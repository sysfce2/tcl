/*
 * tclWinInit.c --
 *
 *	Contains the Windows-specific interpreter initialization functions.
 *
 * Copyright (c) 1994-1997 Sun Microsystems, Inc.
 * Copyright (c) 1998-1999 by Scriptics Corporation.
 * All rights reserved.
 *
 * See the file "license.terms" for information on usage and redistribution of
 * this file, and for a DISCLAIMER OF ALL WARRANTIES.
 */

#include "tclWinInt.h"
#include <winnt.h>
#include <winbase.h>
#include <lmcons.h>

/*
 * GetUserName() is found in advapi32.dll
 */
#ifdef _MSC_VER
#   pragma comment(lib, "advapi32.lib")
#endif

/*
 * The following declaration is a workaround for some Microsoft brain damage.
 * The SYSTEM_INFO structure is different in various releases, even though the
 * layout is the same. So we overlay our own structure on top of it so we can
 * access the interesting slots in a uniform way.
 */

typedef struct {
    WORD wProcessorArchitecture;
    WORD wReserved;
} OemId;

/*
 * The following macros are missing from some versions of winnt.h.
 */

#ifndef PROCESSOR_ARCHITECTURE_INTEL
#define PROCESSOR_ARCHITECTURE_INTEL		0
#endif
#ifndef PROCESSOR_ARCHITECTURE_MIPS
#define PROCESSOR_ARCHITECTURE_MIPS		1
#endif
#ifndef PROCESSOR_ARCHITECTURE_ALPHA
#define PROCESSOR_ARCHITECTURE_ALPHA		2
#endif
#ifndef PROCESSOR_ARCHITECTURE_PPC
#define PROCESSOR_ARCHITECTURE_PPC		3
#endif
#ifndef PROCESSOR_ARCHITECTURE_SHX
#define PROCESSOR_ARCHITECTURE_SHX		4
#endif
#ifndef PROCESSOR_ARCHITECTURE_ARM
#define PROCESSOR_ARCHITECTURE_ARM		5
#endif
#ifndef PROCESSOR_ARCHITECTURE_IA64
#define PROCESSOR_ARCHITECTURE_IA64		6
#endif
#ifndef PROCESSOR_ARCHITECTURE_ALPHA64
#define PROCESSOR_ARCHITECTURE_ALPHA64		7
#endif
#ifndef PROCESSOR_ARCHITECTURE_MSIL
#define PROCESSOR_ARCHITECTURE_MSIL		8
#endif
#ifndef PROCESSOR_ARCHITECTURE_AMD64
#define PROCESSOR_ARCHITECTURE_AMD64		9
#endif
#ifndef PROCESSOR_ARCHITECTURE_IA32_ON_WIN64
#define PROCESSOR_ARCHITECTURE_IA32_ON_WIN64	10
#endif
#ifndef PROCESSOR_ARCHITECTURE_UNKNOWN
#define PROCESSOR_ARCHITECTURE_UNKNOWN		0xFFFF
#endif


/*
 * Windows version dependend functions
 */
TclWinProcs tclWinProcs;

/*
 * The following arrays contain the human readable strings for the Windows
 * platform and processor values.
 */


#define NUMPLATFORMS 4
static const char *const platforms[NUMPLATFORMS] = {
    "Win32s", "Windows 95", "Windows NT", "Windows CE"
};

#define NUMPROCESSORS 11
static const char *const processors[NUMPROCESSORS] = {
    "intel", "mips", "alpha", "ppc", "shx", "arm", "ia64", "alpha64", "msil",
    "amd64", "ia32_on_win64"
};

/*
 * The default directory in which the init.tcl file is expected to be found.
 */

static TclInitProcessGlobalValueProc	InitializeDefaultLibraryDir;
static ProcessGlobalValue defaultLibraryDir =
	{0, 0, NULL, NULL, InitializeDefaultLibraryDir, NULL, NULL};

static TclInitProcessGlobalValueProc	InitializeSourceLibraryDir;
static ProcessGlobalValue sourceLibraryDir =
	{0, 0, NULL, NULL, InitializeSourceLibraryDir, NULL, NULL};

static void		AppendEnvironment(Tcl_Obj *listPtr, const char *lib);
static int		ToUtf(const WCHAR *wSrc, char *dst);

/*
 *---------------------------------------------------------------------------
 *
 * TclpInitPlatform --
 *
 *	Initialize all the platform-dependant things like signals,
 *	floating-point error handling and sockets.
 *
 *	Called at process initialization time.
 *
 * Results:
 *	None.
 *
 * Side effects:
 *	None.
 *
 *---------------------------------------------------------------------------
 */

void
TclpInitPlatform(void)
{
    WSADATA wsaData;
    WORD wVersionRequested = MAKEWORD(2, 2);
    HMODULE handle;

    tclPlatform = TCL_PLATFORM_WINDOWS;

    /*
     * Initialize the winsock library. On Windows XP and higher this
     * can never fail.
     */
    WSAStartup(wVersionRequested, &wsaData);

#ifdef STATIC_BUILD
    /*
     * If we are in a statically linked executable, then we need to explicitly
     * initialize the Windows function tables here since DllMain() will not be
     * invoked.
     */

    TclWinInit(GetModuleHandle(NULL));
#endif

    /*
     * Fill available functions depending on windows version
     */
    handle = GetModuleHandle(TEXT("KERNEL32"));
    tclWinProcs.cancelSynchronousIo =
	    (BOOL (WINAPI *)(HANDLE)) GetProcAddress(handle,
	    "CancelSynchronousIo");
}

/*
 *-------------------------------------------------------------------------
 *
 * TclpInitLibraryPath --
 *
 *	This is the fallback routine that sets the library path if the
 *	application has not set one by the first time it is needed.
 *
 * Results:
 *	None.
 *
 * Side effects:
 *	Sets the library path to an initial value.
 *
 *-------------------------------------------------------------------------
 */

void
TclpInitLibraryPath(
    char **valuePtr,
    int *lengthPtr,
    Tcl_Encoding *encodingPtr)
{
#define LIBRARY_SIZE	    64
    Tcl_Obj *pathPtr;
    char installLib[LIBRARY_SIZE];
    const char *bytes;

    pathPtr = Tcl_NewObj();

    /*
     * Initialize the substring used when locating the script library. The
     * installLib variable computes the script library path relative to the
     * installed DLL.
     */

    sprintf(installLib, "lib/tcl%s", TCL_VERSION);

    /*
     * Look for the library relative to the TCL_LIBRARY env variable. If the
     * last dirname in the TCL_LIBRARY path does not match the last dirname in
     * the installLib variable, use the last dir name of installLib in
     * addition to the orginal TCL_LIBRARY path.
     */

    AppendEnvironment(pathPtr, installLib);

    /*
     * Look for the library in its default location.
     */

    Tcl_ListObjAppendElement(NULL, pathPtr,
	    TclGetProcessGlobalValue(&defaultLibraryDir));

    /*
     * Look for the library in its source checkout location.
     */

    Tcl_ListObjAppendElement(NULL, pathPtr,
	    TclGetProcessGlobalValue(&sourceLibraryDir));

    *encodingPtr = NULL;
    bytes = Tcl_GetStringFromObj(pathPtr, lengthPtr);
    *valuePtr = ckalloc((*lengthPtr) + 1);
    memcpy(*valuePtr, bytes, (size_t)(*lengthPtr)+1);
    Tcl_DecrRefCount(pathPtr);
}

/*
 *---------------------------------------------------------------------------
 *
 * AppendEnvironment --
 *
 *	Append the value of the TCL_LIBRARY environment variable onto the path
 *	pointer. If the env variable points to another version of tcl (e.g.
 *	"tcl7.6") also append the path to this version (e.g.,
 *	"tcl7.6/../tcl8.2")
 *
 * Results:
 *	None.
 *
 * Side effects:
 *	None.
 *
 *---------------------------------------------------------------------------
 */

static void
AppendEnvironment(
    Tcl_Obj *pathPtr,
    const char *lib)
{
    int pathc;
    WCHAR wBuf[MAX_PATH];
    char buf[MAX_PATH * TCL_UTF_MAX];
    Tcl_Obj *objPtr;
    Tcl_DString ds;
    const char **pathv;
    char *shortlib;

    /*
     * The shortlib value needs to be the tail component of the lib path. For
     * example, "lib/tcl8.4" -> "tcl8.4" while "usr/share/tcl8.5" -> "tcl8.5".
     */

    for (shortlib = (char *) &lib[strlen(lib)-1]; shortlib>lib ; shortlib--) {
	if (*shortlib == '/') {
	    if ((unsigned)(shortlib - lib) == strlen(lib) - 1) {
		Tcl_Panic("last character in lib cannot be '/'");
	    }
	    shortlib++;
	    break;
	}
    }
    if (shortlib == lib) {
	Tcl_Panic("no '/' character found in lib");
    }

    /*
     * The "L" preceeding the TCL_LIBRARY string is used to tell VC++ that
     * this is a unicode string.
     */

    if (GetEnvironmentVariableW(L"TCL_LIBRARY", wBuf, MAX_PATH) == 0) {
	buf[0] = '\0';
	GetEnvironmentVariableA("TCL_LIBRARY", buf, MAX_PATH);
    } else {
	ToUtf(wBuf, buf);
    }

    if (buf[0] != '\0') {
	objPtr = Tcl_NewStringObj(buf, -1);
	Tcl_ListObjAppendElement(NULL, pathPtr, objPtr);

	TclWinNoBackslash(buf);
	Tcl_SplitPath(buf, &pathc, &pathv);

	/*
	 * The lstrcmpi() will work even if pathv[pathc-1] is random UTF-8
	 * chars because I know shortlib is ascii.
	 */

	if ((pathc > 0) && (lstrcmpiA(shortlib, pathv[pathc - 1]) != 0)) {
	    /*
	     * TCL_LIBRARY is set but refers to a different tcl installation
	     * than the current version. Try fiddling with the specified
	     * directory to make it refer to this installation by removing the
	     * old "tclX.Y" and substituting the current version string.
	     */

	    pathv[pathc - 1] = shortlib;
	    Tcl_DStringInit(&ds);
	    (void) Tcl_JoinPath(pathc, pathv, &ds);
	    objPtr = TclDStringToObj(&ds);
	} else {
	    objPtr = Tcl_NewStringObj(buf, -1);
	}
	Tcl_ListObjAppendElement(NULL, pathPtr, objPtr);
	ckfree(pathv);
    }
}

/*
 *---------------------------------------------------------------------------
 *
 * InitializeDefaultLibraryDir --
 *
 *	Locate the Tcl script library default location relative to the
 *	location of the Tcl DLL.
 *
 * Results:
 *	None.
 *
 * Side effects:
 *	None.
 *
 *---------------------------------------------------------------------------
 */

static void
InitializeDefaultLibraryDir(
    char **valuePtr,
    int *lengthPtr,
    Tcl_Encoding *encodingPtr)
{
    HMODULE hModule = TclWinGetTclInstance();
    WCHAR wName[MAX_PATH + LIBRARY_SIZE];
    char name[(MAX_PATH + LIBRARY_SIZE) * TCL_UTF_MAX];
    char *end, *p;

    if (GetModuleFileNameW(hModule, wName, MAX_PATH) == 0) {
	GetModuleFileNameA(hModule, name, MAX_PATH);
    } else {
	ToUtf(wName, name);
    }

    end = strrchr(name, '\\');
    *end = '\0';
    p = strrchr(name, '\\');
    if (p != NULL) {
	end = p;
    }
    *end = '\\';

    TclWinNoBackslash(name);
    sprintf(end + 1, "lib/tcl%s", TCL_VERSION);
    *lengthPtr = strlen(name);
    *valuePtr = ckalloc(*lengthPtr + 1);
    *encodingPtr = NULL;
    memcpy(*valuePtr, name, (size_t) *lengthPtr + 1);
}

/*
 *---------------------------------------------------------------------------
 *
 * InitializeSourceLibraryDir --
 *
 *	Locate the Tcl script library default location relative to the
 *	location of the Tcl DLL as it exists in the build output directory
 *	associated with the source checkout.
 *
 * Results:
 *	None.
 *
 * Side effects:
 *	None.
 *
 *---------------------------------------------------------------------------
 */

static void
InitializeSourceLibraryDir(
    char **valuePtr,
    int *lengthPtr,
    Tcl_Encoding *encodingPtr)
{
    HMODULE hModule = TclWinGetTclInstance();
    WCHAR wName[MAX_PATH + LIBRARY_SIZE];
    char name[(MAX_PATH + LIBRARY_SIZE) * TCL_UTF_MAX];
    char *end, *p;

    if (GetModuleFileNameW(hModule, wName, MAX_PATH) == 0) {
	GetModuleFileNameA(hModule, name, MAX_PATH);
    } else {
	ToUtf(wName, name);
    }

    end = strrchr(name, '\\');
    *end = '\0';
    p = strrchr(name, '\\');
    if (p != NULL) {
	end = p;
    }
    *end = '\\';

    TclWinNoBackslash(name);
    sprintf(end + 1, "../library");
    *lengthPtr = strlen(name);
    *valuePtr = ckalloc(*lengthPtr + 1);
    *encodingPtr = NULL;
    memcpy(*valuePtr, name, (size_t) *lengthPtr + 1);
}

/*
 *---------------------------------------------------------------------------
 *
 * ToUtf --
 *
 *	Convert a char string to a UTF string.
 *
 * Results:
 *	None.
 *
 * Side effects:
 *	None.
 *
 *---------------------------------------------------------------------------
 */

static int
ToUtf(
    const WCHAR *wSrc,
    char *dst)
{
    char *start;

    start = dst;
    while (*wSrc != '\0') {
	dst += Tcl_UniCharToUtf(*wSrc, dst);
	wSrc++;
    }
    *dst = '\0';
    return (int) (dst - start);
}

/*
 *---------------------------------------------------------------------------
 *
 * TclpSetInitialEncodings --
 *
 *	Based on the locale, determine the encoding of the operating system
 *	and the default encoding for newly opened files.
 *
 *	Called at process initialization time, and part way through startup,
 *	we verify that the initial encodings were correctly setup. Depending
 *	on Tcl's environment, there may not have been enough information first
 *	time through (above).
 *
 * Results:
 *	None.
 *
 * Side effects:
 *	The Tcl library path is converted from native encoding to UTF-8, on
 *	the first call, and the encodings may be changed on first or second
 *	call.
 *
 *---------------------------------------------------------------------------
 */

void
TclpSetInitialEncodings(void)
{
    Tcl_DString encodingName;

    TclpSetInterfaces();
    Tcl_SetSystemEncoding(NULL,
	    Tcl_GetEncodingNameFromEnvironment(&encodingName));
    Tcl_DStringFree(&encodingName);
}

void TclWinSetInterfaces(
    int dummy)			/* Not used. */
{
    TclpSetInterfaces();
}

const char *
Tcl_GetEncodingNameFromEnvironment(
    Tcl_DString *bufPtr)
{
    Tcl_DStringInit(bufPtr);
    Tcl_DStringSetLength(bufPtr, 2+TCL_INTEGER_SPACE);
    wsprintfA(Tcl_DStringValue(bufPtr), "cp%d", GetACP());
    Tcl_DStringSetLength(bufPtr, strlen(Tcl_DStringValue(bufPtr)));
    return Tcl_DStringValue(bufPtr);
}

const char *
TclpGetUserName(
    Tcl_DString *bufferPtr)	/* Uninitialized or free DString filled with
				 * the name of user. */
{
    Tcl_DStringInit(bufferPtr);

    if (TclGetEnv("USERNAME", bufferPtr) == NULL) {
	WCHAR szUserName[UNLEN+1];
	DWORD cchUserNameLen = UNLEN;

	if (!tclWinProcs->getUserName((LPTSTR)szUserName, &cchUserNameLen)) {
	    return NULL;
	}
	cchUserNameLen--;
	if (tclWinProcs->useWide) cchUserNameLen *= sizeof(WCHAR);
	Tcl_WinTCharToUtf((LPTSTR)szUserName, cchUserNameLen, bufferPtr);
    }
    return Tcl_DStringValue(bufferPtr);
}

/*
 *---------------------------------------------------------------------------
 *
 * TclpSetVariables --
 *
 *	Performs platform-specific interpreter initialization related to the
 *	tcl_platform and env variables, and other platform-specific things.
 *
 * Results:
 *	None.
 *
 * Side effects:
 *	Sets "tcl_platform", and "env(HOME)" Tcl variables.
 *
 *----------------------------------------------------------------------
 */

void
TclpSetVariables(
    Tcl_Interp *interp)		/* Interp to initialize. */
{
    const char *ptr;
    char buffer[TCL_INTEGER_SPACE * 2];
    union {
	SYSTEM_INFO info;
	OemId oemId;
    } sys;
    static OSVERSIONINFOW osInfo;
    static int osInfoInitialized = 0;
    Tcl_DString ds;
<<<<<<< HEAD
    TCHAR szUserName[UNLEN+1];
    DWORD cchUserNameLen = UNLEN;
=======
>>>>>>> 89a84af2

    Tcl_SetVar2Ex(interp, "tclDefaultLibrary", NULL,
	    TclGetProcessGlobalValue(&defaultLibraryDir), TCL_GLOBAL_ONLY);

    if (!osInfoInitialized) {
	HMODULE handle = GetModuleHandle(TEXT("NTDLL"));
	int(__stdcall *getversion)(void *) =
		(int(__stdcall *)(void *)) GetProcAddress(handle, "RtlGetVersion");
	osInfo.dwOSVersionInfoSize = sizeof(OSVERSIONINFOW);
	if (!getversion || getversion(&osInfo)) {
	    GetVersionExW(&osInfo);
	}
	osInfoInitialized = 1;
    }
    GetSystemInfo(&sys.info);

    /*
     * Define the tcl_platform array.
     */

    Tcl_SetVar2(interp, "tcl_platform", "platform", "windows",
	    TCL_GLOBAL_ONLY);
    if (osInfo.dwPlatformId < NUMPLATFORMS) {
	Tcl_SetVar2(interp, "tcl_platform", "os",
		platforms[osInfo.dwPlatformId], TCL_GLOBAL_ONLY);
    }
    wsprintfA(buffer, "%d.%d", osInfo.dwMajorVersion, osInfo.dwMinorVersion);
    Tcl_SetVar2(interp, "tcl_platform", "osVersion", buffer, TCL_GLOBAL_ONLY);
    if (sys.oemId.wProcessorArchitecture < NUMPROCESSORS) {
	Tcl_SetVar2(interp, "tcl_platform", "machine",
		processors[sys.oemId.wProcessorArchitecture],
		TCL_GLOBAL_ONLY);
    }

#ifdef _DEBUG
    /*
     * The existence of the "debug" element of the tcl_platform array
     * indicates that this particular Tcl shell has been compiled with debug
     * information. Using "info exists tcl_platform(debug)" a Tcl script can
     * direct the interpreter to load debug versions of DLLs with the load
     * command.
     */

    Tcl_SetVar2(interp, "tcl_platform", "debug", "1",
	    TCL_GLOBAL_ONLY);
#endif

    /*
     * Set up the HOME environment variable from the HOMEDRIVE & HOMEPATH
     * environment variables, if necessary.
     */

    Tcl_DStringInit(&ds);
    ptr = Tcl_GetVar2(interp, "env", "HOME", TCL_GLOBAL_ONLY);
    if (ptr == NULL) {
	ptr = Tcl_GetVar2(interp, "env", "HOMEDRIVE", TCL_GLOBAL_ONLY);
	if (ptr != NULL) {
	    Tcl_DStringAppend(&ds, ptr, -1);
	}
	ptr = Tcl_GetVar2(interp, "env", "HOMEPATH", TCL_GLOBAL_ONLY);
	if (ptr != NULL) {
	    Tcl_DStringAppend(&ds, ptr, -1);
	}
	if (Tcl_DStringLength(&ds) > 0) {
	    Tcl_SetVar2(interp, "env", "HOME", Tcl_DStringValue(&ds),
		    TCL_GLOBAL_ONLY);
	} else {
	    Tcl_SetVar2(interp, "env", "HOME", "c:\\", TCL_GLOBAL_ONLY);
	}
    }

    /*
     * Initialize the user name from the environment first, since this is much
     * faster than asking the system.
     * Note: cchUserNameLen is number of characters including nul terminator.
     */

<<<<<<< HEAD
    Tcl_DStringInit(&ds);
    if (TclGetEnv("USERNAME", &ds) == NULL) {
	if (GetUserName(szUserName, &cchUserNameLen) != 0) {
	    int cbUserNameLen = cchUserNameLen - 1;
	    cbUserNameLen *= sizeof(TCHAR);
	    Tcl_WinTCharToUtf(szUserName, cbUserNameLen, &ds);
	}
    }
    Tcl_SetVar2(interp, "tcl_platform", "user", Tcl_DStringValue(&ds),
=======
    ptr = TclpGetUserName(&ds);
    Tcl_SetVar2(interp, "tcl_platform", "user", ptr ? ptr : "",
>>>>>>> 89a84af2
	    TCL_GLOBAL_ONLY);
    Tcl_DStringFree(&ds);

    /*
     * Define what the platform PATH separator is. [TIP #315]
     */

    Tcl_SetVar2(interp, "tcl_platform","pathSeparator", ";", TCL_GLOBAL_ONLY);
}

/*
 *----------------------------------------------------------------------
 *
 * TclpFindVariable --
 *
 *	Locate the entry in environ for a given name. On Unix this routine is
 *	case sensitive, on Windows this matches mioxed case.
 *
 * Results:
 *	The return value is the index in environ of an entry with the name
 *	"name", or -1 if there is no such entry. The integer at *lengthPtr is
 *	filled in with the length of name (if a matching entry is found) or
 *	the length of the environ array (if no matching entry is found).
 *
 * Side effects:
 *	None.
 *
 *----------------------------------------------------------------------
 */

int
TclpFindVariable(
    const char *name,		/* Name of desired environment variable
				 * (UTF-8). */
    int *lengthPtr)		/* Used to return length of name (for
				 * successful searches) or number of non-NULL
				 * entries in environ (for unsuccessful
				 * searches). */
{
    int i, length, result = -1;
    register const char *env, *p1, *p2;
    char *envUpper, *nameUpper;
    Tcl_DString envString;

    /*
     * Convert the name to all upper case for the case insensitive comparison.
     */

    length = strlen(name);
    nameUpper = ckalloc(length + 1);
    memcpy(nameUpper, name, (size_t) length+1);
    Tcl_UtfToUpper(nameUpper);

    Tcl_DStringInit(&envString);
    for (i = 0, env = environ[i]; env != NULL; i++, env = environ[i]) {
	/*
	 * Chop the env string off after the equal sign, then Convert the name
	 * to all upper case, so we do not have to convert all the characters
	 * after the equal sign.
	 */

	envUpper = Tcl_ExternalToUtfDString(NULL, env, -1, &envString);
	p1 = strchr(envUpper, '=');
	if (p1 == NULL) {
	    continue;
	}
	length = (int) (p1 - envUpper);
	Tcl_DStringSetLength(&envString, length+1);
	Tcl_UtfToUpper(envUpper);

	p1 = envUpper;
	p2 = nameUpper;
	for (; *p2 == *p1; p1++, p2++) {
	    /* NULL loop body. */
	}
	if ((*p1 == '=') && (*p2 == '\0')) {
	    *lengthPtr = length;
	    result = i;
	    goto done;
	}

	Tcl_DStringFree(&envString);
    }

    *lengthPtr = i;

  done:
    Tcl_DStringFree(&envString);
    ckfree(nameUpper);
    return result;
}

/*
 * Local Variables:
 * mode: c
 * c-basic-offset: 4
 * fill-column: 78
 * End:
 */<|MERGE_RESOLUTION|>--- conflicted
+++ resolved
@@ -530,15 +530,15 @@
     Tcl_DStringInit(bufferPtr);
 
     if (TclGetEnv("USERNAME", bufferPtr) == NULL) {
-	WCHAR szUserName[UNLEN+1];
+	TCHAR szUserName[UNLEN+1];
 	DWORD cchUserNameLen = UNLEN;
 
-	if (!tclWinProcs->getUserName((LPTSTR)szUserName, &cchUserNameLen)) {
+	if (!GetUserName(szUserName, &cchUserNameLen)) {
 	    return NULL;
 	}
 	cchUserNameLen--;
-	if (tclWinProcs->useWide) cchUserNameLen *= sizeof(WCHAR);
-	Tcl_WinTCharToUtf((LPTSTR)szUserName, cchUserNameLen, bufferPtr);
+	cchUserNameLen *= sizeof(TCHAR);
+	Tcl_WinTCharToUtf(szUserName, cchUserNameLen, bufferPtr);
     }
     return Tcl_DStringValue(bufferPtr);
 }
@@ -574,11 +574,6 @@
     static OSVERSIONINFOW osInfo;
     static int osInfoInitialized = 0;
     Tcl_DString ds;
-<<<<<<< HEAD
-    TCHAR szUserName[UNLEN+1];
-    DWORD cchUserNameLen = UNLEN;
-=======
->>>>>>> 89a84af2
 
     Tcl_SetVar2Ex(interp, "tclDefaultLibrary", NULL,
 	    TclGetProcessGlobalValue(&defaultLibraryDir), TCL_GLOBAL_ONLY);
@@ -656,20 +651,8 @@
      * Note: cchUserNameLen is number of characters including nul terminator.
      */
 
-<<<<<<< HEAD
-    Tcl_DStringInit(&ds);
-    if (TclGetEnv("USERNAME", &ds) == NULL) {
-	if (GetUserName(szUserName, &cchUserNameLen) != 0) {
-	    int cbUserNameLen = cchUserNameLen - 1;
-	    cbUserNameLen *= sizeof(TCHAR);
-	    Tcl_WinTCharToUtf(szUserName, cbUserNameLen, &ds);
-	}
-    }
-    Tcl_SetVar2(interp, "tcl_platform", "user", Tcl_DStringValue(&ds),
-=======
     ptr = TclpGetUserName(&ds);
     Tcl_SetVar2(interp, "tcl_platform", "user", ptr ? ptr : "",
->>>>>>> 89a84af2
 	    TCL_GLOBAL_ONLY);
     Tcl_DStringFree(&ds);
 
