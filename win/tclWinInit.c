--- conflicted
+++ resolved
@@ -418,39 +418,6 @@
     *valuePtr = (char *)ckalloc(*lengthPtr + 1);
     *encodingPtr = NULL;
     memcpy(*valuePtr, name, *lengthPtr + 1);
-<<<<<<< HEAD
-=======
-}
--
-/*
- *---------------------------------------------------------------------------
- *
- * ToUtf --
- *
- *	Convert a wchar string to a UTF string.
- *
- * Results:
- *	None.
- *
- * Side effects:
- *	None.
- *
- *---------------------------------------------------------------------------
- */
-
-#if TCL_UTF_MAX < 4
-static void
-ToUtf(
-    const WCHAR *wSrc,
-    char *dst)
-{
-    while (*wSrc != '\0') {
-	dst += Tcl_UniCharToUtf(*wSrc, dst);
-	wSrc++;
-    }
-    *dst = '\0';
->>>>>>> 22648e5e
 }
  
@@ -666,19 +633,9 @@
  *----------------------------------------------------------------------
  */
 
-<<<<<<< HEAD
-#if defined(_WIN32)
-#  define tenviron _wenviron
-#  define tenviron2utfdstr(string, len, dsPtr) (Tcl_DStringInit(dsPtr), \
-		(char *)Tcl_Char16ToUtfDString((const unsigned short *)(string), ((((len) + 2) >> 1) - 1), (dsPtr)))
-#else
-#  define tenviron environ
-#  define tenviron2utfdstr(tenvstr, len, dstr) \
-		Tcl_ExternalToUtfDString(NULL, tenvstr, len, dstr)
-#endif
-
-=======
->>>>>>> 22648e5e
+#  define tenviron2utfdstr(string, len, dsPtr) \
+		(char *)Tcl_Char16ToUtfDString((const unsigned short *)(string), ((((len) + 2) >> 1) - 1), (dsPtr))
+
 int
 TclpFindVariable(
     const char *name,		/* Name of desired environment variable
@@ -689,12 +646,8 @@
 				 * searches). */
 {
     int i, length, result = -1;
-<<<<<<< HEAD
-    const char *env, *p1, *p2;
-=======
     const WCHAR *env;
     const char *p1, *p2;
->>>>>>> 22648e5e
     char *envUpper, *nameUpper;
     Tcl_DString envString;
 
@@ -717,7 +670,8 @@
 	 * after the equal sign.
 	 */
 
-	envUpper = Tcl_WinTCharToUtf((TCHAR *)env, -1, &envString);
+	Tcl_DStringInit(&envString);
+	envUpper = Tcl_WCharToUtfDString(env, -1, &envString);
 	p1 = strchr(envUpper, '=');
 	if (p1 == NULL) {
 	    continue;
