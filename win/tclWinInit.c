/*
 * tclWinInit.c --
 *
 *	Contains the Windows-specific interpreter initialization functions.
 *
 * Copyright (c) 1994-1997 Sun Microsystems, Inc.
 * Copyright (c) 1998-1999 by Scriptics Corporation.
 * All rights reserved.
 *
 * See the file "license.terms" for information on usage and redistribution of
 * this file, and for a DISCLAIMER OF ALL WARRANTIES.
 */

#include "tclWinInt.h"
#include <winnt.h>
#include <winbase.h>
#include <lmcons.h>

/*
 * GetUserNameW() is found in advapi32.dll
 */
#ifdef _MSC_VER
#   pragma comment(lib, "advapi32.lib")
#endif

/*
 * The following declaration is a workaround for some Microsoft brain damage.
 * The SYSTEM_INFO structure is different in various releases, even though the
 * layout is the same. So we overlay our own structure on top of it so we can
 * access the interesting slots in a uniform way.
 */

typedef struct {
    WORD wProcessorArchitecture;
    WORD wReserved;
} OemId;

/*
 * The following macros are missing from some versions of winnt.h.
 */

#ifndef PROCESSOR_ARCHITECTURE_INTEL
#define PROCESSOR_ARCHITECTURE_INTEL		0
#endif
#ifndef PROCESSOR_ARCHITECTURE_MIPS
#define PROCESSOR_ARCHITECTURE_MIPS		1
#endif
#ifndef PROCESSOR_ARCHITECTURE_ALPHA
#define PROCESSOR_ARCHITECTURE_ALPHA		2
#endif
#ifndef PROCESSOR_ARCHITECTURE_PPC
#define PROCESSOR_ARCHITECTURE_PPC		3
#endif
#ifndef PROCESSOR_ARCHITECTURE_SHX
#define PROCESSOR_ARCHITECTURE_SHX		4
#endif
#ifndef PROCESSOR_ARCHITECTURE_ARM
#define PROCESSOR_ARCHITECTURE_ARM		5
#endif
#ifndef PROCESSOR_ARCHITECTURE_IA64
#define PROCESSOR_ARCHITECTURE_IA64		6
#endif
#ifndef PROCESSOR_ARCHITECTURE_ALPHA64
#define PROCESSOR_ARCHITECTURE_ALPHA64		7
#endif
#ifndef PROCESSOR_ARCHITECTURE_MSIL
#define PROCESSOR_ARCHITECTURE_MSIL		8
#endif
#ifndef PROCESSOR_ARCHITECTURE_AMD64
#define PROCESSOR_ARCHITECTURE_AMD64		9
#endif
#ifndef PROCESSOR_ARCHITECTURE_IA32_ON_WIN64
#define PROCESSOR_ARCHITECTURE_IA32_ON_WIN64	10
#endif
#ifndef PROCESSOR_ARCHITECTURE_UNKNOWN
#define PROCESSOR_ARCHITECTURE_UNKNOWN		0xFFFF
#endif


/*
 * Windows version dependend functions
 */
TclWinProcs tclWinProcs;

/*
 * The following arrays contain the human readable strings for the Windows
 * processor values.
 */


#define NUMPROCESSORS 11
static const char *const processors[NUMPROCESSORS] = {
    "intel", "mips", "alpha", "ppc", "shx", "arm", "ia64", "alpha64", "msil",
    "amd64", "ia32_on_win64"
};

/*
 * The default directory in which the init.tcl file is expected to be found.
 */

static TclInitProcessGlobalValueProc	InitializeDefaultLibraryDir;
static ProcessGlobalValue defaultLibraryDir =
	{0, 0, NULL, NULL, InitializeDefaultLibraryDir, NULL, NULL};

static TclInitProcessGlobalValueProc	InitializeSourceLibraryDir;
static ProcessGlobalValue sourceLibraryDir =
	{0, 0, NULL, NULL, InitializeSourceLibraryDir, NULL, NULL};

static void		AppendEnvironment(Tcl_Obj *listPtr, const char *lib);

/*
 *---------------------------------------------------------------------------
 *
 * TclpInitPlatform --
 *
 *	Initialize all the platform-dependent things like signals,
 *	floating-point error handling and sockets.
 *
 *	Called at process initialization time.
 *
 * Results:
 *	None.
 *
 * Side effects:
 *	None.
 *
 *---------------------------------------------------------------------------
 */

void
TclpInitPlatform(void)
{
    WSADATA wsaData;
    WORD wVersionRequested = MAKEWORD(2, 2);
    HMODULE handle;

    tclPlatform = TCL_PLATFORM_WINDOWS;

    /*
     * Initialize the winsock library. On Windows XP and higher this
     * can never fail.
     */
    WSAStartup(wVersionRequested, &wsaData);

#ifdef STATIC_BUILD
    /*
     * If we are in a statically linked executable, then we need to explicitly
     * initialize the Windows function tables here since DllMain() will not be
     * invoked.
     */

    TclWinInit(GetModuleHandleW(NULL));
#endif

    /*
     * Fill available functions depending on windows version
     */
    handle = GetModuleHandleW(L"KERNEL32");
    tclWinProcs.cancelSynchronousIo =
	    (BOOL (WINAPI *)(HANDLE))(void *)GetProcAddress(handle,
	    "CancelSynchronousIo");
}

/*
 *-------------------------------------------------------------------------
 *
 * TclpInitLibraryPath --
 *
 *	This is the fallback routine that sets the library path if the
 *	application has not set one by the first time it is needed.
 *
 * Results:
 *	None.
 *
 * Side effects:
 *	Sets the library path to an initial value.
 *
 *-------------------------------------------------------------------------
 */

void
TclpInitLibraryPath(
    char **valuePtr,
    size_t *lengthPtr,
    Tcl_Encoding *encodingPtr)
{
#define LIBRARY_SIZE	    64
    Tcl_Obj *pathPtr;
    char installLib[LIBRARY_SIZE];
    const char *bytes;
    size_t length;

    pathPtr = Tcl_NewObj();

    /*
     * Initialize the substring used when locating the script library. The
     * installLib variable computes the script library path relative to the
     * installed DLL.
     */

    sprintf(installLib, "lib/tcl%s", TCL_VERSION);

    /*
     * Look for the library relative to the TCL_LIBRARY env variable. If the
     * last dirname in the TCL_LIBRARY path does not match the last dirname in
     * the installLib variable, use the last dir name of installLib in
     * addition to the orginal TCL_LIBRARY path.
     */

    AppendEnvironment(pathPtr, installLib);

    /*
     * Look for the library in its default location.
     */

    Tcl_ListObjAppendElement(NULL, pathPtr,
	    TclGetProcessGlobalValue(&defaultLibraryDir));

    /*
     * Look for the library in its source checkout location.
     */

    Tcl_ListObjAppendElement(NULL, pathPtr,
	    TclGetProcessGlobalValue(&sourceLibraryDir));

    *encodingPtr = NULL;
    bytes = TclGetStringFromObj(pathPtr, &length);
    *lengthPtr = length++;
    *valuePtr = (char *)Tcl_Alloc(length);
    memcpy(*valuePtr, bytes, length);
    Tcl_DecrRefCount(pathPtr);
}

/*
 *---------------------------------------------------------------------------
 *
 * AppendEnvironment --
 *
 *	Append the value of the TCL_LIBRARY environment variable onto the path
 *	pointer. If the env variable points to another version of tcl (e.g.
 *	"tcl7.6") also append the path to this version (e.g.,
 *	"tcl7.6/../tcl8.2")
 *
 * Results:
 *	None.
 *
 * Side effects:
 *	None.
 *
 *---------------------------------------------------------------------------
 */

static void
AppendEnvironment(
    Tcl_Obj *pathPtr,
    const char *lib)
{
    int pathc;
    WCHAR wBuf[MAX_PATH];
    char buf[MAX_PATH * 3];
    Tcl_Obj *objPtr;
    Tcl_DString ds;
    const char **pathv;
    char *shortlib;

    /*
     * The shortlib value needs to be the tail component of the lib path. For
     * example, "lib/tcl8.4" -> "tcl8.4" while "usr/share/tcl8.5" -> "tcl8.5".
     */

    for (shortlib = (char *) &lib[strlen(lib)-1]; shortlib>lib ; shortlib--) {
	if (*shortlib == '/') {
	    if ((size_t)(shortlib - lib) == strlen(lib) - 1) {
		Tcl_Panic("last character in lib cannot be '/'");
	    }
	    shortlib++;
	    break;
	}
    }
    if (shortlib == lib) {
	Tcl_Panic("no '/' character found in lib");
    }

    /*
     * The "L" preceeding the TCL_LIBRARY string is used to tell VC++ that
     * this is a unicode string.
     */

    GetEnvironmentVariableW(L"TCL_LIBRARY", wBuf, MAX_PATH);
    WideCharToMultiByte(CP_UTF8, 0, wBuf, -1, buf, MAX_PATH * 3, NULL, NULL);

    if (buf[0] != '\0') {
	objPtr = Tcl_NewStringObj(buf, -1);
	Tcl_ListObjAppendElement(NULL, pathPtr, objPtr);

	TclWinNoBackslash(buf);
	Tcl_SplitPath(buf, &pathc, &pathv);

	/*
	 * The lstrcmpiA() will work even if pathv[pathc-1] is random UTF-8
	 * chars because I know shortlib is ascii.
	 */

	if ((pathc > 0) && (lstrcmpiA(shortlib, pathv[pathc - 1]) != 0)) {
	    /*
	     * TCL_LIBRARY is set but refers to a different tcl installation
	     * than the current version. Try fiddling with the specified
	     * directory to make it refer to this installation by removing the
	     * old "tclX.Y" and substituting the current version string.
	     */

	    pathv[pathc - 1] = shortlib;
	    Tcl_DStringInit(&ds);
	    (void) Tcl_JoinPath(pathc, pathv, &ds);
	    objPtr = TclDStringToObj(&ds);
	} else {
	    objPtr = Tcl_NewStringObj(buf, -1);
	}
	Tcl_ListObjAppendElement(NULL, pathPtr, objPtr);
	Tcl_Free((void *)pathv);
    }
}

/*
 *---------------------------------------------------------------------------
 *
 * InitializeDefaultLibraryDir --
 *
 *	Locate the Tcl script library default location relative to the
 *	location of the Tcl DLL.
 *
 * Results:
 *	None.
 *
 * Side effects:
 *	None.
 *
 *---------------------------------------------------------------------------
 */

static void
InitializeDefaultLibraryDir(
    char **valuePtr,
    size_t *lengthPtr,
    Tcl_Encoding *encodingPtr)
{
    HMODULE hModule = TclWinGetTclInstance();
    WCHAR wName[MAX_PATH + LIBRARY_SIZE];
    char name[(MAX_PATH + LIBRARY_SIZE) * 3];
    char *end, *p;

    GetModuleFileNameW(hModule, wName, MAX_PATH);
    WideCharToMultiByte(CP_UTF8, 0, wName, -1, name, MAX_PATH * 3, NULL, NULL);

    end = strrchr(name, '\\');
    *end = '\0';
    p = strrchr(name, '\\');
    if (p != NULL) {
	end = p;
    }
    *end = '\\';

    TclWinNoBackslash(name);
    sprintf(end + 1, "lib/tcl%s", TCL_VERSION);
    *lengthPtr = strlen(name);
    *valuePtr = (char *)Tcl_Alloc(*lengthPtr + 1);
    *encodingPtr = NULL;
    memcpy(*valuePtr, name, *lengthPtr + 1);
}

/*
 *---------------------------------------------------------------------------
 *
 * InitializeSourceLibraryDir --
 *
 *	Locate the Tcl script library default location relative to the
 *	location of the Tcl DLL as it exists in the build output directory
 *	associated with the source checkout.
 *
 * Results:
 *	None.
 *
 * Side effects:
 *	None.
 *
 *---------------------------------------------------------------------------
 */

static void
InitializeSourceLibraryDir(
    char **valuePtr,
    size_t *lengthPtr,
    Tcl_Encoding *encodingPtr)
{
    HMODULE hModule = TclWinGetTclInstance();
    WCHAR wName[MAX_PATH + LIBRARY_SIZE];
    char name[(MAX_PATH + LIBRARY_SIZE) * 3];
    char *end, *p;

    GetModuleFileNameW(hModule, wName, MAX_PATH);
    WideCharToMultiByte(CP_UTF8, 0, wName, -1, name, MAX_PATH * 3, NULL, NULL);

    end = strrchr(name, '\\');
    *end = '\0';
    p = strrchr(name, '\\');
    if (p != NULL) {
	end = p;
    }
    *end = '\\';

    TclWinNoBackslash(name);
    sprintf(end + 1, "../library");
    *lengthPtr = strlen(name);
    *valuePtr = (char *)Tcl_Alloc(*lengthPtr + 1);
    *encodingPtr = NULL;
    memcpy(*valuePtr, name, *lengthPtr + 1);
}

/*
 *---------------------------------------------------------------------------
 *
 * TclpSetInitialEncodings --
 *
 *	Based on the locale, determine the encoding of the operating system
 *	and the default encoding for newly opened files.
 *
 *	Called at process initialization time, and part way through startup,
 *	we verify that the initial encodings were correctly setup. Depending
 *	on Tcl's environment, there may not have been enough information first
 *	time through (above).
 *
 * Results:
 *	None.
 *
 * Side effects:
 *	The Tcl library path is converted from native encoding to UTF-8, on
 *	the first call, and the encodings may be changed on first or second
 *	call.
 *
 *---------------------------------------------------------------------------
 */

void
TclpSetInitialEncodings(void)
{
    Tcl_DString encodingName;

    Tcl_SetSystemEncoding(NULL,
	    Tcl_GetEncodingNameFromEnvironment(&encodingName));
    Tcl_DStringFree(&encodingName);
}

const char *
Tcl_GetEncodingNameFromEnvironment(
    Tcl_DString *bufPtr)
{
    UINT acp = GetACP();

    Tcl_DStringInit(bufPtr);
    if (acp == CP_UTF8) {
	Tcl_DStringAppend(bufPtr, "utf-8", 5);
    } else {
	Tcl_DStringSetLength(bufPtr, 2+TCL_INTEGER_SPACE);
	wsprintfA(Tcl_DStringValue(bufPtr), "cp%d", GetACP());
	Tcl_DStringSetLength(bufPtr, strlen(Tcl_DStringValue(bufPtr)));
    }
    return Tcl_DStringValue(bufPtr);
}

const char *
TclpGetUserName(
    Tcl_DString *bufferPtr)	/* Uninitialized or free DString filled with
				 * the name of user. */
{
    Tcl_DStringInit(bufferPtr);

    if (TclGetEnv("USERNAME", bufferPtr) == NULL) {
	WCHAR szUserName[UNLEN+1];
	DWORD cchUserNameLen = UNLEN;

	if (!GetUserNameW(szUserName, &cchUserNameLen)) {
	    return NULL;
	}
	cchUserNameLen--;
	Tcl_DStringInit(bufferPtr);
	Tcl_WCharToUtfDString(szUserName, cchUserNameLen, bufferPtr);
    }
    return Tcl_DStringValue(bufferPtr);
}

/*
 *---------------------------------------------------------------------------
 *
 * TclpSetVariables --
 *
 *	Performs platform-specific interpreter initialization related to the
 *	tcl_platform and env variables, and other platform-specific things.
 *
 * Results:
 *	None.
 *
 * Side effects:
 *	Sets "tcl_platform", and "env(HOME)" Tcl variables.
 *
 *----------------------------------------------------------------------
 */

void
TclpSetVariables(
    Tcl_Interp *interp)		/* Interp to initialize. */
{
    const char *ptr;
    char buffer[TCL_INTEGER_SPACE * 2];
    union {
	SYSTEM_INFO info;
	OemId oemId;
    } sys;
    static OSVERSIONINFOW osInfo;
    static int osInfoInitialized = 0;
    Tcl_DString ds;

    Tcl_SetVar2Ex(interp, "tclDefaultLibrary", NULL,
	    TclGetProcessGlobalValue(&defaultLibraryDir), TCL_GLOBAL_ONLY);

    if (!osInfoInitialized) {
	HMODULE handle = GetModuleHandleW(L"NTDLL");
	int(__stdcall *getversion)(void *) =
		(int(__stdcall *)(void *))(void *)GetProcAddress(handle, "RtlGetVersion");
	osInfo.dwOSVersionInfoSize = sizeof(OSVERSIONINFOW);
	if (!getversion || getversion(&osInfo)) {
	    GetVersionExW(&osInfo);
	}
	osInfoInitialized = 1;
    }
    GetSystemInfo(&sys.info);

    /*
     * Define the tcl_platform array.
     */

    Tcl_SetVar2(interp, "tcl_platform", "platform", "windows",
	    TCL_GLOBAL_ONLY);
    Tcl_SetVar2(interp, "tcl_platform", "os", "Windows NT", TCL_GLOBAL_ONLY);
    wsprintfA(buffer, "%d.%d", osInfo.dwMajorVersion, osInfo.dwMinorVersion);
    Tcl_SetVar2(interp, "tcl_platform", "osVersion", buffer, TCL_GLOBAL_ONLY);
    if (sys.oemId.wProcessorArchitecture < NUMPROCESSORS) {
	Tcl_SetVar2(interp, "tcl_platform", "machine",
		processors[sys.oemId.wProcessorArchitecture],
		TCL_GLOBAL_ONLY);
    }

#ifndef NDEBUG
    /*
     * The existence of the "debug" element of the tcl_platform array
     * indicates that this particular Tcl shell has been compiled with debug
     * information. Using "info exists tcl_platform(debug)" a Tcl script can
     * direct the interpreter to load debug versions of DLLs with the load
     * command.
     */

    Tcl_SetVar2(interp, "tcl_platform", "debug", "1",
	    TCL_GLOBAL_ONLY);
#endif

    /*
     * Set up the HOME environment variable from the HOMEDRIVE & HOMEPATH
     * environment variables, if necessary.
     */

    Tcl_DStringInit(&ds);
    ptr = Tcl_GetVar2(interp, "env", "HOME", TCL_GLOBAL_ONLY);
    if (ptr == NULL) {
	ptr = Tcl_GetVar2(interp, "env", "HOMEDRIVE", TCL_GLOBAL_ONLY);
	if (ptr != NULL) {
	    Tcl_DStringAppend(&ds, ptr, -1);
	}
	ptr = Tcl_GetVar2(interp, "env", "HOMEPATH", TCL_GLOBAL_ONLY);
	if (ptr != NULL) {
	    Tcl_DStringAppend(&ds, ptr, -1);
	}
	if (Tcl_DStringLength(&ds) > 0) {
	    Tcl_SetVar2(interp, "env", "HOME", Tcl_DStringValue(&ds),
		    TCL_GLOBAL_ONLY);
	} else {
	    Tcl_SetVar2(interp, "env", "HOME", "c:\\", TCL_GLOBAL_ONLY);
	}
    }

    /*
     * Initialize the user name from the environment first, since this is much
     * faster than asking the system.
     * Note: cchUserNameLen is number of characters including nul terminator.
     */

    ptr = TclpGetUserName(&ds);
    Tcl_SetVar2(interp, "tcl_platform", "user", ptr ? ptr : "",
	    TCL_GLOBAL_ONLY);
    Tcl_DStringFree(&ds);

    /*
     * Define what the platform PATH separator is. [TIP #315]
     */

    Tcl_SetVar2(interp, "tcl_platform","pathSeparator", ";", TCL_GLOBAL_ONLY);
}

/*
 *----------------------------------------------------------------------
 *
 * TclpFindVariable --
 *
 *	Locate the entry in environ for a given name. On Unix this routine is
 *	case sensitive, on Windows this matches mixed case.
 *
 * Results:
 *	The return value is the index in environ of an entry with the name
 *	"name", or TCL_IO_FAILURE if there is no such entry. The integer
 *	at *lengthPtr is filled in with the length of name (if a matching
 *	entry is found) or the length of the environ array (if no
 *	matching entry is found).
 *
 * Side effects:
 *	None.
 *
 *----------------------------------------------------------------------
 */

<<<<<<< HEAD
size_t
=======
#if defined(_WIN32)
#  define tenviron _wenviron
#  define tenviron2utfdstr(tenvstr, len, dstr) \
		Tcl_WinTCharToUtf((TCHAR *)tenvstr, len, dstr)
#else 
#  define tenviron environ
#  define tenviron2utfdstr(tenvstr, len, dstr) \
		Tcl_ExternalToUtfDString(NULL, tenvstr, len, dstr)
#endif

int
>>>>>>> 67514851
TclpFindVariable(
    const char *name,		/* Name of desired environment variable
				 * (UTF-8). */
    size_t *lengthPtr)		/* Used to return length of name (for
				 * successful searches) or number of non-NULL
				 * entries in environ (for unsuccessful
				 * searches). */
{
    size_t i, length, result = TCL_IO_FAILURE;
    const char *env, *p1, *p2;
    char *envUpper, *nameUpper;
    Tcl_DString envString;

    /*
     * Convert the name to all upper case for the case insensitive comparison.
     */

    length = strlen(name);
    nameUpper = (char *)Tcl_Alloc(length + 1);
    memcpy(nameUpper, name, length+1);
    Tcl_UtfToUpper(nameUpper);

    Tcl_DStringInit(&envString);
    for (i = 0, env = (const char *)tenviron[i];
	env != NULL;
	i++, env = (const char *)tenviron[i]) {
	/*
	 * Chop the env string off after the equal sign, then Convert the name
	 * to all upper case, so we do not have to convert all the characters
	 * after the equal sign.
	 */

	envUpper = tenviron2utfdstr(env, -1, &envString);
	p1 = strchr(envUpper, '=');
	if (p1 == NULL) {
	    continue;
	}
	length = p1 - envUpper;
	Tcl_DStringSetLength(&envString, length+1);
	Tcl_UtfToUpper(envUpper);

	p1 = envUpper;
	p2 = nameUpper;
	for (; *p2 == *p1; p1++, p2++) {
	    /* NULL loop body. */
	}
	if ((*p1 == '=') && (*p2 == '\0')) {
	    *lengthPtr = length;
	    result = i;
	    goto done;
	}

	Tcl_DStringFree(&envString);
    }

    *lengthPtr = i;

  done:
    Tcl_DStringFree(&envString);
    Tcl_Free(nameUpper);
    return result;
}

/*
 * Local Variables:
 * mode: c
 * c-basic-offset: 4
 * fill-column: 78
 * End:
 */<|MERGE_RESOLUTION|>--- conflicted
+++ resolved
@@ -634,9 +634,6 @@
  *----------------------------------------------------------------------
  */
 
-<<<<<<< HEAD
-size_t
-=======
 #if defined(_WIN32)
 #  define tenviron _wenviron
 #  define tenviron2utfdstr(tenvstr, len, dstr) \
@@ -647,8 +644,7 @@
 		Tcl_ExternalToUtfDString(NULL, tenvstr, len, dstr)
 #endif
 
-int
->>>>>>> 67514851
+size_t
 TclpFindVariable(
     const char *name,		/* Name of desired environment variable
 				 * (UTF-8). */
