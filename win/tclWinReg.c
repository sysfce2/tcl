--- conflicted
+++ resolved
@@ -157,11 +157,7 @@
 {
     Tcl_Command cmd;
 
-<<<<<<< HEAD
     if (Tcl_InitStubs(interp, "8.5-", 0) == NULL) {
-=======
-    if (Tcl_InitStubs(interp, "8.5", 0) == NULL) {
->>>>>>> adf3bedc
 	return TCL_ERROR;
     }
 
