--- conflicted
+++ resolved
@@ -164,11 +164,7 @@
     cmd = Tcl_CreateObjCommand(interp, "registry", RegistryObjCmd,
 	    interp, DeleteCmd);
     Tcl_SetAssocData(interp, REGISTRY_ASSOC_KEY, NULL, cmd);
-<<<<<<< HEAD
-    return Tcl_PkgProvideEx(interp, "registry", "1.3.0", NULL);
-=======
-    return Tcl_PkgProvide(interp, "registry", "1.3.1");
->>>>>>> 71ef3ba0
+    return Tcl_PkgProvideEx(interp, "registry", "1.3.1", NULL);
 }
  
@@ -289,7 +285,7 @@
 	return TCL_ERROR;
     }
 
-    if (Tcl_GetStringFromObj(objv[n], NULL)[0] == '-') {
+    if (Tcl_GetString(objv[n])[0] == '-') {
 	if (Tcl_GetIndexFromObjStruct(interp, objv[n++], modes,
 		sizeof(char *), "mode", 0, &index) != TCL_OK) {
 	    return TCL_ERROR;
@@ -529,8 +525,8 @@
     if (result != ERROR_SUCCESS) {
 	Tcl_SetObjResult(interp, Tcl_ObjPrintf(
 		"unable to delete value \"%s\" from key \"%s\": ",
-		Tcl_GetStringFromObj(valueNameObj, NULL),
-		Tcl_GetStringFromObj(keyNameObj, NULL)));
+		Tcl_GetString(valueNameObj),
+		Tcl_GetString(keyNameObj)));
 	AppendSystemError(interp, result);
 	result = TCL_ERROR;
     } else {
@@ -579,7 +575,7 @@
     Tcl_DString ds;		/* Buffer to translate subkey name to UTF-8 */
 
     if (patternObj) {
-	pattern = Tcl_GetStringFromObj(patternObj, NULL);
+	pattern = Tcl_GetString(patternObj);
     } else {
 	pattern = NULL;
     }
@@ -608,7 +604,7 @@
 	    } else {
 		Tcl_SetObjResult(interp, Tcl_ObjPrintf(
 			"unable to enumerate subkeys of \"%s\": ",
-			Tcl_GetStringFromObj(keyNameObj, NULL)));
+			Tcl_GetString(keyNameObj)));
 		AppendSystemError(interp, result);
 		result = TCL_ERROR;
 	    }
@@ -692,8 +688,8 @@
     if (result != ERROR_SUCCESS) {
 	Tcl_SetObjResult(interp, Tcl_ObjPrintf(
 		"unable to get type of value \"%s\" from key \"%s\": ",
-		Tcl_GetStringFromObj(valueNameObj, NULL),
-		Tcl_GetStringFromObj(keyNameObj, NULL)));
+		Tcl_GetString(valueNameObj),
+		Tcl_GetString(keyNameObj)));
 	AppendSystemError(interp, result);
 	return TCL_ERROR;
     }
@@ -788,8 +784,8 @@
     if (result != ERROR_SUCCESS) {
 	Tcl_SetObjResult(interp, Tcl_ObjPrintf(
 		"unable to get value \"%s\" from key \"%s\": ",
-		Tcl_GetStringFromObj(valueNameObj, NULL),
-		Tcl_GetStringFromObj(keyNameObj, NULL)));
+		Tcl_GetString(valueNameObj),
+		Tcl_GetString(keyNameObj)));
 	AppendSystemError(interp, result);
 	Tcl_DStringFree(&data);
 	return TCL_ERROR;
@@ -894,7 +890,7 @@
     result = TCL_OK;
 
     if (patternObj) {
-	pattern = Tcl_GetStringFromObj(patternObj, NULL);
+	pattern = Tcl_GetString(patternObj);
     } else {
 	pattern = NULL;
     }
