--- conflicted
+++ resolved
@@ -1135,15 +1135,9 @@
      * Look for a matching root name.
      */
 
-<<<<<<< HEAD
     rootObj = Tcl_NewStringObj(rootName, TCL_STRLEN);
-    result = Tcl_GetIndexFromObj(interp, rootObj, rootKeyNames, "root name",
-	    TCL_EXACT, &index);
-=======
-    rootObj = Tcl_NewStringObj(rootName, -1);
     result = Tcl_GetIndexFromObjStruct(interp, rootObj, rootKeyNames,
 	    sizeof(char *), "root name", TCL_EXACT, &index);
->>>>>>> a1fe1358
     Tcl_DecrRefCount(rootObj);
     if (result != TCL_OK) {
 	return TCL_ERROR;
