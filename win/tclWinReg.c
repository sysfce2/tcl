/*
 * tclWinReg.c --
 *
 *	This file contains the implementation of the "registry" Tcl built-in
 *	command. This command is built as a dynamically loadable extension in
 *	a separate DLL.
 *
 * Copyright (c) 1997 by Sun Microsystems, Inc.
 * Copyright (c) 1998-1999 by Scriptics Corporation.
 *
 * See the file "license.terms" for information on usage and redistribution of
 * this file, and for a DISCLAIMER OF ALL WARRANTIES.
 */

#undef STATIC_BUILD
<<<<<<< HEAD
#define USE_TCL_STUBS
=======
#ifndef USE_TCL_STUBS
#   define USE_TCL_STUBS
#endif
>>>>>>> cf932506
#include "tclInt.h"
#ifdef _MSC_VER
#   pragma comment (lib, "advapi32.lib")
#endif
#include <stdlib.h>

#ifndef UNICODE
#   undef Tcl_WinTCharToUtf
#   define Tcl_WinTCharToUtf(a,b,c)	Tcl_ExternalToUtfDString(NULL,a,b,c)
#   undef Tcl_WinUtfToTChar
#   define Tcl_WinUtfToTChar(a,b,c)	Tcl_UtfToExternalDString(NULL,a,b,c)
#endif /* !UNICODE */

/*
 * Ensure that we can say which registry is being accessed.
 */

#ifndef KEY_WOW64_64KEY
#   define KEY_WOW64_64KEY	(0x0100)
#endif
#ifndef KEY_WOW64_32KEY
#   define KEY_WOW64_32KEY	(0x0200)
#endif

/*
 * The maximum length of a sub-key name.
 */

#ifndef MAX_KEY_LENGTH
#   define MAX_KEY_LENGTH	256
#endif

/*
 * The following macros convert between different endian ints.
 */

#define SWAPWORD(x)	MAKEWORD(HIBYTE(x), LOBYTE(x))
#define SWAPLONG(x)	MAKELONG(SWAPWORD(HIWORD(x)), SWAPWORD(LOWORD(x)))

/*
 * The following flag is used in OpenKeys to indicate that the specified key
 * should be created if it doesn't currently exist.
 */

#define REG_CREATE 1

/*
 * The following tables contain the mapping from registry root names to the
 * system predefined keys.
 */

static const char *const rootKeyNames[] = {
    "HKEY_LOCAL_MACHINE", "HKEY_USERS", "HKEY_CLASSES_ROOT",
    "HKEY_CURRENT_USER", "HKEY_CURRENT_CONFIG",
    "HKEY_PERFORMANCE_DATA", "HKEY_DYN_DATA", NULL
};

static const HKEY rootKeys[] = {
    HKEY_LOCAL_MACHINE, HKEY_USERS, HKEY_CLASSES_ROOT, HKEY_CURRENT_USER,
    HKEY_CURRENT_CONFIG, HKEY_PERFORMANCE_DATA, HKEY_DYN_DATA
};

static const char REGISTRY_ASSOC_KEY[] = "registry::command";

/*
 * The following table maps from registry types to strings. Note that the
 * indices for this array are the same as the constants for the known registry
 * types so we don't need a separate table to hold the mapping.
 */

static const char *const typeNames[] = {
    "none", "sz", "expand_sz", "binary", "dword",
    "dword_big_endian", "link", "multi_sz", "resource_list", NULL
};

static DWORD lastType = REG_RESOURCE_LIST;

/*
 * Declarations for functions defined in this file.
 */

static void		AppendSystemError(Tcl_Interp *interp, DWORD error);
static int		BroadcastValue(Tcl_Interp *interp, int objc,
			    Tcl_Obj *const objv[]);
static DWORD		ConvertDWORD(DWORD type, DWORD value);
static void		DeleteCmd(ClientData clientData);
static int		DeleteKey(Tcl_Interp *interp, Tcl_Obj *keyNameObj,
			    REGSAM mode);
static int		DeleteValue(Tcl_Interp *interp, Tcl_Obj *keyNameObj,
			    Tcl_Obj *valueNameObj, REGSAM mode);
static int		GetKeyNames(Tcl_Interp *interp, Tcl_Obj *keyNameObj,
			    Tcl_Obj *patternObj, REGSAM mode);
static int		GetType(Tcl_Interp *interp, Tcl_Obj *keyNameObj,
			    Tcl_Obj *valueNameObj, REGSAM mode);
static int		GetValue(Tcl_Interp *interp, Tcl_Obj *keyNameObj,
			    Tcl_Obj *valueNameObj, REGSAM mode);
static int		GetValueNames(Tcl_Interp *interp, Tcl_Obj *keyNameObj,
			    Tcl_Obj *patternObj, REGSAM mode);
static int		OpenKey(Tcl_Interp *interp, Tcl_Obj *keyNameObj,
			    REGSAM mode, int flags, HKEY *keyPtr);
static DWORD		OpenSubKey(char *hostName, HKEY rootKey,
			    char *keyName, REGSAM mode, int flags,
			    HKEY *keyPtr);
static int		ParseKeyName(Tcl_Interp *interp, char *name,
			    char **hostNamePtr, HKEY *rootKeyPtr,
			    char **keyNamePtr);
static DWORD		RecursiveDeleteKey(HKEY hStartKey,
			    const TCHAR * pKeyName, REGSAM mode);
static int		RegistryObjCmd(ClientData clientData,
			    Tcl_Interp *interp, int objc,
			    Tcl_Obj *const objv[]);
static int		SetValue(Tcl_Interp *interp, Tcl_Obj *keyNameObj,
			    Tcl_Obj *valueNameObj, Tcl_Obj *dataObj,
			    Tcl_Obj *typeObj, REGSAM mode);

DLLEXPORT int		Registry_Init(Tcl_Interp *interp);
DLLEXPORT int		Registry_Unload(Tcl_Interp *interp, int flags);

/*
 *----------------------------------------------------------------------
 *
 * Registry_Init --
 *
 *	This function initializes the registry command.
 *
 * Results:
 *	A standard Tcl result.
 *
 * Side effects:
 *	None.
 *
 *----------------------------------------------------------------------
 */

int
Registry_Init(
    Tcl_Interp *interp)
{
    Tcl_Command cmd;

    if (Tcl_InitStubs(interp, "8.5-", 0) == NULL) {
	return TCL_ERROR;
    }

    cmd = Tcl_CreateObjCommand(interp, "registry", RegistryObjCmd,
	    interp, DeleteCmd);
    Tcl_SetAssocData(interp, REGISTRY_ASSOC_KEY, NULL, cmd);
    return Tcl_PkgProvideEx(interp, "registry", "1.3.0", NULL);
}

/*
 *----------------------------------------------------------------------
 *
 * Registry_Unload --
 *
 *	This function removes the registry command.
 *
 * Results:
 *	A standard Tcl result.
 *
 * Side effects:
 *	The registry command is deleted and the dll may be unloaded.
 *
 *----------------------------------------------------------------------
 */

int
Registry_Unload(
    Tcl_Interp *interp,		/* Interpreter for unloading */
    int flags)			/* Flags passed by the unload system */
{
    Tcl_Command cmd;
    Tcl_Obj *objv[3];

    /*
     * Unregister the registry package. There is no Tcl_PkgForget()
     */

    objv[0] = Tcl_NewStringObj("package", -1);
    objv[1] = Tcl_NewStringObj("forget", -1);
    objv[2] = Tcl_NewStringObj("registry", -1);
    Tcl_EvalObjv(interp, 3, objv, TCL_EVAL_GLOBAL);

    /*
     * Delete the originally registered command.
     */

    cmd = Tcl_GetAssocData(interp, REGISTRY_ASSOC_KEY, NULL);
    if (cmd != NULL) {
	Tcl_DeleteCommandFromToken(interp, cmd);
    }

    return TCL_OK;
}

/*
 *----------------------------------------------------------------------
 *
 * DeleteCmd --
 *
 *	Cleanup the interp command token so that unloading doesn't try to
 *	re-delete the command (which will crash).
 *
 * Results:
 *	None.
 *
 * Side effects:
 *	The unload command will not attempt to delete this command.
 *
 *----------------------------------------------------------------------
 */

static void
DeleteCmd(
    ClientData clientData)
{
    Tcl_Interp *interp = clientData;

    Tcl_SetAssocData(interp, REGISTRY_ASSOC_KEY, NULL, NULL);
}

/*
 *----------------------------------------------------------------------
 *
 * RegistryObjCmd --
 *
 *	This function implements the Tcl "registry" command.
 *
 * Results:
 *	A standard Tcl result.
 *
 * Side effects:
 *	None.
 *
 *----------------------------------------------------------------------
 */

static int
RegistryObjCmd(
    ClientData clientData,	/* Not used. */
    Tcl_Interp *interp,		/* Current interpreter. */
    int objc,			/* Number of arguments. */
    Tcl_Obj *const objv[])	/* Argument values. */
{
    int n = 1;
    int index, argc;
    REGSAM mode = 0;
    const char *errString = NULL;

    static const char *const subcommands[] = {
	"broadcast", "delete", "get", "keys", "set", "type", "values", NULL
    };
    enum SubCmdIdx {
	BroadcastIdx, DeleteIdx, GetIdx, KeysIdx, SetIdx, TypeIdx, ValuesIdx
    };
    static const char *const modes[] = {
	"-32bit", "-64bit", NULL
    };

    if (objc < 2) {
    wrongArgs:
	Tcl_WrongNumArgs(interp, 1, objv, "?-32bit|-64bit? option ?arg ...?");
	return TCL_ERROR;
    }

    if (Tcl_GetStringFromObj(objv[n], NULL)[0] == '-') {
	if (Tcl_GetIndexFromObjStruct(interp, objv[n++], modes,
		sizeof(char *), "mode", 0, &index) != TCL_OK) {
	    return TCL_ERROR;
	}
	switch (index) {
	case 0:			/* -32bit */
	    mode |= KEY_WOW64_32KEY;
	    break;
	case 1:			/* -64bit */
	    mode |= KEY_WOW64_64KEY;
	    break;
	}
	if (objc < 3) {
	    goto wrongArgs;
	}
    }

    if (Tcl_GetIndexFromObjStruct(interp, objv[n++], subcommands,
	    sizeof(char *), "option", 0, &index) != TCL_OK) {
	return TCL_ERROR;
    }

    argc = (objc - n);
    switch (index) {
    case BroadcastIdx:		/* broadcast */
	if (argc == 1 || argc == 3) {
	    int res = BroadcastValue(interp, argc, objv + n);

	    if (res != TCL_BREAK) {
		return res;
	    }
	}
	errString = "keyName ?-timeout milliseconds?";
	break;
    case DeleteIdx:		/* delete */
	if (argc == 1) {
	    return DeleteKey(interp, objv[n], mode);
	} else if (argc == 2) {
	    return DeleteValue(interp, objv[n], objv[n+1], mode);
	}
	errString = "keyName ?valueName?";
	break;
    case GetIdx:		/* get */
	if (argc == 2) {
	    return GetValue(interp, objv[n], objv[n+1], mode);
	}
	errString = "keyName valueName";
	break;
    case KeysIdx:		/* keys */
	if (argc == 1) {
	    return GetKeyNames(interp, objv[n], NULL, mode);
	} else if (argc == 2) {
	    return GetKeyNames(interp, objv[n], objv[n+1], mode);
	}
	errString = "keyName ?pattern?";
	break;
    case SetIdx:		/* set */
	if (argc == 1) {
	    HKEY key;

	    /*
	     * Create the key and then close it immediately.
	     */

	    mode |= KEY_ALL_ACCESS;
	    if (OpenKey(interp, objv[n], mode, 1, &key) != TCL_OK) {
		return TCL_ERROR;
	    }
	    RegCloseKey(key);
	    return TCL_OK;
	} else if (argc == 3) {
	    return SetValue(interp, objv[n], objv[n+1], objv[n+2], NULL,
		    mode);
	} else if (argc == 4) {
	    return SetValue(interp, objv[n], objv[n+1], objv[n+2], objv[n+3],
		    mode);
	}
	errString = "keyName ?valueName data ?type??";
	break;
    case TypeIdx:		/* type */
	if (argc == 2) {
	    return GetType(interp, objv[n], objv[n+1], mode);
	}
	errString = "keyName valueName";
	break;
    case ValuesIdx:		/* values */
	if (argc == 1) {
	    return GetValueNames(interp, objv[n], NULL, mode);
	} else if (argc == 2) {
	    return GetValueNames(interp, objv[n], objv[n+1], mode);
	}
	errString = "keyName ?pattern?";
	break;
    }
    Tcl_WrongNumArgs(interp, (mode ? 3 : 2), objv, errString);
    return TCL_ERROR;
}

/*
 *----------------------------------------------------------------------
 *
 * DeleteKey --
 *
 *	This function deletes a registry key.
 *
 * Results:
 *	A standard Tcl result.
 *
 * Side effects:
 *	None.
 *
 *----------------------------------------------------------------------
 */

static int
DeleteKey(
    Tcl_Interp *interp,		/* Current interpreter. */
    Tcl_Obj *keyNameObj,	/* Name of key to delete. */
    REGSAM mode)		/* Mode flags to pass. */
{
    char *tail, *buffer, *hostName, *keyName;
    const TCHAR *nativeTail;
    HKEY rootKey, subkey;
    DWORD result;
    int length;
    Tcl_DString buf;
    REGSAM saveMode = mode;

    /*
     * Find the parent of the key being deleted and open it.
     */

    keyName = Tcl_GetStringFromObj(keyNameObj, &length);
    buffer = ckalloc(length + 1);
    strcpy(buffer, keyName);

    if (ParseKeyName(interp, buffer, &hostName, &rootKey,
	    &keyName) != TCL_OK) {
	ckfree(buffer);
	return TCL_ERROR;
    }

    if (*keyName == '\0') {
	Tcl_SetObjResult(interp,
		Tcl_NewStringObj("bad key: cannot delete root keys", -1));
	Tcl_SetErrorCode(interp, "WIN_REG", "DEL_ROOT_KEY", NULL);
	ckfree(buffer);
	return TCL_ERROR;
    }

    tail = strrchr(keyName, '\\');
    if (tail) {
	*tail++ = '\0';
    } else {
	tail = keyName;
	keyName = NULL;
    }

    mode |= KEY_ENUMERATE_SUB_KEYS | DELETE;
    result = OpenSubKey(hostName, rootKey, keyName, mode, 0, &subkey);
    if (result != ERROR_SUCCESS) {
	ckfree(buffer);
	if (result == ERROR_FILE_NOT_FOUND) {
	    return TCL_OK;
	}
	Tcl_SetObjResult(interp,
		Tcl_NewStringObj("unable to delete key: ", -1));
	AppendSystemError(interp, result);
	return TCL_ERROR;
    }

    /*
     * Now we recursively delete the key and everything below it.
     */

    nativeTail = Tcl_WinUtfToTChar(tail, -1, &buf);
    result = RecursiveDeleteKey(subkey, nativeTail, saveMode);
    Tcl_DStringFree(&buf);

    if (result != ERROR_SUCCESS && result != ERROR_FILE_NOT_FOUND) {
	Tcl_SetObjResult(interp,
		Tcl_NewStringObj("unable to delete key: ", -1));
	AppendSystemError(interp, result);
	result = TCL_ERROR;
    } else {
	result = TCL_OK;
    }

    RegCloseKey(subkey);
    ckfree(buffer);
    return result;
}

/*
 *----------------------------------------------------------------------
 *
 * DeleteValue --
 *
 *	This function deletes a value from a registry key.
 *
 * Results:
 *	A standard Tcl result.
 *
 * Side effects:
 *	None.
 *
 *----------------------------------------------------------------------
 */

static int
DeleteValue(
    Tcl_Interp *interp,		/* Current interpreter. */
    Tcl_Obj *keyNameObj,	/* Name of key. */
    Tcl_Obj *valueNameObj,	/* Name of value to delete. */
    REGSAM mode)		/* Mode flags to pass. */
{
    HKEY key;
    char *valueName;
    int length;
    DWORD result;
    Tcl_DString ds;

    /*
     * Attempt to open the key for deletion.
     */

    mode |= KEY_SET_VALUE;
    if (OpenKey(interp, keyNameObj, mode, 0, &key) != TCL_OK) {
	return TCL_ERROR;
    }

    valueName = Tcl_GetStringFromObj(valueNameObj, &length);
    Tcl_WinUtfToTChar(valueName, length, &ds);
    result = RegDeleteValue(key, (const TCHAR *)Tcl_DStringValue(&ds));
    Tcl_DStringFree(&ds);
    if (result != ERROR_SUCCESS) {
	Tcl_SetObjResult(interp, Tcl_ObjPrintf(
		"unable to delete value \"%s\" from key \"%s\": ",
		Tcl_GetStringFromObj(valueNameObj, NULL),
		Tcl_GetStringFromObj(keyNameObj, NULL)));
	AppendSystemError(interp, result);
	result = TCL_ERROR;
    } else {
	result = TCL_OK;
    }
    RegCloseKey(key);
    return result;
}

/*
 *----------------------------------------------------------------------
 *
 * GetKeyNames --
 *
 *	This function enumerates the subkeys of a given key. If the optional
 *	pattern is supplied, then only keys that match the pattern will be
 *	returned.
 *
 * Results:
 *	Returns the list of subkeys in the result object of the interpreter,
 *	or an error message on failure.
 *
 * Side effects:
 *	None.
 *
 *----------------------------------------------------------------------
 */

static int
GetKeyNames(
    Tcl_Interp *interp,		/* Current interpreter. */
    Tcl_Obj *keyNameObj,	/* Key to enumerate. */
    Tcl_Obj *patternObj,	/* Optional match pattern. */
    REGSAM mode)		/* Mode flags to pass. */
{
    const char *pattern;	/* Pattern being matched against subkeys */
    HKEY key;			/* Handle to the key being examined */
    TCHAR buffer[MAX_KEY_LENGTH];
				/* Buffer to hold the subkey name */
    DWORD bufSize;		/* Size of the buffer */
    DWORD index;		/* Position of the current subkey */
    char *name;			/* Subkey name */
    Tcl_Obj *resultPtr;		/* List of subkeys being accumulated */
    int result = TCL_OK;	/* Return value from this command */
    Tcl_DString ds;		/* Buffer to translate subkey name to UTF-8 */

    if (patternObj) {
	pattern = Tcl_GetStringFromObj(patternObj, NULL);
    } else {
	pattern = NULL;
    }

    /*
     * Attempt to open the key for enumeration.
     */

    mode |= KEY_QUERY_VALUE | KEY_ENUMERATE_SUB_KEYS;
    if (OpenKey(interp, keyNameObj, mode, 0, &key) != TCL_OK) {
	return TCL_ERROR;
    }

    /*
     * Enumerate the subkeys.
     */

    resultPtr = Tcl_NewObj();
    for (index = 0;; ++index) {
	bufSize = MAX_KEY_LENGTH;
	result = RegEnumKeyEx(key, index, buffer, &bufSize,
		NULL, NULL, NULL, NULL);
	if (result != ERROR_SUCCESS) {
	    if (result == ERROR_NO_MORE_ITEMS) {
		result = TCL_OK;
	    } else {
		Tcl_SetObjResult(interp, Tcl_ObjPrintf(
			"unable to enumerate subkeys of \"%s\": ",
			Tcl_GetStringFromObj(keyNameObj, NULL)));
		AppendSystemError(interp, result);
		result = TCL_ERROR;
	    }
	    break;
	}
	Tcl_WinTCharToUtf(buffer, bufSize * sizeof(TCHAR), &ds);
	name = Tcl_DStringValue(&ds);
	if (pattern && !Tcl_StringMatch(name, pattern)) {
	    Tcl_DStringFree(&ds);
	    continue;
	}
	result = Tcl_ListObjAppendElement(interp, resultPtr,
		Tcl_NewStringObj(name, Tcl_DStringLength(&ds)));
	Tcl_DStringFree(&ds);
	if (result != TCL_OK) {
	    break;
	}
    }
    if (result == TCL_OK) {
	Tcl_SetObjResult(interp, resultPtr);
    } else {
	Tcl_DecrRefCount(resultPtr); /* BUGFIX: Don't leak on failure. */
    }

    RegCloseKey(key);
    return result;
}

/*
 *----------------------------------------------------------------------
 *
 * GetType --
 *
 *	This function gets the type of a given registry value and places it in
 *	the interpreter result.
 *
 * Results:
 *	Returns a normal Tcl result.
 *
 * Side effects:
 *	None.
 *
 *----------------------------------------------------------------------
 */

static int
GetType(
    Tcl_Interp *interp,		/* Current interpreter. */
    Tcl_Obj *keyNameObj,	/* Name of key. */
    Tcl_Obj *valueNameObj,	/* Name of value to get. */
    REGSAM mode)		/* Mode flags to pass. */
{
    HKEY key;
    DWORD result, type;
    Tcl_DString ds;
    const char *valueName;
    const TCHAR *nativeValue;
    int length;

    /*
     * Attempt to open the key for reading.
     */

    mode |= KEY_QUERY_VALUE;
    if (OpenKey(interp, keyNameObj, mode, 0, &key) != TCL_OK) {
	return TCL_ERROR;
    }

    /*
     * Get the type of the value.
     */

    valueName = Tcl_GetStringFromObj(valueNameObj, &length);
    nativeValue = Tcl_WinUtfToTChar(valueName, length, &ds);
    result = RegQueryValueEx(key, nativeValue, NULL, &type,
	    NULL, NULL);
    Tcl_DStringFree(&ds);
    RegCloseKey(key);

    if (result != ERROR_SUCCESS) {
	Tcl_SetObjResult(interp, Tcl_ObjPrintf(
		"unable to get type of value \"%s\" from key \"%s\": ",
		Tcl_GetStringFromObj(valueNameObj, NULL),
		Tcl_GetStringFromObj(keyNameObj, NULL)));
	AppendSystemError(interp, result);
	return TCL_ERROR;
    }

    /*
     * Set the type into the result. Watch out for unknown types. If we don't
     * know about the type, just use the numeric value.
     */

    if (type > lastType) {
	Tcl_SetObjResult(interp, Tcl_NewLongObj((int) type));
    } else {
	Tcl_SetObjResult(interp, Tcl_NewStringObj(typeNames[type], -1));
    }
    return TCL_OK;
}

/*
 *----------------------------------------------------------------------
 *
 * GetValue --
 *
 *	This function gets the contents of a registry value and places a list
 *	containing the data and the type in the interpreter result.
 *
 * Results:
 *	Returns a normal Tcl result.
 *
 * Side effects:
 *	None.
 *
 *----------------------------------------------------------------------
 */

static int
GetValue(
    Tcl_Interp *interp,		/* Current interpreter. */
    Tcl_Obj *keyNameObj,	/* Name of key. */
    Tcl_Obj *valueNameObj,	/* Name of value to get. */
    REGSAM mode)		/* Mode flags to pass. */
{
    HKEY key;
    const char *valueName;
    const TCHAR *nativeValue;
    DWORD result, length, type;
    Tcl_DString data, buf;
    int nameLen;

    /*
     * Attempt to open the key for reading.
     */

    mode |= KEY_QUERY_VALUE;
    if (OpenKey(interp, keyNameObj, mode, 0, &key) != TCL_OK) {
	return TCL_ERROR;
    }

    /*
     * Initialize a Dstring to maximum statically allocated size we could get
     * one more byte by avoiding Tcl_DStringSetLength() and just setting
     * length to TCL_DSTRING_STATIC_SIZE, but this should be safer if the
     * implementation of Dstrings changes.
     *
     * This allows short values to be read from the registy in one call.
     * Longer values need a second call with an expanded DString.
     */

    Tcl_DStringInit(&data);
    Tcl_DStringSetLength(&data, TCL_DSTRING_STATIC_SIZE - 1);
    length = TCL_DSTRING_STATIC_SIZE/sizeof(TCHAR) - 1;

    valueName = Tcl_GetStringFromObj(valueNameObj, &nameLen);
    nativeValue = Tcl_WinUtfToTChar(valueName, nameLen, &buf);

    result = RegQueryValueEx(key, nativeValue, NULL, &type,
	    (BYTE *) Tcl_DStringValue(&data), &length);
    while (result == ERROR_MORE_DATA) {
	/*
	 * The Windows docs say that in this error case, we just need to
	 * expand our buffer and request more data. Required for
	 * HKEY_PERFORMANCE_DATA
	 */

	length = Tcl_DStringLength(&data) * (2 / sizeof(TCHAR));
	Tcl_DStringSetLength(&data, (int) length * sizeof(TCHAR));
	result = RegQueryValueEx(key, nativeValue,
		NULL, &type, (BYTE *) Tcl_DStringValue(&data), &length);
    }
    Tcl_DStringFree(&buf);
    RegCloseKey(key);
    if (result != ERROR_SUCCESS) {
	Tcl_SetObjResult(interp, Tcl_ObjPrintf(
		"unable to get value \"%s\" from key \"%s\": ",
		Tcl_GetStringFromObj(valueNameObj, NULL),
		Tcl_GetStringFromObj(keyNameObj, NULL)));
	AppendSystemError(interp, result);
	Tcl_DStringFree(&data);
	return TCL_ERROR;
    }

    /*
     * If the data is a 32-bit quantity, store it as an integer object. If it
     * is a multi-string, store it as a list of strings. For null-terminated
     * strings, append up the to first null. Otherwise, store it as a binary
     * string.
     */

    if (type == REG_DWORD || type == REG_DWORD_BIG_ENDIAN) {
	Tcl_SetObjResult(interp, Tcl_NewLongObj((long) ConvertDWORD(type,
		*((DWORD *) Tcl_DStringValue(&data)))));
    } else if (type == REG_MULTI_SZ) {
	char *p = Tcl_DStringValue(&data);
	char *end = Tcl_DStringValue(&data) + length;
	Tcl_Obj *resultPtr = Tcl_NewObj();

	/*
	 * Multistrings are stored as an array of null-terminated strings,
	 * terminated by two null characters. Also do a bounds check in case
	 * we get bogus data.
	 */

	while ((p < end) && *((Tcl_UniChar *) p) != 0) {
	    Tcl_UniChar *up;

	    Tcl_WinTCharToUtf((TCHAR *) p, -1, &buf);
	    Tcl_ListObjAppendElement(interp, resultPtr,
		    Tcl_NewStringObj(Tcl_DStringValue(&buf),
			    Tcl_DStringLength(&buf)));
	    up = (Tcl_UniChar *) p;

	    while (*up++ != 0) {/* empty body */}
	    p = (char *) up;
	    Tcl_DStringFree(&buf);
	}
	Tcl_SetObjResult(interp, resultPtr);
    } else if ((type == REG_SZ) || (type == REG_EXPAND_SZ)) {
	Tcl_WinTCharToUtf((TCHAR *) Tcl_DStringValue(&data), -1, &buf);
	Tcl_DStringResult(interp, &buf);
    } else {
	/*
	 * Save binary data as a byte array.
	 */

	Tcl_SetObjResult(interp, Tcl_NewByteArrayObj(
		(BYTE *) Tcl_DStringValue(&data), (int) length));
    }
    Tcl_DStringFree(&data);
    return result;
}

/*
 *----------------------------------------------------------------------
 *
 * GetValueNames --
 *
 *	This function enumerates the values of the a given key. If the
 *	optional pattern is supplied, then only value names that match the
 *	pattern will be returned.
 *
 * Results:
 *	Returns the list of value names in the result object of the
 *	interpreter, or an error message on failure.
 *
 * Side effects:
 *	None.
 *
 *----------------------------------------------------------------------
 */

static int
GetValueNames(
    Tcl_Interp *interp,		/* Current interpreter. */
    Tcl_Obj *keyNameObj,	/* Key to enumerate. */
    Tcl_Obj *patternObj,	/* Optional match pattern. */
    REGSAM mode)		/* Mode flags to pass. */
{
    HKEY key;
    Tcl_Obj *resultPtr;
    DWORD index, size, result;
    Tcl_DString buffer, ds;
    const char *pattern, *name;

    /*
     * Attempt to open the key for enumeration.
     */

    mode |= KEY_QUERY_VALUE;
    if (OpenKey(interp, keyNameObj, mode, 0, &key) != TCL_OK) {
	return TCL_ERROR;
    }

    resultPtr = Tcl_NewObj();
    Tcl_DStringInit(&buffer);
    Tcl_DStringSetLength(&buffer, (int) (MAX_KEY_LENGTH * sizeof(TCHAR)));
    index = 0;
    result = TCL_OK;

    if (patternObj) {
	pattern = Tcl_GetStringFromObj(patternObj, NULL);
    } else {
	pattern = NULL;
    }

    /*
     * Enumerate the values under the given subkey until we get an error,
     * indicating the end of the list. Note that we need to reset size after
     * each iteration because RegEnumValue smashes the old value.
     */

    size = MAX_KEY_LENGTH;
    while (RegEnumValue(key,index, (TCHAR *)Tcl_DStringValue(&buffer),
	    &size, NULL, NULL, NULL, NULL) == ERROR_SUCCESS) {
	size *= sizeof(TCHAR);

	Tcl_WinTCharToUtf((TCHAR *) Tcl_DStringValue(&buffer), (int) size,
		&ds);
	name = Tcl_DStringValue(&ds);
	if (!pattern || Tcl_StringMatch(name, pattern)) {
	    result = Tcl_ListObjAppendElement(interp, resultPtr,
		    Tcl_NewStringObj(name, Tcl_DStringLength(&ds)));
	    if (result != TCL_OK) {
		Tcl_DStringFree(&ds);
		break;
	    }
	}
	Tcl_DStringFree(&ds);

	index++;
	size = MAX_KEY_LENGTH;
    }
    Tcl_SetObjResult(interp, resultPtr);
    Tcl_DStringFree(&buffer);
    RegCloseKey(key);
    return result;
}

/*
 *----------------------------------------------------------------------
 *
 * OpenKey --
 *
 *	This function opens the specified key. This function is a simple
 *	wrapper around ParseKeyName and OpenSubKey.
 *
 * Results:
 *	Returns the opened key in the keyPtr argument and a Tcl result code.
 *
 * Side effects:
 *	None.
 *
 *----------------------------------------------------------------------
 */

static int
OpenKey(
    Tcl_Interp *interp,		/* Current interpreter. */
    Tcl_Obj *keyNameObj,	/* Key to open. */
    REGSAM mode,		/* Access mode. */
    int flags,			/* 0 or REG_CREATE. */
    HKEY *keyPtr)		/* Returned HKEY. */
{
    char *keyName, *buffer, *hostName;
    int length;
    HKEY rootKey;
    DWORD result;

    keyName = Tcl_GetStringFromObj(keyNameObj, &length);
    buffer = ckalloc(length + 1);
    strcpy(buffer, keyName);

    result = ParseKeyName(interp, buffer, &hostName, &rootKey, &keyName);
    if (result == TCL_OK) {
	result = OpenSubKey(hostName, rootKey, keyName, mode, flags, keyPtr);
	if (result != ERROR_SUCCESS) {
	    Tcl_SetObjResult(interp,
		    Tcl_NewStringObj("unable to open key: ", -1));
	    AppendSystemError(interp, result);
	    result = TCL_ERROR;
	} else {
	    result = TCL_OK;
	}
    }

    ckfree(buffer);
    return result;
}

/*
 *----------------------------------------------------------------------
 *
 * OpenSubKey --
 *
 *	This function opens a given subkey of a root key on the specified
 *	host.
 *
 * Results:
 *	Returns the opened key in the keyPtr and a Windows error code as the
 *	return value.
 *
 * Side effects:
 *	None.
 *
 *----------------------------------------------------------------------
 */

static DWORD
OpenSubKey(
    char *hostName,		/* Host to access, or NULL for local. */
    HKEY rootKey,		/* Root registry key. */
    char *keyName,		/* Subkey name. */
    REGSAM mode,		/* Access mode. */
    int flags,			/* 0 or REG_CREATE. */
    HKEY *keyPtr)		/* Returned HKEY. */
{
    DWORD result;
    Tcl_DString buf;

    /*
     * Attempt to open the root key on a remote host if necessary.
     */

    if (hostName) {
	hostName = (char *) Tcl_WinUtfToTChar(hostName, -1, &buf);
	result = RegConnectRegistry((TCHAR *)hostName, rootKey,
		&rootKey);
	Tcl_DStringFree(&buf);
	if (result != ERROR_SUCCESS) {
	    return result;
	}
    }

    /*
     * Now open the specified key with the requested permissions. Note that
     * this key must be closed by the caller.
     */

    keyName = (char *) Tcl_WinUtfToTChar(keyName, -1, &buf);
    if (flags & REG_CREATE) {
	DWORD create;

	result = RegCreateKeyEx(rootKey, (TCHAR *)keyName, 0, NULL,
		REG_OPTION_NON_VOLATILE, mode, NULL, keyPtr, &create);
    } else if (rootKey == HKEY_PERFORMANCE_DATA) {
	/*
	 * Here we fudge it for this special root key. See MSDN for more info
	 * on HKEY_PERFORMANCE_DATA and the peculiarities surrounding it.
	 */

	*keyPtr = HKEY_PERFORMANCE_DATA;
	result = ERROR_SUCCESS;
    } else {
	result = RegOpenKeyEx(rootKey, (TCHAR *)keyName, 0, mode,
		keyPtr);
    }
    Tcl_DStringFree(&buf);

    /*
     * Be sure to close the root key since we are done with it now.
     */

    if (hostName) {
	RegCloseKey(rootKey);
    }
    return result;
}

/*
 *----------------------------------------------------------------------
 *
 * ParseKeyName --
 *
 *	This function parses a key name into the host, root, and subkey parts.
 *
 * Results:
 *	The pointers to the start of the host and subkey names are returned in
 *	the hostNamePtr and keyNamePtr variables. The specified root HKEY is
 *	returned in rootKeyPtr. Returns a standard Tcl result.
 *
 * Side effects:
 *	Modifies the name string by inserting nulls.
 *
 *----------------------------------------------------------------------
 */

static int
ParseKeyName(
    Tcl_Interp *interp,		/* Current interpreter. */
    char *name,
    char **hostNamePtr,
    HKEY *rootKeyPtr,
    char **keyNamePtr)
{
    char *rootName;
    int result, index;
    Tcl_Obj *rootObj;

    /*
     * Split the key into host and root portions.
     */

    *hostNamePtr = *keyNamePtr = rootName = NULL;
    if (name[0] == '\\') {
	if (name[1] == '\\') {
	    *hostNamePtr = name;
	    for (rootName = name+2; *rootName != '\0'; rootName++) {
		if (*rootName == '\\') {
		    *rootName++ = '\0';
		    break;
		}
	    }
	}
    } else {
	rootName = name;
    }
    if (!rootName) {
	Tcl_SetObjResult(interp, Tcl_ObjPrintf(
		"bad key \"%s\": must start with a valid root", name));
	Tcl_SetErrorCode(interp, "WIN_REG", "NO_ROOT_KEY", NULL);
	return TCL_ERROR;
    }

    /*
     * Split the root into root and subkey portions.
     */

    for (*keyNamePtr = rootName; **keyNamePtr != '\0'; (*keyNamePtr)++) {
	if (**keyNamePtr == '\\') {
	    **keyNamePtr = '\0';
	    (*keyNamePtr)++;
	    break;
	}
    }

    /*
     * Look for a matching root name.
     */

    rootObj = Tcl_NewStringObj(rootName, -1);
    result = Tcl_GetIndexFromObjStruct(interp, rootObj, rootKeyNames,
	    sizeof(char *), "root name", TCL_EXACT, &index);
    Tcl_DecrRefCount(rootObj);
    if (result != TCL_OK) {
	return TCL_ERROR;
    }
    *rootKeyPtr = rootKeys[index];
    return TCL_OK;
}

/*
 *----------------------------------------------------------------------
 *
 * RecursiveDeleteKey --
 *
 *	This function recursively deletes all the keys below a starting key.
 *	Although Windows 95 does this automatically, we still need to do this
 *	for Windows NT.
 *
 * Results:
 *	Returns a Windows error code.
 *
 * Side effects:
 *	Deletes all of the keys and values below the given key.
 *
 *----------------------------------------------------------------------
 */

static DWORD
RecursiveDeleteKey(
    HKEY startKey,		/* Parent of key to be deleted. */
    const TCHAR *keyName,	/* Name of key to be deleted in external
				 * encoding, not UTF. */
    REGSAM mode)		/* Mode flags to pass. */
{
    DWORD result, size;
    Tcl_DString subkey;
    HKEY hKey;
    REGSAM saveMode = mode;
    static int checkExProc = 0;
    static FARPROC regDeleteKeyExProc = NULL;

    /*
     * Do not allow NULL or empty key name.
     */

    if (!keyName || *keyName == '\0') {
	return ERROR_BADKEY;
    }

    mode |= KEY_ENUMERATE_SUB_KEYS | DELETE | KEY_QUERY_VALUE;
    result = RegOpenKeyEx(startKey, keyName, 0, mode, &hKey);
    if (result != ERROR_SUCCESS) {
	return result;
    }

    Tcl_DStringInit(&subkey);
    Tcl_DStringSetLength(&subkey, (int) (MAX_KEY_LENGTH * sizeof(TCHAR)));

    mode = saveMode;
    while (result == ERROR_SUCCESS) {
	/*
	 * Always get index 0 because key deletion changes ordering.
	 */

	size = MAX_KEY_LENGTH;
	result = RegEnumKeyEx(hKey, 0, (TCHAR *)Tcl_DStringValue(&subkey),
		&size, NULL, NULL, NULL, NULL);
	if (result == ERROR_NO_MORE_ITEMS) {
	    /*
	     * RegDeleteKeyEx doesn't exist on non-64bit XP platforms, so we
	     * can't compile with it in. We need to check for it at runtime
	     * and use it if we find it.
	     */

	    if (mode && !checkExProc) {
		HINSTANCE dllH;

		checkExProc = 1;
		dllH = LoadLibrary(TEXT("advapi32.dll"));
		if (dllH) {
		    regDeleteKeyExProc = (FARPROC)
			    GetProcAddress(dllH, "RegDeleteKeyExW");
		}
	    }
	    if (mode && regDeleteKeyExProc) {
		result = regDeleteKeyExProc(startKey, keyName, mode, 0);
	    } else {
		result = RegDeleteKey(startKey, keyName);
	    }
	    break;
	} else if (result == ERROR_SUCCESS) {
	    result = RecursiveDeleteKey(hKey,
		    (const TCHAR *) Tcl_DStringValue(&subkey), mode);
	}
    }
    Tcl_DStringFree(&subkey);
    RegCloseKey(hKey);
    return result;
}

/*
 *----------------------------------------------------------------------
 *
 * SetValue --
 *
 *	This function sets the contents of a registry value. If the key or
 *	value does not exist, it will be created. If it does exist, then the
 *	data and type will be replaced.
 *
 * Results:
 *	Returns a normal Tcl result.
 *
 * Side effects:
 *	May create new keys or values.
 *
 *----------------------------------------------------------------------
 */

static int
SetValue(
    Tcl_Interp *interp,		/* Current interpreter. */
    Tcl_Obj *keyNameObj,	/* Name of key. */
    Tcl_Obj *valueNameObj,	/* Name of value to set. */
    Tcl_Obj *dataObj,		/* Data to be written. */
    Tcl_Obj *typeObj,		/* Type of data to be written. */
    REGSAM mode)		/* Mode flags to pass. */
{
    int type, length;
    DWORD result;
    HKEY key;
    const char *valueName;
    Tcl_DString nameBuf;

    if (typeObj == NULL) {
	type = REG_SZ;
    } else if (Tcl_GetIndexFromObjStruct(interp, typeObj, typeNames,
	    sizeof(char *), "type", 0, (int *) &type) != TCL_OK) {
	if (Tcl_GetIntFromObj(NULL, typeObj, (int *) &type) != TCL_OK) {
	    return TCL_ERROR;
	}
	Tcl_ResetResult(interp);
    }
    mode |= KEY_ALL_ACCESS;
    if (OpenKey(interp, keyNameObj, mode, 1, &key) != TCL_OK) {
	return TCL_ERROR;
    }

    valueName = Tcl_GetStringFromObj(valueNameObj, &length);
    valueName = (char *) Tcl_WinUtfToTChar(valueName, length, &nameBuf);

    if (type == REG_DWORD || type == REG_DWORD_BIG_ENDIAN) {
	int value;

	if (Tcl_GetIntFromObj(interp, dataObj, &value) != TCL_OK) {
	    RegCloseKey(key);
	    Tcl_DStringFree(&nameBuf);
	    return TCL_ERROR;
	}

	value = ConvertDWORD((DWORD) type, (DWORD) value);
	result = RegSetValueEx(key, (TCHAR *) valueName, 0,
		(DWORD) type, (BYTE *) &value, sizeof(DWORD));
    } else if (type == REG_MULTI_SZ) {
	Tcl_DString data, buf;
	int objc, i;
	Tcl_Obj **objv;

	if (Tcl_ListObjGetElements(interp, dataObj, &objc, &objv) != TCL_OK) {
	    RegCloseKey(key);
	    Tcl_DStringFree(&nameBuf);
	    return TCL_ERROR;
	}

	/*
	 * Append the elements as null terminated strings. Note that we must
	 * not assume the length of the string in case there are embedded
	 * nulls, which aren't allowed in REG_MULTI_SZ values.
	 */

	Tcl_DStringInit(&data);
	for (i = 0; i < objc; i++) {
	    const char *bytes = Tcl_GetStringFromObj(objv[i], &length);

	    Tcl_DStringAppend(&data, bytes, length);

	    /*
	     * Add a null character to separate this value from the next.
	     */

	    Tcl_DStringAppend(&data, "", 1);	/* NUL-terminated string */
	}

	Tcl_WinUtfToTChar(Tcl_DStringValue(&data), Tcl_DStringLength(&data)+1,
		&buf);
	result = RegSetValueEx(key, (TCHAR *) valueName, 0,
		(DWORD) type, (BYTE *) Tcl_DStringValue(&buf),
		(DWORD) Tcl_DStringLength(&buf));
	Tcl_DStringFree(&data);
	Tcl_DStringFree(&buf);
    } else if (type == REG_SZ || type == REG_EXPAND_SZ) {
	Tcl_DString buf;
	const char *data = Tcl_GetStringFromObj(dataObj, &length);

	data = (char *) Tcl_WinUtfToTChar(data, length, &buf);

	/*
	 * Include the null in the length, padding if needed for Unicode.
	 */

	Tcl_DStringSetLength(&buf, Tcl_DStringLength(&buf)+1);
	length = Tcl_DStringLength(&buf) + 1;

	result = RegSetValueEx(key, (TCHAR *) valueName, 0,
		(DWORD) type, (BYTE *) data, (DWORD) length);
	Tcl_DStringFree(&buf);
    } else {
	BYTE *data;

	/*
	 * Store binary data in the registry.
	 */

	data = (BYTE *) Tcl_GetByteArrayFromObj(dataObj, &length);
	result = RegSetValueEx(key, (TCHAR *) valueName, 0,
		(DWORD) type, data, (DWORD) length);
    }

    Tcl_DStringFree(&nameBuf);
    RegCloseKey(key);

    if (result != ERROR_SUCCESS) {
	Tcl_SetObjResult(interp,
		Tcl_NewStringObj("unable to set value: ", -1));
	AppendSystemError(interp, result);
	return TCL_ERROR;
    }
    return TCL_OK;
}

/*
 *----------------------------------------------------------------------
 *
 * BroadcastValue --
 *
 *	This function broadcasts a WM_SETTINGCHANGE message to indicate to
 *	other programs that we have changed the contents of a registry value.
 *
 * Results:
 *	Returns a normal Tcl result.
 *
 * Side effects:
 *	Will cause other programs to reload their system settings.
 *
 *----------------------------------------------------------------------
 */

static int
BroadcastValue(
    Tcl_Interp *interp,		/* Current interpreter. */
    int objc,			/* Number of arguments. */
    Tcl_Obj *const objv[])	/* Argument values. */
{
    LRESULT result;
    DWORD_PTR sendResult;
    UINT timeout = 3000;
    int len;
    const char *str;
    Tcl_Obj *objPtr;

    if (objc == 3) {
	str = Tcl_GetStringFromObj(objv[1], &len);
	if ((len < 2) || (*str != '-')
		|| strncmp(str, "-timeout", (size_t) len)) {
	    return TCL_BREAK;
	}
	if (Tcl_GetIntFromObj(interp, objv[2], (int *) &timeout) != TCL_OK) {
	    return TCL_ERROR;
	}
    }

    str = Tcl_GetStringFromObj(objv[0], &len);
    if (len == 0) {
	str = NULL;
    }

    /*
     * Use the ignore the result.
     */

    result = SendMessageTimeout(HWND_BROADCAST, WM_SETTINGCHANGE,
	    (WPARAM) 0, (LPARAM) str, SMTO_ABORTIFHUNG, timeout, &sendResult);

    objPtr = Tcl_NewObj();
    Tcl_ListObjAppendElement(NULL, objPtr, Tcl_NewLongObj((long) result));
    Tcl_ListObjAppendElement(NULL, objPtr, Tcl_NewLongObj((long) sendResult));
    Tcl_SetObjResult(interp, objPtr);

    return TCL_OK;
}

/*
 *----------------------------------------------------------------------
 *
 * AppendSystemError --
 *
 *	This routine formats a Windows system error message and places it into
 *	the interpreter result.
 *
 * Results:
 *	None.
 *
 * Side effects:
 *	None.
 *
 *----------------------------------------------------------------------
 */

static void
AppendSystemError(
    Tcl_Interp *interp,		/* Current interpreter. */
    DWORD error)		/* Result code from error. */
{
    int length;
    TCHAR *tMsgPtr, **tMsgPtrPtr = &tMsgPtr;
    const char *msg;
    char id[TCL_INTEGER_SPACE], msgBuf[24 + TCL_INTEGER_SPACE];
    Tcl_DString ds;
    Tcl_Obj *resultPtr = Tcl_GetObjResult(interp);

    if (Tcl_IsShared(resultPtr)) {
	resultPtr = Tcl_DuplicateObj(resultPtr);
    }
    length = FormatMessage(FORMAT_MESSAGE_FROM_SYSTEM
	    | FORMAT_MESSAGE_ALLOCATE_BUFFER, NULL, error,
	    MAKELANGID(LANG_NEUTRAL, SUBLANG_DEFAULT), (TCHAR *) tMsgPtrPtr,
	    0, NULL);
    if (length == 0) {
	sprintf(msgBuf, "unknown error: %ld", error);
	msg = msgBuf;
    } else {
	char *msgPtr;

	Tcl_WinTCharToUtf(tMsgPtr, -1, &ds);
	LocalFree(tMsgPtr);

	msgPtr = Tcl_DStringValue(&ds);
	length = Tcl_DStringLength(&ds);

	/*
	 * Trim the trailing CR/LF from the system message.
	 */

	if (msgPtr[length-1] == '\n') {
	    --length;
	}
	if (msgPtr[length-1] == '\r') {
	    --length;
	}
	msgPtr[length] = 0;
	msg = msgPtr;
    }

    sprintf(id, "%ld", error);
    Tcl_SetErrorCode(interp, "WINDOWS", id, msg, NULL);
    Tcl_AppendToObj(resultPtr, msg, length);
    Tcl_SetObjResult(interp, resultPtr);

    if (length != 0) {
	Tcl_DStringFree(&ds);
    }
}

/*
 *----------------------------------------------------------------------
 *
 * ConvertDWORD --
 *
 *	This function determines whether a DWORD needs to be byte swapped, and
 *	returns the appropriately swapped value.
 *
 * Results:
 *	Returns a converted DWORD.
 *
 * Side effects:
 *	None.
 *
 *----------------------------------------------------------------------
 */

static DWORD
ConvertDWORD(
    DWORD type,			/* Either REG_DWORD or REG_DWORD_BIG_ENDIAN */
    DWORD value)		/* The value to be converted. */
{
    const DWORD order = 1;
    DWORD localType;

    /*
     * Check to see if the low bit is in the first byte.
     */

    localType = (*((const char *) &order) == 1)
	    ? REG_DWORD : REG_DWORD_BIG_ENDIAN;
    return (type != localType) ? (DWORD) SWAPLONG(value) : value;
}

/*
 * Local Variables:
 * mode: c
 * c-basic-offset: 4
 * fill-column: 78
 * End:
 */<|MERGE_RESOLUTION|>--- conflicted
+++ resolved
@@ -13,13 +13,9 @@
  */
 
 #undef STATIC_BUILD
-<<<<<<< HEAD
-#define USE_TCL_STUBS
-=======
 #ifndef USE_TCL_STUBS
 #   define USE_TCL_STUBS
 #endif
->>>>>>> cf932506
 #include "tclInt.h"
 #ifdef _MSC_VER
 #   pragma comment (lib, "advapi32.lib")
@@ -161,7 +157,7 @@
 {
     Tcl_Command cmd;
 
-    if (Tcl_InitStubs(interp, "8.5-", 0) == NULL) {
+    if (Tcl_InitStubs(interp, "8.5", 0) == NULL) {
 	return TCL_ERROR;
     }
 
