/*
 * tclWinReg.c --
 *
 *	This file contains the implementation of the "registry" Tcl built-in
 *	command. This command is built as a dynamically loadable extension in
 *	a separate DLL.
 *
 * Copyright (c) 1997 by Sun Microsystems, Inc.
 * Copyright (c) 1998-1999 by Scriptics Corporation.
 *
 * See the file "license.terms" for information on usage and redistribution of
 * this file, and for a DISCLAIMER OF ALL WARRANTIES.
<<<<<<< HEAD
 *
 * RCS: @(#) $Id: tclWinReg.c,v 1.21.4.27 2010/11/03 13:02:53 dgp Exp $
=======
>>>>>>> 64eb210f
 */

#undef STATIC_BUILD
#ifndef USE_TCL_STUBS
#   define USE_TCL_STUBS
#endif
#include "tclInt.h"
#ifdef _MSC_VER
#   pragma comment (lib, "advapi32.lib")
#endif
#include <stdlib.h>

/*
 * Ensure that we can say which registry is being accessed.
 */

#ifndef KEY_WOW64_64KEY
#define KEY_WOW64_64KEY		(0x0100)
#endif
#ifndef KEY_WOW64_32KEY
#define KEY_WOW64_32KEY		(0x0200)
#endif

/*
 * TCL_STORAGE_CLASS is set unconditionally to DLLEXPORT because the
 * Registry_Init declaration is in the source file itself, which is only
 * accessed when we are building a library.
 */

#undef TCL_STORAGE_CLASS
#define TCL_STORAGE_CLASS DLLEXPORT

/*
 * The following macros convert between different endian ints.
 */

#define SWAPWORD(x)	MAKEWORD(HIBYTE(x), LOBYTE(x))
#define SWAPLONG(x)	MAKELONG(SWAPWORD(HIWORD(x)), SWAPWORD(LOWORD(x)))

/*
 * The following flag is used in OpenKeys to indicate that the specified key
 * should be created if it doesn't currently exist.
 */

#define REG_CREATE 1

/*
 * The following tables contain the mapping from registry root names to the
 * system predefined keys.
 */

static const char *const rootKeyNames[] = {
    "HKEY_LOCAL_MACHINE", "HKEY_USERS", "HKEY_CLASSES_ROOT",
    "HKEY_CURRENT_USER", "HKEY_CURRENT_CONFIG",
    "HKEY_PERFORMANCE_DATA", "HKEY_DYN_DATA", NULL
};

static HKEY rootKeys[] = {
    HKEY_LOCAL_MACHINE, HKEY_USERS, HKEY_CLASSES_ROOT, HKEY_CURRENT_USER,
    HKEY_CURRENT_CONFIG, HKEY_PERFORMANCE_DATA, HKEY_DYN_DATA
};

static const char REGISTRY_ASSOC_KEY[] = "registry::command";

/*
 * The following table maps from registry types to strings. Note that the
 * indices for this array are the same as the constants for the known registry
 * types so we don't need a separate table to hold the mapping.
 */

static const char *const typeNames[] = {
    "none", "sz", "expand_sz", "binary", "dword",
    "dword_big_endian", "link", "multi_sz", "resource_list", NULL
};

static DWORD lastType = REG_RESOURCE_LIST;

/*
 * Declarations for functions defined in this file.
 */

static void		AppendSystemError(Tcl_Interp *interp, DWORD error);
static int		BroadcastValue(Tcl_Interp *interp, int objc,
			    Tcl_Obj *const objv[]);
static DWORD		ConvertDWORD(DWORD type, DWORD value);
static void		DeleteCmd(ClientData clientData);
static int		DeleteKey(Tcl_Interp *interp, Tcl_Obj *keyNameObj,
			    REGSAM mode);
static int		DeleteValue(Tcl_Interp *interp, Tcl_Obj *keyNameObj,
			    Tcl_Obj *valueNameObj, REGSAM mode);
static int		GetKeyNames(Tcl_Interp *interp, Tcl_Obj *keyNameObj,
			    Tcl_Obj *patternObj, REGSAM mode);
static int		GetType(Tcl_Interp *interp, Tcl_Obj *keyNameObj,
			    Tcl_Obj *valueNameObj, REGSAM mode);
static int		GetValue(Tcl_Interp *interp, Tcl_Obj *keyNameObj,
			    Tcl_Obj *valueNameObj, REGSAM mode);
static int		GetValueNames(Tcl_Interp *interp, Tcl_Obj *keyNameObj,
			    Tcl_Obj *patternObj, REGSAM mode);
static int		OpenKey(Tcl_Interp *interp, Tcl_Obj *keyNameObj,
			    REGSAM mode, int flags, HKEY *keyPtr);
static DWORD		OpenSubKey(char *hostName, HKEY rootKey,
			    char *keyName, REGSAM mode, int flags,
			    HKEY *keyPtr);
static int		ParseKeyName(Tcl_Interp *interp, char *name,
			    char **hostNamePtr, HKEY *rootKeyPtr,
			    char **keyNamePtr);
static DWORD		RecursiveDeleteKey(HKEY hStartKey,
			    const TCHAR * pKeyName, REGSAM mode);
static int		RegistryObjCmd(ClientData clientData,
			    Tcl_Interp *interp, int objc,
			    Tcl_Obj *const objv[]);
static int		SetValue(Tcl_Interp *interp, Tcl_Obj *keyNameObj,
			    Tcl_Obj *valueNameObj, Tcl_Obj *dataObj,
			    Tcl_Obj *typeObj, REGSAM mode);

EXTERN int		Registry_Init(Tcl_Interp *interp);
EXTERN int		Registry_Unload(Tcl_Interp *interp, int flags);

/*
 *----------------------------------------------------------------------
 *
 * Registry_Init --
 *
 *	This function initializes the registry command.
 *
 * Results:
 *	A standard Tcl result.
 *
 * Side effects:
 *	None.
 *
 *----------------------------------------------------------------------
 */

int
Registry_Init(
    Tcl_Interp *interp)
{
    Tcl_Command cmd;

    if (Tcl_InitStubs(interp, "8.1", 0) == NULL) {
	return TCL_ERROR;
    }

    cmd = Tcl_CreateObjCommand(interp, "registry", RegistryObjCmd,
	    interp, DeleteCmd);
    Tcl_SetAssocData(interp, REGISTRY_ASSOC_KEY, NULL, cmd);
    return Tcl_PkgProvide(interp, "registry", "1.3");
}

/*
 *----------------------------------------------------------------------
 *
 * Registry_Unload --
 *
 *	This function removes the registry command.
 *
 * Results:
 *	A standard Tcl result.
 *
 * Side effects:
 *	The registry command is deleted and the dll may be unloaded.
 *
 *----------------------------------------------------------------------
 */

int
Registry_Unload(
    Tcl_Interp *interp,		/* Interpreter for unloading */
    int flags)			/* Flags passed by the unload system */
{
    Tcl_Command cmd;
    Tcl_Obj *objv[3];

    /*
     * Unregister the registry package. There is no Tcl_PkgForget()
     */

    objv[0] = Tcl_NewStringObj("package", -1);
    objv[1] = Tcl_NewStringObj("forget", -1);
    objv[2] = Tcl_NewStringObj("registry", -1);
    Tcl_EvalObjv(interp, 3, objv, TCL_EVAL_GLOBAL);

    /*
     * Delete the originally registered command.
     */

    cmd = Tcl_GetAssocData(interp, REGISTRY_ASSOC_KEY, NULL);
    if (cmd != NULL) {
	Tcl_DeleteCommandFromToken(interp, cmd);
    }

    return TCL_OK;
}

/*
 *----------------------------------------------------------------------
 *
 * DeleteCmd --
 *
 *	Cleanup the interp command token so that unloading doesn't try to
 *	re-delete the command (which will crash).
 *
 * Results:
 *	None.
 *
 * Side effects:
 *	The unload command will not attempt to delete this command.
 *
 *----------------------------------------------------------------------
 */

static void
DeleteCmd(
    ClientData clientData)
{
    Tcl_Interp *interp = clientData;

    Tcl_SetAssocData(interp, REGISTRY_ASSOC_KEY, NULL, NULL);
}

/*
 *----------------------------------------------------------------------
 *
 * RegistryObjCmd --
 *
 *	This function implements the Tcl "registry" command.
 *
 * Results:
 *	A standard Tcl result.
 *
 * Side effects:
 *	None.
 *
 *----------------------------------------------------------------------
 */

static int
RegistryObjCmd(
    ClientData clientData,	/* Not used. */
    Tcl_Interp *interp,		/* Current interpreter. */
    int objc,			/* Number of arguments. */
    Tcl_Obj *const objv[])	/* Argument values. */
{
    int n = 1;
    int index, argc;
    REGSAM mode = 0;
    const char *errString = NULL;

    static const char *const subcommands[] = {
	"broadcast", "delete", "get", "keys", "set", "type", "values", NULL
    };
    enum SubCmdIdx {
	BroadcastIdx, DeleteIdx, GetIdx, KeysIdx, SetIdx, TypeIdx, ValuesIdx
    };
    static const char *const modes[] = {
	"-32bit", "-64bit", NULL
    };

    if (objc < 2) {
    wrongArgs:
	Tcl_WrongNumArgs(interp, 1, objv, "?-32bit|-64bit? option ?arg ...?");
	return TCL_ERROR;
    }

    if (Tcl_GetString(objv[n])[0] == '-') {
	if (Tcl_GetIndexFromObj(interp, objv[n++], modes, "mode", 0,
		&index) != TCL_OK) {
	    return TCL_ERROR;
	}
	switch (index) {
	case 0:			/* -32bit */
	    mode |= KEY_WOW64_32KEY;
	    break;
	case 1:			/* -64bit */
	    mode |= KEY_WOW64_64KEY;
	    break;
	}
	if (objc < 3) {
	    goto wrongArgs;
	}
    }

    if (Tcl_GetIndexFromObj(interp, objv[n++], subcommands, "option", 0,
	    &index) != TCL_OK) {
	return TCL_ERROR;
    }

    argc = (objc - n);
    switch (index) {
    case BroadcastIdx:		/* broadcast */
	if (argc == 1 || argc == 3) {
	    int res = BroadcastValue(interp, argc, objv + n);

	    if (res != TCL_BREAK) {
		return res;
	    }
	}
	errString = "keyName ?-timeout milliseconds?";
	break;
    case DeleteIdx:		/* delete */
	if (argc == 1) {
	    return DeleteKey(interp, objv[n], mode);
	} else if (argc == 2) {
	    return DeleteValue(interp, objv[n], objv[n+1], mode);
	}
	errString = "keyName ?valueName?";
	break;
    case GetIdx:		/* get */
	if (argc == 2) {
	    return GetValue(interp, objv[n], objv[n+1], mode);
	}
	errString = "keyName valueName";
	break;
    case KeysIdx:		/* keys */
	if (argc == 1) {
	    return GetKeyNames(interp, objv[n], NULL, mode);
	} else if (argc == 2) {
	    return GetKeyNames(interp, objv[n], objv[n+1], mode);
	}
	errString = "keyName ?pattern?";
	break;
    case SetIdx:		/* set */
	if (argc == 1) {
	    HKEY key;

	    /*
	     * Create the key and then close it immediately.
	     */

	    mode |= KEY_ALL_ACCESS;
	    if (OpenKey(interp, objv[n], mode, 1, &key) != TCL_OK) {
		return TCL_ERROR;
	    }
	    RegCloseKey(key);
	    return TCL_OK;
	} else if (argc == 3) {
	    return SetValue(interp, objv[n], objv[n+1], objv[n+2], NULL,
		    mode);
	} else if (argc == 4) {
	    return SetValue(interp, objv[n], objv[n+1], objv[n+2], objv[n+3],
		    mode);
	}
	errString = "keyName ?valueName data ?type??";
	break;
    case TypeIdx:		/* type */
	if (argc == 2) {
	    return GetType(interp, objv[n], objv[n+1], mode);
	}
	errString = "keyName valueName";
	break;
    case ValuesIdx:		/* values */
	if (argc == 1) {
	    return GetValueNames(interp, objv[n], NULL, mode);
	} else if (argc == 2) {
	    return GetValueNames(interp, objv[n], objv[n+1], mode);
	}
	errString = "keyName ?pattern?";
	break;
    }
    Tcl_WrongNumArgs(interp, (mode ? 3 : 2), objv, errString);
    return TCL_ERROR;
}

/*
 *----------------------------------------------------------------------
 *
 * DeleteKey --
 *
 *	This function deletes a registry key.
 *
 * Results:
 *	A standard Tcl result.
 *
 * Side effects:
 *	None.
 *
 *----------------------------------------------------------------------
 */

static int
DeleteKey(
    Tcl_Interp *interp,		/* Current interpreter. */
    Tcl_Obj *keyNameObj,	/* Name of key to delete. */
    REGSAM mode)		/* Mode flags to pass. */
{
    char *tail, *buffer, *hostName, *keyName;
    const TCHAR *nativeTail;
    HKEY rootKey, subkey;
    DWORD result;
    int length;
    Tcl_DString buf;
    REGSAM saveMode = mode;

    /*
     * Find the parent of the key being deleted and open it.
     */

    keyName = Tcl_GetStringFromObj(keyNameObj, &length);
    buffer = ckalloc((unsigned) length + 1);
    strcpy(buffer, keyName);

    if (ParseKeyName(interp, buffer, &hostName, &rootKey,
	    &keyName) != TCL_OK) {
	ckfree(buffer);
	return TCL_ERROR;
    }

    if (*keyName == '\0') {
	Tcl_SetObjResult(interp,
		Tcl_NewStringObj("bad key: cannot delete root keys", -1));
	ckfree(buffer);
	return TCL_ERROR;
    }

    tail = strrchr(keyName, '\\');
    if (tail) {
	*tail++ = '\0';
    } else {
	tail = keyName;
	keyName = NULL;
    }

    mode |= KEY_ENUMERATE_SUB_KEYS | DELETE;
    result = OpenSubKey(hostName, rootKey, keyName, mode, 0, &subkey);
    if (result != ERROR_SUCCESS) {
	ckfree(buffer);
	if (result == ERROR_FILE_NOT_FOUND) {
	    return TCL_OK;
	}
	Tcl_SetObjResult(interp,
		Tcl_NewStringObj("unable to delete key: ", -1));
	AppendSystemError(interp, result);
	return TCL_ERROR;
    }

    /*
     * Now we recursively delete the key and everything below it.
     */

    nativeTail = Tcl_WinUtfToTChar(tail, -1, &buf);
    result = RecursiveDeleteKey(subkey, nativeTail, saveMode);
    Tcl_DStringFree(&buf);

    if (result != ERROR_SUCCESS && result != ERROR_FILE_NOT_FOUND) {
	Tcl_SetObjResult(interp,
		Tcl_NewStringObj("unable to delete key: ", -1));
	AppendSystemError(interp, result);
	result = TCL_ERROR;
    } else {
	result = TCL_OK;
    }

    RegCloseKey(subkey);
    ckfree(buffer);
    return result;
}

/*
 *----------------------------------------------------------------------
 *
 * DeleteValue --
 *
 *	This function deletes a value from a registry key.
 *
 * Results:
 *	A standard Tcl result.
 *
 * Side effects:
 *	None.
 *
 *----------------------------------------------------------------------
 */

static int
DeleteValue(
    Tcl_Interp *interp,		/* Current interpreter. */
    Tcl_Obj *keyNameObj,	/* Name of key. */
    Tcl_Obj *valueNameObj,	/* Name of value to delete. */
    REGSAM mode)		/* Mode flags to pass. */
{
    HKEY key;
    char *valueName;
    int length;
    DWORD result;
    Tcl_DString ds;

    /*
     * Attempt to open the key for deletion.
     */

    mode |= KEY_SET_VALUE;
    if (OpenKey(interp, keyNameObj, mode, 0, &key) != TCL_OK) {
	return TCL_ERROR;
    }

    valueName = Tcl_GetStringFromObj(valueNameObj, &length);
    Tcl_WinUtfToTChar(valueName, length, &ds);
    result = RegDeleteValue(key, (const TCHAR *)Tcl_DStringValue(&ds));
    Tcl_DStringFree(&ds);
    if (result != ERROR_SUCCESS) {
	Tcl_AppendResult(interp, "unable to delete value \"",
		Tcl_GetString(valueNameObj), "\" from key \"",
		Tcl_GetString(keyNameObj), "\": ", NULL);
	AppendSystemError(interp, result);
	result = TCL_ERROR;
    } else {
	result = TCL_OK;
    }
    RegCloseKey(key);
    return result;
}

/*
 *----------------------------------------------------------------------
 *
 * GetKeyNames --
 *
 *	This function enumerates the subkeys of a given key. If the optional
 *	pattern is supplied, then only keys that match the pattern will be
 *	returned.
 *
 * Results:
 *	Returns the list of subkeys in the result object of the interpreter,
 *	or an error message on failure.
 *
 * Side effects:
 *	None.
 *
 *----------------------------------------------------------------------
 */

static int
GetKeyNames(
    Tcl_Interp *interp,		/* Current interpreter. */
    Tcl_Obj *keyNameObj,	/* Key to enumerate. */
    Tcl_Obj *patternObj,	/* Optional match pattern. */
    REGSAM mode)		/* Mode flags to pass. */
{
    const char *pattern;	/* Pattern being matched against subkeys */
    HKEY key;			/* Handle to the key being examined */
    DWORD subKeyCount;		/* Number of subkeys to list */
    DWORD maxSubKeyLen;		/* Maximum string length of any subkey */
    TCHAR *buffer;		/* Buffer to hold the subkey name */
    DWORD bufSize;		/* Size of the buffer */
    DWORD index;		/* Position of the current subkey */
    char *name;			/* Subkey name */
    Tcl_Obj *resultPtr;		/* List of subkeys being accumulated */
    int result = TCL_OK;	/* Return value from this command */
    Tcl_DString ds;		/* Buffer to translate subkey name to UTF-8 */

    if (patternObj) {
	pattern = Tcl_GetString(patternObj);
    } else {
	pattern = NULL;
    }

    /*
     * Attempt to open the key for enumeration.
     */

    mode |= KEY_QUERY_VALUE | KEY_ENUMERATE_SUB_KEYS;
    if (OpenKey(interp, keyNameObj, mode, 0, &key) != TCL_OK) {
	return TCL_ERROR;
    }

    /*
     * Determine how big a buffer is needed for enumerating subkeys, and how
     * many subkeys there are.
     */

    result = RegQueryInfoKey(key, NULL, NULL, NULL,
	    &subKeyCount, &maxSubKeyLen, NULL, NULL, NULL, NULL, NULL, NULL);
    if (result != ERROR_SUCCESS) {
	Tcl_SetObjResult(interp, Tcl_NewObj());
	Tcl_AppendResult(interp, "unable to query key \"",
		Tcl_GetString(keyNameObj), "\": ", NULL);
	AppendSystemError(interp, result);
	RegCloseKey(key);
	return TCL_ERROR;
    }
    buffer = (TCHAR *) ckalloc((maxSubKeyLen+1) * sizeof(TCHAR));

    /*
     * Enumerate the subkeys.
     */

    resultPtr = Tcl_NewObj();
    for (index = 0; index < subKeyCount; ++index) {
	bufSize = maxSubKeyLen+1;
	result = RegEnumKeyEx(key, index, buffer, &bufSize,
		NULL, NULL, NULL, NULL);
	if (result != ERROR_SUCCESS) {
	    Tcl_SetObjResult(interp, Tcl_NewObj());
	    Tcl_AppendResult(interp, "unable to enumerate subkeys of \"",
		    Tcl_GetString(keyNameObj), "\": ", NULL);
	    AppendSystemError(interp, result);
	    result = TCL_ERROR;
	    break;
	}
	Tcl_WinTCharToUtf(buffer, bufSize * sizeof(WCHAR), &ds);
	name = Tcl_DStringValue(&ds);
	if (pattern && !Tcl_StringMatch(name, pattern)) {
	    Tcl_DStringFree(&ds);
	    continue;
	}
	result = Tcl_ListObjAppendElement(interp, resultPtr,
		Tcl_NewStringObj(name, Tcl_DStringLength(&ds)));
	Tcl_DStringFree(&ds);
	if (result != TCL_OK) {
	    break;
	}
    }
    if (result == TCL_OK) {
	Tcl_SetObjResult(interp, resultPtr);
    }

    ckfree((char *)buffer);
    RegCloseKey(key);
    return result;
}

/*
 *----------------------------------------------------------------------
 *
 * GetType --
 *
 *	This function gets the type of a given registry value and places it in
 *	the interpreter result.
 *
 * Results:
 *	Returns a normal Tcl result.
 *
 * Side effects:
 *	None.
 *
 *----------------------------------------------------------------------
 */

static int
GetType(
    Tcl_Interp *interp,		/* Current interpreter. */
    Tcl_Obj *keyNameObj,	/* Name of key. */
    Tcl_Obj *valueNameObj,	/* Name of value to get. */
    REGSAM mode)		/* Mode flags to pass. */
{
    HKEY key;
    DWORD result, type;
    Tcl_DString ds;
    const char *valueName;
    const TCHAR *nativeValue;
    int length;

    /*
     * Attempt to open the key for reading.
     */

    mode |= KEY_QUERY_VALUE;
    if (OpenKey(interp, keyNameObj, mode, 0, &key) != TCL_OK) {
	return TCL_ERROR;
    }

    /*
     * Get the type of the value.
     */

    valueName = Tcl_GetStringFromObj(valueNameObj, &length);
    nativeValue = Tcl_WinUtfToTChar(valueName, length, &ds);
    result = RegQueryValueEx(key, nativeValue, NULL, &type,
	    NULL, NULL);
    Tcl_DStringFree(&ds);
    RegCloseKey(key);

    if (result != ERROR_SUCCESS) {
	Tcl_AppendResult(interp, "unable to get type of value \"",
		Tcl_GetString(valueNameObj), "\" from key \"",
		Tcl_GetString(keyNameObj), "\": ", NULL);
	AppendSystemError(interp, result);
	return TCL_ERROR;
    }

    /*
     * Set the type into the result. Watch out for unknown types. If we don't
     * know about the type, just use the numeric value.
     */

    if (type > lastType) {
	Tcl_SetObjResult(interp, Tcl_NewIntObj((int) type));
    } else {
	Tcl_SetObjResult(interp, Tcl_NewStringObj(typeNames[type], -1));
    }
    return TCL_OK;
}

/*
 *----------------------------------------------------------------------
 *
 * GetValue --
 *
 *	This function gets the contents of a registry value and places a list
 *	containing the data and the type in the interpreter result.
 *
 * Results:
 *	Returns a normal Tcl result.
 *
 * Side effects:
 *	None.
 *
 *----------------------------------------------------------------------
 */

static int
GetValue(
    Tcl_Interp *interp,		/* Current interpreter. */
    Tcl_Obj *keyNameObj,	/* Name of key. */
    Tcl_Obj *valueNameObj,	/* Name of value to get. */
    REGSAM mode)		/* Mode flags to pass. */
{
    HKEY key;
    const char *valueName;
    const TCHAR *nativeValue;
    DWORD result, length, type;
    Tcl_DString data, buf;
    int nameLen;

    /*
     * Attempt to open the key for reading.
     */

    mode |= KEY_QUERY_VALUE;
    if (OpenKey(interp, keyNameObj, mode, 0, &key) != TCL_OK) {
	return TCL_ERROR;
    }

    /*
     * Initialize a Dstring to maximum statically allocated size we could get
     * one more byte by avoiding Tcl_DStringSetLength() and just setting
     * length to TCL_DSTRING_STATIC_SIZE, but this should be safer if the
     * implementation of Dstrings changes.
     *
     * This allows short values to be read from the registy in one call.
     * Longer values need a second call with an expanded DString.
     */

    Tcl_DStringInit(&data);
    length = TCL_DSTRING_STATIC_SIZE - 1;
    Tcl_DStringSetLength(&data, (int) length);

    valueName = Tcl_GetStringFromObj(valueNameObj, &nameLen);
    nativeValue = Tcl_WinUtfToTChar(valueName, nameLen, &buf);

    result = RegQueryValueEx(key, nativeValue, NULL, &type,
	    (BYTE *) Tcl_DStringValue(&data), &length);
    while (result == ERROR_MORE_DATA) {
	/*
	 * The Windows docs say that in this error case, we just need to
	 * expand our buffer and request more data. Required for
	 * HKEY_PERFORMANCE_DATA
	 */

	length *= 2;
	Tcl_DStringSetLength(&data, (int) length);
	result = RegQueryValueEx(key, nativeValue,
		NULL, &type, (BYTE *) Tcl_DStringValue(&data), &length);
    }
    Tcl_DStringFree(&buf);
    RegCloseKey(key);
    if (result != ERROR_SUCCESS) {
	Tcl_AppendResult(interp, "unable to get value \"",
		Tcl_GetString(valueNameObj), "\" from key \"",
		Tcl_GetString(keyNameObj), "\": ", NULL);
	AppendSystemError(interp, result);
	Tcl_DStringFree(&data);
	return TCL_ERROR;
    }

    /*
     * If the data is a 32-bit quantity, store it as an integer object. If it
     * is a multi-string, store it as a list of strings. For null-terminated
     * strings, append up the to first null. Otherwise, store it as a binary
     * string.
     */

    if (type == REG_DWORD || type == REG_DWORD_BIG_ENDIAN) {
	Tcl_SetObjResult(interp, Tcl_NewIntObj((int) ConvertDWORD(type,
		*((DWORD *) Tcl_DStringValue(&data)))));
    } else if (type == REG_MULTI_SZ) {
	char *p = Tcl_DStringValue(&data);
	char *end = Tcl_DStringValue(&data) + length;
	Tcl_Obj *resultPtr = Tcl_NewObj();

	/*
	 * Multistrings are stored as an array of null-terminated strings,
	 * terminated by two null characters. Also do a bounds check in case
	 * we get bogus data.
	 */

	while ((p < end)
		&& (*((Tcl_UniChar *) p)) != 0) {
	    Tcl_UniChar *up;
	    Tcl_WinTCharToUtf((TCHAR *) p, -1, &buf);
	    Tcl_ListObjAppendElement(interp, resultPtr,
		    Tcl_NewStringObj(Tcl_DStringValue(&buf),
			    Tcl_DStringLength(&buf)));
	    up = (Tcl_UniChar *) p;

	    while (*up++ != 0) {}
	    p = (char *) up;
	    Tcl_DStringFree(&buf);
	}
	Tcl_SetObjResult(interp, resultPtr);
    } else if ((type == REG_SZ) || (type == REG_EXPAND_SZ)) {
	Tcl_WinTCharToUtf((TCHAR *) Tcl_DStringValue(&data), -1, &buf);
	Tcl_DStringResult(interp, &buf);
    } else {
	/*
	 * Save binary data as a byte array.
	 */

	Tcl_SetObjResult(interp, Tcl_NewByteArrayObj(
		(BYTE *) Tcl_DStringValue(&data), (int) length));
    }
    Tcl_DStringFree(&data);
    return result;
}

/*
 *----------------------------------------------------------------------
 *
 * GetValueNames --
 *
 *	This function enumerates the values of the a given key. If the
 *	optional pattern is supplied, then only value names that match the
 *	pattern will be returned.
 *
 * Results:
 *	Returns the list of value names in the result object of the
 *	interpreter, or an error message on failure.
 *
 * Side effects:
 *	None.
 *
 *----------------------------------------------------------------------
 */

static int
GetValueNames(
    Tcl_Interp *interp,		/* Current interpreter. */
    Tcl_Obj *keyNameObj,	/* Key to enumerate. */
    Tcl_Obj *patternObj,	/* Optional match pattern. */
    REGSAM mode)		/* Mode flags to pass. */
{
    HKEY key;
    Tcl_Obj *resultPtr;
    DWORD index, size, maxSize, result;
    Tcl_DString buffer, ds;
    const char *pattern, *name;

    /*
     * Attempt to open the key for enumeration.
     */

    mode |= KEY_QUERY_VALUE;
    if (OpenKey(interp, keyNameObj, mode, 0, &key) != TCL_OK) {
	return TCL_ERROR;
    }

    /*
     * Query the key to determine the appropriate buffer size to hold the
     * largest value name plus the terminating null.
     */

    result = RegQueryInfoKey(key, NULL, NULL, NULL, NULL,
	    NULL, NULL, &index, &maxSize, NULL, NULL, NULL);
    if (result != ERROR_SUCCESS) {
	Tcl_AppendResult(interp, "unable to query key \"",
		Tcl_GetString(keyNameObj), "\": ", NULL);
	AppendSystemError(interp, result);
	RegCloseKey(key);
	result = TCL_ERROR;
	goto done;
    }
    maxSize++;

    resultPtr = Tcl_NewObj();
    Tcl_DStringInit(&buffer);
    Tcl_DStringSetLength(&buffer,
	    (int) (maxSize*sizeof(WCHAR)));
    index = 0;
    result = TCL_OK;

    if (patternObj) {
	pattern = Tcl_GetString(patternObj);
    } else {
	pattern = NULL;
    }

    /*
     * Enumerate the values under the given subkey until we get an error,
     * indicating the end of the list. Note that we need to reset size after
     * each iteration because RegEnumValue smashes the old value.
     */

    size = maxSize;
    while (RegEnumValue(key,index, (TCHAR *)Tcl_DStringValue(&buffer),
	    &size, NULL, NULL, NULL, NULL) == ERROR_SUCCESS) {
	size *= 2;

	Tcl_WinTCharToUtf((TCHAR *) Tcl_DStringValue(&buffer), (int) size,
		&ds);
	name = Tcl_DStringValue(&ds);
	if (!pattern || Tcl_StringMatch(name, pattern)) {
	    result = Tcl_ListObjAppendElement(interp, resultPtr,
		    Tcl_NewStringObj(name, Tcl_DStringLength(&ds)));
	    if (result != TCL_OK) {
		Tcl_DStringFree(&ds);
		break;
	    }
	}
	Tcl_DStringFree(&ds);

	index++;
	size = maxSize;
    }
    Tcl_SetObjResult(interp, resultPtr);
    Tcl_DStringFree(&buffer);

  done:
    RegCloseKey(key);
    return result;
}

/*
 *----------------------------------------------------------------------
 *
 * OpenKey --
 *
 *	This function opens the specified key. This function is a simple
 *	wrapper around ParseKeyName and OpenSubKey.
 *
 * Results:
 *	Returns the opened key in the keyPtr argument and a Tcl result code.
 *
 * Side effects:
 *	None.
 *
 *----------------------------------------------------------------------
 */

static int
OpenKey(
    Tcl_Interp *interp,		/* Current interpreter. */
    Tcl_Obj *keyNameObj,	/* Key to open. */
    REGSAM mode,		/* Access mode. */
    int flags,			/* 0 or REG_CREATE. */
    HKEY *keyPtr)		/* Returned HKEY. */
{
    char *keyName, *buffer, *hostName;
    int length;
    HKEY rootKey;
    DWORD result;

    keyName = Tcl_GetStringFromObj(keyNameObj, &length);
    buffer = ckalloc((unsigned) length + 1);
    strcpy(buffer, keyName);

    result = ParseKeyName(interp, buffer, &hostName, &rootKey, &keyName);
    if (result == TCL_OK) {
	result = OpenSubKey(hostName, rootKey, keyName, mode, flags, keyPtr);
	if (result != ERROR_SUCCESS) {
	    Tcl_SetObjResult(interp,
		    Tcl_NewStringObj("unable to open key: ", -1));
	    AppendSystemError(interp, result);
	    result = TCL_ERROR;
	} else {
	    result = TCL_OK;
	}
    }

    ckfree(buffer);
    return result;
}

/*
 *----------------------------------------------------------------------
 *
 * OpenSubKey --
 *
 *	This function opens a given subkey of a root key on the specified
 *	host.
 *
 * Results:
 *	Returns the opened key in the keyPtr and a Windows error code as the
 *	return value.
 *
 * Side effects:
 *	None.
 *
 *----------------------------------------------------------------------
 */

static DWORD
OpenSubKey(
    char *hostName,		/* Host to access, or NULL for local. */
    HKEY rootKey,		/* Root registry key. */
    char *keyName,		/* Subkey name. */
    REGSAM mode,		/* Access mode. */
    int flags,			/* 0 or REG_CREATE. */
    HKEY *keyPtr)		/* Returned HKEY. */
{
    DWORD result;
    Tcl_DString buf;

    /*
     * Attempt to open the root key on a remote host if necessary.
     */

    if (hostName) {
	hostName = (char *) Tcl_WinUtfToTChar(hostName, -1, &buf);
	result = RegConnectRegistry((TCHAR *)hostName, rootKey,
		&rootKey);
	Tcl_DStringFree(&buf);
	if (result != ERROR_SUCCESS) {
	    return result;
	}
    }

    /*
     * Now open the specified key with the requested permissions. Note that
     * this key must be closed by the caller.
     */

    keyName = (char *) Tcl_WinUtfToTChar(keyName, -1, &buf);
    if (flags & REG_CREATE) {
	DWORD create;

	result = RegCreateKeyEx(rootKey, (TCHAR *)keyName, 0, NULL,
		REG_OPTION_NON_VOLATILE, mode, NULL, keyPtr, &create);
    } else if (rootKey == HKEY_PERFORMANCE_DATA) {
	/*
	 * Here we fudge it for this special root key. See MSDN for more info
	 * on HKEY_PERFORMANCE_DATA and the peculiarities surrounding it.
	 */

	*keyPtr = HKEY_PERFORMANCE_DATA;
	result = ERROR_SUCCESS;
    } else {
	result = RegOpenKeyEx(rootKey, (TCHAR *)keyName, 0, mode,
		keyPtr);
    }
    Tcl_DStringFree(&buf);

    /*
     * Be sure to close the root key since we are done with it now.
     */

    if (hostName) {
	RegCloseKey(rootKey);
    }
    return result;
}

/*
 *----------------------------------------------------------------------
 *
 * ParseKeyName --
 *
 *	This function parses a key name into the host, root, and subkey parts.
 *
 * Results:
 *	The pointers to the start of the host and subkey names are returned in
 *	the hostNamePtr and keyNamePtr variables. The specified root HKEY is
 *	returned in rootKeyPtr. Returns a standard Tcl result.
 *
 * Side effects:
 *	Modifies the name string by inserting nulls.
 *
 *----------------------------------------------------------------------
 */

static int
ParseKeyName(
    Tcl_Interp *interp,		/* Current interpreter. */
    char *name,
    char **hostNamePtr,
    HKEY *rootKeyPtr,
    char **keyNamePtr)
{
    char *rootName;
    int result, index;
    Tcl_Obj *rootObj;

    /*
     * Split the key into host and root portions.
     */

    *hostNamePtr = *keyNamePtr = rootName = NULL;
    if (name[0] == '\\') {
	if (name[1] == '\\') {
	    *hostNamePtr = name;
	    for (rootName = name+2; *rootName != '\0'; rootName++) {
		if (*rootName == '\\') {
		    *rootName++ = '\0';
		    break;
		}
	    }
	}
    } else {
	rootName = name;
    }
    if (!rootName) {
	Tcl_AppendResult(interp, "bad key \"", name,
		"\": must start with a valid root", NULL);
	return TCL_ERROR;
    }

    /*
     * Split the root into root and subkey portions.
     */

    for (*keyNamePtr = rootName; **keyNamePtr != '\0'; (*keyNamePtr)++) {
	if (**keyNamePtr == '\\') {
	    **keyNamePtr = '\0';
	    (*keyNamePtr)++;
	    break;
	}
    }

    /*
     * Look for a matching root name.
     */

    rootObj = Tcl_NewStringObj(rootName, -1);
    result = Tcl_GetIndexFromObj(interp, rootObj, rootKeyNames, "root name",
	    TCL_EXACT, &index);
    Tcl_DecrRefCount(rootObj);
    if (result != TCL_OK) {
	return TCL_ERROR;
    }
    *rootKeyPtr = rootKeys[index];
    return TCL_OK;
}

/*
 *----------------------------------------------------------------------
 *
 * RecursiveDeleteKey --
 *
 *	This function recursively deletes all the keys below a starting key.
 *	Although Windows 95 does this automatically, we still need to do this
 *	for Windows NT.
 *
 * Results:
 *	Returns a Windows error code.
 *
 * Side effects:
 *	Deletes all of the keys and values below the given key.
 *
 *----------------------------------------------------------------------
 */

static DWORD
RecursiveDeleteKey(
    HKEY startKey,		/* Parent of key to be deleted. */
    const TCHAR *keyName,	/* Name of key to be deleted in external
				 * encoding, not UTF. */
    REGSAM mode)		/* Mode flags to pass. */
{
    DWORD result, size, maxSize;
    Tcl_DString subkey;
    HKEY hKey;
    REGSAM saveMode = mode;
    static int checkExProc = 0;
    static FARPROC regDeleteKeyExProc = NULL;

    /*
     * Do not allow NULL or empty key name.
     */

    if (!keyName || *keyName == '\0') {
	return ERROR_BADKEY;
    }

    mode |= KEY_ENUMERATE_SUB_KEYS | DELETE | KEY_QUERY_VALUE;
    result = RegOpenKeyEx(startKey, keyName, 0, mode, &hKey);
    if (result != ERROR_SUCCESS) {
	return result;
    }
    result = RegQueryInfoKey(hKey, NULL, NULL, NULL, NULL,
	    &maxSize, NULL, NULL, NULL, NULL, NULL, NULL);
    maxSize++;
    if (result != ERROR_SUCCESS) {
	return result;
    }

    Tcl_DStringInit(&subkey);
    Tcl_DStringSetLength(&subkey,
	    (int) (maxSize * sizeof(WCHAR)));

    mode = saveMode;
    while (result == ERROR_SUCCESS) {
	/*
	 * Always get index 0 because key deletion changes ordering.
	 */

	size = maxSize;
	result = RegEnumKeyEx(hKey, 0, (TCHAR *)Tcl_DStringValue(&subkey),
		&size, NULL, NULL, NULL, NULL);
	if (result == ERROR_NO_MORE_ITEMS) {
	    /*
	     * RegDeleteKeyEx doesn't exist on non-64bit XP platforms, so we
	     * can't compile with it in. We need to check for it at runtime
	     * and use it if we find it.
	     */

	    if (mode && !checkExProc) {
		HINSTANCE dllH;

		checkExProc = 1;
		dllH = LoadLibrary(TEXT("advapi32.dll"));
		if (dllH) {
		    regDeleteKeyExProc = (FARPROC)
			    GetProcAddress(dllH, "RegDeleteKeyExW");
		}
	    }
	    if (mode && regDeleteKeyExProc) {
		result = regDeleteKeyExProc(startKey, keyName, mode, 0);
	    } else {
		result = RegDeleteKey(startKey, keyName);
	    }
	    break;
	} else if (result == ERROR_SUCCESS) {
	    result = RecursiveDeleteKey(hKey, (const TCHAR *) Tcl_DStringValue(&subkey),
		    mode);
	}
    }
    Tcl_DStringFree(&subkey);
    RegCloseKey(hKey);
    return result;
}

/*
 *----------------------------------------------------------------------
 *
 * SetValue --
 *
 *	This function sets the contents of a registry value. If the key or
 *	value does not exist, it will be created. If it does exist, then the
 *	data and type will be replaced.
 *
 * Results:
 *	Returns a normal Tcl result.
 *
 * Side effects:
 *	May create new keys or values.
 *
 *----------------------------------------------------------------------
 */

static int
SetValue(
    Tcl_Interp *interp,		/* Current interpreter. */
    Tcl_Obj *keyNameObj,	/* Name of key. */
    Tcl_Obj *valueNameObj,	/* Name of value to set. */
    Tcl_Obj *dataObj,		/* Data to be written. */
    Tcl_Obj *typeObj,		/* Type of data to be written. */
    REGSAM mode)		/* Mode flags to pass. */
{
    int type, length;
    DWORD result;
    HKEY key;
    const char *valueName;
    Tcl_DString nameBuf;

    if (typeObj == NULL) {
	type = REG_SZ;
    } else if (Tcl_GetIndexFromObj(interp, typeObj, typeNames, "type",
	    0, (int *) &type) != TCL_OK) {
	if (Tcl_GetIntFromObj(NULL, typeObj, (int *) &type) != TCL_OK) {
	    return TCL_ERROR;
	}
	Tcl_ResetResult(interp);
    }
    mode |= KEY_ALL_ACCESS;
    if (OpenKey(interp, keyNameObj, mode, 1, &key) != TCL_OK) {
	return TCL_ERROR;
    }

    valueName = Tcl_GetStringFromObj(valueNameObj, &length);
    valueName = (char *) Tcl_WinUtfToTChar(valueName, length, &nameBuf);

    if (type == REG_DWORD || type == REG_DWORD_BIG_ENDIAN) {
	int value;

	if (Tcl_GetIntFromObj(interp, dataObj, &value) != TCL_OK) {
	    RegCloseKey(key);
	    Tcl_DStringFree(&nameBuf);
	    return TCL_ERROR;
	}

	value = ConvertDWORD((DWORD)type, (DWORD)value);
	result = RegSetValueEx(key, (TCHAR *)valueName, 0,
		(DWORD) type, (BYTE *) &value, sizeof(DWORD));
    } else if (type == REG_MULTI_SZ) {
	Tcl_DString data, buf;
	int objc, i;
	Tcl_Obj **objv;

	if (Tcl_ListObjGetElements(interp, dataObj, &objc, &objv) != TCL_OK) {
	    RegCloseKey(key);
	    Tcl_DStringFree(&nameBuf);
	    return TCL_ERROR;
	}

	/*
	 * Append the elements as null terminated strings. Note that we must
	 * not assume the length of the string in case there are embedded
	 * nulls, which aren't allowed in REG_MULTI_SZ values.
	 */

	Tcl_DStringInit(&data);
	for (i = 0; i < objc; i++) {
	    Tcl_DStringAppend(&data, Tcl_GetString(objv[i]), -1);

	    /*
	     * Add a null character to separate this value from the next. We
	     * accomplish this by growing the string by one byte. Since the
	     * DString always tacks on an extra null byte, the new byte will
	     * already be set to null.
	     */

	    Tcl_DStringSetLength(&data, Tcl_DStringLength(&data)+1);
	}

	Tcl_WinUtfToTChar(Tcl_DStringValue(&data), Tcl_DStringLength(&data)+1,
		&buf);
	result = RegSetValueEx(key, (TCHAR *)valueName, 0,
		(DWORD) type, (BYTE *) Tcl_DStringValue(&buf),
		(DWORD) Tcl_DStringLength(&buf));
	Tcl_DStringFree(&data);
	Tcl_DStringFree(&buf);
    } else if (type == REG_SZ || type == REG_EXPAND_SZ) {
	Tcl_DString buf;
	const char *data = Tcl_GetStringFromObj(dataObj, &length);

	data = (char *)Tcl_WinUtfToTChar(data, length, &buf);

	/*
	 * Include the null in the length, padding if needed for Unicode.
	 */

	Tcl_DStringSetLength(&buf, Tcl_DStringLength(&buf)+1);
	length = Tcl_DStringLength(&buf) + 1;

	result = RegSetValueEx(key, (TCHAR *)valueName, 0,
		(DWORD) type, (BYTE *) data, (DWORD) length);
	Tcl_DStringFree(&buf);
    } else {
	BYTE *data;

	/*
	 * Store binary data in the registry.
	 */

	data = (BYTE *) Tcl_GetByteArrayFromObj(dataObj, &length);
	result = RegSetValueEx(key, (TCHAR *)valueName, 0,
		(DWORD) type, data, (DWORD) length);
    }

    Tcl_DStringFree(&nameBuf);
    RegCloseKey(key);

    if (result != ERROR_SUCCESS) {
	Tcl_SetObjResult(interp,
		Tcl_NewStringObj("unable to set value: ", -1));
	AppendSystemError(interp, result);
	return TCL_ERROR;
    }
    return TCL_OK;
}

/*
 *----------------------------------------------------------------------
 *
 * BroadcastValue --
 *
 *	This function broadcasts a WM_SETTINGCHANGE message to indicate to
 *	other programs that we have changed the contents of a registry value.
 *
 * Results:
 *	Returns a normal Tcl result.
 *
 * Side effects:
 *	Will cause other programs to reload their system settings.
 *
 *----------------------------------------------------------------------
 */

static int
BroadcastValue(
    Tcl_Interp *interp,		/* Current interpreter. */
    int objc,			/* Number of arguments. */
    Tcl_Obj *const objv[])	/* Argument values. */
{
    LRESULT result;
    DWORD sendResult;
    UINT timeout = 3000;
    int len;
    const char *str;
    Tcl_Obj *objPtr;

    if (objc == 3) {
	str = Tcl_GetStringFromObj(objv[1], &len);
	if ((len < 2) || (*str != '-')
		|| strncmp(str, "-timeout", (size_t) len)) {
	    return TCL_BREAK;
	}
	if (Tcl_GetIntFromObj(interp, objv[2], (int *) &timeout) != TCL_OK) {
	    return TCL_ERROR;
	}
    }

    str = Tcl_GetStringFromObj(objv[0], &len);
    if (len == 0) {
	str = NULL;
    }

    /*
     * Use the ignore the result.
     */

    result = SendMessageTimeoutA(HWND_BROADCAST, WM_SETTINGCHANGE,
	    (WPARAM) 0, (LPARAM) str, SMTO_ABORTIFHUNG, timeout, &sendResult);

    objPtr = Tcl_NewObj();
    Tcl_ListObjAppendElement(NULL, objPtr, Tcl_NewLongObj((long) result));
    Tcl_ListObjAppendElement(NULL, objPtr, Tcl_NewLongObj((long) sendResult));
    Tcl_SetObjResult(interp, objPtr);

    return TCL_OK;
}

/*
 *----------------------------------------------------------------------
 *
 * AppendSystemError --
 *
 *	This routine formats a Windows system error message and places it into
 *	the interpreter result.
 *
 * Results:
 *	None.
 *
 * Side effects:
 *	None.
 *
 *----------------------------------------------------------------------
 */

static void
AppendSystemError(
    Tcl_Interp *interp,		/* Current interpreter. */
    DWORD error)		/* Result code from error. */
{
    int length;
    TCHAR *tMsgPtr, **tMsgPtrPtr = &tMsgPtr;
    const char *msg;
    char id[TCL_INTEGER_SPACE], msgBuf[24 + TCL_INTEGER_SPACE];
    Tcl_DString ds;
    Tcl_Obj *resultPtr = Tcl_GetObjResult(interp);

    if (Tcl_IsShared(resultPtr)) {
	resultPtr = Tcl_DuplicateObj(resultPtr);
    }
    length = FormatMessage(FORMAT_MESSAGE_FROM_SYSTEM
	    | FORMAT_MESSAGE_ALLOCATE_BUFFER, NULL, error,
	    MAKELANGID(LANG_NEUTRAL, SUBLANG_DEFAULT), (TCHAR *) tMsgPtrPtr,
	    0, NULL);
    if (length == 0) {
	sprintf(msgBuf, "unknown error: %ld", error);
	msg = msgBuf;
    } else {
	char *msgPtr;

	Tcl_WinTCharToUtf(tMsgPtr, -1, &ds);
	LocalFree(tMsgPtr);

	msgPtr = Tcl_DStringValue(&ds);
	length = Tcl_DStringLength(&ds);

	/*
	 * Trim the trailing CR/LF from the system message.
	 */

	if (msgPtr[length-1] == '\n') {
	    --length;
	}
	if (msgPtr[length-1] == '\r') {
	    --length;
	}
	msgPtr[length] = 0;
	msg = msgPtr;
    }

    sprintf(id, "%ld", error);
    Tcl_SetErrorCode(interp, "WINDOWS", id, msg, NULL);
    Tcl_AppendToObj(resultPtr, msg, length);
    Tcl_SetObjResult(interp, resultPtr);

    if (length != 0) {
	Tcl_DStringFree(&ds);
    }
}

/*
 *----------------------------------------------------------------------
 *
 * ConvertDWORD --
 *
 *	This function determines whether a DWORD needs to be byte swapped, and
 *	returns the appropriately swapped value.
 *
 * Results:
 *	Returns a converted DWORD.
 *
 * Side effects:
 *	None.
 *
 *----------------------------------------------------------------------
 */

static DWORD
ConvertDWORD(
    DWORD type,			/* Either REG_DWORD or REG_DWORD_BIG_ENDIAN */
    DWORD value)		/* The value to be converted. */
{
    DWORD order = 1;
    DWORD localType;

    /*
     * Check to see if the low bit is in the first byte.
     */

    localType = (*((char *) &order) == 1) ? REG_DWORD : REG_DWORD_BIG_ENDIAN;
    return (type != localType) ? (DWORD) SWAPLONG(value) : value;
}

/*
 * Local Variables:
 * mode: c
 * c-basic-offset: 4
 * fill-column: 78
 * End:
 */<|MERGE_RESOLUTION|>--- conflicted
+++ resolved
@@ -10,11 +10,6 @@
  *
  * See the file "license.terms" for information on usage and redistribution of
  * this file, and for a DISCLAIMER OF ALL WARRANTIES.
-<<<<<<< HEAD
- *
- * RCS: @(#) $Id: tclWinReg.c,v 1.21.4.27 2010/11/03 13:02:53 dgp Exp $
-=======
->>>>>>> 64eb210f
  */
 
 #undef STATIC_BUILD
