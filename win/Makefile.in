#
# This file is a Makefile for Tcl.  If it has the name "Makefile.in" then it
# is a template for a Makefile; to generate the actual Makefile, run
# "./configure", which is a configuration script generated by the "autoconf"
# program (constructs like "@foo@" will get replaced in the actual Makefile.

VERSION = @TCL_VERSION@

#--------------------------------------------------------------------------
# Things you can change to personalize the Makefile for your own site (you can
# make these changes in either Makefile.in or Makefile, but changes to
# Makefile will get lost if you re-run the configuration script).
#--------------------------------------------------------------------------

# Default top-level directories in which to install architecture-specific
# files (exec_prefix) and machine-independent files such as scripts (prefix).
# The values specified here may be overridden at configure-time with the
# --exec-prefix and --prefix options to the "configure" script.

prefix			= @prefix@
exec_prefix		= @exec_prefix@
bindir			= @bindir@
libdir			= @libdir@
includedir		= @includedir@
datarootdir		= @datarootdir@
runstatedir		= @runstatedir@
mandir			= @mandir@

# The following definition can be set to non-null for special systems like AFS
# with replication. It allows the pathnames used for installation to be
# different than those used for actually reference files at run-time.
# INSTALL_ROOT is prepended to $prefix and $exec_prefix when installing files.
INSTALL_ROOT	=

# Directory from which applications will reference the library of Tcl scripts
# (note: you can set the TCL_LIBRARY environment variable at run-time to
# override this value):
TCL_LIBRARY	= $(prefix)/lib/tcl$(VERSION)

# Path to use at runtime to refer to LIB_INSTALL_DIR:
LIB_RUNTIME_DIR		= $(libdir)

# Directory in which to install the program tclsh:
BIN_INSTALL_DIR		= $(INSTALL_ROOT)$(bindir)

# Directory in which to install the .a or .so binary for the Tcl library:
LIB_INSTALL_DIR		= $(INSTALL_ROOT)$(libdir)

# Path name to use when installing library scripts.
SCRIPT_INSTALL_DIR	= $(INSTALL_ROOT)$(TCL_LIBRARY)

# Directory in which to install the include file tcl.h:
INCLUDE_INSTALL_DIR	= $(INSTALL_ROOT)$(includedir)

# Directory in which to (optionally) install the private tcl headers:
PRIVATE_INCLUDE_INSTALL_DIR = $(INSTALL_ROOT)$(includedir)

# Top-level directory in which to install manual entries:
MAN_INSTALL_DIR		= $(INSTALL_ROOT)$(mandir)

# Directory in which to install manual entry for tclsh:
MAN1_INSTALL_DIR = $(MAN_INSTALL_DIR)/man1

# Directory in which to install manual entries for Tcl's C library procedures:
MAN3_INSTALL_DIR = $(MAN_INSTALL_DIR)/man3

# Directory in which to install manual entries for the built-in Tcl commands:
MANN_INSTALL_DIR = $(MAN_INSTALL_DIR)/mann

# Libraries built with optimization switches have this additional extension
TCL_DBGX = @TCL_DBGX@

# warning flags
CFLAGS_WARNING = @CFLAGS_WARNING@

# The default switches for optimization or debugging
CFLAGS_DEBUG    = @CFLAGS_DEBUG@
CFLAGS_OPTIMIZE	= @CFLAGS_OPTIMIZE@

# To change the compiler switches, for example to change from optimization to
# debugging symbols, change the following line:
#CFLAGS = 		$(CFLAGS_DEBUG)
#CFLAGS = 		$(CFLAGS_OPTIMIZE)
#CFLAGS = 		$(CFLAGS_DEBUG) $(CFLAGS_OPTIMIZE)
CFLAGS = 		@CFLAGS@ @CFLAGS_DEFAULT@ -D_ATL_XP_TARGETING -DMP_FIXED_CUTOFFS -DMP_NO_STDINT -DMP_WUR=

# To compile without backward compatibility and deprecated code uncomment the
# following
NO_DEPRECATED_FLAGS	=
#NO_DEPRECATED_FLAGS	= -DTCL_NO_DEPRECATED

# To enable compilation debugging reverse the comment characters on one of the
# following lines.
COMPILE_DEBUG_FLAGS =
#COMPILE_DEBUG_FLAGS = -DTCL_COMPILE_DEBUG
#COMPILE_DEBUG_FLAGS = -DTCL_COMPILE_DEBUG -DTCL_COMPILE_STATS

SRC_DIR			= @srcdir@
ROOT_DIR		= @srcdir@/..
TOP_DIR			= $(shell cd @srcdir@/..; pwd -W 2>/dev/null || pwd -P)
GENERIC_DIR		= $(TOP_DIR)/generic
TOMMATH_DIR		= $(TOP_DIR)/libtommath
WIN_DIR			= $(TOP_DIR)/win
COMPAT_DIR		= $(TOP_DIR)/compat
PKGS_DIR		= $(TOP_DIR)/pkgs
ZLIB_DIR		= $(COMPAT_DIR)/zlib

# Converts a POSIX path to a Windows native path.
CYGPATH			= @CYGPATH@

libdir_native	= $(shell $(CYGPATH) '$(libdir)')
bindir_native	= $(shell $(CYGPATH) '$(bindir)')
includedir_native = $(shell $(CYGPATH) '$(includedir)')
mandir_native = $(shell $(CYGPATH) '$(mandir)')
TCL_LIBRARY_NATIVE	= $(shell $(CYGPATH) '$(TCL_LIBRARY)')
GENERIC_DIR_NATIVE	= $(shell $(CYGPATH) '$(GENERIC_DIR)')
TOMMATH_DIR_NATIVE	= $(shell $(CYGPATH) '$(TOMMATH_DIR)')
WIN_DIR_NATIVE		= $(shell $(CYGPATH) '$(WIN_DIR)')
ROOT_DIR_NATIVE		= $(shell $(CYGPATH) '$(ROOT_DIR)')
ROOT_DIR_WIN_NATIVE	= $(shell cd '$(ROOT_DIR)' ; pwd -W 2>/dev/null || pwd -P)
ZLIB_DIR_NATIVE		= $(shell $(CYGPATH) '$(ZLIB_DIR)')
#GENERIC_DIR_NATIVE	= $(GENERIC_DIR)
#TOMMATH_DIR_NATIVE	= $(TOMMATH_DIR)
#WIN_DIR_NATIVE		= $(WIN_DIR)
#ROOT_DIR_NATIVE		= $(ROOT_DIR)

# Fully qualify library path so that `make test`
# does not depend on the current directory.
LIBRARY_DIR1		= $(shell cd '$(ROOT_DIR_NATIVE)/library' ; pwd -P)
LIBRARY_DIR             = $(shell $(CYGPATH) '$(LIBRARY_DIR1)')
DLLSUFFIX		= @DLLSUFFIX@
LIBSUFFIX		= @LIBSUFFIX@
EXESUFFIX		= @EXESUFFIX@

VER			= @TCL_MAJOR_VERSION@@TCL_MINOR_VERSION@
DOTVER			= @TCL_MAJOR_VERSION@.@TCL_MINOR_VERSION@
DDEVER			= @TCL_DDE_MAJOR_VERSION@@TCL_DDE_MINOR_VERSION@
DDEDOTVER		= @TCL_DDE_MAJOR_VERSION@.@TCL_DDE_MINOR_VERSION@
REGVER			= @TCL_REG_MAJOR_VERSION@@TCL_REG_MINOR_VERSION@
REGDOTVER		= @TCL_REG_MAJOR_VERSION@.@TCL_REG_MINOR_VERSION@

TCL_ZIP_FILE		= @TCL_ZIP_FILE@
TCL_VFS_PATH		= libtcl.vfs/tcl_library
TCL_VFS_ROOT		= libtcl.vfs


TCL_STUB_LIB_FILE	= @TCL_STUB_LIB_FILE@
TCL_DLL_FILE		= @TCL_DLL_FILE@
TCL_LIB_FILE		= @TCL_LIB_FILE@
DDE_DLL_FILE		= tcldde$(DDEVER)${DLLSUFFIX}
DDE_LIB_FILE		= @LIBPREFIX@tcldde$(DDEVER)${LIBSUFFIX}
REG_DLL_FILE		= tclreg$(REGVER)${DLLSUFFIX}
REG_LIB_FILE		= @LIBPREFIX@tclreg$(REGVER)${LIBSUFFIX}
TEST_DLL_FILE		= tcltest$(VER)${DLLSUFFIX}
TEST_EXE_FILE		= tcltest${EXESUFFIX}
TEST_LIB_FILE		= @LIBPREFIX@tcltest$(VER)${LIBSUFFIX}
TEST_LOAD_PRMS		= lappend ::auto_path {$(ROOT_DIR_WIN_NATIVE)/tests};\
			  package ifneeded dde 1.4.2 [list load [file normalize ${DDE_DLL_FILE}] dde];\
			  package ifneeded registry 1.3.4 [list load [file normalize ${REG_DLL_FILE}] registry]
TEST_LOAD_FACILITIES	= package ifneeded Tcltest ${VERSION}@TCL_PATCH_LEVEL@ [list load [file normalize ${TEST_DLL_FILE}] Tcltest];\
			  $(TEST_LOAD_PRMS)
ZLIB_DLL_FILE		= zlib1.dll

SHARED_LIBRARIES 	= $(TCL_DLL_FILE) @ZLIB_DLL_FILE@
STATIC_LIBRARIES	= $(TCL_LIB_FILE)

TCLSH			= tclsh$(VER)${EXESUFFIX}
WINE			= @WINE@
CAT32			= cat32$(EXEEXT)
MAN2TCL			= man2tcl$(EXEEXT)

# For cross-compiled builds, TCL_EXE is the name of a tclsh executable that is
# available *BEFORE* running make for the first time. Certain build targets
# (make genstubs, make install) need it to be available on the PATH. This
# executable should *NOT* be required just to do a normal build although
# it can be required to run make dist.
TCL_EXE			= @TCL_EXE@

@SET_MAKE@

# Setting the VPATH variable to a list of paths will cause the Makefile to
# look into these paths when resolving .c to .obj dependencies.

VPATH = $(GENERIC_DIR):$(TOMMATH_DIR):$(WIN_DIR):$(COMPAT_DIR):$(ZLIB_DIR)

AR		= @AR@
RANLIB		= @RANLIB@
CC		= @CC@
RC		= @RC@
RES		= @RES@
AC_FLAGS	= @EXTRA_CFLAGS@ @DEFS@
CPPFLAGS	= @CPPFLAGS@
LDFLAGS_DEBUG   = @LDFLAGS_DEBUG@
LDFLAGS_OPTIMIZE = @LDFLAGS_OPTIMIZE@
LDFLAGS		= @LDFLAGS@ @LDFLAGS_DEFAULT@
LDFLAGS_CONSOLE	= @LDFLAGS_CONSOLE@
LDFLAGS_WINDOW	= @LDFLAGS_WINDOW@
EXEEXT		= @EXEEXT@
OBJEXT		= @OBJEXT@
STLIB_LD	= @STLIB_LD@
SHLIB_LD	= @SHLIB_LD@
SHLIB_LD_LIBS	= @SHLIB_LD_LIBS@
SHLIB_CFLAGS	= @SHLIB_CFLAGS@
SHLIB_SUFFIX	= @SHLIB_SUFFIX@
LIBS		= @LIBS@ $(shell $(CYGPATH) '@ZLIB_LIBS@')

RMDIR		= rm -rf
MKDIR		= mkdir -p
SHELL		= @SHELL@
RM		= rm -f
COPY		= cp
LN		= ln

###
# Tip 430 - ZipFS Modifications
###

TCL_ZIP_FILE		= @TCL_ZIP_FILE@
TCL_VFS_PATH		= libtcl.vfs/tcl_library
TCL_VFS_ROOT		= libtcl.vfs

HOST_CC		        = @CC_FOR_BUILD@
HOST_EXEEXT             = @EXEEXT_FOR_BUILD@
HOST_OBJEXT             = @OBJEXT_FOR_BUILD@
ZIPFS_BUILD	        = @ZIPFS_BUILD@
NATIVE_ZIP		= @ZIP_PROG@
ZIP_PROG_OPTIONS		= @ZIP_PROG_OPTIONS@
ZIP_PROG_VFSSEARCH  = @ZIP_PROG_VFSSEARCH@
SHARED_BUILD		= @SHARED_BUILD@
INSTALL_MSGS            = @INSTALL_MSGS@
INSTALL_LIBRARIES       = @INSTALL_LIBRARIES@

# Minizip
MINIZIP_OBJS = \
        adler32.$(HOST_OBJEXT) \
        compress.$(HOST_OBJEXT) \
        crc32.$(HOST_OBJEXT) \
        deflate.$(HOST_OBJEXT) \
        infback.$(HOST_OBJEXT) \
        inffast.$(HOST_OBJEXT) \
        inflate.$(HOST_OBJEXT) \
        inftrees.$(HOST_OBJEXT) \
        ioapi.$(HOST_OBJEXT) \
        iowin32.$(HOST_OBJEXT)  \
        trees.$(HOST_OBJEXT) \
        uncompr.$(HOST_OBJEXT) \
        zip.$(HOST_OBJEXT) \
        zutil.$(HOST_OBJEXT) \
        minizip.$(HOST_OBJEXT)

ZIP_INSTALL_OBJS =  @ZIP_INSTALL_OBJS@

CC_SWITCHES = ${CFLAGS} ${CFLAGS_WARNING} ${TCL_SHLIB_CFLAGS} \
-I"${ZLIB_DIR_NATIVE}" -I"${GENERIC_DIR_NATIVE}" \
-DMP_PREC=4 -I"${TOMMATH_DIR_NATIVE}" -I"${WIN_DIR_NATIVE}" \
${AC_FLAGS} ${COMPILE_DEBUG_FLAGS} ${NO_DEPRECATED_FLAGS}

CC_OBJNAME = @CC_OBJNAME@
CC_EXENAME = @CC_EXENAME@

STUB_CC_SWITCHES = ${CFLAGS} ${CFLAGS_WARNING} ${SHLIB_CFLAGS} \
-I"${GENERIC_DIR_NATIVE}" -DMP_PREC=4 -I"${TOMMATH_DIR_NATIVE}" \
-I"${WIN_DIR_NATIVE}" ${AC_FLAGS} \
${COMPILE_DEBUG_FLAGS}

TCLTEST_OBJS = \
	tclTest.$(OBJEXT) \
	tclTestObj.$(OBJEXT) \
	tclTestProcBodyObj.$(OBJEXT) \
	tclThreadTest.$(OBJEXT) \
	tclWinTest.$(OBJEXT)

GENERIC_OBJS = \
	regcomp.$(OBJEXT) \
	regexec.$(OBJEXT) \
	regfree.$(OBJEXT) \
	regerror.$(OBJEXT) \
	tclAlloc.$(OBJEXT) \
	tclAssembly.$(OBJEXT) \
	tclAsync.$(OBJEXT) \
	tclBasic.$(OBJEXT) \
	tclBinary.$(OBJEXT) \
	tclCkalloc.$(OBJEXT) \
	tclClock.$(OBJEXT) \
	tclCmdAH.$(OBJEXT) \
	tclCmdIL.$(OBJEXT) \
	tclCmdMZ.$(OBJEXT) \
	tclCompCmds.$(OBJEXT) \
	tclCompCmdsGR.$(OBJEXT) \
	tclCompCmdsSZ.$(OBJEXT) \
	tclCompExpr.$(OBJEXT) \
	tclCompile.$(OBJEXT) \
	tclConfig.$(OBJEXT) \
	tclDate.$(OBJEXT) \
	tclDictObj.$(OBJEXT) \
	tclDisassemble.$(OBJEXT) \
	tclEncoding.$(OBJEXT) \
	tclEnsemble.$(OBJEXT) \
	tclEnv.$(OBJEXT) \
	tclEvent.$(OBJEXT) \
	tclExecute.$(OBJEXT) \
	tclFCmd.$(OBJEXT) \
	tclFileName.$(OBJEXT) \
	tclGet.$(OBJEXT) \
	tclHash.$(OBJEXT) \
	tclHistory.$(OBJEXT) \
	tclIndexObj.$(OBJEXT) \
	tclInterp.$(OBJEXT) \
	tclIO.$(OBJEXT) \
	tclIOCmd.$(OBJEXT) \
	tclIOGT.$(OBJEXT) \
	tclIORChan.$(OBJEXT) \
	tclIORTrans.$(OBJEXT) \
	tclIOSock.$(OBJEXT) \
	tclIOUtil.$(OBJEXT) \
	tclLink.$(OBJEXT) \
	tclLiteral.$(OBJEXT) \
	tclListObj.$(OBJEXT) \
	tclLoad.$(OBJEXT) \
	tclMainW.$(OBJEXT) \
	tclMain.$(OBJEXT) \
	tclNamesp.$(OBJEXT) \
	tclNotify.$(OBJEXT) \
	tclOO.$(OBJEXT) \
	tclOOBasic.$(OBJEXT) \
	tclOOCall.$(OBJEXT) \
	tclOODefineCmds.$(OBJEXT) \
	tclOOInfo.$(OBJEXT) \
	tclOOMethod.$(OBJEXT) \
	tclOOStubInit.$(OBJEXT) \
	tclObj.$(OBJEXT) \
	tclOptimize.$(OBJEXT) \
	tclPanic.$(OBJEXT) \
	tclParse.$(OBJEXT) \
	tclPathObj.$(OBJEXT) \
	tclPipe.$(OBJEXT) \
	tclPkg.$(OBJEXT) \
	tclPkgConfig.$(OBJEXT) \
	tclPosixStr.$(OBJEXT) \
	tclPreserve.$(OBJEXT) \
	tclProc.$(OBJEXT) \
	tclProcess.$(OBJEXT) \
	tclRegexp.$(OBJEXT) \
	tclResolve.$(OBJEXT) \
	tclResult.$(OBJEXT) \
	tclScan.$(OBJEXT) \
	tclStringObj.$(OBJEXT) \
	tclStrToD.$(OBJEXT) \
	tclStubInit.$(OBJEXT) \
	tclThread.$(OBJEXT) \
	tclThreadAlloc.$(OBJEXT) \
	tclThreadJoin.$(OBJEXT) \
	tclThreadStorage.$(OBJEXT) \
	tclTimer.$(OBJEXT) \
	tclTomMathInterface.$(OBJEXT) \
	tclTrace.$(OBJEXT) \
	tclUtf.$(OBJEXT) \
	tclUtil.$(OBJEXT) \
	tclVar.$(OBJEXT) \
	tclZipfs.$(OBJEXT) \
	tclZlib.$(OBJEXT)

TOMMATH_OBJS = \
	bn_mp_add.${OBJEXT} \
	bn_mp_add_d.${OBJEXT} \
	bn_mp_and.${OBJEXT} \
	bn_mp_clamp.${OBJEXT} \
	bn_mp_clear.${OBJEXT} \
	bn_mp_clear_multi.${OBJEXT} \
	bn_mp_cmp.${OBJEXT} \
	bn_mp_cmp_d.${OBJEXT} \
	bn_mp_cmp_mag.${OBJEXT} \
	bn_mp_cnt_lsb.${OBJEXT} \
	bn_mp_copy.${OBJEXT} \
	bn_mp_count_bits.${OBJEXT} \
	bn_mp_div.${OBJEXT} \
	bn_mp_div_d.${OBJEXT} \
	bn_mp_div_2.${OBJEXT} \
	bn_mp_div_2d.${OBJEXT} \
	bn_mp_div_3.${OBJEXT} \
	bn_mp_exch.${OBJEXT} \
	bn_mp_expt_u32.${OBJEXT} \
	bn_mp_get_mag_ul.${OBJEXT} \
	bn_mp_grow.${OBJEXT} \
	bn_mp_init.${OBJEXT} \
	bn_mp_init_copy.${OBJEXT} \
	bn_mp_init_l.${OBJEXT} \
	bn_mp_init_ll.${OBJEXT} \
	bn_mp_init_multi.${OBJEXT} \
	bn_mp_init_set.${OBJEXT} \
	bn_mp_init_size.${OBJEXT} \
	bn_mp_init_ul.${OBJEXT} \
	bn_mp_init_ull.${OBJEXT} \
	bn_mp_lshd.${OBJEXT} \
	bn_mp_mod.${OBJEXT} \
	bn_mp_mod_2d.${OBJEXT} \
	bn_mp_mul.${OBJEXT} \
	bn_mp_mul_2.${OBJEXT} \
	bn_mp_mul_2d.${OBJEXT} \
	bn_mp_mul_d.${OBJEXT} \
	bn_mp_neg.${OBJEXT} \
	bn_mp_or.${OBJEXT} \
	bn_mp_radix_size.${OBJEXT} \
	bn_mp_radix_smap.${OBJEXT} \
	bn_mp_read_radix.${OBJEXT} \
	bn_mp_rshd.${OBJEXT} \
	bn_mp_set.${OBJEXT} \
	bn_mp_set_l.${OBJEXT} \
	bn_mp_set_ul.${OBJEXT} \
	bn_mp_shrink.${OBJEXT} \
	bn_mp_sqr.${OBJEXT} \
	bn_mp_sqrt.${OBJEXT} \
	bn_mp_sub.${OBJEXT} \
	bn_mp_sub_d.${OBJEXT} \
	bn_mp_signed_rsh.${OBJEXT} \
	bn_mp_to_ubin.${OBJEXT} \
	bn_mp_to_radix.${OBJEXT} \
	bn_mp_ubin_size.${OBJEXT} \
	bn_mp_xor.${OBJEXT} \
	bn_mp_zero.${OBJEXT} \
	bn_s_mp_add.${OBJEXT} \
	bn_s_mp_balance_mul.$(OBJEXT) \
	bn_s_mp_karatsuba_mul.${OBJEXT} \
	bn_s_mp_karatsuba_sqr.$(OBJEXT) \
	bn_s_mp_mul_digs.${OBJEXT} \
	bn_s_mp_mul_digs_fast.${OBJEXT} \
	bn_s_mp_reverse.${OBJEXT} \
	bn_s_mp_sqr_fast.${OBJEXT} \
	bn_s_mp_sqr.${OBJEXT} \
	bn_s_mp_sub.${OBJEXT} \
	bn_s_mp_toom_mul.${OBJEXT} \
	bn_s_mp_toom_sqr.${OBJEXT}


WIN_OBJS = \
	tclWin32Dll.$(OBJEXT) \
	tclWinChan.$(OBJEXT) \
	tclWinConsole.$(OBJEXT) \
	tclWinSerial.$(OBJEXT) \
	tclWinError.$(OBJEXT) \
	tclWinFCmd.$(OBJEXT) \
	tclWinFile.$(OBJEXT) \
	tclWinInit.$(OBJEXT) \
	tclWinLoad.$(OBJEXT) \
	tclWinNotify.$(OBJEXT) \
	tclWinPipe.$(OBJEXT) \
	tclWinSock.$(OBJEXT) \
	tclWinThrd.$(OBJEXT) \
	tclWinTime.$(OBJEXT)

DDE_OBJS = tclWinDde.$(OBJEXT)

REG_OBJS = tclWinReg.$(OBJEXT)

STUB_OBJS = \
	tclStubLib.$(OBJEXT) \
	tclTomMathStubLib.$(OBJEXT) \
	tclOOStubLib.$(OBJEXT) \
	tclWinPanic.$(OBJEXT)

TCLSH_OBJS = tclAppInit.$(OBJEXT)

ZLIB_OBJS = \
	adler32.$(OBJEXT) \
	compress.$(OBJEXT) \
	crc32.$(OBJEXT) \
	deflate.$(OBJEXT) \
	infback.$(OBJEXT) \
	inffast.$(OBJEXT) \
	inflate.$(OBJEXT) \
	inftrees.$(OBJEXT) \
	trees.$(OBJEXT) \
	uncompr.$(OBJEXT) \
	zutil.$(OBJEXT)

TCL_OBJS = ${GENERIC_OBJS} $(TOMMATH_OBJS) ${WIN_OBJS} @ZLIB_OBJS@

TCL_DOCS = "$(ROOT_DIR_NATIVE)"/doc/*.[13n]

all: binaries libraries doc packages

# Test-suite helper (can be used to test Tcl from build directory with all expected modules).
# To start from windows shell use:
#   > tcltest.cmd -verbose bps -file fileName.test
# or from mingw/msys shell:
#   $ ./tcltest -verbose bps -file fileName.test

tcltest.cmd: Makefile
	@echo 'Create tcltest.cmd helpers';
	@(\
	  echo '@echo off'; \
	  echo 'rem set LANG=en_US'; \
	  echo 'set BDP=%~dp0'; \
	  echo 'set OWD=%CD%'; \
	  echo 'cd /d %TEMP%'; \
	  echo 'rem "%BDP%\$(TCLSH)" "$(ROOT_DIR_WIN_NATIVE)/tests/all.tcl" %TESTFLAGS% -load "$(TEST_LOAD_FACILITIES)" %*'; \
	  echo '"%BDP%\$(TEST_EXE_FILE)" "$(ROOT_DIR_WIN_NATIVE)/tests/all.tcl" %TESTFLAGS% -load "$(TEST_LOAD_PRMS)" %*'; \
	  echo 'cd /d %OWD%'; \
	) > tcltest.cmd;
	@(\
	  echo '#!/bin/sh'; \
	  echo '#LANG=en_US'; \
	  echo 'BDP=$$(dirname $$(readlink -f %0))'; \
	  echo 'cd /tmp'; \
	  echo '#"$$BDP/$(TCLSH)" "$(ROOT_DIR_WIN_NATIVE)/tests/all.tcl" $$TESTFLAGS -load "$(TEST_LOAD_FACILITIES)" "$$@"'; \
	  echo '"$$BDP/$(TEST_EXE_FILE)" "$(ROOT_DIR_WIN_NATIVE)/tests/all.tcl" $$TESTFLAGS -load "$(TEST_LOAD_PRMS)" "$$@"'; \
	) > tcltest.sh;

tcltest.sh: tcltest.cmd

tcltest: binaries $(TEST_EXE_FILE) $(TEST_DLL_FILE) $(CAT32) tcltest.cmd

binaries: $(TCL_STUB_LIB_FILE) @LIBRARIES@ winextensions ${TCL_ZIP_FILE} $(TCLSH)

winextensions: ${DDE_DLL_FILE} ${REG_DLL_FILE}

libraries:

doc:

tclzipfile: ${TCL_ZIP_FILE}

${TCL_ZIP_FILE}:  ${ZIP_INSTALL_OBJS} ${DDE_DLL_FILE} ${REG_DLL_FILE}
	@rm -rf ${TCL_VFS_ROOT}
	@mkdir -p ${TCL_VFS_PATH}
	@echo "creating ${TCL_VFS_PATH} (prepare compression)"
	@( \
	  $(LN) $$(find $(TOP_DIR)/library/* -maxdepth 0 -type f) ${TCL_VFS_PATH}/ && \
	  (for D in $$(find $(TOP_DIR)/library/* -maxdepth 0 -type d); do \
	    mkdir -p "${TCL_VFS_PATH}/$$(basename $$D)"; \
	    $(LN) -s $$D/* ${TCL_VFS_PATH}/$$(basename $$D)/; \
	  done) && \
	  $(LN) ${TCL_VFS_PATH}/manifest.txt ${TCL_VFS_PATH}/pkgIndex.tcl && \
	  $(LN) ${DDE_DLL_FILE} ${TCL_VFS_PATH}/dde/ && \
	  $(LN) ${REG_DLL_FILE} ${TCL_VFS_PATH}/reg/ \
	) || ( \
	  $(COPY) -a $(TOP_DIR)/library/* ${TCL_VFS_PATH}; \
	  $(COPY) -a ${TCL_VFS_PATH}/manifest.txt ${TCL_VFS_PATH}/pkgIndex.tcl; \
	  $(COPY) ${DDE_DLL_FILE} ${TCL_VFS_PATH}/dde; \
	  $(COPY) ${REG_DLL_FILE} ${TCL_VFS_PATH}/reg; \
	)
	(zip=`(realpath '${NATIVE_ZIP}' || readlink -m '${NATIVE_ZIP}') 2>/dev/null || \
	  (echo '${NATIVE_ZIP}' | sed "s?^\./?$$(pwd)/?")`; \
	  cd ${TCL_VFS_ROOT} && \
	  $$zip ${ZIP_PROG_OPTIONS} ../${TCL_ZIP_FILE} ${ZIP_PROG_VFSSEARCH} >/dev/null && \
	  echo "${TCL_ZIP_FILE} successful created with $$zip" && \
	  cd ..)

$(TCLSH): $(TCLSH_OBJS) @LIBRARIES@ $(TCL_STUB_LIB_FILE) tclsh.$(RES)
	$(CC) $(CFLAGS) $(TCLSH_OBJS) $(TCL_LIB_FILE) $(TCL_STUB_LIB_FILE) $(LIBS) \
	tclsh.$(RES) $(CC_EXENAME) $(LDFLAGS_CONSOLE)
	$(COPY) tclsh.exe.manifest $(TCLSH).manifest
	@VC_MANIFEST_EMBED_EXE@

cat32.$(OBJEXT): cat.c
	$(CC) -c $(CC_SWITCHES) -DUNICODE -D_UNICODE @DEPARG@ $(CC_OBJNAME)

$(CAT32): cat32.$(OBJEXT)
	$(CC) $(CFLAGS) cat32.$(OBJEXT) $(CC_EXENAME) $(LIBS) $(LDFLAGS_CONSOLE)

# The following targets are configured by autoconf to generate either a shared
# library or static library

${TCL_STUB_LIB_FILE}: ${STUB_OBJS}
	@$(RM) ${TCL_STUB_LIB_FILE}
	@MAKE_STUB_LIB@ ${STUB_OBJS}
	@POST_MAKE_LIB@

${TCL_DLL_FILE}: ${TCL_OBJS} tcl.$(RES) @ZLIB_DLL_FILE@ ${TCL_ZIP_FILE}
	@$(RM) ${TCL_DLL_FILE} $(TCL_LIB_FILE)
	@MAKE_DLL@ ${TCL_OBJS} tcl.$(RES) $(SHLIB_LD_LIBS)
	$(COPY) tclsh.exe.manifest ${TCL_DLL_FILE}.manifest
	@VC_MANIFEST_EMBED_DLL@
	@if test "${ZIPFS_BUILD}" = "1" ; then \
		cat ${TCL_ZIP_FILE} >> ${TCL_DLL_FILE}; \
		${NATIVE_ZIP} -A ${TCL_DLL_FILE} \
		  || echo 'ignore zip-error by adjust sfx process (not executable?)'; \
	fi

${TCL_LIB_FILE}: ${TCL_OBJS} ${DDE_OBJS} ${REG_OBJS}
	@$(RM) ${TCL_LIB_FILE}
	@MAKE_LIB@ ${TCL_OBJS} ${DDE_OBJS} ${REG_OBJS}
	@POST_MAKE_LIB@

${DDE_DLL_FILE}: ${TCL_STUB_LIB_FILE} ${DDE_OBJS}
	@MAKE_DLL@ ${DDE_OBJS} $(TCL_STUB_LIB_FILE) $(SHLIB_LD_LIBS)
	$(COPY) tclsh.exe.manifest ${DDE_DLL_FILE}.manifest

${REG_DLL_FILE}: ${TCL_STUB_LIB_FILE} ${REG_OBJS}
	@MAKE_DLL@ ${REG_OBJS} $(TCL_STUB_LIB_FILE) $(SHLIB_LD_LIBS)
	$(COPY) tclsh.exe.manifest ${REG_DLL_FILE}.manifest

${TEST_DLL_FILE}: ${TCL_STUB_LIB_FILE} ${TCLTEST_OBJS}
	@$(RM) ${TEST_DLL_FILE} ${TEST_LIB_FILE}
	@MAKE_DLL@ ${TCLTEST_OBJS} $(TCL_STUB_LIB_FILE) $(SHLIB_LD_LIBS)
	$(COPY) tclsh.exe.manifest ${TEST_DLL_FILE}.manifest

${TEST_EXE_FILE}: ${TCL_STUB_LIB_FILE} ${TCLTEST_OBJS} tclTestMain.${OBJEXT}
	@$(RM) ${TEST_EXE_FILE}
	$(CC) $(CFLAGS) $(TCLTEST_OBJS) tclTestMain.$(OBJEXT) $(TCL_LIB_FILE) $(TCL_STUB_LIB_FILE) $(LIBS) \
        tclsh.$(RES) $(CC_EXENAME) $(LDFLAGS_CONSOLE)
	$(COPY) tclsh.exe.manifest ${TEST_EXE_FILE}.manifest

# use pre-built zlib1.dll
${ZLIB_DLL_FILE}: ${TCL_STUB_LIB_FILE}
	@if test "@ZLIB_LIBS@set" != "${ZLIB_DIR_NATIVE}/win32/zdll.libset" ; then \
		$(COPY) $(ZLIB_DIR)/win64/${ZLIB_DLL_FILE} ${ZLIB_DLL_FILE}; \
	else \
		$(COPY) $(ZLIB_DIR)/win32/${ZLIB_DLL_FILE} ${ZLIB_DLL_FILE}; \
	fi;

# Add the object extension to the implicit rules. By default .obj is not
# automatically added.

.SUFFIXES: .${OBJEXT}
.SUFFIXES: .$(RES)
.SUFFIXES: .rc

# Special case object targets

tclTestMain.${OBJEXT}: tclAppInit.c
	$(CC) -c $(CC_SWITCHES) -DTCL_TEST -DUNICODE -D_UNICODE $(EXTFLAGS) @DEPARG@ $(CC_OBJNAME)

tclWinInit.${OBJEXT}: tclWinInit.c
	$(CC) -c $(CC_SWITCHES) -DBUILD_tcl $(EXTFLAGS) @DEPARG@ $(CC_OBJNAME)

tclWinPipe.${OBJEXT}: tclWinPipe.c
	$(CC) -c $(CC_SWITCHES) -DBUILD_tcl $(EXTFLAGS) @DEPARG@ $(CC_OBJNAME)

tclWinReg.${OBJEXT}: tclWinReg.c
	$(CC) -c $(CC_SWITCHES) $(EXTFLAGS) @DEPARG@ $(CC_OBJNAME)

tclWinDde.${OBJEXT}: tclWinDde.c
	$(CC) -c $(CC_SWITCHES) $(EXTFLAGS) @DEPARG@ $(CC_OBJNAME)

tclAppInit.${OBJEXT}: tclAppInit.c
	$(CC) -c $(CC_SWITCHES) $(EXTFLAGS) -DUNICODE -D_UNICODE @DEPARG@ $(CC_OBJNAME)

tclMainW.${OBJEXT}: tclMain.c
	$(CC) -c $(CC_SWITCHES) -DBUILD_tcl -DUNICODE -D_UNICODE @DEPARG@ $(CC_OBJNAME)

# TIP #430, ZipFS Support
tclZipfs.${OBJEXT}: $(GENERIC_DIR)/tclZipfs.c
	$(CC) -c $(CC_SWITCHES) -DBUILD_tcl \
	-DCFG_RUNTIME_PATH=\"$(bindir_native)\" \
	-DCFG_RUNTIME_DLLFILE="\"$(TCL_DLL_FILE)\"" \
	-DCFG_RUNTIME_ZIPFILE="\"$(TCL_ZIP_FILE)\"" \
	-DCFG_RUNTIME_LIBDIR="\"$(bindir_native)\"" \
	-DCFG_RUNTIME_SCRDIR="\"$(TCL_LIBRARY_NATIVE)\"" \
	$(ZLIB_INCLUDE) -I$(ZLIB_DIR)/contrib/minizip  @DEPARG@ $(CC_OBJNAME)


# TIP #59, embedding of configuration information into the binary library.
#
# Part of Tcl's configuration information are the paths where it was installed
# and where it will look for its libraries (which can be different). We derive
# this information from the variables which can be overridden by the user. As
# every path can be configured separately we do not remember one general
# prefix/exec_prefix but all the different paths individually.

tclPkgConfig.${OBJEXT}: tclPkgConfig.c
	$(CC)	-c $(CC_SWITCHES)			\
		-DCFG_INSTALL_LIBDIR="\"$(LIB_INSTALL_DIR_NATIVE)\"" \
		-DCFG_INSTALL_BINDIR="\"$(BIN_INSTALL_DIR_NATIVE)\"" \
		-DCFG_INSTALL_SCRDIR="\"$(SCRIPT_INSTALL_DIR_NATIVE)\"" \
		-DCFG_INSTALL_INCDIR="\"$(INCLUDE_INSTALL_DIR_NATIVE)\"" \
		-DCFG_INSTALL_DOCDIR="\"$(MAN_INSTALL_DIR)\"" \
		\
		-DCFG_RUNTIME_LIBDIR="\"$(libdir_native)\"" \
		-DCFG_RUNTIME_BINDIR="\"$(bindir_native)\"" \
		-DCFG_RUNTIME_SCRDIR="\"$(TCL_LIBRARY_NATIVE)\"" \
		-DCFG_RUNTIME_INCDIR="\"$(includedir_native)\"" \
		-DCFG_RUNTIME_DOCDIR="\"$(mandir_native)\"" \
		-DCFG_RUNTIME_DLLFILE="\"$(TCL_DLL_FILE)\"" \
		-DCFG_RUNTIME_ZIPFILE="\"$(TCL_ZIP_FILE)\"" \
		-DBUILD_tcl \
		@DEPARG@ $(CC_OBJNAME)

# The following objects are part of the stub library and should not be built
# as DLL objects but none of the symbols should be exported

tclStubLib.${OBJEXT}: tclStubLib.c
	$(CC) -c $(CC_SWITCHES) -DSTATIC_BUILD @DEPARG@ $(CC_OBJNAME)

tclTomMathStubLib.${OBJEXT}: tclTomMathStubLib.c
	$(CC) -c $(CC_SWITCHES) -DSTATIC_BUILD @DEPARG@ $(CC_OBJNAME)

tclOOStubLib.${OBJEXT}: tclOOStubLib.c
	$(CC) -c $(CC_SWITCHES) -DSTATIC_BUILD @DEPARG@ $(CC_OBJNAME)

tclWinPanic.${OBJEXT}: tclWinPanic.c
	$(CC) -c $(CC_SWITCHES) -DSTATIC_BUILD @DEPARG@ $(CC_OBJNAME)

# Implicit rule for all object files that will end up in the Tcl library

%.${OBJEXT}: %.c
	$(CC) -c $(CC_SWITCHES) -DBUILD_tcl @DEPARG@ $(CC_OBJNAME)

.rc.$(RES):
	$(RC) @RC_OUT@ $@ @RC_TYPE@ @RC_DEFINES@ @RC_INCLUDE@ "$(GENERIC_DIR_NATIVE)" @RC_INCLUDE@ "$(WIN_DIR_NATIVE)" @DEPARG@



#--------------------------------------------------------------------------
# Minizip implementation
#--------------------------------------------------------------------------
adler32.$(HOST_OBJEXT):
	$(HOST_CC) -o $@ -I$(ZLIB_DIR) -c $(ZLIB_DIR)/adler32.c

compress.$(HOST_OBJEXT):
	$(HOST_CC) -o $@ -I$(ZLIB_DIR) -c $(ZLIB_DIR)/compress.c

crc32.$(HOST_OBJEXT):
	$(HOST_CC) -o $@ -I$(ZLIB_DIR) -c $(ZLIB_DIR)/crc32.c

deflate.$(HOST_OBJEXT):
	$(HOST_CC) -o $@ -I$(ZLIB_DIR) -c $(ZLIB_DIR)/deflate.c

ioapi.$(HOST_OBJEXT):
	$(HOST_CC) -o $@ -I$(ZLIB_DIR) -I$(ZLIB_DIR)/contrib/minizip -c $(ZLIB_DIR)/contrib/minizip/ioapi.c

iowin32.$(HOST_OBJEXT):
	$(HOST_CC) -o $@ -I$(ZLIB_DIR) -I$(ZLIB_DIR)/contrib/minizip -c $(ZLIB_DIR)/contrib/minizip/iowin32.c

infback.$(HOST_OBJEXT):
	$(HOST_CC) -o $@ -I$(ZLIB_DIR) -c $(ZLIB_DIR)/infback.c

inffast.$(HOST_OBJEXT):
	$(HOST_CC) -o $@ -I$(ZLIB_DIR) -c $(ZLIB_DIR)/inffast.c

inflate.$(HOST_OBJEXT):
	$(HOST_CC) -o $@ -I$(ZLIB_DIR) -c $(ZLIB_DIR)/inflate.c

inftrees.$(HOST_OBJEXT):
	$(HOST_CC) -o $@ -I$(ZLIB_DIR) -c $(ZLIB_DIR)/inftrees.c

trees.$(HOST_OBJEXT):
	$(HOST_CC) -o $@ -I$(ZLIB_DIR) -c $(ZLIB_DIR)/trees.c

uncompr.$(HOST_OBJEXT):
	$(HOST_CC) -o $@ -I$(ZLIB_DIR) -c $(ZLIB_DIR)/uncompr.c

zip.$(HOST_OBJEXT):
	$(HOST_CC) -o $@ -I$(ZLIB_DIR) -I$(ZLIB_DIR)/contrib/minizip -c $(ZLIB_DIR)/contrib/minizip/zip.c

zutil.$(HOST_OBJEXT):
	$(HOST_CC) -o $@ -I$(ZLIB_DIR) -c $(ZLIB_DIR)/zutil.c

minizip.$(HOST_OBJEXT):
	$(HOST_CC) -o $@ -I$(ZLIB_DIR) -I$(ZLIB_DIR)/contrib/minizip -c $(ZLIB_DIR)/contrib/minizip/minizip.c

minizip${HOST_EXEEXT}: $(MINIZIP_OBJS)
	$(HOST_CC) -o $@ $(MINIZIP_OBJS)

# The following target generates the file generic/tclDate.c from the yacc
# grammar found in generic/tclGetDate.y. This is only run by hand as yacc is
# not available in all environments. The name of the .c file is different than
# the name of the .y file so that make doesn't try to automatically regenerate
# the .c file.

gendate:
	bison --output-file=$(GENERIC_DIR)/tclDate.c \
	--name-prefix=TclDate \
	--no-lines \
	$(GENERIC_DIR)/tclGetDate.y

# The following target generates the file generic/tclTomMath.h. It needs to be
# run (and the results checked) after updating to a new release of libtommath.

gentommath_h:
	$(TCL_EXE) "$(ROOT_DIR_NATIVE)/tools/fix_tommath_h.tcl" \
		"$(TOMMATH_DIR_NATIVE)/tommath.h" \
		> "$(GENERIC_DIR_NATIVE)/tclTomMath.h"

INSTALL_BASE_TARGETS = install-binaries $(INSTALL_LIBRARIES) $(INSTALL_MSGS) $(INSTALL_TZDATA)
INSTALL_DOC_TARGETS = install-doc
INSTALL_PACKAGE_TARGETS = install-packages
INSTALL_DEV_TARGETS = install-headers
INSTALL_EXTRA_TARGETS =
INSTALL_TARGETS = $(INSTALL_BASE_TARGETS) $(INSTALL_DOC_TARGETS) $(INSTALL_DEV_TARGETS) \
		  $(INSTALL_PACKAGE_TARGETS) $(INSTALL_EXTRA_TARGETS)

install: $(INSTALL_TARGETS)

install-binaries: binaries
	@for i in "$(LIB_INSTALL_DIR)" "$(BIN_INSTALL_DIR)"; \
	    do \
	    if [ ! -d $$i ] ; then \
		echo "Making directory $$i"; \
		$(MKDIR) $$i; \
		chmod 755 $$i; \
		else true; \
		fi; \
	    done;
	@for i in dde${DDEDOTVER} reg${REGDOTVER}; \
	    do \
	    if [ ! -d $(LIB_INSTALL_DIR)/$$i ] ; then \
		echo "Making directory $(LIB_INSTALL_DIR)/$$i"; \
		$(MKDIR) $(LIB_INSTALL_DIR)/$$i; \
		else true; \
		fi; \
	    done;
	@for i in $(TCL_DLL_FILE) $(ZLIB_DLL_FILE) $(TCLSH); \
	    do \
	    if [ -f $$i ]; then \
		echo "Installing $$i to $(BIN_INSTALL_DIR)/"; \
		$(COPY) $$i "$(BIN_INSTALL_DIR)"; \
	    fi; \
	    done
	@for i in tclConfig.sh tclooConfig.sh $(TCL_LIB_FILE) $(TCL_STUB_LIB_FILE); \
	    do \
	    if [ -f $$i ]; then \
		echo "Installing $$i to $(LIB_INSTALL_DIR)/"; \
		$(COPY) $$i "$(LIB_INSTALL_DIR)"; \
	    fi; \
	    done
	@if [ -f $(DDE_DLL_FILE) ]; then \
	    echo Installing $(DDE_DLL_FILE); \
	    $(COPY) $(DDE_DLL_FILE) $(LIB_INSTALL_DIR)/dde${DDEDOTVER}; \
	    $(COPY) $(ROOT_DIR)/library/dde/pkgIndex.tcl \
		$(LIB_INSTALL_DIR)/dde${DDEDOTVER}; \
	    fi
	@if [ -f $(DDE_LIB_FILE) ]; then \
	    echo Installing $(DDE_LIB_FILE); \
	    $(COPY) $(DDE_LIB_FILE) $(LIB_INSTALL_DIR)/dde${DDEDOTVER}; \
	    fi
	@if [ -f $(REG_DLL_FILE) ]; then \
	    echo Installing $(REG_DLL_FILE); \
	    $(COPY) $(REG_DLL_FILE) $(LIB_INSTALL_DIR)/reg${REGDOTVER}; \
	    $(COPY) $(ROOT_DIR)/library/reg/pkgIndex.tcl \
		$(LIB_INSTALL_DIR)/reg${REGDOTVER}; \
	    fi
	@if [ -f $(REG_LIB_FILE) ]; then \
	    echo Installing $(REG_LIB_FILE); \
	    $(COPY) $(REG_LIB_FILE) $(LIB_INSTALL_DIR)/reg${REGDOTVER}; \
	    fi

install-libraries-zipfs-shared: libraries

install-libraries-zipfs-static: install-libraries-zipfs-shared
	$(INSTALL_DATA) ${TCL_ZIP_FILE} "$(LIB_INSTALL_DIR)"

install-libraries: libraries install-tzdata install-msgs
	@for i in "$$($(CYGPATH) $(prefix)/lib)" "$(INCLUDE_INSTALL_DIR)" \
		$(SCRIPT_INSTALL_DIR); \
	    do \
	    if [ ! -d $$i ] ; then \
		echo "Making directory $$i"; \
		$(MKDIR) $$i; \
		else true; \
		fi; \
	    done;
<<<<<<< HEAD
	@for i in opt0.4 cookiejar0.1 encoding ../tcl9 ../tcl9/9.0 ../tcl9/9.0/platform; \
=======
	@for i in opt0.4 cookiejar0.2 encoding ../tcl8 ../tcl8/8.4  ../tcl8/8.4/platform ../tcl8/8.5 ../tcl8/8.6 ../tcl8/8.7; \
>>>>>>> a5162e47
	    do \
	    if [ ! -d $(SCRIPT_INSTALL_DIR)/$$i ] ; then \
		echo "Making directory $(SCRIPT_INSTALL_DIR)/$$i"; \
		$(MKDIR) $(SCRIPT_INSTALL_DIR)/$$i; \
		else true; \
		fi; \
	    done;
	@echo "Installing library files to $(SCRIPT_INSTALL_DIR)";
	@for i in $(ROOT_DIR)/library/*.tcl $(ROOT_DIR)/library/tclIndex; \
	    do \
	    $(COPY) "$$i" "$(SCRIPT_INSTALL_DIR)"; \
	    done;
	@echo "Installing package cookiejar 0.2"
	@for j in $(ROOT_DIR)/library/cookiejar/*.{tcl,txt.gz}; \
	    do \
	    $(COPY) "$$j" "$(SCRIPT_INSTALL_DIR)/cookiejar0.2"; \
	    done;
	@echo "Installing package http 2.9.1 as a Tcl Module";
<<<<<<< HEAD
	@$(COPY) $(ROOT_DIR)/library/http/http.tcl $(SCRIPT_INSTALL_DIR)/../tcl9/9.0/http-2.9.1.tm;
	@echo "Installing library opt0.4 directory";
=======
	@$(COPY) $(ROOT_DIR)/library/http/http.tcl $(SCRIPT_INSTALL_DIR)/../tcl8/8.6/http-2.9.1.tm;
	@echo "Installing package opt 0.4.7";
>>>>>>> a5162e47
	@for j in $(ROOT_DIR)/library/opt/*.tcl; \
	    do \
	    $(COPY) "$$j" "$(SCRIPT_INSTALL_DIR)/opt0.4"; \
	    done;
	@echo "Installing package msgcat 1.7.0 as a Tcl Module";
	@$(COPY) $(ROOT_DIR)/library/msgcat/msgcat.tcl $(SCRIPT_INSTALL_DIR)/../tcl9/9.0/msgcat-1.7.0.tm;
	@echo "Installing package tcltest 2.5.1 as a Tcl Module";
	@$(COPY) $(ROOT_DIR)/library/tcltest/tcltest.tcl $(SCRIPT_INSTALL_DIR)/../tcl9/9.0/tcltest-2.5.1.tm;
	@echo "Installing package platform 1.0.14 as a Tcl Module";
	@$(COPY) $(ROOT_DIR)/library/platform/platform.tcl $(SCRIPT_INSTALL_DIR)/../tcl9/9.0/platform-1.0.14.tm;
	@echo "Installing package platform::shell 1.1.4 as a Tcl Module";
	@$(COPY) $(ROOT_DIR)/library/platform/shell.tcl $(SCRIPT_INSTALL_DIR)/../tcl9/9.0/platform/shell-1.1.4.tm;
	@echo "Installing encodings";
	@for i in $(ROOT_DIR)/library/encoding/*.enc; do \
		$(COPY) "$$i" "$(SCRIPT_INSTALL_DIR)/encoding"; \
	done;

install-tzdata:
	@echo "Installing time zone data"
	@$(TCL_EXE) "$(ROOT_DIR)/tools/installData.tcl" \
	    "$(ROOT_DIR)/library/tzdata" "$(SCRIPT_INSTALL_DIR)/tzdata"

install-msgs:
	@echo "Installing message catalogs"
	@$(TCL_EXE) "$(ROOT_DIR)/tools/installData.tcl" \
	    "$(ROOT_DIR)/library/msgs" "$(SCRIPT_INSTALL_DIR)/msgs"

install-doc: doc

install-headers:
	@for i in "$(INCLUDE_INSTALL_DIR)"; \
	    do \
	    if [ ! -d "$$i" ] ; then \
		echo "Making directory $$i"; \
		$(MKDIR) "$$i"; \
		chmod 755 "$$i"; \
		else true; \
		fi; \
	    done;
	@echo "Installing header files to $(INCLUDE_INSTALL_DIR)/";
	@for i in $(GENERIC_DIR)/tcl.h $(GENERIC_DIR)/tclDecls.h \
		$(GENERIC_DIR)/tclOO.h $(GENERIC_DIR)/tclOODecls.h \
		$(GENERIC_DIR)/tclPlatDecls.h \
		$(GENERIC_DIR)/tclTomMath.h \
		$(GENERIC_DIR)/tclTomMathDecls.h ; \
	    do \
	    $(COPY) $$i "$(INCLUDE_INSTALL_DIR)"; \
	    done;

# Optional target to install private headers
install-private-headers: libraries
	@for i in $(PRIVATE_INCLUDE_INSTALL_DIR); \
	    do \
	    if [ ! -d $$i ] ; then \
		echo "Making directory $$i"; \
		$(MKDIR) $$i; \
		else true; \
		fi; \
	    done;
	@echo "Installing private header files";
	@for i in "$(GENERIC_DIR)/tclInt.h" "$(GENERIC_DIR)/tclIntDecls.h" \
		"$(GENERIC_DIR)/tclIntPlatDecls.h" "$(GENERIC_DIR)/tclPort.h" \
		"$(GENERIC_DIR)/tclOOInt.h" "$(GENERIC_DIR)/tclOOIntDecls.h" \
		"$(WIN_DIR)/tclWinPort.h" ; \
	    do \
	    $(COPY) "$$i" "$(PRIVATE_INCLUDE_INSTALL_DIR)"; \
	    done;

# Specifying TESTFLAGS on the command line is the standard way to pass args to
# tcltest, i.e.:
#	% make test TESTFLAGS="-verbose bps -file fileName.test"

test: test-tcl test-packages

test-tcl: tcltest
	TCL_LIBRARY="$(LIBRARY_DIR)"; export TCL_LIBRARY; \
	$(WINE) ./$(TCLSH) "$(ROOT_DIR_NATIVE)/tests/all.tcl" $(TESTFLAGS) \
	-load "$(TEST_LOAD_FACILITIES)"

# Useful target to launch a built tclsh with the proper path,...
runtest: tcltest
	@TCL_LIBRARY="$(LIBRARY_DIR)"; export TCL_LIBRARY; \
	$(WINE) ./$(TCLSH) $(TESTFLAGS) -load "$(TEST_LOAD_FACILITIES)" $(SCRIPT)

# This target can be used to run tclsh from the build directory via
# `make shell SCRIPT=foo.tcl`
shell: binaries
	@TCL_LIBRARY="$(LIBRARY_DIR)"; export TCL_LIBRARY; \
	$(WINE) ./$(TCLSH) $(SCRIPT)

# This target can be used to run tclsh inside either gdb or insight
gdb: binaries
	@echo "set env TCL_LIBRARY=$(LIBRARY_DIR)" > gdb.run
	gdb ./$(TCLSH) --command=gdb.run
	rm gdb.run

depend:

Makefile: $(SRC_DIR)/Makefile.in
	./config.status

cleanhelp:
	$(RM) *.hlp *.cnt *.GID *.rtf man2tcl.exe

clean: cleanhelp clean-packages
	$(RM) *.lib *.a *.exp *.dll *.$(RES) *.${OBJEXT} *~ \#* TAGS a.out
	$(RM) $(TCLSH) $(CAT32) $(TEST_EXE_FILE) $(TEST_DLL_FILE) tcltest.cmd tcltest.sh
	$(RM) *.pch *.ilk *.pdb
	$(RM) minizip${HOST_EXEEXT} *.${HOST_OBJEXT}
	$(RM) *.zip
	$(RMDIR) *.vfs

distclean: distclean-packages clean
	$(RM) Makefile config.status config.cache config.log tclConfig.sh \
		tcl.hpj config.status.lineno tclsh.exe.manifest

#
# Bundled package targets
#

PKG_CFG_ARGS		= @PKG_CFG_ARGS@
PKG_DIR			= ./pkgs

packages:
	@builddir=`$(CYGPATH) $$(pwd -P)`; \
	for i in $(PKGS_DIR)/*; do \
	  if [ -d $$i ] ; then \
	    if [ -x $$i/configure ] ; then \
	      pkg=`basename $$i`; \
	      mkdir -p $(PKG_DIR)/$$pkg; \
	      if [ ! -f $(PKG_DIR)/$$pkg/Makefile ]; then \
	        ( cd $(PKG_DIR)/$$pkg; \
	          echo "Configuring package '$$i' wd = `$(CYGPATH) $$(pwd -P)`"; \
	          $$i/configure --with-tcl=$$builddir --with-tclinclude=$(GENERIC_DIR_NATIVE) $(PKG_CFG_ARGS) --enable-shared; ) \
	      fi ; \
	      echo "Building package '$$pkg'"; \
	      ( cd $(PKG_DIR)/$$pkg; $(MAKE); ) \
	    fi; \
	  fi; \
	done; \
	cd $$builddir

install-packages: packages
	@builddir=`pwd -P`; \
	for i in $(PKGS_DIR)/*; do \
	  if [ -d $$i ]; then \
	    pkg=`basename $$i`; \
	    if [ -f $(PKG_DIR)/$$pkg/Makefile ]; then \
	        echo "Installing package '$$pkg'"; \
	        ( cd $(PKG_DIR)/$$pkg; $(MAKE) install "DESTDIR=$(INSTALL_ROOT)"; ) \
	    fi; \
	  fi; \
	done; \
	cd $$builddir

test-packages: tcltest packages
	@builddir=`pwd -P`; \
	for i in $(PKGS_DIR)/*; do \
	  if [ -d $$i ]; then \
	    pkg=`basename $$i`; \
	    if [ -f $(PKG_DIR)/$$pkg/Makefile ]; then \
	        echo "Testing package '$$pkg'"; \
	        ( cd $(PKG_DIR)/$$pkg; $(MAKE) "LD_LIBRARY_PATH=$$builddir:${LD_LIBRARY_PATH}" "TCL_LIBRARY=${TCL_BUILDTIME_LIBRARY}" "TCLLIBPATH=$$builddir/pkgs" test "TCLSH_PROG=$$builddir/${TCLSH}"; ) \
	    fi; \
	  fi; \
	done; \
	cd $$builddir

clean-packages:
	@builddir=`pwd -P`; \
	for i in $(PKGS_DIR)/*; do \
	  if [ -d $$i ]; then \
	    pkg=`basename $$i`; \
	    if [ -f $(PKG_DIR)/$$pkg/Makefile ]; then \
	        ( cd $(PKG_DIR)/$$pkg; $(MAKE) clean; ) \
	    fi; \
	  fi; \
	done; \
	cd $$builddir

distclean-packages:
	@builddir=`pwd -P`; \
	for i in $(PKGS_DIR)/*; do \
	  if [ -d $$i ]; then \
	    pkg=`basename $$i`; \
	    if [ -f $(PKG_DIR)/$$pkg/Makefile ]; then \
	        ( cd $(PKG_DIR)/$$pkg; $(MAKE) distclean; ) \
	    fi; \
	    cd $$builddir; \
	    rm -rf $(PKG_DIR)/$$pkg; \
	  fi; \
	done; \
	rm -rf $(PKG_DIR)

#
# Regenerate the stubs files.
#

$(GENERIC_DIR)/tclStubInit.c: $(GENERIC_DIR)/tcl.decls \
		$(GENERIC_DIR)/tclInt.decls
	@echo "Warning: tclStubInit.c may be out of date."
	@echo "Developers may want to run \"make genstubs\" to regenerate."
	@echo "This warning can be safely ignored, do not report as a bug!"

genstubs:
	$(TCL_EXE) "$(ROOT_DIR_NATIVE)/tools/genStubs.tcl" \
	    "$(GENERIC_DIR_NATIVE)" \
	    "$(GENERIC_DIR_NATIVE)/tcl.decls" \
	    "$(GENERIC_DIR_NATIVE)/tclInt.decls" \
	    "$(GENERIC_DIR_NATIVE)/tclTomMath.decls"
	$(TCL_EXE) "$(ROOT_DIR_NATIVE)/tools/genStubs.tcl" \
	    "$(GENERIC_DIR_NATIVE)" \
	    "$(GENERIC_DIR_NATIVE)/tclOO.decls"

#
# This target creates the HTML folder for Tcl & Tk and places it in
# DISTDIR/html. It uses the tcltk-man2html.tcl tool from the Tcl group's tool
# workspace. It depends on the Tcl & Tk being in directories called tcl9.* &
# tk8.* up two directories from the TOOL_DIR.
#

TOOL_DIR=$(ROOT_DIR)/tools
HTML_INSTALL_DIR=$(ROOT_DIR)/html
html:
	$(MAKE) shell SCRIPT="$(TOOL_DIR)/tcltk-man2html.tcl --htmldir=$(HTML_INSTALL_DIR) --srcdir=$(ROOT_DIR)/.. $(BUILD_HTML_FLAGS)"

html-tcl: $(TCLSH)
	$(MAKE) shell SCRIPT="$(TOOL_DIR)/tcltk-man2html.tcl --htmldir=$(HTML_INSTALL_DIR) --srcdir=$(ROOT_DIR)/.. $(BUILD_HTML_FLAGS) --tcl"

html-tk: $(TCLSH)
	$(MAKE) shell SCRIPT="$(TOOL_DIR)/tcltk-man2html.tcl --htmldir=$(HTML_INSTALL_DIR) --srcdir=$(ROOT_DIR)/.. $(BUILD_HTML_FLAGS) --tk"

#
# The list of all the targets that do not correspond to real files. This stops
# 'make' from getting confused when someone makes an error in a rule.
#

.PHONY: all tcltest binaries libraries doc gendate gentommath_h install
.PHONY: install-binaries install-libraries install-tzdata install-msgs
.PHONY: install-doc install-private-headers test test-tcl runtest shell
.PHONY: gdb depend cleanhelp clean distclean packages install-packages
.PHONY: test-packages clean-packages distclean-packages genstubs html
.PHONY: html-tcl html-tk
.PHONY: iinstall-libraries-zipfs-shared install-libraries-zipfs-static tclzipfile

# DO NOT DELETE THIS LINE -- make depend depends on it.<|MERGE_RESOLUTION|>--- conflicted
+++ resolved
@@ -850,11 +850,7 @@
 		else true; \
 		fi; \
 	    done;
-<<<<<<< HEAD
-	@for i in opt0.4 cookiejar0.1 encoding ../tcl9 ../tcl9/9.0 ../tcl9/9.0/platform; \
-=======
-	@for i in opt0.4 cookiejar0.2 encoding ../tcl8 ../tcl8/8.4  ../tcl8/8.4/platform ../tcl8/8.5 ../tcl8/8.6 ../tcl8/8.7; \
->>>>>>> a5162e47
+	@for i in opt0.4 cookiejar0.2 encoding ../tcl9 ../tcl9/9.0 ../tcl9/9.0/platform; \
 	    do \
 	    if [ ! -d $(SCRIPT_INSTALL_DIR)/$$i ] ; then \
 		echo "Making directory $(SCRIPT_INSTALL_DIR)/$$i"; \
@@ -873,13 +869,8 @@
 	    $(COPY) "$$j" "$(SCRIPT_INSTALL_DIR)/cookiejar0.2"; \
 	    done;
 	@echo "Installing package http 2.9.1 as a Tcl Module";
-<<<<<<< HEAD
 	@$(COPY) $(ROOT_DIR)/library/http/http.tcl $(SCRIPT_INSTALL_DIR)/../tcl9/9.0/http-2.9.1.tm;
-	@echo "Installing library opt0.4 directory";
-=======
-	@$(COPY) $(ROOT_DIR)/library/http/http.tcl $(SCRIPT_INSTALL_DIR)/../tcl8/8.6/http-2.9.1.tm;
 	@echo "Installing package opt 0.4.7";
->>>>>>> a5162e47
 	@for j in $(ROOT_DIR)/library/opt/*.tcl; \
 	    do \
 	    $(COPY) "$$j" "$(SCRIPT_INSTALL_DIR)/opt0.4"; \
