--- conflicted
+++ resolved
@@ -383,14 +383,10 @@
 	bn_mp_exch.${OBJEXT} \
 	bn_mp_expt_d.${OBJEXT} \
 	bn_mp_expt_d_ex.${OBJEXT} \
-<<<<<<< HEAD
-	bn_mp_get_bit.${OBJEXT} \
+	bn_s_mp_get_bit.${OBJEXT} \
 	bn_mp_get_int.${OBJEXT} \
 	bn_mp_get_long.${OBJEXT} \
 	bn_mp_get_long_long.${OBJEXT} \
-=======
-	bn_s_mp_get_bit.${OBJEXT} \
->>>>>>> be861c24
 	bn_mp_grow.${OBJEXT} \
 	bn_mp_init.${OBJEXT} \
 	bn_mp_init_copy.${OBJEXT} \
