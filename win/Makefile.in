#
# This file is a Makefile for Tcl.  If it has the name "Makefile.in" then it
# is a template for a Makefile; to generate the actual Makefile, run
# "./configure", which is a configuration script generated by the "autoconf"
# program (constructs like "@foo@" will get replaced in the actual Makefile.

VERSION = @TCL_VERSION@

#--------------------------------------------------------------------------
# Things you can change to personalize the Makefile for your own site (you can
# make these changes in either Makefile.in or Makefile, but changes to
# Makefile will get lost if you re-run the configuration script).
#--------------------------------------------------------------------------

# Default top-level directories in which to install architecture-specific
# files (exec_prefix) and machine-independent files such as scripts (prefix).
# The values specified here may be overridden at configure-time with the
# --exec-prefix and --prefix options to the "configure" script.

prefix			= @prefix@
exec_prefix		= @exec_prefix@
bindir			= @bindir@
libdir			= @libdir@
includedir		= @includedir@
datarootdir		= @datarootdir@
mandir			= @mandir@

# The following definition can be set to non-null for special systems like AFS
# with replication. It allows the pathnames used for installation to be
# different than those used for actually reference files at run-time.
# INSTALL_ROOT is prepended to $prefix and $exec_prefix when installing files.
INSTALL_ROOT	=

# Directory from which applications will reference the library of Tcl scripts
# (note: you can set the TCL_LIBRARY environment variable at run-time to
# override this value):
TCL_LIBRARY	= $(prefix)/lib/tcl$(VERSION)

# Path to use at runtime to refer to LIB_INSTALL_DIR:
LIB_RUNTIME_DIR		= $(libdir)

# Directory in which to install the program tclsh:
BIN_INSTALL_DIR		= $(INSTALL_ROOT)$(bindir)

# Directory in which to install the .a or .so binary for the Tcl library:
LIB_INSTALL_DIR		= $(INSTALL_ROOT)$(libdir)

# Path name to use when installing library scripts.
SCRIPT_INSTALL_DIR	= $(INSTALL_ROOT)$(TCL_LIBRARY)

# Directory in which to install the include file tcl.h:
INCLUDE_INSTALL_DIR	= $(INSTALL_ROOT)$(includedir)

# Directory in which to (optionally) install the private tcl headers:
PRIVATE_INCLUDE_INSTALL_DIR = $(INSTALL_ROOT)$(includedir)

# Top-level directory in which to install manual entries:
MAN_INSTALL_DIR		= $(INSTALL_ROOT)$(mandir)

# Directory in which to install manual entry for tclsh:
MAN1_INSTALL_DIR = $(MAN_INSTALL_DIR)/man1

# Directory in which to install manual entries for Tcl's C library procedures:
MAN3_INSTALL_DIR = $(MAN_INSTALL_DIR)/man3

# Directory in which to install manual entries for the built-in Tcl commands:
MANN_INSTALL_DIR = $(MAN_INSTALL_DIR)/mann

# Libraries built with optimization switches have this additional extension
TCL_DBGX = @TCL_DBGX@

# warning flags
CFLAGS_WARNING = @CFLAGS_WARNING@

# The default switches for optimization or debugging
CFLAGS_DEBUG    = @CFLAGS_DEBUG@
CFLAGS_OPTIMIZE	= @CFLAGS_OPTIMIZE@

# To change the compiler switches, for example to change from optimization to
# debugging symbols, change the following line:
#CFLAGS = 		$(CFLAGS_DEBUG)
#CFLAGS = 		$(CFLAGS_OPTIMIZE)
#CFLAGS = 		$(CFLAGS_DEBUG) $(CFLAGS_OPTIMIZE)
CFLAGS = 		@CFLAGS@ @CFLAGS_DEFAULT@ -DUNICODE -D_UNICODE -D_ATL_XP_TARGETING

# To compile without backward compatibility and deprecated code uncomment the
# following
NO_DEPRECATED_FLAGS	=
#NO_DEPRECATED_FLAGS	= -DTCL_NO_DEPRECATED

# To enable compilation debugging reverse the comment characters on one of the
# following lines.
COMPILE_DEBUG_FLAGS =
#COMPILE_DEBUG_FLAGS = -DTCL_COMPILE_DEBUG
#COMPILE_DEBUG_FLAGS = -DTCL_COMPILE_DEBUG -DTCL_COMPILE_STATS

SRC_DIR			= @srcdir@
ROOT_DIR		= @srcdir@/..
TOP_DIR			= $(shell cd @srcdir@/..; pwd -P)
GENERIC_DIR		= $(TOP_DIR)/generic
TOMMATH_DIR		= $(TOP_DIR)/libtommath
WIN_DIR			= $(TOP_DIR)/win
COMPAT_DIR		= $(TOP_DIR)/compat
PKGS_DIR		= $(TOP_DIR)/pkgs
ZLIB_DIR		= $(COMPAT_DIR)/zlib

# Converts a POSIX path to a Windows native path.
CYGPATH			= @CYGPATH@

libdir_native	= $(shell $(CYGPATH) '$(libdir)')
bindir_native	= $(shell $(CYGPATH) '$(bindir)')
includedir_native = $(shell $(CYGPATH) '$(includedir)')
mandir_native = $(shell $(CYGPATH) '$(mandir)')
TCL_LIBRARY_NATIVE	= $(shell $(CYGPATH) '$(TCL_LIBRARY)')
GENERIC_DIR_NATIVE	= $(shell $(CYGPATH) '$(GENERIC_DIR)')
TOMMATH_DIR_NATIVE	= $(shell $(CYGPATH) '$(TOMMATH_DIR)')
WIN_DIR_NATIVE		= $(shell $(CYGPATH) '$(WIN_DIR)')
ROOT_DIR_NATIVE		= $(shell $(CYGPATH) '$(ROOT_DIR)')
ZLIB_DIR_NATIVE		= $(shell $(CYGPATH) '$(ZLIB_DIR)')
#GENERIC_DIR_NATIVE	= $(GENERIC_DIR)
#TOMMATH_DIR_NATIVE	= $(TOMMATH_DIR)
#WIN_DIR_NATIVE		= $(WIN_DIR)
#ROOT_DIR_NATIVE		= $(ROOT_DIR)

# Fully qualify library path so that `make test`
# does not depend on the current directory.
LIBRARY_DIR1		= $(shell cd '$(ROOT_DIR_NATIVE)/library' ; pwd -P)
LIBRARY_DIR             = $(shell $(CYGPATH) '$(LIBRARY_DIR1)')
DLLSUFFIX		= @DLLSUFFIX@
LIBSUFFIX		= @LIBSUFFIX@
EXESUFFIX		= @EXESUFFIX@

VER			= @TCL_MAJOR_VERSION@@TCL_MINOR_VERSION@
DOTVER			= @TCL_MAJOR_VERSION@.@TCL_MINOR_VERSION@
DDEVER			= @TCL_DDE_MAJOR_VERSION@@TCL_DDE_MINOR_VERSION@
DDEDOTVER		= @TCL_DDE_MAJOR_VERSION@.@TCL_DDE_MINOR_VERSION@
REGVER			= @TCL_REG_MAJOR_VERSION@@TCL_REG_MINOR_VERSION@
REGDOTVER		= @TCL_REG_MAJOR_VERSION@.@TCL_REG_MINOR_VERSION@

TCL_STUB_LIB_FILE	= @TCL_STUB_LIB_FILE@
TCL_DLL_FILE		= @TCL_DLL_FILE@
TCL_LIB_FILE		= @TCL_LIB_FILE@
DDE_DLL_FILE		= tcldde$(DDEVER)${DLLSUFFIX}
DDE_LIB_FILE		= @LIBPREFIX@tcldde$(DDEVER)${LIBSUFFIX}
REG_DLL_FILE		= tclreg$(REGVER)${DLLSUFFIX}
REG_LIB_FILE		= @LIBPREFIX@tclreg$(REGVER)${LIBSUFFIX}
TEST_DLL_FILE		= tcltest$(VER)${DLLSUFFIX}
TEST_LIB_FILE		= @LIBPREFIX@tcltest$(VER)${LIBSUFFIX}
ZLIB_DLL_FILE		= zlib1.dll

SHARED_LIBRARIES 	= $(TCL_DLL_FILE) @ZLIB_DLL_FILE@
STATIC_LIBRARIES	= $(TCL_LIB_FILE)

TCLSH			= tclsh$(VER)${EXESUFFIX}
CAT32			= cat32$(EXEEXT)
MAN2TCL			= man2tcl$(EXEEXT)

# For cross-compiled builds, TCL_EXE is the name of a tclsh executable that is
# available *BEFORE* running make for the first time. Certain build targets
# (make genstubs, make install) need it to be available on the PATH. This
# executable should *NOT* be required just to do a normal build although
# it can be required to run make dist.
TCL_EXE			= @TCL_EXE@

@SET_MAKE@

# Setting the VPATH variable to a list of paths will cause the Makefile to
# look into these paths when resolving .c to .obj dependencies.

VPATH = $(GENERIC_DIR):$(TOMMATH_DIR):$(WIN_DIR):$(COMPAT_DIR):$(ZLIB_DIR)

AR		= @AR@
RANLIB		= @RANLIB@
CC		= @CC@
RC		= @RC@
RES		= @RES@
AC_FLAGS	= @EXTRA_CFLAGS@ @DEFS@
CPPFLAGS	= @CPPFLAGS@
LDFLAGS_DEBUG   = @LDFLAGS_DEBUG@
LDFLAGS_OPTIMIZE = @LDFLAGS_OPTIMIZE@
LDFLAGS		= @LDFLAGS@ @LDFLAGS_DEFAULT@
LDFLAGS_CONSOLE	= @LDFLAGS_CONSOLE@
LDFLAGS_WINDOW	= @LDFLAGS_WINDOW@
EXEEXT		= @EXEEXT@
OBJEXT		= @OBJEXT@
STLIB_LD	= @STLIB_LD@
SHLIB_LD	= @SHLIB_LD@
SHLIB_LD_LIBS	= @SHLIB_LD_LIBS@
SHLIB_CFLAGS	= @SHLIB_CFLAGS@
SHLIB_SUFFIX	= @SHLIB_SUFFIX@
LIBS		= @LIBS@ $(shell $(CYGPATH) '@ZLIB_LIBS@')

RMDIR		= rm -rf
MKDIR		= mkdir -p
SHELL		= @SHELL@
RM		= rm -f
COPY		= cp

CC_SWITCHES = ${CFLAGS} ${CFLAGS_WARNING} ${TCL_SHLIB_CFLAGS} \
-I"${ZLIB_DIR_NATIVE}" -I"${GENERIC_DIR_NATIVE}" \
-DMP_PREC=4 -I"${TOMMATH_DIR_NATIVE}" -I"${WIN_DIR_NATIVE}" \
${AC_FLAGS} ${COMPILE_DEBUG_FLAGS} ${NO_DEPRECATED_FLAGS}

CC_OBJNAME = @CC_OBJNAME@
CC_EXENAME = @CC_EXENAME@

STUB_CC_SWITCHES = ${CFLAGS} ${CFLAGS_WARNING} ${SHLIB_CFLAGS} \
-I"${GENERIC_DIR_NATIVE}" -DMP_PREC=4 -I"${TOMMATH_DIR_NATIVE}" \
-I"${WIN_DIR_NATIVE}" ${AC_FLAGS} \
${COMPILE_DEBUG_FLAGS}

TCLTEST_OBJS = \
	tclTest.$(OBJEXT) \
	tclTestObj.$(OBJEXT) \
	tclTestProcBodyObj.$(OBJEXT) \
	tclThreadTest.$(OBJEXT) \
	tclWinTest.$(OBJEXT)

GENERIC_OBJS = \
	regcomp.$(OBJEXT) \
	regexec.$(OBJEXT) \
	regfree.$(OBJEXT) \
	regerror.$(OBJEXT) \
	tclAlloc.$(OBJEXT) \
	tclAssembly.$(OBJEXT) \
	tclAsync.$(OBJEXT) \
	tclBasic.$(OBJEXT) \
	tclBinary.$(OBJEXT) \
	tclCkalloc.$(OBJEXT) \
	tclClock.$(OBJEXT) \
	tclCmdAH.$(OBJEXT) \
	tclCmdIL.$(OBJEXT) \
	tclCmdMZ.$(OBJEXT) \
	tclCompCmds.$(OBJEXT) \
	tclCompCmdsGR.$(OBJEXT) \
	tclCompCmdsSZ.$(OBJEXT) \
	tclCompExpr.$(OBJEXT) \
	tclCompile.$(OBJEXT) \
	tclConfig.$(OBJEXT) \
	tclDate.$(OBJEXT) \
	tclDictObj.$(OBJEXT) \
	tclDisassemble.$(OBJEXT) \
	tclEncoding.$(OBJEXT) \
	tclEnsemble.$(OBJEXT) \
	tclEnv.$(OBJEXT) \
	tclEvent.$(OBJEXT) \
	tclExecute.$(OBJEXT) \
	tclFCmd.$(OBJEXT) \
	tclFileName.$(OBJEXT) \
	tclGet.$(OBJEXT) \
	tclHash.$(OBJEXT) \
	tclHistory.$(OBJEXT) \
	tclIndexObj.$(OBJEXT) \
	tclInterp.$(OBJEXT) \
	tclIO.$(OBJEXT) \
	tclIOCmd.$(OBJEXT) \
	tclIOGT.$(OBJEXT) \
	tclIORChan.$(OBJEXT) \
	tclIORTrans.$(OBJEXT) \
	tclIOSock.$(OBJEXT) \
	tclIOUtil.$(OBJEXT) \
	tclLink.$(OBJEXT) \
	tclLiteral.$(OBJEXT) \
	tclListObj.$(OBJEXT) \
	tclLoad.$(OBJEXT) \
	tclMain.$(OBJEXT) \
	tclMain2.$(OBJEXT) \
	tclNamesp.$(OBJEXT) \
	tclNotify.$(OBJEXT) \
	tclOO.$(OBJEXT) \
	tclOOBasic.$(OBJEXT) \
	tclOOCall.$(OBJEXT) \
	tclOODefineCmds.$(OBJEXT) \
	tclOOInfo.$(OBJEXT) \
	tclOOMethod.$(OBJEXT) \
	tclOOStubInit.$(OBJEXT) \
	tclObj.$(OBJEXT) \
	tclOptimize.$(OBJEXT) \
	tclPanic.$(OBJEXT) \
	tclParse.$(OBJEXT) \
	tclPathObj.$(OBJEXT) \
	tclPipe.$(OBJEXT) \
	tclPkg.$(OBJEXT) \
	tclPkgConfig.$(OBJEXT) \
	tclPosixStr.$(OBJEXT) \
	tclPreserve.$(OBJEXT) \
	tclProc.$(OBJEXT) \
	tclProcess.$(OBJEXT) \
	tclRegexp.$(OBJEXT) \
	tclResolve.$(OBJEXT) \
	tclResult.$(OBJEXT) \
	tclScan.$(OBJEXT) \
	tclStringObj.$(OBJEXT) \
	tclStrToD.$(OBJEXT) \
	tclStubInit.$(OBJEXT) \
	tclThread.$(OBJEXT) \
	tclThreadAlloc.$(OBJEXT) \
	tclThreadJoin.$(OBJEXT) \
	tclThreadStorage.$(OBJEXT) \
	tclTimer.$(OBJEXT) \
	tclTomMathInterface.$(OBJEXT) \
	tclTrace.$(OBJEXT) \
	tclUtf.$(OBJEXT) \
	tclUtil.$(OBJEXT) \
	tclVar.$(OBJEXT) \
	tclZlib.$(OBJEXT)

TOMMATH_OBJS = \
	bncore.${OBJEXT} \
	bn_reverse.${OBJEXT} \
	bn_fast_s_mp_mul_digs.${OBJEXT} \
	bn_fast_s_mp_sqr.${OBJEXT} \
	bn_mp_add.${OBJEXT} \
	bn_mp_add_d.${OBJEXT} \
	bn_mp_and.${OBJEXT} \
	bn_mp_clamp.${OBJEXT} \
	bn_mp_clear.${OBJEXT} \
	bn_mp_clear_multi.${OBJEXT} \
	bn_mp_cmp.${OBJEXT} \
	bn_mp_cmp_d.${OBJEXT} \
	bn_mp_cmp_mag.${OBJEXT} \
	bn_mp_cnt_lsb.${OBJEXT} \
	bn_mp_copy.${OBJEXT} \
	bn_mp_count_bits.${OBJEXT} \
	bn_mp_div.${OBJEXT} \
	bn_mp_div_d.${OBJEXT} \
	bn_mp_div_2.${OBJEXT} \
	bn_mp_div_2d.${OBJEXT} \
	bn_mp_div_3.${OBJEXT} \
	bn_mp_exch.${OBJEXT} \
	bn_mp_expt_d.${OBJEXT} \
	bn_mp_expt_d_ex.${OBJEXT} \
	bn_mp_get_int.${OBJEXT} \
	bn_mp_get_long.${OBJEXT} \
	bn_mp_get_long_long.${OBJEXT} \
	bn_mp_grow.${OBJEXT} \
	bn_mp_init.${OBJEXT} \
	bn_mp_init_copy.${OBJEXT} \
	bn_mp_init_multi.${OBJEXT} \
	bn_mp_init_set.${OBJEXT} \
	bn_mp_init_set_int.${OBJEXT} \
	bn_mp_init_size.${OBJEXT} \
	bn_mp_karatsuba_mul.${OBJEXT} \
	bn_mp_karatsuba_sqr.$(OBJEXT) \
	bn_mp_lshd.${OBJEXT} \
	bn_mp_mod.${OBJEXT} \
	bn_mp_mod_2d.${OBJEXT} \
	bn_mp_mul.${OBJEXT} \
	bn_mp_mul_2.${OBJEXT} \
	bn_mp_mul_2d.${OBJEXT} \
	bn_mp_mul_d.${OBJEXT} \
	bn_mp_neg.${OBJEXT} \
	bn_mp_or.${OBJEXT} \
	bn_mp_radix_size.${OBJEXT} \
	bn_mp_radix_smap.${OBJEXT} \
	bn_mp_read_radix.${OBJEXT} \
	bn_mp_rshd.${OBJEXT} \
	bn_mp_set.${OBJEXT} \
	bn_mp_set_int.${OBJEXT} \
	bn_mp_set_long.${OBJEXT} \
	bn_mp_set_long_long.${OBJEXT} \
	bn_mp_shrink.${OBJEXT} \
	bn_mp_sqr.${OBJEXT} \
	bn_mp_sqrt.${OBJEXT} \
	bn_mp_sub.${OBJEXT} \
	bn_mp_sub_d.${OBJEXT} \
	bn_mp_to_unsigned_bin.${OBJEXT} \
	bn_mp_to_unsigned_bin_n.${OBJEXT} \
	bn_mp_toom_mul.${OBJEXT} \
	bn_mp_toom_sqr.${OBJEXT} \
	bn_mp_toradix_n.${OBJEXT} \
	bn_mp_unsigned_bin_size.${OBJEXT} \
	bn_mp_xor.${OBJEXT} \
	bn_mp_zero.${OBJEXT} \
	bn_s_mp_add.${OBJEXT} \
	bn_s_mp_mul_digs.${OBJEXT} \
	bn_s_mp_sqr.${OBJEXT} \
	bn_s_mp_sub.${OBJEXT}


WIN_OBJS = \
	tclWin32Dll.$(OBJEXT) \
	tclWinChan.$(OBJEXT) \
	tclWinConsole.$(OBJEXT) \
	tclWinSerial.$(OBJEXT) \
	tclWinError.$(OBJEXT) \
	tclWinFCmd.$(OBJEXT) \
	tclWinFile.$(OBJEXT) \
	tclWinInit.$(OBJEXT) \
	tclWinLoad.$(OBJEXT) \
	tclWinNotify.$(OBJEXT) \
	tclWinPipe.$(OBJEXT) \
	tclWinSock.$(OBJEXT) \
	tclWinThrd.$(OBJEXT) \
	tclWinTime.$(OBJEXT)

DDE_OBJS = tclWinDde.$(OBJEXT)

REG_OBJS = tclWinReg.$(OBJEXT)

STUB_OBJS = \
	tclStubLib.$(OBJEXT) \
	tclTomMathStubLib.$(OBJEXT) \
	tclOOStubLib.$(OBJEXT)

TCLSH_OBJS = tclAppInit.$(OBJEXT)

ZLIB_OBJS = \
	adler32.$(OBJEXT) \
	compress.$(OBJEXT) \
	crc32.$(OBJEXT) \
	deflate.$(OBJEXT) \
	infback.$(OBJEXT) \
	inffast.$(OBJEXT) \
	inflate.$(OBJEXT) \
	inftrees.$(OBJEXT) \
	trees.$(OBJEXT) \
	uncompr.$(OBJEXT) \
	zutil.$(OBJEXT)

TCL_OBJS = ${GENERIC_OBJS} $(TOMMATH_OBJS) ${WIN_OBJS} @ZLIB_OBJS@

TCL_DOCS = "$(ROOT_DIR_NATIVE)"/doc/*.[13n]

all: binaries libraries doc packages

tcltest: $(TCLSH) $(TEST_DLL_FILE)

binaries: $(TCL_STUB_LIB_FILE) @LIBRARIES@ winextensions $(TCLSH)

winextensions: ${DDE_DLL_FILE} ${REG_DLL_FILE}

libraries:

doc:

$(TCLSH): $(TCLSH_OBJS) @LIBRARIES@ $(TCL_STUB_LIB_FILE) tclsh.$(RES)
	$(CC) $(CFLAGS) $(TCLSH_OBJS) $(TCL_LIB_FILE) $(TCL_STUB_LIB_FILE) $(LIBS) \
        tclsh.$(RES) $(CC_EXENAME) $(LDFLAGS_CONSOLE)
	@VC_MANIFEST_EMBED_EXE@

cat32.$(OBJEXT): cat.c
	$(CC) -c $(CC_SWITCHES) @DEPARG@ $(CC_OBJNAME)

$(CAT32): cat32.$(OBJEXT)
	$(CC) $(CFLAGS) cat32.$(OBJEXT) $(CC_EXENAME) $(LIBS) $(LDFLAGS_CONSOLE)

# The following targets are configured by autoconf to generate either a shared
# library or static library

${TCL_STUB_LIB_FILE}: ${STUB_OBJS}
	@$(RM) ${TCL_STUB_LIB_FILE}
	@MAKE_STUB_LIB@ ${STUB_OBJS}
	@POST_MAKE_LIB@

${TCL_DLL_FILE}: ${TCL_OBJS} tcl.$(RES) @ZLIB_DLL_FILE@
	@$(RM) ${TCL_DLL_FILE} $(TCL_LIB_FILE)
	@MAKE_DLL@ ${TCL_OBJS} tcl.$(RES) $(SHLIB_LD_LIBS)
	@VC_MANIFEST_EMBED_DLL@

${TCL_LIB_FILE}: ${TCL_OBJS} ${DDE_OBJS} ${REG_OBJS}
	@$(RM) ${TCL_LIB_FILE}
	@MAKE_LIB@ ${TCL_OBJS} ${DDE_OBJS} ${REG_OBJS}
	@POST_MAKE_LIB@

${DDE_DLL_FILE}: ${TCL_STUB_LIB_FILE} ${DDE_OBJS}
	@MAKE_DLL@ ${DDE_OBJS} $(TCL_STUB_LIB_FILE) $(SHLIB_LD_LIBS)

${REG_DLL_FILE}: ${TCL_STUB_LIB_FILE} ${REG_OBJS}
	@MAKE_DLL@ ${REG_OBJS} $(TCL_STUB_LIB_FILE) $(SHLIB_LD_LIBS)

${TEST_DLL_FILE}: ${TCL_STUB_LIB_FILE} ${TCLTEST_OBJS}
	@$(RM) ${TEST_DLL_FILE} ${TEST_LIB_FILE}
	@MAKE_DLL@ ${TCLTEST_OBJS} $(TCL_STUB_LIB_FILE) $(SHLIB_LD_LIBS)

# use pre-built zlib1.dll
${ZLIB_DLL_FILE}: ${TCL_STUB_LIB_FILE}
	@if test "@ZLIB_LIBS@set" != "${ZLIB_DIR_NATIVE}/win32/zdll.libset" ; then \
		$(COPY) $(ZLIB_DIR)/win64/${ZLIB_DLL_FILE} ${ZLIB_DLL_FILE}; \
	else \
		$(COPY) $(ZLIB_DIR)/win32/${ZLIB_DLL_FILE} ${ZLIB_DLL_FILE}; \
	fi;

# Add the object extension to the implicit rules. By default .obj is not
# automatically added.

.SUFFIXES: .${OBJEXT}
.SUFFIXES: .$(RES)
.SUFFIXES: .rc

# Special case object targets

tclWinInit.${OBJEXT}: tclWinInit.c
	$(CC) -c $(CC_SWITCHES) -DBUILD_tcl $(EXTFLAGS) @DEPARG@ $(CC_OBJNAME)

tclWinPipe.${OBJEXT}: tclWinPipe.c
	$(CC) -c $(CC_SWITCHES) -DBUILD_tcl $(EXTFLAGS) @DEPARG@ $(CC_OBJNAME)

testMain.${OBJEXT}: tclAppInit.c
	$(CC) -c $(CC_SWITCHES) -DTCL_TEST @DEPARG@ $(CC_OBJNAME)

tclMain2.${OBJEXT}: tclMain.c
	$(CC) -c $(CC_SWITCHES) -DBUILD_tcl -DTCL_ASCII_MAIN @DEPARG@ $(CC_OBJNAME)

# TIP #59, embedding of configuration information into the binary library.
#
# Part of Tcl's configuration information are the paths where it was installed
# and where it will look for its libraries (which can be different). We derive
# this information from the variables which can be overridden by the user. As
# every path can be configured separately we do not remember one general
# prefix/exec_prefix but all the different paths individually.

tclPkgConfig.${OBJEXT}: tclPkgConfig.c
	$(CC)	-c $(CC_SWITCHES)			\
		-DCFG_INSTALL_LIBDIR=\"$(LIB_INSTALL_DIR_NATIVE)\" \
		-DCFG_INSTALL_BINDIR=\"$(BIN_INSTALL_DIR_NATIVE)\" \
		-DCFG_INSTALL_SCRDIR=\"$(SCRIPT_INSTALL_DIR_NATIVE)\" \
		-DCFG_INSTALL_INCDIR=\"$(INCLUDE_INSTALL_DIR_NATIVE)\" \
		-DCFG_INSTALL_DOCDIR=\"$(MAN_INSTALL_DIR)\" \
		\
		-DCFG_RUNTIME_LIBDIR=\"$(libdir_native)\" \
		-DCFG_RUNTIME_BINDIR=\"$(bindir_native)\" \
		-DCFG_RUNTIME_SCRDIR=\"$(TCL_LIBRARY_NATIVE)\" \
		-DCFG_RUNTIME_INCDIR=\"$(includedir_native)\" \
		-DCFG_RUNTIME_DOCDIR=\"$(mandir_native)\" \
		-DBUILD_tcl \
		@DEPARG@ $(CC_OBJNAME)

# The following objects are part of the stub library and should not be built
# as DLL objects but none of the symbols should be exported

tclStubLib.${OBJEXT}: tclStubLib.c
	$(CC) -c $(CC_SWITCHES) -DSTATIC_BUILD @DEPARG@ $(CC_OBJNAME)

tclTomMathStubLib.${OBJEXT}: tclTomMathStubLib.c
	$(CC) -c $(CC_SWITCHES) -DSTATIC_BUILD @DEPARG@ $(CC_OBJNAME)

tclOOStubLib.${OBJEXT}: tclOOStubLib.c
	$(CC) -c $(CC_SWITCHES) -DSTATIC_BUILD @DEPARG@ $(CC_OBJNAME)

# Implicit rule for all object files that will end up in the Tcl library

%.${OBJEXT}: %.c
	$(CC) -c $(CC_SWITCHES) -DBUILD_tcl @DEPARG@ $(CC_OBJNAME)

.rc.$(RES):
	$(RC) @RC_OUT@ $@ @RC_TYPE@ @RC_DEFINES@ @RC_INCLUDE@ "$(GENERIC_DIR_NATIVE)" @RC_INCLUDE@ "$(WIN_DIR_NATIVE)" @DEPARG@

# The following target generates the file generic/tclDate.c from the yacc
# grammar found in generic/tclGetDate.y. This is only run by hand as yacc is
# not available in all environments. The name of the .c file is different than
# the name of the .y file so that make doesn't try to automatically regenerate
# the .c file.

gendate:
	bison --output-file=$(GENERIC_DIR)/tclDate.c \
	--name-prefix=TclDate \
	--no-lines \
	$(GENERIC_DIR)/tclGetDate.y

# The following target generates the file generic/tclTomMath.h. It needs to be
# run (and the results checked) after updating to a new release of libtommath.

gentommath_h:
	$(TCL_EXE) "$(ROOT_DIR_NATIVE)/tools/fix_tommath_h.tcl" \
		"$(TOMMATH_DIR_NATIVE)/tommath.h" \
		> "$(GENERIC_DIR_NATIVE)/tclTomMath.h"

install: all install-binaries install-libraries install-doc install-packages

install-binaries: binaries
	@for i in "$(LIB_INSTALL_DIR)" "$(BIN_INSTALL_DIR)" ; \
	    do \
	    if [ ! -d $$i ] ; then \
		echo "Making directory $$i"; \
		$(MKDIR) $$i; \
		chmod 755 $$i; \
		else true; \
		fi; \
	    done;
	@for i in dde${DDEDOTVER} reg${REGDOTVER}; \
	    do \
	    if [ ! -d $(LIB_INSTALL_DIR)/$$i ] ; then \
		echo "Making directory $(LIB_INSTALL_DIR)/$$i"; \
		$(MKDIR) $(LIB_INSTALL_DIR)/$$i; \
		else true; \
		fi; \
	    done;
	@for i in $(TCL_DLL_FILE) $(ZLIB_DLL_FILE) $(TCLSH); \
	    do \
	    if [ -f $$i ]; then \
		echo "Installing $$i to $(BIN_INSTALL_DIR)/"; \
		$(COPY) $$i "$(BIN_INSTALL_DIR)"; \
	    fi; \
	    done
	@for i in tclConfig.sh tclooConfig.sh $(TCL_LIB_FILE) $(TCL_STUB_LIB_FILE); \
	    do \
	    if [ -f $$i ]; then \
		echo "Installing $$i to $(LIB_INSTALL_DIR)/"; \
		$(COPY) $$i "$(LIB_INSTALL_DIR)"; \
	    fi; \
	    done
	@if [ -f $(DDE_DLL_FILE) ]; then \
	    echo Installing $(DDE_DLL_FILE); \
	    $(COPY) $(DDE_DLL_FILE) $(LIB_INSTALL_DIR)/dde${DDEDOTVER}; \
	    $(COPY) $(ROOT_DIR)/library/dde/pkgIndex.tcl \
		$(LIB_INSTALL_DIR)/dde${DDEDOTVER}; \
	    fi
	@if [ -f $(DDE_LIB_FILE) ]; then \
	    echo Installing $(DDE_LIB_FILE); \
	    $(COPY) $(DDE_LIB_FILE) $(LIB_INSTALL_DIR)/dde${DDEDOTVER}; \
	    fi
	@if [ -f $(REG_DLL_FILE) ]; then \
	    echo Installing $(REG_DLL_FILE); \
	    $(COPY) $(REG_DLL_FILE) $(LIB_INSTALL_DIR)/reg${REGDOTVER}; \
	    $(COPY) $(ROOT_DIR)/library/reg/pkgIndex.tcl \
		$(LIB_INSTALL_DIR)/reg${REGDOTVER}; \
	    fi
	@if [ -f $(REG_LIB_FILE) ]; then \
	    echo Installing $(REG_LIB_FILE); \
	    $(COPY) $(REG_LIB_FILE) $(LIB_INSTALL_DIR)/reg${REGDOTVER}; \
	    fi

install-libraries: libraries install-tzdata install-msgs
	@for i in "$$($(CYGPATH) $(prefix)/lib)" "$(INCLUDE_INSTALL_DIR)" \
		$(SCRIPT_INSTALL_DIR); \
	    do \
	    if [ ! -d $$i ] ; then \
		echo "Making directory $$i"; \
		$(MKDIR) $$i; \
		else true; \
		fi; \
	    done;
	@for i in opt0.4 encoding ../tcl9 ../tcl9/9.0 ../tcl9/9.0/platform; \
	    do \
	    if [ ! -d $(SCRIPT_INSTALL_DIR)/$$i ] ; then \
		echo "Making directory $(SCRIPT_INSTALL_DIR)/$$i"; \
		$(MKDIR) $(SCRIPT_INSTALL_DIR)/$$i; \
		else true; \
		fi; \
	    done;
	@echo "Installing header files";
	@for i in "$(GENERIC_DIR)/tcl.h" "$(GENERIC_DIR)/tclDecls.h" \
		"$(GENERIC_DIR)/tclOO.h" "$(GENERIC_DIR)/tclOODecls.h" \
		"$(GENERIC_DIR)/tclPlatDecls.h" \
		"$(GENERIC_DIR)/tclTomMath.h" \
		"$(GENERIC_DIR)/tclTomMathDecls.h"; \
	    do \
	    $(COPY) "$$i" "$(INCLUDE_INSTALL_DIR)"; \
	    done;
	@echo "Installing library files to $(SCRIPT_INSTALL_DIR)";
	@for i in $(ROOT_DIR)/library/*.tcl $(ROOT_DIR)/library/tclIndex; \
	    do \
	    $(COPY) "$$i" "$(SCRIPT_INSTALL_DIR)"; \
	    done;
<<<<<<< HEAD
	@echo "Installing package http 2.8.12 as a Tcl Module";
	@$(COPY) $(ROOT_DIR)/library/http/http.tcl $(SCRIPT_INSTALL_DIR)/../tcl9/9.0/http-2.8.12.tm;
=======
	@echo "Installing package http 2.8.13 as a Tcl Module";
	@$(COPY) $(ROOT_DIR)/library/http/http.tcl $(SCRIPT_INSTALL_DIR)/../tcl8/8.6/http-2.8.13.tm;
>>>>>>> 5937b549
	@echo "Installing library opt0.4 directory";
	@for j in $(ROOT_DIR)/library/opt/*.tcl; \
	    do \
	    $(COPY) "$$j" "$(SCRIPT_INSTALL_DIR)/opt0.4"; \
	    done;
	@echo "Installing package msgcat 1.7.0 as a Tcl Module";
	@$(COPY) $(ROOT_DIR)/library/msgcat/msgcat.tcl $(SCRIPT_INSTALL_DIR)/../tcl9/9.0/msgcat-1.7.0.tm;
	@echo "Installing package tcltest 2.4.0 as a Tcl Module";
	@$(COPY) $(ROOT_DIR)/library/tcltest/tcltest.tcl $(SCRIPT_INSTALL_DIR)/../tcl9/9.0/tcltest-2.4.0.tm;
	@echo "Installing package platform 1.0.14 as a Tcl Module";
	@$(COPY) $(ROOT_DIR)/library/platform/platform.tcl $(SCRIPT_INSTALL_DIR)/../tcl9/9.0/platform-1.0.14.tm;
	@echo "Installing package platform::shell 1.1.4 as a Tcl Module";
	@$(COPY) $(ROOT_DIR)/library/platform/shell.tcl $(SCRIPT_INSTALL_DIR)/../tcl9/9.0/platform/shell-1.1.4.tm;
	@echo "Installing encodings";
	@for i in $(ROOT_DIR)/library/encoding/*.enc ; do \
		$(COPY) "$$i" "$(SCRIPT_INSTALL_DIR)/encoding"; \
	done;

install-tzdata:
	@echo "Installing time zone data"
	@$(TCL_EXE) "$(ROOT_DIR)/tools/installData.tcl" \
	    "$(ROOT_DIR)/library/tzdata" "$(SCRIPT_INSTALL_DIR)/tzdata"

install-msgs:
	@echo "Installing message catalogs"
	@$(TCL_EXE) "$(ROOT_DIR)/tools/installData.tcl" \
	    "$(ROOT_DIR)/library/msgs" "$(SCRIPT_INSTALL_DIR)/msgs"

install-doc: doc

# Optional target to install private headers
install-private-headers: libraries
	@for i in $(PRIVATE_INCLUDE_INSTALL_DIR); \
	    do \
	    if [ ! -d $$i ] ; then \
		echo "Making directory $$i"; \
		$(MKDIR) $$i; \
		else true; \
		fi; \
	    done;
	@echo "Installing private header files";
	@for i in "$(GENERIC_DIR)/tclInt.h" "$(GENERIC_DIR)/tclIntDecls.h" \
		"$(GENERIC_DIR)/tclIntPlatDecls.h" "$(GENERIC_DIR)/tclPort.h" \
		"$(GENERIC_DIR)/tclOOInt.h" "$(GENERIC_DIR)/tclOOIntDecls.h" \
		"$(WIN_DIR)/tclWinPort.h" ; \
	    do \
	    $(COPY) "$$i" "$(PRIVATE_INCLUDE_INSTALL_DIR)"; \
	    done;

# Specifying TESTFLAGS on the command line is the standard way to pass args to
# tcltest, i.e.:
#	% make test TESTFLAGS="-verbose bps -file fileName.test"

test: test-tcl test-packages

test-tcl: binaries $(TCLSH) $(CAT32) $(TEST_DLL_FILE)
	TCL_LIBRARY="$(LIBRARY_DIR)"; export TCL_LIBRARY; \
	./$(TCLSH) "$(ROOT_DIR_NATIVE)/tests/all.tcl" $(TESTFLAGS) \
	-load "package ifneeded Tcltest ${VERSION}@TCL_PATCH_LEVEL@ [list load [file normalize ${TEST_DLL_FILE}] Tcltest]; \
	package ifneeded dde 1.4.0 [list load [file normalize ${DDE_DLL_FILE}] dde]; \
	package ifneeded registry 1.3.2 [list load [file normalize ${REG_DLL_FILE}] registry]" | ./$(CAT32)

# Useful target to launch a built tclsh with the proper path,...
runtest: binaries $(TCLSH) $(TEST_DLL_FILE)
	@TCL_LIBRARY="$(LIBRARY_DIR)"; export TCL_LIBRARY; \
	./$(TCLSH) $(TESTFLAGS) -load "package ifneeded Tcltest ${VERSION}@TCL_PATCH_LEVEL@ [list load [file normalize ${TEST_DLL_FILE}] Tcltest]; \
	package ifneeded dde 1.4.0 [list load [file normalize ${DDE_DLL_FILE}] dde]; \
	package ifneeded registry 1.3.2 [list load [file normalize ${REG_DLL_FILE}] registry]" $(SCRIPT)

# This target can be used to run tclsh from the build directory via
# `make shell SCRIPT=foo.tcl`
shell: binaries
	@TCL_LIBRARY="$(LIBRARY_DIR)"; export TCL_LIBRARY; \
	./$(TCLSH) $(SCRIPT)

# This target can be used to run tclsh inside either gdb or insight
gdb: binaries
	@echo "set env TCL_LIBRARY=$(LIBRARY_DIR)" > gdb.run
	gdb ./$(TCLSH) --command=gdb.run
	rm gdb.run

depend:

Makefile: $(SRC_DIR)/Makefile.in
	./config.status

cleanhelp:
	$(RM) *.hlp *.cnt *.GID *.rtf man2tcl.exe

clean: cleanhelp clean-packages
	$(RM) *.lib *.a *.exp *.dll *.$(RES) *.${OBJEXT} *~ \#* TAGS a.out
	$(RM) $(TCLSH) $(CAT32)
	$(RM) *.pch *.ilk *.pdb

distclean: distclean-packages clean
	$(RM) Makefile config.status config.cache config.log tclConfig.sh \
		tcl.hpj config.status.lineno

#
# Bundled package targets
#

PKG_CFG_ARGS		= @PKG_CFG_ARGS@
PKG_DIR			= ./pkgs

packages:
	@builddir=`$(CYGPATH) $$(pwd -P)`; \
	for i in $(PKGS_DIR)/*; do \
	  if [ -d $$i ] ; then \
	    if [ -x $$i/configure ] ; then \
	      pkg=`basename $$i`; \
	      mkdir -p $(PKG_DIR)/$$pkg; \
	      if [ ! -f $(PKG_DIR)/$$pkg/Makefile ]; then \
	        ( cd $(PKG_DIR)/$$pkg; \
	          echo "Configuring package '$$i' wd = `$(CYGPATH) $$(pwd -P)`"; \
	          $$i/configure --with-tcl=$$builddir --with-tclinclude=$(GENERIC_DIR_NATIVE) $(PKG_CFG_ARGS) --enable-shared --enable-threads; ) \
	      fi ; \
	      echo "Building package '$$pkg'"; \
	      ( cd $(PKG_DIR)/$$pkg; $(MAKE); ) \
	    fi; \
	  fi; \
	done; \
	cd $$builddir

install-packages: packages
	@builddir=`pwd -P`; \
	for i in $(PKGS_DIR)/*; do \
	  if [ -d $$i ]; then \
	    pkg=`basename $$i`; \
	    if [ -f $(PKG_DIR)/$$pkg/Makefile ]; then \
	        echo "Installing package '$$pkg'"; \
	        ( cd $(PKG_DIR)/$$pkg; $(MAKE) install "DESTDIR=$(INSTALL_ROOT)"; ) \
	    fi; \
	  fi; \
	done; \
	cd $$builddir

test-packages: tcltest packages
	@builddir=`pwd -P`; \
	for i in $(PKGS_DIR)/*; do \
	  if [ -d $$i ]; then \
	    pkg=`basename $$i`; \
	    if [ -f $(PKG_DIR)/$$pkg/Makefile ]; then \
	        echo "Testing package '$$pkg'"; \
	        ( cd $(PKG_DIR)/$$pkg; $(MAKE) "LD_LIBRARY_PATH=$$builddir:${LD_LIBRARY_PATH}" "TCL_LIBRARY=${TCL_BUILDTIME_LIBRARY}" "TCLLIBPATH=$$builddir/pkgs" test "TCLSH_PROG=$$builddir/${TCLSH}"; ) \
	    fi; \
	  fi; \
	done; \
	cd $$builddir

clean-packages:
	@builddir=`pwd -P`; \
	for i in $(PKGS_DIR)/*; do \
	  if [ -d $$i ]; then \
	    pkg=`basename $$i`; \
	    if [ -f $(PKG_DIR)/$$pkg/Makefile ]; then \
	        ( cd $(PKG_DIR)/$$pkg; $(MAKE) clean; ) \
	    fi; \
	  fi; \
	done; \
	cd $$builddir

distclean-packages:
	@builddir=`pwd -P`; \
	for i in $(PKGS_DIR)/*; do \
	  if [ -d $$i ]; then \
	    pkg=`basename $$i`; \
	    if [ -f $(PKG_DIR)/$$pkg/Makefile ]; then \
	        ( cd $(PKG_DIR)/$$pkg; $(MAKE) distclean; ) \
	    fi; \
	    cd $$builddir; \
	    rm -rf $(PKG_DIR)/$$pkg; \
	  fi; \
	done; \
	rm -rf $(PKG_DIR)

#
# Regenerate the stubs files.
#

$(GENERIC_DIR)/tclStubInit.c: $(GENERIC_DIR)/tcl.decls \
		$(GENERIC_DIR)/tclInt.decls
	@echo "Warning: tclStubInit.c may be out of date."
	@echo "Developers may want to run \"make genstubs\" to regenerate."
	@echo "This warning can be safely ignored, do not report as a bug!"

genstubs:
	$(TCL_EXE) "$(ROOT_DIR_NATIVE)/tools/genStubs.tcl" \
	    "$(GENERIC_DIR_NATIVE)" \
	    "$(GENERIC_DIR_NATIVE)/tcl.decls" \
	    "$(GENERIC_DIR_NATIVE)/tclInt.decls" \
	    "$(GENERIC_DIR_NATIVE)/tclTomMath.decls"
	$(TCL_EXE) "$(ROOT_DIR_NATIVE)/tools/genStubs.tcl" \
	    "$(GENERIC_DIR_NATIVE)" \
	    "$(GENERIC_DIR_NATIVE)/tclOO.decls"

#
# This target creates the HTML folder for Tcl & Tk and places it in
# DISTDIR/html. It uses the tcltk-man2html.tcl tool from the Tcl group's tool
# workspace. It depends on the Tcl & Tk being in directories called tcl9.* &
# tk8.* up two directories from the TOOL_DIR.
#

TOOL_DIR=$(ROOT_DIR)/tools
HTML_INSTALL_DIR=$(ROOT_DIR)/html
html:
	$(MAKE) shell SCRIPT="$(TOOL_DIR)/tcltk-man2html.tcl --htmldir=$(HTML_INSTALL_DIR) --srcdir=$(ROOT_DIR)/.. $(BUILD_HTML_FLAGS)"

html-tcl: $(TCLSH)
	$(MAKE) shell SCRIPT="$(TOOL_DIR)/tcltk-man2html.tcl --htmldir=$(HTML_INSTALL_DIR) --srcdir=$(ROOT_DIR)/.. $(BUILD_HTML_FLAGS) --tcl"

html-tk: $(TCLSH)
	$(MAKE) shell SCRIPT="$(TOOL_DIR)/tcltk-man2html.tcl --htmldir=$(HTML_INSTALL_DIR) --srcdir=$(ROOT_DIR)/.. $(BUILD_HTML_FLAGS) --tk"

#
# The list of all the targets that do not correspond to real files. This stops
# 'make' from getting confused when someone makes an error in a rule.
#

.PHONY: all tcltest binaries libraries doc gendate gentommath_h install
.PHONY: install-binaries install-libraries install-tzdata install-msgs
.PHONY: install-doc install-private-headers test test-tcl runtest shell
.PHONY: gdb depend cleanhelp clean distclean packages install-packages
.PHONY: test-packages clean-packages distclean-packages genstubs html
.PHONY: html-tcl html-tk

# DO NOT DELETE THIS LINE -- make depend depends on it.<|MERGE_RESOLUTION|>--- conflicted
+++ resolved
@@ -653,13 +653,8 @@
 	    do \
 	    $(COPY) "$$i" "$(SCRIPT_INSTALL_DIR)"; \
 	    done;
-<<<<<<< HEAD
-	@echo "Installing package http 2.8.12 as a Tcl Module";
-	@$(COPY) $(ROOT_DIR)/library/http/http.tcl $(SCRIPT_INSTALL_DIR)/../tcl9/9.0/http-2.8.12.tm;
-=======
 	@echo "Installing package http 2.8.13 as a Tcl Module";
-	@$(COPY) $(ROOT_DIR)/library/http/http.tcl $(SCRIPT_INSTALL_DIR)/../tcl8/8.6/http-2.8.13.tm;
->>>>>>> 5937b549
+	@$(COPY) $(ROOT_DIR)/library/http/http.tcl $(SCRIPT_INSTALL_DIR)/../tcl9/9.0/http-2.8.13.tm;
 	@echo "Installing library opt0.4 directory";
 	@for j in $(ROOT_DIR)/library/opt/*.tcl; \
 	    do \
