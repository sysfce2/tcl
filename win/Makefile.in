--- conflicted
+++ resolved
@@ -863,18 +863,8 @@
 	    do \
 	    $(COPY) "$$i" "$(SCRIPT_INSTALL_DIR)"; \
 	    done;
-<<<<<<< HEAD
-	@echo "Installing package http 2.9.0 as a Tcl Module";
-	@$(COPY) $(ROOT_DIR)/library/http/http.tcl $(SCRIPT_INSTALL_DIR)/../tcl8/8.6/http-2.9.0.tm;
-=======
-	@echo "Installing library http1.0 directory";
-	@for j in $(ROOT_DIR)/library/http1.0/*.tcl; \
-	    do \
-	    $(COPY) "$$j" "$(SCRIPT_INSTALL_DIR)/http1.0"; \
-	    done;
 	@echo "Installing package http 2.9.1 as a Tcl Module";
 	@$(COPY) $(ROOT_DIR)/library/http/http.tcl $(SCRIPT_INSTALL_DIR)/../tcl8/8.6/http-2.9.1.tm;
->>>>>>> c53c54ce
 	@echo "Installing library opt0.4 directory";
 	@for j in $(ROOT_DIR)/library/opt/*.tcl; \
 	    do \
