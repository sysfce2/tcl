#
# This file is a Makefile for Tcl.  If it has the name "Makefile.in" then it
# is a template for a Makefile; to generate the actual Makefile, run
# "./configure", which is a configuration script generated by the "autoconf"
# program (constructs like "@foo@" will get replaced in the actual Makefile.

VERSION = @TCL_VERSION@

#--------------------------------------------------------------------------
# Things you can change to personalize the Makefile for your own site (you can
# make these changes in either Makefile.in or Makefile, but changes to
# Makefile will get lost if you re-run the configuration script).
#--------------------------------------------------------------------------

# Default top-level directories in which to install architecture-specific
# files (exec_prefix) and machine-independent files such as scripts (prefix).
# The values specified here may be overridden at configure-time with the
# --exec-prefix and --prefix options to the "configure" script.

prefix			= @prefix@
exec_prefix		= @exec_prefix@
bindir			= @bindir@
libdir			= @libdir@
includedir		= @includedir@
mandir			= @mandir@

# The following definition can be set to non-null for special systems like AFS
# with replication. It allows the pathnames used for installation to be
# different than those used for actually reference files at run-time.
# INSTALL_ROOT is prepended to $prefix and $exec_prefix when installing files.
INSTALL_ROOT	=

# Directory from which applications will reference the library of Tcl scripts
# (note: you can set the TCL_LIBRARY environment variable at run-time to
# override this value):
TCL_LIBRARY	= $(prefix)/lib/tcl$(VERSION)

# Path to use at runtime to refer to LIB_INSTALL_DIR:
LIB_RUNTIME_DIR		= $(libdir)

# Directory in which to install the program tclsh:
BIN_INSTALL_DIR		= $(INSTALL_ROOT)$(bindir)

# Directory in which to install the .a or .so binary for the Tcl library:
LIB_INSTALL_DIR		= $(INSTALL_ROOT)$(libdir)

# Path name to use when installing library scripts.
SCRIPT_INSTALL_DIR	= $(INSTALL_ROOT)$(TCL_LIBRARY)

# Directory in which to install the include file tcl.h:
INCLUDE_INSTALL_DIR	= $(INSTALL_ROOT)$(includedir)

# Directory in which to (optionally) install the private tcl headers:
PRIVATE_INCLUDE_INSTALL_DIR = $(INSTALL_ROOT)$(includedir)

# Top-level directory in which to install manual entries:
MAN_INSTALL_DIR		= $(INSTALL_ROOT)$(mandir)

# Directory in which to install manual entry for tclsh:
MAN1_INSTALL_DIR = $(MAN_INSTALL_DIR)/man1

# Directory in which to install manual entries for Tcl's C library procedures:
MAN3_INSTALL_DIR = $(MAN_INSTALL_DIR)/man3

# Directory in which to install manual entries for the built-in Tcl commands:
MANN_INSTALL_DIR = $(MAN_INSTALL_DIR)/mann

# Libraries built with optimization switches have this additional extension
TCL_DBGX = @TCL_DBGX@

# warning flags
CFLAGS_WARNING = @CFLAGS_WARNING@

# The default switches for optimization or debugging
CFLAGS_DEBUG    = @CFLAGS_DEBUG@
CFLAGS_OPTIMIZE	= @CFLAGS_OPTIMIZE@

# To change the compiler switches, for example to change from optimization to
# debugging symbols, change the following line:
#CFLAGS = 		$(CFLAGS_DEBUG)
#CFLAGS = 		$(CFLAGS_OPTIMIZE)
#CFLAGS = 		$(CFLAGS_DEBUG) $(CFLAGS_OPTIMIZE)
CFLAGS = 		@CFLAGS@ @CFLAGS_DEFAULT@ -DUNICODE -D_UNICODE

# To compile without backward compatibility and deprecated code uncomment the
# following
NO_DEPRECATED_FLAGS	=
#NO_DEPRECATED_FLAGS	= -DTCL_NO_DEPRECATED

# To enable compilation debugging reverse the comment characters on one of the
# following lines.
COMPILE_DEBUG_FLAGS =
#COMPILE_DEBUG_FLAGS = -DTCL_COMPILE_DEBUG
#COMPILE_DEBUG_FLAGS = -DTCL_COMPILE_DEBUG -DTCL_COMPILE_STATS

SRC_DIR			= @srcdir@
ROOT_DIR		= @srcdir@/..
TOP_DIR			= $(shell cd @srcdir@/..; pwd -P)
GENERIC_DIR		= $(TOP_DIR)/generic
TOMMATH_DIR		= $(TOP_DIR)/libtommath
WIN_DIR			= $(TOP_DIR)/win
COMPAT_DIR		= $(TOP_DIR)/compat
PKGS_DIR		= $(TOP_DIR)/pkgs
ZLIB_DIR		= $(COMPAT_DIR)/zlib

# Converts a POSIX path to a Windows native path.
CYGPATH			= @CYGPATH@

GENERIC_DIR_NATIVE	= $(shell $(CYGPATH) '$(GENERIC_DIR)' | sed 's!\\!/!g')
TOMMATH_DIR_NATIVE	= $(shell $(CYGPATH) '$(TOMMATH_DIR)' | sed 's!\\!/!g')
WIN_DIR_NATIVE		= $(shell $(CYGPATH) '$(WIN_DIR)' | sed 's!\\!/!g')
ROOT_DIR_NATIVE		= $(shell $(CYGPATH) '$(ROOT_DIR)' | sed 's!\\!/!g')
#GENERIC_DIR_NATIVE	= $(GENERIC_DIR)
#TOMMATH_DIR_NATIVE	= $(TOMMATH_DIR)
#WIN_DIR_NATIVE		= $(WIN_DIR)
#ROOT_DIR_NATIVE		= $(ROOT_DIR)

# Fully qualify library path so that `make test`
# does not depend on the current directory.
LIBRARY_DIR1		= $(shell cd '$(ROOT_DIR_NATIVE)/library' ; pwd -P)
LIBRARY_DIR             = $(shell $(CYGPATH) '$(LIBRARY_DIR1)' | sed 's!\\!/!g')
DLLSUFFIX		= @DLLSUFFIX@
LIBSUFFIX		= @LIBSUFFIX@
EXESUFFIX		= @EXESUFFIX@

VER			= @TCL_MAJOR_VERSION@@TCL_MINOR_VERSION@
DOTVER			= @TCL_MAJOR_VERSION@.@TCL_MINOR_VERSION@
DDEVER			= @TCL_DDE_MAJOR_VERSION@@TCL_DDE_MINOR_VERSION@
DDEDOTVER		= @TCL_DDE_MAJOR_VERSION@.@TCL_DDE_MINOR_VERSION@
REGVER			= @TCL_REG_MAJOR_VERSION@@TCL_REG_MINOR_VERSION@
REGDOTVER		= @TCL_REG_MAJOR_VERSION@.@TCL_REG_MINOR_VERSION@

TCL_STUB_LIB_FILE	= @TCL_STUB_LIB_FILE@
TCL_DLL_FILE		= @TCL_DLL_FILE@
TCL_LIB_FILE		= @TCL_LIB_FILE@
DDE_DLL_FILE		= tcldde$(DDEVER)${DLLSUFFIX}
DDE_LIB_FILE		= @LIBPREFIX@tcldde$(DDEVER)${LIBSUFFIX}
REG_DLL_FILE		= tclreg$(REGVER)${DLLSUFFIX}
REG_LIB_FILE		= @LIBPREFIX@tclreg$(REGVER)${LIBSUFFIX}
TEST_DLL_FILE		= tcltest$(VER)${DLLSUFFIX}
TEST_LIB_FILE		= @LIBPREFIX@tcltest$(VER)${LIBSUFFIX}
ZLIB_DLL_FILE		= zlib1.dll

SHARED_LIBRARIES 	= $(TCL_DLL_FILE) @ZLIB_DLL_FILE@
STATIC_LIBRARIES	= $(TCL_LIB_FILE)

TCLSH			= tclsh$(VER)${EXESUFFIX}
TCLKIT			= tclkit$(VER)${EXESUFFIX}
CAT32			= cat32$(EXEEXT)
MAN2TCL			= man2tcl$(EXEEXT)

# For cross-compiled builds, TCL_EXE is the name of a tclsh executable that is
# available *BEFORE* running make for the first time. Certain build targets
# (make genstubs, make install) need it to be available on the PATH. This
# executable should *NOT* be required just to do a normal build although
# it can be required to run make dist.
TCL_EXE			= @TCL_EXE@

@SET_MAKE@

# Setting the VPATH variable to a list of paths will cause the Makefile to
# look into these paths when resolving .c to .obj dependencies.

VPATH = $(GENERIC_DIR):$(TOMMATH_DIR):$(WIN_DIR):$(COMPAT_DIR):$(ZLIB_DIR)

AR		= @AR@
RANLIB		= @RANLIB@
CC		= @CC@
RC		= @RC@
RES		= @RES@
AC_FLAGS	= @EXTRA_CFLAGS@ @DEFS@
CPPFLAGS	= @CPPFLAGS@
LDFLAGS_DEBUG   = @LDFLAGS_DEBUG@
LDFLAGS_OPTIMIZE = @LDFLAGS_OPTIMIZE@
LDFLAGS		= @LDFLAGS@ @LDFLAGS_DEFAULT@
LDFLAGS_CONSOLE	= @LDFLAGS_CONSOLE@
LDFLAGS_WINDOW	= @LDFLAGS_WINDOW@
EXEEXT		= @EXEEXT@
OBJEXT		= @OBJEXT@
STLIB_LD	= @STLIB_LD@
SHLIB_LD	= @SHLIB_LD@
SHLIB_LD_LIBS	= @SHLIB_LD_LIBS@
SHLIB_CFLAGS	= @SHLIB_CFLAGS@
SHLIB_SUFFIX	= @SHLIB_SUFFIX@
LIBS		= @LIBS@ @ZLIB_LIBS@

RMDIR		= rm -rf
MKDIR		= mkdir -p
SHELL		= @SHELL@
RM		= rm -f
COPY		= cp

CC_SWITCHES = ${CFLAGS} ${CFLAGS_WARNING} ${TCL_SHLIB_CFLAGS} -I"${ZLIB_DIR}" \
-I"${GENERIC_DIR_NATIVE}" -DTCL_TOMMATH -DMP_PREC=4 -I"${TOMMATH_DIR_NATIVE}" \
-I"${WIN_DIR_NATIVE}" ${AC_FLAGS} \
${COMPILE_DEBUG_FLAGS} ${NO_DEPRECATED_FLAGS}

CC_OBJNAME = @CC_OBJNAME@
CC_EXENAME = @CC_EXENAME@

STUB_CC_SWITCHES = ${CFLAGS} ${CFLAGS_WARNING} ${SHLIB_CFLAGS} \
-I"${GENERIC_DIR_NATIVE}" -DTCL_TOMMATH -DMP_PREC=4 -I"${TOMMATH_DIR_NATIVE}" \
-I"${WIN_DIR_NATIVE}" ${AC_FLAGS} \
${COMPILE_DEBUG_FLAGS}

TCLTEST_OBJS = \
	tclTest.$(OBJEXT) \
	tclTestObj.$(OBJEXT) \
	tclTestProcBodyObj.$(OBJEXT) \
	tclThreadTest.$(OBJEXT) \
	tclWinTest.$(OBJEXT)

GENERIC_OBJS = \
	regcomp.$(OBJEXT) \
	regexec.$(OBJEXT) \
	regfree.$(OBJEXT) \
	regerror.$(OBJEXT) \
	tclAlloc.$(OBJEXT) \
	tclAssembly.$(OBJEXT) \
	tclAsync.$(OBJEXT) \
	tclBasic.$(OBJEXT) \
	tclBinary.$(OBJEXT) \
	tclCkalloc.$(OBJEXT) \
	tclClock.$(OBJEXT) \
	tclCmdAH.$(OBJEXT) \
	tclCmdIL.$(OBJEXT) \
	tclCmdMZ.$(OBJEXT) \
	tclCompCmds.$(OBJEXT) \
	tclCompCmdsGR.$(OBJEXT) \
	tclCompCmdsSZ.$(OBJEXT) \
	tclCompExpr.$(OBJEXT) \
	tclCompile.$(OBJEXT) \
	tclConfig.$(OBJEXT) \
	tclDate.$(OBJEXT) \
	tclDictObj.$(OBJEXT) \
	tclEncoding.$(OBJEXT) \
	tclEnsemble.$(OBJEXT) \
	tclEnv.$(OBJEXT) \
	tclEvent.$(OBJEXT) \
	tclExecute.$(OBJEXT) \
	tclFCmd.$(OBJEXT) \
	tclFileName.$(OBJEXT) \
	tclGet.$(OBJEXT) \
	tclHash.$(OBJEXT) \
	tclHistory.$(OBJEXT) \
	tclIndexObj.$(OBJEXT) \
	tclInterp.$(OBJEXT) \
	tclIO.$(OBJEXT) \
	tclIOCmd.$(OBJEXT) \
	tclIOGT.$(OBJEXT) \
	tclIORChan.$(OBJEXT) \
	tclIORTrans.$(OBJEXT) \
	tclIOSock.$(OBJEXT) \
	tclIOUtil.$(OBJEXT) \
	tclLink.$(OBJEXT) \
	tclLiteral.$(OBJEXT) \
	tclListObj.$(OBJEXT) \
	tclLoad.$(OBJEXT) \
	tclMain.$(OBJEXT) \
	tclMain2.$(OBJEXT) \
	tclNamesp.$(OBJEXT) \
	tclNotify.$(OBJEXT) \
	tclOO.$(OBJEXT) \
	tclOOBasic.$(OBJEXT) \
	tclOOCall.$(OBJEXT) \
	tclOODefineCmds.$(OBJEXT) \
	tclOOInfo.$(OBJEXT) \
	tclOOMethod.$(OBJEXT) \
	tclOOStubInit.$(OBJEXT) \
	tclObj.$(OBJEXT) \
	tclOptimize.$(OBJEXT) \
	tclPanic.$(OBJEXT) \
	tclParse.$(OBJEXT) \
	tclPathObj.$(OBJEXT) \
	tclPipe.$(OBJEXT) \
	tclPkg.$(OBJEXT) \
	tclPkgConfig.$(OBJEXT) \
	tclPosixStr.$(OBJEXT) \
	tclPreserve.$(OBJEXT) \
	tclProc.$(OBJEXT) \
	tclRegexp.$(OBJEXT) \
	tclResolve.$(OBJEXT) \
	tclResult.$(OBJEXT) \
	tclScan.$(OBJEXT) \
	tclStringObj.$(OBJEXT) \
	tclStrToD.$(OBJEXT) \
	tclStubInit.$(OBJEXT) \
	tclThread.$(OBJEXT) \
	tclThreadAlloc.$(OBJEXT) \
	tclThreadJoin.$(OBJEXT) \
	tclThreadStorage.$(OBJEXT) \
	tclTimer.$(OBJEXT) \
	tclTomMathInterface.$(OBJEXT) \
	tclTrace.$(OBJEXT) \
	tclUtf.$(OBJEXT) \
	tclUtil.$(OBJEXT) \
	tclVar.$(OBJEXT) \
	tclZlib.$(OBJEXT) \
	tclZipVfs.$(OBJEXT)

TOMMATH_OBJS = \
	bncore.${OBJEXT} \
	bn_reverse.${OBJEXT} \
	bn_fast_s_mp_mul_digs.${OBJEXT} \
	bn_fast_s_mp_sqr.${OBJEXT} \
	bn_mp_add.${OBJEXT} \
	bn_mp_add_d.${OBJEXT} \
	bn_mp_and.${OBJEXT} \
	bn_mp_clamp.${OBJEXT} \
	bn_mp_clear.${OBJEXT} \
	bn_mp_clear_multi.${OBJEXT} \
	bn_mp_cmp.${OBJEXT} \
	bn_mp_cmp_d.${OBJEXT} \
	bn_mp_cmp_mag.${OBJEXT} \
	bn_mp_cnt_lsb.${OBJEXT} \
	bn_mp_copy.${OBJEXT} \
	bn_mp_count_bits.${OBJEXT} \
	bn_mp_div.${OBJEXT} \
	bn_mp_div_d.${OBJEXT} \
	bn_mp_div_2.${OBJEXT} \
	bn_mp_div_2d.${OBJEXT} \
	bn_mp_div_3.${OBJEXT} \
	bn_mp_exch.${OBJEXT} \
	bn_mp_expt_d.${OBJEXT} \
	bn_mp_grow.${OBJEXT} \
	bn_mp_init.${OBJEXT} \
	bn_mp_init_copy.${OBJEXT} \
	bn_mp_init_multi.${OBJEXT} \
	bn_mp_init_set.${OBJEXT} \
	bn_mp_init_set_int.${OBJEXT} \
	bn_mp_init_size.${OBJEXT} \
	bn_mp_karatsuba_mul.${OBJEXT} \
	bn_mp_karatsuba_sqr.$(OBJEXT) \
	bn_mp_lshd.${OBJEXT} \
	bn_mp_mod.${OBJEXT} \
	bn_mp_mod_2d.${OBJEXT} \
	bn_mp_mul.${OBJEXT} \
	bn_mp_mul_2.${OBJEXT} \
	bn_mp_mul_2d.${OBJEXT} \
	bn_mp_mul_d.${OBJEXT} \
	bn_mp_neg.${OBJEXT} \
	bn_mp_or.${OBJEXT} \
	bn_mp_radix_size.${OBJEXT} \
	bn_mp_radix_smap.${OBJEXT} \
	bn_mp_read_radix.${OBJEXT} \
	bn_mp_rshd.${OBJEXT} \
	bn_mp_set.${OBJEXT} \
	bn_mp_set_int.${OBJEXT} \
	bn_mp_shrink.${OBJEXT} \
	bn_mp_sqr.${OBJEXT} \
	bn_mp_sqrt.${OBJEXT} \
	bn_mp_sub.${OBJEXT} \
	bn_mp_sub_d.${OBJEXT} \
	bn_mp_to_unsigned_bin.${OBJEXT} \
	bn_mp_to_unsigned_bin_n.${OBJEXT} \
	bn_mp_toom_mul.${OBJEXT} \
	bn_mp_toom_sqr.${OBJEXT} \
	bn_mp_toradix_n.${OBJEXT} \
	bn_mp_unsigned_bin_size.${OBJEXT} \
	bn_mp_xor.${OBJEXT} \
	bn_mp_zero.${OBJEXT} \
	bn_s_mp_add.${OBJEXT} \
	bn_s_mp_mul_digs.${OBJEXT} \
	bn_s_mp_sqr.${OBJEXT} \
	bn_s_mp_sub.${OBJEXT}


WIN_OBJS = \
	tclWin32Dll.$(OBJEXT) \
	tclWinChan.$(OBJEXT) \
	tclWinConsole.$(OBJEXT) \
	tclWinSerial.$(OBJEXT) \
	tclWinError.$(OBJEXT) \
	tclWinFCmd.$(OBJEXT) \
	tclWinFile.$(OBJEXT) \
	tclWinInit.$(OBJEXT) \
	tclWinLoad.$(OBJEXT) \
	tclWinNotify.$(OBJEXT) \
	tclWinPipe.$(OBJEXT) \
	tclWinSock.$(OBJEXT) \
	tclWinThrd.$(OBJEXT) \
	tclWinTime.$(OBJEXT)

DDE_OBJS = tclWinDde.$(OBJEXT)

REG_OBJS = tclWinReg.$(OBJEXT)

STUB_OBJS = \
	tclStubLib.$(OBJEXT) \
	tclTomMathStubLib.$(OBJEXT) \
	tclOOStubLib.$(OBJEXT)

TCLSH_OBJS = tclAppInit.$(OBJEXT)

ZLIB_OBJS = \
	adler32.$(OBJEXT) \
	compress.$(OBJEXT) \
	crc32.$(OBJEXT) \
	deflate.$(OBJEXT) \
	infback.$(OBJEXT) \
	inffast.$(OBJEXT) \
	inflate.$(OBJEXT) \
	inftrees.$(OBJEXT) \
	trees.$(OBJEXT) \
	uncompr.$(OBJEXT) \
	zutil.$(OBJEXT)

TCL_OBJS = ${GENERIC_OBJS} $(TOMMATH_OBJS) ${WIN_OBJS} @ZLIB_OBJS@

TCL_DOCS = "$(ROOT_DIR_NATIVE)"/doc/*.[13n]

all: binaries libraries doc packages

tcltest: $(TCLSH) $(TEST_DLL_FILE)

binaries: $(TCL_STUB_LIB_FILE) @LIBRARIES@ $(DDE_DLL_FILE) $(REG_DLL_FILE) $(TCLSH)

libraries:

doc:

$(TCLSH): $(TCLSH_OBJS) @LIBRARIES@ $(TCL_STUB_LIB_FILE) tclsh.$(RES)
	$(CC) $(CFLAGS) $(TCLSH_OBJS) $(TCL_LIB_FILE) $(TCL_STUB_LIB_FILE) $(LIBS) \
        tclsh.$(RES) $(CC_EXENAME) $(LDFLAGS_CONSOLE)
	@VC_MANIFEST_EMBED_EXE@

tclkit: $(TCLKIT)

<<<<<<< HEAD
$(TCLKIT): $(TCLSH)
	rm -f tclkit.zip
	PWD=`pwd`
	cd ${prefix}/lib ; zip -rq ${PWD}/tclkit.zip tcl8 tcl8.6
	cp -f $(TCLSH) $(TCLKIT)
	cat tclkit.zip >> $(TCLKIT)
=======
null.zip:
	touch .empty
	zip null.zip .empty
	
$(TCLKIT): $(TCLSH) null.zip
	PWD=`pwd`
	cp -f $(WISH) $(TCLKIT)
	cat null.zip >> $(TCLKIT)
	cd ${prefix}/lib ; zip -rAq ${PWD}/$(TCLKIT) tcl8 tcl8.6
>>>>>>> b6f9bc7c

cat32.$(OBJEXT): cat.c
	$(CC) -c $(CC_SWITCHES) @DEPARG@ $(CC_OBJNAME)

$(CAT32): cat32.$(OBJEXT)
	$(CC) $(CFLAGS) cat32.$(OBJEXT) $(CC_EXENAME) $(LIBS) $(LDFLAGS_CONSOLE)

# The following targets are configured by autoconf to generate either a shared
# library or static library

${TCL_STUB_LIB_FILE}: ${STUB_OBJS}
	@$(RM) ${TCL_STUB_LIB_FILE}
	@MAKE_STUB_LIB@ ${STUB_OBJS}
	@POST_MAKE_LIB@

${TCL_DLL_FILE}: ${TCL_OBJS} tcl.$(RES) @ZLIB_DLL_FILE@
	@$(RM) ${TCL_DLL_FILE} $(TCL_LIB_FILE)
	@MAKE_DLL@ ${TCL_OBJS} tcl.$(RES) $(SHLIB_LD_LIBS)
	@VC_MANIFEST_EMBED_DLL@

${TCL_LIB_FILE}: ${TCL_OBJS} ${DDE_OBJS} ${REG_OBJS}
	@$(RM) ${TCL_LIB_FILE}
	@MAKE_LIB@ ${TCL_OBJS} ${DDE_OBJS} ${REG_OBJS}
	@POST_MAKE_LIB@

${DDE_DLL_FILE}: ${TCL_STUB_LIB_FILE} ${DDE_OBJS}
	@MAKE_DLL@ ${DDE_OBJS} $(TCL_STUB_LIB_FILE) $(SHLIB_LD_LIBS)

${REG_DLL_FILE}: ${TCL_STUB_LIB_FILE} ${REG_OBJS}
	@MAKE_DLL@ ${REG_OBJS} $(TCL_STUB_LIB_FILE) $(SHLIB_LD_LIBS)

${TEST_DLL_FILE}: ${TCL_STUB_LIB_FILE} ${TCLTEST_OBJS}
	@$(RM) ${TEST_DLL_FILE} ${TEST_LIB_FILE}
	@MAKE_DLL@ ${TCLTEST_OBJS} $(TCL_STUB_LIB_FILE) $(SHLIB_LD_LIBS)

# use pre-built zlib1.dll
${ZLIB_DLL_FILE}: ${TCL_STUB_LIB_FILE}
	@if test "@ZLIB_LIBS@set" != "${ZLIB_DIR}/win32/zdll.libset" ; then \
		$(COPY) $(ZLIB_DIR)/win64/${ZLIB_DLL_FILE} ${ZLIB_DLL_FILE}; \
	else \
		$(COPY) $(ZLIB_DIR)/win32/${ZLIB_DLL_FILE} ${ZLIB_DLL_FILE}; \
	fi;

# Add the object extension to the implicit rules. By default .obj is not
# automatically added.

.SUFFIXES: .${OBJEXT}
.SUFFIXES: .$(RES)
.SUFFIXES: .rc

# Special case object targets

tclWinInit.${OBJEXT}: tclWinInit.c
	$(CC) -c $(CC_SWITCHES) -DBUILD_tcl $(EXTFLAGS) @DEPARG@ $(CC_OBJNAME)

tclWinPipe.${OBJEXT}: tclWinPipe.c
	$(CC) -c $(CC_SWITCHES) -DBUILD_tcl $(EXTFLAGS) @DEPARG@ $(CC_OBJNAME)

testMain.${OBJEXT}: tclAppInit.c
	$(CC) -c $(CC_SWITCHES) -DTCL_TEST @DEPARG@ $(CC_OBJNAME)

tclMain2.${OBJEXT}: tclMain.c
	$(CC) -c $(CC_SWITCHES) -DBUILD_tcl -DTCL_ASCII_MAIN @DEPARG@ $(CC_OBJNAME)

# TIP #59, embedding of configuration information into the binary library.
#
# Part of Tcl's configuration information are the paths where it was installed
# and where it will look for its libraries (which can be different). We derive
# this information from the variables which can be overridden by the user. As
# every path can be configured separately we do not remember one general
# prefix/exec_prefix but all the different paths individually.

tclPkgConfig.${OBJEXT}: tclPkgConfig.c
	$(CC)	-c $(CC_SWITCHES)			\
		-DCFG_INSTALL_LIBDIR=\"$(LIB_INSTALL_DIR)\" \
		-DCFG_INSTALL_BINDIR=\"$(BIN_INSTALL_DIR)\" \
		-DCFG_INSTALL_SCRDIR=\"$(SCRIPT_INSTALL_DIR)\" \
		-DCFG_INSTALL_INCDIR=\"$(INCLUDE_INSTALL_DIR)\" \
		-DCFG_INSTALL_DOCDIR=\"$(MAN_INSTALL_DIR)\" \
		\
		-DCFG_RUNTIME_LIBDIR=\"$(libdir)\" \
		-DCFG_RUNTIME_BINDIR=\"$(bindir)\" \
		-DCFG_RUNTIME_SCRDIR=\"$(TCL_LIBRARY)\" \
		-DCFG_RUNTIME_INCDIR=\"$(includedir)\" \
		-DCFG_RUNTIME_DOCDIR=\"$(mandir)\" \
		-DBUILD_tcl \
		@DEPARG@ $(CC_OBJNAME)

# The following objects are part of the stub library and should not be built
# as DLL objects but none of the symbols should be exported

tclStubLib.${OBJEXT}: tclStubLib.c
	$(CC) -c $(CC_SWITCHES) -DSTATIC_BUILD @DEPARG@ $(CC_OBJNAME)

tclTomMathStubLib.${OBJEXT}: tclTomMathStubLib.c
	$(CC) -c $(CC_SWITCHES) -DSTATIC_BUILD @DEPARG@ $(CC_OBJNAME)

tclOOStubLib.${OBJEXT}: tclOOStubLib.c
	$(CC) -c $(CC_SWITCHES) -DSTATIC_BUILD @DEPARG@ $(CC_OBJNAME)

# Implicit rule for all object files that will end up in the Tcl library

%.${OBJEXT}: %.c
	$(CC) -c $(CC_SWITCHES) -DBUILD_tcl @DEPARG@ $(CC_OBJNAME)

.rc.$(RES):
	$(RC) @RC_OUT@ $@ @RC_TYPE@ @RC_DEFINES@ @RC_INCLUDE@ "$(GENERIC_DIR_NATIVE)" @RC_INCLUDE@ "$(WIN_DIR_NATIVE)" @DEPARG@

# The following target generates the file generic/tclDate.c from the yacc
# grammar found in generic/tclGetDate.y. This is only run by hand as yacc is
# not available in all environments. The name of the .c file is different than
# the name of the .y file so that make doesn't try to automatically regenerate
# the .c file.

gendate:
	bison --output-file=$(GENERIC_DIR)/tclDate.c \
	--name-prefix=TclDate \
	--no-lines \
	$(GENERIC_DIR)/tclGetDate.y

# The following target generates the file generic/tclTomMath.h. It needs to be
# run (and the results checked) after updating to a new release of libtommath.

gentommath_h:
	$(TCL_EXE) "$(ROOT_DIR_NATIVE)/tools/fix_tommath_h.tcl" \
		"$(TOMMATH_DIR_NATIVE)/tommath.h" \
		> "$(GENERIC_DIR_NATIVE)/tclTomMath.h"

install: all install-binaries install-libraries install-doc install-packages

install-binaries: binaries
	@for i in "$(LIB_INSTALL_DIR)" "$(BIN_INSTALL_DIR)" ; \
	    do \
	    if [ ! -d $$i ] ; then \
		echo "Making directory $$i"; \
		$(MKDIR) $$i; \
		chmod 755 $$i; \
		else true; \
		fi; \
	    done;
	@for i in dde${DDEDOTVER} reg${REGDOTVER}; \
	    do \
	    if [ ! -d $(LIB_INSTALL_DIR)/$$i ] ; then \
		echo "Making directory $(LIB_INSTALL_DIR)/$$i"; \
		$(MKDIR) $(LIB_INSTALL_DIR)/$$i; \
		else true; \
		fi; \
	    done;
	@for i in $(TCL_DLL_FILE) $(ZLIB_DLL_FILE) $(TCLSH); \
	    do \
	    if [ -f $$i ]; then \
		echo "Installing $$i to $(BIN_INSTALL_DIR)/"; \
		$(COPY) $$i "$(BIN_INSTALL_DIR)"; \
	    fi; \
	    done
	@for i in tclConfig.sh tclooConfig.sh $(TCL_LIB_FILE) $(TCL_STUB_LIB_FILE); \
	    do \
	    if [ -f $$i ]; then \
		echo "Installing $$i to $(LIB_INSTALL_DIR)/"; \
		$(COPY) $$i "$(LIB_INSTALL_DIR)"; \
	    fi; \
	    done
	@if [ -f $(DDE_DLL_FILE) ]; then \
	    echo Installing $(DDE_DLL_FILE); \
	    $(COPY) $(DDE_DLL_FILE) $(LIB_INSTALL_DIR)/dde${DDEDOTVER}; \
	    $(COPY) $(ROOT_DIR)/library/dde/pkgIndex.tcl \
		$(LIB_INSTALL_DIR)/dde${DDEDOTVER}; \
	    fi
	@if [ -f $(DDE_LIB_FILE) ]; then \
	    echo Installing $(DDE_LIB_FILE); \
	    $(COPY) $(DDE_LIB_FILE) $(LIB_INSTALL_DIR)/dde${DDEDOTVER}; \
	    fi
	@if [ -f $(REG_DLL_FILE) ]; then \
	    echo Installing $(REG_DLL_FILE); \
	    $(COPY) $(REG_DLL_FILE) $(LIB_INSTALL_DIR)/reg${REGDOTVER}; \
	    $(COPY) $(ROOT_DIR)/library/reg/pkgIndex.tcl \
		$(LIB_INSTALL_DIR)/reg${REGDOTVER}; \
	    fi
	@if [ -f $(REG_LIB_FILE) ]; then \
	    echo Installing $(REG_LIB_FILE); \
	    $(COPY) $(REG_LIB_FILE) $(LIB_INSTALL_DIR)/reg${REGDOTVER}; \
	    fi

install-libraries: libraries install-tzdata install-msgs
	@for i in $(prefix)/lib $(INCLUDE_INSTALL_DIR) \
		$(SCRIPT_INSTALL_DIR); \
	    do \
	    if [ ! -d $$i ] ; then \
		echo "Making directory $$i"; \
		$(MKDIR) $$i; \
		else true; \
		fi; \
	    done;
	@for i in http1.0 opt0.4 encoding ../tcl8 ../tcl8/8.4  ../tcl8/8.4/platform ../tcl8/8.5 ../tcl8/8.6; \
	    do \
	    if [ ! -d $(SCRIPT_INSTALL_DIR)/$$i ] ; then \
		echo "Making directory $(SCRIPT_INSTALL_DIR)/$$i"; \
		$(MKDIR) $(SCRIPT_INSTALL_DIR)/$$i; \
		else true; \
		fi; \
	    done;
	@echo "Installing header files";
	@for i in "$(GENERIC_DIR)/tcl.h" "$(GENERIC_DIR)/tclDecls.h" \
		"$(GENERIC_DIR)/tclOO.h" "$(GENERIC_DIR)/tclOODecls.h" \
		"$(GENERIC_DIR)/tclPlatDecls.h" \
		"$(GENERIC_DIR)/tclTomMath.h" \
		"$(GENERIC_DIR)/tclTomMathDecls.h"; \
	    do \
	    $(COPY) "$$i" "$(INCLUDE_INSTALL_DIR)"; \
	    done;
	@echo "Installing library files to $(SCRIPT_INSTALL_DIR)";
	@for i in $(ROOT_DIR)/library/*.tcl $(ROOT_DIR)/library/tclIndex; \
	    do \
	    $(COPY) "$$i" "$(SCRIPT_INSTALL_DIR)"; \
	    done;
	@echo "Installing library http1.0 directory";
	@for j in $(ROOT_DIR)/library/http1.0/*.tcl; \
	    do \
	    $(COPY) "$$j" "$(SCRIPT_INSTALL_DIR)/http1.0"; \
	    done;
	@echo "Installing package http 2.8.8 as a Tcl Module";
	@$(COPY) $(ROOT_DIR)/library/http/http.tcl $(SCRIPT_INSTALL_DIR)/../tcl8/8.6/http-2.8.8.tm;
	@echo "Installing library opt0.4 directory";
	@for j in $(ROOT_DIR)/library/opt/*.tcl; \
	    do \
	    $(COPY) "$$j" "$(SCRIPT_INSTALL_DIR)/opt0.4"; \
	    done;
	@echo "Installing package msgcat 1.5.2 as a Tcl Module";
	@$(COPY) $(ROOT_DIR)/library/msgcat/msgcat.tcl $(SCRIPT_INSTALL_DIR)/../tcl8/8.5/msgcat-1.5.2.tm;
	@echo "Installing package tcltest 2.3.8 as a Tcl Module";
	@$(COPY) $(ROOT_DIR)/library/tcltest/tcltest.tcl $(SCRIPT_INSTALL_DIR)/../tcl8/8.5/tcltest-2.3.8.tm;
	@echo "Installing package platform 1.0.13 as a Tcl Module";
	@$(COPY) $(ROOT_DIR)/library/platform/platform.tcl $(SCRIPT_INSTALL_DIR)/../tcl8/8.4/platform-1.0.13.tm;
	@echo "Installing package platform::shell 1.1.4 as a Tcl Module";
	@$(COPY) $(ROOT_DIR)/library/platform/shell.tcl $(SCRIPT_INSTALL_DIR)/../tcl8/8.4/platform/shell-1.1.4.tm;
	@echo "Installing encodings";
	@for i in $(ROOT_DIR)/library/encoding/*.enc ; do \
		$(COPY) "$$i" "$(SCRIPT_INSTALL_DIR)/encoding"; \
	done;

install-tzdata:
	@echo "Installing time zone data"
	@$(TCL_EXE) "$(ROOT_DIR)/tools/installData.tcl" \
	    "$(ROOT_DIR)/library/tzdata" "$(SCRIPT_INSTALL_DIR)/tzdata"

install-msgs:
	@echo "Installing message catalogs"
	@$(TCL_EXE) "$(ROOT_DIR)/tools/installData.tcl" \
	    "$(ROOT_DIR)/library/msgs" "$(SCRIPT_INSTALL_DIR)/msgs"

install-doc: doc

# Optional target to install private headers
install-private-headers: libraries
	@for i in $(PRIVATE_INCLUDE_INSTALL_DIR); \
	    do \
	    if [ ! -d $$i ] ; then \
		echo "Making directory $$i"; \
		$(MKDIR) $$i; \
		else true; \
		fi; \
	    done;
	@echo "Installing private header files";
	@for i in "$(GENERIC_DIR)/tclInt.h" "$(GENERIC_DIR)/tclIntDecls.h" \
		"$(GENERIC_DIR)/tclIntPlatDecls.h" "$(GENERIC_DIR)/tclPort.h" \
		"$(GENERIC_DIR)/tclOOInt.h" "$(GENERIC_DIR)/tclOOIntDecls.h" \
		"$(WIN_DIR)/tclWinPort.h" ; \
	    do \
	    $(COPY) "$$i" "$(PRIVATE_INCLUDE_INSTALL_DIR)"; \
	    done;

# Specifying TESTFLAGS on the command line is the standard way to pass args to
# tcltest, i.e.:
#	% make test TESTFLAGS="-verbose bps -file fileName.test"

test: test-tcl test-packages

test-tcl: binaries $(TCLSH) $(CAT32) $(TEST_DLL_FILE)
	TCL_LIBRARY="$(LIBRARY_DIR)"; export TCL_LIBRARY; \
	./$(TCLSH) "$(ROOT_DIR_NATIVE)/tests/all.tcl" $(TESTFLAGS) \
	-load "package ifneeded Tcltest ${VERSION}@TCL_PATCH_LEVEL@ [list load [file normalize ${TEST_DLL_FILE}] Tcltest]; \
	package ifneeded dde 1.4.0 [list load [file normalize ${DDE_DLL_FILE}] dde]; \
	package ifneeded registry 1.3.0 [list load [file normalize ${REG_DLL_FILE}] registry]" | ./$(CAT32)

# Useful target to launch a built tclsh with the proper path,...
runtest: binaries $(TCLSH) $(TEST_DLL_FILE)
	@TCL_LIBRARY="$(LIBRARY_DIR)"; export TCL_LIBRARY; \
	./$(TCLSH) $(TESTFLAGS) -load "package ifneeded Tcltest ${VERSION}@TCL_PATCH_LEVEL@ [list load [file normalize ${TEST_DLL_FILE}] Tcltest]; \
	package ifneeded dde 1.4.0 [list load [file normalize ${DDE_DLL_FILE}] dde]; \
	package ifneeded registry 1.3.0 [list load [file normalize ${REG_DLL_FILE}] registry]" $(SCRIPT)

# This target can be used to run tclsh from the build directory via
# `make shell SCRIPT=foo.tcl`
shell: binaries
	@TCL_LIBRARY="$(LIBRARY_DIR)"; export TCL_LIBRARY; \
	./$(TCLSH) $(SCRIPT)

# This target can be used to run tclsh inside either gdb or insight
gdb: binaries
	@echo "set env TCL_LIBRARY=$(LIBRARY_DIR)" > gdb.run
	gdb ./$(TCLSH) --command=gdb.run
	rm gdb.run

depend:

Makefile: $(SRC_DIR)/Makefile.in
	./config.status

cleanhelp:
	$(RM) *.hlp *.cnt *.GID *.rtf man2tcl.exe

clean: cleanhelp clean-packages
	$(RM) *.lib *.a *.exp *.dll *.$(RES) *.${OBJEXT} *~ \#* TAGS a.out
	$(RM) $(TCLSH) $(CAT32)
	$(RM) *.pch *.ilk *.pdb

distclean: distclean-packages clean
	$(RM) Makefile config.status config.cache config.log tclConfig.sh \
		tcl.hpj config.status.lineno

#
# Bundled package targets
#

PKG_CFG_ARGS		= @PKG_CFG_ARGS@
PKG_DIR			= ./pkgs

packages:
	@builddir=`pwd -P`; \
	for i in $(PKGS_DIR)/*; do \
	  if [ -d $$i ] ; then \
	    if [ -x $$i/configure ] ; then \
	      pkg=`basename $$i`; \
	      mkdir -p $(PKG_DIR)/$$pkg; \
	      if [ ! -f $(PKG_DIR)/$$pkg/Makefile ]; then \
	        ( cd $(PKG_DIR)/$$pkg; \
	          echo "Configuring package '$$i' wd = `pwd -P`"; \
	          $$i/configure --with-tcl=$$builddir --with-tclinclude=$(GENERIC_DIR) $(PKG_CFG_ARGS) --enable-shared --enable-threads; ) \
	      fi ; \
	      echo "Building package '$$pkg'"; \
	      ( cd $(PKG_DIR)/$$pkg; $(MAKE); ) \
	    fi; \
	  fi; \
	done; \
	cd $$builddir

install-packages: packages
	@builddir=`pwd -P`; \
	for i in $(PKGS_DIR)/*; do \
	  if [ -d $$i ]; then \
	    pkg=`basename $$i`; \
	    if [ -f $(PKG_DIR)/$$pkg/Makefile ]; then \
	        echo "Installing package '$$pkg'"; \
	        ( cd $(PKG_DIR)/$$pkg; $(MAKE) install "DESTDIR=$(INSTALL_ROOT)"; ) \
	    fi; \
	  fi; \
	done; \
	cd $$builddir

test-packages: tcltest packages
	@builddir=`pwd -P`; \
	for i in $(PKGS_DIR)/*; do \
	  if [ -d $$i ]; then \
	    pkg=`basename $$i`; \
	    if [ -f $(PKG_DIR)/$$pkg/Makefile ]; then \
	        echo "Testing package '$$pkg'"; \
	        ( cd $(PKG_DIR)/$$pkg; $(MAKE) "LD_LIBRARY_PATH=$$builddir:${LD_LIBRARY_PATH}" "TCL_LIBRARY=${TCL_BUILDTIME_LIBRARY}" "TCLLIBPATH=$$builddir/pkgs" test "TCLSH_PROG=$$builddir/${TCLSH}"; ) \
	    fi; \
	  fi; \
	done; \
	cd $$builddir

clean-packages:
	@builddir=`pwd -P`; \
	for i in $(PKGS_DIR)/*; do \
	  if [ -d $$i ]; then \
	    pkg=`basename $$i`; \
	    if [ -f $(PKG_DIR)/$$pkg/Makefile ]; then \
	        ( cd $(PKG_DIR)/$$pkg; $(MAKE) clean; ) \
	    fi; \
	  fi; \
	done; \
	cd $$builddir

distclean-packages:
	@builddir=`pwd -P`; \
	for i in $(PKGS_DIR)/*; do \
	  if [ -d $$i ]; then \
	    pkg=`basename $$i`; \
	    if [ -f $(PKG_DIR)/$$pkg/Makefile ]; then \
	        ( cd $(PKG_DIR)/$$pkg; $(MAKE) distclean; ) \
	    fi; \
	    cd $$builddir; \
	    rm -rf $(PKG_DIR)/$$pkg; \
	  fi; \
	done; \
	rm -rf $(PKG_DIR)

#
# Regenerate the stubs files.
#

$(GENERIC_DIR)/tclStubInit.c: $(GENERIC_DIR)/tcl.decls \
		$(GENERIC_DIR)/tclInt.decls
	@echo "Warning: tclStubInit.c may be out of date."
	@echo "Developers may want to run \"make genstubs\" to regenerate."
	@echo "This warning can be safely ignored, do not report as a bug!"

genstubs:
	$(TCL_EXE) "$(ROOT_DIR_NATIVE)/tools/genStubs.tcl" \
	    "$(GENERIC_DIR_NATIVE)" \
	    "$(GENERIC_DIR_NATIVE)/tcl.decls" \
	    "$(GENERIC_DIR_NATIVE)/tclInt.decls" \
	    "$(GENERIC_DIR_NATIVE)/tclTomMath.decls"
	$(TCL_EXE) "$(ROOT_DIR_NATIVE)/tools/genStubs.tcl" \
	    "$(GENERIC_DIR_NATIVE)" \
	    "$(GENERIC_DIR_NATIVE)/tclOO.decls"

#
# This target creates the HTML folder for Tcl & Tk and places it in
# DISTDIR/html. It uses the tcltk-man2html.tcl tool from the Tcl group's tool
# workspace. It depends on the Tcl & Tk being in directories called tcl8.* &
# tk8.* up two directories from the TOOL_DIR.
#

TOOL_DIR=$(ROOT_DIR)/tools
HTML_INSTALL_DIR=$(ROOT_DIR)/html
html:
	$(MAKE) shell SCRIPT="$(TOOL_DIR)/tcltk-man2html.tcl --htmldir=$(HTML_INSTALL_DIR) --srcdir=$(ROOT_DIR)/.. $(BUILD_HTML_FLAGS)"

html-tcl: $(TCLSH)
	$(MAKE) shell SCRIPT="$(TOOL_DIR)/tcltk-man2html.tcl --htmldir=$(HTML_INSTALL_DIR) --srcdir=$(ROOT_DIR)/.. $(BUILD_HTML_FLAGS) --tcl"

html-tk: $(TCLSH)
	$(MAKE) shell SCRIPT="$(TOOL_DIR)/tcltk-man2html.tcl --htmldir=$(HTML_INSTALL_DIR) --srcdir=$(ROOT_DIR)/.. $(BUILD_HTML_FLAGS) --tk"

#
# The list of all the targets that do not correspond to real files. This stops
# 'make' from getting confused when someone makes an error in a rule.
#

.PHONY: all tcltest binaries libraries doc gendate gentommath_h install
.PHONY: install-binaries install-libraries install-tzdata install-msgs
.PHONY: install-doc install-private-headers test test-tcl runtest shell
.PHONY: gdb depend cleanhelp clean distclean packages install-packages
.PHONY: test-packages clean-packages distclean-packages genstubs html
.PHONY: html-tcl html-tk tclkit

# DO NOT DELETE THIS LINE -- make depend depends on it.<|MERGE_RESOLUTION|>--- conflicted
+++ resolved
@@ -426,14 +426,6 @@
 
 tclkit: $(TCLKIT)
 
-<<<<<<< HEAD
-$(TCLKIT): $(TCLSH)
-	rm -f tclkit.zip
-	PWD=`pwd`
-	cd ${prefix}/lib ; zip -rq ${PWD}/tclkit.zip tcl8 tcl8.6
-	cp -f $(TCLSH) $(TCLKIT)
-	cat tclkit.zip >> $(TCLKIT)
-=======
 null.zip:
 	touch .empty
 	zip null.zip .empty
@@ -443,7 +435,6 @@
 	cp -f $(WISH) $(TCLKIT)
 	cat null.zip >> $(TCLKIT)
 	cd ${prefix}/lib ; zip -rAq ${PWD}/$(TCLKIT) tcl8 tcl8.6
->>>>>>> b6f9bc7c
 
 cat32.$(OBJEXT): cat.c
 	$(CC) -c $(CC_SWITCHES) @DEPARG@ $(CC_OBJNAME)
