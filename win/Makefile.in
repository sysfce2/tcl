#
# This file is a Makefile for Tcl.  If it has the name "Makefile.in" then it
# is a template for a Makefile; to generate the actual Makefile, run
# "./configure", which is a configuration script generated by the "autoconf"
# program (constructs like "@foo@" will get replaced in the actual Makefile.

VERSION = @TCL_VERSION@

#--------------------------------------------------------------------------
# Things you can change to personalize the Makefile for your own site (you can
# make these changes in either Makefile.in or Makefile, but changes to
# Makefile will get lost if you re-run the configuration script).
#--------------------------------------------------------------------------

# Default top-level directories in which to install architecture-specific
# files (exec_prefix) and machine-independent files such as scripts (prefix).
# The values specified here may be overridden at configure-time with the
# --exec-prefix and --prefix options to the "configure" script.

prefix			= @prefix@
exec_prefix		= @exec_prefix@
bindir			= @bindir@
libdir			= @libdir@
includedir		= @includedir@
datarootdir		= @datarootdir@
runstatedir		= @runstatedir@
mandir			= @mandir@

# The following definition can be set to non-null for special systems like AFS
# with replication. It allows the pathnames used for installation to be
# different than those used for actually reference files at run-time.
# INSTALL_ROOT is prepended to $prefix and $exec_prefix when installing files.
INSTALL_ROOT	=

# Directory from which applications will reference the library of Tcl scripts
# (note: you can set the TCL_LIBRARY environment variable at run-time to
# override this value):
TCL_LIBRARY	= $(prefix)/lib/tcl$(VERSION)

# Path to use at runtime to refer to LIB_INSTALL_DIR:
LIB_RUNTIME_DIR		= $(libdir)

# Directory in which to install the program tclsh:
BIN_INSTALL_DIR		= $(INSTALL_ROOT)$(bindir)

# Directory in which to install the .a or .so binary for the Tcl library:
LIB_INSTALL_DIR		= $(INSTALL_ROOT)$(libdir)

# Path name to use when installing library scripts.
SCRIPT_INSTALL_DIR	= $(INSTALL_ROOT)$(TCL_LIBRARY)

# Directory in which to install the include file tcl.h:
INCLUDE_INSTALL_DIR	= $(INSTALL_ROOT)$(includedir)

# Directory in which to (optionally) install the private tcl headers:
PRIVATE_INCLUDE_INSTALL_DIR = $(INSTALL_ROOT)$(includedir)

# Top-level directory in which to install manual entries:
MAN_INSTALL_DIR		= $(INSTALL_ROOT)$(mandir)

# Directory in which to install manual entry for tclsh:
MAN1_INSTALL_DIR = $(MAN_INSTALL_DIR)/man1

# Directory in which to install manual entries for Tcl's C library procedures:
MAN3_INSTALL_DIR = $(MAN_INSTALL_DIR)/man3

# Directory in which to install manual entries for the built-in Tcl commands:
MANN_INSTALL_DIR = $(MAN_INSTALL_DIR)/mann

# Libraries built with optimization switches have this additional extension
TCL_DBGX = @TCL_DBGX@

# warning flags
CFLAGS_WARNING = @CFLAGS_WARNING@

# The default switches for optimization or debugging
CFLAGS_DEBUG    = @CFLAGS_DEBUG@
CFLAGS_OPTIMIZE	= @CFLAGS_OPTIMIZE@

# To change the compiler switches, for example to change from optimization to
# debugging symbols, change the following line:
#CFLAGS = 		$(CFLAGS_DEBUG)
#CFLAGS = 		$(CFLAGS_OPTIMIZE)
#CFLAGS = 		$(CFLAGS_DEBUG) $(CFLAGS_OPTIMIZE)
CFLAGS = 		@CFLAGS@ @CFLAGS_DEFAULT@ -D_ATL_XP_TARGETING -DMP_FIXED_CUTOFFS -DMP_NO_STDINT -DMP_WUR=

# To compile without backward compatibility and deprecated code uncomment the
# following
NO_DEPRECATED_FLAGS	=
#NO_DEPRECATED_FLAGS	= -DTCL_NO_DEPRECATED

# To enable compilation debugging reverse the comment characters on one of the
# following lines.
COMPILE_DEBUG_FLAGS =
#COMPILE_DEBUG_FLAGS = -DTCL_COMPILE_DEBUG
#COMPILE_DEBUG_FLAGS = -DTCL_COMPILE_DEBUG -DTCL_COMPILE_STATS

SRC_DIR			= @srcdir@
ROOT_DIR		= @srcdir@/..
TOP_DIR			= $(shell cd @srcdir@/..; pwd -W 2>/dev/null || pwd -P)
GENERIC_DIR		= $(TOP_DIR)/generic
WIN_DIR			= $(TOP_DIR)/win
COMPAT_DIR		= $(TOP_DIR)/compat
PKGS_DIR		= $(TOP_DIR)/pkgs
ZLIB_DIR		= $(COMPAT_DIR)/zlib
MINIZIP_DIR		= $(ZLIB_DIR)/contrib/minizip
TOMMATH_DIR		= $(TOP_DIR)/libtommath

# Converts a POSIX path to a Windows native path.
CYGPATH			= @CYGPATH@

libdir_native	= $(shell $(CYGPATH) '$(libdir)')
bindir_native	= $(shell $(CYGPATH) '$(bindir)')
includedir_native = $(shell $(CYGPATH) '$(includedir)')
mandir_native = $(shell $(CYGPATH) '$(mandir)')
TCL_LIBRARY_NATIVE	= $(shell $(CYGPATH) '$(TCL_LIBRARY)')
GENERIC_DIR_NATIVE	= $(shell $(CYGPATH) '$(GENERIC_DIR)')
WIN_DIR_NATIVE		= $(shell $(CYGPATH) '$(WIN_DIR)')
ROOT_DIR_NATIVE		= $(shell $(CYGPATH) '$(ROOT_DIR)')
ROOT_DIR_WIN_NATIVE	= $(shell cd '$(ROOT_DIR)' ; pwd -W 2>/dev/null || pwd -P)
ZLIB_DIR_NATIVE		= $(shell $(CYGPATH) '$(ZLIB_DIR)')
MINIZIP_DIR_NATIVE	= $(shell $(CYGPATH) '$(MINIZIP_DIR)')
TOMMATH_DIR_NATIVE	= $(shell $(CYGPATH) '$(TOMMATH_DIR)')

# Fully qualify library path so that `make test`
# does not depend on the current directory.
LIBRARY_DIR1		= $(shell cd '$(ROOT_DIR_NATIVE)/library' ; pwd -P)
LIBRARY_DIR             = $(shell $(CYGPATH) '$(LIBRARY_DIR1)')
DLLSUFFIX		= @DLLSUFFIX@
LIBSUFFIX		= @LIBSUFFIX@
EXESUFFIX		= @EXESUFFIX@

VER			= @TCL_MAJOR_VERSION@@TCL_MINOR_VERSION@
DOTVER			= @TCL_MAJOR_VERSION@.@TCL_MINOR_VERSION@
DDEVER			= @TCL_DDE_MAJOR_VERSION@@TCL_DDE_MINOR_VERSION@
DDEDOTVER		= @TCL_DDE_MAJOR_VERSION@.@TCL_DDE_MINOR_VERSION@
REGVER			= @TCL_REG_MAJOR_VERSION@@TCL_REG_MINOR_VERSION@
REGDOTVER		= @TCL_REG_MAJOR_VERSION@.@TCL_REG_MINOR_VERSION@

TCL_ZIP_FILE		= @TCL_ZIP_FILE@
TCL_VFS_PATH		= libtcl.vfs/tcl_library
TCL_VFS_ROOT		= libtcl.vfs


TCL_STUB_LIB_FILE	= @TCL_STUB_LIB_FILE@
TCL_DLL_FILE		= @TCL_DLL_FILE@
TCL_LIB_FILE		= @TCL_LIB_FILE@
DDE_DLL_FILE		= tcldde$(DDEVER)${DLLSUFFIX}
DDE_LIB_FILE		= @LIBPREFIX@tcldde$(DDEVER)${LIBSUFFIX}
REG_DLL_FILE		= tclreg$(REGVER)${DLLSUFFIX}
REG_LIB_FILE		= @LIBPREFIX@tclreg$(REGVER)${LIBSUFFIX}
TEST_DLL_FILE		= tcltest$(VER)${DLLSUFFIX}
TEST_EXE_FILE		= tcltest${EXESUFFIX}
TEST_LIB_FILE		= @LIBPREFIX@tcltest$(VER)${LIBSUFFIX}
TEST_LOAD_PRMS		= lappend ::auto_path {$(ROOT_DIR_WIN_NATIVE)/tests};\
			  package ifneeded dde 1.4.2 [list load [file normalize ${DDE_DLL_FILE}] dde];\
			  package ifneeded registry 1.3.4 [list load [file normalize ${REG_DLL_FILE}] registry]
TEST_LOAD_FACILITIES	= package ifneeded Tcltest ${VERSION}@TCL_PATCH_LEVEL@ [list load [file normalize ${TEST_DLL_FILE}] Tcltest];\
			  $(TEST_LOAD_PRMS)
ZLIB_DLL_FILE		= zlib1.dll
TOMMATH_DLL_FILE		= libtommath.dll

SHARED_LIBRARIES 	= $(TCL_DLL_FILE) @ZLIB_DLL_FILE@ @TOMMATH_DLL_FILE@
STATIC_LIBRARIES	= $(TCL_LIB_FILE)

TCLSH			= tclsh$(VER)${EXESUFFIX}
WINE			= @WINE@
CAT32			= cat32$(EXEEXT)
MAN2TCL			= man2tcl$(EXEEXT)

# For cross-compiled builds, TCL_EXE is the name of a tclsh executable that is
# available *BEFORE* running make for the first time. Certain build targets
# (make genstubs, make install) need it to be available on the PATH. This
# executable should *NOT* be required just to do a normal build although
# it can be required to run make dist.
TCL_EXE			= @TCL_EXE@

@SET_MAKE@

# Setting the VPATH variable to a list of paths will cause the Makefile to
# look into these paths when resolving .c to .obj dependencies.

VPATH = $(GENERIC_DIR):$(WIN_DIR):$(COMPAT_DIR):$(ZLIB_DIR):$(TOMMATH_DIR)

AR		= @AR@
RANLIB		= @RANLIB@
CC		= @CC@
RC		= @RC@
RES		= @RES@
AC_FLAGS	= @EXTRA_CFLAGS@ @DEFS@
CPPFLAGS	= @CPPFLAGS@
LDFLAGS_DEBUG   = @LDFLAGS_DEBUG@
LDFLAGS_OPTIMIZE = @LDFLAGS_OPTIMIZE@
LDFLAGS		= @LDFLAGS@ @LDFLAGS_DEFAULT@
LDFLAGS_CONSOLE	= @LDFLAGS_CONSOLE@
LDFLAGS_WINDOW	= @LDFLAGS_WINDOW@
EXEEXT		= @EXEEXT@
OBJEXT		= @OBJEXT@
STLIB_LD	= @STLIB_LD@
SHLIB_LD	= @SHLIB_LD@
SHLIB_LD_LIBS	= @SHLIB_LD_LIBS@
SHLIB_CFLAGS	= @SHLIB_CFLAGS@
SHLIB_SUFFIX	= @SHLIB_SUFFIX@
LIBS		= @LIBS@ $(shell $(CYGPATH) '@ZLIB_LIBS@') $(shell $(CYGPATH) '@TOMMATH_LIBS@')

RMDIR		= rm -rf
MKDIR		= mkdir -p
SHELL		= @SHELL@
RM		= rm -f
COPY		= cp
LN		= ln

###
# Tip 430 - ZipFS Modifications
###

TCL_ZIP_FILE		= @TCL_ZIP_FILE@
TCL_VFS_PATH		= libtcl.vfs/tcl_library
TCL_VFS_ROOT		= libtcl.vfs

HOST_CC		        = @CC_FOR_BUILD@
HOST_EXEEXT             = @EXEEXT_FOR_BUILD@
HOST_OBJEXT             = @OBJEXT_FOR_BUILD@
ZIPFS_BUILD	        = @ZIPFS_BUILD@
NATIVE_ZIP		= @ZIP_PROG@
ZIP_PROG_OPTIONS		= @ZIP_PROG_OPTIONS@
ZIP_PROG_VFSSEARCH  = @ZIP_PROG_VFSSEARCH@
SHARED_BUILD		= @SHARED_BUILD@
INSTALL_MSGS            = @INSTALL_MSGS@
INSTALL_LIBRARIES       = @INSTALL_LIBRARIES@

# Minizip
MINIZIP_OBJS = \
        adler32.$(HOST_OBJEXT) \
        compress.$(HOST_OBJEXT) \
        crc32.$(HOST_OBJEXT) \
        deflate.$(HOST_OBJEXT) \
        infback.$(HOST_OBJEXT) \
        inffast.$(HOST_OBJEXT) \
        inflate.$(HOST_OBJEXT) \
        inftrees.$(HOST_OBJEXT) \
        ioapi.$(HOST_OBJEXT) \
        iowin32.$(HOST_OBJEXT)  \
        trees.$(HOST_OBJEXT) \
        uncompr.$(HOST_OBJEXT) \
        zip.$(HOST_OBJEXT) \
        zutil.$(HOST_OBJEXT) \
        minizip.$(HOST_OBJEXT)

ZIP_INSTALL_OBJS =  @ZIP_INSTALL_OBJS@

CC_SWITCHES = ${CFLAGS} ${CFLAGS_WARNING} ${TCL_SHLIB_CFLAGS} \
-I"${GENERIC_DIR_NATIVE}" -I"${TOMMATH_DIR_NATIVE}" \
-DMP_PREC=4 -I"${ZLIB_DIR_NATIVE}" -I"${WIN_DIR_NATIVE}" \
${AC_FLAGS} ${COMPILE_DEBUG_FLAGS} ${NO_DEPRECATED_FLAGS}

CC_OBJNAME = @CC_OBJNAME@
CC_EXENAME = @CC_EXENAME@

STUB_CC_SWITCHES = ${CFLAGS} ${CFLAGS_WARNING} ${SHLIB_CFLAGS} \
-I"${GENERIC_DIR_NATIVE}" -I"${TOMMATH_DIR_NATIVE}" \
-I"${WIN_DIR_NATIVE}" ${AC_FLAGS} \
${COMPILE_DEBUG_FLAGS}

TCLTEST_OBJS = \
	tclTest.$(OBJEXT) \
	tclTestObj.$(OBJEXT) \
	tclTestProcBodyObj.$(OBJEXT) \
	tclThreadTest.$(OBJEXT) \
	tclWinTest.$(OBJEXT)

GENERIC_OBJS = \
	regcomp.$(OBJEXT) \
	regexec.$(OBJEXT) \
	regfree.$(OBJEXT) \
	regerror.$(OBJEXT) \
	tclAlloc.$(OBJEXT) \
	tclAssembly.$(OBJEXT) \
	tclAsync.$(OBJEXT) \
	tclBasic.$(OBJEXT) \
	tclBinary.$(OBJEXT) \
	tclCkalloc.$(OBJEXT) \
	tclClock.$(OBJEXT) \
	tclCmdAH.$(OBJEXT) \
	tclCmdIL.$(OBJEXT) \
	tclCmdMZ.$(OBJEXT) \
	tclCompCmds.$(OBJEXT) \
	tclCompCmdsGR.$(OBJEXT) \
	tclCompCmdsSZ.$(OBJEXT) \
	tclCompExpr.$(OBJEXT) \
	tclCompile.$(OBJEXT) \
	tclConfig.$(OBJEXT) \
	tclDate.$(OBJEXT) \
	tclDictObj.$(OBJEXT) \
	tclDisassemble.$(OBJEXT) \
	tclEncoding.$(OBJEXT) \
	tclEnsemble.$(OBJEXT) \
	tclEnv.$(OBJEXT) \
	tclEvent.$(OBJEXT) \
	tclExecute.$(OBJEXT) \
	tclFCmd.$(OBJEXT) \
	tclFileName.$(OBJEXT) \
	tclGet.$(OBJEXT) \
	tclHash.$(OBJEXT) \
	tclHistory.$(OBJEXT) \
	tclIndexObj.$(OBJEXT) \
	tclInterp.$(OBJEXT) \
	tclIO.$(OBJEXT) \
	tclIOCmd.$(OBJEXT) \
	tclIOGT.$(OBJEXT) \
	tclIORChan.$(OBJEXT) \
	tclIORTrans.$(OBJEXT) \
	tclIOSock.$(OBJEXT) \
	tclIOUtil.$(OBJEXT) \
	tclLink.$(OBJEXT) \
	tclLiteral.$(OBJEXT) \
	tclListObj.$(OBJEXT) \
	tclLoad.$(OBJEXT) \
	tclMainW.$(OBJEXT) \
	tclMain.$(OBJEXT) \
	tclNamesp.$(OBJEXT) \
	tclNotify.$(OBJEXT) \
	tclOO.$(OBJEXT) \
	tclOOBasic.$(OBJEXT) \
	tclOOCall.$(OBJEXT) \
	tclOODefineCmds.$(OBJEXT) \
	tclOOInfo.$(OBJEXT) \
	tclOOMethod.$(OBJEXT) \
	tclOOStubInit.$(OBJEXT) \
	tclObj.$(OBJEXT) \
	tclOptimize.$(OBJEXT) \
	tclPanic.$(OBJEXT) \
	tclParse.$(OBJEXT) \
	tclPathObj.$(OBJEXT) \
	tclPipe.$(OBJEXT) \
	tclPkg.$(OBJEXT) \
	tclPkgConfig.$(OBJEXT) \
	tclPosixStr.$(OBJEXT) \
	tclPreserve.$(OBJEXT) \
	tclProc.$(OBJEXT) \
	tclProcess.$(OBJEXT) \
	tclRegexp.$(OBJEXT) \
	tclResolve.$(OBJEXT) \
	tclResult.$(OBJEXT) \
	tclScan.$(OBJEXT) \
	tclStringObj.$(OBJEXT) \
	tclStrToD.$(OBJEXT) \
	tclStubInit.$(OBJEXT) \
	tclThread.$(OBJEXT) \
	tclThreadAlloc.$(OBJEXT) \
	tclThreadJoin.$(OBJEXT) \
	tclThreadStorage.$(OBJEXT) \
	tclTimer.$(OBJEXT) \
	tclTomMathInterface.$(OBJEXT) \
	tclTrace.$(OBJEXT) \
	tclUtf.$(OBJEXT) \
	tclUtil.$(OBJEXT) \
	tclVar.$(OBJEXT) \
	tclZipfs.$(OBJEXT) \
	tclZlib.$(OBJEXT)

TOMMATH_OBJS = \
	bn_mp_add.${OBJEXT} \
	bn_mp_add_d.${OBJEXT} \
	bn_mp_and.${OBJEXT} \
	bn_mp_clamp.${OBJEXT} \
	bn_mp_clear.${OBJEXT} \
	bn_mp_clear_multi.${OBJEXT} \
	bn_mp_cmp.${OBJEXT} \
	bn_mp_cmp_d.${OBJEXT} \
	bn_mp_cmp_mag.${OBJEXT} \
	bn_mp_cnt_lsb.${OBJEXT} \
	bn_mp_copy.${OBJEXT} \
	bn_mp_count_bits.${OBJEXT} \
	bn_mp_div.${OBJEXT} \
	bn_mp_div_d.${OBJEXT} \
	bn_mp_div_2.${OBJEXT} \
	bn_mp_div_2d.${OBJEXT} \
	bn_mp_div_3.${OBJEXT} \
	bn_mp_exch.${OBJEXT} \
	bn_mp_expt_u32.${OBJEXT} \
	bn_mp_get_mag_u64.${OBJEXT} \
	bn_mp_get_mag_ul.${OBJEXT} \
	bn_mp_grow.${OBJEXT} \
	bn_mp_init.${OBJEXT} \
	bn_mp_init_copy.${OBJEXT} \
	bn_mp_init_l.${OBJEXT} \
	bn_mp_init_ll.${OBJEXT} \
	bn_mp_init_multi.${OBJEXT} \
	bn_mp_init_set.${OBJEXT} \
	bn_mp_init_size.${OBJEXT} \
	bn_mp_init_ul.${OBJEXT} \
	bn_mp_init_ull.${OBJEXT} \
	bn_mp_lshd.${OBJEXT} \
	bn_mp_mod.${OBJEXT} \
	bn_mp_mod_2d.${OBJEXT} \
	bn_mp_mul.${OBJEXT} \
	bn_mp_mul_2.${OBJEXT} \
	bn_mp_mul_2d.${OBJEXT} \
	bn_mp_mul_d.${OBJEXT} \
	bn_mp_neg.${OBJEXT} \
	bn_mp_or.${OBJEXT} \
	bn_mp_radix_size.${OBJEXT} \
	bn_mp_radix_smap.${OBJEXT} \
	bn_mp_read_radix.${OBJEXT} \
	bn_mp_rshd.${OBJEXT} \
	bn_mp_set.${OBJEXT} \
<<<<<<< HEAD
	bn_mp_set_u64.${OBJEXT} \
=======
	bn_mp_set_l.${OBJEXT} \
>>>>>>> 826ed759
	bn_mp_set_ul.${OBJEXT} \
	bn_mp_shrink.${OBJEXT} \
	bn_mp_sqr.${OBJEXT} \
	bn_mp_sqrt.${OBJEXT} \
	bn_mp_sub.${OBJEXT} \
	bn_mp_sub_d.${OBJEXT} \
	bn_mp_signed_rsh.${OBJEXT} \
	bn_mp_to_ubin.${OBJEXT} \
	bn_mp_to_radix.${OBJEXT} \
	bn_mp_ubin_size.${OBJEXT} \
	bn_mp_xor.${OBJEXT} \
	bn_mp_zero.${OBJEXT} \
	bn_s_mp_add.${OBJEXT} \
	bn_s_mp_balance_mul.$(OBJEXT) \
	bn_s_mp_get_bit.${OBJEXT} \
	bn_s_mp_karatsuba_mul.${OBJEXT} \
	bn_s_mp_karatsuba_sqr.$(OBJEXT) \
	bn_s_mp_mul_digs.${OBJEXT} \
	bn_s_mp_mul_digs_fast.${OBJEXT} \
	bn_s_mp_reverse.${OBJEXT} \
	bn_s_mp_sqr_fast.${OBJEXT} \
	bn_s_mp_sqr.${OBJEXT} \
	bn_s_mp_sub.${OBJEXT} \
	bn_s_mp_toom_mul.${OBJEXT} \
	bn_s_mp_toom_sqr.${OBJEXT}


WIN_OBJS = \
	tclWin32Dll.$(OBJEXT) \
	tclWinChan.$(OBJEXT) \
	tclWinConsole.$(OBJEXT) \
	tclWinSerial.$(OBJEXT) \
	tclWinError.$(OBJEXT) \
	tclWinFCmd.$(OBJEXT) \
	tclWinFile.$(OBJEXT) \
	tclWinInit.$(OBJEXT) \
	tclWinLoad.$(OBJEXT) \
	tclWinNotify.$(OBJEXT) \
	tclWinPipe.$(OBJEXT) \
	tclWinSock.$(OBJEXT) \
	tclWinThrd.$(OBJEXT) \
	tclWinTime.$(OBJEXT)

DDE_OBJS = tclWinDde.$(OBJEXT)

REG_OBJS = tclWinReg.$(OBJEXT)

STUB_OBJS = \
	tclStubLib.$(OBJEXT) \
	tclTomMathStubLib.$(OBJEXT) \
	tclOOStubLib.$(OBJEXT) \
	tclWinPanic.$(OBJEXT)

TCLSH_OBJS = tclAppInit.$(OBJEXT)

ZLIB_OBJS = \
	adler32.$(OBJEXT) \
	compress.$(OBJEXT) \
	crc32.$(OBJEXT) \
	deflate.$(OBJEXT) \
	infback.$(OBJEXT) \
	inffast.$(OBJEXT) \
	inflate.$(OBJEXT) \
	inftrees.$(OBJEXT) \
	trees.$(OBJEXT) \
	uncompr.$(OBJEXT) \
	zutil.$(OBJEXT)

TCL_OBJS = ${GENERIC_OBJS} ${WIN_OBJS} @ZLIB_OBJS@ @TOMMATH_OBJS@

TCL_DOCS = "$(ROOT_DIR_NATIVE)"/doc/*.[13n]

all: binaries libraries doc packages

# Test-suite helper (can be used to test Tcl from build directory with all expected modules).
# To start from windows shell use:
#   > tcltest.cmd -verbose bps -file fileName.test
# or from mingw/msys shell:
#   $ ./tcltest -verbose bps -file fileName.test

tcltest.cmd: Makefile
	@echo 'Create tcltest.cmd helpers';
	@(\
	  echo '@echo off'; \
	  echo 'rem set LANG=en_US'; \
	  echo 'set BDP=%~dp0'; \
	  echo 'set OWD=%CD%'; \
	  echo 'cd /d %TEMP%'; \
	  echo 'rem "%BDP%\$(TCLSH)" "$(ROOT_DIR_WIN_NATIVE)/tests/all.tcl" %TESTFLAGS% -load "$(TEST_LOAD_FACILITIES)" %*'; \
	  echo '"%BDP%\$(TEST_EXE_FILE)" "$(ROOT_DIR_WIN_NATIVE)/tests/all.tcl" %TESTFLAGS% -load "$(TEST_LOAD_PRMS)" %*'; \
	  echo 'cd /d %OWD%'; \
	) > tcltest.cmd;
	@(\
	  echo '#!/bin/sh'; \
	  echo '#LANG=en_US'; \
	  echo 'BDP=$$(dirname $$(readlink -f %0))'; \
	  echo 'cd /tmp'; \
	  echo '#"$$BDP/$(TCLSH)" "$(ROOT_DIR_WIN_NATIVE)/tests/all.tcl" $$TESTFLAGS -load "$(TEST_LOAD_FACILITIES)" "$$@"'; \
	  echo '"$$BDP/$(TEST_EXE_FILE)" "$(ROOT_DIR_WIN_NATIVE)/tests/all.tcl" $$TESTFLAGS -load "$(TEST_LOAD_PRMS)" "$$@"'; \
	) > tcltest.sh;

tcltest.sh: tcltest.cmd

tcltest: binaries $(TEST_EXE_FILE) $(TEST_DLL_FILE) $(CAT32) tcltest.cmd

binaries: $(TCL_STUB_LIB_FILE) @LIBRARIES@ winextensions ${TCL_ZIP_FILE} $(TCLSH)

winextensions: ${DDE_DLL_FILE} ${REG_DLL_FILE}

libraries:

doc:

tclzipfile: ${TCL_ZIP_FILE}

${TCL_ZIP_FILE}:  ${ZIP_INSTALL_OBJS} ${DDE_DLL_FILE} ${REG_DLL_FILE}
	@rm -rf ${TCL_VFS_ROOT}
	@mkdir -p ${TCL_VFS_PATH}
	@echo "creating ${TCL_VFS_PATH} (prepare compression)"
	@( \
	  $(LN) $$(find $(TOP_DIR)/library/* -maxdepth 0 -type f) ${TCL_VFS_PATH}/ && \
	  (for D in $$(find $(TOP_DIR)/library/* -maxdepth 0 -type d); do \
	    mkdir -p "${TCL_VFS_PATH}/$$(basename $$D)"; \
	    $(LN) -s $$D/* ${TCL_VFS_PATH}/$$(basename $$D)/; \
	  done) && \
	  $(LN) ${TCL_VFS_PATH}/manifest.txt ${TCL_VFS_PATH}/pkgIndex.tcl && \
	  $(LN) ${DDE_DLL_FILE} ${TCL_VFS_PATH}/dde/ && \
	  $(LN) ${REG_DLL_FILE} ${TCL_VFS_PATH}/reg/ \
	) || ( \
	  $(COPY) -a $(TOP_DIR)/library/* ${TCL_VFS_PATH}; \
	  $(COPY) -a ${TCL_VFS_PATH}/manifest.txt ${TCL_VFS_PATH}/pkgIndex.tcl; \
	  $(COPY) ${DDE_DLL_FILE} ${TCL_VFS_PATH}/dde; \
	  $(COPY) ${REG_DLL_FILE} ${TCL_VFS_PATH}/reg; \
	)
	(zip=`(realpath '${NATIVE_ZIP}' || readlink -m '${NATIVE_ZIP}') 2>/dev/null || \
	  (echo '${NATIVE_ZIP}' | sed "s?^\./?$$(pwd)/?")`; \
	  cd ${TCL_VFS_ROOT} && \
	  $$zip ${ZIP_PROG_OPTIONS} ../${TCL_ZIP_FILE} ${ZIP_PROG_VFSSEARCH} >/dev/null && \
	  echo "${TCL_ZIP_FILE} successful created with $$zip" && \
	  cd ..)

$(TCLSH): $(TCLSH_OBJS) @LIBRARIES@ $(TCL_STUB_LIB_FILE) tclsh.$(RES)
	$(CC) $(CFLAGS) $(TCLSH_OBJS) $(TCL_LIB_FILE) $(TCL_STUB_LIB_FILE) $(LIBS) \
	tclsh.$(RES) $(CC_EXENAME) $(LDFLAGS_CONSOLE)
	$(COPY) tclsh.exe.manifest $(TCLSH).manifest
	@VC_MANIFEST_EMBED_EXE@

cat32.$(OBJEXT): cat.c
	$(CC) -c $(CC_SWITCHES) -DUNICODE -D_UNICODE @DEPARG@ $(CC_OBJNAME)

$(CAT32): cat32.$(OBJEXT)
	$(CC) $(CFLAGS) cat32.$(OBJEXT) $(CC_EXENAME) $(LIBS) $(LDFLAGS_CONSOLE)

# The following targets are configured by autoconf to generate either a shared
# library or static library

${TCL_STUB_LIB_FILE}: ${STUB_OBJS}
	@$(RM) ${TCL_STUB_LIB_FILE}
	@MAKE_STUB_LIB@ ${STUB_OBJS}
	@POST_MAKE_LIB@

${TCL_DLL_FILE}: ${TCL_OBJS} tcl.$(RES) @ZLIB_DLL_FILE@ @TOMMATH_DLL_FILE@ ${TCL_ZIP_FILE}
	@$(RM) ${TCL_DLL_FILE} $(TCL_LIB_FILE)
	@MAKE_DLL@ ${TCL_OBJS} tcl.$(RES) $(SHLIB_LD_LIBS)
	$(COPY) tclsh.exe.manifest ${TCL_DLL_FILE}.manifest
	@VC_MANIFEST_EMBED_DLL@
	@if test "${ZIPFS_BUILD}" = "1" ; then \
		cat ${TCL_ZIP_FILE} >> ${TCL_DLL_FILE}; \
		${NATIVE_ZIP} -A ${TCL_DLL_FILE} \
		  || echo 'ignore zip-error by adjust sfx process (not executable?)'; \
	fi

${TCL_LIB_FILE}: ${TCL_OBJS} ${DDE_OBJS} ${REG_OBJS}
	@$(RM) ${TCL_LIB_FILE}
	@MAKE_LIB@ ${TCL_OBJS} ${DDE_OBJS} ${REG_OBJS}
	@POST_MAKE_LIB@

${DDE_DLL_FILE}: ${TCL_STUB_LIB_FILE} ${DDE_OBJS}
	@MAKE_DLL@ ${DDE_OBJS} $(TCL_STUB_LIB_FILE) $(SHLIB_LD_LIBS)
	$(COPY) tclsh.exe.manifest ${DDE_DLL_FILE}.manifest

${REG_DLL_FILE}: ${TCL_STUB_LIB_FILE} ${REG_OBJS}
	@MAKE_DLL@ ${REG_OBJS} $(TCL_STUB_LIB_FILE) $(SHLIB_LD_LIBS)
	$(COPY) tclsh.exe.manifest ${REG_DLL_FILE}.manifest

${TEST_DLL_FILE}: ${TCL_STUB_LIB_FILE} ${TCLTEST_OBJS}
	@$(RM) ${TEST_DLL_FILE} ${TEST_LIB_FILE}
	@MAKE_DLL@ ${TCLTEST_OBJS} $(TCL_STUB_LIB_FILE) $(SHLIB_LD_LIBS)
	$(COPY) tclsh.exe.manifest ${TEST_DLL_FILE}.manifest

${TEST_EXE_FILE}: ${TCL_STUB_LIB_FILE} ${TCLTEST_OBJS} tclTestMain.${OBJEXT}
	@$(RM) ${TEST_EXE_FILE}
	$(CC) $(CFLAGS) $(TCLTEST_OBJS) tclTestMain.$(OBJEXT) $(TCL_LIB_FILE) $(TCL_STUB_LIB_FILE) $(LIBS) \
        tclsh.$(RES) $(CC_EXENAME) $(LDFLAGS_CONSOLE)
	$(COPY) tclsh.exe.manifest ${TEST_EXE_FILE}.manifest

# use pre-built zlib1.dll
${ZLIB_DLL_FILE}: ${TCL_STUB_LIB_FILE}
	@if test "@ZLIB_LIBS@set" != "${ZLIB_DIR_NATIVE}/win32/zdll.libset" ; then \
		$(COPY) $(ZLIB_DIR)/win64/${ZLIB_DLL_FILE} ${ZLIB_DLL_FILE}; \
	else \
		$(COPY) $(ZLIB_DIR)/win32/${ZLIB_DLL_FILE} ${ZLIB_DLL_FILE}; \
	fi;

# use pre-built libtommath.dll
${TOMMATH_DLL_FILE}: ${TCL_STUB_LIB_FILE}
	@if test "@TOMMATH_LIBS@set" != "${TOMMATH_DIR_NATIVE}/win32/tommath.libset" ; then \
		$(COPY) $(TOMMATH_DIR)/win64/${TOMMATH_DLL_FILE} ${TOMMATH_DLL_FILE}; \
	else \
		$(COPY) $(TOMMATH_DIR)/win32/${TOMMATH_DLL_FILE} ${TOMMATH_DLL_FILE}; \
	fi;

# Add the object extension to the implicit rules. By default .obj is not
# automatically added.

.SUFFIXES: .${OBJEXT}
.SUFFIXES: .$(RES)
.SUFFIXES: .rc

# Special case object targets

tclTestMain.${OBJEXT}: tclAppInit.c
	$(CC) -c $(CC_SWITCHES) -DTCL_TEST -DUNICODE -D_UNICODE $(EXTFLAGS) @DEPARG@ $(CC_OBJNAME)

tclWinInit.${OBJEXT}: tclWinInit.c
	$(CC) -c $(CC_SWITCHES) -DBUILD_tcl $(EXTFLAGS) @DEPARG@ $(CC_OBJNAME)

tclWinPipe.${OBJEXT}: tclWinPipe.c
	$(CC) -c $(CC_SWITCHES) -DBUILD_tcl $(EXTFLAGS) @DEPARG@ $(CC_OBJNAME)

tclWinReg.${OBJEXT}: tclWinReg.c
	$(CC) -c $(CC_SWITCHES) $(EXTFLAGS) @DEPARG@ $(CC_OBJNAME)

tclWinDde.${OBJEXT}: tclWinDde.c
	$(CC) -c $(CC_SWITCHES) $(EXTFLAGS) @DEPARG@ $(CC_OBJNAME)

tclAppInit.${OBJEXT}: tclAppInit.c
	$(CC) -c $(CC_SWITCHES) $(EXTFLAGS) -DUNICODE -D_UNICODE @DEPARG@ $(CC_OBJNAME)

tclMainW.${OBJEXT}: tclMain.c
	$(CC) -c $(CC_SWITCHES) -DBUILD_tcl -DUNICODE -D_UNICODE @DEPARG@ $(CC_OBJNAME)

# TIP #430, ZipFS Support
tclZipfs.${OBJEXT}: $(GENERIC_DIR)/tclZipfs.c
	$(CC) -c $(CC_SWITCHES) -DBUILD_tcl \
	-DCFG_RUNTIME_PATH=\"$(bindir_native)\" \
	-DCFG_RUNTIME_DLLFILE="\"$(TCL_DLL_FILE)\"" \
	-DCFG_RUNTIME_ZIPFILE="\"$(TCL_ZIP_FILE)\"" \
	-DCFG_RUNTIME_LIBDIR="\"$(bindir_native)\"" \
	-DCFG_RUNTIME_SCRDIR="\"$(TCL_LIBRARY_NATIVE)\"" \
	$(ZLIB_INCLUDE) -I$(MINIZIP_DIR_NATIVE)  @DEPARG@ $(CC_OBJNAME)


# TIP #59, embedding of configuration information into the binary library.
#
# Part of Tcl's configuration information are the paths where it was installed
# and where it will look for its libraries (which can be different). We derive
# this information from the variables which can be overridden by the user. As
# every path can be configured separately we do not remember one general
# prefix/exec_prefix but all the different paths individually.

tclPkgConfig.${OBJEXT}: tclPkgConfig.c
	$(CC)	-c $(CC_SWITCHES)			\
		-DCFG_INSTALL_LIBDIR="\"$(LIB_INSTALL_DIR_NATIVE)\"" \
		-DCFG_INSTALL_BINDIR="\"$(BIN_INSTALL_DIR_NATIVE)\"" \
		-DCFG_INSTALL_SCRDIR="\"$(SCRIPT_INSTALL_DIR_NATIVE)\"" \
		-DCFG_INSTALL_INCDIR="\"$(INCLUDE_INSTALL_DIR_NATIVE)\"" \
		-DCFG_INSTALL_DOCDIR="\"$(MAN_INSTALL_DIR)\"" \
		\
		-DCFG_RUNTIME_LIBDIR="\"$(libdir_native)\"" \
		-DCFG_RUNTIME_BINDIR="\"$(bindir_native)\"" \
		-DCFG_RUNTIME_SCRDIR="\"$(TCL_LIBRARY_NATIVE)\"" \
		-DCFG_RUNTIME_INCDIR="\"$(includedir_native)\"" \
		-DCFG_RUNTIME_DOCDIR="\"$(mandir_native)\"" \
		-DCFG_RUNTIME_DLLFILE="\"$(TCL_DLL_FILE)\"" \
		-DCFG_RUNTIME_ZIPFILE="\"$(TCL_ZIP_FILE)\"" \
		-DBUILD_tcl \
		@DEPARG@ $(CC_OBJNAME)

# The following objects are part of the stub library and should not be built
# as DLL objects but none of the symbols should be exported

tclStubLib.${OBJEXT}: tclStubLib.c
	$(CC) -c $(CC_SWITCHES) -DSTATIC_BUILD @DEPARG@ $(CC_OBJNAME)

tclTomMathStubLib.${OBJEXT}: tclTomMathStubLib.c
	$(CC) -c $(CC_SWITCHES) -DSTATIC_BUILD @DEPARG@ $(CC_OBJNAME)

tclOOStubLib.${OBJEXT}: tclOOStubLib.c
	$(CC) -c $(CC_SWITCHES) -DSTATIC_BUILD @DEPARG@ $(CC_OBJNAME)

tclWinPanic.${OBJEXT}: tclWinPanic.c
	$(CC) -c $(CC_SWITCHES) -DSTATIC_BUILD @DEPARG@ $(CC_OBJNAME)

# Implicit rule for all object files that will end up in the Tcl library

%.${OBJEXT}: %.c
	$(CC) -c $(CC_SWITCHES) -DBUILD_tcl @DEPARG@ $(CC_OBJNAME)

.rc.$(RES):
	$(RC) @RC_OUT@ $@ @RC_TYPE@ @RC_DEFINES@ @RC_INCLUDE@ "$(GENERIC_DIR_NATIVE)" @RC_INCLUDE@ "$(WIN_DIR_NATIVE)" @DEPARG@



#--------------------------------------------------------------------------
# Minizip implementation
#--------------------------------------------------------------------------
adler32.$(HOST_OBJEXT):
	$(HOST_CC) -o $@ -I$(ZLIB_DIR) -c $(ZLIB_DIR)/adler32.c

compress.$(HOST_OBJEXT):
	$(HOST_CC) -o $@ -I$(ZLIB_DIR) -c $(ZLIB_DIR)/compress.c

crc32.$(HOST_OBJEXT):
	$(HOST_CC) -o $@ -I$(ZLIB_DIR) -c $(ZLIB_DIR)/crc32.c

deflate.$(HOST_OBJEXT):
	$(HOST_CC) -o $@ -I$(ZLIB_DIR) -c $(ZLIB_DIR)/deflate.c

ioapi.$(HOST_OBJEXT):
	$(HOST_CC) -o $@ -I$(ZLIB_DIR) -I$(ZLIB_DIR)/contrib/minizip -c $(ZLIB_DIR)/contrib/minizip/ioapi.c

iowin32.$(HOST_OBJEXT):
	$(HOST_CC) -o $@ -I$(ZLIB_DIR) -I$(ZLIB_DIR)/contrib/minizip -c $(ZLIB_DIR)/contrib/minizip/iowin32.c

infback.$(HOST_OBJEXT):
	$(HOST_CC) -o $@ -I$(ZLIB_DIR) -c $(ZLIB_DIR)/infback.c

inffast.$(HOST_OBJEXT):
	$(HOST_CC) -o $@ -I$(ZLIB_DIR) -c $(ZLIB_DIR)/inffast.c

inflate.$(HOST_OBJEXT):
	$(HOST_CC) -o $@ -I$(ZLIB_DIR) -c $(ZLIB_DIR)/inflate.c

inftrees.$(HOST_OBJEXT):
	$(HOST_CC) -o $@ -I$(ZLIB_DIR) -c $(ZLIB_DIR)/inftrees.c

trees.$(HOST_OBJEXT):
	$(HOST_CC) -o $@ -I$(ZLIB_DIR) -c $(ZLIB_DIR)/trees.c

uncompr.$(HOST_OBJEXT):
	$(HOST_CC) -o $@ -I$(ZLIB_DIR) -c $(ZLIB_DIR)/uncompr.c

zip.$(HOST_OBJEXT):
	$(HOST_CC) -o $@ -I$(ZLIB_DIR) -I$(ZLIB_DIR)/contrib/minizip -c $(ZLIB_DIR)/contrib/minizip/zip.c

zutil.$(HOST_OBJEXT):
	$(HOST_CC) -o $@ -I$(ZLIB_DIR) -c $(ZLIB_DIR)/zutil.c

minizip.$(HOST_OBJEXT):
	$(HOST_CC) -o $@ -I$(ZLIB_DIR) -I$(ZLIB_DIR)/contrib/minizip -c $(ZLIB_DIR)/contrib/minizip/minizip.c

minizip${HOST_EXEEXT}: $(MINIZIP_OBJS)
	$(HOST_CC) -o $@ $(MINIZIP_OBJS)

# The following target generates the file generic/tclDate.c from the yacc
# grammar found in generic/tclGetDate.y. This is only run by hand as yacc is
# not available in all environments. The name of the .c file is different than
# the name of the .y file so that make doesn't try to automatically regenerate
# the .c file.

gendate:
	bison --output-file=$(GENERIC_DIR)/tclDate.c \
	--name-prefix=TclDate \
	--no-lines \
	$(GENERIC_DIR)/tclGetDate.y

INSTALL_BASE_TARGETS = install-binaries $(INSTALL_LIBRARIES) $(INSTALL_MSGS) $(INSTALL_TZDATA)
INSTALL_DOC_TARGETS = install-doc
INSTALL_PACKAGE_TARGETS = install-packages
INSTALL_DEV_TARGETS = install-headers
INSTALL_EXTRA_TARGETS =
INSTALL_TARGETS = $(INSTALL_BASE_TARGETS) $(INSTALL_DOC_TARGETS) $(INSTALL_DEV_TARGETS) \
		  $(INSTALL_PACKAGE_TARGETS) $(INSTALL_EXTRA_TARGETS)

install: $(INSTALL_TARGETS)

install-binaries: binaries
	@for i in "$(LIB_INSTALL_DIR)" "$(BIN_INSTALL_DIR)"; \
	    do \
	    if [ ! -d $$i ] ; then \
		echo "Making directory $$i"; \
		$(MKDIR) $$i; \
		chmod 755 $$i; \
		else true; \
		fi; \
	    done;
	@for i in dde${DDEDOTVER} reg${REGDOTVER}; \
	    do \
	    if [ ! -d $(LIB_INSTALL_DIR)/$$i ] ; then \
		echo "Making directory $(LIB_INSTALL_DIR)/$$i"; \
		$(MKDIR) $(LIB_INSTALL_DIR)/$$i; \
		else true; \
		fi; \
	    done;
	@for i in $(TCL_DLL_FILE) $(ZLIB_DLL_FILE) $(TOMMATH_DLL_FILE) $(TCLSH); \
	    do \
	    if [ -f $$i ]; then \
		echo "Installing $$i to $(BIN_INSTALL_DIR)/"; \
		$(COPY) $$i "$(BIN_INSTALL_DIR)"; \
	    fi; \
	    done
	@for i in tclConfig.sh tclooConfig.sh $(TCL_LIB_FILE) $(TCL_STUB_LIB_FILE); \
	    do \
	    if [ -f $$i ]; then \
		echo "Installing $$i to $(LIB_INSTALL_DIR)/"; \
		$(COPY) $$i "$(LIB_INSTALL_DIR)"; \
	    fi; \
	    done
	@if [ -f $(DDE_DLL_FILE) ]; then \
	    echo Installing $(DDE_DLL_FILE); \
	    $(COPY) $(DDE_DLL_FILE) $(LIB_INSTALL_DIR)/dde${DDEDOTVER}; \
	    $(COPY) $(ROOT_DIR)/library/dde/pkgIndex.tcl \
		$(LIB_INSTALL_DIR)/dde${DDEDOTVER}; \
	    fi
	@if [ -f $(DDE_LIB_FILE) ]; then \
	    echo Installing $(DDE_LIB_FILE); \
	    $(COPY) $(DDE_LIB_FILE) $(LIB_INSTALL_DIR)/dde${DDEDOTVER}; \
	    fi
	@if [ -f $(REG_DLL_FILE) ]; then \
	    echo Installing $(REG_DLL_FILE); \
	    $(COPY) $(REG_DLL_FILE) $(LIB_INSTALL_DIR)/reg${REGDOTVER}; \
	    $(COPY) $(ROOT_DIR)/library/reg/pkgIndex.tcl \
		$(LIB_INSTALL_DIR)/reg${REGDOTVER}; \
	    fi
	@if [ -f $(REG_LIB_FILE) ]; then \
	    echo Installing $(REG_LIB_FILE); \
	    $(COPY) $(REG_LIB_FILE) $(LIB_INSTALL_DIR)/reg${REGDOTVER}; \
	    fi

install-libraries-zipfs-shared: libraries

install-libraries-zipfs-static: install-libraries-zipfs-shared
	$(INSTALL_DATA) ${TCL_ZIP_FILE} "$(LIB_INSTALL_DIR)"

install-libraries: libraries install-tzdata install-msgs
	@for i in "$$($(CYGPATH) $(prefix)/lib)" "$(INCLUDE_INSTALL_DIR)" \
		$(SCRIPT_INSTALL_DIR); \
	    do \
	    if [ ! -d $$i ] ; then \
		echo "Making directory $$i"; \
		$(MKDIR) $$i; \
		else true; \
		fi; \
	    done;
	@for i in opt0.4 encoding ../tcl8 ../tcl8/8.4  ../tcl8/8.4/platform ../tcl8/8.5 ../tcl8/8.6 ../tcl8/8.7; \
	    do \
	    if [ ! -d $(SCRIPT_INSTALL_DIR)/$$i ] ; then \
		echo "Making directory $(SCRIPT_INSTALL_DIR)/$$i"; \
		$(MKDIR) $(SCRIPT_INSTALL_DIR)/$$i; \
		else true; \
		fi; \
	    done;
	@echo "Installing library files to $(SCRIPT_INSTALL_DIR)";
	@for i in $(ROOT_DIR)/library/*.tcl $(ROOT_DIR)/library/tclIndex; \
	    do \
	    $(COPY) "$$i" "$(SCRIPT_INSTALL_DIR)"; \
	    done;
	@echo "Installing package http 2.9.0 as a Tcl Module";
	@$(COPY) $(ROOT_DIR)/library/http/http.tcl $(SCRIPT_INSTALL_DIR)/../tcl8/8.6/http-2.9.0.tm;
	@echo "Installing library opt0.4 directory";
	@for j in $(ROOT_DIR)/library/opt/*.tcl; \
	    do \
	    $(COPY) "$$j" "$(SCRIPT_INSTALL_DIR)/opt0.4"; \
	    done;
	@echo "Installing package msgcat 1.7.0 as a Tcl Module";
	@$(COPY) $(ROOT_DIR)/library/msgcat/msgcat.tcl $(SCRIPT_INSTALL_DIR)/../tcl8/8.7/msgcat-1.7.0.tm;
	@echo "Installing package tcltest 2.4.0 as a Tcl Module";
	@$(COPY) $(ROOT_DIR)/library/tcltest/tcltest.tcl $(SCRIPT_INSTALL_DIR)/../tcl8/8.5/tcltest-2.5.1.tm;
	@echo "Installing package platform 1.0.14 as a Tcl Module";
	@$(COPY) $(ROOT_DIR)/library/platform/platform.tcl $(SCRIPT_INSTALL_DIR)/../tcl8/8.4/platform-1.0.14.tm;
	@echo "Installing package platform::shell 1.1.4 as a Tcl Module";
	@$(COPY) $(ROOT_DIR)/library/platform/shell.tcl $(SCRIPT_INSTALL_DIR)/../tcl8/8.4/platform/shell-1.1.4.tm;
	@echo "Installing encodings";
	@for i in $(ROOT_DIR)/library/encoding/*.enc; do \
		$(COPY) "$$i" "$(SCRIPT_INSTALL_DIR)/encoding"; \
	done;

install-tzdata:
	@echo "Installing time zone data"
	@$(TCL_EXE) "$(ROOT_DIR)/tools/installData.tcl" \
	    "$(ROOT_DIR)/library/tzdata" "$(SCRIPT_INSTALL_DIR)/tzdata"

install-msgs:
	@echo "Installing message catalogs"
	@$(TCL_EXE) "$(ROOT_DIR)/tools/installData.tcl" \
	    "$(ROOT_DIR)/library/msgs" "$(SCRIPT_INSTALL_DIR)/msgs"

install-doc: doc

install-headers:
	@for i in "$(INCLUDE_INSTALL_DIR)"; \
	    do \
	    if [ ! -d "$$i" ] ; then \
		echo "Making directory $$i"; \
		$(MKDIR) "$$i"; \
		chmod 755 "$$i"; \
		else true; \
		fi; \
	    done;
	@echo "Installing header files to $(INCLUDE_INSTALL_DIR)/";
	@for i in $(GENERIC_DIR)/tcl.h $(GENERIC_DIR)/tclDecls.h \
		$(GENERIC_DIR)/tclOO.h $(GENERIC_DIR)/tclOODecls.h \
		$(GENERIC_DIR)/tclPlatDecls.h \
		$(GENERIC_DIR)/tclTomMath.h \
		$(GENERIC_DIR)/tclTomMathDecls.h ; \
	    do \
	    $(COPY) $$i "$(INCLUDE_INSTALL_DIR)"; \
	    done;

# Optional target to install private headers
install-private-headers: libraries
	@for i in $(PRIVATE_INCLUDE_INSTALL_DIR); \
	    do \
	    if [ ! -d $$i ] ; then \
		echo "Making directory $$i"; \
		$(MKDIR) $$i; \
		else true; \
		fi; \
	    done;
	@echo "Installing private header files";
	@for i in "$(GENERIC_DIR)/tclInt.h" "$(GENERIC_DIR)/tclIntDecls.h" \
		"$(GENERIC_DIR)/tclIntPlatDecls.h" "$(GENERIC_DIR)/tclPort.h" \
		"$(GENERIC_DIR)/tclOOInt.h" "$(GENERIC_DIR)/tclOOIntDecls.h" \
		"$(WIN_DIR)/tclWinPort.h" ; \
	    do \
	    $(COPY) "$$i" "$(PRIVATE_INCLUDE_INSTALL_DIR)"; \
	    done;

# Specifying TESTFLAGS on the command line is the standard way to pass args to
# tcltest, i.e.:
#	% make test TESTFLAGS="-verbose bps -file fileName.test"

test: test-tcl test-packages

test-tcl: tcltest
	TCL_LIBRARY="$(LIBRARY_DIR)"; export TCL_LIBRARY; \
	$(WINE) ./$(TCLSH) "$(ROOT_DIR_NATIVE)/tests/all.tcl" $(TESTFLAGS) \
	-load "$(TEST_LOAD_FACILITIES)"

# Useful target to launch a built tclsh with the proper path,...
runtest: tcltest
	@TCL_LIBRARY="$(LIBRARY_DIR)"; export TCL_LIBRARY; \
	$(WINE) ./$(TCLSH) $(TESTFLAGS) -load "$(TEST_LOAD_FACILITIES)" $(SCRIPT)

# This target can be used to run tclsh from the build directory via
# `make shell SCRIPT=foo.tcl`
shell: binaries
	@TCL_LIBRARY="$(LIBRARY_DIR)"; export TCL_LIBRARY; \
	$(WINE) ./$(TCLSH) $(SCRIPT)

# This target can be used to run tclsh inside either gdb or insight
gdb: binaries
	@echo "set env TCL_LIBRARY=$(LIBRARY_DIR)" > gdb.run
	gdb ./$(TCLSH) --command=gdb.run
	rm gdb.run

depend:

Makefile: $(SRC_DIR)/Makefile.in
	./config.status

cleanhelp:
	$(RM) *.hlp *.cnt *.GID *.rtf man2tcl.exe

clean: cleanhelp clean-packages
	$(RM) *.lib *.a *.exp *.dll *.$(RES) *.${OBJEXT} *~ \#* TAGS a.out
	$(RM) $(TCLSH) $(CAT32) $(TEST_EXE_FILE) $(TEST_DLL_FILE) tcltest.cmd tcltest.sh
	$(RM) *.pch *.ilk *.pdb
	$(RM) minizip${HOST_EXEEXT} *.${HOST_OBJEXT}
	$(RM) *.zip
	$(RMDIR) *.vfs

distclean: distclean-packages clean
	$(RM) Makefile config.status config.cache config.log tclConfig.sh \
		tcl.hpj config.status.lineno tclsh.exe.manifest

#
# Bundled package targets
#

PKG_CFG_ARGS		= @PKG_CFG_ARGS@
PKG_DIR			= ./pkgs

packages:
	@builddir=`$(CYGPATH) $$(pwd -P)`; \
	for i in $(PKGS_DIR)/*; do \
	  if [ -d $$i ] ; then \
	    if [ -x $$i/configure ] ; then \
	      pkg=`basename $$i`; \
	      mkdir -p $(PKG_DIR)/$$pkg; \
	      if [ ! -f $(PKG_DIR)/$$pkg/Makefile ]; then \
	        ( cd $(PKG_DIR)/$$pkg; \
	          echo "Configuring package '$$i' wd = `$(CYGPATH) $$(pwd -P)`"; \
	          $$i/configure --with-tcl=$$builddir --with-tclinclude=$(GENERIC_DIR_NATIVE) $(PKG_CFG_ARGS) --enable-shared; ) \
	      fi ; \
	      echo "Building package '$$pkg'"; \
	      ( cd $(PKG_DIR)/$$pkg; $(MAKE); ) \
	    fi; \
	  fi; \
	done; \
	cd $$builddir

install-packages: packages
	@builddir=`pwd -P`; \
	for i in $(PKGS_DIR)/*; do \
	  if [ -d $$i ]; then \
	    pkg=`basename $$i`; \
	    if [ -f $(PKG_DIR)/$$pkg/Makefile ]; then \
	        echo "Installing package '$$pkg'"; \
	        ( cd $(PKG_DIR)/$$pkg; $(MAKE) install "DESTDIR=$(INSTALL_ROOT)"; ) \
	    fi; \
	  fi; \
	done; \
	cd $$builddir

test-packages: tcltest packages
	@builddir=`pwd -P`; \
	for i in $(PKGS_DIR)/*; do \
	  if [ -d $$i ]; then \
	    pkg=`basename $$i`; \
	    if [ -f $(PKG_DIR)/$$pkg/Makefile ]; then \
	        echo "Testing package '$$pkg'"; \
	        ( cd $(PKG_DIR)/$$pkg; $(MAKE) "LD_LIBRARY_PATH=$$builddir:${LD_LIBRARY_PATH}" "TCL_LIBRARY=${TCL_BUILDTIME_LIBRARY}" "TCLLIBPATH=$$builddir/pkgs" test "TCLSH_PROG=$$builddir/${TCLSH}"; ) \
	    fi; \
	  fi; \
	done; \
	cd $$builddir

clean-packages:
	@builddir=`pwd -P`; \
	for i in $(PKGS_DIR)/*; do \
	  if [ -d $$i ]; then \
	    pkg=`basename $$i`; \
	    if [ -f $(PKG_DIR)/$$pkg/Makefile ]; then \
	        ( cd $(PKG_DIR)/$$pkg; $(MAKE) clean; ) \
	    fi; \
	  fi; \
	done; \
	cd $$builddir

distclean-packages:
	@builddir=`pwd -P`; \
	for i in $(PKGS_DIR)/*; do \
	  if [ -d $$i ]; then \
	    pkg=`basename $$i`; \
	    if [ -f $(PKG_DIR)/$$pkg/Makefile ]; then \
	        ( cd $(PKG_DIR)/$$pkg; $(MAKE) distclean; ) \
	    fi; \
	    cd $$builddir; \
	    rm -rf $(PKG_DIR)/$$pkg; \
	  fi; \
	done; \
	rm -rf $(PKG_DIR)

#
# Regenerate the stubs files.
#

$(GENERIC_DIR)/tclStubInit.c: $(GENERIC_DIR)/tcl.decls \
		$(GENERIC_DIR)/tclInt.decls
	@echo "Warning: tclStubInit.c may be out of date."
	@echo "Developers may want to run \"make genstubs\" to regenerate."
	@echo "This warning can be safely ignored, do not report as a bug!"

genstubs:
	$(TCL_EXE) "$(ROOT_DIR_NATIVE)/tools/genStubs.tcl" \
	    "$(GENERIC_DIR_NATIVE)" \
	    "$(GENERIC_DIR_NATIVE)/tcl.decls" \
	    "$(GENERIC_DIR_NATIVE)/tclInt.decls" \
	    "$(GENERIC_DIR_NATIVE)/tclTomMath.decls"
	$(TCL_EXE) "$(ROOT_DIR_NATIVE)/tools/genStubs.tcl" \
	    "$(GENERIC_DIR_NATIVE)" \
	    "$(GENERIC_DIR_NATIVE)/tclOO.decls"

#
# This target creates the HTML folder for Tcl & Tk and places it in
# DISTDIR/html. It uses the tcltk-man2html.tcl tool from the Tcl group's tool
# workspace. It depends on the Tcl & Tk being in directories called tcl8.* &
# tk8.* up two directories from the TOOL_DIR.
#

TOOL_DIR=$(ROOT_DIR)/tools
HTML_INSTALL_DIR=$(ROOT_DIR)/html
html:
	$(MAKE) shell SCRIPT="$(TOOL_DIR)/tcltk-man2html.tcl --htmldir=$(HTML_INSTALL_DIR) --srcdir=$(ROOT_DIR)/.. $(BUILD_HTML_FLAGS)"

html-tcl: $(TCLSH)
	$(MAKE) shell SCRIPT="$(TOOL_DIR)/tcltk-man2html.tcl --htmldir=$(HTML_INSTALL_DIR) --srcdir=$(ROOT_DIR)/.. $(BUILD_HTML_FLAGS) --tcl"

html-tk: $(TCLSH)
	$(MAKE) shell SCRIPT="$(TOOL_DIR)/tcltk-man2html.tcl --htmldir=$(HTML_INSTALL_DIR) --srcdir=$(ROOT_DIR)/.. $(BUILD_HTML_FLAGS) --tk"

#
# The list of all the targets that do not correspond to real files. This stops
# 'make' from getting confused when someone makes an error in a rule.
#

.PHONY: all tcltest binaries libraries doc gendate gentommath_h install
.PHONY: install-binaries install-libraries install-tzdata install-msgs
.PHONY: install-doc install-private-headers test test-tcl runtest shell
.PHONY: gdb depend cleanhelp clean distclean packages install-packages
.PHONY: test-packages clean-packages distclean-packages genstubs html
.PHONY: html-tcl html-tk
.PHONY: iinstall-libraries-zipfs-shared install-libraries-zipfs-static tclzipfile

# DO NOT DELETE THIS LINE -- make depend depends on it.<|MERGE_RESOLUTION|>--- conflicted
+++ resolved
@@ -384,13 +384,13 @@
 	bn_mp_grow.${OBJEXT} \
 	bn_mp_init.${OBJEXT} \
 	bn_mp_init_copy.${OBJEXT} \
+	bn_mp_init_i64.${OBJEXT} \
 	bn_mp_init_l.${OBJEXT} \
-	bn_mp_init_ll.${OBJEXT} \
 	bn_mp_init_multi.${OBJEXT} \
 	bn_mp_init_set.${OBJEXT} \
 	bn_mp_init_size.${OBJEXT} \
+	bn_mp_init_u64.${OBJEXT} \
 	bn_mp_init_ul.${OBJEXT} \
-	bn_mp_init_ull.${OBJEXT} \
 	bn_mp_lshd.${OBJEXT} \
 	bn_mp_mod.${OBJEXT} \
 	bn_mp_mod_2d.${OBJEXT} \
@@ -405,11 +405,9 @@
 	bn_mp_read_radix.${OBJEXT} \
 	bn_mp_rshd.${OBJEXT} \
 	bn_mp_set.${OBJEXT} \
-<<<<<<< HEAD
+	bn_mp_set_i64.${OBJEXT} \
+	bn_mp_set_l.${OBJEXT} \
 	bn_mp_set_u64.${OBJEXT} \
-=======
-	bn_mp_set_l.${OBJEXT} \
->>>>>>> 826ed759
 	bn_mp_set_ul.${OBJEXT} \
 	bn_mp_shrink.${OBJEXT} \
 	bn_mp_sqr.${OBJEXT} \
