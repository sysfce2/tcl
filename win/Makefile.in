#
# This file is a Makefile for Tcl.  If it has the name "Makefile.in" then it
# is a template for a Makefile; to generate the actual Makefile, run
# "./configure", which is a configuration script generated by the "autoconf"
# program (constructs like "@foo@" will get replaced in the actual Makefile.

VERSION = @TCL_VERSION@

#--------------------------------------------------------------------------
# Things you can change to personalize the Makefile for your own site (you can
# make these changes in either Makefile.in or Makefile, but changes to
# Makefile will get lost if you re-run the configuration script).
#--------------------------------------------------------------------------

# Default top-level directories in which to install architecture-specific
# files (exec_prefix) and machine-independent files such as scripts (prefix).
# The values specified here may be overridden at configure-time with the
# --exec-prefix and --prefix options to the "configure" script.

prefix			= @prefix@
exec_prefix		= @exec_prefix@
bindir			= @bindir@
libdir			= @libdir@
includedir		= @includedir@
mandir			= @mandir@

# The following definition can be set to non-null for special systems like AFS
# with replication. It allows the pathnames used for installation to be
# different than those used for actually reference files at run-time.
# INSTALL_ROOT is prepended to $prefix and $exec_prefix when installing files.
INSTALL_ROOT	=

# Directory from which applications will reference the library of Tcl scripts
# (note: you can set the TCL_LIBRARY environment variable at run-time to
# override this value):
TCL_LIBRARY	= $(prefix)/lib/tcl$(VERSION)

# Path to use at runtime to refer to LIB_INSTALL_DIR:
LIB_RUNTIME_DIR		= $(libdir)

# Directory in which to install the program tclsh:
BIN_INSTALL_DIR		= $(INSTALL_ROOT)$(bindir)

# Directory in which to install the .a or .so binary for the Tcl library:
LIB_INSTALL_DIR		= $(INSTALL_ROOT)$(libdir)

# Path name to use when installing library scripts.
SCRIPT_INSTALL_DIR	= $(INSTALL_ROOT)$(TCL_LIBRARY)

# Directory in which to install the include file tcl.h:
INCLUDE_INSTALL_DIR	= $(INSTALL_ROOT)$(includedir)

# Directory in which to (optionally) install the private tcl headers:
PRIVATE_INCLUDE_INSTALL_DIR = $(INSTALL_ROOT)$(includedir)

# Top-level directory in which to install manual entries:
MAN_INSTALL_DIR		= $(INSTALL_ROOT)$(mandir)

# Directory in which to install manual entry for tclsh:
MAN1_INSTALL_DIR = $(MAN_INSTALL_DIR)/man1

# Directory in which to install manual entries for Tcl's C library procedures:
MAN3_INSTALL_DIR = $(MAN_INSTALL_DIR)/man3

# Directory in which to install manual entries for the built-in Tcl commands:
MANN_INSTALL_DIR = $(MAN_INSTALL_DIR)/mann

# Libraries built with optimization switches have this additional extension
TCL_DBGX = @TCL_DBGX@

# warning flags
CFLAGS_WARNING = @CFLAGS_WARNING@

# The default switches for optimization or debugging
CFLAGS_DEBUG    = @CFLAGS_DEBUG@
CFLAGS_OPTIMIZE	= @CFLAGS_OPTIMIZE@

# To change the compiler switches, for example to change from optimization to
# debugging symbols, change the following line:
#CFLAGS = 		$(CFLAGS_DEBUG)
#CFLAGS = 		$(CFLAGS_OPTIMIZE)
#CFLAGS = 		$(CFLAGS_DEBUG) $(CFLAGS_OPTIMIZE)
CFLAGS = 		@CFLAGS@ @CFLAGS_DEFAULT@ -DUNICODE -D_UNICODE

# To enable compilation debugging reverse the comment characters on one of the
# following lines.
COMPILE_DEBUG_FLAGS =
#COMPILE_DEBUG_FLAGS = -DTCL_COMPILE_DEBUG
#COMPILE_DEBUG_FLAGS = -DTCL_COMPILE_DEBUG -DTCL_COMPILE_STATS

SRC_DIR			= @srcdir@
ROOT_DIR		= @srcdir@/..
TOP_DIR			= $(shell cd @srcdir@/..; pwd)
GENERIC_DIR		= $(TOP_DIR)/generic
TOMMATH_DIR		= $(TOP_DIR)/libtommath
WIN_DIR			= $(TOP_DIR)/win
COMPAT_DIR		= $(TOP_DIR)/compat
PKGS_DIR		= $(TOP_DIR)/pkgs
ZLIB_DIR		= $(COMPAT_DIR)/zlib

# Converts a POSIX path to a Windows native path.
CYGPATH			= @CYGPATH@

GENERIC_DIR_NATIVE	= $(shell $(CYGPATH) '$(GENERIC_DIR)' | sed 's!\\!/!g')
TOMMATH_DIR_NATIVE	= $(shell $(CYGPATH) '$(TOMMATH_DIR)' | sed 's!\\!/!g')
WIN_DIR_NATIVE		= $(shell $(CYGPATH) '$(WIN_DIR)' | sed 's!\\!/!g')
ROOT_DIR_NATIVE		= $(shell $(CYGPATH) '$(ROOT_DIR)' | sed 's!\\!/!g')
#GENERIC_DIR_NATIVE	= $(GENERIC_DIR)
#TOMMATH_DIR_NATIVE	= $(TOMMATH_DIR)
#WIN_DIR_NATIVE		= $(WIN_DIR)
#ROOT_DIR_NATIVE		= $(ROOT_DIR)

# Fully qualify library path so that `make test`
# does not depend on the current directory.
LIBRARY_DIR1		= $(shell cd '$(ROOT_DIR_NATIVE)/library' ; pwd)
LIBRARY_DIR             = $(shell $(CYGPATH) '$(LIBRARY_DIR1)' | sed 's!\\!/!g')
DLLSUFFIX		= @DLLSUFFIX@
LIBSUFFIX		= @LIBSUFFIX@
EXESUFFIX		= @EXESUFFIX@

VER			= @TCL_MAJOR_VERSION@@TCL_MINOR_VERSION@
DOTVER			= @TCL_MAJOR_VERSION@.@TCL_MINOR_VERSION@
DDEVER			= @TCL_DDE_MAJOR_VERSION@@TCL_DDE_MINOR_VERSION@
DDEDOTVER		= @TCL_DDE_MAJOR_VERSION@.@TCL_DDE_MINOR_VERSION@
REGVER			= @TCL_REG_MAJOR_VERSION@@TCL_REG_MINOR_VERSION@
REGDOTVER		= @TCL_REG_MAJOR_VERSION@.@TCL_REG_MINOR_VERSION@

TCL_STUB_LIB_FILE	= @TCL_STUB_LIB_FILE@
TCL_DLL_FILE		= @TCL_DLL_FILE@
TCL_LIB_FILE		= @TCL_LIB_FILE@
DDE_DLL_FILE		= tcldde$(DDEVER)${DLLSUFFIX}
DDE_LIB_FILE		= @LIBPREFIX@tcldde$(DDEVER)${LIBSUFFIX}
REG_DLL_FILE		= tclreg$(REGVER)${DLLSUFFIX}
REG_LIB_FILE		= @LIBPREFIX@tclreg$(REGVER)${LIBSUFFIX}
TEST_DLL_FILE		= tcltest$(VER)${DLLSUFFIX}
TEST_LIB_FILE		= @LIBPREFIX@tcltest$(VER)${LIBSUFFIX}
ZLIB_DLL_FILE		= zlib1.dll

SHARED_LIBRARIES 	= $(TCL_DLL_FILE) @ZLIB_DLL_FILE@
STATIC_LIBRARIES	= $(TCL_LIB_FILE) $(REG_LIB_FILE) $(DDE_LIB_FILE)

TCLSH			= tclsh$(VER)${EXESUFFIX}
TCLTEST			= tcltest${EXEEXT}
CAT32			= cat32$(EXEEXT)
MAN2TCL			= man2tcl$(EXEEXT)

# For cross-compiled builds, TCL_EXE is the name of a tclsh executable that is
# available *BEFORE* running make for the first time. Certain build targets
# (make genstubs, make install) need it to be available on the PATH. This
# executable should *NOT* be required just to do a normal build although
# it can be required to run make dist.
TCL_EXE			= @TCL_EXE@

@SET_MAKE@

# Setting the VPATH variable to a list of paths will cause the Makefile to
# look into these paths when resolving .c to .obj dependencies.

VPATH = $(GENERIC_DIR):$(TOMMATH_DIR):$(WIN_DIR):$(COMPAT_DIR):$(ZLIB_DIR)

AR		= @AR@
RANLIB		= @RANLIB@
CC		= @CC@
RC		= @RC@
RES		= @RES@
AC_FLAGS	= @EXTRA_CFLAGS@ @DEFS@
CPPFLAGS	= @CPPFLAGS@
LDFLAGS_DEBUG   = @LDFLAGS_DEBUG@
LDFLAGS_OPTIMIZE = @LDFLAGS_OPTIMIZE@
LDFLAGS		= @LDFLAGS@ @LDFLAGS_DEFAULT@
LDFLAGS_CONSOLE	= @LDFLAGS_CONSOLE@
LDFLAGS_WINDOW	= @LDFLAGS_WINDOW@
EXEEXT		= @EXEEXT@
OBJEXT		= @OBJEXT@
STLIB_LD	= @STLIB_LD@
SHLIB_LD	= @SHLIB_LD@
SHLIB_LD_LIBS	= @SHLIB_LD_LIBS@
SHLIB_CFLAGS	= @SHLIB_CFLAGS@
SHLIB_SUFFIX	= @SHLIB_SUFFIX@
LIBS		= @LIBS@ @ZLIB_LIBS@

RMDIR		= rm -rf
MKDIR		= mkdir -p
SHELL		= @SHELL@
RM		= rm -f
COPY		= cp

CC_SWITCHES = ${CFLAGS} ${CFLAGS_WARNING} ${TCL_SHLIB_CFLAGS} -I"${ZLIB_DIR}" \
-I"${GENERIC_DIR_NATIVE}" -DTCL_TOMMATH -DMP_PREC=4 -I"${TOMMATH_DIR_NATIVE}" \
-I"${WIN_DIR_NATIVE}" ${AC_FLAGS} \
${COMPILE_DEBUG_FLAGS}

CC_OBJNAME = @CC_OBJNAME@
CC_EXENAME = @CC_EXENAME@

STUB_CC_SWITCHES = ${CFLAGS} ${CFLAGS_WARNING} ${SHLIB_CFLAGS} \
-I"${GENERIC_DIR_NATIVE}" -DTCL_TOMMATH -DMP_PREC=4 -I"${TOMMATH_DIR_NATIVE}" \
-I"${WIN_DIR_NATIVE}" ${AC_FLAGS} \
${COMPILE_DEBUG_FLAGS}

TCLTEST_OBJS = \
	tclTest.$(OBJEXT) \
	tclTestObj.$(OBJEXT) \
	tclTestProcBodyObj.$(OBJEXT) \
	tclThreadTest.$(OBJEXT) \
	tclWinTest.$(OBJEXT)

GENERIC_OBJS = \
	regcomp.$(OBJEXT) \
	regexec.$(OBJEXT) \
	regfree.$(OBJEXT) \
	regerror.$(OBJEXT) \
	tclAlloc.$(OBJEXT) \
	tclAssembly.$(OBJEXT) \
	tclAsync.$(OBJEXT) \
	tclBasic.$(OBJEXT) \
	tclBinary.$(OBJEXT) \
	tclCkalloc.$(OBJEXT) \
	tclClock.$(OBJEXT) \
	tclCmdAH.$(OBJEXT) \
	tclCmdIL.$(OBJEXT) \
	tclCmdMZ.$(OBJEXT) \
	tclCompCmds.$(OBJEXT) \
	tclCompCmdsSZ.$(OBJEXT) \
	tclCompExpr.$(OBJEXT) \
	tclCompile.$(OBJEXT) \
	tclConfig.$(OBJEXT) \
	tclDate.$(OBJEXT) \
	tclDictObj.$(OBJEXT) \
	tclEncoding.$(OBJEXT) \
	tclEnsemble.$(OBJEXT) \
	tclEnv.$(OBJEXT) \
	tclEvent.$(OBJEXT) \
	tclExecute.$(OBJEXT) \
	tclFCmd.$(OBJEXT) \
	tclFileName.$(OBJEXT) \
	tclGet.$(OBJEXT) \
	tclHash.$(OBJEXT) \
	tclHistory.$(OBJEXT) \
	tclIndexObj.$(OBJEXT) \
	tclInterp.$(OBJEXT) \
	tclIO.$(OBJEXT) \
	tclIOCmd.$(OBJEXT) \
	tclIOGT.$(OBJEXT) \
	tclIORChan.$(OBJEXT) \
	tclIORTrans.$(OBJEXT) \
	tclIOSock.$(OBJEXT) \
	tclIOUtil.$(OBJEXT) \
	tclLink.$(OBJEXT) \
	tclLiteral.$(OBJEXT) \
	tclListObj.$(OBJEXT) \
	tclLoad.$(OBJEXT) \
	tclMain.$(OBJEXT) \
	tclMain2.$(OBJEXT) \
	tclNamesp.$(OBJEXT) \
	tclNotify.$(OBJEXT) \
	tclOO.$(OBJEXT) \
	tclOOBasic.$(OBJEXT) \
	tclOOCall.$(OBJEXT) \
	tclOODefineCmds.$(OBJEXT) \
	tclOOInfo.$(OBJEXT) \
	tclOOMethod.$(OBJEXT) \
	tclOOStubInit.$(OBJEXT) \
	tclObj.$(OBJEXT) \
	tclPanic.$(OBJEXT) \
	tclParse.$(OBJEXT) \
	tclPathObj.$(OBJEXT) \
	tclPipe.$(OBJEXT) \
	tclPkg.$(OBJEXT) \
	tclPkgConfig.$(OBJEXT) \
	tclPosixStr.$(OBJEXT) \
	tclPreserve.$(OBJEXT) \
	tclProc.$(OBJEXT) \
	tclRegexp.$(OBJEXT) \
	tclResolve.$(OBJEXT) \
	tclResult.$(OBJEXT) \
	tclScan.$(OBJEXT) \
	tclStringObj.$(OBJEXT) \
	tclStrToD.$(OBJEXT) \
	tclStubInit.$(OBJEXT) \
	tclThread.$(OBJEXT) \
	tclThreadAlloc.$(OBJEXT) \
	tclThreadJoin.$(OBJEXT) \
	tclThreadStorage.$(OBJEXT) \
	tclTimer.$(OBJEXT) \
	tclTomMathInterface.$(OBJEXT) \
	tclTrace.$(OBJEXT) \
	tclUtf.$(OBJEXT) \
	tclUtil.$(OBJEXT) \
	tclVar.$(OBJEXT) \
	tclZlib.$(OBJEXT)

TOMMATH_OBJS = \
	bncore.${OBJEXT} \
	bn_reverse.${OBJEXT} \
	bn_fast_s_mp_mul_digs.${OBJEXT} \
	bn_fast_s_mp_sqr.${OBJEXT} \
	bn_mp_add.${OBJEXT} \
	bn_mp_add_d.${OBJEXT} \
	bn_mp_and.${OBJEXT} \
	bn_mp_clamp.${OBJEXT} \
	bn_mp_clear.${OBJEXT} \
	bn_mp_clear_multi.${OBJEXT} \
	bn_mp_cmp.${OBJEXT} \
	bn_mp_cmp_d.${OBJEXT} \
	bn_mp_cmp_mag.${OBJEXT} \
	bn_mp_cnt_lsb.${OBJEXT} \
	bn_mp_copy.${OBJEXT} \
	bn_mp_count_bits.${OBJEXT} \
	bn_mp_div.${OBJEXT} \
	bn_mp_div_d.${OBJEXT} \
	bn_mp_div_2.${OBJEXT} \
	bn_mp_div_2d.${OBJEXT} \
	bn_mp_div_3.${OBJEXT} \
	bn_mp_exch.${OBJEXT} \
	bn_mp_expt_d.${OBJEXT} \
	bn_mp_grow.${OBJEXT} \
	bn_mp_init.${OBJEXT} \
	bn_mp_init_copy.${OBJEXT} \
	bn_mp_init_multi.${OBJEXT} \
	bn_mp_init_set.${OBJEXT} \
	bn_mp_init_set_int.${OBJEXT} \
	bn_mp_init_size.${OBJEXT} \
	bn_mp_karatsuba_mul.${OBJEXT} \
	bn_mp_karatsuba_sqr.$(OBJEXT) \
	bn_mp_lshd.${OBJEXT} \
	bn_mp_mod.${OBJEXT} \
	bn_mp_mod_2d.${OBJEXT} \
	bn_mp_mul.${OBJEXT} \
	bn_mp_mul_2.${OBJEXT} \
	bn_mp_mul_2d.${OBJEXT} \
	bn_mp_mul_d.${OBJEXT} \
	bn_mp_neg.${OBJEXT} \
	bn_mp_or.${OBJEXT} \
	bn_mp_radix_size.${OBJEXT} \
	bn_mp_radix_smap.${OBJEXT} \
	bn_mp_read_radix.${OBJEXT} \
	bn_mp_rshd.${OBJEXT} \
	bn_mp_set.${OBJEXT} \
	bn_mp_set_int.${OBJEXT} \
	bn_mp_shrink.${OBJEXT} \
	bn_mp_sqr.${OBJEXT} \
	bn_mp_sqrt.${OBJEXT} \
	bn_mp_sub.${OBJEXT} \
	bn_mp_sub_d.${OBJEXT} \
	bn_mp_to_unsigned_bin.${OBJEXT} \
	bn_mp_to_unsigned_bin_n.${OBJEXT} \
	bn_mp_toom_mul.${OBJEXT} \
	bn_mp_toom_sqr.${OBJEXT} \
	bn_mp_toradix_n.${OBJEXT} \
	bn_mp_unsigned_bin_size.${OBJEXT} \
	bn_mp_xor.${OBJEXT} \
	bn_mp_zero.${OBJEXT} \
	bn_s_mp_add.${OBJEXT} \
	bn_s_mp_mul_digs.${OBJEXT} \
	bn_s_mp_sqr.${OBJEXT} \
	bn_s_mp_sub.${OBJEXT}


WIN_OBJS = \
	tclWin32Dll.$(OBJEXT) \
	tclWinChan.$(OBJEXT) \
	tclWinConsole.$(OBJEXT) \
	tclWinSerial.$(OBJEXT) \
	tclWinError.$(OBJEXT) \
	tclWinFCmd.$(OBJEXT) \
	tclWinFile.$(OBJEXT) \
	tclWinInit.$(OBJEXT) \
	tclWinLoad.$(OBJEXT) \
	tclWinNotify.$(OBJEXT) \
	tclWinPipe.$(OBJEXT) \
	tclWinSock.$(OBJEXT) \
	tclWinThrd.$(OBJEXT) \
	tclWinTime.$(OBJEXT)

DDE_OBJS = tclWinDde.$(OBJEXT)

REG_OBJS = tclWinReg.$(OBJEXT)

STUB_OBJS = \
	tclStubLib.$(OBJEXT) \
	tclTomMathStubLib.$(OBJEXT) \
	tclOOStubLib.$(OBJEXT)

TCLSH_OBJS = tclAppInit.$(OBJEXT)

ZLIB_OBJS = \
	adler32.$(OBJEXT) \
	compress.$(OBJEXT) \
	crc32.$(OBJEXT) \
	deflate.$(OBJEXT) \
	infback.$(OBJEXT) \
	inffast.$(OBJEXT) \
	inflate.$(OBJEXT) \
	inftrees.$(OBJEXT) \
	trees.$(OBJEXT) \
	uncompr.$(OBJEXT) \
	zutil.$(OBJEXT)

TCL_OBJS = ${GENERIC_OBJS} $(TOMMATH_OBJS) ${WIN_OBJS} @ZLIB_OBJS@

TCL_DOCS = "$(ROOT_DIR_NATIVE)"/doc/*.[13n]

all: binaries libraries doc packages

tcltest: $(TCLTEST)

binaries: $(TCL_STUB_LIB_FILE) @LIBRARIES@ $(DDE_DLL_FILE) $(REG_DLL_FILE) $(TCLSH)

libraries:

doc:

$(TCLSH): $(TCLSH_OBJS) @LIBRARIES@ $(TCL_STUB_LIB_FILE) tclsh.$(RES)
	$(CC) $(CFLAGS) $(TCLSH_OBJS) $(TCL_LIB_FILE) $(TCL_STUB_LIB_FILE) $(LIBS) \
        tclsh.$(RES) $(CC_EXENAME) $(LDFLAGS_CONSOLE)
	@VC_MANIFEST_EMBED_EXE@

$(TCLTEST): testMain.$(OBJEXT) ${TEST_DLL_FILE} @LIBRARIES@ $(TCL_STUB_LIB_FILE) $(CAT32) tclsh.$(RES)
	$(CC) $(CFLAGS) testMain.$(OBJEXT) ${TEST_LIB_FILE} $(TCL_LIB_FILE) $(TCL_STUB_LIB_FILE) $(LIBS) \
        tclsh.$(RES) $(CC_EXENAME) $(LDFLAGS_CONSOLE)
	@VC_MANIFEST_EMBED_EXE@

cat32.$(OBJEXT): cat.c
	$(CC) -c $(CC_SWITCHES) @DEPARG@ $(CC_OBJNAME)

$(CAT32): cat32.$(OBJEXT)
	$(CC) $(CFLAGS) cat32.$(OBJEXT) $(CC_EXENAME) $(LIBS) $(LDFLAGS_CONSOLE)

# The following targets are configured by autoconf to generate either a shared
# library or static library

${TCL_STUB_LIB_FILE}: ${STUB_OBJS}
	@$(RM) ${TCL_STUB_LIB_FILE}
	@MAKE_LIB@ ${STUB_OBJS}
	@POST_MAKE_LIB@

${TCL_DLL_FILE}: ${TCL_OBJS} tcl.$(RES) @ZLIB_DLL_FILE@
	@$(RM) ${TCL_DLL_FILE} $(TCL_LIB_FILE)
	@MAKE_DLL@ ${TCL_OBJS} tcl.$(RES) $(SHLIB_LD_LIBS)
	@VC_MANIFEST_EMBED_DLL@

${TCL_LIB_FILE}: ${TCL_OBJS}
	@$(RM) ${TCL_LIB_FILE}
	@MAKE_LIB@ ${TCL_OBJS}
	@POST_MAKE_LIB@

# assume GNU make

# To enable concurrent parallel make of tcl<x>.dll and tcl<x>.lib, the tcl<x>.dll
# targets have to depend on tcl<x>.lib, this ensures that linking of tcl<x>.dll
# does not execute concurrently with the renaming and recompiling of tcl<x>.lib

${DDE_DLL_FILE}: ${DDE_OBJS} ${DDE_LIB_FILE} ${TCL_STUB_LIB_FILE}
	@-$(RM) ${DDE_DLL_FILE} ${DDE_LIB_FILE}.sav
	@-$(COPY) ${DDE_LIB_FILE} ${DDE_LIB_FILE}.sav
	@MAKE_DLL@ ${DDE_OBJS} $(TCL_STUB_LIB_FILE) $(SHLIB_LD_LIBS)
	@-$(RM) ${DDE_LIB_FILE}
	@-$(COPY) ${DDE_LIB_FILE}.sav ${DDE_LIB_FILE}
	@-$(RM) ${DDE_LIB_FILE}.sav

${DDE_LIB_FILE}: ${DDE_OBJS}
	@$(RM) ${DDE_LIB_FILE}
	@MAKE_LIB@ ${DDE_OBJS}
	@POST_MAKE_LIB@

${REG_DLL_FILE}: ${REG_OBJS} ${REG_LIB_FILE} ${TCL_STUB_LIB_FILE}
	@-$(RM) ${REG_DLL_FILE} ${REG_LIB_FILE}.sav
	@-$(COPY) ${REG_LIB_FILE} ${REG_LIB_FILE}.sav
	@MAKE_DLL@ ${REG_OBJS} $(TCL_STUB_LIB_FILE) $(SHLIB_LD_LIBS)
	@-$(RM) ${REG_LIB_FILE}
	@-$(COPY) ${REG_LIB_FILE}.sav ${REG_LIB_FILE}
	@-$(RM) ${REG_LIB_FILE}.sav

${REG_LIB_FILE}: ${REG_OBJS}
	@$(RM) ${REG_LIB_FILE}
	@MAKE_LIB@ ${REG_OBJS}
	@POST_MAKE_LIB@

${TEST_DLL_FILE}: ${TCLTEST_OBJS} ${TCL_STUB_LIB_FILE}
	@$(RM) ${TEST_DLL_FILE} ${TEST_LIB_FILE}
	@MAKE_DLL@ ${TCLTEST_OBJS} $(TCL_STUB_LIB_FILE) $(SHLIB_LD_LIBS)

# use pre-built zlib1.dll
${ZLIB_DLL_FILE}: $(ZLIB_DIR)/win32/${ZLIB_DLL_FILE}
	@$(COPY) $(ZLIB_DIR)/win32/${ZLIB_DLL_FILE} ${ZLIB_DLL_FILE}

# Add the object extension to the implicit rules. By default .obj is not
# automatically added.

.SUFFIXES: .${OBJEXT}
.SUFFIXES: .$(RES)
.SUFFIXES: .rc

# Special case object targets

tclWinInit.${OBJEXT}: tclWinInit.c
	$(CC) -c $(CC_SWITCHES) -DBUILD_tcl $(EXTFLAGS) @DEPARG@ $(CC_OBJNAME)

tclWinPipe.${OBJEXT}: tclWinPipe.c
	$(CC) -c $(CC_SWITCHES) -DBUILD_tcl $(EXTFLAGS) @DEPARG@ $(CC_OBJNAME)

testMain.${OBJEXT}: tclAppInit.c
	$(CC) -c $(CC_SWITCHES) -DTCL_TEST @DEPARG@ $(CC_OBJNAME)

tclMain2.${OBJEXT}: tclMain.c
	$(CC) -c $(CC_SWITCHES) -DBUILD_tcl -DTCL_ASCII_MAIN @DEPARG@ $(CC_OBJNAME)

# TIP #59, embedding of configuration information into the binary library.
#
# Part of Tcl's configuration information are the paths where it was installed
# and where it will look for its libraries (which can be different). We derive
# this information from the variables which can be overridden by the user. As
# every path can be configured separately we do not remember one general
# prefix/exec_prefix but all the different paths individually.

tclPkgConfig.${OBJEXT}: tclPkgConfig.c
	$(CC)	-c $(CC_SWITCHES)			\
		-DCFG_INSTALL_LIBDIR=\"$(LIB_INSTALL_DIR)\" \
		-DCFG_INSTALL_BINDIR=\"$(BIN_INSTALL_DIR)\" \
		-DCFG_INSTALL_SCRDIR=\"$(SCRIPT_INSTALL_DIR)\" \
		-DCFG_INSTALL_INCDIR=\"$(INCLUDE_INSTALL_DIR)\" \
		-DCFG_INSTALL_DOCDIR=\"$(MAN_INSTALL_DIR)\" \
		\
		-DCFG_RUNTIME_LIBDIR=\"$(libdir)\" \
		-DCFG_RUNTIME_BINDIR=\"$(bindir)\" \
		-DCFG_RUNTIME_SCRDIR=\"$(TCL_LIBRARY)\" \
		-DCFG_RUNTIME_INCDIR=\"$(includedir)\" \
		-DCFG_RUNTIME_DOCDIR=\"$(mandir)\" \
		-DBUILD_tcl \
		@DEPARG@ $(CC_OBJNAME)

# The following objects are part of the stub library and should not be built
# as DLL objects but none of the symbols should be exported

tclStubLib.${OBJEXT}: tclStubLib.c
	$(CC) -c $(CC_SWITCHES) -DSTATIC_BUILD @DEPARG@ $(CC_OBJNAME)

tclTomMathStubLib.${OBJEXT}: tclTomMathStubLib.c
	$(CC) -c $(CC_SWITCHES) -DSTATIC_BUILD @DEPARG@ $(CC_OBJNAME)

tclOOStubLib.${OBJEXT}: tclOOStubLib.c
	$(CC) -c $(CC_SWITCHES) -DSTATIC_BUILD @DEPARG@ $(CC_OBJNAME)

# Implicit rule for all object files that will end up in the Tcl library

%.${OBJEXT}: %.c
	$(CC) -c $(CC_SWITCHES) -DBUILD_tcl @DEPARG@ $(CC_OBJNAME)

.rc.$(RES):
	$(RC) @RC_OUT@ $@ @RC_TYPE@ @RC_DEFINES@ @RC_INCLUDE@ "$(GENERIC_DIR_NATIVE)" @RC_INCLUDE@ "$(WIN_DIR_NATIVE)" @DEPARG@

# The following target generates the file generic/tclDate.c from the yacc
# grammar found in generic/tclGetDate.y. This is only run by hand as yacc is
# not available in all environments. The name of the .c file is different than
# the name of the .y file so that make doesn't try to automatically regenerate
# the .c file.

gendate:
	bison --output-file=$(GENERIC_DIR)/tclDate.c \
	--name-prefix=TclDate \
	--no-lines \
	$(GENERIC_DIR)/tclGetDate.y

# The following target generates the file generic/tclTomMath.h. It needs to be
# run (and the results checked) after updating to a new release of libtommath.

gentommath_h:
	$(TCL_EXE) "$(ROOT_DIR_NATIVE)\tools\fix_tommath_h.tcl" \
		"$(TOMMATH_DIR_NATIVE)\tommath.h" \
		> "$(GENERIC_DIR_NATIVE)\tclTomMath.h"

install: all install-binaries install-libraries install-doc install-packages

install-binaries: binaries
	@for i in "$(LIB_INSTALL_DIR)" "$(BIN_INSTALL_DIR)" ; \
	    do \
	    if [ ! -d $$i ] ; then \
		echo "Making directory $$i"; \
		$(MKDIR) $$i; \
		chmod 755 $$i; \
		else true; \
		fi; \
	    done;
	@for i in dde${DDEDOTVER} reg${REGDOTVER}; \
	    do \
	    if [ ! -d $(LIB_INSTALL_DIR)/$$i ] ; then \
		echo "Making directory $(LIB_INSTALL_DIR)/$$i"; \
		$(MKDIR) $(LIB_INSTALL_DIR)/$$i; \
		else true; \
		fi; \
	    done;
	@for i in $(TCL_DLL_FILE) $(ZLIB_DLL_FILE) $(TCLSH); \
	    do \
	    if [ -f $$i ]; then \
		echo "Installing $$i to $(BIN_INSTALL_DIR)/"; \
		$(COPY) $$i "$(BIN_INSTALL_DIR)"; \
	    fi; \
	    done
	@for i in tclConfig.sh tclooConfig.sh $(TCL_LIB_FILE) $(TCL_STUB_LIB_FILE); \
	    do \
	    if [ -f $$i ]; then \
		echo "Installing $$i to $(LIB_INSTALL_DIR)/"; \
		$(COPY) $$i "$(LIB_INSTALL_DIR)"; \
	    fi; \
	    done
	@if [ -f $(DDE_DLL_FILE) ]; then \
	    echo installing $(DDE_DLL_FILE); \
	    $(COPY) $(DDE_DLL_FILE) $(LIB_INSTALL_DIR)/dde1.3; \
	    $(COPY) $(ROOT_DIR)/library/dde/pkgIndex.tcl \
		$(LIB_INSTALL_DIR)/dde1.3; \
	    fi
	@if [ -f $(DDE_LIB_FILE) ]; then \
	    echo installing $(DDE_LIB_FILE); \
	    $(COPY) $(DDE_LIB_FILE) $(LIB_INSTALL_DIR)/dde1.3; \
	    fi
	@if [ -f $(REG_DLL_FILE) ]; then \
	    echo installing $(REG_DLL_FILE); \
	    $(COPY) $(REG_DLL_FILE) $(LIB_INSTALL_DIR)/reg1.3; \
	    $(COPY) $(ROOT_DIR)/library/reg/pkgIndex.tcl \
		$(LIB_INSTALL_DIR)/reg1.3; \
	    fi
	@if [ -f $(REG_LIB_FILE) ]; then \
	    echo installing $(REG_LIB_FILE); \
	    $(COPY) $(REG_LIB_FILE) $(LIB_INSTALL_DIR)/reg1.3; \
	    fi

install-libraries: libraries install-tzdata install-msgs
	@for i in $(prefix)/lib $(INCLUDE_INSTALL_DIR) \
		$(SCRIPT_INSTALL_DIR); \
	    do \
	    if [ ! -d $$i ] ; then \
		echo "Making directory $$i"; \
		$(MKDIR) $$i; \
		else true; \
		fi; \
	    done;
	@for i in http1.0 opt0.4 encoding ../tcl8 ../tcl8/8.4  ../tcl8/8.4/platform ../tcl8/8.5 ../tcl8/8.6; \
	    do \
	    if [ ! -d $(SCRIPT_INSTALL_DIR)/$$i ] ; then \
		echo "Making directory $(SCRIPT_INSTALL_DIR)/$$i"; \
		$(MKDIR) $(SCRIPT_INSTALL_DIR)/$$i; \
		else true; \
		fi; \
	    done;
	@echo "Installing header files";
	@for i in "$(GENERIC_DIR)/tcl.h" "$(GENERIC_DIR)/tclDecls.h" \
		"$(GENERIC_DIR)/tclOO.h" "$(GENERIC_DIR)/tclOODecls.h" \
		"$(GENERIC_DIR)/tclPlatDecls.h" \
		"$(GENERIC_DIR)/tclTomMath.h" \
		"$(GENERIC_DIR)/tclTomMathDecls.h"; \
	    do \
	    $(COPY) "$$i" "$(INCLUDE_INSTALL_DIR)"; \
	    done;
	@echo "Installing library files to $(SCRIPT_INSTALL_DIR)";
	@for i in $(ROOT_DIR)/library/*.tcl $(ROOT_DIR)/library/tclIndex; \
	    do \
	    $(COPY) "$$i" "$(SCRIPT_INSTALL_DIR)"; \
	    done;
	@echo "Installing library http1.0 directory";
	@for j in $(ROOT_DIR)/library/http1.0/*.tcl; \
	    do \
	    $(COPY) "$$j" "$(SCRIPT_INSTALL_DIR)/http1.0"; \
	    done;
<<<<<<< HEAD
	@echo "Installing package http 2.8.3 as a Tcl Module";
	@$(COPY) $(ROOT_DIR)/library/http/http.tcl $(SCRIPT_INSTALL_DIR)/../tcl8/8.6/http-2.8.3.tm;
=======
	@echo "Installing package http 2.7.9 as a Tcl Module";
	@$(COPY) $(ROOT_DIR)/library/http/http.tcl $(SCRIPT_INSTALL_DIR)/../tcl8/8.4/http-2.7.9.tm;
>>>>>>> 6fba8423
	@echo "Installing library opt0.4 directory";
	@for j in $(ROOT_DIR)/library/opt/*.tcl; \
	    do \
	    $(COPY) "$$j" "$(SCRIPT_INSTALL_DIR)/opt0.4"; \
	    done;
	@echo "Installing package msgcat 1.4.4 as a Tcl Module";
	@$(COPY) $(ROOT_DIR)/library/msgcat/msgcat.tcl $(SCRIPT_INSTALL_DIR)/../tcl8/8.5/msgcat-1.4.4.tm;
	@echo "Installing package tcltest 2.3.4 as a Tcl Module";
	@$(COPY) $(ROOT_DIR)/library/tcltest/tcltest.tcl $(SCRIPT_INSTALL_DIR)/../tcl8/8.5/tcltest-2.3.4.tm;
	@echo "Installing package platform 1.0.10 as a Tcl Module";
	@$(COPY) $(ROOT_DIR)/library/platform/platform.tcl $(SCRIPT_INSTALL_DIR)/../tcl8/8.4/platform-1.0.10.tm;
	@echo "Installing package platform::shell 1.1.4 as a Tcl Module";
	@$(COPY) $(ROOT_DIR)/library/platform/shell.tcl $(SCRIPT_INSTALL_DIR)/../tcl8/8.4/platform/shell-1.1.4.tm;
	@echo "Installing encodings";
	@for i in $(ROOT_DIR)/library/encoding/*.enc ; do \
		$(COPY) "$$i" "$(SCRIPT_INSTALL_DIR)/encoding"; \
	done;

install-tzdata:
	@echo "Installing time zone data"
	@$(TCL_EXE) "$(ROOT_DIR)/tools/installData.tcl" \
	    "$(ROOT_DIR)/library/tzdata" "$(SCRIPT_INSTALL_DIR)/tzdata"

install-msgs:
	@echo "Installing message catalogs"
	@$(TCL_EXE) "$(ROOT_DIR)/tools/installData.tcl" \
	    "$(ROOT_DIR)/library/msgs" "$(SCRIPT_INSTALL_DIR)/msgs"

install-doc: doc

# Optional target to install private headers
install-private-headers: libraries
	@for i in $(PRIVATE_INCLUDE_INSTALL_DIR); \
	    do \
	    if [ ! -d $$i ] ; then \
		echo "Making directory $$i"; \
		$(MKDIR) $$i; \
		else true; \
		fi; \
	    done;
	@echo "Installing private header files";
	@for i in "$(GENERIC_DIR)/tclInt.h" "$(GENERIC_DIR)/tclIntDecls.h" \
		"$(GENERIC_DIR)/tclIntPlatDecls.h" "$(GENERIC_DIR)/tclPort.h" \
		"$(GENERIC_DIR)/tclOOInt.h" "$(GENERIC_DIR)/tclOOIntDecls.h" \
		"$(WIN_DIR)/tclWinPort.h" ; \
	    do \
	    $(COPY) "$$i" "$(PRIVATE_INCLUDE_INSTALL_DIR)"; \
	    done;

# Specifying TESTFLAGS on the command line is the standard way to pass args to
# tcltest, i.e.:
#	% make test TESTFLAGS="-verbose bps -file fileName.test"

test: test-tcl test-packages

test-tcl: binaries $(TCLTEST)
	TCL_LIBRARY="$(LIBRARY_DIR)"; export TCL_LIBRARY; \
	./$(TCLTEST) "$(ROOT_DIR_NATIVE)/tests/all.tcl" $(TESTFLAGS) \
	-load "set ::ddelib [file normalize ${DDE_DLL_FILE}]; \
	set ::reglib [file normalize ${REG_DLL_FILE}]" | ./$(CAT32)

# Useful target to launch a built tcltest with the proper path,...
runtest: binaries $(TCLTEST)
	@TCL_LIBRARY="$(LIBRARY_DIR)"; export TCL_LIBRARY; \
	./$(TCLTEST) $(TESTFLAGS) -load "set ::ddelib [file normalize ${DDE_DLL_FILE}]; \
	set ::reglib [file normalize ${REG_DLL_FILE}]" $(SCRIPT)

# This target can be used to run tclsh from the build directory via
# `make shell SCRIPT=foo.tcl`
shell: binaries
	@TCL_LIBRARY="$(LIBRARY_DIR)"; export TCL_LIBRARY; \
	./$(TCLSH) $(SCRIPT)

# This target can be used to run tclsh inside either gdb or insight
gdb: binaries
	@echo "set env TCL_LIBRARY=$(LIBRARY_DIR)" > gdb.run
	gdb ./$(TCLSH) --command=gdb.run
	rm gdb.run

depend:

Makefile: $(SRC_DIR)/Makefile.in
	./config.status

cleanhelp:
	$(RM) *.hlp *.cnt *.GID *.rtf man2tcl.exe

clean: cleanhelp clean-packages
	$(RM) *.lib *.a *.exp *.dll *.$(RES) *.${OBJEXT} *~ \#* TAGS a.out
	$(RM) $(TCLSH) $(TCLTEST) $(CAT32)
	$(RM) *.pch *.ilk *.pdb

distclean: distclean-packages clean
	$(RM) Makefile config.status config.cache config.log tclConfig.sh \
		tcl.hpj config.status.lineno

#
# Bundled package targets
#

PKG_CFG_ARGS		= @PKG_CFG_ARGS@
PKG_DIR			= ./pkgs

packages:
	@builddir=`pwd`; \
	for i in $(PKGS_DIR)/*; do \
	  if [ -d $$i ] ; then \
	    if [ -x $$i/configure ] ; then \
	      pkg=`basename $$i`; \
	      mkdir -p $(PKG_DIR)/$$pkg; \
	      if [ ! -f $(PKG_DIR)/$$pkg/Makefile ]; then \
	        ( cd $(PKG_DIR)/$$pkg; \
	          echo "Configuring package '$$i' wd = `pwd`"; \
	          $$i/configure --with-tcl=$(PWD) --with-tclinclude=$(GENERIC_DIR) $(PKG_CFG_ARGS) --enable-shared --enable-threads; ) \
	      fi ; \
	      echo "Building package '$$pkg'"; \
	      ( cd $(PKG_DIR)/$$pkg; $(MAKE); ) \
	    fi; \
	  fi; \
	done; \
	cd $$builddir

install-packages: packages
	@builddir=`pwd`; \
	for i in $(PKGS_DIR)/*; do \
	  if [ -d $$i ]; then \
	    pkg=`basename $$i`; \
	    if [ -f $(PKG_DIR)/$$pkg/Makefile ]; then \
	        echo "Installing package '$$pkg'"; \
	        ( cd $(PKG_DIR)/$$pkg; $(MAKE) install "DESTDIR=$(INSTALL_ROOT)"; ) \
	    fi; \
	  fi; \
	done; \
	cd $$builddir

test-packages: tcltest packages
	@builddir=`pwd`; \
	for i in $(PKGS_DIR)/*; do \
	  if [ -d $$i ]; then \
	    pkg=`basename $$i`; \
	    if [ -f $(PKG_DIR)/$$pkg/Makefile ]; then \
	        echo "Testing package '$$pkg'"; \
	        ( cd $(PKG_DIR)/$$pkg; $(MAKE) "LD_LIBRARY_PATH=$$builddir:${LD_LIBRARY_PATH}" "TCL_LIBRARY=${TCL_BUILDTIME_LIBRARY}" "TCLLIBPATH=$$builddir/pkgs" test "TCLSH_PROG=$$builddir/tcltest"; ) \
	    fi; \
	  fi; \
	done; \
	cd $$builddir

clean-packages:
	@builddir=`pwd`; \
	for i in $(PKGS_DIR)/*; do \
	  if [ -d $$i ]; then \
	    pkg=`basename $$i`; \
	    if [ -f $(PKG_DIR)/$$pkg/Makefile ]; then \
	        ( cd $(PKG_DIR)/$$pkg; $(MAKE) clean; ) \
	    fi; \
	  fi; \
	done; \
	cd $$builddir

distclean-packages:
	@builddir=`pwd`; \
	for i in $(PKGS_DIR)/*; do \
	  if [ -d $$i ]; then \
	    pkg=`basename $$i`; \
	    if [ -f $(PKG_DIR)/$$pkg/Makefile ]; then \
	        ( cd $(PKG_DIR)/$$pkg; $(MAKE) distclean; ) \
	    fi; \
	    cd $$builddir; \
	    rm -rf $(PKG_DIR)/$$pkg; \
	  fi; \
	done; \
	rm -rf $(PKG_DIR)

#
# Regenerate the stubs files.
#

$(GENERIC_DIR)/tclStubInit.c: $(GENERIC_DIR)/tcl.decls \
		$(GENERIC_DIR)/tclInt.decls
	@echo "Warning: tclStubInit.c may be out of date."
	@echo "Developers may want to run \"make genstubs\" to regenerate."
	@echo "This warning can be safely ignored, do not report as a bug!"

genstubs:
	$(TCL_EXE) "$(ROOT_DIR_NATIVE)\tools\genStubs.tcl" \
	    "$(GENERIC_DIR_NATIVE)" \
	    "$(GENERIC_DIR_NATIVE)\tcl.decls" \
	    "$(GENERIC_DIR_NATIVE)\tclInt.decls" \
	    "$(GENERIC_DIR_NATIVE)\tclTomMath.decls"
	$(TCL_EXE) "$(ROOT_DIR_NATIVE)\tools\genStubs.tcl" \
	    "$(GENERIC_DIR_NATIVE)" \
	    "$(GENERIC_DIR_NATIVE)\tclOO.decls"

#
# This target creates the HTML folder for Tcl & Tk and places it in
# DISTDIR/html. It uses the tcltk-man2html.tcl tool from the Tcl group's tool
# workspace. It depends on the Tcl & Tk being in directories called tcl8.* &
# tk8.* up two directories from the TOOL_DIR.
#

TOOL_DIR=$(ROOT_DIR)/tools
HTML_INSTALL_DIR=$(ROOT_DIR)/html
html:
	$(MAKE) shell SCRIPT="$(TOOL_DIR)/tcltk-man2html.tcl --htmldir=$(HTML_INSTALL_DIR) --srcdir=$(ROOT_DIR)/.. $(BUILD_HTML_FLAGS)"
html-tcl: $(TCLSH)
	$(MAKE) shell SCRIPT="$(TOOL_DIR)/tcltk-man2html.tcl --htmldir=$(HTML_INSTALL_DIR) --srcdir=$(ROOT_DIR)/.. $(BUILD_HTML_FLAGS) --tcl"
html-tk: $(TCLSH)
	$(MAKE) shell SCRIPT="$(TOOL_DIR)/tcltk-man2html.tcl --htmldir=$(HTML_INSTALL_DIR) --srcdir=$(ROOT_DIR)/.. $(BUILD_HTML_FLAGS) --tk"

#
# The list of all the targets that do not correspond to real files. This stops
# 'make' from getting confused when someone makes an error in a rule.
#

.PHONY: all tcltest binaries libraries doc gendate gentommath_h install
.PHONY: install-binaries install-libraries install-tzdata install-msgs
.PHONY: install-doc install-private-headers test test-tcl runtest shell
.PHONY: gdb depend cleanhelp clean distclean packages install-packages
.PHONY: test-packages clean-packages distclean-packages genstubs html
.PHONY: html-tcl html-tk

# DO NOT DELETE THIS LINE -- make depend depends on it.<|MERGE_RESOLUTION|>--- conflicted
+++ resolved
@@ -662,13 +662,8 @@
 	    do \
 	    $(COPY) "$$j" "$(SCRIPT_INSTALL_DIR)/http1.0"; \
 	    done;
-<<<<<<< HEAD
-	@echo "Installing package http 2.8.3 as a Tcl Module";
-	@$(COPY) $(ROOT_DIR)/library/http/http.tcl $(SCRIPT_INSTALL_DIR)/../tcl8/8.6/http-2.8.3.tm;
-=======
-	@echo "Installing package http 2.7.9 as a Tcl Module";
-	@$(COPY) $(ROOT_DIR)/library/http/http.tcl $(SCRIPT_INSTALL_DIR)/../tcl8/8.4/http-2.7.9.tm;
->>>>>>> 6fba8423
+	@echo "Installing package http 2.8.4 as a Tcl Module";
+	@$(COPY) $(ROOT_DIR)/library/http/http.tcl $(SCRIPT_INSTALL_DIR)/../tcl8/8.6/http-2.8.4.tm;
 	@echo "Installing library opt0.4 directory";
 	@for j in $(ROOT_DIR)/library/opt/*.tcl; \
 	    do \
