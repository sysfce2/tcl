--- conflicted
+++ resolved
@@ -948,11 +948,7 @@
 		    [Defined when cygwin/mingw ignores VOID define in winnt.h])
 	fi
 
-<<<<<<< HEAD
-    AC_CHECK_HEADER(stdbool.h, [AC_DEFINE(HAVE_STDBOOL_H, 1, [Do we have <stdbool.h>?])],)
-=======
 	AC_CHECK_HEADER(stdbool.h, [AC_DEFINE(HAVE_STDBOOL_H, 1, [Do we have <stdbool.h>?])],)
->>>>>>> 275904f8
 
 	# See if the compiler supports casting to a union type.
 	# This is used to stop gcc from printing a compiler
@@ -974,11 +970,7 @@
 	fi
     fi
 
-<<<<<<< HEAD
-	AC_DEFINE(MP_32BIT, 1, [Use 'MP_32BIT' for libtommath])
-=======
     AC_DEFINE(MP_32BIT, 1, [Use 'MP_32BIT' for libtommath])
->>>>>>> 275904f8
 
     # DL_LIBS is empty, but then we match the Unix version
     AC_SUBST(DL_LIBS)
