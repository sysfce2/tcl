--- conflicted
+++ resolved
@@ -673,11 +673,7 @@
     if test "${GCC}" = "yes" ; then
 	SHLIB_LD=""
 	SHLIB_LD_LIBS='${LIBS}'
-<<<<<<< HEAD
 	LIBS="-lnetapi32 -lkernel32 -luser32 -ladvapi32 -luserenv -lws2_32"
-=======
-	LIBS="-lws2_32"
->>>>>>> 904ba06b
 	# mingw needs to link ole32 and oleaut32 for [send], but MSVC doesn't
 	LIBS_GUI="-lgdi32 -lcomdlg32 -limm32 -lcomctl32 -lshell32 -luuid -lole32 -loleaut32"
 	STLIB_LD='${AR} cr'
@@ -731,7 +727,7 @@
 
 	CFLAGS_DEBUG=-g
 	CFLAGS_OPTIMIZE="-O2 -fomit-frame-pointer"
-	CFLAGS_WARNING="-Wall -Wdeclaration-after-statement -Wpointer-arith"
+	CFLAGS_WARNING="-Wall -Wpointer-arith"
 	LDFLAGS_DEBUG=
 	LDFLAGS_OPTIMIZE=
 
