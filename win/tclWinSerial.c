/*
 * tclWinSerial.c --
 *
 *	This file implements the Windows-specific serial port functions, and
 *	the "serial" channel driver.
 *
 * Copyright (c) 1999 by Scriptics Corp.
 *
 * See the file "license.terms" for information on usage and redistribution of
 * this file, and for a DISCLAIMER OF ALL WARRANTIES.
 *
 * Serial functionality implemented by Rolf.Schroedter@dlr.de
<<<<<<< HEAD
 *
 * RCS: @(#) $Id: tclWinSerial.c,v 1.26.2.15 2010/09/13 16:57:03 dgp Exp $
=======
>>>>>>> 64eb210f
 */

#include "tclWinInt.h"

#include <sys/stat.h>

/*
 * The following variable is used to tell whether this module has been
 * initialized.
 */

static int initialized = 0;

/*
 * The serialMutex locks around access to the initialized variable, and it is
 * used to protect background threads from being terminated while they are
 * using APIs that hold locks.
 */

TCL_DECLARE_MUTEX(serialMutex)

/*
 * Bit masks used in the flags field of the SerialInfo structure below.
 */

#define SERIAL_PENDING	(1<<0)	/* Message is pending in the queue. */
#define SERIAL_ASYNC	(1<<1)	/* Channel is non-blocking. */

/*
 * Bit masks used in the sharedFlags field of the SerialInfo structure below.
 */

#define SERIAL_EOF	(1<<2)	/* Serial has reached EOF. */
#define SERIAL_ERROR	(1<<4)

/*
 * Default time to block between checking status on the serial port.
 */

#define SERIAL_DEFAULT_BLOCKTIME 10	/* 10 msec */

/*
 * Define Win32 read/write error masks returned by ClearCommError()
 */

#define SERIAL_READ_ERRORS \
	(CE_RXOVER | CE_OVERRUN | CE_RXPARITY | CE_FRAME  | CE_BREAK)
#define SERIAL_WRITE_ERRORS \
	(CE_TXFULL | CE_PTO)

/*
 * This structure describes per-instance data for a serial based channel.
 */

typedef struct SerialInfo {
    HANDLE handle;
    struct SerialInfo *nextPtr;	/* Pointer to next registered serial. */
    Tcl_Channel channel;	/* Pointer to channel structure. */
    int validMask;		/* OR'ed combination of TCL_READABLE,
				 * TCL_WRITABLE, or TCL_EXCEPTION: indicates
				 * which operations are valid on the file. */
    int watchMask;		/* OR'ed combination of TCL_READABLE,
				 * TCL_WRITABLE, or TCL_EXCEPTION: indicates
				 * which events should be reported. */
    int flags;			/* State flags, see above for a list. */
    int readable;		/* Flag that the channel is readable. */
    int writable;		/* Flag that the channel is writable. */
    int blockTime;		/* Maximum blocktime in msec. */
    unsigned int lastEventTime;	/* Time in milliseconds since last readable
				 * event. */
				/* Next readable event only after blockTime */
    DWORD error;		/* pending error code returned by
				 * ClearCommError() */
    DWORD lastError;		/* last error code, can be fetched with
				 * fconfigure chan -lasterror */
    DWORD sysBufRead;		/* Win32 system buffer size for read ops,
				 * default=4096 */
    DWORD sysBufWrite;		/* Win32 system buffer size for write ops,
				 * default=4096 */

    Tcl_ThreadId threadId;	/* Thread to which events should be reported.
				 * This value is used by the reader/writer
				 * threads. */
    OVERLAPPED osRead;		/* OVERLAPPED structure for read operations. */
    OVERLAPPED osWrite;		/* OVERLAPPED structure for write operations */
    HANDLE writeThread;		/* Handle to writer thread. */
    CRITICAL_SECTION csWrite;	/* Writer thread synchronisation. */
    HANDLE evWritable;		/* Manual-reset event to signal when the
				 * writer thread has finished waiting for the
				 * current buffer to be written. */
    HANDLE evStartWriter;	/* Auto-reset event used by the main thread to
				 * signal when the writer thread should
				 * attempt to write to the serial. */
    HANDLE evStopWriter;	/* Auto-reset event used by the main thread to
				 * signal when the writer thread should close.
				 */
    DWORD writeError;		/* An error caused by the last background
				 * write. Set to 0 if no error has been
				 * detected. This word is shared with the
				 * writer thread so access must be
				 * synchronized with the evWritable object. */
    char *writeBuf;		/* Current background output buffer. Access is
				 * synchronized with the evWritable object. */
    int writeBufLen;		/* Size of write buffer. Access is
				 * synchronized with the evWritable object. */
    int toWrite;		/* Current amount to be written. Access is
				 * synchronized with the evWritable object. */
    int writeQueue;		/* Number of bytes pending in output queue.
				 * Offset to DCB.cbInQue. Used to query
				 * [fconfigure -queue] */
} SerialInfo;

typedef struct ThreadSpecificData {
    /*
     * The following pointer refers to the head of the list of serials that
     * are being watched for file events.
     */

    SerialInfo *firstSerialPtr;
} ThreadSpecificData;

static Tcl_ThreadDataKey dataKey;

/*
 * The following structure is what is added to the Tcl event queue when serial
 * events are generated.
 */

typedef struct SerialEvent {
    Tcl_Event header;		/* Information that is standard for all
				 * events. */
    SerialInfo *infoPtr;	/* Pointer to serial info structure. Note that
				 * we still have to verify that the serial
				 * exists before dereferencing this
				 * pointer. */
} SerialEvent;

/*
 * We don't use timeouts.
 */

static COMMTIMEOUTS no_timeout = {
    0,			/* ReadIntervalTimeout */
    0,			/* ReadTotalTimeoutMultiplier */
    0,			/* ReadTotalTimeoutConstant */
    0,			/* WriteTotalTimeoutMultiplier */
    0,			/* WriteTotalTimeoutConstant */
};

/*
 * Declarations for functions used only in this file.
 */

static int		SerialBlockProc(ClientData instanceData, int mode);
static void		SerialCheckProc(ClientData clientData, int flags);
static int		SerialCloseProc(ClientData instanceData,
			    Tcl_Interp *interp);
static int		SerialEventProc(Tcl_Event *evPtr, int flags);
static void		SerialExitHandler(ClientData clientData);
static int		SerialGetHandleProc(ClientData instanceData,
			    int direction, ClientData *handlePtr);
static ThreadSpecificData *SerialInit(void);
static int		SerialInputProc(ClientData instanceData, char *buf,
			    int toRead, int *errorCode);
static int		SerialOutputProc(ClientData instanceData,
			    const char *buf, int toWrite, int *errorCode);
static void		SerialSetupProc(ClientData clientData, int flags);
static void		SerialWatchProc(ClientData instanceData, int mask);
static void		ProcExitHandler(ClientData clientData);
static int		SerialGetOptionProc(ClientData instanceData,
			    Tcl_Interp *interp, const char *optionName,
			    Tcl_DString *dsPtr);
static int		SerialSetOptionProc(ClientData instanceData,
			    Tcl_Interp *interp, const char *optionName,
			    const char *value);
static DWORD WINAPI	SerialWriterThread(LPVOID arg);
static void		SerialThreadActionProc(ClientData instanceData,
			    int action);
static int		SerialBlockingRead(SerialInfo *infoPtr, LPVOID buf,
			    DWORD bufSize, LPDWORD lpRead, LPOVERLAPPED osPtr);
static int		SerialBlockingWrite(SerialInfo *infoPtr, LPVOID buf,
			    DWORD bufSize, LPDWORD lpWritten,
			    LPOVERLAPPED osPtr);

/*
 * This structure describes the channel type structure for command serial
 * based IO.
 */

static const Tcl_ChannelType serialChannelType = {
    "serial",			/* Type name. */
    TCL_CHANNEL_VERSION_5,	/* v5 channel */
    SerialCloseProc,		/* Close proc. */
    SerialInputProc,		/* Input proc. */
    SerialOutputProc,		/* Output proc. */
    NULL,			/* Seek proc. */
    SerialSetOptionProc,	/* Set option proc. */
    SerialGetOptionProc,	/* Get option proc. */
    SerialWatchProc,		/* Set up notifier to watch the channel. */
    SerialGetHandleProc,	/* Get an OS handle from channel. */
    NULL,			/* close2proc. */
    SerialBlockProc,		/* Set blocking or non-blocking mode.*/
    NULL,			/* flush proc. */
    NULL,			/* handler proc. */
    NULL,			/* wide seek proc */
    SerialThreadActionProc,	/* thread action proc */
    NULL                       /* truncate */
};

/*
 *----------------------------------------------------------------------
 *
 * SerialInit --
 *
 *	This function initializes the static variables for this file.
 *
 * Results:
 *	None.
 *
 * Side effects:
 *	Creates a new event source.
 *
 *----------------------------------------------------------------------
 */

static ThreadSpecificData *
SerialInit(void)
{
    ThreadSpecificData *tsdPtr;

    /*
     * Check the initialized flag first, then check it again in the mutex.
     * This is a speed enhancement.
     */

    if (!initialized) {
	Tcl_MutexLock(&serialMutex);
	if (!initialized) {
	    initialized = 1;
	    Tcl_CreateExitHandler(ProcExitHandler, NULL);
	}
	Tcl_MutexUnlock(&serialMutex);
    }

    tsdPtr = (ThreadSpecificData *) TclThreadDataKeyGet(&dataKey);
    if (tsdPtr == NULL) {
	tsdPtr = TCL_TSD_INIT(&dataKey);
	tsdPtr->firstSerialPtr = NULL;
	Tcl_CreateEventSource(SerialSetupProc, SerialCheckProc, NULL);
	Tcl_CreateThreadExitHandler(SerialExitHandler, NULL);
    }
    return tsdPtr;
}

/*
 *----------------------------------------------------------------------
 *
 * SerialExitHandler --
 *
 *	This function is called to cleanup the serial module before Tcl is
 *	unloaded.
 *
 * Results:
 *	None.
 *
 * Side effects:
 *	Removes the serial event source.
 *
 *----------------------------------------------------------------------
 */

static void
SerialExitHandler(
    ClientData clientData)	/* Old window proc */
{
    ThreadSpecificData *tsdPtr = TCL_TSD_INIT(&dataKey);
    SerialInfo *infoPtr;

    /*
     * Clear all eventually pending output. Otherwise Tcl's exit could totally
     * block, because it performs a blocking flush on all open channels. Note
     * that serial write operations may be blocked due to handshake.
     */

    for (infoPtr = tsdPtr->firstSerialPtr; infoPtr != NULL;
	    infoPtr = infoPtr->nextPtr) {
	PurgeComm(infoPtr->handle,
		PURGE_TXABORT | PURGE_RXABORT | PURGE_TXCLEAR | PURGE_RXCLEAR);
    }
    Tcl_DeleteEventSource(SerialSetupProc, SerialCheckProc, NULL);
}

/*
 *----------------------------------------------------------------------
 *
 * ProcExitHandler --
 *
 *	This function is called to cleanup the process list before Tcl is
 *	unloaded.
 *
 * Results:
 *	None.
 *
 * Side effects:
 *	Resets the process list.
 *
 *----------------------------------------------------------------------
 */

static void
ProcExitHandler(
    ClientData clientData)	/* Old window proc */
{
    Tcl_MutexLock(&serialMutex);
    initialized = 0;
    Tcl_MutexUnlock(&serialMutex);
}

/*
 *----------------------------------------------------------------------
 *
 * SerialBlockTime --
 *
 *	Wrapper to set Tcl's block time in msec
 *
 * Results:
 *	None.
 *
 * Side effects:
 *	Updates the maximum blocking time.
 *
 *----------------------------------------------------------------------
 */

static void
SerialBlockTime(
    int msec)			/* milli-seconds */
{
    Tcl_Time blockTime;

    blockTime.sec  =  msec / 1000;
    blockTime.usec = (msec % 1000) * 1000;
    Tcl_SetMaxBlockTime(&blockTime);
}

/*
 *----------------------------------------------------------------------
 *
 * SerialGetMilliseconds --
 *
 *	Get current time in milliseconds,ignoring integer overruns.
 *
 * Results:
 *	The current time.
 *
 * Side effects:
 *	None.
 *
 *----------------------------------------------------------------------
 */

static unsigned int
SerialGetMilliseconds(void)
{
    Tcl_Time time;

    TclpGetTime(&time);

    return (time.sec * 1000 + time.usec / 1000);
}

/*
 *----------------------------------------------------------------------
 *
 * SerialSetupProc --
 *
 *	This procedure is invoked before Tcl_DoOneEvent blocks waiting for an
 *	event.
 *
 * Results:
 *	None.
 *
 * Side effects:
 *	Adjusts the block time if needed.
 *
 *----------------------------------------------------------------------
 */

void
SerialSetupProc(
    ClientData data,		/* Not used. */
    int flags)			/* Event flags as passed to Tcl_DoOneEvent. */
{
    SerialInfo *infoPtr;
    int block = 1;
    int msec = INT_MAX;		/* min. found block time */
    ThreadSpecificData *tsdPtr = TCL_TSD_INIT(&dataKey);

    if (!(flags & TCL_FILE_EVENTS)) {
	return;
    }

    /*
     * Look to see if any events handlers installed. If they are, do not
     * block.
     */

    for (infoPtr=tsdPtr->firstSerialPtr ; infoPtr!=NULL ;
	    infoPtr=infoPtr->nextPtr) {
	if (infoPtr->watchMask & TCL_WRITABLE) {
	    if (WaitForSingleObject(infoPtr->evWritable, 0) != WAIT_TIMEOUT) {
		block = 0;
		msec = min(msec, infoPtr->blockTime);
	    }
	}
	if (infoPtr->watchMask & TCL_READABLE) {
	    block = 0;
	    msec = min(msec, infoPtr->blockTime);
	}
    }

    if (!block) {
	SerialBlockTime(msec);
    }
}

/*
 *----------------------------------------------------------------------
 *
 * SerialCheckProc --
 *
 *	This procedure is called by Tcl_DoOneEvent to check the serial event
 *	source for events.
 *
 * Results:
 *	None.
 *
 * Side effects:
 *	May queue an event.
 *
 *----------------------------------------------------------------------
 */

static void
SerialCheckProc(
    ClientData data,		/* Not used. */
    int flags)			/* Event flags as passed to Tcl_DoOneEvent. */
{
    SerialInfo *infoPtr;
    SerialEvent *evPtr;
    int needEvent;
    ThreadSpecificData *tsdPtr = TCL_TSD_INIT(&dataKey);
    COMSTAT cStat;
    unsigned int time;

    if (!(flags & TCL_FILE_EVENTS)) {
	return;
    }

    /*
     * Queue events for any ready serials that don't already have events
     * queued.
     */

    for (infoPtr=tsdPtr->firstSerialPtr ; infoPtr!=NULL ;
	    infoPtr=infoPtr->nextPtr) {
	if (infoPtr->flags & SERIAL_PENDING) {
	    continue;
	}

	needEvent = 0;

	/*
	 * If WRITABLE watch mask is set look for infoPtr->evWritable object.
	 */

	if (infoPtr->watchMask & TCL_WRITABLE &&
		WaitForSingleObject(infoPtr->evWritable, 0) != WAIT_TIMEOUT) {
	    infoPtr->writable = 1;
	    needEvent = 1;
	}

	/*
	 * If READABLE watch mask is set call ClearCommError to poll cbInQue.
	 * Window errors are ignored here.
	 */

	if (infoPtr->watchMask & TCL_READABLE) {
	    if (ClearCommError(infoPtr->handle, &infoPtr->error, &cStat)) {
		/*
		 * Look for characters already pending in windows queue. If
		 * they are, poll.
		 */

		if (infoPtr->watchMask & TCL_READABLE) {
		    /*
		     * Force fileevent after serial read error.
		     */

		    if ((cStat.cbInQue > 0) ||
			    (infoPtr->error & SERIAL_READ_ERRORS)) {
			infoPtr->readable = 1;
			time = SerialGetMilliseconds();
			if ((unsigned int) (time - infoPtr->lastEventTime)
				>= (unsigned int) infoPtr->blockTime) {
			    needEvent = 1;
			    infoPtr->lastEventTime = time;
			}
		    }
		}
	    }
	}

	/*
	 * Queue an event if the serial is signaled for reading or writing.
	 */

	if (needEvent) {
	    infoPtr->flags |= SERIAL_PENDING;
	    evPtr = (SerialEvent *) ckalloc(sizeof(SerialEvent));
	    evPtr->header.proc = SerialEventProc;
	    evPtr->infoPtr = infoPtr;
	    Tcl_QueueEvent((Tcl_Event *) evPtr, TCL_QUEUE_TAIL);
	}
    }
}

/*
 *----------------------------------------------------------------------
 *
 * SerialBlockProc --
 *
 *	Set blocking or non-blocking mode on channel.
 *
 * Results:
 *	0 if successful, errno when failed.
 *
 * Side effects:
 *	Sets the device into blocking or non-blocking mode.
 *
 *----------------------------------------------------------------------
 */

static int
SerialBlockProc(
    ClientData instanceData,    /* Instance data for channel. */
    int mode)			/* TCL_MODE_BLOCKING or
				 * TCL_MODE_NONBLOCKING. */
{
    int errorCode = 0;
    SerialInfo *infoPtr = (SerialInfo *) instanceData;

    /*
     * Only serial READ can be switched between blocking & nonblocking using
     * COMMTIMEOUTS. Serial write emulates blocking & nonblocking by the
     * SerialWriterThread.
     */

    if (mode == TCL_MODE_NONBLOCKING) {
	infoPtr->flags |= SERIAL_ASYNC;
    } else {
	infoPtr->flags &= ~(SERIAL_ASYNC);
    }
    return errorCode;
}

/*
 *----------------------------------------------------------------------
 *
 * SerialCloseProc --
 *
 *	Closes a serial based IO channel.
 *
 * Results:
 *	0 on success, errno otherwise.
 *
 * Side effects:
 *	Closes the physical channel.
 *
 *----------------------------------------------------------------------
 */

static int
SerialCloseProc(
    ClientData instanceData,    /* Pointer to SerialInfo structure. */
    Tcl_Interp *interp)		/* For error reporting. */
{
    SerialInfo *serialPtr = (SerialInfo *) instanceData;
    int errorCode, result = 0;
    SerialInfo *infoPtr, **nextPtrPtr;
    ThreadSpecificData *tsdPtr = TCL_TSD_INIT(&dataKey);
    DWORD exitCode;

    errorCode = 0;

    if (serialPtr->validMask & TCL_READABLE) {
	PurgeComm(serialPtr->handle, PURGE_RXABORT | PURGE_RXCLEAR);
	CloseHandle(serialPtr->osRead.hEvent);
    }
    serialPtr->validMask &= ~TCL_READABLE;

    if (serialPtr->validMask & TCL_WRITABLE) {
	/*
	 * Generally we cannot wait for a pending write operation because it
	 * may hang due to handshake
	 *    WaitForSingleObject(serialPtr->evWritable, INFINITE);
	 */

	/*
	 * The thread may have already closed on it's own. Check it's exit
	 * code.
	 */

	GetExitCodeThread(serialPtr->writeThread, &exitCode);

	if (exitCode == STILL_ACTIVE) {
	    /*
	     * Set the stop event so that if the writer thread is blocked in
	     * SerialWriterThread on WaitForMultipleEvents, it will exit
	     * cleanly.
	     */

	    SetEvent(serialPtr->evStopWriter);

	    /*
	     * Wait at most 20 milliseconds for the writer thread to close.
	     */

	    if (WaitForSingleObject(serialPtr->writeThread,
		    20) == WAIT_TIMEOUT) {
		/*
		 * Forcibly terminate the background thread as a last resort.
		 * Note that we need to guard against terminating the thread
		 * while it is in the middle of Tcl_ThreadAlert because it
		 * won't be able to release the notifier lock.
		 */

		Tcl_MutexLock(&serialMutex);

		/* BUG: this leaks memory */
		TerminateThread(serialPtr->writeThread, 0);

		Tcl_MutexUnlock(&serialMutex);
	    }
	}

	CloseHandle(serialPtr->writeThread);
	CloseHandle(serialPtr->osWrite.hEvent);
	CloseHandle(serialPtr->evWritable);
	CloseHandle(serialPtr->evStartWriter);
	CloseHandle(serialPtr->evStopWriter);
	serialPtr->writeThread = NULL;

	PurgeComm(serialPtr->handle, PURGE_TXABORT | PURGE_TXCLEAR);
    }
    serialPtr->validMask &= ~TCL_WRITABLE;

    DeleteCriticalSection(&serialPtr->csWrite);

    /*
     * Don't close the Win32 handle if the handle is a standard channel during
     * the thread exit process. Otherwise, one thread may kill the stdio of
     * another.
     */

    if (!TclInThreadExit()
	    || ((GetStdHandle(STD_INPUT_HANDLE) != serialPtr->handle)
	    && (GetStdHandle(STD_OUTPUT_HANDLE) != serialPtr->handle)
	    && (GetStdHandle(STD_ERROR_HANDLE) != serialPtr->handle))) {
	if (CloseHandle(serialPtr->handle) == FALSE) {
	    TclWinConvertError(GetLastError());
	    errorCode = errno;
	}
    }

    serialPtr->watchMask &= serialPtr->validMask;

    /*
     * Remove the file from the list of watched files.
     */

    for (nextPtrPtr=&(tsdPtr->firstSerialPtr), infoPtr=*nextPtrPtr;
	    infoPtr!=NULL;
	    nextPtrPtr=&infoPtr->nextPtr, infoPtr=*nextPtrPtr) {
	if (infoPtr == (SerialInfo *)serialPtr) {
	    *nextPtrPtr = infoPtr->nextPtr;
	    break;
	}
    }

    /*
     * Wrap the error file into a channel and give it to the cleanup routine.
     */

    if (serialPtr->writeBuf != NULL) {
	ckfree(serialPtr->writeBuf);
	serialPtr->writeBuf = NULL;
    }
    ckfree((char*) serialPtr);

    if (errorCode == 0) {
	return result;
    }
    return errorCode;
}

/*
 *----------------------------------------------------------------------
 *
 * SerialBlockingRead --
 *
 *	Perform a blocking read into the buffer given. Returns count of how
 *	many bytes were actually read, and an error indication.
 *
 * Results:
 *	A count of how many bytes were read is returned and an error
 *	indication is returned.
 *
 * Side effects:
 *	Reads input from the actual channel.
 *
 *----------------------------------------------------------------------
 */

static int
SerialBlockingRead(
    SerialInfo *infoPtr,	/* Serial info structure */
    LPVOID buf,			/* The input buffer pointer */
    DWORD bufSize,		/* The number of bytes to read */
    LPDWORD lpRead,		/* Returns number of bytes read */
    LPOVERLAPPED osPtr)		/* OVERLAPPED structure */
{
    /*
     *  Perform overlapped blocking read.
     *  1. Reset the overlapped event
     *  2. Start overlapped read operation
     *  3. Wait for completion
     */

    /*
     * Set Offset to ZERO, otherwise NT4.0 may report an error.
     */

    osPtr->Offset = osPtr->OffsetHigh = 0;
    ResetEvent(osPtr->hEvent);
    if (!ReadFile(infoPtr->handle, buf, bufSize, lpRead, osPtr)) {
	if (GetLastError() != ERROR_IO_PENDING) {
	    /*
	     * ReadFile failed, but it isn't delayed. Report error.
	     */

	    return FALSE;
	} else {
	    /*
	     * Read is pending, wait for completion, timeout?
	     */

	    if (!GetOverlappedResult(infoPtr->handle, osPtr, lpRead, TRUE)) {
		return FALSE;
	    }
	}
    } else {
	/*
	 * ReadFile completed immediately.
	 */
    }
    return TRUE;
}

/*
 *----------------------------------------------------------------------
 *
 * SerialBlockingWrite --
 *
 *	Perform a blocking write from the buffer given. Returns count of how
 *	many bytes were actually written, and an error indication.
 *
 * Results:
 *	A count of how many bytes were written is returned and an error
 *	indication is returned.
 *
 * Side effects:
 *	Writes output to the actual channel.
 *
 *----------------------------------------------------------------------
 */

static int
SerialBlockingWrite(
    SerialInfo *infoPtr,	/* Serial info structure */
    LPVOID buf,			/* The output buffer pointer */
    DWORD bufSize,		/* The number of bytes to write */
    LPDWORD lpWritten,		/* Returns number of bytes written */
    LPOVERLAPPED osPtr)		/* OVERLAPPED structure */
{
    int result;

    /*
     * Perform overlapped blocking write.
     *  1. Reset the overlapped event
     *  2. Remove these bytes from the output queue counter
     *  3. Start overlapped write operation
     *  3. Remove these bytes from the output queue counter
     *  4. Wait for completion
     *  5. Adjust the output queue counter
     */

    ResetEvent(osPtr->hEvent);

    EnterCriticalSection(&infoPtr->csWrite);
    infoPtr->writeQueue -= bufSize;

    /*
     * Set Offset to ZERO, otherwise NT4.0 may report an error
     */

    osPtr->Offset = osPtr->OffsetHigh = 0;
    result = WriteFile(infoPtr->handle, buf, bufSize, lpWritten, osPtr);
    LeaveCriticalSection(&infoPtr->csWrite);

    if (result == FALSE) {
	int err = GetLastError();

	switch (err) {
	case ERROR_IO_PENDING:
	    /*
	     * Write is pending, wait for completion.
	     */

	    if (!GetOverlappedResult(infoPtr->handle, osPtr, lpWritten,
		    TRUE)) {
		return FALSE;
	    }
	    break;
	case ERROR_COUNTER_TIMEOUT:
	    /*
	     * Write timeout handled in SerialOutputProc.
	     */

	    break;
	default:
	    /*
	     * WriteFile failed, but it isn't delayed. Report error.
	     */

	    return FALSE;
	}
    } else {
	/*
	 * WriteFile completed immediately.
	 */
    }

    EnterCriticalSection(&infoPtr->csWrite);
    infoPtr->writeQueue += (*lpWritten - bufSize);
    LeaveCriticalSection(&infoPtr->csWrite);

    return TRUE;
}

/*
 *----------------------------------------------------------------------
 *
 * SerialInputProc --
 *
 *	Reads input from the IO channel into the buffer given. Returns count
 *	of how many bytes were actually read, and an error indication.
 *
 * Results:
 *	A count of how many bytes were read is returned and an error
 *	indication is returned in an output argument.
 *
 * Side effects:
 *	Reads input from the actual channel.
 *
 *----------------------------------------------------------------------
 */

static int
SerialInputProc(
    ClientData instanceData,	/* Serial state. */
    char *buf,			/* Where to store data read. */
    int bufSize,		/* How much space is available in the
				 * buffer? */
    int *errorCode)		/* Where to store error code. */
{
    SerialInfo *infoPtr = (SerialInfo *) instanceData;
    DWORD bytesRead = 0;
    COMSTAT cStat;

    *errorCode = 0;

    /*
     * Check if there is a CommError pending from SerialCheckProc
     */

    if (infoPtr->error & SERIAL_READ_ERRORS) {
	goto commError;
    }

    /*
     * Look for characters already pending in windows queue. This is the
     * mainly restored good old code from Tcl8.0
     */

    if (ClearCommError(infoPtr->handle, &infoPtr->error, &cStat)) {
	/*
	 * Check for errors here, but not in the evSetup/Check procedures.
	 */

	if (infoPtr->error & SERIAL_READ_ERRORS) {
	    goto commError;
	}
	if (infoPtr->flags & SERIAL_ASYNC) {
	    /*
	     * NON_BLOCKING mode: Avoid blocking by reading more bytes than
	     * available in input buffer.
	     */

	    if (cStat.cbInQue > 0) {
		if ((DWORD) bufSize > cStat.cbInQue) {
		    bufSize = cStat.cbInQue;
		}
	    } else {
		errno = *errorCode = EAGAIN;
		return -1;
	    }
	} else {
	    /*
	     * BLOCKING mode: Tcl trys to read a full buffer of 4 kBytes here.
	     */

	    if (cStat.cbInQue > 0) {
		if ((DWORD) bufSize > cStat.cbInQue) {
		    bufSize = cStat.cbInQue;
		}
	    } else {
		bufSize = 1;
	    }
	}
    }

    if (bufSize == 0) {
	return bytesRead = 0;
    }

    /*
     * Perform blocking read. Doesn't block in non-blocking mode, because we
     * checked the number of available bytes.
     */

    if (SerialBlockingRead(infoPtr, (LPVOID) buf, (DWORD) bufSize, &bytesRead,
	    &infoPtr->osRead) == FALSE) {
	TclWinConvertError(GetLastError());
	*errorCode = errno;
	return -1;
    }
    return bytesRead;

  commError:
    infoPtr->lastError = infoPtr->error;
				/* save last error code */
    infoPtr->error = 0;		/* reset error code */
    *errorCode = EIO;		/* to return read-error only once */
    return -1;
}

/*
 *----------------------------------------------------------------------
 *
 * SerialOutputProc --
 *
 *	Writes the given output on the IO channel. Returns count of how many
 *	characters were actually written, and an error indication.
 *
 * Results:
 *	A count of how many characters were written is returned and an error
 *	indication is returned in an output argument.
 *
 * Side effects:
 *	Writes output on the actual channel.
 *
 *----------------------------------------------------------------------
 */

static int
SerialOutputProc(
    ClientData instanceData,	/* Serial state. */
    const char *buf,		/* The data buffer. */
    int toWrite,		/* How many bytes to write? */
    int *errorCode)		/* Where to store error code. */
{
    SerialInfo *infoPtr = (SerialInfo *) instanceData;
    DWORD bytesWritten, timeout;

    *errorCode = 0;

    /*
     * At EXIT Tcl trys to flush all open channels in blocking mode. We avoid
     * blocking output after ExitProc or CloseHandler(chan) has been called by
     * checking the corrresponding variables.
     */

    if (!initialized || TclInExit()) {
	return toWrite;
    }

    /*
     * Check if there is a CommError pending from SerialCheckProc
     */

    if (infoPtr->error & SERIAL_WRITE_ERRORS) {
	infoPtr->lastError = infoPtr->error;
				/* save last error code */
	infoPtr->error = 0;	/* reset error code */
	errno = EIO;
	goto error;
    }

    timeout = (infoPtr->flags & SERIAL_ASYNC) ? 0 : INFINITE;
    if (WaitForSingleObject(infoPtr->evWritable, timeout) == WAIT_TIMEOUT) {
	/*
	 * The writer thread is blocked waiting for a write to complete and
	 * the channel is in non-blocking mode.
	 */

	errno = EWOULDBLOCK;
	goto error1;
    }

    /*
     * Check for a background error on the last write.
     */

    if (infoPtr->writeError) {
	TclWinConvertError(infoPtr->writeError);
	infoPtr->writeError = 0;
	goto error1;
    }

    /*
     * Remember the number of bytes in output queue
     */

    EnterCriticalSection(&infoPtr->csWrite);
    infoPtr->writeQueue += toWrite;
    LeaveCriticalSection(&infoPtr->csWrite);

    if (infoPtr->flags & SERIAL_ASYNC) {
	/*
	 * The serial is non-blocking, so copy the data into the output buffer
	 * and restart the writer thread.
	 */

	if (toWrite > infoPtr->writeBufLen) {
	    /*
	     * Reallocate the buffer to be large enough to hold the data.
	     */

	    if (infoPtr->writeBuf) {
		ckfree(infoPtr->writeBuf);
	    }
	    infoPtr->writeBufLen = toWrite;
	    infoPtr->writeBuf = ckalloc((unsigned int) toWrite);
	}
	memcpy(infoPtr->writeBuf, buf, (size_t) toWrite);
	infoPtr->toWrite = toWrite;
	ResetEvent(infoPtr->evWritable);
	SetEvent(infoPtr->evStartWriter);
	bytesWritten = (DWORD) toWrite;

    } else {
	/*
	 * In the blocking case, just try to write the buffer directly. This
	 * avoids an unnecessary copy.
	 */

	if (!SerialBlockingWrite(infoPtr, (LPVOID) buf, (DWORD) toWrite,
		&bytesWritten, &infoPtr->osWrite)) {
	    goto writeError;
	}
	if (bytesWritten != (DWORD) toWrite) {
	    /*
	     * Write timeout.
	     */
	    infoPtr->lastError |= CE_PTO;
	    errno = EIO;
	    goto error;
	}
    }

    return (int) bytesWritten;

  writeError:
    TclWinConvertError(GetLastError());

  error:
    /*
     * Reset the output queue counter on error during blocking output
     */

    /*
     * EnterCriticalSection(&infoPtr->csWrite);
     * infoPtr->writeQueue = 0;
     * LeaveCriticalSection(&infoPtr->csWrite);
     */
  error1:
    *errorCode = errno;
    return -1;
}

/*
 *----------------------------------------------------------------------
 *
 * SerialEventProc --
 *
 *	This function is invoked by Tcl_ServiceEvent when a file event reaches
 *	the front of the event queue. This procedure invokes Tcl_NotifyChannel
 *	on the serial.
 *
 * Results:
 *	Returns 1 if the event was handled, meaning it should be removed from
 *	the queue. Returns 0 if the event was not handled, meaning it should
 *	stay on the queue. The only time the event isn't handled is if the
 *	TCL_FILE_EVENTS flag bit isn't set.
 *
 * Side effects:
 *	Whatever the notifier callback does.
 *
 *----------------------------------------------------------------------
 */

static int
SerialEventProc(
    Tcl_Event *evPtr,		/* Event to service. */
    int flags)			/* Flags that indicate what events to handle,
				 * such as TCL_FILE_EVENTS. */
{
    SerialEvent *serialEvPtr = (SerialEvent *)evPtr;
    SerialInfo *infoPtr;
    int mask;
    ThreadSpecificData *tsdPtr = TCL_TSD_INIT(&dataKey);

    if (!(flags & TCL_FILE_EVENTS)) {
	return 0;
    }

    /*
     * Search through the list of watched serials for the one whose handle
     * matches the event. We do this rather than simply dereferencing the
     * handle in the event so that serials can be deleted while the event is
     * in the queue.
     */

    for (infoPtr = tsdPtr->firstSerialPtr; infoPtr != NULL;
	    infoPtr = infoPtr->nextPtr) {
	if (serialEvPtr->infoPtr == infoPtr) {
	    infoPtr->flags &= ~(SERIAL_PENDING);
	    break;
	}
    }

    /*
     * Remove stale events.
     */

    if (!infoPtr) {
	return 1;
    }

    /*
     * Check to see if the serial is readable. Note that we can't tell if a
     * serial is writable, so we always report it as being writable unless we
     * have detected EOF.
     */

    mask = 0;
    if (infoPtr->watchMask & TCL_WRITABLE) {
	if (infoPtr->writable) {
	    mask |= TCL_WRITABLE;
	    infoPtr->writable = 0;
	}
    }

    if (infoPtr->watchMask & TCL_READABLE) {
	if (infoPtr->readable) {
	    mask |= TCL_READABLE;
	    infoPtr->readable = 0;
	}
    }

    /*
     * Inform the channel of the events.
     */

    Tcl_NotifyChannel(infoPtr->channel, infoPtr->watchMask & mask);
    return 1;
}

/*
 *----------------------------------------------------------------------
 *
 * SerialWatchProc --
 *
 *	Called by the notifier to set up to watch for events on this channel.
 *
 * Results:
 *	None.
 *
 * Side effects:
 *	None.
 *
 *----------------------------------------------------------------------
 */

static void
SerialWatchProc(
    ClientData instanceData,	/* Serial state. */
    int mask)			/* What events to watch for, OR-ed combination
				 * of TCL_READABLE, TCL_WRITABLE and
				 * TCL_EXCEPTION. */
{
    SerialInfo **nextPtrPtr, *ptr;
    SerialInfo *infoPtr = (SerialInfo *) instanceData;
    int oldMask = infoPtr->watchMask;
    ThreadSpecificData *tsdPtr = TCL_TSD_INIT(&dataKey);

    /*
     * Since the file is always ready for events, we set the block time so we
     * will poll.
     */

    infoPtr->watchMask = mask & infoPtr->validMask;
    if (infoPtr->watchMask) {
	if (!oldMask) {
	    infoPtr->nextPtr = tsdPtr->firstSerialPtr;
	    tsdPtr->firstSerialPtr = infoPtr;
	}
	SerialBlockTime(infoPtr->blockTime);
    } else if (oldMask) {
	/*
	 * Remove the serial port from the list of watched serial ports.
	 */

	for (nextPtrPtr=&(tsdPtr->firstSerialPtr), ptr=*nextPtrPtr; ptr!=NULL;
		nextPtrPtr=&ptr->nextPtr, ptr=*nextPtrPtr) {
	    if (infoPtr == ptr) {
		*nextPtrPtr = ptr->nextPtr;
		break;
	    }
	}
    }
}

/*
 *----------------------------------------------------------------------
 *
 * SerialGetHandleProc --
 *
 *	Called from Tcl_GetChannelHandle to retrieve OS handles from inside a
 *	command serial port based channel.
 *
 * Results:
 *	Returns TCL_OK with the fd in handlePtr, or TCL_ERROR if there is no
 *	handle for the specified direction.
 *
 * Side effects:
 *	None.
 *
 *----------------------------------------------------------------------
 */

static int
SerialGetHandleProc(
    ClientData instanceData,	/* The serial state. */
    int direction,		/* TCL_READABLE or TCL_WRITABLE */
    ClientData *handlePtr)	/* Where to store the handle. */
{
    SerialInfo *infoPtr = (SerialInfo *) instanceData;

    *handlePtr = (ClientData) infoPtr->handle;
    return TCL_OK;
}

/*
 *----------------------------------------------------------------------
 *
 * SerialWriterThread --
 *
 *	This function runs in a separate thread and writes data onto a serial.
 *
 * Results:
 *	Always returns 0.
 *
 * Side effects:
 *	Signals the main thread when an output operation is completed. May
 *	cause the main thread to wake up by posting a message.
 *
 *----------------------------------------------------------------------
 */

static DWORD WINAPI
SerialWriterThread(
    LPVOID arg)
{
    SerialInfo *infoPtr = (SerialInfo *)arg;
    DWORD bytesWritten, toWrite, waitResult;
    char *buf;
    OVERLAPPED myWrite;		/* Have an own OVERLAPPED in this thread. */
    HANDLE wEvents[2];

    /*
     * The stop event takes precedence by being first in the list.
     */

    wEvents[0] = infoPtr->evStopWriter;
    wEvents[1] = infoPtr->evStartWriter;

    for (;;) {
	/*
	 * Wait for the main thread to signal before attempting to write.
	 */

	waitResult = WaitForMultipleObjects(2, wEvents, FALSE, INFINITE);

	if (waitResult != (WAIT_OBJECT_0 + 1)) {
	    /*
	     * The start event was not signaled. It might be the stop event or
	     * an error, so exit.
	     */

	    break;
	}

	buf = infoPtr->writeBuf;
	toWrite = infoPtr->toWrite;

	myWrite.hEvent = CreateEvent(NULL, TRUE, FALSE, NULL);

	/*
	 * Loop until all of the bytes are written or an error occurs.
	 */

	while (toWrite > 0) {
	    /*
	     * Check for pending writeError. Ignore all write operations until
	     * the user has been notified.
	     */

	    if (infoPtr->writeError) {
		break;
	    }
	    if (SerialBlockingWrite(infoPtr, (LPVOID) buf, (DWORD) toWrite,
		    &bytesWritten, &myWrite) == FALSE) {
		infoPtr->writeError = GetLastError();
		break;
	    }
	    if (bytesWritten != toWrite) {
		/*
		 * Write timeout.
		 */

		infoPtr->writeError = ERROR_WRITE_FAULT;
		break;
	    }
	    toWrite -= bytesWritten;
	    buf += bytesWritten;
	}

	CloseHandle(myWrite.hEvent);

	/*
	 * Signal the main thread by signalling the evWritable event and then
	 * waking up the notifier thread.
	 */

	SetEvent(infoPtr->evWritable);

	/*
	 * Alert the foreground thread. Note that we need to treat this like a
	 * critical section so the foreground thread does not terminate this
	 * thread while we are holding a mutex in the notifier code.
	 */

	Tcl_MutexLock(&serialMutex);
	if (infoPtr->threadId != NULL) {
	    /*
	     * TIP #218: When in flight ignore the event, no one will receive
	     * it anyway.
	     */

	    Tcl_ThreadAlert(infoPtr->threadId);
	}
	Tcl_MutexUnlock(&serialMutex);
    }

    return 0;
}

/*
 *----------------------------------------------------------------------
 *
 * TclWinSerialReopen --
 *
 *	Reopens the serial port with the OVERLAPPED FLAG set
 *
 * Results:
 *	Returns the new handle, or INVALID_HANDLE_VALUE. Normally there
 *	shouldn't be any error, because the same channel has previously been
 *	succeesfully opened.
 *
 * Side effects:
 *	May close the original handle
 *
 *----------------------------------------------------------------------
 */

HANDLE
TclWinSerialReopen(
    HANDLE handle,
    const TCHAR *name,
    DWORD access)
{
    ThreadSpecificData *tsdPtr;

    tsdPtr = SerialInit();

    /*
     * Multithreaded I/O needs the overlapped flag set otherwise
     * ClearCommError blocks under Windows NT/2000 until serial output is
     * finished
     */

    if (CloseHandle(handle) == FALSE) {
	return INVALID_HANDLE_VALUE;
    }
    handle = CreateFile(name, access, 0, 0, OPEN_EXISTING,
	    FILE_FLAG_OVERLAPPED, 0);
    return handle;
}

/*
 *----------------------------------------------------------------------
 *
 * TclWinOpenSerialChannel --
 *
 *	Constructs a Serial port channel for the specified standard OS handle.
 *	This is a helper function to break up the construction of channels
 *	into File, Console, or Serial.
 *
 * Results:
 *	Returns the new channel, or NULL.
 *
 * Side effects:
 *	May open the channel
 *
 *----------------------------------------------------------------------
 */

Tcl_Channel
TclWinOpenSerialChannel(
    HANDLE handle,
    char *channelName,
    int permissions)
{
    SerialInfo *infoPtr;
    DWORD id;

    SerialInit();

    infoPtr = (SerialInfo *) ckalloc((unsigned) sizeof(SerialInfo));
    memset(infoPtr, 0, sizeof(SerialInfo));

    infoPtr->validMask = permissions;
    infoPtr->handle = handle;
    infoPtr->channel = (Tcl_Channel) NULL;
    infoPtr->readable = 0;
    infoPtr->writable = 1;
    infoPtr->toWrite = infoPtr->writeQueue = 0;
    infoPtr->blockTime = SERIAL_DEFAULT_BLOCKTIME;
    infoPtr->lastEventTime = 0;
    infoPtr->lastError = infoPtr->error = 0;
    infoPtr->threadId = Tcl_GetCurrentThread();
    infoPtr->sysBufRead = 4096;
    infoPtr->sysBufWrite = 4096;

    /*
     * Use the pointer to keep the channel names unique, in case the handles
     * are shared between multiple channels (stdin/stdout).
     */

    wsprintfA(channelName, "file%lx", (int) infoPtr);

    infoPtr->channel = Tcl_CreateChannel(&serialChannelType, channelName,
	    infoPtr, permissions);


    SetupComm(handle, infoPtr->sysBufRead, infoPtr->sysBufWrite);
    PurgeComm(handle,
	    PURGE_TXABORT | PURGE_RXABORT | PURGE_TXCLEAR | PURGE_RXCLEAR);

    /*
     * Default is blocking.
     */

    SetCommTimeouts(handle, &no_timeout);

    InitializeCriticalSection(&infoPtr->csWrite);
    if (permissions & TCL_READABLE) {
	infoPtr->osRead.hEvent = CreateEvent(NULL, TRUE, FALSE, NULL);
    }
    if (permissions & TCL_WRITABLE) {
	/*
	 * Initially the channel is writable and the writeThread is idle.
	 */

	infoPtr->osWrite.hEvent = CreateEvent(NULL, TRUE, FALSE, NULL);
	infoPtr->evWritable = CreateEvent(NULL, TRUE, TRUE, NULL);
	infoPtr->evStartWriter = CreateEvent(NULL, FALSE, FALSE, NULL);
	infoPtr->evStopWriter = CreateEvent(NULL, FALSE, FALSE, NULL);
	infoPtr->writeThread = CreateThread(NULL, 256, SerialWriterThread,
		infoPtr, 0, &id);
    }

    /*
     * Files have default translation of AUTO and ^Z eof char, which means
     * that a ^Z will be accepted as EOF when reading.
     */

    Tcl_SetChannelOption(NULL, infoPtr->channel, "-translation", "auto");
    Tcl_SetChannelOption(NULL, infoPtr->channel, "-eofchar", "\032 {}");

    return infoPtr->channel;
}

/*
 *----------------------------------------------------------------------
 *
 * SerialErrorStr --
 *
 *	Converts a Win32 serial error code to a list of readable errors.
 *
 * Results:
 *	None.
 *
 * Side effects:
 *	Generates readable errors in the supplied DString.
 *
 *----------------------------------------------------------------------
 */

static void
SerialErrorStr(
    DWORD error,		/* Win32 serial error code. */
    Tcl_DString *dsPtr)		/* Where to store string. */
{
    if (error & CE_RXOVER) {
	Tcl_DStringAppendElement(dsPtr, "RXOVER");
    }
    if (error & CE_OVERRUN) {
	Tcl_DStringAppendElement(dsPtr, "OVERRUN");
    }
    if (error & CE_RXPARITY) {
	Tcl_DStringAppendElement(dsPtr, "RXPARITY");
    }
    if (error & CE_FRAME) {
	Tcl_DStringAppendElement(dsPtr, "FRAME");
    }
    if (error & CE_BREAK) {
	Tcl_DStringAppendElement(dsPtr, "BREAK");
    }
    if (error & CE_TXFULL) {
	Tcl_DStringAppendElement(dsPtr, "TXFULL");
    }
    if (error & CE_PTO) {	/* PTO used to signal WRITE-TIMEOUT */
	Tcl_DStringAppendElement(dsPtr, "TIMEOUT");
    }
    if (error & ~((DWORD) (SERIAL_READ_ERRORS | SERIAL_WRITE_ERRORS))) {
	char buf[TCL_INTEGER_SPACE + 1];

	wsprintfA(buf, "%d", error);
	Tcl_DStringAppendElement(dsPtr, buf);
    }
}

/*
 *----------------------------------------------------------------------
 *
 * SerialModemStatusStr --
 *
 *	Converts a Win32 modem status list of readable flags
 *
 * Result:
 *	None.
 *
 * Side effects:
 *	Appends modem status flag strings to the given DString.
 *
 *----------------------------------------------------------------------
 */

static void
SerialModemStatusStr(
    DWORD status,		/* Win32 modem status. */
    Tcl_DString *dsPtr)		/* Where to store string. */
{
    Tcl_DStringAppendElement(dsPtr, "CTS");
    Tcl_DStringAppendElement(dsPtr, (status & MS_CTS_ON)  ?  "1" : "0");
    Tcl_DStringAppendElement(dsPtr, "DSR");
    Tcl_DStringAppendElement(dsPtr, (status & MS_DSR_ON)   ? "1" : "0");
    Tcl_DStringAppendElement(dsPtr, "RING");
    Tcl_DStringAppendElement(dsPtr, (status & MS_RING_ON)  ? "1" : "0");
    Tcl_DStringAppendElement(dsPtr, "DCD");
    Tcl_DStringAppendElement(dsPtr, (status & MS_RLSD_ON)  ? "1" : "0");
}

/*
 *----------------------------------------------------------------------
 *
 * SerialSetOptionProc --
 *
 *	Sets an option on a channel.
 *
 * Results:
 *	A standard Tcl result. Also sets the interp's result on error if
 *	interp is not NULL.
 *
 * Side effects:
 *	May modify an option on a device.
 *
 *----------------------------------------------------------------------
 */

static int
SerialSetOptionProc(
    ClientData instanceData,	/* File state. */
    Tcl_Interp *interp,		/* For error reporting - can be NULL. */
    const char *optionName,	/* Which option to set? */
    const char *value)		/* New value for option. */
{
    SerialInfo *infoPtr;
    DCB dcb;
    BOOL result, flag;
    size_t len, vlen;
    Tcl_DString ds;
    const TCHAR *native;
    int argc;
    const char **argv;

    infoPtr = (SerialInfo *) instanceData;

    /*
     * Parse options. This would be far easier if we had Tcl_Objs to work with
     * as that would let us use Tcl_GetIndexFromObj()...
     */

    len = strlen(optionName);
    vlen = strlen(value);

    /*
     * Option -mode baud,parity,databits,stopbits
     */

    if ((len > 2) && (strncmp(optionName, "-mode", len) == 0)) {
	if (!GetCommState(infoPtr->handle, &dcb)) {
	    if (interp != NULL) {
		Tcl_AppendResult(interp, "can't get comm state", NULL);
	    }
	    return TCL_ERROR;
	}
	native = Tcl_WinUtfToTChar(value, -1, &ds);
	result = BuildCommDCB(native, &dcb);
	Tcl_DStringFree(&ds);

	if (result == FALSE) {
	    if (interp != NULL) {
		Tcl_AppendResult(interp, "bad value \"", value,
			"\" for -mode: should be baud,parity,data,stop", NULL);
	    }
	    return TCL_ERROR;
	}

	/*
	 * Default settings for serial communications.
	 */

	dcb.fBinary = TRUE;
	dcb.fErrorChar = FALSE;
	dcb.fNull = FALSE;
	dcb.fAbortOnError = FALSE;

	if (!SetCommState(infoPtr->handle, &dcb)) {
	    if (interp != NULL) {
		Tcl_AppendResult(interp, "can't set comm state", NULL);
	    }
	    return TCL_ERROR;
	}
	return TCL_OK;
    }

    /*
     * Option -handshake none|xonxoff|rtscts|dtrdsr
     */

    if ((len > 1) && (strncmp(optionName, "-handshake", len) == 0)) {
	if (!GetCommState(infoPtr->handle, &dcb)) {
	    if (interp != NULL) {
		Tcl_AppendResult(interp, "can't get comm state", NULL);
	    }
	    return TCL_ERROR;
	}

	/*
	 * Reset all handshake options. DTR and RTS are ON by default.
	 */

	dcb.fOutX = dcb.fInX = FALSE;
	dcb.fOutxCtsFlow = dcb.fOutxDsrFlow = dcb.fDsrSensitivity = FALSE;
	dcb.fDtrControl = DTR_CONTROL_ENABLE;
	dcb.fRtsControl = RTS_CONTROL_ENABLE;
	dcb.fTXContinueOnXoff = FALSE;

	/*
	 * Adjust the handshake limits. Yes, the XonXoff limits seem to
	 * influence even hardware handshake.
	 */

	dcb.XonLim = (WORD) (infoPtr->sysBufRead*1/2);
	dcb.XoffLim = (WORD) (infoPtr->sysBufRead*1/4);

	if (strncasecmp(value, "NONE", vlen) == 0) {
	    /*
	     * Leave all handshake options disabled.
	     */
	} else if (strncasecmp(value, "XONXOFF", vlen) == 0) {
	    dcb.fOutX = dcb.fInX = TRUE;
	} else if (strncasecmp(value, "RTSCTS", vlen) == 0) {
	    dcb.fOutxCtsFlow = TRUE;
	    dcb.fRtsControl = RTS_CONTROL_HANDSHAKE;
	} else if (strncasecmp(value, "DTRDSR", vlen) == 0) {
	    dcb.fOutxDsrFlow = TRUE;
	    dcb.fDtrControl = DTR_CONTROL_HANDSHAKE;
	} else {
	    if (interp != NULL) {
		Tcl_AppendResult(interp, "bad value \"", value,
			"\" for -handshake: must be one of xonxoff, rtscts, "
			"dtrdsr or none", NULL);
	    }
	    return TCL_ERROR;
	}

	if (!SetCommState(infoPtr->handle, &dcb)) {
	    if (interp != NULL) {
		Tcl_AppendResult(interp, "can't set comm state", NULL);
	    }
	    return TCL_ERROR;
	}
	return TCL_OK;
    }

    /*
     * Option -xchar {\x11 \x13}
     */

    if ((len > 1) && (strncmp(optionName, "-xchar", len) == 0)) {
	if (!GetCommState(infoPtr->handle, &dcb)) {
	    if (interp != NULL) {
		Tcl_AppendResult(interp, "can't get comm state", NULL);
	    }
	    return TCL_ERROR;
	}

	if (Tcl_SplitList(interp, value, &argc, &argv) == TCL_ERROR) {
	    return TCL_ERROR;
	}
	if (argc != 2) {
	badXchar:
	    if (interp != NULL) {
		Tcl_AppendResult(interp, "bad value for -xchar: should be "
			"a list of two elements with each a single character",
			NULL);
	    }
	    ckfree((char *) argv);
	    return TCL_ERROR;
	}

	/*
	 * These dereferences are safe, even in the zero-length string cases,
	 * because that just makes the xon/xoff character into NUL. When the
	 * character looks like it is UTF-8 encoded, decode it before casting
	 * into the format required for the Win guts. Note that this does not
	 * convert character sets; it is expected that when people set the
	 * control characters to something large and custom, they'll know the
	 * hex/octal value rather than the printable form.
	 */

	dcb.XonChar = argv[0][0];
	dcb.XoffChar = argv[1][0];
	if (argv[0][0] & 0x80 || argv[1][0] & 0x80) {
	    Tcl_UniChar character;
	    int charLen;

	    charLen = Tcl_UtfToUniChar(argv[0], &character);
	    if (argv[0][charLen]) {
		goto badXchar;
	    }
	    dcb.XonChar = (char) character;
	    charLen = Tcl_UtfToUniChar(argv[1], &character);
	    if (argv[1][charLen]) {
		goto badXchar;
	    }
	    dcb.XoffChar = (char) character;
	}
	ckfree((char *) argv);

	if (!SetCommState(infoPtr->handle, &dcb)) {
	    if (interp != NULL) {
		Tcl_AppendResult(interp, "can't set comm state", NULL);
	    }
	    return TCL_ERROR;
	}
	return TCL_OK;
    }

    /*
     * Option -ttycontrol {DTR 1 RTS 0 BREAK 0}
     */

    if ((len > 4) && (strncmp(optionName, "-ttycontrol", len) == 0)) {
	int i, result = TCL_OK;

	if (Tcl_SplitList(interp, value, &argc, &argv) == TCL_ERROR) {
	    return TCL_ERROR;
	}
	if ((argc % 2) == 1) {
	    if (interp != NULL) {
		Tcl_AppendResult(interp, "bad value \"", value,
			"\" for -ttycontrol: should be a list of "
			"signal,value pairs", NULL);
	    }
	    ckfree((char *) argv);
	    return TCL_ERROR;
	}

	for (i = 0; i < argc - 1; i += 2) {
	    if (Tcl_GetBoolean(interp, argv[i+1], &flag) == TCL_ERROR) {
		result = TCL_ERROR;
		break;
	    }
	    if (strncasecmp(argv[i], "DTR", strlen(argv[i])) == 0) {
		if (!EscapeCommFunction(infoPtr->handle,
			(DWORD) (flag ? SETDTR : CLRDTR))) {
		    if (interp != NULL) {
			Tcl_AppendResult(interp, "can't set DTR signal", NULL);
		    }
		    result = TCL_ERROR;
		    break;
		}
	    } else if (strncasecmp(argv[i], "RTS", strlen(argv[i])) == 0) {
		if (!EscapeCommFunction(infoPtr->handle,
			(DWORD) (flag ? SETRTS : CLRRTS))) {
		    if (interp != NULL) {
			Tcl_AppendResult(interp, "can't set RTS signal", NULL);
		    }
		    result = TCL_ERROR;
		    break;
		}
	    } else if (strncasecmp(argv[i], "BREAK", strlen(argv[i])) == 0) {
		if (!EscapeCommFunction(infoPtr->handle,
			(DWORD) (flag ? SETBREAK : CLRBREAK))) {
		    if (interp != NULL) {
			Tcl_AppendResult(interp,"can't set BREAK signal",NULL);
		    }
		    result = TCL_ERROR;
		    break;
		}
	    } else {
		if (interp != NULL) {
		    Tcl_AppendResult(interp, "bad signal name \"", argv[i],
			    "\" for -ttycontrol: must be DTR, RTS or BREAK",
			    NULL);
		}
		result = TCL_ERROR;
		break;
	    }
	}

	ckfree((char *) argv);
	return result;
    }

    /*
     * Option -sysbuffer {read_size write_size}
     * Option -sysbuffer read_size
     */

    if ((len > 1) && (strncmp(optionName, "-sysbuffer", len) == 0)) {
	/*
	 * -sysbuffer 4096 or -sysbuffer {64536 4096}
	 */

	size_t inSize = (size_t) -1, outSize = (size_t) -1;

	if (Tcl_SplitList(interp, value, &argc, &argv) == TCL_ERROR) {
	    return TCL_ERROR;
	}
	if (argc == 1) {
	    inSize = atoi(argv[0]);
	    outSize = infoPtr->sysBufWrite;
	} else if (argc == 2) {
	    inSize  = atoi(argv[0]);
	    outSize = atoi(argv[1]);
	}
	ckfree((char *) argv);

	if ((argc < 1) || (argc > 2) || (inSize <= 0) || (outSize <= 0)) {
	    if (interp != NULL) {
		Tcl_AppendResult(interp, "bad value \"", value,
			"\" for -sysbuffer: should be a list of one or two "
			"integers > 0", NULL);
	    }
	    return TCL_ERROR;
	}

	if (!SetupComm(infoPtr->handle, inSize, outSize)) {
	    if (interp != NULL) {
		Tcl_AppendResult(interp, "can't setup comm buffers", NULL);
	    }
	    return TCL_ERROR;
	}
	infoPtr->sysBufRead  = inSize;
	infoPtr->sysBufWrite = outSize;

	/*
	 * Adjust the handshake limits. Yes, the XonXoff limits seem to
	 * influence even hardware handshake.
	 */

	if (!GetCommState(infoPtr->handle, &dcb)) {
	    if (interp != NULL) {
		Tcl_AppendResult(interp, "can't get comm state", NULL);
	    }
	    return TCL_ERROR;
	}
	dcb.XonLim = (WORD) (infoPtr->sysBufRead*1/2);
	dcb.XoffLim = (WORD) (infoPtr->sysBufRead*1/4);
	if (!SetCommState(infoPtr->handle, &dcb)) {
	    if (interp != NULL) {
		Tcl_AppendResult(interp, "can't set comm state", NULL);
	    }
	    return TCL_ERROR;
	}
	return TCL_OK;
    }

    /*
     * Option -pollinterval msec
     */

    if ((len > 1) && (strncmp(optionName, "-pollinterval", len) == 0)) {
	if (Tcl_GetInt(interp, value, &(infoPtr->blockTime)) != TCL_OK) {
	    return TCL_ERROR;
	}
	return TCL_OK;
    }

    /*
     * Option -timeout msec
     */

    if ((len > 2) && (strncmp(optionName, "-timeout", len) == 0)) {
	int msec;
	COMMTIMEOUTS tout = {0,0,0,0,0};

	if (Tcl_GetInt(interp, value, &msec) != TCL_OK) {
	    return TCL_ERROR;
	}
	tout.ReadTotalTimeoutConstant = msec;
	if (!SetCommTimeouts(infoPtr->handle, &tout)) {
	    if (interp != NULL) {
		Tcl_AppendResult(interp, "can't set comm timeouts", NULL);
	    }
	    return TCL_ERROR;
	}

	return TCL_OK;
    }

    return Tcl_BadChannelOption(interp, optionName,
	    "mode handshake pollinterval sysbuffer timeout ttycontrol xchar");
}

/*
 *----------------------------------------------------------------------
 *
 * SerialGetOptionProc --
 *
 *	Gets a mode associated with an IO channel. If the optionName arg is
 *	non NULL, retrieves the value of that option. If the optionName arg is
 *	NULL, retrieves a list of alternating option names and values for the
 *	given channel.
 *
 * Results:
 *	A standard Tcl result. Also sets the supplied DString to the string
 *	value of the option(s) returned.
 *
 * Side effects:
 *	The string returned by this function is in static storage and may be
 *	reused at any time subsequent to the call.
 *
 *----------------------------------------------------------------------
 */

static int
SerialGetOptionProc(
    ClientData instanceData,	/* File state. */
    Tcl_Interp *interp,		/* For error reporting - can be NULL. */
    const char *optionName,	/* Option to get. */
    Tcl_DString *dsPtr)		/* Where to store value(s). */
{
    SerialInfo *infoPtr;
    DCB dcb;
    size_t len;
    int valid = 0;		/* Flag if valid option parsed. */

    infoPtr = (SerialInfo *) instanceData;

    if (optionName == NULL) {
	len = 0;
    } else {
	len = strlen(optionName);
    }

    /*
     * Get option -mode
     */

    if (len == 0) {
	Tcl_DStringAppendElement(dsPtr, "-mode");
    }
    if (len==0 || (len>2 && (strncmp(optionName, "-mode", len) == 0))) {
	char parity;
	const char *stop;
	char buf[2 * TCL_INTEGER_SPACE + 16];

	if (!GetCommState(infoPtr->handle, &dcb)) {
	    if (interp != NULL) {
		Tcl_AppendResult(interp, "can't get comm state", NULL);
	    }
	    return TCL_ERROR;
	}

	valid = 1;
	parity = 'n';
	if (dcb.Parity <= 4) {
	    parity = "noems"[dcb.Parity];
	}
	stop = (dcb.StopBits == ONESTOPBIT) ? "1" :
		(dcb.StopBits == ONE5STOPBITS) ? "1.5" : "2";

	wsprintfA(buf, "%d,%c,%d,%s", dcb.BaudRate, parity,
		dcb.ByteSize, stop);
	Tcl_DStringAppendElement(dsPtr, buf);
    }

    /*
     * Get option -pollinterval
     */

    if (len == 0) {
	Tcl_DStringAppendElement(dsPtr, "-pollinterval");
    }
    if (len==0 || (len>1 && strncmp(optionName, "-pollinterval", len)==0)) {
	char buf[TCL_INTEGER_SPACE + 1];

	valid = 1;
	wsprintfA(buf, "%d", infoPtr->blockTime);
	Tcl_DStringAppendElement(dsPtr, buf);
    }

    /*
     * Get option -sysbuffer
     */

    if (len == 0) {
	Tcl_DStringAppendElement(dsPtr, "-sysbuffer");
	Tcl_DStringStartSublist(dsPtr);
    }
    if (len==0 || (len>1 && strncmp(optionName, "-sysbuffer", len) == 0)) {
	char buf[TCL_INTEGER_SPACE + 1];
	valid = 1;

	wsprintfA(buf, "%d", infoPtr->sysBufRead);
	Tcl_DStringAppendElement(dsPtr, buf);
	wsprintfA(buf, "%d", infoPtr->sysBufWrite);
	Tcl_DStringAppendElement(dsPtr, buf);
    }
    if (len == 0) {
	Tcl_DStringEndSublist(dsPtr);
    }

    /*
     * Get option -xchar
     */

    if (len == 0) {
	Tcl_DStringAppendElement(dsPtr, "-xchar");
	Tcl_DStringStartSublist(dsPtr);
    }
    if (len==0 || (len>1 && strncmp(optionName, "-xchar", len) == 0)) {
	char buf[4];
	valid = 1;

	if (!GetCommState(infoPtr->handle, &dcb)) {
	    if (interp != NULL) {
		Tcl_AppendResult(interp, "can't get comm state", NULL);
	    }
	    return TCL_ERROR;
	}
	sprintf(buf, "%c", dcb.XonChar);
	Tcl_DStringAppendElement(dsPtr, buf);
	sprintf(buf, "%c", dcb.XoffChar);
	Tcl_DStringAppendElement(dsPtr, buf);
    }
    if (len == 0) {
	Tcl_DStringEndSublist(dsPtr);
    }

    /*
     * Get option -lasterror
     *
     * Option is readonly and returned by [fconfigure chan -lasterror] but not
     * returned by unnamed [fconfigure chan].
     */

    if (len>1 && strncmp(optionName, "-lasterror", len)==0) {
	valid = 1;
	SerialErrorStr(infoPtr->lastError, dsPtr);
    }

    /*
     * get option -queue
     *
     * Option is readonly and returned by [fconfigure chan -queue].
     */

    if (len>1 && strncmp(optionName, "-queue", len)==0) {
	char buf[TCL_INTEGER_SPACE + 1];
	COMSTAT cStat;
	DWORD error;
	int inBuffered, outBuffered, count;

	valid = 1;

	/*
	 * Query the pending data in Tcl's internal queues.
	 */

	inBuffered  = Tcl_InputBuffered(infoPtr->channel);
	outBuffered = Tcl_OutputBuffered(infoPtr->channel);

	/*
	 * Query the number of bytes in our output queue:
	 *     1. The bytes pending in the output thread
	 *     2. The bytes in the system drivers buffer
	 * The writer thread should not interfere this action.
	 */

	EnterCriticalSection(&infoPtr->csWrite);
	ClearCommError(infoPtr->handle, &error, &cStat);
	count = (int) cStat.cbOutQue + infoPtr->writeQueue;
	LeaveCriticalSection(&infoPtr->csWrite);

	wsprintfA(buf, "%d", inBuffered + cStat.cbInQue);
	Tcl_DStringAppendElement(dsPtr, buf);
	wsprintfA(buf, "%d", outBuffered + count);
	Tcl_DStringAppendElement(dsPtr, buf);
    }

    /*
     * get option -ttystatus
     *
     * Option is readonly and returned by [fconfigure chan -ttystatus] but not
     * returned by unnamed [fconfigure chan].
     */

    if (len>4 && strncmp(optionName, "-ttystatus", len)==0) {
	DWORD status;

	if (!GetCommModemStatus(infoPtr->handle, &status)) {
	    if (interp != NULL) {
		Tcl_AppendResult(interp, "can't get tty status", NULL);
	    }
	    return TCL_ERROR;
	}
	valid = 1;
	SerialModemStatusStr(status, dsPtr);
    }

    if (valid) {
	return TCL_OK;
    } else {
	return Tcl_BadChannelOption(interp, optionName,
		"mode pollinterval lasterror queue sysbuffer ttystatus xchar");
    }
}

/*
 *----------------------------------------------------------------------
 *
 * SerialThreadActionProc --
 *
 *	Insert or remove any thread local refs to this channel.
 *
 * Results:
 *	None.
 *
 * Side effects:
 *	Changes thread local list of valid channels.
 *
 *----------------------------------------------------------------------
 */

static void
SerialThreadActionProc(
    ClientData instanceData,
    int action)
{
    SerialInfo *infoPtr = (SerialInfo *) instanceData;

    /*
     * We do not access firstSerialPtr in the thread structures. This is not
     * for all serials managed by the thread, but only those we are watching.
     * Removal of the filevent handlers before transfer thus takes care of
     * this structure.
     */

    Tcl_MutexLock(&serialMutex);
    if (action == TCL_CHANNEL_THREAD_INSERT) {
	/*
	 * We can't copy the thread information from the channel when the
	 * channel is created. At this time the channel back pointer has not
	 * been set yet. However in that case the threadId has already been
	 * set by TclpCreateCommandChannel itself, so the structure is still
	 * good.
	 */

	SerialInit();
	if (infoPtr->channel != NULL) {
	    infoPtr->threadId = Tcl_GetChannelThread(infoPtr->channel);
	}
    } else {
	infoPtr->threadId = NULL;
    }
    Tcl_MutexUnlock(&serialMutex);
}

/*
 * Local Variables:
 * mode: c
 * c-basic-offset: 4
 * fill-column: 78
 * End:
 */<|MERGE_RESOLUTION|>--- conflicted
+++ resolved
@@ -10,11 +10,6 @@
  * this file, and for a DISCLAIMER OF ALL WARRANTIES.
  *
  * Serial functionality implemented by Rolf.Schroedter@dlr.de
-<<<<<<< HEAD
- *
- * RCS: @(#) $Id: tclWinSerial.c,v 1.26.2.15 2010/09/13 16:57:03 dgp Exp $
-=======
->>>>>>> 64eb210f
  */
 
 #include "tclWinInt.h"
