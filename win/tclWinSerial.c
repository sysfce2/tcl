/*
 * tclWinSerial.c --
 *
 *	This file implements the Windows-specific serial port functions, and
 *	the "serial" channel driver.
 *
 * Copyright (c) 1999 by Scriptics Corp.
 *
 * See the file "license.terms" for information on usage and redistribution of
 * this file, and for a DISCLAIMER OF ALL WARRANTIES.
 *
 * Serial functionality implemented by Rolf.Schroedter@dlr.de
 */

#include "tclWinInt.h"

#include <sys/stat.h>

/*
 * The following variable is used to tell whether this module has been
 * initialized.
 */

static int initialized = 0;

/*
 * The serialMutex locks around access to the initialized variable, and it is
 * used to protect background threads from being terminated while they are
 * using APIs that hold locks.
 */

TCL_DECLARE_MUTEX(serialMutex)

/*
 * Bit masks used in the flags field of the SerialInfo structure below.
 */

#define SERIAL_PENDING	(1<<0)	/* Message is pending in the queue. */
#define SERIAL_ASYNC	(1<<1)	/* Channel is non-blocking. */

/*
 * Bit masks used in the sharedFlags field of the SerialInfo structure below.
 */

#define SERIAL_EOF	(1<<2)	/* Serial has reached EOF. */
#define SERIAL_ERROR	(1<<4)

/*
 * Default time to block between checking status on the serial port.
 */

#define SERIAL_DEFAULT_BLOCKTIME 10	/* 10 msec */

/*
 * Define Win32 read/write error masks returned by ClearCommError()
 */

#define SERIAL_READ_ERRORS \
	(CE_RXOVER | CE_OVERRUN | CE_RXPARITY | CE_FRAME  | CE_BREAK)
#define SERIAL_WRITE_ERRORS \
	(CE_TXFULL | CE_PTO)

/*
 * This structure describes per-instance data for a serial based channel.
 */

typedef struct SerialInfo {
    HANDLE handle;
    struct SerialInfo *nextPtr;	/* Pointer to next registered serial. */
    Tcl_Channel channel;	/* Pointer to channel structure. */
    int validMask;		/* OR'ed combination of TCL_READABLE,
				 * TCL_WRITABLE, or TCL_EXCEPTION: indicates
				 * which operations are valid on the file. */
    int watchMask;		/* OR'ed combination of TCL_READABLE,
				 * TCL_WRITABLE, or TCL_EXCEPTION: indicates
				 * which events should be reported. */
    int flags;			/* State flags, see above for a list. */
    int readable;		/* Flag that the channel is readable. */
    int writable;		/* Flag that the channel is writable. */
    int blockTime;		/* Maximum blocktime in msec. */
    unsigned int lastEventTime;	/* Time in milliseconds since last readable
				 * event. */
				/* Next readable event only after blockTime */
    DWORD error;		/* pending error code returned by
				 * ClearCommError() */
    DWORD lastError;		/* last error code, can be fetched with
				 * fconfigure chan -lasterror */
    DWORD sysBufRead;		/* Win32 system buffer size for read ops,
				 * default=4096 */
    DWORD sysBufWrite;		/* Win32 system buffer size for write ops,
				 * default=4096 */

    Tcl_ThreadId threadId;	/* Thread to which events should be reported.
				 * This value is used by the reader/writer
				 * threads. */
    OVERLAPPED osRead;		/* OVERLAPPED structure for read operations. */
    OVERLAPPED osWrite;		/* OVERLAPPED structure for write operations */
    HANDLE writeThread;		/* Handle to writer thread. */
    CRITICAL_SECTION csWrite;	/* Writer thread synchronisation. */
    HANDLE evWritable;		/* Manual-reset event to signal when the
				 * writer thread has finished waiting for the
				 * current buffer to be written. */
    HANDLE evStartWriter;	/* Auto-reset event used by the main thread to
				 * signal when the writer thread should
				 * attempt to write to the serial. */
    HANDLE evStopWriter;	/* Auto-reset event used by the main thread to
				 * signal when the writer thread should close.
				 */
    DWORD writeError;		/* An error caused by the last background
				 * write. Set to 0 if no error has been
				 * detected. This word is shared with the
				 * writer thread so access must be
				 * synchronized with the evWritable object. */
    char *writeBuf;		/* Current background output buffer. Access is
				 * synchronized with the evWritable object. */
    int writeBufLen;		/* Size of write buffer. Access is
				 * synchronized with the evWritable object. */
    int toWrite;		/* Current amount to be written. Access is
				 * synchronized with the evWritable object. */
    int writeQueue;		/* Number of bytes pending in output queue.
				 * Offset to DCB.cbInQue. Used to query
				 * [fconfigure -queue] */
} SerialInfo;

typedef struct ThreadSpecificData {
    /*
     * The following pointer refers to the head of the list of serials that
     * are being watched for file events.
     */

    SerialInfo *firstSerialPtr;
} ThreadSpecificData;

static Tcl_ThreadDataKey dataKey;

/*
 * The following structure is what is added to the Tcl event queue when serial
 * events are generated.
 */

typedef struct SerialEvent {
    Tcl_Event header;		/* Information that is standard for all
				 * events. */
    SerialInfo *infoPtr;	/* Pointer to serial info structure. Note that
				 * we still have to verify that the serial
				 * exists before dereferencing this
				 * pointer. */
} SerialEvent;

/*
 * We don't use timeouts.
 */

static COMMTIMEOUTS no_timeout = {
    0,			/* ReadIntervalTimeout */
    0,			/* ReadTotalTimeoutMultiplier */
    0,			/* ReadTotalTimeoutConstant */
    0,			/* WriteTotalTimeoutMultiplier */
    0,			/* WriteTotalTimeoutConstant */
};

/*
 * Declarations for functions used only in this file.
 */

static int		SerialBlockProc(ClientData instanceData, int mode);
static void		SerialCheckProc(ClientData clientData, int flags);
static int		SerialCloseProc(ClientData instanceData,
			    Tcl_Interp *interp);
static int		SerialEventProc(Tcl_Event *evPtr, int flags);
static void		SerialExitHandler(ClientData clientData);
static int		SerialGetHandleProc(ClientData instanceData,
			    int direction, ClientData *handlePtr);
static ThreadSpecificData *SerialInit(void);
static int		SerialInputProc(ClientData instanceData, char *buf,
			    int toRead, int *errorCode);
static int		SerialOutputProc(ClientData instanceData,
			    const char *buf, int toWrite, int *errorCode);
static void		SerialSetupProc(ClientData clientData, int flags);
static void		SerialWatchProc(ClientData instanceData, int mask);
static void		ProcExitHandler(ClientData clientData);
static int		SerialGetOptionProc(ClientData instanceData,
			    Tcl_Interp *interp, const char *optionName,
			    Tcl_DString *dsPtr);
static int		SerialSetOptionProc(ClientData instanceData,
			    Tcl_Interp *interp, const char *optionName,
			    const char *value);
static DWORD WINAPI	SerialWriterThread(LPVOID arg);
static void		SerialThreadActionProc(ClientData instanceData,
			    int action);
static int		SerialBlockingRead(SerialInfo *infoPtr, LPVOID buf,
			    DWORD bufSize, LPDWORD lpRead, LPOVERLAPPED osPtr);
static int		SerialBlockingWrite(SerialInfo *infoPtr, LPVOID buf,
			    DWORD bufSize, LPDWORD lpWritten,
			    LPOVERLAPPED osPtr);

/*
 * This structure describes the channel type structure for command serial
 * based IO.
 */

static const Tcl_ChannelType serialChannelType = {
    "serial",			/* Type name. */
    TCL_CHANNEL_VERSION_5,	/* v5 channel */
    SerialCloseProc,		/* Close proc. */
    SerialInputProc,		/* Input proc. */
    SerialOutputProc,		/* Output proc. */
    NULL,			/* Seek proc. */
    SerialSetOptionProc,	/* Set option proc. */
    SerialGetOptionProc,	/* Get option proc. */
    SerialWatchProc,		/* Set up notifier to watch the channel. */
    SerialGetHandleProc,	/* Get an OS handle from channel. */
    NULL,			/* close2proc. */
    SerialBlockProc,		/* Set blocking or non-blocking mode.*/
    NULL,			/* flush proc. */
    NULL,			/* handler proc. */
    NULL,			/* wide seek proc */
    SerialThreadActionProc,	/* thread action proc */
    NULL                       /* truncate */
};

/*
 *----------------------------------------------------------------------
 *
 * SerialInit --
 *
 *	This function initializes the static variables for this file.
 *
 * Results:
 *	None.
 *
 * Side effects:
 *	Creates a new event source.
 *
 *----------------------------------------------------------------------
 */

static ThreadSpecificData *
SerialInit(void)
{
    ThreadSpecificData *tsdPtr;

    /*
     * Check the initialized flag first, then check it again in the mutex.
     * This is a speed enhancement.
     */

    if (!initialized) {
	Tcl_MutexLock(&serialMutex);
	if (!initialized) {
	    initialized = 1;
	    Tcl_CreateExitHandler(ProcExitHandler, NULL);
	}
	Tcl_MutexUnlock(&serialMutex);
    }

    tsdPtr = (ThreadSpecificData *) TclThreadDataKeyGet(&dataKey);
    if (tsdPtr == NULL) {
	tsdPtr = TCL_TSD_INIT(&dataKey);
	tsdPtr->firstSerialPtr = NULL;
	Tcl_CreateEventSource(SerialSetupProc, SerialCheckProc, NULL);
	Tcl_CreateThreadExitHandler(SerialExitHandler, NULL);
    }
    return tsdPtr;
}

/*
 *----------------------------------------------------------------------
 *
 * SerialExitHandler --
 *
 *	This function is called to cleanup the serial module before Tcl is
 *	unloaded.
 *
 * Results:
 *	None.
 *
 * Side effects:
 *	Removes the serial event source.
 *
 *----------------------------------------------------------------------
 */

static void
SerialExitHandler(
    ClientData clientData)	/* Old window proc */
{
    ThreadSpecificData *tsdPtr = TCL_TSD_INIT(&dataKey);
    SerialInfo *infoPtr;

    /*
     * Clear all eventually pending output. Otherwise Tcl's exit could totally
     * block, because it performs a blocking flush on all open channels. Note
     * that serial write operations may be blocked due to handshake.
     */

    for (infoPtr = tsdPtr->firstSerialPtr; infoPtr != NULL;
	    infoPtr = infoPtr->nextPtr) {
	PurgeComm(infoPtr->handle,
		PURGE_TXABORT | PURGE_RXABORT | PURGE_TXCLEAR | PURGE_RXCLEAR);
    }
    Tcl_DeleteEventSource(SerialSetupProc, SerialCheckProc, NULL);
}

/*
 *----------------------------------------------------------------------
 *
 * ProcExitHandler --
 *
 *	This function is called to cleanup the process list before Tcl is
 *	unloaded.
 *
 * Results:
 *	None.
 *
 * Side effects:
 *	Resets the process list.
 *
 *----------------------------------------------------------------------
 */

static void
ProcExitHandler(
    ClientData clientData)	/* Old window proc */
{
    Tcl_MutexLock(&serialMutex);
    initialized = 0;
    Tcl_MutexUnlock(&serialMutex);
}

/*
 *----------------------------------------------------------------------
 *
 * SerialBlockTime --
 *
 *	Wrapper to set Tcl's block time in msec
 *
 * Results:
 *	None.
 *
 * Side effects:
 *	Updates the maximum blocking time.
 *
 *----------------------------------------------------------------------
 */

static void
SerialBlockTime(
    int msec)			/* milli-seconds */
{
    Tcl_Time blockTime;

    blockTime.sec  =  msec / 1000;
    blockTime.usec = (msec % 1000) * 1000;
    Tcl_SetMaxBlockTime(&blockTime);
}

/*
 *----------------------------------------------------------------------
 *
 * SerialGetMilliseconds --
 *
 *	Get current time in milliseconds,ignoring integer overruns.
 *
 * Results:
 *	The current time.
 *
 * Side effects:
 *	None.
 *
 *----------------------------------------------------------------------
 */

static unsigned int
SerialGetMilliseconds(void)
{
    Tcl_Time time;

    TclpGetTime(&time);

    return (time.sec * 1000 + time.usec / 1000);
}

/*
 *----------------------------------------------------------------------
 *
 * SerialSetupProc --
 *
 *	This procedure is invoked before Tcl_DoOneEvent blocks waiting for an
 *	event.
 *
 * Results:
 *	None.
 *
 * Side effects:
 *	Adjusts the block time if needed.
 *
 *----------------------------------------------------------------------
 */

void
SerialSetupProc(
    ClientData data,		/* Not used. */
    int flags)			/* Event flags as passed to Tcl_DoOneEvent. */
{
    SerialInfo *infoPtr;
    int block = 1;
    int msec = INT_MAX;		/* min. found block time */
    ThreadSpecificData *tsdPtr = TCL_TSD_INIT(&dataKey);

    if (!(flags & TCL_FILE_EVENTS)) {
	return;
    }

    /*
     * Look to see if any events handlers installed. If they are, do not
     * block.
     */

    for (infoPtr=tsdPtr->firstSerialPtr ; infoPtr!=NULL ;
	    infoPtr=infoPtr->nextPtr) {
	if (infoPtr->watchMask & TCL_WRITABLE) {
	    if (WaitForSingleObject(infoPtr->evWritable, 0) != WAIT_TIMEOUT) {
		block = 0;
		msec = min(msec, infoPtr->blockTime);
	    }
	}
	if (infoPtr->watchMask & TCL_READABLE) {
	    block = 0;
	    msec = min(msec, infoPtr->blockTime);
	}
    }

    if (!block) {
	SerialBlockTime(msec);
    }
}

/*
 *----------------------------------------------------------------------
 *
 * SerialCheckProc --
 *
 *	This procedure is called by Tcl_DoOneEvent to check the serial event
 *	source for events.
 *
 * Results:
 *	None.
 *
 * Side effects:
 *	May queue an event.
 *
 *----------------------------------------------------------------------
 */

static void
SerialCheckProc(
    ClientData data,		/* Not used. */
    int flags)			/* Event flags as passed to Tcl_DoOneEvent. */
{
    SerialInfo *infoPtr;
    SerialEvent *evPtr;
    int needEvent;
    ThreadSpecificData *tsdPtr = TCL_TSD_INIT(&dataKey);
    COMSTAT cStat;
    unsigned int time;

    if (!(flags & TCL_FILE_EVENTS)) {
	return;
    }

    /*
     * Queue events for any ready serials that don't already have events
     * queued.
     */

    for (infoPtr=tsdPtr->firstSerialPtr ; infoPtr!=NULL ;
	    infoPtr=infoPtr->nextPtr) {
	if (infoPtr->flags & SERIAL_PENDING) {
	    continue;
	}

	needEvent = 0;

	/*
	 * If WRITABLE watch mask is set look for infoPtr->evWritable object.
	 */

	if (infoPtr->watchMask & TCL_WRITABLE &&
		WaitForSingleObject(infoPtr->evWritable, 0) != WAIT_TIMEOUT) {
	    infoPtr->writable = 1;
	    needEvent = 1;
	}

	/*
	 * If READABLE watch mask is set call ClearCommError to poll cbInQue.
	 * Window errors are ignored here.
	 */

	if (infoPtr->watchMask & TCL_READABLE) {
	    if (ClearCommError(infoPtr->handle, &infoPtr->error, &cStat)) {
		/*
		 * Look for characters already pending in windows queue. If
		 * they are, poll.
		 */

		if (infoPtr->watchMask & TCL_READABLE) {
		    /*
		     * Force fileevent after serial read error.
		     */

		    if ((cStat.cbInQue > 0) ||
			    (infoPtr->error & SERIAL_READ_ERRORS)) {
			infoPtr->readable = 1;
			time = SerialGetMilliseconds();
			if ((unsigned int) (time - infoPtr->lastEventTime)
				>= (unsigned int) infoPtr->blockTime) {
			    needEvent = 1;
			    infoPtr->lastEventTime = time;
			}
		    }
		}
	    }
	}

	/*
	 * Queue an event if the serial is signaled for reading or writing.
	 */

	if (needEvent) {
	    infoPtr->flags |= SERIAL_PENDING;
	    evPtr = (SerialEvent *) ckalloc(sizeof(SerialEvent));
	    evPtr->header.proc = SerialEventProc;
	    evPtr->infoPtr = infoPtr;
	    Tcl_QueueEvent((Tcl_Event *) evPtr, TCL_QUEUE_TAIL);
	}
    }
}

/*
 *----------------------------------------------------------------------
 *
 * SerialBlockProc --
 *
 *	Set blocking or non-blocking mode on channel.
 *
 * Results:
 *	0 if successful, errno when failed.
 *
 * Side effects:
 *	Sets the device into blocking or non-blocking mode.
 *
 *----------------------------------------------------------------------
 */

static int
SerialBlockProc(
    ClientData instanceData,    /* Instance data for channel. */
    int mode)			/* TCL_MODE_BLOCKING or
				 * TCL_MODE_NONBLOCKING. */
{
    int errorCode = 0;
    SerialInfo *infoPtr = (SerialInfo *) instanceData;

    /*
     * Only serial READ can be switched between blocking & nonblocking using
     * COMMTIMEOUTS. Serial write emulates blocking & nonblocking by the
     * SerialWriterThread.
     */

    if (mode == TCL_MODE_NONBLOCKING) {
	infoPtr->flags |= SERIAL_ASYNC;
    } else {
	infoPtr->flags &= ~(SERIAL_ASYNC);
    }
    return errorCode;
}

/*
 *----------------------------------------------------------------------
 *
 * SerialCloseProc --
 *
 *	Closes a serial based IO channel.
 *
 * Results:
 *	0 on success, errno otherwise.
 *
 * Side effects:
 *	Closes the physical channel.
 *
 *----------------------------------------------------------------------
 */

static int
SerialCloseProc(
    ClientData instanceData,    /* Pointer to SerialInfo structure. */
    Tcl_Interp *interp)		/* For error reporting. */
{
    SerialInfo *serialPtr = (SerialInfo *) instanceData;
    int errorCode, result = 0;
    SerialInfo *infoPtr, **nextPtrPtr;
    ThreadSpecificData *tsdPtr = TCL_TSD_INIT(&dataKey);
    DWORD exitCode;

    errorCode = 0;

    if (serialPtr->validMask & TCL_READABLE) {
	PurgeComm(serialPtr->handle, PURGE_RXABORT | PURGE_RXCLEAR);
	CloseHandle(serialPtr->osRead.hEvent);
    }
    serialPtr->validMask &= ~TCL_READABLE;

    if (serialPtr->validMask & TCL_WRITABLE) {
	/*
	 * Generally we cannot wait for a pending write operation because it
	 * may hang due to handshake
	 *    WaitForSingleObject(serialPtr->evWritable, INFINITE);
	 */

	/*
	 * The thread may have already closed on it's own. Check it's exit
	 * code.
	 */

	GetExitCodeThread(serialPtr->writeThread, &exitCode);

	if (exitCode == STILL_ACTIVE) {
	    /*
	     * Set the stop event so that if the writer thread is blocked in
	     * SerialWriterThread on WaitForMultipleEvents, it will exit
	     * cleanly.
	     */

	    SetEvent(serialPtr->evStopWriter);

	    /*
	     * Wait at most 20 milliseconds for the writer thread to close.
	     */

	    if (WaitForSingleObject(serialPtr->writeThread,
		    20) == WAIT_TIMEOUT) {
		/*
		 * Forcibly terminate the background thread as a last resort.
		 * Note that we need to guard against terminating the thread
		 * while it is in the middle of Tcl_ThreadAlert because it
		 * won't be able to release the notifier lock.
		 */

		Tcl_MutexLock(&serialMutex);

		/* BUG: this leaks memory */
		TerminateThread(serialPtr->writeThread, 0);

		Tcl_MutexUnlock(&serialMutex);
	    }
	}

	CloseHandle(serialPtr->writeThread);
	CloseHandle(serialPtr->osWrite.hEvent);
	CloseHandle(serialPtr->evWritable);
	CloseHandle(serialPtr->evStartWriter);
	CloseHandle(serialPtr->evStopWriter);
	serialPtr->writeThread = NULL;

	PurgeComm(serialPtr->handle, PURGE_TXABORT | PURGE_TXCLEAR);
    }
    serialPtr->validMask &= ~TCL_WRITABLE;

    DeleteCriticalSection(&serialPtr->csWrite);

    /*
     * Don't close the Win32 handle if the handle is a standard channel during
     * the thread exit process. Otherwise, one thread may kill the stdio of
     * another.
     */

    if (!TclInThreadExit()
	    || ((GetStdHandle(STD_INPUT_HANDLE) != serialPtr->handle)
	    && (GetStdHandle(STD_OUTPUT_HANDLE) != serialPtr->handle)
	    && (GetStdHandle(STD_ERROR_HANDLE) != serialPtr->handle))) {
	if (CloseHandle(serialPtr->handle) == FALSE) {
	    TclWinConvertError(GetLastError());
	    errorCode = errno;
	}
    }

    serialPtr->watchMask &= serialPtr->validMask;

    /*
     * Remove the file from the list of watched files.
     */

    for (nextPtrPtr=&(tsdPtr->firstSerialPtr), infoPtr=*nextPtrPtr;
	    infoPtr!=NULL;
	    nextPtrPtr=&infoPtr->nextPtr, infoPtr=*nextPtrPtr) {
	if (infoPtr == (SerialInfo *)serialPtr) {
	    *nextPtrPtr = infoPtr->nextPtr;
	    break;
	}
    }

    /*
     * Wrap the error file into a channel and give it to the cleanup routine.
     */

    if (serialPtr->writeBuf != NULL) {
	ckfree(serialPtr->writeBuf);
	serialPtr->writeBuf = NULL;
    }
    ckfree((char*) serialPtr);

    if (errorCode == 0) {
	return result;
    }
    return errorCode;
}

/*
 *----------------------------------------------------------------------
 *
 * SerialBlockingRead --
 *
 *	Perform a blocking read into the buffer given. Returns count of how
 *	many bytes were actually read, and an error indication.
 *
 * Results:
 *	A count of how many bytes were read is returned and an error
 *	indication is returned.
 *
 * Side effects:
 *	Reads input from the actual channel.
 *
 *----------------------------------------------------------------------
 */

static int
SerialBlockingRead(
    SerialInfo *infoPtr,	/* Serial info structure */
    LPVOID buf,			/* The input buffer pointer */
    DWORD bufSize,		/* The number of bytes to read */
    LPDWORD lpRead,		/* Returns number of bytes read */
    LPOVERLAPPED osPtr)		/* OVERLAPPED structure */
{
    /*
     *  Perform overlapped blocking read.
     *  1. Reset the overlapped event
     *  2. Start overlapped read operation
     *  3. Wait for completion
     */

    /*
     * Set Offset to ZERO, otherwise NT4.0 may report an error.
     */

    osPtr->Offset = osPtr->OffsetHigh = 0;
    ResetEvent(osPtr->hEvent);
    if (!ReadFile(infoPtr->handle, buf, bufSize, lpRead, osPtr)) {
	if (GetLastError() != ERROR_IO_PENDING) {
	    /*
	     * ReadFile failed, but it isn't delayed. Report error.
	     */

	    return FALSE;
	} else {
	    /*
	     * Read is pending, wait for completion, timeout?
	     */

	    if (!GetOverlappedResult(infoPtr->handle, osPtr, lpRead, TRUE)) {
		return FALSE;
	    }
	}
    } else {
	/*
	 * ReadFile completed immediately.
	 */
    }
    return TRUE;
}

/*
 *----------------------------------------------------------------------
 *
 * SerialBlockingWrite --
 *
 *	Perform a blocking write from the buffer given. Returns count of how
 *	many bytes were actually written, and an error indication.
 *
 * Results:
 *	A count of how many bytes were written is returned and an error
 *	indication is returned.
 *
 * Side effects:
 *	Writes output to the actual channel.
 *
 *----------------------------------------------------------------------
 */

static int
SerialBlockingWrite(
    SerialInfo *infoPtr,	/* Serial info structure */
    LPVOID buf,			/* The output buffer pointer */
    DWORD bufSize,		/* The number of bytes to write */
    LPDWORD lpWritten,		/* Returns number of bytes written */
    LPOVERLAPPED osPtr)		/* OVERLAPPED structure */
{
    int result;

    /*
     * Perform overlapped blocking write.
     *  1. Reset the overlapped event
     *  2. Remove these bytes from the output queue counter
     *  3. Start overlapped write operation
     *  3. Remove these bytes from the output queue counter
     *  4. Wait for completion
     *  5. Adjust the output queue counter
     */

    ResetEvent(osPtr->hEvent);

    EnterCriticalSection(&infoPtr->csWrite);
    infoPtr->writeQueue -= bufSize;

    /*
     * Set Offset to ZERO, otherwise NT4.0 may report an error
     */

    osPtr->Offset = osPtr->OffsetHigh = 0;
    result = WriteFile(infoPtr->handle, buf, bufSize, lpWritten, osPtr);
    LeaveCriticalSection(&infoPtr->csWrite);

    if (result == FALSE) {
	int err = GetLastError();

	switch (err) {
	case ERROR_IO_PENDING:
	    /*
	     * Write is pending, wait for completion.
	     */

	    if (!GetOverlappedResult(infoPtr->handle, osPtr, lpWritten,
		    TRUE)) {
		return FALSE;
	    }
	    break;
	case ERROR_COUNTER_TIMEOUT:
	    /*
	     * Write timeout handled in SerialOutputProc.
	     */

	    break;
	default:
	    /*
	     * WriteFile failed, but it isn't delayed. Report error.
	     */

	    return FALSE;
	}
    } else {
	/*
	 * WriteFile completed immediately.
	 */
    }

    EnterCriticalSection(&infoPtr->csWrite);
    infoPtr->writeQueue += (*lpWritten - bufSize);
    LeaveCriticalSection(&infoPtr->csWrite);

    return TRUE;
}

/*
 *----------------------------------------------------------------------
 *
 * SerialInputProc --
 *
 *	Reads input from the IO channel into the buffer given. Returns count
 *	of how many bytes were actually read, and an error indication.
 *
 * Results:
 *	A count of how many bytes were read is returned and an error
 *	indication is returned in an output argument.
 *
 * Side effects:
 *	Reads input from the actual channel.
 *
 *----------------------------------------------------------------------
 */

static int
SerialInputProc(
    ClientData instanceData,	/* Serial state. */
    char *buf,			/* Where to store data read. */
    int bufSize,		/* How much space is available in the
				 * buffer? */
    int *errorCode)		/* Where to store error code. */
{
    SerialInfo *infoPtr = (SerialInfo *) instanceData;
    DWORD bytesRead = 0;
    COMSTAT cStat;

    *errorCode = 0;

    /*
     * Check if there is a CommError pending from SerialCheckProc
     */

    if (infoPtr->error & SERIAL_READ_ERRORS) {
	goto commError;
    }

    /*
     * Look for characters already pending in windows queue. This is the
     * mainly restored good old code from Tcl8.0
     */

    if (ClearCommError(infoPtr->handle, &infoPtr->error, &cStat)) {
	/*
	 * Check for errors here, but not in the evSetup/Check procedures.
	 */

	if (infoPtr->error & SERIAL_READ_ERRORS) {
	    goto commError;
	}
	if (infoPtr->flags & SERIAL_ASYNC) {
	    /*
	     * NON_BLOCKING mode: Avoid blocking by reading more bytes than
	     * available in input buffer.
	     */

	    if (cStat.cbInQue > 0) {
		if ((DWORD) bufSize > cStat.cbInQue) {
		    bufSize = cStat.cbInQue;
		}
	    } else {
		errno = *errorCode = EAGAIN;
		return -1;
	    }
	} else {
	    /*
	     * BLOCKING mode: Tcl trys to read a full buffer of 4 kBytes here.
	     */

	    if (cStat.cbInQue > 0) {
		if ((DWORD) bufSize > cStat.cbInQue) {
		    bufSize = cStat.cbInQue;
		}
	    } else {
		bufSize = 1;
	    }
	}
    }

    if (bufSize == 0) {
	return bytesRead = 0;
    }

    /*
     * Perform blocking read. Doesn't block in non-blocking mode, because we
     * checked the number of available bytes.
     */

    if (SerialBlockingRead(infoPtr, (LPVOID) buf, (DWORD) bufSize, &bytesRead,
	    &infoPtr->osRead) == FALSE) {
	TclWinConvertError(GetLastError());
	*errorCode = errno;
	return -1;
    }
    return bytesRead;

  commError:
    infoPtr->lastError = infoPtr->error;
				/* save last error code */
    infoPtr->error = 0;		/* reset error code */
    *errorCode = EIO;		/* to return read-error only once */
    return -1;
}

/*
 *----------------------------------------------------------------------
 *
 * SerialOutputProc --
 *
 *	Writes the given output on the IO channel. Returns count of how many
 *	characters were actually written, and an error indication.
 *
 * Results:
 *	A count of how many characters were written is returned and an error
 *	indication is returned in an output argument.
 *
 * Side effects:
 *	Writes output on the actual channel.
 *
 *----------------------------------------------------------------------
 */

static int
SerialOutputProc(
    ClientData instanceData,	/* Serial state. */
    const char *buf,		/* The data buffer. */
    int toWrite,		/* How many bytes to write? */
    int *errorCode)		/* Where to store error code. */
{
    SerialInfo *infoPtr = (SerialInfo *) instanceData;
    DWORD bytesWritten, timeout;

    *errorCode = 0;

    /*
     * At EXIT Tcl trys to flush all open channels in blocking mode. We avoid
     * blocking output after ExitProc or CloseHandler(chan) has been called by
     * checking the corrresponding variables.
     */

    if (!initialized || TclInExit()) {
	return toWrite;
    }

    /*
     * Check if there is a CommError pending from SerialCheckProc
     */

    if (infoPtr->error & SERIAL_WRITE_ERRORS) {
	infoPtr->lastError = infoPtr->error;
				/* save last error code */
	infoPtr->error = 0;	/* reset error code */
	errno = EIO;
	goto error;
    }

    timeout = (infoPtr->flags & SERIAL_ASYNC) ? 0 : INFINITE;
    if (WaitForSingleObject(infoPtr->evWritable, timeout) == WAIT_TIMEOUT) {
	/*
	 * The writer thread is blocked waiting for a write to complete and
	 * the channel is in non-blocking mode.
	 */

	errno = EWOULDBLOCK;
	goto error1;
    }

    /*
     * Check for a background error on the last write.
     */

    if (infoPtr->writeError) {
	TclWinConvertError(infoPtr->writeError);
	infoPtr->writeError = 0;
	goto error1;
    }

    /*
     * Remember the number of bytes in output queue
     */

    EnterCriticalSection(&infoPtr->csWrite);
    infoPtr->writeQueue += toWrite;
    LeaveCriticalSection(&infoPtr->csWrite);

    if (infoPtr->flags & SERIAL_ASYNC) {
	/*
	 * The serial is non-blocking, so copy the data into the output buffer
	 * and restart the writer thread.
	 */

	if (toWrite > infoPtr->writeBufLen) {
	    /*
	     * Reallocate the buffer to be large enough to hold the data.
	     */

	    if (infoPtr->writeBuf) {
		ckfree(infoPtr->writeBuf);
	    }
	    infoPtr->writeBufLen = toWrite;
	    infoPtr->writeBuf = ckalloc((unsigned int) toWrite);
	}
	memcpy(infoPtr->writeBuf, buf, (size_t) toWrite);
	infoPtr->toWrite = toWrite;
	ResetEvent(infoPtr->evWritable);
	SetEvent(infoPtr->evStartWriter);
	bytesWritten = (DWORD) toWrite;

    } else {
	/*
	 * In the blocking case, just try to write the buffer directly. This
	 * avoids an unnecessary copy.
	 */

	if (!SerialBlockingWrite(infoPtr, (LPVOID) buf, (DWORD) toWrite,
		&bytesWritten, &infoPtr->osWrite)) {
	    goto writeError;
	}
	if (bytesWritten != (DWORD) toWrite) {
	    /*
	     * Write timeout.
	     */
	    infoPtr->lastError |= CE_PTO;
	    errno = EIO;
	    goto error;
	}
    }

    return (int) bytesWritten;

  writeError:
    TclWinConvertError(GetLastError());

  error:
    /*
     * Reset the output queue counter on error during blocking output
     */

    /*
     * EnterCriticalSection(&infoPtr->csWrite);
     * infoPtr->writeQueue = 0;
     * LeaveCriticalSection(&infoPtr->csWrite);
     */
  error1:
    *errorCode = errno;
    return -1;
}

/*
 *----------------------------------------------------------------------
 *
 * SerialEventProc --
 *
 *	This function is invoked by Tcl_ServiceEvent when a file event reaches
 *	the front of the event queue. This procedure invokes Tcl_NotifyChannel
 *	on the serial.
 *
 * Results:
 *	Returns 1 if the event was handled, meaning it should be removed from
 *	the queue. Returns 0 if the event was not handled, meaning it should
 *	stay on the queue. The only time the event isn't handled is if the
 *	TCL_FILE_EVENTS flag bit isn't set.
 *
 * Side effects:
 *	Whatever the notifier callback does.
 *
 *----------------------------------------------------------------------
 */

static int
SerialEventProc(
    Tcl_Event *evPtr,		/* Event to service. */
    int flags)			/* Flags that indicate what events to handle,
				 * such as TCL_FILE_EVENTS. */
{
    SerialEvent *serialEvPtr = (SerialEvent *)evPtr;
    SerialInfo *infoPtr;
    int mask;
    ThreadSpecificData *tsdPtr = TCL_TSD_INIT(&dataKey);

    if (!(flags & TCL_FILE_EVENTS)) {
	return 0;
    }

    /*
     * Search through the list of watched serials for the one whose handle
     * matches the event. We do this rather than simply dereferencing the
     * handle in the event so that serials can be deleted while the event is
     * in the queue.
     */

    for (infoPtr = tsdPtr->firstSerialPtr; infoPtr != NULL;
	    infoPtr = infoPtr->nextPtr) {
	if (serialEvPtr->infoPtr == infoPtr) {
	    infoPtr->flags &= ~(SERIAL_PENDING);
	    break;
	}
    }

    /*
     * Remove stale events.
     */

    if (!infoPtr) {
	return 1;
    }

    /*
     * Check to see if the serial is readable. Note that we can't tell if a
     * serial is writable, so we always report it as being writable unless we
     * have detected EOF.
     */

    mask = 0;
    if (infoPtr->watchMask & TCL_WRITABLE) {
	if (infoPtr->writable) {
	    mask |= TCL_WRITABLE;
	    infoPtr->writable = 0;
	}
    }

    if (infoPtr->watchMask & TCL_READABLE) {
	if (infoPtr->readable) {
	    mask |= TCL_READABLE;
	    infoPtr->readable = 0;
	}
    }

    /*
     * Inform the channel of the events.
     */

    Tcl_NotifyChannel(infoPtr->channel, infoPtr->watchMask & mask);
    return 1;
}

/*
 *----------------------------------------------------------------------
 *
 * SerialWatchProc --
 *
 *	Called by the notifier to set up to watch for events on this channel.
 *
 * Results:
 *	None.
 *
 * Side effects:
 *	None.
 *
 *----------------------------------------------------------------------
 */

static void
SerialWatchProc(
    ClientData instanceData,	/* Serial state. */
    int mask)			/* What events to watch for, OR-ed combination
				 * of TCL_READABLE, TCL_WRITABLE and
				 * TCL_EXCEPTION. */
{
    SerialInfo **nextPtrPtr, *ptr;
    SerialInfo *infoPtr = (SerialInfo *) instanceData;
    int oldMask = infoPtr->watchMask;
    ThreadSpecificData *tsdPtr = TCL_TSD_INIT(&dataKey);

    /*
     * Since the file is always ready for events, we set the block time so we
     * will poll.
     */

    infoPtr->watchMask = mask & infoPtr->validMask;
    if (infoPtr->watchMask) {
	if (!oldMask) {
	    infoPtr->nextPtr = tsdPtr->firstSerialPtr;
	    tsdPtr->firstSerialPtr = infoPtr;
	}
	SerialBlockTime(infoPtr->blockTime);
    } else if (oldMask) {
	/*
	 * Remove the serial port from the list of watched serial ports.
	 */

	for (nextPtrPtr=&(tsdPtr->firstSerialPtr), ptr=*nextPtrPtr; ptr!=NULL;
		nextPtrPtr=&ptr->nextPtr, ptr=*nextPtrPtr) {
	    if (infoPtr == ptr) {
		*nextPtrPtr = ptr->nextPtr;
		break;
	    }
	}
    }
}

/*
 *----------------------------------------------------------------------
 *
 * SerialGetHandleProc --
 *
 *	Called from Tcl_GetChannelHandle to retrieve OS handles from inside a
 *	command serial port based channel.
 *
 * Results:
 *	Returns TCL_OK with the fd in handlePtr, or TCL_ERROR if there is no
 *	handle for the specified direction.
 *
 * Side effects:
 *	None.
 *
 *----------------------------------------------------------------------
 */

static int
SerialGetHandleProc(
    ClientData instanceData,	/* The serial state. */
    int direction,		/* TCL_READABLE or TCL_WRITABLE */
    ClientData *handlePtr)	/* Where to store the handle. */
{
    SerialInfo *infoPtr = (SerialInfo *) instanceData;

    *handlePtr = (ClientData) infoPtr->handle;
    return TCL_OK;
}

/*
 *----------------------------------------------------------------------
 *
 * SerialWriterThread --
 *
 *	This function runs in a separate thread and writes data onto a serial.
 *
 * Results:
 *	Always returns 0.
 *
 * Side effects:
 *	Signals the main thread when an output operation is completed. May
 *	cause the main thread to wake up by posting a message.
 *
 *----------------------------------------------------------------------
 */

static DWORD WINAPI
SerialWriterThread(
    LPVOID arg)
{
    SerialInfo *infoPtr = (SerialInfo *)arg;
    DWORD bytesWritten, toWrite, waitResult;
    char *buf;
    OVERLAPPED myWrite;		/* Have an own OVERLAPPED in this thread. */
    HANDLE wEvents[2];

    /*
     * The stop event takes precedence by being first in the list.
     */

    wEvents[0] = infoPtr->evStopWriter;
    wEvents[1] = infoPtr->evStartWriter;

    for (;;) {
	/*
	 * Wait for the main thread to signal before attempting to write.
	 */

	waitResult = WaitForMultipleObjects(2, wEvents, FALSE, INFINITE);

	if (waitResult != (WAIT_OBJECT_0 + 1)) {
	    /*
	     * The start event was not signaled. It might be the stop event or
	     * an error, so exit.
	     */

	    break;
	}

	buf = infoPtr->writeBuf;
	toWrite = infoPtr->toWrite;

	myWrite.hEvent = CreateEvent(NULL, TRUE, FALSE, NULL);

	/*
	 * Loop until all of the bytes are written or an error occurs.
	 */

	while (toWrite > 0) {
	    /*
	     * Check for pending writeError. Ignore all write operations until
	     * the user has been notified.
	     */

	    if (infoPtr->writeError) {
		break;
	    }
	    if (SerialBlockingWrite(infoPtr, (LPVOID) buf, (DWORD) toWrite,
		    &bytesWritten, &myWrite) == FALSE) {
		infoPtr->writeError = GetLastError();
		break;
	    }
	    if (bytesWritten != toWrite) {
		/*
		 * Write timeout.
		 */

		infoPtr->writeError = ERROR_WRITE_FAULT;
		break;
	    }
	    toWrite -= bytesWritten;
	    buf += bytesWritten;
	}

	CloseHandle(myWrite.hEvent);

	/*
	 * Signal the main thread by signalling the evWritable event and then
	 * waking up the notifier thread.
	 */

	SetEvent(infoPtr->evWritable);

	/*
	 * Alert the foreground thread. Note that we need to treat this like a
	 * critical section so the foreground thread does not terminate this
	 * thread while we are holding a mutex in the notifier code.
	 */

	Tcl_MutexLock(&serialMutex);
	if (infoPtr->threadId != NULL) {
	    /*
	     * TIP #218: When in flight ignore the event, no one will receive
	     * it anyway.
	     */

	    Tcl_ThreadAlert(infoPtr->threadId);
	}
	Tcl_MutexUnlock(&serialMutex);
    }

    return 0;
}

/*
 *----------------------------------------------------------------------
 *
 * TclWinSerialReopen --
 *
 *	Reopens the serial port with the OVERLAPPED FLAG set
 *
 * Results:
 *	Returns the new handle, or INVALID_HANDLE_VALUE. Normally there
 *	shouldn't be any error, because the same channel has previously been
 *	succeesfully opened.
 *
 * Side effects:
 *	May close the original handle
 *
 *----------------------------------------------------------------------
 */

HANDLE
TclWinSerialReopen(
    HANDLE handle,
    const TCHAR *name,
    DWORD access)
{
    ThreadSpecificData *tsdPtr;

    tsdPtr = SerialInit();

    /*
     * Multithreaded I/O needs the overlapped flag set otherwise
     * ClearCommError blocks under Windows NT/2000 until serial output is
     * finished
     */

    if (CloseHandle(handle) == FALSE) {
	return INVALID_HANDLE_VALUE;
    }
    handle = CreateFile(name, access, 0, 0, OPEN_EXISTING,
	    FILE_FLAG_OVERLAPPED, 0);
    return handle;
}

/*
 *----------------------------------------------------------------------
 *
 * TclWinOpenSerialChannel --
 *
 *	Constructs a Serial port channel for the specified standard OS handle.
 *	This is a helper function to break up the construction of channels
 *	into File, Console, or Serial.
 *
 * Results:
 *	Returns the new channel, or NULL.
 *
 * Side effects:
 *	May open the channel
 *
 *----------------------------------------------------------------------
 */

Tcl_Channel
TclWinOpenSerialChannel(
    HANDLE handle,
    char *channelName,
    int permissions)
{
    SerialInfo *infoPtr;
    DWORD id;

    SerialInit();

    infoPtr = (SerialInfo *) ckalloc((unsigned) sizeof(SerialInfo));
    memset(infoPtr, 0, sizeof(SerialInfo));

    infoPtr->validMask = permissions;
    infoPtr->handle = handle;
    infoPtr->channel = (Tcl_Channel) NULL;
    infoPtr->readable = 0;
    infoPtr->writable = 1;
    infoPtr->toWrite = infoPtr->writeQueue = 0;
    infoPtr->blockTime = SERIAL_DEFAULT_BLOCKTIME;
    infoPtr->lastEventTime = 0;
    infoPtr->lastError = infoPtr->error = 0;
    infoPtr->threadId = Tcl_GetCurrentThread();
    infoPtr->sysBufRead = 4096;
    infoPtr->sysBufWrite = 4096;

    /*
     * Use the pointer to keep the channel names unique, in case the handles
     * are shared between multiple channels (stdin/stdout).
     */

<<<<<<< HEAD
    wsprintfA(channelName, "file%lx", (int) infoPtr);
=======
    sprintf(channelName, "file%" TCL_I_MODIFIER "x", (size_t) infoPtr);
>>>>>>> bf203d53

    infoPtr->channel = Tcl_CreateChannel(&serialChannelType, channelName,
	    infoPtr, permissions);


    SetupComm(handle, infoPtr->sysBufRead, infoPtr->sysBufWrite);
    PurgeComm(handle,
	    PURGE_TXABORT | PURGE_RXABORT | PURGE_TXCLEAR | PURGE_RXCLEAR);

    /*
     * Default is blocking.
     */

    SetCommTimeouts(handle, &no_timeout);

    InitializeCriticalSection(&infoPtr->csWrite);
    if (permissions & TCL_READABLE) {
	infoPtr->osRead.hEvent = CreateEvent(NULL, TRUE, FALSE, NULL);
    }
    if (permissions & TCL_WRITABLE) {
	/*
	 * Initially the channel is writable and the writeThread is idle.
	 */

	infoPtr->osWrite.hEvent = CreateEvent(NULL, TRUE, FALSE, NULL);
	infoPtr->evWritable = CreateEvent(NULL, TRUE, TRUE, NULL);
	infoPtr->evStartWriter = CreateEvent(NULL, FALSE, FALSE, NULL);
	infoPtr->evStopWriter = CreateEvent(NULL, FALSE, FALSE, NULL);
	infoPtr->writeThread = CreateThread(NULL, 256, SerialWriterThread,
		infoPtr, 0, &id);
    }

    /*
     * Files have default translation of AUTO and ^Z eof char, which means
     * that a ^Z will be accepted as EOF when reading.
     */

    Tcl_SetChannelOption(NULL, infoPtr->channel, "-translation", "auto");
    Tcl_SetChannelOption(NULL, infoPtr->channel, "-eofchar", "\032 {}");

    return infoPtr->channel;
}

/*
 *----------------------------------------------------------------------
 *
 * SerialErrorStr --
 *
 *	Converts a Win32 serial error code to a list of readable errors.
 *
 * Results:
 *	None.
 *
 * Side effects:
 *	Generates readable errors in the supplied DString.
 *
 *----------------------------------------------------------------------
 */

static void
SerialErrorStr(
    DWORD error,		/* Win32 serial error code. */
    Tcl_DString *dsPtr)		/* Where to store string. */
{
    if (error & CE_RXOVER) {
	Tcl_DStringAppendElement(dsPtr, "RXOVER");
    }
    if (error & CE_OVERRUN) {
	Tcl_DStringAppendElement(dsPtr, "OVERRUN");
    }
    if (error & CE_RXPARITY) {
	Tcl_DStringAppendElement(dsPtr, "RXPARITY");
    }
    if (error & CE_FRAME) {
	Tcl_DStringAppendElement(dsPtr, "FRAME");
    }
    if (error & CE_BREAK) {
	Tcl_DStringAppendElement(dsPtr, "BREAK");
    }
    if (error & CE_TXFULL) {
	Tcl_DStringAppendElement(dsPtr, "TXFULL");
    }
    if (error & CE_PTO) {	/* PTO used to signal WRITE-TIMEOUT */
	Tcl_DStringAppendElement(dsPtr, "TIMEOUT");
    }
    if (error & ~((DWORD) (SERIAL_READ_ERRORS | SERIAL_WRITE_ERRORS))) {
	char buf[TCL_INTEGER_SPACE + 1];

	wsprintfA(buf, "%d", error);
	Tcl_DStringAppendElement(dsPtr, buf);
    }
}

/*
 *----------------------------------------------------------------------
 *
 * SerialModemStatusStr --
 *
 *	Converts a Win32 modem status list of readable flags
 *
 * Result:
 *	None.
 *
 * Side effects:
 *	Appends modem status flag strings to the given DString.
 *
 *----------------------------------------------------------------------
 */

static void
SerialModemStatusStr(
    DWORD status,		/* Win32 modem status. */
    Tcl_DString *dsPtr)		/* Where to store string. */
{
    Tcl_DStringAppendElement(dsPtr, "CTS");
    Tcl_DStringAppendElement(dsPtr, (status & MS_CTS_ON)  ?  "1" : "0");
    Tcl_DStringAppendElement(dsPtr, "DSR");
    Tcl_DStringAppendElement(dsPtr, (status & MS_DSR_ON)   ? "1" : "0");
    Tcl_DStringAppendElement(dsPtr, "RING");
    Tcl_DStringAppendElement(dsPtr, (status & MS_RING_ON)  ? "1" : "0");
    Tcl_DStringAppendElement(dsPtr, "DCD");
    Tcl_DStringAppendElement(dsPtr, (status & MS_RLSD_ON)  ? "1" : "0");
}

/*
 *----------------------------------------------------------------------
 *
 * SerialSetOptionProc --
 *
 *	Sets an option on a channel.
 *
 * Results:
 *	A standard Tcl result. Also sets the interp's result on error if
 *	interp is not NULL.
 *
 * Side effects:
 *	May modify an option on a device.
 *
 *----------------------------------------------------------------------
 */

static int
SerialSetOptionProc(
    ClientData instanceData,	/* File state. */
    Tcl_Interp *interp,		/* For error reporting - can be NULL. */
    const char *optionName,	/* Which option to set? */
    const char *value)		/* New value for option. */
{
    SerialInfo *infoPtr;
    DCB dcb;
    BOOL result, flag;
    size_t len, vlen;
    Tcl_DString ds;
    const TCHAR *native;
    int argc;
    const char **argv;

    infoPtr = (SerialInfo *) instanceData;

    /*
     * Parse options. This would be far easier if we had Tcl_Objs to work with
     * as that would let us use Tcl_GetIndexFromObj()...
     */

    len = strlen(optionName);
    vlen = strlen(value);

    /*
     * Option -mode baud,parity,databits,stopbits
     */

    if ((len > 2) && (strncmp(optionName, "-mode", len) == 0)) {
	if (!GetCommState(infoPtr->handle, &dcb)) {
	    if (interp != NULL) {
		Tcl_AppendResult(interp, "can't get comm state", NULL);
	    }
	    return TCL_ERROR;
	}
	native = Tcl_WinUtfToTChar(value, -1, &ds);
	result = BuildCommDCB(native, &dcb);
	Tcl_DStringFree(&ds);

	if (result == FALSE) {
	    if (interp != NULL) {
		Tcl_AppendResult(interp, "bad value \"", value,
			"\" for -mode: should be baud,parity,data,stop", NULL);
	    }
	    return TCL_ERROR;
	}

	/*
	 * Default settings for serial communications.
	 */

	dcb.fBinary = TRUE;
	dcb.fErrorChar = FALSE;
	dcb.fNull = FALSE;
	dcb.fAbortOnError = FALSE;

	if (!SetCommState(infoPtr->handle, &dcb)) {
	    if (interp != NULL) {
		Tcl_AppendResult(interp, "can't set comm state", NULL);
	    }
	    return TCL_ERROR;
	}
	return TCL_OK;
    }

    /*
     * Option -handshake none|xonxoff|rtscts|dtrdsr
     */

    if ((len > 1) && (strncmp(optionName, "-handshake", len) == 0)) {
	if (!GetCommState(infoPtr->handle, &dcb)) {
	    if (interp != NULL) {
		Tcl_AppendResult(interp, "can't get comm state", NULL);
	    }
	    return TCL_ERROR;
	}

	/*
	 * Reset all handshake options. DTR and RTS are ON by default.
	 */

	dcb.fOutX = dcb.fInX = FALSE;
	dcb.fOutxCtsFlow = dcb.fOutxDsrFlow = dcb.fDsrSensitivity = FALSE;
	dcb.fDtrControl = DTR_CONTROL_ENABLE;
	dcb.fRtsControl = RTS_CONTROL_ENABLE;
	dcb.fTXContinueOnXoff = FALSE;

	/*
	 * Adjust the handshake limits. Yes, the XonXoff limits seem to
	 * influence even hardware handshake.
	 */

	dcb.XonLim = (WORD) (infoPtr->sysBufRead*1/2);
	dcb.XoffLim = (WORD) (infoPtr->sysBufRead*1/4);

	if (strncasecmp(value, "NONE", vlen) == 0) {
	    /*
	     * Leave all handshake options disabled.
	     */
	} else if (strncasecmp(value, "XONXOFF", vlen) == 0) {
	    dcb.fOutX = dcb.fInX = TRUE;
	} else if (strncasecmp(value, "RTSCTS", vlen) == 0) {
	    dcb.fOutxCtsFlow = TRUE;
	    dcb.fRtsControl = RTS_CONTROL_HANDSHAKE;
	} else if (strncasecmp(value, "DTRDSR", vlen) == 0) {
	    dcb.fOutxDsrFlow = TRUE;
	    dcb.fDtrControl = DTR_CONTROL_HANDSHAKE;
	} else {
	    if (interp != NULL) {
		Tcl_AppendResult(interp, "bad value \"", value,
			"\" for -handshake: must be one of xonxoff, rtscts, "
			"dtrdsr or none", NULL);
	    }
	    return TCL_ERROR;
	}

	if (!SetCommState(infoPtr->handle, &dcb)) {
	    if (interp != NULL) {
		Tcl_AppendResult(interp, "can't set comm state", NULL);
	    }
	    return TCL_ERROR;
	}
	return TCL_OK;
    }

    /*
     * Option -xchar {\x11 \x13}
     */

    if ((len > 1) && (strncmp(optionName, "-xchar", len) == 0)) {
	if (!GetCommState(infoPtr->handle, &dcb)) {
	    if (interp != NULL) {
		Tcl_AppendResult(interp, "can't get comm state", NULL);
	    }
	    return TCL_ERROR;
	}

	if (Tcl_SplitList(interp, value, &argc, &argv) == TCL_ERROR) {
	    return TCL_ERROR;
	}
	if (argc != 2) {
	badXchar:
	    if (interp != NULL) {
		Tcl_AppendResult(interp, "bad value for -xchar: should be "
			"a list of two elements with each a single character",
			NULL);
	    }
	    ckfree((char *) argv);
	    return TCL_ERROR;
	}

	/*
	 * These dereferences are safe, even in the zero-length string cases,
	 * because that just makes the xon/xoff character into NUL. When the
	 * character looks like it is UTF-8 encoded, decode it before casting
	 * into the format required for the Win guts. Note that this does not
	 * convert character sets; it is expected that when people set the
	 * control characters to something large and custom, they'll know the
	 * hex/octal value rather than the printable form.
	 */

	dcb.XonChar = argv[0][0];
	dcb.XoffChar = argv[1][0];
	if (argv[0][0] & 0x80 || argv[1][0] & 0x80) {
	    Tcl_UniChar character;
	    int charLen;

	    charLen = Tcl_UtfToUniChar(argv[0], &character);
	    if (argv[0][charLen]) {
		goto badXchar;
	    }
	    dcb.XonChar = (char) character;
	    charLen = Tcl_UtfToUniChar(argv[1], &character);
	    if (argv[1][charLen]) {
		goto badXchar;
	    }
	    dcb.XoffChar = (char) character;
	}
	ckfree((char *) argv);

	if (!SetCommState(infoPtr->handle, &dcb)) {
	    if (interp != NULL) {
		Tcl_AppendResult(interp, "can't set comm state", NULL);
	    }
	    return TCL_ERROR;
	}
	return TCL_OK;
    }

    /*
     * Option -ttycontrol {DTR 1 RTS 0 BREAK 0}
     */

    if ((len > 4) && (strncmp(optionName, "-ttycontrol", len) == 0)) {
	int i, result = TCL_OK;

	if (Tcl_SplitList(interp, value, &argc, &argv) == TCL_ERROR) {
	    return TCL_ERROR;
	}
	if ((argc % 2) == 1) {
	    if (interp != NULL) {
		Tcl_AppendResult(interp, "bad value \"", value,
			"\" for -ttycontrol: should be a list of "
			"signal,value pairs", NULL);
	    }
	    ckfree((char *) argv);
	    return TCL_ERROR;
	}

	for (i = 0; i < argc - 1; i += 2) {
	    if (Tcl_GetBoolean(interp, argv[i+1], &flag) == TCL_ERROR) {
		result = TCL_ERROR;
		break;
	    }
	    if (strncasecmp(argv[i], "DTR", strlen(argv[i])) == 0) {
		if (!EscapeCommFunction(infoPtr->handle,
			(DWORD) (flag ? SETDTR : CLRDTR))) {
		    if (interp != NULL) {
			Tcl_AppendResult(interp, "can't set DTR signal", NULL);
		    }
		    result = TCL_ERROR;
		    break;
		}
	    } else if (strncasecmp(argv[i], "RTS", strlen(argv[i])) == 0) {
		if (!EscapeCommFunction(infoPtr->handle,
			(DWORD) (flag ? SETRTS : CLRRTS))) {
		    if (interp != NULL) {
			Tcl_AppendResult(interp, "can't set RTS signal", NULL);
		    }
		    result = TCL_ERROR;
		    break;
		}
	    } else if (strncasecmp(argv[i], "BREAK", strlen(argv[i])) == 0) {
		if (!EscapeCommFunction(infoPtr->handle,
			(DWORD) (flag ? SETBREAK : CLRBREAK))) {
		    if (interp != NULL) {
			Tcl_AppendResult(interp,"can't set BREAK signal",NULL);
		    }
		    result = TCL_ERROR;
		    break;
		}
	    } else {
		if (interp != NULL) {
		    Tcl_AppendResult(interp, "bad signal name \"", argv[i],
			    "\" for -ttycontrol: must be DTR, RTS or BREAK",
			    NULL);
		}
		result = TCL_ERROR;
		break;
	    }
	}

	ckfree((char *) argv);
	return result;
    }

    /*
     * Option -sysbuffer {read_size write_size}
     * Option -sysbuffer read_size
     */

    if ((len > 1) && (strncmp(optionName, "-sysbuffer", len) == 0)) {
	/*
	 * -sysbuffer 4096 or -sysbuffer {64536 4096}
	 */

	size_t inSize = (size_t) -1, outSize = (size_t) -1;

	if (Tcl_SplitList(interp, value, &argc, &argv) == TCL_ERROR) {
	    return TCL_ERROR;
	}
	if (argc == 1) {
	    inSize = atoi(argv[0]);
	    outSize = infoPtr->sysBufWrite;
	} else if (argc == 2) {
	    inSize  = atoi(argv[0]);
	    outSize = atoi(argv[1]);
	}
	ckfree((char *) argv);

	if ((argc < 1) || (argc > 2) || (inSize <= 0) || (outSize <= 0)) {
	    if (interp != NULL) {
		Tcl_AppendResult(interp, "bad value \"", value,
			"\" for -sysbuffer: should be a list of one or two "
			"integers > 0", NULL);
	    }
	    return TCL_ERROR;
	}

	if (!SetupComm(infoPtr->handle, inSize, outSize)) {
	    if (interp != NULL) {
		Tcl_AppendResult(interp, "can't setup comm buffers", NULL);
	    }
	    return TCL_ERROR;
	}
	infoPtr->sysBufRead  = inSize;
	infoPtr->sysBufWrite = outSize;

	/*
	 * Adjust the handshake limits. Yes, the XonXoff limits seem to
	 * influence even hardware handshake.
	 */

	if (!GetCommState(infoPtr->handle, &dcb)) {
	    if (interp != NULL) {
		Tcl_AppendResult(interp, "can't get comm state", NULL);
	    }
	    return TCL_ERROR;
	}
	dcb.XonLim = (WORD) (infoPtr->sysBufRead*1/2);
	dcb.XoffLim = (WORD) (infoPtr->sysBufRead*1/4);
	if (!SetCommState(infoPtr->handle, &dcb)) {
	    if (interp != NULL) {
		Tcl_AppendResult(interp, "can't set comm state", NULL);
	    }
	    return TCL_ERROR;
	}
	return TCL_OK;
    }

    /*
     * Option -pollinterval msec
     */

    if ((len > 1) && (strncmp(optionName, "-pollinterval", len) == 0)) {
	if (Tcl_GetInt(interp, value, &(infoPtr->blockTime)) != TCL_OK) {
	    return TCL_ERROR;
	}
	return TCL_OK;
    }

    /*
     * Option -timeout msec
     */

    if ((len > 2) && (strncmp(optionName, "-timeout", len) == 0)) {
	int msec;
	COMMTIMEOUTS tout = {0,0,0,0,0};

	if (Tcl_GetInt(interp, value, &msec) != TCL_OK) {
	    return TCL_ERROR;
	}
	tout.ReadTotalTimeoutConstant = msec;
	if (!SetCommTimeouts(infoPtr->handle, &tout)) {
	    if (interp != NULL) {
		Tcl_AppendResult(interp, "can't set comm timeouts", NULL);
	    }
	    return TCL_ERROR;
	}

	return TCL_OK;
    }

    return Tcl_BadChannelOption(interp, optionName,
	    "mode handshake pollinterval sysbuffer timeout ttycontrol xchar");
}

/*
 *----------------------------------------------------------------------
 *
 * SerialGetOptionProc --
 *
 *	Gets a mode associated with an IO channel. If the optionName arg is
 *	non NULL, retrieves the value of that option. If the optionName arg is
 *	NULL, retrieves a list of alternating option names and values for the
 *	given channel.
 *
 * Results:
 *	A standard Tcl result. Also sets the supplied DString to the string
 *	value of the option(s) returned.
 *
 * Side effects:
 *	The string returned by this function is in static storage and may be
 *	reused at any time subsequent to the call.
 *
 *----------------------------------------------------------------------
 */

static int
SerialGetOptionProc(
    ClientData instanceData,	/* File state. */
    Tcl_Interp *interp,		/* For error reporting - can be NULL. */
    const char *optionName,	/* Option to get. */
    Tcl_DString *dsPtr)		/* Where to store value(s). */
{
    SerialInfo *infoPtr;
    DCB dcb;
    size_t len;
    int valid = 0;		/* Flag if valid option parsed. */

    infoPtr = (SerialInfo *) instanceData;

    if (optionName == NULL) {
	len = 0;
    } else {
	len = strlen(optionName);
    }

    /*
     * Get option -mode
     */

    if (len == 0) {
	Tcl_DStringAppendElement(dsPtr, "-mode");
    }
    if (len==0 || (len>2 && (strncmp(optionName, "-mode", len) == 0))) {
	char parity;
	const char *stop;
	char buf[2 * TCL_INTEGER_SPACE + 16];

	if (!GetCommState(infoPtr->handle, &dcb)) {
	    if (interp != NULL) {
		Tcl_AppendResult(interp, "can't get comm state", NULL);
	    }
	    return TCL_ERROR;
	}

	valid = 1;
	parity = 'n';
	if (dcb.Parity <= 4) {
	    parity = "noems"[dcb.Parity];
	}
	stop = (dcb.StopBits == ONESTOPBIT) ? "1" :
		(dcb.StopBits == ONE5STOPBITS) ? "1.5" : "2";

	wsprintfA(buf, "%d,%c,%d,%s", dcb.BaudRate, parity,
		dcb.ByteSize, stop);
	Tcl_DStringAppendElement(dsPtr, buf);
    }

    /*
     * Get option -pollinterval
     */

    if (len == 0) {
	Tcl_DStringAppendElement(dsPtr, "-pollinterval");
    }
    if (len==0 || (len>1 && strncmp(optionName, "-pollinterval", len)==0)) {
	char buf[TCL_INTEGER_SPACE + 1];

	valid = 1;
	wsprintfA(buf, "%d", infoPtr->blockTime);
	Tcl_DStringAppendElement(dsPtr, buf);
    }

    /*
     * Get option -sysbuffer
     */

    if (len == 0) {
	Tcl_DStringAppendElement(dsPtr, "-sysbuffer");
	Tcl_DStringStartSublist(dsPtr);
    }
    if (len==0 || (len>1 && strncmp(optionName, "-sysbuffer", len) == 0)) {
	char buf[TCL_INTEGER_SPACE + 1];
	valid = 1;

	wsprintfA(buf, "%d", infoPtr->sysBufRead);
	Tcl_DStringAppendElement(dsPtr, buf);
	wsprintfA(buf, "%d", infoPtr->sysBufWrite);
	Tcl_DStringAppendElement(dsPtr, buf);
    }
    if (len == 0) {
	Tcl_DStringEndSublist(dsPtr);
    }

    /*
     * Get option -xchar
     */

    if (len == 0) {
	Tcl_DStringAppendElement(dsPtr, "-xchar");
	Tcl_DStringStartSublist(dsPtr);
    }
    if (len==0 || (len>1 && strncmp(optionName, "-xchar", len) == 0)) {
	char buf[4];
	valid = 1;

	if (!GetCommState(infoPtr->handle, &dcb)) {
	    if (interp != NULL) {
		Tcl_AppendResult(interp, "can't get comm state", NULL);
	    }
	    return TCL_ERROR;
	}
	sprintf(buf, "%c", dcb.XonChar);
	Tcl_DStringAppendElement(dsPtr, buf);
	sprintf(buf, "%c", dcb.XoffChar);
	Tcl_DStringAppendElement(dsPtr, buf);
    }
    if (len == 0) {
	Tcl_DStringEndSublist(dsPtr);
    }

    /*
     * Get option -lasterror
     *
     * Option is readonly and returned by [fconfigure chan -lasterror] but not
     * returned by unnamed [fconfigure chan].
     */

    if (len>1 && strncmp(optionName, "-lasterror", len)==0) {
	valid = 1;
	SerialErrorStr(infoPtr->lastError, dsPtr);
    }

    /*
     * get option -queue
     *
     * Option is readonly and returned by [fconfigure chan -queue].
     */

    if (len>1 && strncmp(optionName, "-queue", len)==0) {
	char buf[TCL_INTEGER_SPACE + 1];
	COMSTAT cStat;
	DWORD error;
	int inBuffered, outBuffered, count;

	valid = 1;

	/*
	 * Query the pending data in Tcl's internal queues.
	 */

	inBuffered  = Tcl_InputBuffered(infoPtr->channel);
	outBuffered = Tcl_OutputBuffered(infoPtr->channel);

	/*
	 * Query the number of bytes in our output queue:
	 *     1. The bytes pending in the output thread
	 *     2. The bytes in the system drivers buffer
	 * The writer thread should not interfere this action.
	 */

	EnterCriticalSection(&infoPtr->csWrite);
	ClearCommError(infoPtr->handle, &error, &cStat);
	count = (int) cStat.cbOutQue + infoPtr->writeQueue;
	LeaveCriticalSection(&infoPtr->csWrite);

	wsprintfA(buf, "%d", inBuffered + cStat.cbInQue);
	Tcl_DStringAppendElement(dsPtr, buf);
	wsprintfA(buf, "%d", outBuffered + count);
	Tcl_DStringAppendElement(dsPtr, buf);
    }

    /*
     * get option -ttystatus
     *
     * Option is readonly and returned by [fconfigure chan -ttystatus] but not
     * returned by unnamed [fconfigure chan].
     */

    if (len>4 && strncmp(optionName, "-ttystatus", len)==0) {
	DWORD status;

	if (!GetCommModemStatus(infoPtr->handle, &status)) {
	    if (interp != NULL) {
		Tcl_AppendResult(interp, "can't get tty status", NULL);
	    }
	    return TCL_ERROR;
	}
	valid = 1;
	SerialModemStatusStr(status, dsPtr);
    }

    if (valid) {
	return TCL_OK;
    } else {
	return Tcl_BadChannelOption(interp, optionName,
		"mode pollinterval lasterror queue sysbuffer ttystatus xchar");
    }
}

/*
 *----------------------------------------------------------------------
 *
 * SerialThreadActionProc --
 *
 *	Insert or remove any thread local refs to this channel.
 *
 * Results:
 *	None.
 *
 * Side effects:
 *	Changes thread local list of valid channels.
 *
 *----------------------------------------------------------------------
 */

static void
SerialThreadActionProc(
    ClientData instanceData,
    int action)
{
    SerialInfo *infoPtr = (SerialInfo *) instanceData;

    /*
     * We do not access firstSerialPtr in the thread structures. This is not
     * for all serials managed by the thread, but only those we are watching.
     * Removal of the filevent handlers before transfer thus takes care of
     * this structure.
     */

    Tcl_MutexLock(&serialMutex);
    if (action == TCL_CHANNEL_THREAD_INSERT) {
	/*
	 * We can't copy the thread information from the channel when the
	 * channel is created. At this time the channel back pointer has not
	 * been set yet. However in that case the threadId has already been
	 * set by TclpCreateCommandChannel itself, so the structure is still
	 * good.
	 */

	SerialInit();
	if (infoPtr->channel != NULL) {
	    infoPtr->threadId = Tcl_GetChannelThread(infoPtr->channel);
	}
    } else {
	infoPtr->threadId = NULL;
    }
    Tcl_MutexUnlock(&serialMutex);
}

/*
 * Local Variables:
 * mode: c
 * c-basic-offset: 4
 * fill-column: 78
 * End:
 */<|MERGE_RESOLUTION|>--- conflicted
+++ resolved
@@ -1520,11 +1520,7 @@
      * are shared between multiple channels (stdin/stdout).
      */
 
-<<<<<<< HEAD
-    wsprintfA(channelName, "file%lx", (int) infoPtr);
-=======
     sprintf(channelName, "file%" TCL_I_MODIFIER "x", (size_t) infoPtr);
->>>>>>> bf203d53
 
     infoPtr->channel = Tcl_CreateChannel(&serialChannelType, channelName,
 	    infoPtr, permissions);
