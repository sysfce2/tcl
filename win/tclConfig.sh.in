--- conflicted
+++ resolved
@@ -42,12 +42,6 @@
 
 # Flag to indicate whether shared libraries need export files.
 TCL_NEEDS_EXP_FILE=''
-<<<<<<< HEAD
-=======
-
-# Deprecated. Same as TCL_UNSHARED_LIB_SUFFIX
-TCL_EXPORT_FILE_SUFFIX='@CFG_TCL_UNSHARED_LIB_SUFFIX@'
->>>>>>> aeaba697
 
 # Additional libraries to use when linking Tcl.
 TCL_LIBS='@LIBS@'
@@ -106,7 +100,7 @@
 TCL_RANLIB='@RANLIB@'
 
 # -l flag to pass to the linker to pick up the Tcl library
-TCL_LIB_FLAG=''
+TCL_LIB_FLAG='@TCL_LIB_FLAG@'
 
 # String to pass to linker to pick up the Tcl library from its
 # build directory.
@@ -124,11 +118,7 @@
 # ("ok" means it's safe to use switches like -ltcl7.5;  "nodots" means
 # use switches like -ltcl75).  SunOS and FreeBSD require "nodots", for
 # example.
-<<<<<<< HEAD
-TCL_LIB_VERSIONS_OK=''
-=======
 TCL_LIB_VERSIONS_OK='nodots'
->>>>>>> aeaba697
 
 # String that can be evaluated to generate the part of a shared library
 # name that comes after the "libxxx" (includes version number, if any,
