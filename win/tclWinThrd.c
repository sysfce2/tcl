--- conflicted
+++ resolved
@@ -582,11 +582,7 @@
 	 */
 
 	if (*mutexPtr == NULL) {
-<<<<<<< HEAD
-	    csPtr = Tcl_Alloc(sizeof(CRITICAL_SECTION));
-=======
-	    csPtr = (CRITICAL_SECTION *)ckalloc(sizeof(CRITICAL_SECTION));
->>>>>>> e676594f
+	    csPtr = (CRITICAL_SECTION *)Tcl_Alloc(sizeof(CRITICAL_SECTION));
 	    InitializeCriticalSection(csPtr);
 	    *mutexPtr = (Tcl_Mutex)csPtr;
 	    TclRememberMutex(mutexPtr);
@@ -732,11 +728,7 @@
 	 */
 
 	if (*condPtr == NULL) {
-<<<<<<< HEAD
-	    winCondPtr = Tcl_Alloc(sizeof(WinCondition));
-=======
-	    winCondPtr = (WinCondition *)ckalloc(sizeof(WinCondition));
->>>>>>> e676594f
+	    winCondPtr = (WinCondition *)Tcl_Alloc(sizeof(WinCondition));
 	    InitializeCriticalSection(&winCondPtr->condLock);
 	    winCondPtr->firstPtr = NULL;
 	    winCondPtr->lastPtr = NULL;
@@ -1065,11 +1057,7 @@
 {
     DWORD *key;
 
-<<<<<<< HEAD
-    key = TclpSysAlloc(sizeof *key);
-=======
-    key = (DWORD *)TclpSysAlloc(sizeof *key, 0);
->>>>>>> e676594f
+    key = (DWORD *)TclpSysAlloc(sizeof *key);
     if (key == NULL) {
 	Tcl_Panic("unable to allocate thread key!");
     }
