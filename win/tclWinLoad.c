--- conflicted
+++ resolved
@@ -97,13 +97,8 @@
 		ERROR_MOD_NOT_FOUND : GetLastError();
 
 	Tcl_DStringInit(&ds);
-<<<<<<< HEAD
 	nativeName = Tcl_UtfToWCharDString(TclGetString(pathPtr), -1, &ds);
-	hInstance = LoadLibraryEx(nativeName, NULL,
-=======
-	nativeName = Tcl_UtfToWCharDString(Tcl_GetString(pathPtr), -1, &ds);
 	hInstance = LoadLibraryExW(nativeName, NULL,
->>>>>>> 928d5522
 		LOAD_WITH_ALTERED_SEARCH_PATH);
 	Tcl_DStringFree(&ds);
     }
