--- conflicted
+++ resolved
@@ -104,11 +104,7 @@
     TclFile readFile;		/* Output from pipe. */
     TclFile writeFile;		/* Input from pipe. */
     TclFile errorFile;		/* Error output from pipe. */
-<<<<<<< HEAD
-    size_t numPids;		/* Number of processes attached to pipe. */
-=======
     Tcl_Size numPids;		/* Number of processes attached to pipe. */
->>>>>>> ec4cf7a9
     Tcl_Pid *pidPtr;		/* Pids of attached processes. */
     Tcl_ThreadId threadId;	/* Thread to which events should be reported.
 				 * This value is used by the reader/writer
@@ -175,11 +171,7 @@
 
 static int		ApplicationType(Tcl_Interp *interp,
 			    const char *fileName, char *fullName);
-<<<<<<< HEAD
-static void		BuildCommandLine(const char *executable, size_t argc,
-=======
 static void		BuildCommandLine(const char *executable, Tcl_Size argc,
->>>>>>> ec4cf7a9
 			    const char **argv, Tcl_DString *linePtr);
 static BOOL		HasConsole(void);
 static int		PipeBlockModeProc(void *instanceData, int mode);
@@ -880,11 +872,7 @@
  *--------------------------------------------------------------------------
  */
 
-<<<<<<< HEAD
-size_t
-=======
 Tcl_Size
->>>>>>> ec4cf7a9
 TclpGetPid(
     Tcl_Pid pid)		/* The HANDLE of the child process. */
 {
@@ -894,11 +882,7 @@
 
     Tcl_MutexLock(&pipeMutex);
     for (infoPtr = procList; infoPtr != NULL; infoPtr = infoPtr->nextPtr) {
-<<<<<<< HEAD
-	if (infoPtr->dwProcessId == (size_t) pid) {
-=======
-	if (infoPtr->dwProcessId == (DWORD)(size_t)pid) {
->>>>>>> ec4cf7a9
+	if (infoPtr->dwProcessId == (size_t)pid) {
 	    Tcl_MutexUnlock(&pipeMutex);
 	    return infoPtr->dwProcessId;
 	}
@@ -941,11 +925,7 @@
 				 * occurred when creating the child process.
 				 * Error messages from the child process
 				 * itself are sent to errorFile. */
-<<<<<<< HEAD
-    size_t argc,			/* Number of arguments in following array. */
-=======
     Tcl_Size argc,			/* Number of arguments in following array. */
->>>>>>> ec4cf7a9
     const char **argv,		/* Array of argument strings. argv[0] contains
 				 * the name of the executable converted to
 				 * native format (using the
@@ -1573,22 +1553,14 @@
 BuildCommandLine(
     const char *executable,	/* Full path of executable (including
 				 * extension). Replacement for argv[0]. */
-<<<<<<< HEAD
-    size_t argc,			/* Number of arguments. */
-=======
     Tcl_Size argc,			/* Number of arguments. */
->>>>>>> ec4cf7a9
     const char **argv,		/* Argument strings in UTF. */
     Tcl_DString *linePtr)	/* Initialized Tcl_DString that receives the
 				 * command line (WCHAR). */
 {
     const char *arg, *start, *special, *bspos;
     int quote = 0;
-<<<<<<< HEAD
-    size_t i;
-=======
     Tcl_Size i;
->>>>>>> ec4cf7a9
     Tcl_DString ds;
     static const char specMetaChars[] = "&|^<>!()%";
 				/* Characters to enclose in quotes if unpaired
@@ -1806,11 +1778,7 @@
     TclFile writeFile,		/* If non-null, gives the file for writing. */
     TclFile errorFile,		/* If non-null, gives the file where errors
 				 * can be read. */
-<<<<<<< HEAD
-    size_t numPids,		/* The number of pids in the pid array. */
-=======
     Tcl_Size numPids,		/* The number of pids in the pid array. */
->>>>>>> ec4cf7a9
     Tcl_Pid *pidPtr)		/* An array of process identifiers. */
 {
     char channelName[16 + TCL_INTEGER_SPACE];
@@ -1952,11 +1920,7 @@
     PipeInfo *pipePtr;
     const Tcl_ChannelType *chanTypePtr;
     Tcl_Obj *pidsObj;
-<<<<<<< HEAD
-    size_t i;
-=======
     Tcl_Size i;
->>>>>>> ec4cf7a9
 
     /*
      * Punt if the channel is not a command channel.
@@ -2164,11 +2128,7 @@
 	if (pipePtr->errorFile) {
 	    WinFile *filePtr = (WinFile *) pipePtr->errorFile;
 
-<<<<<<< HEAD
 	    errChan = Tcl_MakeFileChannel((void *) filePtr->handle,
-=======
-	    errChan = Tcl_MakeFileChannel((void *)filePtr->handle,
->>>>>>> ec4cf7a9
 		    TCL_READABLE);
 	    Tcl_Free(filePtr);
 	} else {
@@ -2814,11 +2774,7 @@
     Tcl_Channel chan;
     const Tcl_ChannelType *chanTypePtr;
     PipeInfo *pipePtr;
-<<<<<<< HEAD
-    size_t i;
-=======
     Tcl_Size i;
->>>>>>> ec4cf7a9
     Tcl_Obj *resultPtr;
 
     if (objc > 2) {
@@ -3270,11 +3226,7 @@
     char *namePtr;
     HANDLE handle;
     DWORD flags = FILE_ATTRIBUTE_TEMPORARY;
-<<<<<<< HEAD
-    size_t length;
-=======
     Tcl_Size length;
->>>>>>> ec4cf7a9
     int counter, counter2;
     Tcl_DString buf;
 
