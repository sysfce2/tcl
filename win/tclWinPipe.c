/*
 * tclWinPipe.c --
 *
 *	This file implements the Windows-specific exec pipeline functions, the
 *	"pipe" channel driver, and the "pid" Tcl command.
 *
 * Copyright (c) 1996-1997 by Sun Microsystems, Inc.
 *
 * See the file "license.terms" for information on usage and redistribution of
 * this file, and for a DISCLAIMER OF ALL WARRANTIES.
 */

#include "tclWinInt.h"

/*
 * The following variable is used to tell whether this module has been
 * initialized.
 */

static int initialized = 0;

/*
 * The pipeMutex locks around access to the initialized and procList
 * variables, and it is used to protect background threads from being
 * terminated while they are using APIs that hold locks.
 */

TCL_DECLARE_MUTEX(pipeMutex)

/*
 * The following defines identify the various types of applications that run
 * under windows. There is special case code for the various types.
 */

#define APPL_NONE	0
#define APPL_DOS	1
#define APPL_WIN3X	2
#define APPL_WIN32	3

/*
 * The following constants and structures are used to encapsulate the state of
 * various types of files used in a pipeline. This used to have a 1 && 2 that
 * supported Win32s.
 */

#define WIN_FILE	3	/* Basic Win32 file. */

/*
 * This structure encapsulates the common state associated with all file types
 * used in a pipeline.
 */

typedef struct {
    int type;			/* One of the file types defined above. */
    HANDLE handle;		/* Open file handle. */
} WinFile;

/*
 * This list is used to map from pids to process handles.
 */

typedef struct ProcInfo {
    HANDLE hProcess;
    DWORD dwProcessId;
    struct ProcInfo *nextPtr;
} ProcInfo;

static ProcInfo *procList;

/*
 * Bit masks used in the flags field of the PipeInfo structure below.
 */

#define PIPE_PENDING	(1<<0)	/* Message is pending in the queue. */
#define PIPE_ASYNC	(1<<1)	/* Channel is non-blocking. */

/*
 * Bit masks used in the sharedFlags field of the PipeInfo structure below.
 */

#define PIPE_EOF	(1<<2)	/* Pipe has reached EOF. */
#define PIPE_EXTRABYTE	(1<<3)	/* The reader thread has consumed one byte. */

/*
 * TODO: It appears the whole EXTRABYTE machinery is in place to support
 * outdated Win 95 systems.  If this can be confirmed, much code can be
 * deleted.
 */

/*
 * This structure describes per-instance data for a pipe based channel.
 */

typedef struct PipeInfo {
    struct PipeInfo *nextPtr;	/* Pointer to next registered pipe. */
    Tcl_Channel channel;	/* Pointer to channel structure. */
    int validMask;		/* OR'ed combination of TCL_READABLE,
				 * TCL_WRITABLE, or TCL_EXCEPTION: indicates
				 * which operations are valid on the file. */
    int watchMask;		/* OR'ed combination of TCL_READABLE,
				 * TCL_WRITABLE, or TCL_EXCEPTION: indicates
				 * which events should be reported. */
    int flags;			/* State flags, see above for a list. */
    TclFile readFile;		/* Output from pipe. */
    TclFile writeFile;		/* Input from pipe. */
    TclFile errorFile;		/* Error output from pipe. */
    int numPids;		/* Number of processes attached to pipe. */
    Tcl_Pid *pidPtr;		/* Pids of attached processes. */
    Tcl_ThreadId threadId;	/* Thread to which events should be reported.
				 * This value is used by the reader/writer
				 * threads. */
    TclPipeThreadInfo *writeTI;	/* Thread info of writer and reader, this */
    TclPipeThreadInfo *readTI;	/* structure owned by corresponding thread. */
    HANDLE writeThread;		/* Handle to writer thread. */
    HANDLE readThread;		/* Handle to reader thread. */

    HANDLE writable;		/* Manual-reset event to signal when the
				 * writer thread has finished waiting for the
				 * current buffer to be written. */
    HANDLE readable;		/* Manual-reset event to signal when the
				 * reader thread has finished waiting for
				 * input. */
    DWORD writeError;		/* An error caused by the last background
				 * write. Set to 0 if no error has been
				 * detected. This word is shared with the
				 * writer thread so access must be
				 * synchronized with the writable object.
				 */
    char *writeBuf;		/* Current background output buffer. Access is
				 * synchronized with the writable object. */
    int writeBufLen;		/* Size of write buffer. Access is
				 * synchronized with the writable object. */
    int toWrite;		/* Current amount to be written. Access is
				 * synchronized with the writable object. */
    int readFlags;		/* Flags that are shared with the reader
				 * thread. Access is synchronized with the
				 * readable object.  */
    char extraByte;		/* Buffer for extra character consumed by
				 * reader thread. This byte is shared with the
				 * reader thread so access must be
				 * synchronized with the readable object. */
} PipeInfo;

typedef struct {
    /*
     * The following pointer refers to the head of the list of pipes that are
     * being watched for file events.
     */

    PipeInfo *firstPipePtr;
} ThreadSpecificData;

static Tcl_ThreadDataKey dataKey;

/*
 * The following structure is what is added to the Tcl event queue when pipe
 * events are generated.
 */

typedef struct {
    Tcl_Event header;		/* Information that is standard for all
				 * events. */
    PipeInfo *infoPtr;		/* Pointer to pipe info structure. Note that
				 * we still have to verify that the pipe
				 * exists before dereferencing this
				 * pointer. */
} PipeEvent;

/*
 * Declarations for functions used only in this file.
 */

static int		ApplicationType(Tcl_Interp *interp,
			    const char *fileName, char *fullName);
static void		BuildCommandLine(const char *executable, int argc,
			    const char **argv, Tcl_DString *linePtr);
static BOOL		HasConsole(void);
static int		PipeBlockModeProc(ClientData instanceData, int mode);
static void		PipeCheckProc(ClientData clientData, int flags);
static int		PipeClose2Proc(ClientData instanceData,
			    Tcl_Interp *interp, int flags);
static int		PipeEventProc(Tcl_Event *evPtr, int flags);
static int		PipeGetHandleProc(ClientData instanceData,
			    int direction, ClientData *handlePtr);
static void		PipeInit(void);
static int		PipeInputProc(ClientData instanceData, char *buf,
			    int toRead, int *errorCode);
static int		PipeOutputProc(ClientData instanceData,
			    const char *buf, int toWrite, int *errorCode);
static DWORD WINAPI	PipeReaderThread(LPVOID arg);
static void		PipeSetupProc(ClientData clientData, int flags);
static void		PipeWatchProc(ClientData instanceData, int mask);
static DWORD WINAPI	PipeWriterThread(LPVOID arg);
static int		TempFileName(TCHAR name[MAX_PATH]);
static int		WaitForRead(PipeInfo *infoPtr, int blocking);
static void		PipeThreadActionProc(ClientData instanceData,
			    int action);

/*
 * This structure describes the channel type structure for command pipe based
 * I/O.
 */

static const Tcl_ChannelType pipeChannelType = {
    "pipe",			/* Type name. */
    TCL_CHANNEL_VERSION_5,	/* v5 channel */
    TCL_CLOSE2PROC,		/* Close proc. */
    PipeInputProc,		/* Input proc. */
    PipeOutputProc,		/* Output proc. */
    NULL,			/* Seek proc. */
    NULL,			/* Set option proc. */
    NULL,			/* Get option proc. */
    PipeWatchProc,		/* Set up notifier to watch the channel. */
    PipeGetHandleProc,		/* Get an OS handle from channel. */
    PipeClose2Proc,		/* close2proc */
    PipeBlockModeProc,		/* Set blocking or non-blocking mode.*/
    NULL,			/* flush proc. */
    NULL,			/* handler proc. */
    NULL,			/* wide seek proc */
    PipeThreadActionProc,	/* thread action proc */
    NULL                       /* truncate */
};

/*
 *----------------------------------------------------------------------
 *
 * PipeInit --
 *
 *	This function initializes the static variables for this file.
 *
 * Results:
 *	None.
 *
 * Side effects:
 *	Creates a new event source.
 *
 *----------------------------------------------------------------------
 */

static void
PipeInit(void)
{
    ThreadSpecificData *tsdPtr;

    /*
     * Check the initialized flag first, then check again in the mutex. This
     * is a speed enhancement.
     */

    if (!initialized) {
	Tcl_MutexLock(&pipeMutex);
	if (!initialized) {
	    initialized = 1;
	    procList = NULL;
	}
	Tcl_MutexUnlock(&pipeMutex);
    }

    tsdPtr = (ThreadSpecificData *)TclThreadDataKeyGet(&dataKey);
    if (tsdPtr == NULL) {
	tsdPtr = TCL_TSD_INIT(&dataKey);
	tsdPtr->firstPipePtr = NULL;
	Tcl_CreateEventSource(PipeSetupProc, PipeCheckProc, NULL);
    }
}

/*
 *----------------------------------------------------------------------
 *
 * TclpFinalizePipes --
 *
 *	This function is called from Tcl_FinalizeThread to finalize the
 *	platform specific pipe subsystem.
 *
 * Results:
 *	None.
 *
 * Side effects:
 *	Removes the pipe event source.
 *
 *----------------------------------------------------------------------
 */

void
TclpFinalizePipes(void)
{
    ThreadSpecificData *tsdPtr;

    tsdPtr = (ThreadSpecificData *)TclThreadDataKeyGet(&dataKey);
    if (tsdPtr != NULL) {
	Tcl_DeleteEventSource(PipeSetupProc, PipeCheckProc, NULL);
    }
}

/*
 *----------------------------------------------------------------------
 *
 * PipeSetupProc --
 *
 *	This function is invoked before Tcl_DoOneEvent blocks waiting for an
 *	event.
 *
 * Results:
 *	None.
 *
 * Side effects:
 *	Adjusts the block time if needed.
 *
 *----------------------------------------------------------------------
 */

void
PipeSetupProc(
    ClientData data,		/* Not used. */
    int flags)			/* Event flags as passed to Tcl_DoOneEvent. */
{
    PipeInfo *infoPtr;
    Tcl_Time blockTime = { 0, 0 };
    int block = 1;
    ThreadSpecificData *tsdPtr = TCL_TSD_INIT(&dataKey);

    if (!(flags & TCL_FILE_EVENTS)) {
	return;
    }

    /*
     * Look to see if any events are already pending.  If they are, poll.
     */

    for (infoPtr = tsdPtr->firstPipePtr; infoPtr != NULL;
	    infoPtr = infoPtr->nextPtr) {
	if (infoPtr->watchMask & TCL_WRITABLE) {
	    if (WaitForSingleObject(infoPtr->writable, 0) != WAIT_TIMEOUT) {
		block = 0;
	    }
	}
	if (infoPtr->watchMask & TCL_READABLE) {
	    if (WaitForRead(infoPtr, 0) >= 0) {
		block = 0;
	    }
	}
    }
    if (!block) {
	Tcl_SetMaxBlockTime(&blockTime);
    }
}

/*
 *----------------------------------------------------------------------
 *
 * PipeCheckProc --
 *
 *	This function is called by Tcl_DoOneEvent to check the pipe event
 *	source for events.
 *
 * Results:
 *	None.
 *
 * Side effects:
 *	May queue an event.
 *
 *----------------------------------------------------------------------
 */

static void
PipeCheckProc(
    ClientData data,		/* Not used. */
    int flags)			/* Event flags as passed to Tcl_DoOneEvent. */
{
    PipeInfo *infoPtr;
    PipeEvent *evPtr;
    int needEvent;
    ThreadSpecificData *tsdPtr = TCL_TSD_INIT(&dataKey);

    if (!(flags & TCL_FILE_EVENTS)) {
	return;
    }

    /*
     * Queue events for any ready pipes that don't already have events queued.
     */

    for (infoPtr = tsdPtr->firstPipePtr; infoPtr != NULL;
	    infoPtr = infoPtr->nextPtr) {
	if (infoPtr->flags & PIPE_PENDING) {
	    continue;
	}

	/*
	 * Queue an event if the pipe is signaled for reading or writing.
	 */

	needEvent = 0;
	if ((infoPtr->watchMask & TCL_WRITABLE) &&
		(WaitForSingleObject(infoPtr->writable, 0) != WAIT_TIMEOUT)) {
	    needEvent = 1;
	}

	if ((infoPtr->watchMask & TCL_READABLE) &&
		(WaitForRead(infoPtr, 0) >= 0)) {
	    needEvent = 1;
	}

	if (needEvent) {
	    infoPtr->flags |= PIPE_PENDING;
	    evPtr = ckalloc(sizeof(PipeEvent));
	    evPtr->header.proc = PipeEventProc;
	    evPtr->infoPtr = infoPtr;
	    Tcl_QueueEvent((Tcl_Event *) evPtr, TCL_QUEUE_TAIL);
	}
    }
}

/*
 *----------------------------------------------------------------------
 *
 * TclWinMakeFile --
 *
 *	This function constructs a new TclFile from a given data and type
 *	value.
 *
 * Results:
 *	Returns a newly allocated WinFile as a TclFile.
 *
 * Side effects:
 *	None.
 *
 *----------------------------------------------------------------------
 */

TclFile
TclWinMakeFile(
    HANDLE handle)		/* Type-specific data. */
{
    WinFile *filePtr;

    filePtr = ckalloc(sizeof(WinFile));
    filePtr->type = WIN_FILE;
    filePtr->handle = handle;

    return (TclFile)filePtr;
}

/*
 *----------------------------------------------------------------------
 *
 * TempFileName --
 *
 *	Gets a temporary file name and deals with the fact that the temporary
 *	file path provided by Windows may not actually exist if the TMP or
 *	TEMP environment variables refer to a non-existent directory.
 *
 * Results:
 *	0 if error, non-zero otherwise. If non-zero is returned, the name
 *	buffer will be filled with a name that can be used to construct a
 *	temporary file.
 *
 * Side effects:
 *	None.
 *
 *----------------------------------------------------------------------
 */

static int
TempFileName(
    TCHAR name[MAX_PATH])	/* Buffer in which name for temporary file
				 * gets stored. */
{
    const TCHAR *prefix = TEXT("TCL");
    if (GetTempPath(MAX_PATH, name) != 0) {
	if (GetTempFileName(name, prefix, 0, name) != 0) {
	    return 1;
	}
    }
    name[0] = '.';
    name[1] = '\0';
    return GetTempFileName(name, prefix, 0, name);
}

/*
 *----------------------------------------------------------------------
 *
 * TclpMakeFile --
 *
 *	Make a TclFile from a channel.
 *
 * Results:
 *	Returns a new TclFile or NULL on failure.
 *
 * Side effects:
 *	None.
 *
 *----------------------------------------------------------------------
 */

TclFile
TclpMakeFile(
    Tcl_Channel channel,	/* Channel to get file from. */
    int direction)		/* Either TCL_READABLE or TCL_WRITABLE. */
{
    HANDLE handle;

    if (Tcl_GetChannelHandle(channel, direction,
	    (ClientData *) &handle) == TCL_OK) {
	return TclWinMakeFile(handle);
    } else {
	return (TclFile) NULL;
    }
}

/*
 *----------------------------------------------------------------------
 *
 * TclpOpenFile --
 *
 *	This function opens files for use in a pipeline.
 *
 * Results:
 *	Returns a newly allocated TclFile structure containing the file
 *	handle.
 *
 * Side effects:
 *	None.
 *
 *----------------------------------------------------------------------
 */

TclFile
TclpOpenFile(
    const char *path,		/* The name of the file to open. */
    int mode)			/* In what mode to open the file? */
{
    HANDLE handle;
    DWORD accessMode, createMode, shareMode, flags;
    Tcl_DString ds;
    const TCHAR *nativePath;

    /*
     * Map the access bits to the NT access mode.
     */

    switch (mode & (O_RDONLY | O_WRONLY | O_RDWR)) {
    case O_RDONLY:
	accessMode = GENERIC_READ;
	break;
    case O_WRONLY:
	accessMode = GENERIC_WRITE;
	break;
    case O_RDWR:
	accessMode = (GENERIC_READ | GENERIC_WRITE);
	break;
    default:
	TclWinConvertError(ERROR_INVALID_FUNCTION);
	return NULL;
    }

    /*
     * Map the creation flags to the NT create mode.
     */

    switch (mode & (O_CREAT | O_EXCL | O_TRUNC)) {
    case (O_CREAT | O_EXCL):
    case (O_CREAT | O_EXCL | O_TRUNC):
	createMode = CREATE_NEW;
	break;
    case (O_CREAT | O_TRUNC):
	createMode = CREATE_ALWAYS;
	break;
    case O_CREAT:
	createMode = OPEN_ALWAYS;
	break;
    case O_TRUNC:
    case (O_TRUNC | O_EXCL):
	createMode = TRUNCATE_EXISTING;
	break;
    default:
	createMode = OPEN_EXISTING;
	break;
    }

    nativePath = Tcl_WinUtfToTChar(path, -1, &ds);

    /*
     * If the file is not being created, use the existing file attributes.
     */

    flags = 0;
    if (!(mode & O_CREAT)) {
	flags = GetFileAttributes(nativePath);
	if (flags == 0xFFFFFFFF) {
	    flags = 0;
	}
    }

    /*
     * Set up the file sharing mode.  We want to allow simultaneous access.
     */

    shareMode = FILE_SHARE_READ | FILE_SHARE_WRITE;

    /*
     * Now we get to create the file.
     */

    handle = CreateFile(nativePath, accessMode, shareMode,
	    NULL, createMode, flags, NULL);
    Tcl_DStringFree(&ds);

    if (handle == INVALID_HANDLE_VALUE) {
	DWORD err;

	err = GetLastError();
	if ((err & 0xffffL) == ERROR_OPEN_FAILED) {
	    err = (mode & O_CREAT) ? ERROR_FILE_EXISTS : ERROR_FILE_NOT_FOUND;
	}
	TclWinConvertError(err);
	return NULL;
    }

    /*
     * Seek to the end of file if we are writing.
     */

    if (mode & (O_WRONLY|O_APPEND)) {
	SetFilePointer(handle, 0, NULL, FILE_END);
    }

    return TclWinMakeFile(handle);
}

/*
 *----------------------------------------------------------------------
 *
 * TclpCreateTempFile --
 *
 *	This function opens a unique file with the property that it will be
 *	deleted when its file handle is closed. The temporary file is created
 *	in the system temporary directory.
 *
 * Results:
 *	Returns a valid TclFile, or NULL on failure.
 *
 * Side effects:
 *	Creates a new temporary file.
 *
 *----------------------------------------------------------------------
 */

TclFile
TclpCreateTempFile(
    const char *contents)	/* String to write into temp file, or NULL. */
{
    TCHAR name[MAX_PATH];
    const char *native;
    Tcl_DString dstring;
    HANDLE handle;

    if (TempFileName(name) == 0) {
	return NULL;
    }

    handle = CreateFile(name,
	    GENERIC_READ | GENERIC_WRITE, 0, NULL, CREATE_ALWAYS,
	    FILE_ATTRIBUTE_TEMPORARY|FILE_FLAG_DELETE_ON_CLOSE, NULL);
    if (handle == INVALID_HANDLE_VALUE) {
	goto error;
    }

    /*
     * Write the file out, doing line translations on the way.
     */

    if (contents != NULL) {
	DWORD result, length;
	const char *p;
	int toCopy;

	/*
	 * Convert the contents from UTF to native encoding
	 */

	native = Tcl_UtfToExternalDString(NULL, contents, -1, &dstring);

	toCopy = Tcl_DStringLength(&dstring);
	for (p = native; toCopy > 0; p++, toCopy--) {
	    if (*p == '\n') {
		length = p - native;
		if (length > 0) {
		    if (!WriteFile(handle, native, length, &result, NULL)) {
			goto error;
		    }
		}
		if (!WriteFile(handle, "\r\n", 2, &result, NULL)) {
		    goto error;
		}
		native = p+1;
	    }
	}
	length = p - native;
	if (length > 0) {
	    if (!WriteFile(handle, native, length, &result, NULL)) {
		goto error;
	    }
	}
	Tcl_DStringFree(&dstring);
	if (SetFilePointer(handle, 0, NULL, FILE_BEGIN) == 0xFFFFFFFF) {
	    goto error;
	}
    }

    return TclWinMakeFile(handle);

  error:
    /*
     * Free the native representation of the contents if necessary.
     */

    if (contents != NULL) {
	Tcl_DStringFree(&dstring);
    }

    TclWinConvertError(GetLastError());
    CloseHandle(handle);
    DeleteFile(name);
    return NULL;
}

/*
 *----------------------------------------------------------------------
 *
 * TclpTempFileName --
 *
 *	This function returns a unique filename.
 *
 * Results:
 *	Returns a valid Tcl_Obj* with refCount 0, or NULL on failure.
 *
 * Side effects:
 *	None.
 *
 *----------------------------------------------------------------------
 */

Tcl_Obj *
TclpTempFileName(void)
{
    TCHAR fileName[MAX_PATH];

    if (TempFileName(fileName) == 0) {
	return NULL;
    }

    return TclpNativeToNormalized(fileName);
}

/*
 *----------------------------------------------------------------------
 *
 * TclpCreatePipe --
 *
 *	Creates an anonymous pipe.
 *
 * Results:
 *	Returns 1 on success, 0 on failure.
 *
 * Side effects:
 *	Creates a pipe.
 *
 *----------------------------------------------------------------------
 */

int
TclpCreatePipe(
    TclFile *readPipe,		/* Location to store file handle for read side
				 * of pipe. */
    TclFile *writePipe)		/* Location to store file handle for write
				 * side of pipe. */
{
    HANDLE readHandle, writeHandle;

    if (CreatePipe(&readHandle, &writeHandle, NULL, 0) != 0) {
	*readPipe = TclWinMakeFile(readHandle);
	*writePipe = TclWinMakeFile(writeHandle);
	return 1;
    }

    TclWinConvertError(GetLastError());
    return 0;
}

/*
 *----------------------------------------------------------------------
 *
 * TclpCloseFile --
 *
 *	Closes a pipeline file handle. These handles are created by
 *	TclpOpenFile, TclpCreatePipe, or TclpMakeFile.
 *
 * Results:
 *	0 on success, -1 on failure.
 *
 * Side effects:
 *	The file is closed and deallocated.
 *
 *----------------------------------------------------------------------
 */

int
TclpCloseFile(
    TclFile file)		/* The file to close. */
{
    WinFile *filePtr = (WinFile *) file;

    switch (filePtr->type) {
    case WIN_FILE:
	/*
	 * Don't close the Win32 handle if the handle is a standard channel
	 * during the thread exit process. Otherwise, one thread may kill the
	 * stdio of another.
	 */

	if (!TclInThreadExit()
		|| ((GetStdHandle(STD_INPUT_HANDLE) != filePtr->handle)
		    && (GetStdHandle(STD_OUTPUT_HANDLE) != filePtr->handle)
		    && (GetStdHandle(STD_ERROR_HANDLE) != filePtr->handle))) {
	    if (filePtr->handle != NULL &&
		    CloseHandle(filePtr->handle) == FALSE) {
		TclWinConvertError(GetLastError());
		ckfree(filePtr);
		return -1;
	    }
	}
	break;

    default:
	Tcl_Panic("TclpCloseFile: unexpected file type");
    }

    ckfree(filePtr);
    return 0;
}

/*
 *--------------------------------------------------------------------------
 *
 * TclpGetPid --
 *
 *	Given a HANDLE to a child process, return the process id for that
 *	child process.
 *
 * Results:
 *	Returns the process id for the child process. If the pid was not known
 *	by Tcl, either because the pid was not created by Tcl or the child
 *	process has already been reaped, -1 is returned.
 *
 * Side effects:
 *	None.
 *
 *--------------------------------------------------------------------------
 */

int
TclpGetPid(
    Tcl_Pid pid)		/* The HANDLE of the child process. */
{
    ProcInfo *infoPtr;

    PipeInit();

    Tcl_MutexLock(&pipeMutex);
    for (infoPtr = procList; infoPtr != NULL; infoPtr = infoPtr->nextPtr) {
	if (infoPtr->hProcess == (HANDLE) pid) {
	    Tcl_MutexUnlock(&pipeMutex);
	    return infoPtr->dwProcessId;
	}
    }
    Tcl_MutexUnlock(&pipeMutex);
    return (unsigned long) -1;
}

/*
 *----------------------------------------------------------------------
 *
 * TclpCreateProcess --
 *
 *	Create a child process that has the specified files as its standard
 *	input, output, and error. The child process runs asynchronously under
 *	Windows NT and Windows 9x, and runs with the same environment
 *	variables as the creating process.
 *
 *	The complete Windows search path is searched to find the specified
 *	executable. If an executable by the given name is not found,
 *	automatically tries appending standard extensions to the
 *	executable name.
 *
 * Results:
 *	The return value is TCL_ERROR and an error message is left in the
 *	interp's result if there was a problem creating the child process.
 *	Otherwise, the return value is TCL_OK and *pidPtr is filled with the
 *	process id of the child process.
 *
 * Side effects:
 *	A process is created.
 *
 *----------------------------------------------------------------------
 */

int
TclpCreateProcess(
    Tcl_Interp *interp,		/* Interpreter in which to leave errors that
				 * occurred when creating the child process.
				 * Error messages from the child process
				 * itself are sent to errorFile. */
    int argc,			/* Number of arguments in following array. */
    const char **argv,		/* Array of argument strings. argv[0] contains
				 * the name of the executable converted to
				 * native format (using the
				 * Tcl_TranslateFileName call). Additional
				 * arguments have not been converted. */
    TclFile inputFile,		/* If non-NULL, gives the file to use as input
				 * for the child process. If inputFile file is
				 * not readable or is NULL, the child will
				 * receive no standard input. */
    TclFile outputFile,		/* If non-NULL, gives the file that receives
				 * output from the child process. If
				 * outputFile file is not writeable or is
				 * NULL, output from the child will be
				 * discarded. */
    TclFile errorFile,		/* If non-NULL, gives the file that receives
				 * errors from the child process. If errorFile
				 * file is not writeable or is NULL, errors
				 * from the child will be discarded. errorFile
				 * may be the same as outputFile. */
    Tcl_Pid *pidPtr)		/* If this function is successful, pidPtr is
				 * filled with the process id of the child
				 * process. */
{
    int result, applType, createFlags;
    Tcl_DString cmdLine;	/* Complete command line (TCHAR). */
    STARTUPINFO startInfo;
    PROCESS_INFORMATION procInfo;
    SECURITY_ATTRIBUTES secAtts;
    HANDLE hProcess, h, inputHandle, outputHandle, errorHandle;
    char execPath[MAX_PATH * TCL_UTF_MAX];
    WinFile *filePtr;

    PipeInit();

    applType = ApplicationType(interp, argv[0], execPath);
    if (applType == APPL_NONE) {
	return TCL_ERROR;
    }

    result = TCL_ERROR;
    Tcl_DStringInit(&cmdLine);
    hProcess = GetCurrentProcess();

    /*
     * STARTF_USESTDHANDLES must be used to pass handles to child process.
     * Using SetStdHandle() and/or dup2() only works when a console mode
     * parent process is spawning an attached console mode child process.
     */

    ZeroMemory(&startInfo, sizeof(startInfo));
    startInfo.cb = sizeof(startInfo);
    startInfo.dwFlags	= STARTF_USESTDHANDLES;
    startInfo.hStdInput	= INVALID_HANDLE_VALUE;
    startInfo.hStdOutput= INVALID_HANDLE_VALUE;
    startInfo.hStdError = INVALID_HANDLE_VALUE;

    secAtts.nLength = sizeof(SECURITY_ATTRIBUTES);
    secAtts.lpSecurityDescriptor = NULL;
    secAtts.bInheritHandle = TRUE;

    /*
     * We have to check the type of each file, since we cannot duplicate some
     * file types.
     */

    inputHandle = INVALID_HANDLE_VALUE;
    if (inputFile != NULL) {
	filePtr = (WinFile *)inputFile;
	if (filePtr->type == WIN_FILE) {
	    inputHandle = filePtr->handle;
	}
    }
    outputHandle = INVALID_HANDLE_VALUE;
    if (outputFile != NULL) {
	filePtr = (WinFile *)outputFile;
	if (filePtr->type == WIN_FILE) {
	    outputHandle = filePtr->handle;
	}
    }
    errorHandle = INVALID_HANDLE_VALUE;
    if (errorFile != NULL) {
	filePtr = (WinFile *)errorFile;
	if (filePtr->type == WIN_FILE) {
	    errorHandle = filePtr->handle;
	}
    }

    /*
     * Duplicate all the handles which will be passed off as stdin, stdout and
     * stderr of the child process. The duplicate handles are set to be
     * inheritable, so the child process can use them.
     */

    if (inputHandle == INVALID_HANDLE_VALUE) {
	/*
	 * If handle was not set, stdin should return immediate EOF. Under
	 * Windows95, some applications (both 16 and 32 bit!) cannot read from
	 * the NUL device; they read from console instead. When running tk,
	 * this is fatal because the child process would hang forever waiting
	 * for EOF from the unmapped console window used by the helper
	 * application.
	 *
	 * Fortunately, the helper application detects a closed pipe as an
	 * immediate EOF and can pass that information to the child process.
	 */

	if (CreatePipe(&startInfo.hStdInput, &h, &secAtts, 0) != FALSE) {
	    CloseHandle(h);
	}
    } else {
	DuplicateHandle(hProcess, inputHandle, hProcess, &startInfo.hStdInput,
		0, TRUE, DUPLICATE_SAME_ACCESS);
    }
    if (startInfo.hStdInput == INVALID_HANDLE_VALUE) {
	TclWinConvertError(GetLastError());
	Tcl_SetObjResult(interp, Tcl_ObjPrintf(
		"couldn't duplicate input handle: %s",
		Tcl_PosixError(interp)));
	goto end;
    }

    if (outputHandle == INVALID_HANDLE_VALUE) {
	/*
	 * If handle was not set, output should be sent to an infinitely deep
	 * sink. Under Windows 95, some 16 bit applications cannot have stdout
	 * redirected to NUL; they send their output to the console instead.
	 * Some applications, like "more" or "dir /p", when outputting
	 * multiple pages to the console, also then try and read from the
	 * console to go the next page. When running tk, this is fatal because
	 * the child process would hang forever waiting for input from the
	 * unmapped console window used by the helper application.
	 *
	 * Fortunately, the helper application will detect a closed pipe as a
	 * sink.
	 */

	startInfo.hStdOutput = CreateFile(TEXT("NUL:"), GENERIC_WRITE, 0,
		&secAtts, OPEN_ALWAYS, FILE_ATTRIBUTE_NORMAL, NULL);
    } else {
	DuplicateHandle(hProcess, outputHandle, hProcess,
		&startInfo.hStdOutput, 0, TRUE, DUPLICATE_SAME_ACCESS);
    }
    if (startInfo.hStdOutput == INVALID_HANDLE_VALUE) {
	TclWinConvertError(GetLastError());
	Tcl_SetObjResult(interp, Tcl_ObjPrintf(
		"couldn't duplicate output handle: %s",
		Tcl_PosixError(interp)));
	goto end;
    }

    if (errorHandle == INVALID_HANDLE_VALUE) {
	/*
	 * If handle was not set, errors should be sent to an infinitely deep
	 * sink.
	 */

	startInfo.hStdError = CreateFile(TEXT("NUL:"), GENERIC_WRITE, 0,
		&secAtts, OPEN_EXISTING, FILE_ATTRIBUTE_NORMAL, NULL);
    } else {
	DuplicateHandle(hProcess, errorHandle, hProcess, &startInfo.hStdError,
		0, TRUE, DUPLICATE_SAME_ACCESS);
    }
    if (startInfo.hStdError == INVALID_HANDLE_VALUE) {
	TclWinConvertError(GetLastError());
	Tcl_SetObjResult(interp, Tcl_ObjPrintf(
		"couldn't duplicate error handle: %s",
		Tcl_PosixError(interp)));
	goto end;
    }

    /*
     * If we do not have a console window, then we must run DOS and WIN32
     * console mode applications as detached processes. This tells the loader
     * that the child application should not inherit the console, and that it
     * should not create a new console window for the child application. The
     * child application should get its stdio from the redirection handles
     * provided by this application, and run in the background.
     *
     * If we are starting a GUI process, they don't automatically get a
     * console, so it doesn't matter if they are started as foreground or
     * detached processes. The GUI window will still pop up to the foreground.
     */

    if (TclWinGetPlatformId() == VER_PLATFORM_WIN32_NT) {
	if (HasConsole()) {
	    createFlags = 0;
	} else if (applType == APPL_DOS) {
	    /*
	     * Under NT, 16-bit DOS applications will not run unless they can
	     * be attached to a console. If we are running without a console,
	     * run the 16-bit program as an normal process inside of a hidden
	     * console application, and then run that hidden console as a
	     * detached process.
	     */

	    startInfo.wShowWindow = SW_HIDE;
	    startInfo.dwFlags |= STARTF_USESHOWWINDOW;
	    createFlags = CREATE_NEW_CONSOLE;
	    TclDStringAppendLiteral(&cmdLine, "cmd.exe /c");
	} else {
	    createFlags = DETACHED_PROCESS;
	}
    } else {
	if (HasConsole()) {
	    createFlags = 0;
	} else {
	    createFlags = DETACHED_PROCESS;
	}

	if (applType == APPL_DOS) {
	    Tcl_SetObjResult(interp, Tcl_NewStringObj(
		    "DOS application process not supported on this platform",
		    -1));
	    Tcl_SetErrorCode(interp, "TCL", "OPERATION", "EXEC", "DOS_APP",
		    NULL);
	    goto end;
	}
    }

    /*
     * cmdLine gets the full command line used to invoke the executable,
     * including the name of the executable itself. The command line arguments
     * in argv[] are stored in cmdLine separated by spaces. Special characters
     * in individual arguments from argv[] must be quoted when being stored in
     * cmdLine.
     *
     * When calling any application, bear in mind that arguments that specify
     * a path name are not converted. If an argument contains forward slashes
     * as path separators, it may or may not be recognized as a path name,
     * depending on the program. In general, most applications accept forward
     * slashes only as option delimiters and backslashes only as paths.
     *
     * Additionally, when calling a 16-bit dos or windows application, all
     * path names must use the short, cryptic, path format (e.g., using
     * ab~1.def instead of "a b.default").
     */

    BuildCommandLine(execPath, argc, argv, &cmdLine);

    if (CreateProcess(NULL, (TCHAR *) Tcl_DStringValue(&cmdLine),
	    NULL, NULL, TRUE, (DWORD) createFlags, NULL, NULL, &startInfo,
	    &procInfo) == 0) {
	TclWinConvertError(GetLastError());
	Tcl_SetObjResult(interp, Tcl_ObjPrintf("couldn't execute \"%s\": %s",
		argv[0], Tcl_PosixError(interp)));
	goto end;
    }

    /*
     * This wait is used to force the OS to give some time to the DOS process.
     */

    if (applType == APPL_DOS) {
	WaitForSingleObject(procInfo.hProcess, 50);
    }

    /*
     * "When an application spawns a process repeatedly, a new thread instance
     * will be created for each process but the previous instances may not be
     * cleaned up. This results in a significant virtual memory loss each time
     * the process is spawned. If there is a WaitForInputIdle() call between
     * CreateProcess() and CloseHandle(), the problem does not occur." PSS ID
     * Number: Q124121
     */

    WaitForInputIdle(procInfo.hProcess, 5000);
    CloseHandle(procInfo.hThread);

    *pidPtr = (Tcl_Pid) procInfo.hProcess;
    if (*pidPtr != 0) {
	TclWinAddProcess(procInfo.hProcess, procInfo.dwProcessId);
    }
    result = TCL_OK;

  end:
    Tcl_DStringFree(&cmdLine);
    if (startInfo.hStdInput != INVALID_HANDLE_VALUE) {
	CloseHandle(startInfo.hStdInput);
    }
    if (startInfo.hStdOutput != INVALID_HANDLE_VALUE) {
	CloseHandle(startInfo.hStdOutput);
    }
    if (startInfo.hStdError != INVALID_HANDLE_VALUE) {
	CloseHandle(startInfo.hStdError);
    }
    return result;
}


/*
 *----------------------------------------------------------------------
 *
 * HasConsole --
 *
 *	Determines whether the current application is attached to a console.
 *
 * Results:
 *	Returns TRUE if this application has a console, else FALSE.
 *
 * Side effects:
 *	None.
 *
 *----------------------------------------------------------------------
 */

static BOOL
HasConsole(void)
{
    HANDLE handle;

    handle = CreateFileA("CONOUT$", GENERIC_WRITE, FILE_SHARE_WRITE,
	    NULL, OPEN_EXISTING, FILE_ATTRIBUTE_NORMAL, NULL);

    if (handle != INVALID_HANDLE_VALUE) {
	CloseHandle(handle);
	return TRUE;
    } else {
	return FALSE;
    }
}

/*
 *--------------------------------------------------------------------
 *
 * ApplicationType --
 *
 *	Search for the specified program and identify if it refers to a DOS,
 *	Windows 3.X, or Win32 program.	Used to determine how to invoke a
 *	program, or if it can even be invoked.
 *
 *	It is possible to almost positively identify DOS and Windows
 *	applications that contain the appropriate magic numbers. However, DOS
 *	.com files do not seem to contain a magic number; if the program name
 *	ends with .com and could not be identified as a Windows .com file, it
 *	will be assumed to be a DOS application, even if it was just random
 *	data. If the program name does not end with .com, no such assumption
 *	is made.
 *
 *	The Win32 function GetBinaryType incorrectly identifies any junk file
 *	that ends with .exe as a dos executable and some executables that
 *	don't end with .exe as not executable. Plus it doesn't exist under
 *	win95, so I won't feel bad about reimplementing functionality.
 *
 * Results:
 *	The return value is one of APPL_DOS, APPL_WIN3X, or APPL_WIN32 if the
 *	filename referred to the corresponding application type. If the file
 *	name could not be found or did not refer to any known application
 *	type, APPL_NONE is returned and an error message is left in interp.
 *	.bat files are identified as APPL_DOS.
 *
 * Side effects:
 *	None.
 *
 *----------------------------------------------------------------------
 */

static int
ApplicationType(
    Tcl_Interp *interp,		/* Interp, for error message. */
    const char *originalName,	/* Name of the application to find. */
    char fullName[])		/* Filled with complete path to
				 * application. */
{
    int applType, i, nameLen, found;
    HANDLE hFile;
    TCHAR *rest;
    char *ext;
    char buf[2];
    DWORD attr, read;
    IMAGE_DOS_HEADER header;
    Tcl_DString nameBuf, ds;
    const TCHAR *nativeName;
    TCHAR nativeFullPath[MAX_PATH];
    static const char extensions[][5] = {"", ".com", ".exe", ".bat", ".cmd"};

    /*
     * Look for the program as an external program. First try the name as it
     * is, then try adding .com, .exe, and .bat, in that order, to the name,
     * looking for an executable.
     *
     * Using the raw SearchPath() function doesn't do quite what is necessary.
     * If the name of the executable already contains a '.' character, it will
     * not try appending the specified extension when searching (in other
     * words, SearchPath will not find the program "a.b.exe" if the arguments
     * specified "a.b" and ".exe"). So, first look for the file as it is
     * named. Then manually append the extensions, looking for a match.
     */

    applType = APPL_NONE;
    Tcl_DStringInit(&nameBuf);
    Tcl_DStringAppend(&nameBuf, originalName, -1);
    nameLen = Tcl_DStringLength(&nameBuf);

    for (i = 0; i < (int) (sizeof(extensions) / sizeof(extensions[0])); i++) {
	Tcl_DStringSetLength(&nameBuf, nameLen);
	Tcl_DStringAppend(&nameBuf, extensions[i], -1);
	nativeName = Tcl_WinUtfToTChar(Tcl_DStringValue(&nameBuf),
		Tcl_DStringLength(&nameBuf), &ds);
	found = SearchPath(NULL, nativeName, NULL, MAX_PATH,
		nativeFullPath, &rest);
	Tcl_DStringFree(&ds);
	if (found == 0) {
	    continue;
	}

	/*
	 * Ignore matches on directories or data files, return if identified a
	 * known type.
	 */

	attr = GetFileAttributes(nativeFullPath);
	if ((attr == 0xffffffff) || (attr & FILE_ATTRIBUTE_DIRECTORY)) {
	    continue;
	}
	strcpy(fullName, Tcl_WinTCharToUtf(nativeFullPath, -1, &ds));
	Tcl_DStringFree(&ds);

	ext = strrchr(fullName, '.');
	if ((ext != NULL) &&
            (strcasecmp(ext, ".cmd") == 0 || strcasecmp(ext, ".bat") == 0)) {
	    applType = APPL_DOS;
	    break;
	}

	hFile = CreateFile(nativeFullPath,
		GENERIC_READ, FILE_SHARE_READ, NULL, OPEN_EXISTING,
		FILE_ATTRIBUTE_NORMAL, NULL);
	if (hFile == INVALID_HANDLE_VALUE) {
	    continue;
	}

	header.e_magic = 0;
	ReadFile(hFile, (void *) &header, sizeof(header), &read, NULL);
	if (header.e_magic != IMAGE_DOS_SIGNATURE) {
	    /*
	     * Doesn't have the magic number for relocatable executables. If
	     * filename ends with .com, assume it's a DOS application anyhow.
	     * Note that we didn't make this assumption at first, because some
	     * supposed .com files are really 32-bit executables with all the
	     * magic numbers and everything.
	     */

	    CloseHandle(hFile);
	    if ((ext != NULL) && (strcasecmp(ext, ".com") == 0)) {
		applType = APPL_DOS;
		break;
	    }
	    continue;
	}
	if (header.e_lfarlc != sizeof(header)) {
	    /*
	     * All Windows 3.X and Win32 and some DOS programs have this value
	     * set here. If it doesn't, assume that since it already had the
	     * other magic number it was a DOS application.
	     */

	    CloseHandle(hFile);
	    applType = APPL_DOS;
	    break;
	}

	/*
	 * The DWORD at header.e_lfanew points to yet another magic number.
	 */

	buf[0] = '\0';
	SetFilePointer(hFile, header.e_lfanew, NULL, FILE_BEGIN);
	ReadFile(hFile, (void *) buf, 2, &read, NULL);
	CloseHandle(hFile);

	if ((buf[0] == 'N') && (buf[1] == 'E')) {
	    applType = APPL_WIN3X;
	} else if ((buf[0] == 'P') && (buf[1] == 'E')) {
	    applType = APPL_WIN32;
	} else {
	    /*
	     * Strictly speaking, there should be a test that there is an 'L'
	     * and 'E' at buf[0..1], to identify the type as DOS, but of
	     * course we ran into a DOS executable that _doesn't_ have the
	     * magic number - specifically, one compiled using the Lahey
	     * Fortran90 compiler.
	     */

	    applType = APPL_DOS;
	}
	break;
    }
    Tcl_DStringFree(&nameBuf);

    if (applType == APPL_NONE) {
	TclWinConvertError(GetLastError());
	Tcl_SetObjResult(interp, Tcl_ObjPrintf("couldn't execute \"%s\": %s",
		originalName, Tcl_PosixError(interp)));
	return APPL_NONE;
    }

    if (applType == APPL_WIN3X) {
	/*
	 * Replace long path name of executable with short path name for
	 * 16-bit applications. Otherwise the application may not be able to
	 * correctly parse its own command line to separate off the
	 * application name from the arguments.
	 */

	GetShortPathName(nativeFullPath, nativeFullPath, MAX_PATH);
	strcpy(fullName, Tcl_WinTCharToUtf(nativeFullPath, -1, &ds));
	Tcl_DStringFree(&ds);
    }
    return applType;
}

/*
 *----------------------------------------------------------------------
 *
 * BuildCommandLine --
 *
 *	The command line arguments are stored in linePtr separated by spaces,
 *	in a form that CreateProcess() understands. Special characters in
 *	individual arguments from argv[] must be quoted when being stored in
 *	cmdLine.
 *
 * Results:
 *	None.
 *
 * Side effects:
 *	None.
 *
 *----------------------------------------------------------------------
 */

static const char *
BuildCmdLineBypassBS(
    const char *current,
    const char **bspos
) {
    /* mark first backslash possition */
    if (!*bspos) {
	*bspos = current;
    }
    do {
	current++;
    } while (*current == '\\');
    return current;
}

static void
QuoteCmdLineBackslash(
    Tcl_DString *dsPtr,
    const char *start,
    const char *current,
    const char *bspos
) {
    if (!bspos) {
	if (current > start) { /* part before current (special) */
	    Tcl_DStringAppend(dsPtr, start, (int) (current - start));
	}
    } else {
    	if (bspos > start) { /* part before first backslash */
	    Tcl_DStringAppend(dsPtr, start, (int) (bspos - start));
	}
	while (bspos++ < current) { /* each backslash twice */
	    Tcl_DStringAppend(dsPtr, "\\\\", 2);
	}
    }
}

static const char *
QuoteCmdLinePart(
    Tcl_DString *dsPtr,
    const char *start,
    const char *special,
    const char *specMetaChars,
    const char **bspos
) {
    if (!*bspos) {
	/* rest before special (before quote) */
	QuoteCmdLineBackslash(dsPtr, start, special, NULL);
	start = special;
    } else {
	/* rest before first backslash and backslashes into new quoted block */
	QuoteCmdLineBackslash(dsPtr, start, *bspos, NULL);
	start = *bspos;
    }
    /* 
     * escape all special chars enclosed in quotes like `"..."`, note that here we 
     * don't must escape `\` (with `\`), because it's outside of the main quotes,
     * so `\` remains `\`, but important - not at end of part, because results as 
     * before the quote,  so `%\%\` should be escaped as `"%\%"\\`).
     */
    Tcl_DStringAppend(dsPtr, "\"", 1); /* opening escape quote-char */
    do {
    	*bspos = NULL;
	special++;
	if (*special == '\\') {
	    /* bypass backslashes (and mark first backslash possition)*/
	    special = BuildCmdLineBypassBS(special, bspos);
	    if (*special == '\0') break;
	}
    } while (*special && strchr(specMetaChars, *special));
    if (!*bspos) {
	/* unescaped rest before quote */
	QuoteCmdLineBackslash(dsPtr, start, special, NULL);
    } else {
	/* unescaped rest before first backslash (rather belongs to the main block) */
	QuoteCmdLineBackslash(dsPtr, start, *bspos, NULL);
    }
    Tcl_DStringAppend(dsPtr, "\"", 1); /* closing escape quote-char */
    return special;
}

static void
BuildCommandLine(
    const char *executable,	/* Full path of executable (including
				 * extension). Replacement for argv[0]. */
    int argc,			/* Number of arguments. */
    const char **argv,		/* Argument strings in UTF. */
    Tcl_DString *linePtr)	/* Initialized Tcl_DString that receives the
				 * command line (TCHAR). */
{
    const char *arg, *start, *special, *bspos;
    int quote = 0, i;
    Tcl_DString ds;

    /* characters to enclose in quotes if unpaired quote flag set */
    const static char *specMetaChars = "&|^<>!()%";
    /* characters to enclose in quotes in any case (regardless unpaired-flag) */
    const static char *specMetaChars2 = "%";

    /* Quote flags:
     *   CL_ESCAPE   - escape argument;
     *   CL_QUOTE    - enclose in quotes;
     *   CL_UNPAIRED - previous arguments chain contains unpaired quote-char;
     */
    enum {CL_ESCAPE = 1, CL_QUOTE = 2, CL_UNPAIRED = 4};

    Tcl_DStringInit(&ds);

    /*
     * Prime the path. Add a space separator if we were primed with something.
     */

    TclDStringAppendDString(&ds, linePtr);
    if (Tcl_DStringLength(linePtr) > 0) {
	TclDStringAppendLiteral(&ds, " ");
    }

    for (i = 0; i < argc; i++) {
	if (i == 0) {
	    arg = executable;
	} else {
	    arg = argv[i];
	    TclDStringAppendLiteral(&ds, " ");
	}

	quote &= ~(CL_ESCAPE|CL_QUOTE); /* reset escape flags */
	bspos = NULL;
	if (arg[0] == '\0') {
	    quote = CL_QUOTE;
	} else {
	    int count;
<<<<<<< HEAD
	    Tcl_UniChar ch = 0;

	    for (start = arg; *start != '\0'; start += count) {
		count = TclUtfToUniChar(start, &ch);
		if (Tcl_UniCharIsSpace(ch)) {	/* INTL: ISO space. */
		    quote = 1;
=======
	    Tcl_UniChar ch;
	    for (start = arg;
		*start != '\0' &&
		    (quote & (CL_ESCAPE|CL_QUOTE)) != (CL_ESCAPE|CL_QUOTE);
		start += count
	    ) {
		count = Tcl_UtfToUniChar(start, &ch);
		if (count > 1) continue;
		if (Tcl_UniCharIsSpace(ch)) {
		    quote |= CL_QUOTE; /* quote only */
		    if (bspos) { /* if backslash found - escape & quote */
			quote |= CL_ESCAPE;
			break;
		    }
		    continue;
		}
		if (strchr(specMetaChars, *start)) {
		    quote |= (CL_ESCAPE|CL_QUOTE); /*escape & quote */
>>>>>>> 9b7ce068
		    break;
		}
		if (*start == '"') {
		    quote |= CL_ESCAPE; /* escape only */
		    continue;
		}
		if (*start == '\\') {
		    bspos = start;
		    if (quote & CL_QUOTE) { /* if quote - escape & quote */
			quote |= CL_ESCAPE;
			break;
		    }
		    continue;
		}
	    }
	    bspos = NULL;
	}
<<<<<<< HEAD
	if (quote) {
	    TclDStringAppendLiteral(&ds, "\"");
=======
	if (quote & CL_QUOTE) {
	    /* start of argument (main opening quote-char) */
	    Tcl_DStringAppend(&ds, "\"", 1);
>>>>>>> 9b7ce068
	}
	if (!(quote & CL_ESCAPE)) {
	    /* nothing to escape */
	    Tcl_DStringAppend(&ds, arg, -1);
	} else {
	    start = arg;
	    for (special = arg; *special != '\0'; ) {
		/* position of `\` is important before quote or at end (equal `\"` because quoted) */
		if (*special == '\\') {
		    /* bypass backslashes (and mark first backslash possition)*/
		    special = BuildCmdLineBypassBS(special, &bspos);
		    if (*special == '\0') break;
		}
<<<<<<< HEAD
		Tcl_DStringAppend(&ds, start, (int) (special - start));
		start = special;
	    }
	    if (*special == '"') {
		Tcl_DStringAppend(&ds, start, (int) (special - start));
		TclDStringAppendLiteral(&ds, "\\\"");
		start = special + 1;
	    }
	    if (*special == '\0') {
		break;
=======
		/* ["] */
		if (*special == '"') {
		    quote ^= CL_UNPAIRED; /* invert unpaired flag - observe unpaired quotes */
		    /* add part before (and escape backslashes before quote) */
		    QuoteCmdLineBackslash(&ds, start, special, bspos);
		    bspos = NULL;
		    /* escape using backslash */
		    Tcl_DStringAppend(&ds, "\\\"", 2);
		    start = ++special;
		    continue;
		}
		/* unpaired (escaped) quote causes special handling on meta-chars */
		if ((quote & CL_UNPAIRED) && strchr(specMetaChars, *special)) {
		    special = QuoteCmdLinePart(&ds, start, special, specMetaChars, &bspos);
		    /* start to current or first backslash */
		    start = !bspos ? special : bspos;
		    continue;
		}
		/* special case for % - should be enclosed always (paired also) */
		if (strchr(specMetaChars2, *special)) {
		    special = QuoteCmdLinePart(&ds, start, special, specMetaChars2, &bspos);
		    /* start to current or first backslash */
		    start = !bspos ? special : bspos;
		    continue;
		}
		/* other not special (and not meta) character */
		bspos = NULL; /* reset last backslash possition (not interesting) */
		special++;
>>>>>>> 9b7ce068
	    }
	    /* rest of argument (and escape backslashes before closing main quote) */
	    QuoteCmdLineBackslash(&ds, start, special, 
	    	(quote & CL_QUOTE) ? bspos : NULL);
	}
<<<<<<< HEAD
	Tcl_DStringAppend(&ds, start, (int) (special - start));
	if (quote) {
	    TclDStringAppendLiteral(&ds, "\"");
=======
	if (quote & CL_QUOTE) {
	    /* end of argument (main closing quote-char) */
	    Tcl_DStringAppend(&ds, "\"", 1);
>>>>>>> 9b7ce068
	}
    }
    Tcl_DStringFree(linePtr);
    Tcl_WinUtfToTChar(Tcl_DStringValue(&ds), Tcl_DStringLength(&ds), linePtr);
    Tcl_DStringFree(&ds);
}

/*
 *----------------------------------------------------------------------
 *
 * TclpCreateCommandChannel --
 *
 *	This function is called by Tcl_OpenCommandChannel to perform the
 *	platform specific channel initialization for a command channel.
 *
 * Results:
 *	Returns a new channel or NULL on failure.
 *
 * Side effects:
 *	Allocates a new channel.
 *
 *----------------------------------------------------------------------
 */

Tcl_Channel
TclpCreateCommandChannel(
    TclFile readFile,		/* If non-null, gives the file for reading. */
    TclFile writeFile,		/* If non-null, gives the file for writing. */
    TclFile errorFile,		/* If non-null, gives the file where errors
				 * can be read. */
    int numPids,		/* The number of pids in the pid array. */
    Tcl_Pid *pidPtr)		/* An array of process identifiers. */
{
    char channelName[16 + TCL_INTEGER_SPACE];
    PipeInfo *infoPtr = ckalloc(sizeof(PipeInfo));

    PipeInit();

    infoPtr->watchMask = 0;
    infoPtr->flags = 0;
    infoPtr->readFlags = 0;
    infoPtr->readFile = readFile;
    infoPtr->writeFile = writeFile;
    infoPtr->errorFile = errorFile;
    infoPtr->numPids = numPids;
    infoPtr->pidPtr = pidPtr;
    infoPtr->writeBuf = 0;
    infoPtr->writeBufLen = 0;
    infoPtr->writeError = 0;
    infoPtr->channel = NULL;

    infoPtr->validMask = 0;

    infoPtr->threadId = Tcl_GetCurrentThread();

    if (readFile != NULL) {
	/*
	 * Start the background reader thread.
	 */

	infoPtr->readable = CreateEvent(NULL, TRUE, TRUE, NULL);
	infoPtr->readThread = CreateThread(NULL, 256, PipeReaderThread,
	    TclPipeThreadCreateTI(&infoPtr->readTI, infoPtr, infoPtr->readable),
	    0, NULL);
	SetThreadPriority(infoPtr->readThread, THREAD_PRIORITY_HIGHEST);
	infoPtr->validMask |= TCL_READABLE;
    } else {
    	infoPtr->readTI = NULL;
	infoPtr->readThread = 0;
    }
    if (writeFile != NULL) {
	/*
	 * Start the background writer thread.
	 */

	infoPtr->writable = CreateEvent(NULL, TRUE, TRUE, NULL);
	infoPtr->writeThread = CreateThread(NULL, 256, PipeWriterThread,
	    TclPipeThreadCreateTI(&infoPtr->writeTI, infoPtr, infoPtr->writable),
	    0, NULL);
	SetThreadPriority(infoPtr->writeThread, THREAD_PRIORITY_HIGHEST);
	infoPtr->validMask |= TCL_WRITABLE;
    } else {
    	infoPtr->writeTI = NULL;
    	infoPtr->writeThread = 0;
    }

    /*
     * For backward compatibility with previous versions of Tcl, we use
     * "file%d" as the base name for pipes even though it would be more
     * natural to use "pipe%d". Use the pointer to keep the channel names
     * unique, in case channels share handles (stdin/stdout).
     */

    sprintf(channelName, "file%" TCL_I_MODIFIER "x", (size_t) infoPtr);
    infoPtr->channel = Tcl_CreateChannel(&pipeChannelType, channelName,
	    infoPtr, infoPtr->validMask);

    /*
     * Pipes have AUTO translation mode on Windows and ^Z eof char, which
     * means that a ^Z will be appended to them at close. This is needed for
     * Windows programs that expect a ^Z at EOF.
     */

    Tcl_SetChannelOption(NULL, infoPtr->channel, "-translation", "auto");
    Tcl_SetChannelOption(NULL, infoPtr->channel, "-eofchar", "\032 {}");
    return infoPtr->channel;
}

/*
 *----------------------------------------------------------------------
 *
 * Tcl_CreatePipe --
 *
 *	System dependent interface to create a pipe for the [chan pipe]
 *	command. Stolen from TclX.
 *
 * Results:
 *	TCL_OK or TCL_ERROR.
 *
 *----------------------------------------------------------------------
 */

int
Tcl_CreatePipe(
    Tcl_Interp *interp,		/* Errors returned in result.*/
    Tcl_Channel *rchan,		/* Where to return the read side. */
    Tcl_Channel *wchan,		/* Where to return the write side. */
    int flags)			/* Reserved for future use. */
{
    HANDLE readHandle, writeHandle;
    SECURITY_ATTRIBUTES sec;

    sec.nLength = sizeof(SECURITY_ATTRIBUTES);
    sec.lpSecurityDescriptor = NULL;
    sec.bInheritHandle = FALSE;

    if (!CreatePipe(&readHandle, &writeHandle, &sec, 0)) {
	TclWinConvertError(GetLastError());
	Tcl_SetObjResult(interp, Tcl_ObjPrintf(
		"pipe creation failed: %s", Tcl_PosixError(interp)));
	return TCL_ERROR;
    }

    *rchan = Tcl_MakeFileChannel((ClientData) readHandle, TCL_READABLE);
    Tcl_RegisterChannel(interp, *rchan);

    *wchan = Tcl_MakeFileChannel((ClientData) writeHandle, TCL_WRITABLE);
    Tcl_RegisterChannel(interp, *wchan);

    return TCL_OK;
}

/*
 *----------------------------------------------------------------------
 *
 * TclGetAndDetachPids --
 *
 *	Stores a list of the command PIDs for a command channel in the
 *	interp's result.
 *
 * Results:
 *	None.
 *
 * Side effects:
 *	Modifies the interp's result.
 *
 *----------------------------------------------------------------------
 */

void
TclGetAndDetachPids(
    Tcl_Interp *interp,
    Tcl_Channel chan)
{
    PipeInfo *pipePtr;
    const Tcl_ChannelType *chanTypePtr;
    Tcl_Obj *pidsObj;
    int i;

    /*
     * Punt if the channel is not a command channel.
     */

    chanTypePtr = Tcl_GetChannelType(chan);
    if (chanTypePtr != &pipeChannelType) {
	return;
    }

    pipePtr = Tcl_GetChannelInstanceData(chan);
    TclNewObj(pidsObj);
    for (i = 0; i < pipePtr->numPids; i++) {
	Tcl_ListObjAppendElement(NULL, pidsObj,
		Tcl_NewWideIntObj((unsigned)
			TclpGetPid(pipePtr->pidPtr[i])));
	Tcl_DetachPids(1, &pipePtr->pidPtr[i]);
    }
    Tcl_SetObjResult(interp, pidsObj);
    if (pipePtr->numPids > 0) {
	ckfree(pipePtr->pidPtr);
	pipePtr->numPids = 0;
    }
}

/*
 *----------------------------------------------------------------------
 *
 * PipeBlockModeProc --
 *
 *	Set blocking or non-blocking mode on channel.
 *
 * Results:
 *	0 if successful, errno when failed.
 *
 * Side effects:
 *	Sets the device into blocking or non-blocking mode.
 *
 *----------------------------------------------------------------------
 */

static int
PipeBlockModeProc(
    ClientData instanceData,	/* Instance data for channel. */
    int mode)			/* TCL_MODE_BLOCKING or
				 * TCL_MODE_NONBLOCKING. */
{
    PipeInfo *infoPtr = (PipeInfo *) instanceData;

    /*
     * Pipes on Windows can not be switched between blocking and nonblocking,
     * hence we have to emulate the behavior. This is done in the input
     * function by checking against a bit in the state. We set or unset the
     * bit here to cause the input function to emulate the correct behavior.
     */

    if (mode == TCL_MODE_NONBLOCKING) {
	infoPtr->flags |= PIPE_ASYNC;
    } else {
	infoPtr->flags &= ~(PIPE_ASYNC);
    }
    return 0;
}

/*
 *----------------------------------------------------------------------
 *
 * PipeClose2Proc --
 *
 *	Closes a pipe based IO channel.
 *
 * Results:
 *	0 on success, errno otherwise.
 *
 * Side effects:
 *	Closes the physical channel.
 *
 *----------------------------------------------------------------------
 */

static int
PipeClose2Proc(
    ClientData instanceData,	/* Pointer to PipeInfo structure. */
    Tcl_Interp *interp,		/* For error reporting. */
    int flags)			/* Flags that indicate which side to close. */
{
    PipeInfo *pipePtr = (PipeInfo *) instanceData;
    Tcl_Channel errChan;
    int errorCode, result;
    PipeInfo *infoPtr, **nextPtrPtr;
    ThreadSpecificData *tsdPtr = TCL_TSD_INIT(&dataKey);
    int inExit = (TclInExit() || TclInThreadExit());

    errorCode = 0;
    result = 0;

    if ((!flags || flags & TCL_CLOSE_READ) && (pipePtr->readFile != NULL)) {
	/*
	 * Clean up the background thread if necessary. Note that this must be
	 * done before we can close the file, since the thread may be blocking
	 * trying to read from the pipe.
	 */

	if (pipePtr->readThread) {

	    TclPipeThreadStop(&pipePtr->readTI, pipePtr->readThread);
	    CloseHandle(pipePtr->readThread);
	    CloseHandle(pipePtr->readable);
	    pipePtr->readThread = NULL;
	}
	if (TclpCloseFile(pipePtr->readFile) != 0) {
	    errorCode = errno;
	}
	pipePtr->validMask &= ~TCL_READABLE;
	pipePtr->readFile = NULL;
    }
    if ((!flags || flags & TCL_CLOSE_WRITE) && (pipePtr->writeFile != NULL)) {
	if (pipePtr->writeThread) {

	    /*
	     * Wait for the  writer thread to finish the  current buffer, then
	     * terminate the thread  and close the handles. If  the channel is
	     * nonblocking or may block during exit, bail out since the worker
	     * thread is not interruptible and we want TIP#398-fast-exit.
	     */
	    if ((pipePtr->flags & PIPE_ASYNC) && inExit) {

		/* give it a chance to leave honorably */
		TclPipeThreadStopSignal(&pipePtr->writeTI, pipePtr->writable);

		if (WaitForSingleObject(pipePtr->writable, 20) == WAIT_TIMEOUT) {
		    return EWOULDBLOCK;
		}

	    } else {

		WaitForSingleObject(pipePtr->writable, inExit ? 5000 : INFINITE);

	    }

	    TclPipeThreadStop(&pipePtr->writeTI, pipePtr->writeThread);

	    CloseHandle(pipePtr->writable);
	    CloseHandle(pipePtr->writeThread);
	    pipePtr->writeThread = NULL;
	}
	if (TclpCloseFile(pipePtr->writeFile) != 0) {
	    if (errorCode == 0) {
		errorCode = errno;
	    }
	}
	pipePtr->validMask &= ~TCL_WRITABLE;
	pipePtr->writeFile = NULL;
    }

    pipePtr->watchMask &= pipePtr->validMask;

    /*
     * Don't free the channel if any of the flags were set.
     */

    if (flags) {
	return errorCode;
    }

    /*
     * Remove the file from the list of watched files.
     */

    for (nextPtrPtr = &(tsdPtr->firstPipePtr), infoPtr = *nextPtrPtr;
	    infoPtr != NULL;
	    nextPtrPtr = &infoPtr->nextPtr, infoPtr = *nextPtrPtr) {
	if (infoPtr == (PipeInfo *)pipePtr) {
	    *nextPtrPtr = infoPtr->nextPtr;
	    break;
	}
    }

    if ((pipePtr->flags & PIPE_ASYNC) || inExit) {
	/*
	 * If the channel is non-blocking or Tcl is being cleaned up, just
	 * detach the children PIDs, reap them (important if we are in a
	 * dynamic load module), and discard the errorFile.
	 */

	Tcl_DetachPids(pipePtr->numPids, pipePtr->pidPtr);
	Tcl_ReapDetachedProcs();

	if (pipePtr->errorFile) {
	    if (TclpCloseFile(pipePtr->errorFile) != 0) {
		if (errorCode == 0) {
		    errorCode = errno;
		}
	    }
	}
	result = 0;
    } else {
	/*
	 * Wrap the error file into a channel and give it to the cleanup
	 * routine.
	 */

	if (pipePtr->errorFile) {
	    WinFile *filePtr = (WinFile *) pipePtr->errorFile;

	    errChan = Tcl_MakeFileChannel((ClientData) filePtr->handle,
		    TCL_READABLE);
	    ckfree(filePtr);
	} else {
	    errChan = NULL;
	}

	result = TclCleanupChildren(interp, pipePtr->numPids,
		pipePtr->pidPtr, errChan);
    }

    if (pipePtr->numPids > 0) {
	ckfree(pipePtr->pidPtr);
    }

    if (pipePtr->writeBuf != NULL) {
	ckfree(pipePtr->writeBuf);
    }

    ckfree(pipePtr);

    if (errorCode == 0) {
	return result;
    }
    return errorCode;
}

/*
 *----------------------------------------------------------------------
 *
 * PipeInputProc --
 *
 *	Reads input from the IO channel into the buffer given. Returns count
 *	of how many bytes were actually read, and an error indication.
 *
 * Results:
 *	A count of how many bytes were read is returned and an error
 *	indication is returned in an output argument.
 *
 * Side effects:
 *	Reads input from the actual channel.
 *
 *----------------------------------------------------------------------
 */

static int
PipeInputProc(
    ClientData instanceData,	/* Pipe state. */
    char *buf,			/* Where to store data read. */
    int bufSize,		/* How much space is available in the
				 * buffer? */
    int *errorCode)		/* Where to store error code. */
{
    PipeInfo *infoPtr = (PipeInfo *) instanceData;
    WinFile *filePtr = (WinFile*) infoPtr->readFile;
    DWORD count, bytesRead = 0;
    int result;

    *errorCode = 0;
    /*
     * Synchronize with the reader thread.
     */

    result = WaitForRead(infoPtr, (infoPtr->flags & PIPE_ASYNC) ? 0 : 1);

    /*
     * If an error occurred, return immediately.
     */

    if (result == -1) {
	*errorCode = errno;
	return -1;
    }

    if (infoPtr->readFlags & PIPE_EXTRABYTE) {
	/*
	 * The reader thread consumed 1 byte as a side effect of waiting so we
	 * need to move it into the buffer.
	 */

	*buf = infoPtr->extraByte;
	infoPtr->readFlags &= ~PIPE_EXTRABYTE;
	buf++;
	bufSize--;
	bytesRead = 1;

	/*
	 * If further read attempts would block, return what we have.
	 */

	if (result == 0) {
	    return bytesRead;
	}
    }

    /*
     * Attempt to read bufSize bytes. The read will return immediately if
     * there is any data available. Otherwise it will block until at least one
     * byte is available or an EOF occurs.
     */

    if (ReadFile(filePtr->handle, (LPVOID) buf, (DWORD) bufSize, &count,
	    (LPOVERLAPPED) NULL) == TRUE) {
	return bytesRead + count;
    } else if (bytesRead) {
	/*
	 * Ignore errors if we have data to return.
	 */

	return bytesRead;
    }

    TclWinConvertError(GetLastError());
    if (errno == EPIPE) {
	infoPtr->readFlags |= PIPE_EOF;
	return 0;
    }
    *errorCode = errno;
    return -1;
}

/*
 *----------------------------------------------------------------------
 *
 * PipeOutputProc --
 *
 *	Writes the given output on the IO channel. Returns count of how many
 *	characters were actually written, and an error indication.
 *
 * Results:
 *	A count of how many characters were written is returned and an error
 *	indication is returned in an output argument.
 *
 * Side effects:
 *	Writes output on the actual channel.
 *
 *----------------------------------------------------------------------
 */

static int
PipeOutputProc(
    ClientData instanceData,	/* Pipe state. */
    const char *buf,		/* The data buffer. */
    int toWrite,		/* How many bytes to write? */
    int *errorCode)		/* Where to store error code. */
{
    PipeInfo *infoPtr = (PipeInfo *) instanceData;
    WinFile *filePtr = (WinFile*) infoPtr->writeFile;
    DWORD bytesWritten, timeout;

    *errorCode = 0;

    /* avoid blocking if pipe-thread exited */
    timeout = ((infoPtr->flags & PIPE_ASYNC) || !TclPipeThreadIsAlive(&infoPtr->writeTI)
	|| TclInExit() || TclInThreadExit()) ? 0 : INFINITE;
    if (WaitForSingleObject(infoPtr->writable, timeout) == WAIT_TIMEOUT) {
	/*
	 * The writer thread is blocked waiting for a write to complete and
	 * the channel is in non-blocking mode.
	 */

	errno = EWOULDBLOCK;
	goto error;
    }

    /*
     * Check for a background error on the last write.
     */

    if (infoPtr->writeError) {
	TclWinConvertError(infoPtr->writeError);
	infoPtr->writeError = 0;
	goto error;
    }

    if (infoPtr->flags & PIPE_ASYNC) {
	/*
	 * The pipe is non-blocking, so copy the data into the output buffer
	 * and restart the writer thread.
	 */

	if (toWrite > infoPtr->writeBufLen) {
	    /*
	     * Reallocate the buffer to be large enough to hold the data.
	     */

	    if (infoPtr->writeBuf) {
		ckfree(infoPtr->writeBuf);
	    }
	    infoPtr->writeBufLen = toWrite;
	    infoPtr->writeBuf = ckalloc(toWrite);
	}
	memcpy(infoPtr->writeBuf, buf, (size_t) toWrite);
	infoPtr->toWrite = toWrite;
	ResetEvent(infoPtr->writable);
	TclPipeThreadSignal(&infoPtr->writeTI);
	bytesWritten = toWrite;
    } else {
	/*
	 * In the blocking case, just try to write the buffer directly. This
	 * avoids an unnecessary copy.
	 */

	if (WriteFile(filePtr->handle, (LPVOID) buf, (DWORD) toWrite,
		&bytesWritten, (LPOVERLAPPED) NULL) == FALSE) {
	    TclWinConvertError(GetLastError());
	    goto error;
	}
    }
    return bytesWritten;

  error:
    *errorCode = errno;
    return -1;

}

/*
 *----------------------------------------------------------------------
 *
 * PipeEventProc --
 *
 *	This function is invoked by Tcl_ServiceEvent when a file event reaches
 *	the front of the event queue. This function invokes Tcl_NotifyChannel
 *	on the pipe.
 *
 * Results:
 *	Returns 1 if the event was handled, meaning it should be removed from
 *	the queue. Returns 0 if the event was not handled, meaning it should
 *	stay on the queue. The only time the event isn't handled is if the
 *	TCL_FILE_EVENTS flag bit isn't set.
 *
 * Side effects:
 *	Whatever the notifier callback does.
 *
 *----------------------------------------------------------------------
 */

static int
PipeEventProc(
    Tcl_Event *evPtr,		/* Event to service. */
    int flags)			/* Flags that indicate what events to
				 * handle, such as TCL_FILE_EVENTS. */
{
    PipeEvent *pipeEvPtr = (PipeEvent *)evPtr;
    PipeInfo *infoPtr;
    int mask;
    ThreadSpecificData *tsdPtr = TCL_TSD_INIT(&dataKey);

    if (!(flags & TCL_FILE_EVENTS)) {
	return 0;
    }

    /*
     * Search through the list of watched pipes for the one whose handle
     * matches the event. We do this rather than simply dereferencing the
     * handle in the event so that pipes can be deleted while the event is in
     * the queue.
     */

    for (infoPtr = tsdPtr->firstPipePtr; infoPtr != NULL;
	    infoPtr = infoPtr->nextPtr) {
	if (pipeEvPtr->infoPtr == infoPtr) {
	    infoPtr->flags &= ~(PIPE_PENDING);
	    break;
	}
    }

    /*
     * Remove stale events.
     */

    if (!infoPtr) {
	return 1;
    }

    /*
     * Check to see if the pipe is readable. Note that we can't tell if a pipe
     * is writable, so we always report it as being writable unless we have
     * detected EOF.
     */

    mask = 0;
    if ((infoPtr->watchMask & TCL_WRITABLE) &&
	    (WaitForSingleObject(infoPtr->writable, 0) != WAIT_TIMEOUT)) {
	mask = TCL_WRITABLE;
    }

    if ((infoPtr->watchMask & TCL_READABLE) && (WaitForRead(infoPtr,0) >= 0)) {
	if (infoPtr->readFlags & PIPE_EOF) {
	    mask = TCL_READABLE;
	} else {
	    mask |= TCL_READABLE;
	}
    }

    /*
     * Inform the channel of the events.
     */

    Tcl_NotifyChannel(infoPtr->channel, infoPtr->watchMask & mask);
    return 1;
}

/*
 *----------------------------------------------------------------------
 *
 * PipeWatchProc --
 *
 *	Called by the notifier to set up to watch for events on this channel.
 *
 * Results:
 *	None.
 *
 * Side effects:
 *	None.
 *
 *----------------------------------------------------------------------
 */

static void
PipeWatchProc(
    ClientData instanceData,	/* Pipe state. */
    int mask)			/* What events to watch for, OR-ed combination
				 * of TCL_READABLE, TCL_WRITABLE and
				 * TCL_EXCEPTION. */
{
    PipeInfo **nextPtrPtr, *ptr;
    PipeInfo *infoPtr = (PipeInfo *) instanceData;
    int oldMask = infoPtr->watchMask;
    ThreadSpecificData *tsdPtr = TCL_TSD_INIT(&dataKey);

    /*
     * Since most of the work is handled by the background threads, we just
     * need to update the watchMask and then force the notifier to poll once.
     */

    infoPtr->watchMask = mask & infoPtr->validMask;
    if (infoPtr->watchMask) {
	Tcl_Time blockTime = { 0, 0 };
	if (!oldMask) {
	    infoPtr->nextPtr = tsdPtr->firstPipePtr;
	    tsdPtr->firstPipePtr = infoPtr;
	}
	Tcl_SetMaxBlockTime(&blockTime);
    } else {
	if (oldMask) {
	    /*
	     * Remove the pipe from the list of watched pipes.
	     */

	    for (nextPtrPtr = &(tsdPtr->firstPipePtr), ptr = *nextPtrPtr;
		    ptr != NULL;
		    nextPtrPtr = &ptr->nextPtr, ptr = *nextPtrPtr) {
		if (infoPtr == ptr) {
		    *nextPtrPtr = ptr->nextPtr;
		    break;
		}
	    }
	}
    }
}

/*
 *----------------------------------------------------------------------
 *
 * PipeGetHandleProc --
 *
 *	Called from Tcl_GetChannelHandle to retrieve OS handles from inside a
 *	command pipeline based channel.
 *
 * Results:
 *	Returns TCL_OK with the fd in handlePtr, or TCL_ERROR if there is no
 *	handle for the specified direction.
 *
 * Side effects:
 *	None.
 *
 *----------------------------------------------------------------------
 */

static int
PipeGetHandleProc(
    ClientData instanceData,	/* The pipe state. */
    int direction,		/* TCL_READABLE or TCL_WRITABLE */
    ClientData *handlePtr)	/* Where to store the handle.  */
{
    PipeInfo *infoPtr = (PipeInfo *) instanceData;
    WinFile *filePtr;

    if (direction == TCL_READABLE && infoPtr->readFile) {
	filePtr = (WinFile*) infoPtr->readFile;
	*handlePtr = (ClientData) filePtr->handle;
	return TCL_OK;
    }
    if (direction == TCL_WRITABLE && infoPtr->writeFile) {
	filePtr = (WinFile*) infoPtr->writeFile;
	*handlePtr = (ClientData) filePtr->handle;
	return TCL_OK;
    }
    return TCL_ERROR;
}

/*
 *----------------------------------------------------------------------
 *
 * Tcl_WaitPid --
 *
 *	Emulates the waitpid system call.
 *
 * Results:
 *	Returns 0 if the process is still alive, -1 on an error, or the pid on
 *	a clean close.
 *
 * Side effects:
 *	Unless WNOHANG is set and the wait times out, the process information
 *	record will be deleted and the process handle will be closed.
 *
 *----------------------------------------------------------------------
 */

Tcl_Pid
Tcl_WaitPid(
    Tcl_Pid pid,
    int *statPtr,
    int options)
{
    ProcInfo *infoPtr = NULL, **prevPtrPtr;
    DWORD flags;
    Tcl_Pid result;
    DWORD ret, exitCode;

    PipeInit();

    /*
     * If no pid is specified, do nothing.
     */

    if (pid == 0) {
	*statPtr = 0;
	return 0;
    }

    /*
     * Find the process and cut it from the process list.
     */

    Tcl_MutexLock(&pipeMutex);
    prevPtrPtr = &procList;
    for (infoPtr = procList; infoPtr != NULL;
	    prevPtrPtr = &infoPtr->nextPtr, infoPtr = infoPtr->nextPtr) {
	 if (infoPtr->hProcess == (HANDLE) pid) {
	    *prevPtrPtr = infoPtr->nextPtr;
	    break;
	}
    }
    Tcl_MutexUnlock(&pipeMutex);

    /*
     * If the pid is not one of the processes we know about (we started it)
     * then do nothing.
     */

    if (infoPtr == NULL) {
	*statPtr = 0;
	return 0;
    }

    /*
     * Officially "wait" for it to finish. We either poll (WNOHANG) or wait
     * for an infinite amount of time.
     */

    if (options & WNOHANG) {
	flags = 0;
    } else {
	flags = INFINITE;
    }
    ret = WaitForSingleObject(infoPtr->hProcess, flags);
    if (ret == WAIT_TIMEOUT) {
	*statPtr = 0;
	if (options & WNOHANG) {
	    /*
	     * Re-insert this infoPtr back on the list.
	     */

	    Tcl_MutexLock(&pipeMutex);
	    infoPtr->nextPtr = procList;
	    procList = infoPtr;
	    Tcl_MutexUnlock(&pipeMutex);
	    return 0;
	} else {
	    result = 0;
	}
    } else if (ret == WAIT_OBJECT_0) {
	GetExitCodeProcess(infoPtr->hProcess, &exitCode);

	/*
	 * Does the exit code look like one of the exception codes?
	 */

	switch (exitCode) {
	case EXCEPTION_FLT_DENORMAL_OPERAND:
	case EXCEPTION_FLT_DIVIDE_BY_ZERO:
	case EXCEPTION_FLT_INEXACT_RESULT:
	case EXCEPTION_FLT_INVALID_OPERATION:
	case EXCEPTION_FLT_OVERFLOW:
	case EXCEPTION_FLT_STACK_CHECK:
	case EXCEPTION_FLT_UNDERFLOW:
	case EXCEPTION_INT_DIVIDE_BY_ZERO:
	case EXCEPTION_INT_OVERFLOW:
	    *statPtr = 0xC0000000 | SIGFPE;
	    break;

	case EXCEPTION_PRIV_INSTRUCTION:
	case EXCEPTION_ILLEGAL_INSTRUCTION:
	    *statPtr = 0xC0000000 | SIGILL;
	    break;

	case EXCEPTION_ACCESS_VIOLATION:
	case EXCEPTION_ARRAY_BOUNDS_EXCEEDED:
	case EXCEPTION_STACK_OVERFLOW:
	case EXCEPTION_NONCONTINUABLE_EXCEPTION:
	case EXCEPTION_INVALID_DISPOSITION:
	case EXCEPTION_GUARD_PAGE:
	case EXCEPTION_INVALID_HANDLE:
	    *statPtr = 0xC0000000 | SIGSEGV;
	    break;

	case EXCEPTION_DATATYPE_MISALIGNMENT:
	    *statPtr = 0xC0000000 | SIGBUS;
	    break;

	case EXCEPTION_BREAKPOINT:
	case EXCEPTION_SINGLE_STEP:
	    *statPtr = 0xC0000000 | SIGTRAP;
	    break;

	case CONTROL_C_EXIT:
	    *statPtr = 0xC0000000 | SIGINT;
	    break;

	default:
	    /*
	     * Non-exceptional, normal, exit code. Note that the exit code is
	     * truncated to a signed short range [-32768,32768) whether it
	     * fits into this range or not.
	     *
	     * BUG: Even though the exit code is a DWORD, it is understood by
	     * convention to be a signed integer, yet there isn't enough room
	     * to fit this into the POSIX style waitstatus mask without
	     * truncating it.
	     */

	    *statPtr = exitCode;
	    break;
	}
	result = pid;
    } else {
	errno = ECHILD;
	*statPtr = 0xC0000000 | ECHILD;
	result = (Tcl_Pid) -1;
    }

    /*
     * Officially close the process handle.
     */

    CloseHandle(infoPtr->hProcess);
    ckfree(infoPtr);

    return result;
}

/*
 *----------------------------------------------------------------------
 *
 * TclWinAddProcess --
 *
 *	Add a process to the process list so that we can use Tcl_WaitPid on
 *	the process.
 *
 * Results:
 *	None
 *
 * Side effects:
 *	Adds the specified process handle to the process list so Tcl_WaitPid
 *	knows about it.
 *
 *----------------------------------------------------------------------
 */

void
TclWinAddProcess(
    void *hProcess,		/* Handle to process */
    unsigned long id)		/* Global process identifier */
{
    ProcInfo *procPtr = ckalloc(sizeof(ProcInfo));

    PipeInit();

    procPtr->hProcess = hProcess;
    procPtr->dwProcessId = id;
    Tcl_MutexLock(&pipeMutex);
    procPtr->nextPtr = procList;
    procList = procPtr;
    Tcl_MutexUnlock(&pipeMutex);
}

/*
 *----------------------------------------------------------------------
 *
 * Tcl_PidObjCmd --
 *
 *	This function is invoked to process the "pid" Tcl command. See the
 *	user documentation for details on what it does.
 *
 * Results:
 *	A standard Tcl result.
 *
 * Side effects:
 *	See the user documentation.
 *
 *----------------------------------------------------------------------
 */

	/* ARGSUSED */
int
Tcl_PidObjCmd(
    ClientData dummy,		/* Not used. */
    Tcl_Interp *interp,		/* Current interpreter. */
    int objc,			/* Number of arguments. */
    Tcl_Obj *const *objv)	/* Argument strings. */
{
    Tcl_Channel chan;
    const Tcl_ChannelType *chanTypePtr;
    PipeInfo *pipePtr;
    int i;
    Tcl_Obj *resultPtr;

    if (objc > 2) {
	Tcl_WrongNumArgs(interp, 1, objv, "?channelId?");
	return TCL_ERROR;
    }
    if (objc == 1) {
	Tcl_SetObjResult(interp, Tcl_NewWideIntObj((unsigned) getpid()));
    } else {
	chan = Tcl_GetChannel(interp, Tcl_GetString(objv[1]),
		NULL);
	if (chan == (Tcl_Channel) NULL) {
	    return TCL_ERROR;
	}
	chanTypePtr = Tcl_GetChannelType(chan);
	if (chanTypePtr != &pipeChannelType) {
	    return TCL_OK;
	}

	pipePtr = (PipeInfo *) Tcl_GetChannelInstanceData(chan);
	resultPtr = Tcl_NewObj();
	for (i = 0; i < pipePtr->numPids; i++) {
	    Tcl_ListObjAppendElement(/*interp*/ NULL, resultPtr,
		    Tcl_NewWideIntObj((unsigned)
			    TclpGetPid(pipePtr->pidPtr[i])));
	}
	Tcl_SetObjResult(interp, resultPtr);
    }
    return TCL_OK;
}

/*
 *----------------------------------------------------------------------
 *
 * WaitForRead --
 *
 *	Wait until some data is available, the pipe is at EOF or the reader
 *	thread is blocked waiting for data (if the channel is in non-blocking
 *	mode).
 *
 * Results:
 *	Returns 1 if pipe is readable. Returns 0 if there is no data on the
 *	pipe, but there is buffered data. Returns -1 if an error occurred. If
 *	an error occurred, the threads may not be synchronized.
 *
 * Side effects:
 *	Updates the shared state flags and may consume 1 byte of data from the
 *	pipe. If no error occurred, the reader thread is blocked waiting for a
 *	signal from the main thread.
 *
 *----------------------------------------------------------------------
 */

static int
WaitForRead(
    PipeInfo *infoPtr,		/* Pipe state. */
    int blocking)		/* Indicates whether call should be blocking
				 * or not. */
{
    DWORD timeout, count;
    HANDLE *handle = ((WinFile *) infoPtr->readFile)->handle;

    while (1) {
	/*
	 * Synchronize with the reader thread.
	 */

	/* avoid blocking if pipe-thread exited */
	timeout = (!blocking || !TclPipeThreadIsAlive(&infoPtr->readTI)
		|| TclInExit() || TclInThreadExit()) ? 0 : INFINITE;
	if (WaitForSingleObject(infoPtr->readable, timeout) == WAIT_TIMEOUT) {
	    /*
	     * The reader thread is blocked waiting for data and the channel
	     * is in non-blocking mode.
	     */

	    errno = EWOULDBLOCK;
	    return -1;
	}

	/*
	 * At this point, the two threads are synchronized, so it is safe to
	 * access shared state.
	 */

	/*
	 * If the pipe has hit EOF, it is always readable.
	 */

	if (infoPtr->readFlags & PIPE_EOF) {
	    return 1;
	}

	/*
	 * Check to see if there is any data sitting in the pipe.
	 */

	if (PeekNamedPipe(handle, (LPVOID) NULL, (DWORD) 0,
		(LPDWORD) NULL, &count, (LPDWORD) NULL) != TRUE) {
	    TclWinConvertError(GetLastError());

	    /*
	     * Check to see if the peek failed because of EOF.
	     */

	    if (errno == EPIPE) {
		infoPtr->readFlags |= PIPE_EOF;
		return 1;
	    }

	    /*
	     * Ignore errors if there is data in the buffer.
	     */

	    if (infoPtr->readFlags & PIPE_EXTRABYTE) {
		return 0;
	    } else {
		return -1;
	    }
	}

	/*
	 * We found some data in the pipe, so it must be readable.
	 */

	if (count > 0) {
	    return 1;
	}

	/*
	 * The pipe isn't readable, but there is some data sitting in the
	 * buffer, so return immediately.
	 */

	if (infoPtr->readFlags & PIPE_EXTRABYTE) {
	    return 0;
	}

	/*
	 * There wasn't any data available, so reset the thread and try again.
	 */

	ResetEvent(infoPtr->readable);
	TclPipeThreadSignal(&infoPtr->readTI);
    }
}

/*
 *----------------------------------------------------------------------
 *
 * PipeReaderThread --
 *
 *	This function runs in a separate thread and waits for input to become
 *	available on a pipe.
 *
 * Results:
 *	None.
 *
 * Side effects:
 *	Signals the main thread when input become available. May cause the
 *	main thread to wake up by posting a message. May consume one byte from
 *	the pipe for each wait operation. Will cause a memory leak of ~4k, if
 *	forcefully terminated with TerminateThread().
 *
 *----------------------------------------------------------------------
 */

static DWORD WINAPI
PipeReaderThread(
    LPVOID arg)
{
    TclPipeThreadInfo *pipeTI = (TclPipeThreadInfo *)arg;
    PipeInfo *infoPtr = NULL; /* access info only after success init/wait */
    HANDLE handle = NULL;
    DWORD count, err;
    int done = 0;

    while (!done) {
	/*
	 * Wait for the main thread to signal before attempting to wait on the
	 * pipe becoming readable.
	 */
	if (!TclPipeThreadWaitForSignal(&pipeTI)) {
	    /* exit */
	    break;
	}

	if (!infoPtr) {
	    infoPtr = (PipeInfo *)pipeTI->clientData;
	    handle = ((WinFile *) infoPtr->readFile)->handle;
	}

	/*
	 * Try waiting for 0 bytes. This will block until some data is
	 * available on NT, but will return immediately on Win 95. So, if no
	 * data is available after the first read, we block until we can read
	 * a single byte off of the pipe.
	 */

	if (ReadFile(handle, NULL, 0, &count, NULL) == FALSE ||
		PeekNamedPipe(handle, NULL, 0, NULL, &count, NULL) == FALSE) {
	    /*
	     * The error is a result of an EOF condition, so set the EOF bit
	     * before signalling the main thread.
	     */

	    err = GetLastError();
	    if (err == ERROR_BROKEN_PIPE) {
		infoPtr->readFlags |= PIPE_EOF;
		done = 1;
	    } else if (err == ERROR_INVALID_HANDLE) {
		done = 1;
	    }
	} else if (count == 0) {
	    if (ReadFile(handle, &(infoPtr->extraByte), 1, &count, NULL)
		    != FALSE) {
		/*
		 * One byte was consumed as a side effect of waiting for the
		 * pipe to become readable.
		 */

		infoPtr->readFlags |= PIPE_EXTRABYTE;
	    } else {
		err = GetLastError();
		if (err == ERROR_BROKEN_PIPE) {
		    /*
		     * The error is a result of an EOF condition, so set the
		     * EOF bit before signalling the main thread.
		     */

		    infoPtr->readFlags |= PIPE_EOF;
		    done = 1;
		} else if (err == ERROR_INVALID_HANDLE) {
		    done = 1;
		}
	    }
	}

	/*
	 * Signal the main thread by signalling the readable event and then
	 * waking up the notifier thread.
	 */

	SetEvent(infoPtr->readable);

	/*
	 * Alert the foreground thread. Note that we need to treat this like a
	 * critical section so the foreground thread does not terminate this
	 * thread while we are holding a mutex in the notifier code.
	 */

	Tcl_MutexLock(&pipeMutex);
	if (infoPtr->threadId != NULL) {
	    /*
	     * TIP #218. When in flight ignore the event, no one will receive
	     * it anyway.
	     */

	    Tcl_ThreadAlert(infoPtr->threadId);
	}
	Tcl_MutexUnlock(&pipeMutex);
    }

    /*
     * If state of thread was set to stop, we can sane free info structure,
     * otherwise it is shared with main thread, so main thread will own it
     */
    TclPipeThreadExit(&pipeTI);

    return 0;
}

/*
 *----------------------------------------------------------------------
 *
 * PipeWriterThread --
 *
 *	This function runs in a separate thread and writes data onto a pipe.
 *
 * Results:
 *	Always returns 0.
 *
 * Side effects:
 *	Signals the main thread when an output operation is completed. May
 *	cause the main thread to wake up by posting a message.
 *
 *----------------------------------------------------------------------
 */

static DWORD WINAPI
PipeWriterThread(
    LPVOID arg)
{
    TclPipeThreadInfo *pipeTI = (TclPipeThreadInfo *)arg;
    PipeInfo *infoPtr = NULL; /* access info only after success init/wait */
    HANDLE handle = NULL;
    DWORD count, toWrite;
    char *buf;
    int done = 0;

    while (!done) {
	/*
	 * Wait for the main thread to signal before attempting to write.
	 */
	if (!TclPipeThreadWaitForSignal(&pipeTI)) {
	    /* exit */
	    break;
	}

	if (!infoPtr) {
	    infoPtr = (PipeInfo *)pipeTI->clientData;
	    handle = ((WinFile *) infoPtr->writeFile)->handle;
	}

	buf = infoPtr->writeBuf;
	toWrite = infoPtr->toWrite;

	/*
	 * Loop until all of the bytes are written or an error occurs.
	 */

	while (toWrite > 0) {
	    if (WriteFile(handle, buf, toWrite, &count, NULL) == FALSE) {
		infoPtr->writeError = GetLastError();
		done = 1;
		break;
	    } else {
		toWrite -= count;
		buf += count;
	    }
	}

	/*
	 * Signal the main thread by signalling the writable event and then
	 * waking up the notifier thread.
	 */

	SetEvent(infoPtr->writable);

	/*
	 * Alert the foreground thread. Note that we need to treat this like a
	 * critical section so the foreground thread does not terminate this
	 * thread while we are holding a mutex in the notifier code.
	 */

	Tcl_MutexLock(&pipeMutex);
	if (infoPtr->threadId != NULL) {
	    /*
	     * TIP #218. When in flight ignore the event, no one will receive
	     * it anyway.
	     */

	    Tcl_ThreadAlert(infoPtr->threadId);
	}
	Tcl_MutexUnlock(&pipeMutex);
    }

    /*
     * If state of thread was set to stop, we can sane free info structure,
     * otherwise it is shared with main thread, so main thread will own it.
     */
    TclPipeThreadExit(&pipeTI);

    return 0;
}

/*
 *----------------------------------------------------------------------
 *
 * PipeThreadActionProc --
 *
 *	Insert or remove any thread local refs to this channel.
 *
 * Results:
 *	None.
 *
 * Side effects:
 *	Changes thread local list of valid channels.
 *
 *----------------------------------------------------------------------
 */

static void
PipeThreadActionProc(
    ClientData instanceData,
    int action)
{
    PipeInfo *infoPtr = (PipeInfo *) instanceData;

    /*
     * We do not access firstPipePtr in the thread structures. This is not for
     * all pipes managed by the thread, but only those we are watching.
     * Removal of the filevent handlers before transfer thus takes care of
     * this structure.
     */

    Tcl_MutexLock(&pipeMutex);
    if (action == TCL_CHANNEL_THREAD_INSERT) {
	/*
	 * We can't copy the thread information from the channel when the
	 * channel is created. At this time the channel back pointer has not
	 * been set yet. However in that case the threadId has already been
	 * set by TclpCreateCommandChannel itself, so the structure is still
	 * good.
	 */

	PipeInit();
	if (infoPtr->channel != NULL) {
	    infoPtr->threadId = Tcl_GetChannelThread(infoPtr->channel);
	}
    } else {
	infoPtr->threadId = NULL;
    }
    Tcl_MutexUnlock(&pipeMutex);
}

/*
 *----------------------------------------------------------------------
 *
 * TclpOpenTemporaryFile --
 *
 *	Creates a temporary file, possibly based on the supplied bits and
 *	pieces of template supplied in the first three arguments. If the
 *	fourth argument is non-NULL, it contains a Tcl_Obj to store the name
 *	of the temporary file in (and it is caller's responsibility to clean
 *	up). If the fourth argument is NULL, try to arrange for the temporary
 *	file to go away once it is no longer needed.
 *
 * Results:
 *	A read-write Tcl Channel open on the file.
 *
 *----------------------------------------------------------------------
 */

Tcl_Channel
TclpOpenTemporaryFile(
    Tcl_Obj *dirObj,
    Tcl_Obj *basenameObj,
    Tcl_Obj *extensionObj,
    Tcl_Obj *resultingNameObj)
{
    TCHAR name[MAX_PATH];
    char *namePtr;
    HANDLE handle;
    DWORD flags = FILE_ATTRIBUTE_TEMPORARY;
    int length, counter, counter2;
    Tcl_DString buf;

    if (!resultingNameObj) {
	flags |= FILE_FLAG_DELETE_ON_CLOSE;
    }

    namePtr = (char *) name;
    length = GetTempPath(MAX_PATH, name);
    if (length == 0) {
	goto gotError;
    }
    namePtr += length * sizeof(TCHAR);
    if (basenameObj) {
	const char *string = Tcl_GetString(basenameObj);

	Tcl_WinUtfToTChar(string, basenameObj->length, &buf);
	memcpy(namePtr, Tcl_DStringValue(&buf), Tcl_DStringLength(&buf));
	namePtr += Tcl_DStringLength(&buf);
	Tcl_DStringFree(&buf);
    } else {
	const TCHAR *baseStr = TEXT("TCL");
	int length = 3 * sizeof(TCHAR);

	memcpy(namePtr, baseStr, length);
	namePtr += length;
    }
    counter = TclpGetClicks() % 65533;
    counter2 = 1024;			/* Only try this many times! Prevents
					 * an infinite loop. */

    do {
	char number[TCL_INTEGER_SPACE + 4];

	sprintf(number, "%d.TMP", counter);
	counter = (unsigned short) (counter + 1);
	Tcl_WinUtfToTChar(number, strlen(number), &buf);
	Tcl_DStringSetLength(&buf, Tcl_DStringLength(&buf) + 1);
	memcpy(namePtr, Tcl_DStringValue(&buf), Tcl_DStringLength(&buf) + 1);
	Tcl_DStringFree(&buf);

	handle = CreateFile(name,
		GENERIC_READ|GENERIC_WRITE, 0, NULL, CREATE_NEW, flags, NULL);
    } while (handle == INVALID_HANDLE_VALUE
	    && --counter2 > 0
	    && GetLastError() == ERROR_FILE_EXISTS);
    if (handle == INVALID_HANDLE_VALUE) {
	goto gotError;
    }

    if (resultingNameObj) {
	Tcl_Obj *tmpObj = TclpNativeToNormalized(name);

	Tcl_AppendObjToObj(resultingNameObj, tmpObj);
	TclDecrRefCount(tmpObj);
    }

    return Tcl_MakeFileChannel((ClientData) handle,
	    TCL_READABLE|TCL_WRITABLE);

  gotError:
    TclWinConvertError(GetLastError());
    return NULL;
}

/*
 *----------------------------------------------------------------------
 *
 * TclPipeThreadCreateTI --
 *
 *	Creates a thread info structure, can be owned by worker.
 *
 * Results:
 *	Pointer to created TI structure.
 *
 *----------------------------------------------------------------------
 */

TclPipeThreadInfo *
TclPipeThreadCreateTI(
    TclPipeThreadInfo **pipeTIPtr,
    ClientData clientData,
    HANDLE wakeEvent)
{
    TclPipeThreadInfo *pipeTI;
#ifndef _PTI_USE_CKALLOC
    pipeTI = malloc(sizeof(TclPipeThreadInfo));
#else
    pipeTI = ckalloc(sizeof(TclPipeThreadInfo));
#endif
    pipeTI->evControl = CreateEvent(NULL, FALSE, FALSE, NULL);
    pipeTI->state = PTI_STATE_IDLE;
    pipeTI->clientData = clientData;
    pipeTI->evWakeUp = wakeEvent;
    return (*pipeTIPtr = pipeTI);
}

/*
 *----------------------------------------------------------------------
 *
 * TclPipeThreadWaitForSignal --
 *
 *	Wait for work/stop signals inside pipe worker.
 *
 * Results:
 *	1 if signaled to work, 0 if signaled to stop.
 *
 * Side effects:
 *	If this function returns 0, TI-structure pointer given via pipeTIPtr
 *	may be NULL, so not accessible (can be owned by main thread).
 *
 *----------------------------------------------------------------------
 */

int
TclPipeThreadWaitForSignal(
    TclPipeThreadInfo **pipeTIPtr)
{
    TclPipeThreadInfo *pipeTI = *pipeTIPtr;
    LONG state;
    DWORD waitResult;
    HANDLE wakeEvent;

    if (!pipeTI) {
	return 0;
    }

    wakeEvent = pipeTI->evWakeUp;
    /*
     * Wait for the main thread to signal before attempting to do the work.
     */

    /* reset work state of thread (idle/waiting) */
    if ((state = InterlockedCompareExchange(&pipeTI->state,
	    PTI_STATE_IDLE, PTI_STATE_WORK)) & (PTI_STATE_STOP|PTI_STATE_END)) {
	/* end of work, check the owner of structure */
	goto end;
    }
    /* entering wait */
    waitResult = WaitForSingleObject(pipeTI->evControl, INFINITE);

    if (waitResult != WAIT_OBJECT_0) {

	/*
	 * The control event was not signaled, so end of work (unexpected
	 * behaviour, main thread can be dead?).
	 */
	goto end;
    }

    /* try to set work state of thread */
    if ((state = InterlockedCompareExchange(&pipeTI->state,
	    PTI_STATE_WORK, PTI_STATE_IDLE)) & (PTI_STATE_STOP|PTI_STATE_END)) {
	/* end of work */
	goto end;
    }

    /* signaled to work */
    return 1;

end:
    /* end of work, check the owner of the TI structure */
    if (state != PTI_STATE_STOP) {
	*pipeTIPtr = NULL;
    } else {
    	pipeTI->evWakeUp = NULL;
    }
    if (wakeEvent) {
    	SetEvent(wakeEvent);
    }
    return 0;
}

/*
 *----------------------------------------------------------------------
 *
 * TclPipeThreadStopSignal --
 *
 *	Send stop signal to the pipe worker (without waiting).
 *
 *	After calling of this function, TI-structure pointer given via pipeTIPtr
 *	may be NULL.
 *
 * Results:
 *	1 if signaled (or pipe-thread is down), 0 if pipe thread still working.
 *
 *----------------------------------------------------------------------
 */

int
TclPipeThreadStopSignal(
    TclPipeThreadInfo **pipeTIPtr, HANDLE wakeEvent)
{
    TclPipeThreadInfo *pipeTI = *pipeTIPtr;
    HANDLE evControl;
    int state;

    if (!pipeTI) {
	return 1;
    }
    evControl = pipeTI->evControl;
    pipeTI->evWakeUp = wakeEvent;
    switch (
	(state = InterlockedCompareExchange(&pipeTI->state,
	    PTI_STATE_STOP, PTI_STATE_IDLE))
    ) {

	case PTI_STATE_IDLE:

	    /* Thread was idle/waiting, notify it goes teardown */
	    SetEvent(evControl);

	    *pipeTIPtr = NULL;

	case PTI_STATE_DOWN:

	return 1;

	default:
	    /*
	     * Thread works currently, we should try to end it, own the TI structure
	     * (because of possible sharing the joint structures with thread)
	     */
	    InterlockedExchange(&pipeTI->state, PTI_STATE_END);
	break;
    }

    return 0;
}

/*
 *----------------------------------------------------------------------
 *
 * TclPipeThreadStop --
 *
 *	Send stop signal to the pipe worker and wait for thread completion.
 *
 *	May be combined with TclPipeThreadStopSignal.
 *
 *	After calling of this function, TI-structure pointer given via pipeTIPtr
 *	is not accessible (owned by pipe worker or released here).
 *
 * Results:
 *	None.
 *
 * Side effects:
 *	Can terminate pipe worker (and / or stop its synchronous operations).
 *
 *----------------------------------------------------------------------
 */

void
TclPipeThreadStop(
    TclPipeThreadInfo **pipeTIPtr,
    HANDLE hThread)
{
    TclPipeThreadInfo *pipeTI = *pipeTIPtr;
    HANDLE evControl;
    int state;

    if (!pipeTI) {
	return;
    }
    pipeTI = *pipeTIPtr;
    evControl = pipeTI->evControl;
    pipeTI->evWakeUp = NULL;
    /*
     * Try to sane stop the pipe worker, corresponding its current state
     */
    switch (
	(state = InterlockedCompareExchange(&pipeTI->state,
	    PTI_STATE_STOP, PTI_STATE_IDLE))
    ) {

	case PTI_STATE_IDLE:

	    /* Thread was idle/waiting, notify it goes teardown */
	    SetEvent(evControl);

	    /* we don't need to wait for it at all, thread frees himself (owns the TI structure) */
	    pipeTI = NULL;
	break;

	case PTI_STATE_STOP:
	    /* already stopped, thread frees himself (owns the TI structure) */
	    pipeTI = NULL;
	break;
	case PTI_STATE_DOWN:
	    /* Thread already down (?), do nothing */

	    /* we don't need to wait for it, but we should free pipeTI */
	    hThread = NULL;
	break;

	/* case PTI_STATE_WORK: */
	default:
	    /*
	     * Thread works currently, we should try to end it, own the TI structure
	     * (because of possible sharing the joint structures with thread)
	     */
	    if ((state = InterlockedCompareExchange(&pipeTI->state,
		    PTI_STATE_END, PTI_STATE_WORK)) == PTI_STATE_DOWN
	    ) {
		/* we don't need to wait for it, but we should free pipeTI */
		hThread = NULL;
	    };
	break;
    }

    if (pipeTI && hThread) {
	DWORD exitCode;

	/*
	 * The thread may already have closed on its own. Check its exit
	 * code.
	 */

	GetExitCodeThread(hThread, &exitCode);

	if (exitCode == STILL_ACTIVE) {

	    int inExit = (TclInExit() || TclInThreadExit());
	    /*
	     * Set the stop event so that if the pipe thread is blocked
	     * somewhere, it may hereafter sane exit cleanly.
	     */

	    SetEvent(evControl);

	    /*
	     * Cancel all sync-IO of this thread (may be blocked there).
	     */
	    if (tclWinProcs.cancelSynchronousIo) {
		tclWinProcs.cancelSynchronousIo(hThread);
	    }

	    /*
	     * Wait at most 20 milliseconds for the reader thread to
	     * close (regarding TIP#398-fast-exit).
	     */

	    /* if we want TIP#398-fast-exit. */
	    if (WaitForSingleObject(hThread, inExit ? 0 : 20) == WAIT_TIMEOUT) {

		/*
		 * The thread must be blocked waiting for the pipe to
		 * become readable in ReadFile(). There isn't a clean way
		 * to exit the thread from this condition. We should
		 * terminate the child process instead to get the reader
		 * thread to fall out of ReadFile with a FALSE. (below) is
		 * not the correct way to do this, but will stay here
		 * until a better solution is found.
		 *
		 * Note that we need to guard against terminating the
		 * thread while it is in the middle of Tcl_ThreadAlert
		 * because it won't be able to release the notifier lock.
		 *
		 * Also note that terminating threads during their initialization or teardown phase
		 * may result in ntdll.dll's LoaderLock to remain locked indefinitely.
		 * This causes ntdll.dll's LdrpInitializeThread() to deadlock trying to acquire LoaderLock.
		 * LdrpInitializeThread() is executed within new threads to perform
		 * initialization and to execute DllMain() of all loaded dlls.
		 * As a result, all new threads are deadlocked in their initialization phase and never execute,
		 * even though CreateThread() reports successful thread creation.
		 * This results in a very weird process-wide behavior, which is extremely hard to debug.
		 *
		 * THREADS SHOULD NEVER BE TERMINATED. Period.
		 *
		 * But for now, check if thread is exiting, and if so, let it die peacefully.
		 *
		 * Also don't terminate if in exit (otherwise deadlocked in ntdll.dll's).
		 */

		if ( pipeTI->state != PTI_STATE_DOWN
		  && WaitForSingleObject(hThread,
			inExit ? 50 : 5000) != WAIT_OBJECT_0
		) {
		    /* BUG: this leaks memory */
		    if (inExit || !TerminateThread(hThread, 0)) {
			/* in exit or terminate fails, just give thread a chance to exit */
			if (InterlockedExchange(&pipeTI->state,
				PTI_STATE_STOP) != PTI_STATE_DOWN) {
			    pipeTI = NULL;
			}
		    };
		}
	    }
	}
    }

    *pipeTIPtr = NULL;
    if (pipeTI) {
	if (pipeTI->evWakeUp) {
	    SetEvent(pipeTI->evWakeUp);
	}
	CloseHandle(pipeTI->evControl);
    #ifndef _PTI_USE_CKALLOC
	free(pipeTI);
    #else
	ckfree(pipeTI);
    #endif
    }
}

/*
 *----------------------------------------------------------------------
 *
 * TclPipeThreadExit --
 *
 *	Clean-up for the pipe thread (removes owned TI-structure in worker).
 *
 *	Should be executed on worker exit, to inform the main thread or
 *	free TI-structure (if owned).
 *
 *	After calling of this function, TI-structure pointer given via pipeTIPtr
 *	is not accessible (owned by main thread or released here).
 *
 * Results:
 *	None.
 *
 *----------------------------------------------------------------------
 */

void
TclPipeThreadExit(
    TclPipeThreadInfo **pipeTIPtr)
{
    LONG state;
    TclPipeThreadInfo *pipeTI = *pipeTIPtr;
    /*
     * If state of thread was set to stop (exactly), we can sane free its info
     * structure, otherwise it is shared with main thread, so main thread will
     * own it.
     */
    if (!pipeTI) {
	return;
    }
    *pipeTIPtr = NULL;
    if ((state = InterlockedExchange(&pipeTI->state,
	    PTI_STATE_DOWN)) == PTI_STATE_STOP) {
	CloseHandle(pipeTI->evControl);
	if (pipeTI->evWakeUp) {
	    SetEvent(pipeTI->evWakeUp);
	}
    #ifndef _PTI_USE_CKALLOC
	free(pipeTI);
    #else
	ckfree(pipeTI);
	/* be sure all subsystems used are finalized */
	Tcl_FinalizeThread();
    #endif
    }
}

/*
 * Local Variables:
 * mode: c
 * c-basic-offset: 4
 * fill-column: 78
 * End:
 */<|MERGE_RESOLUTION|>--- conflicted
+++ resolved
@@ -1305,7 +1305,7 @@
 
     /*
      * Look for the program as an external program. First try the name as it
-     * is, then try adding .com, .exe, and .bat, in that order, to the name,
+     * is, then try adding .com, .exe, .bat and .cmd, in that order, to the name,
      * looking for an executable.
      *
      * Using the raw SearchPath() function doesn't do quite what is necessary.
@@ -1570,9 +1570,9 @@
      * Prime the path. Add a space separator if we were primed with something.
      */
 
-    TclDStringAppendDString(&ds, linePtr);
+    Tcl_DStringAppend(&ds, Tcl_DStringValue(linePtr), -1);
     if (Tcl_DStringLength(linePtr) > 0) {
-	TclDStringAppendLiteral(&ds, " ");
+	Tcl_DStringAppend(&ds, " ", 1);
     }
 
     for (i = 0; i < argc; i++) {
@@ -1580,7 +1580,7 @@
 	    arg = executable;
 	} else {
 	    arg = argv[i];
-	    TclDStringAppendLiteral(&ds, " ");
+	    Tcl_DStringAppend(&ds, " ", 1);
 	}
 
 	quote &= ~(CL_ESCAPE|CL_QUOTE); /* reset escape flags */
@@ -1589,14 +1589,6 @@
 	    quote = CL_QUOTE;
 	} else {
 	    int count;
-<<<<<<< HEAD
-	    Tcl_UniChar ch = 0;
-
-	    for (start = arg; *start != '\0'; start += count) {
-		count = TclUtfToUniChar(start, &ch);
-		if (Tcl_UniCharIsSpace(ch)) {	/* INTL: ISO space. */
-		    quote = 1;
-=======
 	    Tcl_UniChar ch;
 	    for (start = arg;
 		*start != '\0' &&
@@ -1615,7 +1607,6 @@
 		}
 		if (strchr(specMetaChars, *start)) {
 		    quote |= (CL_ESCAPE|CL_QUOTE); /*escape & quote */
->>>>>>> 9b7ce068
 		    break;
 		}
 		if (*start == '"') {
@@ -1633,14 +1624,9 @@
 	    }
 	    bspos = NULL;
 	}
-<<<<<<< HEAD
-	if (quote) {
-	    TclDStringAppendLiteral(&ds, "\"");
-=======
 	if (quote & CL_QUOTE) {
 	    /* start of argument (main opening quote-char) */
 	    Tcl_DStringAppend(&ds, "\"", 1);
->>>>>>> 9b7ce068
 	}
 	if (!(quote & CL_ESCAPE)) {
 	    /* nothing to escape */
@@ -1654,18 +1640,6 @@
 		    special = BuildCmdLineBypassBS(special, &bspos);
 		    if (*special == '\0') break;
 		}
-<<<<<<< HEAD
-		Tcl_DStringAppend(&ds, start, (int) (special - start));
-		start = special;
-	    }
-	    if (*special == '"') {
-		Tcl_DStringAppend(&ds, start, (int) (special - start));
-		TclDStringAppendLiteral(&ds, "\\\"");
-		start = special + 1;
-	    }
-	    if (*special == '\0') {
-		break;
-=======
 		/* ["] */
 		if (*special == '"') {
 		    quote ^= CL_UNPAIRED; /* invert unpaired flag - observe unpaired quotes */
@@ -1694,21 +1668,14 @@
 		/* other not special (and not meta) character */
 		bspos = NULL; /* reset last backslash possition (not interesting) */
 		special++;
->>>>>>> 9b7ce068
 	    }
 	    /* rest of argument (and escape backslashes before closing main quote) */
 	    QuoteCmdLineBackslash(&ds, start, special, 
 	    	(quote & CL_QUOTE) ? bspos : NULL);
 	}
-<<<<<<< HEAD
-	Tcl_DStringAppend(&ds, start, (int) (special - start));
-	if (quote) {
-	    TclDStringAppendLiteral(&ds, "\"");
-=======
 	if (quote & CL_QUOTE) {
 	    /* end of argument (main closing quote-char) */
 	    Tcl_DStringAppend(&ds, "\"", 1);
->>>>>>> 9b7ce068
 	}
     }
     Tcl_DStringFree(linePtr);
