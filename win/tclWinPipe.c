--- conflicted
+++ resolved
@@ -9,11 +9,7 @@
  * See the file "license.terms" for information on usage and redistribution of
  * this file, and for a DISCLAIMER OF ALL WARRANTIES.
  *
-<<<<<<< HEAD
- * RCS: @(#) $Id: tclWinPipe.c,v 1.83.2.2 2010/10/20 01:50:19 kennykb Exp $
-=======
  * RCS: @(#) $Id: tclWinPipe.c,v 1.86 2011/01/25 22:33:56 nijtmans Exp $
->>>>>>> 015a89a6
  */
 
 #include "tclWinInt.h"
