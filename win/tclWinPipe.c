/*
 * tclWinPipe.c --
 *
 *	This file implements the Windows-specific exec pipeline functions, the
 *	"pipe" channel driver, and the "pid" Tcl command.
 *
 * Copyright © 1996-1997 Sun Microsystems, Inc.
 *
 * See the file "license.terms" for information on usage and redistribution of
 * this file, and for a DISCLAIMER OF ALL WARRANTIES.
 */

#include "tclWinInt.h"

/*
 * The following variable is used to tell whether this module has been
 * initialized.
 */

static int initialized = 0;

/*
 * The pipeMutex locks around access to the initialized and procList
 * variables, and it is used to protect background threads from being
 * terminated while they are using APIs that hold locks.
 */

TCL_DECLARE_MUTEX(pipeMutex)

/*
 * The following defines identify the various types of applications that run
 * under windows. There is special case code for the various types.
 */

#define APPL_NONE	0
#define APPL_DOS	1
#define APPL_WIN3X	2
#define APPL_WIN32	3

/*
 * The following constants and structures are used to encapsulate the state of
 * various types of files used in a pipeline. This used to have a 1 && 2 that
 * supported Win32s.
 */

#define WIN_FILE	3	/* Basic Win32 file. */

/*
 * This structure encapsulates the common state associated with all file types
 * used in a pipeline.
 */

typedef struct {
    int type;			/* One of the file types defined above. */
    HANDLE handle;		/* Open file handle. */
} WinFile;

/*
 * This list is used to map from pids to process handles.
 */

typedef struct ProcInfo {
    HANDLE hProcess;
    DWORD dwProcessId;
    struct ProcInfo *nextPtr;
} ProcInfo;

static ProcInfo *procList;

/*
 * Bit masks used in the flags field of the PipeInfo structure below.
 */

#define PIPE_PENDING	(1<<0)	/* Message is pending in the queue. */
#define PIPE_ASYNC	(1<<1)	/* Channel is non-blocking. */

/*
 * Bit masks used in the sharedFlags field of the PipeInfo structure below.
 */

#define PIPE_EOF	(1<<2)	/* Pipe has reached EOF. */
#define PIPE_EXTRABYTE	(1<<3)	/* The reader thread has consumed one byte. */

/*
 * TODO: It appears the whole EXTRABYTE machinery is in place to support
 * outdated Win 95 systems.  If this can be confirmed, much code can be
 * deleted.
 */

/*
 * This structure describes per-instance data for a pipe based channel.
 */

typedef struct PipeInfo {
    struct PipeInfo *nextPtr;	/* Pointer to next registered pipe. */
    Tcl_Channel channel;	/* Pointer to channel structure. */
    int validMask;		/* OR'ed combination of TCL_READABLE,
				 * TCL_WRITABLE, or TCL_EXCEPTION: indicates
				 * which operations are valid on the file. */
    int watchMask;		/* OR'ed combination of TCL_READABLE,
				 * TCL_WRITABLE, or TCL_EXCEPTION: indicates
				 * which events should be reported. */
    int flags;			/* State flags, see above for a list. */
    TclFile readFile;		/* Output from pipe. */
    TclFile writeFile;		/* Input from pipe. */
    TclFile errorFile;		/* Error output from pipe. */
    Tcl_Size numPids;		/* Number of processes attached to pipe. */
    Tcl_Pid *pidPtr;		/* Pids of attached processes. */
    Tcl_ThreadId threadId;	/* Thread to which events should be reported.
				 * This value is used by the reader/writer
				 * threads. */
    TclPipeThreadInfo *writeTI;	/* Thread info of writer and reader, this */
    TclPipeThreadInfo *readTI;	/* structure owned by corresponding thread. */
    HANDLE writeThread;		/* Handle to writer thread. */
    HANDLE readThread;		/* Handle to reader thread. */

    HANDLE writable;		/* Manual-reset event to signal when the
				 * writer thread has finished waiting for the
				 * current buffer to be written. */
    HANDLE readable;		/* Manual-reset event to signal when the
				 * reader thread has finished waiting for
				 * input. */
    DWORD writeError;		/* An error caused by the last background
				 * write. Set to 0 if no error has been
				 * detected. This word is shared with the
				 * writer thread so access must be
				 * synchronized with the writable object. */
    char *writeBuf;		/* Current background output buffer. Access is
				 * synchronized with the writable object. */
    int writeBufLen;		/* Size of write buffer. Access is
				 * synchronized with the writable object. */
    int toWrite;		/* Current amount to be written. Access is
				 * synchronized with the writable object. */
    int readFlags;		/* Flags that are shared with the reader
				 * thread. Access is synchronized with the
				 * readable object.  */
    char extraByte;		/* Buffer for extra character consumed by
				 * reader thread. This byte is shared with the
				 * reader thread so access must be
				 * synchronized with the readable object. */
} PipeInfo;

typedef struct {
    /*
     * The following pointer refers to the head of the list of pipes that are
     * being watched for file events.
     */

    PipeInfo *firstPipePtr;
} ThreadSpecificData;

static Tcl_ThreadDataKey dataKey;

/*
 * The following structure is what is added to the Tcl event queue when pipe
 * events are generated.
 */

typedef struct {
    Tcl_Event header;		/* Information that is standard for all
				 * events. */
    PipeInfo *infoPtr;		/* Pointer to pipe info structure. Note that
				 * we still have to verify that the pipe
				 * exists before dereferencing this
				 * pointer. */
} PipeEvent;

/*
 * Declarations for functions used only in this file.
 */

static int		ApplicationType(Tcl_Interp *interp,
			    const char *fileName, char *fullName);
static void		BuildCommandLine(const char *executable, Tcl_Size argc,
			    const char **argv, Tcl_DString *linePtr);
static BOOL		HasConsole(void);
static int		PipeBlockModeProc(void *instanceData, int mode);
static void		PipeCheckProc(void *clientData, int flags);
static int		PipeClose2Proc(void *instanceData,
			    Tcl_Interp *interp, int flags);
static int		PipeEventProc(Tcl_Event *evPtr, int flags);
static int		PipeGetHandleProc(void *instanceData,
			    int direction, void **handlePtr);
static void		PipeInit(void);
static int		PipeInputProc(void *instanceData, char *buf,
			    int toRead, int *errorCode);
static int		PipeOutputProc(void *instanceData,
			    const char *buf, int toWrite, int *errorCode);
static DWORD WINAPI	PipeReaderThread(LPVOID arg);
static void		PipeSetupProc(void *clientData, int flags);
static void		PipeWatchProc(void *instanceData, int mask);
static DWORD WINAPI	PipeWriterThread(LPVOID arg);
static int		TempFileName(WCHAR name[MAX_PATH]);
static int		WaitForRead(PipeInfo *infoPtr, int blocking);
static void		PipeThreadActionProc(void *instanceData,
			    int action);

/*
 * This structure describes the channel type structure for command pipe based
 * I/O.
 */

static const Tcl_ChannelType pipeChannelType = {
    "pipe",			/* Type name. */
    TCL_CHANNEL_VERSION_5,	/* v5 channel */
    TCL_CLOSE2PROC,		/* Close proc. */
    PipeInputProc,		/* Input proc. */
    PipeOutputProc,		/* Output proc. */
    NULL,			/* Seek proc. */
    NULL,			/* Set option proc. */
    NULL,			/* Get option proc. */
    PipeWatchProc,		/* Set up notifier to watch the channel. */
    PipeGetHandleProc,		/* Get an OS handle from channel. */
    PipeClose2Proc,		/* close2proc */
    PipeBlockModeProc,		/* Set blocking or non-blocking mode.*/
    NULL,			/* flush proc. */
    NULL,			/* handler proc. */
    NULL,			/* wide seek proc */
    PipeThreadActionProc,	/* thread action proc */
    NULL			/* truncate */
};

/*
 *----------------------------------------------------------------------
 *
 * PipeInit --
 *
 *	This function initializes the static variables for this file.
 *
 * Results:
 *	None.
 *
 * Side effects:
 *	Creates a new event source.
 *
 *----------------------------------------------------------------------
 */

static void
PipeInit(void)
{
    ThreadSpecificData *tsdPtr;

    /*
     * Check the initialized flag first, then check again in the mutex. This
     * is a speed enhancement.
     */

    if (!initialized) {
	Tcl_MutexLock(&pipeMutex);
	if (!initialized) {
	    initialized = 1;
	    procList = NULL;
	}
	Tcl_MutexUnlock(&pipeMutex);
    }

    tsdPtr = (ThreadSpecificData *)TclThreadDataKeyGet(&dataKey);
    if (tsdPtr == NULL) {
	tsdPtr = TCL_TSD_INIT(&dataKey);
	tsdPtr->firstPipePtr = NULL;
	Tcl_CreateEventSource(PipeSetupProc, PipeCheckProc, NULL);
    }
}

/*
 *----------------------------------------------------------------------
 *
 * TclpFinalizePipes --
 *
 *	This function is called from Tcl_FinalizeThread to finalize the
 *	platform specific pipe subsystem.
 *
 * Results:
 *	None.
 *
 * Side effects:
 *	Removes the pipe event source.
 *
 *----------------------------------------------------------------------
 */

void
TclpFinalizePipes(void)
{
    ThreadSpecificData *tsdPtr;

    tsdPtr = (ThreadSpecificData *)TclThreadDataKeyGet(&dataKey);
    if (tsdPtr != NULL) {
	Tcl_DeleteEventSource(PipeSetupProc, PipeCheckProc, NULL);
    }
}

/*
 *----------------------------------------------------------------------
 *
 * PipeSetupProc --
 *
 *	This function is invoked before Tcl_DoOneEvent blocks waiting for an
 *	event.
 *
 * Results:
 *	None.
 *
 * Side effects:
 *	Adjusts the block time if needed.
 *
 *----------------------------------------------------------------------
 */

void
PipeSetupProc(
    TCL_UNUSED(void *),
    int flags)			/* Event flags as passed to Tcl_DoOneEvent. */
{
    PipeInfo *infoPtr;
    Tcl_Time blockTime = { 0, 0 };
    int block = 1;
    ThreadSpecificData *tsdPtr = TCL_TSD_INIT(&dataKey);

    if (!(flags & TCL_FILE_EVENTS)) {
	return;
    }

    /*
     * Look to see if any events are already pending.  If they are, poll.
     */

    for (infoPtr = tsdPtr->firstPipePtr; infoPtr != NULL;
	    infoPtr = infoPtr->nextPtr) {
	if (infoPtr->watchMask & TCL_WRITABLE) {
	    if (WaitForSingleObject(infoPtr->writable, 0) != WAIT_TIMEOUT) {
		block = 0;
	    }
	}
	if (infoPtr->watchMask & TCL_READABLE) {
	    if (WaitForRead(infoPtr, 0) >= 0) {
		block = 0;
	    }
	}
    }
    if (!block) {
	Tcl_SetMaxBlockTime(&blockTime);
    }
}

/*
 *----------------------------------------------------------------------
 *
 * PipeCheckProc --
 *
 *	This function is called by Tcl_DoOneEvent to check the pipe event
 *	source for events.
 *
 * Results:
 *	None.
 *
 * Side effects:
 *	May queue an event.
 *
 *----------------------------------------------------------------------
 */

static void
PipeCheckProc(
    TCL_UNUSED(void *),
    int flags)			/* Event flags as passed to Tcl_DoOneEvent. */
{
    PipeInfo *infoPtr;
    PipeEvent *evPtr;
    int needEvent;
    ThreadSpecificData *tsdPtr = TCL_TSD_INIT(&dataKey);

    if (!(flags & TCL_FILE_EVENTS)) {
	return;
    }

    /*
     * Queue events for any ready pipes that don't already have events queued.
     */

    for (infoPtr = tsdPtr->firstPipePtr; infoPtr != NULL;
	    infoPtr = infoPtr->nextPtr) {
	if (infoPtr->flags & PIPE_PENDING) {
	    continue;
	}

	/*
	 * Queue an event if the pipe is signaled for reading or writing.
	 */

	needEvent = 0;
	if ((infoPtr->watchMask & TCL_WRITABLE) &&
		(WaitForSingleObject(infoPtr->writable, 0) != WAIT_TIMEOUT)) {
	    needEvent = 1;
	}

	if ((infoPtr->watchMask & TCL_READABLE) &&
		(WaitForRead(infoPtr, 0) >= 0)) {
	    needEvent = 1;
	}

	if (needEvent) {
	    infoPtr->flags |= PIPE_PENDING;
	    evPtr = (PipeEvent *)ckalloc(sizeof(PipeEvent));
	    evPtr->header.proc = PipeEventProc;
	    evPtr->infoPtr = infoPtr;
	    Tcl_QueueEvent((Tcl_Event *) evPtr, TCL_QUEUE_TAIL);
	}
    }
}

/*
 *----------------------------------------------------------------------
 *
 * TclWinMakeFile --
 *
 *	This function constructs a new TclFile from a given data and type
 *	value.
 *
 * Results:
 *	Returns a newly allocated WinFile as a TclFile.
 *
 * Side effects:
 *	None.
 *
 *----------------------------------------------------------------------
 */

TclFile
TclWinMakeFile(
    HANDLE handle)		/* Type-specific data. */
{
    WinFile *filePtr;

    filePtr = (WinFile *)ckalloc(sizeof(WinFile));
    filePtr->type = WIN_FILE;
    filePtr->handle = handle;

    return (TclFile)filePtr;
}

/*
 *----------------------------------------------------------------------
 *
 * TempFileName --
 *
 *	Gets a temporary file name and deals with the fact that the temporary
 *	file path provided by Windows may not actually exist if the TMP or
 *	TEMP environment variables refer to a non-existent directory.
 *
 * Results:
 *	0 if error, non-zero otherwise. If non-zero is returned, the name
 *	buffer will be filled with a name that can be used to construct a
 *	temporary file.
 *
 * Side effects:
 *	None.
 *
 *----------------------------------------------------------------------
 */

static int
TempFileName(
    WCHAR name[MAX_PATH])	/* Buffer in which name for temporary file
				 * gets stored. */
{
    const WCHAR *prefix = L"TCL";
    if (GetTempPathW(MAX_PATH, name) != 0) {
	if (GetTempFileNameW(name, prefix, 0, name) != 0) {
	    return 1;
	}
    }
    name[0] = '.';
    name[1] = '\0';
    return GetTempFileNameW(name, prefix, 0, name);
}

/*
 *----------------------------------------------------------------------
 *
 * TclpMakeFile --
 *
 *	Make a TclFile from a channel.
 *
 * Results:
 *	Returns a new TclFile or NULL on failure.
 *
 * Side effects:
 *	None.
 *
 *----------------------------------------------------------------------
 */

TclFile
TclpMakeFile(
    Tcl_Channel channel,	/* Channel to get file from. */
    int direction)		/* Either TCL_READABLE or TCL_WRITABLE. */
{
    HANDLE handle;

    if (Tcl_GetChannelHandle(channel, direction,
	    (void **) &handle) == TCL_OK) {
	return TclWinMakeFile(handle);
    } else {
	return (TclFile) NULL;
    }
}

/*
 *----------------------------------------------------------------------
 *
 * TclpOpenFile --
 *
 *	This function opens files for use in a pipeline.
 *
 * Results:
 *	Returns a newly allocated TclFile structure containing the file
 *	handle.
 *
 * Side effects:
 *	None.
 *
 *----------------------------------------------------------------------
 */

TclFile
TclpOpenFile(
    const char *path,		/* The name of the file to open. */
    int mode)			/* In what mode to open the file? */
{
    HANDLE handle;
    DWORD accessMode, createMode, shareMode, flags;
    Tcl_DString ds;
    const WCHAR *nativePath;

    /*
     * Map the access bits to the NT access mode.
     */

    switch (mode & (O_RDONLY | O_WRONLY | O_RDWR)) {
    case O_RDONLY:
	accessMode = GENERIC_READ;
	break;
    case O_WRONLY:
	accessMode = GENERIC_WRITE;
	break;
    case O_RDWR:
	accessMode = (GENERIC_READ | GENERIC_WRITE);
	break;
    default:
	Tcl_WinConvertError(ERROR_INVALID_FUNCTION);
	return NULL;
    }

    /*
     * Map the creation flags to the NT create mode.
     */

    switch (mode & (O_CREAT | O_EXCL | O_TRUNC)) {
    case (O_CREAT | O_EXCL):
    case (O_CREAT | O_EXCL | O_TRUNC):
	createMode = CREATE_NEW;
	break;
    case (O_CREAT | O_TRUNC):
	createMode = CREATE_ALWAYS;
	break;
    case O_CREAT:
	createMode = OPEN_ALWAYS;
	break;
    case O_TRUNC:
    case (O_TRUNC | O_EXCL):
	createMode = TRUNCATE_EXISTING;
	break;
    default:
	createMode = OPEN_EXISTING;
	break;
    }

    Tcl_DStringInit(&ds);
    nativePath = Tcl_UtfToWCharDString(path, TCL_INDEX_NONE, &ds);

    /*
     * If the file is not being created, use the existing file attributes.
     */

    flags = 0;
    if (!(mode & O_CREAT)) {
	flags = GetFileAttributesW(nativePath);
	if (flags == 0xFFFFFFFF) {
	    flags = 0;
	}
    }

    /*
     * Set up the file sharing mode.  We want to allow simultaneous access.
     */

    shareMode = FILE_SHARE_READ | FILE_SHARE_WRITE;

    /*
     * Now we get to create the file.
     */

    handle = CreateFileW(nativePath, accessMode, shareMode,
	    NULL, createMode, flags, NULL);
    Tcl_DStringFree(&ds);

    if (handle == INVALID_HANDLE_VALUE) {
	DWORD err;

	err = GetLastError();
	if ((err & 0xFFFFL) == ERROR_OPEN_FAILED) {
	    err = (mode & O_CREAT) ? ERROR_FILE_EXISTS : ERROR_FILE_NOT_FOUND;
	}
	Tcl_WinConvertError(err);
	return NULL;
    }

    /*
     * Seek to the end of file if we are writing.
     */

    if (mode & (O_WRONLY|O_APPEND)) {
	SetFilePointer(handle, 0, NULL, FILE_END);
    }

    return TclWinMakeFile(handle);
}

/*
 *----------------------------------------------------------------------
 *
 * TclpCreateTempFile --
 *
 *	This function opens a unique file with the property that it will be
 *	deleted when its file handle is closed. The temporary file is created
 *	in the system temporary directory.
 *
 * Results:
 *	Returns a valid TclFile, or NULL on failure.
 *
 * Side effects:
 *	Creates a new temporary file.
 *
 *----------------------------------------------------------------------
 */

TclFile
TclpCreateTempFile(
    const char *contents)	/* String to write into temp file, or NULL. */
{
    WCHAR name[MAX_PATH];
    const char *native;
    Tcl_DString dstring;
    HANDLE handle;

    if (TempFileName(name) == 0) {
	return NULL;
    }

    handle = CreateFileW(name,
	    GENERIC_READ | GENERIC_WRITE, 0, NULL, CREATE_ALWAYS,
	    FILE_ATTRIBUTE_TEMPORARY|FILE_FLAG_DELETE_ON_CLOSE, NULL);
    if (handle == INVALID_HANDLE_VALUE) {
	goto error;
    }

    /*
     * Write the file out, doing line translations on the way.
     */

    if (contents != NULL) {
	DWORD result, length;
	const char *p;
	int toCopy;

	/*
	 * Convert the contents from UTF to native encoding
	 */

	native = Tcl_UtfToExternalDString(NULL, contents, TCL_INDEX_NONE, &dstring);

	toCopy = Tcl_DStringLength(&dstring);
	for (p = native; toCopy > 0; p++, toCopy--) {
	    if (*p == '\n') {
		length = p - native;
		if (length > 0) {
		    if (!WriteFile(handle, native, length, &result, NULL)) {
			goto error;
		    }
		}
		if (!WriteFile(handle, "\r\n", 2, &result, NULL)) {
		    goto error;
		}
		native = p+1;
	    }
	}
	length = p - native;
	if (length > 0) {
	    if (!WriteFile(handle, native, length, &result, NULL)) {
		goto error;
	    }
	}
	Tcl_DStringFree(&dstring);
	if (SetFilePointer(handle, 0, NULL, FILE_BEGIN) == 0xFFFFFFFF) {
	    goto error;
	}
    }

    return TclWinMakeFile(handle);

  error:
    /*
     * Free the native representation of the contents if necessary.
     */

    if (contents != NULL) {
	Tcl_DStringFree(&dstring);
    }

    Tcl_WinConvertError(GetLastError());
    CloseHandle(handle);
    DeleteFileW(name);
    return NULL;
}

/*
 *----------------------------------------------------------------------
 *
 * TclpTempFileName --
 *
 *	This function returns a unique filename.
 *
 * Results:
 *	Returns a valid Tcl_Obj* with refCount 0, or NULL on failure.
 *
 * Side effects:
 *	None.
 *
 *----------------------------------------------------------------------
 */

Tcl_Obj *
TclpTempFileName(void)
{
    WCHAR fileName[MAX_PATH];

    if (TempFileName(fileName) == 0) {
	return NULL;
    }

    return TclpNativeToNormalized(fileName);
}

/*
 *----------------------------------------------------------------------
 *
 * TclpCreatePipe --
 *
 *	Creates an anonymous pipe.
 *
 * Results:
 *	Returns 1 on success, 0 on failure.
 *
 * Side effects:
 *	Creates a pipe.
 *
 *----------------------------------------------------------------------
 */

int
TclpCreatePipe(
    TclFile *readPipe,		/* Location to store file handle for read side
				 * of pipe. */
    TclFile *writePipe)		/* Location to store file handle for write
				 * side of pipe. */
{
    HANDLE readHandle, writeHandle;

    if (CreatePipe(&readHandle, &writeHandle, NULL, 0) != 0) {
	*readPipe = TclWinMakeFile(readHandle);
	*writePipe = TclWinMakeFile(writeHandle);
	return 1;
    }

    Tcl_WinConvertError(GetLastError());
    return 0;
}

/*
 *----------------------------------------------------------------------
 *
 * TclpCloseFile --
 *
 *	Closes a pipeline file handle. These handles are created by
 *	TclpOpenFile, TclpCreatePipe, or TclpMakeFile.
 *
 * Results:
 *	0 on success, -1 on failure.
 *
 * Side effects:
 *	The file is closed and deallocated.
 *
 *----------------------------------------------------------------------
 */

int
TclpCloseFile(
    TclFile file)		/* The file to close. */
{
    WinFile *filePtr = (WinFile *) file;

    switch (filePtr->type) {
    case WIN_FILE:
	/*
	 * Don't close the Win32 handle if the handle is a standard channel
	 * during the thread exit process. Otherwise, one thread may kill the
	 * stdio of another.
	 */

	if (!TclInThreadExit()
		|| ((GetStdHandle(STD_INPUT_HANDLE) != filePtr->handle)
		    && (GetStdHandle(STD_OUTPUT_HANDLE) != filePtr->handle)
		    && (GetStdHandle(STD_ERROR_HANDLE) != filePtr->handle))) {
	    if (filePtr->handle != NULL &&
		    CloseHandle(filePtr->handle) == FALSE) {
		Tcl_WinConvertError(GetLastError());
		ckfree(filePtr);
		return -1;
	    }
	}
	break;

    default:
	Tcl_Panic("TclpCloseFile: unexpected file type");
    }

    ckfree(filePtr);
    return 0;
}

/*
 *--------------------------------------------------------------------------
 *
 * TclpGetPid --
 *
 *	Given a HANDLE to a child process, return the process id for that
 *	child process.
 *
 * Results:
 *	Returns the process id for the child process. If the pid was not known
 *	by Tcl, either because the pid was not created by Tcl or the child
 *	process has already been reaped, TCL_INDEX_NONE is returned.
 *
 * Side effects:
 *	None.
 *
 *--------------------------------------------------------------------------
 */

Tcl_Size
TclpGetPid(
    Tcl_Pid pid)		/* The HANDLE of the child process. */
{
    ProcInfo *infoPtr;

    PipeInit();

    Tcl_MutexLock(&pipeMutex);
    for (infoPtr = procList; infoPtr != NULL; infoPtr = infoPtr->nextPtr) {
	if (infoPtr->dwProcessId == (DWORD)(size_t)pid) {
	    Tcl_MutexUnlock(&pipeMutex);
	    return infoPtr->dwProcessId;
	}
    }
    Tcl_MutexUnlock(&pipeMutex);
    return TCL_INDEX_NONE;
}

/*
 *----------------------------------------------------------------------
 *
 * TclpCreateProcess --
 *
 *	Create a child process that has the specified files as its standard
 *	input, output, and error. The child process runs asynchronously under
 *	Windows NT and Windows 9x, and runs with the same environment
 *	variables as the creating process.
 *
 *	The complete Windows search path is searched to find the specified
 *	executable. If an executable by the given name is not found,
 *	automatically tries appending standard extensions to the
 *	executable name.
 *
 * Results:
 *	The return value is TCL_ERROR and an error message is left in the
 *	interp's result if there was a problem creating the child process.
 *	Otherwise, the return value is TCL_OK and *pidPtr is filled with the
 *	process id of the child process.
 *
 * Side effects:
 *	A process is created.
 *
 *----------------------------------------------------------------------
 */

int
TclpCreateProcess(
    Tcl_Interp *interp,		/* Interpreter in which to leave errors that
				 * occurred when creating the child process.
				 * Error messages from the child process
				 * itself are sent to errorFile. */
    Tcl_Size argc,			/* Number of arguments in following array. */
    const char **argv,		/* Array of argument strings. argv[0] contains
				 * the name of the executable converted to
				 * native format (using the
				 * Tcl_TranslateFileName call). Additional
				 * arguments have not been converted. */
    TclFile inputFile,		/* If non-NULL, gives the file to use as input
				 * for the child process. If inputFile file is
				 * not readable or is NULL, the child will
				 * receive no standard input. */
    TclFile outputFile,		/* If non-NULL, gives the file that receives
				 * output from the child process. If
				 * outputFile file is not writeable or is
				 * NULL, output from the child will be
				 * discarded. */
    TclFile errorFile,		/* If non-NULL, gives the file that receives
				 * errors from the child process. If errorFile
				 * file is not writeable or is NULL, errors
				 * from the child will be discarded. errorFile
				 * may be the same as outputFile. */
    Tcl_Pid *pidPtr)		/* If this function is successful, pidPtr is
				 * filled with the process id of the child
				 * process. */
{
    int result, applType, createFlags;
    Tcl_DString cmdLine;	/* Complete command line (WCHAR). */
    STARTUPINFOW startInfo;
    PROCESS_INFORMATION procInfo;
    SECURITY_ATTRIBUTES secAtts;
    HANDLE hProcess, h, inputHandle, outputHandle, errorHandle;
    char execPath[MAX_PATH * 3];
    WinFile *filePtr;

    PipeInit();

    applType = ApplicationType(interp, argv[0], execPath);
    if (applType == APPL_NONE) {
	return TCL_ERROR;
    }

    result = TCL_ERROR;
    Tcl_DStringInit(&cmdLine);
    hProcess = GetCurrentProcess();

    /*
     * STARTF_USESTDHANDLES must be used to pass handles to child process.
     * Using SetStdHandle() and/or dup2() only works when a console mode
     * parent process is spawning an attached console mode child process.
     */

    ZeroMemory(&startInfo, sizeof(startInfo));
    startInfo.cb = sizeof(startInfo);
    startInfo.dwFlags	= STARTF_USESTDHANDLES;
    startInfo.hStdInput	= INVALID_HANDLE_VALUE;
    startInfo.hStdOutput= INVALID_HANDLE_VALUE;
    startInfo.hStdError = INVALID_HANDLE_VALUE;

    secAtts.nLength = sizeof(SECURITY_ATTRIBUTES);
    secAtts.lpSecurityDescriptor = NULL;
    secAtts.bInheritHandle = TRUE;

    /*
     * We have to check the type of each file, since we cannot duplicate some
     * file types.
     */

    inputHandle = INVALID_HANDLE_VALUE;
    if (inputFile != NULL) {
	filePtr = (WinFile *)inputFile;
	if (filePtr->type == WIN_FILE) {
	    inputHandle = filePtr->handle;
	}
    }
    outputHandle = INVALID_HANDLE_VALUE;
    if (outputFile != NULL) {
	filePtr = (WinFile *)outputFile;
	if (filePtr->type == WIN_FILE) {
	    outputHandle = filePtr->handle;
	}
    }
    errorHandle = INVALID_HANDLE_VALUE;
    if (errorFile != NULL) {
	filePtr = (WinFile *)errorFile;
	if (filePtr->type == WIN_FILE) {
	    errorHandle = filePtr->handle;
	}
    }

    /*
     * Duplicate all the handles which will be passed off as stdin, stdout and
     * stderr of the child process. The duplicate handles are set to be
     * inheritable, so the child process can use them.
     */

    if (inputHandle == INVALID_HANDLE_VALUE) {
	/*
	 * If handle was not set, stdin should return immediate EOF. Under
	 * Windows95, some applications (both 16 and 32 bit!) cannot read from
	 * the NUL device; they read from console instead. When running tk,
	 * this is fatal because the child process would hang forever waiting
	 * for EOF from the unmapped console window used by the helper
	 * application.
	 *
	 * Fortunately, the helper application detects a closed pipe as an
	 * immediate EOF and can pass that information to the child process.
	 */

	if (CreatePipe(&startInfo.hStdInput, &h, &secAtts, 0) != FALSE) {
	    CloseHandle(h);
	}
    } else {
	DuplicateHandle(hProcess, inputHandle, hProcess, &startInfo.hStdInput,
		0, TRUE, DUPLICATE_SAME_ACCESS);
    }
    if (startInfo.hStdInput == INVALID_HANDLE_VALUE) {
	Tcl_WinConvertError(GetLastError());
	Tcl_SetObjResult(interp, Tcl_ObjPrintf(
		"couldn't duplicate input handle: %s",
		Tcl_PosixError(interp)));
	goto end;
    }

    if (outputHandle == INVALID_HANDLE_VALUE) {
	/*
	 * If handle was not set, output should be sent to an infinitely deep
	 * sink. Under Windows 95, some 16 bit applications cannot have stdout
	 * redirected to NUL; they send their output to the console instead.
	 * Some applications, like "more" or "dir /p", when outputting
	 * multiple pages to the console, also then try and read from the
	 * console to go the next page. When running tk, this is fatal because
	 * the child process would hang forever waiting for input from the
	 * unmapped console window used by the helper application.
	 *
	 * Fortunately, the helper application will detect a closed pipe as a
	 * sink.
	 */

	startInfo.hStdOutput = CreateFileW(L"NUL:", GENERIC_WRITE, 0,
		&secAtts, OPEN_ALWAYS, FILE_ATTRIBUTE_NORMAL, NULL);
    } else {
	DuplicateHandle(hProcess, outputHandle, hProcess,
		&startInfo.hStdOutput, 0, TRUE, DUPLICATE_SAME_ACCESS);
    }
    if (startInfo.hStdOutput == INVALID_HANDLE_VALUE) {
	Tcl_WinConvertError(GetLastError());
	Tcl_SetObjResult(interp, Tcl_ObjPrintf(
		"couldn't duplicate output handle: %s",
		Tcl_PosixError(interp)));
	goto end;
    }

    if (errorHandle == INVALID_HANDLE_VALUE) {
	/*
	 * If handle was not set, errors should be sent to an infinitely deep
	 * sink.
	 */

	startInfo.hStdError = CreateFileW(L"NUL:", GENERIC_WRITE, 0,
		&secAtts, OPEN_EXISTING, FILE_ATTRIBUTE_NORMAL, NULL);
    } else {
	DuplicateHandle(hProcess, errorHandle, hProcess, &startInfo.hStdError,
		0, TRUE, DUPLICATE_SAME_ACCESS);
    }
    if (startInfo.hStdError == INVALID_HANDLE_VALUE) {
	Tcl_WinConvertError(GetLastError());
	Tcl_SetObjResult(interp, Tcl_ObjPrintf(
		"couldn't duplicate error handle: %s",
		Tcl_PosixError(interp)));
	goto end;
    }

    /*
     * If we do not have a console window, then we must run DOS and WIN32
     * console mode applications as detached processes. This tells the loader
     * that the child application should not inherit the console, and that it
     * should not create a new console window for the child application. The
     * child application should get its stdio from the redirection handles
     * provided by this application, and run in the background.
     *
     * If we are starting a GUI process, they don't automatically get a
     * console, so it doesn't matter if they are started as foreground or
     * detached processes. The GUI window will still pop up to the foreground.
     */

    if (HasConsole()) {
	    createFlags = 0;
    } else if (applType == APPL_DOS) {
	/*
	 * Under NT, 16-bit DOS applications will not run unless they can
	 * be attached to a console. If we are running without a console,
	 * run the 16-bit program as an normal process inside of a hidden
	 * console application, and then run that hidden console as a
	 * detached process.
	 */

	startInfo.wShowWindow = SW_HIDE;
	startInfo.dwFlags |= STARTF_USESHOWWINDOW;
	createFlags = CREATE_NEW_CONSOLE;
	TclDStringAppendLiteral(&cmdLine, "cmd.exe /c");
    } else {
	createFlags = DETACHED_PROCESS;
    }

    /*
     * cmdLine gets the full command line used to invoke the executable,
     * including the name of the executable itself. The command line arguments
     * in argv[] are stored in cmdLine separated by spaces. Special characters
     * in individual arguments from argv[] must be quoted when being stored in
     * cmdLine.
     *
     * When calling any application, bear in mind that arguments that specify
     * a path name are not converted. If an argument contains forward slashes
     * as path separators, it may or may not be recognized as a path name,
     * depending on the program. In general, most applications accept forward
     * slashes only as option delimiters and backslashes only as paths.
     *
     * Additionally, when calling a 16-bit dos or windows application, all
     * path names must use the short, cryptic, path format (e.g., using
     * ab~1.def instead of "a b.default").
     */

    BuildCommandLine(execPath, argc, argv, &cmdLine);

    if (CreateProcessW(NULL, (WCHAR *) Tcl_DStringValue(&cmdLine),
	    NULL, NULL, TRUE, (DWORD) createFlags, NULL, NULL, &startInfo,
	    &procInfo) == 0) {
	Tcl_WinConvertError(GetLastError());
	Tcl_SetObjResult(interp, Tcl_ObjPrintf("couldn't execute \"%s\": %s",
		argv[0], Tcl_PosixError(interp)));
	goto end;
    }

    /*
     * This wait is used to force the OS to give some time to the DOS process.
     */

    if (applType == APPL_DOS) {
	WaitForSingleObject(procInfo.hProcess, 50);
    }

    /*
     * "When an application spawns a process repeatedly, a new thread instance
     * will be created for each process but the previous instances may not be
     * cleaned up. This results in a significant virtual memory loss each time
     * the process is spawned. If there is a WaitForInputIdle() call between
     * CreateProcessW() and CloseHandle(), the problem does not occur." PSS ID
     * Number: Q124121
     */

    WaitForInputIdle(procInfo.hProcess, 5000);
    CloseHandle(procInfo.hThread);

    *pidPtr = (Tcl_Pid) (size_t) procInfo.dwProcessId;
    if (*pidPtr != 0) {
	TclWinAddProcess(procInfo.hProcess, procInfo.dwProcessId);
    }
    result = TCL_OK;

  end:
    Tcl_DStringFree(&cmdLine);
    if (startInfo.hStdInput != INVALID_HANDLE_VALUE) {
	CloseHandle(startInfo.hStdInput);
    }
    if (startInfo.hStdOutput != INVALID_HANDLE_VALUE) {
	CloseHandle(startInfo.hStdOutput);
    }
    if (startInfo.hStdError != INVALID_HANDLE_VALUE) {
	CloseHandle(startInfo.hStdError);
    }
    return result;
}


/*
 *----------------------------------------------------------------------
 *
 * HasConsole --
 *
 *	Determines whether the current application is attached to a console.
 *
 * Results:
 *	Returns TRUE if this application has a console, else FALSE.
 *
 * Side effects:
 *	None.
 *
 *----------------------------------------------------------------------
 */

static BOOL
HasConsole(void)
{
    HANDLE handle;

    handle = CreateFileW(L"CONOUT$", GENERIC_WRITE, FILE_SHARE_WRITE,
	    NULL, OPEN_EXISTING, FILE_ATTRIBUTE_NORMAL, NULL);

    if (handle != INVALID_HANDLE_VALUE) {
	CloseHandle(handle);
	return TRUE;
    } else {
	return FALSE;
    }
}

/*
 *--------------------------------------------------------------------
 *
 * ApplicationType --
 *
 *	Search for the specified program and identify if it refers to a DOS,
 *	Windows 3.X, or Win32 program.	Used to determine how to invoke a
 *	program, or if it can even be invoked.
 *
 *	It is possible to almost positively identify DOS and Windows
 *	applications that contain the appropriate magic numbers. However, DOS
 *	.com files do not seem to contain a magic number; if the program name
 *	ends with .com and could not be identified as a Windows .com file, it
 *	will be assumed to be a DOS application, even if it was just random
 *	data. If the program name does not end with .com, no such assumption
 *	is made.
 *
 *	The Win32 function GetBinaryType incorrectly identifies any junk file
 *	that ends with .exe as a dos executable and some executables that
 *	don't end with .exe as not executable. Plus it doesn't exist under
 *	win95, so I won't feel bad about reimplementing functionality.
 *
 * Results:
 *	The return value is one of APPL_DOS, APPL_WIN3X, or APPL_WIN32 if the
 *	filename referred to the corresponding application type. If the file
 *	name could not be found or did not refer to any known application
 *	type, APPL_NONE is returned and an error message is left in interp.
 *	.bat files are identified as APPL_DOS.
 *
 * Side effects:
 *	None.
 *
 *----------------------------------------------------------------------
 */

static int
ApplicationType(
    Tcl_Interp *interp,		/* Interp, for error message. */
    const char *originalName,	/* Name of the application to find. */
    char fullName[])		/* Filled with complete path to
				 * application. */
{
    int applType, i, nameLen, found;
    HANDLE hFile;
    WCHAR *rest;
    char *ext;
    char buf[2];
    DWORD attr, read;
    IMAGE_DOS_HEADER header;
    Tcl_DString nameBuf, ds;
    const WCHAR *nativeName;
    WCHAR nativeFullPath[MAX_PATH];
    static const char extensions[][5] = {"", ".com", ".exe", ".bat", ".cmd"};

    /*
     * Look for the program as an external program. First try the name as it
     * is, then try adding .com, .exe, .bat and .cmd, in that order, to the name,
     * looking for an executable.
     *
     * Using the raw SearchPathW() function doesn't do quite what is necessary.
     * If the name of the executable already contains a '.' character, it will
     * not try appending the specified extension when searching (in other
     * words, SearchPath will not find the program "a.b.exe" if the arguments
     * specified "a.b" and ".exe"). So, first look for the file as it is
     * named. Then manually append the extensions, looking for a match.
     */

    applType = APPL_NONE;
    Tcl_DStringInit(&nameBuf);
    Tcl_DStringAppend(&nameBuf, originalName, TCL_INDEX_NONE);
    nameLen = Tcl_DStringLength(&nameBuf);

    for (i = 0; i < (int) (sizeof(extensions) / sizeof(extensions[0])); i++) {
	Tcl_DStringSetLength(&nameBuf, nameLen);
	Tcl_DStringAppend(&nameBuf, extensions[i], TCL_INDEX_NONE);
	Tcl_DStringInit(&ds);
	nativeName = Tcl_UtfToWCharDString(Tcl_DStringValue(&nameBuf),
		Tcl_DStringLength(&nameBuf), &ds);
	found = SearchPathW(NULL, nativeName, NULL, MAX_PATH,
		nativeFullPath, &rest);
	Tcl_DStringFree(&ds);
	if (found == 0) {
	    continue;
	}

	/*
	 * Ignore matches on directories or data files, return if identified a
	 * known type.
	 */

	attr = GetFileAttributesW(nativeFullPath);
	if ((attr == 0xFFFFFFFF) || (attr & FILE_ATTRIBUTE_DIRECTORY)) {
	    continue;
	}
	Tcl_DStringInit(&ds);
	strcpy(fullName, Tcl_WCharToUtfDString(nativeFullPath, TCL_INDEX_NONE, &ds));
	Tcl_DStringFree(&ds);

	ext = strrchr(fullName, '.');
	if ((ext != NULL) &&
            (strcasecmp(ext, ".cmd") == 0 || strcasecmp(ext, ".bat") == 0)) {
	    applType = APPL_DOS;
	    break;
	}

	hFile = CreateFileW(nativeFullPath,
		GENERIC_READ, FILE_SHARE_READ, NULL, OPEN_EXISTING,
		FILE_ATTRIBUTE_NORMAL, NULL);
	if (hFile == INVALID_HANDLE_VALUE) {
	    continue;
	}

	header.e_magic = 0;
	ReadFile(hFile, (void *) &header, sizeof(header), &read, NULL);
	if (header.e_magic != IMAGE_DOS_SIGNATURE) {
	    /*
	     * Doesn't have the magic number for relocatable executables. If
	     * filename ends with .com, assume it's a DOS application anyhow.
	     * Note that we didn't make this assumption at first, because some
	     * supposed .com files are really 32-bit executables with all the
	     * magic numbers and everything.
	     */

	    CloseHandle(hFile);
	    if ((ext != NULL) && (strcasecmp(ext, ".com") == 0)) {
		applType = APPL_DOS;
		break;
	    }
	    continue;
	}
	if (header.e_lfarlc != sizeof(header)) {
	    /*
	     * All Windows 3.X and Win32 and some DOS programs have this value
	     * set here. If it doesn't, assume that since it already had the
	     * other magic number it was a DOS application.
	     */

	    CloseHandle(hFile);
	    applType = APPL_DOS;
	    break;
	}

	/*
	 * The DWORD at header.e_lfanew points to yet another magic number.
	 */

	buf[0] = '\0';
	SetFilePointer(hFile, header.e_lfanew, NULL, FILE_BEGIN);
	ReadFile(hFile, (void *) buf, 2, &read, NULL);
	CloseHandle(hFile);

	if ((buf[0] == 'N') && (buf[1] == 'E')) {
	    applType = APPL_WIN3X;
	} else if ((buf[0] == 'P') && (buf[1] == 'E')) {
	    applType = APPL_WIN32;
	} else {
	    /*
	     * Strictly speaking, there should be a test that there is an 'L'
	     * and 'E' at buf[0..1], to identify the type as DOS, but of
	     * course we ran into a DOS executable that _doesn't_ have the
	     * magic number - specifically, one compiled using the Lahey
	     * Fortran90 compiler.
	     */

	    applType = APPL_DOS;
	}
	break;
    }
    Tcl_DStringFree(&nameBuf);

    if (applType == APPL_NONE) {
	Tcl_WinConvertError(GetLastError());
	Tcl_SetObjResult(interp, Tcl_ObjPrintf("couldn't execute \"%s\": %s",
		originalName, Tcl_PosixError(interp)));
	return APPL_NONE;
    }

    if (applType == APPL_WIN3X) {
	/*
	 * Replace long path name of executable with short path name for
	 * 16-bit applications. Otherwise the application may not be able to
	 * correctly parse its own command line to separate off the
	 * application name from the arguments.
	 */

	GetShortPathNameW(nativeFullPath, nativeFullPath, MAX_PATH);
	Tcl_DStringInit(&ds);
	strcpy(fullName, Tcl_WCharToUtfDString(nativeFullPath, TCL_INDEX_NONE, &ds));
	Tcl_DStringFree(&ds);
    }
    return applType;
}

/*
 *----------------------------------------------------------------------
 *
 * BuildCommandLine --
 *
 *	The command line arguments are stored in linePtr separated by spaces,
 *	in a form that CreateProcessW() understands. Special characters in
 *	individual arguments from argv[] must be quoted when being stored in
 *	cmdLine.
 *
 * Results:
 *	None.
 *
 * Side effects:
 *	None.
 *
 *----------------------------------------------------------------------
 */

static const char *
BuildCmdLineBypassBS(
    const char *current,
    const char **bspos)
{
    /*
     * Mark first backslash position.
     */

    if (!*bspos) {
	*bspos = current;
    }
    do {
	current++;
    } while (*current == '\\');
    return current;
}

static void
QuoteCmdLineBackslash(
    Tcl_DString *dsPtr,
    const char *start,
    const char *current,
    const char *bspos)
{
    if (!bspos) {
	if (current > start) {	/* part before current (special) */
	    Tcl_DStringAppend(dsPtr, start, (int) (current - start));
	}
    } else {
    	if (bspos > start) {	/* part before first backslash */
	    Tcl_DStringAppend(dsPtr, start, (int) (bspos - start));
	}
	while (bspos++ < current) { /* each backslash twice */
	    TclDStringAppendLiteral(dsPtr, "\\\\");
	}
    }
}

static const char *
QuoteCmdLinePart(
    Tcl_DString *dsPtr,
    const char *start,
    const char *special,
    const char *specMetaChars,
    const char **bspos)
{
    if (!*bspos) {
	/*
	 * Rest before special (before quote).
	 */

	QuoteCmdLineBackslash(dsPtr, start, special, NULL);
	start = special;
    } else {
	/*
	 * Rest before first backslash and backslashes into new quoted block.
	 */

	QuoteCmdLineBackslash(dsPtr, start, *bspos, NULL);
	start = *bspos;
    }

    /*
     * escape all special chars enclosed in quotes like `"..."`, note that
     * here we don't must escape `\` (with `\`), because it's outside of the
     * main quotes, so `\` remains `\`, but important - not at end of part,
     * because results as before the quote, so `%\%\` should be escaped as
     * `"%\%"\\`).
     */

    TclDStringAppendLiteral(dsPtr, "\""); /* opening escape quote-char */
    do {
    	*bspos = NULL;
	special++;
	if (*special == '\\') {
	    /*
	     * Bypass backslashes (and mark first backslash position).
	     */

	    special = BuildCmdLineBypassBS(special, bspos);
	    if (*special == '\0') {
		break;
	    }
	}
    } while (*special && strchr(specMetaChars, *special));
    if (!*bspos) {
	/*
	 * Unescaped rest before quote.
	 */

	QuoteCmdLineBackslash(dsPtr, start, special, NULL);
    } else {
	/*
	 * Unescaped rest before first backslash (rather belongs to the main
	 * block).
	 */

	QuoteCmdLineBackslash(dsPtr, start, *bspos, NULL);
    }
    TclDStringAppendLiteral(dsPtr, "\""); /* closing escape quote-char */
    return special;
}

static void
BuildCommandLine(
    const char *executable,	/* Full path of executable (including
				 * extension). Replacement for argv[0]. */
    Tcl_Size argc,			/* Number of arguments. */
    const char **argv,		/* Argument strings in UTF. */
    Tcl_DString *linePtr)	/* Initialized Tcl_DString that receives the
				 * command line (WCHAR). */
{
    const char *arg, *start, *special, *bspos;
    int quote = 0;
    Tcl_Size i;
    Tcl_DString ds;
    static const char specMetaChars[] = "&|^<>!()%";
				/* Characters to enclose in quotes if unpaired
				 * quote flag set. */
    static const char specMetaChars2[] = "%";
				/* Character to enclose in quotes in any case
				 * (regardless of unpaired-flag). */
    /*
     * Quote flags:
     *   CL_ESCAPE   - escape argument;
     *   CL_QUOTE    - enclose in quotes;
     *   CL_UNPAIRED - previous arguments chain contains unpaired quote-char;
     */
    enum {CL_ESCAPE = 1, CL_QUOTE = 2, CL_UNPAIRED = 4};

    Tcl_DStringInit(&ds);

    /*
     * Prime the path. Add a space separator if we were primed with something.
     */

    TclDStringAppendDString(&ds, linePtr);
    if (Tcl_DStringLength(linePtr) > 0) {
	TclDStringAppendLiteral(&ds, " ");
    }

    for (i = 0; i < argc; i++) {
	if (i == 0) {
	    arg = executable;
	} else {
	    arg = argv[i];
	    TclDStringAppendLiteral(&ds, " ");
	}

	quote &= ~(CL_ESCAPE|CL_QUOTE); /* reset escape flags */
	bspos = NULL;
	if (arg[0] == '\0') {
	    quote = CL_QUOTE;
	} else {
	    for (start = arg;
		    *start != '\0' &&
			(quote & (CL_ESCAPE|CL_QUOTE)) != (CL_ESCAPE|CL_QUOTE);
		    start++) {
		if (*start & 0x80) {
		    continue;
		}
		if (TclIsSpaceProc(*start)) {
		    quote |= CL_QUOTE;	/* quote only */
		    if (bspos) {	/* if backslash found, escape & quote */
			quote |= CL_ESCAPE;
			break;
		    }
		    continue;
		}
		if (strchr(specMetaChars, *start)) {
		    quote |= (CL_ESCAPE|CL_QUOTE); /* escape & quote */
		    break;
		}
		if (*start == '"') {
		    quote |= CL_ESCAPE;		/* escape only */
		    continue;
		}
		if (*start == '\\') {
		    bspos = start;
		    if (quote & CL_QUOTE) {	/* if quote, escape & quote */
			quote |= CL_ESCAPE;
			break;
		    }
		    continue;
		}
	    }
	    bspos = NULL;
	}
	if (quote & CL_QUOTE) {
	    /*
	     * Start of argument (main opening quote-char).
	     */

	    TclDStringAppendLiteral(&ds, "\"");
	}
	if (!(quote & CL_ESCAPE)) {
	    /*
	     * Nothing to escape.
	     */

	    Tcl_DStringAppend(&ds, arg, TCL_INDEX_NONE);
	} else {
	    start = arg;
	    for (special = arg; *special != '\0'; ) {
		/*
		 * Position of `\` is important before quote or at end (equal
		 * `\"` because quoted).
		 */

		if (*special == '\\') {
		    /*
		     * Bypass backslashes (and mark first backslash position)
		     */

		    special = BuildCmdLineBypassBS(special, &bspos);
		    if (*special == '\0') {
			break;
		    }
		}
		/* ["] */
		if (*special == '"') {
		    /*
		     * Invert the unpaired flag - observe unpaired quotes
		     */

		    quote ^= CL_UNPAIRED;

		    /*
		     * Add part before (and escape backslashes before quote).
		     */

		    QuoteCmdLineBackslash(&ds, start, special, bspos);
		    bspos = NULL;

		    /*
		     * Escape using backslash
		     */

		    TclDStringAppendLiteral(&ds, "\\\"");
		    start = ++special;
		    continue;
		}

		/*
		 * Unpaired (escaped) quote causes special handling on
		 * meta-chars
		 */

		if ((quote & CL_UNPAIRED) && strchr(specMetaChars, *special)) {
		    special = QuoteCmdLinePart(&ds, start, special,
			    specMetaChars, &bspos);

		    /*
		     * Start to current or first backslash
		     */

		    start = !bspos ? special : bspos;
		    continue;
		}

		/*
		 * Special case for % - should be enclosed always (paired
		 * also)
		 */

		if (strchr(specMetaChars2, *special)) {
		    special = QuoteCmdLinePart(&ds, start, special,
			    specMetaChars2, &bspos);

		    /*
		     * Start to current or first backslash.
		     */

		    start = !bspos ? special : bspos;
		    continue;
		}

		/*
		 * Other not special (and not meta) character
		 */

		bspos = NULL;		/* reset last backslash position (not
					 * interesting) */
		special++;
	    }

	    /*
	     * Rest of argument (and escape backslashes before closing main
	     * quote)
	     */

	    QuoteCmdLineBackslash(&ds, start, special,
		    (quote & CL_QUOTE) ? bspos : NULL);
	}
	if (quote & CL_QUOTE) {
	    /*
	     * End of argument (main closing quote-char)
	     */

	    TclDStringAppendLiteral(&ds, "\"");
	}
    }
    Tcl_DStringFree(linePtr);
    Tcl_DStringInit(linePtr);
    Tcl_UtfToWCharDString(Tcl_DStringValue(&ds), Tcl_DStringLength(&ds), linePtr);
    Tcl_DStringFree(&ds);
}

/*
 *----------------------------------------------------------------------
 *
 * TclpCreateCommandChannel --
 *
 *	This function is called by Tcl_OpenCommandChannel to perform the
 *	platform specific channel initialization for a command channel.
 *
 * Results:
 *	Returns a new channel or NULL on failure.
 *
 * Side effects:
 *	Allocates a new channel.
 *
 *----------------------------------------------------------------------
 */

Tcl_Channel
TclpCreateCommandChannel(
    TclFile readFile,		/* If non-null, gives the file for reading. */
    TclFile writeFile,		/* If non-null, gives the file for writing. */
    TclFile errorFile,		/* If non-null, gives the file where errors
				 * can be read. */
    Tcl_Size numPids,		/* The number of pids in the pid array. */
    Tcl_Pid *pidPtr)		/* An array of process identifiers. */
{
    char channelName[16 + TCL_INTEGER_SPACE];
    PipeInfo *infoPtr = (PipeInfo *)ckalloc(sizeof(PipeInfo));

    PipeInit();

    infoPtr->watchMask = 0;
    infoPtr->flags = 0;
    infoPtr->readFlags = 0;
    infoPtr->readFile = readFile;
    infoPtr->writeFile = writeFile;
    infoPtr->errorFile = errorFile;
    infoPtr->numPids = numPids;
    infoPtr->pidPtr = pidPtr;
    infoPtr->writeBuf = 0;
    infoPtr->writeBufLen = 0;
    infoPtr->writeError = 0;
    infoPtr->channel = NULL;

    infoPtr->validMask = 0;

    infoPtr->threadId = Tcl_GetCurrentThread();

    if (readFile != NULL) {
	/*
	 * Start the background reader thread.
	 */

	infoPtr->readable = CreateEventW(NULL, TRUE, TRUE, NULL);
	infoPtr->readThread = CreateThread(NULL, 256, PipeReaderThread,
	    TclPipeThreadCreateTI(&infoPtr->readTI, infoPtr, infoPtr->readable),
	    0, NULL);
	SetThreadPriority(infoPtr->readThread, THREAD_PRIORITY_HIGHEST);
	infoPtr->validMask |= TCL_READABLE;
    } else {
    	infoPtr->readTI = NULL;
	infoPtr->readThread = 0;
    }
    if (writeFile != NULL) {
	/*
	 * Start the background writer thread.
	 */

	infoPtr->writable = CreateEventW(NULL, TRUE, TRUE, NULL);
	infoPtr->writeThread = CreateThread(NULL, 256, PipeWriterThread,
	    TclPipeThreadCreateTI(&infoPtr->writeTI, infoPtr, infoPtr->writable),
	    0, NULL);
	SetThreadPriority(infoPtr->writeThread, THREAD_PRIORITY_HIGHEST);
	infoPtr->validMask |= TCL_WRITABLE;
    } else {
    	infoPtr->writeTI = NULL;
    	infoPtr->writeThread = 0;
    }

    /*
     * For backward compatibility with previous versions of Tcl, we use
     * "file%d" as the base name for pipes even though it would be more
     * natural to use "pipe%d". Use the pointer to keep the channel names
     * unique, in case channels share handles (stdin/stdout).
     */

    snprintf(channelName, sizeof(channelName), "file%" TCL_Z_MODIFIER "x", (size_t) infoPtr);
    infoPtr->channel = Tcl_CreateChannel(&pipeChannelType, channelName,
	    infoPtr, infoPtr->validMask);

    /*
     * Pipes have AUTO translation mode on Windows and ^Z eof char, which
     * means that a ^Z will be appended to them at close. This is needed for
     * Windows programs that expect a ^Z at EOF.
     */

    Tcl_SetChannelOption(NULL, infoPtr->channel, "-translation", "auto");
    Tcl_SetChannelOption(NULL, infoPtr->channel, "-eofchar", "\x1A {}");
    return infoPtr->channel;
}

/*
 *----------------------------------------------------------------------
 *
 * Tcl_CreatePipe --
 *
 *	System dependent interface to create a pipe for the [chan pipe]
 *	command. Stolen from TclX.
 *
 * Results:
 *	TCL_OK or TCL_ERROR.
 *
 *----------------------------------------------------------------------
 */

int
Tcl_CreatePipe(
    Tcl_Interp *interp,		/* Errors returned in result.*/
    Tcl_Channel *rchan,		/* Where to return the read side. */
    Tcl_Channel *wchan,		/* Where to return the write side. */
    TCL_UNUSED(int) /*flags*/)	/* Reserved for future use. */
{
    HANDLE readHandle, writeHandle;
    SECURITY_ATTRIBUTES sec;

    sec.nLength = sizeof(SECURITY_ATTRIBUTES);
    sec.lpSecurityDescriptor = NULL;
    sec.bInheritHandle = FALSE;

    if (!CreatePipe(&readHandle, &writeHandle, &sec, 0)) {
	Tcl_WinConvertError(GetLastError());
	Tcl_SetObjResult(interp, Tcl_ObjPrintf(
		"pipe creation failed: %s", Tcl_PosixError(interp)));
	return TCL_ERROR;
    }

    *rchan = Tcl_MakeFileChannel((void *) readHandle, TCL_READABLE);
    Tcl_RegisterChannel(interp, *rchan);

    *wchan = Tcl_MakeFileChannel((void *) writeHandle, TCL_WRITABLE);
    Tcl_RegisterChannel(interp, *wchan);

    return TCL_OK;
}

/*
 *----------------------------------------------------------------------
 *
 * TclGetAndDetachPids --
 *
 *	Stores a list of the command PIDs for a command channel in the
 *	interp's result.
 *
 * Results:
 *	None.
 *
 * Side effects:
 *	Modifies the interp's result.
 *
 *----------------------------------------------------------------------
 */

void
TclGetAndDetachPids(
    Tcl_Interp *interp,
    Tcl_Channel chan)
{
    PipeInfo *pipePtr;
    const Tcl_ChannelType *chanTypePtr;
    Tcl_Obj *pidsObj;
    Tcl_Size i;

    /*
     * Punt if the channel is not a command channel.
     */

    chanTypePtr = Tcl_GetChannelType(chan);
    if (chanTypePtr != &pipeChannelType) {
	return;
    }

    pipePtr = (PipeInfo *)Tcl_GetChannelInstanceData(chan);
    TclNewObj(pidsObj);
    for (i = 0; i < pipePtr->numPids; i++) {
	Tcl_ListObjAppendElement(NULL, pidsObj,
		Tcl_NewWideIntObj((unsigned)
			TclpGetPid(pipePtr->pidPtr[i])));
	Tcl_DetachPids(1, &pipePtr->pidPtr[i]);
    }
    Tcl_SetObjResult(interp, pidsObj);
    if (pipePtr->numPids > 0) {
	ckfree(pipePtr->pidPtr);
	pipePtr->numPids = 0;
    }
}

/*
 *----------------------------------------------------------------------
 *
 * PipeBlockModeProc --
 *
 *	Set blocking or non-blocking mode on channel.
 *
 * Results:
 *	0 if successful, errno when failed.
 *
 * Side effects:
 *	Sets the device into blocking or non-blocking mode.
 *
 *----------------------------------------------------------------------
 */

static int
PipeBlockModeProc(
    void *instanceData,	/* Instance data for channel. */
    int mode)			/* TCL_MODE_BLOCKING or
				 * TCL_MODE_NONBLOCKING. */
{
    PipeInfo *infoPtr = (PipeInfo *) instanceData;

    /*
     * Pipes on Windows can not be switched between blocking and nonblocking,
     * hence we have to emulate the behavior. This is done in the input
     * function by checking against a bit in the state. We set or unset the
     * bit here to cause the input function to emulate the correct behavior.
     */

    if (mode == TCL_MODE_NONBLOCKING) {
	infoPtr->flags |= PIPE_ASYNC;
    } else {
	infoPtr->flags &= ~(PIPE_ASYNC);
    }
    return 0;
}

/*
 *----------------------------------------------------------------------
 *
 * PipeClose2Proc --
 *
 *	Closes a pipe based IO channel.
 *
 * Results:
 *	0 on success, errno otherwise.
 *
 * Side effects:
 *	Closes the physical channel.
 *
 *----------------------------------------------------------------------
 */

static int
PipeClose2Proc(
    void *instanceData,	/* Pointer to PipeInfo structure. */
    Tcl_Interp *interp,		/* For error reporting. */
    int flags)			/* Flags that indicate which side to close. */
{
    PipeInfo *pipePtr = (PipeInfo *) instanceData;
    Tcl_Channel errChan;
    int errorCode, result;
    PipeInfo *infoPtr, **nextPtrPtr;
    ThreadSpecificData *tsdPtr = TCL_TSD_INIT(&dataKey);
    int inExit = (TclInExit() || TclInThreadExit());

    errorCode = 0;
    result = 0;

    if ((!flags || flags & TCL_CLOSE_READ) && (pipePtr->readFile != NULL)) {
	/*
	 * Clean up the background thread if necessary. Note that this must be
	 * done before we can close the file, since the thread may be blocking
	 * trying to read from the pipe.
	 */

	if (pipePtr->readThread) {

	    TclPipeThreadStop(&pipePtr->readTI, pipePtr->readThread);
	    CloseHandle(pipePtr->readThread);
	    CloseHandle(pipePtr->readable);
	    pipePtr->readThread = NULL;
	}
	if (TclpCloseFile(pipePtr->readFile) != 0) {
	    errorCode = errno;
	}
	pipePtr->validMask &= ~TCL_READABLE;
	pipePtr->readFile = NULL;
    }
    if ((!flags || flags & TCL_CLOSE_WRITE) && (pipePtr->writeFile != NULL)) {
	if (pipePtr->writeThread) {

	    /*
	     * Wait for the  writer thread to finish the  current buffer, then
	     * terminate the thread  and close the handles. If  the channel is
	     * nonblocking or may block during exit, bail out since the worker
	     * thread is not interruptible and we want TIP#398-fast-exit.
	     */
	    if ((pipePtr->flags & PIPE_ASYNC) && inExit) {

		/* give it a chance to leave honorably */
		TclPipeThreadStopSignal(&pipePtr->writeTI, pipePtr->writable);

		if (WaitForSingleObject(pipePtr->writable, 20) == WAIT_TIMEOUT) {
		    return EWOULDBLOCK;
		}

	    } else {

		WaitForSingleObject(pipePtr->writable, inExit ? 5000 : INFINITE);

	    }

	    TclPipeThreadStop(&pipePtr->writeTI, pipePtr->writeThread);

	    CloseHandle(pipePtr->writable);
	    CloseHandle(pipePtr->writeThread);
	    pipePtr->writeThread = NULL;
	}
	if (TclpCloseFile(pipePtr->writeFile) != 0) {
	    if (errorCode == 0) {
		errorCode = errno;
	    }
	}
	pipePtr->validMask &= ~TCL_WRITABLE;
	pipePtr->writeFile = NULL;
    }

    pipePtr->watchMask &= pipePtr->validMask;

    /*
     * Don't free the channel if any of the flags were set.
     */

    if (flags) {
	return errorCode;
    }

    /*
     * Remove the file from the list of watched files.
     */

    for (nextPtrPtr = &(tsdPtr->firstPipePtr), infoPtr = *nextPtrPtr;
	    infoPtr != NULL;
	    nextPtrPtr = &infoPtr->nextPtr, infoPtr = *nextPtrPtr) {
	if (infoPtr == (PipeInfo *)pipePtr) {
	    *nextPtrPtr = infoPtr->nextPtr;
	    break;
	}
    }

    if ((pipePtr->flags & PIPE_ASYNC) || inExit) {
	/*
	 * If the channel is non-blocking or Tcl is being cleaned up, just
	 * detach the children PIDs, reap them (important if we are in a
	 * dynamic load module), and discard the errorFile.
	 */

	Tcl_DetachPids(pipePtr->numPids, pipePtr->pidPtr);
	Tcl_ReapDetachedProcs();

	if (pipePtr->errorFile) {
	    if (TclpCloseFile(pipePtr->errorFile) != 0) {
		if (errorCode == 0) {
		    errorCode = errno;
		}
	    }
	}
	result = 0;
    } else {
	/*
	 * Wrap the error file into a channel and give it to the cleanup
	 * routine.
	 */

	if (pipePtr->errorFile) {
	    WinFile *filePtr = (WinFile *) pipePtr->errorFile;

	    errChan = Tcl_MakeFileChannel((void *)filePtr->handle,
		    TCL_READABLE);
	    ckfree(filePtr);
	} else {
	    errChan = NULL;
	}

	result = TclCleanupChildren(interp, pipePtr->numPids,
		pipePtr->pidPtr, errChan);
    }

    if (pipePtr->numPids > 0) {
	ckfree(pipePtr->pidPtr);
    }

    if (pipePtr->writeBuf != NULL) {
	ckfree(pipePtr->writeBuf);
    }

    ckfree(pipePtr);

    if (errorCode == 0) {
	return result;
    }
    return errorCode;
}

/*
 *----------------------------------------------------------------------
 *
 * PipeInputProc --
 *
 *	Reads input from the IO channel into the buffer given. Returns count
 *	of how many bytes were actually read, and an error indication.
 *
 * Results:
 *	A count of how many bytes were read is returned and an error
 *	indication is returned in an output argument.
 *
 * Side effects:
 *	Reads input from the actual channel.
 *
 *----------------------------------------------------------------------
 */

static int
PipeInputProc(
    void *instanceData,	/* Pipe state. */
    char *buf,			/* Where to store data read. */
    int bufSize,		/* How much space is available in the
				 * buffer? */
    int *errorCode)		/* Where to store error code. */
{
    PipeInfo *infoPtr = (PipeInfo *) instanceData;
    WinFile *filePtr = (WinFile*) infoPtr->readFile;
    DWORD count, bytesRead = 0;
    int result;

    *errorCode = 0;
    /*
     * Synchronize with the reader thread.
     */

    result = WaitForRead(infoPtr, (infoPtr->flags & PIPE_ASYNC) ? 0 : 1);

    /*
     * If an error occurred, return immediately.
     */

    if (result == -1) {
	*errorCode = errno;
	return -1;
    }

    if (infoPtr->readFlags & PIPE_EXTRABYTE) {
	/*
	 * The reader thread consumed 1 byte as a side effect of waiting so we
	 * need to move it into the buffer.
	 */

	*buf = infoPtr->extraByte;
	infoPtr->readFlags &= ~PIPE_EXTRABYTE;
	buf++;
	bufSize--;
	bytesRead = 1;

	/*
	 * If further read attempts would block, return what we have.
	 */

	if (result == 0) {
	    return bytesRead;
	}
    }

    /*
     * Attempt to read bufSize bytes. The read will return immediately if
     * there is any data available. Otherwise it will block until at least one
     * byte is available or an EOF occurs.
     */

    if (ReadFile(filePtr->handle, (LPVOID) buf, (DWORD) bufSize, &count,
	    (LPOVERLAPPED) NULL) == TRUE) {
	return bytesRead + count;
    } else if (bytesRead) {
	/*
	 * Ignore errors if we have data to return.
	 */

	return bytesRead;
    }

    Tcl_WinConvertError(GetLastError());
    if (errno == EPIPE) {
	infoPtr->readFlags |= PIPE_EOF;
	return 0;
    }
    *errorCode = errno;
    return -1;
}

/*
 *----------------------------------------------------------------------
 *
 * PipeOutputProc --
 *
 *	Writes the given output on the IO channel. Returns count of how many
 *	characters were actually written, and an error indication.
 *
 * Results:
 *	A count of how many characters were written is returned and an error
 *	indication is returned in an output argument.
 *
 * Side effects:
 *	Writes output on the actual channel.
 *
 *----------------------------------------------------------------------
 */

static int
PipeOutputProc(
    void *instanceData,	/* Pipe state. */
    const char *buf,		/* The data buffer. */
    int toWrite,		/* How many bytes to write? */
    int *errorCode)		/* Where to store error code. */
{
    PipeInfo *infoPtr = (PipeInfo *) instanceData;
    WinFile *filePtr = (WinFile*) infoPtr->writeFile;
    DWORD bytesWritten, timeout;

    *errorCode = 0;

    /* avoid blocking if pipe-thread exited */
    timeout = ((infoPtr->flags & PIPE_ASYNC)
	    || !TclPipeThreadIsAlive(&infoPtr->writeTI)
	    || TclInExit() || TclInThreadExit()) ? 0 : INFINITE;
    if (WaitForSingleObject(infoPtr->writable, timeout) == WAIT_TIMEOUT) {
	/*
	 * The writer thread is blocked waiting for a write to complete and
	 * the channel is in non-blocking mode.
	 */

	errno = EWOULDBLOCK;
	goto error;
    }

    /*
     * Check for a background error on the last write.
     */

    if (infoPtr->writeError) {
	Tcl_WinConvertError(infoPtr->writeError);
	infoPtr->writeError = 0;
	goto error;
    }

    if (infoPtr->flags & PIPE_ASYNC) {
	/*
	 * The pipe is non-blocking, so copy the data into the output buffer
	 * and restart the writer thread.
	 */

	if (toWrite > infoPtr->writeBufLen) {
	    /*
	     * Reallocate the buffer to be large enough to hold the data.
	     */

	    if (infoPtr->writeBuf) {
		ckfree(infoPtr->writeBuf);
	    }
	    infoPtr->writeBufLen = toWrite;
	    infoPtr->writeBuf = (char *)ckalloc(toWrite);
	}
	memcpy(infoPtr->writeBuf, buf, toWrite);
	infoPtr->toWrite = toWrite;
	ResetEvent(infoPtr->writable);
	TclPipeThreadSignal(&infoPtr->writeTI);
	bytesWritten = toWrite;
    } else {
	/*
	 * In the blocking case, just try to write the buffer directly. This
	 * avoids an unnecessary copy.
	 */

	if (WriteFile(filePtr->handle, (LPVOID) buf, (DWORD) toWrite,
		&bytesWritten, (LPOVERLAPPED) NULL) == FALSE) {
	    Tcl_WinConvertError(GetLastError());
	    goto error;
	}
    }
    return bytesWritten;

  error:
    *errorCode = errno;
    return -1;

}

/*
 *----------------------------------------------------------------------
 *
 * PipeEventProc --
 *
 *	This function is invoked by Tcl_ServiceEvent when a file event reaches
 *	the front of the event queue. This function invokes Tcl_NotifyChannel
 *	on the pipe.
 *
 * Results:
 *	Returns 1 if the event was handled, meaning it should be removed from
 *	the queue. Returns 0 if the event was not handled, meaning it should
 *	stay on the queue. The only time the event isn't handled is if the
 *	TCL_FILE_EVENTS flag bit isn't set.
 *
 * Side effects:
 *	Whatever the notifier callback does.
 *
 *----------------------------------------------------------------------
 */

static int
PipeEventProc(
    Tcl_Event *evPtr,		/* Event to service. */
    int flags)			/* Flags that indicate what events to
				 * handle, such as TCL_FILE_EVENTS. */
{
    PipeEvent *pipeEvPtr = (PipeEvent *)evPtr;
    PipeInfo *infoPtr;
    int mask;
    ThreadSpecificData *tsdPtr = TCL_TSD_INIT(&dataKey);

    if (!(flags & TCL_FILE_EVENTS)) {
	return 0;
    }

    /*
     * Search through the list of watched pipes for the one whose handle
     * matches the event. We do this rather than simply dereferencing the
     * handle in the event so that pipes can be deleted while the event is in
     * the queue.
     */

    for (infoPtr = tsdPtr->firstPipePtr; infoPtr != NULL;
	    infoPtr = infoPtr->nextPtr) {
	if (pipeEvPtr->infoPtr == infoPtr) {
	    infoPtr->flags &= ~(PIPE_PENDING);
	    break;
	}
    }

    /*
     * Remove stale events.
     */

    if (!infoPtr) {
	return 1;
    }

    /*
     * Check to see if the pipe is readable. Note that we can't tell if a pipe
     * is writable, so we always report it as being writable unless we have
     * detected EOF.
     */

    mask = 0;
    if ((infoPtr->watchMask & TCL_WRITABLE) &&
	    (WaitForSingleObject(infoPtr->writable, 0) != WAIT_TIMEOUT)) {
	mask = TCL_WRITABLE;
    }

    if ((infoPtr->watchMask & TCL_READABLE) && (WaitForRead(infoPtr,0) >= 0)) {
	if (infoPtr->readFlags & PIPE_EOF) {
	    mask = TCL_READABLE;
	} else {
	    mask |= TCL_READABLE;
	}
    }

    /*
     * Inform the channel of the events.
     */

    Tcl_NotifyChannel(infoPtr->channel, infoPtr->watchMask & mask);
    return 1;
}

/*
 *----------------------------------------------------------------------
 *
 * PipeWatchProc --
 *
 *	Called by the notifier to set up to watch for events on this channel.
 *
 * Results:
 *	None.
 *
 * Side effects:
 *	None.
 *
 *----------------------------------------------------------------------
 */

static void
PipeWatchProc(
    void *instanceData,	/* Pipe state. */
    int mask)			/* What events to watch for, OR-ed combination
				 * of TCL_READABLE, TCL_WRITABLE and
				 * TCL_EXCEPTION. */
{
    PipeInfo **nextPtrPtr, *ptr;
    PipeInfo *infoPtr = (PipeInfo *) instanceData;
    int oldMask = infoPtr->watchMask;
    ThreadSpecificData *tsdPtr = TCL_TSD_INIT(&dataKey);

    /*
     * Since most of the work is handled by the background threads, we just
     * need to update the watchMask and then force the notifier to poll once.
     */

    infoPtr->watchMask = mask & infoPtr->validMask;
    if (infoPtr->watchMask) {
	Tcl_Time blockTime = { 0, 0 };

	if (!oldMask) {
	    infoPtr->nextPtr = tsdPtr->firstPipePtr;
	    tsdPtr->firstPipePtr = infoPtr;
	}
	Tcl_SetMaxBlockTime(&blockTime);
    } else {
	if (oldMask) {
	    /*
	     * Remove the pipe from the list of watched pipes.
	     */

	    for (nextPtrPtr = &(tsdPtr->firstPipePtr), ptr = *nextPtrPtr;
		    ptr != NULL;
		    nextPtrPtr = &ptr->nextPtr, ptr = *nextPtrPtr) {
		if (infoPtr == ptr) {
		    *nextPtrPtr = ptr->nextPtr;
		    break;
		}
	    }
	}
    }
}

/*
 *----------------------------------------------------------------------
 *
 * PipeGetHandleProc --
 *
 *	Called from Tcl_GetChannelHandle to retrieve OS handles from inside a
 *	command pipeline based channel.
 *
 * Results:
 *	Returns TCL_OK with the fd in handlePtr, or TCL_ERROR if there is no
 *	handle for the specified direction.
 *
 * Side effects:
 *	None.
 *
 *----------------------------------------------------------------------
 */

static int
PipeGetHandleProc(
    void *instanceData,	/* The pipe state. */
    int direction,		/* TCL_READABLE or TCL_WRITABLE */
    void **handlePtr)	/* Where to store the handle.  */
{
    PipeInfo *infoPtr = (PipeInfo *) instanceData;
    WinFile *filePtr;

    if (direction == TCL_READABLE && infoPtr->readFile) {
	filePtr = (WinFile*) infoPtr->readFile;
	*handlePtr = (void *) filePtr->handle;
	return TCL_OK;
    }
    if (direction == TCL_WRITABLE && infoPtr->writeFile) {
	filePtr = (WinFile*) infoPtr->writeFile;
	*handlePtr = (void *) filePtr->handle;
	return TCL_OK;
    }
    return TCL_ERROR;
}

/*
 *----------------------------------------------------------------------
 *
 * Tcl_WaitPid --
 *
 *	Emulates the waitpid system call.
 *
 * Results:
 *	Returns 0 if the process is still alive, -1 on an error, or the pid on
 *	a clean close.
 *
 * Side effects:
 *	Unless WNOHANG is set and the wait times out, the process information
 *	record will be deleted and the process handle will be closed.
 *
 *----------------------------------------------------------------------
 */

Tcl_Pid
Tcl_WaitPid(
    Tcl_Pid pid,
    int *statPtr,
    int options)
{
    ProcInfo *infoPtr = NULL, **prevPtrPtr;
    DWORD flags;
    Tcl_Pid result;
    DWORD ret, exitCode;

    PipeInit();

    /*
     * If no pid is specified, do nothing.
     */

    if (pid == 0) {
	*statPtr = 0;
	return 0;
    }

    /*
     * Find the process and cut it from the process list.
     */

    Tcl_MutexLock(&pipeMutex);
    prevPtrPtr = &procList;
    for (infoPtr = procList; infoPtr != NULL;
	    prevPtrPtr = &infoPtr->nextPtr, infoPtr = infoPtr->nextPtr) {
	 if (infoPtr->dwProcessId == (DWORD) (size_t) pid) {
	    *prevPtrPtr = infoPtr->nextPtr;
	    break;
	}
    }
    Tcl_MutexUnlock(&pipeMutex);

    /*
     * If the pid is not one of the processes we know about (we started it)
     * then do nothing.
     */

    if (infoPtr == NULL) {
	*statPtr = 0;
	return 0;
    }

    /*
     * Officially "wait" for it to finish. We either poll (WNOHANG) or wait
     * for an infinite amount of time.
     */

    if (options & WNOHANG) {
	flags = 0;
    } else {
	flags = INFINITE;
    }
    ret = WaitForSingleObject(infoPtr->hProcess, flags);
    if (ret == WAIT_TIMEOUT) {
	*statPtr = 0;
	if (options & WNOHANG) {
	    /*
	     * Re-insert this infoPtr back on the list.
	     */

	    Tcl_MutexLock(&pipeMutex);
	    infoPtr->nextPtr = procList;
	    procList = infoPtr;
	    Tcl_MutexUnlock(&pipeMutex);
	    return 0;
	} else {
	    result = 0;
	}
    } else if (ret == WAIT_OBJECT_0) {
	GetExitCodeProcess(infoPtr->hProcess, &exitCode);

	/*
	 * Does the exit code look like one of the exception codes?
	 */

	switch (exitCode) {
	case EXCEPTION_FLT_DENORMAL_OPERAND:
	case EXCEPTION_FLT_DIVIDE_BY_ZERO:
	case EXCEPTION_FLT_INEXACT_RESULT:
	case EXCEPTION_FLT_INVALID_OPERATION:
	case EXCEPTION_FLT_OVERFLOW:
	case EXCEPTION_FLT_STACK_CHECK:
	case EXCEPTION_FLT_UNDERFLOW:
	case EXCEPTION_INT_DIVIDE_BY_ZERO:
	case EXCEPTION_INT_OVERFLOW:
	    *statPtr = 0xC0000000 | SIGFPE;
	    break;

	case EXCEPTION_PRIV_INSTRUCTION:
	case EXCEPTION_ILLEGAL_INSTRUCTION:
	    *statPtr = 0xC0000000 | SIGILL;
	    break;

	case EXCEPTION_ACCESS_VIOLATION:
	case EXCEPTION_ARRAY_BOUNDS_EXCEEDED:
	case EXCEPTION_STACK_OVERFLOW:
	case EXCEPTION_NONCONTINUABLE_EXCEPTION:
	case EXCEPTION_INVALID_DISPOSITION:
	case EXCEPTION_GUARD_PAGE:
	case EXCEPTION_INVALID_HANDLE:
	    *statPtr = 0xC0000000 | SIGSEGV;
	    break;

	case EXCEPTION_DATATYPE_MISALIGNMENT:
	    *statPtr = 0xC0000000 | SIGBUS;
	    break;

	case EXCEPTION_BREAKPOINT:
	case EXCEPTION_SINGLE_STEP:
	    *statPtr = 0xC0000000 | SIGTRAP;
	    break;

	case CONTROL_C_EXIT:
	    *statPtr = 0xC0000000 | SIGINT;
	    break;

	default:
	    /*
	     * Non-exceptional, normal, exit code. Note that the exit code is
	     * truncated to a signed short range [-32768,32768) whether it
	     * fits into this range or not.
	     *
	     * BUG: Even though the exit code is a DWORD, it is understood by
	     * convention to be a signed integer, yet there isn't enough room
	     * to fit this into the POSIX style waitstatus mask without
	     * truncating it.
	     */

	    *statPtr = exitCode;
	    break;
	}
	result = pid;
    } else {
	errno = ECHILD;
	*statPtr = 0xC0000000 | ECHILD;
	result = (Tcl_Pid) -1;
    }

    /*
     * Officially close the process handle.
     */

    CloseHandle(infoPtr->hProcess);
    ckfree(infoPtr);

    return result;
}

/*
 *----------------------------------------------------------------------
 *
 * TclWinAddProcess --
 *
 *	Add a process to the process list so that we can use Tcl_WaitPid on
 *	the process.
 *
 * Results:
 *	None
 *
 * Side effects:
 *	Adds the specified process handle to the process list so Tcl_WaitPid
 *	knows about it.
 *
 *----------------------------------------------------------------------
 */

void
TclWinAddProcess(
    void *hProcess,		/* Handle to process */
    unsigned long id)		/* Global process identifier */
{
<<<<<<< HEAD
    ProcInfo *procPtr = (ProcInfo*)ckalloc(sizeof(ProcInfo));
=======
    ProcInfo *procPtr = (ProcInfo *)ckalloc(sizeof(ProcInfo));
>>>>>>> 18614557

    PipeInit();

    procPtr->hProcess = hProcess;
    procPtr->dwProcessId = id;
    Tcl_MutexLock(&pipeMutex);
    procPtr->nextPtr = procList;
    procList = procPtr;
    Tcl_MutexUnlock(&pipeMutex);
}

/*
 *----------------------------------------------------------------------
 *
 * Tcl_PidObjCmd --
 *
 *	This function is invoked to process the "pid" Tcl command. See the
 *	user documentation for details on what it does.
 *
 * Results:
 *	A standard Tcl result.
 *
 * Side effects:
 *	See the user documentation.
 *
 *----------------------------------------------------------------------
 */

int
Tcl_PidObjCmd(
    TCL_UNUSED(void *),
    Tcl_Interp *interp,		/* Current interpreter. */
    int objc,			/* Number of arguments. */
    Tcl_Obj *const *objv)	/* Argument strings. */
{
    Tcl_Channel chan;
    const Tcl_ChannelType *chanTypePtr;
    PipeInfo *pipePtr;
    Tcl_Size i;
    Tcl_Obj *resultPtr;

    if (objc > 2) {
	Tcl_WrongNumArgs(interp, 1, objv, "?channelId?");
	return TCL_ERROR;
    }
    if (objc == 1) {
	Tcl_SetObjResult(interp, Tcl_NewWideIntObj((unsigned) getpid()));
    } else {
	chan = Tcl_GetChannel(interp, Tcl_GetString(objv[1]),
		NULL);
	if (chan == (Tcl_Channel) NULL) {
	    return TCL_ERROR;
	}
	chanTypePtr = Tcl_GetChannelType(chan);
	if (chanTypePtr != &pipeChannelType) {
	    return TCL_OK;
	}

	pipePtr = (PipeInfo *) Tcl_GetChannelInstanceData(chan);
	TclNewObj(resultPtr);
	for (i = 0; i < pipePtr->numPids; i++) {
	    Tcl_ListObjAppendElement(/*interp*/ NULL, resultPtr,
		    Tcl_NewWideIntObj((unsigned)
			    TclpGetPid(pipePtr->pidPtr[i])));
	}
	Tcl_SetObjResult(interp, resultPtr);
    }
    return TCL_OK;
}

/*
 *----------------------------------------------------------------------
 *
 * WaitForRead --
 *
 *	Wait until some data is available, the pipe is at EOF or the reader
 *	thread is blocked waiting for data (if the channel is in non-blocking
 *	mode).
 *
 * Results:
 *	Returns 1 if pipe is readable. Returns 0 if there is no data on the
 *	pipe, but there is buffered data. Returns -1 if an error occurred. If
 *	an error occurred, the threads may not be synchronized.
 *
 * Side effects:
 *	Updates the shared state flags and may consume 1 byte of data from the
 *	pipe. If no error occurred, the reader thread is blocked waiting for a
 *	signal from the main thread.
 *
 *----------------------------------------------------------------------
 */

static int
WaitForRead(
    PipeInfo *infoPtr,		/* Pipe state. */
    int blocking)		/* Indicates whether call should be blocking
				 * or not. */
{
    DWORD timeout, count;
<<<<<<< HEAD
    HANDLE *handle = (HANDLE *)((WinFile *) infoPtr->readFile)->handle;
=======
    HANDLE handle = ((WinFile *) infoPtr->readFile)->handle;
>>>>>>> 18614557

    while (1) {
	/*
	 * Synchronize with the reader thread.
	 */

	/* avoid blocking if pipe-thread exited */
	timeout = (!blocking || !TclPipeThreadIsAlive(&infoPtr->readTI)
		|| TclInExit() || TclInThreadExit()) ? 0 : INFINITE;
	if (WaitForSingleObject(infoPtr->readable, timeout) == WAIT_TIMEOUT) {
	    /*
	     * The reader thread is blocked waiting for data and the channel
	     * is in non-blocking mode.
	     */

	    errno = EWOULDBLOCK;
	    return -1;
	}

	/*
	 * At this point, the two threads are synchronized, so it is safe to
	 * access shared state.
	 */

	/*
	 * If the pipe has hit EOF, it is always readable.
	 */

	if (infoPtr->readFlags & PIPE_EOF) {
	    return 1;
	}

	/*
	 * Check to see if there is any data sitting in the pipe.
	 */

	if (PeekNamedPipe(handle, (LPVOID) NULL, (DWORD) 0,
		(LPDWORD) NULL, &count, (LPDWORD) NULL) != TRUE) {
	    Tcl_WinConvertError(GetLastError());

	    /*
	     * Check to see if the peek failed because of EOF.
	     */

	    if (errno == EPIPE) {
		infoPtr->readFlags |= PIPE_EOF;
		return 1;
	    }

	    /*
	     * Ignore errors if there is data in the buffer.
	     */

	    if (infoPtr->readFlags & PIPE_EXTRABYTE) {
		return 0;
	    } else {
		return -1;
	    }
	}

	/*
	 * We found some data in the pipe, so it must be readable.
	 */

	if (count > 0) {
	    return 1;
	}

	/*
	 * The pipe isn't readable, but there is some data sitting in the
	 * buffer, so return immediately.
	 */

	if (infoPtr->readFlags & PIPE_EXTRABYTE) {
	    return 0;
	}

	/*
	 * There wasn't any data available, so reset the thread and try again.
	 */

	ResetEvent(infoPtr->readable);
	TclPipeThreadSignal(&infoPtr->readTI);
    }
}

/*
 *----------------------------------------------------------------------
 *
 * PipeReaderThread --
 *
 *	This function runs in a separate thread and waits for input to become
 *	available on a pipe.
 *
 * Results:
 *	None.
 *
 * Side effects:
 *	Signals the main thread when input become available. May cause the
 *	main thread to wake up by posting a message. May consume one byte from
 *	the pipe for each wait operation. Will cause a memory leak of ~4k, if
 *	forcefully terminated with TerminateThread().
 *
 *----------------------------------------------------------------------
 */

static DWORD WINAPI
PipeReaderThread(
    LPVOID arg)
{
    TclPipeThreadInfo *pipeTI = (TclPipeThreadInfo *) arg;
    PipeInfo *infoPtr = NULL; /* access info only after success init/wait */
    HANDLE handle = NULL;
    DWORD count, err;
    int done = 0;

    while (!done) {
	/*
	 * Wait for the main thread to signal before attempting to wait on the
	 * pipe becoming readable.
	 */

	if (!TclPipeThreadWaitForSignal(&pipeTI)) {
	    /* exit */
	    break;
	}

	if (!infoPtr) {
	    infoPtr = (PipeInfo *) pipeTI->clientData;
	    handle = ((WinFile *) infoPtr->readFile)->handle;
	}

	/*
	 * Try waiting for 0 bytes. This will block until some data is
	 * available on NT, but will return immediately on Win 95. So, if no
	 * data is available after the first read, we block until we can read
	 * a single byte off of the pipe.
	 */

	if (ReadFile(handle, NULL, 0, &count, NULL) == FALSE ||
		PeekNamedPipe(handle, NULL, 0, NULL, &count, NULL) == FALSE) {
	    /*
	     * The error is a result of an EOF condition, so set the EOF bit
	     * before signalling the main thread.
	     */

	    err = GetLastError();
	    if (err == ERROR_BROKEN_PIPE) {
		infoPtr->readFlags |= PIPE_EOF;
		done = 1;
	    } else if (err == ERROR_INVALID_HANDLE) {
		done = 1;
	    }
	} else if (count == 0) {
	    if (ReadFile(handle, &(infoPtr->extraByte), 1, &count, NULL)
		    != FALSE) {
		/*
		 * One byte was consumed as a side effect of waiting for the
		 * pipe to become readable.
		 */

		infoPtr->readFlags |= PIPE_EXTRABYTE;
	    } else {
		err = GetLastError();
		if (err == ERROR_BROKEN_PIPE) {
		    /*
		     * The error is a result of an EOF condition, so set the
		     * EOF bit before signalling the main thread.
		     */

		    infoPtr->readFlags |= PIPE_EOF;
		    done = 1;
		} else if (err == ERROR_INVALID_HANDLE) {
		    done = 1;
		}
	    }
	}

	/*
	 * Signal the main thread by signalling the readable event and then
	 * waking up the notifier thread.
	 */

	SetEvent(infoPtr->readable);

	/*
	 * Alert the foreground thread. Note that we need to treat this like a
	 * critical section so the foreground thread does not terminate this
	 * thread while we are holding a mutex in the notifier code.
	 */

	Tcl_MutexLock(&pipeMutex);
	if (infoPtr->threadId != NULL) {
	    /*
	     * TIP #218. When in flight ignore the event, no one will receive
	     * it anyway.
	     */

	    Tcl_ThreadAlert(infoPtr->threadId);
	}
	Tcl_MutexUnlock(&pipeMutex);
    }

    /*
     * If state of thread was set to stop, we can sane free info structure,
     * otherwise it is shared with main thread, so main thread will own it
     */
    TclPipeThreadExit(&pipeTI);

    return 0;
}

/*
 *----------------------------------------------------------------------
 *
 * PipeWriterThread --
 *
 *	This function runs in a separate thread and writes data onto a pipe.
 *
 * Results:
 *	Always returns 0.
 *
 * Side effects:
 *	Signals the main thread when an output operation is completed. May
 *	cause the main thread to wake up by posting a message.
 *
 *----------------------------------------------------------------------
 */

static DWORD WINAPI
PipeWriterThread(
    LPVOID arg)
{
    TclPipeThreadInfo *pipeTI = (TclPipeThreadInfo *)arg;
    PipeInfo *infoPtr = NULL; /* access info only after success init/wait */
    HANDLE handle = NULL;
    DWORD count, toWrite;
    char *buf;
    int done = 0;

    while (!done) {
	/*
	 * Wait for the main thread to signal before attempting to write.
	 */
	if (!TclPipeThreadWaitForSignal(&pipeTI)) {
	    /* exit */
	    break;
	}

	if (!infoPtr) {
	    infoPtr = (PipeInfo *)pipeTI->clientData;
	    handle = ((WinFile *) infoPtr->writeFile)->handle;
	}

	buf = infoPtr->writeBuf;
	toWrite = infoPtr->toWrite;

	/*
	 * Loop until all of the bytes are written or an error occurs.
	 */

	while (toWrite > 0) {
	    if (WriteFile(handle, buf, toWrite, &count, NULL) == FALSE) {
		infoPtr->writeError = GetLastError();
		done = 1;
		break;
	    } else {
		toWrite -= count;
		buf += count;
	    }
	}

	/*
	 * Signal the main thread by signalling the writable event and then
	 * waking up the notifier thread.
	 */

	SetEvent(infoPtr->writable);

	/*
	 * Alert the foreground thread. Note that we need to treat this like a
	 * critical section so the foreground thread does not terminate this
	 * thread while we are holding a mutex in the notifier code.
	 */

	Tcl_MutexLock(&pipeMutex);
	if (infoPtr->threadId != NULL) {
	    /*
	     * TIP #218. When in flight ignore the event, no one will receive
	     * it anyway.
	     */

	    Tcl_ThreadAlert(infoPtr->threadId);
	}
	Tcl_MutexUnlock(&pipeMutex);
    }

    /*
     * If state of thread was set to stop, we can sane free info structure,
     * otherwise it is shared with main thread, so main thread will own it.
     */
    TclPipeThreadExit(&pipeTI);

    return 0;
}

/*
 *----------------------------------------------------------------------
 *
 * PipeThreadActionProc --
 *
 *	Insert or remove any thread local refs to this channel.
 *
 * Results:
 *	None.
 *
 * Side effects:
 *	Changes thread local list of valid channels.
 *
 *----------------------------------------------------------------------
 */

static void
PipeThreadActionProc(
    void *instanceData,
    int action)
{
    PipeInfo *infoPtr = (PipeInfo *) instanceData;

    /*
     * We do not access firstPipePtr in the thread structures. This is not for
     * all pipes managed by the thread, but only those we are watching.
     * Removal of the filevent handlers before transfer thus takes care of
     * this structure.
     */

    Tcl_MutexLock(&pipeMutex);
    if (action == TCL_CHANNEL_THREAD_INSERT) {
	/*
	 * We can't copy the thread information from the channel when the
	 * channel is created. At this time the channel back pointer has not
	 * been set yet. However in that case the threadId has already been
	 * set by TclpCreateCommandChannel itself, so the structure is still
	 * good.
	 */

	PipeInit();
	if (infoPtr->channel != NULL) {
	    infoPtr->threadId = Tcl_GetChannelThread(infoPtr->channel);
	}
    } else {
	infoPtr->threadId = NULL;
    }
    Tcl_MutexUnlock(&pipeMutex);
}

/*
 *----------------------------------------------------------------------
 *
 * TclpOpenTemporaryFile --
 *
 *	Creates a temporary file, possibly based on the supplied bits and
 *	pieces of template supplied in the first three arguments. If the
 *	fourth argument is non-NULL, it contains a Tcl_Obj to store the name
 *	of the temporary file in (and it is caller's responsibility to clean
 *	up). If the fourth argument is NULL, try to arrange for the temporary
 *	file to go away once it is no longer needed.
 *
 * Results:
 *	A read-write Tcl Channel open on the file.
 *
 *----------------------------------------------------------------------
 */

Tcl_Channel
TclpOpenTemporaryFile(
    TCL_UNUSED(Tcl_Obj *) /*dirObj*/,
    Tcl_Obj *basenameObj,
    TCL_UNUSED(Tcl_Obj *) /*extensionObj*/,
    Tcl_Obj *resultingNameObj)
{
    WCHAR name[MAX_PATH];
    char *namePtr;
    HANDLE handle;
    DWORD flags = FILE_ATTRIBUTE_TEMPORARY;
    Tcl_Size length;
    int counter, counter2;
    Tcl_DString buf;

    if (!resultingNameObj) {
	flags |= FILE_FLAG_DELETE_ON_CLOSE;
    }

    namePtr = (char *) name;
    length = GetTempPathW(MAX_PATH, name);
    if (length == 0) {
	goto gotError;
    }
    namePtr += length * sizeof(WCHAR);
    if (basenameObj) {
	const char *string = TclGetStringFromObj(basenameObj, &length);

	Tcl_DStringInit(&buf);
	Tcl_UtfToWCharDString(string, length, &buf);
	memcpy(namePtr, Tcl_DStringValue(&buf), Tcl_DStringLength(&buf));
	namePtr += Tcl_DStringLength(&buf);
	Tcl_DStringFree(&buf);
    } else {
	const WCHAR *baseStr = L"TCL";
	length = 3 * sizeof(WCHAR);

	memcpy(namePtr, baseStr, length);
	namePtr += length;
    }
    counter = TclpGetClicks() % 65533;
    counter2 = 1024;			/* Only try this many times! Prevents
					 * an infinite loop. */

    do {
	char number[TCL_INTEGER_SPACE + 4];

	snprintf(number, sizeof(number), "%d.TMP", counter);
	counter = (unsigned short) (counter + 1);
	Tcl_DStringInit(&buf);
	Tcl_UtfToWCharDString(number, strlen(number), &buf);
	Tcl_DStringSetLength(&buf, Tcl_DStringLength(&buf) + 1);
	memcpy(namePtr, Tcl_DStringValue(&buf), Tcl_DStringLength(&buf) + 1);
	Tcl_DStringFree(&buf);

	handle = CreateFileW(name,
		GENERIC_READ|GENERIC_WRITE, 0, NULL, CREATE_NEW, flags, NULL);
    } while (handle == INVALID_HANDLE_VALUE
	    && --counter2 > 0
	    && GetLastError() == ERROR_FILE_EXISTS);
    if (handle == INVALID_HANDLE_VALUE) {
	goto gotError;
    }

    if (resultingNameObj) {
	Tcl_Obj *tmpObj = TclpNativeToNormalized(name);

	Tcl_AppendObjToObj(resultingNameObj, tmpObj);
	TclDecrRefCount(tmpObj);
    }

    return Tcl_MakeFileChannel((void *) handle,
	    TCL_READABLE|TCL_WRITABLE);

  gotError:
    Tcl_WinConvertError(GetLastError());
    return NULL;
}

/*
 *----------------------------------------------------------------------
 *
 * TclPipeThreadCreateTI --
 *
 *	Creates a thread info structure, can be owned by worker.
 *
 * Results:
 *	Pointer to created TI structure.
 *
 *----------------------------------------------------------------------
 */

TclPipeThreadInfo *
TclPipeThreadCreateTI(
    TclPipeThreadInfo **pipeTIPtr,
    void *clientData,
    HANDLE wakeEvent)
{
    TclPipeThreadInfo *pipeTI;
#ifndef _PTI_USE_CKALLOC
    pipeTI = (TclPipeThreadInfo *)malloc(sizeof(TclPipeThreadInfo));
#else
    pipeTI = (TclPipeThreadInfo *)ckalloc(sizeof(TclPipeThreadInfo));
#endif /* !_PTI_USE_CKALLOC */
    pipeTI->evControl = CreateEventW(NULL, FALSE, FALSE, NULL);
    pipeTI->state = PTI_STATE_IDLE;
    pipeTI->clientData = clientData;
    pipeTI->evWakeUp = wakeEvent;
    return (*pipeTIPtr = pipeTI);
}

/*
 *----------------------------------------------------------------------
 *
 * TclPipeThreadWaitForSignal --
 *
 *	Wait for work/stop signals inside pipe worker.
 *
 * Results:
 *	1 if signaled to work, 0 if signaled to stop.
 *
 * Side effects:
 *	If this function returns 0, TI-structure pointer given via pipeTIPtr
 *	may be NULL, so not accessible (can be owned by main thread).
 *
 *----------------------------------------------------------------------
 */

int
TclPipeThreadWaitForSignal(
    TclPipeThreadInfo **pipeTIPtr)
{
    TclPipeThreadInfo *pipeTI = *pipeTIPtr;
    LONG state;
    DWORD waitResult;
    HANDLE wakeEvent;

    if (!pipeTI) {
	return 0;
    }

    wakeEvent = pipeTI->evWakeUp;

    /*
     * Wait for the main thread to signal before attempting to do the work.
     */

    /*
     * Reset work state of thread (idle/waiting)
     */

    state = InterlockedCompareExchange(&pipeTI->state, PTI_STATE_IDLE,
	    PTI_STATE_WORK);
    if (state & (PTI_STATE_STOP|PTI_STATE_END)) {
	/*
	 * End of work, check the owner of structure.
	 */

	goto end;
    }

    /*
     * Entering wait
     */

    waitResult = WaitForSingleObject(pipeTI->evControl, INFINITE);
    if (waitResult != WAIT_OBJECT_0) {
	/*
	 * The control event was not signaled, so end of work (unexpected
	 * behaviour, main thread can be dead?).
	 */

	goto end;
    }

    /*
     * Try to set work state of thread
     */

    state = InterlockedCompareExchange(&pipeTI->state, PTI_STATE_WORK,
	    PTI_STATE_IDLE);
    if (state & (PTI_STATE_STOP|PTI_STATE_END)) {
	/*
	 * End of work
	 */

	goto end;
    }

    /*
     * Signaled to work.
     */

    return 1;

  end:
    /*
     * End of work, check the owner of the TI structure.
     */

    if (state != PTI_STATE_STOP) {
	*pipeTIPtr = NULL;
    } else {
    	pipeTI->evWakeUp = NULL;
    }
    if (wakeEvent) {
    	SetEvent(wakeEvent);
    }
    return 0;
}

/*
 *----------------------------------------------------------------------
 *
 * TclPipeThreadStopSignal --
 *
 *	Send stop signal to the pipe worker (without waiting).
 *
 *	After calling of this function, TI-structure pointer given via pipeTIPtr
 *	may be NULL.
 *
 * Results:
 *	1 if signaled (or pipe-thread is down), 0 if pipe thread still working.
 *
 *----------------------------------------------------------------------
 */

int
TclPipeThreadStopSignal(
    TclPipeThreadInfo **pipeTIPtr,
    HANDLE wakeEvent)
{
    TclPipeThreadInfo *pipeTI = *pipeTIPtr;
    HANDLE evControl;
    int state;

    if (!pipeTI) {
	return 1;
    }
    evControl = pipeTI->evControl;
    pipeTI->evWakeUp = wakeEvent;
    state = InterlockedCompareExchange(&pipeTI->state, PTI_STATE_STOP,
	    PTI_STATE_IDLE);
    switch (state) {
    case PTI_STATE_IDLE:
	/*
	 * Thread was idle/waiting, notify it goes teardown
	 */

	SetEvent(evControl);
	*pipeTIPtr = NULL;
	/* FALLTHRU */
    case PTI_STATE_DOWN:
	return 1;

    default:
	/*
	 * Thread works currently, we should try to end it, own the TI
	 * structure (because of possible sharing the joint structures with
	 * thread)
	 */

	InterlockedExchange(&pipeTI->state, PTI_STATE_END);
	break;
    }

    return 0;
}

/*
 *----------------------------------------------------------------------
 *
 * TclPipeThreadStop --
 *
 *	Send stop signal to the pipe worker and wait for thread completion.
 *
 *	May be combined with TclPipeThreadStopSignal.
 *
 *	After calling of this function, TI-structure pointer given via pipeTIPtr
 *	is not accessible (owned by pipe worker or released here).
 *
 * Results:
 *	None.
 *
 * Side effects:
 *	Can terminate pipe worker (and / or stop its synchronous operations).
 *
 *----------------------------------------------------------------------
 */

void
TclPipeThreadStop(
    TclPipeThreadInfo **pipeTIPtr,
    HANDLE hThread)
{
    TclPipeThreadInfo *pipeTI = *pipeTIPtr;
    HANDLE evControl;
    int state;

    if (!pipeTI) {
	return;
    }
    pipeTI = *pipeTIPtr;
    evControl = pipeTI->evControl;
    pipeTI->evWakeUp = NULL;

    /*
     * Try to sane stop the pipe worker, corresponding its current state
     */

    state = InterlockedCompareExchange(&pipeTI->state, PTI_STATE_STOP,
	    PTI_STATE_IDLE);
    switch (state) {
    case PTI_STATE_IDLE:
	/*
	 * Thread was idle/waiting, notify it goes teardown
	 */

	SetEvent(evControl);

	/*
	 * We don't need to wait for it at all, thread frees himself (owns the
	 * TI structure)
	 */

	pipeTI = NULL;
	break;

    case PTI_STATE_STOP:
	/*
	 * Already stopped, thread frees himself (owns the TI structure)
	 */

	pipeTI = NULL;
	break;
    case PTI_STATE_DOWN:
	/*
	 * Thread already down (?), do nothing
	 */

	/*
	 * We don't need to wait for it, but we should free pipeTI
	 */
	hThread = NULL;
	break;

	/* case PTI_STATE_WORK: */
    default:
	/*
	 * Thread works currently, we should try to end it, own the TI
	 * structure (because of possible sharing the joint structures with
	 * thread)
	 */

	state = InterlockedCompareExchange(&pipeTI->state, PTI_STATE_END,
		PTI_STATE_WORK);
	if (state == PTI_STATE_DOWN) {
	    /*
	     * We don't need to wait for it, but we should free pipeTI
	     */
	    hThread = NULL;
	}
	break;
    }

    if (pipeTI && hThread) {
	DWORD exitCode;

	/*
	 * The thread may already have closed on its own. Check its exit
	 * code.
	 */

	GetExitCodeThread(hThread, &exitCode);

	if (exitCode == STILL_ACTIVE) {
	    int inExit = (TclInExit() || TclInThreadExit());

	    /*
	     * Set the stop event so that if the pipe thread is blocked
	     * somewhere, it may hereafter sane exit cleanly.
	     */

	    SetEvent(evControl);

	    /*
	     * Cancel all sync-IO of this thread (may be blocked there).
	     */

	    CancelSynchronousIo(hThread);

	    /*
	     * Wait at most 20 milliseconds for the reader thread to close
	     * (regarding TIP#398-fast-exit).
	     */

	    /*
	     * If we want TIP#398-fast-exit.
	     */

	    if (WaitForSingleObject(hThread, inExit ? 0 : 20) == WAIT_TIMEOUT) {
		/*
		 * The thread must be blocked waiting for the pipe to become
		 * readable in ReadFile(). There isn't a clean way to exit the
		 * thread from this condition. We should terminate the child
		 * process instead to get the reader thread to fall out of
		 * ReadFile with a FALSE. (below) is not the correct way to do
		 * this, but will stay here until a better solution is found.
		 *
		 * Note that we need to guard against terminating the thread
		 * while it is in the middle of Tcl_ThreadAlert because it
		 * won't be able to release the notifier lock.
		 *
		 * Also note that terminating threads during their
		 * initialization or teardown phase may result in ntdll.dll's
		 * LoaderLock to remain locked indefinitely.  This causes
		 * ntdll.dll's LdrpInitializeThread() to deadlock trying to
		 * acquire LoaderLock.  LdrpInitializeThread() is executed
		 * within new threads to perform initialization and to execute
		 * DllMain() of all loaded dlls.  As a result, all new threads
		 * are deadlocked in their initialization phase and never
		 * execute, even though CreateThread() reports successful
		 * thread creation.  This results in a very weird process-wide
		 * behavior, which is extremely hard to debug.
		 *
		 * THREADS SHOULD NEVER BE TERMINATED. Period.
		 *
		 * But for now, check if thread is exiting, and if so, let it
		 * die peacefully.
		 *
		 * Also don't terminate if in exit (otherwise deadlocked in
		 * ntdll.dll's).
		 */

		if (pipeTI->state != PTI_STATE_DOWN
			&& WaitForSingleObject(hThread,
				inExit ? 50 : 5000) != WAIT_OBJECT_0) {
		    /* BUG: this leaks memory */
		    if (inExit || !TerminateThread(hThread, 0)) {
			/*
			 * in exit or terminate fails, just give thread a
			 * chance to exit
			 */

			if (InterlockedExchange(&pipeTI->state,
				PTI_STATE_STOP) != PTI_STATE_DOWN) {
			    pipeTI = NULL;
			}
		    }
		}
	    }
	}
    }

    *pipeTIPtr = NULL;
    if (pipeTI) {
	if (pipeTI->evWakeUp) {
	    SetEvent(pipeTI->evWakeUp);
	}
	CloseHandle(pipeTI->evControl);
#ifndef _PTI_USE_CKALLOC
	free(pipeTI);
#else
	ckfree(pipeTI);
#endif /* !_PTI_USE_CKALLOC */
    }
}

/*
 *----------------------------------------------------------------------
 *
 * TclPipeThreadExit --
 *
 *	Clean-up for the pipe thread (removes owned TI-structure in worker).
 *
 *	Should be executed on worker exit, to inform the main thread or
 *	free TI-structure (if owned).
 *
 *	After calling of this function, TI-structure pointer given via pipeTIPtr
 *	is not accessible (owned by main thread or released here).
 *
 * Results:
 *	None.
 *
 *----------------------------------------------------------------------
 */

void
TclPipeThreadExit(
    TclPipeThreadInfo **pipeTIPtr)
{
    LONG state;
    TclPipeThreadInfo *pipeTI = *pipeTIPtr;

    /*
     * If state of thread was set to stop (exactly), we can sane free its info
     * structure, otherwise it is shared with main thread, so main thread will
     * own it.
     */

    if (!pipeTI) {
	return;
    }
    *pipeTIPtr = NULL;
    state = InterlockedExchange(&pipeTI->state, PTI_STATE_DOWN);
    if (state == PTI_STATE_STOP) {
	CloseHandle(pipeTI->evControl);
	if (pipeTI->evWakeUp) {
	    SetEvent(pipeTI->evWakeUp);
	}
#ifndef _PTI_USE_CKALLOC
	free(pipeTI);
#else
	ckfree(pipeTI);
	/* be sure all subsystems used are finalized */
	Tcl_FinalizeThread();
#endif /* !_PTI_USE_CKALLOC */
    }
}

/*
 * Local Variables:
 * mode: c
 * c-basic-offset: 4
 * fill-column: 78
 * End:
 */<|MERGE_RESOLUTION|>--- conflicted
+++ resolved
@@ -2741,11 +2741,7 @@
     void *hProcess,		/* Handle to process */
     unsigned long id)		/* Global process identifier */
 {
-<<<<<<< HEAD
-    ProcInfo *procPtr = (ProcInfo*)ckalloc(sizeof(ProcInfo));
-=======
     ProcInfo *procPtr = (ProcInfo *)ckalloc(sizeof(ProcInfo));
->>>>>>> 18614557
 
     PipeInit();
 
@@ -2847,11 +2843,7 @@
 				 * or not. */
 {
     DWORD timeout, count;
-<<<<<<< HEAD
-    HANDLE *handle = (HANDLE *)((WinFile *) infoPtr->readFile)->handle;
-=======
     HANDLE handle = ((WinFile *) infoPtr->readFile)->handle;
->>>>>>> 18614557
 
     while (1) {
 	/*
