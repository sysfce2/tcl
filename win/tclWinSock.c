--- conflicted
+++ resolved
@@ -595,13 +595,8 @@
  * 	an error.
  *
  * Side effects:
-<<<<<<< HEAD
- *	Processes socket events off the system queue. May process
- *	asynchroneous connect.
-=======
  *	Processes socket events off the system queue.
  *	May process asynchronous connect.
->>>>>>> 1197ccad
  *
  *----------------------------------------------------------------------
  */
