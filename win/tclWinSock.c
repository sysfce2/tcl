/*
 * tclWinSock.c --
 *
 *	This file contains Windows-specific socket related code.
 *
 * Copyright (c) 1995-1997 Sun Microsystems, Inc.
 *
 * See the file "license.terms" for information on usage and redistribution of
 * this file, and for a DISCLAIMER OF ALL WARRANTIES.
 *
 * -----------------------------------------------------------------------
 * The order and naming of functions in this file should minimize
 * the file diff to tclUnixSock.c.
 * -----------------------------------------------------------------------
 *
 * General information on how this module works.
 *
 * - Each Tcl-thread with its sockets maintains an internal window to receive
 *   socket messages from the OS.
 *
 * - To ensure that message reception is always running this window is
 *   actually owned and handled by an internal thread. This we call the
 *   co-thread of Tcl's thread.
 *
 * - The whole structure is set up by InitSockets() which is called for each
 *   Tcl thread. The implementation of the co-thread is in SocketThread(),
 *   and the messages are handled by SocketProc(). The connection between
 *   both is not directly visible, it is done through a Win32 window class.
 *   This class is initialized by InitSockets() as well, and used in the
 *   creation of the message receiver windows.
 *
 * - An important thing to note is that *both* thread and co-thread have
 *   access to the list of sockets maintained in the private TSD data of the
 *   thread. The co-thread was given access to it upon creation through the
 *   new thread's client-data.
 *
 *   Because of this dual access the TSD data contains an OS mutex, the
 *   "socketListLock", to mediate exclusion between thread and co-thread.
 *
 *   The co-thread's access is all in SocketProc(). The thread's access is
 *   through SocketEventProc() (1) and the functions called by it.
 *
 *   (Ad 1) This is the handler function for all queued socket events, which
 *          all the OS messages are translated to through the EventSource (2)
 *          driven by the OS messages.
 *
 *   (Ad 2) The main functions for this are SocketSetupProc() and
 *          SocketCheckProc().
 */

#include "tclWinInt.h"

#ifdef _MSC_VER
#   pragma comment (lib, "ws2_32")
#endif

/*
 * Support for control over sockets' KEEPALIVE and NODELAY behavior is
 * currently disabled.
 */

#undef TCL_FEATURE_KEEPALIVE_NAGLE

/*
 * Helper macros to make parts of this file clearer. The macros do exactly
 * what they say on the tin. :-) They also only ever refer to their arguments
 * once, and so can be used without regard to side effects.
 */

#define SET_BITS(var, bits)	((var) |= (bits))
#define CLEAR_BITS(var, bits)	((var) &= ~(bits))
#define GOT_BITS(var, bits)     (((var) & (bits)) != 0)

/* "sock" + a pointer in hex + \0 */
#define SOCK_CHAN_LENGTH        (4 + sizeof(void *) * 2 + 1)
#define SOCK_TEMPLATE           "sock%p"

/*
 * The following variable is used to tell whether this module has been
 * initialized.  If 1, initialization of sockets was successful, if -1 then
 * socket initialization failed (WSAStartup failed).
 */

static int initialized = 0;
static const WCHAR className[] = L"TclSocket";
TCL_DECLARE_MUTEX(socketMutex)

/*
 * The following defines declare the messages used on socket windows.
 */

#define SOCKET_MESSAGE		WM_USER+1
#define SOCKET_SELECT		WM_USER+2
#define SOCKET_TERMINATE	WM_USER+3
#define SELECT			TRUE
#define UNSELECT		FALSE

/*
 * This is needed to comply with the strict aliasing rules of GCC, but it also
 * simplifies casting between the different sockaddr types.
 */

typedef union {
    struct sockaddr sa;
    struct sockaddr_in sa4;
    struct sockaddr_in6 sa6;
    struct sockaddr_storage sas;
} address;

#ifndef IN6_ARE_ADDR_EQUAL
#define IN6_ARE_ADDR_EQUAL IN6_ADDR_EQUAL
#endif

/*
 * This structure describes per-instance state of a tcp based channel.
 */

typedef struct TcpState TcpState;

typedef struct TcpFdList {
    TcpState *statePtr;
    SOCKET fd;
    struct TcpFdList *next;
} TcpFdList;

struct TcpState {
    Tcl_Channel channel;	/* Channel associated with this socket. */
    int testFlags;              /* bit field for tests. Is set by testsocket
                                 * test procedure */
    struct TcpFdList *sockets;	/* Windows SOCKET handle. */
    int flags;			/* Bit field comprised of the flags described
				 * below. */
    int watchEvents;		/* OR'ed combination of FD_READ, FD_WRITE,
				 * FD_CLOSE, FD_ACCEPT and FD_CONNECT that
				 * indicate which events are interesting. */
    volatile int readyEvents;	/* OR'ed combination of FD_READ, FD_WRITE,
				 * FD_CLOSE, FD_ACCEPT and FD_CONNECT that
				 * indicate which events have occurred.
				 * Set by notifier thread, access must be
				 * protected by semaphore */
    int selectEvents;		/* OR'ed combination of FD_READ, FD_WRITE,
				 * FD_CLOSE, FD_ACCEPT and FD_CONNECT that
				 * indicate which events are currently being
				 * selected. */
    volatile int acceptEventCount;
				/* Count of the current number of FD_ACCEPTs
				 * that have arrived and not yet processed.
				 * Set by notifier thread, access must be
				 * protected by semaphore */
    Tcl_TcpAcceptProc *acceptProc;
				/* Proc to call on accept. */
    ClientData acceptProcData;	/* The data for the accept proc. */

    /*
     * Only needed for client sockets
     */

    struct addrinfo *addrlist;	/* Addresses to connect to. */
    struct addrinfo *addr;	/* Iterator over addrlist. */
    struct addrinfo *myaddrlist;/* Local address. */
    struct addrinfo *myaddr;	/* Iterator over myaddrlist. */
    int connectError;		/* Cache status of async socket. */
    int cachedBlocking;         /* Cache blocking mode of async socket. */
    volatile int notifierConnectError;
				/* Async connect error set by notifier thread.
				 * This error is still a windows error code.
				 * Access must be protected by semaphore */
    struct TcpState *nextPtr;	/* The next socket on the per-thread socket
				 * list. */
};

/*
 * These bits may be ORed together into the "flags" field of a TcpState
 * structure.
 */

#define TCP_NONBLOCKING		(1<<0)	/* Socket with non-blocking I/O */
#define TCP_ASYNC_CONNECT	(1<<1)	/* Async connect in progress. */
#define SOCKET_EOF		(1<<2)	/* A zero read happened on the
					 * socket. */
#define SOCKET_PENDING		(1<<3)	/* A message has been sent for this
					 * socket */
#define TCP_ASYNC_PENDING	(1<<4)	/* TcpConnect was called to
					 * process an async connect. This
					 * flag indicates that reentry is
					 * still pending */
#define TCP_ASYNC_FAILED	(1<<5)	/* An async connect finally failed */

/*
 * These bits may be ORed together into the "testFlags" field of a TcpState
 * structure.
 */

#define TCP_ASYNC_TEST_MODE	(1<<0)	/* Async testing activated.  Do not
					 * automatically continue connection
					 * process */

/*
 * The following structure is what is added to the Tcl event queue when a
 * socket event occurs.
 */

typedef struct {
    Tcl_Event header;		/* Information that is standard for all
				 * events. */
    SOCKET socket;		/* Socket descriptor that is ready. Used to
				 * find the TcpState structure for the file
				 * (can't point directly to the TcpState
				 * structure because it could go away while
				 * the event is queued). */
} SocketEvent;

/*
 * This defines the minimum buffersize maintained by the kernel.
 */

#define TCP_BUFFER_SIZE 4096


typedef struct {
    HWND hwnd;			/* Handle to window for socket messages. */
    HANDLE socketThread;	/* Thread handling the window */
    Tcl_ThreadId threadId;	/* Parent thread. */
    HANDLE readyEvent;		/* Event indicating that a socket event is
				 * ready. Also used to indicate that the
				 * socketThread has been initialized and has
				 * started. */
    HANDLE socketListLock;	/* Win32 Event to lock the socketList */
    TcpState *pendingTcpState;
				/* This socket is opened but not jet in the
				 * list. This value is also checked by
				 * the event structure. */
    TcpState *socketList;	/* Every open socket in this thread has an
				 * entry on this list. */
} ThreadSpecificData;

static Tcl_ThreadDataKey dataKey;
static WNDCLASSW windowClass;

/*
 * Static routines for this file:
 */

static int		TcpConnect(Tcl_Interp *interp,
			    TcpState *state);
static void		InitSockets(void);
static TcpState *	NewSocketInfo(SOCKET socket);
static void		SocketExitHandler(ClientData clientData);
static LRESULT CALLBACK	SocketProc(HWND hwnd, UINT message, WPARAM wParam,
			    LPARAM lParam);
static int		SocketsEnabled(void);
static void		TcpAccept(TcpFdList *fds, SOCKET newSocket, address addr);
static int		WaitForConnect(TcpState *statePtr, int *errorCodePtr);
static int		WaitForSocketEvent(TcpState *statePtr, int events,
			    int *errorCodePtr);
static void		AddSocketInfoFd(TcpState *statePtr,  SOCKET socket);
static int		FindFDInList(TcpState *statePtr, SOCKET socket);
static DWORD WINAPI	SocketThread(LPVOID arg);
static void		TcpThreadActionProc(ClientData instanceData,
			    int action);

static Tcl_EventCheckProc	SocketCheckProc;
static Tcl_EventProc		SocketEventProc;
static Tcl_EventSetupProc	SocketSetupProc;
static Tcl_DriverBlockModeProc	TcpBlockModeProc;
static Tcl_DriverCloseProc	TcpCloseProc;
static Tcl_DriverClose2Proc	TcpClose2Proc;
static Tcl_DriverSetOptionProc	TcpSetOptionProc;
static Tcl_DriverGetOptionProc	TcpGetOptionProc;
static Tcl_DriverInputProc	TcpInputProc;
static Tcl_DriverOutputProc	TcpOutputProc;
static Tcl_DriverWatchProc	TcpWatchProc;
static Tcl_DriverGetHandleProc	TcpGetHandleProc;

/*
 * This structure describes the channel type structure for TCP socket
 * based IO:
 */

static const Tcl_ChannelType tcpChannelType = {
    "tcp",			/* Type name. */
    TCL_CHANNEL_VERSION_5,	/* v5 channel */
    TcpCloseProc,		/* Close proc. */
    TcpInputProc,		/* Input proc. */
    TcpOutputProc,		/* Output proc. */
    NULL,			/* Seek proc. */
    TcpSetOptionProc,		/* Set option proc. */
    TcpGetOptionProc,		/* Get option proc. */
    TcpWatchProc,		/* Initialize notifier. */
    TcpGetHandleProc,		/* Get OS handles out of channel. */
    TcpClose2Proc,		/* Close2 proc. */
    TcpBlockModeProc,		/* Set blocking or non-blocking mode.*/
    NULL,			/* flush proc. */
    NULL,			/* handler proc. */
    NULL,			/* wide seek proc. */
    TcpThreadActionProc,	/* thread action proc. */
    NULL			/* truncate proc. */
};

/*
 * The following variable holds the network name of this host.
 */

static TclInitProcessGlobalValueProc InitializeHostName;
static ProcessGlobalValue hostName =
	{0, 0, NULL, NULL, InitializeHostName, NULL, NULL};

/*
 * Simple wrapper round the SendMessage syscall.
 */

#define SendSelectMessage(tsdPtr, message, payload)     \
    SendMessage((tsdPtr)->hwnd, SOCKET_SELECT,          \
                (WPARAM) (message), (LPARAM) (payload))


/*
 * Address print debug functions
 */
#if 0
void
printaddrinfo(
    struct addrinfo *ai,
    char *prefix)
{
    char host[NI_MAXHOST], port[NI_MAXSERV];

    getnameinfo(ai->ai_addr, ai->ai_addrlen,
	    host, sizeof(host), port, sizeof(port),
	    NI_NUMERICHOST|NI_NUMERICSERV);
}

void
printaddrinfolist(
    struct addrinfo *addrlist,
    char *prefix)
{
    struct addrinfo *ai;

    for (ai = addrlist; ai != NULL; ai = ai->ai_next) {
	printaddrinfo(ai, prefix);
    }
}
#endif

/*
 *----------------------------------------------------------------------
 *
 * InitializeHostName --
 *
 *	This routine sets the process global value of the name of the local
 *	host on which the process is running.
 *
 * Results:
 *	None.
 *
 *----------------------------------------------------------------------
 */

void
InitializeHostName(
    char **valuePtr,
    unsigned int *lengthPtr,
    Tcl_Encoding *encodingPtr)
{
    WCHAR wbuf[MAX_COMPUTERNAME_LENGTH + 1];
    DWORD length = MAX_COMPUTERNAME_LENGTH + 1;
    Tcl_DString ds;

    Tcl_DStringInit(&ds);
    if (GetComputerNameW(wbuf, &length) != 0) {
	/*
	 * Convert string from native to UTF then change to lowercase.
	 */

	Tcl_UtfToLower(Tcl_WCharToUtfDString(wbuf, -1, &ds));

    } else {
	if (TclpHasSockets(NULL) == TCL_OK) {
	    /*
	     * The buffer size of 256 is recommended by the MSDN page that
	     * documents gethostname() as being always adequate.
	     */

	    Tcl_DString inDs;

	    Tcl_DStringInit(&inDs);
	    Tcl_DStringSetLength(&inDs, 256);
	    if (gethostname(Tcl_DStringValue(&inDs),
		    Tcl_DStringLength(&inDs)) == 0) {
		Tcl_ExternalToUtfDString(NULL, Tcl_DStringValue(&inDs), -1,
			&ds);
	    }
	    Tcl_DStringFree(&inDs);
	}
    }

    *encodingPtr = Tcl_GetEncoding(NULL, "utf-8");
    *lengthPtr = Tcl_DStringLength(&ds);
    *valuePtr = ckalloc(*lengthPtr + 1);
    memcpy(*valuePtr, Tcl_DStringValue(&ds), *lengthPtr + 1);
    Tcl_DStringFree(&ds);
}

/*
 *----------------------------------------------------------------------
 *
 * Tcl_GetHostName --
 *
 *	Returns the name of the local host.
 *
 * Results:
 *	A string containing the network name for this machine, or an empty
 *	string if we can't figure out the name. The caller must not modify or
 *	free this string.
 *
 * Side effects:
 *	Caches the name to return for future calls.
 *
 *----------------------------------------------------------------------
 */

const char *
Tcl_GetHostName(void)
{
    return Tcl_GetString(TclGetProcessGlobalValue(&hostName));
}

/*
 *----------------------------------------------------------------------
 *
 * TclpHasSockets --
 *
 *	This function determines whether sockets are available on the current
 *	system and returns an error in interp if they are not. Note that
 *	interp may be NULL.
 *
 * Results:
 *	Returns TCL_OK if the system supports sockets, or TCL_ERROR with an
 *	error in interp (if non-NULL).
 *
 * Side effects:
 *	If not already prepared, initializes the TSD structure and socket
 *	message handling thread associated to the calling thread for the
 *	subsystem of the driver.
 *
 *----------------------------------------------------------------------
 */

int
TclpHasSockets(
    Tcl_Interp *interp)		/* Where to write an error message if sockets
				 * are not present, or NULL if no such message
				 * is to be written. */
{
    Tcl_MutexLock(&socketMutex);
    InitSockets();
    Tcl_MutexUnlock(&socketMutex);

    if (SocketsEnabled()) {
	return TCL_OK;
    }
    if (interp != NULL) {
	Tcl_SetObjResult(interp, Tcl_NewStringObj(
		"sockets are not available on this system", -1));
    }
    return TCL_ERROR;
}

/*
 *----------------------------------------------------------------------
 *
 * TclpFinalizeSockets --
 *
 *	This function is called from Tcl_FinalizeThread to finalize the
 *	platform specific socket subsystem. Also, it may be called from within
 *	this module to cleanup the state if unable to initialize the sockets
 *	subsystem.
 *
 * Results:
 *	None.
 *
 * Side effects:
 *	Deletes the event source and destroys the socket thread.
 *
 *----------------------------------------------------------------------
 */

void
TclpFinalizeSockets(void)
{
    ThreadSpecificData *tsdPtr = TclThreadDataKeyGet(&dataKey);

    /*
     * Careful! This is a finalizer!
     */

    if (tsdPtr == NULL) {
	return;
    }

    if (tsdPtr->socketThread != NULL) {
	if (tsdPtr->hwnd != NULL) {
	    PostMessage(tsdPtr->hwnd, SOCKET_TERMINATE, 0, 0);

	    /*
	     * Wait for the thread to exit. This ensures that we are
	     * completely cleaned up before we leave this function.
	     */

	    WaitForSingleObject(tsdPtr->readyEvent, INFINITE);
	    tsdPtr->hwnd = NULL;
	}
	CloseHandle(tsdPtr->socketThread);
	tsdPtr->socketThread = NULL;
    }
    if (tsdPtr->readyEvent != NULL) {
	CloseHandle(tsdPtr->readyEvent);
	tsdPtr->readyEvent = NULL;
    }
    if (tsdPtr->socketListLock != NULL) {
	CloseHandle(tsdPtr->socketListLock);
	tsdPtr->socketListLock = NULL;
    }
    Tcl_DeleteEventSource(SocketSetupProc, SocketCheckProc, NULL);
}

/*
 *----------------------------------------------------------------------
 *
 * TcpBlockModeProc --
 *
 *	This function is invoked by the generic IO level to set blocking and
 *	nonblocking mode on a TCP socket based channel.
 *
 * Results:
 *	0 if successful, errno when failed.
 *
 * Side effects:
 *	Sets the device into blocking or nonblocking mode.
 *
 *----------------------------------------------------------------------
 */

	/* ARGSUSED */
static int
TcpBlockModeProc(
    ClientData instanceData,	/* Socket state. */
    int mode)			/* The mode to set. Can be one of
				 * TCL_MODE_BLOCKING or
				 * TCL_MODE_NONBLOCKING. */
{
    TcpState *statePtr = instanceData;

    if (mode == TCL_MODE_NONBLOCKING) {
	SET_BITS(statePtr->flags, TCP_NONBLOCKING);
    } else {
        CLEAR_BITS(statePtr->flags, TCP_NONBLOCKING);
    }
    return 0;
}

/*
 *----------------------------------------------------------------------
 *
 * WaitForConnect --
 *
 *	Check the state of an async connect process. If a connection attempt
 *	terminated, process it, which may finalize it or may start the next
 *	attempt. If a connect error occures, it is saved in
 *	statePtr->connectError to be reported by 'fconfigure -error'.
 *
 *	There are two modes of operation, defined by errorCodePtr:
 *	 *  non-NULL: Called by explicite read/write command. Block if socket
 *	    is blocking.
 *	    May return two error codes:
 *	     *	EWOULDBLOCK: if connect is still in progress
 *	     *	ENOTCONN: if connect failed. This would be the error message
 *		of a rect or sendto syscall so this is emulated here.
 *	 *  Null: Called by a backround operation. Do not block and don't
 *	    return any error code.
 *
 * Results:
 * 	0 if the connection has completed, -1 if still in progress or there is
 * 	an error.
 *
 * Side effects:
 *	Processes socket events off the system queue. May process
 *	asynchroneous connect.
 *
 *----------------------------------------------------------------------
 */

static int
WaitForConnect(
    TcpState *statePtr,		/* State of the socket. */
    int *errorCodePtr)		/* Where to store errors? A passed
				 * null-pointer activates background mode. */
{
    int result;
    int oldMode;
    ThreadSpecificData *tsdPtr;

    /*
     * Check if an async connect failed already and error reporting is
     * demanded, return the error ENOTCONN.
     */

    if (errorCodePtr != NULL && GOT_BITS(statePtr->flags, TCP_ASYNC_FAILED)) {
	*errorCodePtr = ENOTCONN;
	return -1;
    }

    /*
     * Check if an async connect is running. If not return ok
     */

    if (!GOT_BITS(statePtr->flags, TCP_ASYNC_CONNECT)) {
	return 0;
    }

    /*
     * In socket test mode do not continue with the connect
     * Exceptions are:
     * - Call by recv/send and blocking socket
     *   (errorCodePtr != NULL && !GOT_BITS(flags, TCP_NONBLOCKING))
     * - Call by the event queue (errorCodePtr == NULL)
     */

    if (GOT_BITS(statePtr->testFlags, TCP_ASYNC_TEST_MODE)
	    && errorCodePtr != NULL
            && GOT_BITS(statePtr->flags, TCP_NONBLOCKING)) {
	*errorCodePtr = EWOULDBLOCK;
	return -1;
    }

    /*
     * Be sure to disable event servicing so we are truly modal.
     */

    oldMode = Tcl_SetServiceMode(TCL_SERVICE_NONE);

    /*
     * Loop in the blocking case until the connect signal is present
     */

    while (1) {
	/*
         * Get the statePtr lock.
         */

        tsdPtr = TclThreadDataKeyGet(&dataKey);
	WaitForSingleObject(tsdPtr->socketListLock, INFINITE);

	/*
         * Check for connect event.
         */

	if (GOT_BITS(statePtr->readyEvents, FD_CONNECT)) {
	    /*
             * Consume the connect event.
             */

	    CLEAR_BITS(statePtr->readyEvents, FD_CONNECT);

	    /*
	     * For blocking sockets and foreground processing, disable async
	     * connect as we continue now synchoneously.
	     */

	    if (errorCodePtr != NULL &&
		    !GOT_BITS(statePtr->flags, TCP_NONBLOCKING)) {
		CLEAR_BITS(statePtr->flags, TCP_ASYNC_CONNECT);
	    }

	    /*
             * Free list lock.
             */

	    SetEvent(tsdPtr->socketListLock);

	    /*
	     * Continue connect. If switched to synchroneous connect, the
	     * connect is terminated.
	     */

	    result = TcpConnect(NULL, statePtr);

	    /*
             * Restore event service mode.
             */

	    (void) Tcl_SetServiceMode(oldMode);

	    /*
	     * Check for Succesfull connect or async connect restart
	     */

	    if (result == TCL_OK) {
		/*
		 * Check for async connect restart (not possible for
		 * foreground blocking operation)
		 */

		if (GOT_BITS(statePtr->flags, TCP_ASYNC_PENDING)) {
		    if (errorCodePtr != NULL) {
			*errorCodePtr = EWOULDBLOCK;
		    }
		    return -1;
		}
		return 0;
	    }

	    /*
	     * Connect finally failed. For foreground operation return
	     * ENOTCONN.
	     */

	    if (errorCodePtr != NULL) {
		*errorCodePtr = ENOTCONN;
	    }
	    return -1;
	}

        /*
         * Free list lock.
         */

        SetEvent(tsdPtr->socketListLock);

	/*
	 * Background operation returns with no action as there was no connect
	 * event
	 */

	if (errorCodePtr == NULL) {
	    return -1;
	}

	/*
	 * A non blocking socket waiting for an asynchronous connect
	 * returns directly the error EWOULDBLOCK
	 */

	if (GOT_BITS(statePtr->flags, TCP_NONBLOCKING)) {
	    *errorCodePtr = EWOULDBLOCK;
	    return -1;
	}

	/*
	 * Wait until something happens.
	 */

	WaitForSingleObject(tsdPtr->readyEvent, INFINITE);
    }
}

/*
 *----------------------------------------------------------------------
 *
 * TcpInputProc --
 *
 *	This function is invoked by the generic IO level to read input from a
 *	TCP socket based channel.
 *
 * Results:
 *	The number of bytes read is returned or -1 on error. An output
 *	argument contains the POSIX error code on error, or zero if no error
 *	occurred.
 *
 * Side effects:
 *	Reads input from the input device of the channel.
 *
 *----------------------------------------------------------------------
 */

	/* ARGSUSED */
static int
TcpInputProc(
    ClientData instanceData,	/* Socket state. */
    char *buf,			/* Where to store data read. */
    int bufSize,		/* How much space is available in the
				 * buffer? */
    int *errorCodePtr)		/* Where to store error code. */
{
    TcpState *statePtr = instanceData;
    int bytesRead;
    DWORD error;
    ThreadSpecificData *tsdPtr = TclThreadDataKeyGet(&dataKey);

    *errorCodePtr = 0;

    /*
     * Check that WinSock is initialized; do not call it if not, to prevent
     * system crashes. This can happen at exit time if the exit handler for
     * WinSock ran before other exit handlers that want to use sockets.
     */

    if (!SocketsEnabled()) {
	*errorCodePtr = EFAULT;
	return -1;
    }

    /*
     * First check to see if EOF was already detected, to prevent calling the
     * socket stack after the first time EOF is detected.
     */

    if (GOT_BITS(statePtr->flags, SOCKET_EOF)) {
	return 0;
    }

    /*
     * Check if there is an async connect running.
     * For blocking sockets terminate connect, otherwise do one step.
     * For a non blocking socket return EWOULDBLOCK if connect not terminated
     */

    if (WaitForConnect(statePtr, errorCodePtr) != 0) {
	return -1;
    }

    /*
     * No EOF, and it is connected, so try to read more from the socket. Note
     * that we clear the FD_READ bit because read events are level triggered
     * so a new event will be generated if there is still data available to be
     * read. We have to simulate blocking behavior here since we are always
     * using non-blocking sockets.
     */

    while (1) {
	SendSelectMessage(tsdPtr, UNSELECT, statePtr);

	/*
         * Single fd operation: this proc is only called for a connected
         * socket.
         */

	bytesRead = recv(statePtr->sockets->fd, buf, bufSize, 0);
	CLEAR_BITS(statePtr->readyEvents, FD_READ);

	/*
	 * Check for end-of-file condition or successful read.
	 */

	if (bytesRead == 0) {
	    SET_BITS(statePtr->flags, SOCKET_EOF);
	}
	if (bytesRead != SOCKET_ERROR) {
	    break;
	}

	/*
	 * If an error occurs after the FD_CLOSE has arrived, then ignore the
	 * error and report an EOF.
	 */

	if (GOT_BITS(statePtr->readyEvents, FD_CLOSE)) {
	    SET_BITS(statePtr->flags, SOCKET_EOF);
	    bytesRead = 0;
	    break;
	}

	error = WSAGetLastError();

	/*
	 * If an RST comes, then ignore the error and report an EOF just like
	 * on unix.
	 */

	if (error == WSAECONNRESET) {
	    SET_BITS(statePtr->flags, SOCKET_EOF);
	    bytesRead = 0;
	    break;
	}

	/*
	 * Check for error condition or underflow in non-blocking case.
	 */

	if (GOT_BITS(statePtr->flags, TCP_NONBLOCKING)
                || (error != WSAEWOULDBLOCK)) {
	    TclWinConvertError(error);
	    *errorCodePtr = Tcl_GetErrno();
	    bytesRead = -1;
	    break;
	}

	/*
	 * In the blocking case, wait until the file becomes readable or
	 * closed and try again.
	 */

	if (!WaitForSocketEvent(statePtr, FD_READ|FD_CLOSE, errorCodePtr)) {
	    bytesRead = -1;
	    break;
	}
    }

    SendSelectMessage(tsdPtr, SELECT, statePtr);

    return bytesRead;
}

/*
 *----------------------------------------------------------------------
 *
 * TcpOutputProc --
 *
 *	This function is called by the generic IO level to write data to a
 *	socket based channel.
 *
 * Results:
 *	The number of bytes written or -1 on failure.
 *
 * Side effects:
 *	Produces output on the socket.
 *
 *----------------------------------------------------------------------
 */

static int
TcpOutputProc(
    ClientData instanceData,	/* Socket state. */
    const char *buf,		/* The data buffer. */
    int toWrite,		/* How many bytes to write? */
    int *errorCodePtr)		/* Where to store error code. */
{
    TcpState *statePtr = instanceData;
    int written;
    DWORD error;
    ThreadSpecificData *tsdPtr = TclThreadDataKeyGet(&dataKey);

    *errorCodePtr = 0;

    /*
     * Check that WinSock is initialized; do not call it if not, to prevent
     * system crashes. This can happen at exit time if the exit handler for
     * WinSock ran before other exit handlers that want to use sockets.
     */

    if (!SocketsEnabled()) {
	*errorCodePtr = EFAULT;
	return -1;
    }

    /*
     * Check if there is an async connect running.
     * For blocking sockets terminate connect, otherwise do one step.
     * For a non blocking socket return EWOULDBLOCK if connect not terminated
     */

    if (WaitForConnect(statePtr, errorCodePtr) != 0) {
	return -1;
    }

    while (1) {
	SendSelectMessage(tsdPtr, UNSELECT, statePtr);

	/*
         * Single fd operation: this proc is only called for a connected
         * socket.
         */

	written = send(statePtr->sockets->fd, buf, toWrite, 0);
	if (written != SOCKET_ERROR) {
	    /*
	     * Since Windows won't generate a new write event until we hit an
	     * overflow condition, we need to force the event loop to poll
	     * until the condition changes.
	     */

	    if (GOT_BITS(statePtr->watchEvents, FD_WRITE)) {
		Tcl_Time blockTime = { 0, 0 };

		Tcl_SetMaxBlockTime(&blockTime);
	    }
	    break;
	}

	/*
	 * Check for error condition or overflow. In the event of overflow, we
	 * need to clear the FD_WRITE flag so we can detect the next writable
	 * event. Note that Windows only sends a new writable event after a
	 * send fails with WSAEWOULDBLOCK.
	 */

	error = WSAGetLastError();
	if (error == WSAEWOULDBLOCK) {
	    CLEAR_BITS(statePtr->readyEvents, FD_WRITE);
	    if (GOT_BITS(statePtr->flags, TCP_NONBLOCKING)) {
		*errorCodePtr = EWOULDBLOCK;
		written = -1;
		break;
	    }
	} else {
	    TclWinConvertError(error);
	    *errorCodePtr = Tcl_GetErrno();
	    written = -1;
	    break;
	}

	/*
	 * In the blocking case, wait until the file becomes writable or
	 * closed and try again.
	 */

	if (!WaitForSocketEvent(statePtr, FD_WRITE|FD_CLOSE, errorCodePtr)) {
	    written = -1;
	    break;
	}
    }

    SendSelectMessage(tsdPtr, SELECT, statePtr);

    return written;
}

/*
 *----------------------------------------------------------------------
 *
 * TcpCloseProc --
 *
 *	This function is called by the generic IO level to perform channel
 *	type specific cleanup on a socket based channel when the channel is
 *	closed.
 *
 * Results:
 *	0 if successful, the value of errno if failed.
 *
 * Side effects:
 *	Closes the socket.
 *
 *----------------------------------------------------------------------
 */

    /* ARGSUSED */
static int
TcpCloseProc(
    ClientData instanceData,	/* The socket to close. */
    Tcl_Interp *interp)		/* Unused. */
{
    TcpState *statePtr = instanceData;
    /* TIP #218 */
    int errorCode = 0;
    ThreadSpecificData *tsdPtr = TCL_TSD_INIT(&dataKey);

    /*
     * Check that WinSock is initialized; do not call it if not, to prevent
     * system crashes. This can happen at exit time if the exit handler for
     * WinSock ran before other exit handlers that want to use sockets.
     */

    if (SocketsEnabled()) {
	/*
	 * Clean up the OS socket handle. The default Windows setting for a
	 * socket is SO_DONTLINGER, which does a graceful shutdown in the
	 * background.
	 */

	while (statePtr->sockets != NULL) {
	    TcpFdList *thisfd = statePtr->sockets;

	    statePtr->sockets = thisfd->next;
	    if (closesocket(thisfd->fd) == SOCKET_ERROR) {
		TclWinConvertError((DWORD) WSAGetLastError());
		errorCode = Tcl_GetErrno();
	    }
	    ckfree(thisfd);
	}
    }

    if (statePtr->addrlist != NULL) {
        freeaddrinfo(statePtr->addrlist);
    }
    if (statePtr->myaddrlist != NULL) {
        freeaddrinfo(statePtr->myaddrlist);
    }

    /*
     * Clear an eventual tsd info list pointer.
     *
     * This may be called, if an async socket connect fails or is closed
     * between connect and thread action callback.
     */

    if (tsdPtr->pendingTcpState != NULL
	    && tsdPtr->pendingTcpState == statePtr) {
	/*
         * Get infoPtr lock, because this concerns the notifier thread.
         */

	WaitForSingleObject(tsdPtr->socketListLock, INFINITE);

	tsdPtr->pendingTcpState = NULL;

	/*
         * Free list lock.
         */

	SetEvent(tsdPtr->socketListLock);
    }

    /*
     * TIP #218. Removed the code removing the structure from the global
     * socket list. This is now done by the thread action callbacks, and only
     * there. This happens before this code is called. We can free without
     * fear of damaging the list.
     */

    ckfree(statePtr);
    return errorCode;
}

/*
 *----------------------------------------------------------------------
 *
 * TcpClose2Proc --
 *
 *	This function is called by the generic IO level to perform the channel
 *	type specific part of a half-close: namely, a shutdown() on a socket.
 *
 * Results:
 *	0 if successful, the value of errno if failed.
 *
 * Side effects:
 *	Shuts down one side of the socket.
 *
 *----------------------------------------------------------------------
 */

static int
TcpClose2Proc(
    ClientData instanceData,	/* The socket to close. */
    Tcl_Interp *interp,		/* For error reporting. */
    int flags)			/* Flags that indicate which side to close. */
{
    TcpState *statePtr = instanceData;
    int errorCode = 0;

    /*
     * Shutdown the OS socket handle.
     */

    if ((flags & (TCL_CLOSE_READ|TCL_CLOSE_WRITE)) == 0) {
	return TcpCloseProc(instanceData, interp);
    }

<<<<<<< HEAD
    /*
     * Single fd operation: Tcl_OpenTcpServer() does not set TCL_READABLE or
     * TCL_WRITABLE so this should never be called for a server socket.
     */

    if (shutdown(statePtr->sockets->fd, sd) == SOCKET_ERROR) {
=======
    /* single fd operation: Tcl_OpenTcpServer() does not set TCL_READABLE or
     * TCL_WRITABLE so this should never be called for a server socket. */
    if ((flags & TCL_CLOSE_READ) && (shutdown(statePtr->sockets->fd, SD_RECEIVE) == SOCKET_ERROR)) {
	TclWinConvertError((DWORD) WSAGetLastError());
	errorCode = Tcl_GetErrno();
    }
    if ((flags & TCL_CLOSE_WRITE) && (shutdown(statePtr->sockets->fd, SD_SEND) == SOCKET_ERROR) && (errorCode != 0)) {
>>>>>>> ee664780
	TclWinConvertError((DWORD) WSAGetLastError());
	errorCode = Tcl_GetErrno();
    }
    return errorCode;
}

/*
 *----------------------------------------------------------------------
 *
 * TcpSetOptionProc --
 *
 *	Sets Tcp channel specific options.
 *
 * Results:
 *	None, unless an error happens.
 *
 * Side effects:
 *	Changes attributes of the socket at the system level.
 *
 *----------------------------------------------------------------------
 */

static int
TcpSetOptionProc(
    ClientData instanceData,	/* Socket state. */
    Tcl_Interp *interp,		/* For error reporting - can be NULL. */
    const char *optionName,	/* Name of the option to set. */
    const char *value)		/* New value for option. */
{
#ifdef TCL_FEATURE_KEEPALIVE_NAGLE
    TcpState *statePtr = instanceData;
    SOCKET sock;
#endif /*TCL_FEATURE_KEEPALIVE_NAGLE*/

    /*
     * Check that WinSock is initialized; do not call it if not, to prevent
     * system crashes. This can happen at exit time if the exit handler for
     * WinSock ran before other exit handlers that want to use sockets.
     */

    if (!SocketsEnabled()) {
	if (interp) {
	    Tcl_SetObjResult(interp, Tcl_NewStringObj(
		    "winsock is not initialized", -1));
	}
	return TCL_ERROR;
    }

#ifdef TCL_FEATURE_KEEPALIVE_NAGLE
#error "TCL_FEATURE_KEEPALIVE_NAGLE not reviewed for whether to treat statePtr->sockets as single fd or list"
    sock = statePtr->sockets->fd;

    if (!strcasecmp(optionName, "-keepalive")) {
	BOOL val = FALSE;
	int boolVar, rtn;

	if (Tcl_GetBoolean(interp, value, &boolVar) != TCL_OK) {
	    return TCL_ERROR;
	}
	if (boolVar) {
	    val = TRUE;
	}
	rtn = setsockopt(sock, SOL_SOCKET, SO_KEEPALIVE,
		(const char *) &val, sizeof(BOOL));
	if (rtn != 0) {
	    TclWinConvertError(WSAGetLastError());
	    if (interp) {
		Tcl_SetObjResult(interp, Tcl_ObjPrintf(
			"couldn't set socket option: %s",
			Tcl_PosixError(interp)));
	    }
	    return TCL_ERROR;
	}
	return TCL_OK;
    } else if (!strcasecmp(optionName, "-nagle")) {
	BOOL val = FALSE;
	int boolVar, rtn;

	if (Tcl_GetBoolean(interp, value, &boolVar) != TCL_OK) {
	    return TCL_ERROR;
	}
	if (!boolVar) {
	    val = TRUE;
	}
	rtn = setsockopt(sock, IPPROTO_TCP, TCP_NODELAY,
		(const char *) &val, sizeof(BOOL));
	if (rtn != 0) {
	    TclWinConvertError(WSAGetLastError());
	    if (interp) {
		Tcl_SetObjResult(interp, Tcl_ObjPrintf(
			"couldn't set socket option: %s",
			Tcl_PosixError(interp)));
	    }
	    return TCL_ERROR;
	}
	return TCL_OK;
    }

    return Tcl_BadChannelOption(interp, optionName, "keepalive nagle");
#else
    return Tcl_BadChannelOption(interp, optionName, "");
#endif /*TCL_FEATURE_KEEPALIVE_NAGLE*/
}

/*
 *----------------------------------------------------------------------
 *
 * TcpGetOptionProc --
 *
 *	Computes an option value for a TCP socket based channel, or a list of
 *	all options and their values.
 *
 *	Note: This code is based on code contributed by John Haxby.
 *
 * Results:
 *	A standard Tcl result. The value of the specified option or a list of
 *	all options and their values is returned in the supplied DString. Sets
 *	Error message if needed.
 *
 * Side effects:
 *	None.
 *
 *----------------------------------------------------------------------
 */

static int
TcpGetOptionProc(
    ClientData instanceData,	/* Socket state. */
    Tcl_Interp *interp,		/* For error reporting - can be NULL. */
    const char *optionName,	/* Name of the option to retrieve the value
				 * for, or NULL to get all options and their
				 * values. */
    Tcl_DString *dsPtr)		/* Where to store the computed value;
				 * initialized by caller. */
{
    TcpState *statePtr = instanceData;
    char host[NI_MAXHOST], port[NI_MAXSERV];
    SOCKET sock;
    size_t len = 0;
    int reverseDNS = 0;
#define SUPPRESS_RDNS_VAR "::tcl::unsupported::noReverseDNS"

    /*
     * Check that WinSock is initialized; do not call it if not, to prevent
     * system crashes. This can happen at exit time if the exit handler for
     * WinSock ran before other exit handlers that want to use sockets.
     */

    if (!SocketsEnabled()) {
	if (interp) {
	    Tcl_SetObjResult(interp, Tcl_NewStringObj(
		    "winsock is not initialized", -1));
	}
	return TCL_ERROR;
    }

    /*
     * Go one step in async connect
     *
     * If any error is thrown save it as backround error to report eventually
     * below.
     */

    if (!GOT_BITS(statePtr->testFlags, TCP_ASYNC_TEST_MODE)) {
	WaitForConnect(statePtr, NULL);
    }

    sock = statePtr->sockets->fd;
    if (optionName != NULL) {
	len = strlen(optionName);
    }

    if ((len > 1) && (optionName[1] == 'e') &&
	    (strncmp(optionName, "-error", len) == 0)) {
	/*
         * Do not return any errors if async connect is running.
         */

	if (!GOT_BITS(statePtr->flags, TCP_ASYNC_PENDING)) {
	    if (GOT_BITS(statePtr->flags, TCP_ASYNC_FAILED)) {
		/*
		 * In case of a failed async connect, eventually report the
		 * connect error only once.  Do not report the system error,
		 * as this comes again and again.
		 */

		if (statePtr->connectError != 0) {
		    Tcl_DStringAppend(dsPtr,
			    Tcl_ErrnoMsg(statePtr->connectError), -1);
		    statePtr->connectError = 0;
		}
	    } else {
		/*
		 * Report an eventual last error of the socket system.
		 */

		int optlen;
		int ret;
		DWORD err;

		/*
		 * Populate the err variable with a POSIX error
		 */

		optlen = sizeof(int);
		ret = getsockopt(sock, SOL_SOCKET, SO_ERROR,
			(char *)&err, &optlen);

		/*
		 * The error was not returned directly but should be taken
		 * from WSA.
		 */

		if (ret == SOCKET_ERROR) {
		    err = WSAGetLastError();
		}

		/*
		 * Return error message.
		 */

		if (err) {
		    TclWinConvertError(err);
		    Tcl_DStringAppend(dsPtr, Tcl_ErrnoMsg(Tcl_GetErrno()),
                            -1);
		}
	    }
	}
	return TCL_OK;
    }

    if ((len > 1) && (optionName[1] == 'c') &&
	    (strncmp(optionName, "-connecting", len) == 0)) {
	Tcl_DStringAppend(dsPtr,
		GOT_BITS(statePtr->flags, TCP_ASYNC_PENDING)
		? "1" : "0", -1);
        return TCL_OK;
    }

    if (interp != NULL
            && Tcl_GetVar2(interp, SUPPRESS_RDNS_VAR, NULL, 0) != NULL) {
	reverseDNS = NI_NUMERICHOST;
    }

    if ((len == 0) || ((len > 1) && (optionName[1] == 'p') &&
	    (strncmp(optionName, "-peername", len) == 0))) {
	address peername;
	socklen_t size = sizeof(peername);

	if (GOT_BITS(statePtr->flags, TCP_ASYNC_PENDING)) {
	    /*
	     * In async connect output an empty string
	     */

	    if (len == 0) {
		Tcl_DStringAppendElement(dsPtr, "-peername");
		Tcl_DStringAppendElement(dsPtr, "");
	    } else {
		return TCL_OK;
	    }
	} else if (getpeername(sock, (LPSOCKADDR) &(peername.sa),
                &size) == 0) {
	    /*
	     * Peername fetch succeeded - output list
	     */

	    if (len == 0) {
		Tcl_DStringAppendElement(dsPtr, "-peername");
		Tcl_DStringStartSublist(dsPtr);
	    }

	    getnameinfo(&(peername.sa), size, host, sizeof(host),
		    NULL, 0, NI_NUMERICHOST);
	    Tcl_DStringAppendElement(dsPtr, host);
	    getnameinfo(&(peername.sa), size, host, sizeof(host),
		    port, sizeof(port), reverseDNS | NI_NUMERICSERV);
	    Tcl_DStringAppendElement(dsPtr, host);
	    Tcl_DStringAppendElement(dsPtr, port);
	    if (len == 0) {
		Tcl_DStringEndSublist(dsPtr);
	    } else {
		return TCL_OK;
	    }
	} else {
	    /*
	     * getpeername failed - but if we were asked for all the options
	     * (len==0), don't flag an error at that point because it could be
	     * an fconfigure request on a server socket (such sockets have no
	     * peer). {Copied from unix/tclUnixChan.c}
	     */

	    if (len) {
		TclWinConvertError((DWORD) WSAGetLastError());
		if (interp) {
		    Tcl_SetObjResult(interp, Tcl_ObjPrintf(
			    "can't get peername: %s",
			    Tcl_PosixError(interp)));
		}
		return TCL_ERROR;
	    }
	}
    }

    if ((len == 0) || ((len > 1) && (optionName[1] == 's') &&
	    (strncmp(optionName, "-sockname", len) == 0))) {
	TcpFdList *fds;
	address sockname;
	socklen_t size;
	int found = 0;

	if (len == 0) {
	    Tcl_DStringAppendElement(dsPtr, "-sockname");
	    Tcl_DStringStartSublist(dsPtr);
	}
	if (GOT_BITS(statePtr->flags, TCP_ASYNC_PENDING)) {
	    /*
	     * In async connect output an empty string
	     */

            found = 1;
	} else {
	    for (fds = statePtr->sockets; fds != NULL; fds = fds->next) {
		sock = fds->fd;
		size = sizeof(sockname);
		if (getsockname(sock, &(sockname.sa), &size) >= 0) {
		    int flags = reverseDNS;

		    found = 1;
		    getnameinfo(&sockname.sa, size, host, sizeof(host),
			    NULL, 0, NI_NUMERICHOST);
		    Tcl_DStringAppendElement(dsPtr, host);

		    /*
		     * We don't want to resolve INADDR_ANY and sin6addr_any;
		     * they can sometimes cause problems (and never have a
		     * name).
		     */

		    flags |= NI_NUMERICSERV;
		    if (sockname.sa.sa_family == AF_INET) {
			if (sockname.sa4.sin_addr.s_addr == INADDR_ANY) {
			    flags |= NI_NUMERICHOST;
			}
		    } else if (sockname.sa.sa_family == AF_INET6) {
			if ((IN6_ARE_ADDR_EQUAL(&sockname.sa6.sin6_addr,
				    &in6addr_any)) ||
				(IN6_IS_ADDR_V4MAPPED(&sockname.sa6.sin6_addr)
				&& sockname.sa6.sin6_addr.s6_addr[12] == 0
				&& sockname.sa6.sin6_addr.s6_addr[13] == 0
				&& sockname.sa6.sin6_addr.s6_addr[14] == 0
				&& sockname.sa6.sin6_addr.s6_addr[15] == 0)) {
			    flags |= NI_NUMERICHOST;
			}
		    }
		    getnameinfo(&sockname.sa, size, host, sizeof(host),
			    port, sizeof(port), flags);
		    Tcl_DStringAppendElement(dsPtr, host);
		    Tcl_DStringAppendElement(dsPtr, port);
		}
	    }
	}
	if (found) {
	    if (len) {
		return TCL_OK;
	    }
	    Tcl_DStringEndSublist(dsPtr);
	} else {
	    if (interp) {
		TclWinConvertError((DWORD) WSAGetLastError());
		Tcl_SetObjResult(interp, Tcl_ObjPrintf(
			"can't get sockname: %s", Tcl_PosixError(interp)));
	    }
	    return TCL_ERROR;
	}
    }

#ifdef TCL_FEATURE_KEEPALIVE_NAGLE
    if (len == 0 || !strncmp(optionName, "-keepalive", len)) {
	int optlen;
	BOOL opt = FALSE;

	if (len == 0) {
	    Tcl_DStringAppendElement(dsPtr, "-keepalive");
	}
	optlen = sizeof(BOOL);
	getsockopt(sock, SOL_SOCKET, SO_KEEPALIVE, (char *)&opt, &optlen);
	if (opt) {
	    Tcl_DStringAppendElement(dsPtr, "1");
	} else {
	    Tcl_DStringAppendElement(dsPtr, "0");
	}
	if (len > 0) {
	    return TCL_OK;
	}
    }

    if (len == 0 || !strncmp(optionName, "-nagle", len)) {
	int optlen;
	BOOL opt = FALSE;

	if (len == 0) {
	    Tcl_DStringAppendElement(dsPtr, "-nagle");
	}
	optlen = sizeof(BOOL);
	getsockopt(sock, IPPROTO_TCP, TCP_NODELAY, (char *)&opt, &optlen);
	if (opt) {
	    Tcl_DStringAppendElement(dsPtr, "0");
	} else {
	    Tcl_DStringAppendElement(dsPtr, "1");
	}
	if (len > 0) {
	    return TCL_OK;
	}
    }
#endif /*TCL_FEATURE_KEEPALIVE_NAGLE*/

    if (len > 0) {
#ifdef TCL_FEATURE_KEEPALIVE_NAGLE
	return Tcl_BadChannelOption(interp, optionName,
		"connecting peername sockname keepalive nagle");
#else
	return Tcl_BadChannelOption(interp, optionName,
                "connecting peername sockname");
#endif /*TCL_FEATURE_KEEPALIVE_NAGLE*/
    }

    return TCL_OK;
}

/*
 *----------------------------------------------------------------------
 *
 * TcpWatchProc --
 *
 *	Informs the channel driver of the events that the generic channel code
 *	wishes to receive on this socket.
 *
 * Results:
 *	None.
 *
 * Side effects:
 *	May cause the notifier to poll if any of the specified conditions are
 *	already true.
 *
 *----------------------------------------------------------------------
 */

static void
TcpWatchProc(
    ClientData instanceData,	/* The socket state. */
    int mask)			/* Events of interest; an OR-ed combination of
				 * TCL_READABLE, TCL_WRITABLE and
				 * TCL_EXCEPTION. */
{
    TcpState *statePtr = instanceData;

    /*
     * Update the watch events mask. Only if the socket is not a server
     * socket. [Bug 557878]
     */

    if (!statePtr->acceptProc) {
	statePtr->watchEvents = 0;
	if (GOT_BITS(mask, TCL_READABLE)) {
	    SET_BITS(statePtr->watchEvents, FD_READ | FD_CLOSE);
	}
	if (GOT_BITS(mask, TCL_WRITABLE)) {
	    SET_BITS(statePtr->watchEvents, FD_WRITE | FD_CLOSE);
	}

	/*
	 * If there are any conditions already set, then tell the notifier to
	 * poll rather than block.
	 */

	if (statePtr->readyEvents & statePtr->watchEvents) {
	    Tcl_Time blockTime = { 0, 0 };

	    Tcl_SetMaxBlockTime(&blockTime);
	}
    }
}

/*
 *----------------------------------------------------------------------
 *
 * TcpGetHandleProc --
 *
 *	Called from Tcl_GetChannelHandle to retrieve OS handles from inside a
 *	TCP socket based channel.
 *
 * Results:
 *	Returns TCL_OK with the fd in handlePtr, or TCL_ERROR if there is no
 *	handle for the specified direction.
 *
 * Side effects:
 *	None.
 *
 *----------------------------------------------------------------------
 */

	/* ARGSUSED */
static int
TcpGetHandleProc(
    ClientData instanceData,	/* The socket state. */
    int direction,		/* Not used. */
    ClientData *handlePtr)	/* Where to store the handle. */
{
    TcpState *statePtr = instanceData;

    *handlePtr = INT2PTR(statePtr->sockets->fd);
    return TCL_OK;
}



/*
 *----------------------------------------------------------------------
 *
 * TcpConnect --
 *
 *	This function opens a new socket in client mode.
 *
 *	This might be called in 3 circumstances:
 *	-   By a regular socket command
 *	-   By the event handler to continue an asynchronously connect
 *	-   By a blocking socket function (gets/puts) to terminate the
 *	    connect synchronously
 *
 * Results:
 *      TCL_OK, if the socket was successfully connected or an asynchronous
 *      connection is in progress. If an error occurs, TCL_ERROR is returned
 *      and an error message is left in interp.
 *
 * Side effects:
 *	Opens a socket.
 *
 * Remarks:
 *	A single host name may resolve to more than one IP address, e.g. for
 *	an IPv4/IPv6 dual stack host. For handling asynchronously connecting
 *	sockets in the background for such hosts, this function can act as a
 *	coroutine. On the first call, it sets up the control variables for the
 *	two nested loops over the local and remote addresses. Once the first
 *	connection attempt is in progress, it sets up itself as a writable
 *	event handler for that socket, and returns. When the callback occurs,
 *	control is transferred to the "reenter" label, right after the initial
 *	return and the loops resume as if they had never been interrupted.
 *	For synchronously connecting sockets, the loops work the usual way.
 *
 *----------------------------------------------------------------------
 */

static int
TcpConnect(
    Tcl_Interp *interp,		/* For error reporting; can be NULL. */
    TcpState *statePtr)
{
    DWORD error;
    int async_connect = GOT_BITS(statePtr->flags, TCP_ASYNC_CONNECT);
                                /* We are started with async connect and the
                                 * connect notification was not yet
                                 * received. */
    int async_callback = GOT_BITS(statePtr->flags, TCP_ASYNC_PENDING);
                                /* We were called by the event procedure and
                                 * continue our loop. */
    ThreadSpecificData *tsdPtr = TclThreadDataKeyGet(&dataKey);

    if (async_callback) {
        goto reenter;
    }

    for (statePtr->addr = statePtr->addrlist; statePtr->addr != NULL;
	    statePtr->addr = statePtr->addr->ai_next) {
        for (statePtr->myaddr = statePtr->myaddrlist;
                statePtr->myaddr != NULL;
                statePtr->myaddr = statePtr->myaddr->ai_next) {
	    /*
	     * No need to try combinations of local and remote addresses
	     * of different families.
	     */

	    if (statePtr->myaddr->ai_family != statePtr->addr->ai_family) {
		continue;
	    }

            /*
             * Close the socket if it is still open from the last unsuccessful
             * iteration.
             */

	    if (statePtr->sockets->fd != INVALID_SOCKET) {
		closesocket(statePtr->sockets->fd);
	    }

	    /*
             * Get statePtr lock.
             */

	    WaitForSingleObject(tsdPtr->socketListLock, INFINITE);

	    /*
	     * Reset last error from last try
	     */

	    statePtr->notifierConnectError = 0;
	    Tcl_SetErrno(0);

	    statePtr->sockets->fd = socket(statePtr->myaddr->ai_family,
                    SOCK_STREAM, 0);

	    /*
             * Free list lock.
             */

	    SetEvent(tsdPtr->socketListLock);

	    /*
             * Continue on socket creation error.
             */

	    if (statePtr->sockets->fd == INVALID_SOCKET) {
		TclWinConvertError((DWORD) WSAGetLastError());
		continue;
	    }

	    /*
	     * Win-NT has a misfeature that sockets are inherited in child
	     * processes by default. Turn off the inherit bit.
	     */

	    SetHandleInformation((HANDLE) statePtr->sockets->fd,
                    HANDLE_FLAG_INHERIT, 0);

	    /*
	     * Set kernel space buffering
	     */

	    TclSockMinimumBuffers((void *) statePtr->sockets->fd,
                    TCP_BUFFER_SIZE);

	    /*
	     * Try to bind to a local port.
	     */

	    if (bind(statePtr->sockets->fd, statePtr->myaddr->ai_addr,
		    statePtr->myaddr->ai_addrlen) == SOCKET_ERROR) {
		TclWinConvertError((DWORD) WSAGetLastError());
		continue;
	    }

	    /*
	     * For asynchroneous connect set the socket in nonblocking mode
	     * and activate connect notification
	     */

	    if (async_connect) {
		TcpState *statePtr2;
		int in_socket_list = 0;

		/*
                 * Get statePtr lock.
                 */

		WaitForSingleObject(tsdPtr->socketListLock, INFINITE);

		/*
		 * Bugfig for 336441ed59 to not ignore notifications until the
		 * infoPtr is in the list.
		 * Check if my statePtr is already in the tsdPtr->socketList
		 * It is set after this call by TcpThreadActionProc and is set
		 * on a second round.
		 *
		 * If not, we buffer my statePtr in the tsd memory so it is
		 * not lost by the event procedure
		 */

		for (statePtr2 = tsdPtr->socketList; statePtr2 != NULL;
			statePtr2 = statePtr2->nextPtr) {
		    if (statePtr2 == statePtr) {
			in_socket_list = 1;
			break;
		    }
		}
		if (!in_socket_list) {
		    tsdPtr->pendingTcpState = statePtr;
		}

		/*
		 * Set connect mask to connect events
                 *
		 * This is activated by a SOCKET_SELECT message to the
		 * notifier thread.
		 */

		SET_BITS(statePtr->selectEvents, FD_CONNECT);

		/*
		 * Free list lock.
		 */

		SetEvent(tsdPtr->socketListLock);

    		/*
                 * Activate accept notification.
                 */

		SendSelectMessage(tsdPtr, SELECT, statePtr);
	    }

	    /*
	     * Attempt to connect to the remote socket.
	     */

	    connect(statePtr->sockets->fd, statePtr->addr->ai_addr,
		    statePtr->addr->ai_addrlen);

	    error = WSAGetLastError();
	    TclWinConvertError(error);

	    if (async_connect && error == WSAEWOULDBLOCK) {
		/*
		 * Asynchroneous connect
		 *
		 * Remember that we jump back behind this next round
		 */

		SET_BITS(statePtr->flags, TCP_ASYNC_PENDING);
		return TCL_OK;

	    reenter:
		/*
		 * Re-entry point for async connect after connect event or
		 * blocking operation
		 *
		 * Clear the reenter flag
		 */

		CLEAR_BITS(statePtr->flags, TCP_ASYNC_PENDING);

		/*
                 * Get statePtr lock.
                 */

		WaitForSingleObject(tsdPtr->socketListLock, INFINITE);

		/*
                 * Get signaled connect error.
                 */

		TclWinConvertError((DWORD) statePtr->notifierConnectError);

		/*
                 * Clear eventual connect flag.
                 */

		CLEAR_BITS(statePtr->selectEvents, FD_CONNECT);

		/*
                 * Free list lock.
                 */

		SetEvent(tsdPtr->socketListLock);
	    }

	    /*
	     * Clear the tsd socket list pointer if we did not wait for
	     * the FD_CONNECT asynchroneously
	     */

	    tsdPtr->pendingTcpState = NULL;

	    if (Tcl_GetErrno() == 0) {
		goto out;
	    }
	}
    }

  out:
    /*
     * Socket connected or connection failed
     */

    /*
     * Async connect terminated
     */

    CLEAR_BITS(statePtr->flags, TCP_ASYNC_CONNECT);

    if (Tcl_GetErrno() == 0) {
	/*
	 * Succesfully connected
	 *
	 * Set up the select mask for read/write events.
	 */

	statePtr->selectEvents = FD_READ | FD_WRITE | FD_CLOSE;

	/*
	 * Register for interest in events in the select mask. Note that this
	 * automatically places the socket into non-blocking mode.
	 */

	SendSelectMessage(tsdPtr, SELECT, statePtr);
    } else {
	/*
	 * Connect failed
	 *
	 * For async connect schedule a writable event to report the fail.
	 */

	if (async_callback) {
	    /*
	     * Set up the select mask for read/write events.
	     */

	    statePtr->selectEvents = FD_WRITE|FD_READ;

	    /*
             * Get statePtr lock.
             */

	    WaitForSingleObject(tsdPtr->socketListLock, INFINITE);

	    /*
             * Signal ready readable and writable events.
             */

	    SET_BITS(statePtr->readyEvents, FD_WRITE | FD_READ);

	    /*
             * Flag error to event routine.
             */

	    SET_BITS(statePtr->flags, TCP_ASYNC_FAILED);

	    /*
             * Save connect error to be reported by 'fconfigure -error'.
             */

	    statePtr->connectError = Tcl_GetErrno();

	    /*
             * Free list lock.
             */

	    SetEvent(tsdPtr->socketListLock);
	}

	/*
	 * Error message on synchroneous connect
	 */

	if (interp != NULL) {
	    Tcl_SetObjResult(interp, Tcl_ObjPrintf(
		    "couldn't open socket: %s", Tcl_PosixError(interp)));
	}
	return TCL_ERROR;
    }
    return TCL_OK;
}

/*
 *----------------------------------------------------------------------
 *
 * Tcl_OpenTcpClient --
 *
 *	Opens a TCP client socket and creates a channel around it.
 *
 * Results:
 *	The channel or NULL if failed. An error message is returned in the
 *	interpreter on failure.
 *
 * Side effects:
 *	Opens a client socket and creates a new channel.
 *
 *----------------------------------------------------------------------
 */

Tcl_Channel
Tcl_OpenTcpClient(
    Tcl_Interp *interp,		/* For error reporting; can be NULL. */
    int port,			/* Port number to open. */
    const char *host,		/* Host on which to open port. */
    const char *myaddr,		/* Client-side address */
    int myport,			/* Client-side port */
    int async)			/* If nonzero, attempt to do an asynchronous
				 * connect. Otherwise we do a blocking
				 * connect. */
{
    TcpState *statePtr;
    const char *errorMsg = NULL;
    struct addrinfo *addrlist = NULL, *myaddrlist = NULL;
    char channelName[SOCK_CHAN_LENGTH];

    if (TclpHasSockets(interp) != TCL_OK) {
	return NULL;
    }

    /*
     * Check that WinSock is initialized; do not call it if not, to prevent
     * system crashes. This can happen at exit time if the exit handler for
     * WinSock ran before other exit handlers that want to use sockets.
     */

    if (!SocketsEnabled()) {
	return NULL;
    }

    /*
     * Do the name lookups for the local and remote addresses.
     */

    if (!TclCreateSocketAddress(interp, &addrlist, host, port, 0, &errorMsg)
            || !TclCreateSocketAddress(interp, &myaddrlist, myaddr, myport, 1,
                    &errorMsg)) {
        if (addrlist != NULL) {
            freeaddrinfo(addrlist);
        }
        if (interp != NULL) {
            Tcl_SetObjResult(interp, Tcl_ObjPrintf(
                    "couldn't open socket: %s", errorMsg));
        }
        return NULL;
    }

    statePtr = NewSocketInfo(INVALID_SOCKET);
    statePtr->addrlist = addrlist;
    statePtr->myaddrlist = myaddrlist;
    if (async) {
	SET_BITS(statePtr->flags, TCP_ASYNC_CONNECT);
    }

    /*
     * Create a new client socket and wrap it in a channel.
     */
    if (TcpConnect(interp, statePtr) != TCL_OK) {
	TcpCloseProc(statePtr, NULL);
	return NULL;
    }

    sprintf(channelName, SOCK_TEMPLATE, statePtr);

    statePtr->channel = Tcl_CreateChannel(&tcpChannelType, channelName,
	    statePtr, (TCL_READABLE | TCL_WRITABLE));
    if (TCL_ERROR == Tcl_SetChannelOption(NULL, statePtr->channel,
	    "-translation", "auto crlf")) {
	Tcl_Close(NULL, statePtr->channel);
	return NULL;
    } else if (TCL_ERROR == Tcl_SetChannelOption(NULL, statePtr->channel,
	    "-eofchar", "")) {
	Tcl_Close(NULL, statePtr->channel);
	return NULL;
    }
    return statePtr->channel;
}

/*
 *----------------------------------------------------------------------
 *
 * Tcl_MakeTcpClientChannel --
 *
 *	Creates a Tcl_Channel from an existing client TCP socket.
 *
 * Results:
 *	The Tcl_Channel wrapped around the preexisting TCP socket.
 *
 * Side effects:
 *	None.
 *
 *----------------------------------------------------------------------
 */

Tcl_Channel
Tcl_MakeTcpClientChannel(
    ClientData sock)		/* The socket to wrap up into a channel. */
{
    TcpState *statePtr;
    char channelName[SOCK_CHAN_LENGTH];
    ThreadSpecificData *tsdPtr;

    if (TclpHasSockets(NULL) != TCL_OK) {
	return NULL;
    }

    tsdPtr = TclThreadDataKeyGet(&dataKey);

    /*
     * Set kernel space buffering and non-blocking.
     */

    TclSockMinimumBuffers(sock, TCP_BUFFER_SIZE);

    statePtr = NewSocketInfo((SOCKET) sock);

    /*
     * Start watching for read/write events on the socket.
     */

    statePtr->selectEvents = FD_READ | FD_CLOSE | FD_WRITE;
    SendSelectMessage(tsdPtr, SELECT, statePtr);

    sprintf(channelName, SOCK_TEMPLATE, statePtr);
    statePtr->channel = Tcl_CreateChannel(&tcpChannelType, channelName,
	    statePtr, (TCL_READABLE | TCL_WRITABLE));
    Tcl_SetChannelOption(NULL, statePtr->channel, "-translation", "auto crlf");
    return statePtr->channel;
}

/*
 *----------------------------------------------------------------------
 *
 * Tcl_OpenTcpServerEx --
 *
 *	Opens a TCP server socket and creates a channel around it.
 *
 * Results:
 *	The channel or NULL if failed. If an error occurred, an error message
 *	is left in the interp's result if interp is not NULL.
 *
 * Side effects:
 *	Opens a server socket and creates a new channel.
 *
 *----------------------------------------------------------------------
 */

Tcl_Channel
Tcl_OpenTcpServerEx(
    Tcl_Interp *interp,		/* For error reporting - may be NULL. */
    const char *service,	/* Port number to open. */
    const char *myHost,		/* Name of local host. */
    unsigned int flags,		/* Flags. */
    Tcl_TcpAcceptProc *acceptProc,
				/* Callback for accepting connections from new
				 * clients. */
    ClientData acceptProcData)	/* Data for the callback. */
{
    SOCKET sock = INVALID_SOCKET;
    unsigned short chosenport = 0;
    struct addrinfo *addrlist = NULL;
    struct addrinfo *addrPtr;	/* Socket address to listen on. */
    TcpState *statePtr = NULL;	/* The returned value. */
    char channelName[SOCK_CHAN_LENGTH];
    u_long flag = 1;		/* Indicates nonblocking mode. */
    const char *errorMsg = NULL;
    int optvalue, port;

    if (TclpHasSockets(interp) != TCL_OK) {
	return NULL;
    }

    /*
     * Check that WinSock is initialized; do not call it if not, to prevent
     * system crashes. This can happen at exit time if the exit handler for
     * WinSock ran before other exit handlers that want to use sockets.
     */

    if (!SocketsEnabled()) {
	return NULL;
    }

    /*
     * Construct the addresses for each end of the socket.
     */

    if (TclSockGetPort(interp, service, "tcp", &port) != TCL_OK) {
	errorMsg = "invalid port number";
	goto error;
    }

    if (!TclCreateSocketAddress(interp, &addrlist, myHost, port, 1,
            &errorMsg)) {
	goto error;
    }

    for (addrPtr = addrlist; addrPtr != NULL; addrPtr = addrPtr->ai_next) {
	sock = socket(addrPtr->ai_family, addrPtr->ai_socktype,
                addrPtr->ai_protocol);
	if (sock == INVALID_SOCKET) {
	    TclWinConvertError((DWORD) WSAGetLastError());
	    continue;
	}

	/*
	 * Win-NT has a misfeature that sockets are inherited in child
	 * processes by default. Turn off the inherit bit.
	 */

	SetHandleInformation((HANDLE) sock, HANDLE_FLAG_INHERIT, 0);

	/*
	 * Set kernel space buffering
	 */

	TclSockMinimumBuffers((void *)sock, TCP_BUFFER_SIZE);

	/*
	 * Make sure we use the same port when opening two server sockets
	 * for IPv4 and IPv6.
	 *
	 * As sockaddr_in6 uses the same offset and size for the port
	 * member as sockaddr_in, we can handle both through the IPv4 API.
	 */

	if (port == 0 && chosenport != 0) {
	    ((struct sockaddr_in *) addrPtr->ai_addr)->sin_port =
		htons(chosenport);
	}

	/*
	 * The SO_REUSEADDR option on Windows behaves like SO_REUSEPORT on
	 * unix systems.
	 */

	if (GOT_BITS(flags, TCL_TCPSERVER_REUSEPORT)) {
	    optvalue = 1;
	    (void) setsockopt(sock, SOL_SOCKET, SO_REUSEADDR,
		    (char *) &optvalue, sizeof(optvalue));
	}

	/*
	 * Bind to the specified port.
	 *
	 * Bind should not be affected by the socket having already been
	 * set into nonblocking mode. If there is trouble, this is one
	 * place to look for bugs.
	 */

	if (bind(sock, addrPtr->ai_addr,
                addrPtr->ai_addrlen) == SOCKET_ERROR) {
	    TclWinConvertError((DWORD) WSAGetLastError());
	    closesocket(sock);
	    continue;
	}
	if (port == 0 && chosenport == 0) {
	    address sockname;
	    socklen_t namelen = sizeof(sockname);

	    /*
	     * Synchronize port numbers when binding to port 0 of multiple
	     * addresses.
	     */

	    if (getsockname(sock, &sockname.sa, &namelen) >= 0) {
		chosenport = ntohs(sockname.sa4.sin_port);
	    }
	}

	/*
	 * Set the maximum number of pending connect requests to the max
	 * value allowed on each platform (Win32 and Win32s may be
	 * different, and there may be differences between TCP/IP stacks).
	 */

	if (listen(sock, SOMAXCONN) == SOCKET_ERROR) {
	    TclWinConvertError((DWORD) WSAGetLastError());
	    closesocket(sock);
	    continue;
	}

	if (statePtr == NULL) {
	    /*
	     * Add this socket to the global list of sockets.
	     */

	    statePtr = NewSocketInfo(sock);
	} else {
	    AddSocketInfoFd(statePtr, sock);
	}
    }

  error:
    if (addrlist != NULL) {
	freeaddrinfo(addrlist);
    }

    if (statePtr != NULL) {
	ThreadSpecificData *tsdPtr = TclThreadDataKeyGet(&dataKey);

	statePtr->acceptProc = acceptProc;
	statePtr->acceptProcData = acceptProcData;
	sprintf(channelName, SOCK_TEMPLATE, statePtr);
	statePtr->channel = Tcl_CreateChannel(&tcpChannelType, channelName,
		statePtr, 0);
	/*
	 * Set up the select mask for connection request events.
	 */

	statePtr->selectEvents = FD_ACCEPT;

	/*
	 * Register for interest in events in the select mask. Note that this
	 * automatically places the socket into non-blocking mode.
	 */

	ioctlsocket(sock, (long) FIONBIO, &flag);
	SendSelectMessage(tsdPtr, SELECT, statePtr);
	if (Tcl_SetChannelOption(interp, statePtr->channel, "-eofchar", "")
	    == TCL_ERROR) {
	    Tcl_Close(NULL, statePtr->channel);
	    return NULL;
	}
	return statePtr->channel;
    }

    if (interp != NULL) {
        Tcl_SetObjResult(interp, Tcl_ObjPrintf(
		"couldn't open socket: %s",
		(errorMsg ? errorMsg : Tcl_PosixError(interp))));
    }

    if (sock != INVALID_SOCKET) {
	closesocket(sock);
    }
    return NULL;
}

/*
 *----------------------------------------------------------------------
 *
 * TcpAccept --
 *	Accept a TCP socket connection.	 This is called by the event loop.
 *
 * Results:
 *	None.
 *
 * Side effects:
 *	Creates a new connection socket. Calls the registered callback for the
 *	connection acceptance mechanism.
 *
 *----------------------------------------------------------------------
 */

	/* ARGSUSED */
static void
TcpAccept(
    TcpFdList *fds,	/* Server socket that accepted newSocket. */
    SOCKET newSocket,   /* Newly accepted socket. */
    address addr)       /* Address of new socket. */
{
    TcpState *newInfoPtr;
    TcpState *statePtr = fds->statePtr;
    int len = sizeof(addr);
    char channelName[SOCK_CHAN_LENGTH];
    char host[NI_MAXHOST], port[NI_MAXSERV];
    ThreadSpecificData *tsdPtr = TclThreadDataKeyGet(&dataKey);

    /*
     * Win-NT has a misfeature that sockets are inherited in child processes
     * by default. Turn off the inherit bit.
     */

    SetHandleInformation((HANDLE) newSocket, HANDLE_FLAG_INHERIT, 0);

    /*
     * Add this socket to the global list of sockets.
     */

    newInfoPtr = NewSocketInfo(newSocket);

    /*
     * Select on read/write events and create the channel.
     */

    newInfoPtr->selectEvents = (FD_READ | FD_WRITE | FD_CLOSE);
    SendSelectMessage(tsdPtr, SELECT, newInfoPtr);

    sprintf(channelName, SOCK_TEMPLATE, newInfoPtr);
    newInfoPtr->channel = Tcl_CreateChannel(&tcpChannelType, channelName,
	    newInfoPtr, (TCL_READABLE | TCL_WRITABLE));
    if (Tcl_SetChannelOption(NULL, newInfoPtr->channel, "-translation",
	    "auto crlf") == TCL_ERROR) {
	Tcl_Close(NULL, newInfoPtr->channel);
	return;
    }
    if (Tcl_SetChannelOption(NULL, newInfoPtr->channel, "-eofchar", "")
	    == TCL_ERROR) {
	Tcl_Close(NULL, newInfoPtr->channel);
	return;
    }

    /*
     * Invoke the accept callback function.
     */

    if (statePtr->acceptProc != NULL) {
	getnameinfo(&(addr.sa), len, host, sizeof(host), port, sizeof(port),
                    NI_NUMERICHOST|NI_NUMERICSERV);
	statePtr->acceptProc(statePtr->acceptProcData, newInfoPtr->channel,
			    host, atoi(port));
    }
}

/*
 *----------------------------------------------------------------------
 *
 * InitSockets --
 *
 *	Registers the event window for the socket notifier code.
 *
 *	Assumes socketMutex is held.
 *
 * Results:
 *	None.
 *
 * Side effects:
 *	Register a new window class and creates a
 *	window for use in asynchronous socket notification.
 *
 *----------------------------------------------------------------------
 */

static void
InitSockets(void)
{
    DWORD id;
    ThreadSpecificData *tsdPtr = TclThreadDataKeyGet(&dataKey);

    if (!initialized) {
	initialized = 1;
	TclCreateLateExitHandler(SocketExitHandler, NULL);

	/*
	 * Create the async notification window with a new class. We must
	 * create a new class to avoid a Windows 95 bug that causes us to get
	 * the wrong message number for socket events if the message window is
	 * a subclass of a static control.
	 */

	windowClass.style = 0;
	windowClass.cbClsExtra = 0;
	windowClass.cbWndExtra = 0;
	windowClass.hInstance = TclWinGetTclInstance();
	windowClass.hbrBackground = NULL;
	windowClass.lpszMenuName = NULL;
	windowClass.lpszClassName = className;
	windowClass.lpfnWndProc = SocketProc;
	windowClass.hIcon = NULL;
	windowClass.hCursor = NULL;

	if (!RegisterClassW(&windowClass)) {
	    TclWinConvertError(GetLastError());
	    goto initFailure;
	}
    }

    /*
     * Check for per-thread initialization.
     */

    if (tsdPtr != NULL) {
	return;
    }

    /*
     * OK, this thread has never done anything with sockets before.  Construct
     * a worker thread to handle asynchronous events related to sockets
     * assigned to _this_ thread.
     */

    tsdPtr = TCL_TSD_INIT(&dataKey);
    tsdPtr->pendingTcpState = NULL;
    tsdPtr->socketList = NULL;
    tsdPtr->hwnd       = NULL;
    tsdPtr->threadId   = Tcl_GetCurrentThread();
    tsdPtr->readyEvent = CreateEvent(NULL, FALSE, FALSE, NULL);
    if (tsdPtr->readyEvent == NULL) {
	goto initFailure;
    }
    tsdPtr->socketListLock = CreateEvent(NULL, FALSE, TRUE, NULL);
    if (tsdPtr->socketListLock == NULL) {
	goto initFailure;
    }
    tsdPtr->socketThread = CreateThread(NULL, 256, SocketThread, tsdPtr, 0,
	    &id);
    if (tsdPtr->socketThread == NULL) {
	goto initFailure;
    }

    SetThreadPriority(tsdPtr->socketThread, THREAD_PRIORITY_HIGHEST);

    /*
     * Wait for the thread to signal when the window has been created and if
     * it is ready to go.
     */

    WaitForSingleObject(tsdPtr->readyEvent, INFINITE);

    if (tsdPtr->hwnd == NULL) {
	goto initFailure;	/* Trouble creating the window. */
    }

    Tcl_CreateEventSource(SocketSetupProc, SocketCheckProc, NULL);
    return;

  initFailure:
    TclpFinalizeSockets();
    initialized = -1;
    return;
}

/*
 *----------------------------------------------------------------------
 *
 * SocketsEnabled --
 *
 *	Check that the WinSock was successfully initialized.
 *
 * Warning:
 *	This check was useful in times of Windows98 where WinSock may
 *	not be available. This is not the case any more.
 *	This function may be removed with TCL 9.0
 *
 * Results:
 *	1 if it is.
 *
 * Side effects:
 *	None.
 *
 *----------------------------------------------------------------------
 */

    /* ARGSUSED */
static int
SocketsEnabled(void)
{
    int enabled;

    Tcl_MutexLock(&socketMutex);
    enabled = (initialized == 1);
    Tcl_MutexUnlock(&socketMutex);
    return enabled;
}


/*
 *----------------------------------------------------------------------
 *
 * SocketExitHandler --
 *
 *	Callback invoked during exit clean up to delete the socket
 *	communication window.
 *
 * Results:
 *	None.
 *
 * Side effects:
 *	None.
 *
 *----------------------------------------------------------------------
 */

    /* ARGSUSED */
static void
SocketExitHandler(
    ClientData clientData)		/* Not used. */
{
    Tcl_MutexLock(&socketMutex);

    /*
     * Make sure the socket event handling window is cleaned-up for, at
     * most, this thread.
     */

    TclpFinalizeSockets();
    UnregisterClassW(className, TclWinGetTclInstance());
    initialized = 0;
    Tcl_MutexUnlock(&socketMutex);
}

/*
 *----------------------------------------------------------------------
 *
 * SocketSetupProc --
 *
 *	This function is invoked before Tcl_DoOneEvent blocks waiting for an
 *	event.
 *
 * Results:
 *	None.
 *
 * Side effects:
 *	Adjusts the block time if needed.
 *
 *----------------------------------------------------------------------
 */

void
SocketSetupProc(
    ClientData data,		/* Not used. */
    int flags)			/* Event flags as passed to Tcl_DoOneEvent. */
{
    TcpState *statePtr;
    Tcl_Time blockTime = { 0, 0 };
    ThreadSpecificData *tsdPtr = TCL_TSD_INIT(&dataKey);

    if (!GOT_BITS(flags, TCL_FILE_EVENTS)) {
	return;
    }

    /*
     * Check to see if there is a ready socket.	 If so, poll.
     */
    WaitForSingleObject(tsdPtr->socketListLock, INFINITE);
    for (statePtr = tsdPtr->socketList; statePtr != NULL;
	    statePtr = statePtr->nextPtr) {
	if (GOT_BITS(statePtr->readyEvents,
                statePtr->watchEvents | FD_CONNECT | FD_ACCEPT)) {
	    Tcl_SetMaxBlockTime(&blockTime);
	    break;
	}
    }
    SetEvent(tsdPtr->socketListLock);
}

/*
 *----------------------------------------------------------------------
 *
 * SocketCheckProc --
 *
 *	This function is called by Tcl_DoOneEvent to check the socket event
 *	source for events.
 *
 * Results:
 *	None.
 *
 * Side effects:
 *	May queue an event.
 *
 *----------------------------------------------------------------------
 */

static void
SocketCheckProc(
    ClientData data,		/* Not used. */
    int flags)			/* Event flags as passed to Tcl_DoOneEvent. */
{
    TcpState *statePtr;
    SocketEvent *evPtr;
    ThreadSpecificData *tsdPtr = TCL_TSD_INIT(&dataKey);

    if (!GOT_BITS(flags, TCL_FILE_EVENTS)) {
	return;
    }

    /*
     * Queue events for any ready sockets that don't already have events
     * queued (caused by persistent states that won't generate WinSock
     * events).
     */

    WaitForSingleObject(tsdPtr->socketListLock, INFINITE);
    for (statePtr = tsdPtr->socketList; statePtr != NULL;
	    statePtr = statePtr->nextPtr) {
	if (GOT_BITS(statePtr->readyEvents,
		statePtr->watchEvents | FD_CONNECT | FD_ACCEPT)
                && !GOT_BITS(statePtr->flags, SOCKET_PENDING)) {
	    SET_BITS(statePtr->flags, SOCKET_PENDING);
	    evPtr = ckalloc(sizeof(SocketEvent));
	    evPtr->header.proc = SocketEventProc;
	    evPtr->socket = statePtr->sockets->fd;
	    Tcl_QueueEvent((Tcl_Event *) evPtr, TCL_QUEUE_TAIL);
	}
    }
    SetEvent(tsdPtr->socketListLock);
}

/*
 *----------------------------------------------------------------------
 *
 * SocketEventProc --
 *
 *	This function is called by Tcl_ServiceEvent when a socket event
 *	reaches the front of the event queue. This function is responsible for
 *	notifying the generic channel code.
 *
 * Results:
 *	Returns 1 if the event was handled, meaning it should be removed from
 *	the queue. Returns 0 if the event was not handled, meaning it should
 *	stay on the queue. The only time the event isn't handled is if the
 *	TCL_FILE_EVENTS flag bit isn't set.
 *
 * Side effects:
 *	Whatever the channel callback functions do.
 *
 *----------------------------------------------------------------------
 */

static int
SocketEventProc(
    Tcl_Event *evPtr,		/* Event to service. */
    int flags)			/* Flags that indicate what events to handle,
				 * such as TCL_FILE_EVENTS. */
{
    TcpState *statePtr;
    SocketEvent *eventPtr = (SocketEvent *) evPtr;
    int mask = 0, events;
    ThreadSpecificData *tsdPtr = TCL_TSD_INIT(&dataKey);
    TcpFdList *fds;
    SOCKET newSocket;
    address addr;
    int len;

    if (!GOT_BITS(flags, TCL_FILE_EVENTS)) {
	return 0;
    }

    /*
     * Find the specified socket on the socket list.
     */

    WaitForSingleObject(tsdPtr->socketListLock, INFINITE);
    for (statePtr = tsdPtr->socketList; statePtr != NULL;
	    statePtr = statePtr->nextPtr) {
	if (statePtr->sockets->fd == eventPtr->socket) {
	    break;
	}
    }

    /*
     * Discard events that have gone stale.
     */

    if (!statePtr) {
        SetEvent(tsdPtr->socketListLock);
	return 1;
    }

    /*
     * Clear flag that (this) event is pending
     */

    CLEAR_BITS(statePtr->flags, SOCKET_PENDING);

    /*
     * Continue async connect if pending and ready
     */

    if (GOT_BITS(statePtr->readyEvents, FD_CONNECT)) {
	if (GOT_BITS(statePtr->flags, TCP_ASYNC_PENDING)) {
	    /*
	     * Do one step and save eventual connect error
	     */

	    SetEvent(tsdPtr->socketListLock);
	    WaitForConnect(statePtr,NULL);
	} else {
	    /*
	     * No async connect reenter pending. Just clear event.
	     */

	    CLEAR_BITS(statePtr->readyEvents, FD_CONNECT);
	    SetEvent(tsdPtr->socketListLock);
	}
	return 1;
    }

    /*
     * Handle connection requests directly.
     */

    if (GOT_BITS(statePtr->readyEvents, FD_ACCEPT)) {
	for (fds = statePtr->sockets; fds != NULL; fds = fds->next) {
	    /*
             * Accept the incoming connection request.
             */

	    len = sizeof(address);
	    newSocket = accept(fds->fd, &(addr.sa), &len);

	    /*
             * On Tcl server sockets with multiple OS fds we loop over the fds
	     * trying an accept() on each, so we expect INVALID_SOCKET.  There
	     * are also other network stack conditions that can result in
	     * FD_ACCEPT but a subsequent failure on accept() by the time we
	     * get around to it.
             *
	     * Access to sockets (acceptEventCount, readyEvents) in socketList
	     * is still protected by the lock (prevents reintroduction of
	     * SF Tcl Bug 3056775.
	     */

	    if (newSocket == INVALID_SOCKET) {
		/* int err = WSAGetLastError(); */
		continue;
	    }

	    /*
	     * It is possible that more than one FD_ACCEPT has been sent, so
	     * an extra count must be kept. Decrement the count, and reset the
	     * readyEvent bit if the count is no longer > 0.
	     */

	    statePtr->acceptEventCount--;

	    if (statePtr->acceptEventCount <= 0) {
		CLEAR_BITS(statePtr->readyEvents, FD_ACCEPT);
	    }

	    SetEvent(tsdPtr->socketListLock);

	    /*
             * Caution: TcpAccept() has the side-effect of evaluating the
	     * server accept script (via AcceptCallbackProc() in tclIOCmd.c),
	     * which can close the server socket and invalidate statePtr and
	     * fds. If TcpAccept() accepts a socket we must return immediately
	     * and let SocketCheckProc queue additional FD_ACCEPT events.
	     */

	    TcpAccept(fds, newSocket, addr);
	    return 1;
	}

	/*
         * Loop terminated with no sockets accepted; clear the ready mask so
	 * we can detect the next connection request. Note that connection
	 * requests are level triggered, so if there is a request already
	 * pending, a new event will be generated.
	 */

	statePtr->acceptEventCount = 0;
	CLEAR_BITS(statePtr->readyEvents, FD_ACCEPT);

	SetEvent(tsdPtr->socketListLock);
	return 1;
    }

    SetEvent(tsdPtr->socketListLock);

    /*
     * Mask off unwanted events and compute the read/write mask so we can
     * notify the channel.
     */

    events = statePtr->readyEvents & statePtr->watchEvents;

    if (GOT_BITS(events, FD_CLOSE)) {
	/*
	 * If the socket was closed and the channel is still interested in
	 * read events, then we need to ensure that we keep polling for this
	 * event until someone does something with the channel. Note that we
	 * do this before calling Tcl_NotifyChannel so we don't have to watch
	 * out for the channel being deleted out from under us. This may cause
	 * a redundant trip through the event loop, but it's simpler than
	 * trying to do unwind protection.
	 */

	Tcl_Time blockTime = { 0, 0 };

	Tcl_SetMaxBlockTime(&blockTime);
	SET_BITS(mask, TCL_READABLE | TCL_WRITABLE);
    } else if (GOT_BITS(events, FD_READ)) {
	/*
	 * Throw the readable event if an async connect failed.
	 */

	if (GOT_BITS(statePtr->flags, TCP_ASYNC_FAILED)) {
	    SET_BITS(mask, TCL_READABLE);
	} else {
	    fd_set readFds;
	    struct timeval timeout;

	    /*
	     * We must check to see if data is really available, since someone
	     * could have consumed the data in the meantime. Turn off async
	     * notification so select will work correctly. If the socket is
	     * still readable, notify the channel driver, otherwise reset the
	     * async select handler and keep waiting.
	     */

	    SendSelectMessage(tsdPtr, UNSELECT, statePtr);

	    FD_ZERO(&readFds);
	    FD_SET(statePtr->sockets->fd, &readFds);
	    timeout.tv_usec = 0;
	    timeout.tv_sec = 0;

	    if (select(0, &readFds, NULL, NULL, &timeout) != 0) {
		SET_BITS(mask, TCL_READABLE);
	    } else {
		CLEAR_BITS(statePtr->readyEvents, FD_READ);
		SendSelectMessage(tsdPtr, SELECT, statePtr);
	    }
	}
    }

    /*
     * writable event
     */

    if (GOT_BITS(events, FD_WRITE)) {
	SET_BITS(mask, TCL_WRITABLE);
    }

    /*
     * Call registered event procedures
     */

    if (mask) {
	Tcl_NotifyChannel(statePtr->channel, mask);
    }
    return 1;
}

/*
 *----------------------------------------------------------------------
 *
 * AddSocketInfoFd --
 *
 *	This function adds a SOCKET file descriptor to the 'sockets' linked
 *	list of a TcpState structure.
 *
 * Results:
 *	None.
 *
 * Side effects:
 *	None, except for allocation of memory.
 *
 *----------------------------------------------------------------------
 */

static void
AddSocketInfoFd(
    TcpState *statePtr,
    SOCKET socket)
{
    TcpFdList *fds = statePtr->sockets;

    if (fds == NULL) {
	/*
         * Add the first FD.
         */

	statePtr->sockets = ckalloc(sizeof(TcpFdList));
	fds = statePtr->sockets;
    } else {
	/*
         * Find end of list and append FD.
         */

	while (fds->next != NULL) {
	    fds = fds->next;
	}

	fds->next = ckalloc(sizeof(TcpFdList));
	fds = fds->next;
    }

    /*
     * Populate new FD.
     */

    fds->fd = socket;
    fds->statePtr = statePtr;
    fds->next = NULL;
}


/*
 *----------------------------------------------------------------------
 *
 * NewSocketInfo --
 *
 *	This function allocates and initializes a new TcpState structure.
 *
 * Results:
 *	Returns a newly allocated TcpState.
 *
 * Side effects:
 *	None, except for allocation of memory.
 *
 *----------------------------------------------------------------------
 */

static TcpState *
NewSocketInfo(SOCKET socket)
{
    TcpState *statePtr = ckalloc(sizeof(TcpState));

    memset(statePtr, 0, sizeof(TcpState));

    /*
     * TIP #218. Removed the code inserting the new structure into the global
     * list. This is now handled in the thread action callbacks, and only
     * there.
     */

    AddSocketInfoFd(statePtr, socket);

    return statePtr;
}

/*
 *----------------------------------------------------------------------
 *
 * WaitForSocketEvent --
 *
 *	Waits until one of the specified events occurs on a socket.
 *	For event FD_CONNECT use WaitForConnect.
 *
 * Results:
 *	Returns 1 on success or 0 on failure, with an error code in
 *	errorCodePtr.
 *
 * Side effects:
 *	Processes socket events off the system queue.
 *
 *----------------------------------------------------------------------
 */

static int
WaitForSocketEvent(
    TcpState *statePtr,	/* Information about this socket. */
    int events,			/* Events to look for. May be one of
				 * FD_READ or FD_WRITE.
				 */
    int *errorCodePtr)		/* Where to store errors? */
{
    int result = 1;
    int oldMode;
    ThreadSpecificData *tsdPtr = TclThreadDataKeyGet(&dataKey);

    /*
     * Be sure to disable event servicing so we are truly modal.
     */

    oldMode = Tcl_SetServiceMode(TCL_SERVICE_NONE);

    /*
     * Reset WSAAsyncSelect so we have a fresh set of events pending.
     */

    SendSelectMessage(tsdPtr, UNSELECT, statePtr);
    SendSelectMessage(tsdPtr, SELECT, statePtr);

    while (1) {
	int event_found;

	/*
         * Get statePtr lock.
         */

	WaitForSingleObject(tsdPtr->socketListLock, INFINITE);

	/*
         * Check if event occured.
         */

	event_found = GOT_BITS(statePtr->readyEvents, events);

	/*
         * Free list lock.
         */

	SetEvent(tsdPtr->socketListLock);

	/*
         * Exit loop if event occured.
         */

	if (event_found) {
	    break;
	}

	/*
         * Exit loop if event did not occur but this is a non-blocking channel
         */

	if (statePtr->flags & TCP_NONBLOCKING) {
	    *errorCodePtr = EWOULDBLOCK;
	    result = 0;
	    break;
	}

	/*
	 * Wait until something happens.
	 */

	WaitForSingleObject(tsdPtr->readyEvent, INFINITE);
    }

    (void) Tcl_SetServiceMode(oldMode);
    return result;
}

/*
 *----------------------------------------------------------------------
 *
 * SocketThread --
 *
 *	Helper thread used to manage the socket event handling window.
 *
 * Results:
 *	1 if unable to create socket event window, 0 otherwise.
 *
 * Side effects:
 *	None.
 *
 *----------------------------------------------------------------------
 */

static DWORD WINAPI
SocketThread(
    LPVOID arg)
{
    MSG msg;
    ThreadSpecificData *tsdPtr = arg;

    /*
     * Create a dummy window receiving socket events.
     */

    tsdPtr->hwnd = CreateWindowW(className, className, WS_TILED, 0, 0, 0, 0,
	    NULL, NULL, windowClass.hInstance, arg);

    /*
     * Signalize thread creator that we are done creating the window.
     */

    SetEvent(tsdPtr->readyEvent);

    /*
     * If unable to create the window, exit this thread immediately.
     */

    if (tsdPtr->hwnd == NULL) {
	return 1;
    }

    /*
     * Process all messages on the socket window until WM_QUIT. This threads
     * exits only when instructed to do so by the call to
     * PostMessage(SOCKET_TERMINATE) in TclpFinalizeSockets().
     */

    while (GetMessageW(&msg, NULL, 0, 0) > 0) {
	DispatchMessageW(&msg);
    }

    /*
     * This releases waiters on thread exit in TclpFinalizeSockets()
     */

    SetEvent(tsdPtr->readyEvent);

    return msg.wParam;
}


/*
 *----------------------------------------------------------------------
 *
 * SocketProc --
 *
 *	This function is called when WSAAsyncSelect has been used to register
 *	interest in a socket event, and the event has occurred.
 *
 * Results:
 *	0 on success.
 *
 * Side effects:
 *	The flags for the given socket are updated to reflect the event that
 *	occured.
 *
 *----------------------------------------------------------------------
 */

static LRESULT CALLBACK
SocketProc(
    HWND hwnd,
    UINT message,
    WPARAM wParam,
    LPARAM lParam)
{
    int event, error;
    SOCKET socket;
    TcpState *statePtr;
    int info_found = 0;
    TcpFdList *fds = NULL;
    ThreadSpecificData *tsdPtr = (ThreadSpecificData *)
#ifdef _WIN64
	    GetWindowLongPtrW(hwnd, GWLP_USERDATA);
#else
	    GetWindowLongW(hwnd, GWL_USERDATA);
#endif

    switch (message) {
    default:
	return DefWindowProcW(hwnd, message, wParam, lParam);
	break;

    case WM_CREATE:
	/*
	 * Store the initial tsdPtr, it's from a different thread, so it's not
	 * directly accessible, but needed.
	 */

#ifdef _WIN64
	SetWindowLongPtr(hwnd, GWLP_USERDATA,
		(LONG_PTR) ((LPCREATESTRUCT)lParam)->lpCreateParams);
#else
	SetWindowLongW(hwnd, GWL_USERDATA,
		(LONG) ((LPCREATESTRUCT)lParam)->lpCreateParams);
#endif
	break;

    case WM_DESTROY:
	PostQuitMessage(0);
	break;

    case SOCKET_MESSAGE:
	event = WSAGETSELECTEVENT(lParam);
	error = WSAGETSELECTERROR(lParam);
	socket = (SOCKET) wParam;

	WaitForSingleObject(tsdPtr->socketListLock, INFINITE);

	/*
	 * Find the specified socket on the socket list and update its
	 * eventState flag.
	 */

	for (statePtr = tsdPtr->socketList; statePtr != NULL;
		statePtr = statePtr->nextPtr) {
	    if (FindFDInList(statePtr, socket)) {
		info_found = 1;
		break;
	    }
	}

	/*
	 * Check if there is a pending info structure not jet in the list.
	 */

	if (!info_found
		&& tsdPtr->pendingTcpState != NULL
		&& FindFDInList(tsdPtr->pendingTcpState, socket)) {
	    statePtr = tsdPtr->pendingTcpState;
	    info_found = 1;
	}
	if (info_found) {
	    /*
	     * Update the socket state.
	     *
	     * A count of FD_ACCEPTS is stored, so if an FD_CLOSE event
	     * happens, then clear the FD_ACCEPT count. Otherwise, increment
	     * the count if the current event is an FD_ACCEPT.
	     */

	    if (GOT_BITS(event, FD_CLOSE)) {
		statePtr->acceptEventCount = 0;
		CLEAR_BITS(statePtr->readyEvents, FD_WRITE | FD_ACCEPT);
	    } else if (GOT_BITS(event, FD_ACCEPT)) {
		statePtr->acceptEventCount++;
	    }

	    if (GOT_BITS(event, FD_CONNECT)) {
		/*
		 * Remember any error that occurred so we can report
		 * connection failures.
		 */

		if (error != ERROR_SUCCESS) {
		    statePtr->notifierConnectError = error;
		}
	    }

	    /*
	     * Inform main thread about signaled events
	     */

	    SET_BITS(statePtr->readyEvents, event);

	    /*
	     * Wake up the Main Thread.
	     */

	    SetEvent(tsdPtr->readyEvent);
	    Tcl_ThreadAlert(tsdPtr->threadId);
	}
	SetEvent(tsdPtr->socketListLock);
	break;

    case SOCKET_SELECT:
	statePtr = (TcpState *) lParam;
	for (fds = statePtr->sockets; fds != NULL; fds = fds->next) {
	    if (wParam == SELECT) {
		WSAAsyncSelect(fds->fd, hwnd,
			SOCKET_MESSAGE, statePtr->selectEvents);
	    } else {
		/*
		 * Clear the selection mask
		 */

		WSAAsyncSelect(fds->fd, hwnd, 0, 0);
	    }
	}
	break;

    case SOCKET_TERMINATE:
	DestroyWindow(hwnd);
	break;
    }

    return 0;
}

/*
 *----------------------------------------------------------------------
 *
 * FindFDInList --
 *
 *	Return true, if the given file descriptior is contained in the
 *	file descriptor list.
 *
 * Results:
 *	true if found.
 *
 * Side effects:
 *
 *----------------------------------------------------------------------
 */

static int
FindFDInList(
    TcpState *statePtr,
    SOCKET socket)
{
    TcpFdList *fds;
    for (fds = statePtr->sockets; fds != NULL; fds = fds->next) {
	if (fds->fd == socket) {
	    return 1;
	}
    }
    return 0;
}

/*
 *----------------------------------------------------------------------
 *
 * TclWinGetSockOpt, et al. --
 *
 *	Those functions are historically exported by the stubs table and
 *	just use the original system calls now.
 *
 * Warning:
 *	Those functions are depreciated and will be removed with TCL 9.0.
 *
 * Results:
 *	As defined for each function.
 *
 * Side effects:
 *	As defined for each function.
 *
 *----------------------------------------------------------------------
 */

#ifndef TCL_NO_DEPRECATED
#undef TclWinGetSockOpt
int
TclWinGetSockOpt(
    SOCKET s,
    int level,
    int optname,
    char *optval,
    int *optlen)
{

    return getsockopt(s, level, optname, optval, optlen);
}
#undef TclWinSetSockOpt
int
TclWinSetSockOpt(
    SOCKET s,
    int level,
    int optname,
    const char *optval,
    int optlen)
{
    return setsockopt(s, level, optname, optval, optlen);
}

#undef TclpInetNtoa
char *
TclpInetNtoa(
    struct in_addr addr)
{
    return inet_ntoa(addr);
}
#undef TclWinGetServByName
struct servent *
TclWinGetServByName(
    const char *name,
    const char *proto)
{
    return getservbyname(name, proto);
}
#endif /* TCL_NO_DEPRECATED */

/*
 *----------------------------------------------------------------------
 *
 * TcpThreadActionProc --
 *
 *	Insert or remove any thread local refs to this channel.
 *
 * Results:
 *	None.
 *
 * Side effects:
 *	Changes thread local list of valid channels.
 *
 *----------------------------------------------------------------------
 */

static void
TcpThreadActionProc(
    ClientData instanceData,
    int action)
{
    ThreadSpecificData *tsdPtr;
    TcpState *statePtr = instanceData;
    int notifyCmd;

    if (action == TCL_CHANNEL_THREAD_INSERT) {
	/*
	 * Ensure that socket subsystem is initialized in this thread, or else
	 * sockets will not work.
	 */

	Tcl_MutexLock(&socketMutex);
	InitSockets();
	Tcl_MutexUnlock(&socketMutex);

	tsdPtr = TCL_TSD_INIT(&dataKey);

	WaitForSingleObject(tsdPtr->socketListLock, INFINITE);
	statePtr->nextPtr = tsdPtr->socketList;
	tsdPtr->socketList = statePtr;

	if (statePtr == tsdPtr->pendingTcpState) {
	    tsdPtr->pendingTcpState = NULL;
	}

	SetEvent(tsdPtr->socketListLock);

	notifyCmd = SELECT;
    } else {
	TcpState **nextPtrPtr;
	int removed = 0;

	tsdPtr = TCL_TSD_INIT(&dataKey);

	/*
	 * TIP #218, Bugfix: All access to socketList has to be protected by
	 * the lock.
	 */

	WaitForSingleObject(tsdPtr->socketListLock, INFINITE);
	for (nextPtrPtr = &(tsdPtr->socketList); (*nextPtrPtr) != NULL;
		nextPtrPtr = &((*nextPtrPtr)->nextPtr)) {
	    if ((*nextPtrPtr) == statePtr) {
		(*nextPtrPtr) = statePtr->nextPtr;
		removed = 1;
		break;
	    }
	}
	SetEvent(tsdPtr->socketListLock);

	/*
	 * This could happen if the channel was created in one thread and then
	 * moved to another without updating the thread local data in each
	 * thread.
	 */

	if (!removed) {
	    Tcl_Panic("file info ptr not on thread channel list");
	}

	notifyCmd = UNSELECT;
    }

    /*
     * Ensure that, or stop, notifications for the socket occur in this
     * thread.
     */

    SendSelectMessage(tsdPtr, notifyCmd, statePtr);
}

/*
 * Local Variables:
 * mode: c
 * c-basic-offset: 4
 * fill-column: 78
 * tab-width: 8
 * indent-tabs-mode: nil
 * End:
 */<|MERGE_RESOLUTION|>--- conflicted
+++ resolved
@@ -1157,22 +1157,16 @@
 	return TcpCloseProc(instanceData, interp);
     }
 
-<<<<<<< HEAD
     /*
      * Single fd operation: Tcl_OpenTcpServer() does not set TCL_READABLE or
      * TCL_WRITABLE so this should never be called for a server socket.
      */
 
-    if (shutdown(statePtr->sockets->fd, sd) == SOCKET_ERROR) {
-=======
-    /* single fd operation: Tcl_OpenTcpServer() does not set TCL_READABLE or
-     * TCL_WRITABLE so this should never be called for a server socket. */
     if ((flags & TCL_CLOSE_READ) && (shutdown(statePtr->sockets->fd, SD_RECEIVE) == SOCKET_ERROR)) {
 	TclWinConvertError((DWORD) WSAGetLastError());
 	errorCode = Tcl_GetErrno();
     }
     if ((flags & TCL_CLOSE_WRITE) && (shutdown(statePtr->sockets->fd, SD_SEND) == SOCKET_ERROR) && (errorCode != 0)) {
->>>>>>> ee664780
 	TclWinConvertError((DWORD) WSAGetLastError());
 	errorCode = Tcl_GetErrno();
     }
