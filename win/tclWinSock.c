/*
 * tclWinSock.c --
 *
 *	This file contains Windows-specific socket related code.
 *
 * Copyright (c) 1995-1997 Sun Microsystems, Inc.
 *
 * See the file "license.terms" for information on usage and redistribution of
 * this file, and for a DISCLAIMER OF ALL WARRANTIES.
 *
 * -----------------------------------------------------------------------
 * The order and naming of functions in this file should minimize
 * the file diff to tclUnixSock.c.
 * -----------------------------------------------------------------------
 *
 * General information on how this module works.
 *
 * - Each Tcl-thread with its sockets maintains an internal window to receive
 *   socket messages from the OS.
 *
 * - To ensure that message reception is always running this window is
 *   actually owned and handled by an internal thread. This we call the
 *   co-thread of Tcl's thread.
 *
 * - The whole structure is set up by InitSockets() which is called for each
 *   Tcl thread. The implementation of the co-thread is in SocketThread(),
 *   and the messages are handled by SocketProc(). The connection between
 *   both is not directly visible, it is done through a Win32 window class.
 *   This class is initialized by InitSockets() as well, and used in the
 *   creation of the message receiver windows.
 *
 * - An important thing to note is that *both* thread and co-thread have
 *   access to the list of sockets maintained in the private TSD data of the
 *   thread. The co-thread was given access to it upon creation through the
 *   new thread's client-data.
 *
 *   Because of this dual access the TSD data contains an OS mutex, the
 *   "socketListLock", to mediate exclusion between thread and co-thread.
 *
 *   The co-thread's access is all in SocketProc(). The thread's access is
 *   through SocketEventProc() (1) and the functions called by it.
 *
 *   (Ad 1) This is the handler function for all queued socket events, which
 *          all the OS messages are translated to through the EventSource (2)
 *          driven by the OS messages.
 *
 *   (Ad 2) The main functions for this are SocketSetupProc() and
 *          SocketCheckProc().
 */

#include "tclWinInt.h"

#ifdef _MSC_VER
#   pragma comment (lib, "ws2_32")
#endif

/*
 * Support for control over sockets' KEEPALIVE and NODELAY behavior is
 * currently disabled.
 */

#undef TCL_FEATURE_KEEPALIVE_NAGLE

/*
 * Helper macros to make parts of this file clearer. The macros do exactly
 * what they say on the tin. :-) They also only ever refer to their arguments
 * once, and so can be used without regard to side effects.
 */

#define SET_BITS(var, bits)	((var) |= (bits))
#define CLEAR_BITS(var, bits)	((var) &= ~(bits))
#define GOT_BITS(var, bits)     (((var) & (bits)) != 0)

/* "sock" + a pointer in hex + \0 */
#define SOCK_CHAN_LENGTH        (4 + sizeof(void *) * 2 + 1)
#define SOCK_TEMPLATE           "sock%p"

/*
 * The following variable is used to tell whether this module has been
 * initialized.  If 1, initialization of sockets was successful, if -1 then
 * socket initialization failed (WSAStartup failed).
 */

static int initialized = 0;
static const WCHAR className[] = L"TclSocket";
TCL_DECLARE_MUTEX(socketMutex)

/*
 * The following defines declare the messages used on socket windows.
 */

#define SOCKET_MESSAGE		WM_USER+1
#define SOCKET_SELECT		WM_USER+2
#define SOCKET_TERMINATE	WM_USER+3
#define SELECT			TRUE
#define UNSELECT		FALSE

/*
 * This is needed to comply with the strict aliasing rules of GCC, but it also
 * simplifies casting between the different sockaddr types.
 */

typedef union {
    struct sockaddr sa;
    struct sockaddr_in sa4;
    struct sockaddr_in6 sa6;
    struct sockaddr_storage sas;
} address;

#ifndef IN6_ARE_ADDR_EQUAL
#define IN6_ARE_ADDR_EQUAL IN6_ADDR_EQUAL
#endif

/*
 * This structure describes per-instance state of a tcp based channel.
 */

typedef struct TcpState TcpState;

typedef struct TcpFdList {
    TcpState *statePtr;
    SOCKET fd;
    struct TcpFdList *next;
} TcpFdList;

struct TcpState {
    Tcl_Channel channel;	/* Channel associated with this socket. */
    int testFlags;              /* bit field for tests. Is set by testsocket
                                 * test procedure */
    struct TcpFdList *sockets;	/* Windows SOCKET handle. */
    int flags;			/* Bit field comprised of the flags described
				 * below. */
    int watchEvents;		/* OR'ed combination of FD_READ, FD_WRITE,
				 * FD_CLOSE, FD_ACCEPT and FD_CONNECT that
				 * indicate which events are interesting. */
    volatile int readyEvents;	/* OR'ed combination of FD_READ, FD_WRITE,
				 * FD_CLOSE, FD_ACCEPT and FD_CONNECT that
				 * indicate which events have occurred.
				 * Set by notifier thread, access must be
				 * protected by semaphore */
    int selectEvents;		/* OR'ed combination of FD_READ, FD_WRITE,
				 * FD_CLOSE, FD_ACCEPT and FD_CONNECT that
				 * indicate which events are currently being
				 * selected. */
    volatile int acceptEventCount;
				/* Count of the current number of FD_ACCEPTs
				 * that have arrived and not yet processed.
				 * Set by notifier thread, access must be
				 * protected by semaphore */
    Tcl_TcpAcceptProc *acceptProc;
				/* Proc to call on accept. */
    ClientData acceptProcData;	/* The data for the accept proc. */

    /*
     * Only needed for client sockets
     */

    struct addrinfo *addrlist;	/* Addresses to connect to. */
    struct addrinfo *addr;	/* Iterator over addrlist. */
    struct addrinfo *myaddrlist;/* Local address. */
    struct addrinfo *myaddr;	/* Iterator over myaddrlist. */
    int connectError;		/* Cache status of async socket. */
    int cachedBlocking;         /* Cache blocking mode of async socket. */
    volatile int notifierConnectError;
				/* Async connect error set by notifier thread.
				 * This error is still a windows error code.
				 * Access must be protected by semaphore */
    struct TcpState *nextPtr;	/* The next socket on the per-thread socket
				 * list. */
};

/*
 * These bits may be ORed together into the "flags" field of a TcpState
 * structure.
 */

#define TCP_NONBLOCKING		(1<<0)	/* Socket with non-blocking I/O */
#define TCP_ASYNC_CONNECT	(1<<1)	/* Async connect in progress. */
#define SOCKET_EOF		(1<<2)	/* A zero read happened on the
					 * socket. */
#define SOCKET_PENDING		(1<<3)	/* A message has been sent for this
					 * socket */
#define TCP_ASYNC_PENDING	(1<<4)	/* TcpConnect was called to
					 * process an async connect. This
					 * flag indicates that reentry is
					 * still pending */
#define TCP_ASYNC_FAILED	(1<<5)	/* An async connect finally failed */

/*
 * These bits may be ORed together into the "testFlags" field of a TcpState
 * structure.
 */

#define TCP_ASYNC_TEST_MODE	(1<<0)	/* Async testing activated.  Do not
					 * automatically continue connection
					 * process */

/*
 * The following structure is what is added to the Tcl event queue when a
 * socket event occurs.
 */

typedef struct {
    Tcl_Event header;		/* Information that is standard for all
				 * events. */
    SOCKET socket;		/* Socket descriptor that is ready. Used to
				 * find the TcpState structure for the file
				 * (can't point directly to the TcpState
				 * structure because it could go away while
				 * the event is queued). */
} SocketEvent;

/*
 * This defines the minimum buffersize maintained by the kernel.
 */

#define TCP_BUFFER_SIZE 4096


typedef struct {
    HWND hwnd;			/* Handle to window for socket messages. */
    HANDLE socketThread;	/* Thread handling the window */
    Tcl_ThreadId threadId;	/* Parent thread. */
    HANDLE readyEvent;		/* Event indicating that a socket event is
				 * ready. Also used to indicate that the
				 * socketThread has been initialized and has
				 * started. */
    HANDLE socketListLock;	/* Win32 Event to lock the socketList */
    TcpState *pendingTcpState;
				/* This socket is opened but not jet in the
				 * list. This value is also checked by
				 * the event structure. */
    TcpState *socketList;	/* Every open socket in this thread has an
				 * entry on this list. */
} ThreadSpecificData;

static Tcl_ThreadDataKey dataKey;
static WNDCLASSW windowClass;

/*
 * Static routines for this file:
 */

static int		TcpConnect(Tcl_Interp *interp,
			    TcpState *state);
static void		InitSockets(void);
static TcpState *	NewSocketInfo(SOCKET socket);
static void		SocketExitHandler(ClientData clientData);
static LRESULT CALLBACK	SocketProc(HWND hwnd, UINT message, WPARAM wParam,
			    LPARAM lParam);
static int		SocketsEnabled(void);
static void		TcpAccept(TcpFdList *fds, SOCKET newSocket, address addr);
static int		WaitForConnect(TcpState *statePtr, int *errorCodePtr);
static int		WaitForSocketEvent(TcpState *statePtr, int events,
			    int *errorCodePtr);
static void		AddSocketInfoFd(TcpState *statePtr,  SOCKET socket);
static int		FindFDInList(TcpState *statePtr, SOCKET socket);
static DWORD WINAPI	SocketThread(LPVOID arg);
static void		TcpThreadActionProc(ClientData instanceData,
			    int action);

static Tcl_EventCheckProc	SocketCheckProc;
static Tcl_EventProc		SocketEventProc;
static Tcl_EventSetupProc	SocketSetupProc;
static Tcl_DriverBlockModeProc	TcpBlockModeProc;
static Tcl_DriverCloseProc	TcpCloseProc;
static Tcl_DriverClose2Proc	TcpClose2Proc;
static Tcl_DriverSetOptionProc	TcpSetOptionProc;
static Tcl_DriverGetOptionProc	TcpGetOptionProc;
static Tcl_DriverInputProc	TcpInputProc;
static Tcl_DriverOutputProc	TcpOutputProc;
static Tcl_DriverWatchProc	TcpWatchProc;
static Tcl_DriverGetHandleProc	TcpGetHandleProc;

/*
 * This structure describes the channel type structure for TCP socket
 * based IO:
 */

static const Tcl_ChannelType tcpChannelType = {
    "tcp",			/* Type name. */
    TCL_CHANNEL_VERSION_5,	/* v5 channel */
    TcpCloseProc,		/* Close proc. */
    TcpInputProc,		/* Input proc. */
    TcpOutputProc,		/* Output proc. */
    NULL,			/* Seek proc. */
    TcpSetOptionProc,		/* Set option proc. */
    TcpGetOptionProc,		/* Get option proc. */
    TcpWatchProc,		/* Initialize notifier. */
    TcpGetHandleProc,		/* Get OS handles out of channel. */
    TcpClose2Proc,		/* Close2 proc. */
    TcpBlockModeProc,		/* Set blocking or non-blocking mode.*/
    NULL,			/* flush proc. */
    NULL,			/* handler proc. */
    NULL,			/* wide seek proc. */
    TcpThreadActionProc,	/* thread action proc. */
    NULL			/* truncate proc. */
};

/*
 * The following variable holds the network name of this host.
 */

static TclInitProcessGlobalValueProc InitializeHostName;
static ProcessGlobalValue hostName =
	{0, 0, NULL, NULL, InitializeHostName, NULL, NULL};

/*
 * Simple wrapper round the SendMessage syscall.
 */

#define SendSelectMessage(tsdPtr, message, payload)     \
    SendMessageW((tsdPtr)->hwnd, SOCKET_SELECT,          \
                (WPARAM) (message), (LPARAM) (payload))


/*
 * Address print debug functions
 */
#if 0
void
printaddrinfo(
    struct addrinfo *ai,
    char *prefix)
{
    char host[NI_MAXHOST], port[NI_MAXSERV];

    getnameinfo(ai->ai_addr, ai->ai_addrlen,
	    host, sizeof(host), port, sizeof(port),
	    NI_NUMERICHOST|NI_NUMERICSERV);
}

void
printaddrinfolist(
    struct addrinfo *addrlist,
    char *prefix)
{
    struct addrinfo *ai;

    for (ai = addrlist; ai != NULL; ai = ai->ai_next) {
	printaddrinfo(ai, prefix);
    }
}
#endif

/*
 *----------------------------------------------------------------------
 *
 * InitializeHostName --
 *
 *	This routine sets the process global value of the name of the local
 *	host on which the process is running.
 *
 * Results:
 *	None.
 *
 *----------------------------------------------------------------------
 */

void
InitializeHostName(
    char **valuePtr,
    unsigned int *lengthPtr,
    Tcl_Encoding *encodingPtr)
{
    WCHAR wbuf[MAX_COMPUTERNAME_LENGTH + 1];
    DWORD length = MAX_COMPUTERNAME_LENGTH + 1;
    Tcl_DString ds;

    Tcl_DStringInit(&ds);
    if (GetComputerNameW(wbuf, &length) != 0) {
	/*
	 * Convert string from native to UTF then change to lowercase.
	 */

	Tcl_UtfToLower(Tcl_WCharToUtfDString(wbuf, -1, &ds));

    } else {
	if (TclpHasSockets(NULL) == TCL_OK) {
	    /*
	     * The buffer size of 256 is recommended by the MSDN page that
	     * documents gethostname() as being always adequate.
	     */

	    Tcl_DString inDs;

	    Tcl_DStringInit(&inDs);
	    Tcl_DStringSetLength(&inDs, 256);
	    if (gethostname(Tcl_DStringValue(&inDs),
		    Tcl_DStringLength(&inDs)) == 0) {
		Tcl_ExternalToUtfDString(NULL, Tcl_DStringValue(&inDs), -1,
			&ds);
	    }
	    Tcl_DStringFree(&inDs);
	}
    }

    *encodingPtr = Tcl_GetEncoding(NULL, "utf-8");
    *lengthPtr = Tcl_DStringLength(&ds);
    *valuePtr = (char *)ckalloc(*lengthPtr + 1);
    memcpy(*valuePtr, Tcl_DStringValue(&ds), *lengthPtr + 1);
    Tcl_DStringFree(&ds);
}

/*
 *----------------------------------------------------------------------
 *
 * Tcl_GetHostName --
 *
 *	Returns the name of the local host.
 *
 * Results:
 *	A string containing the network name for this machine, or an empty
 *	string if we can't figure out the name. The caller must not modify or
 *	free this string.
 *
 * Side effects:
 *	Caches the name to return for future calls.
 *
 *----------------------------------------------------------------------
 */

const char *
Tcl_GetHostName(void)
{
    return Tcl_GetString(TclGetProcessGlobalValue(&hostName));
}

/*
 *----------------------------------------------------------------------
 *
 * TclpHasSockets --
 *
 *	This function determines whether sockets are available on the current
 *	system and returns an error in interp if they are not. Note that
 *	interp may be NULL.
 *
 * Results:
 *	Returns TCL_OK if the system supports sockets, or TCL_ERROR with an
 *	error in interp (if non-NULL).
 *
 * Side effects:
 *	If not already prepared, initializes the TSD structure and socket
 *	message handling thread associated to the calling thread for the
 *	subsystem of the driver.
 *
 *----------------------------------------------------------------------
 */

int
TclpHasSockets(
    Tcl_Interp *interp)		/* Where to write an error message if sockets
				 * are not present, or NULL if no such message
				 * is to be written. */
{
    Tcl_MutexLock(&socketMutex);
    InitSockets();
    Tcl_MutexUnlock(&socketMutex);

    if (SocketsEnabled()) {
	return TCL_OK;
    }
    if (interp != NULL) {
	Tcl_SetObjResult(interp, Tcl_NewStringObj(
		"sockets are not available on this system", -1));
    }
    return TCL_ERROR;
}

/*
 *----------------------------------------------------------------------
 *
 * TclpFinalizeSockets --
 *
 *	This function is called from Tcl_FinalizeThread to finalize the
 *	platform specific socket subsystem. Also, it may be called from within
 *	this module to cleanup the state if unable to initialize the sockets
 *	subsystem.
 *
 * Results:
 *	None.
 *
 * Side effects:
 *	Deletes the event source and destroys the socket thread.
 *
 *----------------------------------------------------------------------
 */

void
TclpFinalizeSockets(void)
{
    ThreadSpecificData *tsdPtr = (ThreadSpecificData *)TclThreadDataKeyGet(&dataKey);

    /*
     * Careful! This is a finalizer!
     */

    if (tsdPtr == NULL) {
	return;
    }

    if (tsdPtr->socketThread != NULL) {
	if (tsdPtr->hwnd != NULL) {
	    PostMessageW(tsdPtr->hwnd, SOCKET_TERMINATE, 0, 0);

	    /*
	     * Wait for the thread to exit. This ensures that we are
	     * completely cleaned up before we leave this function.
	     */

	    WaitForSingleObject(tsdPtr->readyEvent, INFINITE);
	    tsdPtr->hwnd = NULL;
	}
	CloseHandle(tsdPtr->socketThread);
	tsdPtr->socketThread = NULL;
    }
    if (tsdPtr->readyEvent != NULL) {
	CloseHandle(tsdPtr->readyEvent);
	tsdPtr->readyEvent = NULL;
    }
    if (tsdPtr->socketListLock != NULL) {
	CloseHandle(tsdPtr->socketListLock);
	tsdPtr->socketListLock = NULL;
    }
    Tcl_DeleteEventSource(SocketSetupProc, SocketCheckProc, NULL);
}

/*
 *----------------------------------------------------------------------
 *
 * TcpBlockModeProc --
 *
 *	This function is invoked by the generic IO level to set blocking and
 *	nonblocking mode on a TCP socket based channel.
 *
 * Results:
 *	0 if successful, errno when failed.
 *
 * Side effects:
 *	Sets the device into blocking or nonblocking mode.
 *
 *----------------------------------------------------------------------
 */

	/* ARGSUSED */
static int
TcpBlockModeProc(
    ClientData instanceData,	/* Socket state. */
    int mode)			/* The mode to set. Can be one of
				 * TCL_MODE_BLOCKING or
				 * TCL_MODE_NONBLOCKING. */
{
    TcpState *statePtr = (TcpState *)instanceData;

    if (mode == TCL_MODE_NONBLOCKING) {
	SET_BITS(statePtr->flags, TCP_NONBLOCKING);
    } else {
        CLEAR_BITS(statePtr->flags, TCP_NONBLOCKING);
    }
    return 0;
}

/*
 *----------------------------------------------------------------------
 *
 * WaitForConnect --
 *
 *	Check the state of an async connect process. If a connection attempt
 *	terminated, process it, which may finalize it or may start the next
 *	attempt. If a connect error occures, it is saved in
 *	statePtr->connectError to be reported by 'fconfigure -error'.
 *
 *	There are two modes of operation, defined by errorCodePtr:
 *	 *  non-NULL: Called by explicite read/write command. Block if socket
 *	    is blocking.
 *	    May return two error codes:
 *	     *	EWOULDBLOCK: if connect is still in progress
 *	     *	ENOTCONN: if connect failed. This would be the error message
 *		of a rect or sendto syscall so this is emulated here.
 *	 *  Null: Called by a backround operation. Do not block and don't
 *	    return any error code.
 *
 * Results:
 * 	0 if the connection has completed, -1 if still in progress or there is
 * 	an error.
 *
 * Side effects:
 *	Processes socket events off the system queue. May process
 *	asynchroneous connect.
 *
 *----------------------------------------------------------------------
 */

static int
WaitForConnect(
    TcpState *statePtr,		/* State of the socket. */
    int *errorCodePtr)		/* Where to store errors? A passed
				 * null-pointer activates background mode. */
{
    int result;
    int oldMode;
    ThreadSpecificData *tsdPtr;

    /*
     * Check if an async connect failed already and error reporting is
     * demanded, return the error ENOTCONN.
     */

    if (errorCodePtr != NULL && GOT_BITS(statePtr->flags, TCP_ASYNC_FAILED)) {
	*errorCodePtr = ENOTCONN;
	return -1;
    }

    /*
     * Check if an async connect is running. If not return ok
     */

    if (!GOT_BITS(statePtr->flags, TCP_ASYNC_CONNECT)) {
	return 0;
    }

    /*
     * In socket test mode do not continue with the connect
     * Exceptions are:
     * - Call by recv/send and blocking socket
     *   (errorCodePtr != NULL && !GOT_BITS(flags, TCP_NONBLOCKING))
     * - Call by the event queue (errorCodePtr == NULL)
     */

    if (GOT_BITS(statePtr->testFlags, TCP_ASYNC_TEST_MODE)
	    && errorCodePtr != NULL
            && GOT_BITS(statePtr->flags, TCP_NONBLOCKING)) {
	*errorCodePtr = EWOULDBLOCK;
	return -1;
    }

    /*
     * Be sure to disable event servicing so we are truly modal.
     */

    oldMode = Tcl_SetServiceMode(TCL_SERVICE_NONE);

    /*
     * Loop in the blocking case until the connect signal is present
     */

    while (1) {
	/*
	 * Get the statePtr lock.
	 */

	tsdPtr = (ThreadSpecificData *)TclThreadDataKeyGet(&dataKey);
	WaitForSingleObject(tsdPtr->socketListLock, INFINITE);

	/*
         * Check for connect event.
         */

	if (GOT_BITS(statePtr->readyEvents, FD_CONNECT)) {
	    /*
             * Consume the connect event.
             */

	    CLEAR_BITS(statePtr->readyEvents, FD_CONNECT);

	    /*
	     * For blocking sockets and foreground processing, disable async
	     * connect as we continue now synchoneously.
	     */

	    if (errorCodePtr != NULL &&
		    !GOT_BITS(statePtr->flags, TCP_NONBLOCKING)) {
		CLEAR_BITS(statePtr->flags, TCP_ASYNC_CONNECT);
	    }

	    /*
             * Free list lock.
             */

	    SetEvent(tsdPtr->socketListLock);

	    /*
	     * Continue connect. If switched to synchroneous connect, the
	     * connect is terminated.
	     */

	    result = TcpConnect(NULL, statePtr);

	    /*
             * Restore event service mode.
             */

	    (void) Tcl_SetServiceMode(oldMode);

	    /*
	     * Check for Succesfull connect or async connect restart
	     */

	    if (result == TCL_OK) {
		/*
		 * Check for async connect restart (not possible for
		 * foreground blocking operation)
		 */

		if (GOT_BITS(statePtr->flags, TCP_ASYNC_PENDING)) {
		    if (errorCodePtr != NULL) {
			*errorCodePtr = EWOULDBLOCK;
		    }
		    return -1;
		}
		return 0;
	    }

	    /*
	     * Connect finally failed. For foreground operation return
	     * ENOTCONN.
	     */

	    if (errorCodePtr != NULL) {
		*errorCodePtr = ENOTCONN;
	    }
	    return -1;
	}

        /*
         * Free list lock.
         */

        SetEvent(tsdPtr->socketListLock);

	/*
	 * Background operation returns with no action as there was no connect
	 * event
	 */

	if (errorCodePtr == NULL) {
	    return -1;
	}

	/*
	 * A non blocking socket waiting for an asynchronous connect
	 * returns directly the error EWOULDBLOCK
	 */

	if (GOT_BITS(statePtr->flags, TCP_NONBLOCKING)) {
	    *errorCodePtr = EWOULDBLOCK;
	    return -1;
	}

	/*
	 * Wait until something happens.
	 */

	WaitForSingleObject(tsdPtr->readyEvent, INFINITE);
    }
}

/*
 *----------------------------------------------------------------------
 *
 * TcpInputProc --
 *
 *	This function is invoked by the generic IO level to read input from a
 *	TCP socket based channel.
 *
 * Results:
 *	The number of bytes read is returned or -1 on error. An output
 *	argument contains the POSIX error code on error, or zero if no error
 *	occurred.
 *
 * Side effects:
 *	Reads input from the input device of the channel.
 *
 *----------------------------------------------------------------------
 */

	/* ARGSUSED */
static int
TcpInputProc(
    ClientData instanceData,	/* Socket state. */
    char *buf,			/* Where to store data read. */
    int bufSize,		/* How much space is available in the
				 * buffer? */
    int *errorCodePtr)		/* Where to store error code. */
{
    TcpState *statePtr = (TcpState *)instanceData;
    int bytesRead;
    DWORD error;
    ThreadSpecificData *tsdPtr = (ThreadSpecificData *)TclThreadDataKeyGet(&dataKey);

    *errorCodePtr = 0;

    /*
     * Check that WinSock is initialized; do not call it if not, to prevent
     * system crashes. This can happen at exit time if the exit handler for
     * WinSock ran before other exit handlers that want to use sockets.
     */

    if (!SocketsEnabled()) {
	*errorCodePtr = EFAULT;
	return -1;
    }

    /*
     * First check to see if EOF was already detected, to prevent calling the
     * socket stack after the first time EOF is detected.
     */

    if (GOT_BITS(statePtr->flags, SOCKET_EOF)) {
	return 0;
    }

    /*
     * Check if there is an async connect running.
     * For blocking sockets terminate connect, otherwise do one step.
     * For a non blocking socket return EWOULDBLOCK if connect not terminated
     */

    if (WaitForConnect(statePtr, errorCodePtr) != 0) {
	return -1;
    }

    /*
     * No EOF, and it is connected, so try to read more from the socket. Note
     * that we clear the FD_READ bit because read events are level triggered
     * so a new event will be generated if there is still data available to be
     * read. We have to simulate blocking behavior here since we are always
     * using non-blocking sockets.
     */

    while (1) {
	SendSelectMessage(tsdPtr, UNSELECT, statePtr);

	/*
         * Single fd operation: this proc is only called for a connected
         * socket.
         */

	bytesRead = recv(statePtr->sockets->fd, buf, bufSize, 0);
	CLEAR_BITS(statePtr->readyEvents, FD_READ);

	/*
	 * Check for end-of-file condition or successful read.
	 */

	if (bytesRead == 0) {
	    SET_BITS(statePtr->flags, SOCKET_EOF);
	}
	if (bytesRead != SOCKET_ERROR) {
	    break;
	}

	/*
	 * If an error occurs after the FD_CLOSE has arrived, then ignore the
	 * error and report an EOF.
	 */

	if (GOT_BITS(statePtr->readyEvents, FD_CLOSE)) {
	    SET_BITS(statePtr->flags, SOCKET_EOF);
	    bytesRead = 0;
	    break;
	}

	error = WSAGetLastError();

	/*
	 * If an RST comes, then ignore the error and report an EOF just like
	 * on unix.
	 */

	if (error == WSAECONNRESET) {
	    SET_BITS(statePtr->flags, SOCKET_EOF);
	    bytesRead = 0;
	    break;
	}

	/*
	 * Check for error condition or underflow in non-blocking case.
	 */

	if (GOT_BITS(statePtr->flags, TCP_NONBLOCKING)
                || (error != WSAEWOULDBLOCK)) {
	    TclWinConvertError(error);
	    *errorCodePtr = Tcl_GetErrno();
	    bytesRead = -1;
	    break;
	}

	/*
	 * In the blocking case, wait until the file becomes readable or
	 * closed and try again.
	 */

	if (!WaitForSocketEvent(statePtr, FD_READ|FD_CLOSE, errorCodePtr)) {
	    bytesRead = -1;
	    break;
	}
    }

    SendSelectMessage(tsdPtr, SELECT, statePtr);

    return bytesRead;
}

/*
 *----------------------------------------------------------------------
 *
 * TcpOutputProc --
 *
 *	This function is called by the generic IO level to write data to a
 *	socket based channel.
 *
 * Results:
 *	The number of bytes written or -1 on failure.
 *
 * Side effects:
 *	Produces output on the socket.
 *
 *----------------------------------------------------------------------
 */

static int
TcpOutputProc(
    ClientData instanceData,	/* Socket state. */
    const char *buf,		/* The data buffer. */
    int toWrite,		/* How many bytes to write? */
    int *errorCodePtr)		/* Where to store error code. */
{
    TcpState *statePtr = (TcpState *)instanceData;
    int written;
    DWORD error;
    ThreadSpecificData *tsdPtr = (ThreadSpecificData *)TclThreadDataKeyGet(&dataKey);

    *errorCodePtr = 0;

    /*
     * Check that WinSock is initialized; do not call it if not, to prevent
     * system crashes. This can happen at exit time if the exit handler for
     * WinSock ran before other exit handlers that want to use sockets.
     */

    if (!SocketsEnabled()) {
	*errorCodePtr = EFAULT;
	return -1;
    }

    /*
     * Check if there is an async connect running.
     * For blocking sockets terminate connect, otherwise do one step.
     * For a non blocking socket return EWOULDBLOCK if connect not terminated
     */

    if (WaitForConnect(statePtr, errorCodePtr) != 0) {
	return -1;
    }

    while (1) {
	SendSelectMessage(tsdPtr, UNSELECT, statePtr);

	/*
         * Single fd operation: this proc is only called for a connected
         * socket.
         */

	written = send(statePtr->sockets->fd, buf, toWrite, 0);
	if (written != SOCKET_ERROR) {
	    /*
	     * Since Windows won't generate a new write event until we hit an
	     * overflow condition, we need to force the event loop to poll
	     * until the condition changes.
	     */

	    if (GOT_BITS(statePtr->watchEvents, FD_WRITE)) {
		Tcl_Time blockTime = { 0, 0 };

		Tcl_SetMaxBlockTime(&blockTime);
	    }
	    break;
	}

	/*
	 * Check for error condition or overflow. In the event of overflow, we
	 * need to clear the FD_WRITE flag so we can detect the next writable
	 * event. Note that Windows only sends a new writable event after a
	 * send fails with WSAEWOULDBLOCK.
	 */

	error = WSAGetLastError();
	if (error == WSAEWOULDBLOCK) {
	    CLEAR_BITS(statePtr->readyEvents, FD_WRITE);
	    if (GOT_BITS(statePtr->flags, TCP_NONBLOCKING)) {
		*errorCodePtr = EWOULDBLOCK;
		written = -1;
		break;
	    }
	} else {
	    TclWinConvertError(error);
	    *errorCodePtr = Tcl_GetErrno();
	    written = -1;
	    break;
	}

	/*
	 * In the blocking case, wait until the file becomes writable or
	 * closed and try again.
	 */

	if (!WaitForSocketEvent(statePtr, FD_WRITE|FD_CLOSE, errorCodePtr)) {
	    written = -1;
	    break;
	}
    }

    SendSelectMessage(tsdPtr, SELECT, statePtr);

    return written;
}

/*
 *----------------------------------------------------------------------
 *
 * TcpCloseProc --
 *
 *	This function is called by the generic IO level to perform channel
 *	type specific cleanup on a socket based channel when the channel is
 *	closed.
 *
 * Results:
 *	0 if successful, the value of errno if failed.
 *
 * Side effects:
 *	Closes the socket.
 *
 *----------------------------------------------------------------------
 */

    /* ARGSUSED */
static int
TcpCloseProc(
    ClientData instanceData,	/* The socket to close. */
    Tcl_Interp *dummy)		/* Unused. */
{
    TcpState *statePtr = (TcpState *)instanceData;
    /* TIP #218 */
    int errorCode = 0;
    ThreadSpecificData *tsdPtr = TCL_TSD_INIT(&dataKey);
    (void)dummy;

    /*
     * Check that WinSock is initialized; do not call it if not, to prevent
     * system crashes. This can happen at exit time if the exit handler for
     * WinSock ran before other exit handlers that want to use sockets.
     */

    if (SocketsEnabled()) {
	/*
	 * Clean up the OS socket handle. The default Windows setting for a
	 * socket is SO_DONTLINGER, which does a graceful shutdown in the
	 * background.
	 */

	while (statePtr->sockets != NULL) {
	    TcpFdList *thisfd = statePtr->sockets;

	    statePtr->sockets = thisfd->next;
	    if (closesocket(thisfd->fd) == SOCKET_ERROR) {
		TclWinConvertError((DWORD) WSAGetLastError());
		errorCode = Tcl_GetErrno();
	    }
	    ckfree(thisfd);
	}
    }

    if (statePtr->addrlist != NULL) {
        freeaddrinfo(statePtr->addrlist);
    }
    if (statePtr->myaddrlist != NULL) {
        freeaddrinfo(statePtr->myaddrlist);
    }

    /*
     * Clear an eventual tsd info list pointer.
     *
     * This may be called, if an async socket connect fails or is closed
     * between connect and thread action callback.
     */

    if (tsdPtr->pendingTcpState != NULL
	    && tsdPtr->pendingTcpState == statePtr) {
	/*
         * Get infoPtr lock, because this concerns the notifier thread.
         */

	WaitForSingleObject(tsdPtr->socketListLock, INFINITE);

	tsdPtr->pendingTcpState = NULL;

	/*
         * Free list lock.
         */

	SetEvent(tsdPtr->socketListLock);
    }

    /*
     * TIP #218. Removed the code removing the structure from the global
     * socket list. This is now done by the thread action callbacks, and only
     * there. This happens before this code is called. We can free without
     * fear of damaging the list.
     */

    ckfree(statePtr);
    return errorCode;
}

/*
 *----------------------------------------------------------------------
 *
 * TcpClose2Proc --
 *
 *	This function is called by the generic IO level to perform the channel
 *	type specific part of a half-close: namely, a shutdown() on a socket.
 *
 * Results:
 *	0 if successful, the value of errno if failed.
 *
 * Side effects:
 *	Shuts down one side of the socket.
 *
 *----------------------------------------------------------------------
 */

static int
TcpClose2Proc(
    ClientData instanceData,	/* The socket to close. */
    Tcl_Interp *interp,		/* For error reporting. */
    int flags)			/* Flags that indicate which side to close. */
{
<<<<<<< HEAD
    TcpState *statePtr = (TcpState *)instanceData;
    int errorCode = 0;
    int sd;
=======
    TcpState *statePtr = instanceData;
    int readError = 0;
    int writeError = 0;
>>>>>>> bd654f00

    /*
     * Shutdown the OS socket handle.
     */

    if ((flags & (TCL_CLOSE_READ|TCL_CLOSE_WRITE)) == 0) {
	return TcpCloseProc(instanceData, interp);
    }

    /*
     * Single fd operation: Tcl_OpenTcpServer() does not set TCL_READABLE or
     * TCL_WRITABLE so this should never be called for a server socket.
     */

    if ((flags & TCL_CLOSE_READ) && (shutdown(statePtr->sockets->fd, SD_RECEIVE) == SOCKET_ERROR)) {
	TclWinConvertError((DWORD) WSAGetLastError());
	readError = Tcl_GetErrno();
    }
    if ((flags & TCL_CLOSE_WRITE) && (shutdown(statePtr->sockets->fd, SD_SEND) == SOCKET_ERROR)) {
	TclWinConvertError((DWORD) WSAGetLastError());
	writeError = Tcl_GetErrno();
    }
    return (readError != 0) ? readError : writeError;
}

/*
 *----------------------------------------------------------------------
 *
 * TcpSetOptionProc --
 *
 *	Sets Tcp channel specific options.
 *
 * Results:
 *	None, unless an error happens.
 *
 * Side effects:
 *	Changes attributes of the socket at the system level.
 *
 *----------------------------------------------------------------------
 */

static int
TcpSetOptionProc(
    ClientData instanceData,	/* Socket state. */
    Tcl_Interp *interp,		/* For error reporting - can be NULL. */
    const char *optionName,	/* Name of the option to set. */
    const char *value)		/* New value for option. */
{
#ifdef TCL_FEATURE_KEEPALIVE_NAGLE
    TcpState *statePtr = instanceData;
    SOCKET sock;
#else
    (void)instanceData;
#endif /*TCL_FEATURE_KEEPALIVE_NAGLE*/
    (void)value;

    /*
     * Check that WinSock is initialized; do not call it if not, to prevent
     * system crashes. This can happen at exit time if the exit handler for
     * WinSock ran before other exit handlers that want to use sockets.
     */

    if (!SocketsEnabled()) {
	if (interp) {
	    Tcl_SetObjResult(interp, Tcl_NewStringObj(
		    "winsock is not initialized", -1));
	}
	return TCL_ERROR;
    }

#ifdef TCL_FEATURE_KEEPALIVE_NAGLE
#error "TCL_FEATURE_KEEPALIVE_NAGLE not reviewed for whether to treat statePtr->sockets as single fd or list"
    sock = statePtr->sockets->fd;

    if (!strcasecmp(optionName, "-keepalive")) {
	BOOL val = FALSE;
	int boolVar, rtn;

	if (Tcl_GetBoolean(interp, value, &boolVar) != TCL_OK) {
	    return TCL_ERROR;
	}
	if (boolVar) {
	    val = TRUE;
	}
	rtn = setsockopt(sock, SOL_SOCKET, SO_KEEPALIVE,
		(const char *) &val, sizeof(BOOL));
	if (rtn != 0) {
	    TclWinConvertError(WSAGetLastError());
	    if (interp) {
		Tcl_SetObjResult(interp, Tcl_ObjPrintf(
			"couldn't set socket option: %s",
			Tcl_PosixError(interp)));
	    }
	    return TCL_ERROR;
	}
	return TCL_OK;
    } else if (!strcasecmp(optionName, "-nagle")) {
	BOOL val = FALSE;
	int boolVar, rtn;

	if (Tcl_GetBoolean(interp, value, &boolVar) != TCL_OK) {
	    return TCL_ERROR;
	}
	if (!boolVar) {
	    val = TRUE;
	}
	rtn = setsockopt(sock, IPPROTO_TCP, TCP_NODELAY,
		(const char *) &val, sizeof(BOOL));
	if (rtn != 0) {
	    TclWinConvertError(WSAGetLastError());
	    if (interp) {
		Tcl_SetObjResult(interp, Tcl_ObjPrintf(
			"couldn't set socket option: %s",
			Tcl_PosixError(interp)));
	    }
	    return TCL_ERROR;
	}
	return TCL_OK;
    }

    return Tcl_BadChannelOption(interp, optionName, "keepalive nagle");
#else
    return Tcl_BadChannelOption(interp, optionName, "");
#endif /*TCL_FEATURE_KEEPALIVE_NAGLE*/
}

/*
 *----------------------------------------------------------------------
 *
 * TcpGetOptionProc --
 *
 *	Computes an option value for a TCP socket based channel, or a list of
 *	all options and their values.
 *
 *	Note: This code is based on code contributed by John Haxby.
 *
 * Results:
 *	A standard Tcl result. The value of the specified option or a list of
 *	all options and their values is returned in the supplied DString. Sets
 *	Error message if needed.
 *
 * Side effects:
 *	None.
 *
 *----------------------------------------------------------------------
 */

static int
TcpGetOptionProc(
    ClientData instanceData,	/* Socket state. */
    Tcl_Interp *interp,		/* For error reporting - can be NULL. */
    const char *optionName,	/* Name of the option to retrieve the value
				 * for, or NULL to get all options and their
				 * values. */
    Tcl_DString *dsPtr)		/* Where to store the computed value;
				 * initialized by caller. */
{
    TcpState *statePtr = (TcpState *)instanceData;
    char host[NI_MAXHOST], port[NI_MAXSERV];
    SOCKET sock;
    size_t len = 0;
    int reverseDNS = 0;
#define SUPPRESS_RDNS_VAR "::tcl::unsupported::noReverseDNS"

    /*
     * Check that WinSock is initialized; do not call it if not, to prevent
     * system crashes. This can happen at exit time if the exit handler for
     * WinSock ran before other exit handlers that want to use sockets.
     */

    if (!SocketsEnabled()) {
	if (interp) {
	    Tcl_SetObjResult(interp, Tcl_NewStringObj(
		    "winsock is not initialized", -1));
	}
	return TCL_ERROR;
    }

    /*
     * Go one step in async connect
     *
     * If any error is thrown save it as backround error to report eventually
     * below.
     */

    if (!GOT_BITS(statePtr->testFlags, TCP_ASYNC_TEST_MODE)) {
	WaitForConnect(statePtr, NULL);
    }

    sock = statePtr->sockets->fd;
    if (optionName != NULL) {
	len = strlen(optionName);
    }

    if ((len > 1) && (optionName[1] == 'e') &&
	    (strncmp(optionName, "-error", len) == 0)) {
	/*
         * Do not return any errors if async connect is running.
         */

	if (!GOT_BITS(statePtr->flags, TCP_ASYNC_PENDING)) {
	    if (GOT_BITS(statePtr->flags, TCP_ASYNC_FAILED)) {
		/*
		 * In case of a failed async connect, eventually report the
		 * connect error only once.  Do not report the system error,
		 * as this comes again and again.
		 */

		if (statePtr->connectError != 0) {
		    Tcl_DStringAppend(dsPtr,
			    Tcl_ErrnoMsg(statePtr->connectError), -1);
		    statePtr->connectError = 0;
		}
	    } else {
		/*
		 * Report an eventual last error of the socket system.
		 */

		int optlen;
		int ret;
		DWORD err;

		/*
		 * Populate the err variable with a POSIX error
		 */

		optlen = sizeof(int);
		ret = getsockopt(sock, SOL_SOCKET, SO_ERROR,
			(char *)&err, &optlen);

		/*
		 * The error was not returned directly but should be taken
		 * from WSA.
		 */

		if (ret == SOCKET_ERROR) {
		    err = WSAGetLastError();
		}

		/*
		 * Return error message.
		 */

		if (err) {
		    TclWinConvertError(err);
		    Tcl_DStringAppend(dsPtr, Tcl_ErrnoMsg(Tcl_GetErrno()),
                            -1);
		}
	    }
	}
	return TCL_OK;
    }

    if ((len > 1) && (optionName[1] == 'c') &&
	    (strncmp(optionName, "-connecting", len) == 0)) {
	Tcl_DStringAppend(dsPtr,
		GOT_BITS(statePtr->flags, TCP_ASYNC_PENDING)
		? "1" : "0", -1);
        return TCL_OK;
    }

    if (interp != NULL
            && Tcl_GetVar2(interp, SUPPRESS_RDNS_VAR, NULL, 0) != NULL) {
	reverseDNS = NI_NUMERICHOST;
    }

    if ((len == 0) || ((len > 1) && (optionName[1] == 'p') &&
	    (strncmp(optionName, "-peername", len) == 0))) {
	address peername;
	socklen_t size = sizeof(peername);

	if (GOT_BITS(statePtr->flags, TCP_ASYNC_PENDING)) {
	    /*
	     * In async connect output an empty string
	     */

	    if (len == 0) {
		Tcl_DStringAppendElement(dsPtr, "-peername");
		Tcl_DStringAppendElement(dsPtr, "");
	    } else {
		return TCL_OK;
	    }
	} else if (getpeername(sock, (LPSOCKADDR) &(peername.sa),
                &size) == 0) {
	    /*
	     * Peername fetch succeeded - output list
	     */

	    if (len == 0) {
		Tcl_DStringAppendElement(dsPtr, "-peername");
		Tcl_DStringStartSublist(dsPtr);
	    }

	    getnameinfo(&(peername.sa), size, host, sizeof(host),
		    NULL, 0, NI_NUMERICHOST);
	    Tcl_DStringAppendElement(dsPtr, host);
	    getnameinfo(&(peername.sa), size, host, sizeof(host),
		    port, sizeof(port), reverseDNS | NI_NUMERICSERV);
	    Tcl_DStringAppendElement(dsPtr, host);
	    Tcl_DStringAppendElement(dsPtr, port);
	    if (len == 0) {
		Tcl_DStringEndSublist(dsPtr);
	    } else {
		return TCL_OK;
	    }
	} else {
	    /*
	     * getpeername failed - but if we were asked for all the options
	     * (len==0), don't flag an error at that point because it could be
	     * an fconfigure request on a server socket (such sockets have no
	     * peer). {Copied from unix/tclUnixChan.c}
	     */

	    if (len) {
		TclWinConvertError((DWORD) WSAGetLastError());
		if (interp) {
		    Tcl_SetObjResult(interp, Tcl_ObjPrintf(
			    "can't get peername: %s",
			    Tcl_PosixError(interp)));
		}
		return TCL_ERROR;
	    }
	}
    }

    if ((len == 0) || ((len > 1) && (optionName[1] == 's') &&
	    (strncmp(optionName, "-sockname", len) == 0))) {
	TcpFdList *fds;
	address sockname;
	socklen_t size;
	int found = 0;

	if (len == 0) {
	    Tcl_DStringAppendElement(dsPtr, "-sockname");
	    Tcl_DStringStartSublist(dsPtr);
	}
	if (GOT_BITS(statePtr->flags, TCP_ASYNC_PENDING)) {
	    /*
	     * In async connect output an empty string
	     */

            found = 1;
	} else {
	    for (fds = statePtr->sockets; fds != NULL; fds = fds->next) {
		sock = fds->fd;
		size = sizeof(sockname);
		if (getsockname(sock, &(sockname.sa), &size) >= 0) {
		    int flags = reverseDNS;

		    found = 1;
		    getnameinfo(&sockname.sa, size, host, sizeof(host),
			    NULL, 0, NI_NUMERICHOST);
		    Tcl_DStringAppendElement(dsPtr, host);

		    /*
		     * We don't want to resolve INADDR_ANY and sin6addr_any;
		     * they can sometimes cause problems (and never have a
		     * name).
		     */

		    flags |= NI_NUMERICSERV;
		    if (sockname.sa.sa_family == AF_INET) {
			if (sockname.sa4.sin_addr.s_addr == INADDR_ANY) {
			    flags |= NI_NUMERICHOST;
			}
		    } else if (sockname.sa.sa_family == AF_INET6) {
			if ((IN6_ARE_ADDR_EQUAL(&sockname.sa6.sin6_addr,
				    &in6addr_any)) ||
				(IN6_IS_ADDR_V4MAPPED(&sockname.sa6.sin6_addr)
				&& sockname.sa6.sin6_addr.s6_addr[12] == 0
				&& sockname.sa6.sin6_addr.s6_addr[13] == 0
				&& sockname.sa6.sin6_addr.s6_addr[14] == 0
				&& sockname.sa6.sin6_addr.s6_addr[15] == 0)) {
			    flags |= NI_NUMERICHOST;
			}
		    }
		    getnameinfo(&sockname.sa, size, host, sizeof(host),
			    port, sizeof(port), flags);
		    Tcl_DStringAppendElement(dsPtr, host);
		    Tcl_DStringAppendElement(dsPtr, port);
		}
	    }
	}
	if (found) {
	    if (len) {
		return TCL_OK;
	    }
	    Tcl_DStringEndSublist(dsPtr);
	} else {
	    if (interp) {
		TclWinConvertError((DWORD) WSAGetLastError());
		Tcl_SetObjResult(interp, Tcl_ObjPrintf(
			"can't get sockname: %s", Tcl_PosixError(interp)));
	    }
	    return TCL_ERROR;
	}
    }

#ifdef TCL_FEATURE_KEEPALIVE_NAGLE
    if (len == 0 || !strncmp(optionName, "-keepalive", len)) {
	int optlen;
	BOOL opt = FALSE;

	if (len == 0) {
	    Tcl_DStringAppendElement(dsPtr, "-keepalive");
	}
	optlen = sizeof(BOOL);
	getsockopt(sock, SOL_SOCKET, SO_KEEPALIVE, (char *)&opt, &optlen);
	if (opt) {
	    Tcl_DStringAppendElement(dsPtr, "1");
	} else {
	    Tcl_DStringAppendElement(dsPtr, "0");
	}
	if (len > 0) {
	    return TCL_OK;
	}
    }

    if (len == 0 || !strncmp(optionName, "-nagle", len)) {
	int optlen;
	BOOL opt = FALSE;

	if (len == 0) {
	    Tcl_DStringAppendElement(dsPtr, "-nagle");
	}
	optlen = sizeof(BOOL);
	getsockopt(sock, IPPROTO_TCP, TCP_NODELAY, (char *)&opt, &optlen);
	if (opt) {
	    Tcl_DStringAppendElement(dsPtr, "0");
	} else {
	    Tcl_DStringAppendElement(dsPtr, "1");
	}
	if (len > 0) {
	    return TCL_OK;
	}
    }
#endif /*TCL_FEATURE_KEEPALIVE_NAGLE*/

    if (len > 0) {
#ifdef TCL_FEATURE_KEEPALIVE_NAGLE
	return Tcl_BadChannelOption(interp, optionName,
		"connecting peername sockname keepalive nagle");
#else
	return Tcl_BadChannelOption(interp, optionName,
                "connecting peername sockname");
#endif /*TCL_FEATURE_KEEPALIVE_NAGLE*/
    }

    return TCL_OK;
}

/*
 *----------------------------------------------------------------------
 *
 * TcpWatchProc --
 *
 *	Informs the channel driver of the events that the generic channel code
 *	wishes to receive on this socket.
 *
 * Results:
 *	None.
 *
 * Side effects:
 *	May cause the notifier to poll if any of the specified conditions are
 *	already true.
 *
 *----------------------------------------------------------------------
 */

static void
TcpWatchProc(
    ClientData instanceData,	/* The socket state. */
    int mask)			/* Events of interest; an OR-ed combination of
				 * TCL_READABLE, TCL_WRITABLE and
				 * TCL_EXCEPTION. */
{
    TcpState *statePtr = (TcpState *)instanceData;

    /*
     * Update the watch events mask. Only if the socket is not a server
     * socket. [Bug 557878]
     */

    if (!statePtr->acceptProc) {
	statePtr->watchEvents = 0;
	if (GOT_BITS(mask, TCL_READABLE)) {
	    SET_BITS(statePtr->watchEvents, FD_READ | FD_CLOSE);
	}
	if (GOT_BITS(mask, TCL_WRITABLE)) {
	    SET_BITS(statePtr->watchEvents, FD_WRITE | FD_CLOSE);
	}

	/*
	 * If there are any conditions already set, then tell the notifier to
	 * poll rather than block.
	 */

	if (statePtr->readyEvents & statePtr->watchEvents) {
	    Tcl_Time blockTime = { 0, 0 };

	    Tcl_SetMaxBlockTime(&blockTime);
	}
    }
}

/*
 *----------------------------------------------------------------------
 *
 * TcpGetHandleProc --
 *
 *	Called from Tcl_GetChannelHandle to retrieve OS handles from inside a
 *	TCP socket based channel.
 *
 * Results:
 *	Returns TCL_OK with the fd in handlePtr, or TCL_ERROR if there is no
 *	handle for the specified direction.
 *
 * Side effects:
 *	None.
 *
 *----------------------------------------------------------------------
 */

	/* ARGSUSED */
static int
TcpGetHandleProc(
    ClientData instanceData,	/* The socket state. */
    int direction,		/* Not used. */
    ClientData *handlePtr)	/* Where to store the handle. */
{
    TcpState *statePtr = (TcpState *)instanceData;
    (void)direction;

    *handlePtr = INT2PTR(statePtr->sockets->fd);
    return TCL_OK;
}



/*
 *----------------------------------------------------------------------
 *
 * TcpConnect --
 *
 *	This function opens a new socket in client mode.
 *
 *	This might be called in 3 circumstances:
 *	-   By a regular socket command
 *	-   By the event handler to continue an asynchronously connect
 *	-   By a blocking socket function (gets/puts) to terminate the
 *	    connect synchronously
 *
 * Results:
 *      TCL_OK, if the socket was successfully connected or an asynchronous
 *      connection is in progress. If an error occurs, TCL_ERROR is returned
 *      and an error message is left in interp.
 *
 * Side effects:
 *	Opens a socket.
 *
 * Remarks:
 *	A single host name may resolve to more than one IP address, e.g. for
 *	an IPv4/IPv6 dual stack host. For handling asynchronously connecting
 *	sockets in the background for such hosts, this function can act as a
 *	coroutine. On the first call, it sets up the control variables for the
 *	two nested loops over the local and remote addresses. Once the first
 *	connection attempt is in progress, it sets up itself as a writable
 *	event handler for that socket, and returns. When the callback occurs,
 *	control is transferred to the "reenter" label, right after the initial
 *	return and the loops resume as if they had never been interrupted.
 *	For synchronously connecting sockets, the loops work the usual way.
 *
 *----------------------------------------------------------------------
 */

static int
TcpConnect(
    Tcl_Interp *interp,		/* For error reporting; can be NULL. */
    TcpState *statePtr)
{
    DWORD error;
    int async_connect = GOT_BITS(statePtr->flags, TCP_ASYNC_CONNECT);
                                /* We are started with async connect and the
                                 * connect notification was not yet
                                 * received. */
    int async_callback = GOT_BITS(statePtr->flags, TCP_ASYNC_PENDING);
                                /* We were called by the event procedure and
                                 * continue our loop. */
    ThreadSpecificData *tsdPtr = (ThreadSpecificData *)TclThreadDataKeyGet(&dataKey);

    if (async_callback) {
        goto reenter;
    }

    for (statePtr->addr = statePtr->addrlist; statePtr->addr != NULL;
	    statePtr->addr = statePtr->addr->ai_next) {
        for (statePtr->myaddr = statePtr->myaddrlist;
                statePtr->myaddr != NULL;
                statePtr->myaddr = statePtr->myaddr->ai_next) {
	    /*
	     * No need to try combinations of local and remote addresses
	     * of different families.
	     */

	    if (statePtr->myaddr->ai_family != statePtr->addr->ai_family) {
		continue;
	    }

            /*
             * Close the socket if it is still open from the last unsuccessful
             * iteration.
             */

	    if (statePtr->sockets->fd != INVALID_SOCKET) {
		closesocket(statePtr->sockets->fd);
	    }

	    /*
             * Get statePtr lock.
             */

	    WaitForSingleObject(tsdPtr->socketListLock, INFINITE);

	    /*
	     * Reset last error from last try
	     */

	    statePtr->notifierConnectError = 0;
	    Tcl_SetErrno(0);

	    statePtr->sockets->fd = socket(statePtr->myaddr->ai_family,
                    SOCK_STREAM, 0);

	    /*
             * Free list lock.
             */

	    SetEvent(tsdPtr->socketListLock);

	    /*
             * Continue on socket creation error.
             */

	    if (statePtr->sockets->fd == INVALID_SOCKET) {
		TclWinConvertError((DWORD) WSAGetLastError());
		continue;
	    }

	    /*
	     * Win-NT has a misfeature that sockets are inherited in child
	     * processes by default. Turn off the inherit bit.
	     */

	    SetHandleInformation((HANDLE) statePtr->sockets->fd,
                    HANDLE_FLAG_INHERIT, 0);

	    /*
	     * Set kernel space buffering
	     */

	    TclSockMinimumBuffers((void *) statePtr->sockets->fd,
                    TCP_BUFFER_SIZE);

	    /*
	     * Try to bind to a local port.
	     */

	    if (bind(statePtr->sockets->fd, statePtr->myaddr->ai_addr,
		    statePtr->myaddr->ai_addrlen) == SOCKET_ERROR) {
		TclWinConvertError((DWORD) WSAGetLastError());
		continue;
	    }

	    /*
	     * For asynchroneous connect set the socket in nonblocking mode
	     * and activate connect notification
	     */

	    if (async_connect) {
		TcpState *statePtr2;
		int in_socket_list = 0;

		/*
                 * Get statePtr lock.
                 */

		WaitForSingleObject(tsdPtr->socketListLock, INFINITE);

		/*
		 * Bugfig for 336441ed59 to not ignore notifications until the
		 * infoPtr is in the list.
		 * Check if my statePtr is already in the tsdPtr->socketList
		 * It is set after this call by TcpThreadActionProc and is set
		 * on a second round.
		 *
		 * If not, we buffer my statePtr in the tsd memory so it is
		 * not lost by the event procedure
		 */

		for (statePtr2 = tsdPtr->socketList; statePtr2 != NULL;
			statePtr2 = statePtr2->nextPtr) {
		    if (statePtr2 == statePtr) {
			in_socket_list = 1;
			break;
		    }
		}
		if (!in_socket_list) {
		    tsdPtr->pendingTcpState = statePtr;
		}

		/*
		 * Set connect mask to connect events
                 *
		 * This is activated by a SOCKET_SELECT message to the
		 * notifier thread.
		 */

		SET_BITS(statePtr->selectEvents, FD_CONNECT);

		/*
		 * Free list lock.
		 */

		SetEvent(tsdPtr->socketListLock);

    		/*
                 * Activate accept notification.
                 */

		SendSelectMessage(tsdPtr, SELECT, statePtr);
	    }

	    /*
	     * Attempt to connect to the remote socket.
	     */

	    connect(statePtr->sockets->fd, statePtr->addr->ai_addr,
		    statePtr->addr->ai_addrlen);

	    error = WSAGetLastError();
	    TclWinConvertError(error);

	    if (async_connect && error == WSAEWOULDBLOCK) {
		/*
		 * Asynchroneous connect
		 *
		 * Remember that we jump back behind this next round
		 */

		SET_BITS(statePtr->flags, TCP_ASYNC_PENDING);
		return TCL_OK;

	    reenter:
		/*
		 * Re-entry point for async connect after connect event or
		 * blocking operation
		 *
		 * Clear the reenter flag
		 */

		CLEAR_BITS(statePtr->flags, TCP_ASYNC_PENDING);

		/*
                 * Get statePtr lock.
                 */

		WaitForSingleObject(tsdPtr->socketListLock, INFINITE);

		/*
                 * Get signaled connect error.
                 */

		TclWinConvertError((DWORD) statePtr->notifierConnectError);

		/*
                 * Clear eventual connect flag.
                 */

		CLEAR_BITS(statePtr->selectEvents, FD_CONNECT);

		/*
                 * Free list lock.
                 */

		SetEvent(tsdPtr->socketListLock);
	    }

	    /*
	     * Clear the tsd socket list pointer if we did not wait for
	     * the FD_CONNECT asynchroneously
	     */

	    tsdPtr->pendingTcpState = NULL;

	    if (Tcl_GetErrno() == 0) {
		goto out;
	    }
	}
    }

  out:
    /*
     * Socket connected or connection failed
     */

    /*
     * Async connect terminated
     */

    CLEAR_BITS(statePtr->flags, TCP_ASYNC_CONNECT);

    if (Tcl_GetErrno() == 0) {
	/*
	 * Succesfully connected
	 *
	 * Set up the select mask for read/write events.
	 */

	statePtr->selectEvents = FD_READ | FD_WRITE | FD_CLOSE;

	/*
	 * Register for interest in events in the select mask. Note that this
	 * automatically places the socket into non-blocking mode.
	 */

	SendSelectMessage(tsdPtr, SELECT, statePtr);
    } else {
	/*
	 * Connect failed
	 *
	 * For async connect schedule a writable event to report the fail.
	 */

	if (async_callback) {
	    /*
	     * Set up the select mask for read/write events.
	     */

	    statePtr->selectEvents = FD_WRITE|FD_READ;

	    /*
             * Get statePtr lock.
             */

	    WaitForSingleObject(tsdPtr->socketListLock, INFINITE);

	    /*
             * Signal ready readable and writable events.
             */

	    SET_BITS(statePtr->readyEvents, FD_WRITE | FD_READ);

	    /*
             * Flag error to event routine.
             */

	    SET_BITS(statePtr->flags, TCP_ASYNC_FAILED);

	    /*
             * Save connect error to be reported by 'fconfigure -error'.
             */

	    statePtr->connectError = Tcl_GetErrno();

	    /*
             * Free list lock.
             */

	    SetEvent(tsdPtr->socketListLock);
	}

	/*
	 * Error message on synchroneous connect
	 */

	if (interp != NULL) {
	    Tcl_SetObjResult(interp, Tcl_ObjPrintf(
		    "couldn't open socket: %s", Tcl_PosixError(interp)));
	}
	return TCL_ERROR;
    }
    return TCL_OK;
}

/*
 *----------------------------------------------------------------------
 *
 * Tcl_OpenTcpClient --
 *
 *	Opens a TCP client socket and creates a channel around it.
 *
 * Results:
 *	The channel or NULL if failed. An error message is returned in the
 *	interpreter on failure.
 *
 * Side effects:
 *	Opens a client socket and creates a new channel.
 *
 *----------------------------------------------------------------------
 */

Tcl_Channel
Tcl_OpenTcpClient(
    Tcl_Interp *interp,		/* For error reporting; can be NULL. */
    int port,			/* Port number to open. */
    const char *host,		/* Host on which to open port. */
    const char *myaddr,		/* Client-side address */
    int myport,			/* Client-side port */
    int async)			/* If nonzero, attempt to do an asynchronous
				 * connect. Otherwise we do a blocking
				 * connect. */
{
    TcpState *statePtr;
    const char *errorMsg = NULL;
    struct addrinfo *addrlist = NULL, *myaddrlist = NULL;
    char channelName[SOCK_CHAN_LENGTH];

    if (TclpHasSockets(interp) != TCL_OK) {
	return NULL;
    }

    /*
     * Check that WinSock is initialized; do not call it if not, to prevent
     * system crashes. This can happen at exit time if the exit handler for
     * WinSock ran before other exit handlers that want to use sockets.
     */

    if (!SocketsEnabled()) {
	return NULL;
    }

    /*
     * Do the name lookups for the local and remote addresses.
     */

    if (!TclCreateSocketAddress(interp, &addrlist, host, port, 0, &errorMsg)
            || !TclCreateSocketAddress(interp, &myaddrlist, myaddr, myport, 1,
                    &errorMsg)) {
        if (addrlist != NULL) {
            freeaddrinfo(addrlist);
        }
        if (interp != NULL) {
            Tcl_SetObjResult(interp, Tcl_ObjPrintf(
                    "couldn't open socket: %s", errorMsg));
        }
        return NULL;
    }

    statePtr = NewSocketInfo(INVALID_SOCKET);
    statePtr->addrlist = addrlist;
    statePtr->myaddrlist = myaddrlist;
    if (async) {
	SET_BITS(statePtr->flags, TCP_ASYNC_CONNECT);
    }

    /*
     * Create a new client socket and wrap it in a channel.
     */
    if (TcpConnect(interp, statePtr) != TCL_OK) {
	TcpCloseProc(statePtr, NULL);
	return NULL;
    }

    sprintf(channelName, SOCK_TEMPLATE, statePtr);

    statePtr->channel = Tcl_CreateChannel(&tcpChannelType, channelName,
	    statePtr, (TCL_READABLE | TCL_WRITABLE));
    if (TCL_ERROR == Tcl_SetChannelOption(NULL, statePtr->channel,
	    "-translation", "auto crlf")) {
	Tcl_Close(NULL, statePtr->channel);
	return NULL;
    } else if (TCL_ERROR == Tcl_SetChannelOption(NULL, statePtr->channel,
	    "-eofchar", "")) {
	Tcl_Close(NULL, statePtr->channel);
	return NULL;
    }
    return statePtr->channel;
}

/*
 *----------------------------------------------------------------------
 *
 * Tcl_MakeTcpClientChannel --
 *
 *	Creates a Tcl_Channel from an existing client TCP socket.
 *
 * Results:
 *	The Tcl_Channel wrapped around the preexisting TCP socket.
 *
 * Side effects:
 *	None.
 *
 *----------------------------------------------------------------------
 */

Tcl_Channel
Tcl_MakeTcpClientChannel(
    ClientData sock)		/* The socket to wrap up into a channel. */
{
    TcpState *statePtr;
    char channelName[SOCK_CHAN_LENGTH];
    ThreadSpecificData *tsdPtr;

    if (TclpHasSockets(NULL) != TCL_OK) {
	return NULL;
    }

    tsdPtr = (ThreadSpecificData *)TclThreadDataKeyGet(&dataKey);

    /*
     * Set kernel space buffering and non-blocking.
     */

    TclSockMinimumBuffers(sock, TCP_BUFFER_SIZE);

    statePtr = NewSocketInfo((SOCKET) sock);

    /*
     * Start watching for read/write events on the socket.
     */

    statePtr->selectEvents = FD_READ | FD_CLOSE | FD_WRITE;
    SendSelectMessage(tsdPtr, SELECT, statePtr);

    sprintf(channelName, SOCK_TEMPLATE, statePtr);
    statePtr->channel = Tcl_CreateChannel(&tcpChannelType, channelName,
	    statePtr, (TCL_READABLE | TCL_WRITABLE));
    Tcl_SetChannelOption(NULL, statePtr->channel, "-translation", "auto crlf");
    return statePtr->channel;
}

/*
 *----------------------------------------------------------------------
 *
 * Tcl_OpenTcpServerEx --
 *
 *	Opens a TCP server socket and creates a channel around it.
 *
 * Results:
 *	The channel or NULL if failed. If an error occurred, an error message
 *	is left in the interp's result if interp is not NULL.
 *
 * Side effects:
 *	Opens a server socket and creates a new channel.
 *
 *----------------------------------------------------------------------
 */

Tcl_Channel
Tcl_OpenTcpServerEx(
    Tcl_Interp *interp,		/* For error reporting - may be NULL. */
    const char *service,	/* Port number to open. */
    const char *myHost,		/* Name of local host. */
    unsigned int flags,		/* Flags. */
    Tcl_TcpAcceptProc *acceptProc,
				/* Callback for accepting connections from new
				 * clients. */
    ClientData acceptProcData)	/* Data for the callback. */
{
    SOCKET sock = INVALID_SOCKET;
    unsigned short chosenport = 0;
    struct addrinfo *addrlist = NULL;
    struct addrinfo *addrPtr;	/* Socket address to listen on. */
    TcpState *statePtr = NULL;	/* The returned value. */
    char channelName[SOCK_CHAN_LENGTH];
    u_long flag = 1;		/* Indicates nonblocking mode. */
    const char *errorMsg = NULL;
    int optvalue, port;

    if (TclpHasSockets(interp) != TCL_OK) {
	return NULL;
    }

    /*
     * Check that WinSock is initialized; do not call it if not, to prevent
     * system crashes. This can happen at exit time if the exit handler for
     * WinSock ran before other exit handlers that want to use sockets.
     */

    if (!SocketsEnabled()) {
	return NULL;
    }

    /*
     * Construct the addresses for each end of the socket.
     */

    if (TclSockGetPort(interp, service, "tcp", &port) != TCL_OK) {
	errorMsg = "invalid port number";
	goto error;
    }

    if (!TclCreateSocketAddress(interp, &addrlist, myHost, port, 1,
            &errorMsg)) {
	goto error;
    }

    for (addrPtr = addrlist; addrPtr != NULL; addrPtr = addrPtr->ai_next) {
	sock = socket(addrPtr->ai_family, addrPtr->ai_socktype,
                addrPtr->ai_protocol);
	if (sock == INVALID_SOCKET) {
	    TclWinConvertError((DWORD) WSAGetLastError());
	    continue;
	}

	/*
	 * Win-NT has a misfeature that sockets are inherited in child
	 * processes by default. Turn off the inherit bit.
	 */

	SetHandleInformation((HANDLE) sock, HANDLE_FLAG_INHERIT, 0);

	/*
	 * Set kernel space buffering
	 */

	TclSockMinimumBuffers((void *)sock, TCP_BUFFER_SIZE);

	/*
	 * Make sure we use the same port when opening two server sockets
	 * for IPv4 and IPv6.
	 *
	 * As sockaddr_in6 uses the same offset and size for the port
	 * member as sockaddr_in, we can handle both through the IPv4 API.
	 */

	if (port == 0 && chosenport != 0) {
	    ((struct sockaddr_in *) addrPtr->ai_addr)->sin_port =
		htons(chosenport);
	}

	/*
	 * The SO_REUSEADDR option on Windows behaves like SO_REUSEPORT on
	 * unix systems.
	 */

	if (GOT_BITS(flags, TCL_TCPSERVER_REUSEPORT)) {
	    optvalue = 1;
	    (void) setsockopt(sock, SOL_SOCKET, SO_REUSEADDR,
		    (char *) &optvalue, sizeof(optvalue));
	}

	/*
	 * Bind to the specified port.
	 *
	 * Bind should not be affected by the socket having already been
	 * set into nonblocking mode. If there is trouble, this is one
	 * place to look for bugs.
	 */

	if (bind(sock, addrPtr->ai_addr,
                addrPtr->ai_addrlen) == SOCKET_ERROR) {
	    TclWinConvertError((DWORD) WSAGetLastError());
	    closesocket(sock);
	    continue;
	}
	if (port == 0 && chosenport == 0) {
	    address sockname;
	    socklen_t namelen = sizeof(sockname);

	    /*
	     * Synchronize port numbers when binding to port 0 of multiple
	     * addresses.
	     */

	    if (getsockname(sock, &sockname.sa, &namelen) >= 0) {
		chosenport = ntohs(sockname.sa4.sin_port);
	    }
	}

	/*
	 * Set the maximum number of pending connect requests to the max
	 * value allowed on each platform (Win32 and Win32s may be
	 * different, and there may be differences between TCP/IP stacks).
	 */

	if (listen(sock, SOMAXCONN) == SOCKET_ERROR) {
	    TclWinConvertError((DWORD) WSAGetLastError());
	    closesocket(sock);
	    continue;
	}

	if (statePtr == NULL) {
	    /*
	     * Add this socket to the global list of sockets.
	     */

	    statePtr = NewSocketInfo(sock);
	} else {
	    AddSocketInfoFd(statePtr, sock);
	}
    }

  error:
    if (addrlist != NULL) {
	freeaddrinfo(addrlist);
    }

    if (statePtr != NULL) {
	ThreadSpecificData *tsdPtr = (ThreadSpecificData *)TclThreadDataKeyGet(&dataKey);

	statePtr->acceptProc = acceptProc;
	statePtr->acceptProcData = acceptProcData;
	sprintf(channelName, SOCK_TEMPLATE, statePtr);
	statePtr->channel = Tcl_CreateChannel(&tcpChannelType, channelName,
		statePtr, 0);
	/*
	 * Set up the select mask for connection request events.
	 */

	statePtr->selectEvents = FD_ACCEPT;

	/*
	 * Register for interest in events in the select mask. Note that this
	 * automatically places the socket into non-blocking mode.
	 */

	ioctlsocket(sock, (long) FIONBIO, &flag);
	SendSelectMessage(tsdPtr, SELECT, statePtr);
	if (Tcl_SetChannelOption(interp, statePtr->channel, "-eofchar", "")
	    == TCL_ERROR) {
	    Tcl_Close(NULL, statePtr->channel);
	    return NULL;
	}
	return statePtr->channel;
    }

    if (interp != NULL) {
        Tcl_SetObjResult(interp, Tcl_ObjPrintf(
		"couldn't open socket: %s",
		(errorMsg ? errorMsg : Tcl_PosixError(interp))));
    }

    if (sock != INVALID_SOCKET) {
	closesocket(sock);
    }
    return NULL;
}

/*
 *----------------------------------------------------------------------
 *
 * TcpAccept --
 *	Accept a TCP socket connection.	 This is called by the event loop.
 *
 * Results:
 *	None.
 *
 * Side effects:
 *	Creates a new connection socket. Calls the registered callback for the
 *	connection acceptance mechanism.
 *
 *----------------------------------------------------------------------
 */

	/* ARGSUSED */
static void
TcpAccept(
    TcpFdList *fds,	/* Server socket that accepted newSocket. */
    SOCKET newSocket,   /* Newly accepted socket. */
    address addr)       /* Address of new socket. */
{
    TcpState *newInfoPtr;
    TcpState *statePtr = fds->statePtr;
    int len = sizeof(addr);
    char channelName[SOCK_CHAN_LENGTH];
    char host[NI_MAXHOST], port[NI_MAXSERV];
    ThreadSpecificData *tsdPtr = (ThreadSpecificData *)TclThreadDataKeyGet(&dataKey);

    /*
     * Win-NT has a misfeature that sockets are inherited in child processes
     * by default. Turn off the inherit bit.
     */

    SetHandleInformation((HANDLE) newSocket, HANDLE_FLAG_INHERIT, 0);

    /*
     * Add this socket to the global list of sockets.
     */

    newInfoPtr = NewSocketInfo(newSocket);

    /*
     * Select on read/write events and create the channel.
     */

    newInfoPtr->selectEvents = (FD_READ | FD_WRITE | FD_CLOSE);
    SendSelectMessage(tsdPtr, SELECT, newInfoPtr);

    sprintf(channelName, SOCK_TEMPLATE, newInfoPtr);
    newInfoPtr->channel = Tcl_CreateChannel(&tcpChannelType, channelName,
	    newInfoPtr, (TCL_READABLE | TCL_WRITABLE));
    if (Tcl_SetChannelOption(NULL, newInfoPtr->channel, "-translation",
	    "auto crlf") == TCL_ERROR) {
	Tcl_Close(NULL, newInfoPtr->channel);
	return;
    }
    if (Tcl_SetChannelOption(NULL, newInfoPtr->channel, "-eofchar", "")
	    == TCL_ERROR) {
	Tcl_Close(NULL, newInfoPtr->channel);
	return;
    }

    /*
     * Invoke the accept callback function.
     */

    if (statePtr->acceptProc != NULL) {
	getnameinfo(&(addr.sa), len, host, sizeof(host), port, sizeof(port),
                    NI_NUMERICHOST|NI_NUMERICSERV);
	statePtr->acceptProc(statePtr->acceptProcData, newInfoPtr->channel,
			    host, atoi(port));
    }
}

/*
 *----------------------------------------------------------------------
 *
 * InitSockets --
 *
 *	Registers the event window for the socket notifier code.
 *
 *	Assumes socketMutex is held.
 *
 * Results:
 *	None.
 *
 * Side effects:
 *	Register a new window class and creates a
 *	window for use in asynchronous socket notification.
 *
 *----------------------------------------------------------------------
 */

static void
InitSockets(void)
{
    DWORD id;
    ThreadSpecificData *tsdPtr = (ThreadSpecificData *)TclThreadDataKeyGet(&dataKey);

    if (!initialized) {
	initialized = 1;
	TclCreateLateExitHandler(SocketExitHandler, NULL);

	/*
	 * Create the async notification window with a new class. We must
	 * create a new class to avoid a Windows 95 bug that causes us to get
	 * the wrong message number for socket events if the message window is
	 * a subclass of a static control.
	 */

	windowClass.style = 0;
	windowClass.cbClsExtra = 0;
	windowClass.cbWndExtra = 0;
	windowClass.hInstance = TclWinGetTclInstance();
	windowClass.hbrBackground = NULL;
	windowClass.lpszMenuName = NULL;
	windowClass.lpszClassName = className;
	windowClass.lpfnWndProc = SocketProc;
	windowClass.hIcon = NULL;
	windowClass.hCursor = NULL;

	if (!RegisterClassW(&windowClass)) {
	    TclWinConvertError(GetLastError());
	    goto initFailure;
	}
    }

    /*
     * Check for per-thread initialization.
     */

    if (tsdPtr != NULL) {
	return;
    }

    /*
     * OK, this thread has never done anything with sockets before.  Construct
     * a worker thread to handle asynchronous events related to sockets
     * assigned to _this_ thread.
     */

    tsdPtr = TCL_TSD_INIT(&dataKey);
    tsdPtr->pendingTcpState = NULL;
    tsdPtr->socketList = NULL;
    tsdPtr->hwnd       = NULL;
    tsdPtr->threadId   = Tcl_GetCurrentThread();
    tsdPtr->readyEvent = CreateEventW(NULL, FALSE, FALSE, NULL);
    if (tsdPtr->readyEvent == NULL) {
	goto initFailure;
    }
    tsdPtr->socketListLock = CreateEventW(NULL, FALSE, TRUE, NULL);
    if (tsdPtr->socketListLock == NULL) {
	goto initFailure;
    }
    tsdPtr->socketThread = CreateThread(NULL, 256, SocketThread, tsdPtr, 0,
	    &id);
    if (tsdPtr->socketThread == NULL) {
	goto initFailure;
    }

    SetThreadPriority(tsdPtr->socketThread, THREAD_PRIORITY_HIGHEST);

    /*
     * Wait for the thread to signal when the window has been created and if
     * it is ready to go.
     */

    WaitForSingleObject(tsdPtr->readyEvent, INFINITE);

    if (tsdPtr->hwnd == NULL) {
	goto initFailure;	/* Trouble creating the window. */
    }

    Tcl_CreateEventSource(SocketSetupProc, SocketCheckProc, NULL);
    return;

  initFailure:
    TclpFinalizeSockets();
    initialized = -1;
    return;
}

/*
 *----------------------------------------------------------------------
 *
 * SocketsEnabled --
 *
 *	Check that the WinSock was successfully initialized.
 *
 * Warning:
 *	This check was useful in times of Windows98 where WinSock may
 *	not be available. This is not the case any more.
 *	This function may be removed with TCL 9.0
 *
 * Results:
 *	1 if it is.
 *
 * Side effects:
 *	None.
 *
 *----------------------------------------------------------------------
 */

    /* ARGSUSED */
static int
SocketsEnabled(void)
{
    int enabled;

    Tcl_MutexLock(&socketMutex);
    enabled = (initialized == 1);
    Tcl_MutexUnlock(&socketMutex);
    return enabled;
}


/*
 *----------------------------------------------------------------------
 *
 * SocketExitHandler --
 *
 *	Callback invoked during exit clean up to delete the socket
 *	communication window.
 *
 * Results:
 *	None.
 *
 * Side effects:
 *	None.
 *
 *----------------------------------------------------------------------
 */

    /* ARGSUSED */
static void
SocketExitHandler(
    ClientData dummy)		/* Not used. */
{
    (void)dummy;

    Tcl_MutexLock(&socketMutex);

    /*
     * Make sure the socket event handling window is cleaned-up for, at
     * most, this thread.
     */

    TclpFinalizeSockets();
    UnregisterClassW(className, TclWinGetTclInstance());
    initialized = 0;
    Tcl_MutexUnlock(&socketMutex);
}

/*
 *----------------------------------------------------------------------
 *
 * SocketSetupProc --
 *
 *	This function is invoked before Tcl_DoOneEvent blocks waiting for an
 *	event.
 *
 * Results:
 *	None.
 *
 * Side effects:
 *	Adjusts the block time if needed.
 *
 *----------------------------------------------------------------------
 */

void
SocketSetupProc(
    ClientData dummy,		/* Not used. */
    int flags)			/* Event flags as passed to Tcl_DoOneEvent. */
{
    TcpState *statePtr;
    Tcl_Time blockTime = { 0, 0 };
    ThreadSpecificData *tsdPtr = TCL_TSD_INIT(&dataKey);
    (void)dummy;

    if (!GOT_BITS(flags, TCL_FILE_EVENTS)) {
	return;
    }

    /*
     * Check to see if there is a ready socket.	 If so, poll.
     */
    WaitForSingleObject(tsdPtr->socketListLock, INFINITE);
    for (statePtr = tsdPtr->socketList; statePtr != NULL;
	    statePtr = statePtr->nextPtr) {
	if (GOT_BITS(statePtr->readyEvents,
                statePtr->watchEvents | FD_CONNECT | FD_ACCEPT)) {
	    Tcl_SetMaxBlockTime(&blockTime);
	    break;
	}
    }
    SetEvent(tsdPtr->socketListLock);
}

/*
 *----------------------------------------------------------------------
 *
 * SocketCheckProc --
 *
 *	This function is called by Tcl_DoOneEvent to check the socket event
 *	source for events.
 *
 * Results:
 *	None.
 *
 * Side effects:
 *	May queue an event.
 *
 *----------------------------------------------------------------------
 */

static void
SocketCheckProc(
    ClientData dummy,		/* Not used. */
    int flags)			/* Event flags as passed to Tcl_DoOneEvent. */
{
    TcpState *statePtr;
    SocketEvent *evPtr;
    ThreadSpecificData *tsdPtr = TCL_TSD_INIT(&dataKey);
    (void)dummy;

    if (!GOT_BITS(flags, TCL_FILE_EVENTS)) {
	return;
    }

    /*
     * Queue events for any ready sockets that don't already have events
     * queued (caused by persistent states that won't generate WinSock
     * events).
     */

    WaitForSingleObject(tsdPtr->socketListLock, INFINITE);
    for (statePtr = tsdPtr->socketList; statePtr != NULL;
	    statePtr = statePtr->nextPtr) {
	if (GOT_BITS(statePtr->readyEvents,
		statePtr->watchEvents | FD_CONNECT | FD_ACCEPT)
                && !GOT_BITS(statePtr->flags, SOCKET_PENDING)) {
	    SET_BITS(statePtr->flags, SOCKET_PENDING);
	    evPtr = (SocketEvent *)ckalloc(sizeof(SocketEvent));
	    evPtr->header.proc = SocketEventProc;
	    evPtr->socket = statePtr->sockets->fd;
	    Tcl_QueueEvent((Tcl_Event *) evPtr, TCL_QUEUE_TAIL);
	}
    }
    SetEvent(tsdPtr->socketListLock);
}

/*
 *----------------------------------------------------------------------
 *
 * SocketEventProc --
 *
 *	This function is called by Tcl_ServiceEvent when a socket event
 *	reaches the front of the event queue. This function is responsible for
 *	notifying the generic channel code.
 *
 * Results:
 *	Returns 1 if the event was handled, meaning it should be removed from
 *	the queue. Returns 0 if the event was not handled, meaning it should
 *	stay on the queue. The only time the event isn't handled is if the
 *	TCL_FILE_EVENTS flag bit isn't set.
 *
 * Side effects:
 *	Whatever the channel callback functions do.
 *
 *----------------------------------------------------------------------
 */

static int
SocketEventProc(
    Tcl_Event *evPtr,		/* Event to service. */
    int flags)			/* Flags that indicate what events to handle,
				 * such as TCL_FILE_EVENTS. */
{
    TcpState *statePtr;
    SocketEvent *eventPtr = (SocketEvent *) evPtr;
    int mask = 0, events;
    ThreadSpecificData *tsdPtr = TCL_TSD_INIT(&dataKey);
    TcpFdList *fds;
    SOCKET newSocket;
    address addr;
    int len;

    if (!GOT_BITS(flags, TCL_FILE_EVENTS)) {
	return 0;
    }

    /*
     * Find the specified socket on the socket list.
     */

    WaitForSingleObject(tsdPtr->socketListLock, INFINITE);
    for (statePtr = tsdPtr->socketList; statePtr != NULL;
	    statePtr = statePtr->nextPtr) {
	if (statePtr->sockets->fd == eventPtr->socket) {
	    break;
	}
    }

    /*
     * Discard events that have gone stale.
     */

    if (!statePtr) {
        SetEvent(tsdPtr->socketListLock);
	return 1;
    }

    /*
     * Clear flag that (this) event is pending
     */

    CLEAR_BITS(statePtr->flags, SOCKET_PENDING);

    /*
     * Continue async connect if pending and ready
     */

    if (GOT_BITS(statePtr->readyEvents, FD_CONNECT)) {
	if (GOT_BITS(statePtr->flags, TCP_ASYNC_PENDING)) {
	    /*
	     * Do one step and save eventual connect error
	     */

	    SetEvent(tsdPtr->socketListLock);
	    WaitForConnect(statePtr,NULL);
	} else {
	    /*
	     * No async connect reenter pending. Just clear event.
	     */

	    CLEAR_BITS(statePtr->readyEvents, FD_CONNECT);
	    SetEvent(tsdPtr->socketListLock);
	}
	return 1;
    }

    /*
     * Handle connection requests directly.
     */

    if (GOT_BITS(statePtr->readyEvents, FD_ACCEPT)) {
	for (fds = statePtr->sockets; fds != NULL; fds = fds->next) {
	    /*
             * Accept the incoming connection request.
             */

	    len = sizeof(address);
	    newSocket = accept(fds->fd, &(addr.sa), &len);

	    /*
             * On Tcl server sockets with multiple OS fds we loop over the fds
	     * trying an accept() on each, so we expect INVALID_SOCKET.  There
	     * are also other network stack conditions that can result in
	     * FD_ACCEPT but a subsequent failure on accept() by the time we
	     * get around to it.
             *
	     * Access to sockets (acceptEventCount, readyEvents) in socketList
	     * is still protected by the lock (prevents reintroduction of
	     * SF Tcl Bug 3056775.
	     */

	    if (newSocket == INVALID_SOCKET) {
		/* int err = WSAGetLastError(); */
		continue;
	    }

	    /*
	     * It is possible that more than one FD_ACCEPT has been sent, so
	     * an extra count must be kept. Decrement the count, and reset the
	     * readyEvent bit if the count is no longer > 0.
	     */

	    statePtr->acceptEventCount--;

	    if (statePtr->acceptEventCount <= 0) {
		CLEAR_BITS(statePtr->readyEvents, FD_ACCEPT);
	    }

	    SetEvent(tsdPtr->socketListLock);

	    /*
             * Caution: TcpAccept() has the side-effect of evaluating the
	     * server accept script (via AcceptCallbackProc() in tclIOCmd.c),
	     * which can close the server socket and invalidate statePtr and
	     * fds. If TcpAccept() accepts a socket we must return immediately
	     * and let SocketCheckProc queue additional FD_ACCEPT events.
	     */

	    TcpAccept(fds, newSocket, addr);
	    return 1;
	}

	/*
         * Loop terminated with no sockets accepted; clear the ready mask so
	 * we can detect the next connection request. Note that connection
	 * requests are level triggered, so if there is a request already
	 * pending, a new event will be generated.
	 */

	statePtr->acceptEventCount = 0;
	CLEAR_BITS(statePtr->readyEvents, FD_ACCEPT);

	SetEvent(tsdPtr->socketListLock);
	return 1;
    }

    SetEvent(tsdPtr->socketListLock);

    /*
     * Mask off unwanted events and compute the read/write mask so we can
     * notify the channel.
     */

    events = statePtr->readyEvents & statePtr->watchEvents;

    if (GOT_BITS(events, FD_CLOSE)) {
	/*
	 * If the socket was closed and the channel is still interested in
	 * read events, then we need to ensure that we keep polling for this
	 * event until someone does something with the channel. Note that we
	 * do this before calling Tcl_NotifyChannel so we don't have to watch
	 * out for the channel being deleted out from under us. This may cause
	 * a redundant trip through the event loop, but it's simpler than
	 * trying to do unwind protection.
	 */

	Tcl_Time blockTime = { 0, 0 };

	Tcl_SetMaxBlockTime(&blockTime);
	SET_BITS(mask, TCL_READABLE | TCL_WRITABLE);
    } else if (GOT_BITS(events, FD_READ)) {
	/*
	 * Throw the readable event if an async connect failed.
	 */

	if (GOT_BITS(statePtr->flags, TCP_ASYNC_FAILED)) {
	    SET_BITS(mask, TCL_READABLE);
	} else {
	    fd_set readFds;
	    struct timeval timeout;

	    /*
	     * We must check to see if data is really available, since someone
	     * could have consumed the data in the meantime. Turn off async
	     * notification so select will work correctly. If the socket is
	     * still readable, notify the channel driver, otherwise reset the
	     * async select handler and keep waiting.
	     */

	    SendSelectMessage(tsdPtr, UNSELECT, statePtr);

	    FD_ZERO(&readFds);
	    FD_SET(statePtr->sockets->fd, &readFds);
	    timeout.tv_usec = 0;
	    timeout.tv_sec = 0;

	    if (select(0, &readFds, NULL, NULL, &timeout) != 0) {
		SET_BITS(mask, TCL_READABLE);
	    } else {
		CLEAR_BITS(statePtr->readyEvents, FD_READ);
		SendSelectMessage(tsdPtr, SELECT, statePtr);
	    }
	}
    }

    /*
     * writable event
     */

    if (GOT_BITS(events, FD_WRITE)) {
	SET_BITS(mask, TCL_WRITABLE);
    }

    /*
     * Call registered event procedures
     */

    if (mask) {
	Tcl_NotifyChannel(statePtr->channel, mask);
    }
    return 1;
}

/*
 *----------------------------------------------------------------------
 *
 * AddSocketInfoFd --
 *
 *	This function adds a SOCKET file descriptor to the 'sockets' linked
 *	list of a TcpState structure.
 *
 * Results:
 *	None.
 *
 * Side effects:
 *	None, except for allocation of memory.
 *
 *----------------------------------------------------------------------
 */

static void
AddSocketInfoFd(
    TcpState *statePtr,
    SOCKET socket)
{
    TcpFdList *fds = statePtr->sockets;

    if (fds == NULL) {
	/*
         * Add the first FD.
         */

	statePtr->sockets = (TcpFdList *)ckalloc(sizeof(TcpFdList));
	fds = statePtr->sockets;
    } else {
	/*
         * Find end of list and append FD.
         */

	while (fds->next != NULL) {
	    fds = fds->next;
	}

	fds->next = (TcpFdList *)ckalloc(sizeof(TcpFdList));
	fds = fds->next;
    }

    /*
     * Populate new FD.
     */

    fds->fd = socket;
    fds->statePtr = statePtr;
    fds->next = NULL;
}


/*
 *----------------------------------------------------------------------
 *
 * NewSocketInfo --
 *
 *	This function allocates and initializes a new TcpState structure.
 *
 * Results:
 *	Returns a newly allocated TcpState.
 *
 * Side effects:
 *	None, except for allocation of memory.
 *
 *----------------------------------------------------------------------
 */

static TcpState *
NewSocketInfo(SOCKET socket)
{
    TcpState *statePtr = (TcpState *)ckalloc(sizeof(TcpState));

    memset(statePtr, 0, sizeof(TcpState));

    /*
     * TIP #218. Removed the code inserting the new structure into the global
     * list. This is now handled in the thread action callbacks, and only
     * there.
     */

    AddSocketInfoFd(statePtr, socket);

    return statePtr;
}

/*
 *----------------------------------------------------------------------
 *
 * WaitForSocketEvent --
 *
 *	Waits until one of the specified events occurs on a socket.
 *	For event FD_CONNECT use WaitForConnect.
 *
 * Results:
 *	Returns 1 on success or 0 on failure, with an error code in
 *	errorCodePtr.
 *
 * Side effects:
 *	Processes socket events off the system queue.
 *
 *----------------------------------------------------------------------
 */

static int
WaitForSocketEvent(
    TcpState *statePtr,	/* Information about this socket. */
    int events,			/* Events to look for. May be one of
				 * FD_READ or FD_WRITE.
				 */
    int *errorCodePtr)		/* Where to store errors? */
{
    int result = 1;
    int oldMode;
    ThreadSpecificData *tsdPtr = (ThreadSpecificData *)TclThreadDataKeyGet(&dataKey);

    /*
     * Be sure to disable event servicing so we are truly modal.
     */

    oldMode = Tcl_SetServiceMode(TCL_SERVICE_NONE);

    /*
     * Reset WSAAsyncSelect so we have a fresh set of events pending.
     */

    SendSelectMessage(tsdPtr, UNSELECT, statePtr);
    SendSelectMessage(tsdPtr, SELECT, statePtr);

    while (1) {
	int event_found;

	/*
         * Get statePtr lock.
         */

	WaitForSingleObject(tsdPtr->socketListLock, INFINITE);

	/*
         * Check if event occured.
         */

	event_found = GOT_BITS(statePtr->readyEvents, events);

	/*
         * Free list lock.
         */

	SetEvent(tsdPtr->socketListLock);

	/*
         * Exit loop if event occured.
         */

	if (event_found) {
	    break;
	}

	/*
         * Exit loop if event did not occur but this is a non-blocking channel
         */

	if (statePtr->flags & TCP_NONBLOCKING) {
	    *errorCodePtr = EWOULDBLOCK;
	    result = 0;
	    break;
	}

	/*
	 * Wait until something happens.
	 */

	WaitForSingleObject(tsdPtr->readyEvent, INFINITE);
    }

    (void) Tcl_SetServiceMode(oldMode);
    return result;
}

/*
 *----------------------------------------------------------------------
 *
 * SocketThread --
 *
 *	Helper thread used to manage the socket event handling window.
 *
 * Results:
 *	1 if unable to create socket event window, 0 otherwise.
 *
 * Side effects:
 *	None.
 *
 *----------------------------------------------------------------------
 */

static DWORD WINAPI
SocketThread(
    LPVOID arg)
{
    MSG msg;
    ThreadSpecificData *tsdPtr = (ThreadSpecificData *)arg;

    /*
     * Create a dummy window receiving socket events.
     */

    tsdPtr->hwnd = CreateWindowW(className, className, WS_TILED, 0, 0, 0, 0,
	    NULL, NULL, windowClass.hInstance, arg);

    /*
     * Signalize thread creator that we are done creating the window.
     */

    SetEvent(tsdPtr->readyEvent);

    /*
     * If unable to create the window, exit this thread immediately.
     */

    if (tsdPtr->hwnd == NULL) {
	return 1;
    }

    /*
     * Process all messages on the socket window until WM_QUIT. This threads
     * exits only when instructed to do so by the call to
     * PostMessageW(SOCKET_TERMINATE) in TclpFinalizeSockets().
     */

    while (GetMessageW(&msg, NULL, 0, 0) > 0) {
	DispatchMessageW(&msg);
    }

    /*
     * This releases waiters on thread exit in TclpFinalizeSockets()
     */

    SetEvent(tsdPtr->readyEvent);

    return msg.wParam;
}


/*
 *----------------------------------------------------------------------
 *
 * SocketProc --
 *
 *	This function is called when WSAAsyncSelect has been used to register
 *	interest in a socket event, and the event has occurred.
 *
 * Results:
 *	0 on success.
 *
 * Side effects:
 *	The flags for the given socket are updated to reflect the event that
 *	occured.
 *
 *----------------------------------------------------------------------
 */

static LRESULT CALLBACK
SocketProc(
    HWND hwnd,
    UINT message,
    WPARAM wParam,
    LPARAM lParam)
{
    int event, error;
    SOCKET socket;
    TcpState *statePtr;
    int info_found = 0;
    TcpFdList *fds = NULL;
    ThreadSpecificData *tsdPtr = (ThreadSpecificData *)
#ifdef _WIN64
	    GetWindowLongPtrW(hwnd, GWLP_USERDATA);
#else
	    GetWindowLongW(hwnd, GWL_USERDATA);
#endif

    switch (message) {
    default:
	return DefWindowProcW(hwnd, message, wParam, lParam);
	break;

    case WM_CREATE:
	/*
	 * Store the initial tsdPtr, it's from a different thread, so it's not
	 * directly accessible, but needed.
	 */

#ifdef _WIN64
	SetWindowLongPtrW(hwnd, GWLP_USERDATA,
		(LONG_PTR) ((LPCREATESTRUCT)lParam)->lpCreateParams);
#else
	SetWindowLongW(hwnd, GWL_USERDATA,
		(LONG) ((LPCREATESTRUCT)lParam)->lpCreateParams);
#endif
	break;

    case WM_DESTROY:
	PostQuitMessage(0);
	break;

    case SOCKET_MESSAGE:
	event = WSAGETSELECTEVENT(lParam);
	error = WSAGETSELECTERROR(lParam);
	socket = (SOCKET) wParam;

	WaitForSingleObject(tsdPtr->socketListLock, INFINITE);

	/*
	 * Find the specified socket on the socket list and update its
	 * eventState flag.
	 */

	for (statePtr = tsdPtr->socketList; statePtr != NULL;
		statePtr = statePtr->nextPtr) {
	    if (FindFDInList(statePtr, socket)) {
		info_found = 1;
		break;
	    }
	}

	/*
	 * Check if there is a pending info structure not jet in the list.
	 */

	if (!info_found
		&& tsdPtr->pendingTcpState != NULL
		&& FindFDInList(tsdPtr->pendingTcpState, socket)) {
	    statePtr = tsdPtr->pendingTcpState;
	    info_found = 1;
	}
	if (info_found) {
	    /*
	     * Update the socket state.
	     *
	     * A count of FD_ACCEPTS is stored, so if an FD_CLOSE event
	     * happens, then clear the FD_ACCEPT count. Otherwise, increment
	     * the count if the current event is an FD_ACCEPT.
	     */

	    if (GOT_BITS(event, FD_CLOSE)) {
		statePtr->acceptEventCount = 0;
		CLEAR_BITS(statePtr->readyEvents, FD_WRITE | FD_ACCEPT);
	    } else if (GOT_BITS(event, FD_ACCEPT)) {
		statePtr->acceptEventCount++;
	    }

	    if (GOT_BITS(event, FD_CONNECT)) {
		/*
		 * Remember any error that occurred so we can report
		 * connection failures.
		 */

		if (error != ERROR_SUCCESS) {
		    statePtr->notifierConnectError = error;
		}
	    }

	    /*
	     * Inform main thread about signaled events
	     */

	    SET_BITS(statePtr->readyEvents, event);

	    /*
	     * Wake up the Main Thread.
	     */

	    SetEvent(tsdPtr->readyEvent);
	    Tcl_ThreadAlert(tsdPtr->threadId);
	}
	SetEvent(tsdPtr->socketListLock);
	break;

    case SOCKET_SELECT:
	statePtr = (TcpState *) lParam;
	for (fds = statePtr->sockets; fds != NULL; fds = fds->next) {
	    if (wParam == SELECT) {
		WSAAsyncSelect(fds->fd, hwnd,
			SOCKET_MESSAGE, statePtr->selectEvents);
	    } else {
		/*
		 * Clear the selection mask
		 */

		WSAAsyncSelect(fds->fd, hwnd, 0, 0);
	    }
	}
	break;

    case SOCKET_TERMINATE:
	DestroyWindow(hwnd);
	break;
    }

    return 0;
}

/*
 *----------------------------------------------------------------------
 *
 * FindFDInList --
 *
 *	Return true, if the given file descriptior is contained in the
 *	file descriptor list.
 *
 * Results:
 *	true if found.
 *
 * Side effects:
 *
 *----------------------------------------------------------------------
 */

static int
FindFDInList(
    TcpState *statePtr,
    SOCKET socket)
{
    TcpFdList *fds;
    for (fds = statePtr->sockets; fds != NULL; fds = fds->next) {
	if (fds->fd == socket) {
	    return 1;
	}
    }
    return 0;
}

/*
 *----------------------------------------------------------------------
 *
 * TclWinGetSockOpt, et al. --
 *
 *	Those functions are historically exported by the stubs table and
 *	just use the original system calls now.
 *
 * Warning:
 *	Those functions are depreciated and will be removed with TCL 9.0.
 *
 * Results:
 *	As defined for each function.
 *
 * Side effects:
 *	As defined for each function.
 *
 *----------------------------------------------------------------------
 */

#ifndef TCL_NO_DEPRECATED
#undef TclWinGetSockOpt
int
TclWinGetSockOpt(
    SOCKET s,
    int level,
    int optname,
    char *optval,
    int *optlen)
{

    return getsockopt(s, level, optname, optval, optlen);
}
#undef TclWinSetSockOpt
int
TclWinSetSockOpt(
    SOCKET s,
    int level,
    int optname,
    const char *optval,
    int optlen)
{
    return setsockopt(s, level, optname, optval, optlen);
}

#undef TclpInetNtoa
char *
TclpInetNtoa(
    struct in_addr addr)
{
    return inet_ntoa(addr);
}
#undef TclWinGetServByName
struct servent *
TclWinGetServByName(
    const char *name,
    const char *proto)
{
    return getservbyname(name, proto);
}
#endif /* TCL_NO_DEPRECATED */

/*
 *----------------------------------------------------------------------
 *
 * TcpThreadActionProc --
 *
 *	Insert or remove any thread local refs to this channel.
 *
 * Results:
 *	None.
 *
 * Side effects:
 *	Changes thread local list of valid channels.
 *
 *----------------------------------------------------------------------
 */

static void
TcpThreadActionProc(
    ClientData instanceData,
    int action)
{
    ThreadSpecificData *tsdPtr;
    TcpState *statePtr = (TcpState *)instanceData;
    int notifyCmd;

    if (action == TCL_CHANNEL_THREAD_INSERT) {
	/*
	 * Ensure that socket subsystem is initialized in this thread, or else
	 * sockets will not work.
	 */

	Tcl_MutexLock(&socketMutex);
	InitSockets();
	Tcl_MutexUnlock(&socketMutex);

	tsdPtr = TCL_TSD_INIT(&dataKey);

	WaitForSingleObject(tsdPtr->socketListLock, INFINITE);
	statePtr->nextPtr = tsdPtr->socketList;
	tsdPtr->socketList = statePtr;

	if (statePtr == tsdPtr->pendingTcpState) {
	    tsdPtr->pendingTcpState = NULL;
	}

	SetEvent(tsdPtr->socketListLock);

	notifyCmd = SELECT;
    } else {
	TcpState **nextPtrPtr;
	int removed = 0;

	tsdPtr = TCL_TSD_INIT(&dataKey);

	/*
	 * TIP #218, Bugfix: All access to socketList has to be protected by
	 * the lock.
	 */

	WaitForSingleObject(tsdPtr->socketListLock, INFINITE);
	for (nextPtrPtr = &(tsdPtr->socketList); (*nextPtrPtr) != NULL;
		nextPtrPtr = &((*nextPtrPtr)->nextPtr)) {
	    if ((*nextPtrPtr) == statePtr) {
		(*nextPtrPtr) = statePtr->nextPtr;
		removed = 1;
		break;
	    }
	}
	SetEvent(tsdPtr->socketListLock);

	/*
	 * This could happen if the channel was created in one thread and then
	 * moved to another without updating the thread local data in each
	 * thread.
	 */

	if (!removed) {
	    Tcl_Panic("file info ptr not on thread channel list");
	}

	notifyCmd = UNSELECT;
    }

    /*
     * Ensure that, or stop, notifications for the socket occur in this
     * thread.
     */

    SendSelectMessage(tsdPtr, notifyCmd, statePtr);
}

/*
 * Local Variables:
 * mode: c
 * c-basic-offset: 4
 * fill-column: 78
 * tab-width: 8
 * indent-tabs-mode: nil
 * End:
 */<|MERGE_RESOLUTION|>--- conflicted
+++ resolved
@@ -1147,15 +1147,9 @@
     Tcl_Interp *interp,		/* For error reporting. */
     int flags)			/* Flags that indicate which side to close. */
 {
-<<<<<<< HEAD
     TcpState *statePtr = (TcpState *)instanceData;
-    int errorCode = 0;
-    int sd;
-=======
-    TcpState *statePtr = instanceData;
     int readError = 0;
     int writeError = 0;
->>>>>>> bd654f00
 
     /*
      * Shutdown the OS socket handle.
