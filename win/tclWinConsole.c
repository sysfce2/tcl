--- conflicted
+++ resolved
@@ -341,11 +341,7 @@
     if (capacity <= 0 || capacity > TCL_SIZE_MAX) {
 	Tcl_Panic("Internal error: invalid ring buffer capacity requested.");
     }
-<<<<<<< HEAD
     ringPtr->bufPtr = (char *) Tcl_Alloc(capacity);
-=======
-    ringPtr->bufPtr = (char *) ckalloc(capacity);
->>>>>>> a88f4248
     ringPtr->capacity = capacity;
     ringPtr->start    = 0;
     ringPtr->length   = 0;
@@ -2031,12 +2027,7 @@
     ConsoleHandleInfo *handleInfoPtr;
     DWORD consoleMode;
 
-<<<<<<< HEAD
     handleInfoPtr = (ConsoleHandleInfo *) Tcl_Alloc(sizeof(*handleInfoPtr));
-=======
-    handleInfoPtr = (ConsoleHandleInfo *) ckalloc(sizeof(*handleInfoPtr));
->>>>>>> a88f4248
-    memset(handleInfoPtr, 0, sizeof(*handleInfoPtr));
     memset(handleInfoPtr, 0, sizeof(*handleInfoPtr));
     handleInfoPtr->console = consoleHandle;
     InitializeSRWLock(&handleInfoPtr->lock);
