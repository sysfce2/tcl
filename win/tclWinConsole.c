/*
 * tclWinConsole.c --
 *
 *	This file implements the Windows-specific console functions, and the
 *	"console" channel driver.
 *
 * Copyright (c) 1999 by Scriptics Corp.
 *
 * See the file "license.terms" for information on usage and redistribution of
 * this file, and for a DISCLAIMER OF ALL WARRANTIES.
 */

#include "tclWinInt.h"

/*
 * The following variable is used to tell whether this module has been
 * initialized.
 */

static int initialized = 0;

/*
 * The consoleMutex locks around access to the initialized variable, and it is
 * used to protect background threads from being terminated while they are
 * using APIs that hold locks.
 */

TCL_DECLARE_MUTEX(consoleMutex)

/*
 * Bit masks used in the flags field of the ConsoleInfo structure below.
 */

#define CONSOLE_PENDING	 (1<<0)	/* Message is pending in the queue. */
#define CONSOLE_ASYNC	 (1<<1)	/* Channel is non-blocking. */
#define CONSOLE_READ_OPS (1<<4)	/* Channel supports read-related ops. */
#define CONSOLE_RESET    (1<<5)	/* Console mode needs to be reset. */

/*
 * Bit masks used in the sharedFlags field of the ConsoleInfo structure below.
 */

#define CONSOLE_EOF	  (1<<2)  /* Console has reached EOF. */
#define CONSOLE_BUFFERED  (1<<3)  /* Data was read into a buffer by the reader
				   * thread. */

#define CONSOLE_BUFFER_SIZE (8*1024)

/*
 * Structure containing handles associated with one of the special console
 * threads.
 */

typedef struct {
    HANDLE thread;		/* Handle to reader or writer thread. */
    HANDLE readyEvent;		/* Manual-reset event to signal _to_ the main
				 * thread when the worker thread has finished
				 * waiting for its normal work to happen. */
    TclPipeThreadInfo *TI;	/* Thread info structure of writer and reader. */
} ConsoleThreadInfo;

/*
 * This structure describes per-instance data for a console based channel.
 */

typedef struct ConsoleInfo {
    HANDLE handle;
    int type;
    struct ConsoleInfo *nextPtr;/* Pointer to next registered console. */
    Tcl_Channel channel;	/* Pointer to channel structure. */
    int validMask;		/* OR'ed combination of TCL_READABLE,
				 * TCL_WRITABLE, or TCL_EXCEPTION: indicates
				 * which operations are valid on the file. */
    int watchMask;		/* OR'ed combination of TCL_READABLE,
				 * TCL_WRITABLE, or TCL_EXCEPTION: indicates
				 * which events should be reported. */
    int flags;			/* State flags, see above for a list. */
    Tcl_ThreadId threadId;	/* Thread to which events should be reported.
				 * This value is used by the reader/writer
				 * threads. */
    ConsoleThreadInfo writer;	/* A specialized thread for handling
				 * asynchronous writes to the console; the
				 * waiting starts when a control event is sent,
				 * and a reset event is sent back to the main
				 * thread when the write is done. */
    ConsoleThreadInfo reader;	/* A specialized thread for handling
				 * asynchronous reads from the console; the
				 * waiting starts when a control event is sent,
				 * and a reset event is sent back to the main
				 * thread when input is available. */
    DWORD writeError;		/* An error caused by the last background
				 * write. Set to 0 if no error has been
				 * detected. This word is shared with the
				 * writer thread so access must be
				 * synchronized with the writable object. */
    char *writeBuf;		/* Current background output buffer. Access is
				 * synchronized with the writable object. */
    int writeBufLen;		/* Size of write buffer. Access is
				 * synchronized with the writable object. */
    int toWrite;		/* Current amount to be written. Access is
				 * synchronized with the writable object. */
    int readFlags;		/* Flags that are shared with the reader
				 * thread. Access is synchronized with the
				 * readable object. */
    int bytesRead;		/* Number of bytes in the buffer. */
    int offset;			/* Number of bytes read out of the buffer. */
    DWORD initMode;		/* Initial console mode. */
    char buffer[CONSOLE_BUFFER_SIZE];
				/* Data consumed by reader thread. */
} ConsoleInfo;

typedef struct {
    /*
     * The following pointer refers to the head of the list of consoles that
     * are being watched for file events.
     */

    ConsoleInfo *firstConsolePtr;
} ThreadSpecificData;

static Tcl_ThreadDataKey dataKey;

/*
 * The following structure is what is added to the Tcl event queue when
 * console events are generated.
 */

typedef struct {
    Tcl_Event header;		/* Information that is standard for all
				 * events. */
    ConsoleInfo *infoPtr;	/* Pointer to console info structure. Note
				 * that we still have to verify that the
				 * console exists before dereferencing this
				 * pointer. */
} ConsoleEvent;

/*
 * Declarations for functions used only in this file.
 */

static int		ConsoleBlockModeProc(ClientData instanceData,
			    int mode);
static void		ConsoleCheckProc(ClientData clientData, int flags);
static int		ConsoleCloseProc(ClientData instanceData,
			    Tcl_Interp *interp);
static int		ConsoleEventProc(Tcl_Event *evPtr, int flags);
static void		ConsoleExitHandler(ClientData clientData);
static int		ConsoleGetHandleProc(ClientData instanceData,
			    int direction, ClientData *handlePtr);
static int		ConsoleGetOptionProc(ClientData instanceData,
			    Tcl_Interp *interp, const char *optionName,
			    Tcl_DString *dsPtr);
static void		ConsoleInit(void);
static int		ConsoleInputProc(ClientData instanceData, char *buf,
			    int toRead, int *errorCode);
static int		ConsoleOutputProc(ClientData instanceData,
			    const char *buf, int toWrite, int *errorCode);
static DWORD WINAPI	ConsoleReaderThread(LPVOID arg);
static int		ConsoleSetOptionProc(ClientData instanceData,
			    Tcl_Interp *interp, const char *optionName,
			    const char *value);
static void		ConsoleSetupProc(ClientData clientData, int flags);
static void		ConsoleWatchProc(ClientData instanceData, int mask);
static DWORD WINAPI	ConsoleWriterThread(LPVOID arg);
static void		ProcExitHandler(ClientData clientData);
static int		WaitForRead(ConsoleInfo *infoPtr, int blocking);
static void		ConsoleThreadActionProc(ClientData instanceData,
			    int action);
static BOOL		ReadConsoleBytes(HANDLE hConsole, LPVOID lpBuffer,
			    DWORD nbytes, LPDWORD nbytesread);
static BOOL		WriteConsoleBytes(HANDLE hConsole,
			    const void *lpBuffer, DWORD nbytes,
			    LPDWORD nbyteswritten);

/*
 * This structure describes the channel type structure for command console
 * based IO.
 */

static const Tcl_ChannelType consoleChannelType = {
    "console",			/* Type name. */
    TCL_CHANNEL_VERSION_5,	/* v5 channel */
    ConsoleCloseProc,		/* Close proc. */
    ConsoleInputProc,		/* Input proc. */
    ConsoleOutputProc,		/* Output proc. */
    NULL,			/* Seek proc. */
    ConsoleSetOptionProc,	/* Set option proc. */
    ConsoleGetOptionProc,	/* Get option proc. */
    ConsoleWatchProc,		/* Set up notifier to watch the channel. */
    ConsoleGetHandleProc,	/* Get an OS handle from channel. */
    NULL,			/* close2proc. */
    ConsoleBlockModeProc,	/* Set blocking or non-blocking mode. */
    NULL,			/* Flush proc. */
    NULL,			/* Handler proc. */
    NULL,			/* Wide seek proc. */
    ConsoleThreadActionProc,	/* Thread action proc. */
    NULL			/* Truncation proc. */
};

/*
 *----------------------------------------------------------------------
 *
 * ReadConsoleBytes, WriteConsoleBytes --
 *
 *	Wrapper for ReadConsoleW, that takes and returns number of bytes
 *	instead of number of WCHARS.
 *
 *----------------------------------------------------------------------
 */

static BOOL
ReadConsoleBytes(
    HANDLE hConsole,
    LPVOID lpBuffer,
    DWORD nbytes,
    LPDWORD nbytesread)
{
    DWORD ntchars;
    BOOL result;

    /*
     * If user types a Ctrl-Break or Ctrl-C, ReadConsole will return
     * success with ntchars == 0 and GetLastError() will be
     * ERROR_OPERATION_ABORTED. We do not want to treat this case
     * as EOF so we will loop around again. If no Ctrl signal handlers
     * have been established, the default signal OS handler in a separate
     * thread will terminate the program. If a Ctrl signal handler
     * has been established (through an extension for example), it
     * will run and take whatever action it deems appropriate.
     */
    do {
<<<<<<< HEAD
        result = ReadConsole(hConsole, lpBuffer, nbytes / sizeof(WCHAR), &ntchars,
=======
        result = ReadConsoleW(hConsole, lpBuffer, nbytes / sizeof(WCHAR), &ntchars,
>>>>>>> 0a6728c3
                             NULL);
    } while (result && ntchars == 0 && GetLastError() == ERROR_OPERATION_ABORTED);
    if (nbytesread != NULL) {
	*nbytesread = ntchars * sizeof(WCHAR);
    }
    return result;
}

static BOOL
WriteConsoleBytes(
    HANDLE hConsole,
    const void *lpBuffer,
    DWORD nbytes,
    LPDWORD nbyteswritten)
{
    DWORD ntchars;
    BOOL result;

<<<<<<< HEAD
    result = WriteConsole(hConsole, lpBuffer, nbytes / sizeof(WCHAR), &ntchars,
=======
    result = WriteConsoleW(hConsole, lpBuffer, nbytes / sizeof(WCHAR), &ntchars,
>>>>>>> 0a6728c3
	    NULL);
    if (nbyteswritten != NULL) {
	*nbyteswritten = ntchars * sizeof(WCHAR);
    }
    return result;
}

/*
 *----------------------------------------------------------------------
 *
 * ConsoleInit --
 *
 *	This function initializes the static variables for this file.
 *
 * Results:
 *	None.
 *
 * Side effects:
 *	Creates a new event source.
 *
 *----------------------------------------------------------------------
 */

static void
ConsoleInit(void)
{
    /*
     * Check the initialized flag first, then check again in the mutex. This
     * is a speed enhancement.
     */

    if (!initialized) {
	Tcl_MutexLock(&consoleMutex);
	if (!initialized) {
	    initialized = 1;
	    Tcl_CreateExitHandler(ProcExitHandler, NULL);
	}
	Tcl_MutexUnlock(&consoleMutex);
    }

    if (TclThreadDataKeyGet(&dataKey) == NULL) {
	ThreadSpecificData *tsdPtr = TCL_TSD_INIT(&dataKey);

	tsdPtr->firstConsolePtr = NULL;
	Tcl_CreateEventSource(ConsoleSetupProc, ConsoleCheckProc, NULL);
	Tcl_CreateThreadExitHandler(ConsoleExitHandler, NULL);
    }
}

/*
 *----------------------------------------------------------------------
 *
 * ConsoleExitHandler --
 *
 *	This function is called to cleanup the console module before Tcl is
 *	unloaded.
 *
 * Results:
 *	None.
 *
 * Side effects:
 *	Removes the console event source.
 *
 *----------------------------------------------------------------------
 */

static void
ConsoleExitHandler(
    ClientData clientData)	/* Old window proc. */
{
    Tcl_DeleteEventSource(ConsoleSetupProc, ConsoleCheckProc, NULL);
}

/*
 *----------------------------------------------------------------------
 *
 * ProcExitHandler --
 *
 *	This function is called to cleanup the process list before Tcl is
 *	unloaded.
 *
 * Results:
 *	None.
 *
 * Side effects:
 *	Resets the process list.
 *
 *----------------------------------------------------------------------
 */

static void
ProcExitHandler(
    ClientData clientData)	/* Old window proc. */
{
    Tcl_MutexLock(&consoleMutex);
    initialized = 0;
    Tcl_MutexUnlock(&consoleMutex);
}

/*
 *----------------------------------------------------------------------
 *
 * ConsoleSetupProc --
 *
 *	This procedure is invoked before Tcl_DoOneEvent blocks waiting for an
 *	event.
 *
 * Results:
 *	None.
 *
 * Side effects:
 *	Adjusts the block time if needed.
 *
 *----------------------------------------------------------------------
 */

void
ConsoleSetupProc(
    ClientData data,		/* Not used. */
    int flags)			/* Event flags as passed to Tcl_DoOneEvent. */
{
    ConsoleInfo *infoPtr;
    Tcl_Time blockTime = { 0, 0 };
    int block = 1;
    ThreadSpecificData *tsdPtr = TCL_TSD_INIT(&dataKey);

    if (!(flags & TCL_FILE_EVENTS)) {
	return;
    }

    /*
     * Look to see if any events are already pending. If they are, poll.
     */

    for (infoPtr = tsdPtr->firstConsolePtr; infoPtr != NULL;
	    infoPtr = infoPtr->nextPtr) {
	if (infoPtr->watchMask & TCL_WRITABLE) {
	    if (WaitForSingleObject(infoPtr->writer.readyEvent,
		    0) != WAIT_TIMEOUT) {
		block = 0;
	    }
	}
	if (infoPtr->watchMask & TCL_READABLE) {
	    if (WaitForRead(infoPtr, 0) >= 0) {
		block = 0;
	    }
	}
    }
    if (!block) {
	Tcl_SetMaxBlockTime(&blockTime);
    }
}

/*
 *----------------------------------------------------------------------
 *
 * ConsoleCheckProc --
 *
 *	This procedure is called by Tcl_DoOneEvent to check the console event
 *	source for events.
 *
 * Results:
 *	None.
 *
 * Side effects:
 *	May queue an event.
 *
 *----------------------------------------------------------------------
 */

static void
ConsoleCheckProc(
    ClientData data,		/* Not used. */
    int flags)			/* Event flags as passed to Tcl_DoOneEvent. */
{
    ConsoleInfo *infoPtr;
    int needEvent;
    ThreadSpecificData *tsdPtr = TCL_TSD_INIT(&dataKey);

    if (!(flags & TCL_FILE_EVENTS)) {
	return;
    }

    /*
     * Queue events for any ready consoles that don't already have events
     * queued.
     */

    for (infoPtr = tsdPtr->firstConsolePtr; infoPtr != NULL;
	    infoPtr = infoPtr->nextPtr) {
	if (infoPtr->flags & CONSOLE_PENDING) {
	    continue;
	}

	/*
	 * Queue an event if the console is signaled for reading or writing.
	 */

	needEvent = 0;
	if (infoPtr->watchMask & TCL_WRITABLE) {
	    if (WaitForSingleObject(infoPtr->writer.readyEvent,
		    0) != WAIT_TIMEOUT) {
		needEvent = 1;
	    }
	}

	if (infoPtr->watchMask & TCL_READABLE) {
	    if (WaitForRead(infoPtr, 0) >= 0) {
		needEvent = 1;
	    }
	}

	if (needEvent) {
	    ConsoleEvent *evPtr = ckalloc(sizeof(ConsoleEvent));

	    infoPtr->flags |= CONSOLE_PENDING;
	    evPtr->header.proc = ConsoleEventProc;
	    evPtr->infoPtr = infoPtr;
	    Tcl_QueueEvent((Tcl_Event *) evPtr, TCL_QUEUE_TAIL);
	}
    }
}

/*
 *----------------------------------------------------------------------
 *
 * ConsoleBlockModeProc --
 *
 *	Set blocking or non-blocking mode on channel.
 *
 * Results:
 *	0 if successful, errno when failed.
 *
 * Side effects:
 *	Sets the device into blocking or non-blocking mode.
 *
 *----------------------------------------------------------------------
 */

static int
ConsoleBlockModeProc(
    ClientData instanceData,	/* Instance data for channel. */
    int mode)			/* TCL_MODE_BLOCKING or
				 * TCL_MODE_NONBLOCKING. */
{
    ConsoleInfo *infoPtr = instanceData;

    /*
     * Consoles on Windows can not be switched between blocking and
     * nonblocking, hence we have to emulate the behavior. This is done in the
     * input function by checking against a bit in the state. We set or unset
     * the bit here to cause the input function to emulate the correct
     * behavior.
     */

    if (mode == TCL_MODE_NONBLOCKING) {
	infoPtr->flags |= CONSOLE_ASYNC;
    } else {
	infoPtr->flags &= ~CONSOLE_ASYNC;
    }
    return 0;
}

/*
 *----------------------------------------------------------------------
 *
 * ConsoleCloseProc --
 *
 *	Closes a console based IO channel.
 *
 * Results:
 *	0 on success, errno otherwise.
 *
 * Side effects:
 *	Closes the physical channel.
 *
 *----------------------------------------------------------------------
 */

static int
ConsoleCloseProc(
    ClientData instanceData,	/* Pointer to ConsoleInfo structure. */
    Tcl_Interp *interp)		/* For error reporting. */
{
    ConsoleInfo *consolePtr = instanceData;
    int errorCode = 0;
    ConsoleInfo *infoPtr, **nextPtrPtr;
    ThreadSpecificData *tsdPtr = TCL_TSD_INIT(&dataKey);

    /*
     * Clean up the background thread if necessary. Note that this must be
     * done before we can close the file, since the thread may be blocking
     * trying to read from the console.
     */

    if (consolePtr->reader.thread) {
	TclPipeThreadStop(&consolePtr->reader.TI, consolePtr->reader.thread);
	CloseHandle(consolePtr->reader.thread);
	CloseHandle(consolePtr->reader.readyEvent);
	consolePtr->reader.thread = NULL;
    }
    consolePtr->validMask &= ~TCL_READABLE;

    /*
     * Wait for the writer thread to finish the current buffer, then terminate
     * the thread and close the handles. If the channel is nonblocking, there
     * should be no pending write operations.
     */

    if (consolePtr->writer.thread) {
	if (consolePtr->toWrite) {
	    /*
	     * We only need to wait if there is something to write. This may
	     * prevent infinite wait on exit. [Python Bug 216289]
	     */

	    WaitForSingleObject(consolePtr->writer.readyEvent, 5000);
	}

	TclPipeThreadStop(&consolePtr->writer.TI, consolePtr->writer.thread);
	CloseHandle(consolePtr->writer.thread);
	CloseHandle(consolePtr->writer.readyEvent);
	consolePtr->writer.thread = NULL;
    }
    consolePtr->validMask &= ~TCL_WRITABLE;

    /*
     * If the user has been tinkering with the mode, reset it now. We ignore
     * any errors from this; we're quite possibly about to close or exit
     * anyway.
     */

    if ((consolePtr->flags & CONSOLE_READ_OPS) &&
	    (consolePtr->flags & CONSOLE_RESET)) {
	SetConsoleMode(consolePtr->handle, consolePtr->initMode);
    }

    /*
     * Don't close the Win32 handle if the handle is a standard channel during
     * the thread exit process. Otherwise, one thread may kill the stdio of
     * another.
     */

    if (!TclInThreadExit()
	    || ((GetStdHandle(STD_INPUT_HANDLE) != consolePtr->handle)
		&& (GetStdHandle(STD_OUTPUT_HANDLE) != consolePtr->handle)
		&& (GetStdHandle(STD_ERROR_HANDLE) != consolePtr->handle))) {
	if (CloseHandle(consolePtr->handle) == FALSE) {
	    TclWinConvertError(GetLastError());
	    errorCode = errno;
	}
    }

    consolePtr->watchMask &= consolePtr->validMask;

    /*
     * Remove the file from the list of watched files.
     */

    for (nextPtrPtr = &tsdPtr->firstConsolePtr, infoPtr = *nextPtrPtr;
	    infoPtr != NULL;
	    nextPtrPtr = &infoPtr->nextPtr, infoPtr = *nextPtrPtr) {
	if (infoPtr == (ConsoleInfo *) consolePtr) {
	    *nextPtrPtr = infoPtr->nextPtr;
	    break;
	}
    }
    if (consolePtr->writeBuf != NULL) {
	ckfree(consolePtr->writeBuf);
	consolePtr->writeBuf = 0;
    }
    ckfree(consolePtr);

    return errorCode;
}

/*
 *----------------------------------------------------------------------
 *
 * ConsoleInputProc --
 *
 *	Reads input from the IO channel into the buffer given. Returns count
 *	of how many bytes were actually read, and an error indication.
 *
 * Results:
 *	A count of how many bytes were read is returned and an error
 *	indication is returned in an output argument.
 *
 * Side effects:
 *	Reads input from the actual channel.
 *
 *----------------------------------------------------------------------
 */

static int
ConsoleInputProc(
    ClientData instanceData,	/* Console state. */
    char *buf,			/* Where to store data read. */
    int bufSize,		/* How much space is available in the
				 * buffer? */
    int *errorCode)		/* Where to store error code. */
{
    ConsoleInfo *infoPtr = instanceData;
    DWORD count, bytesRead = 0;
    int result;

    *errorCode = 0;

    /*
     * Synchronize with the reader thread.
     */

    result = WaitForRead(infoPtr, (infoPtr->flags & CONSOLE_ASYNC) ? 0 : 1);

    /*
     * If an error occurred, return immediately.
     */

    if (result == -1) {
	*errorCode = errno;
	return -1;
    }

    if (infoPtr->readFlags & CONSOLE_BUFFERED) {
	/*
	 * Data is stored in the buffer.
	 */

	if (bufSize < (infoPtr->bytesRead - infoPtr->offset)) {
	    memcpy(buf, &infoPtr->buffer[infoPtr->offset], bufSize);
	    bytesRead = bufSize;
	    infoPtr->offset += bufSize;
	} else {
	    memcpy(buf, &infoPtr->buffer[infoPtr->offset], bufSize);
	    bytesRead = infoPtr->bytesRead - infoPtr->offset;

	    /*
	     * Reset the buffer.
	     */

	    infoPtr->readFlags &= ~CONSOLE_BUFFERED;
	    infoPtr->offset = 0;
	}

	return bytesRead;
    }

    /*
     * Attempt to read bufSize bytes. The read will return immediately if
     * there is any data available. Otherwise it will block until at least one
     * byte is available or an EOF occurs.
     */

    if (ReadConsoleBytes(infoPtr->handle, (LPVOID) buf, (DWORD) bufSize,
	    &count) == TRUE) {
	/*
	 * TODO: This potentially writes beyond the limits specified
	 * by the caller.  In practice this is harmless, since all writes
	 * are into ChannelBuffers, and those have padding, but still
	 * ought to remove this, unless some Windows wizard can give
	 * a reason not to.
	 */
	buf[count] = '\0';
	return count;
    }

    return -1;
}

/*
 *----------------------------------------------------------------------
 *
 * ConsoleOutputProc --
 *
 *	Writes the given output on the IO channel. Returns count of how many
 *	characters were actually written, and an error indication.
 *
 * Results:
 *	A count of how many characters were written is returned and an error
 *	indication is returned in an output argument.
 *
 * Side effects:
 *	Writes output on the actual channel.
 *
 *----------------------------------------------------------------------
 */

static int
ConsoleOutputProc(
    ClientData instanceData,	/* Console state. */
    const char *buf,		/* The data buffer. */
    int toWrite,		/* How many bytes to write? */
    int *errorCode)		/* Where to store error code. */
{
    ConsoleInfo *infoPtr = instanceData;
    ConsoleThreadInfo *threadInfo = &infoPtr->writer;
    DWORD bytesWritten, timeout;

    *errorCode = 0;

    /* avoid blocking if pipe-thread exited */
    timeout = (infoPtr->flags & CONSOLE_ASYNC) || !TclPipeThreadIsAlive(&threadInfo->TI)
	|| TclInExit() || TclInThreadExit() ? 0 : INFINITE;
    if (WaitForSingleObject(threadInfo->readyEvent, timeout) == WAIT_TIMEOUT) {
	/*
	 * The writer thread is blocked waiting for a write to complete and
	 * the channel is in non-blocking mode.
	 */

	errno = EWOULDBLOCK;
	goto error;
    }

    /*
     * Check for a background error on the last write.
     */

    if (infoPtr->writeError) {
	TclWinConvertError(infoPtr->writeError);
	infoPtr->writeError = 0;
	goto error;
    }

    if (infoPtr->flags & CONSOLE_ASYNC) {
	/*
	 * The console is non-blocking, so copy the data into the output
	 * buffer and restart the writer thread.
	 */

	if (toWrite > infoPtr->writeBufLen) {
	    /*
	     * Reallocate the buffer to be large enough to hold the data.
	     */

	    if (infoPtr->writeBuf) {
		ckfree(infoPtr->writeBuf);
	    }
	    infoPtr->writeBufLen = toWrite;
	    infoPtr->writeBuf = ckalloc(toWrite);
	}
	memcpy(infoPtr->writeBuf, buf, toWrite);
	infoPtr->toWrite = toWrite;
	ResetEvent(threadInfo->readyEvent);
	TclPipeThreadSignal(&threadInfo->TI);
	bytesWritten = toWrite;
    } else {
	/*
	 * In the blocking case, just try to write the buffer directly. This
	 * avoids an unnecessary copy.
	 */

	if (WriteConsoleBytes(infoPtr->handle, buf, (DWORD) toWrite,
		&bytesWritten) == FALSE) {
	    TclWinConvertError(GetLastError());
	    goto error;
	}
    }
    return bytesWritten;

  error:
    *errorCode = errno;
    return -1;
}

/*
 *----------------------------------------------------------------------
 *
 * ConsoleEventProc --
 *
 *	This function is invoked by Tcl_ServiceEvent when a file event reaches
 *	the front of the event queue. This procedure invokes Tcl_NotifyChannel
 *	on the console.
 *
 * Results:
 *	Returns 1 if the event was handled, meaning it should be removed from
 *	the queue. Returns 0 if the event was not handled, meaning it should
 *	stay on the queue. The only time the event isn't handled is if the
 *	TCL_FILE_EVENTS flag bit isn't set.
 *
 * Side effects:
 *	Whatever the notifier callback does.
 *
 *----------------------------------------------------------------------
 */

static int
ConsoleEventProc(
    Tcl_Event *evPtr,		/* Event to service. */
    int flags)			/* Flags that indicate what events to handle,
				 * such as TCL_FILE_EVENTS. */
{
    ConsoleEvent *consoleEvPtr = (ConsoleEvent *) evPtr;
    ConsoleInfo *infoPtr;
    int mask;
    ThreadSpecificData *tsdPtr = TCL_TSD_INIT(&dataKey);

    if (!(flags & TCL_FILE_EVENTS)) {
	return 0;
    }

    /*
     * Search through the list of watched consoles for the one whose handle
     * matches the event. We do this rather than simply dereferencing the
     * handle in the event so that consoles can be deleted while the event is
     * in the queue.
     */

    for (infoPtr = tsdPtr->firstConsolePtr; infoPtr != NULL;
	    infoPtr = infoPtr->nextPtr) {
	if (consoleEvPtr->infoPtr == infoPtr) {
	    infoPtr->flags &= ~CONSOLE_PENDING;
	    break;
	}
    }

    /*
     * Remove stale events.
     */

    if (!infoPtr) {
	return 1;
    }

    /*
     * Check to see if the console is readable. Note that we can't tell if a
     * console is writable, so we always report it as being writable unless we
     * have detected EOF.
     */

    mask = 0;
    if (infoPtr->watchMask & TCL_WRITABLE) {
	if (WaitForSingleObject(infoPtr->writer.readyEvent,
		0) != WAIT_TIMEOUT) {
	    mask = TCL_WRITABLE;
	}
    }

    if (infoPtr->watchMask & TCL_READABLE) {
	if (WaitForRead(infoPtr, 0) >= 0) {
	    if (infoPtr->readFlags & CONSOLE_EOF) {
		mask = TCL_READABLE;
	    } else {
		mask |= TCL_READABLE;
	    }
	}
    }

    /*
     * Inform the channel of the events.
     */

    Tcl_NotifyChannel(infoPtr->channel, infoPtr->watchMask & mask);
    return 1;
}

/*
 *----------------------------------------------------------------------
 *
 * ConsoleWatchProc --
 *
 *	Called by the notifier to set up to watch for events on this channel.
 *
 * Results:
 *	None.
 *
 * Side effects:
 *	None.
 *
 *----------------------------------------------------------------------
 */

static void
ConsoleWatchProc(
    ClientData instanceData,	/* Console state. */
    int mask)			/* What events to watch for, OR-ed combination
				 * of TCL_READABLE, TCL_WRITABLE and
				 * TCL_EXCEPTION. */
{
    ConsoleInfo **nextPtrPtr, *ptr;
    ConsoleInfo *infoPtr = instanceData;
    int oldMask = infoPtr->watchMask;
    ThreadSpecificData *tsdPtr = TCL_TSD_INIT(&dataKey);

    /*
     * Since most of the work is handled by the background threads, we just
     * need to update the watchMask and then force the notifier to poll once.
     */

    infoPtr->watchMask = mask & infoPtr->validMask;
    if (infoPtr->watchMask) {
	Tcl_Time blockTime = { 0, 0 };

	if (!oldMask) {
	    infoPtr->nextPtr = tsdPtr->firstConsolePtr;
	    tsdPtr->firstConsolePtr = infoPtr;
	}
	Tcl_SetMaxBlockTime(&blockTime);
    } else if (oldMask) {
	/*
	 * Remove the console from the list of watched consoles.
	 */

	for (nextPtrPtr = &(tsdPtr->firstConsolePtr), ptr = *nextPtrPtr;
		ptr != NULL;
		nextPtrPtr = &ptr->nextPtr, ptr = *nextPtrPtr) {
	    if (infoPtr == ptr) {
		*nextPtrPtr = ptr->nextPtr;
		break;
	    }
	}
    }
}

/*
 *----------------------------------------------------------------------
 *
 * ConsoleGetHandleProc --
 *
 *	Called from Tcl_GetChannelHandle to retrieve OS handles from inside a
 *	command consoleline based channel.
 *
 * Results:
 *	Returns TCL_OK with the fd in handlePtr, or TCL_ERROR if there is no
 *	handle for the specified direction.
 *
 * Side effects:
 *	None.
 *
 *----------------------------------------------------------------------
 */

static int
ConsoleGetHandleProc(
    ClientData instanceData,	/* The console state. */
    int direction,		/* TCL_READABLE or TCL_WRITABLE. */
    ClientData *handlePtr)	/* Where to store the handle. */
{
    ConsoleInfo *infoPtr = instanceData;

    *handlePtr = infoPtr->handle;
    return TCL_OK;
}

/*
 *----------------------------------------------------------------------
 *
 * WaitForRead --
 *
 *	Wait until some data is available, the console is at EOF or the reader
 *	thread is blocked waiting for data (if the channel is in non-blocking
 *	mode).
 *
 * Results:
 *	Returns 1 if console is readable. Returns 0 if there is no data on the
 *	console, but there is buffered data. Returns -1 if an error occurred.
 *	If an error occurred, the threads may not be synchronized.
 *
 * Side effects:
 *	Updates the shared state flags. If no error occurred, the reader
 *	thread is blocked waiting for a signal from the main thread.
 *
 *----------------------------------------------------------------------
 */

static int
WaitForRead(
    ConsoleInfo *infoPtr,	/* Console state. */
    int blocking)		/* Indicates whether call should be blocking
				 * or not. */
{
    DWORD timeout, count;
    HANDLE *handle = infoPtr->handle;
    ConsoleThreadInfo *threadInfo = &infoPtr->reader;
    INPUT_RECORD input;

    while (1) {
	/*
	 * Synchronize with the reader thread.
	 */

	/* avoid blocking if pipe-thread exited */
	timeout = (!blocking || !TclPipeThreadIsAlive(&threadInfo->TI)
		|| TclInExit() || TclInThreadExit()) ? 0 : INFINITE;
	if (WaitForSingleObject(threadInfo->readyEvent, timeout) == WAIT_TIMEOUT) {
	    /*
	     * The reader thread is blocked waiting for data and the channel
	     * is in non-blocking mode.
	     */

	    errno = EWOULDBLOCK;
	    return -1;
	}

	/*
	 * At this point, the two threads are synchronized, so it is safe to
	 * access shared state.
	 */

	/*
	 * If the console has hit EOF, it is always readable.
	 */

	if (infoPtr->readFlags & CONSOLE_EOF) {
	    return 1;
	}

	if (PeekConsoleInputW(handle, &input, 1, &count) == FALSE) {
	    /*
	     * Check to see if the peek failed because of EOF.
	     */

	    TclWinConvertError(GetLastError());

	    if (errno == EOF) {
		infoPtr->readFlags |= CONSOLE_EOF;
		return 1;
	    }

	    /*
	     * Ignore errors if there is data in the buffer.
	     */

	    if (infoPtr->readFlags & CONSOLE_BUFFERED) {
		return 0;
	    } else {
		return -1;
	    }
	}

	/*
	 * If there is data in the buffer, the console must be readable (since
	 * it is a line-oriented device).
	 */

	if (infoPtr->readFlags & CONSOLE_BUFFERED) {
	    return 1;
	}

	/*
	 * There wasn't any data available, so reset the thread and try again.
	 */

	ResetEvent(threadInfo->readyEvent);
	TclPipeThreadSignal(&threadInfo->TI);
    }
}

/*
 *----------------------------------------------------------------------
 *
 * ConsoleReaderThread --
 *
 *	This function runs in a separate thread and waits for input to become
 *	available on a console.
 *
 * Results:
 *	None.
 *
 * Side effects:
 *	Signals the main thread when input become available. May cause the
 *	main thread to wake up by posting a message. May one line from the
 *	console for each wait operation.
 *
 *----------------------------------------------------------------------
 */

static DWORD WINAPI
ConsoleReaderThread(
    LPVOID arg)
{
    TclPipeThreadInfo *pipeTI = (TclPipeThreadInfo *)arg;
    ConsoleInfo *infoPtr = NULL; /* access info only after success init/wait */
    HANDLE *handle = NULL;
    ConsoleThreadInfo *threadInfo = NULL;
    int done = 0;

    while (!done) {
	/*
	 * Wait for the main thread to signal before attempting to read.
	 */

	if (!TclPipeThreadWaitForSignal(&pipeTI)) {
	    /* exit */
	    break;
	}
	if (!infoPtr) {
	    infoPtr = (ConsoleInfo *)pipeTI->clientData;
	    handle = infoPtr->handle;
	    threadInfo = &infoPtr->reader;
	}


	/*
	 * Look for data on the console, but first ignore any events that are
	 * not KEY_EVENTs.
	 */

	if (ReadConsoleBytes(handle, infoPtr->buffer, CONSOLE_BUFFER_SIZE,
		(LPDWORD) &infoPtr->bytesRead) != FALSE) {
	    /*
	     * Data was stored in the buffer.
	     */

	    infoPtr->readFlags |= CONSOLE_BUFFERED;
	} else {
	    DWORD err = GetLastError();

	    if (err == (DWORD) EOF) {
		infoPtr->readFlags = CONSOLE_EOF;
	    }
	    done = 1;
	}

	/*
	 * Signal the main thread by signalling the readable event and then
	 * waking up the notifier thread.
	 */

	SetEvent(threadInfo->readyEvent);

	/*
	 * Alert the foreground thread. Note that we need to treat this like a
	 * critical section so the foreground thread does not terminate this
	 * thread while we are holding a mutex in the notifier code.
	 */

	Tcl_MutexLock(&consoleMutex);
	if (infoPtr->threadId != NULL) {
	    /*
	     * TIP #218. When in flight ignore the event, no one will receive
	     * it anyway.
	     */

	    Tcl_ThreadAlert(infoPtr->threadId);
	}
	Tcl_MutexUnlock(&consoleMutex);
    }

    /* Worker exit, so inform the main thread or free TI-structure (if owned) */
    TclPipeThreadExit(&pipeTI);

    return 0;
}

/*
 *----------------------------------------------------------------------
 *
 * ConsoleWriterThread --
 *
 *	This function runs in a separate thread and writes data onto a
 *	console.
 *
 * Results:
 *	Always returns 0.
 *
 * Side effects:

 *	Signals the main thread when an output operation is completed. May
 *	cause the main thread to wake up by posting a message.
 *
 *----------------------------------------------------------------------
 */

static DWORD WINAPI
ConsoleWriterThread(
    LPVOID arg)
{
    TclPipeThreadInfo *pipeTI = (TclPipeThreadInfo *)arg;
    ConsoleInfo *infoPtr = NULL; /* access info only after success init/wait */
    HANDLE *handle = NULL;
    ConsoleThreadInfo *threadInfo = NULL;
    DWORD count, toWrite;
    char *buf;
    int done = 0;

    while (!done) {
	/*
	 * Wait for the main thread to signal before attempting to write.
	 */
	if (!TclPipeThreadWaitForSignal(&pipeTI)) {
	    /* exit */
	    break;
	}
	if (!infoPtr) {
	    infoPtr = (ConsoleInfo *)pipeTI->clientData;
	    handle = infoPtr->handle;
	    threadInfo = &infoPtr->writer;
	}

	buf = infoPtr->writeBuf;
	toWrite = infoPtr->toWrite;

	/*
	 * Loop until all of the bytes are written or an error occurs.
	 */

	while (toWrite > 0) {
	    if (WriteConsoleBytes(handle, buf, (DWORD) toWrite,
		    &count) == FALSE) {
		infoPtr->writeError = GetLastError();
		done = 1;
		break;
	    }
	    toWrite -= count;
	    buf += count;
	}

	/*
	 * Signal the main thread by signalling the writable event and then
	 * waking up the notifier thread.
	 */

	SetEvent(threadInfo->readyEvent);

	/*
	 * Alert the foreground thread. Note that we need to treat this like a
	 * critical section so the foreground thread does not terminate this
	 * thread while we are holding a mutex in the notifier code.
	 */

	Tcl_MutexLock(&consoleMutex);
	if (infoPtr->threadId != NULL) {
	    /*
	     * TIP #218. When in flight ignore the event, no one will receive
	     * it anyway.
	     */

	    Tcl_ThreadAlert(infoPtr->threadId);
	}
	Tcl_MutexUnlock(&consoleMutex);
    }

    /* Worker exit, so inform the main thread or free TI-structure (if owned) */
    TclPipeThreadExit(&pipeTI);

    return 0;
}

/*
 *----------------------------------------------------------------------
 *
 * TclWinOpenConsoleChannel --
 *
 *	Constructs a Console channel for the specified standard OS handle.
 *	This is a helper function to break up the construction of channels
 *	into File, Console, or Serial.
 *
 * Results:
 *	Returns the new channel, or NULL.
 *
 * Side effects:
 *	May open the channel.
 *
 *----------------------------------------------------------------------
 */

Tcl_Channel
TclWinOpenConsoleChannel(
    HANDLE handle,
    char *channelName,
    int permissions)
{
    char encoding[4 + TCL_INTEGER_SPACE];
    ConsoleInfo *infoPtr;
    DWORD modes;

    ConsoleInit();

    /*
     * See if a channel with this handle already exists.
     */

    infoPtr = ckalloc(sizeof(ConsoleInfo));
    memset(infoPtr, 0, sizeof(ConsoleInfo));

    infoPtr->validMask = permissions;
    infoPtr->handle = handle;
    infoPtr->channel = (Tcl_Channel) NULL;

    wsprintfA(encoding, "cp%d", GetConsoleCP());

    infoPtr->threadId = Tcl_GetCurrentThread();

    /*
     * Use the pointer for the name of the result channel. This keeps the
     * channel names unique, since some may share handles (stdin/stdout/stderr
     * for instance).
     */

    sprintf(channelName, "file%" TCL_Z_MODIFIER "x", (size_t) infoPtr);

    infoPtr->channel = Tcl_CreateChannel(&consoleChannelType, channelName,
	    infoPtr, permissions);

    if (permissions & TCL_READABLE) {
	/*
	 * Make sure the console input buffer is ready for only character
	 * input notifications and the buffer is set for line buffering. IOW,
	 * we only want to catch when complete lines are ready for reading.
	 */

	infoPtr->flags |= CONSOLE_READ_OPS;
	GetConsoleMode(infoPtr->handle, &infoPtr->initMode);
	modes = infoPtr->initMode;
	modes &= ~(ENABLE_WINDOW_INPUT | ENABLE_MOUSE_INPUT);
	modes |= ENABLE_LINE_INPUT;
	SetConsoleMode(infoPtr->handle, modes);

	infoPtr->reader.readyEvent = CreateEventW(NULL, TRUE, TRUE, NULL);
	infoPtr->reader.thread = CreateThread(NULL, 256, ConsoleReaderThread,
		TclPipeThreadCreateTI(&infoPtr->reader.TI, infoPtr,
			infoPtr->reader.readyEvent), 0, NULL);
	SetThreadPriority(infoPtr->reader.thread, THREAD_PRIORITY_HIGHEST);
    }

    if (permissions & TCL_WRITABLE) {

	infoPtr->writer.readyEvent = CreateEventW(NULL, TRUE, TRUE, NULL);
	infoPtr->writer.thread = CreateThread(NULL, 256, ConsoleWriterThread,
		TclPipeThreadCreateTI(&infoPtr->writer.TI, infoPtr,
			infoPtr->writer.readyEvent), 0, NULL);
	SetThreadPriority(infoPtr->writer.thread, THREAD_PRIORITY_HIGHEST);
    }

    /*
     * Files have default translation of AUTO and ^Z eof char, which means
     * that a ^Z will be accepted as EOF when reading.
     */

    Tcl_SetChannelOption(NULL, infoPtr->channel, "-translation", "auto");
    Tcl_SetChannelOption(NULL, infoPtr->channel, "-eofchar", "\032 {}");
    Tcl_SetChannelOption(NULL, infoPtr->channel, "-encoding", "unicode");
    return infoPtr->channel;
}

/*
 *----------------------------------------------------------------------
 *
 * ConsoleThreadActionProc --
 *
 *	Insert or remove any thread local refs to this channel.
 *
 * Results:
 *	None.
 *
 * Side effects:
 *	Changes thread local list of valid channels.
 *
 *----------------------------------------------------------------------
 */

static void
ConsoleThreadActionProc(
    ClientData instanceData,
    int action)
{
    ConsoleInfo *infoPtr = instanceData;

    /*
     * We do not access firstConsolePtr in the thread structures. This is not
     * for all serials managed by the thread, but only those we are watching.
     * Removal of the filevent handlers before transfer thus takes care of
     * this structure.
     */

    Tcl_MutexLock(&consoleMutex);
    if (action == TCL_CHANNEL_THREAD_INSERT) {
	/*
	 * We can't copy the thread information from the channel when the
	 * channel is created. At this time the channel back pointer has not
	 * been set yet. However in that case the threadId has already been
	 * set by TclpCreateCommandChannel itself, so the structure is still
	 * good.
	 */

	ConsoleInit();
	if (infoPtr->channel != NULL) {
	    infoPtr->threadId = Tcl_GetChannelThread(infoPtr->channel);
	}
    } else {
	infoPtr->threadId = NULL;
    }
    Tcl_MutexUnlock(&consoleMutex);
}

/*
 *----------------------------------------------------------------------
 *
 * ConsoleSetOptionProc --
 *
 *	Sets an option on a channel.
 *
 * Results:
 *	A standard Tcl result. Also sets the interp's result on error if
 *	interp is not NULL.
 *
 * Side effects:
 *	May modify an option on a console. Sets Error message if needed (by
 *	calling Tcl_BadChannelOption).
 *
 *----------------------------------------------------------------------
 */

static int
ConsoleSetOptionProc(
    ClientData instanceData,	/* File state. */
    Tcl_Interp *interp,		/* For error reporting - can be NULL. */
    const char *optionName,	/* Which option to set? */
    const char *value)		/* New value for option. */
{
    ConsoleInfo *infoPtr = instanceData;
    int len = strlen(optionName);
    int vlen = strlen(value);

    /*
     * Option -inputmode normal|password|raw
     */

    if ((infoPtr->flags & CONSOLE_READ_OPS) && (len > 1) &&
	    (strncmp(optionName, "-inputmode", len) == 0)) {
	DWORD mode;

	if (GetConsoleMode(infoPtr->handle, &mode) == 0) {
	    TclWinConvertError(GetLastError());
	    if (interp != NULL) {
		Tcl_SetObjResult(interp, Tcl_ObjPrintf(
			"couldn't read console mode: %s",
			Tcl_PosixError(interp)));
	    }
	    return TCL_ERROR;
	}
	if (Tcl_UtfNcasecmp(value, "NORMAL", vlen) == 0) {
	    mode |= ENABLE_ECHO_INPUT | ENABLE_LINE_INPUT;
	} else if (Tcl_UtfNcasecmp(value, "PASSWORD", vlen) == 0) {
	    mode |= ENABLE_LINE_INPUT;
	    mode &= ~ENABLE_ECHO_INPUT;
	} else if (Tcl_UtfNcasecmp(value, "RAW", vlen) == 0) {
	    mode &= ~(ENABLE_ECHO_INPUT | ENABLE_LINE_INPUT);
	} else if (Tcl_UtfNcasecmp(value, "RESET", vlen) == 0) {
	    /*
	     * Reset to the initial mode, whatever that is.
	     */

	    mode = infoPtr->initMode;
	} else {
	    if (interp) {
		Tcl_SetObjResult(interp, Tcl_ObjPrintf(
			"bad mode \"%s\" for -inputmode: must be"
			" normal, password, raw, or reset", value));
		Tcl_SetErrorCode(interp, "TCL", "OPERATION", "FCONFIGURE",
			"VALUE", NULL);
	    }
	    return TCL_ERROR;
	}
	if (SetConsoleMode(infoPtr->handle, mode) == 0) {
	    TclWinConvertError(GetLastError());
	    if (interp != NULL) {
		Tcl_SetObjResult(interp, Tcl_ObjPrintf(
			"couldn't set console mode: %s",
			Tcl_PosixError(interp)));
	    }
	    return TCL_ERROR;
	}

	/*
	 * If we've changed the mode from default, schedule a reset later.
	 */

	if (mode == infoPtr->initMode) {
	    infoPtr->flags &= ~CONSOLE_RESET;
	} else {
	    infoPtr->flags |= CONSOLE_RESET;
	}
	return TCL_OK;
    }

    if (infoPtr->flags & CONSOLE_READ_OPS) {
	return Tcl_BadChannelOption(interp, optionName, "inputmode");
    } else {
	return Tcl_BadChannelOption(interp, optionName, "");
    }
}

/*
 *----------------------------------------------------------------------
 *
 * ConsoleGetOptionProc --
 *
 *	Gets a mode associated with an IO channel. If the optionName arg is
 *	non-NULL, retrieves the value of that option. If the optionName arg is
 *	NULL, retrieves a list of alternating option names and values for the
 *	given channel.
 *
 * Results:
 *	A standard Tcl result. Also sets the supplied DString to the string
 *	value of the option(s) returned.  Sets error message if needed
 *	(by calling Tcl_BadChannelOption).
 *
 *----------------------------------------------------------------------
 */

static int
ConsoleGetOptionProc(
    ClientData instanceData,	/* File state. */
    Tcl_Interp *interp,		/* For error reporting - can be NULL. */
    const char *optionName,	/* Option to get. */
    Tcl_DString *dsPtr)		/* Where to store value(s). */
{
    ConsoleInfo *infoPtr = instanceData;
    int valid = 0;		/* Flag if valid option parsed. */
    unsigned int len;
    char buf[TCL_INTEGER_SPACE];

    if (optionName == NULL) {
	len = 0;
    } else {
	len = strlen(optionName);
    }

    /*
     * Get option -inputmode
     *
     * This is a great simplification of the underlying reality, but actually
     * represents what almost all scripts really want to know.
     */

    if (infoPtr->flags & CONSOLE_READ_OPS) {
	if (len == 0) {
	    Tcl_DStringAppendElement(dsPtr, "-inputmode");
	}
	if (len==0 || (len>1 && strncmp(optionName, "-inputmode", len)==0)) {
	    DWORD mode;

	    valid = 1;
	    if (GetConsoleMode(infoPtr->handle, &mode) == 0) {
		TclWinConvertError(GetLastError());
		if (interp != NULL) {
		    Tcl_SetObjResult(interp, Tcl_ObjPrintf(
			    "couldn't read console mode: %s",
			    Tcl_PosixError(interp)));
		}
		return TCL_ERROR;
	    }
	    if (mode & ENABLE_LINE_INPUT) {
		if (mode & ENABLE_ECHO_INPUT) {
		    Tcl_DStringAppendElement(dsPtr, "normal");
		} else {
		    Tcl_DStringAppendElement(dsPtr, "password");
		}
	    } else {
		Tcl_DStringAppendElement(dsPtr, "raw");
	    }
	}
    }

    /*
     * Get option -winsize
     * Option is readonly and returned by [fconfigure chan -winsize] but not
     * returned by [fconfigure chan] without explicit option name.
     */

    if ((len > 1) && (strncmp(optionName, "-winsize", len) == 0)) {
	CONSOLE_SCREEN_BUFFER_INFO consoleInfo;

	valid = 1;
	if (!GetConsoleScreenBufferInfo(infoPtr->handle, &consoleInfo)) {
	    TclWinConvertError(GetLastError());
	    if (interp != NULL) {
		Tcl_SetObjResult(interp, Tcl_ObjPrintf(
			"couldn't read console size: %s",
			Tcl_PosixError(interp)));
	    }
	    return TCL_ERROR;
	}
	sprintf(buf, "%d",
		consoleInfo.srWindow.Right - consoleInfo.srWindow.Left + 1);
	Tcl_DStringAppendElement(dsPtr, buf);
	sprintf(buf, "%d",
		consoleInfo.srWindow.Bottom - consoleInfo.srWindow.Top + 1);
	Tcl_DStringAppendElement(dsPtr, buf);
    }

    if (valid) {
	return TCL_OK;
    }
    if (infoPtr->flags & CONSOLE_READ_OPS) {
	return Tcl_BadChannelOption(interp, optionName, "inputmode winsize");
    } else {
	return Tcl_BadChannelOption(interp, optionName, "");
    }
}

/*
 * Local Variables:
 * mode: c
 * c-basic-offset: 4
 * fill-column: 78
 * End:
 */<|MERGE_RESOLUTION|>--- conflicted
+++ resolved
@@ -230,11 +230,7 @@
      * will run and take whatever action it deems appropriate.
      */
     do {
-<<<<<<< HEAD
-        result = ReadConsole(hConsole, lpBuffer, nbytes / sizeof(WCHAR), &ntchars,
-=======
         result = ReadConsoleW(hConsole, lpBuffer, nbytes / sizeof(WCHAR), &ntchars,
->>>>>>> 0a6728c3
                              NULL);
     } while (result && ntchars == 0 && GetLastError() == ERROR_OPERATION_ABORTED);
     if (nbytesread != NULL) {
@@ -253,11 +249,7 @@
     DWORD ntchars;
     BOOL result;
 
-<<<<<<< HEAD
-    result = WriteConsole(hConsole, lpBuffer, nbytes / sizeof(WCHAR), &ntchars,
-=======
     result = WriteConsoleW(hConsole, lpBuffer, nbytes / sizeof(WCHAR), &ntchars,
->>>>>>> 0a6728c3
 	    NULL);
     if (nbyteswritten != NULL) {
 	*nbyteswritten = ntchars * sizeof(WCHAR);
