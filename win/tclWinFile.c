/*
 * tclWinFile.c --
 *
 *	This file contains temporary wrappers around UNIX file handling
 *	functions. These wrappers map the UNIX functions to Win32 HANDLE-style
 *	files, which can be manipulated through the Win32 console redirection
 *	interfaces.
 *
 * Copyright (c) 1995-1998 Sun Microsystems, Inc.
 *
 * See the file "license.terms" for information on usage and redistribution of
 * this file, and for a DISCLAIMER OF ALL WARRANTIES.
 */

#include "tclWinInt.h"
#include "tclFileSystem.h"
#include <winioctl.h>
#include <shlobj.h>
#include <lm.h>		        /* For TclpGetUserHome(). */
#include <userenv.h>		/* For TclpGetUserHome(). */
#include <aclapi.h>             /* For GetNamedSecurityInfo */

#ifdef _MSC_VER
#   pragma comment(lib, "userenv.lib")
#endif
/*
 * The number of 100-ns intervals between the Windows system epoch (1601-01-01
 * on the proleptic Gregorian calendar) and the Posix epoch (1970-01-01).
 */

#define POSIX_EPOCH_AS_FILETIME	\
	((Tcl_WideInt) 116444736 * (Tcl_WideInt) 1000000000)

/*
 * Declarations for 'link' related information. This information should come
 * with VC++ 6.0, but is not in some older SDKs. In any case it is not well
 * documented.
 */

#ifndef IO_REPARSE_TAG_RESERVED_ONE
#  define IO_REPARSE_TAG_RESERVED_ONE	0x000000001
#endif
#ifndef IO_REPARSE_TAG_RESERVED_RANGE
#  define IO_REPARSE_TAG_RESERVED_RANGE	0x000000001
#endif
#ifndef IO_REPARSE_TAG_VALID_VALUES
#  define IO_REPARSE_TAG_VALID_VALUES	0x0E000FFFF
#endif
#ifndef IO_REPARSE_TAG_HSM
#  define IO_REPARSE_TAG_HSM		0x0C0000004
#endif
#ifndef IO_REPARSE_TAG_NSS
#  define IO_REPARSE_TAG_NSS		0x080000005
#endif
#ifndef IO_REPARSE_TAG_NSSRECOVER
#  define IO_REPARSE_TAG_NSSRECOVER	0x080000006
#endif
#ifndef IO_REPARSE_TAG_SIS
#  define IO_REPARSE_TAG_SIS		0x080000007
#endif
#ifndef IO_REPARSE_TAG_DFS
#  define IO_REPARSE_TAG_DFS		0x080000008
#endif

#ifndef IO_REPARSE_TAG_RESERVED_ZERO
#  define IO_REPARSE_TAG_RESERVED_ZERO	0x00000000
#endif
#ifndef FILE_FLAG_OPEN_REPARSE_POINT
#  define FILE_FLAG_OPEN_REPARSE_POINT	0x00200000
#endif
#ifndef IO_REPARSE_TAG_MOUNT_POINT
#  define IO_REPARSE_TAG_MOUNT_POINT	0xA0000003
#endif
#ifndef IsReparseTagValid
#  define IsReparseTagValid(x) \
    (!((x)&~IO_REPARSE_TAG_VALID_VALUES)&&((x)>IO_REPARSE_TAG_RESERVED_RANGE))
#endif
#ifndef IO_REPARSE_TAG_SYMBOLIC_LINK
#  define IO_REPARSE_TAG_SYMBOLIC_LINK	IO_REPARSE_TAG_RESERVED_ZERO
#endif
#ifndef FILE_SPECIAL_ACCESS
#  define FILE_SPECIAL_ACCESS		(FILE_ANY_ACCESS)
#endif
#ifndef FSCTL_SET_REPARSE_POINT
#  define FSCTL_SET_REPARSE_POINT \
    CTL_CODE(FILE_DEVICE_FILE_SYSTEM, 41, METHOD_BUFFERED, FILE_SPECIAL_ACCESS)
#  define FSCTL_GET_REPARSE_POINT \
    CTL_CODE(FILE_DEVICE_FILE_SYSTEM, 42, METHOD_BUFFERED, FILE_ANY_ACCESS)
#  define FSCTL_DELETE_REPARSE_POINT \
    CTL_CODE(FILE_DEVICE_FILE_SYSTEM, 43, METHOD_BUFFERED, FILE_SPECIAL_ACCESS)
#endif
#ifndef INVALID_FILE_ATTRIBUTES
#define INVALID_FILE_ATTRIBUTES		((DWORD)-1)
#endif

/*
 * Maximum reparse buffer info size. The max user defined reparse data is
 * 16KB, plus there's a header.
 */

#define MAX_REPARSE_SIZE		17000

/*
 * Undocumented REPARSE_MOUNTPOINT_HEADER_SIZE structure definition. This is
 * found in winnt.h.
 *
 * IMPORTANT: caution when using this structure, since the actual structures
 * used will want to store a full path in the 'PathBuffer' field, but there
 * isn't room (there's only a single WCHAR!). Therefore one must artificially
 * create a larger space of memory and then cast it to this type. We use the
 * 'DUMMY_REPARSE_BUFFER' struct just below to deal with this problem.
 */

#define REPARSE_MOUNTPOINT_HEADER_SIZE	 8
#ifndef REPARSE_DATA_BUFFER_HEADER_SIZE
typedef struct _REPARSE_DATA_BUFFER {
    DWORD ReparseTag;
    WORD ReparseDataLength;
    WORD Reserved;
    union {
	struct {
	    WORD SubstituteNameOffset;
	    WORD SubstituteNameLength;
	    WORD PrintNameOffset;
	    WORD PrintNameLength;
	    ULONG Flags;
	    WCHAR PathBuffer[1];
	} SymbolicLinkReparseBuffer;
	struct {
	    WORD SubstituteNameOffset;
	    WORD SubstituteNameLength;
	    WORD PrintNameOffset;
	    WORD PrintNameLength;
	    WCHAR PathBuffer[1];
	} MountPointReparseBuffer;
	struct {
	    BYTE DataBuffer[1];
	} GenericReparseBuffer;
    };
} REPARSE_DATA_BUFFER;
#endif

typedef struct {
    REPARSE_DATA_BUFFER dummy;
    WCHAR dummyBuf[MAX_PATH * 3];
} DUMMY_REPARSE_BUFFER;

/*
 * Other typedefs required by this code.
 */

static __time64_t		ToCTime(FILETIME fileTime);
static void		FromCTime(__time64_t posixTime, FILETIME *fileTime);

/*
 * Declarations for local functions defined in this file:
 */

static int		NativeAccess(const WCHAR *path, int mode);
static int		NativeDev(const WCHAR *path);
static int		NativeStat(const WCHAR *path, Tcl_StatBuf *statPtr,
			    int checkLinks);
static unsigned short	NativeStatMode(DWORD attr, int checkLinks,
			    int isExec);
static int		NativeIsExec(const WCHAR *path);
static int		NativeReadReparse(const WCHAR *LinkDirectory,
			    REPARSE_DATA_BUFFER *buffer, DWORD desiredAccess);
static int		NativeWriteReparse(const WCHAR *LinkDirectory,
			    REPARSE_DATA_BUFFER *buffer);
static int		NativeMatchType(int isDrive, DWORD attr,
			    const WCHAR *nativeName, Tcl_GlobTypeData *types);
static int		WinIsDrive(const char *name, size_t nameLen);
static int		WinIsReserved(const char *path);
static Tcl_Obj *	WinReadLink(const WCHAR *LinkSource);
static Tcl_Obj *	WinReadLinkDirectory(const WCHAR *LinkDirectory);
static int		WinLink(const WCHAR *LinkSource,
			    const WCHAR *LinkTarget, int linkAction);
static int		WinSymLinkDirectory(const WCHAR *LinkDirectory,
			    const WCHAR *LinkTarget);
MODULE_SCOPE void	tclWinDebugPanic(const char *format, ...);

/*
 *--------------------------------------------------------------------
 *
 * WinLink --
 *
 *	Make a link from source to target.
 *
 *--------------------------------------------------------------------
 */

static int
WinLink(
    const WCHAR *linkSourcePath,
    const WCHAR *linkTargetPath,
    int linkAction)
{
    WCHAR tempFileName[MAX_PATH];
    WCHAR *tempFilePart;
    DWORD attr;

    /*
     * Get the full path referenced by the target.
     */

    if (!GetFullPathNameW(linkTargetPath, MAX_PATH, tempFileName,
	    &tempFilePart)) {
	/*
	 * Invalid file.
	 */

	TclWinConvertError(GetLastError());
	return -1;
    }

    /*
     * Make sure source file doesn't exist.
     */

    attr = GetFileAttributesW(linkSourcePath);
    if (attr != INVALID_FILE_ATTRIBUTES) {
	Tcl_SetErrno(EEXIST);
	return -1;
    }

    /*
     * Get the full path referenced by the source file/directory.
     */

    if (!GetFullPathNameW(linkSourcePath, MAX_PATH, tempFileName,
	    &tempFilePart)) {
	/*
	 * Invalid file.
	 */

	TclWinConvertError(GetLastError());
	return -1;
    }

    /*
     * Check the target.
     */

    attr = GetFileAttributesW(linkTargetPath);
    if (attr == INVALID_FILE_ATTRIBUTES) {
	/*
	 * The target doesn't exist.
	 */

	TclWinConvertError(GetLastError());
    } else if ((attr & FILE_ATTRIBUTE_DIRECTORY) == 0) {
	/*
	 * It is a file.
	 */

	if (linkAction & TCL_CREATE_HARD_LINK) {
	    if (CreateHardLinkW(linkSourcePath, linkTargetPath, NULL)) {
		/*
		 * Success!
		 */

		return 0;
	    }

	    TclWinConvertError(GetLastError());
	} else if (linkAction & TCL_CREATE_SYMBOLIC_LINK) {
	    /*
	     * Can't symlink files.
	     */

	    Tcl_SetErrno(ENOTDIR);
	} else {
	    Tcl_SetErrno(ENODEV);
	}
    } else {
	/*
	 * We've got a directory. Now check whether what we're trying to do is
	 * reasonable.
	 */

	if (linkAction & TCL_CREATE_SYMBOLIC_LINK) {
	    return WinSymLinkDirectory(linkSourcePath, linkTargetPath);

	} else if (linkAction & TCL_CREATE_HARD_LINK) {
	    /*
	     * Can't hard link directories.
	     */

	    Tcl_SetErrno(EISDIR);
	} else {
	    Tcl_SetErrno(ENODEV);
	}
    }
    return -1;
}

/*
 *--------------------------------------------------------------------
 *
 * WinReadLink --
 *
 *	What does 'LinkSource' point to?
 *
 *--------------------------------------------------------------------
 */

static Tcl_Obj *
WinReadLink(
    const WCHAR *linkSourcePath)
{
    WCHAR tempFileName[MAX_PATH];
    WCHAR *tempFilePart;
    DWORD attr;

    /*
     * Get the full path referenced by the target.
     */

    if (!GetFullPathNameW(linkSourcePath, MAX_PATH, tempFileName,
	    &tempFilePart)) {
	/*
	 * Invalid file.
	 */

	TclWinConvertError(GetLastError());
	return NULL;
    }

    /*
     * Make sure source file does exist.
     */

    attr = GetFileAttributesW(linkSourcePath);
    if (attr == INVALID_FILE_ATTRIBUTES) {
	/*
	 * The source doesn't exist.
	 */

	TclWinConvertError(GetLastError());
	return NULL;

    } else if ((attr & FILE_ATTRIBUTE_DIRECTORY) == 0) {
	/*
	 * It is a file - this is not yet supported.
	 */

	Tcl_SetErrno(ENOTDIR);
	return NULL;
    }

    return WinReadLinkDirectory(linkSourcePath);
}

/*
 *--------------------------------------------------------------------
 *
 * WinSymLinkDirectory --
 *
 *	This routine creates a NTFS junction, using the undocumented
 *	FSCTL_SET_REPARSE_POINT structure Win2K uses for mount points and
 *	junctions.
 *
 *	Assumption that linkTargetPath is a valid, existing directory.
 *
 * Returns:
 *	Zero on success.
 *
 *--------------------------------------------------------------------
 */

static int
WinSymLinkDirectory(
    const WCHAR *linkDirPath,
    const WCHAR *linkTargetPath)
{
    DUMMY_REPARSE_BUFFER dummy;
    REPARSE_DATA_BUFFER *reparseBuffer = (REPARSE_DATA_BUFFER *) &dummy;
    int len;
    WCHAR nativeTarget[MAX_PATH];
    WCHAR *loop;

    /*
     * Make the native target name.
     */

    memcpy(nativeTarget, L"\\??\\", 4 * sizeof(WCHAR));
    memcpy(nativeTarget + 4, linkTargetPath,
	   sizeof(WCHAR) * (1+wcslen((WCHAR *) linkTargetPath)));
    len = wcslen(nativeTarget);

    /*
     * We must have backslashes only. This is VERY IMPORTANT. If we have any
     * forward slashes everything appears to work, but the resulting symlink
     * is useless!
     */

    for (loop = nativeTarget; *loop != 0; loop++) {
	if (*loop == '/') {
	    *loop = '\\';
	}
    }
    if ((nativeTarget[len-1] == '\\') && (nativeTarget[len-2] != ':')) {
	nativeTarget[len-1] = 0;
    }

    /*
     * Build the reparse info.
     */

    memset(reparseBuffer, 0, sizeof(DUMMY_REPARSE_BUFFER));
    reparseBuffer->ReparseTag = IO_REPARSE_TAG_MOUNT_POINT;
    reparseBuffer->MountPointReparseBuffer.SubstituteNameLength =
	    wcslen(nativeTarget) * sizeof(WCHAR);
    reparseBuffer->Reserved = 0;
    reparseBuffer->MountPointReparseBuffer.PrintNameLength = 0;
    reparseBuffer->MountPointReparseBuffer.PrintNameOffset =
	    reparseBuffer->MountPointReparseBuffer.SubstituteNameLength
	    + sizeof(WCHAR);
    memcpy(reparseBuffer->MountPointReparseBuffer.PathBuffer, nativeTarget,
	    sizeof(WCHAR)
	    + reparseBuffer->MountPointReparseBuffer.SubstituteNameLength);
    reparseBuffer->ReparseDataLength =
	    reparseBuffer->MountPointReparseBuffer.SubstituteNameLength+12;

    return NativeWriteReparse(linkDirPath, reparseBuffer);
}

/*
 *--------------------------------------------------------------------
 *
 * TclWinSymLinkCopyDirectory --
 *
 *	Copy a Windows NTFS junction. This function assumes that LinkOriginal
 *	exists and is a valid junction point, and that LinkCopy does not
 *	exist.
 *
 * Returns:
 *	Zero on success.
 *
 *--------------------------------------------------------------------
 */

int
TclWinSymLinkCopyDirectory(
    const WCHAR *linkOrigPath,	/* Existing junction - reparse point */
    const WCHAR *linkCopyPath)	/* Will become a duplicate junction */
{
    DUMMY_REPARSE_BUFFER dummy;
    REPARSE_DATA_BUFFER *reparseBuffer = (REPARSE_DATA_BUFFER *) &dummy;

    if (NativeReadReparse(linkOrigPath, reparseBuffer, GENERIC_READ)) {
	return -1;
    }
    return NativeWriteReparse(linkCopyPath, reparseBuffer);
}

/*
 *--------------------------------------------------------------------
 *
 * TclWinSymLinkDelete --
 *
 *	Delete a Windows NTFS junction. Once the junction information is
 *	deleted, the filesystem object becomes an ordinary directory. Unless
 *	'linkOnly' is given, that directory is also removed.
 *
 *	Assumption that LinkOriginal is a valid, existing junction.
 *
 * Returns:
 *	Zero on success.
 *
 *--------------------------------------------------------------------
 */

int
TclWinSymLinkDelete(
    const WCHAR *linkOrigPath,
    int linkOnly)
{
    /*
     * It is a symbolic link - remove it.
     */

    DUMMY_REPARSE_BUFFER dummy;
    REPARSE_DATA_BUFFER *reparseBuffer = (REPARSE_DATA_BUFFER *) &dummy;
    HANDLE hFile;
    DWORD returnedLength;

    memset(reparseBuffer, 0, sizeof(DUMMY_REPARSE_BUFFER));
    reparseBuffer->ReparseTag = IO_REPARSE_TAG_MOUNT_POINT;
    hFile = CreateFileW(linkOrigPath, GENERIC_WRITE, 0, NULL, OPEN_EXISTING,
	    FILE_FLAG_OPEN_REPARSE_POINT | FILE_FLAG_BACKUP_SEMANTICS, NULL);

    if (hFile != INVALID_HANDLE_VALUE) {
	if (!DeviceIoControl(hFile, FSCTL_DELETE_REPARSE_POINT, reparseBuffer,
		REPARSE_MOUNTPOINT_HEADER_SIZE,NULL,0,&returnedLength,NULL)) {
	    /*
	     * Error setting junction.
	     */

	    TclWinConvertError(GetLastError());
	    CloseHandle(hFile);
	} else {
	    CloseHandle(hFile);
	    if (!linkOnly) {
		RemoveDirectoryW(linkOrigPath);
	    }
	    return 0;
	}
    }
    return -1;
}

/*
 *--------------------------------------------------------------------
 *
 * WinReadLinkDirectory --
 *
 *	This routine reads a NTFS junction, using the undocumented
 *	FSCTL_GET_REPARSE_POINT structure Win2K uses for mount points and
 *	junctions.
 *
 *	Assumption that LinkDirectory is a valid, existing directory.
 *
 * Returns:
 *	A Tcl_Obj with refCount of 1 (i.e. owned by the caller), or NULL if
 *	anything went wrong.
 *
 *	In the future we should enhance this to return a path object rather
 *	than a string.
 *
 *--------------------------------------------------------------------
 */

#if defined (__clang__) || ((__GNUC__)  && ((__GNUC__ > 4) || ((__GNUC__ == 4) && (__GNUC_MINOR__ > 5))))
#pragma GCC diagnostic push
#pragma GCC diagnostic ignored "-Warray-bounds"
#endif

static Tcl_Obj *
WinReadLinkDirectory(
    const WCHAR *linkDirPath)
{
    int attr, len, offset;
    DUMMY_REPARSE_BUFFER dummy;
    REPARSE_DATA_BUFFER *reparseBuffer = (REPARSE_DATA_BUFFER *) &dummy;
    Tcl_Obj *retVal;
    Tcl_DString ds;
    const char *copy;

    attr = GetFileAttributesW(linkDirPath);
    if (!(attr & FILE_ATTRIBUTE_REPARSE_POINT)) {
	goto invalidError;
    }
    if (NativeReadReparse(linkDirPath, reparseBuffer, 0)) {
	return NULL;
    }

    switch (reparseBuffer->ReparseTag) {
    case 0x80000000|IO_REPARSE_TAG_SYMBOLIC_LINK:
    case IO_REPARSE_TAG_SYMBOLIC_LINK:
    case IO_REPARSE_TAG_MOUNT_POINT:
	/*
	 * Certain native path representations on Windows have a special
	 * prefix to indicate that they are to be treated specially. For
	 * example extremely long paths, or symlinks, or volumes mounted
	 * inside directories.
	 *
	 * There is an assumption in this code that 'wide' interfaces are
	 * being used (see tclWin32Dll.c), which is true for the only systems
	 * which support reparse tags at present. If that changes in the
	 * future, this code will have to be generalised.
	 */

	offset = 0;
	if (reparseBuffer->MountPointReparseBuffer.PathBuffer[0] == '\\') {
	    /*
	     * Check whether this is a mounted volume.
	     */

	    if (wcsncmp(reparseBuffer->MountPointReparseBuffer.PathBuffer,
		    L"\\??\\Volume{",11) == 0) {
		char drive;

		/*
		 * There is some confusion between \??\ and \\?\ which we have
		 * to fix here. It doesn't seem very well documented.
		 */

		reparseBuffer->MountPointReparseBuffer.PathBuffer[1] = '\\';

		/*
		 * Check if a corresponding drive letter exists, and use that
		 * if it is found
		 */

		drive = TclWinDriveLetterForVolMountPoint(
			reparseBuffer->MountPointReparseBuffer.PathBuffer);
		if (drive != -1) {
		    char driveSpec[3] = {
			'\0', ':', '\0'
		    };

		    driveSpec[0] = drive;
		    retVal = Tcl_NewStringObj(driveSpec,2);
		    Tcl_IncrRefCount(retVal);
		    return retVal;
		}

		/*
		 * This is actually a mounted drive, which doesn't exists as a
		 * DOS drive letter. This means the path isn't actually a
		 * link, although we partially treat it like one ('file type'
		 * will return 'link'), but then the link will actually just
		 * be treated like an ordinary directory. I don't believe any
		 * serious inconsistency will arise from this, but it is
		 * something to be aware of.
		 */

		goto invalidError;
	    } else if (wcsncmp(reparseBuffer->MountPointReparseBuffer
		    .PathBuffer, L"\\\\?\\",4) == 0) {
		/*
		 * Strip off the prefix.
		 */

		offset = 4;
	    } else if (wcsncmp(reparseBuffer->MountPointReparseBuffer
		    .PathBuffer, L"\\??\\",4) == 0) {
		/*
		 * Strip off the prefix.
		 */

		offset = 4;
	    }
	}

	Tcl_DStringInit(&ds);
	Tcl_WCharToUtfDString(
		reparseBuffer->MountPointReparseBuffer.PathBuffer,
		reparseBuffer->MountPointReparseBuffer
		.SubstituteNameLength>>1, &ds);

	copy = Tcl_DStringValue(&ds)+offset;
	len = Tcl_DStringLength(&ds)-offset;
	retVal = Tcl_NewStringObj(copy,len);
	Tcl_IncrRefCount(retVal);
	Tcl_DStringFree(&ds);
	return retVal;
    }

  invalidError:
    Tcl_SetErrno(EINVAL);
    return NULL;
}

#if defined (__clang__) || ((__GNUC__)  && ((__GNUC__ > 4) || ((__GNUC__ == 4) && (__GNUC_MINOR__ > 5))))
#pragma GCC diagnostic pop
#endif

/*
 *--------------------------------------------------------------------
 *
 * NativeReadReparse --
 *
 *	Read the junction/reparse information from a given NTFS directory.
 *
 *	Assumption that linkDirPath is a valid, existing directory.
 *
 * Returns:
 *	Zero on success.
 *
 *--------------------------------------------------------------------
 */

static int
NativeReadReparse(
    const WCHAR *linkDirPath,	/* The junction to read */
    REPARSE_DATA_BUFFER *buffer,/* Pointer to buffer. Cannot be NULL */
    DWORD desiredAccess)
{
    HANDLE hFile;
    DWORD returnedLength;

    hFile = CreateFileW(linkDirPath, desiredAccess, FILE_SHARE_READ, NULL,
	    OPEN_EXISTING,
	    FILE_FLAG_OPEN_REPARSE_POINT | FILE_FLAG_BACKUP_SEMANTICS, NULL);

    if (hFile == INVALID_HANDLE_VALUE) {
	/*
	 * Error creating directory.
	 */

	TclWinConvertError(GetLastError());
	return -1;
    }

    /*
     * Get the link.
     */

    if (!DeviceIoControl(hFile, FSCTL_GET_REPARSE_POINT, NULL, 0, buffer,
	    sizeof(DUMMY_REPARSE_BUFFER), &returnedLength, NULL)) {
	/*
	 * Error setting junction.
	 */

	TclWinConvertError(GetLastError());
	CloseHandle(hFile);
	return -1;
    }
    CloseHandle(hFile);

    if (!IsReparseTagValid(buffer->ReparseTag)) {
	Tcl_SetErrno(EINVAL);
	return -1;
    }
    return 0;
}

/*
 *--------------------------------------------------------------------
 *
 * NativeWriteReparse --
 *
 *	Write the reparse information for a given directory.
 *
 *	Assumption that LinkDirectory does not exist.
 *
 *--------------------------------------------------------------------
 */

static int
NativeWriteReparse(
    const WCHAR *linkDirPath,
    REPARSE_DATA_BUFFER *buffer)
{
    HANDLE hFile;
    DWORD returnedLength;

    /*
     * Create the directory - it must not already exist.
     */

    if (CreateDirectoryW(linkDirPath, NULL) == 0) {
	/*
	 * Error creating directory.
	 */

	TclWinConvertError(GetLastError());
	return -1;
    }
    hFile = CreateFileW(linkDirPath, GENERIC_WRITE, 0, NULL,
	    OPEN_EXISTING, FILE_FLAG_OPEN_REPARSE_POINT
	    | FILE_FLAG_BACKUP_SEMANTICS, NULL);
    if (hFile == INVALID_HANDLE_VALUE) {
	/*
	 * Error creating directory.
	 */

	TclWinConvertError(GetLastError());
	return -1;
    }

    /*
     * Set the link.
     */

    if (!DeviceIoControl(hFile, FSCTL_SET_REPARSE_POINT, buffer,
	    (DWORD) buffer->ReparseDataLength + REPARSE_MOUNTPOINT_HEADER_SIZE,
	    NULL, 0, &returnedLength, NULL)) {
	/*
	 * Error setting junction.
	 */

	TclWinConvertError(GetLastError());
	CloseHandle(hFile);
	RemoveDirectoryW(linkDirPath);
	return -1;
    }
    CloseHandle(hFile);

    /*
     * We succeeded.
     */

    return 0;
}

/*
 *----------------------------------------------------------------------
 *
 * tclWinDebugPanic --
 *
 *	Display a message. If a debugger is present, present it directly to
 *	the debugger, otherwise use a MessageBox.
 *
 * Results:
 *	None.
 *
 * Side effects:
 *	None.
 *
 *----------------------------------------------------------------------
 */

void
tclWinDebugPanic(
    const char *format, ...)
{
#define TCL_MAX_WARN_LEN 1024
    va_list argList;
    char buf[TCL_MAX_WARN_LEN * 3];
    WCHAR msgString[TCL_MAX_WARN_LEN];

    va_start(argList, format);
    vsnprintf(buf, sizeof(buf), format, argList);

    msgString[TCL_MAX_WARN_LEN-1] = '\0';
    MultiByteToWideChar(CP_UTF8, 0, buf, -1, msgString, TCL_MAX_WARN_LEN);

    /*
     * Truncate MessageBox string if it is too long to not overflow the screen
     * and cause possible oversized window error.
     */

    if (msgString[TCL_MAX_WARN_LEN-1] != '\0') {
	memcpy(msgString + (TCL_MAX_WARN_LEN - 5), L" ...", 5 * sizeof(WCHAR));
    }
    if (IsDebuggerPresent()) {
	OutputDebugStringW(msgString);
    } else {
	MessageBeep(MB_ICONEXCLAMATION);
	MessageBoxW(NULL, msgString, L"Fatal Error",
		MB_ICONSTOP | MB_OK | MB_TASKMODAL | MB_SETFOREGROUND);
    }
}

/*
 *---------------------------------------------------------------------------
 *
 * TclpFindExecutable --
 *
 *	This function computes the absolute path name of the current
 *	application.
 *
 * Results:
 *	None.
 *
 * Side effects:
 *	The computed path is stored.
 *
 *---------------------------------------------------------------------------
 */

void
TclpFindExecutable(
    const char *argv0)		/* If NULL, install PanicMessageBox, otherwise
				 * ignore. */
{
    WCHAR wName[MAX_PATH];
    char name[MAX_PATH * 3];
    (void)argv0;

    GetModuleFileNameW(NULL, wName, MAX_PATH);
    WideCharToMultiByte(CP_UTF8, 0, wName, -1, name, sizeof(name), NULL, NULL);
    TclWinNoBackslash(name);
    TclSetObjNameOfExecutable(Tcl_NewStringObj(name, -1), NULL);
}

/*
 *----------------------------------------------------------------------
 *
 * TclpMatchInDirectory --
 *
 *	This routine is used by the globbing code to search a directory for
 *	all files which match a given pattern.
 *
 * Results:
 *	The return value is a standard Tcl result indicating whether an error
 *	occurred in globbing. Errors are left in interp, good results are
 *	lappended to resultPtr (which must be a valid object).
 *
 * Side effects:
 *	None.
 *
 *----------------------------------------------------------------------
 */

int
TclpMatchInDirectory(
    Tcl_Interp *interp,		/* Interpreter to receive errors. */
    Tcl_Obj *resultPtr,		/* List object to lappend results. */
    Tcl_Obj *pathPtr,		/* Contains path to directory to search. */
    const char *pattern,	/* Pattern to match against. */
    Tcl_GlobTypeData *types)	/* Object containing list of acceptable types.
				 * May be NULL. In particular the directory
				 * flag is very important. */
{
    const WCHAR *native;

    if (types != NULL && types->type == TCL_GLOB_TYPE_MOUNT) {
	/*
	 * The native filesystem never adds mounts.
	 */

	return TCL_OK;
    }

    if (pattern == NULL || (*pattern == '\0')) {
	Tcl_Obj *norm = Tcl_FSGetNormalizedPath(NULL, pathPtr);

	if (norm != NULL) {
	    /*
	     * Match a single file directly.
	     */

	    DWORD attr;
	    WIN32_FILE_ATTRIBUTE_DATA data;
	    size_t length = 0;
	    const char *str = TclGetStringFromObj(norm, &length);

	    native = (const WCHAR *)Tcl_FSGetNativePath(pathPtr);

	    if (GetFileAttributesExW(native,
		    GetFileExInfoStandard, &data) != TRUE) {
		return TCL_OK;
	    }
	    attr = data.dwFileAttributes;

	    if (NativeMatchType(WinIsDrive(str, length), attr, native, types)) {
		Tcl_ListObjAppendElement(interp, resultPtr, pathPtr);
	    }
	}
	return TCL_OK;
    } else {
	DWORD attr;
	HANDLE handle;
	WIN32_FIND_DATAW data;
	const char *dirName;	/* UTF-8 dir name, later with pattern
				 * appended. */
	size_t dirLength;
	int matchSpecialDots;
	Tcl_DString ds;		/* Native encoding of dir, also used
				 * temporarily for other things. */
	Tcl_DString dsOrig;	/* UTF-8 encoding of dir. */
	Tcl_Obj *fileNamePtr;
	char lastChar;

	/*
	 * Get the normalized path representation (the main thing is we dont
	 * want any '~' sequences).
	 */

	fileNamePtr = Tcl_FSGetNormalizedPath(interp, pathPtr);
	if (fileNamePtr == NULL) {
	    return TCL_ERROR;
	}

	/*
	 * Verify that the specified path exists and is actually a directory.
	 */

	native = (const WCHAR *)Tcl_FSGetNativePath(pathPtr);
	if (native == NULL) {
	    return TCL_OK;
	}
	attr = GetFileAttributesW(native);

	if ((attr == INVALID_FILE_ATTRIBUTES)
	    || ((attr & FILE_ATTRIBUTE_DIRECTORY) == 0)) {
	    return TCL_OK;
	}

	/*
	 * Build up the directory name for searching, including a trailing
	 * directory separator.
	 */

	Tcl_DStringInit(&dsOrig);
	dirName = TclGetStringFromObj(fileNamePtr, &dirLength);
	Tcl_DStringAppend(&dsOrig, dirName, dirLength);

	lastChar = dirName[dirLength -1];
	if ((lastChar != '\\') && (lastChar != '/') && (lastChar != ':')) {
	    TclDStringAppendLiteral(&dsOrig, "/");
	    dirLength++;
	}
	dirName = Tcl_DStringValue(&dsOrig);

	/*
	 * We need to check all files in the directory, so we append '*.*' to
	 * the path, unless the pattern we've been given is rather simple,
	 * when we can use that instead.
	 */

	if (strpbrk(pattern, "[]\\") == NULL) {
	    /*
	     * The pattern is a simple one containing just '*' and/or '?'.
	     * This means we can get the OS to help us, by passing it the
	     * pattern.
	     */

	    dirName = Tcl_DStringAppend(&dsOrig, pattern, -1);
	} else {
	    dirName = TclDStringAppendLiteral(&dsOrig, "*.*");
	}

	Tcl_DStringInit(&ds);
	native = Tcl_UtfToWCharDString(dirName, -1, &ds);
	if ((types == NULL) || (types->type != TCL_GLOB_TYPE_DIR)) {
	    handle = FindFirstFileW(native, &data);
	} else {
	    /*
	     * We can be more efficient, for pure directory requests.
	     */

	    handle = FindFirstFileExW(native,
		    FindExInfoStandard, &data,
		    FindExSearchLimitToDirectories, NULL, 0);
	}

	if (handle == INVALID_HANDLE_VALUE) {
	    DWORD err = GetLastError();

	    Tcl_DStringFree(&ds);
	    if (err == ERROR_FILE_NOT_FOUND) {
		/*
		 * We used our 'pattern' above, and matched nothing. This
		 * means we just return TCL_OK, indicating no results found.
		 */

		Tcl_DStringFree(&dsOrig);
		return TCL_OK;
	    }

	    TclWinConvertError(err);
	    if (interp != NULL) {
		Tcl_SetObjResult(interp, Tcl_ObjPrintf(
			"couldn't read directory \"%s\": %s",
			Tcl_DStringValue(&dsOrig), Tcl_PosixError(interp)));
	    }
	    Tcl_DStringFree(&dsOrig);
	    return TCL_ERROR;
	}
	Tcl_DStringFree(&ds);

	/*
	 * We may use this later, so we must restore it to its length
	 * including the directory delimiter.
	 */

	Tcl_DStringSetLength(&dsOrig, dirLength);

	/*
	 * Check to see if the pattern should match the special . and
	 * .. names, referring to the current directory, or the directory
	 * above. We need a special check for this because paths beginning
	 * with a dot are not considered hidden on Windows, and so otherwise a
	 * relative glob like 'glob -join * *' will actually return
	 * './. ../..' etc.
	 */

	if ((pattern[0] == '.')
		|| ((pattern[0] == '\\') && (pattern[1] == '.'))) {
	    matchSpecialDots = 1;
	} else {
	    matchSpecialDots = 0;
	}

	/*
	 * Now iterate over all of the files in the directory, starting with
	 * the first one we found.
	 */

	do {
	    const char *utfname;
	    int checkDrive = 0, isDrive;

	    native = data.cFileName;
	    attr = data.dwFileAttributes;
	    Tcl_DStringInit(&ds);
	    utfname = Tcl_WCharToUtfDString(native, -1, &ds);

	    if (!matchSpecialDots) {
		/*
		 * If it is exactly '.' or '..' then we ignore it.
		 */

		if ((utfname[0] == '.') && (utfname[1] == '\0'
			|| (utfname[1] == '.' && utfname[2] == '\0'))) {
		    Tcl_DStringFree(&ds);
		    continue;
		}
	    } else if (utfname[0] == '.' && utfname[1] == '.'
		    && utfname[2] == '\0') {
		/*
		 * Have to check if this is a drive below, so we can correctly
		 * match 'hidden' and not hidden files.
		 */

		checkDrive = 1;
	    }

	    /*
	     * Check to see if the file matches the pattern. Note that we are
	     * ignoring the case sensitivity flag because Windows doesn't
	     * honor case even if the volume is case sensitive. If the volume
	     * also doesn't preserve case, then we previously returned the
	     * lower case form of the name. This didn't seem quite right since
	     * there are non-case-preserving volumes that actually return
	     * mixed case. So now we are returning exactly what we get from
	     * the system.
	     */

	    if (Tcl_StringCaseMatch(utfname, pattern, 1)) {
		/*
		 * If the file matches, then we need to process the remainder
		 * of the path.
		 */

		if (checkDrive) {
		    const char *fullname = Tcl_DStringAppend(&dsOrig, utfname,
			    Tcl_DStringLength(&ds));

		    isDrive = WinIsDrive(fullname, Tcl_DStringLength(&dsOrig));
		    Tcl_DStringSetLength(&dsOrig, dirLength);
		} else {
		    isDrive = 0;
		}
		if (NativeMatchType(isDrive, attr, native, types)) {
		    Tcl_ListObjAppendElement(interp, resultPtr,
			    TclNewFSPathObj(pathPtr, utfname,
				    Tcl_DStringLength(&ds)));
		}
	    }

	    /*
	     * Free ds here to ensure that native is valid above.
	     */

	    Tcl_DStringFree(&ds);
	} while (FindNextFileW(handle, &data) == TRUE);

	FindClose(handle);
	Tcl_DStringFree(&dsOrig);
	return TCL_OK;
    }
}

/*
 * Does the given path represent a root volume? We need this special case
 * because for NTFS root volumes, the getFileAttributesProc returns a 'hidden'
 * attribute when it should not.
 */

static int
WinIsDrive(
    const char *name,		/* Name (UTF-8) */
    size_t len)			/* Length of name */
{
    int remove = 0;

    while (len > 4) {
	if ((name[len-1] != '.' || name[len-2] != '.')
		|| (name[len-3] != '/' && name[len-3] != '\\')) {
	    /*
	     * We don't have '/..' at the end.
	     */

	    if (remove == 0) {
		break;
	    }
	    remove--;
	    while (len > 0) {
		len--;
		if (name[len] == '/' || name[len] == '\\') {
		    break;
		}
	    }
	    if (len < 4) {
		len++;
		break;
	    }
	} else {
	    /*
	     * We do have '/..'
	     */

	    len -= 3;
	    remove++;
	}
    }

    if (len < 4) {
	if (len == 0) {
	    /*
	     * Not sure if this is possible, but we pass it on anyway.
	     */
	} else if (len == 1 && (name[0] == '/' || name[0] == '\\')) {
	    /*
	     * Path is pointing to the root volume.
	     */

	    return 1;
	} else if ((name[1] == ':')
		   && (len == 2 || (name[2] == '/' || name[2] == '\\'))) {
	    /*
	     * Path is of the form 'x:' or 'x:/' or 'x:\'
	     */

	    return 1;
	}
    }

    return 0;
}

/*
 * Does the given path represent a reserved window path name? If not return 0,
 * if true, return the number of characters of the path that we actually want
 * (not any trailing :).
 */

static int
WinIsReserved(
    const char *path)		/* Path in UTF-8 */
{
    if ((path[0] == 'c' || path[0] == 'C')
	    && (path[1] == 'o' || path[1] == 'O')) {
	if ((path[2] == 'm' || path[2] == 'M')
		&& path[3] >= '1' && path[3] <= '9') {
	    /*
	     * May have match for 'com[1-9]:?', which is a serial port.
	     */

	    if (path[4] == '\0') {
		return 4;
	    } else if (path [4] == ':' && path[5] == '\0') {
		return 4;
	    }
	} else if ((path[2] == 'n' || path[2] == 'N') && path[3] == '\0') {
	    /*
	     * Have match for 'con'
	     */

	    return 3;
	}

    } else if ((path[0] == 'l' || path[0] == 'L')
	    && (path[1] == 'p' || path[1] == 'P')
	    && (path[2] == 't' || path[2] == 'T')) {
	if (path[3] >= '1' && path[3] <= '9') {
	    /*
	     * May have match for 'lpt[1-9]:?'
	     */

	    if (path[4] == '\0') {
		return 4;
	    } else if (path [4] == ':' && path[5] == '\0') {
		return 4;
	    }
	}

    } else if (!strcasecmp(path, "prn") || !strcasecmp(path, "nul")
	    || !strcasecmp(path, "aux")) {
	/*
	 * Have match for 'prn', 'nul' or 'aux'.
	 */

	return 3;
    }
    return 0;
}

/*
 *----------------------------------------------------------------------
 *
 * NativeMatchType --
 *
 *	This function needs a special case for a path which is a root volume,
 *	because for NTFS root volumes, the getFileAttributesProc returns a
 *	'hidden' attribute when it should not.
 *
 *	We never make any calls to a 'get attributes' routine here, since we
 *	have arranged things so that our caller already knows such
 *	information.
 *
 * Results:
 *	0 = file doesn't match
 *	1 = file matches
 *
 *----------------------------------------------------------------------
 */

static int
NativeMatchType(
    int isDrive,		/* Is this a drive. */
    DWORD attr,			/* We already know the attributes for the
				 * file. */
    const WCHAR *nativeName,	/* Native path to check. */
    Tcl_GlobTypeData *types)	/* Type description to match against. */
{
    /*
     * 'attr' represents the attributes of the file, but we only want to
     * retrieve this info if it is absolutely necessary because it is an
     * expensive call. Unfortunately, to deal with hidden files properly, we
     * must always retrieve it.
     */

    if (types == NULL) {
	/*
	 * If invisible, don't return the file.
	 */

	return !(attr & FILE_ATTRIBUTE_HIDDEN && !isDrive);
    }

    if (attr & FILE_ATTRIBUTE_HIDDEN && !isDrive) {
	/*
	 * If invisible.
	 */

	if ((types->perm == 0) || !(types->perm & TCL_GLOB_PERM_HIDDEN)) {
	    return 0;
	}
    } else {
	/*
	 * Visible.
	 */

	if (types->perm & TCL_GLOB_PERM_HIDDEN) {
	    return 0;
	}
    }

    if (types->perm != 0) {
	if (((types->perm & TCL_GLOB_PERM_RONLY) &&
		    !(attr & FILE_ATTRIBUTE_READONLY)) ||
		((types->perm & TCL_GLOB_PERM_R) &&
		    (0 /* File exists => R_OK on Windows */)) ||
		((types->perm & TCL_GLOB_PERM_W) &&
		    (attr & FILE_ATTRIBUTE_READONLY)) ||
		((types->perm & TCL_GLOB_PERM_X) &&
		    (!(attr & FILE_ATTRIBUTE_DIRECTORY)
		    && !NativeIsExec(nativeName)))) {
	    return 0;
	}
    }

    if ((types->type & TCL_GLOB_TYPE_DIR)
	    && (attr & FILE_ATTRIBUTE_DIRECTORY)) {
	/*
	 * Quicker test for directory, which is a common case.
	 */

	return 1;

    } else if (types->type != 0) {
	unsigned short st_mode;
	int isExec = NativeIsExec(nativeName);

	st_mode = NativeStatMode(attr, 0, isExec);

	/*
	 * In order bcdpfls as in 'find -t'
	 */

	if (((types->type&TCL_GLOB_TYPE_BLOCK)    && S_ISBLK(st_mode)) ||
		((types->type&TCL_GLOB_TYPE_CHAR) && S_ISCHR(st_mode)) ||
		((types->type&TCL_GLOB_TYPE_DIR)  && S_ISDIR(st_mode)) ||
		((types->type&TCL_GLOB_TYPE_PIPE) && S_ISFIFO(st_mode)) ||
#ifdef S_ISSOCK
		((types->type&TCL_GLOB_TYPE_SOCK) && S_ISSOCK(st_mode)) ||
#endif
		((types->type&TCL_GLOB_TYPE_FILE) && S_ISREG(st_mode))) {
	    /*
	     * Do nothing - this file is ok.
	     */
	} else {
#ifdef S_ISLNK
	    if (types->type & TCL_GLOB_TYPE_LINK) {
		st_mode = NativeStatMode(attr, 1, isExec);
		if (S_ISLNK(st_mode)) {
		    return 1;
		}
	    }
#endif /* S_ISLNK */
	    return 0;
	}
    }
    return 1;
}

/*
 *----------------------------------------------------------------------
 *
 * TclpGetUserHome --
 *
 *	This function takes the passed in user name and finds the
 *	corresponding home directory specified in the password file.
 *
 * Results:
 *	The result is a pointer to a string specifying the user's home
 *	directory, or NULL if the user's home directory could not be
 *	determined. Storage for the result string is allocated in bufferPtr;
 *	the caller must call Tcl_DStringFree() when the result is no longer
 *	needed.
 *
 * Side effects:
 *	None.
 *
 *----------------------------------------------------------------------
 */

const char *
TclpGetUserHome(
    const char *name,		/* User name for desired home directory. */
    Tcl_DString *bufferPtr)	/* Uninitialized or free DString filled with
				 * name of user's home directory. */
{
    char *result = NULL;
    USER_INFO_1 *uiPtr;
    Tcl_DString ds;
    int nameLen = -1;
    int rc = 0;
    const char *domain;
    WCHAR *wName, *wHomeDir, *wDomain;

    Tcl_DStringInit(bufferPtr);

    wDomain = NULL;
    domain = Tcl_UtfFindFirst(name, '@');
    if (domain == NULL) {
	const char *ptr;

	/*
	 * No domain. Firstly check it's the current user
	 */

	ptr = TclpGetUserName(&ds);
	if (ptr != NULL && strcasecmp(name, ptr) == 0) {
	    /*
	     * Try safest and fastest way to get current user home
	     */

	    ptr = TclGetEnv("HOME", &ds);
	    if (ptr != NULL) {
		Tcl_JoinPath(1, &ptr, bufferPtr);
		rc = 1;
		result = Tcl_DStringValue(bufferPtr);
	    }
	}
	Tcl_DStringFree(&ds);
    } else {
	Tcl_DStringInit(&ds);
	wName = Tcl_UtfToWCharDString(domain + 1, -1, &ds);
	rc = NetGetDCName(NULL, wName, (LPBYTE *) &wDomain);
	Tcl_DStringFree(&ds);
	nameLen = domain - name;
    }
    if (rc == 0) {
	Tcl_DStringInit(&ds);
	wName = Tcl_UtfToWCharDString(name, nameLen, &ds);
	while (NetUserGetInfo(wDomain, wName, 1, (LPBYTE *) &uiPtr) != 0) {
	    /*
	     * User does not exist; if domain was not specified, try again
	     * using current domain.
	     */

	    rc = 1;
	    if (domain != NULL) {
		break;
	    }

	    /*
	     * Get current domain
	     */

	    rc = NetGetDCName(NULL, NULL, (LPBYTE *) &wDomain);
	    if (rc != 0) {
		break;
	    }
	    domain = (const char *)INT2PTR(-1); /* repeat once */
	}
	if (rc == 0) {
	    DWORD i, size = MAX_PATH;

	    wHomeDir = uiPtr->usri1_home_dir;
	    if ((wHomeDir != NULL) && (wHomeDir[0] != '\0')) {
		size = lstrlenW(wHomeDir);
		Tcl_WCharToUtfDString(wHomeDir, size, bufferPtr);
	    } else {
		WCHAR buf[MAX_PATH];
		/*
		 * User exists but has no home dir. Return
		 * "{GetProfilesDirectory}/<user>".
		 */

		GetProfilesDirectoryW(buf, &size);
		Tcl_WCharToUtfDString(buf, size-1, bufferPtr);
		Tcl_DStringAppend(bufferPtr, "/", 1);
		Tcl_DStringAppend(bufferPtr, name, nameLen);
	    }
	    result = Tcl_DStringValue(bufferPtr);

	    /*
	     * Be sure we return normalized path
	     */

	    for (i = 0; i < size; ++i) {
		if (result[i] == '\\') {
		    result[i] = '/';
		}
	    }
	    NetApiBufferFree((void *) uiPtr);
	}
	Tcl_DStringFree(&ds);
    }
    if (wDomain != NULL) {
	NetApiBufferFree((void *) wDomain);
    }
    if (result == NULL) {
	/*
	 * Look in the "Password Lists" section of system.ini for the local
	 * user. There are also entries in that section that begin with a "*"
	 * character that are used by Windows for other purposes; ignore user
	 * names beginning with a "*".
	 */

	char buf[MAX_PATH];

	if (name[0] != '*') {
	    if (GetPrivateProfileStringA("Password Lists", name, "", buf,
		    MAX_PATH, "system.ini") > 0) {
		/*
		 * User exists, but there is no such thing as a home directory
		 * in system.ini. Return "{Windows drive}:/".
		 */

		GetWindowsDirectoryA(buf, MAX_PATH);
		Tcl_DStringAppend(bufferPtr, buf, 3);
		result = Tcl_DStringValue(bufferPtr);
	    }
	}
    }

    return result;
}

/*
 *---------------------------------------------------------------------------
 *
 * NativeAccess --
 *
 *	This function replaces the library version of access(), fixing the
 *	following bugs:
 *
 *	1. access() returns that all files have execute permission.
 *
 * Results:
 *	See access documentation.
 *
 * Side effects:
 *	See access documentation.
 *
 *---------------------------------------------------------------------------
 */

static int
NativeAccess(
    const WCHAR *nativePath,	/* Path of file to access, native encoding. */
    int mode)			/* Permission setting. */
{
    DWORD attr;

    attr = GetFileAttributesW(nativePath);

    if (attr == INVALID_FILE_ATTRIBUTES) {
	/*
	 * File might not exist.
	 */

	DWORD lasterror = GetLastError();
	if (lasterror != ERROR_SHARING_VIOLATION) {
	    TclWinConvertError(lasterror);
	    return -1;
	}
    }

    if (mode == F_OK) {
	/*
	 * File exists, nothing else to check.
	 */

	return 0;
    }

    /*
     * If it's not a directory (assume file), do several fast checks:
     */

    if (!(attr & FILE_ATTRIBUTE_DIRECTORY)) {
	/*
	 * If the attributes say this is not writable at all.  The file is a
	 * regular file (i.e., not a directory), then the file is not
	 * writable, full stop.  For directories, the read-only bit is
	 * (mostly) ignored by Windows, so we can't ascertain anything about
	 * directory access from the attrib data.  However, if we have the
	 * advanced 'getFileSecurityProc', then more robust ACL checks will be
	 * done below.
	 */

	if ((mode & W_OK) && (attr & FILE_ATTRIBUTE_READONLY)) {
	    Tcl_SetErrno(EACCES);
	    return -1;
	}

	/*
	 * If doesn't have the correct extension, it can't be executable
	 */

	if ((mode & X_OK) && !NativeIsExec(nativePath)) {
	    Tcl_SetErrno(EACCES);
	    return -1;
	}

	/*
	 * Special case for read/write/executable check on file
	 */

	if ((mode & (R_OK|W_OK|X_OK)) && !(mode & ~(R_OK|W_OK|X_OK))) {
	    DWORD mask = 0;
	    HANDLE hFile;

	    if (mode & R_OK) {
		mask |= GENERIC_READ;
	    }
	    if (mode & W_OK) {
		mask |= GENERIC_WRITE;
	    }
	    if (mode & X_OK) {
		mask |= GENERIC_EXECUTE;
	    }

	    hFile = CreateFileW(nativePath, mask,
		    FILE_SHARE_READ | FILE_SHARE_WRITE | FILE_SHARE_DELETE,
		    NULL, OPEN_EXISTING, FILE_FLAG_NO_BUFFERING, NULL);
	    if (hFile != INVALID_HANDLE_VALUE) {
		CloseHandle(hFile);
		return 0;
	    }

	    /*
	     * Fast exit if access was denied
	     */

	    if (GetLastError() == ERROR_ACCESS_DENIED) {
		Tcl_SetErrno(EACCES);
		return -1;
	    }
	}

	/*
	 * We cannnot verify the access fast, check it below using security
	 * info.
	 */
    }

    /*
     * It looks as if the permissions are ok, but if we are on NT, 2000 or XP,
     * we have a more complex permissions structure so we try to check that.
     * The code below is remarkably complex for such a simple thing as finding
     * what permissions the OS has set for a file.
     */

    {
	SECURITY_DESCRIPTOR *sdPtr = NULL;
	unsigned long size;
	PSID pSid = 0;
	BOOL SidDefaulted;
	SID_IDENTIFIER_AUTHORITY samba_unmapped = {{0, 0, 0, 0, 0, 22}};
	GENERIC_MAPPING genMap;
	HANDLE hToken = NULL;
	DWORD desiredAccess = 0, grantedAccess = 0;
	BOOL accessYesNo = FALSE;
	PRIVILEGE_SET privSet;
	DWORD privSetSize = sizeof(PRIVILEGE_SET);
	int error;

	/*
	 * First find out how big the buffer needs to be.
	 */

	size = 0;
	GetFileSecurityW(nativePath,
		OWNER_SECURITY_INFORMATION | GROUP_SECURITY_INFORMATION
		| DACL_SECURITY_INFORMATION | LABEL_SECURITY_INFORMATION,
		0, 0, &size);

	/*
	 * Should have failed with ERROR_INSUFFICIENT_BUFFER
	 */

	error = GetLastError();
	if (error != ERROR_INSUFFICIENT_BUFFER) {
	    /*
	     * Most likely case is ERROR_ACCESS_DENIED, which we will convert
	     * to EACCES - just what we want!
	     */

	    TclWinConvertError((DWORD) error);
	    return -1;
	}

	/*
	 * Now size contains the size of buffer needed.
	 */

	sdPtr = (SECURITY_DESCRIPTOR *) HeapAlloc(GetProcessHeap(), 0, size);

	if (sdPtr == NULL) {
	    goto accessError;
	}

	/*
	 * Call GetFileSecurityW() for real.
	 */

	if (!GetFileSecurityW(nativePath,
		OWNER_SECURITY_INFORMATION | GROUP_SECURITY_INFORMATION
		| DACL_SECURITY_INFORMATION | LABEL_SECURITY_INFORMATION,
		sdPtr, size, &size)) {
	    /*
	     * Error getting owner SD
	     */

	    goto accessError;
	}

	/*
	 * As of Samba 3.0.23 (10-Jul-2006), unmapped users and groups are
	 * assigned to SID domains S-1-22-1 and S-1-22-2, where "22" is the
	 * top-level authority.	 If the file owner and group is unmapped then
	 * the ACL access check below will only test against world access,
	 * which is likely to be more restrictive than the actual access
	 * restrictions.  Since the ACL tests are more likely wrong than
	 * right, skip them.  Moreover, the unix owner access permissions are
	 * usually mapped to the Windows attributes, so if the user is the
	 * file owner then the attrib checks above are correct (as far as they
	 * go).
	 */

	if(!GetSecurityDescriptorOwner(sdPtr,&pSid,&SidDefaulted) ||
	   memcmp(GetSidIdentifierAuthority(pSid),&samba_unmapped,
		  sizeof(SID_IDENTIFIER_AUTHORITY))==0) {
	    HeapFree(GetProcessHeap(), 0, sdPtr);
	    return 0; /* Attrib tests say access allowed. */
	}

	/*
	 * Perform security impersonation of the user and open the resulting
	 * thread token.
	 */

	if (!ImpersonateSelf(SecurityImpersonation)) {
	    /*
	     * Unable to perform security impersonation.
	     */

	    goto accessError;
	}
	if (!OpenThreadToken(GetCurrentThread(),
		TOKEN_DUPLICATE | TOKEN_QUERY, FALSE, &hToken)) {
	    /*
	     * Unable to get current thread's token.
	     */

	    goto accessError;
	}

	RevertToSelf();

	/*
	 * Setup desiredAccess according to the access priveleges we are
	 * checking.
	 */

	if (mode & R_OK) {
	    desiredAccess |= FILE_GENERIC_READ;
	}
	if (mode & W_OK) {
	    desiredAccess |= FILE_GENERIC_WRITE;
	}
	if (mode & X_OK) {
	    desiredAccess |= FILE_GENERIC_EXECUTE;
	}

	memset(&genMap, 0x0, sizeof(GENERIC_MAPPING));
	genMap.GenericRead = FILE_GENERIC_READ;
	genMap.GenericWrite = FILE_GENERIC_WRITE;
	genMap.GenericExecute = FILE_GENERIC_EXECUTE;
	genMap.GenericAll = FILE_ALL_ACCESS;

	/*
	 * Perform access check using the token.
	 */

	if (!AccessCheck(sdPtr, hToken, desiredAccess,
		&genMap, &privSet, &privSetSize, &grantedAccess,
		&accessYesNo)) {
	    /*
	     * Unable to perform access check.
	     */

	accessError:
	    TclWinConvertError(GetLastError());
	    if (sdPtr != NULL) {
		HeapFree(GetProcessHeap(), 0, sdPtr);
	    }
	    if (hToken != NULL) {
		CloseHandle(hToken);
	    }
	    return -1;
	}

	/*
	 * Clean up.
	 */

	HeapFree(GetProcessHeap(), 0, sdPtr);
	CloseHandle(hToken);
	if (!accessYesNo) {
	    Tcl_SetErrno(EACCES);
	    return -1;
	}

    }
    return 0;
}

/*
 *----------------------------------------------------------------------
 *
 * NativeIsExec --
 *
 *	Determines if a path is executable. On windows this is simply defined
 *	by whether the path ends in a standard executable extension.
 *
 * Results:
 *	1 = executable, 0 = not.
 *
 *----------------------------------------------------------------------
 */

static int
NativeIsExec(
    const WCHAR *path)
{
    int len = wcslen(path);

    if (len < 5) {
	return 0;
    }

    if (path[len-4] != '.') {
	return 0;
    }

    path += len-3;
    if ((_wcsicmp(path, L"exe") == 0)
	    || (_wcsicmp(path, L"com") == 0)
	    || (_wcsicmp(path, L"cmd") == 0)
	    || (_wcsicmp(path, L"cmd") == 0)
	    || (_wcsicmp(path, L"bat") == 0)) {
	return 1;
    }
    return 0;
}

/*
 *----------------------------------------------------------------------
 *
 * TclpObjChdir --
 *
 *	This function replaces the library version of chdir().
 *
 * Results:
 *	See chdir() documentation.
 *
 * Side effects:
 *	See chdir() documentation.
 *
 *----------------------------------------------------------------------
 */

int
TclpObjChdir(
    Tcl_Obj *pathPtr)	/* Path to new working directory. */
{
    int result;
    const WCHAR *nativePath;

    nativePath = (const WCHAR *)Tcl_FSGetNativePath(pathPtr);

    if (!nativePath) {
	return -1;
    }
    result = SetCurrentDirectoryW(nativePath);

    if (result == 0) {
	TclWinConvertError(GetLastError());
	return -1;
    }
    return 0;
}

/*
 *----------------------------------------------------------------------
 *
 * TclpGetCwd --
 *
 *	This function replaces the library version of getcwd(). (Obsolete
 *	function, only retained for old extensions which may call it
 *	directly).
 *
 * Results:
 *	The result is a pointer to a string specifying the current directory,
 *	or NULL if the current directory could not be determined. If NULL is
 *	returned, an error message is left in the interp's result. Storage for
 *	the result string is allocated in bufferPtr; the caller must call
 *	Tcl_DStringFree() when the result is no longer needed.
 *
 * Side effects:
 *	None.
 *
 *----------------------------------------------------------------------
 */

const char *
TclpGetCwd(
    Tcl_Interp *interp,		/* If non-NULL, used for error reporting. */
    Tcl_DString *bufferPtr)	/* Uninitialized or free DString filled with
				 * name of current directory. */
{
    WCHAR buffer[MAX_PATH];
    char *p;
    WCHAR *native;

    if (GetCurrentDirectoryW(MAX_PATH, buffer) == 0) {
	TclWinConvertError(GetLastError());
	if (interp != NULL) {
	    Tcl_SetObjResult(interp, Tcl_ObjPrintf(
		    "error getting working directory name: %s",
		    Tcl_PosixError(interp)));
	}
	return NULL;
    }

    /*
     * Watch for the weird Windows c:\\UNC syntax.
     */

    native = (WCHAR *) buffer;
    if ((native[0] != '\0') && (native[1] == ':')
	    && (native[2] == '\\') && (native[3] == '\\')) {
	native += 2;
    }
    Tcl_DStringInit(bufferPtr);
    Tcl_WCharToUtfDString(native, -1, bufferPtr);

    /*
     * Convert to forward slashes for easier use in scripts.
     */

    for (p = Tcl_DStringValue(bufferPtr); *p != '\0'; p++) {
	if (*p == '\\') {
	    *p = '/';
	}
    }
    return Tcl_DStringValue(bufferPtr);
}

int
TclpObjStat(
    Tcl_Obj *pathPtr,		/* Path of file to stat. */
    Tcl_StatBuf *statPtr)	/* Filled with results of stat call. */
{
    /*
     * Ensure correct file sizes by forcing the OS to write any pending data
     * to disk. This is done only for channels which are dirty, i.e. have been
     * written to since the last flush here.
     */

    TclWinFlushDirtyChannels();

    return NativeStat((const WCHAR *)Tcl_FSGetNativePath(pathPtr), statPtr, 0);
}

/*
 *----------------------------------------------------------------------
 *
 * NativeStat --
 *
 *	This function replaces the library version of stat(), fixing the
 *	following bugs:
 *
 *	1. stat("c:") returns an error.
 *	2. Borland stat() return time in GMT instead of localtime.
 *	3. stat("\\server\mount") would return error.
 *	4. Accepts slashes or backslashes.
 *	5. st_dev and st_rdev were wrong for UNC paths.
 *
 * Results:
 *	See stat documentation.
 *
 * Side effects:
 *	See stat documentation.
 *
 *----------------------------------------------------------------------
 */

static int
NativeStat(
    const WCHAR *nativePath,	/* Path of file to stat */
    Tcl_StatBuf *statPtr,	/* Filled with results of stat call. */
    int checkLinks)		/* If non-zero, behave like 'lstat' */
{
    DWORD attr;
    int dev, nlink = 1;
    unsigned short mode;
    unsigned int inode = 0;
    HANDLE fileHandle;
    DWORD fileType = FILE_TYPE_UNKNOWN;

    /*
     * If we can use 'createFile' on this, then we can use the resulting
     * fileHandle to read more information (nlink, ino) than we can get from
     * other attributes reading APIs. If not, then we try to fall back on the
     * 'getFileAttributesExProc', and if that isn't available, then on even
     * simpler routines.
     *
     * Special consideration must be given to Windows hardcoded names like
     * CON, NULL, COM1, LPT1 etc. For these, we still need to do the
     * CreateFile as some may not exist (e.g. there is no CON in wish by
     * default). However the subsequent GetFileInformationByHandle will
     * fail. We do a WinIsReserved to see if it is one of the special names,
     * and if successful, mock up a BY_HANDLE_FILE_INFORMATION structure.
     */

    fileHandle = CreateFileW(nativePath, GENERIC_READ,
	    FILE_SHARE_READ | FILE_SHARE_WRITE | FILE_SHARE_DELETE,
	    NULL, OPEN_EXISTING,
	    FILE_FLAG_BACKUP_SEMANTICS | FILE_FLAG_OPEN_REPARSE_POINT, NULL);

    if (fileHandle != INVALID_HANDLE_VALUE) {
	BY_HANDLE_FILE_INFORMATION data;

	if (GetFileInformationByHandle(fileHandle,&data) != TRUE) {
            fileType = GetFileType(fileHandle);
            CloseHandle(fileHandle);
            if (fileType != FILE_TYPE_CHAR && fileType != FILE_TYPE_DISK) {
                Tcl_SetErrno(ENOENT);
                return -1;
            }

            /*
	     * Mock up the expected structure
	     */

            memset(&data, 0, sizeof(data));
            statPtr->st_atime = 0;
            statPtr->st_mtime = 0;
            statPtr->st_ctime = 0;
        } else {
            CloseHandle(fileHandle);
            statPtr->st_atime = ToCTime(data.ftLastAccessTime);
            statPtr->st_mtime = ToCTime(data.ftLastWriteTime);
            statPtr->st_ctime = ToCTime(data.ftCreationTime);
        }
	attr = data.dwFileAttributes;
	statPtr->st_size = ((Tcl_WideInt) data.nFileSizeLow) |
		(((Tcl_WideInt) data.nFileSizeHigh) << 32);

	/*
	 * On Unix, for directories, nlink apparently depends on the number of
	 * files in the directory.  We could calculate that, but it would be a
	 * bit of a performance penalty, I think. Hence we just use what
	 * Windows gives us, which is the same as Unix for files, at least.
	 */

	nlink = data.nNumberOfLinks;

	/*
	 * Unfortunately our stat definition's inode field (unsigned short)
	 * will throw away most of the precision we have here, which means we
	 * can't rely on inode as a unique identifier of a file. We'd really
	 * like to do something like how we handle 'st_size'.
	 */

	inode = data.nFileIndexHigh | data.nFileIndexLow;
    } else {
	/*
	 * Fall back on the less capable routines. This means no nlink or ino.
	 */

	WIN32_FILE_ATTRIBUTE_DATA data;

	if (GetFileAttributesExW(nativePath,
		GetFileExInfoStandard, &data) != TRUE) {
	    HANDLE hFind;
	    WIN32_FIND_DATAW ffd;
	    DWORD lasterror = GetLastError();

	    if (lasterror != ERROR_SHARING_VIOLATION) {
		TclWinConvertError(lasterror);
		return -1;
		}
	    hFind = FindFirstFileW(nativePath, &ffd);
	    if (hFind == INVALID_HANDLE_VALUE) {
		TclWinConvertError(GetLastError());
		return -1;
	    }
	    memcpy(&data, &ffd, sizeof(data));
	    FindClose(hFind);
	}

	attr = data.dwFileAttributes;

	statPtr->st_size = ((Tcl_WideInt) data.nFileSizeLow) |
		(((Tcl_WideInt) data.nFileSizeHigh) << 32);
	statPtr->st_atime = ToCTime(data.ftLastAccessTime);
	statPtr->st_mtime = ToCTime(data.ftLastWriteTime);
	statPtr->st_ctime = ToCTime(data.ftCreationTime);
    }

    dev = NativeDev(nativePath);
    mode = NativeStatMode(attr, checkLinks, NativeIsExec(nativePath));
    if (fileType == FILE_TYPE_CHAR) {
        mode &= ~S_IFMT;
        mode |= S_IFCHR;
    } else if (fileType == FILE_TYPE_DISK) {
        mode &= ~S_IFMT;
        mode |= S_IFBLK;
    }

    statPtr->st_dev	= (dev_t) dev;
    statPtr->st_ino	= inode;
    statPtr->st_mode	= mode;
    statPtr->st_nlink	= nlink;
    statPtr->st_uid	= 0;
    statPtr->st_gid	= 0;
    statPtr->st_rdev	= (dev_t) dev;
    return 0;
}

/*
 *----------------------------------------------------------------------
 *
 * NativeDev --
 *
 *	Calculate just the 'st_dev' field of a 'stat' structure.
 *
 *----------------------------------------------------------------------
 */

static int
NativeDev(
    const WCHAR *nativePath)	/* Full path of file to stat */
{
    int dev;
    Tcl_DString ds;
    WCHAR nativeFullPath[MAX_PATH];
    WCHAR *nativePart;
    const char *fullPath;

    GetFullPathNameW(nativePath, MAX_PATH, nativeFullPath, &nativePart);
    Tcl_DStringInit(&ds);
    fullPath = Tcl_WCharToUtfDString(nativeFullPath, -1, &ds);

    if ((fullPath[0] == '\\') && (fullPath[1] == '\\')) {
	const char *p;
	DWORD dw;
	const WCHAR *nativeVol;
	Tcl_DString volString;

	p = strchr(fullPath + 2, '\\');
	p = strchr(p + 1, '\\');
	if (p == NULL) {
	    /*
	     * Add terminating backslash to fullpath or GetVolumeInformationW()
	     * won't work.
	     */

	    fullPath = TclDStringAppendLiteral(&ds, "\\");
	    p = fullPath + Tcl_DStringLength(&ds);
	} else {
	    p++;
	}
	Tcl_DStringInit(&volString);
	nativeVol = Tcl_UtfToWCharDString(fullPath, p - fullPath, &volString);
	dw = (DWORD) -1;
	GetVolumeInformationW(nativeVol, NULL, 0, &dw, NULL, NULL, NULL, 0);

	/*
	 * GetFullPathNameW() turns special devices like "NUL" into "\\.\NUL",
	 * but GetVolumeInformationW() returns failure for "\\.\NUL". This will
	 * cause "NUL" to get a drive number of -1, which makes about as much
	 * sense as anything since the special devices don't live on any
	 * drive.
	 */

	dev = dw;
	Tcl_DStringFree(&volString);
    } else if ((fullPath[0] != '\0') && (fullPath[1] == ':')) {
	dev = Tcl_UniCharToLower(fullPath[0]) - 'a';
    } else {
	dev = -1;
    }
    Tcl_DStringFree(&ds);

    return dev;
}

/*
 *----------------------------------------------------------------------
 *
 * NativeStatMode --
 *
 *	Calculate just the 'st_mode' field of a 'stat' structure.
 *
 *	In many places we don't need the full stat structure, and it's much
 *	faster just to calculate these pieces, if that's all we need.
 *
 *----------------------------------------------------------------------
 */

static unsigned short
NativeStatMode(
    DWORD attr,
    int checkLinks,
    int isExec)
{
    int mode;

    if (checkLinks && (attr & FILE_ATTRIBUTE_REPARSE_POINT)) {
	/*
	 * It is a link.
	 */

	mode = S_IFLNK;
    } else {
	mode = (attr & FILE_ATTRIBUTE_DIRECTORY) ? S_IFDIR|S_IEXEC : S_IFREG;
    }
    mode |= (attr & FILE_ATTRIBUTE_READONLY) ? S_IREAD : S_IREAD|S_IWRITE;
    if (isExec) {
	mode |= S_IEXEC;
    }

    /*
     * Propagate the S_IREAD, S_IWRITE, S_IEXEC bits to the group and other
     * positions.
     */

    mode |= (mode & (S_IREAD|S_IWRITE|S_IEXEC)) >> 3;
    mode |= (mode & (S_IREAD|S_IWRITE|S_IEXEC)) >> 6;
    return (unsigned short) mode;
}

/*
 *------------------------------------------------------------------------
 *
 * ToCTime --
 *
 *	Converts a Windows FILETIME to a __time64_t in UTC.
 *
 * Results:
 *	Returns the count of seconds from the Posix epoch.
 *
 *------------------------------------------------------------------------
 */

static __time64_t
ToCTime(
    FILETIME fileTime)		/* UTC time */
{
    LARGE_INTEGER convertedTime;

    convertedTime.LowPart = fileTime.dwLowDateTime;
    convertedTime.HighPart = (LONG) fileTime.dwHighDateTime;

    return (__time64_t) ((convertedTime.QuadPart -
	    (Tcl_WideInt) POSIX_EPOCH_AS_FILETIME) / (Tcl_WideInt) 10000000);
}

/*
 *------------------------------------------------------------------------
 *
 * FromCTime --
 *
 *	Converts a __time64_t to a Windows FILETIME
 *
 * Results:
 *	Returns the count of 100-ns ticks seconds from the Windows epoch.
 *
 *------------------------------------------------------------------------
 */

static void
FromCTime(
    __time64_t posixTime,
    FILETIME *fileTime)		/* UTC Time */
{
    LARGE_INTEGER convertedTime;

    convertedTime.QuadPart = ((LONGLONG) posixTime) * 10000000
	    + POSIX_EPOCH_AS_FILETIME;
    fileTime->dwLowDateTime = convertedTime.LowPart;
    fileTime->dwHighDateTime = convertedTime.HighPart;
}

/*
 *---------------------------------------------------------------------------
 *
 * TclpGetNativeCwd --
 *
 *	This function replaces the library version of getcwd().
 *
 * Results:
 *	The input and output are filesystem paths in native form. The result
 *	is either the given clientData, if the working directory hasn't
 *	changed, or a new clientData (owned by our caller), giving the new
 *	native path, or NULL if the current directory could not be determined.
 *	If NULL is returned, the caller can examine the standard posix error
 *	codes to determine the cause of the problem.
 *
 * Side effects:
 *	None.
 *
 *----------------------------------------------------------------------
 */

ClientData
TclpGetNativeCwd(
    ClientData clientData)
{
    WCHAR buffer[MAX_PATH];

    if (GetCurrentDirectoryW(MAX_PATH, buffer) == 0) {
	TclWinConvertError(GetLastError());
	return NULL;
    }

    if (clientData != NULL) {
	if (wcscmp((const WCHAR *) clientData, buffer) == 0) {
	    return clientData;
	}
    }

    return TclNativeDupInternalRep(buffer);
}

int
TclpObjAccess(
    Tcl_Obj *pathPtr,
    int mode)
{
    return NativeAccess((const WCHAR *)Tcl_FSGetNativePath(pathPtr), mode);
}

int
TclpObjLstat(
    Tcl_Obj *pathPtr,
    Tcl_StatBuf *statPtr)
{
    /*
     * Ensure correct file sizes by forcing the OS to write any pending data
     * to disk. This is done only for channels which are dirty, i.e. have been
     * written to since the last flush here.
     */

    TclWinFlushDirtyChannels();

    return NativeStat((const WCHAR *)Tcl_FSGetNativePath(pathPtr), statPtr, 1);
}

#ifdef S_IFLNK
Tcl_Obj *
TclpObjLink(
    Tcl_Obj *pathPtr,
    Tcl_Obj *toPtr,
    int linkAction)
{
    if (toPtr != NULL) {
	int res;
	const WCHAR *LinkTarget;
	const WCHAR *LinkSource = (const WCHAR *)Tcl_FSGetNativePath(pathPtr);
	Tcl_Obj *normalizedToPtr = Tcl_FSGetNormalizedPath(NULL, toPtr);

	if (normalizedToPtr == NULL) {
	    return NULL;
	}

	LinkTarget = (const WCHAR *)Tcl_FSGetNativePath(normalizedToPtr);

	if (LinkSource == NULL || LinkTarget == NULL) {
	    return NULL;
	}
	res = WinLink(LinkSource, LinkTarget, linkAction);
	if (res == 0) {
	    return toPtr;
	} else {
	    return NULL;
	}
    } else {
	const WCHAR *LinkSource = (const WCHAR *)Tcl_FSGetNativePath(pathPtr);

	if (LinkSource == NULL) {
	    return NULL;
	}
	return WinReadLink(LinkSource);
    }
}
#endif /* S_IFLNK */

/*
 *---------------------------------------------------------------------------
 *
 * TclpFilesystemPathType --
 *
 *	This function is part of the native filesystem support, and returns
 *	the path type of the given path. Returns NTFS or FAT or whatever is
 *	returned by the 'volume information' proc.
 *
 * Results:
 *	NULL at present.
 *
 * Side effects:
 *	None.
 *
 *---------------------------------------------------------------------------
 */

Tcl_Obj *
TclpFilesystemPathType(
    Tcl_Obj *pathPtr)
{
#define VOL_BUF_SIZE 32
    int found;
    WCHAR volType[VOL_BUF_SIZE];
    char *firstSeparator;
    const char *path;
    Tcl_Obj *normPath = Tcl_FSGetNormalizedPath(NULL, pathPtr);

    if (normPath == NULL) {
	return NULL;
    }
    path = TclGetString(normPath);
    if (path == NULL) {
	return NULL;
    }

    firstSeparator = strchr(path, '/');
    if (firstSeparator == NULL) {
	found = GetVolumeInformationW((const WCHAR *)Tcl_FSGetNativePath(pathPtr),
		NULL, 0, NULL, NULL, NULL, volType, VOL_BUF_SIZE);
    } else {
	Tcl_Obj *driveName = Tcl_NewStringObj(path, firstSeparator - path+1);

	Tcl_IncrRefCount(driveName);
	found = GetVolumeInformationW((const WCHAR *)Tcl_FSGetNativePath(driveName),
		NULL, 0, NULL, NULL, NULL, volType, VOL_BUF_SIZE);
	Tcl_DecrRefCount(driveName);
    }

    if (found == 0) {
	return NULL;
    } else {
	Tcl_DString ds;

	Tcl_DStringInit(&ds);
	Tcl_WCharToUtfDString(volType, -1, &ds);
	return TclDStringToObj(&ds);
    }
#undef VOL_BUF_SIZE
}

/*
 * This define can be turned on to experiment with a different way of
 * normalizing paths (using a different Windows API). Unfortunately the new
 * path seems to take almost exactly the same amount of time as the old path!
 * The primary time taken by normalization is in
 * GetFileAttributesEx/FindFirstFile or GetFileAttributesEx/GetLongPathName.
 * Conversion to/from native is not a significant factor at all.
 *
 * Also, since we have to check for symbolic links (reparse points) then we
 * have to call GetFileAttributes on each path segment anyway, so there's no
 * benefit to doing anything clever there.
 */

/* #define TclNORM_LONG_PATH */

/*
 *---------------------------------------------------------------------------
 *
 * TclpObjNormalizePath --
 *
 *	This function scans through a path specification and replaces it, in
 *	place, with a normalized version. This means using the 'longname', and
 *	expanding any symbolic links contained within the path.
 *
 * Results:
 *	The new 'nextCheckpoint' value, giving as far as we could understand
 *	in the path.
 *
 * Side effects:
 *	The pathPtr string, which must contain a valid path, is possibly
 *	modified in place.
 *
 *---------------------------------------------------------------------------
 */

int
TclpObjNormalizePath(
    TCL_UNUSED(Tcl_Interp *),
    Tcl_Obj *pathPtr,	        /* An unshared object containing the path to
				 * normalize */
    int nextCheckpoint)	        /* offset to start at in pathPtr */
{
    char *lastValidPathEnd = NULL;
    Tcl_DString dsNorm;		/* This will hold the normalized string. */
    char *path, *currentPathEndPosition;
    Tcl_Obj *temp = NULL;
    int isDrive = 1;
    Tcl_DString ds;		/* Some workspace. */

    Tcl_DStringInit(&dsNorm);
    path = TclGetString(pathPtr);

    currentPathEndPosition = path + nextCheckpoint;
    if (*currentPathEndPosition == '/') {
	currentPathEndPosition++;
    }
    while (1) {
	char cur = *currentPathEndPosition;

	if ((cur=='/' || cur==0) && (path != currentPathEndPosition)) {
	    /*
	     * Reached directory separator, or end of string.
	     */

	    WIN32_FILE_ATTRIBUTE_DATA data;
	    const WCHAR *nativePath;

	    Tcl_DStringInit(&ds);
	    nativePath = Tcl_UtfToWCharDString(path,
		    currentPathEndPosition - path, &ds);

	    if (GetFileAttributesExW(nativePath,
		    GetFileExInfoStandard, &data) != TRUE) {
		/*
		 * File doesn't exist.
		 */

		if (isDrive) {
		    int len = WinIsReserved(path);

		    if (len > 0) {
			/*
			 * Actually it does exist - COM1, etc.
			 */

			int i;

			for (i=0 ; i<len ; i++) {
			    WCHAR wc = ((WCHAR *) nativePath)[i];

			    if (wc >= 'a') {
				wc -= ('a' - 'A');
				((WCHAR *) nativePath)[i] = wc;
			    }
			}
			Tcl_DStringAppend(&dsNorm,
				(const char *)nativePath,
				(int)(sizeof(WCHAR) * len));
			lastValidPathEnd = currentPathEndPosition;
		    } else if (nextCheckpoint == 0) {
			/*
			 * Path starts with a drive designation that's not
			 * actually on the system. We still must normalize up
			 * past the first separator. [Bug 3603434]
			 */

			currentPathEndPosition++;
		    }
		}
		Tcl_DStringFree(&ds);
		break;
	    }

	    /*
	     * File 'nativePath' does exist if we get here. We now want to
	     * check if it is a symlink and otherwise continue with the
	     * rest of the path.
	     */

	    /*
	     * Check for symlinks, except at last component of path (we don't
	     * follow final symlinks). Also a drive (C:/) for example, may
	     * sometimes have the reparse flag set for some reason I don't
	     * understand. We therefore don't perform this check for drives.
	     */

	    if (cur != 0 && !isDrive &&
		    data.dwFileAttributes & FILE_ATTRIBUTE_REPARSE_POINT){
		Tcl_Obj *to = WinReadLinkDirectory(nativePath);

		if (to != NULL) {
		    /*
		     * Read the reparse point ok. Now, reparse points need not
		     * be normalized, otherwise we could use:
		     *
		     * Tcl_GetStringFromObj(to, &pathLen);
		     * nextCheckpoint = pathLen;
		     *
		     * So, instead we have to start from the beginning.
		     */

		    nextCheckpoint = 0;
		    Tcl_AppendToObj(to, currentPathEndPosition, -1);

		    /*
		     * Convert link to forward slashes.
		     */

		    for (path = TclGetString(to); *path != 0; path++) {
			if (*path == '\\') {
			    *path = '/';
			}
		    }
		    path = TclGetString(to);
		    currentPathEndPosition = path + nextCheckpoint;
		    if (temp != NULL) {
			Tcl_DecrRefCount(temp);
		    }
		    temp = to;

		    /*
		     * Reset variables so we can restart normalization.
		     */

		    isDrive = 1;
		    Tcl_DStringFree(&dsNorm);
		    Tcl_DStringFree(&ds);
		    continue;
		}
	    }

#ifndef TclNORM_LONG_PATH
	    /*
	     * Now we convert the tail of the current path to its 'long form',
	     * and append it to 'dsNorm' which holds the current normalized
	     * path
	     */

	    if (isDrive) {
		WCHAR drive = ((WCHAR *) nativePath)[0];

		if (drive >= 'a') {
		    drive -= ('a' - 'A');
		    ((WCHAR *) nativePath)[0] = drive;
		}
		Tcl_DStringAppend(&dsNorm, (const char *)nativePath,
			Tcl_DStringLength(&ds));
	    } else {
		char *checkDots = NULL;

		if (lastValidPathEnd[1] == '.') {
		    checkDots = lastValidPathEnd + 1;
		    while (checkDots < currentPathEndPosition) {
			if (*checkDots != '.') {
			    checkDots = NULL;
			    break;
			}
			checkDots++;
		    }
		}
		if (checkDots != NULL) {
		    int dotLen = currentPathEndPosition-lastValidPathEnd;

		    /*
		     * Path is just dots. We shouldn't really ever see a path
		     * like that. However, to be nice we at least don't mangle
		     * the path - we just add the dots as a path segment and
		     * continue.
		     */

		    Tcl_DStringAppend(&dsNorm, ((const char *)nativePath)
			    + Tcl_DStringLength(&ds)
			    - (dotLen * sizeof(WCHAR)),
			    dotLen * sizeof(WCHAR));
		} else {
		    /*
		     * Normal path.
		     */

		    WIN32_FIND_DATAW fData;
		    HANDLE handle;

		    handle = FindFirstFileW((WCHAR *) nativePath, &fData);
		    if (handle == INVALID_HANDLE_VALUE) {
			/*
			 * This is usually the '/' in 'c:/' at end of string.
			 */

			Tcl_DStringAppend(&dsNorm, (const char *) L"/",
				sizeof(WCHAR));
		    } else {
			WCHAR *nativeName;

			if (fData.cFileName[0] != '\0') {
			    nativeName = fData.cFileName;
			} else {
			    nativeName = fData.cAlternateFileName;
			}
			FindClose(handle);
			Tcl_DStringAppend(&dsNorm, (const char *) L"/",
				sizeof(WCHAR));
			Tcl_DStringAppend(&dsNorm,
				(const char *) nativeName,
				(int) (wcslen(nativeName)*sizeof(WCHAR)));
		    }
		}
	    }
#endif /* !TclNORM_LONG_PATH */
	    Tcl_DStringFree(&ds);
	    lastValidPathEnd = currentPathEndPosition;
	    if (cur == 0) {
		break;
	    }

	    /*
	     * If we get here, we've got past one directory delimiter, so we
	     * know it is no longer a drive.
	     */

	    isDrive = 0;
	}
	currentPathEndPosition++;

#ifdef TclNORM_LONG_PATH
	/*
	 * Convert the entire known path to long form.
	 */

	if (1) {
	    WCHAR wpath[MAX_PATH];
	    const WCHAR *nativePath;
	    DWORD wpathlen;

	    Tcl_DStringInit(&ds);
	    nativePath =
		    Tcl_UtfToWCharDString(path, lastValidPathEnd - path, &ds);
	    wpathlen = GetLongPathNameProc(nativePath,
		    (WCHAR *) wpath, MAX_PATH);
	    /*
	     * We have to make the drive letter uppercase.
	     */

	    if (wpath[0] >= 'a') {
		wpath[0] -= ('a' - 'A');
	    }
	    Tcl_DStringAppend(&dsNorm, (const char *) wpath,
		    wpathlen * sizeof(WCHAR));
	    Tcl_DStringFree(&ds);
	}
#endif /* TclNORM_LONG_PATH */
    }

    /*
     * Common code path for all Windows platforms.
     */

    nextCheckpoint = currentPathEndPosition - path;
    if (lastValidPathEnd != NULL) {
	/*
	 * Concatenate the normalized string in dsNorm with the tail of the
	 * path which we didn't recognise. The string in dsNorm is in the
	 * native encoding, so we have to convert it to Utf.
	 */

	Tcl_DStringInit(&ds);
	Tcl_WCharToUtfDString((const WCHAR *) Tcl_DStringValue(&dsNorm),
		Tcl_DStringLength(&dsNorm)>>1, &ds);
	nextCheckpoint = Tcl_DStringLength(&ds);
	if (*lastValidPathEnd != 0) {
	    /*
	     * Not the end of the string.
	     */

<<<<<<< HEAD
	    char *path;
=======
	    int len;
>>>>>>> 947369a7
	    Tcl_Obj *tmpPathPtr;
	    size_t length;

	    tmpPathPtr = Tcl_NewStringObj(Tcl_DStringValue(&ds),
		    nextCheckpoint);
	    Tcl_AppendToObj(tmpPathPtr, lastValidPathEnd, -1);
	    path = TclGetStringFromObj(tmpPathPtr, &length);
	    Tcl_SetStringObj(pathPtr, path, length);
	    Tcl_DecrRefCount(tmpPathPtr);
	} else {
	    /*
	     * End of string was reached above.
	     */

	    Tcl_SetStringObj(pathPtr, Tcl_DStringValue(&ds), nextCheckpoint);
	}
	Tcl_DStringFree(&ds);
    }
    Tcl_DStringFree(&dsNorm);

    /*
     * This must be done after we are totally finished with 'path' as we are
     * sharing the same underlying string.
     */

    if (temp != NULL) {
	Tcl_DecrRefCount(temp);
    }

    return nextCheckpoint;
}

/*
 *---------------------------------------------------------------------------
 *
 * TclWinVolumeRelativeNormalize --
 *
 *	Only Windows has volume-relative paths. These paths are rather rare,
 *	but it is nice if Tcl can handle them. It is much better if we can
 *	handle them here, rather than in the native fs code, because we really
 *	need to have a real absolute path just below.
 *
 *	We do not let this block compile on non-Windows platforms because the
 *	test suite's manual forcing of tclPlatform can otherwise cause this
 *	code path to be executed, causing various errors because
 *	volume-relative paths really do not exist.
 *
 * Results:
 *	A valid normalized path.
 *
 * Side effects:
 *	None.
 *
 *---------------------------------------------------------------------------
 */

Tcl_Obj *
TclWinVolumeRelativeNormalize(
    Tcl_Interp *interp,
    const char *path,
    Tcl_Obj **useThisCwdPtr)
{
    Tcl_Obj *absolutePath, *useThisCwd;

    useThisCwd = Tcl_FSGetCwd(interp);
    if (useThisCwd == NULL) {
	return NULL;
    }

    if (path[0] == '/') {
	/*
	 * Path of form /foo/bar which is a path in the root directory of the
	 * current volume.
	 */

	const char *drive = TclGetString(useThisCwd);

	absolutePath = Tcl_NewStringObj(drive,2);
	Tcl_AppendToObj(absolutePath, path, -1);
	Tcl_IncrRefCount(absolutePath);

	/*
	 * We have a refCount on the cwd.
	 */
    } else {
	/*
	 * Path of form C:foo/bar, but this only makes sense if the cwd is
	 * also on drive C.
	 */

	size_t cwdLen;
	const char *drive = TclGetStringFromObj(useThisCwd, &cwdLen);
	char drive_cur = path[0];

	if (drive_cur >= 'a') {
	    drive_cur -= ('a' - 'A');
	}
	if (drive[0] == drive_cur) {
	    absolutePath = Tcl_DuplicateObj(useThisCwd);

	    /*
	     * We have a refCount on the cwd, which we will release later.
	     */

	    if (drive[cwdLen-1] != '/' && (path[2] != '\0')) {
		/*
		 * Only add a trailing '/' if needed, which is if there isn't
		 * one already, and if we are going to be adding some more
		 * characters.
		 */

		Tcl_AppendToObj(absolutePath, "/", 1);
	    }
	} else {
	    Tcl_DecrRefCount(useThisCwd);
	    useThisCwd = NULL;

	    /*
	     * The path is not in the current drive, but is volume-relative.
	     * The way Tcl 8.3 handles this is that it treats such a path as
	     * relative to the root of the drive. We therefore behave the same
	     * here. This behaviour is, however, different to that of the
	     * windows command-line. If we want to fix this at some point in
	     * the future (at the expense of a behaviour change to Tcl), we
	     * could use the '_dgetdcwd' Win32 API to get the drive's cwd.
	     */

	    absolutePath = Tcl_NewStringObj(path, 2);
	    Tcl_AppendToObj(absolutePath, "/", 1);
	}
	Tcl_IncrRefCount(absolutePath);
	Tcl_AppendToObj(absolutePath, path+2, -1);
    }
    *useThisCwdPtr = useThisCwd;
    return absolutePath;
}

/*
 *---------------------------------------------------------------------------
 *
 * TclpNativeToNormalized --
 *
 *	Convert native format to a normalized path object, with refCount of
 *	zero.
 *
 *	Currently assumes all native paths are actually normalized already, so
 *	if the path given is not normalized this will actually just convert to
 *	a valid string path, but not necessarily a normalized one.
 *
 * Results:
 *	A valid normalized path.
 *
 * Side effects:
 *	None.
 *
 *---------------------------------------------------------------------------
 */

Tcl_Obj *
TclpNativeToNormalized(
    ClientData clientData)
{
    Tcl_DString ds;
    Tcl_Obj *objPtr;
    size_t len;
    char *copy, *p;

    Tcl_DStringInit(&ds);
    Tcl_WCharToUtfDString((const WCHAR *) clientData, -1, &ds);
    copy = Tcl_DStringValue(&ds);
    len = Tcl_DStringLength(&ds);

    /*
     * Certain native path representations on Windows have this special prefix
     * to indicate that they are to be treated specially. For example
     * extremely long paths, or symlinks.
     */

    if (*copy == '\\') {
	if (0 == strncmp(copy,"\\??\\",4)) {
	    copy += 4;
	    len -= 4;
	} else if (0 == strncmp(copy,"\\\\?\\",4)) {
	    copy += 4;
	    len -= 4;
	}
    }

    /*
     * Ensure we are using forward slashes only.
     */

    for (p = copy; *p != '\0'; p++) {
	if (*p == '\\') {
	    *p = '/';
	}
    }

    objPtr = Tcl_NewStringObj(copy,len);
    Tcl_DStringFree(&ds);

    return objPtr;
}

/*
 *---------------------------------------------------------------------------
 *
 * TclNativeCreateNativeRep --
 *
 *	Create a native representation for the given path.
 *
 * Results:
 *	The nativePath representation.
 *
 * Side effects:
 *	Memory will be allocated. The path might be normalized.
 *
 *---------------------------------------------------------------------------
 */

ClientData
TclNativeCreateNativeRep(
    Tcl_Obj *pathPtr)
{
    WCHAR *nativePathPtr = NULL;
    const char *str;
    Tcl_Obj *validPathPtr;
    size_t len;
    WCHAR *wp;

    if (TclFSCwdIsNative()) {
	/*
	 * The cwd is native, which means we can use the translated path
	 * without worrying about normalization (this will also usually be
	 * shorter so the utf-to-external conversion will be somewhat faster).
	 */

	validPathPtr = Tcl_FSGetTranslatedPath(NULL, pathPtr);
	if (validPathPtr == NULL) {
	    return NULL;
	}

	/*
	 * refCount of validPathPtr was already incremented in
	 * Tcl_FSGetTranslatedPath
	 */
    } else {
	/*
	 * Make sure the normalized path is set.
	 */

	validPathPtr = Tcl_FSGetNormalizedPath(NULL, pathPtr);
	if (validPathPtr == NULL) {
	    return NULL;
	}

	/*
	 * validPathPtr returned from Tcl_FSGetNormalizedPath is owned by Tcl,
	 * so incr refCount here
	 */

	Tcl_IncrRefCount(validPathPtr);
    }

    str = TclGetStringFromObj(validPathPtr, &len);

    if (strlen(str) != len) {
	/*
	 * String contains NUL-bytes. This is invalid.
	 */

	goto done;
    }

    /*
     * For a reserved device, strip a possible postfix ':'
     */

    len = WinIsReserved(str);
    if (len == 0) {
	/*
	 * Let MultiByteToWideChar check for other invalid sequences, like
	 * 0xC0 0x80 (== overlong NUL). See bug [3118489]: NUL in filenames
	 */

	len = MultiByteToWideChar(CP_UTF8, MB_ERR_INVALID_CHARS, str, -1, 0, 0);
	if (len==0) {
	    goto done;
	}
    }

    /*
     * Overallocate 6 chars, making some room for extended paths
     */

    wp = nativePathPtr = (WCHAR *)Tcl_Alloc((len + 6) * sizeof(WCHAR));
    if (nativePathPtr==0) {
      goto done;
    }
    MultiByteToWideChar(CP_UTF8, MB_ERR_INVALID_CHARS, str, -1, nativePathPtr,
	    len + 1);

    /*
     * If path starts with "//?/" or "\\?\" (extended path), translate any
     * slashes to backslashes but leave the '?' intact
     */

    if ((str[0] == '\\' || str[0] == '/') && (str[1] == '\\' || str[1] == '/')
	    && str[2] == '?' && (str[3] == '\\' || str[3] == '/')) {
	wp[0] = wp[1] = wp[3] = '\\';
	str += 4;
	wp += 4;
    }

    /*
     * If there is no "\\?\" prefix but there is a drive or UNC path prefix
     * and the path is larger than MAX_PATH chars, no Win32 API function can
     * handle that unless it is prefixed with the extended path prefix. See:
     * <http://msdn.microsoft.com/en-us/library/aa365247(VS.85).aspx#maxpath>
     */

    if (((str[0] >= 'A' && str[0] <= 'Z') || (str[0] >= 'a' && str[0] <= 'z'))
	    && str[1] == ':') {
	if (wp == nativePathPtr && len > MAX_PATH
		&& (str[2] == '\\' || str[2] == '/')) {
	    memmove(wp + 4, wp, len * sizeof(WCHAR));
	    memcpy(wp, L"\\\\?\\", 4 * sizeof(WCHAR));
	    wp += 4;
	}

	/*
	 * If (remainder of) path starts with "<drive>:", leave the ':'
	 * intact.
	 */

	wp += 2;
    } else if (wp == nativePathPtr && len > MAX_PATH
	    && (str[0] == '\\' || str[0] == '/')
	    && (str[1] == '\\' || str[1] == '/') && str[2] != '?') {
	memmove(wp + 6, wp, len * sizeof(WCHAR));
	memcpy(wp, L"\\\\?\\UNC", 7 * sizeof(WCHAR));
	wp += 7;
    }

    /*
     * In the remainder of the path, translate invalid characters to
     * characters in the Unicode private use area.
     */

    while (*wp != '\0') {
	if ((*wp < ' ') || wcschr(L"\"*:<>?|", *wp)) {
	    *wp |= 0xF000;
	} else if (*wp == '/') {
	    *wp = '\\';
	}
	++wp;
    }

  done:
    TclDecrRefCount(validPathPtr);
    return nativePathPtr;
}

/*
 *---------------------------------------------------------------------------
 *
 * TclNativeDupInternalRep --
 *
 *	Duplicate the native representation.
 *
 * Results:
 *	The copied native representation, or NULL if it is not possible to
 *	copy the representation.
 *
 * Side effects:
 *	Memory allocation for the copy.
 *
 *---------------------------------------------------------------------------
 */

ClientData
TclNativeDupInternalRep(
    ClientData clientData)
{
    char *copy;
    size_t len;

    if (clientData == NULL) {
	return NULL;
    }

    len = sizeof(WCHAR) * (wcslen((const WCHAR *) clientData) + 1);

    copy = (char *)Tcl_Alloc(len);
    memcpy(copy, clientData, len);
    return copy;
}

/*
 *---------------------------------------------------------------------------
 *
 * TclpUtime --
 *
 *	Set the modification date for a file.
 *
 * Results:
 *	0 on success, -1 on error.
 *
 * Side effects:
 *	Sets errno to a representation of any Windows problem that's observed
 *	in the process.
 *
 *---------------------------------------------------------------------------
 */

int
TclpUtime(
    Tcl_Obj *pathPtr,		/* File to modify */
    struct utimbuf *tval)	/* New modification date structure */
{
    int res = 0;
    HANDLE fileHandle;
    const WCHAR *native;
    DWORD attr = 0;
    DWORD flags = FILE_ATTRIBUTE_NORMAL;
    FILETIME lastAccessTime, lastModTime;

    FromCTime(tval->actime, &lastAccessTime);
    FromCTime(tval->modtime, &lastModTime);

    native = (const WCHAR *)Tcl_FSGetNativePath(pathPtr);

    attr = GetFileAttributesW(native);

    if (attr != INVALID_FILE_ATTRIBUTES && attr & FILE_ATTRIBUTE_DIRECTORY) {
	flags = FILE_FLAG_BACKUP_SEMANTICS;
    }

    /*
     * We use the native APIs (not 'utime') because there are some daylight
     * savings complications that utime gets wrong.
     */

    fileHandle = CreateFileW(native, FILE_WRITE_ATTRIBUTES, 0, NULL,
	    OPEN_EXISTING, flags, NULL);

    if (fileHandle == INVALID_HANDLE_VALUE ||
	    !SetFileTime(fileHandle, NULL, &lastAccessTime, &lastModTime)) {
	TclWinConvertError(GetLastError());
	res = -1;
    }
    if (fileHandle != INVALID_HANDLE_VALUE) {
	CloseHandle(fileHandle);
    }
    return res;
}

/*
 *---------------------------------------------------------------------------
 *
 * TclWinFileOwned --
 *
 *	Returns 1 if the specified file exists and is owned by the current
 *      user and 0 otherwise. Like the Unix case, the check is made using
 *      the real process SID, not the effective (impersonation) one.
 *
 *---------------------------------------------------------------------------
 */

int
TclWinFileOwned(
    Tcl_Obj *pathPtr)		/* File whose ownership is to be checked */
{
    const WCHAR *native;
    PSID ownerSid = NULL;
    PSECURITY_DESCRIPTOR secd = NULL;
    HANDLE token;
    LPBYTE buf = NULL;
    DWORD bufsz;
    int owned = 0;

    native = (const WCHAR *)Tcl_FSGetNativePath(pathPtr);

    if (GetNamedSecurityInfoW((LPWSTR) native, SE_FILE_OBJECT,
	    OWNER_SECURITY_INFORMATION, &ownerSid, NULL, NULL, NULL,
	    &secd) != ERROR_SUCCESS) {
        /*
	 * Either not a file, or we do not have access to it in which case we
	 * are in all likelihood not the owner.
	 */

        return 0;
    }

    /*
     * Getting the current process SID is a multi-step process.  We make the
     * assumption that if a call fails, this process is so underprivileged it
     * could not possibly own anything. Normally a process can *always* look
     * up its own token.
     */

    if (OpenProcessToken(GetCurrentProcess(), TOKEN_QUERY, &token)) {
        /*
	 * Find out how big the buffer needs to be.
	 */

        bufsz = 0;
        GetTokenInformation(token, TokenUser, NULL, 0, &bufsz);
        if (bufsz) {
            buf = (LPBYTE)Tcl_Alloc(bufsz);
            if (GetTokenInformation(token, TokenUser, buf, bufsz, &bufsz)) {
                owned = EqualSid(ownerSid, ((PTOKEN_USER) buf)->User.Sid);
            }
        }
        CloseHandle(token);
    }

    /*
     * Free allocations and be done.
     */

    if (secd) {
        LocalFree(secd);            /* Also frees ownerSid */
    }
    if (buf) {
        Tcl_Free(buf);
    }

    return (owned != 0);        /* Convert non-0 to 1 */
}

/*
 * Local Variables:
 * mode: c
 * c-basic-offset: 4
 * fill-column: 78
 * End:
 */<|MERGE_RESOLUTION|>--- conflicted
+++ resolved
@@ -2829,11 +2829,6 @@
 	     * Not the end of the string.
 	     */
 
-<<<<<<< HEAD
-	    char *path;
-=======
-	    int len;
->>>>>>> 947369a7
 	    Tcl_Obj *tmpPathPtr;
 	    size_t length;
 
