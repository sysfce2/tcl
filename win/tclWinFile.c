--- conflicted
+++ resolved
@@ -1472,24 +1472,6 @@
          */
 	ptr = TclpGetUserName(&ds);
 	if (ptr != NULL && strcasecmp(name, ptr) == 0) {
-<<<<<<< HEAD
-            HANDLE hProcess;
-            WCHAR buf[MAX_PATH];
-            DWORD nChars = sizeof(buf) / sizeof(buf[0]);
-            /* Sadly GetCurrentProcessToken not in Win 7 so slightly longer */
-            hProcess = GetCurrentProcess(); /* Need not be closed */
-            if (hProcess) {
-                HANDLE hToken;
-                if (OpenProcessToken(hProcess, TOKEN_QUERY, &hToken)) {
-                    if (GetUserProfileDirectoryW(hToken, buf, &nChars)) {
-                        Tcl_WCharToUtfDString(buf, nChars-1, bufferPtr);
-                        result = Tcl_DStringValue(bufferPtr);
-                        rc = 1;
-                    }
-                    CloseHandle(hToken);
-                }
-            }
-=======
 	    HANDLE hProcess;
 	    WCHAR buf[MAX_PATH];
 	    DWORD nChars = sizeof(buf) / sizeof(buf[0]);
@@ -1499,14 +1481,12 @@
 		HANDLE hToken;
 		if (OpenProcessToken(hProcess, TOKEN_QUERY, &hToken)) {
 		    if (GetUserProfileDirectoryW(hToken, buf, &nChars)) {
-			Tcl_DStringInit(bufferPtr);
 			result = Tcl_WCharToUtfDString(buf, nChars-1, (bufferPtr));
 			rc = 1;
 		    }
 		    CloseHandle(hToken);
 		}
 	    }
->>>>>>> cfa44342
 	}
 	Tcl_DStringFree(&ds);
     } else {
