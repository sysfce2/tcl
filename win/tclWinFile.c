--- conflicted
+++ resolved
@@ -894,22 +894,11 @@
      * create this process. Only if it is NULL, install a new panic handler.
      */
 
-<<<<<<< HEAD
     if (argv0 == NULL) {
 	Tcl_SetPanicProc(tclWinDebugPanic);
-=======
-    if (GetModuleFileNameW(NULL, wName, sizeof(wName)/sizeof(WCHAR)) == 0) {
-	GetModuleFileNameA(NULL, name, sizeof(name));
-
-	/*
-	 * Convert to WCHAR to get out of ANSI codepage
-	 */
-
-	MultiByteToWideChar(CP_ACP, 0, name, -1, wName, MAX_PATH);
->>>>>>> c0f6db4b
-    }
-
-    GetModuleFileNameW(NULL, wName, MAX_PATH);
+    }
+
+    GetModuleFileNameW(NULL, wName, sizeof(wName)/sizeof(WCHAR));
     WideCharToMultiByte(CP_UTF8, 0, wName, -1, name, sizeof(name), NULL, NULL);
     TclWinNoBackslash(name);
     TclSetObjNameOfExecutable(Tcl_NewStringObj(name, -1), NULL);
