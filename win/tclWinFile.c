--- conflicted
+++ resolved
@@ -12,12 +12,9 @@
  * this file, and for a DISCLAIMER OF ALL WARRANTIES.
  */
 
-<<<<<<< HEAD
-=======
 #ifndef _WIN64
 #   define _USE_32BIT_TIME_T
 #endif
->>>>>>> 869f8291
 #include "tclWinInt.h"
 #include "tclFileSystem.h"
 #include <winioctl.h>
