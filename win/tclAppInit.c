/*
 * tclAppInit.c --
 *
 *	Provides a default version of the main program and Tcl_AppInit
 *	procedure for tclsh and other Tcl-based applications (without Tk).
 *	Note that this program must be built in Win32 console mode to work
 *	properly.
 *
 * Copyright (c) 1993 The Regents of the University of California.
 * Copyright (c) 1994-1997 Sun Microsystems, Inc.
 * Copyright (c) 1998-1999 Scriptics Corporation.
 *
 * See the file "license.terms" for information on usage and redistribution of
 * this file, and for a DISCLAIMER OF ALL WARRANTIES.
 */

#include "tcl.h"
#define WIN32_LEAN_AND_MEAN
#define STRICT			/* See MSDN Article Q83456 */
#include <windows.h>
#undef STRICT
#undef WIN32_LEAN_AND_MEAN
#include <locale.h>
#include <stdlib.h>
#include <tchar.h>

#ifdef TCL_TEST
extern Tcl_PackageInitProc Tcltest_Init;
extern Tcl_PackageInitProc Tcltest_SafeInit;
#endif /* TCL_TEST */

#if defined(STATIC_BUILD) && TCL_USE_STATIC_PACKAGES
extern Tcl_PackageInitProc Registry_Init;
extern Tcl_PackageInitProc Dde_Init;
extern Tcl_PackageInitProc Dde_SafeInit;
#endif

#if defined(__GNUC__) || defined(TCL_BROKEN_MAINARGS)
int _CRT_glob = 0;
#endif /* __GNUC__ || TCL_BROKEN_MAINARGS */
#ifdef TCL_BROKEN_MAINARGS
static void setargv(int *argcPtr, TCHAR ***argvPtr);
#endif /* TCL_BROKEN_MAINARGS */

/*
 * The following #if block allows you to change the AppInit function by using
 * a #define of TCL_LOCAL_APPINIT instead of rewriting this entire file. The
 * #if checks for that #define and uses Tcl_AppInit if it does not exist.
 */

#ifndef TCL_LOCAL_APPINIT
#define TCL_LOCAL_APPINIT Tcl_AppInit
#endif
#ifndef MODULE_SCOPE
#   define MODULE_SCOPE extern
#endif
MODULE_SCOPE int TCL_LOCAL_APPINIT(Tcl_Interp *);

/*
 * The following #if block allows you to change how Tcl finds the startup
 * script, prime the library or encoding paths, fiddle with the argv, etc.,
 * without needing to rewrite Tcl_Main()
 */

#ifdef TCL_LOCAL_MAIN_HOOK
MODULE_SCOPE int TCL_LOCAL_MAIN_HOOK(int *argc, TCHAR ***argv);
#endif

/*
 *----------------------------------------------------------------------
 *
 * main --
 *
 *	This is the main program for the application.
 *
 * Results:
 *	None: Tcl_Main never returns here, so this procedure never returns
 *	either.
 *
 * Side effects:
 *	Just about anything, since from here we call arbitrary Tcl code.
 *
 *----------------------------------------------------------------------
 */

#ifdef TCL_BROKEN_MAINARGS
int
main(
    int argc,			/* Number of command-line arguments. */
    char *dummy[])		/* Not used. */
{
    TCHAR **argv;
    TCHAR *p;
    (void)dummy;
#else
int
_tmain(
    int argc,			/* Number of command-line arguments. */
    TCHAR *argv[])		/* Values of command-line arguments. */
{
    TCHAR *p;
#endif

    /*
     * Set up the default locale to be standard "C" locale so parsing is
     * performed correctly.
     */

    setlocale(LC_ALL, "C");

#ifdef TCL_BROKEN_MAINARGS
    /*
     * Get our args from the c-runtime. Ignore command line.
     */

    setargv(&argc, &argv);
#endif

    /*
     * Forward slashes substituted for backslashes.
     */

    for (p = argv[0]; *p != '\0'; p++) {
	if (*p == '\\') {
	    *p = '/';
	}
    }

#ifdef TCL_LOCAL_MAIN_HOOK
    TCL_LOCAL_MAIN_HOOK(&argc, &argv);
#elif !defined(_WIN32) || defined(UNICODE)
    /* This doesn't work on Windows without UNICODE */
    TclZipfs_AppHook(&argc, &argv);
#endif

    Tcl_Main(argc, argv, TCL_LOCAL_APPINIT);
    return 0;			/* Needed only to prevent compiler warning. */
}

/*
 *----------------------------------------------------------------------
 *
 * Tcl_AppInit --
 *
 *	This procedure performs application-specific initialization. Most
 *	applications, especially those that incorporate additional packages,
 *	will have their own version of this procedure.
 *
 * Results:
 *	Returns a standard Tcl completion code, and leaves an error message in
 *	the interp's result if an error occurs.
 *
 * Side effects:
 *	Depends on the startup script.
 *
 *----------------------------------------------------------------------
 */

int
Tcl_AppInit(
    Tcl_Interp *interp)		/* Interpreter for application. */
{
    if ((Tcl_Init)(interp) == TCL_ERROR) {
	return TCL_ERROR;
    }

#if defined(STATIC_BUILD) && TCL_USE_STATIC_PACKAGES
    if (Registry_Init(interp) == TCL_ERROR) {
	return TCL_ERROR;
    }
    Tcl_StaticPackage(interp, "registry", Registry_Init, NULL);

    if (Dde_Init(interp) == TCL_ERROR) {
	return TCL_ERROR;
    }
    Tcl_StaticPackage(interp, "dde", Dde_Init, Dde_SafeInit);
#endif

#ifdef TCL_TEST
    if (Tcltest_Init(interp) == TCL_ERROR) {
	return TCL_ERROR;
    }
    Tcl_StaticPackage(interp, "Tcltest", Tcltest_Init, Tcltest_SafeInit);
#endif /* TCL_TEST */

    /*
     * Call the init procedures for included packages. Each call should look
     * like this:
     *
     * if (Mod_Init(interp) == TCL_ERROR) {
     *     return TCL_ERROR;
     * }
     *
     * where "Mod" is the name of the module. (Dynamically-loadable packages
     * should have the same entry-point name.)
     */

    /*
     * Call Tcl_CreateCommand for application-specific commands, if they
     * weren't already created by the init procedures called above.
     */

    /*
     * Specify a user-specific startup file to invoke if the application is
     * run interactively. Typically the startup file is "~/.apprc" where "app"
     * is the name of the application. If this line is deleted then no
     * user-specific startup file will be run under any conditions.
     */

    (Tcl_ObjSetVar2)(interp, Tcl_NewStringObj("tcl_rcFileName", -1), NULL,
	    Tcl_NewStringObj("~/tclshrc.tcl", -1), TCL_GLOBAL_ONLY);
    return TCL_OK;
}

/*
 *-------------------------------------------------------------------------
 *
 * setargv --
 *
 *	Parse the Windows command line string into argc/argv. Done here
 *	because we don't trust the builtin argument parser in crt0. Windows
 *	applications are responsible for breaking their command line into
 *	arguments.
 *
 *	2N backslashes + quote -> N backslashes + begin quoted string
 *	2N + 1 backslashes + quote -> literal
 *	N backslashes + non-quote -> literal
 *	quote + quote in a quoted string -> single quote
 *	quote + quote not in quoted string -> empty string
 *	quote -> begin quoted string
 *
 * Results:
 *	Fills argcPtr with the number of arguments and argvPtr with the array
 *	of arguments.
 *
 * Side effects:
 *	Memory allocated.
 *
 *--------------------------------------------------------------------------
 */

#ifdef TCL_BROKEN_MAINARGS
static void
setargv(
    int *argcPtr,		/* Filled with number of argument strings. */
    TCHAR ***argvPtr)		/* Filled with argument strings (malloc'd). */
{
    TCHAR *cmdLine, *p, *arg, *argSpace;
    TCHAR **argv;
    int argc, size, inquote, copy, slashes;

    cmdLine = GetCommandLine();

    /*
     * Precompute an overly pessimistic guess at the number of arguments in
     * the command line by counting non-space spans.
     */

    size = 2;
    for (p = cmdLine; *p != '\0'; p++) {
	if ((*p == ' ') || (*p == '\t')) {	/* INTL: ISO space. */
	    size++;
	    while ((*p == ' ') || (*p == '\t')) { /* INTL: ISO space. */
		p++;
	    }
	    if (*p == '\0') {
		break;
	    }
	}
    }

    /* Make sure we don't call Tcl_Alloc through the (not yet initialized) stub table */
#   undef Tcl_Alloc

<<<<<<< HEAD
    argSpace = Tcl_Alloc(size * sizeof(char *)
=======
    argSpace = (TCHAR *)ckalloc(size * sizeof(char *)
>>>>>>> 52e543c5
	    + (_tcslen(cmdLine) * sizeof(TCHAR)) + sizeof(TCHAR));
    argv = (TCHAR **) argSpace;
    argSpace += size * (sizeof(char *)/sizeof(TCHAR));
    size--;

    p = cmdLine;
    for (argc = 0; argc < size; argc++) {
	argv[argc] = arg = argSpace;
	while ((*p == ' ') || (*p == '\t')) {	/* INTL: ISO space. */
	    p++;
	}
	if (*p == '\0') {
	    break;
	}

	inquote = 0;
	slashes = 0;
	while (1) {
	    copy = 1;
	    while (*p == '\\') {
		slashes++;
		p++;
	    }
	    if (*p == '"') {
		if ((slashes & 1) == 0) {
		    copy = 0;
		    if ((inquote) && (p[1] == '"')) {
			p++;
			copy = 1;
		    } else {
			inquote = !inquote;
		    }
		}
		slashes >>= 1;
	    }

	    while (slashes) {
		*arg = '\\';
		arg++;
		slashes--;
	    }

	    if ((*p == '\0') || (!inquote &&
		    ((*p == ' ') || (*p == '\t')))) {	/* INTL: ISO space. */
		break;
	    }
	    if (copy != 0) {
		*arg = *p;
		arg++;
	    }
	    p++;
	}
	*arg = '\0';
	argSpace = arg + 1;
    }
    argv[argc] = NULL;

    *argcPtr = argc;
    *argvPtr = argv;
}
#endif /* TCL_BROKEN_MAINARGS */

/*
 * Local Variables:
 * mode: c
 * c-basic-offset: 4
 * fill-column: 78
 * End:
 */<|MERGE_RESOLUTION|>--- conflicted
+++ resolved
@@ -275,11 +275,7 @@
     /* Make sure we don't call Tcl_Alloc through the (not yet initialized) stub table */
 #   undef Tcl_Alloc
 
-<<<<<<< HEAD
-    argSpace = Tcl_Alloc(size * sizeof(char *)
-=======
-    argSpace = (TCHAR *)ckalloc(size * sizeof(char *)
->>>>>>> 52e543c5
+    argSpace = (TCHAR *)Tcl_Alloc(size * sizeof(char *)
 	    + (_tcslen(cmdLine) * sizeof(TCHAR)) + sizeof(TCHAR));
     argv = (TCHAR **) argSpace;
     argSpace += size * (sizeof(char *)/sizeof(TCHAR));
