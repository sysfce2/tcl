/*
 * tclAppInit.c --
 *
 *	Provides a default version of the main program and Tcl_AppInit
 *	procedure for tclsh and other Tcl-based applications (without Tk).
 *	Note that this program must be built in Win32 console mode to work
 *	properly.
 *
 * Copyright (c) 1993 The Regents of the University of California.
 * Copyright (c) 1994-1997 Sun Microsystems, Inc.
 * Copyright (c) 1998-1999 Scriptics Corporation.
 *
 * See the file "license.terms" for information on usage and redistribution of
 * this file, and for a DISCLAIMER OF ALL WARRANTIES.
 */

#include "tcl.h"
#if TCL_MAJOR_VERSION < 9
#  if defined(BUILD_tcl) || defined(USE_TCL_STUBS)
#	error "Don't build with BUILD_tcl/USE_TCL_STUBS!"
#  endif
#  if TCL_MINOR_VERSION < 7
#   define Tcl_LibraryInitProc Tcl_PackageInitProc
#   define Tcl_StaticLibrary Tcl_StaticPackage
#  endif
#endif

#ifdef TCL_TEST
extern Tcl_LibraryInitProc Tcltest_Init;
extern Tcl_LibraryInitProc Tcltest_SafeInit;
#endif /* TCL_TEST */

#if defined(STATIC_BUILD)
extern Tcl_LibraryInitProc Registry_Init;
extern Tcl_LibraryInitProc Dde_Init;
extern Tcl_LibraryInitProc Dde_SafeInit;
#endif

#define WIN32_LEAN_AND_MEAN
#define STRICT			/* See MSDN Article Q83456 */
#include <windows.h>
#undef STRICT
#undef WIN32_LEAN_AND_MEAN
#include <locale.h>
#include <stdlib.h>
#include <tchar.h>
#if defined(__GNUC__) || defined(TCL_BROKEN_MAINARGS)
int _CRT_glob = 0;
#endif /* __GNUC__ || TCL_BROKEN_MAINARGS */
#ifdef TCL_BROKEN_MAINARGS
static void setargv(int *argcPtr, TCHAR ***argvPtr);
#endif /* TCL_BROKEN_MAINARGS */

/*
 * The following #if block allows you to change the AppInit function by using
 * a #define of TCL_LOCAL_APPINIT instead of rewriting this entire file. The
 * #if checks for that #define and uses Tcl_AppInit if it does not exist.
 */

#ifndef TCL_LOCAL_APPINIT
#define TCL_LOCAL_APPINIT Tcl_AppInit
#endif
#ifndef MODULE_SCOPE
#   define MODULE_SCOPE extern
#endif
MODULE_SCOPE int TCL_LOCAL_APPINIT(Tcl_Interp *);

/*
 * The following #if block allows you to change how Tcl finds the startup
 * script, prime the library or encoding paths, fiddle with the argv, etc.,
 * without needing to rewrite Tcl_Main()
 */

#ifdef TCL_LOCAL_MAIN_HOOK
MODULE_SCOPE int TCL_LOCAL_MAIN_HOOK(int *argc, TCHAR ***argv);
#endif

/*
 *----------------------------------------------------------------------
 *
 * main --
 *
 *	This is the main program for the application.
 *
 * Results:
 *	None: Tcl_Main never returns here, so this procedure never returns
 *	either.
 *
 * Side effects:
 *	Just about anything, since from here we call arbitrary Tcl code.
 *
 *----------------------------------------------------------------------
 */

#ifdef TCL_BROKEN_MAINARGS
int
main(
    int argc,			/* Number of command-line arguments. */
    char **argv1)		/* Not used. */
{
    TCHAR **argv;
#else
int
_tmain(
    int argc,			/* Number of command-line arguments. */
    TCHAR *argv[])		/* Values of command-line arguments. */
{
#endif
    TCHAR *p;

    /*
     * Set up the default locale to be standard "C" locale so parsing is
     * performed correctly.
     */

    setlocale(LC_ALL, "C");

#ifdef TCL_BROKEN_MAINARGS
    /*
     * Get our args from the c-runtime. Ignore command line.
     */

    (void)argv1;
    setargv(&argc, &argv);
#endif

    /*
     * Forward slashes substituted for backslashes.
     */

    for (p = argv[0]; *p != '\0'; p++) {
	if (*p == '\\') {
	    *p = '/';
	}
    }

#ifdef TCL_LOCAL_MAIN_HOOK
    TCL_LOCAL_MAIN_HOOK(&argc, &argv);
#elif (TCL_MAJOR_VERSION > 8 || TCL_MINOR_VERSION > 6) && (!defined(_WIN32) || defined(UNICODE))
    /* New in Tcl 8.7. This doesn't work on Windows without UNICODE */
    TclZipfs_AppHook(&argc, &argv);
#endif

    Tcl_Main((size_t)argc, argv, TCL_LOCAL_APPINIT);
    return 0;			/* Needed only to prevent compiler warning. */
}

/*
 *----------------------------------------------------------------------
 *
 * Tcl_AppInit --
 *
 *	This procedure performs application-specific initialization. Most
 *	applications, especially those that incorporate additional packages,
 *	will have their own version of this procedure.
 *
 * Results:
 *	Returns a standard Tcl completion code, and leaves an error message in
 *	the interp's result if an error occurs.
 *
 * Side effects:
 *	Depends on the startup script.
 *
 *----------------------------------------------------------------------
 */

int
Tcl_AppInit(
    Tcl_Interp *interp)		/* Interpreter for application. */
{
    if (Tcl_Init(interp) == TCL_ERROR) {
	return TCL_ERROR;
    }

#if defined(STATIC_BUILD)
    if (Registry_Init(interp) == TCL_ERROR) {
	return TCL_ERROR;
    }
    Tcl_StaticLibrary(interp, "Registry", Registry_Init, NULL);

    if (Dde_Init(interp) == TCL_ERROR) {
	return TCL_ERROR;
    }
    Tcl_StaticLibrary(interp, "Dde", Dde_Init, Dde_SafeInit);
#endif

#ifdef TCL_TEST
    if (Tcltest_Init(interp) == TCL_ERROR) {
	return TCL_ERROR;
    }
    Tcl_StaticLibrary(interp, "Tcltest", Tcltest_Init, Tcltest_SafeInit);
#endif /* TCL_TEST */

    /*
     * Call the init procedures for included packages. Each call should look
     * like this:
     *
     * if (Mod_Init(interp) == TCL_ERROR) {
     *     return TCL_ERROR;
     * }
     *
     * where "Mod" is the name of the module. (Dynamically-loadable packages
     * should have the same entry-point name.)
     */

    /*
     * Call Tcl_CreateCommand for application-specific commands, if they
     * weren't already created by the init procedures called above.
     */

    /*
     * Specify a user-specific startup file to invoke if the application is
     * run interactively. Typically the startup file is "~/.apprc" where "app"
     * is the name of the application. If this line is deleted then no
     * user-specific startup file will be run under any conditions.
     */

<<<<<<< HEAD
    Tcl_ObjSetVar2(interp, Tcl_NewStringObj("tcl_rcFileName", TCL_INDEX_NONE), NULL,
	    Tcl_NewStringObj("~/tclshrc.tcl", TCL_INDEX_NONE), TCL_GLOBAL_ONLY);
=======
    Tcl_ObjSetVar2(interp, Tcl_NewStringObj("tcl_rcFileName", -1), NULL,
	    Tcl_NewStringObj("~/tclshrc.tcl", -1), TCL_GLOBAL_ONLY);
>>>>>>> 004fe2d3
    return TCL_OK;
}

/*
 *-------------------------------------------------------------------------
 *
 * setargv --
 *
 *	Parse the Windows command line string into argc/argv. Done here
 *	because we don't trust the builtin argument parser in crt0. Windows
 *	applications are responsible for breaking their command line into
 *	arguments.
 *
 *	2N backslashes + quote -> N backslashes + begin quoted string
 *	2N + 1 backslashes + quote -> literal
 *	N backslashes + non-quote -> literal
 *	quote + quote in a quoted string -> single quote
 *	quote + quote not in quoted string -> empty string
 *	quote -> begin quoted string
 *
 * Results:
 *	Fills argcPtr with the number of arguments and argvPtr with the array
 *	of arguments.
 *
 * Side effects:
 *	Memory allocated.
 *
 *--------------------------------------------------------------------------
 */

#ifdef TCL_BROKEN_MAINARGS
static void
setargv(
    int *argcPtr,		/* Filled with number of argument strings. */
    TCHAR ***argvPtr)		/* Filled with argument strings (malloc'd). */
{
    TCHAR *cmdLine, *p, *arg, *argSpace;
    TCHAR **argv;
    int argc, size, inquote, copy, slashes;

    cmdLine = GetCommandLine();

    /*
     * Precompute an overly pessimistic guess at the number of arguments in
     * the command line by counting non-space spans.
     */

    size = 2;
    for (p = cmdLine; *p != '\0'; p++) {
	if ((*p == ' ') || (*p == '\t')) {	/* INTL: ISO space. */
	    size++;
	    while ((*p == ' ') || (*p == '\t')) { /* INTL: ISO space. */
		p++;
	    }
	    if (*p == '\0') {
		break;
	    }
	}
    }

    /* Make sure we don't call ckalloc through the (not yet initialized) stub table */
#   undef Tcl_Alloc
#   undef Tcl_DbCkalloc

    argSpace = (TCHAR *)ckalloc(size * sizeof(char *)
	    + (_tcslen(cmdLine) * sizeof(TCHAR)) + sizeof(TCHAR));
    argv = (TCHAR **) argSpace;
    argSpace += size * (sizeof(char *)/sizeof(TCHAR));
    size--;

    p = cmdLine;
    for (argc = 0; argc < size; argc++) {
	argv[argc] = arg = argSpace;
	while ((*p == ' ') || (*p == '\t')) {	/* INTL: ISO space. */
	    p++;
	}
	if (*p == '\0') {
	    break;
	}

	inquote = 0;
	slashes = 0;
	while (1) {
	    copy = 1;
	    while (*p == '\\') {
		slashes++;
		p++;
	    }
	    if (*p == '"') {
		if ((slashes & 1) == 0) {
		    copy = 0;
		    if ((inquote) && (p[1] == '"')) {
			p++;
			copy = 1;
		    } else {
			inquote = !inquote;
		    }
		}
		slashes >>= 1;
	    }

	    while (slashes) {
		*arg = '\\';
		arg++;
		slashes--;
	    }

	    if ((*p == '\0') || (!inquote &&
		    ((*p == ' ') || (*p == '\t')))) {	/* INTL: ISO space. */
		break;
	    }
	    if (copy != 0) {
		*arg = *p;
		arg++;
	    }
	    p++;
	}
	*arg = '\0';
	argSpace = arg + 1;
    }
    argv[argc] = NULL;

    *argcPtr = argc;
    *argvPtr = argv;
}
#endif /* TCL_BROKEN_MAINARGS */

/*
 * Local Variables:
 * mode: c
 * c-basic-offset: 4
 * fill-column: 78
 * End:
 */<|MERGE_RESOLUTION|>--- conflicted
+++ resolved
@@ -16,8 +16,8 @@
 
 #include "tcl.h"
 #if TCL_MAJOR_VERSION < 9
-#  if defined(BUILD_tcl) || defined(USE_TCL_STUBS)
-#	error "Don't build with BUILD_tcl/USE_TCL_STUBS!"
+#  if defined(USE_TCL_STUBS)
+#	error "Don't build with USE_TCL_STUBS!"
 #  endif
 #  if TCL_MINOR_VERSION < 7
 #   define Tcl_LibraryInitProc Tcl_PackageInitProc
@@ -217,13 +217,8 @@
      * user-specific startup file will be run under any conditions.
      */
 
-<<<<<<< HEAD
     Tcl_ObjSetVar2(interp, Tcl_NewStringObj("tcl_rcFileName", TCL_INDEX_NONE), NULL,
 	    Tcl_NewStringObj("~/tclshrc.tcl", TCL_INDEX_NONE), TCL_GLOBAL_ONLY);
-=======
-    Tcl_ObjSetVar2(interp, Tcl_NewStringObj("tcl_rcFileName", -1), NULL,
-	    Tcl_NewStringObj("~/tclshrc.tcl", -1), TCL_GLOBAL_ONLY);
->>>>>>> 004fe2d3
     return TCL_OK;
 }
 