/*
 * tclAppInit.c --
 *
 *	Provides a default version of the main program and Tcl_AppInit
 *	procedure for tclsh and other Tcl-based applications (without Tk).
 *	Note that this program must be built in Win32 console mode to work properly.
 *
 * Copyright (c) 1993 The Regents of the University of California.
 * Copyright (c) 1994-1997 Sun Microsystems, Inc.
 * Copyright (c) 1998-1999 Scriptics Corporation.
 *
 * See the file "license.terms" for information on usage and redistribution of
 * this file, and for a DISCLAIMER OF ALL WARRANTIES.
 *
<<<<<<< HEAD
 * RCS: @(#) $Id: tclAppInit.c,v 1.31.2.2 2010/12/01 16:42:38 kennykb Exp $
=======
 * RCS: @(#) $Id: tclAppInit.c,v 1.37 2010/11/18 15:50:54 nijtmans Exp $
>>>>>>> 015a89a6
 */

#include "tcl.h"
#define WIN32_LEAN_AND_MEAN
#include <windows.h>
#undef WIN32_LEAN_AND_MEAN
#include <locale.h>
#include <stdlib.h>
#include <tchar.h>

#ifdef TCL_TEST
extern Tcl_PackageInitProc Tcltest_Init;
extern Tcl_PackageInitProc Tcltest_SafeInit;
#endif /* TCL_TEST */

#if defined(STATIC_BUILD) && TCL_USE_STATIC_PACKAGES
extern Tcl_PackageInitProc Registry_Init;
extern Tcl_PackageInitProc Dde_Init;
extern Tcl_PackageInitProc Dde_SafeInit;
#endif

#ifdef TCL_BROKEN_MAINARGS
static void setargv(int *argcPtr, TCHAR ***argvPtr);
#endif

/*
 * The following #if block allows you to change the AppInit function by using
 * a #define of TCL_LOCAL_APPINIT instead of rewriting this entire file. The
 * #if checks for that #define and uses Tcl_AppInit if it doesn't exist.
 */

#ifndef TCL_LOCAL_APPINIT
#define TCL_LOCAL_APPINIT Tcl_AppInit
#endif
extern int TCL_LOCAL_APPINIT(Tcl_Interp *interp);

/*
 * The following #if block allows you to change how Tcl finds the startup
 * script, prime the library or encoding paths, fiddle with the argv, etc.,
 * without needing to rewrite Tcl_Main()
 */

#ifdef TCL_LOCAL_MAIN_HOOK
extern int TCL_LOCAL_MAIN_HOOK(int *argc, TCHAR ***argv);
#endif

/*
 *----------------------------------------------------------------------
 *
 * main --
 *
 *	This is the main program for the application.
 *
 * Results:
 *	None: Tcl_Main never returns here, so this procedure never returns
 *	either.
 *
 * Side effects:
 *	Just about anything, since from here we call arbitrary Tcl code.
 *
 *----------------------------------------------------------------------
 */

#ifdef TCL_BROKEN_MAINARGS
int
main(
    int argc,
    char *dummy[])
{
    TCHAR **argv;
#else
int
_tmain(
    int argc,
    TCHAR *argv[])
{
#endif
    TCHAR *p;

    /*
     * Set up the default locale to be standard "C" locale so parsing is
     * performed correctly.
     */

    setlocale(LC_ALL, "C");

#ifdef TCL_BROKEN_MAINARGS
    /*
     * Get our args from the c-runtime. Ignore lpszCmdLine.
     */

    setargv(&argc, &argv);
#endif

    /*
     * Forward slashes substituted for backslashes.
     */

    for (p = argv[0]; *p != TEXT('\0'); p++) {
	if (*p == TEXT('\\')) {
	    *p = TEXT('/');
	}
    }

#ifdef TCL_LOCAL_MAIN_HOOK
    TCL_LOCAL_MAIN_HOOK(&argc, &argv);
#endif

    Tcl_Main(argc, argv, TCL_LOCAL_APPINIT);
    return 0;			/* Needed only to prevent compiler warning. */
}

/*
 *----------------------------------------------------------------------
 *
 * Tcl_AppInit --
 *
 *	This procedure performs application-specific initialization. Most
 *	applications, especially those that incorporate additional packages,
 *	will have their own version of this procedure.
 *
 * Results:
 *	Returns a standard Tcl completion code, and leaves an error message in
 *	the interp's result if an error occurs.
 *
 * Side effects:
 *	Depends on the startup script.
 *
 *----------------------------------------------------------------------
 */

int
Tcl_AppInit(
    Tcl_Interp *interp)		/* Interpreter for application. */
{
    if ((Tcl_Init)(interp) == TCL_ERROR) {
	return TCL_ERROR;
    }

#if defined(STATIC_BUILD) && TCL_USE_STATIC_PACKAGES
    if (Registry_Init(interp) == TCL_ERROR) {
	return TCL_ERROR;
    }
    Tcl_StaticPackage(interp, "registry", Registry_Init, NULL);

    if (Dde_Init(interp) == TCL_ERROR) {
	return TCL_ERROR;
    }
    Tcl_StaticPackage(interp, "dde", Dde_Init, Dde_SafeInit);
#endif

#ifdef TCL_TEST
    if (Tcltest_Init(interp) == TCL_ERROR) {
	return TCL_ERROR;
    }
    Tcl_StaticPackage(interp, "Tcltest", Tcltest_Init, Tcltest_SafeInit);
#endif /* TCL_TEST */

    /*
     * Call the init procedures for included packages. Each call should look
     * like this:
     *
     * if (Mod_Init(interp) == TCL_ERROR) {
     *     return TCL_ERROR;
     * }
     *
     * where "Mod" is the name of the module. (Dynamically-loadable packages
     * should have the same entry-point name.)
     */

    /*
     * Call Tcl_CreateCommand for application-specific commands, if they
     * weren't already created by the init procedures called above.
     */

    /*
     * Specify a user-specific startup file to invoke if the application is
     * run interactively. Typically the startup file is "~/.apprc" where "app"
     * is the name of the application. If this line is deleted then no user-
     * specific startup file will be run under any conditions.
     */

    (Tcl_SetVar)(interp, "tcl_rcFileName", "~/tclshrc.tcl", TCL_GLOBAL_ONLY);
    return TCL_OK;
}

/*
 *-------------------------------------------------------------------------
 *
 * setargv --
 *
 *	Parse the Windows command line string into argc/argv. Done here
 *	because we don't trust the builtin argument parser in crt0. Windows
 *	applications are responsible for breaking their command line into
 *	arguments.
 *
 *	2N backslashes + quote -> N backslashes + begin quoted string
 *	2N + 1 backslashes + quote -> literal
 *	N backslashes + non-quote -> literal
 *	quote + quote in a quoted string -> single quote
 *	quote + quote not in quoted string -> empty string
 *	quote -> begin quoted string
 *
 * Results:
 *	Fills argcPtr with the number of arguments and argvPtr with the array
 *	of arguments.
 *
 * Side effects:
 *	Memory allocated.
 *
 *--------------------------------------------------------------------------
 */

#ifdef TCL_BROKEN_MAINARGS
static void
setargv(
    int *argcPtr,		/* Filled with number of argument strings. */
    TCHAR ***argvPtr)		/* Filled with argument strings (malloc'd). */
{
    TCHAR *cmdLine, *p, *arg, *argSpace;
    TCHAR **argv;
    int argc, size, inquote, copy, slashes;

    cmdLine = GetCommandLine();

    /*
     * Precompute an overly pessimistic guess at the number of arguments in
     * the command line by counting non-space spans.
     */

    size = 2;
    for (p = cmdLine; *p != TEXT('\0'); p++) {
	if ((*p == TEXT(' ')) || (*p == TEXT('\t'))) {	/* INTL: ISO space. */
	    size++;
	    while ((*p == TEXT(' ')) || (*p == TEXT('\t'))) { /* INTL: ISO space. */
		p++;
	    }
	    if (*p == TEXT('\0')) {
		break;
	    }
	}
    }

    /* Make sure we don't call ckalloc through the (not yet initialized) stub table */
    #undef Tcl_Alloc
    #undef Tcl_DbCkalloc

    argSpace = (TCHAR *) ckalloc(
	    (unsigned) (size * sizeof(char *) + (_tcslen(cmdLine) * sizeof(TCHAR)) + sizeof(TCHAR)));
    argv = (TCHAR **) argSpace;
    argSpace += size * (sizeof(char *)/sizeof(TCHAR));
    size--;

    p = cmdLine;
    for (argc = 0; argc < size; argc++) {
	argv[argc] = arg = argSpace;
	while ((*p == TEXT(' ')) || (*p == TEXT('\t'))) {	/* INTL: ISO space. */
	    p++;
	}
	if (*p == TEXT('\0')) {
	    break;
	}

	inquote = 0;
	slashes = 0;
	while (1) {
	    copy = 1;
	    while (*p == TEXT('\\')) {
		slashes++;
		p++;
	    }
	    if (*p == TEXT('"')) {
		if ((slashes & 1) == 0) {
		    copy = 0;
		    if ((inquote) && (p[1] == TEXT('"'))) {
			p++;
			copy = 1;
		    } else {
			inquote = !inquote;
		    }
		}
		slashes >>= 1;
	    }

	    while (slashes) {
		*arg = TEXT('\\');
		arg++;
		slashes--;
	    }

	    if ((*p == TEXT('\0')) || (!inquote &&
		    ((*p == TEXT(' ')) || (*p == TEXT('\t'))))) {	/* INTL: ISO space. */
		break;
	    }
	    if (copy != 0) {
		*arg = *p;
		arg++;
	    }
	    p++;
	}
	*arg = '\0';
	argSpace = arg + 1;
    }
    argv[argc] = NULL;

    *argcPtr = argc;
    *argvPtr = argv;
}
#endif /* TCL_BROKEN_MAINARGS */

/*
 * Local Variables:
 * mode: c
 * c-basic-offset: 4
 * fill-column: 78
 * End:
 */<|MERGE_RESOLUTION|>--- conflicted
+++ resolved
@@ -12,11 +12,7 @@
  * See the file "license.terms" for information on usage and redistribution of
  * this file, and for a DISCLAIMER OF ALL WARRANTIES.
  *
-<<<<<<< HEAD
- * RCS: @(#) $Id: tclAppInit.c,v 1.31.2.2 2010/12/01 16:42:38 kennykb Exp $
-=======
  * RCS: @(#) $Id: tclAppInit.c,v 1.37 2010/11/18 15:50:54 nijtmans Exp $
->>>>>>> 015a89a6
  */
 
 #include "tcl.h"
