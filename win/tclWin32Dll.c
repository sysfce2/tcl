/*
 * tclWin32Dll.c --
 *
 *	This file contains the DLL entry point and other low-level bit bashing
 *	code that needs inline assembly.
 *
 * Copyright (c) 1995-1996 Sun Microsystems, Inc.
 * Copyright (c) 1998-2000 Scriptics Corporation.
 *
 * See the file "license.terms" for information on usage and redistribution of
 * this file, and for a DISCLAIMER OF ALL WARRANTIES.
 */

#include "tclWinInt.h"
#if defined(HAVE_INTRIN_H)
#   include <intrin.h>
#endif

/*
 * The following variables keep track of information about this DLL on a
 * per-instance basis. Each time this DLL is loaded, it gets its own new data
 * segment with its own copy of all static and global information.
 */

static HINSTANCE hInstance;	/* HINSTANCE of this DLL. */

/*
 * VC++ 5.x has no 'cpuid' assembler instruction, so we must emulate it
 */

#if defined(_MSC_VER) && (_MSC_VER <= 1100) && defined (_M_IX86)
#define cpuid	__asm __emit 0fh __asm __emit 0a2h
#endif

/*
 * The following declaration is for the VC++ DLL entry point.
 */

BOOL APIENTRY		DllMain(HINSTANCE hInst, DWORD reason,
			    LPVOID reserved);

/*
 * The following structure and linked list is to allow us to map between
 * volume mount points and drive letters on the fly (no Win API exists for
 * this).
 */

typedef struct MountPointMap {
    WCHAR *volumeName;		/* Native wide string volume name. */
    WCHAR driveLetter;		/* Drive letter corresponding to the volume
				 * name. */
    struct MountPointMap *nextPtr;
				/* Pointer to next structure in list, or
				 * NULL. */
} MountPointMap;

/*
 * This is the head of the linked list, which is protected by the mutex which
 * follows, for thread-enabled builds.
 */

MountPointMap *driveLetterLookup = NULL;
TCL_DECLARE_MUTEX(mountPointMap)

/*
 * We will need this below.
 */

#ifdef _WIN32
#ifndef STATIC_BUILD

/*
 *----------------------------------------------------------------------
 *
 * DllEntryPoint --
 *
 *	This wrapper function is used by Borland to invoke the initialization
 *	code for Tcl. It simply calls the DllMain routine.
 *
 * Results:
 *	See DllMain.
 *
 * Side effects:
 *	See DllMain.
 *
 *----------------------------------------------------------------------
 */

BOOL APIENTRY
DllEntryPoint(
    HINSTANCE hInst,		/* Library instance handle. */
    DWORD reason,		/* Reason this function is being called. */
    LPVOID reserved)
{
    return DllMain(hInst, reason, reserved);
}

/*
 *----------------------------------------------------------------------
 *
 * DllMain --
 *
 *	This routine is called by the VC++ C run time library init code, or
 *	the DllEntryPoint routine. It is responsible for initializing various
 *	dynamically loaded libraries.
 *
 * Results:
 *	TRUE on sucess, FALSE on failure.
 *
 * Side effects:
 *	Initializes most rudimentary Windows bits.
 *
 *----------------------------------------------------------------------
 */

BOOL APIENTRY
DllMain(
    HINSTANCE hInst,		/* Library instance handle. */
    DWORD reason,		/* Reason this function is being called. */
    TCL_UNUSED(LPVOID))
{
    switch (reason) {
    case DLL_PROCESS_ATTACH:
	DisableThreadLibraryCalls(hInst);
	TclWinInit(hInst);
	return TRUE;

	/*
	 * DLL_PROCESS_DETACH is unnecessary as the user should call
	 * Tcl_Finalize explicitly before unloading Tcl.
	 */
    }

    return TRUE;
}
#endif /* !STATIC_BUILD */
#endif /* _WIN32 */

/*
 *----------------------------------------------------------------------
 *
 * TclWinGetTclInstance --
 *
 *	Retrieves the global library instance handle.
 *
 * Results:
 *	Returns the global library instance handle.
 *
 * Side effects:
 *	None.
 *
 *----------------------------------------------------------------------
 */

HINSTANCE
TclWinGetTclInstance(void)
{
    return hInstance;
}

/*
 *----------------------------------------------------------------------
 *
 * TclWinInit --
 *
 *	This function initializes the internal state of the tcl library.
 *
 * Results:
 *	None.
 *
 * Side effects:
 *	Initializes the tclPlatformId variable.
 *
 *----------------------------------------------------------------------
 */

void
TclWinInit(
    HINSTANCE hInst)		/* Library instance handle. */
{
    OSVERSIONINFOW os;

    hInstance = hInst;
    os.dwOSVersionInfoSize = sizeof(OSVERSIONINFOW);
    GetVersionExW(&os);

    /*
     * We no longer support Win32s or Win9x or Windows CE, so just in case
     * someone manages to get a runtime there, make sure they know that.
     */

    if (os.dwPlatformId != VER_PLATFORM_WIN32_NT) {
	Tcl_Panic("Windows NT is the only supported platform");
    }
}

/*
 *-------------------------------------------------------------------------
 *
 * TclWinNoBackslash --
 *
 *	We're always iterating through a string in Windows, changing the
 *	backslashes to slashes for use in Tcl.
 *
 * Results:
 *	All backslashes in given string are changed to slashes.
 *
 * Side effects:
 *	None.
 *
 *-------------------------------------------------------------------------
 */

char *
TclWinNoBackslash(
    char *path)			/* String to change. */
{
    char *p;

    for (p = path; *p != '\0'; p++) {
	if (*p == '\\') {
	    *p = '/';
	}
    }
    return path;
}

/*
 *---------------------------------------------------------------------------
 *
 * TclWinEncodingsCleanup --
 *
 *	Called during finalization to clean up any memory allocated in our
 *	mount point map which is used to follow certain kinds of symlinks.
 *
 * Results:
 *	None.
 *
 * Side effects:
 *	None.
 *
 *---------------------------------------------------------------------------
 */

void
TclWinEncodingsCleanup(void)
{
    MountPointMap *dlIter, *dlIter2;

    /*
     * Clean up the mount point map.
     */

    Tcl_MutexLock(&mountPointMap);
    dlIter = driveLetterLookup;
    while (dlIter != NULL) {
	dlIter2 = dlIter->nextPtr;
	ckfree(dlIter->volumeName);
	ckfree(dlIter);
	dlIter = dlIter2;
    }
    Tcl_MutexUnlock(&mountPointMap);
}

/*
 *--------------------------------------------------------------------
 *
 * TclWinDriveLetterForVolMountPoint
 *
 *	Unfortunately, Windows provides no easy way at all to get hold of the
 *	drive letter for a volume mount point, but we need that information to
 *	understand paths correctly. So, we have to build an associated array
 *	to find these correctly, and allow quick and easy lookup from volume
 *	mount points to drive letters.
 *
 *	We assume here that we are running on a system for which the wide
 *	character interfaces are used, which is valid for Win 2000 and WinXP
 *	which are the only systems on which this function will ever be called.
 *
 * Result:
 *	The drive letter, or -1 if no drive letter corresponds to the given
 *	mount point.
 *
 *--------------------------------------------------------------------
 */

char
TclWinDriveLetterForVolMountPoint(
    const WCHAR *mountPoint)
{
    MountPointMap *dlIter, *dlPtr2;
    WCHAR Target[55];		/* Target of mount at mount point */
    WCHAR drive[4] = L"A:\\";

    /*
     * Detect the volume mounted there. Unfortunately, there is no simple way
     * to map a unique volume name to a DOS drive letter. So, we have to build
     * an associative array.
     */

    Tcl_MutexLock(&mountPointMap);
    dlIter = driveLetterLookup;
    while (dlIter != NULL) {
	if (wcscmp(dlIter->volumeName, mountPoint) == 0) {
	    /*
	     * We need to check whether this information is still valid, since
	     * either the user or various programs could have adjusted the
	     * mount points on the fly.
	     */

	    drive[0] = (WCHAR) dlIter->driveLetter;

	    /*
	     * Try to read the volume mount point and see where it points.
	     */

	    if (GetVolumeNameForVolumeMountPointW(drive,
		    Target, 55) != 0) {
		if (wcscmp(dlIter->volumeName, Target) == 0) {
		    /*
		     * Nothing has changed.
		     */

		    Tcl_MutexUnlock(&mountPointMap);
		    return (char) dlIter->driveLetter;
		}
	    }

	    /*
	     * If we reach here, unfortunately, this mount point is no longer
	     * valid at all.
	     */

	    if (driveLetterLookup == dlIter) {
		dlPtr2 = dlIter;
		driveLetterLookup = dlIter->nextPtr;
	    } else {
		for (dlPtr2 = driveLetterLookup;
			dlPtr2 != NULL; dlPtr2 = dlPtr2->nextPtr) {
		    if (dlPtr2->nextPtr == dlIter) {
			dlPtr2->nextPtr = dlIter->nextPtr;
			dlPtr2 = dlIter;
			break;
		    }
		}
	    }

	    /*
	     * Now dlPtr2 points to the structure to free.
	     */

	    ckfree(dlPtr2->volumeName);
	    ckfree(dlPtr2);

	    /*
	     * Restart the loop - we could try to be clever and continue half
	     * way through, but the logic is a bit messy, so it's cleanest
	     * just to restart.
	     */

	    dlIter = driveLetterLookup;
	    continue;
	}
	dlIter = dlIter->nextPtr;
    }

    /*
     * We couldn't find it, so we must iterate over the letters.
     */

    for (drive[0] = 'A'; drive[0] <= 'Z'; drive[0]++) {
	/*
	 * Try to read the volume mount point and see where it points.
	 */

	if (GetVolumeNameForVolumeMountPointW(drive,
		Target, 55) != 0) {
	    int alreadyStored = 0;

	    for (dlIter = driveLetterLookup; dlIter != NULL;
		    dlIter = dlIter->nextPtr) {
		if (wcscmp(dlIter->volumeName, Target) == 0) {
		    alreadyStored = 1;
		    break;
		}
	    }
	    if (!alreadyStored) {
		dlPtr2 = (MountPointMap *)ckalloc(sizeof(MountPointMap));
		dlPtr2->volumeName = (WCHAR *)TclNativeDupInternalRep(Target);
		dlPtr2->driveLetter = (char) drive[0];
		dlPtr2->nextPtr = driveLetterLookup;
		driveLetterLookup = dlPtr2;
	    }
	}
    }

    /*
     * Try again.
     */

    for (dlIter = driveLetterLookup; dlIter != NULL;
	    dlIter = dlIter->nextPtr) {
	if (wcscmp(dlIter->volumeName, mountPoint) == 0) {
	    Tcl_MutexUnlock(&mountPointMap);
	    return (char) dlIter->driveLetter;
	}
    }

    /*
     * The volume doesn't appear to correspond to a drive letter - we remember
     * that fact and store '-1' so we don't have to look it up each time.
     */

    dlPtr2 = (MountPointMap *)ckalloc(sizeof(MountPointMap));
<<<<<<< HEAD
    dlPtr2->volumeName = (WCHAR *)TclNativeDupInternalRep((ClientData) mountPoint);
=======
    dlPtr2->volumeName = (WCHAR *)TclNativeDupInternalRep((void *)mountPoint);
>>>>>>> 4258dcc3
    dlPtr2->driveLetter = -1;
    dlPtr2->nextPtr = driveLetterLookup;
    driveLetterLookup = dlPtr2;
    Tcl_MutexUnlock(&mountPointMap);
    return -1;
}

/*
 *---------------------------------------------------------------------------
 *
 * Tcl_WinUtfToTChar, Tcl_WinTCharToUtf --
 *
 *	Convert between UTF-8 and Unicode when running Windows.
 *
 *	On Mac and Unix, all strings exchanged between Tcl and the OS are
 *	"char" oriented. We need only one Tcl_Encoding to convert between
 *	UTF-8 and the system's native encoding. We use NULL to represent
 *	that encoding.
 *
 *	On Windows, some strings exchanged between Tcl and the OS are "char"
 *	oriented, while others are in Unicode. We need two Tcl_Encoding APIs
 *	depending on whether we are targeting a "char" or Unicode interface.
 *
 *	Calling Tcl_UtfToExternal() or Tcl_ExternalToUtf() with an encoding
 *	of NULL should always used to convert between UTF-8 and the system's
 *	"char" oriented encoding. The following two functions are used in
 *	Windows-specific code to convert between UTF-8 and Unicode strings.
 *	This saves you the trouble of writing the
 *	following type of fragment over and over:
 *
 *		encoding <- Tcl_GetEncoding("unicode");
 *		nativeBuffer <- UtfToExternal(encoding, utfBuffer);
 *		Tcl_FreeEncoding(encoding);
 *
 *	By convention, in Windows a WCHAR is a Unicode character. If you plan
 *	on targeting a Unicode interface when running on Windows, these
 *	functions should be used. If you plan on targetting a "char" oriented
 *	function on Windows, use Tcl_UtfToExternal() with an encoding of NULL.
 *
 * Results:
 *	The result is a pointer to the string in the desired target encoding.
 *	Storage for the result string is allocated in dsPtr; the caller must
 *	call Tcl_DStringFree() when the result is no longer needed.
 *
 * Side effects:
 *	None.
 *
 *---------------------------------------------------------------------------
 */

#if !defined(TCL_NO_DEPRECATED) && TCL_MAJOR_VERSION < 9
#undef Tcl_WinUtfToTChar
TCHAR *
Tcl_WinUtfToTChar(
    const char *string,		/* Source string in UTF-8. */
    int len,			/* Source string length in bytes, or -1 for
				 * strlen(). */
    Tcl_DString *dsPtr)		/* Uninitialized or free DString in which the
				 * converted string is stored. */
{
    Tcl_DStringInit(dsPtr);
    return (TCHAR *)Tcl_UtfToWCharDString(string, len, dsPtr);
}
#undef Tcl_WinTCharToUtf
char *
Tcl_WinTCharToUtf(
    const TCHAR *string,	/* Source string in Unicode. */
    int len,			/* Source string length in bytes, or -1 for
				 * platform-specific string length. */
    Tcl_DString *dsPtr)		/* Uninitialized or free DString in which the
				 * converted string is stored. */
{
    Tcl_DStringInit(dsPtr);
    return Tcl_WCharToUtfDString((WCHAR *)string, len >> 1, dsPtr);
}
#endif /* !defined(TCL_NO_DEPRECATED) */

/*
 *------------------------------------------------------------------------
 *
 * TclWinCPUID --
 *
 *	Get CPU ID information on an Intel box under Windows
 *
 * Results:
 *	Returns TCL_OK if successful, TCL_ERROR if CPUID is not supported or
 *	fails.
 *
 * Side effects:
 *	If successful, stores EAX, EBX, ECX and EDX registers after the CPUID
 *	instruction in the four integers designated by 'regsPtr'
 *
 *----------------------------------------------------------------------
 */

int
TclWinCPUID(
    int index,		/* Which CPUID value to retrieve. */
    int *regsPtr)	/* Registers after the CPUID. */
{
    int status = TCL_ERROR;

#if defined(HAVE_INTRIN_H) && defined(_WIN64)

    __cpuid((int *)regsPtr, index);
    status = TCL_OK;

#elif defined(__GNUC__)
#   if defined(_WIN64)
    /*
     * Execute the CPUID instruction with the given index, and store results
     * off 'regPtr'.
     */

    __asm__ __volatile__(
	/*
	 * Do the CPUID instruction, and save the results in the 'regsPtr'
	 * area.
	 */

	"movl	%[rptr],	%%edi"		"\n\t"
	"movl	%[index],	%%eax"		"\n\t"
	"cpuid"					"\n\t"
	"movl	%%eax,		0x0(%%edi)"	"\n\t"
	"movl	%%ebx,		0x4(%%edi)"	"\n\t"
	"movl	%%ecx,		0x8(%%edi)"	"\n\t"
	"movl	%%edx,		0xC(%%edi)"	"\n\t"

	:
	/* No outputs */
	:
	[index]		"m"	(index),
	[rptr]		"m"	(regsPtr)
	:
	"%eax", "%ebx", "%ecx", "%edx", "%esi", "%edi", "memory");
    status = TCL_OK;

#   else

    TCLEXCEPTION_REGISTRATION registration;

    /*
     * Execute the CPUID instruction with the given index, and store results
     * off 'regPtr'.
     */

    __asm__ __volatile__(
	/*
	 * Construct an TCLEXCEPTION_REGISTRATION to protect the CPUID
	 * instruction (early 486's don't have CPUID)
	 */

	"leal	%[registration], %%edx"		"\n\t"
	"movl	%%fs:0,		%%eax"		"\n\t"
	"movl	%%eax,		0x0(%%edx)"	"\n\t" /* link */
	"leal	1f,		%%eax"		"\n\t"
	"movl	%%eax,		0x4(%%edx)"	"\n\t" /* handler */
	"movl	%%ebp,		0x8(%%edx)"	"\n\t" /* ebp */
	"movl	%%esp,		0xC(%%edx)"	"\n\t" /* esp */
	"movl	%[error],	0x10(%%edx)"	"\n\t" /* status */

	/*
	 * Link the TCLEXCEPTION_REGISTRATION on the chain
	 */

	"movl	%%edx,		%%fs:0"		"\n\t"

	/*
	 * Do the CPUID instruction, and save the results in the 'regsPtr'
	 * area.
	 */

	"movl	%[rptr],	%%edi"		"\n\t"
	"movl	%[index],	%%eax"		"\n\t"
	"cpuid"					"\n\t"
	"movl	%%eax,		0x0(%%edi)"	"\n\t"
	"movl	%%ebx,		0x4(%%edi)"	"\n\t"
	"movl	%%ecx,		0x8(%%edi)"	"\n\t"
	"movl	%%edx,		0xC(%%edi)"	"\n\t"

	/*
	 * Come here on a normal exit. Recover the TCLEXCEPTION_REGISTRATION and
	 * store a TCL_OK status.
	 */

	"movl	%%fs:0,		%%edx"		"\n\t"
	"movl	%[ok],		%%eax"		"\n\t"
	"movl	%%eax,		0x10(%%edx)"	"\n\t"
	"jmp	2f"				"\n"

	/*
	 * Come here on an exception. Get the TCLEXCEPTION_REGISTRATION that we
	 * previously put on the chain.
	 */

	"1:"					"\t"
	"movl	%%fs:0,		%%edx"		"\n\t"
	"movl	0x8(%%edx),	%%edx"		"\n\t"

	/*
	 * Come here however we exited. Restore context from the
	 * TCLEXCEPTION_REGISTRATION in case the stack is unbalanced.
	 */

	"2:"					"\t"
	"movl	0xC(%%edx),	%%esp"		"\n\t"
	"movl	0x8(%%edx),	%%ebp"		"\n\t"
	"movl	0x0(%%edx),	%%eax"		"\n\t"
	"movl	%%eax,		%%fs:0"		"\n\t"

	:
	/* No outputs */
	:
	[index]		"m"	(index),
	[rptr]		"m"	(regsPtr),
	[registration]	"m"	(registration),
	[ok]		"i"	(TCL_OK),
	[error]		"i"	(TCL_ERROR)
	:
	"%eax", "%ebx", "%ecx", "%edx", "%esi", "%edi", "memory");
    status = registration.status;

#   endif /* !_WIN64 */
#elif defined(_MSC_VER)
#   if defined(_WIN64)

    __cpuid(regsPtr, index);
    status = TCL_OK;

#   elif defined (_M_IX86)
    /*
     * Define a structure in the stack frame to hold the registers.
     */

    struct {
	DWORD dw0;
	DWORD dw1;
	DWORD dw2;
	DWORD dw3;
    } regs;
    regs.dw0 = index;

    /*
     * Execute the CPUID instruction and save regs in the stack frame.
     */

    _try {
	_asm {
	    push    ebx
	    push    ecx
	    push    edx
	    mov	    eax, regs.dw0
	    cpuid
	    mov	    regs.dw0, eax
	    mov	    regs.dw1, ebx
	    mov	    regs.dw2, ecx
	    mov	    regs.dw3, edx
	    pop	    edx
	    pop	    ecx
	    pop	    ebx
	}

	/*
	 * Copy regs back out to the caller.
	 */

	regsPtr[0] = regs.dw0;
	regsPtr[1] = regs.dw1;
	regsPtr[2] = regs.dw2;
	regsPtr[3] = regs.dw3;

	status = TCL_OK;
    } __except(EXCEPTION_EXECUTE_HANDLER) {
	/* do nothing */
    }

#   endif
#else
    /*
     * Don't know how to do assembly code for this compiler and/or
     * architecture.
     */
#endif
    return status;
}

/*
 * Local Variables:
 * mode: c
 * c-basic-offset: 4
 * fill-column: 78
 * End:
 */<|MERGE_RESOLUTION|>--- conflicted
+++ resolved
@@ -419,11 +419,7 @@
      */
 
     dlPtr2 = (MountPointMap *)ckalloc(sizeof(MountPointMap));
-<<<<<<< HEAD
-    dlPtr2->volumeName = (WCHAR *)TclNativeDupInternalRep((ClientData) mountPoint);
-=======
     dlPtr2->volumeName = (WCHAR *)TclNativeDupInternalRep((void *)mountPoint);
->>>>>>> 4258dcc3
     dlPtr2->driveLetter = -1;
     dlPtr2->nextPtr = driveLetterLookup;
     driveLetterLookup = dlPtr2;
