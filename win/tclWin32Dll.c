--- conflicted
+++ resolved
@@ -486,48 +486,7 @@
 				 * converted string is stored. */
 {
     Tcl_DStringInit(dsPtr);
-<<<<<<< HEAD
     return Tcl_WCharToUtfDString((WCHAR *)string, len >> 1, dsPtr);
-=======
-    if (!string) {
-	return NULL;
-    }
-    if (len < 0) {
-	len = (int)wcslen((WCHAR *)string);
-    } else {
-	len /= 2;
-    }
-#if TCL_UTF_MAX > 4
-    oldLength = Tcl_DStringLength(dsPtr);
-    Tcl_DStringSetLength(dsPtr, oldLength + (len + 1) * 4);
-    result = Tcl_DStringValue(dsPtr) + oldLength;
-
-    p = result;
-    wEnd = (WCHAR *)string + len;
-    for (w = (WCHAR *)string; w < wEnd; ) {
-	if (!blen && ((*w & 0xFC00) != 0xDC00)) {
-	    /* Special case for handling high surrogates. */
-	    p += Tcl_UniCharToUtf(-1, p);
-	}
-	blen = Tcl_UniCharToUtf(*w, p);
-	p += blen;
-	if ((*w >= 0xD800) && (blen < 3)) {
-	    /* Indication that high surrogate is handled */
-	    blen = 0;
-	}
-	w++;
-    }
-    if (!blen) {
-	/* Special case for handling high surrogates. */
-	p += Tcl_UniCharToUtf(-1, p);
-    }
-    Tcl_DStringSetLength(dsPtr, oldLength + (p - result));
-
-    return result;
-#else
-    return Tcl_UniCharToUtfDString((Tcl_UniChar *)string, len, dsPtr);
-#endif
->>>>>>> 5cf1eed9
 }
 #endif /* !defined(TCL_NO_DEPRECATED) */
 @@ -559,7 +518,7 @@
 
 #if defined(HAVE_INTRIN_H) && defined(_WIN64) && defined(HAVE_CPUID)
 
-    __cpuid((int *)regsPtr, (int)index);
+    __cpuid((int *)regsPtr, index);
     status = TCL_OK;
 
 #elif defined(__GNUC__) && defined(HAVE_CPUID)
