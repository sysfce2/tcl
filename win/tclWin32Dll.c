/*
 * tclWin32Dll.c --
 *
 *	This file contains the DLL entry point and other low-level bit bashing
 *	code that needs inline assembly.
 *
 * Copyright (c) 1995-1996 Sun Microsystems, Inc.
 * Copyright (c) 1998-2000 Scriptics Corporation.
 *
 * See the file "license.terms" for information on usage and redistribution of
 * this file, and for a DISCLAIMER OF ALL WARRANTIES.
 */

#include "tclWinInt.h"
#if defined(HAVE_INTRIN_H)
#   include <intrin.h>
#endif

/*
 * The following variables keep track of information about this DLL on a
 * per-instance basis. Each time this DLL is loaded, it gets its own new data
 * segment with its own copy of all static and global information.
 */

static HINSTANCE hInstance;	/* HINSTANCE of this DLL. */
static int platformId;		/* Running under NT, or 95/98? */

/*
 * VC++ 5.x has no 'cpuid' assembler instruction, so we must emulate it
 */

#if defined(_MSC_VER) && (_MSC_VER <= 1100)
#define cpuid	__asm __emit 0fh __asm __emit 0a2h
#endif

static Tcl_Encoding winTCharEncoding = NULL;

/*
 * The following declaration is for the VC++ DLL entry point.
 */

BOOL APIENTRY		DllMain(HINSTANCE hInst, DWORD reason,
			    LPVOID reserved);

/*
 * The following structure and linked list is to allow us to map between
 * volume mount points and drive letters on the fly (no Win API exists for
 * this).
 */

typedef struct MountPointMap {
<<<<<<< HEAD
    TCHAR *volumeName;	/* Native wide string volume name. */
=======
    TCHAR *volumeName;		/* Native wide string volume name. */
>>>>>>> edcac92c
    TCHAR driveLetter;		/* Drive letter corresponding to the volume
				 * name. */
    struct MountPointMap *nextPtr;
				/* Pointer to next structure in list, or
				 * NULL. */
} MountPointMap;

/*
 * This is the head of the linked list, which is protected by the mutex which
 * follows, for thread-enabled builds.
 */

MountPointMap *driveLetterLookup = NULL;
TCL_DECLARE_MUTEX(mountPointMap)

/*
 * We will need this below.
 */

#ifdef _WIN32
#ifndef STATIC_BUILD

/*
 *----------------------------------------------------------------------
 *
 * DllEntryPoint --
 *
 *	This wrapper function is used by Borland to invoke the initialization
 *	code for Tcl. It simply calls the DllMain routine.
 *
 * Results:
 *	See DllMain.
 *
 * Side effects:
 *	See DllMain.
 *
 *----------------------------------------------------------------------
 */

BOOL APIENTRY
DllEntryPoint(
    HINSTANCE hInst,		/* Library instance handle. */
    DWORD reason,		/* Reason this function is being called. */
    LPVOID reserved)		/* Not used. */
{
    return DllMain(hInst, reason, reserved);
}

/*
 *----------------------------------------------------------------------
 *
 * DllMain --
 *
 *	This routine is called by the VC++ C run time library init code, or
 *	the DllEntryPoint routine. It is responsible for initializing various
 *	dynamically loaded libraries.
 *
 * Results:
 *	TRUE on sucess, FALSE on failure.
 *
 * Side effects:
 *	Initializes most rudimentary Windows bits.
 *
 *----------------------------------------------------------------------
 */

BOOL APIENTRY
DllMain(
    HINSTANCE hInst,		/* Library instance handle. */
    DWORD reason,		/* Reason this function is being called. */
    LPVOID reserved)		/* Not used. */
{
    switch (reason) {
    case DLL_PROCESS_ATTACH:
	DisableThreadLibraryCalls(hInst);
	TclWinInit(hInst);
	return TRUE;

	/*
	 * DLL_PROCESS_DETACH is unnecessary as the user should call
	 * Tcl_Finalize explicitly before unloading Tcl.
	 */
    }

    return TRUE;
}
#endif /* !STATIC_BUILD */
#endif /* _WIN32 */

/*
 *----------------------------------------------------------------------
 *
 * TclWinGetTclInstance --
 *
 *	Retrieves the global library instance handle.
 *
 * Results:
 *	Returns the global library instance handle.
 *
 * Side effects:
 *	None.
 *
 *----------------------------------------------------------------------
 */

HINSTANCE
TclWinGetTclInstance(void)
{
    return hInstance;
}

/*
 *----------------------------------------------------------------------
 *
 * TclWinInit --
 *
 *	This function initializes the internal state of the tcl library.
 *
 * Results:
 *	None.
 *
 * Side effects:
 *	Initializes the tclPlatformId variable.
 *
 *----------------------------------------------------------------------
 */

void
TclWinInit(
    HINSTANCE hInst)		/* Library instance handle. */
{
    OSVERSIONINFOW os;

    hInstance = hInst;
    os.dwOSVersionInfoSize = sizeof(OSVERSIONINFOW);
    GetVersionExW(&os);
    platformId = os.dwPlatformId;

    /*
     * We no longer support Win32s or Win9x, so just in case someone manages
     * to get a runtime there, make sure they know that.
     */

    if (platformId == VER_PLATFORM_WIN32s) {
	Tcl_Panic("Win32s is not a supported platform");
    }
    if (platformId == VER_PLATFORM_WIN32_WINDOWS) {
	Tcl_Panic("Windows 9x is not a supported platform");
    }

    TclWinResetInterfaces();
}

/*
 *----------------------------------------------------------------------
 *
 * TclWinGetPlatformId --
 *
 *	Determines whether running under NT, 95, or Win32s, to allow runtime
 *	conditional code.
 *
 * Results:
 *	The return value is one of:
 *	VER_PLATFORM_WIN32s	   Win32s on Windows 3.1 (not supported)
 *	VER_PLATFORM_WIN32_WINDOWS Win32 on Windows 95, 98, ME (not supported)
 *	VER_PLATFORM_WIN32_NT	Win32 on Windows NT, 2000, XP
 *	VER_PLATFORM_WIN32_CE	Win32 on Windows CE
 *
 * Side effects:
 *	None.
 *
 *----------------------------------------------------------------------
 */

int
TclWinGetPlatformId(void)
{
    return platformId;
}

/*
 *-------------------------------------------------------------------------
 *
 * TclWinNoBackslash --
 *
 *	We're always iterating through a string in Windows, changing the
 *	backslashes to slashes for use in Tcl.
 *
 * Results:
 *	All backslashes in given string are changed to slashes.
 *
 * Side effects:
 *	None.
 *
 *-------------------------------------------------------------------------
 */

char *
TclWinNoBackslash(
    char *path)			/* String to change. */
{
    char *p;

    for (p = path; *p != '\0'; p++) {
	if (*p == '\\') {
	    *p = '/';
	}
    }
    return path;
}

/*
 *---------------------------------------------------------------------------
 *
 * TclpSetInterfaces --
 *
 *	A helper proc that initializes winTCharEncoding.
 *
 * Results:
 *	None.
 *
 * Side effects:
 *	None.
 *
 *---------------------------------------------------------------------------
 */

void
TclpSetInterfaces(void)
{
    TclWinResetInterfaces();
    winTCharEncoding = Tcl_GetEncoding(NULL, "unicode");
}

/*
 *---------------------------------------------------------------------------
 *
 * TclWinEncodingsCleanup --
 *
 *	Called during finalization to free up any encodings we use.
 *
 *	We also clean up any memory allocated in our mount point map which is
 *	used to follow certain kinds of symlinks. That code should never be
 *	used once encodings are taken down.
 *
 * Results:
 *	None.
 *
 * Side effects:
 *	None.
 *
 *---------------------------------------------------------------------------
 */

void
TclWinEncodingsCleanup(void)
{
    MountPointMap *dlIter, *dlIter2;

    TclWinResetInterfaces();

    /*
     * Clean up the mount point map.
     */

    Tcl_MutexLock(&mountPointMap);
    dlIter = driveLetterLookup;
    while (dlIter != NULL) {
	dlIter2 = dlIter->nextPtr;
	ckfree(dlIter->volumeName);
	ckfree(dlIter);
	dlIter = dlIter2;
    }
    Tcl_MutexUnlock(&mountPointMap);
}

/*
 *---------------------------------------------------------------------------
 *
 * TclWinResetInterfaces --
 *
 *	Called during finalization to reset us to a safe state for reuse.
 *
 * Results:
 *	None.
 *
 * Side effects:
 *	None.
 *
 *---------------------------------------------------------------------------
 */
void
TclWinResetInterfaces(void)
{
    if (winTCharEncoding != NULL) {
	Tcl_FreeEncoding(winTCharEncoding);
	winTCharEncoding = NULL;
    }
}

/*
 *--------------------------------------------------------------------
 *
 * TclWinDriveLetterForVolMountPoint
 *
 *	Unfortunately, Windows provides no easy way at all to get hold of the
 *	drive letter for a volume mount point, but we need that information to
 *	understand paths correctly. So, we have to build an associated array
 *	to find these correctly, and allow quick and easy lookup from volume
 *	mount points to drive letters.
 *
 *	We assume here that we are running on a system for which the wide
 *	character interfaces are used, which is valid for Win 2000 and WinXP
 *	which are the only systems on which this function will ever be called.
 *
 * Result:
 *	The drive letter, or -1 if no drive letter corresponds to the given
 *	mount point.
 *
 *--------------------------------------------------------------------
 */

char
TclWinDriveLetterForVolMountPoint(
    const TCHAR *mountPoint)
{
    MountPointMap *dlIter, *dlPtr2;
    TCHAR Target[55];		/* Target of mount at mount point */
    TCHAR drive[4] = TEXT("A:\\");

    /*
     * Detect the volume mounted there. Unfortunately, there is no simple way
     * to map a unique volume name to a DOS drive letter. So, we have to build
     * an associative array.
     */

    Tcl_MutexLock(&mountPointMap);
    dlIter = driveLetterLookup;
    while (dlIter != NULL) {
	if (_tcscmp(dlIter->volumeName, mountPoint) == 0) {
	    /*
	     * We need to check whether this information is still valid, since
	     * either the user or various programs could have adjusted the
	     * mount points on the fly.
	     */

	    drive[0] = (TCHAR) dlIter->driveLetter;

	    /*
	     * Try to read the volume mount point and see where it points.
	     */

	    if (GetVolumeNameForVolumeMountPoint(drive,
		    Target, 55) != 0) {
		if (_tcscmp(dlIter->volumeName, Target) == 0) {
		    /*
		     * Nothing has changed.
		     */

		    Tcl_MutexUnlock(&mountPointMap);
		    return (char) dlIter->driveLetter;
		}
	    }

	    /*
	     * If we reach here, unfortunately, this mount point is no longer
	     * valid at all.
	     */

	    if (driveLetterLookup == dlIter) {
		dlPtr2 = dlIter;
		driveLetterLookup = dlIter->nextPtr;
	    } else {
		for (dlPtr2 = driveLetterLookup;
			dlPtr2 != NULL; dlPtr2 = dlPtr2->nextPtr) {
		    if (dlPtr2->nextPtr == dlIter) {
			dlPtr2->nextPtr = dlIter->nextPtr;
			dlPtr2 = dlIter;
			break;
		    }
		}
	    }

	    /*
	     * Now dlPtr2 points to the structure to free.
	     */

	    ckfree(dlPtr2->volumeName);
	    ckfree(dlPtr2);

	    /*
	     * Restart the loop - we could try to be clever and continue half
	     * way through, but the logic is a bit messy, so it's cleanest
	     * just to restart.
	     */

	    dlIter = driveLetterLookup;
	    continue;
	}
	dlIter = dlIter->nextPtr;
    }

    /*
     * We couldn't find it, so we must iterate over the letters.
     */

    for (drive[0] = L'A'; drive[0] <= L'Z'; drive[0]++) {
	/*
	 * Try to read the volume mount point and see where it points.
	 */

	if (GetVolumeNameForVolumeMountPoint(drive,
		Target, 55) != 0) {
	    int alreadyStored = 0;

	    for (dlIter = driveLetterLookup; dlIter != NULL;
		    dlIter = dlIter->nextPtr) {
		if (_tcscmp(dlIter->volumeName, Target) == 0) {
		    alreadyStored = 1;
		    break;
		}
	    }
	    if (!alreadyStored) {
		dlPtr2 = ckalloc(sizeof(MountPointMap));
		dlPtr2->volumeName = TclNativeDupInternalRep(Target);
		dlPtr2->driveLetter = (char) drive[0];
		dlPtr2->nextPtr = driveLetterLookup;
		driveLetterLookup = dlPtr2;
	    }
	}
    }

    /*
     * Try again.
     */

    for (dlIter = driveLetterLookup; dlIter != NULL;
	    dlIter = dlIter->nextPtr) {
	if (_tcscmp(dlIter->volumeName, mountPoint) == 0) {
	    Tcl_MutexUnlock(&mountPointMap);
	    return (char) dlIter->driveLetter;
	}
    }

    /*
     * The volume doesn't appear to correspond to a drive letter - we remember
     * that fact and store '-1' so we don't have to look it up each time.
     */

    dlPtr2 = ckalloc(sizeof(MountPointMap));
    dlPtr2->volumeName = TclNativeDupInternalRep((ClientData) mountPoint);
    dlPtr2->driveLetter = -1;
    dlPtr2->nextPtr = driveLetterLookup;
    driveLetterLookup = dlPtr2;
    Tcl_MutexUnlock(&mountPointMap);
    return -1;
}

/*
 *---------------------------------------------------------------------------
 *
 * Tcl_WinUtfToTChar, Tcl_WinTCharToUtf --
 *
 *	Convert between UTF-8 and Unicode when running Windows NT or the
 *	current ANSI code page when running Windows 95.
 *
 *	On Mac, Unix, and Windows 95, all strings exchanged between Tcl and
 *	the OS are "char" oriented. We need only one Tcl_Encoding to convert
 *	between UTF-8 and the system's native encoding. We use NULL to
 *	represent that encoding.
 *
 *	On NT, some strings exchanged between Tcl and the OS are "char"
 *	oriented, while others are in Unicode. We need two Tcl_Encoding APIs
 *	depending on whether we are targeting a "char" or Unicode interface.
 *
 *	Calling Tcl_UtfToExternal() or Tcl_ExternalToUtf() with an encoding of
 *	NULL should always used to convert between UTF-8 and the system's
 *	"char" oriented encoding. The following two functions are used in
 *	Windows-specific code to convert between UTF-8 and Unicode strings
 *	(NT) or "char" strings(95). This saves you the trouble of writing the
 *	following type of fragment over and over:
 *
 *		if (running NT) {
 *		    encoding <- Tcl_GetEncoding("unicode");
 *		    nativeBuffer <- UtfToExternal(encoding, utfBuffer);
 *		    Tcl_FreeEncoding(encoding);
 *		} else {
 *		    nativeBuffer <- UtfToExternal(NULL, utfBuffer);
 *		}
 *
 *	By convention, in Windows a TCHAR is a character in the ANSI code page
 *	on Windows 95, a Unicode character on Windows NT. If you plan on
 *	targeting a Unicode interfaces when running on NT and a "char"
 *	oriented interface while running on 95, these functions should be
 *	used. If you plan on targetting the same "char" oriented function on
 *	both 95 and NT, use Tcl_UtfToExternal() with an encoding of NULL.
 *
 * Results:
 *	The result is a pointer to the string in the desired target encoding.
 *	Storage for the result string is allocated in dsPtr; the caller must
 *	call Tcl_DStringFree() when the result is no longer needed.
 *
 * Side effects:
 *	None.
 *
 *---------------------------------------------------------------------------
 */

TCHAR *
Tcl_WinUtfToTChar(
    const char *string,		/* Source string in UTF-8. */
    int len,			/* Source string length in bytes, or < 0 for
				 * strlen(). */
    Tcl_DString *dsPtr)		/* Uninitialized or free DString in which the
				 * converted string is stored. */
{
    return (TCHAR *) Tcl_UtfToExternalDString(winTCharEncoding,
	    string, len, dsPtr);
}

char *
Tcl_WinTCharToUtf(
    const TCHAR *string,	/* Source string in Unicode when running NT,
				 * ANSI when running 95. */
    int len,			/* Source string length in bytes, or < 0 for
				 * platform-specific string length. */
    Tcl_DString *dsPtr)		/* Uninitialized or free DString in which the
				 * converted string is stored. */
{
    return Tcl_ExternalToUtfDString(winTCharEncoding,
	    (const char *) string, len, dsPtr);
}

/*
 *------------------------------------------------------------------------
 *
 * TclWinCPUID --
 *
 *	Get CPU ID information on an Intel box under Windows
 *
 * Results:
 *	Returns TCL_OK if successful, TCL_ERROR if CPUID is not supported or
 *	fails.
 *
 * Side effects:
 *	If successful, stores EAX, EBX, ECX and EDX registers after the CPUID
 *	instruction in the four integers designated by 'regsPtr'
 *
 *----------------------------------------------------------------------
 */

int
TclWinCPUID(
    int index,		/* Which CPUID value to retrieve. */
    int *regsPtr)	/* Registers after the CPUID. */
{
    int status = TCL_ERROR;

#if defined(HAVE_INTRIN_H) && defined(_WIN64)

    __cpuid(regsPtr, index);
    status = TCL_OK;

#elif defined(__GNUC__)
#   if defined(_WIN64)
    /*
     * Execute the CPUID instruction with the given index, and store results
     * off 'regPtr'.
     */

    __asm__ __volatile__(
	/*
	 * Do the CPUID instruction, and save the results in the 'regsPtr'
	 * area.
	 */

	"movl	%[rptr],	%%edi"		"\n\t"
	"movl	%[index],	%%eax"		"\n\t"
	"cpuid"					"\n\t"
	"movl	%%eax,		0x0(%%edi)"	"\n\t"
	"movl	%%ebx,		0x4(%%edi)"	"\n\t"
	"movl	%%ecx,		0x8(%%edi)"	"\n\t"
	"movl	%%edx,		0xc(%%edi)"	"\n\t"

	:
	/* No outputs */
	:
	[index]		"m"	(index),
	[rptr]		"m"	(regsPtr)
	:
	"%eax", "%ebx", "%ecx", "%edx", "%esi", "%edi", "memory");
    status = TCL_OK;

#   else

    TCLEXCEPTION_REGISTRATION registration;

    /*
     * Execute the CPUID instruction with the given index, and store results
     * off 'regPtr'.
     */

    __asm__ __volatile__(
	/*
	 * Construct an TCLEXCEPTION_REGISTRATION to protect the CPUID
	 * instruction (early 486's don't have CPUID)
	 */

	"leal	%[registration], %%edx"		"\n\t"
	"movl	%%fs:0,		%%eax"		"\n\t"
	"movl	%%eax,		0x0(%%edx)"	"\n\t" /* link */
	"leal	1f,		%%eax"		"\n\t"
	"movl	%%eax,		0x4(%%edx)"	"\n\t" /* handler */
	"movl	%%ebp,		0x8(%%edx)"	"\n\t" /* ebp */
	"movl	%%esp,		0xc(%%edx)"	"\n\t" /* esp */
	"movl	%[error],	0x10(%%edx)"	"\n\t" /* status */

	/*
	 * Link the TCLEXCEPTION_REGISTRATION on the chain
	 */

	"movl	%%edx,		%%fs:0"		"\n\t"

	/*
	 * Do the CPUID instruction, and save the results in the 'regsPtr'
	 * area.
	 */

	"movl	%[rptr],	%%edi"		"\n\t"
	"movl	%[index],	%%eax"		"\n\t"
	"cpuid"					"\n\t"
	"movl	%%eax,		0x0(%%edi)"	"\n\t"
	"movl	%%ebx,		0x4(%%edi)"	"\n\t"
	"movl	%%ecx,		0x8(%%edi)"	"\n\t"
	"movl	%%edx,		0xc(%%edi)"	"\n\t"

	/*
	 * Come here on a normal exit. Recover the TCLEXCEPTION_REGISTRATION and
	 * store a TCL_OK status.
	 */

	"movl	%%fs:0,		%%edx"		"\n\t"
	"movl	%[ok],		%%eax"		"\n\t"
	"movl	%%eax,		0x10(%%edx)"	"\n\t"
	"jmp	2f"				"\n"

	/*
	 * Come here on an exception. Get the TCLEXCEPTION_REGISTRATION that we
	 * previously put on the chain.
	 */

	"1:"					"\t"
	"movl	%%fs:0,		%%edx"		"\n\t"
	"movl	0x8(%%edx),	%%edx"		"\n\t"

	/*
	 * Come here however we exited. Restore context from the
	 * TCLEXCEPTION_REGISTRATION in case the stack is unbalanced.
	 */

	"2:"					"\t"
	"movl	0xc(%%edx),	%%esp"		"\n\t"
	"movl	0x8(%%edx),	%%ebp"		"\n\t"
	"movl	0x0(%%edx),	%%eax"		"\n\t"
	"movl	%%eax,		%%fs:0"		"\n\t"

	:
	/* No outputs */
	:
	[index]		"m"	(index),
	[rptr]		"m"	(regsPtr),
	[registration]	"m"	(registration),
	[ok]		"i"	(TCL_OK),
	[error]		"i"	(TCL_ERROR)
	:
	"%eax", "%ebx", "%ecx", "%edx", "%esi", "%edi", "memory");
    status = registration.status;

#   endif /* !_WIN64 */
#elif defined(_MSC_VER)
#   if defined(_WIN64)

    __cpuid(regsPtr, index);
    status = TCL_OK;

#   else
    /*
     * Define a structure in the stack frame to hold the registers.
     */

    struct {
	DWORD dw0;
	DWORD dw1;
	DWORD dw2;
	DWORD dw3;
    } regs;
    regs.dw0 = index;

    /*
     * Execute the CPUID instruction and save regs in the stack frame.
     */

    _try {
	_asm {
	    push    ebx
	    push    ecx
	    push    edx
	    mov	    eax, regs.dw0
	    cpuid
	    mov	    regs.dw0, eax
	    mov	    regs.dw1, ebx
	    mov	    regs.dw2, ecx
	    mov	    regs.dw3, edx
	    pop	    edx
	    pop	    ecx
	    pop	    ebx
	}

	/*
	 * Copy regs back out to the caller.
	 */

	regsPtr[0] = regs.dw0;
	regsPtr[1] = regs.dw1;
	regsPtr[2] = regs.dw2;
	regsPtr[3] = regs.dw3;

	status = TCL_OK;
    } __except(EXCEPTION_EXECUTE_HANDLER) {
	/* do nothing */
    }

#   endif
#else
    /*
     * Don't know how to do assembly code for this compiler and/or
     * architecture.
     */
#endif
    return status;
}

/*
 * Local Variables:
 * mode: c
 * c-basic-offset: 4
 * fill-column: 78
 * End:
 */<|MERGE_RESOLUTION|>--- conflicted
+++ resolved
@@ -49,11 +49,7 @@
  */
 
 typedef struct MountPointMap {
-<<<<<<< HEAD
-    TCHAR *volumeName;	/* Native wide string volume name. */
-=======
     TCHAR *volumeName;		/* Native wide string volume name. */
->>>>>>> edcac92c
     TCHAR driveLetter;		/* Drive letter corresponding to the volume
 				 * name. */
     struct MountPointMap *nextPtr;
