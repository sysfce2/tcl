--- conflicted
+++ resolved
@@ -429,89 +429,6 @@
  
 /*
- *---------------------------------------------------------------------------
- *
- * Tcl_WinUtfToTChar, Tcl_WinTCharToUtf --
- *
- *	Convert between UTF-8 and Unicode when running Windows.
- *
- *	On Mac and Unix, all strings exchanged between Tcl and the OS are
- *	"char" oriented. We need only one Tcl_Encoding to convert between
- *	UTF-8 and the system's native encoding. We use NULL to represent
- *	that encoding.
- *
- *	On Windows, some strings exchanged between Tcl and the OS are "char"
- *	oriented, while others are in Unicode. We need two Tcl_Encoding APIs
- *	depending on whether we are targeting a "char" or Unicode interface.
- *
- *	Calling Tcl_UtfToExternal() or Tcl_ExternalToUtf() with an encoding
- *	of NULL should always used to convert between UTF-8 and the system's
- *	"char" oriented encoding. The following two functions are used in
- *	Windows-specific code to convert between UTF-8 and Unicode strings.
- *	This saves you the trouble of writing the
- *	following type of fragment over and over:
- *
- *		encoding <- Tcl_GetEncoding("unicode");
- *		nativeBuffer <- UtfToExternal(encoding, utfBuffer);
- *		Tcl_FreeEncoding(encoding);
- *
- *	By convention, in Windows a WCHAR is a Unicode character. If you plan
- *	on targeting a Unicode interface when running on Windows, these
- *	functions should be used. If you plan on targetting a "char" oriented
- *	function on Windows, use Tcl_UtfToExternal() with an encoding of NULL.
- *
- * Results:
- *	The result is a pointer to the string in the desired target encoding.
- *	Storage for the result string is allocated in dsPtr; the caller must
- *	call Tcl_DStringFree() when the result is no longer needed.
- *
- * Side effects:
- *	None.
- *
- *---------------------------------------------------------------------------
- */
-
-#if !defined(TCL_NO_DEPRECATED) && TCL_MAJOR_VERSION < 9
-#undef Tcl_WinUtfToTChar
-WCHAR *
-Tcl_WinUtfToTChar(
-    const char *string,		/* Source string in UTF-8. */
-    size_t len,			/* Source string length in bytes, or -1
-				 * for strlen(). */
-    Tcl_DString *dsPtr)		/* Uninitialized or free DString in which the
-				 * converted string is stored. */
-{
-    Tcl_DStringInit(dsPtr);
-    return Tcl_UtfToWCharDString(string, len, dsPtr);
-}
-#undef Tcl_WinTCharToUtf
-char *
-Tcl_WinTCharToUtf(
-    const WCHAR *string,	/* Source string in Unicode. */
-    size_t len,			/* Source string length in bytes, or -1
-				 * for platform-specific string length. */
-    Tcl_DString *dsPtr)		/* Uninitialized or free DString in which the
-				 * converted string is stored. */
-{
-    Tcl_DStringInit(dsPtr);
-<<<<<<< HEAD
-    if (!string) {
-	return NULL;
-    }
-    if (len == TCL_AUTO_LENGTH) {
-	len = wcslen((WCHAR *)string);
-    } else {
-	len /= 2;
-    }
-    return TclWCharToUtfDString((unsigned short *)string, len, dsPtr);
-=======
-    return Tcl_WCharToUtfDString(string, len >> 1, dsPtr);
->>>>>>> 7cde0eeb
-}
-#endif /* !defined(TCL_NO_DEPRECATED) */
--
-/*
  *------------------------------------------------------------------------
  *
  * TclWinCPUID --
