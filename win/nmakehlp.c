/*
 * ----------------------------------------------------------------------------
 * nmakehlp.c --
 *
 *	This is used to fix limitations within nmake and the environment.
 *
 * Copyright (c) 2002 by David Gravereaux.
 * Copyright (c) 2006 by Pat Thoyts
 *
 * See the file "license.terms" for information on usage and redistribution of
 * this file, and for a DISCLAIMER OF ALL WARRANTIES.
 * ----------------------------------------------------------------------------
 */

#define _CRT_SECURE_NO_DEPRECATE
#include <windows.h>
#define NO_SHLWAPI_GDI
#define NO_SHLWAPI_STREAM
#define NO_SHLWAPI_REG
#include <shlwapi.h>
#pragma comment (lib, "user32.lib")
#pragma comment (lib, "kernel32.lib")
#pragma comment (lib, "shlwapi.lib")
#include <stdio.h>
#include <math.h>

/*
 * This library is required for x64 builds with _some_ versions of MSVC
 */
#if defined(_M_IA64) || defined(_M_AMD64)
#if _MSC_VER >= 1400 && _MSC_VER < 1500
#pragma comment(lib, "bufferoverflowU")
#endif
#endif

/* ISO hack for dumb VC++ */
#ifdef _MSC_VER
#define   snprintf	_snprintf
#endif



/* protos */

<<<<<<< HEAD
int		CheckForCompilerFeature(const char *option);
int		CheckForLinkerFeature(const char *option);
int		IsIn(const char *string, const char *substring);
int		SubstituteFile(const char *substs, const char *filename);
const char *    GetVersionFromFile(const char *filename, const char *match);
DWORD WINAPI	ReadFromPipe(LPVOID args);
=======
static int CheckForCompilerFeature(const char *option);
static int CheckForLinkerFeature(const char *option);
static int IsIn(const char *string, const char *substring);
static int SubstituteFile(const char *substs, const char *filename);
static int QualifyPath(const char *path);
static const char *GetVersionFromFile(const char *filename, const char *match);
static DWORD WINAPI ReadFromPipe(LPVOID args);
>>>>>>> 7a32096d

/* globals */

#define CHUNK	25
#define STATICBUFFERSIZE    1000
typedef struct {
    HANDLE pipe;
    char buffer[STATICBUFFERSIZE];
} pipeinfo;

pipeinfo Out = {INVALID_HANDLE_VALUE, '\0'};
pipeinfo Err = {INVALID_HANDLE_VALUE, '\0'};

/*
 * exitcodes: 0 == no, 1 == yes, 2 == error
 */

int
main(
    int argc,
    char *argv[])
{
    char msg[300];
    DWORD dwWritten;
    int chars;

    /*
     * Make sure children (cl.exe and link.exe) are kept quiet.
     */

    SetErrorMode(SEM_FAILCRITICALERRORS | SEM_NOOPENFILEERRORBOX);

    /*
     * Make sure the compiler and linker aren't effected by the outside world.
     */

    SetEnvironmentVariable("CL", "");
    SetEnvironmentVariable("LINK", "");

    if (argc > 1 && *argv[1] == '-') {
	switch (*(argv[1]+1)) {
	case 'c':
	    if (argc != 3) {
		chars = snprintf(msg, sizeof(msg) - 1,
		        "usage: %s -c <compiler option>\n"
			"Tests for whether cl.exe supports an option\n"
			"exitcodes: 0 == no, 1 == yes, 2 == error\n", argv[0]);
		WriteFile(GetStdHandle(STD_ERROR_HANDLE), msg, chars,
			&dwWritten, NULL);
		return 2;
	    }
	    return CheckForCompilerFeature(argv[2]);
	case 'l':
	    if (argc != 3) {
		chars = snprintf(msg, sizeof(msg) - 1,
	       		"usage: %s -l <linker option>\n"
			"Tests for whether link.exe supports an option\n"
			"exitcodes: 0 == no, 1 == yes, 2 == error\n", argv[0]);
		WriteFile(GetStdHandle(STD_ERROR_HANDLE), msg, chars,
			&dwWritten, NULL);
		return 2;
	    }
	    return CheckForLinkerFeature(argv[2]);
	case 'f':
	    if (argc == 2) {
		chars = snprintf(msg, sizeof(msg) - 1,
			"usage: %s -f <string> <substring>\n"
			"Find a substring within another\n"
			"exitcodes: 0 == no, 1 == yes, 2 == error\n", argv[0]);
		WriteFile(GetStdHandle(STD_ERROR_HANDLE), msg, chars,
			&dwWritten, NULL);
		return 2;
	    } else if (argc == 3) {
		/*
		 * If the string is blank, there is no match.
		 */

		return 0;
	    } else {
		return IsIn(argv[2], argv[3]);
	    }
	case 's':
	    if (argc == 2) {
		chars = snprintf(msg, sizeof(msg) - 1,
			"usage: %s -s <substitutions file> <file>\n"
			"Perform a set of string map type substutitions on a file\n"
			"exitcodes: 0\n",
			argv[0]);
		WriteFile(GetStdHandle(STD_ERROR_HANDLE), msg, chars,
			&dwWritten, NULL);
		return 2;
	    }
	    return SubstituteFile(argv[2], argv[3]);
	case 'V':
	    if (argc != 4) {
		chars = snprintf(msg, sizeof(msg) - 1,
		    "usage: %s -V filename matchstring\n"
		    "Extract a version from a file:\n"
		    "eg: pkgIndex.tcl \"package ifneeded http\"",
		    argv[0]);
		WriteFile(GetStdHandle(STD_ERROR_HANDLE), msg, chars,
		    &dwWritten, NULL);
		return 0;
	    }
	    printf("%s\n", GetVersionFromFile(argv[2], argv[3]));
	    return 0;
	case 'Q':
	    if (argc != 3) {
		chars = snprintf(msg, sizeof(msg) - 1,
		    "usage: %s -Q path\n"
		    "Emit the fully qualified path\n"
		    "exitcodes: 0 == no, 1 == yes, 2 == error\n", argv[0]);
		WriteFile(GetStdHandle(STD_ERROR_HANDLE), msg, chars,
		    &dwWritten, NULL);
		return 2;
	    }
	    return QualifyPath(argv[2]);
	}
    }
    chars = snprintf(msg, sizeof(msg) - 1,
	    "usage: %s -c|-f|-l|-Q|-s|-V ...\n"
	    "This is a little helper app to equalize shell differences between WinNT and\n"
	    "Win9x and get nmake.exe to accomplish its job.\n",
	    argv[0]);
    WriteFile(GetStdHandle(STD_ERROR_HANDLE), msg, chars, &dwWritten, NULL);
    return 2;
}

static int
CheckForCompilerFeature(
    const char *option)
{
    STARTUPINFO si;
    PROCESS_INFORMATION pi;
    SECURITY_ATTRIBUTES sa;
    DWORD threadID;
    char msg[300];
    BOOL ok;
    HANDLE hProcess, h, pipeThreads[2];
    char cmdline[100];

    hProcess = GetCurrentProcess();

    ZeroMemory(&pi, sizeof(PROCESS_INFORMATION));
    ZeroMemory(&si, sizeof(STARTUPINFO));
    si.cb = sizeof(STARTUPINFO);
    si.dwFlags   = STARTF_USESTDHANDLES;
    si.hStdInput = INVALID_HANDLE_VALUE;

    ZeroMemory(&sa, sizeof(SECURITY_ATTRIBUTES));
    sa.nLength = sizeof(SECURITY_ATTRIBUTES);
    sa.lpSecurityDescriptor = NULL;
    sa.bInheritHandle = FALSE;

    /*
     * Create a non-inheritible pipe.
     */

    CreatePipe(&Out.pipe, &h, &sa, 0);

    /*
     * Dupe the write side, make it inheritible, and close the original.
     */

    DuplicateHandle(hProcess, h, hProcess, &si.hStdOutput, 0, TRUE,
	    DUPLICATE_SAME_ACCESS | DUPLICATE_CLOSE_SOURCE);

    /*
     * Same as above, but for the error side.
     */

    CreatePipe(&Err.pipe, &h, &sa, 0);
    DuplicateHandle(hProcess, h, hProcess, &si.hStdError, 0, TRUE,
	    DUPLICATE_SAME_ACCESS | DUPLICATE_CLOSE_SOURCE);

    /*
     * Base command line.
     */

    lstrcpy(cmdline, "cl.exe -nologo -c -TC -Zs -X -Fp.\\_junk.pch ");

    /*
     * Append our option for testing
     */

    lstrcat(cmdline, option);

    /*
     * Filename to compile, which exists, but is nothing and empty.
     */

    lstrcat(cmdline, " .\\nul");

    ok = CreateProcess(
	    NULL,	    /* Module name. */
	    cmdline,	    /* Command line. */
	    NULL,	    /* Process handle not inheritable. */
	    NULL,	    /* Thread handle not inheritable. */
	    TRUE,	    /* yes, inherit handles. */
	    DETACHED_PROCESS, /* No console for you. */
	    NULL,	    /* Use parent's environment block. */
	    NULL,	    /* Use parent's starting directory. */
	    &si,	    /* Pointer to STARTUPINFO structure. */
	    &pi);	    /* Pointer to PROCESS_INFORMATION structure. */

    if (!ok) {
	DWORD err = GetLastError();
	int chars = snprintf(msg, sizeof(msg) - 1,
		"Tried to launch: \"%s\", but got error [%u]: ", cmdline, err);

	FormatMessage(FORMAT_MESSAGE_FROM_SYSTEM|FORMAT_MESSAGE_IGNORE_INSERTS|
		FORMAT_MESSAGE_MAX_WIDTH_MASK, 0L, err, 0, (LPVOID)&msg[chars],
		(300-chars), 0);
	WriteFile(GetStdHandle(STD_ERROR_HANDLE), msg, lstrlen(msg), &err,NULL);
	return 2;
    }

    /*
     * Close our references to the write handles that have now been inherited.
     */

    CloseHandle(si.hStdOutput);
    CloseHandle(si.hStdError);

    WaitForInputIdle(pi.hProcess, 5000);
    CloseHandle(pi.hThread);

    /*
     * Start the pipe reader threads.
     */

    pipeThreads[0] = CreateThread(NULL, 0, ReadFromPipe, &Out, 0, &threadID);
    pipeThreads[1] = CreateThread(NULL, 0, ReadFromPipe, &Err, 0, &threadID);

    /*
     * Block waiting for the process to end.
     */

    WaitForSingleObject(pi.hProcess, INFINITE);
    CloseHandle(pi.hProcess);

    /*
     * Wait for our pipe to get done reading, should it be a little slow.
     */

    WaitForMultipleObjects(2, pipeThreads, TRUE, 500);
    CloseHandle(pipeThreads[0]);
    CloseHandle(pipeThreads[1]);

    /*
     * Look for the commandline warning code in both streams.
     *  - in MSVC 6 & 7 we get D4002, in MSVC 8 we get D9002.
     */

    return !(strstr(Out.buffer, "D4002") != NULL
             || strstr(Err.buffer, "D4002") != NULL
             || strstr(Out.buffer, "D9002") != NULL
             || strstr(Err.buffer, "D9002") != NULL
             || strstr(Out.buffer, "D2021") != NULL
             || strstr(Err.buffer, "D2021") != NULL);
}

static int
CheckForLinkerFeature(
    const char *option)
{
    STARTUPINFO si;
    PROCESS_INFORMATION pi;
    SECURITY_ATTRIBUTES sa;
    DWORD threadID;
    char msg[300];
    BOOL ok;
    HANDLE hProcess, h, pipeThreads[2];
    char cmdline[100];

    hProcess = GetCurrentProcess();

    ZeroMemory(&pi, sizeof(PROCESS_INFORMATION));
    ZeroMemory(&si, sizeof(STARTUPINFO));
    si.cb = sizeof(STARTUPINFO);
    si.dwFlags   = STARTF_USESTDHANDLES;
    si.hStdInput = INVALID_HANDLE_VALUE;

    ZeroMemory(&sa, sizeof(SECURITY_ATTRIBUTES));
    sa.nLength = sizeof(SECURITY_ATTRIBUTES);
    sa.lpSecurityDescriptor = NULL;
    sa.bInheritHandle = TRUE;

    /*
     * Create a non-inheritible pipe.
     */

    CreatePipe(&Out.pipe, &h, &sa, 0);

    /*
     * Dupe the write side, make it inheritible, and close the original.
     */

    DuplicateHandle(hProcess, h, hProcess, &si.hStdOutput, 0, TRUE,
	    DUPLICATE_SAME_ACCESS | DUPLICATE_CLOSE_SOURCE);

    /*
     * Same as above, but for the error side.
     */

    CreatePipe(&Err.pipe, &h, &sa, 0);
    DuplicateHandle(hProcess, h, hProcess, &si.hStdError, 0, TRUE,
	    DUPLICATE_SAME_ACCESS | DUPLICATE_CLOSE_SOURCE);

    /*
     * Base command line.
     */

    lstrcpy(cmdline, "link.exe -nologo ");

    /*
     * Append our option for testing.
     */

    lstrcat(cmdline, option);

    ok = CreateProcess(
	    NULL,	    /* Module name. */
	    cmdline,	    /* Command line. */
	    NULL,	    /* Process handle not inheritable. */
	    NULL,	    /* Thread handle not inheritable. */
	    TRUE,	    /* yes, inherit handles. */
	    DETACHED_PROCESS, /* No console for you. */
	    NULL,	    /* Use parent's environment block. */
	    NULL,	    /* Use parent's starting directory. */
	    &si,	    /* Pointer to STARTUPINFO structure. */
	    &pi);	    /* Pointer to PROCESS_INFORMATION structure. */

    if (!ok) {
	DWORD err = GetLastError();
	int chars = snprintf(msg, sizeof(msg) - 1,
		"Tried to launch: \"%s\", but got error [%u]: ", cmdline, err);

	FormatMessage(FORMAT_MESSAGE_FROM_SYSTEM|FORMAT_MESSAGE_IGNORE_INSERTS|
		FORMAT_MESSAGE_MAX_WIDTH_MASK, 0L, err, 0, (LPVOID)&msg[chars],
		(300-chars), 0);
	WriteFile(GetStdHandle(STD_ERROR_HANDLE), msg, lstrlen(msg), &err,NULL);
	return 2;
    }

    /*
     * Close our references to the write handles that have now been inherited.
     */

    CloseHandle(si.hStdOutput);
    CloseHandle(si.hStdError);

    WaitForInputIdle(pi.hProcess, 5000);
    CloseHandle(pi.hThread);

    /*
     * Start the pipe reader threads.
     */

    pipeThreads[0] = CreateThread(NULL, 0, ReadFromPipe, &Out, 0, &threadID);
    pipeThreads[1] = CreateThread(NULL, 0, ReadFromPipe, &Err, 0, &threadID);

    /*
     * Block waiting for the process to end.
     */

    WaitForSingleObject(pi.hProcess, INFINITE);
    CloseHandle(pi.hProcess);

    /*
     * Wait for our pipe to get done reading, should it be a little slow.
     */

    WaitForMultipleObjects(2, pipeThreads, TRUE, 500);
    CloseHandle(pipeThreads[0]);
    CloseHandle(pipeThreads[1]);

    /*
     * Look for the commandline warning code in the stderr stream.
     */

    return !(strstr(Out.buffer, "LNK1117") != NULL ||
	    strstr(Err.buffer, "LNK1117") != NULL ||
	    strstr(Out.buffer, "LNK4044") != NULL ||
	    strstr(Err.buffer, "LNK4044") != NULL);
}

static DWORD WINAPI
ReadFromPipe(
    LPVOID args)
{
    pipeinfo *pi = (pipeinfo *) args;
    char *lastBuf = pi->buffer;
    DWORD dwRead;
    BOOL ok;

  again:
    if (lastBuf - pi->buffer + CHUNK > STATICBUFFERSIZE) {
	CloseHandle(pi->pipe);
	return (DWORD)-1;
    }
    ok = ReadFile(pi->pipe, lastBuf, CHUNK, &dwRead, 0L);
    if (!ok || dwRead == 0) {
	CloseHandle(pi->pipe);
	return 0;
    }
    lastBuf += dwRead;
    goto again;

    return 0;  /* makes the compiler happy */
}

static int
IsIn(
    const char *string,
    const char *substring)
{
    return (strstr(string, substring) != NULL);
}

/*
 * GetVersionFromFile --
 * 	Looks for a match string in a file and then returns the version
 * 	following the match where a version is anything acceptable to
 * 	package provide or package ifneeded.
 */

static const char *
GetVersionFromFile(
    const char *filename,
    const char *match)
{
    size_t cbBuffer = 100;
    static char szBuffer[100];
    char *szResult = NULL;
    FILE *fp = fopen(filename, "rt");

    if (fp != NULL) {
	/*
	 * Read data until we see our match string.
	 */

	while (fgets(szBuffer, cbBuffer, fp) != NULL) {
	    LPSTR p, q;

	    p = strstr(szBuffer, match);
	    if (p != NULL) {
		/*
		 * Skip to first digit.
		 */

		while (*p && !isdigit(*p)) {
		    ++p;
		}

		/*
		 * Find ending whitespace.
		 */

		q = p;
		while (*q && (isalnum(*q) || *q == '.')) {
		    ++q;
		}

		memcpy(szBuffer, p, q - p);
		szBuffer[q-p] = 0;
		szResult = szBuffer;
		break;
	    }
	}
	fclose(fp);
    }
    return szResult;
}

/*
 * List helpers for the SubstituteFile function
 */

typedef struct list_item_t {
    struct list_item_t *nextPtr;
    char * key;
    char * value;
} list_item_t;

/* insert a list item into the list (list may be null) */
static list_item_t *
list_insert(list_item_t **listPtrPtr, const char *key, const char *value)
{
    list_item_t *itemPtr = malloc(sizeof(list_item_t));
    if (itemPtr) {
	itemPtr->key = strdup(key);
	itemPtr->value = strdup(value);
	itemPtr->nextPtr = NULL;

	while(*listPtrPtr) {
	    listPtrPtr = &(*listPtrPtr)->nextPtr;
	}
	*listPtrPtr = itemPtr;
    }
    return itemPtr;
}

static void
list_free(list_item_t **listPtrPtr)
{
    list_item_t *tmpPtr, *listPtr = *listPtrPtr;
    while (listPtr) {
	tmpPtr = listPtr;
	listPtr = listPtr->nextPtr;
	free(tmpPtr->key);
	free(tmpPtr->value);
	free(tmpPtr);
    }
}

/*
 * SubstituteFile --
 *	As windows doesn't provide anything useful like sed and it's unreliable
 *	to use the tclsh you are building against (consider x-platform builds -
 *	eg compiling AMD64 target from IX86) we provide a simple substitution
 *	option here to handle autoconf style substitutions.
 *	The substitution file is whitespace and line delimited. The file should
 *	consist of lines matching the regular expression:
 *	  \s*\S+\s+\S*$
 *
 *	Usage is something like:
 *	  nmakehlp -S << $** > $@
 *        @PACKAGE_NAME@ $(PACKAGE_NAME)
 *        @PACKAGE_VERSION@ $(PACKAGE_VERSION)
 *        <<
 */

static int
SubstituteFile(
    const char *substitutions,
    const char *filename)
{
    size_t cbBuffer = 1024;
    static char szBuffer[1024], szCopy[1024];
    char *szResult = NULL;
    list_item_t *substPtr = NULL;
    FILE *fp, *sp;

    fp = fopen(filename, "rt");
    if (fp != NULL) {

	/*
	 * Build a list of substutitions from the first filename
	 */

	sp = fopen(substitutions, "rt");
	if (sp != NULL) {
	    while (fgets(szBuffer, cbBuffer, sp) != NULL) {
		char *ks, *ke, *vs, *ve;
		ks = szBuffer;
		while (ks && *ks && isspace(*ks)) ++ks;
		ke = ks;
		while (ke && *ke && !isspace(*ke)) ++ke;
		vs = ke;
		while (vs && *vs && isspace(*vs)) ++vs;
		ve = vs;
		while (ve && *ve && !(*ve == '\r' || *ve == '\n')) ++ve;
		*ke = 0, *ve = 0;
		list_insert(&substPtr, ks, vs);
	    }
	    fclose(sp);
	}

	/* debug: dump the list */
#ifdef _DEBUG
	{
	    int n = 0;
	    list_item_t *p = NULL;
	    for (p = substPtr; p != NULL; p = p->nextPtr, ++n) {
		fprintf(stderr, "% 3d '%s' => '%s'\n", n, p->key, p->value);
	    }
	}
#endif
	
	/*
	 * Run the substitutions over each line of the input
	 */
	
	while (fgets(szBuffer, cbBuffer, fp) != NULL) {
	    list_item_t *p = NULL;
	    for (p = substPtr; p != NULL; p = p->nextPtr) {
		char *m = strstr(szBuffer, p->key);
		if (m) {
		    char *cp, *op, *sp;
		    cp = szCopy;
		    op = szBuffer;
		    while (op != m) *cp++ = *op++;
		    sp = p->value;
		    while (sp && *sp) *cp++ = *sp++;
		    op += strlen(p->key);
		    while (*op) *cp++ = *op++;
		    *cp = 0;
		    memcpy(szBuffer, szCopy, sizeof(szCopy));
		}
	    }
	    printf(szBuffer);
	}
	
	list_free(&substPtr);
    }
    fclose(fp);
    return 0;
}

/*
 * QualifyPath --
 *
 *	This composes the current working directory with a provided path
 *	and returns the fully qualified and normalized path.
 *	Mostly needed to setup paths for testing.
 */

static int
QualifyPath(
    const char *szPath)
{
    char szCwd[MAX_PATH + 1];
    char szTmp[MAX_PATH + 1];
    char *p;
    GetCurrentDirectory(MAX_PATH, szCwd);
    while ((p = strchr(szPath, '/')) && *p)
	*p = '\\';
    PathCombine(szTmp, szCwd, szPath);
    PathCanonicalize(szCwd, szTmp);
    printf("%s\n", szCwd);
    return 0;
}

/*
 * Local variables:
 *   mode: c
 *   c-basic-offset: 4
 *   fill-column: 78
 *   indent-tabs-mode: t
 *   tab-width: 8
 * End:
 */<|MERGE_RESOLUTION|>--- conflicted
+++ resolved
@@ -42,14 +42,6 @@
 
 /* protos */
 
-<<<<<<< HEAD
-int		CheckForCompilerFeature(const char *option);
-int		CheckForLinkerFeature(const char *option);
-int		IsIn(const char *string, const char *substring);
-int		SubstituteFile(const char *substs, const char *filename);
-const char *    GetVersionFromFile(const char *filename, const char *match);
-DWORD WINAPI	ReadFromPipe(LPVOID args);
-=======
 static int CheckForCompilerFeature(const char *option);
 static int CheckForLinkerFeature(const char *option);
 static int IsIn(const char *string, const char *substring);
@@ -57,7 +49,6 @@
 static int QualifyPath(const char *path);
 static const char *GetVersionFromFile(const char *filename, const char *match);
 static DWORD WINAPI ReadFromPipe(LPVOID args);
->>>>>>> 7a32096d
 
 /* globals */
 
