/*
 * ----------------------------------------------------------------------------
 * nmakehlp.c --
 *
 *	This is used to fix limitations within nmake and the environment.
 *
 * Copyright (c) 2002 by David Gravereaux.
 * Copyright (c) 2006 by Pat Thoyts
 *
 * See the file "license.terms" for information on usage and redistribution of
 * this file, and for a DISCLAIMER OF ALL WARRANTIES.
 * ----------------------------------------------------------------------------
 */

#define _CRT_SECURE_NO_DEPRECATE
#include <windows.h>
#pragma comment (lib, "user32.lib")
#pragma comment (lib, "kernel32.lib")
#include <stdio.h>
#include <math.h>

/*
 * This library is required for x64 builds with _some_ versions of MSVC
 */
#if defined(_M_IA64) || defined(_M_AMD64)
#if _MSC_VER >= 1400 && _MSC_VER < 1500
#pragma comment(lib, "bufferoverflowU")
#endif
#endif

/* ISO hack for dumb VC++ */
#ifdef _MSC_VER
#define   snprintf	_snprintf
#endif


/* protos */

static int CheckForCompilerFeature(const char *option);
static int CheckForLinkerFeature(const char **options, int count);
static int IsIn(const char *string, const char *substring);
static int SubstituteFile(const char *substs, const char *filename);
static int QualifyPath(const char *path);
static int LocateDependency(const char *keyfile);
static const char *GetVersionFromFile(const char *filename, const char *match, int numdots);
static DWORD WINAPI ReadFromPipe(LPVOID args);

/* globals */

#define CHUNK	25
#define STATICBUFFERSIZE    1000
typedef struct {
    HANDLE pipe;
    char buffer[STATICBUFFERSIZE];
} pipeinfo;

pipeinfo Out = {INVALID_HANDLE_VALUE, '\0'};
pipeinfo Err = {INVALID_HANDLE_VALUE, '\0'};

/*
 * exitcodes: 0 == no, 1 == yes, 2 == error
 */

int
main(
    int argc,
    char *argv[])
{
    char msg[300];
    DWORD dwWritten;
    int chars;
    const char *s;

    /*
     * Make sure children (cl.exe and link.exe) are kept quiet.
     */

    SetErrorMode(SEM_FAILCRITICALERRORS | SEM_NOOPENFILEERRORBOX);

    /*
     * Make sure the compiler and linker aren't effected by the outside world.
     */

    SetEnvironmentVariable("CL", "");
    SetEnvironmentVariable("LINK", "");

    if (argc > 1 && *argv[1] == '-') {
	switch (*(argv[1]+1)) {
	case 'c':
	    if (argc != 3) {
		chars = snprintf(msg, sizeof(msg) - 1,
		        "usage: %s -c <compiler option>\n"
			"Tests for whether cl.exe supports an option\n"
			"exitcodes: 0 == no, 1 == yes, 2 == error\n", argv[0]);
		WriteFile(GetStdHandle(STD_ERROR_HANDLE), msg, chars,
			&dwWritten, NULL);
		return 2;
	    }
	    return CheckForCompilerFeature(argv[2]);
	case 'l':
	    if (argc < 3) {
		chars = snprintf(msg, sizeof(msg) - 1,
	       		"usage: %s -l <linker option> ?<mandatory option> ...?\n"
			"Tests for whether link.exe supports an option\n"
			"exitcodes: 0 == no, 1 == yes, 2 == error\n", argv[0]);
		WriteFile(GetStdHandle(STD_ERROR_HANDLE), msg, chars,
			&dwWritten, NULL);
		return 2;
	    }
	    return CheckForLinkerFeature(&argv[2], argc-2);
	case 'f':
	    if (argc == 2) {
		chars = snprintf(msg, sizeof(msg) - 1,
			"usage: %s -f <string> <substring>\n"
			"Find a substring within another\n"
			"exitcodes: 0 == no, 1 == yes, 2 == error\n", argv[0]);
		WriteFile(GetStdHandle(STD_ERROR_HANDLE), msg, chars,
			&dwWritten, NULL);
		return 2;
	    } else if (argc == 3) {
		/*
		 * If the string is blank, there is no match.
		 */

		return 0;
	    } else {
		return IsIn(argv[2], argv[3]);
	    }
	case 's':
	    if (argc == 2) {
		chars = snprintf(msg, sizeof(msg) - 1,
			"usage: %s -s <substitutions file> <file>\n"
			"Perform a set of string map type substutitions on a file\n"
			"exitcodes: 0\n",
			argv[0]);
		WriteFile(GetStdHandle(STD_ERROR_HANDLE), msg, chars,
			&dwWritten, NULL);
		return 2;
	    }
	    return SubstituteFile(argv[2], argv[3]);
	case 'V':
	    if (argc != 4) {
		chars = snprintf(msg, sizeof(msg) - 1,
		    "usage: %s -V filename matchstring\n"
		    "Extract a version from a file:\n"
		    "eg: pkgIndex.tcl \"package ifneeded http\"",
		    argv[0]);
		WriteFile(GetStdHandle(STD_ERROR_HANDLE), msg, chars,
		    &dwWritten, NULL);
		return 0;
	    }
	    s = GetVersionFromFile(argv[2], argv[3], *(argv[1]+2) - '0');
	    if (s && *s) {
		printf("%s\n", s);
		return 0;
	    } else
		return 1; /* Version not found. Return non-0 exit code */

	case 'Q':
	    if (argc != 3) {
		chars = snprintf(msg, sizeof(msg) - 1,
		    "usage: %s -Q path\n"
		    "Emit the fully qualified path\n"
		    "exitcodes: 0 == no, 1 == yes, 2 == error\n", argv[0]);
		WriteFile(GetStdHandle(STD_ERROR_HANDLE), msg, chars,
		    &dwWritten, NULL);
		return 2;
	    }
	    return QualifyPath(argv[2]);

	case 'L':
	    if (argc != 3) {
		chars = snprintf(msg, sizeof(msg) - 1,
		    "usage: %s -L keypath\n"
		    "Emit the fully qualified path of directory containing keypath\n"
		    "exitcodes: 0 == success, 1 == not found, 2 == error\n", argv[0]);
		WriteFile(GetStdHandle(STD_ERROR_HANDLE), msg, chars,
		    &dwWritten, NULL);
		return 2;
	    }
	    return LocateDependency(argv[2]);
	}
    }
    chars = snprintf(msg, sizeof(msg) - 1,
	    "usage: %s -c|-f|-l|-Q|-s|-V ...\n"
	    "This is a little helper app to equalize shell differences between WinNT and\n"
	    "Win9x and get nmake.exe to accomplish its job.\n",
	    argv[0]);
    WriteFile(GetStdHandle(STD_ERROR_HANDLE), msg, chars, &dwWritten, NULL);
    return 2;
}

static int
CheckForCompilerFeature(
    const char *option)
{
    STARTUPINFO si;
    PROCESS_INFORMATION pi;
    SECURITY_ATTRIBUTES sa;
    DWORD threadID;
    char msg[300];
    BOOL ok;
    HANDLE hProcess, h, pipeThreads[2];
    char cmdline[100];

    hProcess = GetCurrentProcess();

    ZeroMemory(&pi, sizeof(PROCESS_INFORMATION));
    ZeroMemory(&si, sizeof(STARTUPINFO));
    si.cb = sizeof(STARTUPINFO);
    si.dwFlags   = STARTF_USESTDHANDLES;
    si.hStdInput = INVALID_HANDLE_VALUE;

    ZeroMemory(&sa, sizeof(SECURITY_ATTRIBUTES));
    sa.nLength = sizeof(SECURITY_ATTRIBUTES);
    sa.lpSecurityDescriptor = NULL;
    sa.bInheritHandle = FALSE;

    /*
     * Create a non-inheritible pipe.
     */

    CreatePipe(&Out.pipe, &h, &sa, 0);

    /*
     * Dupe the write side, make it inheritible, and close the original.
     */

    DuplicateHandle(hProcess, h, hProcess, &si.hStdOutput, 0, TRUE,
	    DUPLICATE_SAME_ACCESS | DUPLICATE_CLOSE_SOURCE);

    /*
     * Same as above, but for the error side.
     */

    CreatePipe(&Err.pipe, &h, &sa, 0);
    DuplicateHandle(hProcess, h, hProcess, &si.hStdError, 0, TRUE,
	    DUPLICATE_SAME_ACCESS | DUPLICATE_CLOSE_SOURCE);

    /*
     * Base command line.
     */

    lstrcpy(cmdline, "cl.exe -nologo -c -TC -Zs -X -Fp.\\_junk.pch ");

    /*
     * Append our option for testing
     */

    lstrcat(cmdline, option);

    /*
     * Filename to compile, which exists, but is nothing and empty.
     */

    lstrcat(cmdline, " .\\nul");

    ok = CreateProcess(
	    NULL,	    /* Module name. */
	    cmdline,	    /* Command line. */
	    NULL,	    /* Process handle not inheritable. */
	    NULL,	    /* Thread handle not inheritable. */
	    TRUE,	    /* yes, inherit handles. */
	    DETACHED_PROCESS, /* No console for you. */
	    NULL,	    /* Use parent's environment block. */
	    NULL,	    /* Use parent's starting directory. */
	    &si,	    /* Pointer to STARTUPINFO structure. */
	    &pi);	    /* Pointer to PROCESS_INFORMATION structure. */

    if (!ok) {
	DWORD err = GetLastError();
	int chars = snprintf(msg, sizeof(msg) - 1,
		"Tried to launch: \"%s\", but got error [%u]: ", cmdline, err);

	FormatMessage(FORMAT_MESSAGE_FROM_SYSTEM|FORMAT_MESSAGE_IGNORE_INSERTS|
		FORMAT_MESSAGE_MAX_WIDTH_MASK, 0L, err, 0, (LPVOID)&msg[chars],
		(300-chars), 0);
	WriteFile(GetStdHandle(STD_ERROR_HANDLE), msg, lstrlen(msg), &err,NULL);
	return 2;
    }

    /*
     * Close our references to the write handles that have now been inherited.
     */

    CloseHandle(si.hStdOutput);
    CloseHandle(si.hStdError);

    WaitForInputIdle(pi.hProcess, 5000);
    CloseHandle(pi.hThread);

    /*
     * Start the pipe reader threads.
     */

    pipeThreads[0] = CreateThread(NULL, 0, ReadFromPipe, &Out, 0, &threadID);
    pipeThreads[1] = CreateThread(NULL, 0, ReadFromPipe, &Err, 0, &threadID);

    /*
     * Block waiting for the process to end.
     */

    WaitForSingleObject(pi.hProcess, INFINITE);
    CloseHandle(pi.hProcess);

    /*
     * Wait for our pipe to get done reading, should it be a little slow.
     */

    WaitForMultipleObjects(2, pipeThreads, TRUE, 500);
    CloseHandle(pipeThreads[0]);
    CloseHandle(pipeThreads[1]);

    /*
     * Look for the commandline warning code in both streams.
     *  - in MSVC 6 & 7 we get D4002, in MSVC 8 we get D9002.
     */

    return !(strstr(Out.buffer, "D4002") != NULL
             || strstr(Err.buffer, "D4002") != NULL
             || strstr(Out.buffer, "D9002") != NULL
             || strstr(Err.buffer, "D9002") != NULL
             || strstr(Out.buffer, "D2021") != NULL
             || strstr(Err.buffer, "D2021") != NULL);
}

static int
CheckForLinkerFeature(
    const char **options,
    int count)
{
    STARTUPINFO si;
    PROCESS_INFORMATION pi;
    SECURITY_ATTRIBUTES sa;
    DWORD threadID;
    char msg[300];
    BOOL ok;
    HANDLE hProcess, h, pipeThreads[2];
    int i;
    char cmdline[255];

    hProcess = GetCurrentProcess();

    ZeroMemory(&pi, sizeof(PROCESS_INFORMATION));
    ZeroMemory(&si, sizeof(STARTUPINFO));
    si.cb = sizeof(STARTUPINFO);
    si.dwFlags   = STARTF_USESTDHANDLES;
    si.hStdInput = INVALID_HANDLE_VALUE;

    ZeroMemory(&sa, sizeof(SECURITY_ATTRIBUTES));
    sa.nLength = sizeof(SECURITY_ATTRIBUTES);
    sa.lpSecurityDescriptor = NULL;
    sa.bInheritHandle = TRUE;

    /*
     * Create a non-inheritible pipe.
     */

    CreatePipe(&Out.pipe, &h, &sa, 0);

    /*
     * Dupe the write side, make it inheritible, and close the original.
     */

    DuplicateHandle(hProcess, h, hProcess, &si.hStdOutput, 0, TRUE,
	    DUPLICATE_SAME_ACCESS | DUPLICATE_CLOSE_SOURCE);

    /*
     * Same as above, but for the error side.
     */

    CreatePipe(&Err.pipe, &h, &sa, 0);
    DuplicateHandle(hProcess, h, hProcess, &si.hStdError, 0, TRUE,
	    DUPLICATE_SAME_ACCESS | DUPLICATE_CLOSE_SOURCE);

    /*
     * Base command line.
     */

    lstrcpy(cmdline, "link.exe -nologo ");

    /*
     * Append our option for testing.
     */

    for (i = 0; i < count; i++) {
	lstrcat(cmdline, " \"");
	lstrcat(cmdline, options[i]);
	lstrcat(cmdline, "\"");
    }

    ok = CreateProcess(
	    NULL,	    /* Module name. */
	    cmdline,	    /* Command line. */
	    NULL,	    /* Process handle not inheritable. */
	    NULL,	    /* Thread handle not inheritable. */
	    TRUE,	    /* yes, inherit handles. */
	    DETACHED_PROCESS, /* No console for you. */
	    NULL,	    /* Use parent's environment block. */
	    NULL,	    /* Use parent's starting directory. */
	    &si,	    /* Pointer to STARTUPINFO structure. */
	    &pi);	    /* Pointer to PROCESS_INFORMATION structure. */

    if (!ok) {
	DWORD err = GetLastError();
	int chars = snprintf(msg, sizeof(msg) - 1,
		"Tried to launch: \"%s\", but got error [%u]: ", cmdline, err);

	FormatMessage(FORMAT_MESSAGE_FROM_SYSTEM|FORMAT_MESSAGE_IGNORE_INSERTS|
		FORMAT_MESSAGE_MAX_WIDTH_MASK, 0L, err, 0, (LPVOID)&msg[chars],
		(300-chars), 0);
	WriteFile(GetStdHandle(STD_ERROR_HANDLE), msg, lstrlen(msg), &err,NULL);
	return 2;
    }

    /*
     * Close our references to the write handles that have now been inherited.
     */

    CloseHandle(si.hStdOutput);
    CloseHandle(si.hStdError);

    WaitForInputIdle(pi.hProcess, 5000);
    CloseHandle(pi.hThread);

    /*
     * Start the pipe reader threads.
     */

    pipeThreads[0] = CreateThread(NULL, 0, ReadFromPipe, &Out, 0, &threadID);
    pipeThreads[1] = CreateThread(NULL, 0, ReadFromPipe, &Err, 0, &threadID);

    /*
     * Block waiting for the process to end.
     */

    WaitForSingleObject(pi.hProcess, INFINITE);
    CloseHandle(pi.hProcess);

    /*
     * Wait for our pipe to get done reading, should it be a little slow.
     */

    WaitForMultipleObjects(2, pipeThreads, TRUE, 500);
    CloseHandle(pipeThreads[0]);
    CloseHandle(pipeThreads[1]);

    /*
     * Look for the commandline warning code in the stderr stream.
     */

    return !(strstr(Out.buffer, "LNK1117") != NULL ||
	    strstr(Err.buffer, "LNK1117") != NULL ||
	    strstr(Out.buffer, "LNK4044") != NULL ||
	    strstr(Err.buffer, "LNK4044") != NULL ||
	    strstr(Out.buffer, "LNK4224") != NULL ||
	    strstr(Err.buffer, "LNK4224") != NULL);
}

static DWORD WINAPI
ReadFromPipe(
    LPVOID args)
{
    pipeinfo *pi = (pipeinfo *) args;
    char *lastBuf = pi->buffer;
    DWORD dwRead;
    BOOL ok;

  again:
    if (lastBuf - pi->buffer + CHUNK > STATICBUFFERSIZE) {
	CloseHandle(pi->pipe);
	return (DWORD)-1;
    }
    ok = ReadFile(pi->pipe, lastBuf, CHUNK, &dwRead, 0L);
    if (!ok || dwRead == 0) {
	CloseHandle(pi->pipe);
	return 0;
    }
    lastBuf += dwRead;
    goto again;

    return 0;  /* makes the compiler happy */
}

static int
IsIn(
    const char *string,
    const char *substring)
{
    return (strstr(string, substring) != NULL);
}

/*
 * GetVersionFromFile --
 * 	Looks for a match string in a file and then returns the version
 * 	following the match where a version is anything acceptable to
 * 	package provide or package ifneeded.
 */

static const char *
GetVersionFromFile(
    const char *filename,
    const char *match,
    int numdots)
{
    size_t cbBuffer = 100;
    static char szBuffer[100];
    char *szResult = NULL;
    FILE *fp = fopen(filename, "rt");

    if (fp != NULL) {
	/*
	 * Read data until we see our match string.
	 */

	while (fgets(szBuffer, cbBuffer, fp) != NULL) {
	    LPSTR p, q;

	    p = strstr(szBuffer, match);
	    if (p != NULL) {
		/*
		 * Skip to first digit after the match.
		 */

		p += strlen(match);
		while (*p && !isdigit(*p)) {
		    ++p;
		}

		/*
		 * Find ending whitespace.
		 */

		q = p;
		while (*q && (strchr("0123456789.ab", *q)) && ((!strchr(".ab", *q)
			    && (!strchr("ab", q[-1])) || --numdots))) {
		    ++q;
		}

		memcpy(szBuffer, p, q - p);
		szBuffer[q-p] = 0;
		szResult = szBuffer;
		break;
	    }
	}
	fclose(fp);
    }
    return szResult;
}

/*
 * List helpers for the SubstituteFile function
 */

typedef struct list_item_t {
    struct list_item_t *nextPtr;
    char * key;
    char * value;
} list_item_t;

/* insert a list item into the list (list may be null) */
static list_item_t *
list_insert(list_item_t **listPtrPtr, const char *key, const char *value)
{
    list_item_t *itemPtr = malloc(sizeof(list_item_t));
    if (itemPtr) {
	itemPtr->key = strdup(key);
	itemPtr->value = strdup(value);
	itemPtr->nextPtr = NULL;

	while(*listPtrPtr) {
	    listPtrPtr = &(*listPtrPtr)->nextPtr;
	}
	*listPtrPtr = itemPtr;
    }
    return itemPtr;
}

static void
list_free(list_item_t **listPtrPtr)
{
    list_item_t *tmpPtr, *listPtr = *listPtrPtr;
    while (listPtr) {
	tmpPtr = listPtr;
	listPtr = listPtr->nextPtr;
	free(tmpPtr->key);
	free(tmpPtr->value);
	free(tmpPtr);
    }
}

/*
 * SubstituteFile --
 *	As windows doesn't provide anything useful like sed and it's unreliable
 *	to use the tclsh you are building against (consider x-platform builds -
 *	eg compiling AMD64 target from IX86) we provide a simple substitution
 *	option here to handle autoconf style substitutions.
 *	The substitution file is whitespace and line delimited. The file should
 *	consist of lines matching the regular expression:
 *	  \s*\S+\s+\S*$
 *
 *	Usage is something like:
 *	  nmakehlp -S << $** > $@
 *        @PACKAGE_NAME@ $(PACKAGE_NAME)
 *        @PACKAGE_VERSION@ $(PACKAGE_VERSION)
 *        <<
 */

static int
SubstituteFile(
    const char *substitutions,
    const char *filename)
{
    size_t cbBuffer = 1024;
    static char szBuffer[1024], szCopy[1024];
    char *szResult = NULL;
    list_item_t *substPtr = NULL;
    FILE *fp, *sp;

    fp = fopen(filename, "rt");
    if (fp != NULL) {

	/*
	 * Build a list of substutitions from the first filename
	 */

	sp = fopen(substitutions, "rt");
	if (sp != NULL) {
	    while (fgets(szBuffer, cbBuffer, sp) != NULL) {
		unsigned char *ks, *ke, *vs, *ve;
		ks = (unsigned char*)szBuffer;
		while (ks && *ks && isspace(*ks)) ++ks;
		ke = ks;
		while (ke && *ke && !isspace(*ke)) ++ke;
		vs = ke;
		while (vs && *vs && isspace(*vs)) ++vs;
		ve = vs;
		while (ve && *ve && !(*ve == '\r' || *ve == '\n')) ++ve;
		*ke = 0, *ve = 0;
		list_insert(&substPtr, (char*)ks, (char*)vs);
	    }
	    fclose(sp);
	}

	/* debug: dump the list */
#ifndef NDEBUG
	{
	    int n = 0;
	    list_item_t *p = NULL;
	    for (p = substPtr; p != NULL; p = p->nextPtr, ++n) {
		fprintf(stderr, "% 3d '%s' => '%s'\n", n, p->key, p->value);
	    }
	}
#endif

	/*
	 * Run the substitutions over each line of the input
	 */

	while (fgets(szBuffer, cbBuffer, fp) != NULL) {
	    list_item_t *p = NULL;
	    for (p = substPtr; p != NULL; p = p->nextPtr) {
		char *m = strstr(szBuffer, p->key);
		if (m) {
		    char *cp, *op, *sp;
		    cp = szCopy;
		    op = szBuffer;
		    while (op != m) *cp++ = *op++;
		    sp = p->value;
		    while (sp && *sp) *cp++ = *sp++;
		    op += strlen(p->key);
		    while (*op) *cp++ = *op++;
		    *cp = 0;
		    memcpy(szBuffer, szCopy, sizeof(szCopy));
		}
	    }
	    printf(szBuffer);
	}

	list_free(&substPtr);
    }
    fclose(fp);
    return 0;
}

BOOL FileExists(LPCTSTR szPath)
{
#ifndef INVALID_FILE_ATTRIBUTES
    #define INVALID_FILE_ATTRIBUTES ((DWORD)-1)
#endif
    DWORD pathAttr = GetFileAttributes(szPath);
    return (pathAttr != INVALID_FILE_ATTRIBUTES &&
	    !(pathAttr & FILE_ATTRIBUTE_DIRECTORY));
}


/*
 * QualifyPath --
 *
 *	This composes the current working directory with a provided path
 *	and returns the fully qualified and normalized path.
 *	Mostly needed to setup paths for testing.
 */

static int
QualifyPath(
    const char *szPath)
{
    char szCwd[MAX_PATH + 1];

<<<<<<< HEAD
	GetFullPathName(szPath, sizeof(szCwd)-1, szCwd, NULL);
=======
    GetFullPathName(szPath, sizeof(szCwd)-1, szCwd, NULL);
>>>>>>> 0d234519
    printf("%s\n", szCwd);
    return 0;
}

/*
 * Implements LocateDependency for a single directory. See that command
 * for an explanation.
 * Returns 0 if found after printing the directory.
 * Returns 1 if not found but no errors.
 * Returns 2 on any kind of error
 * Basically, these are used as exit codes for the process.
 */
static int LocateDependencyHelper(const char *dir, const char *keypath)
{
    HANDLE hSearch;
    char path[MAX_PATH+1];
    int dirlen, keylen, ret;
    WIN32_FIND_DATA finfo;

    if (dir == NULL || keypath == NULL)
	return 2; /* Have no real error reporting mechanism into nmake */
    dirlen = strlen(dir);
    if ((dirlen + 3) > sizeof(path))
	return 2;
    strncpy(path, dir, dirlen);
    strncpy(path+dirlen, "\\*", 3);	/* Including terminating \0 */
    keylen = strlen(keypath);

#if 0 /* This function is not available in Visual C++ 6 */
    /*
     * Use numerics 0 -> FindExInfoStandard,
     * 1 -> FindExSearchLimitToDirectories,
     * as these are not defined in Visual C++ 6
     */
    hSearch = FindFirstFileEx(path, 0, &finfo, 1, NULL, 0);
#else
    hSearch = FindFirstFile(path, &finfo);
#endif
    if (hSearch == INVALID_HANDLE_VALUE)
	return 1; /* Not found */

    /* Loop through all subdirs checking if the keypath is under there */
    ret = 1; /* Assume not found */
    do {
	int sublen;
	/*
	 * We need to check it is a directory despite the
	 * FindExSearchLimitToDirectories in the above call. See SDK docs
	 */
	if ((finfo.dwFileAttributes & FILE_ATTRIBUTE_DIRECTORY) == 0)
	    continue;
	sublen = strlen(finfo.cFileName);
	if ((dirlen+1+sublen+1+keylen+1) > sizeof(path))
	    continue;		/* Path does not fit, assume not matched */
	strncpy(path+dirlen+1, finfo.cFileName, sublen);
	path[dirlen+1+sublen] = '\\';
	strncpy(path+dirlen+1+sublen+1, keypath, keylen+1);
	if (FileExists(path)) {
	    /* Found a match, print to stdout */
	    path[dirlen+1+sublen] = '\0';
	    QualifyPath(path);
	    ret = 0;
	    break;
	}
    } while (FindNextFile(hSearch, &finfo));
    FindClose(hSearch);
    return ret;
}

/*
 * LocateDependency --
 *
 *	Locates a dependency for a package.
 *        keypath - a relative path within the package directory
 *          that is used to confirm it is the correct directory.
 *	The search path for the package directory is currently only
 *      the parent and grandparent of the current working directory.
 *      If found, the command prints
 *         name_DIRPATH=<full path of located directory>
 *      and returns 0. If not found, does not print anything and returns 1.
 */
static int LocateDependency(const char *keypath)
{
    int i, ret;
    static const char *paths[] = {"..", "..\\..", "..\\..\\.."};

    for (i = 0; i < (sizeof(paths)/sizeof(paths[0])); ++i) {
	ret = LocateDependencyHelper(paths[i], keypath);
	if (ret == 0)
	    return ret;
    }
    return ret;
}


/*
 * Local variables:
 *   mode: c
 *   c-basic-offset: 4
 *   fill-column: 78
 *   indent-tabs-mode: t
 *   tab-width: 8
 * End:
 */<|MERGE_RESOLUTION|>--- conflicted
+++ resolved
@@ -718,11 +718,7 @@
 {
     char szCwd[MAX_PATH + 1];
 
-<<<<<<< HEAD
-	GetFullPathName(szPath, sizeof(szCwd)-1, szCwd, NULL);
-=======
     GetFullPathName(szPath, sizeof(szCwd)-1, szCwd, NULL);
->>>>>>> 0d234519
     printf("%s\n", szCwd);
     return 0;
 }
