--- conflicted
+++ resolved
@@ -431,70 +431,6 @@
     int res = 0;
 
     /*
-<<<<<<< HEAD
-=======
-     * One time initialization, dynamically load Windows NT features
-     */
-
-    if (!initialized) {
-	TCL_DECLARE_MUTEX(initializeMutex)
-	Tcl_MutexLock(&initializeMutex);
-	if (!initialized) {
-	    HMODULE handle = GetModuleHandle(TEXT("ADVAPI32"));
-	    if (handle == NULL) {
-	    	handle = GetModuleHandle(TEXT("ADVAPI"));
-	    }
-
-	    if (handle != NULL) {
-		setNamedSecurityInfoProc = (setNamedSecurityInfoADef)
-			GetProcAddress(handle, "SetNamedSecurityInfoA");
-		getFileSecurityProc = (getFileSecurityADef)
-			GetProcAddress(handle, "GetFileSecurityA");
-		getAceProc = (getAceDef)
-			GetProcAddress(handle, "GetAce");
-		addAceProc = (addAceDef)
-			GetProcAddress(handle, "AddAce");
-		equalSidProc = (equalSidDef)
-			GetProcAddress(handle, "EqualSid");
-		addAccessDeniedAceProc = (addAccessDeniedAceDef)
-			GetProcAddress(handle, "AddAccessDeniedAce");
-		initializeAclProc = (initializeAclDef)
-			GetProcAddress(handle, "InitializeAcl");
-		getLengthSidProc = (getLengthSidDef)
-			GetProcAddress(handle, "GetLengthSid");
-		getAclInformationProc = (getAclInformationDef)
-			GetProcAddress(handle, "GetAclInformation");
-		getSecurityDescriptorDaclProc = (getSecurityDescriptorDaclDef)
-			GetProcAddress(handle, "GetSecurityDescriptorDacl");
-		lookupAccountNameProc = (lookupAccountNameADef)
-			GetProcAddress(handle, "LookupAccountNameA");
-		getSidLengthRequiredProc = (getSidLengthRequiredDef)
-			GetProcAddress(handle, "GetSidLengthRequired");
-		initializeSidProc = (initializeSidDef)
-			GetProcAddress(handle, "InitializeSid");
-		getSidSubAuthorityProc = (getSidSubAuthorityDef)
-			GetProcAddress(handle, "GetSidSubAuthority");
-
-		if (setNamedSecurityInfoProc && getAceProc && addAceProc
-			&& equalSidProc && addAccessDeniedAceProc
-			&& initializeAclProc && getLengthSidProc
-			&& getAclInformationProc
-			&& getSecurityDescriptorDaclProc
-			&& lookupAccountNameProc && getFileSecurityProc
-			&& getSidLengthRequiredProc && initializeSidProc
-			&& getSidSubAuthorityProc) {
-		    initialized = 1;
-		}
-	    }
-	    if (!initialized) {
-		initialized = -1;
-	    }
-	}
-	Tcl_MutexUnlock(&initializeMutex);
-    }
-
-    /*
->>>>>>> e4f3ce78
      * Process the chmod request.
      */
 
@@ -642,14 +578,9 @@
      * to remove inherited ACL (we need to overwrite the default ACL's in this case)
      */
 
-<<<<<<< HEAD
     if (set_readOnly == acl_readOnly_found || SetNamedSecurityInfoA(
-	    (LPSTR) nativePath, SE_FILE_OBJECT, DACL_SECURITY_INFORMATION,
-=======
-    if (set_readOnly == acl_readOnly_found || setNamedSecurityInfoProc(
 	    (LPSTR) nativePath, SE_FILE_OBJECT, 
 	    DACL_SECURITY_INFORMATION /*| PROTECTED_DACL_SECURITY_INFORMATION*/,
->>>>>>> e4f3ce78
 	    NULL, NULL, newAcl, NULL) == ERROR_SUCCESS) {
 	res = 0;
     }
