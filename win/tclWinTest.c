--- conflicted
+++ resolved
@@ -7,11 +7,6 @@
  *
  * See the file "license.terms" for information on usage and redistribution of
  * this file, and for a DISCLAIMER OF ALL WARRANTIES.
-<<<<<<< HEAD
- *
- * RCS: @(#) $Id: tclWinTest.c,v 1.29 2010/10/12 10:21:55 nijtmans Exp $
-=======
->>>>>>> 09374559
  */
 
 #ifndef USE_TCL_STUBS
