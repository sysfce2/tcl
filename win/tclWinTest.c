/*
 * tclWinTest.c --
 *
 *	Contains commands for platform specific tests on Windows.
 *
 * Copyright (c) 1996 Sun Microsystems, Inc.
 *
 * See the file "license.terms" for information on usage and redistribution of
 * this file, and for a DISCLAIMER OF ALL WARRANTIES.
 */

#include "tclInt.h"

/*
 * For TestplatformChmod on Windows
 */
#ifdef __WIN32__
#include <aclapi.h>
#endif

/*
 * MinGW 3.4.2 does not define this.
 */
#ifndef INHERITED_ACE
#define INHERITED_ACE (0x10)
#endif

/*
 * Forward declarations of functions defined later in this file:
 */

int			TclplatformtestInit(Tcl_Interp *interp);
static int		TesteventloopCmd(ClientData dummy, Tcl_Interp *interp,
			    int argc, const char **argv);
static int		TestvolumetypeCmd(ClientData dummy,
			    Tcl_Interp *interp, int objc,
			    Tcl_Obj *const objv[]);
static int		TestwinclockCmd(ClientData dummy, Tcl_Interp* interp,
			    int objc, Tcl_Obj *const objv[]);
static int		TestwinsleepCmd(ClientData dummy, Tcl_Interp* interp,
			    int objc, Tcl_Obj *const objv[]);
static Tcl_ObjCmdProc	TestExceptionCmd;
static int		TestplatformChmod(const char *nativePath, int pmode);
static int		TestchmodCmd(ClientData dummy,
			    Tcl_Interp *interp, int argc, const char **argv);

/*
 *----------------------------------------------------------------------
 *
 * TclplatformtestInit --
 *
 *	Defines commands that test platform specific functionality for Windows
 *	platforms.
 *
 * Results:
 *	A standard Tcl result.
 *
 * Side effects:
 *	Defines new commands.
 *
 *----------------------------------------------------------------------
 */

int
TclplatformtestInit(
    Tcl_Interp *interp)		/* Interpreter to add commands to. */
{
    /*
     * Add commands for platform specific tests for Windows here.
     */

    Tcl_CreateCommand(interp, "testchmod", TestchmodCmd, NULL, NULL);
    Tcl_CreateCommand(interp, "testeventloop", TesteventloopCmd, NULL, NULL);
    Tcl_CreateObjCommand(interp, "testvolumetype", TestvolumetypeCmd,
	    NULL, NULL);
    Tcl_CreateObjCommand(interp, "testwinclock", TestwinclockCmd, NULL, NULL);
    Tcl_CreateObjCommand(interp, "testwinsleep", TestwinsleepCmd, NULL, NULL);
    Tcl_CreateObjCommand(interp, "testexcept", TestExceptionCmd, NULL, NULL);
    return TCL_OK;
}

/*
 *----------------------------------------------------------------------
 *
 * TesteventloopCmd --
 *
 *	This function implements the "testeventloop" command. It is used to
 *	test the Tcl notifier from an "external" event loop (i.e. not
 *	Tcl_DoOneEvent()).
 *
 * Results:
 *	A standard Tcl result.
 *
 * Side effects:
 *	None.
 *
 *----------------------------------------------------------------------
 */

static int
TesteventloopCmd(
    ClientData clientData,	/* Not used. */
    Tcl_Interp *interp,		/* Current interpreter. */
    int argc,			/* Number of arguments. */
    const char **argv)		/* Argument strings. */
{
    static int *framePtr = NULL;/* Pointer to integer on stack frame of
				 * innermost invocation of the "wait"
				 * subcommand. */

    if (argc < 2) {
	Tcl_AppendResult(interp, "wrong # arguments: should be \"", argv[0],
		" option ... \"", NULL);
	return TCL_ERROR;
    }
    if (strcmp(argv[1], "done") == 0) {
	*framePtr = 1;
    } else if (strcmp(argv[1], "wait") == 0) {
	int *oldFramePtr, done;
	int oldMode = Tcl_SetServiceMode(TCL_SERVICE_ALL);

	/*
	 * Save the old stack frame pointer and set up the current frame.
	 */

	oldFramePtr = framePtr;
	framePtr = &done;

	/*
	 * Enter a standard Windows event loop until the flag changes. Note
	 * that we do not explicitly call Tcl_ServiceEvent().
	 */

	done = 0;
	while (!done) {
	    MSG msg;

	    if (!GetMessage(&msg, NULL, 0, 0)) {
		/*
		 * The application is exiting, so repost the quit message and
		 * start unwinding.
		 */

		PostQuitMessage((int) msg.wParam);
		break;
	    }
	    TranslateMessage(&msg);
	    DispatchMessage(&msg);
	}
	(void) Tcl_SetServiceMode(oldMode);
	framePtr = oldFramePtr;
    } else {
	Tcl_AppendResult(interp, "bad option \"", argv[1],
		"\": must be done or wait", NULL);
	return TCL_ERROR;
    }
    return TCL_OK;
}

/*
 *----------------------------------------------------------------------
 *
 * Testvolumetype --
 *
 *	This function implements the "testvolumetype" command. It is used to
 *	check the volume type (FAT, NTFS) of a volume.
 *
 * Results:
 *	A standard Tcl result.
 *
 * Side effects:
 *	None.
 *
 *----------------------------------------------------------------------
 */

static int
TestvolumetypeCmd(
    ClientData clientData,	/* Not used. */
    Tcl_Interp *interp,		/* Current interpreter. */
    int objc,			/* Number of arguments. */
    Tcl_Obj *const objv[])	/* Argument objects. */
{
#define VOL_BUF_SIZE 32
    int found;
    char volType[VOL_BUF_SIZE];
    char *path;

    if (objc > 2) {
	Tcl_WrongNumArgs(interp, 1, objv, "?name?");
	return TCL_ERROR;
    }
    if (objc == 2) {
	/*
	 * path has to be really a proper volume, but we don't get query APIs
	 * for that until NT5
	 */

	path = Tcl_GetString(objv[1]);
    } else {
	path = NULL;
    }
    found = GetVolumeInformationA(path, NULL, 0, NULL, NULL, NULL, volType,
	    VOL_BUF_SIZE);

    if (found == 0) {
	Tcl_AppendResult(interp, "could not get volume type for \"",
		(path?path:""), "\"", NULL);
	TclWinConvertError(GetLastError());
	return TCL_ERROR;
    }
    Tcl_SetResult(interp, volType, TCL_VOLATILE);
    return TCL_OK;
#undef VOL_BUF_SIZE
}

/*
 *----------------------------------------------------------------------
 *
 * TestwinclockCmd --
 *
 *	Command that returns the seconds and microseconds portions of the
 *	system clock and of the Tcl clock so that they can be compared to
 *	validate that the Tcl clock is staying in sync.
 *
 * Usage:
 *	testclock
 *
 * Parameters:
 *	None.
 *
 * Results:
 *	Returns a standard Tcl result comprising a four-element list: the
 *	seconds and microseconds portions of the system clock, and the seconds
 *	and microseconds portions of the Tcl clock.
 *
 * Side effects:
 *	None.
 *
 *----------------------------------------------------------------------
 */

static int
TestwinclockCmd(
    ClientData dummy,		/* Unused */
    Tcl_Interp* interp,		/* Tcl interpreter */
    int objc,			/* Argument count */
    Tcl_Obj *const objv[])	/* Argument vector */
{
    static const FILETIME posixEpoch = { 0xD53E8000, 0x019DB1DE };
				/* The Posix epoch, expressed as a Windows
				 * FILETIME */
    Tcl_Time tclTime;		/* Tcl clock */
    FILETIME sysTime;		/* System clock */
    Tcl_Obj *result;		/* Result of the command */
    LARGE_INTEGER t1, t2;
    LARGE_INTEGER p1, p2;

    if (objc != 1) {
	Tcl_WrongNumArgs(interp, 1, objv, "");
	return TCL_ERROR;
    }

    QueryPerformanceCounter(&p1);

    Tcl_GetTime(&tclTime);
    GetSystemTimeAsFileTime(&sysTime);
    t1.LowPart = posixEpoch.dwLowDateTime;
    t1.HighPart = posixEpoch.dwHighDateTime;
    t2.LowPart = sysTime.dwLowDateTime;
    t2.HighPart = sysTime.dwHighDateTime;
    t2.QuadPart -= t1.QuadPart;

    QueryPerformanceCounter(&p2);

    result = Tcl_NewObj();
    Tcl_ListObjAppendElement(interp, result,
	    Tcl_NewIntObj((int) (t2.QuadPart / 10000000)));
    Tcl_ListObjAppendElement(interp, result,
	    Tcl_NewIntObj((int) ((t2.QuadPart / 10) % 1000000)));
    Tcl_ListObjAppendElement(interp, result, Tcl_NewIntObj(tclTime.sec));
    Tcl_ListObjAppendElement(interp, result, Tcl_NewIntObj(tclTime.usec));

    Tcl_ListObjAppendElement(interp, result, Tcl_NewWideIntObj(p1.QuadPart));
    Tcl_ListObjAppendElement(interp, result, Tcl_NewWideIntObj(p2.QuadPart));

    Tcl_SetObjResult(interp, result);

    return TCL_OK;
}

static int
TestwinsleepCmd(
    ClientData clientData,	/* Unused */
    Tcl_Interp* interp,		/* Tcl interpreter */
    int objc,			/* Parameter count */
    Tcl_Obj *const * objv)	/* Parameter vector */
{
    int ms;

    if (objc != 2) {
	Tcl_WrongNumArgs(interp, 1, objv, "ms");
	return TCL_ERROR;
    }
    if (Tcl_GetIntFromObj(interp, objv[1], &ms) != TCL_OK) {
	return TCL_ERROR;
    }
    Sleep((DWORD) ms);
    return TCL_OK;
}

/*
 *----------------------------------------------------------------------
 *
 * TestExceptionCmd --
 *
 *	Causes this process to end with the named exception. Used for testing
 *	Tcl_WaitPid().
 *
 * Usage:
 *	testexcept <type>
 *
 * Parameters:
 *	Type of exception.
 *
 * Results:
 *	None, this process closes now and doesn't return.
 *
 * Side effects:
 *	This Tcl process closes, hard... Bang!
 *
 *----------------------------------------------------------------------
 */

static int
TestExceptionCmd(
    ClientData dummy,			/* Unused */
    Tcl_Interp* interp,			/* Tcl interpreter */
    int objc,				/* Argument count */
    Tcl_Obj *const objv[])		/* Argument vector */
{
    static const char *cmds[] = {
	"access_violation", "datatype_misalignment", "array_bounds",
	"float_denormal", "float_divbyzero", "float_inexact",
	"float_invalidop", "float_overflow", "float_stack", "float_underflow",
	"int_divbyzero", "int_overflow", "private_instruction", "inpageerror",
	"illegal_instruction", "noncontinue", "stack_overflow",
	"invalid_disp", "guard_page", "invalid_handle", "ctrl+c",
	NULL
    };
    static const DWORD exceptions[] = {
	EXCEPTION_ACCESS_VIOLATION, EXCEPTION_DATATYPE_MISALIGNMENT,
	EXCEPTION_ARRAY_BOUNDS_EXCEEDED, EXCEPTION_FLT_DENORMAL_OPERAND,
	EXCEPTION_FLT_DIVIDE_BY_ZERO, EXCEPTION_FLT_INEXACT_RESULT,
	EXCEPTION_FLT_INVALID_OPERATION, EXCEPTION_FLT_OVERFLOW,
	EXCEPTION_FLT_STACK_CHECK, EXCEPTION_FLT_UNDERFLOW,
	EXCEPTION_INT_DIVIDE_BY_ZERO, EXCEPTION_INT_OVERFLOW,
	EXCEPTION_PRIV_INSTRUCTION, EXCEPTION_IN_PAGE_ERROR,
	EXCEPTION_ILLEGAL_INSTRUCTION, EXCEPTION_NONCONTINUABLE_EXCEPTION,
	EXCEPTION_STACK_OVERFLOW, EXCEPTION_INVALID_DISPOSITION,
	EXCEPTION_GUARD_PAGE, EXCEPTION_INVALID_HANDLE, CONTROL_C_EXIT
    };
    int cmd;

    if (objc != 2) {
	Tcl_WrongNumArgs(interp, 0, objv, "<type-of-exception>");
	return TCL_ERROR;
    }
    if (Tcl_GetIndexFromObj(interp, objv[1], cmds, "command", 0,
	    &cmd) != TCL_OK) {
	return TCL_ERROR;
    }

    /*
     * Make sure the GPF dialog doesn't popup.
     */

    SetErrorMode(SEM_FAILCRITICALERRORS | SEM_NOGPFAULTERRORBOX);

    /*
     * As Tcl does not handle structured exceptions, this falls all the way
     * back up the instruction stack to the C run-time portion that called
     * main() where the process will now be terminated with this exception
     * code by the default handler the C run-time provides.
     */

    /* SMASH! */
    RaiseException(exceptions[cmd], EXCEPTION_NONCONTINUABLE, 0, NULL);

    /* NOTREACHED */
    return TCL_OK;
}

static int
TestplatformChmod(
    const char *nativePath,
    int pmode)
{
    typedef DWORD (WINAPI *getSidLengthRequiredDef)(UCHAR);
    typedef BOOL (WINAPI *initializeSidDef)(PSID, PSID_IDENTIFIER_AUTHORITY,
	    BYTE);
    typedef PDWORD (WINAPI *getSidSubAuthorityDef)(PSID, DWORD);
    typedef DWORD (WINAPI *setNamedSecurityInfoADef)(IN LPSTR,
	    IN SE_OBJECT_TYPE, IN SECURITY_INFORMATION, IN PSID, IN PSID,
	    IN PACL, IN PACL);
    typedef BOOL (WINAPI *getAceDef)(PACL, DWORD, LPVOID *);
    typedef BOOL (WINAPI *addAceDef)(PACL, DWORD, DWORD, LPVOID, DWORD);
    typedef BOOL (WINAPI *equalSidDef)(PSID, PSID);
    typedef BOOL (WINAPI *addAccessDeniedAceDef)(PACL, DWORD, DWORD, PSID);
    typedef BOOL (WINAPI *initializeAclDef)(PACL, DWORD, DWORD);
    typedef DWORD (WINAPI *getLengthSidDef)(PSID);
    typedef BOOL (WINAPI *getAclInformationDef)(PACL, LPVOID, DWORD,
	    ACL_INFORMATION_CLASS);
    typedef BOOL (WINAPI *getSecurityDescriptorDaclDef)(PSECURITY_DESCRIPTOR,
	    LPBOOL, PACL *, LPBOOL);
    typedef BOOL (WINAPI *lookupAccountNameADef)(LPCSTR, LPCSTR, PSID,
	    PDWORD, LPSTR, LPDWORD, PSID_NAME_USE);
    typedef BOOL (WINAPI *getFileSecurityADef)(LPCSTR, SECURITY_INFORMATION,
	    PSECURITY_DESCRIPTOR, DWORD, LPDWORD);

    static const SECURITY_INFORMATION infoBits = OWNER_SECURITY_INFORMATION
	    | GROUP_SECURITY_INFORMATION | DACL_SECURITY_INFORMATION;
    /* don't deny DELETE mask (reset writable only, allow test-cases cleanup) */
    static const DWORD readOnlyMask = FILE_DELETE_CHILD | FILE_ADD_FILE
	    | FILE_ADD_SUBDIRECTORY | FILE_WRITE_EA | FILE_APPEND_DATA
	    | FILE_WRITE_DATA
	    /* | DELETE */;

    /*
     * References to security functions (only available on NT and later).
     */

    static getSidLengthRequiredDef getSidLengthRequiredProc;
    static initializeSidDef initializeSidProc;
    static getSidSubAuthorityDef getSidSubAuthorityProc;
    static setNamedSecurityInfoADef setNamedSecurityInfoProc;
    static getAceDef getAceProc;
    static addAceDef addAceProc;
    static equalSidDef equalSidProc;
    static addAccessDeniedAceDef addAccessDeniedAceProc;
    static initializeAclDef initializeAclProc;
    static getLengthSidDef getLengthSidProc;
    static getAclInformationDef getAclInformationProc;
    static getSecurityDescriptorDaclDef getSecurityDescriptorDaclProc;
    static lookupAccountNameADef lookupAccountNameProc;
    static getFileSecurityADef getFileSecurityProc;
    static int initialized = 0;

    const BOOL set_readOnly = !(pmode & 0222);
    BOOL acl_readOnly_found = FALSE, curAclPresent, curAclDefaulted;
    SID_IDENTIFIER_AUTHORITY userSidAuthority = {
	SECURITY_WORLD_SID_AUTHORITY
    };
    BYTE *secDesc = 0;
    DWORD secDescLen, attr, newAclSize;
    ACL_SIZE_INFORMATION ACLSize;
    PACL curAcl, newAcl = 0;
    WORD j;
    SID *userSid = 0;
    TCHAR *userDomain = 0;
    int res = 0;

    /*
     * One time initialization, dynamically load Windows NT features
     */

    if (!initialized) {
	TCL_DECLARE_MUTEX(initializeMutex)
	Tcl_MutexLock(&initializeMutex);
	if (!initialized) {
<<<<<<< HEAD
	    HMODULE handle = GetModuleHandle(TEXT("ADVAPI"));
=======
	    HMODULE handle = GetModuleHandle(TEXT("ADVAPI32"));
	    if (handle == NULL) {
	    	handle = GetModuleHandle(TEXT("ADVAPI"));
	    }
>>>>>>> 5875b16a

	    if (handle != NULL) {
		setNamedSecurityInfoProc = (setNamedSecurityInfoADef)
			GetProcAddress(handle, "SetNamedSecurityInfoA");
		getFileSecurityProc = (getFileSecurityADef)
			GetProcAddress(handle, "GetFileSecurityA");
		getAceProc = (getAceDef)
			GetProcAddress(handle, "GetAce");
		addAceProc = (addAceDef)
			GetProcAddress(handle, "AddAce");
		equalSidProc = (equalSidDef)
			GetProcAddress(handle, "EqualSid");
		addAccessDeniedAceProc = (addAccessDeniedAceDef)
			GetProcAddress(handle, "AddAccessDeniedAce");
		initializeAclProc = (initializeAclDef)
			GetProcAddress(handle, "InitializeAcl");
		getLengthSidProc = (getLengthSidDef)
			GetProcAddress(handle, "GetLengthSid");
		getAclInformationProc = (getAclInformationDef)
			GetProcAddress(handle, "GetAclInformation");
		getSecurityDescriptorDaclProc = (getSecurityDescriptorDaclDef)
			GetProcAddress(handle, "GetSecurityDescriptorDacl");
		lookupAccountNameProc = (lookupAccountNameADef)
			GetProcAddress(handle, "LookupAccountNameA");
		getSidLengthRequiredProc = (getSidLengthRequiredDef)
			GetProcAddress(handle, "GetSidLengthRequired");
		initializeSidProc = (initializeSidDef)
			GetProcAddress(handle, "InitializeSid");
		getSidSubAuthorityProc = (getSidSubAuthorityDef)
			GetProcAddress(handle, "GetSidSubAuthority");

		if (setNamedSecurityInfoProc && getAceProc && addAceProc
			&& equalSidProc && addAccessDeniedAceProc
			&& initializeAclProc && getLengthSidProc
			&& getAclInformationProc
			&& getSecurityDescriptorDaclProc
			&& lookupAccountNameProc && getFileSecurityProc
			&& getSidLengthRequiredProc && initializeSidProc
			&& getSidSubAuthorityProc) {
		    initialized = 1;
		}
	    }
	    if (!initialized) {
		initialized = -1;
	    }
	}
	Tcl_MutexUnlock(&initializeMutex);
    }

    /*
     * Process the chmod request.
     */

    attr = GetFileAttributes(nativePath);

    /*
     * nativePath not found
     */

    if (attr == 0xffffffff) {
	res = -1;
	goto done;
    }

    /*
     * If no ACL API is present or nativePath is not a directory, there is no
     * special handling.
     */

    if (initialized < 0 || !(attr & FILE_ATTRIBUTE_DIRECTORY)) {
	goto done;
    }

    /*
     * Set the result to error, if the ACL change is successful it will be
     * reset to 0.
     */

    res = -1;

    /*
     * Read the security descriptor for the directory. Note the first call
     * obtains the size of the security descriptor.
     */

    if (!getFileSecurityProc(nativePath, infoBits, NULL, 0, &secDescLen)) {
	DWORD secDescLen2 = 0;

	if (GetLastError() != ERROR_INSUFFICIENT_BUFFER) {
	    goto done;
	}

	secDesc = (BYTE *) ckalloc(secDescLen);
	if (!getFileSecurityProc(nativePath, infoBits,
		(PSECURITY_DESCRIPTOR) secDesc, secDescLen, &secDescLen2)
		|| (secDescLen < secDescLen2)) {
	    goto done;
	}
    }

    /*
     * Get the World SID.
     */

    userSid = (SID *) ckalloc(getSidLengthRequiredProc((UCHAR) 1));
    initializeSidProc(userSid, &userSidAuthority, (BYTE) 1);
    *(getSidSubAuthorityProc(userSid, 0)) = SECURITY_WORLD_RID;

    /*
     * If curAclPresent == false then curAcl and curAclDefaulted not valid.
     */

    if (!getSecurityDescriptorDaclProc((PSECURITY_DESCRIPTOR) secDesc,
	    &curAclPresent, &curAcl, &curAclDefaulted)) {
	goto done;
    }
    if (!curAclPresent || !curAcl) {
	ACLSize.AclBytesInUse = 0;
	ACLSize.AceCount = 0;
    } else if (!getAclInformationProc(curAcl, &ACLSize, sizeof(ACLSize),
	    AclSizeInformation)) {
	goto done;
    }

    /*
     * Allocate memory for the new ACL.
     */

    newAclSize = ACLSize.AclBytesInUse + sizeof(ACCESS_DENIED_ACE)
	    + getLengthSidProc(userSid) - sizeof(DWORD);
    newAcl = (ACL *) ckalloc(newAclSize);

    /*
     * Initialize the new ACL.
     */

    if (!initializeAclProc(newAcl, newAclSize, ACL_REVISION)) {
	goto done;
    }

    /*
     * Add denied to make readonly, this will be known as a "read-only tag".
     */

    if (set_readOnly && !addAccessDeniedAceProc(newAcl, ACL_REVISION,
	    readOnlyMask, userSid)) {
	goto done;
    }

    acl_readOnly_found = FALSE;
    for (j = 0; j < ACLSize.AceCount; j++) {
	LPVOID pACE2;
	ACE_HEADER *phACE2;

	if (!getAceProc(curAcl, j, &pACE2)) {
	    goto done;
	}

	phACE2 = (ACE_HEADER *) pACE2;

	/*
	 * Do NOT propagate inherited ACEs.
	 */

	if (phACE2->AceFlags & INHERITED_ACE) {
	    continue;
	}

	/*
	 * Skip the "read-only tag" restriction (either added above, or it is
	 * being removed).
	 */

	if (phACE2->AceType == ACCESS_DENIED_ACE_TYPE) {
	    ACCESS_DENIED_ACE *pACEd = (ACCESS_DENIED_ACE *) phACE2;

	    if (pACEd->Mask == readOnlyMask
		    && equalSidProc(userSid, (PSID) &pACEd->SidStart)) {
		acl_readOnly_found = TRUE;
		continue;
	    }
	}

	/*
	 * Copy the current ACE from the old to the new ACL.
	 */

	if (!addAceProc(newAcl, ACL_REVISION, MAXDWORD, (PACL *)pACE2,
		((PACE_HEADER) pACE2)->AceSize)) {
	    goto done;
	}
    }

    /*
     * Apply the new ACL. Note PROTECTED_DACL_SECURITY_INFORMATION can be used
     * to remove inherited ACL (we need to overwrite the default ACL's in this case)
     */

    if (set_readOnly == acl_readOnly_found || setNamedSecurityInfoProc(
<<<<<<< HEAD
	    (LPSTR) nativePath, SE_FILE_OBJECT, DACL_SECURITY_INFORMATION,
=======
	    (LPSTR) nativePath, SE_FILE_OBJECT, 
	    DACL_SECURITY_INFORMATION /*| PROTECTED_DACL_SECURITY_INFORMATION*/,
>>>>>>> 5875b16a
	    NULL, NULL, newAcl, NULL) == ERROR_SUCCESS) {
	res = 0;
    }

  done:
    if (secDesc) {
	ckfree((char *) secDesc);
    }
    if (newAcl) {
	ckfree((char *) newAcl);
    }
    if (userSid) {
	ckfree((char *) userSid);
    }
    if (userDomain) {
	ckfree(userDomain);
    }

    if (res != 0) {
	return res;
    }

    /*
     * Run normal chmod command.
     */

    return chmod(nativePath, pmode);
}

/*
 *---------------------------------------------------------------------------
 *
 * TestchmodCmd --
 *
 *	Implements the "testchmod" cmd. Used when testing "file" command. The
 *	only attribute used by the Windows platform is the user write flag; if
 *	this is not set, the file is made read-only. Otherwise, the file is
 *	made read-write.
 *
 * Results:
 *	A standard Tcl result.
 *
 * Side effects:
 *	Changes permissions of specified files.
 *
 *---------------------------------------------------------------------------
 */

static int
TestchmodCmd(
    ClientData dummy,		/* Not used. */
    Tcl_Interp *interp,		/* Current interpreter. */
    int argc,			/* Number of arguments. */
    const char **argv)		/* Argument strings. */
{
    int i, mode;
    char *rest;

    if (argc < 2) {
    usage:
	Tcl_AppendResult(interp, "wrong # args: should be \"", argv[0],
		" mode file ?file ...?", NULL);
	return TCL_ERROR;
    }

    mode = (int) strtol(argv[1], &rest, 8);
    if ((rest == argv[1]) || (*rest != '\0')) {
	goto usage;
    }

    for (i = 2; i < argc; i++) {
	Tcl_DString buffer;
	const char *translated;

	translated = Tcl_TranslateFileName(interp, argv[i], &buffer);
	if (translated == NULL) {
	    return TCL_ERROR;
	}
	if (TestplatformChmod(translated, mode) != 0) {
	    Tcl_AppendResult(interp, translated, ": ", Tcl_PosixError(interp),
		    NULL);
	    return TCL_ERROR;
	}
	Tcl_DStringFree(&buffer);
    }
    return TCL_OK;
}

/*
 * Local Variables:
 * mode: c
 * c-basic-offset: 4
 * fill-column: 78
 * End:
 */<|MERGE_RESOLUTION|>--- conflicted
+++ resolved
@@ -475,14 +475,10 @@
 	TCL_DECLARE_MUTEX(initializeMutex)
 	Tcl_MutexLock(&initializeMutex);
 	if (!initialized) {
-<<<<<<< HEAD
-	    HMODULE handle = GetModuleHandle(TEXT("ADVAPI"));
-=======
 	    HMODULE handle = GetModuleHandle(TEXT("ADVAPI32"));
 	    if (handle == NULL) {
 	    	handle = GetModuleHandle(TEXT("ADVAPI"));
 	    }
->>>>>>> 5875b16a
 
 	    if (handle != NULL) {
 		setNamedSecurityInfoProc = (setNamedSecurityInfoADef)
@@ -682,12 +678,8 @@
      */
 
     if (set_readOnly == acl_readOnly_found || setNamedSecurityInfoProc(
-<<<<<<< HEAD
-	    (LPSTR) nativePath, SE_FILE_OBJECT, DACL_SECURITY_INFORMATION,
-=======
 	    (LPSTR) nativePath, SE_FILE_OBJECT, 
 	    DACL_SECURITY_INFORMATION /*| PROTECTED_DACL_SECURITY_INFORMATION*/,
->>>>>>> 5875b16a
 	    NULL, NULL, newAcl, NULL) == ERROR_SUCCESS) {
 	res = 0;
     }
