/*
 * tclWinFCmd.c
 *
 *	This file implements the Windows specific portion of file manipulation
 *	subcommands of the "file" command.
 *
 * Copyright (c) 1996-1998 Sun Microsystems, Inc.
 *
 * See the file "license.terms" for information on usage and redistribution of
 * this file, and for a DISCLAIMER OF ALL WARRANTIES.
 */

#include "tclWinInt.h"

/*
 * The following constants specify the type of callback when
 * TraverseWinTree() calls the traverseProc()
 */

#define DOTREE_PRED	1	/* pre-order directory  */
#define DOTREE_POSTD	2	/* post-order directory */
#define DOTREE_F	3	/* regular file */
#define DOTREE_LINK	4	/* symbolic link */

/*
 * Callbacks for file attributes code.
 */

static int		GetWinFileAttributes(Tcl_Interp *interp, int objIndex,
			    Tcl_Obj *fileName, Tcl_Obj **attributePtrPtr);
static int		GetWinFileLongName(Tcl_Interp *interp, int objIndex,
			    Tcl_Obj *fileName, Tcl_Obj **attributePtrPtr);
static int		GetWinFileShortName(Tcl_Interp *interp, int objIndex,
			    Tcl_Obj *fileName, Tcl_Obj **attributePtrPtr);
static int		SetWinFileAttributes(Tcl_Interp *interp, int objIndex,
			    Tcl_Obj *fileName, Tcl_Obj *attributePtr);
static int		CannotSetAttribute(Tcl_Interp *interp, int objIndex,
			    Tcl_Obj *fileName, Tcl_Obj *attributePtr);

/*
 * Constants and variables necessary for file attributes subcommand.
 */

enum {
    WIN_ARCHIVE_ATTRIBUTE,
    WIN_HIDDEN_ATTRIBUTE,
    WIN_LONGNAME_ATTRIBUTE,
    WIN_READONLY_ATTRIBUTE,
    WIN_SHORTNAME_ATTRIBUTE,
    WIN_SYSTEM_ATTRIBUTE
};

static const int attributeArray[] = {FILE_ATTRIBUTE_ARCHIVE, FILE_ATTRIBUTE_HIDDEN,
	0, FILE_ATTRIBUTE_READONLY, 0, FILE_ATTRIBUTE_SYSTEM};


const char *const tclpFileAttrStrings[] = {
	"-archive", "-hidden", "-longname", "-readonly",
	"-shortname", "-system", (char *) NULL
};

const TclFileAttrProcs tclpFileAttrProcs[] = {
	{GetWinFileAttributes, SetWinFileAttributes},
	{GetWinFileAttributes, SetWinFileAttributes},
	{GetWinFileLongName, CannotSetAttribute},
	{GetWinFileAttributes, SetWinFileAttributes},
	{GetWinFileShortName, CannotSetAttribute},
	{GetWinFileAttributes, SetWinFileAttributes}};

/*
 * Prototype for the TraverseWinTree callback function.
 */

typedef int (TraversalProc)(const WCHAR *srcPtr, const WCHAR *dstPtr,
	int type, Tcl_DString *errorPtr);

/*
 * Declarations for local functions defined in this file:
 */

static void		StatError(Tcl_Interp *interp, Tcl_Obj *fileName);
static int		ConvertFileNameFormat(Tcl_Interp *interp,
			    int objIndex, Tcl_Obj *fileName, int longShort,
			    Tcl_Obj **attributePtrPtr);
static int		DoCopyFile(const WCHAR *srcPtr, const WCHAR *dstPtr);
static int		DoCreateDirectory(const WCHAR *pathPtr);
static int		DoRemoveJustDirectory(const WCHAR *nativeSrc,
			    int ignoreError, Tcl_DString *errorPtr);
static int		DoRemoveDirectory(Tcl_DString *pathPtr, int recursive,
			    Tcl_DString *errorPtr);
static int		DoRenameFile(const WCHAR *nativeSrc,
			    const WCHAR *dstPtr);
static int		TraversalCopy(const WCHAR *srcPtr, const WCHAR *dstPtr,
			    int type, Tcl_DString *errorPtr);
static int		TraversalDelete(const WCHAR *srcPtr,
			    const WCHAR *dstPtr, int type,
			    Tcl_DString *errorPtr);
static int		TraverseWinTree(TraversalProc *traverseProc,
			    Tcl_DString *sourcePtr, Tcl_DString *dstPtr,
			    Tcl_DString *errorPtr);

/*
 *---------------------------------------------------------------------------
 *
 * TclpObjRenameFile, DoRenameFile --
 *
 *	Changes the name of an existing file or directory, from src to dst.
 *	If src and dst refer to the same file or directory, does nothing and
 *	returns success. Otherwise if dst already exists, it will be deleted
 *	and replaced by src subject to the following conditions:
 *	    If src is a directory, dst may be an empty directory.
 *	    If src is a file, dst may be a file.
 *	In any other situation where dst already exists, the rename will fail.
 *
 * Results:
 *	If the file or directory was successfully renamed, returns TCL_OK.
 *	Otherwise the return value is TCL_ERROR and errno is set to indicate
 *	the error. Some possible values for errno are:
 *
 *	ENAMETOOLONG: src or dst names are too long.
 *	EACCES:	    src or dst parent directory can't be read and/or written.
 *	EEXIST:	    dst is a non-empty directory.
 *	EINVAL:	    src is a root directory or dst is a subdirectory of src.
 *	EISDIR:	    dst is a directory, but src is not.
 *	ENOENT:	    src doesn't exist.	src or dst is "".
 *	ENOTDIR:    src is a directory, but dst is not.
 *	EXDEV:	    src and dst are on different filesystems.
 *
 *	EACCES:	    exists an open file already referring to src or dst.
 *	EACCES:	    src or dst specify the current working directory (NT).
 *	EACCES:	    src specifies a char device (nul:, com1:, etc.)
 *	EEXIST:	    dst specifies a char device (nul:, com1:, etc.) (NT)
 *	EACCES:	    dst specifies a char device (nul:, com1:, etc.) (95)
 *
 * Side effects:
 *	The implementation supports cross-filesystem renames of files, but the
 *	caller should be prepared to emulate cross-filesystem renames of
 *	directories if errno is EXDEV.
 *
 *---------------------------------------------------------------------------
 */

int
TclpObjRenameFile(
    Tcl_Obj *srcPathPtr,
    Tcl_Obj *destPathPtr)
{
    return DoRenameFile(Tcl_FSGetNativePath(srcPathPtr),
	    Tcl_FSGetNativePath(destPathPtr));
}

static int
DoRenameFile(
    const WCHAR *nativeSrc,	/* Pathname of file or dir to be renamed
				 * (native). */
    const WCHAR *nativeDst)	/* New pathname for file or directory
				 * (native). */
{
#if defined(HAVE_NO_SEH) && !defined(_WIN64)
    TCLEXCEPTION_REGISTRATION registration;
#endif
    DWORD srcAttr, dstAttr;
    int retval = -1;

    /*
     * The MoveFileW API acts differently under Win95/98 and NT WRT NULL and
     * "". Avoid passing these values.
     */

    if (nativeSrc == NULL || nativeSrc[0] == '\0' ||
	    nativeDst == NULL || nativeDst[0] == '\0') {
	Tcl_SetErrno(ENOENT);
	return TCL_ERROR;
    }

    /*
     * The MoveFileW API would throw an exception under NT if one of the
     * arguments is a char block device.
     */

#if defined(HAVE_NO_SEH) && !defined(_WIN64)
    /*
     * Don't have SEH available, do things the hard way. Note that this needs
     * to be one block of asm, to avoid stack imbalance; also, it is illegal
     * for one asm block to contain a jump to another.
     */

    __asm__ __volatile__ (
	/*
	 * Pick up params before messing with the stack.
	 */

	"movl	    %[nativeDst],   %%ebx"	    "\n\t"
	"movl	    %[nativeSrc],   %%ecx"	    "\n\t"

	/*
	 * Construct an TCLEXCEPTION_REGISTRATION to protect the call to
	 * MoveFileW.
	 */

	"leal	    %[registration], %%edx"	    "\n\t"
	"movl	    %%fs:0,	    %%eax"	    "\n\t"
	"movl	    %%eax,	    0x0(%%edx)"	    "\n\t" /* link */
	"leal	    1f,		    %%eax"	    "\n\t"
	"movl	    %%eax,	    0x4(%%edx)"	    "\n\t" /* handler */
	"movl	    %%ebp,	    0x8(%%edx)"	    "\n\t" /* ebp */
	"movl	    %%esp,	    0xc(%%edx)"	    "\n\t" /* esp */
	"movl	    $0,		    0x10(%%edx)"    "\n\t" /* status */

	/*
	 * Link the TCLEXCEPTION_REGISTRATION on the chain.
	 */

	"movl	    %%edx,	    %%fs:0"	    "\n\t"

	/*
	 * Call MoveFileW(nativeSrc, nativeDst)
	 */

	"pushl	    %%ebx"			    "\n\t"
	"pushl	    %%ecx"			    "\n\t"
	"movl	    %[moveFileW],    %%eax"	    "\n\t"
	"call	    *%%eax"			    "\n\t"

	/*
	 * Come here on normal exit. Recover the TCLEXCEPTION_REGISTRATION and
	 * put the status return from MoveFileW into it.
	 */

	"movl	    %%fs:0,	    %%edx"	    "\n\t"
	"movl	    %%eax,	    0x10(%%edx)"    "\n\t"
	"jmp	    2f"				    "\n"

	/*
	 * Come here on an exception. Recover the TCLEXCEPTION_REGISTRATION
	 */

	"1:"					    "\t"
	"movl	    %%fs:0,	    %%edx"	    "\n\t"
	"movl	    0x8(%%edx),	    %%edx"	    "\n\t"

	/*
	 * Come here however we exited. Restore context from the
	 * TCLEXCEPTION_REGISTRATION in case the stack is unbalanced.
	 */

	"2:"					    "\t"
	"movl	    0xc(%%edx),	    %%esp"	    "\n\t"
	"movl	    0x8(%%edx),	    %%ebp"	    "\n\t"
	"movl	    0x0(%%edx),	    %%eax"	    "\n\t"
	"movl	    %%eax,	    %%fs:0"	    "\n\t"

	:
	/* No outputs */
	:
	[registration]	"m"	(registration),
	[nativeDst]	"m"	(nativeDst),
	[nativeSrc]	"m"	(nativeSrc),
	[moveFileW]	"r"	(MoveFileW)
	:
	"%eax", "%ebx", "%ecx", "%edx", "memory"
	);
    if (registration.status != FALSE) {
	retval = TCL_OK;
    }
#else
#ifndef HAVE_NO_SEH
    __try {
#endif
	if ((*MoveFileW)(nativeSrc, nativeDst) != FALSE) {
	    retval = TCL_OK;
	}
#ifndef HAVE_NO_SEH
    } __except (EXCEPTION_EXECUTE_HANDLER) {}
#endif
#endif

    if (retval != -1) {
	return retval;
    }

    TclWinConvertError(GetLastError());

    srcAttr = GetFileAttributesW(nativeSrc);
    dstAttr = GetFileAttributesW(nativeDst);
    if (srcAttr == 0xffffffff) {
	if (GetFullPathNameW(nativeSrc, 0, NULL,
		NULL) >= MAX_PATH) {
	    errno = ENAMETOOLONG;
	    return TCL_ERROR;
	}
	srcAttr = 0;
    }
    if (dstAttr == 0xffffffff) {
	if (GetFullPathNameW(nativeDst, 0, NULL,
		NULL) >= MAX_PATH) {
	    errno = ENAMETOOLONG;
	    return TCL_ERROR;
	}
	dstAttr = 0;
    }

    if (errno == EBADF) {
	errno = EACCES;
	return TCL_ERROR;
    }
    if (errno == EACCES) {
    decode:
	if (srcAttr & FILE_ATTRIBUTE_DIRECTORY) {
	    WCHAR *nativeSrcRest, *nativeDstRest;
	    const char **srcArgv, **dstArgv;
	    int size, srcArgc, dstArgc;
	    WCHAR nativeSrcPath[MAX_PATH];
	    WCHAR nativeDstPath[MAX_PATH];
	    Tcl_DString srcString, dstString;
	    const char *src, *dst;

	    size = GetFullPathNameW(nativeSrc, MAX_PATH,
		    nativeSrcPath, &nativeSrcRest);
	    if ((size == 0) || (size > MAX_PATH)) {
		return TCL_ERROR;
	    }
	    size = GetFullPathNameW(nativeDst, MAX_PATH,
		    nativeDstPath, &nativeDstRest);
	    if ((size == 0) || (size > MAX_PATH)) {
		return TCL_ERROR;
	    }
	    CharLowerW(nativeSrcPath);
	    CharLowerW(nativeDstPath);

<<<<<<< HEAD
	    Tcl_DStringInit(&srcString);
	    Tcl_DStringInit(&dstString);
	    src = Tcl_WCharToUtfDString(nativeSrcPath, -1, &srcString);
	    dst = Tcl_WCharToUtfDString(nativeDstPath, -1, &dstString);
=======
	    src = Tcl_WinTCharToUtf((TCHAR *)nativeSrcPath, -1, &srcString);
	    dst = Tcl_WinTCharToUtf((TCHAR *)nativeDstPath, -1, &dstString);
>>>>>>> 3a94aaa6

	    /*
	     * Check whether the destination path is actually inside the
	     * source path. This is true if the prefix matches, and the next
	     * character is either end-of-string or a directory separator
	     */

	    if ((strncmp(src, dst, Tcl_DStringLength(&srcString))==0)
		    && (dst[Tcl_DStringLength(&srcString)] == '\\'
		    || dst[Tcl_DStringLength(&srcString)] == '/'
		    || dst[Tcl_DStringLength(&srcString)] == '\0')) {
		/*
		 * Trying to move a directory into itself.
		 */

		errno = EINVAL;
		Tcl_DStringFree(&srcString);
		Tcl_DStringFree(&dstString);
		return TCL_ERROR;
	    }
	    Tcl_SplitPath(src, &srcArgc, &srcArgv);
	    Tcl_SplitPath(dst, &dstArgc, &dstArgv);
	    Tcl_DStringFree(&srcString);
	    Tcl_DStringFree(&dstString);

	    if (srcArgc == 1) {
		/*
		 * They are trying to move a root directory. Whether or not it
		 * is across filesystems, this cannot be done.
		 */

		Tcl_SetErrno(EINVAL);
	    } else if ((srcArgc > 0) && (dstArgc > 0) &&
		    (strcmp(srcArgv[0], dstArgv[0]) != 0)) {
		/*
		 * If src is a directory and dst filesystem != src filesystem,
		 * errno should be EXDEV. It is very important to get this
		 * behavior, so that the caller can respond to a cross
		 * filesystem rename by simulating it with copy and delete.
		 * The MoveFileW system call already handles the case of moving
		 * a file between filesystems.
		 */

		Tcl_SetErrno(EXDEV);
	    }

	    ckfree(srcArgv);
	    ckfree(dstArgv);
	}

	/*
	 * Other types of access failure is that dst is a read-only
	 * filesystem, that an open file referred to src or dest, or that src
	 * or dest specified the current working directory on the current
	 * filesystem. EACCES is returned for those cases.
	 */

    } else if (Tcl_GetErrno() == EEXIST) {
	/*
	 * Reports EEXIST any time the target already exists. If it makes
	 * sense, remove the old file and try renaming again.
	 */

	if (srcAttr & FILE_ATTRIBUTE_DIRECTORY) {
	    if (dstAttr & FILE_ATTRIBUTE_DIRECTORY) {
		/*
		 * Overwrite empty dst directory with src directory. The
		 * following call will remove an empty directory. If it fails,
		 * it's because it wasn't empty.
		 */

		if (DoRemoveJustDirectory(nativeDst, 0, NULL) == TCL_OK) {
		    /*
		     * Now that that empty directory is gone, we can try
		     * renaming again. If that fails, we'll put this empty
		     * directory back, for completeness.
		     */

		    if (MoveFileW(nativeSrc,
			    nativeDst) != FALSE) {
			return TCL_OK;
		    }

		    /*
		     * Some new error has occurred. Don't know what it could
		     * be, but report this one.
		     */

		    TclWinConvertError(GetLastError());
		    CreateDirectoryW(nativeDst, NULL);
		    SetFileAttributesW(nativeDst, dstAttr);
		    if (Tcl_GetErrno() == EACCES) {
			/*
			 * Decode the EACCES to a more meaningful error.
			 */

			goto decode;
		    }
		}
	    } else {	/* (dstAttr & FILE_ATTRIBUTE_DIRECTORY) == 0 */
		Tcl_SetErrno(ENOTDIR);
	    }
	} else {    /* (srcAttr & FILE_ATTRIBUTE_DIRECTORY) == 0 */
	    if (dstAttr & FILE_ATTRIBUTE_DIRECTORY) {
		Tcl_SetErrno(EISDIR);
	    } else {
		/*
		 * Overwrite existing file by:
		 *
		 * 1. Rename existing file to temp name.
		 * 2. Rename old file to new name.
		 * 3. If success, delete temp file. If failure, put temp file
		 *    back to old name.
		 */

		WCHAR *nativeRest, *nativeTmp, *nativePrefix;
		int result, size;
		WCHAR tempBuf[MAX_PATH];

		size = GetFullPathNameW(nativeDst, MAX_PATH,
			tempBuf, &nativeRest);
		if ((size == 0) || (size > MAX_PATH) || (nativeRest == NULL)) {
		    return TCL_ERROR;
		}
		nativeTmp = (WCHAR *) tempBuf;
<<<<<<< HEAD
		nativeRest[0] = '\0';

		result = TCL_ERROR;
		nativePrefix = (WCHAR *) L"tclr";
		if (GetTempFileName(nativeTmp, nativePrefix,
=======
		nativeRest[0] = L'\0';

		result = TCL_ERROR;
		nativePrefix = (WCHAR *) L"tclr";
		if (GetTempFileNameW(nativeTmp, nativePrefix,
>>>>>>> 3a94aaa6
			0, tempBuf) != 0) {
		    /*
		     * Strictly speaking, need the following DeleteFile and
		     * MoveFileW to be joined as an atomic operation so no
		     * other app comes along in the meantime and creates the
		     * same temp file.
		     */

		    nativeTmp = tempBuf;
		    DeleteFileW(nativeTmp);
		    if (MoveFileW(nativeDst, nativeTmp) != FALSE) {
			if (MoveFileW(nativeSrc, nativeDst) != FALSE) {
			    SetFileAttributesW(nativeTmp, FILE_ATTRIBUTE_NORMAL);
			    DeleteFileW(nativeTmp);
			    return TCL_OK;
			} else {
			    DeleteFileW(nativeDst);
			    MoveFileW(nativeTmp, nativeDst);
			}
		    }

		    /*
		     * Can't backup dst file or move src file. Return that
		     * error. Could happen if an open file refers to dst.
		     */

		    TclWinConvertError(GetLastError());
		    if (Tcl_GetErrno() == EACCES) {
			/*
			 * Decode the EACCES to a more meaningful error.
			 */

			goto decode;
		    }
		}
		return result;
	    }
	}
    }
    return TCL_ERROR;
}

/*
 *---------------------------------------------------------------------------
 *
 * TclpObjCopyFile, DoCopyFile --
 *
 *	Copy a single file (not a directory). If dst already exists and is not
 *	a directory, it is removed.
 *
 * Results:
 *	If the file was successfully copied, returns TCL_OK. Otherwise the
 *	return value is TCL_ERROR and errno is set to indicate the error.
 *	Some possible values for errno are:
 *
 *	EACCES:	    src or dst parent directory can't be read and/or written.
 *	EISDIR:	    src or dst is a directory.
 *	ENOENT:	    src doesn't exist.	src or dst is "".
 *
 *	EACCES:	    exists an open file already referring to dst (95).
 *	EACCES:	    src specifies a char device (nul:, com1:, etc.) (NT)
 *	ENOENT:	    src specifies a char device (nul:, com1:, etc.) (95)
 *
 * Side effects:
 *	It is not an error to copy to a char device.
 *
 *---------------------------------------------------------------------------
 */

int
TclpObjCopyFile(
    Tcl_Obj *srcPathPtr,
    Tcl_Obj *destPathPtr)
{
    return DoCopyFile(Tcl_FSGetNativePath(srcPathPtr),
	    Tcl_FSGetNativePath(destPathPtr));
}

static int
DoCopyFile(
    const WCHAR *nativeSrc,	/* Pathname of file to be copied (native). */
    const WCHAR *nativeDst)	/* Pathname of file to copy to (native). */
{
#if defined(HAVE_NO_SEH) && !defined(_WIN64)
    TCLEXCEPTION_REGISTRATION registration;
#endif
    int retval = -1;

    /*
     * The CopyFile API acts differently under Win95/98 and NT WRT NULL and
     * "". Avoid passing these values.
     */

    if (nativeSrc == NULL || nativeSrc[0] == '\0' ||
	    nativeDst == NULL || nativeDst[0] == '\0') {
	Tcl_SetErrno(ENOENT);
	return TCL_ERROR;
    }

    /*
     * The CopyFile API would throw an exception under NT if one of the
     * arguments is a char block device.
     */

#if defined(HAVE_NO_SEH) && !defined(_WIN64)
    /*
     * Don't have SEH available, do things the hard way. Note that this needs
     * to be one block of asm, to avoid stack imbalance; also, it is illegal
     * for one asm block to contain a jump to another.
     */

    __asm__ __volatile__ (

	/*
	 * Pick up parameters before messing with the stack
	 */

	"movl	    %[nativeDst],   %%ebx"	    "\n\t"
	"movl	    %[nativeSrc],   %%ecx"	    "\n\t"

	/*
	 * Construct an TCLEXCEPTION_REGISTRATION to protect the call to
	 * CopyFile.
	 */

	"leal	    %[registration], %%edx"	    "\n\t"
	"movl	    %%fs:0,	    %%eax"	    "\n\t"
	"movl	    %%eax,	    0x0(%%edx)"	    "\n\t" /* link */
	"leal	    1f,		    %%eax"	    "\n\t"
	"movl	    %%eax,	    0x4(%%edx)"	    "\n\t" /* handler */
	"movl	    %%ebp,	    0x8(%%edx)"	    "\n\t" /* ebp */
	"movl	    %%esp,	    0xc(%%edx)"	    "\n\t" /* esp */
	"movl	    $0,		    0x10(%%edx)"    "\n\t" /* status */

	/*
	 * Link the TCLEXCEPTION_REGISTRATION on the chain.
	 */

	"movl	    %%edx,	    %%fs:0"	    "\n\t"

	/*
	 * Call CopyFileW(nativeSrc, nativeDst, 0)
	 */

	"movl	    %[copyFileW],    %%eax"	    "\n\t"
	"pushl	    $0"				    "\n\t"
	"pushl	    %%ebx"			    "\n\t"
	"pushl	    %%ecx"			    "\n\t"
	"call	    *%%eax"			    "\n\t"

	/*
	 * Come here on normal exit. Recover the TCLEXCEPTION_REGISTRATION and
	 * put the status return from CopyFile into it.
	 */

	"movl	    %%fs:0,	    %%edx"	    "\n\t"
	"movl	    %%eax,	    0x10(%%edx)"    "\n\t"
	"jmp	    2f"				    "\n"

	/*
	 * Come here on an exception. Recover the TCLEXCEPTION_REGISTRATION
	 */

	"1:"					    "\t"
	"movl	    %%fs:0,	    %%edx"	    "\n\t"
	"movl	    0x8(%%edx),	    %%edx"	    "\n\t"

	/*
	 * Come here however we exited. Restore context from the
	 * TCLEXCEPTION_REGISTRATION in case the stack is unbalanced.
	 */

	"2:"					    "\t"
	"movl	    0xc(%%edx),	    %%esp"	    "\n\t"
	"movl	    0x8(%%edx),	    %%ebp"	    "\n\t"
	"movl	    0x0(%%edx),	    %%eax"	    "\n\t"
	"movl	    %%eax,	    %%fs:0"	    "\n\t"

	:
	/* No outputs */
	:
	[registration]	"m"	(registration),
	[nativeDst]	"m"	(nativeDst),
	[nativeSrc]	"m"	(nativeSrc),
	[copyFileW]	"r"	(CopyFileW)
	:
	"%eax", "%ebx", "%ecx", "%edx", "memory"
	);
    if (registration.status != FALSE) {
	retval = TCL_OK;
    }
#else
#ifndef HAVE_NO_SEH
    __try {
#endif
	if (CopyFileW(nativeSrc, nativeDst, 0) != FALSE) {
	    retval = TCL_OK;
	}
#ifndef HAVE_NO_SEH
    } __except (EXCEPTION_EXECUTE_HANDLER) {}
#endif
#endif

    if (retval != -1) {
	return retval;
    }

    TclWinConvertError(GetLastError());
    if (Tcl_GetErrno() == EBADF) {
	Tcl_SetErrno(EACCES);
	return TCL_ERROR;
    }
    if (Tcl_GetErrno() == EACCES) {
	DWORD srcAttr, dstAttr;

	srcAttr = GetFileAttributesW(nativeSrc);
	dstAttr = GetFileAttributesW(nativeDst);
	if (srcAttr != 0xffffffff) {
	    if (dstAttr == 0xffffffff) {
		dstAttr = 0;
	    }
	    if ((srcAttr & FILE_ATTRIBUTE_DIRECTORY) ||
		    (dstAttr & FILE_ATTRIBUTE_DIRECTORY)) {
		if (srcAttr & FILE_ATTRIBUTE_REPARSE_POINT) {
		    /* Source is a symbolic link -- copy it */
		    if (TclWinSymLinkCopyDirectory(nativeSrc, nativeDst)==0) {
			return TCL_OK;
		    }
		}
		Tcl_SetErrno(EISDIR);
	    }
	    if (dstAttr & FILE_ATTRIBUTE_READONLY) {
		SetFileAttributesW(nativeDst,
			dstAttr & ~((DWORD)FILE_ATTRIBUTE_READONLY));
		if (CopyFileW(nativeSrc, nativeDst,
			0) != FALSE) {
		    return TCL_OK;
		}

		/*
		 * Still can't copy onto dst. Return that error, and restore
		 * attributes of dst.
		 */

		TclWinConvertError(GetLastError());
		SetFileAttributesW(nativeDst, dstAttr);
	    }
	}
    }
    return TCL_ERROR;
}

/*
 *---------------------------------------------------------------------------
 *
 * TclpObjDeleteFile, TclpDeleteFile --
 *
 *	Removes a single file (not a directory).
 *
 * Results:
 *	If the file was successfully deleted, returns TCL_OK. Otherwise the
 *	return value is TCL_ERROR and errno is set to indicate the error.
 *	Some possible values for errno are:
 *
 *	EACCES:	    a parent directory can't be read and/or written.
 *	EISDIR:	    path is a directory.
 *	ENOENT:	    path doesn't exist or is "".
 *
 *	EACCES:	    exists an open file already referring to path.
 *	EACCES:	    path is a char device (nul:, com1:, etc.)
 *
 * Side effects:
 *	The file is deleted, even if it is read-only.
 *
 *---------------------------------------------------------------------------
 */

int
TclpObjDeleteFile(
    Tcl_Obj *pathPtr)
{
    return TclpDeleteFile(Tcl_FSGetNativePath(pathPtr));
}

int
TclpDeleteFile(
    const void *nativePath)	/* Pathname of file to be removed (native). */
{
    DWORD attr;
    const WCHAR *path = nativePath;

    /*
     * The DeleteFile API acts differently under Win95/98 and NT WRT NULL and
     * "". Avoid passing these values.
     */

    if (path == NULL || path[0] == '\0') {
	Tcl_SetErrno(ENOENT);
	return TCL_ERROR;
    }

    if (DeleteFileW(path) != FALSE) {
	return TCL_OK;
    }
    TclWinConvertError(GetLastError());

    if (Tcl_GetErrno() == EACCES) {
	attr = GetFileAttributesW(path);
	if (attr != 0xffffffff) {
	    if (attr & FILE_ATTRIBUTE_DIRECTORY) {
		if (attr & FILE_ATTRIBUTE_REPARSE_POINT) {
		    /*
		     * It is a symbolic link - remove it.
		     */
		    if (TclWinSymLinkDelete(path, 0) == 0) {
			return TCL_OK;
		    }
		}

		/*
		 * If we fall through here, it is a directory.
		 *
		 * Windows NT reports removing a directory as EACCES instead
		 * of EISDIR.
		 */

		Tcl_SetErrno(EISDIR);
	    } else if (attr & FILE_ATTRIBUTE_READONLY) {
		int res = SetFileAttributesW(path,
			attr & ~((DWORD) FILE_ATTRIBUTE_READONLY));

		if ((res != 0) &&
			(DeleteFileW(path) != FALSE)) {
		    return TCL_OK;
		}
		TclWinConvertError(GetLastError());
		if (res != 0) {
		    SetFileAttributesW(path, attr);
		}
	    }
	}
    } else if (Tcl_GetErrno() == ENOENT) {
	attr = GetFileAttributesW(path);
	if (attr != 0xffffffff) {
	    if (attr & FILE_ATTRIBUTE_DIRECTORY) {
		/*
		 * Windows 95 reports removing a directory as ENOENT instead
		 * of EISDIR.
		 */

		Tcl_SetErrno(EISDIR);
	    }
	}
    } else if (Tcl_GetErrno() == EINVAL) {
	/*
	 * Windows NT reports removing a char device as EINVAL instead of
	 * EACCES.
	 */

	Tcl_SetErrno(EACCES);
    }

    return TCL_ERROR;
}

/*
 *---------------------------------------------------------------------------
 *
 * TclpObjCreateDirectory --
 *
 *	Creates the specified directory. All parent directories of the
 *	specified directory must already exist. The directory is automatically
 *	created with permissions so that user can access the new directory and
 *	create new files or subdirectories in it.
 *
 * Results:
 *	If the directory was successfully created, returns TCL_OK. Otherwise
 *	the return value is TCL_ERROR and errno is set to indicate the error.
 *	Some possible values for errno are:
 *
 *	EACCES:	    a parent directory can't be read and/or written.
 *	EEXIST:	    path already exists.
 *	ENOENT:	    a parent directory doesn't exist.
 *
 * Side effects:
 *	A directory is created.
 *
 *---------------------------------------------------------------------------
 */

int
TclpObjCreateDirectory(
    Tcl_Obj *pathPtr)
{
    return DoCreateDirectory(Tcl_FSGetNativePath(pathPtr));
}

static int
DoCreateDirectory(
    const WCHAR *nativePath)	/* Pathname of directory to create (native). */
{
    if (CreateDirectoryW(nativePath, NULL) == 0) {
	DWORD error = GetLastError();

	TclWinConvertError(error);
	return TCL_ERROR;
    }
    return TCL_OK;
}

/*
 *---------------------------------------------------------------------------
 *
 * TclpObjCopyDirectory --
 *
 *	Recursively copies a directory. The target directory dst must not
 *	already exist. Note that this function does not merge two directory
 *	hierarchies, even if the target directory is an an empty directory.
 *
 * Results:
 *	If the directory was successfully copied, returns TCL_OK. Otherwise
 *	the return value is TCL_ERROR, errno is set to indicate the error, and
 *	the pathname of the file that caused the error is stored in errorPtr.
 *	See TclpCreateDirectory and TclpCopyFile for a description of possible
 *	values for errno.
 *
 * Side effects:
 *	An exact copy of the directory hierarchy src will be created with the
 *	name dst. If an error occurs, the error will be returned immediately,
 *	and remaining files will not be processed.
 *
 *---------------------------------------------------------------------------
 */

int
TclpObjCopyDirectory(
    Tcl_Obj *srcPathPtr,
    Tcl_Obj *destPathPtr,
    Tcl_Obj **errorPtr)
{
    Tcl_DString ds;
    Tcl_DString srcString, dstString;
    Tcl_Obj *normSrcPtr, *normDestPtr;
    int ret;

    normSrcPtr = Tcl_FSGetNormalizedPath(NULL,srcPathPtr);
    normDestPtr = Tcl_FSGetNormalizedPath(NULL,destPathPtr);
    if ((normSrcPtr == NULL) || (normDestPtr == NULL)) {
	return TCL_ERROR;
    }

    Tcl_DStringInit(&srcString);
    Tcl_DStringInit(&dstString);
    Tcl_UtfToWCharDString(Tcl_GetString(normSrcPtr), -1, &srcString);
    Tcl_UtfToWCharDString(Tcl_GetString(normDestPtr), -1, &dstString);

    ret = TraverseWinTree(TraversalCopy, &srcString, &dstString, &ds);

    Tcl_DStringFree(&srcString);
    Tcl_DStringFree(&dstString);

    if (ret != TCL_OK) {
	if (!strcmp(Tcl_DStringValue(&ds), TclGetString(normSrcPtr))) {
	    *errorPtr = srcPathPtr;
	} else if (!strcmp(Tcl_DStringValue(&ds), TclGetString(normDestPtr))) {
	    *errorPtr = destPathPtr;
	} else {
	    *errorPtr = Tcl_NewStringObj(Tcl_DStringValue(&ds), -1);
	}
	Tcl_DStringFree(&ds);
	Tcl_IncrRefCount(*errorPtr);
    }
    return ret;
}

/*
 *----------------------------------------------------------------------
 *
 * TclpObjRemoveDirectory, DoRemoveDirectory --
 *
 *	Removes directory (and its contents, if the recursive flag is set).
 *
 * Results:
 *	If the directory was successfully removed, returns TCL_OK. Otherwise
 *	the return value is TCL_ERROR, errno is set to indicate the error, and
 *	the pathname of the file that caused the error is stored in errorPtr.
 *	Some possible values for errno are:
 *
 *	EACCES:	    path directory can't be read and/or written.
 *	EEXIST:	    path is a non-empty directory.
 *	EINVAL:	    path is root directory or current directory.
 *	ENOENT:	    path doesn't exist or is "".
 *	ENOTDIR:    path is not a directory.
 *
 *	EACCES:	    path is a char device (nul:, com1:, etc.) (95)
 *	EINVAL:	    path is a char device (nul:, com1:, etc.) (NT)
 *
 * Side effects:
 *	Directory removed. If an error occurs, the error will be returned
 *	immediately, and remaining files will not be deleted.
 *
 *----------------------------------------------------------------------
 */

int
TclpObjRemoveDirectory(
    Tcl_Obj *pathPtr,
    int recursive,
    Tcl_Obj **errorPtr)
{
    Tcl_DString ds;
    Tcl_Obj *normPtr = NULL;
    int ret;

    if (recursive) {
	/*
	 * In the recursive case, the string rep is used to construct a
	 * Tcl_DString which may be used extensively, so we can't optimize
	 * this case easily.
	 */

	Tcl_DString native;
	normPtr = Tcl_FSGetNormalizedPath(NULL, pathPtr);
	if (normPtr == NULL) {
	    return TCL_ERROR;
	}
	Tcl_DStringInit(&native);
	Tcl_UtfToWCharDString(Tcl_GetString(normPtr), -1, &native);
	ret = DoRemoveDirectory(&native, recursive, &ds);
	Tcl_DStringFree(&native);
    } else {
	ret = DoRemoveJustDirectory(Tcl_FSGetNativePath(pathPtr), 0, &ds);
    }

    if (ret != TCL_OK) {
	if (Tcl_DStringLength(&ds) > 0) {
	    if (normPtr != NULL &&
		    !strcmp(Tcl_DStringValue(&ds), TclGetString(normPtr))) {
		*errorPtr = pathPtr;
	    } else {
		*errorPtr = TclDStringToObj(&ds);
	    }
	    Tcl_IncrRefCount(*errorPtr);
	}
	Tcl_DStringFree(&ds);
    }

    return ret;
}

static int
DoRemoveJustDirectory(
    const WCHAR *nativePath,	/* Pathname of directory to be removed
				 * (native). */
    int ignoreError,		/* If non-zero, don't initialize the errorPtr
				 * under some circumstances on return. */
    Tcl_DString *errorPtr)	/* If non-NULL, uninitialized or free DString
				 * filled with UTF-8 name of file causing
				 * error. */
{
    DWORD attr;

    /*
     * The RemoveDirectory API acts differently under Win95/98 and NT WRT NULL
     * and "". Avoid passing these values.
     */

    if (nativePath == NULL || nativePath[0] == '\0') {
	Tcl_SetErrno(ENOENT);
	Tcl_DStringInit(errorPtr);
	return TCL_ERROR;
    }

    attr = GetFileAttributesW(nativePath);

    if (attr & FILE_ATTRIBUTE_REPARSE_POINT) {
	/*
	 * It is a symbolic link - remove it.
	 */
	if (TclWinSymLinkDelete(nativePath, 0) == 0) {
	    return TCL_OK;
	}
    } else {
	/*
	 * Ordinary directory.
	 */

	if (RemoveDirectoryW(nativePath) != FALSE) {
	    return TCL_OK;
	}
    }

    TclWinConvertError(GetLastError());

    if (Tcl_GetErrno() == EACCES) {
	attr = GetFileAttributesW(nativePath);
	if (attr != 0xffffffff) {
	    if ((attr & FILE_ATTRIBUTE_DIRECTORY) == 0) {
		/*
		 * Windows 95 reports calling RemoveDirectory on a file as an
		 * EACCES, not an ENOTDIR.
		 */

		Tcl_SetErrno(ENOTDIR);
		goto end;
	    }

	    if (attr & FILE_ATTRIBUTE_REPARSE_POINT) {
		/*
		 * It is a symbolic link - remove it.
		 */

		if (TclWinSymLinkDelete(nativePath, 1) != 0) {
		    goto end;
		}
	    }

	    if (attr & FILE_ATTRIBUTE_READONLY) {
		attr &= ~FILE_ATTRIBUTE_READONLY;
		if (SetFileAttributesW(nativePath,
			attr) == FALSE) {
		    goto end;
		}
		if (RemoveDirectoryW(nativePath) != FALSE) {
		    return TCL_OK;
		}
		TclWinConvertError(GetLastError());
		SetFileAttributesW(nativePath,
			attr | FILE_ATTRIBUTE_READONLY);
	    }
	}
    }

    if (Tcl_GetErrno() == ENOTEMPTY) {
	/*
	 * The caller depends on EEXIST to signify that the directory is not
	 * empty, not ENOTEMPTY.
	 */

	Tcl_SetErrno(EEXIST);
    }

    if ((ignoreError != 0) && (Tcl_GetErrno() == EEXIST)) {
	/*
	 * If we're being recursive, this error may actually be ok, so we
	 * don't want to initialise the errorPtr yet.
	 */
	return TCL_ERROR;
    }

  end:
    if (errorPtr != NULL) {
<<<<<<< HEAD
	char *p;

	Tcl_DStringInit(errorPtr);
	p = Tcl_WCharToUtfDString(nativePath, -1, errorPtr);
=======
	char *p = Tcl_WinTCharToUtf((TCHAR *)nativePath, -1, errorPtr);
>>>>>>> 3a94aaa6
	for (; *p; ++p) {
	    if (*p == '\\') *p = '/';
	}
    }
    return TCL_ERROR;

}

static int
DoRemoveDirectory(
    Tcl_DString *pathPtr,	/* Pathname of directory to be removed
				 * (native). */
    int recursive,		/* If non-zero, removes directories that are
				 * nonempty. Otherwise, will only remove empty
				 * directories. */
    Tcl_DString *errorPtr)	/* If non-NULL, uninitialized or free DString
				 * filled with UTF-8 name of file causing
				 * error. */
{
    int res = DoRemoveJustDirectory((const WCHAR *)Tcl_DStringValue(pathPtr), recursive,
	    errorPtr);

    if ((res == TCL_ERROR) && (recursive != 0) && (Tcl_GetErrno() == EEXIST)) {
	/*
	 * The directory is nonempty, but the recursive flag has been
	 * specified, so we recursively remove all the files in the directory.
	 */

	return TraverseWinTree(TraversalDelete, pathPtr, NULL, errorPtr);
    } else {
	return res;
    }
}

/*
 *---------------------------------------------------------------------------
 *
 * TraverseWinTree --
 *
 *	Traverse directory tree specified by sourcePtr, calling the function
 *	traverseProc for each file and directory encountered. If destPtr is
 *	non-null, each of name in the sourcePtr directory is appended to the
 *	directory specified by destPtr and passed as the second argument to
 *	traverseProc().
 *
 * Results:
 *	Standard Tcl result.
 *
 * Side effects:
 *	None caused by TraverseWinTree, however the user specified
 *	traverseProc() may change state. If an error occurs, the error will be
 *	returned immediately, and remaining files will not be processed.
 *
 *---------------------------------------------------------------------------
 */

static int
TraverseWinTree(
    TraversalProc *traverseProc,/* Function to call for every file and
				 * directory in source hierarchy. */
    Tcl_DString *sourcePtr,	/* Pathname of source directory to be
				 * traversed (native). */
    Tcl_DString *targetPtr,	/* Pathname of directory to traverse in
				 * parallel with source directory (native),
				 * may be NULL. */
    Tcl_DString *errorPtr)	/* If non-NULL, uninitialized or free DString
				 * filled with UTF-8 name of file causing
				 * error. */
{
    DWORD sourceAttr;
    WCHAR *nativeSource, *nativeTarget, *nativeErrfile;
    int result, found, sourceLen, targetLen = 0, oldSourceLen, oldTargetLen;
    HANDLE handle;
    WIN32_FIND_DATAW data;

    nativeErrfile = NULL;
    result = TCL_OK;
    oldTargetLen = 0;		/* lint. */

    nativeSource = (WCHAR *) Tcl_DStringValue(sourcePtr);
    nativeTarget = (WCHAR *)
	    (targetPtr == NULL ? NULL : Tcl_DStringValue(targetPtr));

    oldSourceLen = Tcl_DStringLength(sourcePtr);
    sourceAttr = GetFileAttributesW(nativeSource);
    if (sourceAttr == 0xffffffff) {
	nativeErrfile = nativeSource;
	goto end;
    }

    if (sourceAttr & FILE_ATTRIBUTE_REPARSE_POINT) {
	/*
	 * Process the symbolic link
	 */

	return traverseProc(nativeSource, nativeTarget, DOTREE_LINK,
		errorPtr);
    }

    if ((sourceAttr & FILE_ATTRIBUTE_DIRECTORY) == 0) {
	/*
	 * Process the regular file
	 */

	return traverseProc(nativeSource, nativeTarget, DOTREE_F, errorPtr);
    }

    Tcl_DStringAppend(sourcePtr, (char *) L"\\*.*", 4 * sizeof(WCHAR) + 1);
    Tcl_DStringSetLength(sourcePtr, Tcl_DStringLength(sourcePtr) - 1);

    nativeSource = (WCHAR *) Tcl_DStringValue(sourcePtr);
<<<<<<< HEAD
    handle = FindFirstFile(nativeSource, &data);
=======
    handle = FindFirstFileW(nativeSource, &data);
>>>>>>> 3a94aaa6
    if (handle == INVALID_HANDLE_VALUE) {
	/*
	 * Can't read directory.
	 */

	TclWinConvertError(GetLastError());
	nativeErrfile = nativeSource;
	goto end;
    }

    Tcl_DStringSetLength(sourcePtr, oldSourceLen + 1);
    Tcl_DStringSetLength(sourcePtr, oldSourceLen);
    result = traverseProc(nativeSource, nativeTarget, DOTREE_PRED,
	    errorPtr);
    if (result != TCL_OK) {
	FindClose(handle);
	return result;
    }

    sourceLen = oldSourceLen + sizeof(WCHAR);
    Tcl_DStringAppend(sourcePtr, (char *) L"\\", sizeof(WCHAR) + 1);
    Tcl_DStringSetLength(sourcePtr, sourceLen);
    if (targetPtr != NULL) {
	oldTargetLen = Tcl_DStringLength(targetPtr);

	targetLen = oldTargetLen;
	targetLen += sizeof(WCHAR);
	Tcl_DStringAppend(targetPtr, (char *) L"\\", sizeof(WCHAR) + 1);
	Tcl_DStringSetLength(targetPtr, targetLen);
    }

    found = 1;
<<<<<<< HEAD
    for (; found; found = FindNextFile(handle, &data)) {
	WCHAR *nativeName;
	int len;
=======
    for (; found; found = FindNextFileW(handle, &data)) {
	WCHAR *nativeName;
	size_t len;
>>>>>>> 3a94aaa6

	WCHAR *wp = data.cFileName;
	if (*wp == '.') {
	    wp++;
	    if (*wp == '.') {
		wp++;
	    }
	    if (*wp == '\0') {
		continue;
	    }
	}
	nativeName = (WCHAR *) data.cFileName;
	len = wcslen(data.cFileName) * sizeof(WCHAR);

	/*
	 * Append name after slash, and recurse on the file.
	 */

	Tcl_DStringAppend(sourcePtr, (char *) nativeName, len + 1);
	Tcl_DStringSetLength(sourcePtr, Tcl_DStringLength(sourcePtr) - 1);
	if (targetPtr != NULL) {
	    Tcl_DStringAppend(targetPtr, (char *) nativeName, len + 1);
	    Tcl_DStringSetLength(targetPtr, Tcl_DStringLength(targetPtr) - 1);
	}
	result = TraverseWinTree(traverseProc, sourcePtr, targetPtr,
		errorPtr);
	if (result != TCL_OK) {
	    break;
	}

	/*
	 * Remove name after slash.
	 */

	Tcl_DStringSetLength(sourcePtr, sourceLen);
	if (targetPtr != NULL) {
	    Tcl_DStringSetLength(targetPtr, targetLen);
	}
    }
    FindClose(handle);

    /*
     * Strip off the trailing slash we added.
     */

    Tcl_DStringSetLength(sourcePtr, oldSourceLen + 1);
    Tcl_DStringSetLength(sourcePtr, oldSourceLen);
    if (targetPtr != NULL) {
	Tcl_DStringSetLength(targetPtr, oldTargetLen + 1);
	Tcl_DStringSetLength(targetPtr, oldTargetLen);
    }
    if (result == TCL_OK) {
	/*
	 * Call traverseProc() on a directory after visiting all the
	 * files in that directory.
	 */

	result = traverseProc((const WCHAR *)Tcl_DStringValue(sourcePtr),
		(const WCHAR *)(targetPtr == NULL ? NULL : Tcl_DStringValue(targetPtr)),
		DOTREE_POSTD, errorPtr);
    }

  end:
    if (nativeErrfile != NULL) {
	TclWinConvertError(GetLastError());
	if (errorPtr != NULL) {
<<<<<<< HEAD
	    Tcl_DStringInit(errorPtr);
	    Tcl_WCharToUtfDString(nativeErrfile, -1, errorPtr);
=======
	    Tcl_WinTCharToUtf((TCHAR *)nativeErrfile, -1, errorPtr);
>>>>>>> 3a94aaa6
	}
	result = TCL_ERROR;
    }

    return result;
}

/*
 *----------------------------------------------------------------------
 *
 * TraversalCopy
 *
 *	Called from TraverseUnixTree in order to execute a recursive copy of a
 *	directory.
 *
 * Results:
 *	Standard Tcl result.
 *
 * Side effects:
 *	Depending on the value of type, src may be copied to dst.
 *
 *----------------------------------------------------------------------
 */

static int
TraversalCopy(
    const WCHAR *nativeSrc,	/* Source pathname to copy. */
    const WCHAR *nativeDst,	/* Destination pathname of copy. */
    int type,			/* Reason for call - see TraverseWinTree() */
    Tcl_DString *errorPtr)	/* If non-NULL, initialized DString filled
				 * with UTF-8 name of file causing error. */
{
    switch (type) {
    case DOTREE_F:
	if (DoCopyFile(nativeSrc, nativeDst) == TCL_OK) {
	    return TCL_OK;
	}
	break;
    case DOTREE_LINK:
	if (TclWinSymLinkCopyDirectory(nativeSrc, nativeDst) == TCL_OK) {
	    return TCL_OK;
	}
	break;
    case DOTREE_PRED:
	if (DoCreateDirectory(nativeDst) == TCL_OK) {
	    DWORD attr = GetFileAttributesW(nativeSrc);

	    if (SetFileAttributesW(nativeDst,
		    attr) != FALSE) {
		return TCL_OK;
	    }
	    TclWinConvertError(GetLastError());
	}
	break;
    case DOTREE_POSTD:
	return TCL_OK;
    }

    /*
     * There shouldn't be a problem with src, because we already checked it to
     * get here.
     */

    if (errorPtr != NULL) {
<<<<<<< HEAD
	Tcl_DStringInit(errorPtr);
	Tcl_WCharToUtfDString(nativeDst, -1, errorPtr);
=======
	Tcl_WinTCharToUtf((TCHAR *)nativeDst, -1, errorPtr);
>>>>>>> 3a94aaa6
    }
    return TCL_ERROR;
}

/*
 *----------------------------------------------------------------------
 *
 * TraversalDelete --
 *
 *	Called by function TraverseWinTree for every file and directory that
 *	it encounters in a directory hierarchy. This function unlinks files,
 *	and removes directories after all the containing files have been
 *	processed.
 *
 * Results:
 *	Standard Tcl result.
 *
 * Side effects:
 *	Files or directory specified by src will be deleted. If an error
 *	occurs, the windows error is converted to a Posix error and errno is
 *	set accordingly.
 *
 *----------------------------------------------------------------------
 */

static int
TraversalDelete(
    const WCHAR *nativeSrc,	/* Source pathname to delete. */
    const WCHAR *dstPtr,	/* Not used. */
    int type,			/* Reason for call - see TraverseWinTree() */
    Tcl_DString *errorPtr)	/* If non-NULL, initialized DString filled
				 * with UTF-8 name of file causing error. */
{
    switch (type) {
    case DOTREE_F:
	if (TclpDeleteFile(nativeSrc) == TCL_OK) {
	    return TCL_OK;
	}
	break;
    case DOTREE_LINK:
	if (DoRemoveJustDirectory(nativeSrc, 0, NULL) == TCL_OK) {
	    return TCL_OK;
	}
	break;
    case DOTREE_PRED:
	return TCL_OK;
    case DOTREE_POSTD:
	if (DoRemoveJustDirectory(nativeSrc, 0, NULL) == TCL_OK) {
	    return TCL_OK;
	}
	break;
    }

    if (errorPtr != NULL) {
<<<<<<< HEAD
	Tcl_DStringInit(errorPtr);
	Tcl_WCharToUtfDString(nativeSrc, -1, errorPtr);
=======
	Tcl_WinTCharToUtf((TCHAR *)nativeSrc, -1, errorPtr);
>>>>>>> 3a94aaa6
    }
    return TCL_ERROR;
}

/*
 *----------------------------------------------------------------------
 *
 * StatError --
 *
 *	Sets the object result with the appropriate error.
 *
 * Results:
 *	None.
 *
 * Side effects:
 *	The interp's object result is set with an error message based on the
 *	objIndex, fileName and errno.
 *
 *----------------------------------------------------------------------
 */

static void
StatError(
    Tcl_Interp *interp,		/* The interp that has the error */
    Tcl_Obj *fileName)		/* The name of the file which caused the
				 * error. */
{
    TclWinConvertError(GetLastError());
    Tcl_SetObjResult(interp, Tcl_ObjPrintf("could not read \"%s\": %s",
	    TclGetString(fileName), Tcl_PosixError(interp)));
}

/*
 *----------------------------------------------------------------------
 *
 * GetWinFileAttributes --
 *
 *	Returns a Tcl_Obj containing the value of a file attribute. This
 *	routine gets the -hidden, -readonly or -system attribute.
 *
 * Results:
 *	Standard Tcl result and a Tcl_Obj in attributePtrPtr. The object will
 *	have ref count 0. If the return value is not TCL_OK, attributePtrPtr
 *	is not touched.
 *
 * Side effects:
 *	A new object is allocated if the file is valid.
 *
 *----------------------------------------------------------------------
 */

static int
GetWinFileAttributes(
    Tcl_Interp *interp,		/* The interp we are using for errors. */
    int objIndex,		/* The index of the attribute. */
    Tcl_Obj *fileName,		/* The name of the file. */
    Tcl_Obj **attributePtrPtr)	/* A pointer to return the object with. */
{
    DWORD result;
    const WCHAR *nativeName;
    int attr;

    nativeName = Tcl_FSGetNativePath(fileName);
    result = GetFileAttributesW(nativeName);

    if (result == 0xffffffff) {
	StatError(interp, fileName);
	return TCL_ERROR;
    }

    attr = (int)(result & attributeArray[objIndex]);
    if ((objIndex == WIN_HIDDEN_ATTRIBUTE) && (attr != 0)) {
	/*
	 * It is hidden. However there is a bug on some Windows OSes in which
	 * root volumes (drives) formatted as NTFS are declared hidden when
	 * they are not (and cannot be).
	 *
	 * We test for, and fix that case, here.
	 */

	int len;
	const char *str = TclGetStringFromObj(fileName, &len);

	if (len < 4) {
	    if (len == 0) {
		/*
		 * Not sure if this is possible, but we pass it on anyway.
		 */
	    } else if (len == 1 && (str[0] == '/' || str[0] == '\\')) {
		/*
		 * Path is pointing to the root volume.
		 */

		attr = 0;
	    } else if ((str[1] == ':')
		    && (len == 2 || (str[2] == '/' || str[2] == '\\'))) {
		/*
		 * Path is of the form 'x:' or 'x:/' or 'x:\'
		 */

		attr = 0;
	    }
	}
    }

    *attributePtrPtr = Tcl_NewWideIntObj(attr != 0);
    return TCL_OK;
}

/*
 *----------------------------------------------------------------------
 *
 * ConvertFileNameFormat --
 *
 *	Returns a Tcl_Obj containing either the long or short version of the
 *	file name.
 *
 * Results:
 *	Standard Tcl result and a Tcl_Obj in attributePtrPtr. The object will
 *	have ref count 0. If the return value is not TCL_OK, attributePtrPtr
 *	is not touched.
 *
 *	Warning: if you pass this function a drive name like 'c:' it will
 *	actually return the current working directory on that drive. To avoid
 *	this, make sure the drive name ends in a slash, like this 'c:/'.
 *
 * Side effects:
 *	A new object is allocated if the file is valid.
 *
 *----------------------------------------------------------------------
 */

static int
ConvertFileNameFormat(
    Tcl_Interp *interp,		/* The interp we are using for errors. */
    int objIndex,		/* The index of the attribute. */
    Tcl_Obj *fileName,		/* The name of the file. */
    int longShort,		/* 0 to short name, 1 to long name. */
    Tcl_Obj **attributePtrPtr)	/* A pointer to return the object with. */
{
    int pathc, i;
    Tcl_Obj *splitPath;

    splitPath = Tcl_FSSplitPath(fileName, &pathc);

    if (splitPath == NULL || pathc == 0) {
	if (interp != NULL) {
	    Tcl_SetObjResult(interp, Tcl_ObjPrintf(
		    "could not read \"%s\": no such file or directory",
		    Tcl_GetString(fileName)));
	    errno = ENOENT;
	    Tcl_PosixError(interp);
	}
	goto cleanup;
    }

    /*
     * We will decrement this again at the end.	 It is safer to do this in
     * case any of the calls below retain a reference to splitPath.
     */

    Tcl_IncrRefCount(splitPath);

    for (i = 0; i < pathc; i++) {
	Tcl_Obj *elt;
	char *pathv;
	int length;

	Tcl_ListObjIndex(NULL, splitPath, i, &elt);

	pathv = TclGetStringFromObj(elt, &length);
	if ((pathv[0] == '/') || ((length == 3) && (pathv[1] == ':'))
		|| (strcmp(pathv, ".") == 0) || (strcmp(pathv, "..") == 0)) {
	    /*
	     * Handle "/", "//machine/export", "c:/", "." or ".." by just
	     * copying the string literally.  Uppercase the drive letter, just
	     * because it looks better under Windows to do so.
	     */

	simple:
	    /*
	     * Here we are modifying the string representation in place.
	     *
	     * I believe this is legal, since this won't affect any file
	     * representation this thing may have.
	     */

	    pathv[0] = (char) Tcl_UniCharToUpper(UCHAR(pathv[0]));
	} else {
	    Tcl_Obj *tempPath;
	    Tcl_DString ds;
	    Tcl_DString dsTemp;
	    const WCHAR *nativeName;
	    const char *tempString;
<<<<<<< HEAD
	    WIN32_FIND_DATA data;
=======
	    int tempLen;
	    WIN32_FIND_DATAW data;
>>>>>>> 3a94aaa6
	    HANDLE handle;
	    DWORD attr;

	    tempPath = Tcl_FSJoinPath(splitPath, i+1);
	    Tcl_IncrRefCount(tempPath);

	    /*
	     * We'd like to call Tcl_FSGetNativePath(tempPath) but that is
	     * likely to lead to infinite loops.
	     */

	    tempString = TclGetStringFromObj(tempPath, &length);
	    Tcl_DStringInit(&ds);
<<<<<<< HEAD
	    nativeName = Tcl_UtfToWCharDString(tempString, length, &ds);
=======
	    tempString = Tcl_GetStringFromObj(tempPath,&tempLen);
	    nativeName = (WCHAR *)Tcl_WinUtfToTChar(tempString, tempLen, &ds);
>>>>>>> 3a94aaa6
	    Tcl_DecrRefCount(tempPath);
	    handle = FindFirstFileW(nativeName, &data);
	    if (handle == INVALID_HANDLE_VALUE) {
		/*
		 * FindFirstFileW() doesn't like root directories. We would
		 * only get a root directory here if the caller specified "c:"
		 * or "c:." and the current directory on the drive was the
		 * root directory
		 */

		attr = GetFileAttributesW(nativeName);
		if ((attr!=0xFFFFFFFF) && (attr & FILE_ATTRIBUTE_DIRECTORY)) {
		    Tcl_DStringFree(&ds);
		    goto simple;
		}
	    }

	    if (handle == INVALID_HANDLE_VALUE) {
		Tcl_DStringFree(&ds);
		if (interp != NULL) {
		    StatError(interp, fileName);
		}
		goto cleanup;
	    }
	    nativeName = data.cAlternateFileName;
	    if (longShort) {
		if (data.cFileName[0] != '\0') {
		    nativeName = data.cFileName;
		}
	    } else {
		if (data.cAlternateFileName[0] == '\0') {
		    nativeName = (WCHAR *) data.cFileName;
		}
	    }

	    /*
	     * Purify reports a extraneous UMR in Tcl_WCharToUtfDString() trying
	     * to dereference nativeName as a Unicode string. I have proven to
	     * myself that purify is wrong by running the following example
	     * when nativeName == data.w.cAlternateFileName and noting that
	     * purify doesn't complain about the first line, but does complain
	     * about the second.
	     *
	     *	fprintf(stderr, "%d\n", data.w.cAlternateFileName[0]);
	     *	fprintf(stderr, "%d\n", ((WCHAR *) nativeName)[0]);
	     */

	    Tcl_DStringInit(&dsTemp);
<<<<<<< HEAD
	    Tcl_WCharToUtfDString(nativeName, -1, &dsTemp);
=======
	    Tcl_WinTCharToUtf((TCHAR *)nativeName, -1, &dsTemp);
>>>>>>> 3a94aaa6
	    Tcl_DStringFree(&ds);

	    /*
	     * Deal with issues of tildes being absolute.
	     */

	    if (Tcl_DStringValue(&dsTemp)[0] == '~') {
		TclNewLiteralStringObj(tempPath, "./");
		Tcl_AppendToObj(tempPath, Tcl_DStringValue(&dsTemp),
			Tcl_DStringLength(&dsTemp));
		Tcl_DStringFree(&dsTemp);
	    } else {
		tempPath = TclDStringToObj(&dsTemp);
	    }
	    Tcl_ListObjReplace(NULL, splitPath, i, 1, 1, &tempPath);
	    FindClose(handle);
	}
    }

    *attributePtrPtr = Tcl_FSJoinPath(splitPath, -1);

    if (splitPath != NULL) {
	/*
	 * Unfortunately, the object we will return may have its only refCount
	 * as part of the list splitPath. This means if we free splitPath, the
	 * object will disappear. So, we have to be very careful here.
	 * Unfortunately this means we must manipulate the object's refCount
	 * directly.
	 */

	Tcl_IncrRefCount(*attributePtrPtr);
	Tcl_DecrRefCount(splitPath);
	--(*attributePtrPtr)->refCount;
    }
    return TCL_OK;

  cleanup:
    if (splitPath != NULL) {
	Tcl_DecrRefCount(splitPath);
    }

    return TCL_ERROR;
}

/*
 *----------------------------------------------------------------------
 *
 * GetWinFileLongName --
 *
 *	Returns a Tcl_Obj containing the long version of the file name.
 *
 * Results:
 *	Standard Tcl result and a Tcl_Obj in attributePtrPtr. The object will
 *	have ref count 0. If the return value is not TCL_OK, attributePtrPtr
 *	is not touched.
 *
 * Side effects:
 *	A new object is allocated if the file is valid.
 *
 *----------------------------------------------------------------------
 */

static int
GetWinFileLongName(
    Tcl_Interp *interp,		/* The interp we are using for errors. */
    int objIndex,		/* The index of the attribute. */
    Tcl_Obj *fileName,		/* The name of the file. */
    Tcl_Obj **attributePtrPtr)	/* A pointer to return the object with. */
{
    return ConvertFileNameFormat(interp, objIndex, fileName, 1,
	    attributePtrPtr);
}

/*
 *----------------------------------------------------------------------
 *
 * GetWinFileShortName --
 *
 *	Returns a Tcl_Obj containing the short version of the file name.
 *
 * Results:
 *	Standard Tcl result and a Tcl_Obj in attributePtrPtr. The object will
 *	have ref count 0. If the return value is not TCL_OK, attributePtrPtr
 *	is not touched.
 *
 * Side effects:
 *	A new object is allocated if the file is valid.
 *
 *----------------------------------------------------------------------
 */

static int
GetWinFileShortName(
    Tcl_Interp *interp,		/* The interp we are using for errors. */
    int objIndex,		/* The index of the attribute. */
    Tcl_Obj *fileName,		/* The name of the file. */
    Tcl_Obj **attributePtrPtr)	/* A pointer to return the object with. */
{
    return ConvertFileNameFormat(interp, objIndex, fileName, 0,
	    attributePtrPtr);
}

/*
 *----------------------------------------------------------------------
 *
 * SetWinFileAttributes --
 *
 *	Set the file attributes to the value given by attributePtr. This
 *	routine sets the -hidden, -readonly, or -system attributes.
 *
 * Results:
 *	Standard TCL error.
 *
 * Side effects:
 *	The file's attribute is set.
 *
 *----------------------------------------------------------------------
 */

static int
SetWinFileAttributes(
    Tcl_Interp *interp,		/* The interp we are using for errors. */
    int objIndex,		/* The index of the attribute. */
    Tcl_Obj *fileName,		/* The name of the file. */
    Tcl_Obj *attributePtr)	/* The new value of the attribute. */
{
    DWORD fileAttributes, old;
    int yesNo, result;
    const WCHAR *nativeName;

    nativeName = Tcl_FSGetNativePath(fileName);
    fileAttributes = old = GetFileAttributesW(nativeName);

    if (fileAttributes == 0xffffffff) {
	StatError(interp, fileName);
	return TCL_ERROR;
    }

    result = Tcl_GetBooleanFromObj(interp, attributePtr, &yesNo);
    if (result != TCL_OK) {
	return result;
    }

    if (yesNo) {
	fileAttributes |= (attributeArray[objIndex]);
    } else {
	fileAttributes &= ~(attributeArray[objIndex]);
    }

    if ((fileAttributes != old)
	    && !SetFileAttributesW(nativeName, fileAttributes)) {
	StatError(interp, fileName);
	return TCL_ERROR;
    }

    return result;
}

/*
 *----------------------------------------------------------------------
 *
 * SetWinFileLongName --
 *
 *	The attribute in question is a readonly attribute and cannot be set.
 *
 * Results:
 *	TCL_ERROR
 *
 * Side effects:
 *	The object result is set to a pertinent error message.
 *
 *----------------------------------------------------------------------
 */

static int
CannotSetAttribute(
    Tcl_Interp *interp,		/* The interp we are using for errors. */
    int objIndex,		/* The index of the attribute. */
    Tcl_Obj *fileName,		/* The name of the file. */
    Tcl_Obj *attributePtr)	/* The new value of the attribute. */
{
    Tcl_SetObjResult(interp, Tcl_ObjPrintf(
	    "cannot set attribute \"%s\" for file \"%s\": attribute is readonly",
	    tclpFileAttrStrings[objIndex], Tcl_GetString(fileName)));
    errno = EINVAL;
    Tcl_PosixError(interp);
    return TCL_ERROR;
}

/*
 *---------------------------------------------------------------------------
 *
 * TclpObjListVolumes --
 *
 *	Lists the currently mounted volumes
 *
 * Results:
 *	The list of volumes.
 *
 * Side effects:
 *	None
 *
 *---------------------------------------------------------------------------
 */

Tcl_Obj *
TclpObjListVolumes(void)
{
    Tcl_Obj *resultPtr, *elemPtr;
    char buf[40 * 4];		/* There couldn't be more than 30 drives??? */
    int i;
    char *p;

    resultPtr = Tcl_NewObj();

    /*
     * On Win32s:
     * GetLogicalDriveStrings() isn't implemented.
     * GetLogicalDrives() returns incorrect information.
     */

    if (GetLogicalDriveStringsA(sizeof(buf), buf) == 0) {
	/*
	 * GetVolumeInformationW() will detect all drives, but causes
	 * chattering on empty floppy drives. We only do this if
	 * GetLogicalDriveStrings() didn't work. It has also been reported
	 * that on some laptops it takes a while for GetVolumeInformationW() to
	 * return when pinging an empty floppy drive, another reason to try to
	 * avoid calling it.
	 */

	buf[1] = ':';
	buf[2] = '/';
	buf[3] = '\0';

	for (i = 0; i < 26; i++) {
	    buf[0] = (char) ('a' + i);
	    if (GetVolumeInformationA(buf, NULL, 0, NULL, NULL, NULL, NULL, 0)
		    || (GetLastError() == ERROR_NOT_READY)) {
		elemPtr = Tcl_NewStringObj(buf, -1);
		Tcl_ListObjAppendElement(NULL, resultPtr, elemPtr);
	    }
	}
    } else {
	for (p = buf; *p != '\0'; p += 4) {
	    p[2] = '/';
	    elemPtr = Tcl_NewStringObj(p, -1);
	    Tcl_ListObjAppendElement(NULL, resultPtr, elemPtr);
	}
    }

    Tcl_IncrRefCount(resultPtr);
    return resultPtr;
}

/*
 *----------------------------------------------------------------------
 *
 * TclpCreateTemporaryDirectory --
 *
 *	Creates a temporary directory, possibly based on the supplied bits and
 *	pieces of template supplied in the arguments.
 *
 * Results:
 *	An object (refcount 0) containing the name of the newly-created
 *	directory, or NULL on failure.
 *
 * Side effects:
 *	Accesses the native filesystem. Makes a directory.
 *
 *----------------------------------------------------------------------
 */

Tcl_Obj *
TclpCreateTemporaryDirectory(
    Tcl_Obj *dirObj,
    Tcl_Obj *basenameObj)
{
    Tcl_DString base, name;	/* Contains WCHARs */
    int baseLen;
    DWORD error;
    WCHAR tempBuf[MAX_PATH + 1];
    DWORD len = GetTempPathW(MAX_PATH, tempBuf);

    /*
     * Build the path in writable memory from the user-supplied pieces and
     * some defaults. First, the parent temporary directory.
     */

    if (dirObj) {
	Tcl_GetString(dirObj);
	if (dirObj->length < 1) {
	    goto useSystemTemp;
	}
	Tcl_DStringInit(&base);
	Tcl_UtfToWCharDString(Tcl_GetString(dirObj), -1, &base);
	if (dirObj->bytes[dirObj->length - 1] != '\\') {
	    Tcl_UtfToWCharDString("\\", -1, &base);
	}
    } else {
    useSystemTemp:
	Tcl_DStringInit(&base);
	Tcl_DStringAppend(&base, (char *) tempBuf, len * sizeof(WCHAR));
    }

    /*
     * Next, the base of the directory name.
     */

#define DEFAULT_TEMP_DIR_PREFIX	"tcl"
#define SUFFIX_LENGTH	8

    if (basenameObj) {
	Tcl_UtfToWCharDString(Tcl_GetString(basenameObj), -1, &base);
    } else {
	Tcl_UtfToWCharDString(DEFAULT_TEMP_DIR_PREFIX, -1, &base);
    }
    Tcl_UtfToWCharDString("_", -1, &base);

    /*
     * Now we keep on trying random suffixes until we get one that works
     * (i.e., that doesn't trigger the ERROR_ALREADY_EXISTS error). Note that
     * SUFFIX_LENGTH is longer than on Unix because we expect to be not on a
     * case-sensitive filesystem.
     */

    baseLen = Tcl_DStringLength(&base);
    do {
	char tempbuf[SUFFIX_LENGTH + 1];
	int i;
	static const char randChars[] =
	    "QWERTYUIOPASDFGHJKLZXCVBNM1234567890";
	static const int numRandChars = sizeof(randChars) - 1;

	/*
	 * Put a random suffix on the end.
	 */

	error = ERROR_SUCCESS;
	tempbuf[SUFFIX_LENGTH] = '\0';
	for (i = 0 ; i < SUFFIX_LENGTH; i++) {
	    tempbuf[i] = randChars[(int) (rand() % numRandChars)];
	}
	Tcl_DStringSetLength(&base, baseLen);
	Tcl_UtfToWCharDString(tempbuf, -1, &base);
    } while (!CreateDirectoryW((LPCWSTR) Tcl_DStringValue(&base), NULL)
	    && (error = GetLastError()) == ERROR_ALREADY_EXISTS);

    /*
     * Check for other errors. The big ones are ERROR_PATH_NOT_FOUND and
     * ERROR_ACCESS_DENIED.
     */

    if (error != ERROR_SUCCESS) {
	TclWinConvertError(error);
	Tcl_DStringFree(&base);
	return NULL;
    }

    /*
     * We actually made the directory, so we're done! Report what we made back
     * as a (clean) Tcl_Obj.
     */

    Tcl_DStringInit(&name);
    Tcl_WCharToUtfDString((LPCWSTR) Tcl_DStringValue(&base), -1, &name);
    Tcl_DStringFree(&base);
    return TclDStringToObj(&name);
}

/*
 * Local Variables:
 * mode: c
 * c-basic-offset: 4
 * fill-column: 78
 * End:
 */<|MERGE_RESOLUTION|>--- conflicted
+++ resolved
@@ -164,7 +164,7 @@
     int retval = -1;
 
     /*
-     * The MoveFileW API acts differently under Win95/98 and NT WRT NULL and
+     * The MoveFile API acts differently under Win95/98 and NT WRT NULL and
      * "". Avoid passing these values.
      */
 
@@ -175,7 +175,7 @@
     }
 
     /*
-     * The MoveFileW API would throw an exception under NT if one of the
+     * The MoveFile API would throw an exception under NT if one of the
      * arguments is a char block device.
      */
 
@@ -196,7 +196,7 @@
 
 	/*
 	 * Construct an TCLEXCEPTION_REGISTRATION to protect the call to
-	 * MoveFileW.
+	 * MoveFile.
 	 */
 
 	"leal	    %[registration], %%edx"	    "\n\t"
@@ -225,7 +225,7 @@
 
 	/*
 	 * Come here on normal exit. Recover the TCLEXCEPTION_REGISTRATION and
-	 * put the status return from MoveFileW into it.
+	 * put the status return from MoveFile into it.
 	 */
 
 	"movl	    %%fs:0,	    %%edx"	    "\n\t"
@@ -329,15 +329,10 @@
 	    CharLowerW(nativeSrcPath);
 	    CharLowerW(nativeDstPath);
 
-<<<<<<< HEAD
 	    Tcl_DStringInit(&srcString);
 	    Tcl_DStringInit(&dstString);
 	    src = Tcl_WCharToUtfDString(nativeSrcPath, -1, &srcString);
 	    dst = Tcl_WCharToUtfDString(nativeDstPath, -1, &dstString);
-=======
-	    src = Tcl_WinTCharToUtf((TCHAR *)nativeSrcPath, -1, &srcString);
-	    dst = Tcl_WinTCharToUtf((TCHAR *)nativeDstPath, -1, &dstString);
->>>>>>> 3a94aaa6
 
 	    /*
 	     * Check whether the destination path is actually inside the
@@ -377,7 +372,7 @@
 		 * errno should be EXDEV. It is very important to get this
 		 * behavior, so that the caller can respond to a cross
 		 * filesystem rename by simulating it with copy and delete.
-		 * The MoveFileW system call already handles the case of moving
+		 * The MoveFile system call already handles the case of moving
 		 * a file between filesystems.
 		 */
 
@@ -463,23 +458,15 @@
 		    return TCL_ERROR;
 		}
 		nativeTmp = (WCHAR *) tempBuf;
-<<<<<<< HEAD
 		nativeRest[0] = '\0';
 
 		result = TCL_ERROR;
-		nativePrefix = (WCHAR *) L"tclr";
-		if (GetTempFileName(nativeTmp, nativePrefix,
-=======
-		nativeRest[0] = L'\0';
-
-		result = TCL_ERROR;
-		nativePrefix = (WCHAR *) L"tclr";
+		nativePrefix = (WCHAR *)L"tclr";
 		if (GetTempFileNameW(nativeTmp, nativePrefix,
->>>>>>> 3a94aaa6
 			0, tempBuf) != 0) {
 		    /*
 		     * Strictly speaking, need the following DeleteFile and
-		     * MoveFileW to be joined as an atomic operation so no
+		     * MoveFile to be joined as an atomic operation so no
 		     * other app comes along in the meantime and creates the
 		     * same temp file.
 		     */
@@ -1133,14 +1120,10 @@
 
   end:
     if (errorPtr != NULL) {
-<<<<<<< HEAD
 	char *p;
 
 	Tcl_DStringInit(errorPtr);
 	p = Tcl_WCharToUtfDString(nativePath, -1, errorPtr);
-=======
-	char *p = Tcl_WinTCharToUtf((TCHAR *)nativePath, -1, errorPtr);
->>>>>>> 3a94aaa6
 	for (; *p; ++p) {
 	    if (*p == '\\') *p = '/';
 	}
@@ -1253,11 +1236,7 @@
     Tcl_DStringSetLength(sourcePtr, Tcl_DStringLength(sourcePtr) - 1);
 
     nativeSource = (WCHAR *) Tcl_DStringValue(sourcePtr);
-<<<<<<< HEAD
-    handle = FindFirstFile(nativeSource, &data);
-=======
     handle = FindFirstFileW(nativeSource, &data);
->>>>>>> 3a94aaa6
     if (handle == INVALID_HANDLE_VALUE) {
 	/*
 	 * Can't read directory.
@@ -1290,15 +1269,9 @@
     }
 
     found = 1;
-<<<<<<< HEAD
-    for (; found; found = FindNextFile(handle, &data)) {
+    for (; found; found = FindNextFileW(handle, &data)) {
 	WCHAR *nativeName;
 	int len;
-=======
-    for (; found; found = FindNextFileW(handle, &data)) {
-	WCHAR *nativeName;
-	size_t len;
->>>>>>> 3a94aaa6
 
 	WCHAR *wp = data.cFileName;
 	if (*wp == '.') {
@@ -1365,12 +1338,8 @@
     if (nativeErrfile != NULL) {
 	TclWinConvertError(GetLastError());
 	if (errorPtr != NULL) {
-<<<<<<< HEAD
 	    Tcl_DStringInit(errorPtr);
 	    Tcl_WCharToUtfDString(nativeErrfile, -1, errorPtr);
-=======
-	    Tcl_WinTCharToUtf((TCHAR *)nativeErrfile, -1, errorPtr);
->>>>>>> 3a94aaa6
 	}
 	result = TCL_ERROR;
     }
@@ -1436,12 +1405,8 @@
      */
 
     if (errorPtr != NULL) {
-<<<<<<< HEAD
 	Tcl_DStringInit(errorPtr);
 	Tcl_WCharToUtfDString(nativeDst, -1, errorPtr);
-=======
-	Tcl_WinTCharToUtf((TCHAR *)nativeDst, -1, errorPtr);
->>>>>>> 3a94aaa6
     }
     return TCL_ERROR;
 }
@@ -1497,12 +1462,8 @@
     }
 
     if (errorPtr != NULL) {
-<<<<<<< HEAD
 	Tcl_DStringInit(errorPtr);
 	Tcl_WCharToUtfDString(nativeSrc, -1, errorPtr);
-=======
-	Tcl_WinTCharToUtf((TCHAR *)nativeSrc, -1, errorPtr);
->>>>>>> 3a94aaa6
     }
     return TCL_ERROR;
 }
@@ -1700,12 +1661,7 @@
 	    Tcl_DString dsTemp;
 	    const WCHAR *nativeName;
 	    const char *tempString;
-<<<<<<< HEAD
-	    WIN32_FIND_DATA data;
-=======
-	    int tempLen;
 	    WIN32_FIND_DATAW data;
->>>>>>> 3a94aaa6
 	    HANDLE handle;
 	    DWORD attr;
 
@@ -1719,12 +1675,7 @@
 
 	    tempString = TclGetStringFromObj(tempPath, &length);
 	    Tcl_DStringInit(&ds);
-<<<<<<< HEAD
 	    nativeName = Tcl_UtfToWCharDString(tempString, length, &ds);
-=======
-	    tempString = Tcl_GetStringFromObj(tempPath,&tempLen);
-	    nativeName = (WCHAR *)Tcl_WinUtfToTChar(tempString, tempLen, &ds);
->>>>>>> 3a94aaa6
 	    Tcl_DecrRefCount(tempPath);
 	    handle = FindFirstFileW(nativeName, &data);
 	    if (handle == INVALID_HANDLE_VALUE) {
@@ -1773,11 +1724,7 @@
 	     */
 
 	    Tcl_DStringInit(&dsTemp);
-<<<<<<< HEAD
 	    Tcl_WCharToUtfDString(nativeName, -1, &dsTemp);
-=======
-	    Tcl_WinTCharToUtf((TCHAR *)nativeName, -1, &dsTemp);
->>>>>>> 3a94aaa6
 	    Tcl_DStringFree(&ds);
 
 	    /*
@@ -2006,7 +1953,7 @@
 
     if (GetLogicalDriveStringsA(sizeof(buf), buf) == 0) {
 	/*
-	 * GetVolumeInformationW() will detect all drives, but causes
+	 * GetVolumeInformationW() will detects all drives, but causes
 	 * chattering on empty floppy drives. We only do this if
 	 * GetLogicalDriveStrings() didn't work. It has also been reported
 	 * that on some laptops it takes a while for GetVolumeInformationW() to
