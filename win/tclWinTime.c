--- conflicted
+++ resolved
@@ -173,7 +173,6 @@
 TclpGetSeconds(void)
 {
     Tcl_WideInt usecSincePosixEpoch;
-<<<<<<< HEAD
 
     /* Try to use high resolution timer */
     if ( tclGetTimeProcPtr == NativeGetTime
@@ -183,17 +182,6 @@
     } else {
 	Tcl_Time t;
 
-=======
-
-    /* Try to use high resolution timer */
-    if ( tclGetTimeProcPtr == NativeGetTime
-      && (usecSincePosixEpoch = NativeGetMicroseconds())
-    ) {
-	return usecSincePosixEpoch / 1000000;
-    } else {
-	Tcl_Time t;
-
->>>>>>> 656ee02a
 	tclGetTimeProcPtr(&t, tclTimeClientData);	/* Tcl_GetTime inlined. */
 	return t.sec;
     }
@@ -266,7 +254,6 @@
 TclpGetWideClicks(void)
 {
     LARGE_INTEGER curCounter;
-<<<<<<< HEAD
 
     if (!wideClick.initialized) {
 	LARGE_INTEGER perfCounterFreq;
@@ -312,52 +299,6 @@
  *
  * Results:
  * 	1 click in microseconds as double.
-=======
-
-    if (!wideClick.initialized) {
-	LARGE_INTEGER perfCounterFreq;
-
-	/*
-	 * The frequency of the performance counter is fixed at system boot and
-	 * is consistent across all processors. Therefore, the frequency need 
-	 * only be queried upon application initialization.
-	 */
-	if (QueryPerformanceFrequency(&perfCounterFreq)) {
-	    wideClick.perfCounter = 1;
-	    wideClick.microsecsScale = 1000000.0 / perfCounterFreq.QuadPart;
-	} else {
-	    /* fallback using microseconds */
-	    wideClick.perfCounter = 0;
-	    wideClick.microsecsScale = 1;
-	}
-	
-	wideClick.initialized = 1;
-    }
-    if (wideClick.perfCounter) {
-	if (QueryPerformanceCounter(&curCounter)) {
-	    return (Tcl_WideInt)curCounter.QuadPart;
-	}
-	/* fallback using microseconds */
-	wideClick.perfCounter = 0;
-	wideClick.microsecsScale = 1;
-	return TclpGetMicroseconds();
-    } else {
-    	return TclpGetMicroseconds();
-    }
-}
--
-/*
- *----------------------------------------------------------------------
- *
- * TclpWideClickInMicrosec --
- *
- *	This procedure return scale to convert wide click values from the 
- *	TclpGetWideClicks native resolution to microsecond resolution
- *	and back.
- *
- * Results:
- * 	1 click in microseconds as double.
  *
  * Side effects:
  *	None.
@@ -385,7 +326,6 @@
  *
  * Results:
  *	Number of microseconds (from the epoch).
->>>>>>> 656ee02a
  *
  * Side effects:
  *	None.
@@ -393,15 +333,6 @@
  *----------------------------------------------------------------------
  */
 
-<<<<<<< HEAD
-double
-TclpWideClickInMicrosec(void)
-{
-    if (!wideClick.initialized) {
-    	(void)TclpGetWideClicks();	/* initialize */
-    }
-    return wideClick.microsecsScale;
-=======
 Tcl_WideInt 
 TclpGetMicroseconds(void)
 {
@@ -423,48 +354,6 @@
 	tclGetTimeProcPtr(&now, tclTimeClientData);	/* Tcl_GetTime inlined */
 	return (((Tcl_WideInt)now.sec) * 1000000) + now.usec;
     }
->>>>>>> 656ee02a
-}
--
-/*
- *----------------------------------------------------------------------
- *
- * TclpGetMicroseconds --
- *
- *	This procedure returns a WideInt value that represents the highest
- *	resolution clock in microseconds available on the system.
- *
- * Results:
- *	Number of microseconds (from the epoch).
- *
- * Side effects:
- *	None.
- *
- *----------------------------------------------------------------------
- */
-
-Tcl_WideInt 
-TclpGetMicroseconds(void)
-{
-    Tcl_WideInt usecSincePosixEpoch;
-
-    /* Try to use high resolution timer */
-    if ( tclGetTimeProcPtr == NativeGetTime
-      && (usecSincePosixEpoch = NativeGetMicroseconds())
-    ) {
-	return usecSincePosixEpoch;
-    } else {
-	/*
-	* Use the Tcl_GetTime abstraction to get the time in microseconds, as
-	* nearly as we can, and return it.
-	*/
-
-	Tcl_Time now;
-
-	tclGetTimeProcPtr(&now, tclTimeClientData);	/* Tcl_GetTime inlined */
-	return (((Tcl_WideInt)now.sec) * 1000000) + now.usec;
-    }
 }
  
@@ -559,14 +448,6 @@
  *----------------------------------------------------------------------
  */
 
-<<<<<<< HEAD
-static Tcl_WideInt
-NativeGetMicroseconds(void)
-{
-    static LARGE_INTEGER posixEpoch;
-				/* Posix epoch expressed as 100-ns ticks since
-				 * the windows epoch. */
-=======
 static inline Tcl_WideInt
 NativeCalc100NsTicks(
     ULONGLONG fileTimeLastCall,
@@ -581,7 +462,6 @@
 static Tcl_WideInt
 NativeGetMicroseconds(void)
 {
->>>>>>> 656ee02a
     /*
      * Initialize static storage on the first trip through.
      *
@@ -593,13 +473,8 @@
 	TclpInitLock();
 	if (!timeInfo.initialized) {
 
-<<<<<<< HEAD
-	    posixEpoch.LowPart = 0xD53E8000;
-	    posixEpoch.HighPart = 0x019DB1DE;
-=======
 	    timeInfo.posixEpoch.LowPart = 0xD53E8000;
 	    timeInfo.posixEpoch.HighPart = 0x019DB1DE;
->>>>>>> 656ee02a
 
 	    timeInfo.perfCounterAvailable =
 		    QueryPerformanceFrequency(&timeInfo.nominalFreq);
@@ -711,13 +586,6 @@
 
 	LARGE_INTEGER curCounter;
 				/* Current performance counter. */
-<<<<<<< HEAD
-	Tcl_WideInt curFileTime;/* Current estimated time, expressed as 100-ns
-				 * ticks since the Windows epoch. */
-	Tcl_WideInt usecSincePosixEpoch;
-				/* Current microseconds since Posix epoch. */
-=======
->>>>>>> 656ee02a
 
 	QueryPerformanceCounter(&curCounter);
 
@@ -735,16 +603,9 @@
 	/*
 	 * If calibration cycle occurred after we get curCounter
 	 */
-<<<<<<< HEAD
-	if (curCounter.QuadPart <= perfCounterLastCall.QuadPart) {
-	    usecSincePosixEpoch =
-		(fileTimeLastCall.QuadPart - posixEpoch.QuadPart) / 10;
-	    return usecSincePosixEpoch;
-=======
 	if (curCounter.QuadPart <= perfCounterLastCall) {
 	    /* Calibrated file-time is saved from posix in 100-ns ticks */
 	    return fileTimeLastCall / 10;
->>>>>>> 656ee02a
 	}
 
 	/*
@@ -760,18 +621,9 @@
 	if (curCounter.QuadPart - perfCounterLastCall <
 		11 * curCounterFreq * timeInfo.calibrationInterv / 10
 	) {
-<<<<<<< HEAD
-	    curFileTime = fileTimeLastCall.QuadPart +
-		 ((curCounter.QuadPart - perfCounterLastCall.QuadPart)
-		    * 10000000 / curCounterFreq.QuadPart);
-
-	    usecSincePosixEpoch = (curFileTime - posixEpoch.QuadPart) / 10;
-	    return usecSincePosixEpoch;
-=======
 	    /* Calibrated file-time is saved from posix in 100-ns ticks */
 	    return NativeCalc100NsTicks(fileTimeLastCall,
 		perfCounterLastCall, curCounterFreq, curCounter.QuadPart) / 10;
->>>>>>> 656ee02a
 	}
     }
 
@@ -779,8 +631,6 @@
      * High resolution timer is not available.
      */
     return 0;
-<<<<<<< HEAD
-=======
 }
  
@@ -825,53 +675,6 @@
 	timePtr->sec = (long)t.time;
 	timePtr->usec = t.millitm * 1000;
     }
->>>>>>> 656ee02a
-}
--
-/*
- *----------------------------------------------------------------------
- *
- * NativeGetTime --
- *
- *	TIP #233: Gets the current system time in seconds and microseconds
- *	since the beginning of the epoch: 00:00 UCT, January 1, 1970.
- *
- * Results:
- *	Returns the current time in timePtr.
- *
- * Side effects:
- *	See NativeGetMicroseconds for more information.
- *
- *----------------------------------------------------------------------
- */
-
-void TclWinResetTimerResolution(void);
-
-static void
-NativeGetTime(
-    Tcl_Time *timePtr,
-    ClientData clientData)
-{
-    Tcl_WideInt usecSincePosixEpoch;
-
-    /*
-     * Try to use high resolution timer.
-     */
-    if ( (usecSincePosixEpoch = NativeGetMicroseconds()) ) {
-	timePtr->sec = (long) (usecSincePosixEpoch / 1000000);
-	timePtr->usec = (unsigned long) (usecSincePosixEpoch % 1000000);
-    } else {
-	/*
-	* High resolution timer is not available. Just use ftime.
-	*/
-
-	struct _timeb t;
-
-	_ftime(&t);
-	timePtr->sec = (long)t.time;
-	timePtr->usec = t.millitm * 1000;
-    }
 }
  
@@ -892,6 +695,8 @@
  *
  *----------------------------------------------------------------------
  */
+
+void TclWinResetTimerResolution(void);
 
 static void
 StopCalibration(
@@ -1305,7 +1110,7 @@
      * estimate the performance counter frequency.
      */
 
-     estFreq = AccumulateSample(curPerfCounter.QuadPart,
+    estFreq = AccumulateSample(curPerfCounter.QuadPart,
 	    (Tcl_WideUInt) curFileTime.QuadPart);
 
     /*
