/*
 * tclWinTime.c --
 *
 *	Contains Windows specific versions of Tcl functions that obtain time
 *	values from the operating system.
 *
 * Copyright 1995-1998 by Sun Microsystems, Inc.
 *
 * See the file "license.terms" for information on usage and redistribution of
 * this file, and for a DISCLAIMER OF ALL WARRANTIES.
 */

#include "tclInt.h"

#define SECSPERDAY	(60L * 60L * 24L)
#define SECSPERYEAR	(SECSPERDAY * 365L)
#define SECSPER4YEAR	(SECSPERYEAR * 4L + SECSPERDAY)

/*
 * Number of samples over which to estimate the performance counter.
 */

#define SAMPLES		64

/*
 * The following arrays contain the day of year for the last day of each
 * month, where index 1 is January.
 */

static const int normalDays[] = {
    -1, 30, 58, 89, 119, 150, 180, 211, 242, 272, 303, 333, 364
};

static const int leapDays[] = {
    -1, 30, 59, 90, 120, 151, 181, 212, 243, 273, 304, 334, 365
};

typedef struct ThreadSpecificData {
    char tzName[64];		/* Time zone name */
    struct tm tm;		/* time information */
} ThreadSpecificData;
static Tcl_ThreadDataKey dataKey;

/*
 * Data for managing high-resolution timers.
 */

typedef struct TimeInfo {
    CRITICAL_SECTION cs;	/* Mutex guarding this structure. */
    int initialized;		/* Flag == 1 if this structure is
				 * initialized. */
    int perfCounterAvailable;	/* Flag == 1 if the hardware has a performance
				 * counter. */
    DWORD calibrationInterv;	/* Calibration interval in seconds (start 1 sec) */
    HANDLE calibrationThread;	/* Handle to the thread that keeps the virtual
				 * clock calibrated. */
    HANDLE readyEvent;		/* System event used to trigger the requesting
				 * thread when the clock calibration procedure
				 * is initialized for the first time. */
    HANDLE exitEvent; 		/* Event to signal out of an exit handler to
				 * tell the calibration loop to terminate. */
    LARGE_INTEGER nominalFreq;	/* Nominal frequency of the system performance
				 * counter, that is, the value returned from
				 * QueryPerformanceFrequency. */
    /*
     * The following values are used for calculating virtual time. Virtual
     * time is always equal to:
     *    lastFileTime + (current perf counter - lastCounter)
     *				* 10000000 / curCounterFreq
     * and lastFileTime and lastCounter are updated any time that virtual time
     * is returned to a caller.
     */

    ULARGE_INTEGER fileTimeLastCall;
    LARGE_INTEGER perfCounterLastCall;
    LARGE_INTEGER curCounterFreq;
    LARGE_INTEGER posixEpoch;	/* Posix epoch expressed as 100-ns ticks since
				 * the windows epoch. */

    /*
     * Data used in developing the estimate of performance counter frequency
     */

    Tcl_WideUInt fileTimeSample[SAMPLES];
				/* Last 64 samples of system time. */
    Tcl_WideInt perfCounterSample[SAMPLES];
				/* Last 64 samples of performance counter. */
    int sampleNo;		/* Current sample number. */
} TimeInfo;

static TimeInfo timeInfo = {
    { NULL, 0, 0, NULL, NULL, 0 },
    0,
    0,
    1,
    (HANDLE) NULL,
    (HANDLE) NULL,
    (HANDLE) NULL,
#ifdef HAVE_CAST_TO_UNION
    (LARGE_INTEGER) (Tcl_WideInt) 0,
    (ULARGE_INTEGER) (DWORDLONG) 0,
    (LARGE_INTEGER) (Tcl_WideInt) 0,
    (LARGE_INTEGER) (Tcl_WideInt) 0,
    (LARGE_INTEGER) (Tcl_WideInt) 0,
#else
    {0, 0},
    {0, 0},
    {0, 0},
    {0, 0},
    {0, 0},
#endif
    { 0 },
    { 0 },
    0
};

/*
 * Scale to convert wide click values from the TclpGetWideClicks native
 * resolution to microsecond resolution and back.
 */
static struct {
    int initialized;		/* 1 if initialized, 0 otherwise */
    int perfCounter;		/* 1 if performance counter usable for wide clicks */
    double microsecsScale;	/* Denominator scale between clock / microsecs */
} wideClick = {0, 0.0};


/*
 * Declarations for functions defined later in this file.
 */

static struct tm *	ComputeGMT(const time_t *tp);
static void		StopCalibration(ClientData clientData);
static DWORD WINAPI	CalibrationThread(LPVOID arg);
static void 		UpdateTimeEachSecond(void);
static void		ResetCounterSamples(Tcl_WideUInt fileTime,
			    Tcl_WideInt perfCounter, Tcl_WideInt perfFreq);
static Tcl_WideInt	AccumulateSample(Tcl_WideInt perfCounter,
			    Tcl_WideUInt fileTime);
static void		NativeScaleTime(Tcl_Time* timebuf,
			    ClientData clientData);
static Tcl_WideInt	NativeGetMicroseconds(void);
static void		NativeGetTime(Tcl_Time* timebuf,
			    ClientData clientData);

/*
 * TIP #233 (Virtualized Time): Data for the time hooks, if any.
 */

Tcl_GetTimeProc *tclGetTimeProcPtr = NativeGetTime;
Tcl_ScaleTimeProc *tclScaleTimeProcPtr = NativeScaleTime;
ClientData tclTimeClientData = NULL;

/*
 *----------------------------------------------------------------------
 *
 * TclpGetSeconds --
 *
 *	This procedure returns the number of seconds from the epoch. On most
 *	Unix systems the epoch is Midnight Jan 1, 1970 GMT.
 *
 * Results:
 *	Number of seconds from the epoch.
 *
 * Side effects:
 *	None.
 *
 *----------------------------------------------------------------------
 */

unsigned long
TclpGetSeconds(void)
{
    Tcl_WideInt usecSincePosixEpoch;
<<<<<<< HEAD

    /* Try to use high resolution timer */
    if ( tclGetTimeProcPtr == NativeGetTime
      && (usecSincePosixEpoch = NativeGetMicroseconds())
    ) {
	return usecSincePosixEpoch / 1000000;
    } else {
	Tcl_Time t;

=======

    /* Try to use high resolution timer */
    if ( tclGetTimeProcPtr == NativeGetTime
      && (usecSincePosixEpoch = NativeGetMicroseconds())
    ) {
	return usecSincePosixEpoch / 1000000;
    } else {
	Tcl_Time t;

>>>>>>> 78000f7f
	tclGetTimeProcPtr(&t, tclTimeClientData);	/* Tcl_GetTime inlined. */
	return t.sec;
    }
}

/*
 *----------------------------------------------------------------------
 *
 * TclpGetClicks --
 *
 *	This procedure returns a value that represents the highest resolution
 *	clock available on the system. There are no guarantees on what the
 *	resolution will be. In Tcl we will call this value a "click". The
 *	start time is also system dependant.
 *
 * Results:
 *	Number of clicks from some start time.
 *
 * Side effects:
 *	None.
 *
 *----------------------------------------------------------------------
 */

unsigned long
TclpGetClicks(void)
{
    Tcl_WideInt usecSincePosixEpoch;
<<<<<<< HEAD

    /* Try to use high resolution timer */
    if ( tclGetTimeProcPtr == NativeGetTime
      && (usecSincePosixEpoch = NativeGetMicroseconds())
    ) {
	return (unsigned long)usecSincePosixEpoch;
    } else {
	/*
	* Use the Tcl_GetTime abstraction to get the time in microseconds, as
	* nearly as we can, and return it.
	*/

	Tcl_Time now;		/* Current Tcl time */

	tclGetTimeProcPtr(&now, tclTimeClientData);	/* Tcl_GetTime inlined */
	return (unsigned long)(now.sec * 1000000) + now.usec;
    }
}

/*
 *----------------------------------------------------------------------
 *
 * TclpGetWideClicks --
 *
 *	This procedure returns a WideInt value that represents the highest
 *	resolution clock in microseconds available on the system.
 *
 * Results:
 *	Number of microseconds (from some start time).
 *
 * Side effects:
 *	This should be used for time-delta resp. for measurement purposes
 *	only, because on some platforms can return microseconds from some
 *	start time (not from the epoch).
 *
 *----------------------------------------------------------------------
 */

Tcl_WideInt
TclpGetWideClicks(void)
{
    LARGE_INTEGER curCounter;

    if (!wideClick.initialized) {
	LARGE_INTEGER perfCounterFreq;

	/*
	 * The frequency of the performance counter is fixed at system boot and
	 * is consistent across all processors. Therefore, the frequency need
	 * only be queried upon application initialization.
	 */
	if (QueryPerformanceFrequency(&perfCounterFreq)) {
	    wideClick.perfCounter = 1;
	    wideClick.microsecsScale = 1000000.0 / perfCounterFreq.QuadPart;
	} else {
	    /* fallback using microseconds */
	    wideClick.perfCounter = 0;
	    wideClick.microsecsScale = 1;
	}

	wideClick.initialized = 1;
    }
    if (wideClick.perfCounter) {
	if (QueryPerformanceCounter(&curCounter)) {
	    return (Tcl_WideInt)curCounter.QuadPart;
	}
	/* fallback using microseconds */
	wideClick.perfCounter = 0;
	wideClick.microsecsScale = 1;
	return TclpGetMicroseconds();
    } else {
    	return TclpGetMicroseconds();
    }
}

/*
 *----------------------------------------------------------------------
 *
 * TclpWideClickInMicrosec --
 *
 *	This procedure return scale to convert wide click values from the
 *	TclpGetWideClicks native resolution to microsecond resolution
 *	and back.
 *
 * Results:
 * 	1 click in microseconds as double.
 *
 * Side effects:
 *	None.
 *
 *----------------------------------------------------------------------
 */

=======

    /* Try to use high resolution timer */
    if ( tclGetTimeProcPtr == NativeGetTime
      && (usecSincePosixEpoch = NativeGetMicroseconds())
    ) {
	return (unsigned long)usecSincePosixEpoch;
    } else {
	/*
	* Use the Tcl_GetTime abstraction to get the time in microseconds, as
	* nearly as we can, and return it.
	*/

	Tcl_Time now;		/* Current Tcl time */

	tclGetTimeProcPtr(&now, tclTimeClientData);	/* Tcl_GetTime inlined */
	return (unsigned long)(now.sec * 1000000) + now.usec;
    }
}

/*
 *----------------------------------------------------------------------
 *
 * TclpGetWideClicks --
 *
 *	This procedure returns a WideInt value that represents the highest
 *	resolution clock in microseconds available on the system.
 *
 * Results:
 *	Number of microseconds (from some start time).
 *
 * Side effects:
 *	This should be used for time-delta resp. for measurement purposes
 *	only, because on some platforms can return microseconds from some
 *	start time (not from the epoch).
 *
 *----------------------------------------------------------------------
 */

Tcl_WideInt
TclpGetWideClicks(void)
{
    LARGE_INTEGER curCounter;

    if (!wideClick.initialized) {
	LARGE_INTEGER perfCounterFreq;

	/*
	 * The frequency of the performance counter is fixed at system boot and
	 * is consistent across all processors. Therefore, the frequency need 
	 * only be queried upon application initialization.
	 */
	if (QueryPerformanceFrequency(&perfCounterFreq)) {
	    wideClick.perfCounter = 1;
	    wideClick.microsecsScale = 1000000.0 / perfCounterFreq.QuadPart;
	} else {
	    /* fallback using microseconds */
	    wideClick.perfCounter = 0;
	    wideClick.microsecsScale = 1;
	}
	
	wideClick.initialized = 1;
    }
    if (wideClick.perfCounter) {
	if (QueryPerformanceCounter(&curCounter)) {
	    return (Tcl_WideInt)curCounter.QuadPart;
	}
	/* fallback using microseconds */
	wideClick.perfCounter = 0;
	wideClick.microsecsScale = 1;
	return TclpGetMicroseconds();
    } else {
    	return TclpGetMicroseconds();
    }
}

/*
 *----------------------------------------------------------------------
 *
 * TclpWideClickInMicrosec --
 *
 *	This procedure return scale to convert wide click values from the 
 *	TclpGetWideClicks native resolution to microsecond resolution
 *	and back.
 *
 * Results:
 * 	1 click in microseconds as double.
 *
 * Side effects:
 *	None.
 *
 *----------------------------------------------------------------------
 */

>>>>>>> 78000f7f
double
TclpWideClickInMicrosec(void)
{
    if (!wideClick.initialized) {
    	(void)TclpGetWideClicks();	/* initialize */
    }
    return wideClick.microsecsScale;
}

/*
 *----------------------------------------------------------------------
 *
 * TclpGetMicroseconds --
 *
 *	This procedure returns a WideInt value that represents the highest
 *	resolution clock in microseconds available on the system.
 *
 * Results:
 *	Number of microseconds (from the epoch).
 *
 * Side effects:
 *	None.
 *
 *----------------------------------------------------------------------
 */

<<<<<<< HEAD
Tcl_WideInt
=======
Tcl_WideInt 
>>>>>>> 78000f7f
TclpGetMicroseconds(void)
{
    Tcl_WideInt usecSincePosixEpoch;

    /* Try to use high resolution timer */
    if ( tclGetTimeProcPtr == NativeGetTime
      && (usecSincePosixEpoch = NativeGetMicroseconds())
    ) {
	return usecSincePosixEpoch;
    } else {
	/*
	* Use the Tcl_GetTime abstraction to get the time in microseconds, as
	* nearly as we can, and return it.
	*/

	Tcl_Time now;

	tclGetTimeProcPtr(&now, tclTimeClientData);	/* Tcl_GetTime inlined */
	return (((Tcl_WideInt)now.sec) * 1000000) + now.usec;
    }
}

/*
 *----------------------------------------------------------------------
 *
 * Tcl_GetTime --
 *
 *	Gets the current system time in seconds and microseconds since the
 *	beginning of the epoch: 00:00 UCT, January 1, 1970.
 *
 * Results:
 *	Returns the current time in timePtr.
 *
 * Side effects:
 *	On the first call, initializes a set of static variables to keep track
 *	of the base value of the performance counter, the corresponding wall
 *	clock (obtained through ftime) and the frequency of the performance
 *	counter. Also spins a thread whose function is to wake up periodically
 *	and monitor these values, adjusting them as necessary to correct for
 *	drift in the performance counter's oscillator.
 *
 *----------------------------------------------------------------------
 */

void
Tcl_GetTime(
    Tcl_Time *timePtr)		/* Location to store time information. */
{
    Tcl_WideInt usecSincePosixEpoch;

    /* Try to use high resolution timer */
    if ( tclGetTimeProcPtr == NativeGetTime
      && (usecSincePosixEpoch = NativeGetMicroseconds())
    ) {
	timePtr->sec = (long) (usecSincePosixEpoch / 1000000);
	timePtr->usec = (unsigned long) (usecSincePosixEpoch % 1000000);
    } else {
    	tclGetTimeProcPtr(timePtr, tclTimeClientData);
    }
}

/*
 *----------------------------------------------------------------------
 *
 * NativeScaleTime --
 *
 *	TIP #233: Scale from virtual time to the real-time. For native scaling
 *	the relationship is 1:1 and nothing has to be done.
 *
 * Results:
 *	Scales the time in timePtr.
 *
 * Side effects:
 *	See above.
 *
 *----------------------------------------------------------------------
 */

static void
NativeScaleTime(
    Tcl_Time *timePtr,
    ClientData clientData)
{
    /*
     * Native scale is 1:1. Nothing is done.
     */
}

/*
 *----------------------------------------------------------------------
 *
 * NativeGetMicroseconds --
 *
 *	Gets the current system time in microseconds since the beginning
 *	of the epoch: 00:00 UCT, January 1, 1970.
 *
 * Results:
 *	Returns the wide integer with number of microseconds from the epoch, or
 *	0 if high resolution timer is not available.
 *
 * Side effects:
 *	On the first call, initializes a set of static variables to keep track
 *	of the base value of the performance counter, the corresponding wall
 *	clock (obtained through ftime) and the frequency of the performance
 *	counter. Also spins a thread whose function is to wake up periodically
 *	and monitor these values, adjusting them as necessary to correct for
 *	drift in the performance counter's oscillator.
 *
 *----------------------------------------------------------------------
 */

<<<<<<< HEAD
static Tcl_WideInt
NativeGetMicroseconds(void)
{
    static LARGE_INTEGER posixEpoch;
				/* Posix epoch expressed as 100-ns ticks since
				 * the windows epoch. */
=======
static inline Tcl_WideInt
NativeCalc100NsTicks(
    ULONGLONG fileTimeLastCall,
    LONGLONG perfCounterLastCall,
    LONGLONG curCounterFreq,
    LONGLONG curCounter
) {
    return fileTimeLastCall + 
	((curCounter - perfCounterLastCall) * 10000000 / curCounterFreq);
}

static Tcl_WideInt
NativeGetMicroseconds(void)
{
>>>>>>> 78000f7f
    /*
     * Initialize static storage on the first trip through.
     *
     * Note: Outer check for 'initialized' is a performance win since it
     * avoids an extra mutex lock in the common case.
     */

    if (!timeInfo.initialized) {
	TclpInitLock();
	if (!timeInfo.initialized) {

<<<<<<< HEAD
	    posixEpoch.LowPart = 0xD53E8000;
	    posixEpoch.HighPart = 0x019DB1DE;
=======
	    timeInfo.posixEpoch.LowPart = 0xD53E8000;
	    timeInfo.posixEpoch.HighPart = 0x019DB1DE;
>>>>>>> 78000f7f

	    timeInfo.perfCounterAvailable =
		    QueryPerformanceFrequency(&timeInfo.nominalFreq);

	    /*
	     * Some hardware abstraction layers use the CPU clock in place of
	     * the real-time clock as a performance counter reference. This
	     * results in:
	     *    - inconsistent results among the processors on
	     *      multi-processor systems.
	     *    - unpredictable changes in performance counter frequency on
	     *      "gearshift" processors such as Transmeta and SpeedStep.
	     *
	     * There seems to be no way to test whether the performance
	     * counter is reliable, but a useful heuristic is that if its
	     * frequency is 1.193182 MHz or 3.579545 MHz, it's derived from a
	     * colorburst crystal and is therefore the RTC rather than the
	     * TSC.
	     *
	     * A sloppier but serviceable heuristic is that the RTC crystal is
	     * normally less than 15 MHz while the TSC crystal is virtually
	     * assured to be greater than 100 MHz. Since Win98SE appears to
	     * fiddle with the definition of the perf counter frequency
	     * (perhaps in an attempt to calibrate the clock?), we use the
	     * latter rule rather than an exact match.
	     *
	     * We also assume (perhaps questionably) that the vendors have
	     * gotten their act together on Win64, so bypass all this rubbish
	     * on that platform.
	     */

#if !defined(_WIN64)
	    if (timeInfo.perfCounterAvailable
		    /*
		     * The following lines would do an exact match on crystal
		     * frequency:
		     * && timeInfo.nominalFreq.QuadPart != (Tcl_WideInt)1193182
		     * && timeInfo.nominalFreq.QuadPart != (Tcl_WideInt)3579545
		     */
		    && timeInfo.nominalFreq.QuadPart > (Tcl_WideInt) 15000000){
		/*
		 * As an exception, if every logical processor on the system
		 * is on the same chip, we use the performance counter anyway,
		 * presuming that everyone's TSC is locked to the same
		 * oscillator.
		 */

		SYSTEM_INFO systemInfo;
		unsigned int regs[4];

		GetSystemInfo(&systemInfo);
		if (TclWinCPUID(0, regs) == TCL_OK
			&& regs[1] == 0x756e6547	/* "Genu" */
			&& regs[3] == 0x49656e69	/* "ineI" */
			&& regs[2] == 0x6c65746e	/* "ntel" */
			&& TclWinCPUID(1, regs) == TCL_OK
			&& ((regs[0]&0x00000F00) == 0x00000F00 /* Pentium 4 */
			|| ((regs[0] & 0x00F00000)	/* Extended family */
			&& (regs[3] & 0x10000000)))	/* Hyperthread */
			&& (((regs[1]&0x00FF0000) >> 16)/* CPU count */
			    == systemInfo.dwNumberOfProcessors)) {
		    timeInfo.perfCounterAvailable = TRUE;
		} else {
		    timeInfo.perfCounterAvailable = FALSE;
		}
	    }
#endif /* above code is Win32 only */

	    /*
	     * If the performance counter is available, start a thread to
	     * calibrate it.
	     */

	    if (timeInfo.perfCounterAvailable) {
		DWORD id;

		InitializeCriticalSection(&timeInfo.cs);
		timeInfo.readyEvent = CreateEvent(NULL, FALSE, FALSE, NULL);
		timeInfo.exitEvent = CreateEvent(NULL, FALSE, FALSE, NULL);
		timeInfo.calibrationThread = CreateThread(NULL, 256,
			CalibrationThread, (LPVOID) NULL, 0, &id);
		SetThreadPriority(timeInfo.calibrationThread,
			THREAD_PRIORITY_HIGHEST);

		/*
		 * Wait for the thread just launched to start running, and
		 * create an exit handler that kills it so that it doesn't
		 * outlive unloading tclXX.dll
		 */

		WaitForSingleObject(timeInfo.readyEvent, INFINITE);
		CloseHandle(timeInfo.readyEvent);
		Tcl_CreateExitHandler(StopCalibration, NULL);
	    }
	    timeInfo.initialized = TRUE;
	}
	TclpInitUnlock();
    }

    if (timeInfo.perfCounterAvailable && timeInfo.curCounterFreq.QuadPart!=0) {
	/*
	 * Query the performance counter and use it to calculate the current
	 * time.
	 */

	ULONGLONG fileTimeLastCall;
	LONGLONG perfCounterLastCall, curCounterFreq;
				/* Copy with current data of calibration cycle */

	LARGE_INTEGER curCounter;
				/* Current performance counter. */
<<<<<<< HEAD
	Tcl_WideInt curFileTime;/* Current estimated time, expressed as 100-ns
				 * ticks since the Windows epoch. */
	Tcl_WideInt usecSincePosixEpoch;
				/* Current microseconds since Posix epoch. */
=======
>>>>>>> 78000f7f

	QueryPerformanceCounter(&curCounter);

	/*
	 * Hold time section locked as short as possible
	 */
	EnterCriticalSection(&timeInfo.cs);

	fileTimeLastCall = timeInfo.fileTimeLastCall.QuadPart;
	perfCounterLastCall = timeInfo.perfCounterLastCall.QuadPart;
	curCounterFreq = timeInfo.curCounterFreq.QuadPart;

	LeaveCriticalSection(&timeInfo.cs);

	/*
	 * If calibration cycle occurred after we get curCounter
	 */
<<<<<<< HEAD
	if (curCounter.QuadPart <= perfCounterLastCall.QuadPart) {
	    usecSincePosixEpoch =
		(fileTimeLastCall.QuadPart - posixEpoch.QuadPart) / 10;
	    return usecSincePosixEpoch;
=======
	if (curCounter.QuadPart <= perfCounterLastCall) {
	    /* Calibrated file-time is saved from posix in 100-ns ticks */
	    return fileTimeLastCall / 10;
>>>>>>> 78000f7f
	}

	/*
	 * If it appears to be more than 1.1 seconds since the last trip
	 * through the calibration loop, the performance counter may have
	 * jumped forward. (See MSDN Knowledge Base article Q274323 for a
	 * description of the hardware problem that makes this test
	 * necessary.) If the counter jumps, we don't want to use it directly.
	 * Instead, we must return system time. Eventually, the calibration
	 * loop should recover.
	 */

	if (curCounter.QuadPart - perfCounterLastCall <
		11 * curCounterFreq * timeInfo.calibrationInterv / 10
	) {
<<<<<<< HEAD
	    curFileTime = fileTimeLastCall.QuadPart +
		 ((curCounter.QuadPart - perfCounterLastCall.QuadPart)
		    * 10000000 / curCounterFreq.QuadPart);

	    usecSincePosixEpoch = (curFileTime - posixEpoch.QuadPart) / 10;
	    return usecSincePosixEpoch;
=======
	    /* Calibrated file-time is saved from posix in 100-ns ticks */
	    return NativeCalc100NsTicks(fileTimeLastCall,
		perfCounterLastCall, curCounterFreq, curCounter.QuadPart) / 10;
>>>>>>> 78000f7f
	}
    }

    /*
     * High resolution timer is not available.
     */
    return 0;
}

/*
 *----------------------------------------------------------------------
 *
 * NativeGetTime --
 *
 *	TIP #233: Gets the current system time in seconds and microseconds
 *	since the beginning of the epoch: 00:00 UCT, January 1, 1970.
 *
 * Results:
 *	Returns the current time in timePtr.
 *
 * Side effects:
 *	See NativeGetMicroseconds for more information.
 *
 *----------------------------------------------------------------------
 */

static void
NativeGetTime(
    Tcl_Time *timePtr,
    ClientData clientData)
{
    Tcl_WideInt usecSincePosixEpoch;
<<<<<<< HEAD

    /*
     * Try to use high resolution timer.
     */
    if ( (usecSincePosixEpoch = NativeGetMicroseconds()) ) {
	timePtr->sec = (long) (usecSincePosixEpoch / 1000000);
	timePtr->usec = (unsigned long) (usecSincePosixEpoch % 1000000);
    } else {
	/*
	* High resolution timer is not available. Just use ftime.
	*/

	struct _timeb t;

=======

    /*
     * Try to use high resolution timer.
     */
    if ( (usecSincePosixEpoch = NativeGetMicroseconds()) ) {
	timePtr->sec = (long) (usecSincePosixEpoch / 1000000);
	timePtr->usec = (unsigned long) (usecSincePosixEpoch % 1000000);
    } else {
	/*
	* High resolution timer is not available. Just use ftime.
	*/

	struct _timeb t;

>>>>>>> 78000f7f
	_ftime(&t);
	timePtr->sec = (long)t.time;
	timePtr->usec = t.millitm * 1000;
    }
}

/*
 *----------------------------------------------------------------------
 *
 * StopCalibration --
 *
 *	Turns off the calibration thread in preparation for exiting the
 *	process.
 *
 * Results:
 *	None.
 *
 * Side effects:
 *	Sets the 'exitEvent' event in the 'timeInfo' structure to ask the
 *	thread in question to exit, and waits for it to do so.
 *
 *----------------------------------------------------------------------
 */

void TclWinResetTimerResolution(void);

static void
StopCalibration(
    ClientData unused)		/* Client data is unused */
{
    SetEvent(timeInfo.exitEvent);

    /*
     * If Tcl_Finalize was called from DllMain, the calibration thread is in a
     * paused state so we need to timeout and continue.
     */

    WaitForSingleObject(timeInfo.calibrationThread, 100);
    CloseHandle(timeInfo.exitEvent);
    CloseHandle(timeInfo.calibrationThread);
}

/*
 *----------------------------------------------------------------------
 *
 * TclpGetDate --
 *
 *	This function converts between seconds and struct tm. If useGMT is
 *	true, then the returned date will be in Greenwich Mean Time (GMT).
 *	Otherwise, it will be in the local time zone.
 *
 * Results:
 *	Returns a static tm structure.
 *
 * Side effects:
 *	None.
 *
 *----------------------------------------------------------------------
 */

struct tm *
TclpGetDate(
    const time_t *t,
    int useGMT)
{
    struct tm *tmPtr;
    time_t time;

    if (!useGMT) {
#if defined(_MSC_VER) && (_MSC_VER >= 1900)
#	undef timezone /* prevent conflict with timezone() function */
	long timezone = 0;
#endif

	tzset();

	/*
	 * If we are in the valid range, let the C run-time library handle it.
	 * Otherwise we need to fake it. Note that this algorithm ignores
	 * daylight savings time before the epoch.
	 */

	/*
	 * Hm, Borland's localtime manages to return NULL under certain
	 * circumstances (e.g. wintime.test, test 1.2). Nobody tests for this,
	 * since 'localtime' isn't supposed to do this, possibly leading to
	 * crashes.
	 *
	 * Patch: We only call this function if we are at least one day into
	 * the epoch, else we handle it ourselves (like we do for times < 0).
	 * H. Giese, June 2003
	 */

#ifdef __BORLANDC__
#define LOCALTIME_VALIDITY_BOUNDARY	SECSPERDAY
#else
#define LOCALTIME_VALIDITY_BOUNDARY	0
#endif

	if (*t >= LOCALTIME_VALIDITY_BOUNDARY) {
	    return TclpLocaltime(t);
	}

#if defined(_MSC_VER) && (_MSC_VER >= 1900)
	_get_timezone(&timezone);
#endif

	time = *t - timezone;

	/*
	 * If we aren't near to overflowing the long, just add the bias and
	 * use the normal calculation. Otherwise we will need to adjust the
	 * result at the end.
	 */

	if (*t < (LONG_MAX - 2*SECSPERDAY) && *t > (LONG_MIN + 2*SECSPERDAY)) {
	    tmPtr = ComputeGMT(&time);
	} else {
	    tmPtr = ComputeGMT(t);

	    tzset();

	    /*
	     * Add the bias directly to the tm structure to avoid overflow.
	     * Propagate seconds overflow into minutes, hours and days.
	     */

	    time = tmPtr->tm_sec - timezone;
	    tmPtr->tm_sec = (int)(time % 60);
	    if (tmPtr->tm_sec < 0) {
		tmPtr->tm_sec += 60;
		time -= 60;
	    }

	    time = tmPtr->tm_min + time/60;
	    tmPtr->tm_min = (int)(time % 60);
	    if (tmPtr->tm_min < 0) {
		tmPtr->tm_min += 60;
		time -= 60;
	    }

	    time = tmPtr->tm_hour + time/60;
	    tmPtr->tm_hour = (int)(time % 24);
	    if (tmPtr->tm_hour < 0) {
		tmPtr->tm_hour += 24;
		time -= 24;
	    }

	    time /= 24;
	    tmPtr->tm_mday += (int)time;
	    tmPtr->tm_yday += (int)time;
	    tmPtr->tm_wday = (tmPtr->tm_wday + (int)time) % 7;
	}
    } else {
	tmPtr = ComputeGMT(t);
    }
    return tmPtr;
}

/*
 *----------------------------------------------------------------------
 *
 * ComputeGMT --
 *
 *	This function computes GMT given the number of seconds since the epoch
 *	(midnight Jan 1 1970).
 *
 * Results:
 *	Returns a (per thread) statically allocated struct tm.
 *
 * Side effects:
 *	Updates the values of the static struct tm.
 *
 *----------------------------------------------------------------------
 */

static struct tm *
ComputeGMT(
    const time_t *tp)
{
    struct tm *tmPtr;
    long tmp, rem;
    int isLeap;
    const int *days;
    ThreadSpecificData *tsdPtr = TCL_TSD_INIT(&dataKey);

    tmPtr = &tsdPtr->tm;

    /*
     * Compute the 4 year span containing the specified time.
     */

    tmp = (long)(*tp / SECSPER4YEAR);
    rem = (long)(*tp % SECSPER4YEAR);

    /*
     * Correct for weird mod semantics so the remainder is always positive.
     */

    if (rem < 0) {
	tmp--;
	rem += SECSPER4YEAR;
    }

    /*
     * Compute the year after 1900 by taking the 4 year span and adjusting for
     * the remainder. This works because 2000 is a leap year, and 1900/2100
     * are out of the range.
     */

    tmp = (tmp * 4) + 70;
    isLeap = 0;
    if (rem >= SECSPERYEAR) {			  /* 1971, etc. */
	tmp++;
	rem -= SECSPERYEAR;
	if (rem >= SECSPERYEAR) {		  /* 1972, etc. */
	    tmp++;
	    rem -= SECSPERYEAR;
	    if (rem >= SECSPERYEAR + SECSPERDAY) { /* 1973, etc. */
		tmp++;
		rem -= SECSPERYEAR + SECSPERDAY;
	    } else {
		isLeap = 1;
	    }
	}
    }
    tmPtr->tm_year = tmp;

    /*
     * Compute the day of year and leave the seconds in the current day in the
     * remainder.
     */

    tmPtr->tm_yday = rem / SECSPERDAY;
    rem %= SECSPERDAY;

    /*
     * Compute the time of day.
     */

    tmPtr->tm_hour = rem / 3600;
    rem %= 3600;
    tmPtr->tm_min = rem / 60;
    tmPtr->tm_sec = rem % 60;

    /*
     * Compute the month and day of month.
     */

    days = (isLeap) ? leapDays : normalDays;
    for (tmp = 1; days[tmp] < tmPtr->tm_yday; tmp++) {
	/* empty body */
    }
    tmPtr->tm_mon = --tmp;
    tmPtr->tm_mday = tmPtr->tm_yday - days[tmp];

    /*
     * Compute day of week.  Epoch started on a Thursday.
     */

    tmPtr->tm_wday = (long)(*tp / SECSPERDAY) + 4;
    if ((*tp % SECSPERDAY) < 0) {
	tmPtr->tm_wday--;
    }
    tmPtr->tm_wday %= 7;
    if (tmPtr->tm_wday < 0) {
	tmPtr->tm_wday += 7;
    }

    return tmPtr;
}

/*
 *----------------------------------------------------------------------
 *
 * CalibrationThread --
 *
 *	Thread that manages calibration of the hi-resolution time derived from
 *	the performance counter, to keep it synchronized with the system
 *	clock.
 *
 * Parameters:
 *	arg - Client data from the CreateThread call. This parameter points to
 *	      the static TimeInfo structure.
 *
 * Return value:
 *	None. This thread embeds an infinite loop.
 *
 * Side effects:
 *	At an interval of 1s, this thread performs virtual time discipline.
 *
 * Note: When this thread is entered, TclpInitLock has been called to
 * safeguard the static storage. There is therefore no synchronization in the
 * body of this procedure.
 *
 *----------------------------------------------------------------------
 */

static DWORD WINAPI
CalibrationThread(
    LPVOID arg)
{
    FILETIME curFileTime;
    DWORD waitResult;

    /*
     * Get initial system time and performance counter.
     */

    GetSystemTimeAsFileTime(&curFileTime);
    QueryPerformanceCounter(&timeInfo.perfCounterLastCall);
    QueryPerformanceFrequency(&timeInfo.curCounterFreq);
    timeInfo.fileTimeLastCall.LowPart = curFileTime.dwLowDateTime;
    timeInfo.fileTimeLastCall.HighPart = curFileTime.dwHighDateTime;
    /* Calibrated file-time will be saved from posix in 100-ns ticks */
    timeInfo.fileTimeLastCall.QuadPart -= timeInfo.posixEpoch.QuadPart;

    ResetCounterSamples(timeInfo.fileTimeLastCall.QuadPart,
	    timeInfo.perfCounterLastCall.QuadPart,
	    timeInfo.curCounterFreq.QuadPart);

    /*
     * Wake up the calling thread. When it wakes up, it will release the
     * initialization lock.
     */

    SetEvent(timeInfo.readyEvent);

    /*
     * Run the calibration once a second.
     */

    while (timeInfo.perfCounterAvailable) {
	/*
	 * If the exitEvent is set, break out of the loop.
	 */

	waitResult = WaitForSingleObjectEx(timeInfo.exitEvent, 1000, FALSE);
	if (waitResult == WAIT_OBJECT_0) {
	    break;
	}
	UpdateTimeEachSecond();
    }

    /* lint */
    return (DWORD) 0;
}

/*
 *----------------------------------------------------------------------
 *
 * UpdateTimeEachSecond --
 *
 *	Callback from the waitable timer in the clock calibration thread that
 *	updates system time.
 *
 * Parameters:
 *	info - Pointer to the static TimeInfo structure
 *
 * Results:
 *	None.
 *
 * Side effects:
 *	Performs virtual time calibration discipline.
 *
 *----------------------------------------------------------------------
 */

static void
UpdateTimeEachSecond(void)
{
    LARGE_INTEGER curPerfCounter;
				/* Current value returned from
				 * QueryPerformanceCounter. */
    FILETIME curSysTime;	/* Current system time. */
    static LARGE_INTEGER lastFileTime; /* File time of the previous calibration */
    LARGE_INTEGER curFileTime;	/* File time at the time this callback was
				 * scheduled. */
    Tcl_WideInt estFreq;	/* Estimated perf counter frequency. */
    Tcl_WideInt vt0;		/* Tcl time right now. */
    Tcl_WideInt vt1;		/* Tcl time one second from now. */
    Tcl_WideInt tdiff;		/* Difference between system clock and Tcl
				 * time. */
    Tcl_WideInt driftFreq;	/* Frequency needed to drift virtual time into
				 * step over 1 second. */

    /*
     * Sample performance counter and system time (from posix epoch).
     */

    GetSystemTimeAsFileTime(&curSysTime);
    curFileTime.LowPart = curSysTime.dwLowDateTime;
    curFileTime.HighPart = curSysTime.dwHighDateTime;
    curFileTime.QuadPart -= timeInfo.posixEpoch.QuadPart;
    /* If calibration still not needed (check for possible time switch) */
    if ( curFileTime.QuadPart > lastFileTime.QuadPart
      && curFileTime.QuadPart < lastFileTime.QuadPart +
      				    (timeInfo.calibrationInterv * 10000000)
    ) {
    	/* again in next one second */
	return;
    }
    QueryPerformanceCounter(&curPerfCounter);
    
    lastFileTime.QuadPart = curFileTime.QuadPart;

    /*
     * We devide by timeInfo.curCounterFreq.QuadPart in several places. That
     * value should always be positive on a correctly functioning system. But
     * it is good to be defensive about such matters. So if something goes
     * wrong and the value does goes to zero, we clear the
     * timeInfo.perfCounterAvailable in order to cause the calibration thread
     * to shut itself down, then return without additional processing.
     */

    if (timeInfo.curCounterFreq.QuadPart == 0){
	timeInfo.perfCounterAvailable = 0;
	return;
    }

    /*
     * Several things may have gone wrong here that have to be checked for.
     *  (1) The performance counter may have jumped.
     *  (2) The system clock may have been reset.
     *
     * In either case, we'll need to reinitialize the circular buffer with
     * samples relative to the current system time and the NOMINAL performance
     * frequency (not the actual, because the actual has probably run slow in
     * the first case). Our estimated frequency will be the nominal frequency.
     *
     * Store the current sample into the circular buffer of samples, and
     * estimate the performance counter frequency.
     */

    estFreq = AccumulateSample(curPerfCounter.QuadPart,
	    (Tcl_WideUInt) curFileTime.QuadPart);

    /*
     * We want to adjust things so that time appears to be continuous.
     * Virtual file time, right now, is
     *
     * vt0 = 10000000 * (curPerfCounter - perfCounterLastCall)
     *	     / curCounterFreq
     *	     + fileTimeLastCall
     *
     * Ideally, we would like to drift the clock into place over a period of 2
     * sec, so that virtual time 2 sec from now will be
     *
     * vt1 = 20000000 + curFileTime
     *
     * The frequency that we need to use to drift the counter back into place
     * is estFreq * 20000000 / (vt1 - vt0)
     */

    vt0 = NativeCalc100NsTicks(timeInfo.fileTimeLastCall.QuadPart,
	    timeInfo.perfCounterLastCall.QuadPart, timeInfo.curCounterFreq.QuadPart,
	    curPerfCounter.QuadPart);
    /*
     * If we've gotten more than a second away from system time, then drifting
     * the clock is going to be pretty hopeless. Just let it jump. Otherwise,
     * compute the drift frequency and fill in everything.
     */

    tdiff = vt0 - curFileTime.QuadPart;
    if (tdiff > 10000000 || tdiff < -10000000) {
    	/* jump to current system time, use curent estimated frequency */
    	vt0 = curFileTime.QuadPart;
    } else {
    	/* calculate new frequency and estimate drift to the next second */
	vt1 = 20000000 + curFileTime.QuadPart;
	driftFreq = (estFreq * 20000000 / (vt1 - vt0));
	/* 
	 * Avoid too large drifts (only half of the current difference),
	 * that allows also be more accurate (aspire to the smallest tdiff),
	 * so then we can prolong calibration interval by tdiff < 100000
	 */
	driftFreq = timeInfo.curCounterFreq.QuadPart +
		(driftFreq - timeInfo.curCounterFreq.QuadPart) / 2;

	/* 
	 * Average between estimated, 2 current and 5 drifted frequencies,
	 * (do the soft drifting as possible)
	 */
	estFreq = (estFreq + 2 * timeInfo.curCounterFreq.QuadPart + 5 * driftFreq) / 8;
    }
    
    /* Avoid too large discrepancy from nominal frequency */
    if (estFreq > 1003*timeInfo.nominalFreq.QuadPart/1000) {
	estFreq = 1003*timeInfo.nominalFreq.QuadPart/1000;
	vt0 = curFileTime.QuadPart;
    } else if (estFreq < 997*timeInfo.nominalFreq.QuadPart/1000) {
	estFreq = 997*timeInfo.nominalFreq.QuadPart/1000;
	vt0 = curFileTime.QuadPart;
    } else if (vt0 != curFileTime.QuadPart) {
	/* 
	 * Be sure the clock ticks never backwards (avoid it by negative drifting)
	 * just compare native time (in 100-ns) before and hereafter using 
	 * new calibrated values) and do a small adjustment (short time freeze)
	 */
	LARGE_INTEGER newPerfCounter;
	Tcl_WideInt nt0, nt1;

	QueryPerformanceCounter(&newPerfCounter);
	nt0 = NativeCalc100NsTicks(timeInfo.fileTimeLastCall.QuadPart,
		timeInfo.perfCounterLastCall.QuadPart, timeInfo.curCounterFreq.QuadPart,
		newPerfCounter.QuadPart);
	nt1 = NativeCalc100NsTicks(vt0,
		curPerfCounter.QuadPart, estFreq,
		newPerfCounter.QuadPart);
	if (nt0 > nt1) { /* drifted backwards, try to compensate with new base */
	    /* first adjust with a micro jump (short frozen time is acceptable) */
	    vt0 += nt0 - nt1;
	    /* if drift unavoidable (e. g. we had a time switch), then reset it */
	    vt1 = vt0 - curFileTime.QuadPart;
	    if (vt1 > 10000000 || vt1 < -10000000) {
	    	/* larger jump resp. shift relative new file-time */
	    	vt0 = curFileTime.QuadPart;
	    }
	}
    }

    /* In lock commit new values to timeInfo (hold lock as short as possible) */
    EnterCriticalSection(&timeInfo.cs);

    /* grow calibration interval up to 10 seconds (if still precise enough) */
    if (tdiff < -100000 || tdiff > 100000) {
	/* too long drift - reset calibration interval to 1000 second */
	timeInfo.calibrationInterv = 1;
    } else if (timeInfo.calibrationInterv < 10) {
	timeInfo.calibrationInterv++;
    }

    timeInfo.fileTimeLastCall.QuadPart = vt0;
    timeInfo.curCounterFreq.QuadPart = estFreq;
    timeInfo.perfCounterLastCall.QuadPart = curPerfCounter.QuadPart;

    LeaveCriticalSection(&timeInfo.cs);
}

/*
 *----------------------------------------------------------------------
 *
 * ResetCounterSamples --
 *
 *	Fills the sample arrays in 'timeInfo' with dummy values that will
 *	yield the current performance counter and frequency.
 *
 * Results:
 *	None.
 *
 * Side effects:
 *	The array of samples is filled in so that it appears that there are
 *	SAMPLES samples at one-second intervals, separated by precisely the
 *	given frequency.
 *
 *----------------------------------------------------------------------
 */

static void
ResetCounterSamples(
    Tcl_WideUInt fileTime,	/* Current file time */
    Tcl_WideInt perfCounter,	/* Current performance counter */
    Tcl_WideInt perfFreq)	/* Target performance frequency */
{
    int i;
    for (i=SAMPLES-1 ; i>=0 ; --i) {
	timeInfo.perfCounterSample[i] = perfCounter;
	timeInfo.fileTimeSample[i] = fileTime;
	perfCounter -= perfFreq;
	fileTime -= 10000000;
    }
    timeInfo.sampleNo = 0;
}

/*
 *----------------------------------------------------------------------
 *
 * AccumulateSample --
 *
 *	Updates the circular buffer of performance counter and system time
 *	samples with a new data point.
 *
 * Results:
 *	None.
 *
 * Side effects:
 *	The new data point replaces the oldest point in the circular buffer,
 *	and the descriptive statistics are updated to accumulate the new
 *	point.
 *
 * Several things may have gone wrong here that have to be checked for.
 *  (1) The performance counter may have jumped.
 *  (2) The system clock may have been reset.
 *
 * In either case, we'll need to reinitialize the circular buffer with samples
 * relative to the current system time and the NOMINAL performance frequency
 * (not the actual, because the actual has probably run slow in the first
 * case).
 */

static Tcl_WideInt
AccumulateSample(
    Tcl_WideInt perfCounter,
    Tcl_WideUInt fileTime)
{
    Tcl_WideUInt workFTSample;	/* File time sample being removed from or
				 * added to the circular buffer. */
    Tcl_WideInt workPCSample;	/* Performance counter sample being removed
				 * from or added to the circular buffer. */
    Tcl_WideUInt lastFTSample;	/* Last file time sample recorded */
    Tcl_WideInt lastPCSample;	/* Last performance counter sample recorded */
    Tcl_WideInt FTdiff;		/* Difference between last FT and current */
    Tcl_WideInt PCdiff;		/* Difference between last PC and current */
    Tcl_WideInt estFreq;	/* Estimated performance counter frequency */

    /*
     * Test for jumps and reset the samples if we have one.
     */

    if (timeInfo.sampleNo == 0) {
	lastPCSample =
		timeInfo.perfCounterSample[timeInfo.sampleNo + SAMPLES - 1];
	lastFTSample =
		timeInfo.fileTimeSample[timeInfo.sampleNo + SAMPLES - 1];
    } else {
	lastPCSample = timeInfo.perfCounterSample[timeInfo.sampleNo - 1];
	lastFTSample = timeInfo.fileTimeSample[timeInfo.sampleNo - 1];
    }

    PCdiff = perfCounter - lastPCSample;
    FTdiff = fileTime - lastFTSample;
    if (PCdiff < timeInfo.nominalFreq.QuadPart * 9 / 10
	    || PCdiff > timeInfo.nominalFreq.QuadPart * 11 / 10
	    || FTdiff < 9000000 || FTdiff > 11000000) {
	ResetCounterSamples(fileTime, perfCounter,
		timeInfo.nominalFreq.QuadPart);
	return timeInfo.nominalFreq.QuadPart;
    } else {
	/*
	 * Estimate the frequency.
	 */

	workPCSample = timeInfo.perfCounterSample[timeInfo.sampleNo];
	workFTSample = timeInfo.fileTimeSample[timeInfo.sampleNo];
	estFreq = 10000000 * (perfCounter - workPCSample)
		/ (fileTime - workFTSample);
	timeInfo.perfCounterSample[timeInfo.sampleNo] = perfCounter;
	timeInfo.fileTimeSample[timeInfo.sampleNo] = (Tcl_WideInt) fileTime;

	/*
	 * Advance the sample number.
	 */

	if (++timeInfo.sampleNo >= SAMPLES) {
	    timeInfo.sampleNo = 0;
	}

	return estFreq;
    }
}

/*
 *----------------------------------------------------------------------
 *
 * TclpGmtime --
 *
 *	Wrapper around the 'gmtime' library function to make it thread safe.
 *
 * Results:
 *	Returns a pointer to a 'struct tm' in thread-specific data.
 *
 * Side effects:
 *	Invokes gmtime or gmtime_r as appropriate.
 *
 *----------------------------------------------------------------------
 */

struct tm *
TclpGmtime(
    const time_t *timePtr)	/* Pointer to the number of seconds since the
				 * local system's epoch */
{
    /*
     * The MS implementation of gmtime is thread safe because it returns the
     * time in a block of thread-local storage, and Windows does not provide a
     * Posix gmtime_r function.
     */

    return gmtime(timePtr);
}

/*
 *----------------------------------------------------------------------
 *
 * TclpLocaltime --
 *
 *	Wrapper around the 'localtime' library function to make it thread
 *	safe.
 *
 * Results:
 *	Returns a pointer to a 'struct tm' in thread-specific data.
 *
 * Side effects:
 *	Invokes localtime or localtime_r as appropriate.
 *
 *----------------------------------------------------------------------
 */

struct tm *
TclpLocaltime(
    const time_t *timePtr)	/* Pointer to the number of seconds since the
				 * local system's epoch */
{
    /*
     * The MS implementation of localtime is thread safe because it returns
     * the time in a block of thread-local storage, and Windows does not
     * provide a Posix localtime_r function.
     */

    return localtime(timePtr);
}

/*
 *----------------------------------------------------------------------
 *
 * Tcl_SetTimeProc --
 *
 *	TIP #233 (Virtualized Time): Registers two handlers for the
 *	virtualization of Tcl's access to time information.
 *
 * Results:
 *	None.
 *
 * Side effects:
 *	Remembers the handlers, alters core behaviour.
 *
 *----------------------------------------------------------------------
 */

void
Tcl_SetTimeProc(
    Tcl_GetTimeProc *getProc,
    Tcl_ScaleTimeProc *scaleProc,
    ClientData clientData)
{
    tclGetTimeProcPtr = getProc;
    tclScaleTimeProcPtr = scaleProc;
    tclTimeClientData = clientData;
}

/*
 *----------------------------------------------------------------------
 *
 * Tcl_QueryTimeProc --
 *
 *	TIP #233 (Virtualized Time): Query which time handlers are registered.
 *
 * Results:
 *	None.
 *
 * Side effects:
 *	None.
 *
 *----------------------------------------------------------------------
 */

void
Tcl_QueryTimeProc(
    Tcl_GetTimeProc **getProc,
    Tcl_ScaleTimeProc **scaleProc,
    ClientData *clientData)
{
    if (getProc) {
	*getProc = tclGetTimeProcPtr;
    }
    if (scaleProc) {
	*scaleProc = tclScaleTimeProcPtr;
    }
    if (clientData) {
	*clientData = tclTimeClientData;
    }
}

/*
 * Local Variables:
 * mode: c
 * c-basic-offset: 4
 * fill-column: 78
 * End:
 */<|MERGE_RESOLUTION|>--- conflicted
+++ resolved
@@ -173,7 +173,6 @@
 TclpGetSeconds(void)
 {
     Tcl_WideInt usecSincePosixEpoch;
-<<<<<<< HEAD
 
     /* Try to use high resolution timer */
     if ( tclGetTimeProcPtr == NativeGetTime
@@ -183,17 +182,6 @@
     } else {
 	Tcl_Time t;
 
-=======
-
-    /* Try to use high resolution timer */
-    if ( tclGetTimeProcPtr == NativeGetTime
-      && (usecSincePosixEpoch = NativeGetMicroseconds())
-    ) {
-	return usecSincePosixEpoch / 1000000;
-    } else {
-	Tcl_Time t;
-
->>>>>>> 78000f7f
 	tclGetTimeProcPtr(&t, tclTimeClientData);	/* Tcl_GetTime inlined. */
 	return t.sec;
     }
@@ -223,103 +211,6 @@
 TclpGetClicks(void)
 {
     Tcl_WideInt usecSincePosixEpoch;
-<<<<<<< HEAD
-
-    /* Try to use high resolution timer */
-    if ( tclGetTimeProcPtr == NativeGetTime
-      && (usecSincePosixEpoch = NativeGetMicroseconds())
-    ) {
-	return (unsigned long)usecSincePosixEpoch;
-    } else {
-	/*
-	* Use the Tcl_GetTime abstraction to get the time in microseconds, as
-	* nearly as we can, and return it.
-	*/
-
-	Tcl_Time now;		/* Current Tcl time */
-
-	tclGetTimeProcPtr(&now, tclTimeClientData);	/* Tcl_GetTime inlined */
-	return (unsigned long)(now.sec * 1000000) + now.usec;
-    }
-}
--
-/*
- *----------------------------------------------------------------------
- *
- * TclpGetWideClicks --
- *
- *	This procedure returns a WideInt value that represents the highest
- *	resolution clock in microseconds available on the system.
- *
- * Results:
- *	Number of microseconds (from some start time).
- *
- * Side effects:
- *	This should be used for time-delta resp. for measurement purposes
- *	only, because on some platforms can return microseconds from some
- *	start time (not from the epoch).
- *
- *----------------------------------------------------------------------
- */
-
-Tcl_WideInt
-TclpGetWideClicks(void)
-{
-    LARGE_INTEGER curCounter;
-
-    if (!wideClick.initialized) {
-	LARGE_INTEGER perfCounterFreq;
-
-	/*
-	 * The frequency of the performance counter is fixed at system boot and
-	 * is consistent across all processors. Therefore, the frequency need
-	 * only be queried upon application initialization.
-	 */
-	if (QueryPerformanceFrequency(&perfCounterFreq)) {
-	    wideClick.perfCounter = 1;
-	    wideClick.microsecsScale = 1000000.0 / perfCounterFreq.QuadPart;
-	} else {
-	    /* fallback using microseconds */
-	    wideClick.perfCounter = 0;
-	    wideClick.microsecsScale = 1;
-	}
-
-	wideClick.initialized = 1;
-    }
-    if (wideClick.perfCounter) {
-	if (QueryPerformanceCounter(&curCounter)) {
-	    return (Tcl_WideInt)curCounter.QuadPart;
-	}
-	/* fallback using microseconds */
-	wideClick.perfCounter = 0;
-	wideClick.microsecsScale = 1;
-	return TclpGetMicroseconds();
-    } else {
-    	return TclpGetMicroseconds();
-    }
-}
--
-/*
- *----------------------------------------------------------------------
- *
- * TclpWideClickInMicrosec --
- *
- *	This procedure return scale to convert wide click values from the
- *	TclpGetWideClicks native resolution to microsecond resolution
- *	and back.
- *
- * Results:
- * 	1 click in microseconds as double.
- *
- * Side effects:
- *	None.
- *
- *----------------------------------------------------------------------
- */
-
-=======
 
     /* Try to use high resolution timer */
     if ( tclGetTimeProcPtr == NativeGetTime
@@ -415,7 +306,6 @@
  *----------------------------------------------------------------------
  */
 
->>>>>>> 78000f7f
 double
 TclpWideClickInMicrosec(void)
 {
@@ -443,11 +333,7 @@
  *----------------------------------------------------------------------
  */
 
-<<<<<<< HEAD
-Tcl_WideInt
-=======
 Tcl_WideInt 
->>>>>>> 78000f7f
 TclpGetMicroseconds(void)
 {
     Tcl_WideInt usecSincePosixEpoch;
@@ -562,14 +448,6 @@
  *----------------------------------------------------------------------
  */
 
-<<<<<<< HEAD
-static Tcl_WideInt
-NativeGetMicroseconds(void)
-{
-    static LARGE_INTEGER posixEpoch;
-				/* Posix epoch expressed as 100-ns ticks since
-				 * the windows epoch. */
-=======
 static inline Tcl_WideInt
 NativeCalc100NsTicks(
     ULONGLONG fileTimeLastCall,
@@ -584,7 +462,6 @@
 static Tcl_WideInt
 NativeGetMicroseconds(void)
 {
->>>>>>> 78000f7f
     /*
      * Initialize static storage on the first trip through.
      *
@@ -596,13 +473,8 @@
 	TclpInitLock();
 	if (!timeInfo.initialized) {
 
-<<<<<<< HEAD
-	    posixEpoch.LowPart = 0xD53E8000;
-	    posixEpoch.HighPart = 0x019DB1DE;
-=======
 	    timeInfo.posixEpoch.LowPart = 0xD53E8000;
 	    timeInfo.posixEpoch.HighPart = 0x019DB1DE;
->>>>>>> 78000f7f
 
 	    timeInfo.perfCounterAvailable =
 		    QueryPerformanceFrequency(&timeInfo.nominalFreq);
@@ -714,13 +586,6 @@
 
 	LARGE_INTEGER curCounter;
 				/* Current performance counter. */
-<<<<<<< HEAD
-	Tcl_WideInt curFileTime;/* Current estimated time, expressed as 100-ns
-				 * ticks since the Windows epoch. */
-	Tcl_WideInt usecSincePosixEpoch;
-				/* Current microseconds since Posix epoch. */
-=======
->>>>>>> 78000f7f
 
 	QueryPerformanceCounter(&curCounter);
 
@@ -738,16 +603,9 @@
 	/*
 	 * If calibration cycle occurred after we get curCounter
 	 */
-<<<<<<< HEAD
-	if (curCounter.QuadPart <= perfCounterLastCall.QuadPart) {
-	    usecSincePosixEpoch =
-		(fileTimeLastCall.QuadPart - posixEpoch.QuadPart) / 10;
-	    return usecSincePosixEpoch;
-=======
 	if (curCounter.QuadPart <= perfCounterLastCall) {
 	    /* Calibrated file-time is saved from posix in 100-ns ticks */
 	    return fileTimeLastCall / 10;
->>>>>>> 78000f7f
 	}
 
 	/*
@@ -763,18 +621,9 @@
 	if (curCounter.QuadPart - perfCounterLastCall <
 		11 * curCounterFreq * timeInfo.calibrationInterv / 10
 	) {
-<<<<<<< HEAD
-	    curFileTime = fileTimeLastCall.QuadPart +
-		 ((curCounter.QuadPart - perfCounterLastCall.QuadPart)
-		    * 10000000 / curCounterFreq.QuadPart);
-
-	    usecSincePosixEpoch = (curFileTime - posixEpoch.QuadPart) / 10;
-	    return usecSincePosixEpoch;
-=======
 	    /* Calibrated file-time is saved from posix in 100-ns ticks */
 	    return NativeCalc100NsTicks(fileTimeLastCall,
 		perfCounterLastCall, curCounterFreq, curCounter.QuadPart) / 10;
->>>>>>> 78000f7f
 	}
     }
 
@@ -808,7 +657,6 @@
     ClientData clientData)
 {
     Tcl_WideInt usecSincePosixEpoch;
-<<<<<<< HEAD
 
     /*
      * Try to use high resolution timer.
@@ -823,22 +671,6 @@
 
 	struct _timeb t;
 
-=======
-
-    /*
-     * Try to use high resolution timer.
-     */
-    if ( (usecSincePosixEpoch = NativeGetMicroseconds()) ) {
-	timePtr->sec = (long) (usecSincePosixEpoch / 1000000);
-	timePtr->usec = (unsigned long) (usecSincePosixEpoch % 1000000);
-    } else {
-	/*
-	* High resolution timer is not available. Just use ftime.
-	*/
-
-	struct _timeb t;
-
->>>>>>> 78000f7f
 	_ftime(&t);
 	timePtr->sec = (long)t.time;
 	timePtr->usec = t.millitm * 1000;
