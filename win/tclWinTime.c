--- conflicted
+++ resolved
@@ -89,7 +89,7 @@
 } TimeInfo;
 
 static TimeInfo timeInfo = {
-    { NULL },
+    { NULL, 0, 0, NULL, NULL, 0 },
     0,
     0,
     1,
@@ -115,6 +115,17 @@
 };
 
 /*
+ * Scale to convert wide click values from the TclpGetWideClicks native
+ * resolution to microsecond resolution and back.
+ */
+static struct {
+    int initialized;		/* 1 if initialized, 0 otherwise */
+    int perfCounter;		/* 1 if performance counter usable for wide clicks */
+    double microsecsScale;	/* Denominator scale between clock / microsecs */
+} wideClick = {0, 0.0};
+
+
+/*
  * Declarations for functions defined later in this file.
  */
 
@@ -128,6 +139,7 @@
 			    Tcl_WideUInt fileTime);
 static void		NativeScaleTime(Tcl_Time* timebuf,
 			    ClientData clientData);
+static Tcl_WideInt	NativeGetMicroseconds(void);
 static void		NativeGetTime(Tcl_Time* timebuf,
 			    ClientData clientData);
 
@@ -160,10 +172,19 @@
 unsigned long
 TclpGetSeconds(void)
 {
-    Tcl_Time t;
-
-    (*tclGetTimeProcPtr) (&t, tclTimeClientData);    /* Tcl_GetTime inlined. */
-    return t.sec;
+    Tcl_WideInt usecSincePosixEpoch;
+
+    /* Try to use high resolution timer */
+    if ( tclGetTimeProcPtr == NativeGetTime
+      && (usecSincePosixEpoch = NativeGetMicroseconds())
+    ) {
+	return usecSincePosixEpoch / 1000000;
+    } else {
+	Tcl_Time t;
+
+	tclGetTimeProcPtr(&t, tclTimeClientData);	/* Tcl_GetTime inlined. */
+	return t.sec;
+    }
 }
  
@@ -189,32 +210,95 @@
 unsigned long
 TclpGetClicks(void)
 {
-    /*
-     * Use the Tcl_GetTime abstraction to get the time in microseconds, as
-     * nearly as we can, and return it.
-     */
-
-    Tcl_Time now;		/* Current Tcl time */
-    unsigned long retval;	/* Value to return */
-
-    (*tclGetTimeProcPtr) (&now, tclTimeClientData);   /* Tcl_GetTime inlined */
-
-    retval = (now.sec * 1000000) + now.usec;
-    return retval;
-
-}
--
-/*
- *----------------------------------------------------------------------
- *
- * TclpGetTimeZone --
- *
- *	Determines the current timezone. The method varies wildly between
- *	different Platform implementations, so its hidden in this function.
- *
- * Results:
- *	Minutes west of GMT.
+    Tcl_WideInt usecSincePosixEpoch;
+
+    /* Try to use high resolution timer */
+    if ( tclGetTimeProcPtr == NativeGetTime
+      && (usecSincePosixEpoch = NativeGetMicroseconds())
+    ) {
+	return (unsigned long)usecSincePosixEpoch;
+    } else {
+	/*
+	* Use the Tcl_GetTime abstraction to get the time in microseconds, as
+	* nearly as we can, and return it.
+	*/
+
+	Tcl_Time now;		/* Current Tcl time */
+
+	tclGetTimeProcPtr(&now, tclTimeClientData);	/* Tcl_GetTime inlined */
+	return (unsigned long)(now.sec * 1000000) + now.usec;
+    }
+}
++
+/*
+ *----------------------------------------------------------------------
+ *
+ * TclpGetWideClicks --
+ *
+ *	This procedure returns a WideInt value that represents the highest
+ *	resolution clock in microseconds available on the system.
+ *
+ * Results:
+ *	Number of microseconds (from some start time).
+ *
+ * Side effects:
+ *	This should be used for time-delta resp. for measurement purposes
+ *	only, because on some platforms can return microseconds from some
+ *	start time (not from the epoch).
+ *
+ *----------------------------------------------------------------------
+ */
+
+Tcl_WideInt
+TclpGetWideClicks(void)
+{
+    LARGE_INTEGER curCounter;
+
+    if (!wideClick.initialized) {
+	LARGE_INTEGER perfCounterFreq;
+
+	/*
+	 * The frequency of the performance counter is fixed at system boot and
+	 * is consistent across all processors. Therefore, the frequency need 
+	 * only be queried upon application initialization.
+	 */
+	if (QueryPerformanceFrequency(&perfCounterFreq)) {
+	    wideClick.perfCounter = 1;
+	    wideClick.microsecsScale = 1000000.0 / perfCounterFreq.QuadPart;
+	} else {
+	    /* fallback using microseconds */
+	    wideClick.perfCounter = 0;
+	    wideClick.microsecsScale = 1;
+	}
+	
+	wideClick.initialized = 1;
+    }
+    if (wideClick.perfCounter) {
+	if (QueryPerformanceCounter(&curCounter)) {
+	    return (Tcl_WideInt)curCounter.QuadPart;
+	}
+	/* fallback using microseconds */
+	wideClick.perfCounter = 0;
+	wideClick.microsecsScale = 1;
+	return TclpGetMicroseconds();
+    } else {
+    	return TclpGetMicroseconds();
+    }
+}
++
+/*
+ *----------------------------------------------------------------------
+ *
+ * TclpWideClickInMicrosec --
+ *
+ *	This procedure return scale to convert wide click values from the 
+ *	TclpGetWideClicks native resolution to microsecond resolution
+ *	and back.
+ *
+ * Results:
+ * 	1 click in microseconds as double.
  *
  * Side effects:
  *	None.
@@ -222,16 +306,54 @@
  *----------------------------------------------------------------------
  */
 
-int
-TclpGetTimeZone(
-    unsigned long currentTime)
-{
-    int timeZone;
-
-    tzset();
-    timeZone = timezone / 60;
-
-    return timeZone;
+double
+TclpWideClickInMicrosec(void)
+{
+    if (!wideClick.initialized) {
+    	(void)TclpGetWideClicks();	/* initialize */
+    }
+    return wideClick.microsecsScale;
+}
++
+/*
+ *----------------------------------------------------------------------
+ *
+ * TclpGetMicroseconds --
+ *
+ *	This procedure returns a WideInt value that represents the highest
+ *	resolution clock in microseconds available on the system.
+ *
+ * Results:
+ *	Number of microseconds (from the epoch).
+ *
+ * Side effects:
+ *	None.
+ *
+ *----------------------------------------------------------------------
+ */
+
+Tcl_WideInt 
+TclpGetMicroseconds(void)
+{
+    Tcl_WideInt usecSincePosixEpoch;
+
+    /* Try to use high resolution timer */
+    if ( tclGetTimeProcPtr == NativeGetTime
+      && (usecSincePosixEpoch = NativeGetMicroseconds())
+    ) {
+	return usecSincePosixEpoch;
+    } else {
+	/*
+	* Use the Tcl_GetTime abstraction to get the time in microseconds, as
+	* nearly as we can, and return it.
+	*/
+
+	Tcl_Time now;
+
+	tclGetTimeProcPtr(&now, tclTimeClientData);	/* Tcl_GetTime inlined */
+	return (((Tcl_WideInt)now.sec) * 1000000) + now.usec;
+    }
 }
  
@@ -291,7 +413,17 @@
 Tcl_GetTime(
     Tcl_Time *timePtr)		/* Location to store time information. */
 {
-    (*tclGetTimeProcPtr) (timePtr, tclTimeClientData);
+    Tcl_WideInt usecSincePosixEpoch;
+
+    /* Try to use high resolution timer */
+    if ( tclGetTimeProcPtr == NativeGetTime
+      && (usecSincePosixEpoch = NativeGetMicroseconds())
+    ) {
+	timePtr->sec = (long) (usecSincePosixEpoch / 1000000);
+	timePtr->usec = (unsigned long) (usecSincePosixEpoch % 1000000);
+    } else {
+    	tclGetTimeProcPtr(timePtr, tclTimeClientData);
+    }
 }
  
@@ -326,13 +458,14 @@
 /*
  *----------------------------------------------------------------------
  *
- * NativeGetTime --
- *
- *	TIP #233: Gets the current system time in seconds and microseconds
- *	since the beginning of the epoch: 00:00 UCT, January 1, 1970.
- *
- * Results:
- *	Returns the current time in timePtr.
+ * NativeGetMicroseconds --
+ *
+ *	Gets the current system time in microseconds since the beginning
+ *	of the epoch: 00:00 UCT, January 1, 1970.
+ *
+ * Results:
+ *	Returns the wide integer with number of microseconds from the epoch, or
+ *	0 if high resolution timer is not available.
  *
  * Side effects:
  *	On the first call, initializes a set of static variables to keep track
@@ -345,7 +478,6 @@
  *----------------------------------------------------------------------
  */
 
-<<<<<<< HEAD
 static inline Tcl_WideInt
 NativeCalc100NsTicks(
     ULONGLONG fileTimeLastCall,
@@ -360,15 +492,6 @@
 static Tcl_WideInt
 NativeGetMicroseconds(void)
 {
-=======
-static void
-NativeGetTime(
-    Tcl_Time *timePtr,
-    ClientData clientData)
-{
-    struct _timeb t;
-
->>>>>>> 1dec12d6
     /*
      * Initialize static storage on the first trip through.
      *
@@ -379,13 +502,10 @@
     if (!timeInfo.initialized) {
 	TclpInitLock();
 	if (!timeInfo.initialized) {
-<<<<<<< HEAD
 
 	    timeInfo.posixEpoch.LowPart = 0xD53E8000;
 	    timeInfo.posixEpoch.HighPart = 0x019DB1DE;
 
-=======
->>>>>>> 1dec12d6
 	    timeInfo.perfCounterAvailable =
 		    QueryPerformanceFrequency(&timeInfo.nominalFreq);
 
@@ -496,19 +616,6 @@
 
 	LARGE_INTEGER curCounter;
 				/* Current performance counter. */
-<<<<<<< HEAD
-=======
-	Tcl_WideInt curFileTime;/* Current estimated time, expressed as 100-ns
-				 * ticks since the Windows epoch. */
-	static LARGE_INTEGER posixEpoch;
-				/* Posix epoch expressed as 100-ns ticks since
-				 * the windows epoch. */
-	Tcl_WideInt usecSincePosixEpoch;
-				/* Current microseconds since Posix epoch. */
->>>>>>> 1dec12d6
-
-	posixEpoch.LowPart = 0xD53E8000;
-	posixEpoch.HighPart = 0x019DB1DE;
 
 	QueryPerformanceCounter(&curCounter);
 
@@ -526,18 +633,9 @@
 	/*
 	 * If calibration cycle occurred after we get curCounter
 	 */
-<<<<<<< HEAD
 	if (curCounter.QuadPart <= perfCounterLastCall) {
 	    /* Calibrated file-time is saved from posix in 100-ns ticks */
 	    return fileTimeLastCall / 10;
-=======
-	if (curCounter.QuadPart <= perfCounterLastCall.QuadPart) {
-	    usecSincePosixEpoch =
-		(fileTimeLastCall.QuadPart - posixEpoch.QuadPart) / 10;
-	    timePtr->sec = (long) (usecSincePosixEpoch / 1000000);
-	    timePtr->usec = (unsigned long) (usecSincePosixEpoch % 1000000);
-	    return;
->>>>>>> 1dec12d6
 	}
 
 	/*
@@ -553,30 +651,60 @@
 	if (curCounter.QuadPart - perfCounterLastCall <
 		11 * curCounterFreq * timeInfo.calibrationInterv / 10
 	) {
-<<<<<<< HEAD
 	    /* Calibrated file-time is saved from posix in 100-ns ticks */
 	    return NativeCalc100NsTicks(fileTimeLastCall,
 		perfCounterLastCall, curCounterFreq, curCounter.QuadPart) / 10;
-=======
-	    curFileTime = fileTimeLastCall.QuadPart +
-		 ((curCounter.QuadPart - perfCounterLastCall.QuadPart)
-		    * 10000000 / curCounterFreq.QuadPart);
-
-	    usecSincePosixEpoch = (curFileTime - posixEpoch.QuadPart) / 10;
-	    timePtr->sec = (long) (usecSincePosixEpoch / 1000000);
-	    timePtr->usec = (unsigned long) (usecSincePosixEpoch % 1000000);
-	    return;
->>>>>>> 1dec12d6
 	}
     }
 
     /*
-     * High resolution timer is not available. Just use ftime.
-     */
-
-    _ftime(&t);
-    timePtr->sec = (long)t.time;
-    timePtr->usec = t.millitm * 1000;
+     * High resolution timer is not available.
+     */
+    return 0;
+}
++
+/*
+ *----------------------------------------------------------------------
+ *
+ * NativeGetTime --
+ *
+ *	TIP #233: Gets the current system time in seconds and microseconds
+ *	since the beginning of the epoch: 00:00 UCT, January 1, 1970.
+ *
+ * Results:
+ *	Returns the current time in timePtr.
+ *
+ * Side effects:
+ *	See NativeGetMicroseconds for more information.
+ *
+ *----------------------------------------------------------------------
+ */
+
+static void
+NativeGetTime(
+    Tcl_Time *timePtr,
+    ClientData clientData)
+{
+    Tcl_WideInt usecSincePosixEpoch;
+
+    /*
+     * Try to use high resolution timer.
+     */
+    if ( (usecSincePosixEpoch = NativeGetMicroseconds()) ) {
+	timePtr->sec = (long) (usecSincePosixEpoch / 1000000);
+	timePtr->usec = (unsigned long) (usecSincePosixEpoch % 1000000);
+    } else {
+	/*
+	* High resolution timer is not available. Just use ftime.
+	*/
+
+	struct _timeb t;
+
+	_ftime(&t);
+	timePtr->sec = (long)t.time;
+	timePtr->usec = t.millitm * 1000;
+    }
 }
  
@@ -597,6 +725,8 @@
  *
  *----------------------------------------------------------------------
  */
+
+void TclWinResetTimerResolution(void);
 
 static void
 StopCalibration(
@@ -612,102 +742,6 @@
     WaitForSingleObject(timeInfo.calibrationThread, 100);
     CloseHandle(timeInfo.exitEvent);
     CloseHandle(timeInfo.calibrationThread);
-}
--
-/*
- *----------------------------------------------------------------------
- *
- * TclpGetTZName --
- *
- *	Gets the current timezone string.
- *
- * Results:
- *	Returns a pointer to a static string, or NULL on failure.
- *
- * Side effects:
- *	None.
- *
- *----------------------------------------------------------------------
- */
-
-<<<<<<< HEAD
-void TclWinResetTimerResolution(void);
-
-static void
-StopCalibration(
-    ClientData unused)		/* Client data is unused */
-=======
-char *
-TclpGetTZName(
-    int dst)
->>>>>>> 1dec12d6
-{
-    int len;
-    char *zone, *p;
-    TIME_ZONE_INFORMATION tz;
-    Tcl_Encoding encoding;
-    ThreadSpecificData *tsdPtr = TCL_TSD_INIT(&dataKey);
-    char *name = tsdPtr->tzName;
-
-    /*
-     * tzset() under Borland doesn't seem to set up tzname[] at all.
-     * tzset() under MSVC has the following weird observed behavior:
-     *	 First time we call "clock format [clock seconds] -format %Z -gmt 1"
-     *	 we get "GMT", but on all subsequent calls we get the current time
-     *	 ezone string, even though env(TZ) is GMT and the variable _timezone
-     *	 is 0.
-     */
-
-    name[0] = '\0';
-
-    zone = getenv("TZ");
-    if (zone != NULL) {
-	/*
-	 * TZ is of form "NST-4:30NDT", where "NST" would be the name of the
-	 * standard time zone for this area, "-4:30" is the offset from GMT in
-	 * hours, and "NDT is the name of the daylight savings time zone in
-	 * this area. The offset and DST strings are optional.
-	 */
-
-	len = strlen(zone);
-	if (len > 3) {
-	    len = 3;
-	}
-	if (dst != 0) {
-	    /*
-	     * Skip the offset string and get the DST string.
-	     */
-
-	    p = zone + len;
-	    p += strspn(p, "+-:0123456789");
-	    if (*p != '\0') {
-		zone = p;
-		len = strlen(zone);
-		if (len > 3) {
-		    len = 3;
-		}
-	    }
-	}
-	Tcl_ExternalToUtf(NULL, NULL, zone, len, 0, NULL, name,
-		sizeof(tsdPtr->tzName), NULL, NULL, NULL);
-    }
-    if (name[0] == '\0') {
-	if (GetTimeZoneInformation(&tz) == TIME_ZONE_ID_UNKNOWN) {
-	    /*
-	     * MSDN: On NT this is returned if DST is not used in the current
-	     * TZ
-	     */
-
-	    dst = 0;
-	}
-	encoding = Tcl_GetEncoding(NULL, "unicode");
-	Tcl_ExternalToUtf(NULL, encoding,
-		(char *) ((dst) ? tz.DaylightName : tz.StandardName), -1,
-		0, NULL, name, sizeof(tsdPtr->tzName), NULL, NULL, NULL);
-	Tcl_FreeEncoding(encoding);
-    }
-    return name;
 }
  
