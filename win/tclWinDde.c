/*
 * tclWinDde.c --
 *
 *	This file provides functions that implement the "send" command,
 *	allowing commands to be passed from interpreter to interpreter.
 *
 * Copyright (c) 1997 by Sun Microsystems, Inc.
 *
 * See the file "license.terms" for information on usage and redistribution of
 * this file, and for a DISCLAIMER OF ALL WARRANTIES.
 */

#undef STATIC_BUILD
#undef TCL_UTF_MAX
#define TCL_UTF_MAX 3
#ifndef USE_TCL_STUBS
#   define USE_TCL_STUBS
#endif
#include "tclInt.h"
#include <dde.h>
#include <ddeml.h>
#include <tchar.h>

#if !defined(NDEBUG)
    /* test POKE server Implemented for debug mode only */
#   undef CBF_FAIL_POKES
#   define CBF_FAIL_POKES 0
#endif

/*
 * The following structure is used to keep track of the interpreters
 * registered by this process.
 */

typedef struct RegisteredInterp {
    struct RegisteredInterp *nextPtr;
				/* The next interp this application knows
				 * about. */
    WCHAR *name;		/* Interpreter's name (malloc-ed). */
    Tcl_Obj *handlerPtr;	/* The server handler command */
    Tcl_Interp *interp;		/* The interpreter attached to this name. */
} RegisteredInterp;

/*
 * Used to keep track of conversations.
 */

typedef struct Conversation {
    struct Conversation *nextPtr;
				/* The next conversation in the list. */
    RegisteredInterp *riPtr;	/* The info we know about the conversation. */
    HCONV hConv;		/* The DDE handle for this conversation. */
    Tcl_Obj *returnPackagePtr;	/* The result package for this conversation. */
} Conversation;

typedef struct {
    Tcl_Interp *interp;
    int result;
    ATOM service;
    ATOM topic;
    HWND hwnd;
} DdeEnumServices;

typedef struct {
    Conversation *currentConversations;
				/* A list of conversations currently being
				 * processed. */
    RegisteredInterp *interpListPtr;
				/* List of all interpreters registered in the
				 * current process. */
} ThreadSpecificData;
static Tcl_ThreadDataKey dataKey;

/*
 * The following variables cannot be placed in thread-local storage. The Mutex
 * ddeMutex guards access to the ddeInstance.
 */

static HSZ ddeServiceGlobal = 0;
static DWORD ddeInstance;	/* The application instance handle given to us
				 * by DdeInitialize. */
static int ddeIsServer = 0;

#define TCL_DDE_VERSION		"1.4.1"
#define TCL_DDE_PACKAGE_NAME	"dde"
#define TCL_DDE_SERVICE_NAME	TEXT("TclEval")
#define TCL_DDE_EXECUTE_RESULT	TEXT("$TCLEVAL$EXECUTE$RESULT")

#define DDE_FLAG_ASYNC 1
#define DDE_FLAG_BINARY 2
#define DDE_FLAG_FORCE 4

TCL_DECLARE_MUTEX(ddeMutex)

/*
 * Forward declarations for functions defined later in this file.
 */

static LRESULT CALLBACK	DdeClientWindowProc(HWND hwnd, UINT uMsg,
			    WPARAM wParam, LPARAM lParam);
static int		DdeCreateClient(DdeEnumServices *es);
static BOOL CALLBACK	DdeEnumWindowsCallback(HWND hwndTarget,
			    LPARAM lParam);
static void		DdeExitProc(ClientData clientData);
static int		DdeGetServicesList(Tcl_Interp *interp,
			    const WCHAR *serviceName, const WCHAR *topicName);
static HDDEDATA CALLBACK DdeServerProc(UINT uType, UINT uFmt, HCONV hConv,
			    HSZ ddeTopic, HSZ ddeItem, HDDEDATA hData,
			    DWORD dwData1, DWORD dwData2);
static LRESULT		DdeServicesOnAck(HWND hwnd, WPARAM wParam,
			    LPARAM lParam);
static void		DeleteProc(ClientData clientData);
static Tcl_Obj *	ExecuteRemoteObject(RegisteredInterp *riPtr,
			    Tcl_Obj *ddeObjectPtr);
static int		MakeDdeConnection(Tcl_Interp *interp,
			    const WCHAR *name, HCONV *ddeConvPtr);
static void		SetDdeError(Tcl_Interp *interp);
static int		DdeObjCmd(ClientData clientData,
			    Tcl_Interp *interp, int objc,
			    Tcl_Obj *const objv[]);

#if (TCL_MAJOR_VERSION < 9) && (TCL_MINOR_VERSION < 7)
#   define Tcl_WCharToUtfDString Tcl_UniCharToUtfDString
#   define Tcl_UtfToWCharDString Tcl_UtfToUniCharDString
#endif

static unsigned char *
getByteArrayFromObj(
	Tcl_Obj *objPtr,
	size_t *lengthPtr
) {
    int length;

    unsigned char *result = Tcl_GetByteArrayFromObj(objPtr, &length);
#if TCL_MAJOR_VERSION > 8
    if (sizeof(TCL_HASH_TYPE) > sizeof(int)) {
	/* 64-bit and TIP #494 situation: */
	 *lengthPtr = *(TCL_HASH_TYPE *) objPtr->internalRep.twoPtrValue.ptr1;
    } else
#endif
	/* 32-bit or without TIP #494 */
    *lengthPtr = (size_t) (unsigned) length;
    return result;
}

#ifdef __cplusplus
extern "C" {
#endif
DLLEXPORT int		Dde_Init(Tcl_Interp *interp);
DLLEXPORT int		Dde_SafeInit(Tcl_Interp *interp);
#ifdef __cplusplus
}
#endif

/*
 *----------------------------------------------------------------------
 *
 * Dde_Init --
 *
 *	This function initializes the dde command.
 *
 * Results:
 *	A standard Tcl result.
 *
 * Side effects:
 *	None.
 *
 *----------------------------------------------------------------------
 */

int
Dde_Init(
    Tcl_Interp *interp)
{
    if (!Tcl_InitStubs(interp, "8.5-", 0)) {
	return TCL_ERROR;
    }

    Tcl_CreateObjCommand(interp, "dde", DdeObjCmd, NULL, NULL);
    Tcl_CreateExitHandler(DdeExitProc, NULL);
    return Tcl_PkgProvide(interp, TCL_DDE_PACKAGE_NAME, TCL_DDE_VERSION);
}

/*
 *----------------------------------------------------------------------
 *
 * Dde_SafeInit --
 *
 *	This function initializes the dde command within a safe interp
 *
 * Results:
 *	A standard Tcl result.
 *
 * Side effects:
 *	None.
 *
 *----------------------------------------------------------------------
 */

int
Dde_SafeInit(
    Tcl_Interp *interp)
{
    int result = Dde_Init(interp);
    if (result == TCL_OK) {
	Tcl_HideCommand(interp, "dde", "dde");
    }
    return result;
}

/*
 *----------------------------------------------------------------------
 *
 * Initialize --
 *
 *	Initialize the global DDE instance.
 *
 * Results:
 *	None.
 *
 * Side effects:
 *	Registers the DDE server proc.
 *
 *----------------------------------------------------------------------
 */

static void
Initialize(void)
{
    int nameFound = 0;
    ThreadSpecificData *tsdPtr = TCL_TSD_INIT(&dataKey);

    /*
     * See if the application is already registered; if so, remove its current
     * name from the registry. The deletion of the command will take care of
     * disposing of this entry.
     */

    if (tsdPtr->interpListPtr != NULL) {
	nameFound = 1;
    }

    /*
     * Make sure that the DDE server is there. This is done only once, add an
     * exit handler tear it down.
     */

    if (ddeInstance == 0) {
	Tcl_MutexLock(&ddeMutex);
	if (ddeInstance == 0) {
	    if (DdeInitialize(&ddeInstance, (PFNCALLBACK) DdeServerProc,
		    CBF_SKIP_REGISTRATIONS | CBF_SKIP_UNREGISTRATIONS
		    | CBF_FAIL_POKES, 0) != DMLERR_NO_ERROR) {
		ddeInstance = 0;
	    }
	}
	Tcl_MutexUnlock(&ddeMutex);
    }
    if ((ddeServiceGlobal == 0) && (nameFound != 0)) {
	Tcl_MutexLock(&ddeMutex);
	if ((ddeServiceGlobal == 0) && (nameFound != 0)) {
	    ddeIsServer = 1;
	    Tcl_CreateExitHandler(DdeExitProc, NULL);
	    ddeServiceGlobal = DdeCreateStringHandle(ddeInstance,
		    TCL_DDE_SERVICE_NAME, CP_WINUNICODE);
	    DdeNameService(ddeInstance, ddeServiceGlobal, 0L, DNS_REGISTER);
	} else {
	    ddeIsServer = 0;
	}
	Tcl_MutexUnlock(&ddeMutex);
    }
}

/*
 *----------------------------------------------------------------------
 *
 * DdeSetServerName --
 *
 *	This function is called to associate an ASCII name with a Dde server.
 *	If the interpreter has already been named, the name replaces the old
 *	one.
 *
 * Results:
 *	The return value is the name actually given to the interp. This will
 *	normally be the same as name, but if name was already in use for a Dde
 *	Server then a name of the form "name #2" will be chosen, with a high
 *	enough number to make the name unique.
 *
 * Side effects:
 *	Registration info is saved, thereby allowing the "send" command to be
 *	used later to invoke commands in the application. In addition, the
 *	"send" command is created in the application's interpreter. The
 *	registration will be removed automatically if the interpreter is
 *	deleted or the "send" command is removed.
 *
 *----------------------------------------------------------------------
 */

static const WCHAR *
DdeSetServerName(
    Tcl_Interp *interp,
    const WCHAR *name, /* The name that will be used to refer to the
				 * interpreter in later "send" commands. Must
				 * be globally unique. */
    int flags,		/* DDE_FLAG_FORCE or 0 */
    Tcl_Obj *handlerPtr)	/* Name of the optional proc/command to handle
				 * incoming Dde eval's */
{
    int suffix, offset;
    RegisteredInterp *riPtr, *prevPtr;
    Tcl_DString dString;
    const WCHAR *actualName;
    Tcl_Obj *srvListPtr = NULL, **srvPtrPtr = NULL;
    int n, srvCount = 0, lastSuffix, r = TCL_OK;
    ThreadSpecificData *tsdPtr = TCL_TSD_INIT(&dataKey);

    /*
     * See if the application is already registered; if so, remove its current
     * name from the registry. The deletion of the command will take care of
     * disposing of this entry.
     */

    for (riPtr = tsdPtr->interpListPtr, prevPtr = NULL; riPtr != NULL;
	    prevPtr = riPtr, riPtr = riPtr->nextPtr) {
	if (riPtr->interp == interp) {
	    if (name != NULL) {
		if (prevPtr == NULL) {
		    tsdPtr->interpListPtr = tsdPtr->interpListPtr->nextPtr;
		} else {
		    prevPtr->nextPtr = riPtr->nextPtr;
		}
		break;
	    } else {
		/*
		 * The name was NULL, so the caller is asking for the name of
		 * the current interp.
		 */

		return riPtr->name;
	    }
	}
    }

    if (name == NULL) {
	/*
	 * The name was NULL, so the caller is asking for the name of the
	 * current interp, but it doesn't have a name.
	 */

	return TEXT("");
    }

    /*
     * Get the list of currently registered Tcl interpreters by calling the
     * internal implementation of the 'dde services' command.
     */

    Tcl_DStringInit(&dString);
    actualName = name;

    if (!(flags & DDE_FLAG_FORCE)) {
	r = DdeGetServicesList(interp, TCL_DDE_SERVICE_NAME, NULL);
	if (r == TCL_OK) {
	    srvListPtr = Tcl_GetObjResult(interp);
	}
	if (r == TCL_OK) {
	    r = Tcl_ListObjGetElements(interp, srvListPtr, &srvCount,
		    &srvPtrPtr);
	}
	if (r != TCL_OK) {
	    Tcl_DStringInit(&dString);
<<<<<<< HEAD
	    Tcl_UtfToUniCharDString(Tcl_GetString(Tcl_GetObjResult(interp)), -1, &dString);
	    OutputDebugString((WCHAR *) Tcl_DStringValue(&dString));
=======
	    OutputDebugString(Tcl_UtfToWCharDString(Tcl_GetString(Tcl_GetObjResult(interp)), -1, &dString));
>>>>>>> 609d2e9a
	    Tcl_DStringFree(&dString);
	    return NULL;
	}

	/*
	 * Pick a name to use for the application. Use "name" if it's not
	 * already in use. Otherwise add a suffix such as " #2", trying larger
	 * and larger numbers until we eventually find one that is unique.
	 */

	offset = lastSuffix = 0;
	suffix = 1;

	while (suffix != lastSuffix) {
	    lastSuffix = suffix;
	    if (suffix > 1) {
		if (suffix == 2) {
		    Tcl_DStringAppend(&dString, (char *)name, wcslen(name) * sizeof(WCHAR));
		    Tcl_DStringAppend(&dString, (char *)TEXT(" #"), 2 * sizeof(WCHAR));
		    offset = Tcl_DStringLength(&dString);
		    Tcl_DStringSetLength(&dString, offset + sizeof(WCHAR) * TCL_INTEGER_SPACE);
		    actualName = (WCHAR *) Tcl_DStringValue(&dString);
		}
		_snwprintf((WCHAR *) (Tcl_DStringValue(&dString) + offset),
			TCL_INTEGER_SPACE, TEXT("%d"), suffix);
	    }

	    /*
	     * See if the name is already in use, if so increment suffix.
	     */

	    for (n = 0; n < srvCount; ++n) {
		Tcl_Obj* namePtr;
		Tcl_DString ds;

		Tcl_ListObjIndex(interp, srvPtrPtr[n], 1, &namePtr);
		Tcl_DStringInit(&ds);
<<<<<<< HEAD
		Tcl_UtfToUniCharDString(Tcl_GetString(namePtr), -1, &ds);
=======
		Tcl_UtfToWCharDString(Tcl_GetString(namePtr), -1, &ds);
>>>>>>> 609d2e9a
		if (wcscmp(actualName, (WCHAR *)Tcl_DStringValue(&ds)) == 0) {
		    suffix++;
		    Tcl_DStringFree(&ds);
		    break;
		}
		Tcl_DStringFree(&ds);
	    }
	}
    }

    /*
     * We have found a unique name. Now add it to the registry.
     */

    riPtr = (RegisteredInterp *) Tcl_Alloc(sizeof(RegisteredInterp));
    riPtr->interp = interp;
    riPtr->name = (WCHAR *) Tcl_Alloc((wcslen(actualName) + 1) * sizeof(WCHAR));
    riPtr->nextPtr = tsdPtr->interpListPtr;
    riPtr->handlerPtr = handlerPtr;
    if (riPtr->handlerPtr != NULL) {
	Tcl_IncrRefCount(riPtr->handlerPtr);
    }
    tsdPtr->interpListPtr = riPtr;
    wcscpy(riPtr->name, actualName);

    if (Tcl_IsSafe(interp)) {
	Tcl_ExposeCommand(interp, "dde", "dde");
    }

    Tcl_CreateObjCommand(interp, "dde", DdeObjCmd,
	    riPtr, DeleteProc);
    if (Tcl_IsSafe(interp)) {
	Tcl_HideCommand(interp, "dde", "dde");
    }
    Tcl_DStringFree(&dString);

    /*
     * Re-initialize with the new name.
     */

    Initialize();

    return riPtr->name;
}

/*
 *----------------------------------------------------------------------
 *
 * DdeGetRegistrationPtr
 *
 *	Retrieve the registration info for an interpreter.
 *
 * Results:
 *	Returns a pointer to the registration structure or NULL
 *
 * Side effects:
 *	None
 *
 *----------------------------------------------------------------------
 */

static RegisteredInterp *
DdeGetRegistrationPtr(
    Tcl_Interp *interp)
{
    RegisteredInterp *riPtr;
    ThreadSpecificData *tsdPtr = TCL_TSD_INIT(&dataKey);

    for (riPtr = tsdPtr->interpListPtr; riPtr != NULL;
	    riPtr = riPtr->nextPtr) {
	if (riPtr->interp == interp) {
	    break;
	}
    }
    return riPtr;
}

/*
 *----------------------------------------------------------------------
 *
 * DeleteProc
 *
 *	This function is called when the command "dde" is destroyed.
 *
 * Results:
 *	none
 *
 * Side effects:
 *	The interpreter given by riPtr is unregistered.
 *
 *----------------------------------------------------------------------
 */

static void
DeleteProc(
    ClientData clientData)	/* The interp we are deleting passed as
				 * ClientData. */
{
    RegisteredInterp *riPtr = (RegisteredInterp *) clientData;
    RegisteredInterp *searchPtr, *prevPtr;
    ThreadSpecificData *tsdPtr = TCL_TSD_INIT(&dataKey);

    for (searchPtr = tsdPtr->interpListPtr, prevPtr = NULL;
	    (searchPtr != NULL) && (searchPtr != riPtr);
	    prevPtr = searchPtr, searchPtr = searchPtr->nextPtr) {
	/*
	 * Empty loop body.
	 */
    }

    if (searchPtr != NULL) {
	if (prevPtr == NULL) {
	    tsdPtr->interpListPtr = tsdPtr->interpListPtr->nextPtr;
	} else {
	    prevPtr->nextPtr = searchPtr->nextPtr;
	}
    }
    Tcl_Free((char *) riPtr->name);
    if (riPtr->handlerPtr) {
	Tcl_DecrRefCount(riPtr->handlerPtr);
    }
    Tcl_EventuallyFree(clientData, TCL_DYNAMIC);
}

/*
 *----------------------------------------------------------------------
 *
 * ExecuteRemoteObject --
 *
 *	Takes the package delivered by DDE and executes it in the server's
 *	interpreter.
 *
 * Results:
 *	A list Tcl_Obj * that describes what happened. The first element is
 *	the numerical return code (TCL_ERROR, etc.). The second element is the
 *	result of the script. If the return result was TCL_ERROR, then the
 *	third element will be the value of the global "errorCode", and the
 *	fourth will be the value of the global "errorInfo". The return result
 *	will have a refCount of 0.
 *
 * Side effects:
 *	A Tcl script is run, which can cause all kinds of other things to
 *	happen.
 *
 *----------------------------------------------------------------------
 */

static Tcl_Obj *
ExecuteRemoteObject(
    RegisteredInterp *riPtr,	    /* Info about this server. */
    Tcl_Obj *ddeObjectPtr)	    /* The object to execute. */
{
    Tcl_Obj *returnPackagePtr;
    int result = TCL_OK;

    if ((riPtr->handlerPtr == NULL) && Tcl_IsSafe(riPtr->interp)) {
	Tcl_SetObjResult(riPtr->interp, Tcl_NewStringObj("permission denied: "
		"a handler procedure must be defined for use in a safe "
		"interp", -1));
	Tcl_SetErrorCode(riPtr->interp, "TCL", "DDE", "SECURITY_CHECK", NULL);
	result = TCL_ERROR;
    }

    if (riPtr->handlerPtr != NULL) {
	/*
	 * Add the dde request data to the handler proc list.
	 */

	Tcl_Obj *cmdPtr = Tcl_DuplicateObj(riPtr->handlerPtr);

	result = Tcl_ListObjAppendElement(riPtr->interp, cmdPtr,
		ddeObjectPtr);
	if (result == TCL_OK) {
	    ddeObjectPtr = cmdPtr;
	}
    }

    if (result == TCL_OK) {
	result = Tcl_EvalObjEx(riPtr->interp, ddeObjectPtr, TCL_EVAL_GLOBAL);
    }

    returnPackagePtr = Tcl_NewListObj(0, NULL);

    Tcl_ListObjAppendElement(NULL, returnPackagePtr,
	    Tcl_NewIntObj(result));
    Tcl_ListObjAppendElement(NULL, returnPackagePtr,
	    Tcl_GetObjResult(riPtr->interp));

    if (result == TCL_ERROR) {
	Tcl_Obj *errorObjPtr = Tcl_GetVar2Ex(riPtr->interp, "errorCode", NULL,
		TCL_GLOBAL_ONLY);
	if (errorObjPtr) {
	    Tcl_ListObjAppendElement(NULL, returnPackagePtr, errorObjPtr);
	}
	errorObjPtr = Tcl_GetVar2Ex(riPtr->interp, "errorInfo", NULL,
		TCL_GLOBAL_ONLY);
	if (errorObjPtr) {
	    Tcl_ListObjAppendElement(NULL, returnPackagePtr, errorObjPtr);
	}
    }

    return returnPackagePtr;
}

/*
 *----------------------------------------------------------------------
 *
 * DdeServerProc --
 *
 *	Handles all transactions for this server. Can handle execute, request,
 *	and connect protocols. Dde will call this routine when a client
 *	attempts to run a dde command using this server.
 *
 * Results:
 *	A DDE Handle with the result of the dde command.
 *
 * Side effects:
 *	Depending on which command is executed, arbitrary Tcl scripts can be
 *	run.
 *
 *----------------------------------------------------------------------
 */

static HDDEDATA CALLBACK
DdeServerProc(
    UINT uType,			/* The type of DDE transaction we are
				 * performing. */
    UINT uFmt,			/* The format that data is sent or received */
    HCONV hConv,		/* The conversation associated with the
				 * current transaction. */
    HSZ ddeTopic, HSZ ddeItem,	/* String handles. Transaction-type
				 * dependent. */
    HDDEDATA hData,		/* DDE data. Transaction-type dependent. */
    DWORD dwData1, DWORD dwData2)
				/* Transaction-dependent data. */
{
    Tcl_DString dString;
    size_t len;
    DWORD dlen;
    WCHAR *utilString;
    Tcl_Obj *ddeObjectPtr;
    HDDEDATA ddeReturn = NULL;
    RegisteredInterp *riPtr;
    Conversation *convPtr, *prevConvPtr;
    ThreadSpecificData *tsdPtr = TCL_TSD_INIT(&dataKey);

    switch(uType) {
    case XTYP_CONNECT:
	/*
	 * Dde is trying to initialize a conversation with us. Check and make
	 * sure we have a valid topic.
	 */

	len = DdeQueryString(ddeInstance, ddeTopic, NULL, 0, CP_WINUNICODE);
	Tcl_DStringInit(&dString);
	Tcl_DStringSetLength(&dString, (len + 1) * sizeof(WCHAR) - 1);
	utilString = (WCHAR *) Tcl_DStringValue(&dString);
	DdeQueryString(ddeInstance, ddeTopic, utilString, (DWORD) len + 1,
		CP_WINUNICODE);

	for (riPtr = tsdPtr->interpListPtr; riPtr != NULL;
		riPtr = riPtr->nextPtr) {
	    if (_wcsicmp(utilString, riPtr->name) == 0) {
		Tcl_DStringFree(&dString);
		return (HDDEDATA) TRUE;
	    }
	}

	Tcl_DStringFree(&dString);
	return (HDDEDATA) FALSE;

    case XTYP_CONNECT_CONFIRM:
	/*
	 * Dde has decided that we can connect, so it gives us a conversation
	 * handle. We need to keep track of it so we know which execution
	 * result to return in an XTYP_REQUEST.
	 */

	len = DdeQueryString(ddeInstance, ddeTopic, NULL, 0, CP_WINUNICODE);
	Tcl_DStringInit(&dString);
	Tcl_DStringSetLength(&dString,  (len + 1) * sizeof(WCHAR) - 1);
	utilString = (WCHAR *) Tcl_DStringValue(&dString);
	DdeQueryString(ddeInstance, ddeTopic, utilString, (DWORD) len + 1,
		CP_WINUNICODE);
	for (riPtr = tsdPtr->interpListPtr; riPtr != NULL;
		riPtr = riPtr->nextPtr) {
	    if (_wcsicmp(riPtr->name, utilString) == 0) {
		convPtr = (Conversation *) Tcl_Alloc(sizeof(Conversation));
		convPtr->nextPtr = tsdPtr->currentConversations;
		convPtr->returnPackagePtr = NULL;
		convPtr->hConv = hConv;
		convPtr->riPtr = riPtr;
		tsdPtr->currentConversations = convPtr;
		break;
	    }
	}
	Tcl_DStringFree(&dString);
	return (HDDEDATA) TRUE;

    case XTYP_DISCONNECT:
	/*
	 * The client has disconnected from our server. Forget this
	 * conversation.
	 */

	for (convPtr = tsdPtr->currentConversations, prevConvPtr = NULL;
		convPtr != NULL;
		prevConvPtr = convPtr, convPtr = convPtr->nextPtr) {
	    if (hConv == convPtr->hConv) {
		if (prevConvPtr == NULL) {
		    tsdPtr->currentConversations = convPtr->nextPtr;
		} else {
		    prevConvPtr->nextPtr = convPtr->nextPtr;
		}
		if (convPtr->returnPackagePtr != NULL) {
		    Tcl_DecrRefCount(convPtr->returnPackagePtr);
		}
		Tcl_Free((char *) convPtr);
		break;
	    }
	}
	return (HDDEDATA) TRUE;

    case XTYP_REQUEST:
	/*
	 * This could be either a request for a value of a Tcl variable, or it
	 * could be the send command requesting the results of the last
	 * execute.
	 */

	if ((uFmt != CF_TEXT) && (uFmt != CF_UNICODETEXT)) {
	    return (HDDEDATA) FALSE;
	}

	ddeReturn = (HDDEDATA) FALSE;
	for (convPtr = tsdPtr->currentConversations; (convPtr != NULL)
		&& (convPtr->hConv != hConv); convPtr = convPtr->nextPtr) {
	    /*
	     * Empty loop body.
	     */
	}

	if (convPtr != NULL) {
	    Tcl_DString dsBuf;
	    char *returnString;

	    len = DdeQueryString(ddeInstance, ddeItem, NULL, 0, CP_WINUNICODE);
	    Tcl_DStringInit(&dString);
	    Tcl_DStringInit(&dsBuf);
	    Tcl_DStringSetLength(&dString, (len + 1) * sizeof(WCHAR) - 1);
	    utilString = (WCHAR *) Tcl_DStringValue(&dString);
	    DdeQueryString(ddeInstance, ddeItem, utilString, (DWORD) len + 1,
		    CP_WINUNICODE);
	    if (_wcsicmp(utilString, TCL_DDE_EXECUTE_RESULT) == 0) {
		returnString =
			Tcl_GetString(convPtr->returnPackagePtr);
		len = convPtr->returnPackagePtr->length;
		if (uFmt != CF_TEXT) {
		    Tcl_DStringInit(&dsBuf);
<<<<<<< HEAD
		    Tcl_UtfToUniCharDString(returnString, len, &dsBuf);
=======
		    Tcl_UtfToWCharDString(returnString, len, &dsBuf);
>>>>>>> 609d2e9a
		    returnString = Tcl_DStringValue(&dsBuf);
		    len = Tcl_DStringLength(&dsBuf) + sizeof(WCHAR) - 1;
		}
		ddeReturn = DdeCreateDataHandle(ddeInstance, (BYTE *)returnString,
			(DWORD) len+1, 0, ddeItem, uFmt, 0);
	    } else {
		if (Tcl_IsSafe(convPtr->riPtr->interp)) {
		    ddeReturn = NULL;
		} else {
		    Tcl_DString ds;
		    Tcl_Obj *variableObjPtr;

		    Tcl_DStringInit(&ds);
<<<<<<< HEAD
		    Tcl_UniCharToUtfDString((Tcl_UniChar *)utilString, wcslen(utilString), &ds);
=======
		    Tcl_WCharToUtfDString(utilString, wcslen(utilString), &ds);
>>>>>>> 609d2e9a
		    variableObjPtr = Tcl_GetVar2Ex(
			    convPtr->riPtr->interp, Tcl_DStringValue(&ds), NULL,
			    TCL_GLOBAL_ONLY);
		    if (variableObjPtr != NULL) {
			returnString = Tcl_GetString(variableObjPtr);
			len = variableObjPtr->length;
			if (uFmt != CF_TEXT) {
			    Tcl_DStringInit(&dsBuf);
<<<<<<< HEAD
			    Tcl_UtfToUniCharDString(returnString, len, &dsBuf);
=======
			    Tcl_UtfToWCharDString(returnString, len, &dsBuf);
>>>>>>> 609d2e9a
			    returnString = Tcl_DStringValue(&dsBuf);
			    len = Tcl_DStringLength(&dsBuf) + sizeof(WCHAR) - 1;
			}
			ddeReturn = DdeCreateDataHandle(ddeInstance,
				(BYTE *)returnString, (DWORD) len+1, 0, ddeItem,
				uFmt, 0);
		    } else {
			ddeReturn = NULL;
		    }
		    Tcl_DStringFree(&ds);
		}
	    }
	    Tcl_DStringFree(&dsBuf);
	    Tcl_DStringFree(&dString);
	}
	return ddeReturn;

#if !CBF_FAIL_POKES
    case XTYP_POKE:
	/*
	 * This is a poke for a Tcl variable, only implemented in
	 * debug/UNICODE mode.
	 */
	ddeReturn = DDE_FNOTPROCESSED;

	if ((uFmt != CF_TEXT) && (uFmt != CF_UNICODETEXT)) {
	    return ddeReturn;
	}

	for (convPtr = tsdPtr->currentConversations; (convPtr != NULL)
		&& (convPtr->hConv != hConv); convPtr = convPtr->nextPtr) {
	    /*
	     * Empty loop body.
	     */
	}

	if (convPtr && !Tcl_IsSafe(convPtr->riPtr->interp)) {
	    Tcl_DString ds, ds2;
	    Tcl_Obj *variableObjPtr;
	    DWORD len2;

	    Tcl_DStringInit(&dString);
	    Tcl_DStringInit(&ds2);
	    len = DdeQueryString(ddeInstance, ddeItem, NULL, 0, CP_WINUNICODE);
	    Tcl_DStringSetLength(&dString, (len + 1) * sizeof(WCHAR) - 1);
	    utilString = (WCHAR *) Tcl_DStringValue(&dString);
	    DdeQueryString(ddeInstance, ddeItem, utilString, (DWORD) len + 1,
		    CP_WINUNICODE);
	    Tcl_DStringInit(&ds);
<<<<<<< HEAD
	    Tcl_UniCharToUtfDString((Tcl_UniChar *)utilString, wcslen(utilString), &ds);
=======
	    Tcl_WCharToUtfDString(utilString, wcslen(utilString), &ds);
>>>>>>> 609d2e9a
	    utilString = (WCHAR *) DdeAccessData(hData, &len2);
	    len = len2;
	    if (uFmt != CF_TEXT) {
		Tcl_DStringInit(&ds2);
<<<<<<< HEAD
		Tcl_UniCharToUtfDString((Tcl_UniChar *)utilString, wcslen(utilString), &ds2);
=======
		Tcl_WCharToUtfDString(utilString, wcslen(utilString), &ds2);
>>>>>>> 609d2e9a
		utilString = (WCHAR *) Tcl_DStringValue(&ds2);
	    }
	    variableObjPtr = Tcl_NewStringObj((char *)utilString, -1);

	    Tcl_SetVar2Ex(convPtr->riPtr->interp, Tcl_DStringValue(&ds), NULL,
		    variableObjPtr, TCL_GLOBAL_ONLY);

	    Tcl_DStringFree(&ds2);
	    Tcl_DStringFree(&ds);
	    Tcl_DStringFree(&dString);
		ddeReturn = (HDDEDATA) DDE_FACK;
	}
	return ddeReturn;

#endif
    case XTYP_EXECUTE: {
	/*
	 * Execute this script. The results will be saved into a list object
	 * which will be retreived later. See ExecuteRemoteObject.
	 */

	Tcl_Obj *returnPackagePtr;
	char *string;

	for (convPtr = tsdPtr->currentConversations; (convPtr != NULL)
		&& (convPtr->hConv != hConv); convPtr = convPtr->nextPtr) {
	    /*
	     * Empty loop body.
	     */
	}

	if (convPtr == NULL) {
	    return (HDDEDATA) DDE_FNOTPROCESSED;
	}

	utilString = (WCHAR *) DdeAccessData(hData, &dlen);
	string = (char *) utilString;
	if (!dlen) {
	    /* Empty binary array. */
	    ddeObjectPtr = Tcl_NewObj();
	} else if ((dlen & 1) || utilString[(dlen>>1)-1]) {
	    /* Cannot be unicode, so assume utf-8 */
	    if (!string[dlen-1]) {
		dlen--;
	    }
	    ddeObjectPtr = Tcl_NewStringObj(string, dlen);
	} else {
	    /* unicode */
	    Tcl_DString dsBuf;

	    Tcl_DStringInit(&dsBuf);
<<<<<<< HEAD
	    Tcl_UniCharToUtfDString((Tcl_UniChar *)utilString, (dlen>>1) - 1, &dsBuf);
=======
	    Tcl_WCharToUtfDString(utilString, (dlen>>1) - 1, &dsBuf);
>>>>>>> 609d2e9a
	    ddeObjectPtr = Tcl_NewStringObj(Tcl_DStringValue(&dsBuf),
		    Tcl_DStringLength(&dsBuf));
	    Tcl_DStringFree(&dsBuf);
	}
	Tcl_IncrRefCount(ddeObjectPtr);
	DdeUnaccessData(hData);
	if (convPtr->returnPackagePtr != NULL) {
	    Tcl_DecrRefCount(convPtr->returnPackagePtr);
	}
	convPtr->returnPackagePtr = NULL;
	returnPackagePtr = ExecuteRemoteObject(convPtr->riPtr, ddeObjectPtr);
	Tcl_IncrRefCount(returnPackagePtr);
	for (convPtr = tsdPtr->currentConversations; (convPtr != NULL)
		&& (convPtr->hConv != hConv); convPtr = convPtr->nextPtr) {
	    /*
	     * Empty loop body.
	     */
	}
	if (convPtr != NULL) {
	    convPtr->returnPackagePtr = returnPackagePtr;
	} else {
	    Tcl_DecrRefCount(returnPackagePtr);
	}
	Tcl_DecrRefCount(ddeObjectPtr);
	if (returnPackagePtr == NULL) {
	    return (HDDEDATA) DDE_FNOTPROCESSED;
	} else {
	    return (HDDEDATA) DDE_FACK;
	}
    }

    case XTYP_WILDCONNECT: {
	/*
	 * Dde wants a list of services and topics that we support.
	 */

	HSZPAIR *returnPtr;
	int i;
	int numItems;

	for (i = 0, riPtr = tsdPtr->interpListPtr; riPtr != NULL;
		i++, riPtr = riPtr->nextPtr) {
	    /*
	     * Empty loop body.
	     */
	}

	numItems = i;
	ddeReturn = DdeCreateDataHandle(ddeInstance, NULL,
		(numItems + 1) * sizeof(HSZPAIR), 0, 0, 0, 0);
	returnPtr = (HSZPAIR *) DdeAccessData(ddeReturn, &dlen);
	len = dlen;
	for (i = 0, riPtr = tsdPtr->interpListPtr; i < numItems;
		i++, riPtr = riPtr->nextPtr) {
	    returnPtr[i].hszSvc = DdeCreateStringHandle(ddeInstance,
		    TCL_DDE_SERVICE_NAME, CP_WINUNICODE);
	    returnPtr[i].hszTopic = DdeCreateStringHandle(ddeInstance,
		    riPtr->name, CP_WINUNICODE);
	}
	returnPtr[i].hszSvc = NULL;
	returnPtr[i].hszTopic = NULL;
	DdeUnaccessData(ddeReturn);
	return ddeReturn;
    }

    default:
	return NULL;
    }
}

/*
 *----------------------------------------------------------------------
 *
 * DdeExitProc --
 *
 *	Gets rid of our DDE server when we go away.
 *
 * Results:
 *	None.
 *
 * Side effects:
 *	The DDE server is deleted.
 *
 *----------------------------------------------------------------------
 */

static void
DdeExitProc(
    ClientData clientData)	    /* Not used in this handler. */
{
    DdeNameService(ddeInstance, NULL, 0, DNS_UNREGISTER);
    DdeUninitialize(ddeInstance);
    ddeInstance = 0;
}

/*
 *----------------------------------------------------------------------
 *
 * MakeDdeConnection --
 *
 *	This function is a utility used to connect to a DDE server when given
 *	a server name and a topic name.
 *
 * Results:
 *	A standard Tcl result.
 *
 * Side effects:
 *	Passes back a conversation through ddeConvPtr
 *
 *----------------------------------------------------------------------
 */

static int
MakeDdeConnection(
    Tcl_Interp *interp,		/* Used to report errors. */
    const WCHAR *name,		/* The connection to use. */
    HCONV *ddeConvPtr)
{
    HSZ ddeTopic, ddeService;
    HCONV ddeConv;

    ddeService = DdeCreateStringHandle(ddeInstance, TCL_DDE_SERVICE_NAME, CP_WINUNICODE);
    ddeTopic = DdeCreateStringHandle(ddeInstance, name, CP_WINUNICODE);

    ddeConv = DdeConnect(ddeInstance, ddeService, ddeTopic, NULL);
    DdeFreeStringHandle(ddeInstance, ddeService);
    DdeFreeStringHandle(ddeInstance, ddeTopic);

    if (ddeConv == (HCONV) NULL) {
	if (interp != NULL) {
	    Tcl_DString dString;

	    Tcl_DStringInit(&dString);
<<<<<<< HEAD
	    Tcl_UniCharToUtfDString((Tcl_UniChar *)name, wcslen(name), &dString);
=======
	    Tcl_WCharToUtfDString(name, wcslen(name), &dString);
>>>>>>> 609d2e9a
	    Tcl_SetObjResult(interp, Tcl_ObjPrintf(
		    "no registered server named \"%s\"", Tcl_DStringValue(&dString)));
	    Tcl_DStringFree(&dString);
	    Tcl_SetErrorCode(interp, "TCL", "DDE", "NO_SERVER", NULL);
	}
	return TCL_ERROR;
    }

    *ddeConvPtr = ddeConv;
    return TCL_OK;
}

/*
 *----------------------------------------------------------------------
 *
 * DdeGetServicesList --
 *
 *	This function obtains the list of DDE services.
 *
 *	The functions between here and this function are all involved with
 *	handling the DDE callbacks for this. They are: DdeCreateClient,
 *	DdeClientWindowProc, DdeServicesOnAck, and DdeEnumWindowsCallback
 *
 * Results:
 *	A standard Tcl result.
 *
 * Side effects:
 *	Sets the services list into the interp result.
 *
 *----------------------------------------------------------------------
 */

static int
DdeCreateClient(
    DdeEnumServices *es)
{
    WNDCLASSEX wc;
    static const WCHAR *szDdeClientClassName = TEXT("TclEval client class");
    static const WCHAR *szDdeClientWindowName = TEXT("TclEval client window");

    memset(&wc, 0, sizeof(wc));
    wc.cbSize = sizeof(wc);
    wc.lpfnWndProc = DdeClientWindowProc;
    wc.lpszClassName = szDdeClientClassName;
    wc.cbWndExtra = sizeof(DdeEnumServices *);

    /*
     * Register and create the callback window.
     */

    RegisterClassEx(&wc);
    es->hwnd = CreateWindowEx(0, szDdeClientClassName, szDdeClientWindowName,
	    WS_POPUP, 0, 0, 0, 0, NULL, NULL, NULL, (LPVOID)es);
    return TCL_OK;
}

static LRESULT CALLBACK
DdeClientWindowProc(
    HWND hwnd,			/* What window is the message for */
    UINT uMsg,			/* The type of message received */
    WPARAM wParam,
    LPARAM lParam)		/* (Potentially) our local handle */
{
    switch (uMsg) {
    case WM_CREATE: {
	LPCREATESTRUCT lpcs = (LPCREATESTRUCT) lParam;
	DdeEnumServices *es =
		(DdeEnumServices *) lpcs->lpCreateParams;

#ifdef _WIN64
	SetWindowLongPtr(hwnd, GWLP_USERDATA, (LONG_PTR) es);
#else
	SetWindowLong(hwnd, GWL_USERDATA, (LONG) es);
#endif
	return (LRESULT) 0L;
    }
    case WM_DDE_ACK:
	return DdeServicesOnAck(hwnd, wParam, lParam);
    default:
	return DefWindowProc(hwnd, uMsg, wParam, lParam);
    }
}

static LRESULT
DdeServicesOnAck(
    HWND hwnd,
    WPARAM wParam,
    LPARAM lParam)
{
    HWND hwndRemote = (HWND)wParam;
    ATOM service = (ATOM)LOWORD(lParam);
    ATOM topic = (ATOM)HIWORD(lParam);
    DdeEnumServices *es;
    WCHAR sz[255];
    Tcl_DString dString;

#ifdef _WIN64
    es = (DdeEnumServices *) GetWindowLongPtr(hwnd, GWLP_USERDATA);
#else
    es = (DdeEnumServices *) GetWindowLong(hwnd, GWL_USERDATA);
#endif

    if (((es->service == (ATOM)0) || (es->service == service))
	    && ((es->topic == (ATOM)0) || (es->topic == topic))) {
	Tcl_Obj *matchPtr = Tcl_NewListObj(0, NULL);
	Tcl_Obj *resultPtr = Tcl_GetObjResult(es->interp);

	GlobalGetAtomName(service, sz, 255);
	Tcl_DStringInit(&dString);
<<<<<<< HEAD
	Tcl_UniCharToUtfDString((Tcl_UniChar *)sz, wcslen(sz), &dString);
=======
	Tcl_WCharToUtfDString(sz, wcslen(sz), &dString);
>>>>>>> 609d2e9a
	Tcl_ListObjAppendElement(NULL, matchPtr, Tcl_NewStringObj(Tcl_DStringValue(&dString), -1));
	Tcl_DStringFree(&dString);
	GlobalGetAtomName(topic, sz, 255);
	Tcl_DStringInit(&dString);
<<<<<<< HEAD
	Tcl_UniCharToUtfDString((Tcl_UniChar *)sz, wcslen(sz), &dString);
=======
	Tcl_WCharToUtfDString(sz, wcslen(sz), &dString);
>>>>>>> 609d2e9a
	Tcl_ListObjAppendElement(NULL, matchPtr, Tcl_NewStringObj(Tcl_DStringValue(&dString), -1));
	Tcl_DStringFree(&dString);

	/*
	 * Adding the hwnd as a third list element provides a unique
	 * identifier in the case of multiple servers with the name
	 * application and topic names.
	 */
	/*
	 * Needs a TIP though:
	 * Tcl_ListObjAppendElement(NULL, matchPtr,
	 *	Tcl_NewLongObj((long)hwndRemote));
	 */

	if (Tcl_IsShared(resultPtr)) {
	    resultPtr = Tcl_DuplicateObj(resultPtr);
	}
	if (Tcl_ListObjAppendElement(es->interp, resultPtr,
		matchPtr) == TCL_OK) {
	    Tcl_SetObjResult(es->interp, resultPtr);
	}
    }

    /*
     * Tell the server we are no longer interested.
     */

    PostMessage(hwndRemote, WM_DDE_TERMINATE, (WPARAM)hwnd, 0L);
    return 0L;
}

static BOOL CALLBACK
DdeEnumWindowsCallback(
    HWND hwndTarget,
    LPARAM lParam)
{
    DWORD_PTR dwResult = 0;
    DdeEnumServices *es = (DdeEnumServices *) lParam;

    SendMessageTimeout(hwndTarget, WM_DDE_INITIATE, (WPARAM)es->hwnd,
	    MAKELONG(es->service, es->topic), SMTO_ABORTIFHUNG, 1000,
	    &dwResult);
    return TRUE;
}

static int
DdeGetServicesList(
    Tcl_Interp *interp,
    const WCHAR *serviceName,
    const WCHAR *topicName)
{
    DdeEnumServices es;

    es.interp = interp;
    es.result = TCL_OK;
    es.service = (serviceName == NULL)
	    ? (ATOM)0 : GlobalAddAtom(serviceName);
    es.topic = (topicName == NULL) ? (ATOM)0 : GlobalAddAtom(topicName);

    Tcl_ResetResult(interp); /* our list is to be appended to result. */
    DdeCreateClient(&es);
    EnumWindows(DdeEnumWindowsCallback, (LPARAM)&es);

    if (IsWindow(es.hwnd)) {
	DestroyWindow(es.hwnd);
    }
    if (es.service != (ATOM)0) {
	GlobalDeleteAtom(es.service);
    }
    if (es.topic != (ATOM)0) {
	GlobalDeleteAtom(es.topic);
    }
    return es.result;
}

/*
 *----------------------------------------------------------------------
 *
 * SetDdeError --
 *
 *	Sets the interp result to a cogent error message describing the last
 *	DDE error.
 *
 * Results:
 *	None.
 *
 * Side effects:
 *	The interp's result object is changed.
 *
 *----------------------------------------------------------------------
 */

static void
SetDdeError(
    Tcl_Interp *interp)	    /* The interp to put the message in. */
{
    const char *errorMessage, *errorCode;

    switch (DdeGetLastError(ddeInstance)) {
    case DMLERR_DATAACKTIMEOUT:
    case DMLERR_EXECACKTIMEOUT:
    case DMLERR_POKEACKTIMEOUT:
	errorMessage = "remote interpreter did not respond";
	errorCode = "TIMEOUT";
	break;
    case DMLERR_BUSY:
	errorMessage = "remote server is busy";
	errorCode = "BUSY";
	break;
    case DMLERR_NOTPROCESSED:
	errorMessage = "remote server cannot handle this command";
	errorCode = "NOCANDO";
	break;
    default:
	errorMessage = "dde command failed";
	errorCode = "FAILED";
    }

    Tcl_SetObjResult(interp, Tcl_NewStringObj(errorMessage, -1));
    Tcl_SetErrorCode(interp, "TCL", "DDE", errorCode, NULL);
}

/*
 *----------------------------------------------------------------------
 *
 * DdeObjCmd --
 *
 *	This function is invoked to process the "dde" Tcl command. See the
 *	user documentation for details on what it does.
 *
 * Results:
 *	A standard Tcl result.
 *
 * Side effects:
 *	See the user documentation.
 *
 *----------------------------------------------------------------------
 */

static int
DdeObjCmd(
    ClientData clientData,	/* Used only for deletion */
    Tcl_Interp *interp,		/* The interp we are sending from */
    int objc,			/* Number of arguments */
    Tcl_Obj *const *objv)	/* The arguments */
{
    static const char *const ddeCommands[] = {
	"servername", "execute", "poke", "request", "services", "eval",
	(char *) NULL};
    enum DdeSubcommands {
	DDE_SERVERNAME, DDE_EXECUTE, DDE_POKE, DDE_REQUEST, DDE_SERVICES,
	DDE_EVAL
    };
    static const char *const ddeSrvOptions[] = {
	"-force", "-handler", "--", NULL
    };
    enum DdeSrvOptions {
	DDE_SERVERNAME_EXACT, DDE_SERVERNAME_HANDLER, DDE_SERVERNAME_LAST,
    };
    static const char *const ddeExecOptions[] = {
	"-async", "-binary", NULL
    };
    enum DdeExecOptions {
        DDE_EXEC_ASYNC, DDE_EXEC_BINARY
    };
    static const char *const ddeEvalOptions[] = {
	"-async", NULL
    };
    static const char *const ddeReqOptions[] = {
	"-binary", NULL
    };

    int index, i, argIndex;
    size_t length;
    int flags = 0, result = TCL_OK, firstArg = 0;
    HSZ ddeService = NULL, ddeTopic = NULL, ddeItem = NULL, ddeCookie = NULL;
    HDDEDATA ddeData = NULL, ddeItemData = NULL, ddeReturn;
    HCONV hConv = NULL;
    const WCHAR *serviceName = NULL, *topicName = NULL;
    const char *string;
    DWORD ddeResult;
    Tcl_Obj *objPtr, *handlerPtr = NULL;
    Tcl_DString serviceBuf, topicBuf, itemBuf;

    /*
     * Initialize DDE server/client
     */

    if (objc < 2) {
	Tcl_WrongNumArgs(interp, 1, objv, "command ?arg ...?");
	return TCL_ERROR;
    }

    if (Tcl_GetIndexFromObj(interp, objv[1], ddeCommands, "command", 0,
	    &index) != TCL_OK) {
	return TCL_ERROR;
    }

    Tcl_DStringInit(&serviceBuf);
    Tcl_DStringInit(&topicBuf);
    Tcl_DStringInit(&itemBuf);
    switch ((enum DdeSubcommands) index) {
    case DDE_SERVERNAME:
	for (i = 2; i < objc; i++) {
	    if (Tcl_GetIndexFromObj(interp, objv[i], ddeSrvOptions,
		    "option", 0, &argIndex) != TCL_OK) {
		/*
		 * If it is the last argument, it might be a server name
		 * instead of a bad argument.
		 */

		if (i != objc-1) {
		    return TCL_ERROR;
		}
		Tcl_ResetResult(interp);
		break;
	    }
	    if (argIndex == DDE_SERVERNAME_EXACT) {
		flags |= DDE_FLAG_FORCE;
	    } else if (argIndex == DDE_SERVERNAME_HANDLER) {
		if ((objc - i) == 1) {	/* return current handler */
		    RegisteredInterp *riPtr = DdeGetRegistrationPtr(interp);

		    if (riPtr && riPtr->handlerPtr) {
			Tcl_SetObjResult(interp, riPtr->handlerPtr);
		    } else {
			Tcl_ResetResult(interp);
		    }
		    return TCL_OK;
		}
		handlerPtr = objv[++i];
	    } else if (argIndex == DDE_SERVERNAME_LAST) {
		i++;
		break;
	    }
	}

	if ((objc - i) > 1) {
	    Tcl_ResetResult(interp);
	    Tcl_WrongNumArgs(interp, 2, objv,
		    "?-force? ?-handler proc? ?--? ?serverName?");
	    return TCL_ERROR;
	}

	firstArg = (objc == i) ? 1 : i;
	break;
    case DDE_EXECUTE:
	if (objc == 5) {
	    firstArg = 2;
	    break;
	} else if ((objc >= 6) && (objc <= 7)) {
	    firstArg = objc - 3;
	    for (i = 2; i < firstArg; i++) {
		if (Tcl_GetIndexFromObj(interp, objv[i], ddeExecOptions,
			"option", 0, &argIndex) != TCL_OK) {
		    goto wrongDdeExecuteArgs;
		}
		if (argIndex == DDE_EXEC_ASYNC) {
		    flags |= DDE_FLAG_ASYNC;
		} else {
		    flags |= DDE_FLAG_BINARY;
		}
	    }
	    break;
	}
	/* otherwise... */
    wrongDdeExecuteArgs:
	Tcl_WrongNumArgs(interp, 2, objv,
		"?-async? ?-binary? serviceName topicName value");
	return TCL_ERROR;
    case DDE_POKE:
	if (objc == 6) {
	    firstArg = 2;
	    break;
	} else if ((objc == 7) && (Tcl_GetIndexFromObj(NULL, objv[2],
		ddeReqOptions, "option", 0, &argIndex) == TCL_OK)) {
	    flags |= DDE_FLAG_BINARY;
	    firstArg = 3;
	    break;
	}

	/*
	 * Otherwise...
	 */

	Tcl_WrongNumArgs(interp, 2, objv,
		"?-binary? serviceName topicName item value");
	return TCL_ERROR;
    case DDE_REQUEST:
	if (objc == 5) {
	    firstArg = 2;
	    break;
	} else if ((objc == 6) && (Tcl_GetIndexFromObj(NULL, objv[2],
		ddeReqOptions, "option", 0, &argIndex) == TCL_OK)) {
	    flags |= DDE_FLAG_BINARY;
	    firstArg = 3;
	    break;
	}

	/*
	 * Otherwise ...
	 */

	Tcl_WrongNumArgs(interp, 2, objv,
		"?-binary? serviceName topicName value");
	return TCL_ERROR;
    case DDE_SERVICES:
	if (objc != 4) {
	    Tcl_WrongNumArgs(interp, 2, objv, "serviceName topicName");
	    return TCL_ERROR;
	}
	firstArg = 2;
	break;
    case DDE_EVAL:
	if (objc < 4) {
	wrongDdeEvalArgs:
	    Tcl_WrongNumArgs(interp, 2, objv, "?-async? serviceName args");
	    return TCL_ERROR;
	} else {
	    firstArg = 2;
	    if (Tcl_GetIndexFromObj(NULL, objv[2], ddeEvalOptions, "option",
		    0, &argIndex) == TCL_OK) {
		if (objc < 5) {
		    goto wrongDdeEvalArgs;
		}
		flags |= DDE_FLAG_ASYNC;
		firstArg++;
	    }
	    break;
	}
    }

    Initialize();

    if (firstArg != 1) {
	const char *src = Tcl_GetString(objv[firstArg]);

	length = objv[firstArg]->length;
	Tcl_DStringInit(&serviceBuf);
<<<<<<< HEAD
	Tcl_UtfToUniCharDString(src, length, &serviceBuf);
=======
	Tcl_UtfToWCharDString(src, length, &serviceBuf);
>>>>>>> 609d2e9a
	serviceName = (WCHAR *) Tcl_DStringValue(&serviceBuf);
	length = Tcl_DStringLength(&serviceBuf) / sizeof(WCHAR);
    } else {
	length = 0;
    }

    if (length == 0) {
	serviceName = NULL;
    } else if ((index != DDE_SERVERNAME) && (index != DDE_EVAL)) {
	ddeService = DdeCreateStringHandle(ddeInstance, serviceName,
		CP_WINUNICODE);
    }

    if ((index != DDE_SERVERNAME) && (index != DDE_EVAL)) {
	const char *src = Tcl_GetString(objv[firstArg + 1]);

	length = objv[firstArg + 1]->length;
	Tcl_DStringInit(&topicBuf);
<<<<<<< HEAD
	topicName = (const WCHAR *)Tcl_UtfToUniCharDString(src, length, &topicBuf);
=======
	topicName = Tcl_UtfToWCharDString(src, length, &topicBuf);
>>>>>>> 609d2e9a
	length = Tcl_DStringLength(&topicBuf) / sizeof(WCHAR);
	if (length == 0) {
	    topicName = NULL;
	} else {
	    ddeTopic = DdeCreateStringHandle(ddeInstance, topicName,
		    CP_WINUNICODE);
	}
    }

    switch ((enum DdeSubcommands) index) {
    case DDE_SERVERNAME:
	serviceName = DdeSetServerName(interp, serviceName, flags,
		handlerPtr);
	if (serviceName != NULL) {
	    Tcl_DString dsBuf;

	    Tcl_DStringInit(&dsBuf);
<<<<<<< HEAD
	    Tcl_UniCharToUtfDString((Tcl_UniChar *)serviceName, wcslen(serviceName), &dsBuf);
=======
	    Tcl_WCharToUtfDString(serviceName, wcslen(serviceName), &dsBuf);
>>>>>>> 609d2e9a
	    Tcl_SetObjResult(interp, Tcl_NewStringObj(Tcl_DStringValue(&dsBuf),
		    Tcl_DStringLength(&dsBuf)));
	    Tcl_DStringFree(&dsBuf);
	} else {
	    Tcl_ResetResult(interp);
	}
	break;

    case DDE_EXECUTE: {
	size_t dataLength;
	const void *dataString;
	Tcl_DString dsBuf;

	Tcl_DStringInit(&dsBuf);
	if (flags & DDE_FLAG_BINARY) {
	    dataString =
		    getByteArrayFromObj(objv[firstArg + 2], &dataLength);
	} else {
	    const char *src;

	    src = Tcl_GetString(objv[firstArg + 2]);
	    dataLength = objv[firstArg + 2]->length;
	    Tcl_DStringInit(&dsBuf);
<<<<<<< HEAD
	    dataString = (const WCHAR *)
		    Tcl_UtfToUniCharDString(src, dataLength, &dsBuf);
=======
	    dataString =
		    Tcl_UtfToWCharDString(src, dataLength, &dsBuf);
>>>>>>> 609d2e9a
	    dataLength = Tcl_DStringLength(&dsBuf) + sizeof(WCHAR);
	}

	if (dataLength + 1 < 2) {
	    Tcl_SetObjResult(interp,
		    Tcl_NewStringObj("cannot execute null data", -1));
	    Tcl_DStringFree(&dsBuf);
	    Tcl_SetErrorCode(interp, "TCL", "DDE", "NULL", NULL);
	    result = TCL_ERROR;
	    break;
	}
	hConv = DdeConnect(ddeInstance, ddeService, ddeTopic, NULL);
	DdeFreeStringHandle(ddeInstance, ddeService);
	DdeFreeStringHandle(ddeInstance, ddeTopic);

	if (hConv == NULL) {
	    Tcl_DStringFree(&dsBuf);
	    SetDdeError(interp);
	    result = TCL_ERROR;
	    break;
	}

	ddeData = DdeCreateDataHandle(ddeInstance, (BYTE *) dataString,
		(DWORD) dataLength, 0, 0, (flags & DDE_FLAG_BINARY) ? CF_TEXT : CF_UNICODETEXT, 0);
	if (ddeData != NULL) {
	    if (flags & DDE_FLAG_ASYNC) {
		DdeClientTransaction((LPBYTE) ddeData, 0xFFFFFFFF, hConv, 0,
			(flags & DDE_FLAG_BINARY) ? CF_TEXT : CF_UNICODETEXT, XTYP_EXECUTE, TIMEOUT_ASYNC, &ddeResult);
		DdeAbandonTransaction(ddeInstance, hConv, ddeResult);
	    } else {
		ddeReturn = DdeClientTransaction((LPBYTE) ddeData, 0xFFFFFFFF,
			hConv, 0, (flags & DDE_FLAG_BINARY) ? CF_TEXT : CF_UNICODETEXT, XTYP_EXECUTE, 30000, NULL);
		if (ddeReturn == 0) {
		    SetDdeError(interp);
		    result = TCL_ERROR;
		}
	    }
	    DdeFreeDataHandle(ddeData);
	} else {
	    SetDdeError(interp);
	    result = TCL_ERROR;
	}
	Tcl_DStringFree(&dsBuf);
	break;
    }
    case DDE_REQUEST: {
	const WCHAR *itemString;
	const char *src;

	src = Tcl_GetString(objv[firstArg + 2]);
	length = objv[firstArg + 2]->length;
	Tcl_DStringInit(&itemBuf);
<<<<<<< HEAD
	itemString = (const WCHAR *)Tcl_UtfToUniCharDString(src, length, &itemBuf);
=======
	itemString = Tcl_UtfToWCharDString(src, length, &itemBuf);
>>>>>>> 609d2e9a
	length = Tcl_DStringLength(&itemBuf) / sizeof(WCHAR);

	if (length == 0) {
	    Tcl_SetObjResult(interp,
		    Tcl_NewStringObj("cannot request value of null data", -1));
	    Tcl_SetErrorCode(interp, "TCL", "DDE", "NULL", NULL);
	    result = TCL_ERROR;
	    goto cleanup;
	}
	hConv = DdeConnect(ddeInstance, ddeService, ddeTopic, NULL);
	DdeFreeStringHandle(ddeInstance, ddeService);
	DdeFreeStringHandle(ddeInstance, ddeTopic);

	if (hConv == NULL) {
	    SetDdeError(interp);
	    result = TCL_ERROR;
	} else {
	    Tcl_Obj *returnObjPtr;
	    ddeItem = DdeCreateStringHandle(ddeInstance, itemString,
		    CP_WINUNICODE);
	    if (ddeItem != NULL) {
		ddeData = DdeClientTransaction(NULL, 0, hConv, ddeItem,
			(flags & DDE_FLAG_BINARY) ? CF_TEXT : CF_UNICODETEXT, XTYP_REQUEST, 5000, NULL);
		if (ddeData == NULL) {
		    SetDdeError(interp);
		    result = TCL_ERROR;
		} else {
		    DWORD tmp;
		    WCHAR *dataString = (WCHAR *) DdeAccessData(ddeData, &tmp);

		    if (flags & DDE_FLAG_BINARY) {
			returnObjPtr =
				Tcl_NewByteArrayObj((BYTE *) dataString, tmp);
		    } else {
			Tcl_DString dsBuf;

			if ((tmp >= sizeof(WCHAR))
				&& !dataString[tmp / sizeof(WCHAR) - 1]) {
			    tmp -= sizeof(WCHAR);
			}
			Tcl_DStringInit(&dsBuf);
<<<<<<< HEAD
			Tcl_UniCharToUtfDString((Tcl_UniChar *)dataString, tmp>>1, &dsBuf);
=======
			Tcl_WCharToUtfDString(dataString, tmp>>1, &dsBuf);
>>>>>>> 609d2e9a
			returnObjPtr =
			    Tcl_NewStringObj(Tcl_DStringValue(&dsBuf),
				    Tcl_DStringLength(&dsBuf));
			Tcl_DStringFree(&dsBuf);
		    }
		    DdeUnaccessData(ddeData);
		    DdeFreeDataHandle(ddeData);
		    Tcl_SetObjResult(interp, returnObjPtr);
		}
	    } else {
		SetDdeError(interp);
		result = TCL_ERROR;
	    }
	}
	break;
    }
    case DDE_POKE: {
	Tcl_DString dsBuf;
	const WCHAR *itemString;
	BYTE *dataString;
	const char *src;

	src = Tcl_GetString(objv[firstArg + 2]);
	length = objv[firstArg + 2]->length;
	Tcl_DStringInit(&itemBuf);
<<<<<<< HEAD
	itemString = (const WCHAR *)Tcl_UtfToUniCharDString(src, length, &itemBuf);
=======
	itemString = Tcl_UtfToWCharDString(src, length, &itemBuf);
>>>>>>> 609d2e9a
	length = Tcl_DStringLength(&itemBuf) / sizeof(WCHAR);
	if (length == 0) {
	    Tcl_SetObjResult(interp,
		    Tcl_NewStringObj("cannot have a null item", -1));
	    Tcl_SetErrorCode(interp, "TCL", "DDE", "NULL", NULL);
	    result = TCL_ERROR;
	    goto cleanup;
	}
	Tcl_DStringInit(&dsBuf);
	if (flags & DDE_FLAG_BINARY) {
	    dataString = (BYTE *)
		    getByteArrayFromObj(objv[firstArg + 3], &length);
	} else {
	    const char *data =
		    Tcl_GetString(objv[firstArg + 3]);
	    length = objv[firstArg + 3]->length;
	    Tcl_DStringInit(&dsBuf);
	    dataString = (BYTE *)
<<<<<<< HEAD
		    Tcl_UtfToUniCharDString(data, length, &dsBuf);
=======
		    Tcl_UtfToWCharDString(data, length, &dsBuf);
>>>>>>> 609d2e9a
	    length = Tcl_DStringLength(&dsBuf) + sizeof(WCHAR);
	}

	hConv = DdeConnect(ddeInstance, ddeService, ddeTopic, NULL);
	DdeFreeStringHandle(ddeInstance, ddeService);
	DdeFreeStringHandle(ddeInstance, ddeTopic);

	if (hConv == NULL) {
	    SetDdeError(interp);
	    result = TCL_ERROR;
	} else {
	    ddeItem = DdeCreateStringHandle(ddeInstance, itemString,
		    CP_WINUNICODE);
	    if (ddeItem != NULL) {
		ddeData = DdeClientTransaction(dataString, (DWORD) length,
			hConv, ddeItem, (flags & DDE_FLAG_BINARY) ? CF_TEXT : CF_UNICODETEXT, XTYP_POKE, 5000, NULL);
		if (ddeData == NULL) {
		    SetDdeError(interp);
		    result = TCL_ERROR;
		}
	    } else {
		SetDdeError(interp);
		result = TCL_ERROR;
	    }
	}
	Tcl_DStringFree(&dsBuf);
	break;
    }

    case DDE_SERVICES:
	result = DdeGetServicesList(interp, serviceName, topicName);
	break;

    case DDE_EVAL: {
	RegisteredInterp *riPtr;
	ThreadSpecificData *tsdPtr = TCL_TSD_INIT(&dataKey);

	if (serviceName == NULL) {
	    Tcl_SetObjResult(interp,
		    Tcl_NewStringObj("invalid service name \"\"", -1));
	    Tcl_SetErrorCode(interp, "TCL", "DDE", "NO_SERVER", NULL);
	    result = TCL_ERROR;
	    goto cleanup;
	}

	objc -= firstArg + 1;
	objv += firstArg + 1;

	/*
	 * See if the target interpreter is local. If so, execute the command
	 * directly without going through the DDE server. Don't exchange
	 * objects between interps. The target interp could compile an object,
	 * producing a bytecode structure that refers to other objects owned
	 * by the target interp. If the target interp is then deleted, the
	 * bytecode structure would be referring to deallocated objects.
	 */

	for (riPtr = tsdPtr->interpListPtr; riPtr != NULL;
		riPtr = riPtr->nextPtr) {
	    if (_wcsicmp(serviceName, riPtr->name) == 0) {
		break;
	    }
	}

	if (riPtr != NULL) {
	    Tcl_Interp *sendInterp;

	    /*
	     * This command is to a local interp. No need to go through the
	     * server.
	     */

	    Tcl_Preserve(riPtr);
	    sendInterp = riPtr->interp;
	    Tcl_Preserve(sendInterp);

	    /*
	     * Don't exchange objects between interps. The target interp would
	     * compile an object, producing a bytecode structure that refers
	     * to other objects owned by the target interp. If the target
	     * interp is then deleted, the bytecode structure would be
	     * referring to deallocated objects.
	     */

	    if (Tcl_IsSafe(riPtr->interp) && (riPtr->handlerPtr == NULL)) {
		Tcl_SetObjResult(riPtr->interp, Tcl_NewStringObj(
			"permission denied: a handler procedure must be"
			" defined for use in a safe interp", -1));
		Tcl_SetErrorCode(interp, "TCL", "DDE", "SECURITY_CHECK",
			NULL);
		result = TCL_ERROR;
	    }

	    if (result == TCL_OK) {
		if (objc == 1)
		    objPtr = objv[0];
		else {
		    objPtr = Tcl_ConcatObj(objc, objv);
		}
		if (riPtr->handlerPtr != NULL) {
		    /* add the dde request data to the handler proc list */
		    /*
		     *result = Tcl_ListObjReplace(sendInterp, objPtr, 0, 0, 1,
		     *	    &(riPtr->handlerPtr));
		     */
		    Tcl_Obj *cmdPtr = Tcl_DuplicateObj(riPtr->handlerPtr);
		    result = Tcl_ListObjAppendElement(sendInterp, cmdPtr,
			    objPtr);
		    if (result == TCL_OK) {
			objPtr = cmdPtr;
		    }
		}
	    }
	    if (result == TCL_OK) {
		Tcl_IncrRefCount(objPtr);
		result = Tcl_EvalObjEx(sendInterp, objPtr, TCL_EVAL_GLOBAL);
		Tcl_DecrRefCount(objPtr);
	    }
	    if (interp != sendInterp) {
		if (result == TCL_ERROR) {
		    /*
		     * An error occurred, so transfer error information from
		     * the destination interpreter back to our interpreter.
		     */

		    Tcl_ResetResult(interp);
		    objPtr = Tcl_GetVar2Ex(sendInterp, "errorInfo", NULL,
			    TCL_GLOBAL_ONLY);
		    if (objPtr) {
			Tcl_AppendObjToErrorInfo(interp, objPtr);
		    }

		    objPtr = Tcl_GetVar2Ex(sendInterp, "errorCode", NULL,
			    TCL_GLOBAL_ONLY);
		    if (objPtr) {
			Tcl_SetObjErrorCode(interp, objPtr);
		    }
		}
		Tcl_SetObjResult(interp, Tcl_GetObjResult(sendInterp));
	    }
	    Tcl_Release(riPtr);
	    Tcl_Release(sendInterp);
	} else {
	    Tcl_DString dsBuf;

	    /*
	     * This is a non-local request. Send the script to the server and
	     * poll it for a result.
	     */

	    if (MakeDdeConnection(interp, serviceName, &hConv) != TCL_OK) {
	    invalidServerResponse:
		Tcl_SetObjResult(interp,
			Tcl_NewStringObj("invalid data returned from server", -1));
		Tcl_SetErrorCode(interp, "TCL", "DDE", "BAD_RESPONSE", NULL);
		result = TCL_ERROR;
		goto cleanup;
	    }

	    objPtr = Tcl_ConcatObj(objc, objv);
	    string = Tcl_GetString(objPtr);
	    length = objPtr->length;
	    Tcl_DStringInit(&dsBuf);
<<<<<<< HEAD
	    Tcl_UtfToUniCharDString(string, length, &dsBuf);
=======
	    Tcl_UtfToWCharDString(string, length, &dsBuf);
>>>>>>> 609d2e9a
	    string = Tcl_DStringValue(&dsBuf);
	    length = Tcl_DStringLength(&dsBuf) + sizeof(WCHAR);
	    ddeItemData = DdeCreateDataHandle(ddeInstance, (BYTE *) string,
		    (DWORD) length, 0, 0, CF_UNICODETEXT, 0);
	    Tcl_DStringFree(&dsBuf);

	    if (flags & DDE_FLAG_ASYNC) {
		ddeData = DdeClientTransaction((LPBYTE) ddeItemData,
			0xFFFFFFFF, hConv, 0,
			CF_UNICODETEXT, XTYP_EXECUTE, TIMEOUT_ASYNC, &ddeResult);
		DdeAbandonTransaction(ddeInstance, hConv, ddeResult);
	    } else {
		ddeData = DdeClientTransaction((LPBYTE) ddeItemData,
			0xFFFFFFFF, hConv, 0,
			CF_UNICODETEXT, XTYP_EXECUTE, 30000, NULL);
		if (ddeData != 0) {
		    ddeCookie = DdeCreateStringHandle(ddeInstance,
			    TCL_DDE_EXECUTE_RESULT, CP_WINUNICODE);
		    ddeData = DdeClientTransaction(NULL, 0, hConv, ddeCookie,
			    CF_UNICODETEXT, XTYP_REQUEST, 30000, NULL);
		}
	    }

	    Tcl_DecrRefCount(objPtr);

	    if (ddeData == 0) {
		SetDdeError(interp);
		result = TCL_ERROR;
		goto cleanup;
	    }

	    if (!(flags & DDE_FLAG_ASYNC)) {
		Tcl_Obj *resultPtr;
		WCHAR *ddeDataString;

		/*
		 * The return handle has a two or four element list in it. The
		 * first element is the return code (TCL_OK, TCL_ERROR, etc.).
		 * The second is the result of the script. If the return code
		 * is TCL_ERROR, then the third element is the value of the
		 * variable "errorCode", and the fourth is the value of the
		 * variable "errorInfo".
		 */

		length = DdeGetData(ddeData, NULL, 0, 0);
		ddeDataString = (WCHAR *) Tcl_Alloc(length);
		DdeGetData(ddeData, (BYTE *) ddeDataString, (DWORD) length, 0);
		if (length > sizeof(WCHAR)) {
		    length -= sizeof(WCHAR);
		}
		Tcl_DStringInit(&dsBuf);
<<<<<<< HEAD
		Tcl_UniCharToUtfDString((Tcl_UniChar *)ddeDataString, length>>1, &dsBuf);
=======
		Tcl_WCharToUtfDString(ddeDataString, length>>1, &dsBuf);
>>>>>>> 609d2e9a
		resultPtr = Tcl_NewStringObj(Tcl_DStringValue(&dsBuf),
			Tcl_DStringLength(&dsBuf));
		Tcl_DStringFree(&dsBuf);
		Tcl_Free((char *) ddeDataString);

		if (Tcl_ListObjIndex(NULL, resultPtr, 0, &objPtr) != TCL_OK) {
		    Tcl_DecrRefCount(resultPtr);
		    goto invalidServerResponse;
		}
		if (Tcl_GetIntFromObj(NULL, objPtr, &result) != TCL_OK) {
		    Tcl_DecrRefCount(resultPtr);
		    goto invalidServerResponse;
		}
		if (result == TCL_ERROR) {
		    Tcl_ResetResult(interp);

		    if (Tcl_ListObjIndex(NULL, resultPtr, 3,
			    &objPtr) != TCL_OK) {
			Tcl_DecrRefCount(resultPtr);
			goto invalidServerResponse;
		    }
		    Tcl_AppendObjToErrorInfo(interp, objPtr);

		    Tcl_ListObjIndex(NULL, resultPtr, 2, &objPtr);
		    Tcl_SetObjErrorCode(interp, objPtr);
		}
		if (Tcl_ListObjIndex(NULL, resultPtr, 1, &objPtr) != TCL_OK) {
		    Tcl_DecrRefCount(resultPtr);
		    goto invalidServerResponse;
		}
		Tcl_SetObjResult(interp, objPtr);
		Tcl_DecrRefCount(resultPtr);
	    }
	}
    }
    }

  cleanup:
    if (ddeCookie != NULL) {
	DdeFreeStringHandle(ddeInstance, ddeCookie);
    }
    if (ddeItem != NULL) {
	DdeFreeStringHandle(ddeInstance, ddeItem);
    }
    if (ddeItemData != NULL) {
	DdeFreeDataHandle(ddeItemData);
    }
    if (ddeData != NULL) {
	DdeFreeDataHandle(ddeData);
    }
    if (hConv != NULL) {
	DdeDisconnect(hConv);
    }
    Tcl_DStringFree(&itemBuf);
    Tcl_DStringFree(&topicBuf);
    Tcl_DStringFree(&serviceBuf);
    return result;
}

/*
 * Local variables:
 * mode: c
 * indent-tabs-mode: t
 * tab-width: 8
 * c-basic-offset: 4
 * fill-column: 78
 * End:
 */<|MERGE_RESOLUTION|>--- conflicted
+++ resolved
@@ -373,12 +373,7 @@
 	}
 	if (r != TCL_OK) {
 	    Tcl_DStringInit(&dString);
-<<<<<<< HEAD
-	    Tcl_UtfToUniCharDString(Tcl_GetString(Tcl_GetObjResult(interp)), -1, &dString);
-	    OutputDebugString((WCHAR *) Tcl_DStringValue(&dString));
-=======
 	    OutputDebugString(Tcl_UtfToWCharDString(Tcl_GetString(Tcl_GetObjResult(interp)), -1, &dString));
->>>>>>> 609d2e9a
 	    Tcl_DStringFree(&dString);
 	    return NULL;
 	}
@@ -416,11 +411,7 @@
 
 		Tcl_ListObjIndex(interp, srvPtrPtr[n], 1, &namePtr);
 		Tcl_DStringInit(&ds);
-<<<<<<< HEAD
-		Tcl_UtfToUniCharDString(Tcl_GetString(namePtr), -1, &ds);
-=======
 		Tcl_UtfToWCharDString(Tcl_GetString(namePtr), -1, &ds);
->>>>>>> 609d2e9a
 		if (wcscmp(actualName, (WCHAR *)Tcl_DStringValue(&ds)) == 0) {
 		    suffix++;
 		    Tcl_DStringFree(&ds);
@@ -784,11 +775,7 @@
 		len = convPtr->returnPackagePtr->length;
 		if (uFmt != CF_TEXT) {
 		    Tcl_DStringInit(&dsBuf);
-<<<<<<< HEAD
-		    Tcl_UtfToUniCharDString(returnString, len, &dsBuf);
-=======
 		    Tcl_UtfToWCharDString(returnString, len, &dsBuf);
->>>>>>> 609d2e9a
 		    returnString = Tcl_DStringValue(&dsBuf);
 		    len = Tcl_DStringLength(&dsBuf) + sizeof(WCHAR) - 1;
 		}
@@ -802,11 +789,7 @@
 		    Tcl_Obj *variableObjPtr;
 
 		    Tcl_DStringInit(&ds);
-<<<<<<< HEAD
-		    Tcl_UniCharToUtfDString((Tcl_UniChar *)utilString, wcslen(utilString), &ds);
-=======
 		    Tcl_WCharToUtfDString(utilString, wcslen(utilString), &ds);
->>>>>>> 609d2e9a
 		    variableObjPtr = Tcl_GetVar2Ex(
 			    convPtr->riPtr->interp, Tcl_DStringValue(&ds), NULL,
 			    TCL_GLOBAL_ONLY);
@@ -815,11 +798,7 @@
 			len = variableObjPtr->length;
 			if (uFmt != CF_TEXT) {
 			    Tcl_DStringInit(&dsBuf);
-<<<<<<< HEAD
-			    Tcl_UtfToUniCharDString(returnString, len, &dsBuf);
-=======
 			    Tcl_UtfToWCharDString(returnString, len, &dsBuf);
->>>>>>> 609d2e9a
 			    returnString = Tcl_DStringValue(&dsBuf);
 			    len = Tcl_DStringLength(&dsBuf) + sizeof(WCHAR) - 1;
 			}
@@ -869,20 +848,12 @@
 	    DdeQueryString(ddeInstance, ddeItem, utilString, (DWORD) len + 1,
 		    CP_WINUNICODE);
 	    Tcl_DStringInit(&ds);
-<<<<<<< HEAD
-	    Tcl_UniCharToUtfDString((Tcl_UniChar *)utilString, wcslen(utilString), &ds);
-=======
 	    Tcl_WCharToUtfDString(utilString, wcslen(utilString), &ds);
->>>>>>> 609d2e9a
 	    utilString = (WCHAR *) DdeAccessData(hData, &len2);
 	    len = len2;
 	    if (uFmt != CF_TEXT) {
 		Tcl_DStringInit(&ds2);
-<<<<<<< HEAD
-		Tcl_UniCharToUtfDString((Tcl_UniChar *)utilString, wcslen(utilString), &ds2);
-=======
 		Tcl_WCharToUtfDString(utilString, wcslen(utilString), &ds2);
->>>>>>> 609d2e9a
 		utilString = (WCHAR *) Tcl_DStringValue(&ds2);
 	    }
 	    variableObjPtr = Tcl_NewStringObj((char *)utilString, -1);
@@ -934,11 +905,7 @@
 	    Tcl_DString dsBuf;
 
 	    Tcl_DStringInit(&dsBuf);
-<<<<<<< HEAD
-	    Tcl_UniCharToUtfDString((Tcl_UniChar *)utilString, (dlen>>1) - 1, &dsBuf);
-=======
 	    Tcl_WCharToUtfDString(utilString, (dlen>>1) - 1, &dsBuf);
->>>>>>> 609d2e9a
 	    ddeObjectPtr = Tcl_NewStringObj(Tcl_DStringValue(&dsBuf),
 		    Tcl_DStringLength(&dsBuf));
 	    Tcl_DStringFree(&dsBuf);
@@ -1074,11 +1041,7 @@
 	    Tcl_DString dString;
 
 	    Tcl_DStringInit(&dString);
-<<<<<<< HEAD
-	    Tcl_UniCharToUtfDString((Tcl_UniChar *)name, wcslen(name), &dString);
-=======
 	    Tcl_WCharToUtfDString(name, wcslen(name), &dString);
->>>>>>> 609d2e9a
 	    Tcl_SetObjResult(interp, Tcl_ObjPrintf(
 		    "no registered server named \"%s\"", Tcl_DStringValue(&dString)));
 	    Tcl_DStringFree(&dString);
@@ -1189,20 +1152,12 @@
 
 	GlobalGetAtomName(service, sz, 255);
 	Tcl_DStringInit(&dString);
-<<<<<<< HEAD
-	Tcl_UniCharToUtfDString((Tcl_UniChar *)sz, wcslen(sz), &dString);
-=======
 	Tcl_WCharToUtfDString(sz, wcslen(sz), &dString);
->>>>>>> 609d2e9a
 	Tcl_ListObjAppendElement(NULL, matchPtr, Tcl_NewStringObj(Tcl_DStringValue(&dString), -1));
 	Tcl_DStringFree(&dString);
 	GlobalGetAtomName(topic, sz, 255);
 	Tcl_DStringInit(&dString);
-<<<<<<< HEAD
-	Tcl_UniCharToUtfDString((Tcl_UniChar *)sz, wcslen(sz), &dString);
-=======
 	Tcl_WCharToUtfDString(sz, wcslen(sz), &dString);
->>>>>>> 609d2e9a
 	Tcl_ListObjAppendElement(NULL, matchPtr, Tcl_NewStringObj(Tcl_DStringValue(&dString), -1));
 	Tcl_DStringFree(&dString);
 
@@ -1546,11 +1501,7 @@
 
 	length = objv[firstArg]->length;
 	Tcl_DStringInit(&serviceBuf);
-<<<<<<< HEAD
-	Tcl_UtfToUniCharDString(src, length, &serviceBuf);
-=======
 	Tcl_UtfToWCharDString(src, length, &serviceBuf);
->>>>>>> 609d2e9a
 	serviceName = (WCHAR *) Tcl_DStringValue(&serviceBuf);
 	length = Tcl_DStringLength(&serviceBuf) / sizeof(WCHAR);
     } else {
@@ -1569,11 +1520,7 @@
 
 	length = objv[firstArg + 1]->length;
 	Tcl_DStringInit(&topicBuf);
-<<<<<<< HEAD
-	topicName = (const WCHAR *)Tcl_UtfToUniCharDString(src, length, &topicBuf);
-=======
 	topicName = Tcl_UtfToWCharDString(src, length, &topicBuf);
->>>>>>> 609d2e9a
 	length = Tcl_DStringLength(&topicBuf) / sizeof(WCHAR);
 	if (length == 0) {
 	    topicName = NULL;
@@ -1591,11 +1538,7 @@
 	    Tcl_DString dsBuf;
 
 	    Tcl_DStringInit(&dsBuf);
-<<<<<<< HEAD
-	    Tcl_UniCharToUtfDString((Tcl_UniChar *)serviceName, wcslen(serviceName), &dsBuf);
-=======
 	    Tcl_WCharToUtfDString(serviceName, wcslen(serviceName), &dsBuf);
->>>>>>> 609d2e9a
 	    Tcl_SetObjResult(interp, Tcl_NewStringObj(Tcl_DStringValue(&dsBuf),
 		    Tcl_DStringLength(&dsBuf)));
 	    Tcl_DStringFree(&dsBuf);
@@ -1619,13 +1562,8 @@
 	    src = Tcl_GetString(objv[firstArg + 2]);
 	    dataLength = objv[firstArg + 2]->length;
 	    Tcl_DStringInit(&dsBuf);
-<<<<<<< HEAD
-	    dataString = (const WCHAR *)
-		    Tcl_UtfToUniCharDString(src, dataLength, &dsBuf);
-=======
 	    dataString =
 		    Tcl_UtfToWCharDString(src, dataLength, &dsBuf);
->>>>>>> 609d2e9a
 	    dataLength = Tcl_DStringLength(&dsBuf) + sizeof(WCHAR);
 	}
 
@@ -1678,11 +1616,7 @@
 	src = Tcl_GetString(objv[firstArg + 2]);
 	length = objv[firstArg + 2]->length;
 	Tcl_DStringInit(&itemBuf);
-<<<<<<< HEAD
-	itemString = (const WCHAR *)Tcl_UtfToUniCharDString(src, length, &itemBuf);
-=======
 	itemString = Tcl_UtfToWCharDString(src, length, &itemBuf);
->>>>>>> 609d2e9a
 	length = Tcl_DStringLength(&itemBuf) / sizeof(WCHAR);
 
 	if (length == 0) {
@@ -1724,11 +1658,7 @@
 			    tmp -= sizeof(WCHAR);
 			}
 			Tcl_DStringInit(&dsBuf);
-<<<<<<< HEAD
-			Tcl_UniCharToUtfDString((Tcl_UniChar *)dataString, tmp>>1, &dsBuf);
-=======
 			Tcl_WCharToUtfDString(dataString, tmp>>1, &dsBuf);
->>>>>>> 609d2e9a
 			returnObjPtr =
 			    Tcl_NewStringObj(Tcl_DStringValue(&dsBuf),
 				    Tcl_DStringLength(&dsBuf));
@@ -1754,11 +1684,7 @@
 	src = Tcl_GetString(objv[firstArg + 2]);
 	length = objv[firstArg + 2]->length;
 	Tcl_DStringInit(&itemBuf);
-<<<<<<< HEAD
-	itemString = (const WCHAR *)Tcl_UtfToUniCharDString(src, length, &itemBuf);
-=======
 	itemString = Tcl_UtfToWCharDString(src, length, &itemBuf);
->>>>>>> 609d2e9a
 	length = Tcl_DStringLength(&itemBuf) / sizeof(WCHAR);
 	if (length == 0) {
 	    Tcl_SetObjResult(interp,
@@ -1777,11 +1703,7 @@
 	    length = objv[firstArg + 3]->length;
 	    Tcl_DStringInit(&dsBuf);
 	    dataString = (BYTE *)
-<<<<<<< HEAD
-		    Tcl_UtfToUniCharDString(data, length, &dsBuf);
-=======
 		    Tcl_UtfToWCharDString(data, length, &dsBuf);
->>>>>>> 609d2e9a
 	    length = Tcl_DStringLength(&dsBuf) + sizeof(WCHAR);
 	}
 
@@ -1945,11 +1867,7 @@
 	    string = Tcl_GetString(objPtr);
 	    length = objPtr->length;
 	    Tcl_DStringInit(&dsBuf);
-<<<<<<< HEAD
-	    Tcl_UtfToUniCharDString(string, length, &dsBuf);
-=======
 	    Tcl_UtfToWCharDString(string, length, &dsBuf);
->>>>>>> 609d2e9a
 	    string = Tcl_DStringValue(&dsBuf);
 	    length = Tcl_DStringLength(&dsBuf) + sizeof(WCHAR);
 	    ddeItemData = DdeCreateDataHandle(ddeInstance, (BYTE *) string,
@@ -2001,11 +1919,7 @@
 		    length -= sizeof(WCHAR);
 		}
 		Tcl_DStringInit(&dsBuf);
-<<<<<<< HEAD
-		Tcl_UniCharToUtfDString((Tcl_UniChar *)ddeDataString, length>>1, &dsBuf);
-=======
 		Tcl_WCharToUtfDString(ddeDataString, length>>1, &dsBuf);
->>>>>>> 609d2e9a
 		resultPtr = Tcl_NewStringObj(Tcl_DStringValue(&dsBuf),
 			Tcl_DStringLength(&dsBuf));
 		Tcl_DStringFree(&dsBuf);
