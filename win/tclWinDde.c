/*
 * tclWinDde.c --
 *
 *	This file provides functions that implement the "send" command,
 *	allowing commands to be passed from interpreter to interpreter.
 *
 * Copyright (c) 1997 by Sun Microsystems, Inc.
 *
 * See the file "license.terms" for information on usage and redistribution of
 * this file, and for a DISCLAIMER OF ALL WARRANTIES.
 */

#undef STATIC_BUILD
#undef USE_TCL_STUBS
#define USE_TCL_STUBS
#undef UNICODE
#undef _UNICODE
#include "tclInt.h"
#include <dde.h>
#include <ddeml.h>

#ifndef UNICODE
#   undef CP_WINUNICODE
#   define CP_WINUNICODE CP_WINANSI
#endif

/*
 * TCL_STORAGE_CLASS is set unconditionally to DLLEXPORT because the Dde_Init
 * declaration is in the source file itself, which is only accessed when we
 * are building a library. DO NOT MOVE BEFORE ANY #include LINES. ONLY USE
 * EXTERN TO INDICATE EXPORTED FUNCTIONS FROM NOW ON.
 */

#undef TCL_STORAGE_CLASS
#define TCL_STORAGE_CLASS DLLEXPORT

/*
 * The following structure is used to keep track of the interpreters
 * registered by this process.
 */

typedef struct RegisteredInterp {
    struct RegisteredInterp *nextPtr;
				/* The next interp this application knows
				 * about. */
    TCHAR *name;			/* Interpreter's name (malloc-ed). */
    Tcl_Obj *handlerPtr;	/* The server handler command */
    Tcl_Interp *interp;		/* The interpreter attached to this name. */
} RegisteredInterp;

/*
 * Used to keep track of conversations.
 */

typedef struct Conversation {
    struct Conversation *nextPtr;
				/* The next conversation in the list. */
    RegisteredInterp *riPtr;	/* The info we know about the conversation. */
    HCONV hConv;		/* The DDE handle for this conversation. */
    Tcl_Obj *returnPackagePtr;	/* The result package for this conversation. */
} Conversation;

typedef struct DdeEnumServices {
    Tcl_Interp *interp;
    int result;
    ATOM service;
    ATOM topic;
    HWND hwnd;
} DdeEnumServices;

typedef struct ThreadSpecificData {
    Conversation *currentConversations;
				/* A list of conversations currently being
				 * processed. */
    RegisteredInterp *interpListPtr;
				/* List of all interpreters registered in the
				 * current process. */
} ThreadSpecificData;
static Tcl_ThreadDataKey dataKey;

/*
 * The following variables cannot be placed in thread-local storage. The Mutex
 * ddeMutex guards access to the ddeInstance.
 */

static HSZ ddeServiceGlobal = 0;
static DWORD ddeInstance;	/* The application instance handle given to us
				 * by DdeInitialize. */
static int ddeIsServer = 0;

#define TCL_DDE_VERSION		"1.4.0"
#define TCL_DDE_PACKAGE_NAME	"dde"
#define TCL_DDE_SERVICE_NAME	TEXT("TclEval")
#define TCL_DDE_EXECUTE_RESULT	TEXT("$TCLEVAL$EXECUTE$RESULT")

TCL_DECLARE_MUTEX(ddeMutex)

/*
 * Forward declarations for functions defined later in this file.
 */

static LRESULT CALLBACK	DdeClientWindowProc(HWND hwnd, UINT uMsg,
			    WPARAM wParam, LPARAM lParam);
static int		DdeCreateClient(struct DdeEnumServices *es);
static BOOL CALLBACK	DdeEnumWindowsCallback(HWND hwndTarget,
			    LPARAM lParam);
static void		DdeExitProc(ClientData clientData);
static int		DdeGetServicesList(Tcl_Interp *interp,
			    const TCHAR *serviceName, const TCHAR *topicName);
static HDDEDATA CALLBACK DdeServerProc(UINT uType, UINT uFmt, HCONV hConv,
			    HSZ ddeTopic, HSZ ddeItem, HDDEDATA hData,
			    DWORD dwData1, DWORD dwData2);
static LRESULT		DdeServicesOnAck(HWND hwnd, WPARAM wParam,
			    LPARAM lParam);
static void		DeleteProc(ClientData clientData);
static Tcl_Obj *	ExecuteRemoteObject(RegisteredInterp *riPtr,
			    Tcl_Obj *ddeObjectPtr);
static int		MakeDdeConnection(Tcl_Interp *interp,
			    const TCHAR *name, HCONV *ddeConvPtr);
static void		SetDdeError(Tcl_Interp *interp);
static int		DdeObjCmd(ClientData clientData,
			    Tcl_Interp *interp, int objc,
			    Tcl_Obj *const objv[]);

EXTERN int		Dde_Init(Tcl_Interp *interp);
EXTERN int		Dde_SafeInit(Tcl_Interp *interp);

/*
 *----------------------------------------------------------------------
 *
 * Dde_Init --
 *
 *	This function initializes the dde command.
 *
 * Results:
 *	A standard Tcl result.
 *
 * Side effects:
 *	None.
 *
 *----------------------------------------------------------------------
 */

int
Dde_Init(
    Tcl_Interp *interp)
{
    if (!Tcl_InitStubs(interp, "8.1", 0)) {
	return TCL_ERROR;
    }

    Tcl_CreateObjCommand(interp, "dde", DdeObjCmd, NULL, NULL);
    Tcl_CreateExitHandler(DdeExitProc, NULL);
    return Tcl_PkgProvide(interp, TCL_DDE_PACKAGE_NAME, TCL_DDE_VERSION);
}

/*
 *----------------------------------------------------------------------
 *
 * Dde_SafeInit --
 *
 *	This function initializes the dde command within a safe interp
 *
 * Results:
 *	A standard Tcl result.
 *
 * Side effects:
 *	None.
 *
 *----------------------------------------------------------------------
 */

int
Dde_SafeInit(
    Tcl_Interp *interp)
{
    int result = Dde_Init(interp);
    if (result == TCL_OK) {
	Tcl_HideCommand(interp, "dde", "dde");
    }
    return result;
}

/*
 *----------------------------------------------------------------------
 *
 * Initialize --
 *
 *	Initialize the global DDE instance.
 *
 * Results:
 *	None.
 *
 * Side effects:
 *	Registers the DDE server proc.
 *
 *----------------------------------------------------------------------
 */

static void
Initialize(void)
{
    int nameFound = 0;
    ThreadSpecificData *tsdPtr = TCL_TSD_INIT(&dataKey);

    /*
     * See if the application is already registered; if so, remove its current
     * name from the registry. The deletion of the command will take care of
     * disposing of this entry.
     */

    if (tsdPtr->interpListPtr != NULL) {
	nameFound = 1;
    }

    /*
     * Make sure that the DDE server is there. This is done only once, add an
     * exit handler tear it down.
     */

    if (ddeInstance == 0) {
	Tcl_MutexLock(&ddeMutex);
	if (ddeInstance == 0) {
	    if (DdeInitialize(&ddeInstance, (PFNCALLBACK) DdeServerProc,
		    CBF_SKIP_REGISTRATIONS | CBF_SKIP_UNREGISTRATIONS
		    | CBF_FAIL_POKES, 0) != DMLERR_NO_ERROR) {
		ddeInstance = 0;
	    }
	}
	Tcl_MutexUnlock(&ddeMutex);
    }
    if ((ddeServiceGlobal == 0) && (nameFound != 0)) {
	Tcl_MutexLock(&ddeMutex);
	if ((ddeServiceGlobal == 0) && (nameFound != 0)) {
	    ddeIsServer = 1;
	    Tcl_CreateExitHandler(DdeExitProc, NULL);
	    ddeServiceGlobal = DdeCreateStringHandle(ddeInstance,
		    TCL_DDE_SERVICE_NAME, 0);
	    DdeNameService(ddeInstance, ddeServiceGlobal, 0L, DNS_REGISTER);
	} else {
	    ddeIsServer = 0;
	}
	Tcl_MutexUnlock(&ddeMutex);
    }
}

/*
 *----------------------------------------------------------------------
 *
 * DdeSetServerName --
 *
 *	This function is called to associate an ASCII name with a Dde server.
 *	If the interpreter has already been named, the name replaces the old
 *	one.
 *
 * Results:
 *	The return value is the name actually given to the interp. This will
 *	normally be the same as name, but if name was already in use for a Dde
 *	Server then a name of the form "name #2" will be chosen, with a high
 *	enough number to make the name unique.
 *
 * Side effects:
 *	Registration info is saved, thereby allowing the "send" command to be
 *	used later to invoke commands in the application. In addition, the
 *	"send" command is created in the application's interpreter. The
 *	registration will be removed automatically if the interpreter is
 *	deleted or the "send" command is removed.
 *
 *----------------------------------------------------------------------
 */

static const TCHAR *
DdeSetServerName(
    Tcl_Interp *interp,
    const TCHAR *name, /* The name that will be used to refer to the
				 * interpreter in later "send" commands. Must
				 * be globally unique. */
    int exactName,		/* Should we make a unique name? 0 = unique */
    Tcl_Obj *handlerPtr)	/* Name of the optional proc/command to handle
				 * incoming Dde eval's */
{
    int suffix, offset;
    RegisteredInterp *riPtr, *prevPtr;
    Tcl_DString dString;
    const TCHAR *actualName;
    Tcl_Obj *srvListPtr = NULL, **srvPtrPtr = NULL;
    int n, srvCount = 0, lastSuffix, r = TCL_OK;
    ThreadSpecificData *tsdPtr = TCL_TSD_INIT(&dataKey);

    /*
     * See if the application is already registered; if so, remove its current
     * name from the registry. The deletion of the command will take care of
     * disposing of this entry.
     */

    for (riPtr = tsdPtr->interpListPtr, prevPtr = NULL; riPtr != NULL;
	    prevPtr = riPtr, riPtr = riPtr->nextPtr) {
	if (riPtr->interp == interp) {
	    if (name != NULL) {
		if (prevPtr == NULL) {
		    tsdPtr->interpListPtr = tsdPtr->interpListPtr->nextPtr;
		} else {
		    prevPtr->nextPtr = riPtr->nextPtr;
		}
		break;
	    } else {
		/*
		 * The name was NULL, so the caller is asking for the name of
		 * the current interp.
		 */

		return riPtr->name;
	    }
	}
    }

    if (name == NULL) {
	/*
	 * The name was NULL, so the caller is asking for the name of the
	 * current interp, but it doesn't have a name.
	 */

	return TEXT("");
    }

    Tcl_DStringInit(&dString);

    /*
     * Get the list of currently registered Tcl interpreters by calling the
     * internal implementation of the 'dde services' command.
     */

    actualName = name;

    if (!exactName) {
	r = DdeGetServicesList(interp, TCL_DDE_SERVICE_NAME, NULL);
	if (r == TCL_OK) {
	    srvListPtr = Tcl_GetObjResult(interp);
	}
	if (r == TCL_OK) {
	    r = Tcl_ListObjGetElements(interp, srvListPtr, &srvCount,
		    &srvPtrPtr);
	}
	if (r != TCL_OK) {
	    OutputDebugString(Tcl_GetStringResult(interp));
	    return NULL;
	}

	/*
	 * Pick a name to use for the application. Use "name" if it's not
	 * already in use. Otherwise add a suffix such as " #2", trying larger
	 * and larger numbers until we eventually find one that is unique.
	 */

	offset = lastSuffix = 0;
	suffix = 1;

	while (suffix != lastSuffix) {
	    lastSuffix = suffix;
	    if (suffix > 1) {
		if (suffix == 2) {
		    Tcl_DStringAppend(&dString, name, -1);
		    Tcl_DStringAppend(&dString, " #", 2);
		    offset = Tcl_DStringLength(&dString);
		    Tcl_DStringSetLength(&dString, offset + TCL_INTEGER_SPACE);
		    actualName = Tcl_DStringValue(&dString);
		}
		sprintf(Tcl_DStringValue(&dString) + offset, "%d", suffix);
	    }

	    /*
	     * See if the name is already in use, if so increment suffix.
	     */

	    for (n = 0; n < srvCount; ++n) {
		Tcl_Obj* namePtr;

		Tcl_ListObjIndex(interp, srvPtrPtr[n], 1, &namePtr);
		if (_tcscmp(actualName, Tcl_GetString(namePtr)) == 0) {
		    suffix++;
		    break;
		}
	    }
	}
	Tcl_DStringSetLength(&dString,
		offset + (int)strlen(Tcl_DStringValue(&dString)+offset));
    }

    /*
     * We have found a unique name. Now add it to the registry.
     */

    riPtr = ckalloc(sizeof(RegisteredInterp));
    riPtr->interp = interp;
    riPtr->name = ckalloc((_tcslen(actualName) + 1) * sizeof(TCHAR));
    riPtr->nextPtr = tsdPtr->interpListPtr;
    riPtr->handlerPtr = handlerPtr;
    if (riPtr->handlerPtr != NULL) {
	Tcl_IncrRefCount(riPtr->handlerPtr);
    }
    tsdPtr->interpListPtr = riPtr;
    _tcscpy(riPtr->name, actualName);

    if (Tcl_IsSafe(interp)) {
	Tcl_ExposeCommand(interp, "dde", "dde");
    }

    Tcl_CreateObjCommand(interp, "dde", DdeObjCmd,
	    riPtr, DeleteProc);
    if (Tcl_IsSafe(interp)) {
	Tcl_HideCommand(interp, "dde", "dde");
    }
    Tcl_DStringFree(&dString);

    /*
     * Re-initialize with the new name.
     */

    Initialize();

    return riPtr->name;
}

/*
 *----------------------------------------------------------------------
 *
 * DdeGetRegistrationPtr
 *
 *	Retrieve the registration info for an interpreter.
 *
 * Results:
 *	Returns a pointer to the registration structure or NULL
 *
 * Side effects:
 *	None
 *
 *----------------------------------------------------------------------
 */

static RegisteredInterp *
DdeGetRegistrationPtr(
    Tcl_Interp *interp)
{
    RegisteredInterp *riPtr;
    ThreadSpecificData *tsdPtr = TCL_TSD_INIT(&dataKey);

    for (riPtr = tsdPtr->interpListPtr; riPtr != NULL;
	    riPtr = riPtr->nextPtr) {
	if (riPtr->interp == interp) {
	    break;
	}
    }
    return riPtr;
}

/*
 *----------------------------------------------------------------------
 *
 * DeleteProc
 *
 *	This function is called when the command "dde" is destroyed.
 *
 * Results:
 *	none
 *
 * Side effects:
 *	The interpreter given by riPtr is unregistered.
 *
 *----------------------------------------------------------------------
 */

static void
DeleteProc(
    ClientData clientData)	/* The interp we are deleting passed as
				 * ClientData. */
{
    RegisteredInterp *riPtr = (RegisteredInterp *) clientData;
    RegisteredInterp *searchPtr, *prevPtr;
    ThreadSpecificData *tsdPtr = TCL_TSD_INIT(&dataKey);

    for (searchPtr = tsdPtr->interpListPtr, prevPtr = NULL;
	    (searchPtr != NULL) && (searchPtr != riPtr);
	    prevPtr = searchPtr, searchPtr = searchPtr->nextPtr) {
	/*
	 * Empty loop body.
	 */
    }

    if (searchPtr != NULL) {
	if (prevPtr == NULL) {
	    tsdPtr->interpListPtr = tsdPtr->interpListPtr->nextPtr;
	} else {
	    prevPtr->nextPtr = searchPtr->nextPtr;
	}
    }
    ckfree(riPtr->name);
    if (riPtr->handlerPtr) {
	Tcl_DecrRefCount(riPtr->handlerPtr);
    }
    Tcl_EventuallyFree(clientData, TCL_DYNAMIC);
}

/*
 *----------------------------------------------------------------------
 *
 * ExecuteRemoteObject --
 *
 *	Takes the package delivered by DDE and executes it in the server's
 *	interpreter.
 *
 * Results:
 *	A list Tcl_Obj * that describes what happened. The first element is
 *	the numerical return code (TCL_ERROR, etc.). The second element is the
 *	result of the script. If the return result was TCL_ERROR, then the
 *	third element will be the value of the global "errorCode", and the
 *	fourth will be the value of the global "errorInfo". The return result
 *	will have a refCount of 0.
 *
 * Side effects:
 *	A Tcl script is run, which can cause all kinds of other things to
 *	happen.
 *
 *----------------------------------------------------------------------
 */

static Tcl_Obj *
ExecuteRemoteObject(
    RegisteredInterp *riPtr,	    /* Info about this server. */
    Tcl_Obj *ddeObjectPtr)	    /* The object to execute. */
{
    Tcl_Obj *returnPackagePtr;
    int result = TCL_OK;

    if (riPtr->handlerPtr == NULL && Tcl_IsSafe(riPtr->interp)) {
	Tcl_SetObjResult(riPtr->interp, Tcl_NewStringObj("permission denied: "
		"a handler procedure must be defined for use in a safe "
		"interp", -1));
	Tcl_SetErrorCode(riPtr->interp, "TCL", "DDE", "SECURITY_CHECK", NULL);
	result = TCL_ERROR;
    }

    if (riPtr->handlerPtr != NULL) {
	/*
	 * Add the dde request data to the handler proc list.
	 */

	Tcl_Obj *cmdPtr = Tcl_DuplicateObj(riPtr->handlerPtr);

	result = Tcl_ListObjAppendElement(riPtr->interp, cmdPtr,
		ddeObjectPtr);
	if (result == TCL_OK) {
	    ddeObjectPtr = cmdPtr;
	}
    }

    if (result == TCL_OK) {
	result = Tcl_EvalObjEx(riPtr->interp, ddeObjectPtr, TCL_EVAL_GLOBAL);
    }

    returnPackagePtr = Tcl_NewListObj(0, NULL);

    Tcl_ListObjAppendElement(NULL, returnPackagePtr,
	    Tcl_NewIntObj(result));
    Tcl_ListObjAppendElement(NULL, returnPackagePtr,
	    Tcl_GetObjResult(riPtr->interp));

    if (result == TCL_ERROR) {
	Tcl_Obj *errorObjPtr = Tcl_GetVar2Ex(riPtr->interp, "errorCode", NULL,
		TCL_GLOBAL_ONLY);
	if (errorObjPtr) {
	    Tcl_ListObjAppendElement(NULL, returnPackagePtr, errorObjPtr);
	}
	errorObjPtr = Tcl_GetVar2Ex(riPtr->interp, "errorInfo", NULL,
		TCL_GLOBAL_ONLY);
	if (errorObjPtr) {
	    Tcl_ListObjAppendElement(NULL, returnPackagePtr, errorObjPtr);
	}
    }

    return returnPackagePtr;
}

/*
 *----------------------------------------------------------------------
 *
 * DdeServerProc --
 *
 *	Handles all transactions for this server. Can handle execute, request,
 *	and connect protocols. Dde will call this routine when a client
 *	attempts to run a dde command using this server.
 *
 * Results:
 *	A DDE Handle with the result of the dde command.
 *
 * Side effects:
 *	Depending on which command is executed, arbitrary Tcl scripts can be
 *	run.
 *
 *----------------------------------------------------------------------
 */

static HDDEDATA CALLBACK
DdeServerProc(
    UINT uType,			/* The type of DDE transaction we are
				 * performing. */
    UINT uFmt,			/* The format that data is sent or received */
    HCONV hConv,		/* The conversation associated with the
				 * current transaction. */
    HSZ ddeTopic, HSZ ddeItem,	/* String handles. Transaction-type
				 * dependent. */
    HDDEDATA hData,		/* DDE data. Transaction-type dependent. */
    DWORD dwData1, DWORD dwData2)
				/* Transaction-dependent data. */
{
    Tcl_DString dString;
    int len;
    DWORD dlen;
    TCHAR *utilString;
    Tcl_Obj *ddeObjectPtr;
    HDDEDATA ddeReturn = NULL;
    RegisteredInterp *riPtr;
    Conversation *convPtr, *prevConvPtr;
    ThreadSpecificData *tsdPtr = TCL_TSD_INIT(&dataKey);

    switch(uType) {
    case XTYP_CONNECT:
	/*
	 * Dde is trying to initialize a conversation with us. Check and make
	 * sure we have a valid topic.
	 */

	len = DdeQueryString(ddeInstance, ddeTopic, NULL, 0, 0);
	Tcl_DStringInit(&dString);
	Tcl_DStringSetLength(&dString, (len + 1) * sizeof(TCHAR) - 1);
	utilString = (TCHAR *) Tcl_DStringValue(&dString);
	DdeQueryString(ddeInstance, ddeTopic, utilString, (DWORD) len + 1,
		CP_WINUNICODE);

	for (riPtr = tsdPtr->interpListPtr; riPtr != NULL;
		riPtr = riPtr->nextPtr) {
	    if (_tcsicmp(utilString, riPtr->name) == 0) {
		Tcl_DStringFree(&dString);
		return (HDDEDATA) TRUE;
	    }
	}

	Tcl_DStringFree(&dString);
	return (HDDEDATA) FALSE;

    case XTYP_CONNECT_CONFIRM:
	/*
	 * Dde has decided that we can connect, so it gives us a conversation
	 * handle. We need to keep track of it so we know which execution
	 * result to return in an XTYP_REQUEST.
	 */

	len = DdeQueryString(ddeInstance, ddeTopic, NULL, 0, 0);
	Tcl_DStringInit(&dString);
	Tcl_DStringSetLength(&dString,  (len + 1) * sizeof(TCHAR) - 1);
	utilString = (TCHAR *) Tcl_DStringValue(&dString);
	DdeQueryString(ddeInstance, ddeTopic, utilString, (DWORD) len + 1,
		CP_WINUNICODE);
	for (riPtr = tsdPtr->interpListPtr; riPtr != NULL;
		riPtr = riPtr->nextPtr) {
	    if (_tcsicmp(riPtr->name, utilString) == 0) {
		convPtr = ckalloc(sizeof(Conversation));
		convPtr->nextPtr = tsdPtr->currentConversations;
		convPtr->returnPackagePtr = NULL;
		convPtr->hConv = hConv;
		convPtr->riPtr = riPtr;
		tsdPtr->currentConversations = convPtr;
		break;
	    }
	}
	Tcl_DStringFree(&dString);
	return (HDDEDATA) TRUE;

    case XTYP_DISCONNECT:
	/*
	 * The client has disconnected from our server. Forget this
	 * conversation.
	 */

	for (convPtr = tsdPtr->currentConversations, prevConvPtr = NULL;
		convPtr != NULL;
		prevConvPtr = convPtr, convPtr = convPtr->nextPtr) {
	    if (hConv == convPtr->hConv) {
		if (prevConvPtr == NULL) {
		    tsdPtr->currentConversations = convPtr->nextPtr;
		} else {
		    prevConvPtr->nextPtr = convPtr->nextPtr;
		}
		if (convPtr->returnPackagePtr != NULL) {
		    Tcl_DecrRefCount(convPtr->returnPackagePtr);
		}
		ckfree(convPtr);
		break;
	    }
	}
	return (HDDEDATA) TRUE;

    case XTYP_REQUEST:
	/*
	 * This could be either a request for a value of a Tcl variable, or it
	 * could be the send command requesting the results of the last
	 * execute.
	 */

	if ((uFmt != CF_TEXT) && (uFmt != CF_UNICODETEXT)) {
	    return (HDDEDATA) FALSE;
	}

	ddeReturn = (HDDEDATA) FALSE;
	for (convPtr = tsdPtr->currentConversations; (convPtr != NULL)
		&& (convPtr->hConv != hConv); convPtr = convPtr->nextPtr) {
	    /*
	     * Empty loop body.
	     */
	}

	if (convPtr != NULL) {
	    char *returnString;

	    len = DdeQueryString(ddeInstance, ddeItem, NULL, 0, CP_WINUNICODE);
	    Tcl_DStringInit(&dString);
	    Tcl_DStringSetLength(&dString, (len + 1) * sizeof(TCHAR) - 1);
	    utilString = (TCHAR *) Tcl_DStringValue(&dString);
	    DdeQueryString(ddeInstance, ddeItem, utilString, (DWORD) len + 1,
		    CP_WINUNICODE);
	    if (_tcsicmp(utilString, TCL_DDE_EXECUTE_RESULT) == 0) {
		if (uFmt == CF_TEXT) {
		    returnString =
			    Tcl_GetStringFromObj(convPtr->returnPackagePtr, &len);
		} else {
		    returnString = (char *)
			    Tcl_GetUnicodeFromObj(convPtr->returnPackagePtr, &len);
		    len = 2 * len + 1;
		}
		ddeReturn = DdeCreateDataHandle(ddeInstance, (BYTE *)returnString,
			(DWORD) len+1, 0, ddeItem, uFmt, 0);
	    } else {
		if (Tcl_IsSafe(convPtr->riPtr->interp)) {
		    ddeReturn = NULL;
		} else {
		    Tcl_Obj *variableObjPtr = Tcl_GetVar2Ex(
			    convPtr->riPtr->interp, utilString, NULL,
			    TCL_GLOBAL_ONLY);
		    if (variableObjPtr != NULL) {
			if (uFmt == CF_TEXT) {
			    returnString = Tcl_GetStringFromObj(
				    variableObjPtr, &len);
			} else {
			    returnString = (char *) Tcl_GetUnicodeFromObj(
				    variableObjPtr, &len);
			    len = 2 * len + 1;
			}
			ddeReturn = DdeCreateDataHandle(ddeInstance,
				(BYTE *)returnString, (DWORD) len+1, 0, ddeItem,
				uFmt, 0);
		    } else {
			ddeReturn = NULL;
		    }
		}
	    }
	    Tcl_DStringFree(&dString);
	}
	return ddeReturn;

    case XTYP_EXECUTE: {
	/*
	 * Execute this script. The results will be saved into a list object
	 * which will be retreived later. See ExecuteRemoteObject.
	 */

	Tcl_Obj *returnPackagePtr;

	for (convPtr = tsdPtr->currentConversations; (convPtr != NULL)
		&& (convPtr->hConv != hConv); convPtr = convPtr->nextPtr) {
	    /*
	     * Empty loop body.
	     */
	}

	if (convPtr == NULL) {
	    return (HDDEDATA) DDE_FNOTPROCESSED;
	}

	utilString = (TCHAR *) DdeAccessData(hData, &dlen);
	len = dlen;
	if (len && !utilString[len-1]) {
	    len--;
	}
	ddeObjectPtr = Tcl_NewStringObj(utilString, len);
	Tcl_IncrRefCount(ddeObjectPtr);
	DdeUnaccessData(hData);
	if (convPtr->returnPackagePtr != NULL) {
	    Tcl_DecrRefCount(convPtr->returnPackagePtr);
	}
	convPtr->returnPackagePtr = NULL;
	returnPackagePtr = ExecuteRemoteObject(convPtr->riPtr, ddeObjectPtr);
	Tcl_IncrRefCount(returnPackagePtr);
	for (convPtr = tsdPtr->currentConversations; (convPtr != NULL)
		&& (convPtr->hConv != hConv); convPtr = convPtr->nextPtr) {
	    /*
	     * Empty loop body.
	     */
	}
	if (convPtr != NULL) {
	    convPtr->returnPackagePtr = returnPackagePtr;
	} else {
	    Tcl_DecrRefCount(returnPackagePtr);
	}
	Tcl_DecrRefCount(ddeObjectPtr);
	if (returnPackagePtr == NULL) {
	    return (HDDEDATA) DDE_FNOTPROCESSED;
	} else {
	    return (HDDEDATA) DDE_FACK;
	}
    }

    case XTYP_WILDCONNECT: {
	/*
	 * Dde wants a list of services and topics that we support.
	 */

	HSZPAIR *returnPtr;
	int i;
	int numItems;

	for (i = 0, riPtr = tsdPtr->interpListPtr; riPtr != NULL;
		i++, riPtr = riPtr->nextPtr) {
	    /*
	     * Empty loop body.
	     */
	}

	numItems = i;
	ddeReturn = DdeCreateDataHandle(ddeInstance, NULL,
		(numItems + 1) * sizeof(HSZPAIR), 0, 0, 0, 0);
	returnPtr = (HSZPAIR *) DdeAccessData(ddeReturn, &dlen);
	len = dlen;
	for (i = 0, riPtr = tsdPtr->interpListPtr; i < numItems;
		i++, riPtr = riPtr->nextPtr) {
	    returnPtr[i].hszSvc = DdeCreateStringHandle(ddeInstance,
		    TCL_DDE_SERVICE_NAME, CP_WINUNICODE);
	    returnPtr[i].hszTopic = DdeCreateStringHandle(ddeInstance,
		    riPtr->name, CP_WINUNICODE);
	}
	returnPtr[i].hszSvc = NULL;
	returnPtr[i].hszTopic = NULL;
	DdeUnaccessData(ddeReturn);
	return ddeReturn;
    }

    default:
	return NULL;
    }
}

/*
 *----------------------------------------------------------------------
 *
 * DdeExitProc --
 *
 *	Gets rid of our DDE server when we go away.
 *
 * Results:
 *	None.
 *
 * Side effects:
 *	The DDE server is deleted.
 *
 *----------------------------------------------------------------------
 */

static void
DdeExitProc(
    ClientData clientData)	    /* Not used in this handler. */
{
    DdeNameService(ddeInstance, NULL, 0, DNS_UNREGISTER);
    DdeUninitialize(ddeInstance);
    ddeInstance = 0;
}

/*
 *----------------------------------------------------------------------
 *
 * MakeDdeConnection --
 *
 *	This function is a utility used to connect to a DDE server when given
 *	a server name and a topic name.
 *
 * Results:
 *	A standard Tcl result.
 *
 * Side effects:
 *	Passes back a conversation through ddeConvPtr
 *
 *----------------------------------------------------------------------
 */

static int
MakeDdeConnection(
    Tcl_Interp *interp,		/* Used to report errors. */
    const TCHAR *name,		/* The connection to use. */
    HCONV *ddeConvPtr)
{
    HSZ ddeTopic, ddeService;
    HCONV ddeConv;

    ddeService = DdeCreateStringHandle(ddeInstance, TCL_DDE_SERVICE_NAME, 0);
    ddeTopic = DdeCreateStringHandle(ddeInstance, name, 0);

    ddeConv = DdeConnect(ddeInstance, ddeService, ddeTopic, NULL);
    DdeFreeStringHandle(ddeInstance, ddeService);
    DdeFreeStringHandle(ddeInstance, ddeTopic);

    if (ddeConv == (HCONV) NULL) {
	if (interp != NULL) {
	    Tcl_AppendResult(interp, "no registered server named \"",
		    name, "\"", NULL);
	    Tcl_SetErrorCode(interp, "TCL", "DDE", "NO_SERVER", NULL);
	}
	return TCL_ERROR;
    }

    *ddeConvPtr = ddeConv;
    return TCL_OK;
}

/*
 *----------------------------------------------------------------------
 *
 * DdeGetServicesList --
 *
 *	This function obtains the list of DDE services.
 *
 *	The functions between here and this function are all involved with
 *	handling the DDE callbacks for this. They are: DdeCreateClient,
 *	DdeClientWindowProc, DdeServicesOnAck, and DdeEnumWindowsCallback
 *
 * Results:
 *	A standard Tcl result.
 *
 * Side effects:
 *	Sets the services list into the interp result.
 *
 *----------------------------------------------------------------------
 */

static int
DdeCreateClient(
    struct DdeEnumServices *es)
{
    WNDCLASSEX wc;
    static const TCHAR *szDdeClientClassName = TEXT("TclEval client class");
    static const TCHAR *szDdeClientWindowName = TEXT("TclEval client window");

    memset(&wc, 0, sizeof(wc));
    wc.cbSize = sizeof(wc);
    wc.lpfnWndProc = DdeClientWindowProc;
    wc.lpszClassName = szDdeClientClassName;
    wc.cbWndExtra = sizeof(struct DdeEnumServices *);

    /*
     * Register and create the callback window.
     */

    RegisterClassEx(&wc);
    es->hwnd = CreateWindowEx(0, szDdeClientClassName, szDdeClientWindowName,
	    WS_POPUP, 0, 0, 0, 0, NULL, NULL, NULL, (LPVOID)es);
    return TCL_OK;
}

static LRESULT CALLBACK
DdeClientWindowProc(
    HWND hwnd,			/* What window is the message for */
    UINT uMsg,			/* The type of message received */
    WPARAM wParam,
    LPARAM lParam)		/* (Potentially) our local handle */
{
    switch (uMsg) {
    case WM_CREATE: {
	LPCREATESTRUCT lpcs = (LPCREATESTRUCT) lParam;
	struct DdeEnumServices *es =
		(struct DdeEnumServices *) lpcs->lpCreateParams;

#ifdef _WIN64
	SetWindowLongPtr(hwnd, GWLP_USERDATA, (LONG_PTR) es);
#else
	SetWindowLong(hwnd, GWL_USERDATA, (LONG) es);
#endif
	return (LRESULT) 0L;
    }
    case WM_DDE_ACK:
	return DdeServicesOnAck(hwnd, wParam, lParam);
    default:
	return DefWindowProc(hwnd, uMsg, wParam, lParam);
    }
}

static LRESULT
DdeServicesOnAck(
    HWND hwnd,
    WPARAM wParam,
    LPARAM lParam)
{
    HWND hwndRemote = (HWND)wParam;
    ATOM service = (ATOM)LOWORD(lParam);
    ATOM topic = (ATOM)HIWORD(lParam);
    struct DdeEnumServices *es;
    TCHAR sz[255];

#ifdef _WIN64
    es = (struct DdeEnumServices *) GetWindowLongPtr(hwnd, GWLP_USERDATA);
#else
    es = (struct DdeEnumServices *) GetWindowLong(hwnd, GWL_USERDATA);
#endif

    if ((es->service == (ATOM)0 || es->service == service)
	    && (es->topic == (ATOM)0 || es->topic == topic)) {
	Tcl_Obj *matchPtr = Tcl_NewListObj(0, NULL);
	Tcl_Obj *resultPtr = Tcl_GetObjResult(es->interp);

	GlobalGetAtomName(service, sz, 255);
	Tcl_ListObjAppendElement(NULL, matchPtr, Tcl_NewStringObj(sz, -1));
	GlobalGetAtomName(topic, sz, 255);
	Tcl_ListObjAppendElement(NULL, matchPtr, Tcl_NewStringObj(sz, -1));

	/*
	 * Adding the hwnd as a third list element provides a unique
	 * identifier in the case of multiple servers with the name
	 * application and topic names.
	 */
	/*
	 * Needs a TIP though:
	 * Tcl_ListObjAppendElement(NULL, matchPtr,
	 *	Tcl_NewLongObj((long)hwndRemote));
	 */

	if (Tcl_IsShared(resultPtr)) {
	    resultPtr = Tcl_DuplicateObj(resultPtr);
	}
	if (Tcl_ListObjAppendElement(es->interp, resultPtr,
		matchPtr) == TCL_OK) {
	    Tcl_SetObjResult(es->interp, resultPtr);
	}
    }

    /*
     * Tell the server we are no longer interested.
     */

    PostMessage(hwndRemote, WM_DDE_TERMINATE, (WPARAM)hwnd, 0L);
    return 0L;
}

static BOOL CALLBACK
DdeEnumWindowsCallback(
    HWND hwndTarget,
    LPARAM lParam)
{
    DWORD_PTR dwResult = 0;
    struct DdeEnumServices *es = (struct DdeEnumServices *) lParam;

    SendMessageTimeout(hwndTarget, WM_DDE_INITIATE, (WPARAM)es->hwnd,
	    MAKELONG(es->service, es->topic), SMTO_ABORTIFHUNG, 1000,
	    &dwResult);
    return TRUE;
}

static int
DdeGetServicesList(
    Tcl_Interp *interp,
    const TCHAR *serviceName,
    const TCHAR *topicName)
{
    struct DdeEnumServices es;

    es.interp = interp;
    es.result = TCL_OK;
    es.service = (serviceName == NULL)
	    ? (ATOM)0 : GlobalAddAtom(serviceName);
    es.topic = (topicName == NULL) ? (ATOM)0 : GlobalAddAtom(topicName);

    Tcl_ResetResult(interp); /* our list is to be appended to result. */
    DdeCreateClient(&es);
    EnumWindows(DdeEnumWindowsCallback, (LPARAM)&es);

    if (IsWindow(es.hwnd)) {
	DestroyWindow(es.hwnd);
    }
    if (es.service != (ATOM)0) {
	GlobalDeleteAtom(es.service);
    }
    if (es.topic != (ATOM)0) {
	GlobalDeleteAtom(es.topic);
    }
    return es.result;
}

/*
 *----------------------------------------------------------------------
 *
 * SetDdeError --
 *
 *	Sets the interp result to a cogent error message describing the last
 *	DDE error.
 *
 * Results:
 *	None.
 *
 * Side effects:
 *	The interp's result object is changed.
 *
 *----------------------------------------------------------------------
 */

static void
SetDdeError(
    Tcl_Interp *interp)	    /* The interp to put the message in. */
{
    const char *errorMessage, *errorCode;

    switch (DdeGetLastError(ddeInstance)) {
    case DMLERR_DATAACKTIMEOUT:
    case DMLERR_EXECACKTIMEOUT:
    case DMLERR_POKEACKTIMEOUT:
	errorMessage = "remote interpreter did not respond";
	errorCode = "TIMEOUT";
	break;
    case DMLERR_BUSY:
	errorMessage = "remote server is busy";
	errorCode = "BUSY";
	break;
    case DMLERR_NOTPROCESSED:
	errorMessage = "remote server cannot handle this command";
	errorCode = "NOCANDO";
	break;
    default:
	errorMessage = "dde command failed";
	errorCode = "FAILED";
    }

    Tcl_SetObjResult(interp, Tcl_NewStringObj(errorMessage, -1));
    Tcl_SetErrorCode(interp, "TCL", "DDE", errorCode, NULL);
}

/*
 *----------------------------------------------------------------------
 *
 * DdeObjCmd --
 *
 *	This function is invoked to process the "dde" Tcl command. See the
 *	user documentation for details on what it does.
 *
 * Results:
 *	A standard Tcl result.
 *
 * Side effects:
 *	See the user documentation.
 *
 *----------------------------------------------------------------------
 */

static int
DdeObjCmd(
    ClientData clientData,	/* Used only for deletion */
    Tcl_Interp *interp,		/* The interp we are sending from */
    int objc,			/* Number of arguments */
    Tcl_Obj *const *objv)	/* The arguments */
{
    static const char *const ddeCommands[] = {
	"servername", "execute", "poke", "request", "services", "eval",
	(char *) NULL};
    enum DdeSubcommands {
	DDE_SERVERNAME, DDE_EXECUTE, DDE_POKE, DDE_REQUEST, DDE_SERVICES,
	DDE_EVAL
    };
    static const char *const ddeSrvOptions[] = {
	"-force", "-handler", "--", NULL
    };
    enum DdeSrvOptions {
	DDE_SERVERNAME_EXACT, DDE_SERVERNAME_HANDLER, DDE_SERVERNAME_LAST,
    };
    static const char *const ddeExecOptions[] = {
	"-async", "-binary", NULL
    };
    enum DdeExecOptions {
        DDE_EXEC_ASYNC, DDE_EXEC_BINARY
    };
    static const char *const ddePokeOptions[] = {
	"-binary", NULL
    };
    static const char *const ddeReqOptions[] = {
	"-binary", NULL
    };

    int index, i, length, argIndex;
    int async = 0, binary = 0, exact = 0;
    int result = TCL_OK, firstArg = 0;
    HSZ ddeService = NULL, ddeTopic = NULL, ddeItem = NULL, ddeCookie = NULL;
    HDDEDATA ddeData = NULL, ddeItemData = NULL, ddeReturn;
    HCONV hConv = NULL;
    const TCHAR *serviceName = NULL, *topicName = NULL;
    const char *string;
    DWORD ddeResult;
    Tcl_Obj *objPtr, *handlerPtr = NULL;

    /*
     * Initialize DDE server/client
     */

    if (objc < 2) {
	Tcl_WrongNumArgs(interp, 1, objv, "command ?arg ...?");
	return TCL_ERROR;
    }

    if (Tcl_GetIndexFromObj(interp, objv[1], ddeCommands, "command", 0,
	    &index) != TCL_OK) {
	return TCL_ERROR;
    }

    switch ((enum DdeSubcommands) index) {
    case DDE_SERVERNAME:
	for (i = 2; i < objc; i++) {
	    if (Tcl_GetIndexFromObj(interp, objv[i], ddeSrvOptions,
		    "option", 0, &argIndex) != TCL_OK) {
		/*
		 * If it is the last argument, it might be a server name
		 * instead of a bad argument.
		 */

		if (i != objc-1) {
		    return TCL_ERROR;
		}
		Tcl_ResetResult(interp);
		break;
	    }
	    if (argIndex == DDE_SERVERNAME_EXACT) {
		exact = 1;
	    } else if (argIndex == DDE_SERVERNAME_HANDLER) {
		if ((objc - i) == 1) {	/* return current handler */
		    RegisteredInterp *riPtr = DdeGetRegistrationPtr(interp);

		    if (riPtr && riPtr->handlerPtr) {
			Tcl_SetObjResult(interp, riPtr->handlerPtr);
		    } else {
			Tcl_ResetResult(interp);
		    }
		    return TCL_OK;
		}
		handlerPtr = objv[++i];
	    } else if (argIndex == DDE_SERVERNAME_LAST) {
		i++;
		break;
	    }
	}

	if ((objc - i) > 1) {
	    Tcl_ResetResult(interp);
	    Tcl_WrongNumArgs(interp, 2, objv,
		    "?-force? ?-handler proc? ?--? ?serverName?");
	    return TCL_ERROR;
	}

	firstArg = (objc == i) ? 1 : i;
	break;
    case DDE_EXECUTE:
	if (objc == 5) {
	    firstArg = 2;
	    break;
	} else if (objc >= 6 && objc <= 7) {
	    firstArg = objc - 3;
	    for (i = 2; i < firstArg; i++) {
		if (Tcl_GetIndexFromObj(interp, objv[i], ddeExecOptions,
			"option", 0, &argIndex) != TCL_OK) {
		    goto wrongDdeExecuteArgs;
		}
		if (argIndex == DDE_EXEC_ASYNC) {
		    async = 1;
		} else {
		    binary = 1;
		}
	    }
	    break;
	}
	/* otherwise... */
    wrongDdeExecuteArgs:
	Tcl_WrongNumArgs(interp, 2, objv,
		"?-async? ?-binary? serviceName topicName value");
	return TCL_ERROR;
    case DDE_POKE:
	if (objc == 6) {
	    firstArg = 2;
	    break;
	} else if ((objc == 7) && (Tcl_GetIndexFromObj(NULL, objv[2],
		ddePokeOptions, "option", 0, &argIndex) == TCL_OK)) {
	    binary = 1;
	    firstArg = 3;
	    break;
	}

	/*
	 * Otherwise...
	 */

	Tcl_WrongNumArgs(interp, 2, objv,
		"serviceName ?-binary? topicName item value");
	return TCL_ERROR;
    case DDE_REQUEST:
	if (objc == 5) {
	    firstArg = 2;
	    break;
	} else if ((objc == 6) && (Tcl_GetIndexFromObj(NULL, objv[2],
		ddeReqOptions, "option", 0, &argIndex) == TCL_OK)) {
	    binary = 1;
	    firstArg = 3;
	    break;
	}

	/*
	 * Otherwise ...
	 */

	Tcl_WrongNumArgs(interp, 2, objv,
		"?-binary? serviceName topicName value");
	return TCL_ERROR;
    case DDE_SERVICES:
	if (objc != 4) {
	    Tcl_WrongNumArgs(interp, 2, objv, "serviceName topicName");
	    return TCL_ERROR;
	}
	firstArg = 2;
	break;
    case DDE_EVAL:
	if (objc < 4) {
	wrongDdeEvalArgs:
	    Tcl_WrongNumArgs(interp, 2, objv, "?-async? serviceName args");
	    return TCL_ERROR;
	} else {
	    firstArg = 2;
	    if (Tcl_GetIndexFromObj(NULL, objv[2], ddeExecOptions, "option",
		    0, &argIndex) == TCL_OK) {
		if (objc < 5) {
		    goto wrongDdeEvalArgs;
		}
		async = 1;
		firstArg++;
	    }
	    break;
	}
    }

    Initialize();

    if (firstArg != 1) {
	serviceName = Tcl_GetStringFromObj(objv[firstArg], &length);
    } else {
	length = 0;
    }

    if (length == 0) {
	serviceName = NULL;
    } else if ((index != DDE_SERVERNAME) && (index != DDE_EVAL)) {
	ddeService = DdeCreateStringHandle(ddeInstance, (void *) serviceName,
		CP_WINUNICODE);
    }

    if ((index != DDE_SERVERNAME) && (index != DDE_EVAL)) {
	topicName = Tcl_GetStringFromObj(objv[firstArg + 1], &length);
	if (length == 0) {
	    topicName = NULL;
	} else {
	    ddeTopic = DdeCreateStringHandle(ddeInstance, (void *) topicName,
		    CP_WINUNICODE);
	}
    }

    switch ((enum DdeSubcommands) index) {
    case DDE_SERVERNAME:
	serviceName = DdeSetServerName(interp, serviceName, exact,
		handlerPtr);
	if (serviceName != NULL) {
	    Tcl_SetObjResult(interp, Tcl_NewStringObj(serviceName, -1));
	} else {
	    Tcl_ResetResult(interp);
	}
	break;

    case DDE_EXECUTE: {
	int dataLength;
	BYTE *dataString;

	if (binary) {
	    dataString = (BYTE *)
		    Tcl_GetByteArrayFromObj(objv[firstArg + 2], &dataLength);
	} else {
	    dataString = (BYTE *)
		    Tcl_GetStringFromObj(objv[firstArg + 2], &dataLength);
	    dataLength += 1;
	}

	if (dataLength <= (binary ? 0 : sizeof(TCHAR))) {
	    Tcl_SetObjResult(interp,
		    Tcl_NewStringObj("cannot execute null data", -1));
	    Tcl_SetErrorCode(interp, "TCL", "DDE", "NULL", NULL);
	    result = TCL_ERROR;
	    break;
	}
	hConv = DdeConnect(ddeInstance, ddeService, ddeTopic, NULL);
	DdeFreeStringHandle(ddeInstance, ddeService);
	DdeFreeStringHandle(ddeInstance, ddeTopic);

	if (hConv == NULL) {
	    SetDdeError(interp);
	    result = TCL_ERROR;
	    break;
	}

	ddeData = DdeCreateDataHandle(ddeInstance, dataString,
		(DWORD) dataLength, 0, 0, CF_TEXT, 0);
	if (ddeData != NULL) {
	    if (async) {
		DdeClientTransaction((LPBYTE) ddeData, 0xFFFFFFFF, hConv, 0,
			CF_TEXT, XTYP_EXECUTE, TIMEOUT_ASYNC, &ddeResult);
		DdeAbandonTransaction(ddeInstance, hConv, ddeResult);
	    } else {
		ddeReturn = DdeClientTransaction((LPBYTE) ddeData, 0xFFFFFFFF,
			hConv, 0, CF_TEXT, XTYP_EXECUTE, 30000, NULL);
		if (ddeReturn == 0) {
		    SetDdeError(interp);
		    result = TCL_ERROR;
		}
	    }
	    DdeFreeDataHandle(ddeData);
	} else {
	    SetDdeError(interp);
	    result = TCL_ERROR;
	}
	break;
    }
    case DDE_REQUEST: {
	const char *itemString = Tcl_GetStringFromObj(objv[firstArg + 2],
		&length);

	if (length == 0) {
	    Tcl_SetObjResult(interp,
		    Tcl_NewStringObj("cannot request value of null data", -1));
	    Tcl_SetErrorCode(interp, "TCL", "DDE", "NULL", NULL);
	    result = TCL_ERROR;
	    goto cleanup;
	}
	hConv = DdeConnect(ddeInstance, ddeService, ddeTopic, NULL);
	DdeFreeStringHandle(ddeInstance, ddeService);
	DdeFreeStringHandle(ddeInstance, ddeTopic);

	if (hConv == NULL) {
	    SetDdeError(interp);
	    result = TCL_ERROR;
	} else {
	    Tcl_Obj *returnObjPtr;
	    ddeItem = DdeCreateStringHandle(ddeInstance, (void *) itemString,
		    CP_WINUNICODE);
	    if (ddeItem != NULL) {
		ddeData = DdeClientTransaction(NULL, 0, hConv, ddeItem,
			CF_TEXT, XTYP_REQUEST, 5000, NULL);
		if (ddeData == NULL) {
		    SetDdeError(interp);
		    result = TCL_ERROR;
		} else {
		    DWORD tmp;
		    const char *dataString = (const char *) DdeAccessData(ddeData, &tmp);

		    if (binary) {
<<<<<<< HEAD
			returnObjPtr = Tcl_NewByteArrayObj((BYTE *) dataString,
				(int) tmp);
=======
			returnObjPtr =
				Tcl_NewByteArrayObj(dataString, (int) tmp);
>>>>>>> 2f53eeab
		    } else {
			if (tmp && !dataString[tmp-1]) {
			    --tmp;
			}
			returnObjPtr = Tcl_NewStringObj(dataString,
				(int) tmp);
		    }
		    DdeUnaccessData(ddeData);
		    DdeFreeDataHandle(ddeData);
		    Tcl_SetObjResult(interp, returnObjPtr);
		}
	    } else {
		SetDdeError(interp);
		result = TCL_ERROR;
	    }
	}

	break;
    }
    case DDE_POKE: {
	const char *itemString = Tcl_GetStringFromObj(objv[firstArg + 2],
		&length);
	BYTE *dataString;

	if (length == 0) {
	    Tcl_SetObjResult(interp,
		    Tcl_NewStringObj("cannot have a null item", -1));
	    Tcl_SetErrorCode(interp, "TCL", "DDE", "NULL", NULL);
	    result = TCL_ERROR;
	    goto cleanup;
	}
	if (binary) {
	    dataString = (BYTE *)
		    Tcl_GetByteArrayFromObj(objv[firstArg + 3], &length);
	} else {
	    dataString = (BYTE *)
		    Tcl_GetStringFromObj(objv[firstArg + 3], &length);
	    length += 1;
	}

	hConv = DdeConnect(ddeInstance, ddeService, ddeTopic, NULL);
	DdeFreeStringHandle(ddeInstance, ddeService);
	DdeFreeStringHandle(ddeInstance, ddeTopic);

	if (hConv == NULL) {
	    SetDdeError(interp);
	    result = TCL_ERROR;
	} else {
	    ddeItem = DdeCreateStringHandle(ddeInstance, (void *) itemString,
		    CP_WINUNICODE);
	    if (ddeItem != NULL) {
		ddeData = DdeClientTransaction(dataString, (DWORD) length,
			hConv, ddeItem, CF_TEXT, XTYP_POKE, 5000, NULL);
		if (ddeData == NULL) {
		    SetDdeError(interp);
		    result = TCL_ERROR;
		}
	    } else {
		SetDdeError(interp);
		result = TCL_ERROR;
	    }
	}
	break;
    }

    case DDE_SERVICES:
	result = DdeGetServicesList(interp, serviceName, topicName);
	break;

    case DDE_EVAL: {
	RegisteredInterp *riPtr;
	ThreadSpecificData *tsdPtr = TCL_TSD_INIT(&dataKey);

	if (serviceName == NULL) {
	    Tcl_SetObjResult(interp,
		    Tcl_NewStringObj("invalid service name \"\"", -1));
	    Tcl_SetErrorCode(interp, "TCL", "DDE", "NO_SERVER", NULL);
	    result = TCL_ERROR;
	    goto cleanup;
	}

	objc -= (async + 3);
	objv += (async + 3);

	/*
	 * See if the target interpreter is local. If so, execute the command
	 * directly without going through the DDE server. Don't exchange
	 * objects between interps. The target interp could compile an object,
	 * producing a bytecode structure that refers to other objects owned
	 * by the target interp. If the target interp is then deleted, the
	 * bytecode structure would be referring to deallocated objects.
	 */

	for (riPtr = tsdPtr->interpListPtr; riPtr != NULL;
		riPtr = riPtr->nextPtr) {
	    if (_tcsicmp(serviceName, riPtr->name) == 0) {
		break;
	    }
	}

	if (riPtr != NULL) {
	    Tcl_Interp *sendInterp;

	    /*
	     * This command is to a local interp. No need to go through the
	     * server.
	     */

	    Tcl_Preserve(riPtr);
	    sendInterp = riPtr->interp;
	    Tcl_Preserve(sendInterp);

	    /*
	     * Don't exchange objects between interps. The target interp would
	     * compile an object, producing a bytecode structure that refers
	     * to other objects owned by the target interp. If the target
	     * interp is then deleted, the bytecode structure would be
	     * referring to deallocated objects.
	     */

	    if (Tcl_IsSafe(riPtr->interp) && riPtr->handlerPtr == NULL) {
		Tcl_SetResult(riPtr->interp, "permission denied: "
			"a handler procedure must be defined for use in "
			"a safe interp", TCL_STATIC);
		Tcl_SetErrorCode(interp, "TCL", "DDE", "SECURITY_CHECK",
			NULL);
		result = TCL_ERROR;
	    }

	    if (result == TCL_OK) {
		if (objc == 1)
		    objPtr = objv[0];
		else {
		    objPtr = Tcl_ConcatObj(objc, objv);
		}
		if (riPtr->handlerPtr != NULL) {
		    /* add the dde request data to the handler proc list */
		    /*
		     *result = Tcl_ListObjReplace(sendInterp, objPtr, 0, 0, 1,
		     *	    &(riPtr->handlerPtr));
		     */
		    Tcl_Obj *cmdPtr = Tcl_DuplicateObj(riPtr->handlerPtr);
		    result = Tcl_ListObjAppendElement(sendInterp, cmdPtr,
			    objPtr);
		    if (result == TCL_OK) {
			objPtr = cmdPtr;
		    }
		}
	    }
	    if (result == TCL_OK) {
		Tcl_IncrRefCount(objPtr);
		result = Tcl_EvalObjEx(sendInterp, objPtr, TCL_EVAL_GLOBAL);
		Tcl_DecrRefCount(objPtr);
	    }
	    if (interp != sendInterp) {
		if (result == TCL_ERROR) {
		    /*
		     * An error occurred, so transfer error information from
		     * the destination interpreter back to our interpreter.
		     */

		    Tcl_ResetResult(interp);
		    objPtr = Tcl_GetVar2Ex(sendInterp, "errorInfo", NULL,
			    TCL_GLOBAL_ONLY);
		    if (objPtr) {
			string = Tcl_GetStringFromObj(objPtr, &length);
			Tcl_AddObjErrorInfo(interp, string, length);
		    }

		    objPtr = Tcl_GetVar2Ex(sendInterp, "errorCode", NULL,
			    TCL_GLOBAL_ONLY);
		    if (objPtr) {
			Tcl_SetObjErrorCode(interp, objPtr);
		    }
		}
		Tcl_SetObjResult(interp, Tcl_GetObjResult(sendInterp));
	    }
	    Tcl_Release(riPtr);
	    Tcl_Release(sendInterp);
	} else {
	    /*
	     * This is a non-local request. Send the script to the server and
	     * poll it for a result.
	     */

	    if (MakeDdeConnection(interp, serviceName, &hConv) != TCL_OK) {
	    invalidServerResponse:
		Tcl_SetObjResult(interp,
			Tcl_NewStringObj("invalid data returned from server", -1));
		Tcl_SetErrorCode(interp, "TCL", "DDE", "BAD_RESPONSE", NULL);
		result = TCL_ERROR;
		goto cleanup;
	    }

	    objPtr = Tcl_ConcatObj(objc, objv);
	    string = Tcl_GetStringFromObj(objPtr, &length);
	    ddeItemData = DdeCreateDataHandle(ddeInstance,
		    (BYTE *) string, (DWORD) length+1, 0, 0, CF_TEXT, 0);

	    if (async) {
		ddeData = DdeClientTransaction((LPBYTE) ddeItemData,
			0xFFFFFFFF, hConv, 0,
			CF_TEXT, XTYP_EXECUTE, TIMEOUT_ASYNC, &ddeResult);
		DdeAbandonTransaction(ddeInstance, hConv, ddeResult);
	    } else {
		ddeData = DdeClientTransaction((LPBYTE) ddeItemData,
			0xFFFFFFFF, hConv, 0,
			CF_TEXT, XTYP_EXECUTE, 30000, NULL);
		if (ddeData != 0) {
		    ddeCookie = DdeCreateStringHandle(ddeInstance,
			    TCL_DDE_EXECUTE_RESULT, CP_WINUNICODE);
		    ddeData = DdeClientTransaction(NULL, 0, hConv, ddeCookie,
			    CF_TEXT, XTYP_REQUEST, 30000, NULL);
		}
	    }

	    Tcl_DecrRefCount(objPtr);

	    if (ddeData == 0) {
		SetDdeError(interp);
		result = TCL_ERROR;
		goto cleanup;
	    }

	    if (async == 0) {
		Tcl_Obj *resultPtr;

		/*
		 * The return handle has a two or four element list in it. The
		 * first element is the return code (TCL_OK, TCL_ERROR, etc.).
		 * The second is the result of the script. If the return code
		 * is TCL_ERROR, then the third element is the value of the
		 * variable "errorCode", and the fourth is the value of the
		 * variable "errorInfo".
		 */

		resultPtr = Tcl_NewObj();
		length = DdeGetData(ddeData, NULL, 0, 0);
		Tcl_SetObjLength(resultPtr, (length + 1) * sizeof(TCHAR) - 1);
		string = Tcl_GetString(resultPtr);
		DdeGetData(ddeData, (BYTE *) string, (DWORD) length, 0);
		Tcl_SetObjLength(resultPtr, (int) strlen(string));

		if (Tcl_ListObjIndex(NULL, resultPtr, 0, &objPtr) != TCL_OK) {
		    Tcl_DecrRefCount(resultPtr);
		    goto invalidServerResponse;
		}
		if (Tcl_GetIntFromObj(NULL, objPtr, &result) != TCL_OK) {
		    Tcl_DecrRefCount(resultPtr);
		    goto invalidServerResponse;
		}
		if (result == TCL_ERROR) {
		    Tcl_ResetResult(interp);

		    if (Tcl_ListObjIndex(NULL, resultPtr, 3,
			    &objPtr) != TCL_OK) {
			Tcl_DecrRefCount(resultPtr);
			goto invalidServerResponse;
		    }
		    length = -1;
		    string = Tcl_GetStringFromObj(objPtr, &length);
		    Tcl_AddObjErrorInfo(interp, string, length);

		    Tcl_ListObjIndex(NULL, resultPtr, 2, &objPtr);
		    Tcl_SetObjErrorCode(interp, objPtr);
		}
		if (Tcl_ListObjIndex(NULL, resultPtr, 1, &objPtr) != TCL_OK) {
		    Tcl_DecrRefCount(resultPtr);
		    goto invalidServerResponse;
		}
		Tcl_SetObjResult(interp, objPtr);
		Tcl_DecrRefCount(resultPtr);
	    }
	}
    }
    }

  cleanup:
    if (ddeCookie != NULL) {
	DdeFreeStringHandle(ddeInstance, ddeCookie);
    }
    if (ddeItem != NULL) {
	DdeFreeStringHandle(ddeInstance, ddeItem);
    }
    if (ddeItemData != NULL) {
	DdeFreeDataHandle(ddeItemData);
    }
    if (ddeData != NULL) {
	DdeFreeDataHandle(ddeData);
    }
    if (hConv != NULL) {
	DdeDisconnect(hConv);
    }
    return result;
}

/*
 * Local variables:
 * mode: c
 * indent-tabs-mode: t
 * tab-width: 8
 * c-basic-offset: 4
 * fill-column: 78
 * End:
 */<|MERGE_RESOLUTION|>--- conflicted
+++ resolved
@@ -1488,13 +1488,8 @@
 		    const char *dataString = (const char *) DdeAccessData(ddeData, &tmp);
 
 		    if (binary) {
-<<<<<<< HEAD
 			returnObjPtr = Tcl_NewByteArrayObj((BYTE *) dataString,
 				(int) tmp);
-=======
-			returnObjPtr =
-				Tcl_NewByteArrayObj(dataString, (int) tmp);
->>>>>>> 2f53eeab
 		    } else {
 			if (tmp && !dataString[tmp-1]) {
 			    --tmp;
