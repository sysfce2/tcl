--- conflicted
+++ resolved
@@ -78,16 +78,11 @@
 static int		FileCloseProc(void *instanceData,
 			    Tcl_Interp *interp, int flags);
 static int		FileEventProc(Tcl_Event *evPtr, int flags);
-<<<<<<< HEAD
 static int		FileGetHandleProc(void *instanceData,
 			    int direction, void **handlePtr);
-=======
-static int		FileGetHandleProc(ClientData instanceData,
-			    int direction, ClientData *handlePtr);
 static int		FileGetOptionProc(ClientData instanceData,
 			    Tcl_Interp *interp, const char *optionName,
 			    Tcl_DString *dsPtr);
->>>>>>> 7988b3f1
 static ThreadSpecificData *FileInit(void);
 static int		FileInputProc(void *instanceData, char *buf,
 			    int toRead, int *errorCode);
