--- conflicted
+++ resolved
@@ -1,18 +1,11 @@
 2011-10-07  Jan Nijtmans  <nijtmans@users.sf.net>
 
-<<<<<<< HEAD
 	* generic/tclIORChan.c:    Fix gcc warning
 	(discovered with latest mingw, based on gcc 4.6.1)
-
-2011-10-03  Venkat Iyer <venkat@comit.com>
-=======
-	* win/tclWinChan.c:    Fix various gcc warnings
-	* win/tclWinConsole.c: (discovered with latest
-	* win/tclWinNotify.c:  mingw, based on gcc 4.6.1)
-	* win/tclWinReg.c:
 	* tests/env.test:      Fix env.test, when running
 	under wine 1.3 (partly backported from Tcl 8.6)
->>>>>>> 391054f6
+
+2011-10-03  Venkat Iyer <venkat@comit.com>
 
 	* library/tzdata/Africa/Dar_es_Salaam: Update to Olson's tzdata2011k
 	* library/tzdata/Africa/Kampala
