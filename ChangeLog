--- conflicted
+++ resolved
@@ -1,16 +1,14 @@
-<<<<<<< HEAD
+2012-06-06  Jan Nijtmans  <nijtmans@users.sf.net>
+
+	* unix/tclUnixInit.c: On Cygwin, use win32 API in stead of uname()
+	to determine the tcl_platform variables.
+
 2012-05-31  Jan Nijtmans  <nijtmans@users.sf.net>
 
 	* generic/tclZlib.c:  [Bug 3530536]: zlib-7.4 fails on IRIX64
 	* tests/zlib.test:
 	* doc/zlib.n:         Document that [stream checksum] doesn't do
 	what's expected for "inflate" and "deflate" formats
-=======
-2012-06-06  Jan Nijtmans  <nijtmans@users.sf.net>
-
-	* unix/tclUnixInit.c: On Cygwin, use win32 API in stead of uname()
-	to determine the tcl_platform variables.
->>>>>>> 37642292
 
 2012-05-31  Donal K. Fellows  <dkf@users.sf.net>
 
