<<<<<<< HEAD
2011-07-19 Alexandre Ferrieux  <ferrieux@users.sourceforge.net>

	* generic/tclUtil.c: Fix [bug 3371644] -- crash on Tcl_ConvertElement with leading pound.

2011-07-19  Donal K. Fellows  <dkf@users.sf.net>

	* doc/*.3, doc/*.n: Many small fixes to documentation as part of
	project to improve quality of generated HTML docs.

	* tools/tcltk-man2html.tcl (remap_link_target): More complete set of
	definitions of link targets, especially for major C API types.
	* tools/tcltk-man2html-utils.tcl (output-IP-list, cross-reference):
	Update to generation to produce proper HTML bulleted and enumerated
	lists.

2011-07-19 Alexandre Ferrieux  <ferrieux@users.sourceforge.net>

	* doc/upvar.n: Undocument long gone limitation of [upvar].
=======
2011-07-19  Don Porter  <dgp@users.sourceforge.net>

	* generic/tclUtil.c:	[Bug 3371644] Repair failure to properly handle 
	* tests/util.test: (length == -1) scanning in TclConvertElement().
>>>>>>> 66bf8828

2011-07-15  Don Porter  <dgp@users.sourceforge.net>

	* generic/tclCompile.c: Avoid segfaults when RecordByteCodeStats()
	is called in a deleted interp.

	* generic/tclCompile.c:	[Bug 467523, 3357771]: Prevent circular
	references in values with ByteCode intreps.  They can lead to
	memory leaks.

2011-07-14  Donal K. Fellows  <dkf@users.sf.net>

	* generic/tclOOCall.c (TclOORenderCallChain): [Bug 3365156]: Remove
	stray refcount bump that caused a memory leak.

2011-07-12  Don Porter  <dgp@users.sourceforge.net>

	* generic/tclUnixSock.c:  [Bug 3364777]: Stop segfault caused by
	reading from struct after it had been freed.

2011-07-11  Joe Mistachkin  <joe@mistachkin.com>

	* generic/tclExecute.c: [Bug 3339502]: Correct cast for CURR_DEPTH to
	silence compiler warning.

2011-07-08  Donal K. Fellows  <dkf@users.sf.net>

	* doc/http.n: [FRQ 3358415]: State what RFC defines HTTP/1.1.

2011-07-07  Miguel Sofer  <msofer@users.sf.net>

	* generic/tclBasic.c: add missing INT2PTR

2011-07-03  Donal K. Fellows  <dkf@users.sf.net>

	* doc/FileSystem.3: Corrected statements about ctime field of 'struct
	stat'; that was always the time of the last metadata change, not the
	time of creation.

2011-07-02  Kevin B. Kenny  <kennykb@acm.org>

	* generic/tclStrToD.c:
	* generic/tclTomMath.decls:
	* generic/tclTomMathDecls.h:
	* macosx/Tcl.xcode/project.pbxproj:
	* macosx/Tcl.xcodeproj/project.pbxproj:
	* tests/util.test:
	* unix/Makefile.in:
	* win/Makefile.in:
	* win/Makefile.vc:
	Fix a bug where bignum->double conversion is "round up" and
	not "round to nearest" (causing expr double(1[string repeat 0 23])
	not to be 1e+23). [Bug 3349507]

2011-06-28  Reinhard Max  <max@suse.de>

	* unix/tclUnixSock.c (CreateClientSocket): Fix and simplify
	posting of the writable fileevent at the end of an asynchronous
	connection attempt. Improve comments for some of the trickery
	around [socket -async]. [Bug 3325339]

	* tests/socket.test: Adjust tests to the async code changes. Add
	more tests for corner cases of async sockets.

2011-06-22  Andreas Kupries  <andreask@activestate.com>

	* library/platform/pkgIndex.tcl: Updated to platform 1.0.10. Added
	* library/platform/platform.tcl: handling of the DEB_HOST_MULTIARCH
	* unix/Makefile.in: location change for libc.
	* win/Makefile.in:

	* generic/tclInt.h: Fixed the inadvertently committed disabling of
	  stack checks, see my 2010-11-15 commit.

2011-06-22  Reinhard Max  <max@suse.de>

	Merge from rmax-ipv6-branch:
	* unix/tclUnixSock.c: Fix [socket -async], so that all addresses
	returned by getaddrinfo() are tried, not just the first one. This
	requires the event loop to be running while the async connection
	is in progress. ***POTENTIAL INCOMPATIBILITY***
	* tests/socket.test: Add a test for the above.
	* doc/socket: Document the fact that -async needs the event loop
	* generic/tclIOSock.c: AI_ADDRCONFIG is broken on HP-UX

2011-06-21  Don Porter  <dgp@users.sourceforge.net>

	* generic/tclLink.c:	Prevent multiple links to a single Tcl
	variable when calling Tcl_LinkVar(). [Bug 3317466]

2011-06-13  Don Porter  <dgp@users.sourceforge.net>

	* generic/tclStrToD.c:  [Bug 3315098] Mem leak fix from Gustaf Neumann.

2011-06-08  Andreas Kupries  <andreask@activestate.com>

	* generic/tclExecute.c: Reverted the fix for [Bug 3274728]
	committed on 2011-04-06 and replaced with one which is
	64bit-safe. The existing fix crashed tclsh on Windows 64bit.

2011-06-08  Donal K. Fellows  <dkf@users.sf.net>

	* tests/fileSystem.test: Reduce the amount of use of duplication of
	complex code to perform common tests, and convert others to do the
	test result check directly using Tcltest's own primitives.

2011-06-06  Jan Nijtmans  <nijtmans@users.sf.net>

	* tests/socket.test: Add test constraint, so 6.2 and 6.3 don't fail
	when the machine does not have support for ip6. Follow-up to checkin
	from 2011-05-11 by rmax.

2011-06-02  Don Porter  <dgp@users.sourceforge.net>

	* generic/tclBasic.c:	Removed TclCleanupLiteralTable(), and old
	* generic/tclInt.h:	band-aid routine put in place while a fix
	* generic/tclLiteral.c:	for [Bug 994838] took shape.  No longer needed.

2011-06-02  Donal K. Fellows  <dkf@users.sf.net>

	* generic/tclInt.h (TclInvalidateNsCmdLookup): [Bug 3185407]: Extend
	the set of epochs that are potentially bumped when a command is
	created, for a slight performance drop (in some circumstances) and
	improved semantics.

2011-06-01  Miguel Sofer  <msofer@users.sf.net>

	* generic/tclBasic.c: Using the two free data elements in NRCommand to
	store objc and objv - useful for debugging.

2011-06-01  Jan Nijtmans  <nijtmans@users.sf.net>

	* generic/tclUtil.c:   Fix for [Bug 3309871]: Valgrind finds:
	invalid read in TclMaxListLength()

2011-05-31  Don Porter  <dgp@users.sourceforge.net>

	* generic/tclInt.h:	Use a complete growth algorithm for lists
	* generic/tclListObj.c:	so that length limits do not overconstrain
	* generic/tclStringObj.c:	by a factor of 2.  [Bug 3293874]:
	* generic/tclUtil.c:	Fix includes rooting all growth routines
	by default on a commone tunable parameter TCL_MIN_GROWTH.

2011-05-25  Don Porter  <dgp@users.sourceforge.net>

	* library/msgcat/msgcat.tcl:	Bump to msgcat 1.4.4.
	* library/msgcat/pkgIndex.tcl:
	* unix/Makefile.in
	* win/Makefile.in

2011-05-25  Donal K. Fellows  <dkf@users.sf.net>

	* generic/tclOO.h (TCLOO_VERSION): Bump version.

	IMPLEMENTATION OF TIP#381.

	* doc/next.n, doc/ooInfo.n, doc/self.n, generic/tclOO.c,
	* generic/tclOOBasic.c, generic/tclOOCall.c, generic/tclOOInfo.c,
	* generic/tclOOInt.h, tests/oo.test, tests/ooNext2.test: Added
	introspection of call chains ([self call], [info object call], [info
	class call]) and ability to skip ahead in chain ([nextto]).

2011-05-24  Venkat Iyer <venkat@comit.com>

	* library/tzdata/Africa/Cairo: Update to Olson tzdata2011g

2011-05-24  Donal K. Fellows  <dkf@users.sf.net>

	* library/msgcat/msgcat.tcl (msgcat::mcset, msgcat::mcmset): Remove
	some useless code; [dict set] builds dictionary levels for us.

2011-05-17  Andreas Kupries  <andreask@activestate.com>

	* generic/tclCompile.c (TclFixupForwardJump): Tracked down and fixed
	* generic/tclBasic.c (TclArgumentBCEnter): the cause of a violation
	of my assertion that 'ePtr->nline == objc' in TclArgumentBCEnter.
	When a bytecode was grown during jump fixup the pc -> command line
	mapping was not updated. When things aligned just wrong the mapping
	would direct command A to the data for command B, with a different
	number of arguments.

2011-05-11  Reinhard Max  <max@suse.de>

	* unix/tclUnixSock.c (TcpWatchProc): No need to check for server
	sockets here, as the generic server code already takes care of
	that.
	* tests/socket.test (accept): Add tests to make sure that this
	remains so.

2011-05-10  Don Porter  <dgp@users.sourceforge.net>

	* generic/tclInt.h:     New internal routines TclScanElement() and
	* generic/tclUtil.c:    TclConvertElement() are rewritten guts of
	machinery to produce string rep of lists.  The new routines avoid
	and correct [Bug 3173086].  See comments for much more detail.

	* generic/tclDictObj.c:         Update all callers.
	* generic/tclIndexObj.c:
	* generic/tclListObj.c:
	* generic/tclUtil.c:
	* tests/list.test:

2011-05-09  Donal K. Fellows  <dkf@users.sf.net>

	* generic/tclNamesp.c (NamespacePathCmd): Convert to use Tcl_Obj API
	* generic/tclPkg.c (Tcl_PackageObjCmd):   for result generation in
	* generic/tclTimer.c (Tcl_AfterObjCmd):   [after info], [namespace
	path] and [package versions].

2011-05-09  Don Porter  <dgp@users.sourceforge.net>

	* generic/tclListObj.c:	Revise empty string tests so that we avoid
	potentially expensive string rep generations, especially for dicts.

2011-05-07  Donal K. Fellows  <dkf@users.sf.net>

	* generic/tclLoad.c (TclGetLoadedPackages): Convert to use Tcl_Obj API
	for result generation.

2011-05-07  Miguel Sofer  <msofer@users.sf.net>

	* generic/tclInt.h: fix USE_TCLALLOC so that it can be enabled
	* unix/Makefile.in: without editing the Makefile

2011-05-05  Don Porter  <dgp@users.sourceforge.net>

	* generic/tclListObj.c:	Stop generating string rep of dict when
	converting to list.  Tolerate NULL interps more completely.

2011-05-03  Don Porter  <dgp@users.sourceforge.net>

	* generic/tclUtil.c:	Tighten Tcl_SplitList().
	* generic/tclListObj.c:	Tighten SetListFromAny().
	* generic/tclDictObj.c:	Tighten SetDictFromAny().
	* tests/join.test:
	* tests/mathop.test:

2011-05-02  Don Porter  <dgp@users.sourceforge.net>

	* generic/tclCmdMZ.c:	Revised TclFindElement() interface.  The
	* generic/tclDictObj.c:	final argument had been bracePtr, the address
	* generic/tclListObj.c:	of a boolean var, where the caller can be told
	* generic/tclParse.c:	whether or not the parsed list element was
	* generic/tclUtil.c:	enclosed in braces.  In practice, no callers
	really care about that.  What the callers really want to know is
	whether the list element value exists as a literal substring of the
	string being parsed, or whether a call to TclCopyAndCollpase() is
	needed to produce the list element value.  Now the final argument
	is changed to do what callers actually need.  This is a better fit
	for the calls in tclParse.c, where now a good deal of post-processing
	checking for "naked backslashes" is no longer necessary.
	***POTENTIAL INCOMPATIBILITY***
	For any callers calling in via the internal stubs table who really
	do use the final argument explicitly to check for the enclosing brace
	scenario.  Simply looking for the braces where they must be is the
	revision available to those callers, and it will backport cleanly.

	* tests/parse.test:	Tests for expanded literals quoting detection.

	* generic/tclCompCmdsSZ.c:	New TclFindElement() is also a better
	fit for the [switch] compiler.

	* generic/tclInt.h:	Replace TclCountSpaceRuns() with
	* generic/tclListObj.c:	TclMaxListLength() which is the function we
	* generic/tclUtil.c:	actually want.
	* generic/tclCompCmdsSZ.c:

	* generic/tclCompCmdsSZ.c: Rewrite of parts of the switch compiler to
	better use the powers of TclFindElement() and do less parsing on
	its own.

2011-04-28  Don Porter  <dgp@users.sourceforge.net>

	* generic/tclInt.h:	New utility routines:
	* generic/tclParse.c:	TclIsSpaceProc() and
	* generic/tclUtil.c:	TclCountSpaceRuns()

	* generic/tclCmdMZ.c:	Use new routines to replace calls to
	* generic/tclListObj.c:	isspace() and their /* INTL */ risk.
	* generic/tclStrToD.c:
	* generic/tclUtf.c:
	* unix/tclUnixFile.c:

	* generic/tclStringObj.c:	Improved reaction to out of memory.

2011-04-27  Don Porter  <dgp@users.sourceforge.net>

	* generic/tclCmdMZ.c:	TclFreeIntRep() correction & cleanup.
	* generic/tclExecute.c:
	* generic/tclIndexObj.c:
	* generic/tclInt.h:
	* generic/tclListObj.c:
	* generic/tclNamesp.c:
	* generic/tclResult.c:
	* generic/tclStringObj.c:
	* generic/tclVar.c:

	* generic/tclListObj.c:	FreeListInternalRep() cleanup.

2011-04-21  Don Porter  <dgp@users.sourceforge.net>

	* generic/tclInt.h:	Use macro to set List intreps.
	* generic/tclListObj.c:

	* generic/tclCmdIL.c:	Limits on list length were too strict.
	* generic/tclInt.h:	Revised panics to errors where possible.
	* generic/tclListObj.c:
	* tests/lrepeat.test:

	* generic/tclCompile.c:	Make sure SetFooFromAny routines react
	* generic/tclIO.c:	reasonably when passed a NULL interp.
	* generic/tclIndexObj.c:
	* generic/tclListObj.c:
	* generic/tclNamesp.c:
	* generic/tclObj.c:
	* generic/tclProc.c:
	* macosx/tclMacOSXFCmd.c:

2011-04-21  Jan Nijtmans  <nijtmans@users.sf.net>

	* generic/tcl.h:       fix for [Bug 3288345]: Wrong Tcl_StatBuf
	* generic/tclInt.h:    used on MinGW. Make sure that all _WIN32
	* win/tclWinFile.c:    compilers use exactly the same layout
	* win/configure.in:    for Tcl_StatBuf - the one used by MSVC6 -
	* win/configure:       in all situations.

2011-04-19  Don Porter  <dgp@users.sourceforge.net>

	* generic/tclConfig.c:	Reduce internals access in the implementation
	of [<foo>::pkgconfig list].

2011-04-18  Don Porter  <dgp@users.sourceforge.net>

	* generic/tclCmdIL.c:	Use ListRepPtr(.) and other cleanup.
	* generic/tclConfig.c:
	* generic/tclListObj.c:

	* generic/tclInt.h:	Define and use macros that test whether
	* generic/tclBasic.c:	a Tcl list value is canonical.
	* generic/tclUtil.c:

2011-04-18  Donal K. Fellows  <dkf@users.sf.net>

	* doc/dict.n: [Bug 3288696]: Command summary was confusingly wrong
	when it came to [dict filter] with a 'value' filter.

2011-04-16  Donal K. Fellows  <dkf@users.sf.net>

	* generic/tclFCmd.c (TclFileAttrsCmd): Add comments to make this code
	easier to understand. Added a panic to handle the case where the VFS
	layer does something odd.

2011-04-13  Don Porter  <dgp@users.sourceforge.net>

	* generic/tclUtil.c:	[Bug 3285375]: Rewrite of Tcl_Concat*()
	routines to prevent segfaults on buffer overflow.  Build them out of
	existing primitives already coded to handle overflow properly.  Uses
	the new TclTrim*() routines.

	* generic/tclCmdMZ.c:	New internal utility routines TclTrimLeft()
	* generic/tclInt.h:	and TclTrimRight().  Refactor the
	* generic/tclUtil.c:	[string trim*] implementations to use them.

2011-04-13  Miguel Sofer  <msofer@users.sf.net>

	* generic/tclVar.c: [Bug 2662380]: Fix crash caused by appending to a
	variable with a write trace that unsets it.

2011-04-13  Donal K. Fellows  <dkf@users.sf.net>

	* generic/tclUtil.c (Tcl_ConcatObj): [Bug 3285375]: Make the crash
	less mysterious through the judicious use of a panic. Not yet properly
	fixed, but at least now clearer what the failure mode is.

2011-04-12  Don Porter  <dgp@users.sourceforge.net>

	* tests/string.test:	Test for [Bug 3285472]. Not buggy in trunk.

2011-04-12  Venkat Iyer <venkat@comit.com>

	* library/tzdata/Atlantic/Stanley: Update to Olson tzdata2011f

2011-04-12  Miguel Sofer  <msofer@users.sf.net>

	* generic/tclBasic.c: Fix for [Bug 2440625], kbk's patch

2011-04-11  Miguel Sofer  <msofer@users.sf.net>

	* generic/tclBasic.c:
	* tests/coroutine.test: [Bug 3282869]: Ensure that 'coroutine eval'
	runs the initial command in the proper context.

2011-04-11  Jan Nijtmans  <nijtmans@users.sf.net>

	* generic/tcl.h:    Fix for [Bug 3281728]: Tcl sources from 2011-04-06
	* unix/tcl.m4:      do not build on GCC9 (RH9)
	* unix/configure:

2011-04-08  Jan Nijtmans  <nijtmans@users.sf.net>

	* win/tclWinPort.h: Fix for [Bug 3280043]: win2k: unresolved DLL
	* win/configure.in: imports.
	* win/configure

2011-04-06  Miguel Sofer  <msofer@users.sf.net>

	* generic/tclExecute.c (TclCompileObj): Earlier return if Tip280
	gymnastics not needed.

	* generic/tclExecute.c: Fix for [Bug 3274728]: making *catchTop an
	unsigned long.

2011-04-06  Jan Nijtmans  <nijtmans@users.sf.net>

	* unix/tclAppInit.c:  Make symbols "main" and "Tcl_AppInit"
	MODULE_SCOPE: there is absolutely no reason for exporting them.
	* unix/tcl.m4:        Don't use -fvisibility=hidden with static
	* unix/configure      libraries (--disable-shared)

2011-04-06  Donal K. Fellows  <dkf@users.sf.net>

	* generic/tclFCmd.c, macosx/tclMacOSXFCmd.c, unix/tclUnixChan.c,
	* unix/tclUnixFCmd.c, win/tclWinChan.c, win/tclWinDde.c,
	* win/tclWinFCmd.c, win/tclWinLoad.c, win/tclWinPipe.c,
	* win/tclWinReg.c, win/tclWinSerial.c, win/tclWinSock.c: More
	generation of error codes (most platform-specific parts not already
	using Tcl_PosixError).

2011-04-05  Venkat Iyer <venkat@comit.com>

	* library/tzdata/Africa/Casablanca: Update to Olson's tzdata2011e
	* library/tzdata/America/Santiago:
	* library/tzdata/Pacific/Easter:
	* library/tzdata/America/Metlakatla: (new)
	* library/tzdata/America/North_Dakota/Beulah: (new)
	* library/tzdata/America/Sitka: (new)

2011-04-04  Donal K. Fellows  <dkf@users.sf.net>

	* generic/tclOO.c, generic/tclOOBasic.c, generic/tclOODefineCmds.c
	* generic/tclOOInfo.c, generic/tclOOMethod.c: More generation of
	error codes (TclOO miscellany).

	* generic/tclCmdAH.c, generic/tclCmdIL.c: More generation of error
	codes (miscellaneous commands mostly already handled).

2011-04-04  Don Porter  <dgp@users.sourceforge.net>

	* README:	Updated README files, repairing broken URLs and
	* macosx/README:	removing other bits that were clearly wrong.
	* unix/README:	Still could use more eyeballs on the detailed build
	* win/README:	advice on various plaforms. [Bug 3202030]

2011-04-04  Donal K. Fellows  <dkf@users.sf.net>

	* library/init.tcl (tcl::mathfunc::rmmadwiw): Disable by default to
	make test suite work.

	* generic/tclBasic.c, generic/tclStringObj.c, generic/tclTimer.c,
	* generic/tclTrace.c, generic/tclUtil.c: More generation of error
	codes ([format], [after], [trace], RE optimizer).

2011-04-04  Jan Nijtmans  <nijtmans@users.sf.net>

	* generic/tclCmdAH.c:  Better error-message in case of errors
	* generic/tclCmdIL.c:  related to setting a variable. This fixes
	* generic/tclDictObj.c: a warning: "Why make your own error
	* generic/tclScan.c:   message? Why?"
	* generic/tclTest.c:
	* test/error.test:
	* test/info.test:
	* test/scan.test:
	* unix/tclUnixThrd.h:  Remove this unused header file.

2011-04-03  Donal K. Fellows  <dkf@users.sf.net>

	* generic/tclNamesp.c, generic/tclObj.c, generic/tclPathObj.c:
	* generic/tclPipe.c, generic/tclPkg.c, generic/tclProc.c:
	* generic/tclScan.c: More generation of error codes (namespace
	creation, path normalization, pipeline creation, package handling,
	procedures, [scan] formats)

2011-04-02  Kevin B. Kenny  <kennykb@acm.org>

	* generic/tclStrToD.c (QuickConversion): Replaced another couple
	of 'double' declarations with 'volatile double' to work around
	misrounding issues in mingw-gcc 3.4.5.

2011-04-02  Donal K. Fellows  <dkf@users.sf.net>

	* generic/tclInterp.c, generic/tclListObj.c, generic/tclLoad.c:
	More generation of errorCodes ([interp], [lset], [load], [unload]).

	* generic/tclEvent.c, generic/tclFileName.c: More generation of
	errorCode information (default [bgerror] and [glob]).

2011-04-01  Reinhard Max  <max@suse.de>

	* library/init.tcl: TIP#131 implementation.

2011-03-31  Donal K. Fellows  <dkf@users.sf.net>

	* generic/tclGetDate.y, generic/tclDate.c (TclClockOldscanObjCmd):
	More generation of errorCode information.

2011-03-28  Donal K. Fellows  <dkf@users.sf.net>

	* generic/tclCmdMZ.c, generic/tclConfig.c, generic/tclUtil.c: More
	generation of errorCode information, notably when lists are
	mis-parsed.

	* generic/tclCmdMZ.c (Tcl_RegexpObjCmd, Tcl_RegsubObjCmd): Use the
	error messages generated by the variable management code rather than
	creating our own.

2011-03-27  Miguel Sofer  <msofer@users.sf.net>

	* generic/tclBasic.c (TclNREvalObjEx): fix performance issue,
	notably apparent in tclbench's "LIST lset foreach". Many thanks to
	twylite for patiently researching the issue and explaining it to
	me: a missing Tcl_ResetObjResult that causes unwanted sharing of
	the current result Tcl_Obj.

2011-03-26  Donal K. Fellows  <dkf@users.sf.net>

	* generic/tclNamesp.c (Tcl_Export, Tcl_Import, DoImport): More
	generation of errorCode information.

	* generic/tclCompExpr.c, generic/tclCompile.c, generic/tclExecute.c:
	* generic/tclListObj.c, generic/tclNamesp.c, generic/tclObj.c:
	* generic/tclStringObj.c, generic/tclUtil.c: Reduce the number of
	casts used to manage Tcl_Obj internal representations.

2011-03-24  Don Porter  <dgp@users.sourceforge.net>

	* generic/tcl.h (ckfree,etc.): Restored C++ usability to the memory
	allocation and free macros.

2011-03-24  Donal K. Fellows  <dkf@users.sf.net>

	* generic/tclFCmd.c (TclFileAttrsCmd): Ensure that any reference to
	temporary index tables is squelched immediately rather than hanging
	around to trip us up in the future.

2011-03-23  Miguel Sofer  <msofer@users.sf.net>

	* generic/tclObj.c: Exploit HAVE_FAST_TSD for the deletion context in
	TclFreeObj()

2011-03-22  Miguel Sofer  <msofer@users.sf.net>

	* generic/tclThreadAlloc.c: Simpler initialization of Cache under
	HAVE_FAST_TSD, from mig-alloc-reform.

2011-03-21  Jan Nijtmans  <nijtmans@users.sf.net>

	* unix/tclLoadDl.c:    [Bug #3216070]: Loading extension libraries
	* unix/tclLoadDyld.c:  from embedded Tcl applications.

2011-03-21  Miguel Sofer  <msofer@users.sf.net>

	* generic/tclCkAlloc.c:
	* generic/tclInt.h: Remove one level of allocator indirection in
	non-memdebug builds, imported from mig-alloc-reform.

2011-03-20  Miguel Sofer  <msofer@users.sf.net>

	* generic/tclThreadAlloc.c: Imported HAVE_FAST_TSD support from
	mig-alloc-reform. The feature has to be enabled by hand: no autoconf
	support has been added. It is not clear how universal a build using
	this will be: it also requires some loader support.

2011-03-17  Donal K. Fellows  <dkf@users.sf.net>

	* generic/tclCompExpr.c (ParseExpr): Generate errorCode information on
	failure to parse expressions.

2011-03-17  Jan Nijtmans  <nijtmans@users.sf.net>

	* generic/tclMain.c: [Patch 3124683]: Reorganize the platform-specific
	stuff in (tcl|tk)Main.c.

2011-03-16  Jan Nijtmans  <nijtmans@users.sf.net>

	* generic/tclCkalloc.c: [Bug 3197864]: Pointer truncation on Win64
	TCL_MEM_DEBUG builds.

2011-03-16  Don Porter  <dgp@users.sourceforge.net>

	* generic/tclBasic.c:	Some rewrites to eliminate calls to
	* generic/tclParse.c:	isspace() and their /* INTL */ risk.
	* generic/tclProc.c:

2011-03-16  Jan Nijtmans  <nijtmans@users.sf.net>

	* unix/tcl.m4:    Make SHLIB_LD_LIBS='${LIBS}' the default and
	* unix/configure: set to "" on per-platform necessary basis.
	Backported from TEA, but kept all original platform code which was
	removed from TEA.

2011-03-14  Kevin B. Kenny  <kennykb@acm.org>

	* tools/tclZIC.tcl (onDayOfMonth): Allow for leading zeroes in month
	and day so that tzdata2011d parses correctly.
	* library/tzdata/America/Havana:
	* library/tzdata/America/Juneau:
	* library/tzdata/America/Santiago:
	* library/tzdata/Europe/Istanbul:
	* library/tzdata/Pacific/Apia:
	* library/tzdata/Pacific/Easter:
	* library/tzdata/Pacific/Honolulu:  tzdata2011d

	* generic/tclAssembly.c (BBEmitInstInt1): Changed parameter data types
	in an effort to silence a MSVC warning reported by Ashok P. Nadkarni.
	Unable to test, since both forms work on my machine in VC2005, 2008,
	2010, in both release and debug builds.
	* tests/tclTest.c (TestdstringCmd): Restored MSVC buildability broken
	by [5574bdd262], which changed the effective return type of 'ckalloc'
	from 'char*' to 'void*'.

2011-03-13  Miguel Sofer  <msofer@users.sf.net>

	* generic/tclExecute.c: remove TEBCreturn()

2011-03-12  Donal K. Fellows  <dkf@users.sf.net>

	* generic/tcl.h (ckalloc,ckfree,ckrealloc): Moved casts into these
	macro so that they work with VOID* (which is a void* on all platforms
	which Tcl actually builds on) and unsigned int for the length
	parameters, removing the need for MANY casts across the rest of Tcl.
	Note that this is a strict source-level-only change, so size_t cannot
	be used (would break binary compatibility on 64-bit platforms).

2011-03-12  Jan Nijtmans  <nijtmans@users.sf.net>

	* win/tclWinFile.c: [Bug 3185609]: File normalization corner case
	of ... broken with -DUNICODE

2011-03-11  Donal K. Fellows  <dkf@users.sf.net>

	* tests/unixInit.test: Make better use of tcltest2.

2011-03-10  Donal K. Fellows  <dkf@users.sf.net>

	* generic/tclBasic.c, generic/tclCompCmds.c, generic/tclEnsemble.c:
	* generic/tclInt.h, generic/tclNamesp.c, library/auto.tcl:
	* tests/interp.test, tests/namespace.test, tests/nre.test:
	Converted the [namespace] command into an ensemble. This has the
	consequence of making it vital for Tcl code that wishes to work with
	namespaces to _not_ delete the ::tcl namespace.
	***POTENTIAL INCOMPATIBILITY***

	* library/tcltest/tcltest.tcl (loadIntoSlaveInterpreter): Added this
	command to handle connecting tcltest to a slave interpreter. This adds
	in the hook (inside the tcltest namespace) that allows the tests run
	in the child interpreter to be reported as part of the main sequence
	of test results. Bumped version of tcltest to 2.3.3.
	* tests/init.test, tests/package.test: Adapted these test files to use
	the new feature.

	* generic/tclAlloc.c, generic/tclCmdMZ.c, generic/tclCompExpr.c:
	* generic/tclCompile.c, generic/tclEnv.c, generic/tclEvent.c:
	* generic/tclIO.c, generic/tclIOCmd.c, generic/tclIORChan.c:
	* generic/tclIORTrans.c, generic/tclLiteral.c, generic/tclNotify.c:
	* generic/tclParse.c, generic/tclStringObj.c, generic/tclUtil.c:
	* generic/tclZlib.c, unix/tclUnixFCmd.c, unix/tclUnixNotfy.c:
	* unix/tclUnixPort.h, unix/tclXtNotify.c: Formatting fixes, mainly to
	comments, so code better fits the style in the Engineering Manual.

2011-03-09  Donal K. Fellows  <dkf@users.sf.net>

	* tests/incr.test: Update more of the test suite to use Tcltest 2.

2011-03-09  Don Porter  <dgp@users.sourceforge.net>

	* generic/tclNamesp.c:	Tighten the detector of nested [namespace code]
	* tests/namespace.test:	quoting that the quoted scripts function
	properly even in a namespace that contains a custom "namespace"
	command.  [Bug 3202171]

	* doc/tclvars.n:	Formatting fix.  Thanks to Pat Thotys.

2011-03-09  Donal K. Fellows  <dkf@users.sf.net>

	* tests/dstring.test, tests/init.test, tests/link.test: Update more of
	the test suite to use Tcltest 2.

2011-03-08  Jan Nijtmans  <nijtmans@users.sf.net>

	* generic/tclBasic.c: Fix gcc warnings: variable set but not used
	* generic/tclProc.c:
	* generic/tclIORChan.c:
	* generic/tclIORTrans.c:
	* generic/tclAssembly.c:  Fix gcc warning: comparison between signed
	and unsigned integer expressions

2011-03-08  Don Porter  <dgp@users.sourceforge.net>

	* generic/tclInt.h:	Remove TclMarkList() routine, an experimental
	* generic/tclUtil.c:	dead-end from the 8.5 alpha days.

	* generic/tclResult.c (ResetObjResult):	Correct failure to clear
	invalid intrep.  Thanks to Colin McDonald. [Bug 3202905]

2011-03-08  Donal K. Fellows  <dkf@users.sf.net>

	* generic/tclAssembly.c, tests/assemble.test: Migrate to use a style
	more consistent with the rest of Tcl.

2011-03-06  Don Porter  <dgp@users.sourceforge.net>

	* generic/tclBasic.c:	More replacements of Tcl_UtfBackslash() calls
	* generic/tclCompile.c:	with TclParseBackslash() where possible.
	* generic/tclCompCmdsSZ.c:
	* generic/tclParse.c:
	* generic/tclUtil.c:

	* generic/tclUtil.c (TclFindElement):	Guard escape sequence scans
	to not overrun the string end.  [Bug 3192636]

2011-03-05  Don Porter  <dgp@users.sourceforge.net>

	* generic/tclParse.c (TclParseBackslash): Correct trunction checks in
	* tests/parse.test:	\x and \u substitutions.  [Bug 3200987]

2011-03-05  Miguel Sofer  <msofer@users.sf.net>

	* generic/tclExecute.c (TclStackFree): insure that the execStack
	satisfies "at most one free stack after the current one" when
	consecutive reallocs caused the creation of intervening stacks.

2011-03-05  Kevin B. Kenny  <kennykb@acm.org>

	* generic/tclAssembly.c (new file):
	* generic/tclBasic.c (Tcl_CreateInterp):
	* generic/tclInt.h:
	* tests/assemble.test (new file):
	* unix/Makefile.in:
	* win/Makefile.in:
	* win/makefile.vc:  Merged dogeen-assembler-branch into HEAD.
	Since all functional changes are in the tcl::unsupported namespace,
	there's no reason to sequester this code on a separate branch.

2011-03-05  Miguel Sofer  <msofer@users.sf.net>

	* generic/tclExecute.c: cleaner mem management for TEBCdata

	* generic/tclExecute.c:
	* tests/nre.test: Renamed BottomData to TEBCdata, so that the name
	refers to what it is rather than to its storage location.

	* generic/tclBasic.c:     Renamed struct TEOV_callback to
	* generic/tclCompExpr.c:  the more descriptive NRE_callback.
	* generic/tclCompile.c:
	* generic/tclExecute.c:
	* generic/tclInt.decls:
	* generic/tclInt.h:
	* generic/tclIntDecls.h:
	* generic/tclTest.c:

2011-03-04  Donal K. Fellows  <dkf@users.sf.net>

	* generic/tclOOMethod.c (ProcedureMethodCompiledVarConnect)
	(ProcedureMethodCompiledVarDelete): [Bug 3185009]: Keep references to
	resolved object variables so that an unset doesn't leave any dangling
	pointers for code to trip over.

2011-03-01  Miguel Sofer  <msofer@users.sf.net>

	* generic/tclBasic.c (TclNREvalObjv): missing a variable
	declaration in commented out non-optimised code, left for ref in
	checkin [b97b771b6d]

2011-03-03  Don Porter  <dgp@users.sourceforge.net>

	* generic/tclResult.c (Tcl_AppendResultVA):	Use the directive
	USE_INTERP_RESULT [TIP 330] to force compat with interp->result
	access, instead of the improvised hack USE_DIRECT_INTERP_RESULT_ACCESS
	from releases past.

2011-03-01  Miguel Sofer  <msofer@users.sf.net>

	* generic/tclCompCmdsSZ.c (TclCompileThrowCmd, TclCompileUnsetCmd):
	fix leaks

	* generic/tclBasic.c:       This is [Patch 3168398],
	* generic/tclCompCmdsSZ.c:  Joe Mistachkin's optimisation
	* generic/tclExecute.c:     of Tip #285
	* generic/tclInt.decls:
	* generic/tclInt.h:
	* generic/tclIntDecls.h:
	* generic/tclInterp.c:
	* generic/tclOODecls.h:
	* generic/tclStubInit.c:
	* win/makefile.vc:

	* generic/tclExecute.c (ExprObjCallback): fix object leak

	* generic/tclExecute.c (TEBCresume): store local var array and
	constants in automatic vars to reduce indirection, slight perf
	increase

	* generic/tclOOCall.c (TclOODeleteContext): added missing '*' so
	that trunk compiles.

	* generic/tclBasic.c (TclNRRunCallbacks): don't do the trampoline
	dance for commands that do not have an nreProc, [Patch 3168229]

2011-03-01  Donal K. Fellows  <dkf@users.sf.net>

	* generic/tclOO.c (Tcl_NewObjectInstance, TclNRNewObjectInstance)
	(TclOOObjectCmdCore, FinalizeObjectCall):
	* generic/tclOOBasic.c (TclOO_Object_Destroy, AfterNRDestructor):
	* generic/tclOOCall.c (TclOODeleteContext, TclOOGetCallContext):
	Reorganization of call context reference count management so that code
	is (mostly) simpler.

2011-01-26  Donal K. Fellows  <dkf@users.sf.net>

	* doc/RegExp.3: [Bug 3165108]: Corrected documentation of description
	of subexpression info in Tcl_RegExpInfo structure.

2011-01-25  Jan Nijtmans  <nijtmans@users.sf.net>

	* generic/tclPreserve.c:  Don't miss 64-bit address bits in panic
				  message.
	* win/tclWinChan.c:       Fix various gcc-4.5.2 64-bit warning messages
	* win/tclWinConsole.c     e.g. by using full 64-bits for socket fd's
	* win/tclWinDde.c
	* win/tclWinPipe.c
	* win/tclWinReg.c
	* win/tclWinSerial.c
	* win/tclWinSock.c
	* win/tclWinThrd.c

2011-01-19  Jan Nijtmans  <nijtmans@users.sf.net>

	* tools/genStubs.tcl: [Enh #3159920]: Tcl_ObjPrintf() crashes with
	* generic/tcl.decls   bad format specifier.
	* generic/tcl.h
	* generic/tclDecls.h

2011-01-18  Donal K. Fellows  <dkf@users.sf.net>3159920

	* generic/tclOOMethod.c (PushMethodCallFrame): [Bug 3001438]: Make
	sure that the cmdPtr field of the procPtr is correct and relevant at
	all times so that [info frame] can report sensible information about a
	frame after a return to it from a recursive call, instead of probably
	crashing (depending on what else has overwritten the Tcl stack!)

2011-01-18  Jan Nijtmans  <nijtmans@users.sf.net>

	* generic/tclBasic.c:      Various mismatches between Tcl_Panic
	* generic/tclCompCmds.c:   format string and its arguments,
	* generic/tclCompCmdsSZ.c: discovered thanks to [Bug 3159920]
	* generic/tclCompExpr.c
	* generic/tclEnsemble.c
	* generic/tclPreserve.c
	* generic/tclTest.c

2011-01-17  Jan Nijtmans  <nijtmans@users.sf.net>

	* generic/tclIOCmd.c: [Bug 3148192]: Commands "read/puts" incorrectly
	* tests/chanio.test:  interpret parameters. Improved error-message
	* tests/io.test       regarding legacy form.
	* tests/ioCmd.test

2011-01-15  Kevin B. Kenny  <kennykb@acm.org>

	* doc/tclvars.n:
	* generic/tclStrToD.c:
	* generic/tclUtil.c (Tcl_PrintDouble):
	* tests/util.test (util-16.*): [Bug 3157475]: Restored full Tcl 8.4
	compatibility for the formatting of floating point numbers when
	$::tcl_precision is not zero. Added compatibility tests to make sure
	that excess trailing zeroes are suppressed for all eight major code
	paths.

2011-01-12  Jan Nijtmans  <nijtmans@users.sf.net>

	* win/tclWinFile.c:   Use _vsnprintf in stead of vsnprintf, because
	MSVC 6 doesn't have it. Reported by andreask.
	* win/tcl.m4:         handle --enable-64bit=ia64 for gcc
	* win/configure.in:   more accurate test for correct <intrin.h>
	* win/configure:      (autoconf-2.59)
	* win/tclWin32Dll.c:  VS 2005 64-bit does not have intrin.h, and
	* generic/tclPanic.c: does not need it.

2011-01-07  Kevin B. Kenny  <kennykb@acm.org>

	* tests/util.test (util-15.*): Added test cases for floating point
	conversion of the largest denormal and the smallest normal number,
	to avoid any possibility of the failure suffered by PHP in the
	last couple of days. (They didn't fail, so no actual functional
	change.)

2011-01-05  Donal K. Fellows  <dkf@users.sf.net>

	* tests/package.test, tests/pkg.test: Coalesce these tests into one
	file that is concerned with the package system. Convert to use
	tcltest2 properly.
	* tests/autoMkindex.test, tests/pkgMkIndex.test: Convert to use
	tcltest2 properly.

2011-01-01  Donal K. Fellows  <dkf@users.sf.net>

	* tests/cmdAH.test, tests/cmdMZ.test, tests/compExpr.test,
	* tests/compile.test, tests/concat.test, tests/eval.test,
	* tests/fileName.test, tests/fileSystem.test, tests/interp.test,
	* tests/lsearch.test, tests/namespace-old.test, tests/namespace.test,
	* tests/oo.test, tests/proc.test, tests/security.test,
	* tests/switch.test, tests/unixInit.test, tests/var.test,
	* tests/winDde.test, tests/winPipe.test: Clean up of tests and
	conversion to tcltest 2. Target has been to get init and cleanup code
	out of the test body and into the -setup/-cleanup stanzas.

	* tests/execute.test (execute-11.1): [Bug 3142026]: Added test that
	fails (with a crash) in an unfixed memdebug build on 64-bit systems.

2010-12-31  Donal K. Fellows  <dkf@users.sf.net>

	* generic/tclCmdIL.c (SortElement): Use unions properly in the
	definition of this structure so that there is no need to use nasty
	int/pointer type punning. Made it clearer what the purposes of the
	various parts of the structure are.

2010-12-31  Jan Nijtmans  <nijtmans@users.sf.net>

	* unix/dltest/*.c: [Bug 3148192]: Fix broken [load] tests by ensuring
	that the affected files are never compiled with -DSTATIC_BUILD.

2010-12-30  Miguel Sofer  <msofer@users.sf.net>

	* generic/tclExecute.c (GrowEvaluationStack): Off-by-one error in
	sizing the new allocation - was ok in comment but wrong in the code.
	Triggered by [Bug 3142026] which happened to require exactly one more
	than what was in existence.

2010-12-26  Donal K. Fellows  <dkf@users.sf.net>

	* generic/tclCmdIL.c (Tcl_LsortObjCmd): Fix crash when multiple -index
	options are used. Simplified memory handling logic.

2010-12-20  Jan Nijtmans  <nijtmans@users.sf.net>

	* win/tclWin32Dll.c:    [Patch 3059922]: fixes for mingw64 - gcc4.5.1
	tdm64-1: completed for all environments.

2010-12-20  Jan Nijtmans  <nijtmans@users.sf.net>

	* win/configure.in:   Explicitely test for intrinsics support in
	compiler, before assuming only MSVC has it.
	* win/configure:      (autoconf-2.59)
	* generic/tclPanic.c:

2010-12-19  Jan Nijtmans  <nijtmans@users.sf.net>

	* win/tclWin32Dll.c:    [Patch 3059922]: fixes for mingw64 - gcc4.5.1
	tdm64-1: Fixed for gcc, not yet for MSVC 64-bit.

2010-12-17  Stuart Cassoff  <stwo@users.sourceforge.net>

	* unix/Makefile.in:  Remove unwanted/obsolete 'ddd' target.

2010-12-17  Stuart Cassoff  <stwo@users.sourceforge.net>

	* unix/Makefile.in:	Clean up '.PHONY:' targets: Arrange those
				common to Tcl and Tk as in Tk's Makefile.in,
				add any missing ones and remove duplicates.

2010-12-17  Stuart Cassoff  <stwo@users.sourceforge.net>

	* unix/Makefile.in:  [Bug 2446711]: Remove 'allpatch' target.

2010-12-17  Stuart Cassoff  <stwo@users.sourceforge.net>

	* unix/Makefile.in:  [Bug 2537626]: Use 'rpmbuild', not 'rpm'.

2010-12-16  Jan Nijtmans  <nijtmans@users.sf.net>

	* generic/tclPanic.c:  [Patch 3124554]: Move WishPanic from Tk to Tcl
	* win/tclWinFile.c:    Better communication with debugger, if present.

2010-12-15  Kevin B. Kenny  <kennykb@acm.org>

	[dogeen-assembler-branch]

	* tclAssembly.c:
	* assemble.test: 	Reworked beginCatch/endCatch handling to
	enforce the more severe (but more correct) restrictions on catch
	handling that appeared in the discussion of [Bug 3098302] and in
	tcl-core traffic beginning about 2010-10-29.

2010-12-15  Jan Nijtmans  <nijtmans@users.sf.net>

	* generic/tclPanic.c:    Restore abort() as it was before.
	* win/tclWinFile.c:      [Patch 3124554]: Use ExitProcess() here, like
	in wish.

2010-12-14  Jan Nijtmans  <nijtmans@users.sf.net>

	* generic/tcl.h:	[Bug 3137454]: Tcl CVS HEAD does not build
	on GCC 3.

2010-12-14  Reinhard Max  <max@suse.de>

	* win/tclWinSock.c (CreateSocket):         Swap the loops over
	* unix/tclUnixSock.c (CreateClientSocket): local and remote addresses,
	so that the system's address preference for the remote side decides
	which family gets tried first. Cleanup and clarify some of the
	comments.

2010-12-13  Jan Nijtmans  <nijtmans@users.sf.net>

	* generic/tcl.h:    [Bug 3135271]: Link error due to hidden
	* unix/tcl.m4:      symbols (CentOS 4.2)
	* unix/configure:   (autoconf-2.59)
	* win/tclWinFile.c:  Undocumented feature, only meant to be
	used by Tk_Main. See [Patch 3124554]: Move WishPanic from Tk to Tcl

2010-12-12  Stuart Cassoff  <stwo@users.sourceforge.net>

	* unix/tcl.m4: Better building on OpenBSD.
	* unix/configure: (autoconf-2.59)

2010-12-10  Jan Nijtmans  <nijtmans@users.sf.net>

	* generic/tcl.h:       [Bug 3129448]: Possible over-allocation on
	* generic/tclCkalloc.c: 64-bit platforms, part 2
	* generic/tclCompile.c:
	* generic/tclHash.c:
	* generic/tclInt.h:
	* generic/tclIO.h:
	* generic/tclProc.c:

2010-12-10 Alexandre Ferrieux  <ferrieux@users.sourceforge.net>

	* generic/tclIO.c: Make sure [fcopy -size ... -command ...] always
	* tests/io.test:   calls the callback asynchronously, even for size
			   zero.

2010-12-10  Jan Nijtmans  <nijtmans@users.sf.net>

	* generic/tclBinary.c:  Fix gcc -Wextra warning: missing initializer
	* generic/tclCmdAH.c:
	* generic/tclCmdIL.c:
	* generic/tclCmdMZ.c:
	* generic/tclDictObj.c:
	* generic/tclIndexObj.c:
	* generic/tclIOCmd.c:
	* generic/tclVar.c:
	* win/tcl.m4:               Fix manifest-generation for 64-bit gcc
				    (mingw-w64)
	* win/configure.in:         Check for availability of intptr_t and
				    uintptr_t
	* win/configure:            (autoconf-2.59)
	* generic/tclInt.decls:     Change 1st param of TclSockMinimumBuffers
	* generic/tclIntDecls.h:    to ClientData, and TclWin(Get|Set)SockOpt
	* generic/tclIntPlatDecls.h:to SOCKET, because on Win64 those are
	* generic/tclIOSock.c:	    64-bit, which does not fit.
	* win/tclWinSock.c:
	* unix/tclUnixSock.c:

2010-12-09  Donal K. Fellows  <dkf@users.sf.net>

	* tests/fCmd.test: Improve sanity of constraints now that we don't
	support anything before Windows 2000.

	* generic/tclCmdAH.c (TclInitFileCmd, TclMakeFileCommandSafe, ...):
	Break up [file] into an ensemble. Note that the ensemble is safe in
	itself, but the majority of its subcommands are not.
	* generic/tclFCmd.c (FileCopyRename,TclFileDeleteCmd,TclFileAttrsCmd)
	(TclFileMakeDirsCmd): Adjust these subcommand implementations to work
	inside an ensemble.
	(TclFileLinkCmd, TclFileReadLinkCmd, TclFileTemporaryCmd): Move these
	subcommand implementations from tclCmdAH.c, where they didn't really
	belong.
	* generic/tclIOCmd.c (TclChannelNamesCmd): Move to more appropriate
	source file.
	* generic/tclEnsemble.c (TclMakeEnsemble): Start of code to make
	partially-safe ensembles. Currently does not function as expected due
	to various shortcomings in how safe interpreters are constructed.
	* tests/cmdAH.test, tests/fCmd.test, tests/interp.test: Test updates
	to take into account systematization of error messages.

	* tests/append.test, tests/appendComp.test: Clean up tests so that
	they don't leave things in the global environment (detected when doing
	-singleproc testing).

2010-12-07  Donal K. Fellows  <dkf@users.sf.net>

	* tests/fCmd.test, tests/safe.test, tests/uplevel.test,
	* tests/upvar.test, tests/var.test: Convert more tests to tcltest2 and
	factor them to be easier to understand.

	* generic/tclStrToD.c: Tidy up code so that more #ifdef-fery is
	quarantined at the front of the file and function headers follow the
	modern Tcl style.

2010-12-06  Jan Nijtmans  <nijtmans@users.sf.net>

	* generic/tclBinary.c:  [Bug 3129448]: Possible over-allocation on
	* generic/tclCkalloc.c: 64-bit platforms.
	* generic/tclTrace.c

2010-12-05  Jan Nijtmans  <nijtmans@users.sf.net>

	* unix/tcl.m4: [Patch 3116490]: Cross-compile support for unix
	* unix/configure: (autoconf-2.59)

2010-12-03  Jeff Hobbs  <jeffh@ActiveState.com>

	* generic/tclUtil.c (TclReToGlob): Add extra check for multiple inner
	*s that leads to poor recursive glob matching, defer to original RE
	instead.  tclbench RE var backtrack.

2010-12-03  Jan Nijtmans  <nijtmans@users.sf.net>

	* generic/tclUtil.c:   Silence gcc warning when using -Wwrite-strings
	* generic/tclStrToD.c: Silence gcc warning for non-IEEE platforms
	* win/Makefile.in:  [Patch 3116490]: Cross-compile Tcl mingw32 on unix
	* win/tcl.m4:       This makes it possible to cross-compile Tcl/Tk for
	* win/configure.in: Windows (either 32-bit or 64-bit) out-of-the-box
	* win/configure:    on UNIX, using mingw-w64 build tools (If Itcl,
	tdbc and Thread take over the latest tcl.m4, they can do that too).

2010-12-01  Kevin B. Kenny  <kennykb@acm.org>

	* generic/tclStrToD.c (SetPrecisionLimits, TclDoubleDigits):
	[Bug 3124675]: Added meaningless initialization of 'i', 'ilim' and
	'ilim1' to silence warnings from the C compiler about possible use of
	uninitialized variables, Added a panic to the 'switch' that assigns
	them, to assert that the 'default' case is impossible.

2010-12-01  Jan Nijtmans  <nijtmans@users.sf.net>

	* generic/tclBasic.c: Fix gcc 64-bit warnings: cast from pointer to
	* generic/tclHash.c:  integer of different size.
	* generic/tclTest.c:
	* generic/tclThreadTest.c:
	* generic/tclStrToD.c: Fix gcc(-4.5.2) warning: 'static' is not at
	beginning of declaration.
	* generic/tclPanic.c: Allow Tcl_Panic() to enter the debugger on win32
	* generic/tclCkalloc.c: Use Tcl_Panic() in stead of duplicating the
	code.

2010-11-30  Jeff Hobbs  <jeffh@ActiveState.com>

	* generic/tclInt.decls, generic/tclInt.h, generic/tclIntDecls.h:
	* generic/tclStubInit.c: TclFormatInt restored at slot 24
	* generic/tclUtil.c (TclFormatInt): restore TclFormatInt func from
	2005-07-05 macro-ization. Benchmarks indicate it is faster, as a key
	int->string routine (e.g. int-indexed arrays).

2010-11-29 Alexandre Ferrieux  <ferrieux@users.sourceforge.net>

	* generic/tclBasic.c: Patch by Miguel, providing a
	[::tcl::unsupported::inject coroname command args], which prepends
	("injects") arbitrary code to a suspended coro's future resumption.
	Neat for debugging complex coros without heavy instrumentation.

2010-11-29  Kevin B. Kenny  <kennykb@acm.org>

	* generic/tclInt.decls:
	* generic/tclInt.h:
	* generic/tclStrToD.c:
	* generic/tclTest.c:
	* generic/tclTomMath.decls:
	* generic/tclUtil.c:
	* tests/util.test:
	* unix/Makefile.in:
	* win/Makefile.in:
	* win/makefile.vc: Rewrite of Tcl_PrintDouble and TclDoubleDigits that
	(a) fixes a severe performance problem with floating point shimmering
	reported by Karl Lehenbauer, (b) allows TclDoubleDigits to generate
	the digit strings for 'e' and 'f' format, so that it can be used for
	tcl_precision != 0 (and possibly later for [format]), (c) fixes [Bug
	3120139] by making TclPrintDouble inherently locale-independent, (d)
	adds test cases to util.test for correct rounding in difficult cases
	of TclDoubleDigits where fixed- precision results are requested. (e)
	adds test cases to util.test for the controversial aspects of [Bug
	3105247]. As a side effect, two more modules from libtommath
	(bn_mp_set_int.c and bn_mp_init_set_int.c) are brought into the build,
	since the new code uses them.

	* generic/tclIntDecls.h:
	* generic/tclStubInit.c:
	* generic/tclTomMathDecls.h:	Regenerated.

2010-11-24  Donal K. Fellows  <dkf@users.sf.net>

	* tests/chanio.test, tests/iogt.test, tests/ioTrans.test: Convert more
	tests to tcltest2 and factor them to be easier to understand.

2010-11-20  Donal K. Fellows  <dkf@users.sf.net>

	* tests/chanio.test: Converted many tests to tcltest2 by marking the
	setup and cleanup parts as such.

2010-11-19  Jan Nijtmans  <nijtmans@users.sf.net>

	* win/tclWin32Dll.c: Fix gcc warnings: unused variable 'registration'
	* win/tclWinChan.c:
	* win/tclWinFCmd.c:

2010-11-18  Jan Nijtmans  <nijtmans@users.sf.net>

	* win/tclAppInit.c: [FRQ 491789]: "setargv() doesn't support a unicode
	cmdline" now implemented for cygwin and mingw32 too.
	* tests/main.test: No longer disable tests Tcl_Main-1.4 and 1.6 on
	Windows, because those now work on all supported platforms.
	* win/configure.in:  Set NO_VIZ=1 when zlib is compiled in libtcl,
	this resolves compiler warnings in 64-bit and static builds.
	* win/configure (regenerated)

2010-11-18  Donal K. Fellows  <dkf@users.sf.net>

	* doc/file.n: [Bug 3111298]: Typofix.

	* tests/oo.test: [Bug 3111059]: Added testing that neatly trapped this
	issue.

2010-11-18  Miguel Sofer  <msofer@users.sf.net>

	* generic/tclNamesp.c: [Bug 3111059]: Fix leak due to bad looping
	construct.

2010-11-17  Jan Nijtmans  <nijtmans@users.sf.net>

	* win/tcl.m4: [FRQ 491789]: "setargv() doesn't support a unicode
	cmdline" now implemented for mingw-w64
	* win/configure    (re-generated)

2010-11-16  Jan Nijtmans  <nijtmans@users.sf.net>

	* win/tclAppInit.c:Bring compilation under mingw-w64 a bit closer
	* win/cat.c:       to reality. See for what's missing:
	* win/tcl.m4:      <https://sourceforge.net/apps/trac/mingw-w64/wiki/Unicode%20apps>
	* win/configure:   (re-generated)
	* win/tclWinPort.h:[Bug #3110161]: Extensions using TCHAR don't compile
	on VS2005 SP1

2010-11-15  Andreas Kupries  <andreask@activestate.com>

	* doc/interp.n: [Bug 3081184]: TIP #378.
	* doc/tclvars.n: Performance fix for TIP #280.
	* generic/tclBasic.c:
	* generic/tclExecute.c:
	* generic/tclInt.h:
	* generic/tclInterp.c:
	* tests/info.test:
	* tests/interp.test:

2010-11-10  Andreas Kupries  <andreask@activestate.com>

	* changes:	Updates for 8.6b2 release.

2010-11-09  Donal K. Fellows  <dkf@users.sf.net>

	* generic/tclOOMethod.c (ProcedureMethodVarResolver): [Bug 3105999]:
	* tests/oo.test:	Make sure that resolver structures that are
				only temporarily needed get squelched.

2010-11-05  Jan Nijtmans  <nijtmans@users.sf.net>

	* generic/tclMain.c: Thanks, Kevin, for the fix, but this how it was
	supposed to be (TCL_ASCII_MAIN is only supposed to be defined on
	WIN32).

2010-11-05  Kevin B. Kenny  <kennykb@acm.org>

	* generic/tclMain.c: Added missing conditional on _WIN32 around code
	that messes around with the definition of _UNICODE, to correct a badly
	broken Unix build from Jan's last commit.

2010-11-04  Jan Nijtmans  <nijtmans@users.sf.net>

	* generic/tclDecls.h:	[FRQ 491789]: "setargv() doesn't support a
	* generic/tclMain.c:	unicode cmdline" implemented for Tcl on MSVC++
	* doc/Tcl_Main.3:
	* win/tclAppInit.c:
	* win/makefile.vc:
	* win/Makefile.in:
	* win/tclWin32Dll.c:	Eliminate minor MSVC warning TCHAR -> char
				conversion

2010-11-04  Reinhard Max  <max@suse.de>

	* tests/socket.test: Run the socket tests three times with the address
	family set to any, inet, and inet6 respectively. Use constraints to
	skip the tests if a family is found to be unsupported or not
	configured on the local machine. Adjust the tests to dynamically adapt
	to the address family that is being tested.

	Rework some of the tests to speed them up by avoiding (supposedly)
	unneeded [after]s.

2010-11-04  Stuart Cassoff  <stwo@users.sourceforge.net>

	* unix/Makefile.in:	[Patch 3101127]: Installer Improvements.
	* unix/install-sh:

2010-11-04  Donal K. Fellows  <dkf@users.sf.net>

	* tests/error.test (error-19.13): Another variation on testing for
	issues in [try] compilation.

	* doc/Tcl.n (Variable substitution): [Bug 3099086]: Increase clarity
	of explanation of what characters are actually permitted in variable
	substitutions. Note that this does not constitute a change of
	behavior; it is just an improvement of explanation.

2010-11-04  Don Porter  <dgp@users.sourceforge.net>

	* changes:	Updates for 8.6b2 release.  (Thanks Andreas Kupries)

2010-11-03  Jan Nijtmans  <nijtmans@users.sf.net>

	* win/tclWinFcmd.c:    [FRQ 2965056]: Windows build with -DUNICODE
	* win/tclWinFile.c:    (more clean-ups for pre-win2000 stuff)
	* win/tclWinReg.c:

2010-11-03  Donal K. Fellows  <dkf@users.sf.net>

	* generic/tclCmdMZ.c (TryPostBody):  Ensure that errors when setting
	* tests/error.test (error-19.1[12]): message/opt capture variables get
					     reflected properly to the caller.

2010-11-03  Kevin B. Kenny  <kennykb@acm.org>

	* generic/tclCompCmds.c (TclCompileCatchCmd): [Bug 3098302]:
	* tests/compile.test (compile-3.6): Reworked the compilation of the
	[catch] command so as to avoid placing any code that might throw an
	exception (specifically, any initial substitutions or any stores to
	result or options variables) between the BEGIN_CATCH and END_CATCH but
	outside the exception range.  Added a test case that panics on a stack
	smash if the change is not made.

2010-11-01  Stuart Cassoff  <stwo@users.sourceforge.net>

	* library/safe.tcl:	Improved handling of non-standard module path
	* tests/safe.test:	lists, empty path lists in particular.

2010-11-01  Kevin B. Kenny  <kennykb@acm.org>

	* library/tzdata/Asia/Hong_Kong:
	* library/tzdata/Pacific/Apia:
	* library/tzdata/Pacific/Fiji:   Olson's tzdata2010o.

2010-10-29  Alexandre Ferrieux  <ferrieux@users.sourceforge.net>

	* generic/tclTimer.c:	[Bug 2905784]: Stop small [after]s from
				wasting CPU while keeping accuracy.

2010-10-28  Kevin B. Kenny  <kennykb@acm.org>

	[dogeen-assembler-branch]
	* generic/tclAssembly.c:
	* tests/assembly.test (assemble-31.*): Added jump tables.

2010-10-28  Don Porter  <dgp@users.sourceforge.net>

	* tests/http.test:	[Bug 3097490]: Make http-4.15 pass in
				isolation.

	* unix/tclUnixSock.c:	[Bug 3093120]: Prevent calls of
				freeaddrinfo(NULL) which can crash some
				systems.  Thanks Larry Virden.

2010-10-26  Reinhard Max  <max@suse.de>

	* Changelog.2008: Split off from Changelog.
	* generic/tclIOSock.c (TclCreateSocketAddress): The interp != NULL
	check is needed for ::tcl::unsupported::socketAF as well.

2010-10-26  Donal K. Fellows  <dkf@users.sf.net>

	* unix/tclUnixSock.c (TcpGetOptionProc): Prevent crash if interp is
	* win/tclWinSock.c (TcpGetOptionProc):   NULL (a legal situation).

2010-10-26  Reinhard Max  <max@suse.de>

	* unix/tclUnixSock.c (TcpGetOptionProc): Added support for
	::tcl::unsupported::noReverseDNS, which if set to any value, prevents
	[fconfigure -sockname] and [fconfigure -peername] from doing
	reverse DNS queries.

2010-10-24  Kevin B. Kenny  <kennykb@acm.org>

	[dogeen-assembler-branch]
	* generic/tclAssembly.c:
	* tests/assembly.test (assemble-17.15): Reworked branch handling so that
	forward branches can use jump1 (jumpTrue1, jumpFalse1). Added test
	cases that the forward branches will expand to jump4, jumpTrue4,
	jumpFalse4 when needed.

2010-10-23  Kevin B. Kenny  <kennykb@acm.org>

	[dogeen-assembler-branch]
	* generic/tclAssembly.h (removed):
				Removed file that was included in only one
				source file.
	* generictclAssembly.c:	Inlined tclAssembly.h.

2010-10-17  Alexandre Ferrieux  <ferrieux@users.sourceforge.net>

	* doc/info.n:            [Patch 2995655]:
	* generic/tclBasic.c:    Report inner contexts in [info errorstack]
	* generic/tclCompCmds.c:
	* generic/tclCompile.c:
	* generic/tclCompile.h:
	* generic/tclExecute.c:
	* generic/tclInt.h:
	* generic/tclNamesp.c:
	* tests/error.test:
	* tests/result.test:

2010-10-20  Donal K. Fellows  <dkf@users.sf.net>

	* generic/tclCompCmds.c (TclCompileDictForCmd): Update the compilation
	* generic/tclCompile.c (tclInstructionTable):	of [dict for] so that
	* generic/tclExecute.c (TEBCresume):		it no longer makes any
	use of INST_DICT_DONE now that's not needed, and make it clearer in
	the implementation of the instruction that it's just a deprecated form
	of unset operation. Followup to my commit of 2010-10-16.

2010-10-19  Donal K. Fellows  <dkf@users.sf.net>

	* generic/tclZlib.c (Tcl_ZlibStreamGet): [Bug 3081008]: Ensure that
	when a bytearray gets its internals entangled with zlib for more than
	a passing moment, that bytearray will never be shimmered away. This
	increases the amount of copying but is simple to get right, which is a
	reasonable trade-off.

	* generic/tclStringObj.c (Tcl_AppendObjToObj): Added some special
	cases so that most of the time when you build up a bytearray by
	appending, it actually ends up being a bytearray rather than
	shimmering back and forth to string.

	* tests/http11.test (check_crc): Use a simpler way to express the
	functionality of this procedure.

	* generic/tclZlib.c: Purge code that wrote to the object returned by
	Tcl_GetObjResult, as we don't want to do that anti-pattern no more.

2010-10-18  Jan Nijtmans  <nijtmans@users.sf.net>

	* tools/uniParse.tcl:   [Bug 3085863]: tclUniData was 9 years old;
	Ignore non-BMP characters and fix comment about UnicodeData.txt file.
	* generic/regcomp.c:    Fix comment
	* tests/utf.test:       Add some Unicode 6 testcases

2010-10-17  Alexandre Ferrieux  <ferrieux@users.sourceforge.net>

	* doc/info.n:           Document [info errorstack] faithfully.

2010-10-16  Donal K. Fellows  <dkf@users.sf.net>

	* generic/tclExecute.c (ReleaseDictIterator): Factored out the release
	of the bytecode-level dictionary iterator information so that the
	side-conditions on instruction issuing are simpler.

2010-10-15  Jan Nijtmans  <nijtmans@users.sf.net>

	* generic/reg_locale.c: [Bug 3085863]: tclUniData 9 years old: Updated
	* generic/tclUniData.c: Unicode tables to latest UnicodeData.txt,
	* tools/uniParse.tcl:   corresponding with Unicode 6.0 (except for
				out-of-range chars > 0xFFFF)

2010-10-13  Don Porter  <dgp@users.sourceforge.net>

	* generic/tclCompile.c:	Alternative fix for [Bugs 467523,983660] where
	* generic/tclExecute.c:	sharing of empty scripts is allowed again.

2010-10-13  Jan Nijtmans  <nijtmans@users.sf.net>

	* win/tclWinThrd.h: (removed) because it is just empty en used nowhere
	* win/tcl.dsp

2010-10-12  Jan Nijtmans  <nijtmans@users.sf.net>

	* tools/uniClass.tcl:    Spacing and comments: let uniClass.tcl
	* generic/regc_locale.c: generation match better the current
				 (hand-modified) regc_locale.c
	* tools/uniParse.tcl:    Generate proper const qualifiers for
	* generic/tclUniData.c:  tclUniData.c

2010-10-12  Reinhard Max  <max@suse.de>

	* unix/tclUnixSock.c (CreateClientSocket): [Bug 3084338]: Fix a
	memleak and refactor the calls to freeaddrinfo().

2010-10-11  Jan Nijtmans  <nijtmans@users.sf.net>

	* win/tclWinDde.c:    [FRQ 2965056]: Windows build with -DUNICODE
	* win/tclWinReg.c:
	* win/tclWinTest.c:   More cleanups
	* win/tclWinFile.c:   Add netapi32 to the link line, so we no longer
	* win/tcl.m4:         have to use LoadLibrary to access those functions.
	* win/makefile.vc:
	* win/configure:      (Re-generate with autoconf-2.59)
	* win/rules.vc        Update for VS10

2010-10-09  Miguel Sofer  <msofer@users.sf.net>

	* generic/tclExecute.c: Fix overallocation of exec stack in TEBC (due
	to mixing numwords and numbytes)

2010-10-08  Jan Nijtmans  <nijtmans@users.sf.net>

	* generic/tclIOSock.c: On Windows, use gai_strerrorA

2010-10-06  Don Porter  <dgp@users.sourceforge.net>

	* tests/winPipe.test:	Test hygiene with makeFile and removeFile.

	* generic/tclCompile.c:	[Bug 3081065]: Prevent writing to the intrep
	* tests/subst.test:	fields of a freed Tcl_Obj.

2010-10-06  Kevin B. Kenny  <kennykb@acm.org>

	[dogeen-assembler-branch]

	* generic/tclAssembly.c:
	* generic/tclAssembly.h:
	* tests/assemble.test: Added catches. Still needs a lot of testing.

2010-10-02  Kevin B. Kenny  <kennykb@acm.org>

	[dogeen-assembler-branch]

	* generic/tclAssembly.c:
	* generic/tclAssembly.h:
	* tests/assemble.test: Added dictAppend, dictIncrImm, dictLappend,
	dictSet, dictUnset, nop, regexp, nsupvar, upvar, and variable.

2010-10-02  Donal K. Fellows  <dkf@users.sf.net>

	* generic/tclExecute.c (TEBCresume): [Bug 3079830]: Added invalidation
	of string representations of dictionaries in some cases.

2010-10-01  Jeff Hobbs  <jeffh@ActiveState.com>

	* generic/tclExecute.c (EvalStatsCmd): change 'evalstats' to return
	data to interp by default, or if given an arg, use that as filename to
	output to (accepts 'stdout' and 'stderr').  Fix output to print used
	inst count data.
	* generic/tclCkalloc.c: Change TclDumpMemoryInfo sig to allow objPtr
	* generic/tclInt.decls: as well as FILE* as output.
	* generic/tclIntDecls.h:

2010-10-01  Donal K. Fellows  <dkf@users.sf.net>

	* generic/tclBasic.c, generic/tclClock.c, generic/tclEncoding.c,
	* generic/tclEnv.c, generic/tclLoad.c, generic/tclNamesp.c,
	* generic/tclObj.c, generic/tclRegexp.c, generic/tclResolve.c,
	* generic/tclResult.c, generic/tclUtil.c, macosx/tclMacOSXFCmd.c:
	More purging of strcpy() from locations where we already know the
	length of the data being copied.

2010-10-01  Kevin B. Kenny  <kennykb@acm.org>

	[dogeen-assembler-branch]

	* tests/assemble.test:
	* generic/tclAssemble.h:
	* generic/tclAssemble.c:  Added listIn, listNotIn, and dictGet.

2010-09-30  Kevin B. Kenny  <kennykb@acm.org>

	[dogeen-assembler-branch]

	* tests/assemble.test:   Added tryCvtToNumeric and several more list
	* generic/tclAssemble.c: operations.
	* generic/tclAssemble.h:

2010-09-29  Kevin B. Kenny  <kennykb@acm.org>

	[dogeen-assembler-branch]

	* tests/assemble.test:   Completed conversion of tests to a
	* generic/tclAssemble.c: "white box" structure that follows the
	C code. Added missing safety checks on the operands of 'over' and
	'reverse' so that negative operand counts don't smash the stack.

2010-09-29  Jan Nijtmans  <nijtmans@users.sf.net>

	* unix/configure:	Re-generate with autoconf-2.59
	* win/configure:
	* generic/tclMain.c:	Make compilable with -DUNICODE as well

2010-09-28  Reinhard Max  <max@suse.de>

	TIP #162 IMPLEMENTATION

	* doc/socket.n:		Document the changes to the [socket] and
				[fconfigure] commands.

	* generic/tclInt.h:	Introduce TclCreateSocketAddress() as a
	* generic/tclIOSock.c:	replacement for the platform-dependent
	* unix/tclUnixSock.c:	TclpCreateSocketAddress() functions. Extend
	* unix/tclUnixChan.c:	the [socket] and [fconfigure] commands to
	* unix/tclUnixPort.h:	behave as proposed in TIP #162. This is the
	* win/tclWinSock.c:	core of what is required to support the use of
	* win/tclWinPort.h:	IPv6 sockets in Tcl.

	* compat/fake-rfc2553.c: A compat implementation of the APIs defined
	* compat/fake-rfc2553.h: in RFC-2553 (getaddrinfo() and friends) on
				 top of the existing gethostbyname() etc.
	* unix/configure.in:	 Test whether the fake-implementation is
	* unix/tcl.m4:		 needed.
	* unix/Makefile.in:	 Add a compile target for fake-rfc2553.

	* win/configure.in:	Allow cross-compilation by default.

	* tests/socket.test:	Improve the test suite to make more use of
	* tests/remote.tcl:	randomized ports to reduce interference with
				tests running in parallel or other services on
				the machine.

2010-09-28  Kevin B. Kenny  <kennykb@acm.org>

	[dogeen-assembler-branch]

	* tests/assemble.test: Added more "white box" tests.
	* generic/tclAssembly.c: Added the error checking and reporting
	for undefined labels. Revised code so that no pointers into the
	bytecode sequence are held (because the sequence can move!),
	that no Tcl_HashEntry pointers are held (because the hash table
	doesn't guarantee their stability!) and to eliminate the BBHash
	table, which is merely additional information indexed by jump
	labels and can just as easily be held in the 'label' structure.
	Renamed shared structures to CamelCase, and renamed 'label' to
	JumpLabel because other types of labels may eventually be possible.

2010-09-27  Kevin B. Kenny  <kennykb@acm.org>

	[dogeen-assembler-branch]

	* tests/assemble.test: Added more "white box" tests.
	* generic/tclAssembly.c: Fixed bugs exposed by the new tests.
	(a) [eval] and [expr] had incorrect stack balance computed if
	the arg was not a simple word. (b) [concat] accepted a negative
	operand count. (c) [invoke] accepted a zero or negative operand
	count. (d) more misspelt error messages.
	Also replaced a funky NRCallTEBC with the new call
	TclNRExecuteByteCode, necessitated by a merge with changes on the
	HEAD.

2010-09-26  Miguel Sofer  <msofer@users.sf.net>

	* generic/tclBasic.c:    [Patch 3072080] (minus the itcl
	* generic/tclCmdIL.c:    update): a saner NRE.
	* generic/tclCompExpr.c:
	* generic/tclCompile.c:  This makes TclNRExecuteByteCode (ex TEBC)
	* generic/tclCompile.h:  to be a normal NRE citizen: it loses its
	* generic/tclExecute.c:  special status.
	* generic/tclInt.decls:  The logic flow within the BC engine is
	* generic/tclInt.h:      simplified considerably.
	* generic/tclIntDecls.h:
	* generic/tclObj.c:
	* generic/tclProc.c:
	* generic/tclTest.c:

	* generic/tclVar.c: Use the macro HasLocalVars everywhere

2010-09-26  Miguel Sofer  <msofer@users.sf.net>

	* generic/tclOOMethod.c (ProcedureMethodVarResolver): avoid code
	duplication, let the runtime var resolver call the compiled var
	resolver.

2010-09-26  Kevin B. Kenny  <kennykb@acm.org>

	[dogeen-assembler-branch]

	* tests/assemble.test:	Added many new tests moving toward a more
	comprehensive test suite for the assembler.
	* generic/tclAssembly.c:	Fixed bugs exposed by the new tests:
	(a) [bitnot] and [not] had incorrect operand counts. (b)
	INST_CONCAT cannot concatenate zero objects. (c) misspelt error
	messages. (d) the "assembly code" internal representation lacked
	a duplicator, which caused double-frees of the Bytecode object
	if assembly code ever was duplicated.

2010-09-25  Kevin B. Kenny   <kennykb@acm.org>

	[dogeen-assembler-branch]

	* generic/tclAssembly.c:	Massive refactoring of the assembler
	* generic/tclAssembly.h:	to use a Tcl-like syntax (and use
	* tests/assemble.test:		Tcl_ParseCommand to parse it). The
	* tests/assemble1.bench:	refactoring also ensures that
	Tcl_Tokens in the assembler have string ranges inside the source
	code, which allows for [eval] and [expr] assembler directives
	that simply call TclCompileScript and TclCompileExpr recursively.

2010-09-24  Jeff Hobbs  <jeffh@ActiveState.com>

	* tests/stringComp.test: improved string eq/cmp test coverage
	* generic/tclExecute.c (TclExecuteByteCode): merge INST_STR_CMP and
	INST_STR_EQ/INST_STR_NEQ paths.  Speeds up eq/ne/[string eq] with
	obj-aware comparisons and eq/==/ne/!= with length equality check.

2010-09-24  Andreas Kupries  <andreask@activestate.com>

	* tclWinsock.c: [Bug 3056775]: Fixed race condition between thread and
	internal co-thread access of a socket's structure because of the
	thread not using the socketListLock in TcpAccept(). Added
	documentation on how the module works to the top.

2010-09-23  Jan Nijtmans  <nijtmans@users.sf.net>

	* generic/tclDecls.h: Make Tcl_SetPanicProc and Tcl_GetStringResult
	* unix/tclAppInit.c:  callable without stubs, just as Tcl_SetVar.
	* win/tclAppInit.c:

2010-09-23  Don Porter  <dgp@users.sourceforge.net>

	* generic/tclCmdAH.c:   Fix cases where value returned by
	* generic/tclEvent.c:   Tcl_GetReturnOptions() was leaked.
	* generic/tclMain.c:    Thanks to Jeff Hobbs for discovery of the
	anti-pattern to seek and destroy.

2010-09-23  Jan Nijtmans  <nijtmans@users.sf.net>

	* unix/tclAppInit.c:  Make compilable with -DUNICODE (not activated
	* win/tclAppInit.c:   yet), many clean-ups in comments.

2010-09-22  Miguel Sofer  <msofer@users.sf.net>

	* generic/tclExecute: [Bug 3072640]: One more DECACHE_STACK_INFO() was
	missing.

	* tests/execute.test: Added execute-10.3 for [Bug 3072640]. The test
	causes a mem failure.

	* generic/tclExecute: Protect all possible writes to ::errorInfo or
	::errorCode with DECACHE_STACK_INFO(), as they could run traces. The
	new calls to be protected are Tcl_ResetResult(), Tcl_SetErrorCode(),
	IllegalExprOperandType(), TclExprFloatError(). The error was triggered
	by [Patch 3072080].

2010-09-22  Jan Nijtmans  <nijtmans@users.sf.net>

	* win/tcl.m4:		Add kernel32 to LIBS, so the link line for
	* win/configure:	mingw is exactly the same as for MSVC++.

2010-09-21  Jeff Hobbs  <jeffh@ActiveState.com>

	* generic/tclExecute.c (TclExecuteByteCode):
	* generic/tclOOMethod.c (ProcedureMethodCompiledVarConnect):
	* generic/tclVar.c (TclLookupSimpleVar, CompareVarKeys):
	* generic/tclPathObj.c (Tcl_FSGetNormalizedPath, Tcl_FSEqualPaths):
	* generic/tclIOUtil.c (TclFSCwdPointerEquals): peephole opt
	* generic/tclResult.c (TclMergeReturnOptions): Use memcmp where
	applicable as possible speedup on some libc variants.

2010-09-21  Kevin B. Kenny  <kennykb@acm.org>

	[BRANCH: dogeen-assembler-branch]

	* generic/tclAssembly.c (new file): 
	* generic/tclAssembly.h:
	* generic/tclBasic.c (builtInCmds, Tcl_CreateInterp):
	* generic/tclInt.h:
	* tests/assemble.test (new file):
	* tests/assemble1.bench (new file):
	* unix/Makefile.in:
	* win/Makefile.in:
	* win/Makefile.vc:
		Initial commit of Ozgur Dogan Ugurlu's (SF user: dogeen)
		assembler for the Tcl bytecode language.

2010-09-21  Jan Nijtmans  <nijtmans@users.sf.net>

	* win/tclWinFile.c:   Fix declaration after statement.
	* win/tcl.m4:         Add -Wdeclaration-after-statement, so this
	* win/configure:      mistake cannot happen again.
	* win/tclWinFCmd.c:   [Bug 3069278]: Breakage on head Windows
	* win/tclWinPipe.c:   triggered by install-tzdata, final fix

2010-09-20  Jan Nijtmans  <nijtmans@users.sf.net>

	* win/tclWinFCmd.c: Eliminate tclWinProcs->useWide everywhere, since
	* win/tclWinFile.c: the value is always "1" on platforms >win95
	* win/tclWinPipe.c:

2010-09-19  Donal K. Fellows  <dkf@users.sf.net>

	* doc/file.n (file readlink): [Bug 3070580]: Typofix.

2010-09-18  Jan Nijtmans  <nijtmans@users.sf.net>

	* win/tclWinFCmd.c [Bug 3069278]: Breakage on head Windows triggered
	by install-tzdata. Temporary don't compile this with -DUNICODE, while
	investigating this bug.

2010-09-16  Jeff Hobbs  <jeffh@ActiveState.com>

	* win/tclWinFile.c: Remove define of FINDEX_INFO_LEVELS as all
	supported versions of compilers should now have it.

	* unix/Makefile.in: Do not pass current build env vars when using
	NATIVE_TCLSH in targets.

2010-09-16  Jan Nijtmans  <nijtmans@users.sf.net>

	* generic/tclDecls.h:    Make Tcl_FindExecutable() work in UNICODE
	* generic/tclEncoding.c: compiles (windows-only) as well as ASCII.
	* generic/tclStubInit.c: Needed for [FRQ 491789]: setargv() doesn't
	support a unicode cmdline.

2010-09-15  Donal K. Fellows  <dkf@users.sf.net>

	* generic/tclBinary.c (TclAppendBytesToByteArray): [Bug 3067036]: Make
	sure we never try to double zero repeatedly to get a buffer size. Also
	added a check for sanity on the size of buffer being appended.

2010-09-15  Don Porter  <dgp@users.sourceforge.net>

	* unix/Makefile.in:	Revise `make dist` target to tolerate the
	case of zero bundled packages.

2010-09-15  Jan Nijtmans  <nijtmans@users.sf.net>

	* tools/genStubs.tcl:   [Patch 3034251]: Backport ttkGenStubs.tcl
	* generic/tcl.decls:    features to genStubs.tcl. Make the "generic"
	* generic/tclInt.decls: argument in the *.decls files optional
	* generic/tclOO.decls:  (no change to any tcl*Decls.h files)
	* generic/tclTomMath.decls:
	This allows genStubs.tcl to generate the ttk stub files as well, while
	keeping full compatibility with existing *.decls files.

2010-09-14  Jan Nijtmans  <nijtmans@users.sf.net>

	* win/tclWinPort.h:  Allow all Win2000+ API entries in Tcl
	* win/tclWin32Dll.c: Eliminate dynamical loading of advapi23 and
	kernel32 symbols.

2010-09-13  Jan Nijtmans  <nijtmans@users.sf.net>

	* win/tclWinChan.c:      Various clean-ups, converting from
	* win/tclWinConsole.c:   tclWinProc->xxxProc directly to Xxx
	* win/tclWinInit.c:      (no change in functionality)
	* win/tclWinLoad.c:
	* win/tclWinSerial.c:
	* win/tclWinSock.c:
	* tools/genStubs.tcl:    Add scspec feature from ttkGenStubs.tcl
	  (no change in output for *Decls.h files)

2010-09-10  Jan Nijtmans  <nijtmans@users.sf.net>

	* win/tclWin32Dll.c: Partly revert yesterday's change, to make it work
	on VC++ 6.0 again.

2010-09-10  Donal K. Fellows  <dkf@users.sf.net>

	* doc/regsub.n: [Bug 3063568]: Fix for gotcha in example due to Tcl's
	special handling of backslash-newline. Makes example slightly less
	pure, but more useful.

2010-09-09  Jan Nijtmans  <nijtmans@users.sf.net>

	* win/makefile.vc:   Mingw should always link with -ladvapi32.
	* win/tcl.m4:
	* win/configure:     (regenerated)
	* win/tclWinInt.h:   Remove ascii variant of tkWinPocs table, it is
	* win/tclWin32Dll.c: no longer necessary. Fix CreateProcess signature
	* win/tclWinPipe.c:  and remove unused GetModuleFileName and lstrcpy.
	* win/tclWinPort.h:  Mingw/cygwin fixes: <tchar.h> should always be
	included, and fix conflict in various macro values: Always force the
	same values as in VC++.

2010-09-08  Don Porter  <dgp@users.sourceforge.net>

	* win/tclWinChan.c:	[Bug 3059922]: #ifdef protections to permit
	* win/tclWinFCmd.c:     builds with mingw on amd64 systems. Thanks to
				"mescalinum" for reporting and testing.

2010-09-08  Andreas Kupries  <andreask@activestate.com>

	* doc/tm.n: Added underscore to the set of characters accepted in
	module names. This is true for quite some time in the code, this
	change catches up the documentation.

2010-09-03  Donal K. Fellows  <dkf@users.sf.net>

	* tools/tcltk-man2html.tcl (plus-pkgs): Improve the package
	documentation search pattern to support the doctoos-generated
	directory structure.
	* tools/tcltk-man2html-utils.tcl (output-name): Made this more
	resilient against misformatted NAME sections, induced by import of
	Thread package documentation into Tcl doc tree.

2010-09-02  Andreas Kupries  <andreask@activestate.com>

	* doc/glob.n: Fixed documentation ambiguity regarding the handling
	of -join.

	* library/safe.tcl (safe::AliasGlob): Fixed another problem, the
	option -join does not stop option processing in the core builtin, so
	the emulation must not do that either.

2010-09-01  Andreas Kupries  <andreas_kupries@users.sourceforge.net>

	* library/safe.tcl (safe::AliasGlob): Moved the command extending the
	actual glob command with a -directory flag to when we actually have a
	proper untranslated path,

2010-09-01  Andreas Kupries  <andreask@activestate.com>

	* generic/tclExecute.c: [Bug 3057639]: Applied patch by Jeff to make
	* generic/tclVar.c:	the behaviour of lappend in bytecompiled mode
	* tests/append.test:	consistent with direct-eval and 'append'
	* tests/appendComp.test: generally. Added tests (append*-9.*)
	showing the difference.

2010-08-31  Jan Nijtmans  <nijtmans@users.sf.net>

	* win/rules.vc:               Typo (thanks to Twylite discovering
				      this)
	* generic/tclStubLib.c:       Revert to previous version: MSVC++ 6.0
	* generic/tclTomMathStubLib.c:cannot handle the new construct.
	* generic/tcl.decls           [Patch 2997642]: Many type casts needed
	* generic/tclDecls.h:         when using Tcl_Pkg* API. Remaining part.
	* generic/tclPkg.c:
	* generic/tclBasic.c:
	* generic/tclTomMathInterface.c:
	* doc/PkgRequire.3

2010-08-31  Andreas Kupries  <andreask@activestate.com>

	* win/tcl.m4: Applied patch by Jeff fixing issues with the manifest
	handling on Win64.
	* win/configure: Regenerated.

2010-08-30  Miguel Sofer  <msofer@users.sf.net>

	* generic/tclBasic.c:    [Bugs 3046594,3047235,3048771]: New
	* generic/tclCmdAH.c:    implementation for [tailcall] command: it now
	* generic/tclCmdMZ.c:    schedules the command and returns TCL_RETURN.
	* generic/tclExecute.c:  This fixes all issues with [catch] and [try].
	* generic/tclInt.h:      Thanks dgp for exploring the dark corners.
	* generic/tclNamesp.c:   More thorough testing is required.
	* tests/tailcall.test:

2010-08-30  Jan Nijtmans  <nijtmans@users.sf.net>

	* win/Makefile.in:   [FRQ 2965056]: Windows build with -DUNICODE
	* win/rules.vc:
	* win/tclWinFCmd.c:  Make sure that allocated TCHAR arrays are
	* win/tclWinFile.c:  always properly aligned as wchar_t, and
	* win/tclWinPipe.c:  not bigger than necessary.
	* win/tclWinSock.c:
	* win/tclWinDde.c:   Those 3 files are not converted yet to be
	* win/tclWinReg.c:   built with -DUNICODE, so add a TODO.
	* win/tclWinTest.c:
	* generic/tcl.decls:  [Patch 2997642]: Many type casts needed when
	* generic/tclDecls.h: using Tcl_Pkg* API. Partly.
	* generic/tclPkg.c:
	* generic/tclStubLib.c: Demonstration how this change can benefit
				code.
	* generic/tclTomMathStubLib.c:
	* doc/PkgRequire.3:

2010-08-29  Donal K. Fellows  <dkf@users.sf.net>

	* doc/dict.n: [Bug 3046999]: Corrected cross reference to array
	manpage to refer to (correct) existing subcommand.

2010-08-26  Jeff Hobbs  <jeffh@ActiveState.com>

	* unix/configure, unix/tcl.m4: SHLIB_LD_LIBS='${LIBS}' for OSF1-V*.
	Add /usr/lib64 to set of auto-search dirs. [Bug 1230554]
	(SC_PATH_X): Correct syntax error when xincludes not found.

	* win/Makefile.in (VC_MANIFEST_EMBED_DLL VC_MANIFEST_EMBED_EXE):
	* win/configure, win/configure.in, win/tcl.m4: SC_EMBED_MANIFEST
	macro and --enable-embedded-manifest configure arg added to support
	manifest embedding where we know the magic.  Help prevents DLL hell
	with MSVC8+.

2010-08-24  Jan Nijtmans  <nijtmans@users.sf.net>

	* generic/tcl.decls: [Bug 3007895]: Tcl_(Find|Create)HashEntry
	* generic/tclHash.c: stub entries can never be called.
	* generic/tclDecls.h:
	* generic/tclStubInit.c: [Patch 2994165]: Change signature of
	Tcl_FSGetNativePath and TclpDeleteFile follow-up: move stub entry back
	to original location.

2010-08-23  Kevin B. Kenny  <kennykb@acm.org>

	* library/tzdata/Africa/Cairo:
	* library/tzdata/Asia/Gaza: Olson's tzdata2010l.

2010-08-22  Jan Nijtmans  <nijtmans@users.sf.net>

	* generic/tclBasic.c:  [Patch 3009403]: Signature of Tcl_GetHashKey,
	* generic/tclBinary.c: Tcl_(Create|Find)HashEntry follow-up:
	* generic/tclCmdIL.c:  Remove many type casts which are no longer
	* generic/tclCompile.c:necessary as a result of this signature change.
	* generic/tclDictObj.c:
	* generic/tclEncoding.c:
	* generic/tclExecute.c:
	* generic/tclInterp.c:
	* generic/tclIOCmd.c:
	* generic/tclObj.c:
	* generic/tclProc.c:
	* generic/tclTest.c:
	* generic/tclTrace.c:
	* generic/tclUtil.c:
	* generic/tclVar.c:

2010-08-21  Donal K. Fellows  <dkf@users.sf.net>

	* doc/linsert.n: [Bug 3045123]: Make description of what is actually
	happening more accurate.

2010-08-21  Jan Nijtmans  <nijtmans@users.sf.net>

	* tools/genStubs.tcl: [Patch 3034251]: Backport ttkGenStubs.tcl
	features to genStubs.tcl, partly: Use void (*reserved$i)(void) = 0
	instead of void *reserved$i = NULL for unused stub entries, in case
	pointer-to-function and pointer-to-object are different sizes.
	* generic/tcl*Decls.h:   (regenerated)
	* generic/tcl*StubInit.c:(regenerated)

2010-08-20  Jan Nijtmans  <nijtmans@users.sf.net>

	* doc/Method.3:   Fix definition of Tcl_MethodType.

2010-08-19  Donal K. Fellows  <dkf@users.sf.net>

	* generic/tclTrace.c (TraceExecutionObjCmd, TraceCommandObjCmd)
	(TraceVariableObjCmd): [Patch 3048354]: Use memcpy() instead of
	strcpy() to avoid buffer overflow; we have the correct length of data
	to copy anyway since we've just allocated the target buffer.

2010-08-18  Jan Nijtmans  <nijtmans@users.sf.net>

	* tools/genStubs.tcl: [Patch 3034251]: Backport ttkGenStubs.tcl
	features to genStubs.tcl, partly: remove unneeded ifdeffery and put
	C++ guard around stubs pointer definition.
	* generic/*Decls.h:   (regenerated)

2010-08-18  Miguel Sofer  <msofer@users.sf.net>
	* generic/tclBasic.c:   New redesign of [tailcall]: find
	* generic/tclExecute.c: errors early on, so that errorInfo
	* generic/tclInt.h:     contains the proper info [Bug 3047235]
	* generic/tclNamesp.c:

	* generic/tclCmdAH.c (TclNRTryObjCmd): [Bug 3046594]: Block
	tailcalling out of the body of a non-bc'ed [try].

	* generic/tclBasic.c:    Redesign of [tailcall] to
	* generic/tclCmdAH.c:    (a) fix [Bug 3047235]
	* generic/tclCompile.h:  (b) enable fix for [Bug 3046594]
	* generic/tclExecute.c:  (c) enable recursive tailcalls
	* generic/tclInt.h:
	* generic/tclNamesp.c:
	* tests/tailcall.test:

2010-08-18  Donal K. Fellows  <dkf@users.sf.net>

	* library/safe.tcl (AliasGlob): [Bug 3004191]: Restore safe [glob] to
	working condition.

2010-08-15  Donal K. Fellows  <dkf@users.sf.net>

	* generic/tclProc.c (ProcWrongNumArgs): [Bug 3045010]: Make the
	handling of passing the wrong number of arguments to [apply] somewhat
	less verbose when a lambda term is present.

2010-08-14  Jan Nijtmans  <nijtmans@users.sf.net>

	* compat/unicows:    Remove completely, see [FRQ 2819611].
	* doc/FileSystem.3: [Patch 2994165]: Change signature of
	* generic/tcl.decls  Tcl_FSGetNativePath and TclpDeleteFile
	* generic/tclDecls.h:
	* generic/tclIOUtil.c:
	* generic/tclStubInit.c:
	* generic/tclInt.h:
	* unix/tclUnixFCmd.c:
	* win/tclWinFCmd.c:
	* doc/Hash.3: [Patch 3009403]: Signature of Tcl_GetHashKey,
	* generic/tcl.h:     Tcl_(Create|Find)HashEntry

2010-08-11  Jeff Hobbs  <jeffh@ActiveState.com>

	* unix/ldAix: Remove ancient (pre-4.2) AIX support
	* unix/configure: Regen with ac-2.59
	* unix/configure.in, unix/tclConfig.sh.in, unix/Makefile.in:
	* unix/tcl.m4 (AIX): Remove the need for ldAIX, replace with
	-bexpall/-brtl.  Remove TCL_EXP_FILE (export file) and other baggage
	that went with it.  Remove pre-4 AIX build support.

2010-08-11  Miguel Sofer  <msofer@users.sf.net>

	* generic/tclBasic.c (TclNRYieldToObjCmd):
	* tests/coroutine.test: Fixed bad copypasta snafu. Thanks to Andy Goth
	for finding the bug.

2010-08-10  Jeff Hobbs  <jeffh@ActiveState.com>

	* generic/tclUtil.c (TclByteArrayMatch): Patterns may not be
	null-terminated, so account for that.

2010-08-09  Don Porter  <dgp@users.sourceforge.net>

	* changes:	Updates for 8.6b2 release.

2010-08-04  Jeff Hobbs  <jeffh@ActiveState.com>

	* win/Makefile.in, win/makefile.bc, win/makefile.vc, win/tcl.dsp:
	* win/tclWinPipe.c (TclpCreateProcess):
	* win/stub16.c (removed): Removed Win9x tclpip8x.dll build and 16-bit
	application loader stub support.  Win9x is no longer supported.

	* win/tclWin32Dll.c (TclWinInit): Hard-enforce Windows 9x as an
	unsupported platform with a panic.  Code to support it still exists in
	other files (to go away in time), but new APIs are being used that
	don't exist on Win9x.

	* unix/tclUnixFCmd.c: Adjust license header as per
	ftp://ftp.cs.berkeley.edu/pub/4bsd/README.Impt.License.Change

	* license.terms: Fix DFARs note for number-adjusted rights clause

	* win/tclWin32Dll.c (asciiProcs, unicodeProcs):
	* win/tclWinLoad.c (TclpDlopen): 'load' use LoadLibraryEx with
	* win/tclWinInt.h (TclWinProcs): LOAD_WITH_ALTERED_SEARCH_PATH to
	prefer dependent DLLs in same dir as loaded DLL.

	* win/Makefile.in (%.${OBJEXT}): better implicit rules support

2010-08-04  Andreas Kupries  <andreask@activestate.com>

	* generic/tclIORChan.c: [Bug 3034840]: Fixed reference counting in
	* generic/tclIORTrans.c: InvokeTclMethod and callers.
	* tests/ioTrans.test:

2010-08-03  Andreas Kupries  <andreask@activestate.com>

	* tests/var.test (var-19.1): [Bug 3037525]: Added test demonstrating
	the local hashtable deletion crash and fix.

	* tests/info.test (info-39.1): Added forward copy of test in 8.5
	branch about [Bug 2933089]. Should not fail, and doesn't, after
	updating the line numbers to the changed position.

2010-08-02  Kevin B. Kenny  <kennykb@users.sf.net>

	* library/tzdata/America/Bahia_Banderas:
	* library/tzdata/Pacific/Chuuk:
	* library/tzdata/Pacific/Pohnpei:
	* library/tzdata/Africa/Cairo:
	* library/tzdata/Europe/Helsinki:
	* library/tzdata/Pacific/Ponape:
	* library/tzdata/Pacific/Truk:
	* library/tzdata/Pacific/Yap:			Olson's tzdata2010k.

2010-08-02  Miguel Sofer  <msofer@users.sf.net>

	* generic/tclVar.c: Correcting bad port of [Bug 3037525] fix

2010-07-28  Miguel Sofer  <msofer@users.sf.net>

	* generic/tclVar.c: [Bug 3037525]: Lose fickle optimisation in
	TclDeleteVars (used for runtime-created locals) that caused crash.

2010-07-29  Jan Nijtmans  <nijtmans@users.sf.net>

	* compat/zlib/win32/README.txt: Official build of zlib1.dll 1.2.5 is
	* compat/zlib/win32/USAGE.txt:  finally available, so put it in.
	* compat/zlib/win32/zlib1.dll:

2010-07-25  Donal K. Fellows  <dkf@users.sf.net>

	* doc/http.n: Corrected description of location of one of the entries
	in the state array.

2010-07-24  Jan Nijtmans  <nijtmans@users.sf.net>

	* generic/tclDecls.h: [Bug 3029891]: Functions that don't belong in
	* generic/tclTest.c:  the stub table.
	* generic/tclBasic.c: From [Bug 3030870] make itcl 3.x built with
	pre-8.6 work in 8.6: Relax the relation between Tcl_CallFrame and
	CallFrame.

2010-07-16  Donal K. Fellows  <dkf@users.sf.net>

	* generic/tclBasic.c: Added more errorCode setting.

2010-07-15  Donal K. Fellows  <dkf@users.sf.net>

	* generic/tclExecute.c (TclExecuteByteCode): Ensure that [dict get]
	* generic/tclDictObj.c (DictGetCmd): always generates an errorCode on
	a failure to look up an entry.

2010-07-11  Pat Thoyts  <patthoyts@users.sourceforge.net>

	* unix/configure: (regenerated)
	* unix/configure.in: For the NATIVE_TCLSH variable use the autoconf
	* unix/Makefile.in:  SC_PROG_TCLSH to try and find a locally installed
	native binary. This avoids manually fixing up when cross compiling. If
	there is not one, revert to using the build product.

2010-07-02  Don Porter  <dgp@users.sourceforge.net>

	* generic/tclInt.decs:	Reverted to the original TIP 337
	implementation on what to do with the obsolete internal stub for
	TclBackgroundException() (eliminate it!)
	* generic/tclIntDecls.h:	make genstubs
	* generic/tclStubInit.c:

2010-07-02  Jan Nijtmans  <nijtmans@users.sf.net>

	* generic/tclInt.decls:  [Bug 803489]: Tcl_FindNamespace problem in the
	* generic/tclIntDecls.h: Stubs table
	* generic/tclStubInit.c:

2010-07-02  Donal K. Fellows  <dkf@users.sf.net>

	* generic/tclExecute.c (IllegalExprOperandType): [Bug 3024379]: Made
	sure that errors caused by an argument to an operator being outside
	the domain of the operator all result in ::errorCode being ARITH
	DOMAIN and not NONE.

2010-07-01  Jan Nijtmans  <nijtmans@users.sf.net>

	* win/rules.vc:              [Bug 3020677]: wish can't link reg1.2
	* tools/checkLibraryDoc.tcl: formatting, spacing, cleanup unused
	* tools/eolFix.tcl:          variables; no change in generated output
	* tools/fix_tommath_h.tcl:
	* tools/genStubs.tcl:
	* tools/index.tcl:
	* tools/man2help2.tcl:
	* tools/regexpTestLib.tcl:
	* tools/tsdPerf.tcl:
	* tools/uniClass.tcl:
	* tools/uniParse.tcl:

2010-07-01  Donal K. Fellows  <dkf@users.sf.net>

	* doc/mathop.n: [Bug 3023165]: Fix typo that was preventing proper
	rendering of the exclusive-or operator.

2010-06-28  Jan Nijtmans  <nijtmans@users.sf.net>

	* generic/tclPosixStr.c: [Bug 3019634]: errno.h and tclWinPort.h have
	conflicting definitions. Added messages for ENOTRECOVERABLE, EOTHER,
	ECANCELED and EOWNERDEAD, and fixed various typing mistakes in other
	messages.

2010-06-25  Reinhard Max  <max@suse.de>

	* tests/socket.test: Prevent a race condition during shutdown of the
	remote test server that can cause a hang when the server is being run
	in verbose mode.

2010-06-24  Jan Nijtmans  <nijtmans@users.sf.net>

	* win/tclWinPort.h: [Bug 3019634]: errno.h and tclWinPort.h have
	conflicting definitions.

		***POTENTIAL INCOMPATIBILITY***
	On win32, the correspondence between errno and the related error
	message, as handled by Tcl_ErrnoMsg() changes. The error message is
	kept the same, but the corresponding errno value might change.

2010-06-22  Donal K. Fellows  <dkf@users.sf.net>

	* generic/tclCmdIL.c (Tcl_LsetObjCmd): [Bug 3019351]: Corrected wrong
	args message.

2010-06-21  Jan Nijtmans  <nijtmans@users.sf.net>

	* unix/tclLoadDl.c:    Eliminate various unnecessary type casts, use
	* unix/tclLoadNext.c:  function typedefs whenever possible
	* unix/tclUnixChan.c:
	* unix/tclUnixFile.c:
	* unix/tclUnixNotfy.c:
	* unix/tclUnixSock.c:
	* unix/tclUnixTest.c:
	* unix/tclXtTest.c:
	* generic/tclZlib.c:   Remove hack needed for zlib 1.2.3 on win32

2010-06-18  Donal K. Fellows  <dkf@users.sf.net>

	* library/init.tcl (auto_execok): [Bug 3017997]: Add .cmd to the
	default list of extensions that we can execute interactively.

2010-06-16  Jan Nijtmans  <nijtmans@users.sf.net>

	* tools/loadICU.tcl:   [Bug 3016135]: Traceback using clock format
	* library/msgs/he.msg: with locale of he_IL.

	* generic/tcl.h:       Simplify Tcl_AppInit and *_Init definitions,
	* generic/tclInt.h:    spacing. Change TclpThreadCreate and
	* generic/tcl.decls:   Tcl_CreateThread signature, making clear that
	* generic/tclDecls.h:  "proc" is a function pointer, as in all other
	* generic/tclEvent.c:  "proc" function parameters.
	* generic/tclTestProcBodyObj.c:
	* win/tclWinThrd.c:
	* unix/tclUnixThrd.c:
	* doc/Thread.3:
	* doc/Class.3:         Fix Tcl_ObjectMetadataType definition.

2010-06-14  Jan Nijtmans  <nijtmans@users.sf.net>

	* unix/Makefile.in:    Fix compilation of xttest with 8.6 changes
	* unix/tclXtNotify.c:
	* unix/tclXtTest.c:
	* generic/tclPipe.c:   Fix gcc warning (with -fstrict-aliasing=2)
	* library/auto.tcl:    Spacing and style fixes.
	* library/history.tcl:
	* library/init.tcl:
	* library/package.tcl:
	* library/safe.tcl:
	* library/tm.tcl:

2010-06-13  Donal K. Fellows  <dkf@users.sf.net>

	* tools/tcltk-man2html.tcl (make-man-pages): [Bug 3015327]: Make the
	title of a manual page be stored relative to its resulting directory
	name as well as its source filename. This was caused by both Tcl and a
	contributed package ([incr Tcl]) defining an Object.3. Also corrected
	the joining of strings in titles to avoid extra braces.

2010-06-09  Andreas Kupries  <andreask@activestate.com>

	* library/platform/platform.tcl: Added OSX Intel 64bit
	* library/platform/pkgIndex.tcl: Package updated to version 1.0.9.
	* unix/Makefile.in:
	* win/Makefile.in:

2010-06-09  Jan Nijtmans  <nijtmans@users.sf.net>

	* tools/tsdPerf.c:    Fix export of symbol Tsdperf_Init, when using
	-fvisibility=hidden. Make two functions static, eliminate some
	unnecessary type casts.
	* tools/configure.in: Update to Tcl 8.6
	* tools/configure:    (regenerated)
	* tools/.cvsignore    new file

2010-06-07  Alexandre Ferrieux  <ferrieux@users.sourceforge.net>

	* generic/tclExecute.c: Ensure proper reset of [info errorstack] even
	* generic/tclNamesp.c:  when compiling constant expr's with errors.

2010-06-05  Miguel Sofer  <msofer@users.sf.net>

	* generic/tclBasic.c:   [Bug 3008307]: make callerPtr chains be
	* generic/tclExecute.c: traversable accross coro boundaries. Add the
	special coroutine CallFrame (partially reverting commit of
	2009-12-10), as it is needed for coroutines that do not push a CF, eg,
	those with [eval] as command. Thanks to Colin McCormack (coldstore)
	and Alexandre Ferrieux for the hard work on this.

2010-06-03  Alexandre Ferrieux  <ferrieux@users.sourceforge.net>

	* generic/tclNamesp.c: Safer (and faster) computation of [uplevel]
	* tests/error.test:    offsets in TIP 348. Toplevel offsets no longer
	* tests/result.test:   overestimated.

2010-06-02  Jan Nijtmans  <nijtmans@users.sf.net>

	* generic/tclOO.h:  BUILD_tcloo is never defined (leftover)
	* win/makefile.bc:  Don't set BUILD_tcloo (leftover)
	See also entry below: 2008-06-01  Joe Mistachkin

2010-06-01  Alexandre Ferrieux  <ferrieux@users.sourceforge.net>

	* generic/tclNamesp.c: Fix computation of [uplevel] offsets in TIP 348
	* tests/error.test:    Only depend on callerPtr chaining now.
	* tests/result.test:   Needed for upcoming coro patch.

2010-05-31  Jan Nijtmans  <nijtmans@users.sf.net>

	* generic/tclVar.c:        Eliminate some casts to (Tcl_HashTable *)
	* generic/tclExecute.c:
	* tests/fileSystem.test:   Fix filesystem-5.1 test failure on CYGWIN

2010-05-28  Jan Nijtmans  <nijtmans@users.sf.net>

	* generic/tclInt.h: [Patch 3008541]: Order of TIP #348 fields in
	Interp structure

2010-05-28  Donal K. Fellows  <dkf@users.sf.net>

	* generic/tclCompCmdsSZ.c (IssueTryFinallyInstructions): [3007374]:
	Corrected error in handling of catch contexts to prevent crash with
	chained handlers.

	* generic/tclExecute.c (TclExecuteByteCode): Restore correct operation
	of instruction-level execution tracing (had been broken by NRE).

2010-05-27  Jan Nijtmans  <nijtmans@users.sf.net>

	* library/opt/optParse.tcl: Don't generate spaces at the end of a
	* library/opt/pkgIndex.tcl: line, eliminate ';' at line end, bump to
	* tools/uniParse.tcl:       v0.4.6
	* generic/tclUniData.c:
	* tests/opt.test:
	* tests/safe.test:

2010-05-21  Jan Nijtmans  <nijtmans@users.sf.net>

	* tools/installData.tcl: Make sure that copyDir only receives
	normalized paths, otherwise it might result in a crash on CYGWIN.
	Restyle according to the Tcl style guide.
	* generic/tclStrToD.c: [Bug 3005233]: Fix for build on OpenBSD vax

2010-05-19  Alexandre Ferrieux  <ferrieux@users.sourceforge.net>

	* tests/dict.test: Add missing tests for [Bug 3004007], fixed under
	                   the radar on 2010-02-24 (dkf): EIAS violation in
	                   list-dict conversions.

2010-05-19  Jan Nijtmans  <nijtmans@users.sf.net>

	* generic/regcomp.c:     Don't use arrays of length 1, just use a
	* generic/tclFileName.c: single element then, it makes code more
	* generic/tclLoad.c:     readable. (Here it even prevents a type cast)

2010-05-17  Jan Nijtmans  <nijtmans@users.sf.net>

	* generic/tclStrToD.c: [Bug 2996549]: Failure in expr.test on Win32

2010-05-17  Donal K. Fellows  <dkf@users.sf.net>

	* generic/tclCmdIL.c (TclInfoFrame): Change this code to use
	Tcl_GetCommandFullName rather than rolling its own. Discovered during
	the hunting of [Bug 3001438] but unlikely to be a fix.

2010-05-11  Jan Nijtmans  <nijtmans@users.sf.net>

	* win/tclWinConsole.c: [Patch 2997087]: Unnecessary type casts.
	* win/tclWinDde.c:
	* win/tclWinLoad.c:
	* win/tclWinNotify.c:
	* win/tclWinSerial.c:
	* win/tclWinSock.c:
	* win/tclWinTime.c:
	* win/tclWinPort.h: Don't duplicate CYGWIN timezone #define from
			    tclPort.h

2010-05-07  Andreas Kupries  <andreask@activestate.com>

	* library/platform/platform.tcl: Fix cpu name for Solaris/Intel 64bit.
	* library/platform/pkgIndex.tcl: Package updated to version 1.0.8.
	* unix/Makefile.in:
	* win/Makefile.in:

2010-05-06  Jan Nijtmans  <nijtmans@users.sf.net>

	* generic/tclPkg.c:   Unnecessary type casts, see [Patch 2997087]

2010-05-04  Jan Nijtmans  <nijtmans@users.sf.net>

	* win/tclWinNotify.c:	TCHAR-related fixes, making those two files
	* win/tclWinSock.c:	compile fine when TCHAR != char. Please see
	comments in [FRQ 2965056] (2965056-1.patch).

2010-05-03  Jan Nijtmans  <nijtmans@users.sf.net>

	* generic/tclIORChan.c:   Use "tclIO.h" and "tclTomMathDecls.h"
	* generic/tclIORTrans.c:  everywhere
	* generic/tclTomMath.h:
	* tools/fix_tommath_h.tcl:
	* libtommath/tommath.h:   Formatting (# should always be first char on
				  line)
	* win/tclAppInit.c:       For MINGW/CYGWIN, use GetCommandLineA
				  explicitly.
	* unix/.cvsignore:        Add pkg, *.dll

	* libtommath/tommath.h:       CONSTify various useful internal
	* libtommath/bn_mp_cmp_d.c:   functions (TclBignumToDouble, TclCeil,
	* libtommath/bn_mp_cmp_mag.c: TclFloor), and related tommath functions
	* libtommath/bn_mp_cmp.c:
	* libtommath/bn_mp_copy.c:
	* libtommath/bn_mp_count_bits.c:
	* libtommath/bn_mp_div_2d.c:
	* libtommath/bn_mp_mod_2d.c:
	* libtommath/bn_mp_mul_2d.c:
	* libtommath/bn_mp_neg.c:
	* generic/tclBasic.c:        Handle TODO: const correctness ?
	* generic/tclInt.h:
	* generic/tclStrToD.c:
	* generic/tclTomMath.decls:
	* generic/tclTomMath.h:
	* generic/tclTomMathDecls.h:

2010-04-30  Don Porter  <dgp@users.sourceforge.net>

	* generic/tcl.h:	Bump patchlevel to 8.6b1.2 to distinguish
	* library/init.tcl:	CVS snapshots from earlier snapshots as well
	* unix/configure.in:	as the 8.6b1 and 8.6b2 releases.
	* win/configure.in:

	* unix/configure:	autoconf-2.59
	* win/configure:

	* generic/tclBinary.c (TclAppendBytesToByteArray):	Add comments
	* generic/tclInt.h (TclAppendBytesToByteArray):	placing overflow
	protection responsibility on caller.  Convert "len" argument to signed
	int which any value already vetted for overflow issues will fit into.
	* generic/tclStringObj.c:	Update caller; standardize panic msg.

	* generic/tclBinary.c (UpdateStringOfByteArray): [Bug 2994924]:	Add
	panic when the generated string representation would grow beyond Tcl's
	size limits.

2010-04-30  Donal K. Fellows  <dkf@users.sf.net>

	* generic/tclBinary.c (TclAppendBytesToByteArray): Add extra armour
	against buffer overflows.

	* generic/tclBasic.c (NRInterpCoroutine): Corrected handling of
	* tests/coroutine.test (coroutine-6.4):   arguments to deal with
						  trickier cases.

2010-04-30  Miguel Sofer  <msofer@users.sf.net>

	* tests/coroutine.test: testing coroutine arguments after [yield]:
	check that only 0/1 allowed

2010-04-30  Donal K. Fellows  <dkf@users.sf.net>

	* generic/tclBasic.c (NRInterpCoroutine): Corrected handling of
	arguments to deal with trickier cases.

	* generic/tclCompCmds.c (TclCompileVariableCmd): Slightly tighter
	issuing of instructions.

	* generic/tclExecute.c (TclExecuteByteCode): Add peephole optimization
	of the fact that INST_DICT_FIRST and INST_DICT_NEXT always have a
	conditional jump afterwards.

	* generic/tclBasic.c (TclNRYieldObjCmd, TclNRYieldmObjCmd)
	(NRInterpCoroutine): Replace magic values for formal argument counts
	for coroutine command implementations with #defines, for an increase
	in readability.

2010-04-30  Jan Nijtmans  <nijtmans@users.sf.net>

	* generic/tclMain.c: Unnecessary TCL_STORAGE_CLASS re-definition. It
	was used for an ancient dummy reference to Tcl_LinkVar(), but that's
	already gone since 2002-05-29.

2010-04-29  Miguel Sofer  <msofer@users.sf.net>

	* generic/tclCompExpr.c: Slight change in the literal sharing
	* generic/tclCompile.c:  mechanism to avoid shimmering of
	* generic/tclCompile.h:  command names.
	* generic/tclLiteral.c:

2010-04-29  Andreas Kupries  <andreask@activestate.com>

	* library/platform/platform.tcl: Another stab at getting the /lib,
	* library/platform/pkgIndex.tcl: /lib64 difference right for linux.
	* unix/Makefile.in:		 Package updated to version 1.0.7.
	* win/Makefile.in:

2010-04-29  Kevin B. Kenny  <kennykb@acm.org>

	* library/tzdata/Antarctica/Macquarie:
	* library/tzdata/Africa/Casablanca:
	* library/tzdata/Africa/Tunis:
	* library/tzdata/America/Santiago:
	* library/tzdata/America/Argentina/San_Luis:
	* library/tzdata/Antarctica/Casey:
	* library/tzdata/Antarctica/Davis:
	* library/tzdata/Asia/Anadyr:
	* library/tzdata/Asia/Damascus:
	* library/tzdata/Asia/Dhaka:
	* library/tzdata/Asia/Gaza:
	* library/tzdata/Asia/Kamchatka:
	* library/tzdata/Asia/Karachi:
	* library/tzdata/Asia/Taipei:
	* library/tzdata/Europe/Samara:
	* library/tzdata/Pacific/Apia:
	* library/tzdata/Pacific/Easter:
	* library/tzdata/Pacific/Fiji:   Olson's tzdata2010i.

2010-04-29  Donal K. Fellows  <dkf@users.sf.net>

	* generic/tclBinary.c (TclAppendBytesToByteArray): [Bug 2992970]: Make
	* generic/tclStringObj.c (Tcl_AppendObjToObj): an append of a byte
	array to another into an efficent operation. The problem was the (lack
	of) a proper growth management strategy for the byte array.

2010-04-29  Jan Nijtmans  <nijtmans@users.sf.net>

	* compat/dirent2.h:	Include "tcl.h", not <tcl.h>, like everywhere
	* compat/dlfcn.h:	else, to ensure that the version in the Tcl
	* compat/stdlib.h:	distribution is used, not some version from
	* compat/string.h:	somewhere else.
	* compat/unistd.h:

2010-04-28  Jan Nijtmans  <nijtmans@users.sf.net>

	* win/Makefile.in:	Remove unused @MAN2TCLFLAGS@
	* win/tclWinPort.h:	Move <limits.h> include from tclInt.h to
	* generic/tclInt.h:	tclWinPort.h, and eliminate unneeded
	* generic/tclEnv.c:	<stdlib.h>, <stdio.h> and <string.h>, which
				are already in tclInt.h
	* generic/regcustom.h:	Move "tclInt.h" from regcustom.h up to
	* generic/regex.h:	regex.h.
	* generic/tclAlloc.c:	Unneeded <stdio.h> include.
	* generic/tclExecute.c:	Fix gcc warning: comparison between signed and
				unsigned.

2010-04-28  Donal K. Fellows  <dkf@users.sf.net>

	* generic/tclInt.h (TclIsVarDirectUnsettable): Corrected flags so that
	deletion of traces is not optimized out...

	* generic/tclExecute.c (ExecuteExtendedBinaryMathOp)
	(TclCompareTwoNumbers,ExecuteExtendedUnaryMathOp,TclExecuteByteCode):
	[Patch 2981677]: Move the less common arithmetic operations (i.e.,
	exponentiation and operations on non-longs) out of TEBC for a big drop
	in the overall size of the stack frame for most code. Net effect on
	speed is minimal (slightly faster overall in tclbench). Also extended
	the number of places where TRESULT handling is replaced with a jump to
	dedicated code.

2010-04-27  Donal K. Fellows  <dkf@users.sf.net>

	* generic/tclExecute.c (TclExecuteByteCode): Rearrange location of an
	assignment to shorten the object code.

2010-04-27  Jan Nijtmans  <nijtmans@users.sf.net>

	* generic/tclIOUtil.c (Tcl_FSGetNativePath): [Bug 2992292]:
	tclIOUtil.c assignment type mismatch compiler warning
	* generic/regguts.h:     If tclInt.h or tclPort.h is already
	* generic/tclBasic.c:    included, don't include <limits.h>
	* generic/tclExecute.c:  again. Follow-up to [Bug 2991415]:
	* generic/tclIORChan.c:  tclport.h #included before limits.h
	* generic/tclIORTrans.c: See comments in [Bug 2991415]
	* generic/tclObj.c:
	* generic/tclOOInt.h:
	* generic/tclStrToD.c:
	* generic/tclTomMath.h:
	* generic/tclTomMathInterface.c:
	* generic/tclUtil.c:
	* compat/strtod.c:
	* compat/strtol.c:

2010-04-27  Kevin B. Kenny  <kennykb@acm.org>

	* unix/tclLoadDl.c (FindSymbol): [Bug 2992295]: Simplified the logic
	so that the casts added in Donal Fellows's change for the same bug are
	no longer necessary.

2010-04-26  Donal K. Fellows  <dkf@users.sf.net>

	* unix/tclLoadDl.c (FindSymbol): [Bug 2992295]: Added an explicit cast
	because auto-casting between function and non-function types is never
	naturally warning-free.

	* generic/tclStubInit.c:   Add a small amount of gcc-isms (with #ifdef
	* generic/tclOOStubInit.c: guards) to ensure that warnings are issued
	when these files are older than the various *.decls files.

2010-04-25  Miguel Sofer  <msofer@users.sf.net>

	* generic/tclBasic.c:    Add unsupported [yieldm] command. Credit
	* generic/tclInt.h:      Lars Hellstrom for the basic idea.

2010-04-24  Miguel Sofer  <msofer@users.sf.net>

	* generic/tclBasic.c:    Modify api of TclSpliceTailcall() to fix
	* generic/tclExecute.c:  [yieldTo], which had not survived the latest
	* generic/tclInt.h:      mods to tailcall. Thanks kbk for detecting
	the problem.

2010-04-23  Jan Nijtmans  <nijtmans@users.sf.net>

	* unix/tclUnixPort.h: [Bug 2991415]: tclport.h #included before
	limits.h

2010-04-22  Jan Nijtmans  <nijtmans@users.sf.net>

	* generic/tclPlatDecls.h:  Move TCHAR fallback typedef from tcl.h to
	* generic/tcl.h:           tclPlatDecls.h (as suggested by dgp)
	* generic/tclInt.h:        fix typo
	* generic/tclIOUtil.c:     Eliminate various unnecessary
	* unix/tclUnixFile.c:      type casts.
	* unix/tclUnixPipe.c:
	* win/tclWinChan.c:
	* win/tclWinFCmd.c:
	* win/tclWinFile.c:
	* win/tclWinLoad.c:
	* win/tclWinPipe.c:

2010-04-20  Jan Nijtmans  <nijtmans@users.sf.net>

	* generic/tclTest.c:  Use function prototypes from the FS API.
	* compat/zlib/*:      Upgrade to zlib 1.2.5

2010-04-19  Donal K. Fellows  <dkf@users.sf.net>

	* generic/tclExecute.c (TclExecuteByteCode): Improve commenting and
	reduce indentation for the Invocation Block.

2010-04-18  Donal K. Fellows  <dkf@users.sf.net>

	* doc/unset.n: [Bug 2988940]: Fix typo.

2010-04-15  Jan Nijtmans  <nijtmans@users.sf.net>

	* win/tclWinPort.h:       Move inclusion of <tchar.h> from
	* generic/tcl.h:          tclPlatDecls.h to tclWinPort.h, where it
	* generic/tclPlatDecls.h: belongs. Add fallback in tcl.h, so TCHAR is
				  available in win32 always.

2010-04-15  Donal K. Fellows  <dkf@users.sf.net>

	* doc/try.n: [Bug 2987551]: Fix typo.

2010-04-14  Andreas Kupries  <andreask@activestate.com>

	* library/platform/platform.tcl: Linux platform identification:
	* library/platform/pkgIndex.tcl: Check /lib64 for existence of files
	* unix/Makefile.in: matching libc* before accepting it as base
	* win/Makefile.in:  directory. This can happen on weirdly installed
	32bit systems which have an empty or partially filled /lib64 without
	an actual libc. Bumped to version 1.0.6.

2010-04-13  Jan Nijtmans  <nijtmans@users.sf.net>

	* win/tclWinPort.h: Fix [Patch 2986105]: conditionally defining
	* win/tclWinFile.c: strcasecmp/strncasecmp
	* win/tclWinLoad.c: Fix gcc warning: comparison of unsigned expression
	>= 0 is always true

2010-04-08  Donal K. Fellows  <dkf@users.sf.net>

	* generic/tclCompCmdsSZ.c (TclSubstCompile): If the first token does
	not result in a *guaranteed* push of a Tcl_Obj on the stack, we must
	push an empty object. Otherwise it is possible to get to a 'concat1'
	or 'done' without enough values on the stack, resulting in a crash.
	Thanks to Joe Mistachkin for identifying a script that could trigger
	this case.

2010-04-07  Donal K. Fellows  <dkf@users.sf.net>

	* doc/catch.n, doc/info.n, doc/return.n: Formatting.

2010-04-06  Donal K. Fellows  <dkf@users.sf.net>

	* doc/Load.3: Minor corrections of formatting and cross links.

2010-04-06  Jan Nijtmans  <nijtmans@users.sf.net>

	* win/configure:       (regenerate with autoconf-2.59)
	* unix/configure:
	* unix/installManPage: [Bug 2982540]: configure and install* script
	* unix/install-sh:     files should always have LF line ending.
	* doc/Load.3:          Fix signature of Tcl_LoadFile in documentation.

2010-04-05  Alexandre Ferrieux  <ferrieux@users.sourceforge.net>

	TIP #348 IMPLEMENTATION

	* generic/tclBasic.c: [Patch 2868499]: Substituted error stack
	* generic/tclCmdIL.c:
	* generic/tclInt.h:
	* generic/tclNamesp.c:
	* generic/tclResult.c:
	* doc/catch.n:
	* doc/info.n:
	* doc/return.n:
	* tests/cmdMZ.test:
	* tests/error.test:
	* tests/execute.test:
	* tests/info.test:
	* tests/init.test:
	* tests/result.test:

2010-04-05  Donal K. Fellows  <dkf@users.sf.net>

	* unix/tcl.m4 (SC_ENABLE_THREADS): Flip the default for whether to
	* win/tcl.m4 (SC_ENABLE_THREADS):  build in threaded mode. Part of
	* win/rules.vc:			   TIP #364.

	* unix/tclLoadDyld.c (FindSymbol): Better human-readable error message
	generation to match code in tclLoadDl.c.

2010-04-04  Donal K. Fellows  <dkf@users.sf.net>

	* generic/tclIOUtil.c, unix/tclLoadDl.c: Minor changes to enforce
	Engineering Manual style rules.

	* doc/FileSystem.3, doc/Load.3: Documentation for TIP#357.

	* macosx/tclMacOSXBundle.c (OpenResourceMap): [Bug 2981528]: Only
	define this function when HAVE_COREFOUNDATION is defined.

2010-04-02  Jan Nijtmans  <nijtmans@users.sf.net>

	* generic/tcl.decls (Tcl_LoadFile): Add missing "const" in signature,
	* generic/tclIOUtil.c (Tcl_LoadFile): and some formatting fixes
	* generic/tclDecls.h:  (regenerated)

2010-04-02  Donal K. Fellows  <dkf@users.sf.net>

	* generic/tclIOUtil.c (Tcl_LoadFile): Corrections to previous commit
	* unix/tclLoadDyld.c (TclpDlopen):    to make it build on OSX.

2010-04-02  Kevin B. Kenny  <kennykb@acm.org>

	TIP #357 IMPLEMENTATION
	TIP #362 IMPLEMENTATION

	* generic/tclStrToD.c: [Bug 2952904]: Defer creation of the smallest
	floating point number until it is actually used. (This change avoids a
	bogus syslog message regarding a 'floating point software assist
	fault' on SGI systems.)

	* library/reg/pkgIndex.tcl:	[TIP #362]: Fixed first round of bugs
	* tests/registry.test:		resulting from the recent commits of
	* win/tclWinReg.c:		changes in support of the referenced
					TIP.

	* generic/tcl.decls:		[TIP #357]: First round of changes
	* generic/tclDecls.h:		to export Tcl_LoadFile,
	* generic/tclIOUtil.c:		Tcl_FindSymbol, and Tcl_FSUnloadFile
	* generic/tclInt.h:		to the public API.
	* generic/tclLoad.c:
	* generic/tclLoadNone.c:
	* generic/tclStubInit.c:
	* tests/fileSystem.test:
	* tests/load.test:
	* tests/unload.test:
	* unix/tclLoadDl.c:
	* unix/tclLoadDyld.c:
	* unix/tclLoadNext.c:
	* unix/tclLoadOSF.c:
	* unix/tclLoadShl.c:
	* unix/tclUnixPipe.c:
	* win/Makefile.in:
	* win/tclWinLoad.c:

2010-03-31  Donal K. Fellows  <dkf@users.sf.net>

	* doc/registry.n: Added missing documentation of TIP#362 flags.

	* doc/package.n: [Bug 2980210]: Document the arguments taken by
	the [package present] command correctly.

	* doc/Thread.3: Added some better documentation of how to create and
	use a thread using the C-level thread API, based on realization that
	no such tutorial appeared to exist.

2010-03-31  Jan Nijtmans  <nijtmans@users.sf.net>

	* test/cmdMZ.test:    [FRQ 2974744]: share exception codes (ObjType?):
	* test/error.test:    Revised test cases, making sure that abbreviated
	* test/proc-old.test: codes are checked resulting in an error, and
	                      checking for the exact error message.

2010-03-30  Andreas Kupries  <andreask@activestate.com>

	* generic/tclIORChan.c (ReflectClose, ReflectInput, ReflectOutput,
	(ReflectSeekWide, ReflectWatch, ReflectBlock, ReflectSetOption,
	(ReflectGetOption, ForwardProc): [Bug 2978773]: Preserve
	ReflectedChannel* structures across handler invokations, to avoid
	crashes when the handler implementation induces nested callbacks and
	destruction of the channel deep inside such a nesting.

2010-03-30  Don Porter  <dgp@users.sourceforge.net>

	* generic/tclObj.c (Tcl_GetCommandFromObj):     [Bug 2979402]: Reorder
	the validity tests on internal rep of a "cmdName" value to avoid
	invalid reads reported by valgrind.

2010-03-30  Jan Nijtmans  <nijtmans@users.sf.net>

	* generic/tclIndexObj:	[FRQ 2974744]: share exception codes
	* generic/tclResult.c:	further optimization, making use of indexType.
	* generic/tclZlib.c:    [Bug 2979399]: uninitialized value troubles

2010-03-30  Donal K. Fellows  <dkf@users.sf.net>

	TIP #362 IMPLEMENTATION

	* win/tclWinReg.c: [Patch 2960976]: Apply patch from Damon Courtney to
	* tests/registry.test:	allow the registry command to be told to work
	* win/Makefile.in:	with both 32-bit and 64-bit registries. Bump
	* win/configure.in:	version of registry package to 1.3.
	* win/makefile.bc:
	* win/makefile.vc:
	* win/configure:	autoconf-2.59

2010-03-29  Jan Nijtmans  <nijtmans@users.sf.net>

	* unix/tcl.m4:            Only test for -visibility=hidden with gcc
	                          (Second remark in [Bug 2976508])
	* unix/configure:         regen

2010-03-29  Don Porter  <dgp@users.sourceforge.net>

	* generic/tclStringObj.c:       Fix array overrun in test format-1.12
	caught by valgrind testing.

2010-03-27  Jan Nijtmans  <nijtmans@users.sf.net>

	* generic/tclInt.h:	[FRQ 2974744]: share exception codes
	* generic/tclResult.c:	(ObjType?)
	* generic/tclCmdMZ.c:
	* generic/tclCompCmdsSZ.c:

2010-03-26  Jan Nijtmans  <nijtmans@users.sf.net>

	* generic/tclExecute.c: [Bug 2976508]: Tcl HEAD fails on HP-UX

2010-03-25  Donal K. Fellows  <dkf@users.sf.net>

	* unix/tclUnixFCmd.c (TclUnixCopyFile): [Bug 2976504]: Corrected
	number of arguments to fstatfs() call.

	* macosx/tclMacOSXBundle.c, macosx/tclMacOSXFCmd.c:
	* macosx/tclMacOSXNotify.c: Reduce the level of ifdeffery in the
	functions of these files to improve readability. They need to be
	audited for whether complexity can be removed based on the minimum
	supported version of OSX, but that requires a real expert.

2010-03-24  Don Porter  <dgp@users.sourceforge.net>

	* generic/tclResult.c:  [Bug 2383005]: Revise [return -errorcode] so
	* tests/result.test:    that it rejects illegal non-list values.

2010-03-24  Donal K. Fellows  <dkf@users.sf.net>

	* generic/tclOOInfo.c (InfoObjectMethodTypeCmd)
	(InfoClassMethodTypeCmd): Added introspection of method types so that
	it is possible to find this info out without using errors.
	* generic/tclOOMethod.c (procMethodType): Now that introspection can
	reveal the name of method types, regularize the name of normal methods
	to be the name of the definition type used to create them.

	* tests/async.test (async-4.*): Reduce obscurity of these tests by
	putting the bulk of the code for them inside the test body with the
	help of [apply].

	* generic/tclCmdMZ.c (TryPostBody, TryPostHandler): Make sure that the
	[try] command does not trap unwinding due to limits.

2010-03-23  Don Porter  <dgp@users.sourceforge.net>

	* generic/tclCmdMZ.c:	[Bug 2973361]: Revised fix for computing
	indices of script arguments to [try].

2010-03-23  Jan Nijtmans  <nijtmans@users.sf.net>

	* generic/tclCmdMZ.c:      Make error message in "try" implementation
	* generic/tclCompCmdsSZ.c: exactly the same as the one in "return"
	* tests/error.test:
	* libtommath/mtests/mpi.c: Single "const" addition

2010-03-22  Don Porter  <dgp@users.sourceforge.net>

	* generic/tclCmdMZ.c:	[Bug 2973361]: Compute the correct integer
	values to identify the argument indices of the various script
	arguments to [try]. Passing in -1 led to invalid memory reads.

2010-03-20  Donal K. Fellows  <dkf@users.sf.net>

	* doc/exec.n: Make it a bit clearer that there is an option to run a
	pipeline in the background.

	* generic/tclIOCmd.c (Tcl_FcopyObjCmd):		Lift the restriction
	* generic/tclIO.c (TclCopyChannel, CopyData):	on the [fcopy] command
	* generic/tclIO.h (CopyState):			that forced it to only
	copy up to 2GB per script-level callback. Now it is anything that can
	fit in a (signed) 64-bit integer. Problem identified by Frederic
	Bonnet on comp.lang.tcl. Note that individual low-level reads and
	writes are still smaller as the optimal buffer size is smaller.

2010-03-20  Jan Nijtmans  <nijtmans@users.sf.net>

	* win/stub16.c:         Don't hide that we use the ASCII API here.
	                        (does someone still use that?)
	* win/tclWinPipe.c:     2 unnecessary type casts.

2010-03-19  Donal K. Fellows  <dkf@users.sf.net>

	* generic/tclCompCmdsSZ.c (TclCompileThrowCmd): Added compilation for
	the [throw] command.

2010-03-18  Don Porter  <dgp@users.sourceforge.net>

	* generic/tclListObj.c:	[Bug 2971669]: Prevent in overflow trouble in
	* generic/tclTestObj.c:	ListObjReplace operations. Thanks to kbk for
	* tests/listObj.test:	fix and test.

2010-03-18  Donal K. Fellows  <dkf@users.sf.net>

	* generic/tclCompCmdsSZ.c (IssueTryFinallyInstructions):
	[Bug 2971921]: Corrected jump so that it doesn't skip into the middle
	of an instruction! Tightened the instruction issuing. Moved endCatch
	calls closer to their point that they guard, ensuring correct ordering
	of result values.

2010-03-17  Andreas Kupries  <andreask@activestate.com>

	* generic/tclIORTrans.c (ReflectInput, ReflectOutput)
	(ReflectSeekWide): [Bug 2921116]: Added missing TclEventuallyFree
	calls for preserved ReflectedTransform* structures. Reworked
	ReflectInput to preserve the structure for its whole life, not only in
	InvokeTclMethod.

	* generic/tclIO.c (Tcl_GetsObj): [Bug 2921116]: Regenerate topChan,
	may have been changed by a self-modifying transformation.

	* tests/ioTrans/test (iortrans-4.8, iortrans-4.9, iortrans-5.11)
	(iortrans-7.4, iortrans-8.3): New test cases.

2010-03-16  Jan Nijtmans  <nijtmans@users.sf.net>

	* compat/zlib/*:	Upgrade zlib to version 1.2.4.
	* win/makefile.vc:
	* unix/Makefile.in:
	* win/tclWinChan.c:	Don't cast away "const" without reason.

2010-03-12  Jan Nijtmans  <nijtmans@users.sf.net>

	* win/makefile.vc: [Bug 2967340]: Static build was failing.
	* win/.cvsignore:

2010-03-10  Jan Nijtmans  <nijtmans@users.sf.net>

	* generic/tclTest.c:	Remove unnecessary '&' decoration for
	* generic/tclIOUtil.c:	function pointers
	* win/tclWin32Dll.c:	Double declaration of TclNativeDupInternalRep
	* unix/tclIOUtil.c:
	* unix/dltest/.cvsignore: Ignore *.so here

2010-03-09  Andreas Kupries  <andreask@activestate.com>

	* generic/tclIORChan.c: [Bug 2936225]: Thanks to Alexandre Ferrieux
	* doc/refchan.n:    <ferrieux@users.sourceforge.net> for debugging and
	* tests/ioCmd.test: fixing the problem. It is the write-side
	equivalent to the bug fixed 2009-08-06.

2010-03-09  Don Porter  <dgp@users.sourceforge.net>

	* library/tzdata/America/Matamoros: New locale
	* library/tzdata/America/Ojinaga: New locale
	* library/tzdata/America/Santa_Isabel: New locale
	* library/tzdata/America/Asuncion:
	* library/tzdata/America/Tijuana:
	* library/tzdata/Antarctica/Casey:
	* library/tzdata/Antarctica/Davis:
	* library/tzdata/Antarctica/Mawson:
	* library/tzdata/Asia/Dhaka:
	* library/tzdata/Pacific/Fiji:
	Olson tzdata2010c.

2010-03-07  Jan Nijtmans  <nijtmans@users.sf.net>

	* generic/tclTest.c:	  Test that tclOO stubs are present in stub
				  library
	* generic/tclOOMethod.c:  Applied missing part of [Patch 2961556]
	* win/tclWinInt.h:	  Change all tclWinProcs signatures to use
	* win/tclWin32Dll.c:	  TCHAR* in stead of WCHAR*. This is meant
	* win/tclWinDde.c:	  as preparation to make [Enh 2965056]
	* win/tclWinFCmd.c:	  possible at all.
	* win/tclWinFile.c:
	* win/tclWinPipe.c:
	* win/tclWinSock.c:

2010-03-06  Jan Nijtmans  <nijtmans@users.sf.net>

	* generic/tclStubLib.c:	Remove presence of tclTomMathStubsPtr here.
	* generic/tclTest.c:	Test that tommath stubs are present in stub
				library.

2010-03-05  Donal K. Fellows  <dkf@users.sf.net>

	* generic/tclIORTrans.c (ForwardProc): [Bug 2964425]: When cleaning
	the stables, it is sometimes necessary to do more than the minimum. In
	this case, rationalizing the variables for a forwarded limit? method
	required removing an extra Tcl_DecrRefCount too.

	* generic/tclOO.h, generic/tclOOInt.h: [Patch 2961556]: Change TclOO
	to use the same style of function typedefs as Tcl, as this is about
	the last chance to get this right.

	***POTENTIAL INCOMPATIBILITY***
	Source code that uses function typedefs from TclOO will need to update
	variables and argument definitions so that pointers to the function
	values are used instead. Binary compatibility is not affected.

	* generic/*.c, generic/tclInt.h, unix/*.c, macosx/*.c: Applied results
	of doing a Code Audit. Principal changes:
	  * Use do { ... } while (0) in macros
	  * Avoid shadowing one local variable with another
	  * Use clearer 'foo.bar++;' instead of '++foo.bar;' where result not
	    required (i.e., semantically equivalent); clarity is increased
	    because it is bar that is incremented, not foo.
	  * Follow Engineering Manual rules on spacing and declarations

2010-03-04  Donal K. Fellows  <dkf@users.sf.net>

	* generic/tclOO.c (ObjectRenamedTrace): [Bug 2962664]: Add special
	handling so that when the class of classes is deleted, so is the class
	of objects. Immediately.

	* generic/tclOOInt.h (ROOT_CLASS): Add new flag for specially marking
	the root class. Simpler and more robust than the previous technique.

2010-03-04  Jan Nijtmans  <nijtmans@users.sf.net>

	* generic/tclGetDate.y:    3 unnecessary MODULE_SCOPE
	* generic/tclDate.c:       symbols
	* generic/tclStubLib.c:    Split tommath stub lib
	* generic/tclTomMathStubLib.c:  in separate file.
	* win/makefile.bc:
	* win/Makefile.in:
	* win/makefile.vc:
	* win/tcl.dsp:
	* unix/Makefile.in:
	* unix/tcl.m4:          Cygwin only gives warning
	* unix/configure:       using -fvisibility=hidden
	* compat/strncasecmp.c: A few more const's
	* compat/strtod.c:
	* compat/strtoul.c:

2010-03-03  Andreas Kupries <andreask@activestate.com>

	* doc/refchan.n: Followup to ChangeLog entry 2009-10-07
	(generic/tclIORChan.c). Fixed the documentation to explain that errno
	numbers are operating system dependent, and reworked the associated
	example.

2010-03-02  Jan Nijtmans  <nijtmans@users.sf.net>

	* unix/tcl.m4:     [FRQ 2959069]: Support for -fvisibility=hidden
	* unix/configure   (regenerated with autoconf-2.59)

2010-03-01  Alexandre Ferrieux  <ferrieux@users.sourceforge.net>

	* unix/tclUnixSock.c: Refrain from a possibly lengthy reverse-DNS
	lookup on 0.0.0.0 when calling [fconfigure -sockname] on an
	universally-bound (default) server socket.

	* generic/tclIndexObj.c: fix [AT 86258]: special-casing of empty
	tables when generating error messages for [::tcl::prefix match].

2010-02-28  Donal K. Fellows  <dkf@users.sf.net>

	* generic/tclCmdIL.c: More additions of {TCL LOOKUP} error-code
	generation to various subcommands of [info] as part of long-term
	project to classify all Tcl's generated errors.

2010-02-28  Jan Nijtmans  <nijtmans@users.sf.net>

	* generic/tclStubInit.c: [Bug 2959713]: Link error with gcc 4.1

2010-02-27  Donal K. Fellows  <dkf@users.sf.net>

	* generic/tclCmdMZ.c (StringFirstCmd, StringLastCmd): [Bug 2960021]:
	Only search for the needle in the haystack when the needle isn't
	larger than the haystack. Prevents an odd crash from sometimes
	happening when things get mixed up (a common programming error).

	* generic/tclMain.c (Tcl_Main): [Bug 801429]: Factor out the holding
	of the client-installed main loop function into thread-specific data.

	***POTENTIAL INCOMPATIBILITY***
	Code that previously tried to set the main loop from another thread
	will now fail. On the other hand, there is a fairly high probability
	that such programs would have been failing before due to the lack of
	any kind of inter-thread memory barriers guarding accesses to this
	part of Tcl's state.

2010-02-26  Donal K. Fellows  <dkf@users.sf.net>

	* generic/tclCompCmds.c:   Split this file into two pieces to make it
	* generic/tclCompCmdsSZ.c: easier to work with. It's still two very
				   long files even after the split.

2010-02-26  Reinhard Max  <max@suse.de>

	* doc/safe.n: Name the installed file after the command it documents.
	Use "Safe Tcl" instead of the "Safe Base", "Safe Tcl" mixture.

2010-02-26  Donal K. Fellows  <dkf@users.sf.net>

	* unix/Makefile.in (NATIVE_TCLSH): Added this variable to allow for
	better control of what tclsh to use for various scripts when doing
	cross compiling. An imperfect solution, but works.

	* unix/installManPage: Remap non-alphanumeric sequences in filenames
	to single underscores (especially colons).

2010-02-26  Pat Thoyts  <patthoyts@users.sourceforge.net>

	* tests/zlib.test: Add tests for [Bug 2818131] which was crashing with
	mismatched zlib algorithms used in combination with gets. This issue
	has been fixed by Andreas's last commit.

2010-02-25  Jan Nijtmans  <nijtmans@users.sf.net>

	* generic/tclHash.c:	[FRQ 2958832]: Further speed-up of the
	* generic/tclLiteral.c:	ouster-hash function.
	* generic/tclObj.c:
	* generic/tclCkalloc.c:	Eliminate various unnecessary (ClientData)
	* generic/tclTest.c:	type casts.
	* generic/tclTestObj.c:
	* generic/tclTestProcBodyObj.c:
	* unix/tclUnixTest.c:
	* unix/tclUnixTime.c:
	* unix/tclXtTest.c:

2010-02-24  Donal K. Fellows  <dkf@users.sf.net>

	* generic/tclDictObj.c (SetDictFromAny): Prevent the list<->dict
	* generic/tclListObj.c (SetListFromAny): conversion code from taking
	too many liberties. Stops loss of duplicate keys in some scenarios.
	Many thanks to Jean-Claude Wippler for finding this.

	* generic/tclExecute.c (TclExecuteByteCode): Reduce ifdef-fery and
	size of activation record. More variables shared across instructions
	than before.

	* doc/socket.n: [Bug 2957688]: Clarified that [socket -server] works
	with a command prefix. Extended example to show this in action.

2010-02-22  Andreas Kupries  <andreask@activestate.com>

	* generic/tclZlib.c (ZlibTransformInput): [Bug 2762041]: Added a hack
	to work around the general problem, early EOF recognition based on the
	base-channel, instead of the data we have ready for reading in the
	transform. Long-term we need a proper general fix (likely tracking EOF
	on each level of the channel stack), with attendant complexity.
	Furthermore, Z_BUF_ERROR can be ignored, and must be when feeding the
	zlib code with single characters.

2010-02-22  Jan Nijtmans  <nijtmans@users.sf.net>

	* unix/tclUnixPort.h:   Remove unnecessary EXTERN's, which already are
	                        in the global stub table.
	* unix/configure.in:    Use @EXEEXT@ in stead of @EXT_SUFFIX@
	* unix/tcl.m4:
	* unix/Makefile.in:     Use -DBUILD_tcl for CYGWIN
	* unix/configure:       (regenerated)
	* unix/dltest/pkg*.c:   Use EXTERN to control CYGWIN exported symbols
	* generic/tclCmdMZ.c:   Remove some unnecessary type casts.
	* generic/tclCompCmds.c:
	* generic/tclTest.c:
	* generic/tclUtil.c:

2010-02-21  Mo DeJong  <mdejong@users.sourceforge.net>

	* tests/regexp.test: Add test cases back ported from Jacl regexp work.

2010-02-21  Jan Nijtmans  <nijtmans@users.sf.net>

	* generic/tclDate.c:    Some more const tables.
	* generic/tclGetDate.y:
	* generic/regc_lex.c:
	* generic/regerror.c:
	* generic/tclStubLib.c:
	* generic/tclBasic.c:   Fix [Bug 2954959] expr abs(0.0) is -0.0
	* tests/expr.test:

2010-02-20  Donal K. Fellows  <dkf@users.sf.net>

	* generic/tclCompCmds.c (TclCompileStringLenCmd): Make [string length]
	of a constant string be handled better (i.e., handle backslashes too).

2010-02-19  Stuart Cassoff  <stwo@users.sourceforge.net>

	* tcl.m4: Correct compiler/linker flags for threaded builds on
	OpenBSD.
	* configure: (regenerated).

2010-02-19  Donal K. Fellows  <dkf@users.sf.net>

	* unix/installManPage: [Bug 2954638]: Correct behaviour of manual page
	installer. Also added armouring to check that assumptions about the
	initial state are actually valid (e.g., look for existing input file).

2010-02-17  Donal K. Fellows  <dkf@users.sf.net>

	* generic/tclHash.c (HashStringKey):	Restore these hash functions
	* generic/tclLiteral.c (HashString):	to use the classic algorithm.
	* generic/tclObj.c (TclHashObjKey):	Community felt normal case
	speed to be more important than resistance to malicious cases. For
	now, hashes that need to deal with the malicious case can use a custom
	hash table and install their own hash function, though that is not
	functionality exposed to the script level.

	* generic/tclCompCmds.c (TclCompileDictUpdateCmd): Stack depth must be
	correctly described when compiling a body to prevent crashes in some
	debugging modes.

2010-02-16  Jan Nijtmans  <nijtmans@users.sf.net>

	* generic/tclInt.h: Change order of various struct members,
	fixing potential binary incompatibility with Tcl 8.5

2010-02-16  Donal K. Fellows  <dkf@users.sf.net>

	* unix/configure.in, generic/tclIOUtil.c (Tcl_Stat): Updated so that
	we do not assume that all unix systems have the POSIX blkcnt_t type,
	since OpenBSD apparently does not.

	* generic/tclLiteral.c (HashString): Missed updating to FNV in one
	place; the literal table (a copy of the hash table code...)

2010-02-15  Jan Nijtmans  <nijtmans@users.sf.net>

	* tools/genStubs.tcl:   Reverted earlier rename from tcl*Stubs to
	* generic/tclBasic.c:   tcl*ConstStubs, it's not necessary at all.
	* generic/tclOO.c:
	* generic/tclTomMathInterface.c:
	* generic/tclStubInit.c: (regenerated)
	* generic/tclOOStubInit.c: (regenerated)
	* generic/tclEnsemble.c:Fix signed-unsigned mismatch
	* win/tclWinInt.h:      make tclWinProcs "const"
	* win/tclWin32Dll.c:
	* win/tclWinFCmd.c:     Eliminate all internal Tcl_WinUtfToTChar
	* win/tclWinFile.c:     and Tcl_WinTCharToUtf calls, needed
	* win/tclWinInit.c:     for mslu support.
	* win/tclWinLoad.c:
	* win/tclWinPipe.c:
	* win/tclWinSerial.c:
	* win/.cvsignore:
	* compat/unicows/readme.txt:  [FRQ 2819611]: Add first part of MSLU
	* compat/unicows/license.txt: support.
	* compat/unicows/unicows.lib:

2010-02-15  Donal K. Fellows  <dkf@users.sf.net>

	* generic/tclOO.c (AllocObject, SquelchedNsFirst, ObjectRenamedTrace):
	* generic/tclNamesp.c (Tcl_DeleteNamespace): [Bug 2950259]: Revised
	the namespace deletion code to provide an additional internal callback
	that gets triggered early enough in namespace deletion to allow TclOO
	destructors to run sanely. Adjusted TclOO to take advantage of this,
	so making tearing down an object by killing its namespace appear to
	work seamlessly, which is needed for Itcl. (Note that this is not a
	feature that will ever be backported to 8.5, and it remains not a
	recommended way of deleting an object.)

2010-02-13  Donal K. Fellows  <dkf@users.sf.net>

	* generic/tclCompCmds.c (TclCompileSwitchCmd): Divided the [switch]
	compiler into three pieces (after the model of [try]): a parser, an
	instruction-issuer for chained tests, and an instruction-issuer for
	jump tables.

	* generic/tclEnsemble.c: Split the ensemble engine out into its own
	file rather than keeping it mashed together with the namespace code.

2010-02-12  Jan Nijtmans  <nijtmans@users.sf.net>

	* win/tcl.m4:		Use -pipe for gcc on win32
	* win/configure:	(mingw/cygwin) (regenerated)
	* win/.cvsignore:	Add .lib, .exp and .res here

2010-02-11  Mo DeJong  <mdejong@users.sourceforge.net>

	* tests/list.test: Add tests for explicit \0 in a string argument to
	the list command.

2010-02-11  Donal K. Fellows  <dkf@users.sf.net>

	* generic/tclIOCmd.c (Tcl_OpenObjCmd): [Bug 2949740]: Make sure that
	we do not try to put a NULL pipeline channel into binary mode.

2010-02-11  Mo DeJong  <mdejong@users.sourceforge.net>

	[Bug 2826551, Patch 2948425]: Assorted regexp bugs related to -all,
	-line and -start options and newlines.
	* generic/tclCmdMZ.c (Tcl_RegexpObjCmd): If -offset is given, treat it
	as the start of the line if the previous character was a newline. Fix
	nasty edge case where a zero length match would not advance the index.
	* tests/regexp.test: Add regression tests back ported from Jacl.
	Checks for a number of issues related to -line and newline handling. A
	few of tests were broken before the patch and continue to be broken,
	marked as knownBug.

2010-02-11  Donal K. Fellows  <dkf@users.sf.net>

	* generic/tclOO.c (ObjectRenamedTrace): [Bug 2949397]: Prevent
	destructors from running on the two core class objects when the whole
	interpreter is being destroyed.

2010-02-09  Donal K. Fellows  <dkf@users.sf.net>

	* generic/tclCompCmds.c (TclCompileTryCmd, IssueTryInstructions)
	(IssueTryFinallyInstructions): Added compiler for the [try] command.
	It is split into three pieces that handle the parsing of the tokens,
	the issuing of instructions for finally-free [try], and the issuing of
	instructions for [try] with finally; there are enough differences
	between the all cases that it was easier to split the code rather than
	have a single function do the whole thing.

2010-02-09  Alexandre Ferrieux  <ferrieux@users.sourceforge.net>

	* tools/genStubs.tcl: Remove dependency on 8.5+ idiom "in" in
	expressions.

2010-02-08  Donal K. Fellows  <dkf@users.sf.net>

	* generic/tclZlib.c (Tcl_ZlibDeflate, Tcl_ZlibInflate): [Bug 2947783]:
	Make sure that the result is an unshared object before appending to it
	so that nothing crashes if it is shared (use in Tcl code was not
	affected by this, but use from C was an issue).

2010-02-06  Donal K. Fellows  <dkf@users.sf.net>

	* generic/tclHash.c (HashStringKey):	Replace Tcl's crusty old hash
	* generic/tclObj.c (TclHashObjKey):	function with the algorithm
	due to Fowler, Noll and Vo. This is slightly faster (assuming the
	presence of hardware multiply) and has somewhat better distribution
	properties of the resulting hash values. Note that we only ever used
	the 32-bit version of the FNV algorithm; Tcl's core hash engine
	assumes that hash values are simple unsigned ints.

	***POTENTIAL INCOMPATIBILITY***
	Code that depends on hash iteration order (especially tests) may well
	be disrupted by this. Where a definite order is required, the fix is
	usually to just sort the results after extracting them from the hash.
	Where this is insufficient, the code that has ceased working was
	always wrong and was only working by chance.

2010-02-05  Donal K. Fellows  <dkf@users.sf.net>

	* generic/tclCompCmds.c (TclCompileErrorCmd): Added compilation of the
	[error] command. No new bytecodes.

2010-02-05  Jan Nijtmans  <nijtmans@users.sf.net>

	* tools/genStubs.tcl:	Follow-up to earlier commit today:
	          Eliminate the need for an extra Stubs Pointer for adressing
	          a static stub table: Just change the exported table from
	          static to MODULE_SCOPE.
	* generic/tclBasic.c
	* generic/tclOO.c
	* generic/tclTomMathInterface.c
	* generic/tcl*Decls.h (regenerated)
	* generic/tclStubInit.c (regenerated)
	* generic/tclOOStubInit.c (regenerated)
	* generic/tclTest.c (minor formatting)

2010-02-05  Donal K. Fellows  <dkf@users.sf.net>

	* generic/tclVar.c: More consistency in errorcode generation.

	* generic/tclOOBasic.c (TclOO_Object_Destroy): Rewrote to be NRE-aware
	when calling destructors. Note that there is no guarantee that
	destructors will always be called in an NRE context; that's a feature
	of the 'destroy' method only.

	* generic/tclEncoding.c: Add 'const' to many function-internal vars
	that are never pointing to things that are written to.

2010-02-05  Jan Nijtmans  <nijtmans@users.sf.net>

	* tools/genStubs.tcl:	Follow-up to [2010-01-29] commit:
		prevent space within stub table function parameters if the
		parameter type is a pointer.
	* win/tclWinInt.h:	Minor Formatting
	* generic/tcl.h:	VOID -> void and other formatting
	* generic/tclInt.h:	Minor formatting
	* generic/tclInt.decls: Change signature of TclNRInterpProcCore,
	* generic/tclOO.decls:	and TclOONewProc(Instance|)MethodEx,
	* generic/tclProc.c:	indicating that errorProc is a function,
	* generic/tclOOMethod.c:pointer, and other formatting
	* generic/tcl*Decls.h:	(regenerated)
	* generic/tclVar.c:	gcc warning(line 3703): 'pattern' may be used
				uninitialized in this function
				gcc warning(line 3788): 'matched' may be used
				uninitialized in this function

2010-02-04  Donal K. Fellows  <dkf@users.sf.net>

	* generic/tclVar.c: Added more use of error-codes and reduced the
	stack overhead of older interfaces.
	(ArrayGetCmd): Stop silly crash when using a trivial pattern due to
	error in conversion to ensemble.
	(ArrayNamesCmd): Use the object RE interface for faster matching.

2010-02-03  Donal K. Fellows  <dkf@users.sf.net>

	* generic/tclVar.c (ArrayUnsetCmd): More corrections.

2010-02-02  Donal K. Fellows  <dkf@users.sf.net>

	* generic/tclVar.c: Turned the [array] command into a true ensemble.

	* generic/tclOO.c (AllocObject, MyDeleted): A slightly faster way to
	handle the deletion of [my] is with a standard delete callback. This
	is because it doesn't require an additional memory allocation during
	object creation. Also reduced the amount of string manipulation
	performed during object creation to further streamline memory
	handling; this is not backported to the 8.5 package as it breaks a
	number of abstractions.

	* generic/tclOOBasic.c (TclOO_Object_Destroy): [Bug 2944404]: Do not
	crash when a destructor deletes the object that is executing that
	destructor.

2010-02-01  Donal K. Fellows  <dkf@users.sf.net>

	* generic/tclVar.c (Tcl_ArrayObjCmd): [Bug 2939073]: Stop the [array
	unset] command from having dangling pointer problems when an unset
	trace deletes the element that is going to be processed next. Many
	thanks to Alexandre Ferrieux for the bulk of this fix.

	* generic/regexec.c (ccondissect, crevdissect): [Bug 2942697]: Rework
	these functions so that certain pathological patterns are matched much
	more rapidly. Many thanks to Tom Lane for dianosing this issue and
	providing an initial patch.

2010-01-30  Donal K. Fellows  <dkf@users.sf.net>

	* generic/tclCompile.c (tclInstructionTable):	Bytecode instructions
	* generic/tclCompCmds.c (TclCompileUnsetCmd):	to allow the [unset]
	* generic/tclExecute.c (TclExecuteByteCode):	command to be compiled
	with the compiler being a complete compilation for all compile-time
	decidable uses.

	* generic/tclVar.c (TclPtrUnsetVar): Var reference version of the code
	to unset a variable. Required for INST_UNSET bytecodes.

2010-01-29  Jan Nijtmans  <nijtmans@users.sf.net>

	* generic/tcl.h: [Bug 2942081]: Reverted Tcl_ThreadDataKey type change
				Changed some Tcl_CallFrame fields from "char *"
				to "void *". This saves unnecessary space on
				Cray's (and it's simply more correct).

	* tools/genStubs.tcl:	No longer generate a space after "*" and
				immediately after a function name, so the
				format of function definitions in tcl*Decls.h
				match all other tcl*.h header files.
	* doc/ParseArgs.3:	Change Tcl_ArgvFuncProc, Tcl_ArgvGenFuncProc
	* generic/tcl.h:	and GetFrameInfoValueProc to be function
	* generic/tclInt.h:	definitions, not pointers, for consistency
	* generic/tclOOInt.h:	with all other Tcl function definitions.
	* generic/tclIndexObj.c:
	* generic/regguts.h:	CONST -> const
	* generic/tcl.decls:	Formatting
	* generic/tclTomMath.decls: Formatting
	* generic/tclDecls.h:	(regenerated)
	* generic/tclIntDecls.h:
	* generic/tclIntPlatDecls.h:
	* generic/tclOODecls.h:
	* generic/tclOOIntDecls.h:
	* generic/tclPlatDecls.h:
	* generic/tclTomMathDecls.h:

2010-01-28  Donal K. Fellows  <dkf@users.sf.net>

	* generic/tclOOBasic.c (TclOO_Object_Destroy): Move the execution of
	destructors to a point where they can produce an error. This will not
	work for all destructors, but it does mean that more failing calls of
	them will be caught.
	* generic/tclOO.c (AllocObject, MyDeletedTrace, ObjectRenamedTrace):
	(ObjectNamespaceDeleted): Stop various ways of getting at commands
	with dangling pointers to the object. Also increases the reliability
	of calling of destructors (though most destructors won't benefit; when
	an object is deleted namespace-first, its destructors are not run in a
	nice state as the namespace is partially gone).

2010-01-25  Jan Nijtmans  <nijtmans@users.sf.net>

	* generic/tclOOStubInit.c:   Remove double includes (which causes a
	* generic/tclOOStubLib.c:    warning in CYGWIN compiles)
	* unix/.cvsignore:	     add confdefs.h

2010-01-22  Donal K. Fellows  <dkf@users.sf.net>

	* doc/proc.n: [Bug 1970629]: Define a bit better what the current
	namespace of a procedure is.

2010-01-22  Jan Nijtmans  <nijtmans@users.sf.net>

	* generic/tclInt.decls:	     Don't use DWORD and HANDLE here.
	* generic/tclIntPlatDecls.h:
	* generic/tcl.h:	     Revert [2009-12-21] change, instead
	* generic/tclPort.h:	     resolve the CYGWIN inclusion problems by
	* win/tclWinPort.h:	     re-arranging the inclusions at other
				     places.
	* win/tclWinError.c
	* win/tclWinPipe.c
	* win/tcl.m4:		     Make cygwin configuration error into
	* win/configure.in:	     a warning: CYGWIN compilation works
	* win/configure:	     although there still are test failures.

2010-01-22  Donal K. Fellows  <dkf@users.sf.net>

	* generic/tclExecute.c (TclExecuteByteCode): Improve error code
	generation from some of the tailcall-related bits of TEBC.

2010-01-21  Miguel Sofer  <msofer@users.sf.net>

	* generic/tclCompile.h: NRE-enable direct eval on BC spoilage
	* generic/tclExecute.c: [Bug 2910748]
	* tests/nre.test:

2010-01-19  Donal K. Fellows  <dkf@users.sf.net>

	* doc/dict.n: [Bug 2929546]: Clarify just what [dict with] and [dict
	update] are doing with variables.

2010-01-18  Andreas Kupries  <andreask@activestate.com>

	* generic/tclIO.c (CreateScriptRecord): [Bug 2918110]: Initialize
	the EventScriptRecord (esPtr) fully before handing it to
	Tcl_CreateChannelHandler for registration. Otherwise a reflected
	channel calling 'chan postevent' (== Tcl_NotifyChannel) in its
	'watchProc' will cause the function 'TclChannelEventScriptInvoker'
	to be run on an uninitialized structure.

2010-01-18  Donal K. Fellows  <dkf@users.sf.net>

	* generic/tclStringObj.c (Tcl_AppendFormatToObj): [Bug 2932421]: Stop
	the [format] command from causing argument objects to change their
	internal representation when not needed. Thanks to Alexandre Ferrieux
	for this fix.

2010-01-13  Donal K. Fellows  <dkf@users.sf.net>

	* tools/tcltk-man2html.tcl:	  More factoring out of special cases
	* tools/tcltk-man2html-utils.tcl: so that they are described outside
	the engine file. Now there is only one real set of special cases in
	there, to handle the .SO/.OP/.SE directives.

2010-01-13  Jan Nijtmans  <nijtmans@users.sf.net>

	* generic/tcl.h:      Fix TCL_LL_MODIFIER for Cygwin
	* generic/tclEnv.c:   Fix CYGWIN compilation problems,
	* generic/tclInt.h:   and remove some unnecessary
	* generic/tclPort.h:  double includes.
	* generic/tclPlatDecls.h:
	* win/cat.c:
	* win/tclWinConsole.c:
	* win/tclWinFCmd.c:
	* win/tclWinFile.c:
	* win/tclWinPipe.c:
	* win/tclWinSerial.c:
	* win/tclWinThrd.c:
	* win/tclWinPort.h:   Put win32 includes first
	* unix/tclUnixChan.c: Forgot one CONST change

2010-01-12  Donal K. Fellows  <dkf@users.sf.net>

	* tools/tcltk-man2html.tcl: Make the generation of the list of things
	to process the docs from simpler and more flexible. Also factored out
	the lists of special cases.

2010-01-10  Jan Nijtmans  <nijtmans@users.sf.net>

	* win/tclWinDde.c:      VC++ 6.0 doesn't have
	* win/tclWinReg.c:      PDWORD_PTR
	* win/tclWinThrd.c:     Fix various minor gcc warnings.
	* win/tclWinTime.c:
	* win/tclWinConsole.c:  Put channel type definitions
	* win/tclWinChan.c:     in static const memory
	* win/tclWinPipe.c:
	* win/tclWinSerial.c:
	* win/tclWinSock.c:
	* generic/tclIOGT.c:
	* generic/tclIORChan.c:
	* generic/tclIORTrans.c:
	* unix/tclUnixChan.c:
	* unix/tclUnixPipe.c:
	* unix/tclUnixSock.c:
	* unix/configure:       (regenerated with autoconf 2.59)
	* tests/info.test:      Make test independant from
	                        tcltest implementation.

2010-01-10  Donal K. Fellows  <dkf@users.sf.net>

	* tests/namespace.test (namespace-51.17): [Bug 2898722]: Demonstrate
	that there are still bugs in the handling of resolution epochs. This
	bug is not yet fixed.

	* tools/tcltk-man2html.tcl:	  Split the man->html converter into
	* tools/tcltk-man2html-utils.tcl: two pieces for easier maintenance.
	Also made it much less verbose in its printed messages by default.

2010-01-09  Donal K. Fellows  <dkf@users.sf.net>

	* tools/tcltk-man2html.tcl: Added basic support for building the docs
	for contributed packages into the HTML versions. Prompted by question
	on Tcler's Chat by Tom Krehbiel. Note that there remain problems in
	the documentation generated due to errors in the contributed docs.

2010-01-05  Don Porter  <dgp@users.sourceforge.net>

	* generic/tclPathObj.c (TclPathPart):   [Bug 2918610]: Correct
	* tests/fileName.test (filename-14.31): inconsistency between the
	string rep and the intrep of a path value created by [file rootname].
	Thanks to Vitaly Magerya for reporting.

2010-01-03  Donal K. Fellows  <dkf@users.sf.net>

	* unix/tcl.m4 (SC_CONFIG_CFLAGS): [Bug 1636685]: Use the configuration
	for modern FreeBSD suggested by the FreeBSD porter.

2010-01-03  Miguel Sofer  <msofer@users.sf.net>

	* generic/tclBasic.c:	[Bug 2724403]: Fix leak of coroutines on
	* generic/tclCompile.h: namespace deletion. Added a test for this
	* generic/tclNamesp.c:	leak, and also a test for leaks on namespace
	* tests/coroutine.test: deletion.
	* tests/namespace.test:

2009-12-30  Donal K. Fellows  <dkf@users.sf.net>

	* library/safe.tcl (AliasSource): [Bug 2923613]: Make the safer
	* tests/safe.test (safe-8.9):	  [source] handle a [return] at the
					  end of the file correctly.

2009-12-30  Miguel Sofer  <msofer@users.sf.net>

	* library/init.tcl (unknown): [Bug 2824981]: Fix infinite recursion of
	::unknown when [set] is undefined.

2009-12-29  Donal K. Fellows  <dkf@users.sf.net>

	* generic/tclHistory.c (Tcl_RecordAndEvalObj): Reduce the amount of
	allocation and deallocation of memory by caching objects in the
	interpreter assocData table.

	* generic/tclObj.c (Tcl_GetCommandFromObj): Rewrite the logic so that
	it does not require making assignments part way through an 'if'
	condition, which was deeply unclear.

	* generic/tclInterp.c (Tcl_MakeSafe): [Bug 2895741]: Make sure that
	the min() and max() functions are supported in safe interpreters.

2009-12-29  Pat Thoyts  <patthoyts@users.sourceforge.net>

	* generic/tclBinary.c:	[Bug 2922555]: Handle completely invalid input
	* tests/binary.test:	to the decode methods.

2009-12-28  Donal K. Fellows  <dkf@users.sf.net>

	* unix/Makefile.in (trace-shell, trace-test): [FRQ 1083288]: Added
	targets to allow easier tracing of shell and test invokations.

	* unix/configure.in: [Bug 942170]:	Detect the st_blocks field of
	* generic/tclCmdAH.c (StoreStatData):	'struct stat' correctly.
	* generic/tclFileName.c (Tcl_GetBlocksFromStat):
	* generic/tclIOUtil.c (Tcl_Stat):

	* generic/tclInterp.c (TimeLimitCallback): [Bug 2891362]: Ensure that
	* tests/interp.test (interp-34.13):	   the granularity ticker is
	reset when we check limits because of the time limit event firing.

2009-12-27  Donal K. Fellows  <dkf@users.sf.net>

	* doc/namespace.n (SCOPED SCRIPTS): [Bug 2921538]: Updated example to
	not be quite so ancient.

2009-12-25  Jan Nijtmans  <nijtmans@users.sf.net>

	* generic/tclCmdMZ.c:      CONST -> const
	* generic/tclParse.c

2009-12-23  Donal K. Fellows  <dkf@users.sf.net>

	* library/safe.tcl (AliasSource, AliasExeName): [Bug 2913625]: Stop
	information about paths from leaking through [info script] and [info
	nameofexecutable].

2009-12-23  Jan Nijtmans  <nijtmans@users.sf.net>

	* unix/tcl.m4:		Install libtcl8.6.dll in bin directory
	* unix/Makefile.in:
	* unix/configure:	(regenerated)

2009-12-22  Donal K. Fellows  <dkf@users.sf.net>

	* generic/tclCmdIL.c (Tcl_LsortObjCmd): [Bug 2918962]: Stop crash when
	-index and -stride are used together.

2009-12-21  Jan Nijtmans  <nijtmans@users.sf.net>

	* generic/tclThreadStorage.c: Fix gcc warning, using gcc-4.3.4 on
				      cygwin: missing initializer
	* generic/tclOOInt.h:	      Prevent conflict with DUPLICATE
				      definition in WINAPI's nb30.h
	* generic/rege_dfa.c:	      Fix macro conflict on CYGWIN: don't use
				      "small".
	* generic/tcl.h:	      Include <winsock2.h> before <stdio.h> on
				      CYGWIN
	* generic/tclPathObj.c
	* generic/tclPort.h
	* tests/env.test:	      Don't unset WINDIR and TERM, it has a
				      special meaning on CYGWIN (both in UNIX
				      and WIN32 mode!)
	* generic/tclPlatDecls.h:     Include <tchar.h> through tclPlatDecls.h
	* win/tclWinPort.h:	      stricmp -> strcasecmp
	* win/tclWinDde.c:	      _wcsicmp -> wcscasecmp
	* win/tclWinFile.c
	* win/tclWinPipe.c
	* win/tclWinSock.c
	* unix/tcl.m4:		      Add dynamic loading support to CYGWIN
	* unix/configure (regenerated)
	* unix/Makefile.in

2009-12-19  Miguel Sofer  <msofer@users.sf.net>

	* generic/tclBasic.c:	[Bug 2917627]: Fix for bad cmd resolution by
	* tests/coroutine.test:	coroutines. Thanks to schelte for finding it.

2009-12-16  Donal K. Fellows  <dkf@users.sf.net>

	* library/safe.tcl (::safe::AliasGlob): Upgrade to correctly support a
	larger fraction of [glob] functionality, while being stricter about
	directory management.

2009-12-11  Jan Nijtmans  <nijtmans@users.sf.net>

	* generic/tclTest.c:	Fix gcc warning: ignoring return value of
	* unix/tclUnixNotify.c:	"write", declared with attribute
	* unix/tclUnixPipe.c:	warn_unused_result.
	* generic/tclInt.decls:	CONSTify functions TclpGetUserHome and
	* generic/tclIntDecls.h:TclSetPreInitScript (TIP #27)
	* generic/tclInterp.c:
	* win/tclWinFile.c:
	* unix/tclUnixFile.c:

2009-12-16  Donal K. Fellows  <dkf@users.sf.net>

	* doc/tm.n: [Bug 1911342]: Formatting rewrite to avoid bogus crosslink
	to the list manpage when generating HTML.

	* library/msgcat/msgcat.tcl (Init): [Bug 2913616]: Do not use platform
	tests that are not needed and which don't work in safe interpreters.

2009-12-14  Donal K. Fellows  <dkf@users.sf.net>

	* doc/file.n (file tempfile): [Bug 2388866]: Note that this only ever
	creates files on the native filesystem. This is a design feature.

2009-12-13  Miguel Sofer  <msofer@users.sf.net>

	* generic/tclBasic.c:	Release TclPopCallFrame() from its
	* generic/tclExecute.c:	tailcall-management duties
	* generic/tclNamesp.c:

	* generic/tclBasic.c:	Moving TclBCArgumentRelease call from
	* generic/tclExecute.c:	TclNRTailcallObjCmd to TEBC, so that the
	pairing of the Enter and Release calls is clearer.

2009-12-12  Donal K. Fellows  <dkf@users.sf.net>

	* generic/tclTest.c (TestconcatobjCmd): [Bug 2895367]: Stop memory
	leak when testing. We don't need extra noise of this sort when
	tracking down real problems!

2009-12-11  Jan Nijtmans  <nijtmans@users.sf.net>

	* generic/tclBinary.c:	Fix gcc warning, using gcc-4.3.4 on cygwin
	* generic/tclCompExpr.c:warning: array subscript has type 'char'
	* generic/tclPkg.c:
	* libtommath/bn_mp_read_radix.c:
	* win/makefile.vc:	[Bug 2912773]: Revert to version 1.203
	* unix/tclUnixCompat.c:	Fix gcc warning: signed and unsigned type
				in conditional expression.

2009-12-11  Donal K. Fellows  <dkf@users.sf.net>

	* tools/tcltk-man2html.tcl (long-toc, cross-reference): [FRQ 2897296]:
	Added cross links to sections within manual pages.

2009-12-11  Miguel Sofer  <msofer@users.sf.net>

	* generic/tclBasic.c:   [Bug 2806407]: Full nre-enabling of coroutines
	* generic/tclExecute.c:

	* generic/tclBasic.c: Small cleanup

	* generic/tclExecute.c: Fix panic in http11.test caused by buggy
	earlier commits in coroutine management.

2009-12-10  Andreas Kupries  <andreask@activestate.com>

	* generic/tclObj.c (TclContinuationsEnter): [Bug 2895323]: Updated
	comments to describe when the function can be entered for the same
	Tcl_Obj* multiple times. This is a continuation of the 2009-11-10
	entry where a memory leak was plugged, but where not sure if that was
	just a band-aid to paper over some other error. It isn't, this is a
	legal situation.

2009-12-10  Miguel Sofer  <msofer@users.sf.net>

	* generic/tclBasic.c:   Reducing the # of moving parts for coroutines
	* generic/tclExecute.c: by delegating more to tebc; eliminate the
	special coroutine CallFrame.

2009-12-09  Andreas Kupries  <andreask@activestate.com>

	* generic/tclIO.c: [Bug 2901998]: Applied Alexandre Ferrieux's patch
	fixing the inconsistent buffered I/O. Tcl's I/O now flushes buffered
	output before reading, discards buffered input before writing, etc.

2009-12-09  Miguel Sofer  <msofer@users.sf.net>

	* generic/tclBasic.c: Ensure right lifetime of varFrame's (objc,objv)
	for coroutines.

	* generic/tclExecute.c: Code regrouping

2009-12-09  Donal K. Fellows  <dkf@users.sf.net>

	* generic/tclBasic.c: Added some of the missing setting of errorcode
	values.

2009-12-08  Miguel Sofer  <msofer@users.sf.net>

	* generic/tclExecute.c (TclStackFree): Improved panic msg.

2009-12-08  Miguel Sofer  <msofer@users.sf.net>

	* generic/tclBasic.c:   Partial nre-enabling of coroutines. The
	* generic/tclExecute.c: initial call still requires its own
	* generic/tclInt.h:     instance of tebc, but on resume coros can
	execute in the caller's tebc.

	* generic/tclExecute.c (TEBC): Silence warning about pcAdjustment.

2009-12-08  Donal K. Fellows  <dkf@users.sf.net>

	* generic/tclExecute.c (TclExecuteByteCode): Make the dict opcodes
	more sparing in their use of C variables, to reduce size of TEBC
	activiation record a little bit.

2009-12-07  Miguel Sofer  <msofer@users.sf.net>

	* generic/tclExecute.c (TEBC): Grouping "slow" variables into structs,
	to reduce register pressure and help the compiler with variable
	allocation.

2009-12-07  Miguel Sofer  <msofer@users.sf.net>

	* generic/tclExecute.c: Start cleaning the TEBC stables
	* generic/tclInt.h:

	* generic/tclCmdIL.c:   [Bug 2910094]: Fix by aku
	* tests/coroutine.test:

	* generic/tclBasic.c: Arrange for [tailcall] to be created with the
	other builtins: was being created in a separate call, leftover from
	pre-tip days.

2009-12-07  Don Porter  <dgp@users.sourceforge.net>

	* generic/tclStrToD.c: [Bug 2902010]: Correct conditional compile
	directives to better detect the toolchain that needs extra work for
	proper underflow treatment instead of merely detecting the MIPS
	platform.

2009-12-07  Miguel Sofer  <msofer@users.sf.net>

	* generic/tclBasic.c: [Patch 2910056]: Add ::tcl::unsupported::yieldTo
	* generic/tclInt.h:

2009-12-07  Donal K. Fellows  <dkf@users.sf.net>

	* generic/tclCmdMZ.c (TryPostBody): [Bug 2910044]: Close off memory
	leak in [try] when a variable-free handler clause is present.

2009-12-05  Miguel Sofer  <msofer@users.sf.net>

	* generic/tclBasic.c:   Small changes for clarity in tailcall
	* generic/tclExecute.c: and coroutine code.
	* tests/coroutine.test:

	* tests/tailcall.test: Remove some old unused crud; improved the
	stack depth tests.

	* generic/tclBasic.c:  Fixed things so that you can tailcall
	* generic/tclNamesp.c: properly out of a coroutine.
	* tests/tailcall.test:

	* generic/tclInterp.c: Fixed tailcalls for same-interp aliases (no
	test)

2009-12-03  Donal K. Fellows  <dkf@users.sf.net>

	* library/safe.tcl (::safe::AliasEncoding): Make the safe encoding
	command behave more closely like the unsafe one (for safe ops).
	(::safe::AliasGlob): [Bug 2906841]: Clamp down on evil use of [glob]
	in safe interpreters.
	* tests/safe.test: Rewrite to use tcltest2 better.

2009-12-02  Jan Nijtmans  <nijtmans@users.sf.net>

	* tools/genStubs.tcl:	Add support for win32 CALLBACK functions and
	remove obsolete "emitStubs" and "genStubs" functions.
	* win/Makefile.in:	Use tcltest86.dll for all tests, and add
	.PHONY rules to preemptively stop trouble that plagued Tk from hitting
	Tcl too.

2009-11-30  Jan Nijtmans  <nijtmans@users.sf.net>

	* generic/tcl.h:	Don't use EXPORT for Tcl_InitStubs
	* win/Makefile.in:	Better dependancies in case of static build.

2009-11-30  Donal K. Fellows  <dkf@users.sf.net>

	* doc/Tcl.n: [Bug 2901433]: Improved description of expansion to
	mention that it is using list syntax.

2009-11-27  Kevin B. Kenny  <kennykb@acm.org>

	* win/tclAppInit.c (Tcl_AppInit): [Bug 2902965]: Reverted Jan's change
	that added a call to Tcl_InitStubs. The 'tclsh' and 'tcltest' programs
	are providers, not consumers of the Stubs table, and should not link
	with the Stubs library, but only with the main Tcl library. (In any
	case, the presence of Tcl_InitStubs broke the build.)

2009-11-27  Donal K. Fellows  <dkf@users.sf.net>

	* doc/BoolObj.3, doc/Class.3, doc/CrtChannel.3, doc/DictObj.3:
	* doc/DoubleObj.3, doc/Ensemble.3, doc/Environment.3:
	* doc/FileSystem.3, doc/Hash.3, doc/IntObj.3, doc/Limit.3:
	* doc/Method.3, doc/NRE.3, doc/ObjectType.3, doc/PkgRequire.3:
	* doc/SetChanErr.3, doc/SetResult.3: [Patch 2903921]: Many small
	spelling fixes from Larry Virden.

	BUMP VERSION OF TCLOO TO 0.6.2. Too many people need accumulated small
	versions and bugfixes, so the version-bump removes confusion.

	* generic/tclOOBasic.c (TclOO_Object_LinkVar): [Bug 2903811]: Remove
	unneeded restrictions on who can usefully call this method.

2009-11-26  Donal K. Fellows  <dkf@users.sf.net>

	* unix/Makefile.in: Add .PHONY rules and documentation to preemptively
	stop trouble that plagued Tk from hitting Tcl too, and to make the
	overall makefile easier to understand. Some reorganization too to move
	related rules closer together.

2009-11-26  Jan Nijtmans  <nijtmans@users.sf.net>

	* win/Makefile.in:	[Bug 2902965]: Fix stub related changes that
	* win/makefile.vc:	caused tclkit build to break.
	* win/tclAppInit.c
	* unix/tcl.m4
	* unix/Makefile.in
	* unix/tclAppInit.c
	* unix/configure:	(regenerated)

2009-11-25  Kevin B. Kenny  <kennykb@acm.org>

	* win/Makefile.in:	Added a 'test-tcl' rule that is identical to
	'test' except that it does not go spelunking in 'pkgs/'. (This rule
	has existed in unix/Makefile.in for some time.)

2009-11-25  Stuart Cassoff  <stwo@users.sf.net>

	* unix/configure.in:	[Patch 2892871]: Remove unneeded
	* unix/tcl.m4:		AC_STRUCT_TIMEZONE and use
	* unix/tclConfig.h.in:	AC_CHECK_MEMBERS([struct stat.st_blksize])
	* unix/tclUnixFCmd.c:	instead of AC_STRUCT_ST_BLKSIZE.
	* unix/configure:	Regenerated with autoconf-2.59.

2009-11-24  Andreas Kupries  <andreask@activestate.com>

	* library/tclIndex: Manually redone the part of tclIndex dealing with
	safe.tcl and tm.tcl. This part passes the testsuite. Note that
	automatic regeneration of this part is not possible because it wrongly
	puts 'safe::Setup' on the list, and wrongly leaves out 'safe::Log'
	which is more dynamically created than the generator expects.

	Further note that the file "clock.tcl" is explicitly loaded by
	"init.tcl", the first time the clock command is invoked. The relevant
	code can be found at line 172ff, roughly, the definition of the
	procedure 'clock'. This means none of the procedures of this file
	belong in the tclIndex. Another indicator that automatic regeneration
	of tclIndex is ill-advised.

2009-11-24  Donal K. Fellows  <dkf@users.sf.net>

	* generic/tclOO.c (FinalizeAlloc, Tcl_NewObjectInstance):
	[Bug 2903011]: Make it an error to destroy an object in a constructor,
	and also make sure that an object is not deleted twice in the error
	case.

2009-11-24  Pat Thoyts  <patthoyts@users.sourceforge.net>

	* tests/fCmd.test: [Bug 2893771]: Teach [file stat] to handle locked
	* win/tclWinFile.c: files so that [file exists] no longer lies.

2009-11-23  Kevin Kenny  <kennykb@acm.org>

	* tests/fCmd.test (fCmd-30.1): Changed registry location of the 'My
	Documents' folder to the one that's correct for Windows 2000, XP,
	Server 2003, Vista, Server 2008, and Windows 7. (See
	http://support.microsoft.com/kb/310746)

2009-11-23  Jan Nijtmans  <nijtmans@users.sf.net>

	* win/tclWinDde.c:	#undef STATIC_BUILD, in order to make sure
	* win/tclWinReg.c:	that Xxxxx_Init is always exported even when
	* generic/tclTest.c:	Tcl is built static (otherwise we cannot
				create a DLL).
	* generic/tclThreadTest.c: Make all functions static, except
				TclThread_Init.
	* tests/fCmd.test:	Enable fCmd-30.1 when registry is available.
	* win/tcl.m4:		Fix ${SHLIB_LD_LIBS} definition, fix conflicts
	* win/Makefile.in:	Simplifications related to tcl.m4 changes.
	* win/configure.in:	Between static libraries and import library on
				windows.
	* win/configure:	(regenerated)
	* win/makefile.vc:	Add stub library to necessary link lines.

2009-11-23  Kevin B. Kenny  <kennykb@acm.org>

	* generic/tclThreadTest.c (NewTestThread): [Bug 2901803]: Further
	machinations to get NewTestThread actually to launch the thread, not
	just compile.

2009-11-22  Donal K. Fellows  <dkf@users.sf.net>

	* generic/tclThreadTest.c (NewTestThread): [Bug 2901803]: Fix small
	error in function naming which blocked a threaded test build.

2009-11-19  Jan Nijtmans  <nijtmans@users.sf.net>

	* win/Makefile.in:	Create tcltest86.dll as dynamic Tcltest
				package.
	* generic/tclTest.c:	Remove extraneous prototypes, follow-up to
	* generic/tclTestObj.c:	[Bug 2883850]
	* tests/chanio.test:	Test-cases for fixed [Bug 2849797]
	* tests/io.test:
	* tests/safe.test:	Fix safe-10.1 and safe-10.4 test cases, making
				the wrong assumption that Tcltest is a static
				package.
	* generic/tclEncoding.c:[Bug 2857044]: Updated freeIntRepProc routines
	* generic/tclVar.c:	so that they set the typePtr field to NULL so
				that the Tcl_Obj is not left in an
				inconsistent state.
	* unix/tcl.m4:		[Patch 2883533]: tcl.m4 support for Haiku OS
	* unix/configure:	autoconf-2.59

2009-11-19  Don Porter  <dgp@users.sourceforge.net>

	* unix/tclAppInit.c:	[Bug 2883850, 2900542]: Repair broken build of
	* win/tclAppInit.c:	the tcltest executable.

2009-11-19  Donal K. Fellows  <dkf@users.sf.net>

	* library/auto.tcl (tcl_findLibrary):
	* library/clock.tcl (MakeUniquePrefixRegexp, MakeParseCodeFromFields)
	(SetupTimeZone, ProcessPosixTimeZone):	Restored the use of a literal
	* library/history.tcl (HistAdd):	'then' when following a multi-
	* library/safe.tcl (interpConfigure):	line test expresssion. It's an
	* library/tm.tcl (UnknownHandler):	aid to readability then.

2009-11-19  Jan Nijtmans  <nijtmans@users.sf.net>

	* generic/tclInt.h:      Make all internal initialization
	* generic/tclTest.c:     routines MODULE_SCOPE
	* generic/tclTestObj.c:
	* generic/tclTestProcBodyObj.c:
	* generic/tclThreadTest.c:
	* unix/Makefile.in:      Fix [Bug 2883850]: pkgIndex.tcl doesn't
	* unix/tclAppInit.c:     get created with static Tcl build
	* unix/tclXtTest.c:
	* unix/tclXtNotify.c:
	* unix/tclUnixTest.c:
	* win/Makefile.in:
	* win/tcl.m4:
	* win/configure:         (regenerated)
	* win/tclAppInit.c:
	* win/tclWinDde.c:       Always compile with Stubs.
	* win/tclWinReg.c:
	* win/tclWinTest.c:

2009-11-18  Jan Nijtmans  <nijtmans@users.sf.net>

	* doc/CrtChannel.3:	[Bug 2849797]: Fix channel name inconsistences
	* generic/tclIORChan.c:	as suggested by DKF.
	* generic/tclIO.c:	Minor *** POTENTIAL INCOMPATIBILITY ***
				because Tcl_CreateChannel() and derivatives
				now sometimes ignore their "chanName"
				argument.

	* generic/tclAsync.c:	Eliminate various gcc warnings (with -Wextra)
	* generic/tclBasic.c
	* generic/tclBinary.c
	* generic/tclCmdAH.c
	* generic/tclCmdIL.c
	* generic/tclCmdMZ.c
	* generic/tclCompile.c
	* generic/tclDate.c
	* generic/tclExecute.c
	* generic/tclDictObj.c
	* generic/tclIndexObj.c
	* generic/tclIOCmd.c
	* generic/tclIOUtil.c
	* generic/tclIORTrans.c
	* generic/tclOO.c
	* generic/tclZlib.c
	* generic/tclGetDate.y
	* win/tclWinInit.c
	* win/tclWinChan.c
	* win/tclWinConsole.c
	* win/tclWinNotify.c
	* win/tclWinReg.c
	* library/auto.tcl:		Eliminate "then" keyword
	* library/clock.tcl
	* library/history.tcl
	* library/safe.tcl
	* library/tm.tcl
	* library/http/http.tcl:	Eliminate unnecessary spaces
	* library/http1.0/http.tcl
	* library/msgcat/msgcat.tcl
	* library/opt/optparse.tcl
	* library/platform/platform.tcl
	* tools/tcltk-man2html.tcl
	* tools/tclZIC.tcl
	* tools/tsdPerf.c

2009-11-17  Andreas Kupries  <andreask@activestate.com>

	* unix/tclUnixChan.c (TtyParseMode): Partial undo of Donal's tidy-up
	from a few days ago (2009-11-9, not in ChangeLog). It seems that
	strchr is apparently a macro on AIX and reacts badly to pre-processor
	directives in its arguments.

2009-11-16  Alexandre Ferrieux  <ferrieux@users.sourceforge.net>

	* generic/tclEncoding.c:  [Bug 2891556]: Fix and improve test to
	* generic/tclTest.c:	  detect similar manifestations in the future.
	* tests/encoding.test:    Add tcltest support for finalization.

2009-11-15  Mo DeJong  <mdejong@users.sourceforge.net>

	* win/tclWinDde.c: Avoid gcc compiler warning by explicitly casting
	DdeCreateStringHandle argument.

2009-11-12  Andreas Kupries  <andreask@activestate.com>

	* generic/tclIO.c (CopyData): [Bug 2895565]: Dropped bogosity which
	* tests/io.test: used the number of _written_ bytes or character to
	update the counters for the read bytes/characters. New test io-53.11.
	This is a forward port from the 8.5 branch.

2009-11-11  Don Porter  <dgp@users.sourceforge.net>

	* generic/tclClock.c (TclClockInit):    Do not create [clock] support
	commands in safe interps.

2009-11-11  Jan Nijtmans  <nijtmans@users.sf.net>

	* library/http/http.tcl (http::geturl): [Bug 2891171]: URL checking
	too strict when using multiple question marks.
	* tests/http.test
	* library/http/pkgIndex.tcl:  Bump to http 2.8.2
	* unix/Makefile.in:
	* win/Makefile.in:

2009-11-11  Alexandre Ferrieux  <ferrieux@users.sourceforge.net>

	* generic/tclIO.c: Fix [Bug 2888099] (close discards ENOSPC error)
	                   by saving the errno from the first of two
	                   FlushChannel()s. Uneasy to test; might need
	                   specific channel drivers. Four-hands with aku.

2009-11-10  Pat Thoyts  <patthoyts@users.sourceforge.net>

	* tests/winFCmd.test: Cleanup directories that have been set chmod
	000. On Windows7 and Vista we really have no access and these were
	getting left behind.
	A few tests were changed to reflect the intent of the test where
	setting a directory chmod 000 should prevent any modification. This
	restriction was ignored on XP but is honoured on Vista

2009-11-10  Andreas Kupries  <andreask@activestate.com>

	* generic/tclBasic.c: Plug another leak in TCL_EVAL_DIRECT evaluation.
	Forward port from Tcl 8.5 branch, change by Don Porter.

	* generic/tclObj.c: [Bug 2895323]: Plug memory leak in
	TclContinuationsEnter(). Forward port from Tcl 8.5 branch, change by
	Don Porter.

2009-11-09  Stuart Cassoff  <stwo@users.sf.net>

	* win/README: [bug 2459744]: Removed outdated Msys + Mingw info.

2009-11-09  Andreas Kupries  <andreask@activestate.com>

	* generic/tclBasic.c (TclEvalObjEx): Moved the #280 decrement of
	refCount for the file path out of the branch after the whole
	conditional, closing a memory leak. Added clause on structure type to
	prevent seg.faulting. Forward port from valgrinding the Tcl 8.5
	branch.

	* tests/info.test: Resolve ambiguous resolution of variable "res".
	Forward port from 8.5

2009-11-08  Donal K. Fellows  <dkf@users.sf.net>

	* doc/string.n (bytelength): Noted that this command is not a good
	thing to use, and suggested a better alternatve. Also factored out the
	description of the indices into its own section.

2009-11-07  Pat Thoyts  <patthoyts@users.sourceforge.net>

	* tests/fCmd.test: [Bug 2891026]: Exclude tests using chmod 555
	directories on vista and win7. The current user has access denied and
	so cannot rename the directory without admin privileges.

2009-11-06  Andreas Kupries  <andreask@activestate.com>

	* library/safe.tcl (::safe::Setup): Added documentation of the
	contents of the state array. Also killed the 'InterpState' procedure
	with its upleveled variable/upvar combination, and replaced all uses
	with 'namespace upvar'.

2009-11-05  Andreas Kupries  <andreask@activestate.com>

	* library/safe.tcl: A series of patches which bring the SafeBase up to
	date with code guidelines, Tcl's features, also eliminating a number
	of inefficiencies along the way.
	(1) Changed all procedure names to be fully qualified.
	(2) Moved the procedures out of the namespace eval. Kept their
	locations. IOW, broke the namespace eval apart into small sections not
	covering the procedure definitions.
	(3) Reindented the code. Just lots of whitespace changes.
	Functionality unchanged.
	(4) Moved the multiple namespace eval's around. Command export at the
	top, everything else (var decls, argument parsing setup) at the
	bottom.
	(5) Moved the argument parsing setup into a procedure called when the
	code is loaded. Easier management of temporary data.
	(6) Replaced several uses of 'Set' with calls to the new procedure
	'InterpState' and direct access to the per-slave state array.
	(7) Replaced the remaining uses of 'Set' and others outside of the
	path/token handling, and deleted a number of procedures related to
	state array access which are not used any longer.
	(8) Converted the path token system to cache normalized paths and path
	<-> token conversions. Removed more procedures not used any longer.
	Removed the test cases 4.3 and 4.4 from safe.test. They were testing
	the now deleted command "InterpStateName".
	(9) Changed the log command setup so that logging is compiled out
	completely when disabled (default).
	(10) Misc. cleanup. Inlined IsInterp into CheckInterp, its only user.
	Consistent 'return -code error' for error reporting. Updated to use
	modern features (lassign, in/ni, dicts). The latter are used to keep a
	reverse path -> token map and quicker check of existence.
	(11) Fixed [Bug 2854929]: Recurse into all subdirs under all TM root
	dirs and put them on the access path.

2009-11-02  Kevin B. Kenny  <kennykb@acm.org>

	* library/tzdata/Asia/Novokuznetsk: New tzdata locale for Kemerovo
	oblast', which now keeps Novosibirsk time and not Kranoyarsk time.
	* library/tzdata/Asia/Damascus: Syrian DST changes.
	* library/tzdata/Asia/Hong_Kong: Hong Kong historic DST corrections.
	Olson tzdata2009q.

2009-11-02  Donal K. Fellows  <dkf@users.sf.net>

	* doc/object.n (DESCRIPTION): Substantive revision to make it clearer
	what the fundamental semantics of an object actually are.

2009-11-01  Joe Mistachkin  <joe@mistachkin.com>

	* doc/Cancel.3: Minor cosmetic fixes.
	* win/makefile.vc: Make htmlhelp target work again.  An extra set of
	double quotes around the definition of the HTML help compiler tool
	appears to be required.  Previously, there was one set of double
	quotes around the definition of the tool and one around the actual
	invocation.  This led to confusion because it was the only such tool
	path to include double quotes around its invocation.  Also, it was
	somewhat inflexible in the event that somebody needed to override the
	tool command to include arguments.  Therefore, even though it may look
	"wrong", there are now two double quotes on either side of the tool
	path definition.  This fixes the problem that currently prevents the
	htmlhelp target from building and maintains flexibility in case
	somebody needs to override it via the command line or an environment
	variable.

2009-11-01  Joe English  <jenglish@users.sourceforge.net>

	* doc/Eval.3, doc/Cancel.3: Move TIP#285 routines out of Eval.3 into
	their own manpage.

2009-10-31  Donal K. Fellows  <dkf@users.sf.net>

	* generic/tclBasic.c (ExprRoundFunc): [Bug 2889593]: Correctly report
	the expected number of arguments when generating an error for round().

2009-10-30  Pat Thoyts  <patthoyts@users.sourceforge.net>

	* tests/tcltest.test: When creating the notwritabledir we deny the
	current user access to delete the file. We must grant this right when
	we cleanup. Required on Windows 7 when the user does not automatically
	have administrator rights.

2009-10-29  Don Porter  <dgp@users.sourceforge.net>

	* generic/tcl.h:        Changed the typedef for the mp_digit type
	from:
		typedef unsigned long mp_digit;
	to:
		typedef unsigned int mp_digit;
	For 32-bit builds where "long" and "int" are two names for the same
	thing, this is no change at all.  For 64-bit builds, though, this
	causes the dp[] array of an mp_int to be made up of 32-bit elements
	instead of 64-bit elements.  This is a huge improvement because details
	elsewhere in the mp_int implementation cause only 28 bits of each
	element to be actually used storing number data.  Without this change
	bignums are over 50% wasted space on 64-bit systems.  [Bug 2800740].

	***POTENTIAL INCOMPATIBILITY***
	For 64-bit builds, callers of routines with (mp_digit) or (mp_digit *)
	arguments *will*, and callers of routines with (mp_int *) arguments
	*may* suffer both binary and stubs incompatibilities with Tcl releases
	8.5.0 - 8.5.7.  Such possibilities should be checked, and if such
	incompatibilities are present, suitable [package require] requirements
	on the Tcl release should be put in place to keep such built code
	[load]-ing only in Tcl interps that are compatible.

2009-10-29  Donal K. Fellows  <dkf@users.sf.net>

	* tests/dict.test: Make variable-clean and simplify tests by utilizing
	the fact that dictionaries have defined orders.

	* generic/tclZlib.c (TclZlibCmd): Remove accidental C99-ism which
	reportedly makes the AIX native compiler choke.

2009-10-29  Kevin B. Kenny  <kennykb@acm.org>

	* library/clock.tcl (LocalizeFormat):
	* tests/clock.test (clock-67.1):
	[Bug 2819334]: Corrected a problem where '%%' followed by a letter in
	a format group could expand recursively: %%R would turn into %%H:%M:%S

2009-10-28  Don Porter  <dgp@users.sourceforge.net>

	* generic/tclLiteral.c:	[Bug 2888044]: Fixed 2 bugs.
	* tests/info.test:	First, as noted in the comments of the
	TclCleanupLiteralTable routine, since the teardown of the intrep of
	one Tcl_Obj can cause the teardown of others in the same table, the
	full table cleanup must be done with care, but the code did not
	contain the same care demanded in the comment.  Second, recent
	additions to the info.test file had poor hygiene, leaving an array
	variable ::a lying around, which breaks later interp.test tests during
	a -singleproc 1 run of the test suite.

2009-10-28  Kevin B. Kenny  <kennykb@acm.org>

	* tests/fileName.test (fileName-20.[78]): Corrected poor test
	hygiene (failure to save and restore the working directory) that
	caused these two tests to fail on Windows (and [Bug 2806250] to be
	reopened).

2009-10-27  Don Porter  <dgp@users.sourceforge.net>

	* generic/tclPathObj.c: [Bug 2884203]: Missing refcount on cached
	normalized path caused crashes.

2009-10-27  Kevin B. Kenny  <kennykb@acm.org>

	* library/clock.tcl (ParseClockScanFormat): [Bug 2886852]: Corrected a
	problem where [clock scan] didn't load the timezone soon enough when
	processing a time format that lacked a complete date.
	* tests/clock.test (clock-66.1):
	Added a test case for the above bug.
	* library/tzdata/America/Argentina/Buenos_Aires:
	* library/tzdata/America/Argentina/Cordoba:
	* library/tzdata/America/Argentina/San_Luis:
	* library/tzdata/America/Argentina/Tucuman:
	New DST rules for Argentina. (Olson's tzdata2009p.)

2009-10-26  Don Porter  <dgp@users.sourceforge.net>

	* unix/Makefile.in:	Remove $(PACKAGE).* and prototype from the
	`make distclean` target.  Completes 2009-10-20 commit.

2009-10-24  Kevin B. Kenny  <kennykb@acm.org>

	* library/clock.tcl (ProcessPosixTimeZone):
	Corrected a regression in the fix to [Bug 2207436] that caused
	[clock] to apply EU daylight saving time rules in the US.
	Thanks to Karl Lehenbauer for reporting this regression.
	* tests/clock.test (clock-52.4):
	Added a regression test for the above bug.
	* library/tzdata/Asia/Dhaka:
	* library/tzdata/Asia/Karachi:
	New DST rules for Bangladesh and Pakistan. (Olson's tzdata2009o.)

2009-10-23  Andreas Kupries  <andreask@activestate.com>

	* generic/tclIO.c (FlushChannel): Skip OutputProc for low-level
	0-length writes. When closing pipes which have already been closed
	not skipping leads to spurious SIG_PIPE signals. Reported by
	Mikhail Teterin <mi+thun@aldan.algebra.com>.

2009-10-22  Donal K. Fellows  <dkf@users.sf.net>

	* generic/tclOOBasic.c (TclOO_Object_VarName): [Bug 2883857]: Allow
	the passing of array element names through this method.

2009-10-21  Donal K. Fellows  <dkf@users.sf.net>

	* generic/tclPosixStr.c: [Bug 2882561]: Work around oddity on Haiku OS
	where SIGSEGV and SIGBUS are the same value.

	* generic/tclTrace.c (StringTraceProc): [Bug 2881259]: Added back cast
	to work around silly bug in MSVC's handling of auto-casting.

2009-10-20  Don Porter  <dgp@users.sourceforge.net>

	* unix/Makefile.in:	Removed the long outdated and broken targets
	package-* that were for building Solaris packages.  Appears that the
	pieces needed for these targets to function have never been present in
	the current era of Tcl development and belong completely to Tcl
	pre-history.

2009-10-19  Don Porter  <dgp@users.sourceforge.net>

	* generic/tclIO.c:      [Patch 2107634]: Revised ReadChars and
	FilterInputBytes routines to permit reads to continue up to the string
	limits of Tcl values.  Before revisions, large read attempts could
	panic when as little as half the limiting value length was reached.
	Thanks to Sean Morrison and Bob Parker for their roles in the fix.

2009-10-18  Joe Mistachkin  <joe@mistachkin.com>

	* generic/tclObj.c (TclDbDumpActiveObjects, TclDbInitNewObj)
	(Tcl_DbIncrRefCount, Tcl_DbDecrRefCount, Tcl_DbIsShared):
	[Bug 2871908]: Enforce separation of concerns between the lineCLPtr
	and objThreadMap thread specific data members.

2009-10-18  Joe Mistachkin  <joe@mistachkin.com>

	* tests/thread.test (thread-4.[345]): [Bug 1565466]: Correct tests to
	save their error state before the final call to threadReap just in case
	it triggers an "invalid thread id" error.  This error can occur if one
	or more of the target threads has exited prior to the attempt to send
	it an asynchronous exit command.

2009-10-17  Donal K. Fellows  <dkf@users.sf.net>

	* generic/tclVar.c (UnsetVarStruct, TclDeleteNamespaceVars)
	(TclDeleteCompiledLocalVars, DeleteArray):
	* generic/tclTrace.c (Tcl_UntraceVar2): [Bug 2629338]: Stop traces
	that are deleted part way through (a feature used by tdom) from
	causing freed memory to be accessed.

2009-10-08  Donal K. Fellows  <dkf@users.sf.net>

	* generic/tclDictObj.c (DictIncrCmd): [Bug 2874678]: Don't leak any
	bignums when doing [dict incr] with a value.
	* tests/dict.test (dict-19.3): Memory leak detection code.

2009-10-07  Andreas Kupries  <andreask@activestate.com>

	* generic/tclObj.c: [Bug 2871908]: Plug memory leaks of objThreadMap
	and lineCLPtr hashtables.  Also make the names of the continuation
	line information initialization and finalization functions more
	consistent. Patch supplied by Joe Mistachkin <joe@mistachkin.com>.

	* generic/tclIORChan.c (ErrnoReturn): Replace hardwired constant 11
	with proper errno #define, EAGAIN. What was I thinking? The BSD's have
	a different errno assignment and break with the hardwired number.
	Reported by emiliano on the chat.

2009-10-06  Don Porter  <dgp@users.sourceforge.net>

	* generic/tclInterp.c (SlaveEval): Agressive stomping of internal reps
	was added as part of the NRE patch of 2008-07-13.  This doesn't appear
	to actually be needed, and it hurts quite a bit when large lists lose
	their intreps and require reparsing.  Thanks to Ashok Nadkarni for
	reporting the problem.

	* generic/tclTomMathInt.h (new): Public header tclTomMath.h had
	* generic/tclTomMath.h:	dependence on private headers, breaking use
	* generic/tommath.h:	by extensions [Bug 1941434].

2009-10-05  Andreas Kupries  <andreask@activestate.com>

	* library/safe.tcl (AliasGlob): Fixed conversion of catch to
	  try/finally, it had an 'on ok msg' branch missing, causing a
	  silent error immediately, and bogus glob results, breaking
	  search for Tcl modules.

2009-10-04  Daniel Steffen  <das@users.sourceforge.net>

	* macosx/tclMacOSXBundle.c:	Workaround CF memory managment bug in
	* unix/tclUnixInit.c:		Mac OS X 10.4 & earlier. [Bug 2569449]

2009-10-02  Kevin B. Kenny  <kennykb@acm.org>

	* library/tzdata/Africa/Cairo:
	* library/tzdata/Asia/Gaza:
	* library/tzdata/Asia/Karachi:
	* library/tzdata/Pacific/Apia:	Olson's tzdata2009n.

2009-09-29  Don Porter  <dgp@users.sourceforge.net>

	* generic/tclDictObj.c:		[Bug 2857044]: Updated freeIntRepProc
	* generic/tclExecute.c:		routines so that they set the typePtr
	* generic/tclIO.c:		field to NULL so that the Tcl_Obj is
	* generic/tclIndexObj.c:	not left in an inconsistent state.
	* generic/tclInt.h:
	* generic/tclListObj.c:
	* generic/tclNamesp.c:
	* generic/tclOOCall.c:
	* generic/tclObj.c:
	* generic/tclPathObj.c:
	* generic/tclProc.c:
	* generic/tclRegexp.c:
	* generic/tclStringObj.c:

	* generic/tclAlloc.c:           Cleaned up various routines in the
	* generic/tclCkalloc.c:         call stacks for memory allocation to
	* generic/tclInt.h:             guarantee that any size values computed
	* generic/tclThreadAlloc.c:     are within the domains of the routines
	they get passed to.  [Bugs 2557696 and 2557796].

2009-09-28  Don Porter  <dgp@users.sourceforge.net>

	* generic/tclCmdMZ.c:	Replaced TclProcessReturn() calls with
	* tests/error.test:	Tcl_SetReturnOptions() calls as a simple fix
	for [Bug 2855247].  Thanks to Anton Kovalenko for the report and fix.
	Additional fixes for other failures demonstrated by new tests.

2009-09-27  Don Porter  <dgp@users.sourceforge.net>

	* tests/error.test (error-15.8.*):	Coverage tests illustrating
	flaws in the propagation of return options by [try].

2009-09-26  Donal K. Fellows  <dkf@users.sf.net>

	* unix/tclooConfig.sh, win/tclooConfig.sh: [Bug 2026844]: Added dummy
	versions of tclooConfig.sh that make it easier to build extensions
	against both Tcl8.5+TclOO-standalone and Tcl8.6.

2009-09-24  Don Porter  <dgp@users.sourceforge.net>

	TIP #356 IMPLEMENTATION

	* generic/tcl.decls:	Promote internal routine TclNRSubstObj()
	* generic/tclCmdMZ.c:	to public Tcl_NRSubstObj().  Still needs docs.
	* generic/tclCompile.c:
	* generic/tclInt.h:

	* generic/tclDecls.h:	make genstubs
	* generic/tclStubInit.c:

2009-09-23  Miguel Sofer  <msofer@users.sf.net>

	* doc/namespace.n: the description of [namespace unknown] failed
	to mention [namespace path]: fixed. Thx emiliano.

2009-09-21  Mo DeJong  <mdejong@users.sourceforge.net>

	* tests/regexp.test: Added check for error message from
	unbalanced [] in regexp. Added additional simple test cases
	of basic regsub command.

2009-09-21  Don Porter  <dgp@users.sourceforge.net>

	* generic/tclCompile.c:	Correct botch in the conversion of
	Tcl_SubstObj().  Thanks to Kevin Kenny for detection and report.

2009-09-17  Don Porter  <dgp@users.sourceforge.net>

	* generic/tclCompile.c:	Re-implement Tcl_SubstObj() as a simple
	* generic/tclParse.c:	wrapper around TclNRSubstObj().  This has
	* tests/basic.test:	the effect of caching compiled bytecode in
	* tests/parse.test:	the value to be substituted.  Note that
	Tcl_SubstObj() now exists only for extensions.  Tcl itself no longer
	makes any use of it.  Note also that TclSubstTokens() is now reachable
	only by Tcl_EvalEx() and Tcl_ParseVar() so tests aiming to test its
	functioning needed adjustment to still have the intended effect.

2009-09-16  Alexandre Ferrieux  <ferrieux@users.sourceforge.net>

	* generic/tclObj.c:   Extended ::tcl::unsupported::representation.

2009-09-11  Don Porter  <dgp@users.sourceforge.net>

	* generic/tclBasic.c:	Completed the NR-enabling of [subst].
	* generic/tclCmdMZ.c:	[Bug 2314561].
	* generic/tclCompCmds.c:
	* generic/tclCompile.c:
	* generic/tclInt.h:
	* tests/coroutine.test:
	* tests/parse.test:

2009-09-11  Donal K. Fellows  <dkf@users.sf.net>

	* tests/http.test: Added in cleaning up of http tokens for each test
	to reduce amount of global-variable pollution.

2009-09-10  Donal K. Fellows  <dkf@users.sf.net>

	* library/http/http.tcl (http::Event): [Bug 2849860]: Handle charset
	names in double quotes; some servers like generating them like that.

2009-09-07  Don Porter  <dgp@users.sourceforge.net>

	* generic/tclParse.c:	[Bug 2850901]: Corrected line counting error
	* tests/into.test:	in multi-command script substitutions.

2009-09-07  Daniel Steffen  <das@users.sourceforge.net>

	* generic/tclExecute.c:	Fix potential uninitialized variable use and
	* generic/tclFCmd.c:	null dereference flagged by clang static
	* generic/tclProc.c:	analyzer.
	* generic/tclTimer.c:
	* generic/tclUtf.c:

	* generic/tclExecute.c:	Silence false positives from clang static
	* generic/tclIO.c:	analyzer about potential null dereference.
	* generic/tclScan.c:
	* generic/tclCompExpr.c:

2009-09-04  Don Porter  <dgp@users.sourceforge.net>

	* generic/tclCompCmds.c (TclCompileSubstCmd): [Bug 2314561]:
	* generic/tclBasic.c:	Added a bytecode compiler routine for the
	* generic/tclCmdMZ.c:	[subst] command. This is a partial solution to
	* generic/tclCompile.c:	the need to NR-enable [subst] since bytecode
	* generic/tclCompile.h:	execution is already NR-enabled. Two new
	* generic/tclExecute.c:	bytecode instructions, INST_NOP and
	* generic/tclInt.h:	INST_RETURN_CODE_BRANCH were added to support
	* generic/tclParse.c:	the new routine.  INST_RETURN_CODE_BRANCH is
	* tests/basic.test:	likely to be useful in any future effort to
	* tests/info.test:	add a bytecode compiler routine for [try].
	* tests/parse.test:

2009-09-03  Donal K. Fellows  <dkf@users.sf.net>

	* doc/LinkVar.3: [Bug 2844962]: Added documentation of issues relating
	to use of this API in a multi-threaded environment.

2009-09-01  Andreas Kupries  <andreask@activestate.com>

	* generic/tclIORTrans.c (ReflectInput): Remove error response to
	0-result from method 'limit?' of transformations. Return the number of
	copied bytes instead, which is possibly nothing. The latter then
	triggers EOF handling in the higher layers, making the 0-result of
	limit? the way to inject artificial EOF's into the data stream.

2009-09-01  Don Porter  <dgp@users.sourceforge.net>

	* library/tcltest/tcltest.tcl:  Bump to tcltest 2.3.2 after revision
	* library/tcltest/pkgIndex.tcl: to verbose error message.
	* unix/Makefile.in:
	* win/Makefile.in:

2009-08-27  Don Porter  <dgp@users.sourceforge.net>

	* generic/tclStringObj.c:       [Bug 2845535]: A few more string
	overflow cases in [format].

2009-08-25  Andreas Kupries  <andreask@activestate.com>

	* generic/tclBasic.c (Tcl_CreateInterp, Tcl_EvalTokensStandard)
	(Tcl_EvalEx, TclEvalEx, TclAdvanceContinuations, TclNREvalObjEx):
	* generic/tclCmdMZ.c (Tcl_SwitchObjCmd, TclListLines):
	* generic/tclCompCmds.c (*):
	* generic/tclCompile.c (TclSetByteCodeFromAny, TclInitCompileEnv)
	(TclFreeCompileEnv, TclCompileScript, TclCompileTokens):
	* generic/tclCompile.h (CompileEnv):
	* generic/tclInt.h (ContLineLoc, Interp):
	* generic/tclObj.c (ThreadSpecificData, ContLineLocFree)
	(TclThreadFinalizeObjects, TclInitObjSubsystem, TclContinuationsEnter,
	(TclContinuationsEnterDerived, TclContinuationsCopy, TclFreeObj)
	(TclContinuationsGet):
	* generic/tclParse.c (TclSubstTokens, Tcl_SubstObj):
	* generic/tclProc.c (TclCreateProc):
	* generic/tclVar.c (TclPtrSetVar):
	* tests/info.test (info-30.0-24):

	Extended the parser, compiler, and execution engine with code and
	attendant data structures tracking the position of continuation lines
	which are not visible in the resulting script Tcl_Obj*'s, to properly
	account for them while counting lines for #280.

2009-08-24  Daniel Steffen  <das@users.sourceforge.net>

	* generic/tclInt.h: Annotate Tcl_Panic as noreturn for clang static
	analyzer in PURIFY builds, replacing preprocessor/assert technique.

	* macosx/tclMacOSXNotify.c: Fix multiple issues with nested event loops
	when CoreFoundation notifier is running in embedded mode. (Fixes
	problems in TkAqua Cocoa reported by Youness Alaoui on tcl-mac)

2009-08-21  Don Porter  <dgp@users.sourceforge.net>

	* generic/tclFileName.c: Correct regression in [Bug 2837800] fix.
	* tests/fileName.test:

2009-08-20  Don Porter  <dgp@users.sourceforge.net>

	* generic/tclFileName.c: [Bug 2837800]: Correct the result produced by
	[glob */test] when * matches something like ~foo.

	* generic/tclPathObj.c: [Bug 2806250]: Prevent the storage of strings
	starting with ~ in the "tail" part (normPathPtr field) of the path
	intrep when PATHFLAGS != 0.  This establishes the assumptions relied
	on elsewhere that the name stored there is a relative path.  Also
	refactored to make an AppendPath() routine instead of the cut/paste
	stanzas that were littered throughout.

2009-08-20  Donal K. Fellows  <dkf@users.sf.net>

	* generic/tclCmdIL.c (TclNRIfObjCmd): [Bug 2823276]: Make [if]
	NRE-safe on all arguments when interpreted.
	(Tcl_LsortObjCmd): Close off memory leak.

2009-08-19  Donal K. Fellows  <dkf@users.sf.net>

	* generic/tclCmdAH.c (TclNRForObjCmd, etc.): [Bug 2823276]: Make [for]
	and [while] into NRE-safe commands, even when interpreted.

2009-08-18  Don Porter  <dgp@users.sourceforge.net>

	* generic/tclPathObj.c: [Bug 2837800]: Added NULL check to prevent
	* tests/fileName.test:  crashes during [glob].

2009-08-16  Jan Nijtmans  <nijtmans@users.sf.net>

	* unix/dltest/pkge.c:  const addition
	* unix/tclUnixThrd.c:  Use <pthread.h> in stead of "pthread.h"
	* win/tclWinDde.c:     Eliminate some more gcc warnings
	* win/tclWinReg.c:
	* generic/tclInt.h:    Change ForIterData, make it const-safe.
	* generic/tclCmdAH.c:

2009-08-12  Don Porter  <dgp@users.sourceforge.net>

	TIP #353 IMPLEMENTATION

	* doc/NRE.3:		New public routine Tcl_NRExprObj() permits
	* generic/tcl.decls:	extension commands to evaluate Tcl expressions
	* generic/tclBasic.c:	in NR-enabled command procedures.
	* generic/tclCmdAH.c:
	* generic/tclExecute.c:
	* generic/tclInt.h:
	* generic/tclObj.c:
	* tests/expr.test:

	* generic/tclDecls.h:		make genstubs
	* generic/tclStubInit.c:

2009-08-06  Andreas Kupries  <andreask@activestate.com>

	* doc/refchan.n [Bug 2827000]: Extended the implementation of
	* generic/tclIORChan.c: reflective channels (TIP 219, method
	* tests/ioCmd.test: 'read'), enabling handlers to signal EAGAIN to
	indicate 'no data, but not at EOF either', and other system
	errors. Updated documentation, extended testsuite (New test cases
	iocmd*-23.{9,10}).

2009-08-02  Miguel Sofer  <msofer@users.sf.net>

	* tests/coroutine.test: fix testfile cleanup

2009-08-02  Donal K. Fellows  <dkf@users.sf.net>

	* generic/tclObj.c (Tcl_RepresentationCmd): Added an unsupported
	command for reporting the representation of an object. Result string
	is deliberately a bit obstructive so that people are not encouraged to
	make code that depends on it; it's a debugging tool only!

	* unix/tclUnixFCmd.c (GetOwnerAttribute, SetOwnerAttribute)
	(GetGroupAttribute, SetGroupAttribute): [Bug 1942222]: Stop calling
	* unix/tclUnixFile.c (TclpGetUserHome): endpwent() and endgrent();
	they've been unnecessary for ages.

2009-08-02  Jan Nijtmans  <nijtmans@users.sf.net>

	* win/tclWin32Dll.c: Eliminate TclWinResetInterfaceEncodings, since it
	* win/tclWinInit.c:  does exactly the same as TclWinEncodingsCleanup,
	* win/tclWinInt.h:   make sure that tclWinProcs and
			     tclWinTCharEncoding are always set and reset
			     concurrently.
	* win/tclWinFCmd.c:  Correct check for win95

2009-07-31  Don Porter  <dgp@users.sourceforge.net>

	* generic/tclStringObj.c: [Bug 2830354]:	Corrected failure to
	* tests/format.test:		grow buffer when format spec request
	large width floating point values.  Thanks to Clemens Misch.

2009-07-26  Donal K. Fellows  <dkf@users.sf.net>

	* library/auto.tcl (tcl_findLibrary, auto_mkindex):
	* library/package.tcl (pkg_mkIndex, tclPkgUnknown, MacOSXPkgUnknown):
	* library/safe.tcl (interpAddToAccessPath, interpDelete, AliasGlob):
	(AliasSource, AliasLoad, AliasEncoding):
	* library/tm.tcl (UnknownHandler): Simplify by swapping some [catch]
	gymnastics for use of [try].

2009-07-26 Alexandre Ferrieux  <ferrieux@users.sourceforge.net>

	* tools/genStubs.tcl: Forced LF translation when generating .h's to
	avoid spurious diffs when regenerating on a Windows box.

2009-07-26  Jan Nijtmans  <nijtmans@users.sf.net>

	* win/Makefile.in: [Bug 2827066]: msys build --enable-symbols broken
	* win/tcl.m4:	   And modified the same for unicows.dll, as a
	* win/configure:   preparation for [Enh 2819611].

2009-07-25  Donal K. Fellows  <dkf@users.sf.net>

	* library/history.tcl (history): Reworked the history mechanism in
	terms of ensembles, rather than the ad hoc ensemble-lite mechanism
	used previously.

2009-07-24  Donal K. Fellows  <dkf@users.sf.net>

	* doc/self.n (self class): [Bug 2704302]: Add some text to make it
	clearer how to get the name of the current object's class.

2009-07-23  Andreas Kupries  <andreask@activestate.com>

	* generic/tclIO.c (Tcl_GetChannelHandle): [Bug 2826248]: Do not crash
	* generic/tclPipe.c (FileForRedirect): for getHandleProc == NULL, this
	is allowed. Provide a nice error message in the bypass area. Updated
	caller to check the bypass for a mesage. Bug reported by Andy
	Sonnenburg <andy22286@users.sourceforge.net>

2009-07-23  Joe Mistachkin  <joe@mistachkin.com>

	* generic/tclNotify.c: [Bug 2820349]: Ensure that queued events are
	freed once processed.

2009-07-22  Jan Nijtmans  <nijtmans@users.sf.net>

	* macosx/tclMacOSXFCmd.c: CONST -> const
	* generic/tclGetDate.y:
	* generic/tclDate.c:
	* generic/tclLiteral.c: (char *) cast in ckfree call
	* generic/tclPanic.c: [Feature Request 2814786]: remove TclpPanic
	* generic/tclInt.h
	* unix/tclUnixPort.h
	* win/tclWinPort.h

2009-07-22 Alexandre Ferrieux  <ferrieux@users.sourceforge.net>

	* generic/tclEvent.c: [Bug 2001201 again]: Refined the 20090617 patch
	on [exit] streamlining, so that it now correctly calls thread exit
	handlers for the calling thread, including <Destroy> bindings in Tk.

2009-07-21  Kevin B. Kenny  <kennykb@acm.org>

	* library/tzdata/Asia/Dhaka:
	* library/tzdata/Indian/Mauritius: Olson's tzdata2009k.

2009-07-20  Donal K. Fellows  <dkf@users.sf.net>

	* generic/tclCmdMZ.c (StringIsCmd): Reorganize so that [string is] is
	more efficient when parsing things that are correct, at a cost of
	making the empty string test slightly more costly. With this, the cost
	of doing [string is integer -strict $x] matches [catch {expr {$x+0}}]
	in the successful case, and greatly outstrips it in the failing case.

2009-07-19  Donal K. Fellows  <dkf@users.sf.net>

	* generic/tclOO.decls, generic/tclOO.c (Tcl_GetObjectName): Expose a
	function for efficiently returning the current name of an object.

2009-07-18  Daniel Steffen  <das@users.sourceforge.net>

	* unix/Makefile.in: Define NDEBUG in optimized (non-symbols) build to
	disable NRE assert()s and threaded allocator range checks.

2009-07-16  Don Porter  <dgp@users.sourceforge.net>

	* generic/tclBinary.c:	Removed unused variables.
	* generic/tclCmdIL.c:
	* generic/tclCompile.c:
	* generic/tclExecute.c:
	* generic/tclHash.c:
	* generic/tclIOUtil.c:
	* generic/tclVar.c:

	* generic/tclBasic.c:	Silence compiler warnings about ClientData.
	* generic/tclProc.c:

	* generic/tclScan.c:    Typo in ACCEPT_NAN configuration.

	* generic/tclStrToD.c:  [Bug 2819200]: Set floating point control
	register on MIPS systems so that the gradual underflow expected by Tcl
	is in effect.

2009-07-15  Donal K. Fellows  <dkf@users.sf.net>

	* generic/tclInt.h (Namespace):		   Added machinery to allow
	* generic/tclNamesp.c (many functions):	   reduction of memory used
	* generic/tclResolve.c (BumpCmdRefEpochs): by namespaces. Currently
	#ifdef'ed out because of compatibility concerns.

	* generic/tclInt.decls: Added four functions for better integration
	with itcl-ng.

2009-07-14  Kevin B. Kenny  <kennykb@acm.org>

	* generic/tclInt.h (TclNRSwitchObjCmd):
	* generic/tclBasic.c (builtInCmds):
	* generic/tclCmdMZ.c (Tcl_SwitchObjCmd):
	* tests/switch.test (switch-15.1):
	[Bug 2821401]: Make non-bytecoded [switch] command aware of NRE.

2009-07-13  Andreas Kupries  <andreask@activestate.com>

	* generic/tclCompile.c (TclInitCompileEnv, EnterCmdWordIndex)
	(TclCleanupByteCode, TclCompileScript):
	* generic/tclExecute.c (TclCompileObj, TclExecuteByteCode):
	* tclCompile.h (ExtCmdLoc):
	* tclInt.h (ExtIndex, CFWordBC, CmdFrame):
	* tclBasic.c (DeleteInterpProc, TclArgumentBCEnter)
	(TclArgumentBCRelease, TclArgumentGet, SAVE_CONTEXT)
	(RESTORE_CONTEXT, NRCoroutineExitCallback, TclNRCoroutineObjCmd):
	* generic/tclCmdAH.c (TclNRForObjCmd, TclNRForIterCallback,
	(ForNextCallback):
	* generic/tclCmdMZ.c (TclNRWhileObjCmd):

	Extended the bytecode compiler initialization to recognize the
	compilation of whole files (NRE enabled 'source' command) and switch
	to the counting of absolute lines in that case.

	Further extended the bytecode compiler to track the start line in the
	generated information, and modified the bytecode execution to
	recompile an object if the location as per the calling context doesn't
	match the location saved in the bytecode. This part could be optimized
	more by using more memory to keep all possibilities which occur
	around, or by just adjusting the location information instead of a
	total recompile.

	Reworked the handling of literal command arguments in bytecode to be
	saved (compiler) and used (execution) per command (See the
	TCL_INVOKE_STK* instructions), and not per the whole bytecode. This,
	and the previous change remove the problems with location data caused
	by literal sharing (across whole files, but also proc bodies).
	Simplified the associated datastructures (ExtIndex is gone, as is the
	function EnterCmdWordIndex).

	The last change causes the hashtable 'lineLABCPtr' to be state which
	has to be kept per coroutine, like the CmdFrame stack. Reworked the
	coroutine support code to create, delete and switch the information as
	needed. Further reworked the tailcall command as well, it has to pop
	its own arguments when run in a bytecode context to keep a proper
	stack in 'lineLABCPtr'.

	Fixed the mishandling of line information in the NRE-enabled 'for' and
	'while' commands introduced when both were made to share their
	iteration callbacks without taking into account that the loop body is
	found in different words of the command. Introduced a separate data
	structure to hold all the callback information, as we went over the
	limit of 4 direct client-data values for NRE callbacks.

	The above fixes [Bug 1605269].

2009-07-12  Donal K. Fellows  <dkf@users.sf.net>

	* generic/tclCmdMZ.c (StringIndexCmd, StringEqualCmd, StringCmpCmd):
	* generic/tclExecute.c (TclExecuteByteCode): [Bug 2637173]: Factor out
	* generic/tclInt.h (TclIsPureByteArray):     the code to determine if
	* generic/tclUtil.c (TclStringMatchObj):     it is safe to work with
	byte arrays directly, so that we get the check correct _once_.

	* generic/tclOOCall.c (TclOOGetCallContext): [Bug 1895546]: Changed
	* generic/tclOO.c (TclOOObjectCmdCore):	     the way that the cache is
	managed so that when itcl does cunning things, those cunning things
	can be cached properly.

2009-07-11  Donal K. Fellows  <dkf@users.sf.net>

	* doc/vwait.n: Substantially increased the discussion of issues and
	work-arounds relating to nested vwaits, following discussion on the
	tcl-core mailing list on the topic.

2009-07-10  Pat Thoyts  <patthoyts@users.sourceforge.net>

	* tests/zlib.test:   ZlibTransformClose may be called with a NULL
	* generic/tclZlib.c: interpreter during finalization and
	Tcl_SetChannelError requires a list. Added some tests to ensure error
	propagation from the zlib library to the interp.

2009-07-09  Pat Thoyts  <patthoyts@users.sourceforge.net>

	* tests/zlib.test: [Bug 2818131]: Added tests and fixed a typo that
	broke [zlib push] for deflate format.

2009-07-09  Donal K. Fellows  <dkf@users.sf.net>

	* compat/mkstemp.c (mkstemp): [Bug 2819227]: Use rand() for random
	numbers as it is more portable.

2009-07-05  Donal K. Fellows  <dkf@users.sf.net>

	* generic/tclZlib.c (ZlibTransformWatch): Correct the handling of
	events so that channel transforms work with things like an asynch
	[chan copy]. Problem reported by Pat Thoyts.

2009-07-01  Pat Thoyts  <patthoyts@users.sourceforge.net>

	* win/tclWinInt.h:   [Bug 2806622]: Handle the GetUserName API call
	* win/tclWin32Dll.c: via the tclWinProcs indirection structure. This
	* win/tclWinInit.c:  fixes a problem obtaining the username when the
	USERNAME environment variable is unset.

2009-06-30  Daniel Steffen  <das@users.sourceforge.net>

	* generic/tclInt.h:		Add assert macros for clang static
	* generic/tclPanic.c:		analyzer and redefine Tcl_Panic to
	* generic/tclStubInit.c:	assert after panic in clang PURIFY
					builds.

	* generic/tclCmdIL.c:		Add clang assert for false positive
					from static analyzer.

2009-06-26  Daniel Steffen  <das@users.sourceforge.net>

	* macosx/Tcl-Common.xcconfig:	 Update projects for Xcode 3.1 and
	* macosx/Tcl.xcode/*:		 3.2, standardize on gcc 4.2, remove
	* macosx/Tcl.xcodeproj/*:	 obsolete configurations and pre-Xcode
	* macosx/Tcl.pbproj/* (removed): project.

	* macosx/README:		 Update project docs, cleanup.

	* unix/Makefile.in:		 Update dist target for project
					 changes.

2009-06-24  Donal K. Fellows  <dkf@users.sf.net>

	* tests/oo.test (oo-19.1): [Bug 2811598]: Make more resilient.

2009-06-24  Pat Thoyts  <patthoyts@users.sourceforge.net>

	* tests/http11.test: [Bug 2811492]: Clean up procs after testing.

2009-06-18  Donal K. Fellows  <dkf@users.sf.net>

	* generic/tclCkalloc.c (MemoryCmd): [Bug 988703]:
	* generic/tclObj.c (ObjData, TclFinalizeThreadObjects): Add mechanism
	for discovering what Tcl_Objs are allocated when built for memory
	debugging. Developed by Joe Mistachkin.

2009-06-17 Alexandre Ferrieux  <ferrieux@users.sourceforge.net>

	* generic/tclEvent.c: Applied a patch by George Peter Staplin
	drastically reducing the ambition of [exit] wrt finalization, and
	thus solving many multi-thread teardown issues. [Bugs 2001201,
	486399, and possibly 597575, 990457, 1437595, 2750491]

2009-06-15  Don Porter  <dgp@users.sourceforge.net>

	* generic/tclStringObj.c: sprintf() -> Tcl_ObjPrintf() conversion.

2009-06-15  Reinhard Max  <max@suse.de>

	* unix/tclUnixPort.h: Move all socket-related code from tclUnixChan.c
	* unix/tclUnixChan.c: to tclUnixSock.c.
	* unix/tclUnixSock.c:

2009-06-15  Donal K. Fellows  <dkf@users.sf.net>

	* tools/tcltk-man2html.tcl (make-man-pages): [Patch 557486]: Apply
	last remaining meaningful part of this patch, a clean up of some
	closing tags.

2009-06-13  Don Porter  <dgp@users.sourceforge.net>

	* generic/tclCompile.c: [Bug 2802881]: The value stashed in
	* generic/tclProc.c:    iPtr->compiledProcPtr when compiling a proc
	* tests/execute.test:   survives too long. We only need it there long
	enough for the right TclInitCompileEnv() call to re-stash it into
	envPtr->procPtr.  Once that is done, the CompileEnv controls.  If we
	let the value of iPtr->compiledProcPtr linger, though, then any other
	bytecode compile operation that takes place will also have its
	CompileEnv initialized with it, and that's not correct.  The value is
	meant to control the compile of the proc body only, not other compile
	tasks that happen along.  Thanks to Carlos Tasada for discovering and
	reporting the problem.

2009-06-10  Don Porter  <dgp@users.sourceforge.net>

	* generic/tclStringObj.c:       [Bug 2801413]: Revised [format] to not
	overflow the integer calculations computing the length of the %ll
	formats of really big integers.  Also added protections so that
	[format]s that would produce results overflowing the maximum string
	length of Tcl values throw a normal Tcl error instead of a panic.

	* generic/tclStringObj.c:	[Bug 2803109]: Corrected failures to
	deal with the "pure unicode" representation of an empty string.
	Thanks to Julian Noble for reporting the problem.

2006-06-09  Kevin B. Kenny  <kennykb@acm.org>

	* generic/tclGetDate.y: Fixed a thread safety bug in the generated
	* library/clock.tcl:    Bison parser (needed a %pure-parser
	* tests/clock.test:     declaration to avoid static variables).
				Discovered that the %pure-parser declaration
	                        allowed for returning the Bison error message
	                        to the Tcl caller in the event of a syntax
	                        error, so did so.
	* generic/tclDate.c: bison 2.3

2006-06-08  Kevin B. Kenny  <kennykb@acm.org>

	* library/tzdata/Asia/Dhaka: New DST rule for Bangladesh. (Olson's
	tzdata2009i.)

2009-06-08  Donal K. Fellows  <dkf@users.sf.net>

	* doc/copy.n: Fix error in example spotted by Venkat Iyer.

2009-06-02  Don Porter  <dgp@users.sourceforge.net>

	* generic/tclExecute.c: Replace dynamically-initialized table with a
	table of static constants in the lookup table for exponent operator
	computations that fit in a 64 bit integer result.

	* generic/tclExecute.c: [Bug 2798543]: Corrected implementations and
	selection logic of the INST_EXPON instruction.

2009-06-01  Don Porter  <dgp@users.sourceforge.net>

	* tests/expr.test:      [Bug 2798543]: Added many tests demonstrating
	the broken cases.

009-05-30  Kevin B. Kenny  <kennykb@acm.org>

	* library/tzdata/Africa/Cairo:
	* library/tzdata/Asia/Amman: Olson's tzdata2009h.

2009-05-29  Andreas Kupries  <andreask@activestate.com>

	* library/platform/platform.tcl: Fixed handling of cpu ia64,
	* library/platform/pkgIndex.tcl: taking ia64_32 into account
	* unix/Makefile.in: now. Bumped version to 1.0.5. Updated the
	* win/Makefile.in: installation commands.

2009-05-26 Alexandre Ferrieux  <ferrieux@users.sourceforge.net>

	* doc/expr.n: Fixed documentation of the right-associativity of
	the ** operator. (spotted by kbk)

2009-05-14  Donal K. Fellows  <dkf@users.sf.net>

	* generic/tclOOInfo.c (InfoObjectNsCmd): Added introspection mechanism
	for finding out what an object's namespace is. Experience suggests
	that it is just too useful to be able to do without it.

2009-05-12  Donal K. Fellows  <dkf@users.sf.net>

	* doc/vwait.n: Added more words to make it clear just how bad it is to
	nest [vwait]s.

	* compat/mkstemp.c: Add more headers to make this file build on IRIX
	6.5. Thanks to Larry McVoy for this.

2009-05-08  Donal K. Fellows  <dkf@users.sf.net>

	* generic/tclOO.c (TclNRNewObjectInstance):  [Bug 2414858]: Add a
	* generic/tclBasic.c (TclPushTailcallPoint): marker to the stack of
	NRE callbacks at the right point so that tailcall works correctly in a
	constructor.

	* tests/exec.test (cat): [Bug 2788468]: Adjust the scripted version of
	cat so that it does not perform transformations on the data it is
	working with, making it more like the standard Unix 'cat' program.

2009-05-07  Miguel Sofer  <msofer@users.sf.net>

	* generic/tclObj.c (Tcl_GetCommandFromObj): [Bug 2785893]: Ensure that
	a command in a deleted namespace can't be found through a cached name.

	* generic/tclBasic.c:    Let coroutines start with a much smaller
	* generic/tclCompile.h:  stack: 200 words (previously was 2000, the
	* generic/tclExecute.c:  same as interps).

2009-05-07  Donal K. Fellows  <dkf@users.sf.net>

	* tests/env.test (printenvScript, env-4.3, env-4.5): [Bug 1513659]:
	* tests/exec.test (exec-2.6): These tests had subtle dependencies on
	being on platforms that were either ISO 8859-1 or UTF-8. Stabilized
	the results by forcing the encoding.

2009-05-06  Don Porter  <dgp@users.sourceforge.net>

	* generic/tclCmdMZ.c:	[Bug 2582327]: Improve overflow error message
	from [string repeat].

	* tests/interp.test: interp-20.50 test for Bug 2486550.

2009-05-04  Donal K. Fellows  <dkf@users.sf.net>

	* generic/tclOO.c (InitFoundation, AllocObject, AllocClass):
	* generic/tclOODefineCmds.c (InitDefineContext): Make sure that when
	support namespaces are deleted, nothing bad can subsequently happen.
	Issue spotted by Don Porter.

2009-05-03  Donal K. Fellows  <dkf@users.sf.net>

	* doc/Tcl.n: [Bug 2538432]: Clarified exact treatment of ${arr(idx)}
	form of variable substitution. This is not a change of behavior, just
	an improved description of the current situation.

2009-04-30  Miguel Sofer  <msofer@users.sf.net>

	* generic/tclBasic.c (TclObjInvoke): [Bug 2486550]: Make sure that a
	null objProc is not used, use Tcl_NRCallObjProc instead.

2009-05-01  Jan Nijtmans  <nijtmans@users.sf.net>

	* win/configure.in   Fix 64-bit detection for zlib on Win64
	* win/configure      (regenerated)

2009-04-28  Jeff Hobbs  <jeffh@ActiveState.com>

	* unix/tcl.m4, unix/configure (SC_CONFIG_CFLAGS): harden the check to
	add _r to CC on AIX with threads.

2009-04-27  Donal K. Fellows  <dkf@users.sf.net>

	* doc/concat.n (EXAMPLES): [Bug 2780680]: Rewrote so that the spacing
	of result messages is correct. (The exact way they were wrong was
	different when rendered through groff or as HTML, but it was still
	wrong both ways.)

2009-04-27  Jan Nijtmans  <nijtmans@users.sf.net>

	* generic/tclIndexObj.c:  Reset internal INTERP_ALTERNATE_WRONG_ARGS
	* generic/tclIOCmd.c:     flag inside the Tcl_WrongNumArgs function,
	                          so the caller no longer has to do the reset.

2009-04-24  Stuart Cassoff  <stwo@users.sf.net>

	* unix/Makefile.in: [Patch 2769530]: Don't chmod/exec installManPage.

2009-04-19  Pat Thoyts  <patthoyts@users.sourceforge.net>

	* library/http/http.tcl: [Bug 2715421]: Removed spurious newline added
	* tests/http11.test:     after POST and added tests to detect excess
	* tests/httpd11.tcl:     bytes being POSTed.
	* library/http/pkgIndex.tcl:
	* makefiles:             package version now 2.8.1

2009-04-15  Donal K. Fellows  <dkf@users.sf.net>

	* doc/chan.n, doc/close.n: Tidy up documentation of TIP #332.

2009-04-14  Kevin B. Kenny  <kennykb@acm.org>

	* library/tzdata/Asia/Karachi: Updated rules for Pakistan Summer
				       Time (Olson's tzdata2009f)

2009-04-11  Donal K. Fellows  <dkf@users.sf.net>

	* generic/tclOOMethod.c (InvokeForwardMethod): Clarify the resolution
	behaviour of the name of the command that is forwarded to: it's now
	resolved using the object's namespace as context, which is much more
	useful than the previous (somewhat random) behaviour of using the
	caller's current namespace.

2009-04-10  Pat Thoyts  <patthoyts@users.sourceforge.net>

	* library/http/http.tcl:     Improved HTTP/1.1 support and added
	* library/http/pkgIndex.tcl: specific HTTP/1.1 testing to ensure
	* tests/http11.test:         we handle chunked+gzip for the various
	* tests/httpd11.test:        modes (normal, -channel and -handler)
	* makefiles:                 package version set to 2.8.0

2009-04-10  Daniel Steffen  <das@users.sourceforge.net>

	* unix/tclUnixChan.c:		TclUnixWaitForFile(): use FD_* macros
	* macosx/tclMacOSXNotify.c:	to manipulate select masks (Cassoff).
					[Bug 1960647]

	* unix/tclLoadDyld.c:		use RTLD_GLOBAL instead of RTLD_LOCAL.
					[Bug 1961211]

	* macosx/tclMacOSXNotify.c:	revise CoreFoundation notifier to allow
					embedding into applications that
					already have a CFRunLoop running and
					want to run the tcl event loop via
					Tcl_ServiceModeHook(TCL_SERVICE_ALL).

	* macosx/tclMacOSXNotify.c:	add CFRunLoop based Tcl_Sleep() and
	* unix/tclUnixChan.c:		TclUnixWaitForFile() implementations
	* unix/tclUnixEvent.c:		and disable select() based ones in
					CoreFoundation builds.

	* unix/tclUnixNotify.c:		simplify, sync with tclMacOSXNotify.c.

	* generic/tclInt.decls: 	add TclMacOSXNotifierAddRunLoopMode()
	* generic/tclIntPlatDecls.h:	internal API, regen.
	* generic/tclStubInit.c:

	* unix/configure.in (Darwin):	use Darwin SUSv3 extensions if
					available; remove /Network locations
					from default tcl package search path
					(NFS mounted locations and thus slow).
	* unix/configure:		autoconf-2.59
	* unix/tclConfig.h.in:		autoheader-2.59

	* macosx/tclMacOSXBundle.c:	on Mac OS X 10.4 and later, replace
					deprecated NSModule API by dlfcn API.

2009-04-10  Donal K. Fellows  <dkf@users.sf.net>

	* doc/StringObj.3: [Bug 2089279]: Corrected example so that it works
	on 64-bit machines as well.

2009-04-10  Pat Thoyts  <patthoyts@users.sourceforge.net>

	* tests/http.test: [Bug 26245326]: Added specific check for problem
	* tests/httpd: (return incomplete HTTP response header).

2009-04-08  Kevin B. Kenny  <kennykb@acm.org>

	* tools/tclZIC.tcl: Always emit files with Unix line termination.
	* library/tzdata: Olson's tzdata2009e

2009-04-09  Don Porter  <dgp@users.sourceforge.net>

	* library/http/http.tcl:	[Bug 26245326]: Handle incomplete
	lines in the "connecting" state. Thanks to Sergei Golovan.

2009-04-08  Andreas Kupries  <andreask@activestate.com>

	* library/platform/platform.tcl: Extended the darwin sections to add
	* library/platform/pkgIndex.tcl: a kernel version number to the
	* unix/Makefile.in: identifier for anything from Leopard (10.5) on up.
	* win/Makefile.in: Extended patterns for same. Extended cpu
	* doc/platform.n: recognition for 64bit Tcl running on a 32bit kernel
	on a 64bit processor (By Daniel Steffen). Bumped version to 1.0.4.
	Updated Makefiles.

2009-04-08  Don Porter  <dgp@users.sourceforge.net>

	* library/tcltest/tcltest.tcl:  [Bug 2570363]: Converted [eval]s (some
	* library/tcltest/pkgIndex.tcl: unsafe!) to {*} in tcltest package.
	* unix/Makefile.in:     => tcltest 2.3.1
	* win/Makefile.in:

2009-04-07  Don Porter  <dgp@users.sourceforge.net>

	* generic/tclStringObj.c:	Correction so that value of
	TCL_GROWTH_MIN_ALLOC is everywhere expressed in bytes as comment
	claims.

2009-04-04  Donal K. Fellows  <dkf@users.sf.net>

	* doc/vwait.n: [Bug 1910136]: Extend description and examples to make
	it clearer just how this command interprets variable names.

2009-03-30  Don Porter  <dgp@users.sourceforge.net>

	* doc/Alloc.3: [Bug 2556263]:	Size argument is "unsigned int".

2009-03-27  Don Porter  <dgp@users.sourceforge.net>

	* generic/tclPathObj.c (TclPathPart): [Bug 2710920]: TclPathPart()
	* tests/fileName.test:	was computing the wrong results for both [file
	dirname] and [file tail] on "path" arguments with the PATHFLAGS != 0
	intrep and with an empty string for the "joined-on" part.

2009-03-25  Jan Nijtmans  <nijtmans@users.sf.net>

	* doc/tclsh.1:		 Bring doc and tools in line with
	* tools/installData.tcl: http://wiki.tcl.tk/812
	* tools/str2c
	* tools/tcltk-man2html.tcl

2009-03-25  Donal K. Fellows  <dkf@users.sf.net>

	* doc/coroutine.n: [Bug 2152285]: Added basic documentation for the
	coroutine and yield commands.

2009-03-24  Donal K. Fellows  <dkf@users.sf.net>

	* generic/tclOOBasic.c (TclOOSelfObjCmd): [Bug 2704302]: Make 'self
	class' better defined in the context of objects that change class.

	* generic/tclVar.c (Tcl_UpvarObjCmd): [Bug 2673163] (ferrieux)
	* generic/tclProc.c (TclObjGetFrame): Make the upvar command more able
	to handle its officially documented syntax.

2009-03-22  Miguel Sofer  <msofer@users.sf.net>

	* generic/tclBasic.c: [Bug 2502037]: NR-enable the handling of unknown
	commands.

2009-03-21  Miguel Sofer  <msofer@users.sf.net>

	* generic/tclBasic.c:   Fixed "leaks" in aliases, imports and
	* generic/tclInt.h:     ensembles. Only remaining known leak is in
	* generic/tclInterp.c:  ensemble unknown dispatch (as it not
	* generic/tclNamesp.c:  NR-enabled)
	* tests/tailcall.test:

	* tclInt.h: comments

	* tests/tailcall.test: Added tests to show that [tailcall] does not
	currently always execute in constant space: interp-alias, ns-imports
	and ensembles "leak" as of this commit.

	* tests/nre.test: [foreach] has been NR-enabled for a while, the test
	was marked 'knownBug': unmark it.

	* generic/tclBasic.c:   Fix for (among others) [Bug 2699087]
	* generic/tclCmdAH.c:   Tailcalls now perform properly even from
	* generic/tclExecute.c: within [eval]ed scripts.
	* generic/tclInt.h:     More tests missing, as well as proper
	exploration and testing of the interaction with "redirectors" like
	interp-alias (suspect that it does not happen in constant space)
	and pure-eval commands.

	* generic/tclExecute.c: Proper fix for [Bug 2415422]. Reenabled
	* tests/nre.test:       the failing assertion that was disabled on
	2008-12-18: the assertion is correct, the fault was in the
	management of expansions.

	* generic/tclExecute.c:  Fix both test and code for tailcall
	* tests/tailcall.test:   from within a compiled [eval] body.

	* tests/tailcall.test: Slightly improved tests

2009-03-20  Don Porter  <dgp@users.sourceforge.net>

	* tests/stringObj.test:         [Bug 2597185]: Test stringObj-6.9
	checks that Tcl_AppendStringsToObj() no longer crashes when operating
	on a pure unicode value.

	* generic/tclExecute.c (INST_CONCAT1):  [Bug 2669109]: Panic when
	appends overflow the max length of a Tcl value.

2009-03-19  Miguel Sofer  <msofer@users.sf.net>

	* generic/tcl.h:
	* generic/tclInt.h:
	* generic/tclBasic.c:
	* generic/tclExecute.c:
	* generic/tclNamesp.c (Tcl_PopCallFrame): Rewritten tailcall
	implementation, ::unsupported::atProcExit is (temporarily?) gone. The
	new approach is much simpler, and also closer to being correct. This
	commit fixes [Bug 2649975] and [Bug 2695587].

	* tests/coroutine.test:    Moved the tests to their own files,
	* tests/tailcall.test:     removed the unsupported.test. Added
	* tests/unsupported.test:  tests for the fixed bugs.

2009-03-19  Donal K. Fellows  <dkf@users.sf.net>

	* doc/tailcall.n: Added documentation for tailcall command.

2009-03-18  Don Porter  <dgp@users.sourceforge.net>

	* win/tclWinFile.c (TclpObjNormalizePath):	[Bug 2688184]:
	Corrected Tcl_Obj leak. Thanks to Joe Mistachkin for detection and
	patch.

	* generic/tclVar.c (TclLookupSimpleVar):	[Bug 2689307]: Shift
	all calls to Tcl_SetErrorCode() out of TclLookupSimpleVar and onto its
	callers, where control with TCL_LEAVE_ERR_MSG flag is more easily
	handled.

2009-03-16  Donal K. Fellows  <dkf@users.sf.net>

	* generic/tclCmdMZ.c (TryPostBody): [Bug 2688063]: Extract information
	from list before getting rid of last reference to it.

2009-03-15  Joe Mistachkin  <joe@mistachkin.com>

	* generic/tclThread.c: Modify fix for TSD leak to match Tcl 8.5
	* generic/tclThreadStorage.c: (and prior) allocation semantics. [Bug
	2687952]

2009-03-15  Donal K. Fellows  <dkf@users.sf.net>

	* generic/tclThreadStorage.c (TSDTableDelete):	[Bug 2687952]: Ensure
	* generic/tclThread.c (Tcl_GetThreadData):	that structures in
	Tcl's TSD system are all freed. Use the correct matching allocator.

	* generic/tclPosixStr.c (Tcl_SignalId,Tcl_SignalMsg): [Patch 1513655]:
	Added support for SIGINFO, which is present on BSD platforms.

2009-03-14  Donal K. Fellows  <dkf@users.sf.net>

	* unix/tcl.pc.in (new file):		[Patch 2243948] (hat0)
	* unix/configure.in, unix/Makefile.in: Added support for reporting
	Tcl's public build configuration via the pkg-config system. TEA is
	still the official mechanism though, in part because pkg-config is not
	universally supported across all Tcl's supported platforms.

2009-03-11  Miguel Sofer  <msofer@users.sf.net>

	* generic/tclBasic.c (TclNRCoroutineObjCmd): fix Tcl_Obj leak.
	Diagnosis and fix thanks to GPS.

2009-03-09  Donal K. Fellows  <dkf@users.sf.net>

	* generic/tclCmdMZ.c (Tcl_TryObjCmd, TclNRTryObjCmd): Moved the
	implementation of [try] from Tcl code into C. Still lacks a bytecode
	version, but should be better than what was before.

2009-03-04  Donal K. Fellows  <dkf@users.sf.net>

	* generic/tclZlib.c (TclZlibCmd): Checksums are defined to be unsigned
	32-bit integers, use Tcl_WideInt to pass to scripts. [Bug 2662434]
	(ZlibStreamCmd, ChanGetOption): A few other related corrections.

2009-02-27  Jan Nijtmans  <nijtmans@users.sf.net>

	* generic/tcl.decls:    [Bug 218977]: Tcl_DbCkfree needs return value
	* generic/tclCkalloc.c
	* generic/tclDecls.h:   (regenerated)
	* generic/tclInt.decls: don't use CONST84/CONST86 here
	* generic/tclCompile.h: don't use CONST86 here, comment fixing.
	* generic/tclIO.h:      don't use CONST86 here, comment fixing.
	* generic/tclIntDecls.h (regenerated)

2009-02-25  Don Porter  <dgp@users.sourceforge.net>

	* generic/tclUtil.c (TclStringMatchObj):	[Bug 2637173]: Revised
	the branching on the strObj->typePtr so that untyped values get
	converted to the "string" type and pass through the Unicode matcher.
	[Bug 2613766]: Also added checks to only perform "bytearray"
	optimization on pure bytearray values.

	* generic/tclCmdMZ.c:	Since Tcl_GetCharLength() has its own
	* generic/tclExecute.c:	optimizations for the tclByteArrayType, stop
	having the callers do them.

2009-02-24  Donal K. Fellows  <dkf@users.sf.net>

	* doc/clock.n, doc/fblocked.n, doc/format.n, doc/lsort.n,
	* doc/pkgMkIndex.n, doc/regsub.n, doc/scan.n, doc/tclvars.n:
	General minor documentation improvements.

	* library/http/http.tcl (geturl, Eof): Added support for 8.6's built
	in zlib routines.

2009-02-22  Alexandre Ferrieux  <ferrieux@users.sourceforge.net>

	* tests/lrange.test:	Revert commits of 2008-07-23. Those were speed
	* tests/binary.test:	tests, that are inherently brittle.

2009-02-21  Don Porter  <dgp@users.sourceforge.net>

	* generic/tclStringObj.c:	Several revisions to the shimmering
	patterns between Unicode and UTF string reps.  Most notably the
	call: objPtr = Tcl_NewUnicodeObj(...,0); followed by a loop of calls:
	Tcl_AppendUnicodeToObj(objPtr, u, n); will now grow and append to
	the Unicode representation.  Before this commit, the sequence would
	convert each append to UTF and perform the append to the UTF rep.
	This is puzzling and likely a bug.  The performance of [string map]
	is significantly improved by this change (according to the MAP
	collection of benchmarks in tclbench).  Just in case there was some
	wisdom in the old ways that I missed, I left in the ability to restore
	the old patterns with a #define COMPAT 1 at the top of the file.

2009-02-20  Don Porter  <dgp@users.sourceforge.net>

	* generic/tclPathObj.c:	Fixed mistaken logic in TclFSGetPathType()
	* tests/fileName.test:	that assumed (not "absolute" => "relative").
	This is a false assumption on Windows, where "volumerelative" is
	another possibility.  [Bug 2571597]

2009-02-18  Don Porter  <dgp@users.sourceforge.net>

	* generic/tclStringObj.c:	Simplify the logic of the
	Tcl_*SetObjLength() routines.

	* generic/tclStringObj.c:	Rewrite GrowStringBuffer() so that it
	has parallel structure with GrowUnicodeBuffer().  The revision permits
	allocation attempts to continue all the way up to failure, with no
	gap. It also directly manipulates the String and Tcl_Obj internals
	instead of inefficiently operating via Tcl_*SetObjLength() with all of
	its extra protections and underdocumented special cases.

	* generic/tclStringObj.c:	Another round of simplification on
	the allocation macros.

2009-02-17  Jeff Hobbs  <jeffh@ActiveState.com>

	* win/tcl.m4, win/configure: Check if cl groks _WIN64 already to
	avoid CC manipulation that can screw up later configure checks.
	Use 'd'ebug runtime in 64-bit builds.

2009-02-17  Don Porter  <dgp@users.sourceforge.net>

	* generic/tclStringObj.c:	Pare back the length of the unicode
	array in a non-extended String struct to one Tcl_UniChar, meant to
	hold the terminating NUL character.  Non-empty unicode strings are
	then stored by extending the String struct by stringPtr->maxChars
	additional slots in that array with sizeof(Tcl_UniChar) bytes per
	slot. This revision makes the allocation macros much simpler.

	* generic/tclStringObj.c:	Factor out common GrowUnicodeBuffer()
	and solve overflow and growth algorithm fallbacks in it.

	* generic/tclStringObj.c:	Factor out common GrowStringBuffer().

	* generic/tclStringObj.c:	Convert Tcl_AppendStringsToObj into
	* tests/stringObj.test:		a radically simpler implementation
	where we just loop over calls to Tcl_AppendToObj.  This fixes [Bug
	2597185].  It also creates a *** POTENTIAL INCOMPATIBILITY *** in
	that T_ASTO can now allocate more space than is strictly required,
	like all the other Tcl_Append* routines.  The incompatibility was
	detected by test stringObj-6.5, which I've updated to reflect the
	new behavior.

	* generic/tclStringObj.c:	Revise buffer growth implementation
	in ExtendStringRepWithUnicode.  Use cheap checks to determine that
	no reallocation is necessary without cost of computing the precise
	number of bytes needed.  Also make use of the string growth algortihm
	in the case of repeated appends.

2009-02-16  Jan Nijtmans  <nijtmans@users.sf.net>

	* generic/tclZlib.c:	hack needed for official zlib1.dll build.
	* win/configure.in:	fix [Feature Request 2605263] use official
	* win/Makefile.in:	zlib build.
	* win/configure:	(regenerated)
	* compat/zlib/zdll.lib:	new files
	* compat/zlib/zlib1.dll:

	* win/Makefile.in:  fix [Bug 2605232] tdbc doesn't build when
	Tcl is compiled with --disable-shared.

2009-02-15  Don Porter  <dgp@users.sourceforge.net>

	* generic/tclStringObj.c:	Added protections from invalid memory
	* generic/tclTestObj.c:		accesses when we append (some part of)
	* tests/stringObj.test:		a Tcl_Obj to itself.  Added the
	appendself and appendself2 subcommands to the [teststringobj] testing
	command and added tests to the test suite.  [Bug 2603158]

	* generic/tclStringObj.c:	Factor out duplicate code from
	Tcl_AppendObjToObj.

	* generic/tclStringObj.c:	Replace the 'size_t uallocated' field
	of the String struct, storing the number of bytes allocated to store
	the Tcl_UniChar array, with an 'int maxChars' field, storing the
	number of Tcl_UniChars that may be stored in the allocated space.
	This reduces memory requirement a small bit, and makes some range
	checks simpler to code.
	* generic/tclTestObj.c:	Replace the [teststringobj ualloc] testing
	* tests/stringObj.test:	command with [teststringobj maxchars] and
	update the tests.

	* generic/tclStringObj.c:	Removed limitation in
	Tcl_AppendObjToObj where the char length of the result was only
	computed if the appended string was all single byte characters.
	This limitation was in place to dodge a bug in Tcl_GetUniChar.
	With that bug gone, we can take advantage of always recording the
	length of append results when we know it.

2009-02-14  Don Porter  <dgp@users.sourceforge.net>

	* generic/tclStringObj.c:	Revisions so that we avoid creating
	the strange representation of an empty string with
	objPtr->bytes == NULL and stringPtr->hasUnicode == 0.  Instead in
	the situations where that was being created, create a traditional
	two-legged stork representation (objPtr->bytes = tclEmptyStringRep
	and stringPtr->hasUnicode = 1).  In the situations where the strange
	rep was treated differently, continue to do so by testing
	stringPtr->numChars == 0 to detect it.  These changes make the code
	more conventional so easier for new maintainers to pick up.  Also
	sets up further simplifications.

	* generic/tclTestObj.c:	Revise updates to [teststringobj] so we don't
	get blocked by MODULE_SCOPE limits.

2009-02-12  Don Porter  <dgp@users.sourceforge.net>

	* generic/tclStringObj.c:	Rewrites of the routines
	Tcl_GetCharLength, Tcl_GetUniChar, Tcl_GetUnicodeFromObj,
	Tcl_GetRange, and TclStringObjReverse to use the new macro, and
	to more simply and clearly split the cases depending on whether
	a valid unicode rep is present or needs to be created.
	New utility routine UnicodeLength(), to compute the length of unicode
	buffer arguments when no length is passed in, with built-in
	overflow protection included.  Update three callers to use it.

	* generic/tclInt.h:	New macro TclNumUtfChars meant to be a faster
	replacement for a full Tcl_NumUtfChars() call when the string has all
	single-byte characters.

	* generic/tclStringObj.c:	Simplified Tcl_GetCharLength by
	* generic/tclTestObj.c:		removing code that did nothing.
	Added early returns from Tcl_*SetObjLength when the desired length
	is already present; adapted test command to the change.

	* generic/tclStringObj.c:	Re-implemented AppendUtfToUnicodeRep
	so that we no longer pass through Tcl_DStrings which have their own
	sets of problems when lengths overflow the int range.  Now AUTUR and
	FillUnicodeRep share a common core routine.

2009-02-12  Donal K. Fellows  <dkf@users.sf.net>

	* generic/tclOODefineCmds.c (TclOOGetDefineCmdContext): Use the
	correct field in the Interp structure for retrieving the frame to get
	the context object so that people can extend [oo::define] without deep
	shenanigans. Bug found by Federico Ferri.

2009-02-11  Don Porter  <dgp@users.sourceforge.net>

	* generic/tclStringObj.c:	Re-implemented AppendUnicodeToUtfRep
	so that we no longer pass through Tcl_DStrings which have their own
	sets of problems when lengths overflow the int range.  Now AUTUR and
	UpdateStringOfString share a common core routine.

	* generic/tclStringObj.c:	Changed type of the 'allocated' field
	* generic/tclTestObj.c:		of the String struct (and the
	TestString counterpart) from size_t to int since only int values are
	ever stored in it.

2009-02-10  Jan Nijtmans  <nijtmans@users.sf.net>

	* generic/tclEncoding.c: Eliminate some unnessary type casts
	* generic/tclEvent.c:    some internal const decorations
	* generic/tclExecute.c:  spacing
	* generic/tclIndexObj.c:
	* generic/tclInterp.c:
	* generic/tclIO.c:
	* generic/tclIOCmd.c:
	* generic/tclIORChan.c:
	* generic/tclIOUtil.c:
	* generic/tclListObj.c:
	* generic/tclLiteral.c:
	* generic/tclNamesp.c:
	* generic/tclObj.c:
	* generic/tclOOBasic.c:
	* generic/tclPathObj.c:
	* generic/tclPkg.c:
	* generic/tclProc.c:
	* generic/tclRegexp.c:
	* generic/tclScan.c:
	* generic/tclStringObj.c:
	* generic/tclTest.c:
	* generic/tclTestProcBodyObj.c:
	* generic/tclThread.c:
	* generic/tclThreadTest.c:
	* generic/tclTimer.c:
	* generic/tclTrace.c:
	* generic/tclUtil.c:
	* generic/tclVar.c:
	* generic/tclStubInit.c: (regenerated)

2009-02-10  Jan Nijtmans  <nijtmans@users.sf.net>

	* unix/tcl.m4: [Bug 2502365]: Building of head on HPUX is broken when
	using the native CC.
	* unix/configure: (autoconf-2.59)

2009-02-10  Don Porter  <dgp@users.sourceforge.net>

	* generic/tclObj.c (Tcl_GetString):	Added comments and validity
	checks following the call to an UpdateStringProc.

	* generic/tclStringObj.c: Reduce code duplication in Tcl_GetUnicode*.
	Restrict AppendUtfToUtfRep to non-negative length appends.
	Convert all Tcl_InvalidateStringRep() calls into macros.
	Simplify Tcl_AttemptSetObjLength by removing unreachable code.
	Simplify SetStringFromAny() by removing unreachable and duplicate code.
	Simplify Tcl_SetObjLength by removing unreachable code.
	Removed handling of (objPtr->bytes != NULL) from UpdateStringOfString,
	which is only called when objPtr->bytes is NULL.

2009-02-09  Jan Nijtmans  <nijtmans@users.sf.net>

	* generic/tclCompile.c: fix [Bug 2555129] const compiler warning (as
	error) in tclCompile.c

2009-02-07  Donal K. Fellows  <dkf@users.sf.net>

	* generic/tclZlib.c (TclZlibCmd): [Bug 2573172]: Ensure that when
	invalid subcommand name is given, the list of valid subcommands is
	produced. This gives a better experience when using the command
	interactively.

2009-02-05  Joe Mistachkin  <joe@mistachkin.com>

	* generic/tclInterp.c: Fix argument checking for [interp cancel]. [Bug
	2544618]
	* unix/Makefile.in: Fix build issue with zlib on FreeBSD (and possibly
	other platforms).

2009-02-05  Donal K. Fellows  <dkf@users.sf.net>

	* generic/tclCmdMZ.c (StringIndexCmd, StringRangeCmd, StringLenCmd):
	Simplify the implementation of some commands now that the underlying
	string API knows more about bytearrays.

	* generic/tclExecute.c (TclExecuteByteCode): [Bug 2568434]: Make sure
	that INST_CONCAT1 will not lose string reps wrongly.

	* generic/tclStringObj.c (Tcl_AppendObjToObj): Special-case the
	appending of one bytearray to another, which can be extremely rapid.
	Part of scheme to address [Bug 1665628] by making the basic string
	operations more efficient on byte arrays.
	(Tcl_GetCharLength, Tcl_GetUniChar, Tcl_GetRange): More special casing
	work for bytearrays.

2009-02-04  Don Porter  <dgp@users.sourceforge.net>

	* generic/tclStringObj.c: Added overflow protections to the
	AppendUtfToUtfRep routine to either avoid invalid arguments and
	crashes, or to replace them with controlled panics.  [Bug 2561794]

	* generic/tclCmdMZ.c:	Prevent crashes due to int overflow of the
	length of the result of [string repeat].  [Bug 2561746]

2009-02-03  Jan Nijtmans  <nijtmans@users.sf.net>

	* macosx/tclMacOSXFCmd.c: Eliminate some unnessary type casts
	* unix/tclLoadDyld.c:	  some internal const decorations
	* unix/tclUnixCompat.c:	  spacing
	* unix/tclUnixFCmd.c
	* unix/tclUnixFile.c
	* win/tclWinDde.c
	* win/tclWinFCmd.c
	* win/tclWinInit.c
	* win/tclWinLoad.c
	* win/tclWinPipe.c
	* win/tclWinReg.c
	* win/tclWinTest.c
	* generic/tclBasic.c
	* generic/tclBinary.c
	* generic/tclCmdAH.c
	* generic/tclCmdIL.c
	* generic/tclCmdMZ.c
	* generic/tclCompCmds.c
	* generic/tclDictObj.c

2009-02-03  Donal K. Fellows  <dkf@users.sf.net>

	* generic/tclObj.c (tclCmdNameType): [Bug 2558422]: Corrected the type
	of this structure so that extensions that write it (yuk!) will still
	be able to function correctly.

2009-02-03  Don Porter  <dgp@users.sourceforge.net>

	* generic/tclStringObj.c (SetUnicodeObj):	Corrected failure of
	Tcl_SetUnicodeObj() to panic on a shared object.  [Bug 2561488].  Also
	factored out common code to reduce duplication.

	* generic/tclObj.c (Tcl_GetStringFromObj): Reduce code duplication.

2009-02-02  Don Porter  <dgp@users.sourceforge.net>

	* generic/tclInterp.c:	Reverted the conversion of [interp] into an
	* tests/interp.test:	ensemble.  Such conversion is not necessary
	* tests/nre.test:	(or even all that helpful) in the NRE-enabling
	of [interp invokehidden], and it has other implications -- including
	significant forkage of the 8.5 and 8.6 implementations -- that are
	better off avoided if there's no gain.

	* generic/tclStringObj.c (STRING_NOMEM):  [Bug 2494093]: Add missing
	cast of NULL to (char *) that upsets some compilers.

	* generic/tclStringObj.c (Tcl_(Attempt)SetObjLength):	[Bug 2553906]:
	Added protections against callers asking for negative lengths.  It is
	likely when this happens that an integer overflow is to blame.

2009-02-01  David Gravereaux  <davygrvy@pobox.com>

	* win/makefile.vc: Allow nmake flags such as -a (rebuild all) to pass
	down to the pkgs targets, too.

2009-01-30  Donal K. Fellows  <dkf@users.sf.net>

	* doc/chan.n: [Bug 1216074]: Added another extended example.

	* doc/refchan.n: Added an example of how to build a scripted channel.

2009-01-29  Donal K. Fellows  <dkf@users.sf.net>

	* tests/stringObj.test: [Bug 2006888]: Remove non-ASCII chars from
	non-comment locations in the file, making it work more reliably in
	locales with a non-Latin-1 default encoding.

	* generic/tclNamesp.c (Tcl_FindCommand): [Bug 2519474]: Ensure that
	the path is not searched when the TCL_NAMESPACE_ONLY flag is given.

	* generic/tclOODecls.h (Tcl_OOInitStubs): [Bug 2537839]: Make the
	declaration of this macro work correctly in the non-stub case.

2009-01-29  Don Porter  <dgp@users.sourceforge.net>

	* generic/tclInterp.c:	Convert the [interp] command into a
	* tests/interp.test:	[namespace ensemble].  Work in progress
	* tests/nre.test:	to NRE-enable the [interp invokehidden]
	subcommand.

2009-01-29  Donal K. Fellows  <dkf@users.sf.net>

	* generic/tclNamesp.c (TclMakeEnsemble): [Bug 2529117]: Make this
	function behave more sensibly when presented with a fully-qualified
	name, rather than doing strange stuff.

2009-01-28  Donal K. Fellows  <dkf@users.sf.net>

	* generic/tclBasic.c (TclInvokeObjectCommand): Made this understand
	what to do if it ends up being used on a command with no objProc; that
	shouldn't happen, but...

	* generic/tclNamesp.c (TclMakeEnsemble): [Bug 2529157]: Made this
	understand NRE command implementations better.
	* generic/tclDictObj.c (DictForCmd): Eliminate unnecessary command
	implementation.

2009-01-27  Donal K. Fellows  <dkf@users.sf.net>

	* generic/tclOODefineCmds.c (Tcl_ClassSetConstructor):
	[Bug 2531577]: Ensure that caches of constructor chains are cleared
	when the constructor is changed.

2009-01-26  Alexandre Ferrieux  <ferrieux@users.sourceforge.net>

	* generic/tclInt.h:   Fix [Bug 1028264]: WSACleanup() too early.
	* generic/tclEvent.c: The fix introduces "late exit handlers"
	* win/tclWinSock.c:   for similar late process-wide cleanups.

2009-01-26  Alexandre Ferrieux  <ferrieux@users.sourceforge.net>

	* win/tclWinSock.c: Fix [Bug 2446662]: resync Win behavior on RST
	with that of unix (EOF).

2009-01-26  Donal K. Fellows  <dkf@users.sf.net>

	* generic/tclZlib.c (ChanClose): Only generate error messages in the
	interpreter when the thread is not being closed down. [Bug 2536400]

2009-01-23  Donal K. Fellows  <dkf@users.sf.net>

	* doc/zlib.n: Added a note that 'zlib push' is reversed by 'chan pop'.

2009-01-22  Jan Nijtmans  <nijtmans@users.sf.net>

	* generic/tclCompile.h:	CONSTify TclPrintInstruction (TIP #27)
	* generic/tclCompile.c
	* generic/tclInt.h:	CONSTify TclpNativeJoinPath (TIP #27)
	* generic/tclFileName.c
	* generic/tcl.decls:	{unix win} is equivalent to {generic}
	* generic/tclInt.decls
	* generic/tclDecls.h:	(regenerated)
	* generic/tclIntDecls.h
	* generic/tclGetDate.y:	Single internal const decoration.
	* generic/tclDate.c:

2009-01-22  Kevin B. Kenny  <kennykb@acm.org>

	* unix/tcl.m4: Corrected a typo ($(SHLIB_VERSION) should be
	${SHLIB_VERSION}).
	* unix/configure: Autoconf 2.59

2009-01-21  Andreas Kupries  <andreask@activestate.com>

	* generic/tclIORChan.c (ReflectClose): Fix for [Bug 2458202].
	* generic/tclIORTrans.c (ReflectClose): Closing a channel may supply
	NULL for the 'interp'. Test for finalization needs to be different,
	and one place has to pull the interp out of the channel instead.

2009-01-21  Don Porter  <dgp@users.sourceforge.net>

	* generic/tclStringObj.c: New fix for [Bug 2494093] replaces the
	flawed attempt committed 2009-01-09.

2009-01-19  Kevin B. Kenny  <kennykb@acm.org>

	* unix/Makefile.in: Added a CONFIG_INSTALL_DIR parameter so that
	* unix/tcl.m4:      distributors can control where tclConfig.sh goes.
	Made the installation of 'ldAix' conditional upon actually being on an
	AIX system. Allowed for downstream packagers to customize
	SHLIB_VERSION on BSD-derived systems. Thanks to Stuart Cassoff for
	[Patch 907924].
	* unix/configure: Autoconf 2.59

2009-01-19  David Gravereaux  <davygrvy@pobox.com>

	* win/build.vc.bat: Improved tools detection and error message
	* win/makefile.vc: Reorganized the $(TCLOBJ) file list into seperate
	parts for easier maintenance. Matched all sources built using -GL to
	both $(lib) and $(link) to use -LTCG and avoid a warning message.
	Addressed the over-building nature of the htmlhelp target by moving
	from a pseudo target to a real target dependent on the entire docs/
	directory contents.
	* win/nmakehlp.c: Removed -g option and GrepForDefine() func as it
	isn't being used anymore. The -V option method is much better.

2009-01-16  Don Porter  <dgp@users.sourceforge.net>

	* generic/tcl.h:	Bump patchlevel to 8.6b1.1 to distinguish
	* library/init.tcl:	CVS snapshots from the 8.6b1 and 8.6b2 releases
	* unix/configure.in:	and to deal with the fact that the 8.6b1
	* win/configure.in:	version of init.tcl will not [source] in the
	HEAD version of Tcl.

	* unix/configure:	autoconf-2.59
	* win/configure:

2009-01-14  Don Porter  <dgp@users.sourceforge.net>

	* generic/tclBasic.c (Tcl_DeleteCommandFromToken):	Reverted most
	of the substance of my 2009-01-12 commit. NULLing the objProc field of
	a Command when deleting it is important so that tests for certain
	classes of commands don't return false positives when applied to
	deleted command tokens. Overall change is now just replacement of a
	false comment with a true one.

2009-01-13  Jan Nijtmans  <nijtmans@users.sf.net>

	* unix/tcl.m4: fix [tcl-Bug 2502365] Building of head on HPUX is
	broken when using the native CC.
	* unix/configure (autoconf-2.59)

2009-01-13  Donal K. Fellows  <dkf@users.sf.net>

	* generic/tclCmdMZ.c (Tcl_ThrowObjCmd):	Move implementation of [throw]
	* library/init.tcl (throw):		to C from Tcl.

2009-01-12  Don Porter  <dgp@users.sourceforge.net>

	* generic/tclBasic.c (Tcl_DeleteCommandFromToken): One consequence of
	the NRE rewrite is that there are now situations where a NULL objProc
	field in a Command struct is perfectly normal. Removed an outdated
	comment in Tcl_DeleteCommandFromToken that claimed we use
	cmdPtr->objPtr==NULL as a test of command validity. In fact we use
	cmdPtr->flags&CMD_IS_DELETED to perform that test. Also removed the
	setting to NULL, since any extension following the advice of the old
	comment is going to be broken by NRE anyway, and needs to shift to
	flag-based testing (or stop intruding into such internal matters).
	Part of [Bug 2486550].

2009-01-09  Don Porter  <dgp@users.sourceforge.net>

	* generic/tclStringObj.c (STRING_SIZE): Corrected failure to limit
	memory allocation requests to the sizes that can be supported by Tcl's
	memory allocation routines. [Bug 2494093]

2009-01-09  Donal K. Fellows  <dkf@users.sf.net>

	* generic/tclNamesp.c (NamespaceEnsembleCmd): Error out when someone
	gives wrong # of args to [namespace ensemble create]. [Bug 1558654]

2009-01-08  Don Porter  <dgp@users.sourceforge.net>

	* generic/tclStringObj.c (STRING_UALLOC):  Added missing parens
	required to get correct results out of things like
	STRING_UALLOC(num + append). [Bug 2494093]

2009-01-08  Donal K. Fellows  <dkf@users.sf.net>

	* generic/tclDictObj.c, generic/tclIndexObj.c, generic/tclListObj.c,
	* generic/tclObj.c, generic/tclStrToD.c, generic/tclUtil.c,
	* generic/tclVar.c: Generate errorcodes for the error cases which
	approximate to "I can't interpret that string as one of those" and
	"You gave me the wrong number of arguments".

2009-01-07  Donal K. Fellows  <dkf@users.sf.net>

	* doc/dict.n: Added more examples. [Tk Bug 2491235]

	* tests/oo.test (oo-22.1): Adjusted test to be less dependent on the
	specifics of how [info frame] reports general frame information, and
	instead to focus on what methods add to it; that's really what the
	test is about anyway.

2009-01-06  Don Porter  <dgp@users.sourceforge.net>

	* tests/stringObj.test:	Revise tests that demand a NULL Tcl_ObjType
	in certain values to construct those values with [testdstring] so
	there's no lack of robustness depending on the shimmer history of
	shared literals.

2009-01-06  Donal K. Fellows  <dkf@users.sf.net>

	* generic/tclDictObj.c (DictIncrCmd): Corrected twiddling in internals
	of dictionaries so that literals can't get destroyed.

	* tests/expr.test: Eliminate non-ASCII char. [Bug 2006879]

	* generic/tclOOInfo.c (InfoObjectMethodsCmd,InfoClassMethodsCmd): Only
	delete pointers that were actually allocated! [Bug 2489836]

	* generic/tclOO.c (TclNRNewObjectInstance, Tcl_NewObjectInstance):
	Perform search for existing commands in right context. [Bug 2481109]

2009-01-05  Donal K. Fellows  <dkf@users.sf.net>

	* generic/tclCmdMZ.c (TclNRSourceObjCmd): Make implementation of the
	* generic/tclIOUtil.c (TclNREvalFile):    [source] command be NRE
	enabled so that [yield] inside a script sourced in a coroutine can
	work. [Bug 2412068]

2009-01-04  Donal K. Fellows  <dkf@users.sf.net>

	* generic/tclCmdAH.c: Tidy up spacing and code style.

2009-01-03  Kevin B. Kenny  <kennykb@acm.org>

	* library/clock.tcl (tcl::clock::add): Fixed error message formatting
	in the case where [clock add] is presented with a bad switch.
	* tests/clock.test (clock-65.1) Added a test case for the above
	problem [Bug 2481670].

2009-01-02  Donal K. Fellows  <dkf@users.sf.net>

	* unix/tcl.m4 (SC_CONFIG_CFLAGS): Force the use of the compatibility
	version of mkstemp() on IRIX. [Bug 878333]
	* unix/configure.in, unix/Makefile.in (mkstemp.o):
	* compat/mkstemp.c (new file): Added a compatibility implementation of
	the mkstemp() function, which is apparently needed on some platforms.
	[Bug 741967]

        ******************************************************************
        *** CHANGELOG ENTRIES FOR 2008 IN "ChangeLog.2008"             ***
        *** CHANGELOG ENTRIES FOR 2006-2007 IN "ChangeLog.2007"        ***
        *** CHANGELOG ENTRIES FOR 2005 IN "ChangeLog.2005"             ***
        *** CHANGELOG ENTRIES FOR 2004 IN "ChangeLog.2004"             ***
        *** CHANGELOG ENTRIES FOR 2003 IN "ChangeLog.2003"             ***
        *** CHANGELOG ENTRIES FOR 2002 IN "ChangeLog.2002"             ***
        *** CHANGELOG ENTRIES FOR 2001 IN "ChangeLog.2001"             ***
        *** CHANGELOG ENTRIES FOR 2000 IN "ChangeLog.2000"             ***
        *** CHANGELOG ENTRIES FOR 1999 AND EARLIER IN "ChangeLog.1999" ***
        ******************************************************************
<|MERGE_RESOLUTION|>--- conflicted
+++ resolved
@@ -1,7 +1,8 @@
-<<<<<<< HEAD
-2011-07-19 Alexandre Ferrieux  <ferrieux@users.sourceforge.net>
-
-	* generic/tclUtil.c: Fix [bug 3371644] -- crash on Tcl_ConvertElement with leading pound.
+2011-07-19  Don Porter  <dgp@users.sourceforge.net>
+
+	* generic/tclUtil.c:	[Bug 3371644] Repair failure to properly handle 
+	* tests/util.test: (length == -1) scanning in TclConvertElement().
+	Thanks to Thomas Sader and Alexandre Ferrieux.
 
 2011-07-19  Donal K. Fellows  <dkf@users.sf.net>
 
@@ -17,12 +18,6 @@
 2011-07-19 Alexandre Ferrieux  <ferrieux@users.sourceforge.net>
 
 	* doc/upvar.n: Undocument long gone limitation of [upvar].
-=======
-2011-07-19  Don Porter  <dgp@users.sourceforge.net>
-
-	* generic/tclUtil.c:	[Bug 3371644] Repair failure to properly handle 
-	* tests/util.test: (length == -1) scanning in TclConvertElement().
->>>>>>> 66bf8828
 
 2011-07-15  Don Porter  <dgp@users.sourceforge.net>
 
