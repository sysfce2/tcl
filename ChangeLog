<<<<<<< HEAD
2012-03-25  Jan Nijtmans  <nijtmans@users.sf.net>
=======
2012-03-27  Jan Nijtmans  <nijtmans@users.sf.net>

	* generic/tcl.h:             [Bug 3508771] Wrong Tcl_StatBuf used on MinGW
	* generic/tclFCmd.c:         [Bug 2015723] duplicate inodes from file stat on windows

2012-03-24  Jan Nijtmans  <nijtmans@users.sf.net>
>>>>>>> b38ff7bf

	* generic/tclInt.decls:      [Bug 3508771] load tclreg.dll in cygwin tclsh
	* generic/tclIntPlatDecls.h: Implement TclWinConvertError, TclWinConvertWSAError,
	* generic/tclStubInit.c:     and various more win32-specific internal functions for 
	* unix/Makefile.in:          Cygwin, so win32 extensions using those can be
	* unix/tcl.m4:               loaded in the cygwin version of tclsh.
	* unix/configure:
	* win/tclWinError.c:

2012-03-23  Jan Nijtmans  <nijtmans@users.sf.net>

	* generic/tclInt.decls        Revert some cygwin-related signature changes from
	* generic/tclIntPlatDecls.h   [835f8e1e9d] (2010-02-01). They were an attempt to
	* win/tclWinError.c           make the cygwin port compile again, but since cygwin
	                              is based on unix this serves no purpose any more.
	* unix/Makefile.in            Add tclWinError.c to the CYGWIN build.
	* unix/tcl.m4
	* unix/configure

2012-03-20  Jan Nijtmans  <nijtmans@users.sf.net>

	* generic/tcl.decls:           [Bug 3508771] load tclreg.dll in cygwin tclsh
	* generic/tclInt.decls:        Implement TclWinGetPlatformId, Tcl_WinUtfToTChar,
	* generic/tclIntPlatDecls.h:   Tcl_WinTCharToUtf (and a dummy TclWinCPUID) for 
	* generic/tclPlatDecls.h:      Cygwin, so win32 extensions using those can be
	* generic/tclStubInit.c:       loaded in the cygwin version of tclsh.
	* unix/tclUnixCompat.c:

2012-03-19  Venkat Iyer <venkat@comit.com>

	* library/tzdata/America/Atikokan: Update to tzdata2012b.
	* library/tzdata/America/Blanc-Sablon
	* library/tzdata/America/Dawson_Creek
	* library/tzdata/America/Edmonton
	* library/tzdata/America/Glace_Bay
	* library/tzdata/America/Goose_Bay
	* library/tzdata/America/Halifax
	* library/tzdata/America/Havana
	* library/tzdata/America/Moncton
	* library/tzdata/America/Montreal
	* library/tzdata/America/Nipigon
	* library/tzdata/America/Rainy_River
	* library/tzdata/America/Regina
	* library/tzdata/America/Santiago
	* library/tzdata/America/St_Johns
	* library/tzdata/America/Swift_Current
	* library/tzdata/America/Toronto
	* library/tzdata/America/Vancouver
	* library/tzdata/America/Winnipeg
	* library/tzdata/Antarctica/Casey
	* library/tzdata/Antarctica/Davis
	* library/tzdata/Antarctica/Palmer
	* library/tzdata/Asia/Yerevan
	* library/tzdata/Atlantic/Stanley
	* library/tzdata/Pacific/Easter
	* library/tzdata/Pacific/Fakaofo
	* library/tzdata/America/Creston: (new)

2012-03-15  Jan Nijtmans  <nijtmans@users.sf.net>

	* generic/tcl.h: [Bug 3288345] Wrong Tcl_StatBuf used on Cygwin
	* unix/tclUnixFile.c
	* unix/tclUnixPort.h
	* win/cat.c:           Remove cygwin stuff no longer needed
	* win/tclWinFile.c
	* win/tclWinPort.h

2012-03-12  Jan Nijtmans  <nijtmans@users.sf.net>

	* win/tclWinFile.c: [Bug 3388350] mingw64 compiler warnings

2012-03-07  Andreas Kupries  <andreask@activestate.com>

	* library/http/http.tcl: [Bug 3498327]: Generate upper-case
	* library/http/pkgIndex.tcl: hexadecimal output for compliance
	* tests/http.test: with RFC 3986. Bumped version to 2.7.9.
	* unix/Makefile.in:
	* win/Makefile.in:

2012-03-06  Jan Nijtmans  <nijtmans@users.sf.net>

	* win/tclWinPort.h: Compatibility with older Visual Studio versions.

2012-03-04  Jan Nijtmans  <nijtmans@users.sf.net>

	* generic/tclLoad.c: Patch from the cygwin folks
	* unix/tcl.m4:
	* unix/configure: (re-generated)

2012-02-29  Jan Nijtmans  <nijtmans@users.sf.net>

	* generic/tclIOUtil.c:	[Bug 3466099] BOM in Unicode
	* generic/tclEncoding.c:
	* tests/source.test

2012-02-23  Donal K. Fellows  <dkf@users.sf.net>

	* tests/reg.test (14.21-23): Add tests relating to bug 1115587. Actual
	bug is characterised by test marked with 'knownBug'.

2012-02-17  Jan Nijtmans  <nijtmans@users.sf.net>

	* generic/tclIOUtil.c: [Bug 2233954]: AIX: compile error
	* unix/tclUnixPort.h:

2012-02-15  Donal K. Fellows  <dkf@users.sf.net>

	* generic/tclCompCmds.c (TclCompileDictForCmd): [Bug 3487626]: Fix
	crash in compilation of [dict for] when its implementation command is
	used directly rather than through the ensemble.

2012-02-09  Don Porter  <dgp@users.sourceforge.net>

	* generic/tclStringObj.c:	[Bug 3484402]: Correct Off-By-One
	error appending unicode. Thanks to Poor Yorick. Also corrected test
	for when growth is needed.

2012-02-06  Don Porter  <dgp@users.sourceforge.net>

	* generic/tclCompCmds.c: [Bug 3485022]: TclCompileEnsemble() avoid
	* tests/trace.test:	compile when exec traces set.

2012-02-06  Miguel Sofer  <msofer@users.sf.net>

	* generic/tclTrace.c:  Fix for [Bug 3484621]: insure that
	* tests/trace.test:    execution traces on bytecoded commands bump
	the interp's compile epoch.

2012-02-02  Jan Nijtmans  <nijtmans@users.sf.net>

	* generic/tclUniData.c: [FRQ 3464401]: Support Unicode 6.1
	* generic/regc_locale.c:

2012-02-02  Don Porter  <dgp@users.sourceforge.net>

	* win/tclWinFile.c:	[Bugs 2974459,2879351,1951574,1852572,
	1661378,1613456]: Revisions to the NativeAccess() routine that
	queries file permissions on Windows native filesystems.  Meant to
	fix numerous bugs where [file writable|readable|executable] "lies"
	about what operations are possible, especially when the file resides
	on a Samba share.  Patch merged from the fix-win-native-access branch.

2012-02-01  Donal K. Fellows  <dkf@users.sf.net>

	* doc/AddErrInfo.3: [Bug 3482614]: Documentation nit.

2012-01-26  Don Porter  <dgp@users.sourceforge.net>

	* generic/tclPathObj.c:	[Bug 3475569]: Add checks for unshared values
	before calls demanding them.  [Bug 3479689]: Stop memory corruption
	when shimmering 0-refCount value to "path" type.

2012-01-22  Jan Nijtmans  <nijtmans@users.sf.net>

	* tools/uniClass.tcl:    [Frq 3473670]: Various Unicode-related 
	* tools/uniParse.tcl:    speedups/robustness. Enhanced tools to
	* generic/tclUniData.c:  be able to handle characters > 0xffff
	* generic/tclUtf.c:      Done in all branches in order to simplify
	* generic/regc_locale.c: merges for new Unicode versions (such as 6.1)

2012-01-22  Donal K. Fellows  <dkf@users.sf.net>

	* generic/tclDictObj.c (DictExistsCmd): [Bug 3475264]: Ensure that
	errors only ever happen when insufficient arguments are supplied, and
	not when a path doesn't exist or a dictionary is poorly formatted (the
	two cases can't be easily distinguished).

2012-01-21  Jan Nijtmans  <nijtmans@users.sf.net>

	* generic/tcl.h:        [Bug 3474726]: Eliminate detection of struct
	* generic/tclWinPort.h: _stat32i64, just use _stati64 in combination
	* generic/tclFCmd.c:    with _USE_32BIT_TIME_T, which is the same then.
	* generic/tclTest.c:    Only keep _stat32i64 usage for cygwin, so it
	* win/configure.in:     will not conflict with cygwin's own struct stat.
	* win/configure:

2012-01-21  Don Porter  <dgp@users.sourceforge.net>

	* generic/tclCmdMZ.c:	[Bug 3475667]: Prevent buffer read overflow.
	Thanks to "sebres" for the report and fix.

2012-01-17  Donal K. Fellows  <dkf@users.sf.net>

	* doc/dict.n (dict with): [Bug 3474512]: Explain better what is going
	on when a dictionary key and the dictionary variable collide.

2012-01-17  Don Porter  <dgp@users.sourceforge.net>

	* library/http/http.tcl:	Bump to version 2.7.8
	* library/http/pkgIndex.tcl:
	* unix/Makefile.in:
	* win/Makefile.in:

2012-01-13  Donal K. Fellows  <dkf@users.sf.net>

	* library/http/http.tcl (http::Connect): [Bug 3472316]: Ensure that we
	only try to read the socket error exactly once.

2012-01-09  Jan Nijtmans  <nijtmans@users.sf.net>

	* generic/tclUtf.c:      [Bug 3464428]: string is graph \u0120 is wrong
	* generic/regc_locale.c: Add table for Unicode [:cntrl:] class
	* tools/uniClass.tcl:    Generate Unicode [:cntrl:] class table
	* tests/utf.test:

2012-01-08  Kevin B. Kenny  <kennykb@acm.org>

	* library/clock.tcl (ReadZoneinfoFile): Corrected a bug where loading
	* tests/clock.test (clock-56.4):        zoneinfo would fail if one
	timezone abbreviation was a proper tail of another, and zic used the
	same bytes of the file to represent both of them.  Added a test case
	for the bug, using the same data that caused the observed failure
	"in the wild." [Bug 3470928]

2011-12-30  Venkat Iyer <venkat@comit.com>

	* library/tzdata/America/Bahia : Update to Olson's tzdata2011n
	* library/tzdata/America/Havana
	* library/tzdata/Europe/Kiev
	* library/tzdata/Europe/Simferopol
	* library/tzdata/Europe/Uzhgorod
	* library/tzdata/Europe/Zaporozhye
	* library/tzdata/Pacific/Fiji

2011-12-23  Jan Nijtmans  <nijtmans@users.sf.net>

	* generic/tclUtf.c:     [Bug 3464428] string is graph \u0120 is wrong
	* generic/tclUniData.c:
	* generic/regc_locale.c:
	* tests/utf.test:
	* tools/uniParse.tcl:   clean up some unused stuff, and be more robust
	against changes in UnicodeData.txt syntax

2011-12-11  Jan Nijtmans  <nijtmans@users.sf.net>

	* generic/regc_locale.c: [Bug 3457031]: Some Unicode 6.0 chars not
	* tests/utf.test:        in [:print:] class

2011-12-07  Jan Nijtmans  <nijtmans@users.sf.net>

	* tools/uniParse.tcl:    [Bug 3444754] string tolower \u01c5 is wrong
	* generic/tclUniData.c:
	* tests/utf.test:

2011-11-30  Jan Nijtmans  <nijtmans@users.sf.net>

	* library/tcltest/tcltest.tcl: [Bug 967195]: Make tcltest work
	when tclsh is compiled without using the setargv() function on mingw.
	(no need to incr the version, since 2.2.10 is never released)

2011-11-29  Jan Nijtmans  <nijtmans@users.sf.net>

	* doc/tclsh.1:  Use the same shebang comment everywhere.
	* tools/str2c
	* tools/tcltk-man2html.tcl
	* win/Makefile.in: don't install tommath_(super)?class.h
	* unix/Makefile.in: don't install directories like 8.2 and 8.3

2011-11-22  Jan Nijtmans  <nijtmans@users.sf.net>

	* win/tclWinPort.h:   [Bug 2935503] Windows: file mtime
	* win/tclWinFile.c:  sets wrong time (VS2005+ only)
	* generic/tclTest.c:

2011-11-04  Don Porter  <dgp@users.sourceforge.net>

	*** 8.5.11 TAGGED FOR RELEASE ***

	* generic/tcl.h:	Bump to 8.5.11 for release.
	* library/init.tcl:
	* tools/tcl.wse.in:
	* unix/configure.in:
	* unix/tcl.spec:
	* win/configure.in:
	* README:

	* unix/configure:	autoconf-2.59
	* win/configure:

	* changes:	Update for 8.5.11 release.

2011-10-20  Don Porter  <dgp@users.sourceforge.net>

	* library/http/http.tcl:	Bump to version 2.7.7
	* library/http/pkgIndex.tcl:
	* unix/Makefile.in:
	* win/Makefile.in:

	* changes:	Updates for 8.5.11 release.

2011-10-18  Reinhard Max  <max@suse.de>

	* library/clock.tcl (::tcl::clock::GetSystemTimeZone): Cache the
	time zone only if it was detected by one of the expensive
	methods. Otherwise after unsetting TCL_TZ or TZ the previous value
	will still be used.

2011-10-15  Venkat Iyer <venkat@comit.com>
	* library/tzdata/America/Sitka : Update to Olson's tzdata2011l
	* library/tzdata/Pacific/Fiji
	* library/tzdata/Asia/Hebron (New)

2011-10-11  Jan Nijtmans  <nijtmans@users.sf.net>

	* win/tclWinFile.c:    [Bug 2935503] Incorrect mode field
	returned by file stat command

2011-10-07  Jan Nijtmans  <nijtmans@users.sf.net>

	* generic/tclIORChan.c:    Fix gcc warning
	(discovered with latest mingw, based on gcc 4.6.1)
	* tests/env.test:      Fix env.test, when running
	under wine 1.3 (partly backported from Tcl 8.6)

2011-10-03  Venkat Iyer <venkat@comit.com>

	* library/tzdata/Africa/Dar_es_Salaam: Update to Olson's tzdata2011k
	* library/tzdata/Africa/Kampala
	* library/tzdata/Africa/Nairobi
	* library/tzdata/Asia/Gaza
	* library/tzdata/Europe/Kaliningrad
	* library/tzdata/Europe/Kiev
	* library/tzdata/Europe/Minsk
	* library/tzdata/Europe/Simferopol
	* library/tzdata/Europe/Uzhgorod
	* library/tzdata/Europe/Zaporozhye
	* library/tzdata/Pacific/Apia

2011-09-16  Donal K. Fellows  <dkf@users.sf.net>

	* generic/tclProc.c (ProcWrongNumArgs): [Bugs 3400658,3408830]:
	Corrected the handling of procedure error messages (found by TclOO).

2011-09-16  Jan Nijtmans  <nijtmans@users.sf.net>

	* generic/tcl.h:        Don't change Tcl_UniChar type when
	* generic/regcustom.h:  TCL_UTF_MAX == 4 (not supported anyway)

2011-09-16  Donal K. Fellows  <dkf@users.sf.net>

	* library/http/http.tcl (http::geturl): [Bug 3391977]: Ensure that the
	-headers option overrides the -type option (important because -type
	has a default that is not always appropriate, and the header must not
	be duplicated).

2011-09-13  Don Porter  <dgp@users.sourceforge.net>

	* generic/tclUtil.c:	[Bug 3390638] Workaround broken solaris
	studio cc optimizer.  Thanks to Wolfgang S. Kechel.

	* generic/tclDTrace.d:	[Bug 3405652] Portability workaround for
	broken system DTrace support.  Thanks to Dagobert Michelson.

2011-09-12  Jan Nijtmans  <nijtmans@users.sf.net>

	* win/tclWinPort.h: [Bug 3407070] tclPosixStr.c won't build with
	EOVERFLOW==E2BIG

2011-09-07  Don Porter  <dgp@users.sourceforge.net>

	* generic/tclCompExpr.c: [Bug 3401704] Allow function names like
	* tests/parseExpr.test:	 influence(), nanobot(), and 99bottles()
	that have been parsed as missing operator syntax errors before
	with the form NUMBER + FUNCTION.
	***POTENTIAL INCOMPATIBILITY***

2011-09-06  Venkat Iyer <venkat@comit.com>

	* library/tzdata/America/Goose_Bay: Update to Olson's tzdata2011i
	* library/tzdata/America/Metlakatla:
	* library/tzdata/America/Resolute:
	* library/tzdata/America/St_Johns:
	* library/tzdata/Europe/Kaliningrad:
	* library/tzdata/Pacific/Apia:
	* library/tzdata/Pacific/Honolulu:
	* library/tzdata/Africa/Juba: (new)

2011-09-01  Don Porter  <dgp@users.sourceforge.net>

	* generic/tclStrToD.c:	[Bug 3402540] Corrections to TclParseNumber()
	* tests/binary.test:	to make it reject invalid Nan(Hex) strings.

	* tests/scan.test:	[scan Inf %g] is portable; remove constraint.

2011-08-30  Donal K. Fellows  <dkf@users.sf.net>

	* generic/tclInterp.c (SlaveCommandLimitCmd, SlaveTimeLimitCmd):
	[Bug 3398794]: Ensure that low-level conditions in the limit API are
	enforced at the script level through errors, not a Tcl_Panic. This
	means that interpreters cannot read their own limits (writing already
	did not work).

2011-08-19  Alexandre Ferrieux  <ferrieux@users.sourceforge.net>

	* generic/tclTest.c: [Bug 2981154]: async-4.3 segfault.
	* tests/async.test:  [Bug 1774689]: async-4.3 sometimes fails.

2011-08-18  Jan Nijtmans  <nijtmans@users.sf.net>

	* generic/tclUniData.c: [Bug 3393714]: Overflow in toupper delta
	* tools/uniParse.tcl
	* tests/utf.test

2011-08-17  Don Porter  <dgp@users.sourceforge.net>

	* generic/tclGet.c: [Bug 3393150]: Overlooked free of intreps.
	(It matters for bignums!)

2011-08-16  Jan Nijtmans  <nijtmans@users.sf.net>

	* generic/tclCmdAH.c:    [Bug 3388350]: mingw64 compiler warnings
	* generic/tclFCmd.c      In mingw, sys/stat.h must be included
	* generic/tclFileName.c  before winsock2.h, so make sure of that.
	* generic/tclIOUtil.c
	* generic/tclBasic.c
	* generic/tclBinary.c
	* generic/tclHash.c
	* generic/tclTest.c
	* win/tclWinChan.c
	* win/tclWinConsole.c
	* win/tclWinDde.c
	* win/tclWinFile.c
	* win/tclWinReg.c
	* win/tclWinSerial.c
	* win/tclWinSock.c
	* win/tclWinThrd.c

2011-08-15  Don Porter  <dgp@users.sourceforge.net>

	* generic/tclBasic.c: [Bug 3390272]: Leak of [info script] value.

2011-08-15  Jan Nijtmans  <nijtmans@users.sf.net>

	* win/tclWinPort.h:    [Bug 3388350]: mingw64 compiler warnings
	* win/tclWinPipe.c
	* win/tclWinSock.c
	* win/configure.in
	* win/configure
	* generic/tclPosixStr.c
	* generic/tclStrToD.c

2011-08-12  Don Porter  <dgp@users.sourceforge.net>

	* generic/tclPathObj.c:	[Bug 3389764]: Eliminate possibility that dup
	of a "path" value can create reference cycle.

2011-08-09  Jan Nijtmans  <nijtmans@users.sf.net>

	* win/tclWinConsole.c: [Bug 3388350]: mingw64 compiler warnings
	* win/tclWinDde.c
	* win/tclWinPipe.c
	* win/tclWinSerial.c

2011-08-05  Kevin B. Kenny  <kennykb@acm.org>

	* generic/tclStrToD.c: [Bug 3386975]: Plugged a memory leak in
	double->string conversion.

2011-07-28  Don Porter  <dgp@users.sourceforge.net>

	* library/tzdata/Asia/Anadyr: Update to Olson's tzdata2011h
	* library/tzdata/Asia/Irkutsk:
	* library/tzdata/Asia/Kamchatka:
	* library/tzdata/Asia/Krasnoyarsk:
	* library/tzdata/Asia/Magadan:
	* library/tzdata/Asia/Novokuznetsk:
	* library/tzdata/Asia/Novosibirsk:
	* library/tzdata/Asia/Omsk:
	* library/tzdata/Asia/Sakhalin:
	* library/tzdata/Asia/Vladivostok:
	* library/tzdata/Asia/Yakutsk:
	* library/tzdata/Asia/Yekaterinburg:
	* library/tzdata/Europe/Kaliningrad:
	* library/tzdata/Europe/Moscow:
	* library/tzdata/Europe/Samara:
	* library/tzdata/Europe/Volgograd:
	* library/tzdata/America/Kralendijk: (new)
	* library/tzdata/America/Lower_Princes: (new)

2011-07-21  Jan Nijtmans  <nijtmans@users.sf.net>

	* win/tclWinPort.h: [Bug 3372130]: Fix hypot math function with MSVC10

2011-07-19  Don Porter  <dgp@users.sourceforge.net>

	* generic/tclUtil.c:	[Bug 3371644]: Repair failure to properly handle
	* tests/util.test: (length == -1) scanning in TclConvertElement().

2011-07-15  Don Porter  <dgp@users.sourceforge.net>

	* generic/tclCompile.c: Avoid segfaults when RecordByteCodeStats()
	is called in a deleted interp.

2011-07-08  Donal K. Fellows  <dkf@users.sf.net>

	* doc/http.n: [FRQ 3358415]: State what RFC defines HTTP/1.1.

2011-07-03  Donal K. Fellows  <dkf@users.sf.net>

	* doc/FileSystem.3: Corrected statements about ctime field of 'struct
	stat'; that was always the time of the last metadata change, not the
	time of creation.

2011-07-02  Kevin B. Kenny  <kennykb@acm.org>

	* generic/tclStrToD.c:
	* generic/tclTomMath.decls:
	* generic/tclTomMathDecls.h:
	* macosx/Tcl.xcode/project.pbxproj:
	* macosx/Tcl.xcodeproj/project.pbxproj:
	* tests/util.test:
	* unix/Makefile.in:
	* win/Makefile.in:
	* win/Makefile.vc:
	Fix a bug where bignum->double conversion is "round up" and
	not "round to nearest" (causing expr double(1[string repeat 0 23])
	not to be 1e+23). [Bug 3349507]

2011-06-30  Reinhard Max  <max@suse.de>

	* unix/configure.in: Add a volatile declaration to the test for
	TCL_STACK_GROWS_UP to prevent gcc 4.6 from producing invalid
	results due to aggressive optimisation.

2011-06-23  Don Porter  <dgp@users.sourceforge.net>

	*** 8.5.10 TAGGED FOR RELEASE ***

	* changes:	Update for 8.5.10 release.

2011-06-22  Andreas Kupries  <andreask@activestate.com>

	* library/platform/pkgIndex.tcl: Updated to platform 1.0.10. Added
	* library/platform/platform.tcl: handling of the DEB_HOST_MULTIARCH
	* unix/Makefile.in: location change for libc.
	* win/Makefile.in:

	* generic/tclInt.h: Fixed the inadvertently committed disabling of
	  stack checks, see my 2010-11-15 commit.

2011-06-21  Don Porter  <dgp@users.sourceforge.net>

	* changes:	Update for 8.5.10 release.

	* library/tcltest/tcltest.tcl (loadIntoSlaveInterpreter):
	* library/tcltest/pkgIndex.tcl: Backport tcltest 2.3.3 for release
	* unix/Makefile.in: with Tcl 8.5.*.
	* win/Makefile.in:

	* tests/init.test:	Update test files to use new command.
	* tests/pkg.test:

	* generic/tclLink.c:	Prevent multiple links to a single Tcl
	variable when calling Tcl_LinkVar(). [Bug 3317466]

2011-06-13  Don Porter  <dgp@users.sourceforge.net>

	* generic/tclStrToD.c:  [Bug 3315098] Mem leak fix from Gustaf Neumann.

2011-06-02  Don Porter  <dgp@users.sourceforge.net>

	* generic/tclBasic.c:	Removed TclCleanupLiteralTable(), and old
	* generic/tclInt.h:	band-aid routine put in place while a fix
	* generic/tclLiteral.c:	for [Bug 994838] took shape.  No longer needed.

2011-06-02  Donal K. Fellows  <dkf@users.sf.net>

	* generic/tclInt.h (TclInvalidateNsCmdLookup): [Bug 3185407]: Extend
	the set of epochs that are potentially bumped when a command is
	created, for a slight performance drop (in some circumstances) and
	improved semantics.

2011-06-01  Jan Nijtmans  <nijtmans@users.sf.net>

	* generic/tclUtil.c:   Fix for [Bug 3309871]: Valgrind finds:
	invalid read in TclMaxListLength()

2011-05-25  Don Porter  <dgp@users.sourceforge.net>

	* library/msgcat/msgcat.tcl:	Backport improvements to msgcat
	* library/msgcat/pkgIndex.tcl:	package.  Bump to 1.4.4
	* unix/Makefile.in
	* win/Makefile.in

2011-05-24  Venkat Iyer <venkat@comit.com>

	* library/tzdata/Africa/Cairo: Update to Olson tzdata2011g

2011-05-17  Andreas Kupries  <andreask@activestate.com>

	* generic/tclCompile.c (TclFixupForwardJump): Tracked down and fixed
	* generic/tclBasic.c (TclArgumentBCEnter): the cause of a violation
	of my assertion that 'ePtr->nline == objc' in TclArgumentBCEnter.
	When a bytecode was grown during jump fixup the pc -> command line
	mapping was not updated. When things aligned just wrong the mapping
	would direct command A to the data for command B, with a different
	number of arguments.

2011-05-10  Don Porter  <dgp@users.sourceforge.net>

	* generic/tclInt.h:     New internal routines TclScanElement() and
	* generic/tclUtil.c:    TclConvertElement() are rewritten guts of
	machinery to produce string rep of lists.  The new routines avoid
	and correct [Bug 3173086].  See comments for much more detail.

	* generic/tclDictObj.c:         Update all callers.
	* generic/tclIndexObj.c:
	* generic/tclListObj.c:
	* generic/tclUtil.c:
	* tests/list.test:

2011-05-09  Don Porter  <dgp@users.sourceforge.net>

	* generic/tclListObj.c:	Revise empty string tests so that we avoid
	potentially expensive string rep generations, especially for dicts.

2011-05-07  Miguel Sofer  <msofer@users.sf.net>

	* generic/tclInt.h: fix USE_TCLALLOC so that it can be enabled
	* unix/Makefile.in: without editing the Makefile

2011-05-05  Don Porter  <dgp@users.sourceforge.net>

	* generic/tclListObj.c:	Stop generating string rep of dict when
	converting to list.  Tolerate NULL interps more completely.

2011-05-03  Don Porter  <dgp@users.sourceforge.net>

	* generic/tclUtil.c:	Tighten Tcl_SplitList().
	* generic/tclListObj.c:	Tighten SetListFromAny().
	* generic/tclDictObj.c:	Tighten SetDictFromAny().

2011-05-02  Don Porter  <dgp@users.sourceforge.net>

	* generic/tclCmdMZ.c:	Revised TclFindElement() interface.  The
	* generic/tclDictObj.c:	final argument had been bracePtr, the address
	* generic/tclListObj.c:	of a boolean var, where the caller can be told
	* generic/tclParse.c:	whether or not the parsed list element was
	* generic/tclUtil.c:	enclosed in braces.  In practice, no callers
	really care about that.  What the callers really want to know is 
	whether the list element value exists as a literal substring of the
	string being parsed, or whether a call to TclCopyAndCollpase() is
	needed to produce the list element value.  Now the final argument
	is changed to do what callers actually need.  This is a better fit
	for the calls in tclParse.c, where now a good deal of post-processing
	checking for "naked backslashes" is no longer necessary.
	***POTENTIAL INCOMPATIBILITY***
	For any callers calling in via the internal stubs table who really
	do use the final argument explicitly to check for the enclosing brace
	scenario.  Simply looking for the braces where they must be is the
	revision available to those callers, and it will backport cleanly.

	* tests/parse.test:	Tests for expanded literals quoting detection.

	* generic/tclCompCmds.c:	New TclFindElement() is also a better
	fit for the [switch] compiler.

	* generic/tclInt.h:	Replace TclCountSpaceRuns() with
	* generic/tclListObj.c:	TclMaxListLength() which is the function we
	* generic/tclUtil.c:	actually want.
	* generic/tclCompCmds.c:

	* generic/tclCompCmds.c: Rewrite of parts of the switch compiler to
	better use the powers of TclFindElement() and do less parsing on
	its own.

2011-04-28  Don Porter  <dgp@users.sourceforge.net>

	* generic/tclInt.h:	New utility routines:
	* generic/tclParse.c:	TclIsSpaceProc() and
	* generic/tclUtil.c:	TclCountSpaceRuns()

	* generic/tclCmdMZ.c:	Use new routines to replace calls to
	* generic/tclListObj.c:	isspace() and their /* INTL */ risk.
	* generic/tclStrToD.c:
	* generic/tclUtf.c:
	* unix/tclUnixFile.c:
	
2011-04-27  Don Porter  <dgp@users.sourceforge.net>

	* generic/tclListObj.c:	FreeListInternalRep() cleanup.

	* generic/tclBinary.c:	Backport fix for [Bug 2857044].
	* generic/tclDictObj.c:	All freeIntRepProcs set typePtr to NULL.
	* generic/tclEncoding.c:
	* generic/tclIndexObj.c:
	* generic/tclListObj.c:
	* generic/tclNamesp.c:
	* generic/tclObj.c:
	* generic/tclPathObj.c:
	* generic/tclProc.c:
	* generic/tclRegexp.c:
	* generic/tclStringObj.c:
	* generic/tclVar.c:

2011-04-21  Don Porter  <dgp@users.sourceforge.net>

	* generic/tclInt.h:	Use macro to set List intreps.
	* generic/tclListObj.c:

	* generic/tclCmdIL.c:	Limits on list length were too strict.
	* generic/tclInt.h:	Revised panics to errors where possible.
	* generic/tclListObj.c:

	* generic/tclCompile.c:	Make sure SetFooFromAny routines react
	* generic/tclIO.c:	reasonably when passed a NULL interp.
	* generic/tclIndexObj.c:
	* generic/tclListObj.c:
	* generic/tclNamesp.c:
	* generic/tclObj.c:
	* generic/tclProc.c:
	* macosx/tclMacOSXFCmd.c:

2011-04-21  Jan Nijtmans  <nijtmans@users.sf.net>

	* generic/tcl.h:       fix for [Bug 3288345]: Wrong Tcl_StatBuf
	* generic/tclInt.h:    used on MinGW. Make sure that all _WIN32
	* win/tclWinFile.c:    compilers use exactly the same layout
	* win/configure.in:    for Tcl_StatBuf - the one used by MSVC6 -
	* win/configure:       in all situations.

2011-04-20  Andreas Kupries  <andreask@activestate.com>

	* generic/tclFCmd.c (TclFileAttrsCmd): Added commands to reset the
	typePtr of the Tcl_Obj* whose int-rep was just purged. Required to
	prevent a dangling IndexRep* to reused, smashing the heap. See
	also the entries at 2011-04-16 and 2011-03-24 for the history of
	the problem.

2011-04-19  Don Porter  <dgp@users.sourceforge.net>

	* generic/tclConfig.c:	Reduce internals access in the implementation
	of [<foo>::pkgconfig list].

2011-04-18  Don Porter  <dgp@users.sourceforge.net>

	* generic/tclCmdIL.c:	Use ListRepPtr(.) and other cleanup.
	* generic/tclConfig.c:
	* generic/tclListObj.c:

	* generic/tclInt.h:	Define and use macros that test whether
	* generic/tclBasic.c:	a Tcl list value is canonical.
	* generic/tclUtil.c:

2011-04-16  Donal K. Fellows  <dkf@users.sf.net>

	* generic/tclFCmd.c (TclFileAttrsCmd): Tidied up the memory management
	a bit to try to ensure that the dynamic and static cases don't get
	confused while still promoting caching where possible. Added a panic
	to trap problems in the case where an extension is misusing the API.

2011-04-13  Don Porter  <dgp@users.sourceforge.net>

	* generic/tclUtil.c:	[Bug 3285375]: Rewrite of Tcl_Concat*()
	routines to prevent segfaults on buffer overflow.  Build them out of
	existing primitives already coded to handle overflow properly.  Uses
	the new TclTrim*() routines.

	* generic/tclCmdMZ.c:	New internal utility routines TclTrimLeft()
	* generic/tclInt.h:	and TclTrimRight().  Refactor the
	* generic/tclUtil.c:	[string trim*] implementations to use them.

2011-04-13  Miguel Sofer  <msofer@users.sf.net>

	* generic/tclVar.c: [Bug 2662380]: Fix crash caused by appending to a
	variable with a write trace that unsets it.

2011-04-12  Don Porter  <dgp@users.sourceforge.net>

	* generic/tclStringObj.c:	[Bug 3285472]: Repair corruption in
	* tests/string.test:	[string reverse] when string rep invalidation
	failed to also reset the bytes allocated for string rep to zero.

2011-04-12  Venkat Iyer <venkat@comit.com>

	* library/tzdata/Atlantic/Stanley: Update to Olson tzdata2011f

2011-04-06  Miguel Sofer  <msofer@users.sf.net>

	* generic/tclExecute.c (TclCompEvalObj): Earlier return if Tip280
	gymnastics not needed.

2011-04-05  Venkat Iyer <venkat@comit.com>

	* library/tzdata/Africa/Casablanca: Update to Olson's tzdata2011e
	* library/tzdata/America/Santiago:
	* library/tzdata/Pacific/Easter:
	* library/tzdata/America/Metlakatla: (new)
	* library/tzdata/America/North_Dakota/Beulah: (new)
	* library/tzdata/America/Sitka: (new)

2011-04-04  Don Porter  <dgp@users.sourceforge.net>

	* README:	Updated README files, repairing broken URLs and
	* macosx/README:	removing other bits that were clearly wrong.
	* unix/README:	Still could use more eyeballs on the detailed build
	* win/README:	advice on various plaforms. [Bug 3202030]

2011-04-02  Kevin B. Kenny  <kennykb@acm.org>

	* generic/tclStrToD.c (QuickConversion): Replaced another couple of
	'double' declarations with 'volatile double' to work around
	misrounding issues in mingw-gcc 3.4.5.

2011-03-24  Donal K. Fellows  <dkf@users.sf.net>

	* generic/tclFCmd.c (TclFileAttrsCmd): Ensure that any reference to
	temporary index tables is squelched immediately rather than hanging
	around to trip us up in the future.

2011-03-21  Jan Nijtmans  <nijtmans@users.sf.net>

	* unix/tclLoadDl.c:    [Bug #3216070]: Loading extension libraries
	* unix/tclLoadDyld.c:  from embedded Tcl applications.
	***POTENTIAL INCOMPATIBILITY***
	For extensions which rely on symbols from other extensions being
	present in the global symbol table. For an example and some discussion
	of workarounds, see http://stackoverflow.com/q/8330614/301832

2011-03-16  Jan Nijtmans  <nijtmans@users.sf.net>

	* generic/tclCkalloc.c: [Bug #3197864]: pointer truncation on Win64
	TCL_MEM_DEBUG builds

2011-03-16  Don Porter  <dgp@users.sourceforge.net>

	* generic/tclBasic.c:	Some rewrites to eliminate calls to
	* generic/tclParse.c:	isspace() and their /* INTL */ risk.
	* generic/tclProc.c:

2011-03-16  Jan Nijtmans  <nijtmans@users.sf.net>

	* unix/tcl.m4:    Make SHLIB_LD_LIBS='${LIBS}' the default and
	* unix/configure: set to "" on per-platform necessary basis.
	Backported from TEA, but kept all original platform code which was
	removed from TEA.

2011-03-14  Kevin B. Kenny  <kennykb@acm.org>

	* tools/tclZIC.tcl (onDayOfMonth): Allow for leading zeroes
	in month and day so that tzdata2011d parses correctly.
	* library/tzdata/America/Havana:
	* library/tzdata/America/Juneau:
	* library/tzdata/America/Santiago:
	* library/tzdata/Europe/Istanbul:
	* library/tzdata/Pacific/Apia:
	* library/tzdata/Pacific/Easter:
	* library/tzdata/Pacific/Honolulu:  tzdata2011d


	* unix/configure.in: [Bug 3205320]: stack space detection defeated by inlining
	* unix/configure:    (autoconf-2.59)

2011-03-09  Don Porter  <dgp@users.sourceforge.net>

	* generic/tclNamesp.c:	Tighten the detector of nested [namespace code]
	* tests/namespace.test:	quoting that the quoted scripts function
	properly even in a namespace that contains a custom "namespace"
	command.  [Bug 3202171]

	* doc/tclvars.n:	Formatting fix.  Thanks to Pat Thotys.

2011-03-08  Jan Nijtmans  <nijtmans@users.sf.net>

	* generic/tclBasic.c: Fix gcc warnings: variable set but not used

2011-03-08  Don Porter  <dgp@users.sourceforge.net>

	* generic/tclInt.h:	Remove TclMarkList() routine, an experimental
	* generic/tclUtil.c:	dead-end from the 8.5 alpha days.

	* generic/tclResult.c (ResetObjResult):	Correct failure to clear
	invalid intrep.  Thanks to Colin McDonald. [Bug 3202905]

2011-03-06  Don Porter  <dgp@users.sourceforge.net>

	* generic/tclBasic.c:	More replacements of Tcl_UtfBackslash() calls
	* generic/tclCompile.c:	with TclParseBackslash() where possible.
	* generic/tclParse.c:
	* generic/tclUtil.c:

	* generic/tclUtil.c (TclFindElement):	Guard escape sequence scans
	to not overrun the string end.  [Bug 3192636]

2011-03-05  Don Porter  <dgp@users.sourceforge.net>

	* generic/tclParse.c (TclParseBackslash): Correct trunction checks in
	* tests/parse.test:	\x and \u substitutions.  [Bug 3200987]

2011-01-26  Donal K. Fellows  <dkf@users.sf.net>

	* doc/RegExp.3: [Bug 3165108]: Corrected documentation of description
	of subexpression info in Tcl_RegExpInfo structure.

2011-01-25  Jan Nijtmans  <nijtmans@users.sf.net>

	* generic/tclCkalloc.c:  [Bug 3129448]: Possible over-allocation on
	* generic/tclHash.c:     64-bit platforms, part 2, backported
	* generic/tclProc.c:     strcpy->memcpy change but not change in any
				 struct.

2011-01-19 Alexandre Ferrieux  <ferrieux@users.sourceforge.net>

	* generic/tclExecute.c: [Bug 3138178]: Backport of Miguel's 2010-09-22
	fix on 8.6 branch (decache stack info wherever ::errorInfo may be
	updated, for trace sanity).

2011-01-19  Jan Nijtmans  <nijtmans@users.sf.net>

	* tools/genStubs.tcl:       Make sure to use CONST/VOID in stead of
	* generic/tclIntDecls.h:    const/void when appropriate. This allows to
	* generic/tclIntPlatDecls.h:use const/void in the *.decls file always,
	* generic/tclTomMathDecls.h:genStubs will do the right thing.

2011-01-18  Jan Nijtmans  <nijtmans@users.sf.net>

	* generic/tclBasic.c:      Various mismatches between Tcl_Panic
	* generic/tclCompCmds.c:   format string and its arguments,
	* generic/tclCompExpr.c:   discovered thanks to [Bug 3159920]
	* generic/tclPreserve.c:   (Backported)
	* generic/tclTest.c:

2011-01-17  Jan Nijtmans  <nijtmans@users.sf.net>

	* win/tcl.m4:         handle --enable-64bit=ia64 for gcc. BACKPORT.
	* win/configure:      (autoconf-2.59)
	* win/tclWin32Dll.c:  [Patch 3059922]: fixes for mingw64 - gcc4.5.1
	* generic/tclIOCmd.c: [Bug 3148192]: Commands "read/puts" incorrectly
	* tests/chanio.test:  interpret parameters. Improved error-message
	* tests/io.test       regarding legacy form.
	* tests/ioCmd.test

2011-01-15  Kevin B. Kenny  <kennykb@users.sf.net>

	* doc/tclvars.n:
	* generic/tclStrToD.c:
	* generic/tclUtil.c (Tcl_PrintDouble):
	* tests/util.test (util-16.*): Restored full Tcl 8.4 compatibility
	for the formatting of floating point numbers when $::tcl_precision
	is not zero. Added compatibility tests to make sure that excess
	trailing zeroes are suppressed for all eight major code paths.
	[Bug 3157475]

2011-01-13  Miguel Sofer  <msofer@users.sf.net>

	* generic/tclExecute.c (GrowEvaluationStack): Off-by-one error in
	sizing the new allocation - was ok in comment but wrong in the code.
	Triggered by [Bug 3142026] which happened to require exactly one more
	than what was in existence. BACKPORT.

2011-01-03  Jan Nijtmans  <nijtmans@users.sf.net>

	* tools/genStubs.tcl:  Fix "make genstubs", which was broken
	since 2010-11-30, the TclDoubleDigits backport.

2010-12-31  Jan Nijtmans  <nijtmans@users.sf.net>

	* generic/tclHash.c: [Bug 3007895]: Tcl_(Find|Create)HashEntry
	stub entries can never be called. They still cannot be called
	(no change in functionality), but at least they now do
	exactly the same as the Tcl_(Find|Create)HashEntry macro's,
	so the confusion addressed in this Bug report is gone.
	(Backported from Tcl 8.6)

2010-12-17  Stuart Cassoff  <stwo@users.sourceforge.net>

	* unix/Makefile.in:  Remove unwanted/obsolete 'ddd' target.

2010-12-17  Stuart Cassoff  <stwo@users.sourceforge.net>

	* unix/Makefile.in:  [Bug 2446711]: Remove 'allpatch' target.

2010-12-17  Stuart Cassoff  <stwo@users.sourceforge.net>

	* unix/Makefile.in:  Use 'rpmbuild', not 'rpm' [Bug 2537626].

2010-12-13  Jan Nijtmans  <nijtmans@users.sf.net>

	* unix/tcl.m4:    Cross-compile support for Win and UNIX (backported)
	* unix/configure: (autoconf-2.59)
	* win/tcl.m4:
	* win/configure.in:
	* win/configure: (autoconf-2.59)

2010-12-12  Stuart Cassoff  <stwo@users.sourceforge.net>

	* unix/tcl.m4: Better building on OpenBSD.
	* unix/configure: (autoconf-2.59)

2010-12-10 Alexandre Ferrieux  <ferrieux@users.sourceforge.net>

	* generic/tclIO.c: [backport] Make sure [fcopy -size ... -command ...] always
	* tests/io.test:   calls the callback asynchronously, even for size zero.

2010-12-03  Jeff Hobbs  <jeffh@ActiveState.com>

	* generic/tclUtil.c (TclReToGlob): add extra check for multiple
	inner *s that leads to poor recursive glob matching, defer to
	original RE instead.  tclbench RE var backtrack.

2010-12-01  Kevin B. Kenny  <kennykb@acm.org>

	* generic/tclStrToD.c (SetPrecisionLimits, TclDoubleDigits):
	Added meaningless initialization of 'i', 'ilim' and 'ilim1'
	to silence warnings from the C compiler about possible use of
	uninitialized variables, Added a panic to the 'switch' that
	assigns them, to assert that the 'default' case is impossible.
	[Bug 3124675]

2010-11-30  Andreas Kupries  <andreask@activestate.com>

	* generic/tclInt.decls: Backport of Kevin B. Kenny's work on
	* generic/tclInt.h: the Tcl Head, with help from Jeff Hobbs.
	* generic/tclStrToD.c:
	* generic/tclTest.c:
	* generic/tclTomMath.decls:
	* generic/tclUtil.c:
	* tests/util.test:
	* unix/Makefile.in:
	* win/Makefile.in:
	* win/makefile.vc: Rewrite of Tcl_PrintDouble and TclDoubleDigits
	that (a) fixes a severe performance problem with floating point
	shimmering reported by Karl Lehenbauer, (b) allows TclDoubleDigits
	to generate the digit strings for 'e' and 'f' format, so that it
	can be used for tcl_precision != 0 (and possibly later for [format]),
	(c) fixes [Bug 3120139] by making TclPrintDouble inherently
	locale-independent, (d) adds test cases to util.test for
	correct rounding in difficult cases of TclDoubleDigits where fixed-
	precision results are requested. (e) adds test cases to util.test for
	the controversial aspects of [Bug 3105247]. As a side effect, two
	more modules from libtommath (bn_mp_set_int.c and bn_mp_init_set_int.c)
	are brought into the build, since the new code uses them.

	* generic/tclIntDecls.h:
	* generic/tclStubInit.c:
	* generic/tclTomMathDecls.h:	Regenerated.

2010-11-30  Jeff Hobbs  <jeffh@ActiveState.com>

	* generic/tclInt.decls, generic/tclInt.h, generic/tclIntDecls.h:
	* generic/tclStubInit.c: TclFormatInt restored at slot 24
	* generic/tclUtil.c (TclFormatInt): restore TclFormatInt func from
	2005-07-05 macro-ization. Benchmarks indicate it is faster, as a
	key int->string routine (e.g. int-indexed arrays).

2010-11-23  Andreas Kupries  <andreask@activestate.com>

	* generic/tclVar.c (VarHashInvalidateEntry): Removed obsolete
	  patch for AIX defining this macro as function. This is not
	  necessary anymore. See ChangeLog entry 2010-07-28 (Bug 3037525)
	  for the actual bug and fix the patch was a workaround for.

2010-11-19  Jan Nijtmans  <nijtmans@users.sf.net>

	* generic/tclInterp.c:  fix gcc warning: passing argument 3 of
	'Tcl_GetIndexFromObj' discards qualifiers from pointer target type
	* generic/tclWinInit.c: fix gcc warning: dereferencing pointer
	'oemId' does break strict-aliasing rules
	* win/tclWin32Dll.c:    fix gcc warnings: unused variable 'registration'
	* win/tclWinChan.c:
	* win/tclWinFCmd.c:
	* win/configure.in:	    Allow cross-compilation by default. (backported)
	* win/tcl.m4:		    Use -pipe for gcc on win32 (backported)
	* win/configure:        (regenerated)

2010-11-18  Donal K. Fellows  <dkf@users.sf.net>

	* doc/file.n: [Bug 3111298]: Typofix.

2010-11-16  Jan Nijtmans  <nijtmans@users.sf.net>

	* generic/tclPlatDecls.h: [Bug 3110161]: Extensions using TCHAR don't
	compile on VS2005 SP1

2010-11-15  Andreas Kupries  <andreask@activestate.com>

	* doc/interp.n: [Bug 3081184]: TIP #378 backport.
	* doc/tclvars.n: Performance fix for TIP #280.
	* generic/tclBasic.c:
	* generic/tclExecute.c:
	* generic/tclInt.h:
	* generic/tclInterp.c:
	* tests/info.test:
	* tests/interp.test:

2010-11-03  Kevin B. Kenny  <kennykb@acm.org>

	* generic/tclCompCmds.c (TclCompileCatchCmd):
	* tests/compile.test (compile-3.6): [Bug 3098302]: Reworked the
	compilation of the [catch] command so as to avoid placing any code
	that might throw an exception (specifically, any initial substitutions
	or any stores to result or options variables) between the BEGIN_CATCH
	and END_CATCH but outside the exception range.  Added a test case that
	panics on a stack smash if the change is not made.

2010-11-01  Stuart Cassoff  <stwo@users.sourceforge.net>

	* library/safe.tcl:	Improved handling of non-standard module
	* tests/safe.test:	path lists, empty path lists in particular.

2010-11-01  Kevin B. Kenny  <kennykb@acm.org>

	* library/tzdata/Asia/Hong_Kong:
	* library/tzdata/Pacific/Apia:
	* library/tzdata/Pacific/Fiji:   Olson's tzdata2010o.

2010-10-23  Jan Nijtmans  <nijtmans@users.sf.net>

	* tools/uniParse.tcl:   [Bug 3085863]: tclUniData 9 years old
	* tools/uniClass.tcl:   Upgrade everything to Unicode 6.0, except
	* tests/utf.test:       non-BMP characters > 0xFFFF
	* generic/tclUniData.c: (re-generated)
	* generic/regc_locale.c:(re-generated)
	* generic/regcomp.c:    fix comment
	* win/rules.vc          Update for VS10

2010-10-09  Miguel Sofer  <msofer@users.sf.net>

	* generic/tclExecute.c: fix overallocation of exec stack in TEBC
	(mixing numwords and numbytes)

2010-10-01  Jeff Hobbs  <jeffh@ActiveState.com>

	* generic/tclExecute.c (EvalStatsCmd): change 'evalstats' to
	return data to interp by default, or if given an arg, use that as
	filename to output to (accepts 'stdout' and 'stderr').
	Fix output to print used inst count data.
	* generic/tclCkalloc.c: change TclDumpMemoryInfo sig to allow
	* generic/tclInt.decls: objPtr as well as FILE* as output.
	* generic/tclIntDecls.h:

2010-09-24  Andreas Kupries  <andreask@activestate.com>

	* tclWinsock.c: [Bug 3056775]: Fixed race condition between thread
	and internal co-thread access of a socket's structure because of
	the thread not using the socketListLock in TcpAccept(). Added
	documentation on how the module works to the top.

2010-09-23  Don Porter  <dgp@users.sourceforge.net>

	* generic/tclCmdAH.c:	Fix cases where value returned by 
	* generic/tclEvent.c:	Tcl_GetReturnOptions() was leaked.
	* generic/tclMain.c:	Thanks to Jeff Hobbs for discovery of the
	anti-pattern to seek and destroy.

2010-09-19  Donal K. Fellows  <dkf@users.sf.net>

	* doc/file.n (file readlink): [Bug 3070580]: Typofix.

2010-09-10  Donal K. Fellows  <dkf@users.sf.net>

	* doc/regsub.n: [Bug 3063568]: Fix for gotcha in example due to Tcl's
	special handling of backslash-newline. Makes example slightly less
	pure, but more useful.

2010-09-08  Andreas Kupries  <andreask@activestate.com>

	*** 8.5.9 TAGGED FOR RELEASE ***

	* doc/tm.n: Added underscore to the set of characters accepted in
	module names. This is true for quite some time in the code, this
	change catches up the documentation.

2010-09-08  Don Porter  <dgp@users.sourceforge.net>

	* changes:	Update for 8.5.9 release.

	* win/tclWin32Dll.c:	#ifdef protections to permit builds with
	* win/tclWinChan.c:	mingw on amd64 systems. Thanks to "mescalinum"
	* win/tclWinFCmd.c:	for reporting and testing.

2010-09-06  Stuart Cassoff  <stwo@users.sourceforge.net>

	* unix/configure.in, generic/tclIOUtil.c (Tcl_Stat): Updated so that
	we do not assume that all unix systems have the POSIX blkcnt_t type,
	since OpenBSD apparently does not. Backported from HEAD (2010-02-16).
	* unix/configure:	autoconf-2.59

2010-09-02  Andreas Kupries  <andreask@activestate.com>

	* doc/glob.n: Fixed documentation ambiguity regarding the handling
	of -join.

	* library/safe.tcl (::safe::AliasGlob): Fixed another problem, the
	option -join does not stop option processing in the core builtin,
	so the emulation must not do that either.

2010-09-01  Andreas Kupries  <andreas_kupries@users.sourceforge.net>

	* library/safe.tcl (::safe::AliasGlob): Moved the command
	extending the actual glob command with a -directory flag to when
	we actually have a proper untranslated path,

2010-09-01  Don Porter  <dgp@users.sourceforge.net>

	* changes:	Update for 8.5.9 release.

2010-09-01  Andreas Kupries  <andreask@activestate.com>

	* generic/tclExecute.c: [Bug 3057639]. Applied patch by Jeff to
	* generic/tclVar.c: make the behaviour of lappend in bytecompiled
	* tests/append.test: mode consistent with direct-eval and 'append'
	* tests/appendComp.test: generally. Added tests (append*-9.*)
	showing the difference.
	***POTENTIAL INCOMPATIBILITY***

2010-09-01  Donal K. Fellows  <dkf@users.sf.net>

	* tools/tcltk-man2html.tcl: Improve handling of cross-links for
	options between Ttk manual pages.

	* doc/Tcl.n: Avoid nroff hazards when generating documentation.

2010-08-31  Andreas Kupries  <andreask@activestate.com>

	* win/tcl.m4: Applied patch by Jeff fixing issues with the
	manifest handling on Win64.
	* win/configure: Regenerated.

2010-08-29  Donal K. Fellows  <dkf@users.sf.net>

	* doc/dict.n: [Bug 3046999]: Corrected cross reference to array
	manpage to refer to (correct) existing subcommand.

2010-08-26  Jeff Hobbs  <jeffh@ActiveState.com>

	* unix/configure, unix/tcl.m4: SHLIB_LD_LIBS='${LIBS}' for OSF1-V*.
	Add /usr/lib64 to set of auto-search dirs. [Bug 1230554]
	(SC_PATH_X): Correct syntax error when xincludes not found.

	* win/Makefile.in (VC_MANIFEST_EMBED_DLL VC_MANIFEST_EMBED_EXE):
	* win/configure, win/configure.in, win/tcl.m4: SC_EMBED_MANIFEST
	macro and --enable-embedded-manifest configure arg added to
	support manifest embedding where we know the magic.  Help prevents
	DLL hell with MSVC8+.

2010-08-24  Don Porter  <dgp@users.sourceforge.net>

	* changes:	Update for 8.5.9 release.

2010-08-23  Kevin B. Kenny  <kennykb@acm.org>

	* library/tzdata/Africa/Cairo:
	* library/tzdata/Asia/Gaza: Olson's tzdata2010l.

2010-08-19  Donal K. Fellows  <dkf@users.sf.net>

	* generic/tclTrace.c (TraceExecutionObjCmd, TraceCommandObjCmd)
	(TraceVariableObjCmd): [Patch 3048354]: Use memcpy() instead of
	strcpy() to avoid buffer overflow; we have the correct length of data
	to copy anyway since we've just allocated the target buffer.

2010-08-15  Donal K. Fellows  <dkf@users.sf.net>

	* generic/tclProc.c (ProcWrongNumArgs): [Bug 3045010]: Make the
	handling of passing the wrong number of arguments to [apply] somewhat
	less verbose when a lambda term is present.

2010-08-12  Donal K. Fellows  <dkf@users.sf.net>

	* generic/tclCmdMZ.c (Tcl_RegexpObjCmd): [Bug 2826551, Patch 2948425]:
	Backport of updates to make handling of RE line anchors correct.

2010-08-11  Jeff Hobbs  <jeffh@ActiveState.com>

	* unix/ldAix: Remove ancient (pre-4.2) AIX support
	* unix/configure: regen with ac-2.59
	* unix/configure.in, unix/tclConfig.sh.in, unix/Makefile.in:
	* unix/tcl.m4 (AIX): Remove the need for ldAIX, replace with
	-bexpall/-brtl.  Remove TCL_EXP_FILE (export file) and other baggage
	that went with it.  Remove pre-4 AIX build support.

2010-08-10  Jeff Hobbs  <jeffh@ActiveState.com>

	* generic/tclUtil.c (TclByteArrayMatch): Patterns may not be
	null-terminated, so account for that.

2010-08-05  Don Porter  <dgp@users.sourceforge.net>

	* changes:	Update for 8.5.9 release.

2010-08-04  Jeff Hobbs  <jeffh@ActiveState.com>

	* unix/tclUnixFCmd.c: Adjust license header as per
	ftp://ftp.cs.berkeley.edu/pub/4bsd/README.Impt.License.Change

	* license.terms: Fix DFARs note for number-adjusted rights clause

	* win/tclWin32Dll.c (asciiProcs, unicodeProcs):
	* win/tclWinLoad.c (TclpDlopen): 'load' use LoadLibraryEx with
	* win/tclWinInt.h (TclWinProcs): LOAD_WITH_ALTERED_SEARCH_PATH to
	prefer dependent DLLs in same dir as loaded DLL.
	***POTENTIAL INCOMPATIBILITY***

	* win/Makefile.in (%.${OBJEXT}): better implicit rules support

2010-08-04  Don Porter  <dgp@users.sourceforge.net>

	* generic/tcl.h:	Bump to 8.5.9 for release.
	* library/init.tcl:
	* tools/tcl.wse.in:
	* unix/configure.in:
	* unix/tcl.spec:
	* win/configure.in:
	* README:

	* unix/configure:	autoconf-2.59
	* win/configure:

	* changes:	Update for 8.5.9 release.

2010-08-04  Andreas Kupries  <andreask@activestate.com>

	* generic/tclIORChan.c: [Bug 3034840]: Fixed reference counting
	* tests/ioCmd.test: in InvokeTclMethod and callers.

2010-08-03  Andreas Kupries  <andreask@activestate.com>

	* tests/var.test (var-19.1): [Bug 3037525]: Added test demonstrating
	the local hashtable deletion crash and fix.

	* tests/info.test (info-39.1, test_info_frame): Changed absolute to
	relative frame adressing to handle difference between testing with
	-singleproc 1 vs. the default -singleproc 0. Plus comment fix. The
	test and issue are not relevant to the trunk, forward porting is not
	required.

2010-08-03  Don Porter  <dgp@users.sourceforge.net>

	* changes:	Update for 8.5.9 release.

2010-08-02  Kevin B. Kenny  <kennykb@users.sf.net>

	* library/tzdata/America/Bahia_Banderas:
	* library/tzdata/Pacific/Chuuk:
	* library/tzdata/Pacific/Pohnpei:
	* library/tzdata/Africa/Cairo:
	* library/tzdata/Europe/Helsinki:
	* library/tzdata/Pacific/Ponape:
	* library/tzdata/Pacific/Truk:
	* library/tzdata/Pacific/Yap:			Olson's tzdata2010k.

2010-07-28  Miguel Sofer  <msofer@users.sf.net>

	* generic/tclVar.c: [Bug 3037525]: lose fickle optimisation in
	TclDeleteVars (used for runtime-created locals) that caused crashes.

2010-07-25  Jan Nijtmans  <nijtmans@users.sf.net>

	* generic/tclInt.h: [Bug 3030870]: Make itcl 3.x built with pre-8.6
	* generic/tclBasic.c: work in 8.6 revert tclInt.h to what it was
	before, and relax the relation between Tcl_CallFrame and CallFrame.

2010-07-17  Jan Nijtmans  <nijtmans@users.sf.net>

	* generic/tcl.h: [Bug 3030870]: Make itcl 3.x built with pre-8.6
	* generic/tclInt.h:		work in 8.6

2010-07-02  Donal K. Fellows  <dkf@users.sf.net>

	* generic/tclExecute.c (IllegalExprOperandType): [Bug 3024379]: Made
	sure that errors caused by an argument to an operator being outside
	the domain of the operator all result in ::errorCode being ARITH
	DOMAIN and not NONE.

2010-07-02  Jan Nijtmans  <nijtmans@users.sf.net>

	* generic/tclIntDecls.h: [Bug 803489]: Tcl_FindNamespace problem in
	the Stubs table.

2010-07-01  Donal K. Fellows  <dkf@users.sf.net>

	* doc/mathop.n: [Bug 3023165]: Fix typo that was preventing proper
	rendering of the exclusive-or operator.

2010-06-28  Jan Nijtmans  <nijtmans@users.sf.net>

	* generic/tclPosixStr.c: [Bug 3019634]: errno.h and tclWinPort.h have
	conflicting definitions.

2010-06-22  Donal K. Fellows  <dkf@users.sf.net>

	* generic/tclCmdIL.c (Tcl_LsetObjCmd): [Bug 3019351]: Corrected wrong
	args message.

2010-06-18  Donal K. Fellows  <dkf@users.sf.net>

	* library/init.tcl (auto_execok): [Bug 3017997]: Add .cmd to the
	default list of extensions that we can execute interactively.

2010-06-16  Jan Nijtmans  <nijtmans@users.sf.net>

	* tools/loadICU.tcl:   [Bug 3016135]: Traceback using clock format
	* library/msgs/he.msg: with locale of he_IL

2010-06-09  Andreas Kupries  <andreask@activestate.com>

	* library/platform/platform.tcl: Added OSX Intel 64bit
	* library/platform/pkgIndex.tcl: Package updated to version 1.0.9.
	* unix/Makefile.in:
	* win/Makefile.in:

2010-05-26  Donal K. Fellows  <dkf@users.sf.net>

	* doc/socket.n: [Bug 3007442]: Server sockets never took a host
	argument, so the list of options must precede the port argument.

2010-05-25  Jan Nijtmans  <nijtmans@users.sf.net>

	* unix/tclUnixPort.h: [Bug 2991415]: tclport.h #included before
	* win/tclWinPort.h:		     limits.h
	* generic/tclInt.h:

2010-05-21  Jan Nijtmans  <nijtmans@users.sf.net>

	* tools/installData.tcl:  Make sure that copyDir only receives
	normalized paths. Backported from trunk.
	* generic/tclPlatDecls.h: Fix <tchar.h> inclusion for CYGWIN.
	Backported from trunk (although for trunk this was moved to
	tclWinPort.h)
	* generic/tclPathObj.c:   Fix Tcl_SetStringObj usage for CYGWIN. This
	function can only be used with unshared objects. This causes a crash
	on CYGWIN. (backported from trunk)
	* generic/tclFileName.c:  Don't declare cygwin_conv_to_win32_path here
	* win/tclWinChan.c:       Fix various minor other gcc warnings, like
	* win/tclWinConsole.c:    signed<->unsigned mismatch. Backported from
	* win/tclWinDde.c:        trunk.
	* win/tclWinNotify.c:
	* generic/tclStrToD.c:    [Bug 3005233]: fix for build on OpenBSD vax

2010-05-19 Alexandre Ferrieux  <ferrieux@users.sourceforge.net>

	* generic/tclDictObj.c: Backport of fix for [Bug 3004007], EIAS
	* tests/dict.test:      violation in list-dict conversions.

2010-05-07  Andreas Kupries  <andreask@activestate.com>

	* library/platform/platform.tcl: Fix cpu name for Solaris/Intel 64bit.
	* library/platform/pkgIndex.tcl: Package updated to version 1.0.8.
	* unix/Makefile.in:		
	* win/Makefile.in:

2010-04-30  Don Porter  <dgp@users.sourceforge.net>

	* generic/tclBinary.c (UpdateStringOfByteArray): [Bug 2994924]: Add
	panic when the generated string representation would grow beyond Tcl's
	size limits.

2010-04-29  Andreas Kupries  <andreask@activestate.com>

	* library/platform/platform.tcl: Another stab at getting the /lib,
	* library/platform/pkgIndex.tcl: /lib64 difference right for linux.
	* unix/Makefile.in:		 Package updated to version 1.0.7.
	* win/Makefile.in:

2010-04-29  Kevin B. Kenny  <kennykb@acm.org>

	* library/tzdata/Antarctica/Macquarie:
	* library/tzdata/Africa/Casablanca:
	* library/tzdata/Africa/Tunis:
	* library/tzdata/America/Santiago:
	* library/tzdata/America/Argentina/San_Luis:
	* library/tzdata/Antarctica/Casey:
	* library/tzdata/Antarctica/Davis:
	* library/tzdata/Asia/Anadyr:
	* library/tzdata/Asia/Damascus:
	* library/tzdata/Asia/Dhaka:
	* library/tzdata/Asia/Gaza:
	* library/tzdata/Asia/Kamchatka:
	* library/tzdata/Asia/Karachi:
	* library/tzdata/Asia/Taipei:
	* library/tzdata/Europe/Samara:
	* library/tzdata/Pacific/Apia:
	* library/tzdata/Pacific/Easter:
	* library/tzdata/Pacific/Fiji:   Olson's tzdata2010i.
	
2010-04-19  Jan Nijtmans  <nijtmans@users.sf.net>

	* win/tclWinPort.h: [Patch 2986105]: Conditionally defining
	* win/tclWinFile.c: strcasecmp/strncasecmp

2010-04-18  Donal K. Fellows  <dkf@users.sf.net>

	* doc/unset.n: [Bug 2988940]: Fix typo.

2010-04-14  Andreas Kupries  <andreask@activestate.com>

	* library/platform/platform.tcl: Linux platform identification:
	* library/platform/pkgIndex.tcl: Check /lib64 for existence of
	* unix/Makefile.in: files matching libc* before accepting it as
	* win/Makefile.in: base directory. This can happen on weirdly
	installed 32bit systems which have an empty or partially filled
	/lib64 without an actual libc. Bumped to version 1.0.6.

2010-04-03  Zoran Vasiljevic <vasiljevic@users.sourceforge.net>

	* generic/tclStringObj.c: (SetStringFromAny): avoid trampling
	over the tclEmptyStringRep as it is thread-shared.

	* generic/tclThreadStorage.c (ThreadStorageGetHashTable):
	avoid accessing shared table index w/o mutex protection
	if VALGRIND defined on compilation time. This rules out
	helgrind complains about potential race-conditions at
	that place.

	Thanks to Gustaf Neumann for the (hard) work.

2010-03-31  Donal K. Fellows  <dkf@users.sf.net>

	* doc/package.n: [Bug 2980210]: Document the arguments taken by
	the [package present] command correctly.

2010-03-30  Andreas Kupries  <andreask@activestate.com>

	* generic/tclIORChan.c (ReflectClose, ReflectInput, ReflectOutput,
	ReflectSeekWide, ReflectWatch, ReflectBlock, ReflectSetOption,
	ReflectGetOption, ForwardProc): [Bug 2978773]: Preserve
	ReflectedChannel* structures across handler invokations, to avoid
	crashes when the handler implementation induces nested callbacks
	and destruction of the channel deep inside such a nesting.

2010-03-30  Don Porter  <dgp@users.sourceforge.net>

	* generic/tclObj.c (Tcl_GetCommandFromObj):	[Bug 2979402]: Reorder
	the validity tests on internal rep of a "cmdName" value to avoid
	invalid reads reported by valgrind.

2010-03-29  Don Porter  <dgp@users.sourceforge.net>

	* generic/tclStringObj.c:	Fix array overrun in test format-1.12
	caught by valgrind testing.

2010-03-25  Donal K. Fellows  <dkf@users.sf.net>

	* unix/tclUnixFCmd.c (TclUnixCopyFile): [Bug 2976504]: Corrected
	number of arguments to fstatfs() call.

2010-03-24  Don Porter  <dgp@users.sourceforge.net>

	* generic/tclResult.c:	[Bug 2383005]: Revise [return -errorcode] so
	* tests/result.test:	that it rejects illegal non-list values.

2010-03-20  Donal K. Fellows  <dkf@users.sf.net>

	* generic/tclIO.c (CopyData): Allow the total number of bytes copied
	by [fcopy] to exceed 2GB. Can happen when no -size parameter given.

2010-03-18  Don Porter  <dgp@users.sourceforge.net>

	* generic/tclListObj.c: [Bug 2971669]: Prevent in overflow trouble in
	* generic/tclTestObj.c: ListObjReplace operations.  Thanks to kbk for
	* tests/listObj.test:   fix and test.

2010-03-12  Jan Nijtmans  <nijtmans@users.sf.net>

	* win/makefile.vc:      Fix [Bug 2967340]: Static build failure
	* win/.cvsignore

2010-03-09  Andreas Kupries  <andreask@activestate.com>

	* generic/tclIORChan.c: [Bug 2936225]: Thanks to Alexandre Ferrieux
	* doc/refchan.n:	<ferrieux@users.sourceforge.net> for debugging
	* tests/ioCmd.test:	and fixing the problem. It is the write-side
				equivalent to the bug fixed 2009-08-06.

2010-03-09  Don Porter  <dgp@users.sourceforge.net>

	* library/tzdata/America/Matamoros: New locale
	* library/tzdata/America/Ojinaga: New locale
	* library/tzdata/America/Santa_Isabel: New locale
	* library/tzdata/America/Asuncion:
	* library/tzdata/America/Tijuana:
	* library/tzdata/Antarctica/Casey:
	* library/tzdata/Antarctica/Davis:
	* library/tzdata/Antarctica/Mawson:
	* library/tzdata/Asia/Dhaka:
	* library/tzdata/Pacific/Fiji:
	Olson tzdata2010c.

2010-03-01  Alexandre Ferrieux  <ferrieux@users.sourceforge.net>

	* unix/tclUnixChan.c: [backported] Refrain from a possibly lengthy
	reverse-DNS lookup on 0.0.0.0 when calling [fconfigure -sockname]
	on an universally-bound (default) server socket.

2010-02-27  Donal K. Fellows  <dkf@users.sf.net>

	* generic/tclCmdMZ.c (StringFirstCmd, StringLastCmd): [Bug 2960021]:
	Only search for the needle in the haystack when the needle isn't
	larger than the haystack. Prevents an odd crash from sometimes
	happening when things get mixed up (a common programming error).

2010-02-21  Jan Nijtmans  <nijtmans@users.sf.net>

	* generic/tclBasic.c:   Fix [Bug 2954959] expr abs(0.0) is -0.0
	* tests/expr.test

2010-02-19  Stuart Cassoff  <stwo@users.sourceforge.net>

	* tcl.m4: Correct compiler/linker flags for threaded builds on OpenBSD
	* configure: (regenerated).

2010-02-19  Donal K. Fellows  <dkf@users.sf.net>

	* unix/installManPage: [Bug 2954638]: Correct behaviour of manual page
	installer. Also added armouring to check that assumptions about the
	initial state are actually valid (e.g., look for existing input file).

2010-02-11  Donal K. Fellows  <dkf@users.sf.net>

	* generic/tclIOCmd.c (Tcl_OpenObjCmd): [Bug 2949740]: Make sure that
	we do not try to put a NULL pipeline channel into binary mode.

2010-02-07  Jan Nijtmans  <nijtmans@users.sf.net>

	* tools/genStubs.tcl     Backport various formatting (spacing)
	* generic/tcl*.decls     changes from HEAD, so diffing
	* generic/tcl*Decls.h    between 8.5.x and 8.6 shows the
	* generic/tclStubInit.c  real structural differences again.
	                         (any signature change not backported!)

2010-02-03  Donal K. Fellows  <dkf@users.sf.net>

	* generic/tclVar.c (Tcl_ArrayObjCmd): More corrections for the 'unset'
	subcommand.

2010-02-02  Andreas Kupries  <andreask@activestate.com>

	* generic/tclCompile.c: [Bug 2933089]: A literal sharing problem with
	* generic/tclCompile.h: 'info frame' affects not only 8.6 but 8.5 as
	* generic/tclExecute.h: well. Backported the fix done in 8.6, without
	* tests/info.test: changes. New testcase info-39.1.

2010-02-02  Donal K. Fellows  <dkf@users.sf.net>

	* generic/tclVar.c (Tcl_ArrayObjCmd): [Bug 2939073]: Stop the [array
	unset] command from having dangling pointer problems when an unset
	trace deletes the element that is going to be processed next. Many
	thanks to Alexandre Ferrieux for the bulk of this fix.

2010-02-01  Donal K. Fellows  <dkf@users.sf.net>

	* generic/regexec.c (ccondissect, crevdissect): [Bug 2942697]: Rework
	these functions so that certain pathological patterns are matched much
	more rapidly. Many thanks to Tom Lane for dianosing this issue and
	providing an initial patch.

2010-02-01  Jan Nijtmans  <nijtmans@users.sf.net>

	* generic/tclInt.decls:		Various CYGWIN-related fixes
	* generic/tclInt.h:		backported from HEAD. Still
	* generic/tclIntPlatDecls.h:	configure script not modified,
	* generic/tclPort.h:		so CYGWIN build is still
	* generic/tclTest.c:		disabled. Reason: although the
	* win/cat.c:			build succeeds with those changes,
	* win/tclWinDde.c:		many tests still fail.
	* win/tclWinError.c:
	* win/tclWinFile.c:
	* win/tclWinPipe.c:
	* win/tclWinPort.h:
	* win/tclWinReg.c:
	* win/tclWinSerial.c:
	* win/tclWinSock.c:
	* win/tclWinTest.c:
	* win/tclWinThrd.c:

2010-01-29  Jan Nijtmans  <nijtmans@users.sf.net>

	* generic/tcl.h:	Use correct TCL_LL_MODIFIER for CYGWIN.
				Formatting (all backported from HEAD)
	* generic/rege_dfa.c:	Fix macro conflict on CYGWIN: don't use
				"small".
	* generic/tclTest.c:	Fix gcc 4.4 warning: ignoring return value of
	* unix/tclUnixPipe.c:	'write'
	* unix/tclUnixNotify.c:

2010-01-19  Donal K. Fellows  <dkf@users.sf.net>

	* doc/dict.n: [Bug 2929546]: Clarify just what [dict with] and [dict
	update] are doing with variables.

2010-01-18  Andreas Kupries  <andreask@activestate.com>

	* generic/tclIO.c (CreateScriptRecord): [Bug 2918110]: Initialize
	the EventScriptRecord (esPtr) fully before handing it to
	Tcl_CreateChannelHandler for registration. Otherwise a reflected
	channel calling 'chan postevent' (== Tcl_NotifyChannel) in its
	'watchProc' will cause the function 'TclChannelEventScriptInvoker'
	to be run on an uninitialized structure.

2010-01-18  Donal K. Fellows  <dkf@users.sf.net>

	* generic/tclStringObj.c (Tcl_AppendFormatToObj): [Bug 2932421]: Stop
	the [format] command from causing argument objects to change their
	internal representation when not needed. Thanks to Alexandre Ferrieux
	for this fix.

2010-01-06  Jan Nijtmans  <nijtmans@users.sf.net>

	* generic/tclCompExpr.c: Warning: array subscript has type 'char'
	* generic/tclPkg.c:
	* libtommath/bn_mp_read_radix.c:
	* unix/tclUnixCompat.c:	Fix gcc warning: signed and unsigned type
				in conditional expression.
	* unix/tcl.m4: Add support for Haiku and CYGWIN dynamical loading
	* unix/configure: (regenerated)
	* unix/Makefile.in:
	* unix/.cvsignore:
	* tests/stack.test: Reduced minimum required C-stack size to 2034:
			    CYGWIN has this stack size and the test runs fine!
	* generic/tclEnv.c: Fix environment tests under CYGWIN
	* generic/tclPort.h:
	* tests/env.test:

2010-01-05  Don Porter  <dgp@users.sourceforge.net>

	* generic/tclPathObj.c (TclPathPart):	[Bug 2918610]: Correct
	* tests/fileName.test (filename-14.31):	inconsistency between the
	string rep and the intrep of a path value created by [file rootname].
	Thanks to Vitaly Magerya for reporting.

2010-01-03  Donal K. Fellows  <dkf@users.sf.net>

	* unix/tcl.m4 (SC_CONFIG_CFLAGS): [Bug 1636685]: Use the configuration
	for modern FreeBSD suggested by the FreeBSD porter.

2009-12-30  Donal K. Fellows  <dkf@users.sf.net>

	* library/safe.tcl (AliasSource): [Bug 2923613]: Make the safer
	* tests/safe.test (safe-8.9):	  [source] handle a [return] at the
					  end of the file correctly.

2009-12-29  Donal K. Fellows  <dkf@users.sf.net>

	* generic/tclInterp.c (Tcl_MakeSafe): [Bug 2895741]: Make sure that
	the min() and max() functions are supported in safe interpreters.

2009-12-28  Donal K. Fellows  <dkf@users.sf.net>

	* unix/configure.in: [Bug 942170]:	Detect the st_blocks field of
	* generic/tclCmdAH.c (StoreStatData):	'struct stat' correctly.
	* generic/tclIOUtil.c (Tcl_Stat, Tcl_FSStat):
	* generic/tclTest.c (PretendTclpStat):

	* generic/tclInterp.c (TimeLimitCallback): [Bug 2891362]: Ensure that
	* tests/interp.test (interp-34.13):	   the granularity ticker is
	reset when we check limits because of the time limit event firing.

2009-12-27  Donal K. Fellows  <dkf@users.sf.net>

	* doc/namespace.n (SCOPED SCRIPTS): [Bug 2921538]: Updated example to
	not be quite so ancient.

2009-12-23  Donal K. Fellows  <dkf@users.sf.net>

	* library/safe.tcl (AliasSource, AliasExeName): [Bug 2913625]: Stop
	information about paths from leaking through [info script] and [info
	nameofexecutable].

2009-12-16  Donal K. Fellows  <dkf@users.sf.net>

	* library/safe.tcl (::safe::AliasGlob): Upgrade to correctly support a
	larger fraction of [glob] functionality, while being stricter about
	directory management.

	* doc/tm.n: [Bug 1911342]: Formatting rewrite to avoid bogus crosslink
	to the list manpage when generating HTML.

	* library/msgcat/msgcat.tcl (Init): [Bug 2913616]: Do not use platform
	tests that are not needed and which don't work in safe interpreters.

2009-12-12  Donal K. Fellows  <dkf@users.sf.net>

	* generic/tclTest.c (TestconcatobjCmd): [Bug 2895367]: Stop memory
	leak when testing. We don't need extra noise of this sort when
	tracking down real problems!

2009-12-10  Andreas Kupries  <andreask@activestate.com>

	* generic/tclObj.c (TclContinuationsEnter): [Bug 2895323]: Updated
	comments to describe when the function can be entered for the same
	Tcl_Obj* multiple times. This is a continuation of the 2009-11-10
	entry where a memory leak was plugged, but where not sure if that was
	just a band-aid to paper over some other error. It isn't, this is a
	legal situation.

2009-12-09  Andreas Kupries  <andreask@activestate.com>

	* library/safe.tcl: Backport of the streamlined safe base from
	* tests/safe.test: head to the 8.5 branch (See head changelog entries
	2009-11-05, 2009-11-06, 2009-12-03).

2009-12-07  Don Porter  <dgp@users.sourceforge.net>

	* generic/tclStrToD.c:	[Bug 2902010]: Correct conditional compile
	directives to better detect the toolchain that needs extra work for
	proper underflow treatment instead of merely detecting the MIPS
	platform.

2009-12-02  Jan Nijtmans  <nijtmans@users.sf.net>

	* tools/genStubs.tcl: Add support for win32 CALLBACK functions (needed
	for Tk bugfix).

2009-11-30  Donal K. Fellows  <dkf@users.sf.net>

	* doc/Tcl.n: [Bug 2901433]: Improved description of expansion to
	mention that it is using list syntax.

2009-11-27  Donal K. Fellows  <dkf@users.sf.net>

	* doc/BoolObj.3, doc/CrtChannel.3, doc/DictObj.3, doc/DoubleObj.3: 
	* doc/Ensemble.3, doc/Environment.3, doc/FileSystem.3, doc/Hash.3: 
	* doc/IntObj.3, doc/Limit.3, doc/ObjectType.3, doc/PkgRequire.3: 
	* doc/SetChanErr.3, doc/SetResult.3: [Patch 2903921]: Many small
	spelling fixes from Larry Virden.

2009-11-25  Stuart Cassoff  <stwo@users.sf.net>

	* unix/configure.in:	[Patch 2892871]: Remove unneeded
	* unix/tcl.m4:		AC_STRUCT_TIMEZONE and use
	* unix/tclConfig.h.in:	AC_CHECK_MEMBERS([struct stat.st_blksize])
	* unix/tclUnixFCmd.c:	instead of AC_STRUCT_ST_BLKSIZE.
	* unix/configure:	Regenerated with autoconf-2.59.

2009-11-16  Alexandre Ferrieux  <ferrieux@users.sourceforge.net>

	* generic/tclEncoding.c: Fix [Bug 2891556] and improve test to detect
	* tests/decoding.test:   similar manifestations in the future.
	
2009-11-12  Don Porter  <dgp@users.sourceforge.net>

	*** 8.5.8 TAGGED FOR RELEASE ***

	* changes:	Update for 8.5.8 release.

	* generic/tclClock.c (TclClockInit):	Do not create [clock] support
	commands in safe interps.

	* tests/io.test:	New test io-53.11 to test for [Bug 2895565].

2009-11-12  Andreas Kupries  <andreask@activestate.com>

	* generic/tclIO.c (CopyData): [Bug 2895565]: Dropped bogosity which
	used the number of _written_ bytes or character to update the counters
	for the read bytes/characters. See last entry for the test case.

2009-11-11  Pat Thoyts  <patthoyts@users.sourceforge.net>

	* tests/fCmd.test:     Fixed a number of issues for Vista and Win7
	* tests/registry.test: that are due to restricted permissions.
	* tests/winFCmd.test:

2009-11-11  Don Porter  <dgp@users.sourceforge.net>

	* library/http/http.tcl:	[Bug 2891171]: Update the URL syntax
	check to RFC 3986 compliance on the subject of non-encoded question
	mark characters.
	
	* library/http/pkgIndex.tcl:	Bump to http 2.7.5 to avoid any
	* unix/Makefile.in:		confusion with snapshot "releases"
	* win/Makefile.in:		that might be in ActiveTcl, etc.

2009-11-11  Alexandre Ferrieux  <ferrieux@users.sourceforge.net>

	* generic/tclIO.c: Backported fix for [Bug 2888099] (close discards
	ENOSPC error) by saving the errno from the first of two
	FlushChannel()s. Uneasy to test; might need specific channel drivers.
	Four-hands with aku.

2009-11-10  Don Porter  <dgp@users.sourceforge.net>

	* generic/tclBasic.c:	Plug another leak in TCL_EVAL_DIRECT
	evaluation.

	* generic/tclObj.c:	Plug memory leak in TclContinuationsEnter().
	[Bug 2895323]

2009-11-09  Stuart Cassoff <stwo@users.sf.net>

	* win/README: [bug 2459744]: Removed outdated Msys + Mingw info.

2009-11-09  Don Porter  <dgp@users.sourceforge.net>

	* generic/tclBasic.c (TclEvalObjEx):	Plug memory leak in 
	TCL_EVAL_DIRECT evaluation.

	* tests/info.test:	Resolve ambiguous resolution of variable "res".

2009-11-03  Don Porter  <dgp@users.sourceforge.net>

	* generic/tcl.h:	Bump to 8.5.8 for release.
	* library/init.tcl:
	* tools/tcl.wse.in:
	* unix/configure.in:
	* unix/tcl.spec:
	* win/configure.in:
	* README:

	* unix/configure:	autoconf-2.59
	* win/configure:

	* changes:	Update for 8.5.8 release.

2009-11-03  Andreas Kupries  <andreask@activestate.com>

	* library/safe.tcl (::safe::InterpSetConfig): [Bug 2854929]: Added
	code to recursively find deeper paths which may contain modules.
	Required to handle modules with names like 'platform::shell', which
	translate into 'platform/shell-X.tm', i.e arbitrarily deep
	subdirectories.

2009-11-03  Kevin B. Kenny  <kennykb@acm.org>
	
	* library/tzdata/Asia/Novokuznetsk: New tzdata locale for Kemerovo
	oblast', which now keeps Novosibirsk time and not Kranoyarsk time.
	* library/tzdata/Asia/Damascus: Syrian DST changes.
	* library/tzdata/Asia/Hong_Kong: Hong Kong historic DST corrections.
	Olson tzdata2009q.

2009-11-03  Pat Thoyts  <patthoyts@users.sourceforge.net>

	* tests/tcltest.test: Backport permissions fix for Win7.

2009-10-31  Donal K. Fellows  <dkf@users.sf.net>

	* generic/tclBasic.c (ExprRoundFunc): [Bug 2889593]: Correctly report
	the expected number of arguments when generating an error for round().

2009-10-29  Don Porter  <dgp@users.sourceforge.net>

	* generic/tcl.h:	[Bug 2800740]: Changed the typedef for the
	mp_digit type from:
		typedef unsigned long mp_digit;
	to:
		typedef unsigned int mp_digit;
	For 32-bit builds where "long" and "int" are two names for the same
	thing, this is no change at all. For 64-bit builds, though, this
	causes the dp[] array of an mp_int to be made up of 32-bit elements
	instead of 64-bit elements. This is a huge improvement because details
	elsewhere in the mp_int implementation cause only 28 bits of each
	element to be actually used storing number data. Without this change
	bignums are over 50% wasted space on 64-bit systems.

	***POTENTIAL INCOMPATIBILITY***
	For 64-bit builds, callers of routines with (mp_digit) or (mp_digit *)
	arguments *will*, and callers of routines with (mp_int *) arguments
	*may* suffer both binary and stubs incompatibilities with Tcl releases
	8.5.0 - 8.5.7.  Such possibilities should be checked, and if such
	incompatibilities are present, suitable [package require] requirements
	on the Tcl release should be put in place to keep such built code
	[load]-ing only in Tcl interps that are compatible.

2009-10-29  Kevin B. Kenny  <kennykb@acm.org>

	* library/clock.tcl (LocalizeFormat):
	* tests/clock.test (clock-67.1): [Bug 2819334]:
	Corrected a problem where '%%' followed by a letter in a format group
	could expand recursively: %%R would turn into %%H:%M:%S.

2009-10-28  Don Porter  <dgp@users.sourceforge.net>

	* generic/tclLiteral.c:	Backport fix for [Bug 2888044].

2009-10-28  Kevin B. Kenny  <kennykb@acm.org>

	* tests/fileName.test (fileName-20.[78]): Corrected poor test
	hygiene (failure to save and restore the working directory) that
	caused these two tests to fail on Windows (and [Bug 2806250] to be
	reopened).

2009-10-27  Don Porter  <dgp@users.sourceforge.net>

	* generic/tclPathObj.c: [Bug 2884203]: Missing refcount on cached
	normalized path caused crashes.

2009-10-27  Kevin B. Kenny  <kennykb@acm.org>

	* library/clock.tcl (ParseClockScanFormat): [Bug 2886852]:
	Corrected a problem where [clock scan] didn't load the timezone soon
	enough when processing a time format that lacked a complete date.
	* tests/clock.test (clock-66.1):
	Added a test case for the above bug.
	* library/tzdata/America/Argentina/Buenos_Aires:
	* library/tzdata/America/Argentina/Cordoba:
	* library/tzdata/America/Argentina/San_Luis:
	* library/tzdata/America/Argentina/Tucuman:
	New DST rules for Argentina. (Olson's tzdata2009p.)

2009-10-24  Kevin B. Kenny  <kennykb@acm.org>

	* library/clock.tcl (ProcessPosixTimeZone):
	Corrected a regression in the fix to [Bug 2207436] that caused [clock]
	to apply EU daylight saving time rules in the US. Thanks to Karl
	Lehenbauer for reporting this regression.
	* tests/clock.test (clock-52.4):
	Added a regression test for the above regression.
	* library/tzdata/Asia/Dhaka:
	* library/tzdata/Asia/Karachi:
	New DST rules for Bangladesh and Pakistan. (Olson's tzdata2009o.)

2009-10-23  Andreas Kupries  <andreask@activestate.com>

	* generic/tclIO.c (FlushChannel): Skip OutputProc for low-level
	0-length writes. When closing pipes which have already been closed not
	skipping leads to spurious SIG_PIPE signals. Reported by Mikhail
	Teterin <mi+thun@aldan.algebra.com>.

2009-10-21  Donal K. Fellows  <dkf@users.sf.net>

	* generic/tclPosixStr.c: [Bug 2882561]: Work around oddity on Haiku OS
	where SIGSEGV and SIGBUS are the same value.

2009-10-19  Don Porter  <dgp@users.sourceforge.net>

	* generic/tclIO.c:	Revised ReadChars and FilterInputBytes
	routines to permit reads to continue up to the string limits of Tcl
	values. Before revisions, large read attempts could panic when as
	little as half the limiting value length was reached. [Patch 2107634]
	Thanks to Sean Morrison and Bob Parker for their roles in the fix.

2009-10-18  Joe Mistachkin  <joe@mistachkin.com>

	* tests/thread.test (thread-4.[345]): [Bug 1565466]: Correct tests to
	save their error state before the final call to threadReap just in
	case it triggers an "invalid thread id" error.  This error can occur
	if one or more of the target threads has exited prior to the attempt
	to send it an asynchronous exit command.

	* doc/memory.n: [Bug 988703]: Add mechanism for finding what Tcl_Objs
	* generic/tclCkalloc.c (MemoryCmd): are allocated when built for
	* generic/tclInt.decls: memory debugging. This was previously
	* generic/tclInt.h: backported from Tcl 8.6 with the corrections to
	* generic/tclObj.c (ObjData, TclFinalizeThreadObjects): fix [Bug
	2871908]. However, there were key elements missing. These changes make
	things consistent between branches.

2009-10-17  Donal K. Fellows  <dkf@users.sf.net>

	* generic/tclVar.c (TclDeleteCompiledLocalVars, UnsetVarStruct)
	(TclDeleteNamespaceVars):
	* generic/tclTrace.c (Tcl_UntraceVar2): [Bug 2629338]: Stop traces
	that are deleted part way through (a feature used by tdom) from
	causing freed memory to be accessed.

2009-10-08  Donal K. Fellows  <dkf@users.sf.net>

	* generic/tclDictObj.c (DictIncrCmd): [Bug 2874678]: Don't leak any
	bignums when doing [dict incr] with a value.
	* tests/dict.test (dict-19.3): Memory leak detection code.

2009-10-07  Andreas Kupries  <andreask@activestate.com>

	* generic/tclObj.c: [Bug 2871908]: Plug memory leaks of the
	objThreadMap and lineCLPtr hashtables.  Also make the names of the
	continuation line information initialization and finalization
	functions more consistent. Patch supplied by Joe Mistachkin
	<joe@mistachkin.com>.

	* generic/tclIORChan.c (ErrnoReturn): Replace the hardwired constant
	11 with the proper errno define, EAGAIN. What was I thinking? The
	BSD's have a different errno assignment and break with the hardwired
	number. Reported by emiliano on the chat.

2009-10-06  Don Porter  <dgp@users.sourceforge.net>

	* generic/tclTomMathInt.h (new): Public header tclTomMath.h had
	* generic/tclTomMath.h: dependence on private headers, breaking use
	* generic/tommath.h:    by extensions [Bug 1941434].

2009-10-05  Don Porter  <dgp@users.sourceforge.net>

	* changes:	Update for 8.5.8 release.

2009-10-04  Daniel Steffen  <das@users.sourceforge.net>

	* macosx/tclMacOSXBundle.c:	Workaround CF memory managment bug in
	* unix/tclUnixInit.c:		Mac OS X 10.4 & earlier. [Bug 2569449]

2009-10-02  Kevin B. Kenny  <kennykb@acm.org>

	* library/tzdata/Africa/Cairo:
	* library/tzdata/Asia/Gaza:
	* library/tzdata/Asia/Karachi:
	* library/tzdata/Pacific/Apia:	Olson's tzdata2009n.

2009-09-29  Don Porter  <dgp@users.sourceforge.net>

	* generic/tclAlloc.c:           Cleaned up various routines in the
	* generic/tclCkalloc.c:         call stacks for memory allocation to
	* generic/tclInt.h:		guarantee that any size values computed
	* generic/tclThreadAlloc.c:     are within the domains of the routines
	they get passed to.  [Bugs 2557696 and 2557796].

2009-09-11  Don Porter  <dgp@users.sourceforge.net>

	* library/http/http.tcl:	Bump to http 2.7.4 to account for
	* library/http/pkgIndex.tcl:	[Bug 2849860] fix.
	* unix/Makefile.in:
	* win/Makefile.in:

2009-09-10  Donal K. Fellows  <dkf@users.sf.net>

	* library/http/http.tcl (http::Event): [Bug 2849860]: Handle charset
	names in double quotes; some servers like generating them like that.

2009-09-01  Don Porter  <dgp@users.sourceforge.net>

	* library/tcltest/tcltest.tcl:	Bump to tcltest 2.3.2 after revision
	* library/tcltest/pkgIndex.tcl:	to verbose error message.
	* unix/Makefile.in:
	* win/Makefile.in:

2009-08-27  Don Porter  <dgp@users.sourceforge.net>

	* generic/tclStringObj.c:	[Bug 2845535]: A few more string
	overflow cases in [format].

2009-08-25  Andreas Kupries  <andreask@activestate.com>

	* generic/tclBasic.c (Tcl_CreateInterp, Tcl_EvalTokensStandard)
	(EvalTokensStandard, Tcl_EvalEx, EvalEx, TclAdvanceContinuations)
	(TclEvalObjEx):
	* generic/tclCmdMZ.c (Tcl_SwitchObjCmd, TclListLines):
	* generic/tclCompCmds.c (*):
	* generic/tclCompile.c (TclSetByteCodeFromAny, TclInitCompileEnv)
	(TclFreeCompileEnv, TclCompileScript):
	* generic/tclCompile.h (CompileEnv):
	* generic/tclInt.h (ContLineLoc, Interp):
	* generic/tclObj.c (ThreadSpecificData, ContLineLocFree)
	(TclThreadFinalizeObjects, TclInitObjSubsystem, TclContinuationsEnter)
	(TclContinuationsEnterDerived, TclContinuationsCopy)
	(TclContinuationsGet, TclFreeObj):
	* generic/tclParse.c (TclSubstTokens, Tcl_SubstObj):
	* generic/tclProc.c (TclCreateProc):
	* generic/tclVar.c (TclPtrSetVar):
	* tests/info.test (info-30.0-24):

	Extended parser, compiler, and execution with code and attendant data
	structures tracking the positions of continuation lines which are not
	visible in script Tcl_Obj*'s, to properly account for them while
	counting lines for #280.

2009-08-24  Daniel Steffen  <das@users.sourceforge.net>

	* macosx/tclMacOSXNotify.c: Fix multiple issues with nested event
	loops when CoreFoundation notifier is running in embedded mode. (Fixes
	problems in TkAqua Cocoa reported by Youness Alaoui on tcl-mac)

2009-08-21  Don Porter  <dgp@users.sourceforge.net>

	* generic/tclFileName.c: Correct regression in [Bug 2837800] fix.
	* tests/fileName.test:

2009-08-20  Don Porter  <dgp@users.sourceforge.net>

	* generic/tclFileName.c: [Bug 2837800]: Get the correct result from
	[glob */test] when * matches something like ~foo.

	* generic/tclPathObj.c:	[Bug 2806250]: Prevent the storage of strings
	starting with ~ in the "tail" part (normPathPtr field) of the path
	intrep when PATHFLAGS != 0.  This establishes the assumptions relied
	on elsewhere that the name stored there is a relative path.  Also
	refactored to make an AppendPath() routine instead of the cut/paste
	stanzas that were littered throughout.

2009-08-20  Donal K. Fellows  <dkf@users.sf.net>

	* generic/tclCmdIL.c (Tcl_LsortObjCmd): Plug memory leak.

2009-08-18  Don Porter  <dgp@users.sourceforge.net>

	* generic/tclPathObj.c:	[Bug 2837800]: Added NULL check to prevent
	* tests/fileName.test:	crashes during [glob].

2009-08-06  Andreas Kupries  <andreask@activestate.com>

	* doc/refchan.n [Bug 2827000]: Extended the implementation of
	* generic/tclIORChan.c: reflective channels (TIP 219, method 'read'),
	* tests/ioCmd.test: enabling handlers to signal EAGAIN to indicate 'no
	data, but not at EOF either', and other system errors. Updated
	documentation, extended testsuite (New test cases iocmd*-23.{9,10}).

2009-08-02  Donal K. Fellows  <dkf@users.sf.net>

	* unix/tclUnixFCmd.c (GetOwnerAttribute, SetOwnerAttribute)
	(GetGroupAttribute, SetGroupAttribute): [Bug 1942222]: Stop calling
	* unix/tclUnixFile.c (TclpGetUserHome): endpwent() and endgrent();
	they've been unnecessary for ages.

2009-07-31  Don Porter  <dgp@users.sourceforge.net>

	* generic/tclStringObj.c:       [Bug 2830354]: Corrected failure to
	* tests/format.test:            grow buffer when format spec request
	large width floating point values.  Thanks to Clemens Misch.

2009-07-24  Andreas Kupries  <andreask@activestate.com>

	* generic/tclIO.c (Tcl_GetChannelHandle): [Bug 2826248]: Do not crash
	* generic/tclPipe.c (FileForRedirect): for getHandleProc == NULL, this
	is allowed. Provide a nice error message in the bypass area. Updated
	caller to check the bypass for a mesage. Bug reported by Andy
	Sonnenburg <andy22286@users.sourceforge.net>. Backported from CVS
	head.

2009-07-23  Joe Mistachkin  <joe@mistachkin.com>

	* generic/tclNotify.c: [Bug 2820349]: Ensure that queued events are
	freed once processed.

2009-07-21  Kevin B. Kenny  <kennykb@acm.org>

	* library/tzdata/Asia/Dhaka:
	* library/tzdata/Indian/Mauritius: Olson's tzdata2009k.

2009-07-20  Donal K. Fellows  <dkf@users.sf.net>

	* generic/tclCmdMZ.c (StringIsCmd): Reorganize so that [string is] is
	more efficient when parsing things that are correct, at a cost of
	making the empty string test slightly more costly. With this, the cost
	of doing [string is integer -strict $x] matches [catch {expr {$x+0}}]
	in the successful case, and greatly outstrips it in the failing case.

2009-07-16  Don Porter  <dgp@users.sourceforge.net>

	* generic/tclCmdIL.c:	Removed unused variables.
	* generic/tclCompile.c:
	* generic/tclVar.c:
	* unix/tclUnixChan.c:

	* generic/tclScan.c:	Typo in ACCEPT_NAN configuration.

	* generic/tclStrToD.c:	[Bug 2819200]: Set floating point control
	register on MIPS systems so that the gradual underflow expected by Tcl
	is in effect.

2009-07-14  Andreas Kupries  <andreask@activestate.com>

	* generic/tclBasic.c (DeleteInterpProc,TclArgumentBCEnter,
	(TclArgumentBCRelease, TclArgumentGet):
	* generic/tclCompile.c (EnterCmdWordIndex, TclCleanupByteCode,
	(TclInitCompileEnv, TclCompileScript):
	* generic/tclCompile.h (ExtCmdLoc):
	* generic/tclExecute.c (TclExecuteByteCode):
	* generic/tclInt.h (ExtIndex, CFWordBC):
	* tests/info.test (info-39.0):

	Backport of some changes made to the Tcl head, to handle literal
	sharing better. The code here is much simpler (trimmed down) compared
	to the head as the 8.5 branch is not bytecode compiling whole files,
	and doesn't compile eval'd code either.

	Reworked the handling of literal command arguments in bytecode to be
	saved (compiler) and used (execution) per command (see the
	TCL_INVOKE_STK* instructions), and not per the whole bytecode.  This
	removes the problems with location data caused by literal sharing in
	proc bodies. Simplified the associated datastructures (ExtIndex is
	gone, as is the function EnterCmdWordIndex).

2009-07-01  Pat Thoyts  <patthoyts@users.sourceforge.net>

	* win/tclWinInt.h:   [Bug 2806622]: Handle the GetUserName API call
	* win/tclWin32Dll.c: via the tclWinProcs indirection structure. This
	* win/tclWinInit.c:  fixes a problem obtaining the username when the
	USERNAME environment variable is unset.

2009-06-15  Don Porter  <dgp@users.sourceforge.net>

	* generic/tclStringObj.c: sprintf() -> Tcl_ObjPrintf() conversion.

2009-06-13  Don Porter  <dgp@users.sourceforge.net>

	* generic/tclCompile.c:	The value stashed in iPtr->compiledProcPtr
	* generic/tclProc.c:	when compiling a proc survives too long.  We
	* tests/execute.test:	only need it there long enough for the right
	TclInitCompileEnv() call to re-stash it into envPtr->procPtr.  Once
	that is done, the CompileEnv controls.  If we let the value of
	iPtr->compiledProcPtr linger, though, then any other bytecode compile
	operation that takes place will also have its CompileEnv initialized
	with it, and that's not correct.  The value is meant to control the
	compile of the proc body only, not other compile tasks that happen
	along.  Thanks to Carlos Tasada for discovering and reporting the
	problem.  [Bug 2802881].

2009-06-10  Don Porter  <dgp@users.sourceforge.net>

	* generic/tclStringObj.c:	Revised [format] to not overflow the
	integer calculations computing the length of the %ll formats of
	really big integers.  Also added protections so that [format]s that
	would produce results overflowing the maximum string length of Tcl
	values throw a normal Tcl error instead of a panic. [Bug 2801413]

2006-06-09  Kevin B. Kenny  <kennykb@acm.org>

	* generic/tclGetDate.y: Fixed a thread safety bug in the generated
	* library/clock.tcl:    Bison parser (needed a %pure-parser
	* tests/clock.test:     declaration to avoid static variables).
				Discovered that the %pure-parser declaration
	                        allowed for returning the Bison error message
	                        to the Tcl caller in the event of a syntax
	                        error, so did so.
	* generic/tclDate.c: bison 2.3

2006-06-08  Kevin B. Kenny  <kennykb@acm.org>

	* library/tzdata/Asia/Dhaka: New DST rule for Bangladesh.
	(Olson's tzdata2009i.)

2009-06-02  Don Porter  <dgp@users.sourceforge.net>

	* generic/tclExecute.c:	Replace dynamically-initialized table with
	a table of static constants in the lookup table for exponent operator
	computations that fit in a 64 bit integer result.

	* generic/tclExecute.c:	Corrected implementations and selection
	logic of the INST_EXPON instruction to fix [Bug 2798543].

2009-06-01  Don Porter  <dgp@users.sourceforge.net>

	* tests/expr.test:	Added many tests demonstrating the broken
	cases of [Bug 2798543].

2009-05-30  Kevin B. Kenny  <kennykb@acm.org>

	* library/tzdata/Africa/Cairo:
	* library/tzdata/Asia/Amman: Olson's tzdata2009h.

2009-05-29  Andreas Kupries  <andreask@activestate.com>

	* library/platform/platform.tcl: Fixed handling of cpu ia64,
	* library/platform/pkgIndex.tcl: taking ia64_32 into account
	* unix/Makefile.in: now. Bumped version to 1.0.5. Updated the
	* win/Makefile.in: installation commands.

2009-05-07  Miguel Sofer  <msofer@users.sf.net>

	* generic/tclObj.c (Tcl_GetCommandFromObj): fix for bug [2785893],
	insure that a command in a deleted namespace cannot be found
	through a cached name.

2009-05-06  Don Porter  <dgp@users.sourceforge.net>

	* generic/tclCmdMZ.c:   Improve overflow error message from
	[string repeat].  [Bug 2582327]

2009-04-28  Jeff Hobbs  <jeffh@ActiveState.com>

	* unix/tcl.m4, unix/configure (SC_CONFIG_CFLAGS): harden the check
	to add _r to CC on AIX with threads.

2009-04-27  Alexandre Ferrieux  <ferrieux@users.sourceforge.net>

	* generic/tclInt.h:   Backport fix for [Bug 1028264]: WSACleanup() too early.
	* generic/tclEvent.c: The fix introduces "late exit handlers"
	* win/tclWinSock.c:   for similar late process-wide cleanups.

2009-04-27  Alexandre Ferrieux  <ferrieux@users.sourceforge.net>

	* win/tclWinSock.c: Backport fix for [Bug 2446662]: resync Win
	behavior on RST with that of unix (EOF).

2009-04-27  Donal K. Fellows  <dkf@users.sf.net>

	* doc/concat.n (EXAMPLES): [Bug 2780680]: Rewrote so that the spacing
	of result messages is correct. (The exact way they were wrong was
	different when rendered through groff or as HTML, but it was still
	wrong both ways.)

2009-04-24  Stuart Cassoff <stwo@users.sf.net>

	* unix/Makefile.in: [Patch 2769530]: Don't chmod/exec installManPage.

2009-04-15  Don Porter  <dgp@users.sourceforge.net>

	*** 8.5.7 TAGGED FOR RELEASE ***

	* generic/tclStringObj.c:	AppendUnicodeToUnicodeRep failed
	to set stringPtr->allocated to 0, leading to crashes.

	* changes:	Update for 8.5.7 release.

2009-04-14  Stuart Cassoff  <stwo@users.sourceforge.net>

	* unix/tcl.m4:	Removed -Wno-implicit-int from CFLAGS_WARNING.

2008-04-14  Kevin B. Kenny  <kennykb@acm.org>

	* library/tzdata/Asia/Karachi: Updated rules for Pakistan Summer
				       Time (Olson's tzdata2009f)

2009-04-10  Don Porter  <dgp@users.sourceforge.net>

	* changes:	Update for 8.5.7 release.

	* generic/tcl.h:	Bump to 8.5.7 for release.
	* library/init.tcl:
	* tools/tcl.wse.in:
	* unix/configure.in:
	* unix/tcl.spec:
	* win/configure.in:
	* README:

	* unix/configure:	autoconf-2.59
	* win/configure:

	* generic/tclStringObj.c (UpdateStringOfString):  Fix bug detected
	by compiler warning about undefined "dst".

	* tests/httpd:		Backport new tests for http 2.7.3.
	* tests/http.tcl:

2009-04-10  Daniel Steffen  <das@users.sourceforge.net>

	* unix/tclUnixChan.c:		TclUnixWaitForFile(): use FD_* macros
	* macosx/tclMacOSXNotify.c:	to manipulate select masks (Cassoff).
					[Freq 1960647] [Bug 3486554]

	* unix/tclLoadDyld.c:		use RTLD_GLOBAL instead of RTLD_LOCAL.
					[Bug 1961211]

	* macosx/tclMacOSXNotify.c:	revise CoreFoundation notifier to allow
					embedding into applications that
					already have a CFRunLoop running and
					want to run the tcl event loop via
					Tcl_ServiceModeHook(TCL_SERVICE_ALL).

	* macosx/tclMacOSXNotify.c:	add CFRunLoop based Tcl_Sleep() and
	* unix/tclUnixChan.c:		TclUnixWaitForFile() implementations
	* unix/tclUnixEvent.c:		and disable select() based ones in
					CoreFoundation builds.

	* unix/tclUnixNotify.c:		simplify, sync with tclMacOSXNotify.c.

	* generic/tclInt.decls: 	add TclMacOSXNotifierAddRunLoopMode()
	* generic/tclIntPlatDecls.h:	internal API, regen.
	* generic/tclStubInit.c:

	* unix/configure.in (Darwin):	use Darwin SUSv3 extensions if
					available; remove /Network locations
					from default tcl package search path
					(NFS mounted locations and thus slow).
	* unix/configure:		autoconf-2.59
	* unix/tclConfig.h.in:		autoheader-2.59

	* macosx/tclMacOSXBundle.c:	on Mac OS X 10.4 and later, replace
					deprecated NSModule API by dlfcn API.

2009-04-09  Kevin B. Kenny  <kennykb@acm.org>

	* tools/tclZIC.tcl:	Always emit Unix-style line terminators.
	* library/tzdata:	Olson's tzdata2009e.

2009-04-09  Don Porter  <dgp@users.sourceforge.net>

	* library/http/http.tcl:	Backport http 2.7.3 from HEAD for
	* library/http/pkgIndex.tcl:	bundling with the Tcl 8.5.7 release.
	* unix/Makefile.in:
	* win/Makefile.in:

2009-04-08  Andreas Kupries  <andreask@activestate.com>

	* library/platform/platform.tcl: Extended the darwin sections to
	* library/platform/pkgIndex.tcl: add a kernel version number to
	* unix/Makefile.in: the identifier for anything from Leopard (10.5)
	* win/Makefile.in: on up. Extended patterns for same. Extended cpu
	* doc/platform.n: recognition for 64bit Tcl running on a 32bit
	kernel on a 64bit processor (By Daniel Steffen). Bumped version to
	1.0.4. Updated Makefiles.

2009-04-08  Don Porter  <dgp@users.sourceforge.net>

	* library/tcltest/tcltest.tcl:	Converted [eval]s (some unsafe!) to
	* library/tcltest/pkgIndex.tcl:	{*} in tcltest package.  [Bug 2570363]
	* unix/Makefile.in:	=> tcltest 2.3.1
	* win/Makefile.in:

2009-04-07  Don Porter  <dgp@users.sourceforge.net>

	* generic/tclStringObj.c:	Completed backports of fixes for
	[Bug 2494093] and [Bug 2553906].

2009-03-30  Don Porter  <dgp@users.sourceforge.net>

	* doc/Alloc.3:  Size argument is "unsigned int".  [Bug 2556263]

	* generic/tclStringObj.c:       Added protections from invalid memory
	* generic/tclTestObj.c:         accesses when we append (some part of)
	* tests/stringObj.test:         a Tcl_Obj to itself.  Added the
	appendself and appendself2 subcommands to the [teststringobj] testing
	command and added tests to the test suite.  [Bug 2603158]

2009-03-27  Don Porter  <dgp@users.sourceforge.net>

	* generic/tclPathObj.c (TclPathPart):	TclPathPart() was computing
	* tests/fileName.test:	the wrong results for both [file dirname] and
	[file tail] on "path" arguments with the PATHFLAGS != 0 intrep and
	with an empty string for the "joined-on" part.  [Bug 2710920]

2009-03-20  Don Porter  <dgp@users.sourceforge.net>

	* generic/tclStringObj.c:       Test stringObj-6.9 checks that
	* tests/stringObj.test:         Tcl_AppendStringsToObj() no longer
	crashes when operating on a pure unicode value.  [Bug 2597185]

	* generic/tclExecute.c (INST_CONCAT1):  Panic when appends overflow
	the max length of a Tcl value.  [Bug 2669109]

2009-03-18  Don Porter  <dgp@users.sourceforge.net>

	* win/tclWinFile.c (TclpObjNormalizePath):      Corrected Tcl_Obj leak.
	Thanks to Joe Mistachkin for detection and patch.  [Bug 2688184].

2009-03-15  Donal K. Fellows  <dkf@users.sf.net>

	* generic/tclPosixStr.c (Tcl_SignalId,Tcl_SignalMsg): [Patch 1513655]:
	Added support for SIGINFO, which is present on BSD platforms.

2009-02-20  Don Porter  <dgp@users.sourceforge.net>

	* generic/tclPathObj.c: Fixed mistaken logic in TclFSGetPathType()
	* tests/fileName.test:  that assumed (not "absolute" => "relative").
	This is a false assumption on Windows, where "volumerelative" is
	another possibility.  [Bug 2571597].

2009-02-17  Jeff Hobbs  <jeffh@ActiveState.com>

	* win/tcl.m4, win/configure: Check if cl groks _WIN64 already to
	avoid CC manipulation that can screw up later configure checks.
	Use 'd'ebug runtime in 64-bit builds.

2009-02-05  Don Porter  <dgp@users.sourceforge.net>

	* generic/tclStringObj.c: Added overflow protections to the
	AppendUtfToUtfRep routine to either avoid invalid arguments and
	crashes, or to replace them with controlled panics.  [Bug 2561794]

2009-02-04  Don Porter  <dgp@users.sourceforge.net>

	* generic/tclStringObj.c (SetUnicodeObj):       Corrected failure of
	Tcl_SetUnicodeObj() to panic on a shared object.  [Bug 2561488].  Also
	factored out common code to reduce duplication.

	* generic/tclCmdMZ.c:   Prevent crashes due to int overflow of the
	length of the result of [string repeat].  [Bug 2561746]

2009-01-29  Donal K. Fellows  <dkf@users.sf.net>

	* generic/tclNamesp.c (Tcl_FindCommand): [Bug 2519474]: Ensure that
	the path is not searched when the TCL_NAMESPACE_ONLY flag is given.

2009-01-22  Kevin B. Kenny  <kennykb@acm.org>

	* unix/tcl.m4: Corrected a typo ($(SHLIB_VERSION) should be
	${SHLIB_VERSION}).
	* unix/configure: Autoconf 2.59

2009-01-21  Andreas Kupries  <andreask@activestate.com>

	* generic/tclIORChan.c (ReflectClose): Fix for [Bug 2458202].
	Closing a channel may supply NULL for the 'interp'. Test for
	finalization needs to be different, and one place has to pull the
	interp out of the channel instead.

2009-01-19  Kevin B. Kenny  <kennykb@acm.org>

	* unix/Makefile.in: Added a CONFIG_INSTALL_DIR parameter so that
	* unix/tcl.m4:      distributors can control where tclConfig.sh goes.
	Made the installation of 'ldAix' conditional
	upon actually being on an AIX system.  Allowed for downstream
	packagers to customize SHLIB_VERSION on BSD-derived systems.
	Thanks to Stuart Cassoff for [Patch 907924].
	* unix/configure: Autoconf 2.59

2009-01-09  Don Porter  <dgp@users.sourceforge.net>

	* generic/tclStringObj.c (STRING_SIZE):	Corrected failure to limit
	memory allocation requests to the sizes that can be supported by
	Tcl's memory allocation routines.  [Bug 2494093].

2009-01-08  Don Porter  <dgp@users.sourceforge.net>

	* generic/tclStringObj.c (STRING_UALLOC):  Added missing parens
	required to get correct results out of things like
	STRING_UALLOC(num + append).  [Bug 2494093].

2009-01-06  Donal K. Fellows  <dkf@users.sf.net>

	* generic/tclDictObj.c (DictIncrCmd): Corrected twiddling in internals
	of dictionaries so that literals can't get destroyed.

	* tests/expr.test, tests/string.test: Eliminate non-ASCII characters.
	[Bugs 2006884, 2006879]

2009-01-03  Kevin B. Kenny  <kennykb@acm.org>:

	* library/clock.tcl (tcl::clock::add): Fixed error message formatting
	in the case where [clock add] is presented with a bad switch.
	* tests/clock.test (clock-65.1) Added a test case for the above
	problem [Bug 2481670].

2008-12-21  Don Porter  <dgp@users.sourceforge.net>

	*** 8.5.6 TAGGED FOR RELEASE ***

	* generic/tcl.h:	Bump to 8.5.6 for release.
	* library/init.tcl:
	* tools/tcl.wse.in:
	* unix/configure.in:
	* unix/tcl.spec:
	* win/configure.in:
	* README:

	* unix/configure:	autoconf-2.59
	* win/configure:

	* changes:	Update for 8.5.6 release.

	* library/tclIndex: Removed reference to no-longer-extant procedure
	'tclLdAout'.
	* doc/library.n: Corrected mention of 'auto_exec' to 'auto_execok'.
	[Patch 2114900] thanks to Stu Cassoff <stwo@users.sf.net>
	Backport of 2008-11-26 commit from Kevin Kenny.

	* win/tclWinThrd.c (TclpThreadCreate): We need to initialize the
	thread id variable to 0 as on 64 bit windows this is a pointer sized
	field while windows only fills it with a 32 bit value. The result is
	an inability to join the threads as the ids cannot be matched.
	Backport of 2008-10-13 commit from Pat Thoyts.

2008-12-15  Donal K. Fellows  <donal.k.fellows@man.ac.uk>

	* generic/tclExecute.c (TEBC:INST_DICT_GET): Make sure that the result
	is empty when generating an error message. [Bug 2431847]

2008-12-12  Jan Nijtmans  <nijtmans@users.sf.net>

	* library/clock.tcl (ProcessPosixTimeZone): Fix time change in Eastern
	Europe (not 3:00 but 4:00 local time) [Bug 2207436]

2008-12-11  Andreas Kupries  <andreask@activestate.com>

	* generic/tclIO.c (SetChannelFromAny and related): Modified the
	* tests/io.test: internal representation of the tclChannelType to
	contain not only the ChannelState pointer, but also a reference to the
	interpreter it was made in. Invalidate and recompute the internal
	representation when it is used in a different interpreter (like
	cmdName intrep's). Added testcase. [Bug 2407783]

2008-12-11  Jan Nijtmans  <nijtmans@users.sf.net>

	* library/clock.tcl (ProcessPosixTimeZone): Fallback to European time
	zone DST rules, when the timezone is between 0 and -12. [Bug 2207436]
	* tests/clock.test (clock-52.[23]): Test cases.

2008-12-10  Kevin B. Kenny  <kennykb@acm.org>

	* library/tzdata/*: Update from Olson's tzdata2008i.

2008-12-04  Don Porter  <dgp@users.sourceforge.net>

	* generic/tclPathObj.c (Tcl_FSGetNormalizedPath):	Added another
	flag value TCLPATH_NEEDNORM to mark those intreps which need more
	complete normalization attention for correct results. [Bug 2385549]

2008-12-03  Don Porter  <dgp@users.sourceforge.net>

	* generic/tclFileName.c (DoGlob): One of the Tcl_FSMatchInDirectory
	calls did not have its return code checked. This caused error messages
	returned by some Tcl_Filesystem drivers to be swallowed.

2008-12-02  Andreas Kupries  <andreask@activestate.com>

	* generic/tclIO.c (TclFinalizeIOSubsystem): Replaced Alexandre
	Ferrieux's first patch for [Bug 2270477] with a gentler version, also
	supplied by him.

2008-12-01  Don Porter	<dgp@users.sourceforge.net>

	* generic/tclParse.c:	Backport fix for [Bug 2251175].

2008-11-30  Kevin B. Kenny  <kennykb@acm.org>

	* library/clock.tcl (format, ParseClockScanFormat): Added a [string
	map] to get rid of namespace delimiters before caching a scan or
	format procedure. [Bug 2362156]
	* tests/clock.test (clock-64.[12]): Added test cases for the bug that
	was tickled by a namespace delimiter inside a format string.

2008-11-25  Andreas Kupries  <andreask@activestate.com>

	* generic/tclIO.c (TclFinalizeIOSubsystem): Applied Alexandre
	Ferrieux's patch for [Bug 2270477] to prevent infinite looping during
	finalization of channels not bound to interpreters.

2008-08-23  Andreas Kupries  <andreask@activestate.com>

	* generic/tclIO.c: Backport of fix for [Bug 2333466].

2008-11-18  Jan Nijtmans  <nijtmans@users.sf.net>

	* generic/tcl.decls:	Fix signature and implementation of
	* generic/tclDecls.h:	Tcl_HashStats, such that it conforms
	* generic/tclHash.c:	to the documentation. [Bug 2308236]
	* doc/Hash.3:

2008-11-13  Jan Nijtmans  <nijtmans@users.sf.net>

	* generic/tclInt.h:	Rename static function FSUnloadTempFile to
	* generic/tclIOUtil.c:	TclFSUnloadTempFile, needed in tclLoad.c

	* generic/tclLoad.c:	Fixed [Bug 2269431]: load of shared
	                        objects leaves temporary files on windows

2008-11-10  Andreas Kupries  <andreask@activestate.com>

	* doc/platform_shell.n: Fixed [Bug 2255235], reported by Ulrich
	* library/platform/pkgIndex.tcl: Ring <uring@users.sourceforge.net>.
	* library/platform/shell.tcl: Updated the LOCATE command in the
	* library/tm.tcl: package 'platform::shell' to handle the new form
	* unix/Makefile.in: of 'provide' commands generated by tm.tcl. Bumped
	* win/Makefile.in: package to version 1.1.4. Added cross-references
	to the relevant parts of the code to avoid future desynchronization.

2008-11-04  Jeff Hobbs  <jeffh@ActiveState.com>

	* generic/tclPort.h: remove the ../win/ header dir as the build system
	already has it, and it confuses builds when used with private headers
	installed.

2008-10-24  Pat Thoyts  <patthoyts@users.sourceforge.net>

	* library/http/http.tcl: Backported a fix for reading HTTP-like
	protocols that used to work and were broken with http 2.7. Now http
	2.7.2

2008-10-23  Don Porter	<dgp@users.sourceforge.net>

	* generic/tcl.h:	Bump version number to 8.5.6b1 to distinguish
	* library/init.tcl:	CVS development snapshots from the 8.5.5 and
	* unix/configure.in:	8.5.6 releases.
	* unix/tcl.spec:
	* win/configure.in:
	* tools/tcl.wse.in:
	* README

	* unix/configure:	autoconf (2.59)
	* win/configure:

2008-10-19  Don Porter	<dgp@users.sourceforge.net>

	* generic/tclProc.c:	Reset -level and -code values to defaults
	after they are used. [Bug 2152286]

2008-10-16  Don Porter	<dgp@users.sourceforge.net>

	* library/init.tcl:	Revised [unknown] so that it carefully
	preserves the state of the ::errorInfo and ::errorCode variables at
	the start of auto-loading and restores that state before the
	autoloaded command is evaluated. [Bug 2140628]

2008-10-10  Don Porter	<dgp@users.sourceforge.net>

	*** 8.5.5 TAGGED FOR RELEASE ***

	* generic/tcl.h:	Bump to 8.5.5 for release.
	* library/init.tcl:
	* tools/tcl.wse.in:
	* unix/configure.in:
	* unix/tcl.spec:
	* win/configure.in:

	* unix/configure:	autoconf-2.59
	* win/configure:

	* changes:	Update for 8.5.5 release.

2008-10-08  Don Porter	<dgp@users.sourceforge.net>

	* generic/tclTrace.c:   Corrected handling of errors returned by
	variable traces so that the errorInfo value contains the original
	error message. [Bug 2151707]

	* generic/tclVar.c:     Revised implementation of TclObjVarErrMsg so
	that error message construction does not disturb an existing
	iPtr->errorInfo that may be in progress.

2008-10-06  Jan Nijtmans  <nijtmans@users.sf.net>

	* tclWinTest.c: Fix compiler warning when compiling this file with
	mingw gcc:
	    tclWinTest.c:706: warning: dereferencing type-punned pointer will
	    break strict-aliasing rules
	* generic/tclLoad.c: Make sure that any library which doesn't have an
	unloadproc is only really unloaded when no library code is executed
	yet. [Bug 2059262]

2008-10-06  Joe Mistachkin  <joe@mistachkin.com>

	* tools/man2tcl.c: Added missing line from patch by Harald Oehlmann.
	[Bug 1934200]

2008-10-05  Kevin B. Kenny  <kennykb@acm.org>

	* libtommath/bn_mp_sqrt.c (bn_mp_sqrt): Handle the case where a
	* tests/expr.test (expr-47.13):         number's square root is
	between n<<DIGIT_BIT and n<<DIGIT_BIT+1. [Bug 2143288]
	Thanks to Malcolm Boffey (malcolm.boffey@virgin.net) for the patch.

2008-10-02  Joe Mistachkin  <joe@mistachkin.com>

	* tools/man2help2.tcl: Integrated patches from Harald Oehlmann.
	* tools/man2tcl.c: [Bug 1934200, 1934272]

2008-09-27  Donal K. Fellows  <donal.k.fellows@man.ac.uk>

	* generic/tclCmdIL.c (Tcl_LrepeatObjCmd): Improve the handling of the
	case where the combination of number of elements and repeat count
	causes the resulting list to be too large. [Bug 2130992]

2008-09-25  Don Porter	<dgp@users.sourceforge.net>

	* doc/global.n:	Correct false claim about [info locals].

2008-09-17  Don Porter	<dgp@users.sourceforge.net>

	* generic/tclInt.h:     Correct the TclGetLongFromObj,
	TclGetIntFromObj, and TclGetIntForIndexM macros so that they
	retrieve the internalRep.longValue field instead of casting the
	internalRep.otherValuePtr field to type long.

2008-09-17  Miguel Sofer  <msofer@users.sf.net>

	* library/init.tcl: export min and max commands from the mathfunc
	namespace [Bug 2116053]

2008-09-10  Donal K. Fellows  <donal.k.fellows@man.ac.uk>

	* generic/tclListObj.c (Tcl_ListObjGetElements): Make this list->dict
	transformation - encountered when using [foreach] with dicts - not as
	expensive as it was before. Spotted by Kieran Elby and reported on
	tcl-core.

2008-09-07  Miguel Sofer  <msofer@users.sf.net>

	* doc/namespace.n: fix [Bug 2098441]

2008-08-28  Don Porter	<dgp@users.sourceforge.net>

	* generic/tcl.h:	Bump version number to 8.5.5b1 to distinguish
	* library/init.tcl:	CVS development snapshots from the 8.5.4 and
	* unix/configure.in:	8.5.5 releases.
	* unix/tcl.spec:
	* win/configure.in:
	* tools/tcl.wse.in:
	* README

	* unix/configure:	autoconf (2.59)
	* win/configure:

2008-08-22  Don Porter  <dgp@users.sourceforge.net>

	* generic/tclUtil.c (TclReToGlob):	Added missing set of the
	*exactPtr value to really fix [Bug 2065115]. Also avoid possible
	DString overflow.
	* tests/regexpComp.test:	Correct duplicate test names.

2008-08-21  Jeff Hobbs  <jeffh@ActiveState.com>

	* tests/regexp.test, tests/regexpComp.test: correct re2glob ***=
	* generic/tclUtil.c (TclReToGlob):          translation from exact
	to anywhere-in-string match. [Bug 2065115]

2008-08-20  Daniel Steffen  <das@users.sourceforge.net>

	* generic/tclTest.c (TestconcatobjCmd):	fix use of internal-only
						TclInvalidateStringRep macro.
						[Bug 2057479]

2008-08-17  Miguel Sofer  <msofer@users.sf.net>

	* generic/tclTest.c (TestconcatobjCmd):
	* generic/tclUtil.c (Tcl_ConcatObj):
	* tests/util.test (util-4.7):
	fix [Bug 1447328]; the original "fix" turned Tcl_ConcatObj() into
	a hairy monster. This was exposed by [Bug 2055782]. Additionally,
	Tcl_ConcatObj could corrupt its input under certain conditions!

	*** NASTY BUG FIXED ***

2008-08-14  Don Porter  <dgp@users.sourceforge.net>

	*** 8.5.4 TAGGED FOR RELEASE ***

	* tests/fileName.test:  Revise new tests for portability to case
	insensitive filesystems.

2008-08-14  Daniel Steffen  <das@users.sourceforge.net>

	* generic/tclCompile.h:		Add support for debug logging of DTrace
	* generic/tclBasic.c:		'proc', 'cmd' and 'inst' probes (does
					_not_ require a platform with DTrace).

	* generic/tclCmdIL.c (TclInfoFrame):	Check fPtr->line before
						dereferencing as line info may
						not exists when TclInfoFrame()
						is called from a DTrace probe.

	* tests/msgcat.test:		Fix for ::tcl::mac::locale with
					@modifier (HEAD backport 2008-06-01).

	* tests/fCmd.test (fCmd-6.23):	Made result matching robust when test
					workdir and /tmp are not on same FS.

	* unix/Makefile.in:		Ensure Makefile shell is /bin/bash for
	* unix/configure.in (SunOS):	DTrace-enabled build on Solaris.
					(followup to 2008-06-12) [Bug 2016584]

	* unix/tcl.m4 (SC_PATH_X):	Check for libX11.dylib in addition to
					libX11.so et al.

	* unix/configure: 		autoconf-2.59

2008-08-13  Don Porter  <dgp@users.sourceforge.net>

	* generic/tclFileName.c:        Fix for errors handling -types {}
	* tests/fileName.test:          option to [glob]. [Bug 1750300]
	Thanks to Matthias Kraft and George Peter Staplin.

2008-08-12  Don Porter  <dgp@users.sourceforge.net>

	* changes:	Update for 8.5.4 release.

2008-08-11  Pat Thoyts  <patthoyts@users.sourceforge.net>

	* library/http/http.tcl: Remove 8.5 requirement.
	* library/http/pkgIndex.tcl:
	* unix/Makefile.in:
	* win/Makefile.in:
	* win/makefile.vc:

2008-08-11  Andreas Kupries  <andreask@activestate.com>

	* library/tm.tcl: Added a 'package provide' command to the generated
	ifneeded scripts of Tcl Modules, for early detection of conflicts
	between the version specified through the file name and a 'provide'
	command in the module implementation, if any. Note that this change
	also now allows Tcl Modules to not provide a 'provide' command at all,
	and declaring their version only through their filename.

	* generic/tclProc.c (Tcl_ProcObjCmd): Fixed memory leak triggered
	* tests/proc.test: by procbody::test::proc. See [Bug 2043636]. Added a
	test case demonstrating the leak before the fix. Fixed a few spelling
	errors in test descriptions as well.

2008-08-11  Don Porter  <dgp@users.sourceforge.net>

	* library/http/http.tcl:	Bump http version to 2.7.1 to account
	* library/http/pkgIndex.tcl:	for [Bug 2046486] bug fix.  This
	* unix/Makefile.in:		release of http now requires a
	* win/Makefile.in:		dependency on Tcl 8.5 to be able to
	* win/makefile.bc:		use the unsigned formats in the
	* win/makefile.vc:		[binary scan] command.

2008-08-11  Pat Thoyts  <patthoyts@users.sourceforge.net>

	* library/http/http.tcl: crc field from zlib data should be treated as
	unsigned for 64bit support [Bug 2046846]

2008-08-08  Don Porter  <dgp@users.sourceforge.net>

	* generic/tcl.h:	Bump to 8.5.4 for release.
	* library/init.tcl:
	* tools/tcl.wse.in:
	* unix/configure.in:
	* unix/tcl.spec:
	* win/configure.in:

	* unix/configure:	autoconf-2.59
	* win/configure:

	* changes:	Update for 8.5.4 release.

2008-08-08  Kevin Kenny  <kennykb@acm.org>

	* library/tzdata/CET:
	* library/tzdata/MET:
	* library/tzdata/Africa/Casablanca:
	* library/tzdata/America/Eirunepe:
	* library/tzdata/America/Santarem:
	* library/tzdata/America/Rio_Branco:
	* library/tzdata/America/Argentina/San_Luis:
	* library/tzdata/Asia/Karachi:
	* library/tzdata/Europe/Belgrade:
	* library/tzdata/Europe/Berlin:
	* library/tzdata/Europe/Budapest:
	* library/tzdata/Europe/Sofia:
	* library/tzdata/Indian/Mauritius:  Olson's tzdata2008e.

2008-08-06  Don Porter  <dgp@users.sourceforge.net>

	* generic/tclVar.c (TclLookupSimpleVar):  Retrieve the number of
	locals in the localCache from the CallFrame and not from the Proc
	which may have been mangled by a (broken?) recompile. Backport from
	the HEAD.

2008-08-04  Don Porter  <dgp@users.sourceforge.net>

	* generic/tclExecute.c:	Stopped faulty double-logging of errors to
	* tests/execute.test:	stack trace when a compile epoch bump triggers
	fallback to direct evaluation of commands in a compiled script.
	[Bug 2037338]

2008-07-30  Don Porter  <dgp@users.sourceforge.net>

	* generic/tclBasic.c:	Corrected the timing of when the flag
	TCL_ALLOW_EXCEPTIONS is tested.

2008-07-29  Miguel Sofer  <msofer@users.sf.net>

	* generic/tclExecute.c:  fix [Bug 2030670] that cause
	TclStackRealloc to panic on rare corner cases. Thx ajpasadyn for
	diagnose and patch.

2008-07-28  Andreas Kupries  <andreask@activestate.com>

	* generic/tclBasic.c: Added missing ref count when creating an empty
	string as path (TclEvalEx). In 8.4 the missing code caused panics in
	the testsuite. It doesn't in 8.5. I am guessing that the code path
	with the missing the incr-refcount is not invoked any longer. Because
	the bug in itself is certainly the same.

2008-07-25  Daniel Steffen  <das@users.sourceforge.net>

	* tests/info.test (info-37.0): Add !singleTestInterp constraint;
	(info-22.8, info-23.0): switch to glob matching to avoid sensitivity
	to tcltest.tcl line number changes, remove knownBug constraint, fix
	expected result. [Bug 1605269]

2008-07-25  Andreas Kupries  <andreask@activestate.com>

	* tests/info.test: Tests 38.* added, exactly testing the tracking of
	location for uplevel scripts.

	* generic/tclCompile.c (TclInitCompileEnv): Reorganized the
	initialization of the #280 location information to match the flow in
	TclEvalObjEx to get more absolute contexts.

	* generic/tclBasic.c (TclEvalObjEx): Moved the pure-list optimization
	out of the eval-direct code path to be done always, i.e. even when a
	compile is requested. This way we do not loose the association between
	#280 location information and the list elements, if any.

2008-07-23  Andreas Kupries  <andreask@activestate.com>

	* tests/info.test: Reordered the tests to have monotonously
	increasing numbers.

	* generic/tclBasic.c: Modified TclArgumentGet to reject pure lists
	* generic/tclCmdIL.c: immediately, without search. Reworked setup
	* generic/tclCompile.c: of eoFramePtr, doesn't need the line
	* tests/info.test: information, more sensible to have everything on
	line 1 when eval'ing a pure list. Updated the users of the line
	information to special case this based on the frame type (i.e.
	TCL_LOCATION_EVAL_LIST). Added a testcase demonstrating the new
	behaviour.

2008-07-22  Andreas Kupries  <andreask@activestate.com>

	* generic/tclBasic.c: Added missing function comments.

	* generic/tclCompile.c: Made the new TclEnterCmdWordIndex
	* generic/tclCompile.h: static, and ansified.

	* generic/tclBasic.c: Reworked the handling of bytecode literals
	* generic/tclCompile.c: for #280 to fix the abysmal performance
	* generic/tclCompile.h: for deep recursion, replaced the linear
	* generic/tclExecute.c: search through the whole stack with another
	* generic/tclInt.h: hashtable and simplified the data structure used
	by the compiler (array instead of hashtable). Incidentially this also
	fixes the memory leak reported via [Bug 2024937].

2008-07-21  Don Porter  <dgp@users.sourceforge.net>

	* tests/encoding.test:  Make failing tests pass again. [Bug 1972867]

2008-07-21  Andreas Kupries <andreask@activestate.com>

	* generic/tclBasic.c: Extended the existing TIP #280 system (info
	* generic/tclCmdAH.c: frame), added the ability to track the
	* generic/tclCompCmds.c: absolute location of literal procedure
	* generic/tclCompile.c: arguments, and making this information
	* generic/tclCompile.h: available to uplevel, eval, and
	* generic/tclInterp.c: siblings. This allows proper tracking of
	* generic/tclInt.h: absolute location through custom (Tcl-coded)
	* generic/tclNamesp.c: control structures based on uplevel, etc.
	* generic/tclProc.c:

2008-07-21  Pat Thoyts  <patthoyts@users.sourceforge.net>

	* generic/tclFCmd.c: Inodes on windows are unreliable [Bug 2015723]

2008-07-20  Donal K. Fellows  <donal.k.fellows@man.ac.uk>

	* generic/tclDictObj.c (SetDictFromAny): Make the list->dict
	transformation a bit more efficient; modern dicts are ordered and so
	we can round-trip through lists without needing the string rep at all.
	* generic/tclListObj.c (SetListFromAny): Make the dict->list
	transformation not lossy of internal representations and hence more
	efficient. [Bug 2008248] (ajpasadyn) but using a more efficient patch.

2008-07-15  Donal K. Fellows  <donal.k.fellows@man.ac.uk>

	* doc/DictObj.3: Fix error in example. [Bug 2016740]

2008-07-08  Don Porter  <dgp@users.sourceforge.net>

	* generic/tclGet.c:	Corrected out of date comments.

2008-07-07  Andreas Kupries  <andreask@activestate.com>

	* generic/tclCmdIL.c (InfoFrameCmd): Fixed unsafe idiom of setting the
	interp result found by Don Porter.

2008-07-07  Donal K. Fellows  <donal.k.fellows@man.ac.uk>

	* doc/regexp.n, doc/regsub.n: Correct examples. [Bug 1982642]

2008-07-04  Joe English  <jenglish@users.sourceforge.net>

	* generic/tclEncoding.c(UtfToUtfProc): Avoid unwanted sign extension
	when converting incomplete UTF-8 sequences. See [Bug 1908443] for
	details.

2008-07-03  Andreas Kupries  <andreask@activestate.com>

	* generic/tclIORChan.c (InvokeTclMethod): Fixed the memory leak
	reported in [Bug 1987821]. Thanks to Miguel for the rpeort and Don
	Porter for tracking the cause down.

2008-07-03  Don Porter  <dgp@users.sourceforge.net>

	* library/package.tcl:  Removed [file readable] testing from
	[tclPkgUnknown] and friends. We find out soon enough whether a file is
	readable when we try to [source] it, and not testing before allows us
	to workaround the bugs on some common filesystems where [file
	readable] lies to us. [Patch 1969717]

2008-06-29  Don Porter  <dgp@users.sourceforge.net>

	*** 8.5.3 TAGGED FOR RELEASE ***

	* generic/tcl.h:	Bump to 8.5.3 for release.
	* library/init.tcl:
	* tools/tcl.wse.in:
	* unix/configure.in:
	* unix/tcl.spec:
	* win/configure.in:

	* unix/configure:	autoconf-2.59
	* win/configure:

	* doc/ObjectType.3:	Updated documentation of the Tcl_ObjType
	struct to match expectations of Tcl 8.5 [Bug 1917650].

	* generic/tclPathObj.c:  Plug memory leak in [Bug 1999176] fix. Thanks
	Rolf Ade for detecting.

2008-06-28  Don Porter  <dgp@users.sourceforge.net>

	* generic/tclPathObj.c:  Plug memory leak in [Bug 1972879] fix. Thanks
	Rolf Ade for detecting and Dan Steffen for the fix [Bug 2004654].

2008-06-26  Andreas Kupries  <andreask@activestate.com>

	* unix/Makefile.in: Followup to my change of 2008-06-25, make code
	generated by the Makefile and put into the installd tm.tcl conditional
	on interpreter safeness as well. Thanks to Daniel Steffen for
	reminding me of that code.

2008-06-25  Don Porter  <dgp@users.sourceforge.net>

	* changes:	Update for 8.5.3 release.

2008-06-25  Andreas Kupries  <andreask@activestate.com>

	* library/tm.tcl:	Modified the handling of Tcl Modules and of the
	* library/safe.tcl:	Safe Base to interact nicely with each other,
	* library/init.tcl:	enabling requiring Tcl Modules in safe
	* tests/safe.test:	interpreters. Fixes [Bug 1999119].

2008-06-25  Pat Thoyts  <patthoyts@users.sourceforge.net>

	* win/rules.vc:    Backported fix for dde/registry versions and
	* win/makefile.vc: the staticpkg build option

2008-06-24  Don Porter  <dgp@users.sourceforge.net>

	* generic/tclPathObj.c: Fixed some internals management in the "path"
	Tcl_ObjType for the empty string value. Problem led to a crash in the
	command [glob -dir {} a]. [Bug 1999176].

2008-06-23  Don Porter  <dgp@users.sourceforge.net>

	* generic/tclPathObj.c: Fixed bug in Tcl_GetTranslatedPath() when
	operating on the "Special path" variant of the "path" Tcl_ObjType
	intrep. A full normalization was getting done, in particular, coercing
	relative paths to absolute, contrary to what the function of
	producing the "translated path" is supposed to do. [Bug 1972879]

2008-06-19  Don Porter  <dgp@users.sourceforge.net>

	* changes:	Update for 8.5.3 release.

	* generic/tclInterp.c:	Fixed completely boneheaded mistake that
	* tests/interp.test:	[interp bgerror $slave] and [$slave bgerror]
	would always act like [interp bgerror {}]. [Bug 1999035]

	* tests/chanio.test:	Corrected flawed tests revealed by a -debug 1
	* tests/event.test:	-singleproc 1 test suite run.
	* tests/io.test:

2008-06-19  Don Porter  <dgp@users.sourceforge.net>

	* changes:	Updates for 8.5.3 release.

2008-06-17  Andreas Kupries  <andreask@activestate.com>

	* generic/tclClock.c (ClockConvertlocaltoutcObjCmd): Removed left
	over debug output.

2008-06-17  Andreas Kupries  <andreask@activestate.com>

	* doc/tm.n: Followup to changelog entry 2008-03-18 regarding
	::tcl::tm::Defaults. Updated the documentation to not only mention
	the new (underscored) form of environment variable names, but make
	it the encouraged form as well. See [Bug 1914604].

2008-06-17  Kevin Kenny  <kennykb@acm.org>

	* generic/tclClock.c (ConvertLocalToUTC):
	* tests/clock.test (clock-63.1): Fixed a bug where the
	internal ConvertLocalToUTC command segfaulted if passed a
	dictionary without the 'localSeconds' key.  To the best of
	my knowledge, the bug was not observable in the [clock]
	command itself.

2008-06-16  Andreas Kupries  <andreask@activestate.com>

	* generic/tclCmdIL.c (TclInfoFrame): Backport of fix made on the
	* tests/info.test: head branch :: Moved the code looking up the
	information for key 'proc' out of the TCL_LOCATION_BC branch to
	after the switch, this is common to all frame types. Updated the
	testsuite to match. This was exposed by the 2008-06-08 commit
	(Miguel), switching uplevel from direct eval to compilation. Fixes
	[Bug 1987851].

2008-06-12  Daniel Steffen  <das@users.sourceforge.net>

	* unix/Makefile.in:		add complete deps on tclDTrace.h.

	* unix/Makefile.in:		clean generated tclDTrace.h file.
	* unix/configure.in (SunOS): 	fix static DTrace-enabled build.

	* unix/tcl.m4 (SunOS-5.11): fix 64bit amd64 support with gcc & Sun cc.
	* unix/configure: autoconf-2.59

	* macosx/Tcl.xcodeproj/project.pbxproj:	add debug configs with gcov,
	and with corefoundation disabled; updates and cleanup for Xcode 3.1 and
	for Leopard.
	* macosx/Tcl.xcode/project.pbxproj:	sync Tcl.xcodeproj changes.
	* macosx/README:			document new build configs.

2008-05-26  Jeff Hobbs  <jeffh@ActiveState.com>

	* tests/io.test (io-53.9): need to close chan before removing file.

2008-05-23  Andreas Kupries  <andreask@activestate.com>

	* win/tclWinChan.c (FileWideSeekProc): Accepted a patch by
	Alexandre Ferrieux <ferrieux@users.sourceforge.net> to fix the
	[Bug 1965787]. 'tell' now works for locations > 2 GB as well
	instead of going negative.

	* generic/tclIO.c (Tcl_SetChannelBufferSize): Accepted a patch by
	* tests/io.test: Alexandre Ferrieux <ferrieux@users.sourceforge.net>
	* tests/chanio.test: to fix the [Bug 1969953]. Buffersize outside
	of the supported range are now clipped to nearest boundary instead
	of ignored.

2008-05-22  Don Porter  <dgp@users.sourceforge.net>

	* generic/tclNamesp.c (Tcl_LogCommandInfo):	Restored ability to
	handle the argument value length = -1.  Thanks to Chris Darroch for
	discovering the bug and providing the fix.  [Bug 1968245].

2008-05-21  Don Porter  <dgp@users.sourceforge.net>

	* generic/tclParse.c (ParseComment):    The new TclParseAllWhiteSpace
	* tests/parse.test (parse-15.60):       routine has no mechanism to
	return the "incomplete" status of "\\\n" so calling this routine
	anywhere that can be reached within a Tcl_ParseCommand call is a
	mistake. In particular, ParseComment must not use it. [Bug 1968882]

2008-05-21  Donal K. Fellows  <donal.k.fellows@man.ac.uk>

	* generic/tclNamesp.c (Tcl_SetNamespaceUnknownHandler): Corrected odd
	logic for handling installation of namespace unknown handlers which
	could lead too very strange things happening in the error case.

2008-05-16  Miguel Sofer  <msofer@users.sf.net>

	* generic/tclCompile.c: Fix crash with tcl_traceExec. Found and
	fixed by Alexander Pasadyn [Bug 1964803].

2008-05-07  Donal K. Fellows  <donal.k.fellows@man.ac.uk>

	* generic/tclCompCmds.c (TclCompileDictAppendCmd): Fix silly
	off-by-one error that caused a crash every time a compiled 'dict
	append' with more than one value argument was used. Found by Colin
	McCormack.

2008-04-26  Zoran Vasiljevic <vasiljevic@users.sourceforge.net>

	* generic/tclAsync.c: Tcl_AsyncDelete(): panic if attempt to locate
	handler token fails. Happens when some other thread attempts to delete
	somebody else's token.

	Also, panic early if we find out the wrong thread attempting to delete
	the async handler (common trap). As, only the one that created the
	handler is allowed to delete it.

2008-04-24  Andreas Kupries  <andreask@activestate.com>

	* tests/ioCmd.test: Extended testsuite for reflected channel
	implementation. Added test cases about how it handles if the rug is
	pulled out from under a channel (= killing threads, interpreters
	containing the tcl command for a channel, and channel sitting in a
	different interpreter/thread.)

	* generic/tclIORChan.c: Fixed the bugs exposed by the new testcases,
	redone most of the cleanup and exit handling.

2008-04-15  Andreas Kupries  <andreask@activestate.com>

	* generic/tclIO.c (CopyData): Applied another patch by Alexandre
	* io.test (io-53.8a): Ferrieux <ferrieux@users.sourceforge.net>,
	* chanio.test (chan-io-53.8a): to shift EOF handling to the async
	part of the command if a callback is specified, should the channel
	be at EOF already when fcopy is called. Testcase by myself.

2008-04-14  Kevin B. Kenny <kennykb@acm.org>

	* unix/tclUnixTime.c (NativeGetTime): Removed obsolete use of
	'struct timezone' in the call to 'gettimeofday'. [Bug 1942197].
	* tests/clock.test (clock-33.5, clock-33.5a, clock-33.8, clock-33.8a):
	Added comments to the test that it can fail on a heavily loaded
	system.

2008-04-11  Don Porter	<dgp@users.sourceforge.net>

	* generic/tcl.h:	Bump version number to 8.5.3b1 to distinguish
	* library/init.tcl:	CVS development snapshots from the 8.5.2 and
	* unix/configure.in:	8.5.3 releases.
	* unix/tcl.spec:
	* win/configure.in:
	* README

	* unix/configure:	autoconf (2.59)
	* win/configure:

2008-04-10  Andreas Kupries  <andreask@activestate.com>

	* generic/tclIOCmd.c (Tcl_FcopyObjCmd): Keeping check for negative
	values, changed to not be an error, but behave like the special
	value -1 (copy all, default).

	* tests/iocmd.test (iocmd-15.{12,13}): Removed.

	* tests/io.test (io-52.5{,a,b}): Reverted last change, added
	* tests/chanio.test (chan-io-52.5{,a,b}): comment regarding the
	meaning of -1, added two more testcases for other negative values,
	and input wrapped to negative.

2008-04-09  Andreas Kupries  <andreask@activestate.com>

	* tests/chanio.test (chan-io-52.5): Removed '-size -1' from test,
	* tests/io.test (io-52.5): does not seem to have any bearing, and
	  was an illegal value.

	* generic/tclIOCmd.c (Tcl_FcopyObjCmd): Added checking of -size
	* tests/ioCmd.test (iocmd-15.{13,14}): value to reject negative
	values, and values overflowing 32-bit signed. [Bug 1557855]. Basic
	patch by Alexandre Ferrieux <ferrieux@users.sourceforge.net>, with
	modifications from me to separate overflow from true negative
	value. Extended testsuite.

2008-04-08  Andreas Kupries  <andreask@activestate.com>

	* tests/io.test (io-53.8): Fixed ordering of vwait and after
	cancel. cancel has to be done after the vwait completes.

2008-04-09  Daniel Steffen  <das@users.sourceforge.net>

	* tests/chanio.test (chan-io-53.8,53.9,53.10):	fix typo & quoting for
	* tests/io.test (io-53.8,53.9,53.10):		spaces in builddir path

2008-04-07  Andreas Kupries  <andreask@activestate.com>

	* tests/io.test (io-53.10): Testcase for bi-directionaly fcopy.
	* tests/chanio.test:
	* generic/tclIO.c: Additional changes to data structures for fcopy
	* generic/tclIO.h: and channels to perform proper cleanup in case
	of a channel having two background copy operations running as is
	now possible.

	* tests/io.test (io-53.10): Testcase for bi-directionaly fcopy.
	* generic/tclIO.c: Additional changes to data structures for fcopy
	and channels to perform proper cleanup in case of a channel having
	two background copy operations running as is now possible.

2008-04-07  Andreas Kupries  <andreask@activestate.com>

	* generic/tclIO.c (BUSY_STATE, CheckChannelErrors,
	TclCopyChannel): New macro, and the places using it. This change
	allows for bi-directional fcopy on channels. [Bug 1350564]. Thanks
	to Alexandre Ferrieux <ferrieux@users.sourceforge.net> for the
	patch.

2008-04-07  Reinhard Max  <max@suse.de>

	* generic/tclStringObj.c (Tcl_AppendFormatToObj): Fix [format {% d}]
	so that it behaves the same way as in 8.4 and as C's printf().
	* tests/format.test: Add a test for '% d' and '%+d'.

2008-04-05  Kevin B. Kenny  <kennykb@acm.org>

	* tests/chanio.test (chan-io-53.9):
	* tests/io.test (io-53.9): Made test cleanup robust against the
	possibility of slow process shutdown on Windows.

	* win/tcl.m4: Added -D_CRT_SECURE_NO_DEPRECATE and
	-DCRT_NONSTDC_NO_DEPRECATE to the MSVC compilation flags so that
	the compilation doesn't barf on perfectly reasonable Posix system
	calls.
	* win/configure: Manually patched (don't have the right autoconf
	to hand).

	* win/tclWinFile.c: (WinSymLinkDirectory): Fixed a problem that
	Tcl was creating an NTFS junction point (IO_REPARSE_TAG_MOUNT_POINT)
	but filling in the union member for a Vista symbolic link. We had
	gotten away with this error because the union member
	(SymbolicLinkReparseBuffer) was misdefined in this file and in the
	'winnt.h' in early versions of MinGW. MinGW 3.4.2 has the correct
	definition of SymbolicLinkReparseBuffer, exposing the mismatch,
	and making tests cmdAH-19.4.1, fCmd-28.*, and filename-11.* fail.

2008-04-04  Andreas Kupries  <andreask@activestate.com>

	* tests/io.test (io-53.9): Added testcase for [Bug 780533], based
	* tests/chanio.test: on Alexandre's test script. Also fixed
	problem with timer in preceding test, was not canceled properly in
	the ok case.

2008-04-04  Andreas Kupries  <andreask@activestate.com>

	* generic/tclIORChan.c (ReflectOutput): Allow zero return from
	write when input was zero-length anyway. Otherwise keept it an
	error, and separate the message from 'written too much'.

	* tests/ioCmd.test (iocmd-24.6): Testcase updated for changed
	message.

	* generic/tclIORChan.c (ReflectClose): Added missing removal of
	the now closed channel from the reflection map. Before we could
	crash the system by invoking 'chan postevent' on a closed
	reflected channel, dereferencing the dangling pointer in the map.

	* tests/ioCmd.test (iocmd-31.8): Testcase for the above.

2008-04-03  Andreas Kupries  <andreask@activestate.com>

	* generic/tclIO.c (CopyData): Applied patch [Bug 1932639] to
	* tests/io.test: prevent fcopy from calling -command synchronously
	* tests/chanio.test: the first time. Thanks to Alexandre Ferrieux
	<ferrieux@users.sourceforge.net> for report and patch.

2008-04-02  Andreas Kupries  <andreask@activestate.com>

	* generic/tclIO.c (CopyData): Applied patch for the fcopy problem
	[Bug 780533], with many thanks to Alexandre Ferrieux
	<ferrieux@users.sourceforge.net> for tracking it down and
	providing a solution. Still have to convert his test script into a
	proper test case.

2008-04-01  Andreas Kupries  <andreask@activestate.com>

	* generic/tclStrToD.c: Applied patch for [Bug 1839067] (fp
	* unix/tcl.m4: rounding setup on solaris x86, native cc), provided
	* unix/configure: by Michael Schlenker. configure regen'd.

2008-04-01  Don Porter	<dgp@users.sourceforge.net>

	* generic/tclStubLib.c (Tcl_InitStubs):	Added missing error message.
	* generic/tclPkg.c (Tcl_PkgInitStubsCheck):

2008-03-30  Kevin Kenny  <kennykb@acm.org>

	* generic/tclInt.h (TclIsNaN):
	* unix/configure.in: Added code to the configurator to check for
	                     a standard isnan() macro and use it if one
	                     is found.  This change avoids bugs where
	                     the test of ((d) != (d)) is optimized away
			     by an overaggressive compiler. [Bug 1783544]
	* generic/tclObj.c: Added missing #include <math.h> needed to
			    locate isnan() after the above change.

	* unix/configure: autoconf-2.61

	* tests/mathop.test (mathop-25.9, mathop-25.14): Modified tests
	to deal with (slightly buggy) math libraries in which pow()
	returns an incorrectly rounded result. [Bug 1808174]

2008-03-26  Don Porter	<dgp@users.sourceforge.net>

	*** 8.5.2 TAGGED FOR RELEASE ***

	* generic/tcl.h:	Bump to 8.5.2 for release.
	* library/init.tcl:
	* tools/tcl.wse.in:
	* unix/configure.in:
	* unix/tcl.spec:
	* win/configure.in:

	* unix/configure:	autoconf-2.59
	* win/configure:

	* changes:		Updated for 8.5.2 release.

2008-03-28  Donal K. Fellows  <dkf@users.sf.net>

	* tests/fCmd.test: Substantial rewrite to use many more tcltest
	features. Great reduction in quantity of [catch] gymnastics. Several
	buggy tests fixed, including one where the result of the previous test
	was being checked!

2008-03-27  Kevin B. Kenny <kennykb@acm.org>

	* library/tzdata/America/Marigot:
	* library/tztata/America/St_Barthelemy:
	* library/tzdata/America/Argentina/San_Luis:
	* library/tzdata/Asia/Ho_Chi_Minh:
	* library/tzdata/Asia/Kolkata:  (new files)
	* library/tzdata/America/Caracas:
	* library/tzdata/America/Havana:
	* library/tzdata/America/Santiago:
	* library/tzdata/America/Argentina/Buenos_Aires:
	* library/tzdata/America/Argentina/Catamarca:
	* library/tzdata/America/Argentina/Cordoba:
	* library/tzdata/America/Argentina/Jujuy:
	* library/tzdata/America/Argentina/La_Rioja:
	* library/tzdata/America/Argentina/Mendoza:
	* library/tzdata/America/Argentina/Rio_Gallegos:
	* library/tzdata/America/Argentina/San_Juan:
	* library/tzdata/America/Argentina/Tucuman:
	* library/tzdata/America/Argentina/Ushuaia:
	* library/tzdata/Asia/Baghdad:
	* library/tzdata/Asia/Calcutta:
	* library/tzdata/Asia/Damascus:
	* library/tzdata/Asia/Saigon:
	* library/tzdata/Pacific/Easter:
		Changes up to and including Olson's tzdata2008b.

2008-03-27  Daniel Steffen  <das@users.sourceforge.net>

	* unix/tcl.m4 (SunOS-5.1x): fix 64bit support for Sun cc. [Bug 1921166]

	* unix/configure: autoconf-2.59

2008-03-26  Don Porter	<dgp@users.sourceforge.net>

	* changes:		Updated for 8.5.2 release.

2008-03-24  Pat Thoyts  <patthoyts@users.sourceforge.net>

	* generic/tclBinary.c: [Bug 1923966] - crash in binary format
	* tests/binary.test:   Added tests for the above crash condition.

2008-03-21  Donal K. Fellows  <dkf@users.sf.net>

	* doc/switch.n: Clarified documentation in respect of two-argument
	invokation. [Bug 1899962]

	* tests/switch.test: Added more tests of regexp-mode compilation of
	the [switch] command. [Bug 1854435]

2008-03-20  Donal K. Fellows  <dkf@users.sf.net>

	* generic/tcl.h, generic/tclThreadAlloc.c: Tidied up the declarations
	of Tcl_GetMemoryInfo so that it is always defined. Will panic when
	called against a Tcl that was previously built without it at all,
	which is OK because that also indicates a serious mismatch between
	memory configuration options.

2008-03-19  Donal K. Fellows  <dkf@users.sf.net>

	* generic/tcl.h, generic/tclThreadAlloc.c (Tcl_GetMemoryInfo): Make
	sure this function is available when direct linking. [Bug 1868171]

	* tests/reg.test (reg-33.14): Marked nonPortable because some
	environments have small default stack sizes. [Bug 1905562]

2008-03-18  Andreas Kupries  <andreask@activestate.com>

	* library/tm.tcl (::tcl::tm::UnknownHandler): Changed 'source' to
	'source -encoding utf-8'. This fixes a portability problem of Tcl
	Modules pointed out by Don Porter. By using plain 'source' we were at
	the mercy of 'encoding system', making modules less portable than they
	could be. The exact scenario: A writes a TM in some weird encoding
	which is A's system encoding, distributes it, and somewhere else it
	cannot be read/used because the system encoding is different. Forcing
	the use of utf-8 makes the module portable.

	***INCOMPATIBILITY*** for all Tcl Modules already written in non-utf-8
	compatible encodings.

2008-03-18  Don Porter	<dgp@users.sourceforge.net>

	* generic/tclExecute.c:	Patch from Miguel Sofer to correct the
	alignment of memory allocated by GrowEvaluationStack(). [Bug 1914503]

2008-03-18  Andreas Kupries  <andreask@activestate.com>

	* library/tm.tcl (::tcl::tm::Defaults): Modified handling of
	environment variables. See [Bug 1914604]. Solution slightly different
	than proposed in the report. Using the underscored form TCLX_y_TM_PATH
	even if TCLX.y_TM_PATH exists. Also using a loop to cut prevent code
	replication.

2008-03-16  Donal K. Fellows  <dkf@users.sf.net>

	* generic/tclCompCmds.c (TclCompileDictForCmd): Correct the handling
	of stack space calculation (the jump pattern used was confusing the
	simple-minded code doing the calculations). [Bug 1903325]

	* doc/lreplace.n: Clarified documentation of what happens with
	negative indices. [Bug 1905809] Added example, tidied up formatting.

2008-03-14  Don Porter	<dgp@users.sourceforge.net>

	* generic/tclBasic.c (OldMathFuncProc):	Same workaround protection
	from bad TclStackAlloc() alignment. Thanks George Peter Staplin.

	* generic/tclCmdIL.c (Tcl_LsortObjCmd):	Use ckalloc() to allocate
	SortElement arrays instead of TclStackAlloc() which isn't getting
	alignment right. Workaround for [Bug 1914503].

2008-03-14  Reinhard Max  <max@suse.de>

	* generic/tclTest.c:  Ignore the return value of write() when we are
	* unix/tclUnixPipe.c: about to exit anyways.

2008-03-13  Daniel Steffen  <das@users.sourceforge.net>

	* unix/configure.in:	Use backslash-quoting instead of double-quoting
	* unix/tcl.m4:		for lib paths in tclConfig.sh. [Bug 1913622]
	* unix/configure:	autoconf-2.59

2008-03-13  Don Porter	<dgp@users.sourceforge.net>

	* changes:		Updated for 8.5.2 release.

	* generic/tclStrToD.c:	Resolve identifier conflict over "pow10" with
	libm in Cygwin and DJGPP. Thanks to Gordon Schumacher and Philip
	Moore. [Patch 1800636]

2008-03-12  Daniel Steffen  <das@users.sourceforge.net>

	* macosx/Tcl.xcodeproj/project.pbxproj:	Add support for Xcode 3.1
	* macosx/Tcl.xcodeproj/default.pbxuser:	CODE_SIGN_IDENTITY and
	* macosx/Tcl-Common.xcconfig:		'xcodebuild install'.

2008-03-12  Andreas Kupries <andreask@activestate.com>

	* doc/info.n: Replaced {expand} with {*}.

2008-03-12  Jeff Hobbs  <jeffh@ActiveState.com>

	* unix/Makefile.in (install-libraries):	Bump http to 2.7
	* win/Makefile.in (install-libraries):	Added -myaddr option to allow
	* library/http/http.tcl (http::geturl):	control of selected socket
	* library/http/pkgIndex.tcl:		interface. [Bug 559898]
	* doc/http.n, tests/http.test:		Added -keepalive and
	-protocol 1.1 with chunked transfer encoding support. [Bug 1063703,
	1470377, 219225] (default keepalive is 0)
	Added ability to override Host in -headers. [Bug 928154]
	Added -strict option to control URL validation on per-call basis.
	[Bug 1560506]

2008-03-11  Jeff Hobbs  <jeffh@ActiveState.com>

	* library/http/http.tcl (http::geturl): Add -method option to support
	* tests/http.test (http-3.1):		http PUT and DELETE requests.
	* doc/http.n:				[Bug 1599901, 862554]

	* library/http/http.tcl: Whitespace changes, code cleanup. Allow http
	to be re-sourced without overwriting http state.

2008-03-11  Daniel Steffen  <das@users.sourceforge.net>

	* generic/tclEncoding.c (LoadEscapeEncoding): Avoid leaking escape
	sub-encodings, fixes encoding-11.1 failing after iso2022-jp loaded.
	[Bug 1893053]

	* macosx/tclMacOSXNotify.c: Avoid using CoreFoundation after fork() on
	Darwin 9 even when TclpCreateProcess() uses vfork().

	* macosx/Tcl.xcodeproj/project.pbxproj:	Add support for Xcode 3.1 and
	* macosx/Tcl.xcodeproj/default.pbxuser:	configs for building with
	* macosx/Tcl-Common.xcconfig:		gcc-4.2 and llvm-gcc-4.2.

	* unix/tclUnixPort.h:			Workaround vfork() problems
						in llvm-gcc-4.2.1 -O4 build.

	* unix/tclUnixPort.h:			Move MODULE_SCOPE compat define
						to top [Bug 1911102].

	* macosx/GNUmakefile:			Fix quoting to allow paths to
	* macosx/Tcl-Common.xcconfig:		${builddir} and ${INSTALL_ROOT}
	* unix/Makefile.in:			to contain spaces.
	* unix/configure.in:
	* unix/install-sh:
	* unix/tcl.m4:
	* tests/ioCmd.test:

	* unix/configure:			autoconf-2.59

	* unix/Makefile.in (install-strip):	Strip non-global symbols from
						dynamic library.

	* unix/tclUnixNotfy.c:			Fix warning.

	* tests/exec.test (exec-9.7):		Reduce timing sensitivity
	* tests/socket.test (socket-2.11):	(esp. on multi-proc machines).

	* tests/fCmd.test (fCmd-9.4):		Skip on Darwin 9 (xfail).

2008-03-11  Miguel Sofer  <msofer@users.sf.net>

	* generic/tclVar.c (TclDeleteNamespaceVars):
	* tests/var.test (var-8.2): Unset traces on vars should be called with
	a FQ named during namespace deletion. This was causing infinite loops
	when unset traces recreated the var, as reported by Julian Noble. [Bug
	1911919]

2008-03-10  Don Porter	<dgp@users.sourceforge.net>

	* changes:		Updated for 8.5.2 release.

	* doc/http.n:	Revised to indicate that [package require http 2.5.5]
	is needed to get all the documented commands ([http::meta]).

	* generic/tclEvent.c (TclDefaultBgErrorHandlerObjCmd):  Added error
	* tests/event.test (event-5.*):	checking to protect against callers
	passing invalid return options dictionaries. [Bug 1901113]

	* generic/tclBasic.c (ExprAbsFunc):	Revised so that the abs()
	* tests/expr.test:	function and the [::tcl::mathfunc::abs]
	command do not return the value of -0, or equivalent values with more
	alarming string reps like -1e-350. [Bug 1893815]

2008-03-07  Andreas Kupries  <andreask@activestate.com>

	* generic/tclResult.c (ReleaseKeys): Workaround for [Bug 1904907].
	Reset the return option keys to NULL to allow full re-initialization
	by GetKeys(). This introduces a memory leak for the key objects, but
	gets us around a crash in the finalization of reflected channels when
	handling returns, either at compile- or runtime. In both cases we
	access the keys after they have been released by their thread exit
	handler. A proper fix is entangled with the untangling of the
	finalization ordering and attendant issues. For now we choose the
	lesser evil.

2008-03-07  Don Porter	<dgp@users.sourceforge.net>

	* generic/tclExecute.c (Tcl_ExprObj):	Revised expression bytecode
	compiling so that bytecodes invalid due to changing context or due to
	the difference between expressions and scripts are not reused. [Bug
	1899164]

	* generic/tclCmdAH.c:	Revised direct evaluation implementation of
	[expr] so that [expr $e] caches compiled bytecodes for the expression
	as the intrep of $e.

	* tests/execute.test (execute-6.*):	More tests checking that
	script bytecode is invalidated in the right situations.

2008-03-07  Donal K. Fellows  <donal.k.fellows@man.ac.uk>

	* win/configure.in: Add AC_HEADER_STDC to support msys/win64.

2008-03-06  Donal K. Fellows  <dkf@users.sf.net>

	* doc/namespace.n: Minor tidying up. [Bug 1909019]

2008-03-04  Don Porter	<dgp@users.sourceforge.net>

	* tests/execute.test (6.3,4):	Added tests for [Bug 1899164].

2008-03-03  Reinhard Max  <max@suse.de>

	* unix/tclUnixChan.c: Fix mark and space parity on Linux, which uses
	CMSPAR instead of PAREXT.

2008-03-02  Miguel Sofer  <msofer@users.sf.net>

	* generic/tclNamesp.c (GetNamespaceFromObj):
	* tests/interp.test (interp-28.2): Spoil the intrep of an nsNameType
	obj when the reference crosses interpreter boundaries.

2008-02-29  Don Porter	<dgp@users.sourceforge.net>

	* generic/tclResult.c (Tcl_SetReturnOptions):	Revised the refcount
	management of Tcl_SetReturnOptions to become that of a conventional
	Consumer routine.  Thanks to Peter Spjuth for pointing out the
	difficulties calling Tcl_SetReturnOptions with non-0-count value for
	options.
	* generic/tclExecute.c (INST_RETURN_STK): Revised the one caller
	within Tcl itself which passes a non-0-count value to
	Tcl_SetReturnOptions().

	* generic/tclBasic.c (Tcl_AppendObjToErrorInfo):	Revised the
	refcount management of Tcl_AppendObjToErrorInfo to become that of a
	conventional Consumer routine. This preserves the ease of use for the
	overwhelming common callers who pass in a 0-count value, but makes the
	proper call with a non-0-count value less surprising.
	* generic/tclEvent.c (TclDefaultBgErrorHandlerObjCmd):	Revised the
	one caller within Tcl itself which passes a non-0-count value to
	Tcl_AppendObjToErrorInfo().

2008-02-28  Joe English  <jenglish@users.sourceforge.net>

	* unix/tclPort.h, unix/tclCompat.h, unix/tclUnixChan.h: Reduce scope
	of <sys/filio.h> and <sys/ioctl.h> #includes. [Patch 1903339]

2008-02-28  Joe English  <jenglish@users.sourceforge.net>

	* unix/tclUnixChan.c, unix/tclUnixNotfy.c, unix/tclUnixPipe.c:
	Consolidate all code conditionalized on -DUSE_FIONBIO into one place.
	* unix/tclUnixPort.h, unix/tclUnixCompat.c: New routine
	TclUnixSetBlockingMode() [Patch 1903339].

2008-02-28  Don Porter	<dgp@users.sourceforge.net>

	* generic/tclBasic.c (TclEvalObjvInternal):	Plug memory leak when
	an enter trace deletes or changes the command, prompting a reparsing.
	Don't let the second pass lose commandPtr value allocated during the
	first pass.

	* generic/tclCompExpr.c (ParseExpr):	Plug memory leak in error
	message generation.

	* generic/tclStringObj.c (Tcl_AppendFormatToObj): [format %llx $big]
	leaked an mp_int.

	* generic/tclCompCmds.c (TclCompileReturnCmd):	The 2007-10-18 commit
	to optimize compiled [return -level 0 $x] [RFE 1794073] introduced a
	memory leak of the return options dictionary. Fixing that.

2008-02-27  Pat Thoyts  <patthoyts@users.sourceforge.net>

	* library/http/http.tcl: [Bug 705956] - fix inverted logic when
	cleaning up socket error in geturl.

2008-02-27  Kevin B. Kenny  <kennykb@acm.org>

	* doc/clock.n: Corrected minor indentation gaffe in the penultimate
	paragraph. [Bug 1898025]
	* generic/tclClock.c (ParseClockFormatArgs): Changed to check that the
	clock value is in the range of a 64-bit integer. [Bug 1862555]
	* library/clock.tcl (::tcl::clock::format, ::tcl::clock::scan,
	(::tcl::clock::add, ::tcl::clock::LocalizeFormat): Fixed bugs in
	caching of localized strings that caused weird results when localized
	date/time formats were used. [Bug 1902423]
	* tests/clock.test (clock-61.*, clock-62.1): Regression tests for [Bug
	1862555] and [Bug 1902423].

2008-02-26  Joe English  <jenglish@users.sourceforge.net>

	* generic/tclIOUtil.c, unix/tclUnixPort.h, unix/tclUnixChan.c:
	Remove dead/unused portability-related #defines and unused conditional
	code.  See [Patch 1901828] for discussion.

2008-02-26  Joe English  <jenglish@users.sourceforge.net>

	* generic/tclIORChan.c (enum MethodName),
	* generic/tclCompExpr.c (enum Marks): More stray trailing ","s

2008-02-26  Joe English  <jenglish@users.sourceforge.net>

	* unix/configure.in(socklen_t test): Define socklen_t as "int" if
	missing, not "unsigned". Use AC_TRY_COMPILE instead of
	AC_EGREP_HEADER.
	* unix/configure: regenerated.

2008-02-26  Joe English  <jenglish@users.sourceforge.net>

	* generic/tclCompile.h: Remove stray trailing "," from enum
	InstOperandType definition (C99ism).

2008-02-26  Jeff Hobbs  <jeffh@ActiveState.com>

	* generic/tclUtil.c (TclReToGlob): Fix the handling of the last star
	* tests/regexpComp.test:	   possibly being escaped in
	determining right anchor. [Bug 1902436]

2008-02-26  Pat Thoyts  <patthoyts@users.sourceforge.net>

	* library/http/pkgIndex.tcl: Set version 2.5.5
	* library/http/http.tcl:     It is better to do the [eof] check after
	trying to read from the socket. No clashes found in testing. Added
	http::meta command to access the http headers. [Bug 1868845]

2008-02-22  Pat Thoyts  <patthoyts@users.sourceforge.net>

	* library/http/pkgIndex.tcl: Set version 2.5.4
	* library/http/http.tcl:     Always check that the state array exists
	in the http::status command. [Bug 1818565]

2008-02-13  Don Porter	<dgp@users.sourceforge.net>

	* generic/tcl.h:	Bump version number to 8.5.2b1 to distinguish
	* library/init.tcl:	CVS development snapshots from the 8.5.1 and
	* unix/configure.in:	8.5.2 releases.
	* unix/tcl.spec:
	* win/configure.in:
	* README

	* unix/configure:	autoconf (2.59)
	* win/configure:

2008-02-12  Donal K. Fellows  <donal.k.fellows@man.ac.uk>

	* generic/tclCompCmds.c (TclCompileSwitchCmd): Corrected logic for
	* tests/switch.test (switch-10.15): handling -nocase compilation; the
	-exact -nocase option cannot be compiled currently. [Bug 1891827]

	* unix/README: Documented missing configure flags. [Bug 1799011]

2008-02-06  Kevin B. Kenny  <kennykb@acm.org>

	* doc/clock.n (%N): Corrected an error in the explanation of the %N
	format group.
	* generic/tclClock.c (ClockParseformatargsObjCmd):
	* library/clock.tcl (::tcl::clock::format):
	* tests/clock.test (clock-1.0, clock-1.4):
	Performance enhancements in [clock format] (moving the analysis of
	$args into C code, holding on to Tcl_Objs with resolved command names,
	[lassign] in place of [foreach], avoiding [namespace which] for
	command resolution).

2008-02-04  Don Porter	<dgp@users.sourceforge.net>

	*** 8.5.1 TAGGED FOR RELEASE ***

	* changes:		Updated for 8.5.1 release.

	* generic/tcl.h:	Bump to 8.5.1 for release.
	* library/init.tcl:
	* tools/tcl.wse.in:
	* unix/configure.in:
	* unix/tcl.spec:
	* win/configure.in:

	* unix/configure:	autoconf-2.59
	* win/configure:

2008-02-04  Miguel Sofer  <msofer@users.sf.net>

	* generic/tclExecute.c (INST_CONCAT1): Fix optimisation for in-place
	concatenation (was going over String type)

2008-02-02  Daniel Steffen  <das@users.sourceforge.net>

	* unix/configure.in (Darwin):	Correct Info.plist year substitution in
					non-framework builds.

	* unix/configure:		autoconf-2.59

2008-01-30  Miguel Sofer  <msofer@users.sf.net>

	* generic/tclInterp.c (Tcl_GetAlias): Fix for [Bug 1882373], thanks go
	to an00na.

2008-01-30  Donal K. Fellows  <donal.k.fellows@man.ac.uk>

	* tools/tcltk-man2html.tcl: Reworked manual page scraper to do a
	proper job of handling references to Ttk options. [Tk Bug 1876493]

2008-01-29  Donal K. Fellows  <donal.k.fellows@man.ac.uk>

	* doc/man.macros (SO, SE): Adjusted macros so that it is possible for
	Ttk to have its "standard options" on a manual page that is not called
	"options". [Tk Bug 1876493]

2008-01-25  Don Porter	<dgp@users.sourceforge.net>

	* changes:		Updated for 8.5.1 release.

2008-01-23  Don Porter	<dgp@users.sourceforge.net>

	* generic/tclInt.h:		New macro TclGrowParseTokenArray() to
	* generic/tclCompCmds.c:	simplify code that might need to grow
	* generic/tclCompExpr.c:	an array of Tcl_Tokens in the parsePtr
	* generic/tclParse.c:		field of a Tcl_Parse. Replaces the
	TclExpandTokenArray() routine via replacing:
		int needed = parsePtr->numTokens + growth;
		while (needed > parsePtr->tokensAvailable) {
		    TclExpandTokenArray(parsePtr);
		}
	with:
		TclGrowParseTokenArray(parsePtr, growth);
	This revision merged over from dgp-refactor branch.

	* generic/tclCompile.h:	Demote TclCompEvalObj() from internal stubs to
	* generic/tclInt.decls:	a MODULE_SCOPE routine declared in
	tclCompile.h.

	* generic/tclIntDecls.h:	make genstubs
	* generic/tclStubInit.c:

2008-01-22  Don Porter	<dgp@users.sourceforge.net>

	* generic/tclTimer.c (AfterProc):	Replace Tcl_EvalEx() with
	Tcl_EvalObjEx() to evaluate [after] callbacks. Part of trend to favor
	compiled execution over direct evaluation.

2008-01-22  Miguel Sofer  <msofer@users.sf.net>

	* generic/tclCmdIl.c (Tcl_LreverseObjCmd):
	* tests/cmdIL.test (cmdIL-7.7): Fix crash on reversing an empty list.
	[Bug 1876793]

2008-01-20  Jeff Hobbs  <jeffh@ActiveState.com>

	* unix/README: Minor typo fixes [Bug 1853072]

	* generic/tclIO.c (TclGetsObjBinary): Operate on topmost channel.
	[Bug 1869405] (Ficicchia)

2008-01-17  Don Porter	<dgp@users.sourceforge.net>

	* generic/tclCompExpr.c:	Revision to preserve parsed intreps of
	numeric and boolean literals when compiling expressions with (optimize
	== 1).

2008-01-15  Miguel Sofer  <msofer@users.sf.net>

	* generic/tclCompExpr.c: Add an 'optimize' argument to
	* generic/tclCompile.c:  TclCompileExpr() to profit from better
	* generic/tclCompile.h:  literal management according to usage.
	* generic/tclExecute.c:

	* generic/tclCompExpr.c: Fix literal leak in exprs [Bug 1869989] (dgp)
	* generic/tclExecute.c:
	* tests/compExpr.test:

	* doc/proc.n: Changed wording for access to non-local variables; added
	mention to [namespace upvar]. Lame attempt at dealing with
	documentation. [Bug 1872708]

2008-01-15  Miguel Sofer  <msofer@users.sf.net>

	* generic/tclBasic.c:    Replacing 'operator' by 'op' in the def of
	* generic/tclCompExpr.c: struct TclOpCmdClientData to accommodate C++
	* generic/tclCompile.h:  compilers. [Bug 1855644]

2008-01-13  Jeff Hobbs  <jeffh@ActiveState.com>

	* win/tclWinSerial.c (SerialCloseProc, TclWinOpenSerialChannel): Use
	critical section for read & write side. [Bug 1353846] (newman)

2008-01-11  Miguel Sofer  <msofer@users.sf.net>

	* unix/tclUnixThrd.c (TclpThreadGetStackSize): Restore stack checking
	functionality in freebsd. [Bug 1850424]

	* unix/tclUnixThrd.c (TclpThreadGetStackSize): Fix for crash in
	freebsd. [Bug 1860425]

2008-01-10  Don Porter	<dgp@users.sourceforge.net>

	* generic/tclStringObj.c (Tcl_AppendFormatToObj):  Correct failure to
	* tests/format.test:	account for big.used == 0 corner case in the
	%ll(idox) format directives. [Bug 1867855]

2008-01-09  George Peter Staplin <georgeps@xmission.com>

	* doc/vwait.n: Add a missing be to fix a typo.

2008-01-04  Jeff Hobbs  <jeffh@ActiveState.com>

	* tools/tcltk-man2html.tcl (make-man-pages): Make man page title use
	more specific info on lhs to improve tabbed browser view titles.

2008-01-02  Donal K. Fellows  <dkf@users.sf.net>

	* doc/binary.n: Fixed documentation bug reported on tcl-core, and
	reordered documentation to discourage people from using the hex
	formatter that is hardly ever useful.

2008-01-02  Don Porter	<dgp@users.sourceforge.net>

	* generic/tcl.h:	Bump version number to 8.5.1b1 to distinguish
	* library/init.tcl:	CVS development snapshots from the 8.5.0 and
	* unix/configure.in:	8.5.1 releases.
	* unix/tcl.spec:
	* win/configure.in:
	* README

	* unix/configure:	autoconf (2.59)
	* win/configure:

2007-12-31  Donal K. Fellows  <dkf@users.sf.net>

	* doc/dict.n: Clarified meaning of dictionary values following
	discussion on comp.lang.tcl.

2007-12-26  Miguel Sofer  <msofer@users.sf.net>

	* generic/tclCmdIL.c: More [lsort] data handling streamlines. The
	function MergeSort is gone, essentially inlined into Tcl_LsortObjCmd.
	It is not a straight inlining, two loops over all lists elements where
	merged in the process: the linked list elements are now built and
	merged into the temporary sublists in the same pass.

2007-12-25  Miguel Sofer  <msofer@users.sf.net>

	* generic/tclCmdIL.c: More [lsort] data handling streamlines. Extra
	mem reqs of latest patches removed, restored to previous mem profile.
	Improved -unique handling, now eliminating repeated elems immediately
	instead of marking them to avoid reinsertion at the end.

2007-12-23  Jeff Hobbs  <jeffh@ActiveState.com>

	* generic/tclCompCmds.c (TclCompileRegexpCmd):  TCL_REG_NOSUB cannot
	* tests/regexp.test (regexp-22.2):		be used because it
	* tests/regexpComp.test:	[Bug 1857126]	disallows backrefs.

2007-12-21  Miguel Sofer  <msofer@users.sf.net>

	* generic/tclCmdIL.c: Speed patch for lsort [Patch 1856994].

2007-12-21  Miguel Sofer  <msofer@users.sf.net>

	* generic/tclCmdIL.c (Tcl_LsortObjCmd, Tcl_LsearchObjCmd): Avoid
	calling SelectObjFromSublist when there are no sublists.

2007-12-21  Miguel Sofer  <msofer@users.sf.net>

	* generic/tclCmdIL.c (Tcl_LsortObjCmd): Preallocate a listObj of
	sufficient length for the sorted list instead of growing it. Second
	commit replaces calls to Tcl_ListObjAppenElement with direct access to
	the internal rep.

2007-12-19  Don Porter	<dgp@users.sourceforge.net>

	*** 8.5.0 TAGGED FOR RELEASE ***

	* changes:		Updated for 8.5.0 release.

2007-12-19  Jeff Hobbs  <jeffh@ActiveState.com>

	* generic/tclCompCmds.c (TclCompileSwitchCmd):	update switch -regexp
	* tests/switch.test-14.*:			compilation to pass
	the cflags to INST_REGEXP (changed on 12-07).  Added tests for
	switch -regexp compilation (need more). [Bug 1854399]

2007-12-18  Don Porter	<dgp@users.sourceforge.net>

	* changes:		Updated for 8.5.0 release.

2007-12-18  Donal K. Fellows  <donal.k.fellows@manchester.ac.uk>

	* generic/regguts.h, generic/regc_color.c, generic/regc_nfa.c:
	Fixes for problems created when processing regular expressions that
	generate very large automata. An enormous number of thanks to Will
	Drewry <wad_at_google.com>, Tavis Ormandy <taviso_at_google.com>,
	and Tom Lane <tgl_at_sss.pgh.pa.us> from the Postgresql crowd for
	their help in tracking these problems down. [Bug 1810264]

2007-12-17  Don Porter	<dgp@users.sourceforge.net>

	* changes:		Updated for 8.5.0 release.

2007-12-17  Miguel Sofer  <msofer@users.sf.net>

	* generic/tclAlloc.c:
	* generic/tclExecute.c:
	* generic/tclInt.h:
	* generic/tclThreadAlloc.c: Fix alignment for memory returned by
	TclStackAlloc; insure that all memory allocators align to 16-byte
	boundaries on 64 bit platforms [Bug 1851832, 1851524]

2007-12-14  Jeff Hobbs  <jeffh@ActiveState.com>

	* generic/tclIOUtil.c (FsAddMountsToGlobResult): fix the tail
	conversion of vfs mounts. [Bug 1602539]

	* win/README: updated notes

2007-12-14  Pat Thoyts  <patthoyts@users.sourceforge.net>

	* tests/winFile.test: Fixed tests for win2k with long machine name

2007-12-14  Pat Thoyts <patthoyts@users.sourceforge.net>

	* win/nmakehlp.c:  Support compilation with MSVC9 for AMD64.
	* win/makefile.vc:

2007-12-13  Donal K. Fellows  <donal.k.fellows@manchester.ac.uk>

	* doc/trace.n: Clarified documentation of enterstep and leavestep
	traces, including adding example. [Bug 614282, 1701540, 1755984]

2007-12-12  Don Porter	<dgp@users.sourceforge.net>

	* doc/IntObj.3:	Update docs for the Tcl_GetBignumAndClearObj() ->
	Tcl_TakeBignumFromObj() revision [TIP 298].  Added docs for the
	Tcl_InitBignumFromDouble() routine. [Bug 1446971].

	* changes:		Updated for 8.5.0 release.

2007-12-10  Jeff Hobbs  <jeffh@ActiveState.com>

	* generic/tclUtil.c (TclReToGlob): reduce escapes in conversion
	when not necessary

	* generic/tclInt.decls:  move TclByteArrayMatch and TclReToGlob
	* generic/tclIntDecls.h: to tclInt.h from stubs.
	* generic/tclStubInit.c: Add flags var to TclByteArrayMatch for
	* generic/tclInt.h:      future extensibility
	* generic/tcl.h:  define TCL_MATCH_EXACT doc for Tcl_StringCaseMatch.
	* doc/StrMatch.3: It is compatible with existing usage.
	* generic/tclExecute.c (INST_STR_MATCH): flag for TclByteArrayMatch
	* generic/tclUtil.c (TclByteArrayMatch, TclStringMatchObj):
	* generic/tclRegexp.c (Tcl_RegExpExecObj):
	* generic/tclCmdMZ.c (StringMatchCmd): Use TclStringMatchObj
	* tests/string.test (11.9.* 11.10.*): more tests

2007-12-10  Joe English  <jenglish@users.sourceforge.net>

	* doc/string.n, doc/UniCharIsAlpha.3: Fix markup errors.
	* doc/CrtCommand.3, doc/CrtMathFnc.3, doc/FileSystem.3,
	* doc/GetStdChan.3, doc/OpenFileChnl.3, doc/SetChanErr.3,
	* doc/eval.n, doc/filename.n: Consistency: Move "KEYWORDS" section
	after "SEE ALSO".

2007-12-10  Daniel Steffen  <das@users.sourceforge.net>

	* tools/genStubs.tcl:		fix numerous issues handling 'macosx',
					'aqua' or 'x11' entries interleaved
					with 'unix' entries [Bug 1834288]; add
					genStubs::export command
					[Tk FR 1716117]; cleanup formatting.

	* generic/tcl.decls:		use new genstubs 'export' command to
	* generic/tclInt.decls:		mark exported symbols not in stubs
	* generic/tclTomMath.decls:	table [Tk FR 1716117]; cleanup
					formatting.

	* generic/tclDecls.h:		regen with new genStubs.tcl.
	* generic/tclIntDecls.h:	[Bug 1834288]
	* generic/tclIntPlatDecls.h:
	* generic/tclPlatDecls.h:
	* generic/tclStubInit.c:

2007-12-09  Jeff Hobbs  <jeffh@ActiveState.com>

	* tests/io.test, tests/chanio.test (io-73.1): Make sure to invalidate
	* generic/tclIO.c (SetChannelFromAny):        internal rep only after
	validating channel rep. [Bug 1847044]

2007-12-08  Donal K. Fellows  <dkf@users.sf.net>

	* doc/expr.n, doc/mathop.n: Improved the documentation of the
	operators. [Bug 1823622]

	* generic/tclBasic.c (builtInCmds): Corrected list of hidden and
	* doc/interp.n (SAFE INTERPRETERS): exposed commands so that the
	documentation and reality now match. [Bug 1662436]

2007-12-07  Jeff Hobbs  <jeffh@ActiveState.com>

	* generic/tclExecute.c (TclExecuteByteCode INST_REGEXP):
	* generic/tclCompCmds.c (TclCompileRegexpCmd): Pass correct RE
	compile flags at compile time, and use TCL_REG_NOSUB.

	* generic/tclIOCmd.c (FinalizeIOCmdTSD, Tcl_PutsObjCmd): cache
	stdout channel object for [puts $str] calls.

2007-12-06  Don Porter	<dgp@users.sourceforge.net>

	* README:	Remove mention of dead comp.lang.tcl.announce
	newsgroup.  [Bug 1846433].

	* unix/README:	Mention the stub library created by `make` and warn
	about the effect of embedded paths in the installed binaries.
	Thanks to Larry Virden.  [Bug 1794084]

	* doc/AddErrInfo.3:	Documentation for the new routines in TIP 270.
	* doc/Interp.3:
	* doc/StringObj.3:

2007-12-06  Don Porter	<dgp@users.sourceforge.net>

	* doc/namespace.n:	Documentation for zero-argument form of
	[namespace import] (TIP 261) [Bug 1596416]

2007-12-06  Jeff Hobbs  <jeffh@ActiveState.com>

	* generic/tclInt.h: add TclGetChannelFromObj decl
	(TclMatchIsTrivial): simplify TclMatchIsTrivial to remove ] check.

2007-12-06  Donal K. Fellows  <donal.k.fellows@manchester.ac.uk>


	* generic/tclBasic.c (Tcl_CreateInterp): Simplify the setting up of
	* generic/tclIOCmd.c (TclInitChanCmd):	 the [chan] ensemble. This
	* library/init.tcl:			 gets rid of quite a bit of
	code and makes it possible to understand the whole with less effort.

	* generic/tclCompCmds.c (TclCompileEnsemble): Ensure that the right
	number of tokens are copied. [Bug 1845320]

	* generic/tclNamesp.c (TclMakeEnsemble): Added missing release of a
	DString. [Bug 1845397]

2007-12-05  Jeff Hobbs  <jeffh@ActiveState.com>

	* generic/tclIO.h:    Create Tcl_Obj for Tcl channels to reduce
	* generic/tclIO.c:    overhead in lookup by Tcl_GetChannel.  New
	* generic/tclIOCmd.c: TclGetChannelFromObj for internal use.
	* generic/tclIO.c (WriteBytes, WriteChars): add opt check to avoid
	EOL translation when not linebuffered or using lf. [Bug 1845092]

2007-12-05  Miguel Sofer  <msofer@users.sf.net>

	* tests/stack.test: made the tests for stack overflow not care
	about which mechanism caused the error (interp's recursion limit
	or C-stack depth detector).

2007-12-05  Jeff Hobbs  <jeffh@ActiveState.com>

	* win/configure, win/tcl.m4 (LIBS_GUI): mingw needs -lole32
	-loleaut32 but not msvc for Tk's [send]. [Bug 1844749]

2007-12-05  Donal K. Fellows  <donal.k.fellows@manchester.ac.uk>

	* generic/tclCmdIL.c (Tcl_LsearchObjCmd): Prevent shimmering crash
	when -exact and -integer/-real are mixed. [Bug 1844789]

2007-12-03  Donal K. Fellows  <dkf@users.sf.net>

	* unix/tclUnixChan.c (CreateSocketAddress): Add extra #ifdef-fery to
	make code compile on BSD 5. [Bug 1618235, again]

2007-12-03  Don Porter	<dgp@users.sourceforge.net>

	* library/tcltest/tcltest.tcl:	Bump tcltest to version 2.3.0 so that
	* library/tcltest/pkgIndex.tcl: we release a stable tcltest with a
	* unix/Makefile.in:	stable Tcl.
	* win/Makefile.in:

2007-12-03  Jeff Hobbs  <jeffh@ActiveState.com>

	* win/configure, win/tcl.m4 (LIBS_GUI): remove ole32.lib oleaut32.lib

2007-12-03  Donal K. Fellows  <donal.k.fellows@manchester.ac.uk>

	* generic/tclCompCmds.c (TclCompileSwitchCmd): Adjusted the [switch]
	* generic/tclCmdMZ.c (Tcl_SwitchObjCmd):       command so that when
	passed two arguments, no check for options are performed. This is OK
	since in the two-arg case, detecting an option would definitely lead
	to a syntax error. [Patch 1836519]

2007-11-29  Jeff Hobbs  <jeffh@ActiveState.com>

	* win/makefile.vc: add ws2_32.lib to baselibs
	* win/configure, win/tcl.m4: add ws2_32.lib / -lws2_32 to build.
	* win/tclWinSock.c: remove dyn loading of winsock, assume that it is
	always available now.

2007-11-29  Don Porter	<dgp@users.sourceforge.net>

	* generic/tclWinSock.c (InitializeHostName):	Correct error in
	buffer length tracking. After gethostname() writes into a buffer,
	convert only the written string to internal encoding, not the whole
	buffer.

2007-11-28  Don Porter	<dgp@users.sourceforge.net>

	* generic/tclConfig.c:	Corrected failure of the [::foo::pkgconfig]
	command to clean up registered configuration data when the query
	command is deleted from the interp. [Bug 983501]

	* generic/tclNamesp.c (Tcl_SetEnsembleMappingDict):	Added checks
	that the dict value passed in is in the format required to make the
	internals of ensembles work. [Bug 1436096]

	* generic/tclIO.c:	Simplify test and improve accuracy of error
	message in latest changes.

2007-11-28  Pat Thoyts  <patthoyts@users.sourceforge.net>

	* generic/tclIO.c: -eofchar must support no eofchar.

2007-11-27  Miguel Sofer  <msofer@users.sf.net>

	* generic/tclBasic.c: remove unneeded call in Tcl_CreateInterp, add
	comments.

2007-11-27  Don Porter	<dgp@users.sourceforge.net>

	* win/tclWinSock.c:	Add mising encoding conversion of the [info
	hostname] value from the system encoding to Tcl's internal encoding.

	* doc/chan.n:		"Fix" the limitation on channel -eofchar
	* doc/fconfigure.n:	values to single byte characters by documenting
	* generic/tclIO.c:	it and making it fail loudly. Thanks to Stuart
	* tests/chan.test:	Cassoff for contributing the fix. [Bug 800753]

2007-11-26  Miguel Sofer  <msofer@users.sf.net>

	* generic/tclBasic.c:
	* generic/tclInt.h:
	* unix/tclUnixInit.c:
	* unix/tclUnixThrd.c: Fix stack checking via workaround for bug in
	glibc's pthread_attr_get_np, patch from [Bug 1815573]. Many thanks to
	Sergei Golovan (aka Teo) for detecting the bug and helping diagnose
	and develop the fix.

2007-11-24  Donal K. Fellows  <dkf@users.sf.net>

	* generic/tclCompCmds.c (TclCompileDictAppendCmd): Fix bug in [dict
	append] compiler which caused strange stack corruption. [Bug 1837392]

2007-11-23  Andreas Kupries  <andreask@activestate.com>

	* generic/tclIORChan.c: Fixed a problem with reflected channels. 'chan
	postevent' is defined to work only from within the interpreter
	containing the handler command. Sensible, we want only handler
	commands to use it. It identifies the channel by handle. The channel
	moves to a different interpreter or thread. The interpreter containing
	the handler command doesn't know the channel any longer. 'chan
	postevent' fails, not finding the channel any longer. Uhm.

	Fixed by creating a second per-interpreter channel table, just for
	reflected channels, where each interpreter remembers for which
	reflected channels it has the handler command. This info does not move
	with the channel itself. The table is updated by 'chan create', and
	used by 'chan postevent'.

	* tests/ioCmd.test: Updated the testsuite.

2007-11-23  Jeff Hobbs  <jeffh@ActiveState.com>

	* generic/tclVar.c (Tcl_ArrayObjCmd): handle the right data for
	* tests/var.test (var-14.2):          [array names $var -glob $ptn]

2007-11-23  Donal K. Fellows  <donal.k.fellows@manchester.ac.uk>

	* generic/tclCmdMZ.c (String*Cmd, TclInitStringCmd): Rebuilt [string]
	* generic/tclCompCmds.c (TclCompileString*Cmd): as an ensemble.

2007-11-22  Donal K. Fellows  <dkf@users.sf.net>

	* generic/tclDictObj.c (Dict*Cmd,TclInitDictCmd): Rebuilt the [dict]
	* generic/tclCompCmds.c (TclCompileDict*Cmd): command as an ensemble.

2007-11-22  Donal K. Fellows  <donal.k.fellows@manchester.ac.uk>

	* generic/tclCmdMZ.c (Tcl_StringObjCmd): Rewrote the [string] and
	* generic/tclDictObj.c (Tcl_DictObjCmd): [dict] implementations to be
	ready for conversion to ensembles.

	* tests/string.test (string-12.22): Flag shimmering bug found in
	[string range].

2007-11-21  Donal K. Fellows  <dkf@users.sf.net>

	* generic/tclCompCmds.c (TclCompileEnsemble): Rewrote the ensemble
	compiler to remove many of the limitations. Can now compile scripts
	that use unique prefixes of subcommands, and which have mappings of a
	command to multiple words (provided the first is a compilable command
	of course).

2007-11-21  Donal K. Fellows  <donal.k.fellows@manchester.ac.uk>

	* generic/tclNamesp.c (TclMakeEnsemble): Factor out the code to set up
	a core ensemble from a table of information about subcommands, ready
	for reuse within the core.

	* generic/various: Start to return more useful Error codes, currently
	mainly on assorted lookup failures.

2007-11-20  Donal K. Fellows  <dkf@users.sf.net>

	* generic/tclDictObj.c: Changed the underlying implementation of the
	hash table used in dictionaries to additionally keep all entries in
	the hash table in a linked list, which is only ever added to at the
	end. This makes iteration over all entries in the dictionary in
	key insertion order a trivial operation, and so cleans up a great deal
	of complexity relating to dictionary representation and stability of
	iteration order.

	***POTENTIAL INCOMPATIBILITY***
	For any code that depended on the (strange) old iteration order.

	* generic/tclConfig.c (QueryConfigObjCmd): Correct usage of
	Tcl_WrongNumArgs.

2007-11-19  Don Porter	<dgp@users.sourceforge.net>

	*** 8.5b3 TAGGED FOR RELEASE ***

	* README:		Bump version number to 8.5b3.
	* generic/tcl.h:
	* library/init.tcl:
	* tools/tcl.wse.in:
	* unix/configure.in:
	* unix/tcl.spec:
	* win/configure.in:

	* unix/configure:	autoconf (2.59)
	* win/configure:

	* changes:		Updated for 8.5b3 release.

2007-11-19  Kevin Kenny  <kennykb@users.sourceforge.net>

	* library/tzdata/Africa/Cairo:
	* library/tzdata/America/Campo_Grande:
	* library/tzdata/America/Caracas:
	* library/tzdata/America/Cuiaba:
	* library/tzdata/America/Havana:
	* library/tzdata/America/Sao_Paulo:
	* library/tzdata/Asia/Damascus:
	* library/tzdata/Asia/Gaza:
	* library/tzdata/Asia/Tehran:  Olson's tzdata2007i imported.

2007-11-18  Daniel Steffen  <das@users.sourceforge.net>

	* generic/tclExecute.c (TclExecuteByteCode:INST_EXIST_*): Fix read
	traces not firing on non-existent array elements. [Bug 1833522]

2007-11-16  Donal K. Fellows  <donal.k.fellows@man.ac.uk>

	* generic/tclCmdIL.c (TclInitInfoCmd): Rename the implementation
	commands for [info] to be something more "expected".

	* generic/tclCompCmds.c (TclCompileInfoExistsCmd): Compiler for the
	[info exists] subcommand.
	(TclCompileEnsemble): Cleaned up version of ensemble compiler that was
	in TclCompileInfoCmd, but which is now much more generally applicable.

	* generic/tclInt.h (ENSEMBLE_COMPILE): Added flag to allow for cleaner
	turning on and off of ensemble bytecode compilation.

	* generic/tclCompile.c (TclCompileScript): Add the cmdPtr to the list
	of arguments passed to command compilers.

2007-11-15  Don Porter	<dgp@users.sourceforge.net>

	* generic/regc_nfa.c:	Fixed infinite loop in the regexp compiler.
	[Bug 1810038]

	* generic/regc_nfa.c:	Corrected looping logic in fixempties() to
	avoid wasting time walking a list of dead states. [Bug 1832612]

2007-11-15  Donal K. Fellows  <donal.k.fellows@man.ac.uk>

	* generic/tclNamesp.c (NamespaceEnsembleCmd): Must pass a non-NULL
	interp to Tcl_SetEnsemble* functions.

	* doc/re_syntax.n: Try to make this easier to read. It's still a very
	difficult manual page!

	* unix/tcl.m4 (SC_CONFIG_CFLAGS): Allow people to turn off the -rpath
	option to their linker if they so desire. This is a configuration only
	recommended for (some) vendors. Relates to [Patch 1231022].

2007-11-15  Pat Thoyts  <patthoyts@users.sourceforge.net>

	* win/tclWin32Dll.c: Prefer UINT_PTR to DWORD_PTR when casting pointers
	to integer types for greater portability. [Bug 1831253]

2007-11-15  Daniel Steffen  <das@users.sourceforge.net>

	* macosx/Tcl.xcodeproj/project.pbxproj: add new chanio.test.
	* macosx/Tcl.xcode/project.pbxproj:

2007-11-14  Donal K. Fellows  <donal.k.fellows@man.ac.uk>

	* generic/tclCompile.c (TclCompileScript): Ensure that we get our count
	in our INST_START_CMD calls right, even when there's a failure to
	compile a command directly.

	* generic/tclNamesp.c (Tcl_SetEnsembleSubcommandList)
	(Tcl_SetEnsembleMappingDict):		Special code to make sure that
	* generic/tclCmdIL.c (TclInitInfoCmd):	[info exists] is compiled right
	while not allowing changes to the ensemble to cause havok.

	* generic/tclCompCmds.c (TclCompileInfoCmd): Simple compiler for the
	[info] command that only handles [info exists].

	* generic/tclExecute.c (TclExecuteByteCode:INST_EXIST_*): New
	instructions to allow the testing of whether a variable exists.

2007-11-14  Andreas Kupries  <andreask@activestate.com>

	* tests/chanio.test: New file. This is essentially a duplicate of
	'io.test', with all channel commands converted to their 'chan xxx'
	notation.
	* tests/io.test: Fixed typo in test description.

2007-11-14  Donal K. Fellows  <donal.k.fellows@man.ac.uk>

	* generic/regc*.c: Eliminate multi-char collating element code
	completely. Simplifies the code quite a bit. If people still want the
	full code, it will remain on the 8.4 branch. [Bug 1831425]

2007-11-13  Jeff Hobbs  <jeffh@ActiveState.com>

	* generic/tclCompCmds.c (TclCompileRegexpCmd): clean up comments, only
	free dstring on OK from TclReToGlob.
	(TclCompileSwitchCmd): simplify TclReToGlob usage.

2007-11-14  Donal K. Fellows  <dkf@users.sf.net>

	* generic/regc*.c: #ifdef/comment out the code that deals with
	multi-character collating elements, which have never been supported.
	Cuts the memory consumption of the RE compiler. [Bug 1831425]

2007-11-13  Donal K. Fellows  <dkf@users.sf.net>

	* generic/tclCompCmds.c (TclCompileSwitchCmd, TclCompileRegexpCmd):
	Extend [switch] compiler to handle regular expressions as long as
	things are not too complex. Fix [regexp] compiler so that non-trivial
	literal regexps get fed to INST_REGEXP.

	* doc/mathop.n: Clarify definitions of some operations.

2007-11-13  Miguel Sofer  <msofer@users.sf.net>

	* unix/tclUnixInit.c: the TCL_NO_STACK_CHECK was being incorrectly
	undefined here; this should be set (or not) in the compile options, it
	is used elsewhere and needs to be consistent.

2007-11-13  Pat Thoyts  <patthoyts@users.sourceforge.net>

	* unix/tcl.m4:		Added autoconf goo to detect and make use of
	* unix/configure.in:	getaddrinfo and friends.
	* unix/configure:	(regenerated)

2007-11-13  Donal K. Fellows  <donal.k.fellows@man.ac.uk>

	* unix/tclUnixCompat.c (TclpGetHostByName): The six-argument form of
	getaddressbyname_r() uses the fifth argument to indicate whether the
	lookup succeeded or not on at least one platform. [Bug 1618235]

2007-11-13  Don Porter	<dgp@users.sourceforge.net>

	* generic/regcomp.c:	Convert optst() from expensive no-op to a
	cheap no-op.

2007-11-13  Donal K. Fellows  <donal.k.fellows@man.ac.uk>

	* unix/tclUnixChan.c (CreateSocketAddress): Rewrote to use the
	thread-safe version of gethostbyname() by forward-porting the code used
	in 8.4, and added rudimentary support for getaddrinfo() (not enabled by
	default, as no autoconf-ery written). Part of fix for [Bug 1618235].

2007-11-12  Jeff Hobbs  <jeffh@ActiveState.com>

	* generic/tclGet.c (Tcl_Get, Tcl_GetInt): revert use of TclGet* macros
	due to compiler warning. These cases won't save time either.

	* generic/tclUtil.c (TclReToGlob): add more comments, set interp result
	if specified on error.

2007-11-12  Miguel Sofer  <msofer@users.sf.net>

	* generic/tclBasic.c:		New macro TclResetResult, new iPtr flag
	* generic/tclExecute.c:		bit INTERP_RESULT_UNCLEAN: shortcut for
	* generic/tclInt.h:		Tcl_ResetResult for the "normal" case:
	* generic/tclProc.c:		TCL_OK, no return options, no errorCode
	* generic/tclResult.c:		nor errorInfo, return at normal level.
	* generic/tclStubLib.c:		[Patch 1830184]
	* generic/tclUtil.c:

	THIS PATCH WAS REVERTED: initial (mis)measurements overstated the
	perfomance wins, which turn out to be tiny. Not worth the complication.

2007-11-11  Jeff Hobbs  <jeffh@ActiveState.com>

	* generic/tclCompCmds.c, generic/tclCompile.c, generic/tclCompile.h:
	* generic/tclExecute.c, generic/tclInt.decls, generic/tclIntDecls.h:
	* generic/tclRegexp.c, generic/tclRegexp.h: Add INST_REGEXP and fully
	* generic/tclStubInit.c, generic/tclUtil.c: compiled [regexp] for the
	* tests/regexpComp.test:     [Bug 1830166]  simple cases. Also added
	TclReToGlob function to convert RE to glob patterns and use these in
	the possible cases.

2007-11-11  Miguel Sofer  <msofer@users.sf.net>

	* generic/tclResult.c (ResetObjResult): clarify the logic.

	* generic/tclBasic.c:		Increased usage of macros to detect
	* generic/tclBinary.c:		and take advantage of objTypes. Added
	* generic/tclClock.c:		macros TclGet(Int|Long)FromObj,
	* generic/tclCmdAH.c:		TclGetIntForIndexM & TclListObjLength,
	* generic/tclCmdIL.c:		modified TclListObjGetElements.
	* generic/tclCmdMZ.c:
	* generic/tclCompCmds.c:	The TclGetInt* macros are only a
	* generic/tclCompExpr.c:	shortcut on platforms where 'long' is
	* generic/tclCompile.c:		'int'; it may be worthwhile to extend
	* generic/tclDictObj.c:		their functionality to other cases.
	* generic/tclExecute.c:
	* generic/tclGet.c:		As this patch touches many files it has
	* generic/tclIO.c:		been recorded as [Patch 1830038] in
	* generic/tclIOCmd.c:		order to facilitate reviewing.
	* generic/tclIOGT.c:
	* generic/tclIndexObj.c:
	* generic/tclInt.h:
	* generic/tclInterp.c:
	* generic/tclListObj.c:
	* generic/tclLiteral.c:
	* generic/tclNamesp.c:
	* generic/tclObj.c:
	* generic/tclParse.c:
	* generic/tclProc.c:
	* generic/tclRegexp.c:
	* generic/tclResult.c:
	* generic/tclScan.c:
	* generic/tclStringObj.c:
	* generic/tclUtil.c:
	* generic/tclVar.c:

2007-11-11  Daniel Steffen  <das@users.sourceforge.net>

	* unix/tclUnixTime.c (TclpWideClicksToNanoseconds): Fix issues with
	* generic/tclInt.h:				    int64_t overflow.

	* generic/tclBasic.c:	Fix stack check failure case if stack grows up
	* unix/tclUnixInit.c:	Simplify non-crosscompiled case.

	* unix/configure:	autoconf-2.59
	* unix/tclConfig.h.in:	autoheader-2.59

2007-11-10  Miguel Sofer  <msofer@users.sf.net>

	* generic/tclExecute.c: Fast path for INST_LIST_INDEX when the index is
	not a list.

	* generic/tclBasic.c:
	* unix/configure.in:
	* unix/tclUnixInit.c: Detect stack grwoth direction at compile time,
	only fall to runtime detection when crosscompiling.

	* unix/configure: autoconf 2.61

	* generic/tclBasic.c:
	* generic/tclInt.h:
	* tests/interp.test:
	* unix/tclUnixInit.c:
	* win/tclWin32Dll.c: Restore simpler behaviour for stack checking, not
	adaptive to stack size changes after a thread is launched. Consensus is
	that "nobody does that", and so it is not worth the cost. Improved
	failure comments (mistachkin).

2007-11-10  Kevin Kenny  <kennykb@acm.org>

	* win/tclWin32Dll.c: Rewrote the Windows stack checking algorithm to
	use information from VirtualQuery to determine the bound of the stack.
	This change fixes a bug where the guard page of the stack was never
	restored after an overflow. It also eliminates a nasty piece of
	assembly code for structured exception handling on mingw. It introduces
	an assumption that the stack is a single memory arena returned from
	VirtualAlloc, but the code in MSVCRT makes the same assumption, so it
	should be fairly safe.

2007-11-10  Miguel Sofer  <msofer@users.sf.net>

	* generic/tclBasic.c:
	* generic/tclInt.h:
	* unix/tclUnixInit.c:
	* unix/tclUnixPort.h:
	* win/tclWin32Dll.c: Modify the stack checking algorithm to recheck in
	case of failure. The working assumptions are now that (a) a thread's
	stack is never moved, and (b) a thread's stack can grow but not shrink.
	Port to windows - could be more efficient, but is already cheaper than
	it was.

2007-11-09  Miguel Sofer  <msofer@users.sf.net>

	* generic/tclResult.c (ResetObjResult): new shortcut.

	* generic/tclAsync.c:
	* generic/tclBasic.c:
	* generic/tclExecute.c:
	* generic/tclInt.h:
	* generic/tclUnixInit.c:
	* generic/tclUnixPort.h: New fields in interp (ekeko!) to cache TSD
	data that is accessed at each command invocation, access macros to
	replace Tcl_AsyncReady and TclpCheckStackSpace by much faster variants.
	[Patch 1829248]

2007-11-09  Jeff Hobbs  <jeffh@ActiveState.com>

	* generic/tclInt.decls, generic/tclIntDecls.h: Use unsigned char for
	* generic/tclExecute.c, generic/tclUtil.c:     TclByteArrayMatch and
	don't allow a nocase option. [Bug 1828296]
	For INST_STR_MATCH, ignore pattern type for TclByteArrayMatch case.

	* generic/tclBinary.c (Tcl_GetByteArrayFromObj): check type before
	func jump (perf).

2007-11-07  Jeff Hobbs  <jeffh@ActiveState.com>

	* generic/tclStubInit.c:			Added TclByteArrayMatch
	* generic/tclInt.decls:				for efficient glob
	* generic/tclIntDecls.h:			matching of ByteArray
	* generic/tclUtil.c (TclByteArrayMatch):	Tcl_Objs, used in
	* generic/tclExecute.c (TclExecuteByteCode):	INST_STR_MATCH. [Bug
							1827996]

	* generic/tclIO.c (TclGetsObjBinary): Add an efficient binary path for
					      [gets].
	(DoWriteChars): Special case for 1-byte channel write.

2007-11-06  Miguel Sofer  <msofer@users.sf.net>

	* generic/tclEncoding.c: Version of the embedded iso8859-1 encoding
	handler that is faster (functions to do the encoding know exactly what
	they're doing instead of pulling it from a table, though the table
	itself has to be retained for use by shift encodings that depend on
	iso8859-1). [Patch 1826906], committing for dkf.

2007-11-05  Andreas Kupries  <andreask@activestate.com>

	* generic/tclConfig.c (Tcl_RegisterConfig): Modified to not extend the
	config database if the encoding provided by the user is not found
	(venc == NULL). Scripts expecting the data will error out, however we
	neither crash nor provide bogus information. See [Bug 983509] for more
	discussion.

	* unix/tclUnixChan.c (TtyGetOptionProc): Accepted [Patch 1823576]
	provided by Stuart Cassof <stwo@users.sourceforge.net>. The patch adds
	the necessary utf/external conversions to the handling of the arguments
	of option -xchar which will allow the use of \0 and similar characters.

2007-11-03  Miguel Sofer  <msofer@users.sf.net>

	* generic/tclTest.c (TestSetCmd2):
	* generic/tclVar.c (TclObjLookupVarEx):
	* tests/set.test (set-5.1): Fix error branch when array name looks
	like array element (code not normally exercised).

2007-11-01  Donal K. Fellows  <donal.k.fellows@man.ac.uk>

	* tools/tcltk-man2html.tcl (output-directive): Convert .DS/.DE pairs
	into tables since that is now all that they are used for.

	* doc/RegExp.3: Clarified documentation of RE flags. [Bug 1167840]

	* doc/refchan.n: Adjust internal name to be consistent with the file
	name for reduced user confusion. After comment by Dan Steffen.

	* generic/tclCmdMZ.c (Tcl_StringObjCmd, UniCharIsAscii): Remember, the
	NUL character is in ASCII too. [Bug 1808258]

	* doc/file.n: Clarified use of [file normalize]. [Bug 1185154]

2007-10-30  Don Porter	<dgp@users.sourceforge.net>

	* generic/tcl.h:	Bump version number to 8.5b2.1 to distinguish
	* library/init.tcl:	CVS development snapshots from the 8.5b2
	* unix/configure.in:	release.
	* unix/tcl.spec:
	* win/configure.in:

	* unix/configure:	autoconf (2.59)
	* win/configure:

2007-10-30  Donal K. Fellows  <donal.k.fellows@man.ac.uk>

	* doc/expr.n, doc/mathfunc.n: Improve documentation to try to make
	clearer what is going on.

	* doc/interp.n: Shorten the basic descriptive text for some interp
	subcommands so Solaris nroff doesn't truncate them. [Bug 1822268]

2007-10-30  Donal K. Fellows  <dkf@users.sf.net>

	* tools/tcltk-man2html.tcl (output-widget-options): Enhance the HTML
	generator so that it can produce multi-line option descriptions.

2007-10-28  Miguel Sofer  <msofer@users.sf.net>

	* generic/tclUtil.c (Tcl_ConcatObj): optimise for some of the
	concatenees being empty objs. [Bug 1447328]

2007-10-28  Donal K. Fellows  <dkf@users.sf.net>

	* generic/tclEncoding.c (TclInitEncodingSubsystem): Hard code the
	iso8859-1 encoding, as it's needed for more than just text (especially
	binary encodings...) Note that other encodings rely on the encoding
	being a table encoding (!) so we can't use more efficient encoding
	mapping functions.

2007-10-27  Donal K. Fellows  <dkf@users.sf.net>

	* generic/regc_lex.c (lexescape): Close off one of the problems
	mentioned in [Bug 1810264].

2007-10-27  Miguel Sofer  <msofer@users.sf.net>

	* generic/tclNamesp.c (Tcl_FindCommand): insure that FQ command names
	are searched from the global namespace, ie, bypassing resolvers of the
	current namespace. [Bug 1114355]

	* doc/apply.n: fixed example [Bug 1811791]
	* doc/namespace.n: improved example [Bug 1788984]
	* doc/AddErrInfo.3: typo [Bug 1715087]
	* doc/CrtMathFnc.3: fixed Tcl_ListMathFuncs entry [Bug 1672219]

	* generic/tclCompile.h:
	* generic/tclInt.h: moved declaration of TclSetCmdNameObj from
	tclCompile.h to tclInt.h, reverting linker [Bug 1821159] caused by
	commit of 2007-10-11 (both I and gcc missed one dep).

	* generic/tclVar.c: try to preserve Tcl_Objs when doing variable
	lookups by name, partially addressing [Bug 1793601].

2007-10-27  Donal K. Fellows  <dkf@users.sf.net>

	* tools/tcltk-man2html.tcl (make-man-pages, htmlize-text)
	(process-text): Make the man->HTML scraper work better.

2007-10-26  Don Porter	<dgp@users.sourceforge.net>

	*** 8.5b2 TAGGED FOR RELEASE ***

	* changes:		Updated for 8.5b2 release.

	* doc/*.1:		Revert doc changes that broke
	* doc/*.3:		`make html` so we can get the release
	* doc/*.n:		out the door.

	* README:		Bump version number to 8.5b2.
	* generic/tcl.h:
	* library/init.tcl:
	* tools/tcl.wse.in:
	* unix/configure.in:
	* unix/tcl.spec:
	* win/configure.in:

	* unix/configure:	autoconf (2.59)
	* win/configure:

2007-10-26  Donal K. Fellows  <donal.k.fellows@man.ac.uk>

	* tools/man2help2.tcl, tools/man2tcl.c: Made some of the tooling code
	to do man->other formats work better with current manpage set. Long
	way still to go.

2007-10-25  Zoran Vasiljevic <vasiljevic@users.sourceforge.net>

	* generic/tclThread.c: Added TclpMasterLock/Unlock arround calls to
	ForgetSyncObject in Tcl_MutexFinalize and Tcl_ConditionFinalize to
	prevent from garbling the internal lists that track sync objects. [Bug
	1726873]

2007-10-24  Donal K. Fellows  <donal.k.fellows@man.ac.uk>

	* tools/man2html2.tcl (macro): Added support for converting the new
	macros into HTML.

	* doc/man.macros (QW,PQ,QR,MT): New macros that hide the ugly mess
	needed to get proper GOOBE quoting in the manual pages.
	* doc/*.n, doc/*.3, doc/*.1: Lots of changes to take advantage of the
	new macros.

2007-10-20  Miguel Sofer  <msofer@users.sf.net>

	* generic/tclCompile.c:   Fix comments.
	* generic/tclExecute.c:

2007-10-18  David Gravereaux <davygrvy@pobox.com>

	* tools/mkdepend.tcl: sort the dep list for a more humanly readable
	output.

2007-10-18  Don Porter	<dgp@users.sourceforge.net>

	* generic/tclResult.c (TclMergeReturnOptions):	Make sure any -code
	values get pulled out of the dictionary, even if they are integer
	valued.

	* generic/tclCompCmds.c (TclCompileReturnCmd):	Added code to more
	optimally compile [return -level 0 $x] to "push $x". [RFE 1794073]

	* compat/tmpnam.c (removed):	The routine tmpnam() is no longer
	* unix/Makefile.in:	called by Tcl source code. Remove autogoo the
	* unix/configure.in:	supplied a replacement version on systems
	* win/tcl.dsp:		where the routine was not available. [RFE
	1811848]

	* unix/configure:	autoconf-2.59

	* generic/tcl.h:	Remove TCL_LL_MODIFIER_SIZE. [RFE 1811837]

2007-10-17  David Gravereaux <davygrvy@pobox.com>

	* tools/mkdepend.tcl:	Improved defense from malformed object list
	infile.

2007-10-17  Donal K. Fellows  <donal.k.fellows@manchester.ac.uk>

	* tools/man2html2.tcl: Convert .DS/.DE into HTML tables, not
	preformatted text.

2007-10-17  Kevin B. Kenny  <kennykb@acm.org>

	* generic/tclCompExpr.c: Moved a misplaced declaration that blocked
				 compilation on VC++.
	* generic/tclExecute.c: Silenced several VC++ compiler warnings about
				converting 'long' to 'unsigned short'.

2007-10-16  David Gravereaux <davygrvy@pobox.com>

	* win/makefile.vc: removed old dependency cruft that is no longer
	needed.

2007-10-15  Don Porter	<dgp@users.sourceforge.net>

	* generic/tclIOCmd.c:	Revise [open] so that it interprets leading
	zero strings passed as the "permissions" argument as octal numbers,
	even if Tcl itself no longer parses integers in that way.

	* unix/tclUnixFCmd.c:	Revise the "-permissions" [file attribute] so
	that it interprets leading zero strings as octal numbers, even if Tcl
	itself no longer parses integers in that way.

	* generic/tclCompExpr.c:	Corrections to code that produces
	* generic/tclUtil.c:		extended "bad octal" error messages.

	* tests/cmdAH.test:	Test revisions so that tests pass whether or
	* tests/cmdIL.test:	not Tcl parses leading zero strings as octal.
	* tests/compExpr-old.test:
	* tests/compExpr.test:
	* tests/compile.test:
	* tests/expr-old.test:
	* tests/expr.test:
	* tests/incr.test:
	* tests/io.test:
	* tests/lindex.test:
	* tests/link.test:
	* tests/mathop.test:
	* tests/parseExpr.test:
	* tests/set.test:
	* tests/string.test:
	* tests/stringComp.test:

2007-10-15  David Gravereaux <davygrvy@pobox.com>

	* tools/mkdepend.tcl:	Produces usable output. Include path problem
	* win/makefile.vc:	fixed. Never fight city hall when it comes to
	levels of quoting issues.

2007-10-15  Miguel Sofer  <msofer@users.sf.net>

	* generic/tclParse.c (Tcl_ParseBraces): fix for possible read after
	the end of buffer. [Bug 1813528] (Joe Mistachkin)

2007-10-14  David Gravereaux <davygrvy@pobox.com>

	* tools/mkdepend.tcl (new):  Initial stab at generating automatic
	* win/makefile.vc:           dependencies.

2007-10-12  Pat Thoyts  <patthoyts@users.sourceforge.net>

	* win/makefile.vc:  Mine all version information from headers.
	* win/rules.vc:     Sync tcl and tk and bring extension versions
	* win/nmakehlp.c:   closer together. Try and avoid using tclsh to do
			    substitutions as we may cross compile.
	* win/coffbase.txt: Added offsets for snack dlls.

2007-10-11  David Gravereaux <davygrvy@pobox.com>

	* win/makefile.vc:  Fixed my bad spelling mistakes from years back.
	Dedependency, duh!  Rather funny.

2007-10-11  Don Porter	<dgp@users.sourceforge.net>

	* generic/tclCmdMZ.c:	Correct [string is (wide)integer] failure
	* tests/string.test:	to report correct failindex values for
	non-decimal integer strings. [Bug 1805887]

	* compat/strtoll.c (removed):	The routines strtoll() and strtoull()
	* compat/strtoull.c (removed):	are no longer called by the Tcl source
	* generic/tcl.h:	code. (Their functionality has been replaced
	* unix/Makefile.in:	by TclParseNumber().) Remove outdated comments
	* unix/configure.in:	and mountains of configury autogoo that
	* unix/tclUnixPort.h:	allegedly support the mythical systems where
	* win/Makefile.in:	these routines might not have been available.
	* win/makefile.bc:
	* win/makefile.vc:
	* win/tclWinPort.h:

	* unix/configure:	autoconf-2.59

2007-10-11  Miguel Sofer  <msofer@users.sf.net>

	* generic/tclObj.c: remove superfluous #include of tclCompile.h

2007-10-08  George Peter Staplin <georgeps@xmission.com>

	* doc/Hash.3: Correct the valid usage of the flags member for the
	Tcl_HashKeyType. It should be 0 or more of the flags mentioned.

2007-10-02  Jeff Hobbs  <jeffh@ActiveState.com>

	* generic/tcl.h (Tcl_DecrRefCount): Update change from 2006-05-29 to
	make macro more warning-robust in unbraced if code.

2007-10-02  Don Porter	<dgp@users.sourceforge.net>

	[core-stabilizer-branch]

	* README:               Bump version number to 8.5.0
	* generic/tcl.h:
	* library/init.tcl:
	* tools/tcl.wse.in:
	* unix/configure.in:
	* unix/tcl.spec:
	* win/configure.in:

	* unix/configure:	autoconf (2.59)
	* win/configure:

2007-10-02  Andreas Kupries  <andreask@activestate.com>

	* library/tclIndex: Added 'tcl::tm::path' to the tclIndex. This fixes
	[Bug 1806422] reported by Don Porter.

2007-09-25  Donal K. Fellows  <donal.k.fellows@manchester.ac.uk>

	* generic/tclProc.c (Tcl_DisassembleObjCmd): Define a command,
	::tcl::unsupported::disassemble, which can disassemble procedures,
	lambdas and general scripts.
	* generic/tclCompile.c (TclDisassembleByteCodeObj): Split apart the
	code to print disassemblies of bytecode so that there is reusable code
	that spits it out in a Tcl_Obj and then that code is used when doing
	tracing.

2007-09-20  Don Porter	<dgp@users.sourceforge.net>

	*** 8.5b1 TAGGED FOR RELEASE ***

	* changes: updates for 8.5b1 release.

2007-09-19  Don Porter	<dgp@users.sourceforge.net>

	* README:		Bump version number to 8.5b1
	* generic/tcl.h:	Merge from core-stabilizer-branch.
	* library/init.tcl:	Stabilizing toward 8.5b1 release now done on
	* tools/tcl.wse.in:	the HEAD. core-stabilizer-branch is now
	* unix/configure.in:	suspended.
	* unix/tcl.spec:
	* win/configure.in:

2007-09-19  Pat Thoyts  <patthoyts@users.sourceforge.net>

	* generic/tclStubLib.: Replaced isdigit with internal implementation.

2007-09-18  Don Porter	<dgp@users.sourceforge.net>

	* generic/tclStubLib.c:	Remove C library calls from Tcl_InitStubs() so
	* win/makefile.vc:	that we don't need the C library linked in to
	libtclStub.

2007-09-17  Pat Thoyts  <patthoyts@users.sourceforge.net>

	* win/makefile.vc: Add crt flags for tclStubLib now it uses C-library
			   functions.

2007-09-17  Joe English	 <jenglish@users.sourceforge.net>

	* tcl.m4: use '${CC} -shared' instead of 'ld -Bshareable' to build
	shared libraries on current NetBSDs. [Bug 1749251]
	* unix/configure: regenerated (autoconf-2.59).

2007-09-17  Don Porter	<dgp@users.sourceforge.net>

	* unix/Makefile.in:	Update `make dist` so that tclDTrace.d is
	included in the source code distribution.

	* generic/tcl.h:	Revised Tcl_InitStubs() to restore Tcl 8.4
	* generic/tclPkg.c:	source compatibility with callers of
	* generic/tclStubLib.c:	Tcl_InitStubs(interp, TCL_VERSION, 1). [Bug
	1578344]

2007-09-17  Donal K. Fellows  <donal.k.fellows@man.ac.uk>

	* generic/tclTrace.c (Tcl_TraceObjCmd, TraceExecutionObjCmd)
	(TraceCommandObjCmd, TraceVariableObjCmd):   Generate literal values
	* generic/tclNamesp.c (NamespaceCodeCmd):    more efficiently using
	* generic/tclFCmd.c (CopyRenameOneFile):     TclNewLiteralStringObj
	* generic/tclEvent.c (TclSetBgErrorHandler): macro.

2007-09-15  Daniel Steffen  <das@users.sourceforge.net>

	* unix/tcl.m4:	replace all direct references to compiler by ${CC} to
			enable CC overriding at configure & make time; run
			check for visibility "hidden" with all compilers;
			quoting fixes from TEA tcl.m4.
	(SunOS-5.1x):	replace direct use of '/usr/ccs/bin/ld' in SHLIB_LD by
			'cc' compiler driver.
	* unix/configure: autoconf-2.59

2007-09-14  Donal K. Fellows  <donal.k.fellows@man.ac.uk>

	* generic/tclBasic.c (Tcl_CreateObjCommand): Only invalidate along the
	namespace path once; that is enough. [Bug 1519940]

2007-09-14  Daniel Steffen  <das@users.sourceforge.net>

	* generic/tclDTrace.d (new file): Add DTrace provider for Tcl; allows
	* generic/tclCompile.h:		  tracing of proc and command entry &
	* generic/tclBasic.c:		  return, bytecode execution, object
	* generic/tclExecute.c:		  allocation and more; with
	* generic/tclInt.h:		  essentially zero cost when tracing
	* generic/tclObj.c:		  is inactive; enable with
	* generic/tclProc.c:		  --enable-dtrace configure arg
	* unix/Makefile.in:		  (disabled by default, will only
	* unix/configure.in:		  enable if DTrace is present). [Patch
	1793984]

	* macosx/GNUmakefile:		  Enable DTrace support.
	* macosx/Tcl-Common.xcconfig:
	* macosx/Tcl.xcodeproj/project.pbxproj:

	* generic/tclCmdIL.c:	Factor out core of InfoFrameCmd() into
				internal TclInfoFrame() for use by DTrace
				probes.

	* unix/configure: autoconf-2.59
	* unix/tclConfig.h.in: autoheader-2.59

2007-09-12  Don Porter	<dgp@users.sourceforge.net>

	* unix/Makefile.in:	Perform missing updates of the tcltest Tcl
	* win/Makefile.in:	Module installed filename that should have
	been part of the bump to tcltest 2.3b1. Thanks Larry Virden.

2007-09-12  Pat Thoyts	<patthoyts@users.sourceforge.net>

	* win/makefile.vc, win/rules.vc, win/nmakehlp.c: Use nmakehlp to
	substitute values for tclConfig.sh (helps cross-compiling).

2007-09-11  Don Porter	<dgp@users.sourceforge.net>

	* library/tcltest/tcltest.tcl:	Accept underscores and colons in
	* library/tcltest/pkgIndex.tcl: constraint names. Properly handle
	constraint expressions that return non-numeric boolean results like
	"false". Bump to tcltest 2.3b1. [Bug 1772989; RFE 1071322]
	* tests/info.test:	Disable fragile tests.

	* doc/package.n:	Restored the functioning of [package require
	* generic/tclPkg.c:	-exact] to be compatible with Tcl 8.4. [Bug
	* tests/pkg.test:	1578344]

2007-09-11  Miguel Sofer  <msofer@users.sf.net>

	* generic/tclCompCmds.c (TclCompileDictCmd-update):
	* generic/tclCompile.c (tclInstructionTable):
	* generic/tclExecute.c (INST_DICT_UPDATE_END): fix stack management in
	compiled [dict update]. [Bug 1786481]

	***POTENTIAL INCOMPATIBILITY***
	Scripts that were precompiled on earlier versions of 8.5 and use [dict
	update] will crash. Workaround: recompile.

2007-09-11  Kevin B. Kenny  <kennykb@acm.org>

	* generic/tclExecute.c: Corrected an off-by-one error in the setting
	of MaxBaseWide for certain powers. [Bug 1767293 - problem reported in
	comments when bug was reopened]

2007-09-10  Jeff Hobbs	<jeffh@ActiveState.com>

	* generic/tclLink.c (Tcl_UpdateLinkedVar): guard against var being
	unlinked. [Bug 1740631] (maros)

2007-09-10  Miguel Sofer  <msofer@users.sf.net>

	* generic/tclCompile.c: fix tclInstructionTable entry for
	dictUpdateEnd

	* generic/tclExecute.c: remove unneeded setting of 'cleanup' variable
	before jumping to checkForCatch.

2007-09-10  Don Porter	<dgp@users.sourceforge.net>

	* doc/package.n:	Restored the document parallel syntax of the
	* generic/tclPkg.c:	[package present] and [package require]
	* tests/pkg.test:	commands. [Bug 1723675]

2007-09-09  Don Porter	<dgp@users.sourceforge.net>

	* generic/tclInt.h:	Removed the "nsName" Tcl_ObjType from the
	* generic/tclNamesp.c:	registered set. Revised the management of the
	* generic/tclObj.c:	intrep of that Tcl_ObjType. Revised the
	* tests/obj.test:	TclGetNamespaceFromObj() routine to return
	TCL_ERROR and write a consistent error message when a namespace is not
	found. [Bug 1588842. Patch 1686862]

	***POTENTIAL INCOMPATIBILITY***
	For callers of Tcl_GetObjType() on the name "nsName".

	* generic/tclExecute.c: Update TclGetNamespaceFromObj() callers.
	* generic/tclProc.c:

	* tests/apply.test:		Updated tests to expect new consistent
	* tests/namespace-old.test:	error message when a namespace is not
	* tests/namespace.test:		found.
	* tests/upvar.test:

	* generic/tclCompCmds.c:	Use the new INST_REVERSE instruction
	* tests/mathop.test:	to correct the compiled versions of math
	operator commands. [Bug 1724437]

	* generic/tclCompile.c: New bytecode instruction INST_REVERSE to
	* generic/tclCompile.h: reverse the order of N items at the top of
	* generic/tclExecute.c: stack.

	* generic/tclCompCmds.c (TclCompilePowOpCmd):	Make a separate
	routine to compile ** to account for its different associativity.

2007-09-08  Miguel Sofer  <msofer@users.sf.net>

	* generic/tclVar.c (Tcl_SetVar2, TclPtrSetVar): [Bug 1710710] fixed
	correctly, reverted fix of 2007-05-01.

2007-09-08  Donal K. Fellows  <dkf@users.sf.net>

	* generic/tclDictObj.c (DictUpdateCmd, DictWithCmd): Plug a hole that
	* generic/tclExecute.c (TEBC,INST_DICT_UPDATE_END): allowed a careful
	* tests/dict.test (dict-21.16,21.17,22.11): attacker to craft a dict
	containing a recursive link to itself, violating one of Tcl's
	fundamental datatype assumptions and causing a stack crash when the
	dict was converted to a string. [Bug 1786481]

2007-09-07  Don Porter	<dgp@users.sourceforge.net>

	* generic/tclEvent.c ([::tcl::Bgerror]):	Corrections to Tcl's
	* tests/event.test:	default [interp bgerror] handler so that when
	it falls back to a hidden [bgerror] in a safe interp, it gets the
	right error context data. [Bug 1790274]

2007-09-07  Miguel Sofer  <msofer@users.sf.net>

	* generic/tclProc.c (TclInitCompiledLocals): the refCount of resolved
	variables was being managed without checking if they were Var or
	VarInHash: itcl [Bug 1790184]

2007-09-06  Don Porter	<dgp@users.sourceforge.net>

	* generic/tclResult.c (Tcl_GetReturnOptions):	Take care that a
	* tests/init.test:	non-TCL_ERROR code doesn't cause existing
	-errorinfo, -errorcode, and -errorline entries to be omitted.
	* generic/tclEvent.c:	With -errorInfo no longer lost, generate more
	complete ::errorInfo when calling [bgerror] after a non-TCL_ERROR
	background exception.

2007-09-06  Don Porter	<dgp@users.sourceforge.net>

	* generic/tclInterp.c (Tcl_Init):	Removed constraint on ability
	to define a custom [tclInit] before calling Tcl_Init(). Until now the
	custom command had to be a proc. Now it can be any command.

	* generic/tclInt.decls: New internal routine TclBackgroundException()
	* generic/tclEvent.c:	that for the first time permits non-TCL_ERROR
	exceptions to trigger [interp bgerror] handling. Closes a gap in TIP
	221. When falling back to [bgerror] (which is designed only to handle
	TCL_ERROR), convert exceptions into errors complaining about the
	exception.

	* generic/tclInterp.c:	Convert Tcl_BackgroundError() callers to call
	* generic/tclIO.c:	TclBackgroundException().
	* generic/tclIOCmd.c:
	* generic/tclTimer.c:

	* generic/tclIntDecls.h:	make genstubs
	* generic/tclStubInit.c:

2007-09-06  Daniel Steffen  <das@users.sourceforge.net>

	* macosx/Tcl.xcode/project.pbxproj: discontinue unmaintained support
	* macosx/Tcl.xcode/default.pbxuser: for Xcode 1.5; replace by Xcode2
	project for use on Tiger (with Tcl.xcodeproj to be used on Leopard).

	* macosx/Tcl.xcodeproj/project.pbxproj: updates for Xcode 2.5 and 3.0.
	* macosx/Tcl.xcodeproj/default.pbxuser:
	* macosx/Tcl.xcode/project.pbxproj:
	* macosx/Tcl.xcode/default.pbxuser:
	* macosx/Tcl-Common.xcconfig:

	* macosx/README: document project changes.

2007-09-05  Don Porter	<dgp@users.sourceforge.net>

	* generic/tclBasic.c:	Removed support for the unmaintained
	* generic/tclExecute.c: -DTCL_GENERIC_ONLY configuration. [Bug
	* unix/Makefile.in:	1264623]

2007-09-04  Don Porter	<dgp@users.sourceforge.net>

	* unix/Makefile.in:	It's unreliable to count on the release
	manager to remember to `make genstubs` before `make dist`. Let the
	Makefile remember the dependency for us.

	* unix/Makefile.in:	Corrections to `make dist` dependencies to be
	sure that macosx/configure gets generated whenever it does not exist.

2007-09-03  Kevin B, Kenny  <kennykb@acm.org>

	* library/tzdata/Africa/Cairo:
	* library/tzdata/America/Grand_Turk:
	* library/tzdata/America/Port-au-Prince:
	* library/tzdata/America/Indiana/Petersburg:
	* library/tzdata/America/Indiana/Tell_City:
	* library/tzdata/America/Indiana/Vincennes:
	* library/tzdata/Antarctica/McMurdo:
	* library/tzdata/Australia/Adelaide:
	* library/tzdata/Australia/Broken_Hill:
	* library/tzdata/Australia/Currie:
	* library/tzdata/Australia/Hobart:
	* library/tzdata/Australia/Lord_Howe:
	* library/tzdata/Australia/Melbourne:
	* library/tzdata/Australia/Sydney:
	* library/tzdata/Pacific/Auckland:
	* library/tzdata/Pacific/Chatham: Olson's tzdata2007g.

	* generic/tclListObj.c (TclLindexFlat):
	* tests/lindex.test (lindex-17.[01]):	Added code to detect the error
	when a script does [lindex {} end foo]; an overaggressive optimisation
	caused this call to return an empty object rather than an error.

2007-09-03  Daniel Steffen  <das@users.sourceforge.net>

	* generic/tclObj.c (TclInitObjSubsystem): restore registration of the
	"wideInt" Tcl_ObjType for compatibility with 8.4 extensions that
	access the tclWideIntType Tcl_ObjType; add setFromAnyProc for
	tclWideIntType.

2007-09-02  Donal K. Fellows  <dkf@users.sf.net>

	* doc/lsearch.n: Added note that order of results with the -all option
	is that of the input list. It always was, but this makes it crystal.

2007-08-30  Don Porter	<dgp@users.sourceforge.net>

	* generic/tclCompile.c: Added fflush() calls following all callers of
	* generic/tclExecute.c: TclPrintByteCodeObj() so that tcl_traceCompile
	output is less likely to get mangled when writes to stdout interleave
	with other code.

2007-08-28  Don Porter	<dgp@users.sourceforge.net>

	* generic/tclCompExpr.c:	Use a table lookup in ParseLexeme() to
	determine lexemes with single-byte representations.

	* generic/tclBasic.c:	Used unions to better clarify overloading of
	* generic/tclCompExpr.c:	the fields of the OpCmdInfo and
	* generic/tclCompile.h:		TclOpCmdClientData structs.

2007-08-27  Don Porter	<dgp@users.sourceforge.net>

	* generic/tclCompExpr.c:	Call TclCompileSyntaxError() when
	expression syntax errors are found when compiling expressions. With
	this in place, convert TclCompileExpr to return void, since there's no
	longer any need to report TCL_ERROR.
	* generic/tclCompile.c: Update callers.
	* generic/tclExecute.c:

	* generic/tclCompCmds.c:	New routine TclCompileSyntaxError()
	* generic/tclCompile.h: to directly compile bytecodes that report a
	* generic/tclCompile.c: syntax error, rather than (ab)use a call to
	TclCompileReturnCmd. Also, undo the most recent commit that papered
	over some issues with that (ab)use. New routine produces a new opcode
	INST_SYNTAX, which is a minor variation of INST_RETURN_IMM. Also a bit
	of constification.

	* generic/tclCompile.c: Move the deallocation of local LiteralTable
	* generic/tclCompExpr.c:	entries into TclFreeCompileEnv().
	* generic/tclExecute.c: Update callers.

	* generic/tclCompExpr.c:	Force numeric and boolean literals in
	expressions to register with their intreps intact, even if that means
	overwriting existing intreps in already registered literals.

2007-08-25  Kevin B. Kenny  <kennykb@acm.org>

	* generic/tclExecute.c (TclExecuteByteCode): Added code to handle
	* tests/expr.test (expr-23.48-53)	     integer exponentiation
	that results in 32- and 64-bit integer results, avoiding calls to wide
	integer exponentiation routines in this common case. [Bug 1767293]

	* library/clock.tcl (ParseClockScanFormat): Modified code to allow
	* tests/clock.test (clock-60.*):	    case-insensitive matching
	of time zone and month names. [Bug 1781282]

2007-08-24  Don Porter	<dgp@users.sourceforge.net>

	* generic/tclCompExpr.c:	Register literals found in expressions
	* tests/compExpr.test:	to restore literal sharing. Preserve numeric
	intreps when literals are created for the first time. Correct memleak
	in ExecConstantExprTree() and add test for the leak.

2007-08-24  Miguel Sofer  <msofer@users.sf.net>

	* generic/tclCompile.c: replaced copy loop that tripped some compilers
	with memmove. [Bug 1780870]

2007-08-23  Don Porter	<dgp@users.sourceforge.net>

	* library/init.tcl ([auto_load_index]): Delete stray "]" that created
	an expr syntax error (masked by a [catch]).

	* generic/tclCompCmds.c (TclCompileReturnCmd):	Added crash protection
	to handle callers other than TclCompileScript() failing to meet the
	initialization assumptions of the TIP 280 code in CompileWord().

	* generic/tclCompExpr.c:	Suppress the attempt to convert to
	numeric when pre-compiling a constant expresion indicates an error.

2007-08-22  Miguel Sofer  <msofer@users.sf.net>

	* generic/tclExecute.c (TEBC): disable the new shortcut to frequent
	INSTs for debug builds. REVERTED (collision with alternative fix)

2007-08-21  Don Porter	<dgp@users.sourceforge.net>

	* generic/tclMain.c:	Corrected the logic of dropping the last
	* tests/main.test:	newline from an interactively typed command.
	[Bug 1775878]

2007-08-21  Pat Thoyts	<patthoyts@users.sourceforge.net>

	* tests/thread.test: thread-4.4: clear ::errorInfo in the thread as a
	message is left here from init.tcl on windows due to no tcl_pkgPath.

2007-08-20  Miguel Sofer  <msofer@users.sf.net>

	* generic/tclExecute.c (INST_SUB): fix usage of the new macro for
	overflow detection in sums, adapt to subtraction. Lengthy comment
	added.

2007-08-19  Donal K. Fellows  <dkf@users.sf.net>

	* generic/tclExecute.c (Overflowing, TclIncrObj, TclExecuteByteCode):
	Encapsulate Miguel's last change in a more mnemonic macro.

2007-08-19  Miguel Sofer  <msofer@users.sf.net>

	* generic/tclExecute.c: changed the check for overflow in sums,
	reducing objsize, number of branches and cache misses (according to
	cachegrind). Non-overflow for s=a+b:
	previous
	  ((a >= 0 || b >= 0 || s < 0) && (s >= 0 || b < 0 || a < 0))
	now
	  (((a^s) >= 0) || ((a^b) < 0))
	This expresses: "a and s have the same sign or else a and b have
	different sign".

2007-08-19  Donal K. Fellows  <dkf@users.sf.net>

	* doc/interp.n (RESOURCE LIMITS): Added text to better explain why
	time limits are described using absolute times. [Bug 1752148]

2007-08-16  Miguel Sofer  <msofer@users.sf.net>

	* generic/tclVar.c: improved localVarNameType caching to leverage
	the new availability of Tcl_Obj in variable names, avoiding string
	comparisons to verify that the cached value is usable.

	* generic/tclExecute.c: check the two most frequent instructions
	before the switch. Reduces both runtime and obj size a tiny bit.

2007-08-16  Don Porter	<dgp@users.sourceforge.net>

	* generic/tclCompExpr.c:	Added a "constant" field to the OpNode
	struct (again "free" due to alignment requirements) to mark those
	subexpressions that are completely known at compile time. Enhanced
	CompileExprTree() and its callers to precompute these constant
	subexpressions at compile time. This resolves the issue raised in [Bug
	1564517].

2007-08-15  Donal K. Fellows  <donal.k.fellows@man.ac.uk>

	* generic/tclIOUtil.c (TclGetOpenModeEx): Only set the O_APPEND flag
	* tests/ioUtil.test (ioUtil-4.1):	  on a channel for the 'a'
	mode and not for 'a+'. [Bug 1773127]

2007-08-14  Miguel Sofer  <msofer@users.sf.net>

	* generic/tclExecute.c (INST_INVOKE*): peephole opt, do not get the
	interp's result if it will be pushed/popped.

2007-08-14  Don Porter	<dgp@users.sourceforge.net>

	* generic/tclBasic.c:	Use fully qualified variable names for
	* tests/thread.test:	::errorInfo and ::errorCode so that string
	* tests/trace.test:	reported to variable traces are fully
	qualified in agreement with Tcl 8.4 operations.

2007-08-14  Daniel Steffen  <das@users.sourceforge.net>

	* unix/tclLoadDyld.c: use dlfcn API on Mac OS X 10.4 and later; fix
	issues with loading from memory on intel and 64bit; add debug messages

	* tests/load.test: add test load-10.1 for loading from vfs.

	* unix/dltest/pkga.c:		whitespace & comment cleanup, remove
	* unix/dltest/pkgb.c:		unused pkgf.c.
	* unix/dltest/pkgc.c:
	* unix/dltest/pkge.c:
	* unix/dltest/pkgf.c (removed):
	* unix/dltest/pkgua.c:
	* macosx/Tcl.xcodeproj/project.pbxproj:

2007-08-13  Don Porter	<dgp@users.sourceforge.net>

	* generic/tclExecute.c: Provide DECACHE/CACHE protection to the
	* tests/trace.test:	Tcl_LogCommandInfo() call. [Bug 1773040]

2007-08-12  Miguel Sofer  <msofer@users.sf.net>

	* generic/tclCmdMZ.c (Tcl_SplitObjCmd): use TclNewStringObj macro
	instead of calling the function.

	* generic/tcl_Obj.c (TclAllocateFreeObjects): remove unneeded memset
	to 0 of all allocated objects.

2007-08-10  Miguel Sofer  <msofer@users.sf.net>

	* generic/tclInt.h: remove redundant ops in TclNewStringObj macro.

2007-08-10  Miguel Sofer  <msofer@users.sf.net>

	* generic/tclInt.h: fix the TclSetVarNamespaceVar macro, was causing a
	leak.

2007-08-10  Don Porter	<dgp@users.sourceforge.net>

	* generic/tclCompExpr.c:	Revise CompileExprTree() to use the
	OpNode mark field scheme of tree traversal. This eliminates the need
	to use magic values in the left and right fields for that purpose.
	Also stop abusing the left field within ParseExpr() to store the
	number of arguments in a parsed function call. CompileExprTree() now
	determines that for itself at compile time. Then reorder code to
	eliminate duplication.

2007-08-09  Miguel Sofer  <msofer@users.sf.net>

	* generic/tclProc.c (TclCreateProc): better comments on the required
	varflag values when loading precompiled procs.

	* generic/tclExecute.c (INST_STORE_ARRAY):
	* tests/trace.test (trace-2.6): whole array write traces on compiled
	local variables were not firing. [Bug 1770591]

2007-08-08  Jeff Hobbs	<jeffh@ActiveState.com>

	* generic/tclProc.c (InitLocalCache): reference firstLocalPtr via
	procPtr. codePtr->procPtr == NULL exposed by tbcload.

2007-08-08  Don Porter	<dgp@users.sourceforge.net>

	* generic/tclExecute.c: Corrected failure to compile/link in the
	-DNO_WIDE_TYPE configuration.

	* generic/tclExecute.c: Corrected improper use of bignum arguments to
	* tests/expr.test:	*SHIFT operations. [Bug 1770224]

2007-08-07  Miguel Sofer  <msofer@users.sf.net>

	* generic/tclInt.h: remove comments refering to VAR_SCALAR, as that
	flag bit does not exist any longer.
	* generic/tclProc.c (InitCompiledLocals): removed optimisation for
	non-resolved case, as the function is never called in that case.
	Renamed the function to InitResolvedLocals to calrify the point.

	* generic/tclInt.decls:	  Exporting via stubs to help xotcl adapt to
	* generic/tclInt.h:	  VarReform.
	* generic/tclIntDecls.h:
	* generic/tclStubInit.c:

2007-08-07  Daniel Steffen  <das@users.sourceforge.net>

	* generic/tclEnv.c:	improve environ handling on Mac OS X (adapted
	* unix/tclUnixPort.h:	from Apple changes in Darwin tcl-64).

	* unix/Makefile.in:	add support for compile flags specific to
				object files linked directly into executables.

	* unix/configure.in (Darwin): only use -seg1addr flag when prebinding;
	use -mdynamic-no-pic flag for object files linked directly into exes;
	support overriding TCL_PACKAGE_PATH/TCL_MODULE_PATH in environment.

	* unix/configure: autoconf-2.59

2007-08-06  Don Porter	<dgp@users.sourceforge.net>

	* tests/parseExpr.test: Update source file name of expr parser code.

	* generic/tclCompExpr.c:	Added a "mark" field to the OpNode
	struct, which is used to guide tree traversal. This field costs
	nothing since alignement requirements used the memory already.
	Rewrote ConvertTreeToTokens() to use the new field, which permitted
	consolidation of utility routines CopyTokens() and
	GenerateTokensForLiteral().

2007-08-06  Kevin B. Kenny  <kennykb@users.sf.net>

	* generic/tclGetDate.y: Added a cast to the definition of YYFREE to
				silence compiler warnings.
	* generic/tclDate.c:	Regenerated
	* win/tclWinTest.c:	Added a cast to GetSecurityDescriptorDacl call
				to silence compiler warnings.

2007-08-04  Miguel Sofer  <msofer@users.sf.net>

	* generic/tclInt.decls:	  Exporting via stubs to help itcl adapt to
	* generic/tclInt.h:	  VarReform. Added localCache initialization
	* generic/tclIntDecls.h:  to TclInitCompiledLocals (which only exists
	* generic/tclProc.c:	  for itcl).
	* generic/tclStubInit.c:
	* generic/tclVar.c:

2007-08-01  Donal K. Fellows  <donal.k.fellows@manchester.ac.uk>

	* library/word.tcl: Rewrote for greater efficiency. [Bug 1764318]

2007-08-01  Pat Thoyts	<patthoyts@users.sourceforge.net>

	* generic/tclInt.h:	Added a TclOffset macro ala Tk_Offset to
	* generic/tclVar.c:	abstract out 'offsetof' which may not be
	* generic/tclExceute.c: defined (eg: msvc6).

2007-08-01  Miguel Sofer  <msofer@users.sf.net>

	* generic/tclVar.c (TclCleanupVar): fix [Bug 1765225], thx Larry
	Virden.

2007-07-31  Miguel Sofer  <msofer@users.sf.net>

	* doc/Hash.3:
	* generic/tclHash.c:
	* generic/tclObj.c:
	* generic/tclThreadStorage.c: (changes part of the patch below)
	Stop Tcl_CreateHashVar from resetting hPtr->clientData to NULL after
	calling the allocEntryProc for a custom table.

	* generic/tcl.h:
	* generic/tclBasic.c:
	* generic/tclCmdIL.c:
	* generic/tclCompCmds.c:
	* generic/tclCompile.c:
	* generic/tclCompile.h:
	* generic/tclExecute.c:
	* generic/tclHash.c:
	* generic/tclInt.decls:
	* generic/tclInt.h:
	* generic/tclIntDecls.h:
	* generic/tclLiteral.c:
	* generic/tclNamesp.c:
	* generic/tclObj.c:
	* generic/tclProc.c:
	* generic/tclThreadStorage.c:
	* generic/tclTrace.c:
	* generic/tclVar.c: VarReform [Patch 1750051]

	*** POTENTIAL INCOMPATIBILITY *** (tclInt.h and tclCompile.h)
	Extensions that access internals defined in tclInt.h and/or
	tclCompile.h may lose both binary and source compatibility. The
	relevant changes are:
	1. 'struct Var' is completely changed, all acceses to its internals
	   (either direct or via the TclSetVar* and TclIsVar* macros) will
	   malfunction. Var flag values and semantics changed too.
	2. 'struct Bytecode' has an additional field that has to be
	   initialised to NULL
	3. 'struct Namespace' is larger, as the varTable is now one pointer
	   larger than a Tcl_HashTable. Direct access to its fields will
	   malfunction.
	4. 'struct CallFrame' grew one more field (the second such growth with
	   respect to Tcl8.4).
	5. API change for the functions TclFindCompiledLocal, TclDeleteVars
	   and many internal functions in tclVar.c

	Additionally, direct access to variable hash tables via the standard
	Tcl_Hash* interface is to be considered as deprecated. It still works
	in the present version, but will be broken by further specialisation
	of these hash tables. This concerns especially the table of array
	elements in an array, as well as the varTable field in the Namespace
	struct.

2007-07-31  Miguel Sofer  <msofer@users.sf.net>

	* unix/configure.in: allow use of 'inline' in Tcl sources. [Patch
	* win/configure.in:  1754128]
	* win/makefile.vc:   Regen with autoconf 2.61

2007-07-31  Donal K. Fellows  <donal.k.fellows@manchester.ac.uk>

	* unix/tclUnixInit.c (TclpSetVariables): Use the thread-safe getpwuid
	replacement to fill the tcl_platform(user) field as it is not subject
	to spoofing. [Bug 681877]

	* unix/tclUnixCompat.c: Simplify the #ifdef logic.

	* unix/tclUnixChan.c (FileWatchProc): Fix test failures.

2007-07-30  Donal K. Fellows  <donal.k.fellows@manchester.ac.uk>

	* unix/tclUnixChan.c (SET_BITS, CLEAR_BITS): Added macros to make this
	file clearer.

2007-07-24  Miguel Sofer  <msofer@users.sf.net>

	* generic/tclBasic.c (TEOvI, GetCommandSource):
	* generic/tclExecute.c (TEBC, TclGetSrcInfoForCmd):
	* generic/tclInt.h:
	* generic/tclTrace.c (TclCheck(Interp|Execution)Traces):
	Removed the need for TEBC to inspect the command before calling TEOvI,
	leveraging the TIP 280 infrastructure. Moved the generation of a
	correct nul-terminated command string away from the trace code, back
	into TEOvI/GetCommandSource.

2007-07-20  Andreas Kupries  <andreask@activestate.com>

	* library/platform/platform.tcl: Fixed bug in 'platform::patterns'
	* library/platform/pkgIndex.tcl: where identifiers not matching
	* unix/Makefile.in: the special linux and solaris forms would not
	* win/Makefile.in: get 'tcl' as an acceptable platform added to
	* doc/platform.n: the result. Bumped package to version 1.0.3 and
	* doc/platform_shell.n: updated documentation and Makefiles. Also
	fixed bad version info in the documentation of platform::shell.

2007-07-19  Don Porter	<dgp@users.sourceforge.net>

	* generic/tclParse.c:	In contexts where interp and parsePtr->interp
	might be different, be sure to use the latter for error reporting.
	Also pulled the interp argument back out of ParseTokens() since we
	already had a parsePtr->interp to work with.

2007-07-18  Don Porter	<dgp@users.sourceforge.net>

	* generic/tclCompExpr.c:	Removed unused arguments and variables

2007-07-17  Don Porter	<dgp@users.sourceforge.net>

	* generic/tclCompExpr.c (ParseExpr):	While adding comments to
	explain the operations of ParseExpr(), made significant revisions to
	the code so it would be easier to explain, and in the process made the
	code simpler and clearer as well.

2007-07-15  Don Porter	<dgp@users.sourceforge.net>

	* generic/tclCompExpr.c:	More commentary.
	* tests/parseExpr.test:		Several tests of syntax error messages
	to check that when expression substrings are truncated they leave
	visible the context relevant to the reported error.

2007-07-12  Don Porter	<dgp@users.sourceforge.net>

	* generic/tclCompExpr.c:	Factored out, corrected, and commented
	common code for reporting syntax errors in LEAF elements.

2007-07-11  Miguel Sofer  <msofer@users.sf.net>

	* generic/tclCompCmds.c (TclCompileWhileCmd):
	* generic/tclCompile.c (TclCompileScript):
	Corrected faulty avoidance of INST_START_CMD when the first opcode in
	a script is within a loop (as produced by 'while 1'), so that the
	corresponding command is properly counted. [Bug 1752146]

2007-07-11  Don Porter	<dgp@users.sourceforge.net>

	* generic/tclCompExpr.c:	Added a "parseOnly" flag argument to
	ParseExpr() to indicate whether the caller is Tcl_ParseExpr(), with an
	end goal of filling a Tcl_Parse with Tcl_Tokens representing the
	parsed expression, or TclCompileExpr() with the goal of compiling and
	executing the expression. In the latter case, more aggressive
	conversion of QUOTED and BRACED lexeme to literals is done. In the
	former case, all such conversion is avoided, since Tcl_Token
	production would revert it anyway. This enables simplifications to the
	GenerateTokensForLiteral() routine as well.

2007-07-10  Don Porter	<dgp@users.sourceforge.net>

	* generic/tclCompExpr.c:	Added a field for operator precedence
	to be stored directly in the parse tree. There's no memory cost to
	this addition, since that memory would have been lost to alignment
	issues anyway. Also, converted precedence definitions and lookup
	tables to use symbolic constants instead of raw number for improved
	readability, and continued extending/improving/correcting comments.
	Removed some unused counter variables. Renamed some variables for
	clarity and replaced some cryptic logic with more readable macros.

2007-07-09  Don Porter	<dgp@users.sourceforge.net>

	* generic/tclCompExpr.c:	Revision so that the END lexeme never
	gets inserted into the parse tree. Later tree traversal never reaches
	it since its location in the tree is not variable. Starting and
	stopping with the START lexeme (node 0) is sufficient. Also finished
	lexeme code commentary.

	* generic/tclCompExpr.c:	Added missing creation and return of
	the Tcl_Parse fields that indicate error conditions. [Bug 1749987]

2007-07-05  Don Porter	<dgp@users.sourceforge.net>

	* library/init.tcl (unknown):	Corrected inconsistent error message
	in interactive [unknown] when empty command is invoked. [Bug 1743676]

2007-07-05  Miguel Sofer  <msofer@users.sf.net>

	* generic/tclNamesp.c (SetNsNameFromAny):
	* generic/tclObj.c (SetCmdNameFromAny): Avoid unnecessary
	ckfree/ckalloc when the old structs can be reused.

2007-07-04  Miguel Sofer  <msofer@users.sf.net>

	* generic/tclNamesp.c: Fix case where a FQ cmd or ns was being cached
	* generic/tclObj.c:    in a different interp, tkcon. [Bug 1747512]

2007-07-03  Don Porter	<dgp@users.sourceforge.net>

	* generic/tclCompExpr.c:	Revised #define values so that there
	is now more expansion room to define more BINARY operators.

2007-07-02  Donal K. Fellows  <dkf@users.sf.net>

	* generic/tclHash.c (CompareStringKeys): Always use the strcmp()
	version; the operation is functionally equivalent, the speed is
	identical (up to measurement limitations), and yet the code is
	simpler. [FRQ 951168]

2007-07-02  Don Porter	<dgp@users.sourceforge.net>

	* generic/tcl.h:	Removed TCL_PRESERVE_BINARY_COMPATIBILITY and
	* generic/tclHash.c:	any code enabled when it is set to 0. We will
	* generic/tclStubInit.c:	always want to preserve binary compat
	of the structs that appear in the interface through the 8.* series of
	releases, so it's pointless to drag around this never-enabled
	alternative.

	* generic/tclIO.c:	Removed dead code.
	* unix/tclUnixChan.c:

	* generic/tclCompExpr.c:	Removed dead code, old implementations
	* generic/tclEvent.c:	of expr parsing and compiling, including the
	* generic/tclInt.h:	routine TclFinalizeCompilation().

2007-06-30  Donal K. Fellows  <dkf@users.sf.net>

	* generic/tclCmdIL.c (Tcl_LsortObjCmd): Plug a memory leak caused by a
	missing Tcl_DecrRefCount on an error path. [Bug 1717186]

2007-06-30  Zoran Vasiljevic <vasiljevic@users.sourceforge.net>

	* generic/tclThread.c: Prevent RemeberSyncObj() from growing the sync
	object lists by reusing already free'd slots, if possible. See
	discussion on Bug 1726873 for more information.

2007-06-29  Donal K. Fellows  <dkf@users.sf.net>

	* doc/DictObj.3 (Tcl_DictObjDone): Improved documentation of this
	function to make it clearer how to use it. [Bug 1710795]

2007-06-29  Daniel Steffen  <das@users.sourceforge.net>

	* generic/tclAlloc.c:		on Darwin, ensure memory allocated by
	* generic/tclThreadAlloc.c:	the custom TclpAlloc()s is aligned to
	16 byte boundaries (as is the case with the Darwin system malloc).

	* generic/tclGetDate.y: use ckalloc/ckfree instead of malloc/free.
	* generic/tclDate.c:	bison 1.875e

	* generic/tclBasic.c (TclEvalEx): fix warnings.

	* macosx/Tcl.xcodeproj/project.pbxproj: better support for renamed tcl
	* macosx/Tcl.xcodeproj/default.pbxuser: source dir; add 10.5 SDK build
	* macosx/Tcl-Common.xcconfig:		config; remove tclMathOp.c.

	* macosx/README: document Tcl.xcodeproj changes.

2007-06-28  Don Porter	<dgp@users.sourceforge.net>

	* generic/tclBasic.c:		Removed dead code, including the
	* generic/tclExecute.c:		entire file tclMathOp.c.
	* generic/tclInt.h:
	* generic/tclMathOp.c (removed):
	* generic/tclTestObj.c:
	* win/tclWinFile.c:

	* unix/Makefile.in:	Updated to reflect deletion of tclMathOp.c.
	* win/Makefile.in:
	* win/makefile.bc:
	* win/makefile.vc:

2007-06-28  Pat Thoyts	<patthoyts@users.sourceforge.net>

	* generic/tclBasic.c:	  Silence constness warnings for TclStackFree
	* generic/tclCompCmds.c:  when building with msvc.
	* generic/tclFCmd.c:
	* generic/tclIOCmd.c:
	* generic/tclTrace.c:

2007-06-28  Miguel Sofer  <msofer@users.sf.net>

	* generic/tclVar.c (UnsetVarStruct): fix possible segfault.

2007-06-27  Don Porter	<dgp@users.sourceforge.net>

	* generic/tclTrace.c:	Corrected broken trace reversal logic in
	* generic/tclTest.c:	TclCheckInterpTraces that led to infinite loop
	* tests/trace.test:	when multiple Tcl_CreateTrace traces were set
	and one of them did not fire due to level restrictions. [Bug 1743931]

2007-06-26  Don Porter	<dgp@users.sourceforge.net>

	* generic/tclBasic.c (TclEvalEx):	Moved some arrays from the C
	stack to the Tcl stack.

2007-06-26  Miguel Sofer  <msofer@users.sf.net>

	* generic/tclVar.c (UnsetVarStruct): more streamlining.

2007-06-25  Don Porter	<dgp@users.sourceforge.net>

	* generic/tclExecute.c: Safety checks to avoid crashes in the
	TclStack* routines when called with an incompletely initialized
	interp. [Bug 1743302]

2007-06-25  Miguel Sofer  <msofer@users.sf.net>

	* generic/tclVar.c (UnsetVarStruct): fixing incomplete change, more
	streamlining.

2007-06-24  Miguel Sofer  <msofer@users.sf.net>

	* generic/tclVar.c (TclDeleteCompiledLocalVars): removed inlining that
	ended up not really optimising (limited benchmarks). Now calling
	UnsetVarStruct (streamlined old code is #ifdef'ed out, in case better
	benchmarks do show a difference).

	* generic/tclVar.c (UnsetVarStruct): fixed a leak introduced in last
	commit.

2007-06-23  Miguel Sofer  <msofer@users.sf.net>

	* generic/tclVar.c (UnsetVarStruct, TclDeleteVars): made the logic
	slightly clearer, eliminated some duplicated code.

	*** POTENTIAL INCOMPATIBILITY *** (tclInt.h and Var struct users)
	The core never builds VAR_LINK variable to have traces. Such a
	"monster", should one exist, will now have its unset traces called
	*before* it is unlinked.

2007-06-23  Daniel Steffen  <das@users.sourceforge.net>

	* macosx/tclMacOSXNotify.c (AtForkChild): don't call CoreFoundation
	APIs after fork() on systems where that would lead to an abort().

2007-06-22  Don Porter	<dgp@users.sourceforge.net>

	* generic/tclExecute.c: Revised TclStackRealloc() signature to better
	* generic/tclInt.h:	parallel (and fall back on) Tcl_Realloc.

	* generic/tclNamesp.c (TclResetShadowesCmdRefs):	Replaced
	ckrealloc based allocations with TclStackRealloc allocations.

	* generic/tclCmdIL.c:	More conversions to use TclStackAlloc.
	* generic/tclScan.c:

2007-06-21  Don Porter	<dgp@users.sourceforge.net>

	* generic/tclBasic.c:	 Move most instances of the Tcl_Parse struct
	* generic/tclCompExpr.c: off the C stack and onto the Tcl stack. This
	* generic/tclCompile.c:	 is a rather large struct (> 3kB).
	* generic/tclParse.c:

2007-06-21  Miguel Sofer  <msofer@users.sf.net>

	* generic/tclBasic.c (TEOvI):		Made sure that leave traces
	* generic/tclExecute.c (INST_INVOKE):	that were created during
	* tests/trace.test (trace-36.2):	execution of an originally
	untraced command do not fire [Bug 1740962], partial fix.

2007-06-21  Donal K. Fellows  <donal.k.fellows@man.ac.uk>

	* generic/tcl.h, generic/tclCompile.h, generic/tclCompile.c: Remove
	references in comments to obsolete {expand} notation. [Bug 1740859]

2007-06-20  Miguel Sofer  <msofer@users.sf.net>

	* generic/tclVar.c: streamline namespace vars deletion: only compute
	the variable's full name if the variable is traced.

2007-06-20  Don Porter	<dgp@users.sourceforge.net>

	* generic/tclInt.decls: Revised the interfaces of the routines
	* generic/tclExecute.c: TclStackAlloc and TclStackFree to make them
	easier for callers to use (or more precisely, harder to misuse).
	TclStackFree now takes a (void *) argument which is the pointer
	intended to be freed. TclStackFree will panic if that's not actually
	the memory the call will free. TSA/TSF also now tolerate receiving
	(interp == NULL), in which case they simply fall back to be calls to
	Tcl_Alloc/Tcl_Free.

	* generic/tclIntDecls.h:	make genstubs

	* generic/tclBasic.c:	Updated callers
	* generic/tclCmdAH.c:
	* generic/tclCmdIL.c:
	* generic/tclCompCmds.c:
	* generic/tclCompExpr.c:
	* generic/tclCompile.c:
	* generic/tclFCmd.c:
	* generic/tclFileName.c:
	* generic/tclIOCmd.c:
	* generic/tclIndexObj.c:
	* generic/tclInterp.c:
	* generic/tclNamesp.c:
	* generic/tclProc.c:
	* generic/tclTrace.c:
	* unix/tclUnixPipe.c:

2007-06-20  Jeff Hobbs	<jeffh@ActiveState.com>

	* tools/tcltk-man2html.tcl: revamp of html doc output to use CSS,
	standardized headers, subheaders, dictionary sorting of names.

2007-06-18  Jeff Hobbs	<jeffh@ActiveState.com>

	* tools/tcltk-man2html.tcl: clean up copyright merging and output.
	clean up coding constructs.

2007-06-18  Miguel Sofer  <msofer@users.sf.net>

	* generic/tclCmdIL.c (InfoFrameCmd):
	* generic/tclCmdMZ.c (Tcl_SwitchObjCmd):
	* generic/tclCompile.c (TclInitCompileEnv):
	* generic/tclProc.c (Tcl_ProcObjCmd, SetLambdaFromAny): Moved the
	CmdFrame off the C stack and onto the Tcl stack.

	* generic/tclExecute.c (TEBC):	Moved the CmdFrame off the C stack and
	onto the Tcl stack, between the catch and the execution stacks

2007-06-18  Don Porter	<dgp@users.sourceforge.net>

	* generic/tclBasic.c (TclEvalEx,TclEvalObjEx):	Moved the CmdFrame off
	the C stack and onto the Tcl stack.

2007-06-17  Donal K. Fellows  <dkf@users.sf.net>

	* generic/tclProc.c (TclObjInterpProcCore): Minor fixes to make
	* generic/tclExecute.c (TclExecuteByteCode): compilation debugging
	builds work again. [Bug 1738542]

2007-06-16  Donal K. Fellows  <dkf@users.sf.net>

	* generic/tclProc.c (TclObjInterpProcCore): Use switch instead of a
	chain of if's for a modest performance gain and a little more clarity.

2007-06-15  Miguel Sofer  <msofer@users.sf.net>

	* generic/tclCompCmds.c:  Simplified [variable] compiler and executor.
	* generic/tclExecute.c:	  Missed updates to "there is always a valid
	frame".

	* generic/tclCompile.c: reverted TclEvalObjvInternal and INST_INVOKE
	* generic/tclExecute.c: to essentially what they were previous to the
	* generic/tclBasic.c:	commit of 2007-04-03 [Patch 1693802] and the
	subsequent optimisations, as they break the new trace tests described
	below.

	* generic/trace.test: added tests 36 to 38 for dynamic trace creation
	and addition. These tests expose a change in dynamics due to a recent
	round of optimisations. The "correct" behaviour is not described in
	docs nor TIP 62.

2007-06-14  Miguel Sofer  <msofer@users.sf.net>

	* generic/tclInt.decls:	  Modif to the internals of TclObjInterpProc
	* generic/tclInt.h:	  to reduce stack consumption and improve task
	* generic/tclIntDecls.h:  separation. Changes the interface of
	* generic/tclProc.c:	  TclObjInterpProcCore (patching TclOO
	simultaneously).

	* generic/tclProc.c (TclObjInterpProcCore): simplified obj management
	in wrongNumArgs calls.

2007-06-14  Don Porter	<dgp@users.sourceforge.net>

	* generic/tclCompile.c: SetByteCodeFromAny() can no longer return any
	* generic/tclExecute.c: code other than TCL_OK, so remove code that
	* generic/tclProc.c:	formerly handled exceptional codes.

2007-06-13  Miguel Sofer  <msofer@users.sf.net>

	* generic/tclExecute.c (TclCompEvalObj): missed update to "there is
	always a valid frame".

	* generic/tclProc.c (TclObjInterpProcCore): call TEBC directly instead
	of going through TclCompEvalObj - no need to check the compilation's
	freshness, this has already been done. This improves speed and should
	also provide some relief to [Bug 1066755].

2007-06-12  Donal K. Fellows  <donal.k.fellows@man.ac.uk>

	* generic/tclBasic.c (Tcl_CreateInterp): Turn the [info] command into
	* generic/tclCmdIL.c (TclInitInfoCmd):	 an ensemble, making it easier
	for third-party code to plug into.

	* generic/tclIndexObj.c (Tcl_WrongNumArgs):
	* generic/tclNamesp.c, generic/tclInt.h (tclEnsembleCmdType): Make
	Tcl_WrongNumArgs do replacement correctly with ensembles and other
	sorts of complex replacement strategies.

2007-06-11  Miguel Sofer  <msofer@users.sf.net>

	* generic/tclExecute.c:	 comments added to explain iPtr->numLevels
	management.

	* generic/tclNamesp.c:	 tweaks to Tcl_GetCommandFromObj and
	* generic/tclObj.c:	 TclGetNamespaceFromObj; modified the usage of
	structs ResolvedCmdName and ResolvedNsname so that the field refNsPtr
	is NULL for fully qualified names.

2007-06-10  Miguel Sofer  <msofer@users.sf.net>

	* generic/tclBasic.c:	 Further TEOvI split, creating a new
	* generic/tclCompile.h:	 TclEvalObjvKnownCommand() function to handle
	* generic/tclExecute.c:	 commands that are already known and are not
	traced. INST_INVOKE now calls into this function instead of inlining
	parts of TEOvI. Same perf, better isolation.

	***POTENTIAL INCOMPAT*** There is a subtle issue with the timing of
	execution traces that is changed here - first change appeared in my
	commit of 2007-04-03 [Patch 1693802], which caused some divergence
	between compiled and non-compiled code.
	***THIS CHANGE IS UNDER REVIEW***

2007-06-10  Jeff Hobbs	<jeffh@ActiveState.com>

	* README: updated links. [Bug 1715081]

	* generic/tclExecute.c (TclExecuteByteCode): restore support for
	INST_CALL_BUILTIN_FUNC1 and INST_CALL_FUNC1 bytecodes to support 8.4-
	precompiled sources (math functions). [Bug 1720895]

2007-06-10  Miguel Sofer  <msofer@users.sf.net>

	* generic/tclInt.h:
	* generic/tclNamesp.c:
	* generic/tclObj.c:
	* generic/tclvar.c: new macros TclGetCurrentNamespace() and
	TclGetGlobalNamespace(); Tcl_GetCommandFromObj and
	TclGetNamespaceFromObj rewritten to make the logic clearer; slightly
	faster too.

2007-06-09  Miguel Sofer  <msofer@users.sf.net>

	* generic/tclExecute.c (INST_INVOKE): isolated two vars to the small
	block where they are actually used.

	* generic/tclObj.c (Tcl_GetCommandFromObj): rewritten to make the
	logic clearer; slightly faster too.

	* generic/tclBasic.c:	Split TEOv in two, by separating a processor
	for non-TCL_OK returns. Also split TEOvI in a full version that
	handles non-existing and traced commands, and a separate shorter
	version for the regular case.

	* generic/tclBasic.c:	Moved the generation of command strings for
	* generic/tclTrace.c:	traces: previously in Tcl_EvalObjv(), now in
	TclCheck[Interp|Execution]Traces(). Also insured that the strings are
	properly NUL terminated at the correct length. [Bug 1693986]

	***POTENTIAL INCOMPATIBILITY in internal API***
	The functions TclCheckInterpTraces() and TclCheckExecutionTraces() (in
	internal stubs) used to be noops if the command string was NULL, this
	is not true anymore: if the command string is NULL, they generate an
	appropriate string from (objc,objv) and use it to call the traces. The
	caller might as well not call them with a NULL string if he was
	expecting a noop.

	* generic/tclBasic.c:	Extend usage of TclLimitReady() and
	* generic/tclExecute.c: (new) TclLimitExceeded() macros.
	* generic/tclInt.h:
	* generic/tclInterp.c:

	* generic/tclInt.h:	New TclCleanupCommandMacro for core usage.
	* generic/tclBasic.c:
	* generic/tclExecute.c:
	* generic/tclObj.c:

2007-06-09 Daniel Steffen  <das@users.sourceforge.net>

	* macosx/Tcl.xcodeproj/project.pbxproj: add new Tclsh-Info.plist.in.

2007-06-08  Donal K. Fellows  <dkf@users.sf.net>

	* generic/tclCmdMZ.c (Tcl_StringObjCmd): Changed [string first] and
	* doc/string.n: [string last] so that they have clearer descriptions
	for those people who know the adage about needles and haystacks. This
	follows suggestions on comp.lang.tcl...

2007-06-06  Miguel Sofer  <msofer@users.sf.net>

	* generic/tclParse.c: fix for uninit read. [Bug 1732414]

2007-06-06  Daniel Steffen  <das@users.sourceforge.net>

	* macosx/Tcl.xcodeproj/project.pbxproj: add settings for Fix&Continue.

	* unix/configure.in (Darwin):		add plist for tclsh; link the
	* unix/Makefile.in  (Darwin):		Tcl and tclsh plists into
	* macosx/Tclsh-Info.plist.in (new):	their binaries in all cases.
	* macosx/Tcl-Common.xcconfig:

	* unix/tcl.m4 (Darwin): fix CF checks in fat 32&64bit builds.
	* unix/configure: autoconf-2.59

2007-06-05  Don Porter	<dgp@users.sourceforge.net>

	* generic/tclBasic.c:	Added interp flag value ERR_LEGACY_COPY to
	* generic/tclInt.h:	control the timing with which the global
	* generic/tclNamesp.c:	variables ::errorCode and ::errorInfo get
	* generic/tclProc.c:	updated after an error. This keeps more
	* generic/tclResult.c:	precise compatibility with Tcl 8.4.
	* tests/result.test (result-6.2):	[Bug 1649062]

2007-06-05  Miguel Sofer  <msofer@users.sf.net>

	* generic/tclInt.h:
	* generic/tclExecute.c: Tcl-stack reform, [Patch 1701202]

2007-06-03  Daniel Steffen  <das@users.sourceforge.net>

	* unix/Makefile.in: add datarootdir to silence autoconf-2.6x warning.

2007-05-30  Don Porter	<dgp@users.sourceforge.net>

	* generic/tclBasic.c:	Removed code that dealt with
	* generic/tclCompile.c: TCL_TOKEN_EXPAND_WORD tokens representing
	* generic/tclCompile.h: expanded literal words. These sections were
	mostly in place to enable [info frame] to discover line information in
	expanded literals. Since the parser now generates a token for each
	post-expansion word referring to the right location in the original
	script string, [info frame] gets all the data it needs.

	* generic/tclInt.h:	Revised the parser so that it never produces
	* generic/tclParse.c:	TCL_TOKEN_EXPAND_WORD tokens when parsing an
	* tests/parse.test:	expanded literal word; that is, something like
	{*}{x y z}. Instead, generate the series of TCL_TOKEN_SIMPLE_WORD
	tokens to represent the words that expansion of the literal string
	produces. [RFE 1725186]

2007-05-29  Jeff Hobbs	<jeffh@ActiveState.com>

	* unix/tclUnixThrd.c (Tcl_JoinThread): fix for 64-bit handling of
	pthread_join exit return code storage. [Bug 1712723]

2007-05-22  Don Porter	<dgp@users.sourceforge.net>

	[core-stabilizer-branch]

	* unix/configure:	autoconf-2.59 (FC6 fork)
	* win/configure:

	* README:		Bump version number to 8.5b1
	* generic/tcl.h:
	* library/init.tcl:
	* tools/tcl.wse.in:
	* unix/configure.in:
	* unix/tcl.spec:
	* win/configure.in:

2007-05-18  Don Porter	<dgp@users.sourceforge.net>

	* unix/configure:	autoconf-2.59 (FC6 fork)
	* win/configure:

	* README:		Bump version number to 8.5a7
	* generic/tcl.h:
	* library/init.tcl:
	* tools/tcl.wse.in:
	* unix/configure.in:
	* unix/tcl.spec:
	* win/configure.in:

	* generic/tclParse.c:	Disable and remove the ALLOW_EXPAND sections
	* tests/info.test:	that continued to support the deprecated
	* tests/mathop.test:	{expand} syntax. Updated the few remaining
	users of that syntax in the test suite.

2007-05-17  Donal K. Fellows  <dkf@users.sf.net>

	* generic/tclExecute.c (TclLimitReady): Created a macro version of
	Tcl_LimitReady just for TEBC, to reduce the amount of times that the
	bytecode engine calls out to external functions on the critical path.
	* generic/tclInterp.c (Tcl_LimitReady): Added note to remind anyone
	doing maintenance that there is a macro version to update.

2007-05-17  Daniel Steffen  <das@users.sourceforge.net>

	* generic/tcl.decls: workaround 'make checkstubs' failures from
	tclStubLib.c MODULE_SCOPE revert. [Bug 1716117]

2007-05-16  Joe English	 <jenglish@users.sourceforge.net>

	* generic/tclStubLib.c:	 Change Tcl_InitStubs(), tclStubsPtr, and the
	auxilliary stubs table pointers back to public visibility.

	These symbols need to be exported so that stub-enabled extensions may
	be statically linked into an extended tclsh or Big Wish with a
	dynamically-linked libtcl. [Bug 1716117]

2007-05-15  Don Porter	<dgp@users.sourceforge.net>

	* win/configure:	autoconf-2.59 (FC6 fork)

	* library/reg/pkgIndex.tcl:	Bump to registry 1.2.1 to account for
	* win/configure.in:		[Bug 1682211] fix.
	* win/makefile.bc:
	* win/tclWinReg.c:

2007-05-11  Pat Thoyts	<patthoyts@users.sourceforge.net>

	* generic/tclInt.h: Removed TclEvalObjEx and TclGetSrcInfoForPc from
	tclInt.h now they are in the internal stubs table.

2007-05-09  Don Porter	<dgp@users.sourceforge.net>

	* generic/tclInt.h:	TclFinalizeThreadAlloc() is always defined, so
	make sure it is also always declared (with MODULE_SCOPE).

2007-05-09  Daniel Steffen  <das@users.sourceforge.net>

	* generic/tclInt.h: fix warning when building threaded with -DPURIFY.

	* macosx/Tcl.xcodeproj/project.pbxproj: add 'DebugUnthreaded' &
	* macosx/Tcl.xcodeproj/default.pbxuser: 'DebugLeaks' configs and env
	var settings needed to run the 'leaks' tool.

2007-05-07  Don Porter	<dgp@users.sourceforge.net>

	[Tcl Bug 1706140]

	* generic/tclLink.c (LinkTraceProc):	Update Tcl_VarTraceProcs so
	* generic/tclNamesp.c (Error*Read):	they call Tcl_InterpDeleted()
	* generic/tclTrace.c (Trace*Proc):	for themselves, and do not
	* generic/tclUtil.c (TclPrecTraceProc): rely on (frequently buggy)
	setting of the TCL_INTERP_DESTROYED flag by the trace core.

	* generic/tclVar.c:	Update callers of TclCallVarTraces to not pass
	in the TCL_INTERP_DESTROYED flag. Also apply filters so that public
	routines only pass documented flag values down to lower level routines

	* generic/tclTrace.c (TclCallVarTraces):	The setting of the
	TCL_INTERP_DESTROYED flag is now done entirely within the
	TclCallVarTraces routine, the only place it can be done right.

2007-05-06  Donal K. Fellows  <dkf@users.sf.net>

	* generic/tclInt.h (ExtraFrameInfo): Create a new mechanism for
	* generic/tclCmdIL.c (InfoFrameCmd): conveying what information needs
	to be added to the results of [info frame] to replace the hack that
	was there before.
	* generic/tclProc.c (Tcl_ApplyObjCmd): Use the new mechanism for the
	[apply] command, the only part of Tcl itself that needs it (so far).

	* generic/tclInt.decls (TclEvalObjEx, TclGetSrcInfoForPc): Expose
	these two functions through the internal stubs table, necessary for
	extensions that need to integrate deeply with TIP#280.

2007-05-05  Donal K. Fellows  <dkf@users.sf.net>

	* win/tclWinFile.c (TclpGetUserHome):	Squelch type-pun warnings in
	* win/tclWinInit.c (TclpSetVariables):	Win-specific code not found
	* win/tclWinReg.c (AppendSystemError):	during earlier work on Unix.

2007-05-04  Kevin B. Kenny  <kennykb@acm.org>

	* generic/tclIO.c (TclFinalizeIOSubsystem): Added an initializer to
	silence a spurious gcc warning about use of an uninitialized
	variable.
	* tests/encoding.test: Modified so that encoding tests happen in a
	private namespace, to avoid polluting the global one. This problem was
	discovered when running the test suite '-singleproc 1 -skip exec.test'
	because the 'path' variable in encoding.test conflicted with the one
	in io.test.
	* tests/io.test: Made more of the working variables private to the
	namespace.

2007-05-02  Kevin B. Kenny  <kennykb@acm.org>

	* generic/tclTest.c (SimpleMatchInDirectory): Corrected a refcount
	imbalance that affected the filesystem-[147]* tests in the test suite.
	Thanks to Don Porter for the patch. [Bug 1710707]
	* generic/tclPathObj.c (Tcl_FSJoinPath, Tcl_FSGetNormalizedPath):
	Corrected several memory leaks that caused refcount imbalances
	resulting in memory leaks on Windows. Thanks to Joe Mistachkin for the
	patch.

2007-05-01  Miguel Sofer  <msofer@users.sf.net>

	* generic/tclVar.c (TclPtrSetVar): fixed leak whenever newvaluePtr had
	refCount 0 and was used for appending (but not lappending). Thanks to
	mistachkin and kbk. [Bug 1710710]

2007-05-01  Kevin B. Kenny  <kennykb@acm.org>

	* generic/tclIO.c (DeleteChannelTable): Made changes so that
	DeleteChannelTable tries to close all open channels, not just the
	first. [Bug 1710285]
	* generic/tclThread.c (TclFinalizeSynchronization): Make sure that TSD
	blocks get freed on non-threaded builds. [Bug 1710825]
	* tests/utf.test (utf-25.1--utf-25.4): Modified tests to clean up
	after the 'testobj' extension to avoid spurious reports of memory
	leaks.

2007-05-01  Don Porter	<dgp@users.sourceforge.net>

	* generic/tclCmdMZ.c (STR_MAP): When [string map] has a pure dict map,
	a missing Tcl_DictObjDone() call led to a memleak. [Bug 1710709]

2007-04-30  Daniel Steffen  <das@users.sourceforge.net>

	* unix/Makefile.in: add 'tclsh' dependency to install targets that
	rely on tclsh, fixes parallel 'make install' from empty build dir.

2007-04-30  Andreas Kupries <andreask@gactivestate.com>

	* generic/tclIO.c (FixLevelCode): Corrected reference count
	mismanagement of newlevel, newcode. Changed to allocate the Tcl_Obj's
	as late as possible, and only when actually needed. [Bug 1705778, leak
	K29]

2007-04-30  Kevin B. Kenny  <kennykb@acm.org>

	* generic/tclProc.c (Tcl_ProcObjCmd, SetLambdaFromAny): Corrected
	reference count mismanagement on the name of the source file in the
	TIP 280 code. [Bug 1705778, leak K02 among other manifestations]

2007-04-25  Donal K. Fellows  <dkf@users.sf.net>

	*** 8.5a6 TAGGED FOR RELEASE ***

	* generic/tclProc.c (TclObjInterpProcCore): Only allocate objects for
	error message generation when associated with argument names that are
	really used. [Bug 1705778, leak K15]

2007-04-25  Kevin B. Kenny  <kennykb@acm.org>

	* generic/tclIOUtil.c (Tcl_FSChdir): Changed the memory management so
	that the path returned from Tcl_FSGetNativePath is not duplicated
	before being stored as the current directory, to avoid a memory leak.
	[Bug 1705778, leak K01 among other manifestations]

2007-04-25  Don Porter	<dgp@users.sourceforge.net>

	* generic/tclCompExpr.c (ParseExpr):	Revised to be sure that an
	error return doesn't prevent all literals getting placed on the
	litList to be returned to the caller for freeing. Corrects some
	memleaks. [Bug 1705778, leak K23]

2007-04-25  Daniel Steffen  <das@users.sourceforge.net>

	* unix/Makefile.in (dist): add macosx/*.xcconfig files to src dist;
	copy license.terms to dist macosx dir; fix autoheader bits.

2007-04-24  Miguel Sofer  <msofer@users.sf.net>

	* generic/tclListObj.c: reverting [Patch 738900] (committed on
	2007-04-20). Causes some Tk test breakage of unknown importance, but
	the impact of the patch itself is likely to be so small that it does
	not warrant investigation at this time.

2007-04-24  Donal K. Fellows  <dkf@users.sf.net>

	* generic/tclDictObj.c (DictKeysCmd): Rewrote so that the lock on the
	internal representation of a dict is only set when necessary. [Bug
	1705778, leak K04]
	(DictFilterCmd): Added code to drop the lock in the trivial match
	case. [Bug 1705778, leak K05]

2007-04-24  Kevin B. Kenny  <kennykb@acm.org>

	* generic/tclBinary.c: Addressed several code paths where the error
	return from the 'binary format' command leaked the result buffer.
	* generic/tclListObj.c (TclLsetFlat): Fixed a bug where the new list
	under construction was leaked in the error case. [Bug 1705778, leaks
	K13 and K14]

2007-04-24  Jeff Hobbs	<jeffh@ActiveState.com>

	* unix/Makefile.in (dist): add platform library package to src dist

2007-04-24  Don Porter	<dgp@users.sourceforge.net>

	* generic/tclCompExpr.c (ParseExpr): Memory leak in error case; the
	literal Tcl_Obj was not getting freed. [Bug 1705778, leak #1 (new)]

	* generic/tclNamesp.c (Tcl_DeleteNamespace):	Corrected flaw in the
	flag marking scheme to be sure that global namespaces are freed when
	their interp is deleted. [Bug 1705778]

2007-04-24  Kevin B. Kenny  <kennykb@acm.org>

	* generic/tclExecute.c (TclExecuteByteCode): Plugged six memory leaks
	in bignum arithmetic.
	* generic/tclIOCmd.c (Tcl_ReadObjCmd): Plugged a leak of the buffer
	object if the physical read returned an error and the bypass area had
	no message.
	* generic/tclIORChan.c (TclChanCreateObjCmd): Plugged a leak of the
	return value from the "initialize" method of a channel handler.
	(All of the above under [Bug 1705778])

2007-04-23  Daniel Steffen  <das@users.sourceforge.net>

	* generic/tclCkalloc.c: fix warnings from gcc build configured with
	* generic/tclCompile.c: --enable-64bit --enable-symbols=all.
	* generic/tclExecute.c:

	* unix/tclUnixFCmd.c: add workaround for crashing bug in fts_open()
	* unix/tclUnixInit.c: without FTS_NOSTAT on 64bit Darwin 8 or earlier.

	* unix/tclLoadDyld.c (TclpLoadMemory): fix (void*) arithmetic.

	* macosx/Tcl-Common.xcconfig: enable more warnings.

	* macosx/Tcl.xcodeproj/project.pbxproj: add 'DebugMemCompile' build
	configuration that calls configure with --enable-symbols=all; override
	configure check for __attribute__((__visibility__("hidden"))) in Debug
	configuration to restore availability of ZeroLink.

	* macosx/tclMacOSXNotify.c: fix warnings.

	* macosx/tclMacOSXFCmd.c: const fixes.

	* macosx/Tcl-Common.xcconfig:	fix whitespace.
	* macosx/Tcl-Debug.xcconfig:
	* macosx/Tcl-Release.xcconfig:
	* macosx/README:

	* macosx/GNUmakefile:		fix/add copyright and license refs.
	* macosx/tclMacOSXBundle.c:
	* macosx/Tcl-Info.plist.in:
	* macosx/Tcl.xcode/project.pbxproj:
	* macosx/Tcl.xcodeproj/project.pbxproj:

	* unix/configure.in: install license.terms into Tcl.framework.
	* unix/configure: autoconf-2.59

2007-04-23  Don Porter	<dgp@users.sourceforge.net>

	* generic/tclVar.c (UnsetVarStruct):	Make sure the
	TCL_INTERP_DESTROYED flags gets passed to unset trace routines so they
	can respond appropriately. [Bug 1705778, leak #9]

2007-04-23  Miguel Sofer  <msofer@users.sf.net>

	* generic/tclCompile.c (TclFreeCompileEnv): Tip 280's new field
	extCmdMapPtr was not being freed. [Bug 1705778, leak #1]

2007-04-23  Kevin B. Kenny  <kennykb@acm.org>

	* generic/tclCompCmds.c (TclCompileUpvarCmd): Plugged a memory leak in
	'upvar' when compiling (a) upvar outside a proc, (b) upvar with a
	syntax error, or (c) upvar where the frame index is not known at
	compile time.
	* generic/tclCompExpr.c (ParseExpr): Plugged a memory leak when
	parsing expressions that contain syntax errors.
	* generic/tclEnv.c (ReplaceString): Clear memory correctly when
	growing the cache to avoid reads of uninitialised data.
	* generic/tclIORChan.c (TclChanCreateObjCmd, FreeReflectedChannel):
	Plugged two memory leaks.
	* generic/tclStrToD.c (AccumulateDecimalDigit): Fixed a mistake where
	we'd run beyond the end of the 'pow10_wide' array if a number begins
	with a string of more than 'maxpow10_wide' zeroes.
	* generic/tclTest.c (Testregexpobjcmd): Removed an invalid access
	beyond the end of 'objv' in 'testregexp -about'.
	All of these issues reported under [Bug 1705778] - detected with the
	existing test suite, no new regression tests required.

2007-04-22  Miguel Sofer  <msofer@users.sf.net>

	* generic/tclVar.c (TclDeleteNamespaceVars): fixed access to freed
	memory detected by valgrind: Tcl_GetCurrentNamespace was being
	called after freeing root CallFrame (on interp deletion).

2007-04-20  Miguel Sofer  <msofer@users.sf.net>

	* generic/tclListObj.c (SetListFromAny): avoid discarding internal
	reps of objects converted to singleton lists. [Patch 738900]

2007-04-20  Kevin B. Kenny  <kennykb@acm.org>

	* doc/clock.n: Corrected a silly error (transposed 'uppercase' and
	'lowercase' in clock.n. [Bug 1656002]
	Clarified that [clock scan] does not recognize a locale's alternative
	calendar.
	Deleted an entirely superfluous (and also incorrect) remark about the
	effect of Daylight Saving Time on relative times in [clock scan]. [Bug
	1582951]
	* library/clock.tcl: Corrected an error in skipping over the %Ey field
	on input.
	* library/msgs/ja.msg:
	* tools/loadICU.tcl: Corrected several localisation faults in the
	Japanese locale (most notably, incorrect dates for the Emperors'
	eras). [Bug 1637471]. Many thanks to SourceForge user 'nyademo' for
	pointing this out and developing a fix.
	* generic/tclPathObj.c: Corrected a 'const'ness fault that caused
	bitter complaints from MSVC.
	* tests/clock.test (clock-40.1, clock-58.1, clock-59.1): Corrected a
	test case that depended on ":localtime" being able to handle dates
	prior to the Posix epoch. [Bug 1618445] Added a test case for the
	dates of the Japanese emperors. [Bug 1637471] Added a regression test
	for military time zone input conversion. [Bug 1586828]
	* generic/tclGetDate.y (MilitaryTable): Fixed an ancient bug where the
	military NZA time zones had the signs reversed. [Bug 1586828]
	* generic/tclDate.c: Regenerated.
	* doc/Notifier.3: Documented Tcl_SetNotifier and Tcl_ServiceModeHook.
	Quite against my better judgment. [Bug 414933]
	* generic/tclBasic.c, generic/tclCkalloc.c, generic/tclClock.c:
	* generic/tclCmdIL.c, generic/tclCmdMZ.c, generic/tclFCmd.c:
	* generic/tclFileName.c, generic/tclInterp.c, generic/tclIO.c:
	* generic/tclIOUtil.c, generic/tclNamesp.c, generic/tclObj.c:
	* generic/tclPathObj.c, generic/tclPipe.c, generic/tclPkg.c:
	* generic/tclResult.c, generic/tclTest.c, generic/tclTestObj.c:
	* generic/tclVar.c, unix/tclUnixChan.c, unix/tclUnixTest.c:
	* win/tclWinLoad.c, win/tclWinSerial.c: Replaced commas in varargs
	with string concatenation where possible. [Patch 1515234]
	* library/tzdata/America/Tegucigalpa:
	* library/tzdata/Asia/Damascus: Olson's tzdata 2007e.

2007-04-19  Donal K. Fellows  <donal.k.fellows@manchester.ac.uk>

	* generic/regcomp.c, generic/regc_cvec.c, generic/regc_lex.c,
	* generic/regc_locale.c: Improve the const-correctness of the RE
	compiler.

2007-04-18  Miguel Sofer  <msofer@users.sf.net>

	* generic/tclExecute.c (INST_LSHIFT): fixed a mistake introduced in
	version 1.266 ('=' became '=='), which effectively turned the block
	that handles native shifts into dead code. This explains why the
	testsuite did not pick this mistake. Rewrote to make the intention
	clear.

	* generic/tclInt.h (TclDecrRefCount): change the order of the
	branches, use empty 'if ; else' to handle use in unbraced outer
	if/else conditions (as already done in tcl.h)

	* generic/tclExecute.c: slight changes in Tcl_Obj management.

2007-04-17  Kevin B. Kenny  <kennykb@acm.org>

	* library/clock.tcl: Fixed the naming of
	::tcl::clock::ReadZoneinfoFile because (yoicks!) it was in the global
	namespace.
	* doc/clock.n: Clarified the cases in which legacy time zone is
	recognized. [Bug 1656002]

2007-04-17  Miguel Sofer  <msofer@users.sf.net>

	* generic/tclExecute.c: fixed checkInterp logic [Bug 1702212]

2007-04-16  Donal K. Fellows  <donal.k.fellows@man.ac.uk>

	* various (including generic/tclTest.c): Complete the purge of K&R
	function definitions from manually-written code.

2007-04-15  Kevin B. Kenny  <kennykb@acm.org>

	* generic/tclCompCmds.c: added a cast to silence a compiler error on
	VC2005.
	* library/clock.tcl: Restored unique-prefix matching of keywords on
	the [clock] command. [Bug 1690041]
	* tests/clock.test: Added rudimentary test cases for unique-prefix
	matching of keywords.

2007-04-14  Miguel Sofer  <msofer@users.sf.net>

	* generic/tclExecute.c: removed some code at INST_EXPAND_SKTOP that
	duplicates functionality already present at checkForCatch.

2007-04-12  Miguel Sofer  <msofer@users.sf.net>

	* generic/tclExecute.c: new macros OBJ_AT_TOS, OBJ_UNDER_TOS,
	OBJ_AT_DEPTH(n) and CURR_DEPTH that remove all direct references to
	tosPtr from TEBC (after initialisation and the code at the label
	cleanupV_pushObjResultPtr).

2007-04-11  Miguel Sofer  <msofer@users.sf.net>

	* generic/tclCompCmds.c: moved all exceptDepth management to the
	macros - the decreasing half was managed by hand.

2007-04-10  Donal K. Fellows  <donal.k.fellows@man.ac.uk>

	* generic/tclInt.h (TclNewLiteralStringObj): New macro to make
	allocating literal string objects (i.e. objects whose value is a
	constant string) easier and more efficient, by allowing the omission
	of the length argument. Based on [Patch 1529526] (afredd)
	* generic/*.c: Make use of this (in many files).

2007-04-08  Miguel Sofer  <msofer@users.sf.net>

	* generic/tclCompile (tclInstructionTable): Fixed bugs in description
	of dict instructions.

2007-04-07  Miguel Sofer  <msofer@users.sf.net>

	* generic/tclCompile (tclInstructionTable): Fixed bug in description
	of INST_START_COMMAND.

	* generic/tclExecute.c (TEBC): Small code reduction.

2007-04-06  Miguel Sofer  <msofer@users.sf.net>

	* generic/tclExecute.c (TEBC):
	* generic/tclNamespace.c (NsEnsembleImplementationCmd):
	* generic/tclProc.c (InitCompiledLocals, ObjInterpProcEx)
	(TclObjInterpProcCore, ProcCompileProc): Code reordering to reduce
	branching and improve branch prediction (assume that forward branches
	are typically not taken).

2007-04-03  Miguel Sofer  <msofer@users.sf.net>

	* generic/tclExecute.c: INST_INVOKE optimisation. [Patch 1693802]

2007-04-03  Don Porter	<dgp@users.sourceforge.net>

	* generic/tclNamesp.c:	Revised ErrorCodeRead and ErrorInfoRead trace
	routines so they guarantee the ::errorCode and ::errorInfo variable
	always appear to exist. [Bug 1693252]

2007-04-03  Miguel Sofer  <msofer@users.sf.net>

	* generic/tclInt.decls:	 Moved TclGetNamespaceFromObj() to the
	* generic/tclInt.h:	 internal stubs table; regen.
	* generic/tclIntDecls.h:
	* generic/tclStubInit.c:

2007-04-02  Miguel Sofer  <msofer@users.sf.net>

	* generic/tclBasic.c:	  Added bytecode compilers for the variable
	* generic/tclCompCmds.c:  linking commands: 'global', 'variable',
	* generic/tclCompile.h:	  'upvar', 'namespace upvar' [Patch 1688593]
	* generic/tclExecute.c:
	* generic/tclInt.h:
	* generic/tclVar.c:

2007-04-02  Don Porter	<dgp@users.sourceforge.net>

	* generic/tclBasic.c:	Replace arrays on the C stack and ckalloc
	* generic/tclExecute.c: calls with TclStackAlloc calls to use memory
	* generic/tclFCmd.c:	on Tcl's evaluation stack.
	* generic/tclFileName.c:
	* generic/tclIOCmd.c:
	* generic/tclIndexObj.c:
	* generic/tclInterp.c:
	* generic/tclNamesp.c:
	* generic/tclTrace.c:
	* unix/tclUnixPipe.c:

2007-04-01  Donal K. Fellows  <dkf@users.sf.net>

	* generic/tclCompile.c (TclCompileScript, TclPrintInstruction):
	* generic/tclExecute.c (TclExecuteByteCode): Changed the definition of
	INST_START_CMD so that it knows how many commands start at the current
	location. This makes the interpreter command counter correct without
	requiring a large number of instructions to be issued. (See my change
	from 2007-01-19 for what triggered this.)

2007-03-30  Don Porter	<dgp@users.sourceforge.net>

	* generic/tclCompile.c:
	* generic/tclCompExpr.c:
	* generic/tclCompCmds.c:	Replace arrays on the C stack and
	ckalloc calls with TclStackAlloc calls to use memory on Tcl's
	evaluation stack.

	* generic/tclCmdMZ.c:	Revised [string to* $s $first $last]
	implementation to reduce number of allocs/copies.

	* tests/string.test:  More [string reverse] tests.

2007-03-30  Miguel Sofer  <msofer@users.sf.net>

	* generic/tclExecute.c: optimise the lookup of elements of indexed
	arrays.

2007-03-29  Miguel Sofer  <msofer@users.sf.net>

	* generic/tclProc.c (Tcl_ApplyObjCmd):
	* tests/apply.test (9.3): Fixed Tcl_Obj leak on error return; an
	unneeded ref to lambdaPtr was being set and not released on an error
	return path.

2007-03-28  Don Porter	<dgp@users.sourceforge.net>

	* generic/tclCmdMZ.c (STR_REVERSE):	Implement the actual [string
	reverse] command in terms of the new TclStringObjReverse() routine.

	* generic/tclInt.h (TclStringObjReverse):	New internal routine
	* generic/tclStringObj.c (TclStringObjReverse): that implements the
	[string reverse] operation, making use of knowledge/surgery of the
	String intrep to minimize the number of allocs and copies needed to do
	the job.

2007-03-27  Don Porter	<dgp@users.sourceforge.net>

	* generic/tclCmdMZ.c (STR_MAP): Replace ckalloc calls with
	TclStackAlloc calls.

2007-03-24  Zoran Vasiljevic <vasiljevic@users.sourceforge.net>

	* win/tclWinThrd.c: Thread exit handler marks the current thread as
	un-initialized. This allows exit handlers that are registered later to
	re-initialize this subsystem in case they need to use some sync
	primitives (cond variables) from this file again.

2007-03-23  Miguel Sofer  <msofer@users.sf.net>

	* generic/tclBasic.c (DeleteInterpProc): pop the root frame pointer
	before deleting the global namespace [Bug 1658572]

2007-03-23  Kevin B. Kenny  <kennykb@acm.org>

	* win/Makefile.in: Added code to keep a Cygwin path name from leaking
	into LIBRARY_DIR when doing 'make test' or 'make runtest'.

2007-03-22  Don Porter	<dgp@users.sourceforge.net>

	* generic/tclCmdAH.c (Tcl_ForeachObjCmd):	Replaced arrays on the
	C stack and ckalloc calls with TclStackAlloc calls to use memory on
	Tcl's evaluation stack.

	* generic/tclExecute.c: Revised GrowEvaluationStack to take an
	argument specifying the growth required by the caller, so that a
	single reallocation / copy is the most that will ever be needed even
	when required growth is large.

2007-03-21  Don Porter	<dgp@users.sourceforge.net>

	* generic/tclExecute.c: More ckalloc -> ckrealloc conversions.
	* generic/tclLiteral.c:
	* generic/tclNamesp.c:
	* generic/tclParse.c:
	* generic/tclPreserve.c:
	* generic/tclStringObj.c:
	* generic/tclUtil.c:

2007-03-20  Don Porter	<dgp@users.sourceforge.net>

	* generic/tclEnv.c:	Some more ckalloc -> ckrealloc replacements.
	* generic/tclLink.c:

2007-03-20  Kevin B. Kenny  <kennykb@acm.org>

	* generic/tclDate.c: Rebuilt, despite Donal Fellows's comment when
	committing it that no rebuild was required.
	* generic/tclGetDate.y: According to Donal Fellows, "Introduce modern
	formatting standards; no need for rebuild of tclDate.c."

	* library/tzdata/America/Cambridge_Bay:
	* library/tzdata/America/Havana:
	* library/tzdata/America/Inuvik:
	* library/tzdata/America/Iqaluit:
	* library/tzdata/America/Pangnirtung:
	* library/tzdata/America/Rankin_Inlet:
	* library/tzdata/America/Resolute:
	* library/tzdata/America/Yellowknife:
	* library/tzdata/Asia/Choibalsan:
	* library/tzdata/Asia/Dili:
	* library/tzdata/Asia/Hovd:
	* library/tzdata/Asia/Jakarta:
	* library/tzdata/Asia/Jayapura:
	* library/tzdata/Asia/Makassar:
	* library/tzdata/Asia/Pontianak:
	* library/tzdata/Asia/Ulaanbaatar:
	* library/tzdata/Europe/Istanbul: Upgraded to Olson's tzdata2007d.

	* generic/tclListObj.c (TclLsetList, TclLsetFlat):
	* tests/lset.test: Changes to deal with shared internal representation
	for lists passed to the [lset] command. Thanks to Don Porter for
	fixing this issue. [Bug 1677512]

2007-03-19  Don Porter	<dgp@users.sourceforge.net>

	* generic/tclCompile.c: Revise the various expansion routines for
	CompileEnv fields to use ckrealloc() where appropriate.

	* generic/tclBinary.c (Tcl_SetByteArrayLength): Replaced ckalloc() /
	memcpy() sequence with ckrealloc() call.

	* generic/tclBasic.c (Tcl_CreateMathFunc):	Replaced some calls to
	* generic/tclEvent.c (Tcl_CreateThread):	Tcl_Alloc() with calls
	* generic/tclObj.c (UpdateStringOfBignum):	to ckalloc(), which
	* unix/tclUnixTime.c (SetTZIfNecessary):	better supports memory
	* win/tclAppInit.c (setargv):			debugging.

2007-03-19  Donal K. Fellows  <donal.k.fellows@manchester.ac.uk>

	* doc/regsub.n: Corrected example so that it doesn't recommend
	potentially unsafe practice. Many thanks to Konstantin Kushnir
	<chpock@gmail.com> for reporting this.

2007-03-17  Kevin B. Kenny  <kennykb@acm.org>

	* win/tclWinReg.c (GetKeyNames): Size the buffer for enumerating key
	names correctly, so that Unicode names exceeding 127 chars can be
	retrieved without crashing. [Bug 1682211]
	* tests/registry.test (registry-4.9): Added test case for the above
	bug.

2007-03-15  Mo DeJong  <mdejong@users.sourceforge.net>

	* generic/tclIOUtil.c (Tcl_Stat): Reimplement workaround to avoid gcc
	warning by using local variables. When the macro argument is of type
	long long instead of long, the incorrect warning is not generated.

2007-03-15  Mo DeJong  <mdejong@users.sourceforge.net>

	* win/Makefile.in: Fully qualify LIBRARY_DIR so that `make test` does
	not depend on working dir.

2007-03-15  Mo DeJong  <mdejong@users.sourceforge.net>

	* tests/parse.test: Add two backslash newline parse tests.

2007-03-12  Don Porter	<dgp@users.sourceforge.net>

	* generic/tclExecute.c (INST_FOREACH_STEP4):	Make private copy of
	* tests/foreach.test (foreach-10.1):	value list to be assigned to
	variables so that shimmering of that list doesn't lead to invalid
	pointers. [Bug 1671087]

	* generic/tclEvent.c (HandleBgErrors):	Make efficient private copy
	* tests/event.test (event-5.3): of the command prefix for the interp's
	background error handling command to avoid panics due to pointers to
	memory invalid after shimmering. [Bug 1670155]

	* generic/tclNamesp.c (NsEnsembleImplementationCmd):	Make efficient
	* tests/namespace.test (namespace-42.8):	private copy of the
	command prefix as we invoke the command appropriate to a particular
	subcommand of a particular ensemble to avoid panic due to shimmering
	of the List intrep. [Bug 1670091]

	* generic/tclVar.c (TclArraySet):	Make efficient private copy of
	* tests/var.test (var-17.1):	the "list" argument to [array set] to
	avoid crash due to shimmering invalidating pointers. [Bug 1669489]

2007-03-12  Donal K. Fellows  <donal.k.fellows@manchester.ac.uk>

	* generic/tclCmdIL.c (Tcl_LsortObjCmd): Fix problems with declaration
	positioning and memory leaks. [Bug 1679072]

2007-03-11  Donal K. Fellows  <dkf@users.sf.net>

	* generic/tclCmdIL.c (Tcl_LreverseObjCmd): Ensure that a list is
	correctly reversed even if its internal representation is shared
	without the object itself being shared. [Bug 1675044]

2007-03-10  Miguel Sofer  <msofer@users.sf.net>

	* generic/tclCmdIL (Tcl_LsortObjCmd): changed fix to [Bug 1675116] to
	use the cheaper TclListObjCopy() instead of Tcl_DuplicateObj().

2007-03-09  Andreas Kupries  <andreask@activestate.com>

	* library/platform/shell.tcl: Made more robust if an older platform
	* library/platform/pkgIndex.tcl: package is present in the inspected
	* unix/Makefile.in: shell. Package forget it to prevent errors. Bumped
	* win/Makefile.in: package version to 1.1.3, and updated the Makefiles
	installing it as Tcl Module.

2007-03-09  Donal K. Fellows  <donal.k.fellows@man.ac.uk>

	* generic/tclCmdIL.c (Tcl_LsortObjCmd): Handle tricky case with loss
	* tests/cmdIL.test (cmdIL-1.29):	of list rep during sorting due
	to shimmering. [Bug 1675116]

2007-03-09  Kevin B. Kenny  <kennykb@acm.org>

	* library/clock.tcl (ReadZoneinfoFile): Added Y2038 compliance to the
	code for version-2 'zoneinfo' files.
	* tests/clock.test (clock-56.3): Added a test case for Y2038 and
	'zoneinfo'. Modified test initialisation to use the
	'loadTestedCommands' function of tcltest to bring in the correct path
	for the registry library.

2007-03-08  Don Porter	<dgp@users.sourceforge.net>

	* generic/tclListObj.c (TclLsetList):	Rewrite so that the routine
	itself does not do any direct intrep surgery. Better isolates those
	things into the implementation of the "list" Tcl_ObjType.

2007-03-08  Donal K. Fellows  <donal.k.fellows@man.ac.uk>

	* generic/tclListObj.c (TclLindexList, TclLindexFlat): Moved these
	functions to tclListObj.c from tclCmdIL.c to mirror the way that the
	equivalent functions for [lset]'s guts are arranged.

2007-03-08  Kevin B. Kenny  <kennykb@acm.org>

	* library/clock.tcl: Further tweaks to the Windows time zone table
	(restoring missing Mexican time zones). Added rudimentary handling of
	version-2 'zoneinfo' files. Update US DST rules so that zones such as
	'EST5EDT' get the correct transition dates.
	* tests/clock.test: Added rudimentary test cases for 'zoneinfo'
	parsing. Adjusted several tests that depended on obsolete US DST
	transition rules.

2007-03-07  Daniel Steffen  <das@users.sourceforge.net>

	* macosx/tclMacOSXNotify.c: add spinlock debugging and sanity checks.

	* macosx/Tcl.xcodeproj/project.pbxproj: ensure gcc version used by
	* macosx/Tcl.xcodeproj/default.pbxuser: Xcode and configure/make are
	* macosx/Tcl-Common.xcconfig:		consistent and independent of
	gcc_select default and CC env var; fixes for Xcode 3.0.

	* unix/tcl.m4 (Darwin): s/CFLAGS/CPPFLAGS/ in macosx-version-min check
	* unix/configure: autoconf-2.59

2007-03-07  Don Porter	<dgp@users.sourceforge.net>

	* generic/tclCmdIL.c (TclLindex*):	Rewrites to make efficient
	private copies of the list and indexlist arguments, so we can operate
	on the list elements directly with no fear of shimmering effects.
	Replaces defensive coding schemes that are otherwise required. End
	result is that TclLindexList is entirely a wrapper around
	TclLindexFlat, which is now the core engine of all [lindex]
	operations.

	* generic/tclObj.c (Tcl_AppendAllObjTypes):	Converted to simpler
	list validity test.

2007-03-07  Donal K. Fellows  <donal.k.fellows@man.ac.uk>

	* generic/tclRegexp.c (TclRegAbout): Generate information about a
	regexp as a Tcl_Obj instead of as a string, which is more efficient.

2007-03-07  Kevin B. Kenny  <kennykb@acm.org>

	* library/clock.tcl: Adjusted Windows time zone table to handle new US
	DST rules by locale rather than as Posix time zone spec.
	* tests/clock.test (clock-39.6, clock-49.2, testclock::registry):
	Adjusted tests to simulate new US rules.
	* library/tzdata/America/Indiana/Winamac:
	* library/tzdata/Europe/Istanbul:
	* library/tzdata/Pacific/Easter:
	Olson's tzdata2007c.

2007-03-05  Andreas Kupries  <andreask@activestate.com>

	* library/platform/shell.tcl (::platform::shell::RUN): In the case of
	* library/platform/pkgIndex.tcl: a failure put the captured stderr
	* unix/Makefile.in: into the error message to aid in debugging. Bumped
	* win/Makefile.in: package version to 1.1.2, and updated the makefiles
	installing it as Tcl Module.

2007-03-03  Donal K. Fellows  <dkf@users.sf.net>

	* generic/tclLink.c (LinkedVar): Added macro to conceal at least some
	of the pointer hackery.

2007-03-02  Don Porter	<dgp@users.sourceforge.net>

	* generic/tclCmdIL.c (Tcl_LreverseObjCmd):	Added missing
	TclInvalidateStringRep() call when we directly manipulate the intrep
	of an unshared "list" Tcl_Obj. [Bug 1672585]

	* generic/tclCmdIL.c (Tcl_JoinObjCmd):	Revised [join] implementation
	to append Tcl_Obj's instead of strings. [RFE 1669420]

	* generic/tclCmdIL.c (Info*Cmd):	Code simplifications and
	optimizations.

2007-03-02  Donal K. Fellows  <donal.k.fellows@manchester.ac.uk>

	* generic/tclCompile.c (TclPrintInstruction): Added a scheme to allow
	* generic/tclCompile.h (AuxDataPrintProc):    aux-data to be printed
	* generic/tclCompCmds.c (Print*Info):	      out for debugging. For
	this to work, immediate operands referring to aux-data must be
	identified as such in the instruction descriptor table using
	OPERAND_AUX4 (all are always 4 bytes).

	* generic/tclExecute.c (TclExecuteByteCode): Rewrote the compiled
	* generic/tclCompCmds.c (TclCompileDictCmd): [dict update] so that it
	* generic/tclCompile.h (DictUpdateInfo):     stores critical
	* tests/dict.test (dict-21.{14,15}):	     non-varying data in an
	aux-data value instead of a (shimmerable) literal. [Bug 1671001]

2007-03-01  Don Porter	<dgp@users.sourceforge.net>

	* generic/tclCmdIL.c (Tcl_LinsertObjCmd):	Code simplifications
	and optimizations.

	* generic/tclCmdIL.c (Tcl_LreplaceObjCmd):	Code simplifications
	and optimizations.

	* generic/tclCmdIL.c (Tcl_LrangeObjCmd):	Rewrite in the same
	spirit; avoid shimmer effects rather than react to them.

	* generic/tclCmdAH.c (Tcl_ForeachObjCmd):	Stop throwing away
	* tests/foreach.test (foreach-1.14):	useful error information when
	loop variable sets fail.

	* generic/tclCmdIL.c (Tcl_LassignObjCmd):	Rewrite to make an
	efficient private copy of the list argument, so we can operate on the
	list elements directly with no fear of shimmering effects. Replaces
	defensive coding schemes that are otherwise required.

	* generic/tclCmdAH.c (Tcl_ForeachObjCmd):	Rewrite to make
	efficient private copies of the variable and value lists, so we can
	operate on them without any special shimmer defense coding schemes.

2007-03-01  Donal K. Fellows  <donal.k.fellows@manchester.ac.uk>

	* generic/tclCompCmds.c (TclCompileForeachCmd): Prevent an unexpected
	* tests/foreach.test (foreach-9.1):		infinite loop when the
	variable list is empty and the foreach is compiled. [Bug 1671138]

2007-02-26  Andreas Kupries  <andreask@activestate.com>

	* generic/tclIORChan.c (FreeReflectedChannel): Added the missing
	refcount release between NewRC and FreeRC for the channel handle
	object, spotted by Don Porter. [Bug 1667990]

2007-02-26  Don Porter	<dgp@users.sourceforge.net>

	* generic/tclCmdAH.c (Tcl_ForeachObjCmd):	Removed surplus
	copying of the objv array that used to be a workaround for [Bug
	404865]. That bug is long fixed.

2007-02-24  Don Porter	<dgp@users.sourceforge.net>

	* generic/tclBasic.c:	Use new interface in Tcl_EvalObjEx so that the
	recounting logic of the List internal rep need not be repeated there.
	Better encapsulation of internal details.

	* generic/tclInt.h:	New internal routine TclListObjCopy() used
	* generic/tclListObj.c: to efficiently do the equivalent of [lrange
	$list 0 end]. After some experience with this, might be a good
	candidate for exposure as a public interface. It's useful for callers
	of Tcl_ListObjGetElements() who want to control the ongoing validity
	of the returned objv pointer.

2007-02-22  Andreas Kupries  <andreask@activestate.com>

	* tests/pkg.test: Added tests for the case of an alpha package
	satisfying a require for the regular package, demonstrating a corner
	case specified in TIP#280. More notes in the comments to the test.

2007-02-20  Jan Nijtmans  <nijtmans@users.sf.net>

	* generic/tclInt.decls: Added "const" specifiers in TclSockGetPort
	* generic/tclIntDecls.h: regenerated
	* generic/*.c:
	* unix/tclUnixChan.c
	* unix/tclUnixPipe.c
	* win/tclWinPipe.c
	* win/tclWinSock.c: Added many "const" specifiers in implementation.

2007-02-20  Don Porter	<dgp@users.sourceforge.net>

	* doc/tcltest.n:	Typo fix. [Bug 1663539]

2007-02-20  Pat Thoyts	<patthoyts@users.sourceforge.net>

	* generic/tclFileName.c:  Handle extended paths on Windows NT and
	* generic/tclPathObj.c:	  above. These have a \\?\ prefix. [Bug
	* win/tclWinFile.c:	  1479814]
	* tests/winFCmd.test:	  Tests for extended path handling.

2007-02-19  Jeff Hobbs	<jeffh@ActiveState.com>

	* unix/tcl.m4: use SHLIB_SUFFIX=".so" on HP-UX ia64 arch.
	* unix/configure: autoconf-2.59

	* generic/tclIOUtil.c (Tcl_FSEvalFileEx): safe incr of objPtr ref.

2007-02-18  Donal K. Fellows  <dkf@users.sf.net>

	* doc/chan.n, doc/clock.n, doc/eval.n, doc/exit.n, doc/expr.n:
	* doc/interp.n, doc/open.n, doc/platform_shell.n, doc/pwd.n:
	* doc/refchan.n, doc/regsub.n, doc/scan.n, doc/tclvars.n, doc/tm.n:
	* doc/unload.n: Apply [Bug 1610310] to fix typos. Thanks to Larry
	Virden for spotting them.

	* doc/interp.n: Partial fix of [Bug 1662436]; rest requires some
	policy decisions on what should and shouldn't be safe commands from
	the "new in 8.5" set.

2007-02-13  Kevin B. Kenny  <kennykb@acm.org>

	* tools/fix_tommath_h.tcl: Further tweaking for the x86-64. The change
	is to make 'mp_digit' be an 'unsigned int' on that platform; since
	we're using only 32 bits of it, there's no reason to make it a 64-bit
	'unsigned long.'
	* generic/tclTomMath.h: Regenerated.

2007-02-13  Donal K. Fellows  <donal.k.fellows@man.ac.uk>

	* doc/re_syntax.n: Corrected description of 'print' class [Bug
	1614687] and enhanced description of 'graph' class.

2007-02-12  Kevin B. Kenny  <kennykb@acm.org>

	* tools/fix_tommath_h.tcl: Added code to patch out a check for
	__x86_64__ that caused Tommath to use __attributes(TI)__ for the
	mp_word type. Tetra-int's simply fail on too many gcc-glibc-OS
	combinations to be ready for shipment today, even if they work for
	some of us. This change allows reversion of das's change of 2006-08-18
	that accomplised the same thing on Darwin. [Bugs 1601380, 1603737,
	1609936, 1656265]
	* generic/tclTomMath.h: Regenerated.
	* library/tzdata/Africa/Asmara:
	* library/tzdata/Africa/Asmera:
	* library/tzdata/America/Nassau:
	* library/tzdata/Atlantic/Faeroe:
	* library/tzdata/Atlantic/Faroe:
	* library/tzdata/Australia/Eucla:
	* library/tzdata/Pacific/Easter: Rebuilt from Olson's tzdata2007b.

2007-02-09  Joe Mistachkin  <joe@mistachkin.com>

	* win/nmakehlp.c: Properly cleanup after nmakehlp, including the
	* win/makefile.vc: vcX0.pch file.

2007-02-08  Jeff Hobbs	<jeffh@ActiveState.com>

	* unix/tclUnixInit.c (TclpCheckStackSpace): do stack size checks with
	unsigned size_t to correctly validate stackSize in the 2^31+ range.
	[Bug 1654104]

2007-02-08  Don Porter	<dgp@users.sourceforge.net>

	* generic/tclNamesp.c:	Corrected broken logic in Tcl_DeleteNamespace
	* tests/namespace.test: introduced in Patch 1577278 that caused
	[namespace delete ::] to be effective only at level #0. New test
	namespace-7.7 should prevent similar error in the future [Bug 1655305]

2007-02-06  Don Porter	<dgp@users.sourceforge.net>

	* generic/tclNamesp.c:	Corrected broken implementation of the
	* tests/namespace.test: TclMatchIsTrivial optimization on [namespace
	children $namespace $pattern].

2007-02-04  Daniel Steffen  <das@users.sourceforge.net>

	* unix/tcl.m4: use gcc4's __attribute__((__visibility__("hidden"))) if
	available to define MODULE_SCOPE effective on all platforms.
	* unix/configure.in: add caching to -pipe and zoneinfo checks.
	* unix/configure: autoconf-2.59
	* unix/tclConfig.h.in: autoheader-2.59

2007-02-03  Joe Mistachkin  <joe@mistachkin.com>

	* win/rules.vc: Fix platform specific file copy macros for downlevel
	Windows.

2007-01-29  Don Porter	<dgp@users.sourceforge.net>

	* generic/tclResult.c: Added optimization case to TclTransferResult to
	cover common case where there's big savings over the fully general
	path. Thanks to Peter MacDonald. [Bug 1626518]

	* generic/tclLink.c:	Broken linked float logic corrected. Thanks to
	Andy Goth. [Bug 1602538]

	* doc/fcopy.n:	Typo fix. [Bug 1630627]

2007-01-28  Daniel Steffen  <das@users.sourceforge.net>

	* macosx/Tcl.xcodeproj/project.pbxproj:	  extract build settings that
	* macosx/Tcl.xcodeproj/default.pbxuser:	  were common to multiple
	* macosx/Tcl-Common.xcconfig (new file):  configurations into external
	* macosx/Tcl-Debug.xcconfig (new file):	  xcconfig files; add extra
	* macosx/Tcl-Release.xcconfig (new file): configurations for building
	with SDKs and 64bit; convert legacy jam-based 'Tcl' target to native
	target with single script phase; correct syntax of build setting
	references to use $() throughout.

	* macosx/README: document new Tcl.xcodeproj configurations; other
	minor updates/corrections.

	* generic/tcl.h: update location of version numbers in macosx files.

	* macosx/Tcl.xcode/project.pbxproj: restore 'tcltest' target to
	* macosx/Tcl.xcode/default.pbxuser: working order by replicating
	applicable changes to Tcl.xcodeproj since 2006-07-20.

2007-01-25  Daniel Steffen  <das@users.sourceforge.net>

	* unix/tcl.m4: integrate CPPFLAGS into CFLAGS as late as possible and
	move (rather than duplicate) -isysroot flags from CFLAGS to CPPFLAGS
	to avoid errors about multiple -isysroot flags from some older gcc
	builds.

	* unix/configure: autoconf-2.59

2007-01-22  Donal K. Fellows  <donal.k.fellows@manchester.ac.uk>

	* compat/memcmp.c (memcmp): Reworked so that arithmetic is never
	performed upon void pointers, since that is illegal. [Bug 1631017]

2007-01-19  Donal K. Fellows  <donal.k.fellows@man.ac.uk>

	* generic/tclCompile.c (TclCompileScript): Reduce the frequency with
	which we issue INST_START_CMD, making bytecode both more compact and
	somewhat faster. The optimized case is where we would otherwise be
	issuing a sequence of those instructions; in those cases, it is only
	ever the first one encountered that could possibly trigger.

2007-01-19  Joe Mistachkin  <joe@mistachkin.com>

	* tools/man2tcl.c: Include stdlib.h for exit() and improve comment
	detection.
	* win/nmakehlp.c: Update usage.
	* win/makefile.vc: Properly build man2tcl.c for MSVC8.

2007-01-19  Daniel Steffen  <das@users.sourceforge.net>

	* macosx/tclMacOSXFCmd.c (TclMacOSXSetFileAttribute): on some versions
	of Mac OS X, truncate() fails on resource forks, in that case use
	open() with O_TRUNC instead.

	* macosx/tclMacOSXNotify.c: accommodate changes to prototypes of
	OSSpinLock(Un)Lock API.

	* macosx/Tcl.xcodeproj/project.pbxproj: ensure HOME and USER env vars
	* macosx/Tcl.xcodeproj/default.pbxuser: are defined when running
						testsuite from Xcode.

	* tests/env.test: add extra system env vars that need to be preserved
	on some Mac OS X versions for testsuite to work.

	* unix/Makefile.in:  Move libtommath defines into configure.in to
	* unix/configure.in: avoid replicating them across multiple
	* macosx/Tcl.xcodeproj/project.pbxproj: buildsystems.

	* unix/tcl.m4: ensure CPPFLAGS env var is used when set. [Bug 1586861]
	(Darwin): add -isysroot and -mmacosx-version-min flags to CPPFLAGS
	when present in CFLAGS to avoid discrepancies between what headers
	configure sees during preprocessing tests and compiling tests.

	* unix/configure: autoconf-2.59
	* unix/tclConfig.h.in: autoheader-2.59

2007-01-18  Donal K. Fellows  <donal.k.fellows@man.ac.uk>

	* generic/tclCompile.c (TclCompileScript): Make sure that when parsing
	an expanded literal fails, a correct bytecode sequence is still
	issued. [Bug 1638414]. Also make sure that the start of the expansion
	bytecode sequence falls inside the span of bytecodes for a command.
	* tests/compile.test (compile-16.24): Added test for [Bug 1638414]

2007-01-17  Donal K. Fellows  <dkf@users.sf.net>

	* generic/tclIO.c: Added macros to make usage of ChannelBuffers
	clearer.

2007-01-11  Joe English	 <jenglish@users.sourceforge.net>

	* win/tcl.m4(CFLAGS_WARNING): Remove "-Wconversion". This was removed
	from unix/tcl.m4 2004-07-16 but not from here.
	* win/configure: Regenerated.

2007-01-11  Pat Thoyts	<patthoyts@users.sourceforge.net>

	* win/makefile.vc: Fixes to work better on Win98. Read version numbers
	* win/nmakehlp.c:  from package index file to avoid keeping numbers in
	* win/rules.vc:	   the makefile where they may become de-synchronized.

2007-01-10  Donal K. Fellows  <donal.k.fellows@manchester.ac.uk>

	* generic/regcomp.c (compile, freev):	     Define a strategy for
	* generic/regexec.c (exec):		     managing the internal
	* generic/regguts.h (AllocVars, FreeVars):   vars of the RE engine to
	* generic/regcustom.h (AllocVars, FreeVars): reduce C stack usage.
	This will make Tcl as a whole much less likely to run out of stack
	space...

2007-01-09  Donal K. Fellows  <donal.k.fellows@man.ac.uk>

	* generic/tclCompCmds.c (TclCompileLindexCmd):
	* tests/lindex.test (lindex-9.2): Fix silly bug that ended up
	sometimes compiling list arguments in the wrong order. [Bug 1631364]

2007-01-03  Kevin B. Kenny  <kennykb@acm.org>

	* generic/tclDate.c: Regenerated to recover a lost fix from patthoyts.
	[Bug 1618523]

2006-12-26  Mo DeJong  <mdejong@users.sourceforge.net>

	* generic/tclIO.c (Tcl_GetsObj): Avoid checking for for the LF in a
	possible CRLF sequence when EOF has already been found.

2006-12-26  Mo DeJong  <mdejong@users.sourceforge.net>

	* generic/tclEncoding.c (EscapeFromUtfProc): Clear the
	TCL_ENCODING_END flag when end bytes are written. This fix keep this
	method from writing escape bytes for an encoding like iso2022-jp
	multiple times when the escape byte overlap with the end of the IO
	buffer.
	* tests/io.test: Add test for escape byte overlap issue.

2006-12-19  Donal K. Fellows  <donal.k.fellows@man.ac.uk>

	* unix/tclUnixThrd.c (Tcl_GetAllocMutex, TclpNewAllocMutex): Add
	intermediate variables to shut up unwanted warnings. [Bug 1618838]

2006-12-19  Daniel Steffen  <das@users.sourceforge.net>

	* unix/tclUnixThrd.c (TclpInetNtoa): fix for 64 bit.

	* unix/tcl.m4 (Darwin): --enable-64bit: verify linking with 64bit
	-arch flag succeeds before enabling 64bit build.
	* unix/configure: autoconf-2.59

2006-12-17  Daniel Steffen  <das@users.sourceforge.net>

	* tests/macOSXLoad.test (new file): add testing of .bundle loading and
	* tests/load.test:		    unloading on Darwin (in addition
	* tests/unload.test:		    to existing tests of .dylib
	loading).
	* macosx/Tcl.xcodeproj/project.pbxproj: add building of dltest
	binaries so that testsuite run from Xcode can use them; fix testsuite
	run script
	* unix/configure.in:	   add support for building dltest binaries as
	* unix/dltest/Makefile.in: .bundle (in addition to .dylib) on Darwin.
	* unix/Makefile.in: add stub lib dependency to dltest target.
	* unix/configure: autoconf-2.59

	* tests/append.test: fix cleanup failure when all tests are skipped.

	* tests/chan.test (chan-16.9): cleanup chan event handler to avoid
	causing error in event.test when running testsuite with -singleproc 1.

	* tests/info.test: add !singleTestInterp constraint to tests that fail
	when running testsuite with -singleproc 1. [Bug 1605269]

2006-12-14  Donal K. Fellows  <donal.k.fellows@manchester.ac.uk>

	* doc/string.n: Fix example. [Bug 1615277]

2006-12-12  Don Porter	<dgp@users.sourceforge.net>

	* generic/tclCompExpr.c:	Now that the new internal structs are
	in use to support operator commands, might as well make them the
	default for [expr] as well and avoid passing every parsed expression
	through the inefficient Tcl_Token array format. This addresses most
	issues in [RFE 1517602]. Assuming no performance disasters result from
	this, much dead code supporting the other implementation might now be
	removed.

	* generic/tclBasic.c:	Final step routing all direct evaluation forms
	* generic/tclCompExpr.c: of the operator commands through TEBC,
	* generic/tclCompile.h: dropping all the routines in tclMathOp.c.
	* generic/tclMathOp.c:	Still needs Engineering Manual attention.

2006-12-11  Don Porter	<dgp@users.sourceforge.net>

	* generic/tclBasic.c:	Another step with all sorting operator
	* generic/tclCompExpr.c: commands now routing through TEBC via
	* generic/tclCompile.h: TclSortingOpCmd().

2006-12-08  Don Porter	<dgp@users.sourceforge.net>

	* generic/tclBasic.c:	 Another step down the path of re-using
	* generic/tclCompExpr.c: TclExecuteByteCode to implement the TIP 174
	* generic/tclCompile.h: commands instead of using a mass of code
	* generic/tclMathOp.c:	duplication. Now all operator commands that
	* tests/mathop.test:	demand exactly one operation are implemented
	via TclSingleOpCmd and a call to TEBC.

	* generic/tclCompExpr.c: Revised implementation of TclInvertOpCmd to
	* generic/tclMathOp.c:	perform a bytecode compile / execute sequence.
	This demonstrates a path toward avoiding mountains of code duplication
	in tclMathOp.c and tclExecute.c.

	* generic/tclCompile.h: Change TclExecuteByteCode() from static to
	* generic/tclExecute.c: MODULE_SCOPE so all files including
	tclCompile.h may call it.

	* generic/tclMathOp.c:	More revisions to make tests pass.
	* tests/mathop.test:

2006-12-08  Donal K. Fellows  <donal.k.fellows@manchester.ac.uk>

	* generic/tclNamesp.c (TclTeardownNamespace): Ensure that dying
	namespaces unstitch themselves from their referents. [Bug 1571056]
	(NsEnsembleImplementationCmd): Silence GCC warning.

	* tests/mathop.test: Full tests for & | and ^ operators

2006-12-08  Daniel Steffen  <das@users.sourceforge.net>

	* library/tcltest/tcltest.tcl: use [info frame] for "-verbose line".

2006-12-07  Don Porter	<dgp@users.sourceforge.net>

	* generic/tclCompCmds.c:	Additional commits correct most
	* generic/tclExecute.c:		failing tests illustrating bugs
	* generic/tclMathOp.c:		uncovered in [Patch 1578137].

	* generic/tclBasic.c:	Biggest source of TIP 174 failures was that
	the commands were not [namespace export]ed from the ::tcl::mathop
	namespace. More bits from [Patch 1578137] correct that.

	* tests/mathop.test:	Commmitted several new tests from Peter Spjuth
	found in [Patch 1578137]. Many failures now demonstrate issues to fix
	in the TIP 174 implementation.

2006-12-07  Donal K. Fellows  <donal.k.fellows@manchester.ac.uk>

	* tests/mathop.test: Added tests for ! ~ eq operators.
	* generic/tclMathOp.c (TclInvertOpCmd): Add in check for non-integral
	numeric values.
	* generic/tclCompCmds.c (CompileCompareOpCmd): Factor out the code
	generation for the chained comparison operators.

2006-12-07  Pat Thoyts	<patthoyts@users.sourceforge.net>

	* tests/exec.test: Fixed line endings (caused win32 problems).

2006-12-06  Don Porter	<dgp@users.sourceforge.net>

	* generic/tclCompCmds.c:	Revised and consolidated into utility
	* tests/mathop.test:		routines some of routines that compile
	the new TIP 174 commands. This corrects some known bugs. More to come.

2006-12-06  Kevin B. Kenny  <kennykb@acm.org>

	* tests/expr.test (expr-47.12): Improved error reporting in hopes of
	having more information to pursue [Bug 1609936].

2006-12-05  Andreas Kupries  <andreask@activestate.com>

	TIP#291 IMPLEMENTATION

	* generic/tclBasic.c: Define tcl_platform element for pointerSize.
	* doc/tclvars.n:

	* win/Makefile.in: Added installation instructions for the platform
	* win/makefile.vc: package. Added the platform package.
	* win/makefile.bc:
	* unix/Makefile.in:

	* tests/platform.test:
	* tests/safe.test:

	* library/platform/platform.tcl:
	* library/platform/shell.tcl:
	* library/platform/pkgIndex.tcl:

	* doc/platform.n:
	* doc/platform_shell.n:

2006-12-05  Don Porter	<dgp@users.sourceforge.net>

	* generic/tclPkg.c:	When no requirements are supplied to a
	* tests/pkg.test:	[package require $pkg] and [package unknown]
	is invoked to find a satisfying package, pass the requirement argument
	"0-" (which means all versions are acceptable). This permits a
	registered [package unknown] command to call [package vsatisfies
	$testVersion {*}$args] without any special handling of the empty $args
	case. This fixes/avoids a bug in [::tcl::tm::UnknownHandler] that was
	causing old TM versions to be provided in preference to newer TM
	versions. Thanks to Julian Noble for discovering the issue.

2006-12-04  Donal K. Fellows  <dkf@users.sf.net>

	TIP#267 IMPLEMENTATION

	* generic/tclIOCmd.c (Tcl_ExecObjCmd): Added -ignorestderr option,
	* tests/exec.test, doc/exec.n:	       loosely from [Patch 1476191]

2006-12-04  Don Porter	<dgp@users.sourceforge.net>

	* generic/tclCompExpr.c:	Added implementation for the
	CompileExprTree() routine that can produce expression bytecode
	directly from internal structures with no need to pass through the
	Tcl_Token array representation. Still disabled by default. #undef
	USE_EXPR_TOKENS to try it out.

2006-12-03  Don Porter	<dgp@users.sourceforge.net>

	* generic/tclCompExpr.c:	Added expr parsing routines that
	produce a different set of internal structures representing the parsed
	expression, as well as routines that go on to convert those structures
	into the traditional Tcl_Token array format. Use of these routines is
	currently disabled. #undef PARSE_DIRECT_EXPR_TOKENS to enable them.
	These routines will only become really useful when more routines that
	compile directly from the new internal structures are completed.

2006-12-02  Donal K. Fellows  <dkf@users.sf.net>

	* doc/file.n: Clarification of [file pathtype] docs. [Bug 1606454]

2006-12-01  Kevin B. Kenny	 <kennykb@acm.org>

	* libtommath/bn_mp_add.c:	Corrected the effects of a
	* libtommath/bn_mp_div.c:	bollixed 'cvs merge' operation
	* libtommath/bncore.c:		that inadvertently committed some
	* libtommath/tommath_class.h:	half-developed code.

	TIP#299 IMPLEMENTATION

	* doc/mathfunc.n:	Added isqrt() function to docs
	* generic/tclBasic.c:	Added isqrt() math function (ExprIsqrtFunc)
	* tests/expr.test (expr-47.*): Added tests for isqrt()
	* tests/info.test (info-20.2): Added isqrt() to expected math funcs.

2006-12-01  Don Porter	<dgp@users.sourceforge.net>

	* tests/chan.test:	Correct timing sensitivity in new test. [Bug
	1606860]

	TIP#287 IMPLEMENTATION

	* doc/chan.n:		New subcommand [chan pending].
	* generic/tclBasic.c:	Thanks to Michael Cleverly for proposal
	* generic/tclInt.h:	and implementation.
	* generic/tclIOCmd.c:
	* library/init.tcl:
	* tests/chan.test:
	* tests/ioCmd.test:

	TIP#298 IMPLEMENTATION

	* generic/tcl.decls: Tcl_GetBignumAndClearObj -> Tcl_TakeBignumFromObj
	* generic/tclObj.c:

	* generic/tclDecls.h:	make genstubs
	* generic/tclStubInit.c:

	* generic/tclExecute.c: Update callers.
	* generic/tclMathOp.c:

2006-11-30  Kevin B. Kenny  <kennykb@acm.org>

	* library/tzdata: Olson's tzdata2006p.
	* libtommath/bn_mp_sqrt.c: Fixed a bug where the initial approximation
	to the square root could be on the wrong side, causing failure of
	convergence.

2006-11-29  Don Porter	<dgp@users.sourceforge.net>

	* generic/tclBasic.c (Tcl_AppendObjToErrorInfo):  Added
	Tcl_DecrRefCount() on the objPtr argument to plug memory leaks. This
	makes the routine a consumer, which makes it easiest to use.

2006-11-28  Andreas Kupries  <andreask@activestate.com>

	* generic/tclBasic.c: TIP #280 implementation.
	* generic/tclCmdAH.c:
	* generic/tclCmdIL.c:
	* generic/tclCmdMZ.c:
	* generic/tclCompCmds.c:
	* generic/tclCompExpr.c:
	* generic/tclCompile.c:
	* generic/tclCompile.h:
	* generic/tclExecute.c:
	* generic/tclIOUtil.c:
	* generic/tclInt.h:
	* generic/tclInterp.c:
	* generic/tclNamesp.c:
	* generic/tclObj.c:
	* generic/tclProc.c:
	* tests/compile.test:
	* tests/info.test:
	* tests/platform.test:
	* tests/safe.test:

2006-11-27  Kevin B. Kenny  <kennykb@acm.org>

	* unix/tclUnixChan.c (TclUnixWaitForFile):
	* tests/event.test (event-14.*): Corrected a bug where
	TclUnixWaitForFile would present select() with the wrong mask on an
	LP64 machine if a fd number exceeds 32. Thanks to Jean-Luc Fontaine
	for reporting and diagnosing [Bug 1602208].

2006-11-27  Don Porter	<dgp@users.sourceforge.net>

	* generic/tclExecute.c (TclIncrObj):	Correct failure to detect
	floating-point increment values. Thanks to William Coleda [Bug
	1602991]

2006-11-26  Donal K. Fellows  <dkf@users.sf.net>

	* tests/mathop.test, doc/mathop.n: More bits and pieces of the TIP#174
	implementation. Note that the test suite is not yet complete.

2006-11-26  Daniel Steffen  <das@users.sourceforge.net>

	* unix/tcl.m4 (Linux): --enable-64bit support.	[Patch 1597389]
	* unix/configure: autoconf-2.59			[Bug 1230558]

2006-11-25  Donal K. Fellows  <dkf@users.sf.net>

	TIP#174 IMPLEMENTATION

	* generic/tclMathOp.c (new file): Completed the implementation of the
	interpreted versions of all the tcl::mathop commands. Moved to a new
	file to make tclCompCmds.c more focused in purpose.

2006-11-23  Donal K. Fellows  <dkf@users.sf.net>

	* generic/tclCompCmds.c (Tcl*OpCmd, TclCompile*OpCmd):
	* generic/tclBasic.c (Tcl_CreateInterp): Partial implementation of
	TIP#174; the commands are compiled, but (mostly) not interpreted yet.

2006-11-22  Donal K. Fellows  <dkf@users.sf.net>

	TIP#269 IMPLEMENTATION

	* generic/tclCmdMZ.c (Tcl_StringObjCmd): Implementation of the [string
	* tests/string.test (string-25.*):	 is list] command, based on
	* doc/string.n:				 work by Joe Mistachkin, with
	enhancements by Donal Fellows for better failindex behaviour.

2006-11-22  Don Porter	<dgp@users.sourceforge.net>

	* tools/genWinImage.tcl (removed):	Removed two files used in
	* win/README.binary (removed):	production of binary distributions
	for Windows, a task we no longer perform. [Bug 1476980]
	* generic/tcl.h:	Remove mention of win/README.binary in comment

	* generic/tcl.h:	Moved TCL_REG_BOSONLY #define from tcl.h to
	* generic/tclInt.h:	tclInt.h. Only know user is Expect, which
	already #include's tclInt.h. No need to continue greater exposure.
	[Bug 926500]

2006-11-20  Donal K. Fellows  <dkf@users.sf.net>

	* generic/tclBasic.c (Tcl_CreateInterp, TclHideUnsafeCommands):
	* library/init.tcl: Refactored the [chan] command's guts so that it
	does not use aliases to global commands, making the code more robust.

2006-11-17  Don Porter	<dgp@users.sourceforge.net>

	* generic/tclExecute.c (INST_EXPON):	Corrected crash on
	[expr 2**(1<<63)]. Was operating on cleared bignum Tcl_Obj.

2006-11-16  Donal K. Fellows  <dkf@users.sf.net>

	* doc/apply.n, doc/chan.n: Added examples.

2006-11-15  Don Porter	<dgp@users.sourceforge.net>

	TIP#270 IMPLEMENTATION

	* generic/tcl.decls:		New public routines Tcl_ObjPrintf,
	* generic/tclStringObj.c:	Tcl_AppendObjToErrorInfo, Tcl_Format,
	* generic/tclInt.h:		Tcl_AppendLimitedToObj,
	Tcl_AppendFormatToObj and Tcl_AppendPrintfToObj. Former internal
	versions removed.

	* generic/tclDecls.h:		make genstubs
	* generic/tclStubInit.c:

	* generic/tclBasic.c:		Updated callers.
	* generic/tclCkalloc.c:
	* generic/tclCmdAH.c:
	* generic/tclCmdIL.c:
	* generic/tclCmdMZ.c:
	* generic/tclCompExpr.c:
	* generic/tclCompile.c:
	* generic/tclDictObj.c:
	* generic/tclExecute.c:
	* generic/tclIORChan.c:
	* generic/tclIOUtil.c:
	* generic/tclMain.c:
	* generic/tclNamesp.c:
	* generic/tclObj.c:
	* generic/tclPkg.c:
	* generic/tclProc.c:
	* generic/tclStrToD.c:
	* generic/tclTimer.c:
	* generic/tclUtil.c:
	* unix/tclUnixFCmd.c:

	* tools/genStubs.tcl:	Updated script to no longer produce the
	_ANSI_ARGS_ wrapper in generated declarations. Also revised to accept
	variadic prototypes with more than one fixed argument. (This is
	possible since TCL_VARARGS and its limitations are no longer in use).
	* generic/tcl.h:	Some reordering so that macro definitions do
	not interfere with the now _ANSI_ARGS_-less stub declarations.

	* generic/tclDecls.h:		make genstubs
	* generic/tclIntDecls.h:
	* generic/tclIntPlatDecls.h:
	* generic/tclPlatDecls.h:
	* generic/tclTomMathDecls.h:

2006-11-15  Donal K. Fellows  <dkf@users.sf.net>

	* doc/ChnlStack.3, doc/CrtObjCmd.3, doc/GetIndex.3, doc/OpenTcp.3:
	* doc/chan.n, doc/fconfigure.n, doc/fcopy.n, doc/foreach.n:
	* doc/history.n, doc/http.n, doc/library.n, doc/lindex.n:
	* doc/lrepeat.n, doc/lreverse.n, doc/pkgMkIndex.n, doc/re_syntax.n:
	Convert \fP to \fR so that man-page scrapers have an easier time.

2006-11-14  Don Porter	<dgp@users.sourceforge.net>

	TIP#261 IMPLEMENTATION

	* generic/tclNamesp.c:	[namespace import] with 0 arguments
	introspects the list of imported commands.

2006-11-13  Kevin B. Kenny  <kennykb@users.sourceforge.net>

	* generic/tclThreadStorage.c (Tcl_InitThreadStorage):
	(Tcl_FinalizeThreadStorage): Silence a compiler warning about
	presenting a volatile pointer to 'memset'.

2006-11-13  Don Porter	<dgp@users.sourceforge.net>

	* generic/tclIO.c:	When [gets] on a binary channel needs to use
	the "iso8859-1" encoding, save a copy of that encoding per-thread to
	avoid repeated freeing and re-loading of it from the file system. This
	replaces the cached copy of this encoding that the platform
	initialization code used to keep in pre-8.5 releases.

2006-11-13  Daniel Steffen  <das@users.sourceforge.net>

	* generic/tclCompExpr.c:	Fix gcc warnings about 'cast to/from
	* generic/tclEncoding.c:	pointer from/to integer of different
	* generic/tclEvent.c:		size' on 64-bit platforms by casting
	* generic/tclExecute.c:		to intermediate types
	* generic/tclHash.c:		intptr_t/uintptr_t via new PTR2INT(),
	* generic/tclIO.c:		INT2PTR(), PTR2UINT() and UINT2PTR()
	* generic/tclInt.h:		macros. [Patch 1592791]
	* generic/tclProc.c:
	* generic/tclTest.c:
	* generic/tclThreadStorage.c:
	* generic/tclTimer.c:
	* generic/tclUtil.c:
	* unix/configure.in:
	* unix/tclUnixChan.c:
	* unix/tclUnixPipe.c:
	* unix/tclUnixPort.h:
	* unix/tclUnixTest.c:
	* unix/tclUnixThrd.c:

	* unix/configure: autoconf-2.59
	* unix/tclConfig.h.in: autoheader-2.59

2006-11-12  Donal K. Fellows  <dkf@users.sf.net>

	* generic/tclInt.h, generic/tclInt.decls: Transfer TclPtrMakeUpvar and
	TclObjLookupVar to the internal stubs table.

2006-11-10  Daniel Steffen  <das@users.sourceforge.net>

	* tests/fCmd.test (fCmd-6.26): fix failure when env(HOME) path
	contains symlinks.

	* macosx/Tcl.xcodeproj/project.pbxproj: remove tclParseExpr.c; when
	running testsuite from inside Xcdoe, skip stack-3.1 (it only fails
	under those circumstances).

	* unix/tcl.m4 (Darwin): suppress linker arch warnings when building
	universal for both 32 & 64 bit and no 64bit CoreFoundation is
	available; sync with tk tcl.m4 change.
	* unix/configure.in: whitespace.
	* unix/configure: autoconf-2.59

2006-11-09  Don Porter	<dgp@users.sourceforge.net>

	* generic/tclParseExpr.c (removed):	Moved all the code of
	* generic/tclCompExpr.c:	tclParseExpr.c into tclCompExpr.c.
	* unix/Makefile.in:	This sets the stage for expr compiling to work
	* win/Makefile.in:	directly with the full parse tree structures,
	* win/makefile.bc:	and not have to pass through the information
	* win/makefile.vc:	lossy format of an array of Tcl_Tokens.
	* win/tcl.dsp:

2006-11-09  Donal K. Fellows  <donal.k.fellows@manchester.ac.uk>

	TIP#272 IMPLEMENTATION

	* generic/tclCmdMZ.c (Tcl_StringObjCmd):    Implementation of the
	* tests/string.test, tests/stringComp.test: [string reverse] command
	* doc/string.n:				    from TIP#272.

	* generic/tclCmdIL.c (Tcl_LreverseObjCmd): Implementation of the
	* generic/tclBasic.c, generic/tclInt.h:	   [lreverse] command from
	* tests/cmdIL.test (cmdIL-7.*):		   TIP#272.
	* doc/lreverse.n:

2006-11-08  Donal K. Fellows  <dkf@users.sf.net>

	* generic/tclIO.c, generic/tclPkg.c: Style & clarity rewrites.

2006-11-07  Andreas Kupries  <andreask@activestate.com>

	* unix/tclUnixFCmd.c (CopyFile): Added code to fall back to a
	hardwired default block size should the filesystem report a bogus
	value. [Bug 1586470]

2006-11-04  Don Porter	<dgp@users.sourceforge.net>

	* generic/tclStringObj.c:	Changed Tcl_ObjPrintf() response to an
	invalid format specifier string. No longer panics; now produces an
	error message as output.

	TIP#274 IMPLEMENTATION

	* generic/tclParseExpr.c:	Exponentiation operator is now right
	* tests/expr.test:		associative. [Patch 1556802]

2006-11-03  Miguel Sofer  <msofer@users.sf.net>

	* generic/tclBasic.c (TEOVI): fix por possible leak of a Command in
	the presence of execution traces that delete it.

	* generic/tclBasic.c (TEOVI):
	* tests/trace.test (trace-21.11): fix for [Bug 1590232], execution
	traces may cause a second command resolution in the wrong namespace.

2006-11-03  Donal K. Fellows  <donal.k.fellows@manchester.ac.uk>

	* tests/event.test (event-11.5):	Rewrote tests to stop Tcl from
	* tests/io.test (multiple tests):	opening sockets that are
	* tests/ioCmd.test (iocmd-15.1,16,17):	reachable from outside hosts
	* tests/iogt.test (__echo_srv__.tcl):	where not necessary. This is
	* tests/socket.test (multiple tests):	noticably annoying on some
	* tests/unixInit.test (unixInit-1.2):	systems (e.g., Windows).

2006-11-02  Daniel Steffen  <das@users.sourceforge.net>

	* macosx/Tcl.xcodeproj/project.pbxproj: check autoconf/autoheader exit
	status and stop build if they fail.

2006-11-02  Jeff Hobbs	<jeffh@ActiveState.com>

	* doc/ParseCmd.3, doc/Tcl.n, doc/eval.n, doc/exec.n:
	* doc/fconfigure.n, doc/interp.n, doc/unknown.n:
	* library/auto.tcl, library/init.tcl, library/package.tcl:
	* library/safe.tcl, library/tm.tcl, library/msgcat/msgcat.tcl:
	* tests/all.tcl, tests/basic.test, tests/cmdInfo.test:
	* tests/compile.test, tests/encoding.test, tests/execute.test:
	* tests/fCmd.test, tests/http.test, tests/init.test:
	* tests/interp.test, tests/io.test, tests/ioUtil.test:
	* tests/iogt.test, tests/namespace-old.test, tests/namespace.test:
	* tests/parse.test, tests/pkg.test, tests/pkgMkIndex.test:
	* tests/proc.test, tests/reg.test, tests/trace.test:
	* tests/upvar.test, tests/winConsole.test, tests/winFCmd.test:
	* tools/tclZIC.tcl:
	* generic/tclParse.c (Tcl_ParseCommand): Replace {expand} with {*}
	officially (TIP #293). Leave -DALLOW_EXPAND=0|1 option to keep
	{expand} syntax for transition users. [Bug 1589629]

2006-11-02  Donal K. Fellows  <donal.k.fellows@manchester.ac.uk>

	* generic/tclBasic.c, generic/tclInterp.c, generic/tclProc.c: Silence
	warnings from gcc over signed/unsigned and TclStackAlloc().
	* generic/tclCmdMZ.c: Update to more compact and clearer coding style.

2006-11-02  Don Porter	<dgp@users.sourceforge.net>

	* generic/tclCmdAH.c:	Further revisions to produce the routines
	* generic/tclInt.h:	TclFormat() and TclAppendFormatToObj() that
	* generic/tclNamesp.c:	accept (objc, objv) arguments rather than
	* generic/tclStringObj.c:	any varargs stuff.

	* generic/tclBasic.c:	Further revised TclAppendPrintToObj() and
	* generic/tclCkalloc.c: TclObjPrintf() routines to panic when unable
	* generic/tclCmdAH.c:	to complete their formatting operations,
	* generic/tclCmdIL.c:	rather than report an error message. This
	* generic/tclCmdMZ.c:	means an interp argument for error message
	* generic/tclDictObj.c: recording is no longer needed, further
	* generic/tclExecute.c: simplifying the interface for callers.
	* generic/tclIORChan.c:
	* generic/tclIOUtil.c:
	* generic/tclInt.h:
	* generic/tclMain.c:
	* generic/tclNamesp.c:
	* generic/tclParseExpr.c:
	* generic/tclPkg.c:
	* generic/tclProc.c:
	* generic/tclStringObj.c:
	* generic/tclTimer.c:
	* generic/tclUtil.c:
	* unix/tclUnixFCmd.c:

2006-11-02  Donal K. Fellows  <donal.k.fellows@manchester.ac.uk>

	* tests/winPipe.test (winpipe-4.[2345]): Made robust when run in
	directory with spaces in its name.

	* generic/tclCmdAH.c: Clean up uses of cast NULLs.

	* generic/tclInterp.c (AliasObjCmd): Added more explanatory comments.

	* generic/tclBasic.c (TclEvalObjvInternal): Rewrote so that comments
	are relevant and informative once more. Also made the unknown handler
	processing use the Tcl execution stack for working space, and not the
	general heap.

2006-11-01  Daniel Steffen  <das@users.sourceforge.net>

	* unix/tclUnixPort.h: ensure MODULE_SCOPE is defined before use, so
	that tclPort.h can once again be included without tclInt.h.

	* generic/tclEnv.c (Darwin): mark _environ symbol as unexported even
	when MODULE_SCOPE != __private_extern__.

2006-10-31  Don Porter	<dgp@users.sourceforge.net>

	* generic/tclBasic.c:	Refactored and renamed the routines
	* generic/tclCkalloc.c: TclObjPrintf, TclFormatObj, and
	* generic/tclCmdAH.c:	TclFormatToErrorInfo to a new set of routines
	* generic/tclCmdIL.c:	TclAppendPrintfToObj, TclAppendFormatToObj,
	* generic/tclCmdMZ.c:	TclObjPrintf, and TclObjFormat, with the
	* generic/tclDictObj.c: intent of making the latter list, plus
	* generic/tclExecute.c: TclAppendLimitedToObj and
	* generic/tclIORChan.c: TclAppendObjToErrorInfo, public via a revised
	* generic/tclIOUtil.c:	TIP 270.
	* generic/tclInt.h:
	* generic/tclMain.c:
	* generic/tclNamesp.c:
	* generic/tclParseExpr.c:
	* generic/tclPkg.c:
	* generic/tclProc.c:
	* generic/tclStringObj.c:
	* generic/tclTimer.c:
	* generic/tclUtil.c:
	* unix/tclUnixFCmd.c:

2006-10-31  Miguel Sofer  <msofer@users.sf.net>

	* generic/tclBasic.c, generic/tcl.h, generic/tclInterp.c:
	* generic/tclNamesp.c: removing the flag bit TCL_EVAL_NOREWRITE, the
	last remnant of the callObjc/v fiasco. It is not needed, as it is now
	always set and checked or'ed with TCL_EVAL_INVOKE.

2006-10-31  Pat Thoyts	<patthoyts@users.sourceforge.net>

	* win/rules.vc: Fix for [Bug 1582769] - options conflict with VC2003.

2006-10-31  Donal K. Fellows  <dkf@users.sf.net>

	* generic/tclBasic.c, generic/tclNamesp.c, generic/tclProc.c:
	* generic/tclInt.h: Removed the callObjc and callObjv fields from the
	Interp structure. They did not function correctly and made other parts
	of the core amazingly complex, resulting in a substantive change to
	[info level] behaviour. [Bug 1587618]
	* library/clock.tcl: Removed use of [info level 0] for calculating the
	command name as used by the user and replace with a literal. What's
	there now is sucky, but at least appears to be right to most users.
	* tests/namespace.test (namespace-42.7,namespace-47.1): Reverted
	changes to these tests.
	* tests/info.test (info-9.11,info-9.12): Added knownBug constraint
	since these tests require a different behaviour of [info level] than
	is possible because of other dependencies.

2006-10-30  Jeff Hobbs	<jeffh@ActiveState.com>

	* tools/tcltk-man2html.tcl (option-toc): handle any kind of options
	defined toc section (needed for ttk docs)

2006-10-30  Miguel Sofer  <msofer@users.sf.net>

	* generic/tclBasic.c (TEOVI): insured that the interp's callObjc/v
	fields are restored after traces run, as they be spoiled. This was
	causing a segfault in tcllib's profiler tests.

2006-10-30  Don Porter	<dgp@users.sourceforge.net>

	* generic/tclExecute.c (INST_MOD): Corrected improper testing of the
	* tests/expr.test:		   sign of bignums when applying Tcl's
	division rules. Thanks to Peter Spjuth. [Bug 1585704]

2006-10-29  Miguel Sofer  <msofer@users.sf.net>

	* generic/tclNamesp.c (EnsembleImplementationCmd):
	* tests/namespace.test (47.7-8): reverted a wrong "optimisation" that
	completely broke snit; added two tests.

2006-10-28  Donal K. Fellows  <dkf@users.sf.net>

	* generic/tclProc.c (ObjInterpProcEx, TclObjInterpProcCore): Split the
	core of procedures to make it easier to build procedure-like code
	without going through horrible contortions. This is the last critical
	component to make advanced OO systems workable as simple loadable
	extensions. TOIPC is now in the internal stub table.
	(MakeProcError, MakeLambdaError): Refactored ProcessProcResultCode to
	be simpler, some of which goes to TclObjInterpProcCore, and the rest
	of which is now in these far simpler routines which just do errorInfo
	stack generation for different types of procedure-like entity.
	* tests/apply.test (apply-5.1): Updated to expect the more informative
	form of message.

2006-10-27  Donal K. Fellows  <dkf@users.sf.net>

	* generic/tclVar.c (HasLocalVars): New macro to make various bits and
	pieces cleaner.

	* generic/tclNamesp.c (TclSetNsPath): Expose SetNsPath() through
	internal stubs table with semi-external name.

	* generic/tclInt.h (CallFrame): Add a field for handling context data
	for extensions (like object systems) that should be tied to a call
	frame (and not a command or interpreter).

	* generic/tclBasic.c (TclRenameCommand): Change to take CONST args;
	they were only ever used in a constant way anyway, so this appears to
	be a spot that was missed during TIP#27 work.

2006-10-26  Miguel Sofer  <msofer@users.sf.net>

	* generic/tclProc.c (SetLambdaFromAny): minor change, eliminate
	redundant call to Tcl_GetString (thanks aku).

	* generic/tclInterp.c (ApplyObjCmd):
	* generic/tclNamesp.c (EnsembleImplementationCmd): replaced ckalloc
	(heap) with TclStackAlloc (execution stack).

2006-10-24  Miguel Sofer  <msofer@users.sf.net>

	* tests/info.test (info-9.11-12): tests for [Bug 1577492]
	* tests/apply.test (apply-4.3-5): tests for [Bug 1574835]

	* generic/tclProc.c (ObjInterpProcEx): disable itcl hacks for calls
	from ApplyObjCmd (islambda==1), as they mess apply's error messages
	[Bug 1583266]

2006-10-23  Miguel Sofer  <msofer@users.sf.net>

	* generic/tclProc.c (ApplyObjCmd): fix wrong#args for apply by using
	the ensemble rewrite engine. [Bug 1574835]
	* generic/tclInterp.c (AliasObjCmd): previous commit missed usage of
	TCL_EVAL_NOREWRITE for aliases.

	* generic/tclBasic.c (TclEvalObjvInternal): removed redundant check
	for ensembles. [Bug 1577628]

	* library/clock.tcl (format, scan): corrected wrong # args messages to
	* tests/clock.test (3.1, 34.1):	    make use of the new rewrite
	capabilities of [info level]

	* generic/tcl.h:	   Lets TEOV update the iPtr->callObj[cv] new
	* generic/tclBasic.c:	   fields, except when the flag bit
	* generic/tclInt.h:	   TCL_EVAL_NOREWRITE is present. These values
	* generic/tclNamesp.c:	   are used by Tcl_PushCallFrame to initialise
	* generic/tclProc.c:	   the frame's obj[cv] fields, and allows
	* tests/namespace.test:	   [info level] to know and use ensemble
	rewrites. [Bug 1577492]

	***POTENTIAL INCOMPATIBILITY***
	The return value from [info level 0] on interp alias calls is changed:
	previously returned the target command (including curried values), now
	returns the source - what was actually called.

2006-10-23  Miguel Sofer  <msofer@users.sf.net>

	* generic/tcl.h:	   Modified the Tcl call stack so there is
	* generic/tclBasic.c:	   always a valid CallFrame, even at level 0
	* generic/tclCmdIL.c:	   [Patch 1577278]. Most of the changes
	* generic/tclInt.h:	   involve removing tests for a NULL
	* generic/tclNamesp.c:	   iPtr->(var)framePtr. There is now a
	* generic/tclObj.c:	   CallFrame pushed at interp creation with a
	* generic/tclProc.c:	   pointer to it stored in iPtr->rootFramePtr.
	* generic/tclTrace.c:	   A second unused field in Interp is
	* generic/tclVar.c:	   hijacked to enable further functionality,
	currently unused (but with several FRQs depending on it).

	***POTENTIAL INCOMPATIBILITY***
	Any user that includes tclInt.h and needs to determine if it is
	running at level 0 should change (iPtr->varFramePtr == NULL) to
	(iPtr->varFramePtr == iPtr->rootFramePtr).

2006-10-23  Don Porter	<dgp@users.sourceforge.net>

	* README:		Bump version number to 8.5a6
	* generic/tcl.h:
	* tools/tcl.wse.in:
	* unix/configure.in:
	* unix/tcl.spec:
	* win/README.binary:
	* win/configure.in:

	* unix/configure:	autoconf-2.59
	* win/configure:

2006-10-21  Miguel Sofer  <msofer@users.sf.net>

	* generic/tcl.h, generic/tclHash.c: Tcl_FindHashEntry now calls
	Tcl_CreateHashEntry with a newPtr set to NULL: this would have caused
	a segfault previously and eliminates duplicated code. A macro has been
	added to tcl.h (only used when TCL_PRESERVE_BINARY_COMPATABALITY is
	not set - i.e., not by default).

2006-10-20  Reinhard Max  <max@tclers.tk>

	* unix/configure.in: Added autodetection for OS-supplied timezone
	* unix/Makefile.in:  files and configure switches to override the
	* unix/configure:    detected default.

2006-10-20  Daniel Steffen  <das@users.sourceforge.net>

	*** 8.5a5 TAGGED FOR RELEASE ***

	* tools/tcltk-man2html.tcl: add support for alpha & beta versions to
	useversion glob pattern. [Bug 1579941]

2006-10-18  Don Porter	<dgp@users.sourceforge.net>

	* changes:		8.5a5 release date set

	* doc/Encoding.3:	Missing doc updates (mostly Table of
	* doc/Ensemble.3:	Contents) exposed by `make checkdoc`
	* doc/FileSystem.3:
	* doc/GetTime.3:
	* doc/PkgRequire.3:

2006-10-17  Miguel Sofer  <msofer@users.sf.net>

	* generic/tclInterp.c (ApplyObjCmd): fixed bad error in 2006-10-12
	commit: interp released too early. Spotted by mistachkin.

2006-10-16  Miguel Sofer  <msofer@users.sf.net>

	* tclProc.c (SetLambdaFromAny):
	* tests/apply.test (9.1-9.2): plugged intrep leak [Bug 1578454],
	found by mjanssen.

2006-10-16  Andreas Kupries  <andreask@activestate.com>

	* generic/tclBasic.c: Moved TIP#219 cleanup to DeleteInterpProc.

2006-10-16  Daniel Steffen  <das@users.sourceforge.net>

	* changes: updates for 8.5a5 release.

	* unix/tclUnixThrd.c (TclpThreadGetStackSize): Darwin: fix for main
	thread, where pthread_get_stacksize_np() returns incorrect info.

	* macosx/GNUmakefile: don't redo prebinding of non-prebound binaires.

2006-10-16  Don Porter	<dgp@users.sourceforge.net>

	* generic/tclPkg.c (ExactRequirement):	Plugged memory leak. Also
	changed Tcl_Alloc()/Tcl_Free() calls to ckalloc()/ckfree() for easier
	memory debugging in the future. [Bug 1568373]

	* library/tcltest/tcltest.tcl:	Revise tcltest bump to 2.3a1.
	* library/tcltest/pkgIndex.tcl: This permits more features to be
	* unix/Makefile.in:	added to tcltest before we reach version 2.3.0
	* win/Makefile.in:	best timed to match the release of Tcl 8.5.0.
	* win/makefile.vc:	This also serves as a demo of TIP 268 features

2006-10-13  Colin McCormack <coldstore@users.sf.net>

	* win/tclWinFile.c: corrected erroneous attempt to protect against
	NULL return from Tcl_FSGetNormalizedPath per [Bug 1548263] causing
	[Bug 1575837].
	* win/tclWinFile.c: alfredd supplied patch to fix [Bug 1575837]

2006-10-13  Daniel Steffen  <das@users.sourceforge.net>

	* unix/tclUnixThrd.c (TclpThreadGetStackSize): on Darwin, use
	* unix/tcl.m4: pthread_get_stacksize_np() API to get thread stack size
	* unix/configure: autoconf-2.59
	* unix/tclConfig.h.in: autoheader-2.59

2006-10-12  Miguel Sofer  <msofer@users.sf.net>

	* generic/tclInterp.c (ApplyObjCmd):
	* tests/interp.test (interp-14.5-10): made [interp alias] use the
	ensemble rewrite machinery to produce better error messages [Bug
	1576006]

2006-10-12  David Gravereaux <davygrvy@pobox.com>

	* win/nmakehlp.c: Replaced all wnsprintf() calls with snprintf().
	wnsprintf was not in my shwlapi header file (VC++6)

2006-10-11  Don Porter	<dgp@users.sourceforge.net>

	* generic/tclPkg.c (Tcl_PackageRequireEx):	Corrected crash when
	argument version=NULL passed in.

2006-10-10  Don Porter	<dgp@users.sourceforge.net>

	* changes:	Updates for 8.5a5 release.

	* generic/tclNamespace.c (TclTeardownNamespace):  After the
	commandPathSourceList of a namespace is cleared, set the
	commandPathSourceList to NULL so we don't try to walk the list a
	second time, possibly after it is freed. [Bug 1566526]
	* tests/namespace.test (namespace-51.16):	Added test.

2006-10-09  Miguel Sofer  <msofer@users.sf.net>

	* doc/UpVar.3: brough the docs in accordance to the code. Ever since
	8.0, Tcl_UpVar(2)? accepts TCL_NAMESPACE_ONLY as a flag value, and
	var-3.4 tests for proper behaviour. The docs only allowed 0 and
	TCL_GLOBAL_ONLY. [Bug 1574099]

2006-10-09  Miguel Sofer  <msofer@users.sf.net>

	* tests/*.test: updated all tests to refer explicitly to the global
	variables ::errorInfo, ::errorCode, ::env and ::tcl_platform: many
	were relying on the alternative lookup in the global namespace, that
	feature is tested specifically in namespace and variable tests.

	The modified testfiles are: apply.test, basic.test, case.test,
	cmdIL.test, cmdMZ.test, compExpr-old.test, error.test, eval.test,
	event.test, expr.test, fileSystem.test, for.test, http.test, if.test,
	incr-old.test, incr.test, interp.test, io.test, ioCmd.test, load.test,
	misc.test, namespace.test, parse.test, parseOld.test, pkg.test,
	proc-old.test, set.test, switch.test, tcltest.test, thread.test,
	var.test, while-old.test, while.test.

2006-10-06  Pat Thoyts	<patthoyts@users.sourceforge.net>

	* win/rules.vc: [Bug 1571954] avoid /RTCc flag with MSVC8

2006-10-06  Pat Thoyts	<patthoyts@users.sourceforge.net>

	* doc/binary.n:	       TIP #275: Support unsigned values in binary
	* generic/tclBinary.c: command. Tests and documentation updated.
	* tests/binary.test:

2006-10-05  Andreas Kupries  <andreask@activestate.com>

	* library/tm.tcl: Fixed bug in TIP #189 implementation, now allowing
	'_' in module names.

2006-10-05  Jeff Hobbs	<jeffh@ActiveState.com>

	* library/http/http.tcl (http::geturl): only do geturl url rfc 3986
	validity checking if $::http::strict is true (default true for 8.5).
	[Bug 1560506]

	* generic/tcl.h: note limitation on changing Tcl_UniChar size
	* generic/tclEncoding.c (UtfToUnicodeProc, UnicodeToUtfProc):
	* tests/encoding.test (encoding-16.1): fix alignment issues in
	unicode <> utf conversion procs. [Bug 1122671]

2006-10-05  Miguel Sofer  <msofer@users.sf.net>

	* generic/tclVar.c (Tcl_LappendObjCmd):
	* tests/append.test(4.21-22): fix for longstanding [Bug 1570718],
	lappending nothing to non-list. Reported by lvirden

2006-10-04  Kevin B. Kenny  <kennykb@acm.org>

	* tzdata/: Olson's tzdata2006m.

2006-10-01  Kevin B. Kenny  <kennykb@acm.org>

	* tests/clock.test (clock-49.2): Removed a locale dependency that
	caused a spurious failure in the German locale. [Bug 1567956]

2006-10-01  Miguel Sofer  <msofer@users.sf.net>

	* doc/Eval.3 (TclEvalObjv): added note on refCount management for the
	elements of objv. [Bug 730244]

2006-10-01  Pat Thoyts	<patthoyts@users.sourceforge.net>

	* win/tclWinFile.c: Handle possible missing define.

	* win/tclWinFile.c (TclpUtime): [Bug 1420432] file mtime fails for
	* tests/cmdAH.test:		directories on windows

	* tests/winFile.test: Handle Msys environment a little differently in
	getuser function. [Bug 1567956]

2006-09-30  Miguel Sofer  <msofer@users.sf.net>

	* generic/tclUtil.c (Tcl_SplitList): optimisation, [Patch 1344747] by
	dgp.

	* generic/tclInt.decls:
	* generic/tclInt.h:
	* generic/tclIntDecls.h:
	* generic/tclObj.c:
	* generic/tclStubInit.c: added an internal function TclObjBeingDeleted
	to provide info as to the reason for the loss of an internal rep. [FR
	1512138]

	* generic/tclCompile.c:
	* generic/tclHistory.c:
	* generic/tclInt.h:
	* generic/tclProc.c: made Tcl_RecordAndEvalObj not call "history" if
	it has been redefined to an empty proc, in order to reduce the noise
	when debugging [FR 1190441]. Moved TclCompileNoOp from tclProc.c to
	tclCompile.c

2006-09-28  Andreas Kupries  <andreask@activestate.com>

	* generic/tclPkg.c (CompareVersions): Bugfix. Check string lengths
	* tests/pkg.test: before comparison. The shorter string is the smaller
	number. Added testcases as well. Interestingly all existing test cases
	for vcompare compared numbers of the same length with each other. [Bug
	1563836]

2006-09-28  Miguel Sofer  <msofer@users.sf.net>

	* generic/tclIO.c (Tcl_GetsObj): added two test'n'panic guards for
	possible NULL derefs, [Bug 1566382] and coverity #33.

2006-09-27  Don Porter	<dgp@users.sourceforge.net>

	* generic/tclExecute.c: Corrected error in INST_LSHIFT in the
	* tests/expr.test:	calculation done to determine whether a shift
	in the (long int) type is possible. The calculation had literal value
	"1" where it needed a value "1L" to compute the correct result. Error
	detected via testing with the math::bigfloat package [Bug 1567222]

	* generic/tclPkg.c (CompareVersion):	Flatten strcmp() results to
	{-1, 0, 1} to match expectations of CompareVersion() callers.

2006-09-27  Miguel Sofer  <msofer@users.sf.net>

	* generic/regc_color.c (singleton):
	* generic/regc_cvec.c (addmcce):
	* generic/regcomp.c (compile, dovec): the static function addmcce does
	nothing when called with two NULL pointers; the only call is by
	compile with two NULL pointers (regcomp.c #includes regc_cvec.c).
	Large parts (all?) the code for mcce (multi character collating
	element) that we do not use is ifdef'ed out with the macro
	REGEXP_MCCE_ENABLE.
	This silences coverity bugs 7, 16, 80

	* generic/regc_color.c (uncolorchain):
	* generic/regc_nfa.c (freearc): changed tests and asserts to
	equivalent formulation, designed to avoid an explicit comparison to
	NULL and satisfy coverity that 6 and 9 are not bugs.

2006-09-27  Andreas Kupries  <andreask@activestate.com>

	* tests/pkg.test: Added test for version comparison at the 32bit
	boundary. [Bug 1563836]

	* generic/tclPkg.c: Rewrote CompareVersion to perform string
	comparison instead of numeric. This breaks through the 32bit limit on
	version numbers. See code for details (handling of leading zeros,
	signs, etc.). un-CONSTed some arguments of CompareVersions,
	RequirementSatisfied, and AllRequirementsSatisfied. The new compare
	modifies the string (temporary string terminators). All callers use
	heap-allocated ver-intreps, so we are good with that. [Bug 1563836]

2006-09-27  Miguel Sofer  <msofer@users.sf.net>

	* generic/tclFileName.c (TclGlob): added a panic for a call with
	TCL_GLOBMODE_TAILS and pathPrefix==NULL. This would cause a segfault,
	as found by coverity #26.

2006-09-26  Kevin B. Kenny  <kennykb@acm.org>

	* doc/Encoding.3:	 Added covariant 'const' qualifier for the
	* generic/tcl.decls:	 Tcl_EncodingType argument to
	* generic/tclEncoding.c: Tcl_CreateEncoding. [Further TIP#27 work.]
	* generic/tclDecls.h:	 Reran 'make genstubs'.

2006-09-26  Pat Thoyts	<patthoyts@users.sourceforge.net>

	* win/makefile.vc:  Additional compiler flags and amd64 support.
	* win/nmakehlp.c:
	* win/rules.vc:

2006-09-26  Don Porter	<dgp@users.sourceforge.net>

	* generic/tcl.h:	As 2006-09-22 commit from Donal K. Fellows
	demonstrates, "#define NULL 0" is just wrong, and as a quotable chat
	figure observed, "If NULL isn't defined, we're not using a C compiler"
	Improper fallback definition of NULL removed.

2006-09-25  Pat Thoyts	<patthoyts@users.sourceforge.net>

	* generic/tcl.h:	More fixing which struct stat to refer to.
	* generic/tclGetDate.y: Some casts from time_t to int required.
	* generic/tclTimer.c:	Tcl_Time structure members are longs.
	* win/makefile.vc:	Support for varying compiler options
	* win/rules.vc:		and build to platform-specific subdirs.

2006-09-25  Andreas Kupries  <andreask@activestate.com>

	* generic/tclIO.c (Tcl_StackChannel): Fixed [Bug 1564642], aka
	coverity #51. Extended loop condition, added checking for NULL to
	prevent seg.fault.

2006-09-25  Andreas Kupries  <andreask@activestate.com>

	* doc/package.n: Fixed nits reported by Daniel Steffen in the TIP#268
	changes.

2006-09-25  Kevin B. Kenny  <kennykb@acm.org>

	* generic/tclNotify.c (Tcl_DeleteEvents): Simplified the code in hopes
	of making the invariants clearer and proving to Coverity that the
	event queue memory is managed correctly.

2006-09-25  Donal K. Fellows  <dkf@users.sf.net>

	* generic/tclNotify.c (Tcl_DeleteEvents): Make it clear what happens
	when the event queue is mismanaged. [Bug 1564677], coverity bug #10.

2006-09-24  Miguel Sofer  <msofer@users.sf.net>

	* generic/tclParse.c (Tcl_ParseCommand): also return an error if
	start==NULL and numBytes<0. This is coverity's bug #20

	* generic/tclStringObj.c (STRING_SIZE): fix allocation for 0-length
	strings. This is coverity's bugs #54-5

2006-09-22  Andreas Kupries  <andreask@activestate.com>

	* generic/tclInt.h: Moved TIP#268's field 'packagePrefer' to the end
	of the structure, for better backward compatibility.

2006-09-22  Andreas Kupries  <andreask@activestate.com>

	TIP#268 IMPLEMENTATION

	* generic/tclDecls.h:	 Regenerated from tcl.decls.
	* generic/tclStubInit.c:

	* doc/PkgRequire.3: Documentation of extended API, extended testsuite.
	* doc/package.n:
	* tests/pkg.test:

	* generic/tcl.decls: Implementation.
	* generic/tclBasic.c:
	* generic/tclConfig.c:
	* generic/tclInt.h:
	* generic/tclPkg.c:
	* generic/tclTest.c:
	* generic/tclTomMathInterface.c:
	* library/init.tcl:
	* library/package.tcl:
	* library/tm.tcl:

2006-09-22  Donal K. Fellows  <donal.k.fellows@man.ac.uk>

	* generic/tclThreadTest.c (TclCreateThread): Use NULL instead of 0 as
	end-of-strings marker to Tcl_AppendResult; the difference matters on
	64-bit machines. [Bug 1562528]

2006-09-21  Don Porter	<dgp@users.sourceforge.net>

	* generic/tclUtil.c:	Dropped ParseInteger() routine. TclParseNumber
	covers the task just fine.

2006-09-19  Donal K. Fellows  <dkf@users.sf.net>

	* generic/tclEvent.c (Tcl_VwaitObjCmd): Rewrite so that an exceeded
	limit trapped in a vwait cannot cause a dangerous dangling trace.

2006-09-19  Don Porter	<dgp@users.sourceforge.net>

	* generic/tclExecute.c (INST_EXPON):	Native type overflow detection
	* tests/expr.test:	was completely broken. Falling back on use of
	bignums for all non-trivial ** calculations until
	native-type-constrained special cases can be done carefully and
	correctly. [Bug 1561260]

2006-09-15  Jeff Hobbs	<jeffh@ActiveState.com>

	* library/http/http.tcl:      Change " " -> "+" url encoding mapping
	* library/http/pkgIndex.tcl:  to " " -> "%20" as per RFC 3986.
	* tests/http.test (http-5.1): bump http to 2.5.3
	* unix/Makefile.in:
	* win/Makefile.in:

2006-09-12  Andreas Kupries  <andreask@activestate.com>

	* unix/configure.in (HAVE_MTSAFE_GETHOST*): Modified to recognize
	HP-UX 11.00 and beyond as having mt-safe implementations of the
	gethost functions.
	* unix/configure: Regenerated, using autoconf 2.59

	* unix/tclUnixCompat.c (PadBuffer): Fixed bug in calculation of the
	increment needed to align the pointer, and added documentation
	explaining why the macro is implemented as it is.

2006-09-11  Pat Thoyts	<patthoyts@users.sourceforge.net>

	* win/rules.vc:	   Updated to install http, tcltest and msgcat as
	* win/makefile.vc: Tcl Modules (as per Makefile.in).
	* win/makefile.vc: Added tommath_(super)class headers.

2006-09-11  Andreas Kupries  <andreask@activestate.com>

	* unix/Makefile.in (install-libraries): Fixed typo tcltest 2.3.9 ->
	2.3.0.

2006-09-11  Daniel Steffen  <das@users.sourceforge.net>

	* unix/tclUnixCompat.c: make compatLock static and only declare it
	when it will actually be used; #ifdef parts of TSD that are not always
	needed; adjust #ifdefs to cover all possible cases; fix whitespace.

2006-09-11  Andreas Kupries  <andreask@activestate.com>

	* tests/msgcat.test: Bumped version in auxiliary files as well.
	* doc/msgcat.n:

2006-09-11  Kevin B. Kenny  <kennykb@acm.org>

	* unix/Makefile.in:	Bumped msgcat version to 1.4.2 to be
	* win/Makefile.in:	consistent with dgp's commits of 2006-09-10.

2006-09-11  Don Porter	<dgp@users.sourceforge.net>

	* library/msgcat/msgcat.tcl:	Removed some unneeded [uplevel]s.

2006-09-10  Don Porter	<dgp@users.sourceforge.net>

	* generic/tclExecute.c:		Corrected INST_EXPON flaw that treated
	* tests/expr.test:		$x**1 as $x**3. [Bug 1555371]

	* doc/tcltest.n:		Bump to version tcltest 2.3.0 to
	* library/tcltest/pkgIndex.tcl: account for new "-verbose line"
	* library/tcltest/tcltest.tcl:	feature.
	* unix/Makefile.in:
	* win/Makefile.in:
	* win/makefile.bc:
	* win/makefile.vc:

	* library/msgcat/msgcat.tcl:	Bump to version msgcat 1.4.2 to
	* library/msgcat/pkgIndex.tcl:	account for modifications.

2006-09-10  Daniel Steffen  <das@users.sourceforge.net>

	* library/msgcat/msgcat.tcl (msgcat::Init): on Darwin, add fallback of
	* tests/msgcat.test:			    default msgcat locale to
	* unix/tclUnixInit.c (TclpSetVariables):    current CFLocale
	identifier if available (via private ::tcl::mac::locale global, set at
	interp init when on Mac OS X 10.3 or later with CoreFoundation).

	* library/tcltest/tcltest.tcl: add 'line' verbose level: prints source
	* doc/tcltest.n:	       file line information of failing tests.

	* macosx/Tcl.xcodeproj/project.pbxproj: add new tclUnixCompat.c file;
	revise tests target to use new tcltest 'line' verbose level.

	* unix/configure.in: add descriptions to new AC_DEFINEs for MT-safe.
	* unix/tcl.m4: add caching to new SC_TCL_* macros for MT-safe wrappers
	* unix/configure: autoconf-2.59
	* unix/tclConfig.h.in: autoheader-2.59

2006-09-08  Zoran Vasiljevic <vasiljevic@users.sourceforge.net>

	* unix/tclUnixCompat.c: Added fallback to gethostbyname() and
	gethostbyaddr() if the implementation is known to be MT-safe
	(currently for Darwin 6 or later only).

	* unix/configure.in: Assume gethostbyname() and gethostbyaddr() are
	MT-safe starting with Darwin 6 (Mac OSX 10.2).

	* unix/configure: Regenerated with autoconf V2.59

2006-09-08  Andreas Kupries  <andreask@activestate.com>

	* unix/tclUnixCompat.c: Fixed conditions for CopyArray/CopyString, and
	CopyHostent. Also fixed bad var names in TclpGetHostByName.

2006-09-07  Zoran Vasiljevic <vasiljevic@users.sourceforge.net>

	* unix/tclUnixCompat.c: Added fallback to MT-unsafe library calls if
	TCL_THREADS is not defined.
	Fixed alignment of arrays copied by CopyArray() to be on the
	sizeof(char *) boundary.

2006-09-07  Zoran Vasiljevic <vasiljevic@users.sourceforge.net>

	* unix/tclUnixChan.c:	Rewritten MT-safe wrappers to return ptrs to
	* unix/tclUnixCompat.c: TSD storage making them all look like their
	* unix/tclUnixFCmd.c:	MT-unsafe pendants API-wise.
	* unix/tclUnixPort.h:
	* unix/tclUnixSock.c:

2006-09-06  Zoran Vasiljevic <vasiljevic@users.sourceforge.net>

	* unix/tclUnixChan.c: Added TCL_THREADS ifdef'ed usage of MT-safe
	* unix/tclUnixFCmd.c: calls like: getpwuid, getpwnam, getgrgid,
	* unix/tclUnixSock.c: getgrnam, gethostbyname and gethostbyaddr.
	* unix/tclUnixPort.h: See [Bug 999544]
	* unix/Makefile.in:
	* unix/configure.in:
	* unix/tcl.m4:
	* unix/configure: Regenerated.

	* unix/tclUnixCompat.c: New file containing MT-safe implementation of
	some library calls.

2006-09-04  Don Porter	<dgp@users.sourceforge.net>

	* generic/tclCompExpr.c:	Removed much complexity that is no
	longer needed.

	* tests/main.text (Tcl_Main-4.4):	Test corrected to not be
	timing sensitive to the Bug 1481986 fix. [Bug 1550858]

2006-09-04  Jeff Hobbs	<jeffh@ActiveState.com>

	* doc/package.n: correct package example

2006-08-31  Don Porter	<dgp@users.sourceforge.net>

	* generic/tclCompExpr.c:	Corrected flawed logic for disabling
	the INST_TRY_CVT_TO_NUMERIC instruction at the end of an expression
	when function arguments contain operators. [Bug 1541274]

	* tests/expr-old.test:	The remaining failing tests reported in
	* tests/expr.test:	[Bug 1381715] are all new in Tcl 8.5, so
	there's really no issue of compatibility with Tcl 8.4 result to deal
	with. Fixed by updating tests to expect 8.5 results.

2006-08-29  Don Porter	<dgp@users.sourceforge.net>

	* generic/tclParseExpr.c:	Dropped the old expr parser.

2006-08-30  Jeff Hobbs	<jeffh@ActiveState.com>

	* generic/tclBasic.c (Tcl_CreateInterp): init iPtr->threadId

	* win/tclWinChan.c [Bug 819667] Improve logic for identifying COM
	ports.

	* generic/tclIOGT.c (ExecuteCallback):
	* generic/tclPkg.c (Tcl_PkgRequireEx): replace Tcl_GlobalEval(Obj)
	with more efficient Tcl_Eval(Obj)Ex

	* unix/Makefile.in (valgrindshell): add valgrindshell target and
	update default VALGRINDARGS. User can override, or add to it with
	VALGRIND_OPTS env var.

	* generic/tclFileName.c (DoGlob): match incrs with decrs.

2006-08-29  Don Porter	<dgp@users.sourceforge.net>

	* generic/tclParseExpr.c:	Use the "parent" field of orphan
	ExprNodes to store the closure of left pointers. This lets us avoid
	repeated re-scanning leftward for the left boundary of subexpressions,
	which in worst case led to near O(N^2) runtime.

2006-08-29  Joe Mistachkin  <joe@mistachkin.com>

	* unix/tclUnixInit.c: Fixed the issue (typo) that was causing
	* unix/tclUnixThrd.c (TclpThreadGetStackSize): stack.test to fail on
	FreeBSD (and possibly other Unix platforms).

2006-08-29  Colin McCormack  <coldstore@users.sourceforge.net>

	* generic/tclIOUtil.c:	Added test for NULL return from
	* generic/tclPathObj.c: Tcl_FSGetNormalizedPath which was causing
	* unix/tclUnixFile.c:	segv's per [Bug 1548263]
	* win/tclWinFCmd.c:
	* win/tclWinFile.c:

2006-08-28  Kevin B. Kenny  <kennykb@acm.org>

	* library/tzdata/America/Havana:      Regenerated from Olson's
	* library/tzdata/America/Tegucigalpa: tzdata2006k.
	* library/tzdata/Asia/Gaza:

2006-08-28  Don Porter	<dgp@users.sourceforge.net>

	* generic/tclStringObj.c:	Revised ObjPrintfVA to take care to
	* generic/tclParseExpr.c:	copy only whole characters when doing
	%s formatting. This relieves callers of TclObjPrintf() and
	TclFormatToErrorInfo() from needing to fix arguments to character
	boundaries. Tcl_ParseExpr() simplified by taking advantage. [Bug
	1547786]

	* generic/tclStringObj.c:	Corrected TclFormatObj's failure to
	count up the number of arguments required by examining the format
	string. [Bug 1547681]

2006-08-27  Joe Mistachkin  <joe@mistachkin.com>

	* generic/tclClock.c (ClockClicksObjCmd): Fix nested macro breakage
	with TCL_MEM_DEBUG enabled. [Bug 1547662]

2006-08-26  Miguel Sofer  <msofer@users.sf.net>

	* doc/namespace.n:
	* generic/tclNamesp.c:
	* tests/upvar.test: bugfix, docs clarification and new tests for
	[namespace upvar] as follow up to [Bug 1546833], reported by Will
	Duquette.

2006-08-24  Kevin B. Kenny  <kennykb@acm.org>

	* library/tzdata: Regenerated, including several new files, from
	Olson's tzdata2006j.
	* library/clock.tcl:
	* tests/clock.test: Removed an early testing hack that allowed loading
	'registry' from the build tree rather than an installed one. This is a
	workaround for [Bug 15232730], which remains open because it's a
	symptom of a deeper underlying problem.

2006-08-23  Don Porter	<dgp@users.sourceforge.net>

	* generic/tclParseExpr.c:	Minimal collection of new tests
	* tests/parseExpr.test:		testing the error messages of the new
	expr parser. Several bug fixes and code simplifications that appeared
	during that effort.

2006-08-21  Don Porter	<dgp@users.sourceforge.net>

	* generic/tclIOUtil.c:	Revisions to complete the thread finalization
	of the cwdPathPtr. [Bug 1536142]

	* generic/tclParseExpr.c:	Revised mistaken call to
	TclCheckBadOctal(), so both [expr 08] and [expr 08z] have same
	additional info in error message.

	* tests/compExpr-old.test:	Update existing tests to not fail with
	* tests/compExpr.test:		the new expr parser.
	* tests/compile.test:
	* tests/expr-old.test:
	* tests/expr.test:
	* tests/for.test:
	* tests/if.test:
	* tests/parseExpr.test:
	* tests/while.test:

2006-08-21  Donal K. Fellows  <donal.k.fellows@manchester.ac.uk>

	* win/Makefile.in (gdb): Make this target work so that debugging an
	msys build is possible.

2006-08-21  Daniel Steffen  <das@users.sourceforge.net>

	* macosx/tclMacOSXNotify.c (Tcl_WaitForEvent): if the run loop is
	already running (e.g. if Tcl_WaitForEvent was called recursively),
	re-run it in a custom run loop mode containing only the source for the
	notifier thread, otherwise wakeups from other sources added to the
	common run loop modes might get lost.

	* unix/tclUnixNotfy.c (Tcl_WaitForEvent): on 64-bit Darwin,
	pthread_cond_timedwait() appears to have a bug that causes it to wait
	forever when passed an absolute time which has already been exceeded
	by the system time; as a workaround, when given a very brief timeout,
	just do a poll on that platform. [Bug 1457797]

	* generic/tclClock.c (ClockClicksObjCmd): add support for Darwin
	* generic/tclCmdMZ.c (Tcl_TimeObjCmd):	  nanosecond resolution timer
	* generic/tclInt.h:			  to [clock clicks] and [time]
	* unix/configure.in (Darwin):		  when TCL_WIDE_CLICKS defined
	* unix/tclUnixTime.c (TclpGetWideClicks, TclpWideClicksToNanoseconds):
	* unix/configure: autoconf-2.59
	* unix/tclConfig.h.in: autoheader-2.59

	* unix/tclUnixPort.h (Darwin): override potentially faulty configure
	detection of termios availability in all cases, since termios is known
	to be present on all Mac OS X releases since 10.0. [Bug 497147]

2006-08-18  Daniel Steffen  <das@users.sourceforge.net>

	* unix/tcl.m4 (Darwin): add support for --enable-64bit on x86_64, for
	universal builds including x86_64, for 64-bit CoreFoundation on
	Leopard and for use of -mmacosx-version-min instead of
	MACOSX_DEPLOYMENT_TARGET
	* unix/configure: autoconf-2.59
	* unix/tclConfig.h.in: autoheader-2.59

	* generic/tcl.h:	  add fixes for building on Leopard and
	* unix/tclUnixPort.h:	  support for 64-bit CoreFoundation on Leopard
	* macosx/tclMacOSXFCmd.c:

	* unix/tclUnixPort.h: on Darwin x86_64, disable use of vfork as it
	causes execve to fail intermittently. (rdar://4685553)

	* generic/tclTomMath.h: on Darwin 64-bit, for now disable use of
	128-bit arithmetic through __attribute__ ((mode(TI))), as it leads to
	link errors due to missing fallbacks. (rdar://4685527)

	* macosx/Tcl.xcodeproj/project.pbxproj: add x86_64 to universal build,
	switch native release targets to use DWARF with dSYM, Xcode 3.0
	changes
	* macosx/README: updates for x86_64 and Xcode 2.4.

	* macosx/Tcl.xcodeproj/default.pbxuser: add test suite target that
	* macosx/Tcl.xcodeproj/project.pbxproj: runs the tcl test suite at
	build time and shows clickable test suite errors in the GUI build
	window.

	* tests/macOSXFCmd.test: fix use of deprecated resource fork paths.

	* unix/tclUnixInit.c (TclpInitLibraryPath): move code that is only
	needed when TCL_LIBRARY is defined to run only in that case.

	* generic/tclLink.c (LinkTraceProc): fix 64-bit signed-with-unsigned
	comparison warning from gcc4 -Wextra.

	* unix/tclUnixChan.c (TclUnixWaitForFile): with timeout < 0, if
	select() returns early (e.g. due to a signal), call it again instead
	of returning a timeout result. Fixes intermittent event-13.8 failures.

2006-08-17  Don Porter	<dgp@users.sourceforge.net>

	* generic/tclCompile.c:		Revised the new set of expression
	* generic/tclParseExpr.c:	parse error messages.

2006-08-16  Don Porter	<dgp@users.sourceforge.net>

	* generic/tclParseExpr.c:	Replace PrecedenceOf() function with
	prec[] static array.

2006-08-14  Donal K. Fellows  <donal.k.fellows@manchester.ac.uk>

	* library/clock.tcl (::tcl::clock::add): Added missing braces to
	clockval validation code. Pointed out on comp.lang.tcl.

2006-08-11  Donal K. Fellows  <donal.k.fellows@manchester.ac.uk>

	* generic/tclNamesp.c: Improvements in buffer management to make
	namespace creation faster. Plus selected other minor improvements to
	code quality. [Patch 1352382]

2006-08-10  Donal K. Fellows  <donal.k.fellows@manchester.ac.uk>

	Misc patches to make code more efficient. [Bug 1530474] (afredd)
	* generic/*.c, macosx/tclMacOSXNotify.c, unix/tclUnixNotfy.c,
	* win/tclWinThrd.c: Tidy up invokations of Tcl_Panic() to promote
	string constant sharing and consistent style.
	* generic/tclBasic.c (Tcl_CreateInterp): More efficient handling of
	* generic/tclClock.c (TclClockInit):	 registration of commands not
						 in global namespace.
	* generic/tclVar.c (Tcl_UnsetObjCmd): Remove unreachable clause.

2006-08-09  Don Porter	<dgp@users.sourceforge.net>

	* generic/tclEncoding.c:	Replace buffer copy in for loop with
	call to memcpy(). Thanks to afredd. [Patch 1530262]

2006-08-09  Donal K. Fellows  <donal.k.fellows@manchester.ac.uk>

	* generic/tclCmdIL.c (Tcl_LassignObjCmd): Make the wrong#args message
	a bit more consistent with those used elsewhere. [Bug 1534628]

	* generic/tclDictObj.c (DictForCmd): Stop crash when attempting to
	iterate over an invalid dictionary. [Bug 1531184]

	* doc/ParseCmd.3, doc/expr.n, doc/set.n, doc/subst.n, doc/switch.n:
	* doc/tclvars.n: Ensure that uses of [expr] in documentation examples
	are also good style (with braces) unless otherwise necessary. [Bug
	1526581]

2006-08-03  Daniel Steffen  <das@users.sourceforge.net>

	* unix/tclUnixPipe.c (TclpCreateProcess): for USE_VFORK: ensure
	standard channels are initialized before vfork() so that the child
	doesn't potentially corrupt global state in the parent's address space

	* tests/compExpr-old.test: add 'oldExprParser' constraint to all tests
	* tests/compExpr.test:	   that depend on the exact format of the
	* tests/compile.test:	   error messages of the pre-2006-07-05
	* tests/expr-old.test:	   expression parser. The constraint is on by
	* tests/expr.test:	   default (i.e those tests still fail), but
	* tests/for.test:	   can be turned off by passing '-constraints
	* tests/if.test:	   newExprParser' to tcltest, which will skip
	* tests/parseExpr.test:	   the 196 failing tests in the testsuite that
	* tests/while.test:	   are caused by the new expression parser
	error messages.

2006-07-31  Kevin B. Kenny  <kennykb@acm.org>

	* generic/tclClock.c (ConvertLocalToUTCUsingC): Corrected a regression
	that caused dates before 1969 to be one day off in the :localtime time
	zone if TZ is not set. [Bug 1531530]

2006-07-30  Kevin B. Kenny  <kennykb@acm.org>

	* generic/tclClock.c (GetJulianDayFromEraYearMonthDay): Corrected
	several errors in converting dates before the Common Era [Bug 1426279]
	* library/clock.tcl: Corrected syntax errors in generated code for %EC
	%Ey, and %W format groups [Bug 1505383]. Corrected a bug in cache
	management for format strings containing [glob] metacharacters [Bug
	1494664]. Corrected several errors in formatting/scanning of years
	prior to the Common Era, and added the missing %EE format group to
	indicate the era.
	* tools/makeTestCases.tcl: Added code to make sure that %U and %V
	format groups are included in the tests. (The code depends on %U and
	%V formatting working correctly when 'makeTestCases.tcl' is run,
	rather than making a completely independent check.) Added tests for
	[glob] metacharacters in strings. Added tests for years prior to the
	Common Era.
	* tests/clock.test: Rebuilt with new test cases for all the above.

2006-07-30  Joe English	 <jenglish@users.sourceforge.net>

	* doc/AppInit.3: Fix typo [Bug 1496886]

2006-07-26  Don Porter	<dgp@users.sourceforge.net>

	* generic/tclExecute.c: Corrected flawed overflow detection in
	* tests/expr.test:	INST_EXPON that caused [expr 2**64] to return
	0 instead of the same value as [expr 1<<64].

2006-07-24  Don Porter	<dgp@users.sourceforge.net>

	* win/tclWinSock.c:	Correct un-initialized Tcl_DString. Thanks to
	afredd. [Bug 1518166]

2006-07-21  Miguel Sofer  <msofer@users.sf.net>

	* generic/tclExecute.c:
	* tests/execute.test (execute-9.1): dgp's fix for [Bug 1522803].

2006-07-20  Daniel Steffen  <das@users.sourceforge.net>

	* macosx/tclMacOSXNotify.c (Tcl_InitNotifier, Tcl_WaitForEvent):
	create notifier thread lazily upon first call to Tcl_WaitForEvent()
	rather than in Tcl_InitNotifier(). Allows calling exeve() in processes
	where the event loop has not yet been run (Darwin's execve() fails in
	processes with more than one thread), in particular allows embedders
	to call fork() followed by execve(), previously the pthread_atfork()
	child handler's call to Tcl_InitNotifier() would immediately recreate
	the notifier thread in the child after a fork.

	* macosx/tclMacOSXFCmd.c (TclMacOSXCopyFileAttributes):	   add support
	* macosx/tclMacOSXNotify.c (Tcl_InitNotifier):		   for weakly
	* unix/tclUnixInit.c (Tcl_GetEncodingNameFromEnvironment): importing
	symbols not available on OSX 10.2 or 10.3, enables binaires built on
	later OSX versions to run on earlier ones.
	* macosx/Tcl.xcodeproj/project.pbxproj: enable weak-linking; turn on
						extra warnings.
	* macosx/README: document how to enable weak-linking; cleanup.
	* unix/tclUnixPort.h: add support for weak-linking; conditionalize
	AvailabilityMacros.h inclusion; only disable realpath on 10.2 or
	earlier when threads are enabled.
	* unix/tclLoadDyld.c (TclpLoadMemoryGetBuffer): change runtime Darwin
	* unix/tclUnixInit.c (TclpInitPlatform):	release check to use
							global initialized
							once
	* unix/tclUnixFCmd.c (DoRenameFile, TclpObjNormalizePath): add runtime
	Darwin release check to determine if realpath is threadsafe.
	* unix/configure.in: add check on Darwin for compiler support of weak
	* unix/tcl.m4:	     import and for AvailabilityMacros.h header; move
	Darwin specific checks & defines that are only relevant to the tcl
	build out of tcl.m4; restrict framework option to Darwin; clean up
	quoting and help messages.
	* unix/configure: autoconf-2.59
	* unix/tclConfig.h.in: autoheader-2.59

	* generic/regc_locale.c (cclass):
	* generic/tclExecute.c (TclExecuteByteCode):
	* generic/tclIOCmd.c (Tcl_ExecObjCmd):
	* generic/tclListObj.c (NewListIntRep):
	* generic/tclObj.c (Tcl_GetLongFromObj, Tcl_GetWideIntFromObj)
	(FreeBignum, Tcl_SetBignumObj):
	* generic/tclParseExpr.c (Tcl_ParseExpr):
	* generic/tclStrToD.c (TclParseNumber):
	* generic/tclStringObj.c (TclAppendFormattedObjs):
	* unix/tclLoadDyld.c (TclpLoadMemory):
	* unix/tclUnixPipe.c (TclpCreateProcess): fix signed-with-unsigned
	comparison and other warnings from gcc4 -Wextra.

2006-07-13  Andreas Kupries <andreask@activestate.com>

	* unix/tclUnixPort.h: Added the inclusion of <AvailabilityMacros.h>.
	The missing header caused the upcoming #if conditions to wrongly
	exclude realpath, causing file normalize to ignore symbolic links in
	the path.

2006-07-11  Zoran Vasiljevic <vasiljevic@users.sourceforge.net>

	* generic/tclAsync.c: Made Tcl_AsyncDelete() more tolerant when called
	after all thread TSD has been garbage-collected.

2006-07-05  Don Porter	<dgp@users.sourceforge.net>

	* generic/tclParseExpr.c:	Completely new expression parser that
	builds a parse tree instead of operating with deep recursion. This
	corrects reports of stack-blowing crashes parsing long expressions
	[Bug 906201] and replaces a fundamentally O(N^2) algorithm with an
	O(N) one [RFE 903765]. The new parser is better able to generate error
	messages that clearly report both the nature and context of the syntax
	error [Bugs 1029267, 1381715]. For now, the code for the old parser is
	still present and can be activated with a "#define OLD_EXPR_PARSER
	1". This is for the sake of a clean implementation patch, and for ease
	of benchmarking. The new parser is non-recursive, so much lighter in
	stack consumption, but it does use more heap, so there may be cases
	where parsing of long expressions that succeeded with the old parser
	will lead to out of memory panics with the new one. There are still
	more improvements possible on that point, though significant progress
	may require changes to the Tcl_Token specifications documented for the
	public Tcl_Parse*() routines.
	***POTENTIAL INCOMPATIBILITY*** for any callers that rely on the exact
	(usually terrible) error messages generated by the old parser. This
	includes a large number of tests in the test suite.

	* generic/tclInt.h:		Replaced TclParseWhiteSpace() with
	* generic/tclParse.c:		TclParseAllWhiteSpace() which is what
	* generic/tclParseExpr.c:	all the callers really needed.
	Breaking whitespace runs at newlines is useful only to the command
	parsing function, and it can call the file scoped routine
	ParseWhiteSpace() to do that.

	* tests/expr-old.test:	Removed knownBug constraints that masked
	* tests/expr.test:	failures due to revised error messages.
	* tests/parseExpr.test:

2006-06-20  Don Porter	<dgp@users.sourceforge.net>

	* generic/tclIOUtil.c:	Changed default configuration to
	* generic/tclInt.decls: #undef USE_OBSOLETE_FS_HOOKS which disables
	* generic/tclTest.c:	access to the Tcl 8.3 internal routines for
	hooking into filesystem operations. Everyone ought to have migrated to
	Tcl_Filesystems by now.
	***POTENTIAL INCOMPATIBILITY*** for any code still stuck in the
	pre-Tcl_Filesystem era.

	* generic/tclIntDecls.h:	make genstubs
	* generic/tclStubInit.c:

	* generic/tclStrToD.c:	Removed dead code that permitted disabling of
	recognition of the new 0b and 0o numeric formats.

	* generic/tclExecute.c: Removed dead code that implemented alternative
	* generic/tclObj.c:	design where numeric values did not
	automatically narrow to the smallest Tcl_ObjType required to hold them

	* generic/tclCmdAH.c:	Removed dead code that was old implementation
	of [format].

2006-06-14  Daniel Steffen  <das@users.sourceforge.net>

	* unix/tclUnixPort.h (Darwin): support MAC_OS_X_VERSION_MAX_ALLOWED
	define from AvailabilityMacros.h: override configure detection and
	only use API available in the indicated OS version or earlier.

2006-06-14  Donal K. Fellows  <donal.k.fellows@manchester.ac.uk>

	* doc/format.n, doc/scan.n: Added examples for converting between
	characters and their numeric interpretations following user prompting.

2006-06-13  Donal K. Fellows  <dkf@users.sf.net>

	* unix/tclLoadDl.c (TclpDlopen): Workaround for a compiler bug in Sun
	Forte 6. [Bug 1503729]

2006-06-06  Don Porter	<dgp@users.sourceforge.net>

	* doc/GetStdChan.3:	Added recommendation that each call to
	Tcl_SetStdChannel() be accompanied by a call to Tcl_RegisterChannel().

2006-06-05  Donal K. Fellows  <donal.k.fellows@manchester.ac.uk>

	* doc/Alloc.3: Added documentation of promise that Tcl_Realloc(NULL,x)
	is the same as Tcl_Alloc(x), as discussed in comp.lang.tcl. Also fixed
	nonsense sentence to say something meaningful.

2006-05-29  Jeff Hobbs	<jeffh@ActiveState.com>

	* generic/tcl.h (Tcl_DecrRefCount): use if/else construct to allow
	placement in unbraced outer if/else conditions. (jcw)

2006-05-27  Daniel Steffen  <das@users.sourceforge.net>

	* macosx/tclMacOSXNotify.c: implemented pthread_atfork() handler that
	* unix/tcl.m4 (Darwin):	    recreates CoreFoundation state and
	notifier thread in the child after a fork(). Note that pthread_atfork
	is available starting with Tiger only. Because vfork() is used by the
	core on Darwin, [exec]/[open] are not affected by this fix, only
	extensions or embedders that call fork() directly (such as TclX).
	However, this only makes fork() safe from corefoundation tcl with
	--disable-threads; as on all platforms, forked children may deadlock
	in threaded tcl due to the potential for stale locked mutexes in the
	child. [Patch 923072]

	* unix/configure: autoconf-2.59
	* unix/tclConfig.h.in: autoheader-2.59

2006-05-24  Donal K. Fellows  <donal.k.fellows@manchester.ac.uk>

	* unix/tcl.m4 (SC_CONFIG_SYSTEM): Fixed quoting of command script to
	awk; it was a rarely used branch, but it was wrong. [Bug 1494160]

2006-05-23  Donal K. Fellows  <donal.k.fellows@manchester.ac.uk>

	* doc/chan.n, doc/refchan.n: Tighten up the documentation to follow a
	slightly more consistent style with regard to argument capitalization.

2006-05-13  Don Porter	<dgp@users.sourceforge.net>

	* generic/tclProc.c (ProcCompileProc): When a bump of the compile
	epoch forces the re-compile of a proc body, take care not to overwrite
	any Proc struct that may be referred to on the active call stack. This
	fixes [Bug 1482718]. Note that the fix will not be effective for code
	that calls the private routine TclProcCompileProc() directly.

2006-05-13  Daniel Steffen  <das@users.sourceforge.net>

	* generic/tclEvent.c (HandleBgErrors): fix leak. [Coverity issue 86]

2006-05-05  Don Porter	<dgp@users.sourceforge.net>

	* generic/tclMain.c (Tcl_Main):		Corrected flaw that required
	* tests/main.test: (Tcl_Main-4.5):	processing of one interactive
	command before passing control to the loop routine registered with
	Tcl_SetMainLoop(). [Bug 1481986]

2006-05-04  Don Porter	<dgp@users.sourceforge.net>

	* README:		Bump version number to 8.5a5
	* generic/tcl.h:
	* tools/tcl.wse.in:
	* unix/configure.in:
	* unix/tcl.spec:
	* win/README.binary:
	* win/configure.in:

	* unix/configure:	autoconf-2.59
	* win/configure:

	* generic/tclBasic.c (ExprSrandFunc): Restore acceptance of wide/big
	* doc/mathfunc.n: integer values by srand(). [Bug 1480509]

2006-04-26  Don Porter	<dgp@users.sourceforge.net>

	*** 8.5a4 TAGGED FOR RELEASE ***

	* changes:	Updates for another RC.

	* generic/tclBinary.c:	Revised the handling of the Q and q format
	* generic/tclInt.h:	specifiers for [binary] to account for the
	* generic/tclStrToD.c:	"middle endian" floating point format used in
	Nokia N770.

2006-04-25  Don Porter	<dgp@users.sourceforge.net>

	* doc/DoubleObj.3:	More doc updates for TIP 237.
	* doc/expr.n:
	* doc/format.n:
	* doc/mathfunc.n:
	* doc/scan.n:
	* doc/string.n:

	* generic/tclScan.c:	[scan $s %u] is documented to accept only
	* tests/scan.test:	decimal formatted integers. Fixed to match.

2006-04-19  Kevin B. Kenny  <kennykb@acm.org>

	* generic/tclStrToD.c: Added code to support the "middle endian"
	floating point format used in the Nokia N770's software-based floating
	point. Thanks to Bruce Johnson for reporting this bug, originally on
	http://wiki.tcl.tk/15408.
	* library/clock.tcl: Fixed a bug with Daylight Saving Time and Posix
	time zone specifiers reported by Martin Lemburg in
	http://groups.google.com/group/comp.lang.tcl/browse_thread/thread/9a8b15a4dfc0b7a0
	(and not at SourceForge).
	* tests/clock.test: Added test case for the above bug.

2006-04-18  Donal K. Fellows  <dkf@users.sf.net>

	* doc/IntObj.3: Minor review fixes, including better documentation of
	the behaviour of Tcl_GetBignumAndClearObj.

2006-04-17  Don Porter	<dgp@users.sourceforge.net>

	* doc/IntObj.3: Documentation changes to account for TIP 237 changes.
	* doc/Object.3: [Bug 1446971]

2006-04-12  Donal K. Fellows  <donal.k.fellows@manchester.ac.uk>

	* generic/regc_locale.c (cclass): Redefined the meaning of [:print:]
	to be exactly UNICODE letters, numbers, punctuation, symbols and
	spaces (*not* whitespace). [Bug 1376892]

2006-04-11  Don Porter	<dgp@users.sourceforge.net>

	* generic/tclTrace.c:	Stop some interference between enter traces
	* tests/trace.test:	and enterstep traces. [Bug 1458266]

2006-04-07  Don Porter	<dgp@users.sourceforge.net>

	* generic/tclPathObj.c: Yet another revised fix for the [Bug 1379287]
	* tests/fileSystem.test:	family of path normalization bugs.

2006-04-06  Jeff Hobbs	<jeffh@ActiveState.com>

	* generic/tclRegexp.c (FinalizeRegexp): full reset data to indicate
	readiness for reinitialization.

2006-04-06  Don Porter	<dgp@users.sourceforge.net>

	* generic/tclIndexObj.c (Tcl_GetIndexFromObjStruct):	It seems there
	* tests/indexObj.test:	are extensions that rely on the prior behavior
	* doc/GetIndex.3:	that the empty string cannot succeed as a
	unique prefix matcher, so I'm restoring Donal Fellows's solution.
	Added mention of this detail to the documentation. [Bug 1464039]

	* tests/compExpr-old.test:	Updated testmathfunctions constraint
	* tests/compExpr.test:		to post-TIP-232 world.
	* tests/expr-old.test:
	* tests/expr.test:
	* tests/info.test:

	* tests/indexObj.test:	Corrected other test errors revealed by
	* tests/upvar.test:	testing outside the tcltest application.

	* generic/tclPathObj.c: Revised fix for the [Bug 1379287] family of
	path normalization bugs.

2006-04-06  Daniel Steffen  <das@users.sourceforge.net>

	* unix/tcl.m4: removed TCL_IO_TRACK_OS_FOR_DRIVER_WITH_BAD_BLOCKING
	define on Darwin. [Bug 1457515]
	* unix/configure: autoconf-2.59
	* unix/tclConfig.h.in: autoheader-2.59

2006-04-05  Don Porter	<dgp@users.sourceforge.net>

	* win/tclWinInit.c:	More careful calls to Tcl_DStringSetLength()
	* win/tclWinSock.c:	to avoid creating invalid DString states. Bump
	* win/tclWinDde.c:	to version 1.3.2. [RFE 1366195]
	* library/dde/pkgIndex.tcl:

	* library/reg/pkgIndex.tcl:	Bump to registry 1.2 because
	* win/tclWinReg.c:	Registry_Unload() is a new public routine
	* win/Makefile.in:	compared to the 1.1.* releases.

	* win/configure.in:	Bump package version numbers.
	* win/configure:	autoconf 2.59

2006-04-05  Donal K. Fellows  <donal.k.fellows@manchester.ac.uk>

	* generic/tclIndexObj.c (Tcl_GetIndexFromObjStruct): Allow empty
	strings to be matched by the Tcl_GetIndexFromObj machinery, in the
	same manner as any other key. [Bug 1464039]

2006-04-03  Andreas Kupries <andreask@activestate.com>

	* generic/tclIO.c (ReadChars): Added check, panic and commentary to a
	piece of code which relies on BUFFER_PADDING to create enough space at
	the beginning of each buffer for the insertion of partial multibyte
	data at the beginning of a buffer. Commentary explains why this code
	is OK, and the panic is as a precaution if someone twiddled the
	BUFFER_PADDING into uselessness.

	* generic/tclIO.c (ReadChars): Temporarily suppress the use of
	TCL_ENCODING_END set when EOF was reached while the buffer we are
	converting is not truly the last buffer in the queue. Together with
	the Utf bug below it was possible to completely wreck the buffer data
	structures, eventually crashing Tcl. [Bug 1462248]

	* generic/tclEncoding.c (UtfToUtfProc): Stop accessing memory beyond
	the end of the input buffer when TCL_ENCODING_END is set and the last
	bytes of the buffer start a multi-byte sequence. This bug contributed
	to [Bug 1462248].

2006-03-30  Miguel Sofer  <msofer@users.sf.net>

	* generic/tclExecute.c: remove unused var and silence gcc warning

2006-03-29  Jeff Hobbs	<jeffh@ActiveState.com>

	* win/Makefile.in: convert _NATIVE paths to use / to avoid ".\"
	path-as-escape issue.

2006-03-29  Don Porter	<dgp@users.sourceforge.net>

	* changes:	Updates for another RC.

	* generic/tclPathObj.c:	 More fixes for path normalization when /../
	* tests/fileSystem.test: tries to go beyond root.[Bug 1379287]

	* generic/tclExecute.c: Revised INST_MOD implementation to do
	calculations in native types as much as possible, moving to mp_ints
	only when necessary.

2006-03-28  Jeff Hobbs	<jeffh@ActiveState.com>

	* win/tclWinPipe.c (TclpCreateProcess): change panics to Tcl errors
	and do proper refcounting of noe objPtr. [Bug 1194429]

	* unix/tcl.m4, win/tcl.m4: []-quote AC_DEFUN functions.

2006-03-28  Daniel Steffen  <das@users.sourceforge.net>

	* macosx/Tcl.xcode/default.pbxuser:	add '-singleproc 1' cli arg to
	* macosx/Tcl.xcodeproj/default.pbxuser: tcltest to ease test debugging

	* macosx/Tcl.xcode/project.pbxproj:	removed $prefix/share from
	* macosx/Tcl.xcodeproj/project.pbxproj: TCL_PACKAGE_PATH as per change
	to unix/configure.in of 2006-03-13.

	* unix/tclUnixFCmd.c (TclpObjNormalizePath): deal with *BSD/Darwin
	realpath() converting relative paths into absolute paths [Bug 1064247]

2006-03-28  Vince Darley  <vincentdarley@sourceforge.net>

	* generic/tclIOUtil.c: fix to nativeFilesystemRecord comparisons
	(lesser part of [Bug 1064247])

2006-03-27  Pat Thoyts	<patthoyts@users.sourceforge.net>

	* win/tclWinTest.c:	Fixes for [Bug 1456373] (mingw-gcc issue)

2006-03-27  Andreas Kupries <andreask@activestate.com>

	* doc/CrtChannel.3:    Added TCL_CHANNEL_VERSION_5, made it the
	* generic/tcl.h:       version where the "truncateProc" is defined at,
	* generic/tclIO.c:     and moved all channel drivers of Tcl to v5.
	* generic/tclIOGT.c, generic/tclIORChan.c, unix/tclUnixChan.c:
	* unix/tclUnixPipe.c, win/tclWinChan.c, win/tclWinConsole.c:
	* win/tclWinPipe.c, win/tclWinSerial.c, win/tclWinSock.c:

2006-03-27  Don Porter	<dgp@users.sourceforge.net>

	* generic/tclExecute.c: Merge INST_MOD computation in with the
	INST_?SHIFT instructions, which also operate only on two integral
	values. Also corrected flaw that made INST_BITNOT of wide values
	require mp_int calculations. Also corrected type that missed optimized
	handling of the tclBooleanType by the TclGetBooleanFromObj macro.

	* changes:	Updates for another RC.

2006-03-25  Don Porter	<dgp@users.sourceforge.net>

	* generic/tclExecute.c: Corrections to INST_EXPON detection of
	overflow to use mp_int calculations.

2006-03-24  Kevin B. Kenny  <kennykb@acm.org>

	* generic/tclExecute.c (TclExecuteByteCode): Added a couple of missing
	casts to 'int' that were affecting compilablity on VC6.

2006-03-24  Don Porter	<dgp@users.sourceforge.net>

	* generic/tclEncoding.c: Reverted latest change [Bug 506653] since it
	reportedly killed test performance on Windows.

	* generic/tclExecute.c: Revised INST_EXPON implementation to do
	calculations in native types as much as possible, moving to mp_ints
	only when necessary.

2006-03-23  Don Porter	<dgp@users.sourceforge.net>

	* generic/tclExecute.c: Merged INST_EXPON handling in with the other
	binary operators that operate on all number types (INST_ADD, etc.).

	* tests/env.test: With case preserved (see 2006-03-21 commit) be sure
	to do case-insensitive filtering. [Bug 1457065]

2006-03-23  Reinhard Max  <max@suse.de>

	* unix/tcl.spec: Cleaned up and completed the spec file. An RPM can
	now be built from the tcl source distribution with "rpmbuild -tb
	<tarball>"

2006-03-22  Reinhard Max  <max@suse.de>

	* tests/stack.test: Run the stack tests in subshells, so that they are
	reported as failed tests rather than bugs in the test suite if the
	recursion causes a segfault.

2006-03-21  Don Porter	<dgp@users.sourceforge.net>

	* changes:	Updates for another RC.

	* generic/tclStrToD.c:	One of the branches of AccumulateDecimalDigit
	* tests/parseExpr.test: did not. [Bug 1451233]

	* tests/env.test:	Preserve case of saved env vars. [Bug 1409272]

2006-03-21  Daniel Steffen  <das@users.sourceforge.net>

	* generic/tclInt.decls:	 implement globbing for HFS creator & type
	* macosx/tclMacOSXFCmd.c:codes and 'hidden' flag, as documented in
	* tests/macOSXFCmd.test: glob.n; objectified OSType handling in [glob]
	* unix/tclUnixFile.c:	 and [file attributes]; fix globbing for
	hidden files with pattern==NULL arg. [Bug 823329]
	* generic/tclIntPlatDecls.h:
	* generic/tclStubInit.c: make genstubs

2006-03-20  Andreas Kupries <andreask@activestate.com>

	* win/Makefile.in (install-libraries): Generate tcl8/8.4 directory
	under Windows as well (cygwin Makefile). Related entry: 2006-03-07,
	dgp. This moved the installation of http from 8.2 to 8.4, partially. A
	fix of the required directory creation was done for unix on Mar 10,
	without entry in the Changelog. This entry is for the fix of the
	directory creation under Windows.

	* unix/installManPage: There is always one even more broken "sed".
	Moved the # comment starting character in the sed script to the
	beginning of their respective lines. The AIX sed will not recognize
	them as comments otherwise :( The actual text stays indented for
	better association with the commands they belong to.

2006-03-20  Donal K. Fellows  <donal.k.fellows@manchester.ac.uk>

	* tests/cmdAH.test, tests/fCmd.test, tests/unixFCmd.test:
	* tests/winFCmd.test: Cleanup of some test constraint handling, and a
	few other minor issues.

2006-03-18  Vince Darley  <vincentdarley@sourceforge.net>

	* generic/tclFileName.c:
	* doc/FileSystem.3:
	* tests/fileName.test: Fix to [Bug 1084705] so that 'glob -nocomplain'
	finally agrees with its documentation and doesn't swallow genuine
	errors.

	***POTENTIAL INCOMPATIBILITY*** for scripts that assumed '-nocomplain'
	removes the need for 'catch' to deal with non-understood path names.

	Small optimisation to implementation of pattern==NULL case of TclGlob,
	and clarification to the documentation. [Tclvfs bug 1405317]

2006-03-18  Vince Darley  <vincentdarley@sourceforge.net>

	* tests/fCmd.test: added knownBug test case for [Bug 1394972]

	* tests/winFCmd.test:
	* tests/tcltest.test: corrected tests to better account for behaviour
	of writable/non-writable directories on Windows 2000/XP. This, with
	the previous patches, closes [Bug 1193497]

2006-03-17  Andreas Kupries <andreask@activestate.com>

	* doc/chan.n: Updated with documentation for the commands 'chan
	create' and 'chan postevent' (TIP #219).

	* doc/refchan.n: New file. Documentation of the command handler API
	for reflected channels (TIP #219).

2006-03-17  Joe Mistachkin <joe@mistachkin.com>

	* unix/tclUnixPort.h: Include pthread.h prior to pthread_np.h [Bug
	1444692]

	* win/tclWinTest.c: Corrected typo of 'initializeMutex' that prevented
	successful compilation.

2006-03-16  Andreas Kupries <andreask@activestate.com>

	* doc/open.n: Documented the changed behaviour of 'a'ppend mode.

	* tests/io.test (io-43.1 io-44.[1234]): Rewritten to be self-contained
	with regard to setup and cleanup. [Bug 681793]

	* generic/tclIOUtil.c (TclGetOpenMode): Added the flag O_APPEND to the
	list of POSIX modes used when opening a file for 'a'ppend. This
	enables the proper automatic seek-to-end-on-write by the OS. See [Bug
	680143] for longer discussion.

	* tests/ioCmd.test (iocmd-13.7.*): Extended the testsuite to check the
	new handling of 'a'.

2006-03-15  Andreas Kupries <andreask@activestate.com>

	* tests/socket.test: Extended the timeout in socket-11.11 from 10 to
	40 seconds to allow for really slow machines. Also extended
	actual/expected results with value of variable 'done' to make it
	clearer when a test fails due to a timeout. [Bug 792159]

2006-03-15  Vince Darley  <vincentdarley@sourceforge.net>

	* win/fCmd.test: add proper test constraints so the new tests don't
	run on Unix.

2006-03-14  Andreas Kupries <andreask@activestate.com>

	* generic/tclPipe.c (TclCreatePipeline): Modified the processing of
	pipebars to fail if the last bar is followed only by redirections.
	[Bug 768659]

2006-03-14  Andreas Kupries <andreask@activestate.com>

	* doc/fconfigure.n: Clarified that -translation is binary is reported
	as lf when queried, because it is identical to lf, except for the
	special additional behaviour when setting it. [Bug 666770]

2006-03-14  Andreas Kupries <andreask@activestate.com>

	* doc/clock.n: Removed double-quotes around section title NAME; not
	needed.
	* unix/installManpage: Reverted part to handle double-quotes in
	section NAME, chokes older sed installations.

2006-03-14  Andreas Kupries <andreask@activestate.com>

	* library/tm.tcl (::tcl::tm::Defaults): Fixed handling of environment
	variable TCLX.y_TM_PATH, bad variable reference. Thanks to Julian
	Noble. [Bug 1448251]

2006-03-14  Vince Darley  <vincentdarley@sourceforge.net>

	* win/tclWinFile.c: updated patch to deal with 'file writable' issues
	on Windows XP/2000.
	* generic/tclTest.c:
	* unix/tclUnixTest.c:
	* win/tclWinTest.c:
	* tests/fCmd.test: updated test suite to deal with correct permissions
	setting and differences between XP/2000 and 95/98 3 tests still fail;
	to be dealt with shortly

2006-03-13  Don Porter	<dgp@users.sourceforge.net>

	* generic/tclEncoding.c: Report error when an escape encoding is
	missing one of its sub-encodings. [Bug 506653]

	* unix/configure.in:	Revert change from 2005-07-26 that sometimes
	* unix/configure:	added $prefix/share to the tcl_pkgPath. See
	[Patch 1231015]. autoconf-2.59.

2006-03-10  Miguel Sofer  <msofer@users.sf.net>

	* generic/tclProc.c (ObjInterpProcEx):
	* tests/apply.test (apply-5.1): Fix [apply] error messages so that
	they quote the lambda expression. [Bug 1447355]

2006-03-10  Zoran Vasiljevic  <vasiljevic@users.sourceforge.net>

	-- Summary of changes fixing [Bug 1437595] --

	* generic/tclEvent.c: Cosmetic touches and identation
	* generic/tclInt.h: Added TclpFinalizeSockets() call.

	* generic/tclIO.c: Calls TclpFinalizeSockets() as part of the
	TclFinalizeIOSubsystem().

	* unix/tclUnixSock.c: Added no-op TclpFinalizeSockets().

	* win/tclWinPipe.c, win/tclWinSock.c: Finalization of sockets/pipes is
	now solely done in TclpFinalizeSockets() and TclpFinalizePipes() and
	not over the thread-exit handler, because the order of actions the Tcl
	generic core will impose may result in cores/hangs if the thread exit
	handler tears down corresponding subsystem(s) too early.

2006-03-10  Vince Darley  <vincentdarley@sourceforge.net>

	* win/tclWinFile.c: previous patch breaks tests, so removed.

2006-03-09  Vince Darley  <vincentdarley@sourceforge.net>

	* win/tclWinFile.c: fix to 'file writable' in certain XP directories.
	Thanks to fvogel and jfg. [Patch 1344540] Modified patch to make use
	of existing use of getSecurityProc.

2006-03-08  Don Porter	<dgp@users.sourceforge.net>

	* generic/tclExecute.c: Complete missing bit of TIP 215 implementation
	* tests/incr.test:

2006-03-07  Joe English	 <jenglish@users.sourceforge.net>

	* unix/tcl.m4: Set SHLIB_LD_FLAGS='${LIBS}' on NetBSD, as per the
	other *BSD variants. [Bug 1334613]
	* unix/configure: Regenerated.

2006-03-07  Don Porter	<dgp@users.sourceforge.net>

	* changes:	Update in prep. for 8.5a4 release.

	* unix/Makefile.in:	Package http 2.5.2 requires Tcl 8.4, so the
	* win/Makefile.in:	*.tm installation has to be placed in an "8.4"
	directory, not an "8.2" directory.

2006-03-06  Don Porter	<dgp@users.sourceforge.net>

	* generic/tclBasic.c:	Revised handling of TCL_EVAL_* flags to
	* tests/parse.test:	simplify TclEvalObjvInternal and to correct
	the auto-loading of alias targets (parse-8.12). [Bug 1444291]

2006-03-03  Don Porter	<dgp@users.sourceforge.net>

	* generic/tclPathObj.c: Revised yesterday's fix for [Bug 1379287] to
	work on Windows.

	* generic/tclObj.c:	Compatibility support for existing code that
	calls Tcl_GetObjType("boolean").

2006-03-02  Don Porter	<dgp@users.sourceforge.net>

	* generic/tclPathObj.c:		Fix for failed normalization of paths
	* tests/fileSystem.test:	with /../ that lead back to the root
	of the filesystem, like /foo/.. [Bug 1379287]

2006-03-01  Reinhard Max  <max@suse.de>

	* unix/installManPage: Fix the script for manpages that have quotes
	around the .SH arguments, as doctools produces them. [Bug 1292145]
	Some minor cleanups and improvements.

2006-02-28  Don Porter	<dgp@users.sourceforge.net>

	* generic/tclBasic.c:	Corrections to be sure that TCL_EVAL_GLOBAL
	* tests/namespace.test: evaluations act the same as [uplevel #0]
	* tests/parse.test:	evaluations, even when execution traces or
	* tests/trace.test:	invocations of [::unknown] are present. [Bug
	1439836]

2006-02-22  Don Porter	<dgp@users.sourceforge.net>

	* generic/tclBasic.c:	Corrected a few bugs in how [namespace
	* tests/namespace.test: unknown] interacts with TCL_EVAL_* flags.
	[Patch 958222]

2006-02-17  Don Porter	<dgp@users.sourceforge.net>

	* generic/tclIORChan.c: Revised error message generation and handling
	* tests/ioCmd.test:	of exceptional return codes in the channel
	reflection layer. [Bug 1372348]

2006-02-16  Don Porter	<dgp@users.sourceforge.net>

	* generic/tclIndexObj.c:	Disallow the "ambiguous" error message
	* tests/indexObj.test:		when TCL_EXACT matching is requested.
	* tests/ioCmd.test:

2006-02-15  Don Porter	<dgp@users.sourceforge.net>

	* generic/tclIO.c:	Made several routines tolerant of
	* generic/tclIORChan.c: interp == NULL arguments. [Bug 1380662]
	* generic/tclIOUtil.c:

2006-02-09  Don Porter	<dgp@users.sourceforge.net>

	TIP#215 IMPLEMENTATION

	* doc/incr.n:		Revised [incr] to auto-initialize when varName
	* generic/tclExecute.c: argument is unset. [Patch 1413115]
	* generic/tclVar.c:
	* tests/compile.test:
	* tests/incr-old.test:
	* tests/incr.test:
	* tests/set.test:

	* tests/main.test (Tcl_Main-6.7):	Improved robustness of
	command auto-completion test. [Bug 1422736]

2006-02-08  Donal K. Fellows  <dkf@users.sf.net>

	* doc/Encoding.3, doc/encoding.n: Updates due to review at request of
	Don Porter. Mostly minor changes.

2006-02-08  Don Porter	<dgp@users.sourceforge.net>

	TIP#258 IMPLEMENTATION

	* doc/Encoding.3:	New subcommand [encoding dirs].
	* doc/encoding.n:	New routine Tcl_GetEncodingNameFromEnvironment
	* generic/tcl.decls:	Made public:
	* generic/tclBasic.c:	TclGetEncodingFromObj
	* generic/tclCmdAH.c:		-> Tcl_GetEncodingFromObj
	* generic/tclEncoding.c:TclGetEncodingSearchPath
	* generic/tclInt.decls:		-> Tcl_GetEncodingSearchPath
	* generic/tclInt.h:	TclSetEncodingSearchPath
	* generic/tclTest.c:		-> Tcl_SetEncodingSearchPath
	* library/init.tcl:	Removed commands:
	* tests/cmdAH.test:		[tcl::unsupported::EncodingDirs]
	* tests/encoding.test:		[testencoding path] (Tcltest)
	* unix/tclUnixInit.c:	[Patch 1413934]
	* win/tclWinInit.c:

	* generic/tclDecls.h:	make genstubs
	* generic/tclIntDecls.h:
	* generic/tclStubInit.c:

2006-02-01  Miguel Sofer  <msofer@users.sf.net>

	* generic/tclProc.c: minor improvements to [apply]
	* tests/apply.test: new tests; apply-5.1 currently fails to indicate
	missing work in error reporting

2006-02-01  Don Porter	<dgp@users.sourceforge.net>

	TIP#194 IMPLEMENTATION

	* doc/apply.n:	(New file)	New command [apply]. [Patch 944803]
	* doc/uplevel.n:
	* generic/tclBasic.c:
	* generic/tclInt.h:
	* generic/tclProc.c:
	* tests/apply.test: (New file)
	* tests/proc-old.test:
	* tests/proc.test:

	TIP#181 IMPLEMENTATION

	* doc/Namespace.3:	New command [namespace unknown]. New public C
	* doc/namespace.n:	routines Tcl_(Get|Set)NamespaceUnknownHandler.
	* doc/unknown.n:	[Patch 958222]
	* generic/tcl.decls:
	* generic/tclBasic.c:
	* generic/tclInt.h:
	* generic/tclNamesp.c:
	* tests/namespace.test:

	* generic/tclDecls.h:	make genstubs
	* generic/tclStubInit.c:

	TIP#250 IMPLEMENTATION

	* doc/namespace.n:	New command [namespace upvar]. [Patch 1275435]
	* generic/tclInt.h:
	* generic/tclNamesp.c:
	* generic/tclVar.c:
	* tests/namespace.test:
	* tests/upvar.test:

2006-01-26  Donal K. Fellows  <dkf@users.sf.net>

	* doc/dict.n: Fixed silly bug in example. Thanks to Heiner Marxen
	<heiner.marxen@unsel.de> for catching this! [Bug 1415725]

2006-01-26  Donal K. Fellows  <donal.k.fellows@manchester.ac.uk>

	* unix/tclUnixChan.c (TclpOpenFileChannel): Tidy up and comment the
	mess to do with setting up serial channels. This (deliberately) breaks
	a broken FreeBSD port, indicates what we're really doing, and reduces
	the amount of conditional compilation sections for better maintenance.

2006-01-25  Donal K. Fellows  <dkf@users.sf.net>

	* unix/tclUnixInit.c (TclpInitPlatform): Improved conditions on when
	to update the FP rounding mode on FreeBSD, taken from FreeBSD port.

2006-01-23  Donal K. Fellows  <dkf@users.sf.net>

	* tests/string.test (string-12.21): Added test for [Bug 1410553] based
	on original bug report.

2006-01-23  Miguel Sofer  <msofer@users.sf.net>

	* generic/tclStringObj.c: fixed incorrect handling of internal rep in
	Tcl_GetRange. Thanks to twylite and Peter Spjuth. [Bug 1410553]

	* generic/tclProc.c: fixed args handling for precompiled bodies [Bug
	1412695]; thanks to Uwe Traum.

2006-01-16  Reinhard Max  <max@suse.de>

	* generic/tclPipe.c (FileForRedirect): Prevent nameString from being
	freed without having been initialized.
	* tests/exec.test: Added a test for the above.

2006-01-12  Zoran Vasiljevic  <vasiljevic@users.sourceforge.net>

	* generic/tclPathObj.c (Tcl_FSGetInternalRep): backported patch from
	core-8-4-branch. A freed pointer has been overwritten causing all
	sorts of coredumps.

2006-01-12  Vince Darley  <vincentdarley@sourceforge.net>

	* win/tclWinFile.c: fix to sharing violation [Bug 1366227]

2006-01-11  Don Porter	<dgp@users.sourceforge.net>

	* generic/tclBasic.c:	Moved Tcl_LogCommandInfo from tclBasic.c to
	* generic/tclNamesp.c:	tclNamesp.c to get access to identifier with
	* tests/error.test (error-7.0): file scope. Added check for traces on
	::errorInfo, and when present fall back to contruction of the stack
	trace in the variable so that write trace notification timings are
	compatible with earlier Tcl releases. This reduces, but does not
	completely eliminate the ***POTENTIAL INCOMPATIBILITY*** created by
	the 2004-10-15 commit. [Bug 1397843]

2006-01-10  Daniel Steffen  <das@users.sourceforge.net>

	* unix/configure:    add caching, use AC_CACHE_CHECK instead of
	* unix/configure.in: AC_CACHE_VAL where possible, consistent message
	* unix/tcl.m4:	     quoting, sync relevant tclconfig/tcl.m4 changes
	and gratuitous formatting differences, fix SC_CONFIG_MANPAGES with
	default argument, Darwin improvements to SC_LOAD_*CONFIG.

2006-01-09  Don Porter	<dgp@users.sourceforge.net>

	* generic/tclNamesp.c (NamespaceInscopeCmd):	[namespace inscope]
	* tests/namespace.test: commands were not reported by [info level].
	[Bug 1400572]

2006-01-09  Donal K. Fellows  <donal.k.fellows@manchester.ac.uk>

	* generic/tclTrace.c: Stop exporting the guts of the trace command;
	nothing outside this file needs to see it. [Bug 971336]

2006-01-05  Donal K. Fellows  <donal.k.fellows@manchester.ac.uk>

	* unix/tcl.m4 (TCL_CONFIG_SYSTEM): Factor out the code to determine
	the operating system version number, as it was replicated in several
	places.

2006-01-04  David Gravereaux  <davygrvy@pobox.com>

	* win/tclAppInit.c: WIN32 native console signal handler removed. This
	was found to be interfering with TWAPI extension one. IMO, special
	services such as signal handlers should best be done with extensions
	to the core after discussions on c.l.t. about Roy Terry's tclsh
	children of a real windows service shell.

	******************************************************************
	*** CHANGELOG ENTRIES FOR 2005 IN "ChangeLog.2005"	       ***
	*** CHANGELOG ENTRIES FOR 2004 IN "ChangeLog.2004"	       ***
	*** CHANGELOG ENTRIES FOR 2003 IN "ChangeLog.2003"	       ***
	*** CHANGELOG ENTRIES FOR 2002 IN "ChangeLog.2002"	       ***
	*** CHANGELOG ENTRIES FOR 2001 IN "ChangeLog.2001"	       ***
	*** CHANGELOG ENTRIES FOR 2000 IN "ChangeLog.2000"	       ***
	*** CHANGELOG ENTRIES FOR 1999 AND EARLIER IN "ChangeLog.1999" ***
	******************************************************************<|MERGE_RESOLUTION|>--- conflicted
+++ resolved
@@ -1,13 +1,10 @@
-<<<<<<< HEAD
+2012-03-27  Jan Nijtmans  <nijtmans@users.sf.net>
+
+	* generic/tcl.h:             [Bug 3508771] Wrong Tcl_StatBuf used on MinGW
+	* generic/tclFCmd.c:         [Bug 2015723] duplicate inodes from file stat on
+	windows (but now for cygwin as well)
+
 2012-03-25  Jan Nijtmans  <nijtmans@users.sf.net>
-=======
-2012-03-27  Jan Nijtmans  <nijtmans@users.sf.net>
-
-	* generic/tcl.h:             [Bug 3508771] Wrong Tcl_StatBuf used on MinGW
-	* generic/tclFCmd.c:         [Bug 2015723] duplicate inodes from file stat on windows
-
-2012-03-24  Jan Nijtmans  <nijtmans@users.sf.net>
->>>>>>> b38ff7bf
 
 	* generic/tclInt.decls:      [Bug 3508771] load tclreg.dll in cygwin tclsh
 	* generic/tclIntPlatDecls.h: Implement TclWinConvertError, TclWinConvertWSAError,
