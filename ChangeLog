--- conflicted
+++ resolved
@@ -1,5 +1,3 @@
-<<<<<<< HEAD
-=======
 2011-05-07  Miguel Sofer  <msofer@users.sf.net>
 
 	* generic/tclInt.h: fix USE_TCLALLOC so that it can be enabled
@@ -127,7 +125,6 @@
 	* doc/dict.n: [Bug 3288696]: Command summary was confusingly wrong
 	when it came to [dict filter] with a 'value' filter.
 
->>>>>>> 6d00769d
 2011-04-16  Donal K. Fellows  <dkf@users.sf.net>
 
 	* generic/tclFCmd.c (TclFileAttrsCmd): Add comments to make this code
