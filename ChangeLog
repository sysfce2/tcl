--- conflicted
+++ resolved
@@ -1,12 +1,3 @@
-<<<<<<< HEAD
-2012-03-19  Reinhard Max  <max@suse.de>
-
-	* unix/tclUnixSock.c (Tcl_OpenTcpServer): Use the values returned
-	by getaddrinfo() for all three arguments to socket() instead of
-	only using ai_family. Try to keep the most meaningful error while
-	iterating over the result list, because using the last error can
-	be misleading.
-=======
 2012-03-19  Venkat Iyer <venkat@comit.com>
 
 	* library/tzdata/America/Atikokan: Update to tzdata2012b.
@@ -36,7 +27,14 @@
 	* library/tzdata/Pacific/Easter
 	* library/tzdata/Pacific/Fakaofo
 	* library/tzdata/America/Creston: (new)
->>>>>>> ae9d228b
+
+2012-03-19  Reinhard Max  <max@suse.de>
+
+	* unix/tclUnixSock.c (Tcl_OpenTcpServer): Use the values returned
+	by getaddrinfo() for all three arguments to socket() instead of
+	only using ai_family. Try to keep the most meaningful error while
+	iterating over the result list, because using the last error can
+	be misleading.
 
 2012-03-15  Jan Nijtmans  <nijtmans@users.sf.net>
 
