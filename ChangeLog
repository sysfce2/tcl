--- conflicted
+++ resolved
@@ -1,16 +1,10 @@
-<<<<<<< HEAD
+2013-04-19  Jan Nijtmans  <nijtmans@users.sf.net>
+
+	* generic/tclDecls.h: Implement many Tcl_*Var* functions and
+	Tcl_GetIndexFromObj as (faster/stack-saving) macros around resp
+	their Tcl_*Var*2 equivalent and Tcl_GetIndexFromObjStruct.
+
 2013-04-12  Jan Nijtmans  <nijtmans@users.sf.net>
-=======
-2013-04-18  Jan Nijtmans  <nijtmans@users.sf.net>
-
-	* generic/tclDecls.h: Implement Tcl_Pkg* functions as
-	(faster/stack-saving) macros around Tcl_Pkg*Ex functions.
-	The same for many Tcl_*Var* functions around their
-	Tcl_*Var*2 equivalent and Tcl_GetIndexFromObj around
-	Tcl_GetIndexFromObjStruct.
-
-2013-04-09  Reinhard Max  <max@suse.de>
->>>>>>> 67e2135f
 
 	* generic/tclDecls.h: Implement Tcl_Pkg* functions as
 	(faster/stack-saving) macros around Tcl_Pkg*Ex functions.
