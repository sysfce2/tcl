2011-04-28  Don Porter  <dgp@users.sourceforge.net>

	* generic/tclInt.h:	New utility routines:
	* generic/tclParse.c:	TclIsSpaceProc() and
	* generic/tclUtil.c:	TclCountSpaceRuns()

	* generic/tclCmdMZ.c:	Use new routines to replace calls to
	* generic/tclListObj.c:	isspace() and their /* INTL */ risk.
	* generic/tclStrToD.c:
	* generic/tclUtf.c:
	* unix/tclUnixFile.c:
	
<<<<<<< HEAD
	* generic/tclStringObj.c:	Improved reaction to out of memory.

2011-03-16  Jan Nijtmans  <nijtmans@users.sf.net>

	* unix/tcl.m4:    Make SHLIB_LD_LIBS='${LIBS}' the default and
	* unix/configure: set to "" on per-platform necessary basis.
	Backported from TEA, but kept all original platform code which was
	removed from TEA.

2011-03-14  Kevin B. Kenny  <kennykb@acm.org>

	* tools/tclZIC.tcl (onDayOfMonth): Allow for leading zeroes
	in month and day so that tzdata2011d parses correctly.
	* library/tzdata/America/Havana:
	* library/tzdata/America/Juneau:
	* library/tzdata/America/Santiago:
	* library/tzdata/Europe/Istanbul:
	* library/tzdata/Pacific/Apia:
	* library/tzdata/Pacific/Easter:
	* library/tzdata/Pacific/Honolulu:  tzdata2011d

=======
>>>>>>> 98b84970
2011-04-27  Don Porter  <dgp@users.sourceforge.net>

	* generic/tclCmdMZ.c:	TclFreeIntRep() correction & cleanup.
	* generic/tclExecute.c:
	* generic/tclIndexObj.c:
	* generic/tclInt.h:
	* generic/tclListObj.c:
	* generic/tclNamesp.c:
	* generic/tclResult.c:
	* generic/tclStringObj.c:
	* generic/tclVar.c:

	* generic/tclListObj.c:	FreeListInternalRep() cleanup.

2011-04-21  Don Porter  <dgp@users.sourceforge.net>

	* generic/tclInt.h:	Use macro to set List intreps.
	* generic/tclListObj.c:

	* generic/tclCmdIL.c:	Limits on list length were too strict.
	* generic/tclInt.h:	Revised panics to errors where possible.
	* generic/tclListObj.c:
	* tests/lrepeat.test:

	* generic/tclCompile.c:	Make sure SetFooFromAny routines react
	* generic/tclIO.c:	reasonably when passed a NULL interp.
	* generic/tclIndexObj.c:
	* generic/tclListObj.c:
	* generic/tclNamesp.c:
	* generic/tclObj.c:
	* generic/tclProc.c:
	* macosx/tclMacOSXFCmd.c:

2011-04-21  Jan Nijtmans  <nijtmans@users.sf.net>

	* generic/tcl.h:       fix for [Bug 3288345]: Wrong Tcl_StatBuf
	* generic/tclInt.h:    used on MinGW. Make sure that all _WIN32
	* win/tclWinFile.c:    compilers use exactly the same layout
	* win/configure.in:    for Tcl_StatBuf - the one used by MSVC6 -
	* win/configure:       in all situations.

2011-04-19  Don Porter  <dgp@users.sourceforge.net>

	* generic/tclConfig.c:	Reduce internals access in the implementation
	of [<foo>::pkgconfig list].

2011-04-18  Don Porter  <dgp@users.sourceforge.net>

	* generic/tclCmdIL.c:	Use ListRepPtr(.) and other cleanup.
	* generic/tclConfig.c:
	* generic/tclListObj.c:

	* generic/tclInt.h:	Define and use macros that test whether
	* generic/tclBasic.c:	a Tcl list value is canonical.
	* generic/tclUtil.c:

2011-04-18  Donal K. Fellows  <dkf@users.sf.net>

	* doc/dict.n: [Bug 3288696]: Command summary was confusingly wrong
	when it came to [dict filter] with a 'value' filter.

2011-04-16  Donal K. Fellows  <dkf@users.sf.net>

	* generic/tclFCmd.c (TclFileAttrsCmd): Add comments to make this code
	easier to understand. Added a panic to handle the case where the VFS
	layer does something odd.

2011-04-13  Don Porter  <dgp@users.sourceforge.net>

	* generic/tclUtil.c:	[Bug 3285375]: Rewrite of Tcl_Concat*()
	routines to prevent segfaults on buffer overflow.  Build them out of
	existing primitives already coded to handle overflow properly.  Uses
	the new TclTrim*() routines.

	* generic/tclCmdMZ.c:	New internal utility routines TclTrimLeft()
	* generic/tclInt.h:	and TclTrimRight().  Refactor the
	* generic/tclUtil.c:	[string trim*] implementations to use them.

2011-04-13  Miguel Sofer  <msofer@users.sf.net>

	* generic/tclVar.c: [Bug 2662380]: Fix crash caused by appending to a
	variable with a write trace that unsets it.

2011-04-13  Donal K. Fellows  <dkf@users.sf.net>

	* generic/tclUtil.c (Tcl_ConcatObj): [Bug 3285375]: Make the crash
	less mysterious through the judicious use of a panic. Not yet properly
	fixed, but at least now clearer what the failure mode is.

2011-04-12  Don Porter  <dgp@users.sourceforge.net>

	* tests/string.test:	Test for [Bug 3285472]. Not buggy in trunk.

2011-04-12  Venkat Iyer <venkat@comit.com>

	* library/tzdata/Atlantic/Stanley: Update to Olson tzdata2011f

2011-04-12  Miguel Sofer  <msofer@users.sf.net>

	* generic/tclBasic.c: Fix for [Bug 2440625], kbk's patch

2011-04-11  Miguel Sofer  <msofer@users.sf.net>

	* generic/tclBasic.c:
	* tests/coroutine.test: [Bug 3282869]: Ensure that 'coroutine eval'
	runs the initial command in the proper context.

2011-04-11  Jan Nijtmans  <nijtmans@users.sf.net>

	* generic/tcl.h:    Fix for [Bug 3281728]: Tcl sources from 2011-04-06
	* unix/tcl.m4:      do not build on GCC9 (RH9)
	* unix/configure:

2011-04-08  Jan Nijtmans  <nijtmans@users.sf.net>

	* win/tclWinPort.h: Fix for [Bug 3280043]: win2k: unresolved DLL
	* win/configure.in: imports.
	* win/configure

2011-04-06  Miguel Sofer  <msofer@users.sf.net>

	* generic/tclExecute.c (TclCompileObj): Earlier return if Tip280
	gymnastics not needed.

	* generic/tclExecute.c: Fix for [Bug 3274728]: making *catchTop an
	unsigned long.

2011-04-06  Jan Nijtmans  <nijtmans@users.sf.net>

	* unix/tclAppInit.c:  Make symbols "main" and "Tcl_AppInit"
	MODULE_SCOPE: there is absolutely no reason for exporting them.
	* unix/tcl.m4:        Don't use -fvisibility=hidden with static
	* unix/configure      libraries (--disable-shared)

2011-04-06  Donal K. Fellows  <dkf@users.sf.net>

	* generic/tclFCmd.c, macosx/tclMacOSXFCmd.c, unix/tclUnixChan.c,
	* unix/tclUnixFCmd.c, win/tclWinChan.c, win/tclWinDde.c,
	* win/tclWinFCmd.c, win/tclWinLoad.c, win/tclWinPipe.c,
	* win/tclWinReg.c, win/tclWinSerial.c, win/tclWinSock.c: More
	generation of error codes (most platform-specific parts not already
	using Tcl_PosixError).

2011-04-05  Venkat Iyer <venkat@comit.com>

	* library/tzdata/Africa/Casablanca: Update to Olson's tzdata2011e
	* library/tzdata/America/Santiago:
	* library/tzdata/Pacific/Easter:
	* library/tzdata/America/Metlakatla: (new)
	* library/tzdata/America/North_Dakota/Beulah: (new)
	* library/tzdata/America/Sitka: (new)

2011-04-04  Donal K. Fellows  <dkf@users.sf.net>

	* generic/tclOO.c, generic/tclOOBasic.c, generic/tclOODefineCmds.c
	* generic/tclOOInfo.c, generic/tclOOMethod.c: More generation of
	error codes (TclOO miscellany).

	* generic/tclCmdAH.c, generic/tclCmdIL.c: More generation of error
	codes (miscellaneous commands mostly already handled).

2011-04-04  Don Porter  <dgp@users.sourceforge.net>

	* README:	Updated README files, repairing broken URLs and
	* macosx/README:	removing other bits that were clearly wrong.
	* unix/README:	Still could use more eyeballs on the detailed build
	* win/README:	advice on various plaforms. [Bug 3202030]

2011-04-04  Donal K. Fellows  <dkf@users.sf.net>

	* library/init.tcl (tcl::mathfunc::rmmadwiw): Disable by default to
	make test suite work.

	* generic/tclBasic.c, generic/tclStringObj.c, generic/tclTimer.c,
	* generic/tclTrace.c, generic/tclUtil.c: More generation of error
	codes ([format], [after], [trace], RE optimizer).

2011-04-04  Jan Nijtmans  <nijtmans@users.sf.net>

	* generic/tclCmdAH.c:  Better error-message in case of errors
	* generic/tclCmdIL.c:  related to setting a variable. This fixes
	* generic/tclDictObj.c: a warning: "Why make your own error
	* generic/tclScan.c:   message? Why?"
	* generic/tclTest.c:
	* test/error.test:
	* test/info.test:
	* test/scan.test:
	* unix/tclUnixThrd.h:  Remove this unused header file.

2011-04-03  Donal K. Fellows  <dkf@users.sf.net>

	* generic/tclNamesp.c, generic/tclObj.c, generic/tclPathObj.c:
	* generic/tclPipe.c, generic/tclPkg.c, generic/tclProc.c:
	* generic/tclScan.c: More generation of error codes (namespace
	creation, path normalization, pipeline creation, package handling,
	procedures, [scan] formats)

2011-04-02  Kevin B. Kenny  <kennykb@acm.org>

	* generic/tclStrToD.c (QuickConversion): Replaced another couple
	of 'double' declarations with 'volatile double' to work around
	misrounding issues in mingw-gcc 3.4.5.

2011-04-02  Donal K. Fellows  <dkf@users.sf.net>

	* generic/tclInterp.c, generic/tclListObj.c, generic/tclLoad.c:
	More generation of errorCodes ([interp], [lset], [load], [unload]).

	* generic/tclEvent.c, generic/tclFileName.c: More generation of
	errorCode information (default [bgerror] and [glob]).

2011-04-01  Reinhard Max  <max@suse.de>

	* library/init.tcl: TIP#131 implementation.

2011-03-31  Donal K. Fellows  <dkf@users.sf.net>

	* generic/tclGetDate.y, generic/tclDate.c (TclClockOldscanObjCmd):
	More generation of errorCode information.

2011-03-28  Donal K. Fellows  <dkf@users.sf.net>

	* generic/tclCmdMZ.c, generic/tclConfig.c, generic/tclUtil.c: More
	generation of errorCode information, notably when lists are
	mis-parsed.

	* generic/tclCmdMZ.c (Tcl_RegexpObjCmd, Tcl_RegsubObjCmd): Use the
	error messages generated by the variable management code rather than
	creating our own.

2011-03-27  Miguel Sofer  <msofer@users.sf.net>

	* generic/tclBasic.c (TclNREvalObjEx): fix performance issue,
	notably apparent in tclbench's "LIST lset foreach". Many thanks to
	twylite for patiently researching the issue and explaining it to
	me: a missing Tcl_ResetObjResult that causes unwanted sharing of
	the current result Tcl_Obj.

2011-03-26  Donal K. Fellows  <dkf@users.sf.net>

	* generic/tclNamesp.c (Tcl_Export, Tcl_Import, DoImport): More
	generation of errorCode information.

	* generic/tclCompExpr.c, generic/tclCompile.c, generic/tclExecute.c:
	* generic/tclListObj.c, generic/tclNamesp.c, generic/tclObj.c:
	* generic/tclStringObj.c, generic/tclUtil.c: Reduce the number of
	casts used to manage Tcl_Obj internal representations.

2011-03-24  Don Porter  <dgp@users.sourceforge.net>

	* generic/tcl.h (ckfree,etc.): Restored C++ usability to the memory
	allocation and free macros.

2011-03-24  Donal K. Fellows  <dkf@users.sf.net>

	* generic/tclFCmd.c (TclFileAttrsCmd): Ensure that any reference to
	temporary index tables is squelched immediately rather than hanging
	around to trip us up in the future.

2011-03-23  Miguel Sofer  <msofer@users.sf.net>

	* generic/tclObj.c: Exploit HAVE_FAST_TSD for the deletion context in
	TclFreeObj()

2011-03-22  Miguel Sofer  <msofer@users.sf.net>

	* generic/tclThreadAlloc.c: Simpler initialization of Cache under
	HAVE_FAST_TSD, from mig-alloc-reform.

2011-03-21  Jan Nijtmans  <nijtmans@users.sf.net>

	* unix/tclLoadDl.c:    [Bug #3216070]: Loading extension libraries
	* unix/tclLoadDyld.c:  from embedded Tcl applications.

2011-03-21  Miguel Sofer  <msofer@users.sf.net>

	* generic/tclCkAlloc.c:
	* generic/tclInt.h: Remove one level of allocator indirection in
	non-memdebug builds, imported from mig-alloc-reform.

2011-03-20  Miguel Sofer  <msofer@users.sf.net>

	* generic/tclThreadAlloc.c: Imported HAVE_FAST_TSD support from
	mig-alloc-reform. The feature has to be enabled by hand: no autoconf
	support has been added. It is not clear how universal a build using
	this will be: it also requires some loader support.

2011-03-17  Donal K. Fellows  <dkf@users.sf.net>

	* generic/tclCompExpr.c (ParseExpr): Generate errorCode information on
	failure to parse expressions.

2011-03-17  Jan Nijtmans  <nijtmans@users.sf.net>

	* generic/tclMain.c: [Patch 3124683]: Reorganize the platform-specific
	stuff in (tcl|tk)Main.c.

2011-03-16  Jan Nijtmans  <nijtmans@users.sf.net>

	* generic/tclCkalloc.c: [Bug 3197864]: Pointer truncation on Win64
	TCL_MEM_DEBUG builds.

2011-03-16  Don Porter  <dgp@users.sourceforge.net>

	* generic/tclBasic.c:	Some rewrites to eliminate calls to
	* generic/tclParse.c:	isspace() and their /* INTL */ risk.
	* generic/tclProc.c:

2011-03-16  Jan Nijtmans  <nijtmans@users.sf.net>

	* unix/tcl.m4:    Make SHLIB_LD_LIBS='${LIBS}' the default and
	* unix/configure: set to "" on per-platform necessary basis.
	Backported from TEA, but kept all original platform code which was
	removed from TEA.

2011-03-14  Kevin B. Kenny  <kennykb@acm.org>

	* tools/tclZIC.tcl (onDayOfMonth): Allow for leading zeroes in month
	and day so that tzdata2011d parses correctly.
	* library/tzdata/America/Havana:
	* library/tzdata/America/Juneau:
	* library/tzdata/America/Santiago:
	* library/tzdata/Europe/Istanbul:
	* library/tzdata/Pacific/Apia:
	* library/tzdata/Pacific/Easter:
	* library/tzdata/Pacific/Honolulu:  tzdata2011d

	* generic/tclAssembly.c (BBEmitInstInt1): Changed parameter data types
	in an effort to silence a MSVC warning reported by Ashok P. Nadkarni.
	Unable to test, since both forms work on my machine in VC2005, 2008,
	2010, in both release and debug builds.
	* tests/tclTest.c (TestdstringCmd): Restored MSVC buildability broken
	by [5574bdd262], which changed the effective return type of 'ckalloc'
	from 'char*' to 'void*'.

2011-03-13  Miguel Sofer  <msofer@users.sf.net>

	* generic/tclExecute.c: remove TEBCreturn()

2011-03-12  Donal K. Fellows  <dkf@users.sf.net>

	* generic/tcl.h (ckalloc,ckfree,ckrealloc): Moved casts into these
	macro so that they work with VOID* (which is a void* on all platforms
	which Tcl actually builds on) and unsigned int for the length
	parameters, removing the need for MANY casts across the rest of Tcl.
	Note that this is a strict source-level-only change, so size_t cannot
	be used (would break binary compatibility on 64-bit platforms).

2011-03-12  Jan Nijtmans  <nijtmans@users.sf.net>

	* win/tclWinFile.c: [Bug 3185609]: File normalization corner case
	of ... broken with -DUNICODE

2011-03-11  Donal K. Fellows  <dkf@users.sf.net>

	* tests/unixInit.test: Make better use of tcltest2.

2011-03-10  Donal K. Fellows  <dkf@users.sf.net>

	* generic/tclBasic.c, generic/tclCompCmds.c, generic/tclEnsemble.c:
	* generic/tclInt.h, generic/tclNamesp.c, library/auto.tcl:
	* tests/interp.test, tests/namespace.test, tests/nre.test:
	Converted the [namespace] command into an ensemble. This has the
	consequence of making it vital for Tcl code that wishes to work with
	namespaces to _not_ delete the ::tcl namespace.
	***POTENTIAL INCOMPATIBILITY***

	* library/tcltest/tcltest.tcl (loadIntoSlaveInterpreter): Added this
	command to handle connecting tcltest to a slave interpreter. This adds
	in the hook (inside the tcltest namespace) that allows the tests run
	in the child interpreter to be reported as part of the main sequence
	of test results. Bumped version of tcltest to 2.3.3.
	* tests/init.test, tests/package.test: Adapted these test files to use
	the new feature.

	* generic/tclAlloc.c, generic/tclCmdMZ.c, generic/tclCompExpr.c:
	* generic/tclCompile.c, generic/tclEnv.c, generic/tclEvent.c:
	* generic/tclIO.c, generic/tclIOCmd.c, generic/tclIORChan.c:
	* generic/tclIORTrans.c, generic/tclLiteral.c, generic/tclNotify.c:
	* generic/tclParse.c, generic/tclStringObj.c, generic/tclUtil.c:
	* generic/tclZlib.c, unix/tclUnixFCmd.c, unix/tclUnixNotfy.c:
	* unix/tclUnixPort.h, unix/tclXtNotify.c: Formatting fixes, mainly to
	comments, so code better fits the style in the Engineering Manual.

2011-03-09  Donal K. Fellows  <dkf@users.sf.net>

	* tests/incr.test: Update more of the test suite to use Tcltest 2.

2011-03-09  Don Porter  <dgp@users.sourceforge.net>

	* generic/tclNamesp.c:	Tighten the detector of nested [namespace code]
	* tests/namespace.test:	quoting that the quoted scripts function
	properly even in a namespace that contains a custom "namespace"
	command.  [Bug 3202171]

	* doc/tclvars.n:	Formatting fix.  Thanks to Pat Thotys.

2011-03-09  Donal K. Fellows  <dkf@users.sf.net>

	* tests/dstring.test, tests/init.test, tests/link.test: Update more of
	the test suite to use Tcltest 2.

2011-03-08  Jan Nijtmans  <nijtmans@users.sf.net>

	* generic/tclBasic.c: Fix gcc warnings: variable set but not used
	* generic/tclProc.c:
	* generic/tclIORChan.c:
	* generic/tclIORTrans.c:
	* generic/tclAssembly.c:  Fix gcc warning: comparison between signed
	and unsigned integer expressions

2011-03-08  Don Porter  <dgp@users.sourceforge.net>

	* generic/tclInt.h:	Remove TclMarkList() routine, an experimental
	* generic/tclUtil.c:	dead-end from the 8.5 alpha days.

	* generic/tclResult.c (ResetObjResult):	Correct failure to clear
	invalid intrep.  Thanks to Colin McDonald. [Bug 3202905]

2011-03-08  Donal K. Fellows  <dkf@users.sf.net>

	* generic/tclAssembly.c, tests/assemble.test: Migrate to use a style
	more consistent with the rest of Tcl.

2011-03-06  Don Porter  <dgp@users.sourceforge.net>

	* generic/tclBasic.c:	More replacements of Tcl_UtfBackslash() calls
	* generic/tclCompile.c:	with TclParseBackslash() where possible.
	* generic/tclCompCmdsSZ.c:
	* generic/tclParse.c:
	* generic/tclUtil.c:

	* generic/tclUtil.c (TclFindElement):	Guard escape sequence scans
	to not overrun the string end.  [Bug 3192636]

2011-03-05  Don Porter  <dgp@users.sourceforge.net>

	* generic/tclParse.c (TclParseBackslash): Correct trunction checks in
	* tests/parse.test:	\x and \u substitutions.  [Bug 3200987]

2011-03-05  Miguel Sofer  <msofer@users.sf.net>

	* generic/tclExecute.c (TclStackFree): insure that the execStack
	satisfies "at most one free stack after the current one" when
	consecutive reallocs caused the creation of intervening stacks.

2011-03-05  Kevin B. Kenny  <kennykb@acm.org>

	* generic/tclAssembly.c (new file):
	* generic/tclBasic.c (Tcl_CreateInterp):
	* generic/tclInt.h:
	* tests/assemble.test (new file):
	* unix/Makefile.in:
	* win/Makefile.in:
	* win/makefile.vc:  Merged dogeen-assembler-branch into HEAD.
	Since all functional changes are in the tcl::unsupported namespace,
	there's no reason to sequester this code on a separate branch.

2011-03-05  Miguel Sofer  <msofer@users.sf.net>

	* generic/tclExecute.c: cleaner mem management for TEBCdata

	* generic/tclExecute.c:
	* tests/nre.test: Renamed BottomData to TEBCdata, so that the name
	refers to what it is rather than to its storage location.

	* generic/tclBasic.c:     Renamed struct TEOV_callback to
	* generic/tclCompExpr.c:  the more descriptive NRE_callback.
	* generic/tclCompile.c:
	* generic/tclExecute.c:
	* generic/tclInt.decls:
	* generic/tclInt.h:
	* generic/tclIntDecls.h:
	* generic/tclTest.c:

2011-03-04  Donal K. Fellows  <dkf@users.sf.net>

	* generic/tclOOMethod.c (ProcedureMethodCompiledVarConnect)
	(ProcedureMethodCompiledVarDelete): [Bug 3185009]: Keep references to
	resolved object variables so that an unset doesn't leave any dangling
	pointers for code to trip over.

2011-03-01  Miguel Sofer  <msofer@users.sf.net>

	* generic/tclBasic.c (TclNREvalObjv): missing a variable
	declaration in commented out non-optimised code, left for ref in
	checkin [b97b771b6d]

2011-03-03  Don Porter  <dgp@users.sourceforge.net>

	* generic/tclResult.c (Tcl_AppendResultVA):	Use the directive
	USE_INTERP_RESULT [TIP 330] to force compat with interp->result
	access, instead of the improvised hack USE_DIRECT_INTERP_RESULT_ACCESS
	from releases past.

2011-03-01  Miguel Sofer  <msofer@users.sf.net>

	* generic/tclCompCmdsSZ.c (TclCompileThrowCmd, TclCompileUnsetCmd):
	fix leaks

	* generic/tclBasic.c:       This is [Patch 3168398],
	* generic/tclCompCmdsSZ.c:  Joe Mistachkin's optimisation
	* generic/tclExecute.c:     of Tip #285
	* generic/tclInt.decls:
	* generic/tclInt.h:
	* generic/tclIntDecls.h:
	* generic/tclInterp.c:
	* generic/tclOODecls.h:
	* generic/tclStubInit.c:
	* win/makefile.vc:

	* generic/tclExecute.c (ExprObjCallback): fix object leak

	* generic/tclExecute.c (TEBCresume): store local var array and
	constants in automatic vars to reduce indirection, slight perf
	increase

	* generic/tclOOCall.c (TclOODeleteContext): added missing '*' so
	that trunk compiles.

	* generic/tclBasic.c (TclNRRunCallbacks): don't do the trampoline
	dance for commands that do not have an nreProc, [Patch 3168229]

2011-03-01  Donal K. Fellows  <dkf@users.sf.net>

	* generic/tclOO.c (Tcl_NewObjectInstance, TclNRNewObjectInstance)
	(TclOOObjectCmdCore, FinalizeObjectCall):
	* generic/tclOOBasic.c (TclOO_Object_Destroy, AfterNRDestructor):
	* generic/tclOOCall.c (TclOODeleteContext, TclOOGetCallContext):
	Reorganization of call context reference count management so that code
	is (mostly) simpler.

2011-01-26  Donal K. Fellows  <dkf@users.sf.net>

	* doc/RegExp.3: [Bug 3165108]: Corrected documentation of description
	of subexpression info in Tcl_RegExpInfo structure.

2011-01-25  Jan Nijtmans  <nijtmans@users.sf.net>

	* generic/tclPreserve.c:  Don't miss 64-bit address bits in panic
				  message.
	* win/tclWinChan.c:       Fix various gcc-4.5.2 64-bit warning messages
	* win/tclWinConsole.c     e.g. by using full 64-bits for socket fd's
	* win/tclWinDde.c
	* win/tclWinPipe.c
	* win/tclWinReg.c
	* win/tclWinSerial.c
	* win/tclWinSock.c
	* win/tclWinThrd.c

2011-01-19  Jan Nijtmans  <nijtmans@users.sf.net>

	* tools/genStubs.tcl: [Enh #3159920]: Tcl_ObjPrintf() crashes with
	* generic/tcl.decls   bad format specifier.
	* generic/tcl.h
	* generic/tclDecls.h

2011-01-18  Donal K. Fellows  <dkf@users.sf.net>3159920

	* generic/tclOOMethod.c (PushMethodCallFrame): [Bug 3001438]: Make
	sure that the cmdPtr field of the procPtr is correct and relevant at
	all times so that [info frame] can report sensible information about a
	frame after a return to it from a recursive call, instead of probably
	crashing (depending on what else has overwritten the Tcl stack!)

2011-01-18  Jan Nijtmans  <nijtmans@users.sf.net>

	* generic/tclBasic.c:      Various mismatches between Tcl_Panic
	* generic/tclCompCmds.c:   format string and its arguments,
	* generic/tclCompCmdsSZ.c: discovered thanks to [Bug 3159920]
	* generic/tclCompExpr.c
	* generic/tclEnsemble.c
	* generic/tclPreserve.c
	* generic/tclTest.c

2011-01-17  Jan Nijtmans  <nijtmans@users.sf.net>

	* generic/tclIOCmd.c: [Bug 3148192]: Commands "read/puts" incorrectly
	* tests/chanio.test:  interpret parameters. Improved error-message
	* tests/io.test       regarding legacy form.
	* tests/ioCmd.test

2011-01-15  Kevin B. Kenny  <kennykb@acm.org>

	* doc/tclvars.n:
	* generic/tclStrToD.c:
	* generic/tclUtil.c (Tcl_PrintDouble):
	* tests/util.test (util-16.*): [Bug 3157475]: Restored full Tcl 8.4
	compatibility for the formatting of floating point numbers when
	$::tcl_precision is not zero. Added compatibility tests to make sure
	that excess trailing zeroes are suppressed for all eight major code
	paths.

2011-01-12  Jan Nijtmans  <nijtmans@users.sf.net>

	* win/tclWinFile.c:   Use _vsnprintf in stead of vsnprintf, because
	MSVC 6 doesn't have it. Reported by andreask.
	* win/tcl.m4:         handle --enable-64bit=ia64 for gcc
	* win/configure.in:   more accurate test for correct <intrin.h>
	* win/configure:      (autoconf-2.59)
	* win/tclWin32Dll.c:  VS 2005 64-bit does not have intrin.h, and
	* generic/tclPanic.c: does not need it.

2011-01-07  Kevin B. Kenny  <kennykb@acm.org>

	* tests/util.test (util-15.*): Added test cases for floating point
	conversion of the largest denormal and the smallest normal number,
	to avoid any possibility of the failure suffered by PHP in the
	last couple of days. (They didn't fail, so no actual functional
	change.)

2011-01-05  Donal K. Fellows  <dkf@users.sf.net>

	* tests/package.test, tests/pkg.test: Coalesce these tests into one
	file that is concerned with the package system. Convert to use
	tcltest2 properly.
	* tests/autoMkindex.test, tests/pkgMkIndex.test: Convert to use
	tcltest2 properly.

2011-01-01  Donal K. Fellows  <dkf@users.sf.net>

	* tests/cmdAH.test, tests/cmdMZ.test, tests/compExpr.test,
	* tests/compile.test, tests/concat.test, tests/eval.test,
	* tests/fileName.test, tests/fileSystem.test, tests/interp.test,
	* tests/lsearch.test, tests/namespace-old.test, tests/namespace.test,
	* tests/oo.test, tests/proc.test, tests/security.test,
	* tests/switch.test, tests/unixInit.test, tests/var.test,
	* tests/winDde.test, tests/winPipe.test: Clean up of tests and
	conversion to tcltest 2. Target has been to get init and cleanup code
	out of the test body and into the -setup/-cleanup stanzas.

	* tests/execute.test (execute-11.1): [Bug 3142026]: Added test that
	fails (with a crash) in an unfixed memdebug build on 64-bit systems.

2010-12-31  Donal K. Fellows  <dkf@users.sf.net>

	* generic/tclCmdIL.c (SortElement): Use unions properly in the
	definition of this structure so that there is no need to use nasty
	int/pointer type punning. Made it clearer what the purposes of the
	various parts of the structure are.

2010-12-31  Jan Nijtmans  <nijtmans@users.sf.net>

	* unix/dltest/*.c: [Bug 3148192]: Fix broken [load] tests by ensuring
	that the affected files are never compiled with -DSTATIC_BUILD.

2010-12-30  Miguel Sofer  <msofer@users.sf.net>

	* generic/tclExecute.c (GrowEvaluationStack): Off-by-one error in
	sizing the new allocation - was ok in comment but wrong in the code.
	Triggered by [Bug 3142026] which happened to require exactly one more
	than what was in existence.

2010-12-26  Donal K. Fellows  <dkf@users.sf.net>

	* generic/tclCmdIL.c (Tcl_LsortObjCmd): Fix crash when multiple -index
	options are used. Simplified memory handling logic.

2010-12-20  Jan Nijtmans  <nijtmans@users.sf.net>

	* win/tclWin32Dll.c:    [Patch 3059922]: fixes for mingw64 - gcc4.5.1
	tdm64-1: completed for all environments.

2010-12-20  Jan Nijtmans  <nijtmans@users.sf.net>

	* win/configure.in:   Explicitely test for intrinsics support in
	compiler, before assuming only MSVC has it.
	* win/configure:      (autoconf-2.59)
	* generic/tclPanic.c:

2010-12-19  Jan Nijtmans  <nijtmans@users.sf.net>

	* win/tclWin32Dll.c:    [Patch 3059922]: fixes for mingw64 - gcc4.5.1
	tdm64-1: Fixed for gcc, not yet for MSVC 64-bit.

2010-12-17  Stuart Cassoff  <stwo@users.sourceforge.net>

	* unix/Makefile.in:  Remove unwanted/obsolete 'ddd' target.

2010-12-17  Stuart Cassoff  <stwo@users.sourceforge.net>

	* unix/Makefile.in:	Clean up '.PHONY:' targets: Arrange those
				common to Tcl and Tk as in Tk's Makefile.in,
				add any missing ones and remove duplicates.

2010-12-17  Stuart Cassoff  <stwo@users.sourceforge.net>

	* unix/Makefile.in:  [Bug 2446711]: Remove 'allpatch' target.

2010-12-17  Stuart Cassoff  <stwo@users.sourceforge.net>

	* unix/Makefile.in:  [Bug 2537626]: Use 'rpmbuild', not 'rpm'.

2010-12-16  Jan Nijtmans  <nijtmans@users.sf.net>

	* generic/tclPanic.c:  [Patch 3124554]: Move WishPanic from Tk to Tcl
	* win/tclWinFile.c:    Better communication with debugger, if present.

2010-12-15  Kevin B. Kenny  <kennykb@acm.org>

	[dogeen-assembler-branch]

	* tclAssembly.c:
	* assemble.test: 	Reworked beginCatch/endCatch handling to
	enforce the more severe (but more correct) restrictions on catch
	handling that appeared in the discussion of [Bug 3098302] and in
	tcl-core traffic beginning about 2010-10-29.

2010-12-15  Jan Nijtmans  <nijtmans@users.sf.net>

	* generic/tclPanic.c:    Restore abort() as it was before.
	* win/tclWinFile.c:      [Patch 3124554]: Use ExitProcess() here, like
	in wish.

2010-12-14  Jan Nijtmans  <nijtmans@users.sf.net>

	* generic/tcl.h:	[Bug 3137454]: Tcl CVS HEAD does not build
	on GCC 3.

2010-12-14  Reinhard Max  <max@suse.de>

	* win/tclWinSock.c (CreateSocket):         Swap the loops over
	* unix/tclUnixSock.c (CreateClientSocket): local and remote addresses,
	so that the system's address preference for the remote side decides
	which family gets tried first. Cleanup and clarify some of the
	comments.

2010-12-13  Jan Nijtmans  <nijtmans@users.sf.net>

	* generic/tcl.h:    [Bug 3135271]: Link error due to hidden
	* unix/tcl.m4:      symbols (CentOS 4.2)
	* unix/configure:   (autoconf-2.59)
	* win/tclWinFile.c:  Undocumented feature, only meant to be
	used by Tk_Main. See [Patch 3124554]: Move WishPanic from Tk to Tcl

2010-12-12  Stuart Cassoff  <stwo@users.sourceforge.net>

	* unix/tcl.m4: Better building on OpenBSD.
	* unix/configure: (autoconf-2.59)

2010-12-10  Jan Nijtmans  <nijtmans@users.sf.net>

	* generic/tcl.h:       [Bug 3129448]: Possible over-allocation on
	* generic/tclCkalloc.c: 64-bit platforms, part 2
	* generic/tclCompile.c:
	* generic/tclHash.c:
	* generic/tclInt.h:
	* generic/tclIO.h:
	* generic/tclProc.c:

2010-12-10 Alexandre Ferrieux  <ferrieux@users.sourceforge.net>

	* generic/tclIO.c: Make sure [fcopy -size ... -command ...] always
	* tests/io.test:   calls the callback asynchronously, even for size
			   zero.

2010-12-10  Jan Nijtmans  <nijtmans@users.sf.net>

	* generic/tclBinary.c:  Fix gcc -Wextra warning: missing initializer
	* generic/tclCmdAH.c:
	* generic/tclCmdIL.c:
	* generic/tclCmdMZ.c:
	* generic/tclDictObj.c:
	* generic/tclIndexObj.c:
	* generic/tclIOCmd.c:
	* generic/tclVar.c:
	* win/tcl.m4:               Fix manifest-generation for 64-bit gcc
				    (mingw-w64)
	* win/configure.in:         Check for availability of intptr_t and
				    uintptr_t
	* win/configure:            (autoconf-2.59)
	* generic/tclInt.decls:     Change 1st param of TclSockMinimumBuffers
	* generic/tclIntDecls.h:    to ClientData, and TclWin(Get|Set)SockOpt
	* generic/tclIntPlatDecls.h:to SOCKET, because on Win64 those are
	* generic/tclIOSock.c:	    64-bit, which does not fit.
	* win/tclWinSock.c:
	* unix/tclUnixSock.c:

2010-12-09  Donal K. Fellows  <dkf@users.sf.net>

	* tests/fCmd.test: Improve sanity of constraints now that we don't
	support anything before Windows 2000.

	* generic/tclCmdAH.c (TclInitFileCmd, TclMakeFileCommandSafe, ...):
	Break up [file] into an ensemble. Note that the ensemble is safe in
	itself, but the majority of its subcommands are not.
	* generic/tclFCmd.c (FileCopyRename,TclFileDeleteCmd,TclFileAttrsCmd)
	(TclFileMakeDirsCmd): Adjust these subcommand implementations to work
	inside an ensemble.
	(TclFileLinkCmd, TclFileReadLinkCmd, TclFileTemporaryCmd): Move these
	subcommand implementations from tclCmdAH.c, where they didn't really
	belong.
	* generic/tclIOCmd.c (TclChannelNamesCmd): Move to more appropriate
	source file.
	* generic/tclEnsemble.c (TclMakeEnsemble): Start of code to make
	partially-safe ensembles. Currently does not function as expected due
	to various shortcomings in how safe interpreters are constructed.
	* tests/cmdAH.test, tests/fCmd.test, tests/interp.test: Test updates
	to take into account systematization of error messages.

	* tests/append.test, tests/appendComp.test: Clean up tests so that
	they don't leave things in the global environment (detected when doing
	-singleproc testing).

2010-12-07  Donal K. Fellows  <dkf@users.sf.net>

	* tests/fCmd.test, tests/safe.test, tests/uplevel.test,
	* tests/upvar.test, tests/var.test: Convert more tests to tcltest2 and
	factor them to be easier to understand.

	* generic/tclStrToD.c: Tidy up code so that more #ifdef-fery is
	quarantined at the front of the file and function headers follow the
	modern Tcl style.

2010-12-06  Jan Nijtmans  <nijtmans@users.sf.net>

	* generic/tclBinary.c:  [Bug 3129448]: Possible over-allocation on
	* generic/tclCkalloc.c: 64-bit platforms.
	* generic/tclTrace.c

2010-12-05  Jan Nijtmans  <nijtmans@users.sf.net>

	* unix/tcl.m4: [Patch 3116490]: Cross-compile support for unix
	* unix/configure: (autoconf-2.59)

2010-12-03  Jeff Hobbs  <jeffh@ActiveState.com>

	* generic/tclUtil.c (TclReToGlob): Add extra check for multiple inner
	*s that leads to poor recursive glob matching, defer to original RE
	instead.  tclbench RE var backtrack.

2010-12-03  Jan Nijtmans  <nijtmans@users.sf.net>

	* generic/tclUtil.c:   Silence gcc warning when using -Wwrite-strings
	* generic/tclStrToD.c: Silence gcc warning for non-IEEE platforms
	* win/Makefile.in:  [Patch 3116490]: Cross-compile Tcl mingw32 on unix
	* win/tcl.m4:       This makes it possible to cross-compile Tcl/Tk for
	* win/configure.in: Windows (either 32-bit or 64-bit) out-of-the-box
	* win/configure:    on UNIX, using mingw-w64 build tools (If Itcl,
	tdbc and Thread take over the latest tcl.m4, they can do that too).

2010-12-01  Kevin B. Kenny  <kennykb@acm.org>

	* generic/tclStrToD.c (SetPrecisionLimits, TclDoubleDigits):
	[Bug 3124675]: Added meaningless initialization of 'i', 'ilim' and
	'ilim1' to silence warnings from the C compiler about possible use of
	uninitialized variables, Added a panic to the 'switch' that assigns
	them, to assert that the 'default' case is impossible.

2010-12-01  Jan Nijtmans  <nijtmans@users.sf.net>

	* generic/tclBasic.c: Fix gcc 64-bit warnings: cast from pointer to
	* generic/tclHash.c:  integer of different size.
	* generic/tclTest.c:
	* generic/tclThreadTest.c:
	* generic/tclStrToD.c: Fix gcc(-4.5.2) warning: 'static' is not at
	beginning of declaration.
	* generic/tclPanic.c: Allow Tcl_Panic() to enter the debugger on win32
	* generic/tclCkalloc.c: Use Tcl_Panic() in stead of duplicating the
	code.

2010-11-30  Jeff Hobbs  <jeffh@ActiveState.com>

	* generic/tclInt.decls, generic/tclInt.h, generic/tclIntDecls.h:
	* generic/tclStubInit.c: TclFormatInt restored at slot 24
	* generic/tclUtil.c (TclFormatInt): restore TclFormatInt func from
	2005-07-05 macro-ization. Benchmarks indicate it is faster, as a key
	int->string routine (e.g. int-indexed arrays).

2010-11-29 Alexandre Ferrieux  <ferrieux@users.sourceforge.net>

	* generic/tclBasic.c: Patch by Miguel, providing a
	[::tcl::unsupported::inject coroname command args], which prepends
	("injects") arbitrary code to a suspended coro's future resumption.
	Neat for debugging complex coros without heavy instrumentation.

2010-11-29  Kevin B. Kenny  <kennykb@acm.org>

	* generic/tclInt.decls:
	* generic/tclInt.h:
	* generic/tclStrToD.c:
	* generic/tclTest.c:
	* generic/tclTomMath.decls:
	* generic/tclUtil.c:
	* tests/util.test:
	* unix/Makefile.in:
	* win/Makefile.in:
	* win/makefile.vc: Rewrite of Tcl_PrintDouble and TclDoubleDigits that
	(a) fixes a severe performance problem with floating point shimmering
	reported by Karl Lehenbauer, (b) allows TclDoubleDigits to generate
	the digit strings for 'e' and 'f' format, so that it can be used for
	tcl_precision != 0 (and possibly later for [format]), (c) fixes [Bug
	3120139] by making TclPrintDouble inherently locale-independent, (d)
	adds test cases to util.test for correct rounding in difficult cases
	of TclDoubleDigits where fixed- precision results are requested. (e)
	adds test cases to util.test for the controversial aspects of [Bug
	3105247]. As a side effect, two more modules from libtommath
	(bn_mp_set_int.c and bn_mp_init_set_int.c) are brought into the build,
	since the new code uses them.

	* generic/tclIntDecls.h:
	* generic/tclStubInit.c:
	* generic/tclTomMathDecls.h:	Regenerated.

2010-11-24  Donal K. Fellows  <dkf@users.sf.net>

	* tests/chanio.test, tests/iogt.test, tests/ioTrans.test: Convert more
	tests to tcltest2 and factor them to be easier to understand.

2010-11-20  Donal K. Fellows  <dkf@users.sf.net>

	* tests/chanio.test: Converted many tests to tcltest2 by marking the
	setup and cleanup parts as such.

2010-11-19  Jan Nijtmans  <nijtmans@users.sf.net>

	* win/tclWin32Dll.c: Fix gcc warnings: unused variable 'registration'
	* win/tclWinChan.c:
	* win/tclWinFCmd.c:

2010-11-18  Jan Nijtmans  <nijtmans@users.sf.net>

	* win/tclAppInit.c: [FRQ 491789]: "setargv() doesn't support a unicode
	cmdline" now implemented for cygwin and mingw32 too.
	* tests/main.test: No longer disable tests Tcl_Main-1.4 and 1.6 on
	Windows, because those now work on all supported platforms.
	* win/configure.in:  Set NO_VIZ=1 when zlib is compiled in libtcl,
	this resolves compiler warnings in 64-bit and static builds.
	* win/configure (regenerated)

2010-11-18  Donal K. Fellows  <dkf@users.sf.net>

	* doc/file.n: [Bug 3111298]: Typofix.

	* tests/oo.test: [Bug 3111059]: Added testing that neatly trapped this
	issue.

2010-11-18  Miguel Sofer  <msofer@users.sf.net>

	* generic/tclNamesp.c: [Bug 3111059]: Fix leak due to bad looping
	construct.

2010-11-17  Jan Nijtmans  <nijtmans@users.sf.net>

	* win/tcl.m4: [FRQ 491789]: "setargv() doesn't support a unicode
	cmdline" now implemented for mingw-w64
	* win/configure    (re-generated)

2010-11-16  Jan Nijtmans  <nijtmans@users.sf.net>

	* win/tclAppInit.c:Bring compilation under mingw-w64 a bit closer
	* win/cat.c:       to reality. See for what's missing:
	* win/tcl.m4:      <https://sourceforge.net/apps/trac/mingw-w64/wiki/Unicode%20apps>
	* win/configure:   (re-generated)
	* win/tclWinPort.h:[Bug #3110161]: Extensions using TCHAR don't compile
	on VS2005 SP1

2010-11-15  Andreas Kupries  <andreask@activestate.com>

	* doc/interp.n: [Bug 3081184]: TIP #378.
	* doc/tclvars.n: Performance fix for TIP #280.
	* generic/tclBasic.c:
	* generic/tclExecute.c:
	* generic/tclInt.h:
	* generic/tclInterp.c:
	* tests/info.test:
	* tests/interp.test:

2010-11-10  Andreas Kupries  <andreask@activestate.com>

	* changes:	Updates for 8.6b2 release.

2010-11-09  Donal K. Fellows  <dkf@users.sf.net>

	* generic/tclOOMethod.c (ProcedureMethodVarResolver): [Bug 3105999]:
	* tests/oo.test:	Make sure that resolver structures that are
				only temporarily needed get squelched.

2010-11-05  Jan Nijtmans  <nijtmans@users.sf.net>

	* generic/tclMain.c: Thanks, Kevin, for the fix, but this how it was
	supposed to be (TCL_ASCII_MAIN is only supposed to be defined on
	WIN32).

2010-11-05  Kevin B. Kenny  <kennykb@acm.org>

	* generic/tclMain.c: Added missing conditional on _WIN32 around code
	that messes around with the definition of _UNICODE, to correct a badly
	broken Unix build from Jan's last commit.

2010-11-04  Jan Nijtmans  <nijtmans@users.sf.net>

	* generic/tclDecls.h:	[FRQ 491789]: "setargv() doesn't support a
	* generic/tclMain.c:	unicode cmdline" implemented for Tcl on MSVC++
	* doc/Tcl_Main.3:
	* win/tclAppInit.c:
	* win/makefile.vc:
	* win/Makefile.in:
	* win/tclWin32Dll.c:	Eliminate minor MSVC warning TCHAR -> char
				conversion

2010-11-04  Reinhard Max  <max@suse.de>

	* tests/socket.test: Run the socket tests three times with the address
	family set to any, inet, and inet6 respectively. Use constraints to
	skip the tests if a family is found to be unsupported or not
	configured on the local machine. Adjust the tests to dynamically adapt
	to the address family that is being tested.

	Rework some of the tests to speed them up by avoiding (supposedly)
	unneeded [after]s.

2010-11-04  Stuart Cassoff  <stwo@users.sourceforge.net>

	* unix/Makefile.in:	[Patch 3101127]: Installer Improvements.
	* unix/install-sh:

2010-11-04  Donal K. Fellows  <dkf@users.sf.net>

	* tests/error.test (error-19.13): Another variation on testing for
	issues in [try] compilation.

	* doc/Tcl.n (Variable substitution): [Bug 3099086]: Increase clarity
	of explanation of what characters are actually permitted in variable
	substitutions. Note that this does not constitute a change of
	behavior; it is just an improvement of explanation.

2010-11-04  Don Porter  <dgp@users.sourceforge.net>

	* changes:	Updates for 8.6b2 release.  (Thanks Andreas Kupries)

2010-11-03  Jan Nijtmans  <nijtmans@users.sf.net>

	* win/tclWinFcmd.c:    [FRQ 2965056]: Windows build with -DUNICODE
	* win/tclWinFile.c:    (more clean-ups for pre-win2000 stuff)
	* win/tclWinReg.c:

2010-11-03  Donal K. Fellows  <dkf@users.sf.net>

	* generic/tclCmdMZ.c (TryPostBody):  Ensure that errors when setting
	* tests/error.test (error-19.1[12]): message/opt capture variables get
					     reflected properly to the caller.

2010-11-03  Kevin B. Kenny  <kennykb@acm.org>

	* generic/tclCompCmds.c (TclCompileCatchCmd): [Bug 3098302]:
	* tests/compile.test (compile-3.6): Reworked the compilation of the
	[catch] command so as to avoid placing any code that might throw an
	exception (specifically, any initial substitutions or any stores to
	result or options variables) between the BEGIN_CATCH and END_CATCH but
	outside the exception range.  Added a test case that panics on a stack
	smash if the change is not made.

2010-11-01  Stuart Cassoff  <stwo@users.sourceforge.net>

	* library/safe.tcl:	Improved handling of non-standard module path
	* tests/safe.test:	lists, empty path lists in particular.

2010-11-01  Kevin B. Kenny  <kennykb@acm.org>

	* library/tzdata/Asia/Hong_Kong:
	* library/tzdata/Pacific/Apia:
	* library/tzdata/Pacific/Fiji:   Olson's tzdata2010o.

2010-10-29  Alexandre Ferrieux  <ferrieux@users.sourceforge.net>

	* generic/tclTimer.c:	[Bug 2905784]: Stop small [after]s from
				wasting CPU while keeping accuracy.

2010-10-28  Kevin B. Kenny  <kennykb@acm.org>

	[dogeen-assembler-branch]
	* generic/tclAssembly.c:
	* tests/assembly.test (assemble-31.*): Added jump tables.

2010-10-28  Don Porter  <dgp@users.sourceforge.net>

	* tests/http.test:	[Bug 3097490]: Make http-4.15 pass in
				isolation.

	* unix/tclUnixSock.c:	[Bug 3093120]: Prevent calls of
				freeaddrinfo(NULL) which can crash some
				systems.  Thanks Larry Virden.

2010-10-26  Reinhard Max  <max@suse.de>

	* Changelog.2008: Split off from Changelog.
	* generic/tclIOSock.c (TclCreateSocketAddress): The interp != NULL
	check is needed for ::tcl::unsupported::socketAF as well.

2010-10-26  Donal K. Fellows  <dkf@users.sf.net>

	* unix/tclUnixSock.c (TcpGetOptionProc): Prevent crash if interp is
	* win/tclWinSock.c (TcpGetOptionProc):   NULL (a legal situation).

2010-10-26  Reinhard Max  <max@suse.de>

	* unix/tclUnixSock.c (TcpGetOptionProc): Added support for
	::tcl::unsupported::noReverseDNS, which if set to any value, prevents
	[fconfigure -sockname] and [fconfigure -peername] from doing
	reverse DNS queries.

2010-10-24  Kevin B. Kenny  <kennykb@acm.org>

	[dogeen-assembler-branch]
	* generic/tclAssembly.c:
	* tests/assembly.test (assemble-17.15): Reworked branch handling so that
	forward branches can use jump1 (jumpTrue1, jumpFalse1). Added test
	cases that the forward branches will expand to jump4, jumpTrue4,
	jumpFalse4 when needed.

2010-10-23  Kevin B. Kenny  <kennykb@acm.org>

	[dogeen-assembler-branch]
	* generic/tclAssembly.h (removed):
				Removed file that was included in only one
				source file.
	* generictclAssembly.c:	Inlined tclAssembly.h.

2010-10-17  Alexandre Ferrieux  <ferrieux@users.sourceforge.net>

	* doc/info.n:            [Patch 2995655]:
	* generic/tclBasic.c:    Report inner contexts in [info errorstack]
	* generic/tclCompCmds.c:
	* generic/tclCompile.c:
	* generic/tclCompile.h:
	* generic/tclExecute.c:
	* generic/tclInt.h:
	* generic/tclNamesp.c:
	* tests/error.test:
	* tests/result.test:

2010-10-20  Donal K. Fellows  <dkf@users.sf.net>

	* generic/tclCompCmds.c (TclCompileDictForCmd): Update the compilation
	* generic/tclCompile.c (tclInstructionTable):	of [dict for] so that
	* generic/tclExecute.c (TEBCresume):		it no longer makes any
	use of INST_DICT_DONE now that's not needed, and make it clearer in
	the implementation of the instruction that it's just a deprecated form
	of unset operation. Followup to my commit of 2010-10-16.

2010-10-19  Donal K. Fellows  <dkf@users.sf.net>

	* generic/tclZlib.c (Tcl_ZlibStreamGet): [Bug 3081008]: Ensure that
	when a bytearray gets its internals entangled with zlib for more than
	a passing moment, that bytearray will never be shimmered away. This
	increases the amount of copying but is simple to get right, which is a
	reasonable trade-off.

	* generic/tclStringObj.c (Tcl_AppendObjToObj): Added some special
	cases so that most of the time when you build up a bytearray by
	appending, it actually ends up being a bytearray rather than
	shimmering back and forth to string.

	* tests/http11.test (check_crc): Use a simpler way to express the
	functionality of this procedure.

	* generic/tclZlib.c: Purge code that wrote to the object returned by
	Tcl_GetObjResult, as we don't want to do that anti-pattern no more.

2010-10-18  Jan Nijtmans  <nijtmans@users.sf.net>

	* tools/uniParse.tcl:   [Bug 3085863]: tclUniData was 9 years old;
	Ignore non-BMP characters and fix comment about UnicodeData.txt file.
	* generic/regcomp.c:    Fix comment
	* tests/utf.test:       Add some Unicode 6 testcases

2010-10-17  Alexandre Ferrieux  <ferrieux@users.sourceforge.net>

	* doc/info.n:           Document [info errorstack] faithfully.

2010-10-16  Donal K. Fellows  <dkf@users.sf.net>

	* generic/tclExecute.c (ReleaseDictIterator): Factored out the release
	of the bytecode-level dictionary iterator information so that the
	side-conditions on instruction issuing are simpler.

2010-10-15  Jan Nijtmans  <nijtmans@users.sf.net>

	* generic/reg_locale.c: [Bug 3085863]: tclUniData 9 years old: Updated
	* generic/tclUniData.c: Unicode tables to latest UnicodeData.txt,
	* tools/uniParse.tcl:   corresponding with Unicode 6.0 (except for
				out-of-range chars > 0xFFFF)

2010-10-13  Don Porter  <dgp@users.sourceforge.net>

	* generic/tclCompile.c:	Alternative fix for [Bugs 467523,983660] where
	* generic/tclExecute.c:	sharing of empty scripts is allowed again.

2010-10-13  Jan Nijtmans  <nijtmans@users.sf.net>

	* win/tclWinThrd.h: (removed) because it is just empty en used nowhere
	* win/tcl.dsp

2010-10-12  Jan Nijtmans  <nijtmans@users.sf.net>

	* tools/uniClass.tcl:    Spacing and comments: let uniClass.tcl
	* generic/regc_locale.c: generation match better the current
				 (hand-modified) regc_locale.c
	* tools/uniParse.tcl:    Generate proper const qualifiers for
	* generic/tclUniData.c:  tclUniData.c

2010-10-12  Reinhard Max  <max@suse.de>

	* unix/tclUnixSock.c (CreateClientSocket): [Bug 3084338]: Fix a
	memleak and refactor the calls to freeaddrinfo().

2010-10-11  Jan Nijtmans  <nijtmans@users.sf.net>

	* win/tclWinDde.c:    [FRQ 2965056]: Windows build with -DUNICODE
	* win/tclWinReg.c:
	* win/tclWinTest.c:   More cleanups
	* win/tclWinFile.c:   Add netapi32 to the link line, so we no longer
	* win/tcl.m4:         have to use LoadLibrary to access those functions.
	* win/makefile.vc:
	* win/configure:      (Re-generate with autoconf-2.59)
	* win/rules.vc        Update for VS10

2010-10-09  Miguel Sofer  <msofer@users.sf.net>

	* generic/tclExecute.c: Fix overallocation of exec stack in TEBC (due
	to mixing numwords and numbytes)

2010-10-08  Jan Nijtmans  <nijtmans@users.sf.net>

	* generic/tclIOSock.c: On Windows, use gai_strerrorA

2010-10-06  Don Porter  <dgp@users.sourceforge.net>

	* tests/winPipe.test:	Test hygiene with makeFile and removeFile.

	* generic/tclCompile.c:	[Bug 3081065]: Prevent writing to the intrep
	* tests/subst.test:	fields of a freed Tcl_Obj.

2010-10-06  Kevin B. Kenny  <kennykb@acm.org>

	[dogeen-assembler-branch]

	* generic/tclAssembly.c:
	* generic/tclAssembly.h:
	* tests/assemble.test: Added catches. Still needs a lot of testing.

2010-10-02  Kevin B. Kenny  <kennykb@acm.org>

	[dogeen-assembler-branch]

	* generic/tclAssembly.c:
	* generic/tclAssembly.h:
	* tests/assemble.test: Added dictAppend, dictIncrImm, dictLappend,
	dictSet, dictUnset, nop, regexp, nsupvar, upvar, and variable.

2010-10-02  Donal K. Fellows  <dkf@users.sf.net>

	* generic/tclExecute.c (TEBCresume): [Bug 3079830]: Added invalidation
	of string representations of dictionaries in some cases.

2010-10-01  Jeff Hobbs  <jeffh@ActiveState.com>

	* generic/tclExecute.c (EvalStatsCmd): change 'evalstats' to return
	data to interp by default, or if given an arg, use that as filename to
	output to (accepts 'stdout' and 'stderr').  Fix output to print used
	inst count data.
	* generic/tclCkalloc.c: Change TclDumpMemoryInfo sig to allow objPtr
	* generic/tclInt.decls: as well as FILE* as output.
	* generic/tclIntDecls.h:

2010-10-01  Donal K. Fellows  <dkf@users.sf.net>

	* generic/tclBasic.c, generic/tclClock.c, generic/tclEncoding.c,
	* generic/tclEnv.c, generic/tclLoad.c, generic/tclNamesp.c,
	* generic/tclObj.c, generic/tclRegexp.c, generic/tclResolve.c,
	* generic/tclResult.c, generic/tclUtil.c, macosx/tclMacOSXFCmd.c:
	More purging of strcpy() from locations where we already know the
	length of the data being copied.

2010-10-01  Kevin B. Kenny  <kennykb@acm.org>

	[dogeen-assembler-branch]

	* tests/assemble.test:
	* generic/tclAssemble.h:
	* generic/tclAssemble.c:  Added listIn, listNotIn, and dictGet.

2010-09-30  Kevin B. Kenny  <kennykb@acm.org>

	[dogeen-assembler-branch]

	* tests/assemble.test:   Added tryCvtToNumeric and several more list
	* generic/tclAssemble.c: operations.
	* generic/tclAssemble.h:

2010-09-29  Kevin B. Kenny  <kennykb@acm.org>

	[dogeen-assembler-branch]

	* tests/assemble.test:   Completed conversion of tests to a
	* generic/tclAssemble.c: "white box" structure that follows the
	C code. Added missing safety checks on the operands of 'over' and
	'reverse' so that negative operand counts don't smash the stack.

2010-09-29  Jan Nijtmans  <nijtmans@users.sf.net>

	* unix/configure:	Re-generate with autoconf-2.59
	* win/configure:
	* generic/tclMain.c:	Make compilable with -DUNICODE as well

2010-09-28  Reinhard Max  <max@suse.de>

	TIP #162 IMPLEMENTATION

	* doc/socket.n:		Document the changes to the [socket] and
				[fconfigure] commands.

	* generic/tclInt.h:	Introduce TclCreateSocketAddress() as a
	* generic/tclIOSock.c:	replacement for the platform-dependent
	* unix/tclUnixSock.c:	TclpCreateSocketAddress() functions. Extend
	* unix/tclUnixChan.c:	the [socket] and [fconfigure] commands to
	* unix/tclUnixPort.h:	behave as proposed in TIP #162. This is the
	* win/tclWinSock.c:	core of what is required to support the use of
	* win/tclWinPort.h:	IPv6 sockets in Tcl.

	* compat/fake-rfc2553.c: A compat implementation of the APIs defined
	* compat/fake-rfc2553.h: in RFC-2553 (getaddrinfo() and friends) on
				 top of the existing gethostbyname() etc.
	* unix/configure.in:	 Test whether the fake-implementation is
	* unix/tcl.m4:		 needed.
	* unix/Makefile.in:	 Add a compile target for fake-rfc2553.

	* win/configure.in:	Allow cross-compilation by default.

	* tests/socket.test:	Improve the test suite to make more use of
	* tests/remote.tcl:	randomized ports to reduce interference with
				tests running in parallel or other services on
				the machine.

2010-09-28  Kevin B. Kenny  <kennykb@acm.org>

	[dogeen-assembler-branch]

	* tests/assemble.test: Added more "white box" tests.
	* generic/tclAssembly.c: Added the error checking and reporting
	for undefined labels. Revised code so that no pointers into the
	bytecode sequence are held (because the sequence can move!),
	that no Tcl_HashEntry pointers are held (because the hash table
	doesn't guarantee their stability!) and to eliminate the BBHash
	table, which is merely additional information indexed by jump
	labels and can just as easily be held in the 'label' structure.
	Renamed shared structures to CamelCase, and renamed 'label' to
	JumpLabel because other types of labels may eventually be possible.

2010-09-27  Kevin B. Kenny  <kennykb@acm.org>

	[dogeen-assembler-branch]

	* tests/assemble.test: Added more "white box" tests.
	* generic/tclAssembly.c: Fixed bugs exposed by the new tests.
	(a) [eval] and [expr] had incorrect stack balance computed if
	the arg was not a simple word. (b) [concat] accepted a negative
	operand count. (c) [invoke] accepted a zero or negative operand
	count. (d) more misspelt error messages.
	Also replaced a funky NRCallTEBC with the new call
	TclNRExecuteByteCode, necessitated by a merge with changes on the
	HEAD.

2010-09-26  Miguel Sofer  <msofer@users.sf.net>

	* generic/tclBasic.c:    [Patch 3072080] (minus the itcl
	* generic/tclCmdIL.c:    update): a saner NRE.
	* generic/tclCompExpr.c:
	* generic/tclCompile.c:  This makes TclNRExecuteByteCode (ex TEBC)
	* generic/tclCompile.h:  to be a normal NRE citizen: it loses its
	* generic/tclExecute.c:  special status.
	* generic/tclInt.decls:  The logic flow within the BC engine is
	* generic/tclInt.h:      simplified considerably.
	* generic/tclIntDecls.h:
	* generic/tclObj.c:
	* generic/tclProc.c:
	* generic/tclTest.c:

	* generic/tclVar.c: Use the macro HasLocalVars everywhere

2010-09-26  Miguel Sofer  <msofer@users.sf.net>

	* generic/tclOOMethod.c (ProcedureMethodVarResolver): avoid code
	duplication, let the runtime var resolver call the compiled var
	resolver.

2010-09-26  Kevin B. Kenny  <kennykb@acm.org>

	[dogeen-assembler-branch]

	* tests/assemble.test:	Added many new tests moving toward a more
	comprehensive test suite for the assembler.
	* generic/tclAssembly.c:	Fixed bugs exposed by the new tests:
	(a) [bitnot] and [not] had incorrect operand counts. (b)
	INST_CONCAT cannot concatenate zero objects. (c) misspelt error
	messages. (d) the "assembly code" internal representation lacked
	a duplicator, which caused double-frees of the Bytecode object
	if assembly code ever was duplicated.

2010-09-25  Kevin B. Kenny   <kennykb@acm.org>

	[dogeen-assembler-branch]

	* generic/tclAssembly.c:	Massive refactoring of the assembler
	* generic/tclAssembly.h:	to use a Tcl-like syntax (and use
	* tests/assemble.test:		Tcl_ParseCommand to parse it). The
	* tests/assemble1.bench:	refactoring also ensures that
	Tcl_Tokens in the assembler have string ranges inside the source
	code, which allows for [eval] and [expr] assembler directives
	that simply call TclCompileScript and TclCompileExpr recursively.

2010-09-24  Jeff Hobbs  <jeffh@ActiveState.com>

	* tests/stringComp.test: improved string eq/cmp test coverage
	* generic/tclExecute.c (TclExecuteByteCode): merge INST_STR_CMP and
	INST_STR_EQ/INST_STR_NEQ paths.  Speeds up eq/ne/[string eq] with
	obj-aware comparisons and eq/==/ne/!= with length equality check.

2010-09-24  Andreas Kupries  <andreask@activestate.com>

	* tclWinsock.c: [Bug 3056775]: Fixed race condition between thread and
	internal co-thread access of a socket's structure because of the
	thread not using the socketListLock in TcpAccept(). Added
	documentation on how the module works to the top.

2010-09-23  Jan Nijtmans  <nijtmans@users.sf.net>

	* generic/tclDecls.h: Make Tcl_SetPanicProc and Tcl_GetStringResult
	* unix/tclAppInit.c:  callable without stubs, just as Tcl_SetVar.
	* win/tclAppInit.c:

2010-09-23  Don Porter  <dgp@users.sourceforge.net>

	* generic/tclCmdAH.c:   Fix cases where value returned by
	* generic/tclEvent.c:   Tcl_GetReturnOptions() was leaked.
	* generic/tclMain.c:    Thanks to Jeff Hobbs for discovery of the
	anti-pattern to seek and destroy.

2010-09-23  Jan Nijtmans  <nijtmans@users.sf.net>

	* unix/tclAppInit.c:  Make compilable with -DUNICODE (not activated
	* win/tclAppInit.c:   yet), many clean-ups in comments.

2010-09-22  Miguel Sofer  <msofer@users.sf.net>

	* generic/tclExecute: [Bug 3072640]: One more DECACHE_STACK_INFO() was
	missing.

	* tests/execute.test: Added execute-10.3 for [Bug 3072640]. The test
	causes a mem failure.

	* generic/tclExecute: Protect all possible writes to ::errorInfo or
	::errorCode with DECACHE_STACK_INFO(), as they could run traces. The
	new calls to be protected are Tcl_ResetResult(), Tcl_SetErrorCode(),
	IllegalExprOperandType(), TclExprFloatError(). The error was triggered
	by [Patch 3072080].

2010-09-22  Jan Nijtmans  <nijtmans@users.sf.net>

	* win/tcl.m4:		Add kernel32 to LIBS, so the link line for
	* win/configure:	mingw is exactly the same as for MSVC++.

2010-09-21  Jeff Hobbs  <jeffh@ActiveState.com>

	* generic/tclExecute.c (TclExecuteByteCode):
	* generic/tclOOMethod.c (ProcedureMethodCompiledVarConnect):
	* generic/tclVar.c (TclLookupSimpleVar, CompareVarKeys):
	* generic/tclPathObj.c (Tcl_FSGetNormalizedPath, Tcl_FSEqualPaths):
	* generic/tclIOUtil.c (TclFSCwdPointerEquals): peephole opt
	* generic/tclResult.c (TclMergeReturnOptions): Use memcmp where
	applicable as possible speedup on some libc variants.

2010-09-21  Kevin B. Kenny  <kennykb@acm.org>

	[BRANCH: dogeen-assembler-branch]

	* generic/tclAssembly.c (new file): 
	* generic/tclAssembly.h:
	* generic/tclBasic.c (builtInCmds, Tcl_CreateInterp):
	* generic/tclInt.h:
	* tests/assemble.test (new file):
	* tests/assemble1.bench (new file):
	* unix/Makefile.in:
	* win/Makefile.in:
	* win/Makefile.vc:
		Initial commit of Ozgur Dogan Ugurlu's (SF user: dogeen)
		assembler for the Tcl bytecode language.

2010-09-21  Jan Nijtmans  <nijtmans@users.sf.net>

	* win/tclWinFile.c:   Fix declaration after statement.
	* win/tcl.m4:         Add -Wdeclaration-after-statement, so this
	* win/configure:      mistake cannot happen again.
	* win/tclWinFCmd.c:   [Bug 3069278]: Breakage on head Windows
	* win/tclWinPipe.c:   triggered by install-tzdata, final fix

2010-09-20  Jan Nijtmans  <nijtmans@users.sf.net>

	* win/tclWinFCmd.c: Eliminate tclWinProcs->useWide everywhere, since
	* win/tclWinFile.c: the value is always "1" on platforms >win95
	* win/tclWinPipe.c:

2010-09-19  Donal K. Fellows  <dkf@users.sf.net>

	* doc/file.n (file readlink): [Bug 3070580]: Typofix.

2010-09-18  Jan Nijtmans  <nijtmans@users.sf.net>

	* win/tclWinFCmd.c [Bug 3069278]: Breakage on head Windows triggered
	by install-tzdata. Temporary don't compile this with -DUNICODE, while
	investigating this bug.

2010-09-16  Jeff Hobbs  <jeffh@ActiveState.com>

	* win/tclWinFile.c: Remove define of FINDEX_INFO_LEVELS as all
	supported versions of compilers should now have it.

	* unix/Makefile.in: Do not pass current build env vars when using
	NATIVE_TCLSH in targets.

2010-09-16  Jan Nijtmans  <nijtmans@users.sf.net>

	* generic/tclDecls.h:    Make Tcl_FindExecutable() work in UNICODE
	* generic/tclEncoding.c: compiles (windows-only) as well as ASCII.
	* generic/tclStubInit.c: Needed for [FRQ 491789]: setargv() doesn't
	support a unicode cmdline.

2010-09-15  Donal K. Fellows  <dkf@users.sf.net>

	* generic/tclBinary.c (TclAppendBytesToByteArray): [Bug 3067036]: Make
	sure we never try to double zero repeatedly to get a buffer size. Also
	added a check for sanity on the size of buffer being appended.

2010-09-15  Don Porter  <dgp@users.sourceforge.net>

	* unix/Makefile.in:	Revise `make dist` target to tolerate the
	case of zero bundled packages.

2010-09-15  Jan Nijtmans  <nijtmans@users.sf.net>

	* tools/genStubs.tcl:   [Patch 3034251]: Backport ttkGenStubs.tcl
	* generic/tcl.decls:    features to genStubs.tcl. Make the "generic"
	* generic/tclInt.decls: argument in the *.decls files optional
	* generic/tclOO.decls:  (no change to any tcl*Decls.h files)
	* generic/tclTomMath.decls:
	This allows genStubs.tcl to generate the ttk stub files as well, while
	keeping full compatibility with existing *.decls files.

2010-09-14  Jan Nijtmans  <nijtmans@users.sf.net>

	* win/tclWinPort.h:  Allow all Win2000+ API entries in Tcl
	* win/tclWin32Dll.c: Eliminate dynamical loading of advapi23 and
	kernel32 symbols.

2010-09-13  Jan Nijtmans  <nijtmans@users.sf.net>

	* win/tclWinChan.c:      Various clean-ups, converting from
	* win/tclWinConsole.c:   tclWinProc->xxxProc directly to Xxx
	* win/tclWinInit.c:      (no change in functionality)
	* win/tclWinLoad.c:
	* win/tclWinSerial.c:
	* win/tclWinSock.c:
	* tools/genStubs.tcl:    Add scspec feature from ttkGenStubs.tcl
	  (no change in output for *Decls.h files)

2010-09-10  Jan Nijtmans  <nijtmans@users.sf.net>

	* win/tclWin32Dll.c: Partly revert yesterday's change, to make it work
	on VC++ 6.0 again.

2010-09-10  Donal K. Fellows  <dkf@users.sf.net>

	* doc/regsub.n: [Bug 3063568]: Fix for gotcha in example due to Tcl's
	special handling of backslash-newline. Makes example slightly less
	pure, but more useful.

2010-09-09  Jan Nijtmans  <nijtmans@users.sf.net>

	* win/makefile.vc:   Mingw should always link with -ladvapi32.
	* win/tcl.m4:
	* win/configure:     (regenerated)
	* win/tclWinInt.h:   Remove ascii variant of tkWinPocs table, it is
	* win/tclWin32Dll.c: no longer necessary. Fix CreateProcess signature
	* win/tclWinPipe.c:  and remove unused GetModuleFileName and lstrcpy.
	* win/tclWinPort.h:  Mingw/cygwin fixes: <tchar.h> should always be
	included, and fix conflict in various macro values: Always force the
	same values as in VC++.

2010-09-08  Don Porter  <dgp@users.sourceforge.net>

	* win/tclWinChan.c:	[Bug 3059922]: #ifdef protections to permit
	* win/tclWinFCmd.c:     builds with mingw on amd64 systems. Thanks to
				"mescalinum" for reporting and testing.

2010-09-08  Andreas Kupries  <andreask@activestate.com>

	* doc/tm.n: Added underscore to the set of characters accepted in
	module names. This is true for quite some time in the code, this
	change catches up the documentation.

2010-09-03  Donal K. Fellows  <dkf@users.sf.net>

	* tools/tcltk-man2html.tcl (plus-pkgs): Improve the package
	documentation search pattern to support the doctoos-generated
	directory structure.
	* tools/tcltk-man2html-utils.tcl (output-name): Made this more
	resilient against misformatted NAME sections, induced by import of
	Thread package documentation into Tcl doc tree.

2010-09-02  Andreas Kupries  <andreask@activestate.com>

	* doc/glob.n: Fixed documentation ambiguity regarding the handling
	of -join.

	* library/safe.tcl (safe::AliasGlob): Fixed another problem, the
	option -join does not stop option processing in the core builtin, so
	the emulation must not do that either.

2010-09-01  Andreas Kupries  <andreas_kupries@users.sourceforge.net>

	* library/safe.tcl (safe::AliasGlob): Moved the command extending the
	actual glob command with a -directory flag to when we actually have a
	proper untranslated path,

2010-09-01  Andreas Kupries  <andreask@activestate.com>

	* generic/tclExecute.c: [Bug 3057639]: Applied patch by Jeff to make
	* generic/tclVar.c:	the behaviour of lappend in bytecompiled mode
	* tests/append.test:	consistent with direct-eval and 'append'
	* tests/appendComp.test: generally. Added tests (append*-9.*)
	showing the difference.

2010-08-31  Jan Nijtmans  <nijtmans@users.sf.net>

	* win/rules.vc:               Typo (thanks to Twylite discovering
				      this)
	* generic/tclStubLib.c:       Revert to previous version: MSVC++ 6.0
	* generic/tclTomMathStubLib.c:cannot handle the new construct.
	* generic/tcl.decls           [Patch 2997642]: Many type casts needed
	* generic/tclDecls.h:         when using Tcl_Pkg* API. Remaining part.
	* generic/tclPkg.c:
	* generic/tclBasic.c:
	* generic/tclTomMathInterface.c:
	* doc/PkgRequire.3

2010-08-31  Andreas Kupries  <andreask@activestate.com>

	* win/tcl.m4: Applied patch by Jeff fixing issues with the manifest
	handling on Win64.
	* win/configure: Regenerated.

2010-08-30  Miguel Sofer  <msofer@users.sf.net>

	* generic/tclBasic.c:    [Bugs 3046594,3047235,3048771]: New
	* generic/tclCmdAH.c:    implementation for [tailcall] command: it now
	* generic/tclCmdMZ.c:    schedules the command and returns TCL_RETURN.
	* generic/tclExecute.c:  This fixes all issues with [catch] and [try].
	* generic/tclInt.h:      Thanks dgp for exploring the dark corners.
	* generic/tclNamesp.c:   More thorough testing is required.
	* tests/tailcall.test:

2010-08-30  Jan Nijtmans  <nijtmans@users.sf.net>

	* win/Makefile.in:   [FRQ 2965056]: Windows build with -DUNICODE
	* win/rules.vc:
	* win/tclWinFCmd.c:  Make sure that allocated TCHAR arrays are
	* win/tclWinFile.c:  always properly aligned as wchar_t, and
	* win/tclWinPipe.c:  not bigger than necessary.
	* win/tclWinSock.c:
	* win/tclWinDde.c:   Those 3 files are not converted yet to be
	* win/tclWinReg.c:   built with -DUNICODE, so add a TODO.
	* win/tclWinTest.c:
	* generic/tcl.decls:  [Patch 2997642]: Many type casts needed when
	* generic/tclDecls.h: using Tcl_Pkg* API. Partly.
	* generic/tclPkg.c:
	* generic/tclStubLib.c: Demonstration how this change can benefit
				code.
	* generic/tclTomMathStubLib.c:
	* doc/PkgRequire.3:

2010-08-29  Donal K. Fellows  <dkf@users.sf.net>

	* doc/dict.n: [Bug 3046999]: Corrected cross reference to array
	manpage to refer to (correct) existing subcommand.

2010-08-26  Jeff Hobbs  <jeffh@ActiveState.com>

	* unix/configure, unix/tcl.m4: SHLIB_LD_LIBS='${LIBS}' for OSF1-V*.
	Add /usr/lib64 to set of auto-search dirs. [Bug 1230554]
	(SC_PATH_X): Correct syntax error when xincludes not found.

	* win/Makefile.in (VC_MANIFEST_EMBED_DLL VC_MANIFEST_EMBED_EXE):
	* win/configure, win/configure.in, win/tcl.m4: SC_EMBED_MANIFEST
	macro and --enable-embedded-manifest configure arg added to support
	manifest embedding where we know the magic.  Help prevents DLL hell
	with MSVC8+.

2010-08-24  Jan Nijtmans  <nijtmans@users.sf.net>

	* generic/tcl.decls: [Bug 3007895]: Tcl_(Find|Create)HashEntry
	* generic/tclHash.c: stub entries can never be called.
	* generic/tclDecls.h:
	* generic/tclStubInit.c: [Patch 2994165]: Change signature of
	Tcl_FSGetNativePath and TclpDeleteFile follow-up: move stub entry back
	to original location.

2010-08-23  Kevin B. Kenny  <kennykb@acm.org>

	* library/tzdata/Africa/Cairo:
	* library/tzdata/Asia/Gaza: Olson's tzdata2010l.

2010-08-22  Jan Nijtmans  <nijtmans@users.sf.net>

	* generic/tclBasic.c:  [Patch 3009403]: Signature of Tcl_GetHashKey,
	* generic/tclBinary.c: Tcl_(Create|Find)HashEntry follow-up:
	* generic/tclCmdIL.c:  Remove many type casts which are no longer
	* generic/tclCompile.c:necessary as a result of this signature change.
	* generic/tclDictObj.c:
	* generic/tclEncoding.c:
	* generic/tclExecute.c:
	* generic/tclInterp.c:
	* generic/tclIOCmd.c:
	* generic/tclObj.c:
	* generic/tclProc.c:
	* generic/tclTest.c:
	* generic/tclTrace.c:
	* generic/tclUtil.c:
	* generic/tclVar.c:

2010-08-21  Donal K. Fellows  <dkf@users.sf.net>

	* doc/linsert.n: [Bug 3045123]: Make description of what is actually
	happening more accurate.

2010-08-21  Jan Nijtmans  <nijtmans@users.sf.net>

	* tools/genStubs.tcl: [Patch 3034251]: Backport ttkGenStubs.tcl
	features to genStubs.tcl, partly: Use void (*reserved$i)(void) = 0
	instead of void *reserved$i = NULL for unused stub entries, in case
	pointer-to-function and pointer-to-object are different sizes.
	* generic/tcl*Decls.h:   (regenerated)
	* generic/tcl*StubInit.c:(regenerated)

2010-08-20  Jan Nijtmans  <nijtmans@users.sf.net>

	* doc/Method.3:   Fix definition of Tcl_MethodType.

2010-08-19  Donal K. Fellows  <dkf@users.sf.net>

	* generic/tclTrace.c (TraceExecutionObjCmd, TraceCommandObjCmd)
	(TraceVariableObjCmd): [Patch 3048354]: Use memcpy() instead of
	strcpy() to avoid buffer overflow; we have the correct length of data
	to copy anyway since we've just allocated the target buffer.

2010-08-18  Jan Nijtmans  <nijtmans@users.sf.net>

	* tools/genStubs.tcl: [Patch 3034251]: Backport ttkGenStubs.tcl
	features to genStubs.tcl, partly: remove unneeded ifdeffery and put
	C++ guard around stubs pointer definition.
	* generic/*Decls.h:   (regenerated)

2010-08-18  Miguel Sofer  <msofer@users.sf.net>
	* generic/tclBasic.c:   New redesign of [tailcall]: find
	* generic/tclExecute.c: errors early on, so that errorInfo
	* generic/tclInt.h:     contains the proper info [Bug 3047235]
	* generic/tclNamesp.c:

	* generic/tclCmdAH.c (TclNRTryObjCmd): [Bug 3046594]: Block
	tailcalling out of the body of a non-bc'ed [try].

	* generic/tclBasic.c:    Redesign of [tailcall] to
	* generic/tclCmdAH.c:    (a) fix [Bug 3047235]
	* generic/tclCompile.h:  (b) enable fix for [Bug 3046594]
	* generic/tclExecute.c:  (c) enable recursive tailcalls
	* generic/tclInt.h:
	* generic/tclNamesp.c:
	* tests/tailcall.test:

2010-08-18  Donal K. Fellows  <dkf@users.sf.net>

	* library/safe.tcl (AliasGlob): [Bug 3004191]: Restore safe [glob] to
	working condition.

2010-08-15  Donal K. Fellows  <dkf@users.sf.net>

	* generic/tclProc.c (ProcWrongNumArgs): [Bug 3045010]: Make the
	handling of passing the wrong number of arguments to [apply] somewhat
	less verbose when a lambda term is present.

2010-08-14  Jan Nijtmans  <nijtmans@users.sf.net>

	* compat/unicows:    Remove completely, see [FRQ 2819611].
	* doc/FileSystem.3: [Patch 2994165]: Change signature of
	* generic/tcl.decls  Tcl_FSGetNativePath and TclpDeleteFile
	* generic/tclDecls.h:
	* generic/tclIOUtil.c:
	* generic/tclStubInit.c:
	* generic/tclInt.h:
	* unix/tclUnixFCmd.c:
	* win/tclWinFCmd.c:
	* doc/Hash.3: [Patch 3009403]: Signature of Tcl_GetHashKey,
	* generic/tcl.h:     Tcl_(Create|Find)HashEntry

2010-08-11  Jeff Hobbs  <jeffh@ActiveState.com>

	* unix/ldAix: Remove ancient (pre-4.2) AIX support
	* unix/configure: Regen with ac-2.59
	* unix/configure.in, unix/tclConfig.sh.in, unix/Makefile.in:
	* unix/tcl.m4 (AIX): Remove the need for ldAIX, replace with
	-bexpall/-brtl.  Remove TCL_EXP_FILE (export file) and other baggage
	that went with it.  Remove pre-4 AIX build support.

2010-08-11  Miguel Sofer  <msofer@users.sf.net>

	* generic/tclBasic.c (TclNRYieldToObjCmd):
	* tests/coroutine.test: Fixed bad copypasta snafu. Thanks to Andy Goth
	for finding the bug.

2010-08-10  Jeff Hobbs  <jeffh@ActiveState.com>

	* generic/tclUtil.c (TclByteArrayMatch): Patterns may not be
	null-terminated, so account for that.

2010-08-09  Don Porter  <dgp@users.sourceforge.net>

	* changes:	Updates for 8.6b2 release.

2010-08-04  Jeff Hobbs  <jeffh@ActiveState.com>

	* win/Makefile.in, win/makefile.bc, win/makefile.vc, win/tcl.dsp:
	* win/tclWinPipe.c (TclpCreateProcess):
	* win/stub16.c (removed): Removed Win9x tclpip8x.dll build and 16-bit
	application loader stub support.  Win9x is no longer supported.

	* win/tclWin32Dll.c (TclWinInit): Hard-enforce Windows 9x as an
	unsupported platform with a panic.  Code to support it still exists in
	other files (to go away in time), but new APIs are being used that
	don't exist on Win9x.

	* unix/tclUnixFCmd.c: Adjust license header as per
	ftp://ftp.cs.berkeley.edu/pub/4bsd/README.Impt.License.Change

	* license.terms: Fix DFARs note for number-adjusted rights clause

	* win/tclWin32Dll.c (asciiProcs, unicodeProcs):
	* win/tclWinLoad.c (TclpDlopen): 'load' use LoadLibraryEx with
	* win/tclWinInt.h (TclWinProcs): LOAD_WITH_ALTERED_SEARCH_PATH to
	prefer dependent DLLs in same dir as loaded DLL.

	* win/Makefile.in (%.${OBJEXT}): better implicit rules support

2010-08-04  Andreas Kupries  <andreask@activestate.com>

	* generic/tclIORChan.c: [Bug 3034840]: Fixed reference counting in
	* generic/tclIORTrans.c: InvokeTclMethod and callers.
	* tests/ioTrans.test:

2010-08-03  Andreas Kupries  <andreask@activestate.com>

	* tests/var.test (var-19.1): [Bug 3037525]: Added test demonstrating
	the local hashtable deletion crash and fix.

	* tests/info.test (info-39.1): Added forward copy of test in 8.5
	branch about [Bug 2933089]. Should not fail, and doesn't, after
	updating the line numbers to the changed position.

2010-08-02  Kevin B. Kenny  <kennykb@users.sf.net>

	* library/tzdata/America/Bahia_Banderas:
	* library/tzdata/Pacific/Chuuk:
	* library/tzdata/Pacific/Pohnpei:
	* library/tzdata/Africa/Cairo:
	* library/tzdata/Europe/Helsinki:
	* library/tzdata/Pacific/Ponape:
	* library/tzdata/Pacific/Truk:
	* library/tzdata/Pacific/Yap:			Olson's tzdata2010k.

2010-08-02  Miguel Sofer  <msofer@users.sf.net>

	* generic/tclVar.c: Correcting bad port of [Bug 3037525] fix

2010-07-28  Miguel Sofer  <msofer@users.sf.net>

	* generic/tclVar.c: [Bug 3037525]: Lose fickle optimisation in
	TclDeleteVars (used for runtime-created locals) that caused crash.

2010-07-29  Jan Nijtmans  <nijtmans@users.sf.net>

	* compat/zlib/win32/README.txt: Official build of zlib1.dll 1.2.5 is
	* compat/zlib/win32/USAGE.txt:  finally available, so put it in.
	* compat/zlib/win32/zlib1.dll:

2010-07-25  Donal K. Fellows  <dkf@users.sf.net>

	* doc/http.n: Corrected description of location of one of the entries
	in the state array.

2010-07-24  Jan Nijtmans  <nijtmans@users.sf.net>

	* generic/tclDecls.h: [Bug 3029891]: Functions that don't belong in
	* generic/tclTest.c:  the stub table.
	* generic/tclBasic.c: From [Bug 3030870] make itcl 3.x built with
	pre-8.6 work in 8.6: Relax the relation between Tcl_CallFrame and
	CallFrame.

2010-07-16  Donal K. Fellows  <dkf@users.sf.net>

	* generic/tclBasic.c: Added more errorCode setting.

2010-07-15  Donal K. Fellows  <dkf@users.sf.net>

	* generic/tclExecute.c (TclExecuteByteCode): Ensure that [dict get]
	* generic/tclDictObj.c (DictGetCmd): always generates an errorCode on
	a failure to look up an entry.

2010-07-11  Pat Thoyts  <patthoyts@users.sourceforge.net>

	* unix/configure: (regenerated)
	* unix/configure.in: For the NATIVE_TCLSH variable use the autoconf
	* unix/Makefile.in:  SC_PROG_TCLSH to try and find a locally installed
	native binary. This avoids manually fixing up when cross compiling. If
	there is not one, revert to using the build product.

2010-07-02  Don Porter  <dgp@users.sourceforge.net>

	* generic/tclInt.decs:	Reverted to the original TIP 337
	implementation on what to do with the obsolete internal stub for
	TclBackgroundException() (eliminate it!)
	* generic/tclIntDecls.h:	make genstubs
	* generic/tclStubInit.c:

2010-07-02  Jan Nijtmans  <nijtmans@users.sf.net>

	* generic/tclInt.decls:  [Bug 803489]: Tcl_FindNamespace problem in the
	* generic/tclIntDecls.h: Stubs table
	* generic/tclStubInit.c:

2010-07-02  Donal K. Fellows  <dkf@users.sf.net>

	* generic/tclExecute.c (IllegalExprOperandType): [Bug 3024379]: Made
	sure that errors caused by an argument to an operator being outside
	the domain of the operator all result in ::errorCode being ARITH
	DOMAIN and not NONE.

2010-07-01  Jan Nijtmans  <nijtmans@users.sf.net>

	* win/rules.vc:              [Bug 3020677]: wish can't link reg1.2
	* tools/checkLibraryDoc.tcl: formatting, spacing, cleanup unused
	* tools/eolFix.tcl:          variables; no change in generated output
	* tools/fix_tommath_h.tcl:
	* tools/genStubs.tcl:
	* tools/index.tcl:
	* tools/man2help2.tcl:
	* tools/regexpTestLib.tcl:
	* tools/tsdPerf.tcl:
	* tools/uniClass.tcl:
	* tools/uniParse.tcl:

2010-07-01  Donal K. Fellows  <dkf@users.sf.net>

	* doc/mathop.n: [Bug 3023165]: Fix typo that was preventing proper
	rendering of the exclusive-or operator.

2010-06-28  Jan Nijtmans  <nijtmans@users.sf.net>

	* generic/tclPosixStr.c: [Bug 3019634]: errno.h and tclWinPort.h have
	conflicting definitions. Added messages for ENOTRECOVERABLE, EOTHER,
	ECANCELED and EOWNERDEAD, and fixed various typing mistakes in other
	messages.

2010-06-25  Reinhard Max  <max@suse.de>

	* tests/socket.test: Prevent a race condition during shutdown of the
	remote test server that can cause a hang when the server is being run
	in verbose mode.

2010-06-24  Jan Nijtmans  <nijtmans@users.sf.net>

	* win/tclWinPort.h: [Bug 3019634]: errno.h and tclWinPort.h have
	conflicting definitions.

		***POTENTIAL INCOMPATIBILITY***
	On win32, the correspondence between errno and the related error
	message, as handled by Tcl_ErrnoMsg() changes. The error message is
	kept the same, but the corresponding errno value might change.

2010-06-22  Donal K. Fellows  <dkf@users.sf.net>

	* generic/tclCmdIL.c (Tcl_LsetObjCmd): [Bug 3019351]: Corrected wrong
	args message.

2010-06-21  Jan Nijtmans  <nijtmans@users.sf.net>

	* unix/tclLoadDl.c:    Eliminate various unnecessary type casts, use
	* unix/tclLoadNext.c:  function typedefs whenever possible
	* unix/tclUnixChan.c:
	* unix/tclUnixFile.c:
	* unix/tclUnixNotfy.c:
	* unix/tclUnixSock.c:
	* unix/tclUnixTest.c:
	* unix/tclXtTest.c:
	* generic/tclZlib.c:   Remove hack needed for zlib 1.2.3 on win32

2010-06-18  Donal K. Fellows  <dkf@users.sf.net>

	* library/init.tcl (auto_execok): [Bug 3017997]: Add .cmd to the
	default list of extensions that we can execute interactively.

2010-06-16  Jan Nijtmans  <nijtmans@users.sf.net>

	* tools/loadICU.tcl:   [Bug 3016135]: Traceback using clock format
	* library/msgs/he.msg: with locale of he_IL.

	* generic/tcl.h:       Simplify Tcl_AppInit and *_Init definitions,
	* generic/tclInt.h:    spacing. Change TclpThreadCreate and
	* generic/tcl.decls:   Tcl_CreateThread signature, making clear that
	* generic/tclDecls.h:  "proc" is a function pointer, as in all other
	* generic/tclEvent.c:  "proc" function parameters.
	* generic/tclTestProcBodyObj.c:
	* win/tclWinThrd.c:
	* unix/tclUnixThrd.c:
	* doc/Thread.3:
	* doc/Class.3:         Fix Tcl_ObjectMetadataType definition.

2010-06-14  Jan Nijtmans  <nijtmans@users.sf.net>

	* unix/Makefile.in:    Fix compilation of xttest with 8.6 changes
	* unix/tclXtNotify.c:
	* unix/tclXtTest.c:
	* generic/tclPipe.c:   Fix gcc warning (with -fstrict-aliasing=2)
	* library/auto.tcl:    Spacing and style fixes.
	* library/history.tcl:
	* library/init.tcl:
	* library/package.tcl:
	* library/safe.tcl:
	* library/tm.tcl:

2010-06-13  Donal K. Fellows  <dkf@users.sf.net>

	* tools/tcltk-man2html.tcl (make-man-pages): [Bug 3015327]: Make the
	title of a manual page be stored relative to its resulting directory
	name as well as its source filename. This was caused by both Tcl and a
	contributed package ([incr Tcl]) defining an Object.3. Also corrected
	the joining of strings in titles to avoid extra braces.

2010-06-09  Andreas Kupries  <andreask@activestate.com>

	* library/platform/platform.tcl: Added OSX Intel 64bit
	* library/platform/pkgIndex.tcl: Package updated to version 1.0.9.
	* unix/Makefile.in:
	* win/Makefile.in:

2010-06-09  Jan Nijtmans  <nijtmans@users.sf.net>

	* tools/tsdPerf.c:    Fix export of symbol Tsdperf_Init, when using
	-fvisibility=hidden. Make two functions static, eliminate some
	unnecessary type casts.
	* tools/configure.in: Update to Tcl 8.6
	* tools/configure:    (regenerated)
	* tools/.cvsignore    new file

2010-06-07  Alexandre Ferrieux  <ferrieux@users.sourceforge.net>

	* generic/tclExecute.c: Ensure proper reset of [info errorstack] even
	* generic/tclNamesp.c:  when compiling constant expr's with errors.

2010-06-05  Miguel Sofer  <msofer@users.sf.net>

	* generic/tclBasic.c:   [Bug 3008307]: make callerPtr chains be
	* generic/tclExecute.c: traversable accross coro boundaries. Add the
	special coroutine CallFrame (partially reverting commit of
	2009-12-10), as it is needed for coroutines that do not push a CF, eg,
	those with [eval] as command. Thanks to Colin McCormack (coldstore)
	and Alexandre Ferrieux for the hard work on this.

2010-06-03  Alexandre Ferrieux  <ferrieux@users.sourceforge.net>

	* generic/tclNamesp.c: Safer (and faster) computation of [uplevel]
	* tests/error.test:    offsets in TIP 348. Toplevel offsets no longer
	* tests/result.test:   overestimated.

2010-06-02  Jan Nijtmans  <nijtmans@users.sf.net>

	* generic/tclOO.h:  BUILD_tcloo is never defined (leftover)
	* win/makefile.bc:  Don't set BUILD_tcloo (leftover)
	See also entry below: 2008-06-01  Joe Mistachkin

2010-06-01  Alexandre Ferrieux  <ferrieux@users.sourceforge.net>

	* generic/tclNamesp.c: Fix computation of [uplevel] offsets in TIP 348
	* tests/error.test:    Only depend on callerPtr chaining now.
	* tests/result.test:   Needed for upcoming coro patch.

2010-05-31  Jan Nijtmans  <nijtmans@users.sf.net>

	* generic/tclVar.c:        Eliminate some casts to (Tcl_HashTable *)
	* generic/tclExecute.c:
	* tests/fileSystem.test:   Fix filesystem-5.1 test failure on CYGWIN

2010-05-28  Jan Nijtmans  <nijtmans@users.sf.net>

	* generic/tclInt.h: [Patch 3008541]: Order of TIP #348 fields in
	Interp structure

2010-05-28  Donal K. Fellows  <dkf@users.sf.net>

	* generic/tclCompCmdsSZ.c (IssueTryFinallyInstructions): [3007374]:
	Corrected error in handling of catch contexts to prevent crash with
	chained handlers.

	* generic/tclExecute.c (TclExecuteByteCode): Restore correct operation
	of instruction-level execution tracing (had been broken by NRE).

2010-05-27  Jan Nijtmans  <nijtmans@users.sf.net>

	* library/opt/optParse.tcl: Don't generate spaces at the end of a
	* library/opt/pkgIndex.tcl: line, eliminate ';' at line end, bump to
	* tools/uniParse.tcl:       v0.4.6
	* generic/tclUniData.c:
	* tests/opt.test:
	* tests/safe.test:

2010-05-21  Jan Nijtmans  <nijtmans@users.sf.net>

	* tools/installData.tcl: Make sure that copyDir only receives
	normalized paths, otherwise it might result in a crash on CYGWIN.
	Restyle according to the Tcl style guide.
	* generic/tclStrToD.c: [Bug 3005233]: Fix for build on OpenBSD vax

2010-05-19  Alexandre Ferrieux  <ferrieux@users.sourceforge.net>

	* tests/dict.test: Add missing tests for [Bug 3004007], fixed under
	                   the radar on 2010-02-24 (dkf): EIAS violation in
	                   list-dict conversions.

2010-05-19  Jan Nijtmans  <nijtmans@users.sf.net>

	* generic/regcomp.c:     Don't use arrays of length 1, just use a
	* generic/tclFileName.c: single element then, it makes code more
	* generic/tclLoad.c:     readable. (Here it even prevents a type cast)

2010-05-17  Jan Nijtmans  <nijtmans@users.sf.net>

	* generic/tclStrToD.c: [Bug 2996549]: Failure in expr.test on Win32

2010-05-17  Donal K. Fellows  <dkf@users.sf.net>

	* generic/tclCmdIL.c (TclInfoFrame): Change this code to use
	Tcl_GetCommandFullName rather than rolling its own. Discovered during
	the hunting of [Bug 3001438] but unlikely to be a fix.

2010-05-11  Jan Nijtmans  <nijtmans@users.sf.net>

	* win/tclWinConsole.c: [Patch 2997087]: Unnecessary type casts.
	* win/tclWinDde.c:
	* win/tclWinLoad.c:
	* win/tclWinNotify.c:
	* win/tclWinSerial.c:
	* win/tclWinSock.c:
	* win/tclWinTime.c:
	* win/tclWinPort.h: Don't duplicate CYGWIN timezone #define from
			    tclPort.h

2010-05-07  Andreas Kupries  <andreask@activestate.com>

	* library/platform/platform.tcl: Fix cpu name for Solaris/Intel 64bit.
	* library/platform/pkgIndex.tcl: Package updated to version 1.0.8.
	* unix/Makefile.in:
	* win/Makefile.in:

2010-05-06  Jan Nijtmans  <nijtmans@users.sf.net>

	* generic/tclPkg.c:   Unnecessary type casts, see [Patch 2997087]

2010-05-04  Jan Nijtmans  <nijtmans@users.sf.net>

	* win/tclWinNotify.c:	TCHAR-related fixes, making those two files
	* win/tclWinSock.c:	compile fine when TCHAR != char. Please see
	comments in [FRQ 2965056] (2965056-1.patch).

2010-05-03  Jan Nijtmans  <nijtmans@users.sf.net>

	* generic/tclIORChan.c:   Use "tclIO.h" and "tclTomMathDecls.h"
	* generic/tclIORTrans.c:  everywhere
	* generic/tclTomMath.h:
	* tools/fix_tommath_h.tcl:
	* libtommath/tommath.h:   Formatting (# should always be first char on
				  line)
	* win/tclAppInit.c:       For MINGW/CYGWIN, use GetCommandLineA
				  explicitly.
	* unix/.cvsignore:        Add pkg, *.dll

	* libtommath/tommath.h:       CONSTify various useful internal
	* libtommath/bn_mp_cmp_d.c:   functions (TclBignumToDouble, TclCeil,
	* libtommath/bn_mp_cmp_mag.c: TclFloor), and related tommath functions
	* libtommath/bn_mp_cmp.c:
	* libtommath/bn_mp_copy.c:
	* libtommath/bn_mp_count_bits.c:
	* libtommath/bn_mp_div_2d.c:
	* libtommath/bn_mp_mod_2d.c:
	* libtommath/bn_mp_mul_2d.c:
	* libtommath/bn_mp_neg.c:
	* generic/tclBasic.c:        Handle TODO: const correctness ?
	* generic/tclInt.h:
	* generic/tclStrToD.c:
	* generic/tclTomMath.decls:
	* generic/tclTomMath.h:
	* generic/tclTomMathDecls.h:

2010-04-30  Don Porter  <dgp@users.sourceforge.net>

	* generic/tcl.h:	Bump patchlevel to 8.6b1.2 to distinguish
	* library/init.tcl:	CVS snapshots from earlier snapshots as well
	* unix/configure.in:	as the 8.6b1 and 8.6b2 releases.
	* win/configure.in:

	* unix/configure:	autoconf-2.59
	* win/configure:

	* generic/tclBinary.c (TclAppendBytesToByteArray):	Add comments
	* generic/tclInt.h (TclAppendBytesToByteArray):	placing overflow
	protection responsibility on caller.  Convert "len" argument to signed
	int which any value already vetted for overflow issues will fit into.
	* generic/tclStringObj.c:	Update caller; standardize panic msg.

	* generic/tclBinary.c (UpdateStringOfByteArray): [Bug 2994924]:	Add
	panic when the generated string representation would grow beyond Tcl's
	size limits.

2010-04-30  Donal K. Fellows  <dkf@users.sf.net>

	* generic/tclBinary.c (TclAppendBytesToByteArray): Add extra armour
	against buffer overflows.

	* generic/tclBasic.c (NRInterpCoroutine): Corrected handling of
	* tests/coroutine.test (coroutine-6.4):   arguments to deal with
						  trickier cases.

2010-04-30  Miguel Sofer  <msofer@users.sf.net>

	* tests/coroutine.test: testing coroutine arguments after [yield]:
	check that only 0/1 allowed

2010-04-30  Donal K. Fellows  <dkf@users.sf.net>

	* generic/tclBasic.c (NRInterpCoroutine): Corrected handling of
	arguments to deal with trickier cases.

	* generic/tclCompCmds.c (TclCompileVariableCmd): Slightly tighter
	issuing of instructions.

	* generic/tclExecute.c (TclExecuteByteCode): Add peephole optimization
	of the fact that INST_DICT_FIRST and INST_DICT_NEXT always have a
	conditional jump afterwards.

	* generic/tclBasic.c (TclNRYieldObjCmd, TclNRYieldmObjCmd)
	(NRInterpCoroutine): Replace magic values for formal argument counts
	for coroutine command implementations with #defines, for an increase
	in readability.

2010-04-30  Jan Nijtmans  <nijtmans@users.sf.net>

	* generic/tclMain.c: Unnecessary TCL_STORAGE_CLASS re-definition. It
	was used for an ancient dummy reference to Tcl_LinkVar(), but that's
	already gone since 2002-05-29.

2010-04-29  Miguel Sofer  <msofer@users.sf.net>

	* generic/tclCompExpr.c: Slight change in the literal sharing
	* generic/tclCompile.c:  mechanism to avoid shimmering of
	* generic/tclCompile.h:  command names.
	* generic/tclLiteral.c:

2010-04-29  Andreas Kupries  <andreask@activestate.com>

	* library/platform/platform.tcl: Another stab at getting the /lib,
	* library/platform/pkgIndex.tcl: /lib64 difference right for linux.
	* unix/Makefile.in:		 Package updated to version 1.0.7.
	* win/Makefile.in:

2010-04-29  Kevin B. Kenny  <kennykb@acm.org>

	* library/tzdata/Antarctica/Macquarie:
	* library/tzdata/Africa/Casablanca:
	* library/tzdata/Africa/Tunis:
	* library/tzdata/America/Santiago:
	* library/tzdata/America/Argentina/San_Luis:
	* library/tzdata/Antarctica/Casey:
	* library/tzdata/Antarctica/Davis:
	* library/tzdata/Asia/Anadyr:
	* library/tzdata/Asia/Damascus:
	* library/tzdata/Asia/Dhaka:
	* library/tzdata/Asia/Gaza:
	* library/tzdata/Asia/Kamchatka:
	* library/tzdata/Asia/Karachi:
	* library/tzdata/Asia/Taipei:
	* library/tzdata/Europe/Samara:
	* library/tzdata/Pacific/Apia:
	* library/tzdata/Pacific/Easter:
	* library/tzdata/Pacific/Fiji:   Olson's tzdata2010i.

2010-04-29  Donal K. Fellows  <dkf@users.sf.net>

	* generic/tclBinary.c (TclAppendBytesToByteArray): [Bug 2992970]: Make
	* generic/tclStringObj.c (Tcl_AppendObjToObj): an append of a byte
	array to another into an efficent operation. The problem was the (lack
	of) a proper growth management strategy for the byte array.

2010-04-29  Jan Nijtmans  <nijtmans@users.sf.net>

	* compat/dirent2.h:	Include "tcl.h", not <tcl.h>, like everywhere
	* compat/dlfcn.h:	else, to ensure that the version in the Tcl
	* compat/stdlib.h:	distribution is used, not some version from
	* compat/string.h:	somewhere else.
	* compat/unistd.h:

2010-04-28  Jan Nijtmans  <nijtmans@users.sf.net>

	* win/Makefile.in:	Remove unused @MAN2TCLFLAGS@
	* win/tclWinPort.h:	Move <limits.h> include from tclInt.h to
	* generic/tclInt.h:	tclWinPort.h, and eliminate unneeded
	* generic/tclEnv.c:	<stdlib.h>, <stdio.h> and <string.h>, which
				are already in tclInt.h
	* generic/regcustom.h:	Move "tclInt.h" from regcustom.h up to
	* generic/regex.h:	regex.h.
	* generic/tclAlloc.c:	Unneeded <stdio.h> include.
	* generic/tclExecute.c:	Fix gcc warning: comparison between signed and
				unsigned.

2010-04-28  Donal K. Fellows  <dkf@users.sf.net>

	* generic/tclInt.h (TclIsVarDirectUnsettable): Corrected flags so that
	deletion of traces is not optimized out...

	* generic/tclExecute.c (ExecuteExtendedBinaryMathOp)
	(TclCompareTwoNumbers,ExecuteExtendedUnaryMathOp,TclExecuteByteCode):
	[Patch 2981677]: Move the less common arithmetic operations (i.e.,
	exponentiation and operations on non-longs) out of TEBC for a big drop
	in the overall size of the stack frame for most code. Net effect on
	speed is minimal (slightly faster overall in tclbench). Also extended
	the number of places where TRESULT handling is replaced with a jump to
	dedicated code.

2010-04-27  Donal K. Fellows  <dkf@users.sf.net>

	* generic/tclExecute.c (TclExecuteByteCode): Rearrange location of an
	assignment to shorten the object code.

2010-04-27  Jan Nijtmans  <nijtmans@users.sf.net>

	* generic/tclIOUtil.c (Tcl_FSGetNativePath): [Bug 2992292]:
	tclIOUtil.c assignment type mismatch compiler warning
	* generic/regguts.h:     If tclInt.h or tclPort.h is already
	* generic/tclBasic.c:    included, don't include <limits.h>
	* generic/tclExecute.c:  again. Follow-up to [Bug 2991415]:
	* generic/tclIORChan.c:  tclport.h #included before limits.h
	* generic/tclIORTrans.c: See comments in [Bug 2991415]
	* generic/tclObj.c:
	* generic/tclOOInt.h:
	* generic/tclStrToD.c:
	* generic/tclTomMath.h:
	* generic/tclTomMathInterface.c:
	* generic/tclUtil.c:
	* compat/strtod.c:
	* compat/strtol.c:

2010-04-27  Kevin B. Kenny  <kennykb@acm.org>

	* unix/tclLoadDl.c (FindSymbol): [Bug 2992295]: Simplified the logic
	so that the casts added in Donal Fellows's change for the same bug are
	no longer necessary.

2010-04-26  Donal K. Fellows  <dkf@users.sf.net>

	* unix/tclLoadDl.c (FindSymbol): [Bug 2992295]: Added an explicit cast
	because auto-casting between function and non-function types is never
	naturally warning-free.

	* generic/tclStubInit.c:   Add a small amount of gcc-isms (with #ifdef
	* generic/tclOOStubInit.c: guards) to ensure that warnings are issued
	when these files are older than the various *.decls files.

2010-04-25  Miguel Sofer  <msofer@users.sf.net>

	* generic/tclBasic.c:    Add unsupported [yieldm] command. Credit
	* generic/tclInt.h:      Lars Hellstrom for the basic idea.

2010-04-24  Miguel Sofer  <msofer@users.sf.net>

	* generic/tclBasic.c:    Modify api of TclSpliceTailcall() to fix
	* generic/tclExecute.c:  [yieldTo], which had not survived the latest
	* generic/tclInt.h:      mods to tailcall. Thanks kbk for detecting
	the problem.

2010-04-23  Jan Nijtmans  <nijtmans@users.sf.net>

	* unix/tclUnixPort.h: [Bug 2991415]: tclport.h #included before
	limits.h

2010-04-22  Jan Nijtmans  <nijtmans@users.sf.net>

	* generic/tclPlatDecls.h:  Move TCHAR fallback typedef from tcl.h to
	* generic/tcl.h:           tclPlatDecls.h (as suggested by dgp)
	* generic/tclInt.h:        fix typo
	* generic/tclIOUtil.c:     Eliminate various unnecessary
	* unix/tclUnixFile.c:      type casts.
	* unix/tclUnixPipe.c:
	* win/tclWinChan.c:
	* win/tclWinFCmd.c:
	* win/tclWinFile.c:
	* win/tclWinLoad.c:
	* win/tclWinPipe.c:

2010-04-20  Jan Nijtmans  <nijtmans@users.sf.net>

	* generic/tclTest.c:  Use function prototypes from the FS API.
	* compat/zlib/*:      Upgrade to zlib 1.2.5

2010-04-19  Donal K. Fellows  <dkf@users.sf.net>

	* generic/tclExecute.c (TclExecuteByteCode): Improve commenting and
	reduce indentation for the Invocation Block.

2010-04-18  Donal K. Fellows  <dkf@users.sf.net>

	* doc/unset.n: [Bug 2988940]: Fix typo.

2010-04-15  Jan Nijtmans  <nijtmans@users.sf.net>

	* win/tclWinPort.h:       Move inclusion of <tchar.h> from
	* generic/tcl.h:          tclPlatDecls.h to tclWinPort.h, where it
	* generic/tclPlatDecls.h: belongs. Add fallback in tcl.h, so TCHAR is
				  available in win32 always.

2010-04-15  Donal K. Fellows  <dkf@users.sf.net>

	* doc/try.n: [Bug 2987551]: Fix typo.

2010-04-14  Andreas Kupries  <andreask@activestate.com>

	* library/platform/platform.tcl: Linux platform identification:
	* library/platform/pkgIndex.tcl: Check /lib64 for existence of files
	* unix/Makefile.in: matching libc* before accepting it as base
	* win/Makefile.in:  directory. This can happen on weirdly installed
	32bit systems which have an empty or partially filled /lib64 without
	an actual libc. Bumped to version 1.0.6.

2010-04-13  Jan Nijtmans  <nijtmans@users.sf.net>

	* win/tclWinPort.h: Fix [Patch 2986105]: conditionally defining
	* win/tclWinFile.c: strcasecmp/strncasecmp
	* win/tclWinLoad.c: Fix gcc warning: comparison of unsigned expression
	>= 0 is always true

2010-04-08  Donal K. Fellows  <dkf@users.sf.net>

	* generic/tclCompCmdsSZ.c (TclSubstCompile): If the first token does
	not result in a *guaranteed* push of a Tcl_Obj on the stack, we must
	push an empty object. Otherwise it is possible to get to a 'concat1'
	or 'done' without enough values on the stack, resulting in a crash.
	Thanks to Joe Mistachkin for identifying a script that could trigger
	this case.

2010-04-07  Donal K. Fellows  <dkf@users.sf.net>

	* doc/catch.n, doc/info.n, doc/return.n: Formatting.

2010-04-06  Donal K. Fellows  <dkf@users.sf.net>

	* doc/Load.3: Minor corrections of formatting and cross links.

2010-04-06  Jan Nijtmans  <nijtmans@users.sf.net>

	* win/configure:       (regenerate with autoconf-2.59)
	* unix/configure:
	* unix/installManPage: [Bug 2982540]: configure and install* script
	* unix/install-sh:     files should always have LF line ending.
	* doc/Load.3:          Fix signature of Tcl_LoadFile in documentation.

2010-04-05  Alexandre Ferrieux  <ferrieux@users.sourceforge.net>

	TIP #348 IMPLEMENTATION

	* generic/tclBasic.c: [Patch 2868499]: Substituted error stack
	* generic/tclCmdIL.c:
	* generic/tclInt.h:
	* generic/tclNamesp.c:
	* generic/tclResult.c:
	* doc/catch.n:
	* doc/info.n:
	* doc/return.n:
	* tests/cmdMZ.test:
	* tests/error.test:
	* tests/execute.test:
	* tests/info.test:
	* tests/init.test:
	* tests/result.test:

2010-04-05  Donal K. Fellows  <dkf@users.sf.net>

	* unix/tcl.m4 (SC_ENABLE_THREADS): Flip the default for whether to
	* win/tcl.m4 (SC_ENABLE_THREADS):  build in threaded mode. Part of
	* win/rules.vc:			   TIP #364.

	* unix/tclLoadDyld.c (FindSymbol): Better human-readable error message
	generation to match code in tclLoadDl.c.

2010-04-04  Donal K. Fellows  <dkf@users.sf.net>

	* generic/tclIOUtil.c, unix/tclLoadDl.c: Minor changes to enforce
	Engineering Manual style rules.

	* doc/FileSystem.3, doc/Load.3: Documentation for TIP#357.

	* macosx/tclMacOSXBundle.c (OpenResourceMap): [Bug 2981528]: Only
	define this function when HAVE_COREFOUNDATION is defined.

2010-04-02  Jan Nijtmans  <nijtmans@users.sf.net>

	* generic/tcl.decls (Tcl_LoadFile): Add missing "const" in signature,
	* generic/tclIOUtil.c (Tcl_LoadFile): and some formatting fixes
	* generic/tclDecls.h:  (regenerated)

2010-04-02  Donal K. Fellows  <dkf@users.sf.net>

	* generic/tclIOUtil.c (Tcl_LoadFile): Corrections to previous commit
	* unix/tclLoadDyld.c (TclpDlopen):    to make it build on OSX.

2010-04-02  Kevin B. Kenny  <kennykb@acm.org>

	TIP #357 IMPLEMENTATION
	TIP #362 IMPLEMENTATION

	* generic/tclStrToD.c: [Bug 2952904]: Defer creation of the smallest
	floating point number until it is actually used. (This change avoids a
	bogus syslog message regarding a 'floating point software assist
	fault' on SGI systems.)

	* library/reg/pkgIndex.tcl:	[TIP #362]: Fixed first round of bugs
	* tests/registry.test:		resulting from the recent commits of
	* win/tclWinReg.c:		changes in support of the referenced
					TIP.

	* generic/tcl.decls:		[TIP #357]: First round of changes
	* generic/tclDecls.h:		to export Tcl_LoadFile,
	* generic/tclIOUtil.c:		Tcl_FindSymbol, and Tcl_FSUnloadFile
	* generic/tclInt.h:		to the public API.
	* generic/tclLoad.c:
	* generic/tclLoadNone.c:
	* generic/tclStubInit.c:
	* tests/fileSystem.test:
	* tests/load.test:
	* tests/unload.test:
	* unix/tclLoadDl.c:
	* unix/tclLoadDyld.c:
	* unix/tclLoadNext.c:
	* unix/tclLoadOSF.c:
	* unix/tclLoadShl.c:
	* unix/tclUnixPipe.c:
	* win/Makefile.in:
	* win/tclWinLoad.c:

2010-03-31  Donal K. Fellows  <dkf@users.sf.net>

	* doc/registry.n: Added missing documentation of TIP#362 flags.

	* doc/package.n: [Bug 2980210]: Document the arguments taken by
	the [package present] command correctly.

	* doc/Thread.3: Added some better documentation of how to create and
	use a thread using the C-level thread API, based on realization that
	no such tutorial appeared to exist.

2010-03-31  Jan Nijtmans  <nijtmans@users.sf.net>

	* test/cmdMZ.test:    [FRQ 2974744]: share exception codes (ObjType?):
	* test/error.test:    Revised test cases, making sure that abbreviated
	* test/proc-old.test: codes are checked resulting in an error, and
	                      checking for the exact error message.

2010-03-30  Andreas Kupries  <andreask@activestate.com>

	* generic/tclIORChan.c (ReflectClose, ReflectInput, ReflectOutput,
	(ReflectSeekWide, ReflectWatch, ReflectBlock, ReflectSetOption,
	(ReflectGetOption, ForwardProc): [Bug 2978773]: Preserve
	ReflectedChannel* structures across handler invokations, to avoid
	crashes when the handler implementation induces nested callbacks and
	destruction of the channel deep inside such a nesting.

2010-03-30  Don Porter  <dgp@users.sourceforge.net>

	* generic/tclObj.c (Tcl_GetCommandFromObj):     [Bug 2979402]: Reorder
	the validity tests on internal rep of a "cmdName" value to avoid
	invalid reads reported by valgrind.

2010-03-30  Jan Nijtmans  <nijtmans@users.sf.net>

	* generic/tclIndexObj:	[FRQ 2974744]: share exception codes
	* generic/tclResult.c:	further optimization, making use of indexType.
	* generic/tclZlib.c:    [Bug 2979399]: uninitialized value troubles

2010-03-30  Donal K. Fellows  <dkf@users.sf.net>

	TIP #362 IMPLEMENTATION

	* win/tclWinReg.c: [Patch 2960976]: Apply patch from Damon Courtney to
	* tests/registry.test:	allow the registry command to be told to work
	* win/Makefile.in:	with both 32-bit and 64-bit registries. Bump
	* win/configure.in:	version of registry package to 1.3.
	* win/makefile.bc:
	* win/makefile.vc:
	* win/configure:	autoconf-2.59

2010-03-29  Jan Nijtmans  <nijtmans@users.sf.net>

	* unix/tcl.m4:            Only test for -visibility=hidden with gcc
	                          (Second remark in [Bug 2976508])
	* unix/configure:         regen

2010-03-29  Don Porter  <dgp@users.sourceforge.net>

	* generic/tclStringObj.c:       Fix array overrun in test format-1.12
	caught by valgrind testing.

2010-03-27  Jan Nijtmans  <nijtmans@users.sf.net>

	* generic/tclInt.h:	[FRQ 2974744]: share exception codes
	* generic/tclResult.c:	(ObjType?)
	* generic/tclCmdMZ.c:
	* generic/tclCompCmdsSZ.c:

2010-03-26  Jan Nijtmans  <nijtmans@users.sf.net>

	* generic/tclExecute.c: [Bug 2976508]: Tcl HEAD fails on HP-UX

2010-03-25  Donal K. Fellows  <dkf@users.sf.net>

	* unix/tclUnixFCmd.c (TclUnixCopyFile): [Bug 2976504]: Corrected
	number of arguments to fstatfs() call.

	* macosx/tclMacOSXBundle.c, macosx/tclMacOSXFCmd.c:
	* macosx/tclMacOSXNotify.c: Reduce the level of ifdeffery in the
	functions of these files to improve readability. They need to be
	audited for whether complexity can be removed based on the minimum
	supported version of OSX, but that requires a real expert.

2010-03-24  Don Porter  <dgp@users.sourceforge.net>

	* generic/tclResult.c:  [Bug 2383005]: Revise [return -errorcode] so
	* tests/result.test:    that it rejects illegal non-list values.

2010-03-24  Donal K. Fellows  <dkf@users.sf.net>

	* generic/tclOOInfo.c (InfoObjectMethodTypeCmd)
	(InfoClassMethodTypeCmd): Added introspection of method types so that
	it is possible to find this info out without using errors.
	* generic/tclOOMethod.c (procMethodType): Now that introspection can
	reveal the name of method types, regularize the name of normal methods
	to be the name of the definition type used to create them.

	* tests/async.test (async-4.*): Reduce obscurity of these tests by
	putting the bulk of the code for them inside the test body with the
	help of [apply].

	* generic/tclCmdMZ.c (TryPostBody, TryPostHandler): Make sure that the
	[try] command does not trap unwinding due to limits.

2010-03-23  Don Porter  <dgp@users.sourceforge.net>

	* generic/tclCmdMZ.c:	[Bug 2973361]: Revised fix for computing
	indices of script arguments to [try].

2010-03-23  Jan Nijtmans  <nijtmans@users.sf.net>

	* generic/tclCmdMZ.c:      Make error message in "try" implementation
	* generic/tclCompCmdsSZ.c: exactly the same as the one in "return"
	* tests/error.test:
	* libtommath/mtests/mpi.c: Single "const" addition

2010-03-22  Don Porter  <dgp@users.sourceforge.net>

	* generic/tclCmdMZ.c:	[Bug 2973361]: Compute the correct integer
	values to identify the argument indices of the various script
	arguments to [try]. Passing in -1 led to invalid memory reads.

2010-03-20  Donal K. Fellows  <dkf@users.sf.net>

	* doc/exec.n: Make it a bit clearer that there is an option to run a
	pipeline in the background.

	* generic/tclIOCmd.c (Tcl_FcopyObjCmd):		Lift the restriction
	* generic/tclIO.c (TclCopyChannel, CopyData):	on the [fcopy] command
	* generic/tclIO.h (CopyState):			that forced it to only
	copy up to 2GB per script-level callback. Now it is anything that can
	fit in a (signed) 64-bit integer. Problem identified by Frederic
	Bonnet on comp.lang.tcl. Note that individual low-level reads and
	writes are still smaller as the optimal buffer size is smaller.

2010-03-20  Jan Nijtmans  <nijtmans@users.sf.net>

	* win/stub16.c:         Don't hide that we use the ASCII API here.
	                        (does someone still use that?)
	* win/tclWinPipe.c:     2 unnecessary type casts.

2010-03-19  Donal K. Fellows  <dkf@users.sf.net>

	* generic/tclCompCmdsSZ.c (TclCompileThrowCmd): Added compilation for
	the [throw] command.

2010-03-18  Don Porter  <dgp@users.sourceforge.net>

	* generic/tclListObj.c:	[Bug 2971669]: Prevent in overflow trouble in
	* generic/tclTestObj.c:	ListObjReplace operations. Thanks to kbk for
	* tests/listObj.test:	fix and test.

2010-03-18  Donal K. Fellows  <dkf@users.sf.net>

	* generic/tclCompCmdsSZ.c (IssueTryFinallyInstructions):
	[Bug 2971921]: Corrected jump so that it doesn't skip into the middle
	of an instruction! Tightened the instruction issuing. Moved endCatch
	calls closer to their point that they guard, ensuring correct ordering
	of result values.

2010-03-17  Andreas Kupries  <andreask@activestate.com>

	* generic/tclIORTrans.c (ReflectInput, ReflectOutput)
	(ReflectSeekWide): [Bug 2921116]: Added missing TclEventuallyFree
	calls for preserved ReflectedTransform* structures. Reworked
	ReflectInput to preserve the structure for its whole life, not only in
	InvokeTclMethod.

	* generic/tclIO.c (Tcl_GetsObj): [Bug 2921116]: Regenerate topChan,
	may have been changed by a self-modifying transformation.

	* tests/ioTrans/test (iortrans-4.8, iortrans-4.9, iortrans-5.11)
	(iortrans-7.4, iortrans-8.3): New test cases.

2010-03-16  Jan Nijtmans  <nijtmans@users.sf.net>

	* compat/zlib/*:	Upgrade zlib to version 1.2.4.
	* win/makefile.vc:
	* unix/Makefile.in:
	* win/tclWinChan.c:	Don't cast away "const" without reason.

2010-03-12  Jan Nijtmans  <nijtmans@users.sf.net>

	* win/makefile.vc: [Bug 2967340]: Static build was failing.
	* win/.cvsignore:

2010-03-10  Jan Nijtmans  <nijtmans@users.sf.net>

	* generic/tclTest.c:	Remove unnecessary '&' decoration for
	* generic/tclIOUtil.c:	function pointers
	* win/tclWin32Dll.c:	Double declaration of TclNativeDupInternalRep
	* unix/tclIOUtil.c:
	* unix/dltest/.cvsignore: Ignore *.so here

2010-03-09  Andreas Kupries  <andreask@activestate.com>

	* generic/tclIORChan.c: [Bug 2936225]: Thanks to Alexandre Ferrieux
	* doc/refchan.n:    <ferrieux@users.sourceforge.net> for debugging and
	* tests/ioCmd.test: fixing the problem. It is the write-side
	equivalent to the bug fixed 2009-08-06.

2010-03-09  Don Porter  <dgp@users.sourceforge.net>

	* library/tzdata/America/Matamoros: New locale
	* library/tzdata/America/Ojinaga: New locale
	* library/tzdata/America/Santa_Isabel: New locale
	* library/tzdata/America/Asuncion:
	* library/tzdata/America/Tijuana:
	* library/tzdata/Antarctica/Casey:
	* library/tzdata/Antarctica/Davis:
	* library/tzdata/Antarctica/Mawson:
	* library/tzdata/Asia/Dhaka:
	* library/tzdata/Pacific/Fiji:
	Olson tzdata2010c.

2010-03-07  Jan Nijtmans  <nijtmans@users.sf.net>

	* generic/tclTest.c:	  Test that tclOO stubs are present in stub
				  library
	* generic/tclOOMethod.c:  Applied missing part of [Patch 2961556]
	* win/tclWinInt.h:	  Change all tclWinProcs signatures to use
	* win/tclWin32Dll.c:	  TCHAR* in stead of WCHAR*. This is meant
	* win/tclWinDde.c:	  as preparation to make [Enh 2965056]
	* win/tclWinFCmd.c:	  possible at all.
	* win/tclWinFile.c:
	* win/tclWinPipe.c:
	* win/tclWinSock.c:

2010-03-06  Jan Nijtmans  <nijtmans@users.sf.net>

	* generic/tclStubLib.c:	Remove presence of tclTomMathStubsPtr here.
	* generic/tclTest.c:	Test that tommath stubs are present in stub
				library.

2010-03-05  Donal K. Fellows  <dkf@users.sf.net>

	* generic/tclIORTrans.c (ForwardProc): [Bug 2964425]: When cleaning
	the stables, it is sometimes necessary to do more than the minimum. In
	this case, rationalizing the variables for a forwarded limit? method
	required removing an extra Tcl_DecrRefCount too.

	* generic/tclOO.h, generic/tclOOInt.h: [Patch 2961556]: Change TclOO
	to use the same style of function typedefs as Tcl, as this is about
	the last chance to get this right.

	***POTENTIAL INCOMPATIBILITY***
	Source code that uses function typedefs from TclOO will need to update
	variables and argument definitions so that pointers to the function
	values are used instead. Binary compatibility is not affected.

	* generic/*.c, generic/tclInt.h, unix/*.c, macosx/*.c: Applied results
	of doing a Code Audit. Principal changes:
	  * Use do { ... } while (0) in macros
	  * Avoid shadowing one local variable with another
	  * Use clearer 'foo.bar++;' instead of '++foo.bar;' where result not
	    required (i.e., semantically equivalent); clarity is increased
	    because it is bar that is incremented, not foo.
	  * Follow Engineering Manual rules on spacing and declarations

2010-03-04  Donal K. Fellows  <dkf@users.sf.net>

	* generic/tclOO.c (ObjectRenamedTrace): [Bug 2962664]: Add special
	handling so that when the class of classes is deleted, so is the class
	of objects. Immediately.

	* generic/tclOOInt.h (ROOT_CLASS): Add new flag for specially marking
	the root class. Simpler and more robust than the previous technique.

2010-03-04  Jan Nijtmans  <nijtmans@users.sf.net>

	* generic/tclGetDate.y:    3 unnecessary MODULE_SCOPE
	* generic/tclDate.c:       symbols
	* generic/tclStubLib.c:    Split tommath stub lib
	* generic/tclTomMathStubLib.c:  in separate file.
	* win/makefile.bc:
	* win/Makefile.in:
	* win/makefile.vc:
	* win/tcl.dsp:
	* unix/Makefile.in:
	* unix/tcl.m4:          Cygwin only gives warning
	* unix/configure:       using -fvisibility=hidden
	* compat/strncasecmp.c: A few more const's
	* compat/strtod.c:
	* compat/strtoul.c:

2010-03-03  Andreas Kupries <andreask@activestate.com>

	* doc/refchan.n: Followup to ChangeLog entry 2009-10-07
	(generic/tclIORChan.c). Fixed the documentation to explain that errno
	numbers are operating system dependent, and reworked the associated
	example.

2010-03-02  Jan Nijtmans  <nijtmans@users.sf.net>

	* unix/tcl.m4:     [FRQ 2959069]: Support for -fvisibility=hidden
	* unix/configure   (regenerated with autoconf-2.59)

2010-03-01  Alexandre Ferrieux  <ferrieux@users.sourceforge.net>

	* unix/tclUnixSock.c: Refrain from a possibly lengthy reverse-DNS
	lookup on 0.0.0.0 when calling [fconfigure -sockname] on an
	universally-bound (default) server socket.

	* generic/tclIndexObj.c: fix [AT 86258]: special-casing of empty
	tables when generating error messages for [::tcl::prefix match].

2010-02-28  Donal K. Fellows  <dkf@users.sf.net>

	* generic/tclCmdIL.c: More additions of {TCL LOOKUP} error-code
	generation to various subcommands of [info] as part of long-term
	project to classify all Tcl's generated errors.

2010-02-28  Jan Nijtmans  <nijtmans@users.sf.net>

	* generic/tclStubInit.c: [Bug 2959713]: Link error with gcc 4.1

2010-02-27  Donal K. Fellows  <dkf@users.sf.net>

	* generic/tclCmdMZ.c (StringFirstCmd, StringLastCmd): [Bug 2960021]:
	Only search for the needle in the haystack when the needle isn't
	larger than the haystack. Prevents an odd crash from sometimes
	happening when things get mixed up (a common programming error).

	* generic/tclMain.c (Tcl_Main): [Bug 801429]: Factor out the holding
	of the client-installed main loop function into thread-specific data.

	***POTENTIAL INCOMPATIBILITY***
	Code that previously tried to set the main loop from another thread
	will now fail. On the other hand, there is a fairly high probability
	that such programs would have been failing before due to the lack of
	any kind of inter-thread memory barriers guarding accesses to this
	part of Tcl's state.

2010-02-26  Donal K. Fellows  <dkf@users.sf.net>

	* generic/tclCompCmds.c:   Split this file into two pieces to make it
	* generic/tclCompCmdsSZ.c: easier to work with. It's still two very
				   long files even after the split.

2010-02-26  Reinhard Max  <max@suse.de>

	* doc/safe.n: Name the installed file after the command it documents.
	Use "Safe Tcl" instead of the "Safe Base", "Safe Tcl" mixture.

2010-02-26  Donal K. Fellows  <dkf@users.sf.net>

	* unix/Makefile.in (NATIVE_TCLSH): Added this variable to allow for
	better control of what tclsh to use for various scripts when doing
	cross compiling. An imperfect solution, but works.

	* unix/installManPage: Remap non-alphanumeric sequences in filenames
	to single underscores (especially colons).

2010-02-26  Pat Thoyts  <patthoyts@users.sourceforge.net>

	* tests/zlib.test: Add tests for [Bug 2818131] which was crashing with
	mismatched zlib algorithms used in combination with gets. This issue
	has been fixed by Andreas's last commit.

2010-02-25  Jan Nijtmans  <nijtmans@users.sf.net>

	* generic/tclHash.c:	[FRQ 2958832]: Further speed-up of the
	* generic/tclLiteral.c:	ouster-hash function.
	* generic/tclObj.c:
	* generic/tclCkalloc.c:	Eliminate various unnecessary (ClientData)
	* generic/tclTest.c:	type casts.
	* generic/tclTestObj.c:
	* generic/tclTestProcBodyObj.c:
	* unix/tclUnixTest.c:
	* unix/tclUnixTime.c:
	* unix/tclXtTest.c:

2010-02-24  Donal K. Fellows  <dkf@users.sf.net>

	* generic/tclDictObj.c (SetDictFromAny): Prevent the list<->dict
	* generic/tclListObj.c (SetListFromAny): conversion code from taking
	too many liberties. Stops loss of duplicate keys in some scenarios.
	Many thanks to Jean-Claude Wippler for finding this.

	* generic/tclExecute.c (TclExecuteByteCode): Reduce ifdef-fery and
	size of activation record. More variables shared across instructions
	than before.

	* doc/socket.n: [Bug 2957688]: Clarified that [socket -server] works
	with a command prefix. Extended example to show this in action.

2010-02-22  Andreas Kupries  <andreask@activestate.com>

	* generic/tclZlib.c (ZlibTransformInput): [Bug 2762041]: Added a hack
	to work around the general problem, early EOF recognition based on the
	base-channel, instead of the data we have ready for reading in the
	transform. Long-term we need a proper general fix (likely tracking EOF
	on each level of the channel stack), with attendant complexity.
	Furthermore, Z_BUF_ERROR can be ignored, and must be when feeding the
	zlib code with single characters.

2010-02-22  Jan Nijtmans  <nijtmans@users.sf.net>

	* unix/tclUnixPort.h:   Remove unnecessary EXTERN's, which already are
	                        in the global stub table.
	* unix/configure.in:    Use @EXEEXT@ in stead of @EXT_SUFFIX@
	* unix/tcl.m4:
	* unix/Makefile.in:     Use -DBUILD_tcl for CYGWIN
	* unix/configure:       (regenerated)
	* unix/dltest/pkg*.c:   Use EXTERN to control CYGWIN exported symbols
	* generic/tclCmdMZ.c:   Remove some unnecessary type casts.
	* generic/tclCompCmds.c:
	* generic/tclTest.c:
	* generic/tclUtil.c:

2010-02-21  Mo DeJong  <mdejong@users.sourceforge.net>

	* tests/regexp.test: Add test cases back ported from Jacl regexp work.

2010-02-21  Jan Nijtmans  <nijtmans@users.sf.net>

	* generic/tclDate.c:    Some more const tables.
	* generic/tclGetDate.y:
	* generic/regc_lex.c:
	* generic/regerror.c:
	* generic/tclStubLib.c:
	* generic/tclBasic.c:   Fix [Bug 2954959] expr abs(0.0) is -0.0
	* tests/expr.test:

2010-02-20  Donal K. Fellows  <dkf@users.sf.net>

	* generic/tclCompCmds.c (TclCompileStringLenCmd): Make [string length]
	of a constant string be handled better (i.e., handle backslashes too).

2010-02-19  Stuart Cassoff  <stwo@users.sourceforge.net>

	* tcl.m4: Correct compiler/linker flags for threaded builds on
	OpenBSD.
	* configure: (regenerated).

2010-02-19  Donal K. Fellows  <dkf@users.sf.net>

	* unix/installManPage: [Bug 2954638]: Correct behaviour of manual page
	installer. Also added armouring to check that assumptions about the
	initial state are actually valid (e.g., look for existing input file).

2010-02-17  Donal K. Fellows  <dkf@users.sf.net>

	* generic/tclHash.c (HashStringKey):	Restore these hash functions
	* generic/tclLiteral.c (HashString):	to use the classic algorithm.
	* generic/tclObj.c (TclHashObjKey):	Community felt normal case
	speed to be more important than resistance to malicious cases. For
	now, hashes that need to deal with the malicious case can use a custom
	hash table and install their own hash function, though that is not
	functionality exposed to the script level.

	* generic/tclCompCmds.c (TclCompileDictUpdateCmd): Stack depth must be
	correctly described when compiling a body to prevent crashes in some
	debugging modes.

2010-02-16  Jan Nijtmans  <nijtmans@users.sf.net>

	* generic/tclInt.h: Change order of various struct members,
	fixing potential binary incompatibility with Tcl 8.5

2010-02-16  Donal K. Fellows  <dkf@users.sf.net>

	* unix/configure.in, generic/tclIOUtil.c (Tcl_Stat): Updated so that
	we do not assume that all unix systems have the POSIX blkcnt_t type,
	since OpenBSD apparently does not.

	* generic/tclLiteral.c (HashString): Missed updating to FNV in one
	place; the literal table (a copy of the hash table code...)

2010-02-15  Jan Nijtmans  <nijtmans@users.sf.net>

	* tools/genStubs.tcl:   Reverted earlier rename from tcl*Stubs to
	* generic/tclBasic.c:   tcl*ConstStubs, it's not necessary at all.
	* generic/tclOO.c:
	* generic/tclTomMathInterface.c:
	* generic/tclStubInit.c: (regenerated)
	* generic/tclOOStubInit.c: (regenerated)
	* generic/tclEnsemble.c:Fix signed-unsigned mismatch
	* win/tclWinInt.h:      make tclWinProcs "const"
	* win/tclWin32Dll.c:
	* win/tclWinFCmd.c:     Eliminate all internal Tcl_WinUtfToTChar
	* win/tclWinFile.c:     and Tcl_WinTCharToUtf calls, needed
	* win/tclWinInit.c:     for mslu support.
	* win/tclWinLoad.c:
	* win/tclWinPipe.c:
	* win/tclWinSerial.c:
	* win/.cvsignore:
	* compat/unicows/readme.txt:  [FRQ 2819611]: Add first part of MSLU
	* compat/unicows/license.txt: support.
	* compat/unicows/unicows.lib:

2010-02-15  Donal K. Fellows  <dkf@users.sf.net>

	* generic/tclOO.c (AllocObject, SquelchedNsFirst, ObjectRenamedTrace):
	* generic/tclNamesp.c (Tcl_DeleteNamespace): [Bug 2950259]: Revised
	the namespace deletion code to provide an additional internal callback
	that gets triggered early enough in namespace deletion to allow TclOO
	destructors to run sanely. Adjusted TclOO to take advantage of this,
	so making tearing down an object by killing its namespace appear to
	work seamlessly, which is needed for Itcl. (Note that this is not a
	feature that will ever be backported to 8.5, and it remains not a
	recommended way of deleting an object.)

2010-02-13  Donal K. Fellows  <dkf@users.sf.net>

	* generic/tclCompCmds.c (TclCompileSwitchCmd): Divided the [switch]
	compiler into three pieces (after the model of [try]): a parser, an
	instruction-issuer for chained tests, and an instruction-issuer for
	jump tables.

	* generic/tclEnsemble.c: Split the ensemble engine out into its own
	file rather than keeping it mashed together with the namespace code.

2010-02-12  Jan Nijtmans  <nijtmans@users.sf.net>

	* win/tcl.m4:		Use -pipe for gcc on win32
	* win/configure:	(mingw/cygwin) (regenerated)
	* win/.cvsignore:	Add .lib, .exp and .res here

2010-02-11  Mo DeJong  <mdejong@users.sourceforge.net>

	* tests/list.test: Add tests for explicit \0 in a string argument to
	the list command.

2010-02-11  Donal K. Fellows  <dkf@users.sf.net>

	* generic/tclIOCmd.c (Tcl_OpenObjCmd): [Bug 2949740]: Make sure that
	we do not try to put a NULL pipeline channel into binary mode.

2010-02-11  Mo DeJong  <mdejong@users.sourceforge.net>

	[Bug 2826551, Patch 2948425]: Assorted regexp bugs related to -all,
	-line and -start options and newlines.
	* generic/tclCmdMZ.c (Tcl_RegexpObjCmd): If -offset is given, treat it
	as the start of the line if the previous character was a newline. Fix
	nasty edge case where a zero length match would not advance the index.
	* tests/regexp.test: Add regression tests back ported from Jacl.
	Checks for a number of issues related to -line and newline handling. A
	few of tests were broken before the patch and continue to be broken,
	marked as knownBug.

2010-02-11  Donal K. Fellows  <dkf@users.sf.net>

	* generic/tclOO.c (ObjectRenamedTrace): [Bug 2949397]: Prevent
	destructors from running on the two core class objects when the whole
	interpreter is being destroyed.

2010-02-09  Donal K. Fellows  <dkf@users.sf.net>

	* generic/tclCompCmds.c (TclCompileTryCmd, IssueTryInstructions)
	(IssueTryFinallyInstructions): Added compiler for the [try] command.
	It is split into three pieces that handle the parsing of the tokens,
	the issuing of instructions for finally-free [try], and the issuing of
	instructions for [try] with finally; there are enough differences
	between the all cases that it was easier to split the code rather than
	have a single function do the whole thing.

2010-02-09  Alexandre Ferrieux  <ferrieux@users.sourceforge.net>

	* tools/genStubs.tcl: Remove dependency on 8.5+ idiom "in" in
	expressions.

2010-02-08  Donal K. Fellows  <dkf@users.sf.net>

	* generic/tclZlib.c (Tcl_ZlibDeflate, Tcl_ZlibInflate): [Bug 2947783]:
	Make sure that the result is an unshared object before appending to it
	so that nothing crashes if it is shared (use in Tcl code was not
	affected by this, but use from C was an issue).

2010-02-06  Donal K. Fellows  <dkf@users.sf.net>

	* generic/tclHash.c (HashStringKey):	Replace Tcl's crusty old hash
	* generic/tclObj.c (TclHashObjKey):	function with the algorithm
	due to Fowler, Noll and Vo. This is slightly faster (assuming the
	presence of hardware multiply) and has somewhat better distribution
	properties of the resulting hash values. Note that we only ever used
	the 32-bit version of the FNV algorithm; Tcl's core hash engine
	assumes that hash values are simple unsigned ints.

	***POTENTIAL INCOMPATIBILITY***
	Code that depends on hash iteration order (especially tests) may well
	be disrupted by this. Where a definite order is required, the fix is
	usually to just sort the results after extracting them from the hash.
	Where this is insufficient, the code that has ceased working was
	always wrong and was only working by chance.

2010-02-05  Donal K. Fellows  <dkf@users.sf.net>

	* generic/tclCompCmds.c (TclCompileErrorCmd): Added compilation of the
	[error] command. No new bytecodes.

2010-02-05  Jan Nijtmans  <nijtmans@users.sf.net>

	* tools/genStubs.tcl:	Follow-up to earlier commit today:
	          Eliminate the need for an extra Stubs Pointer for adressing
	          a static stub table: Just change the exported table from
	          static to MODULE_SCOPE.
	* generic/tclBasic.c
	* generic/tclOO.c
	* generic/tclTomMathInterface.c
	* generic/tcl*Decls.h (regenerated)
	* generic/tclStubInit.c (regenerated)
	* generic/tclOOStubInit.c (regenerated)
	* generic/tclTest.c (minor formatting)

2010-02-05  Donal K. Fellows  <dkf@users.sf.net>

	* generic/tclVar.c: More consistency in errorcode generation.

	* generic/tclOOBasic.c (TclOO_Object_Destroy): Rewrote to be NRE-aware
	when calling destructors. Note that there is no guarantee that
	destructors will always be called in an NRE context; that's a feature
	of the 'destroy' method only.

	* generic/tclEncoding.c: Add 'const' to many function-internal vars
	that are never pointing to things that are written to.

2010-02-05  Jan Nijtmans  <nijtmans@users.sf.net>

	* tools/genStubs.tcl:	Follow-up to [2010-01-29] commit:
		prevent space within stub table function parameters if the
		parameter type is a pointer.
	* win/tclWinInt.h:	Minor Formatting
	* generic/tcl.h:	VOID -> void and other formatting
	* generic/tclInt.h:	Minor formatting
	* generic/tclInt.decls: Change signature of TclNRInterpProcCore,
	* generic/tclOO.decls:	and TclOONewProc(Instance|)MethodEx,
	* generic/tclProc.c:	indicating that errorProc is a function,
	* generic/tclOOMethod.c:pointer, and other formatting
	* generic/tcl*Decls.h:	(regenerated)
	* generic/tclVar.c:	gcc warning(line 3703): 'pattern' may be used
				uninitialized in this function
				gcc warning(line 3788): 'matched' may be used
				uninitialized in this function

2010-02-04  Donal K. Fellows  <dkf@users.sf.net>

	* generic/tclVar.c: Added more use of error-codes and reduced the
	stack overhead of older interfaces.
	(ArrayGetCmd): Stop silly crash when using a trivial pattern due to
	error in conversion to ensemble.
	(ArrayNamesCmd): Use the object RE interface for faster matching.

2010-02-03  Donal K. Fellows  <dkf@users.sf.net>

	* generic/tclVar.c (ArrayUnsetCmd): More corrections.

2010-02-02  Donal K. Fellows  <dkf@users.sf.net>

	* generic/tclVar.c: Turned the [array] command into a true ensemble.

	* generic/tclOO.c (AllocObject, MyDeleted): A slightly faster way to
	handle the deletion of [my] is with a standard delete callback. This
	is because it doesn't require an additional memory allocation during
	object creation. Also reduced the amount of string manipulation
	performed during object creation to further streamline memory
	handling; this is not backported to the 8.5 package as it breaks a
	number of abstractions.

	* generic/tclOOBasic.c (TclOO_Object_Destroy): [Bug 2944404]: Do not
	crash when a destructor deletes the object that is executing that
	destructor.

2010-02-01  Donal K. Fellows  <dkf@users.sf.net>

	* generic/tclVar.c (Tcl_ArrayObjCmd): [Bug 2939073]: Stop the [array
	unset] command from having dangling pointer problems when an unset
	trace deletes the element that is going to be processed next. Many
	thanks to Alexandre Ferrieux for the bulk of this fix.

	* generic/regexec.c (ccondissect, crevdissect): [Bug 2942697]: Rework
	these functions so that certain pathological patterns are matched much
	more rapidly. Many thanks to Tom Lane for dianosing this issue and
	providing an initial patch.

2010-01-30  Donal K. Fellows  <dkf@users.sf.net>

	* generic/tclCompile.c (tclInstructionTable):	Bytecode instructions
	* generic/tclCompCmds.c (TclCompileUnsetCmd):	to allow the [unset]
	* generic/tclExecute.c (TclExecuteByteCode):	command to be compiled
	with the compiler being a complete compilation for all compile-time
	decidable uses.

	* generic/tclVar.c (TclPtrUnsetVar): Var reference version of the code
	to unset a variable. Required for INST_UNSET bytecodes.

2010-01-29  Jan Nijtmans  <nijtmans@users.sf.net>

	* generic/tcl.h: [Bug 2942081]: Reverted Tcl_ThreadDataKey type change
				Changed some Tcl_CallFrame fields from "char *"
				to "void *". This saves unnecessary space on
				Cray's (and it's simply more correct).

	* tools/genStubs.tcl:	No longer generate a space after "*" and
				immediately after a function name, so the
				format of function definitions in tcl*Decls.h
				match all other tcl*.h header files.
	* doc/ParseArgs.3:	Change Tcl_ArgvFuncProc, Tcl_ArgvGenFuncProc
	* generic/tcl.h:	and GetFrameInfoValueProc to be function
	* generic/tclInt.h:	definitions, not pointers, for consistency
	* generic/tclOOInt.h:	with all other Tcl function definitions.
	* generic/tclIndexObj.c:
	* generic/regguts.h:	CONST -> const
	* generic/tcl.decls:	Formatting
	* generic/tclTomMath.decls: Formatting
	* generic/tclDecls.h:	(regenerated)
	* generic/tclIntDecls.h:
	* generic/tclIntPlatDecls.h:
	* generic/tclOODecls.h:
	* generic/tclOOIntDecls.h:
	* generic/tclPlatDecls.h:
	* generic/tclTomMathDecls.h:

2010-01-28  Donal K. Fellows  <dkf@users.sf.net>

	* generic/tclOOBasic.c (TclOO_Object_Destroy): Move the execution of
	destructors to a point where they can produce an error. This will not
	work for all destructors, but it does mean that more failing calls of
	them will be caught.
	* generic/tclOO.c (AllocObject, MyDeletedTrace, ObjectRenamedTrace):
	(ObjectNamespaceDeleted): Stop various ways of getting at commands
	with dangling pointers to the object. Also increases the reliability
	of calling of destructors (though most destructors won't benefit; when
	an object is deleted namespace-first, its destructors are not run in a
	nice state as the namespace is partially gone).

2010-01-25  Jan Nijtmans  <nijtmans@users.sf.net>

	* generic/tclOOStubInit.c:   Remove double includes (which causes a
	* generic/tclOOStubLib.c:    warning in CYGWIN compiles)
	* unix/.cvsignore:	     add confdefs.h

2010-01-22  Donal K. Fellows  <dkf@users.sf.net>

	* doc/proc.n: [Bug 1970629]: Define a bit better what the current
	namespace of a procedure is.

2010-01-22  Jan Nijtmans  <nijtmans@users.sf.net>

	* generic/tclInt.decls:	     Don't use DWORD and HANDLE here.
	* generic/tclIntPlatDecls.h:
	* generic/tcl.h:	     Revert [2009-12-21] change, instead
	* generic/tclPort.h:	     resolve the CYGWIN inclusion problems by
	* win/tclWinPort.h:	     re-arranging the inclusions at other
				     places.
	* win/tclWinError.c
	* win/tclWinPipe.c
	* win/tcl.m4:		     Make cygwin configuration error into
	* win/configure.in:	     a warning: CYGWIN compilation works
	* win/configure:	     although there still are test failures.

2010-01-22  Donal K. Fellows  <dkf@users.sf.net>

	* generic/tclExecute.c (TclExecuteByteCode): Improve error code
	generation from some of the tailcall-related bits of TEBC.

2010-01-21  Miguel Sofer  <msofer@users.sf.net>

	* generic/tclCompile.h: NRE-enable direct eval on BC spoilage
	* generic/tclExecute.c: [Bug 2910748]
	* tests/nre.test:

2010-01-19  Donal K. Fellows  <dkf@users.sf.net>

	* doc/dict.n: [Bug 2929546]: Clarify just what [dict with] and [dict
	update] are doing with variables.

2010-01-18  Andreas Kupries  <andreask@activestate.com>

	* generic/tclIO.c (CreateScriptRecord): [Bug 2918110]: Initialize
	the EventScriptRecord (esPtr) fully before handing it to
	Tcl_CreateChannelHandler for registration. Otherwise a reflected
	channel calling 'chan postevent' (== Tcl_NotifyChannel) in its
	'watchProc' will cause the function 'TclChannelEventScriptInvoker'
	to be run on an uninitialized structure.

2010-01-18  Donal K. Fellows  <dkf@users.sf.net>

	* generic/tclStringObj.c (Tcl_AppendFormatToObj): [Bug 2932421]: Stop
	the [format] command from causing argument objects to change their
	internal representation when not needed. Thanks to Alexandre Ferrieux
	for this fix.

2010-01-13  Donal K. Fellows  <dkf@users.sf.net>

	* tools/tcltk-man2html.tcl:	  More factoring out of special cases
	* tools/tcltk-man2html-utils.tcl: so that they are described outside
	the engine file. Now there is only one real set of special cases in
	there, to handle the .SO/.OP/.SE directives.

2010-01-13  Jan Nijtmans  <nijtmans@users.sf.net>

	* generic/tcl.h:      Fix TCL_LL_MODIFIER for Cygwin
	* generic/tclEnv.c:   Fix CYGWIN compilation problems,
	* generic/tclInt.h:   and remove some unnecessary
	* generic/tclPort.h:  double includes.
	* generic/tclPlatDecls.h:
	* win/cat.c:
	* win/tclWinConsole.c:
	* win/tclWinFCmd.c:
	* win/tclWinFile.c:
	* win/tclWinPipe.c:
	* win/tclWinSerial.c:
	* win/tclWinThrd.c:
	* win/tclWinPort.h:   Put win32 includes first
	* unix/tclUnixChan.c: Forgot one CONST change

2010-01-12  Donal K. Fellows  <dkf@users.sf.net>

	* tools/tcltk-man2html.tcl: Make the generation of the list of things
	to process the docs from simpler and more flexible. Also factored out
	the lists of special cases.

2010-01-10  Jan Nijtmans  <nijtmans@users.sf.net>

	* win/tclWinDde.c:      VC++ 6.0 doesn't have
	* win/tclWinReg.c:      PDWORD_PTR
	* win/tclWinThrd.c:     Fix various minor gcc warnings.
	* win/tclWinTime.c:
	* win/tclWinConsole.c:  Put channel type definitions
	* win/tclWinChan.c:     in static const memory
	* win/tclWinPipe.c:
	* win/tclWinSerial.c:
	* win/tclWinSock.c:
	* generic/tclIOGT.c:
	* generic/tclIORChan.c:
	* generic/tclIORTrans.c:
	* unix/tclUnixChan.c:
	* unix/tclUnixPipe.c:
	* unix/tclUnixSock.c:
	* unix/configure:       (regenerated with autoconf 2.59)
	* tests/info.test:      Make test independant from
	                        tcltest implementation.

2010-01-10  Donal K. Fellows  <dkf@users.sf.net>

	* tests/namespace.test (namespace-51.17): [Bug 2898722]: Demonstrate
	that there are still bugs in the handling of resolution epochs. This
	bug is not yet fixed.

	* tools/tcltk-man2html.tcl:	  Split the man->html converter into
	* tools/tcltk-man2html-utils.tcl: two pieces for easier maintenance.
	Also made it much less verbose in its printed messages by default.

2010-01-09  Donal K. Fellows  <dkf@users.sf.net>

	* tools/tcltk-man2html.tcl: Added basic support for building the docs
	for contributed packages into the HTML versions. Prompted by question
	on Tcler's Chat by Tom Krehbiel. Note that there remain problems in
	the documentation generated due to errors in the contributed docs.

2010-01-05  Don Porter  <dgp@users.sourceforge.net>

	* generic/tclPathObj.c (TclPathPart):   [Bug 2918610]: Correct
	* tests/fileName.test (filename-14.31): inconsistency between the
	string rep and the intrep of a path value created by [file rootname].
	Thanks to Vitaly Magerya for reporting.

2010-01-03  Donal K. Fellows  <dkf@users.sf.net>

	* unix/tcl.m4 (SC_CONFIG_CFLAGS): [Bug 1636685]: Use the configuration
	for modern FreeBSD suggested by the FreeBSD porter.

2010-01-03  Miguel Sofer  <msofer@users.sf.net>

	* generic/tclBasic.c:	[Bug 2724403]: Fix leak of coroutines on
	* generic/tclCompile.h: namespace deletion. Added a test for this
	* generic/tclNamesp.c:	leak, and also a test for leaks on namespace
	* tests/coroutine.test: deletion.
	* tests/namespace.test:

2009-12-30  Donal K. Fellows  <dkf@users.sf.net>

	* library/safe.tcl (AliasSource): [Bug 2923613]: Make the safer
	* tests/safe.test (safe-8.9):	  [source] handle a [return] at the
					  end of the file correctly.

2009-12-30  Miguel Sofer  <msofer@users.sf.net>

	* library/init.tcl (unknown): [Bug 2824981]: Fix infinite recursion of
	::unknown when [set] is undefined.

2009-12-29  Donal K. Fellows  <dkf@users.sf.net>

	* generic/tclHistory.c (Tcl_RecordAndEvalObj): Reduce the amount of
	allocation and deallocation of memory by caching objects in the
	interpreter assocData table.

	* generic/tclObj.c (Tcl_GetCommandFromObj): Rewrite the logic so that
	it does not require making assignments part way through an 'if'
	condition, which was deeply unclear.

	* generic/tclInterp.c (Tcl_MakeSafe): [Bug 2895741]: Make sure that
	the min() and max() functions are supported in safe interpreters.

2009-12-29  Pat Thoyts  <patthoyts@users.sourceforge.net>

	* generic/tclBinary.c:	[Bug 2922555]: Handle completely invalid input
	* tests/binary.test:	to the decode methods.

2009-12-28  Donal K. Fellows  <dkf@users.sf.net>

	* unix/Makefile.in (trace-shell, trace-test): [FRQ 1083288]: Added
	targets to allow easier tracing of shell and test invokations.

	* unix/configure.in: [Bug 942170]:	Detect the st_blocks field of
	* generic/tclCmdAH.c (StoreStatData):	'struct stat' correctly.
	* generic/tclFileName.c (Tcl_GetBlocksFromStat):
	* generic/tclIOUtil.c (Tcl_Stat):

	* generic/tclInterp.c (TimeLimitCallback): [Bug 2891362]: Ensure that
	* tests/interp.test (interp-34.13):	   the granularity ticker is
	reset when we check limits because of the time limit event firing.

2009-12-27  Donal K. Fellows  <dkf@users.sf.net>

	* doc/namespace.n (SCOPED SCRIPTS): [Bug 2921538]: Updated example to
	not be quite so ancient.

2009-12-25  Jan Nijtmans  <nijtmans@users.sf.net>

	* generic/tclCmdMZ.c:      CONST -> const
	* generic/tclParse.c

2009-12-23  Donal K. Fellows  <dkf@users.sf.net>

	* library/safe.tcl (AliasSource, AliasExeName): [Bug 2913625]: Stop
	information about paths from leaking through [info script] and [info
	nameofexecutable].

2009-12-23  Jan Nijtmans  <nijtmans@users.sf.net>

	* unix/tcl.m4:		Install libtcl8.6.dll in bin directory
	* unix/Makefile.in:
	* unix/configure:	(regenerated)

2009-12-22  Donal K. Fellows  <dkf@users.sf.net>

	* generic/tclCmdIL.c (Tcl_LsortObjCmd): [Bug 2918962]: Stop crash when
	-index and -stride are used together.

2009-12-21  Jan Nijtmans  <nijtmans@users.sf.net>

	* generic/tclThreadStorage.c: Fix gcc warning, using gcc-4.3.4 on
				      cygwin: missing initializer
	* generic/tclOOInt.h:	      Prevent conflict with DUPLICATE
				      definition in WINAPI's nb30.h
	* generic/rege_dfa.c:	      Fix macro conflict on CYGWIN: don't use
				      "small".
	* generic/tcl.h:	      Include <winsock2.h> before <stdio.h> on
				      CYGWIN
	* generic/tclPathObj.c
	* generic/tclPort.h
	* tests/env.test:	      Don't unset WINDIR and TERM, it has a
				      special meaning on CYGWIN (both in UNIX
				      and WIN32 mode!)
	* generic/tclPlatDecls.h:     Include <tchar.h> through tclPlatDecls.h
	* win/tclWinPort.h:	      stricmp -> strcasecmp
	* win/tclWinDde.c:	      _wcsicmp -> wcscasecmp
	* win/tclWinFile.c
	* win/tclWinPipe.c
	* win/tclWinSock.c
	* unix/tcl.m4:		      Add dynamic loading support to CYGWIN
	* unix/configure (regenerated)
	* unix/Makefile.in

2009-12-19  Miguel Sofer  <msofer@users.sf.net>

	* generic/tclBasic.c:	[Bug 2917627]: Fix for bad cmd resolution by
	* tests/coroutine.test:	coroutines. Thanks to schelte for finding it.

2009-12-16  Donal K. Fellows  <dkf@users.sf.net>

	* library/safe.tcl (::safe::AliasGlob): Upgrade to correctly support a
	larger fraction of [glob] functionality, while being stricter about
	directory management.

2009-12-11  Jan Nijtmans  <nijtmans@users.sf.net>

	* generic/tclTest.c:	Fix gcc warning: ignoring return value of
	* unix/tclUnixNotify.c:	"write", declared with attribute
	* unix/tclUnixPipe.c:	warn_unused_result.
	* generic/tclInt.decls:	CONSTify functions TclpGetUserHome and
	* generic/tclIntDecls.h:TclSetPreInitScript (TIP #27)
	* generic/tclInterp.c:
	* win/tclWinFile.c:
	* unix/tclUnixFile.c:

2009-12-16  Donal K. Fellows  <dkf@users.sf.net>

	* doc/tm.n: [Bug 1911342]: Formatting rewrite to avoid bogus crosslink
	to the list manpage when generating HTML.

	* library/msgcat/msgcat.tcl (Init): [Bug 2913616]: Do not use platform
	tests that are not needed and which don't work in safe interpreters.

2009-12-14  Donal K. Fellows  <dkf@users.sf.net>

	* doc/file.n (file tempfile): [Bug 2388866]: Note that this only ever
	creates files on the native filesystem. This is a design feature.

2009-12-13  Miguel Sofer  <msofer@users.sf.net>

	* generic/tclBasic.c:	Release TclPopCallFrame() from its
	* generic/tclExecute.c:	tailcall-management duties
	* generic/tclNamesp.c:

	* generic/tclBasic.c:	Moving TclBCArgumentRelease call from
	* generic/tclExecute.c:	TclNRTailcallObjCmd to TEBC, so that the
	pairing of the Enter and Release calls is clearer.

2009-12-12  Donal K. Fellows  <dkf@users.sf.net>

	* generic/tclTest.c (TestconcatobjCmd): [Bug 2895367]: Stop memory
	leak when testing. We don't need extra noise of this sort when
	tracking down real problems!

2009-12-11  Jan Nijtmans  <nijtmans@users.sf.net>

	* generic/tclBinary.c:	Fix gcc warning, using gcc-4.3.4 on cygwin
	* generic/tclCompExpr.c:warning: array subscript has type 'char'
	* generic/tclPkg.c:
	* libtommath/bn_mp_read_radix.c:
	* win/makefile.vc:	[Bug 2912773]: Revert to version 1.203
	* unix/tclUnixCompat.c:	Fix gcc warning: signed and unsigned type
				in conditional expression.

2009-12-11  Donal K. Fellows  <dkf@users.sf.net>

	* tools/tcltk-man2html.tcl (long-toc, cross-reference): [FRQ 2897296]:
	Added cross links to sections within manual pages.

2009-12-11  Miguel Sofer  <msofer@users.sf.net>

	* generic/tclBasic.c:   [Bug 2806407]: Full nre-enabling of coroutines
	* generic/tclExecute.c:

	* generic/tclBasic.c: Small cleanup

	* generic/tclExecute.c: Fix panic in http11.test caused by buggy
	earlier commits in coroutine management.

2009-12-10  Andreas Kupries  <andreask@activestate.com>

	* generic/tclObj.c (TclContinuationsEnter): [Bug 2895323]: Updated
	comments to describe when the function can be entered for the same
	Tcl_Obj* multiple times. This is a continuation of the 2009-11-10
	entry where a memory leak was plugged, but where not sure if that was
	just a band-aid to paper over some other error. It isn't, this is a
	legal situation.

2009-12-10  Miguel Sofer  <msofer@users.sf.net>

	* generic/tclBasic.c:   Reducing the # of moving parts for coroutines
	* generic/tclExecute.c: by delegating more to tebc; eliminate the
	special coroutine CallFrame.

2009-12-09  Andreas Kupries  <andreask@activestate.com>

	* generic/tclIO.c: [Bug 2901998]: Applied Alexandre Ferrieux's patch
	fixing the inconsistent buffered I/O. Tcl's I/O now flushes buffered
	output before reading, discards buffered input before writing, etc.

2009-12-09  Miguel Sofer  <msofer@users.sf.net>

	* generic/tclBasic.c: Ensure right lifetime of varFrame's (objc,objv)
	for coroutines.

	* generic/tclExecute.c: Code regrouping

2009-12-09  Donal K. Fellows  <dkf@users.sf.net>

	* generic/tclBasic.c: Added some of the missing setting of errorcode
	values.

2009-12-08  Miguel Sofer  <msofer@users.sf.net>

	* generic/tclExecute.c (TclStackFree): Improved panic msg.

2009-12-08  Miguel Sofer  <msofer@users.sf.net>

	* generic/tclBasic.c:   Partial nre-enabling of coroutines. The
	* generic/tclExecute.c: initial call still requires its own
	* generic/tclInt.h:     instance of tebc, but on resume coros can
	execute in the caller's tebc.

	* generic/tclExecute.c (TEBC): Silence warning about pcAdjustment.

2009-12-08  Donal K. Fellows  <dkf@users.sf.net>

	* generic/tclExecute.c (TclExecuteByteCode): Make the dict opcodes
	more sparing in their use of C variables, to reduce size of TEBC
	activiation record a little bit.

2009-12-07  Miguel Sofer  <msofer@users.sf.net>

	* generic/tclExecute.c (TEBC): Grouping "slow" variables into structs,
	to reduce register pressure and help the compiler with variable
	allocation.

2009-12-07  Miguel Sofer  <msofer@users.sf.net>

	* generic/tclExecute.c: Start cleaning the TEBC stables
	* generic/tclInt.h:

	* generic/tclCmdIL.c:   [Bug 2910094]: Fix by aku
	* tests/coroutine.test:

	* generic/tclBasic.c: Arrange for [tailcall] to be created with the
	other builtins: was being created in a separate call, leftover from
	pre-tip days.

2009-12-07  Don Porter  <dgp@users.sourceforge.net>

	* generic/tclStrToD.c: [Bug 2902010]: Correct conditional compile
	directives to better detect the toolchain that needs extra work for
	proper underflow treatment instead of merely detecting the MIPS
	platform.

2009-12-07  Miguel Sofer  <msofer@users.sf.net>

	* generic/tclBasic.c: [Patch 2910056]: Add ::tcl::unsupported::yieldTo
	* generic/tclInt.h:

2009-12-07  Donal K. Fellows  <dkf@users.sf.net>

	* generic/tclCmdMZ.c (TryPostBody): [Bug 2910044]: Close off memory
	leak in [try] when a variable-free handler clause is present.

2009-12-05  Miguel Sofer  <msofer@users.sf.net>

	* generic/tclBasic.c:   Small changes for clarity in tailcall
	* generic/tclExecute.c: and coroutine code.
	* tests/coroutine.test:

	* tests/tailcall.test: Remove some old unused crud; improved the
	stack depth tests.

	* generic/tclBasic.c:  Fixed things so that you can tailcall
	* generic/tclNamesp.c: properly out of a coroutine.
	* tests/tailcall.test:

	* generic/tclInterp.c: Fixed tailcalls for same-interp aliases (no
	test)

2009-12-03  Donal K. Fellows  <dkf@users.sf.net>

	* library/safe.tcl (::safe::AliasEncoding): Make the safe encoding
	command behave more closely like the unsafe one (for safe ops).
	(::safe::AliasGlob): [Bug 2906841]: Clamp down on evil use of [glob]
	in safe interpreters.
	* tests/safe.test: Rewrite to use tcltest2 better.

2009-12-02  Jan Nijtmans  <nijtmans@users.sf.net>

	* tools/genStubs.tcl:	Add support for win32 CALLBACK functions and
	remove obsolete "emitStubs" and "genStubs" functions.
	* win/Makefile.in:	Use tcltest86.dll for all tests, and add
	.PHONY rules to preemptively stop trouble that plagued Tk from hitting
	Tcl too.

2009-11-30  Jan Nijtmans  <nijtmans@users.sf.net>

	* generic/tcl.h:	Don't use EXPORT for Tcl_InitStubs
	* win/Makefile.in:	Better dependancies in case of static build.

2009-11-30  Donal K. Fellows  <dkf@users.sf.net>

	* doc/Tcl.n: [Bug 2901433]: Improved description of expansion to
	mention that it is using list syntax.

2009-11-27  Kevin B. Kenny  <kennykb@acm.org>

	* win/tclAppInit.c (Tcl_AppInit): [Bug 2902965]: Reverted Jan's change
	that added a call to Tcl_InitStubs. The 'tclsh' and 'tcltest' programs
	are providers, not consumers of the Stubs table, and should not link
	with the Stubs library, but only with the main Tcl library. (In any
	case, the presence of Tcl_InitStubs broke the build.)

2009-11-27  Donal K. Fellows  <dkf@users.sf.net>

	* doc/BoolObj.3, doc/Class.3, doc/CrtChannel.3, doc/DictObj.3:
	* doc/DoubleObj.3, doc/Ensemble.3, doc/Environment.3:
	* doc/FileSystem.3, doc/Hash.3, doc/IntObj.3, doc/Limit.3:
	* doc/Method.3, doc/NRE.3, doc/ObjectType.3, doc/PkgRequire.3:
	* doc/SetChanErr.3, doc/SetResult.3: [Patch 2903921]: Many small
	spelling fixes from Larry Virden.

	BUMP VERSION OF TCLOO TO 0.6.2. Too many people need accumulated small
	versions and bugfixes, so the version-bump removes confusion.

	* generic/tclOOBasic.c (TclOO_Object_LinkVar): [Bug 2903811]: Remove
	unneeded restrictions on who can usefully call this method.

2009-11-26  Donal K. Fellows  <dkf@users.sf.net>

	* unix/Makefile.in: Add .PHONY rules and documentation to preemptively
	stop trouble that plagued Tk from hitting Tcl too, and to make the
	overall makefile easier to understand. Some reorganization too to move
	related rules closer together.

2009-11-26  Jan Nijtmans  <nijtmans@users.sf.net>

	* win/Makefile.in:	[Bug 2902965]: Fix stub related changes that
	* win/makefile.vc:	caused tclkit build to break.
	* win/tclAppInit.c
	* unix/tcl.m4
	* unix/Makefile.in
	* unix/tclAppInit.c
	* unix/configure:	(regenerated)

2009-11-25  Kevin B. Kenny  <kennykb@acm.org>

	* win/Makefile.in:	Added a 'test-tcl' rule that is identical to
	'test' except that it does not go spelunking in 'pkgs/'. (This rule
	has existed in unix/Makefile.in for some time.)

2009-11-25  Stuart Cassoff  <stwo@users.sf.net>

	* unix/configure.in:	[Patch 2892871]: Remove unneeded
	* unix/tcl.m4:		AC_STRUCT_TIMEZONE and use
	* unix/tclConfig.h.in:	AC_CHECK_MEMBERS([struct stat.st_blksize])
	* unix/tclUnixFCmd.c:	instead of AC_STRUCT_ST_BLKSIZE.
	* unix/configure:	Regenerated with autoconf-2.59.

2009-11-24  Andreas Kupries  <andreask@activestate.com>

	* library/tclIndex: Manually redone the part of tclIndex dealing with
	safe.tcl and tm.tcl. This part passes the testsuite. Note that
	automatic regeneration of this part is not possible because it wrongly
	puts 'safe::Setup' on the list, and wrongly leaves out 'safe::Log'
	which is more dynamically created than the generator expects.

	Further note that the file "clock.tcl" is explicitly loaded by
	"init.tcl", the first time the clock command is invoked. The relevant
	code can be found at line 172ff, roughly, the definition of the
	procedure 'clock'. This means none of the procedures of this file
	belong in the tclIndex. Another indicator that automatic regeneration
	of tclIndex is ill-advised.

2009-11-24  Donal K. Fellows  <dkf@users.sf.net>

	* generic/tclOO.c (FinalizeAlloc, Tcl_NewObjectInstance):
	[Bug 2903011]: Make it an error to destroy an object in a constructor,
	and also make sure that an object is not deleted twice in the error
	case.

2009-11-24  Pat Thoyts  <patthoyts@users.sourceforge.net>

	* tests/fCmd.test: [Bug 2893771]: Teach [file stat] to handle locked
	* win/tclWinFile.c: files so that [file exists] no longer lies.

2009-11-23  Kevin Kenny  <kennykb@acm.org>

	* tests/fCmd.test (fCmd-30.1): Changed registry location of the 'My
	Documents' folder to the one that's correct for Windows 2000, XP,
	Server 2003, Vista, Server 2008, and Windows 7. (See
	http://support.microsoft.com/kb/310746)

2009-11-23  Jan Nijtmans  <nijtmans@users.sf.net>

	* win/tclWinDde.c:	#undef STATIC_BUILD, in order to make sure
	* win/tclWinReg.c:	that Xxxxx_Init is always exported even when
	* generic/tclTest.c:	Tcl is built static (otherwise we cannot
				create a DLL).
	* generic/tclThreadTest.c: Make all functions static, except
				TclThread_Init.
	* tests/fCmd.test:	Enable fCmd-30.1 when registry is available.
	* win/tcl.m4:		Fix ${SHLIB_LD_LIBS} definition, fix conflicts
	* win/Makefile.in:	Simplifications related to tcl.m4 changes.
	* win/configure.in:	Between static libraries and import library on
				windows.
	* win/configure:	(regenerated)
	* win/makefile.vc:	Add stub library to necessary link lines.

2009-11-23  Kevin B. Kenny  <kennykb@acm.org>

	* generic/tclThreadTest.c (NewTestThread): [Bug 2901803]: Further
	machinations to get NewTestThread actually to launch the thread, not
	just compile.

2009-11-22  Donal K. Fellows  <dkf@users.sf.net>

	* generic/tclThreadTest.c (NewTestThread): [Bug 2901803]: Fix small
	error in function naming which blocked a threaded test build.

2009-11-19  Jan Nijtmans  <nijtmans@users.sf.net>

	* win/Makefile.in:	Create tcltest86.dll as dynamic Tcltest
				package.
	* generic/tclTest.c:	Remove extraneous prototypes, follow-up to
	* generic/tclTestObj.c:	[Bug 2883850]
	* tests/chanio.test:	Test-cases for fixed [Bug 2849797]
	* tests/io.test:
	* tests/safe.test:	Fix safe-10.1 and safe-10.4 test cases, making
				the wrong assumption that Tcltest is a static
				package.
	* generic/tclEncoding.c:[Bug 2857044]: Updated freeIntRepProc routines
	* generic/tclVar.c:	so that they set the typePtr field to NULL so
				that the Tcl_Obj is not left in an
				inconsistent state.
	* unix/tcl.m4:		[Patch 2883533]: tcl.m4 support for Haiku OS
	* unix/configure:	autoconf-2.59

2009-11-19  Don Porter  <dgp@users.sourceforge.net>

	* unix/tclAppInit.c:	[Bug 2883850, 2900542]: Repair broken build of
	* win/tclAppInit.c:	the tcltest executable.

2009-11-19  Donal K. Fellows  <dkf@users.sf.net>

	* library/auto.tcl (tcl_findLibrary):
	* library/clock.tcl (MakeUniquePrefixRegexp, MakeParseCodeFromFields)
	(SetupTimeZone, ProcessPosixTimeZone):	Restored the use of a literal
	* library/history.tcl (HistAdd):	'then' when following a multi-
	* library/safe.tcl (interpConfigure):	line test expresssion. It's an
	* library/tm.tcl (UnknownHandler):	aid to readability then.

2009-11-19  Jan Nijtmans  <nijtmans@users.sf.net>

	* generic/tclInt.h:      Make all internal initialization
	* generic/tclTest.c:     routines MODULE_SCOPE
	* generic/tclTestObj.c:
	* generic/tclTestProcBodyObj.c:
	* generic/tclThreadTest.c:
	* unix/Makefile.in:      Fix [Bug 2883850]: pkgIndex.tcl doesn't
	* unix/tclAppInit.c:     get created with static Tcl build
	* unix/tclXtTest.c:
	* unix/tclXtNotify.c:
	* unix/tclUnixTest.c:
	* win/Makefile.in:
	* win/tcl.m4:
	* win/configure:         (regenerated)
	* win/tclAppInit.c:
	* win/tclWinDde.c:       Always compile with Stubs.
	* win/tclWinReg.c:
	* win/tclWinTest.c:

2009-11-18  Jan Nijtmans  <nijtmans@users.sf.net>

	* doc/CrtChannel.3:	[Bug 2849797]: Fix channel name inconsistences
	* generic/tclIORChan.c:	as suggested by DKF.
	* generic/tclIO.c:	Minor *** POTENTIAL INCOMPATIBILITY ***
				because Tcl_CreateChannel() and derivatives
				now sometimes ignore their "chanName"
				argument.

	* generic/tclAsync.c:	Eliminate various gcc warnings (with -Wextra)
	* generic/tclBasic.c
	* generic/tclBinary.c
	* generic/tclCmdAH.c
	* generic/tclCmdIL.c
	* generic/tclCmdMZ.c
	* generic/tclCompile.c
	* generic/tclDate.c
	* generic/tclExecute.c
	* generic/tclDictObj.c
	* generic/tclIndexObj.c
	* generic/tclIOCmd.c
	* generic/tclIOUtil.c
	* generic/tclIORTrans.c
	* generic/tclOO.c
	* generic/tclZlib.c
	* generic/tclGetDate.y
	* win/tclWinInit.c
	* win/tclWinChan.c
	* win/tclWinConsole.c
	* win/tclWinNotify.c
	* win/tclWinReg.c
	* library/auto.tcl:		Eliminate "then" keyword
	* library/clock.tcl
	* library/history.tcl
	* library/safe.tcl
	* library/tm.tcl
	* library/http/http.tcl:	Eliminate unnecessary spaces
	* library/http1.0/http.tcl
	* library/msgcat/msgcat.tcl
	* library/opt/optparse.tcl
	* library/platform/platform.tcl
	* tools/tcltk-man2html.tcl
	* tools/tclZIC.tcl
	* tools/tsdPerf.c

2009-11-17  Andreas Kupries  <andreask@activestate.com>

	* unix/tclUnixChan.c (TtyParseMode): Partial undo of Donal's tidy-up
	from a few days ago (2009-11-9, not in ChangeLog). It seems that
	strchr is apparently a macro on AIX and reacts badly to pre-processor
	directives in its arguments.

2009-11-16  Alexandre Ferrieux  <ferrieux@users.sourceforge.net>

	* generic/tclEncoding.c:  [Bug 2891556]: Fix and improve test to
	* generic/tclTest.c:	  detect similar manifestations in the future.
	* tests/encoding.test:    Add tcltest support for finalization.

2009-11-15  Mo DeJong  <mdejong@users.sourceforge.net>

	* win/tclWinDde.c: Avoid gcc compiler warning by explicitly casting
	DdeCreateStringHandle argument.

2009-11-12  Andreas Kupries  <andreask@activestate.com>

	* generic/tclIO.c (CopyData): [Bug 2895565]: Dropped bogosity which
	* tests/io.test: used the number of _written_ bytes or character to
	update the counters for the read bytes/characters. New test io-53.11.
	This is a forward port from the 8.5 branch.

2009-11-11  Don Porter  <dgp@users.sourceforge.net>

	* generic/tclClock.c (TclClockInit):    Do not create [clock] support
	commands in safe interps.

2009-11-11  Jan Nijtmans  <nijtmans@users.sf.net>

	* library/http/http.tcl (http::geturl): [Bug 2891171]: URL checking
	too strict when using multiple question marks.
	* tests/http.test
	* library/http/pkgIndex.tcl:  Bump to http 2.8.2
	* unix/Makefile.in:
	* win/Makefile.in:

2009-11-11  Alexandre Ferrieux  <ferrieux@users.sourceforge.net>

	* generic/tclIO.c: Fix [Bug 2888099] (close discards ENOSPC error)
	                   by saving the errno from the first of two
	                   FlushChannel()s. Uneasy to test; might need
	                   specific channel drivers. Four-hands with aku.

2009-11-10  Pat Thoyts  <patthoyts@users.sourceforge.net>

	* tests/winFCmd.test: Cleanup directories that have been set chmod
	000. On Windows7 and Vista we really have no access and these were
	getting left behind.
	A few tests were changed to reflect the intent of the test where
	setting a directory chmod 000 should prevent any modification. This
	restriction was ignored on XP but is honoured on Vista

2009-11-10  Andreas Kupries  <andreask@activestate.com>

	* generic/tclBasic.c: Plug another leak in TCL_EVAL_DIRECT evaluation.
	Forward port from Tcl 8.5 branch, change by Don Porter.

	* generic/tclObj.c: [Bug 2895323]: Plug memory leak in
	TclContinuationsEnter(). Forward port from Tcl 8.5 branch, change by
	Don Porter.

2009-11-09  Stuart Cassoff  <stwo@users.sf.net>

	* win/README: [bug 2459744]: Removed outdated Msys + Mingw info.

2009-11-09  Andreas Kupries  <andreask@activestate.com>

	* generic/tclBasic.c (TclEvalObjEx): Moved the #280 decrement of
	refCount for the file path out of the branch after the whole
	conditional, closing a memory leak. Added clause on structure type to
	prevent seg.faulting. Forward port from valgrinding the Tcl 8.5
	branch.

	* tests/info.test: Resolve ambiguous resolution of variable "res".
	Forward port from 8.5

2009-11-08  Donal K. Fellows  <dkf@users.sf.net>

	* doc/string.n (bytelength): Noted that this command is not a good
	thing to use, and suggested a better alternatve. Also factored out the
	description of the indices into its own section.

2009-11-07  Pat Thoyts  <patthoyts@users.sourceforge.net>

	* tests/fCmd.test: [Bug 2891026]: Exclude tests using chmod 555
	directories on vista and win7. The current user has access denied and
	so cannot rename the directory without admin privileges.

2009-11-06  Andreas Kupries  <andreask@activestate.com>

	* library/safe.tcl (::safe::Setup): Added documentation of the
	contents of the state array. Also killed the 'InterpState' procedure
	with its upleveled variable/upvar combination, and replaced all uses
	with 'namespace upvar'.

2009-11-05  Andreas Kupries  <andreask@activestate.com>

	* library/safe.tcl: A series of patches which bring the SafeBase up to
	date with code guidelines, Tcl's features, also eliminating a number
	of inefficiencies along the way.
	(1) Changed all procedure names to be fully qualified.
	(2) Moved the procedures out of the namespace eval. Kept their
	locations. IOW, broke the namespace eval apart into small sections not
	covering the procedure definitions.
	(3) Reindented the code. Just lots of whitespace changes.
	Functionality unchanged.
	(4) Moved the multiple namespace eval's around. Command export at the
	top, everything else (var decls, argument parsing setup) at the
	bottom.
	(5) Moved the argument parsing setup into a procedure called when the
	code is loaded. Easier management of temporary data.
	(6) Replaced several uses of 'Set' with calls to the new procedure
	'InterpState' and direct access to the per-slave state array.
	(7) Replaced the remaining uses of 'Set' and others outside of the
	path/token handling, and deleted a number of procedures related to
	state array access which are not used any longer.
	(8) Converted the path token system to cache normalized paths and path
	<-> token conversions. Removed more procedures not used any longer.
	Removed the test cases 4.3 and 4.4 from safe.test. They were testing
	the now deleted command "InterpStateName".
	(9) Changed the log command setup so that logging is compiled out
	completely when disabled (default).
	(10) Misc. cleanup. Inlined IsInterp into CheckInterp, its only user.
	Consistent 'return -code error' for error reporting. Updated to use
	modern features (lassign, in/ni, dicts). The latter are used to keep a
	reverse path -> token map and quicker check of existence.
	(11) Fixed [Bug 2854929]: Recurse into all subdirs under all TM root
	dirs and put them on the access path.

2009-11-02  Kevin B. Kenny  <kennykb@acm.org>

	* library/tzdata/Asia/Novokuznetsk: New tzdata locale for Kemerovo
	oblast', which now keeps Novosibirsk time and not Kranoyarsk time.
	* library/tzdata/Asia/Damascus: Syrian DST changes.
	* library/tzdata/Asia/Hong_Kong: Hong Kong historic DST corrections.
	Olson tzdata2009q.

2009-11-02  Donal K. Fellows  <dkf@users.sf.net>

	* doc/object.n (DESCRIPTION): Substantive revision to make it clearer
	what the fundamental semantics of an object actually are.

2009-11-01  Joe Mistachkin  <joe@mistachkin.com>

	* doc/Cancel.3: Minor cosmetic fixes.
	* win/makefile.vc: Make htmlhelp target work again.  An extra set of
	double quotes around the definition of the HTML help compiler tool
	appears to be required.  Previously, there was one set of double
	quotes around the definition of the tool and one around the actual
	invocation.  This led to confusion because it was the only such tool
	path to include double quotes around its invocation.  Also, it was
	somewhat inflexible in the event that somebody needed to override the
	tool command to include arguments.  Therefore, even though it may look
	"wrong", there are now two double quotes on either side of the tool
	path definition.  This fixes the problem that currently prevents the
	htmlhelp target from building and maintains flexibility in case
	somebody needs to override it via the command line or an environment
	variable.

2009-11-01  Joe English  <jenglish@users.sourceforge.net>

	* doc/Eval.3, doc/Cancel.3: Move TIP#285 routines out of Eval.3 into
	their own manpage.

2009-10-31  Donal K. Fellows  <dkf@users.sf.net>

	* generic/tclBasic.c (ExprRoundFunc): [Bug 2889593]: Correctly report
	the expected number of arguments when generating an error for round().

2009-10-30  Pat Thoyts  <patthoyts@users.sourceforge.net>

	* tests/tcltest.test: When creating the notwritabledir we deny the
	current user access to delete the file. We must grant this right when
	we cleanup. Required on Windows 7 when the user does not automatically
	have administrator rights.

2009-10-29  Don Porter  <dgp@users.sourceforge.net>

	* generic/tcl.h:        Changed the typedef for the mp_digit type
	from:
		typedef unsigned long mp_digit;
	to:
		typedef unsigned int mp_digit;
	For 32-bit builds where "long" and "int" are two names for the same
	thing, this is no change at all.  For 64-bit builds, though, this
	causes the dp[] array of an mp_int to be made up of 32-bit elements
	instead of 64-bit elements.  This is a huge improvement because details
	elsewhere in the mp_int implementation cause only 28 bits of each
	element to be actually used storing number data.  Without this change
	bignums are over 50% wasted space on 64-bit systems.  [Bug 2800740].

	***POTENTIAL INCOMPATIBILITY***
	For 64-bit builds, callers of routines with (mp_digit) or (mp_digit *)
	arguments *will*, and callers of routines with (mp_int *) arguments
	*may* suffer both binary and stubs incompatibilities with Tcl releases
	8.5.0 - 8.5.7.  Such possibilities should be checked, and if such
	incompatibilities are present, suitable [package require] requirements
	on the Tcl release should be put in place to keep such built code
	[load]-ing only in Tcl interps that are compatible.

2009-10-29  Donal K. Fellows  <dkf@users.sf.net>

	* tests/dict.test: Make variable-clean and simplify tests by utilizing
	the fact that dictionaries have defined orders.

	* generic/tclZlib.c (TclZlibCmd): Remove accidental C99-ism which
	reportedly makes the AIX native compiler choke.

2009-10-29  Kevin B. Kenny  <kennykb@acm.org>

	* library/clock.tcl (LocalizeFormat):
	* tests/clock.test (clock-67.1):
	[Bug 2819334]: Corrected a problem where '%%' followed by a letter in
	a format group could expand recursively: %%R would turn into %%H:%M:%S

2009-10-28  Don Porter  <dgp@users.sourceforge.net>

	* generic/tclLiteral.c:	[Bug 2888044]: Fixed 2 bugs.
	* tests/info.test:	First, as noted in the comments of the
	TclCleanupLiteralTable routine, since the teardown of the intrep of
	one Tcl_Obj can cause the teardown of others in the same table, the
	full table cleanup must be done with care, but the code did not
	contain the same care demanded in the comment.  Second, recent
	additions to the info.test file had poor hygiene, leaving an array
	variable ::a lying around, which breaks later interp.test tests during
	a -singleproc 1 run of the test suite.

2009-10-28  Kevin B. Kenny  <kennykb@acm.org>

	* tests/fileName.test (fileName-20.[78]): Corrected poor test
	hygiene (failure to save and restore the working directory) that
	caused these two tests to fail on Windows (and [Bug 2806250] to be
	reopened).

2009-10-27  Don Porter  <dgp@users.sourceforge.net>

	* generic/tclPathObj.c: [Bug 2884203]: Missing refcount on cached
	normalized path caused crashes.

2009-10-27  Kevin B. Kenny  <kennykb@acm.org>

	* library/clock.tcl (ParseClockScanFormat): [Bug 2886852]: Corrected a
	problem where [clock scan] didn't load the timezone soon enough when
	processing a time format that lacked a complete date.
	* tests/clock.test (clock-66.1):
	Added a test case for the above bug.
	* library/tzdata/America/Argentina/Buenos_Aires:
	* library/tzdata/America/Argentina/Cordoba:
	* library/tzdata/America/Argentina/San_Luis:
	* library/tzdata/America/Argentina/Tucuman:
	New DST rules for Argentina. (Olson's tzdata2009p.)

2009-10-26  Don Porter  <dgp@users.sourceforge.net>

	* unix/Makefile.in:	Remove $(PACKAGE).* and prototype from the
	`make distclean` target.  Completes 2009-10-20 commit.

2009-10-24  Kevin B. Kenny  <kennykb@acm.org>

	* library/clock.tcl (ProcessPosixTimeZone):
	Corrected a regression in the fix to [Bug 2207436] that caused
	[clock] to apply EU daylight saving time rules in the US.
	Thanks to Karl Lehenbauer for reporting this regression.
	* tests/clock.test (clock-52.4):
	Added a regression test for the above bug.
	* library/tzdata/Asia/Dhaka:
	* library/tzdata/Asia/Karachi:
	New DST rules for Bangladesh and Pakistan. (Olson's tzdata2009o.)

2009-10-23  Andreas Kupries  <andreask@activestate.com>

	* generic/tclIO.c (FlushChannel): Skip OutputProc for low-level
	0-length writes. When closing pipes which have already been closed
	not skipping leads to spurious SIG_PIPE signals. Reported by
	Mikhail Teterin <mi+thun@aldan.algebra.com>.

2009-10-22  Donal K. Fellows  <dkf@users.sf.net>

	* generic/tclOOBasic.c (TclOO_Object_VarName): [Bug 2883857]: Allow
	the passing of array element names through this method.

2009-10-21  Donal K. Fellows  <dkf@users.sf.net>

	* generic/tclPosixStr.c: [Bug 2882561]: Work around oddity on Haiku OS
	where SIGSEGV and SIGBUS are the same value.

	* generic/tclTrace.c (StringTraceProc): [Bug 2881259]: Added back cast
	to work around silly bug in MSVC's handling of auto-casting.

2009-10-20  Don Porter  <dgp@users.sourceforge.net>

	* unix/Makefile.in:	Removed the long outdated and broken targets
	package-* that were for building Solaris packages.  Appears that the
	pieces needed for these targets to function have never been present in
	the current era of Tcl development and belong completely to Tcl
	pre-history.

2009-10-19  Don Porter  <dgp@users.sourceforge.net>

	* generic/tclIO.c:      [Patch 2107634]: Revised ReadChars and
	FilterInputBytes routines to permit reads to continue up to the string
	limits of Tcl values.  Before revisions, large read attempts could
	panic when as little as half the limiting value length was reached.
	Thanks to Sean Morrison and Bob Parker for their roles in the fix.

2009-10-18  Joe Mistachkin  <joe@mistachkin.com>

	* generic/tclObj.c (TclDbDumpActiveObjects, TclDbInitNewObj)
	(Tcl_DbIncrRefCount, Tcl_DbDecrRefCount, Tcl_DbIsShared):
	[Bug 2871908]: Enforce separation of concerns between the lineCLPtr
	and objThreadMap thread specific data members.

2009-10-18  Joe Mistachkin  <joe@mistachkin.com>

	* tests/thread.test (thread-4.[345]): [Bug 1565466]: Correct tests to
	save their error state before the final call to threadReap just in case
	it triggers an "invalid thread id" error.  This error can occur if one
	or more of the target threads has exited prior to the attempt to send
	it an asynchronous exit command.

2009-10-17  Donal K. Fellows  <dkf@users.sf.net>

	* generic/tclVar.c (UnsetVarStruct, TclDeleteNamespaceVars)
	(TclDeleteCompiledLocalVars, DeleteArray):
	* generic/tclTrace.c (Tcl_UntraceVar2): [Bug 2629338]: Stop traces
	that are deleted part way through (a feature used by tdom) from
	causing freed memory to be accessed.

2009-10-08  Donal K. Fellows  <dkf@users.sf.net>

	* generic/tclDictObj.c (DictIncrCmd): [Bug 2874678]: Don't leak any
	bignums when doing [dict incr] with a value.
	* tests/dict.test (dict-19.3): Memory leak detection code.

2009-10-07  Andreas Kupries  <andreask@activestate.com>

	* generic/tclObj.c: [Bug 2871908]: Plug memory leaks of objThreadMap
	and lineCLPtr hashtables.  Also make the names of the continuation
	line information initialization and finalization functions more
	consistent. Patch supplied by Joe Mistachkin <joe@mistachkin.com>.

	* generic/tclIORChan.c (ErrnoReturn): Replace hardwired constant 11
	with proper errno #define, EAGAIN. What was I thinking? The BSD's have
	a different errno assignment and break with the hardwired number.
	Reported by emiliano on the chat.

2009-10-06  Don Porter  <dgp@users.sourceforge.net>

	* generic/tclInterp.c (SlaveEval): Agressive stomping of internal reps
	was added as part of the NRE patch of 2008-07-13.  This doesn't appear
	to actually be needed, and it hurts quite a bit when large lists lose
	their intreps and require reparsing.  Thanks to Ashok Nadkarni for
	reporting the problem.

	* generic/tclTomMathInt.h (new): Public header tclTomMath.h had
	* generic/tclTomMath.h:	dependence on private headers, breaking use
	* generic/tommath.h:	by extensions [Bug 1941434].

2009-10-05  Andreas Kupries  <andreask@activestate.com>

	* library/safe.tcl (AliasGlob): Fixed conversion of catch to
	  try/finally, it had an 'on ok msg' branch missing, causing a
	  silent error immediately, and bogus glob results, breaking
	  search for Tcl modules.

2009-10-04  Daniel Steffen  <das@users.sourceforge.net>

	* macosx/tclMacOSXBundle.c:	Workaround CF memory managment bug in
	* unix/tclUnixInit.c:		Mac OS X 10.4 & earlier. [Bug 2569449]

2009-10-02  Kevin B. Kenny  <kennykb@acm.org>

	* library/tzdata/Africa/Cairo:
	* library/tzdata/Asia/Gaza:
	* library/tzdata/Asia/Karachi:
	* library/tzdata/Pacific/Apia:	Olson's tzdata2009n.

2009-09-29  Don Porter  <dgp@users.sourceforge.net>

	* generic/tclDictObj.c:		[Bug 2857044]: Updated freeIntRepProc
	* generic/tclExecute.c:		routines so that they set the typePtr
	* generic/tclIO.c:		field to NULL so that the Tcl_Obj is
	* generic/tclIndexObj.c:	not left in an inconsistent state.
	* generic/tclInt.h:
	* generic/tclListObj.c:
	* generic/tclNamesp.c:
	* generic/tclOOCall.c:
	* generic/tclObj.c:
	* generic/tclPathObj.c:
	* generic/tclProc.c:
	* generic/tclRegexp.c:
	* generic/tclStringObj.c:

	* generic/tclAlloc.c:           Cleaned up various routines in the
	* generic/tclCkalloc.c:         call stacks for memory allocation to
	* generic/tclInt.h:             guarantee that any size values computed
	* generic/tclThreadAlloc.c:     are within the domains of the routines
	they get passed to.  [Bugs 2557696 and 2557796].

2009-09-28  Don Porter  <dgp@users.sourceforge.net>

	* generic/tclCmdMZ.c:	Replaced TclProcessReturn() calls with
	* tests/error.test:	Tcl_SetReturnOptions() calls as a simple fix
	for [Bug 2855247].  Thanks to Anton Kovalenko for the report and fix.
	Additional fixes for other failures demonstrated by new tests.

2009-09-27  Don Porter  <dgp@users.sourceforge.net>

	* tests/error.test (error-15.8.*):	Coverage tests illustrating
	flaws in the propagation of return options by [try].

2009-09-26  Donal K. Fellows  <dkf@users.sf.net>

	* unix/tclooConfig.sh, win/tclooConfig.sh: [Bug 2026844]: Added dummy
	versions of tclooConfig.sh that make it easier to build extensions
	against both Tcl8.5+TclOO-standalone and Tcl8.6.

2009-09-24  Don Porter  <dgp@users.sourceforge.net>

	TIP #356 IMPLEMENTATION

	* generic/tcl.decls:	Promote internal routine TclNRSubstObj()
	* generic/tclCmdMZ.c:	to public Tcl_NRSubstObj().  Still needs docs.
	* generic/tclCompile.c:
	* generic/tclInt.h:

	* generic/tclDecls.h:	make genstubs
	* generic/tclStubInit.c:

2009-09-23  Miguel Sofer  <msofer@users.sf.net>

	* doc/namespace.n: the description of [namespace unknown] failed
	to mention [namespace path]: fixed. Thx emiliano.

2009-09-21  Mo DeJong  <mdejong@users.sourceforge.net>

	* tests/regexp.test: Added check for error message from
	unbalanced [] in regexp. Added additional simple test cases
	of basic regsub command.

2009-09-21  Don Porter  <dgp@users.sourceforge.net>

	* generic/tclCompile.c:	Correct botch in the conversion of
	Tcl_SubstObj().  Thanks to Kevin Kenny for detection and report.

2009-09-17  Don Porter  <dgp@users.sourceforge.net>

	* generic/tclCompile.c:	Re-implement Tcl_SubstObj() as a simple
	* generic/tclParse.c:	wrapper around TclNRSubstObj().  This has
	* tests/basic.test:	the effect of caching compiled bytecode in
	* tests/parse.test:	the value to be substituted.  Note that
	Tcl_SubstObj() now exists only for extensions.  Tcl itself no longer
	makes any use of it.  Note also that TclSubstTokens() is now reachable
	only by Tcl_EvalEx() and Tcl_ParseVar() so tests aiming to test its
	functioning needed adjustment to still have the intended effect.

2009-09-16  Alexandre Ferrieux  <ferrieux@users.sourceforge.net>

	* generic/tclObj.c:   Extended ::tcl::unsupported::representation.

2009-09-11  Don Porter  <dgp@users.sourceforge.net>

	* generic/tclBasic.c:	Completed the NR-enabling of [subst].
	* generic/tclCmdMZ.c:	[Bug 2314561].
	* generic/tclCompCmds.c:
	* generic/tclCompile.c:
	* generic/tclInt.h:
	* tests/coroutine.test:
	* tests/parse.test:

2009-09-11  Donal K. Fellows  <dkf@users.sf.net>

	* tests/http.test: Added in cleaning up of http tokens for each test
	to reduce amount of global-variable pollution.

2009-09-10  Donal K. Fellows  <dkf@users.sf.net>

	* library/http/http.tcl (http::Event): [Bug 2849860]: Handle charset
	names in double quotes; some servers like generating them like that.

2009-09-07  Don Porter  <dgp@users.sourceforge.net>

	* generic/tclParse.c:	[Bug 2850901]: Corrected line counting error
	* tests/into.test:	in multi-command script substitutions.

2009-09-07  Daniel Steffen  <das@users.sourceforge.net>

	* generic/tclExecute.c:	Fix potential uninitialized variable use and
	* generic/tclFCmd.c:	null dereference flagged by clang static
	* generic/tclProc.c:	analyzer.
	* generic/tclTimer.c:
	* generic/tclUtf.c:

	* generic/tclExecute.c:	Silence false positives from clang static
	* generic/tclIO.c:	analyzer about potential null dereference.
	* generic/tclScan.c:
	* generic/tclCompExpr.c:

2009-09-04  Don Porter  <dgp@users.sourceforge.net>

	* generic/tclCompCmds.c (TclCompileSubstCmd): [Bug 2314561]:
	* generic/tclBasic.c:	Added a bytecode compiler routine for the
	* generic/tclCmdMZ.c:	[subst] command. This is a partial solution to
	* generic/tclCompile.c:	the need to NR-enable [subst] since bytecode
	* generic/tclCompile.h:	execution is already NR-enabled. Two new
	* generic/tclExecute.c:	bytecode instructions, INST_NOP and
	* generic/tclInt.h:	INST_RETURN_CODE_BRANCH were added to support
	* generic/tclParse.c:	the new routine.  INST_RETURN_CODE_BRANCH is
	* tests/basic.test:	likely to be useful in any future effort to
	* tests/info.test:	add a bytecode compiler routine for [try].
	* tests/parse.test:

2009-09-03  Donal K. Fellows  <dkf@users.sf.net>

	* doc/LinkVar.3: [Bug 2844962]: Added documentation of issues relating
	to use of this API in a multi-threaded environment.

2009-09-01  Andreas Kupries  <andreask@activestate.com>

	* generic/tclIORTrans.c (ReflectInput): Remove error response to
	0-result from method 'limit?' of transformations. Return the number of
	copied bytes instead, which is possibly nothing. The latter then
	triggers EOF handling in the higher layers, making the 0-result of
	limit? the way to inject artificial EOF's into the data stream.

2009-09-01  Don Porter  <dgp@users.sourceforge.net>

	* library/tcltest/tcltest.tcl:  Bump to tcltest 2.3.2 after revision
	* library/tcltest/pkgIndex.tcl: to verbose error message.
	* unix/Makefile.in:
	* win/Makefile.in:

2009-08-27  Don Porter  <dgp@users.sourceforge.net>

	* generic/tclStringObj.c:       [Bug 2845535]: A few more string
	overflow cases in [format].

2009-08-25  Andreas Kupries  <andreask@activestate.com>

	* generic/tclBasic.c (Tcl_CreateInterp, Tcl_EvalTokensStandard)
	(Tcl_EvalEx, TclEvalEx, TclAdvanceContinuations, TclNREvalObjEx):
	* generic/tclCmdMZ.c (Tcl_SwitchObjCmd, TclListLines):
	* generic/tclCompCmds.c (*):
	* generic/tclCompile.c (TclSetByteCodeFromAny, TclInitCompileEnv)
	(TclFreeCompileEnv, TclCompileScript, TclCompileTokens):
	* generic/tclCompile.h (CompileEnv):
	* generic/tclInt.h (ContLineLoc, Interp):
	* generic/tclObj.c (ThreadSpecificData, ContLineLocFree)
	(TclThreadFinalizeObjects, TclInitObjSubsystem, TclContinuationsEnter,
	(TclContinuationsEnterDerived, TclContinuationsCopy, TclFreeObj)
	(TclContinuationsGet):
	* generic/tclParse.c (TclSubstTokens, Tcl_SubstObj):
	* generic/tclProc.c (TclCreateProc):
	* generic/tclVar.c (TclPtrSetVar):
	* tests/info.test (info-30.0-24):

	Extended the parser, compiler, and execution engine with code and
	attendant data structures tracking the position of continuation lines
	which are not visible in the resulting script Tcl_Obj*'s, to properly
	account for them while counting lines for #280.

2009-08-24  Daniel Steffen  <das@users.sourceforge.net>

	* generic/tclInt.h: Annotate Tcl_Panic as noreturn for clang static
	analyzer in PURIFY builds, replacing preprocessor/assert technique.

	* macosx/tclMacOSXNotify.c: Fix multiple issues with nested event loops
	when CoreFoundation notifier is running in embedded mode. (Fixes
	problems in TkAqua Cocoa reported by Youness Alaoui on tcl-mac)

2009-08-21  Don Porter  <dgp@users.sourceforge.net>

	* generic/tclFileName.c: Correct regression in [Bug 2837800] fix.
	* tests/fileName.test:

2009-08-20  Don Porter  <dgp@users.sourceforge.net>

	* generic/tclFileName.c: [Bug 2837800]: Correct the result produced by
	[glob */test] when * matches something like ~foo.

	* generic/tclPathObj.c: [Bug 2806250]: Prevent the storage of strings
	starting with ~ in the "tail" part (normPathPtr field) of the path
	intrep when PATHFLAGS != 0.  This establishes the assumptions relied
	on elsewhere that the name stored there is a relative path.  Also
	refactored to make an AppendPath() routine instead of the cut/paste
	stanzas that were littered throughout.

2009-08-20  Donal K. Fellows  <dkf@users.sf.net>

	* generic/tclCmdIL.c (TclNRIfObjCmd): [Bug 2823276]: Make [if]
	NRE-safe on all arguments when interpreted.
	(Tcl_LsortObjCmd): Close off memory leak.

2009-08-19  Donal K. Fellows  <dkf@users.sf.net>

	* generic/tclCmdAH.c (TclNRForObjCmd, etc.): [Bug 2823276]: Make [for]
	and [while] into NRE-safe commands, even when interpreted.

2009-08-18  Don Porter  <dgp@users.sourceforge.net>

	* generic/tclPathObj.c: [Bug 2837800]: Added NULL check to prevent
	* tests/fileName.test:  crashes during [glob].

2009-08-16  Jan Nijtmans  <nijtmans@users.sf.net>

	* unix/dltest/pkge.c:  const addition
	* unix/tclUnixThrd.c:  Use <pthread.h> in stead of "pthread.h"
	* win/tclWinDde.c:     Eliminate some more gcc warnings
	* win/tclWinReg.c:
	* generic/tclInt.h:    Change ForIterData, make it const-safe.
	* generic/tclCmdAH.c:

2009-08-12  Don Porter  <dgp@users.sourceforge.net>

	TIP #353 IMPLEMENTATION

	* doc/NRE.3:		New public routine Tcl_NRExprObj() permits
	* generic/tcl.decls:	extension commands to evaluate Tcl expressions
	* generic/tclBasic.c:	in NR-enabled command procedures.
	* generic/tclCmdAH.c:
	* generic/tclExecute.c:
	* generic/tclInt.h:
	* generic/tclObj.c:
	* tests/expr.test:

	* generic/tclDecls.h:		make genstubs
	* generic/tclStubInit.c:

2009-08-06  Andreas Kupries  <andreask@activestate.com>

	* doc/refchan.n [Bug 2827000]: Extended the implementation of
	* generic/tclIORChan.c: reflective channels (TIP 219, method
	* tests/ioCmd.test: 'read'), enabling handlers to signal EAGAIN to
	indicate 'no data, but not at EOF either', and other system
	errors. Updated documentation, extended testsuite (New test cases
	iocmd*-23.{9,10}).

2009-08-02  Miguel Sofer  <msofer@users.sf.net>

	* tests/coroutine.test: fix testfile cleanup

2009-08-02  Donal K. Fellows  <dkf@users.sf.net>

	* generic/tclObj.c (Tcl_RepresentationCmd): Added an unsupported
	command for reporting the representation of an object. Result string
	is deliberately a bit obstructive so that people are not encouraged to
	make code that depends on it; it's a debugging tool only!

	* unix/tclUnixFCmd.c (GetOwnerAttribute, SetOwnerAttribute)
	(GetGroupAttribute, SetGroupAttribute): [Bug 1942222]: Stop calling
	* unix/tclUnixFile.c (TclpGetUserHome): endpwent() and endgrent();
	they've been unnecessary for ages.

2009-08-02  Jan Nijtmans  <nijtmans@users.sf.net>

	* win/tclWin32Dll.c: Eliminate TclWinResetInterfaceEncodings, since it
	* win/tclWinInit.c:  does exactly the same as TclWinEncodingsCleanup,
	* win/tclWinInt.h:   make sure that tclWinProcs and
			     tclWinTCharEncoding are always set and reset
			     concurrently.
	* win/tclWinFCmd.c:  Correct check for win95

2009-07-31  Don Porter  <dgp@users.sourceforge.net>

	* generic/tclStringObj.c: [Bug 2830354]:	Corrected failure to
	* tests/format.test:		grow buffer when format spec request
	large width floating point values.  Thanks to Clemens Misch.

2009-07-26  Donal K. Fellows  <dkf@users.sf.net>

	* library/auto.tcl (tcl_findLibrary, auto_mkindex):
	* library/package.tcl (pkg_mkIndex, tclPkgUnknown, MacOSXPkgUnknown):
	* library/safe.tcl (interpAddToAccessPath, interpDelete, AliasGlob):
	(AliasSource, AliasLoad, AliasEncoding):
	* library/tm.tcl (UnknownHandler): Simplify by swapping some [catch]
	gymnastics for use of [try].

2009-07-26 Alexandre Ferrieux  <ferrieux@users.sourceforge.net>

	* tools/genStubs.tcl: Forced LF translation when generating .h's to
	avoid spurious diffs when regenerating on a Windows box.

2009-07-26  Jan Nijtmans  <nijtmans@users.sf.net>

	* win/Makefile.in: [Bug 2827066]: msys build --enable-symbols broken
	* win/tcl.m4:	   And modified the same for unicows.dll, as a
	* win/configure:   preparation for [Enh 2819611].

2009-07-25  Donal K. Fellows  <dkf@users.sf.net>

	* library/history.tcl (history): Reworked the history mechanism in
	terms of ensembles, rather than the ad hoc ensemble-lite mechanism
	used previously.

2009-07-24  Donal K. Fellows  <dkf@users.sf.net>

	* doc/self.n (self class): [Bug 2704302]: Add some text to make it
	clearer how to get the name of the current object's class.

2009-07-23  Andreas Kupries  <andreask@activestate.com>

	* generic/tclIO.c (Tcl_GetChannelHandle): [Bug 2826248]: Do not crash
	* generic/tclPipe.c (FileForRedirect): for getHandleProc == NULL, this
	is allowed. Provide a nice error message in the bypass area. Updated
	caller to check the bypass for a mesage. Bug reported by Andy
	Sonnenburg <andy22286@users.sourceforge.net>

2009-07-23  Joe Mistachkin  <joe@mistachkin.com>

	* generic/tclNotify.c: [Bug 2820349]: Ensure that queued events are
	freed once processed.

2009-07-22  Jan Nijtmans  <nijtmans@users.sf.net>

	* macosx/tclMacOSXFCmd.c: CONST -> const
	* generic/tclGetDate.y:
	* generic/tclDate.c:
	* generic/tclLiteral.c: (char *) cast in ckfree call
	* generic/tclPanic.c: [Feature Request 2814786]: remove TclpPanic
	* generic/tclInt.h
	* unix/tclUnixPort.h
	* win/tclWinPort.h

2009-07-22 Alexandre Ferrieux  <ferrieux@users.sourceforge.net>

	* generic/tclEvent.c: [Bug 2001201 again]: Refined the 20090617 patch
	on [exit] streamlining, so that it now correctly calls thread exit
	handlers for the calling thread, including <Destroy> bindings in Tk.

2009-07-21  Kevin B. Kenny  <kennykb@acm.org>

	* library/tzdata/Asia/Dhaka:
	* library/tzdata/Indian/Mauritius: Olson's tzdata2009k.

2009-07-20  Donal K. Fellows  <dkf@users.sf.net>

	* generic/tclCmdMZ.c (StringIsCmd): Reorganize so that [string is] is
	more efficient when parsing things that are correct, at a cost of
	making the empty string test slightly more costly. With this, the cost
	of doing [string is integer -strict $x] matches [catch {expr {$x+0}}]
	in the successful case, and greatly outstrips it in the failing case.

2009-07-19  Donal K. Fellows  <dkf@users.sf.net>

	* generic/tclOO.decls, generic/tclOO.c (Tcl_GetObjectName): Expose a
	function for efficiently returning the current name of an object.

2009-07-18  Daniel Steffen  <das@users.sourceforge.net>

	* unix/Makefile.in: Define NDEBUG in optimized (non-symbols) build to
	disable NRE assert()s and threaded allocator range checks.

2009-07-16  Don Porter  <dgp@users.sourceforge.net>

	* generic/tclBinary.c:	Removed unused variables.
	* generic/tclCmdIL.c:
	* generic/tclCompile.c:
	* generic/tclExecute.c:
	* generic/tclHash.c:
	* generic/tclIOUtil.c:
	* generic/tclVar.c:

	* generic/tclBasic.c:	Silence compiler warnings about ClientData.
	* generic/tclProc.c:

	* generic/tclScan.c:    Typo in ACCEPT_NAN configuration.

	* generic/tclStrToD.c:  [Bug 2819200]: Set floating point control
	register on MIPS systems so that the gradual underflow expected by Tcl
	is in effect.

2009-07-15  Donal K. Fellows  <dkf@users.sf.net>

	* generic/tclInt.h (Namespace):		   Added machinery to allow
	* generic/tclNamesp.c (many functions):	   reduction of memory used
	* generic/tclResolve.c (BumpCmdRefEpochs): by namespaces. Currently
	#ifdef'ed out because of compatibility concerns.

	* generic/tclInt.decls: Added four functions for better integration
	with itcl-ng.

2009-07-14  Kevin B. Kenny  <kennykb@acm.org>

	* generic/tclInt.h (TclNRSwitchObjCmd):
	* generic/tclBasic.c (builtInCmds):
	* generic/tclCmdMZ.c (Tcl_SwitchObjCmd):
	* tests/switch.test (switch-15.1):
	[Bug 2821401]: Make non-bytecoded [switch] command aware of NRE.

2009-07-13  Andreas Kupries  <andreask@activestate.com>

	* generic/tclCompile.c (TclInitCompileEnv, EnterCmdWordIndex)
	(TclCleanupByteCode, TclCompileScript):
	* generic/tclExecute.c (TclCompileObj, TclExecuteByteCode):
	* tclCompile.h (ExtCmdLoc):
	* tclInt.h (ExtIndex, CFWordBC, CmdFrame):
	* tclBasic.c (DeleteInterpProc, TclArgumentBCEnter)
	(TclArgumentBCRelease, TclArgumentGet, SAVE_CONTEXT)
	(RESTORE_CONTEXT, NRCoroutineExitCallback, TclNRCoroutineObjCmd):
	* generic/tclCmdAH.c (TclNRForObjCmd, TclNRForIterCallback,
	(ForNextCallback):
	* generic/tclCmdMZ.c (TclNRWhileObjCmd):

	Extended the bytecode compiler initialization to recognize the
	compilation of whole files (NRE enabled 'source' command) and switch
	to the counting of absolute lines in that case.

	Further extended the bytecode compiler to track the start line in the
	generated information, and modified the bytecode execution to
	recompile an object if the location as per the calling context doesn't
	match the location saved in the bytecode. This part could be optimized
	more by using more memory to keep all possibilities which occur
	around, or by just adjusting the location information instead of a
	total recompile.

	Reworked the handling of literal command arguments in bytecode to be
	saved (compiler) and used (execution) per command (See the
	TCL_INVOKE_STK* instructions), and not per the whole bytecode. This,
	and the previous change remove the problems with location data caused
	by literal sharing (across whole files, but also proc bodies).
	Simplified the associated datastructures (ExtIndex is gone, as is the
	function EnterCmdWordIndex).

	The last change causes the hashtable 'lineLABCPtr' to be state which
	has to be kept per coroutine, like the CmdFrame stack. Reworked the
	coroutine support code to create, delete and switch the information as
	needed. Further reworked the tailcall command as well, it has to pop
	its own arguments when run in a bytecode context to keep a proper
	stack in 'lineLABCPtr'.

	Fixed the mishandling of line information in the NRE-enabled 'for' and
	'while' commands introduced when both were made to share their
	iteration callbacks without taking into account that the loop body is
	found in different words of the command. Introduced a separate data
	structure to hold all the callback information, as we went over the
	limit of 4 direct client-data values for NRE callbacks.

	The above fixes [Bug 1605269].

2009-07-12  Donal K. Fellows  <dkf@users.sf.net>

	* generic/tclCmdMZ.c (StringIndexCmd, StringEqualCmd, StringCmpCmd):
	* generic/tclExecute.c (TclExecuteByteCode): [Bug 2637173]: Factor out
	* generic/tclInt.h (TclIsPureByteArray):     the code to determine if
	* generic/tclUtil.c (TclStringMatchObj):     it is safe to work with
	byte arrays directly, so that we get the check correct _once_.

	* generic/tclOOCall.c (TclOOGetCallContext): [Bug 1895546]: Changed
	* generic/tclOO.c (TclOOObjectCmdCore):	     the way that the cache is
	managed so that when itcl does cunning things, those cunning things
	can be cached properly.

2009-07-11  Donal K. Fellows  <dkf@users.sf.net>

	* doc/vwait.n: Substantially increased the discussion of issues and
	work-arounds relating to nested vwaits, following discussion on the
	tcl-core mailing list on the topic.

2009-07-10  Pat Thoyts  <patthoyts@users.sourceforge.net>

	* tests/zlib.test:   ZlibTransformClose may be called with a NULL
	* generic/tclZlib.c: interpreter during finalization and
	Tcl_SetChannelError requires a list. Added some tests to ensure error
	propagation from the zlib library to the interp.

2009-07-09  Pat Thoyts  <patthoyts@users.sourceforge.net>

	* tests/zlib.test: [Bug 2818131]: Added tests and fixed a typo that
	broke [zlib push] for deflate format.

2009-07-09  Donal K. Fellows  <dkf@users.sf.net>

	* compat/mkstemp.c (mkstemp): [Bug 2819227]: Use rand() for random
	numbers as it is more portable.

2009-07-05  Donal K. Fellows  <dkf@users.sf.net>

	* generic/tclZlib.c (ZlibTransformWatch): Correct the handling of
	events so that channel transforms work with things like an asynch
	[chan copy]. Problem reported by Pat Thoyts.

2009-07-01  Pat Thoyts  <patthoyts@users.sourceforge.net>

	* win/tclWinInt.h:   [Bug 2806622]: Handle the GetUserName API call
	* win/tclWin32Dll.c: via the tclWinProcs indirection structure. This
	* win/tclWinInit.c:  fixes a problem obtaining the username when the
	USERNAME environment variable is unset.

2009-06-30  Daniel Steffen  <das@users.sourceforge.net>

	* generic/tclInt.h:		Add assert macros for clang static
	* generic/tclPanic.c:		analyzer and redefine Tcl_Panic to
	* generic/tclStubInit.c:	assert after panic in clang PURIFY
					builds.

	* generic/tclCmdIL.c:		Add clang assert for false positive
					from static analyzer.

2009-06-26  Daniel Steffen  <das@users.sourceforge.net>

	* macosx/Tcl-Common.xcconfig:	 Update projects for Xcode 3.1 and
	* macosx/Tcl.xcode/*:		 3.2, standardize on gcc 4.2, remove
	* macosx/Tcl.xcodeproj/*:	 obsolete configurations and pre-Xcode
	* macosx/Tcl.pbproj/* (removed): project.

	* macosx/README:		 Update project docs, cleanup.

	* unix/Makefile.in:		 Update dist target for project
					 changes.

2009-06-24  Donal K. Fellows  <dkf@users.sf.net>

	* tests/oo.test (oo-19.1): [Bug 2811598]: Make more resilient.

2009-06-24  Pat Thoyts  <patthoyts@users.sourceforge.net>

	* tests/http11.test: [Bug 2811492]: Clean up procs after testing.

2009-06-18  Donal K. Fellows  <dkf@users.sf.net>

	* generic/tclCkalloc.c (MemoryCmd): [Bug 988703]:
	* generic/tclObj.c (ObjData, TclFinalizeThreadObjects): Add mechanism
	for discovering what Tcl_Objs are allocated when built for memory
	debugging. Developed by Joe Mistachkin.

2009-06-17 Alexandre Ferrieux  <ferrieux@users.sourceforge.net>

	* generic/tclEvent.c: Applied a patch by George Peter Staplin
	drastically reducing the ambition of [exit] wrt finalization, and
	thus solving many multi-thread teardown issues. [Bugs 2001201,
	486399, and possibly 597575, 990457, 1437595, 2750491]

2009-06-15  Don Porter  <dgp@users.sourceforge.net>

	* generic/tclStringObj.c: sprintf() -> Tcl_ObjPrintf() conversion.

2009-06-15  Reinhard Max  <max@suse.de>

	* unix/tclUnixPort.h: Move all socket-related code from tclUnixChan.c
	* unix/tclUnixChan.c: to tclUnixSock.c.
	* unix/tclUnixSock.c:

2009-06-15  Donal K. Fellows  <dkf@users.sf.net>

	* tools/tcltk-man2html.tcl (make-man-pages): [Patch 557486]: Apply
	last remaining meaningful part of this patch, a clean up of some
	closing tags.

2009-06-13  Don Porter  <dgp@users.sourceforge.net>

	* generic/tclCompile.c: [Bug 2802881]: The value stashed in
	* generic/tclProc.c:    iPtr->compiledProcPtr when compiling a proc
	* tests/execute.test:   survives too long. We only need it there long
	enough for the right TclInitCompileEnv() call to re-stash it into
	envPtr->procPtr.  Once that is done, the CompileEnv controls.  If we
	let the value of iPtr->compiledProcPtr linger, though, then any other
	bytecode compile operation that takes place will also have its
	CompileEnv initialized with it, and that's not correct.  The value is
	meant to control the compile of the proc body only, not other compile
	tasks that happen along.  Thanks to Carlos Tasada for discovering and
	reporting the problem.

2009-06-10  Don Porter  <dgp@users.sourceforge.net>

	* generic/tclStringObj.c:       [Bug 2801413]: Revised [format] to not
	overflow the integer calculations computing the length of the %ll
	formats of really big integers.  Also added protections so that
	[format]s that would produce results overflowing the maximum string
	length of Tcl values throw a normal Tcl error instead of a panic.

	* generic/tclStringObj.c:	[Bug 2803109]: Corrected failures to
	deal with the "pure unicode" representation of an empty string.
	Thanks to Julian Noble for reporting the problem.

2006-06-09  Kevin B. Kenny  <kennykb@acm.org>

	* generic/tclGetDate.y: Fixed a thread safety bug in the generated
	* library/clock.tcl:    Bison parser (needed a %pure-parser
	* tests/clock.test:     declaration to avoid static variables).
				Discovered that the %pure-parser declaration
	                        allowed for returning the Bison error message
	                        to the Tcl caller in the event of a syntax
	                        error, so did so.
	* generic/tclDate.c: bison 2.3

2006-06-08  Kevin B. Kenny  <kennykb@acm.org>

	* library/tzdata/Asia/Dhaka: New DST rule for Bangladesh. (Olson's
	tzdata2009i.)

2009-06-08  Donal K. Fellows  <dkf@users.sf.net>

	* doc/copy.n: Fix error in example spotted by Venkat Iyer.

2009-06-02  Don Porter  <dgp@users.sourceforge.net>

	* generic/tclExecute.c: Replace dynamically-initialized table with a
	table of static constants in the lookup table for exponent operator
	computations that fit in a 64 bit integer result.

	* generic/tclExecute.c: [Bug 2798543]: Corrected implementations and
	selection logic of the INST_EXPON instruction.

2009-06-01  Don Porter  <dgp@users.sourceforge.net>

	* tests/expr.test:      [Bug 2798543]: Added many tests demonstrating
	the broken cases.

009-05-30  Kevin B. Kenny  <kennykb@acm.org>

	* library/tzdata/Africa/Cairo:
	* library/tzdata/Asia/Amman: Olson's tzdata2009h.

2009-05-29  Andreas Kupries  <andreask@activestate.com>

	* library/platform/platform.tcl: Fixed handling of cpu ia64,
	* library/platform/pkgIndex.tcl: taking ia64_32 into account
	* unix/Makefile.in: now. Bumped version to 1.0.5. Updated the
	* win/Makefile.in: installation commands.

2009-05-26 Alexandre Ferrieux  <ferrieux@users.sourceforge.net>

	* doc/expr.n: Fixed documentation of the right-associativity of
	the ** operator. (spotted by kbk)

2009-05-14  Donal K. Fellows  <dkf@users.sf.net>

	* generic/tclOOInfo.c (InfoObjectNsCmd): Added introspection mechanism
	for finding out what an object's namespace is. Experience suggests
	that it is just too useful to be able to do without it.

2009-05-12  Donal K. Fellows  <dkf@users.sf.net>

	* doc/vwait.n: Added more words to make it clear just how bad it is to
	nest [vwait]s.

	* compat/mkstemp.c: Add more headers to make this file build on IRIX
	6.5. Thanks to Larry McVoy for this.

2009-05-08  Donal K. Fellows  <dkf@users.sf.net>

	* generic/tclOO.c (TclNRNewObjectInstance):  [Bug 2414858]: Add a
	* generic/tclBasic.c (TclPushTailcallPoint): marker to the stack of
	NRE callbacks at the right point so that tailcall works correctly in a
	constructor.

	* tests/exec.test (cat): [Bug 2788468]: Adjust the scripted version of
	cat so that it does not perform transformations on the data it is
	working with, making it more like the standard Unix 'cat' program.

2009-05-07  Miguel Sofer  <msofer@users.sf.net>

	* generic/tclObj.c (Tcl_GetCommandFromObj): [Bug 2785893]: Ensure that
	a command in a deleted namespace can't be found through a cached name.

	* generic/tclBasic.c:    Let coroutines start with a much smaller
	* generic/tclCompile.h:  stack: 200 words (previously was 2000, the
	* generic/tclExecute.c:  same as interps).

2009-05-07  Donal K. Fellows  <dkf@users.sf.net>

	* tests/env.test (printenvScript, env-4.3, env-4.5): [Bug 1513659]:
	* tests/exec.test (exec-2.6): These tests had subtle dependencies on
	being on platforms that were either ISO 8859-1 or UTF-8. Stabilized
	the results by forcing the encoding.

2009-05-06  Don Porter  <dgp@users.sourceforge.net>

	* generic/tclCmdMZ.c:	[Bug 2582327]: Improve overflow error message
	from [string repeat].

	* tests/interp.test: interp-20.50 test for Bug 2486550.

2009-05-04  Donal K. Fellows  <dkf@users.sf.net>

	* generic/tclOO.c (InitFoundation, AllocObject, AllocClass):
	* generic/tclOODefineCmds.c (InitDefineContext): Make sure that when
	support namespaces are deleted, nothing bad can subsequently happen.
	Issue spotted by Don Porter.

2009-05-03  Donal K. Fellows  <dkf@users.sf.net>

	* doc/Tcl.n: [Bug 2538432]: Clarified exact treatment of ${arr(idx)}
	form of variable substitution. This is not a change of behavior, just
	an improved description of the current situation.

2009-04-30  Miguel Sofer  <msofer@users.sf.net>

	* generic/tclBasic.c (TclObjInvoke): [Bug 2486550]: Make sure that a
	null objProc is not used, use Tcl_NRCallObjProc instead.

2009-05-01  Jan Nijtmans  <nijtmans@users.sf.net>

	* win/configure.in   Fix 64-bit detection for zlib on Win64
	* win/configure      (regenerated)

2009-04-28  Jeff Hobbs  <jeffh@ActiveState.com>

	* unix/tcl.m4, unix/configure (SC_CONFIG_CFLAGS): harden the check to
	add _r to CC on AIX with threads.

2009-04-27  Donal K. Fellows  <dkf@users.sf.net>

	* doc/concat.n (EXAMPLES): [Bug 2780680]: Rewrote so that the spacing
	of result messages is correct. (The exact way they were wrong was
	different when rendered through groff or as HTML, but it was still
	wrong both ways.)

2009-04-27  Jan Nijtmans  <nijtmans@users.sf.net>

	* generic/tclIndexObj.c:  Reset internal INTERP_ALTERNATE_WRONG_ARGS
	* generic/tclIOCmd.c:     flag inside the Tcl_WrongNumArgs function,
	                          so the caller no longer has to do the reset.

2009-04-24  Stuart Cassoff  <stwo@users.sf.net>

	* unix/Makefile.in: [Patch 2769530]: Don't chmod/exec installManPage.

2009-04-19  Pat Thoyts  <patthoyts@users.sourceforge.net>

	* library/http/http.tcl: [Bug 2715421]: Removed spurious newline added
	* tests/http11.test:     after POST and added tests to detect excess
	* tests/httpd11.tcl:     bytes being POSTed.
	* library/http/pkgIndex.tcl:
	* makefiles:             package version now 2.8.1

2009-04-15  Donal K. Fellows  <dkf@users.sf.net>

	* doc/chan.n, doc/close.n: Tidy up documentation of TIP #332.

2009-04-14  Kevin B. Kenny  <kennykb@acm.org>

	* library/tzdata/Asia/Karachi: Updated rules for Pakistan Summer
				       Time (Olson's tzdata2009f)

2009-04-11  Donal K. Fellows  <dkf@users.sf.net>

	* generic/tclOOMethod.c (InvokeForwardMethod): Clarify the resolution
	behaviour of the name of the command that is forwarded to: it's now
	resolved using the object's namespace as context, which is much more
	useful than the previous (somewhat random) behaviour of using the
	caller's current namespace.

2009-04-10  Pat Thoyts  <patthoyts@users.sourceforge.net>

	* library/http/http.tcl:     Improved HTTP/1.1 support and added
	* library/http/pkgIndex.tcl: specific HTTP/1.1 testing to ensure
	* tests/http11.test:         we handle chunked+gzip for the various
	* tests/httpd11.test:        modes (normal, -channel and -handler)
	* makefiles:                 package version set to 2.8.0

2009-04-10  Daniel Steffen  <das@users.sourceforge.net>

	* unix/tclUnixChan.c:		TclUnixWaitForFile(): use FD_* macros
	* macosx/tclMacOSXNotify.c:	to manipulate select masks (Cassoff).
					[Bug 1960647]

	* unix/tclLoadDyld.c:		use RTLD_GLOBAL instead of RTLD_LOCAL.
					[Bug 1961211]

	* macosx/tclMacOSXNotify.c:	revise CoreFoundation notifier to allow
					embedding into applications that
					already have a CFRunLoop running and
					want to run the tcl event loop via
					Tcl_ServiceModeHook(TCL_SERVICE_ALL).

	* macosx/tclMacOSXNotify.c:	add CFRunLoop based Tcl_Sleep() and
	* unix/tclUnixChan.c:		TclUnixWaitForFile() implementations
	* unix/tclUnixEvent.c:		and disable select() based ones in
					CoreFoundation builds.

	* unix/tclUnixNotify.c:		simplify, sync with tclMacOSXNotify.c.

	* generic/tclInt.decls: 	add TclMacOSXNotifierAddRunLoopMode()
	* generic/tclIntPlatDecls.h:	internal API, regen.
	* generic/tclStubInit.c:

	* unix/configure.in (Darwin):	use Darwin SUSv3 extensions if
					available; remove /Network locations
					from default tcl package search path
					(NFS mounted locations and thus slow).
	* unix/configure:		autoconf-2.59
	* unix/tclConfig.h.in:		autoheader-2.59

	* macosx/tclMacOSXBundle.c:	on Mac OS X 10.4 and later, replace
					deprecated NSModule API by dlfcn API.

2009-04-10  Donal K. Fellows  <dkf@users.sf.net>

	* doc/StringObj.3: [Bug 2089279]: Corrected example so that it works
	on 64-bit machines as well.

2009-04-10  Pat Thoyts  <patthoyts@users.sourceforge.net>

	* tests/http.test: [Bug 26245326]: Added specific check for problem
	* tests/httpd: (return incomplete HTTP response header).

2009-04-08  Kevin B. Kenny  <kennykb@acm.org>

	* tools/tclZIC.tcl: Always emit files with Unix line termination.
	* library/tzdata: Olson's tzdata2009e

2009-04-09  Don Porter  <dgp@users.sourceforge.net>

	* library/http/http.tcl:	[Bug 26245326]: Handle incomplete
	lines in the "connecting" state. Thanks to Sergei Golovan.

2009-04-08  Andreas Kupries  <andreask@activestate.com>

	* library/platform/platform.tcl: Extended the darwin sections to add
	* library/platform/pkgIndex.tcl: a kernel version number to the
	* unix/Makefile.in: identifier for anything from Leopard (10.5) on up.
	* win/Makefile.in: Extended patterns for same. Extended cpu
	* doc/platform.n: recognition for 64bit Tcl running on a 32bit kernel
	on a 64bit processor (By Daniel Steffen). Bumped version to 1.0.4.
	Updated Makefiles.

2009-04-08  Don Porter  <dgp@users.sourceforge.net>

	* library/tcltest/tcltest.tcl:  [Bug 2570363]: Converted [eval]s (some
	* library/tcltest/pkgIndex.tcl: unsafe!) to {*} in tcltest package.
	* unix/Makefile.in:     => tcltest 2.3.1
	* win/Makefile.in:

2009-04-07  Don Porter  <dgp@users.sourceforge.net>

	* generic/tclStringObj.c:	Correction so that value of
	TCL_GROWTH_MIN_ALLOC is everywhere expressed in bytes as comment
	claims.

2009-04-04  Donal K. Fellows  <dkf@users.sf.net>

	* doc/vwait.n: [Bug 1910136]: Extend description and examples to make
	it clearer just how this command interprets variable names.

2009-03-30  Don Porter  <dgp@users.sourceforge.net>

	* doc/Alloc.3: [Bug 2556263]:	Size argument is "unsigned int".

2009-03-27  Don Porter  <dgp@users.sourceforge.net>

	* generic/tclPathObj.c (TclPathPart): [Bug 2710920]: TclPathPart()
	* tests/fileName.test:	was computing the wrong results for both [file
	dirname] and [file tail] on "path" arguments with the PATHFLAGS != 0
	intrep and with an empty string for the "joined-on" part.

2009-03-25  Jan Nijtmans  <nijtmans@users.sf.net>

	* doc/tclsh.1:		 Bring doc and tools in line with
	* tools/installData.tcl: http://wiki.tcl.tk/812
	* tools/str2c
	* tools/tcltk-man2html.tcl

2009-03-25  Donal K. Fellows  <dkf@users.sf.net>

	* doc/coroutine.n: [Bug 2152285]: Added basic documentation for the
	coroutine and yield commands.

2009-03-24  Donal K. Fellows  <dkf@users.sf.net>

	* generic/tclOOBasic.c (TclOOSelfObjCmd): [Bug 2704302]: Make 'self
	class' better defined in the context of objects that change class.

	* generic/tclVar.c (Tcl_UpvarObjCmd): [Bug 2673163] (ferrieux)
	* generic/tclProc.c (TclObjGetFrame): Make the upvar command more able
	to handle its officially documented syntax.

2009-03-22  Miguel Sofer  <msofer@users.sf.net>

	* generic/tclBasic.c: [Bug 2502037]: NR-enable the handling of unknown
	commands.

2009-03-21  Miguel Sofer  <msofer@users.sf.net>

	* generic/tclBasic.c:   Fixed "leaks" in aliases, imports and
	* generic/tclInt.h:     ensembles. Only remaining known leak is in
	* generic/tclInterp.c:  ensemble unknown dispatch (as it not
	* generic/tclNamesp.c:  NR-enabled)
	* tests/tailcall.test:

	* tclInt.h: comments

	* tests/tailcall.test: Added tests to show that [tailcall] does not
	currently always execute in constant space: interp-alias, ns-imports
	and ensembles "leak" as of this commit.

	* tests/nre.test: [foreach] has been NR-enabled for a while, the test
	was marked 'knownBug': unmark it.

	* generic/tclBasic.c:   Fix for (among others) [Bug 2699087]
	* generic/tclCmdAH.c:   Tailcalls now perform properly even from
	* generic/tclExecute.c: within [eval]ed scripts.
	* generic/tclInt.h:     More tests missing, as well as proper
	exploration and testing of the interaction with "redirectors" like
	interp-alias (suspect that it does not happen in constant space)
	and pure-eval commands.

	* generic/tclExecute.c: Proper fix for [Bug 2415422]. Reenabled
	* tests/nre.test:       the failing assertion that was disabled on
	2008-12-18: the assertion is correct, the fault was in the
	management of expansions.

	* generic/tclExecute.c:  Fix both test and code for tailcall
	* tests/tailcall.test:   from within a compiled [eval] body.

	* tests/tailcall.test: Slightly improved tests

2009-03-20  Don Porter  <dgp@users.sourceforge.net>

	* tests/stringObj.test:         [Bug 2597185]: Test stringObj-6.9
	checks that Tcl_AppendStringsToObj() no longer crashes when operating
	on a pure unicode value.

	* generic/tclExecute.c (INST_CONCAT1):  [Bug 2669109]: Panic when
	appends overflow the max length of a Tcl value.

2009-03-19  Miguel Sofer  <msofer@users.sf.net>

	* generic/tcl.h:
	* generic/tclInt.h:
	* generic/tclBasic.c:
	* generic/tclExecute.c:
	* generic/tclNamesp.c (Tcl_PopCallFrame): Rewritten tailcall
	implementation, ::unsupported::atProcExit is (temporarily?) gone. The
	new approach is much simpler, and also closer to being correct. This
	commit fixes [Bug 2649975] and [Bug 2695587].

	* tests/coroutine.test:    Moved the tests to their own files,
	* tests/tailcall.test:     removed the unsupported.test. Added
	* tests/unsupported.test:  tests for the fixed bugs.

2009-03-19  Donal K. Fellows  <dkf@users.sf.net>

	* doc/tailcall.n: Added documentation for tailcall command.

2009-03-18  Don Porter  <dgp@users.sourceforge.net>

	* win/tclWinFile.c (TclpObjNormalizePath):	[Bug 2688184]:
	Corrected Tcl_Obj leak. Thanks to Joe Mistachkin for detection and
	patch.

	* generic/tclVar.c (TclLookupSimpleVar):	[Bug 2689307]: Shift
	all calls to Tcl_SetErrorCode() out of TclLookupSimpleVar and onto its
	callers, where control with TCL_LEAVE_ERR_MSG flag is more easily
	handled.

2009-03-16  Donal K. Fellows  <dkf@users.sf.net>

	* generic/tclCmdMZ.c (TryPostBody): [Bug 2688063]: Extract information
	from list before getting rid of last reference to it.

2009-03-15  Joe Mistachkin  <joe@mistachkin.com>

	* generic/tclThread.c: Modify fix for TSD leak to match Tcl 8.5
	* generic/tclThreadStorage.c: (and prior) allocation semantics. [Bug
	2687952]

2009-03-15  Donal K. Fellows  <dkf@users.sf.net>

	* generic/tclThreadStorage.c (TSDTableDelete):	[Bug 2687952]: Ensure
	* generic/tclThread.c (Tcl_GetThreadData):	that structures in
	Tcl's TSD system are all freed. Use the correct matching allocator.

	* generic/tclPosixStr.c (Tcl_SignalId,Tcl_SignalMsg): [Patch 1513655]:
	Added support for SIGINFO, which is present on BSD platforms.

2009-03-14  Donal K. Fellows  <dkf@users.sf.net>

	* unix/tcl.pc.in (new file):		[Patch 2243948] (hat0)
	* unix/configure.in, unix/Makefile.in: Added support for reporting
	Tcl's public build configuration via the pkg-config system. TEA is
	still the official mechanism though, in part because pkg-config is not
	universally supported across all Tcl's supported platforms.

2009-03-11  Miguel Sofer  <msofer@users.sf.net>

	* generic/tclBasic.c (TclNRCoroutineObjCmd): fix Tcl_Obj leak.
	Diagnosis and fix thanks to GPS.

2009-03-09  Donal K. Fellows  <dkf@users.sf.net>

	* generic/tclCmdMZ.c (Tcl_TryObjCmd, TclNRTryObjCmd): Moved the
	implementation of [try] from Tcl code into C. Still lacks a bytecode
	version, but should be better than what was before.

2009-03-04  Donal K. Fellows  <dkf@users.sf.net>

	* generic/tclZlib.c (TclZlibCmd): Checksums are defined to be unsigned
	32-bit integers, use Tcl_WideInt to pass to scripts. [Bug 2662434]
	(ZlibStreamCmd, ChanGetOption): A few other related corrections.

2009-02-27  Jan Nijtmans  <nijtmans@users.sf.net>

	* generic/tcl.decls:    [Bug 218977]: Tcl_DbCkfree needs return value
	* generic/tclCkalloc.c
	* generic/tclDecls.h:   (regenerated)
	* generic/tclInt.decls: don't use CONST84/CONST86 here
	* generic/tclCompile.h: don't use CONST86 here, comment fixing.
	* generic/tclIO.h:      don't use CONST86 here, comment fixing.
	* generic/tclIntDecls.h (regenerated)

2009-02-25  Don Porter  <dgp@users.sourceforge.net>

	* generic/tclUtil.c (TclStringMatchObj):	[Bug 2637173]: Revised
	the branching on the strObj->typePtr so that untyped values get
	converted to the "string" type and pass through the Unicode matcher.
	[Bug 2613766]: Also added checks to only perform "bytearray"
	optimization on pure bytearray values.

	* generic/tclCmdMZ.c:	Since Tcl_GetCharLength() has its own
	* generic/tclExecute.c:	optimizations for the tclByteArrayType, stop
	having the callers do them.

2009-02-24  Donal K. Fellows  <dkf@users.sf.net>

	* doc/clock.n, doc/fblocked.n, doc/format.n, doc/lsort.n,
	* doc/pkgMkIndex.n, doc/regsub.n, doc/scan.n, doc/tclvars.n:
	General minor documentation improvements.

	* library/http/http.tcl (geturl, Eof): Added support for 8.6's built
	in zlib routines.

2009-02-22  Alexandre Ferrieux  <ferrieux@users.sourceforge.net>

	* tests/lrange.test:	Revert commits of 2008-07-23. Those were speed
	* tests/binary.test:	tests, that are inherently brittle.

2009-02-21  Don Porter  <dgp@users.sourceforge.net>

	* generic/tclStringObj.c:	Several revisions to the shimmering
	patterns between Unicode and UTF string reps.  Most notably the
	call: objPtr = Tcl_NewUnicodeObj(...,0); followed by a loop of calls:
	Tcl_AppendUnicodeToObj(objPtr, u, n); will now grow and append to
	the Unicode representation.  Before this commit, the sequence would
	convert each append to UTF and perform the append to the UTF rep.
	This is puzzling and likely a bug.  The performance of [string map]
	is significantly improved by this change (according to the MAP
	collection of benchmarks in tclbench).  Just in case there was some
	wisdom in the old ways that I missed, I left in the ability to restore
	the old patterns with a #define COMPAT 1 at the top of the file.

2009-02-20  Don Porter  <dgp@users.sourceforge.net>

	* generic/tclPathObj.c:	Fixed mistaken logic in TclFSGetPathType()
	* tests/fileName.test:	that assumed (not "absolute" => "relative").
	This is a false assumption on Windows, where "volumerelative" is
	another possibility.  [Bug 2571597]

2009-02-18  Don Porter  <dgp@users.sourceforge.net>

	* generic/tclStringObj.c:	Simplify the logic of the
	Tcl_*SetObjLength() routines.

	* generic/tclStringObj.c:	Rewrite GrowStringBuffer() so that it
	has parallel structure with GrowUnicodeBuffer().  The revision permits
	allocation attempts to continue all the way up to failure, with no
	gap. It also directly manipulates the String and Tcl_Obj internals
	instead of inefficiently operating via Tcl_*SetObjLength() with all of
	its extra protections and underdocumented special cases.

	* generic/tclStringObj.c:	Another round of simplification on
	the allocation macros.

2009-02-17  Jeff Hobbs  <jeffh@ActiveState.com>

	* win/tcl.m4, win/configure: Check if cl groks _WIN64 already to
	avoid CC manipulation that can screw up later configure checks.
	Use 'd'ebug runtime in 64-bit builds.

2009-02-17  Don Porter  <dgp@users.sourceforge.net>

	* generic/tclStringObj.c:	Pare back the length of the unicode
	array in a non-extended String struct to one Tcl_UniChar, meant to
	hold the terminating NUL character.  Non-empty unicode strings are
	then stored by extending the String struct by stringPtr->maxChars
	additional slots in that array with sizeof(Tcl_UniChar) bytes per
	slot. This revision makes the allocation macros much simpler.

	* generic/tclStringObj.c:	Factor out common GrowUnicodeBuffer()
	and solve overflow and growth algorithm fallbacks in it.

	* generic/tclStringObj.c:	Factor out common GrowStringBuffer().

	* generic/tclStringObj.c:	Convert Tcl_AppendStringsToObj into
	* tests/stringObj.test:		a radically simpler implementation
	where we just loop over calls to Tcl_AppendToObj.  This fixes [Bug
	2597185].  It also creates a *** POTENTIAL INCOMPATIBILITY *** in
	that T_ASTO can now allocate more space than is strictly required,
	like all the other Tcl_Append* routines.  The incompatibility was
	detected by test stringObj-6.5, which I've updated to reflect the
	new behavior.

	* generic/tclStringObj.c:	Revise buffer growth implementation
	in ExtendStringRepWithUnicode.  Use cheap checks to determine that
	no reallocation is necessary without cost of computing the precise
	number of bytes needed.  Also make use of the string growth algortihm
	in the case of repeated appends.

2009-02-16  Jan Nijtmans  <nijtmans@users.sf.net>

	* generic/tclZlib.c:	hack needed for official zlib1.dll build.
	* win/configure.in:	fix [Feature Request 2605263] use official
	* win/Makefile.in:	zlib build.
	* win/configure:	(regenerated)
	* compat/zlib/zdll.lib:	new files
	* compat/zlib/zlib1.dll:

	* win/Makefile.in:  fix [Bug 2605232] tdbc doesn't build when
	Tcl is compiled with --disable-shared.

2009-02-15  Don Porter  <dgp@users.sourceforge.net>

	* generic/tclStringObj.c:	Added protections from invalid memory
	* generic/tclTestObj.c:		accesses when we append (some part of)
	* tests/stringObj.test:		a Tcl_Obj to itself.  Added the
	appendself and appendself2 subcommands to the [teststringobj] testing
	command and added tests to the test suite.  [Bug 2603158]

	* generic/tclStringObj.c:	Factor out duplicate code from
	Tcl_AppendObjToObj.

	* generic/tclStringObj.c:	Replace the 'size_t uallocated' field
	of the String struct, storing the number of bytes allocated to store
	the Tcl_UniChar array, with an 'int maxChars' field, storing the
	number of Tcl_UniChars that may be stored in the allocated space.
	This reduces memory requirement a small bit, and makes some range
	checks simpler to code.
	* generic/tclTestObj.c:	Replace the [teststringobj ualloc] testing
	* tests/stringObj.test:	command with [teststringobj maxchars] and
	update the tests.

	* generic/tclStringObj.c:	Removed limitation in
	Tcl_AppendObjToObj where the char length of the result was only
	computed if the appended string was all single byte characters.
	This limitation was in place to dodge a bug in Tcl_GetUniChar.
	With that bug gone, we can take advantage of always recording the
	length of append results when we know it.

2009-02-14  Don Porter  <dgp@users.sourceforge.net>

	* generic/tclStringObj.c:	Revisions so that we avoid creating
	the strange representation of an empty string with
	objPtr->bytes == NULL and stringPtr->hasUnicode == 0.  Instead in
	the situations where that was being created, create a traditional
	two-legged stork representation (objPtr->bytes = tclEmptyStringRep
	and stringPtr->hasUnicode = 1).  In the situations where the strange
	rep was treated differently, continue to do so by testing
	stringPtr->numChars == 0 to detect it.  These changes make the code
	more conventional so easier for new maintainers to pick up.  Also
	sets up further simplifications.

	* generic/tclTestObj.c:	Revise updates to [teststringobj] so we don't
	get blocked by MODULE_SCOPE limits.

2009-02-12  Don Porter  <dgp@users.sourceforge.net>

	* generic/tclStringObj.c:	Rewrites of the routines
	Tcl_GetCharLength, Tcl_GetUniChar, Tcl_GetUnicodeFromObj,
	Tcl_GetRange, and TclStringObjReverse to use the new macro, and
	to more simply and clearly split the cases depending on whether
	a valid unicode rep is present or needs to be created.
	New utility routine UnicodeLength(), to compute the length of unicode
	buffer arguments when no length is passed in, with built-in
	overflow protection included.  Update three callers to use it.

	* generic/tclInt.h:	New macro TclNumUtfChars meant to be a faster
	replacement for a full Tcl_NumUtfChars() call when the string has all
	single-byte characters.

	* generic/tclStringObj.c:	Simplified Tcl_GetCharLength by
	* generic/tclTestObj.c:		removing code that did nothing.
	Added early returns from Tcl_*SetObjLength when the desired length
	is already present; adapted test command to the change.

	* generic/tclStringObj.c:	Re-implemented AppendUtfToUnicodeRep
	so that we no longer pass through Tcl_DStrings which have their own
	sets of problems when lengths overflow the int range.  Now AUTUR and
	FillUnicodeRep share a common core routine.

2009-02-12  Donal K. Fellows  <dkf@users.sf.net>

	* generic/tclOODefineCmds.c (TclOOGetDefineCmdContext): Use the
	correct field in the Interp structure for retrieving the frame to get
	the context object so that people can extend [oo::define] without deep
	shenanigans. Bug found by Federico Ferri.

2009-02-11  Don Porter  <dgp@users.sourceforge.net>

	* generic/tclStringObj.c:	Re-implemented AppendUnicodeToUtfRep
	so that we no longer pass through Tcl_DStrings which have their own
	sets of problems when lengths overflow the int range.  Now AUTUR and
	UpdateStringOfString share a common core routine.

	* generic/tclStringObj.c:	Changed type of the 'allocated' field
	* generic/tclTestObj.c:		of the String struct (and the
	TestString counterpart) from size_t to int since only int values are
	ever stored in it.

2009-02-10  Jan Nijtmans  <nijtmans@users.sf.net>

	* generic/tclEncoding.c: Eliminate some unnessary type casts
	* generic/tclEvent.c:    some internal const decorations
	* generic/tclExecute.c:  spacing
	* generic/tclIndexObj.c:
	* generic/tclInterp.c:
	* generic/tclIO.c:
	* generic/tclIOCmd.c:
	* generic/tclIORChan.c:
	* generic/tclIOUtil.c:
	* generic/tclListObj.c:
	* generic/tclLiteral.c:
	* generic/tclNamesp.c:
	* generic/tclObj.c:
	* generic/tclOOBasic.c:
	* generic/tclPathObj.c:
	* generic/tclPkg.c:
	* generic/tclProc.c:
	* generic/tclRegexp.c:
	* generic/tclScan.c:
	* generic/tclStringObj.c:
	* generic/tclTest.c:
	* generic/tclTestProcBodyObj.c:
	* generic/tclThread.c:
	* generic/tclThreadTest.c:
	* generic/tclTimer.c:
	* generic/tclTrace.c:
	* generic/tclUtil.c:
	* generic/tclVar.c:
	* generic/tclStubInit.c: (regenerated)

2009-02-10  Jan Nijtmans  <nijtmans@users.sf.net>

	* unix/tcl.m4: [Bug 2502365]: Building of head on HPUX is broken when
	using the native CC.
	* unix/configure: (autoconf-2.59)

2009-02-10  Don Porter  <dgp@users.sourceforge.net>

	* generic/tclObj.c (Tcl_GetString):	Added comments and validity
	checks following the call to an UpdateStringProc.

	* generic/tclStringObj.c: Reduce code duplication in Tcl_GetUnicode*.
	Restrict AppendUtfToUtfRep to non-negative length appends.
	Convert all Tcl_InvalidateStringRep() calls into macros.
	Simplify Tcl_AttemptSetObjLength by removing unreachable code.
	Simplify SetStringFromAny() by removing unreachable and duplicate code.
	Simplify Tcl_SetObjLength by removing unreachable code.
	Removed handling of (objPtr->bytes != NULL) from UpdateStringOfString,
	which is only called when objPtr->bytes is NULL.

2009-02-09  Jan Nijtmans  <nijtmans@users.sf.net>

	* generic/tclCompile.c: fix [Bug 2555129] const compiler warning (as
	error) in tclCompile.c

2009-02-07  Donal K. Fellows  <dkf@users.sf.net>

	* generic/tclZlib.c (TclZlibCmd): [Bug 2573172]: Ensure that when
	invalid subcommand name is given, the list of valid subcommands is
	produced. This gives a better experience when using the command
	interactively.

2009-02-05  Joe Mistachkin  <joe@mistachkin.com>

	* generic/tclInterp.c: Fix argument checking for [interp cancel]. [Bug
	2544618]
	* unix/Makefile.in: Fix build issue with zlib on FreeBSD (and possibly
	other platforms).

2009-02-05  Donal K. Fellows  <dkf@users.sf.net>

	* generic/tclCmdMZ.c (StringIndexCmd, StringRangeCmd, StringLenCmd):
	Simplify the implementation of some commands now that the underlying
	string API knows more about bytearrays.

	* generic/tclExecute.c (TclExecuteByteCode): [Bug 2568434]: Make sure
	that INST_CONCAT1 will not lose string reps wrongly.

	* generic/tclStringObj.c (Tcl_AppendObjToObj): Special-case the
	appending of one bytearray to another, which can be extremely rapid.
	Part of scheme to address [Bug 1665628] by making the basic string
	operations more efficient on byte arrays.
	(Tcl_GetCharLength, Tcl_GetUniChar, Tcl_GetRange): More special casing
	work for bytearrays.

2009-02-04  Don Porter  <dgp@users.sourceforge.net>

	* generic/tclStringObj.c: Added overflow protections to the
	AppendUtfToUtfRep routine to either avoid invalid arguments and
	crashes, or to replace them with controlled panics.  [Bug 2561794]

	* generic/tclCmdMZ.c:	Prevent crashes due to int overflow of the
	length of the result of [string repeat].  [Bug 2561746]

2009-02-03  Jan Nijtmans  <nijtmans@users.sf.net>

	* macosx/tclMacOSXFCmd.c: Eliminate some unnessary type casts
	* unix/tclLoadDyld.c:	  some internal const decorations
	* unix/tclUnixCompat.c:	  spacing
	* unix/tclUnixFCmd.c
	* unix/tclUnixFile.c
	* win/tclWinDde.c
	* win/tclWinFCmd.c
	* win/tclWinInit.c
	* win/tclWinLoad.c
	* win/tclWinPipe.c
	* win/tclWinReg.c
	* win/tclWinTest.c
	* generic/tclBasic.c
	* generic/tclBinary.c
	* generic/tclCmdAH.c
	* generic/tclCmdIL.c
	* generic/tclCmdMZ.c
	* generic/tclCompCmds.c
	* generic/tclDictObj.c

2009-02-03  Donal K. Fellows  <dkf@users.sf.net>

	* generic/tclObj.c (tclCmdNameType): [Bug 2558422]: Corrected the type
	of this structure so that extensions that write it (yuk!) will still
	be able to function correctly.

2009-02-03  Don Porter  <dgp@users.sourceforge.net>

	* generic/tclStringObj.c (SetUnicodeObj):	Corrected failure of
	Tcl_SetUnicodeObj() to panic on a shared object.  [Bug 2561488].  Also
	factored out common code to reduce duplication.

	* generic/tclObj.c (Tcl_GetStringFromObj): Reduce code duplication.

2009-02-02  Don Porter  <dgp@users.sourceforge.net>

	* generic/tclInterp.c:	Reverted the conversion of [interp] into an
	* tests/interp.test:	ensemble.  Such conversion is not necessary
	* tests/nre.test:	(or even all that helpful) in the NRE-enabling
	of [interp invokehidden], and it has other implications -- including
	significant forkage of the 8.5 and 8.6 implementations -- that are
	better off avoided if there's no gain.

	* generic/tclStringObj.c (STRING_NOMEM):  [Bug 2494093]: Add missing
	cast of NULL to (char *) that upsets some compilers.

	* generic/tclStringObj.c (Tcl_(Attempt)SetObjLength):	[Bug 2553906]:
	Added protections against callers asking for negative lengths.  It is
	likely when this happens that an integer overflow is to blame.

2009-02-01  David Gravereaux  <davygrvy@pobox.com>

	* win/makefile.vc: Allow nmake flags such as -a (rebuild all) to pass
	down to the pkgs targets, too.

2009-01-30  Donal K. Fellows  <dkf@users.sf.net>

	* doc/chan.n: [Bug 1216074]: Added another extended example.

	* doc/refchan.n: Added an example of how to build a scripted channel.

2009-01-29  Donal K. Fellows  <dkf@users.sf.net>

	* tests/stringObj.test: [Bug 2006888]: Remove non-ASCII chars from
	non-comment locations in the file, making it work more reliably in
	locales with a non-Latin-1 default encoding.

	* generic/tclNamesp.c (Tcl_FindCommand): [Bug 2519474]: Ensure that
	the path is not searched when the TCL_NAMESPACE_ONLY flag is given.

	* generic/tclOODecls.h (Tcl_OOInitStubs): [Bug 2537839]: Make the
	declaration of this macro work correctly in the non-stub case.

2009-01-29  Don Porter  <dgp@users.sourceforge.net>

	* generic/tclInterp.c:	Convert the [interp] command into a
	* tests/interp.test:	[namespace ensemble].  Work in progress
	* tests/nre.test:	to NRE-enable the [interp invokehidden]
	subcommand.

2009-01-29  Donal K. Fellows  <dkf@users.sf.net>

	* generic/tclNamesp.c (TclMakeEnsemble): [Bug 2529117]: Make this
	function behave more sensibly when presented with a fully-qualified
	name, rather than doing strange stuff.

2009-01-28  Donal K. Fellows  <dkf@users.sf.net>

	* generic/tclBasic.c (TclInvokeObjectCommand): Made this understand
	what to do if it ends up being used on a command with no objProc; that
	shouldn't happen, but...

	* generic/tclNamesp.c (TclMakeEnsemble): [Bug 2529157]: Made this
	understand NRE command implementations better.
	* generic/tclDictObj.c (DictForCmd): Eliminate unnecessary command
	implementation.

2009-01-27  Donal K. Fellows  <dkf@users.sf.net>

	* generic/tclOODefineCmds.c (Tcl_ClassSetConstructor):
	[Bug 2531577]: Ensure that caches of constructor chains are cleared
	when the constructor is changed.

2009-01-26  Alexandre Ferrieux  <ferrieux@users.sourceforge.net>

	* generic/tclInt.h:   Fix [Bug 1028264]: WSACleanup() too early.
	* generic/tclEvent.c: The fix introduces "late exit handlers"
	* win/tclWinSock.c:   for similar late process-wide cleanups.

2009-01-26  Alexandre Ferrieux  <ferrieux@users.sourceforge.net>

	* win/tclWinSock.c: Fix [Bug 2446662]: resync Win behavior on RST
	with that of unix (EOF).

2009-01-26  Donal K. Fellows  <dkf@users.sf.net>

	* generic/tclZlib.c (ChanClose): Only generate error messages in the
	interpreter when the thread is not being closed down. [Bug 2536400]

2009-01-23  Donal K. Fellows  <dkf@users.sf.net>

	* doc/zlib.n: Added a note that 'zlib push' is reversed by 'chan pop'.

2009-01-22  Jan Nijtmans  <nijtmans@users.sf.net>

	* generic/tclCompile.h:	CONSTify TclPrintInstruction (TIP #27)
	* generic/tclCompile.c
	* generic/tclInt.h:	CONSTify TclpNativeJoinPath (TIP #27)
	* generic/tclFileName.c
	* generic/tcl.decls:	{unix win} is equivalent to {generic}
	* generic/tclInt.decls
	* generic/tclDecls.h:	(regenerated)
	* generic/tclIntDecls.h
	* generic/tclGetDate.y:	Single internal const decoration.
	* generic/tclDate.c:

2009-01-22  Kevin B. Kenny  <kennykb@acm.org>

	* unix/tcl.m4: Corrected a typo ($(SHLIB_VERSION) should be
	${SHLIB_VERSION}).
	* unix/configure: Autoconf 2.59

2009-01-21  Andreas Kupries  <andreask@activestate.com>

	* generic/tclIORChan.c (ReflectClose): Fix for [Bug 2458202].
	* generic/tclIORTrans.c (ReflectClose): Closing a channel may supply
	NULL for the 'interp'. Test for finalization needs to be different,
	and one place has to pull the interp out of the channel instead.

2009-01-21  Don Porter  <dgp@users.sourceforge.net>

	* generic/tclStringObj.c: New fix for [Bug 2494093] replaces the
	flawed attempt committed 2009-01-09.

2009-01-19  Kevin B. Kenny  <kennykb@acm.org>

	* unix/Makefile.in: Added a CONFIG_INSTALL_DIR parameter so that
	* unix/tcl.m4:      distributors can control where tclConfig.sh goes.
	Made the installation of 'ldAix' conditional upon actually being on an
	AIX system. Allowed for downstream packagers to customize
	SHLIB_VERSION on BSD-derived systems. Thanks to Stuart Cassoff for
	[Patch 907924].
	* unix/configure: Autoconf 2.59

2009-01-19  David Gravereaux  <davygrvy@pobox.com>

	* win/build.vc.bat: Improved tools detection and error message
	* win/makefile.vc: Reorganized the $(TCLOBJ) file list into seperate
	parts for easier maintenance. Matched all sources built using -GL to
	both $(lib) and $(link) to use -LTCG and avoid a warning message.
	Addressed the over-building nature of the htmlhelp target by moving
	from a pseudo target to a real target dependent on the entire docs/
	directory contents.
	* win/nmakehlp.c: Removed -g option and GrepForDefine() func as it
	isn't being used anymore. The -V option method is much better.

2009-01-16  Don Porter  <dgp@users.sourceforge.net>

	* generic/tcl.h:	Bump patchlevel to 8.6b1.1 to distinguish
	* library/init.tcl:	CVS snapshots from the 8.6b1 and 8.6b2 releases
	* unix/configure.in:	and to deal with the fact that the 8.6b1
	* win/configure.in:	version of init.tcl will not [source] in the
	HEAD version of Tcl.

	* unix/configure:	autoconf-2.59
	* win/configure:

2009-01-14  Don Porter  <dgp@users.sourceforge.net>

	* generic/tclBasic.c (Tcl_DeleteCommandFromToken):	Reverted most
	of the substance of my 2009-01-12 commit. NULLing the objProc field of
	a Command when deleting it is important so that tests for certain
	classes of commands don't return false positives when applied to
	deleted command tokens. Overall change is now just replacement of a
	false comment with a true one.

2009-01-13  Jan Nijtmans  <nijtmans@users.sf.net>

	* unix/tcl.m4: fix [tcl-Bug 2502365] Building of head on HPUX is
	broken when using the native CC.
	* unix/configure (autoconf-2.59)

2009-01-13  Donal K. Fellows  <dkf@users.sf.net>

	* generic/tclCmdMZ.c (Tcl_ThrowObjCmd):	Move implementation of [throw]
	* library/init.tcl (throw):		to C from Tcl.

2009-01-12  Don Porter  <dgp@users.sourceforge.net>

	* generic/tclBasic.c (Tcl_DeleteCommandFromToken): One consequence of
	the NRE rewrite is that there are now situations where a NULL objProc
	field in a Command struct is perfectly normal. Removed an outdated
	comment in Tcl_DeleteCommandFromToken that claimed we use
	cmdPtr->objPtr==NULL as a test of command validity. In fact we use
	cmdPtr->flags&CMD_IS_DELETED to perform that test. Also removed the
	setting to NULL, since any extension following the advice of the old
	comment is going to be broken by NRE anyway, and needs to shift to
	flag-based testing (or stop intruding into such internal matters).
	Part of [Bug 2486550].

2009-01-09  Don Porter  <dgp@users.sourceforge.net>

	* generic/tclStringObj.c (STRING_SIZE): Corrected failure to limit
	memory allocation requests to the sizes that can be supported by Tcl's
	memory allocation routines. [Bug 2494093]

2009-01-09  Donal K. Fellows  <dkf@users.sf.net>

	* generic/tclNamesp.c (NamespaceEnsembleCmd): Error out when someone
	gives wrong # of args to [namespace ensemble create]. [Bug 1558654]

2009-01-08  Don Porter  <dgp@users.sourceforge.net>

	* generic/tclStringObj.c (STRING_UALLOC):  Added missing parens
	required to get correct results out of things like
	STRING_UALLOC(num + append). [Bug 2494093]

2009-01-08  Donal K. Fellows  <dkf@users.sf.net>

	* generic/tclDictObj.c, generic/tclIndexObj.c, generic/tclListObj.c,
	* generic/tclObj.c, generic/tclStrToD.c, generic/tclUtil.c,
	* generic/tclVar.c: Generate errorcodes for the error cases which
	approximate to "I can't interpret that string as one of those" and
	"You gave me the wrong number of arguments".

2009-01-07  Donal K. Fellows  <dkf@users.sf.net>

	* doc/dict.n: Added more examples. [Tk Bug 2491235]

	* tests/oo.test (oo-22.1): Adjusted test to be less dependent on the
	specifics of how [info frame] reports general frame information, and
	instead to focus on what methods add to it; that's really what the
	test is about anyway.

2009-01-06  Don Porter  <dgp@users.sourceforge.net>

	* tests/stringObj.test:	Revise tests that demand a NULL Tcl_ObjType
	in certain values to construct those values with [testdstring] so
	there's no lack of robustness depending on the shimmer history of
	shared literals.

2009-01-06  Donal K. Fellows  <dkf@users.sf.net>

	* generic/tclDictObj.c (DictIncrCmd): Corrected twiddling in internals
	of dictionaries so that literals can't get destroyed.

	* tests/expr.test: Eliminate non-ASCII char. [Bug 2006879]

	* generic/tclOOInfo.c (InfoObjectMethodsCmd,InfoClassMethodsCmd): Only
	delete pointers that were actually allocated! [Bug 2489836]

	* generic/tclOO.c (TclNRNewObjectInstance, Tcl_NewObjectInstance):
	Perform search for existing commands in right context. [Bug 2481109]

2009-01-05  Donal K. Fellows  <dkf@users.sf.net>

	* generic/tclCmdMZ.c (TclNRSourceObjCmd): Make implementation of the
	* generic/tclIOUtil.c (TclNREvalFile):    [source] command be NRE
	enabled so that [yield] inside a script sourced in a coroutine can
	work. [Bug 2412068]

2009-01-04  Donal K. Fellows  <dkf@users.sf.net>

	* generic/tclCmdAH.c: Tidy up spacing and code style.

2009-01-03  Kevin B. Kenny  <kennykb@acm.org>

	* library/clock.tcl (tcl::clock::add): Fixed error message formatting
	in the case where [clock add] is presented with a bad switch.
	* tests/clock.test (clock-65.1) Added a test case for the above
	problem [Bug 2481670].

2009-01-02  Donal K. Fellows  <dkf@users.sf.net>

	* unix/tcl.m4 (SC_CONFIG_CFLAGS): Force the use of the compatibility
	version of mkstemp() on IRIX. [Bug 878333]
	* unix/configure.in, unix/Makefile.in (mkstemp.o):
	* compat/mkstemp.c (new file): Added a compatibility implementation of
	the mkstemp() function, which is apparently needed on some platforms.
	[Bug 741967]

        ******************************************************************
        *** CHANGELOG ENTRIES FOR 2008 IN "ChangeLog.2008"             ***
        *** CHANGELOG ENTRIES FOR 2006-2007 IN "ChangeLog.2007"        ***
        *** CHANGELOG ENTRIES FOR 2005 IN "ChangeLog.2005"             ***
        *** CHANGELOG ENTRIES FOR 2004 IN "ChangeLog.2004"             ***
        *** CHANGELOG ENTRIES FOR 2003 IN "ChangeLog.2003"             ***
        *** CHANGELOG ENTRIES FOR 2002 IN "ChangeLog.2002"             ***
        *** CHANGELOG ENTRIES FOR 2001 IN "ChangeLog.2001"             ***
        *** CHANGELOG ENTRIES FOR 2000 IN "ChangeLog.2000"             ***
        *** CHANGELOG ENTRIES FOR 1999 AND EARLIER IN "ChangeLog.1999" ***
        ******************************************************************
<|MERGE_RESOLUTION|>--- conflicted
+++ resolved
@@ -10,30 +10,8 @@
 	* generic/tclUtf.c:
 	* unix/tclUnixFile.c:
 	
-<<<<<<< HEAD
 	* generic/tclStringObj.c:	Improved reaction to out of memory.
 
-2011-03-16  Jan Nijtmans  <nijtmans@users.sf.net>
-
-	* unix/tcl.m4:    Make SHLIB_LD_LIBS='${LIBS}' the default and
-	* unix/configure: set to "" on per-platform necessary basis.
-	Backported from TEA, but kept all original platform code which was
-	removed from TEA.
-
-2011-03-14  Kevin B. Kenny  <kennykb@acm.org>
-
-	* tools/tclZIC.tcl (onDayOfMonth): Allow for leading zeroes
-	in month and day so that tzdata2011d parses correctly.
-	* library/tzdata/America/Havana:
-	* library/tzdata/America/Juneau:
-	* library/tzdata/America/Santiago:
-	* library/tzdata/Europe/Istanbul:
-	* library/tzdata/Pacific/Apia:
-	* library/tzdata/Pacific/Easter:
-	* library/tzdata/Pacific/Honolulu:  tzdata2011d
-
-=======
->>>>>>> 98b84970
 2011-04-27  Don Porter  <dgp@users.sourceforge.net>
 
 	* generic/tclCmdMZ.c:	TclFreeIntRep() correction & cleanup.
