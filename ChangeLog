<<<<<<< HEAD
2011-08-17  Don Porter  <dgp@users.sourceforge.net>

	* generic/tclGet.c: [Bug 3393150] Overlooked free of intreps.
	(It matters for bignums!)
=======
2011-08-18  Jan Nijtmans  <nijtmans@users.sf.net>

	* generic/tclUniData.c: [Bug 3393714] overflow in toupper delta
	* tools/uniParse.tcl
	* tests/utf.test
>>>>>>> 7566b1eb

2011-08-16  Jan Nijtmans  <nijtmans@users.sf.net>

	* generic/tclCmdAH.c:    [Bug 3388350] mingw64 compiler warnings
	* generic/tclFCmd.c      In mingw, sys/stat.h must be included
	* generic/tclFileName.c  before winsock2.h, so make sure of that.
	* generic/tclIOUtil.c
	* generic/tclBasic.c
	* generic/tclBinary.c
	* generic/tclHash.c
	* generic/tclTest.c
	* win/tclWinChan.c
	* win/tclWinConsole.c
	* win/tclWinDde.c
	* win/tclWinFile.c
	* win/tclWinReg.c
	* win/tclWinSerial.c
	* win/tclWinSock.c
	* win/tclWinThrd.c

2011-08-15  Don Porter  <dgp@users.sourceforge.net>

	* generic/tclBasic.c: [Bug 3390272] Leak of [info script] value.

2011-08-15  Jan Nijtmans  <nijtmans@users.sf.net>

	* win/tclWinPort.h:    [Bug 3388350] mingw64 compiler warnings
	* win/tclWinPipe.c
	* win/tclWinSock.c
	* win/configure.in
	* win/configure
	* generic/tclPosixStr.c
	* generic/tclStrToD.c

2011-08-12  Don Porter  <dgp@users.sourceforge.net>

	* generic/tclPathObj.c:	[Bug 3389764] Eliminate possibility that dup
	of a "path" value can create reference cycle.

2011-08-09  Jan Nijtmans  <nijtmans@users.sf.net>

	* win/tclWinConsole.c: [Bug 3388350] mingw64 compiler warnings
	* win/tclWinDde.c
	* win/tclWinPipe.c
	* win/tclWinSerial.c

2011-08-05  Kevin B. Kenny  <kennykb@acm.org>

	* generic/tclStrToD.c: Plugged a memory leak in double->string
	conversion. [Bug 3386975]

2011-07-28  Don Porter  <dgp@users.sourceforge.net>

	* library/tzdata/Asia/Anadyr: Update to Olson's tzdata2011h
	* library/tzdata/Asia/Irkutsk:
	* library/tzdata/Asia/Kamchatka:
	* library/tzdata/Asia/Krasnoyarsk:
	* library/tzdata/Asia/Magadan:
	* library/tzdata/Asia/Novokuznetsk:
	* library/tzdata/Asia/Novosibirsk:
	* library/tzdata/Asia/Omsk:
	* library/tzdata/Asia/Sakhalin:
	* library/tzdata/Asia/Vladivostok:
	* library/tzdata/Asia/Yakutsk:
	* library/tzdata/Asia/Yekaterinburg:
	* library/tzdata/Europe/Kaliningrad:
	* library/tzdata/Europe/Moscow:
	* library/tzdata/Europe/Samara:
	* library/tzdata/Europe/Volgograd:
	* library/tzdata/America/Kralendijk: (new)
	* library/tzdata/America/Lower_Princes: (new)

2011-07-21  Jan Nijtmans  <nijtmans@users.sf.net>

	* win/tclWinPort.h: [Bug 3372130] Fix hypot math function with MSVC10

2011-07-19  Don Porter  <dgp@users.sourceforge.net>

	* generic/tclUtil.c:	[Bug 3371644] Repair failure to properly handle 
	* tests/util.test: (length == -1) scanning in TclConvertElement().

2011-07-15  Don Porter  <dgp@users.sourceforge.net>

	* generic/tclCompile.c: Avoid segfaults when RecordByteCodeStats()
	is called in a deleted interp.

2011-07-08  Donal K. Fellows  <dkf@users.sf.net>

	* doc/http.n: [FRQ 3358415]: State what RFC defines HTTP/1.1.

2011-07-03  Donal K. Fellows  <dkf@users.sf.net>

	* doc/FileSystem.3: Corrected statements about ctime field of 'struct
	stat'; that was always the time of the last metadata change, not the
	time of creation.

2011-07-02  Kevin B. Kenny  <kennykb@acm.org>

	* generic/tclStrToD.c:
	* generic/tclTomMath.decls:
	* generic/tclTomMathDecls.h:
	* macosx/Tcl.xcode/project.pbxproj:
	* macosx/Tcl.xcodeproj/project.pbxproj:
	* tests/util.test:
	* unix/Makefile.in:
	* win/Makefile.in:
	* win/Makefile.vc:
	Fix a bug where bignum->double conversion is "round up" and
	not "round to nearest" (causing expr double(1[string repeat 0 23])
	not to be 1e+23). [Bug 3349507]

2011-06-30  Reinhard Max  <max@suse.de>

	* unix/configure.in: Add a volatile declaration to the test for
	TCL_STACK_GROWS_UP to prevent gcc 4.6 from producing invalid
	results due to aggressive optimisation.

2011-06-23  Don Porter  <dgp@users.sourceforge.net>

	*** 8.5.10 TAGGED FOR RELEASE ***

	* changes:	Update for 8.5.10 release.

2011-06-22  Andreas Kupries  <andreask@activestate.com>

	* library/platform/pkgIndex.tcl: Updated to platform 1.0.10. Added
	* library/platform/platform.tcl: handling of the DEB_HOST_MULTIARCH
	* unix/Makefile.in: location change for libc.
	* win/Makefile.in:

	* generic/tclInt.h: Fixed the inadvertently committed disabling of
	  stack checks, see my 2010-11-15 commit.

2011-06-21  Don Porter  <dgp@users.sourceforge.net>

	* changes:	Update for 8.5.10 release.

	* library/tcltest/tcltest.tcl (loadIntoSlaveInterpreter):
	* library/tcltest/pkgIndex.tcl: Backport tcltest 2.3.3 for release
	* unix/Makefile.in: with Tcl 8.5.*.
	* win/Makefile.in:

	* tests/init.test:	Update test files to use new command.
	* tests/pkg.test:

	* generic/tclLink.c:	Prevent multiple links to a single Tcl
	variable when calling Tcl_LinkVar(). [Bug 3317466]

2011-06-13  Don Porter  <dgp@users.sourceforge.net>

	* generic/tclStrToD.c:  [Bug 3315098] Mem leak fix from Gustaf Neumann.

2011-06-02  Don Porter  <dgp@users.sourceforge.net>

	* generic/tclBasic.c:	Removed TclCleanupLiteralTable(), and old
	* generic/tclInt.h:	band-aid routine put in place while a fix
	* generic/tclLiteral.c:	for [Bug 994838] took shape.  No longer needed.

2011-06-02  Donal K. Fellows  <dkf@users.sf.net>

	* generic/tclInt.h (TclInvalidateNsCmdLookup): [Bug 3185407]: Extend
	the set of epochs that are potentially bumped when a command is
	created, for a slight performance drop (in some circumstances) and
	improved semantics.

2011-06-01  Jan Nijtmans  <nijtmans@users.sf.net>

	* generic/tclUtil.c:   Fix for [Bug 3309871]: Valgrind finds:
	invalid read in TclMaxListLength()

2011-05-25  Don Porter  <dgp@users.sourceforge.net>

	* library/msgcat/msgcat.tcl:	Backport improvements to msgcat
	* library/msgcat/pkgIndex.tcl:	package.  Bump to 1.4.4
	* unix/Makefile.in
	* win/Makefile.in

2011-05-24  Venkat Iyer <venkat@comit.com>

	* library/tzdata/Africa/Cairo: Update to Olson tzdata2011g

2011-05-17  Andreas Kupries  <andreask@activestate.com>

	* generic/tclCompile.c (TclFixupForwardJump): Tracked down and fixed
	* generic/tclBasic.c (TclArgumentBCEnter): the cause of a violation
	of my assertion that 'ePtr->nline == objc' in TclArgumentBCEnter.
	When a bytecode was grown during jump fixup the pc -> command line
	mapping was not updated. When things aligned just wrong the mapping
	would direct command A to the data for command B, with a different
	number of arguments.

2011-05-10  Don Porter  <dgp@users.sourceforge.net>

	* generic/tclInt.h:     New internal routines TclScanElement() and
	* generic/tclUtil.c:    TclConvertElement() are rewritten guts of
	machinery to produce string rep of lists.  The new routines avoid
	and correct [Bug 3173086].  See comments for much more detail.

	* generic/tclDictObj.c:         Update all callers.
	* generic/tclIndexObj.c:
	* generic/tclListObj.c:
	* generic/tclUtil.c:
	* tests/list.test:

2011-05-09  Don Porter  <dgp@users.sourceforge.net>

	* generic/tclListObj.c:	Revise empty string tests so that we avoid
	potentially expensive string rep generations, especially for dicts.

2011-05-07  Miguel Sofer  <msofer@users.sf.net>

	* generic/tclInt.h: fix USE_TCLALLOC so that it can be enabled
	* unix/Makefile.in: without editing the Makefile

2011-05-05  Don Porter  <dgp@users.sourceforge.net>

	* generic/tclListObj.c:	Stop generating string rep of dict when
	converting to list.  Tolerate NULL interps more completely.

2011-05-03  Don Porter  <dgp@users.sourceforge.net>

	* generic/tclUtil.c:	Tighten Tcl_SplitList().
	* generic/tclListObj.c:	Tighten SetListFromAny().
	* generic/tclDictObj.c:	Tighten SetDictFromAny().

2011-05-02  Don Porter  <dgp@users.sourceforge.net>

	* generic/tclCmdMZ.c:	Revised TclFindElement() interface.  The
	* generic/tclDictObj.c:	final argument had been bracePtr, the address
	* generic/tclListObj.c:	of a boolean var, where the caller can be told
	* generic/tclParse.c:	whether or not the parsed list element was
	* generic/tclUtil.c:	enclosed in braces.  In practice, no callers
	really care about that.  What the callers really want to know is 
	whether the list element value exists as a literal substring of the
	string being parsed, or whether a call to TclCopyAndCollpase() is
	needed to produce the list element value.  Now the final argument
	is changed to do what callers actually need.  This is a better fit
	for the calls in tclParse.c, where now a good deal of post-processing
	checking for "naked backslashes" is no longer necessary.
	***POTENTIAL INCOMPATIBILITY***
	For any callers calling in via the internal stubs table who really
	do use the final argument explicitly to check for the enclosing brace
	scenario.  Simply looking for the braces where they must be is the
	revision available to those callers, and it will backport cleanly.

	* tests/parse.test:	Tests for expanded literals quoting detection.

	* generic/tclCompCmds.c:	New TclFindElement() is also a better
	fit for the [switch] compiler.

	* generic/tclInt.h:	Replace TclCountSpaceRuns() with
	* generic/tclListObj.c:	TclMaxListLength() which is the function we
	* generic/tclUtil.c:	actually want.
	* generic/tclCompCmds.c:

	* generic/tclCompCmds.c: Rewrite of parts of the switch compiler to
	better use the powers of TclFindElement() and do less parsing on
	its own.

2011-04-28  Don Porter  <dgp@users.sourceforge.net>

	* generic/tclInt.h:	New utility routines:
	* generic/tclParse.c:	TclIsSpaceProc() and
	* generic/tclUtil.c:	TclCountSpaceRuns()

	* generic/tclCmdMZ.c:	Use new routines to replace calls to
	* generic/tclListObj.c:	isspace() and their /* INTL */ risk.
	* generic/tclStrToD.c:
	* generic/tclUtf.c:
	* unix/tclUnixFile.c:
	
2011-04-27  Don Porter  <dgp@users.sourceforge.net>

	* generic/tclListObj.c:	FreeListInternalRep() cleanup.

	* generic/tclBinary.c:	Backport fix for [Bug 2857044].
	* generic/tclDictObj.c:	All freeIntRepProcs set typePtr to NULL.
	* generic/tclEncoding.c:
	* generic/tclIndexObj.c:
	* generic/tclListObj.c:
	* generic/tclNamesp.c:
	* generic/tclObj.c:
	* generic/tclPathObj.c:
	* generic/tclProc.c:
	* generic/tclRegexp.c:
	* generic/tclStringObj.c:
	* generic/tclVar.c:

2011-04-21  Don Porter  <dgp@users.sourceforge.net>

	* generic/tclInt.h:	Use macro to set List intreps.
	* generic/tclListObj.c:

	* generic/tclCmdIL.c:	Limits on list length were too strict.
	* generic/tclInt.h:	Revised panics to errors where possible.
	* generic/tclListObj.c:

	* generic/tclCompile.c:	Make sure SetFooFromAny routines react
	* generic/tclIO.c:	reasonably when passed a NULL interp.
	* generic/tclIndexObj.c:
	* generic/tclListObj.c:
	* generic/tclNamesp.c:
	* generic/tclObj.c:
	* generic/tclProc.c:
	* macosx/tclMacOSXFCmd.c:

2011-04-21  Jan Nijtmans  <nijtmans@users.sf.net>

	* generic/tcl.h:       fix for [Bug 3288345]: Wrong Tcl_StatBuf
	* generic/tclInt.h:    used on MinGW. Make sure that all _WIN32
	* win/tclWinFile.c:    compilers use exactly the same layout
	* win/configure.in:    for Tcl_StatBuf - the one used by MSVC6 -
	* win/configure:       in all situations.

2011-04-20  Andreas Kupries  <andreask@activestate.com>

	* generic/tclFCmd.c (TclFileAttrsCmd): Added commands to reset the
	typePtr of the Tcl_Obj* whose int-rep was just purged. Required to
	prevent a dangling IndexRep* to reused, smashing the heap. See
	also the entries at 2011-04-16 and 2011-03-24 for the history of
	the problem.

2011-04-19  Don Porter  <dgp@users.sourceforge.net>

	* generic/tclConfig.c:	Reduce internals access in the implementation
	of [<foo>::pkgconfig list].

2011-04-18  Don Porter  <dgp@users.sourceforge.net>

	* generic/tclCmdIL.c:	Use ListRepPtr(.) and other cleanup.
	* generic/tclConfig.c:
	* generic/tclListObj.c:

	* generic/tclInt.h:	Define and use macros that test whether
	* generic/tclBasic.c:	a Tcl list value is canonical.
	* generic/tclUtil.c:

2011-04-16  Donal K. Fellows  <dkf@users.sf.net>

	* generic/tclFCmd.c (TclFileAttrsCmd): Tidied up the memory management
	a bit to try to ensure that the dynamic and static cases don't get
	confused while still promoting caching where possible. Added a panic
	to trap problems in the case where an extension is misusing the API.

2011-04-13  Don Porter  <dgp@users.sourceforge.net>

	* generic/tclUtil.c:	[Bug 3285375]: Rewrite of Tcl_Concat*()
	routines to prevent segfaults on buffer overflow.  Build them out of
	existing primitives already coded to handle overflow properly.  Uses
	the new TclTrim*() routines.

	* generic/tclCmdMZ.c:	New internal utility routines TclTrimLeft()
	* generic/tclInt.h:	and TclTrimRight().  Refactor the
	* generic/tclUtil.c:	[string trim*] implementations to use them.

2011-04-13  Miguel Sofer  <msofer@users.sf.net>

	* generic/tclVar.c: [Bug 2662380]: Fix crash caused by appending to a
	variable with a write trace that unsets it.

2011-04-12  Don Porter  <dgp@users.sourceforge.net>

	* generic/tclStringObj.c:	[Bug 3285472]: Repair corruption in
	* tests/string.test:	[string reverse] when string rep invalidation
	failed to also reset the bytes allocated for string rep to zero.

2011-04-12  Venkat Iyer <venkat@comit.com>

	* library/tzdata/Atlantic/Stanley: Update to Olson tzdata2011f

2011-04-06  Miguel Sofer  <msofer@users.sf.net>

	* generic/tclExecute.c (TclCompEvalObj): Earlier return if Tip280
	gymnastics not needed.

2011-04-05  Venkat Iyer <venkat@comit.com>

	* library/tzdata/Africa/Casablanca: Update to Olson's tzdata2011e
	* library/tzdata/America/Santiago:
	* library/tzdata/Pacific/Easter:
	* library/tzdata/America/Metlakatla: (new)
	* library/tzdata/America/North_Dakota/Beulah: (new)
	* library/tzdata/America/Sitka: (new)

2011-04-04  Don Porter  <dgp@users.sourceforge.net>

	* README:	Updated README files, repairing broken URLs and
	* macosx/README:	removing other bits that were clearly wrong.
	* unix/README:	Still could use more eyeballs on the detailed build
	* win/README:	advice on various plaforms. [Bug 3202030]

2011-04-02  Kevin B. Kenny  <kennykb@acm.org>

	* generic/tclStrToD.c (QuickConversion): Replaced another couple of
	'double' declarations with 'volatile double' to work around
	misrounding issues in mingw-gcc 3.4.5.

2011-03-24  Donal K. Fellows  <dkf@users.sf.net>

	* generic/tclFCmd.c (TclFileAttrsCmd): Ensure that any reference to
	temporary index tables is squelched immediately rather than hanging
	around to trip us up in the future.

2011-03-21  Jan Nijtmans  <nijtmans@users.sf.net>

	* unix/tclLoadDl.c:    [Bug #3216070]: Loading extension libraries
	* unix/tclLoadDyld.c:  from embedded Tcl applications.

2011-03-16  Jan Nijtmans  <nijtmans@users.sf.net>

	* generic/tclCkalloc.c: [Bug #3197864]: pointer truncation on Win64
	TCL_MEM_DEBUG builds

2011-03-16  Don Porter  <dgp@users.sourceforge.net>

	* generic/tclBasic.c:	Some rewrites to eliminate calls to
	* generic/tclParse.c:	isspace() and their /* INTL */ risk.
	* generic/tclProc.c:

2011-03-16  Jan Nijtmans  <nijtmans@users.sf.net>

	* unix/tcl.m4:    Make SHLIB_LD_LIBS='${LIBS}' the default and
	* unix/configure: set to "" on per-platform necessary basis.
	Backported from TEA, but kept all original platform code which was
	removed from TEA.

2011-03-14  Kevin B. Kenny  <kennykb@acm.org>

	* tools/tclZIC.tcl (onDayOfMonth): Allow for leading zeroes
	in month and day so that tzdata2011d parses correctly.
	* library/tzdata/America/Havana:
	* library/tzdata/America/Juneau:
	* library/tzdata/America/Santiago:
	* library/tzdata/Europe/Istanbul:
	* library/tzdata/Pacific/Apia:
	* library/tzdata/Pacific/Easter:
	* library/tzdata/Pacific/Honolulu:  tzdata2011d


	* unix/configure.in: [Bug 3205320]: stack space detection defeated by inlining
	* unix/configure:    (autoconf-2.59)

2011-03-09  Don Porter  <dgp@users.sourceforge.net>

	* generic/tclNamesp.c:	Tighten the detector of nested [namespace code]
	* tests/namespace.test:	quoting that the quoted scripts function
	properly even in a namespace that contains a custom "namespace"
	command.  [Bug 3202171]

	* doc/tclvars.n:	Formatting fix.  Thanks to Pat Thotys.

2011-03-08  Jan Nijtmans  <nijtmans@users.sf.net>

	* generic/tclBasic.c: Fix gcc warnings: variable set but not used

2011-03-08  Don Porter  <dgp@users.sourceforge.net>

	* generic/tclInt.h:	Remove TclMarkList() routine, an experimental
	* generic/tclUtil.c:	dead-end from the 8.5 alpha days.

	* generic/tclResult.c (ResetObjResult):	Correct failure to clear
	invalid intrep.  Thanks to Colin McDonald. [Bug 3202905]

2011-03-06  Don Porter  <dgp@users.sourceforge.net>

	* generic/tclBasic.c:	More replacements of Tcl_UtfBackslash() calls
	* generic/tclCompile.c:	with TclParseBackslash() where possible.
	* generic/tclParse.c:
	* generic/tclUtil.c:

	* generic/tclUtil.c (TclFindElement):	Guard escape sequence scans
	to not overrun the string end.  [Bug 3192636]

2011-03-05  Don Porter  <dgp@users.sourceforge.net>

	* generic/tclParse.c (TclParseBackslash): Correct trunction checks in
	* tests/parse.test:	\x and \u substitutions.  [Bug 3200987]

2011-01-26  Donal K. Fellows  <dkf@users.sf.net>

	* doc/RegExp.3: [Bug 3165108]: Corrected documentation of description
	of subexpression info in Tcl_RegExpInfo structure.

2011-01-25  Jan Nijtmans  <nijtmans@users.sf.net>

	* generic/tclCkalloc.c:  [Bug 3129448]: Possible over-allocation on
	* generic/tclHash.c:     64-bit platforms, part 2, backported
	* generic/tclProc.c:     strcpy->memcpy change but not change in any
				 struct.

2011-01-19 Alexandre Ferrieux  <ferrieux@users.sourceforge.net>

	* generic/tclExecute.c: [Bug 3138178]: Backport of Miguel's 2010-09-22
	fix on 8.6 branch (decache stack info wherever ::errorInfo may be
	updated, for trace sanity).

2011-01-19  Jan Nijtmans  <nijtmans@users.sf.net>

	* tools/genStubs.tcl:       Make sure to use CONST/VOID in stead of
	* generic/tclIntDecls.h:    const/void when appropriate. This allows to
	* generic/tclIntPlatDecls.h:use const/void in the *.decls file always,
	* generic/tclTomMathDecls.h:genStubs will do the right thing.

2011-01-18  Jan Nijtmans  <nijtmans@users.sf.net>

	* generic/tclBasic.c:      Various mismatches between Tcl_Panic
	* generic/tclCompCmds.c:   format string and its arguments,
	* generic/tclCompExpr.c:   discovered thanks to [Bug 3159920]
	* generic/tclPreserve.c:   (Backported)
	* generic/tclTest.c:

2011-01-17  Jan Nijtmans  <nijtmans@users.sf.net>

	* win/tcl.m4:         handle --enable-64bit=ia64 for gcc. BACKPORT.
	* win/configure:      (autoconf-2.59)
	* win/tclWin32Dll.c:  [Patch 3059922]: fixes for mingw64 - gcc4.5.1
	* generic/tclIOCmd.c: [Bug 3148192]: Commands "read/puts" incorrectly
	* tests/chanio.test:  interpret parameters. Improved error-message
	* tests/io.test       regarding legacy form.
	* tests/ioCmd.test

2011-01-15  Kevin B. Kenny  <kennykb@users.sf.net>

	* doc/tclvars.n:
	* generic/tclStrToD.c:
	* generic/tclUtil.c (Tcl_PrintDouble):
	* tests/util.test (util-16.*): Restored full Tcl 8.4 compatibility
	for the formatting of floating point numbers when $::tcl_precision
	is not zero. Added compatibility tests to make sure that excess
	trailing zeroes are suppressed for all eight major code paths.
	[Bug 3157475]

2011-01-13  Miguel Sofer  <msofer@users.sf.net>

	* generic/tclExecute.c (GrowEvaluationStack): Off-by-one error in
	sizing the new allocation - was ok in comment but wrong in the code.
	Triggered by [Bug 3142026] which happened to require exactly one more
	than what was in existence. BACKPORT.

2011-01-03  Jan Nijtmans  <nijtmans@users.sf.net>

	* tools/genStubs.tcl:  Fix "make genstubs", which was broken
	since 2010-11-30, the TclDoubleDigits backport.

2010-12-31  Jan Nijtmans  <nijtmans@users.sf.net>

	* generic/tclHash.c: [Bug 3007895]: Tcl_(Find|Create)HashEntry
	stub entries can never be called. They still cannot be called
	(no change in functionality), but at least they now do
	exactly the same as the Tcl_(Find|Create)HashEntry macro's,
	so the confusion addressed in this Bug report is gone.
	(Backported from Tcl 8.6)

2010-12-17  Stuart Cassoff  <stwo@users.sourceforge.net>

	* unix/Makefile.in:  Remove unwanted/obsolete 'ddd' target.

2010-12-17  Stuart Cassoff  <stwo@users.sourceforge.net>

	* unix/Makefile.in:  [Bug 2446711]: Remove 'allpatch' target.

2010-12-17  Stuart Cassoff  <stwo@users.sourceforge.net>

	* unix/Makefile.in:  Use 'rpmbuild', not 'rpm' [Bug 2537626].

2010-12-13  Jan Nijtmans  <nijtmans@users.sf.net>

	* unix/tcl.m4:    Cross-compile support for Win and UNIX (backported)
	* unix/configure: (autoconf-2.59)
	* win/tcl.m4:
	* win/configure.in:
	* win/configure: (autoconf-2.59)

2010-12-12  Stuart Cassoff  <stwo@users.sourceforge.net>

	* unix/tcl.m4: Better building on OpenBSD.
	* unix/configure: (autoconf-2.59)

2010-12-10 Alexandre Ferrieux  <ferrieux@users.sourceforge.net>

	* generic/tclIO.c: [backport] Make sure [fcopy -size ... -command ...] always
	* tests/io.test:   calls the callback asynchronously, even for size zero.

2010-12-03  Jeff Hobbs  <jeffh@ActiveState.com>

	* generic/tclUtil.c (TclReToGlob): add extra check for multiple
	inner *s that leads to poor recursive glob matching, defer to
	original RE instead.  tclbench RE var backtrack.

2010-12-01  Kevin B. Kenny  <kennykb@acm.org>

	* generic/tclStrToD.c (SetPrecisionLimits, TclDoubleDigits):
	Added meaningless initialization of 'i', 'ilim' and 'ilim1'
	to silence warnings from the C compiler about possible use of
	uninitialized variables, Added a panic to the 'switch' that
	assigns them, to assert that the 'default' case is impossible.
	[Bug 3124675]

2010-11-30  Andreas Kupries  <andreask@activestate.com>

	* generic/tclInt.decls: Backport of Kevin B. Kenny's work on
	* generic/tclInt.h: the Tcl Head, with help from Jeff Hobbs.
	* generic/tclStrToD.c:
	* generic/tclTest.c:
	* generic/tclTomMath.decls:
	* generic/tclUtil.c:
	* tests/util.test:
	* unix/Makefile.in:
	* win/Makefile.in:
	* win/makefile.vc: Rewrite of Tcl_PrintDouble and TclDoubleDigits
	that (a) fixes a severe performance problem with floating point
	shimmering reported by Karl Lehenbauer, (b) allows TclDoubleDigits
	to generate the digit strings for 'e' and 'f' format, so that it
	can be used for tcl_precision != 0 (and possibly later for [format]),
	(c) fixes [Bug 3120139] by making TclPrintDouble inherently
	locale-independent, (d) adds test cases to util.test for
	correct rounding in difficult cases of TclDoubleDigits where fixed-
	precision results are requested. (e) adds test cases to util.test for
	the controversial aspects of [Bug 3105247]. As a side effect, two
	more modules from libtommath (bn_mp_set_int.c and bn_mp_init_set_int.c)
	are brought into the build, since the new code uses them.

	* generic/tclIntDecls.h:
	* generic/tclStubInit.c:
	* generic/tclTomMathDecls.h:	Regenerated.

2010-11-30  Jeff Hobbs  <jeffh@ActiveState.com>

	* generic/tclInt.decls, generic/tclInt.h, generic/tclIntDecls.h:
	* generic/tclStubInit.c: TclFormatInt restored at slot 24
	* generic/tclUtil.c (TclFormatInt): restore TclFormatInt func from
	2005-07-05 macro-ization. Benchmarks indicate it is faster, as a
	key int->string routine (e.g. int-indexed arrays).

2010-11-23  Andreas Kupries  <andreask@activestate.com>

	* generic/tclVar.c (VarHashInvalidateEntry): Removed obsolete
	  patch for AIX defining this macro as function. This is not
	  necessary anymore. See ChangeLog entry 2010-07-28 (Bug 3037525)
	  for the actual bug and fix the patch was a workaround for.

2010-11-19  Jan Nijtmans  <nijtmans@users.sf.net>

	* generic/tclInterp.c:  fix gcc warning: passing argument 3 of
	'Tcl_GetIndexFromObj' discards qualifiers from pointer target type
	* generic/tclWinInit.c: fix gcc warning: dereferencing pointer
	'oemId' does break strict-aliasing rules
	* win/tclWin32Dll.c:    fix gcc warnings: unused variable 'registration'
	* win/tclWinChan.c:
	* win/tclWinFCmd.c:
	* win/configure.in:	    Allow cross-compilation by default. (backported)
	* win/tcl.m4:		    Use -pipe for gcc on win32 (backported)
	* win/configure:        (regenerated)

2010-11-18  Donal K. Fellows  <dkf@users.sf.net>

	* doc/file.n: [Bug 3111298]: Typofix.

2010-11-16  Jan Nijtmans  <nijtmans@users.sf.net>

	* generic/tclPlatDecls.h: [Bug 3110161]: Extensions using TCHAR don't
	compile on VS2005 SP1

2010-11-15  Andreas Kupries  <andreask@activestate.com>

	* doc/interp.n: [Bug 3081184]: TIP #378 backport.
	* doc/tclvars.n: Performance fix for TIP #280.
	* generic/tclBasic.c:
	* generic/tclExecute.c:
	* generic/tclInt.h:
	* generic/tclInterp.c:
	* tests/info.test:
	* tests/interp.test:

2010-11-03  Kevin B. Kenny  <kennykb@acm.org>

	* generic/tclCompCmds.c (TclCompileCatchCmd):
	* tests/compile.test (compile-3.6): [Bug 3098302]: Reworked the
	compilation of the [catch] command so as to avoid placing any code
	that might throw an exception (specifically, any initial substitutions
	or any stores to result or options variables) between the BEGIN_CATCH
	and END_CATCH but outside the exception range.  Added a test case that
	panics on a stack smash if the change is not made.

2010-11-01  Stuart Cassoff  <stwo@users.sourceforge.net>

	* library/safe.tcl:	Improved handling of non-standard module
	* tests/safe.test:	path lists, empty path lists in particular.

2010-11-01  Kevin B. Kenny  <kennykb@acm.org>

	* library/tzdata/Asia/Hong_Kong:
	* library/tzdata/Pacific/Apia:
	* library/tzdata/Pacific/Fiji:   Olson's tzdata2010o.

2010-10-23  Jan Nijtmans  <nijtmans@users.sf.net>

	* tools/uniParse.tcl:   [Bug 3085863]: tclUniData 9 years old
	* tools/uniClass.tcl:   Upgrade everything to Unicode 6.0, except
	* tests/utf.test:       non-BMP characters > 0xFFFF
	* generic/tclUniData.c: (re-generated)
	* generic/regc_locale.c:(re-generated)
	* generic/regcomp.c:    fix comment
	* win/rules.vc          Update for VS10

2010-10-09  Miguel Sofer  <msofer@users.sf.net>

	* generic/tclExecute.c: fix overallocation of exec stack in TEBC
	(mixing numwords and numbytes)

2010-10-01  Jeff Hobbs  <jeffh@ActiveState.com>

	* generic/tclExecute.c (EvalStatsCmd): change 'evalstats' to
	return data to interp by default, or if given an arg, use that as
	filename to output to (accepts 'stdout' and 'stderr').
	Fix output to print used inst count data.
	* generic/tclCkalloc.c: change TclDumpMemoryInfo sig to allow
	* generic/tclInt.decls: objPtr as well as FILE* as output.
	* generic/tclIntDecls.h:

2010-09-24  Andreas Kupries  <andreask@activestate.com>

	* tclWinsock.c: [Bug 3056775]: Fixed race condition between thread
	and internal co-thread access of a socket's structure because of
	the thread not using the socketListLock in TcpAccept(). Added
	documentation on how the module works to the top.

2010-09-23  Don Porter  <dgp@users.sourceforge.net>

	* generic/tclCmdAH.c:	Fix cases where value returned by 
	* generic/tclEvent.c:	Tcl_GetReturnOptions() was leaked.
	* generic/tclMain.c:	Thanks to Jeff Hobbs for discovery of the
	anti-pattern to seek and destroy.

2010-09-19  Donal K. Fellows  <dkf@users.sf.net>

	* doc/file.n (file readlink): [Bug 3070580]: Typofix.

2010-09-10  Donal K. Fellows  <dkf@users.sf.net>

	* doc/regsub.n: [Bug 3063568]: Fix for gotcha in example due to Tcl's
	special handling of backslash-newline. Makes example slightly less
	pure, but more useful.

2010-09-08  Andreas Kupries  <andreask@activestate.com>

	*** 8.5.9 TAGGED FOR RELEASE ***

	* doc/tm.n: Added underscore to the set of characters accepted in
	module names. This is true for quite some time in the code, this
	change catches up the documentation.

2010-09-08  Don Porter  <dgp@users.sourceforge.net>

	* changes:	Update for 8.5.9 release.

	* win/tclWin32Dll.c:	#ifdef protections to permit builds with
	* win/tclWinChan.c:	mingw on amd64 systems. Thanks to "mescalinum"
	* win/tclWinFCmd.c:	for reporting and testing.

2010-09-06  Stuart Cassoff  <stwo@users.sourceforge.net>

	* unix/configure.in, generic/tclIOUtil.c (Tcl_Stat): Updated so that
	we do not assume that all unix systems have the POSIX blkcnt_t type,
	since OpenBSD apparently does not. Backported from HEAD (2010-02-16).
	* unix/configure:	autoconf-2.59

2010-09-02  Andreas Kupries  <andreask@activestate.com>

	* doc/glob.n: Fixed documentation ambiguity regarding the handling
	of -join.

	* library/safe.tcl (::safe::AliasGlob): Fixed another problem, the
	option -join does not stop option processing in the core builtin,
	so the emulation must not do that either.

2010-09-01  Andreas Kupries  <andreas_kupries@users.sourceforge.net>

	* library/safe.tcl (::safe::AliasGlob): Moved the command
	extending the actual glob command with a -directory flag to when
	we actually have a proper untranslated path,

2010-09-01  Don Porter  <dgp@users.sourceforge.net>

	* changes:	Update for 8.5.9 release.

2010-09-01  Andreas Kupries  <andreask@activestate.com>

	* generic/tclExecute.c: [Bug 3057639]. Applied patch by Jeff to
	* generic/tclVar.c: make the behaviour of lappend in bytecompiled
	* tests/append.test: mode consistent with direct-eval and 'append'
	* tests/appendComp.test: generally. Added tests (append*-9.*)
	showing the difference.
	***POTENTIAL INCOMPATIBILITY***

2010-09-01  Donal K. Fellows  <dkf@users.sf.net>

	* tools/tcltk-man2html.tcl: Improve handling of cross-links for
	options between Ttk manual pages.

	* doc/Tcl.n: Avoid nroff hazards when generating documentation.

2010-08-31  Andreas Kupries  <andreask@activestate.com>

	* win/tcl.m4: Applied patch by Jeff fixing issues with the
	manifest handling on Win64.
	* win/configure: Regenerated.

2010-08-29  Donal K. Fellows  <dkf@users.sf.net>

	* doc/dict.n: [Bug 3046999]: Corrected cross reference to array
	manpage to refer to (correct) existing subcommand.

2010-08-26  Jeff Hobbs  <jeffh@ActiveState.com>

	* unix/configure, unix/tcl.m4: SHLIB_LD_LIBS='${LIBS}' for OSF1-V*.
	Add /usr/lib64 to set of auto-search dirs. [Bug 1230554]
	(SC_PATH_X): Correct syntax error when xincludes not found.

	* win/Makefile.in (VC_MANIFEST_EMBED_DLL VC_MANIFEST_EMBED_EXE):
	* win/configure, win/configure.in, win/tcl.m4: SC_EMBED_MANIFEST
	macro and --enable-embedded-manifest configure arg added to
	support manifest embedding where we know the magic.  Help prevents
	DLL hell with MSVC8+.

2010-08-24  Don Porter  <dgp@users.sourceforge.net>

	* changes:	Update for 8.5.9 release.

2010-08-23  Kevin B. Kenny  <kennykb@acm.org>

	* library/tzdata/Africa/Cairo:
	* library/tzdata/Asia/Gaza: Olson's tzdata2010l.

2010-08-19  Donal K. Fellows  <dkf@users.sf.net>

	* generic/tclTrace.c (TraceExecutionObjCmd, TraceCommandObjCmd)
	(TraceVariableObjCmd): [Patch 3048354]: Use memcpy() instead of
	strcpy() to avoid buffer overflow; we have the correct length of data
	to copy anyway since we've just allocated the target buffer.

2010-08-15  Donal K. Fellows  <dkf@users.sf.net>

	* generic/tclProc.c (ProcWrongNumArgs): [Bug 3045010]: Make the
	handling of passing the wrong number of arguments to [apply] somewhat
	less verbose when a lambda term is present.

2010-08-12  Donal K. Fellows  <dkf@users.sf.net>

	* generic/tclCmdMZ.c (Tcl_RegexpObjCmd): [Bug 2826551, Patch 2948425]:
	Backport of updates to make handling of RE line anchors correct.

2010-08-11  Jeff Hobbs  <jeffh@ActiveState.com>

	* unix/ldAix: Remove ancient (pre-4.2) AIX support
	* unix/configure: regen with ac-2.59
	* unix/configure.in, unix/tclConfig.sh.in, unix/Makefile.in:
	* unix/tcl.m4 (AIX): Remove the need for ldAIX, replace with
	-bexpall/-brtl.  Remove TCL_EXP_FILE (export file) and other baggage
	that went with it.  Remove pre-4 AIX build support.

2010-08-10  Jeff Hobbs  <jeffh@ActiveState.com>

	* generic/tclUtil.c (TclByteArrayMatch): Patterns may not be
	null-terminated, so account for that.

2010-08-05  Don Porter  <dgp@users.sourceforge.net>

	* changes:	Update for 8.5.9 release.

2010-08-04  Jeff Hobbs  <jeffh@ActiveState.com>

	* unix/tclUnixFCmd.c: Adjust license header as per
	ftp://ftp.cs.berkeley.edu/pub/4bsd/README.Impt.License.Change

	* license.terms: Fix DFARs note for number-adjusted rights clause

	* win/tclWin32Dll.c (asciiProcs, unicodeProcs):
	* win/tclWinLoad.c (TclpDlopen): 'load' use LoadLibraryEx with
	* win/tclWinInt.h (TclWinProcs): LOAD_WITH_ALTERED_SEARCH_PATH to
	prefer dependent DLLs in same dir as loaded DLL.
	***POTENTIAL INCOMPATIBILITY***

	* win/Makefile.in (%.${OBJEXT}): better implicit rules support

2010-08-04  Don Porter  <dgp@users.sourceforge.net>

	* generic/tcl.h:	Bump to 8.5.9 for release.
	* library/init.tcl:
	* tools/tcl.wse.in:
	* unix/configure.in:
	* unix/tcl.spec:
	* win/configure.in:
	* README:

	* unix/configure:	autoconf-2.59
	* win/configure:

	* changes:	Update for 8.5.9 release.

2010-08-04  Andreas Kupries  <andreask@activestate.com>

	* generic/tclIORChan.c: [Bug 3034840]: Fixed reference counting
	* tests/ioCmd.test: in InvokeTclMethod and callers.

2010-08-03  Andreas Kupries  <andreask@activestate.com>

	* tests/var.test (var-19.1): [Bug 3037525]: Added test demonstrating
	the local hashtable deletion crash and fix.

	* tests/info.test (info-39.1, test_info_frame): Changed absolute to
	relative frame adressing to handle difference between testing with
	-singleproc 1 vs. the default -singleproc 0. Plus comment fix. The
	test and issue are not relevant to the trunk, forward porting is not
	required.

2010-08-03  Don Porter  <dgp@users.sourceforge.net>

	* changes:	Update for 8.5.9 release.

2010-08-02  Kevin B. Kenny  <kennykb@users.sf.net>

	* library/tzdata/America/Bahia_Banderas:
	* library/tzdata/Pacific/Chuuk:
	* library/tzdata/Pacific/Pohnpei:
	* library/tzdata/Africa/Cairo:
	* library/tzdata/Europe/Helsinki:
	* library/tzdata/Pacific/Ponape:
	* library/tzdata/Pacific/Truk:
	* library/tzdata/Pacific/Yap:			Olson's tzdata2010k.

2010-07-28  Miguel Sofer  <msofer@users.sf.net>

	* generic/tclVar.c: [Bug 3037525]: lose fickle optimisation in
	TclDeleteVars (used for runtime-created locals) that caused crashes.

2010-07-25  Jan Nijtmans  <nijtmans@users.sf.net>

	* generic/tclInt.h: [Bug 3030870]: Make itcl 3.x built with pre-8.6
	* generic/tclBasic.c: work in 8.6 revert tclInt.h to what it was
	before, and relax the relation between Tcl_CallFrame and CallFrame.

2010-07-17  Jan Nijtmans  <nijtmans@users.sf.net>

	* generic/tcl.h: [Bug 3030870]: Make itcl 3.x built with pre-8.6
	* generic/tclInt.h:		work in 8.6

2010-07-02  Donal K. Fellows  <dkf@users.sf.net>

	* generic/tclExecute.c (IllegalExprOperandType): [Bug 3024379]: Made
	sure that errors caused by an argument to an operator being outside
	the domain of the operator all result in ::errorCode being ARITH
	DOMAIN and not NONE.

2010-07-02  Jan Nijtmans  <nijtmans@users.sf.net>

	* generic/tclIntDecls.h: [Bug 803489]: Tcl_FindNamespace problem in
	the Stubs table.

2010-07-01  Donal K. Fellows  <dkf@users.sf.net>

	* doc/mathop.n: [Bug 3023165]: Fix typo that was preventing proper
	rendering of the exclusive-or operator.

2010-06-28  Jan Nijtmans  <nijtmans@users.sf.net>

	* generic/tclPosixStr.c: [Bug 3019634]: errno.h and tclWinPort.h have
	conflicting definitions.

2010-06-22  Donal K. Fellows  <dkf@users.sf.net>

	* generic/tclCmdIL.c (Tcl_LsetObjCmd): [Bug 3019351]: Corrected wrong
	args message.

2010-06-18  Donal K. Fellows  <dkf@users.sf.net>

	* library/init.tcl (auto_execok): [Bug 3017997]: Add .cmd to the
	default list of extensions that we can execute interactively.

2010-06-16  Jan Nijtmans  <nijtmans@users.sf.net>

	* tools/loadICU.tcl:   [Bug 3016135]: Traceback using clock format
	* library/msgs/he.msg: with locale of he_IL

2010-06-09  Andreas Kupries  <andreask@activestate.com>

	* library/platform/platform.tcl: Added OSX Intel 64bit
	* library/platform/pkgIndex.tcl: Package updated to version 1.0.9.
	* unix/Makefile.in:
	* win/Makefile.in:

2010-05-26  Donal K. Fellows  <dkf@users.sf.net>

	* doc/socket.n: [Bug 3007442]: Server sockets never took a host
	argument, so the list of options must precede the port argument.

2010-05-25  Jan Nijtmans  <nijtmans@users.sf.net>

	* unix/tclUnixPort.h: [Bug 2991415]: tclport.h #included before
	* win/tclWinPort.h:		     limits.h
	* generic/tclInt.h:

2010-05-21  Jan Nijtmans  <nijtmans@users.sf.net>

	* tools/installData.tcl:  Make sure that copyDir only receives
	normalized paths. Backported from trunk.
	* generic/tclPlatDecls.h: Fix <tchar.h> inclusion for CYGWIN.
	Backported from trunk (although for trunk this was moved to
	tclWinPort.h)
	* generic/tclPathObj.c:   Fix Tcl_SetStringObj usage for CYGWIN. This
	function can only be used with unshared objects. This causes a crash
	on CYGWIN. (backported from trunk)
	* generic/tclFileName.c:  Don't declare cygwin_conv_to_win32_path here
	* win/tclWinChan.c:       Fix various minor other gcc warnings, like
	* win/tclWinConsole.c:    signed<->unsigned mismatch. Backported from
	* win/tclWinDde.c:        trunk.
	* win/tclWinNotify.c:
	* generic/tclStrToD.c:    [Bug 3005233]: fix for build on OpenBSD vax

2010-05-19 Alexandre Ferrieux  <ferrieux@users.sourceforge.net>

	* generic/tclDictObj.c: Backport of fix for [Bug 3004007], EIAS
	* tests/dict.test:      violation in list-dict conversions.

2010-05-07  Andreas Kupries  <andreask@activestate.com>

	* library/platform/platform.tcl: Fix cpu name for Solaris/Intel 64bit.
	* library/platform/pkgIndex.tcl: Package updated to version 1.0.8.
	* unix/Makefile.in:		
	* win/Makefile.in:

2010-04-30  Don Porter  <dgp@users.sourceforge.net>

	* generic/tclBinary.c (UpdateStringOfByteArray): [Bug 2994924]: Add
	panic when the generated string representation would grow beyond Tcl's
	size limits.

2010-04-29  Andreas Kupries  <andreask@activestate.com>

	* library/platform/platform.tcl: Another stab at getting the /lib,
	* library/platform/pkgIndex.tcl: /lib64 difference right for linux.
	* unix/Makefile.in:		 Package updated to version 1.0.7.
	* win/Makefile.in:

2010-04-29  Kevin B. Kenny  <kennykb@acm.org>

	* library/tzdata/Antarctica/Macquarie:
	* library/tzdata/Africa/Casablanca:
	* library/tzdata/Africa/Tunis:
	* library/tzdata/America/Santiago:
	* library/tzdata/America/Argentina/San_Luis:
	* library/tzdata/Antarctica/Casey:
	* library/tzdata/Antarctica/Davis:
	* library/tzdata/Asia/Anadyr:
	* library/tzdata/Asia/Damascus:
	* library/tzdata/Asia/Dhaka:
	* library/tzdata/Asia/Gaza:
	* library/tzdata/Asia/Kamchatka:
	* library/tzdata/Asia/Karachi:
	* library/tzdata/Asia/Taipei:
	* library/tzdata/Europe/Samara:
	* library/tzdata/Pacific/Apia:
	* library/tzdata/Pacific/Easter:
	* library/tzdata/Pacific/Fiji:   Olson's tzdata2010i.
	
2010-04-19  Jan Nijtmans  <nijtmans@users.sf.net>

	* win/tclWinPort.h: [Patch 2986105]: Conditionally defining
	* win/tclWinFile.c: strcasecmp/strncasecmp

2010-04-18  Donal K. Fellows  <dkf@users.sf.net>

	* doc/unset.n: [Bug 2988940]: Fix typo.

2010-04-14  Andreas Kupries  <andreask@activestate.com>

	* library/platform/platform.tcl: Linux platform identification:
	* library/platform/pkgIndex.tcl: Check /lib64 for existence of
	* unix/Makefile.in: files matching libc* before accepting it as
	* win/Makefile.in: base directory. This can happen on weirdly
	installed 32bit systems which have an empty or partially filled
	/lib64 without an actual libc. Bumped to version 1.0.6.

2010-04-03  Zoran Vasiljevic <vasiljevic@users.sourceforge.net>

	* generic/tclStringObj.c: (SetStringFromAny): avoid trampling
	over the tclEmptyStringRep as it is thread-shared.

	* generic/tclThreadStorage.c (ThreadStorageGetHashTable):
	avoid accessing shared table index w/o mutex protection
	if VALGRIND defined on compilation time. This rules out
	helgrind complains about potential race-conditions at
	that place.

	Thanks to Gustaf Neumann for the (hard) work.

2010-03-31  Donal K. Fellows  <dkf@users.sf.net>

	* doc/package.n: [Bug 2980210]: Document the arguments taken by
	the [package present] command correctly.

2010-03-30  Andreas Kupries  <andreask@activestate.com>

	* generic/tclIORChan.c (ReflectClose, ReflectInput, ReflectOutput,
	ReflectSeekWide, ReflectWatch, ReflectBlock, ReflectSetOption,
	ReflectGetOption, ForwardProc): [Bug 2978773]: Preserve
	ReflectedChannel* structures across handler invokations, to avoid
	crashes when the handler implementation induces nested callbacks
	and destruction of the channel deep inside such a nesting.

2010-03-30  Don Porter  <dgp@users.sourceforge.net>

	* generic/tclObj.c (Tcl_GetCommandFromObj):	[Bug 2979402]: Reorder
	the validity tests on internal rep of a "cmdName" value to avoid
	invalid reads reported by valgrind.

2010-03-29  Don Porter  <dgp@users.sourceforge.net>

	* generic/tclStringObj.c:	Fix array overrun in test format-1.12
	caught by valgrind testing.

2010-03-25  Donal K. Fellows  <dkf@users.sf.net>

	* unix/tclUnixFCmd.c (TclUnixCopyFile): [Bug 2976504]: Corrected
	number of arguments to fstatfs() call.

2010-03-24  Don Porter  <dgp@users.sourceforge.net>

	* generic/tclResult.c:	[Bug 2383005]: Revise [return -errorcode] so
	* tests/result.test:	that it rejects illegal non-list values.

2010-03-20  Donal K. Fellows  <dkf@users.sf.net>

	* generic/tclIO.c (CopyData): Allow the total number of bytes copied
	by [fcopy] to exceed 2GB. Can happen when no -size parameter given.

2010-03-18  Don Porter  <dgp@users.sourceforge.net>

	* generic/tclListObj.c: [Bug 2971669]: Prevent in overflow trouble in
	* generic/tclTestObj.c: ListObjReplace operations.  Thanks to kbk for
	* tests/listObj.test:   fix and test.

2010-03-12  Jan Nijtmans  <nijtmans@users.sf.net>

	* win/makefile.vc:      Fix [Bug 2967340]: Static build failure
	* win/.cvsignore

2010-03-09  Andreas Kupries  <andreask@activestate.com>

	* generic/tclIORChan.c: [Bug 2936225]: Thanks to Alexandre Ferrieux
	* doc/refchan.n:	<ferrieux@users.sourceforge.net> for debugging
	* tests/ioCmd.test:	and fixing the problem. It is the write-side
				equivalent to the bug fixed 2009-08-06.

2010-03-09  Don Porter  <dgp@users.sourceforge.net>

	* library/tzdata/America/Matamoros: New locale
	* library/tzdata/America/Ojinaga: New locale
	* library/tzdata/America/Santa_Isabel: New locale
	* library/tzdata/America/Asuncion:
	* library/tzdata/America/Tijuana:
	* library/tzdata/Antarctica/Casey:
	* library/tzdata/Antarctica/Davis:
	* library/tzdata/Antarctica/Mawson:
	* library/tzdata/Asia/Dhaka:
	* library/tzdata/Pacific/Fiji:
	Olson tzdata2010c.

2010-03-01  Alexandre Ferrieux  <ferrieux@users.sourceforge.net>

	* unix/tclUnixChan.c: [backported] Refrain from a possibly lengthy
	reverse-DNS lookup on 0.0.0.0 when calling [fconfigure -sockname]
	on an universally-bound (default) server socket.

2010-02-27  Donal K. Fellows  <dkf@users.sf.net>

	* generic/tclCmdMZ.c (StringFirstCmd, StringLastCmd): [Bug 2960021]:
	Only search for the needle in the haystack when the needle isn't
	larger than the haystack. Prevents an odd crash from sometimes
	happening when things get mixed up (a common programming error).

2010-02-21  Jan Nijtmans  <nijtmans@users.sf.net>

	* generic/tclBasic.c:   Fix [Bug 2954959] expr abs(0.0) is -0.0
	* tests/expr.test

2010-02-19  Stuart Cassoff  <stwo@users.sourceforge.net>

	* tcl.m4: Correct compiler/linker flags for threaded builds on OpenBSD
	* configure: (regenerated).

2010-02-19  Donal K. Fellows  <dkf@users.sf.net>

	* unix/installManPage: [Bug 2954638]: Correct behaviour of manual page
	installer. Also added armouring to check that assumptions about the
	initial state are actually valid (e.g., look for existing input file).

2010-02-11  Donal K. Fellows  <dkf@users.sf.net>

	* generic/tclIOCmd.c (Tcl_OpenObjCmd): [Bug 2949740]: Make sure that
	we do not try to put a NULL pipeline channel into binary mode.

2010-02-07  Jan Nijtmans  <nijtmans@users.sf.net>

	* tools/genStubs.tcl     Backport various formatting (spacing)
	* generic/tcl*.decls     changes from HEAD, so diffing
	* generic/tcl*Decls.h    between 8.5.x and 8.6 shows the
	* generic/tclStubInit.c  real structural differences again.
	                         (any signature change not backported!)

2010-02-03  Donal K. Fellows  <dkf@users.sf.net>

	* generic/tclVar.c (Tcl_ArrayObjCmd): More corrections for the 'unset'
	subcommand.

2010-02-02  Andreas Kupries  <andreask@activestate.com>

	* generic/tclCompile.c: [Bug 2933089]: A literal sharing problem with
	* generic/tclCompile.h: 'info frame' affects not only 8.6 but 8.5 as
	* generic/tclExecute.h: well. Backported the fix done in 8.6, without
	* tests/info.test: changes. New testcase info-39.1.

2010-02-02  Donal K. Fellows  <dkf@users.sf.net>

	* generic/tclVar.c (Tcl_ArrayObjCmd): [Bug 2939073]: Stop the [array
	unset] command from having dangling pointer problems when an unset
	trace deletes the element that is going to be processed next. Many
	thanks to Alexandre Ferrieux for the bulk of this fix.

2010-02-01  Donal K. Fellows  <dkf@users.sf.net>

	* generic/regexec.c (ccondissect, crevdissect): [Bug 2942697]: Rework
	these functions so that certain pathological patterns are matched much
	more rapidly. Many thanks to Tom Lane for dianosing this issue and
	providing an initial patch.

2010-02-01  Jan Nijtmans  <nijtmans@users.sf.net>

	* generic/tclInt.decls:		Various CYGWIN-related fixes
	* generic/tclInt.h:		backported from HEAD. Still
	* generic/tclIntPlatDecls.h:	configure script not modified,
	* generic/tclPort.h:		so CYGWIN build is still
	* generic/tclTest.c:		disabled. Reason: although the
	* win/cat.c:			build succeeds with those changes,
	* win/tclWinDde.c:		many tests still fail.
	* win/tclWinError.c:
	* win/tclWinFile.c:
	* win/tclWinPipe.c:
	* win/tclWinPort.h:
	* win/tclWinReg.c:
	* win/tclWinSerial.c:
	* win/tclWinSock.c:
	* win/tclWinTest.c:
	* win/tclWinThrd.c:

2010-01-29  Jan Nijtmans  <nijtmans@users.sf.net>

	* generic/tcl.h:	Use correct TCL_LL_MODIFIER for CYGWIN.
				Formatting (all backported from HEAD)
	* generic/rege_dfa.c:	Fix macro conflict on CYGWIN: don't use
				"small".
	* generic/tclTest.c:	Fix gcc 4.4 warning: ignoring return value of
	* unix/tclUnixPipe.c:	'write'
	* unix/tclUnixNotify.c:

2010-01-19  Donal K. Fellows  <dkf@users.sf.net>

	* doc/dict.n: [Bug 2929546]: Clarify just what [dict with] and [dict
	update] are doing with variables.

2010-01-18  Andreas Kupries  <andreask@activestate.com>

	* generic/tclIO.c (CreateScriptRecord): [Bug 2918110]: Initialize
	the EventScriptRecord (esPtr) fully before handing it to
	Tcl_CreateChannelHandler for registration. Otherwise a reflected
	channel calling 'chan postevent' (== Tcl_NotifyChannel) in its
	'watchProc' will cause the function 'TclChannelEventScriptInvoker'
	to be run on an uninitialized structure.

2010-01-18  Donal K. Fellows  <dkf@users.sf.net>

	* generic/tclStringObj.c (Tcl_AppendFormatToObj): [Bug 2932421]: Stop
	the [format] command from causing argument objects to change their
	internal representation when not needed. Thanks to Alexandre Ferrieux
	for this fix.

2010-01-06  Jan Nijtmans  <nijtmans@users.sf.net>

	* generic/tclCompExpr.c: Warning: array subscript has type 'char'
	* generic/tclPkg.c:
	* libtommath/bn_mp_read_radix.c:
	* unix/tclUnixCompat.c:	Fix gcc warning: signed and unsigned type
				in conditional expression.
	* unix/tcl.m4: Add support for Haiku and CYGWIN dynamical loading
	* unix/configure: (regenerated)
	* unix/Makefile.in:
	* unix/.cvsignore:
	* tests/stack.test: Reduced minimum required C-stack size to 2034:
			    CYGWIN has this stack size and the test runs fine!
	* generic/tclEnv.c: Fix environment tests under CYGWIN
	* generic/tclPort.h:
	* tests/env.test:

2010-01-05  Don Porter  <dgp@users.sourceforge.net>

	* generic/tclPathObj.c (TclPathPart):	[Bug 2918610]: Correct
	* tests/fileName.test (filename-14.31):	inconsistency between the
	string rep and the intrep of a path value created by [file rootname].
	Thanks to Vitaly Magerya for reporting.

2010-01-03  Donal K. Fellows  <dkf@users.sf.net>

	* unix/tcl.m4 (SC_CONFIG_CFLAGS): [Bug 1636685]: Use the configuration
	for modern FreeBSD suggested by the FreeBSD porter.

2009-12-30  Donal K. Fellows  <dkf@users.sf.net>

	* library/safe.tcl (AliasSource): [Bug 2923613]: Make the safer
	* tests/safe.test (safe-8.9):	  [source] handle a [return] at the
					  end of the file correctly.

2009-12-29  Donal K. Fellows  <dkf@users.sf.net>

	* generic/tclInterp.c (Tcl_MakeSafe): [Bug 2895741]: Make sure that
	the min() and max() functions are supported in safe interpreters.

2009-12-28  Donal K. Fellows  <dkf@users.sf.net>

	* unix/configure.in: [Bug 942170]:	Detect the st_blocks field of
	* generic/tclCmdAH.c (StoreStatData):	'struct stat' correctly.
	* generic/tclIOUtil.c (Tcl_Stat, Tcl_FSStat):
	* generic/tclTest.c (PretendTclpStat):

	* generic/tclInterp.c (TimeLimitCallback): [Bug 2891362]: Ensure that
	* tests/interp.test (interp-34.13):	   the granularity ticker is
	reset when we check limits because of the time limit event firing.

2009-12-27  Donal K. Fellows  <dkf@users.sf.net>

	* doc/namespace.n (SCOPED SCRIPTS): [Bug 2921538]: Updated example to
	not be quite so ancient.

2009-12-23  Donal K. Fellows  <dkf@users.sf.net>

	* library/safe.tcl (AliasSource, AliasExeName): [Bug 2913625]: Stop
	information about paths from leaking through [info script] and [info
	nameofexecutable].

2009-12-16  Donal K. Fellows  <dkf@users.sf.net>

	* library/safe.tcl (::safe::AliasGlob): Upgrade to correctly support a
	larger fraction of [glob] functionality, while being stricter about
	directory management.

	* doc/tm.n: [Bug 1911342]: Formatting rewrite to avoid bogus crosslink
	to the list manpage when generating HTML.

	* library/msgcat/msgcat.tcl (Init): [Bug 2913616]: Do not use platform
	tests that are not needed and which don't work in safe interpreters.

2009-12-12  Donal K. Fellows  <dkf@users.sf.net>

	* generic/tclTest.c (TestconcatobjCmd): [Bug 2895367]: Stop memory
	leak when testing. We don't need extra noise of this sort when
	tracking down real problems!

2009-12-10  Andreas Kupries  <andreask@activestate.com>

	* generic/tclObj.c (TclContinuationsEnter): [Bug 2895323]: Updated
	comments to describe when the function can be entered for the same
	Tcl_Obj* multiple times. This is a continuation of the 2009-11-10
	entry where a memory leak was plugged, but where not sure if that was
	just a band-aid to paper over some other error. It isn't, this is a
	legal situation.

2009-12-09  Andreas Kupries  <andreask@activestate.com>

	* library/safe.tcl: Backport of the streamlined safe base from
	* tests/safe.test: head to the 8.5 branch (See head changelog entries
	2009-11-05, 2009-11-06, 2009-12-03).

2009-12-07  Don Porter  <dgp@users.sourceforge.net>

	* generic/tclStrToD.c:	[Bug 2902010]: Correct conditional compile
	directives to better detect the toolchain that needs extra work for
	proper underflow treatment instead of merely detecting the MIPS
	platform.

2009-12-02  Jan Nijtmans  <nijtmans@users.sf.net>

	* tools/genStubs.tcl: Add support for win32 CALLBACK functions (needed
	for Tk bugfix).

2009-11-30  Donal K. Fellows  <dkf@users.sf.net>

	* doc/Tcl.n: [Bug 2901433]: Improved description of expansion to
	mention that it is using list syntax.

2009-11-27  Donal K. Fellows  <dkf@users.sf.net>

	* doc/BoolObj.3, doc/CrtChannel.3, doc/DictObj.3, doc/DoubleObj.3: 
	* doc/Ensemble.3, doc/Environment.3, doc/FileSystem.3, doc/Hash.3: 
	* doc/IntObj.3, doc/Limit.3, doc/ObjectType.3, doc/PkgRequire.3: 
	* doc/SetChanErr.3, doc/SetResult.3: [Patch 2903921]: Many small
	spelling fixes from Larry Virden.

2009-11-25  Stuart Cassoff  <stwo@users.sf.net>

	* unix/configure.in:	[Patch 2892871]: Remove unneeded
	* unix/tcl.m4:		AC_STRUCT_TIMEZONE and use
	* unix/tclConfig.h.in:	AC_CHECK_MEMBERS([struct stat.st_blksize])
	* unix/tclUnixFCmd.c:	instead of AC_STRUCT_ST_BLKSIZE.
	* unix/configure:	Regenerated with autoconf-2.59.

2009-11-16  Alexandre Ferrieux  <ferrieux@users.sourceforge.net>

	* generic/tclEncoding.c: Fix [Bug 2891556] and improve test to detect
	* tests/decoding.test:   similar manifestations in the future.
	
2009-11-12  Don Porter  <dgp@users.sourceforge.net>

	*** 8.5.8 TAGGED FOR RELEASE ***

	* changes:	Update for 8.5.8 release.

	* generic/tclClock.c (TclClockInit):	Do not create [clock] support
	commands in safe interps.

	* tests/io.test:	New test io-53.11 to test for [Bug 2895565].

2009-11-12  Andreas Kupries  <andreask@activestate.com>

	* generic/tclIO.c (CopyData): [Bug 2895565]: Dropped bogosity which
	used the number of _written_ bytes or character to update the counters
	for the read bytes/characters. See last entry for the test case.

2009-11-11  Pat Thoyts  <patthoyts@users.sourceforge.net>

	* tests/fCmd.test:     Fixed a number of issues for Vista and Win7
	* tests/registry.test: that are due to restricted permissions.
	* tests/winFCmd.test:

2009-11-11  Don Porter  <dgp@users.sourceforge.net>

	* library/http/http.tcl:	[Bug 2891171]: Update the URL syntax
	check to RFC 3986 compliance on the subject of non-encoded question
	mark characters.
	
	* library/http/pkgIndex.tcl:	Bump to http 2.7.5 to avoid any
	* unix/Makefile.in:		confusion with snapshot "releases"
	* win/Makefile.in:		that might be in ActiveTcl, etc.

2009-11-11  Alexandre Ferrieux  <ferrieux@users.sourceforge.net>

	* generic/tclIO.c: Backported fix for [Bug 2888099] (close discards
	ENOSPC error) by saving the errno from the first of two
	FlushChannel()s. Uneasy to test; might need specific channel drivers.
	Four-hands with aku.

2009-11-10  Don Porter  <dgp@users.sourceforge.net>

	* generic/tclBasic.c:	Plug another leak in TCL_EVAL_DIRECT
	evaluation.

	* generic/tclObj.c:	Plug memory leak in TclContinuationsEnter().
	[Bug 2895323]

2009-11-09  Stuart Cassoff <stwo@users.sf.net>

	* win/README: [bug 2459744]: Removed outdated Msys + Mingw info.

2009-11-09  Don Porter  <dgp@users.sourceforge.net>

	* generic/tclBasic.c (TclEvalObjEx):	Plug memory leak in 
	TCL_EVAL_DIRECT evaluation.

	* tests/info.test:	Resolve ambiguous resolution of variable "res".

2009-11-03  Don Porter  <dgp@users.sourceforge.net>

	* generic/tcl.h:	Bump to 8.5.8 for release.
	* library/init.tcl:
	* tools/tcl.wse.in:
	* unix/configure.in:
	* unix/tcl.spec:
	* win/configure.in:
	* README:

	* unix/configure:	autoconf-2.59
	* win/configure:

	* changes:	Update for 8.5.8 release.

2009-11-03  Andreas Kupries  <andreask@activestate.com>

	* library/safe.tcl (::safe::InterpSetConfig): [Bug 2854929]: Added
	code to recursively find deeper paths which may contain modules.
	Required to handle modules with names like 'platform::shell', which
	translate into 'platform/shell-X.tm', i.e arbitrarily deep
	subdirectories.

2009-11-03  Kevin B. Kenny  <kennykb@acm.org>
	
	* library/tzdata/Asia/Novokuznetsk: New tzdata locale for Kemerovo
	oblast', which now keeps Novosibirsk time and not Kranoyarsk time.
	* library/tzdata/Asia/Damascus: Syrian DST changes.
	* library/tzdata/Asia/Hong_Kong: Hong Kong historic DST corrections.
	Olson tzdata2009q.

2009-11-03  Pat Thoyts  <patthoyts@users.sourceforge.net>

	* tests/tcltest.test: Backport permissions fix for Win7.

2009-10-31  Donal K. Fellows  <dkf@users.sf.net>

	* generic/tclBasic.c (ExprRoundFunc): [Bug 2889593]: Correctly report
	the expected number of arguments when generating an error for round().

2009-10-29  Don Porter  <dgp@users.sourceforge.net>

	* generic/tcl.h:	[Bug 2800740]: Changed the typedef for the
	mp_digit type from:
		typedef unsigned long mp_digit;
	to:
		typedef unsigned int mp_digit;
	For 32-bit builds where "long" and "int" are two names for the same
	thing, this is no change at all. For 64-bit builds, though, this
	causes the dp[] array of an mp_int to be made up of 32-bit elements
	instead of 64-bit elements. This is a huge improvement because details
	elsewhere in the mp_int implementation cause only 28 bits of each
	element to be actually used storing number data. Without this change
	bignums are over 50% wasted space on 64-bit systems.

	***POTENTIAL INCOMPATIBILITY***
	For 64-bit builds, callers of routines with (mp_digit) or (mp_digit *)
	arguments *will*, and callers of routines with (mp_int *) arguments
	*may* suffer both binary and stubs incompatibilities with Tcl releases
	8.5.0 - 8.5.7.  Such possibilities should be checked, and if such
	incompatibilities are present, suitable [package require] requirements
	on the Tcl release should be put in place to keep such built code
	[load]-ing only in Tcl interps that are compatible.

2009-10-29  Kevin B. Kenny  <kennykb@acm.org>

	* library/clock.tcl (LocalizeFormat):
	* tests/clock.test (clock-67.1): [Bug 2819334]:
	Corrected a problem where '%%' followed by a letter in a format group
	could expand recursively: %%R would turn into %%H:%M:%S.

2009-10-28  Don Porter  <dgp@users.sourceforge.net>

	* generic/tclLiteral.c:	Backport fix for [Bug 2888044].

2009-10-28  Kevin B. Kenny  <kennykb@acm.org>

	* tests/fileName.test (fileName-20.[78]): Corrected poor test
	hygiene (failure to save and restore the working directory) that
	caused these two tests to fail on Windows (and [Bug 2806250] to be
	reopened).

2009-10-27  Don Porter  <dgp@users.sourceforge.net>

	* generic/tclPathObj.c: [Bug 2884203]: Missing refcount on cached
	normalized path caused crashes.

2009-10-27  Kevin B. Kenny  <kennykb@acm.org>

	* library/clock.tcl (ParseClockScanFormat): [Bug 2886852]:
	Corrected a problem where [clock scan] didn't load the timezone soon
	enough when processing a time format that lacked a complete date.
	* tests/clock.test (clock-66.1):
	Added a test case for the above bug.
	* library/tzdata/America/Argentina/Buenos_Aires:
	* library/tzdata/America/Argentina/Cordoba:
	* library/tzdata/America/Argentina/San_Luis:
	* library/tzdata/America/Argentina/Tucuman:
	New DST rules for Argentina. (Olson's tzdata2009p.)

2009-10-24  Kevin B. Kenny  <kennykb@acm.org>

	* library/clock.tcl (ProcessPosixTimeZone):
	Corrected a regression in the fix to [Bug 2207436] that caused [clock]
	to apply EU daylight saving time rules in the US. Thanks to Karl
	Lehenbauer for reporting this regression.
	* tests/clock.test (clock-52.4):
	Added a regression test for the above regression.
	* library/tzdata/Asia/Dhaka:
	* library/tzdata/Asia/Karachi:
	New DST rules for Bangladesh and Pakistan. (Olson's tzdata2009o.)

2009-10-23  Andreas Kupries  <andreask@activestate.com>

	* generic/tclIO.c (FlushChannel): Skip OutputProc for low-level
	0-length writes. When closing pipes which have already been closed not
	skipping leads to spurious SIG_PIPE signals. Reported by Mikhail
	Teterin <mi+thun@aldan.algebra.com>.

2009-10-21  Donal K. Fellows  <dkf@users.sf.net>

	* generic/tclPosixStr.c: [Bug 2882561]: Work around oddity on Haiku OS
	where SIGSEGV and SIGBUS are the same value.

2009-10-19  Don Porter  <dgp@users.sourceforge.net>

	* generic/tclIO.c:	Revised ReadChars and FilterInputBytes
	routines to permit reads to continue up to the string limits of Tcl
	values. Before revisions, large read attempts could panic when as
	little as half the limiting value length was reached. [Patch 2107634]
	Thanks to Sean Morrison and Bob Parker for their roles in the fix.

2009-10-18  Joe Mistachkin  <joe@mistachkin.com>

	* tests/thread.test (thread-4.[345]): [Bug 1565466]: Correct tests to
	save their error state before the final call to threadReap just in
	case it triggers an "invalid thread id" error.  This error can occur
	if one or more of the target threads has exited prior to the attempt
	to send it an asynchronous exit command.

	* doc/memory.n: [Bug 988703]: Add mechanism for finding what Tcl_Objs
	* generic/tclCkalloc.c (MemoryCmd): are allocated when built for
	* generic/tclInt.decls: memory debugging. This was previously
	* generic/tclInt.h: backported from Tcl 8.6 with the corrections to
	* generic/tclObj.c (ObjData, TclFinalizeThreadObjects): fix [Bug
	2871908]. However, there were key elements missing. These changes make
	things consistent between branches.

2009-10-17  Donal K. Fellows  <dkf@users.sf.net>

	* generic/tclVar.c (TclDeleteCompiledLocalVars, UnsetVarStruct)
	(TclDeleteNamespaceVars):
	* generic/tclTrace.c (Tcl_UntraceVar2): [Bug 2629338]: Stop traces
	that are deleted part way through (a feature used by tdom) from
	causing freed memory to be accessed.

2009-10-08  Donal K. Fellows  <dkf@users.sf.net>

	* generic/tclDictObj.c (DictIncrCmd): [Bug 2874678]: Don't leak any
	bignums when doing [dict incr] with a value.
	* tests/dict.test (dict-19.3): Memory leak detection code.

2009-10-07  Andreas Kupries  <andreask@activestate.com>

	* generic/tclObj.c: [Bug 2871908]: Plug memory leaks of the
	objThreadMap and lineCLPtr hashtables.  Also make the names of the
	continuation line information initialization and finalization
	functions more consistent. Patch supplied by Joe Mistachkin
	<joe@mistachkin.com>.

	* generic/tclIORChan.c (ErrnoReturn): Replace the hardwired constant
	11 with the proper errno define, EAGAIN. What was I thinking? The
	BSD's have a different errno assignment and break with the hardwired
	number. Reported by emiliano on the chat.

2009-10-06  Don Porter  <dgp@users.sourceforge.net>

	* generic/tclTomMathInt.h (new): Public header tclTomMath.h had
	* generic/tclTomMath.h: dependence on private headers, breaking use
	* generic/tommath.h:    by extensions [Bug 1941434].

2009-10-05  Don Porter  <dgp@users.sourceforge.net>

	* changes:	Update for 8.5.8 release.

2009-10-04  Daniel Steffen  <das@users.sourceforge.net>

	* macosx/tclMacOSXBundle.c:	Workaround CF memory managment bug in
	* unix/tclUnixInit.c:		Mac OS X 10.4 & earlier. [Bug 2569449]

2009-10-02  Kevin B. Kenny  <kennykb@acm.org>

	* library/tzdata/Africa/Cairo:
	* library/tzdata/Asia/Gaza:
	* library/tzdata/Asia/Karachi:
	* library/tzdata/Pacific/Apia:	Olson's tzdata2009n.

2009-09-29  Don Porter  <dgp@users.sourceforge.net>

	* generic/tclAlloc.c:           Cleaned up various routines in the
	* generic/tclCkalloc.c:         call stacks for memory allocation to
	* generic/tclInt.h:		guarantee that any size values computed
	* generic/tclThreadAlloc.c:     are within the domains of the routines
	they get passed to.  [Bugs 2557696 and 2557796].

2009-09-11  Don Porter  <dgp@users.sourceforge.net>

	* library/http/http.tcl:	Bump to http 2.7.4 to account for
	* library/http/pkgIndex.tcl:	[Bug 2849860] fix.
	* unix/Makefile.in:
	* win/Makefile.in:

2009-09-10  Donal K. Fellows  <dkf@users.sf.net>

	* library/http/http.tcl (http::Event): [Bug 2849860]: Handle charset
	names in double quotes; some servers like generating them like that.

2009-09-01  Don Porter  <dgp@users.sourceforge.net>

	* library/tcltest/tcltest.tcl:	Bump to tcltest 2.3.2 after revision
	* library/tcltest/pkgIndex.tcl:	to verbose error message.
	* unix/Makefile.in:
	* win/Makefile.in:

2009-08-27  Don Porter  <dgp@users.sourceforge.net>

	* generic/tclStringObj.c:	[Bug 2845535]: A few more string
	overflow cases in [format].

2009-08-25  Andreas Kupries  <andreask@activestate.com>

	* generic/tclBasic.c (Tcl_CreateInterp, Tcl_EvalTokensStandard)
	(EvalTokensStandard, Tcl_EvalEx, EvalEx, TclAdvanceContinuations)
	(TclEvalObjEx):
	* generic/tclCmdMZ.c (Tcl_SwitchObjCmd, TclListLines):
	* generic/tclCompCmds.c (*):
	* generic/tclCompile.c (TclSetByteCodeFromAny, TclInitCompileEnv)
	(TclFreeCompileEnv, TclCompileScript):
	* generic/tclCompile.h (CompileEnv):
	* generic/tclInt.h (ContLineLoc, Interp):
	* generic/tclObj.c (ThreadSpecificData, ContLineLocFree)
	(TclThreadFinalizeObjects, TclInitObjSubsystem, TclContinuationsEnter)
	(TclContinuationsEnterDerived, TclContinuationsCopy)
	(TclContinuationsGet, TclFreeObj):
	* generic/tclParse.c (TclSubstTokens, Tcl_SubstObj):
	* generic/tclProc.c (TclCreateProc):
	* generic/tclVar.c (TclPtrSetVar):
	* tests/info.test (info-30.0-24):

	Extended parser, compiler, and execution with code and attendant data
	structures tracking the positions of continuation lines which are not
	visible in script Tcl_Obj*'s, to properly account for them while
	counting lines for #280.

2009-08-24  Daniel Steffen  <das@users.sourceforge.net>

	* macosx/tclMacOSXNotify.c: Fix multiple issues with nested event
	loops when CoreFoundation notifier is running in embedded mode. (Fixes
	problems in TkAqua Cocoa reported by Youness Alaoui on tcl-mac)

2009-08-21  Don Porter  <dgp@users.sourceforge.net>

	* generic/tclFileName.c: Correct regression in [Bug 2837800] fix.
	* tests/fileName.test:

2009-08-20  Don Porter  <dgp@users.sourceforge.net>

	* generic/tclFileName.c: [Bug 2837800]: Get the correct result from
	[glob */test] when * matches something like ~foo.

	* generic/tclPathObj.c:	[Bug 2806250]: Prevent the storage of strings
	starting with ~ in the "tail" part (normPathPtr field) of the path
	intrep when PATHFLAGS != 0.  This establishes the assumptions relied
	on elsewhere that the name stored there is a relative path.  Also
	refactored to make an AppendPath() routine instead of the cut/paste
	stanzas that were littered throughout.

2009-08-20  Donal K. Fellows  <dkf@users.sf.net>

	* generic/tclCmdIL.c (Tcl_LsortObjCmd): Plug memory leak.

2009-08-18  Don Porter  <dgp@users.sourceforge.net>

	* generic/tclPathObj.c:	[Bug 2837800]: Added NULL check to prevent
	* tests/fileName.test:	crashes during [glob].

2009-08-06  Andreas Kupries  <andreask@activestate.com>

	* doc/refchan.n [Bug 2827000]: Extended the implementation of
	* generic/tclIORChan.c: reflective channels (TIP 219, method 'read'),
	* tests/ioCmd.test: enabling handlers to signal EAGAIN to indicate 'no
	data, but not at EOF either', and other system errors. Updated
	documentation, extended testsuite (New test cases iocmd*-23.{9,10}).

2009-08-02  Donal K. Fellows  <dkf@users.sf.net>

	* unix/tclUnixFCmd.c (GetOwnerAttribute, SetOwnerAttribute)
	(GetGroupAttribute, SetGroupAttribute): [Bug 1942222]: Stop calling
	* unix/tclUnixFile.c (TclpGetUserHome): endpwent() and endgrent();
	they've been unnecessary for ages.

2009-07-31  Don Porter  <dgp@users.sourceforge.net>

	* generic/tclStringObj.c:       [Bug 2830354]: Corrected failure to
	* tests/format.test:            grow buffer when format spec request
	large width floating point values.  Thanks to Clemens Misch.

2009-07-24  Andreas Kupries  <andreask@activestate.com>

	* generic/tclIO.c (Tcl_GetChannelHandle): [Bug 2826248]: Do not crash
	* generic/tclPipe.c (FileForRedirect): for getHandleProc == NULL, this
	is allowed. Provide a nice error message in the bypass area. Updated
	caller to check the bypass for a mesage. Bug reported by Andy
	Sonnenburg <andy22286@users.sourceforge.net>. Backported from CVS
	head.

2009-07-23  Joe Mistachkin  <joe@mistachkin.com>

	* generic/tclNotify.c: [Bug 2820349]: Ensure that queued events are
	freed once processed.

2009-07-21  Kevin B. Kenny  <kennykb@acm.org>

	* library/tzdata/Asia/Dhaka:
	* library/tzdata/Indian/Mauritius: Olson's tzdata2009k.

2009-07-20  Donal K. Fellows  <dkf@users.sf.net>

	* generic/tclCmdMZ.c (StringIsCmd): Reorganize so that [string is] is
	more efficient when parsing things that are correct, at a cost of
	making the empty string test slightly more costly. With this, the cost
	of doing [string is integer -strict $x] matches [catch {expr {$x+0}}]
	in the successful case, and greatly outstrips it in the failing case.

2009-07-16  Don Porter  <dgp@users.sourceforge.net>

	* generic/tclCmdIL.c:	Removed unused variables.
	* generic/tclCompile.c:
	* generic/tclVar.c:
	* unix/tclUnixChan.c:

	* generic/tclScan.c:	Typo in ACCEPT_NAN configuration.

	* generic/tclStrToD.c:	[Bug 2819200]: Set floating point control
	register on MIPS systems so that the gradual underflow expected by Tcl
	is in effect.

2009-07-14  Andreas Kupries  <andreask@activestate.com>

	* generic/tclBasic.c (DeleteInterpProc,TclArgumentBCEnter,
	(TclArgumentBCRelease, TclArgumentGet):
	* generic/tclCompile.c (EnterCmdWordIndex, TclCleanupByteCode,
	(TclInitCompileEnv, TclCompileScript):
	* generic/tclCompile.h (ExtCmdLoc):
	* generic/tclExecute.c (TclExecuteByteCode):
	* generic/tclInt.h (ExtIndex, CFWordBC):
	* tests/info.test (info-39.0):

	Backport of some changes made to the Tcl head, to handle literal
	sharing better. The code here is much simpler (trimmed down) compared
	to the head as the 8.5 branch is not bytecode compiling whole files,
	and doesn't compile eval'd code either.

	Reworked the handling of literal command arguments in bytecode to be
	saved (compiler) and used (execution) per command (see the
	TCL_INVOKE_STK* instructions), and not per the whole bytecode.  This
	removes the problems with location data caused by literal sharing in
	proc bodies. Simplified the associated datastructures (ExtIndex is
	gone, as is the function EnterCmdWordIndex).

2009-07-01  Pat Thoyts  <patthoyts@users.sourceforge.net>

	* win/tclWinInt.h:   [Bug 2806622]: Handle the GetUserName API call
	* win/tclWin32Dll.c: via the tclWinProcs indirection structure. This
	* win/tclWinInit.c:  fixes a problem obtaining the username when the
	USERNAME environment variable is unset.

2009-06-15  Don Porter  <dgp@users.sourceforge.net>

	* generic/tclStringObj.c: sprintf() -> Tcl_ObjPrintf() conversion.

2009-06-13  Don Porter  <dgp@users.sourceforge.net>

	* generic/tclCompile.c:	The value stashed in iPtr->compiledProcPtr
	* generic/tclProc.c:	when compiling a proc survives too long.  We
	* tests/execute.test:	only need it there long enough for the right
	TclInitCompileEnv() call to re-stash it into envPtr->procPtr.  Once
	that is done, the CompileEnv controls.  If we let the value of
	iPtr->compiledProcPtr linger, though, then any other bytecode compile
	operation that takes place will also have its CompileEnv initialized
	with it, and that's not correct.  The value is meant to control the
	compile of the proc body only, not other compile tasks that happen
	along.  Thanks to Carlos Tasada for discovering and reporting the
	problem.  [Bug 2802881].

2009-06-10  Don Porter  <dgp@users.sourceforge.net>

	* generic/tclStringObj.c:	Revised [format] to not overflow the
	integer calculations computing the length of the %ll formats of
	really big integers.  Also added protections so that [format]s that
	would produce results overflowing the maximum string length of Tcl
	values throw a normal Tcl error instead of a panic. [Bug 2801413]

2006-06-09  Kevin B. Kenny  <kennykb@acm.org>

	* generic/tclGetDate.y: Fixed a thread safety bug in the generated
	* library/clock.tcl:    Bison parser (needed a %pure-parser
	* tests/clock.test:     declaration to avoid static variables).
				Discovered that the %pure-parser declaration
	                        allowed for returning the Bison error message
	                        to the Tcl caller in the event of a syntax
	                        error, so did so.
	* generic/tclDate.c: bison 2.3

2006-06-08  Kevin B. Kenny  <kennykb@acm.org>

	* library/tzdata/Asia/Dhaka: New DST rule for Bangladesh.
	(Olson's tzdata2009i.)

2009-06-02  Don Porter  <dgp@users.sourceforge.net>

	* generic/tclExecute.c:	Replace dynamically-initialized table with
	a table of static constants in the lookup table for exponent operator
	computations that fit in a 64 bit integer result.

	* generic/tclExecute.c:	Corrected implementations and selection
	logic of the INST_EXPON instruction to fix [Bug 2798543].

2009-06-01  Don Porter  <dgp@users.sourceforge.net>

	* tests/expr.test:	Added many tests demonstrating the broken
	cases of [Bug 2798543].

2009-05-30  Kevin B. Kenny  <kennykb@acm.org>

	* library/tzdata/Africa/Cairo:
	* library/tzdata/Asia/Amman: Olson's tzdata2009h.

2009-05-29  Andreas Kupries  <andreask@activestate.com>

	* library/platform/platform.tcl: Fixed handling of cpu ia64,
	* library/platform/pkgIndex.tcl: taking ia64_32 into account
	* unix/Makefile.in: now. Bumped version to 1.0.5. Updated the
	* win/Makefile.in: installation commands.

2009-05-07  Miguel Sofer  <msofer@users.sf.net>

	* generic/tclObj.c (Tcl_GetCommandFromObj): fix for bug [2785893],
	insure that a command in a deleted namespace cannot be found
	through a cached name.

2009-05-06  Don Porter  <dgp@users.sourceforge.net>

	* generic/tclCmdMZ.c:   Improve overflow error message from
	[string repeat].  [Bug 2582327]

2009-04-28  Jeff Hobbs  <jeffh@ActiveState.com>

	* unix/tcl.m4, unix/configure (SC_CONFIG_CFLAGS): harden the check
	to add _r to CC on AIX with threads.

2009-04-27  Alexandre Ferrieux  <ferrieux@users.sourceforge.net>

	* generic/tclInt.h:   Backport fix for [Bug 1028264]: WSACleanup() too early.
	* generic/tclEvent.c: The fix introduces "late exit handlers"
	* win/tclWinSock.c:   for similar late process-wide cleanups.

2009-04-27  Alexandre Ferrieux  <ferrieux@users.sourceforge.net>

	* win/tclWinSock.c: Backport fix for [Bug 2446662]: resync Win
	behavior on RST with that of unix (EOF).

2009-04-27  Donal K. Fellows  <dkf@users.sf.net>

	* doc/concat.n (EXAMPLES): [Bug 2780680]: Rewrote so that the spacing
	of result messages is correct. (The exact way they were wrong was
	different when rendered through groff or as HTML, but it was still
	wrong both ways.)

2009-04-24  Stuart Cassoff <stwo@users.sf.net>

	* unix/Makefile.in: [Patch 2769530]: Don't chmod/exec installManPage.

2009-04-15  Don Porter  <dgp@users.sourceforge.net>

	*** 8.5.7 TAGGED FOR RELEASE ***

	* generic/tclStringObj.c:	AppendUnicodeToUnicodeRep failed
	to set stringPtr->allocated to 0, leading to crashes.

	* changes:	Update for 8.5.7 release.

2009-04-14  Stuart Cassoff  <stwo@users.sourceforge.net>

	* unix/tcl.m4:	Removed -Wno-implicit-int from CFLAGS_WARNING.

2008-04-14  Kevin B. Kenny  <kennykb@acm.org>

	* library/tzdata/Asia/Karachi: Updated rules for Pakistan Summer
				       Time (Olson's tzdata2009f)

2009-04-10  Don Porter  <dgp@users.sourceforge.net>

	* changes:	Update for 8.5.7 release.

	* generic/tcl.h:	Bump to 8.5.7 for release.
	* library/init.tcl:
	* tools/tcl.wse.in:
	* unix/configure.in:
	* unix/tcl.spec:
	* win/configure.in:
	* README:

	* unix/configure:	autoconf-2.59
	* win/configure:

	* generic/tclStringObj.c (UpdateStringOfString):  Fix bug detected
	by compiler warning about undefined "dst".

	* tests/httpd:		Backport new tests for http 2.7.3.
	* tests/http.tcl:

2009-04-10  Daniel Steffen  <das@users.sourceforge.net>

	* unix/tclUnixChan.c:		TclUnixWaitForFile(): use FD_* macros
	* macosx/tclMacOSXNotify.c:	to manipulate select masks (Cassoff).
					[Bug 1960647]

	* unix/tclLoadDyld.c:		use RTLD_GLOBAL instead of RTLD_LOCAL.
					[Bug 1961211]

	* macosx/tclMacOSXNotify.c:	revise CoreFoundation notifier to allow
					embedding into applications that
					already have a CFRunLoop running and
					want to run the tcl event loop via
					Tcl_ServiceModeHook(TCL_SERVICE_ALL).

	* macosx/tclMacOSXNotify.c:	add CFRunLoop based Tcl_Sleep() and
	* unix/tclUnixChan.c:		TclUnixWaitForFile() implementations
	* unix/tclUnixEvent.c:		and disable select() based ones in
					CoreFoundation builds.

	* unix/tclUnixNotify.c:		simplify, sync with tclMacOSXNotify.c.

	* generic/tclInt.decls: 	add TclMacOSXNotifierAddRunLoopMode()
	* generic/tclIntPlatDecls.h:	internal API, regen.
	* generic/tclStubInit.c:

	* unix/configure.in (Darwin):	use Darwin SUSv3 extensions if
					available; remove /Network locations
					from default tcl package search path
					(NFS mounted locations and thus slow).
	* unix/configure:		autoconf-2.59
	* unix/tclConfig.h.in:		autoheader-2.59

	* macosx/tclMacOSXBundle.c:	on Mac OS X 10.4 and later, replace
					deprecated NSModule API by dlfcn API.

2009-04-09  Kevin B. Kenny  <kennykb@acm.org>

	* tools/tclZIC.tcl:	Always emit Unix-style line terminators.
	* library/tzdata:	Olson's tzdata2009e.

2009-04-09  Don Porter  <dgp@users.sourceforge.net>

	* library/http/http.tcl:	Backport http 2.7.3 from HEAD for
	* library/http/pkgIndex.tcl:	bundling with the Tcl 8.5.7 release.
	* unix/Makefile.in:
	* win/Makefile.in:

2009-04-08  Andreas Kupries  <andreask@activestate.com>

	* library/platform/platform.tcl: Extended the darwin sections to
	* library/platform/pkgIndex.tcl: add a kernel version number to
	* unix/Makefile.in: the identifier for anything from Leopard (10.5)
	* win/Makefile.in: on up. Extended patterns for same. Extended cpu
	* doc/platform.n: recognition for 64bit Tcl running on a 32bit
	kernel on a 64bit processor (By Daniel Steffen). Bumped version to
	1.0.4. Updated Makefiles.

2009-04-08  Don Porter  <dgp@users.sourceforge.net>

	* library/tcltest/tcltest.tcl:	Converted [eval]s (some unsafe!) to
	* library/tcltest/pkgIndex.tcl:	{*} in tcltest package.  [Bug 2570363]
	* unix/Makefile.in:	=> tcltest 2.3.1
	* win/Makefile.in:

2009-04-07  Don Porter  <dgp@users.sourceforge.net>

	* generic/tclStringObj.c:	Completed backports of fixes for
	[Bug 2494093] and [Bug 2553906].

2009-03-30  Don Porter  <dgp@users.sourceforge.net>

	* doc/Alloc.3:  Size argument is "unsigned int".  [Bug 2556263]

	* generic/tclStringObj.c:       Added protections from invalid memory
	* generic/tclTestObj.c:         accesses when we append (some part of)
	* tests/stringObj.test:         a Tcl_Obj to itself.  Added the
	appendself and appendself2 subcommands to the [teststringobj] testing
	command and added tests to the test suite.  [Bug 2603158]

2009-03-27  Don Porter  <dgp@users.sourceforge.net>

	* generic/tclPathObj.c (TclPathPart):	TclPathPart() was computing
	* tests/fileName.test:	the wrong results for both [file dirname] and
	[file tail] on "path" arguments with the PATHFLAGS != 0 intrep and
	with an empty string for the "joined-on" part.  [Bug 2710920]

2009-03-20  Don Porter  <dgp@users.sourceforge.net>

	* generic/tclStringObj.c:       Test stringObj-6.9 checks that
	* tests/stringObj.test:         Tcl_AppendStringsToObj() no longer
	crashes when operating on a pure unicode value.  [Bug 2597185]

	* generic/tclExecute.c (INST_CONCAT1):  Panic when appends overflow
	the max length of a Tcl value.  [Bug 2669109]

2009-03-18  Don Porter  <dgp@users.sourceforge.net>

	* win/tclWinFile.c (TclpObjNormalizePath):      Corrected Tcl_Obj leak.
	Thanks to Joe Mistachkin for detection and patch.  [Bug 2688184].

2009-03-15  Donal K. Fellows  <dkf@users.sf.net>

	* generic/tclPosixStr.c (Tcl_SignalId,Tcl_SignalMsg): [Patch 1513655]:
	Added support for SIGINFO, which is present on BSD platforms.

2009-02-20  Don Porter  <dgp@users.sourceforge.net>

	* generic/tclPathObj.c: Fixed mistaken logic in TclFSGetPathType()
	* tests/fileName.test:  that assumed (not "absolute" => "relative").
	This is a false assumption on Windows, where "volumerelative" is
	another possibility.  [Bug 2571597].

2009-02-17  Jeff Hobbs  <jeffh@ActiveState.com>

	* win/tcl.m4, win/configure: Check if cl groks _WIN64 already to
	avoid CC manipulation that can screw up later configure checks.
	Use 'd'ebug runtime in 64-bit builds.

2009-02-05  Don Porter  <dgp@users.sourceforge.net>

	* generic/tclStringObj.c: Added overflow protections to the
	AppendUtfToUtfRep routine to either avoid invalid arguments and
	crashes, or to replace them with controlled panics.  [Bug 2561794]

2009-02-04  Don Porter  <dgp@users.sourceforge.net>

	* generic/tclStringObj.c (SetUnicodeObj):       Corrected failure of
	Tcl_SetUnicodeObj() to panic on a shared object.  [Bug 2561488].  Also
	factored out common code to reduce duplication.

	* generic/tclCmdMZ.c:   Prevent crashes due to int overflow of the
	length of the result of [string repeat].  [Bug 2561746]

2009-01-29  Donal K. Fellows  <dkf@users.sf.net>

	* generic/tclNamesp.c (Tcl_FindCommand): [Bug 2519474]: Ensure that
	the path is not searched when the TCL_NAMESPACE_ONLY flag is given.

2009-01-22  Kevin B. Kenny  <kennykb@acm.org>

	* unix/tcl.m4: Corrected a typo ($(SHLIB_VERSION) should be
	${SHLIB_VERSION}).
	* unix/configure: Autoconf 2.59

2009-01-21  Andreas Kupries  <andreask@activestate.com>

	* generic/tclIORChan.c (ReflectClose): Fix for [Bug 2458202].
	Closing a channel may supply NULL for the 'interp'. Test for
	finalization needs to be different, and one place has to pull the
	interp out of the channel instead.

2009-01-19  Kevin B. Kenny  <kennykb@acm.org>

	* unix/Makefile.in: Added a CONFIG_INSTALL_DIR parameter so that
	* unix/tcl.m4:      distributors can control where tclConfig.sh goes.
	Made the installation of 'ldAix' conditional
	upon actually being on an AIX system.  Allowed for downstream
	packagers to customize SHLIB_VERSION on BSD-derived systems.
	Thanks to Stuart Cassoff for [Patch 907924].
	* unix/configure: Autoconf 2.59

2009-01-09  Don Porter  <dgp@users.sourceforge.net>

	* generic/tclStringObj.c (STRING_SIZE):	Corrected failure to limit
	memory allocation requests to the sizes that can be supported by
	Tcl's memory allocation routines.  [Bug 2494093].

2009-01-08  Don Porter  <dgp@users.sourceforge.net>

	* generic/tclStringObj.c (STRING_UALLOC):  Added missing parens
	required to get correct results out of things like
	STRING_UALLOC(num + append).  [Bug 2494093].

2009-01-06  Donal K. Fellows  <dkf@users.sf.net>

	* generic/tclDictObj.c (DictIncrCmd): Corrected twiddling in internals
	of dictionaries so that literals can't get destroyed.

	* tests/expr.test, tests/string.test: Eliminate non-ASCII characters.
	[Bugs 2006884, 2006879]

2009-01-03  Kevin B. Kenny  <kennykb@acm.org>:

	* library/clock.tcl (tcl::clock::add): Fixed error message formatting
	in the case where [clock add] is presented with a bad switch.
	* tests/clock.test (clock-65.1) Added a test case for the above
	problem [Bug 2481670].

2008-12-21  Don Porter  <dgp@users.sourceforge.net>

	*** 8.5.6 TAGGED FOR RELEASE ***

	* generic/tcl.h:	Bump to 8.5.6 for release.
	* library/init.tcl:
	* tools/tcl.wse.in:
	* unix/configure.in:
	* unix/tcl.spec:
	* win/configure.in:
	* README:

	* unix/configure:	autoconf-2.59
	* win/configure:

	* changes:	Update for 8.5.6 release.

	* library/tclIndex: Removed reference to no-longer-extant procedure
	'tclLdAout'.
	* doc/library.n: Corrected mention of 'auto_exec' to 'auto_execok'.
	[Patch 2114900] thanks to Stu Cassoff <stwo@users.sf.net>
	Backport of 2008-11-26 commit from Kevin Kenny.

	* win/tclWinThrd.c (TclpThreadCreate): We need to initialize the
	thread id variable to 0 as on 64 bit windows this is a pointer sized
	field while windows only fills it with a 32 bit value. The result is
	an inability to join the threads as the ids cannot be matched.
	Backport of 2008-10-13 commit from Pat Thoyts.

2008-12-15  Donal K. Fellows  <donal.k.fellows@man.ac.uk>

	* generic/tclExecute.c (TEBC:INST_DICT_GET): Make sure that the result
	is empty when generating an error message. [Bug 2431847]

2008-12-12  Jan Nijtmans  <nijtmans@users.sf.net>

	* library/clock.tcl (ProcessPosixTimeZone): Fix time change in Eastern
	Europe (not 3:00 but 4:00 local time) [Bug 2207436]

2008-12-11  Andreas Kupries  <andreask@activestate.com>

	* generic/tclIO.c (SetChannelFromAny and related): Modified the
	* tests/io.test: internal representation of the tclChannelType to
	contain not only the ChannelState pointer, but also a reference to the
	interpreter it was made in. Invalidate and recompute the internal
	representation when it is used in a different interpreter (like
	cmdName intrep's). Added testcase. [Bug 2407783]

2008-12-11  Jan Nijtmans  <nijtmans@users.sf.net>

	* library/clock.tcl (ProcessPosixTimeZone): Fallback to European time
	zone DST rules, when the timezone is between 0 and -12. [Bug 2207436]
	* tests/clock.test (clock-52.[23]): Test cases.

2008-12-10  Kevin B. Kenny  <kennykb@acm.org>

	* library/tzdata/*: Update from Olson's tzdata2008i.

2008-12-04  Don Porter  <dgp@users.sourceforge.net>

	* generic/tclPathObj.c (Tcl_FSGetNormalizedPath):	Added another
	flag value TCLPATH_NEEDNORM to mark those intreps which need more
	complete normalization attention for correct results. [Bug 2385549]

2008-12-03  Don Porter  <dgp@users.sourceforge.net>

	* generic/tclFileName.c (DoGlob): One of the Tcl_FSMatchInDirectory
	calls did not have its return code checked. This caused error messages
	returned by some Tcl_Filesystem drivers to be swallowed.

2008-12-02  Andreas Kupries  <andreask@activestate.com>

	* generic/tclIO.c (TclFinalizeIOSubsystem): Replaced Alexandre
	Ferrieux's first patch for [Bug 2270477] with a gentler version, also
	supplied by him.

2008-12-01  Don Porter	<dgp@users.sourceforge.net>

	* generic/tclParse.c:	Backport fix for [Bug 2251175].

2008-11-30  Kevin B. Kenny  <kennykb@acm.org>

	* library/clock.tcl (format, ParseClockScanFormat): Added a [string
	map] to get rid of namespace delimiters before caching a scan or
	format procedure. [Bug 2362156]
	* tests/clock.test (clock-64.[12]): Added test cases for the bug that
	was tickled by a namespace delimiter inside a format string.

2008-11-25  Andreas Kupries  <andreask@activestate.com>

	* generic/tclIO.c (TclFinalizeIOSubsystem): Applied Alexandre
	Ferrieux's patch for [Bug 2270477] to prevent infinite looping during
	finalization of channels not bound to interpreters.

2008-08-23  Andreas Kupries  <andreask@activestate.com>

	* generic/tclIO.c: Backport of fix for [Bug 2333466].

2008-11-18  Jan Nijtmans  <nijtmans@users.sf.net>

	* generic/tcl.decls:	Fix signature and implementation of
	* generic/tclDecls.h:	Tcl_HashStats, such that it conforms
	* generic/tclHash.c:	to the documentation. [Bug 2308236]
	* doc/Hash.3:

2008-11-13  Jan Nijtmans  <nijtmans@users.sf.net>

	* generic/tclInt.h:	Rename static function FSUnloadTempFile to
	* generic/tclIOUtil.c:	TclFSUnloadTempFile, needed in tclLoad.c

	* generic/tclLoad.c:	Fixed [Bug 2269431]: load of shared
	                        objects leaves temporary files on windows

2008-11-10  Andreas Kupries  <andreask@activestate.com>

	* doc/platform_shell.n: Fixed [Bug 2255235], reported by Ulrich
	* library/platform/pkgIndex.tcl: Ring <uring@users.sourceforge.net>.
	* library/platform/shell.tcl: Updated the LOCATE command in the
	* library/tm.tcl: package 'platform::shell' to handle the new form
	* unix/Makefile.in: of 'provide' commands generated by tm.tcl. Bumped
	* win/Makefile.in: package to version 1.1.4. Added cross-references
	to the relevant parts of the code to avoid future desynchronization.

2008-11-04  Jeff Hobbs  <jeffh@ActiveState.com>

	* generic/tclPort.h: remove the ../win/ header dir as the build system
	already has it, and it confuses builds when used with private headers
	installed.

2008-10-24  Pat Thoyts  <patthoyts@users.sourceforge.net>

	* library/http/http.tcl: Backported a fix for reading HTTP-like
	protocols that used to work and were broken with http 2.7. Now http
	2.7.2

2008-10-23  Don Porter	<dgp@users.sourceforge.net>

	* generic/tcl.h:	Bump version number to 8.5.6b1 to distinguish
	* library/init.tcl:	CVS development snapshots from the 8.5.5 and
	* unix/configure.in:	8.5.6 releases.
	* unix/tcl.spec:
	* win/configure.in:
	* tools/tcl.wse.in:
	* README

	* unix/configure:	autoconf (2.59)
	* win/configure:

2008-10-19  Don Porter	<dgp@users.sourceforge.net>

	* generic/tclProc.c:	Reset -level and -code values to defaults
	after they are used. [Bug 2152286]

2008-10-16  Don Porter	<dgp@users.sourceforge.net>

	* library/init.tcl:	Revised [unknown] so that it carefully
	preserves the state of the ::errorInfo and ::errorCode variables at
	the start of auto-loading and restores that state before the
	autoloaded command is evaluated. [Bug 2140628]

2008-10-10  Don Porter	<dgp@users.sourceforge.net>

	*** 8.5.5 TAGGED FOR RELEASE ***

	* generic/tcl.h:	Bump to 8.5.5 for release.
	* library/init.tcl:
	* tools/tcl.wse.in:
	* unix/configure.in:
	* unix/tcl.spec:
	* win/configure.in:

	* unix/configure:	autoconf-2.59
	* win/configure:

	* changes:	Update for 8.5.5 release.

2008-10-08  Don Porter	<dgp@users.sourceforge.net>

	* generic/tclTrace.c:   Corrected handling of errors returned by
	variable traces so that the errorInfo value contains the original
	error message. [Bug 2151707]

	* generic/tclVar.c:     Revised implementation of TclObjVarErrMsg so
	that error message construction does not disturb an existing
	iPtr->errorInfo that may be in progress.

2008-10-06  Jan Nijtmans  <nijtmans@users.sf.net>

	* tclWinTest.c: Fix compiler warning when compiling this file with
	mingw gcc:
	    tclWinTest.c:706: warning: dereferencing type-punned pointer will
	    break strict-aliasing rules
	* generic/tclLoad.c: Make sure that any library which doesn't have an
	unloadproc is only really unloaded when no library code is executed
	yet. [Bug 2059262]

2008-10-06  Joe Mistachkin  <joe@mistachkin.com>

	* tools/man2tcl.c: Added missing line from patch by Harald Oehlmann.
	[Bug 1934200]

2008-10-05  Kevin B. Kenny  <kennykb@acm.org>

	* libtommath/bn_mp_sqrt.c (bn_mp_sqrt): Handle the case where a
	* tests/expr.test (expr-47.13):         number's square root is
	between n<<DIGIT_BIT and n<<DIGIT_BIT+1. [Bug 2143288]
	Thanks to Malcolm Boffey (malcolm.boffey@virgin.net) for the patch.

2008-10-02  Joe Mistachkin  <joe@mistachkin.com>

	* tools/man2help2.tcl: Integrated patches from Harald Oehlmann.
	* tools/man2tcl.c: [Bug 1934200, 1934272]

2008-09-27  Donal K. Fellows  <donal.k.fellows@man.ac.uk>

	* generic/tclCmdIL.c (Tcl_LrepeatObjCmd): Improve the handling of the
	case where the combination of number of elements and repeat count
	causes the resulting list to be too large. [Bug 2130992]

2008-09-25  Don Porter	<dgp@users.sourceforge.net>

	* doc/global.n:	Correct false claim about [info locals].

2008-09-17  Don Porter	<dgp@users.sourceforge.net>

	* generic/tclInt.h:     Correct the TclGetLongFromObj,
	TclGetIntFromObj, and TclGetIntForIndexM macros so that they
	retrieve the internalRep.longValue field instead of casting the
	internalRep.otherValuePtr field to type long.

2008-09-17  Miguel Sofer  <msofer@users.sf.net>

	* library/init.tcl: export min and max commands from the mathfunc
	namespace [Bug 2116053]

2008-09-10  Donal K. Fellows  <donal.k.fellows@man.ac.uk>

	* generic/tclListObj.c (Tcl_ListObjGetElements): Make this list->dict
	transformation - encountered when using [foreach] with dicts - not as
	expensive as it was before. Spotted by Kieran Elby and reported on
	tcl-core.

2008-09-07  Miguel Sofer  <msofer@users.sf.net>

	* doc/namespace.n: fix [Bug 2098441]

2008-08-28  Don Porter	<dgp@users.sourceforge.net>

	* generic/tcl.h:	Bump version number to 8.5.5b1 to distinguish
	* library/init.tcl:	CVS development snapshots from the 8.5.4 and
	* unix/configure.in:	8.5.5 releases.
	* unix/tcl.spec:
	* win/configure.in:
	* tools/tcl.wse.in:
	* README

	* unix/configure:	autoconf (2.59)
	* win/configure:

2008-08-22  Don Porter  <dgp@users.sourceforge.net>

	* generic/tclUtil.c (TclReToGlob):	Added missing set of the
	*exactPtr value to really fix [Bug 2065115]. Also avoid possible
	DString overflow.
	* tests/regexpComp.test:	Correct duplicate test names.

2008-08-21  Jeff Hobbs  <jeffh@ActiveState.com>

	* tests/regexp.test, tests/regexpComp.test: correct re2glob ***=
	* generic/tclUtil.c (TclReToGlob):          translation from exact
	to anywhere-in-string match. [Bug 2065115]

2008-08-20  Daniel Steffen  <das@users.sourceforge.net>

	* generic/tclTest.c (TestconcatobjCmd):	fix use of internal-only
						TclInvalidateStringRep macro.
						[Bug 2057479]

2008-08-17  Miguel Sofer  <msofer@users.sf.net>

	* generic/tclTest.c (TestconcatobjCmd):
	* generic/tclUtil.c (Tcl_ConcatObj):
	* tests/util.test (util-4.7):
	fix [Bug 1447328]; the original "fix" turned Tcl_ConcatObj() into
	a hairy monster. This was exposed by [Bug 2055782]. Additionally,
	Tcl_ConcatObj could corrupt its input under certain conditions!

	*** NASTY BUG FIXED ***

2008-08-14  Don Porter  <dgp@users.sourceforge.net>

	*** 8.5.4 TAGGED FOR RELEASE ***

	* tests/fileName.test:  Revise new tests for portability to case
	insensitive filesystems.

2008-08-14  Daniel Steffen  <das@users.sourceforge.net>

	* generic/tclCompile.h:		Add support for debug logging of DTrace
	* generic/tclBasic.c:		'proc', 'cmd' and 'inst' probes (does
					_not_ require a platform with DTrace).

	* generic/tclCmdIL.c (TclInfoFrame):	Check fPtr->line before
						dereferencing as line info may
						not exists when TclInfoFrame()
						is called from a DTrace probe.

	* tests/msgcat.test:		Fix for ::tcl::mac::locale with
					@modifier (HEAD backport 2008-06-01).

	* tests/fCmd.test (fCmd-6.23):	Made result matching robust when test
					workdir and /tmp are not on same FS.

	* unix/Makefile.in:		Ensure Makefile shell is /bin/bash for
	* unix/configure.in (SunOS):	DTrace-enabled build on Solaris.
					(followup to 2008-06-12) [Bug 2016584]

	* unix/tcl.m4 (SC_PATH_X):	Check for libX11.dylib in addition to
					libX11.so et al.

	* unix/configure: 		autoconf-2.59

2008-08-13  Don Porter  <dgp@users.sourceforge.net>

	* generic/tclFileName.c:        Fix for errors handling -types {}
	* tests/fileName.test:          option to [glob]. [Bug 1750300]
	Thanks to Matthias Kraft and George Peter Staplin.

2008-08-12  Don Porter  <dgp@users.sourceforge.net>

	* changes:	Update for 8.5.4 release.

2008-08-11  Pat Thoyts  <patthoyts@users.sourceforge.net>

	* library/http/http.tcl: Remove 8.5 requirement.
	* library/http/pkgIndex.tcl:
	* unix/Makefile.in:
	* win/Makefile.in:
	* win/makefile.vc:

2008-08-11  Andreas Kupries  <andreask@activestate.com>

	* library/tm.tcl: Added a 'package provide' command to the generated
	ifneeded scripts of Tcl Modules, for early detection of conflicts
	between the version specified through the file name and a 'provide'
	command in the module implementation, if any. Note that this change
	also now allows Tcl Modules to not provide a 'provide' command at all,
	and declaring their version only through their filename.

	* generic/tclProc.c (Tcl_ProcObjCmd): Fixed memory leak triggered
	* tests/proc.test: by procbody::test::proc. See [Bug 2043636]. Added a
	test case demonstrating the leak before the fix. Fixed a few spelling
	errors in test descriptions as well.

2008-08-11  Don Porter  <dgp@users.sourceforge.net>

	* library/http/http.tcl:	Bump http version to 2.7.1 to account
	* library/http/pkgIndex.tcl:	for [Bug 2046486] bug fix.  This
	* unix/Makefile.in:		release of http now requires a
	* win/Makefile.in:		dependency on Tcl 8.5 to be able to
	* win/makefile.bc:		use the unsigned formats in the
	* win/makefile.vc:		[binary scan] command.

2008-08-11  Pat Thoyts  <patthoyts@users.sourceforge.net>

	* library/http/http.tcl: crc field from zlib data should be treated as
	unsigned for 64bit support [Bug 2046846]

2008-08-08  Don Porter  <dgp@users.sourceforge.net>

	* generic/tcl.h:	Bump to 8.5.4 for release.
	* library/init.tcl:
	* tools/tcl.wse.in:
	* unix/configure.in:
	* unix/tcl.spec:
	* win/configure.in:

	* unix/configure:	autoconf-2.59
	* win/configure:

	* changes:	Update for 8.5.4 release.

2008-08-08  Kevin Kenny  <kennykb@acm.org>

	* library/tzdata/CET:
	* library/tzdata/MET:
	* library/tzdata/Africa/Casablanca:
	* library/tzdata/America/Eirunepe:
	* library/tzdata/America/Santarem:
	* library/tzdata/America/Rio_Branco:
	* library/tzdata/America/Argentina/San_Luis:
	* library/tzdata/Asia/Karachi:
	* library/tzdata/Europe/Belgrade:
	* library/tzdata/Europe/Berlin:
	* library/tzdata/Europe/Budapest:
	* library/tzdata/Europe/Sofia:
	* library/tzdata/Indian/Mauritius:  Olson's tzdata2008e.

2008-08-06  Don Porter  <dgp@users.sourceforge.net>

	* generic/tclVar.c (TclLookupSimpleVar):  Retrieve the number of
	locals in the localCache from the CallFrame and not from the Proc
	which may have been mangled by a (broken?) recompile. Backport from
	the HEAD.

2008-08-04  Don Porter  <dgp@users.sourceforge.net>

	* generic/tclExecute.c:	Stopped faulty double-logging of errors to
	* tests/execute.test:	stack trace when a compile epoch bump triggers
	fallback to direct evaluation of commands in a compiled script.
	[Bug 2037338]

2008-07-30  Don Porter  <dgp@users.sourceforge.net>

	* generic/tclBasic.c:	Corrected the timing of when the flag
	TCL_ALLOW_EXCEPTIONS is tested.

2008-07-29  Miguel Sofer  <msofer@users.sf.net>

	* generic/tclExecute.c:  fix [Bug 2030670] that cause
	TclStackRealloc to panic on rare corner cases. Thx ajpasadyn for
	diagnose and patch.

2008-07-28  Andreas Kupries  <andreask@activestate.com>

	* generic/tclBasic.c: Added missing ref count when creating an empty
	string as path (TclEvalEx). In 8.4 the missing code caused panics in
	the testsuite. It doesn't in 8.5. I am guessing that the code path
	with the missing the incr-refcount is not invoked any longer. Because
	the bug in itself is certainly the same.

2008-07-25  Daniel Steffen  <das@users.sourceforge.net>

	* tests/info.test (info-37.0): Add !singleTestInterp constraint;
	(info-22.8, info-23.0): switch to glob matching to avoid sensitivity
	to tcltest.tcl line number changes, remove knownBug constraint, fix
	expected result. [Bug 1605269]

2008-07-25  Andreas Kupries  <andreask@activestate.com>

	* tests/info.test: Tests 38.* added, exactly testing the tracking of
	location for uplevel scripts.

	* generic/tclCompile.c (TclInitCompileEnv): Reorganized the
	initialization of the #280 location information to match the flow in
	TclEvalObjEx to get more absolute contexts.

	* generic/tclBasic.c (TclEvalObjEx): Moved the pure-list optimization
	out of the eval-direct code path to be done always, i.e. even when a
	compile is requested. This way we do not loose the association between
	#280 location information and the list elements, if any.

2008-07-23  Andreas Kupries  <andreask@activestate.com>

	* tests/info.test: Reordered the tests to have monotonously
	increasing numbers.

	* generic/tclBasic.c: Modified TclArgumentGet to reject pure lists
	* generic/tclCmdIL.c: immediately, without search. Reworked setup
	* generic/tclCompile.c: of eoFramePtr, doesn't need the line
	* tests/info.test: information, more sensible to have everything on
	line 1 when eval'ing a pure list. Updated the users of the line
	information to special case this based on the frame type (i.e.
	TCL_LOCATION_EVAL_LIST). Added a testcase demonstrating the new
	behaviour.

2008-07-22  Andreas Kupries  <andreask@activestate.com>

	* generic/tclBasic.c: Added missing function comments.

	* generic/tclCompile.c: Made the new TclEnterCmdWordIndex
	* generic/tclCompile.h: static, and ansified.

	* generic/tclBasic.c: Reworked the handling of bytecode literals
	* generic/tclCompile.c: for #280 to fix the abysmal performance
	* generic/tclCompile.h: for deep recursion, replaced the linear
	* generic/tclExecute.c: search through the whole stack with another
	* generic/tclInt.h: hashtable and simplified the data structure used
	by the compiler (array instead of hashtable). Incidentially this also
	fixes the memory leak reported via [Bug 2024937].

2008-07-21  Don Porter  <dgp@users.sourceforge.net>

	* tests/encoding.test:  Make failing tests pass again. [Bug 1972867]

2008-07-21  Andreas Kupries <andreask@activestate.com>

	* generic/tclBasic.c: Extended the existing TIP #280 system (info
	* generic/tclCmdAH.c: frame), added the ability to track the
	* generic/tclCompCmds.c: absolute location of literal procedure
	* generic/tclCompile.c: arguments, and making this information
	* generic/tclCompile.h: available to uplevel, eval, and
	* generic/tclInterp.c: siblings. This allows proper tracking of
	* generic/tclInt.h: absolute location through custom (Tcl-coded)
	* generic/tclNamesp.c: control structures based on uplevel, etc.
	* generic/tclProc.c:

2008-07-21  Pat Thoyts  <patthoyts@users.sourceforge.net>

	* generic/tclFCmd.c: Inodes on windows are unreliable [Bug 2015723]

2008-07-20  Donal K. Fellows  <donal.k.fellows@man.ac.uk>

	* generic/tclDictObj.c (SetDictFromAny): Make the list->dict
	transformation a bit more efficient; modern dicts are ordered and so
	we can round-trip through lists without needing the string rep at all.
	* generic/tclListObj.c (SetListFromAny): Make the dict->list
	transformation not lossy of internal representations and hence more
	efficient. [Bug 2008248] (ajpasadyn) but using a more efficient patch.

2008-07-15  Donal K. Fellows  <donal.k.fellows@man.ac.uk>

	* doc/DictObj.3: Fix error in example. [Bug 2016740]

2008-07-08  Don Porter  <dgp@users.sourceforge.net>

	* generic/tclGet.c:	Corrected out of date comments.

2008-07-07  Andreas Kupries  <andreask@activestate.com>

	* generic/tclCmdIL.c (InfoFrameCmd): Fixed unsafe idiom of setting the
	interp result found by Don Porter.

2008-07-07  Donal K. Fellows  <donal.k.fellows@man.ac.uk>

	* doc/regexp.n, doc/regsub.n: Correct examples. [Bug 1982642]

2008-07-04  Joe English  <jenglish@users.sourceforge.net>

	* generic/tclEncoding.c(UtfToUtfProc): Avoid unwanted sign extension
	when converting incomplete UTF-8 sequences. See [Bug 1908443] for
	details.

2008-07-03  Andreas Kupries  <andreask@activestate.com>

	* generic/tclIORChan.c (InvokeTclMethod): Fixed the memory leak
	reported in [Bug 1987821]. Thanks to Miguel for the rpeort and Don
	Porter for tracking the cause down.

2008-07-03  Don Porter  <dgp@users.sourceforge.net>

	* library/package.tcl:  Removed [file readable] testing from
	[tclPkgUnknown] and friends. We find out soon enough whether a file is
	readable when we try to [source] it, and not testing before allows us
	to workaround the bugs on some common filesystems where [file
	readable] lies to us. [Patch 1969717]

2008-06-29  Don Porter  <dgp@users.sourceforge.net>

	*** 8.5.3 TAGGED FOR RELEASE ***

	* generic/tcl.h:	Bump to 8.5.3 for release.
	* library/init.tcl:
	* tools/tcl.wse.in:
	* unix/configure.in:
	* unix/tcl.spec:
	* win/configure.in:

	* unix/configure:	autoconf-2.59
	* win/configure:

	* doc/ObjectType.3:	Updated documentation of the Tcl_ObjType
	struct to match expectations of Tcl 8.5 [Bug 1917650].

	* generic/tclPathObj.c:  Plug memory leak in [Bug 1999176] fix. Thanks
	Rolf Ade for detecting.

2008-06-28  Don Porter  <dgp@users.sourceforge.net>

	* generic/tclPathObj.c:  Plug memory leak in [Bug 1972879] fix. Thanks
	Rolf Ade for detecting and Dan Steffen for the fix [Bug 2004654].

2008-06-26  Andreas Kupries  <andreask@activestate.com>

	* unix/Makefile.in: Followup to my change of 2008-06-25, make code
	generated by the Makefile and put into the installd tm.tcl conditional
	on interpreter safeness as well. Thanks to Daniel Steffen for
	reminding me of that code.

2008-06-25  Don Porter  <dgp@users.sourceforge.net>

	* changes:	Update for 8.5.3 release.

2008-06-25  Andreas Kupries  <andreask@activestate.com>

	* library/tm.tcl:	Modified the handling of Tcl Modules and of the
	* library/safe.tcl:	Safe Base to interact nicely with each other,
	* library/init.tcl:	enabling requiring Tcl Modules in safe
	* tests/safe.test:	interpreters. Fixes [Bug 1999119].

2008-06-25  Pat Thoyts  <patthoyts@users.sourceforge.net>

	* win/rules.vc:    Backported fix for dde/registry versions and
	* win/makefile.vc: the staticpkg build option

2008-06-24  Don Porter  <dgp@users.sourceforge.net>

	* generic/tclPathObj.c: Fixed some internals management in the "path"
	Tcl_ObjType for the empty string value. Problem led to a crash in the
	command [glob -dir {} a]. [Bug 1999176].

2008-06-23  Don Porter  <dgp@users.sourceforge.net>

	* generic/tclPathObj.c: Fixed bug in Tcl_GetTranslatedPath() when
	operating on the "Special path" variant of the "path" Tcl_ObjType
	intrep. A full normalization was getting done, in particular, coercing
	relative paths to absolute, contrary to what the function of
	producing the "translated path" is supposed to do. [Bug 1972879]

2008-06-19  Don Porter  <dgp@users.sourceforge.net>

	* changes:	Update for 8.5.3 release.

	* generic/tclInterp.c:	Fixed completely boneheaded mistake that
	* tests/interp.test:	[interp bgerror $slave] and [$slave bgerror]
	would always act like [interp bgerror {}]. [Bug 1999035]

	* tests/chanio.test:	Corrected flawed tests revealed by a -debug 1
	* tests/event.test:	-singleproc 1 test suite run.
	* tests/io.test:

2008-06-19  Don Porter  <dgp@users.sourceforge.net>

	* changes:	Updates for 8.5.3 release.

2008-06-17  Andreas Kupries  <andreask@activestate.com>

	* generic/tclClock.c (ClockConvertlocaltoutcObjCmd): Removed left
	over debug output.

2008-06-17  Andreas Kupries  <andreask@activestate.com>

	* doc/tm.n: Followup to changelog entry 2008-03-18 regarding
	::tcl::tm::Defaults. Updated the documentation to not only mention
	the new (underscored) form of environment variable names, but make
	it the encouraged form as well. See [Bug 1914604].

2008-06-17  Kevin Kenny  <kennykb@acm.org>

	* generic/tclClock.c (ConvertLocalToUTC):
	* tests/clock.test (clock-63.1): Fixed a bug where the
	internal ConvertLocalToUTC command segfaulted if passed a
	dictionary without the 'localSeconds' key.  To the best of
	my knowledge, the bug was not observable in the [clock]
	command itself.

2008-06-16  Andreas Kupries  <andreask@activestate.com>

	* generic/tclCmdIL.c (TclInfoFrame): Backport of fix made on the
	* tests/info.test: head branch :: Moved the code looking up the
	information for key 'proc' out of the TCL_LOCATION_BC branch to
	after the switch, this is common to all frame types. Updated the
	testsuite to match. This was exposed by the 2008-06-08 commit
	(Miguel), switching uplevel from direct eval to compilation. Fixes
	[Bug 1987851].

2008-06-12  Daniel Steffen  <das@users.sourceforge.net>

	* unix/Makefile.in:		add complete deps on tclDTrace.h.

	* unix/Makefile.in:		clean generated tclDTrace.h file.
	* unix/configure.in (SunOS): 	fix static DTrace-enabled build.

	* unix/tcl.m4 (SunOS-5.11): fix 64bit amd64 support with gcc & Sun cc.
	* unix/configure: autoconf-2.59

	* macosx/Tcl.xcodeproj/project.pbxproj:	add debug configs with gcov,
	and with corefoundation disabled; updates and cleanup for Xcode 3.1 and
	for Leopard.
	* macosx/Tcl.xcode/project.pbxproj:	sync Tcl.xcodeproj changes.
	* macosx/README:			document new build configs.

2008-05-26  Jeff Hobbs  <jeffh@ActiveState.com>

	* tests/io.test (io-53.9): need to close chan before removing file.

2008-05-23  Andreas Kupries  <andreask@activestate.com>

	* win/tclWinChan.c (FileWideSeekProc): Accepted a patch by
	Alexandre Ferrieux <ferrieux@users.sourceforge.net> to fix the
	[Bug 1965787]. 'tell' now works for locations > 2 GB as well
	instead of going negative.

	* generic/tclIO.c (Tcl_SetChannelBufferSize): Accepted a patch by
	* tests/io.test: Alexandre Ferrieux <ferrieux@users.sourceforge.net>
	* tests/chanio.test: to fix the [Bug 1969953]. Buffersize outside
	of the supported range are now clipped to nearest boundary instead
	of ignored.

2008-05-22  Don Porter  <dgp@users.sourceforge.net>

	* generic/tclNamesp.c (Tcl_LogCommandInfo):	Restored ability to
	handle the argument value length = -1.  Thanks to Chris Darroch for
	discovering the bug and providing the fix.  [Bug 1968245].

2008-05-21  Don Porter  <dgp@users.sourceforge.net>

	* generic/tclParse.c (ParseComment):    The new TclParseAllWhiteSpace
	* tests/parse.test (parse-15.60):       routine has no mechanism to
	return the "incomplete" status of "\\\n" so calling this routine
	anywhere that can be reached within a Tcl_ParseCommand call is a
	mistake. In particular, ParseComment must not use it. [Bug 1968882]

2008-05-21  Donal K. Fellows  <donal.k.fellows@man.ac.uk>

	* generic/tclNamesp.c (Tcl_SetNamespaceUnknownHandler): Corrected odd
	logic for handling installation of namespace unknown handlers which
	could lead too very strange things happening in the error case.

2008-05-16  Miguel Sofer  <msofer@users.sf.net>

	* generic/tclCompile.c: Fix crash with tcl_traceExec. Found and
	fixed by Alexander Pasadyn [Bug 1964803].

2008-05-07  Donal K. Fellows  <donal.k.fellows@man.ac.uk>

	* generic/tclCompCmds.c (TclCompileDictAppendCmd): Fix silly
	off-by-one error that caused a crash every time a compiled 'dict
	append' with more than one value argument was used. Found by Colin
	McCormack.

2008-04-26  Zoran Vasiljevic <vasiljevic@users.sourceforge.net>

	* generic/tclAsync.c: Tcl_AsyncDelete(): panic if attempt to locate
	handler token fails. Happens when some other thread attempts to delete
	somebody else's token.

	Also, panic early if we find out the wrong thread attempting to delete
	the async handler (common trap). As, only the one that created the
	handler is allowed to delete it.

2008-04-24  Andreas Kupries  <andreask@activestate.com>

	* tests/ioCmd.test: Extended testsuite for reflected channel
	implementation. Added test cases about how it handles if the rug is
	pulled out from under a channel (= killing threads, interpreters
	containing the tcl command for a channel, and channel sitting in a
	different interpreter/thread.)

	* generic/tclIORChan.c: Fixed the bugs exposed by the new testcases,
	redone most of the cleanup and exit handling.

2008-04-15  Andreas Kupries  <andreask@activestate.com>

	* generic/tclIO.c (CopyData): Applied another patch by Alexandre
	* io.test (io-53.8a): Ferrieux <ferrieux@users.sourceforge.net>,
	* chanio.test (chan-io-53.8a): to shift EOF handling to the async
	part of the command if a callback is specified, should the channel
	be at EOF already when fcopy is called. Testcase by myself.

2008-04-14  Kevin B. Kenny <kennykb@acm.org>

	* unix/tclUnixTime.c (NativeGetTime): Removed obsolete use of
	'struct timezone' in the call to 'gettimeofday'. [Bug 1942197].
	* tests/clock.test (clock-33.5, clock-33.5a, clock-33.8, clock-33.8a):
	Added comments to the test that it can fail on a heavily loaded
	system.

2008-04-11  Don Porter	<dgp@users.sourceforge.net>

	* generic/tcl.h:	Bump version number to 8.5.3b1 to distinguish
	* library/init.tcl:	CVS development snapshots from the 8.5.2 and
	* unix/configure.in:	8.5.3 releases.
	* unix/tcl.spec:
	* win/configure.in:
	* README

	* unix/configure:	autoconf (2.59)
	* win/configure:

2008-04-10  Andreas Kupries  <andreask@activestate.com>

	* generic/tclIOCmd.c (Tcl_FcopyObjCmd): Keeping check for negative
	values, changed to not be an error, but behave like the special
	value -1 (copy all, default).

	* tests/iocmd.test (iocmd-15.{12,13}): Removed.

	* tests/io.test (io-52.5{,a,b}): Reverted last change, added
	* tests/chanio.test (chan-io-52.5{,a,b}): comment regarding the
	meaning of -1, added two more testcases for other negative values,
	and input wrapped to negative.

2008-04-09  Andreas Kupries  <andreask@activestate.com>

	* tests/chanio.test (chan-io-52.5): Removed '-size -1' from test,
	* tests/io.test (io-52.5): does not seem to have any bearing, and
	  was an illegal value.

	* generic/tclIOCmd.c (Tcl_FcopyObjCmd): Added checking of -size
	* tests/ioCmd.test (iocmd-15.{13,14}): value to reject negative
	values, and values overflowing 32-bit signed. [Bug 1557855]. Basic
	patch by Alexandre Ferrieux <ferrieux@users.sourceforge.net>, with
	modifications from me to separate overflow from true negative
	value. Extended testsuite.

2008-04-08  Andreas Kupries  <andreask@activestate.com>

	* tests/io.test (io-53.8): Fixed ordering of vwait and after
	cancel. cancel has to be done after the vwait completes.

2008-04-09  Daniel Steffen  <das@users.sourceforge.net>

	* tests/chanio.test (chan-io-53.8,53.9,53.10):	fix typo & quoting for
	* tests/io.test (io-53.8,53.9,53.10):		spaces in builddir path

2008-04-07  Andreas Kupries  <andreask@activestate.com>

	* tests/io.test (io-53.10): Testcase for bi-directionaly fcopy.
	* tests/chanio.test:
	* generic/tclIO.c: Additional changes to data structures for fcopy
	* generic/tclIO.h: and channels to perform proper cleanup in case
	of a channel having two background copy operations running as is
	now possible.

	* tests/io.test (io-53.10): Testcase for bi-directionaly fcopy.
	* generic/tclIO.c: Additional changes to data structures for fcopy
	and channels to perform proper cleanup in case of a channel having
	two background copy operations running as is now possible.

2008-04-07  Andreas Kupries  <andreask@activestate.com>

	* generic/tclIO.c (BUSY_STATE, CheckChannelErrors,
	TclCopyChannel): New macro, and the places using it. This change
	allows for bi-directional fcopy on channels. [Bug 1350564]. Thanks
	to Alexandre Ferrieux <ferrieux@users.sourceforge.net> for the
	patch.

2008-04-07  Reinhard Max  <max@suse.de>

	* generic/tclStringObj.c (Tcl_AppendFormatToObj): Fix [format {% d}]
	so that it behaves the same way as in 8.4 and as C's printf().
	* tests/format.test: Add a test for '% d' and '%+d'.

2008-04-05  Kevin B. Kenny  <kennykb@acm.org>

	* tests/chanio.test (chan-io-53.9):
	* tests/io.test (io-53.9): Made test cleanup robust against the
	possibility of slow process shutdown on Windows.

	* win/tcl.m4: Added -D_CRT_SECURE_NO_DEPRECATE and
	-DCRT_NONSTDC_NO_DEPRECATE to the MSVC compilation flags so that
	the compilation doesn't barf on perfectly reasonable Posix system
	calls.
	* win/configure: Manually patched (don't have the right autoconf
	to hand).

	* win/tclWinFile.c: (WinSymLinkDirectory): Fixed a problem that
	Tcl was creating an NTFS junction point (IO_REPARSE_TAG_MOUNT_POINT)
	but filling in the union member for a Vista symbolic link. We had
	gotten away with this error because the union member
	(SymbolicLinkReparseBuffer) was misdefined in this file and in the
	'winnt.h' in early versions of MinGW. MinGW 3.4.2 has the correct
	definition of SymbolicLinkReparseBuffer, exposing the mismatch,
	and making tests cmdAH-19.4.1, fCmd-28.*, and filename-11.* fail.

2008-04-04  Andreas Kupries  <andreask@activestate.com>

	* tests/io.test (io-53.9): Added testcase for [Bug 780533], based
	* tests/chanio.test: on Alexandre's test script. Also fixed
	problem with timer in preceding test, was not canceled properly in
	the ok case.

2008-04-04  Andreas Kupries  <andreask@activestate.com>

	* generic/tclIORChan.c (ReflectOutput): Allow zero return from
	write when input was zero-length anyway. Otherwise keept it an
	error, and separate the message from 'written too much'.

	* tests/ioCmd.test (iocmd-24.6): Testcase updated for changed
	message.

	* generic/tclIORChan.c (ReflectClose): Added missing removal of
	the now closed channel from the reflection map. Before we could
	crash the system by invoking 'chan postevent' on a closed
	reflected channel, dereferencing the dangling pointer in the map.

	* tests/ioCmd.test (iocmd-31.8): Testcase for the above.

2008-04-03  Andreas Kupries  <andreask@activestate.com>

	* generic/tclIO.c (CopyData): Applied patch [Bug 1932639] to
	* tests/io.test: prevent fcopy from calling -command synchronously
	* tests/chanio.test: the first time. Thanks to Alexandre Ferrieux
	<ferrieux@users.sourceforge.net> for report and patch.

2008-04-02  Andreas Kupries  <andreask@activestate.com>

	* generic/tclIO.c (CopyData): Applied patch for the fcopy problem
	[Bug 780533], with many thanks to Alexandre Ferrieux
	<ferrieux@users.sourceforge.net> for tracking it down and
	providing a solution. Still have to convert his test script into a
	proper test case.

2008-04-01  Andreas Kupries  <andreask@activestate.com>

	* generic/tclStrToD.c: Applied patch for [Bug 1839067] (fp
	* unix/tcl.m4: rounding setup on solaris x86, native cc), provided
	* unix/configure: by Michael Schlenker. configure regen'd.

2008-04-01  Don Porter	<dgp@users.sourceforge.net>

	* generic/tclStubLib.c (Tcl_InitStubs):	Added missing error message.
	* generic/tclPkg.c (Tcl_PkgInitStubsCheck):

2008-03-30  Kevin Kenny  <kennykb@acm.org>

	* generic/tclInt.h (TclIsNaN):
	* unix/configure.in: Added code to the configurator to check for
	                     a standard isnan() macro and use it if one
	                     is found.  This change avoids bugs where
	                     the test of ((d) != (d)) is optimized away
			     by an overaggressive compiler. [Bug 1783544]
	* generic/tclObj.c: Added missing #include <math.h> needed to
			    locate isnan() after the above change.

	* unix/configure: autoconf-2.61

	* tests/mathop.test (mathop-25.9, mathop-25.14): Modified tests
	to deal with (slightly buggy) math libraries in which pow()
	returns an incorrectly rounded result. [Bug 1808174]

2008-03-26  Don Porter	<dgp@users.sourceforge.net>

	*** 8.5.2 TAGGED FOR RELEASE ***

	* generic/tcl.h:	Bump to 8.5.2 for release.
	* library/init.tcl:
	* tools/tcl.wse.in:
	* unix/configure.in:
	* unix/tcl.spec:
	* win/configure.in:

	* unix/configure:	autoconf-2.59
	* win/configure:

	* changes:		Updated for 8.5.2 release.

2008-03-28  Donal K. Fellows  <dkf@users.sf.net>

	* tests/fCmd.test: Substantial rewrite to use many more tcltest
	features. Great reduction in quantity of [catch] gymnastics. Several
	buggy tests fixed, including one where the result of the previous test
	was being checked!

2008-03-27  Kevin B. Kenny <kennykb@acm.org>

	* library/tzdata/America/Marigot:
	* library/tztata/America/St_Barthelemy:
	* library/tzdata/America/Argentina/San_Luis:
	* library/tzdata/Asia/Ho_Chi_Minh:
	* library/tzdata/Asia/Kolkata:  (new files)
	* library/tzdata/America/Caracas:
	* library/tzdata/America/Havana:
	* library/tzdata/America/Santiago:
	* library/tzdata/America/Argentina/Buenos_Aires:
	* library/tzdata/America/Argentina/Catamarca:
	* library/tzdata/America/Argentina/Cordoba:
	* library/tzdata/America/Argentina/Jujuy:
	* library/tzdata/America/Argentina/La_Rioja:
	* library/tzdata/America/Argentina/Mendoza:
	* library/tzdata/America/Argentina/Rio_Gallegos:
	* library/tzdata/America/Argentina/San_Juan:
	* library/tzdata/America/Argentina/Tucuman:
	* library/tzdata/America/Argentina/Ushuaia:
	* library/tzdata/Asia/Baghdad:
	* library/tzdata/Asia/Calcutta:
	* library/tzdata/Asia/Damascus:
	* library/tzdata/Asia/Saigon:
	* library/tzdata/Pacific/Easter:
		Changes up to and including Olson's tzdata2008b.

2008-03-27  Daniel Steffen  <das@users.sourceforge.net>

	* unix/tcl.m4 (SunOS-5.1x): fix 64bit support for Sun cc. [Bug 1921166]

	* unix/configure: autoconf-2.59

2008-03-26  Don Porter	<dgp@users.sourceforge.net>

	* changes:		Updated for 8.5.2 release.

2008-03-24  Pat Thoyts  <patthoyts@users.sourceforge.net>

	* generic/tclBinary.c: [Bug 1923966] - crash in binary format
	* tests/binary.test:   Added tests for the above crash condition.

2008-03-21  Donal K. Fellows  <dkf@users.sf.net>

	* doc/switch.n: Clarified documentation in respect of two-argument
	invokation. [Bug 1899962]

	* tests/switch.test: Added more tests of regexp-mode compilation of
	the [switch] command. [Bug 1854435]

2008-03-20  Donal K. Fellows  <dkf@users.sf.net>

	* generic/tcl.h, generic/tclThreadAlloc.c: Tidied up the declarations
	of Tcl_GetMemoryInfo so that it is always defined. Will panic when
	called against a Tcl that was previously built without it at all,
	which is OK because that also indicates a serious mismatch between
	memory configuration options.

2008-03-19  Donal K. Fellows  <dkf@users.sf.net>

	* generic/tcl.h, generic/tclThreadAlloc.c (Tcl_GetMemoryInfo): Make
	sure this function is available when direct linking. [Bug 1868171]

	* tests/reg.test (reg-33.14): Marked nonPortable because some
	environments have small default stack sizes. [Bug 1905562]

2008-03-18  Andreas Kupries  <andreask@activestate.com>

	* library/tm.tcl (::tcl::tm::UnknownHandler): Changed 'source' to
	'source -encoding utf-8'. This fixes a portability problem of Tcl
	Modules pointed out by Don Porter. By using plain 'source' we were at
	the mercy of 'encoding system', making modules less portable than they
	could be. The exact scenario: A writes a TM in some weird encoding
	which is A's system encoding, distributes it, and somewhere else it
	cannot be read/used because the system encoding is different. Forcing
	the use of utf-8 makes the module portable.

	***INCOMPATIBILITY*** for all Tcl Modules already written in non-utf-8
	compatible encodings.

2008-03-18  Don Porter	<dgp@users.sourceforge.net>

	* generic/tclExecute.c:	Patch from Miguel Sofer to correct the
	alignment of memory allocated by GrowEvaluationStack(). [Bug 1914503]

2008-03-18  Andreas Kupries  <andreask@activestate.com>

	* library/tm.tcl (::tcl::tm::Defaults): Modified handling of
	environment variables. See [Bug 1914604]. Solution slightly different
	than proposed in the report. Using the underscored form TCLX_y_TM_PATH
	even if TCLX.y_TM_PATH exists. Also using a loop to cut prevent code
	replication.

2008-03-16  Donal K. Fellows  <dkf@users.sf.net>

	* generic/tclCompCmds.c (TclCompileDictForCmd): Correct the handling
	of stack space calculation (the jump pattern used was confusing the
	simple-minded code doing the calculations). [Bug 1903325]

	* doc/lreplace.n: Clarified documentation of what happens with
	negative indices. [Bug 1905809] Added example, tidied up formatting.

2008-03-14  Don Porter	<dgp@users.sourceforge.net>

	* generic/tclBasic.c (OldMathFuncProc):	Same workaround protection
	from bad TclStackAlloc() alignment. Thanks George Peter Staplin.

	* generic/tclCmdIL.c (Tcl_LsortObjCmd):	Use ckalloc() to allocate
	SortElement arrays instead of TclStackAlloc() which isn't getting
	alignment right. Workaround for [Bug 1914503].

2008-03-14  Reinhard Max  <max@suse.de>

	* generic/tclTest.c:  Ignore the return value of write() when we are
	* unix/tclUnixPipe.c: about to exit anyways.

2008-03-13  Daniel Steffen  <das@users.sourceforge.net>

	* unix/configure.in:	Use backslash-quoting instead of double-quoting
	* unix/tcl.m4:		for lib paths in tclConfig.sh. [Bug 1913622]
	* unix/configure:	autoconf-2.59

2008-03-13  Don Porter	<dgp@users.sourceforge.net>

	* changes:		Updated for 8.5.2 release.

	* generic/tclStrToD.c:	Resolve identifier conflict over "pow10" with
	libm in Cygwin and DJGPP. Thanks to Gordon Schumacher and Philip
	Moore. [Patch 1800636]

2008-03-12  Daniel Steffen  <das@users.sourceforge.net>

	* macosx/Tcl.xcodeproj/project.pbxproj:	Add support for Xcode 3.1
	* macosx/Tcl.xcodeproj/default.pbxuser:	CODE_SIGN_IDENTITY and
	* macosx/Tcl-Common.xcconfig:		'xcodebuild install'.

2008-03-12  Andreas Kupries <andreask@activestate.com>

	* doc/info.n: Replaced {expand} with {*}.

2008-03-12  Jeff Hobbs  <jeffh@ActiveState.com>

	* unix/Makefile.in (install-libraries):	Bump http to 2.7
	* win/Makefile.in (install-libraries):	Added -myaddr option to allow
	* library/http/http.tcl (http::geturl):	control of selected socket
	* library/http/pkgIndex.tcl:		interface. [Bug 559898]
	* doc/http.n, tests/http.test:		Added -keepalive and
	-protocol 1.1 with chunked transfer encoding support. [Bug 1063703,
	1470377, 219225] (default keepalive is 0)
	Added ability to override Host in -headers. [Bug 928154]
	Added -strict option to control URL validation on per-call basis.
	[Bug 1560506]

2008-03-11  Jeff Hobbs  <jeffh@ActiveState.com>

	* library/http/http.tcl (http::geturl): Add -method option to support
	* tests/http.test (http-3.1):		http PUT and DELETE requests.
	* doc/http.n:				[Bug 1599901, 862554]

	* library/http/http.tcl: Whitespace changes, code cleanup. Allow http
	to be re-sourced without overwriting http state.

2008-03-11  Daniel Steffen  <das@users.sourceforge.net>

	* generic/tclEncoding.c (LoadEscapeEncoding): Avoid leaking escape
	sub-encodings, fixes encoding-11.1 failing after iso2022-jp loaded.
	[Bug 1893053]

	* macosx/tclMacOSXNotify.c: Avoid using CoreFoundation after fork() on
	Darwin 9 even when TclpCreateProcess() uses vfork().

	* macosx/Tcl.xcodeproj/project.pbxproj:	Add support for Xcode 3.1 and
	* macosx/Tcl.xcodeproj/default.pbxuser:	configs for building with
	* macosx/Tcl-Common.xcconfig:		gcc-4.2 and llvm-gcc-4.2.

	* unix/tclUnixPort.h:			Workaround vfork() problems
						in llvm-gcc-4.2.1 -O4 build.

	* unix/tclUnixPort.h:			Move MODULE_SCOPE compat define
						to top [Bug 1911102].

	* macosx/GNUmakefile:			Fix quoting to allow paths to
	* macosx/Tcl-Common.xcconfig:		${builddir} and ${INSTALL_ROOT}
	* unix/Makefile.in:			to contain spaces.
	* unix/configure.in:
	* unix/install-sh:
	* unix/tcl.m4:
	* tests/ioCmd.test:

	* unix/configure:			autoconf-2.59

	* unix/Makefile.in (install-strip):	Strip non-global symbols from
						dynamic library.

	* unix/tclUnixNotfy.c:			Fix warning.

	* tests/exec.test (exec-9.7):		Reduce timing sensitivity
	* tests/socket.test (socket-2.11):	(esp. on multi-proc machines).

	* tests/fCmd.test (fCmd-9.4):		Skip on Darwin 9 (xfail).

2008-03-11  Miguel Sofer  <msofer@users.sf.net>

	* generic/tclVar.c (TclDeleteNamespaceVars):
	* tests/var.test (var-8.2): Unset traces on vars should be called with
	a FQ named during namespace deletion. This was causing infinite loops
	when unset traces recreated the var, as reported by Julian Noble. [Bug
	1911919]

2008-03-10  Don Porter	<dgp@users.sourceforge.net>

	* changes:		Updated for 8.5.2 release.

	* doc/http.n:	Revised to indicate that [package require http 2.5.5]
	is needed to get all the documented commands ([http::meta]).

	* generic/tclEvent.c (TclDefaultBgErrorHandlerObjCmd):  Added error
	* tests/event.test (event-5.*):	checking to protect against callers
	passing invalid return options dictionaries. [Bug 1901113]

	* generic/tclBasic.c (ExprAbsFunc):	Revised so that the abs()
	* tests/expr.test:	function and the [::tcl::mathfunc::abs]
	command do not return the value of -0, or equivalent values with more
	alarming string reps like -1e-350. [Bug 1893815]

2008-03-07  Andreas Kupries  <andreask@activestate.com>

	* generic/tclResult.c (ReleaseKeys): Workaround for [Bug 1904907].
	Reset the return option keys to NULL to allow full re-initialization
	by GetKeys(). This introduces a memory leak for the key objects, but
	gets us around a crash in the finalization of reflected channels when
	handling returns, either at compile- or runtime. In both cases we
	access the keys after they have been released by their thread exit
	handler. A proper fix is entangled with the untangling of the
	finalization ordering and attendant issues. For now we choose the
	lesser evil.

2008-03-07  Don Porter	<dgp@users.sourceforge.net>

	* generic/tclExecute.c (Tcl_ExprObj):	Revised expression bytecode
	compiling so that bytecodes invalid due to changing context or due to
	the difference between expressions and scripts are not reused. [Bug
	1899164]

	* generic/tclCmdAH.c:	Revised direct evaluation implementation of
	[expr] so that [expr $e] caches compiled bytecodes for the expression
	as the intrep of $e.

	* tests/execute.test (execute-6.*):	More tests checking that
	script bytecode is invalidated in the right situations.

2008-03-07  Donal K. Fellows  <donal.k.fellows@man.ac.uk>

	* win/configure.in: Add AC_HEADER_STDC to support msys/win64.

2008-03-06  Donal K. Fellows  <dkf@users.sf.net>

	* doc/namespace.n: Minor tidying up. [Bug 1909019]

2008-03-04  Don Porter	<dgp@users.sourceforge.net>

	* tests/execute.test (6.3,4):	Added tests for [Bug 1899164].

2008-03-03  Reinhard Max  <max@suse.de>

	* unix/tclUnixChan.c: Fix mark and space parity on Linux, which uses
	CMSPAR instead of PAREXT.

2008-03-02  Miguel Sofer  <msofer@users.sf.net>

	* generic/tclNamesp.c (GetNamespaceFromObj):
	* tests/interp.test (interp-28.2): Spoil the intrep of an nsNameType
	obj when the reference crosses interpreter boundaries.

2008-02-29  Don Porter	<dgp@users.sourceforge.net>

	* generic/tclResult.c (Tcl_SetReturnOptions):	Revised the refcount
	management of Tcl_SetReturnOptions to become that of a conventional
	Consumer routine.  Thanks to Peter Spjuth for pointing out the
	difficulties calling Tcl_SetReturnOptions with non-0-count value for
	options.
	* generic/tclExecute.c (INST_RETURN_STK): Revised the one caller
	within Tcl itself which passes a non-0-count value to
	Tcl_SetReturnOptions().

	* generic/tclBasic.c (Tcl_AppendObjToErrorInfo):	Revised the
	refcount management of Tcl_AppendObjToErrorInfo to become that of a
	conventional Consumer routine. This preserves the ease of use for the
	overwhelming common callers who pass in a 0-count value, but makes the
	proper call with a non-0-count value less surprising.
	* generic/tclEvent.c (TclDefaultBgErrorHandlerObjCmd):	Revised the
	one caller within Tcl itself which passes a non-0-count value to
	Tcl_AppendObjToErrorInfo().

2008-02-28  Joe English  <jenglish@users.sourceforge.net>

	* unix/tclPort.h, unix/tclCompat.h, unix/tclUnixChan.h: Reduce scope
	of <sys/filio.h> and <sys/ioctl.h> #includes. [Patch 1903339]

2008-02-28  Joe English  <jenglish@users.sourceforge.net>

	* unix/tclUnixChan.c, unix/tclUnixNotfy.c, unix/tclUnixPipe.c:
	Consolidate all code conditionalized on -DUSE_FIONBIO into one place.
	* unix/tclUnixPort.h, unix/tclUnixCompat.c: New routine
	TclUnixSetBlockingMode() [Patch 1903339].

2008-02-28  Don Porter	<dgp@users.sourceforge.net>

	* generic/tclBasic.c (TclEvalObjvInternal):	Plug memory leak when
	an enter trace deletes or changes the command, prompting a reparsing.
	Don't let the second pass lose commandPtr value allocated during the
	first pass.

	* generic/tclCompExpr.c (ParseExpr):	Plug memory leak in error
	message generation.

	* generic/tclStringObj.c (Tcl_AppendFormatToObj): [format %llx $big]
	leaked an mp_int.

	* generic/tclCompCmds.c (TclCompileReturnCmd):	The 2007-10-18 commit
	to optimize compiled [return -level 0 $x] [RFE 1794073] introduced a
	memory leak of the return options dictionary. Fixing that.

2008-02-27  Pat Thoyts  <patthoyts@users.sourceforge.net>

	* library/http/http.tcl: [Bug 705956] - fix inverted logic when
	cleaning up socket error in geturl.

2008-02-27  Kevin B. Kenny  <kennykb@acm.org>

	* doc/clock.n: Corrected minor indentation gaffe in the penultimate
	paragraph. [Bug 1898025]
	* generic/tclClock.c (ParseClockFormatArgs): Changed to check that the
	clock value is in the range of a 64-bit integer. [Bug 1862555]
	* library/clock.tcl (::tcl::clock::format, ::tcl::clock::scan,
	(::tcl::clock::add, ::tcl::clock::LocalizeFormat): Fixed bugs in
	caching of localized strings that caused weird results when localized
	date/time formats were used. [Bug 1902423]
	* tests/clock.test (clock-61.*, clock-62.1): Regression tests for [Bug
	1862555] and [Bug 1902423].

2008-02-26  Joe English  <jenglish@users.sourceforge.net>

	* generic/tclIOUtil.c, unix/tclUnixPort.h, unix/tclUnixChan.c:
	Remove dead/unused portability-related #defines and unused conditional
	code.  See [Patch 1901828] for discussion.

2008-02-26  Joe English  <jenglish@users.sourceforge.net>

	* generic/tclIORChan.c (enum MethodName),
	* generic/tclCompExpr.c (enum Marks): More stray trailing ","s

2008-02-26  Joe English  <jenglish@users.sourceforge.net>

	* unix/configure.in(socklen_t test): Define socklen_t as "int" if
	missing, not "unsigned". Use AC_TRY_COMPILE instead of
	AC_EGREP_HEADER.
	* unix/configure: regenerated.

2008-02-26  Joe English  <jenglish@users.sourceforge.net>

	* generic/tclCompile.h: Remove stray trailing "," from enum
	InstOperandType definition (C99ism).

2008-02-26  Jeff Hobbs  <jeffh@ActiveState.com>

	* generic/tclUtil.c (TclReToGlob): Fix the handling of the last star
	* tests/regexpComp.test:	   possibly being escaped in
	determining right anchor. [Bug 1902436]

2008-02-26  Pat Thoyts  <patthoyts@users.sourceforge.net>

	* library/http/pkgIndex.tcl: Set version 2.5.5
	* library/http/http.tcl:     It is better to do the [eof] check after
	trying to read from the socket. No clashes found in testing. Added
	http::meta command to access the http headers. [Bug 1868845]

2008-02-22  Pat Thoyts  <patthoyts@users.sourceforge.net>

	* library/http/pkgIndex.tcl: Set version 2.5.4
	* library/http/http.tcl:     Always check that the state array exists
	in the http::status command. [Bug 1818565]

2008-02-13  Don Porter	<dgp@users.sourceforge.net>

	* generic/tcl.h:	Bump version number to 8.5.2b1 to distinguish
	* library/init.tcl:	CVS development snapshots from the 8.5.1 and
	* unix/configure.in:	8.5.2 releases.
	* unix/tcl.spec:
	* win/configure.in:
	* README

	* unix/configure:	autoconf (2.59)
	* win/configure:

2008-02-12  Donal K. Fellows  <donal.k.fellows@man.ac.uk>

	* generic/tclCompCmds.c (TclCompileSwitchCmd): Corrected logic for
	* tests/switch.test (switch-10.15): handling -nocase compilation; the
	-exact -nocase option cannot be compiled currently. [Bug 1891827]

	* unix/README: Documented missing configure flags. [Bug 1799011]

2008-02-06  Kevin B. Kenny  <kennykb@acm.org>

	* doc/clock.n (%N): Corrected an error in the explanation of the %N
	format group.
	* generic/tclClock.c (ClockParseformatargsObjCmd):
	* library/clock.tcl (::tcl::clock::format):
	* tests/clock.test (clock-1.0, clock-1.4):
	Performance enhancements in [clock format] (moving the analysis of
	$args into C code, holding on to Tcl_Objs with resolved command names,
	[lassign] in place of [foreach], avoiding [namespace which] for
	command resolution).

2008-02-04  Don Porter	<dgp@users.sourceforge.net>

	*** 8.5.1 TAGGED FOR RELEASE ***

	* changes:		Updated for 8.5.1 release.

	* generic/tcl.h:	Bump to 8.5.1 for release.
	* library/init.tcl:
	* tools/tcl.wse.in:
	* unix/configure.in:
	* unix/tcl.spec:
	* win/configure.in:

	* unix/configure:	autoconf-2.59
	* win/configure:

2008-02-04  Miguel Sofer  <msofer@users.sf.net>

	* generic/tclExecute.c (INST_CONCAT1): Fix optimisation for in-place
	concatenation (was going over String type)

2008-02-02  Daniel Steffen  <das@users.sourceforge.net>

	* unix/configure.in (Darwin):	Correct Info.plist year substitution in
					non-framework builds.

	* unix/configure:		autoconf-2.59

2008-01-30  Miguel Sofer  <msofer@users.sf.net>

	* generic/tclInterp.c (Tcl_GetAlias): Fix for [Bug 1882373], thanks go
	to an00na.

2008-01-30  Donal K. Fellows  <donal.k.fellows@man.ac.uk>

	* tools/tcltk-man2html.tcl: Reworked manual page scraper to do a
	proper job of handling references to Ttk options. [Tk Bug 1876493]

2008-01-29  Donal K. Fellows  <donal.k.fellows@man.ac.uk>

	* doc/man.macros (SO, SE): Adjusted macros so that it is possible for
	Ttk to have its "standard options" on a manual page that is not called
	"options". [Tk Bug 1876493]

2008-01-25  Don Porter	<dgp@users.sourceforge.net>

	* changes:		Updated for 8.5.1 release.

2008-01-23  Don Porter	<dgp@users.sourceforge.net>

	* generic/tclInt.h:		New macro TclGrowParseTokenArray() to
	* generic/tclCompCmds.c:	simplify code that might need to grow
	* generic/tclCompExpr.c:	an array of Tcl_Tokens in the parsePtr
	* generic/tclParse.c:		field of a Tcl_Parse. Replaces the
	TclExpandTokenArray() routine via replacing:
		int needed = parsePtr->numTokens + growth;
		while (needed > parsePtr->tokensAvailable) {
		    TclExpandTokenArray(parsePtr);
		}
	with:
		TclGrowParseTokenArray(parsePtr, growth);
	This revision merged over from dgp-refactor branch.

	* generic/tclCompile.h:	Demote TclCompEvalObj() from internal stubs to
	* generic/tclInt.decls:	a MODULE_SCOPE routine declared in
	tclCompile.h.

	* generic/tclIntDecls.h:	make genstubs
	* generic/tclStubInit.c:

2008-01-22  Don Porter	<dgp@users.sourceforge.net>

	* generic/tclTimer.c (AfterProc):	Replace Tcl_EvalEx() with
	Tcl_EvalObjEx() to evaluate [after] callbacks. Part of trend to favor
	compiled execution over direct evaluation.

2008-01-22  Miguel Sofer  <msofer@users.sf.net>

	* generic/tclCmdIl.c (Tcl_LreverseObjCmd):
	* tests/cmdIL.test (cmdIL-7.7): Fix crash on reversing an empty list.
	[Bug 1876793]

2008-01-20  Jeff Hobbs  <jeffh@ActiveState.com>

	* unix/README: Minor typo fixes [Bug 1853072]

	* generic/tclIO.c (TclGetsObjBinary): Operate on topmost channel.
	[Bug 1869405] (Ficicchia)

2008-01-17  Don Porter	<dgp@users.sourceforge.net>

	* generic/tclCompExpr.c:	Revision to preserve parsed intreps of
	numeric and boolean literals when compiling expressions with (optimize
	== 1).

2008-01-15  Miguel Sofer  <msofer@users.sf.net>

	* generic/tclCompExpr.c: Add an 'optimize' argument to
	* generic/tclCompile.c:  TclCompileExpr() to profit from better
	* generic/tclCompile.h:  literal management according to usage.
	* generic/tclExecute.c:

	* generic/tclCompExpr.c: Fix literal leak in exprs [Bug 1869989] (dgp)
	* generic/tclExecute.c:
	* tests/compExpr.test:

	* doc/proc.n: Changed wording for access to non-local variables; added
	mention to [namespace upvar]. Lame attempt at dealing with
	documentation. [Bug 1872708]

2008-01-15  Miguel Sofer  <msofer@users.sf.net>

	* generic/tclBasic.c:    Replacing 'operator' by 'op' in the def of
	* generic/tclCompExpr.c: struct TclOpCmdClientData to accommodate C++
	* generic/tclCompile.h:  compilers. [Bug 1855644]

2008-01-13  Jeff Hobbs  <jeffh@ActiveState.com>

	* win/tclWinSerial.c (SerialCloseProc, TclWinOpenSerialChannel): Use
	critical section for read & write side. [Bug 1353846] (newman)

2008-01-11  Miguel Sofer  <msofer@users.sf.net>

	* unix/tclUnixThrd.c (TclpThreadGetStackSize): Restore stack checking
	functionality in freebsd. [Bug 1850424]

	* unix/tclUnixThrd.c (TclpThreadGetStackSize): Fix for crash in
	freebsd. [Bug 1860425]

2008-01-10  Don Porter	<dgp@users.sourceforge.net>

	* generic/tclStringObj.c (Tcl_AppendFormatToObj):  Correct failure to
	* tests/format.test:	account for big.used == 0 corner case in the
	%ll(idox) format directives. [Bug 1867855]

2008-01-09  George Peter Staplin <georgeps@xmission.com>

	* doc/vwait.n: Add a missing be to fix a typo.

2008-01-04  Jeff Hobbs  <jeffh@ActiveState.com>

	* tools/tcltk-man2html.tcl (make-man-pages): Make man page title use
	more specific info on lhs to improve tabbed browser view titles.

2008-01-02  Donal K. Fellows  <dkf@users.sf.net>

	* doc/binary.n: Fixed documentation bug reported on tcl-core, and
	reordered documentation to discourage people from using the hex
	formatter that is hardly ever useful.

2008-01-02  Don Porter	<dgp@users.sourceforge.net>

	* generic/tcl.h:	Bump version number to 8.5.1b1 to distinguish
	* library/init.tcl:	CVS development snapshots from the 8.5.0 and
	* unix/configure.in:	8.5.1 releases.
	* unix/tcl.spec:
	* win/configure.in:
	* README

	* unix/configure:	autoconf (2.59)
	* win/configure:

2007-12-31  Donal K. Fellows  <dkf@users.sf.net>

	* doc/dict.n: Clarified meaning of dictionary values following
	discussion on comp.lang.tcl.

2007-12-26  Miguel Sofer  <msofer@users.sf.net>

	* generic/tclCmdIL.c: More [lsort] data handling streamlines. The
	function MergeSort is gone, essentially inlined into Tcl_LsortObjCmd.
	It is not a straight inlining, two loops over all lists elements where
	merged in the process: the linked list elements are now built and
	merged into the temporary sublists in the same pass.

2007-12-25  Miguel Sofer  <msofer@users.sf.net>

	* generic/tclCmdIL.c: More [lsort] data handling streamlines. Extra
	mem reqs of latest patches removed, restored to previous mem profile.
	Improved -unique handling, now eliminating repeated elems immediately
	instead of marking them to avoid reinsertion at the end.

2007-12-23  Jeff Hobbs  <jeffh@ActiveState.com>

	* generic/tclCompCmds.c (TclCompileRegexpCmd):  TCL_REG_NOSUB cannot
	* tests/regexp.test (regexp-22.2):		be used because it
	* tests/regexpComp.test:	[Bug 1857126]	disallows backrefs.

2007-12-21  Miguel Sofer  <msofer@users.sf.net>

	* generic/tclCmdIL.c: Speed patch for lsort [Patch 1856994].

2007-12-21  Miguel Sofer  <msofer@users.sf.net>

	* generic/tclCmdIL.c (Tcl_LsortObjCmd, Tcl_LsearchObjCmd): Avoid
	calling SelectObjFromSublist when there are no sublists.

2007-12-21  Miguel Sofer  <msofer@users.sf.net>

	* generic/tclCmdIL.c (Tcl_LsortObjCmd): Preallocate a listObj of
	sufficient length for the sorted list instead of growing it. Second
	commit replaces calls to Tcl_ListObjAppenElement with direct access to
	the internal rep.

2007-12-19  Don Porter	<dgp@users.sourceforge.net>

	*** 8.5.0 TAGGED FOR RELEASE ***

	* changes:		Updated for 8.5.0 release.

2007-12-19  Jeff Hobbs  <jeffh@ActiveState.com>

	* generic/tclCompCmds.c (TclCompileSwitchCmd):	update switch -regexp
	* tests/switch.test-14.*:			compilation to pass
	the cflags to INST_REGEXP (changed on 12-07).  Added tests for
	switch -regexp compilation (need more). [Bug 1854399]

2007-12-18  Don Porter	<dgp@users.sourceforge.net>

	* changes:		Updated for 8.5.0 release.

2007-12-18  Donal K. Fellows  <donal.k.fellows@manchester.ac.uk>

	* generic/regguts.h, generic/regc_color.c, generic/regc_nfa.c:
	Fixes for problems created when processing regular expressions that
	generate very large automata. An enormous number of thanks to Will
	Drewry <wad_at_google.com>, Tavis Ormandy <taviso_at_google.com>,
	and Tom Lane <tgl_at_sss.pgh.pa.us> from the Postgresql crowd for
	their help in tracking these problems down. [Bug 1810264]

2007-12-17  Don Porter	<dgp@users.sourceforge.net>

	* changes:		Updated for 8.5.0 release.

2007-12-17  Miguel Sofer  <msofer@users.sf.net>

	* generic/tclAlloc.c:
	* generic/tclExecute.c:
	* generic/tclInt.h:
	* generic/tclThreadAlloc.c: Fix alignment for memory returned by
	TclStackAlloc; insure that all memory allocators align to 16-byte
	boundaries on 64 bit platforms [Bug 1851832, 1851524]

2007-12-14  Jeff Hobbs  <jeffh@ActiveState.com>

	* generic/tclIOUtil.c (FsAddMountsToGlobResult): fix the tail
	conversion of vfs mounts. [Bug 1602539]

	* win/README: updated notes

2007-12-14  Pat Thoyts  <patthoyts@users.sourceforge.net>

	* tests/winFile.test: Fixed tests for win2k with long machine name

2007-12-14  Pat Thoyts <patthoyts@users.sourceforge.net>

	* win/nmakehlp.c:  Support compilation with MSVC9 for AMD64.
	* win/makefile.vc:

2007-12-13  Donal K. Fellows  <donal.k.fellows@manchester.ac.uk>

	* doc/trace.n: Clarified documentation of enterstep and leavestep
	traces, including adding example. [Bug 614282, 1701540, 1755984]

2007-12-12  Don Porter	<dgp@users.sourceforge.net>

	* doc/IntObj.3:	Update docs for the Tcl_GetBignumAndClearObj() ->
	Tcl_TakeBignumFromObj() revision [TIP 298].  Added docs for the
	Tcl_InitBignumFromDouble() routine. [Bug 1446971].

	* changes:		Updated for 8.5.0 release.

2007-12-10  Jeff Hobbs  <jeffh@ActiveState.com>

	* generic/tclUtil.c (TclReToGlob): reduce escapes in conversion
	when not necessary

	* generic/tclInt.decls:  move TclByteArrayMatch and TclReToGlob
	* generic/tclIntDecls.h: to tclInt.h from stubs.
	* generic/tclStubInit.c: Add flags var to TclByteArrayMatch for
	* generic/tclInt.h:      future extensibility
	* generic/tcl.h:  define TCL_MATCH_EXACT doc for Tcl_StringCaseMatch.
	* doc/StrMatch.3: It is compatible with existing usage.
	* generic/tclExecute.c (INST_STR_MATCH): flag for TclByteArrayMatch
	* generic/tclUtil.c (TclByteArrayMatch, TclStringMatchObj):
	* generic/tclRegexp.c (Tcl_RegExpExecObj):
	* generic/tclCmdMZ.c (StringMatchCmd): Use TclStringMatchObj
	* tests/string.test (11.9.* 11.10.*): more tests

2007-12-10  Joe English  <jenglish@users.sourceforge.net>

	* doc/string.n, doc/UniCharIsAlpha.3: Fix markup errors.
	* doc/CrtCommand.3, doc/CrtMathFnc.3, doc/FileSystem.3,
	* doc/GetStdChan.3, doc/OpenFileChnl.3, doc/SetChanErr.3,
	* doc/eval.n, doc/filename.n: Consistency: Move "KEYWORDS" section
	after "SEE ALSO".

2007-12-10  Daniel Steffen  <das@users.sourceforge.net>

	* tools/genStubs.tcl:		fix numerous issues handling 'macosx',
					'aqua' or 'x11' entries interleaved
					with 'unix' entries [Bug 1834288]; add
					genStubs::export command
					[Tk FR 1716117]; cleanup formatting.

	* generic/tcl.decls:		use new genstubs 'export' command to
	* generic/tclInt.decls:		mark exported symbols not in stubs
	* generic/tclTomMath.decls:	table [Tk FR 1716117]; cleanup
					formatting.

	* generic/tclDecls.h:		regen with new genStubs.tcl.
	* generic/tclIntDecls.h:	[Bug 1834288]
	* generic/tclIntPlatDecls.h:
	* generic/tclPlatDecls.h:
	* generic/tclStubInit.c:

2007-12-09  Jeff Hobbs  <jeffh@ActiveState.com>

	* tests/io.test, tests/chanio.test (io-73.1): Make sure to invalidate
	* generic/tclIO.c (SetChannelFromAny):        internal rep only after
	validating channel rep. [Bug 1847044]

2007-12-08  Donal K. Fellows  <dkf@users.sf.net>

	* doc/expr.n, doc/mathop.n: Improved the documentation of the
	operators. [Bug 1823622]

	* generic/tclBasic.c (builtInCmds): Corrected list of hidden and
	* doc/interp.n (SAFE INTERPRETERS): exposed commands so that the
	documentation and reality now match. [Bug 1662436]

2007-12-07  Jeff Hobbs  <jeffh@ActiveState.com>

	* generic/tclExecute.c (TclExecuteByteCode INST_REGEXP):
	* generic/tclCompCmds.c (TclCompileRegexpCmd): Pass correct RE
	compile flags at compile time, and use TCL_REG_NOSUB.

	* generic/tclIOCmd.c (FinalizeIOCmdTSD, Tcl_PutsObjCmd): cache
	stdout channel object for [puts $str] calls.

2007-12-06  Don Porter	<dgp@users.sourceforge.net>

	* README:	Remove mention of dead comp.lang.tcl.announce
	newsgroup.  [Bug 1846433].

	* unix/README:	Mention the stub library created by `make` and warn
	about the effect of embedded paths in the installed binaries.
	Thanks to Larry Virden.  [Bug 1794084]

	* doc/AddErrInfo.3:	Documentation for the new routines in TIP 270.
	* doc/Interp.3:
	* doc/StringObj.3:

2007-12-06  Don Porter	<dgp@users.sourceforge.net>

	* doc/namespace.n:	Documentation for zero-argument form of
	[namespace import] (TIP 261) [Bug 1596416]

2007-12-06  Jeff Hobbs  <jeffh@ActiveState.com>

	* generic/tclInt.h: add TclGetChannelFromObj decl
	(TclMatchIsTrivial): simplify TclMatchIsTrivial to remove ] check.

2007-12-06  Donal K. Fellows  <donal.k.fellows@manchester.ac.uk>


	* generic/tclBasic.c (Tcl_CreateInterp): Simplify the setting up of
	* generic/tclIOCmd.c (TclInitChanCmd):	 the [chan] ensemble. This
	* library/init.tcl:			 gets rid of quite a bit of
	code and makes it possible to understand the whole with less effort.

	* generic/tclCompCmds.c (TclCompileEnsemble): Ensure that the right
	number of tokens are copied. [Bug 1845320]

	* generic/tclNamesp.c (TclMakeEnsemble): Added missing release of a
	DString. [Bug 1845397]

2007-12-05  Jeff Hobbs  <jeffh@ActiveState.com>

	* generic/tclIO.h:    Create Tcl_Obj for Tcl channels to reduce
	* generic/tclIO.c:    overhead in lookup by Tcl_GetChannel.  New
	* generic/tclIOCmd.c: TclGetChannelFromObj for internal use.
	* generic/tclIO.c (WriteBytes, WriteChars): add opt check to avoid
	EOL translation when not linebuffered or using lf. [Bug 1845092]

2007-12-05  Miguel Sofer  <msofer@users.sf.net>

	* tests/stack.test: made the tests for stack overflow not care
	about which mechanism caused the error (interp's recursion limit
	or C-stack depth detector).

2007-12-05  Jeff Hobbs  <jeffh@ActiveState.com>

	* win/configure, win/tcl.m4 (LIBS_GUI): mingw needs -lole32
	-loleaut32 but not msvc for Tk's [send]. [Bug 1844749]

2007-12-05  Donal K. Fellows  <donal.k.fellows@manchester.ac.uk>

	* generic/tclCmdIL.c (Tcl_LsearchObjCmd): Prevent shimmering crash
	when -exact and -integer/-real are mixed. [Bug 1844789]

2007-12-03  Donal K. Fellows  <dkf@users.sf.net>

	* unix/tclUnixChan.c (CreateSocketAddress): Add extra #ifdef-fery to
	make code compile on BSD 5. [Bug 1618235, again]

2007-12-03  Don Porter	<dgp@users.sourceforge.net>

	* library/tcltest/tcltest.tcl:	Bump tcltest to version 2.3.0 so that
	* library/tcltest/pkgIndex.tcl: we release a stable tcltest with a
	* unix/Makefile.in:	stable Tcl.
	* win/Makefile.in:

2007-12-03  Jeff Hobbs  <jeffh@ActiveState.com>

	* win/configure, win/tcl.m4 (LIBS_GUI): remove ole32.lib oleaut32.lib

2007-12-03  Donal K. Fellows  <donal.k.fellows@manchester.ac.uk>

	* generic/tclCompCmds.c (TclCompileSwitchCmd): Adjusted the [switch]
	* generic/tclCmdMZ.c (Tcl_SwitchObjCmd):       command so that when
	passed two arguments, no check for options are performed. This is OK
	since in the two-arg case, detecting an option would definitely lead
	to a syntax error. [Patch 1836519]

2007-11-29  Jeff Hobbs  <jeffh@ActiveState.com>

	* win/makefile.vc: add ws2_32.lib to baselibs
	* win/configure, win/tcl.m4: add ws2_32.lib / -lws2_32 to build.
	* win/tclWinSock.c: remove dyn loading of winsock, assume that it is
	always available now.

2007-11-29  Don Porter	<dgp@users.sourceforge.net>

	* generic/tclWinSock.c (InitializeHostName):	Correct error in
	buffer length tracking. After gethostname() writes into a buffer,
	convert only the written string to internal encoding, not the whole
	buffer.

2007-11-28  Don Porter	<dgp@users.sourceforge.net>

	* generic/tclConfig.c:	Corrected failure of the [::foo::pkgconfig]
	command to clean up registered configuration data when the query
	command is deleted from the interp. [Bug 983501]

	* generic/tclNamesp.c (Tcl_SetEnsembleMappingDict):	Added checks
	that the dict value passed in is in the format required to make the
	internals of ensembles work. [Bug 1436096]

	* generic/tclIO.c:	Simplify test and improve accuracy of error
	message in latest changes.

2007-11-28  Pat Thoyts  <patthoyts@users.sourceforge.net>

	* generic/tclIO.c: -eofchar must support no eofchar.

2007-11-27  Miguel Sofer  <msofer@users.sf.net>

	* generic/tclBasic.c: remove unneeded call in Tcl_CreateInterp, add
	comments.

2007-11-27  Don Porter	<dgp@users.sourceforge.net>

	* win/tclWinSock.c:	Add mising encoding conversion of the [info
	hostname] value from the system encoding to Tcl's internal encoding.

	* doc/chan.n:		"Fix" the limitation on channel -eofchar
	* doc/fconfigure.n:	values to single byte characters by documenting
	* generic/tclIO.c:	it and making it fail loudly. Thanks to Stuart
	* tests/chan.test:	Cassoff for contributing the fix. [Bug 800753]

2007-11-26  Miguel Sofer  <msofer@users.sf.net>

	* generic/tclBasic.c:
	* generic/tclInt.h:
	* unix/tclUnixInit.c:
	* unix/tclUnixThrd.c: Fix stack checking via workaround for bug in
	glibc's pthread_attr_get_np, patch from [Bug 1815573]. Many thanks to
	Sergei Golovan (aka Teo) for detecting the bug and helping diagnose
	and develop the fix.

2007-11-24  Donal K. Fellows  <dkf@users.sf.net>

	* generic/tclCompCmds.c (TclCompileDictAppendCmd): Fix bug in [dict
	append] compiler which caused strange stack corruption. [Bug 1837392]

2007-11-23  Andreas Kupries  <andreask@activestate.com>

	* generic/tclIORChan.c: Fixed a problem with reflected channels. 'chan
	postevent' is defined to work only from within the interpreter
	containing the handler command. Sensible, we want only handler
	commands to use it. It identifies the channel by handle. The channel
	moves to a different interpreter or thread. The interpreter containing
	the handler command doesn't know the channel any longer. 'chan
	postevent' fails, not finding the channel any longer. Uhm.

	Fixed by creating a second per-interpreter channel table, just for
	reflected channels, where each interpreter remembers for which
	reflected channels it has the handler command. This info does not move
	with the channel itself. The table is updated by 'chan create', and
	used by 'chan postevent'.

	* tests/ioCmd.test: Updated the testsuite.

2007-11-23  Jeff Hobbs  <jeffh@ActiveState.com>

	* generic/tclVar.c (Tcl_ArrayObjCmd): handle the right data for
	* tests/var.test (var-14.2):          [array names $var -glob $ptn]

2007-11-23  Donal K. Fellows  <donal.k.fellows@manchester.ac.uk>

	* generic/tclCmdMZ.c (String*Cmd, TclInitStringCmd): Rebuilt [string]
	* generic/tclCompCmds.c (TclCompileString*Cmd): as an ensemble.

2007-11-22  Donal K. Fellows  <dkf@users.sf.net>

	* generic/tclDictObj.c (Dict*Cmd,TclInitDictCmd): Rebuilt the [dict]
	* generic/tclCompCmds.c (TclCompileDict*Cmd): command as an ensemble.

2007-11-22  Donal K. Fellows  <donal.k.fellows@manchester.ac.uk>

	* generic/tclCmdMZ.c (Tcl_StringObjCmd): Rewrote the [string] and
	* generic/tclDictObj.c (Tcl_DictObjCmd): [dict] implementations to be
	ready for conversion to ensembles.

	* tests/string.test (string-12.22): Flag shimmering bug found in
	[string range].

2007-11-21  Donal K. Fellows  <dkf@users.sf.net>

	* generic/tclCompCmds.c (TclCompileEnsemble): Rewrote the ensemble
	compiler to remove many of the limitations. Can now compile scripts
	that use unique prefixes of subcommands, and which have mappings of a
	command to multiple words (provided the first is a compilable command
	of course).

2007-11-21  Donal K. Fellows  <donal.k.fellows@manchester.ac.uk>

	* generic/tclNamesp.c (TclMakeEnsemble): Factor out the code to set up
	a core ensemble from a table of information about subcommands, ready
	for reuse within the core.

	* generic/various: Start to return more useful Error codes, currently
	mainly on assorted lookup failures.

2007-11-20  Donal K. Fellows  <dkf@users.sf.net>

	* generic/tclDictObj.c: Changed the underlying implementation of the
	hash table used in dictionaries to additionally keep all entries in
	the hash table in a linked list, which is only ever added to at the
	end. This makes iteration over all entries in the dictionary in
	key insertion order a trivial operation, and so cleans up a great deal
	of complexity relating to dictionary representation and stability of
	iteration order.

	***POTENTIAL INCOMPATIBILITY***
	For any code that depended on the (strange) old iteration order.

	* generic/tclConfig.c (QueryConfigObjCmd): Correct usage of
	Tcl_WrongNumArgs.

2007-11-19  Don Porter	<dgp@users.sourceforge.net>

	*** 8.5b3 TAGGED FOR RELEASE ***

	* README:		Bump version number to 8.5b3.
	* generic/tcl.h:
	* library/init.tcl:
	* tools/tcl.wse.in:
	* unix/configure.in:
	* unix/tcl.spec:
	* win/configure.in:

	* unix/configure:	autoconf (2.59)
	* win/configure:

	* changes:		Updated for 8.5b3 release.

2007-11-19  Kevin Kenny  <kennykb@users.sourceforge.net>

	* library/tzdata/Africa/Cairo:
	* library/tzdata/America/Campo_Grande:
	* library/tzdata/America/Caracas:
	* library/tzdata/America/Cuiaba:
	* library/tzdata/America/Havana:
	* library/tzdata/America/Sao_Paulo:
	* library/tzdata/Asia/Damascus:
	* library/tzdata/Asia/Gaza:
	* library/tzdata/Asia/Tehran:  Olson's tzdata2007i imported.

2007-11-18  Daniel Steffen  <das@users.sourceforge.net>

	* generic/tclExecute.c (TclExecuteByteCode:INST_EXIST_*): Fix read
	traces not firing on non-existent array elements. [Bug 1833522]

2007-11-16  Donal K. Fellows  <donal.k.fellows@man.ac.uk>

	* generic/tclCmdIL.c (TclInitInfoCmd): Rename the implementation
	commands for [info] to be something more "expected".

	* generic/tclCompCmds.c (TclCompileInfoExistsCmd): Compiler for the
	[info exists] subcommand.
	(TclCompileEnsemble): Cleaned up version of ensemble compiler that was
	in TclCompileInfoCmd, but which is now much more generally applicable.

	* generic/tclInt.h (ENSEMBLE_COMPILE): Added flag to allow for cleaner
	turning on and off of ensemble bytecode compilation.

	* generic/tclCompile.c (TclCompileScript): Add the cmdPtr to the list
	of arguments passed to command compilers.

2007-11-15  Don Porter	<dgp@users.sourceforge.net>

	* generic/regc_nfa.c:	Fixed infinite loop in the regexp compiler.
	[Bug 1810038]

	* generic/regc_nfa.c:	Corrected looping logic in fixempties() to
	avoid wasting time walking a list of dead states. [Bug 1832612]

2007-11-15  Donal K. Fellows  <donal.k.fellows@man.ac.uk>

	* generic/tclNamesp.c (NamespaceEnsembleCmd): Must pass a non-NULL
	interp to Tcl_SetEnsemble* functions.

	* doc/re_syntax.n: Try to make this easier to read. It's still a very
	difficult manual page!

	* unix/tcl.m4 (SC_CONFIG_CFLAGS): Allow people to turn off the -rpath
	option to their linker if they so desire. This is a configuration only
	recommended for (some) vendors. Relates to [Patch 1231022].

2007-11-15  Pat Thoyts  <patthoyts@users.sourceforge.net>

	* win/tclWin32Dll.c: Prefer UINT_PTR to DWORD_PTR when casting pointers
	to integer types for greater portability. [Bug 1831253]

2007-11-15  Daniel Steffen  <das@users.sourceforge.net>

	* macosx/Tcl.xcodeproj/project.pbxproj: add new chanio.test.
	* macosx/Tcl.xcode/project.pbxproj:

2007-11-14  Donal K. Fellows  <donal.k.fellows@man.ac.uk>

	* generic/tclCompile.c (TclCompileScript): Ensure that we get our count
	in our INST_START_CMD calls right, even when there's a failure to
	compile a command directly.

	* generic/tclNamesp.c (Tcl_SetEnsembleSubcommandList)
	(Tcl_SetEnsembleMappingDict):		Special code to make sure that
	* generic/tclCmdIL.c (TclInitInfoCmd):	[info exists] is compiled right
	while not allowing changes to the ensemble to cause havok.

	* generic/tclCompCmds.c (TclCompileInfoCmd): Simple compiler for the
	[info] command that only handles [info exists].

	* generic/tclExecute.c (TclExecuteByteCode:INST_EXIST_*): New
	instructions to allow the testing of whether a variable exists.

2007-11-14  Andreas Kupries  <andreask@activestate.com>

	* tests/chanio.test: New file. This is essentially a duplicate of
	'io.test', with all channel commands converted to their 'chan xxx'
	notation.
	* tests/io.test: Fixed typo in test description.

2007-11-14  Donal K. Fellows  <donal.k.fellows@man.ac.uk>

	* generic/regc*.c: Eliminate multi-char collating element code
	completely. Simplifies the code quite a bit. If people still want the
	full code, it will remain on the 8.4 branch. [Bug 1831425]

2007-11-13  Jeff Hobbs  <jeffh@ActiveState.com>

	* generic/tclCompCmds.c (TclCompileRegexpCmd): clean up comments, only
	free dstring on OK from TclReToGlob.
	(TclCompileSwitchCmd): simplify TclReToGlob usage.

2007-11-14  Donal K. Fellows  <dkf@users.sf.net>

	* generic/regc*.c: #ifdef/comment out the code that deals with
	multi-character collating elements, which have never been supported.
	Cuts the memory consumption of the RE compiler. [Bug 1831425]

2007-11-13  Donal K. Fellows  <dkf@users.sf.net>

	* generic/tclCompCmds.c (TclCompileSwitchCmd, TclCompileRegexpCmd):
	Extend [switch] compiler to handle regular expressions as long as
	things are not too complex. Fix [regexp] compiler so that non-trivial
	literal regexps get fed to INST_REGEXP.

	* doc/mathop.n: Clarify definitions of some operations.

2007-11-13  Miguel Sofer  <msofer@users.sf.net>

	* unix/tclUnixInit.c: the TCL_NO_STACK_CHECK was being incorrectly
	undefined here; this should be set (or not) in the compile options, it
	is used elsewhere and needs to be consistent.

2007-11-13  Pat Thoyts  <patthoyts@users.sourceforge.net>

	* unix/tcl.m4:		Added autoconf goo to detect and make use of
	* unix/configure.in:	getaddrinfo and friends.
	* unix/configure:	(regenerated)

2007-11-13  Donal K. Fellows  <donal.k.fellows@man.ac.uk>

	* unix/tclUnixCompat.c (TclpGetHostByName): The six-argument form of
	getaddressbyname_r() uses the fifth argument to indicate whether the
	lookup succeeded or not on at least one platform. [Bug 1618235]

2007-11-13  Don Porter	<dgp@users.sourceforge.net>

	* generic/regcomp.c:	Convert optst() from expensive no-op to a
	cheap no-op.

2007-11-13  Donal K. Fellows  <donal.k.fellows@man.ac.uk>

	* unix/tclUnixChan.c (CreateSocketAddress): Rewrote to use the
	thread-safe version of gethostbyname() by forward-porting the code used
	in 8.4, and added rudimentary support for getaddrinfo() (not enabled by
	default, as no autoconf-ery written). Part of fix for [Bug 1618235].

2007-11-12  Jeff Hobbs  <jeffh@ActiveState.com>

	* generic/tclGet.c (Tcl_Get, Tcl_GetInt): revert use of TclGet* macros
	due to compiler warning. These cases won't save time either.

	* generic/tclUtil.c (TclReToGlob): add more comments, set interp result
	if specified on error.

2007-11-12  Miguel Sofer  <msofer@users.sf.net>

	* generic/tclBasic.c:		New macro TclResetResult, new iPtr flag
	* generic/tclExecute.c:		bit INTERP_RESULT_UNCLEAN: shortcut for
	* generic/tclInt.h:		Tcl_ResetResult for the "normal" case:
	* generic/tclProc.c:		TCL_OK, no return options, no errorCode
	* generic/tclResult.c:		nor errorInfo, return at normal level.
	* generic/tclStubLib.c:		[Patch 1830184]
	* generic/tclUtil.c:

	THIS PATCH WAS REVERTED: initial (mis)measurements overstated the
	perfomance wins, which turn out to be tiny. Not worth the complication.

2007-11-11  Jeff Hobbs  <jeffh@ActiveState.com>

	* generic/tclCompCmds.c, generic/tclCompile.c, generic/tclCompile.h:
	* generic/tclExecute.c, generic/tclInt.decls, generic/tclIntDecls.h:
	* generic/tclRegexp.c, generic/tclRegexp.h: Add INST_REGEXP and fully
	* generic/tclStubInit.c, generic/tclUtil.c: compiled [regexp] for the
	* tests/regexpComp.test:     [Bug 1830166]  simple cases. Also added
	TclReToGlob function to convert RE to glob patterns and use these in
	the possible cases.

2007-11-11  Miguel Sofer  <msofer@users.sf.net>

	* generic/tclResult.c (ResetObjResult): clarify the logic.

	* generic/tclBasic.c:		Increased usage of macros to detect
	* generic/tclBinary.c:		and take advantage of objTypes. Added
	* generic/tclClock.c:		macros TclGet(Int|Long)FromObj,
	* generic/tclCmdAH.c:		TclGetIntForIndexM & TclListObjLength,
	* generic/tclCmdIL.c:		modified TclListObjGetElements.
	* generic/tclCmdMZ.c:
	* generic/tclCompCmds.c:	The TclGetInt* macros are only a
	* generic/tclCompExpr.c:	shortcut on platforms where 'long' is
	* generic/tclCompile.c:		'int'; it may be worthwhile to extend
	* generic/tclDictObj.c:		their functionality to other cases.
	* generic/tclExecute.c:
	* generic/tclGet.c:		As this patch touches many files it has
	* generic/tclIO.c:		been recorded as [Patch 1830038] in
	* generic/tclIOCmd.c:		order to facilitate reviewing.
	* generic/tclIOGT.c:
	* generic/tclIndexObj.c:
	* generic/tclInt.h:
	* generic/tclInterp.c:
	* generic/tclListObj.c:
	* generic/tclLiteral.c:
	* generic/tclNamesp.c:
	* generic/tclObj.c:
	* generic/tclParse.c:
	* generic/tclProc.c:
	* generic/tclRegexp.c:
	* generic/tclResult.c:
	* generic/tclScan.c:
	* generic/tclStringObj.c:
	* generic/tclUtil.c:
	* generic/tclVar.c:

2007-11-11  Daniel Steffen  <das@users.sourceforge.net>

	* unix/tclUnixTime.c (TclpWideClicksToNanoseconds): Fix issues with
	* generic/tclInt.h:				    int64_t overflow.

	* generic/tclBasic.c:	Fix stack check failure case if stack grows up
	* unix/tclUnixInit.c:	Simplify non-crosscompiled case.

	* unix/configure:	autoconf-2.59
	* unix/tclConfig.h.in:	autoheader-2.59

2007-11-10  Miguel Sofer  <msofer@users.sf.net>

	* generic/tclExecute.c: Fast path for INST_LIST_INDEX when the index is
	not a list.

	* generic/tclBasic.c:
	* unix/configure.in:
	* unix/tclUnixInit.c: Detect stack grwoth direction at compile time,
	only fall to runtime detection when crosscompiling.

	* unix/configure: autoconf 2.61

	* generic/tclBasic.c:
	* generic/tclInt.h:
	* tests/interp.test:
	* unix/tclUnixInit.c:
	* win/tclWin32Dll.c: Restore simpler behaviour for stack checking, not
	adaptive to stack size changes after a thread is launched. Consensus is
	that "nobody does that", and so it is not worth the cost. Improved
	failure comments (mistachkin).

2007-11-10  Kevin Kenny  <kennykb@acm.org>

	* win/tclWin32Dll.c: Rewrote the Windows stack checking algorithm to
	use information from VirtualQuery to determine the bound of the stack.
	This change fixes a bug where the guard page of the stack was never
	restored after an overflow. It also eliminates a nasty piece of
	assembly code for structured exception handling on mingw. It introduces
	an assumption that the stack is a single memory arena returned from
	VirtualAlloc, but the code in MSVCRT makes the same assumption, so it
	should be fairly safe.

2007-11-10  Miguel Sofer  <msofer@users.sf.net>

	* generic/tclBasic.c:
	* generic/tclInt.h:
	* unix/tclUnixInit.c:
	* unix/tclUnixPort.h:
	* win/tclWin32Dll.c: Modify the stack checking algorithm to recheck in
	case of failure. The working assumptions are now that (a) a thread's
	stack is never moved, and (b) a thread's stack can grow but not shrink.
	Port to windows - could be more efficient, but is already cheaper than
	it was.

2007-11-09  Miguel Sofer  <msofer@users.sf.net>

	* generic/tclResult.c (ResetObjResult): new shortcut.

	* generic/tclAsync.c:
	* generic/tclBasic.c:
	* generic/tclExecute.c:
	* generic/tclInt.h:
	* generic/tclUnixInit.c:
	* generic/tclUnixPort.h: New fields in interp (ekeko!) to cache TSD
	data that is accessed at each command invocation, access macros to
	replace Tcl_AsyncReady and TclpCheckStackSpace by much faster variants.
	[Patch 1829248]

2007-11-09  Jeff Hobbs  <jeffh@ActiveState.com>

	* generic/tclInt.decls, generic/tclIntDecls.h: Use unsigned char for
	* generic/tclExecute.c, generic/tclUtil.c:     TclByteArrayMatch and
	don't allow a nocase option. [Bug 1828296]
	For INST_STR_MATCH, ignore pattern type for TclByteArrayMatch case.

	* generic/tclBinary.c (Tcl_GetByteArrayFromObj): check type before
	func jump (perf).

2007-11-07  Jeff Hobbs  <jeffh@ActiveState.com>

	* generic/tclStubInit.c:			Added TclByteArrayMatch
	* generic/tclInt.decls:				for efficient glob
	* generic/tclIntDecls.h:			matching of ByteArray
	* generic/tclUtil.c (TclByteArrayMatch):	Tcl_Objs, used in
	* generic/tclExecute.c (TclExecuteByteCode):	INST_STR_MATCH. [Bug
							1827996]

	* generic/tclIO.c (TclGetsObjBinary): Add an efficient binary path for
					      [gets].
	(DoWriteChars): Special case for 1-byte channel write.

2007-11-06  Miguel Sofer  <msofer@users.sf.net>

	* generic/tclEncoding.c: Version of the embedded iso8859-1 encoding
	handler that is faster (functions to do the encoding know exactly what
	they're doing instead of pulling it from a table, though the table
	itself has to be retained for use by shift encodings that depend on
	iso8859-1). [Patch 1826906], committing for dkf.

2007-11-05  Andreas Kupries  <andreask@activestate.com>

	* generic/tclConfig.c (Tcl_RegisterConfig): Modified to not extend the
	config database if the encoding provided by the user is not found
	(venc == NULL). Scripts expecting the data will error out, however we
	neither crash nor provide bogus information. See [Bug 983509] for more
	discussion.

	* unix/tclUnixChan.c (TtyGetOptionProc): Accepted [Patch 1823576]
	provided by Stuart Cassof <stwo@users.sourceforge.net>. The patch adds
	the necessary utf/external conversions to the handling of the arguments
	of option -xchar which will allow the use of \0 and similar characters.

2007-11-03  Miguel Sofer  <msofer@users.sf.net>

	* generic/tclTest.c (TestSetCmd2):
	* generic/tclVar.c (TclObjLookupVarEx):
	* tests/set.test (set-5.1): Fix error branch when array name looks
	like array element (code not normally exercised).

2007-11-01  Donal K. Fellows  <donal.k.fellows@man.ac.uk>

	* tools/tcltk-man2html.tcl (output-directive): Convert .DS/.DE pairs
	into tables since that is now all that they are used for.

	* doc/RegExp.3: Clarified documentation of RE flags. [Bug 1167840]

	* doc/refchan.n: Adjust internal name to be consistent with the file
	name for reduced user confusion. After comment by Dan Steffen.

	* generic/tclCmdMZ.c (Tcl_StringObjCmd, UniCharIsAscii): Remember, the
	NUL character is in ASCII too. [Bug 1808258]

	* doc/file.n: Clarified use of [file normalize]. [Bug 1185154]

2007-10-30  Don Porter	<dgp@users.sourceforge.net>

	* generic/tcl.h:	Bump version number to 8.5b2.1 to distinguish
	* library/init.tcl:	CVS development snapshots from the 8.5b2
	* unix/configure.in:	release.
	* unix/tcl.spec:
	* win/configure.in:

	* unix/configure:	autoconf (2.59)
	* win/configure:

2007-10-30  Donal K. Fellows  <donal.k.fellows@man.ac.uk>

	* doc/expr.n, doc/mathfunc.n: Improve documentation to try to make
	clearer what is going on.

	* doc/interp.n: Shorten the basic descriptive text for some interp
	subcommands so Solaris nroff doesn't truncate them. [Bug 1822268]

2007-10-30  Donal K. Fellows  <dkf@users.sf.net>

	* tools/tcltk-man2html.tcl (output-widget-options): Enhance the HTML
	generator so that it can produce multi-line option descriptions.

2007-10-28  Miguel Sofer  <msofer@users.sf.net>

	* generic/tclUtil.c (Tcl_ConcatObj): optimise for some of the
	concatenees being empty objs. [Bug 1447328]

2007-10-28  Donal K. Fellows  <dkf@users.sf.net>

	* generic/tclEncoding.c (TclInitEncodingSubsystem): Hard code the
	iso8859-1 encoding, as it's needed for more than just text (especially
	binary encodings...) Note that other encodings rely on the encoding
	being a table encoding (!) so we can't use more efficient encoding
	mapping functions.

2007-10-27  Donal K. Fellows  <dkf@users.sf.net>

	* generic/regc_lex.c (lexescape): Close off one of the problems
	mentioned in [Bug 1810264].

2007-10-27  Miguel Sofer  <msofer@users.sf.net>

	* generic/tclNamesp.c (Tcl_FindCommand): insure that FQ command names
	are searched from the global namespace, ie, bypassing resolvers of the
	current namespace. [Bug 1114355]

	* doc/apply.n: fixed example [Bug 1811791]
	* doc/namespace.n: improved example [Bug 1788984]
	* doc/AddErrInfo.3: typo [Bug 1715087]
	* doc/CrtMathFnc.3: fixed Tcl_ListMathFuncs entry [Bug 1672219]

	* generic/tclCompile.h:
	* generic/tclInt.h: moved declaration of TclSetCmdNameObj from
	tclCompile.h to tclInt.h, reverting linker [Bug 1821159] caused by
	commit of 2007-10-11 (both I and gcc missed one dep).

	* generic/tclVar.c: try to preserve Tcl_Objs when doing variable
	lookups by name, partially addressing [Bug 1793601].

2007-10-27  Donal K. Fellows  <dkf@users.sf.net>

	* tools/tcltk-man2html.tcl (make-man-pages, htmlize-text)
	(process-text): Make the man->HTML scraper work better.

2007-10-26  Don Porter	<dgp@users.sourceforge.net>

	*** 8.5b2 TAGGED FOR RELEASE ***

	* changes:		Updated for 8.5b2 release.

	* doc/*.1:		Revert doc changes that broke
	* doc/*.3:		`make html` so we can get the release
	* doc/*.n:		out the door.

	* README:		Bump version number to 8.5b2.
	* generic/tcl.h:
	* library/init.tcl:
	* tools/tcl.wse.in:
	* unix/configure.in:
	* unix/tcl.spec:
	* win/configure.in:

	* unix/configure:	autoconf (2.59)
	* win/configure:

2007-10-26  Donal K. Fellows  <donal.k.fellows@man.ac.uk>

	* tools/man2help2.tcl, tools/man2tcl.c: Made some of the tooling code
	to do man->other formats work better with current manpage set. Long
	way still to go.

2007-10-25  Zoran Vasiljevic <vasiljevic@users.sourceforge.net>

	* generic/tclThread.c: Added TclpMasterLock/Unlock arround calls to
	ForgetSyncObject in Tcl_MutexFinalize and Tcl_ConditionFinalize to
	prevent from garbling the internal lists that track sync objects. [Bug
	1726873]

2007-10-24  Donal K. Fellows  <donal.k.fellows@man.ac.uk>

	* tools/man2html2.tcl (macro): Added support for converting the new
	macros into HTML.

	* doc/man.macros (QW,PQ,QR,MT): New macros that hide the ugly mess
	needed to get proper GOOBE quoting in the manual pages.
	* doc/*.n, doc/*.3, doc/*.1: Lots of changes to take advantage of the
	new macros.

2007-10-20  Miguel Sofer  <msofer@users.sf.net>

	* generic/tclCompile.c:   Fix comments.
	* generic/tclExecute.c:

2007-10-18  David Gravereaux <davygrvy@pobox.com>

	* tools/mkdepend.tcl: sort the dep list for a more humanly readable
	output.

2007-10-18  Don Porter	<dgp@users.sourceforge.net>

	* generic/tclResult.c (TclMergeReturnOptions):	Make sure any -code
	values get pulled out of the dictionary, even if they are integer
	valued.

	* generic/tclCompCmds.c (TclCompileReturnCmd):	Added code to more
	optimally compile [return -level 0 $x] to "push $x". [RFE 1794073]

	* compat/tmpnam.c (removed):	The routine tmpnam() is no longer
	* unix/Makefile.in:	called by Tcl source code. Remove autogoo the
	* unix/configure.in:	supplied a replacement version on systems
	* win/tcl.dsp:		where the routine was not available. [RFE
	1811848]

	* unix/configure:	autoconf-2.59

	* generic/tcl.h:	Remove TCL_LL_MODIFIER_SIZE. [RFE 1811837]

2007-10-17  David Gravereaux <davygrvy@pobox.com>

	* tools/mkdepend.tcl:	Improved defense from malformed object list
	infile.

2007-10-17  Donal K. Fellows  <donal.k.fellows@manchester.ac.uk>

	* tools/man2html2.tcl: Convert .DS/.DE into HTML tables, not
	preformatted text.

2007-10-17  Kevin B. Kenny  <kennykb@acm.org>

	* generic/tclCompExpr.c: Moved a misplaced declaration that blocked
				 compilation on VC++.
	* generic/tclExecute.c: Silenced several VC++ compiler warnings about
				converting 'long' to 'unsigned short'.

2007-10-16  David Gravereaux <davygrvy@pobox.com>

	* win/makefile.vc: removed old dependency cruft that is no longer
	needed.

2007-10-15  Don Porter	<dgp@users.sourceforge.net>

	* generic/tclIOCmd.c:	Revise [open] so that it interprets leading
	zero strings passed as the "permissions" argument as octal numbers,
	even if Tcl itself no longer parses integers in that way.

	* unix/tclUnixFCmd.c:	Revise the "-permissions" [file attribute] so
	that it interprets leading zero strings as octal numbers, even if Tcl
	itself no longer parses integers in that way.

	* generic/tclCompExpr.c:	Corrections to code that produces
	* generic/tclUtil.c:		extended "bad octal" error messages.

	* tests/cmdAH.test:	Test revisions so that tests pass whether or
	* tests/cmdIL.test:	not Tcl parses leading zero strings as octal.
	* tests/compExpr-old.test:
	* tests/compExpr.test:
	* tests/compile.test:
	* tests/expr-old.test:
	* tests/expr.test:
	* tests/incr.test:
	* tests/io.test:
	* tests/lindex.test:
	* tests/link.test:
	* tests/mathop.test:
	* tests/parseExpr.test:
	* tests/set.test:
	* tests/string.test:
	* tests/stringComp.test:

2007-10-15  David Gravereaux <davygrvy@pobox.com>

	* tools/mkdepend.tcl:	Produces usable output. Include path problem
	* win/makefile.vc:	fixed. Never fight city hall when it comes to
	levels of quoting issues.

2007-10-15  Miguel Sofer  <msofer@users.sf.net>

	* generic/tclParse.c (Tcl_ParseBraces): fix for possible read after
	the end of buffer. [Bug 1813528] (Joe Mistachkin)

2007-10-14  David Gravereaux <davygrvy@pobox.com>

	* tools/mkdepend.tcl (new):  Initial stab at generating automatic
	* win/makefile.vc:           dependencies.

2007-10-12  Pat Thoyts  <patthoyts@users.sourceforge.net>

	* win/makefile.vc:  Mine all version information from headers.
	* win/rules.vc:     Sync tcl and tk and bring extension versions
	* win/nmakehlp.c:   closer together. Try and avoid using tclsh to do
			    substitutions as we may cross compile.
	* win/coffbase.txt: Added offsets for snack dlls.

2007-10-11  David Gravereaux <davygrvy@pobox.com>

	* win/makefile.vc:  Fixed my bad spelling mistakes from years back.
	Dedependency, duh!  Rather funny.

2007-10-11  Don Porter	<dgp@users.sourceforge.net>

	* generic/tclCmdMZ.c:	Correct [string is (wide)integer] failure
	* tests/string.test:	to report correct failindex values for
	non-decimal integer strings. [Bug 1805887]

	* compat/strtoll.c (removed):	The routines strtoll() and strtoull()
	* compat/strtoull.c (removed):	are no longer called by the Tcl source
	* generic/tcl.h:	code. (Their functionality has been replaced
	* unix/Makefile.in:	by TclParseNumber().) Remove outdated comments
	* unix/configure.in:	and mountains of configury autogoo that
	* unix/tclUnixPort.h:	allegedly support the mythical systems where
	* win/Makefile.in:	these routines might not have been available.
	* win/makefile.bc:
	* win/makefile.vc:
	* win/tclWinPort.h:

	* unix/configure:	autoconf-2.59

2007-10-11  Miguel Sofer  <msofer@users.sf.net>

	* generic/tclObj.c: remove superfluous #include of tclCompile.h

2007-10-08  George Peter Staplin <georgeps@xmission.com>

	* doc/Hash.3: Correct the valid usage of the flags member for the
	Tcl_HashKeyType. It should be 0 or more of the flags mentioned.

2007-10-02  Jeff Hobbs  <jeffh@ActiveState.com>

	* generic/tcl.h (Tcl_DecrRefCount): Update change from 2006-05-29 to
	make macro more warning-robust in unbraced if code.

2007-10-02  Don Porter	<dgp@users.sourceforge.net>

	[core-stabilizer-branch]

	* README:               Bump version number to 8.5.0
	* generic/tcl.h:
	* library/init.tcl:
	* tools/tcl.wse.in:
	* unix/configure.in:
	* unix/tcl.spec:
	* win/configure.in:

	* unix/configure:	autoconf (2.59)
	* win/configure:

2007-10-02  Andreas Kupries  <andreask@activestate.com>

	* library/tclIndex: Added 'tcl::tm::path' to the tclIndex. This fixes
	[Bug 1806422] reported by Don Porter.

2007-09-25  Donal K. Fellows  <donal.k.fellows@manchester.ac.uk>

	* generic/tclProc.c (Tcl_DisassembleObjCmd): Define a command,
	::tcl::unsupported::disassemble, which can disassemble procedures,
	lambdas and general scripts.
	* generic/tclCompile.c (TclDisassembleByteCodeObj): Split apart the
	code to print disassemblies of bytecode so that there is reusable code
	that spits it out in a Tcl_Obj and then that code is used when doing
	tracing.

2007-09-20  Don Porter	<dgp@users.sourceforge.net>

	*** 8.5b1 TAGGED FOR RELEASE ***

	* changes: updates for 8.5b1 release.

2007-09-19  Don Porter	<dgp@users.sourceforge.net>

	* README:		Bump version number to 8.5b1
	* generic/tcl.h:	Merge from core-stabilizer-branch.
	* library/init.tcl:	Stabilizing toward 8.5b1 release now done on
	* tools/tcl.wse.in:	the HEAD. core-stabilizer-branch is now
	* unix/configure.in:	suspended.
	* unix/tcl.spec:
	* win/configure.in:

2007-09-19  Pat Thoyts  <patthoyts@users.sourceforge.net>

	* generic/tclStubLib.: Replaced isdigit with internal implementation.

2007-09-18  Don Porter	<dgp@users.sourceforge.net>

	* generic/tclStubLib.c:	Remove C library calls from Tcl_InitStubs() so
	* win/makefile.vc:	that we don't need the C library linked in to
	libtclStub.

2007-09-17  Pat Thoyts  <patthoyts@users.sourceforge.net>

	* win/makefile.vc: Add crt flags for tclStubLib now it uses C-library
			   functions.

2007-09-17  Joe English	 <jenglish@users.sourceforge.net>

	* tcl.m4: use '${CC} -shared' instead of 'ld -Bshareable' to build
	shared libraries on current NetBSDs. [Bug 1749251]
	* unix/configure: regenerated (autoconf-2.59).

2007-09-17  Don Porter	<dgp@users.sourceforge.net>

	* unix/Makefile.in:	Update `make dist` so that tclDTrace.d is
	included in the source code distribution.

	* generic/tcl.h:	Revised Tcl_InitStubs() to restore Tcl 8.4
	* generic/tclPkg.c:	source compatibility with callers of
	* generic/tclStubLib.c:	Tcl_InitStubs(interp, TCL_VERSION, 1). [Bug
	1578344]

2007-09-17  Donal K. Fellows  <donal.k.fellows@man.ac.uk>

	* generic/tclTrace.c (Tcl_TraceObjCmd, TraceExecutionObjCmd)
	(TraceCommandObjCmd, TraceVariableObjCmd):   Generate literal values
	* generic/tclNamesp.c (NamespaceCodeCmd):    more efficiently using
	* generic/tclFCmd.c (CopyRenameOneFile):     TclNewLiteralStringObj
	* generic/tclEvent.c (TclSetBgErrorHandler): macro.

2007-09-15  Daniel Steffen  <das@users.sourceforge.net>

	* unix/tcl.m4:	replace all direct references to compiler by ${CC} to
			enable CC overriding at configure & make time; run
			check for visibility "hidden" with all compilers;
			quoting fixes from TEA tcl.m4.
	(SunOS-5.1x):	replace direct use of '/usr/ccs/bin/ld' in SHLIB_LD by
			'cc' compiler driver.
	* unix/configure: autoconf-2.59

2007-09-14  Donal K. Fellows  <donal.k.fellows@man.ac.uk>

	* generic/tclBasic.c (Tcl_CreateObjCommand): Only invalidate along the
	namespace path once; that is enough. [Bug 1519940]

2007-09-14  Daniel Steffen  <das@users.sourceforge.net>

	* generic/tclDTrace.d (new file): Add DTrace provider for Tcl; allows
	* generic/tclCompile.h:		  tracing of proc and command entry &
	* generic/tclBasic.c:		  return, bytecode execution, object
	* generic/tclExecute.c:		  allocation and more; with
	* generic/tclInt.h:		  essentially zero cost when tracing
	* generic/tclObj.c:		  is inactive; enable with
	* generic/tclProc.c:		  --enable-dtrace configure arg
	* unix/Makefile.in:		  (disabled by default, will only
	* unix/configure.in:		  enable if DTrace is present). [Patch
	1793984]

	* macosx/GNUmakefile:		  Enable DTrace support.
	* macosx/Tcl-Common.xcconfig:
	* macosx/Tcl.xcodeproj/project.pbxproj:

	* generic/tclCmdIL.c:	Factor out core of InfoFrameCmd() into
				internal TclInfoFrame() for use by DTrace
				probes.

	* unix/configure: autoconf-2.59
	* unix/tclConfig.h.in: autoheader-2.59

2007-09-12  Don Porter	<dgp@users.sourceforge.net>

	* unix/Makefile.in:	Perform missing updates of the tcltest Tcl
	* win/Makefile.in:	Module installed filename that should have
	been part of the bump to tcltest 2.3b1. Thanks Larry Virden.

2007-09-12  Pat Thoyts	<patthoyts@users.sourceforge.net>

	* win/makefile.vc, win/rules.vc, win/nmakehlp.c: Use nmakehlp to
	substitute values for tclConfig.sh (helps cross-compiling).

2007-09-11  Don Porter	<dgp@users.sourceforge.net>

	* library/tcltest/tcltest.tcl:	Accept underscores and colons in
	* library/tcltest/pkgIndex.tcl: constraint names. Properly handle
	constraint expressions that return non-numeric boolean results like
	"false". Bump to tcltest 2.3b1. [Bug 1772989; RFE 1071322]
	* tests/info.test:	Disable fragile tests.

	* doc/package.n:	Restored the functioning of [package require
	* generic/tclPkg.c:	-exact] to be compatible with Tcl 8.4. [Bug
	* tests/pkg.test:	1578344]

2007-09-11  Miguel Sofer  <msofer@users.sf.net>

	* generic/tclCompCmds.c (TclCompileDictCmd-update):
	* generic/tclCompile.c (tclInstructionTable):
	* generic/tclExecute.c (INST_DICT_UPDATE_END): fix stack management in
	compiled [dict update]. [Bug 1786481]

	***POTENTIAL INCOMPATIBILITY***
	Scripts that were precompiled on earlier versions of 8.5 and use [dict
	update] will crash. Workaround: recompile.

2007-09-11  Kevin B. Kenny  <kennykb@acm.org>

	* generic/tclExecute.c: Corrected an off-by-one error in the setting
	of MaxBaseWide for certain powers. [Bug 1767293 - problem reported in
	comments when bug was reopened]

2007-09-10  Jeff Hobbs	<jeffh@ActiveState.com>

	* generic/tclLink.c (Tcl_UpdateLinkedVar): guard against var being
	unlinked. [Bug 1740631] (maros)

2007-09-10  Miguel Sofer  <msofer@users.sf.net>

	* generic/tclCompile.c: fix tclInstructionTable entry for
	dictUpdateEnd

	* generic/tclExecute.c: remove unneeded setting of 'cleanup' variable
	before jumping to checkForCatch.

2007-09-10  Don Porter	<dgp@users.sourceforge.net>

	* doc/package.n:	Restored the document parallel syntax of the
	* generic/tclPkg.c:	[package present] and [package require]
	* tests/pkg.test:	commands. [Bug 1723675]

2007-09-09  Don Porter	<dgp@users.sourceforge.net>

	* generic/tclInt.h:	Removed the "nsName" Tcl_ObjType from the
	* generic/tclNamesp.c:	registered set. Revised the management of the
	* generic/tclObj.c:	intrep of that Tcl_ObjType. Revised the
	* tests/obj.test:	TclGetNamespaceFromObj() routine to return
	TCL_ERROR and write a consistent error message when a namespace is not
	found. [Bug 1588842. Patch 1686862]

	***POTENTIAL INCOMPATIBILITY***
	For callers of Tcl_GetObjType() on the name "nsName".

	* generic/tclExecute.c: Update TclGetNamespaceFromObj() callers.
	* generic/tclProc.c:

	* tests/apply.test:		Updated tests to expect new consistent
	* tests/namespace-old.test:	error message when a namespace is not
	* tests/namespace.test:		found.
	* tests/upvar.test:

	* generic/tclCompCmds.c:	Use the new INST_REVERSE instruction
	* tests/mathop.test:	to correct the compiled versions of math
	operator commands. [Bug 1724437]

	* generic/tclCompile.c: New bytecode instruction INST_REVERSE to
	* generic/tclCompile.h: reverse the order of N items at the top of
	* generic/tclExecute.c: stack.

	* generic/tclCompCmds.c (TclCompilePowOpCmd):	Make a separate
	routine to compile ** to account for its different associativity.

2007-09-08  Miguel Sofer  <msofer@users.sf.net>

	* generic/tclVar.c (Tcl_SetVar2, TclPtrSetVar): [Bug 1710710] fixed
	correctly, reverted fix of 2007-05-01.

2007-09-08  Donal K. Fellows  <dkf@users.sf.net>

	* generic/tclDictObj.c (DictUpdateCmd, DictWithCmd): Plug a hole that
	* generic/tclExecute.c (TEBC,INST_DICT_UPDATE_END): allowed a careful
	* tests/dict.test (dict-21.16,21.17,22.11): attacker to craft a dict
	containing a recursive link to itself, violating one of Tcl's
	fundamental datatype assumptions and causing a stack crash when the
	dict was converted to a string. [Bug 1786481]

2007-09-07  Don Porter	<dgp@users.sourceforge.net>

	* generic/tclEvent.c ([::tcl::Bgerror]):	Corrections to Tcl's
	* tests/event.test:	default [interp bgerror] handler so that when
	it falls back to a hidden [bgerror] in a safe interp, it gets the
	right error context data. [Bug 1790274]

2007-09-07  Miguel Sofer  <msofer@users.sf.net>

	* generic/tclProc.c (TclInitCompiledLocals): the refCount of resolved
	variables was being managed without checking if they were Var or
	VarInHash: itcl [Bug 1790184]

2007-09-06  Don Porter	<dgp@users.sourceforge.net>

	* generic/tclResult.c (Tcl_GetReturnOptions):	Take care that a
	* tests/init.test:	non-TCL_ERROR code doesn't cause existing
	-errorinfo, -errorcode, and -errorline entries to be omitted.
	* generic/tclEvent.c:	With -errorInfo no longer lost, generate more
	complete ::errorInfo when calling [bgerror] after a non-TCL_ERROR
	background exception.

2007-09-06  Don Porter	<dgp@users.sourceforge.net>

	* generic/tclInterp.c (Tcl_Init):	Removed constraint on ability
	to define a custom [tclInit] before calling Tcl_Init(). Until now the
	custom command had to be a proc. Now it can be any command.

	* generic/tclInt.decls: New internal routine TclBackgroundException()
	* generic/tclEvent.c:	that for the first time permits non-TCL_ERROR
	exceptions to trigger [interp bgerror] handling. Closes a gap in TIP
	221. When falling back to [bgerror] (which is designed only to handle
	TCL_ERROR), convert exceptions into errors complaining about the
	exception.

	* generic/tclInterp.c:	Convert Tcl_BackgroundError() callers to call
	* generic/tclIO.c:	TclBackgroundException().
	* generic/tclIOCmd.c:
	* generic/tclTimer.c:

	* generic/tclIntDecls.h:	make genstubs
	* generic/tclStubInit.c:

2007-09-06  Daniel Steffen  <das@users.sourceforge.net>

	* macosx/Tcl.xcode/project.pbxproj: discontinue unmaintained support
	* macosx/Tcl.xcode/default.pbxuser: for Xcode 1.5; replace by Xcode2
	project for use on Tiger (with Tcl.xcodeproj to be used on Leopard).

	* macosx/Tcl.xcodeproj/project.pbxproj: updates for Xcode 2.5 and 3.0.
	* macosx/Tcl.xcodeproj/default.pbxuser:
	* macosx/Tcl.xcode/project.pbxproj:
	* macosx/Tcl.xcode/default.pbxuser:
	* macosx/Tcl-Common.xcconfig:

	* macosx/README: document project changes.

2007-09-05  Don Porter	<dgp@users.sourceforge.net>

	* generic/tclBasic.c:	Removed support for the unmaintained
	* generic/tclExecute.c: -DTCL_GENERIC_ONLY configuration. [Bug
	* unix/Makefile.in:	1264623]

2007-09-04  Don Porter	<dgp@users.sourceforge.net>

	* unix/Makefile.in:	It's unreliable to count on the release
	manager to remember to `make genstubs` before `make dist`. Let the
	Makefile remember the dependency for us.

	* unix/Makefile.in:	Corrections to `make dist` dependencies to be
	sure that macosx/configure gets generated whenever it does not exist.

2007-09-03  Kevin B, Kenny  <kennykb@acm.org>

	* library/tzdata/Africa/Cairo:
	* library/tzdata/America/Grand_Turk:
	* library/tzdata/America/Port-au-Prince:
	* library/tzdata/America/Indiana/Petersburg:
	* library/tzdata/America/Indiana/Tell_City:
	* library/tzdata/America/Indiana/Vincennes:
	* library/tzdata/Antarctica/McMurdo:
	* library/tzdata/Australia/Adelaide:
	* library/tzdata/Australia/Broken_Hill:
	* library/tzdata/Australia/Currie:
	* library/tzdata/Australia/Hobart:
	* library/tzdata/Australia/Lord_Howe:
	* library/tzdata/Australia/Melbourne:
	* library/tzdata/Australia/Sydney:
	* library/tzdata/Pacific/Auckland:
	* library/tzdata/Pacific/Chatham: Olson's tzdata2007g.

	* generic/tclListObj.c (TclLindexFlat):
	* tests/lindex.test (lindex-17.[01]):	Added code to detect the error
	when a script does [lindex {} end foo]; an overaggressive optimisation
	caused this call to return an empty object rather than an error.

2007-09-03  Daniel Steffen  <das@users.sourceforge.net>

	* generic/tclObj.c (TclInitObjSubsystem): restore registration of the
	"wideInt" Tcl_ObjType for compatibility with 8.4 extensions that
	access the tclWideIntType Tcl_ObjType; add setFromAnyProc for
	tclWideIntType.

2007-09-02  Donal K. Fellows  <dkf@users.sf.net>

	* doc/lsearch.n: Added note that order of results with the -all option
	is that of the input list. It always was, but this makes it crystal.

2007-08-30  Don Porter	<dgp@users.sourceforge.net>

	* generic/tclCompile.c: Added fflush() calls following all callers of
	* generic/tclExecute.c: TclPrintByteCodeObj() so that tcl_traceCompile
	output is less likely to get mangled when writes to stdout interleave
	with other code.

2007-08-28  Don Porter	<dgp@users.sourceforge.net>

	* generic/tclCompExpr.c:	Use a table lookup in ParseLexeme() to
	determine lexemes with single-byte representations.

	* generic/tclBasic.c:	Used unions to better clarify overloading of
	* generic/tclCompExpr.c:	the fields of the OpCmdInfo and
	* generic/tclCompile.h:		TclOpCmdClientData structs.

2007-08-27  Don Porter	<dgp@users.sourceforge.net>

	* generic/tclCompExpr.c:	Call TclCompileSyntaxError() when
	expression syntax errors are found when compiling expressions. With
	this in place, convert TclCompileExpr to return void, since there's no
	longer any need to report TCL_ERROR.
	* generic/tclCompile.c: Update callers.
	* generic/tclExecute.c:

	* generic/tclCompCmds.c:	New routine TclCompileSyntaxError()
	* generic/tclCompile.h: to directly compile bytecodes that report a
	* generic/tclCompile.c: syntax error, rather than (ab)use a call to
	TclCompileReturnCmd. Also, undo the most recent commit that papered
	over some issues with that (ab)use. New routine produces a new opcode
	INST_SYNTAX, which is a minor variation of INST_RETURN_IMM. Also a bit
	of constification.

	* generic/tclCompile.c: Move the deallocation of local LiteralTable
	* generic/tclCompExpr.c:	entries into TclFreeCompileEnv().
	* generic/tclExecute.c: Update callers.

	* generic/tclCompExpr.c:	Force numeric and boolean literals in
	expressions to register with their intreps intact, even if that means
	overwriting existing intreps in already registered literals.

2007-08-25  Kevin B. Kenny  <kennykb@acm.org>

	* generic/tclExecute.c (TclExecuteByteCode): Added code to handle
	* tests/expr.test (expr-23.48-53)	     integer exponentiation
	that results in 32- and 64-bit integer results, avoiding calls to wide
	integer exponentiation routines in this common case. [Bug 1767293]

	* library/clock.tcl (ParseClockScanFormat): Modified code to allow
	* tests/clock.test (clock-60.*):	    case-insensitive matching
	of time zone and month names. [Bug 1781282]

2007-08-24  Don Porter	<dgp@users.sourceforge.net>

	* generic/tclCompExpr.c:	Register literals found in expressions
	* tests/compExpr.test:	to restore literal sharing. Preserve numeric
	intreps when literals are created for the first time. Correct memleak
	in ExecConstantExprTree() and add test for the leak.

2007-08-24  Miguel Sofer  <msofer@users.sf.net>

	* generic/tclCompile.c: replaced copy loop that tripped some compilers
	with memmove. [Bug 1780870]

2007-08-23  Don Porter	<dgp@users.sourceforge.net>

	* library/init.tcl ([auto_load_index]): Delete stray "]" that created
	an expr syntax error (masked by a [catch]).

	* generic/tclCompCmds.c (TclCompileReturnCmd):	Added crash protection
	to handle callers other than TclCompileScript() failing to meet the
	initialization assumptions of the TIP 280 code in CompileWord().

	* generic/tclCompExpr.c:	Suppress the attempt to convert to
	numeric when pre-compiling a constant expresion indicates an error.

2007-08-22  Miguel Sofer  <msofer@users.sf.net>

	* generic/tclExecute.c (TEBC): disable the new shortcut to frequent
	INSTs for debug builds. REVERTED (collision with alternative fix)

2007-08-21  Don Porter	<dgp@users.sourceforge.net>

	* generic/tclMain.c:	Corrected the logic of dropping the last
	* tests/main.test:	newline from an interactively typed command.
	[Bug 1775878]

2007-08-21  Pat Thoyts	<patthoyts@users.sourceforge.net>

	* tests/thread.test: thread-4.4: clear ::errorInfo in the thread as a
	message is left here from init.tcl on windows due to no tcl_pkgPath.

2007-08-20  Miguel Sofer  <msofer@users.sf.net>

	* generic/tclExecute.c (INST_SUB): fix usage of the new macro for
	overflow detection in sums, adapt to subtraction. Lengthy comment
	added.

2007-08-19  Donal K. Fellows  <dkf@users.sf.net>

	* generic/tclExecute.c (Overflowing, TclIncrObj, TclExecuteByteCode):
	Encapsulate Miguel's last change in a more mnemonic macro.

2007-08-19  Miguel Sofer  <msofer@users.sf.net>

	* generic/tclExecute.c: changed the check for overflow in sums,
	reducing objsize, number of branches and cache misses (according to
	cachegrind). Non-overflow for s=a+b:
	previous
	  ((a >= 0 || b >= 0 || s < 0) && (s >= 0 || b < 0 || a < 0))
	now
	  (((a^s) >= 0) || ((a^b) < 0))
	This expresses: "a and s have the same sign or else a and b have
	different sign".

2007-08-19  Donal K. Fellows  <dkf@users.sf.net>

	* doc/interp.n (RESOURCE LIMITS): Added text to better explain why
	time limits are described using absolute times. [Bug 1752148]

2007-08-16  Miguel Sofer  <msofer@users.sf.net>

	* generic/tclVar.c: improved localVarNameType caching to leverage
	the new availability of Tcl_Obj in variable names, avoiding string
	comparisons to verify that the cached value is usable.

	* generic/tclExecute.c: check the two most frequent instructions
	before the switch. Reduces both runtime and obj size a tiny bit.

2007-08-16  Don Porter	<dgp@users.sourceforge.net>

	* generic/tclCompExpr.c:	Added a "constant" field to the OpNode
	struct (again "free" due to alignment requirements) to mark those
	subexpressions that are completely known at compile time. Enhanced
	CompileExprTree() and its callers to precompute these constant
	subexpressions at compile time. This resolves the issue raised in [Bug
	1564517].

2007-08-15  Donal K. Fellows  <donal.k.fellows@man.ac.uk>

	* generic/tclIOUtil.c (TclGetOpenModeEx): Only set the O_APPEND flag
	* tests/ioUtil.test (ioUtil-4.1):	  on a channel for the 'a'
	mode and not for 'a+'. [Bug 1773127]

2007-08-14  Miguel Sofer  <msofer@users.sf.net>

	* generic/tclExecute.c (INST_INVOKE*): peephole opt, do not get the
	interp's result if it will be pushed/popped.

2007-08-14  Don Porter	<dgp@users.sourceforge.net>

	* generic/tclBasic.c:	Use fully qualified variable names for
	* tests/thread.test:	::errorInfo and ::errorCode so that string
	* tests/trace.test:	reported to variable traces are fully
	qualified in agreement with Tcl 8.4 operations.

2007-08-14  Daniel Steffen  <das@users.sourceforge.net>

	* unix/tclLoadDyld.c: use dlfcn API on Mac OS X 10.4 and later; fix
	issues with loading from memory on intel and 64bit; add debug messages

	* tests/load.test: add test load-10.1 for loading from vfs.

	* unix/dltest/pkga.c:		whitespace & comment cleanup, remove
	* unix/dltest/pkgb.c:		unused pkgf.c.
	* unix/dltest/pkgc.c:
	* unix/dltest/pkge.c:
	* unix/dltest/pkgf.c (removed):
	* unix/dltest/pkgua.c:
	* macosx/Tcl.xcodeproj/project.pbxproj:

2007-08-13  Don Porter	<dgp@users.sourceforge.net>

	* generic/tclExecute.c: Provide DECACHE/CACHE protection to the
	* tests/trace.test:	Tcl_LogCommandInfo() call. [Bug 1773040]

2007-08-12  Miguel Sofer  <msofer@users.sf.net>

	* generic/tclCmdMZ.c (Tcl_SplitObjCmd): use TclNewStringObj macro
	instead of calling the function.

	* generic/tcl_Obj.c (TclAllocateFreeObjects): remove unneeded memset
	to 0 of all allocated objects.

2007-08-10  Miguel Sofer  <msofer@users.sf.net>

	* generic/tclInt.h: remove redundant ops in TclNewStringObj macro.

2007-08-10  Miguel Sofer  <msofer@users.sf.net>

	* generic/tclInt.h: fix the TclSetVarNamespaceVar macro, was causing a
	leak.

2007-08-10  Don Porter	<dgp@users.sourceforge.net>

	* generic/tclCompExpr.c:	Revise CompileExprTree() to use the
	OpNode mark field scheme of tree traversal. This eliminates the need
	to use magic values in the left and right fields for that purpose.
	Also stop abusing the left field within ParseExpr() to store the
	number of arguments in a parsed function call. CompileExprTree() now
	determines that for itself at compile time. Then reorder code to
	eliminate duplication.

2007-08-09  Miguel Sofer  <msofer@users.sf.net>

	* generic/tclProc.c (TclCreateProc): better comments on the required
	varflag values when loading precompiled procs.

	* generic/tclExecute.c (INST_STORE_ARRAY):
	* tests/trace.test (trace-2.6): whole array write traces on compiled
	local variables were not firing. [Bug 1770591]

2007-08-08  Jeff Hobbs	<jeffh@ActiveState.com>

	* generic/tclProc.c (InitLocalCache): reference firstLocalPtr via
	procPtr. codePtr->procPtr == NULL exposed by tbcload.

2007-08-08  Don Porter	<dgp@users.sourceforge.net>

	* generic/tclExecute.c: Corrected failure to compile/link in the
	-DNO_WIDE_TYPE configuration.

	* generic/tclExecute.c: Corrected improper use of bignum arguments to
	* tests/expr.test:	*SHIFT operations. [Bug 1770224]

2007-08-07  Miguel Sofer  <msofer@users.sf.net>

	* generic/tclInt.h: remove comments refering to VAR_SCALAR, as that
	flag bit does not exist any longer.
	* generic/tclProc.c (InitCompiledLocals): removed optimisation for
	non-resolved case, as the function is never called in that case.
	Renamed the function to InitResolvedLocals to calrify the point.

	* generic/tclInt.decls:	  Exporting via stubs to help xotcl adapt to
	* generic/tclInt.h:	  VarReform.
	* generic/tclIntDecls.h:
	* generic/tclStubInit.c:

2007-08-07  Daniel Steffen  <das@users.sourceforge.net>

	* generic/tclEnv.c:	improve environ handling on Mac OS X (adapted
	* unix/tclUnixPort.h:	from Apple changes in Darwin tcl-64).

	* unix/Makefile.in:	add support for compile flags specific to
				object files linked directly into executables.

	* unix/configure.in (Darwin): only use -seg1addr flag when prebinding;
	use -mdynamic-no-pic flag for object files linked directly into exes;
	support overriding TCL_PACKAGE_PATH/TCL_MODULE_PATH in environment.

	* unix/configure: autoconf-2.59

2007-08-06  Don Porter	<dgp@users.sourceforge.net>

	* tests/parseExpr.test: Update source file name of expr parser code.

	* generic/tclCompExpr.c:	Added a "mark" field to the OpNode
	struct, which is used to guide tree traversal. This field costs
	nothing since alignement requirements used the memory already.
	Rewrote ConvertTreeToTokens() to use the new field, which permitted
	consolidation of utility routines CopyTokens() and
	GenerateTokensForLiteral().

2007-08-06  Kevin B. Kenny  <kennykb@users.sf.net>

	* generic/tclGetDate.y: Added a cast to the definition of YYFREE to
				silence compiler warnings.
	* generic/tclDate.c:	Regenerated
	* win/tclWinTest.c:	Added a cast to GetSecurityDescriptorDacl call
				to silence compiler warnings.

2007-08-04  Miguel Sofer  <msofer@users.sf.net>

	* generic/tclInt.decls:	  Exporting via stubs to help itcl adapt to
	* generic/tclInt.h:	  VarReform. Added localCache initialization
	* generic/tclIntDecls.h:  to TclInitCompiledLocals (which only exists
	* generic/tclProc.c:	  for itcl).
	* generic/tclStubInit.c:
	* generic/tclVar.c:

2007-08-01  Donal K. Fellows  <donal.k.fellows@manchester.ac.uk>

	* library/word.tcl: Rewrote for greater efficiency. [Bug 1764318]

2007-08-01  Pat Thoyts	<patthoyts@users.sourceforge.net>

	* generic/tclInt.h:	Added a TclOffset macro ala Tk_Offset to
	* generic/tclVar.c:	abstract out 'offsetof' which may not be
	* generic/tclExceute.c: defined (eg: msvc6).

2007-08-01  Miguel Sofer  <msofer@users.sf.net>

	* generic/tclVar.c (TclCleanupVar): fix [Bug 1765225], thx Larry
	Virden.

2007-07-31  Miguel Sofer  <msofer@users.sf.net>

	* doc/Hash.3:
	* generic/tclHash.c:
	* generic/tclObj.c:
	* generic/tclThreadStorage.c: (changes part of the patch below)
	Stop Tcl_CreateHashVar from resetting hPtr->clientData to NULL after
	calling the allocEntryProc for a custom table.

	* generic/tcl.h:
	* generic/tclBasic.c:
	* generic/tclCmdIL.c:
	* generic/tclCompCmds.c:
	* generic/tclCompile.c:
	* generic/tclCompile.h:
	* generic/tclExecute.c:
	* generic/tclHash.c:
	* generic/tclInt.decls:
	* generic/tclInt.h:
	* generic/tclIntDecls.h:
	* generic/tclLiteral.c:
	* generic/tclNamesp.c:
	* generic/tclObj.c:
	* generic/tclProc.c:
	* generic/tclThreadStorage.c:
	* generic/tclTrace.c:
	* generic/tclVar.c: VarReform [Patch 1750051]

	*** POTENTIAL INCOMPATIBILITY *** (tclInt.h and tclCompile.h)
	Extensions that access internals defined in tclInt.h and/or
	tclCompile.h may lose both binary and source compatibility. The
	relevant changes are:
	1. 'struct Var' is completely changed, all acceses to its internals
	   (either direct or via the TclSetVar* and TclIsVar* macros) will
	   malfunction. Var flag values and semantics changed too.
	2. 'struct Bytecode' has an additional field that has to be
	   initialised to NULL
	3. 'struct Namespace' is larger, as the varTable is now one pointer
	   larger than a Tcl_HashTable. Direct access to its fields will
	   malfunction.
	4. 'struct CallFrame' grew one more field (the second such growth with
	   respect to Tcl8.4).
	5. API change for the functions TclFindCompiledLocal, TclDeleteVars
	   and many internal functions in tclVar.c

	Additionally, direct access to variable hash tables via the standard
	Tcl_Hash* interface is to be considered as deprecated. It still works
	in the present version, but will be broken by further specialisation
	of these hash tables. This concerns especially the table of array
	elements in an array, as well as the varTable field in the Namespace
	struct.

2007-07-31  Miguel Sofer  <msofer@users.sf.net>

	* unix/configure.in: allow use of 'inline' in Tcl sources. [Patch
	* win/configure.in:  1754128]
	* win/makefile.vc:   Regen with autoconf 2.61

2007-07-31  Donal K. Fellows  <donal.k.fellows@manchester.ac.uk>

	* unix/tclUnixInit.c (TclpSetVariables): Use the thread-safe getpwuid
	replacement to fill the tcl_platform(user) field as it is not subject
	to spoofing. [Bug 681877]

	* unix/tclUnixCompat.c: Simplify the #ifdef logic.

	* unix/tclUnixChan.c (FileWatchProc): Fix test failures.

2007-07-30  Donal K. Fellows  <donal.k.fellows@manchester.ac.uk>

	* unix/tclUnixChan.c (SET_BITS, CLEAR_BITS): Added macros to make this
	file clearer.

2007-07-24  Miguel Sofer  <msofer@users.sf.net>

	* generic/tclBasic.c (TEOvI, GetCommandSource):
	* generic/tclExecute.c (TEBC, TclGetSrcInfoForCmd):
	* generic/tclInt.h:
	* generic/tclTrace.c (TclCheck(Interp|Execution)Traces):
	Removed the need for TEBC to inspect the command before calling TEOvI,
	leveraging the TIP 280 infrastructure. Moved the generation of a
	correct nul-terminated command string away from the trace code, back
	into TEOvI/GetCommandSource.

2007-07-20  Andreas Kupries  <andreask@activestate.com>

	* library/platform/platform.tcl: Fixed bug in 'platform::patterns'
	* library/platform/pkgIndex.tcl: where identifiers not matching
	* unix/Makefile.in: the special linux and solaris forms would not
	* win/Makefile.in: get 'tcl' as an acceptable platform added to
	* doc/platform.n: the result. Bumped package to version 1.0.3 and
	* doc/platform_shell.n: updated documentation and Makefiles. Also
	fixed bad version info in the documentation of platform::shell.

2007-07-19  Don Porter	<dgp@users.sourceforge.net>

	* generic/tclParse.c:	In contexts where interp and parsePtr->interp
	might be different, be sure to use the latter for error reporting.
	Also pulled the interp argument back out of ParseTokens() since we
	already had a parsePtr->interp to work with.

2007-07-18  Don Porter	<dgp@users.sourceforge.net>

	* generic/tclCompExpr.c:	Removed unused arguments and variables

2007-07-17  Don Porter	<dgp@users.sourceforge.net>

	* generic/tclCompExpr.c (ParseExpr):	While adding comments to
	explain the operations of ParseExpr(), made significant revisions to
	the code so it would be easier to explain, and in the process made the
	code simpler and clearer as well.

2007-07-15  Don Porter	<dgp@users.sourceforge.net>

	* generic/tclCompExpr.c:	More commentary.
	* tests/parseExpr.test:		Several tests of syntax error messages
	to check that when expression substrings are truncated they leave
	visible the context relevant to the reported error.

2007-07-12  Don Porter	<dgp@users.sourceforge.net>

	* generic/tclCompExpr.c:	Factored out, corrected, and commented
	common code for reporting syntax errors in LEAF elements.

2007-07-11  Miguel Sofer  <msofer@users.sf.net>

	* generic/tclCompCmds.c (TclCompileWhileCmd):
	* generic/tclCompile.c (TclCompileScript):
	Corrected faulty avoidance of INST_START_CMD when the first opcode in
	a script is within a loop (as produced by 'while 1'), so that the
	corresponding command is properly counted. [Bug 1752146]

2007-07-11  Don Porter	<dgp@users.sourceforge.net>

	* generic/tclCompExpr.c:	Added a "parseOnly" flag argument to
	ParseExpr() to indicate whether the caller is Tcl_ParseExpr(), with an
	end goal of filling a Tcl_Parse with Tcl_Tokens representing the
	parsed expression, or TclCompileExpr() with the goal of compiling and
	executing the expression. In the latter case, more aggressive
	conversion of QUOTED and BRACED lexeme to literals is done. In the
	former case, all such conversion is avoided, since Tcl_Token
	production would revert it anyway. This enables simplifications to the
	GenerateTokensForLiteral() routine as well.

2007-07-10  Don Porter	<dgp@users.sourceforge.net>

	* generic/tclCompExpr.c:	Added a field for operator precedence
	to be stored directly in the parse tree. There's no memory cost to
	this addition, since that memory would have been lost to alignment
	issues anyway. Also, converted precedence definitions and lookup
	tables to use symbolic constants instead of raw number for improved
	readability, and continued extending/improving/correcting comments.
	Removed some unused counter variables. Renamed some variables for
	clarity and replaced some cryptic logic with more readable macros.

2007-07-09  Don Porter	<dgp@users.sourceforge.net>

	* generic/tclCompExpr.c:	Revision so that the END lexeme never
	gets inserted into the parse tree. Later tree traversal never reaches
	it since its location in the tree is not variable. Starting and
	stopping with the START lexeme (node 0) is sufficient. Also finished
	lexeme code commentary.

	* generic/tclCompExpr.c:	Added missing creation and return of
	the Tcl_Parse fields that indicate error conditions. [Bug 1749987]

2007-07-05  Don Porter	<dgp@users.sourceforge.net>

	* library/init.tcl (unknown):	Corrected inconsistent error message
	in interactive [unknown] when empty command is invoked. [Bug 1743676]

2007-07-05  Miguel Sofer  <msofer@users.sf.net>

	* generic/tclNamesp.c (SetNsNameFromAny):
	* generic/tclObj.c (SetCmdNameFromAny): Avoid unnecessary
	ckfree/ckalloc when the old structs can be reused.

2007-07-04  Miguel Sofer  <msofer@users.sf.net>

	* generic/tclNamesp.c: Fix case where a FQ cmd or ns was being cached
	* generic/tclObj.c:    in a different interp, tkcon. [Bug 1747512]

2007-07-03  Don Porter	<dgp@users.sourceforge.net>

	* generic/tclCompExpr.c:	Revised #define values so that there
	is now more expansion room to define more BINARY operators.

2007-07-02  Donal K. Fellows  <dkf@users.sf.net>

	* generic/tclHash.c (CompareStringKeys): Always use the strcmp()
	version; the operation is functionally equivalent, the speed is
	identical (up to measurement limitations), and yet the code is
	simpler. [FRQ 951168]

2007-07-02  Don Porter	<dgp@users.sourceforge.net>

	* generic/tcl.h:	Removed TCL_PRESERVE_BINARY_COMPATIBILITY and
	* generic/tclHash.c:	any code enabled when it is set to 0. We will
	* generic/tclStubInit.c:	always want to preserve binary compat
	of the structs that appear in the interface through the 8.* series of
	releases, so it's pointless to drag around this never-enabled
	alternative.

	* generic/tclIO.c:	Removed dead code.
	* unix/tclUnixChan.c:

	* generic/tclCompExpr.c:	Removed dead code, old implementations
	* generic/tclEvent.c:	of expr parsing and compiling, including the
	* generic/tclInt.h:	routine TclFinalizeCompilation().

2007-06-30  Donal K. Fellows  <dkf@users.sf.net>

	* generic/tclCmdIL.c (Tcl_LsortObjCmd): Plug a memory leak caused by a
	missing Tcl_DecrRefCount on an error path. [Bug 1717186]

2007-06-30  Zoran Vasiljevic <vasiljevic@users.sourceforge.net>

	* generic/tclThread.c: Prevent RemeberSyncObj() from growing the sync
	object lists by reusing already free'd slots, if possible. See
	discussion on Bug 1726873 for more information.

2007-06-29  Donal K. Fellows  <dkf@users.sf.net>

	* doc/DictObj.3 (Tcl_DictObjDone): Improved documentation of this
	function to make it clearer how to use it. [Bug 1710795]

2007-06-29  Daniel Steffen  <das@users.sourceforge.net>

	* generic/tclAlloc.c:		on Darwin, ensure memory allocated by
	* generic/tclThreadAlloc.c:	the custom TclpAlloc()s is aligned to
	16 byte boundaries (as is the case with the Darwin system malloc).

	* generic/tclGetDate.y: use ckalloc/ckfree instead of malloc/free.
	* generic/tclDate.c:	bison 1.875e

	* generic/tclBasic.c (TclEvalEx): fix warnings.

	* macosx/Tcl.xcodeproj/project.pbxproj: better support for renamed tcl
	* macosx/Tcl.xcodeproj/default.pbxuser: source dir; add 10.5 SDK build
	* macosx/Tcl-Common.xcconfig:		config; remove tclMathOp.c.

	* macosx/README: document Tcl.xcodeproj changes.

2007-06-28  Don Porter	<dgp@users.sourceforge.net>

	* generic/tclBasic.c:		Removed dead code, including the
	* generic/tclExecute.c:		entire file tclMathOp.c.
	* generic/tclInt.h:
	* generic/tclMathOp.c (removed):
	* generic/tclTestObj.c:
	* win/tclWinFile.c:

	* unix/Makefile.in:	Updated to reflect deletion of tclMathOp.c.
	* win/Makefile.in:
	* win/makefile.bc:
	* win/makefile.vc:

2007-06-28  Pat Thoyts	<patthoyts@users.sourceforge.net>

	* generic/tclBasic.c:	  Silence constness warnings for TclStackFree
	* generic/tclCompCmds.c:  when building with msvc.
	* generic/tclFCmd.c:
	* generic/tclIOCmd.c:
	* generic/tclTrace.c:

2007-06-28  Miguel Sofer  <msofer@users.sf.net>

	* generic/tclVar.c (UnsetVarStruct): fix possible segfault.

2007-06-27  Don Porter	<dgp@users.sourceforge.net>

	* generic/tclTrace.c:	Corrected broken trace reversal logic in
	* generic/tclTest.c:	TclCheckInterpTraces that led to infinite loop
	* tests/trace.test:	when multiple Tcl_CreateTrace traces were set
	and one of them did not fire due to level restrictions. [Bug 1743931]

2007-06-26  Don Porter	<dgp@users.sourceforge.net>

	* generic/tclBasic.c (TclEvalEx):	Moved some arrays from the C
	stack to the Tcl stack.

2007-06-26  Miguel Sofer  <msofer@users.sf.net>

	* generic/tclVar.c (UnsetVarStruct): more streamlining.

2007-06-25  Don Porter	<dgp@users.sourceforge.net>

	* generic/tclExecute.c: Safety checks to avoid crashes in the
	TclStack* routines when called with an incompletely initialized
	interp. [Bug 1743302]

2007-06-25  Miguel Sofer  <msofer@users.sf.net>

	* generic/tclVar.c (UnsetVarStruct): fixing incomplete change, more
	streamlining.

2007-06-24  Miguel Sofer  <msofer@users.sf.net>

	* generic/tclVar.c (TclDeleteCompiledLocalVars): removed inlining that
	ended up not really optimising (limited benchmarks). Now calling
	UnsetVarStruct (streamlined old code is #ifdef'ed out, in case better
	benchmarks do show a difference).

	* generic/tclVar.c (UnsetVarStruct): fixed a leak introduced in last
	commit.

2007-06-23  Miguel Sofer  <msofer@users.sf.net>

	* generic/tclVar.c (UnsetVarStruct, TclDeleteVars): made the logic
	slightly clearer, eliminated some duplicated code.

	*** POTENTIAL INCOMPATIBILITY *** (tclInt.h and Var struct users)
	The core never builds VAR_LINK variable to have traces. Such a
	"monster", should one exist, will now have its unset traces called
	*before* it is unlinked.

2007-06-23  Daniel Steffen  <das@users.sourceforge.net>

	* macosx/tclMacOSXNotify.c (AtForkChild): don't call CoreFoundation
	APIs after fork() on systems where that would lead to an abort().

2007-06-22  Don Porter	<dgp@users.sourceforge.net>

	* generic/tclExecute.c: Revised TclStackRealloc() signature to better
	* generic/tclInt.h:	parallel (and fall back on) Tcl_Realloc.

	* generic/tclNamesp.c (TclResetShadowesCmdRefs):	Replaced
	ckrealloc based allocations with TclStackRealloc allocations.

	* generic/tclCmdIL.c:	More conversions to use TclStackAlloc.
	* generic/tclScan.c:

2007-06-21  Don Porter	<dgp@users.sourceforge.net>

	* generic/tclBasic.c:	 Move most instances of the Tcl_Parse struct
	* generic/tclCompExpr.c: off the C stack and onto the Tcl stack. This
	* generic/tclCompile.c:	 is a rather large struct (> 3kB).
	* generic/tclParse.c:

2007-06-21  Miguel Sofer  <msofer@users.sf.net>

	* generic/tclBasic.c (TEOvI):		Made sure that leave traces
	* generic/tclExecute.c (INST_INVOKE):	that were created during
	* tests/trace.test (trace-36.2):	execution of an originally
	untraced command do not fire [Bug 1740962], partial fix.

2007-06-21  Donal K. Fellows  <donal.k.fellows@man.ac.uk>

	* generic/tcl.h, generic/tclCompile.h, generic/tclCompile.c: Remove
	references in comments to obsolete {expand} notation. [Bug 1740859]

2007-06-20  Miguel Sofer  <msofer@users.sf.net>

	* generic/tclVar.c: streamline namespace vars deletion: only compute
	the variable's full name if the variable is traced.

2007-06-20  Don Porter	<dgp@users.sourceforge.net>

	* generic/tclInt.decls: Revised the interfaces of the routines
	* generic/tclExecute.c: TclStackAlloc and TclStackFree to make them
	easier for callers to use (or more precisely, harder to misuse).
	TclStackFree now takes a (void *) argument which is the pointer
	intended to be freed. TclStackFree will panic if that's not actually
	the memory the call will free. TSA/TSF also now tolerate receiving
	(interp == NULL), in which case they simply fall back to be calls to
	Tcl_Alloc/Tcl_Free.

	* generic/tclIntDecls.h:	make genstubs

	* generic/tclBasic.c:	Updated callers
	* generic/tclCmdAH.c:
	* generic/tclCmdIL.c:
	* generic/tclCompCmds.c:
	* generic/tclCompExpr.c:
	* generic/tclCompile.c:
	* generic/tclFCmd.c:
	* generic/tclFileName.c:
	* generic/tclIOCmd.c:
	* generic/tclIndexObj.c:
	* generic/tclInterp.c:
	* generic/tclNamesp.c:
	* generic/tclProc.c:
	* generic/tclTrace.c:
	* unix/tclUnixPipe.c:

2007-06-20  Jeff Hobbs	<jeffh@ActiveState.com>

	* tools/tcltk-man2html.tcl: revamp of html doc output to use CSS,
	standardized headers, subheaders, dictionary sorting of names.

2007-06-18  Jeff Hobbs	<jeffh@ActiveState.com>

	* tools/tcltk-man2html.tcl: clean up copyright merging and output.
	clean up coding constructs.

2007-06-18  Miguel Sofer  <msofer@users.sf.net>

	* generic/tclCmdIL.c (InfoFrameCmd):
	* generic/tclCmdMZ.c (Tcl_SwitchObjCmd):
	* generic/tclCompile.c (TclInitCompileEnv):
	* generic/tclProc.c (Tcl_ProcObjCmd, SetLambdaFromAny): Moved the
	CmdFrame off the C stack and onto the Tcl stack.

	* generic/tclExecute.c (TEBC):	Moved the CmdFrame off the C stack and
	onto the Tcl stack, between the catch and the execution stacks

2007-06-18  Don Porter	<dgp@users.sourceforge.net>

	* generic/tclBasic.c (TclEvalEx,TclEvalObjEx):	Moved the CmdFrame off
	the C stack and onto the Tcl stack.

2007-06-17  Donal K. Fellows  <dkf@users.sf.net>

	* generic/tclProc.c (TclObjInterpProcCore): Minor fixes to make
	* generic/tclExecute.c (TclExecuteByteCode): compilation debugging
	builds work again. [Bug 1738542]

2007-06-16  Donal K. Fellows  <dkf@users.sf.net>

	* generic/tclProc.c (TclObjInterpProcCore): Use switch instead of a
	chain of if's for a modest performance gain and a little more clarity.

2007-06-15  Miguel Sofer  <msofer@users.sf.net>

	* generic/tclCompCmds.c:  Simplified [variable] compiler and executor.
	* generic/tclExecute.c:	  Missed updates to "there is always a valid
	frame".

	* generic/tclCompile.c: reverted TclEvalObjvInternal and INST_INVOKE
	* generic/tclExecute.c: to essentially what they were previous to the
	* generic/tclBasic.c:	commit of 2007-04-03 [Patch 1693802] and the
	subsequent optimisations, as they break the new trace tests described
	below.

	* generic/trace.test: added tests 36 to 38 for dynamic trace creation
	and addition. These tests expose a change in dynamics due to a recent
	round of optimisations. The "correct" behaviour is not described in
	docs nor TIP 62.

2007-06-14  Miguel Sofer  <msofer@users.sf.net>

	* generic/tclInt.decls:	  Modif to the internals of TclObjInterpProc
	* generic/tclInt.h:	  to reduce stack consumption and improve task
	* generic/tclIntDecls.h:  separation. Changes the interface of
	* generic/tclProc.c:	  TclObjInterpProcCore (patching TclOO
	simultaneously).

	* generic/tclProc.c (TclObjInterpProcCore): simplified obj management
	in wrongNumArgs calls.

2007-06-14  Don Porter	<dgp@users.sourceforge.net>

	* generic/tclCompile.c: SetByteCodeFromAny() can no longer return any
	* generic/tclExecute.c: code other than TCL_OK, so remove code that
	* generic/tclProc.c:	formerly handled exceptional codes.

2007-06-13  Miguel Sofer  <msofer@users.sf.net>

	* generic/tclExecute.c (TclCompEvalObj): missed update to "there is
	always a valid frame".

	* generic/tclProc.c (TclObjInterpProcCore): call TEBC directly instead
	of going through TclCompEvalObj - no need to check the compilation's
	freshness, this has already been done. This improves speed and should
	also provide some relief to [Bug 1066755].

2007-06-12  Donal K. Fellows  <donal.k.fellows@man.ac.uk>

	* generic/tclBasic.c (Tcl_CreateInterp): Turn the [info] command into
	* generic/tclCmdIL.c (TclInitInfoCmd):	 an ensemble, making it easier
	for third-party code to plug into.

	* generic/tclIndexObj.c (Tcl_WrongNumArgs):
	* generic/tclNamesp.c, generic/tclInt.h (tclEnsembleCmdType): Make
	Tcl_WrongNumArgs do replacement correctly with ensembles and other
	sorts of complex replacement strategies.

2007-06-11  Miguel Sofer  <msofer@users.sf.net>

	* generic/tclExecute.c:	 comments added to explain iPtr->numLevels
	management.

	* generic/tclNamesp.c:	 tweaks to Tcl_GetCommandFromObj and
	* generic/tclObj.c:	 TclGetNamespaceFromObj; modified the usage of
	structs ResolvedCmdName and ResolvedNsname so that the field refNsPtr
	is NULL for fully qualified names.

2007-06-10  Miguel Sofer  <msofer@users.sf.net>

	* generic/tclBasic.c:	 Further TEOvI split, creating a new
	* generic/tclCompile.h:	 TclEvalObjvKnownCommand() function to handle
	* generic/tclExecute.c:	 commands that are already known and are not
	traced. INST_INVOKE now calls into this function instead of inlining
	parts of TEOvI. Same perf, better isolation.

	***POTENTIAL INCOMPAT*** There is a subtle issue with the timing of
	execution traces that is changed here - first change appeared in my
	commit of 2007-04-03 [Patch 1693802], which caused some divergence
	between compiled and non-compiled code.
	***THIS CHANGE IS UNDER REVIEW***

2007-06-10  Jeff Hobbs	<jeffh@ActiveState.com>

	* README: updated links. [Bug 1715081]

	* generic/tclExecute.c (TclExecuteByteCode): restore support for
	INST_CALL_BUILTIN_FUNC1 and INST_CALL_FUNC1 bytecodes to support 8.4-
	precompiled sources (math functions). [Bug 1720895]

2007-06-10  Miguel Sofer  <msofer@users.sf.net>

	* generic/tclInt.h:
	* generic/tclNamesp.c:
	* generic/tclObj.c:
	* generic/tclvar.c: new macros TclGetCurrentNamespace() and
	TclGetGlobalNamespace(); Tcl_GetCommandFromObj and
	TclGetNamespaceFromObj rewritten to make the logic clearer; slightly
	faster too.

2007-06-09  Miguel Sofer  <msofer@users.sf.net>

	* generic/tclExecute.c (INST_INVOKE): isolated two vars to the small
	block where they are actually used.

	* generic/tclObj.c (Tcl_GetCommandFromObj): rewritten to make the
	logic clearer; slightly faster too.

	* generic/tclBasic.c:	Split TEOv in two, by separating a processor
	for non-TCL_OK returns. Also split TEOvI in a full version that
	handles non-existing and traced commands, and a separate shorter
	version for the regular case.

	* generic/tclBasic.c:	Moved the generation of command strings for
	* generic/tclTrace.c:	traces: previously in Tcl_EvalObjv(), now in
	TclCheck[Interp|Execution]Traces(). Also insured that the strings are
	properly NUL terminated at the correct length. [Bug 1693986]

	***POTENTIAL INCOMPATIBILITY in internal API***
	The functions TclCheckInterpTraces() and TclCheckExecutionTraces() (in
	internal stubs) used to be noops if the command string was NULL, this
	is not true anymore: if the command string is NULL, they generate an
	appropriate string from (objc,objv) and use it to call the traces. The
	caller might as well not call them with a NULL string if he was
	expecting a noop.

	* generic/tclBasic.c:	Extend usage of TclLimitReady() and
	* generic/tclExecute.c: (new) TclLimitExceeded() macros.
	* generic/tclInt.h:
	* generic/tclInterp.c:

	* generic/tclInt.h:	New TclCleanupCommandMacro for core usage.
	* generic/tclBasic.c:
	* generic/tclExecute.c:
	* generic/tclObj.c:

2007-06-09 Daniel Steffen  <das@users.sourceforge.net>

	* macosx/Tcl.xcodeproj/project.pbxproj: add new Tclsh-Info.plist.in.

2007-06-08  Donal K. Fellows  <dkf@users.sf.net>

	* generic/tclCmdMZ.c (Tcl_StringObjCmd): Changed [string first] and
	* doc/string.n: [string last] so that they have clearer descriptions
	for those people who know the adage about needles and haystacks. This
	follows suggestions on comp.lang.tcl...

2007-06-06  Miguel Sofer  <msofer@users.sf.net>

	* generic/tclParse.c: fix for uninit read. [Bug 1732414]

2007-06-06  Daniel Steffen  <das@users.sourceforge.net>

	* macosx/Tcl.xcodeproj/project.pbxproj: add settings for Fix&Continue.

	* unix/configure.in (Darwin):		add plist for tclsh; link the
	* unix/Makefile.in  (Darwin):		Tcl and tclsh plists into
	* macosx/Tclsh-Info.plist.in (new):	their binaries in all cases.
	* macosx/Tcl-Common.xcconfig:

	* unix/tcl.m4 (Darwin): fix CF checks in fat 32&64bit builds.
	* unix/configure: autoconf-2.59

2007-06-05  Don Porter	<dgp@users.sourceforge.net>

	* generic/tclBasic.c:	Added interp flag value ERR_LEGACY_COPY to
	* generic/tclInt.h:	control the timing with which the global
	* generic/tclNamesp.c:	variables ::errorCode and ::errorInfo get
	* generic/tclProc.c:	updated after an error. This keeps more
	* generic/tclResult.c:	precise compatibility with Tcl 8.4.
	* tests/result.test (result-6.2):	[Bug 1649062]

2007-06-05  Miguel Sofer  <msofer@users.sf.net>

	* generic/tclInt.h:
	* generic/tclExecute.c: Tcl-stack reform, [Patch 1701202]

2007-06-03  Daniel Steffen  <das@users.sourceforge.net>

	* unix/Makefile.in: add datarootdir to silence autoconf-2.6x warning.

2007-05-30  Don Porter	<dgp@users.sourceforge.net>

	* generic/tclBasic.c:	Removed code that dealt with
	* generic/tclCompile.c: TCL_TOKEN_EXPAND_WORD tokens representing
	* generic/tclCompile.h: expanded literal words. These sections were
	mostly in place to enable [info frame] to discover line information in
	expanded literals. Since the parser now generates a token for each
	post-expansion word referring to the right location in the original
	script string, [info frame] gets all the data it needs.

	* generic/tclInt.h:	Revised the parser so that it never produces
	* generic/tclParse.c:	TCL_TOKEN_EXPAND_WORD tokens when parsing an
	* tests/parse.test:	expanded literal word; that is, something like
	{*}{x y z}. Instead, generate the series of TCL_TOKEN_SIMPLE_WORD
	tokens to represent the words that expansion of the literal string
	produces. [RFE 1725186]

2007-05-29  Jeff Hobbs	<jeffh@ActiveState.com>

	* unix/tclUnixThrd.c (Tcl_JoinThread): fix for 64-bit handling of
	pthread_join exit return code storage. [Bug 1712723]

2007-05-22  Don Porter	<dgp@users.sourceforge.net>

	[core-stabilizer-branch]

	* unix/configure:	autoconf-2.59 (FC6 fork)
	* win/configure:

	* README:		Bump version number to 8.5b1
	* generic/tcl.h:
	* library/init.tcl:
	* tools/tcl.wse.in:
	* unix/configure.in:
	* unix/tcl.spec:
	* win/configure.in:

2007-05-18  Don Porter	<dgp@users.sourceforge.net>

	* unix/configure:	autoconf-2.59 (FC6 fork)
	* win/configure:

	* README:		Bump version number to 8.5a7
	* generic/tcl.h:
	* library/init.tcl:
	* tools/tcl.wse.in:
	* unix/configure.in:
	* unix/tcl.spec:
	* win/configure.in:

	* generic/tclParse.c:	Disable and remove the ALLOW_EXPAND sections
	* tests/info.test:	that continued to support the deprecated
	* tests/mathop.test:	{expand} syntax. Updated the few remaining
	users of that syntax in the test suite.

2007-05-17  Donal K. Fellows  <dkf@users.sf.net>

	* generic/tclExecute.c (TclLimitReady): Created a macro version of
	Tcl_LimitReady just for TEBC, to reduce the amount of times that the
	bytecode engine calls out to external functions on the critical path.
	* generic/tclInterp.c (Tcl_LimitReady): Added note to remind anyone
	doing maintenance that there is a macro version to update.

2007-05-17  Daniel Steffen  <das@users.sourceforge.net>

	* generic/tcl.decls: workaround 'make checkstubs' failures from
	tclStubLib.c MODULE_SCOPE revert. [Bug 1716117]

2007-05-16  Joe English	 <jenglish@users.sourceforge.net>

	* generic/tclStubLib.c:	 Change Tcl_InitStubs(), tclStubsPtr, and the
	auxilliary stubs table pointers back to public visibility.

	These symbols need to be exported so that stub-enabled extensions may
	be statically linked into an extended tclsh or Big Wish with a
	dynamically-linked libtcl. [Bug 1716117]

2007-05-15  Don Porter	<dgp@users.sourceforge.net>

	* win/configure:	autoconf-2.59 (FC6 fork)

	* library/reg/pkgIndex.tcl:	Bump to registry 1.2.1 to account for
	* win/configure.in:		[Bug 1682211] fix.
	* win/makefile.bc:
	* win/tclWinReg.c:

2007-05-11  Pat Thoyts	<patthoyts@users.sourceforge.net>

	* generic/tclInt.h: Removed TclEvalObjEx and TclGetSrcInfoForPc from
	tclInt.h now they are in the internal stubs table.

2007-05-09  Don Porter	<dgp@users.sourceforge.net>

	* generic/tclInt.h:	TclFinalizeThreadAlloc() is always defined, so
	make sure it is also always declared (with MODULE_SCOPE).

2007-05-09  Daniel Steffen  <das@users.sourceforge.net>

	* generic/tclInt.h: fix warning when building threaded with -DPURIFY.

	* macosx/Tcl.xcodeproj/project.pbxproj: add 'DebugUnthreaded' &
	* macosx/Tcl.xcodeproj/default.pbxuser: 'DebugLeaks' configs and env
	var settings needed to run the 'leaks' tool.

2007-05-07  Don Porter	<dgp@users.sourceforge.net>

	[Tcl Bug 1706140]

	* generic/tclLink.c (LinkTraceProc):	Update Tcl_VarTraceProcs so
	* generic/tclNamesp.c (Error*Read):	they call Tcl_InterpDeleted()
	* generic/tclTrace.c (Trace*Proc):	for themselves, and do not
	* generic/tclUtil.c (TclPrecTraceProc): rely on (frequently buggy)
	setting of the TCL_INTERP_DESTROYED flag by the trace core.

	* generic/tclVar.c:	Update callers of TclCallVarTraces to not pass
	in the TCL_INTERP_DESTROYED flag. Also apply filters so that public
	routines only pass documented flag values down to lower level routines

	* generic/tclTrace.c (TclCallVarTraces):	The setting of the
	TCL_INTERP_DESTROYED flag is now done entirely within the
	TclCallVarTraces routine, the only place it can be done right.

2007-05-06  Donal K. Fellows  <dkf@users.sf.net>

	* generic/tclInt.h (ExtraFrameInfo): Create a new mechanism for
	* generic/tclCmdIL.c (InfoFrameCmd): conveying what information needs
	to be added to the results of [info frame] to replace the hack that
	was there before.
	* generic/tclProc.c (Tcl_ApplyObjCmd): Use the new mechanism for the
	[apply] command, the only part of Tcl itself that needs it (so far).

	* generic/tclInt.decls (TclEvalObjEx, TclGetSrcInfoForPc): Expose
	these two functions through the internal stubs table, necessary for
	extensions that need to integrate deeply with TIP#280.

2007-05-05  Donal K. Fellows  <dkf@users.sf.net>

	* win/tclWinFile.c (TclpGetUserHome):	Squelch type-pun warnings in
	* win/tclWinInit.c (TclpSetVariables):	Win-specific code not found
	* win/tclWinReg.c (AppendSystemError):	during earlier work on Unix.

2007-05-04  Kevin B. Kenny  <kennykb@acm.org>

	* generic/tclIO.c (TclFinalizeIOSubsystem): Added an initializer to
	silence a spurious gcc warning about use of an uninitialized
	variable.
	* tests/encoding.test: Modified so that encoding tests happen in a
	private namespace, to avoid polluting the global one. This problem was
	discovered when running the test suite '-singleproc 1 -skip exec.test'
	because the 'path' variable in encoding.test conflicted with the one
	in io.test.
	* tests/io.test: Made more of the working variables private to the
	namespace.

2007-05-02  Kevin B. Kenny  <kennykb@acm.org>

	* generic/tclTest.c (SimpleMatchInDirectory): Corrected a refcount
	imbalance that affected the filesystem-[147]* tests in the test suite.
	Thanks to Don Porter for the patch. [Bug 1710707]
	* generic/tclPathObj.c (Tcl_FSJoinPath, Tcl_FSGetNormalizedPath):
	Corrected several memory leaks that caused refcount imbalances
	resulting in memory leaks on Windows. Thanks to Joe Mistachkin for the
	patch.

2007-05-01  Miguel Sofer  <msofer@users.sf.net>

	* generic/tclVar.c (TclPtrSetVar): fixed leak whenever newvaluePtr had
	refCount 0 and was used for appending (but not lappending). Thanks to
	mistachkin and kbk. [Bug 1710710]

2007-05-01  Kevin B. Kenny  <kennykb@acm.org>

	* generic/tclIO.c (DeleteChannelTable): Made changes so that
	DeleteChannelTable tries to close all open channels, not just the
	first. [Bug 1710285]
	* generic/tclThread.c (TclFinalizeSynchronization): Make sure that TSD
	blocks get freed on non-threaded builds. [Bug 1710825]
	* tests/utf.test (utf-25.1--utf-25.4): Modified tests to clean up
	after the 'testobj' extension to avoid spurious reports of memory
	leaks.

2007-05-01  Don Porter	<dgp@users.sourceforge.net>

	* generic/tclCmdMZ.c (STR_MAP): When [string map] has a pure dict map,
	a missing Tcl_DictObjDone() call led to a memleak. [Bug 1710709]

2007-04-30  Daniel Steffen  <das@users.sourceforge.net>

	* unix/Makefile.in: add 'tclsh' dependency to install targets that
	rely on tclsh, fixes parallel 'make install' from empty build dir.

2007-04-30  Andreas Kupries <andreask@gactivestate.com>

	* generic/tclIO.c (FixLevelCode): Corrected reference count
	mismanagement of newlevel, newcode. Changed to allocate the Tcl_Obj's
	as late as possible, and only when actually needed. [Bug 1705778, leak
	K29]

2007-04-30  Kevin B. Kenny  <kennykb@acm.org>

	* generic/tclProc.c (Tcl_ProcObjCmd, SetLambdaFromAny): Corrected
	reference count mismanagement on the name of the source file in the
	TIP 280 code. [Bug 1705778, leak K02 among other manifestations]

2007-04-25  Donal K. Fellows  <dkf@users.sf.net>

	*** 8.5a6 TAGGED FOR RELEASE ***

	* generic/tclProc.c (TclObjInterpProcCore): Only allocate objects for
	error message generation when associated with argument names that are
	really used. [Bug 1705778, leak K15]

2007-04-25  Kevin B. Kenny  <kennykb@acm.org>

	* generic/tclIOUtil.c (Tcl_FSChdir): Changed the memory management so
	that the path returned from Tcl_FSGetNativePath is not duplicated
	before being stored as the current directory, to avoid a memory leak.
	[Bug 1705778, leak K01 among other manifestations]

2007-04-25  Don Porter	<dgp@users.sourceforge.net>

	* generic/tclCompExpr.c (ParseExpr):	Revised to be sure that an
	error return doesn't prevent all literals getting placed on the
	litList to be returned to the caller for freeing. Corrects some
	memleaks. [Bug 1705778, leak K23]

2007-04-25  Daniel Steffen  <das@users.sourceforge.net>

	* unix/Makefile.in (dist): add macosx/*.xcconfig files to src dist;
	copy license.terms to dist macosx dir; fix autoheader bits.

2007-04-24  Miguel Sofer  <msofer@users.sf.net>

	* generic/tclListObj.c: reverting [Patch 738900] (committed on
	2007-04-20). Causes some Tk test breakage of unknown importance, but
	the impact of the patch itself is likely to be so small that it does
	not warrant investigation at this time.

2007-04-24  Donal K. Fellows  <dkf@users.sf.net>

	* generic/tclDictObj.c (DictKeysCmd): Rewrote so that the lock on the
	internal representation of a dict is only set when necessary. [Bug
	1705778, leak K04]
	(DictFilterCmd): Added code to drop the lock in the trivial match
	case. [Bug 1705778, leak K05]

2007-04-24  Kevin B. Kenny  <kennykb@acm.org>

	* generic/tclBinary.c: Addressed several code paths where the error
	return from the 'binary format' command leaked the result buffer.
	* generic/tclListObj.c (TclLsetFlat): Fixed a bug where the new list
	under construction was leaked in the error case. [Bug 1705778, leaks
	K13 and K14]

2007-04-24  Jeff Hobbs	<jeffh@ActiveState.com>

	* unix/Makefile.in (dist): add platform library package to src dist

2007-04-24  Don Porter	<dgp@users.sourceforge.net>

	* generic/tclCompExpr.c (ParseExpr): Memory leak in error case; the
	literal Tcl_Obj was not getting freed. [Bug 1705778, leak #1 (new)]

	* generic/tclNamesp.c (Tcl_DeleteNamespace):	Corrected flaw in the
	flag marking scheme to be sure that global namespaces are freed when
	their interp is deleted. [Bug 1705778]

2007-04-24  Kevin B. Kenny  <kennykb@acm.org>

	* generic/tclExecute.c (TclExecuteByteCode): Plugged six memory leaks
	in bignum arithmetic.
	* generic/tclIOCmd.c (Tcl_ReadObjCmd): Plugged a leak of the buffer
	object if the physical read returned an error and the bypass area had
	no message.
	* generic/tclIORChan.c (TclChanCreateObjCmd): Plugged a leak of the
	return value from the "initialize" method of a channel handler.
	(All of the above under [Bug 1705778])

2007-04-23  Daniel Steffen  <das@users.sourceforge.net>

	* generic/tclCkalloc.c: fix warnings from gcc build configured with
	* generic/tclCompile.c: --enable-64bit --enable-symbols=all.
	* generic/tclExecute.c:

	* unix/tclUnixFCmd.c: add workaround for crashing bug in fts_open()
	* unix/tclUnixInit.c: without FTS_NOSTAT on 64bit Darwin 8 or earlier.

	* unix/tclLoadDyld.c (TclpLoadMemory): fix (void*) arithmetic.

	* macosx/Tcl-Common.xcconfig: enable more warnings.

	* macosx/Tcl.xcodeproj/project.pbxproj: add 'DebugMemCompile' build
	configuration that calls configure with --enable-symbols=all; override
	configure check for __attribute__((__visibility__("hidden"))) in Debug
	configuration to restore availability of ZeroLink.

	* macosx/tclMacOSXNotify.c: fix warnings.

	* macosx/tclMacOSXFCmd.c: const fixes.

	* macosx/Tcl-Common.xcconfig:	fix whitespace.
	* macosx/Tcl-Debug.xcconfig:
	* macosx/Tcl-Release.xcconfig:
	* macosx/README:

	* macosx/GNUmakefile:		fix/add copyright and license refs.
	* macosx/tclMacOSXBundle.c:
	* macosx/Tcl-Info.plist.in:
	* macosx/Tcl.xcode/project.pbxproj:
	* macosx/Tcl.xcodeproj/project.pbxproj:

	* unix/configure.in: install license.terms into Tcl.framework.
	* unix/configure: autoconf-2.59

2007-04-23  Don Porter	<dgp@users.sourceforge.net>

	* generic/tclVar.c (UnsetVarStruct):	Make sure the
	TCL_INTERP_DESTROYED flags gets passed to unset trace routines so they
	can respond appropriately. [Bug 1705778, leak #9]

2007-04-23  Miguel Sofer  <msofer@users.sf.net>

	* generic/tclCompile.c (TclFreeCompileEnv): Tip 280's new field
	extCmdMapPtr was not being freed. [Bug 1705778, leak #1]

2007-04-23  Kevin B. Kenny  <kennykb@acm.org>

	* generic/tclCompCmds.c (TclCompileUpvarCmd): Plugged a memory leak in
	'upvar' when compiling (a) upvar outside a proc, (b) upvar with a
	syntax error, or (c) upvar where the frame index is not known at
	compile time.
	* generic/tclCompExpr.c (ParseExpr): Plugged a memory leak when
	parsing expressions that contain syntax errors.
	* generic/tclEnv.c (ReplaceString): Clear memory correctly when
	growing the cache to avoid reads of uninitialised data.
	* generic/tclIORChan.c (TclChanCreateObjCmd, FreeReflectedChannel):
	Plugged two memory leaks.
	* generic/tclStrToD.c (AccumulateDecimalDigit): Fixed a mistake where
	we'd run beyond the end of the 'pow10_wide' array if a number begins
	with a string of more than 'maxpow10_wide' zeroes.
	* generic/tclTest.c (Testregexpobjcmd): Removed an invalid access
	beyond the end of 'objv' in 'testregexp -about'.
	All of these issues reported under [Bug 1705778] - detected with the
	existing test suite, no new regression tests required.

2007-04-22  Miguel Sofer  <msofer@users.sf.net>

	* generic/tclVar.c (TclDeleteNamespaceVars): fixed access to freed
	memory detected by valgrind: Tcl_GetCurrentNamespace was being
	called after freeing root CallFrame (on interp deletion).

2007-04-20  Miguel Sofer  <msofer@users.sf.net>

	* generic/tclListObj.c (SetListFromAny): avoid discarding internal
	reps of objects converted to singleton lists. [Patch 738900]

2007-04-20  Kevin B. Kenny  <kennykb@acm.org>

	* doc/clock.n: Corrected a silly error (transposed 'uppercase' and
	'lowercase' in clock.n. [Bug 1656002]
	Clarified that [clock scan] does not recognize a locale's alternative
	calendar.
	Deleted an entirely superfluous (and also incorrect) remark about the
	effect of Daylight Saving Time on relative times in [clock scan]. [Bug
	1582951]
	* library/clock.tcl: Corrected an error in skipping over the %Ey field
	on input.
	* library/msgs/ja.msg:
	* tools/loadICU.tcl: Corrected several localisation faults in the
	Japanese locale (most notably, incorrect dates for the Emperors'
	eras). [Bug 1637471]. Many thanks to SourceForge user 'nyademo' for
	pointing this out and developing a fix.
	* generic/tclPathObj.c: Corrected a 'const'ness fault that caused
	bitter complaints from MSVC.
	* tests/clock.test (clock-40.1, clock-58.1, clock-59.1): Corrected a
	test case that depended on ":localtime" being able to handle dates
	prior to the Posix epoch. [Bug 1618445] Added a test case for the
	dates of the Japanese emperors. [Bug 1637471] Added a regression test
	for military time zone input conversion. [Bug 1586828]
	* generic/tclGetDate.y (MilitaryTable): Fixed an ancient bug where the
	military NZA time zones had the signs reversed. [Bug 1586828]
	* generic/tclDate.c: Regenerated.
	* doc/Notifier.3: Documented Tcl_SetNotifier and Tcl_ServiceModeHook.
	Quite against my better judgment. [Bug 414933]
	* generic/tclBasic.c, generic/tclCkalloc.c, generic/tclClock.c:
	* generic/tclCmdIL.c, generic/tclCmdMZ.c, generic/tclFCmd.c:
	* generic/tclFileName.c, generic/tclInterp.c, generic/tclIO.c:
	* generic/tclIOUtil.c, generic/tclNamesp.c, generic/tclObj.c:
	* generic/tclPathObj.c, generic/tclPipe.c, generic/tclPkg.c:
	* generic/tclResult.c, generic/tclTest.c, generic/tclTestObj.c:
	* generic/tclVar.c, unix/tclUnixChan.c, unix/tclUnixTest.c:
	* win/tclWinLoad.c, win/tclWinSerial.c: Replaced commas in varargs
	with string concatenation where possible. [Patch 1515234]
	* library/tzdata/America/Tegucigalpa:
	* library/tzdata/Asia/Damascus: Olson's tzdata 2007e.

2007-04-19  Donal K. Fellows  <donal.k.fellows@manchester.ac.uk>

	* generic/regcomp.c, generic/regc_cvec.c, generic/regc_lex.c,
	* generic/regc_locale.c: Improve the const-correctness of the RE
	compiler.

2007-04-18  Miguel Sofer  <msofer@users.sf.net>

	* generic/tclExecute.c (INST_LSHIFT): fixed a mistake introduced in
	version 1.266 ('=' became '=='), which effectively turned the block
	that handles native shifts into dead code. This explains why the
	testsuite did not pick this mistake. Rewrote to make the intention
	clear.

	* generic/tclInt.h (TclDecrRefCount): change the order of the
	branches, use empty 'if ; else' to handle use in unbraced outer
	if/else conditions (as already done in tcl.h)

	* generic/tclExecute.c: slight changes in Tcl_Obj management.

2007-04-17  Kevin B. Kenny  <kennykb@acm.org>

	* library/clock.tcl: Fixed the naming of
	::tcl::clock::ReadZoneinfoFile because (yoicks!) it was in the global
	namespace.
	* doc/clock.n: Clarified the cases in which legacy time zone is
	recognized. [Bug 1656002]

2007-04-17  Miguel Sofer  <msofer@users.sf.net>

	* generic/tclExecute.c: fixed checkInterp logic [Bug 1702212]

2007-04-16  Donal K. Fellows  <donal.k.fellows@man.ac.uk>

	* various (including generic/tclTest.c): Complete the purge of K&R
	function definitions from manually-written code.

2007-04-15  Kevin B. Kenny  <kennykb@acm.org>

	* generic/tclCompCmds.c: added a cast to silence a compiler error on
	VC2005.
	* library/clock.tcl: Restored unique-prefix matching of keywords on
	the [clock] command. [Bug 1690041]
	* tests/clock.test: Added rudimentary test cases for unique-prefix
	matching of keywords.

2007-04-14  Miguel Sofer  <msofer@users.sf.net>

	* generic/tclExecute.c: removed some code at INST_EXPAND_SKTOP that
	duplicates functionality already present at checkForCatch.

2007-04-12  Miguel Sofer  <msofer@users.sf.net>

	* generic/tclExecute.c: new macros OBJ_AT_TOS, OBJ_UNDER_TOS,
	OBJ_AT_DEPTH(n) and CURR_DEPTH that remove all direct references to
	tosPtr from TEBC (after initialisation and the code at the label
	cleanupV_pushObjResultPtr).

2007-04-11  Miguel Sofer  <msofer@users.sf.net>

	* generic/tclCompCmds.c: moved all exceptDepth management to the
	macros - the decreasing half was managed by hand.

2007-04-10  Donal K. Fellows  <donal.k.fellows@man.ac.uk>

	* generic/tclInt.h (TclNewLiteralStringObj): New macro to make
	allocating literal string objects (i.e. objects whose value is a
	constant string) easier and more efficient, by allowing the omission
	of the length argument. Based on [Patch 1529526] (afredd)
	* generic/*.c: Make use of this (in many files).

2007-04-08  Miguel Sofer  <msofer@users.sf.net>

	* generic/tclCompile (tclInstructionTable): Fixed bugs in description
	of dict instructions.

2007-04-07  Miguel Sofer  <msofer@users.sf.net>

	* generic/tclCompile (tclInstructionTable): Fixed bug in description
	of INST_START_COMMAND.

	* generic/tclExecute.c (TEBC): Small code reduction.

2007-04-06  Miguel Sofer  <msofer@users.sf.net>

	* generic/tclExecute.c (TEBC):
	* generic/tclNamespace.c (NsEnsembleImplementationCmd):
	* generic/tclProc.c (InitCompiledLocals, ObjInterpProcEx)
	(TclObjInterpProcCore, ProcCompileProc): Code reordering to reduce
	branching and improve branch prediction (assume that forward branches
	are typically not taken).

2007-04-03  Miguel Sofer  <msofer@users.sf.net>

	* generic/tclExecute.c: INST_INVOKE optimisation. [Patch 1693802]

2007-04-03  Don Porter	<dgp@users.sourceforge.net>

	* generic/tclNamesp.c:	Revised ErrorCodeRead and ErrorInfoRead trace
	routines so they guarantee the ::errorCode and ::errorInfo variable
	always appear to exist. [Bug 1693252]

2007-04-03  Miguel Sofer  <msofer@users.sf.net>

	* generic/tclInt.decls:	 Moved TclGetNamespaceFromObj() to the
	* generic/tclInt.h:	 internal stubs table; regen.
	* generic/tclIntDecls.h:
	* generic/tclStubInit.c:

2007-04-02  Miguel Sofer  <msofer@users.sf.net>

	* generic/tclBasic.c:	  Added bytecode compilers for the variable
	* generic/tclCompCmds.c:  linking commands: 'global', 'variable',
	* generic/tclCompile.h:	  'upvar', 'namespace upvar' [Patch 1688593]
	* generic/tclExecute.c:
	* generic/tclInt.h:
	* generic/tclVar.c:

2007-04-02  Don Porter	<dgp@users.sourceforge.net>

	* generic/tclBasic.c:	Replace arrays on the C stack and ckalloc
	* generic/tclExecute.c: calls with TclStackAlloc calls to use memory
	* generic/tclFCmd.c:	on Tcl's evaluation stack.
	* generic/tclFileName.c:
	* generic/tclIOCmd.c:
	* generic/tclIndexObj.c:
	* generic/tclInterp.c:
	* generic/tclNamesp.c:
	* generic/tclTrace.c:
	* unix/tclUnixPipe.c:

2007-04-01  Donal K. Fellows  <dkf@users.sf.net>

	* generic/tclCompile.c (TclCompileScript, TclPrintInstruction):
	* generic/tclExecute.c (TclExecuteByteCode): Changed the definition of
	INST_START_CMD so that it knows how many commands start at the current
	location. This makes the interpreter command counter correct without
	requiring a large number of instructions to be issued. (See my change
	from 2007-01-19 for what triggered this.)

2007-03-30  Don Porter	<dgp@users.sourceforge.net>

	* generic/tclCompile.c:
	* generic/tclCompExpr.c:
	* generic/tclCompCmds.c:	Replace arrays on the C stack and
	ckalloc calls with TclStackAlloc calls to use memory on Tcl's
	evaluation stack.

	* generic/tclCmdMZ.c:	Revised [string to* $s $first $last]
	implementation to reduce number of allocs/copies.

	* tests/string.test:  More [string reverse] tests.

2007-03-30  Miguel Sofer  <msofer@users.sf.net>

	* generic/tclExecute.c: optimise the lookup of elements of indexed
	arrays.

2007-03-29  Miguel Sofer  <msofer@users.sf.net>

	* generic/tclProc.c (Tcl_ApplyObjCmd):
	* tests/apply.test (9.3): Fixed Tcl_Obj leak on error return; an
	unneeded ref to lambdaPtr was being set and not released on an error
	return path.

2007-03-28  Don Porter	<dgp@users.sourceforge.net>

	* generic/tclCmdMZ.c (STR_REVERSE):	Implement the actual [string
	reverse] command in terms of the new TclStringObjReverse() routine.

	* generic/tclInt.h (TclStringObjReverse):	New internal routine
	* generic/tclStringObj.c (TclStringObjReverse): that implements the
	[string reverse] operation, making use of knowledge/surgery of the
	String intrep to minimize the number of allocs and copies needed to do
	the job.

2007-03-27  Don Porter	<dgp@users.sourceforge.net>

	* generic/tclCmdMZ.c (STR_MAP): Replace ckalloc calls with
	TclStackAlloc calls.

2007-03-24  Zoran Vasiljevic <vasiljevic@users.sourceforge.net>

	* win/tclWinThrd.c: Thread exit handler marks the current thread as
	un-initialized. This allows exit handlers that are registered later to
	re-initialize this subsystem in case they need to use some sync
	primitives (cond variables) from this file again.

2007-03-23  Miguel Sofer  <msofer@users.sf.net>

	* generic/tclBasic.c (DeleteInterpProc): pop the root frame pointer
	before deleting the global namespace [Bug 1658572]

2007-03-23  Kevin B. Kenny  <kennykb@acm.org>

	* win/Makefile.in: Added code to keep a Cygwin path name from leaking
	into LIBRARY_DIR when doing 'make test' or 'make runtest'.

2007-03-22  Don Porter	<dgp@users.sourceforge.net>

	* generic/tclCmdAH.c (Tcl_ForeachObjCmd):	Replaced arrays on the
	C stack and ckalloc calls with TclStackAlloc calls to use memory on
	Tcl's evaluation stack.

	* generic/tclExecute.c: Revised GrowEvaluationStack to take an
	argument specifying the growth required by the caller, so that a
	single reallocation / copy is the most that will ever be needed even
	when required growth is large.

2007-03-21  Don Porter	<dgp@users.sourceforge.net>

	* generic/tclExecute.c: More ckalloc -> ckrealloc conversions.
	* generic/tclLiteral.c:
	* generic/tclNamesp.c:
	* generic/tclParse.c:
	* generic/tclPreserve.c:
	* generic/tclStringObj.c:
	* generic/tclUtil.c:

2007-03-20  Don Porter	<dgp@users.sourceforge.net>

	* generic/tclEnv.c:	Some more ckalloc -> ckrealloc replacements.
	* generic/tclLink.c:

2007-03-20  Kevin B. Kenny  <kennykb@acm.org>

	* generic/tclDate.c: Rebuilt, despite Donal Fellows's comment when
	committing it that no rebuild was required.
	* generic/tclGetDate.y: According to Donal Fellows, "Introduce modern
	formatting standards; no need for rebuild of tclDate.c."

	* library/tzdata/America/Cambridge_Bay:
	* library/tzdata/America/Havana:
	* library/tzdata/America/Inuvik:
	* library/tzdata/America/Iqaluit:
	* library/tzdata/America/Pangnirtung:
	* library/tzdata/America/Rankin_Inlet:
	* library/tzdata/America/Resolute:
	* library/tzdata/America/Yellowknife:
	* library/tzdata/Asia/Choibalsan:
	* library/tzdata/Asia/Dili:
	* library/tzdata/Asia/Hovd:
	* library/tzdata/Asia/Jakarta:
	* library/tzdata/Asia/Jayapura:
	* library/tzdata/Asia/Makassar:
	* library/tzdata/Asia/Pontianak:
	* library/tzdata/Asia/Ulaanbaatar:
	* library/tzdata/Europe/Istanbul: Upgraded to Olson's tzdata2007d.

	* generic/tclListObj.c (TclLsetList, TclLsetFlat):
	* tests/lset.test: Changes to deal with shared internal representation
	for lists passed to the [lset] command. Thanks to Don Porter for
	fixing this issue. [Bug 1677512]

2007-03-19  Don Porter	<dgp@users.sourceforge.net>

	* generic/tclCompile.c: Revise the various expansion routines for
	CompileEnv fields to use ckrealloc() where appropriate.

	* generic/tclBinary.c (Tcl_SetByteArrayLength): Replaced ckalloc() /
	memcpy() sequence with ckrealloc() call.

	* generic/tclBasic.c (Tcl_CreateMathFunc):	Replaced some calls to
	* generic/tclEvent.c (Tcl_CreateThread):	Tcl_Alloc() with calls
	* generic/tclObj.c (UpdateStringOfBignum):	to ckalloc(), which
	* unix/tclUnixTime.c (SetTZIfNecessary):	better supports memory
	* win/tclAppInit.c (setargv):			debugging.

2007-03-19  Donal K. Fellows  <donal.k.fellows@manchester.ac.uk>

	* doc/regsub.n: Corrected example so that it doesn't recommend
	potentially unsafe practice. Many thanks to Konstantin Kushnir
	<chpock@gmail.com> for reporting this.

2007-03-17  Kevin B. Kenny  <kennykb@acm.org>

	* win/tclWinReg.c (GetKeyNames): Size the buffer for enumerating key
	names correctly, so that Unicode names exceeding 127 chars can be
	retrieved without crashing. [Bug 1682211]
	* tests/registry.test (registry-4.9): Added test case for the above
	bug.

2007-03-15  Mo DeJong  <mdejong@users.sourceforge.net>

	* generic/tclIOUtil.c (Tcl_Stat): Reimplement workaround to avoid gcc
	warning by using local variables. When the macro argument is of type
	long long instead of long, the incorrect warning is not generated.

2007-03-15  Mo DeJong  <mdejong@users.sourceforge.net>

	* win/Makefile.in: Fully qualify LIBRARY_DIR so that `make test` does
	not depend on working dir.

2007-03-15  Mo DeJong  <mdejong@users.sourceforge.net>

	* tests/parse.test: Add two backslash newline parse tests.

2007-03-12  Don Porter	<dgp@users.sourceforge.net>

	* generic/tclExecute.c (INST_FOREACH_STEP4):	Make private copy of
	* tests/foreach.test (foreach-10.1):	value list to be assigned to
	variables so that shimmering of that list doesn't lead to invalid
	pointers. [Bug 1671087]

	* generic/tclEvent.c (HandleBgErrors):	Make efficient private copy
	* tests/event.test (event-5.3): of the command prefix for the interp's
	background error handling command to avoid panics due to pointers to
	memory invalid after shimmering. [Bug 1670155]

	* generic/tclNamesp.c (NsEnsembleImplementationCmd):	Make efficient
	* tests/namespace.test (namespace-42.8):	private copy of the
	command prefix as we invoke the command appropriate to a particular
	subcommand of a particular ensemble to avoid panic due to shimmering
	of the List intrep. [Bug 1670091]

	* generic/tclVar.c (TclArraySet):	Make efficient private copy of
	* tests/var.test (var-17.1):	the "list" argument to [array set] to
	avoid crash due to shimmering invalidating pointers. [Bug 1669489]

2007-03-12  Donal K. Fellows  <donal.k.fellows@manchester.ac.uk>

	* generic/tclCmdIL.c (Tcl_LsortObjCmd): Fix problems with declaration
	positioning and memory leaks. [Bug 1679072]

2007-03-11  Donal K. Fellows  <dkf@users.sf.net>

	* generic/tclCmdIL.c (Tcl_LreverseObjCmd): Ensure that a list is
	correctly reversed even if its internal representation is shared
	without the object itself being shared. [Bug 1675044]

2007-03-10  Miguel Sofer  <msofer@users.sf.net>

	* generic/tclCmdIL (Tcl_LsortObjCmd): changed fix to [Bug 1675116] to
	use the cheaper TclListObjCopy() instead of Tcl_DuplicateObj().

2007-03-09  Andreas Kupries  <andreask@activestate.com>

	* library/platform/shell.tcl: Made more robust if an older platform
	* library/platform/pkgIndex.tcl: package is present in the inspected
	* unix/Makefile.in: shell. Package forget it to prevent errors. Bumped
	* win/Makefile.in: package version to 1.1.3, and updated the Makefiles
	installing it as Tcl Module.

2007-03-09  Donal K. Fellows  <donal.k.fellows@man.ac.uk>

	* generic/tclCmdIL.c (Tcl_LsortObjCmd): Handle tricky case with loss
	* tests/cmdIL.test (cmdIL-1.29):	of list rep during sorting due
	to shimmering. [Bug 1675116]

2007-03-09  Kevin B. Kenny  <kennykb@acm.org>

	* library/clock.tcl (ReadZoneinfoFile): Added Y2038 compliance to the
	code for version-2 'zoneinfo' files.
	* tests/clock.test (clock-56.3): Added a test case for Y2038 and
	'zoneinfo'. Modified test initialisation to use the
	'loadTestedCommands' function of tcltest to bring in the correct path
	for the registry library.

2007-03-08  Don Porter	<dgp@users.sourceforge.net>

	* generic/tclListObj.c (TclLsetList):	Rewrite so that the routine
	itself does not do any direct intrep surgery. Better isolates those
	things into the implementation of the "list" Tcl_ObjType.

2007-03-08  Donal K. Fellows  <donal.k.fellows@man.ac.uk>

	* generic/tclListObj.c (TclLindexList, TclLindexFlat): Moved these
	functions to tclListObj.c from tclCmdIL.c to mirror the way that the
	equivalent functions for [lset]'s guts are arranged.

2007-03-08  Kevin B. Kenny  <kennykb@acm.org>

	* library/clock.tcl: Further tweaks to the Windows time zone table
	(restoring missing Mexican time zones). Added rudimentary handling of
	version-2 'zoneinfo' files. Update US DST rules so that zones such as
	'EST5EDT' get the correct transition dates.
	* tests/clock.test: Added rudimentary test cases for 'zoneinfo'
	parsing. Adjusted several tests that depended on obsolete US DST
	transition rules.

2007-03-07  Daniel Steffen  <das@users.sourceforge.net>

	* macosx/tclMacOSXNotify.c: add spinlock debugging and sanity checks.

	* macosx/Tcl.xcodeproj/project.pbxproj: ensure gcc version used by
	* macosx/Tcl.xcodeproj/default.pbxuser: Xcode and configure/make are
	* macosx/Tcl-Common.xcconfig:		consistent and independent of
	gcc_select default and CC env var; fixes for Xcode 3.0.

	* unix/tcl.m4 (Darwin): s/CFLAGS/CPPFLAGS/ in macosx-version-min check
	* unix/configure: autoconf-2.59

2007-03-07  Don Porter	<dgp@users.sourceforge.net>

	* generic/tclCmdIL.c (TclLindex*):	Rewrites to make efficient
	private copies of the list and indexlist arguments, so we can operate
	on the list elements directly with no fear of shimmering effects.
	Replaces defensive coding schemes that are otherwise required. End
	result is that TclLindexList is entirely a wrapper around
	TclLindexFlat, which is now the core engine of all [lindex]
	operations.

	* generic/tclObj.c (Tcl_AppendAllObjTypes):	Converted to simpler
	list validity test.

2007-03-07  Donal K. Fellows  <donal.k.fellows@man.ac.uk>

	* generic/tclRegexp.c (TclRegAbout): Generate information about a
	regexp as a Tcl_Obj instead of as a string, which is more efficient.

2007-03-07  Kevin B. Kenny  <kennykb@acm.org>

	* library/clock.tcl: Adjusted Windows time zone table to handle new US
	DST rules by locale rather than as Posix time zone spec.
	* tests/clock.test (clock-39.6, clock-49.2, testclock::registry):
	Adjusted tests to simulate new US rules.
	* library/tzdata/America/Indiana/Winamac:
	* library/tzdata/Europe/Istanbul:
	* library/tzdata/Pacific/Easter:
	Olson's tzdata2007c.

2007-03-05  Andreas Kupries  <andreask@activestate.com>

	* library/platform/shell.tcl (::platform::shell::RUN): In the case of
	* library/platform/pkgIndex.tcl: a failure put the captured stderr
	* unix/Makefile.in: into the error message to aid in debugging. Bumped
	* win/Makefile.in: package version to 1.1.2, and updated the makefiles
	installing it as Tcl Module.

2007-03-03  Donal K. Fellows  <dkf@users.sf.net>

	* generic/tclLink.c (LinkedVar): Added macro to conceal at least some
	of the pointer hackery.

2007-03-02  Don Porter	<dgp@users.sourceforge.net>

	* generic/tclCmdIL.c (Tcl_LreverseObjCmd):	Added missing
	TclInvalidateStringRep() call when we directly manipulate the intrep
	of an unshared "list" Tcl_Obj. [Bug 1672585]

	* generic/tclCmdIL.c (Tcl_JoinObjCmd):	Revised [join] implementation
	to append Tcl_Obj's instead of strings. [RFE 1669420]

	* generic/tclCmdIL.c (Info*Cmd):	Code simplifications and
	optimizations.

2007-03-02  Donal K. Fellows  <donal.k.fellows@manchester.ac.uk>

	* generic/tclCompile.c (TclPrintInstruction): Added a scheme to allow
	* generic/tclCompile.h (AuxDataPrintProc):    aux-data to be printed
	* generic/tclCompCmds.c (Print*Info):	      out for debugging. For
	this to work, immediate operands referring to aux-data must be
	identified as such in the instruction descriptor table using
	OPERAND_AUX4 (all are always 4 bytes).

	* generic/tclExecute.c (TclExecuteByteCode): Rewrote the compiled
	* generic/tclCompCmds.c (TclCompileDictCmd): [dict update] so that it
	* generic/tclCompile.h (DictUpdateInfo):     stores critical
	* tests/dict.test (dict-21.{14,15}):	     non-varying data in an
	aux-data value instead of a (shimmerable) literal. [Bug 1671001]

2007-03-01  Don Porter	<dgp@users.sourceforge.net>

	* generic/tclCmdIL.c (Tcl_LinsertObjCmd):	Code simplifications
	and optimizations.

	* generic/tclCmdIL.c (Tcl_LreplaceObjCmd):	Code simplifications
	and optimizations.

	* generic/tclCmdIL.c (Tcl_LrangeObjCmd):	Rewrite in the same
	spirit; avoid shimmer effects rather than react to them.

	* generic/tclCmdAH.c (Tcl_ForeachObjCmd):	Stop throwing away
	* tests/foreach.test (foreach-1.14):	useful error information when
	loop variable sets fail.

	* generic/tclCmdIL.c (Tcl_LassignObjCmd):	Rewrite to make an
	efficient private copy of the list argument, so we can operate on the
	list elements directly with no fear of shimmering effects. Replaces
	defensive coding schemes that are otherwise required.

	* generic/tclCmdAH.c (Tcl_ForeachObjCmd):	Rewrite to make
	efficient private copies of the variable and value lists, so we can
	operate on them without any special shimmer defense coding schemes.

2007-03-01  Donal K. Fellows  <donal.k.fellows@manchester.ac.uk>

	* generic/tclCompCmds.c (TclCompileForeachCmd): Prevent an unexpected
	* tests/foreach.test (foreach-9.1):		infinite loop when the
	variable list is empty and the foreach is compiled. [Bug 1671138]

2007-02-26  Andreas Kupries  <andreask@activestate.com>

	* generic/tclIORChan.c (FreeReflectedChannel): Added the missing
	refcount release between NewRC and FreeRC for the channel handle
	object, spotted by Don Porter. [Bug 1667990]

2007-02-26  Don Porter	<dgp@users.sourceforge.net>

	* generic/tclCmdAH.c (Tcl_ForeachObjCmd):	Removed surplus
	copying of the objv array that used to be a workaround for [Bug
	404865]. That bug is long fixed.

2007-02-24  Don Porter	<dgp@users.sourceforge.net>

	* generic/tclBasic.c:	Use new interface in Tcl_EvalObjEx so that the
	recounting logic of the List internal rep need not be repeated there.
	Better encapsulation of internal details.

	* generic/tclInt.h:	New internal routine TclListObjCopy() used
	* generic/tclListObj.c: to efficiently do the equivalent of [lrange
	$list 0 end]. After some experience with this, might be a good
	candidate for exposure as a public interface. It's useful for callers
	of Tcl_ListObjGetElements() who want to control the ongoing validity
	of the returned objv pointer.

2007-02-22  Andreas Kupries  <andreask@activestate.com>

	* tests/pkg.test: Added tests for the case of an alpha package
	satisfying a require for the regular package, demonstrating a corner
	case specified in TIP#280. More notes in the comments to the test.

2007-02-20  Jan Nijtmans  <nijtmans@users.sf.net>

	* generic/tclInt.decls: Added "const" specifiers in TclSockGetPort
	* generic/tclIntDecls.h: regenerated
	* generic/*.c:
	* unix/tclUnixChan.c
	* unix/tclUnixPipe.c
	* win/tclWinPipe.c
	* win/tclWinSock.c: Added many "const" specifiers in implementation.

2007-02-20  Don Porter	<dgp@users.sourceforge.net>

	* doc/tcltest.n:	Typo fix. [Bug 1663539]

2007-02-20  Pat Thoyts	<patthoyts@users.sourceforge.net>

	* generic/tclFileName.c:  Handle extended paths on Windows NT and
	* generic/tclPathObj.c:	  above. These have a \\?\ prefix. [Bug
	* win/tclWinFile.c:	  1479814]
	* tests/winFCmd.test:	  Tests for extended path handling.

2007-02-19  Jeff Hobbs	<jeffh@ActiveState.com>

	* unix/tcl.m4: use SHLIB_SUFFIX=".so" on HP-UX ia64 arch.
	* unix/configure: autoconf-2.59

	* generic/tclIOUtil.c (Tcl_FSEvalFileEx): safe incr of objPtr ref.

2007-02-18  Donal K. Fellows  <dkf@users.sf.net>

	* doc/chan.n, doc/clock.n, doc/eval.n, doc/exit.n, doc/expr.n:
	* doc/interp.n, doc/open.n, doc/platform_shell.n, doc/pwd.n:
	* doc/refchan.n, doc/regsub.n, doc/scan.n, doc/tclvars.n, doc/tm.n:
	* doc/unload.n: Apply [Bug 1610310] to fix typos. Thanks to Larry
	Virden for spotting them.

	* doc/interp.n: Partial fix of [Bug 1662436]; rest requires some
	policy decisions on what should and shouldn't be safe commands from
	the "new in 8.5" set.

2007-02-13  Kevin B. Kenny  <kennykb@acm.org>

	* tools/fix_tommath_h.tcl: Further tweaking for the x86-64. The change
	is to make 'mp_digit' be an 'unsigned int' on that platform; since
	we're using only 32 bits of it, there's no reason to make it a 64-bit
	'unsigned long.'
	* generic/tclTomMath.h: Regenerated.

2007-02-13  Donal K. Fellows  <donal.k.fellows@man.ac.uk>

	* doc/re_syntax.n: Corrected description of 'print' class [Bug
	1614687] and enhanced description of 'graph' class.

2007-02-12  Kevin B. Kenny  <kennykb@acm.org>

	* tools/fix_tommath_h.tcl: Added code to patch out a check for
	__x86_64__ that caused Tommath to use __attributes(TI)__ for the
	mp_word type. Tetra-int's simply fail on too many gcc-glibc-OS
	combinations to be ready for shipment today, even if they work for
	some of us. This change allows reversion of das's change of 2006-08-18
	that accomplised the same thing on Darwin. [Bugs 1601380, 1603737,
	1609936, 1656265]
	* generic/tclTomMath.h: Regenerated.
	* library/tzdata/Africa/Asmara:
	* library/tzdata/Africa/Asmera:
	* library/tzdata/America/Nassau:
	* library/tzdata/Atlantic/Faeroe:
	* library/tzdata/Atlantic/Faroe:
	* library/tzdata/Australia/Eucla:
	* library/tzdata/Pacific/Easter: Rebuilt from Olson's tzdata2007b.

2007-02-09  Joe Mistachkin  <joe@mistachkin.com>

	* win/nmakehlp.c: Properly cleanup after nmakehlp, including the
	* win/makefile.vc: vcX0.pch file.

2007-02-08  Jeff Hobbs	<jeffh@ActiveState.com>

	* unix/tclUnixInit.c (TclpCheckStackSpace): do stack size checks with
	unsigned size_t to correctly validate stackSize in the 2^31+ range.
	[Bug 1654104]

2007-02-08  Don Porter	<dgp@users.sourceforge.net>

	* generic/tclNamesp.c:	Corrected broken logic in Tcl_DeleteNamespace
	* tests/namespace.test: introduced in Patch 1577278 that caused
	[namespace delete ::] to be effective only at level #0. New test
	namespace-7.7 should prevent similar error in the future [Bug 1655305]

2007-02-06  Don Porter	<dgp@users.sourceforge.net>

	* generic/tclNamesp.c:	Corrected broken implementation of the
	* tests/namespace.test: TclMatchIsTrivial optimization on [namespace
	children $namespace $pattern].

2007-02-04  Daniel Steffen  <das@users.sourceforge.net>

	* unix/tcl.m4: use gcc4's __attribute__((__visibility__("hidden"))) if
	available to define MODULE_SCOPE effective on all platforms.
	* unix/configure.in: add caching to -pipe and zoneinfo checks.
	* unix/configure: autoconf-2.59
	* unix/tclConfig.h.in: autoheader-2.59

2007-02-03  Joe Mistachkin  <joe@mistachkin.com>

	* win/rules.vc: Fix platform specific file copy macros for downlevel
	Windows.

2007-01-29  Don Porter	<dgp@users.sourceforge.net>

	* generic/tclResult.c: Added optimization case to TclTransferResult to
	cover common case where there's big savings over the fully general
	path. Thanks to Peter MacDonald. [Bug 1626518]

	* generic/tclLink.c:	Broken linked float logic corrected. Thanks to
	Andy Goth. [Bug 1602538]

	* doc/fcopy.n:	Typo fix. [Bug 1630627]

2007-01-28  Daniel Steffen  <das@users.sourceforge.net>

	* macosx/Tcl.xcodeproj/project.pbxproj:	  extract build settings that
	* macosx/Tcl.xcodeproj/default.pbxuser:	  were common to multiple
	* macosx/Tcl-Common.xcconfig (new file):  configurations into external
	* macosx/Tcl-Debug.xcconfig (new file):	  xcconfig files; add extra
	* macosx/Tcl-Release.xcconfig (new file): configurations for building
	with SDKs and 64bit; convert legacy jam-based 'Tcl' target to native
	target with single script phase; correct syntax of build setting
	references to use $() throughout.

	* macosx/README: document new Tcl.xcodeproj configurations; other
	minor updates/corrections.

	* generic/tcl.h: update location of version numbers in macosx files.

	* macosx/Tcl.xcode/project.pbxproj: restore 'tcltest' target to
	* macosx/Tcl.xcode/default.pbxuser: working order by replicating
	applicable changes to Tcl.xcodeproj since 2006-07-20.

2007-01-25  Daniel Steffen  <das@users.sourceforge.net>

	* unix/tcl.m4: integrate CPPFLAGS into CFLAGS as late as possible and
	move (rather than duplicate) -isysroot flags from CFLAGS to CPPFLAGS
	to avoid errors about multiple -isysroot flags from some older gcc
	builds.

	* unix/configure: autoconf-2.59

2007-01-22  Donal K. Fellows  <donal.k.fellows@manchester.ac.uk>

	* compat/memcmp.c (memcmp): Reworked so that arithmetic is never
	performed upon void pointers, since that is illegal. [Bug 1631017]

2007-01-19  Donal K. Fellows  <donal.k.fellows@man.ac.uk>

	* generic/tclCompile.c (TclCompileScript): Reduce the frequency with
	which we issue INST_START_CMD, making bytecode both more compact and
	somewhat faster. The optimized case is where we would otherwise be
	issuing a sequence of those instructions; in those cases, it is only
	ever the first one encountered that could possibly trigger.

2007-01-19  Joe Mistachkin  <joe@mistachkin.com>

	* tools/man2tcl.c: Include stdlib.h for exit() and improve comment
	detection.
	* win/nmakehlp.c: Update usage.
	* win/makefile.vc: Properly build man2tcl.c for MSVC8.

2007-01-19  Daniel Steffen  <das@users.sourceforge.net>

	* macosx/tclMacOSXFCmd.c (TclMacOSXSetFileAttribute): on some versions
	of Mac OS X, truncate() fails on resource forks, in that case use
	open() with O_TRUNC instead.

	* macosx/tclMacOSXNotify.c: accommodate changes to prototypes of
	OSSpinLock(Un)Lock API.

	* macosx/Tcl.xcodeproj/project.pbxproj: ensure HOME and USER env vars
	* macosx/Tcl.xcodeproj/default.pbxuser: are defined when running
						testsuite from Xcode.

	* tests/env.test: add extra system env vars that need to be preserved
	on some Mac OS X versions for testsuite to work.

	* unix/Makefile.in:  Move libtommath defines into configure.in to
	* unix/configure.in: avoid replicating them across multiple
	* macosx/Tcl.xcodeproj/project.pbxproj: buildsystems.

	* unix/tcl.m4: ensure CPPFLAGS env var is used when set. [Bug 1586861]
	(Darwin): add -isysroot and -mmacosx-version-min flags to CPPFLAGS
	when present in CFLAGS to avoid discrepancies between what headers
	configure sees during preprocessing tests and compiling tests.

	* unix/configure: autoconf-2.59
	* unix/tclConfig.h.in: autoheader-2.59

2007-01-18  Donal K. Fellows  <donal.k.fellows@man.ac.uk>

	* generic/tclCompile.c (TclCompileScript): Make sure that when parsing
	an expanded literal fails, a correct bytecode sequence is still
	issued. [Bug 1638414]. Also make sure that the start of the expansion
	bytecode sequence falls inside the span of bytecodes for a command.
	* tests/compile.test (compile-16.24): Added test for [Bug 1638414]

2007-01-17  Donal K. Fellows  <dkf@users.sf.net>

	* generic/tclIO.c: Added macros to make usage of ChannelBuffers
	clearer.

2007-01-11  Joe English	 <jenglish@users.sourceforge.net>

	* win/tcl.m4(CFLAGS_WARNING): Remove "-Wconversion". This was removed
	from unix/tcl.m4 2004-07-16 but not from here.
	* win/configure: Regenerated.

2007-01-11  Pat Thoyts	<patthoyts@users.sourceforge.net>

	* win/makefile.vc: Fixes to work better on Win98. Read version numbers
	* win/nmakehlp.c:  from package index file to avoid keeping numbers in
	* win/rules.vc:	   the makefile where they may become de-synchronized.

2007-01-10  Donal K. Fellows  <donal.k.fellows@manchester.ac.uk>

	* generic/regcomp.c (compile, freev):	     Define a strategy for
	* generic/regexec.c (exec):		     managing the internal
	* generic/regguts.h (AllocVars, FreeVars):   vars of the RE engine to
	* generic/regcustom.h (AllocVars, FreeVars): reduce C stack usage.
	This will make Tcl as a whole much less likely to run out of stack
	space...

2007-01-09  Donal K. Fellows  <donal.k.fellows@man.ac.uk>

	* generic/tclCompCmds.c (TclCompileLindexCmd):
	* tests/lindex.test (lindex-9.2): Fix silly bug that ended up
	sometimes compiling list arguments in the wrong order. [Bug 1631364]

2007-01-03  Kevin B. Kenny  <kennykb@acm.org>

	* generic/tclDate.c: Regenerated to recover a lost fix from patthoyts.
	[Bug 1618523]

2006-12-26  Mo DeJong  <mdejong@users.sourceforge.net>

	* generic/tclIO.c (Tcl_GetsObj): Avoid checking for for the LF in a
	possible CRLF sequence when EOF has already been found.

2006-12-26  Mo DeJong  <mdejong@users.sourceforge.net>

	* generic/tclEncoding.c (EscapeFromUtfProc): Clear the
	TCL_ENCODING_END flag when end bytes are written. This fix keep this
	method from writing escape bytes for an encoding like iso2022-jp
	multiple times when the escape byte overlap with the end of the IO
	buffer.
	* tests/io.test: Add test for escape byte overlap issue.

2006-12-19  Donal K. Fellows  <donal.k.fellows@man.ac.uk>

	* unix/tclUnixThrd.c (Tcl_GetAllocMutex, TclpNewAllocMutex): Add
	intermediate variables to shut up unwanted warnings. [Bug 1618838]

2006-12-19  Daniel Steffen  <das@users.sourceforge.net>

	* unix/tclUnixThrd.c (TclpInetNtoa): fix for 64 bit.

	* unix/tcl.m4 (Darwin): --enable-64bit: verify linking with 64bit
	-arch flag succeeds before enabling 64bit build.
	* unix/configure: autoconf-2.59

2006-12-17  Daniel Steffen  <das@users.sourceforge.net>

	* tests/macOSXLoad.test (new file): add testing of .bundle loading and
	* tests/load.test:		    unloading on Darwin (in addition
	* tests/unload.test:		    to existing tests of .dylib
	loading).
	* macosx/Tcl.xcodeproj/project.pbxproj: add building of dltest
	binaries so that testsuite run from Xcode can use them; fix testsuite
	run script
	* unix/configure.in:	   add support for building dltest binaries as
	* unix/dltest/Makefile.in: .bundle (in addition to .dylib) on Darwin.
	* unix/Makefile.in: add stub lib dependency to dltest target.
	* unix/configure: autoconf-2.59

	* tests/append.test: fix cleanup failure when all tests are skipped.

	* tests/chan.test (chan-16.9): cleanup chan event handler to avoid
	causing error in event.test when running testsuite with -singleproc 1.

	* tests/info.test: add !singleTestInterp constraint to tests that fail
	when running testsuite with -singleproc 1. [Bug 1605269]

2006-12-14  Donal K. Fellows  <donal.k.fellows@manchester.ac.uk>

	* doc/string.n: Fix example. [Bug 1615277]

2006-12-12  Don Porter	<dgp@users.sourceforge.net>

	* generic/tclCompExpr.c:	Now that the new internal structs are
	in use to support operator commands, might as well make them the
	default for [expr] as well and avoid passing every parsed expression
	through the inefficient Tcl_Token array format. This addresses most
	issues in [RFE 1517602]. Assuming no performance disasters result from
	this, much dead code supporting the other implementation might now be
	removed.

	* generic/tclBasic.c:	Final step routing all direct evaluation forms
	* generic/tclCompExpr.c: of the operator commands through TEBC,
	* generic/tclCompile.h: dropping all the routines in tclMathOp.c.
	* generic/tclMathOp.c:	Still needs Engineering Manual attention.

2006-12-11  Don Porter	<dgp@users.sourceforge.net>

	* generic/tclBasic.c:	Another step with all sorting operator
	* generic/tclCompExpr.c: commands now routing through TEBC via
	* generic/tclCompile.h: TclSortingOpCmd().

2006-12-08  Don Porter	<dgp@users.sourceforge.net>

	* generic/tclBasic.c:	 Another step down the path of re-using
	* generic/tclCompExpr.c: TclExecuteByteCode to implement the TIP 174
	* generic/tclCompile.h: commands instead of using a mass of code
	* generic/tclMathOp.c:	duplication. Now all operator commands that
	* tests/mathop.test:	demand exactly one operation are implemented
	via TclSingleOpCmd and a call to TEBC.

	* generic/tclCompExpr.c: Revised implementation of TclInvertOpCmd to
	* generic/tclMathOp.c:	perform a bytecode compile / execute sequence.
	This demonstrates a path toward avoiding mountains of code duplication
	in tclMathOp.c and tclExecute.c.

	* generic/tclCompile.h: Change TclExecuteByteCode() from static to
	* generic/tclExecute.c: MODULE_SCOPE so all files including
	tclCompile.h may call it.

	* generic/tclMathOp.c:	More revisions to make tests pass.
	* tests/mathop.test:

2006-12-08  Donal K. Fellows  <donal.k.fellows@manchester.ac.uk>

	* generic/tclNamesp.c (TclTeardownNamespace): Ensure that dying
	namespaces unstitch themselves from their referents. [Bug 1571056]
	(NsEnsembleImplementationCmd): Silence GCC warning.

	* tests/mathop.test: Full tests for & | and ^ operators

2006-12-08  Daniel Steffen  <das@users.sourceforge.net>

	* library/tcltest/tcltest.tcl: use [info frame] for "-verbose line".

2006-12-07  Don Porter	<dgp@users.sourceforge.net>

	* generic/tclCompCmds.c:	Additional commits correct most
	* generic/tclExecute.c:		failing tests illustrating bugs
	* generic/tclMathOp.c:		uncovered in [Patch 1578137].

	* generic/tclBasic.c:	Biggest source of TIP 174 failures was that
	the commands were not [namespace export]ed from the ::tcl::mathop
	namespace. More bits from [Patch 1578137] correct that.

	* tests/mathop.test:	Commmitted several new tests from Peter Spjuth
	found in [Patch 1578137]. Many failures now demonstrate issues to fix
	in the TIP 174 implementation.

2006-12-07  Donal K. Fellows  <donal.k.fellows@manchester.ac.uk>

	* tests/mathop.test: Added tests for ! ~ eq operators.
	* generic/tclMathOp.c (TclInvertOpCmd): Add in check for non-integral
	numeric values.
	* generic/tclCompCmds.c (CompileCompareOpCmd): Factor out the code
	generation for the chained comparison operators.

2006-12-07  Pat Thoyts	<patthoyts@users.sourceforge.net>

	* tests/exec.test: Fixed line endings (caused win32 problems).

2006-12-06  Don Porter	<dgp@users.sourceforge.net>

	* generic/tclCompCmds.c:	Revised and consolidated into utility
	* tests/mathop.test:		routines some of routines that compile
	the new TIP 174 commands. This corrects some known bugs. More to come.

2006-12-06  Kevin B. Kenny  <kennykb@acm.org>

	* tests/expr.test (expr-47.12): Improved error reporting in hopes of
	having more information to pursue [Bug 1609936].

2006-12-05  Andreas Kupries  <andreask@activestate.com>

	TIP#291 IMPLEMENTATION

	* generic/tclBasic.c: Define tcl_platform element for pointerSize.
	* doc/tclvars.n:

	* win/Makefile.in: Added installation instructions for the platform
	* win/makefile.vc: package. Added the platform package.
	* win/makefile.bc:
	* unix/Makefile.in:

	* tests/platform.test:
	* tests/safe.test:

	* library/platform/platform.tcl:
	* library/platform/shell.tcl:
	* library/platform/pkgIndex.tcl:

	* doc/platform.n:
	* doc/platform_shell.n:

2006-12-05  Don Porter	<dgp@users.sourceforge.net>

	* generic/tclPkg.c:	When no requirements are supplied to a
	* tests/pkg.test:	[package require $pkg] and [package unknown]
	is invoked to find a satisfying package, pass the requirement argument
	"0-" (which means all versions are acceptable). This permits a
	registered [package unknown] command to call [package vsatisfies
	$testVersion {*}$args] without any special handling of the empty $args
	case. This fixes/avoids a bug in [::tcl::tm::UnknownHandler] that was
	causing old TM versions to be provided in preference to newer TM
	versions. Thanks to Julian Noble for discovering the issue.

2006-12-04  Donal K. Fellows  <dkf@users.sf.net>

	TIP#267 IMPLEMENTATION

	* generic/tclIOCmd.c (Tcl_ExecObjCmd): Added -ignorestderr option,
	* tests/exec.test, doc/exec.n:	       loosely from [Patch 1476191]

2006-12-04  Don Porter	<dgp@users.sourceforge.net>

	* generic/tclCompExpr.c:	Added implementation for the
	CompileExprTree() routine that can produce expression bytecode
	directly from internal structures with no need to pass through the
	Tcl_Token array representation. Still disabled by default. #undef
	USE_EXPR_TOKENS to try it out.

2006-12-03  Don Porter	<dgp@users.sourceforge.net>

	* generic/tclCompExpr.c:	Added expr parsing routines that
	produce a different set of internal structures representing the parsed
	expression, as well as routines that go on to convert those structures
	into the traditional Tcl_Token array format. Use of these routines is
	currently disabled. #undef PARSE_DIRECT_EXPR_TOKENS to enable them.
	These routines will only become really useful when more routines that
	compile directly from the new internal structures are completed.

2006-12-02  Donal K. Fellows  <dkf@users.sf.net>

	* doc/file.n: Clarification of [file pathtype] docs. [Bug 1606454]

2006-12-01  Kevin B. Kenny	 <kennykb@acm.org>

	* libtommath/bn_mp_add.c:	Corrected the effects of a
	* libtommath/bn_mp_div.c:	bollixed 'cvs merge' operation
	* libtommath/bncore.c:		that inadvertently committed some
	* libtommath/tommath_class.h:	half-developed code.

	TIP#299 IMPLEMENTATION

	* doc/mathfunc.n:	Added isqrt() function to docs
	* generic/tclBasic.c:	Added isqrt() math function (ExprIsqrtFunc)
	* tests/expr.test (expr-47.*): Added tests for isqrt()
	* tests/info.test (info-20.2): Added isqrt() to expected math funcs.

2006-12-01  Don Porter	<dgp@users.sourceforge.net>

	* tests/chan.test:	Correct timing sensitivity in new test. [Bug
	1606860]

	TIP#287 IMPLEMENTATION

	* doc/chan.n:		New subcommand [chan pending].
	* generic/tclBasic.c:	Thanks to Michael Cleverly for proposal
	* generic/tclInt.h:	and implementation.
	* generic/tclIOCmd.c:
	* library/init.tcl:
	* tests/chan.test:
	* tests/ioCmd.test:

	TIP#298 IMPLEMENTATION

	* generic/tcl.decls: Tcl_GetBignumAndClearObj -> Tcl_TakeBignumFromObj
	* generic/tclObj.c:

	* generic/tclDecls.h:	make genstubs
	* generic/tclStubInit.c:

	* generic/tclExecute.c: Update callers.
	* generic/tclMathOp.c:

2006-11-30  Kevin B. Kenny  <kennykb@acm.org>

	* library/tzdata: Olson's tzdata2006p.
	* libtommath/bn_mp_sqrt.c: Fixed a bug where the initial approximation
	to the square root could be on the wrong side, causing failure of
	convergence.

2006-11-29  Don Porter	<dgp@users.sourceforge.net>

	* generic/tclBasic.c (Tcl_AppendObjToErrorInfo):  Added
	Tcl_DecrRefCount() on the objPtr argument to plug memory leaks. This
	makes the routine a consumer, which makes it easiest to use.

2006-11-28  Andreas Kupries  <andreask@activestate.com>

	* generic/tclBasic.c: TIP #280 implementation.
	* generic/tclCmdAH.c:
	* generic/tclCmdIL.c:
	* generic/tclCmdMZ.c:
	* generic/tclCompCmds.c:
	* generic/tclCompExpr.c:
	* generic/tclCompile.c:
	* generic/tclCompile.h:
	* generic/tclExecute.c:
	* generic/tclIOUtil.c:
	* generic/tclInt.h:
	* generic/tclInterp.c:
	* generic/tclNamesp.c:
	* generic/tclObj.c:
	* generic/tclProc.c:
	* tests/compile.test:
	* tests/info.test:
	* tests/platform.test:
	* tests/safe.test:

2006-11-27  Kevin B. Kenny  <kennykb@acm.org>

	* unix/tclUnixChan.c (TclUnixWaitForFile):
	* tests/event.test (event-14.*): Corrected a bug where
	TclUnixWaitForFile would present select() with the wrong mask on an
	LP64 machine if a fd number exceeds 32. Thanks to Jean-Luc Fontaine
	for reporting and diagnosing [Bug 1602208].

2006-11-27  Don Porter	<dgp@users.sourceforge.net>

	* generic/tclExecute.c (TclIncrObj):	Correct failure to detect
	floating-point increment values. Thanks to William Coleda [Bug
	1602991]

2006-11-26  Donal K. Fellows  <dkf@users.sf.net>

	* tests/mathop.test, doc/mathop.n: More bits and pieces of the TIP#174
	implementation. Note that the test suite is not yet complete.

2006-11-26  Daniel Steffen  <das@users.sourceforge.net>

	* unix/tcl.m4 (Linux): --enable-64bit support.	[Patch 1597389]
	* unix/configure: autoconf-2.59			[Bug 1230558]

2006-11-25  Donal K. Fellows  <dkf@users.sf.net>

	TIP#174 IMPLEMENTATION

	* generic/tclMathOp.c (new file): Completed the implementation of the
	interpreted versions of all the tcl::mathop commands. Moved to a new
	file to make tclCompCmds.c more focused in purpose.

2006-11-23  Donal K. Fellows  <dkf@users.sf.net>

	* generic/tclCompCmds.c (Tcl*OpCmd, TclCompile*OpCmd):
	* generic/tclBasic.c (Tcl_CreateInterp): Partial implementation of
	TIP#174; the commands are compiled, but (mostly) not interpreted yet.

2006-11-22  Donal K. Fellows  <dkf@users.sf.net>

	TIP#269 IMPLEMENTATION

	* generic/tclCmdMZ.c (Tcl_StringObjCmd): Implementation of the [string
	* tests/string.test (string-25.*):	 is list] command, based on
	* doc/string.n:				 work by Joe Mistachkin, with
	enhancements by Donal Fellows for better failindex behaviour.

2006-11-22  Don Porter	<dgp@users.sourceforge.net>

	* tools/genWinImage.tcl (removed):	Removed two files used in
	* win/README.binary (removed):	production of binary distributions
	for Windows, a task we no longer perform. [Bug 1476980]
	* generic/tcl.h:	Remove mention of win/README.binary in comment

	* generic/tcl.h:	Moved TCL_REG_BOSONLY #define from tcl.h to
	* generic/tclInt.h:	tclInt.h. Only know user is Expect, which
	already #include's tclInt.h. No need to continue greater exposure.
	[Bug 926500]

2006-11-20  Donal K. Fellows  <dkf@users.sf.net>

	* generic/tclBasic.c (Tcl_CreateInterp, TclHideUnsafeCommands):
	* library/init.tcl: Refactored the [chan] command's guts so that it
	does not use aliases to global commands, making the code more robust.

2006-11-17  Don Porter	<dgp@users.sourceforge.net>

	* generic/tclExecute.c (INST_EXPON):	Corrected crash on
	[expr 2**(1<<63)]. Was operating on cleared bignum Tcl_Obj.

2006-11-16  Donal K. Fellows  <dkf@users.sf.net>

	* doc/apply.n, doc/chan.n: Added examples.

2006-11-15  Don Porter	<dgp@users.sourceforge.net>

	TIP#270 IMPLEMENTATION

	* generic/tcl.decls:		New public routines Tcl_ObjPrintf,
	* generic/tclStringObj.c:	Tcl_AppendObjToErrorInfo, Tcl_Format,
	* generic/tclInt.h:		Tcl_AppendLimitedToObj,
	Tcl_AppendFormatToObj and Tcl_AppendPrintfToObj. Former internal
	versions removed.

	* generic/tclDecls.h:		make genstubs
	* generic/tclStubInit.c:

	* generic/tclBasic.c:		Updated callers.
	* generic/tclCkalloc.c:
	* generic/tclCmdAH.c:
	* generic/tclCmdIL.c:
	* generic/tclCmdMZ.c:
	* generic/tclCompExpr.c:
	* generic/tclCompile.c:
	* generic/tclDictObj.c:
	* generic/tclExecute.c:
	* generic/tclIORChan.c:
	* generic/tclIOUtil.c:
	* generic/tclMain.c:
	* generic/tclNamesp.c:
	* generic/tclObj.c:
	* generic/tclPkg.c:
	* generic/tclProc.c:
	* generic/tclStrToD.c:
	* generic/tclTimer.c:
	* generic/tclUtil.c:
	* unix/tclUnixFCmd.c:

	* tools/genStubs.tcl:	Updated script to no longer produce the
	_ANSI_ARGS_ wrapper in generated declarations. Also revised to accept
	variadic prototypes with more than one fixed argument. (This is
	possible since TCL_VARARGS and its limitations are no longer in use).
	* generic/tcl.h:	Some reordering so that macro definitions do
	not interfere with the now _ANSI_ARGS_-less stub declarations.

	* generic/tclDecls.h:		make genstubs
	* generic/tclIntDecls.h:
	* generic/tclIntPlatDecls.h:
	* generic/tclPlatDecls.h:
	* generic/tclTomMathDecls.h:

2006-11-15  Donal K. Fellows  <dkf@users.sf.net>

	* doc/ChnlStack.3, doc/CrtObjCmd.3, doc/GetIndex.3, doc/OpenTcp.3:
	* doc/chan.n, doc/fconfigure.n, doc/fcopy.n, doc/foreach.n:
	* doc/history.n, doc/http.n, doc/library.n, doc/lindex.n:
	* doc/lrepeat.n, doc/lreverse.n, doc/pkgMkIndex.n, doc/re_syntax.n:
	Convert \fP to \fR so that man-page scrapers have an easier time.

2006-11-14  Don Porter	<dgp@users.sourceforge.net>

	TIP#261 IMPLEMENTATION

	* generic/tclNamesp.c:	[namespace import] with 0 arguments
	introspects the list of imported commands.

2006-11-13  Kevin B. Kenny  <kennykb@users.sourceforge.net>

	* generic/tclThreadStorage.c (Tcl_InitThreadStorage):
	(Tcl_FinalizeThreadStorage): Silence a compiler warning about
	presenting a volatile pointer to 'memset'.

2006-11-13  Don Porter	<dgp@users.sourceforge.net>

	* generic/tclIO.c:	When [gets] on a binary channel needs to use
	the "iso8859-1" encoding, save a copy of that encoding per-thread to
	avoid repeated freeing and re-loading of it from the file system. This
	replaces the cached copy of this encoding that the platform
	initialization code used to keep in pre-8.5 releases.

2006-11-13  Daniel Steffen  <das@users.sourceforge.net>

	* generic/tclCompExpr.c:	Fix gcc warnings about 'cast to/from
	* generic/tclEncoding.c:	pointer from/to integer of different
	* generic/tclEvent.c:		size' on 64-bit platforms by casting
	* generic/tclExecute.c:		to intermediate types
	* generic/tclHash.c:		intptr_t/uintptr_t via new PTR2INT(),
	* generic/tclIO.c:		INT2PTR(), PTR2UINT() and UINT2PTR()
	* generic/tclInt.h:		macros. [Patch 1592791]
	* generic/tclProc.c:
	* generic/tclTest.c:
	* generic/tclThreadStorage.c:
	* generic/tclTimer.c:
	* generic/tclUtil.c:
	* unix/configure.in:
	* unix/tclUnixChan.c:
	* unix/tclUnixPipe.c:
	* unix/tclUnixPort.h:
	* unix/tclUnixTest.c:
	* unix/tclUnixThrd.c:

	* unix/configure: autoconf-2.59
	* unix/tclConfig.h.in: autoheader-2.59

2006-11-12  Donal K. Fellows  <dkf@users.sf.net>

	* generic/tclInt.h, generic/tclInt.decls: Transfer TclPtrMakeUpvar and
	TclObjLookupVar to the internal stubs table.

2006-11-10  Daniel Steffen  <das@users.sourceforge.net>

	* tests/fCmd.test (fCmd-6.26): fix failure when env(HOME) path
	contains symlinks.

	* macosx/Tcl.xcodeproj/project.pbxproj: remove tclParseExpr.c; when
	running testsuite from inside Xcdoe, skip stack-3.1 (it only fails
	under those circumstances).

	* unix/tcl.m4 (Darwin): suppress linker arch warnings when building
	universal for both 32 & 64 bit and no 64bit CoreFoundation is
	available; sync with tk tcl.m4 change.
	* unix/configure.in: whitespace.
	* unix/configure: autoconf-2.59

2006-11-09  Don Porter	<dgp@users.sourceforge.net>

	* generic/tclParseExpr.c (removed):	Moved all the code of
	* generic/tclCompExpr.c:	tclParseExpr.c into tclCompExpr.c.
	* unix/Makefile.in:	This sets the stage for expr compiling to work
	* win/Makefile.in:	directly with the full parse tree structures,
	* win/makefile.bc:	and not have to pass through the information
	* win/makefile.vc:	lossy format of an array of Tcl_Tokens.
	* win/tcl.dsp:

2006-11-09  Donal K. Fellows  <donal.k.fellows@manchester.ac.uk>

	TIP#272 IMPLEMENTATION

	* generic/tclCmdMZ.c (Tcl_StringObjCmd):    Implementation of the
	* tests/string.test, tests/stringComp.test: [string reverse] command
	* doc/string.n:				    from TIP#272.

	* generic/tclCmdIL.c (Tcl_LreverseObjCmd): Implementation of the
	* generic/tclBasic.c, generic/tclInt.h:	   [lreverse] command from
	* tests/cmdIL.test (cmdIL-7.*):		   TIP#272.
	* doc/lreverse.n:

2006-11-08  Donal K. Fellows  <dkf@users.sf.net>

	* generic/tclIO.c, generic/tclPkg.c: Style & clarity rewrites.

2006-11-07  Andreas Kupries  <andreask@activestate.com>

	* unix/tclUnixFCmd.c (CopyFile): Added code to fall back to a
	hardwired default block size should the filesystem report a bogus
	value. [Bug 1586470]

2006-11-04  Don Porter	<dgp@users.sourceforge.net>

	* generic/tclStringObj.c:	Changed Tcl_ObjPrintf() response to an
	invalid format specifier string. No longer panics; now produces an
	error message as output.

	TIP#274 IMPLEMENTATION

	* generic/tclParseExpr.c:	Exponentiation operator is now right
	* tests/expr.test:		associative. [Patch 1556802]

2006-11-03  Miguel Sofer  <msofer@users.sf.net>

	* generic/tclBasic.c (TEOVI): fix por possible leak of a Command in
	the presence of execution traces that delete it.

	* generic/tclBasic.c (TEOVI):
	* tests/trace.test (trace-21.11): fix for [Bug 1590232], execution
	traces may cause a second command resolution in the wrong namespace.

2006-11-03  Donal K. Fellows  <donal.k.fellows@manchester.ac.uk>

	* tests/event.test (event-11.5):	Rewrote tests to stop Tcl from
	* tests/io.test (multiple tests):	opening sockets that are
	* tests/ioCmd.test (iocmd-15.1,16,17):	reachable from outside hosts
	* tests/iogt.test (__echo_srv__.tcl):	where not necessary. This is
	* tests/socket.test (multiple tests):	noticably annoying on some
	* tests/unixInit.test (unixInit-1.2):	systems (e.g., Windows).

2006-11-02  Daniel Steffen  <das@users.sourceforge.net>

	* macosx/Tcl.xcodeproj/project.pbxproj: check autoconf/autoheader exit
	status and stop build if they fail.

2006-11-02  Jeff Hobbs	<jeffh@ActiveState.com>

	* doc/ParseCmd.3, doc/Tcl.n, doc/eval.n, doc/exec.n:
	* doc/fconfigure.n, doc/interp.n, doc/unknown.n:
	* library/auto.tcl, library/init.tcl, library/package.tcl:
	* library/safe.tcl, library/tm.tcl, library/msgcat/msgcat.tcl:
	* tests/all.tcl, tests/basic.test, tests/cmdInfo.test:
	* tests/compile.test, tests/encoding.test, tests/execute.test:
	* tests/fCmd.test, tests/http.test, tests/init.test:
	* tests/interp.test, tests/io.test, tests/ioUtil.test:
	* tests/iogt.test, tests/namespace-old.test, tests/namespace.test:
	* tests/parse.test, tests/pkg.test, tests/pkgMkIndex.test:
	* tests/proc.test, tests/reg.test, tests/trace.test:
	* tests/upvar.test, tests/winConsole.test, tests/winFCmd.test:
	* tools/tclZIC.tcl:
	* generic/tclParse.c (Tcl_ParseCommand): Replace {expand} with {*}
	officially (TIP #293). Leave -DALLOW_EXPAND=0|1 option to keep
	{expand} syntax for transition users. [Bug 1589629]

2006-11-02  Donal K. Fellows  <donal.k.fellows@manchester.ac.uk>

	* generic/tclBasic.c, generic/tclInterp.c, generic/tclProc.c: Silence
	warnings from gcc over signed/unsigned and TclStackAlloc().
	* generic/tclCmdMZ.c: Update to more compact and clearer coding style.

2006-11-02  Don Porter	<dgp@users.sourceforge.net>

	* generic/tclCmdAH.c:	Further revisions to produce the routines
	* generic/tclInt.h:	TclFormat() and TclAppendFormatToObj() that
	* generic/tclNamesp.c:	accept (objc, objv) arguments rather than
	* generic/tclStringObj.c:	any varargs stuff.

	* generic/tclBasic.c:	Further revised TclAppendPrintToObj() and
	* generic/tclCkalloc.c: TclObjPrintf() routines to panic when unable
	* generic/tclCmdAH.c:	to complete their formatting operations,
	* generic/tclCmdIL.c:	rather than report an error message. This
	* generic/tclCmdMZ.c:	means an interp argument for error message
	* generic/tclDictObj.c: recording is no longer needed, further
	* generic/tclExecute.c: simplifying the interface for callers.
	* generic/tclIORChan.c:
	* generic/tclIOUtil.c:
	* generic/tclInt.h:
	* generic/tclMain.c:
	* generic/tclNamesp.c:
	* generic/tclParseExpr.c:
	* generic/tclPkg.c:
	* generic/tclProc.c:
	* generic/tclStringObj.c:
	* generic/tclTimer.c:
	* generic/tclUtil.c:
	* unix/tclUnixFCmd.c:

2006-11-02  Donal K. Fellows  <donal.k.fellows@manchester.ac.uk>

	* tests/winPipe.test (winpipe-4.[2345]): Made robust when run in
	directory with spaces in its name.

	* generic/tclCmdAH.c: Clean up uses of cast NULLs.

	* generic/tclInterp.c (AliasObjCmd): Added more explanatory comments.

	* generic/tclBasic.c (TclEvalObjvInternal): Rewrote so that comments
	are relevant and informative once more. Also made the unknown handler
	processing use the Tcl execution stack for working space, and not the
	general heap.

2006-11-01  Daniel Steffen  <das@users.sourceforge.net>

	* unix/tclUnixPort.h: ensure MODULE_SCOPE is defined before use, so
	that tclPort.h can once again be included without tclInt.h.

	* generic/tclEnv.c (Darwin): mark _environ symbol as unexported even
	when MODULE_SCOPE != __private_extern__.

2006-10-31  Don Porter	<dgp@users.sourceforge.net>

	* generic/tclBasic.c:	Refactored and renamed the routines
	* generic/tclCkalloc.c: TclObjPrintf, TclFormatObj, and
	* generic/tclCmdAH.c:	TclFormatToErrorInfo to a new set of routines
	* generic/tclCmdIL.c:	TclAppendPrintfToObj, TclAppendFormatToObj,
	* generic/tclCmdMZ.c:	TclObjPrintf, and TclObjFormat, with the
	* generic/tclDictObj.c: intent of making the latter list, plus
	* generic/tclExecute.c: TclAppendLimitedToObj and
	* generic/tclIORChan.c: TclAppendObjToErrorInfo, public via a revised
	* generic/tclIOUtil.c:	TIP 270.
	* generic/tclInt.h:
	* generic/tclMain.c:
	* generic/tclNamesp.c:
	* generic/tclParseExpr.c:
	* generic/tclPkg.c:
	* generic/tclProc.c:
	* generic/tclStringObj.c:
	* generic/tclTimer.c:
	* generic/tclUtil.c:
	* unix/tclUnixFCmd.c:

2006-10-31  Miguel Sofer  <msofer@users.sf.net>

	* generic/tclBasic.c, generic/tcl.h, generic/tclInterp.c:
	* generic/tclNamesp.c: removing the flag bit TCL_EVAL_NOREWRITE, the
	last remnant of the callObjc/v fiasco. It is not needed, as it is now
	always set and checked or'ed with TCL_EVAL_INVOKE.

2006-10-31  Pat Thoyts	<patthoyts@users.sourceforge.net>

	* win/rules.vc: Fix for [Bug 1582769] - options conflict with VC2003.

2006-10-31  Donal K. Fellows  <dkf@users.sf.net>

	* generic/tclBasic.c, generic/tclNamesp.c, generic/tclProc.c:
	* generic/tclInt.h: Removed the callObjc and callObjv fields from the
	Interp structure. They did not function correctly and made other parts
	of the core amazingly complex, resulting in a substantive change to
	[info level] behaviour. [Bug 1587618]
	* library/clock.tcl: Removed use of [info level 0] for calculating the
	command name as used by the user and replace with a literal. What's
	there now is sucky, but at least appears to be right to most users.
	* tests/namespace.test (namespace-42.7,namespace-47.1): Reverted
	changes to these tests.
	* tests/info.test (info-9.11,info-9.12): Added knownBug constraint
	since these tests require a different behaviour of [info level] than
	is possible because of other dependencies.

2006-10-30  Jeff Hobbs	<jeffh@ActiveState.com>

	* tools/tcltk-man2html.tcl (option-toc): handle any kind of options
	defined toc section (needed for ttk docs)

2006-10-30  Miguel Sofer  <msofer@users.sf.net>

	* generic/tclBasic.c (TEOVI): insured that the interp's callObjc/v
	fields are restored after traces run, as they be spoiled. This was
	causing a segfault in tcllib's profiler tests.

2006-10-30  Don Porter	<dgp@users.sourceforge.net>

	* generic/tclExecute.c (INST_MOD): Corrected improper testing of the
	* tests/expr.test:		   sign of bignums when applying Tcl's
	division rules. Thanks to Peter Spjuth. [Bug 1585704]

2006-10-29  Miguel Sofer  <msofer@users.sf.net>

	* generic/tclNamesp.c (EnsembleImplementationCmd):
	* tests/namespace.test (47.7-8): reverted a wrong "optimisation" that
	completely broke snit; added two tests.

2006-10-28  Donal K. Fellows  <dkf@users.sf.net>

	* generic/tclProc.c (ObjInterpProcEx, TclObjInterpProcCore): Split the
	core of procedures to make it easier to build procedure-like code
	without going through horrible contortions. This is the last critical
	component to make advanced OO systems workable as simple loadable
	extensions. TOIPC is now in the internal stub table.
	(MakeProcError, MakeLambdaError): Refactored ProcessProcResultCode to
	be simpler, some of which goes to TclObjInterpProcCore, and the rest
	of which is now in these far simpler routines which just do errorInfo
	stack generation for different types of procedure-like entity.
	* tests/apply.test (apply-5.1): Updated to expect the more informative
	form of message.

2006-10-27  Donal K. Fellows  <dkf@users.sf.net>

	* generic/tclVar.c (HasLocalVars): New macro to make various bits and
	pieces cleaner.

	* generic/tclNamesp.c (TclSetNsPath): Expose SetNsPath() through
	internal stubs table with semi-external name.

	* generic/tclInt.h (CallFrame): Add a field for handling context data
	for extensions (like object systems) that should be tied to a call
	frame (and not a command or interpreter).

	* generic/tclBasic.c (TclRenameCommand): Change to take CONST args;
	they were only ever used in a constant way anyway, so this appears to
	be a spot that was missed during TIP#27 work.

2006-10-26  Miguel Sofer  <msofer@users.sf.net>

	* generic/tclProc.c (SetLambdaFromAny): minor change, eliminate
	redundant call to Tcl_GetString (thanks aku).

	* generic/tclInterp.c (ApplyObjCmd):
	* generic/tclNamesp.c (EnsembleImplementationCmd): replaced ckalloc
	(heap) with TclStackAlloc (execution stack).

2006-10-24  Miguel Sofer  <msofer@users.sf.net>

	* tests/info.test (info-9.11-12): tests for [Bug 1577492]
	* tests/apply.test (apply-4.3-5): tests for [Bug 1574835]

	* generic/tclProc.c (ObjInterpProcEx): disable itcl hacks for calls
	from ApplyObjCmd (islambda==1), as they mess apply's error messages
	[Bug 1583266]

2006-10-23  Miguel Sofer  <msofer@users.sf.net>

	* generic/tclProc.c (ApplyObjCmd): fix wrong#args for apply by using
	the ensemble rewrite engine. [Bug 1574835]
	* generic/tclInterp.c (AliasObjCmd): previous commit missed usage of
	TCL_EVAL_NOREWRITE for aliases.

	* generic/tclBasic.c (TclEvalObjvInternal): removed redundant check
	for ensembles. [Bug 1577628]

	* library/clock.tcl (format, scan): corrected wrong # args messages to
	* tests/clock.test (3.1, 34.1):	    make use of the new rewrite
	capabilities of [info level]

	* generic/tcl.h:	   Lets TEOV update the iPtr->callObj[cv] new
	* generic/tclBasic.c:	   fields, except when the flag bit
	* generic/tclInt.h:	   TCL_EVAL_NOREWRITE is present. These values
	* generic/tclNamesp.c:	   are used by Tcl_PushCallFrame to initialise
	* generic/tclProc.c:	   the frame's obj[cv] fields, and allows
	* tests/namespace.test:	   [info level] to know and use ensemble
	rewrites. [Bug 1577492]

	***POTENTIAL INCOMPATIBILITY***
	The return value from [info level 0] on interp alias calls is changed:
	previously returned the target command (including curried values), now
	returns the source - what was actually called.

2006-10-23  Miguel Sofer  <msofer@users.sf.net>

	* generic/tcl.h:	   Modified the Tcl call stack so there is
	* generic/tclBasic.c:	   always a valid CallFrame, even at level 0
	* generic/tclCmdIL.c:	   [Patch 1577278]. Most of the changes
	* generic/tclInt.h:	   involve removing tests for a NULL
	* generic/tclNamesp.c:	   iPtr->(var)framePtr. There is now a
	* generic/tclObj.c:	   CallFrame pushed at interp creation with a
	* generic/tclProc.c:	   pointer to it stored in iPtr->rootFramePtr.
	* generic/tclTrace.c:	   A second unused field in Interp is
	* generic/tclVar.c:	   hijacked to enable further functionality,
	currently unused (but with several FRQs depending on it).

	***POTENTIAL INCOMPATIBILITY***
	Any user that includes tclInt.h and needs to determine if it is
	running at level 0 should change (iPtr->varFramePtr == NULL) to
	(iPtr->varFramePtr == iPtr->rootFramePtr).

2006-10-23  Don Porter	<dgp@users.sourceforge.net>

	* README:		Bump version number to 8.5a6
	* generic/tcl.h:
	* tools/tcl.wse.in:
	* unix/configure.in:
	* unix/tcl.spec:
	* win/README.binary:
	* win/configure.in:

	* unix/configure:	autoconf-2.59
	* win/configure:

2006-10-21  Miguel Sofer  <msofer@users.sf.net>

	* generic/tcl.h, generic/tclHash.c: Tcl_FindHashEntry now calls
	Tcl_CreateHashEntry with a newPtr set to NULL: this would have caused
	a segfault previously and eliminates duplicated code. A macro has been
	added to tcl.h (only used when TCL_PRESERVE_BINARY_COMPATABALITY is
	not set - i.e., not by default).

2006-10-20  Reinhard Max  <max@tclers.tk>

	* unix/configure.in: Added autodetection for OS-supplied timezone
	* unix/Makefile.in:  files and configure switches to override the
	* unix/configure:    detected default.

2006-10-20  Daniel Steffen  <das@users.sourceforge.net>

	*** 8.5a5 TAGGED FOR RELEASE ***

	* tools/tcltk-man2html.tcl: add support for alpha & beta versions to
	useversion glob pattern. [Bug 1579941]

2006-10-18  Don Porter	<dgp@users.sourceforge.net>

	* changes:		8.5a5 release date set

	* doc/Encoding.3:	Missing doc updates (mostly Table of
	* doc/Ensemble.3:	Contents) exposed by `make checkdoc`
	* doc/FileSystem.3:
	* doc/GetTime.3:
	* doc/PkgRequire.3:

2006-10-17  Miguel Sofer  <msofer@users.sf.net>

	* generic/tclInterp.c (ApplyObjCmd): fixed bad error in 2006-10-12
	commit: interp released too early. Spotted by mistachkin.

2006-10-16  Miguel Sofer  <msofer@users.sf.net>

	* tclProc.c (SetLambdaFromAny):
	* tests/apply.test (9.1-9.2): plugged intrep leak [Bug 1578454],
	found by mjanssen.

2006-10-16  Andreas Kupries  <andreask@activestate.com>

	* generic/tclBasic.c: Moved TIP#219 cleanup to DeleteInterpProc.

2006-10-16  Daniel Steffen  <das@users.sourceforge.net>

	* changes: updates for 8.5a5 release.

	* unix/tclUnixThrd.c (TclpThreadGetStackSize): Darwin: fix for main
	thread, where pthread_get_stacksize_np() returns incorrect info.

	* macosx/GNUmakefile: don't redo prebinding of non-prebound binaires.

2006-10-16  Don Porter	<dgp@users.sourceforge.net>

	* generic/tclPkg.c (ExactRequirement):	Plugged memory leak. Also
	changed Tcl_Alloc()/Tcl_Free() calls to ckalloc()/ckfree() for easier
	memory debugging in the future. [Bug 1568373]

	* library/tcltest/tcltest.tcl:	Revise tcltest bump to 2.3a1.
	* library/tcltest/pkgIndex.tcl: This permits more features to be
	* unix/Makefile.in:	added to tcltest before we reach version 2.3.0
	* win/Makefile.in:	best timed to match the release of Tcl 8.5.0.
	* win/makefile.vc:	This also serves as a demo of TIP 268 features

2006-10-13  Colin McCormack <coldstore@users.sf.net>

	* win/tclWinFile.c: corrected erroneous attempt to protect against
	NULL return from Tcl_FSGetNormalizedPath per [Bug 1548263] causing
	[Bug 1575837].
	* win/tclWinFile.c: alfredd supplied patch to fix [Bug 1575837]

2006-10-13  Daniel Steffen  <das@users.sourceforge.net>

	* unix/tclUnixThrd.c (TclpThreadGetStackSize): on Darwin, use
	* unix/tcl.m4: pthread_get_stacksize_np() API to get thread stack size
	* unix/configure: autoconf-2.59
	* unix/tclConfig.h.in: autoheader-2.59

2006-10-12  Miguel Sofer  <msofer@users.sf.net>

	* generic/tclInterp.c (ApplyObjCmd):
	* tests/interp.test (interp-14.5-10): made [interp alias] use the
	ensemble rewrite machinery to produce better error messages [Bug
	1576006]

2006-10-12  David Gravereaux <davygrvy@pobox.com>

	* win/nmakehlp.c: Replaced all wnsprintf() calls with snprintf().
	wnsprintf was not in my shwlapi header file (VC++6)

2006-10-11  Don Porter	<dgp@users.sourceforge.net>

	* generic/tclPkg.c (Tcl_PackageRequireEx):	Corrected crash when
	argument version=NULL passed in.

2006-10-10  Don Porter	<dgp@users.sourceforge.net>

	* changes:	Updates for 8.5a5 release.

	* generic/tclNamespace.c (TclTeardownNamespace):  After the
	commandPathSourceList of a namespace is cleared, set the
	commandPathSourceList to NULL so we don't try to walk the list a
	second time, possibly after it is freed. [Bug 1566526]
	* tests/namespace.test (namespace-51.16):	Added test.

2006-10-09  Miguel Sofer  <msofer@users.sf.net>

	* doc/UpVar.3: brough the docs in accordance to the code. Ever since
	8.0, Tcl_UpVar(2)? accepts TCL_NAMESPACE_ONLY as a flag value, and
	var-3.4 tests for proper behaviour. The docs only allowed 0 and
	TCL_GLOBAL_ONLY. [Bug 1574099]

2006-10-09  Miguel Sofer  <msofer@users.sf.net>

	* tests/*.test: updated all tests to refer explicitly to the global
	variables ::errorInfo, ::errorCode, ::env and ::tcl_platform: many
	were relying on the alternative lookup in the global namespace, that
	feature is tested specifically in namespace and variable tests.

	The modified testfiles are: apply.test, basic.test, case.test,
	cmdIL.test, cmdMZ.test, compExpr-old.test, error.test, eval.test,
	event.test, expr.test, fileSystem.test, for.test, http.test, if.test,
	incr-old.test, incr.test, interp.test, io.test, ioCmd.test, load.test,
	misc.test, namespace.test, parse.test, parseOld.test, pkg.test,
	proc-old.test, set.test, switch.test, tcltest.test, thread.test,
	var.test, while-old.test, while.test.

2006-10-06  Pat Thoyts	<patthoyts@users.sourceforge.net>

	* win/rules.vc: [Bug 1571954] avoid /RTCc flag with MSVC8

2006-10-06  Pat Thoyts	<patthoyts@users.sourceforge.net>

	* doc/binary.n:	       TIP #275: Support unsigned values in binary
	* generic/tclBinary.c: command. Tests and documentation updated.
	* tests/binary.test:

2006-10-05  Andreas Kupries  <andreask@activestate.com>

	* library/tm.tcl: Fixed bug in TIP #189 implementation, now allowing
	'_' in module names.

2006-10-05  Jeff Hobbs	<jeffh@ActiveState.com>

	* library/http/http.tcl (http::geturl): only do geturl url rfc 3986
	validity checking if $::http::strict is true (default true for 8.5).
	[Bug 1560506]

	* generic/tcl.h: note limitation on changing Tcl_UniChar size
	* generic/tclEncoding.c (UtfToUnicodeProc, UnicodeToUtfProc):
	* tests/encoding.test (encoding-16.1): fix alignment issues in
	unicode <> utf conversion procs. [Bug 1122671]

2006-10-05  Miguel Sofer  <msofer@users.sf.net>

	* generic/tclVar.c (Tcl_LappendObjCmd):
	* tests/append.test(4.21-22): fix for longstanding [Bug 1570718],
	lappending nothing to non-list. Reported by lvirden

2006-10-04  Kevin B. Kenny  <kennykb@acm.org>

	* tzdata/: Olson's tzdata2006m.

2006-10-01  Kevin B. Kenny  <kennykb@acm.org>

	* tests/clock.test (clock-49.2): Removed a locale dependency that
	caused a spurious failure in the German locale. [Bug 1567956]

2006-10-01  Miguel Sofer  <msofer@users.sf.net>

	* doc/Eval.3 (TclEvalObjv): added note on refCount management for the
	elements of objv. [Bug 730244]

2006-10-01  Pat Thoyts	<patthoyts@users.sourceforge.net>

	* win/tclWinFile.c: Handle possible missing define.

	* win/tclWinFile.c (TclpUtime): [Bug 1420432] file mtime fails for
	* tests/cmdAH.test:		directories on windows

	* tests/winFile.test: Handle Msys environment a little differently in
	getuser function. [Bug 1567956]

2006-09-30  Miguel Sofer  <msofer@users.sf.net>

	* generic/tclUtil.c (Tcl_SplitList): optimisation, [Patch 1344747] by
	dgp.

	* generic/tclInt.decls:
	* generic/tclInt.h:
	* generic/tclIntDecls.h:
	* generic/tclObj.c:
	* generic/tclStubInit.c: added an internal function TclObjBeingDeleted
	to provide info as to the reason for the loss of an internal rep. [FR
	1512138]

	* generic/tclCompile.c:
	* generic/tclHistory.c:
	* generic/tclInt.h:
	* generic/tclProc.c: made Tcl_RecordAndEvalObj not call "history" if
	it has been redefined to an empty proc, in order to reduce the noise
	when debugging [FR 1190441]. Moved TclCompileNoOp from tclProc.c to
	tclCompile.c

2006-09-28  Andreas Kupries  <andreask@activestate.com>

	* generic/tclPkg.c (CompareVersions): Bugfix. Check string lengths
	* tests/pkg.test: before comparison. The shorter string is the smaller
	number. Added testcases as well. Interestingly all existing test cases
	for vcompare compared numbers of the same length with each other. [Bug
	1563836]

2006-09-28  Miguel Sofer  <msofer@users.sf.net>

	* generic/tclIO.c (Tcl_GetsObj): added two test'n'panic guards for
	possible NULL derefs, [Bug 1566382] and coverity #33.

2006-09-27  Don Porter	<dgp@users.sourceforge.net>

	* generic/tclExecute.c: Corrected error in INST_LSHIFT in the
	* tests/expr.test:	calculation done to determine whether a shift
	in the (long int) type is possible. The calculation had literal value
	"1" where it needed a value "1L" to compute the correct result. Error
	detected via testing with the math::bigfloat package [Bug 1567222]

	* generic/tclPkg.c (CompareVersion):	Flatten strcmp() results to
	{-1, 0, 1} to match expectations of CompareVersion() callers.

2006-09-27  Miguel Sofer  <msofer@users.sf.net>

	* generic/regc_color.c (singleton):
	* generic/regc_cvec.c (addmcce):
	* generic/regcomp.c (compile, dovec): the static function addmcce does
	nothing when called with two NULL pointers; the only call is by
	compile with two NULL pointers (regcomp.c #includes regc_cvec.c).
	Large parts (all?) the code for mcce (multi character collating
	element) that we do not use is ifdef'ed out with the macro
	REGEXP_MCCE_ENABLE.
	This silences coverity bugs 7, 16, 80

	* generic/regc_color.c (uncolorchain):
	* generic/regc_nfa.c (freearc): changed tests and asserts to
	equivalent formulation, designed to avoid an explicit comparison to
	NULL and satisfy coverity that 6 and 9 are not bugs.

2006-09-27  Andreas Kupries  <andreask@activestate.com>

	* tests/pkg.test: Added test for version comparison at the 32bit
	boundary. [Bug 1563836]

	* generic/tclPkg.c: Rewrote CompareVersion to perform string
	comparison instead of numeric. This breaks through the 32bit limit on
	version numbers. See code for details (handling of leading zeros,
	signs, etc.). un-CONSTed some arguments of CompareVersions,
	RequirementSatisfied, and AllRequirementsSatisfied. The new compare
	modifies the string (temporary string terminators). All callers use
	heap-allocated ver-intreps, so we are good with that. [Bug 1563836]

2006-09-27  Miguel Sofer  <msofer@users.sf.net>

	* generic/tclFileName.c (TclGlob): added a panic for a call with
	TCL_GLOBMODE_TAILS and pathPrefix==NULL. This would cause a segfault,
	as found by coverity #26.

2006-09-26  Kevin B. Kenny  <kennykb@acm.org>

	* doc/Encoding.3:	 Added covariant 'const' qualifier for the
	* generic/tcl.decls:	 Tcl_EncodingType argument to
	* generic/tclEncoding.c: Tcl_CreateEncoding. [Further TIP#27 work.]
	* generic/tclDecls.h:	 Reran 'make genstubs'.

2006-09-26  Pat Thoyts	<patthoyts@users.sourceforge.net>

	* win/makefile.vc:  Additional compiler flags and amd64 support.
	* win/nmakehlp.c:
	* win/rules.vc:

2006-09-26  Don Porter	<dgp@users.sourceforge.net>

	* generic/tcl.h:	As 2006-09-22 commit from Donal K. Fellows
	demonstrates, "#define NULL 0" is just wrong, and as a quotable chat
	figure observed, "If NULL isn't defined, we're not using a C compiler"
	Improper fallback definition of NULL removed.

2006-09-25  Pat Thoyts	<patthoyts@users.sourceforge.net>

	* generic/tcl.h:	More fixing which struct stat to refer to.
	* generic/tclGetDate.y: Some casts from time_t to int required.
	* generic/tclTimer.c:	Tcl_Time structure members are longs.
	* win/makefile.vc:	Support for varying compiler options
	* win/rules.vc:		and build to platform-specific subdirs.

2006-09-25  Andreas Kupries  <andreask@activestate.com>

	* generic/tclIO.c (Tcl_StackChannel): Fixed [Bug 1564642], aka
	coverity #51. Extended loop condition, added checking for NULL to
	prevent seg.fault.

2006-09-25  Andreas Kupries  <andreask@activestate.com>

	* doc/package.n: Fixed nits reported by Daniel Steffen in the TIP#268
	changes.

2006-09-25  Kevin B. Kenny  <kennykb@acm.org>

	* generic/tclNotify.c (Tcl_DeleteEvents): Simplified the code in hopes
	of making the invariants clearer and proving to Coverity that the
	event queue memory is managed correctly.

2006-09-25  Donal K. Fellows  <dkf@users.sf.net>

	* generic/tclNotify.c (Tcl_DeleteEvents): Make it clear what happens
	when the event queue is mismanaged. [Bug 1564677], coverity bug #10.

2006-09-24  Miguel Sofer  <msofer@users.sf.net>

	* generic/tclParse.c (Tcl_ParseCommand): also return an error if
	start==NULL and numBytes<0. This is coverity's bug #20

	* generic/tclStringObj.c (STRING_SIZE): fix allocation for 0-length
	strings. This is coverity's bugs #54-5

2006-09-22  Andreas Kupries  <andreask@activestate.com>

	* generic/tclInt.h: Moved TIP#268's field 'packagePrefer' to the end
	of the structure, for better backward compatibility.

2006-09-22  Andreas Kupries  <andreask@activestate.com>

	TIP#268 IMPLEMENTATION

	* generic/tclDecls.h:	 Regenerated from tcl.decls.
	* generic/tclStubInit.c:

	* doc/PkgRequire.3: Documentation of extended API, extended testsuite.
	* doc/package.n:
	* tests/pkg.test:

	* generic/tcl.decls: Implementation.
	* generic/tclBasic.c:
	* generic/tclConfig.c:
	* generic/tclInt.h:
	* generic/tclPkg.c:
	* generic/tclTest.c:
	* generic/tclTomMathInterface.c:
	* library/init.tcl:
	* library/package.tcl:
	* library/tm.tcl:

2006-09-22  Donal K. Fellows  <donal.k.fellows@man.ac.uk>

	* generic/tclThreadTest.c (TclCreateThread): Use NULL instead of 0 as
	end-of-strings marker to Tcl_AppendResult; the difference matters on
	64-bit machines. [Bug 1562528]

2006-09-21  Don Porter	<dgp@users.sourceforge.net>

	* generic/tclUtil.c:	Dropped ParseInteger() routine. TclParseNumber
	covers the task just fine.

2006-09-19  Donal K. Fellows  <dkf@users.sf.net>

	* generic/tclEvent.c (Tcl_VwaitObjCmd): Rewrite so that an exceeded
	limit trapped in a vwait cannot cause a dangerous dangling trace.

2006-09-19  Don Porter	<dgp@users.sourceforge.net>

	* generic/tclExecute.c (INST_EXPON):	Native type overflow detection
	* tests/expr.test:	was completely broken. Falling back on use of
	bignums for all non-trivial ** calculations until
	native-type-constrained special cases can be done carefully and
	correctly. [Bug 1561260]

2006-09-15  Jeff Hobbs	<jeffh@ActiveState.com>

	* library/http/http.tcl:      Change " " -> "+" url encoding mapping
	* library/http/pkgIndex.tcl:  to " " -> "%20" as per RFC 3986.
	* tests/http.test (http-5.1): bump http to 2.5.3
	* unix/Makefile.in:
	* win/Makefile.in:

2006-09-12  Andreas Kupries  <andreask@activestate.com>

	* unix/configure.in (HAVE_MTSAFE_GETHOST*): Modified to recognize
	HP-UX 11.00 and beyond as having mt-safe implementations of the
	gethost functions.
	* unix/configure: Regenerated, using autoconf 2.59

	* unix/tclUnixCompat.c (PadBuffer): Fixed bug in calculation of the
	increment needed to align the pointer, and added documentation
	explaining why the macro is implemented as it is.

2006-09-11  Pat Thoyts	<patthoyts@users.sourceforge.net>

	* win/rules.vc:	   Updated to install http, tcltest and msgcat as
	* win/makefile.vc: Tcl Modules (as per Makefile.in).
	* win/makefile.vc: Added tommath_(super)class headers.

2006-09-11  Andreas Kupries  <andreask@activestate.com>

	* unix/Makefile.in (install-libraries): Fixed typo tcltest 2.3.9 ->
	2.3.0.

2006-09-11  Daniel Steffen  <das@users.sourceforge.net>

	* unix/tclUnixCompat.c: make compatLock static and only declare it
	when it will actually be used; #ifdef parts of TSD that are not always
	needed; adjust #ifdefs to cover all possible cases; fix whitespace.

2006-09-11  Andreas Kupries  <andreask@activestate.com>

	* tests/msgcat.test: Bumped version in auxiliary files as well.
	* doc/msgcat.n:

2006-09-11  Kevin B. Kenny  <kennykb@acm.org>

	* unix/Makefile.in:	Bumped msgcat version to 1.4.2 to be
	* win/Makefile.in:	consistent with dgp's commits of 2006-09-10.

2006-09-11  Don Porter	<dgp@users.sourceforge.net>

	* library/msgcat/msgcat.tcl:	Removed some unneeded [uplevel]s.

2006-09-10  Don Porter	<dgp@users.sourceforge.net>

	* generic/tclExecute.c:		Corrected INST_EXPON flaw that treated
	* tests/expr.test:		$x**1 as $x**3. [Bug 1555371]

	* doc/tcltest.n:		Bump to version tcltest 2.3.0 to
	* library/tcltest/pkgIndex.tcl: account for new "-verbose line"
	* library/tcltest/tcltest.tcl:	feature.
	* unix/Makefile.in:
	* win/Makefile.in:
	* win/makefile.bc:
	* win/makefile.vc:

	* library/msgcat/msgcat.tcl:	Bump to version msgcat 1.4.2 to
	* library/msgcat/pkgIndex.tcl:	account for modifications.

2006-09-10  Daniel Steffen  <das@users.sourceforge.net>

	* library/msgcat/msgcat.tcl (msgcat::Init): on Darwin, add fallback of
	* tests/msgcat.test:			    default msgcat locale to
	* unix/tclUnixInit.c (TclpSetVariables):    current CFLocale
	identifier if available (via private ::tcl::mac::locale global, set at
	interp init when on Mac OS X 10.3 or later with CoreFoundation).

	* library/tcltest/tcltest.tcl: add 'line' verbose level: prints source
	* doc/tcltest.n:	       file line information of failing tests.

	* macosx/Tcl.xcodeproj/project.pbxproj: add new tclUnixCompat.c file;
	revise tests target to use new tcltest 'line' verbose level.

	* unix/configure.in: add descriptions to new AC_DEFINEs for MT-safe.
	* unix/tcl.m4: add caching to new SC_TCL_* macros for MT-safe wrappers
	* unix/configure: autoconf-2.59
	* unix/tclConfig.h.in: autoheader-2.59

2006-09-08  Zoran Vasiljevic <vasiljevic@users.sourceforge.net>

	* unix/tclUnixCompat.c: Added fallback to gethostbyname() and
	gethostbyaddr() if the implementation is known to be MT-safe
	(currently for Darwin 6 or later only).

	* unix/configure.in: Assume gethostbyname() and gethostbyaddr() are
	MT-safe starting with Darwin 6 (Mac OSX 10.2).

	* unix/configure: Regenerated with autoconf V2.59

2006-09-08  Andreas Kupries  <andreask@activestate.com>

	* unix/tclUnixCompat.c: Fixed conditions for CopyArray/CopyString, and
	CopyHostent. Also fixed bad var names in TclpGetHostByName.

2006-09-07  Zoran Vasiljevic <vasiljevic@users.sourceforge.net>

	* unix/tclUnixCompat.c: Added fallback to MT-unsafe library calls if
	TCL_THREADS is not defined.
	Fixed alignment of arrays copied by CopyArray() to be on the
	sizeof(char *) boundary.

2006-09-07  Zoran Vasiljevic <vasiljevic@users.sourceforge.net>

	* unix/tclUnixChan.c:	Rewritten MT-safe wrappers to return ptrs to
	* unix/tclUnixCompat.c: TSD storage making them all look like their
	* unix/tclUnixFCmd.c:	MT-unsafe pendants API-wise.
	* unix/tclUnixPort.h:
	* unix/tclUnixSock.c:

2006-09-06  Zoran Vasiljevic <vasiljevic@users.sourceforge.net>

	* unix/tclUnixChan.c: Added TCL_THREADS ifdef'ed usage of MT-safe
	* unix/tclUnixFCmd.c: calls like: getpwuid, getpwnam, getgrgid,
	* unix/tclUnixSock.c: getgrnam, gethostbyname and gethostbyaddr.
	* unix/tclUnixPort.h: See [Bug 999544]
	* unix/Makefile.in:
	* unix/configure.in:
	* unix/tcl.m4:
	* unix/configure: Regenerated.

	* unix/tclUnixCompat.c: New file containing MT-safe implementation of
	some library calls.

2006-09-04  Don Porter	<dgp@users.sourceforge.net>

	* generic/tclCompExpr.c:	Removed much complexity that is no
	longer needed.

	* tests/main.text (Tcl_Main-4.4):	Test corrected to not be
	timing sensitive to the Bug 1481986 fix. [Bug 1550858]

2006-09-04  Jeff Hobbs	<jeffh@ActiveState.com>

	* doc/package.n: correct package example

2006-08-31  Don Porter	<dgp@users.sourceforge.net>

	* generic/tclCompExpr.c:	Corrected flawed logic for disabling
	the INST_TRY_CVT_TO_NUMERIC instruction at the end of an expression
	when function arguments contain operators. [Bug 1541274]

	* tests/expr-old.test:	The remaining failing tests reported in
	* tests/expr.test:	[Bug 1381715] are all new in Tcl 8.5, so
	there's really no issue of compatibility with Tcl 8.4 result to deal
	with. Fixed by updating tests to expect 8.5 results.

2006-08-29  Don Porter	<dgp@users.sourceforge.net>

	* generic/tclParseExpr.c:	Dropped the old expr parser.

2006-08-30  Jeff Hobbs	<jeffh@ActiveState.com>

	* generic/tclBasic.c (Tcl_CreateInterp): init iPtr->threadId

	* win/tclWinChan.c [Bug 819667] Improve logic for identifying COM
	ports.

	* generic/tclIOGT.c (ExecuteCallback):
	* generic/tclPkg.c (Tcl_PkgRequireEx): replace Tcl_GlobalEval(Obj)
	with more efficient Tcl_Eval(Obj)Ex

	* unix/Makefile.in (valgrindshell): add valgrindshell target and
	update default VALGRINDARGS. User can override, or add to it with
	VALGRIND_OPTS env var.

	* generic/tclFileName.c (DoGlob): match incrs with decrs.

2006-08-29  Don Porter	<dgp@users.sourceforge.net>

	* generic/tclParseExpr.c:	Use the "parent" field of orphan
	ExprNodes to store the closure of left pointers. This lets us avoid
	repeated re-scanning leftward for the left boundary of subexpressions,
	which in worst case led to near O(N^2) runtime.

2006-08-29  Joe Mistachkin  <joe@mistachkin.com>

	* unix/tclUnixInit.c: Fixed the issue (typo) that was causing
	* unix/tclUnixThrd.c (TclpThreadGetStackSize): stack.test to fail on
	FreeBSD (and possibly other Unix platforms).

2006-08-29  Colin McCormack  <coldstore@users.sourceforge.net>

	* generic/tclIOUtil.c:	Added test for NULL return from
	* generic/tclPathObj.c: Tcl_FSGetNormalizedPath which was causing
	* unix/tclUnixFile.c:	segv's per [Bug 1548263]
	* win/tclWinFCmd.c:
	* win/tclWinFile.c:

2006-08-28  Kevin B. Kenny  <kennykb@acm.org>

	* library/tzdata/America/Havana:      Regenerated from Olson's
	* library/tzdata/America/Tegucigalpa: tzdata2006k.
	* library/tzdata/Asia/Gaza:

2006-08-28  Don Porter	<dgp@users.sourceforge.net>

	* generic/tclStringObj.c:	Revised ObjPrintfVA to take care to
	* generic/tclParseExpr.c:	copy only whole characters when doing
	%s formatting. This relieves callers of TclObjPrintf() and
	TclFormatToErrorInfo() from needing to fix arguments to character
	boundaries. Tcl_ParseExpr() simplified by taking advantage. [Bug
	1547786]

	* generic/tclStringObj.c:	Corrected TclFormatObj's failure to
	count up the number of arguments required by examining the format
	string. [Bug 1547681]

2006-08-27  Joe Mistachkin  <joe@mistachkin.com>

	* generic/tclClock.c (ClockClicksObjCmd): Fix nested macro breakage
	with TCL_MEM_DEBUG enabled. [Bug 1547662]

2006-08-26  Miguel Sofer  <msofer@users.sf.net>

	* doc/namespace.n:
	* generic/tclNamesp.c:
	* tests/upvar.test: bugfix, docs clarification and new tests for
	[namespace upvar] as follow up to [Bug 1546833], reported by Will
	Duquette.

2006-08-24  Kevin B. Kenny  <kennykb@acm.org>

	* library/tzdata: Regenerated, including several new files, from
	Olson's tzdata2006j.
	* library/clock.tcl:
	* tests/clock.test: Removed an early testing hack that allowed loading
	'registry' from the build tree rather than an installed one. This is a
	workaround for [Bug 15232730], which remains open because it's a
	symptom of a deeper underlying problem.

2006-08-23  Don Porter	<dgp@users.sourceforge.net>

	* generic/tclParseExpr.c:	Minimal collection of new tests
	* tests/parseExpr.test:		testing the error messages of the new
	expr parser. Several bug fixes and code simplifications that appeared
	during that effort.

2006-08-21  Don Porter	<dgp@users.sourceforge.net>

	* generic/tclIOUtil.c:	Revisions to complete the thread finalization
	of the cwdPathPtr. [Bug 1536142]

	* generic/tclParseExpr.c:	Revised mistaken call to
	TclCheckBadOctal(), so both [expr 08] and [expr 08z] have same
	additional info in error message.

	* tests/compExpr-old.test:	Update existing tests to not fail with
	* tests/compExpr.test:		the new expr parser.
	* tests/compile.test:
	* tests/expr-old.test:
	* tests/expr.test:
	* tests/for.test:
	* tests/if.test:
	* tests/parseExpr.test:
	* tests/while.test:

2006-08-21  Donal K. Fellows  <donal.k.fellows@manchester.ac.uk>

	* win/Makefile.in (gdb): Make this target work so that debugging an
	msys build is possible.

2006-08-21  Daniel Steffen  <das@users.sourceforge.net>

	* macosx/tclMacOSXNotify.c (Tcl_WaitForEvent): if the run loop is
	already running (e.g. if Tcl_WaitForEvent was called recursively),
	re-run it in a custom run loop mode containing only the source for the
	notifier thread, otherwise wakeups from other sources added to the
	common run loop modes might get lost.

	* unix/tclUnixNotfy.c (Tcl_WaitForEvent): on 64-bit Darwin,
	pthread_cond_timedwait() appears to have a bug that causes it to wait
	forever when passed an absolute time which has already been exceeded
	by the system time; as a workaround, when given a very brief timeout,
	just do a poll on that platform. [Bug 1457797]

	* generic/tclClock.c (ClockClicksObjCmd): add support for Darwin
	* generic/tclCmdMZ.c (Tcl_TimeObjCmd):	  nanosecond resolution timer
	* generic/tclInt.h:			  to [clock clicks] and [time]
	* unix/configure.in (Darwin):		  when TCL_WIDE_CLICKS defined
	* unix/tclUnixTime.c (TclpGetWideClicks, TclpWideClicksToNanoseconds):
	* unix/configure: autoconf-2.59
	* unix/tclConfig.h.in: autoheader-2.59

	* unix/tclUnixPort.h (Darwin): override potentially faulty configure
	detection of termios availability in all cases, since termios is known
	to be present on all Mac OS X releases since 10.0. [Bug 497147]

2006-08-18  Daniel Steffen  <das@users.sourceforge.net>

	* unix/tcl.m4 (Darwin): add support for --enable-64bit on x86_64, for
	universal builds including x86_64, for 64-bit CoreFoundation on
	Leopard and for use of -mmacosx-version-min instead of
	MACOSX_DEPLOYMENT_TARGET
	* unix/configure: autoconf-2.59
	* unix/tclConfig.h.in: autoheader-2.59

	* generic/tcl.h:	  add fixes for building on Leopard and
	* unix/tclUnixPort.h:	  support for 64-bit CoreFoundation on Leopard
	* macosx/tclMacOSXFCmd.c:

	* unix/tclUnixPort.h: on Darwin x86_64, disable use of vfork as it
	causes execve to fail intermittently. (rdar://4685553)

	* generic/tclTomMath.h: on Darwin 64-bit, for now disable use of
	128-bit arithmetic through __attribute__ ((mode(TI))), as it leads to
	link errors due to missing fallbacks. (rdar://4685527)

	* macosx/Tcl.xcodeproj/project.pbxproj: add x86_64 to universal build,
	switch native release targets to use DWARF with dSYM, Xcode 3.0
	changes
	* macosx/README: updates for x86_64 and Xcode 2.4.

	* macosx/Tcl.xcodeproj/default.pbxuser: add test suite target that
	* macosx/Tcl.xcodeproj/project.pbxproj: runs the tcl test suite at
	build time and shows clickable test suite errors in the GUI build
	window.

	* tests/macOSXFCmd.test: fix use of deprecated resource fork paths.

	* unix/tclUnixInit.c (TclpInitLibraryPath): move code that is only
	needed when TCL_LIBRARY is defined to run only in that case.

	* generic/tclLink.c (LinkTraceProc): fix 64-bit signed-with-unsigned
	comparison warning from gcc4 -Wextra.

	* unix/tclUnixChan.c (TclUnixWaitForFile): with timeout < 0, if
	select() returns early (e.g. due to a signal), call it again instead
	of returning a timeout result. Fixes intermittent event-13.8 failures.

2006-08-17  Don Porter	<dgp@users.sourceforge.net>

	* generic/tclCompile.c:		Revised the new set of expression
	* generic/tclParseExpr.c:	parse error messages.

2006-08-16  Don Porter	<dgp@users.sourceforge.net>

	* generic/tclParseExpr.c:	Replace PrecedenceOf() function with
	prec[] static array.

2006-08-14  Donal K. Fellows  <donal.k.fellows@manchester.ac.uk>

	* library/clock.tcl (::tcl::clock::add): Added missing braces to
	clockval validation code. Pointed out on comp.lang.tcl.

2006-08-11  Donal K. Fellows  <donal.k.fellows@manchester.ac.uk>

	* generic/tclNamesp.c: Improvements in buffer management to make
	namespace creation faster. Plus selected other minor improvements to
	code quality. [Patch 1352382]

2006-08-10  Donal K. Fellows  <donal.k.fellows@manchester.ac.uk>

	Misc patches to make code more efficient. [Bug 1530474] (afredd)
	* generic/*.c, macosx/tclMacOSXNotify.c, unix/tclUnixNotfy.c,
	* win/tclWinThrd.c: Tidy up invokations of Tcl_Panic() to promote
	string constant sharing and consistent style.
	* generic/tclBasic.c (Tcl_CreateInterp): More efficient handling of
	* generic/tclClock.c (TclClockInit):	 registration of commands not
						 in global namespace.
	* generic/tclVar.c (Tcl_UnsetObjCmd): Remove unreachable clause.

2006-08-09  Don Porter	<dgp@users.sourceforge.net>

	* generic/tclEncoding.c:	Replace buffer copy in for loop with
	call to memcpy(). Thanks to afredd. [Patch 1530262]

2006-08-09  Donal K. Fellows  <donal.k.fellows@manchester.ac.uk>

	* generic/tclCmdIL.c (Tcl_LassignObjCmd): Make the wrong#args message
	a bit more consistent with those used elsewhere. [Bug 1534628]

	* generic/tclDictObj.c (DictForCmd): Stop crash when attempting to
	iterate over an invalid dictionary. [Bug 1531184]

	* doc/ParseCmd.3, doc/expr.n, doc/set.n, doc/subst.n, doc/switch.n:
	* doc/tclvars.n: Ensure that uses of [expr] in documentation examples
	are also good style (with braces) unless otherwise necessary. [Bug
	1526581]

2006-08-03  Daniel Steffen  <das@users.sourceforge.net>

	* unix/tclUnixPipe.c (TclpCreateProcess): for USE_VFORK: ensure
	standard channels are initialized before vfork() so that the child
	doesn't potentially corrupt global state in the parent's address space

	* tests/compExpr-old.test: add 'oldExprParser' constraint to all tests
	* tests/compExpr.test:	   that depend on the exact format of the
	* tests/compile.test:	   error messages of the pre-2006-07-05
	* tests/expr-old.test:	   expression parser. The constraint is on by
	* tests/expr.test:	   default (i.e those tests still fail), but
	* tests/for.test:	   can be turned off by passing '-constraints
	* tests/if.test:	   newExprParser' to tcltest, which will skip
	* tests/parseExpr.test:	   the 196 failing tests in the testsuite that
	* tests/while.test:	   are caused by the new expression parser
	error messages.

2006-07-31  Kevin B. Kenny  <kennykb@acm.org>

	* generic/tclClock.c (ConvertLocalToUTCUsingC): Corrected a regression
	that caused dates before 1969 to be one day off in the :localtime time
	zone if TZ is not set. [Bug 1531530]

2006-07-30  Kevin B. Kenny  <kennykb@acm.org>

	* generic/tclClock.c (GetJulianDayFromEraYearMonthDay): Corrected
	several errors in converting dates before the Common Era [Bug 1426279]
	* library/clock.tcl: Corrected syntax errors in generated code for %EC
	%Ey, and %W format groups [Bug 1505383]. Corrected a bug in cache
	management for format strings containing [glob] metacharacters [Bug
	1494664]. Corrected several errors in formatting/scanning of years
	prior to the Common Era, and added the missing %EE format group to
	indicate the era.
	* tools/makeTestCases.tcl: Added code to make sure that %U and %V
	format groups are included in the tests. (The code depends on %U and
	%V formatting working correctly when 'makeTestCases.tcl' is run,
	rather than making a completely independent check.) Added tests for
	[glob] metacharacters in strings. Added tests for years prior to the
	Common Era.
	* tests/clock.test: Rebuilt with new test cases for all the above.

2006-07-30  Joe English	 <jenglish@users.sourceforge.net>

	* doc/AppInit.3: Fix typo [Bug 1496886]

2006-07-26  Don Porter	<dgp@users.sourceforge.net>

	* generic/tclExecute.c: Corrected flawed overflow detection in
	* tests/expr.test:	INST_EXPON that caused [expr 2**64] to return
	0 instead of the same value as [expr 1<<64].

2006-07-24  Don Porter	<dgp@users.sourceforge.net>

	* win/tclWinSock.c:	Correct un-initialized Tcl_DString. Thanks to
	afredd. [Bug 1518166]

2006-07-21  Miguel Sofer  <msofer@users.sf.net>

	* generic/tclExecute.c:
	* tests/execute.test (execute-9.1): dgp's fix for [Bug 1522803].

2006-07-20  Daniel Steffen  <das@users.sourceforge.net>

	* macosx/tclMacOSXNotify.c (Tcl_InitNotifier, Tcl_WaitForEvent):
	create notifier thread lazily upon first call to Tcl_WaitForEvent()
	rather than in Tcl_InitNotifier(). Allows calling exeve() in processes
	where the event loop has not yet been run (Darwin's execve() fails in
	processes with more than one thread), in particular allows embedders
	to call fork() followed by execve(), previously the pthread_atfork()
	child handler's call to Tcl_InitNotifier() would immediately recreate
	the notifier thread in the child after a fork.

	* macosx/tclMacOSXFCmd.c (TclMacOSXCopyFileAttributes):	   add support
	* macosx/tclMacOSXNotify.c (Tcl_InitNotifier):		   for weakly
	* unix/tclUnixInit.c (Tcl_GetEncodingNameFromEnvironment): importing
	symbols not available on OSX 10.2 or 10.3, enables binaires built on
	later OSX versions to run on earlier ones.
	* macosx/Tcl.xcodeproj/project.pbxproj: enable weak-linking; turn on
						extra warnings.
	* macosx/README: document how to enable weak-linking; cleanup.
	* unix/tclUnixPort.h: add support for weak-linking; conditionalize
	AvailabilityMacros.h inclusion; only disable realpath on 10.2 or
	earlier when threads are enabled.
	* unix/tclLoadDyld.c (TclpLoadMemoryGetBuffer): change runtime Darwin
	* unix/tclUnixInit.c (TclpInitPlatform):	release check to use
							global initialized
							once
	* unix/tclUnixFCmd.c (DoRenameFile, TclpObjNormalizePath): add runtime
	Darwin release check to determine if realpath is threadsafe.
	* unix/configure.in: add check on Darwin for compiler support of weak
	* unix/tcl.m4:	     import and for AvailabilityMacros.h header; move
	Darwin specific checks & defines that are only relevant to the tcl
	build out of tcl.m4; restrict framework option to Darwin; clean up
	quoting and help messages.
	* unix/configure: autoconf-2.59
	* unix/tclConfig.h.in: autoheader-2.59

	* generic/regc_locale.c (cclass):
	* generic/tclExecute.c (TclExecuteByteCode):
	* generic/tclIOCmd.c (Tcl_ExecObjCmd):
	* generic/tclListObj.c (NewListIntRep):
	* generic/tclObj.c (Tcl_GetLongFromObj, Tcl_GetWideIntFromObj)
	(FreeBignum, Tcl_SetBignumObj):
	* generic/tclParseExpr.c (Tcl_ParseExpr):
	* generic/tclStrToD.c (TclParseNumber):
	* generic/tclStringObj.c (TclAppendFormattedObjs):
	* unix/tclLoadDyld.c (TclpLoadMemory):
	* unix/tclUnixPipe.c (TclpCreateProcess): fix signed-with-unsigned
	comparison and other warnings from gcc4 -Wextra.

2006-07-13  Andreas Kupries <andreask@activestate.com>

	* unix/tclUnixPort.h: Added the inclusion of <AvailabilityMacros.h>.
	The missing header caused the upcoming #if conditions to wrongly
	exclude realpath, causing file normalize to ignore symbolic links in
	the path.

2006-07-11  Zoran Vasiljevic <vasiljevic@users.sourceforge.net>

	* generic/tclAsync.c: Made Tcl_AsyncDelete() more tolerant when called
	after all thread TSD has been garbage-collected.

2006-07-05  Don Porter	<dgp@users.sourceforge.net>

	* generic/tclParseExpr.c:	Completely new expression parser that
	builds a parse tree instead of operating with deep recursion. This
	corrects reports of stack-blowing crashes parsing long expressions
	[Bug 906201] and replaces a fundamentally O(N^2) algorithm with an
	O(N) one [RFE 903765]. The new parser is better able to generate error
	messages that clearly report both the nature and context of the syntax
	error [Bugs 1029267, 1381715]. For now, the code for the old parser is
	still present and can be activated with a "#define OLD_EXPR_PARSER
	1". This is for the sake of a clean implementation patch, and for ease
	of benchmarking. The new parser is non-recursive, so much lighter in
	stack consumption, but it does use more heap, so there may be cases
	where parsing of long expressions that succeeded with the old parser
	will lead to out of memory panics with the new one. There are still
	more improvements possible on that point, though significant progress
	may require changes to the Tcl_Token specifications documented for the
	public Tcl_Parse*() routines.
	***POTENTIAL INCOMPATIBILITY*** for any callers that rely on the exact
	(usually terrible) error messages generated by the old parser. This
	includes a large number of tests in the test suite.

	* generic/tclInt.h:		Replaced TclParseWhiteSpace() with
	* generic/tclParse.c:		TclParseAllWhiteSpace() which is what
	* generic/tclParseExpr.c:	all the callers really needed.
	Breaking whitespace runs at newlines is useful only to the command
	parsing function, and it can call the file scoped routine
	ParseWhiteSpace() to do that.

	* tests/expr-old.test:	Removed knownBug constraints that masked
	* tests/expr.test:	failures due to revised error messages.
	* tests/parseExpr.test:

2006-06-20  Don Porter	<dgp@users.sourceforge.net>

	* generic/tclIOUtil.c:	Changed default configuration to
	* generic/tclInt.decls: #undef USE_OBSOLETE_FS_HOOKS which disables
	* generic/tclTest.c:	access to the Tcl 8.3 internal routines for
	hooking into filesystem operations. Everyone ought to have migrated to
	Tcl_Filesystems by now.
	***POTENTIAL INCOMPATIBILITY*** for any code still stuck in the
	pre-Tcl_Filesystem era.

	* generic/tclIntDecls.h:	make genstubs
	* generic/tclStubInit.c:

	* generic/tclStrToD.c:	Removed dead code that permitted disabling of
	recognition of the new 0b and 0o numeric formats.

	* generic/tclExecute.c: Removed dead code that implemented alternative
	* generic/tclObj.c:	design where numeric values did not
	automatically narrow to the smallest Tcl_ObjType required to hold them

	* generic/tclCmdAH.c:	Removed dead code that was old implementation
	of [format].

2006-06-14  Daniel Steffen  <das@users.sourceforge.net>

	* unix/tclUnixPort.h (Darwin): support MAC_OS_X_VERSION_MAX_ALLOWED
	define from AvailabilityMacros.h: override configure detection and
	only use API available in the indicated OS version or earlier.

2006-06-14  Donal K. Fellows  <donal.k.fellows@manchester.ac.uk>

	* doc/format.n, doc/scan.n: Added examples for converting between
	characters and their numeric interpretations following user prompting.

2006-06-13  Donal K. Fellows  <dkf@users.sf.net>

	* unix/tclLoadDl.c (TclpDlopen): Workaround for a compiler bug in Sun
	Forte 6. [Bug 1503729]

2006-06-06  Don Porter	<dgp@users.sourceforge.net>

	* doc/GetStdChan.3:	Added recommendation that each call to
	Tcl_SetStdChannel() be accompanied by a call to Tcl_RegisterChannel().

2006-06-05  Donal K. Fellows  <donal.k.fellows@manchester.ac.uk>

	* doc/Alloc.3: Added documentation of promise that Tcl_Realloc(NULL,x)
	is the same as Tcl_Alloc(x), as discussed in comp.lang.tcl. Also fixed
	nonsense sentence to say something meaningful.

2006-05-29  Jeff Hobbs	<jeffh@ActiveState.com>

	* generic/tcl.h (Tcl_DecrRefCount): use if/else construct to allow
	placement in unbraced outer if/else conditions. (jcw)

2006-05-27  Daniel Steffen  <das@users.sourceforge.net>

	* macosx/tclMacOSXNotify.c: implemented pthread_atfork() handler that
	* unix/tcl.m4 (Darwin):	    recreates CoreFoundation state and
	notifier thread in the child after a fork(). Note that pthread_atfork
	is available starting with Tiger only. Because vfork() is used by the
	core on Darwin, [exec]/[open] are not affected by this fix, only
	extensions or embedders that call fork() directly (such as TclX).
	However, this only makes fork() safe from corefoundation tcl with
	--disable-threads; as on all platforms, forked children may deadlock
	in threaded tcl due to the potential for stale locked mutexes in the
	child. [Patch 923072]

	* unix/configure: autoconf-2.59
	* unix/tclConfig.h.in: autoheader-2.59

2006-05-24  Donal K. Fellows  <donal.k.fellows@manchester.ac.uk>

	* unix/tcl.m4 (SC_CONFIG_SYSTEM): Fixed quoting of command script to
	awk; it was a rarely used branch, but it was wrong. [Bug 1494160]

2006-05-23  Donal K. Fellows  <donal.k.fellows@manchester.ac.uk>

	* doc/chan.n, doc/refchan.n: Tighten up the documentation to follow a
	slightly more consistent style with regard to argument capitalization.

2006-05-13  Don Porter	<dgp@users.sourceforge.net>

	* generic/tclProc.c (ProcCompileProc): When a bump of the compile
	epoch forces the re-compile of a proc body, take care not to overwrite
	any Proc struct that may be referred to on the active call stack. This
	fixes [Bug 1482718]. Note that the fix will not be effective for code
	that calls the private routine TclProcCompileProc() directly.

2006-05-13  Daniel Steffen  <das@users.sourceforge.net>

	* generic/tclEvent.c (HandleBgErrors): fix leak. [Coverity issue 86]

2006-05-05  Don Porter	<dgp@users.sourceforge.net>

	* generic/tclMain.c (Tcl_Main):		Corrected flaw that required
	* tests/main.test: (Tcl_Main-4.5):	processing of one interactive
	command before passing control to the loop routine registered with
	Tcl_SetMainLoop(). [Bug 1481986]

2006-05-04  Don Porter	<dgp@users.sourceforge.net>

	* README:		Bump version number to 8.5a5
	* generic/tcl.h:
	* tools/tcl.wse.in:
	* unix/configure.in:
	* unix/tcl.spec:
	* win/README.binary:
	* win/configure.in:

	* unix/configure:	autoconf-2.59
	* win/configure:

	* generic/tclBasic.c (ExprSrandFunc): Restore acceptance of wide/big
	* doc/mathfunc.n: integer values by srand(). [Bug 1480509]

2006-04-26  Don Porter	<dgp@users.sourceforge.net>

	*** 8.5a4 TAGGED FOR RELEASE ***

	* changes:	Updates for another RC.

	* generic/tclBinary.c:	Revised the handling of the Q and q format
	* generic/tclInt.h:	specifiers for [binary] to account for the
	* generic/tclStrToD.c:	"middle endian" floating point format used in
	Nokia N770.

2006-04-25  Don Porter	<dgp@users.sourceforge.net>

	* doc/DoubleObj.3:	More doc updates for TIP 237.
	* doc/expr.n:
	* doc/format.n:
	* doc/mathfunc.n:
	* doc/scan.n:
	* doc/string.n:

	* generic/tclScan.c:	[scan $s %u] is documented to accept only
	* tests/scan.test:	decimal formatted integers. Fixed to match.

2006-04-19  Kevin B. Kenny  <kennykb@acm.org>

	* generic/tclStrToD.c: Added code to support the "middle endian"
	floating point format used in the Nokia N770's software-based floating
	point. Thanks to Bruce Johnson for reporting this bug, originally on
	http://wiki.tcl.tk/15408.
	* library/clock.tcl: Fixed a bug with Daylight Saving Time and Posix
	time zone specifiers reported by Martin Lemburg in
	http://groups.google.com/group/comp.lang.tcl/browse_thread/thread/9a8b15a4dfc0b7a0
	(and not at SourceForge).
	* tests/clock.test: Added test case for the above bug.

2006-04-18  Donal K. Fellows  <dkf@users.sf.net>

	* doc/IntObj.3: Minor review fixes, including better documentation of
	the behaviour of Tcl_GetBignumAndClearObj.

2006-04-17  Don Porter	<dgp@users.sourceforge.net>

	* doc/IntObj.3: Documentation changes to account for TIP 237 changes.
	* doc/Object.3: [Bug 1446971]

2006-04-12  Donal K. Fellows  <donal.k.fellows@manchester.ac.uk>

	* generic/regc_locale.c (cclass): Redefined the meaning of [:print:]
	to be exactly UNICODE letters, numbers, punctuation, symbols and
	spaces (*not* whitespace). [Bug 1376892]

2006-04-11  Don Porter	<dgp@users.sourceforge.net>

	* generic/tclTrace.c:	Stop some interference between enter traces
	* tests/trace.test:	and enterstep traces. [Bug 1458266]

2006-04-07  Don Porter	<dgp@users.sourceforge.net>

	* generic/tclPathObj.c: Yet another revised fix for the [Bug 1379287]
	* tests/fileSystem.test:	family of path normalization bugs.

2006-04-06  Jeff Hobbs	<jeffh@ActiveState.com>

	* generic/tclRegexp.c (FinalizeRegexp): full reset data to indicate
	readiness for reinitialization.

2006-04-06  Don Porter	<dgp@users.sourceforge.net>

	* generic/tclIndexObj.c (Tcl_GetIndexFromObjStruct):	It seems there
	* tests/indexObj.test:	are extensions that rely on the prior behavior
	* doc/GetIndex.3:	that the empty string cannot succeed as a
	unique prefix matcher, so I'm restoring Donal Fellows's solution.
	Added mention of this detail to the documentation. [Bug 1464039]

	* tests/compExpr-old.test:	Updated testmathfunctions constraint
	* tests/compExpr.test:		to post-TIP-232 world.
	* tests/expr-old.test:
	* tests/expr.test:
	* tests/info.test:

	* tests/indexObj.test:	Corrected other test errors revealed by
	* tests/upvar.test:	testing outside the tcltest application.

	* generic/tclPathObj.c: Revised fix for the [Bug 1379287] family of
	path normalization bugs.

2006-04-06  Daniel Steffen  <das@users.sourceforge.net>

	* unix/tcl.m4: removed TCL_IO_TRACK_OS_FOR_DRIVER_WITH_BAD_BLOCKING
	define on Darwin. [Bug 1457515]
	* unix/configure: autoconf-2.59
	* unix/tclConfig.h.in: autoheader-2.59

2006-04-05  Don Porter	<dgp@users.sourceforge.net>

	* win/tclWinInit.c:	More careful calls to Tcl_DStringSetLength()
	* win/tclWinSock.c:	to avoid creating invalid DString states. Bump
	* win/tclWinDde.c:	to version 1.3.2. [RFE 1366195]
	* library/dde/pkgIndex.tcl:

	* library/reg/pkgIndex.tcl:	Bump to registry 1.2 because
	* win/tclWinReg.c:	Registry_Unload() is a new public routine
	* win/Makefile.in:	compared to the 1.1.* releases.

	* win/configure.in:	Bump package version numbers.
	* win/configure:	autoconf 2.59

2006-04-05  Donal K. Fellows  <donal.k.fellows@manchester.ac.uk>

	* generic/tclIndexObj.c (Tcl_GetIndexFromObjStruct): Allow empty
	strings to be matched by the Tcl_GetIndexFromObj machinery, in the
	same manner as any other key. [Bug 1464039]

2006-04-03  Andreas Kupries <andreask@activestate.com>

	* generic/tclIO.c (ReadChars): Added check, panic and commentary to a
	piece of code which relies on BUFFER_PADDING to create enough space at
	the beginning of each buffer for the insertion of partial multibyte
	data at the beginning of a buffer. Commentary explains why this code
	is OK, and the panic is as a precaution if someone twiddled the
	BUFFER_PADDING into uselessness.

	* generic/tclIO.c (ReadChars): Temporarily suppress the use of
	TCL_ENCODING_END set when EOF was reached while the buffer we are
	converting is not truly the last buffer in the queue. Together with
	the Utf bug below it was possible to completely wreck the buffer data
	structures, eventually crashing Tcl. [Bug 1462248]

	* generic/tclEncoding.c (UtfToUtfProc): Stop accessing memory beyond
	the end of the input buffer when TCL_ENCODING_END is set and the last
	bytes of the buffer start a multi-byte sequence. This bug contributed
	to [Bug 1462248].

2006-03-30  Miguel Sofer  <msofer@users.sf.net>

	* generic/tclExecute.c: remove unused var and silence gcc warning

2006-03-29  Jeff Hobbs	<jeffh@ActiveState.com>

	* win/Makefile.in: convert _NATIVE paths to use / to avoid ".\"
	path-as-escape issue.

2006-03-29  Don Porter	<dgp@users.sourceforge.net>

	* changes:	Updates for another RC.

	* generic/tclPathObj.c:	 More fixes for path normalization when /../
	* tests/fileSystem.test: tries to go beyond root.[Bug 1379287]

	* generic/tclExecute.c: Revised INST_MOD implementation to do
	calculations in native types as much as possible, moving to mp_ints
	only when necessary.

2006-03-28  Jeff Hobbs	<jeffh@ActiveState.com>

	* win/tclWinPipe.c (TclpCreateProcess): change panics to Tcl errors
	and do proper refcounting of noe objPtr. [Bug 1194429]

	* unix/tcl.m4, win/tcl.m4: []-quote AC_DEFUN functions.

2006-03-28  Daniel Steffen  <das@users.sourceforge.net>

	* macosx/Tcl.xcode/default.pbxuser:	add '-singleproc 1' cli arg to
	* macosx/Tcl.xcodeproj/default.pbxuser: tcltest to ease test debugging

	* macosx/Tcl.xcode/project.pbxproj:	removed $prefix/share from
	* macosx/Tcl.xcodeproj/project.pbxproj: TCL_PACKAGE_PATH as per change
	to unix/configure.in of 2006-03-13.

	* unix/tclUnixFCmd.c (TclpObjNormalizePath): deal with *BSD/Darwin
	realpath() converting relative paths into absolute paths [Bug 1064247]

2006-03-28  Vince Darley  <vincentdarley@sourceforge.net>

	* generic/tclIOUtil.c: fix to nativeFilesystemRecord comparisons
	(lesser part of [Bug 1064247])

2006-03-27  Pat Thoyts	<patthoyts@users.sourceforge.net>

	* win/tclWinTest.c:	Fixes for [Bug 1456373] (mingw-gcc issue)

2006-03-27  Andreas Kupries <andreask@activestate.com>

	* doc/CrtChannel.3:    Added TCL_CHANNEL_VERSION_5, made it the
	* generic/tcl.h:       version where the "truncateProc" is defined at,
	* generic/tclIO.c:     and moved all channel drivers of Tcl to v5.
	* generic/tclIOGT.c, generic/tclIORChan.c, unix/tclUnixChan.c:
	* unix/tclUnixPipe.c, win/tclWinChan.c, win/tclWinConsole.c:
	* win/tclWinPipe.c, win/tclWinSerial.c, win/tclWinSock.c:

2006-03-27  Don Porter	<dgp@users.sourceforge.net>

	* generic/tclExecute.c: Merge INST_MOD computation in with the
	INST_?SHIFT instructions, which also operate only on two integral
	values. Also corrected flaw that made INST_BITNOT of wide values
	require mp_int calculations. Also corrected type that missed optimized
	handling of the tclBooleanType by the TclGetBooleanFromObj macro.

	* changes:	Updates for another RC.

2006-03-25  Don Porter	<dgp@users.sourceforge.net>

	* generic/tclExecute.c: Corrections to INST_EXPON detection of
	overflow to use mp_int calculations.

2006-03-24  Kevin B. Kenny  <kennykb@acm.org>

	* generic/tclExecute.c (TclExecuteByteCode): Added a couple of missing
	casts to 'int' that were affecting compilablity on VC6.

2006-03-24  Don Porter	<dgp@users.sourceforge.net>

	* generic/tclEncoding.c: Reverted latest change [Bug 506653] since it
	reportedly killed test performance on Windows.

	* generic/tclExecute.c: Revised INST_EXPON implementation to do
	calculations in native types as much as possible, moving to mp_ints
	only when necessary.

2006-03-23  Don Porter	<dgp@users.sourceforge.net>

	* generic/tclExecute.c: Merged INST_EXPON handling in with the other
	binary operators that operate on all number types (INST_ADD, etc.).

	* tests/env.test: With case preserved (see 2006-03-21 commit) be sure
	to do case-insensitive filtering. [Bug 1457065]

2006-03-23  Reinhard Max  <max@suse.de>

	* unix/tcl.spec: Cleaned up and completed the spec file. An RPM can
	now be built from the tcl source distribution with "rpmbuild -tb
	<tarball>"

2006-03-22  Reinhard Max  <max@suse.de>

	* tests/stack.test: Run the stack tests in subshells, so that they are
	reported as failed tests rather than bugs in the test suite if the
	recursion causes a segfault.

2006-03-21  Don Porter	<dgp@users.sourceforge.net>

	* changes:	Updates for another RC.

	* generic/tclStrToD.c:	One of the branches of AccumulateDecimalDigit
	* tests/parseExpr.test: did not. [Bug 1451233]

	* tests/env.test:	Preserve case of saved env vars. [Bug 1409272]

2006-03-21  Daniel Steffen  <das@users.sourceforge.net>

	* generic/tclInt.decls:	 implement globbing for HFS creator & type
	* macosx/tclMacOSXFCmd.c:codes and 'hidden' flag, as documented in
	* tests/macOSXFCmd.test: glob.n; objectified OSType handling in [glob]
	* unix/tclUnixFile.c:	 and [file attributes]; fix globbing for
	hidden files with pattern==NULL arg. [Bug 823329]
	* generic/tclIntPlatDecls.h:
	* generic/tclStubInit.c: make genstubs

2006-03-20  Andreas Kupries <andreask@activestate.com>

	* win/Makefile.in (install-libraries): Generate tcl8/8.4 directory
	under Windows as well (cygwin Makefile). Related entry: 2006-03-07,
	dgp. This moved the installation of http from 8.2 to 8.4, partially. A
	fix of the required directory creation was done for unix on Mar 10,
	without entry in the Changelog. This entry is for the fix of the
	directory creation under Windows.

	* unix/installManPage: There is always one even more broken "sed".
	Moved the # comment starting character in the sed script to the
	beginning of their respective lines. The AIX sed will not recognize
	them as comments otherwise :( The actual text stays indented for
	better association with the commands they belong to.

2006-03-20  Donal K. Fellows  <donal.k.fellows@manchester.ac.uk>

	* tests/cmdAH.test, tests/fCmd.test, tests/unixFCmd.test:
	* tests/winFCmd.test: Cleanup of some test constraint handling, and a
	few other minor issues.

2006-03-18  Vince Darley  <vincentdarley@sourceforge.net>

	* generic/tclFileName.c:
	* doc/FileSystem.3:
	* tests/fileName.test: Fix to [Bug 1084705] so that 'glob -nocomplain'
	finally agrees with its documentation and doesn't swallow genuine
	errors.

	***POTENTIAL INCOMPATIBILITY*** for scripts that assumed '-nocomplain'
	removes the need for 'catch' to deal with non-understood path names.

	Small optimisation to implementation of pattern==NULL case of TclGlob,
	and clarification to the documentation. [Tclvfs bug 1405317]

2006-03-18  Vince Darley  <vincentdarley@sourceforge.net>

	* tests/fCmd.test: added knownBug test case for [Bug 1394972]

	* tests/winFCmd.test:
	* tests/tcltest.test: corrected tests to better account for behaviour
	of writable/non-writable directories on Windows 2000/XP. This, with
	the previous patches, closes [Bug 1193497]

2006-03-17  Andreas Kupries <andreask@activestate.com>

	* doc/chan.n: Updated with documentation for the commands 'chan
	create' and 'chan postevent' (TIP #219).

	* doc/refchan.n: New file. Documentation of the command handler API
	for reflected channels (TIP #219).

2006-03-17  Joe Mistachkin <joe@mistachkin.com>

	* unix/tclUnixPort.h: Include pthread.h prior to pthread_np.h [Bug
	1444692]

	* win/tclWinTest.c: Corrected typo of 'initializeMutex' that prevented
	successful compilation.

2006-03-16  Andreas Kupries <andreask@activestate.com>

	* doc/open.n: Documented the changed behaviour of 'a'ppend mode.

	* tests/io.test (io-43.1 io-44.[1234]): Rewritten to be self-contained
	with regard to setup and cleanup. [Bug 681793]

	* generic/tclIOUtil.c (TclGetOpenMode): Added the flag O_APPEND to the
	list of POSIX modes used when opening a file for 'a'ppend. This
	enables the proper automatic seek-to-end-on-write by the OS. See [Bug
	680143] for longer discussion.

	* tests/ioCmd.test (iocmd-13.7.*): Extended the testsuite to check the
	new handling of 'a'.

2006-03-15  Andreas Kupries <andreask@activestate.com>

	* tests/socket.test: Extended the timeout in socket-11.11 from 10 to
	40 seconds to allow for really slow machines. Also extended
	actual/expected results with value of variable 'done' to make it
	clearer when a test fails due to a timeout. [Bug 792159]

2006-03-15  Vince Darley  <vincentdarley@sourceforge.net>

	* win/fCmd.test: add proper test constraints so the new tests don't
	run on Unix.

2006-03-14  Andreas Kupries <andreask@activestate.com>

	* generic/tclPipe.c (TclCreatePipeline): Modified the processing of
	pipebars to fail if the last bar is followed only by redirections.
	[Bug 768659]

2006-03-14  Andreas Kupries <andreask@activestate.com>

	* doc/fconfigure.n: Clarified that -translation is binary is reported
	as lf when queried, because it is identical to lf, except for the
	special additional behaviour when setting it. [Bug 666770]

2006-03-14  Andreas Kupries <andreask@activestate.com>

	* doc/clock.n: Removed double-quotes around section title NAME; not
	needed.
	* unix/installManpage: Reverted part to handle double-quotes in
	section NAME, chokes older sed installations.

2006-03-14  Andreas Kupries <andreask@activestate.com>

	* library/tm.tcl (::tcl::tm::Defaults): Fixed handling of environment
	variable TCLX.y_TM_PATH, bad variable reference. Thanks to Julian
	Noble. [Bug 1448251]

2006-03-14  Vince Darley  <vincentdarley@sourceforge.net>

	* win/tclWinFile.c: updated patch to deal with 'file writable' issues
	on Windows XP/2000.
	* generic/tclTest.c:
	* unix/tclUnixTest.c:
	* win/tclWinTest.c:
	* tests/fCmd.test: updated test suite to deal with correct permissions
	setting and differences between XP/2000 and 95/98 3 tests still fail;
	to be dealt with shortly

2006-03-13  Don Porter	<dgp@users.sourceforge.net>

	* generic/tclEncoding.c: Report error when an escape encoding is
	missing one of its sub-encodings. [Bug 506653]

	* unix/configure.in:	Revert change from 2005-07-26 that sometimes
	* unix/configure:	added $prefix/share to the tcl_pkgPath. See
	[Patch 1231015]. autoconf-2.59.

2006-03-10  Miguel Sofer  <msofer@users.sf.net>

	* generic/tclProc.c (ObjInterpProcEx):
	* tests/apply.test (apply-5.1): Fix [apply] error messages so that
	they quote the lambda expression. [Bug 1447355]

2006-03-10  Zoran Vasiljevic  <vasiljevic@users.sourceforge.net>

	-- Summary of changes fixing [Bug 1437595] --

	* generic/tclEvent.c: Cosmetic touches and identation
	* generic/tclInt.h: Added TclpFinalizeSockets() call.

	* generic/tclIO.c: Calls TclpFinalizeSockets() as part of the
	TclFinalizeIOSubsystem().

	* unix/tclUnixSock.c: Added no-op TclpFinalizeSockets().

	* win/tclWinPipe.c, win/tclWinSock.c: Finalization of sockets/pipes is
	now solely done in TclpFinalizeSockets() and TclpFinalizePipes() and
	not over the thread-exit handler, because the order of actions the Tcl
	generic core will impose may result in cores/hangs if the thread exit
	handler tears down corresponding subsystem(s) too early.

2006-03-10  Vince Darley  <vincentdarley@sourceforge.net>

	* win/tclWinFile.c: previous patch breaks tests, so removed.

2006-03-09  Vince Darley  <vincentdarley@sourceforge.net>

	* win/tclWinFile.c: fix to 'file writable' in certain XP directories.
	Thanks to fvogel and jfg. [Patch 1344540] Modified patch to make use
	of existing use of getSecurityProc.

2006-03-08  Don Porter	<dgp@users.sourceforge.net>

	* generic/tclExecute.c: Complete missing bit of TIP 215 implementation
	* tests/incr.test:

2006-03-07  Joe English	 <jenglish@users.sourceforge.net>

	* unix/tcl.m4: Set SHLIB_LD_FLAGS='${LIBS}' on NetBSD, as per the
	other *BSD variants. [Bug 1334613]
	* unix/configure: Regenerated.

2006-03-07  Don Porter	<dgp@users.sourceforge.net>

	* changes:	Update in prep. for 8.5a4 release.

	* unix/Makefile.in:	Package http 2.5.2 requires Tcl 8.4, so the
	* win/Makefile.in:	*.tm installation has to be placed in an "8.4"
	directory, not an "8.2" directory.

2006-03-06  Don Porter	<dgp@users.sourceforge.net>

	* generic/tclBasic.c:	Revised handling of TCL_EVAL_* flags to
	* tests/parse.test:	simplify TclEvalObjvInternal and to correct
	the auto-loading of alias targets (parse-8.12). [Bug 1444291]

2006-03-03  Don Porter	<dgp@users.sourceforge.net>

	* generic/tclPathObj.c: Revised yesterday's fix for [Bug 1379287] to
	work on Windows.

	* generic/tclObj.c:	Compatibility support for existing code that
	calls Tcl_GetObjType("boolean").

2006-03-02  Don Porter	<dgp@users.sourceforge.net>

	* generic/tclPathObj.c:		Fix for failed normalization of paths
	* tests/fileSystem.test:	with /../ that lead back to the root
	of the filesystem, like /foo/.. [Bug 1379287]

2006-03-01  Reinhard Max  <max@suse.de>

	* unix/installManPage: Fix the script for manpages that have quotes
	around the .SH arguments, as doctools produces them. [Bug 1292145]
	Some minor cleanups and improvements.

2006-02-28  Don Porter	<dgp@users.sourceforge.net>

	* generic/tclBasic.c:	Corrections to be sure that TCL_EVAL_GLOBAL
	* tests/namespace.test: evaluations act the same as [uplevel #0]
	* tests/parse.test:	evaluations, even when execution traces or
	* tests/trace.test:	invocations of [::unknown] are present. [Bug
	1439836]

2006-02-22  Don Porter	<dgp@users.sourceforge.net>

	* generic/tclBasic.c:	Corrected a few bugs in how [namespace
	* tests/namespace.test: unknown] interacts with TCL_EVAL_* flags.
	[Patch 958222]

2006-02-17  Don Porter	<dgp@users.sourceforge.net>

	* generic/tclIORChan.c: Revised error message generation and handling
	* tests/ioCmd.test:	of exceptional return codes in the channel
	reflection layer. [Bug 1372348]

2006-02-16  Don Porter	<dgp@users.sourceforge.net>

	* generic/tclIndexObj.c:	Disallow the "ambiguous" error message
	* tests/indexObj.test:		when TCL_EXACT matching is requested.
	* tests/ioCmd.test:

2006-02-15  Don Porter	<dgp@users.sourceforge.net>

	* generic/tclIO.c:	Made several routines tolerant of
	* generic/tclIORChan.c: interp == NULL arguments. [Bug 1380662]
	* generic/tclIOUtil.c:

2006-02-09  Don Porter	<dgp@users.sourceforge.net>

	TIP#215 IMPLEMENTATION

	* doc/incr.n:		Revised [incr] to auto-initialize when varName
	* generic/tclExecute.c: argument is unset. [Patch 1413115]
	* generic/tclVar.c:
	* tests/compile.test:
	* tests/incr-old.test:
	* tests/incr.test:
	* tests/set.test:

	* tests/main.test (Tcl_Main-6.7):	Improved robustness of
	command auto-completion test. [Bug 1422736]

2006-02-08  Donal K. Fellows  <dkf@users.sf.net>

	* doc/Encoding.3, doc/encoding.n: Updates due to review at request of
	Don Porter. Mostly minor changes.

2006-02-08  Don Porter	<dgp@users.sourceforge.net>

	TIP#258 IMPLEMENTATION

	* doc/Encoding.3:	New subcommand [encoding dirs].
	* doc/encoding.n:	New routine Tcl_GetEncodingNameFromEnvironment
	* generic/tcl.decls:	Made public:
	* generic/tclBasic.c:	TclGetEncodingFromObj
	* generic/tclCmdAH.c:		-> Tcl_GetEncodingFromObj
	* generic/tclEncoding.c:TclGetEncodingSearchPath
	* generic/tclInt.decls:		-> Tcl_GetEncodingSearchPath
	* generic/tclInt.h:	TclSetEncodingSearchPath
	* generic/tclTest.c:		-> Tcl_SetEncodingSearchPath
	* library/init.tcl:	Removed commands:
	* tests/cmdAH.test:		[tcl::unsupported::EncodingDirs]
	* tests/encoding.test:		[testencoding path] (Tcltest)
	* unix/tclUnixInit.c:	[Patch 1413934]
	* win/tclWinInit.c:

	* generic/tclDecls.h:	make genstubs
	* generic/tclIntDecls.h:
	* generic/tclStubInit.c:

2006-02-01  Miguel Sofer  <msofer@users.sf.net>

	* generic/tclProc.c: minor improvements to [apply]
	* tests/apply.test: new tests; apply-5.1 currently fails to indicate
	missing work in error reporting

2006-02-01  Don Porter	<dgp@users.sourceforge.net>

	TIP#194 IMPLEMENTATION

	* doc/apply.n:	(New file)	New command [apply]. [Patch 944803]
	* doc/uplevel.n:
	* generic/tclBasic.c:
	* generic/tclInt.h:
	* generic/tclProc.c:
	* tests/apply.test: (New file)
	* tests/proc-old.test:
	* tests/proc.test:

	TIP#181 IMPLEMENTATION

	* doc/Namespace.3:	New command [namespace unknown]. New public C
	* doc/namespace.n:	routines Tcl_(Get|Set)NamespaceUnknownHandler.
	* doc/unknown.n:	[Patch 958222]
	* generic/tcl.decls:
	* generic/tclBasic.c:
	* generic/tclInt.h:
	* generic/tclNamesp.c:
	* tests/namespace.test:

	* generic/tclDecls.h:	make genstubs
	* generic/tclStubInit.c:

	TIP#250 IMPLEMENTATION

	* doc/namespace.n:	New command [namespace upvar]. [Patch 1275435]
	* generic/tclInt.h:
	* generic/tclNamesp.c:
	* generic/tclVar.c:
	* tests/namespace.test:
	* tests/upvar.test:

2006-01-26  Donal K. Fellows  <dkf@users.sf.net>

	* doc/dict.n: Fixed silly bug in example. Thanks to Heiner Marxen
	<heiner.marxen@unsel.de> for catching this! [Bug 1415725]

2006-01-26  Donal K. Fellows  <donal.k.fellows@manchester.ac.uk>

	* unix/tclUnixChan.c (TclpOpenFileChannel): Tidy up and comment the
	mess to do with setting up serial channels. This (deliberately) breaks
	a broken FreeBSD port, indicates what we're really doing, and reduces
	the amount of conditional compilation sections for better maintenance.

2006-01-25  Donal K. Fellows  <dkf@users.sf.net>

	* unix/tclUnixInit.c (TclpInitPlatform): Improved conditions on when
	to update the FP rounding mode on FreeBSD, taken from FreeBSD port.

2006-01-23  Donal K. Fellows  <dkf@users.sf.net>

	* tests/string.test (string-12.21): Added test for [Bug 1410553] based
	on original bug report.

2006-01-23  Miguel Sofer  <msofer@users.sf.net>

	* generic/tclStringObj.c: fixed incorrect handling of internal rep in
	Tcl_GetRange. Thanks to twylite and Peter Spjuth. [Bug 1410553]

	* generic/tclProc.c: fixed args handling for precompiled bodies [Bug
	1412695]; thanks to Uwe Traum.

2006-01-16  Reinhard Max  <max@suse.de>

	* generic/tclPipe.c (FileForRedirect): Prevent nameString from being
	freed without having been initialized.
	* tests/exec.test: Added a test for the above.

2006-01-12  Zoran Vasiljevic  <vasiljevic@users.sourceforge.net>

	* generic/tclPathObj.c (Tcl_FSGetInternalRep): backported patch from
	core-8-4-branch. A freed pointer has been overwritten causing all
	sorts of coredumps.

2006-01-12  Vince Darley  <vincentdarley@sourceforge.net>

	* win/tclWinFile.c: fix to sharing violation [Bug 1366227]

2006-01-11  Don Porter	<dgp@users.sourceforge.net>

	* generic/tclBasic.c:	Moved Tcl_LogCommandInfo from tclBasic.c to
	* generic/tclNamesp.c:	tclNamesp.c to get access to identifier with
	* tests/error.test (error-7.0): file scope. Added check for traces on
	::errorInfo, and when present fall back to contruction of the stack
	trace in the variable so that write trace notification timings are
	compatible with earlier Tcl releases. This reduces, but does not
	completely eliminate the ***POTENTIAL INCOMPATIBILITY*** created by
	the 2004-10-15 commit. [Bug 1397843]

2006-01-10  Daniel Steffen  <das@users.sourceforge.net>

	* unix/configure:    add caching, use AC_CACHE_CHECK instead of
	* unix/configure.in: AC_CACHE_VAL where possible, consistent message
	* unix/tcl.m4:	     quoting, sync relevant tclconfig/tcl.m4 changes
	and gratuitous formatting differences, fix SC_CONFIG_MANPAGES with
	default argument, Darwin improvements to SC_LOAD_*CONFIG.

2006-01-09  Don Porter	<dgp@users.sourceforge.net>

	* generic/tclNamesp.c (NamespaceInscopeCmd):	[namespace inscope]
	* tests/namespace.test: commands were not reported by [info level].
	[Bug 1400572]

2006-01-09  Donal K. Fellows  <donal.k.fellows@manchester.ac.uk>

	* generic/tclTrace.c: Stop exporting the guts of the trace command;
	nothing outside this file needs to see it. [Bug 971336]

2006-01-05  Donal K. Fellows  <donal.k.fellows@manchester.ac.uk>

	* unix/tcl.m4 (TCL_CONFIG_SYSTEM): Factor out the code to determine
	the operating system version number, as it was replicated in several
	places.

2006-01-04  David Gravereaux  <davygrvy@pobox.com>

	* win/tclAppInit.c: WIN32 native console signal handler removed. This
	was found to be interfering with TWAPI extension one. IMO, special
	services such as signal handlers should best be done with extensions
	to the core after discussions on c.l.t. about Roy Terry's tclsh
	children of a real windows service shell.

	******************************************************************
	*** CHANGELOG ENTRIES FOR 2005 IN "ChangeLog.2005"	       ***
	*** CHANGELOG ENTRIES FOR 2004 IN "ChangeLog.2004"	       ***
	*** CHANGELOG ENTRIES FOR 2003 IN "ChangeLog.2003"	       ***
	*** CHANGELOG ENTRIES FOR 2002 IN "ChangeLog.2002"	       ***
	*** CHANGELOG ENTRIES FOR 2001 IN "ChangeLog.2001"	       ***
	*** CHANGELOG ENTRIES FOR 2000 IN "ChangeLog.2000"	       ***
	*** CHANGELOG ENTRIES FOR 1999 AND EARLIER IN "ChangeLog.1999" ***
	******************************************************************<|MERGE_RESOLUTION|>--- conflicted
+++ resolved
@@ -1,15 +1,13 @@
-<<<<<<< HEAD
-2011-08-17  Don Porter  <dgp@users.sourceforge.net>
-
-	* generic/tclGet.c: [Bug 3393150] Overlooked free of intreps.
-	(It matters for bignums!)
-=======
 2011-08-18  Jan Nijtmans  <nijtmans@users.sf.net>
 
 	* generic/tclUniData.c: [Bug 3393714] overflow in toupper delta
 	* tools/uniParse.tcl
 	* tests/utf.test
->>>>>>> 7566b1eb
+
+2011-08-17  Don Porter  <dgp@users.sourceforge.net>
+
+	* generic/tclGet.c: [Bug 3393150] Overlooked free of intreps.
+	(It matters for bignums!)
 
 2011-08-16  Jan Nijtmans  <nijtmans@users.sf.net>
 
