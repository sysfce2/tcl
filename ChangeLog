--- conflicted
+++ resolved
@@ -1,22 +1,3 @@
-2011-04-18  Don Porter  <dgp@users.sourceforge.net>
-
-	* generic/tclCmdIL.c:	Use ListRepPtr(.) and other cleanup.
-	* generic/tclConfig.c:
-	* generic/tclListObj.c:
-
-	* generic/tclInt.h:	Define and use macros that test whether
-	* generic/tclBasic.c:	a Tcl list value is canonical.
-	* generic/tclUtil.c:
-
-2011-04-18  Donal K. Fellows  <dkf@users.sf.net>
-
-	* doc/dict.n: [Bug 3288696]: Command summary was confusingly wrong
-	when it came to [dict filter] with a 'value' filter.
-
-2011-04-18  Jan Nijtmans  <nijtmans@users.sf.net>
-
-	* generic/tcl.h: [Bug 3288345]: Fix wrong Tcl_StatBuf used on MinGW.
-
 2011-04-16  Donal K. Fellows  <dkf@users.sf.net>
 
 	* generic/tclFCmd.c (TclFileAttrsCmd): Add comments to make this code
@@ -77,16 +58,12 @@
 
 2011-04-06  Miguel Sofer  <msofer@users.sf.net>
 
-<<<<<<< HEAD
-	* generic/tclExecute.c: fix for [Bug 3274728], making *catchTop an
-=======
 	* generic/tclExecute.c (TclCompileObj): Earlier return if Tip280
 	gymnastics not needed.
 
 	* generic/tclExecute.c: Fix for [Bug 3274728]: making *catchTop an
->>>>>>> 52110fe6
 	unsigned long.
-	
+
 2011-04-06  Jan Nijtmans  <nijtmans@users.sf.net>
 
 	* unix/tclAppInit.c:  Make symbols "main" and "Tcl_AppInit"
