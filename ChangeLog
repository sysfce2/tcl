--- conflicted
+++ resolved
@@ -1,14 +1,10 @@
-<<<<<<< HEAD
-2012-11-10  Miguel Sofer  <msofer@users.sf.net>
-=======
 2012-11-13  Joe Mistachkin  <joe@mistachkin.com>
 
 	* win/tclWinInit.c: also search for the library directory (init.tcl,
 	encodings, etc) relative to the build directory associated with the
 	source checkout.
 
-2012-11-09  Don Porter  <dgp@users.sourceforge.net>
->>>>>>> c3bb46df
+2012-11-10  Miguel Sofer  <msofer@users.sf.net>
 
 	* generic/tclBasic.c:   re-enable bcc-tailcall, after fixing an
 	* generic/tclExecute.c: infinite loop in the TCL_COMPILE_DEBUG mode
