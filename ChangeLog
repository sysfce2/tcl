--- conflicted
+++ resolved
@@ -1,13 +1,7 @@
 2012-06-21  Jan Nijtmans  <nijtmans@users.sf.net>
 
-<<<<<<< HEAD
-	* win/tclWinReg.c:          Plug memory leak, part of [Bug #3362446]
-	* library/reg/pkgIndex.tcl: Dde version should be 1.3.0, not 1.3
-=======
 	* win/tclWinReg.c:          [Bug #3362446]: registry keys command fails
 	* tests/registry.test:      with 8.5/8.6
-	* library/reg/pkgIndex.tcl: registry version to 1.2.2
->>>>>>> 6f7aaeb8
 
 2012-06-11  Don Porter  <dgp@users.sourceforge.net>
 
