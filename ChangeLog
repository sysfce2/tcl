--- conflicted
+++ resolved
@@ -1,19 +1,17 @@
-<<<<<<< HEAD
+2011-07-14  Donal K. Fellows  <dkf@users.sf.net>
+
+	* generic/tclOOCall.c (TclOORenderCallChain): [Bug 3365156]: Remove
+	stray refcount bump that caused a memory leak.
+
 2011-07-12  Don Porter  <dgp@users.sourceforge.net>
 
-	* generic/tclUnixSock.c:  [Bug 3364777] Stop segfault caused by
-	reading from struct after it had been freed. 
+	* generic/tclUnixSock.c:  [Bug 3364777]: Stop segfault caused by
+	reading from struct after it had been freed.
 
 2011-07-11  Joe Mistachkin  <joe@mistachkin.com>
 
 	* generic/tclExecute.c: [Bug 3339502]: Correct cast for CURR_DEPTH to
 	silence compiler warning.
-=======
-2011-07-14  Donal K. Fellows  <dkf@users.sf.net>
-
-	* generic/tclOOCall.c (TclOORenderCallChain): [Bug 3365156]: Remove
-	stray refcount bump that caused a memory leak.
->>>>>>> 8dec5229
 
 2011-07-08  Donal K. Fellows  <dkf@users.sf.net>
 
