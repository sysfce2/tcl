--- conflicted
+++ resolved
@@ -36,11 +36,7 @@
 
 char *
 strstr(
-<<<<<<< HEAD
-    char *string,	/* String to search. */
-=======
     char *string,		/* String to search. */
->>>>>>> c9376306
     char *substring)		/* Substring to try to find in string. */
 {
     char *a, *b;
