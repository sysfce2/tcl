--- conflicted
+++ resolved
@@ -1,8 +1,3 @@
-<<<<<<< HEAD
-/* $Id: fake-rfc2553.h,v 1.2.4.2 2010/09/28 17:30:14 dgp Exp $ */
-
-=======
->>>>>>> 64eb210f
 /*
  * Copyright (C) 2000-2003 Damien Miller.  All rights reserved.
  * Copyright (C) 1999 WIDE Project.  All rights reserved.
