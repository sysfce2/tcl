/* 
 * strtoul.c --
 *
 *	Source code for the "strtoul" library procedure.
 *
 * Copyright (c) 1988 The Regents of the University of California.
 * Copyright (c) 1994 Sun Microsystems, Inc.
 *
<<<<<<< HEAD
 * See the file "license.terms" for information on usage and redistribution of
 * this file, and for a DISCLAIMER OF ALL WARRANTIES.
 *
 * RCS: @(#) $Id: strtoul.c,v 1.7 2007/04/16 13:36:34 dkf Exp $
=======
 * See the file "license.terms" for information on usage and redistribution
 * of this file, and for a DISCLAIMER OF ALL WARRANTIES.
>>>>>>> 01562d4f
 */

#include "tclInt.h"

/*
 * The table below is used to convert from ASCII digits to a numerical
 * equivalent. It maps from '0' through 'z' to integers (100 for non-digit
 * characters).
 */

static char cvtIn[] = {
    0, 1, 2, 3, 4, 5, 6, 7, 8, 9,		/* '0' - '9' */
    100, 100, 100, 100, 100, 100, 100,		/* punctuation */
    10, 11, 12, 13, 14, 15, 16, 17, 18, 19,	/* 'A' - 'Z' */
    20, 21, 22, 23, 24, 25, 26, 27, 28, 29,
    30, 31, 32, 33, 34, 35,
    100, 100, 100, 100, 100, 100,		/* punctuation */
    10, 11, 12, 13, 14, 15, 16, 17, 18, 19,	/* 'a' - 'z' */
    20, 21, 22, 23, 24, 25, 26, 27, 28, 29,
    30, 31, 32, 33, 34, 35};

/*
 *----------------------------------------------------------------------
 *
 * strtoul --
 *
 *	Convert an ASCII string into an integer.
 *
 * Results:
 *	The return value is the integer equivalent of string. If endPtr is
 *	non-NULL, then *endPtr is filled in with the character after the last
 *	one that was part of the integer. If string doesn't contain a valid
 *	integer value, then zero is returned and *endPtr is set to string.
 *
 * Side effects:
 *	None.
 *
 *----------------------------------------------------------------------
 */

unsigned long int
strtoul(
    CONST char *string,		/* String of ASCII digits, possibly preceded
				 * by white space. For bases greater than 10,
				 * either lower- or upper-case digits may be
				 * used. */
    char **endPtr,		/* Where to store address of terminating
				 * character, or NULL. */
    int base)			/* Base for conversion.  Must be less than 37.
				 * If 0, then the base is chosen from the
				 * leading characters of string: "0x" means
				 * hex, "0" means octal, anything else means
				 * decimal. */
{
    register CONST char *p;
    register unsigned long int result = 0;
    register unsigned digit;
    int anyDigits = 0;
    int negative=0;
    int overflow=0;

    /*
     * Skip any leading blanks.
     */

    p = string;
    while (isspace(UCHAR(*p))) {
	p += 1;
    }
    if (*p == '-') {
        negative = 1;
        p += 1;
    } else {
        if (*p == '+') {
            p += 1;
        }
    }

    /*
     * If no base was provided, pick one from the leading characters of the
     * string.
     */
    
    if (base == 0) {
	if (*p == '0') {
	    p += 1;
	    if ((*p == 'x') || (*p == 'X')) {
		p += 1;
		base = 16;
	    } else {
		/*
		 * Must set anyDigits here, otherwise "0" produces a "no
		 * digits" error.
		 */

		anyDigits = 1;
		base = 8;
	    }
	} else {
	    base = 10;
	}
    } else if (base == 16) {
	/*
	 * Skip a leading "0x" from hex numbers.
	 */

	if ((p[0] == '0') && ((p[1] == 'x') || (p[1] == 'X'))) {
	    p += 2;
	}
    }

    /*
     * Sorry this code is so messy, but speed seems important. Do different
     * things for base 8, 10, 16, and other.
     */

    if (base == 8) {
	unsigned long maxres = ULONG_MAX >> 3;

	for ( ; ; p += 1) {
	    digit = *p - '0';
	    if (digit > 7) {
		break;
	    }
	    if (result > maxres) { overflow = 1; }
	    result = (result << 3);
	    if (digit > (ULONG_MAX - result)) { overflow = 1; }
	    result += digit;
	    anyDigits = 1;
	}
    } else if (base == 10) {
	unsigned long maxres = ULONG_MAX / 10;

	for ( ; ; p += 1) {
	    digit = *p - '0';
	    if (digit > 9) {
		break;
	    }
	    if (result > maxres) { overflow = 1; }
	    result *= 10;
	    if (digit > (ULONG_MAX - result)) { overflow = 1; }
	    result += digit;
	    anyDigits = 1;
	}
    } else if (base == 16) {
	unsigned long maxres = ULONG_MAX >> 4;

	for ( ; ; p += 1) {
	    digit = *p - '0';
	    if (digit > ('z' - '0')) {
		break;
	    }
	    digit = cvtIn[digit];
	    if (digit > 15) {
		break;
	    }
	    if (result > maxres) { overflow = 1; }
	    result = (result << 4);
	    if (digit > (ULONG_MAX - result)) { overflow = 1; }
	    result += digit;
	    anyDigits = 1;
	}
    } else if (base >= 2 && base <= 36) {
	unsigned long maxres = ULONG_MAX / base;

	for ( ; ; p += 1) {
	    digit = *p - '0';
	    if (digit > ('z' - '0')) {
		break;
	    }
	    digit = cvtIn[digit];
	    if (digit >= ( (unsigned) base )) {
		break;
	    }
	    if (result > maxres) { overflow = 1; }
	    result *= base;
	    if (digit > (ULONG_MAX - result)) { overflow = 1; }
	    result += digit;
	    anyDigits = 1;
	}
    }

    /*
     * See if there were any digits at all.
     */

    if (!anyDigits) {
	p = string;
    }

    if (endPtr != 0) {
	/* unsafe, but required by the strtoul prototype */
	*endPtr = (char *) p;
    }

    if (overflow) {
	errno = ERANGE;
	return ULONG_MAX;
    } 
    if (negative) {
	return -result;
    }
    return result;
}<|MERGE_RESOLUTION|>--- conflicted
+++ resolved
@@ -6,15 +6,8 @@
  * Copyright (c) 1988 The Regents of the University of California.
  * Copyright (c) 1994 Sun Microsystems, Inc.
  *
-<<<<<<< HEAD
  * See the file "license.terms" for information on usage and redistribution of
  * this file, and for a DISCLAIMER OF ALL WARRANTIES.
- *
- * RCS: @(#) $Id: strtoul.c,v 1.7 2007/04/16 13:36:34 dkf Exp $
-=======
- * See the file "license.terms" for information on usage and redistribution
- * of this file, and for a DISCLAIMER OF ALL WARRANTIES.
->>>>>>> 01562d4f
  */
 
 #include "tclInt.h"
