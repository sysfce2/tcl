name: Linux
on: [push]
jobs:
  gcc:
    runs-on: ubuntu-20.04
    strategy:
      matrix:
        cfgopt:
          - ""
<<<<<<< HEAD
=======
          - "CFLAGS=-DTCL_UTF_MAX=4"
          - "CFLAGS=-DTCL_NO_DEPRECATED=1"
>>>>>>> a14063d1
          - "--disable-shared"
          - "--enable-symbols"
          - "--enable-symbols=mem"
    defaults:
      run:
        shell: bash
        working-directory: unix
    steps:
      - name: Checkout
        uses: actions/checkout@v2
      - name: Prepare
        run: |
          touch tclStubInit.c tclOOStubInit.c tclOOScript.h
        working-directory: generic
      - name: Configure ${{ matrix.cfgopt }}
        run: |
          mkdir "${HOME}/install dir"
          ./configure ${CFGOPT} CFLAGS=-TCL_WIDE_INT_TYPE=__int128 "--prefix=$HOME/install dir" || (cat config.log && exit 1)
        env:
          CFGOPT: ${{ matrix.cfgopt }}
      - name: Build
        run: |
          make all
      - name: Build Test Harness
        run: |
          make tcltest
      - name: Run Tests
        run: |
          make test
      - name: Test-Drive Installation
        run: |
          make install
      - name: Create Distribution Package
        run: |
          make dist
      - name: Convert Documentation to HTML
        run: |
          make html-tcl<|MERGE_RESOLUTION|>--- conflicted
+++ resolved
@@ -7,11 +7,6 @@
       matrix:
         cfgopt:
           - ""
-<<<<<<< HEAD
-=======
-          - "CFLAGS=-DTCL_UTF_MAX=4"
-          - "CFLAGS=-DTCL_NO_DEPRECATED=1"
->>>>>>> a14063d1
           - "--disable-shared"
           - "--enable-symbols"
           - "--enable-symbols=mem"
@@ -29,7 +24,7 @@
       - name: Configure ${{ matrix.cfgopt }}
         run: |
           mkdir "${HOME}/install dir"
-          ./configure ${CFGOPT} CFLAGS=-TCL_WIDE_INT_TYPE=__int128 "--prefix=$HOME/install dir" || (cat config.log && exit 1)
+          ./configure ${CFGOPT} CFLAGS=-DTCL_WIDE_INT_TYPE=__int128 "--prefix=$HOME/install dir" || (cat config.log && exit 1)
         env:
           CFGOPT: ${{ matrix.cfgopt }}
       - name: Build
