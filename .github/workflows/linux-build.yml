--- conflicted
+++ resolved
@@ -21,12 +21,7 @@
           - "--enable-symbols"
           - "--enable-symbols=mem"
           - "--enable-symbols=all"
-<<<<<<< HEAD
-=======
           - "CFLAGS=-ftrapv"
-          - "CFLAGS=-DTCL_UTF_MAX=4"
-          - "CFLAGS=-DTCL_UTF_MAX=6"
->>>>>>> 39c9ae29
     defaults:
       run:
         shell: bash
