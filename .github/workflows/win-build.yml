name: Windows
on:
  push:
    branches:
    - "main"
    - "core-8-branch"
    - "core-8-6-branch"
    tags:
    - "core-**"
permissions:
  contents: read
env:
  ERROR_ON_FAILURES: 1
jobs:
  msvc:
    runs-on: windows-2022
    defaults:
      run:
        shell: powershell
        working-directory: win
    strategy:
      matrix:
        config:
          - ""
<<<<<<< HEAD
          - "CHECKS=nodep"
          - "OPTS=static"
=======
>>>>>>> f6c05909
          - "OPTS=symbols"
          - "OPTS=symbols STATS=compdbg,memdbg"
          - "OPTS=static,msvcrt"
          - "OPTS=static,staticpkg,msvcrt"
    # Using powershell means we need to explicitly stop on failure
    steps:
      - name: Checkout
        uses: actions/checkout@v4
      - name: Init MSVC
        uses: ilammy/msvc-dev-cmd@v1
      - name: Build ${{ matrix.config }}
        run: |
          &nmake -f makefile.vc ${{ matrix.config }} all
          if ($lastexitcode -ne 0) {
             throw "nmake exit code: $lastexitcode"
          }
      - name: Build Test Harness ${{ matrix.config }}
        run: |
          &nmake -f makefile.vc ${{ matrix.config }} tcltest
          if ($lastexitcode -ne 0) {
             throw "nmake exit code: $lastexitcode"
          }
      - name: Run Tests ${{ matrix.config }}
        run: |
          &nmake -f makefile.vc ${{ matrix.config }} test
          if ($lastexitcode -ne 0) {
             throw "nmake exit code: $lastexitcode"
          }
  gcc:
    runs-on: windows-2022
    defaults:
      run:
        shell: msys2 {0}
        working-directory: win
    strategy:
      matrix:
        config:
          - ""
          - "CFLAGS=-DTCL_NO_DEPRECATED=1"
          - "--disable-shared"
          - "--enable-symbols"
          - "--enable-symbols=mem"
          - "--enable-symbols=all"
    # Using powershell means we need to explicitly stop on failure
    steps:
      - name: Install MSYS2
        uses: msys2/setup-msys2@v2
        with:
          msystem: MINGW64
          install: git mingw-w64-x86_64-toolchain make
      - name: Checkout
        uses: actions/checkout@v4
      - name: Prepare
        run: |
          touch tclStubInit.c tclOOStubInit.c tclOOScript.h
          mkdir "${HOME}/install dir"
        working-directory: generic
      - name: Configure ${{ matrix.config }}
        run: |
          ./configure ${CFGOPT} "--prefix=$HOME/install dir" || (cat config.log && exit 1)
        env:
          CFGOPT: --enable-64bit ${{ matrix.config }}
      - name: Build
        run: make all
      - name: Build Test Harness
        run: make tcltest
      - name: Run Tests
        run: make test

# If you add builds with Wine, be sure to define the environment variable
# CI_USING_WINE when running them so that broken tests know not to run.<|MERGE_RESOLUTION|>--- conflicted
+++ resolved
@@ -22,11 +22,8 @@
       matrix:
         config:
           - ""
-<<<<<<< HEAD
           - "CHECKS=nodep"
           - "OPTS=static"
-=======
->>>>>>> f6c05909
           - "OPTS=symbols"
           - "OPTS=symbols STATS=compdbg,memdbg"
           - "OPTS=static,msvcrt"
