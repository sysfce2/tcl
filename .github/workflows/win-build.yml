name: Windows
on: [push]
permissions:
  contents: read
env:
  ERROR_ON_FAILURES: 1
jobs:
  msvc:
    runs-on: windows-2022
    defaults:
      run:
        shell: powershell
        working-directory: win
    strategy:
      matrix:
        cfgopt:
          - ""
          - "OPTS=static,msvcrt"
          - "OPTS=symbols"
          - "OPTS=symbols STATS=compdbg,memdbg"
    # Using powershell means we need to explicitly stop on failure
    steps:
      - name: Checkout
        uses: actions/checkout@v3
      - name: Init MSVC
        uses: ilammy/msvc-dev-cmd@v1
      - name: Build ${{ matrix.cfgopt }}
        run: |
          &nmake -f makefile.vc ${{ matrix.cfgopt }} all
          if ($lastexitcode -ne 0) {
             throw "nmake exit code: $lastexitcode"
          }
      - name: Build Test Harness ${{ matrix.cfgopt }}
        run: |
          &nmake -f makefile.vc ${{ matrix.cfgopt }} tcltest
          if ($lastexitcode -ne 0) {
             throw "nmake exit code: $lastexitcode"
          }
      - name: Run Tests ${{ matrix.cfgopt }}
        run: |
          &nmake -f makefile.vc ${{ matrix.cfgopt }} test
          if ($lastexitcode -ne 0) {
             throw "nmake exit code: $lastexitcode"
          }
  gcc:
    runs-on: windows-2022
    defaults:
      run:
        shell: msys2 {0}
        working-directory: win
    strategy:
      matrix:
        cfgopt:
          - ""
          - "--disable-shared"
          - "--enable-symbols"
          - "--enable-symbols=mem"
          - "--enable-symbols=all"
    # Using powershell means we need to explicitly stop on failure
    steps:
      - name: Install MSYS2
        uses: msys2/setup-msys2@v2
        with:
          msystem: MINGW64
          install: git mingw-w64-x86_64-toolchain make
      - name: Checkout
<<<<<<< HEAD
        uses: actions/checkout@v2
=======
        uses: actions/checkout@v3
      - name: Install MSYS2 and Make
        run: choco install msys2 make
>>>>>>> c54b502e
      - name: Prepare
        run: |
          touch tclStubInit.c tclOOStubInit.c
          mkdir "${HOME}/install dir"
        working-directory: generic
      - name: Configure ${{ matrix.cfgopt }}
        run: |
          ./configure ${CFGOPT} "--prefix=$HOME/install dir" || (cat config.log && exit 1)
        env:
          CFGOPT: --enable-64bit ${{ matrix.cfgopt }}
      - name: Build
        run: make all
      - name: Build Test Harness
        run: make tcltest
      - name: Run Tests
        run: make test<|MERGE_RESOLUTION|>--- conflicted
+++ resolved
@@ -64,13 +64,7 @@
           msystem: MINGW64
           install: git mingw-w64-x86_64-toolchain make
       - name: Checkout
-<<<<<<< HEAD
-        uses: actions/checkout@v2
-=======
         uses: actions/checkout@v3
-      - name: Install MSYS2 and Make
-        run: choco install msys2 make
->>>>>>> c54b502e
       - name: Prepare
         run: |
           touch tclStubInit.c tclOOStubInit.c
