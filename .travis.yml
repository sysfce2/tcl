--- conflicted
+++ resolved
@@ -119,12 +119,10 @@
         - make all
         # The styles=develop avoids some weird problems on OSX
         - make test styles=develop
-<<<<<<< HEAD
       addons:
         homebrew:
           packages:
             - libtommath
-=======
     - name: "macOS/Xcode 11/Shared"
       os: osx
       osx_image: xcode11
@@ -132,7 +130,6 @@
         - BUILD_DIR=macosx
       install: []
       script: *mactest
->>>>>>> d2133fc2
     - name: "macOS/Xcode 10/Shared"
       os: osx
       osx_image: xcode10.3
@@ -226,22 +223,17 @@
       before_install: *vcpreinst
       install: []
       script:
-<<<<<<< HEAD
-        - cmd.exe /C 'vcvarsall.bat x64 && nmake OPTS=utfmax -f makefile.vc all tcltest'
-        - cmd.exe /C 'vcvarsall.bat x64 && nmake OPTS=utfmax -f makefile.vc test'
-    - name: "Windows/MSVC/Shared: NO_DEPRECATED"
-      os: windows
-      compiler: cl
-      env: *vcenv
-      before_install: *vcpreinst
-      install: []
-      script:
-        - cmd.exe /C 'vcvarsall.bat x64 && nmake OPTS=nodep -f makefile.vc all tcltest'
-        - cmd.exe /C 'vcvarsall.bat x64 && nmake OPTS=nodep -f makefile.vc test'
-=======
         - cmd.exe //C vcvarsall.bat x64 '&&' nmake 'OPTS=utfmax' '-f' makefile.vc all tcltest
         - cmd.exe //C vcvarsall.bat x64 '&&' nmake 'OPTS=utfmax' '-f' makefile.vc test
->>>>>>> d2133fc2
+    - name: "Windows/MSVC/Shared: NO_DEPRECATED"
+      os: windows
+      compiler: cl
+      env: *vcenv
+      before_install: *vcpreinst
+      install: []
+      script:
+        - cmd.exe //C vcvarsall.bat x64 '&&' nmake 'OPTS=nodep' '-f' makefile.vc all tcltest
+        - cmd.exe //C vcvarsall.bat x64 '&&' nmake 'OPTS=nodep' '-f' makefile.vc test
     - name: "Windows/MSVC/Static"
       os: windows
       compiler: cl
@@ -277,22 +269,17 @@
       before_install: *vcpreinst
       install: []
       script:
-<<<<<<< HEAD
-        - cmd.exe /C 'vcvarsall.bat x86 && nmake OPTS=utfmax -f makefile.vc all tcltest'
-        - cmd.exe /C 'vcvarsall.bat x86 && nmake OPTS=utfmax -f makefile.vc test'
-    - name: "Windows/MSVC-x86/Shared: NO_DEPRECATED"
-      os: windows
-      compiler: cl
-      env: *vcenv
-      before_install: *vcpreinst
-      install: []
-      script:
-        - cmd.exe /C 'vcvarsall.bat x86 && nmake OPTS=nodep -f makefile.vc all tcltest'
-        - cmd.exe /C 'vcvarsall.bat x86 && nmake OPTS=nodep -f makefile.vc test'
-=======
         - cmd.exe //C vcvarsall.bat x86 '&&' nmake 'OPTS=utfmax' '-f' makefile.vc all tcltest
         - cmd.exe //C vcvarsall.bat x86 '&&' nmake 'OPTS=utfmax' '-f' makefile.vc test
->>>>>>> d2133fc2
+    - name: "Windows/MSVC-x86/Shared: NO_DEPRECATED"
+      os: windows
+      compiler: cl
+      env: *vcenv
+      before_install: *vcpreinst
+      install: []
+      script:
+        - cmd.exe //C vcvarsall.bat x86 '&&' nmake 'OPTS=nodep' '-f' makefile.vc all tcltest
+        - cmd.exe //C vcvarsall.bat x86 '&&' nmake 'OPTS=nodep' '-f' makefile.vc test
     - name: "Windows/MSVC-x86/Static"
       os: windows
       compiler: cl
