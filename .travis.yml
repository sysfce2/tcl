language: c
addons:
  apt:
    packages:
      - binutils-mingw-w64-i686
      - binutils-mingw-w64-x86-64
      - gcc-mingw-w64
      - gcc-mingw-w64-base
      - gcc-mingw-w64-i686
      - gcc-mingw-w64-x86-64
      - gcc-multilib
jobs:
  include:
# Testing on Linux with various compilers
    - name: "Linux/GCC/Shared"
      os: linux
      dist: focal
      compiler: gcc
      env:
        - BUILD_DIR=unix
    - name: "Linux/GCC/Shared: UTF_MAX=4"
      os: linux
      dist: focal
      compiler: gcc
      env:
        - BUILD_DIR=unix
        - CFGOPT=CFLAGS=-DTCL_UTF_MAX=4
    - name: "Linux/GCC/Shared: NO_DEPRECATED"
      os: linux
      dist: focal
      compiler: gcc
      env:
        - BUILD_DIR=unix
        - CFGOPT="CFLAGS=-DTCL_NO_DEPRECATED=1"
    - name: "Linux/GCC/Static"
      os: linux
      dist: focal
      compiler: gcc
      env:
        - CFGOPT="--disable-shared"
        - BUILD_DIR=unix
    - name: "Linux/GCC/Debug"
      os: linux
      dist: focal
      compiler: gcc
      env:
        - BUILD_DIR=unix
        - CFGOPT="--enable-symbols"
    - name: "Linux/GCC/Mem-Debug"
      os: linux
      dist: focal
      compiler: gcc
      env:
        - BUILD_DIR=unix
        - CFGOPT="--enable-symbols=mem"
# C++ build.
    - name: "Linux/G++/Shared"
      os: linux
<<<<<<< HEAD
      dist: bionic
=======
      dist: focal
>>>>>>> cf18e5bd
      compiler: g++
      env:
        - BUILD_DIR=unix
        - CFGOPT="CC=g++ CFLAGS=-Dregister=dont+use+register"
# Older versions of GCC...
    - name: "Linux/GCC 7/Shared"
      os: linux
      dist: focal
      compiler: gcc-7
      addons:
        apt:
          sources:
            - ubuntu-toolchain-r-test
          packages:
            - g++-7
      env:
        - BUILD_DIR=unix
    - name: "Linux/GCC 6/Shared"
      os: linux
      dist: bionic
      compiler: gcc-6
      addons:
        apt:
          sources:
            - ubuntu-toolchain-r-test
          packages:
            - g++-6
      env:
        - BUILD_DIR=unix
    - name: "Linux/GCC 5/Shared"
      os: linux
      dist: bionic
      compiler: gcc-5
      addons:
        apt:
          sources:
            - ubuntu-toolchain-r-test
          packages:
            - g++-5
      env:
        - BUILD_DIR=unix
# Clang
    - name: "Linux/Clang/Shared"
      os: linux
      dist: focal
      compiler: clang
      env:
        - BUILD_DIR=unix
    - name: "Linux/Clang/Shared:NO_DEPRECATED"
      os: linux
      dist: xenial
      compiler: clang
      env:
        - BUILD_DIR=unix
        - CFGOPT="CFLAGS=-DTCL_NO_DEPRECATED=1"
    - name: "Linux/Clang/Static"
      os: linux
      dist: focal
      compiler: clang
      env:
        - CFGOPT="--disable-shared"
        - BUILD_DIR=unix
    - name: "Linux/Clang/Debug"
      os: linux
      dist: focal
      compiler: clang
      env:
        - BUILD_DIR=unix
        - CFGOPT="--enable-symbols"
    - name: "Linux/Clang/Mem-Debug"
      os: linux
      dist: focal
      compiler: clang
      env:
        - BUILD_DIR=unix
        - CFGOPT="--enable-symbols=mem"
# Testing on Mac, various styles
    - name: "macOS/Clang/Xcode 11.5/Shared"
      os: osx
      osx_image: xcode11.5
      env:
        - BUILD_DIR=macosx
      install: []
      script: &mactest
        - make all
        # The styles=develop avoids some weird problems on OSX
        - make test styles=develop
    - name: "macOS/Clang/Xcode 11.5/Shared/Unix-like"
<<<<<<< HEAD
=======
      os: osx
      osx_image: xcode11.5
      env:
        - BUILD_DIR=unix
    - name: "macOS/Clang/Xcode 11.5/Shared/libtommath"
      os: osx
      osx_image: xcode11.5
      env:
        - BUILD_DIR=macosx
      install: []
      script: *mactest
      addons:
        homebrew:
          packages:
            - libtommath
    - name: "macOS/Clang++/Xcode 11.5/Shared"
>>>>>>> cf18e5bd
      os: osx
      osx_image: xcode11.5
      env:
        - BUILD_DIR=unix
<<<<<<< HEAD
    - name: "macOS/Clang++/Xcode 11.5/Shared"
      os: osx
      osx_image: xcode11.5
      env:
        - BUILD_DIR=unix
=======
>>>>>>> cf18e5bd
        - CFGOPT="CC=clang++ --enable-framework CFLAGS=-Dregister=dont+use+register CPPFLAGS=-D__private_extern__=extern"
      script:
        - make all tcltest
# Older MacOS versions
    - name: "macOS/Clang/Xcode 11/Shared"
      os: osx
      osx_image: xcode11
      env:
        - BUILD_DIR=macosx
      install: []
      script: *mactest
    - name: "macOS/Clang/Xcode 10/Shared"
      os: osx
      osx_image: xcode10.3
      env:
        - BUILD_DIR=macosx
      install: []
      script: *mactest
<<<<<<< HEAD
      addons:
        homebrew:
          packages:
            - libtommath
=======
>>>>>>> cf18e5bd
    - name: "macOS/Clang/Xcode 9/Shared"
      os: osx
      osx_image: xcode9.2
      env:
        - BUILD_DIR=macosx
      install: []
      script: *mactest
<<<<<<< HEAD
      addons:
        homebrew:
          packages:
            - libtommath
=======
>>>>>>> cf18e5bd
    - name: "macOS/Clang/Xcode 8/Shared"
      os: osx
      osx_image: xcode8.3
      env:
        - BUILD_DIR=macosx
      install: []
      script: *mactest
      addons:
        homebrew:
          packages:
            - libtommath
# Test with mingw-w64 cross-compile
# Doesn't run tests because wine is only an imperfect Windows emulation
    - name: "Linux-cross-Windows/GCC/Shared/no test"
      os: linux
      dist: focal
      compiler: x86_64-w64-mingw32-gcc
      env:
        - BUILD_DIR=win
        - CFGOPT="--host=x86_64-w64-mingw32 --enable-64bit"
      script: &crosstest
        - make all tcltest
        # Include a high visibility marker that tests are skipped outright
        - >
          echo "`tput setaf 3`SKIPPED TEST: CROSS COMPILING`tput sgr0`"
# Test with mingw-w64 (32 bit) cross-compile
# Doesn't run tests because wine is only an imperfect Windows emulation
    - name: "Linux-cross-Windows-32/GCC/Shared/no test"
      os: linux
      dist: focal
      compiler: i686-w64-mingw32-gcc
      env:
        - BUILD_DIR=win
        - CFGOPT=--host=i686-w64-mingw32
      script: *crosstest
# Test on Windows with MSVC native
    - name: "Windows/MSVC/Shared"
      os: windows
      compiler: cl
      env: &vcenv
        - BUILD_DIR=win
        - VCDIR="/C/Program Files (x86)/Microsoft Visual Studio/2017/BuildTools/VC/Auxiliary/Build"
      before_install: &vcpreinst
        - PATH="$PATH:$VCDIR"
        - cd ${BUILD_DIR}
      install: []
      script:
        - cmd.exe //C vcvarsall.bat x64 '&&' nmake '-f' makefile.vc all tcltest
        - cmd.exe //C vcvarsall.bat x64 '&&' nmake '-f' makefile.vc test
    - name: "Windows/MSVC/Shared: UTF_MAX=4"
      os: windows
      compiler: cl
      env: *vcenv
      before_install: *vcpreinst
      install: []
      script:
        - cmd.exe //C vcvarsall.bat x64 '&&' nmake 'OPTS=utfmax' '-f' makefile.vc all tcltest
        - cmd.exe //C vcvarsall.bat x64 '&&' nmake 'OPTS=utfmax' '-f' makefile.vc test
    - name: "Windows/MSVC/Shared: NO_DEPRECATED"
      os: windows
      compiler: cl
      env: *vcenv
      before_install: *vcpreinst
      install: []
      script:
        - cmd.exe //C vcvarsall.bat x64 '&&' nmake 'OPTS=nodep' '-f' makefile.vc all tcltest
        - cmd.exe //C vcvarsall.bat x64 '&&' nmake 'OPTS=nodep' '-f' makefile.vc test
    - name: "Windows/MSVC/Static"
      os: windows
      compiler: cl
      env: *vcenv
      before_install: *vcpreinst
      install: []
      script:
        - cmd.exe //C vcvarsall.bat x64 '&&' nmake 'OPTS=static,msvcrt' '-f' makefile.vc all tcltest
        - cmd.exe //C vcvarsall.bat x64 '&&' nmake 'OPTS=static,msvcrt' '-f' makefile.vc test
    - name: "Windows/MSVC/Debug"
      os: windows
      compiler: cl
      env: *vcenv
      before_install: *vcpreinst
      install: []
      script:
        - cmd.exe //C vcvarsall.bat x64 '&&' nmake 'OPTS=symbols' '-f' makefile.vc all tcltest
        - cmd.exe //C vcvarsall.bat x64 '&&' nmake 'OPTS=symbols' '-f' makefile.vc test
    - name: "Windows/MSVC/Mem-Debug"
      os: windows
      compiler: cl
      env: *vcenv
      before_install: *vcpreinst
      install: []
      script:
        - cmd.exe //C vcvarsall.bat x64 '&&' nmake 'STATS=memdbg' '-f' makefile.vc all tcltest
        - cmd.exe //C vcvarsall.bat x64 '&&' nmake 'STATS=memdbg' '-f' makefile.vc test
# Test on Windows with MSVC native (32-bit)
    - name: "Windows/MSVC-x86/Shared"
      os: windows
      compiler: cl
      env: *vcenv
      before_install: *vcpreinst
      install: []
      script:
        - cmd.exe //C vcvarsall.bat x86 '&&' nmake '-f' makefile.vc all tcltest
        - cmd.exe //C vcvarsall.bat x86 '&&' nmake '-f' makefile.vc test
    - name: "Windows/MSVC-x86/Shared: UTF_MAX=4"
      os: windows
      compiler: cl
      env: *vcenv
      before_install: *vcpreinst
      install: []
      script:
        - cmd.exe //C vcvarsall.bat x86 '&&' nmake 'OPTS=utfmax' '-f' makefile.vc all tcltest
        - cmd.exe //C vcvarsall.bat x86 '&&' nmake 'OPTS=utfmax' '-f' makefile.vc test
    - name: "Windows/MSVC-x86/Shared: NO_DEPRECATED"
      os: windows
      compiler: cl
      env: *vcenv
      before_install: *vcpreinst
      install: []
      script:
        - cmd.exe //C vcvarsall.bat x86 '&&' nmake 'OPTS=nodep' '-f' makefile.vc all tcltest
        - cmd.exe //C vcvarsall.bat x86 '&&' nmake 'OPTS=nodep' '-f' makefile.vc test
    - name: "Windows/MSVC-x86/Static"
      os: windows
      compiler: cl
      env: *vcenv
      before_install: *vcpreinst
      install: []
      script:
        - cmd.exe //C vcvarsall.bat x86 '&&' nmake 'OPTS=static,msvcrt' '-f' makefile.vc all tcltest
        - cmd.exe //C vcvarsall.bat x86 '&&' nmake 'OPTS=static,msvcrt' '-f' makefile.vc test
    - name: "Windows/MSVC-x86/Debug"
      os: windows
      compiler: cl
      env: *vcenv
      before_install: *vcpreinst
      install: []
      script:
        - cmd.exe //C vcvarsall.bat x86 '&&' nmake 'OPTS=symbols' '-f' makefile.vc all tcltest
        - cmd.exe //C vcvarsall.bat x86 '&&' nmake 'OPTS=symbols' '-f' makefile.vc test
    - name: "Windows/MSVC-x86/Mem-Debug"
      os: windows
      compiler: cl
      env: *vcenv
      before_install: *vcpreinst
      install: []
      script:
        - cmd.exe //C vcvarsall.bat x86 '&&' nmake 'STATS=memdbg' '-f' makefile.vc all tcltest
        - cmd.exe //C vcvarsall.bat x86 '&&' nmake 'STATS=memdbg' '-f' makefile.vc test
# Test on Windows with GCC native
    - name: "Windows/GCC/Shared"
      os: windows
      compiler: gcc
      env:
        - BUILD_DIR=win
        - CFGOPT="--enable-64bit"
      before_install: &makepreinst
        - choco install -y make zip
        - cd ${BUILD_DIR}
    - name: "Windows/GCC/Shared: UTF_MAX=4"
      os: windows
      compiler: gcc
      env:
        - BUILD_DIR=win
        - CFGOPT="--enable-64bit CFLAGS=-DTCL_UTF_MAX=4"
      before_install: *makepreinst
    - name: "Windows/GCC/Shared: NO_DEPRECATED"
      os: windows
      compiler: gcc
      env:
        - BUILD_DIR=win
        - CFGOPT="--enable-64bit CFLAGS=-DTCL_NO_DEPRECATED=1"
      before_install: *makepreinst
    - name: "Windows/G++/Shared"
      os: windows
      compiler: g++
      env:
        - BUILD_DIR=win
        - CFGOPT="CC=g++ --enable-64bit"
      before_install: *makepreinst
      script:
        - make all tcltest
    - name: "Windows/GCC/Static"
      os: windows
      compiler: gcc
      env:
        - BUILD_DIR=win
        - CFGOPT="--enable-64bit --disable-shared"
      before_install: *makepreinst
    - name: "Windows/GCC/Debug"
      os: windows
      compiler: gcc
      env:
        - BUILD_DIR=win
        - CFGOPT="--enable-64bit --enable-symbols"
      before_install: *makepreinst
    - name: "Windows/GCC/Mem-Debug"
      os: windows
      compiler: gcc
      env:
        - BUILD_DIR=win
        - CFGOPT="--enable-64bit --enable-symbols=mem"
      before_install: *makepreinst
# Test on Windows with GCC native (32-bit)
    - name: "Windows/GCC-x86/Shared"
      os: windows
      compiler: gcc
      env:
        - BUILD_DIR=win
      before_install: *makepreinst
    - name: "Windows/GCC-x86/Shared: UTF_MAX=4"
      os: windows
      compiler: gcc
      env:
        - BUILD_DIR=win
        - CFGOPT="CFLAGS=-DTCL_UTF_MAX=4"
      before_install: *makepreinst
    - name: "Windows/GCC-x86/Shared: NO_DEPRECATED"
      os: windows
      compiler: gcc
      env:
        - BUILD_DIR=win
        - CFGOPT="CFLAGS=-DTCL_NO_DEPRECATED=1"
      before_install: *makepreinst
    - name: "Windows/G++-x86/Shared"
      os: windows
      compiler: g++
      env:
        - BUILD_DIR=win
        - CFGOPT="CC=g++"
      before_install: *makepreinst
      script:
        - make all tcltest
    - name: "Windows/GCC-x86/Static"
      os: windows
      compiler: gcc
      env:
        - BUILD_DIR=win
        - CFGOPT="--disable-shared"
      before_install: *makepreinst
    - name: "Windows/GCC-x86/Debug"
      os: windows
      compiler: gcc
      env:
        - BUILD_DIR=win
        - CFGOPT="--enable-symbols"
      before_install: *makepreinst
    - name: "Windows/GCC-x86/Mem-Debug"
      os: windows
      compiler: gcc
      env:
        - BUILD_DIR=win
        - CFGOPT="--enable-symbols=mem"
      before_install: *makepreinst
# "make dist" only
    - name: "Linux: make dist"
      os: linux
      dist: focal
      compiler: gcc
      env:
        - BUILD_DIR=unix
      script:
        - make dist
before_install:
  - cd ${BUILD_DIR}
install:
  - mkdir "$HOME/install dir"
  - ./configure ${CFGOPT} "--prefix=$HOME/install dir" || (cat config.log && exit 1)
before_script:
  - export ERROR_ON_FAILURES=1
script:
  - make all tcltest
  - make test
  - make install<|MERGE_RESOLUTION|>--- conflicted
+++ resolved
@@ -56,11 +56,7 @@
 # C++ build.
     - name: "Linux/G++/Shared"
       os: linux
-<<<<<<< HEAD
-      dist: bionic
-=======
-      dist: focal
->>>>>>> cf18e5bd
+      dist: focal
       compiler: g++
       env:
         - BUILD_DIR=unix
@@ -149,8 +145,6 @@
         # The styles=develop avoids some weird problems on OSX
         - make test styles=develop
     - name: "macOS/Clang/Xcode 11.5/Shared/Unix-like"
-<<<<<<< HEAD
-=======
       os: osx
       osx_image: xcode11.5
       env:
@@ -167,19 +161,10 @@
           packages:
             - libtommath
     - name: "macOS/Clang++/Xcode 11.5/Shared"
->>>>>>> cf18e5bd
       os: osx
       osx_image: xcode11.5
       env:
         - BUILD_DIR=unix
-<<<<<<< HEAD
-    - name: "macOS/Clang++/Xcode 11.5/Shared"
-      os: osx
-      osx_image: xcode11.5
-      env:
-        - BUILD_DIR=unix
-=======
->>>>>>> cf18e5bd
         - CFGOPT="CC=clang++ --enable-framework CFLAGS=-Dregister=dont+use+register CPPFLAGS=-D__private_extern__=extern"
       script:
         - make all tcltest
@@ -198,13 +183,6 @@
         - BUILD_DIR=macosx
       install: []
       script: *mactest
-<<<<<<< HEAD
-      addons:
-        homebrew:
-          packages:
-            - libtommath
-=======
->>>>>>> cf18e5bd
     - name: "macOS/Clang/Xcode 9/Shared"
       os: osx
       osx_image: xcode9.2
@@ -212,13 +190,6 @@
         - BUILD_DIR=macosx
       install: []
       script: *mactest
-<<<<<<< HEAD
-      addons:
-        homebrew:
-          packages:
-            - libtommath
-=======
->>>>>>> cf18e5bd
     - name: "macOS/Clang/Xcode 8/Shared"
       os: osx
       osx_image: xcode8.3
@@ -226,10 +197,6 @@
         - BUILD_DIR=macosx
       install: []
       script: *mactest
-      addons:
-        homebrew:
-          packages:
-            - libtommath
 # Test with mingw-w64 cross-compile
 # Doesn't run tests because wine is only an imperfect Windows emulation
     - name: "Linux-cross-Windows/GCC/Shared/no test"
