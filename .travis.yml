sudo: false
language: c

matrix:
  include:
# Testing on Linux with various compilers
<<<<<<< HEAD
    - name: "Linux/Clang/Shared"
      os: linux
      dist: xenial
      compiler: clang
      env:
        - BUILD_DIR=unix
    - name: "Linux/Clang/Static"
      os: linux
      dist: xenial
      compiler: clang
      env:
        - CFGOPT=--disable-shared
        - BUILD_DIR=unix
    - name: "Linux/Clang/Shared: UTF_MAX=6"
      os: linux
      dist: xenial
      compiler: clang
      env:
        - BUILD_DIR=unix
        - CFGOPT=CFLAGS=-DTCL_UTF_MAX=6
    - name: "Linux/Clang/Shared: UTF_MAX=3"
      os: linux
      dist: xenial
      compiler: clang
      env:
        - BUILD_DIR=unix
        - CFGOPT=CFLAGS=-DTCL_UTF_MAX=3
    - name: "Linux/Clang/Shared: NO_DEPRECATED"
      os: linux
      dist: xenial
      compiler: clang
      env:
        - BUILD_DIR=unix
        - CFGOPT=CFLAGS=-DTCL_NO_DEPRECATED=1
# full-debug build disabled, because it is currently failing.
#   - name: "Linux/Clang/Shared: full-debug"
#     os: linux
#     dist: xenial
#     compiler: clang
#     env:
#       - BUILD_DIR=unix
#       - CFGOPT=--enable-symbols=all
=======
>>>>>>> 5cc72a39
    - name: "Linux/GCC/Shared"
      os: linux
      dist: xenial
      compiler: gcc
      env:
        - BUILD_DIR=unix
    - name: "Linux/GCC/Static"
      os: linux
      dist: xenial
      compiler: gcc
      env:
        - CFGOPT=--disable-shared
        - BUILD_DIR=unix
<<<<<<< HEAD
    - name: "Linux/GCC/Shared: UTF_MAX=6"
      os: linux
      dist: xenial
      compiler: gcc
      env:
        - BUILD_DIR=unix
        - CFGOPT=CFLAGS=-DTCL_UTF_MAX=6
    - name: "Linux/GCC/Shared: UTF_MAX=3"
      os: linux
      dist: xenial
      compiler: gcc
      env:
        - BUILD_DIR=unix
        - CFGOPT=CFLAGS=-DTCL_UTF_MAX=3
    - name: "Linux/GCC/Shared: NO_DEPRECATED"
      os: linux
      dist: xenial
      compiler: gcc
      env:
        - BUILD_DIR=unix
        - CFGOPT=CFLAGS=-DTCL_NO_DEPRECATED=1
# Debug builds. Running test-cases disabled, because it is currently failing.
    - name: "Linux/Clang/Debug/no test"
      os: linux
      dist: xenial
      compiler: clang
      env:
        - BUILD_DIR=unix
        - CFGOPT=--enable-symbols=all
      script:
        - make all tcltest
=======
# Debug build. Running test-cases disabled, because it is currently failing.
>>>>>>> 5cc72a39
    - name: "Linux/GCC/Debug/no test"
      os: linux
      dist: xenial
      compiler: gcc
      env:
        - BUILD_DIR=unix
        - CFGOPT=--enable-symbols=all
      script:
        - make all tcltest
# Older versions of GCC...
    - name: "Linux/GCC 7/Shared"
      os: linux
      dist: xenial
      compiler: gcc-7
      addons:
        apt:
          sources:
            - ubuntu-toolchain-r-test
          packages:
            - g++-7
      env:
        - BUILD_DIR=unix
    - name: "Linux/GCC 6/Shared"
      os: linux
      dist: xenial
      compiler: gcc-6
      addons:
        apt:
          sources:
            - ubuntu-toolchain-r-test
          packages:
            - g++-6
      env:
        - BUILD_DIR=unix
    - name: "Linux/GCC 5/Shared"
      os: linux
      dist: xenial
      compiler: gcc-5
      addons:
        apt:
          sources:
            - ubuntu-toolchain-r-test
          packages:
            - g++-5
      env:
        - BUILD_DIR=unix
    - name: "Linux/GCC 4.9/Shared"
      os: linux
      dist: xenial
      compiler: gcc-4.9
      addons:
        apt:
          sources:
            - ubuntu-toolchain-r-test
          packages:
            - g++-4.9
      env:
        - BUILD_DIR=unix
# Clang
    - name: "Linux/Clang/Shared"
      os: linux
      dist: xenial
      compiler: clang
      env:
        - BUILD_DIR=unix
    - name: "Linux/Clang/Static"
      os: linux
      dist: xenial
      compiler: clang
      env:
        - CFGOPT=--disable-shared
        - BUILD_DIR=unix
# Debug build. Running test-cases disabled, because it is currently failing.
    - name: "Linux/Clang/Debug/no test"
      os: linux
      dist: xenial
      compiler: clang
      env:
        - BUILD_DIR=unix
        - CFGOPT=--enable-symbols=all
      script:
        - make all tcltest
# Testing on Mac, various styles
    - name: "macOS/Xcode 11/Shared/Unix-like"
      os: osx
      osx_image: xcode11
      env:
        - BUILD_DIR=unix
    - name: "macOS/Xcode 11/Shared"
      os: osx
      osx_image: xcode11
      env:
        - BUILD_DIR=macosx
      install: []
      script: &mactest
        - make all
        # The styles=develop avoids some weird problems on OSX
        - make test styles=develop
    - name: "macOS/Xcode 10/Shared"
      os: osx
      osx_image: xcode10.2
      env:
        - BUILD_DIR=macosx
      install: []
      script: *mactest
    - name: "macOS/Xcode 9/Shared"
      os: osx
      osx_image: xcode9
      env:
        - BUILD_DIR=macosx
      install: []
      script: *mactest
    - name: "macOS/Xcode 8/Shared"
      os: osx
      osx_image: xcode8
      env:
        - BUILD_DIR=macosx
      install: []
      script: *mactest
# Test with mingw-w64 (32 bit) cross-compile
# Doesn't run tests because wine is only an imperfect Windows emulation
    - name: "Linux-cross-Windows-32/GCC/Shared/no test"
      os: linux
      dist: xenial
      compiler: i686-w64-mingw32-gcc
      addons: &mingw32
        apt:
          packages:
            - gcc-mingw-w64-base
            - binutils-mingw-w64-i686
            - gcc-mingw-w64-i686
            - gcc-mingw-w64
            - gcc-multilib
            - wine
      env:
        - BUILD_DIR=win
        - CFGOPT=--host=i686-w64-mingw32
      script: &crosstest
        - make all tcltest
        # Include a high visibility marker that tests are skipped outright
        - >
          echo "`tput setaf 3`SKIPPED TEST: CROSS COMPILING`tput sgr0`"
    - name: "Linux-cross-Windows-32/GCC/Static/no test"
      os: linux
      dist: xenial
      compiler: i686-w64-mingw32-gcc
      addons: *mingw32
      env:
        - BUILD_DIR=win
        - CFGOPT="--host=i686-w64-mingw32 --disable-shared"
      script: *crosstest
    - name: "Linux-cross-Windows-32/GCC/Shared/no test: UTF_MAX=6"
      os: linux
      dist: xenial
      compiler: i686-w64-mingw32-gcc
      addons: *mingw32
      env:
        - BUILD_DIR=win
        - CFGOPT="--host=i686-w64-mingw32 CFLAGS=-DTCL_UTF_MAX=6"
      script: *crosstest
    - name: "Linux-cross-Windows-32/GCC/Shared/no test: UTF_MAX=3"
      os: linux
      dist: xenial
      compiler: i686-w64-mingw32-gcc
      addons: *mingw32
      env:
        - BUILD_DIR=win
        - CFGOPT="--host=i686-w64-mingw32 CFLAGS=-DTCL_UTF_MAX=3"
      script: *crosstest
    - name: "Linux-cross-Windows-32/GCC/Shared/no test: NO_DEPRECATED"
      os: linux
      dist: xenial
      compiler: i686-w64-mingw32-gcc
      addons: *mingw32
      env:
        - BUILD_DIR=win
        - CFGOPT="--host=i686-w64-mingw32 CFLAGS=-DTCL_NO_DEPRECATED=1"
      script: *crosstest
    - name: "Linux-cross-Windows-32/GCC/Debug/no test"
      os: linux
      dist: xenial
      compiler: i686-w64-mingw32-gcc
      addons: *mingw32
      env:
        - BUILD_DIR=win
        - CFGOPT="--host=i686-w64-mingw32 --enable-symbols"
      script: *crosstest
# Test with mingw-w64 (64 bit)
# Doesn't run tests because wine is only an imperfect Windows emulation
    - name: "Linux-cross-Windows-64/GCC/Shared/no test"
      os: linux
      dist: xenial
      compiler: x86_64-w64-mingw32-gcc
      addons: &mingw64
        apt:
          packages:
            - gcc-mingw-w64-base
            - binutils-mingw-w64-x86-64
            - gcc-mingw-w64-x86-64
            - gcc-mingw-w64
            - wine
      env:
        - BUILD_DIR=win
        - CFGOPT="--host=x86_64-w64-mingw32 --enable-64bit"
      script: *crosstest
    - name: "Linux-cross-Windows-64/GCC/Static/no test"
      os: linux
      dist: xenial
      compiler: x86_64-w64-mingw32-gcc
      addons: *mingw64
      env:
        - BUILD_DIR=win
        - CFGOPT="--host=x86_64-w64-mingw32 --enable-64bit --disable-shared"
      script: *crosstest
    - name: "Linux-cross-Windows-64/GCC/Shared/no test: UTF_MAX=6"
      os: linux
      dist: xenial
      compiler: x86_64-w64-mingw32-gcc
      addons: *mingw64
      env:
        - BUILD_DIR=win
        - CFGOPT="--host=x86_64-w64-mingw32 --enable-64bit CFLAGS=-DTCL_UTF_MAX=6"
      script: *crosstest
    - name: "Linux-cross-Windows-64/GCC/Shared/no test: UTF_MAX=3"
      os: linux
      dist: xenial
      compiler: x86_64-w64-mingw32-gcc
      addons: *mingw64
      env:
        - BUILD_DIR=win
        - CFGOPT="--host=x86_64-w64-mingw32 --enable-64bit CFLAGS=-DTCL_UTF_MAX=3"
      script: *crosstest
    - name: "Linux-cross-Windows-64/GCC/Shared/no test: NO_DEPRECATED"
      os: linux
      dist: xenial
      compiler: x86_64-w64-mingw32-gcc
      addons: *mingw64
      env:
        - BUILD_DIR=win
        - CFGOPT="--host=x86_64-w64-mingw32 --enable-64bit CFLAGS=-DTCL_NO_DEPRECATED=1"
      script: *crosstest
    - name: "Linux-cross-Windows-64/GCC/Debug/no test"
      os: linux
      dist: xenial
      compiler: x86_64-w64-mingw32-gcc
      addons: *mingw64
      env:
        - BUILD_DIR=win
        - CFGOPT="--host=x86_64-w64-mingw32 --enable-64bit --enable-symbols"
      script: *crosstest
# Test on Windows with MSVC native
# Doesn't run tests because not all tests work in this environment. TODO: either fix or disable those test-cases!
    - name: "Windows/MSVC/Shared/no test"
      os: windows
      compiler: cl
      env: &vcenv
        - BUILD_DIR=win
        - VCDIR="/C/Program Files (x86)/Microsoft Visual Studio/2017/BuildTools/VC/Auxiliary/Build"
      before_install: &vcpreinst
        - PATH="$PATH:$VCDIR"
        - cd ${BUILD_DIR}
      install: []
      script:
        - cmd.exe /C 'vcvarsall.bat x64 && nmake -f makefile.vc all tcltest'
    - name: "Windows/MSVC/Static/no test"
      os: windows
      compiler: cl
      env: *vcenv
      before_install: *vcpreinst
      install: []
      script:
        - cmd.exe /C 'vcvarsall.bat x64 && nmake OPTS=static -f makefile.vc all tcltest'
    - name: "Windows/MSVC/Debug/no test"
      os: windows
      compiler: cl
      env: *vcenv
      before_install: *vcpreinst
      install: []
      script:
        - cmd.exe /C 'vcvarsall.bat x64 && nmake OPTS=symbols -f makefile.vc all tcltest'
before_install:
  - cd ${BUILD_DIR}
install:
  - ./configure ${CFGOPT} --prefix=$HOME
before_script:
  - export ERROR_ON_FAILURES=1
script:
  - make all tcltest
  - make test<|MERGE_RESOLUTION|>--- conflicted
+++ resolved
@@ -4,20 +4,6 @@
 matrix:
   include:
 # Testing on Linux with various compilers
-<<<<<<< HEAD
-    - name: "Linux/Clang/Shared"
-      os: linux
-      dist: xenial
-      compiler: clang
-      env:
-        - BUILD_DIR=unix
-    - name: "Linux/Clang/Static"
-      os: linux
-      dist: xenial
-      compiler: clang
-      env:
-        - CFGOPT=--disable-shared
-        - BUILD_DIR=unix
     - name: "Linux/Clang/Shared: UTF_MAX=6"
       os: linux
       dist: xenial
@@ -47,8 +33,6 @@
 #     env:
 #       - BUILD_DIR=unix
 #       - CFGOPT=--enable-symbols=all
-=======
->>>>>>> 5cc72a39
     - name: "Linux/GCC/Shared"
       os: linux
       dist: xenial
@@ -62,7 +46,6 @@
       env:
         - CFGOPT=--disable-shared
         - BUILD_DIR=unix
-<<<<<<< HEAD
     - name: "Linux/GCC/Shared: UTF_MAX=6"
       os: linux
       dist: xenial
@@ -84,19 +67,7 @@
       env:
         - BUILD_DIR=unix
         - CFGOPT=CFLAGS=-DTCL_NO_DEPRECATED=1
-# Debug builds. Running test-cases disabled, because it is currently failing.
-    - name: "Linux/Clang/Debug/no test"
-      os: linux
-      dist: xenial
-      compiler: clang
-      env:
-        - BUILD_DIR=unix
-        - CFGOPT=--enable-symbols=all
-      script:
-        - make all tcltest
-=======
 # Debug build. Running test-cases disabled, because it is currently failing.
->>>>>>> 5cc72a39
     - name: "Linux/GCC/Debug/no test"
       os: linux
       dist: xenial
