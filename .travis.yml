language: c
addons:
  apt:
    packages:
      - binutils-mingw-w64-i686
      - binutils-mingw-w64-x86-64
      - gcc-mingw-w64
      - gcc-mingw-w64-base
      - gcc-mingw-w64-i686
      - gcc-mingw-w64-x86-64
      - gcc-multilib
jobs:
  include:
# Testing on Linux with various compilers
    - name: "Linux/GCC/Shared"
      os: linux
      dist: focal
      compiler: gcc
      env:
        - BUILD_DIR=unix
    - name: "Linux/GCC/Shared: UTF_MAX=4"
      os: linux
      dist: focal
      compiler: gcc
      env:
        - BUILD_DIR=unix
        - CFGOPT=CFLAGS=-DTCL_UTF_MAX=4
<<<<<<< HEAD
=======
    - name: "Linux/GCC/Shared: UTF_MAX=5"
      os: linux
      dist: focal
      compiler: gcc
      env:
        - BUILD_DIR=unix
        - CFGOPT=CFLAGS=-DTCL_UTF_MAX=5
>>>>>>> 0d234519
    - name: "Linux/GCC/Shared: UTF_MAX=6"
      os: linux
      dist: focal
      compiler: gcc
      env:
        - BUILD_DIR=unix
        - CFGOPT=CFLAGS=-DTCL_UTF_MAX=6
    - name: "Linux/GCC/Static"
      os: linux
      dist: focal
      compiler: gcc
      env:
        - CFGOPT="--disable-shared"
        - BUILD_DIR=unix
    - name: "Linux/GCC/Debug"
      os: linux
      dist: focal
      compiler: gcc
      env:
        - BUILD_DIR=unix
        - CFGOPT="--enable-symbols"
    - name: "Linux/GCC/Mem-Debug"
      os: linux
      dist: focal
      compiler: gcc
      env:
        - BUILD_DIR=unix
        - CFGOPT="--enable-symbols=mem"
# Older versions of GCC...
    - name: "Linux/GCC 7/Shared"
      os: linux
      dist: focal
      compiler: gcc-7
      addons:
        apt:
          sources:
            - ubuntu-toolchain-r-test
          packages:
            - g++-7
      env:
        - BUILD_DIR=unix
    - name: "Linux/GCC 6/Shared"
      os: linux
      dist: bionic
      compiler: gcc-6
      addons:
        apt:
          sources:
            - ubuntu-toolchain-r-test
          packages:
            - g++-6
      env:
        - BUILD_DIR=unix
    - name: "Linux/GCC 5/Shared"
      os: linux
      dist: bionic
      compiler: gcc-5
      addons:
        apt:
          sources:
            - ubuntu-toolchain-r-test
          packages:
            - g++-5
      env:
        - BUILD_DIR=unix
# Clang
    - name: "Linux/Clang/Shared"
      os: linux
      dist: focal
      compiler: clang
      env:
        - BUILD_DIR=unix
    - name: "Linux/Clang/Static"
      os: linux
      dist: focal
      compiler: clang
      env:
        - CFGOPT="--disable-shared"
        - BUILD_DIR=unix
    - name: "Linux/Clang/Debug"
      os: linux
      dist: focal
      compiler: clang
      env:
        - BUILD_DIR=unix
        - CFGOPT="--enable-symbols"
    - name: "Linux/Clang/Mem-Debug"
      os: linux
      dist: focal
      compiler: clang
      env:
        - BUILD_DIR=unix
        - CFGOPT="--enable-symbols=mem"
# Testing on Mac, various styles
    - name: "macOS/Xcode 11.5/Shared"
      os: osx
      osx_image: xcode11.5
      env:
        - BUILD_DIR=macosx
      install: []
      script: &mactest
        - make all
        # The styles=develop avoids some weird problems on OSX
        - make test styles=develop
    - name: "macOS/Xcode 11.5/Shared/Unix-like"
      os: osx
      osx_image: xcode11.5
      env:
        - BUILD_DIR=unix
# Older MacOS versions
    - name: "macOS/Xcode 11/Shared"
      os: osx
      osx_image: xcode11
      env:
        - BUILD_DIR=macosx
      install: []
      script: *mactest
    - name: "macOS/Xcode 10/Shared"
      os: osx
      osx_image: xcode10.3
      env:
        - BUILD_DIR=macosx
      install: []
      script: *mactest
    - name: "macOS/Xcode 9/Shared"
      os: osx
      osx_image: xcode9.2
      env:
        - BUILD_DIR=macosx
      install: []
      script: *mactest
    - name: "macOS/Xcode 8/Shared"
      os: osx
      osx_image: xcode8.3
      env:
        - BUILD_DIR=macosx
      install: []
      script: *mactest
# Test with mingw-w64 cross-compile
# Doesn't run tests because wine is only an imperfect Windows emulation
    - name: "Linux-cross-Windows/GCC/Shared/no test"
      os: linux
      dist: focal
      compiler: x86_64-w64-mingw32-gcc
      env:
        - BUILD_DIR=win
        - CFGOPT="--host=x86_64-w64-mingw32 --enable-64bit"
      script: &crosstest
        - make all tcltest
        # Include a high visibility marker that tests are skipped outright
        - >
          echo "`tput setaf 3`SKIPPED TEST: CROSS COMPILING`tput sgr0`"
# Test with mingw-w64 (32 bit) cross-compile
# Doesn't run tests because wine is only an imperfect Windows emulation
    - name: "Linux-cross-Windows-32/GCC/Shared/no test"
      os: linux
      dist: focal
      compiler: i686-w64-mingw32-gcc
      env:
        - BUILD_DIR=win
        - CFGOPT=--host=i686-w64-mingw32
      script: *crosstest
# Test on Windows with MSVC native
    - name: "Windows/MSVC/Shared"
      os: windows
      compiler: cl
      env: &vcenv
        - BUILD_DIR=win
        - VCDIR="/C/Program Files (x86)/Microsoft Visual Studio/2017/BuildTools/VC/Auxiliary/Build"
      before_install: &vcpreinst
        - PATH="$PATH:$VCDIR"
        - cd ${BUILD_DIR}
      install: []
      script:
        - cmd.exe //C vcvarsall.bat x64 '&&' nmake '-f' makefile.vc all tcltest
        - cmd.exe //C vcvarsall.bat x64 '&&' nmake '-f' makefile.vc test
    - name: "Windows/MSVC/Shared: UTF_MAX=4"
      os: windows
      compiler: cl
      env: *vcenv
      before_install: *vcpreinst
      install: []
      script:
        - cmd.exe //C vcvarsall.bat x64 '&&' nmake 'OPTS=utfmax' '-f' makefile.vc all tcltest
        - cmd.exe //C vcvarsall.bat x64 '&&' nmake 'OPTS=utfmax' '-f' makefile.vc test
    - name: "Windows/MSVC/Static"
      os: windows
      compiler: cl
      env: *vcenv
      before_install: *vcpreinst
      install: []
      script:
        - cmd.exe //C vcvarsall.bat x64 '&&' nmake 'OPTS=static,msvcrt' '-f' makefile.vc all tcltest
        - cmd.exe //C vcvarsall.bat x64 '&&' nmake 'OPTS=static,msvcrt' '-f' makefile.vc test
    - name: "Windows/MSVC/Debug"
      os: windows
      compiler: cl
      env: *vcenv
      before_install: *vcpreinst
      install: []
      script:
        - cmd.exe //C vcvarsall.bat x64 '&&' nmake 'OPTS=symbols' '-f' makefile.vc all tcltest
        - cmd.exe //C vcvarsall.bat x64 '&&' nmake 'OPTS=symbols' '-f' makefile.vc test
    - name: "Windows/MSVC/Mem-Debug"
      os: windows
      compiler: cl
      env: *vcenv
      before_install: *vcpreinst
      install: []
      script:
        - cmd.exe //C vcvarsall.bat x64 '&&' nmake 'STATS=memdbg' '-f' makefile.vc all tcltest
        - cmd.exe //C vcvarsall.bat x64 '&&' nmake 'STATS=memdbg' '-f' makefile.vc test
# Test on Windows with MSVC native (32-bit)
    - name: "Windows/MSVC-x86/Shared"
      os: windows
      compiler: cl
      env: *vcenv
      before_install: *vcpreinst
      install: []
      script:
        - cmd.exe //C vcvarsall.bat x86 '&&' nmake '-f' makefile.vc all tcltest
        - cmd.exe //C vcvarsall.bat x86 '&&' nmake '-f' makefile.vc test
    - name: "Windows/MSVC-x86/Shared: UTF_MAX=4"
      os: windows
      compiler: cl
      env: *vcenv
      before_install: *vcpreinst
      install: []
      script:
        - cmd.exe //C vcvarsall.bat x86 '&&' nmake 'OPTS=utfmax' '-f' makefile.vc all tcltest
        - cmd.exe //C vcvarsall.bat x86 '&&' nmake 'OPTS=utfmax' '-f' makefile.vc test
    - name: "Windows/MSVC-x86/Static"
      os: windows
      compiler: cl
      env: *vcenv
      before_install: *vcpreinst
      install: []
      script:
        - cmd.exe //C vcvarsall.bat x86 '&&' nmake 'OPTS=static,msvcrt' '-f' makefile.vc all tcltest
        - cmd.exe //C vcvarsall.bat x86 '&&' nmake 'OPTS=static,msvcrt' '-f' makefile.vc test
    - name: "Windows/MSVC-x86/Debug"
      os: windows
      compiler: cl
      env: *vcenv
      before_install: *vcpreinst
      install: []
      script:
        - cmd.exe //C vcvarsall.bat x86 '&&' nmake 'OPTS=symbols' '-f' makefile.vc all tcltest
        - cmd.exe //C vcvarsall.bat x86 '&&' nmake 'OPTS=symbols' '-f' makefile.vc test
    - name: "Windows/MSVC-x86/Mem-Debug"
      os: windows
      compiler: cl
      env: *vcenv
      before_install: *vcpreinst
      install: []
      script:
        - cmd.exe //C vcvarsall.bat x86 '&&' nmake 'STATS=memdbg' '-f' makefile.vc all tcltest
        - cmd.exe //C vcvarsall.bat x86 '&&' nmake 'STATS=memdbg' '-f' makefile.vc test
# Test on Windows with GCC native
    - name: "Windows/GCC/Shared"
      os: windows
      compiler: gcc
      env:
        - BUILD_DIR=win
        - CFGOPT="--enable-64bit"
      before_install: &makepreinst
        - choco install -y make
        - cd ${BUILD_DIR}
    - name: "Windows/GCC/Shared: UTF_MAX=4"
      os: windows
      compiler: gcc
      env:
        - BUILD_DIR=win
        - CFGOPT="--enable-64bit CFLAGS=-DTCL_UTF_MAX=4"
      before_install: *makepreinst
    - name: "Windows/GCC/Static"
      os: windows
      compiler: gcc
      env:
        - BUILD_DIR=win
        - CFGOPT="--enable-64bit --disable-shared"
      before_install: *makepreinst
    - name: "Windows/GCC/Debug"
      os: windows
      compiler: gcc
      env:
        - BUILD_DIR=win
        - CFGOPT="--enable-64bit --enable-symbols"
      before_install: *makepreinst
    - name: "Windows/GCC/Mem-Debug"
      os: windows
      compiler: gcc
      env:
        - BUILD_DIR=win
        - CFGOPT="--enable-64bit --enable-symbols=mem"
      before_install: *makepreinst
# Test on Windows with GCC native (32-bit)
    - name: "Windows/GCC-x86/Shared"
      os: windows
      compiler: gcc
      env:
        - BUILD_DIR=win
      before_install: *makepreinst
    - name: "Windows/GCC-x86/Shared: UTF_MAX=4"
      os: windows
      compiler: gcc
      env:
        - BUILD_DIR=win
        - CFGOPT="CFLAGS=-DTCL_UTF_MAX=4"
      before_install: *makepreinst
    - name: "Windows/GCC-x86/Static"
      os: windows
      compiler: gcc
      env:
        - BUILD_DIR=win
        - CFGOPT="--disable-shared"
      before_install: *makepreinst
    - name: "Windows/GCC-x86/Debug"
      os: windows
      compiler: gcc
      env:
        - BUILD_DIR=win
        - CFGOPT="--enable-symbols"
      before_install: *makepreinst
    - name: "Windows/GCC-x86/Mem-Debug"
      os: windows
      compiler: gcc
      env:
        - BUILD_DIR=win
        - CFGOPT="--enable-symbols=mem"
      before_install: *makepreinst
# "make dist" only
    - name: "Linux: make dist"
      os: linux
      dist: bionic
      compiler: gcc
      env:
        - BUILD_DIR=unix
      script:
        - make dist
before_install:
  - cd ${BUILD_DIR}
install:
  - mkdir "$HOME/install dir"
  - ./configure ${CFGOPT} "--prefix=$HOME/install dir" || (cat config.log && exit 1)
before_script:
  - export ERROR_ON_FAILURES=1
script:
  - make all tcltest
  - make test
  - make install<|MERGE_RESOLUTION|>--- conflicted
+++ resolved
@@ -25,16 +25,6 @@
       env:
         - BUILD_DIR=unix
         - CFGOPT=CFLAGS=-DTCL_UTF_MAX=4
-<<<<<<< HEAD
-=======
-    - name: "Linux/GCC/Shared: UTF_MAX=5"
-      os: linux
-      dist: focal
-      compiler: gcc
-      env:
-        - BUILD_DIR=unix
-        - CFGOPT=CFLAGS=-DTCL_UTF_MAX=5
->>>>>>> 0d234519
     - name: "Linux/GCC/Shared: UTF_MAX=6"
       os: linux
       dist: focal
@@ -369,7 +359,7 @@
 # "make dist" only
     - name: "Linux: make dist"
       os: linux
-      dist: bionic
+      dist: focal
       compiler: gcc
       env:
         - BUILD_DIR=unix
