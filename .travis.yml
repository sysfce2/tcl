language: c
addons:
  apt:
    sources:
      - ubuntu-toolchain-r-test
    packages:
      - binutils-mingw-w64-i686
      - binutils-mingw-w64-x86-64
      - gcc-mingw-w64
      - gcc-mingw-w64-base
      - gcc-mingw-w64-i686
      - gcc-mingw-w64-x86-64
      - gcc-multilib
jobs:
  include:
# Testing on Linux GCC
    - name: "Linux/GCC/Shared"
      os: linux
      dist: focal
      compiler: gcc
      env:
        - BUILD_DIR=unix
    - name: "Linux/GCC/Shared: UTF_MAX=4"
      os: linux
      dist: focal
      compiler: gcc
      env:
        - BUILD_DIR=unix
        - CFGOPT=CFLAGS=-DTCL_UTF_MAX=4
    - name: "Linux/GCC/Shared: NO_DEPRECATED"
      os: linux
      dist: focal
      compiler: gcc
      env:
        - BUILD_DIR=unix
        - CFGOPT="CFLAGS=-DTCL_NO_DEPRECATED=1"
    - name: "Linux/GCC/Static"
      os: linux
      dist: focal
      compiler: gcc
      env:
        - CFGOPT="--disable-shared"
        - BUILD_DIR=unix
    - name: "Linux/GCC/Debug"
      os: linux
      dist: focal
      compiler: gcc
      env:
        - BUILD_DIR=unix
        - CFGOPT="--enable-symbols"
    - name: "Linux/GCC/Mem-Debug"
      os: linux
      dist: focal
      compiler: gcc
      env:
        - BUILD_DIR=unix
        - CFGOPT="--enable-symbols=mem"
<<<<<<< HEAD
# C++ build.
    - name: "Linux/G++/Shared"
      os: linux
      dist: focal
      compiler: g++
      env:
        - BUILD_DIR=unix
        - CFGOPT="CC=g++ CFLAGS=-Dregister=dont+use+register"
# Older versions of GCC...
    - name: "Linux/GCC 7/Shared"
=======
# Newer/Older versions of GCC
    - name: "Linux/GCC 10/Shared"
>>>>>>> 00a4f18c
      os: linux
      dist: focal
      compiler: gcc-10
      addons:
        apt:
          packages:
            - g++-10
      env:
        - BUILD_DIR=unix
    - name: "Linux/GCC 5/Shared"
      os: linux
      dist: bionic
      compiler: gcc-5
      addons:
        apt:
          packages:
            - g++-5
      env:
        - BUILD_DIR=unix
# Testing on Linux Clang
    - name: "Linux/Clang/Shared"
      os: linux
      dist: focal
      compiler: clang
      env:
        - BUILD_DIR=unix
    - name: "Linux/Clang/Shared:NO_DEPRECATED"
      os: linux
      dist: xenial
      compiler: clang
      env:
        - BUILD_DIR=unix
        - CFGOPT="CFLAGS=-DTCL_NO_DEPRECATED=1"
    - name: "Linux/Clang/Static"
      os: linux
      dist: focal
      compiler: clang
      env:
        - CFGOPT="--disable-shared"
        - BUILD_DIR=unix
    - name: "Linux/Clang/Debug"
      os: linux
      dist: focal
      compiler: clang
      env:
        - BUILD_DIR=unix
        - CFGOPT="--enable-symbols"
    - name: "Linux/Clang/Mem-Debug"
      os: linux
      dist: focal
      compiler: clang
      env:
        - BUILD_DIR=unix
        - CFGOPT="--enable-symbols=mem"
# Testing on Mac, various styles
    - name: "macOS/Clang/Xcode 11.7/Shared"
      os: osx
      osx_image: xcode11.7
      env:
        - BUILD_DIR=macosx
      install: []
      script: &mactest
        - make all
        # The styles=develop avoids some weird problems on OSX
        - make test styles=develop
    - name: "macOS/Clang/Xcode 11.7/Shared/Unix-like"
      os: osx
      osx_image: xcode11.7
      env:
        - BUILD_DIR=unix
    - name: "macOS/Clang/Xcode 11.7/Shared/libtommath"
      os: osx
      osx_image: xcode11.7
      env:
        - BUILD_DIR=macosx
      install: []
      script: *mactest
      addons:
        homebrew:
          packages:
            - libtommath
    - name: "macOS/Clang++/Xcode 11.7/Shared"
      os: osx
      osx_image: xcode11.7
      env:
        - BUILD_DIR=unix
        - CFGOPT="CC=clang++ --enable-framework CFLAGS=-Dregister=dont+use+register CPPFLAGS=-D__private_extern__=extern"
      script:
        - make all tcltest
# Older MacOS versions
    - name: "macOS/Clang/Xcode 11/Shared"
      os: osx
      osx_image: xcode11
      env:
        - BUILD_DIR=macosx
      install: []
      script: *mactest
    - name: "macOS/Clang/Xcode 10/Shared"
      os: osx
      osx_image: xcode10.3
      env:
        - BUILD_DIR=macosx
      install: []
      script: *mactest
    - name: "macOS/Clang/Xcode 9/Shared"
      os: osx
      osx_image: xcode9.2
      env:
        - BUILD_DIR=macosx
      install: []
      script: *mactest
    - name: "macOS/Clang/Xcode 8/Shared"
      os: osx
      osx_image: xcode8.3
      env:
        - BUILD_DIR=macosx
      install: []
      script: *mactest
# Test with mingw-w64 cross-compile
# Doesn't run tests because wine is only an imperfect Windows emulation
    - name: "Linux-cross-Windows/GCC/Shared/no test"
      os: linux
      dist: focal
      compiler: x86_64-w64-mingw32-gcc
      env:
        - BUILD_DIR=win
        - CFGOPT="--host=x86_64-w64-mingw32 --enable-64bit"
      script: &crosstest
        - make all tcltest
        # Include a high visibility marker that tests are skipped outright
        - >
          echo "`tput setaf 3`SKIPPED TEST: CROSS COMPILING`tput sgr0`"
# Test with mingw-w64 (32 bit) cross-compile
# Doesn't run tests because wine is only an imperfect Windows emulation
    - name: "Linux-cross-Windows-32/GCC/Shared/no test"
      os: linux
      dist: focal
      compiler: i686-w64-mingw32-gcc
      env:
        - BUILD_DIR=win
        - CFGOPT=--host=i686-w64-mingw32
      script: *crosstest
# Test on Windows with MSVC native
    - name: "Windows/MSVC/Shared"
      os: windows
      compiler: cl
      env: &vcenv
        - BUILD_DIR=win
        - VCDIR="/C/Program Files (x86)/Microsoft Visual Studio/2017/BuildTools/VC/Auxiliary/Build"
      before_install: &vcpreinst
        - PATH="$PATH:$VCDIR"
        - cd ${BUILD_DIR}
      install: []
      script:
        - cmd.exe //C vcvarsall.bat x64 '&&' nmake '-f' makefile.vc all tcltest
        - cmd.exe //C vcvarsall.bat x64 '&&' nmake '-f' makefile.vc test
    - name: "Windows/MSVC/Shared: UTF_MAX=4"
      os: windows
      compiler: cl
      env: *vcenv
      before_install: *vcpreinst
      install: []
      script:
        - cmd.exe //C vcvarsall.bat x64 '&&' nmake 'OPTS=utfmax' '-f' makefile.vc all tcltest
        - cmd.exe //C vcvarsall.bat x64 '&&' nmake 'OPTS=utfmax' '-f' makefile.vc test
    - name: "Windows/MSVC/Shared: NO_DEPRECATED"
      os: windows
      compiler: cl
      env: *vcenv
      before_install: *vcpreinst
      install: []
      script:
        - cmd.exe //C vcvarsall.bat x64 '&&' nmake 'OPTS=nodep' '-f' makefile.vc all tcltest
        - cmd.exe //C vcvarsall.bat x64 '&&' nmake 'OPTS=nodep' '-f' makefile.vc test
    - name: "Windows/MSVC/Static"
      os: windows
      compiler: cl
      env: *vcenv
      before_install: *vcpreinst
      install: []
      script:
        - cmd.exe //C vcvarsall.bat x64 '&&' nmake 'OPTS=static,msvcrt' '-f' makefile.vc all tcltest
        - cmd.exe //C vcvarsall.bat x64 '&&' nmake 'OPTS=static,msvcrt' '-f' makefile.vc test
    - name: "Windows/MSVC/Debug"
      os: windows
      compiler: cl
      env: *vcenv
      before_install: *vcpreinst
      install: []
      script:
        - cmd.exe //C vcvarsall.bat x64 '&&' nmake 'OPTS=symbols' '-f' makefile.vc all tcltest
        - cmd.exe //C vcvarsall.bat x64 '&&' nmake 'OPTS=symbols' '-f' makefile.vc test
    - name: "Windows/MSVC/Mem-Debug"
      os: windows
      compiler: cl
      env: *vcenv
      before_install: *vcpreinst
      install: []
      script:
        - cmd.exe //C vcvarsall.bat x64 '&&' nmake 'STATS=memdbg' '-f' makefile.vc all tcltest
        - cmd.exe //C vcvarsall.bat x64 '&&' nmake 'STATS=memdbg' '-f' makefile.vc test
# Test on Windows with MSVC native (32-bit)
    - name: "Windows/MSVC-x86/Shared"
      os: windows
      compiler: cl
      env: *vcenv
      before_install: *vcpreinst
      install: []
      script:
        - cmd.exe //C vcvarsall.bat x86 '&&' nmake '-f' makefile.vc all tcltest
        - cmd.exe //C vcvarsall.bat x86 '&&' nmake '-f' makefile.vc test
    - name: "Windows/MSVC-x86/Shared: UTF_MAX=4"
      os: windows
      compiler: cl
      env: *vcenv
      before_install: *vcpreinst
      install: []
      script:
        - cmd.exe //C vcvarsall.bat x86 '&&' nmake 'OPTS=utfmax' '-f' makefile.vc all tcltest
        - cmd.exe //C vcvarsall.bat x86 '&&' nmake 'OPTS=utfmax' '-f' makefile.vc test
    - name: "Windows/MSVC-x86/Shared: NO_DEPRECATED"
      os: windows
      compiler: cl
      env: *vcenv
      before_install: *vcpreinst
      install: []
      script:
        - cmd.exe //C vcvarsall.bat x86 '&&' nmake 'OPTS=nodep' '-f' makefile.vc all tcltest
        - cmd.exe //C vcvarsall.bat x86 '&&' nmake 'OPTS=nodep' '-f' makefile.vc test
    - name: "Windows/MSVC-x86/Static"
      os: windows
      compiler: cl
      env: *vcenv
      before_install: *vcpreinst
      install: []
      script:
        - cmd.exe //C vcvarsall.bat x86 '&&' nmake 'OPTS=static,msvcrt' '-f' makefile.vc all tcltest
        - cmd.exe //C vcvarsall.bat x86 '&&' nmake 'OPTS=static,msvcrt' '-f' makefile.vc test
    - name: "Windows/MSVC-x86/Debug"
      os: windows
      compiler: cl
      env: *vcenv
      before_install: *vcpreinst
      install: []
      script:
        - cmd.exe //C vcvarsall.bat x86 '&&' nmake 'OPTS=symbols' '-f' makefile.vc all tcltest
        - cmd.exe //C vcvarsall.bat x86 '&&' nmake 'OPTS=symbols' '-f' makefile.vc test
    - name: "Windows/MSVC-x86/Mem-Debug"
      os: windows
      compiler: cl
      env: *vcenv
      before_install: *vcpreinst
      install: []
      script:
        - cmd.exe //C vcvarsall.bat x86 '&&' nmake 'STATS=memdbg' '-f' makefile.vc all tcltest
        - cmd.exe //C vcvarsall.bat x86 '&&' nmake 'STATS=memdbg' '-f' makefile.vc test
# Test on Windows with GCC native
    - name: "Windows/GCC/Shared"
      os: windows
      compiler: gcc
      env:
        - BUILD_DIR=win
        - CFGOPT="--enable-64bit"
      before_install: &makepreinst
        - choco install -y make zip
        - cd ${BUILD_DIR}
    - name: "Windows/GCC/Shared: UTF_MAX=4"
      os: windows
      compiler: gcc
      env:
        - BUILD_DIR=win
        - CFGOPT="--enable-64bit CFLAGS=-DTCL_UTF_MAX=4"
      before_install: *makepreinst
    - name: "Windows/GCC/Shared: NO_DEPRECATED"
      os: windows
      compiler: gcc
      env:
        - BUILD_DIR=win
        - CFGOPT="--enable-64bit CFLAGS=-DTCL_NO_DEPRECATED=1"
      before_install: *makepreinst
    - name: "Windows/G++/Shared"
      os: windows
      compiler: g++
      env:
        - BUILD_DIR=win
        - CFGOPT="CC=g++ --enable-64bit"
      before_install: *makepreinst
      script:
        - make all tcltest
    - name: "Windows/GCC/Static"
      os: windows
      compiler: gcc
      env:
        - BUILD_DIR=win
        - CFGOPT="--enable-64bit --disable-shared"
      before_install: *makepreinst
    - name: "Windows/GCC/Debug"
      os: windows
      compiler: gcc
      env:
        - BUILD_DIR=win
        - CFGOPT="--enable-64bit --enable-symbols"
      before_install: *makepreinst
    - name: "Windows/GCC/Mem-Debug"
      os: windows
      compiler: gcc
      env:
        - BUILD_DIR=win
        - CFGOPT="--enable-64bit --enable-symbols=mem"
      before_install: *makepreinst
# Test on Windows with GCC native (32-bit)
    - name: "Windows/GCC-x86/Shared"
      os: windows
      compiler: gcc
      env:
        - BUILD_DIR=win
      before_install: *makepreinst
    - name: "Windows/GCC-x86/Shared: UTF_MAX=4"
      os: windows
      compiler: gcc
      env:
        - BUILD_DIR=win
        - CFGOPT="CFLAGS=-DTCL_UTF_MAX=4"
      before_install: *makepreinst
    - name: "Windows/GCC-x86/Shared: NO_DEPRECATED"
      os: windows
      compiler: gcc
      env:
        - BUILD_DIR=win
        - CFGOPT="CFLAGS=-DTCL_NO_DEPRECATED=1"
      before_install: *makepreinst
    - name: "Windows/G++-x86/Shared"
      os: windows
      compiler: g++
      env:
        - BUILD_DIR=win
        - CFGOPT="CC=g++"
      before_install: *makepreinst
      script:
        - make all tcltest
    - name: "Windows/GCC-x86/Static"
      os: windows
      compiler: gcc
      env:
        - BUILD_DIR=win
        - CFGOPT="--disable-shared"
      before_install: *makepreinst
    - name: "Windows/GCC-x86/Debug"
      os: windows
      compiler: gcc
      env:
        - BUILD_DIR=win
        - CFGOPT="--enable-symbols"
      before_install: *makepreinst
    - name: "Windows/GCC-x86/Mem-Debug"
      os: windows
      compiler: gcc
      env:
        - BUILD_DIR=win
        - CFGOPT="--enable-symbols=mem"
      before_install: *makepreinst
# "make dist" only
    - name: "Linux: make dist"
      os: linux
      dist: focal
      compiler: gcc
      env:
        - BUILD_DIR=unix
      script:
        - make dist
before_install:
  - cd ${BUILD_DIR}
install:
  - mkdir "$HOME/install dir"
  - ./configure ${CFGOPT} "--prefix=$HOME/install dir" || (cat config.log && exit 1)
before_script:
  - export ERROR_ON_FAILURES=1
script:
  - make all tcltest || echo "Something wrong, maybe a hickup, let's try again"
  - make test
  - make install<|MERGE_RESOLUTION|>--- conflicted
+++ resolved
@@ -55,7 +55,6 @@
       env:
         - BUILD_DIR=unix
         - CFGOPT="--enable-symbols=mem"
-<<<<<<< HEAD
 # C++ build.
     - name: "Linux/G++/Shared"
       os: linux
@@ -64,12 +63,8 @@
       env:
         - BUILD_DIR=unix
         - CFGOPT="CC=g++ CFLAGS=-Dregister=dont+use+register"
-# Older versions of GCC...
-    - name: "Linux/GCC 7/Shared"
-=======
 # Newer/Older versions of GCC
     - name: "Linux/GCC 10/Shared"
->>>>>>> 00a4f18c
       os: linux
       dist: focal
       compiler: gcc-10
