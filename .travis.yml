--- conflicted
+++ resolved
@@ -94,23 +94,6 @@
       compiler: clang
       env:
         - BUILD_DIR=unix
-<<<<<<< HEAD
-    - name: "Linux/Clang/Shared: UTF_MAX=6"
-      os: linux
-      dist: xenial
-      compiler: clang
-      env:
-        - BUILD_DIR=unix
-        - CFGOPT=CFLAGS=-DTCL_UTF_MAX=6
-    - name: "Linux/Clang/Shared: UTF_MAX=3"
-      os: linux
-      dist: xenial
-      compiler: clang
-      env:
-        - BUILD_DIR=unix
-        - CFGOPT=CFLAGS=-DTCL_UTF_MAX=3
-=======
->>>>>>> 3fc1c2a1
     - name: "Linux/Clang/Static"
       os: linux
       dist: xenial
