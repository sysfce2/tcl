sudo: false
language: c

matrix:
  include:
# Testing on Linux with various compilers
    - name: "Linux/GCC/Shared"
      os: linux
      dist: xenial
      compiler: gcc
      env:
        - BUILD_DIR=unix
    - name: "Linux/GCC/Shared: UTF_MAX=6"
      os: linux
      dist: xenial
      compiler: gcc
      env:
        - BUILD_DIR=unix
        - CFGOPT=CFLAGS=-DTCL_UTF_MAX=6
    - name: "Linux/GCC/Shared: UTF_MAX=3"
      os: linux
      dist: xenial
      compiler: gcc
      env:
        - BUILD_DIR=unix
        - CFGOPT=CFLAGS=-DTCL_UTF_MAX=3
    - name: "Linux/GCC/Static"
      os: linux
      dist: xenial
      compiler: gcc
      env:
        - CFGOPT="--disable-shared"
        - BUILD_DIR=unix
    - name: "Linux/GCC/Debug"
      os: linux
      dist: xenial
      compiler: gcc
      env:
        - BUILD_DIR=unix
        - CFGOPT="--enable-symbols"
# Older versions of GCC...
    - name: "Linux/GCC 7/Shared"
      os: linux
      dist: xenial
      compiler: gcc-7
      addons:
        apt:
          sources:
            - ubuntu-toolchain-r-test
          packages:
            - g++-7
      env:
        - BUILD_DIR=unix
    - name: "Linux/GCC 6/Shared"
      os: linux
      dist: xenial
      compiler: gcc-6
      addons:
        apt:
          sources:
            - ubuntu-toolchain-r-test
          packages:
            - g++-6
      env:
        - BUILD_DIR=unix
    - name: "Linux/GCC 5/Shared"
      os: linux
      dist: xenial
      compiler: gcc-5
      addons:
        apt:
          sources:
            - ubuntu-toolchain-r-test
          packages:
            - g++-5
      env:
        - BUILD_DIR=unix
    - name: "Linux/GCC 4.9/Shared"
      os: linux
      dist: xenial
      compiler: gcc-4.9
      addons:
        apt:
          sources:
            - ubuntu-toolchain-r-test
          packages:
            - g++-4.9
      env:
        - BUILD_DIR=unix
# Clang
    - name: "Linux/Clang/Shared"
      os: linux
      dist: xenial
      compiler: clang
      env:
        - BUILD_DIR=unix
    - name: "Linux/Clang/Shared: UTF_MAX=6"
      os: linux
      dist: xenial
      compiler: clang
      env:
        - BUILD_DIR=unix
        - CFGOPT=CFLAGS=-DTCL_UTF_MAX=6
    - name: "Linux/Clang/Shared: UTF_MAX=3"
      os: linux
      dist: xenial
      compiler: clang
      env:
        - BUILD_DIR=unix
        - CFGOPT=CFLAGS=-DTCL_UTF_MAX=3
    - name: "Linux/Clang/Static"
      os: linux
      dist: xenial
      compiler: clang
      env:
        - CFGOPT="--disable-shared"
        - BUILD_DIR=unix
    - name: "Linux/Clang/Debug"
      os: linux
      dist: xenial
      compiler: clang
      env:
        - BUILD_DIR=unix
        - CFGOPT="--enable-symbols"
# Testing on Mac, various styles
    - name: "macOS/Xcode 11/Shared/Unix-like"
      os: osx
      osx_image: xcode11
      env:
        - BUILD_DIR=unix
    - name: "macOS/Xcode 11/Shared"
      os: osx
      osx_image: xcode11
      env:
        - BUILD_DIR=macosx
      install: []
      script: &mactest
        - make all
        # The styles=develop avoids some weird problems on OSX
        - make test styles=develop
    - name: "macOS/Xcode 10/Shared"
      os: osx
      osx_image: xcode10.3
      env:
        - BUILD_DIR=macosx
      install: []
      script: *mactest
    - name: "macOS/Xcode 9/Shared"
      os: osx
      osx_image: xcode9
      env:
        - BUILD_DIR=macosx
      install: []
      script: *mactest
    - name: "macOS/Xcode 8/Shared"
      os: osx
      osx_image: xcode8
      env:
        - BUILD_DIR=macosx
      install: []
      script: *mactest
# Test with mingw-w64 cross-compile
# Doesn't run tests because wine is only an imperfect Windows emulation
    - name: "Linux-cross-Windows/GCC/Shared/no test"
      os: linux
      dist: xenial
      compiler: x86_64-w64-mingw32-gcc
      addons:
        apt:
          packages:
            - gcc-mingw-w64-base
            - binutils-mingw-w64-x86-64
            - gcc-mingw-w64-x86-64
            - gcc-mingw-w64
      env:
        - BUILD_DIR=win
        - CFGOPT="--host=x86_64-w64-mingw32 --enable-64bit"
      script: &crosstest
        - make all tcltest
        # Include a high visibility marker that tests are skipped outright
        - >
          echo "`tput setaf 3`SKIPPED TEST: CROSS COMPILING`tput sgr0`"
<<<<<<< HEAD
    - name: "Linux-cross-Windows/GCC/Shared/no test: UTF_MAX=6"
      os: linux
      dist: xenial
      compiler: x86_64-w64-mingw32-gcc
      addons: *mingw64
      env:
        - BUILD_DIR=win
        - CFGOPT="--host=x86_64-w64-mingw32 --enable-64bit CFLAGS=-DTCL_UTF_MAX=6"
      script: *crosstest
    - name: "Linux-cross-Windows/GCC/Shared/no test: UTF_MAX=3"
      os: linux
      dist: xenial
      compiler: x86_64-w64-mingw32-gcc
      addons: *mingw64
      env:
        - BUILD_DIR=win
        - CFGOPT="--host=x86_64-w64-mingw32 --enable-64bit CFLAGS=-DTCL_UTF_MAX=3"
      script: *crosstest
    - name: "Linux-cross-Windows/GCC/Static/no test"
      os: linux
      dist: xenial
      compiler: x86_64-w64-mingw32-gcc
      addons: *mingw64
      env:
        - BUILD_DIR=win
        - CFGOPT="--host=x86_64-w64-mingw32 --enable-64bit --disable-shared"
      script: *crosstest
    - name: "Linux-cross-Windows/GCC/Debug/no test"
      os: linux
      dist: xenial
      compiler: x86_64-w64-mingw32-gcc
      addons: *mingw64
      env:
        - BUILD_DIR=win
        - CFGOPT="--host=x86_64-w64-mingw32 --enable-64bit --enable-symbols"
      script: *crosstest
=======
>>>>>>> 2fab67b2
# Test with mingw-w64 (32 bit) cross-compile
# Doesn't run tests because wine is only an imperfect Windows emulation
    - name: "Linux-cross-Windows-32/GCC/Shared/no test"
      os: linux
      dist: xenial
      compiler: i686-w64-mingw32-gcc
      addons:
        apt:
          packages:
            - gcc-mingw-w64-base
            - binutils-mingw-w64-i686
            - gcc-mingw-w64-i686
            - gcc-mingw-w64
            - gcc-multilib
      env:
        - BUILD_DIR=win
        - CFGOPT=--host=i686-w64-mingw32
      script: *crosstest
<<<<<<< HEAD
    - name: "Linux-cross-Windows-32/GCC/Shared/no test: UTF_MAX=6"
      os: linux
      dist: xenial
      compiler: i686-w64-mingw32-gcc
      addons: *mingw32
      env:
        - BUILD_DIR=win
        - CFGOPT="--host=i686-w64-mingw32 CFLAGS=-DTCL_UTF_MAX=6"
      script: *crosstest
    - name: "Linux-cross-Windows-32/GCC/Shared/no test: UTF_MAX=3"
      os: linux
      dist: xenial
      compiler: i686-w64-mingw32-gcc
      addons: *mingw32
      env:
        - BUILD_DIR=win
        - CFGOPT="--host=i686-w64-mingw32 CFLAGS=-DTCL_UTF_MAX=3"
      script: *crosstest
    - name: "Linux-cross-Windows-32/GCC/Static/no test"
      os: linux
      dist: xenial
      compiler: i686-w64-mingw32-gcc
      addons: *mingw32
      env:
        - BUILD_DIR=win
        - CFGOPT="--host=i686-w64-mingw32 --disable-shared"
      script: *crosstest
    - name: "Linux-cross-Windows-32/GCC/Debug/no test"
      os: linux
      dist: xenial
      compiler: i686-w64-mingw32-gcc
      addons: *mingw32
      env:
        - BUILD_DIR=win
        - CFGOPT="--host=i686-w64-mingw32 --enable-symbols"
      script: *crosstest
=======
>>>>>>> 2fab67b2
# Test on Windows with MSVC native
    - name: "Windows/MSVC/Shared"
      os: windows
      compiler: cl
      env: &vcenv
        - BUILD_DIR=win
        - VCDIR="/C/Program Files (x86)/Microsoft Visual Studio/2017/BuildTools/VC/Auxiliary/Build"
      before_install: &vcpreinst
        - PATH="$PATH:$VCDIR"
        - cd ${BUILD_DIR}
      install: []
      script:
        - cmd.exe /C 'vcvarsall.bat x64 && nmake -f makefile.vc all tcltest'
        - cmd.exe /C 'vcvarsall.bat x64 && nmake -f makefile.vc test'
    - name: "Windows/MSVC/Shared: UTF_MAX=6"
      os: windows
      compiler: cl
      env: *vcenv
      before_install: *vcpreinst
      install: []
      script:
        - cmd.exe /C 'vcvarsall.bat x64 && nmake OPTS=utfmax -f makefile.vc all tcltest'
        - cmd.exe /C 'vcvarsall.bat x64 && nmake OPTS=utfmax -f makefile.vc test'
    - name: "Windows/MSVC/Static"
      os: windows
      compiler: cl
      env: *vcenv
      before_install: *vcpreinst
      install: []
      script:
        - cmd.exe /C 'vcvarsall.bat x64 && nmake OPTS=static -f makefile.vc all tcltest'
        - cmd.exe /C 'vcvarsall.bat x64 && nmake OPTS=static -f makefile.vc test'
    - name: "Windows/MSVC/Debug"
      os: windows
      compiler: cl
      env: *vcenv
      before_install: *vcpreinst
      install: []
      script:
        - cmd.exe /C 'vcvarsall.bat x64 && nmake OPTS=symbols -f makefile.vc all tcltest'
        - cmd.exe /C 'vcvarsall.bat x64 && nmake OPTS=symbols -f makefile.vc test'
# Test on Windows with MSVC native (32-bit)
    - name: "Windows/MSVC-x86/Shared"
      os: windows
      compiler: cl
      env: *vcenv
      before_install: *vcpreinst
      install: []
      script:
        - cmd.exe /C 'vcvarsall.bat x86 && nmake -f makefile.vc all tcltest'
        - cmd.exe /C 'vcvarsall.bat x86 && nmake -f makefile.vc test'
    - name: "Windows/MSVC-x86/Shared: UTF_MAX=6"
      os: windows
      compiler: cl
      env: *vcenv
      before_install: *vcpreinst
      install: []
      script:
        - cmd.exe /C 'vcvarsall.bat x86 && nmake OPTS=utfmax -f makefile.vc all tcltest'
        - cmd.exe /C 'vcvarsall.bat x86 && nmake OPTS=utfmax -f makefile.vc test'
    - name: "Windows/MSVC-x86/Static"
      os: windows
      compiler: cl
      env: *vcenv
      before_install: *vcpreinst
      install: []
      script:
        - cmd.exe /C 'vcvarsall.bat x86 && nmake OPTS=static -f makefile.vc all tcltest'
        - cmd.exe /C 'vcvarsall.bat x86 && nmake OPTS=static -f makefile.vc test'
    - name: "Windows/MSVC-x86/Debug"
      os: windows
      compiler: cl
      env: *vcenv
      before_install: *vcpreinst
      install: []
      script:
        - cmd.exe /C 'vcvarsall.bat x86 && nmake OPTS=symbols -f makefile.vc all tcltest'
        - cmd.exe /C 'vcvarsall.bat x86 && nmake OPTS=symbols -f makefile.vc test'
# Test on Windows with GCC native
    - name: "Windows/GCC/Shared"
      os: windows
      compiler: gcc
      env:
        - BUILD_DIR=win
        - CFGOPT="--enable-64bit"
      before_install: &makepreinst
        - choco install make
        - cd ${BUILD_DIR}
    - name: "Windows/GCC/Shared: UTF_MAX=6"
      os: windows
      compiler: gcc
      env:
        - BUILD_DIR=win
        - CFGOPT="--enable-64bit CFLAGS=-DTCL_UTF_MAX=6"
      before_install: *makepreinst
    - name: "Windows/GCC/Shared: UTF_MAX=3"
      os: windows
      compiler: gcc
      env:
        - BUILD_DIR=win
        - CFGOPT="--enable-64bit CFLAGS=-DTCL_UTF_MAX=3"
      before_install: *makepreinst
    - name: "Windows/GCC/Static"
      os: windows
      compiler: gcc
      env:
        - BUILD_DIR=win
        - CFGOPT="--enable-64bit --disable-shared"
      before_install: *makepreinst
    - name: "Windows/GCC/Debug"
      os: windows
      compiler: gcc
      env:
        - BUILD_DIR=win
        - CFGOPT="--enable-64bit --enable-symbols"
      before_install: *makepreinst
# Test on Windows with GCC native (32-bit)
    - name: "Windows/GCC-x86/Shared"
      os: windows
      compiler: gcc
      env:
        - BUILD_DIR=win
      before_install: *makepreinst
    - name: "Windows/GCC-x86/Shared: UTF_MAX=6"
      os: windows
      compiler: gcc
      env:
        - BUILD_DIR=win
        - CFGOPT="CFLAGS=-DTCL_UTF_MAX=6"
      before_install: *makepreinst
    - name: "Windows/GCC-x86/Shared: UTF_MAX=3"
      os: windows
      compiler: gcc
      env:
        - BUILD_DIR=win
        - CFGOPT="CFLAGS=-DTCL_UTF_MAX=3"
      before_install: *makepreinst
    - name: "Windows/GCC-x86/Static"
      os: windows
      compiler: gcc
      env:
        - BUILD_DIR=win
        - CFGOPT="--disable-shared"
      before_install: *makepreinst
    - name: "Windows/GCC-x86/Debug"
      os: windows
      compiler: gcc
      env:
        - BUILD_DIR=win
        - CFGOPT="--enable-symbols"
      before_install: *makepreinst
before_install:
  - cd ${BUILD_DIR}
install:
  - ./configure ${CFGOPT} --prefix=$HOME || (cat config.log && exit 1)
before_script:
  - export ERROR_ON_FAILURES=1
script:
  - make all tcltest
  - make test<|MERGE_RESOLUTION|>--- conflicted
+++ resolved
@@ -180,45 +180,6 @@
         # Include a high visibility marker that tests are skipped outright
         - >
           echo "`tput setaf 3`SKIPPED TEST: CROSS COMPILING`tput sgr0`"
-<<<<<<< HEAD
-    - name: "Linux-cross-Windows/GCC/Shared/no test: UTF_MAX=6"
-      os: linux
-      dist: xenial
-      compiler: x86_64-w64-mingw32-gcc
-      addons: *mingw64
-      env:
-        - BUILD_DIR=win
-        - CFGOPT="--host=x86_64-w64-mingw32 --enable-64bit CFLAGS=-DTCL_UTF_MAX=6"
-      script: *crosstest
-    - name: "Linux-cross-Windows/GCC/Shared/no test: UTF_MAX=3"
-      os: linux
-      dist: xenial
-      compiler: x86_64-w64-mingw32-gcc
-      addons: *mingw64
-      env:
-        - BUILD_DIR=win
-        - CFGOPT="--host=x86_64-w64-mingw32 --enable-64bit CFLAGS=-DTCL_UTF_MAX=3"
-      script: *crosstest
-    - name: "Linux-cross-Windows/GCC/Static/no test"
-      os: linux
-      dist: xenial
-      compiler: x86_64-w64-mingw32-gcc
-      addons: *mingw64
-      env:
-        - BUILD_DIR=win
-        - CFGOPT="--host=x86_64-w64-mingw32 --enable-64bit --disable-shared"
-      script: *crosstest
-    - name: "Linux-cross-Windows/GCC/Debug/no test"
-      os: linux
-      dist: xenial
-      compiler: x86_64-w64-mingw32-gcc
-      addons: *mingw64
-      env:
-        - BUILD_DIR=win
-        - CFGOPT="--host=x86_64-w64-mingw32 --enable-64bit --enable-symbols"
-      script: *crosstest
-=======
->>>>>>> 2fab67b2
 # Test with mingw-w64 (32 bit) cross-compile
 # Doesn't run tests because wine is only an imperfect Windows emulation
     - name: "Linux-cross-Windows-32/GCC/Shared/no test"
@@ -237,45 +198,6 @@
         - BUILD_DIR=win
         - CFGOPT=--host=i686-w64-mingw32
       script: *crosstest
-<<<<<<< HEAD
-    - name: "Linux-cross-Windows-32/GCC/Shared/no test: UTF_MAX=6"
-      os: linux
-      dist: xenial
-      compiler: i686-w64-mingw32-gcc
-      addons: *mingw32
-      env:
-        - BUILD_DIR=win
-        - CFGOPT="--host=i686-w64-mingw32 CFLAGS=-DTCL_UTF_MAX=6"
-      script: *crosstest
-    - name: "Linux-cross-Windows-32/GCC/Shared/no test: UTF_MAX=3"
-      os: linux
-      dist: xenial
-      compiler: i686-w64-mingw32-gcc
-      addons: *mingw32
-      env:
-        - BUILD_DIR=win
-        - CFGOPT="--host=i686-w64-mingw32 CFLAGS=-DTCL_UTF_MAX=3"
-      script: *crosstest
-    - name: "Linux-cross-Windows-32/GCC/Static/no test"
-      os: linux
-      dist: xenial
-      compiler: i686-w64-mingw32-gcc
-      addons: *mingw32
-      env:
-        - BUILD_DIR=win
-        - CFGOPT="--host=i686-w64-mingw32 --disable-shared"
-      script: *crosstest
-    - name: "Linux-cross-Windows-32/GCC/Debug/no test"
-      os: linux
-      dist: xenial
-      compiler: i686-w64-mingw32-gcc
-      addons: *mingw32
-      env:
-        - BUILD_DIR=win
-        - CFGOPT="--host=i686-w64-mingw32 --enable-symbols"
-      script: *crosstest
-=======
->>>>>>> 2fab67b2
 # Test on Windows with MSVC native
     - name: "Windows/MSVC/Shared"
       os: windows
