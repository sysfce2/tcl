language: c
addons:
  apt:
    packages:
      - binutils-mingw-w64-i686
      - binutils-mingw-w64-x86-64
      - gcc-mingw-w64
      - gcc-mingw-w64-base
      - gcc-mingw-w64-i686
      - gcc-mingw-w64-x86-64
      - gcc-multilib
jobs:
  include:
# Testing on Linux with various compilers
    - name: "Linux/GCC/Shared"
      os: linux
      dist: focal
      compiler: gcc
      env:
        - BUILD_DIR=unix
    - name: "Linux/GCC/Shared: UTF_MAX=4"
      os: linux
      dist: focal
      compiler: gcc
      env:
        - BUILD_DIR=unix
        - CFGOPT=CFLAGS=-DTCL_UTF_MAX=4
    - name: "Linux/GCC/Shared: NO_DEPRECATED"
      os: linux
      dist: focal
      compiler: gcc
      env:
        - BUILD_DIR=unix
        - CFGOPT="CFLAGS=-DTCL_NO_DEPRECATED=1"
    - name: "Linux/GCC/Static"
      os: linux
      dist: focal
      compiler: gcc
      env:
        - CFGOPT="--disable-shared"
        - BUILD_DIR=unix
    - name: "Linux/GCC/Debug"
      os: linux
      dist: focal
      compiler: gcc
      env:
        - BUILD_DIR=unix
        - CFGOPT="--enable-symbols"
    - name: "Linux/GCC/Mem-Debug"
      os: linux
      dist: focal
      compiler: gcc
      env:
        - BUILD_DIR=unix
        - CFGOPT="--enable-symbols=mem"
# C++ build.
    - name: "Linux/G++/Shared"
      os: linux
      dist: focal
      compiler: g++
      env:
        - BUILD_DIR=unix
        - CFGOPT="CC=g++ CFLAGS=-Dregister=dont+use+register"
# Older versions of GCC...
    - name: "Linux/GCC 7/Shared"
      os: linux
      dist: focal
      compiler: gcc-7
      addons:
        apt:
          sources:
            - ubuntu-toolchain-r-test
          packages:
            - g++-7
      env:
        - BUILD_DIR=unix
    - name: "Linux/GCC 6/Shared"
      os: linux
      dist: bionic
      compiler: gcc-6
      addons:
        apt:
          sources:
            - ubuntu-toolchain-r-test
          packages:
            - g++-6
      env:
        - BUILD_DIR=unix
    - name: "Linux/GCC 5/Shared"
      os: linux
      dist: bionic
      compiler: gcc-5
      addons:
        apt:
          sources:
            - ubuntu-toolchain-r-test
          packages:
            - g++-5
      env:
        - BUILD_DIR=unix
# Clang
    - name: "Linux/Clang/Shared"
      os: linux
      dist: focal
      compiler: clang
      env:
        - BUILD_DIR=unix
    - name: "Linux/Clang/Shared:NO_DEPRECATED"
      os: linux
      dist: xenial
      compiler: clang
      env:
        - BUILD_DIR=unix
        - CFGOPT="CFLAGS=-DTCL_NO_DEPRECATED=1"
    - name: "Linux/Clang/Static"
      os: linux
      dist: focal
      compiler: clang
      env:
        - CFGOPT="--disable-shared"
        - BUILD_DIR=unix
    - name: "Linux/Clang/Debug"
      os: linux
      dist: focal
      compiler: clang
      env:
        - BUILD_DIR=unix
        - CFGOPT="--enable-symbols"
    - name: "Linux/Clang/Mem-Debug"
      os: linux
      dist: focal
      compiler: clang
      env:
        - BUILD_DIR=unix
        - CFGOPT="--enable-symbols=mem"
# Testing on Mac, various styles
<<<<<<< HEAD
    - name: "macOS/Clang/Xcode 11.5/Shared"
=======
    - name: "macOS/Xcode 11.7/Shared"
>>>>>>> d8566496
      os: osx
      osx_image: xcode11.7
      env:
        - BUILD_DIR=macosx
      install: []
      script: &mactest
        - make all
        # The styles=develop avoids some weird problems on OSX
        - make test styles=develop
<<<<<<< HEAD
    - name: "macOS/Clang/Xcode 11.5/Shared/Unix-like"
      os: osx
      osx_image: xcode11.5
      env:
        - BUILD_DIR=unix
    - name: "macOS/Clang/Xcode 11.5/Shared/libtommath"
      os: osx
      osx_image: xcode11.5
      env:
        - BUILD_DIR=macosx
      install: []
      script: *mactest
      addons:
        homebrew:
          packages:
            - libtommath
    - name: "macOS/Clang++/Xcode 11.5/Shared"
=======
    - name: "macOS/Xcode 11.7/Shared/Unix-like"
>>>>>>> d8566496
      os: osx
      osx_image: xcode11.7
      env:
        - BUILD_DIR=unix
        - CFGOPT="CC=clang++ --enable-framework CFLAGS=-Dregister=dont+use+register CPPFLAGS=-D__private_extern__=extern"
      script:
        - make all tcltest
# Older MacOS versions
    - name: "macOS/Clang/Xcode 11/Shared"
      os: osx
      osx_image: xcode11
      env:
        - BUILD_DIR=macosx
      install: []
      script: *mactest
    - name: "macOS/Clang/Xcode 10/Shared"
      os: osx
      osx_image: xcode10.3
      env:
        - BUILD_DIR=macosx
      install: []
      script: *mactest
    - name: "macOS/Clang/Xcode 9/Shared"
      os: osx
      osx_image: xcode9.2
      env:
        - BUILD_DIR=macosx
      install: []
      script: *mactest
    - name: "macOS/Clang/Xcode 8/Shared"
      os: osx
      osx_image: xcode8.3
      env:
        - BUILD_DIR=macosx
      install: []
      script: *mactest
# Test with mingw-w64 cross-compile
# Doesn't run tests because wine is only an imperfect Windows emulation
    - name: "Linux-cross-Windows/GCC/Shared/no test"
      os: linux
      dist: focal
      compiler: x86_64-w64-mingw32-gcc
      env:
        - BUILD_DIR=win
        - CFGOPT="--host=x86_64-w64-mingw32 --enable-64bit"
      script: &crosstest
        - make all tcltest
        # Include a high visibility marker that tests are skipped outright
        - >
          echo "`tput setaf 3`SKIPPED TEST: CROSS COMPILING`tput sgr0`"
# Test with mingw-w64 (32 bit) cross-compile
# Doesn't run tests because wine is only an imperfect Windows emulation
    - name: "Linux-cross-Windows-32/GCC/Shared/no test"
      os: linux
      dist: focal
      compiler: i686-w64-mingw32-gcc
      env:
        - BUILD_DIR=win
        - CFGOPT=--host=i686-w64-mingw32
      script: *crosstest
# Test on Windows with MSVC native
    - name: "Windows/MSVC/Shared"
      os: windows
      compiler: cl
      env: &vcenv
        - BUILD_DIR=win
        - VCDIR="/C/Program Files (x86)/Microsoft Visual Studio/2017/BuildTools/VC/Auxiliary/Build"
      before_install: &vcpreinst
        - PATH="$PATH:$VCDIR"
        - cd ${BUILD_DIR}
      install: []
      script:
        - cmd.exe //C vcvarsall.bat x64 '&&' nmake '-f' makefile.vc all tcltest
        - cmd.exe //C vcvarsall.bat x64 '&&' nmake '-f' makefile.vc test
    - name: "Windows/MSVC/Shared: UTF_MAX=4"
      os: windows
      compiler: cl
      env: *vcenv
      before_install: *vcpreinst
      install: []
      script:
        - cmd.exe //C vcvarsall.bat x64 '&&' nmake 'OPTS=utfmax' '-f' makefile.vc all tcltest
        - cmd.exe //C vcvarsall.bat x64 '&&' nmake 'OPTS=utfmax' '-f' makefile.vc test
    - name: "Windows/MSVC/Shared: NO_DEPRECATED"
      os: windows
      compiler: cl
      env: *vcenv
      before_install: *vcpreinst
      install: []
      script:
        - cmd.exe //C vcvarsall.bat x64 '&&' nmake 'OPTS=nodep' '-f' makefile.vc all tcltest
        - cmd.exe //C vcvarsall.bat x64 '&&' nmake 'OPTS=nodep' '-f' makefile.vc test
    - name: "Windows/MSVC/Static"
      os: windows
      compiler: cl
      env: *vcenv
      before_install: *vcpreinst
      install: []
      script:
        - cmd.exe //C vcvarsall.bat x64 '&&' nmake 'OPTS=static,msvcrt' '-f' makefile.vc all tcltest
        - cmd.exe //C vcvarsall.bat x64 '&&' nmake 'OPTS=static,msvcrt' '-f' makefile.vc test
    - name: "Windows/MSVC/Debug"
      os: windows
      compiler: cl
      env: *vcenv
      before_install: *vcpreinst
      install: []
      script:
        - cmd.exe //C vcvarsall.bat x64 '&&' nmake 'OPTS=symbols' '-f' makefile.vc all tcltest
        - cmd.exe //C vcvarsall.bat x64 '&&' nmake 'OPTS=symbols' '-f' makefile.vc test
    - name: "Windows/MSVC/Mem-Debug"
      os: windows
      compiler: cl
      env: *vcenv
      before_install: *vcpreinst
      install: []
      script:
        - cmd.exe //C vcvarsall.bat x64 '&&' nmake 'STATS=memdbg' '-f' makefile.vc all tcltest
        - cmd.exe //C vcvarsall.bat x64 '&&' nmake 'STATS=memdbg' '-f' makefile.vc test
# Test on Windows with MSVC native (32-bit)
    - name: "Windows/MSVC-x86/Shared"
      os: windows
      compiler: cl
      env: *vcenv
      before_install: *vcpreinst
      install: []
      script:
        - cmd.exe //C vcvarsall.bat x86 '&&' nmake '-f' makefile.vc all tcltest
        - cmd.exe //C vcvarsall.bat x86 '&&' nmake '-f' makefile.vc test
    - name: "Windows/MSVC-x86/Shared: UTF_MAX=4"
      os: windows
      compiler: cl
      env: *vcenv
      before_install: *vcpreinst
      install: []
      script:
        - cmd.exe //C vcvarsall.bat x86 '&&' nmake 'OPTS=utfmax' '-f' makefile.vc all tcltest
        - cmd.exe //C vcvarsall.bat x86 '&&' nmake 'OPTS=utfmax' '-f' makefile.vc test
    - name: "Windows/MSVC-x86/Shared: NO_DEPRECATED"
      os: windows
      compiler: cl
      env: *vcenv
      before_install: *vcpreinst
      install: []
      script:
        - cmd.exe //C vcvarsall.bat x86 '&&' nmake 'OPTS=nodep' '-f' makefile.vc all tcltest
        - cmd.exe //C vcvarsall.bat x86 '&&' nmake 'OPTS=nodep' '-f' makefile.vc test
    - name: "Windows/MSVC-x86/Static"
      os: windows
      compiler: cl
      env: *vcenv
      before_install: *vcpreinst
      install: []
      script:
        - cmd.exe //C vcvarsall.bat x86 '&&' nmake 'OPTS=static,msvcrt' '-f' makefile.vc all tcltest
        - cmd.exe //C vcvarsall.bat x86 '&&' nmake 'OPTS=static,msvcrt' '-f' makefile.vc test
    - name: "Windows/MSVC-x86/Debug"
      os: windows
      compiler: cl
      env: *vcenv
      before_install: *vcpreinst
      install: []
      script:
        - cmd.exe //C vcvarsall.bat x86 '&&' nmake 'OPTS=symbols' '-f' makefile.vc all tcltest
        - cmd.exe //C vcvarsall.bat x86 '&&' nmake 'OPTS=symbols' '-f' makefile.vc test
    - name: "Windows/MSVC-x86/Mem-Debug"
      os: windows
      compiler: cl
      env: *vcenv
      before_install: *vcpreinst
      install: []
      script:
        - cmd.exe //C vcvarsall.bat x86 '&&' nmake 'STATS=memdbg' '-f' makefile.vc all tcltest
        - cmd.exe //C vcvarsall.bat x86 '&&' nmake 'STATS=memdbg' '-f' makefile.vc test
# Test on Windows with GCC native
    - name: "Windows/GCC/Shared"
      os: windows
      compiler: gcc
      env:
        - BUILD_DIR=win
        - CFGOPT="--enable-64bit"
      before_install: &makepreinst
        - choco install -y make zip
        - cd ${BUILD_DIR}
    - name: "Windows/GCC/Shared: UTF_MAX=4"
      os: windows
      compiler: gcc
      env:
        - BUILD_DIR=win
        - CFGOPT="--enable-64bit CFLAGS=-DTCL_UTF_MAX=4"
      before_install: *makepreinst
    - name: "Windows/GCC/Shared: NO_DEPRECATED"
      os: windows
      compiler: gcc
      env:
        - BUILD_DIR=win
        - CFGOPT="--enable-64bit CFLAGS=-DTCL_NO_DEPRECATED=1"
      before_install: *makepreinst
    - name: "Windows/G++/Shared"
      os: windows
      compiler: g++
      env:
        - BUILD_DIR=win
        - CFGOPT="CC=g++ --enable-64bit"
      before_install: *makepreinst
      script:
        - make all tcltest
    - name: "Windows/GCC/Static"
      os: windows
      compiler: gcc
      env:
        - BUILD_DIR=win
        - CFGOPT="--enable-64bit --disable-shared"
      before_install: *makepreinst
    - name: "Windows/GCC/Debug"
      os: windows
      compiler: gcc
      env:
        - BUILD_DIR=win
        - CFGOPT="--enable-64bit --enable-symbols"
      before_install: *makepreinst
    - name: "Windows/GCC/Mem-Debug"
      os: windows
      compiler: gcc
      env:
        - BUILD_DIR=win
        - CFGOPT="--enable-64bit --enable-symbols=mem"
      before_install: *makepreinst
# Test on Windows with GCC native (32-bit)
    - name: "Windows/GCC-x86/Shared"
      os: windows
      compiler: gcc
      env:
        - BUILD_DIR=win
      before_install: *makepreinst
    - name: "Windows/GCC-x86/Shared: UTF_MAX=4"
      os: windows
      compiler: gcc
      env:
        - BUILD_DIR=win
        - CFGOPT="CFLAGS=-DTCL_UTF_MAX=4"
      before_install: *makepreinst
    - name: "Windows/GCC-x86/Shared: NO_DEPRECATED"
      os: windows
      compiler: gcc
      env:
        - BUILD_DIR=win
        - CFGOPT="CFLAGS=-DTCL_NO_DEPRECATED=1"
      before_install: *makepreinst
    - name: "Windows/G++-x86/Shared"
      os: windows
      compiler: g++
      env:
        - BUILD_DIR=win
        - CFGOPT="CC=g++"
      before_install: *makepreinst
      script:
        - make all tcltest
    - name: "Windows/GCC-x86/Static"
      os: windows
      compiler: gcc
      env:
        - BUILD_DIR=win
        - CFGOPT="--disable-shared"
      before_install: *makepreinst
    - name: "Windows/GCC-x86/Debug"
      os: windows
      compiler: gcc
      env:
        - BUILD_DIR=win
        - CFGOPT="--enable-symbols"
      before_install: *makepreinst
    - name: "Windows/GCC-x86/Mem-Debug"
      os: windows
      compiler: gcc
      env:
        - BUILD_DIR=win
        - CFGOPT="--enable-symbols=mem"
      before_install: *makepreinst
# "make dist" only
    - name: "Linux: make dist"
      os: linux
      dist: focal
      compiler: gcc
      env:
        - BUILD_DIR=unix
      script:
        - make dist
before_install:
  - cd ${BUILD_DIR}
install:
  - mkdir "$HOME/install dir"
  - ./configure ${CFGOPT} "--prefix=$HOME/install dir" || (cat config.log && exit 1)
before_script:
  - export ERROR_ON_FAILURES=1
script:
  - make all tcltest
  - make test
  - make install<|MERGE_RESOLUTION|>--- conflicted
+++ resolved
@@ -134,11 +134,7 @@
         - BUILD_DIR=unix
         - CFGOPT="--enable-symbols=mem"
 # Testing on Mac, various styles
-<<<<<<< HEAD
-    - name: "macOS/Clang/Xcode 11.5/Shared"
-=======
-    - name: "macOS/Xcode 11.7/Shared"
->>>>>>> d8566496
+    - name: "macOS/Clang/Xcode 11.7/Shared"
       os: osx
       osx_image: xcode11.7
       env:
@@ -148,15 +144,14 @@
         - make all
         # The styles=develop avoids some weird problems on OSX
         - make test styles=develop
-<<<<<<< HEAD
-    - name: "macOS/Clang/Xcode 11.5/Shared/Unix-like"
-      os: osx
-      osx_image: xcode11.5
-      env:
-        - BUILD_DIR=unix
-    - name: "macOS/Clang/Xcode 11.5/Shared/libtommath"
-      os: osx
-      osx_image: xcode11.5
+    - name: "macOS/Clang/Xcode 11.7/Shared/Unix-like"
+      os: osx
+      osx_image: xcode11.7
+      env:
+        - BUILD_DIR=unix
+    - name: "macOS/Clang/Xcode 11.7/Shared/libtommath"
+      os: osx
+      osx_image: xcode11.7
       env:
         - BUILD_DIR=macosx
       install: []
@@ -165,10 +160,7 @@
         homebrew:
           packages:
             - libtommath
-    - name: "macOS/Clang++/Xcode 11.5/Shared"
-=======
-    - name: "macOS/Xcode 11.7/Shared/Unix-like"
->>>>>>> d8566496
+    - name: "macOS/Clang++/Xcode 11.7/Shared"
       os: osx
       osx_image: xcode11.7
       env:
