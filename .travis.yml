--- conflicted
+++ resolved
@@ -319,15 +319,6 @@
       script:
         - cmd.exe /C 'vcvarsall.bat x86 && nmake OPTS=utfmax -f makefile.vc all tcltest'
         - cmd.exe /C 'vcvarsall.bat x86 && nmake OPTS=utfmax -f makefile.vc test'
-    - name: "Windows/MSVC/Shared: NO_DEPRECATED"
-      os: windows
-      compiler: cl
-      env: *vcenv
-      before_install: *vcpreinst
-      install: []
-      script:
-        - cmd.exe /C 'vcvarsall.bat x86 && nmake OPTS=nodep -f makefile.vc all tcltest'
-        - cmd.exe /C 'vcvarsall.bat x86 && nmake OPTS=nodep -f makefile.vc test'
     - name: "Windows/MSVC-x86/Static"
       os: windows
       compiler: cl
@@ -369,20 +360,7 @@
       env:
         - BUILD_DIR=win
         - CFGOPT="--enable-64bit CFLAGS=-DTCL_UTF_MAX=3"
-<<<<<<< HEAD
-      before_install:
-        - choco install make
-        - cd ${BUILD_DIR}
-=======
-      before_install: *makepreinst
-    - name: "Windows/GCC/Shared: NO_DEPRECATED"
-      os: windows
-      compiler: gcc
-      env:
-        - BUILD_DIR=win
-        - CFGOPT="--enable-64bit CFLAGS=-DTCL_NO_DEPRECATED=1"
-      before_install: *makepreinst
->>>>>>> 5e4fd2c8
+      before_install: *makepreinst
     - name: "Windows/GCC/Static"
       os: windows
       compiler: gcc
@@ -411,19 +389,12 @@
         - BUILD_DIR=win
         - CFGOPT="CFLAGS=-DTCL_UTF_MAX=6"
       before_install: *makepreinst
-     - name: "Windows/GCC-x86/Shared: UTF_MAX=3"
+    - name: "Windows/GCC-x86/Shared: UTF_MAX=3"
       os: windows
       compiler: gcc
       env:
         - BUILD_DIR=win
         - CFGOPT="CFLAGS=-DTCL_UTF_MAX=3"
-      before_install: *makepreinst
-    - name: "Windows/GCC-x86/Shared: NO_DEPRECATED"
-      os: windows
-      compiler: gcc
-      env:
-        - BUILD_DIR=win
-        - CFGOPT="CFLAGS=-DTCL_NO_DEPRECATED=1"
       before_install: *makepreinst
     - name: "Windows/GCC-x86/Static"
       os: windows
