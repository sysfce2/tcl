--- conflicted
+++ resolved
@@ -248,7 +248,6 @@
         - BUILD_DIR=win
         - CFGOPT="--host=x86_64-w64-mingw32 --enable-64bit --disable-shared"
       script: *crosstest
-<<<<<<< HEAD
     - name: "Linux-cross-Windows-64/GCC/Shared/no test: UTF_MAX=6"
       os: linux
       dist: xenial
@@ -276,27 +275,6 @@
         - BUILD_DIR=win
         - CFGOPT="--host=x86_64-w64-mingw32 --enable-64bit CFLAGS=-DTCL_NO_DEPRECATED=1"
       script: *crosstest
-# Test on Windows with GCC native
-    - name: "Windows/GCC/Shared"
-      os: windows
-      compiler: gcc
-      env:
-        - BUILD_DIR=win
-        - CFGOPT="--host=x86_64-w64-mingw32 --enable-64bit"
-      before_install:
-        - choco install make
-        - cd ${BUILD_DIR}
-    - name: "Windows/GCC/Unshared"
-      os: windows
-      compiler: gcc
-      env:
-        - BUILD_DIR=win
-        - CFGOPT="--host=x86_64-w64-mingw32 --enable-64bit --disable-shared"
-      before_install:
-        - choco install make
-        - cd ${BUILD_DIR}
-=======
->>>>>>> 9f72c67d
 before_install:
   - cd ${BUILD_DIR}
 install:
