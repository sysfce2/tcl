sudo: false
language: c

matrix:
  include:
# Testing on Linux with various compilers
<<<<<<< HEAD
    - name: "Linux/Clang/Shared"
      os: linux
      dist: xenial
      compiler: clang
      env:
        - BUILD_DIR=unix
    - name: "Linux/Clang/Shared: UTF_MAX=4"
      os: linux
      dist: xenial
      compiler: clang
      env:
        - BUILD_DIR=unix
        - CFGOPT=CFLAGS=-DTCL_UTF_MAX=4
    - name: "Linux/Clang/Shared: NO_DEPRECATED"
      os: linux
      dist: xenial
      compiler: clang
      env:
        - BUILD_DIR=unix
        - CFGOPT=CFLAGS=-DTCL_NO_DEPRECATED=1
# full-debug build disabled, because it is currently failing.
#   - name: "Linux/Clang/Shared: full-debug"
#     os: linux
#     dist: xenial
#     compiler: clang
#     env:
#       - BUILD_DIR=unix
#       - CFGOPT=--enable-symbols=all
=======
>>>>>>> f0d60d9c
    - name: "Linux/GCC/Shared"
      os: linux
      dist: xenial
      compiler: gcc
      env:
        - BUILD_DIR=unix
    - name: "Linux/GCC/Static"
      os: linux
      dist: xenial
      compiler: gcc
      env:
        - CFGOPT=--disable-shared
        - BUILD_DIR=unix
    - name: "Linux/GCC/Shared: UTF_MAX=4"
      os: linux
      dist: xenial
      compiler: gcc
      env:
        - BUILD_DIR=unix
        - CFGOPT=CFLAGS=-DTCL_UTF_MAX=4
    - name: "Linux/GCC/Shared: NO_DEPRECATED"
      os: linux
      dist: xenial
      compiler: gcc
      env:
        - BUILD_DIR=unix
        - CFGOPT=CFLAGS=-DTCL_NO_DEPRECATED=1
# Debug build. Running test-cases disabled, because it is currently failing.
    - name: "Linux/GCC/Debug/no test"
      os: linux
      dist: xenial
      compiler: gcc
      env:
        - BUILD_DIR=unix
        - CFGOPT=--enable-symbols=all
      script:
        - make all tcltest
# Older versions of GCC...
    - name: "Linux/GCC 7/Shared"
      os: linux
      dist: xenial
      compiler: gcc-7
      addons:
        apt:
          sources:
            - ubuntu-toolchain-r-test
          packages:
            - g++-7
      env:
        - BUILD_DIR=unix
    - name: "Linux/GCC 6/Shared"
      os: linux
      dist: xenial
      compiler: gcc-6
      addons:
        apt:
          sources:
            - ubuntu-toolchain-r-test
          packages:
            - g++-6
      env:
        - BUILD_DIR=unix
    - name: "Linux/GCC 5/Shared"
      os: linux
      dist: xenial
      compiler: gcc-5
      addons:
        apt:
          sources:
            - ubuntu-toolchain-r-test
          packages:
            - g++-5
      env:
        - BUILD_DIR=unix
    - name: "Linux/GCC 4.9/Shared"
      os: linux
      dist: xenial
      compiler: gcc-4.9
      addons:
        apt:
          sources:
            - ubuntu-toolchain-r-test
          packages:
            - g++-4.9
      env:
        - BUILD_DIR=unix
# Clang
    - name: "Linux/Clang/Shared"
      os: linux
      dist: xenial
      compiler: clang
      env:
        - BUILD_DIR=unix
    - name: "Linux/Clang/Static"
      os: linux
      dist: xenial
      compiler: clang
      env:
        - CFGOPT=--disable-shared
        - BUILD_DIR=unix
# Debug build. Running test-cases disabled, because it is currently failing.
    - name: "Linux/Clang/Debug/no test"
      os: linux
      dist: xenial
      compiler: clang
      env:
        - BUILD_DIR=unix
        - CFGOPT=--enable-symbols=all
      script:
        - make all tcltest
# Testing on Mac, various styles
    - name: "macOS/Xcode 11/Shared/Unix-like"
      os: osx
      osx_image: xcode11
      env:
        - BUILD_DIR=unix
    - name: "macOS/Xcode 11/Shared"
      os: osx
      osx_image: xcode11
      env:
        - BUILD_DIR=macosx
      install: []
      script: &mactest
        - make all
        # The styles=develop avoids some weird problems on OSX
        - make test styles=develop
    - name: "macOS/Xcode 10/Shared"
      os: osx
      osx_image: xcode10.2
      env:
        - BUILD_DIR=macosx
      install: []
      script: *mactest
    - name: "macOS/Xcode 9/Shared"
      os: osx
      osx_image: xcode9
      env:
        - BUILD_DIR=macosx
      install: []
      script: *mactest
    - name: "macOS/Xcode 8/Shared"
      os: osx
      osx_image: xcode8
      env:
        - BUILD_DIR=macosx
      install: []
      script: *mactest
# Test with mingw-w64 (32 bit) cross-compile
# Doesn't run tests because wine is only an imperfect Windows emulation
    - name: "Linux-cross-Windows-32/GCC/Shared/no test"
      os: linux
      dist: xenial
      compiler: i686-w64-mingw32-gcc
      addons: &mingw32
        apt:
          packages:
            - gcc-mingw-w64-base
            - binutils-mingw-w64-i686
            - gcc-mingw-w64-i686
            - gcc-mingw-w64
            - gcc-multilib
            - wine
      env:
        - BUILD_DIR=win
        - CFGOPT=--host=i686-w64-mingw32
      script: &crosstest
        - make all tcltest
        # Include a high visibility marker that tests are skipped outright
        - >
          echo "`tput setaf 3`SKIPPED TEST: CROSS COMPILING`tput sgr0`"
    - name: "Linux-cross-Windows-32/GCC/Static/no test"
      os: linux
      dist: xenial
      compiler: i686-w64-mingw32-gcc
      addons: *mingw32
      env:
        - BUILD_DIR=win
        - CFGOPT="--host=i686-w64-mingw32 --disable-shared"
      script: *crosstest
    - name: "Linux-cross-Windows-32/GCC/Shared/no test: UTF_MAX=4"
      os: linux
      dist: xenial
      compiler: i686-w64-mingw32-gcc
      addons: *mingw32
      env:
        - BUILD_DIR=win
        - CFGOPT="--host=i686-w64-mingw32 CFLAGS=-DTCL_UTF_MAX=4"
      script: *crosstest
    - name: "Linux-cross-Windows-32/GCC/Shared/no test: NO_DEPRECATED"
      os: linux
      dist: xenial
      compiler: i686-w64-mingw32-gcc
      addons: *mingw32
      env:
        - BUILD_DIR=win
        - CFGOPT="--host=i686-w64-mingw32 CFLAGS=-DTCL_NO_DEPRECATED=1"
      script: *crosstest
    - name: "Linux-cross-Windows-32/GCC/Debug/no test"
      os: linux
      dist: xenial
      compiler: i686-w64-mingw32-gcc
      addons: *mingw32
      env:
        - BUILD_DIR=win
        - CFGOPT="--host=i686-w64-mingw32 --enable-symbols"
      script: *crosstest
# Test with mingw-w64 (64 bit)
# Doesn't run tests because wine is only an imperfect Windows emulation
    - name: "Linux-cross-Windows-64/GCC/Shared/no test"
      os: linux
      dist: xenial
      compiler: x86_64-w64-mingw32-gcc
      addons: &mingw64
        apt:
          packages:
            - gcc-mingw-w64-base
            - binutils-mingw-w64-x86-64
            - gcc-mingw-w64-x86-64
            - gcc-mingw-w64
            - wine
      env:
        - BUILD_DIR=win
        - CFGOPT="--host=x86_64-w64-mingw32 --enable-64bit"
      script: *crosstest
    - name: "Linux-cross-Windows-64/GCC/Static/no test"
      os: linux
      dist: xenial
      compiler: x86_64-w64-mingw32-gcc
      addons: *mingw64
      env:
        - BUILD_DIR=win
        - CFGOPT="--host=x86_64-w64-mingw32 --enable-64bit --disable-shared"
      script: *crosstest
    - name: "Linux-cross-Windows-64/GCC/Shared/no test: UTF_MAX=4"
      os: linux
      dist: xenial
      compiler: x86_64-w64-mingw32-gcc
      addons: *mingw64
      env:
        - BUILD_DIR=win
        - CFGOPT="--host=x86_64-w64-mingw32 --enable-64bit CFLAGS=-DTCL_UTF_MAX=4"
      script: *crosstest
    - name: "Linux-cross-Windows-64/GCC/Shared/no test: NO_DEPRECATED"
      os: linux
      dist: xenial
      compiler: x86_64-w64-mingw32-gcc
      addons: *mingw64
      env:
        - BUILD_DIR=win
        - CFGOPT="--host=x86_64-w64-mingw32 --enable-64bit CFLAGS=-DTCL_NO_DEPRECATED=1"
      script: *crosstest
    - name: "Linux-cross-Windows-64/GCC/Debug/no test"
      os: linux
      dist: xenial
      compiler: x86_64-w64-mingw32-gcc
      addons: *mingw64
      env:
        - BUILD_DIR=win
        - CFGOPT="--host=x86_64-w64-mingw32 --enable-64bit --enable-symbols"
      script: *crosstest
# Test on Windows with MSVC native
    - name: "Windows/MSVC/Shared"
      os: windows
      compiler: cl
      env: &vcenv
        - BUILD_DIR=win
        - VCDIR="/C/Program Files (x86)/Microsoft Visual Studio/2017/BuildTools/VC/Auxiliary/Build"
      before_install: &vcpreinst
        - PATH="$PATH:$VCDIR"
        - cd ${BUILD_DIR}
      install: []
      script:
        - cmd.exe /C 'vcvarsall.bat x64 && nmake -f makefile.vc all tcltest'
        - cmd.exe /C 'vcvarsall.bat x64 && nmake -f makefile.vc test'
    - name: "Windows/MSVC/Shared: NO_DEPRECATED"
      os: windows
      compiler: cl
      env: *vcenv
      before_install: *vcpreinst
      install: []
      script:
        - cmd.exe /C 'vcvarsall.bat x64 && nmake OPTS=nodep -f makefile.vc all tcltest'
        - cmd.exe /C 'vcvarsall.bat x64 && nmake OPTS=nodep -f makefile.vc test'
    - name: "Windows/MSVC/Shared: UTF_MAX=6"
      os: windows
      compiler: cl
      env: *vcenv
      before_install: *vcpreinst
      install: []
      script:
        - cmd.exe /C 'vcvarsall.bat x64 && nmake OPTS=utfmax -f makefile.vc all tcltest'
        - cmd.exe /C 'vcvarsall.bat x64 && nmake OPTS=utfmax -f makefile.vc test'
    - name: "Windows/MSVC/Static"
      os: windows
      compiler: cl
      env: *vcenv
      before_install: *vcpreinst
      install: []
      script:
        - cmd.exe /C 'vcvarsall.bat x64 && nmake OPTS=static -f makefile.vc all tcltest'
        - cmd.exe /C 'vcvarsall.bat x64 && nmake OPTS=static -f makefile.vc test'
    - name: "Windows/MSVC/Debug"
      os: windows
      compiler: cl
      env: *vcenv
      before_install: *vcpreinst
      install: []
      script:
        - cmd.exe /C 'vcvarsall.bat x64 && nmake OPTS=symbols -f makefile.vc all tcltest'
        - cmd.exe /C 'vcvarsall.bat x64 && nmake OPTS=symbols -f makefile.vc test'
before_install:
  - cd ${BUILD_DIR}
install:
  - ./configure ${CFGOPT} --prefix=$HOME
before_script:
  - export ERROR_ON_FAILURES=1
script:
  - make all tcltest
  - make test<|MERGE_RESOLUTION|>--- conflicted
+++ resolved
@@ -4,37 +4,6 @@
 matrix:
   include:
 # Testing on Linux with various compilers
-<<<<<<< HEAD
-    - name: "Linux/Clang/Shared"
-      os: linux
-      dist: xenial
-      compiler: clang
-      env:
-        - BUILD_DIR=unix
-    - name: "Linux/Clang/Shared: UTF_MAX=4"
-      os: linux
-      dist: xenial
-      compiler: clang
-      env:
-        - BUILD_DIR=unix
-        - CFGOPT=CFLAGS=-DTCL_UTF_MAX=4
-    - name: "Linux/Clang/Shared: NO_DEPRECATED"
-      os: linux
-      dist: xenial
-      compiler: clang
-      env:
-        - BUILD_DIR=unix
-        - CFGOPT=CFLAGS=-DTCL_NO_DEPRECATED=1
-# full-debug build disabled, because it is currently failing.
-#   - name: "Linux/Clang/Shared: full-debug"
-#     os: linux
-#     dist: xenial
-#     compiler: clang
-#     env:
-#       - BUILD_DIR=unix
-#       - CFGOPT=--enable-symbols=all
-=======
->>>>>>> f0d60d9c
     - name: "Linux/GCC/Shared"
       os: linux
       dist: xenial
