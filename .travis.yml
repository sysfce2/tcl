--- conflicted
+++ resolved
@@ -281,7 +281,7 @@
       compiler: gcc
       env:
         - BUILD_DIR=win
-        - CFGOPT="--enable-64bit --enable-threads"
+        - CFGOPT="--host=x86_64-w64-mingw32 --enable-64bit"
       before_install:
         - choco install make
         - cd ${BUILD_DIR}
@@ -290,38 +290,10 @@
       compiler: gcc
       env:
         - BUILD_DIR=win
-        - CFGOPT="--enable-64bit --enable-threads --disable-shared"
+        - CFGOPT="--host=x86_64-w64-mingw32 --enable-64bit --disable-shared"
       before_install:
         - choco install make
         - cd ${BUILD_DIR}
-<<<<<<< HEAD
-# Test on Windows with MSVC native
-    - name: "Windows/MSVC/Shared"
-      os: windows
-      compiler: cl
-      env: &vcenv
-        - BUILD_DIR=win
-        - VCDIR="/C/Program Files (x86)/Microsoft Visual Studio/2017/BuildTools/VC/Auxiliary/Build"
-      before_install: &vcpreinst
-        - PATH="$PATH:$VCDIR"
-        - cd ${BUILD_DIR}
-      install: []
-      script: &vctest
-        - cmd.exe /C 'vcvarsall.bat x64 && nmake -f makefile.vc all'
-        - cmd.exe /C 'vcvarsall.bat x64 && nmake -f makefile.vc tcltest'
-        - cmd.exe /C 'vcvarsall.bat x64 && nmake -f makefile.vc test'
-    - name: "Windows/MSVC/Unshared"
-      os: windows
-      compiler: cl
-      env: *vcenv
-      before_install: *vcpreinst
-      install: []
-      script: &vctest
-        - cmd.exe /C 'vcvarsall.bat x64 && nmake OPTS=static -f makefile.vc all'
-        - cmd.exe /C 'vcvarsall.bat x64 && nmake OPTS=static -f makefile.vc tcltest'
-        - cmd.exe /C 'vcvarsall.bat x64 && nmake OPTS=static -f makefile.vc test'
-=======
->>>>>>> d904ae05
 before_install:
   - cd ${BUILD_DIR}
 install:
