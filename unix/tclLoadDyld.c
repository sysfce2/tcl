--- conflicted
+++ resolved
@@ -186,13 +186,8 @@
      */
 
     nativePath = (const char *)Tcl_FSGetNativePath(pathPtr);
-<<<<<<< HEAD
     nativeFileName = Tcl_UtfToExternalDString(NULL, TclGetString(pathPtr),
-	    -1, &ds);
-=======
-    nativeFileName = Tcl_UtfToExternalDString(NULL, Tcl_GetString(pathPtr),
 	    TCL_INDEX_NONE, &ds);
->>>>>>> 6f094ddd
 
 #if TCL_DYLD_USE_DLFCN
     /*
