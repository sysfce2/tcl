--- conflicted
+++ resolved
@@ -185,13 +185,8 @@
      * relative path.
      */
 
-<<<<<<< HEAD
-    nativePath = Tcl_FSGetNativePath(pathPtr);
+    nativePath = (const char *)Tcl_FSGetNativePath(pathPtr);
     nativeFileName = Tcl_UtfToExternalDString(NULL, TclGetString(pathPtr),
-=======
-    nativePath = (const char *)Tcl_FSGetNativePath(pathPtr);
-    nativeFileName = Tcl_UtfToExternalDString(NULL, Tcl_GetString(pathPtr),
->>>>>>> 52e543c5
 	    -1, &ds);
 
 #if TCL_DYLD_USE_DLFCN
@@ -265,11 +260,7 @@
 		    module = NSLinkModule(dyldObjFileImage, nativePath, nsflags);
 		    NSDestroyObjectFileImage(dyldObjFileImage);
 		    if (module) {
-<<<<<<< HEAD
-			modulePtr = Tcl_Alloc(sizeof(Tcl_DyldModuleHandle));
-=======
-			modulePtr = (Tcl_DyldModuleHandle *)ckalloc(sizeof(Tcl_DyldModuleHandle));
->>>>>>> 52e543c5
+			modulePtr = (Tcl_DyldModuleHandle *)Tcl_Alloc(sizeof(Tcl_DyldModuleHandle));
 			modulePtr->module = module;
 			modulePtr->nextPtr = NULL;
 		    } else {
@@ -289,21 +280,13 @@
 	    || dyldLibHeader || modulePtr
 #endif /* TCL_DYLD_USE_NSMODULE */
     ) {
-<<<<<<< HEAD
-	dyldLoadHandle = Tcl_Alloc(sizeof(Tcl_DyldLoadHandle));
-=======
-	dyldLoadHandle = (Tcl_DyldLoadHandle *)ckalloc(sizeof(Tcl_DyldLoadHandle));
->>>>>>> 52e543c5
+	dyldLoadHandle = (Tcl_DyldLoadHandle *)Tcl_Alloc(sizeof(Tcl_DyldLoadHandle));
 	dyldLoadHandle->dlHandle = dlHandle;
 #if TCL_DYLD_USE_NSMODULE || defined(TCL_LOAD_FROM_MEMORY)
 	dyldLoadHandle->dyldLibHeader = dyldLibHeader;
 	dyldLoadHandle->modulePtr = modulePtr;
 #endif /* TCL_DYLD_USE_NSMODULE || TCL_LOAD_FROM_MEMORY */
-<<<<<<< HEAD
-	newHandle = Tcl_Alloc(sizeof(*newHandle));
-=======
-	newHandle = (Tcl_LoadHandle)ckalloc(sizeof(*newHandle));
->>>>>>> 52e543c5
+	newHandle = (Tcl_LoadHandle)Tcl_Alloc(sizeof(*newHandle));
 	newHandle->clientData = dyldLoadHandle;
 	newHandle->findSymbolProcPtr = &FindSymbol;
 	newHandle->unloadFileProcPtr = &UnloadFile;
@@ -401,11 +384,7 @@
 		    modulePtr = modulePtr->nextPtr;
 		}
 		if (modulePtr == NULL) {
-<<<<<<< HEAD
-		    modulePtr = Tcl_Alloc(sizeof(Tcl_DyldModuleHandle));
-=======
-		    modulePtr = (Tcl_DyldModuleHandle *)ckalloc(sizeof(Tcl_DyldModuleHandle));
->>>>>>> 52e543c5
+		    modulePtr = (Tcl_DyldModuleHandle *)Tcl_Alloc(sizeof(Tcl_DyldModuleHandle));
 		    modulePtr->module = module;
 		    modulePtr->nextPtr = dyldLoadHandle->modulePtr;
 		    dyldLoadHandle->modulePtr = modulePtr;
@@ -725,25 +704,14 @@
      * Stash the module reference within the load handle we create and return.
      */
 
-<<<<<<< HEAD
-    modulePtr = Tcl_Alloc(sizeof(Tcl_DyldModuleHandle));
+    modulePtr = (Tcl_DyldModuleHandle *)Tcl_Alloc(sizeof(Tcl_DyldModuleHandle));
     modulePtr->module = module;
     modulePtr->nextPtr = NULL;
-    dyldLoadHandle = Tcl_Alloc(sizeof(Tcl_DyldLoadHandle));
+    dyldLoadHandle = (Tcl_DyldLoadHandle *)Tcl_Alloc(sizeof(Tcl_DyldLoadHandle));
     dyldLoadHandle->dlHandle = NULL;
     dyldLoadHandle->dyldLibHeader = NULL;
     dyldLoadHandle->modulePtr = modulePtr;
-    newHandle = Tcl_Alloc(sizeof(*newHandle));
-=======
-    modulePtr = (Tcl_DyldModuleHandle *)ckalloc(sizeof(Tcl_DyldModuleHandle));
-    modulePtr->module = module;
-    modulePtr->nextPtr = NULL;
-    dyldLoadHandle = (Tcl_DyldLoadHandle *)ckalloc(sizeof(Tcl_DyldLoadHandle));
-    dyldLoadHandle->dlHandle = NULL;
-    dyldLoadHandle->dyldLibHeader = NULL;
-    dyldLoadHandle->modulePtr = modulePtr;
-    newHandle = (Tcl_LoadHandle)ckalloc(sizeof(*newHandle));
->>>>>>> 52e543c5
+    newHandle = (Tcl_LoadHandle)Tcl_Alloc(sizeof(*newHandle));
     newHandle->clientData = dyldLoadHandle;
     newHandle->findSymbolProcPtr = &FindSymbol;
     newHandle->unloadFileProcPtr = &UnloadFile;
