/*
 * tclUnixPort.h --
 *
 *	This header file handles porting issues that occur because of
 *	differences between systems. It reads in UNIX-related header files and
 *	sets up UNIX-related macros for Tcl's UNIX core. It should be the only
 *	file that contains #ifdefs to handle different flavors of UNIX. This
 *	file sets up the union of all UNIX-related things needed by any of the
 *	Tcl core files. This file depends on configuration #defines such as
 *	NO_DIRENT_H that are set up by the "configure" script.
 *
 *	Much of the material in this file was originally contributed by Karl
 *	Lehenbauer, Mark Diekhans and Peter da Silva.
 *
 * Copyright (c) 1991-1994 The Regents of the University of California.
 * Copyright (c) 1994-1997 Sun Microsystems, Inc.
 *
 * See the file "license.terms" for information on usage and redistribution of
 * this file, and for a DISCLAIMER OF ALL WARRANTIES.
 */

#ifndef _TCLUNIXPORT
#define _TCLUNIXPORT

/*
 *---------------------------------------------------------------------------
 * The following sets of #includes and #ifdefs are required to get Tcl to
 * compile under the various flavors of unix.
 *---------------------------------------------------------------------------
 */

#include <errno.h>
#include <fcntl.h>
#ifdef HAVE_NET_ERRNO_H
#   include <net/errno.h>
#endif
#include <pwd.h>
#include <signal.h>
#ifdef HAVE_SYS_PARAM_H
#   include <sys/param.h>
#endif
#include <sys/types.h>
#ifdef USE_DIRENT2_H
#   include "../compat/dirent2.h"
#else
#ifdef NO_DIRENT_H
#   include "../compat/dirent.h"
#else
#   include <dirent.h>
#endif
#endif

/*
 *---------------------------------------------------------------------------
 * Parameterize for 64-bit filesystem support.
 *---------------------------------------------------------------------------
 */

#ifdef HAVE_STRUCT_DIRENT64
typedef struct dirent64		Tcl_DirEntry;
#   define TclOSreaddir		readdir64
#else
typedef struct dirent		Tcl_DirEntry;
#   define TclOSreaddir		readdir
#endif
#ifdef HAVE_DIR64
typedef DIR64			TclDIR;
#   define TclOSopendir		opendir64
#   define TclOSrewinddir	rewinddir64
#   define TclOSclosedir	closedir64
#else
typedef DIR			TclDIR;
#   define TclOSopendir		opendir
#   define TclOSrewinddir	rewinddir
#   define TclOSclosedir	closedir
#endif

#ifdef HAVE_TYPE_OFF64_T
typedef off64_t		Tcl_SeekOffset;
#   define TclOSseek		lseek64
#   define TclOSopen		open64
#else
typedef off_t		Tcl_SeekOffset;
#   define TclOSseek		lseek
#   define TclOSopen		open
#endif

#ifdef __CYGWIN__
<<<<<<< HEAD

#ifdef __cplusplus
extern "C" {
#endif
=======
>>>>>>> 0a00f85f
    /* Make some symbols available without including <windows.h> */
#   define DWORD unsigned int
#   define CP_UTF8 65001
#   define GET_MODULE_HANDLE_EX_FLAG_FROM_ADDRESS 0x00000004
#   define HANDLE void *
#   define HINSTANCE void *
#   define SOCKET unsigned int
#   define WSAEWOULDBLOCK 10035
    typedef unsigned short WCHAR;
#ifdef __clang__
#pragma clang diagnostic push
#pragma clang diagnostic ignored "-Wignored-attributes"
#endif
    __declspec(dllimport) extern __stdcall int GetModuleHandleExW(unsigned int, const void *, void *);
    __declspec(dllimport) extern __stdcall int GetModuleFileNameW(void *, const void *, int);
    __declspec(dllimport) extern __stdcall int WideCharToMultiByte(int, int, const void *, int,
	    char *, int, const char *, void *);
    __declspec(dllimport) extern __stdcall int MultiByteToWideChar(int, int, const char *, int,
	    WCHAR *, int);
    __declspec(dllimport) extern __stdcall void OutputDebugStringW(const WCHAR *);
    __declspec(dllimport) extern __stdcall int IsDebuggerPresent(void);
    __declspec(dllimport) extern __stdcall int GetLastError(void);
    __declspec(dllimport) extern __stdcall int GetFileAttributesW(const WCHAR *);
    __declspec(dllimport) extern __stdcall int SetFileAttributesW(const WCHAR *, int);
    __declspec(dllimport) extern int cygwin_conv_path(int, const void *, void *, int);
<<<<<<< HEAD
#ifdef __clang__
#pragma clang diagnostic pop
#endif
/* On Cygwin, the environment is imported from the Cygwin DLL. */
#ifndef __x86_64__
#   define environ __cygwin_environ
    extern char **__cygwin_environ;
#endif
=======
>>>>>>> 0a00f85f
#   define timezone _timezone
    extern int TclOSstat(const char *name, void *statBuf);
    extern int TclOSlstat(const char *name, void *statBuf);
#ifdef __cplusplus
}
#endif
#elif defined(HAVE_STRUCT_STAT64) && !defined(__APPLE__)
#   define TclOSstat(name, buf) stat64(name, (struct stat64 *)buf)
#   define TclOSlstat(name,buf) lstat64(name, (struct stat64 *)buf)
#else
#   define TclOSstat(name, buf) stat(name, (struct stat *)buf)
#   define TclOSlstat(name, buf) lstat(name, (struct stat *)buf)
#endif

/*
 *---------------------------------------------------------------------------
 * Miscellaneous includes that might be missing.
 *---------------------------------------------------------------------------
 */

#include <sys/file.h>
#ifdef HAVE_SYS_SELECT_H
#   include <sys/select.h>
#endif
#include <sys/stat.h>
#ifdef TIME_WITH_SYS_TIME
#   include <sys/time.h>
#   include <time.h>
#else
#ifdef HAVE_SYS_TIME_H
#   include <sys/time.h>
#else
#   include <time.h>
#endif
#endif
#ifndef NO_SYS_WAIT_H
#   include <sys/wait.h>
#endif
#ifdef HAVE_INTTYPES_H
#   include <inttypes.h>
#endif
#include <limits.h>
#ifdef HAVE_STDINT_H
#   include <stdint.h>
#else
#   include "../compat/stdint.h"
#endif
#include <unistd.h>

MODULE_SCOPE int TclUnixSetBlockingMode(int fd, int mode);

#include <utime.h>

/*
 *---------------------------------------------------------------------------
 * Socket support stuff: This likely needs more work to parameterize for each
 * system.
 *---------------------------------------------------------------------------
 */

#include <sys/socket.h>		/* struct sockaddr, SOCK_STREAM, ... */
#ifndef NO_UNAME
#   include <sys/utsname.h>	/* uname system call. */
#endif
#include <netinet/in.h>		/* struct in_addr, struct sockaddr_in */
#include <arpa/inet.h>		/* inet_ntoa() */
#include <netdb.h>		/* getaddrinfo() */
#ifdef NEED_FAKE_RFC2553
# include "../compat/fake-rfc2553.h"
#endif

/*
 *---------------------------------------------------------------------------
 * Some platforms (e.g. SunOS) don't define FLT_MAX and FLT_MIN, so we look
 * for an alternative definition. If no other alternative is available we use
 * a reasonable guess.
 *---------------------------------------------------------------------------
 */

#include <float.h>

#ifndef FLT_MAX
#   ifdef MAXFLOAT
#	define FLT_MAX	MAXFLOAT
#   else
#	define FLT_MAX	3.402823466E+38F
#   endif
#endif
#ifndef FLT_MIN
#   ifdef MINFLOAT
#	define FLT_MIN	MINFLOAT
#   else
#	define FLT_MIN	1.175494351E-38F
#   endif
#endif

/*
 *---------------------------------------------------------------------------
 * NeXT doesn't define O_NONBLOCK, so #define it here if necessary.
 *---------------------------------------------------------------------------
 */

#ifndef O_NONBLOCK
#   define O_NONBLOCK 0x80
#endif

/*
 *---------------------------------------------------------------------------
 * The type of the status returned by wait varies from UNIX system to UNIX
 * system. The macro below defines it:
 *---------------------------------------------------------------------------
 */

#ifdef _AIX
#   define WAIT_STATUS_TYPE	pid_t
#else
#ifndef NO_UNION_WAIT
#   define WAIT_STATUS_TYPE	union wait
#else
#   define WAIT_STATUS_TYPE	int
#endif
#endif

/*
 *---------------------------------------------------------------------------
 * Supply definitions for macros to query wait status, if not already defined
 * in header files above.
 *---------------------------------------------------------------------------
 */

#ifndef WIFEXITED
#   define WIFEXITED(stat)	(((*((int *) &(stat))) & 0xFF) == 0)
#endif

#ifndef WEXITSTATUS
#   define WEXITSTATUS(stat)	(((*((int *) &(stat))) >> 8) & 0xFF)
#endif

#ifndef WIFSIGNALED
#   define WIFSIGNALED(stat) \
	(((*((int *) &(stat)))) && ((*((int *) &(stat))) \
		== ((*((int *) &(stat))) & 0x00FF)))
#endif

#ifndef WTERMSIG
#   define WTERMSIG(stat)	((*((int *) &(stat))) & 0x7F)
#endif

#ifndef WIFSTOPPED
#   define WIFSTOPPED(stat)	(((*((int *) &(stat))) & 0xFF) == 0177)
#endif

#ifndef WSTOPSIG
#   define WSTOPSIG(stat)	(((*((int *) &(stat))) >> 8) & 0xFF)
#endif

/*
 *---------------------------------------------------------------------------
 * Define constants for waitpid() system call if they aren't defined by a
 * system header file.
 *---------------------------------------------------------------------------
 */

#ifndef WNOHANG
#   define WNOHANG 1
#endif
#ifndef WUNTRACED
#   define WUNTRACED 2
#endif

/*
 *---------------------------------------------------------------------------
 * Supply macros for seek offsets, if they're not already provided by an
 * include file.
 *---------------------------------------------------------------------------
 */

#ifndef SEEK_SET
#   define SEEK_SET 0
#endif
#ifndef SEEK_CUR
#   define SEEK_CUR 1
#endif
#ifndef SEEK_END
#   define SEEK_END 2
#endif

/*
 *---------------------------------------------------------------------------
 * The stuff below is needed by the "time" command. If this system has no
 * gettimeofday call, then must use times() instead.
 *---------------------------------------------------------------------------
 */

#ifdef NO_GETTOD
#   include <sys/times.h>
#else
#   ifdef HAVE_BSDGETTIMEOFDAY
#	define gettimeofday BSDgettimeofday
#   endif
#endif

#ifdef GETTOD_NOT_DECLARED
extern int	gettimeofday(struct timeval *tp,
			    struct timezone *tzp);
#endif

/*
 *---------------------------------------------------------------------------
 * Define access mode constants if they aren't already defined.
 *---------------------------------------------------------------------------
 */

#ifndef F_OK
#   define F_OK		00
#endif
#ifndef X_OK
#   define X_OK		01
#endif
#ifndef W_OK
#   define W_OK		02
#endif
#ifndef R_OK
#   define R_OK		04
#endif

/*
 *---------------------------------------------------------------------------
 * Define FD_CLOEEXEC (the close-on-exec flag bit) if it isn't already
 * defined.
 *---------------------------------------------------------------------------
 */

#ifndef FD_CLOEXEC
#   define FD_CLOEXEC	1
#endif

/*
 *---------------------------------------------------------------------------
 * On systems without symbolic links (i.e. S_IFLNK isn't defined) define
 * "lstat" to use "stat" instead.
 *---------------------------------------------------------------------------
 */

#ifndef S_IFLNK
#   undef TclOSlstat
#   define lstat	stat
#   define lstat64	stat64
#   define TclOSlstat	TclOSstat
#endif

/*
 *---------------------------------------------------------------------------
 * Define macros to query file type bits, if they're not already defined.
 *---------------------------------------------------------------------------
 */

#ifndef S_ISREG
#   ifdef S_IFREG
#	define S_ISREG(m)	(((m) & S_IFMT) == S_IFREG)
#   else
#	define S_ISREG(m)	0
#   endif
#endif /* !S_ISREG */
#ifndef S_ISDIR
#   ifdef S_IFDIR
#	define S_ISDIR(m)	(((m) & S_IFMT) == S_IFDIR)
#   else
#	define S_ISDIR(m)	0
#   endif
#endif /* !S_ISDIR */
#ifndef S_ISCHR
#   ifdef S_IFCHR
#	define S_ISCHR(m)	(((m) & S_IFMT) == S_IFCHR)
#   else
#	define S_ISCHR(m)	0
#   endif
#endif /* !S_ISCHR */

#ifndef S_ISBLK
#   ifdef S_IFBLK
#	define S_ISBLK(m)	(((m) & S_IFMT) == S_IFBLK)
#   else
#	define S_ISBLK(m)	0
#   endif
#endif /* !S_ISBLK */

#ifndef S_ISFIFO
#   ifdef S_IFIFO
#	define S_ISFIFO(m)	(((m) & S_IFMT) == S_IFIFO)
#   else
#	define S_ISFIFO(m)	0
#   endif
#endif /* !S_ISFIFO */

#ifndef S_ISLNK
#   ifdef S_IFLNK
#	define S_ISLNK(m)	(((m) & S_IFMT) == S_IFLNK)
#   else
#	define S_ISLNK(m)	0
#   endif
#endif /* !S_ISLNK */

#ifndef S_ISSOCK
#   ifdef S_IFSOCK
#	define S_ISSOCK(m)	(((m) & S_IFMT) == S_IFSOCK)
#   else
#	define S_ISSOCK(m)	0
#   endif
#endif /* !S_ISSOCK */

/*
 *---------------------------------------------------------------------------
 * Make sure that MAXPATHLEN and MAXNAMLEN are defined.
 *---------------------------------------------------------------------------
 */

#ifndef MAXPATHLEN
#   ifdef PATH_MAX
#	define MAXPATHLEN	PATH_MAX
#   else
#	define MAXPATHLEN	2048
#   endif
#endif

#ifndef MAXNAMLEN
#   ifdef NAME_MAX
#	define MAXNAMLEN	NAME_MAX
#   else
#	define MAXNAMLEN	255
#   endif
#endif

/*
 *---------------------------------------------------------------------------
 * The following macro defines the type of the mask arguments to select:
 *---------------------------------------------------------------------------
 */

#ifndef NO_FD_SET
#   define SELECT_MASK	fd_set
#else /* NO_FD_SET */
#   ifndef _AIX
	typedef long	fd_mask;
#   endif /* !AIX */
#   if defined(_IBMR2)
#	define SELECT_MASK	void
#   else /* !defined(_IBMR2) */
#	define SELECT_MASK	int
#   endif /* defined(_IBMR2) */
#endif /* !NO_FD_SET */

/*
 *---------------------------------------------------------------------------
 * Define "NBBY" (number of bits per byte) if it's not already defined.
 *---------------------------------------------------------------------------
 */

#ifndef NBBY
#   define NBBY		8
#endif

/*
 *---------------------------------------------------------------------------
 * The following macro defines the number of fd_masks in an fd_set:
 *---------------------------------------------------------------------------
 */

#ifndef FD_SETSIZE
#   ifdef OPEN_MAX
#	define FD_SETSIZE	OPEN_MAX
#   else
#	define FD_SETSIZE	256
#   endif
#endif /* FD_SETSIZE */

#ifndef howmany
#   define howmany(x, y)	(((x)+((y)-1))/(y))
#endif /* !defined(howmany) */

#ifndef NFDBITS
#   define NFDBITS	NBBY*sizeof(fd_mask)
#endif /* NFDBITS */

#define MASK_SIZE	howmany(FD_SETSIZE, NFDBITS)

/*
 *---------------------------------------------------------------------------
 * Not all systems declare the errno variable in errno.h. so this file does it
 * explicitly. The list of system error messages also isn't generally declared
 * in a header file anywhere.
 *---------------------------------------------------------------------------
 */

#ifdef NO_ERRNO
extern int errno;
#endif /* NO_ERRNO */

/*
 *---------------------------------------------------------------------------
 * Not all systems declare all the errors that Tcl uses! Provide some
 * work-arounds...
 *---------------------------------------------------------------------------
 */

#ifndef EOVERFLOW
#   ifdef EFBIG
#	define EOVERFLOW	EFBIG
#   else /* !EFBIG */
#	define EOVERFLOW	EINVAL
#   endif /* EFBIG */
#endif /* EOVERFLOW */

/*
 *---------------------------------------------------------------------------
 * Variables provided by the C library:
 *---------------------------------------------------------------------------
 */

#if defined(__APPLE__) && defined(__DYNAMIC__)
#   include <crt_externs.h>
#   define environ	(*_NSGetEnviron())
#   define USE_PUTENV	1
#else
#   if defined(_sgi) || defined(__sgi)
#	define environ	_environ
#   endif
extern char **		environ;
#endif

/*
 *---------------------------------------------------------------------------
 * Darwin specifc configure overrides.
 *---------------------------------------------------------------------------
 */

#ifdef __APPLE__

/*
 *---------------------------------------------------------------------------
 * Support for fat compiles: configure runs only once for multiple architectures
 *---------------------------------------------------------------------------
 */

#   if defined(__LP64__) && defined (NO_COREFOUNDATION_64)
#	undef HAVE_COREFOUNDATION
#   endif /* __LP64__ && NO_COREFOUNDATION_64 */
#   include <sys/cdefs.h>
#   ifdef __DARWIN_UNIX03
#	if __DARWIN_UNIX03
#	    undef HAVE_PUTENV_THAT_COPIES
#	else
#	    define HAVE_PUTENV_THAT_COPIES	1
#	endif
#   endif /* __DARWIN_UNIX03 */

/*
 *---------------------------------------------------------------------------
 * Include AvailabilityMacros.h here (when available) to ensure any symbolic
 * MAC_OS_X_VERSION_* constants passed on the command line are translated.
 *---------------------------------------------------------------------------
 */

#   ifdef HAVE_AVAILABILITYMACROS_H
#	include <AvailabilityMacros.h>
#   endif

/*
 *---------------------------------------------------------------------------
 * Support for weak import.
 *---------------------------------------------------------------------------
 */

#   ifdef HAVE_WEAK_IMPORT
#	if !defined(HAVE_AVAILABILITYMACROS_H) || !defined(MAC_OS_X_VERSION_MIN_REQUIRED)
#	    undef HAVE_WEAK_IMPORT
#	else
#	    ifndef WEAK_IMPORT_ATTRIBUTE
#		define WEAK_IMPORT_ATTRIBUTE	__attribute__((weak_import))
#	    endif
#	endif
#   endif /* HAVE_WEAK_IMPORT */

/*
 *---------------------------------------------------------------------------
 * Support for MAC_OS_X_VERSION_MAX_ALLOWED define from AvailabilityMacros.h:
 * only use API available in the indicated OS version or earlier.
 *---------------------------------------------------------------------------
 */

#   ifdef MAC_OS_X_VERSION_MAX_ALLOWED
#	if MAC_OS_X_VERSION_MAX_ALLOWED < 1050 && defined(__LP64__)
#	    undef HAVE_COREFOUNDATION
#	endif
#	if MAC_OS_X_VERSION_MAX_ALLOWED < 1040
#	    undef HAVE_OSSPINLOCKLOCK
#	    undef HAVE_PTHREAD_ATFORK
#	    undef HAVE_COPYFILE
#	endif
#	if MAC_OS_X_VERSION_MAX_ALLOWED < 1030
	    /* prior to 10.3, realpath is not threadsafe, c.f. bug 711232 */
#	    define NO_REALPATH 1
#	    undef HAVE_LANGINFO
#	endif
#   endif /* MAC_OS_X_VERSION_MAX_ALLOWED */
#   if defined(HAVE_COREFOUNDATION) && defined(__LP64__) && \
	    defined(HAVE_WEAK_IMPORT) && MAC_OS_X_VERSION_MIN_REQUIRED < 1050
#	warning "Weak import of 64-bit CoreFoundation is not supported, will not run on Mac OS X < 10.5."
#   endif

/*
 *---------------------------------------------------------------------------
 * At present, using vfork() instead of fork() causes execve() to fail
 * intermittently on Darwin x86_64. rdar://4685553
 *---------------------------------------------------------------------------
 */

#   if defined(__x86_64__) && !defined(FIXED_RDAR_4685553)
#	undef USE_VFORK
#   endif /* __x86_64__ */
/* Workaround problems with vfork() when building with llvm-gcc-4.2 */
#   if defined (__llvm__) && \
	    (__GNUC__ > 4 || (__GNUC__ == 4 && (__GNUC_MINOR__ > 2 || \
	    (__GNUC_MINOR__ == 2 && __GNUC_PATCHLEVEL__ > 0))))
#	undef USE_VFORK
#   endif /* __llvm__ */
#endif /* __APPLE__ */

/*
 *---------------------------------------------------------------------------
 * The following macros and declarations represent the interface between
 * generic and unix-specific parts of Tcl. Some of the macros may override
 * functions declared in tclInt.h.
 *---------------------------------------------------------------------------
 */

/*
 * The default platform eol translation on Unix is TCL_TRANSLATE_LF.
 */

#ifdef DJGPP
#define	TCL_PLATFORM_TRANSLATION	TCL_TRANSLATE_CRLF
typedef int socklen_t;
#else
#define	TCL_PLATFORM_TRANSLATION	TCL_TRANSLATE_LF
#endif

/*
 *---------------------------------------------------------------------------
 * The following macros have trivial definitions, allowing generic code to
 * address platform-specific issues.
 *---------------------------------------------------------------------------
 */

#define TclpReleaseFile(file)	/* Nothing. */

/*
 *---------------------------------------------------------------------------
 * The following defines wrap the system memory allocation routines.
 *---------------------------------------------------------------------------
 */

#define TclpSysAlloc(size, isBin)	malloc((size_t)(size))
#define TclpSysFree(ptr)		free((char *)(ptr))
#define TclpSysRealloc(ptr, size)	realloc((char *)(ptr), (size_t)(size))

/*
 *---------------------------------------------------------------------------
 * The following macros and declaration wrap the C runtime library functions.
 *---------------------------------------------------------------------------
 */

#define TclpExit	exit

#if !defined(TCL_THREADS) || TCL_THREADS
#   include <pthread.h>
#endif /* TCL_THREADS */

/* FIXME - Hyper-enormous platform assumption! */
#ifndef AF_INET6
#   define AF_INET6	10
#endif

/*
 *---------------------------------------------------------------------------
 * Set of MT-safe implementations of some known-to-be-MT-unsafe library calls.
 * Instead of returning pointers to the static storage, those return pointers
 * to the TSD data.
 *---------------------------------------------------------------------------
 */

#include <pwd.h>
#include <grp.h>

MODULE_SCOPE struct passwd *	TclpGetPwNam(const char *name);
MODULE_SCOPE struct group *	TclpGetGrNam(const char *name);
MODULE_SCOPE struct passwd *	TclpGetPwUid(uid_t uid);
MODULE_SCOPE struct group *	TclpGetGrGid(gid_t gid);
MODULE_SCOPE struct hostent *	TclpGetHostByName(const char *name);
MODULE_SCOPE struct hostent *	TclpGetHostByAddr(const char *addr,
				    int length, int type);
MODULE_SCOPE void *TclpMakeTcpClientChannelMode(
				    void *tcpSocket, int mode);

#endif /* _TCLUNIXPORT */

/*
 * Local Variables:
 * mode: c
 * c-basic-offset: 4
 * fill-column: 78
 * End:
 */<|MERGE_RESOLUTION|>--- conflicted
+++ resolved
@@ -88,13 +88,9 @@
 #endif
 
 #ifdef __CYGWIN__
-<<<<<<< HEAD
-
 #ifdef __cplusplus
 extern "C" {
 #endif
-=======
->>>>>>> 0a00f85f
     /* Make some symbols available without including <windows.h> */
 #   define DWORD unsigned int
 #   define CP_UTF8 65001
@@ -120,17 +116,9 @@
     __declspec(dllimport) extern __stdcall int GetFileAttributesW(const WCHAR *);
     __declspec(dllimport) extern __stdcall int SetFileAttributesW(const WCHAR *, int);
     __declspec(dllimport) extern int cygwin_conv_path(int, const void *, void *, int);
-<<<<<<< HEAD
 #ifdef __clang__
 #pragma clang diagnostic pop
 #endif
-/* On Cygwin, the environment is imported from the Cygwin DLL. */
-#ifndef __x86_64__
-#   define environ __cygwin_environ
-    extern char **__cygwin_environ;
-#endif
-=======
->>>>>>> 0a00f85f
 #   define timezone _timezone
     extern int TclOSstat(const char *name, void *statBuf);
     extern int TclOSlstat(const char *name, void *statBuf);
