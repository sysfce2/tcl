--- conflicted
+++ resolved
@@ -635,13 +635,6 @@
 	    defined(HAVE_WEAK_IMPORT) && MAC_OS_X_VERSION_MIN_REQUIRED < 1050
 #	warning "Weak import of 64-bit CoreFoundation is not supported, will not run on Mac OS X < 10.5."
 #   endif
-<<<<<<< HEAD
-/* For now, test exec-17.1 fails (I/O setup after closing stdout) with
- * posix_spawnp(), but the classic implementation (based on fork()+execvp())
- * works well under macOS quite OK.
- */
-#   undef HAVE_POSIX_SPAWNP
-=======
     /*
      * For now, test exec-17.1 fails (I/O setup after closing stdout) with
      * posix_spawnp(), but the classic implementation (based on fork()+execvp())
@@ -649,7 +642,6 @@
      */
 #   undef HAVE_POSIX_SPAWNP
 #   undef HAVE_VFORK
->>>>>>> b985fb89
 #endif /* __APPLE__ */
  
