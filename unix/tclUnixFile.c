--- conflicted
+++ resolved
@@ -154,15 +154,8 @@
     if (name[0] == '/')
 #endif
     {
-<<<<<<< HEAD
 	Tcl_ExternalToUtfDStringEx(NULL, NULL, name, TCL_INDEX_NONE, TCL_ENCODING_PROFILE_TCL8, &utfName, NULL);
-	TclSetObjNameOfExecutable(
-		Tcl_NewStringObj(Tcl_DStringValue(&utfName), TCL_INDEX_NONE), NULL);
-	Tcl_DStringFree(&utfName);
-=======
-	Tcl_ExternalToUtfDString(NULL, name, TCL_INDEX_NONE, &utfName);
 	TclSetObjNameOfExecutable(Tcl_DStringToObj(&utfName), NULL);
->>>>>>> 4f540c60
 	goto done;
     }
 
@@ -195,16 +188,9 @@
     TclDStringAppendDString(&buffer, &nameString);
     Tcl_DStringFree(&nameString);
 
-<<<<<<< HEAD
     Tcl_ExternalToUtfDStringEx(NULL, NULL, Tcl_DStringValue(&buffer), TCL_INDEX_NONE,
 	    TCL_ENCODING_PROFILE_TCL8, &utfName, NULL);
-    TclSetObjNameOfExecutable(
-	    Tcl_NewStringObj(Tcl_DStringValue(&utfName), TCL_INDEX_NONE), NULL);
-    Tcl_DStringFree(&utfName);
-=======
-    Tcl_ExternalToUtfDString(NULL, Tcl_DStringValue(&buffer), TCL_INDEX_NONE, &utfName);
     TclSetObjNameOfExecutable(Tcl_DStringToObj(&utfName), NULL);
->>>>>>> 4f540c60
 
   done:
     Tcl_DStringFree(&buffer);
