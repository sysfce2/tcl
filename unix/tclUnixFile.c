--- conflicted
+++ resolved
@@ -41,12 +41,7 @@
     TCL_UNUSED(const char *) /*argv0*/)
 {
     Tcl_Encoding encoding;
-<<<<<<< HEAD
-#ifdef __CYGWIN__
     size_t length;
-=======
-    int length;
->>>>>>> 065483ce
     wchar_t buf[PATH_MAX];
     char name[PATH_MAX * 3 + 1];
 
