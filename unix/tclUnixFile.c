--- conflicted
+++ resolved
@@ -140,12 +140,8 @@
 	    p++;
 	}
     }
-<<<<<<< HEAD
-    TclSetObjNameOfExecutable(Tcl_NewObj(), NULL);
-=======
     TclNewObj(obj);
     TclSetObjNameOfExecutable(obj, NULL);
->>>>>>> 73519e98
     goto done;
 
     /*
@@ -168,12 +164,8 @@
     }
 
     if (TclpGetCwd(NULL, &cwd) == NULL) {
-<<<<<<< HEAD
-	TclSetObjNameOfExecutable(Tcl_NewObj(), NULL);
-=======
 	TclNewObj(obj);
 	TclSetObjNameOfExecutable(obj, NULL);
->>>>>>> 73519e98
 	goto done;
     }
 
