/*
 * tclUnixFile.c --
 *
 *	This file contains wrappers around UNIX file handling functions.
 *	These wrappers mask differences between Windows and UNIX.
 *
 * Copyright (c) 1995-1998 Sun Microsystems, Inc.
 *
 * See the file "license.terms" for information on usage and redistribution
 * of this file, and for a DISCLAIMER OF ALL WARRANTIES.
 */

#include "tclInt.h"
#include "tclFileSystem.h"

static int NativeMatchType(Tcl_Interp *interp, const char* nativeEntry,
	const char* nativeName, Tcl_GlobTypeData *types);

/*
 *---------------------------------------------------------------------------
 *
 * TclpFindExecutable --
 *
 *	This function computes the absolute path name of the current
 *	application, given its argv[0] value. For Cygwin, argv[0] is
 *	ignored and the path is determined the same as under win32.
 *
 * Results:
 *	None.
 *
 * Side effects:
 *	The computed path name is stored as a ProcessGlobalValue.
 *
 *---------------------------------------------------------------------------
 */

void
TclpFindExecutable(
    const char *argv0)		/* The value of the application's argv[0]
				 * (native). */
{
    Tcl_Encoding encoding;
#ifdef __CYGWIN__
    int length;
    char buf[PATH_MAX * 2];
    char name[PATH_MAX * TCL_UTF_MAX + 1];
    GetModuleFileNameW(NULL, buf, PATH_MAX);
    cygwin_conv_path(3, buf, name, PATH_MAX);
    length = strlen(name);
    if ((length > 4) && !strcasecmp(name + length - 4, ".exe")) {
	/* Strip '.exe' part. */
	length -= 4;
    }
    encoding = Tcl_GetEncoding(NULL, NULL);
    TclSetObjNameOfExecutable(
	    Tcl_NewStringObj(name, length), encoding);
#else
    const char *name, *p;
    Tcl_StatBuf statBuf;
    Tcl_DString buffer, nameString, cwd, utfName;

    if (argv0 == NULL) {
	return;
    }
    Tcl_DStringInit(&buffer);

    name = argv0;
    for (p = name; *p != '\0'; p++) {
	if (*p == '/') {
	    /*
	     * The name contains a slash, so use the name directly without
	     * doing a path search.
	     */

	    goto gotName;
	}
    }

    p = getenv("PATH");					/* INTL: Native. */
    if (p == NULL) {
	/*
	 * There's no PATH environment variable; use the default that is used
	 * by sh.
	 */

	p = ":/bin:/usr/bin";
    } else if (*p == '\0') {
	/*
	 * An empty path is equivalent to ".".
	 */

	p = "./";
    }

    /*
     * Search through all the directories named in the PATH variable to see if
     * argv[0] is in one of them. If so, use that file name.
     */

    while (1) {
	while (TclIsSpaceProc(*p)) {
	    p++;
	}
	name = p;
	while ((*p != ':') && (*p != 0)) {
	    p++;
	}
	TclDStringClear(&buffer);
	if (p != name) {
	    Tcl_DStringAppend(&buffer, name, p - name);
	    if (p[-1] != '/') {
		TclDStringAppendLiteral(&buffer, "/");
	    }
	}
	name = Tcl_DStringAppend(&buffer, argv0, -1);

	/*
	 * INTL: The following calls to access() and stat() should not be
	 * converted to Tclp routines because they need to operate on native
	 * strings directly.
	 */

	if ((access(name, X_OK) == 0)			/* INTL: Native. */
		&& (TclOSstat(name, &statBuf) == 0)	/* INTL: Native. */
		&& S_ISREG(statBuf.st_mode)) {
	    goto gotName;
	}
	if (*p == '\0') {
	    break;
	} else if (*(p+1) == 0) {
	    p = "./";
	} else {
	    p++;
	}
    }
    TclSetObjNameOfExecutable(Tcl_NewObj(), NULL);
    goto done;

    /*
     * If the name starts with "/" then just store it
     */

  gotName:
#ifdef DJGPP
    if (name[1] == ':')
#else
    if (name[0] == '/')
#endif
    {
	encoding = Tcl_GetEncoding(NULL, NULL);
	Tcl_ExternalToUtfDString(encoding, name, -1, &utfName);
	TclSetObjNameOfExecutable(
		Tcl_NewStringObj(Tcl_DStringValue(&utfName), -1), encoding);
	Tcl_DStringFree(&utfName);
	goto done;
    }

    if (TclpGetCwd(NULL, &cwd) == NULL) {
	TclSetObjNameOfExecutable(Tcl_NewObj(), NULL);
	goto done;
    }

    /*
     * The name is relative to the current working directory. First strip off
     * a leading "./", if any, then add the full path name of the current
     * working directory.
     */

    if ((name[0] == '.') && (name[1] == '/')) {
	name += 2;
    }

    Tcl_DStringInit(&nameString);
    Tcl_DStringAppend(&nameString, name, -1);

    Tcl_DStringFree(&buffer);
    Tcl_UtfToExternalDString(NULL, Tcl_DStringValue(&cwd),
	    Tcl_DStringLength(&cwd), &buffer);
    if (Tcl_DStringValue(&cwd)[Tcl_DStringLength(&cwd) -1] != '/') {
	TclDStringAppendLiteral(&buffer, "/");
    }
    Tcl_DStringFree(&cwd);
    TclDStringAppendDString(&buffer, &nameString);
    Tcl_DStringFree(&nameString);

    encoding = Tcl_GetEncoding(NULL, NULL);
    Tcl_ExternalToUtfDString(encoding, Tcl_DStringValue(&buffer), -1,
	    &utfName);
    TclSetObjNameOfExecutable(
	    Tcl_NewStringObj(Tcl_DStringValue(&utfName), -1), encoding);
    Tcl_DStringFree(&utfName);

  done:
    Tcl_DStringFree(&buffer);
#endif
}

/*
 *----------------------------------------------------------------------
 *
 * TclpMatchInDirectory --
 *
 *	This routine is used by the globbing code to search a directory for
 *	all files which match a given pattern.
 *
 * Results:
 *	The return value is a standard Tcl result indicating whether an error
 *	occurred in globbing. Errors are left in interp, good results are
 *	[lappend]ed to resultPtr (which must be a valid object).
 *
 * Side effects:
 *	None.
 *
 *----------------------------------------------------------------------
 */

int
TclpMatchInDirectory(
    Tcl_Interp *interp,		/* Interpreter to receive errors. */
    Tcl_Obj *resultPtr,		/* List object to lappend results. */
    Tcl_Obj *pathPtr,		/* Contains path to directory to search. */
    const char *pattern,	/* Pattern to match against. */
    Tcl_GlobTypeData *types)	/* Object containing list of acceptable types.
				 * May be NULL. In particular the directory
				 * flag is very important. */
{
    const char *native;
    Tcl_Obj *fileNamePtr;
    int matchResult = 0;

    if (types != NULL && types->type == TCL_GLOB_TYPE_MOUNT) {
	/*
	 * The native filesystem never adds mounts.
	 */

	return TCL_OK;
    }

    fileNamePtr = Tcl_FSGetTranslatedPath(interp, pathPtr);
    if (fileNamePtr == NULL) {
	return TCL_ERROR;
    }

    if (pattern == NULL || (*pattern == '\0')) {
	/*
	 * Match a file directly.
	 */

	Tcl_Obj *tailPtr;
	const char *nativeTail;

	native = Tcl_FSGetNativePath(pathPtr);
	tailPtr = TclPathPart(interp, pathPtr, TCL_PATH_TAIL);
	nativeTail = Tcl_FSGetNativePath(tailPtr);
	matchResult = NativeMatchType(interp, native, nativeTail, types);
	if (matchResult == 1) {
	    Tcl_ListObjAppendElement(interp, resultPtr, pathPtr);
	}
	Tcl_DecrRefCount(tailPtr);
	Tcl_DecrRefCount(fileNamePtr);
    } else {
	TclDIR *d;
	Tcl_DirEntry *entryPtr;
	const char *dirName;
	size_t dirLength, nativeDirLen;
	int matchHidden, matchHiddenPat;
	Tcl_StatBuf statBuf;
	Tcl_DString ds;		/* native encoding of dir */
	Tcl_DString dsOrig;	/* utf-8 encoding of dir */
<<<<<<< HEAD
	Tcl_Encoding encoding;
=======
>>>>>>> a2796ccf

	Tcl_DStringInit(&dsOrig);
	dirName = TclGetString(fileNamePtr);
	dirLength = fileNamePtr->length;
	Tcl_DStringAppend(&dsOrig, dirName, dirLength);

	/*
	 * Make sure that the directory part of the name really is a
	 * directory. If the directory name is "", use the name "." instead,
	 * because some UNIX systems don't treat "" like "." automatically.
	 * Keep the "" for use in generating file names, otherwise "glob
	 * foo.c" would return "./foo.c".
	 */

	if (dirLength == 0) {
	    dirName = ".";
	} else {
	    dirName = Tcl_DStringValue(&dsOrig);

	    /*
	     * Make sure we have a trailing directory delimiter.
	     */

	    if (dirName[dirLength-1] != '/') {
		dirName = TclDStringAppendLiteral(&dsOrig, "/");
		dirLength++;
	    }
	}

	/*
	 * Now open the directory for reading and iterate over the contents.
	 */

	native = Tcl_UtfToExternalDString(NULL, dirName, -1, &ds);

	if ((TclOSstat(native, &statBuf) != 0)		/* INTL: Native. */
		|| !S_ISDIR(statBuf.st_mode)) {
	    Tcl_DStringFree(&dsOrig);
	    Tcl_DStringFree(&ds);
	    Tcl_DecrRefCount(fileNamePtr);
	    return TCL_OK;
	}

	d = TclOSopendir(native);				/* INTL: Native. */
	if (d == NULL) {
	    Tcl_DStringFree(&ds);
	    if (interp != NULL) {
		Tcl_SetObjResult(interp, Tcl_ObjPrintf(
			"couldn't read directory \"%s\": %s",
			Tcl_DStringValue(&dsOrig), Tcl_PosixError(interp)));
	    }
	    Tcl_DStringFree(&dsOrig);
	    Tcl_DecrRefCount(fileNamePtr);
	    return TCL_ERROR;
	}

	nativeDirLen = Tcl_DStringLength(&ds);
	encoding = Tcl_GetEncoding(interp ,NULL);

	/*
	 * Check to see if -type or the pattern requests hidden files.
	 */

	matchHiddenPat = (pattern[0] == '.')
		|| ((pattern[0] == '\\') && (pattern[1] == '.'));
	matchHidden = matchHiddenPat
		|| (types && (types->perm & TCL_GLOB_PERM_HIDDEN));
	while ((entryPtr = TclOSreaddir(d)) != NULL) {	/* INTL: Native. */
	    Tcl_DString utfDs;
	    const char *utfname;

	    /*
	     * Skip this file if it doesn't agree with the hidden parameters
	     * requested by the user (via -type or pattern).
	     */

	    if (*entryPtr->d_name == '.') {
		if (!matchHidden) {
		    continue;
		}
	    } else {
#ifdef MAC_OSX_TCL
		if (matchHiddenPat) {
		    continue;
		}
		/* Also need to check HFS hidden flag in TclMacOSXMatchType. */
#else
		if (matchHidden) {
		    continue;
		}
#endif
	    }

	    /*
	     * Now check to see if the file matches, according to both type
	     * and pattern. If so, add the file to the result.
	     */

	    utfname = Tcl_ExternalToUtfDString(encoding, entryPtr->d_name, -1,
		    &utfDs);
	    if (Tcl_StringCaseMatch(utfname, pattern, 0)) {
		int typeOk = 1;

		if (types != NULL) {
		    Tcl_DStringSetLength(&ds, nativeDirLen);
		    native = Tcl_DStringAppend(&ds, entryPtr->d_name, -1);
		    matchResult = NativeMatchType(interp, native,
			    entryPtr->d_name, types);
		    typeOk = (matchResult == 1);
		}
		if (typeOk) {
		    Tcl_ListObjAppendElement(interp, resultPtr,
			    TclNewFSPathObj(pathPtr, utfname,
			    Tcl_DStringLength(&utfDs), encoding));
		}
	    }
	    Tcl_DStringFree(&utfDs);
	    if (matchResult < 0) {
		break;
	    }
	}

	Tcl_FreeEncoding(encoding);
	TclOSclosedir(d);
	Tcl_DStringFree(&ds);
	Tcl_DStringFree(&dsOrig);
	Tcl_DecrRefCount(fileNamePtr);
    }
    if (matchResult < 0) {
	return TCL_ERROR;
    }
    return TCL_OK;
}

/*
 *----------------------------------------------------------------------
 *
 * NativeMatchType --
 *
 *	This routine is used by the globbing code to check if a file matches a
 *	given type description.
 *
 * Results:
 *	The return value is 1, 0 or -1 indicating whether the file matches the
 *	given criteria, does not match them, or an error occurred (in which
 *	case an error is left in interp).
 *
 * Side effects:
 *	None.
 *
 *----------------------------------------------------------------------
 */

static int
NativeMatchType(
    Tcl_Interp *interp,       /* Interpreter to receive errors. */
    const char *nativeEntry,  /* Native path to check. */
    const char *nativeName,   /* Native filename to check. */
    Tcl_GlobTypeData *types)  /* Type description to match against. */
{
    Tcl_StatBuf buf;

    if (types == NULL) {
	/*
	 * Simply check for the file's existence, but do it with lstat, in
	 * case it is a link to a file which doesn't exist (since that case
	 * would not show up if we used 'access' or 'stat')
	 */

	if (TclOSlstat(nativeEntry, &buf) != 0) {
	    return 0;
	}
	return 1;
    }

    if (types->perm != 0) {
	if (TclOSstat(nativeEntry, &buf) != 0) {
	    /*
	     * Either the file has disappeared between the 'readdir' call and
	     * the 'stat' call, or the file is a link to a file which doesn't
	     * exist (which we could ascertain with lstat), or there is some
	     * other strange problem. In all these cases, we define this to
	     * mean the file does not match any defined permission, and
	     * therefore it is not added to the list of files to return.
	     */

	    return 0;
	}

	/*
	 * readonly means that there are NO write permissions (even for user),
	 * but execute is OK for anybody OR that the user immutable flag is
	 * set (where supported).
	 */

	if (((types->perm & TCL_GLOB_PERM_RONLY) &&
#if defined(HAVE_CHFLAGS) && defined(UF_IMMUTABLE)
		!(buf.st_flags & UF_IMMUTABLE) &&
#endif
		(buf.st_mode & (S_IWOTH|S_IWGRP|S_IWUSR))) ||
	    ((types->perm & TCL_GLOB_PERM_R) &&
		(access(nativeEntry, R_OK) != 0)) ||
	    ((types->perm & TCL_GLOB_PERM_W) &&
		(access(nativeEntry, W_OK) != 0)) ||
	    ((types->perm & TCL_GLOB_PERM_X) &&
		(access(nativeEntry, X_OK) != 0))
#ifndef MAC_OSX_TCL
	    || ((types->perm & TCL_GLOB_PERM_HIDDEN) &&
		(*nativeName != '.'))
#endif /* MAC_OSX_TCL */
		) {
	    return 0;
	}
    }
    if (types->type != 0) {
	if (types->perm == 0) {
	    /*
	     * We haven't yet done a stat on the file.
	     */

	    if (TclOSstat(nativeEntry, &buf) != 0) {
		/*
		 * Posix error occurred. The only ok case is if this is a link
		 * to a nonexistent file, and the user did 'glob -l'. So we
		 * check that here:
		 */

		if ((types->type & TCL_GLOB_TYPE_LINK)
			&& (TclOSlstat(nativeEntry, &buf) == 0)
			&& S_ISLNK(buf.st_mode)) {
		    return 1;
		}
		return 0;
	    }
	}

	/*
	 * In order bcdpsfl as in 'find -t'
	 */

	if (    ((types->type & TCL_GLOB_TYPE_BLOCK)&& S_ISBLK(buf.st_mode)) ||
		((types->type & TCL_GLOB_TYPE_CHAR) && S_ISCHR(buf.st_mode)) ||
		((types->type & TCL_GLOB_TYPE_DIR)  && S_ISDIR(buf.st_mode)) ||
		((types->type & TCL_GLOB_TYPE_PIPE) && S_ISFIFO(buf.st_mode))||
#ifdef S_ISSOCK
		((types->type & TCL_GLOB_TYPE_SOCK) && S_ISSOCK(buf.st_mode))||
#endif /* S_ISSOCK */
		((types->type & TCL_GLOB_TYPE_FILE) && S_ISREG(buf.st_mode))) {
	    /*
	     * Do nothing - this file is ok.
	     */
	} else {
#ifdef S_ISLNK
	    if ((types->type & TCL_GLOB_TYPE_LINK)
		    && (TclOSlstat(nativeEntry, &buf) == 0)
		    && S_ISLNK(buf.st_mode)) {
		goto filetypeOK;
	    }
#endif /* S_ISLNK */
	    return 0;
	}
    }
  filetypeOK:

    /*
     * If we're on OSX, we also have to worry about matching the file creator
     * code (if specified). Do that now.
     */

#ifdef MAC_OSX_TCL
    if (types->macType != NULL || types->macCreator != NULL ||
	    (types->perm & TCL_GLOB_PERM_HIDDEN)) {
	int matchResult;

	if (types->perm == 0 && types->type == 0) {
	    /*
	     * We haven't yet done a stat on the file.
	     */

	    if (TclOSstat(nativeEntry, &buf) != 0) {
		return 0;
	    }
	}

	matchResult = TclMacOSXMatchType(interp, nativeEntry, nativeName,
		&buf, types);
	if (matchResult != 1) {
	    return matchResult;
	}
    }
#endif /* MAC_OSX_TCL */

    return 1;
}

/*
 *---------------------------------------------------------------------------
 *
 * TclpGetUserHome --
 *
 *	This function takes the specified user name and finds their home
 *	directory.
 *
 * Results:
 *	The result is a pointer to a string specifying the user's home
 *	directory, or NULL if the user's home directory could not be
 *	determined. Storage for the result string is allocated in bufferPtr;
 *	the caller must call Tcl_DStringFree() when the result is no longer
 *	needed.
 *
 * Side effects:
 *	None.
 *
 *----------------------------------------------------------------------
 */

const char *
TclpGetUserHome(
    const char *name,		/* User name for desired home directory. */
    Tcl_DString *bufferPtr)	/* Uninitialized or free DString filled with
				 * name of user's home directory. */
{
    struct passwd *pwPtr;
    Tcl_DString ds;
    const char *native = Tcl_UtfToExternalDString(NULL, name, -1, &ds);

    pwPtr = TclpGetPwNam(native);			/* INTL: Native. */
    Tcl_DStringFree(&ds);

    if (pwPtr == NULL) {
	return NULL;
    }
    Tcl_ExternalToUtfDString(NULL, pwPtr->pw_dir, -1, bufferPtr);
    return Tcl_DStringValue(bufferPtr);
}

/*
 *---------------------------------------------------------------------------
 *
 * TclpObjAccess --
 *
 *	This function replaces the library version of access().
 *
 * Results:
 *	See access() documentation.
 *
 * Side effects:
 *	See access() documentation.
 *
 *---------------------------------------------------------------------------
 */

int
TclpObjAccess(
    Tcl_Obj *pathPtr,		/* Path of file to access */
    int mode)			/* Permission setting. */
{
    const char *path = Tcl_FSGetNativePath(pathPtr);

    if (path == NULL) {
	return -1;
    }
    return access(path, mode);
}

/*
 *---------------------------------------------------------------------------
 *
 * TclpObjChdir --
 *
 *	This function replaces the library version of chdir().
 *
 * Results:
 *	See chdir() documentation.
 *
 * Side effects:
 *	See chdir() documentation.
 *
 *---------------------------------------------------------------------------
 */

int
TclpObjChdir(
    Tcl_Obj *pathPtr)		/* Path to new working directory */
{
    const char *path = Tcl_FSGetNativePath(pathPtr);

    if (path == NULL) {
	return -1;
    }
    return chdir(path);
}

/*
 *----------------------------------------------------------------------
 *
 * TclpObjLstat --
 *
 *	This function replaces the library version of lstat().
 *
 * Results:
 *	See lstat() documentation.
 *
 * Side effects:
 *	See lstat() documentation.
 *
 *----------------------------------------------------------------------
 */

int
TclpObjLstat(
    Tcl_Obj *pathPtr,		/* Path of file to stat */
    Tcl_StatBuf *bufPtr)	/* Filled with results of stat call. */
{
    return TclOSlstat(Tcl_FSGetNativePath(pathPtr), bufPtr);
}

/*
 *---------------------------------------------------------------------------
 *
 * TclpGetNativeCwd --
 *
 *	This function replaces the library version of getcwd().
 *
 * Results:
 *	The input and output are filesystem paths in native form. The result
 *	is either the given clientData, if the working directory hasn't
 *	changed, or a new clientData (owned by our caller), giving the new
 *	native path, or NULL if the current directory could not be determined.
 *	If NULL is returned, the caller can examine the standard posix error
 *	codes to determine the cause of the problem.
 *
 * Side effects:
 *	None.
 *
 *----------------------------------------------------------------------
 */

ClientData
TclpGetNativeCwd(
    ClientData clientData)
{
    char buffer[MAXPATHLEN+1];

#ifdef USEGETWD
    if (getwd(buffer) == NULL) {			/* INTL: Native. */
	return NULL;
    }
#else
    if (getcwd(buffer, MAXPATHLEN+1) == NULL) {		/* INTL: Native. */
	return NULL;
    }
#endif /* USEGETWD */

    if ((clientData == NULL) || strcmp(buffer, (const char *) clientData)) {
	char *newCd = ckalloc(strlen(buffer) + 1);

	strcpy(newCd, buffer);
	return newCd;
    }

    /*
     * No change to pwd.
     */

    return clientData;
}

/*
 *---------------------------------------------------------------------------
 *
 * TclpGetCwd --
 *
 *	This function replaces the library version of getcwd(). (Obsolete
 *	function, only retained for old extensions which may call it
 *	directly).
 *
 * Results:
 *	The result is a pointer to a string specifying the current directory,
 *	or NULL if the current directory could not be determined. If NULL is
 *	returned, an error message is left in the interp's result. Storage for
 *	the result string is allocated in bufferPtr; the caller must call
 *	Tcl_DStringFree() when the result is no longer needed.
 *
 * Side effects:
 *	None.
 *
 *----------------------------------------------------------------------
 */

const char *
TclpGetCwd(
    Tcl_Interp *interp,		/* If non-NULL, used for error reporting. */
    Tcl_DString *bufferPtr)	/* Uninitialized or free DString filled with
				 * name of current directory. */
{
    char buffer[MAXPATHLEN+1];

#ifdef USEGETWD
    if (getwd(buffer) == NULL)				/* INTL: Native. */
#else
    if (getcwd(buffer, MAXPATHLEN+1) == NULL)		/* INTL: Native. */
#endif /* USEGETWD */
    {
	if (interp != NULL) {
	    Tcl_SetObjResult(interp, Tcl_ObjPrintf(
		    "error getting working directory name: %s",
		    Tcl_PosixError(interp)));
	}
	return NULL;
    }
    return Tcl_ExternalToUtfDString(NULL, buffer, -1, bufferPtr);
}

/*
 *---------------------------------------------------------------------------
 *
 * TclpReadlink --
 *
 *	This function replaces the library version of readlink().
 *
 * Results:
 *	The result is a pointer to a string specifying the contents of the
 *	symbolic link given by 'path', or NULL if the symbolic link could not
 *	be read. Storage for the result string is allocated in bufferPtr; the
 *	caller must call Tcl_DStringFree() when the result is no longer
 *	needed.
 *
 * Side effects:
 *	See readlink() documentation.
 *
 *---------------------------------------------------------------------------
 */

char *
TclpReadlink(
    const char *path,		/* Path of file to readlink (UTF-8). */
    Tcl_DString *linkPtr)	/* Uninitialized or free DString filled with
				 * contents of link (UTF-8). */
{
#ifndef DJGPP
    char link[MAXPATHLEN];
    int length;
    const char *native;
    Tcl_DString ds;

    native = Tcl_UtfToExternalDString(NULL, path, -1, &ds);
    length = readlink(native, link, sizeof(link));	/* INTL: Native. */
    Tcl_DStringFree(&ds);

    if (length < 0) {
	return NULL;
    }

    Tcl_ExternalToUtfDString(NULL, link, length, linkPtr);
    return Tcl_DStringValue(linkPtr);
#else
    return NULL;
#endif /* !DJGPP */
}

/*
 *----------------------------------------------------------------------
 *
 * TclpObjStat --
 *
 *	This function replaces the library version of stat().
 *
 * Results:
 *	See stat() documentation.
 *
 * Side effects:
 *	See stat() documentation.
 *
 *----------------------------------------------------------------------
 */

int
TclpObjStat(
    Tcl_Obj *pathPtr,		/* Path of file to stat */
    Tcl_StatBuf *bufPtr)	/* Filled with results of stat call. */
{
    const char *path = Tcl_FSGetNativePath(pathPtr);

    if (path == NULL) {
	return -1;
    }
    return TclOSstat(path, bufPtr);
}

#ifdef S_IFLNK

Tcl_Obj *
TclpObjLink(
    Tcl_Obj *pathPtr,
    Tcl_Obj *toPtr,
    int linkAction)
{
    if (toPtr != NULL) {
	const char *src = Tcl_FSGetNativePath(pathPtr);
	const char *target = NULL;

	if (src == NULL) {
	    return NULL;
	}

	/*
	 * If we're making a symbolic link and the path is relative, then we
	 * must check whether it exists _relative_ to the directory in which
	 * the src is found (not relative to the current cwd which is just not
	 * relevant in this case).
	 *
	 * If we're making a hard link, then a relative path is just converted
	 * to absolute relative to the cwd.
	 */

	if ((linkAction & TCL_CREATE_SYMBOLIC_LINK)
		&& (Tcl_FSGetPathType(toPtr) == TCL_PATH_RELATIVE)) {
	    Tcl_Obj *dirPtr, *absPtr;

	    dirPtr = TclPathPart(NULL, pathPtr, TCL_PATH_DIRNAME);
	    if (dirPtr == NULL) {
		return NULL;
	    }
	    absPtr = Tcl_FSJoinToPath(dirPtr, 1, &toPtr);
	    Tcl_IncrRefCount(absPtr);
	    if (Tcl_FSAccess(absPtr, F_OK) == -1) {
		Tcl_DecrRefCount(absPtr);
		Tcl_DecrRefCount(dirPtr);

		/*
		 * Target doesn't exist.
		 */

		errno = ENOENT;
		return NULL;
	    }

	    /*
	     * Target exists; we'll construct the relative path we want below.
	     */

	    Tcl_DecrRefCount(absPtr);
	    Tcl_DecrRefCount(dirPtr);
	} else {
	    target = Tcl_FSGetNativePath(toPtr);
	    if (target == NULL) {
		return NULL;
	    }
	    if (access(target, F_OK) == -1) {
		/*
		 * Target doesn't exist.
		 */

		errno = ENOENT;
		return NULL;
	    }
	}

	if (access(src, F_OK) != -1) {
	    /*
	     * Src exists.
	     */

	    errno = EEXIST;
	    return NULL;
	}

	/*
	 * Check symbolic link flag first, since we prefer to create these.
	 */

	if (linkAction & TCL_CREATE_SYMBOLIC_LINK) {
	    Tcl_DString ds;
	    Tcl_Obj *transPtr;

	    /*
	     * Now we don't want to link to the absolute, normalized path.
	     * Relative links are quite acceptable (but links to ~user are not
	     * -- these must be expanded first).
	     */

	    transPtr = Tcl_FSGetTranslatedPath(NULL, toPtr);
	    if (transPtr == NULL) {
		return NULL;
	    }
	    target = TclGetString(transPtr);
	    target = Tcl_UtfToExternalDString(NULL, target, transPtr->length, &ds);
	    Tcl_DecrRefCount(transPtr);

	    if (symlink(target, src) != 0) {
		toPtr = NULL;
	    }
	    Tcl_DStringFree(&ds);
	} else if (linkAction & TCL_CREATE_HARD_LINK) {
	    if (link(target, src) != 0) {
		return NULL;
	    }
	} else {
	    errno = ENODEV;
	    return NULL;
	}
	return toPtr;
    } else {
	Tcl_Obj *linkPtr = NULL;

	char link[MAXPATHLEN];
	int length;
	Tcl_DString ds;
	Tcl_Obj *transPtr;

	transPtr = Tcl_FSGetTranslatedPath(NULL, pathPtr);
	if (transPtr == NULL) {
	    return NULL;
	}
	Tcl_DecrRefCount(transPtr);

	length = readlink(Tcl_FSGetNativePath(pathPtr), link, sizeof(link));
	if (length < 0) {
	    return NULL;
	}

	Tcl_ExternalToUtfDString(NULL, link, length, &ds);
	linkPtr = TclDStringToObj(&ds);
	Tcl_IncrRefCount(linkPtr);
	return linkPtr;
    }
}
#endif /* S_IFLNK */

/*
 *---------------------------------------------------------------------------
 *
 * TclpFilesystemPathType --
 *
 *	This function is part of the native filesystem support, and returns
 *	the path type of the given path. Right now it simply returns NULL. In
 *	the future it could return specific path types, like 'nfs', 'samba',
 *	'FAT32', etc.
 *
 * Results:
 *	NULL at present.
 *
 * Side effects:
 *	None.
 *
 *---------------------------------------------------------------------------
 */

Tcl_Obj *
TclpFilesystemPathType(
    Tcl_Obj *pathPtr)
{
    /*
     * All native paths are of the same type.
     */

    return NULL;
}

/*
 *---------------------------------------------------------------------------
 *
 * TclpNativeToNormalized --
 *
 *	Convert native format to a normalized path object, with refCount of
 *	zero.
 *
 *	Currently assumes all native paths are actually normalized already, so
 *	if the path given is not normalized this will actually just convert to
 *	a valid string path, but not necessarily a normalized one.
 *
 * Results:
 *	A valid normalized path.
 *
 * Side effects:
 *	None.
 *
 *---------------------------------------------------------------------------
 */

Tcl_Obj *
TclpNativeToNormalized(
    ClientData clientData)
{
    Tcl_DString ds;

    Tcl_ExternalToUtfDString(NULL, (const char *) clientData, -1, &ds);
    return TclDStringToObj(&ds);
}

/*
 *---------------------------------------------------------------------------
 *
 * TclNativeCreateNativeRep --
 *
 *	Create a native representation for the given path.
 *
 * Results:
 *	The nativePath representation.
 *
 * Side effects:
 *	Memory will be allocated. The path may need to be normalized.
 *
 *---------------------------------------------------------------------------
 */

ClientData
TclNativeCreateNativeRep(
    Tcl_Obj *pathPtr)
{
    char *nativePathPtr;
    const char *str;
    Tcl_DString ds;
    Tcl_Obj *validPathPtr;
    size_t len;

    if (TclFSCwdIsNative()) {
	/*
	 * The cwd is native, which means we can use the translated path
	 * without worrying about normalization (this will also usually be
	 * shorter so the utf-to-external conversion will be somewhat faster).
	 */

	validPathPtr = Tcl_FSGetTranslatedPath(NULL, pathPtr);
	if (validPathPtr == NULL) {
	    return NULL;
	}
    } else {
	/*
	 * Make sure the normalized path is set.
	 */

	validPathPtr = Tcl_FSGetNormalizedPath(NULL, pathPtr);
	if (validPathPtr == NULL) {
	    return NULL;
	}
	Tcl_IncrRefCount(validPathPtr);
    }

    str = TclGetString(validPathPtr);
    len = validPathPtr->length;
    Tcl_UtfToExternalDString(NULL, str, len, &ds);
    len = Tcl_DStringLength(&ds) + sizeof(char);
    if (strlen(Tcl_DStringValue(&ds)) < len - sizeof(char)) {
	/* See bug [3118489]: NUL in filenames */
	Tcl_DecrRefCount(validPathPtr);
	Tcl_DStringFree(&ds);
	return NULL;
    }
    Tcl_DecrRefCount(validPathPtr);
    nativePathPtr = ckalloc(len);
    memcpy(nativePathPtr, Tcl_DStringValue(&ds), len);

    Tcl_DStringFree(&ds);
    return nativePathPtr;
}

/*
 *---------------------------------------------------------------------------
 *
 * TclNativeDupInternalRep --
 *
 *	Duplicate the native representation.
 *
 * Results:
 *	The copied native representation, or NULL if it is not possible to
 *	copy the representation.
 *
 * Side effects:
 *	Memory will be allocated for the copy.
 *
 *---------------------------------------------------------------------------
 */

ClientData
TclNativeDupInternalRep(
    ClientData clientData)
{
    char *copy;
    size_t len;

    if (clientData == NULL) {
	return NULL;
    }

    /*
     * ASCII representation when running on Unix.
     */

    len = (strlen((const char*) clientData) + 1) * sizeof(char);

    copy = ckalloc(len);
    memcpy(copy, clientData, len);
    return copy;
}

/*
 *---------------------------------------------------------------------------
 *
 * TclpUtime --
 *
 *	Set the modification date for a file.
 *
 * Results:
 *	0 on success, -1 on error.
 *
 * Side effects:
 *	None.
 *
 *---------------------------------------------------------------------------
 */

int
TclpUtime(
    Tcl_Obj *pathPtr,		/* File to modify */
    struct utimbuf *tval)	/* New modification date structure */
{
    return utime(Tcl_FSGetNativePath(pathPtr), tval);
}

#ifdef __CYGWIN__

int
TclOSstat(
    const char *name,
    void *cygstat)
{
    struct stat buf;
    Tcl_StatBuf *statBuf = cygstat;
    int result = stat(name, &buf);

    statBuf->st_mode = buf.st_mode;
    statBuf->st_ino = buf.st_ino;
    statBuf->st_dev = buf.st_dev;
    statBuf->st_rdev = buf.st_rdev;
    statBuf->st_nlink = buf.st_nlink;
    statBuf->st_uid = buf.st_uid;
    statBuf->st_gid = buf.st_gid;
    statBuf->st_size = buf.st_size;
    statBuf->st_atime = buf.st_atime;
    statBuf->st_mtime = buf.st_mtime;
    statBuf->st_ctime = buf.st_ctime;
    return result;
}

int
TclOSlstat(
    const char *name,
    void *cygstat)
{
    struct stat buf;
    Tcl_StatBuf *statBuf = cygstat;
    int result = lstat(name, &buf);

    statBuf->st_mode = buf.st_mode;
    statBuf->st_ino = buf.st_ino;
    statBuf->st_dev = buf.st_dev;
    statBuf->st_rdev = buf.st_rdev;
    statBuf->st_nlink = buf.st_nlink;
    statBuf->st_uid = buf.st_uid;
    statBuf->st_gid = buf.st_gid;
    statBuf->st_size = buf.st_size;
    statBuf->st_atime = buf.st_atime;
    statBuf->st_mtime = buf.st_mtime;
    statBuf->st_ctime = buf.st_ctime;
    return result;
}
#endif /* CYGWIN */

/*
 * Local Variables:
 * mode: c
 * c-basic-offset: 4
 * fill-column: 78
 * End:
 */<|MERGE_RESOLUTION|>--- conflicted
+++ resolved
@@ -269,10 +269,7 @@
 	Tcl_StatBuf statBuf;
 	Tcl_DString ds;		/* native encoding of dir */
 	Tcl_DString dsOrig;	/* utf-8 encoding of dir */
-<<<<<<< HEAD
-	Tcl_Encoding encoding;
-=======
->>>>>>> a2796ccf
+	Tcl_Encoding encoding = Tcl_GetEncoding(interp ,NULL);
 
 	Tcl_DStringInit(&dsOrig);
 	dirName = TclGetString(fileNamePtr);
@@ -330,7 +327,6 @@
 	}
 
 	nativeDirLen = Tcl_DStringLength(&ds);
-	encoding = Tcl_GetEncoding(interp ,NULL);
 
 	/*
 	 * Check to see if -type or the pattern requests hidden files.
