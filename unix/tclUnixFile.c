/*
 * tclUnixFile.c --
 *
 *	This file contains wrappers around UNIX file handling functions.
 *	These wrappers mask differences between Windows and UNIX.
 *
 * Copyright (c) 1995-1998 Sun Microsystems, Inc.
 *
 * See the file "license.terms" for information on usage and redistribution
 * of this file, and for a DISCLAIMER OF ALL WARRANTIES.
 */

#include "tclInt.h"
<<<<<<< HEAD
#include "tclFileSystem.h"
=======
#include "tclPort.h"
#if !defined(NO_DLADDR) && !defined(NO_DLFCN_H)
#include <dlfcn.h>
#endif

static int NativeMatchType(CONST char* nativeName, Tcl_GlobTypeData *types);
>>>>>>> b2b81050

static int NativeMatchType(Tcl_Interp *interp, const char* nativeEntry,
	const char* nativeName, Tcl_GlobTypeData *types);

/*
 *---------------------------------------------------------------------------
 *
 * TclpFindExecutable --
 *
 *	This function computes the absolute path name of the current
 *	application, given its argv[0] value. For Cygwin, argv[0] is
 *	ignored and the path is determined the same as under win32.
 *
 * Results:
 *	None.
 *
 * Side effects:
 *	The computed path name is stored as a ProcessGlobalValue.
 *
 *---------------------------------------------------------------------------
 */

void
TclpFindExecutable(
    const char *argv0)		/* The value of the application's argv[0]
				 * (native). */
{
    Tcl_Encoding encoding;
#ifdef __CYGWIN__
    int length;
<<<<<<< HEAD
    char buf[PATH_MAX * 2];
    char name[PATH_MAX * TCL_UTF_MAX + 1];
    GetModuleFileNameW(NULL, buf, PATH_MAX);
    cygwin_conv_path(3, buf, name, PATH_MAX);
    length = strlen(name);
    if ((length > 4) && !strcasecmp(name + length - 4, ".exe")) {
	/* Strip '.exe' part. */
	length -= 4;
    }
    encoding = Tcl_GetEncoding(NULL, NULL);
    TclSetObjNameOfExecutable(
	    Tcl_NewStringObj(name, length), encoding);
#else
    const char *name, *p;
    Tcl_StatBuf statBuf;
    Tcl_DString buffer, nameString, cwd, utfName;
=======
    Tcl_DString buffer, nameString;
#if !defined(__APPLE__) && !defined(DJGPP)
    int i;
    unsigned long pid;
    static CONST char *exepaths[] = {
	"/proc/%lu/exe", "/proc/%lu/file", "/proc/%lu/object/a.out"
    };
    char buf1[PATH_MAX+1], buf2[64];
#endif
#if !defined(NO_DLADDR) && !defined(NO_DLFCN_H)
    Dl_info dlinfoBuffer;
    void *sym;
#endif
>>>>>>> b2b81050

    if (argv0 == NULL) {
	return;
    }
    Tcl_DStringInit(&buffer);

    /*
     * The executable name is sometimes available to us directly, which is
     * useful because it's not always there in argv[0]; that's a value that is
     * set by the code that invoked this process and it sometimes lies.  [Bug
     * 1224888]
     *
     * Our options for independently determining it are to scrape it out of
     * /proc (if that's mounted, and we have readlink(2)) or to pick the
     * information out of the dynamic loader (assuming we're using a
     * compatible one and it supports the relevant - common - extension).
     */

#if !defined(__APPLE__) && !defined(DJGPP)
    pid = getpid();
    for (i=0 ; i<sizeof(exepaths)/sizeof(*exepaths) ; i++) {
	sprintf(buf2, exepaths[i], pid);
	if (readlink(buf2, buf1, PATH_MAX) > 0 && buf1[0] == '/') {
	    name = buf1;
	    goto gotName;
	}
    }
#endif
#if !defined(NO_DLADDR) && !defined(NO_DLFCN_H)
    sym = dlsym(RTLD_DEFAULT, "main");
    if (sym == NULL) {
	sym = dlsym(RTLD_DEFAULT, "_main");
    }
    if (sym != NULL && dladdr(sym, &dlinfoBuffer)
	    && dlinfoBuffer.dli_fname[0] == '/') {
	name = dlinfoBuffer.dli_fname;
	goto gotName;
    }
#endif

    name = argv0;
    for (p = name; *p != '\0'; p++) {
	if (*p == '/') {
	    /*
	     * The name contains a slash, so use the name directly without
	     * doing a path search.
	     */

	    goto gotName;
	}
    }

    p = getenv("PATH");					/* INTL: Native. */
    if (p == NULL) {
	/*
	 * There's no PATH environment variable; use the default that is used
	 * by sh.
	 */

	p = ":/bin:/usr/bin";
    } else if (*p == '\0') {
	/*
	 * An empty path is equivalent to ".".
	 */

	p = "./";
    }

    /*
     * Search through all the directories named in the PATH variable to see if
     * argv[0] is in one of them. If so, use that file name.
     */

    while (1) {
	while (TclIsSpaceProc(*p)) {
	    p++;
	}
	name = p;
	while ((*p != ':') && (*p != 0)) {
	    p++;
	}
	TclDStringClear(&buffer);
	if (p != name) {
	    Tcl_DStringAppend(&buffer, name, p - name);
	    if (p[-1] != '/') {
		TclDStringAppendLiteral(&buffer, "/");
	    }
	}
	name = Tcl_DStringAppend(&buffer, argv0, -1);

	/*
	 * INTL: The following calls to access() and stat() should not be
	 * converted to Tclp routines because they need to operate on native
	 * strings directly.
	 */

	if ((access(name, X_OK) == 0)			/* INTL: Native. */
		&& (TclOSstat(name, &statBuf) == 0)	/* INTL: Native. */
		&& S_ISREG(statBuf.st_mode)) {
	    goto gotName;
	}
	if (*p == '\0') {
	    break;
	} else if (*(p+1) == 0) {
	    p = "./";
	} else {
	    p++;
	}
    }
    TclSetObjNameOfExecutable(Tcl_NewObj(), NULL);
    goto done;

    /*
     * If the name starts with "/" then just store it
     */

  gotName:
#ifdef DJGPP
    if (name[1] == ':')
#else
    if (name[0] == '/')
#endif
    {
	encoding = Tcl_GetEncoding(NULL, NULL);
	Tcl_ExternalToUtfDString(encoding, name, -1, &utfName);
	TclSetObjNameOfExecutable(
		Tcl_NewStringObj(Tcl_DStringValue(&utfName), -1), encoding);
	Tcl_DStringFree(&utfName);
	goto done;
    }

    /*
     * The name is relative to the current working directory. First strip off
     * a leading "./", if any, then add the full path name of the current
     * working directory.
     */

    if ((name[0] == '.') && (name[1] == '/')) {
	name += 2;
    }

    Tcl_DStringInit(&nameString);
    Tcl_DStringAppend(&nameString, name, -1);

    TclpGetCwd(NULL, &cwd);

    Tcl_DStringFree(&buffer);
    Tcl_UtfToExternalDString(NULL, Tcl_DStringValue(&cwd),
	    Tcl_DStringLength(&cwd), &buffer);
    if (Tcl_DStringValue(&cwd)[Tcl_DStringLength(&cwd) -1] != '/') {
	TclDStringAppendLiteral(&buffer, "/");
    }
    Tcl_DStringFree(&cwd);
    TclDStringAppendDString(&buffer, &nameString);
    Tcl_DStringFree(&nameString);

    encoding = Tcl_GetEncoding(NULL, NULL);
    Tcl_ExternalToUtfDString(encoding, Tcl_DStringValue(&buffer), -1,
	    &utfName);
    TclSetObjNameOfExecutable(
	    Tcl_NewStringObj(Tcl_DStringValue(&utfName), -1), encoding);
    Tcl_DStringFree(&utfName);

  done:
    Tcl_DStringFree(&buffer);
#endif
}

/*
 *----------------------------------------------------------------------
 *
 * TclpMatchInDirectory --
 *
 *	This routine is used by the globbing code to search a directory for
 *	all files which match a given pattern.
 *
 * Results:
 *	The return value is a standard Tcl result indicating whether an error
 *	occurred in globbing. Errors are left in interp, good results are
 *	[lappend]ed to resultPtr (which must be a valid object).
 *
 * Side effects:
 *	None.
 *
 *----------------------------------------------------------------------
 */

int
TclpMatchInDirectory(
    Tcl_Interp *interp,		/* Interpreter to receive errors. */
    Tcl_Obj *resultPtr,		/* List object to lappend results. */
    Tcl_Obj *pathPtr,		/* Contains path to directory to search. */
    const char *pattern,	/* Pattern to match against. */
    Tcl_GlobTypeData *types)	/* Object containing list of acceptable types.
				 * May be NULL. In particular the directory
				 * flag is very important. */
{
    const char *native;
    Tcl_Obj *fileNamePtr;
    int matchResult = 0;

    if (types != NULL && types->type == TCL_GLOB_TYPE_MOUNT) {
	/*
	 * The native filesystem never adds mounts.
	 */

	return TCL_OK;
    }

    fileNamePtr = Tcl_FSGetTranslatedPath(interp, pathPtr);
    if (fileNamePtr == NULL) {
	return TCL_ERROR;
    }

    if (pattern == NULL || (*pattern == '\0')) {
	/*
	 * Match a file directly.
	 */

	Tcl_Obj *tailPtr;
	const char *nativeTail;

	native = Tcl_FSGetNativePath(pathPtr);
	tailPtr = TclPathPart(interp, pathPtr, TCL_PATH_TAIL);
	nativeTail = Tcl_FSGetNativePath(tailPtr);
	matchResult = NativeMatchType(interp, native, nativeTail, types);
	if (matchResult == 1) {
	    Tcl_ListObjAppendElement(interp, resultPtr, pathPtr);
	}
	Tcl_DecrRefCount(tailPtr);
	Tcl_DecrRefCount(fileNamePtr);
    } else {
	DIR *d;
	Tcl_DirEntry *entryPtr;
	const char *dirName;
	int dirLength, nativeDirLen;
	int matchHidden, matchHiddenPat;
	Tcl_StatBuf statBuf;
	Tcl_DString ds;		/* native encoding of dir */
	Tcl_DString dsOrig;	/* utf-8 encoding of dir */

	Tcl_DStringInit(&dsOrig);
	dirName = Tcl_GetStringFromObj(fileNamePtr, &dirLength);
	Tcl_DStringAppend(&dsOrig, dirName, dirLength);

	/*
	 * Make sure that the directory part of the name really is a
	 * directory. If the directory name is "", use the name "." instead,
	 * because some UNIX systems don't treat "" like "." automatically.
	 * Keep the "" for use in generating file names, otherwise "glob
	 * foo.c" would return "./foo.c".
	 */

	if (dirLength == 0) {
	    dirName = ".";
	} else {
	    dirName = Tcl_DStringValue(&dsOrig);

	    /*
	     * Make sure we have a trailing directory delimiter.
	     */

	    if (dirName[dirLength-1] != '/') {
		dirName = TclDStringAppendLiteral(&dsOrig, "/");
		dirLength++;
	    }
	}

	/*
	 * Now open the directory for reading and iterate over the contents.
	 */

	native = Tcl_UtfToExternalDString(NULL, dirName, -1, &ds);

	if ((TclOSstat(native, &statBuf) != 0)		/* INTL: Native. */
		|| !S_ISDIR(statBuf.st_mode)) {
	    Tcl_DStringFree(&dsOrig);
	    Tcl_DStringFree(&ds);
	    Tcl_DecrRefCount(fileNamePtr);
	    return TCL_OK;
	}

	d = opendir(native);				/* INTL: Native. */
	if (d == NULL) {
	    Tcl_DStringFree(&ds);
	    if (interp != NULL) {
		Tcl_SetObjResult(interp, Tcl_ObjPrintf(
			"couldn't read directory \"%s\": %s",
			Tcl_DStringValue(&dsOrig), Tcl_PosixError(interp)));
	    }
	    Tcl_DStringFree(&dsOrig);
	    Tcl_DecrRefCount(fileNamePtr);
	    return TCL_ERROR;
	}

	nativeDirLen = Tcl_DStringLength(&ds);

	/*
	 * Check to see if -type or the pattern requests hidden files.
	 */

	matchHiddenPat = (pattern[0] == '.')
		|| ((pattern[0] == '\\') && (pattern[1] == '.'));
	matchHidden = matchHiddenPat
		|| (types && (types->perm & TCL_GLOB_PERM_HIDDEN));
	while ((entryPtr = TclOSreaddir(d)) != NULL) {	/* INTL: Native. */
	    Tcl_DString utfDs;
	    const char *utfname;

	    /*
	     * Skip this file if it doesn't agree with the hidden parameters
	     * requested by the user (via -type or pattern).
	     */

	    if (*entryPtr->d_name == '.') {
		if (!matchHidden) {
		    continue;
		}
	    } else {
#ifdef MAC_OSX_TCL
		if (matchHiddenPat) {
		    continue;
		}
		/* Also need to check HFS hidden flag in TclMacOSXMatchType. */
#else
		if (matchHidden) {
		    continue;
		}
#endif
	    }

	    /*
	     * Now check to see if the file matches, according to both type
	     * and pattern. If so, add the file to the result.
	     */

	    utfname = Tcl_ExternalToUtfDString(NULL, entryPtr->d_name, -1,
		    &utfDs);
	    if (Tcl_StringCaseMatch(utfname, pattern, 0)) {
		int typeOk = 1;

		if (types != NULL) {
		    Tcl_DStringSetLength(&ds, nativeDirLen);
		    native = Tcl_DStringAppend(&ds, entryPtr->d_name, -1);
		    matchResult = NativeMatchType(interp, native,
			    entryPtr->d_name, types);
		    typeOk = (matchResult == 1);
		}
		if (typeOk) {
		    Tcl_ListObjAppendElement(interp, resultPtr,
			    TclNewFSPathObj(pathPtr, utfname,
			    Tcl_DStringLength(&utfDs)));
		}
	    }
	    Tcl_DStringFree(&utfDs);
	    if (matchResult < 0) {
		break;
	    }
	}

	closedir(d);
	Tcl_DStringFree(&ds);
	Tcl_DStringFree(&dsOrig);
	Tcl_DecrRefCount(fileNamePtr);
    }
    if (matchResult < 0) {
	return TCL_ERROR;
    }
    return TCL_OK;
}

/*
 *----------------------------------------------------------------------
 *
 * NativeMatchType --
 *
 *	This routine is used by the globbing code to check if a file matches a
 *	given type description.
 *
 * Results:
 *	The return value is 1, 0 or -1 indicating whether the file matches the
 *	given criteria, does not match them, or an error occurred (in which
 *	case an error is left in interp).
 *
 * Side effects:
 *	None.
 *
 *----------------------------------------------------------------------
 */

static int
NativeMatchType(
    Tcl_Interp *interp,       /* Interpreter to receive errors. */
    const char *nativeEntry,  /* Native path to check. */
    const char *nativeName,   /* Native filename to check. */
    Tcl_GlobTypeData *types)  /* Type description to match against. */
{
    Tcl_StatBuf buf;

    if (types == NULL) {
	/*
	 * Simply check for the file's existence, but do it with lstat, in
	 * case it is a link to a file which doesn't exist (since that case
	 * would not show up if we used 'access' or 'stat')
	 */

	if (TclOSlstat(nativeEntry, &buf) != 0) {
	    return 0;
	}
	return 1;
    }

    if (types->perm != 0) {
	if (TclOSstat(nativeEntry, &buf) != 0) {
	    /*
	     * Either the file has disappeared between the 'readdir' call and
	     * the 'stat' call, or the file is a link to a file which doesn't
	     * exist (which we could ascertain with lstat), or there is some
	     * other strange problem. In all these cases, we define this to
	     * mean the file does not match any defined permission, and
	     * therefore it is not added to the list of files to return.
	     */

	    return 0;
	}

	/*
	 * readonly means that there are NO write permissions (even for user),
	 * but execute is OK for anybody OR that the user immutable flag is
	 * set (where supported).
	 */

	if (((types->perm & TCL_GLOB_PERM_RONLY) &&
#if defined(HAVE_CHFLAGS) && defined(UF_IMMUTABLE)
		!(buf.st_flags & UF_IMMUTABLE) &&
#endif
		(buf.st_mode & (S_IWOTH|S_IWGRP|S_IWUSR))) ||
	    ((types->perm & TCL_GLOB_PERM_R) &&
		(access(nativeEntry, R_OK) != 0)) ||
	    ((types->perm & TCL_GLOB_PERM_W) &&
		(access(nativeEntry, W_OK) != 0)) ||
	    ((types->perm & TCL_GLOB_PERM_X) &&
		(access(nativeEntry, X_OK) != 0))
#ifndef MAC_OSX_TCL
	    || ((types->perm & TCL_GLOB_PERM_HIDDEN) &&
		(*nativeName != '.'))
#endif /* MAC_OSX_TCL */
		) {
	    return 0;
	}
    }
    if (types->type != 0) {
	if (types->perm == 0) {
	    /*
	     * We haven't yet done a stat on the file.
	     */

	    if (TclOSstat(nativeEntry, &buf) != 0) {
		/*
		 * Posix error occurred. The only ok case is if this is a link
		 * to a nonexistent file, and the user did 'glob -l'. So we
		 * check that here:
		 */

		if ((types->type & TCL_GLOB_TYPE_LINK)
			&& (TclOSlstat(nativeEntry, &buf) == 0)
			&& S_ISLNK(buf.st_mode)) {
		    return 1;
		}
		return 0;
	    }
	}

	/*
	 * In order bcdpsfl as in 'find -t'
	 */

	if (    ((types->type & TCL_GLOB_TYPE_BLOCK)&& S_ISBLK(buf.st_mode)) ||
		((types->type & TCL_GLOB_TYPE_CHAR) && S_ISCHR(buf.st_mode)) ||
		((types->type & TCL_GLOB_TYPE_DIR)  && S_ISDIR(buf.st_mode)) ||
		((types->type & TCL_GLOB_TYPE_PIPE) && S_ISFIFO(buf.st_mode))||
#ifdef S_ISSOCK
		((types->type & TCL_GLOB_TYPE_SOCK) && S_ISSOCK(buf.st_mode))||
#endif /* S_ISSOCK */
		((types->type & TCL_GLOB_TYPE_FILE) && S_ISREG(buf.st_mode))) {
	    /*
	     * Do nothing - this file is ok.
	     */
	} else {
#ifdef S_ISLNK
	    if ((types->type & TCL_GLOB_TYPE_LINK)
		    && (TclOSlstat(nativeEntry, &buf) == 0)
		    && S_ISLNK(buf.st_mode)) {
		goto filetypeOK;
	    }
#endif /* S_ISLNK */
	    return 0;
	}
    }
  filetypeOK:

    /*
     * If we're on OSX, we also have to worry about matching the file creator
     * code (if specified). Do that now.
     */

#ifdef MAC_OSX_TCL
    if (types->macType != NULL || types->macCreator != NULL ||
	    (types->perm & TCL_GLOB_PERM_HIDDEN)) {
	int matchResult;

	if (types->perm == 0 && types->type == 0) {
	    /*
	     * We haven't yet done a stat on the file.
	     */

	    if (TclOSstat(nativeEntry, &buf) != 0) {
		return 0;
	    }
	}

	matchResult = TclMacOSXMatchType(interp, nativeEntry, nativeName,
		&buf, types);
	if (matchResult != 1) {
	    return matchResult;
	}
    }
#endif /* MAC_OSX_TCL */

    return 1;
}

/*
 *---------------------------------------------------------------------------
 *
 * TclpGetUserHome --
 *
 *	This function takes the specified user name and finds their home
 *	directory.
 *
 * Results:
 *	The result is a pointer to a string specifying the user's home
 *	directory, or NULL if the user's home directory could not be
 *	determined. Storage for the result string is allocated in bufferPtr;
 *	the caller must call Tcl_DStringFree() when the result is no longer
 *	needed.
 *
 * Side effects:
 *	None.
 *
 *----------------------------------------------------------------------
 */

const char *
TclpGetUserHome(
    const char *name,		/* User name for desired home directory. */
    Tcl_DString *bufferPtr)	/* Uninitialized or free DString filled with
				 * name of user's home directory. */
{
    struct passwd *pwPtr;
    Tcl_DString ds;
    const char *native = Tcl_UtfToExternalDString(NULL, name, -1, &ds);

    pwPtr = TclpGetPwNam(native);			/* INTL: Native. */
    Tcl_DStringFree(&ds);

    if (pwPtr == NULL) {
	return NULL;
    }
    Tcl_ExternalToUtfDString(NULL, pwPtr->pw_dir, -1, bufferPtr);
    return Tcl_DStringValue(bufferPtr);
}

/*
 *---------------------------------------------------------------------------
 *
 * TclpObjAccess --
 *
 *	This function replaces the library version of access().
 *
 * Results:
 *	See access() documentation.
 *
 * Side effects:
 *	See access() documentation.
 *
 *---------------------------------------------------------------------------
 */

int
TclpObjAccess(
    Tcl_Obj *pathPtr,		/* Path of file to access */
    int mode)			/* Permission setting. */
{
    const char *path = Tcl_FSGetNativePath(pathPtr);

    if (path == NULL) {
	return -1;
    }
    return access(path, mode);
}

/*
 *---------------------------------------------------------------------------
 *
 * TclpObjChdir --
 *
 *	This function replaces the library version of chdir().
 *
 * Results:
 *	See chdir() documentation.
 *
 * Side effects:
 *	See chdir() documentation.
 *
 *---------------------------------------------------------------------------
 */

int
TclpObjChdir(
    Tcl_Obj *pathPtr)		/* Path to new working directory */
{
    const char *path = Tcl_FSGetNativePath(pathPtr);

    if (path == NULL) {
	return -1;
    }
    return chdir(path);
}

/*
 *----------------------------------------------------------------------
 *
 * TclpObjLstat --
 *
 *	This function replaces the library version of lstat().
 *
 * Results:
 *	See lstat() documentation.
 *
 * Side effects:
 *	See lstat() documentation.
 *
 *----------------------------------------------------------------------
 */

int
TclpObjLstat(
    Tcl_Obj *pathPtr,		/* Path of file to stat */
    Tcl_StatBuf *bufPtr)	/* Filled with results of stat call. */
{
    return TclOSlstat(Tcl_FSGetNativePath(pathPtr), bufPtr);
}

/*
 *---------------------------------------------------------------------------
 *
 * TclpGetNativeCwd --
 *
 *	This function replaces the library version of getcwd().
 *
 * Results:
 *	The input and output are filesystem paths in native form. The result
 *	is either the given clientData, if the working directory hasn't
 *	changed, or a new clientData (owned by our caller), giving the new
 *	native path, or NULL if the current directory could not be determined.
 *	If NULL is returned, the caller can examine the standard posix error
 *	codes to determine the cause of the problem.
 *
 * Side effects:
 *	None.
 *
 *----------------------------------------------------------------------
 */

ClientData
TclpGetNativeCwd(
    ClientData clientData)
{
    char buffer[MAXPATHLEN+1];

#ifdef USEGETWD
    if (getwd(buffer) == NULL) {			/* INTL: Native. */
	return NULL;
    }
#else
    if (getcwd(buffer, MAXPATHLEN+1) == NULL) {		/* INTL: Native. */
	return NULL;
    }
#endif /* USEGETWD */

    if ((clientData == NULL) || strcmp(buffer, (const char *) clientData)) {
	char *newCd = ckalloc(strlen(buffer) + 1);

	strcpy(newCd, buffer);
	return newCd;
    }

    /*
     * No change to pwd.
     */

    return clientData;
}

/*
 *---------------------------------------------------------------------------
 *
 * TclpGetCwd --
 *
 *	This function replaces the library version of getcwd(). (Obsolete
 *	function, only retained for old extensions which may call it
 *	directly).
 *
 * Results:
 *	The result is a pointer to a string specifying the current directory,
 *	or NULL if the current directory could not be determined. If NULL is
 *	returned, an error message is left in the interp's result. Storage for
 *	the result string is allocated in bufferPtr; the caller must call
 *	Tcl_DStringFree() when the result is no longer needed.
 *
 * Side effects:
 *	None.
 *
 *----------------------------------------------------------------------
 */

const char *
TclpGetCwd(
    Tcl_Interp *interp,		/* If non-NULL, used for error reporting. */
    Tcl_DString *bufferPtr)	/* Uninitialized or free DString filled with
				 * name of current directory. */
{
    char buffer[MAXPATHLEN+1];

#ifdef USEGETWD
    if (getwd(buffer) == NULL)				/* INTL: Native. */
#else
    if (getcwd(buffer, MAXPATHLEN+1) == NULL)		/* INTL: Native. */
#endif /* USEGETWD */
    {
	if (interp != NULL) {
	    Tcl_SetObjResult(interp, Tcl_ObjPrintf(
		    "error getting working directory name: %s",
		    Tcl_PosixError(interp)));
	}
	return NULL;
    }
    return Tcl_ExternalToUtfDString(NULL, buffer, -1, bufferPtr);
}

/*
 *---------------------------------------------------------------------------
 *
 * TclpReadlink --
 *
 *	This function replaces the library version of readlink().
 *
 * Results:
 *	The result is a pointer to a string specifying the contents of the
 *	symbolic link given by 'path', or NULL if the symbolic link could not
 *	be read. Storage for the result string is allocated in bufferPtr; the
 *	caller must call Tcl_DStringFree() when the result is no longer
 *	needed.
 *
 * Side effects:
 *	See readlink() documentation.
 *
 *---------------------------------------------------------------------------
 */

char *
TclpReadlink(
    const char *path,		/* Path of file to readlink (UTF-8). */
    Tcl_DString *linkPtr)	/* Uninitialized or free DString filled with
				 * contents of link (UTF-8). */
{
#ifndef DJGPP
    char link[MAXPATHLEN];
    int length;
    const char *native;
    Tcl_DString ds;

    native = Tcl_UtfToExternalDString(NULL, path, -1, &ds);
    length = readlink(native, link, sizeof(link));	/* INTL: Native. */
    Tcl_DStringFree(&ds);

    if (length < 0) {
	return NULL;
    }

    Tcl_ExternalToUtfDString(NULL, link, length, linkPtr);
    return Tcl_DStringValue(linkPtr);
#else
    return NULL;
#endif /* !DJGPP */
}

/*
 *----------------------------------------------------------------------
 *
 * TclpObjStat --
 *
 *	This function replaces the library version of stat().
 *
 * Results:
 *	See stat() documentation.
 *
 * Side effects:
 *	See stat() documentation.
 *
 *----------------------------------------------------------------------
 */

int
TclpObjStat(
    Tcl_Obj *pathPtr,		/* Path of file to stat */
    Tcl_StatBuf *bufPtr)	/* Filled with results of stat call. */
{
    const char *path = Tcl_FSGetNativePath(pathPtr);

    if (path == NULL) {
	return -1;
    }
    return TclOSstat(path, bufPtr);
}

#ifdef S_IFLNK

Tcl_Obj *
TclpObjLink(
    Tcl_Obj *pathPtr,
    Tcl_Obj *toPtr,
    int linkAction)
{
    if (toPtr != NULL) {
	const char *src = Tcl_FSGetNativePath(pathPtr);
	const char *target = NULL;

	if (src == NULL) {
	    return NULL;
	}

	/*
	 * If we're making a symbolic link and the path is relative, then we
	 * must check whether it exists _relative_ to the directory in which
	 * the src is found (not relative to the current cwd which is just not
	 * relevant in this case).
	 *
	 * If we're making a hard link, then a relative path is just converted
	 * to absolute relative to the cwd.
	 */

	if ((linkAction & TCL_CREATE_SYMBOLIC_LINK)
		&& (Tcl_FSGetPathType(toPtr) == TCL_PATH_RELATIVE)) {
	    Tcl_Obj *dirPtr, *absPtr;

	    dirPtr = TclPathPart(NULL, pathPtr, TCL_PATH_DIRNAME);
	    if (dirPtr == NULL) {
		return NULL;
	    }
	    absPtr = Tcl_FSJoinToPath(dirPtr, 1, &toPtr);
	    Tcl_IncrRefCount(absPtr);
	    if (Tcl_FSAccess(absPtr, F_OK) == -1) {
		Tcl_DecrRefCount(absPtr);
		Tcl_DecrRefCount(dirPtr);

		/*
		 * Target doesn't exist.
		 */

		errno = ENOENT;
		return NULL;
	    }

	    /*
	     * Target exists; we'll construct the relative path we want below.
	     */

	    Tcl_DecrRefCount(absPtr);
	    Tcl_DecrRefCount(dirPtr);
	} else {
	    target = Tcl_FSGetNativePath(toPtr);
	    if (target == NULL) {
		return NULL;
	    }
	    if (access(target, F_OK) == -1) {
		/*
		 * Target doesn't exist.
		 */

		errno = ENOENT;
		return NULL;
	    }
	}

	if (access(src, F_OK) != -1) {
	    /*
	     * Src exists.
	     */

	    errno = EEXIST;
	    return NULL;
	}

	/*
	 * Check symbolic link flag first, since we prefer to create these.
	 */

	if (linkAction & TCL_CREATE_SYMBOLIC_LINK) {
	    int targetLen;
	    Tcl_DString ds;
	    Tcl_Obj *transPtr;

	    /*
	     * Now we don't want to link to the absolute, normalized path.
	     * Relative links are quite acceptable (but links to ~user are not
	     * -- these must be expanded first).
	     */

	    transPtr = Tcl_FSGetTranslatedPath(NULL, toPtr);
	    if (transPtr == NULL) {
		return NULL;
	    }
	    target = Tcl_GetStringFromObj(transPtr, &targetLen);
	    target = Tcl_UtfToExternalDString(NULL, target, targetLen, &ds);
	    Tcl_DecrRefCount(transPtr);

	    if (symlink(target, src) != 0) {
		toPtr = NULL;
	    }
	    Tcl_DStringFree(&ds);
	} else if (linkAction & TCL_CREATE_HARD_LINK) {
	    if (link(target, src) != 0) {
		return NULL;
	    }
	} else {
	    errno = ENODEV;
	    return NULL;
	}
	return toPtr;
    } else {
	Tcl_Obj *linkPtr = NULL;

	char link[MAXPATHLEN];
	int length;
	Tcl_DString ds;
	Tcl_Obj *transPtr;

	transPtr = Tcl_FSGetTranslatedPath(NULL, pathPtr);
	if (transPtr == NULL) {
	    return NULL;
	}
	Tcl_DecrRefCount(transPtr);

	length = readlink(Tcl_FSGetNativePath(pathPtr), link, sizeof(link));
	if (length < 0) {
	    return NULL;
	}

	Tcl_ExternalToUtfDString(NULL, link, length, &ds);
	linkPtr = TclDStringToObj(&ds);
	Tcl_IncrRefCount(linkPtr);
	return linkPtr;
    }
}
#endif /* S_IFLNK */

/*
 *---------------------------------------------------------------------------
 *
 * TclpFilesystemPathType --
 *
 *	This function is part of the native filesystem support, and returns
 *	the path type of the given path. Right now it simply returns NULL. In
 *	the future it could return specific path types, like 'nfs', 'samba',
 *	'FAT32', etc.
 *
 * Results:
 *	NULL at present.
 *
 * Side effects:
 *	None.
 *
 *---------------------------------------------------------------------------
 */

Tcl_Obj *
TclpFilesystemPathType(
    Tcl_Obj *pathPtr)
{
    /*
     * All native paths are of the same type.
     */

    return NULL;
}

/*
 *---------------------------------------------------------------------------
 *
 * TclpNativeToNormalized --
 *
 *	Convert native format to a normalized path object, with refCount of
 *	zero.
 *
 *	Currently assumes all native paths are actually normalized already, so
 *	if the path given is not normalized this will actually just convert to
 *	a valid string path, but not necessarily a normalized one.
 *
 * Results:
 *	A valid normalized path.
 *
 * Side effects:
 *	None.
 *
 *---------------------------------------------------------------------------
 */

Tcl_Obj *
TclpNativeToNormalized(
    ClientData clientData)
{
    Tcl_DString ds;

    Tcl_ExternalToUtfDString(NULL, (const char *) clientData, -1, &ds);
    return TclDStringToObj(&ds);
}

/*
 *---------------------------------------------------------------------------
 *
 * TclNativeCreateNativeRep --
 *
 *	Create a native representation for the given path.
 *
 * Results:
 *	The nativePath representation.
 *
 * Side effects:
 *	Memory will be allocated. The path may need to be normalized.
 *
 *---------------------------------------------------------------------------
 */

ClientData
TclNativeCreateNativeRep(
    Tcl_Obj *pathPtr)
{
    char *nativePathPtr;
    const char *str;
    Tcl_DString ds;
    Tcl_Obj *validPathPtr;
    int len;

    if (TclFSCwdIsNative()) {
	/*
	 * The cwd is native, which means we can use the translated path
	 * without worrying about normalization (this will also usually be
	 * shorter so the utf-to-external conversion will be somewhat faster).
	 */

	validPathPtr = Tcl_FSGetTranslatedPath(NULL, pathPtr);
	if (validPathPtr == NULL) {
	    return NULL;
	}
    } else {
	/*
	 * Make sure the normalized path is set.
	 */

	validPathPtr = Tcl_FSGetNormalizedPath(NULL, pathPtr);
	if (validPathPtr == NULL) {
	    return NULL;
	}
	Tcl_IncrRefCount(validPathPtr);
    }

    str = Tcl_GetStringFromObj(validPathPtr, &len);
    Tcl_UtfToExternalDString(NULL, str, len, &ds);
    len = Tcl_DStringLength(&ds) + sizeof(char);
    if (strlen(Tcl_DStringValue(&ds)) < len - sizeof(char)) {
	/* See bug [3118489]: NUL in filenames */
	Tcl_DecrRefCount(validPathPtr);
	Tcl_DStringFree(&ds);
	return NULL;
    }
    Tcl_DecrRefCount(validPathPtr);
    nativePathPtr = ckalloc(len);
    memcpy(nativePathPtr, Tcl_DStringValue(&ds), (size_t) len);

    Tcl_DStringFree(&ds);
    return nativePathPtr;
}

/*
 *---------------------------------------------------------------------------
 *
 * TclNativeDupInternalRep --
 *
 *	Duplicate the native representation.
 *
 * Results:
 *	The copied native representation, or NULL if it is not possible to
 *	copy the representation.
 *
 * Side effects:
 *	Memory will be allocated for the copy.
 *
 *---------------------------------------------------------------------------
 */

ClientData
TclNativeDupInternalRep(
    ClientData clientData)
{
    char *copy;
    size_t len;

    if (clientData == NULL) {
	return NULL;
    }

    /*
     * ASCII representation when running on Unix.
     */

    len = (strlen((const char*) clientData) + 1) * sizeof(char);

    copy = ckalloc(len);
    memcpy(copy, clientData, len);
    return copy;
}

/*
 *---------------------------------------------------------------------------
 *
 * TclpUtime --
 *
 *	Set the modification date for a file.
 *
 * Results:
 *	0 on success, -1 on error.
 *
 * Side effects:
 *	None.
 *
 *---------------------------------------------------------------------------
 */

int
TclpUtime(
    Tcl_Obj *pathPtr,		/* File to modify */
    struct utimbuf *tval)	/* New modification date structure */
{
    return utime(Tcl_FSGetNativePath(pathPtr), tval);
}

#ifdef __CYGWIN__

int
TclOSstat(
    const char *name,
    void *cygstat)
{
    struct stat buf;
    Tcl_StatBuf *statBuf = cygstat;
    int result = stat(name, &buf);

    statBuf->st_mode = buf.st_mode;
    statBuf->st_ino = buf.st_ino;
    statBuf->st_dev = buf.st_dev;
    statBuf->st_rdev = buf.st_rdev;
    statBuf->st_nlink = buf.st_nlink;
    statBuf->st_uid = buf.st_uid;
    statBuf->st_gid = buf.st_gid;
    statBuf->st_size = buf.st_size;
    statBuf->st_atime = buf.st_atime;
    statBuf->st_mtime = buf.st_mtime;
    statBuf->st_ctime = buf.st_ctime;
    return result;
}

int
TclOSlstat(
    const char *name,
    void *cygstat)
{
    struct stat buf;
    Tcl_StatBuf *statBuf = cygstat;
    int result = lstat(name, &buf);

    statBuf->st_mode = buf.st_mode;
    statBuf->st_ino = buf.st_ino;
    statBuf->st_dev = buf.st_dev;
    statBuf->st_rdev = buf.st_rdev;
    statBuf->st_nlink = buf.st_nlink;
    statBuf->st_uid = buf.st_uid;
    statBuf->st_gid = buf.st_gid;
    statBuf->st_size = buf.st_size;
    statBuf->st_atime = buf.st_atime;
    statBuf->st_mtime = buf.st_mtime;
    statBuf->st_ctime = buf.st_ctime;
    return result;
}
#endif /* CYGWIN */

/*
 * Local Variables:
 * mode: c
 * c-basic-offset: 4
 * fill-column: 78
 * End:
 */<|MERGE_RESOLUTION|>--- conflicted
+++ resolved
@@ -11,16 +11,10 @@
  */
 
 #include "tclInt.h"
-<<<<<<< HEAD
 #include "tclFileSystem.h"
-=======
-#include "tclPort.h"
 #if !defined(NO_DLADDR) && !defined(NO_DLFCN_H)
 #include <dlfcn.h>
 #endif
-
-static int NativeMatchType(CONST char* nativeName, Tcl_GlobTypeData *types);
->>>>>>> b2b81050
 
 static int NativeMatchType(Tcl_Interp *interp, const char* nativeEntry,
 	const char* nativeName, Tcl_GlobTypeData *types);
@@ -52,7 +46,6 @@
     Tcl_Encoding encoding;
 #ifdef __CYGWIN__
     int length;
-<<<<<<< HEAD
     char buf[PATH_MAX * 2];
     char name[PATH_MAX * TCL_UTF_MAX + 1];
     GetModuleFileNameW(NULL, buf, PATH_MAX);
@@ -69,8 +62,6 @@
     const char *name, *p;
     Tcl_StatBuf statBuf;
     Tcl_DString buffer, nameString, cwd, utfName;
-=======
-    Tcl_DString buffer, nameString;
 #if !defined(__APPLE__) && !defined(DJGPP)
     int i;
     unsigned long pid;
@@ -83,7 +74,6 @@
     Dl_info dlinfoBuffer;
     void *sym;
 #endif
->>>>>>> b2b81050
 
     if (argv0 == NULL) {
 	return;
