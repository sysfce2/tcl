/*
 * tclUnixFile.c --
 *
 *	This file contains wrappers around UNIX file handling functions.
 *	These wrappers mask differences between Windows and UNIX.
 *
 * Copyright © 1995-1998 Sun Microsystems, Inc.
 *
 * See the file "license.terms" for information on usage and redistribution
 * of this file, and for a DISCLAIMER OF ALL WARRANTIES.
 */

#include "tclInt.h"
#include "tclFileSystem.h"

static int NativeMatchType(Tcl_Interp *interp, const char* nativeEntry,
	const char* nativeName, Tcl_GlobTypeData *types);

/*
 *---------------------------------------------------------------------------
 *
 * TclpFindExecutable --
 *
 *	This function computes the absolute path name of the current
 *	application, given its argv[0] value. For Cygwin, argv[0] is
 *	ignored and the path is determined the same as under win32.
 *
 * Results:
 *	None.
 *
 * Side effects:
 *	The computed path name is stored as a ProcessGlobalValue.
 *
 *---------------------------------------------------------------------------
 */

#ifdef __CYGWIN__
void
TclpFindExecutable(
    TCL_UNUSED(const char *) /*argv0*/)
{
    Tcl_Encoding encoding;
    int length;
<<<<<<< HEAD
    wchar_t buf[PATH_MAX];
    char name[PATH_MAX * 3 + 1];

    GetModuleFileNameW(NULL, buf, PATH_MAX);
=======
    char buf[PATH_MAX * 2];
    char name[PATH_MAX * 3 + 1];
    GetModuleFileNameW(NULL, buf, sizeof(buf)/2);
>>>>>>> 4723df2a
    cygwin_conv_path(3, buf, name, sizeof(name));
    length = strlen(name);
    if ((length > 4) && !strcasecmp(name + length - 4, ".exe")) {
	/* Strip '.exe' part. */
	length -= 4;
    }
    encoding = Tcl_GetEncoding(NULL, NULL);
    TclSetObjNameOfExecutable(
	    Tcl_NewStringObj(name, length), encoding);
}
#else
void
TclpFindExecutable(
    const char *argv0)		/* The value of the application's argv[0]
				 * (native). */
{
    Tcl_Encoding encoding;
    const char *name, *p;
    Tcl_StatBuf statBuf;
    Tcl_DString buffer, nameString, cwd, utfName;

    if (argv0 == NULL) {
	return;
    }
    Tcl_DStringInit(&buffer);

    name = argv0;
    for (p = name; *p != '\0'; p++) {
	if (*p == '/') {
	    /*
	     * The name contains a slash, so use the name directly without
	     * doing a path search.
	     */

	    goto gotName;
	}
    }

    p = getenv("PATH");					/* INTL: Native. */
    if (p == NULL) {
	/*
	 * There's no PATH environment variable; use the default that is used
	 * by sh.
	 */

	p = ":/bin:/usr/bin";
    } else if (*p == '\0') {
	/*
	 * An empty path is equivalent to ".".
	 */

	p = "./";
    }

    /*
     * Search through all the directories named in the PATH variable to see if
     * argv[0] is in one of them. If so, use that file name.
     */

    while (1) {
	while (TclIsSpaceProcM(*p)) {
	    p++;
	}
	name = p;
	while ((*p != ':') && (*p != 0)) {
	    p++;
	}
	TclDStringClear(&buffer);
	if (p != name) {
	    Tcl_DStringAppend(&buffer, name, p - name);
	    if (p[-1] != '/') {
		TclDStringAppendLiteral(&buffer, "/");
	    }
	}
	name = Tcl_DStringAppend(&buffer, argv0, -1);

	/*
	 * INTL: The following calls to access() and stat() should not be
	 * converted to Tclp routines because they need to operate on native
	 * strings directly.
	 */

	if ((access(name, X_OK) == 0)			/* INTL: Native. */
		&& (TclOSstat(name, &statBuf) == 0)	/* INTL: Native. */
		&& S_ISREG(statBuf.st_mode)) {
	    goto gotName;
	}
	if (*p == '\0') {
	    break;
	} else if (*(p+1) == 0) {
	    p = "./";
	} else {
	    p++;
	}
    }
    TclSetObjNameOfExecutable(Tcl_NewObj(), NULL);
    goto done;

    /*
     * If the name starts with "/" then just store it
     */

  gotName:
#ifdef DJGPP
    if (name[1] == ':')
#else
    if (name[0] == '/')
#endif
    {
	encoding = Tcl_GetEncoding(NULL, NULL);
	Tcl_ExternalToUtfDString(encoding, name, -1, &utfName);
	TclSetObjNameOfExecutable(
		Tcl_NewStringObj(Tcl_DStringValue(&utfName), -1), encoding);
	Tcl_DStringFree(&utfName);
	goto done;
    }

    if (TclpGetCwd(NULL, &cwd) == NULL) {
	TclSetObjNameOfExecutable(Tcl_NewObj(), NULL);
	goto done;
    }

    /*
     * The name is relative to the current working directory. First strip off
     * a leading "./", if any, then add the full path name of the current
     * working directory.
     */

    if ((name[0] == '.') && (name[1] == '/')) {
	name += 2;
    }

    Tcl_DStringInit(&nameString);
    Tcl_DStringAppend(&nameString, name, -1);

    Tcl_DStringFree(&buffer);
    Tcl_UtfToExternalDString(NULL, Tcl_DStringValue(&cwd),
	    Tcl_DStringLength(&cwd), &buffer);
    if (Tcl_DStringValue(&cwd)[Tcl_DStringLength(&cwd) -1] != '/') {
	TclDStringAppendLiteral(&buffer, "/");
    }
    Tcl_DStringFree(&cwd);
    TclDStringAppendDString(&buffer, &nameString);
    Tcl_DStringFree(&nameString);

    encoding = Tcl_GetEncoding(NULL, NULL);
    Tcl_ExternalToUtfDString(encoding, Tcl_DStringValue(&buffer), -1,
	    &utfName);
    TclSetObjNameOfExecutable(
	    Tcl_NewStringObj(Tcl_DStringValue(&utfName), -1), encoding);
    Tcl_DStringFree(&utfName);

  done:
    Tcl_DStringFree(&buffer);
}
#endif

/*
 *----------------------------------------------------------------------
 *
 * TclpMatchInDirectory --
 *
 *	This routine is used by the globbing code to search a directory for
 *	all files which match a given pattern.
 *
 * Results:
 *	The return value is a standard Tcl result indicating whether an error
 *	occurred in globbing. Errors are left in interp, good results are
 *	[lappend]ed to resultPtr (which must be a valid object).
 *
 * Side effects:
 *	None.
 *
 *----------------------------------------------------------------------
 */

int
TclpMatchInDirectory(
    Tcl_Interp *interp,		/* Interpreter to receive errors. */
    Tcl_Obj *resultPtr,		/* List object to lappend results. */
    Tcl_Obj *pathPtr,		/* Contains path to directory to search. */
    const char *pattern,	/* Pattern to match against. */
    Tcl_GlobTypeData *types)	/* Object containing list of acceptable types.
				 * May be NULL. In particular the directory
				 * flag is very important. */
{
    const char *native;
    Tcl_Obj *fileNamePtr;
    int matchResult = 0;

    if (types != NULL && types->type == TCL_GLOB_TYPE_MOUNT) {
	/*
	 * The native filesystem never adds mounts.
	 */

	return TCL_OK;
    }

    fileNamePtr = Tcl_FSGetTranslatedPath(interp, pathPtr);
    if (fileNamePtr == NULL) {
	return TCL_ERROR;
    }

    if (pattern == NULL || (*pattern == '\0')) {
	/*
	 * Match a file directly.
	 */

	Tcl_Obj *tailPtr;
	const char *nativeTail;

	native = (const char *)Tcl_FSGetNativePath(pathPtr);
	tailPtr = TclPathPart(interp, pathPtr, TCL_PATH_TAIL);
	nativeTail = (const char *)Tcl_FSGetNativePath(tailPtr);
	matchResult = NativeMatchType(interp, native, nativeTail, types);
	if (matchResult == 1) {
	    Tcl_ListObjAppendElement(interp, resultPtr, pathPtr);
	}
	Tcl_DecrRefCount(tailPtr);
	Tcl_DecrRefCount(fileNamePtr);
    } else {
	TclDIR *d;
	Tcl_DirEntry *entryPtr;
	const char *dirName;
	size_t dirLength, nativeDirLen;
	int matchHidden, matchHiddenPat;
	Tcl_StatBuf statBuf;
	Tcl_DString ds;		/* native encoding of dir */
	Tcl_DString dsOrig;	/* utf-8 encoding of dir */

	Tcl_DStringInit(&dsOrig);
	dirName = TclGetString(fileNamePtr);
	dirLength = fileNamePtr->length;
	Tcl_DStringAppend(&dsOrig, dirName, dirLength);

	/*
	 * Make sure that the directory part of the name really is a
	 * directory. If the directory name is "", use the name "." instead,
	 * because some UNIX systems don't treat "" like "." automatically.
	 * Keep the "" for use in generating file names, otherwise "glob
	 * foo.c" would return "./foo.c".
	 */

	if (dirLength == 0) {
	    dirName = ".";
	} else {
	    dirName = Tcl_DStringValue(&dsOrig);

	    /*
	     * Make sure we have a trailing directory delimiter.
	     */

	    if (dirName[dirLength-1] != '/') {
		dirName = TclDStringAppendLiteral(&dsOrig, "/");
		dirLength++;
	    }
	}

	/*
	 * Now open the directory for reading and iterate over the contents.
	 */

	native = Tcl_UtfToExternalDString(NULL, dirName, -1, &ds);

	if ((TclOSstat(native, &statBuf) != 0)		/* INTL: Native. */
		|| !S_ISDIR(statBuf.st_mode)) {
	    Tcl_DStringFree(&dsOrig);
	    Tcl_DStringFree(&ds);
	    Tcl_DecrRefCount(fileNamePtr);
	    return TCL_OK;
	}

	d = TclOSopendir(native);				/* INTL: Native. */
	if (d == NULL) {
	    Tcl_DStringFree(&ds);
	    if (interp != NULL) {
		Tcl_SetObjResult(interp, Tcl_ObjPrintf(
			"couldn't read directory \"%s\": %s",
			Tcl_DStringValue(&dsOrig), Tcl_PosixError(interp)));
	    }
	    Tcl_DStringFree(&dsOrig);
	    Tcl_DecrRefCount(fileNamePtr);
	    return TCL_ERROR;
	}

	nativeDirLen = Tcl_DStringLength(&ds);

	/*
	 * Check to see if -type or the pattern requests hidden files.
	 */

	matchHiddenPat = (pattern[0] == '.')
		|| ((pattern[0] == '\\') && (pattern[1] == '.'));
	matchHidden = matchHiddenPat
		|| (types && (types->perm & TCL_GLOB_PERM_HIDDEN));
	while ((entryPtr = TclOSreaddir(d)) != NULL) {	/* INTL: Native. */
	    Tcl_DString utfDs;
	    const char *utfname;

	    /*
	     * Skip this file if it doesn't agree with the hidden parameters
	     * requested by the user (via -type or pattern).
	     */

	    if (*entryPtr->d_name == '.') {
		if (!matchHidden) {
		    continue;
		}
	    } else {
#ifdef MAC_OSX_TCL
		if (matchHiddenPat) {
		    continue;
		}
		/* Also need to check HFS hidden flag in TclMacOSXMatchType. */
#else
		if (matchHidden) {
		    continue;
		}
#endif
	    }

	    /*
	     * Now check to see if the file matches, according to both type
	     * and pattern. If so, add the file to the result.
	     */

	    utfname = Tcl_ExternalToUtfDString(NULL, entryPtr->d_name, -1,
		    &utfDs);
	    if (Tcl_StringCaseMatch(utfname, pattern, 0)) {
		int typeOk = 1;

		if (types != NULL) {
		    Tcl_DStringSetLength(&ds, nativeDirLen);
		    native = Tcl_DStringAppend(&ds, entryPtr->d_name, -1);
		    matchResult = NativeMatchType(interp, native,
			    entryPtr->d_name, types);
		    typeOk = (matchResult == 1);
		}
		if (typeOk) {
		    Tcl_ListObjAppendElement(interp, resultPtr,
			    TclNewFSPathObj(pathPtr, utfname,
			    Tcl_DStringLength(&utfDs)));
		}
	    }
	    Tcl_DStringFree(&utfDs);
	    if (matchResult < 0) {
		break;
	    }
	}

	TclOSclosedir(d);
	Tcl_DStringFree(&ds);
	Tcl_DStringFree(&dsOrig);
	Tcl_DecrRefCount(fileNamePtr);
    }
    if (matchResult < 0) {
	return TCL_ERROR;
    }
    return TCL_OK;
}

/*
 *----------------------------------------------------------------------
 *
 * NativeMatchType --
 *
 *	This routine is used by the globbing code to check if a file matches a
 *	given type description.
 *
 * Results:
 *	The return value is 1, 0 or -1 indicating whether the file matches the
 *	given criteria, does not match them, or an error occurred (in which
 *	case an error is left in interp).
 *
 * Side effects:
 *	None.
 *
 *----------------------------------------------------------------------
 */

static int
NativeMatchType(
    Tcl_Interp *interp,       /* Interpreter to receive errors. */
    const char *nativeEntry,  /* Native path to check. */
    const char *nativeName,   /* Native filename to check. */
    Tcl_GlobTypeData *types)  /* Type description to match against. */
{
    Tcl_StatBuf buf;

    if (types == NULL) {
	/*
	 * Simply check for the file's existence, but do it with lstat, in
	 * case it is a link to a file which doesn't exist (since that case
	 * would not show up if we used 'access' or 'stat')
	 */

	if (TclOSlstat(nativeEntry, &buf) != 0) {
	    return 0;
	}
	return 1;
    }

    if (types->perm != 0) {
	if (TclOSstat(nativeEntry, &buf) != 0) {
	    /*
	     * Either the file has disappeared between the 'readdir' call and
	     * the 'stat' call, or the file is a link to a file which doesn't
	     * exist (which we could ascertain with lstat), or there is some
	     * other strange problem. In all these cases, we define this to
	     * mean the file does not match any defined permission, and
	     * therefore it is not added to the list of files to return.
	     */

	    return 0;
	}

	/*
	 * readonly means that there are NO write permissions (even for user),
	 * but execute is OK for anybody OR that the user immutable flag is
	 * set (where supported).
	 */

	if (((types->perm & TCL_GLOB_PERM_RONLY) &&
#if defined(HAVE_CHFLAGS) && defined(UF_IMMUTABLE)
		!(buf.st_flags & UF_IMMUTABLE) &&
#endif
		(buf.st_mode & (S_IWOTH|S_IWGRP|S_IWUSR))) ||
	    ((types->perm & TCL_GLOB_PERM_R) &&
		(access(nativeEntry, R_OK) != 0)) ||
	    ((types->perm & TCL_GLOB_PERM_W) &&
		(access(nativeEntry, W_OK) != 0)) ||
	    ((types->perm & TCL_GLOB_PERM_X) &&
		(access(nativeEntry, X_OK) != 0))
#ifndef MAC_OSX_TCL
	    || ((types->perm & TCL_GLOB_PERM_HIDDEN) &&
		(*nativeName != '.'))
#endif /* MAC_OSX_TCL */
		) {
	    return 0;
	}
    }
    if (types->type != 0) {
	if (types->perm == 0) {
	    /*
	     * We haven't yet done a stat on the file.
	     */

	    if (TclOSstat(nativeEntry, &buf) != 0) {
		/*
		 * Posix error occurred. The only ok case is if this is a link
		 * to a nonexistent file, and the user did 'glob -l'. So we
		 * check that here:
		 */

		if ((types->type & TCL_GLOB_TYPE_LINK)
			&& (TclOSlstat(nativeEntry, &buf) == 0)
			&& S_ISLNK(buf.st_mode)) {
		    return 1;
		}
		return 0;
	    }
	}

	/*
	 * In order bcdpsfl as in 'find -t'
	 */

	if (    ((types->type & TCL_GLOB_TYPE_BLOCK)&& S_ISBLK(buf.st_mode)) ||
		((types->type & TCL_GLOB_TYPE_CHAR) && S_ISCHR(buf.st_mode)) ||
		((types->type & TCL_GLOB_TYPE_DIR)  && S_ISDIR(buf.st_mode)) ||
		((types->type & TCL_GLOB_TYPE_PIPE) && S_ISFIFO(buf.st_mode))||
#ifdef S_ISSOCK
		((types->type & TCL_GLOB_TYPE_SOCK) && S_ISSOCK(buf.st_mode))||
#endif /* S_ISSOCK */
		((types->type & TCL_GLOB_TYPE_FILE) && S_ISREG(buf.st_mode))) {
	    /*
	     * Do nothing - this file is ok.
	     */
	} else {
#ifdef S_ISLNK
	    if ((types->type & TCL_GLOB_TYPE_LINK)
		    && (TclOSlstat(nativeEntry, &buf) == 0)
		    && S_ISLNK(buf.st_mode)) {
		goto filetypeOK;
	    }
#endif /* S_ISLNK */
	    return 0;
	}
    }
  filetypeOK:

    /*
     * If we're on OSX, we also have to worry about matching the file creator
     * code (if specified). Do that now.
     */

#ifdef MAC_OSX_TCL
    if (types->macType != NULL || types->macCreator != NULL ||
	    (types->perm & TCL_GLOB_PERM_HIDDEN)) {
	int matchResult;

	if (types->perm == 0 && types->type == 0) {
	    /*
	     * We haven't yet done a stat on the file.
	     */

	    if (TclOSstat(nativeEntry, &buf) != 0) {
		return 0;
	    }
	}

	matchResult = TclMacOSXMatchType(interp, nativeEntry, nativeName,
		&buf, types);
	if (matchResult != 1) {
	    return matchResult;
	}
    }
#else
    (void)interp;
#endif /* MAC_OSX_TCL */

    return 1;
}

/*
 *---------------------------------------------------------------------------
 *
 * TclpGetUserHome --
 *
 *	This function takes the specified user name and finds their home
 *	directory.
 *
 * Results:
 *	The result is a pointer to a string specifying the user's home
 *	directory, or NULL if the user's home directory could not be
 *	determined. Storage for the result string is allocated in bufferPtr;
 *	the caller must call Tcl_DStringFree() when the result is no longer
 *	needed.
 *
 * Side effects:
 *	None.
 *
 *----------------------------------------------------------------------
 */

const char *
TclpGetUserHome(
    const char *name,		/* User name for desired home directory. */
    Tcl_DString *bufferPtr)	/* Uninitialized or free DString filled with
				 * name of user's home directory. */
{
    struct passwd *pwPtr;
    Tcl_DString ds;
    const char *native = Tcl_UtfToExternalDString(NULL, name, -1, &ds);

    pwPtr = TclpGetPwNam(native);			/* INTL: Native. */
    Tcl_DStringFree(&ds);

    if (pwPtr == NULL) {
	return NULL;
    }
    Tcl_ExternalToUtfDString(NULL, pwPtr->pw_dir, -1, bufferPtr);
    return Tcl_DStringValue(bufferPtr);
}

/*
 *---------------------------------------------------------------------------
 *
 * TclpObjAccess --
 *
 *	This function replaces the library version of access().
 *
 * Results:
 *	See access() documentation.
 *
 * Side effects:
 *	See access() documentation.
 *
 *---------------------------------------------------------------------------
 */

int
TclpObjAccess(
    Tcl_Obj *pathPtr,		/* Path of file to access */
    int mode)			/* Permission setting. */
{
    const char *path = (const char *)Tcl_FSGetNativePath(pathPtr);

    if (path == NULL) {
	return -1;
    }
    return access(path, mode);
}

/*
 *---------------------------------------------------------------------------
 *
 * TclpObjChdir --
 *
 *	This function replaces the library version of chdir().
 *
 * Results:
 *	See chdir() documentation.
 *
 * Side effects:
 *	See chdir() documentation.
 *
 *---------------------------------------------------------------------------
 */

int
TclpObjChdir(
    Tcl_Obj *pathPtr)		/* Path to new working directory */
{
    const char *path = (const char *)Tcl_FSGetNativePath(pathPtr);

    if (path == NULL) {
	return -1;
    }
    return chdir(path);
}

/*
 *----------------------------------------------------------------------
 *
 * TclpObjLstat --
 *
 *	This function replaces the library version of lstat().
 *
 * Results:
 *	See lstat() documentation.
 *
 * Side effects:
 *	See lstat() documentation.
 *
 *----------------------------------------------------------------------
 */

int
TclpObjLstat(
    Tcl_Obj *pathPtr,		/* Path of file to stat */
    Tcl_StatBuf *bufPtr)	/* Filled with results of stat call. */
{
    return TclOSlstat((const char *)Tcl_FSGetNativePath(pathPtr), bufPtr);
}

/*
 *---------------------------------------------------------------------------
 *
 * TclpGetNativeCwd --
 *
 *	This function replaces the library version of getcwd().
 *
 * Results:
 *	The input and output are filesystem paths in native form. The result
 *	is either the given clientData, if the working directory hasn't
 *	changed, or a new clientData (owned by our caller), giving the new
 *	native path, or NULL if the current directory could not be determined.
 *	If NULL is returned, the caller can examine the standard posix error
 *	codes to determine the cause of the problem.
 *
 * Side effects:
 *	None.
 *
 *----------------------------------------------------------------------
 */

ClientData
TclpGetNativeCwd(
    ClientData clientData)
{
    char buffer[MAXPATHLEN+1];

#ifdef USEGETWD
    if (getwd(buffer) == NULL) {			/* INTL: Native. */
	return NULL;
    }
#else
    if (getcwd(buffer, MAXPATHLEN+1) == NULL) {		/* INTL: Native. */
	return NULL;
    }
#endif /* USEGETWD */

    if ((clientData == NULL) || strcmp(buffer, (const char *) clientData)) {
	char *newCd = (char*)ckalloc(strlen(buffer) + 1);

	strcpy(newCd, buffer);
	return newCd;
    }

    /*
     * No change to pwd.
     */

    return clientData;
}

/*
 *---------------------------------------------------------------------------
 *
 * TclpGetCwd --
 *
 *	This function replaces the library version of getcwd(). (Obsolete
 *	function, only retained for old extensions which may call it
 *	directly).
 *
 * Results:
 *	The result is a pointer to a string specifying the current directory,
 *	or NULL if the current directory could not be determined. If NULL is
 *	returned, an error message is left in the interp's result. Storage for
 *	the result string is allocated in bufferPtr; the caller must call
 *	Tcl_DStringFree() when the result is no longer needed.
 *
 * Side effects:
 *	None.
 *
 *----------------------------------------------------------------------
 */

const char *
TclpGetCwd(
    Tcl_Interp *interp,		/* If non-NULL, used for error reporting. */
    Tcl_DString *bufferPtr)	/* Uninitialized or free DString filled with
				 * name of current directory. */
{
    char buffer[MAXPATHLEN+1];

#ifdef USEGETWD
    if (getwd(buffer) == NULL)				/* INTL: Native. */
#else
    if (getcwd(buffer, MAXPATHLEN+1) == NULL)		/* INTL: Native. */
#endif /* USEGETWD */
    {
	if (interp != NULL) {
	    Tcl_SetObjResult(interp, Tcl_ObjPrintf(
		    "error getting working directory name: %s",
		    Tcl_PosixError(interp)));
	}
	return NULL;
    }
    return Tcl_ExternalToUtfDString(NULL, buffer, -1, bufferPtr);
}

/*
 *---------------------------------------------------------------------------
 *
 * TclpReadlink --
 *
 *	This function replaces the library version of readlink().
 *
 * Results:
 *	The result is a pointer to a string specifying the contents of the
 *	symbolic link given by 'path', or NULL if the symbolic link could not
 *	be read. Storage for the result string is allocated in bufferPtr; the
 *	caller must call Tcl_DStringFree() when the result is no longer
 *	needed.
 *
 * Side effects:
 *	See readlink() documentation.
 *
 *---------------------------------------------------------------------------
 */

char *
TclpReadlink(
    const char *path,		/* Path of file to readlink (UTF-8). */
    Tcl_DString *linkPtr)	/* Uninitialized or free DString filled with
				 * contents of link (UTF-8). */
{
#ifndef DJGPP
    char link[MAXPATHLEN];
    int length;
    const char *native;
    Tcl_DString ds;

    native = Tcl_UtfToExternalDString(NULL, path, -1, &ds);
    length = readlink(native, link, sizeof(link));	/* INTL: Native. */
    Tcl_DStringFree(&ds);

    if (length < 0) {
	return NULL;
    }

    Tcl_ExternalToUtfDString(NULL, link, length, linkPtr);
    return Tcl_DStringValue(linkPtr);
#else
    return NULL;
#endif /* !DJGPP */
}

/*
 *----------------------------------------------------------------------
 *
 * TclpObjStat --
 *
 *	This function replaces the library version of stat().
 *
 * Results:
 *	See stat() documentation.
 *
 * Side effects:
 *	See stat() documentation.
 *
 *----------------------------------------------------------------------
 */

int
TclpObjStat(
    Tcl_Obj *pathPtr,		/* Path of file to stat */
    Tcl_StatBuf *bufPtr)	/* Filled with results of stat call. */
{
    const char *path = (const char *)Tcl_FSGetNativePath(pathPtr);

    if (path == NULL) {
	return -1;
    }
    return TclOSstat(path, bufPtr);
}

#ifdef S_IFLNK

Tcl_Obj *
TclpObjLink(
    Tcl_Obj *pathPtr,
    Tcl_Obj *toPtr,
    int linkAction)
{
    if (toPtr != NULL) {
	const char *src = (const char *)Tcl_FSGetNativePath(pathPtr);
	const char *target = NULL;

	if (src == NULL) {
	    return NULL;
	}

	/*
	 * If we're making a symbolic link and the path is relative, then we
	 * must check whether it exists _relative_ to the directory in which
	 * the src is found (not relative to the current cwd which is just not
	 * relevant in this case).
	 *
	 * If we're making a hard link, then a relative path is just converted
	 * to absolute relative to the cwd.
	 */

	if ((linkAction & TCL_CREATE_SYMBOLIC_LINK)
		&& (Tcl_FSGetPathType(toPtr) == TCL_PATH_RELATIVE)) {
	    Tcl_Obj *dirPtr, *absPtr;

	    dirPtr = TclPathPart(NULL, pathPtr, TCL_PATH_DIRNAME);
	    if (dirPtr == NULL) {
		return NULL;
	    }
	    absPtr = Tcl_FSJoinToPath(dirPtr, 1, &toPtr);
	    Tcl_IncrRefCount(absPtr);
	    if (Tcl_FSAccess(absPtr, F_OK) == -1) {
		Tcl_DecrRefCount(absPtr);
		Tcl_DecrRefCount(dirPtr);

		/*
		 * Target doesn't exist.
		 */

		errno = ENOENT;
		return NULL;
	    }

	    /*
	     * Target exists; we'll construct the relative path we want below.
	     */

	    Tcl_DecrRefCount(absPtr);
	    Tcl_DecrRefCount(dirPtr);
	} else {
	    target = (const char*)Tcl_FSGetNativePath(toPtr);
	    if (target == NULL) {
		return NULL;
	    }
	    if (access(target, F_OK) == -1) {
		/*
		 * Target doesn't exist.
		 */

		errno = ENOENT;
		return NULL;
	    }
	}

	if (access(src, F_OK) != -1) {
	    /*
	     * Src exists.
	     */

	    errno = EEXIST;
	    return NULL;
	}

	/*
	 * Check symbolic link flag first, since we prefer to create these.
	 */

	if (linkAction & TCL_CREATE_SYMBOLIC_LINK) {
	    Tcl_DString ds;
	    Tcl_Obj *transPtr;

	    /*
	     * Now we don't want to link to the absolute, normalized path.
	     * Relative links are quite acceptable (but links to ~user are not
	     * -- these must be expanded first).
	     */

	    transPtr = Tcl_FSGetTranslatedPath(NULL, toPtr);
	    if (transPtr == NULL) {
		return NULL;
	    }
	    target = TclGetString(transPtr);
	    target = Tcl_UtfToExternalDString(NULL, target, transPtr->length, &ds);
	    Tcl_DecrRefCount(transPtr);

	    if (symlink(target, src) != 0) {
		toPtr = NULL;
	    }
	    Tcl_DStringFree(&ds);
	} else if (linkAction & TCL_CREATE_HARD_LINK) {
	    if (link(target, src) != 0) {
		return NULL;
	    }
	} else {
	    errno = ENODEV;
	    return NULL;
	}
	return toPtr;
    } else {
	Tcl_Obj *linkPtr = NULL;

	char link[MAXPATHLEN];
	int length;
	Tcl_DString ds;
	Tcl_Obj *transPtr;

	transPtr = Tcl_FSGetTranslatedPath(NULL, pathPtr);
	if (transPtr == NULL) {
	    return NULL;
	}
	Tcl_DecrRefCount(transPtr);

	length = readlink((const char *)Tcl_FSGetNativePath(pathPtr), link, sizeof(link));
	if (length < 0) {
	    return NULL;
	}

	Tcl_ExternalToUtfDString(NULL, link, length, &ds);
	linkPtr = TclDStringToObj(&ds);
	Tcl_IncrRefCount(linkPtr);
	return linkPtr;
    }
}
#endif /* S_IFLNK */

/*
 *---------------------------------------------------------------------------
 *
 * TclpFilesystemPathType --
 *
 *	This function is part of the native filesystem support, and returns
 *	the path type of the given path. Right now it simply returns NULL. In
 *	the future it could return specific path types, like 'nfs', 'samba',
 *	'FAT32', etc.
 *
 * Results:
 *	NULL at present.
 *
 * Side effects:
 *	None.
 *
 *---------------------------------------------------------------------------
 */

Tcl_Obj *
TclpFilesystemPathType(
    TCL_UNUSED(Tcl_Obj *))
{
    /*
     * All native paths are of the same type.
     */

    return NULL;
}

/*
 *---------------------------------------------------------------------------
 *
 * TclpNativeToNormalized --
 *
 *	Convert native format to a normalized path object, with refCount of
 *	zero.
 *
 *	Currently assumes all native paths are actually normalized already, so
 *	if the path given is not normalized this will actually just convert to
 *	a valid string path, but not necessarily a normalized one.
 *
 * Results:
 *	A valid normalized path.
 *
 * Side effects:
 *	None.
 *
 *---------------------------------------------------------------------------
 */

Tcl_Obj *
TclpNativeToNormalized(
    ClientData clientData)
{
    Tcl_DString ds;

    Tcl_ExternalToUtfDString(NULL, (const char *) clientData, -1, &ds);
    return TclDStringToObj(&ds);
}

/*
 *---------------------------------------------------------------------------
 *
 * TclNativeCreateNativeRep --
 *
 *	Create a native representation for the given path.
 *
 * Results:
 *	The nativePath representation.
 *
 * Side effects:
 *	Memory will be allocated. The path may need to be normalized.
 *
 *---------------------------------------------------------------------------
 */

ClientData
TclNativeCreateNativeRep(
    Tcl_Obj *pathPtr)
{
    char *nativePathPtr;
    const char *str;
    Tcl_DString ds;
    Tcl_Obj *validPathPtr;
    size_t len;

    if (TclFSCwdIsNative()) {
	/*
	 * The cwd is native, which means we can use the translated path
	 * without worrying about normalization (this will also usually be
	 * shorter so the utf-to-external conversion will be somewhat faster).
	 */

	validPathPtr = Tcl_FSGetTranslatedPath(NULL, pathPtr);
	if (validPathPtr == NULL) {
	    return NULL;
	}
    } else {
	/*
	 * Make sure the normalized path is set.
	 */

	validPathPtr = Tcl_FSGetNormalizedPath(NULL, pathPtr);
	if (validPathPtr == NULL) {
	    return NULL;
	}
	Tcl_IncrRefCount(validPathPtr);
    }

    str = TclGetString(validPathPtr);
    len = validPathPtr->length;
    Tcl_UtfToExternalDString(NULL, str, len, &ds);
    len = Tcl_DStringLength(&ds) + sizeof(char);
    if (strlen(Tcl_DStringValue(&ds)) < len - sizeof(char)) {
	/* See bug [3118489]: NUL in filenames */
	Tcl_DecrRefCount(validPathPtr);
	Tcl_DStringFree(&ds);
	return NULL;
    }
    Tcl_DecrRefCount(validPathPtr);
    nativePathPtr = (char *)ckalloc(len);
    memcpy(nativePathPtr, Tcl_DStringValue(&ds), len);

    Tcl_DStringFree(&ds);
    return nativePathPtr;
}

/*
 *---------------------------------------------------------------------------
 *
 * TclNativeDupInternalRep --
 *
 *	Duplicate the native representation.
 *
 * Results:
 *	The copied native representation, or NULL if it is not possible to
 *	copy the representation.
 *
 * Side effects:
 *	Memory will be allocated for the copy.
 *
 *---------------------------------------------------------------------------
 */

ClientData
TclNativeDupInternalRep(
    ClientData clientData)
{
    char *copy;
    size_t len;

    if (clientData == NULL) {
	return NULL;
    }

    /*
     * ASCII representation when running on Unix.
     */

    len = (strlen((const char*) clientData) + 1) * sizeof(char);

    copy = (char *)ckalloc(len);
    memcpy(copy, clientData, len);
    return copy;
}

/*
 *---------------------------------------------------------------------------
 *
 * TclpUtime --
 *
 *	Set the modification date for a file.
 *
 * Results:
 *	0 on success, -1 on error.
 *
 * Side effects:
 *	None.
 *
 *---------------------------------------------------------------------------
 */

int
TclpUtime(
    Tcl_Obj *pathPtr,		/* File to modify */
    struct utimbuf *tval)	/* New modification date structure */
{
    return utime((const char *)Tcl_FSGetNativePath(pathPtr), tval);
}

#ifdef __CYGWIN__

int
TclOSstat(
    const char *name,
    void *cygstat)
{
    struct stat buf;
    Tcl_StatBuf *statBuf = (Tcl_StatBuf *)cygstat;
    int result = stat(name, &buf);

    statBuf->st_mode = buf.st_mode;
    statBuf->st_ino = buf.st_ino;
    statBuf->st_dev = buf.st_dev;
    statBuf->st_rdev = buf.st_rdev;
    statBuf->st_nlink = buf.st_nlink;
    statBuf->st_uid = buf.st_uid;
    statBuf->st_gid = buf.st_gid;
    statBuf->st_size = buf.st_size;
    statBuf->st_atime = buf.st_atime;
    statBuf->st_mtime = buf.st_mtime;
    statBuf->st_ctime = buf.st_ctime;
    return result;
}

int
TclOSlstat(
    const char *name,
    void *cygstat)
{
    struct stat buf;
    Tcl_StatBuf *statBuf = (Tcl_StatBuf *)cygstat;
    int result = lstat(name, &buf);

    statBuf->st_mode = buf.st_mode;
    statBuf->st_ino = buf.st_ino;
    statBuf->st_dev = buf.st_dev;
    statBuf->st_rdev = buf.st_rdev;
    statBuf->st_nlink = buf.st_nlink;
    statBuf->st_uid = buf.st_uid;
    statBuf->st_gid = buf.st_gid;
    statBuf->st_size = buf.st_size;
    statBuf->st_atime = buf.st_atime;
    statBuf->st_mtime = buf.st_mtime;
    statBuf->st_ctime = buf.st_ctime;
    return result;
}
#endif /* CYGWIN */

/*
 * Local Variables:
 * mode: c
 * c-basic-offset: 4
 * fill-column: 78
 * End:
 */<|MERGE_RESOLUTION|>--- conflicted
+++ resolved
@@ -42,16 +42,10 @@
 {
     Tcl_Encoding encoding;
     int length;
-<<<<<<< HEAD
     wchar_t buf[PATH_MAX];
     char name[PATH_MAX * 3 + 1];
 
-    GetModuleFileNameW(NULL, buf, PATH_MAX);
-=======
-    char buf[PATH_MAX * 2];
-    char name[PATH_MAX * 3 + 1];
-    GetModuleFileNameW(NULL, buf, sizeof(buf)/2);
->>>>>>> 4723df2a
+    GetModuleFileNameW(NULL, buf, sizeof(buf)/sizeof(wchar_t));
     cygwin_conv_path(3, buf, name, sizeof(name));
     length = strlen(name);
     if ((length > 4) && !strcasecmp(name + length - 4, ".exe")) {
