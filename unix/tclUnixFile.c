--- conflicted
+++ resolved
@@ -42,17 +42,10 @@
 {
     Tcl_Encoding encoding;
     int length;
-<<<<<<< HEAD
-    wchar_t buf[PATH_MAX];
-    char name[PATH_MAX * 3 + 1];
-
-    GetModuleFileNameW(NULL, buf, sizeof(buf)/sizeof(wchar_t));
-=======
     wchar_t buf[PATH_MAX] = L"";
     char name[PATH_MAX * 3 + 1];
 
     GetModuleFileNameW(NULL, buf, PATH_MAX);
->>>>>>> a5448b6c
     cygwin_conv_path(3, buf, name, sizeof(name));
     length = strlen(name);
     if ((length > 4) && !strcasecmp(name + length - 4, ".exe")) {
