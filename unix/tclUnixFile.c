/*
 * tclUnixFile.c --
 *
 *	This file contains wrappers around UNIX file handling functions.
 *	These wrappers mask differences between Windows and UNIX.
 *
 * Copyright © 1995-1998 Sun Microsystems, Inc.
 *
 * See the file "license.terms" for information on usage and redistribution
 * of this file, and for a DISCLAIMER OF ALL WARRANTIES.
 */

#include "tclInt.h"
#include "tclFileSystem.h"

static int NativeMatchType(Tcl_Interp *interp, const char* nativeEntry,
	const char* nativeName, Tcl_GlobTypeData *types);

/*
 *---------------------------------------------------------------------------
 *
 * TclpFindExecutable --
 *
 *	This function computes the absolute path name of the current
 *	application, given its argv[0] value. For Cygwin, argv[0] is
 *	ignored and the path is determined the same as under win32.
 *
 * Results:
 *	None.
 *
 * Side effects:
 *	The computed path name is stored as a ProcessGlobalValue.
 *
 *---------------------------------------------------------------------------
 */

#ifdef __CYGWIN__
void
TclpFindExecutable(
    TCL_UNUSED(const char *) /*argv0*/)
{
    size_t length;
    wchar_t buf[PATH_MAX] = L"";
    char name[PATH_MAX * 3 + 1];

    GetModuleFileNameW(NULL, buf, PATH_MAX);
    cygwin_conv_path(3, buf, name, sizeof(name));
    length = strlen(name);
    if ((length > 4) && !strcasecmp(name + length - 4, ".exe")) {
	/* Strip '.exe' part. */
	length -= 4;
    }
    TclSetObjNameOfExecutable(
	    Tcl_NewStringObj(name, length), NULL);
}
#else
void
TclpFindExecutable(
    const char *argv0)		/* The value of the application's argv[0]
				 * (native). */
{
    const char *name, *p;
    Tcl_StatBuf statBuf;
    Tcl_DString buffer, nameString, cwd, utfName;
    Tcl_Obj *obj;

    if (argv0 == NULL) {
	return;
    }
    Tcl_DStringInit(&buffer);

    name = argv0;
    for (p = name; *p != '\0'; p++) {
	if (*p == '/') {
	    /*
	     * The name contains a slash, so use the name directly without
	     * doing a path search.
	     */

	    goto gotName;
	}
    }

    p = getenv("PATH");					/* INTL: Native. */
    if (p == NULL) {
	/*
	 * There's no PATH environment variable; use the default that is used
	 * by sh.
	 */

	p = ":/bin:/usr/bin";
    } else if (*p == '\0') {
	/*
	 * An empty path is equivalent to ".".
	 */

	p = "./";
    }

    /*
     * Search through all the directories named in the PATH variable to see if
     * argv[0] is in one of them. If so, use that file name.
     */

    while (1) {
	while (TclIsSpaceProcM(*p)) {
	    p++;
	}
	name = p;
	while ((*p != ':') && (*p != 0)) {
	    p++;
	}
	TclDStringClear(&buffer);
	if (p != name) {
	    Tcl_DStringAppend(&buffer, name, p - name);
	    if (p[-1] != '/') {
		TclDStringAppendLiteral(&buffer, "/");
	    }
	}
	name = Tcl_DStringAppend(&buffer, argv0, TCL_INDEX_NONE);

	/*
	 * INTL: The following calls to access() and stat() should not be
	 * converted to Tclp routines because they need to operate on native
	 * strings directly.
	 */

	if ((access(name, X_OK) == 0)			/* INTL: Native. */
		&& (TclOSstat(name, &statBuf) == 0)	/* INTL: Native. */
		&& S_ISREG(statBuf.st_mode)) {
	    goto gotName;
	}
	if (p[0] == '\0') {
	    break;
	} else if (p[1] == 0) {
	    p = "./";
	} else {
	    p++;
	}
    }
    TclNewObj(obj);
    TclSetObjNameOfExecutable(obj, NULL);
    goto done;

    /*
     * If the name starts with "/" then just store it
     */

  gotName:
#ifdef DJGPP
    if (name[1] == ':')
#else
    if (name[0] == '/')
#endif
    {
<<<<<<< HEAD
	Tcl_ExternalToUtfDString(NULL, name, TCL_INDEX_NONE, &utfName);
	TclSetObjNameOfExecutable(
		Tcl_NewStringObj(Tcl_DStringValue(&utfName), TCL_INDEX_NONE), NULL);
	Tcl_DStringFree(&utfName);
=======
	Tcl_ExternalToUtfDString(NULL, name, -1, &utfName);
	TclSetObjNameOfExecutable(TclDStringToObj(&utfName), NULL);
>>>>>>> 4eb4297f
	goto done;
    }

    if (TclpGetCwd(NULL, &cwd) == NULL) {
	TclNewObj(obj);
	TclSetObjNameOfExecutable(obj, NULL);
	goto done;
    }

    /*
     * The name is relative to the current working directory. First strip off
     * a leading "./", if any, then add the full path name of the current
     * working directory.
     */

    if ((name[0] == '.') && (name[1] == '/')) {
	name += 2;
    }

    Tcl_DStringInit(&nameString);
    Tcl_DStringAppend(&nameString, name, TCL_INDEX_NONE);

    Tcl_DStringFree(&buffer);
    Tcl_UtfToExternalDString(NULL, Tcl_DStringValue(&cwd),
	    Tcl_DStringLength(&cwd), &buffer);
    if (Tcl_DStringValue(&cwd)[Tcl_DStringLength(&cwd) -1] != '/') {
	TclDStringAppendLiteral(&buffer, "/");
    }
    Tcl_DStringFree(&cwd);
    TclDStringAppendDString(&buffer, &nameString);
    Tcl_DStringFree(&nameString);

<<<<<<< HEAD
    Tcl_ExternalToUtfDString(NULL, Tcl_DStringValue(&buffer), TCL_INDEX_NONE, &utfName);
    TclSetObjNameOfExecutable(
	    Tcl_NewStringObj(Tcl_DStringValue(&utfName), TCL_INDEX_NONE), NULL);
    Tcl_DStringFree(&utfName);
=======
    Tcl_ExternalToUtfDString(NULL, Tcl_DStringValue(&buffer), -1, &utfName);
    TclSetObjNameOfExecutable(TclDStringToObj(&utfName), NULL);
>>>>>>> 4eb4297f

  done:
    Tcl_DStringFree(&buffer);
}
#endif

/*
 *----------------------------------------------------------------------
 *
 * TclpMatchInDirectory --
 *
 *	This routine is used by the globbing code to search a directory for
 *	all files which match a given pattern.
 *
 * Results:
 *	The return value is a standard Tcl result indicating whether an error
 *	occurred in globbing. Errors are left in interp, good results are
 *	[lappend]ed to resultPtr (which must be a valid object).
 *
 * Side effects:
 *	None.
 *
 *----------------------------------------------------------------------
 */

int
TclpMatchInDirectory(
    Tcl_Interp *interp,		/* Interpreter to receive errors. */
    Tcl_Obj *resultPtr,		/* List object to lappend results. */
    Tcl_Obj *pathPtr,		/* Contains path to directory to search. */
    const char *pattern,	/* Pattern to match against. */
    Tcl_GlobTypeData *types)	/* Object containing list of acceptable types.
				 * May be NULL. In particular the directory
				 * flag is very important. */
{
    const char *native;
    Tcl_Obj *fileNamePtr;
    int matchResult = 0;

    if (types != NULL && types->type == TCL_GLOB_TYPE_MOUNT) {
	/*
	 * The native filesystem never adds mounts.
	 */

	return TCL_OK;
    }

    fileNamePtr = Tcl_FSGetTranslatedPath(interp, pathPtr);
    if (fileNamePtr == NULL) {
	return TCL_ERROR;
    }

    if (pattern == NULL || (*pattern == '\0')) {
	/*
	 * Match a file directly.
	 */

	Tcl_Obj *tailPtr;
	const char *nativeTail;

	native = (const char *)Tcl_FSGetNativePath(pathPtr);
	tailPtr = TclPathPart(interp, pathPtr, TCL_PATH_TAIL);
	nativeTail = (const char *)Tcl_FSGetNativePath(tailPtr);
	matchResult = NativeMatchType(interp, native, nativeTail, types);
	if (matchResult == 1) {
	    Tcl_ListObjAppendElement(interp, resultPtr, pathPtr);
	}
	Tcl_DecrRefCount(tailPtr);
	Tcl_DecrRefCount(fileNamePtr);
    } else {
	TclDIR *d;
	Tcl_DirEntry *entryPtr;
	const char *dirName;
	Tcl_Size dirLength, nativeDirLen;
	int matchHidden, matchHiddenPat;
	Tcl_StatBuf statBuf;
	Tcl_DString ds;		/* native encoding of dir */
	Tcl_DString dsOrig;	/* utf-8 encoding of dir */

	Tcl_DStringInit(&dsOrig);
	dirName = TclGetStringFromObj(fileNamePtr, &dirLength);
	Tcl_DStringAppend(&dsOrig, dirName, dirLength);

	/*
	 * Make sure that the directory part of the name really is a
	 * directory. If the directory name is "", use the name "." instead,
	 * because some UNIX systems don't treat "" like "." automatically.
	 * Keep the "" for use in generating file names, otherwise "glob
	 * foo.c" would return "./foo.c".
	 */

	if (dirLength == 0) {
	    dirName = ".";
	} else {
	    dirName = Tcl_DStringValue(&dsOrig);

	    /*
	     * Make sure we have a trailing directory delimiter.
	     */

	    if (dirName[dirLength-1] != '/') {
		dirName = TclDStringAppendLiteral(&dsOrig, "/");
		dirLength++;
	    }
	}

	/*
	 * Now open the directory for reading and iterate over the contents.
	 */

	native = Tcl_UtfToExternalDString(NULL, dirName, TCL_INDEX_NONE, &ds);

	if ((TclOSstat(native, &statBuf) != 0)		/* INTL: Native. */
		|| !S_ISDIR(statBuf.st_mode)) {
	    Tcl_DStringFree(&dsOrig);
	    Tcl_DStringFree(&ds);
	    Tcl_DecrRefCount(fileNamePtr);
	    return TCL_OK;
	}

	d = TclOSopendir(native);				/* INTL: Native. */
	if (d == NULL) {
	    Tcl_DStringFree(&ds);
	    if (interp != NULL) {
		Tcl_SetObjResult(interp, Tcl_ObjPrintf(
			"couldn't read directory \"%s\": %s",
			Tcl_DStringValue(&dsOrig), Tcl_PosixError(interp)));
	    }
	    Tcl_DStringFree(&dsOrig);
	    Tcl_DecrRefCount(fileNamePtr);
	    return TCL_ERROR;
	}

	nativeDirLen = Tcl_DStringLength(&ds);

	/*
	 * Check to see if -type or the pattern requests hidden files.
	 */

	matchHiddenPat = (pattern[0] == '.')
		|| ((pattern[0] == '\\') && (pattern[1] == '.'));
	matchHidden = matchHiddenPat
		|| (types && (types->perm & TCL_GLOB_PERM_HIDDEN));
	while ((entryPtr = TclOSreaddir(d)) != NULL) {	/* INTL: Native. */
	    Tcl_DString utfDs;
	    const char *utfname;

	    /*
	     * Skip this file if it doesn't agree with the hidden parameters
	     * requested by the user (via -type or pattern).
	     */

	    if (*entryPtr->d_name == '.') {
		if (!matchHidden) {
		    continue;
		}
	    } else {
#ifdef MAC_OSX_TCL
		if (matchHiddenPat) {
		    continue;
		}
		/* Also need to check HFS hidden flag in TclMacOSXMatchType. */
#else
		if (matchHidden) {
		    continue;
		}
#endif
	    }

	    /*
	     * Now check to see if the file matches, according to both type
	     * and pattern. If so, add the file to the result.
	     */

	    utfname = Tcl_ExternalToUtfDString(NULL, entryPtr->d_name, TCL_INDEX_NONE, &utfDs);
	    if (Tcl_StringCaseMatch(utfname, pattern, 0)) {
		int typeOk = 1;

		if (types != NULL) {
		    Tcl_DStringSetLength(&ds, nativeDirLen);
		    native = Tcl_DStringAppend(&ds, entryPtr->d_name, TCL_INDEX_NONE);
		    matchResult = NativeMatchType(interp, native,
			    entryPtr->d_name, types);
		    typeOk = (matchResult == 1);
		}
		if (typeOk) {
		    Tcl_ListObjAppendElement(interp, resultPtr,
			    TclNewFSPathObj(pathPtr, utfname,
			    Tcl_DStringLength(&utfDs)));
		}
	    }
	    Tcl_DStringFree(&utfDs);
	    if (matchResult < 0) {
		break;
	    }
	}

	TclOSclosedir(d);
	Tcl_DStringFree(&ds);
	Tcl_DStringFree(&dsOrig);
	Tcl_DecrRefCount(fileNamePtr);
    }
    if (matchResult < 0) {
	return TCL_ERROR;
    }
    return TCL_OK;
}

/*
 *----------------------------------------------------------------------
 *
 * NativeMatchType --
 *
 *	This routine is used by the globbing code to check if a file matches a
 *	given type description.
 *
 * Results:
 *	The return value is 1, 0 or -1 indicating whether the file matches the
 *	given criteria, does not match them, or an error occurred (in which
 *	case an error is left in interp).
 *
 * Side effects:
 *	None.
 *
 *----------------------------------------------------------------------
 */

static int
NativeMatchType(
    Tcl_Interp *interp,       /* Interpreter to receive errors. */
    const char *nativeEntry,  /* Native path to check. */
    const char *nativeName,   /* Native filename to check. */
    Tcl_GlobTypeData *types)  /* Type description to match against. */
{
    Tcl_StatBuf buf;

    if (types == NULL) {
	/*
	 * Simply check for the file's existence, but do it with lstat, in
	 * case it is a link to a file which doesn't exist (since that case
	 * would not show up if we used 'access' or 'stat')
	 */

	if (TclOSlstat(nativeEntry, &buf) != 0) {
	    return 0;
	}
	return 1;
    }

    if (types->perm != 0) {
	if (TclOSstat(nativeEntry, &buf) != 0) {
	    /*
	     * Either the file has disappeared between the 'readdir' call and
	     * the 'stat' call, or the file is a link to a file which doesn't
	     * exist (which we could ascertain with lstat), or there is some
	     * other strange problem. In all these cases, we define this to
	     * mean the file does not match any defined permission, and
	     * therefore it is not added to the list of files to return.
	     */

	    return 0;
	}

	/*
	 * readonly means that there are NO write permissions (even for user),
	 * but execute is OK for anybody OR that the user immutable flag is
	 * set (where supported).
	 */

	if (((types->perm & TCL_GLOB_PERM_RONLY) &&
#if defined(HAVE_CHFLAGS) && defined(UF_IMMUTABLE)
		!(buf.st_flags & UF_IMMUTABLE) &&
#endif
		(buf.st_mode & (S_IWOTH|S_IWGRP|S_IWUSR))) ||
	    ((types->perm & TCL_GLOB_PERM_R) &&
		(access(nativeEntry, R_OK) != 0)) ||
	    ((types->perm & TCL_GLOB_PERM_W) &&
		(access(nativeEntry, W_OK) != 0)) ||
	    ((types->perm & TCL_GLOB_PERM_X) &&
		(access(nativeEntry, X_OK) != 0))
#ifndef MAC_OSX_TCL
	    || ((types->perm & TCL_GLOB_PERM_HIDDEN) &&
		(*nativeName != '.'))
#endif /* MAC_OSX_TCL */
		) {
	    return 0;
	}
    }
    if (types->type != 0) {
	if (types->perm == 0) {
	    /*
	     * We haven't yet done a stat on the file.
	     */

	    if (TclOSstat(nativeEntry, &buf) != 0) {
		/*
		 * Posix error occurred. The only ok case is if this is a link
		 * to a nonexistent file, and the user did 'glob -l'. So we
		 * check that here:
		 */

		if ((types->type & TCL_GLOB_TYPE_LINK)
			&& (TclOSlstat(nativeEntry, &buf) == 0)
			&& S_ISLNK(buf.st_mode)) {
		    return 1;
		}
		return 0;
	    }
	}

	/*
	 * In order bcdpsfl as in 'find -t'
	 */

	if (    ((types->type & TCL_GLOB_TYPE_BLOCK)&& S_ISBLK(buf.st_mode)) ||
		((types->type & TCL_GLOB_TYPE_CHAR) && S_ISCHR(buf.st_mode)) ||
		((types->type & TCL_GLOB_TYPE_DIR)  && S_ISDIR(buf.st_mode)) ||
		((types->type & TCL_GLOB_TYPE_PIPE) && S_ISFIFO(buf.st_mode))||
#ifdef S_ISSOCK
		((types->type & TCL_GLOB_TYPE_SOCK) && S_ISSOCK(buf.st_mode))||
#endif /* S_ISSOCK */
		((types->type & TCL_GLOB_TYPE_FILE) && S_ISREG(buf.st_mode))) {
	    /*
	     * Do nothing - this file is ok.
	     */
	} else {
#ifdef S_ISLNK
	    if ((types->type & TCL_GLOB_TYPE_LINK)
		    && (TclOSlstat(nativeEntry, &buf) == 0)
		    && S_ISLNK(buf.st_mode)) {
		goto filetypeOK;
	    }
#endif /* S_ISLNK */
	    return 0;
	}
    }
  filetypeOK:

    /*
     * If we're on OSX, we also have to worry about matching the file creator
     * code (if specified). Do that now.
     */

#ifdef MAC_OSX_TCL
    if (types->macType != NULL || types->macCreator != NULL ||
	    (types->perm & TCL_GLOB_PERM_HIDDEN)) {
	int matchResult;

	if (types->perm == 0 && types->type == 0) {
	    /*
	     * We haven't yet done a stat on the file.
	     */

	    if (TclOSstat(nativeEntry, &buf) != 0) {
		return 0;
	    }
	}

	matchResult = TclMacOSXMatchType(interp, nativeEntry, nativeName,
		&buf, types);
	if (matchResult != 1) {
	    return matchResult;
	}
    }
#else
    (void)interp;
#endif /* MAC_OSX_TCL */

    return 1;
}

/*
 *---------------------------------------------------------------------------
 *
 * TclpGetUserHome --
 *
 *	This function takes the specified user name and finds their home
 *	directory.
 *
 * Results:
 *	The result is a pointer to a string specifying the user's home
 *	directory, or NULL if the user's home directory could not be
 *	determined. Storage for the result string is allocated in bufferPtr;
 *	the caller must call Tcl_DStringFree() when the result is no longer
 *	needed.
 *
 * Side effects:
 *	None.
 *
 *----------------------------------------------------------------------
 */

const char *
TclpGetUserHome(
    const char *name,		/* User name for desired home directory. */
    Tcl_DString *bufferPtr)	/* Uninitialized or free DString filled with
				 * name of user's home directory. */
{
    struct passwd *pwPtr;
    Tcl_DString ds;
    const char *native = Tcl_UtfToExternalDString(NULL, name, TCL_INDEX_NONE, &ds);

    pwPtr = TclpGetPwNam(native);			/* INTL: Native. */
    Tcl_DStringFree(&ds);

    if (pwPtr == NULL) {
	return NULL;
    }
    return Tcl_ExternalToUtfDString(NULL, pwPtr->pw_dir, TCL_INDEX_NONE, bufferPtr);
}

/*
 *---------------------------------------------------------------------------
 *
 * TclpObjAccess --
 *
 *	This function replaces the library version of access().
 *
 * Results:
 *	See access() documentation.
 *
 * Side effects:
 *	See access() documentation.
 *
 *---------------------------------------------------------------------------
 */

int
TclpObjAccess(
    Tcl_Obj *pathPtr,		/* Path of file to access */
    int mode)			/* Permission setting. */
{
    const char *path = (const char *)Tcl_FSGetNativePath(pathPtr);

    if (path == NULL) {
	return -1;
    }
    return access(path, mode);
}

/*
 *---------------------------------------------------------------------------
 *
 * TclpObjChdir --
 *
 *	This function replaces the library version of chdir().
 *
 * Results:
 *	See chdir() documentation.
 *
 * Side effects:
 *	See chdir() documentation.
 *
 *---------------------------------------------------------------------------
 */

int
TclpObjChdir(
    Tcl_Obj *pathPtr)		/* Path to new working directory */
{
    const char *path = (const char *)Tcl_FSGetNativePath(pathPtr);

    if (path == NULL) {
	return -1;
    }
    return chdir(path);
}

/*
 *----------------------------------------------------------------------
 *
 * TclpObjLstat --
 *
 *	This function replaces the library version of lstat().
 *
 * Results:
 *	See lstat() documentation.
 *
 * Side effects:
 *	See lstat() documentation.
 *
 *----------------------------------------------------------------------
 */

int
TclpObjLstat(
    Tcl_Obj *pathPtr,		/* Path of file to stat */
    Tcl_StatBuf *bufPtr)	/* Filled with results of stat call. */
{
    return TclOSlstat((const char *)Tcl_FSGetNativePath(pathPtr), bufPtr);
}

/*
 *---------------------------------------------------------------------------
 *
 * TclpGetNativeCwd --
 *
 *	This function replaces the library version of getcwd().
 *
 * Results:
 *	The input and output are filesystem paths in native form. The result
 *	is either the given clientData, if the working directory hasn't
 *	changed, or a new clientData (owned by our caller), giving the new
 *	native path, or NULL if the current directory could not be determined.
 *	If NULL is returned, the caller can examine the standard Posix error
 *	codes to determine the cause of the problem.
 *
 * Side effects:
 *	None.
 *
 *----------------------------------------------------------------------
 */

void *
TclpGetNativeCwd(
    void *clientData)
{
    char buffer[MAXPATHLEN+1];

#ifdef USEGETWD
    if (getwd(buffer) == NULL) {			/* INTL: Native. */
	return NULL;
    }
#else
    if (getcwd(buffer, MAXPATHLEN+1) == NULL) {		/* INTL: Native. */
	return NULL;
    }
#endif /* USEGETWD */

    if ((clientData == NULL) || strcmp(buffer, (const char *) clientData)) {
	char *newCd = (char *)ckalloc(strlen(buffer) + 1);

	strcpy(newCd, buffer);
	return newCd;
    }

    /*
     * No change to pwd.
     */

    return clientData;
}

/*
 *---------------------------------------------------------------------------
 *
 * TclpGetCwd --
 *
 *	This function replaces the library version of getcwd(). (Obsolete
 *	function, only retained for old extensions which may call it
 *	directly).
 *
 * Results:
 *	The result is a pointer to a string specifying the current directory,
 *	or NULL if the current directory could not be determined. If NULL is
 *	returned, an error message is left in the interp's result. Storage for
 *	the result string is allocated in bufferPtr; the caller must call
 *	Tcl_DStringFree() when the result is no longer needed.
 *
 * Side effects:
 *	None.
 *
 *----------------------------------------------------------------------
 */

const char *
TclpGetCwd(
    Tcl_Interp *interp,		/* If non-NULL, used for error reporting. */
    Tcl_DString *bufferPtr)	/* Uninitialized or free DString filled with
				 * name of current directory. */
{
    char buffer[MAXPATHLEN+1];

#ifdef USEGETWD
    if (getwd(buffer) == NULL)				/* INTL: Native. */
#else
    if (getcwd(buffer, MAXPATHLEN+1) == NULL)		/* INTL: Native. */
#endif /* USEGETWD */
    {
	if (interp != NULL) {
	    Tcl_SetObjResult(interp, Tcl_ObjPrintf(
		    "error getting working directory name: %s",
		    Tcl_PosixError(interp)));
	}
	return NULL;
    }
    return Tcl_ExternalToUtfDString(NULL, buffer, TCL_INDEX_NONE, bufferPtr);
}

/*
 *---------------------------------------------------------------------------
 *
 * TclpReadlink --
 *
 *	This function replaces the library version of readlink().
 *
 * Results:
 *	The result is a pointer to a string specifying the contents of the
 *	symbolic link given by 'path', or NULL if the symbolic link could not
 *	be read. Storage for the result string is allocated in bufferPtr; the
 *	caller must call Tcl_DStringFree() when the result is no longer
 *	needed.
 *
 * Side effects:
 *	See readlink() documentation.
 *
 *---------------------------------------------------------------------------
 */

char *
TclpReadlink(
    const char *path,		/* Path of file to readlink (UTF-8). */
    Tcl_DString *linkPtr)	/* Uninitialized or free DString filled with
				 * contents of link (UTF-8). */
{
#ifndef DJGPP
    char link[MAXPATHLEN];
    Tcl_Size length;
    const char *native;
    Tcl_DString ds;

    native = Tcl_UtfToExternalDString(NULL, path, TCL_INDEX_NONE, &ds);
    length = readlink(native, link, sizeof(link));	/* INTL: Native. */
    Tcl_DStringFree(&ds);

    if (length < 0) {
	return NULL;
    }

    Tcl_ExternalToUtfDString(NULL, link, length, linkPtr);
    return Tcl_DStringValue(linkPtr);
#else
    return NULL;
#endif /* !DJGPP */
}

/*
 *----------------------------------------------------------------------
 *
 * TclpObjStat --
 *
 *	This function replaces the library version of stat().
 *
 * Results:
 *	See stat() documentation.
 *
 * Side effects:
 *	See stat() documentation.
 *
 *----------------------------------------------------------------------
 */

int
TclpObjStat(
    Tcl_Obj *pathPtr,		/* Path of file to stat */
    Tcl_StatBuf *bufPtr)	/* Filled with results of stat call. */
{
    const char *path = (const char *)Tcl_FSGetNativePath(pathPtr);

    if (path == NULL) {
	return -1;
    }
    return TclOSstat(path, bufPtr);
}

#ifdef S_IFLNK

Tcl_Obj *
TclpObjLink(
    Tcl_Obj *pathPtr,
    Tcl_Obj *toPtr,
    int linkAction)
{
    if (toPtr != NULL) {
	const char *src = (const char *)Tcl_FSGetNativePath(pathPtr);
	const char *target = NULL;

	if (src == NULL) {
	    return NULL;
	}

	/*
	 * If we're making a symbolic link and the path is relative, then we
	 * must check whether it exists _relative_ to the directory in which
	 * the src is found (not relative to the current cwd which is just not
	 * relevant in this case).
	 *
	 * If we're making a hard link, then a relative path is just converted
	 * to absolute relative to the cwd.
	 */

	if ((linkAction & TCL_CREATE_SYMBOLIC_LINK)
		&& (Tcl_FSGetPathType(toPtr) == TCL_PATH_RELATIVE)) {
	    Tcl_Obj *dirPtr, *absPtr;

	    dirPtr = TclPathPart(NULL, pathPtr, TCL_PATH_DIRNAME);
	    if (dirPtr == NULL) {
		return NULL;
	    }
	    absPtr = Tcl_FSJoinToPath(dirPtr, 1, &toPtr);
	    Tcl_IncrRefCount(absPtr);
	    if (Tcl_FSAccess(absPtr, F_OK) == -1) {
		Tcl_DecrRefCount(absPtr);
		Tcl_DecrRefCount(dirPtr);

		/*
		 * Target doesn't exist.
		 */

		errno = ENOENT;
		return NULL;
	    }

	    /*
	     * Target exists; we'll construct the relative path we want below.
	     */

	    Tcl_DecrRefCount(absPtr);
	    Tcl_DecrRefCount(dirPtr);
	} else {
	    target = (const char*)Tcl_FSGetNativePath(toPtr);
	    if (target == NULL) {
		return NULL;
	    }
	    if (access(target, F_OK) == -1) {
		/*
		 * Target doesn't exist.
		 */

		errno = ENOENT;
		return NULL;
	    }
	}

	if (access(src, F_OK) != -1) {
	    /*
	     * Src exists.
	     */

	    errno = EEXIST;
	    return NULL;
	}

	/*
	 * Check symbolic link flag first, since we prefer to create these.
	 */

	if (linkAction & TCL_CREATE_SYMBOLIC_LINK) {
	    Tcl_DString ds;
	    Tcl_Obj *transPtr;
	    Tcl_Size length;

	    /*
	     * Now we don't want to link to the absolute, normalized path.
	     * Relative links are quite acceptable (but links to ~user are not
	     * -- these must be expanded first).
	     */

	    transPtr = Tcl_FSGetTranslatedPath(NULL, toPtr);
	    if (transPtr == NULL) {
		return NULL;
	    }
	    target = TclGetStringFromObj(transPtr, &length);
	    target = Tcl_UtfToExternalDString(NULL, target, length, &ds);
	    Tcl_DecrRefCount(transPtr);

	    if (symlink(target, src) != 0) {
		toPtr = NULL;
	    }
	    Tcl_DStringFree(&ds);
	} else if (linkAction & TCL_CREATE_HARD_LINK) {
	    if (link(target, src) != 0) {
		return NULL;
	    }
	} else {
	    errno = ENODEV;
	    return NULL;
	}
	return toPtr;
    } else {
	Tcl_Obj *linkPtr = NULL;

	char link[MAXPATHLEN];
	Tcl_Size length;
	Tcl_DString ds;
	Tcl_Obj *transPtr;

	transPtr = Tcl_FSGetTranslatedPath(NULL, pathPtr);
	if (transPtr == NULL) {
	    return NULL;
	}
	Tcl_DecrRefCount(transPtr);

	length = readlink((const char *)Tcl_FSGetNativePath(pathPtr), link, sizeof(link));
	if (length < 0) {
	    return NULL;
	}

	Tcl_ExternalToUtfDString(NULL, link, length, &ds);
	linkPtr = Tcl_DStringToObj(&ds);
	Tcl_IncrRefCount(linkPtr);
	return linkPtr;
    }
}
#endif /* S_IFLNK */

/*
 *---------------------------------------------------------------------------
 *
 * TclpFilesystemPathType --
 *
 *	This function is part of the native filesystem support, and returns
 *	the path type of the given path. Right now it simply returns NULL. In
 *	the future it could return specific path types, like 'nfs', 'samba',
 *	'FAT32', etc.
 *
 * Results:
 *	NULL at present.
 *
 * Side effects:
 *	None.
 *
 *---------------------------------------------------------------------------
 */

Tcl_Obj *
TclpFilesystemPathType(
    TCL_UNUSED(Tcl_Obj *))
{
    /*
     * All native paths are of the same type.
     */

    return NULL;
}

/*
 *---------------------------------------------------------------------------
 *
 * TclpNativeToNormalized --
 *
 *	Convert native format to a normalized path object, with refCount of
 *	zero.
 *
 *	Currently assumes all native paths are actually normalized already, so
 *	if the path given is not normalized this will actually just convert to
 *	a valid string path, but not necessarily a normalized one.
 *
 * Results:
 *	A valid normalized path.
 *
 * Side effects:
 *	None.
 *
 *---------------------------------------------------------------------------
 */

Tcl_Obj *
TclpNativeToNormalized(
    void *clientData)
{
    Tcl_DString ds;

    Tcl_ExternalToUtfDString(NULL, (const char *) clientData, TCL_INDEX_NONE, &ds);
    return Tcl_DStringToObj(&ds);
}

/*
 *---------------------------------------------------------------------------
 *
 * TclNativeCreateNativeRep --
 *
 *	Create a native representation for the given path.
 *
 * Results:
 *	The nativePath representation.
 *
 * Side effects:
 *	Memory will be allocated. The path may need to be normalized.
 *
 *---------------------------------------------------------------------------
 */

void *
TclNativeCreateNativeRep(
    Tcl_Obj *pathPtr)
{
    char *nativePathPtr;
    const char *str;
    Tcl_DString ds;
    Tcl_Obj *validPathPtr;
    Tcl_Size len;

    if (TclFSCwdIsNative()) {
	/*
	 * The cwd is native, which means we can use the translated path
	 * without worrying about normalization (this will also usually be
	 * shorter so the utf-to-external conversion will be somewhat faster).
	 */

	validPathPtr = Tcl_FSGetTranslatedPath(NULL, pathPtr);
	if (validPathPtr == NULL) {
	    return NULL;
	}
    } else {
	/*
	 * Make sure the normalized path is set.
	 */

	validPathPtr = Tcl_FSGetNormalizedPath(NULL, pathPtr);
	if (validPathPtr == NULL) {
	    return NULL;
	}
	Tcl_IncrRefCount(validPathPtr);
    }

    str = TclGetStringFromObj(validPathPtr, &len);
    Tcl_UtfToExternalDString(NULL, str, len, &ds);
    len = Tcl_DStringLength(&ds) + sizeof(char);
    if (strlen(Tcl_DStringValue(&ds)) < len - sizeof(char)) {
	/* See bug [3118489]: NUL in filenames */
	Tcl_DecrRefCount(validPathPtr);
	Tcl_DStringFree(&ds);
	return NULL;
    }
    Tcl_DecrRefCount(validPathPtr);
    nativePathPtr = (char *)ckalloc(len);
    memcpy(nativePathPtr, Tcl_DStringValue(&ds), len);

    Tcl_DStringFree(&ds);
    return nativePathPtr;
}

/*
 *---------------------------------------------------------------------------
 *
 * TclNativeDupInternalRep --
 *
 *	Duplicate the native representation.
 *
 * Results:
 *	The copied native representation, or NULL if it is not possible to
 *	copy the representation.
 *
 * Side effects:
 *	Memory will be allocated for the copy.
 *
 *---------------------------------------------------------------------------
 */

void *
TclNativeDupInternalRep(
    void *clientData)
{
    char *copy;
    size_t len;

    if (clientData == NULL) {
	return NULL;
    }

    /*
     * ASCII representation when running on Unix.
     */

    len = (strlen((const char*) clientData) + 1) * sizeof(char);

    copy = (char *)ckalloc(len);
    memcpy(copy, clientData, len);
    return copy;
}

/*
 *---------------------------------------------------------------------------
 *
 * TclpUtime --
 *
 *	Set the modification date for a file.
 *
 * Results:
 *	0 on success, -1 on error.
 *
 * Side effects:
 *	None.
 *
 *---------------------------------------------------------------------------
 */

int
TclpUtime(
    Tcl_Obj *pathPtr,		/* File to modify */
    struct utimbuf *tval)	/* New modification date structure */
{
    return utime((const char *)Tcl_FSGetNativePath(pathPtr), tval);
}

#ifdef __CYGWIN__

int
TclOSfstat(
    int fd,
    void *cygstat)
{
    struct stat buf;
    Tcl_StatBuf *statBuf = (Tcl_StatBuf *)cygstat;
    int result = fstat(fd, &buf);

    statBuf->st_mode = buf.st_mode;
    statBuf->st_ino = buf.st_ino;
    statBuf->st_dev = buf.st_dev;
    statBuf->st_rdev = buf.st_rdev;
    statBuf->st_nlink = buf.st_nlink;
    statBuf->st_uid = buf.st_uid;
    statBuf->st_gid = buf.st_gid;
    statBuf->st_size = buf.st_size;
    statBuf->st_atime = buf.st_atime;
    statBuf->st_mtime = buf.st_mtime;
    statBuf->st_ctime = buf.st_ctime;
    return result;
}

int
TclOSstat(
    const char *name,
    void *cygstat)
{
    struct stat buf;
    Tcl_StatBuf *statBuf = (Tcl_StatBuf *)cygstat;
    int result = stat(name, &buf);

    statBuf->st_mode = buf.st_mode;
    statBuf->st_ino = buf.st_ino;
    statBuf->st_dev = buf.st_dev;
    statBuf->st_rdev = buf.st_rdev;
    statBuf->st_nlink = buf.st_nlink;
    statBuf->st_uid = buf.st_uid;
    statBuf->st_gid = buf.st_gid;
    statBuf->st_size = buf.st_size;
    statBuf->st_atime = buf.st_atime;
    statBuf->st_mtime = buf.st_mtime;
    statBuf->st_ctime = buf.st_ctime;
    return result;
}

int
TclOSlstat(
    const char *name,
    void *cygstat)
{
    struct stat buf;
    Tcl_StatBuf *statBuf = (Tcl_StatBuf *)cygstat;
    int result = lstat(name, &buf);

    statBuf->st_mode = buf.st_mode;
    statBuf->st_ino = buf.st_ino;
    statBuf->st_dev = buf.st_dev;
    statBuf->st_rdev = buf.st_rdev;
    statBuf->st_nlink = buf.st_nlink;
    statBuf->st_uid = buf.st_uid;
    statBuf->st_gid = buf.st_gid;
    statBuf->st_size = buf.st_size;
    statBuf->st_atime = buf.st_atime;
    statBuf->st_mtime = buf.st_mtime;
    statBuf->st_ctime = buf.st_ctime;
    return result;
}
#endif /* CYGWIN */

/*
 * Local Variables:
 * mode: c
 * c-basic-offset: 4
 * fill-column: 78
 * End:
 */<|MERGE_RESOLUTION|>--- conflicted
+++ resolved
@@ -154,15 +154,8 @@
     if (name[0] == '/')
 #endif
     {
-<<<<<<< HEAD
 	Tcl_ExternalToUtfDString(NULL, name, TCL_INDEX_NONE, &utfName);
-	TclSetObjNameOfExecutable(
-		Tcl_NewStringObj(Tcl_DStringValue(&utfName), TCL_INDEX_NONE), NULL);
-	Tcl_DStringFree(&utfName);
-=======
-	Tcl_ExternalToUtfDString(NULL, name, -1, &utfName);
-	TclSetObjNameOfExecutable(TclDStringToObj(&utfName), NULL);
->>>>>>> 4eb4297f
+	TclSetObjNameOfExecutable(Tcl_DStringToObj(&utfName), NULL);
 	goto done;
     }
 
@@ -195,15 +188,8 @@
     TclDStringAppendDString(&buffer, &nameString);
     Tcl_DStringFree(&nameString);
 
-<<<<<<< HEAD
     Tcl_ExternalToUtfDString(NULL, Tcl_DStringValue(&buffer), TCL_INDEX_NONE, &utfName);
-    TclSetObjNameOfExecutable(
-	    Tcl_NewStringObj(Tcl_DStringValue(&utfName), TCL_INDEX_NONE), NULL);
-    Tcl_DStringFree(&utfName);
-=======
-    Tcl_ExternalToUtfDString(NULL, Tcl_DStringValue(&buffer), -1, &utfName);
-    TclSetObjNameOfExecutable(TclDStringToObj(&utfName), NULL);
->>>>>>> 4eb4297f
+    TclSetObjNameOfExecutable(Tcl_DStringToObj(&utfName), NULL);
 
   done:
     Tcl_DStringFree(&buffer);
