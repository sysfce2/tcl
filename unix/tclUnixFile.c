--- conflicted
+++ resolved
@@ -1196,16 +1196,12 @@
  
 #ifdef __CYGWIN__
-<<<<<<< HEAD
 
 int
 TclOSstat(
     const char *name,
-    Tcl_StatBuf *statBuf)
-{
-=======
-int TclOSstat(const char *name, void *cygstat) {
->>>>>>> 6b531a4b
+    void *cygstat)
+{
     struct stat buf;
     Tcl_StatBuf *statBuf = cygstat;
     int result = stat(name, &buf);
@@ -1223,16 +1219,12 @@
     statBuf->st_ctime = buf.st_ctime;
     return result;
 }
-<<<<<<< HEAD
 
 int
 TclOSlstat(
     const char *name,
-    Tcl_StatBuf *statBuf)
-{
-=======
-int TclOSlstat(const char *name, void *cygstat) {
->>>>>>> 6b531a4b
+    void *cygstat)
+{
     struct stat buf;
     Tcl_StatBuf *statBuf = cygstat;
     int result = lstat(name, &buf);
