/*
 * tclUnixFile.c --
 *
 *	This file contains wrappers around UNIX file handling functions.
 *	These wrappers mask differences between Windows and UNIX.
 *
 * Copyright © 1995-1998 Sun Microsystems, Inc.
 *
 * See the file "license.terms" for information on usage and redistribution
 * of this file, and for a DISCLAIMER OF ALL WARRANTIES.
 */

#include "tclInt.h"
#include "tclFileSystem.h"

static int NativeMatchType(Tcl_Interp *interp, const char* nativeEntry,
	const char* nativeName, Tcl_GlobTypeData *types);

/*
 *---------------------------------------------------------------------------
 *
 * TclpFindExecutable --
 *
 *	This function computes the absolute path name of the current
 *	application, given its argv[0] value. For Cygwin, argv[0] is
 *	ignored and the path is determined the same as under win32.
 *
 * Results:
 *	None.
 *
 * Side effects:
 *	The computed path name is stored as a ProcessGlobalValue.
 *
 *---------------------------------------------------------------------------
 */

#ifdef __CYGWIN__
void
TclpFindExecutable(
    TCL_UNUSED(const char *) /*argv0*/)
{
    size_t length;
    wchar_t buf[PATH_MAX] = L"";
    char name[PATH_MAX * 3 + 1];

    GetModuleFileNameW(NULL, buf, PATH_MAX);
    cygwin_conv_path(3, buf, name, sizeof(name));
    length = strlen(name);
    if ((length > 4) && !strcasecmp(name + length - 4, ".exe")) {
	/* Strip '.exe' part. */
	length -= 4;
    }
    TclSetObjNameOfExecutable(
	    Tcl_NewStringObj(name, length), NULL);
}
#else
void
TclpFindExecutable(
    const char *argv0)		/* The value of the application's argv[0]
				 * (native). */
{
    Tcl_Encoding encoding;
    const char *name, *p;
    Tcl_StatBuf statBuf;
    Tcl_DString buffer, nameString, cwd, utfName;
    Tcl_Obj *obj;

    if (argv0 == NULL) {
	return;
    }
    Tcl_DStringInit(&buffer);

    name = argv0;
    for (p = name; *p != '\0'; p++) {
	if (*p == '/') {
	    /*
	     * The name contains a slash, so use the name directly without
	     * doing a path search.
	     */

	    goto gotName;
	}
    }

    p = getenv("PATH");					/* INTL: Native. */
    if (p == NULL) {
	/*
	 * There's no PATH environment variable; use the default that is used
	 * by sh.
	 */

	p = ":/bin:/usr/bin";
    } else if (*p == '\0') {
	/*
	 * An empty path is equivalent to ".".
	 */

	p = "./";
    }

    /*
     * Search through all the directories named in the PATH variable to see if
     * argv[0] is in one of them. If so, use that file name.
     */

    while (1) {
	while (TclIsSpaceProcM(*p)) {
	    p++;
	}
	name = p;
	while ((*p != ':') && (*p != 0)) {
	    p++;
	}
	TclDStringClear(&buffer);
	if (p != name) {
	    Tcl_DStringAppend(&buffer, name, p - name);
	    if (p[-1] != '/') {
		TclDStringAppendLiteral(&buffer, "/");
	    }
	}
	name = Tcl_DStringAppend(&buffer, argv0, TCL_INDEX_NONE);

	/*
	 * INTL: The following calls to access() and stat() should not be
	 * converted to Tclp routines because they need to operate on native
	 * strings directly.
	 */

	if ((access(name, X_OK) == 0)			/* INTL: Native. */
		&& (TclOSstat(name, &statBuf) == 0)	/* INTL: Native. */
		&& S_ISREG(statBuf.st_mode)) {
	    goto gotName;
	}
	if (*p == '\0') {
	    break;
	} else if (*(p+1) == 0) {
	    p = "./";
	} else {
	    p++;
	}
    }
    TclNewObj(obj);
    TclSetObjNameOfExecutable(obj, NULL);
    goto done;

    /*
     * If the name starts with "/" then just store it
     */

  gotName:
#ifdef DJGPP
    if (name[1] == ':')
#else
    if (name[0] == '/')
#endif
    {
	encoding = Tcl_GetEncoding(NULL, NULL);
	Tcl_ExternalToUtfDStringEx(NULL, encoding, name, TCL_INDEX_NONE, TCL_ENCODING_PROFILE_LOSSLESS, &utfName, NULL);
	TclSetObjNameOfExecutable(
		Tcl_NewStringObj(Tcl_DStringValue(&utfName), TCL_INDEX_NONE), encoding);
	Tcl_DStringFree(&utfName);
	goto done;
    }

    if (TclpGetCwd(NULL, &cwd) == NULL) {
	TclNewObj(obj);
	TclSetObjNameOfExecutable(obj, NULL);
	goto done;
    }

    /*
     * The name is relative to the current working directory. First strip off
     * a leading "./", if any, then add the full path name of the current
     * working directory.
     */

    if ((name[0] == '.') && (name[1] == '/')) {
	name += 2;
    }

    Tcl_DStringInit(&nameString);
    Tcl_DStringAppend(&nameString, name, TCL_INDEX_NONE);

    Tcl_DStringFree(&buffer);
    Tcl_UtfToExternalDStringEx(NULL, NULL, Tcl_DStringValue(&cwd),
	    Tcl_DStringLength(&cwd), TCL_ENCODING_PROFILE_LOSSLESS, &buffer, NULL);
    if (Tcl_DStringValue(&cwd)[Tcl_DStringLength(&cwd) -1] != '/') {
	TclDStringAppendLiteral(&buffer, "/");
    }
    Tcl_DStringFree(&cwd);
    TclDStringAppendDString(&buffer, &nameString);
    Tcl_DStringFree(&nameString);

    encoding = Tcl_GetEncoding(NULL, NULL);
    Tcl_ExternalToUtfDStringEx(NULL, encoding, Tcl_DStringValue(&buffer), TCL_INDEX_NONE,
	    TCL_ENCODING_PROFILE_LOSSLESS, &utfName, NULL);
    TclSetObjNameOfExecutable(
	    Tcl_NewStringObj(Tcl_DStringValue(&utfName), TCL_INDEX_NONE), encoding);
    Tcl_DStringFree(&utfName);

  done:
    Tcl_DStringFree(&buffer);
}
#endif

/*
 *----------------------------------------------------------------------
 *
 * TclpMatchInDirectory --
 *
 *	This routine is used by the globbing code to search a directory for
 *	all files which match a given pattern.
 *
 * Results:
 *	The return value is a standard Tcl result indicating whether an error
 *	occurred in globbing. Errors are left in interp, good results are
 *	[lappend]ed to resultPtr (which must be a valid object).
 *
 * Side effects:
 *	None.
 *
 *----------------------------------------------------------------------
 */

int
TclpMatchInDirectory(
    Tcl_Interp *interp,		/* Interpreter to receive errors. */
    Tcl_Obj *resultPtr,		/* List object to lappend results. */
    Tcl_Obj *pathPtr,		/* Contains path to directory to search. */
    const char *pattern,	/* Pattern to match against. */
    Tcl_GlobTypeData *types)	/* Object containing list of acceptable types.
				 * May be NULL. In particular the directory
				 * flag is very important. */
{
    const char *native;
    Tcl_Obj *fileNamePtr;
    int matchResult = 0;

    if (types != NULL && types->type == TCL_GLOB_TYPE_MOUNT) {
	/*
	 * The native filesystem never adds mounts.
	 */

	return TCL_OK;
    }

    fileNamePtr = Tcl_FSGetTranslatedPath(interp, pathPtr);
    if (fileNamePtr == NULL) {
	return TCL_ERROR;
    }

    if (pattern == NULL || (*pattern == '\0')) {
	/*
	 * Match a file directly.
	 */

	Tcl_Obj *tailPtr;
	const char *nativeTail;

	native = (const char *)Tcl_FSGetNativePath(pathPtr);
	tailPtr = TclPathPart(interp, pathPtr, TCL_PATH_TAIL);
	nativeTail = (const char *)Tcl_FSGetNativePath(tailPtr);
	matchResult = NativeMatchType(interp, native, nativeTail, types);
	if (matchResult == 1) {
	    Tcl_ListObjAppendElement(interp, resultPtr, pathPtr);
	}
	Tcl_DecrRefCount(tailPtr);
	Tcl_DecrRefCount(fileNamePtr);
    } else {
	TclDIR *d;
	Tcl_DirEntry *entryPtr;
	const char *dirName;
	size_t dirLength, nativeDirLen;
	int matchHidden, matchHiddenPat;
	Tcl_StatBuf statBuf;
	Tcl_DString ds;		/* native encoding of dir */
	Tcl_DString dsOrig;	/* utf-8 encoding of dir */

	Tcl_DStringInit(&dsOrig);
	dirName = TclGetString(fileNamePtr);
	dirLength = fileNamePtr->length;
	Tcl_DStringAppend(&dsOrig, dirName, dirLength);

	/*
	 * Make sure that the directory part of the name really is a
	 * directory. If the directory name is "", use the name "." instead,
	 * because some UNIX systems don't treat "" like "." automatically.
	 * Keep the "" for use in generating file names, otherwise "glob
	 * foo.c" would return "./foo.c".
	 */

	if (dirLength == 0) {
	    dirName = ".";
	} else {
	    dirName = Tcl_DStringValue(&dsOrig);

	    /*
	     * Make sure we have a trailing directory delimiter.
	     */

	    if (dirName[dirLength-1] != '/') {
		dirName = TclDStringAppendLiteral(&dsOrig, "/");
		dirLength++;
	    }
	}

	/*
	 * Now open the directory for reading and iterate over the contents.
	 */

	if (Tcl_UtfToExternalDStringEx(interp, NULL, dirName, TCL_INDEX_NONE, TCL_ENCODING_PROFILE_LOSSLESS, &ds, NULL) != TCL_OK) {
	    Tcl_DStringFree(&dsOrig);
	    Tcl_DStringFree(&ds);
	    Tcl_DecrRefCount(fileNamePtr);
	    return TCL_ERROR;
	}
	native = Tcl_DStringValue(&ds);

	if ((TclOSstat(native, &statBuf) != 0)		/* INTL: Native. */
		|| !S_ISDIR(statBuf.st_mode)) {
	    Tcl_DStringFree(&dsOrig);
	    Tcl_DStringFree(&ds);
	    Tcl_DecrRefCount(fileNamePtr);
	    return TCL_OK;
	}

	d = TclOSopendir(native);				/* INTL: Native. */
	if (d == NULL) {
	    Tcl_DStringFree(&ds);
	    if (interp != NULL) {
		Tcl_SetObjResult(interp, Tcl_ObjPrintf(
			"couldn't read directory \"%s\": %s",
			Tcl_DStringValue(&dsOrig), Tcl_PosixError(interp)));
	    }
	    Tcl_DStringFree(&dsOrig);
	    Tcl_DecrRefCount(fileNamePtr);
	    return TCL_ERROR;
	}

	nativeDirLen = Tcl_DStringLength(&ds);

	/*
	 * Check to see if -type or the pattern requests hidden files.
	 */

	matchHiddenPat = (pattern[0] == '.')
		|| ((pattern[0] == '\\') && (pattern[1] == '.'));
	matchHidden = matchHiddenPat
		|| (types && (types->perm & TCL_GLOB_PERM_HIDDEN));
	while ((entryPtr = TclOSreaddir(d)) != NULL) {	/* INTL: Native. */
	    Tcl_DString utfDs;
	    const char *utfname;

	    /*
	     * Skip this file if it doesn't agree with the hidden parameters
	     * requested by the user (via -type or pattern).
	     */

	    if (*entryPtr->d_name == '.') {
		if (!matchHidden) {
		    continue;
		}
	    } else {
#ifdef MAC_OSX_TCL
		if (matchHiddenPat) {
		    continue;
		}
		/* Also need to check HFS hidden flag in TclMacOSXMatchType. */
#else
		if (matchHidden) {
		    continue;
		}
#endif
	    }

	    /*
	     * Now check to see if the file matches, according to both type
	     * and pattern. If so, add the file to the result.
	     */

	    if (Tcl_ExternalToUtfDStringEx(interp, NULL, entryPtr->d_name, TCL_INDEX_NONE,
		    TCL_ENCODING_PROFILE_LOSSLESS, &utfDs, NULL) != TCL_OK) {
		matchResult = -1;
		break;
	    }
	    utfname = Tcl_DStringValue(&utfDs);
	    if (Tcl_StringCaseMatch(utfname, pattern, 0)) {
		int typeOk = 1;

		if (types != NULL) {
		    Tcl_DStringSetLength(&ds, nativeDirLen);
		    native = Tcl_DStringAppend(&ds, entryPtr->d_name, TCL_INDEX_NONE);
		    matchResult = NativeMatchType(interp, native,
			    entryPtr->d_name, types);
		    typeOk = (matchResult == 1);
		}
		if (typeOk) {
		    Tcl_ListObjAppendElement(interp, resultPtr,
			    TclNewFSPathObj(pathPtr, utfname,
			    Tcl_DStringLength(&utfDs)));
		}
	    }
	    Tcl_DStringFree(&utfDs);
	    if (matchResult < 0) {
		break;
	    }
	}

	TclOSclosedir(d);
	Tcl_DStringFree(&ds);
	Tcl_DStringFree(&dsOrig);
	Tcl_DecrRefCount(fileNamePtr);
    }
    if (matchResult < 0) {
	return TCL_ERROR;
    }
    return TCL_OK;
}

/*
 *----------------------------------------------------------------------
 *
 * NativeMatchType --
 *
 *	This routine is used by the globbing code to check if a file matches a
 *	given type description.
 *
 * Results:
 *	The return value is 1, 0 or -1 indicating whether the file matches the
 *	given criteria, does not match them, or an error occurred (in which
 *	case an error is left in interp).
 *
 * Side effects:
 *	None.
 *
 *----------------------------------------------------------------------
 */

static int
NativeMatchType(
    Tcl_Interp *interp,       /* Interpreter to receive errors. */
    const char *nativeEntry,  /* Native path to check. */
    const char *nativeName,   /* Native filename to check. */
    Tcl_GlobTypeData *types)  /* Type description to match against. */
{
    Tcl_StatBuf buf;

    if (types == NULL) {
	/*
	 * Simply check for the file's existence, but do it with lstat, in
	 * case it is a link to a file which doesn't exist (since that case
	 * would not show up if we used 'access' or 'stat')
	 */

	if (TclOSlstat(nativeEntry, &buf) != 0) {
	    return 0;
	}
	return 1;
    }

    if (types->perm != 0) {
	if (TclOSstat(nativeEntry, &buf) != 0) {
	    /*
	     * Either the file has disappeared between the 'readdir' call and
	     * the 'stat' call, or the file is a link to a file which doesn't
	     * exist (which we could ascertain with lstat), or there is some
	     * other strange problem. In all these cases, we define this to
	     * mean the file does not match any defined permission, and
	     * therefore it is not added to the list of files to return.
	     */

	    return 0;
	}

	/*
	 * readonly means that there are NO write permissions (even for user),
	 * but execute is OK for anybody OR that the user immutable flag is
	 * set (where supported).
	 */

	if (((types->perm & TCL_GLOB_PERM_RONLY) &&
#if defined(HAVE_CHFLAGS) && defined(UF_IMMUTABLE)
		!(buf.st_flags & UF_IMMUTABLE) &&
#endif
		(buf.st_mode & (S_IWOTH|S_IWGRP|S_IWUSR))) ||
	    ((types->perm & TCL_GLOB_PERM_R) &&
		(access(nativeEntry, R_OK) != 0)) ||
	    ((types->perm & TCL_GLOB_PERM_W) &&
		(access(nativeEntry, W_OK) != 0)) ||
	    ((types->perm & TCL_GLOB_PERM_X) &&
		(access(nativeEntry, X_OK) != 0))
#ifndef MAC_OSX_TCL
	    || ((types->perm & TCL_GLOB_PERM_HIDDEN) &&
		(*nativeName != '.'))
#endif /* MAC_OSX_TCL */
		) {
	    return 0;
	}
    }
    if (types->type != 0) {
	if (types->perm == 0) {
	    /*
	     * We haven't yet done a stat on the file.
	     */

	    if (TclOSstat(nativeEntry, &buf) != 0) {
		/*
		 * Posix error occurred. The only ok case is if this is a link
		 * to a nonexistent file, and the user did 'glob -l'. So we
		 * check that here:
		 */

		if ((types->type & TCL_GLOB_TYPE_LINK)
			&& (TclOSlstat(nativeEntry, &buf) == 0)
			&& S_ISLNK(buf.st_mode)) {
		    return 1;
		}
		return 0;
	    }
	}

	/*
	 * In order bcdpsfl as in 'find -t'
	 */

	if (    ((types->type & TCL_GLOB_TYPE_BLOCK)&& S_ISBLK(buf.st_mode)) ||
		((types->type & TCL_GLOB_TYPE_CHAR) && S_ISCHR(buf.st_mode)) ||
		((types->type & TCL_GLOB_TYPE_DIR)  && S_ISDIR(buf.st_mode)) ||
		((types->type & TCL_GLOB_TYPE_PIPE) && S_ISFIFO(buf.st_mode))||
#ifdef S_ISSOCK
		((types->type & TCL_GLOB_TYPE_SOCK) && S_ISSOCK(buf.st_mode))||
#endif /* S_ISSOCK */
		((types->type & TCL_GLOB_TYPE_FILE) && S_ISREG(buf.st_mode))) {
	    /*
	     * Do nothing - this file is ok.
	     */
	} else {
#ifdef S_ISLNK
	    if ((types->type & TCL_GLOB_TYPE_LINK)
		    && (TclOSlstat(nativeEntry, &buf) == 0)
		    && S_ISLNK(buf.st_mode)) {
		goto filetypeOK;
	    }
#endif /* S_ISLNK */
	    return 0;
	}
    }
  filetypeOK:

    /*
     * If we're on OSX, we also have to worry about matching the file creator
     * code (if specified). Do that now.
     */

#ifdef MAC_OSX_TCL
    if (types->macType != NULL || types->macCreator != NULL ||
	    (types->perm & TCL_GLOB_PERM_HIDDEN)) {
	int matchResult;

	if (types->perm == 0 && types->type == 0) {
	    /*
	     * We haven't yet done a stat on the file.
	     */

	    if (TclOSstat(nativeEntry, &buf) != 0) {
		return 0;
	    }
	}

	matchResult = TclMacOSXMatchType(interp, nativeEntry, nativeName,
		&buf, types);
	if (matchResult != 1) {
	    return matchResult;
	}
    }
#else
    (void)interp;
#endif /* MAC_OSX_TCL */

    return 1;
}

/*
 *---------------------------------------------------------------------------
 *
 * TclpGetUserHome --
 *
 *	This function takes the specified user name and finds their home
 *	directory.
 *
 * Results:
 *	The result is a pointer to a string specifying the user's home
 *	directory, or NULL if the user's home directory could not be
 *	determined. Storage for the result string is allocated in bufferPtr;
 *	the caller must call Tcl_DStringFree() when the result is no longer
 *	needed.
 *
 * Side effects:
 *	None.
 *
 *----------------------------------------------------------------------
 */

const char *
TclpGetUserHome(
    const char *name,		/* User name for desired home directory. */
    Tcl_DString *bufferPtr)	/* Uninitialized or free DString filled with
				 * name of user's home directory. */
{
    struct passwd *pwPtr;
    Tcl_DString ds;
    const char *native;

    if (Tcl_UtfToExternalDStringEx(NULL, NULL, name, TCL_INDEX_NONE, TCL_ENCODING_PROFILE_LOSSLESS, &ds, NULL) != TCL_OK) {
	Tcl_DStringFree(&ds);
	return NULL;
    }
    native = Tcl_DStringValue(&ds);

    pwPtr = TclpGetPwNam(native);			/* INTL: Native. */
    Tcl_DStringFree(&ds);

    if (pwPtr == NULL) {
	return NULL;
    }
    if (Tcl_ExternalToUtfDStringEx(NULL, NULL, pwPtr->pw_dir, TCL_INDEX_NONE, TCL_ENCODING_PROFILE_LOSSLESS, bufferPtr, NULL) != TCL_OK) {
	return NULL;
    } else {
	return Tcl_DStringValue(bufferPtr);
    }
}

/*
 *---------------------------------------------------------------------------
 *
 * TclpObjAccess --
 *
 *	This function replaces the library version of access().
 *
 * Results:
 *	See access() documentation.
 *
 * Side effects:
 *	See access() documentation.
 *
 *---------------------------------------------------------------------------
 */

int
TclpObjAccess(
    Tcl_Obj *pathPtr,		/* Path of file to access */
    int mode)			/* Permission setting. */
{
    const char *path = (const char *)Tcl_FSGetNativePath(pathPtr);

    if (path == NULL) {
	return -1;
    }
    return access(path, mode);
}

/*
 *---------------------------------------------------------------------------
 *
 * TclpObjChdir --
 *
 *	This function replaces the library version of chdir().
 *
 * Results:
 *	See chdir() documentation.
 *
 * Side effects:
 *	See chdir() documentation.
 *
 *---------------------------------------------------------------------------
 */

int
TclpObjChdir(
    Tcl_Obj *pathPtr)		/* Path to new working directory */
{
    const char *path = (const char *)Tcl_FSGetNativePath(pathPtr);

    if (path == NULL) {
	return -1;
    }
    return chdir(path);
}

/*
 *----------------------------------------------------------------------
 *
 * TclpObjLstat --
 *
 *	This function replaces the library version of lstat().
 *
 * Results:
 *	See lstat() documentation.
 *
 * Side effects:
 *	See lstat() documentation.
 *
 *----------------------------------------------------------------------
 */

int
TclpObjLstat(
    Tcl_Obj *pathPtr,		/* Path of file to stat */
    Tcl_StatBuf *bufPtr)	/* Filled with results of stat call. */
{
    return TclOSlstat((const char *)Tcl_FSGetNativePath(pathPtr), bufPtr);
}

/*
 *---------------------------------------------------------------------------
 *
 * TclpGetNativeCwd --
 *
 *	This function replaces the library version of getcwd().
 *
 * Results:
 *	The input and output are filesystem paths in native form. The result
 *	is either the given clientData, if the working directory hasn't
 *	changed, or a new clientData (owned by our caller), giving the new
 *	native path, or NULL if the current directory could not be determined.
 *	If NULL is returned, the caller can examine the standard Posix error
 *	codes to determine the cause of the problem.
 *
 * Side effects:
 *	None.
 *
 *----------------------------------------------------------------------
 */

void *
TclpGetNativeCwd(
    void *clientData)
{
    char buffer[MAXPATHLEN+1];

#ifdef USEGETWD
    if (getwd(buffer) == NULL) {			/* INTL: Native. */
	return NULL;
    }
#else
    if (getcwd(buffer, MAXPATHLEN+1) == NULL) {		/* INTL: Native. */
	return NULL;
    }
#endif /* USEGETWD */

    if ((clientData == NULL) || strcmp(buffer, (const char *) clientData)) {
	char *newCd = (char *)Tcl_Alloc(strlen(buffer) + 1);

	strcpy(newCd, buffer);
	return newCd;
    }

    /*
     * No change to pwd.
     */

    return clientData;
}

/*
 *---------------------------------------------------------------------------
 *
 * TclpGetCwd --
 *
 *	This function replaces the library version of getcwd(). (Obsolete
 *	function, only retained for old extensions which may call it
 *	directly).
 *
 * Results:
 *	The result is a pointer to a string specifying the current directory,
 *	or NULL if the current directory could not be determined. If NULL is
 *	returned, an error message is left in the interp's result. Storage for
 *	the result string is allocated in bufferPtr; the caller must call
 *	Tcl_DStringFree() when the result is no longer needed.
 *
 * Side effects:
 *	None.
 *
 *----------------------------------------------------------------------
 */

const char *
TclpGetCwd(
    Tcl_Interp *interp,		/* If non-NULL, used for error reporting. */
    Tcl_DString *bufferPtr)	/* Uninitialized or free DString filled with
				 * name of current directory. */
{
    char buffer[MAXPATHLEN+1];

#ifdef USEGETWD
    if (getwd(buffer) == NULL)				/* INTL: Native. */
#else
    if (getcwd(buffer, MAXPATHLEN+1) == NULL)		/* INTL: Native. */
#endif /* USEGETWD */
    {
	if (interp != NULL) {
	    Tcl_SetObjResult(interp, Tcl_ObjPrintf(
		    "error getting working directory name: %s",
		    Tcl_PosixError(interp)));
	}
	return NULL;
    }
    if (Tcl_ExternalToUtfDStringEx(interp, NULL, buffer, TCL_INDEX_NONE, TCL_ENCODING_PROFILE_LOSSLESS, bufferPtr, NULL) != TCL_OK) {
	return NULL;
    }
    return Tcl_DStringValue(bufferPtr);
}

/*
 *---------------------------------------------------------------------------
 *
 * TclpReadlink --
 *
 *	This function replaces the library version of readlink().
 *
 * Results:
 *	The result is a pointer to a string specifying the contents of the
 *	symbolic link given by 'path', or NULL if the symbolic link could not
 *	be read. Storage for the result string is allocated in bufferPtr; the
 *	caller must call Tcl_DStringFree() when the result is no longer
 *	needed.
 *
 * Side effects:
 *	See readlink() documentation.
 *
 *---------------------------------------------------------------------------
 */

char *
TclpReadlink(
    const char *path,		/* Path of file to readlink (UTF-8). */
    Tcl_DString *linkPtr)	/* Uninitialized or free DString filled with
				 * contents of link (UTF-8). */
{
#ifndef DJGPP
    char link[MAXPATHLEN];
    Tcl_Size length;
    const char *native;
    Tcl_DString ds;

    if (Tcl_UtfToExternalDStringEx(NULL, NULL, path, TCL_INDEX_NONE, TCL_ENCODING_PROFILE_LOSSLESS, &ds, NULL) != TCL_OK) {
	Tcl_DStringFree(&ds);
	return NULL;
    }
    native = Tcl_DStringValue(&ds);
    length = readlink(native, link, sizeof(link));	/* INTL: Native. */
    Tcl_DStringFree(&ds);

    if (length < 0) {
	return NULL;
    }

    if (Tcl_ExternalToUtfDStringEx(NULL, NULL, link, length, TCL_ENCODING_PROFILE_LOSSLESS, linkPtr, NULL) == TCL_OK) {
	return Tcl_DStringValue(linkPtr);
    }
#endif /* !DJGPP */

    return NULL;
}

/*
 *----------------------------------------------------------------------
 *
 * TclpObjStat --
 *
 *	This function replaces the library version of stat().
 *
 * Results:
 *	See stat() documentation.
 *
 * Side effects:
 *	See stat() documentation.
 *
 *----------------------------------------------------------------------
 */

int
TclpObjStat(
    Tcl_Obj *pathPtr,		/* Path of file to stat */
    Tcl_StatBuf *bufPtr)	/* Filled with results of stat call. */
{
    const char *path = (const char *)Tcl_FSGetNativePath(pathPtr);

    if (path == NULL) {
	return -1;
    }
    return TclOSstat(path, bufPtr);
}

#ifdef S_IFLNK

Tcl_Obj *
TclpObjLink(
    Tcl_Obj *pathPtr,
    Tcl_Obj *toPtr,
    int linkAction)
{
    if (toPtr != NULL) {
	const char *src = (const char *)Tcl_FSGetNativePath(pathPtr);
	const char *target = NULL;

	if (src == NULL) {
	    return NULL;
	}

	/*
	 * If we're making a symbolic link and the path is relative, then we
	 * must check whether it exists _relative_ to the directory in which
	 * the src is found (not relative to the current cwd which is just not
	 * relevant in this case).
	 *
	 * If we're making a hard link, then a relative path is just converted
	 * to absolute relative to the cwd.
	 */

	if ((linkAction & TCL_CREATE_SYMBOLIC_LINK)
		&& (Tcl_FSGetPathType(toPtr) == TCL_PATH_RELATIVE)) {
	    Tcl_Obj *dirPtr, *absPtr;

	    dirPtr = TclPathPart(NULL, pathPtr, TCL_PATH_DIRNAME);
	    if (dirPtr == NULL) {
		return NULL;
	    }
	    absPtr = Tcl_FSJoinToPath(dirPtr, 1, &toPtr);
	    Tcl_IncrRefCount(absPtr);
	    if (Tcl_FSAccess(absPtr, F_OK) == -1) {
		Tcl_DecrRefCount(absPtr);
		Tcl_DecrRefCount(dirPtr);

		/*
		 * Target doesn't exist.
		 */

		errno = ENOENT;
		return NULL;
	    }

	    /*
	     * Target exists; we'll construct the relative path we want below.
	     */

	    Tcl_DecrRefCount(absPtr);
	    Tcl_DecrRefCount(dirPtr);
	} else {
	    target = (const char*)Tcl_FSGetNativePath(toPtr);
	    if (target == NULL) {
		return NULL;
	    }
	    if (access(target, F_OK) == -1) {
		/*
		 * Target doesn't exist.
		 */

		errno = ENOENT;
		return NULL;
	    }
	}

	if (access(src, F_OK) != -1) {
	    /*
	     * Src exists.
	     */

	    errno = EEXIST;
	    return NULL;
	}

	/*
	 * Check symbolic link flag first, since we prefer to create these.
	 */

	if (linkAction & TCL_CREATE_SYMBOLIC_LINK) {
	    Tcl_DString ds;
	    Tcl_Obj *transPtr;
	    Tcl_Size length;

	    /*
	     * Now we don't want to link to the absolute, normalized path.
	     * Relative links are quite acceptable (but links to ~user are not
	     * -- these must be expanded first).
	     */

	    transPtr = Tcl_FSGetTranslatedPath(NULL, toPtr);
	    if (transPtr == NULL) {
		return NULL;
	    }
	    target = Tcl_GetStringFromObj(transPtr, &length);
	    if (Tcl_UtfToExternalDStringEx(NULL, NULL, target, length, TCL_ENCODING_PROFILE_LOSSLESS, &ds, NULL) != TCL_OK) {
		Tcl_DStringFree(&ds);
		return NULL;
	    }
	    target = Tcl_DStringValue(&ds);
	    Tcl_DecrRefCount(transPtr);

	    if (symlink(target, src) != 0) {
		toPtr = NULL;
	    }
	    Tcl_DStringFree(&ds);
	} else if (linkAction & TCL_CREATE_HARD_LINK) {
	    if (link(target, src) != 0) {
		return NULL;
	    }
	} else {
	    errno = ENODEV;
	    return NULL;
	}
	return toPtr;
    } else {
	Tcl_Obj *linkPtr = NULL;

	char link[MAXPATHLEN];
	ssize_t length;
	Tcl_DString ds;
	Tcl_Obj *transPtr;

	transPtr = Tcl_FSGetTranslatedPath(NULL, pathPtr);
	if (transPtr == NULL) {
	    return NULL;
	}
	Tcl_DecrRefCount(transPtr);

	length = readlink((const char *)Tcl_FSGetNativePath(pathPtr), link, sizeof(link));
	if (length < 0) {
	    return NULL;
	}

	if (Tcl_ExternalToUtfDStringEx(NULL, NULL, link, (size_t)length, TCL_ENCODING_PROFILE_LOSSLESS, &ds, NULL) != TCL_OK) {
	    return NULL;
	}
	linkPtr = Tcl_DStringToObj(&ds);
	Tcl_IncrRefCount(linkPtr);
	return linkPtr;
    }
}
#endif /* S_IFLNK */

/*
 *---------------------------------------------------------------------------
 *
 * TclpFilesystemPathType --
 *
 *	This function is part of the native filesystem support, and returns
 *	the path type of the given path. Right now it simply returns NULL. In
 *	the future it could return specific path types, like 'nfs', 'samba',
 *	'FAT32', etc.
 *
 * Results:
 *	NULL at present.
 *
 * Side effects:
 *	None.
 *
 *---------------------------------------------------------------------------
 */

Tcl_Obj *
TclpFilesystemPathType(
    TCL_UNUSED(Tcl_Obj *))
{
    /*
     * All native paths are of the same type.
     */

    return NULL;
}

/*
 *---------------------------------------------------------------------------
 *
 * TclpNativeToNormalized --
 *
 *	Convert native format to a normalized path object, with refCount of
 *	zero.
 *
 *	Currently assumes all native paths are actually normalized already, so
 *	if the path given is not normalized this will actually just convert to
 *	a valid string path, but not necessarily a normalized one.
 *
 * Results:
 *	A valid normalized path.
 *
 * Side effects:
 *	None.
 *
 *---------------------------------------------------------------------------
 */

Tcl_Obj *
TclpNativeToNormalized(
    void *clientData)
{
    Tcl_DString ds;

<<<<<<< HEAD
    Tcl_ExternalToUtfDStringEx(NULL, NULL, (const char *) clientData, TCL_INDEX_NONE, TCL_ENCODING_PROFILE_TCL8, &ds, NULL);
=======
    Tcl_ExternalToUtfDStringEx(NULL, NULL, (const char *) clientData, TCL_INDEX_NONE, TCL_ENCODING_PROFILE_LOSSLESS, &ds, NULL);
>>>>>>> 658d7fba
    return Tcl_DStringToObj(&ds);
}

/*
 *---------------------------------------------------------------------------
 *
 * TclNativeCreateNativeRep --
 *
 *	Create a native representation for the given path.
 *
 * Results:
 *	The nativePath representation.
 *
 * Side effects:
 *	Memory will be allocated. The path may need to be normalized.
 *
 *---------------------------------------------------------------------------
 */

void *
TclNativeCreateNativeRep(
    Tcl_Obj *pathPtr)
{
    char *nativePathPtr;
    const char *str;
    Tcl_DString ds;
    Tcl_Obj *validPathPtr;
    Tcl_Size len;

    if (TclFSCwdIsNative()) {
	/*
	 * The cwd is native, which means we can use the translated path
	 * without worrying about normalization (this will also usually be
	 * shorter so the utf-to-external conversion will be somewhat faster).
	 */

	validPathPtr = Tcl_FSGetTranslatedPath(NULL, pathPtr);
	if (validPathPtr == NULL) {
	    return NULL;
	}
    } else {
	/*
	 * Make sure the normalized path is set.
	 */

	validPathPtr = Tcl_FSGetNormalizedPath(NULL, pathPtr);
	if (validPathPtr == NULL) {
	    return NULL;
	}
	Tcl_IncrRefCount(validPathPtr);
    }

    str = Tcl_GetStringFromObj(validPathPtr, &len);
    if (Tcl_UtfToExternalDStringEx(NULL, NULL, str, len, TCL_ENCODING_PROFILE_LOSSLESS, &ds, NULL) != TCL_OK) {
	Tcl_DecrRefCount(validPathPtr);
	Tcl_DStringFree(&ds);
	return NULL;
    }
    len = Tcl_DStringLength(&ds) + sizeof(char);
    if (strlen(Tcl_DStringValue(&ds)) < len - sizeof(char)) {
	/* See bug [3118489]: NUL in filenames */
	Tcl_DecrRefCount(validPathPtr);
	Tcl_DStringFree(&ds);
	return NULL;
    }
    Tcl_DecrRefCount(validPathPtr);
    nativePathPtr = (char *)Tcl_Alloc(len);
    memcpy(nativePathPtr, Tcl_DStringValue(&ds), len);

    Tcl_DStringFree(&ds);
    return nativePathPtr;
}

/*
 *---------------------------------------------------------------------------
 *
 * TclNativeDupInternalRep --
 *
 *	Duplicate the native representation.
 *
 * Results:
 *	The copied native representation, or NULL if it is not possible to
 *	copy the representation.
 *
 * Side effects:
 *	Memory will be allocated for the copy.
 *
 *---------------------------------------------------------------------------
 */

void *
TclNativeDupInternalRep(
    void *clientData)
{
    char *copy;
    size_t len;

    if (clientData == NULL) {
	return NULL;
    }

    /*
     * ASCII representation when running on Unix.
     */

    len = (strlen((const char*) clientData) + 1) * sizeof(char);

    copy = (char *)Tcl_Alloc(len);
    memcpy(copy, clientData, len);
    return copy;
}

/*
 *---------------------------------------------------------------------------
 *
 * TclpUtime --
 *
 *	Set the modification date for a file.
 *
 * Results:
 *	0 on success, -1 on error.
 *
 * Side effects:
 *	None.
 *
 *---------------------------------------------------------------------------
 */

int
TclpUtime(
    Tcl_Obj *pathPtr,		/* File to modify */
    struct utimbuf *tval)	/* New modification date structure */
{
    return utime((const char *)Tcl_FSGetNativePath(pathPtr), tval);
}

#ifdef __CYGWIN__

int
TclOSfstat(
    int fd,
    void *cygstat)
{
    struct stat buf;
    Tcl_StatBuf *statBuf = (Tcl_StatBuf *)cygstat;
    int result = fstat(fd, &buf);

    statBuf->st_mode = buf.st_mode;
    statBuf->st_ino = buf.st_ino;
    statBuf->st_dev = buf.st_dev;
    statBuf->st_rdev = buf.st_rdev;
    statBuf->st_nlink = buf.st_nlink;
    statBuf->st_uid = buf.st_uid;
    statBuf->st_gid = buf.st_gid;
    statBuf->st_size = buf.st_size;
    statBuf->st_atime = buf.st_atime;
    statBuf->st_mtime = buf.st_mtime;
    statBuf->st_ctime = buf.st_ctime;
    return result;
}

int
TclOSstat(
    const char *name,
    void *cygstat)
{
    struct stat buf;
    Tcl_StatBuf *statBuf = (Tcl_StatBuf *)cygstat;
    int result = stat(name, &buf);

    statBuf->st_mode = buf.st_mode;
    statBuf->st_ino = buf.st_ino;
    statBuf->st_dev = buf.st_dev;
    statBuf->st_rdev = buf.st_rdev;
    statBuf->st_nlink = buf.st_nlink;
    statBuf->st_uid = buf.st_uid;
    statBuf->st_gid = buf.st_gid;
    statBuf->st_size = buf.st_size;
    statBuf->st_atime = buf.st_atime;
    statBuf->st_mtime = buf.st_mtime;
    statBuf->st_ctime = buf.st_ctime;
    return result;
}

int
TclOSlstat(
    const char *name,
    void *cygstat)
{
    struct stat buf;
    Tcl_StatBuf *statBuf = (Tcl_StatBuf *)cygstat;
    int result = lstat(name, &buf);

    statBuf->st_mode = buf.st_mode;
    statBuf->st_ino = buf.st_ino;
    statBuf->st_dev = buf.st_dev;
    statBuf->st_rdev = buf.st_rdev;
    statBuf->st_nlink = buf.st_nlink;
    statBuf->st_uid = buf.st_uid;
    statBuf->st_gid = buf.st_gid;
    statBuf->st_size = buf.st_size;
    statBuf->st_atime = buf.st_atime;
    statBuf->st_mtime = buf.st_mtime;
    statBuf->st_ctime = buf.st_ctime;
    return result;
}
#endif /* CYGWIN */

/*
 * Local Variables:
 * mode: c
 * c-basic-offset: 4
 * fill-column: 78
 * End:
 */<|MERGE_RESOLUTION|>--- conflicted
+++ resolved
@@ -1110,11 +1110,7 @@
 {
     Tcl_DString ds;
 
-<<<<<<< HEAD
-    Tcl_ExternalToUtfDStringEx(NULL, NULL, (const char *) clientData, TCL_INDEX_NONE, TCL_ENCODING_PROFILE_TCL8, &ds, NULL);
-=======
     Tcl_ExternalToUtfDStringEx(NULL, NULL, (const char *) clientData, TCL_INDEX_NONE, TCL_ENCODING_PROFILE_LOSSLESS, &ds, NULL);
->>>>>>> 658d7fba
     return Tcl_DStringToObj(&ds);
 }
 