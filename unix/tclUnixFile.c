--- conflicted
+++ resolved
@@ -950,10 +950,6 @@
 	 */
 
 	if (linkAction & TCL_CREATE_SYMBOLIC_LINK) {
-<<<<<<< HEAD
-	    size_t targetLen;
-=======
->>>>>>> dedbad27
 	    Tcl_DString ds;
 	    Tcl_Obj *transPtr;
 
@@ -968,12 +964,7 @@
 		return NULL;
 	    }
 	    target = TclGetString(transPtr);
-<<<<<<< HEAD
-	    targetLen = transPtr->length;
-	    target = Tcl_UtfToExternalDString(NULL, target, targetLen, &ds);
-=======
 	    target = Tcl_UtfToExternalDString(NULL, target, transPtr->length, &ds);
->>>>>>> dedbad27
 	    Tcl_DecrRefCount(transPtr);
 
 	    if (symlink(target, src) != 0) {
