--- conflicted
+++ resolved
@@ -1957,12 +1957,7 @@
 
 int
 TclpObjNormalizePath(
-<<<<<<< HEAD
     Tcl_Interp *dummy,
-    Tcl_Obj *pathPtr,
-    int nextCheckpoint)
-=======
-    Tcl_Interp *interp,
     Tcl_Obj *pathPtr,		/* An unshared object containing the path to
 				 * normalize. */
     int nextCheckpoint)		/* offset to start at in pathPtr.  Must either
@@ -1971,7 +1966,6 @@
 				 * normalized.  I.e. this is not the index of
 				 * the byte just after the separator.  */
 
->>>>>>> b61c415f
 {
     const char *currentPathEndPosition;
     char cur;
@@ -1991,15 +1985,11 @@
 
 #ifndef NO_REALPATH
     if (nextCheckpoint == 0 && haveRealpath) {
-<<<<<<< HEAD
-	const char *lastDir = strrchr(currentPathEndPosition, '/');
-=======
 	/*
 	 * Try to get the entire path in one go
 	 */
 
-	char *lastDir = strrchr(currentPathEndPosition, '/');
->>>>>>> b61c415f
+	const char *lastDir = strrchr(currentPathEndPosition, '/');
 
 	if (lastDir != NULL) {
 	    nativePath = Tcl_UtfToExternalDString(NULL, path,
