--- conflicted
+++ resolved
@@ -1375,11 +1375,7 @@
     groupPtr = TclpGetGrGid(statBuf.st_gid);
 
     if (groupPtr == NULL) {
-<<<<<<< HEAD
-	*attributePtrPtr = Tcl_NewWideIntObj(statBuf.st_gid);
-=======
-	TclNewIntObj(*attributePtrPtr, (int) statBuf.st_gid);
->>>>>>> edecf530
+	TclNewIntObj(*attributePtrPtr, statBuf.st_gid);
     } else {
 	Tcl_DString ds;
 	const char *utf;
@@ -1434,11 +1430,7 @@
     pwPtr = TclpGetPwUid(statBuf.st_uid);
 
     if (pwPtr == NULL) {
-<<<<<<< HEAD
-	*attributePtrPtr = Tcl_NewWideIntObj(statBuf.st_uid);
-=======
-	TclNewIntObj(*attributePtrPtr, (int) statBuf.st_uid);
->>>>>>> edecf530
+	TclNewIntObj(*attributePtrPtr, statBuf.st_uid);
     } else {
 	Tcl_DString ds;
 
@@ -2442,13 +2434,8 @@
 	return TCL_ERROR;
     }
 
-<<<<<<< HEAD
-    *attributePtrPtr = Tcl_NewWideIntObj(
+    TclNewIntObj(*attributePtrPtr,
 	    (fileAttributes & attributeArray[objIndex]) != 0);
-=======
-    TclNewIntObj(*attributePtrPtr, (fileAttributes&attributeArray[objIndex])!=0);
-
->>>>>>> edecf530
     return TCL_OK;
 }
 @@ -2548,7 +2535,7 @@
 	return TCL_ERROR;
     }
 
-    *attributePtrPtr = Tcl_NewWideIntObj((statBuf.st_flags & UF_IMMUTABLE) != 0);
+    TclNewIntObj(*attributePtrPtr, (statBuf.st_flags & UF_IMMUTABLE) != 0);
     return TCL_OK;
 }
 