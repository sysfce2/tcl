--- conflicted
+++ resolved
@@ -2461,12 +2461,7 @@
 	return TCL_ERROR;
     }
 
-<<<<<<< HEAD
-    *attributePtrPtr = Tcl_NewLongObj((statBuf.st_flags&UF_IMMUTABLE)!=0);
-
-=======
     *attributePtrPtr = Tcl_NewBooleanObj(statBuf.st_flags & UF_IMMUTABLE);
->>>>>>> a9e7c22c
     return TCL_OK;
 }
 