--- conflicted
+++ resolved
@@ -523,13 +523,8 @@
 TestsetdefencdirCmd(
     ClientData clientData,	/* Not used. */
     Tcl_Interp *interp,		/* Current interpreter. */
-<<<<<<< HEAD
-    size_t argc,		/* Number of arguments. */
-    const char **argv)		/* Argument strings. */
-=======
-    int objc,			/* Number of arguments. */
-    Tcl_Obj *const *objv)		/* Argument strings. */
->>>>>>> a1fe1358
+    size_t objc,		/* Number of arguments. */
+    Tcl_Obj *const *objv)	/* Argument strings. */
 {
     Tcl_Obj *searchPath;
 
@@ -568,8 +563,8 @@
 TestforkObjCmd(
     ClientData clientData,	/* Not used. */
     Tcl_Interp *interp,		/* Current interpreter. */
-    int objc,			/* Number of arguments. */
-    Tcl_Obj *const *objv)		/* Argument strings. */
+    size_t objc,		/* Number of arguments. */
+    Tcl_Obj *const *objv)	/* Argument strings. */
 {
     pid_t pid;
 
@@ -615,13 +610,8 @@
 TestgetdefencdirCmd(
     ClientData clientData,	/* Not used. */
     Tcl_Interp *interp,		/* Current interpreter. */
-<<<<<<< HEAD
-    size_t argc,		/* Number of arguments. */
-    const char **argv)		/* Argument strings. */
-=======
-    int objc,			/* Number of arguments. */
-    Tcl_Obj *const *objv)		/* Argument strings. */
->>>>>>> a1fe1358
+    size_t objc,		/* Number of arguments. */
+    Tcl_Obj *const *objv)	/* Argument strings. */
 {
     int numDirs;
     Tcl_Obj *first, *searchPath;
