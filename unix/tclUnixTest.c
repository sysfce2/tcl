--- conflicted
+++ resolved
@@ -445,11 +445,10 @@
 /*
  *----------------------------------------------------------------------
  *
-<<<<<<< HEAD
- * TestgetopenfileCmd --
- *
- *	This function implements the "testgetopenfile" command. It is used to
- *	get a FILE * value from a registered channel.
+ * TestforkCmd --
+ *
+ *	This function implements the "testfork" command. It is used to
+ *	fork the Tcl process for specific test cases.
  *
  * Results:
  *	A standard Tcl result.
@@ -461,96 +460,8 @@
  */
 
 static int
-TestgetopenfileCmd(
+TestforkCmd(
     ClientData dummy,	/* Not used. */
-    Tcl_Interp *interp,		/* Current interpreter. */
-    int argc,			/* Number of arguments. */
-    const char **argv)		/* Argument strings. */
-{
-    ClientData filePtr;
-    (void)dummy;
-
-    if (argc != 3) {
-        Tcl_AppendResult(interp, "wrong # args: should be \"", argv[0],
-		" channelName forWriting\"", NULL);
-        return TCL_ERROR;
-    }
-    if (Tcl_GetOpenFile(interp, argv[1], atoi(argv[2]), 1, &filePtr)
-	    == TCL_ERROR) {
-        return TCL_ERROR;
-    }
-    if (filePtr == NULL) {
-        Tcl_AppendResult(interp,
-		"Tcl_GetOpenFile succeeded but FILE * NULL!", NULL);
-        return TCL_ERROR;
-    }
-    return TCL_OK;
-}
--
-/*
- *----------------------------------------------------------------------
- *
- * TestsetencpathCmd --
- *
- *	This function implements the "testsetencpath" command. It is used to
- *	test Tcl_SetDefaultEncodingDir().
- *
- * Results:
- *	A standard Tcl result.
- *
- * Side effects:
- *	None.
- *
- *----------------------------------------------------------------------
- */
-
-static int
-TestsetencpathObjCmd(
-    ClientData dummy,	/* Not used. */
-    Tcl_Interp *interp,		/* Current interpreter. */
-    int objc,			/* Number of arguments. */
-    Tcl_Obj *const *objv)	/* Argument strings. */
-{
-    (void)dummy;
-
-    if (objc != 2) {
-        Tcl_WrongNumArgs(interp, 1, objv, "defaultDir");
-        return TCL_ERROR;
-    }
-
-    Tcl_SetEncodingSearchPath(objv[1]);
-    return TCL_OK;
-}
-
-/*
- *----------------------------------------------------------------------
- *
- * TestforkObjCmd --
-=======
- * TestforkCmd --
->>>>>>> cfa36606
- *
- *	This function implements the "testfork" command. It is used to
- *	fork the Tcl process for specific test cases.
- *
- * Results:
- *	A standard Tcl result.
- *
- * Side effects:
- *	None.
- *
- *----------------------------------------------------------------------
- */
-
-static int
-<<<<<<< HEAD
-TestforkObjCmd(
-    ClientData dummy,	/* Not used. */
-=======
-TestforkCmd(
-    ClientData clientData,	/* Not used. */
->>>>>>> cfa36606
     Tcl_Interp *interp,		/* Current interpreter. */
     int objc,			/* Number of arguments. */
     Tcl_Obj *const *objv)	/* Argument strings. */
@@ -581,45 +492,6 @@
 /*
  *----------------------------------------------------------------------
  *
-<<<<<<< HEAD
- * TestgetencpathObjCmd --
- *
- *	This function implements the "testgetencpath" command. It is used to
- *	test Tcl_GetEncodingSearchPath().
- *
- * Results:
- *	A standard Tcl result.
- *
- * Side effects:
- *	None.
- *
- *----------------------------------------------------------------------
- */
-
-static int
-TestgetencpathObjCmd(
-    ClientData dummy,	/* Not used. */
-    Tcl_Interp *interp,		/* Current interpreter. */
-    int objc,			/* Number of arguments. */
-    Tcl_Obj *const *objv)		/* Argument strings. */
-{
-    (void)dummy;
-
-    if (objc != 1) {
-        Tcl_WrongNumArgs(interp, 1, objv, "");
-        return TCL_ERROR;
-    }
-
-    Tcl_SetObjResult(interp, Tcl_GetEncodingSearchPath());
-    return TCL_OK;
-}
--
-/*
- *----------------------------------------------------------------------
- *
-=======
->>>>>>> cfa36606
  * TestalarmCmd --
  *
  *	Test that EINTR is handled correctly by generating and handling a
@@ -727,8 +599,8 @@
     Tcl_Obj *const *objv)		/* Argument strings. */
 {
     (void)dummy;
-    (void)argc;
-    (void)argv;
+    (void)objc;
+    (void)objv;
 
     Tcl_AppendResult(interp, gotsig, NULL);
     gotsig = "0";
