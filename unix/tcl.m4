#------------------------------------------------------------------------
# SC_PATH_TCLCONFIG --
#
#	Locate the tclConfig.sh file and perform a sanity check on
#	the Tcl compile flags
#
# Arguments:
#	none
#
# Results:
#
#	Adds the following arguments to configure:
#		--with-tcl=...
#
#	Defines the following vars:
#		TCL_BIN_DIR	Full path to the directory containing
#				the tclConfig.sh file
#------------------------------------------------------------------------

AC_DEFUN([SC_PATH_TCLCONFIG], [
    #
    # Ok, lets find the tcl configuration
    # First, look for one uninstalled.
    # the alternative search directory is invoked by --with-tcl
    #

    if test x"${no_tcl}" = x ; then
	# we reset no_tcl in case something fails here
	no_tcl=true
	AC_ARG_WITH(tcl,
	    AC_HELP_STRING([--with-tcl],
		[directory containing tcl configuration (tclConfig.sh)]),
	    with_tclconfig="${withval}")
	AC_MSG_CHECKING([for Tcl configuration])
	AC_CACHE_VAL(ac_cv_c_tclconfig,[

	    # First check to see if --with-tcl was specified.
	    if test x"${with_tclconfig}" != x ; then
		case "${with_tclconfig}" in
		    */tclConfig.sh )
			if test -f "${with_tclconfig}"; then
			    AC_MSG_WARN([--with-tcl argument should refer to directory containing tclConfig.sh, not to tclConfig.sh itself])
			    with_tclconfig="`echo "${with_tclconfig}" | sed 's!/tclConfig\.sh$!!'`"
			fi ;;
		esac
		if test -f "${with_tclconfig}/tclConfig.sh" ; then
		    ac_cv_c_tclconfig="`(cd "${with_tclconfig}"; pwd)`"
		else
		    AC_MSG_ERROR([${with_tclconfig} directory doesn't contain tclConfig.sh])
		fi
	    fi

	    # then check for a private Tcl installation
	    if test x"${ac_cv_c_tclconfig}" = x ; then
		for i in \
			../tcl \
			`ls -dr ../tcl[[8-9]].[[0-9]].[[0-9]]* 2>/dev/null` \
			`ls -dr ../tcl[[8-9]].[[0-9]] 2>/dev/null` \
			`ls -dr ../tcl[[8-9]].[[0-9]]* 2>/dev/null` \
			../../tcl \
			`ls -dr ../../tcl[[8-9]].[[0-9]].[[0-9]]* 2>/dev/null` \
			`ls -dr ../../tcl[[8-9]].[[0-9]] 2>/dev/null` \
			`ls -dr ../../tcl[[8-9]].[[0-9]]* 2>/dev/null` \
			../../../tcl \
			`ls -dr ../../../tcl[[8-9]].[[0-9]].[[0-9]]* 2>/dev/null` \
			`ls -dr ../../../tcl[[8-9]].[[0-9]] 2>/dev/null` \
			`ls -dr ../../../tcl[[8-9]].[[0-9]]* 2>/dev/null` ; do
		    if test -f "$i/unix/tclConfig.sh" ; then
			ac_cv_c_tclconfig="`(cd $i/unix; pwd)`"
			break
		    fi
		done
	    fi

	    # on Darwin, check in Framework installation locations
	    if test "`uname -s`" = "Darwin" -a x"${ac_cv_c_tclconfig}" = x ; then
		for i in `ls -d ~/Library/Frameworks 2>/dev/null` \
			`ls -d /Library/Frameworks 2>/dev/null` \
			`ls -d /Network/Library/Frameworks 2>/dev/null` \
			; do
		    if test -f "$i/Tcl.framework/tclConfig.sh" ; then
			ac_cv_c_tclconfig="`(cd $i/Tcl.framework; pwd)`"
			break
		    fi
		done
	    fi

	    # check in a few common install locations
	    if test x"${ac_cv_c_tclconfig}" = x ; then
		for i in `ls -d ${libdir} 2>/dev/null` \
			`ls -d ${exec_prefix}/lib 2>/dev/null` \
			`ls -d ${prefix}/lib 2>/dev/null` \
			`ls -d /usr/local/lib 2>/dev/null` \
			`ls -d /usr/contrib/lib 2>/dev/null` \
			`ls -d /usr/pkg/lib 2>/dev/null` \
			`ls -d /usr/lib/tcl8.7 2>/dev/null` \
			`ls -d /usr/lib 2>/dev/null` \
			`ls -d /usr/lib64 2>/dev/null` \
			`ls -d /usr/local/lib/tcl8.7 2>/dev/null` \
			`ls -d /usr/local/lib/tcl/tcl8.7 2>/dev/null` \
			; do
		    if test -f "$i/tclConfig.sh" ; then
			ac_cv_c_tclconfig="`(cd $i; pwd)`"
			break
		    fi
		done
	    fi

	    # check in a few other private locations
	    if test x"${ac_cv_c_tclconfig}" = x ; then
		for i in \
			${srcdir}/../tcl \
			`ls -dr ${srcdir}/../tcl[[8-9]].[[0-9]].[[0-9]]* 2>/dev/null` \
			`ls -dr ${srcdir}/../tcl[[8-9]].[[0-9]] 2>/dev/null` \
			`ls -dr ${srcdir}/../tcl[[8-9]].[[0-9]]* 2>/dev/null` ; do
		    if test -f "$i/unix/tclConfig.sh" ; then
			ac_cv_c_tclconfig="`(cd $i/unix; pwd)`"
			break
		    fi
		done
	    fi
	])

	if test x"${ac_cv_c_tclconfig}" = x ; then
	    TCL_BIN_DIR="# no Tcl configs found"
	    AC_MSG_ERROR([Can't find Tcl configuration definitions. Use --with-tcl to specify a directory containing tclConfig.sh])
	else
	    no_tcl=
	    TCL_BIN_DIR="${ac_cv_c_tclconfig}"
	    AC_MSG_RESULT([found ${TCL_BIN_DIR}/tclConfig.sh])
	fi
    fi
])

#------------------------------------------------------------------------
# SC_PATH_TKCONFIG --
#
#	Locate the tkConfig.sh file
#
# Arguments:
#	none
#
# Results:
#
#	Adds the following arguments to configure:
#		--with-tk=...
#
#	Defines the following vars:
#		TK_BIN_DIR	Full path to the directory containing
#				the tkConfig.sh file
#------------------------------------------------------------------------

AC_DEFUN([SC_PATH_TKCONFIG], [
    #
    # Ok, lets find the tk configuration
    # First, look for one uninstalled.
    # the alternative search directory is invoked by --with-tk
    #

    if test x"${no_tk}" = x ; then
	# we reset no_tk in case something fails here
	no_tk=true
	AC_ARG_WITH(tk,
	    AC_HELP_STRING([--with-tk],
		[directory containing tk configuration (tkConfig.sh)]),
	    with_tkconfig="${withval}")
	AC_MSG_CHECKING([for Tk configuration])
	AC_CACHE_VAL(ac_cv_c_tkconfig,[

	    # First check to see if --with-tkconfig was specified.
	    if test x"${with_tkconfig}" != x ; then
		case "${with_tkconfig}" in
		    */tkConfig.sh )
			if test -f "${with_tkconfig}"; then
			    AC_MSG_WARN([--with-tk argument should refer to directory containing tkConfig.sh, not to tkConfig.sh itself])
			    with_tkconfig="`echo "${with_tkconfig}" | sed 's!/tkConfig\.sh$!!'`"
			fi ;;
		esac
		if test -f "${with_tkconfig}/tkConfig.sh" ; then
		    ac_cv_c_tkconfig="`(cd "${with_tkconfig}"; pwd)`"
		else
		    AC_MSG_ERROR([${with_tkconfig} directory doesn't contain tkConfig.sh])
		fi
	    fi

	    # then check for a private Tk library
	    if test x"${ac_cv_c_tkconfig}" = x ; then
		for i in \
			../tk \
			`ls -dr ../tk[[8-9]].[[0-9]].[[0-9]]* 2>/dev/null` \
			`ls -dr ../tk[[8-9]].[[0-9]] 2>/dev/null` \
			`ls -dr ../tk[[8-9]].[[0-9]]* 2>/dev/null` \
			../../tk \
			`ls -dr ../../tk[[8-9]].[[0-9]].[[0-9]]* 2>/dev/null` \
			`ls -dr ../../tk[[8-9]].[[0-9]] 2>/dev/null` \
			`ls -dr ../../tk[[8-9]].[[0-9]]* 2>/dev/null` \
			../../../tk \
			`ls -dr ../../../tk[[8-9]].[[0-9]].[[0-9]]* 2>/dev/null` \
			`ls -dr ../../../tk[[8-9]].[[0-9]] 2>/dev/null` \
			`ls -dr ../../../tk[[8-9]].[[0-9]]* 2>/dev/null` ; do
		    if test -f "$i/unix/tkConfig.sh" ; then
			ac_cv_c_tkconfig="`(cd $i/unix; pwd)`"
			break
		    fi
		done
	    fi

	    # on Darwin, check in Framework installation locations
	    if test "`uname -s`" = "Darwin" -a x"${ac_cv_c_tkconfig}" = x ; then
		for i in `ls -d ~/Library/Frameworks 2>/dev/null` \
			`ls -d /Library/Frameworks 2>/dev/null` \
			`ls -d /Network/Library/Frameworks 2>/dev/null` \
			; do
		    if test -f "$i/Tk.framework/tkConfig.sh" ; then
			ac_cv_c_tkconfig="`(cd $i/Tk.framework; pwd)`"
			break
		    fi
		done
	    fi

	    # check in a few common install locations
	    if test x"${ac_cv_c_tkconfig}" = x ; then
		for i in `ls -d ${libdir} 2>/dev/null` \
			`ls -d ${exec_prefix}/lib 2>/dev/null` \
			`ls -d ${prefix}/lib 2>/dev/null` \
			`ls -d /usr/local/lib 2>/dev/null` \
			`ls -d /usr/contrib/lib 2>/dev/null` \
			`ls -d /usr/pkg/lib 2>/dev/null` \
			`ls -d /usr/lib/tk8.7 2>/dev/null` \
			`ls -d /usr/lib 2>/dev/null` \
			`ls -d /usr/lib64 2>/dev/null` \
			`ls -d /usr/local/lib/tk8.7 2>/dev/null` \
			`ls -d /usr/local/lib/tcl/tk8.7 2>/dev/null` \
			; do
		    if test -f "$i/tkConfig.sh" ; then
			ac_cv_c_tkconfig="`(cd $i; pwd)`"
			break
		    fi
		done
	    fi

	    # check in a few other private locations
	    if test x"${ac_cv_c_tkconfig}" = x ; then
		for i in \
			${srcdir}/../tk \
			`ls -dr ${srcdir}/../tk[[8-9]].[[0-9]].[[0-9]]* 2>/dev/null` \
			`ls -dr ${srcdir}/../tk[[8-9]].[[0-9]] 2>/dev/null` \
			`ls -dr ${srcdir}/../tk[[8-9]].[[0-9]]* 2>/dev/null` ; do
		    if test -f "$i/unix/tkConfig.sh" ; then
			ac_cv_c_tkconfig="`(cd $i/unix; pwd)`"
			break
		    fi
		done
	    fi
	])

	if test x"${ac_cv_c_tkconfig}" = x ; then
	    TK_BIN_DIR="# no Tk configs found"
	    AC_MSG_ERROR([Can't find Tk configuration definitions. Use --with-tk to specify a directory containing tkConfig.sh])
	else
	    no_tk=
	    TK_BIN_DIR="${ac_cv_c_tkconfig}"
	    AC_MSG_RESULT([found ${TK_BIN_DIR}/tkConfig.sh])
	fi
    fi
])

#------------------------------------------------------------------------
# SC_LOAD_TCLCONFIG --
#
#	Load the tclConfig.sh file
#
# Arguments:
#
#	Requires the following vars to be set:
#		TCL_BIN_DIR
#
# Results:
#
#	Substitutes the following vars:
#		TCL_BIN_DIR
#		TCL_SRC_DIR
#		TCL_LIB_FILE
#------------------------------------------------------------------------

AC_DEFUN([SC_LOAD_TCLCONFIG], [
    AC_MSG_CHECKING([for existence of ${TCL_BIN_DIR}/tclConfig.sh])

    if test -f "${TCL_BIN_DIR}/tclConfig.sh" ; then
        AC_MSG_RESULT([loading])
	. "${TCL_BIN_DIR}/tclConfig.sh"
    else
        AC_MSG_RESULT([could not find ${TCL_BIN_DIR}/tclConfig.sh])
    fi

    # If the TCL_BIN_DIR is the build directory (not the install directory),
    # then set the common variable name to the value of the build variables.
    # For example, the variable TCL_LIB_SPEC will be set to the value
    # of TCL_BUILD_LIB_SPEC. An extension should make use of TCL_LIB_SPEC
    # instead of TCL_BUILD_LIB_SPEC since it will work with both an
    # installed and uninstalled version of Tcl.
    if test -f "${TCL_BIN_DIR}/Makefile" ; then
        TCL_LIB_SPEC="${TCL_BUILD_LIB_SPEC}"
        TCL_STUB_LIB_SPEC="${TCL_BUILD_STUB_LIB_SPEC}"
        TCL_STUB_LIB_PATH="${TCL_BUILD_STUB_LIB_PATH}"
    elif test "`uname -s`" = "Darwin"; then
	# If Tcl was built as a framework, attempt to use the libraries
	# from the framework at the given location so that linking works
	# against Tcl.framework installed in an arbitrary location.
	case ${TCL_DEFS} in
	    *TCL_FRAMEWORK*)
		if test -f "${TCL_BIN_DIR}/${TCL_LIB_FILE}"; then
		    for i in "`cd "${TCL_BIN_DIR}"; pwd`" \
			     "`cd "${TCL_BIN_DIR}"/../..; pwd`"; do
			if test "`basename "$i"`" = "${TCL_LIB_FILE}.framework"; then
			    TCL_LIB_SPEC="-F`dirname "$i" | sed -e 's/ /\\\\ /g'` -framework ${TCL_LIB_FILE}"
			    break
			fi
		    done
		fi
		if test -f "${TCL_BIN_DIR}/${TCL_STUB_LIB_FILE}"; then
		    TCL_STUB_LIB_SPEC="-L`echo "${TCL_BIN_DIR}"  | sed -e 's/ /\\\\ /g'` ${TCL_STUB_LIB_FLAG}"
		    TCL_STUB_LIB_PATH="${TCL_BIN_DIR}/${TCL_STUB_LIB_FILE}"
		fi
		;;
	esac
    fi

    AC_SUBST(TCL_VERSION)
    AC_SUBST(TCL_PATCH_LEVEL)
    AC_SUBST(TCL_BIN_DIR)
    AC_SUBST(TCL_SRC_DIR)

    AC_SUBST(TCL_LIB_FILE)
    AC_SUBST(TCL_LIB_FLAG)
    AC_SUBST(TCL_LIB_SPEC)

    AC_SUBST(TCL_STUB_LIB_FILE)
    AC_SUBST(TCL_STUB_LIB_FLAG)
    AC_SUBST(TCL_STUB_LIB_SPEC)
])

#------------------------------------------------------------------------
# SC_LOAD_TKCONFIG --
#
#	Load the tkConfig.sh file
#
# Arguments:
#
#	Requires the following vars to be set:
#		TK_BIN_DIR
#
# Results:
#
#	Sets the following vars that should be in tkConfig.sh:
#		TK_BIN_DIR
#------------------------------------------------------------------------

AC_DEFUN([SC_LOAD_TKCONFIG], [
    AC_MSG_CHECKING([for existence of ${TK_BIN_DIR}/tkConfig.sh])

    if test -f "${TK_BIN_DIR}/tkConfig.sh" ; then
        AC_MSG_RESULT([loading])
	. "${TK_BIN_DIR}/tkConfig.sh"
    else
        AC_MSG_RESULT([could not find ${TK_BIN_DIR}/tkConfig.sh])
    fi

    # If the TK_BIN_DIR is the build directory (not the install directory),
    # then set the common variable name to the value of the build variables.
    # For example, the variable TK_LIB_SPEC will be set to the value
    # of TK_BUILD_LIB_SPEC. An extension should make use of TK_LIB_SPEC
    # instead of TK_BUILD_LIB_SPEC since it will work with both an
    # installed and uninstalled version of Tcl.
    if test -f "${TK_BIN_DIR}/Makefile" ; then
        TK_LIB_SPEC="${TK_BUILD_LIB_SPEC}"
        TK_STUB_LIB_SPEC="${TK_BUILD_STUB_LIB_SPEC}"
        TK_STUB_LIB_PATH="${TK_BUILD_STUB_LIB_PATH}"
    elif test "`uname -s`" = "Darwin"; then
	# If Tk was built as a framework, attempt to use the libraries
	# from the framework at the given location so that linking works
	# against Tk.framework installed in an arbitrary location.
	case ${TK_DEFS} in
	    *TK_FRAMEWORK*)
		if test -f "${TK_BIN_DIR}/${TK_LIB_FILE}"; then
		    for i in "`cd "${TK_BIN_DIR}"; pwd`" \
			     "`cd "${TK_BIN_DIR}"/../..; pwd`"; do
			if test "`basename "$i"`" = "${TK_LIB_FILE}.framework"; then
			    TK_LIB_SPEC="-F`dirname "$i" | sed -e 's/ /\\\\ /g'` -framework ${TK_LIB_FILE}"
			    break
			fi
		    done
		fi
		if test -f "${TK_BIN_DIR}/${TK_STUB_LIB_FILE}"; then
		    TK_STUB_LIB_SPEC="-L` echo "${TK_BIN_DIR}"  | sed -e 's/ /\\\\ /g'` ${TK_STUB_LIB_FLAG}"
		    TK_STUB_LIB_PATH="${TK_BIN_DIR}/${TK_STUB_LIB_FILE}"
		fi
		;;
	esac
    fi

    AC_SUBST(TK_VERSION)
    AC_SUBST(TK_BIN_DIR)
    AC_SUBST(TK_SRC_DIR)

    AC_SUBST(TK_LIB_FILE)
    AC_SUBST(TK_LIB_FLAG)
    AC_SUBST(TK_LIB_SPEC)

    AC_SUBST(TK_STUB_LIB_FILE)
    AC_SUBST(TK_STUB_LIB_FLAG)
    AC_SUBST(TK_STUB_LIB_SPEC)
])

#------------------------------------------------------------------------
# SC_PROG_TCLSH
#	Locate a tclsh shell installed on the system path. This macro
#	will only find a Tcl shell that already exists on the system.
#	It will not find a Tcl shell in the Tcl build directory or
#	a Tcl shell that has been installed from the Tcl build directory.
#	If a Tcl shell can't be located on the PATH, then TCLSH_PROG will
#	be set to "". Extensions should take care not to create Makefile
#	rules that are run by default and depend on TCLSH_PROG. An
#	extension can't assume that an executable Tcl shell exists at
#	build time.
#
# Arguments:
#	none
#
# Results:
#	Substitutes the following vars:
#		TCLSH_PROG
#------------------------------------------------------------------------

AC_DEFUN([SC_PROG_TCLSH], [
    AC_MSG_CHECKING([for tclsh])
    AC_CACHE_VAL(ac_cv_path_tclsh, [
	search_path=`echo ${PATH} | sed -e 's/:/ /g'`
	for dir in $search_path ; do
	    for j in `ls -r $dir/tclsh[[8-9]]* 2> /dev/null` \
		    `ls -r $dir/tclsh* 2> /dev/null` ; do
		if test x"$ac_cv_path_tclsh" = x ; then
		    if test -f "$j" ; then
			ac_cv_path_tclsh=$j
			break
		    fi
		fi
	    done
	done
    ])

    if test -f "$ac_cv_path_tclsh" ; then
	TCLSH_PROG="$ac_cv_path_tclsh"
	AC_MSG_RESULT([$TCLSH_PROG])
    else
	# It is not an error if an installed version of Tcl can't be located.
	TCLSH_PROG=""
	AC_MSG_RESULT([No tclsh found on PATH])
    fi
    AC_SUBST(TCLSH_PROG)
])

#------------------------------------------------------------------------
# SC_BUILD_TCLSH
#	Determine the fully qualified path name of the tclsh executable
#	in the Tcl build directory. This macro will correctly determine
#	the name of the tclsh executable even if tclsh has not yet
#	been built in the build directory. The build tclsh must be used
#	when running tests from an extension build directory. It is not
#	correct to use the TCLSH_PROG in cases like this.
#
# Arguments:
#	none
#
# Results:
#	Substitutes the following values:
#		BUILD_TCLSH
#------------------------------------------------------------------------

AC_DEFUN([SC_BUILD_TCLSH], [
    AC_MSG_CHECKING([for tclsh in Tcl build directory])
    BUILD_TCLSH="${TCL_BIN_DIR}"/tclsh
    AC_MSG_RESULT([$BUILD_TCLSH])
    AC_SUBST(BUILD_TCLSH)
])

#------------------------------------------------------------------------
# SC_ENABLE_SHARED --
#
#	Allows the building of shared libraries
#
# Arguments:
#	none
#
# Results:
#
#	Adds the following arguments to configure:
#		--enable-shared=yes|no
#
#	Defines the following vars:
#		STATIC_BUILD	Used for building import/export libraries
#				on Windows.
#
#	Sets the following vars:
#		SHARED_BUILD	Value of 1 or 0
#------------------------------------------------------------------------

AC_DEFUN([SC_ENABLE_SHARED], [
    AC_MSG_CHECKING([how to build libraries])
    AC_ARG_ENABLE(shared,
	AC_HELP_STRING([--enable-shared],
	    [build and link with shared libraries (default: on)]),
	[tcl_ok=$enableval], [tcl_ok=yes])

    if test "${enable_shared+set}" = set; then
	enableval="$enable_shared"
	tcl_ok=$enableval
    else
	tcl_ok=yes
    fi

    if test "$tcl_ok" = "yes" ; then
	AC_MSG_RESULT([shared])
	SHARED_BUILD=1
    else
	AC_MSG_RESULT([static])
	SHARED_BUILD=0
	AC_DEFINE(STATIC_BUILD, 1, [Is this a static build?])
    fi
    AC_SUBST(SHARED_BUILD)
])

#------------------------------------------------------------------------
# SC_ENABLE_FRAMEWORK --
#
#	Allows the building of shared libraries into frameworks
#
# Arguments:
#	none
#
# Results:
#
#	Adds the following arguments to configure:
#		--enable-framework=yes|no
#
#	Sets the following vars:
#		FRAMEWORK_BUILD	Value of 1 or 0
#------------------------------------------------------------------------

AC_DEFUN([SC_ENABLE_FRAMEWORK], [
    if test "`uname -s`" = "Darwin" ; then
	AC_MSG_CHECKING([how to package libraries])
	AC_ARG_ENABLE(framework,
	    AC_HELP_STRING([--enable-framework],
		[package shared libraries in MacOSX frameworks (default: off)]),
	    [enable_framework=$enableval], [enable_framework=no])
	if test $enable_framework = yes; then
	    if test $SHARED_BUILD = 0; then
		AC_MSG_WARN([Frameworks can only be built if --enable-shared is yes])
		enable_framework=no
	    fi
	    if test $tcl_corefoundation = no; then
		AC_MSG_WARN([Frameworks can only be used when CoreFoundation is available])
		enable_framework=no
	    fi
	fi
	if test $enable_framework = yes; then
	    AC_MSG_RESULT([framework])
	    FRAMEWORK_BUILD=1
	else
	    if test $SHARED_BUILD = 1; then
		AC_MSG_RESULT([shared library])
	    else
		AC_MSG_RESULT([static library])
	    fi
	    FRAMEWORK_BUILD=0
	fi
    fi
])

#------------------------------------------------------------------------
# SC_ENABLE_SYMBOLS --
#
#	Specify if debugging symbols should be used.
#	Memory (TCL_MEM_DEBUG) and compile (TCL_COMPILE_DEBUG) debugging
#	can also be enabled.
#
# Arguments:
#	none
#
#	Requires the following vars to be set in the Makefile:
#		CFLAGS_DEBUG
#		CFLAGS_OPTIMIZE
#		LDFLAGS_DEBUG
#		LDFLAGS_OPTIMIZE
#
# Results:
#
#	Adds the following arguments to configure:
#		--enable-symbols
#
#	Defines the following vars:
#		CFLAGS_DEFAULT	Sets to $(CFLAGS_DEBUG) if true
#				Sets to $(CFLAGS_OPTIMIZE) if false
#		LDFLAGS_DEFAULT	Sets to $(LDFLAGS_DEBUG) if true
#				Sets to $(LDFLAGS_OPTIMIZE) if false
#------------------------------------------------------------------------

AC_DEFUN([SC_ENABLE_SYMBOLS], [
    AC_MSG_CHECKING([for build with symbols])
    AC_ARG_ENABLE(symbols,
	AC_HELP_STRING([--enable-symbols],
	    [build with debugging symbols (default: off)]),
	[tcl_ok=$enableval], [tcl_ok=no])
# FIXME: Currently, LDFLAGS_DEFAULT is not used, it should work like CFLAGS_DEFAULT.
    if test "$tcl_ok" = "no"; then
	CFLAGS_DEFAULT='$(CFLAGS_OPTIMIZE)'
	LDFLAGS_DEFAULT='$(LDFLAGS_OPTIMIZE)'
	AC_DEFINE(NDEBUG, 1, [Is no debugging enabled?])
	AC_MSG_RESULT([no])
	AC_DEFINE(TCL_CFG_OPTIMIZED, 1, [Is this an optimized build?])
    else
	CFLAGS_DEFAULT='$(CFLAGS_DEBUG)'
	LDFLAGS_DEFAULT='$(LDFLAGS_DEBUG)'
	if test "$tcl_ok" = "yes"; then
	    AC_MSG_RESULT([yes (standard debugging)])
	fi
    fi
    AC_SUBST(CFLAGS_DEFAULT)
    AC_SUBST(LDFLAGS_DEFAULT)

    if test "$tcl_ok" = "mem" -o "$tcl_ok" = "all"; then
	AC_DEFINE(TCL_MEM_DEBUG, 1, [Is memory debugging enabled?])
    fi

    ifelse($1,bccdebug,dnl Only enable 'compile' for the Tcl core itself
	if test "$tcl_ok" = "compile" -o "$tcl_ok" = "all"; then
	    AC_DEFINE(TCL_COMPILE_DEBUG, 1, [Is bytecode debugging enabled?])
	    AC_DEFINE(TCL_COMPILE_STATS, 1, [Are bytecode statistics enabled?])
	fi)

    if test "$tcl_ok" != "yes" -a "$tcl_ok" != "no"; then
	if test "$tcl_ok" = "all"; then
	    AC_MSG_RESULT([enabled symbols mem ]ifelse($1,bccdebug,[compile ])[debugging])
	else
	    AC_MSG_RESULT([enabled $tcl_ok debugging])
	fi
    fi
])

#------------------------------------------------------------------------
# SC_ENABLE_LANGINFO --
#
#	Allows use of modern nl_langinfo check for better l10n.
#	This is only relevant for Unix.
#
# Arguments:
#	none
#
# Results:
#
#	Adds the following arguments to configure:
#		--enable-langinfo=yes|no (default is yes)
#
#	Defines the following vars:
#		HAVE_LANGINFO	Triggers use of nl_langinfo if defined.
#------------------------------------------------------------------------

AC_DEFUN([SC_ENABLE_LANGINFO], [
    AC_ARG_ENABLE(langinfo,
	AC_HELP_STRING([--enable-langinfo],
	    [use nl_langinfo if possible to determine encoding at startup, otherwise use old heuristic (default: on)]),
	[langinfo_ok=$enableval], [langinfo_ok=yes])

    HAVE_LANGINFO=0
    if test "$langinfo_ok" = "yes"; then
	AC_CHECK_HEADER(langinfo.h,[langinfo_ok=yes],[langinfo_ok=no])
    fi
    AC_MSG_CHECKING([whether to use nl_langinfo])
    if test "$langinfo_ok" = "yes"; then
	AC_CACHE_VAL(tcl_cv_langinfo_h, [
	    AC_TRY_COMPILE([#include <langinfo.h>], [nl_langinfo(CODESET);],
		    [tcl_cv_langinfo_h=yes],[tcl_cv_langinfo_h=no])])
	AC_MSG_RESULT([$tcl_cv_langinfo_h])
	if test $tcl_cv_langinfo_h = yes; then
	    AC_DEFINE(HAVE_LANGINFO, 1, [Do we have nl_langinfo()?])
	fi
    else
	AC_MSG_RESULT([$langinfo_ok])
    fi
])

#--------------------------------------------------------------------
# SC_CONFIG_MANPAGES
#
#	Decide whether to use symlinks for linking the manpages,
#	whether to compress the manpages after installation, and
#	whether to add a package name suffix to the installed
#	manpages to avoidfile name clashes.
#	If compression is enabled also find out what file name suffix
#	the given compression program is using.
#
# Arguments:
#	none
#
# Results:
#
#	Adds the following arguments to configure:
#		--enable-man-symlinks
#		--enable-man-compression=PROG
#		--enable-man-suffix[=STRING]
#
#	Defines the following variable:
#
#	MAN_FLAGS -	The apropriate flags for installManPage
#			according to the user's selection.
#
#--------------------------------------------------------------------

AC_DEFUN([SC_CONFIG_MANPAGES], [
    AC_MSG_CHECKING([whether to use symlinks for manpages])
    AC_ARG_ENABLE(man-symlinks,
	AC_HELP_STRING([--enable-man-symlinks],
	    [use symlinks for the manpages (default: off)]),
	test "$enableval" != "no" && MAN_FLAGS="$MAN_FLAGS --symlinks",
	enableval="no")
    AC_MSG_RESULT([$enableval])

    AC_MSG_CHECKING([whether to compress the manpages])
    AC_ARG_ENABLE(man-compression,
	AC_HELP_STRING([--enable-man-compression=PROG],
	    [compress the manpages with PROG (default: off)]),
	[case $enableval in
	    yes) AC_MSG_ERROR([missing argument to --enable-man-compression]);;
	    no)  ;;
	    *)   MAN_FLAGS="$MAN_FLAGS --compress $enableval";;
	esac],
	enableval="no")
    AC_MSG_RESULT([$enableval])
    if test "$enableval" != "no"; then
	AC_MSG_CHECKING([for compressed file suffix])
	touch TeST
	$enableval TeST
	Z=`ls TeST* | sed 's/^....//'`
	rm -f TeST*
	MAN_FLAGS="$MAN_FLAGS --extension $Z"
	AC_MSG_RESULT([$Z])
    fi

    AC_MSG_CHECKING([whether to add a package name suffix for the manpages])
    AC_ARG_ENABLE(man-suffix,
	AC_HELP_STRING([--enable-man-suffix=STRING],
	    [use STRING as a suffix to manpage file names (default: no, AC_PACKAGE_NAME if enabled without specifying STRING)]),
	[case $enableval in
	    yes) enableval="AC_PACKAGE_NAME" MAN_FLAGS="$MAN_FLAGS --suffix $enableval";;
	    no)  ;;
	    *)   MAN_FLAGS="$MAN_FLAGS --suffix $enableval";;
	esac],
	enableval="no")
    AC_MSG_RESULT([$enableval])

    AC_SUBST(MAN_FLAGS)
])

#--------------------------------------------------------------------
# SC_CONFIG_SYSTEM
#
#	Determine what the system is (some things cannot be easily checked
#	on a feature-driven basis, alas). This can usually be done via the
#	"uname" command.
#
# Arguments:
#	none
#
# Results:
#	Defines the following var:
#
#	system -	System/platform/version identification code.
#--------------------------------------------------------------------

AC_DEFUN([SC_CONFIG_SYSTEM], [
    AC_CACHE_CHECK([system version], tcl_cv_sys_version, [
	if test "${TEA_PLATFORM}" = "windows" ; then
	    tcl_cv_sys_version=windows
	else
	    tcl_cv_sys_version=`uname -s`-`uname -r`
	    if test "$?" -ne 0 ; then
		AC_MSG_WARN([can't find uname command])
		tcl_cv_sys_version=unknown
	    else
		if test "`uname -s`" = "AIX" ; then
		    tcl_cv_sys_version=AIX-`uname -v`.`uname -r`
		fi
		if test "`uname -s`" = "NetBSD" -a -f /etc/debian_version ; then
		    tcl_cv_sys_version=NetBSD-Debian
		fi
	    fi
	fi
    ])
    system=$tcl_cv_sys_version
])

#--------------------------------------------------------------------
# SC_CONFIG_CFLAGS
#
#	Try to determine the proper flags to pass to the compiler
#	for building shared libraries and other such nonsense.
#
# Arguments:
#	none
#
# Results:
#
#	Defines and substitutes the following vars:
#
#       DL_OBJS -       Name of the object file that implements dynamic
#                       loading for Tcl on this system.
#       DL_LIBS -       Library file(s) to include in tclsh and other base
#                       applications in order for the "load" command to work.
#       LDFLAGS -      Flags to pass to the compiler when linking object
#                       files into an executable application binary such
#                       as tclsh.
#       LD_SEARCH_FLAGS-Flags to pass to ld, such as "-R /usr/local/tcl/lib",
#                       that tell the run-time dynamic linker where to look
#                       for shared libraries such as libtcl.so.  Depends on
#                       the variable LIB_RUNTIME_DIR in the Makefile. Could
#                       be the same as CC_SEARCH_FLAGS if ${CC} is used to link.
#       CC_SEARCH_FLAGS-Flags to pass to ${CC}, such as "-Wl,-rpath,/usr/local/tcl/lib",
#                       that tell the run-time dynamic linker where to look
#                       for shared libraries such as libtcl.so.  Depends on
#                       the variable LIB_RUNTIME_DIR in the Makefile.
#       MAKE_LIB -      Command to execute to build the a library;
#                       differs when building shared or static.
#       MAKE_STUB_LIB -
#                       Command to execute to build a stub library.
#       INSTALL_LIB -   Command to execute to install a library;
#                       differs when building shared or static.
#       INSTALL_STUB_LIB -
#                       Command to execute to install a stub library.
#       STLIB_LD -      Base command to use for combining object files
#                       into a static library.
#       SHLIB_CFLAGS -  Flags to pass to cc when compiling the components
#                       of a shared library (may request position-independent
#                       code, among other things).
#       SHLIB_LD -      Base command to use for combining object files
#                       into a shared library.
#       SHLIB_LD_LIBS - Dependent libraries for the linker to scan when
#                       creating shared libraries.  This symbol typically
#                       goes at the end of the "ld" commands that build
#                       shared libraries. The value of the symbol defaults to
#                       "${LIBS}" if all of the dependent libraries should
#                       be specified when creating a shared library.  If
#                       dependent libraries should not be specified (as on some
#                       SunOS systems, where they cause the link to fail, or in
#                       general if Tcl and Tk aren't themselves shared
#                       libraries), then this symbol has an empty string
#                       as its value.
#       SHLIB_SUFFIX -  Suffix to use for the names of dynamically loadable
#                       extensions.  An empty string means we don't know how
#                       to use shared libraries on this platform.
# TCL_SHLIB_LD_EXTRAS - Additional element which are added to SHLIB_LD_LIBS
#  TK_SHLIB_LD_EXTRAS   for the build of Tcl and Tk, but not recorded in the
#                       tclConfig.sh, since they are only used for the build
#                       of Tcl and Tk.
#                       Examples: MacOS X records the library version and
#                       compatibility version in the shared library.  But
#                       of course the Tcl version of this is only used for Tcl.
#       LIB_SUFFIX -    Specifies everything that comes after the "libfoo"
#                       in a static or shared library name, using the $VERSION variable
#                       to put the version in the right place.  This is used
#                       by platforms that need non-standard library names.
#                       Examples:  ${VERSION}.so.1.1 on NetBSD, since it needs
#                       to have a version after the .so, and ${VERSION}.a
#                       on AIX, since a shared library needs to have
#                       a .a extension whereas shared objects for loadable
#                       extensions have a .so extension.  Defaults to
#                       ${VERSION}${SHLIB_SUFFIX}.
#       TCL_LIBS -
#                       Libs to use when linking Tcl shell or some other
#                       shell that includes Tcl libs.
#	CFLAGS_DEBUG -
#			Flags used when running the compiler in debug mode
#	CFLAGS_OPTIMIZE -
#			Flags used when running the compiler in optimize mode
#	CFLAGS -	Additional CFLAGS added as necessary (usually 64-bit)
#
#--------------------------------------------------------------------

AC_DEFUN([SC_CONFIG_CFLAGS], [

    # Step 0.a: Enable 64 bit support?

    AC_MSG_CHECKING([if 64bit support is requested])
    AC_ARG_ENABLE(64bit,
	AC_HELP_STRING([--enable-64bit],
	    [enable 64bit support (default: off)]),
	[do64bit=$enableval], [do64bit=no])
    AC_MSG_RESULT([$do64bit])

    # Step 0.b: Enable Solaris 64 bit VIS support?

    AC_MSG_CHECKING([if 64bit Sparc VIS support is requested])
    AC_ARG_ENABLE(64bit-vis,
	AC_HELP_STRING([--enable-64bit-vis],
	    [enable 64bit Sparc VIS support (default: off)]),
	[do64bitVIS=$enableval], [do64bitVIS=no])
    AC_MSG_RESULT([$do64bitVIS])
    # Force 64bit on with VIS
    AS_IF([test "$do64bitVIS" = "yes"], [do64bit=yes])

    # Step 0.c: Check if visibility support is available. Do this here so
    # that platform specific alternatives can be used below if this fails.

    AC_CACHE_CHECK([if compiler supports visibility "hidden"],
	tcl_cv_cc_visibility_hidden, [
	hold_cflags=$CFLAGS; CFLAGS="$CFLAGS -Werror"
	AC_TRY_LINK([
	    extern __attribute__((__visibility__("hidden"))) void f(void);
	    void f(void) {}], [f();], tcl_cv_cc_visibility_hidden=yes,
	    tcl_cv_cc_visibility_hidden=no)
	CFLAGS=$hold_cflags])
    AS_IF([test $tcl_cv_cc_visibility_hidden = yes], [
	AC_DEFINE(MODULE_SCOPE,
	    [extern __attribute__((__visibility__("hidden")))],
	    [Compiler support for module scope symbols])
	AC_DEFINE(HAVE_HIDDEN, [1], [Compiler support for module scope symbols])
    ])

    # Step 0.d: Disable -rpath support?

    AC_MSG_CHECKING([if rpath support is requested])
    AC_ARG_ENABLE(rpath,
	AC_HELP_STRING([--disable-rpath],
	    [disable rpath support (default: on)]),
	[doRpath=$enableval], [doRpath=yes])
    AC_MSG_RESULT([$doRpath])

    # Step 1: set the variable "system" to hold the name and version number
    # for the system.

    SC_CONFIG_SYSTEM

    # Step 2: check for existence of -ldl library.  This is needed because
    # Linux can use either -ldl or -ldld for dynamic loading.

    AC_CHECK_LIB(dl, dlopen, have_dl=yes, have_dl=no)

    # Require ranlib early so we can override it in special cases below.

    AC_REQUIRE([AC_PROG_RANLIB])

    # Step 3: set configuration options based on system name and version.

    do64bit_ok=no
    # default to '{$LIBS}' and set to "" on per-platform necessary basis
    SHLIB_LD_LIBS='${LIBS}'
    LDFLAGS_ORIG="$LDFLAGS"
    # When ld needs options to work in 64-bit mode, put them in
    # LDFLAGS_ARCH so they eventually end up in LDFLAGS even if [load]
    # is disabled by the user. [Bug 1016796]
    LDFLAGS_ARCH=""
    UNSHARED_LIB_SUFFIX=""
    TCL_TRIM_DOTS='`echo ${VERSION} | tr -d .`'
    ECHO_VERSION='`echo ${VERSION}`'
    TCL_LIB_VERSIONS_OK=ok
    CFLAGS_DEBUG=-g
    AS_IF([test "$GCC" = yes], [
	CFLAGS_OPTIMIZE=-O2
	CFLAGS_WARNING="-Wall -Wextra -Wwrite-strings -Wpointer-arith"
	case "${CC}" in
	    *++)
		;;
	    *)
		CFLAGS_WARNING="${CFLAGS_WARNING} -Wc++-compat -Wdeclaration-after-statement"
		;;
	esac

    ], [
	CFLAGS_OPTIMIZE=-O
	CFLAGS_WARNING=""
    ])
    AC_CHECK_TOOL(AR, ar)
    STLIB_LD='${AR} cr'
    LD_LIBRARY_PATH_VAR="LD_LIBRARY_PATH"
    PLAT_OBJS=""
    PLAT_SRCS=""
    LDAIX_SRC=""
    AS_IF([test "x${SHLIB_VERSION}" = x], [SHLIB_VERSION="1.0"])
    case $system in
	AIX-*)
	    AS_IF([test "$GCC" != "yes"], [
		# AIX requires the _r compiler when gcc isn't being used
		case "${CC}" in
		    *_r|*_r\ *)
			# ok ...
			;;
		    *)
			# Make sure only first arg gets _r
		    	CC=`echo "$CC" | sed -e 's/^\([[^ ]]*\)/\1_r/'`
			;;
		esac
		AC_MSG_RESULT([Using $CC for compiling with threads])
	    ])
	    LIBS="$LIBS -lc"
	    SHLIB_CFLAGS=""
	    SHLIB_SUFFIX=".so"

	    DL_OBJS="tclLoadDl.o"
	    LD_LIBRARY_PATH_VAR="LIBPATH"

	    # ldAix No longer needed with use of -bexpall/-brtl
	    # but some extensions may still reference it
	    LDAIX_SRC='$(UNIX_DIR)/ldAix'

	    # Check to enable 64-bit flags for compiler/linker
	    AS_IF([test "$do64bit" = yes], [
		AS_IF([test "$GCC" = yes], [
		    AC_MSG_WARN([64bit mode not supported with GCC on $system])
		], [
		    do64bit_ok=yes
		    CFLAGS="$CFLAGS -q64"
		    LDFLAGS_ARCH="-q64"
		    RANLIB="${RANLIB} -X64"
		    AR="${AR} -X64"
		    SHLIB_LD_FLAGS="-b64"
		])
	    ])

	    AS_IF([test "`uname -m`" = ia64], [
		# AIX-5 uses ELF style dynamic libraries on IA-64, but not PPC
		SHLIB_LD="/usr/ccs/bin/ld -G -z text"
		# AIX-5 has dl* in libc.so
		DL_LIBS=""
		AS_IF([test "$GCC" = yes], [
		    CC_SEARCH_FLAGS='-Wl,-R,${LIB_RUNTIME_DIR}'
		], [
		    CC_SEARCH_FLAGS='-R${LIB_RUNTIME_DIR}'
		])
		LD_SEARCH_FLAGS='-R ${LIB_RUNTIME_DIR}'
	    ], [
		AS_IF([test "$GCC" = yes], [
		    SHLIB_LD='${CC} -shared -Wl,-bexpall'
		], [
		    SHLIB_LD="/bin/ld -bhalt:4 -bM:SRE -bexpall -H512 -T512 -bnoentry"
		    LDFLAGS="$LDFLAGS -brtl"
		])
		SHLIB_LD="${SHLIB_LD} ${SHLIB_LD_FLAGS}"
		DL_LIBS="-ldl"
		CC_SEARCH_FLAGS='-L${LIB_RUNTIME_DIR}'
		LD_SEARCH_FLAGS=${CC_SEARCH_FLAGS}
	    ])
	    ;;
	BeOS*)
	    SHLIB_CFLAGS="-fPIC"
	    SHLIB_LD='${CC} -nostart'
	    SHLIB_SUFFIX=".so"
	    DL_OBJS="tclLoadDl.o"
	    DL_LIBS="-ldl"

	    #-----------------------------------------------------------
	    # Check for inet_ntoa in -lbind, for BeOS (which also needs
	    # -lsocket, even if the network functions are in -lnet which
	    # is always linked to, for compatibility.
	    #-----------------------------------------------------------
	    AC_CHECK_LIB(bind, inet_ntoa, [LIBS="$LIBS -lbind -lsocket"])
	    ;;
	BSD/OS-2.1*|BSD/OS-3*)
	    SHLIB_CFLAGS=""
	    SHLIB_LD="shlicc -r"
	    SHLIB_SUFFIX=".so"
	    DL_OBJS="tclLoadDl.o"
	    DL_LIBS="-ldl"
	    CC_SEARCH_FLAGS=""
	    LD_SEARCH_FLAGS=""
	    ;;
	BSD/OS-4.*)
	    SHLIB_CFLAGS="-export-dynamic -fPIC"
	    SHLIB_LD='${CC} -shared'
	    SHLIB_SUFFIX=".so"
	    DL_OBJS="tclLoadDl.o"
	    DL_LIBS="-ldl"
	    LDFLAGS="$LDFLAGS -export-dynamic"
	    CC_SEARCH_FLAGS=""
	    LD_SEARCH_FLAGS=""
	    ;;
	CYGWIN_*)
	    SHLIB_CFLAGS=""
	    SHLIB_LD='${CC} -shared'
	    SHLIB_SUFFIX=".dll"
	    DL_OBJS="tclLoadDl.o"
	    PLAT_OBJS='${CYGWIN_OBJS}'
	    PLAT_SRCS='${CYGWIN_SRCS}'
	    DL_LIBS="-ldl"
	    CC_SEARCH_FLAGS=""
	    LD_SEARCH_FLAGS=""
	    TCL_NEEDS_EXP_FILE=1
	    TCL_EXPORT_FILE_SUFFIX='${VERSION}.dll.a'
	    SHLIB_LD_LIBS="${SHLIB_LD_LIBS} -Wl,--out-implib,\$[@].a"
	    AC_CACHE_CHECK(for Cygwin version of gcc,
		ac_cv_cygwin,
		AC_TRY_COMPILE([
		#ifdef __CYGWIN__
		    #error cygwin
		#endif
		], [],
		ac_cv_cygwin=no,
		ac_cv_cygwin=yes)
	    )
	    if test "$ac_cv_cygwin" = "no"; then
		AC_MSG_ERROR([${CC} is not a cygwin compiler.])
	    fi
	    do64bit_ok=yes
	    if test "x${SHARED_BUILD}" = "x1"; then
		echo "running cd ../win; ${CONFIG_SHELL-/bin/sh} ./configure $ac_configure_args"
		# The eval makes quoting arguments work.
		if cd ../win; eval ${CONFIG_SHELL-/bin/sh} ./configure $ac_configure_args; cd ../unix
		then :
		else
		    { echo "configure: error: configure failed for ../win" 1>&2; exit 1; }
		fi
	    fi
	    ;;
	dgux*)
	    SHLIB_CFLAGS="-K PIC"
	    SHLIB_LD='${CC} -G'
	    SHLIB_LD_LIBS=""
	    SHLIB_SUFFIX=".so"
	    DL_OBJS="tclLoadDl.o"
	    DL_LIBS="-ldl"
	    CC_SEARCH_FLAGS=""
	    LD_SEARCH_FLAGS=""
	    ;;
	Haiku*)
	    LDFLAGS="$LDFLAGS -Wl,--export-dynamic"
	    SHLIB_CFLAGS="-fPIC"
	    SHLIB_SUFFIX=".so"
	    SHLIB_LD='${CC} ${CFLAGS} ${LDFLAGS} -shared'
	    DL_OBJS="tclLoadDl.o"
	    DL_LIBS="-lroot"
	    AC_CHECK_LIB(network, inet_ntoa, [LIBS="$LIBS -lnetwork"])
	    ;;
	HP-UX-*.11.*)
	    # Use updated header definitions where possible
	    AC_DEFINE(_XOPEN_SOURCE_EXTENDED, 1, [Do we want to use the XOPEN network library?])
	    AC_DEFINE(_XOPEN_SOURCE, 1, [Do we want to use the XOPEN network library?])
	    LIBS="$LIBS -lxnet"               # Use the XOPEN network library

	    AS_IF([test "`uname -m`" = ia64], [
		SHLIB_SUFFIX=".so"
	    ], [
		SHLIB_SUFFIX=".sl"
	    ])
	    AC_CHECK_LIB(dld, shl_load, tcl_ok=yes, tcl_ok=no)
	    AS_IF([test "$tcl_ok" = yes], [
		SHLIB_CFLAGS="+z"
		SHLIB_LD="ld -b"
		DL_OBJS="tclLoadShl.o"
		DL_LIBS="-ldld"
		LDFLAGS="$LDFLAGS -Wl,-E"
		CC_SEARCH_FLAGS='-Wl,+s,+b,${LIB_RUNTIME_DIR}:.'
		LD_SEARCH_FLAGS='+s +b ${LIB_RUNTIME_DIR}:.'
		LD_LIBRARY_PATH_VAR="SHLIB_PATH"
	    ])
	    AS_IF([test "$GCC" = yes], [
		SHLIB_LD='${CC} -shared'
		LD_SEARCH_FLAGS=${CC_SEARCH_FLAGS}
	    ], [
		CFLAGS="$CFLAGS -z"
	    ])

	    # Users may want PA-RISC 1.1/2.0 portable code - needs HP cc
	    #CFLAGS="$CFLAGS +DAportable"

	    # Check to enable 64-bit flags for compiler/linker
	    AS_IF([test "$do64bit" = "yes"], [
		AS_IF([test "$GCC" = yes], [
		    case `${CC} -dumpmachine` in
			hppa64*)
			    # 64-bit gcc in use.  Fix flags for GNU ld.
			    do64bit_ok=yes
			    SHLIB_LD='${CC} -shared'
			    AS_IF([test $doRpath = yes], [
				CC_SEARCH_FLAGS='"-Wl,-rpath,${LIB_RUNTIME_DIR}"'])
			    LD_SEARCH_FLAGS=${CC_SEARCH_FLAGS}
			    ;;
			*)
			    AC_MSG_WARN([64bit mode not supported with GCC on $system])
			    ;;
		    esac
		], [
		    do64bit_ok=yes
		    CFLAGS="$CFLAGS +DD64"
		    LDFLAGS_ARCH="+DD64"
		])
	    ]) ;;
	HP-UX-*.08.*|HP-UX-*.09.*|HP-UX-*.10.*)
	    SHLIB_SUFFIX=".sl"
	    AC_CHECK_LIB(dld, shl_load, tcl_ok=yes, tcl_ok=no)
	    AS_IF([test "$tcl_ok" = yes], [
		SHLIB_CFLAGS="+z"
		SHLIB_LD="ld -b"
		SHLIB_LD_LIBS=""
		DL_OBJS="tclLoadShl.o"
		DL_LIBS="-ldld"
		LDFLAGS="$LDFLAGS -Wl,-E"
		CC_SEARCH_FLAGS='-Wl,+s,+b,${LIB_RUNTIME_DIR}:.'
		LD_SEARCH_FLAGS='+s +b ${LIB_RUNTIME_DIR}:.'
		LD_LIBRARY_PATH_VAR="SHLIB_PATH"
	    ]) ;;
	IRIX-5.*)
	    SHLIB_CFLAGS=""
	    SHLIB_LD="ld -shared -rdata_shared"
	    SHLIB_SUFFIX=".so"
	    DL_OBJS="tclLoadDl.o"
	    DL_LIBS=""
	    AC_LIBOBJ(mkstemp)
	    AS_IF([test $doRpath = yes], [
		CC_SEARCH_FLAGS='"-Wl,-rpath,${LIB_RUNTIME_DIR}"'
		LD_SEARCH_FLAGS='-rpath ${LIB_RUNTIME_DIR}'])
	    ;;
	IRIX-6.*)
	    SHLIB_CFLAGS=""
	    SHLIB_LD="ld -n32 -shared -rdata_shared"
	    SHLIB_SUFFIX=".so"
	    DL_OBJS="tclLoadDl.o"
	    DL_LIBS=""
	    AC_LIBOBJ(mkstemp)
	    AS_IF([test $doRpath = yes], [
		CC_SEARCH_FLAGS='"-Wl,-rpath,${LIB_RUNTIME_DIR}"'
		LD_SEARCH_FLAGS='-rpath ${LIB_RUNTIME_DIR}'])
	    AS_IF([test "$GCC" = yes], [
		CFLAGS="$CFLAGS -mabi=n32"
		LDFLAGS="$LDFLAGS -mabi=n32"
	    ], [
		case $system in
		    IRIX-6.3)
			# Use to build 6.2 compatible binaries on 6.3.
			CFLAGS="$CFLAGS -n32 -D_OLD_TERMIOS"
			;;
		    *)
			CFLAGS="$CFLAGS -n32"
			;;
		esac
		LDFLAGS="$LDFLAGS -n32"
	    ])
	    ;;
	IRIX64-6.*)
	    SHLIB_CFLAGS=""
	    SHLIB_LD="ld -n32 -shared -rdata_shared"
	    SHLIB_SUFFIX=".so"
	    DL_OBJS="tclLoadDl.o"
	    DL_LIBS=""
	    AC_LIBOBJ(mkstemp)
	    AS_IF([test $doRpath = yes], [
		CC_SEARCH_FLAGS='"-Wl,-rpath,${LIB_RUNTIME_DIR}"'
		LD_SEARCH_FLAGS='-rpath ${LIB_RUNTIME_DIR}'])

	    # Check to enable 64-bit flags for compiler/linker

	    AS_IF([test "$do64bit" = yes], [
	        AS_IF([test "$GCC" = yes], [
	            AC_MSG_WARN([64bit mode not supported by gcc])
	        ], [
	            do64bit_ok=yes
	            SHLIB_LD="ld -64 -shared -rdata_shared"
	            CFLAGS="$CFLAGS -64"
	            LDFLAGS_ARCH="-64"
	        ])
	    ])
	    ;;
	Linux*|GNU*|NetBSD-Debian)
	    SHLIB_CFLAGS="-fPIC"
	    SHLIB_SUFFIX=".so"

	    CFLAGS_OPTIMIZE="-O2"
	    # egcs-2.91.66 on Redhat Linux 6.0 generates lots of warnings
	    # when you inline the string and math operations.  Turn this off to
	    # get rid of the warnings.
	    #CFLAGS_OPTIMIZE="${CFLAGS_OPTIMIZE} -D__NO_STRING_INLINES -D__NO_MATH_INLINES"

	    SHLIB_LD='${CC} ${CFLAGS} ${LDFLAGS} -shared'
	    DL_OBJS="tclLoadDl.o"
	    DL_LIBS="-ldl"
	    LDFLAGS="$LDFLAGS -Wl,--export-dynamic"
	    AS_IF([test $doRpath = yes], [
		CC_SEARCH_FLAGS='"-Wl,-rpath,${LIB_RUNTIME_DIR}"'])
	    LD_SEARCH_FLAGS=${CC_SEARCH_FLAGS}
	    AS_IF([test "`uname -m`" = "alpha"], [CFLAGS="$CFLAGS -mieee"])
	    AS_IF([test $do64bit = yes], [
		AC_CACHE_CHECK([if compiler accepts -m64 flag], tcl_cv_cc_m64, [
		    hold_cflags=$CFLAGS
		    CFLAGS="$CFLAGS -m64"
		    AC_TRY_LINK(,, tcl_cv_cc_m64=yes, tcl_cv_cc_m64=no)
		    CFLAGS=$hold_cflags])
		AS_IF([test $tcl_cv_cc_m64 = yes], [
		    CFLAGS="$CFLAGS -m64"
		    do64bit_ok=yes
		])
	   ])

	    # The combo of gcc + glibc has a bug related to inlining of
	    # functions like strtol()/strtoul(). The -fno-builtin flag should address
	    # this problem but it does not work. The -fno-inline flag is kind
	    # of overkill but it works. Disable inlining only when one of the
	    # files in compat/*.c is being linked in.

	    AS_IF([test x"${USE_COMPAT}" != x],[CFLAGS="$CFLAGS -fno-inline"])
	    ;;
	Lynx*)
	    SHLIB_CFLAGS="-fPIC"
	    SHLIB_SUFFIX=".so"
	    CFLAGS_OPTIMIZE=-02
	    SHLIB_LD='${CC} -shared'
	    DL_OBJS="tclLoadDl.o"
	    DL_LIBS="-mshared -ldl"
	    LD_FLAGS="-Wl,--export-dynamic"
	    AS_IF([test $doRpath = yes], [
		CC_SEARCH_FLAGS='"-Wl,-rpath,${LIB_RUNTIME_DIR}"'
		LD_SEARCH_FLAGS='"-Wl,-rpath,${LIB_RUNTIME_DIR}"'])
	    ;;
	OpenBSD-*)
	    arch=`arch -s`
	    case "$arch" in
	    alpha|sparc64)
		SHLIB_CFLAGS="-fPIC"
		;;
	    *)
		SHLIB_CFLAGS="-fpic"
		;;
	    esac
	    SHLIB_LD='${CC} ${SHLIB_CFLAGS} -shared'
	    SHLIB_SUFFIX=".so"
	    DL_OBJS="tclLoadDl.o"
	    DL_LIBS=""
	    AS_IF([test $doRpath = yes], [
		CC_SEARCH_FLAGS='"-Wl,-rpath,${LIB_RUNTIME_DIR}"'])
	    LD_SEARCH_FLAGS=${CC_SEARCH_FLAGS}
	    SHARED_LIB_SUFFIX='${TCL_TRIM_DOTS}.so.${SHLIB_VERSION}'
	    LDFLAGS="-Wl,-export-dynamic"
	    CFLAGS_OPTIMIZE="-O2"
	    # On OpenBSD:	Compile with -pthread
	    #		Don't link with -lpthread
	    LIBS=`echo $LIBS | sed s/-lpthread//`
	    CFLAGS="$CFLAGS -pthread"
	    # OpenBSD doesn't do version numbers with dots.
	    UNSHARED_LIB_SUFFIX='${TCL_TRIM_DOTS}.a'
	    TCL_LIB_VERSIONS_OK=nodots
	    ;;
	NetBSD-*)
	    # NetBSD has ELF and can use 'cc -shared' to build shared libs
	    SHLIB_CFLAGS="-fPIC"
	    SHLIB_LD='${CC} ${SHLIB_CFLAGS} -shared'
	    SHLIB_SUFFIX=".so"
	    DL_OBJS="tclLoadDl.o"
	    DL_LIBS=""
	    LDFLAGS="$LDFLAGS -export-dynamic"
	    AS_IF([test $doRpath = yes], [
		CC_SEARCH_FLAGS='"-Wl,-rpath,${LIB_RUNTIME_DIR}"'])
	    LD_SEARCH_FLAGS=${CC_SEARCH_FLAGS}
	    # The -pthread needs to go in the CFLAGS, not LIBS
	    LIBS=`echo $LIBS | sed s/-pthread//`
	    CFLAGS="$CFLAGS -pthread"
	    LDFLAGS="$LDFLAGS -pthread"
	    ;;
	DragonFly-*|FreeBSD-*)
	    # This configuration from FreeBSD Ports.
	    SHLIB_CFLAGS="-fPIC"
	    SHLIB_LD="${CC} -shared"
	    SHLIB_LD_LIBS="${SHLIB_LD_LIBS} -Wl,-soname,\$[@]"
	    SHLIB_SUFFIX=".so"
	    DL_OBJS="tclLoadDl.o"
	    DL_LIBS=""
	    AS_IF([test $doRpath = yes], [
		CC_SEARCH_FLAGS='"-Wl,-rpath,${LIB_RUNTIME_DIR}"'
		LD_SEARCH_FLAGS='"-Wl,-rpath,${LIB_RUNTIME_DIR}"'])
	    # The -pthread needs to go in the LDFLAGS, not LIBS
	    LIBS=`echo $LIBS | sed s/-pthread//`
	    CFLAGS="$CFLAGS $PTHREAD_CFLAGS"
	    LDFLAGS="$LDFLAGS $PTHREAD_LIBS"
	    case $system in
	    FreeBSD-3.*)
		# Version numbers are dot-stripped by system policy.
		TCL_TRIM_DOTS=`echo ${VERSION} | tr -d .`
		UNSHARED_LIB_SUFFIX='${TCL_TRIM_DOTS}.a'
		SHARED_LIB_SUFFIX='${TCL_TRIM_DOTS}.so'
		TCL_LIB_VERSIONS_OK=nodots
		;;
	    esac
	    ;;
	Darwin-*)
	    CFLAGS_OPTIMIZE="-Os"
	    SHLIB_CFLAGS="-fno-common"
	    # To avoid discrepancies between what headers configure sees during
	    # preprocessing tests and compiling tests, move any -isysroot and
	    # -mmacosx-version-min flags from CFLAGS to CPPFLAGS:
	    CPPFLAGS="${CPPFLAGS} `echo " ${CFLAGS}" | \
		awk 'BEGIN {FS=" +-";ORS=" "}; {for (i=2;i<=NF;i++) \
		if ([$]i~/^(isysroot|mmacosx-version-min)/) print "-"[$]i}'`"
	    CFLAGS="`echo " ${CFLAGS}" | \
		awk 'BEGIN {FS=" +-";ORS=" "}; {for (i=2;i<=NF;i++) \
		if (!([$]i~/^(isysroot|mmacosx-version-min)/)) print "-"[$]i}'`"
	    AS_IF([test $do64bit = yes], [
		case `arch` in
		    ppc)
			AC_CACHE_CHECK([if compiler accepts -arch ppc64 flag],
				tcl_cv_cc_arch_ppc64, [
			    hold_cflags=$CFLAGS
			    CFLAGS="$CFLAGS -arch ppc64 -mpowerpc64 -mcpu=G5"
			    AC_TRY_LINK(,, tcl_cv_cc_arch_ppc64=yes,
				    tcl_cv_cc_arch_ppc64=no)
			    CFLAGS=$hold_cflags])
			AS_IF([test $tcl_cv_cc_arch_ppc64 = yes], [
			    CFLAGS="$CFLAGS -arch ppc64 -mpowerpc64 -mcpu=G5"
			    do64bit_ok=yes
			]);;
		    i386)
			AC_CACHE_CHECK([if compiler accepts -arch x86_64 flag],
				tcl_cv_cc_arch_x86_64, [
			    hold_cflags=$CFLAGS
			    CFLAGS="$CFLAGS -arch x86_64"
			    AC_TRY_LINK(,, tcl_cv_cc_arch_x86_64=yes,
				    tcl_cv_cc_arch_x86_64=no)
			    CFLAGS=$hold_cflags])
			AS_IF([test $tcl_cv_cc_arch_x86_64 = yes], [
			    CFLAGS="$CFLAGS -arch x86_64"
			    do64bit_ok=yes
			]);;
		    *)
			AC_MSG_WARN([Don't know how enable 64-bit on architecture `arch`]);;
		esac
	    ], [
		# Check for combined 32-bit and 64-bit fat build
		AS_IF([echo "$CFLAGS " |grep -E -q -- '-arch (ppc64|x86_64) ' \
		    && echo "$CFLAGS " |grep -E -q -- '-arch (ppc|i386) '], [
		    fat_32_64=yes])
	    ])
	    SHLIB_LD='${CC} -dynamiclib ${CFLAGS} ${LDFLAGS}'
	    AC_CACHE_CHECK([if ld accepts -single_module flag], tcl_cv_ld_single_module, [
		hold_ldflags=$LDFLAGS
		LDFLAGS="$LDFLAGS -dynamiclib -Wl,-single_module"
		AC_TRY_LINK(, [int i;], tcl_cv_ld_single_module=yes, tcl_cv_ld_single_module=no)
		LDFLAGS=$hold_ldflags])
	    AS_IF([test $tcl_cv_ld_single_module = yes], [
		SHLIB_LD="${SHLIB_LD} -Wl,-single_module"
	    ])
	    SHLIB_SUFFIX=".dylib"
	    DL_OBJS="tclLoadDyld.o"
	    DL_LIBS=""
	    LDFLAGS="$LDFLAGS -headerpad_max_install_names"
	    AC_CACHE_CHECK([if ld accepts -search_paths_first flag],
		    tcl_cv_ld_search_paths_first, [
		hold_ldflags=$LDFLAGS
		LDFLAGS="$LDFLAGS -Wl,-search_paths_first"
		AC_TRY_LINK(, [int i;], tcl_cv_ld_search_paths_first=yes,
			tcl_cv_ld_search_paths_first=no)
		LDFLAGS=$hold_ldflags])
	    AS_IF([test $tcl_cv_ld_search_paths_first = yes], [
		LDFLAGS="$LDFLAGS -Wl,-search_paths_first"
	    ])
	    AS_IF([test "$tcl_cv_cc_visibility_hidden" != yes], [
		AC_DEFINE(MODULE_SCOPE, [__private_extern__],
		    [Compiler support for module scope symbols])
		tcl_cv_cc_visibility_hidden=yes
	    ])
	    CC_SEARCH_FLAGS=""
	    LD_SEARCH_FLAGS=""
	    LD_LIBRARY_PATH_VAR="DYLD_LIBRARY_PATH"
	    AC_DEFINE(MAC_OSX_TCL, 1, [Is this a Mac I see before me?])
	    PLAT_OBJS='${MAC_OSX_OBJS}'
	    PLAT_SRCS='${MAC_OSX_SRCS}'
	    AC_MSG_CHECKING([whether to use CoreFoundation])
	    AC_ARG_ENABLE(corefoundation,
		AC_HELP_STRING([--enable-corefoundation],
		    [use CoreFoundation API on MacOSX (default: on)]),
		[tcl_corefoundation=$enableval], [tcl_corefoundation=yes])
	    AC_MSG_RESULT([$tcl_corefoundation])
	    AS_IF([test $tcl_corefoundation = yes], [
		AC_CACHE_CHECK([for CoreFoundation.framework],
			tcl_cv_lib_corefoundation, [
		    hold_libs=$LIBS
		    AS_IF([test "$fat_32_64" = yes], [
			for v in CFLAGS CPPFLAGS LDFLAGS; do
			    # On Tiger there is no 64-bit CF, so remove 64-bit
			    # archs from CFLAGS et al. while testing for
			    # presence of CF. 64-bit CF is disabled in
			    # tclUnixPort.h if necessary.
			    eval 'hold_'$v'="$'$v'";'$v'="`echo "$'$v' "|sed -e "s/-arch ppc64 / /g" -e "s/-arch x86_64 / /g"`"'
			done])
		    LIBS="$LIBS -framework CoreFoundation"
		    AC_TRY_LINK([#include <CoreFoundation/CoreFoundation.h>],
			[CFBundleRef b = CFBundleGetMainBundle();],
			tcl_cv_lib_corefoundation=yes,
			tcl_cv_lib_corefoundation=no)
		    AS_IF([test "$fat_32_64" = yes], [
			for v in CFLAGS CPPFLAGS LDFLAGS; do
			    eval $v'="$hold_'$v'"'
		        done])
		    LIBS=$hold_libs])
		AS_IF([test $tcl_cv_lib_corefoundation = yes], [
		    LIBS="$LIBS -framework CoreFoundation"
		    AC_DEFINE(HAVE_COREFOUNDATION, 1,
			[Do we have access to Darwin CoreFoundation.framework?])
		], [tcl_corefoundation=no])
		AS_IF([test "$fat_32_64" = yes -a $tcl_corefoundation = yes],[
		    AC_CACHE_CHECK([for 64-bit CoreFoundation],
			    tcl_cv_lib_corefoundation_64, [
			for v in CFLAGS CPPFLAGS LDFLAGS; do
			    eval 'hold_'$v'="$'$v'";'$v'="`echo "$'$v' "|sed -e "s/-arch ppc / /g" -e "s/-arch i386 / /g"`"'
			done
			AC_TRY_LINK([#include <CoreFoundation/CoreFoundation.h>],
			    [CFBundleRef b = CFBundleGetMainBundle();],
			    tcl_cv_lib_corefoundation_64=yes,
			    tcl_cv_lib_corefoundation_64=no)
			for v in CFLAGS CPPFLAGS LDFLAGS; do
			    eval $v'="$hold_'$v'"'
			done])
		    AS_IF([test $tcl_cv_lib_corefoundation_64 = no], [
			AC_DEFINE(NO_COREFOUNDATION_64, 1,
			    [Is Darwin CoreFoundation unavailable for 64-bit?])
                        LDFLAGS="$LDFLAGS -Wl,-no_arch_warnings"
		    ])
		])
	    ])
	    ;;
	OS/390-*)
	    SHLIB_LD_LIBS=""
	    CFLAGS_OPTIMIZE=""		# Optimizer is buggy
	    AC_DEFINE(_OE_SOCKETS, 1,	# needed in sys/socket.h
		[Should OS/390 do the right thing with sockets?])
	    ;;
	OSF1-V*)
	    # Digital OSF/1
	    SHLIB_CFLAGS=""
	    AS_IF([test "$SHARED_BUILD" = 1], [
	        SHLIB_LD='ld -shared -expect_unresolved "*"'
	    ], [
	        SHLIB_LD='ld -non_shared -expect_unresolved "*"'
	    ])
	    SHLIB_SUFFIX=".so"
	    DL_OBJS="tclLoadDl.o"
	    DL_LIBS=""
	    AS_IF([test $doRpath = yes], [
		CC_SEARCH_FLAGS='"-Wl,-rpath,${LIB_RUNTIME_DIR}"'
		LD_SEARCH_FLAGS='-rpath ${LIB_RUNTIME_DIR}'])
	    AS_IF([test "$GCC" = yes], [CFLAGS="$CFLAGS -mieee"], [
		CFLAGS="$CFLAGS -DHAVE_TZSET -std1 -ieee"])
	    # see pthread_intro(3) for pthread support on osf1, k.furukawa
	    CFLAGS="$CFLAGS -DHAVE_PTHREAD_ATTR_SETSTACKSIZE"
	    CFLAGS="$CFLAGS -DTCL_THREAD_STACK_MIN=PTHREAD_STACK_MIN*64"
	    LIBS=`echo $LIBS | sed s/-lpthreads//`
	    AS_IF([test "$GCC" = yes], [
		LIBS="$LIBS -lpthread -lmach -lexc"
	    ], [
		CFLAGS="$CFLAGS -pthread"
		LDFLAGS="$LDFLAGS -pthread"
	    ])
	    ;;
	QNX-6*)
	    # QNX RTP
	    # This may work for all QNX, but it was only reported for v6.
	    SHLIB_CFLAGS="-fPIC"
	    SHLIB_LD="ld -Bshareable -x"
	    SHLIB_LD_LIBS=""
	    SHLIB_SUFFIX=".so"
	    DL_OBJS="tclLoadDl.o"
	    # dlopen is in -lc on QNX
	    DL_LIBS=""
	    CC_SEARCH_FLAGS=""
	    LD_SEARCH_FLAGS=""
	    ;;
	SCO_SV-3.2*)
	    # Note, dlopen is available only on SCO 3.2.5 and greater. However,
	    # this test works, since "uname -s" was non-standard in 3.2.4 and
	    # below.
	    AS_IF([test "$GCC" = yes], [
		SHLIB_CFLAGS="-fPIC -melf"
		LDFLAGS="$LDFLAGS -melf -Wl,-Bexport"
	    ], [
		SHLIB_CFLAGS="-Kpic -belf"
		LDFLAGS="$LDFLAGS -belf -Wl,-Bexport"
	    ])
	    SHLIB_LD="ld -G"
	    SHLIB_LD_LIBS=""
	    SHLIB_SUFFIX=".so"
	    DL_OBJS="tclLoadDl.o"
	    DL_LIBS=""
	    CC_SEARCH_FLAGS=""
	    LD_SEARCH_FLAGS=""
	    ;;
	SunOS-5.[[0-6]])
	    # Careful to not let 5.10+ fall into this case

	    # Note: If _REENTRANT isn't defined, then Solaris
	    # won't define thread-safe library routines.

	    AC_DEFINE(_REENTRANT, 1, [Do we want the reentrant OS API?])
	    AC_DEFINE(_POSIX_PTHREAD_SEMANTICS, 1,
		[Do we really want to follow the standard? Yes we do!])

	    SHLIB_CFLAGS="-KPIC"
	    SHLIB_SUFFIX=".so"
	    DL_OBJS="tclLoadDl.o"
	    DL_LIBS="-ldl"
	    AS_IF([test "$GCC" = yes], [
		SHLIB_LD='${CC} -shared'
		CC_SEARCH_FLAGS='-Wl,-R,${LIB_RUNTIME_DIR}'
		LD_SEARCH_FLAGS=${CC_SEARCH_FLAGS}
	    ], [
		SHLIB_LD="/usr/ccs/bin/ld -G -z text"
		CC_SEARCH_FLAGS='-R ${LIB_RUNTIME_DIR}'
		LD_SEARCH_FLAGS=${CC_SEARCH_FLAGS}
	    ])
	    ;;
	SunOS-5*)
	    # Note: If _REENTRANT isn't defined, then Solaris
	    # won't define thread-safe library routines.

	    AC_DEFINE(_REENTRANT, 1, [Do we want the reentrant OS API?])
	    AC_DEFINE(_POSIX_PTHREAD_SEMANTICS, 1,
		[Do we really want to follow the standard? Yes we do!])

	    SHLIB_CFLAGS="-KPIC"

	    # Check to enable 64-bit flags for compiler/linker
	    AS_IF([test "$do64bit" = yes], [
		arch=`isainfo`
		AS_IF([test "$arch" = "sparcv9 sparc"], [
		    AS_IF([test "$GCC" = yes], [
			AS_IF([test "`${CC} -dumpversion | awk -F. '{print [$]1}'`" -lt 3], [
			    AC_MSG_WARN([64bit mode not supported with GCC < 3.2 on $system])
			], [
			    do64bit_ok=yes
			    CFLAGS="$CFLAGS -m64 -mcpu=v9"
			    LDFLAGS="$LDFLAGS -m64 -mcpu=v9"
			    SHLIB_CFLAGS="-fPIC"
			])
		    ], [
			do64bit_ok=yes
			AS_IF([test "$do64bitVIS" = yes], [
			    CFLAGS="$CFLAGS -xarch=v9a"
			    LDFLAGS_ARCH="-xarch=v9a"
			], [
			    CFLAGS="$CFLAGS -xarch=v9"
			    LDFLAGS_ARCH="-xarch=v9"
			])
			# Solaris 64 uses this as well
			#LD_LIBRARY_PATH_VAR="LD_LIBRARY_PATH_64"
		    ])
		], [AS_IF([test "$arch" = "amd64 i386"], [
		    AS_IF([test "$GCC" = yes], [
			case $system in
			    SunOS-5.1[[1-9]]*|SunOS-5.[[2-9]][[0-9]]*)
				do64bit_ok=yes
				CFLAGS="$CFLAGS -m64"
				LDFLAGS="$LDFLAGS -m64";;
			    *)
				AC_MSG_WARN([64bit mode not supported with GCC on $system]);;
			esac
		    ], [
			do64bit_ok=yes
			case $system in
			    SunOS-5.1[[1-9]]*|SunOS-5.[[2-9]][[0-9]]*)
				CFLAGS="$CFLAGS -m64"
				LDFLAGS="$LDFLAGS -m64";;
			    *)
				CFLAGS="$CFLAGS -xarch=amd64"
				LDFLAGS="$LDFLAGS -xarch=amd64";;
			esac
		    ])
		], [AC_MSG_WARN([64bit mode not supported for $arch])])])
	    ])

	    #--------------------------------------------------------------------
	    # On Solaris 5.x i386 with the sunpro compiler we need to link
	    # with sunmath to get floating point rounding control
	    #--------------------------------------------------------------------
	    AS_IF([test "$GCC" = yes],[use_sunmath=no],[
		arch=`isainfo`
		AC_MSG_CHECKING([whether to use -lsunmath for fp rounding control])
		AS_IF([test "$arch" = "amd64 i386" -o "$arch" = "i386"], [
			AC_MSG_RESULT([yes])
			MATH_LIBS="-lsunmath $MATH_LIBS"
			AC_CHECK_HEADER(sunmath.h)
			use_sunmath=yes
			], [
			AC_MSG_RESULT([no])
			use_sunmath=no
		])
	    ])
	    SHLIB_SUFFIX=".so"
	    DL_OBJS="tclLoadDl.o"
	    DL_LIBS="-ldl"
	    AS_IF([test "$GCC" = yes], [
		SHLIB_LD='${CC} -shared'
		CC_SEARCH_FLAGS='-Wl,-R,${LIB_RUNTIME_DIR}'
		LD_SEARCH_FLAGS=${CC_SEARCH_FLAGS}
		AS_IF([test "$do64bit_ok" = yes], [
		    AS_IF([test "$arch" = "sparcv9 sparc"], [
			# We need to specify -static-libgcc or we need to
			# add the path to the sparv9 libgcc.
			SHLIB_LD="$SHLIB_LD -m64 -mcpu=v9 -static-libgcc"
			# for finding sparcv9 libgcc, get the regular libgcc
			# path, remove so name and append 'sparcv9'
			#v9gcclibdir="`gcc -print-file-name=libgcc_s.so` | ..."
			#CC_SEARCH_FLAGS="${CC_SEARCH_FLAGS},-R,$v9gcclibdir"
		    ], [AS_IF([test "$arch" = "amd64 i386"], [
			SHLIB_LD="$SHLIB_LD -m64 -static-libgcc"
		    ])])
		])
	    ], [
		AS_IF([test "$use_sunmath" = yes], [textmode=textoff],[textmode=text])
		case $system in
		    SunOS-5.[[1-9]][[0-9]]*|SunOS-5.[[7-9]])
			SHLIB_LD="\${CC} -G -z $textmode \${LDFLAGS}";;
		    *)
			SHLIB_LD="/usr/ccs/bin/ld -G -z $textmode";;
		esac
		CC_SEARCH_FLAGS='-Wl,-R,${LIB_RUNTIME_DIR}'
		LD_SEARCH_FLAGS='-R ${LIB_RUNTIME_DIR}'
	    ])
	    ;;
	UNIX_SV* | UnixWare-5*)
	    SHLIB_CFLAGS="-KPIC"
	    SHLIB_LD='${CC} -G'
	    SHLIB_LD_LIBS=""
	    SHLIB_SUFFIX=".so"
	    DL_OBJS="tclLoadDl.o"
	    DL_LIBS="-ldl"
	    # Some UNIX_SV* systems (unixware 1.1.2 for example) have linkers
	    # that don't grok the -Bexport option.  Test that it does.
	    AC_CACHE_CHECK([for ld accepts -Bexport flag], tcl_cv_ld_Bexport, [
		hold_ldflags=$LDFLAGS
		LDFLAGS="$LDFLAGS -Wl,-Bexport"
		AC_TRY_LINK(, [int i;], tcl_cv_ld_Bexport=yes, tcl_cv_ld_Bexport=no)
	        LDFLAGS=$hold_ldflags])
	    AS_IF([test $tcl_cv_ld_Bexport = yes], [
		LDFLAGS="$LDFLAGS -Wl,-Bexport"
	    ])
	    CC_SEARCH_FLAGS=""
	    LD_SEARCH_FLAGS=""
	    ;;
    esac

    AS_IF([test "$do64bit" = yes -a "$do64bit_ok" = no], [
	AC_MSG_WARN([64bit support being disabled -- don't know magic for this platform])
    ])

    AS_IF([test "$do64bit" = yes -a "$do64bit_ok" = yes], [
	AC_DEFINE(TCL_CFG_DO64BIT, 1, [Is this a 64-bit build?])
    ])

dnl # Add any CPPFLAGS set in the environment to our CFLAGS, but delay doing so
dnl # until the end of configure, as configure's compile and link tests use
dnl # both CPPFLAGS and CFLAGS (unlike our compile and link) but configure's
dnl # preprocessing tests use only CPPFLAGS.
    AC_CONFIG_COMMANDS_PRE([CFLAGS="${CFLAGS} ${CPPFLAGS}"; CPPFLAGS=""])

    # Step 4: disable dynamic loading if requested via a command-line switch.

    AC_ARG_ENABLE(load,
	AC_HELP_STRING([--enable-load],
	    [allow dynamic loading and "load" command (default: on)]),
	[tcl_ok=$enableval], [tcl_ok=yes])
    AS_IF([test "$tcl_ok" = no], [DL_OBJS=""])

    AS_IF([test "x$DL_OBJS" != x], [BUILD_DLTEST="\$(DLTEST_TARGETS)"], [
	AC_MSG_WARN([Can't figure out how to do dynamic loading or shared libraries on this system.])
	SHLIB_CFLAGS=""
	SHLIB_LD=""
	SHLIB_SUFFIX=""
	DL_OBJS="tclLoadNone.o"
	DL_LIBS=""
	LDFLAGS="$LDFLAGS_ORIG"
	CC_SEARCH_FLAGS=""
	LD_SEARCH_FLAGS=""
	BUILD_DLTEST=""
    ])
    LDFLAGS="$LDFLAGS $LDFLAGS_ARCH"

    # If we're running gcc, then change the C flags for compiling shared
    # libraries to the right flags for gcc, instead of those for the
    # standard manufacturer compiler.

    AS_IF([test "$DL_OBJS" != "tclLoadNone.o" -a "$GCC" = yes], [
	case $system in
	    AIX-*) ;;
	    BSD/OS*) ;;
	    CYGWIN_*) ;;
	    IRIX*) ;;
	    NetBSD-*|DragonFly-*|FreeBSD-*|OpenBSD-*) ;;
	    Darwin-*) ;;
	    SCO_SV-3.2*) ;;
	    *) SHLIB_CFLAGS="-fPIC" ;;
	esac])

    AS_IF([test "$tcl_cv_cc_visibility_hidden" != yes], [
	AC_DEFINE(MODULE_SCOPE, [extern],
	    [No Compiler support for module scope symbols])
    ])

    AS_IF([test "$SHARED_LIB_SUFFIX" = ""], [
	SHARED_LIB_SUFFIX='${VERSION}${SHLIB_SUFFIX}'])
    AS_IF([test "$UNSHARED_LIB_SUFFIX" = ""], [
	UNSHARED_LIB_SUFFIX='${VERSION}.a'])
    DLL_INSTALL_DIR="\$(LIB_INSTALL_DIR)"

    AS_IF([test "${SHARED_BUILD}" = 1 -a "${SHLIB_SUFFIX}" != ""], [
        LIB_SUFFIX=${SHARED_LIB_SUFFIX}
        MAKE_LIB='${SHLIB_LD} -o [$]@ ${OBJS} ${LDFLAGS} ${SHLIB_LD_LIBS} ${TCL_SHLIB_LD_EXTRAS} ${TK_SHLIB_LD_EXTRAS} ${LD_SEARCH_FLAGS}'
        AS_IF([test "${SHLIB_SUFFIX}" = ".dll"], [
            INSTALL_LIB='$(INSTALL_LIBRARY) $(LIB_FILE) "$(BIN_INSTALL_DIR)/$(LIB_FILE)";if test -f $(LIB_FILE).a; then $(INSTALL_DATA) $(LIB_FILE).a "$(LIB_INSTALL_DIR)"; fi;'
            DLL_INSTALL_DIR="\$(BIN_INSTALL_DIR)"
        ], [
            INSTALL_LIB='$(INSTALL_LIBRARY) $(LIB_FILE) "$(LIB_INSTALL_DIR)/$(LIB_FILE)"'
        ])
    ], [
        LIB_SUFFIX=${UNSHARED_LIB_SUFFIX}

        AS_IF([test "$RANLIB" = ""], [
            MAKE_LIB='$(STLIB_LD) [$]@ ${OBJS}'
        ], [
            MAKE_LIB='${STLIB_LD} [$]@ ${OBJS} ; ${RANLIB} [$]@'
        ])
        INSTALL_LIB='$(INSTALL_LIBRARY) $(LIB_FILE) "$(LIB_INSTALL_DIR)/$(LIB_FILE)"'
    ])

    # Stub lib does not depend on shared/static configuration
    AS_IF([test "$RANLIB" = ""], [
        MAKE_STUB_LIB='${STLIB_LD} [$]@ ${STUB_LIB_OBJS}'
    ], [
        MAKE_STUB_LIB='${STLIB_LD} [$]@ ${STUB_LIB_OBJS} ; ${RANLIB} [$]@'
    ])
    INSTALL_STUB_LIB='$(INSTALL_LIBRARY) $(STUB_LIB_FILE) "$(LIB_INSTALL_DIR)/$(STUB_LIB_FILE)"'

    # Define TCL_LIBS now that we know what DL_LIBS is.
    # The trick here is that we don't want to change the value of TCL_LIBS if
    # it is already set when tclConfig.sh had been loaded by Tk.
    AS_IF([test "x${TCL_LIBS}" = x], [
        TCL_LIBS="${DL_LIBS} ${LIBS} ${MATH_LIBS}"])
    AC_SUBST(TCL_LIBS)

	# See if the compiler supports casting to a union type.
	# This is used to stop gcc from printing a compiler
	# warning when initializing a union member.

	AC_CACHE_CHECK(for cast to union support,
	    tcl_cv_cast_to_union,
	    AC_TRY_COMPILE([],
	    [
		  union foo { int i; double d; };
		  union foo f = (union foo) (int) 0;
	    ],
	    tcl_cv_cast_to_union=yes,
	    tcl_cv_cast_to_union=no)
	)
	if test "$tcl_cv_cast_to_union" = "yes"; then
	    AC_DEFINE(HAVE_CAST_TO_UNION, 1,
		    [Defined when compiler supports casting to union type.])
	fi

    AC_CHECK_HEADER(stdbool.h, [AC_DEFINE(HAVE_STDBOOL_H, 1, [Do we have <stdbool.h>?])],)

    # FIXME: This subst was left in only because the TCL_DL_LIBS
    # entry in tclConfig.sh uses it. It is not clear why someone
    # would use TCL_DL_LIBS instead of TCL_LIBS.
    AC_SUBST(DL_LIBS)

    AC_SUBST(DL_OBJS)
    AC_SUBST(PLAT_OBJS)
    AC_SUBST(PLAT_SRCS)
    AC_SUBST(LDAIX_SRC)
    AC_SUBST(CFLAGS)
    AC_SUBST(CFLAGS_DEBUG)
    AC_SUBST(CFLAGS_OPTIMIZE)
    AC_SUBST(CFLAGS_WARNING)

    AC_SUBST(LDFLAGS)
    AC_SUBST(LDFLAGS_DEBUG)
    AC_SUBST(LDFLAGS_OPTIMIZE)
    AC_SUBST(CC_SEARCH_FLAGS)
    AC_SUBST(LD_SEARCH_FLAGS)

    AC_SUBST(STLIB_LD)
    AC_SUBST(SHLIB_LD)
    AC_SUBST(TCL_SHLIB_LD_EXTRAS)
    AC_SUBST(TK_SHLIB_LD_EXTRAS)
    AC_SUBST(SHLIB_LD_LIBS)
    AC_SUBST(SHLIB_CFLAGS)
    AC_SUBST(SHLIB_SUFFIX)
    AC_DEFINE_UNQUOTED(TCL_SHLIB_EXT,"${SHLIB_SUFFIX}",
	[What is the default extension for shared libraries?])

    AC_SUBST(MAKE_LIB)
    AC_SUBST(MAKE_STUB_LIB)
    AC_SUBST(INSTALL_LIB)
    AC_SUBST(DLL_INSTALL_DIR)
    AC_SUBST(INSTALL_STUB_LIB)
    AC_SUBST(RANLIB)
])

#--------------------------------------------------------------------
# SC_MISSING_POSIX_HEADERS
#
#	Supply substitutes for missing POSIX header files.  Special
#	notes:
#	    - stdlib.h doesn't define strtol or strtoul in some
#	      versions of SunOS
#	    - some versions of string.h don't declare procedures such
#	      as strstr
#
# Arguments:
#	none
#
# Results:
#
#	Defines some of the following vars:
#		NO_DIRENT_H
<<<<<<< HEAD
=======
#		NO_FLOAT_H
#		NO_VALUES_H
>>>>>>> 4a54b3c8
#		NO_STDLIB_H
#		NO_STRING_H
#		NO_SYS_WAIT_H
#		NO_DLFCN_H
#		HAVE_SYS_PARAM_H
#		HAVE_STRING_H ?
#
#--------------------------------------------------------------------

AC_DEFUN([SC_MISSING_POSIX_HEADERS], [
    AC_CACHE_CHECK([dirent.h], tcl_cv_dirent_h, [
    AC_TRY_LINK([#include <sys/types.h>
#include <dirent.h>], [
#ifndef _POSIX_SOURCE
#   ifdef __Lynx__
	/*
	 * Generate compilation error to make the test fail:  Lynx headers
	 * are only valid if really in the POSIX environment.
	 */

	missing_procedure();
#   endif
#endif
DIR *d;
struct dirent *entryPtr;
char *p;
d = opendir("foobar");
entryPtr = readdir(d);
p = entryPtr->d_name;
closedir(d);
], tcl_cv_dirent_h=yes, tcl_cv_dirent_h=no)])

    if test $tcl_cv_dirent_h = no; then
	AC_DEFINE(NO_DIRENT_H, 1, [Do we have <dirent.h>?])
    fi

    AC_CHECK_HEADER(stdlib.h, tcl_ok=1, tcl_ok=0)
    AC_EGREP_HEADER(strtol, stdlib.h, , tcl_ok=0)
    AC_EGREP_HEADER(strtoul, stdlib.h, , tcl_ok=0)
    if test $tcl_ok = 0; then
	AC_DEFINE(NO_STDLIB_H, 1, [Do we have <stdlib.h>?])
    fi
    AC_CHECK_HEADER(string.h, tcl_ok=1, tcl_ok=0)
    AC_EGREP_HEADER(strstr, string.h, , tcl_ok=0)
    AC_EGREP_HEADER(strerror, string.h, , tcl_ok=0)

    # See also memmove check below for a place where NO_STRING_H can be
    # set and why.

    if test $tcl_ok = 0; then
	AC_DEFINE(NO_STRING_H, 1, [Do we have <string.h>?])
    fi

    AC_CHECK_HEADER(sys/wait.h, , [AC_DEFINE(NO_SYS_WAIT_H, 1, [Do we have <sys/wait.h>?])])
    AC_CHECK_HEADER(dlfcn.h, , [AC_DEFINE(NO_DLFCN_H, 1, [Do we have <dlfcn.h>?])])

    # OS/390 lacks sys/param.h (and doesn't need it, by chance).
    AC_HAVE_HEADERS(sys/param.h)
])

#--------------------------------------------------------------------
# SC_PATH_X
#
#	Locate the X11 header files and the X11 library archive.  Try
#	the ac_path_x macro first, but if it doesn't find the X stuff
#	(e.g. because there's no xmkmf program) then check through
#	a list of possible directories.  Under some conditions the
#	autoconf macro will return an include directory that contains
#	no include files, so double-check its result just to be safe.
#
# Arguments:
#	none
#
# Results:
#
#	Sets the following vars:
#		XINCLUDES
#		XLIBSW
#
#--------------------------------------------------------------------

AC_DEFUN([SC_PATH_X], [
    AC_PATH_X
    not_really_there=""
    if test "$no_x" = ""; then
	if test "$x_includes" = ""; then
	    AC_TRY_CPP([#include <X11/Xlib.h>], , not_really_there="yes")
	else
	    if test ! -r $x_includes/X11/Xlib.h; then
		not_really_there="yes"
	    fi
	fi
    fi
    if test "$no_x" = "yes" -o "$not_really_there" = "yes"; then
	AC_MSG_CHECKING([for X11 header files])
	found_xincludes="no"
	AC_TRY_CPP([#include <X11/Xlib.h>], found_xincludes="yes", found_xincludes="no")
	if test "$found_xincludes" = "no"; then
	    dirs="/usr/unsupported/include /usr/local/include /usr/X386/include /usr/X11R6/include /usr/X11R5/include /usr/include/X11R5 /usr/include/X11R4 /usr/openwin/include /usr/X11/include /usr/sww/include"
	    for i in $dirs ; do
		if test -r $i/X11/Xlib.h; then
		    AC_MSG_RESULT([$i])
		    XINCLUDES=" -I$i"
		    found_xincludes="yes"
		    break
		fi
	    done
	fi
    else
	if test "$x_includes" != ""; then
	    XINCLUDES="-I$x_includes"
	    found_xincludes="yes"
	fi
    fi
    if test "$found_xincludes" = "no"; then
	AC_MSG_RESULT([couldn't find any!])
    fi

    if test "$no_x" = yes; then
	AC_MSG_CHECKING([for X11 libraries])
	XLIBSW=nope
	dirs="/usr/unsupported/lib /usr/local/lib /usr/X386/lib /usr/X11R6/lib /usr/X11R5/lib /usr/lib/X11R5 /usr/lib/X11R4 /usr/openwin/lib /usr/X11/lib /usr/sww/X11/lib"
	for i in $dirs ; do
	    if test -r $i/libX11.a -o -r $i/libX11.so -o -r $i/libX11.sl -o -r $i/libX11.dylib; then
		AC_MSG_RESULT([$i])
		XLIBSW="-L$i -lX11"
		x_libraries="$i"
		break
	    fi
	done
    else
	if test "$x_libraries" = ""; then
	    XLIBSW=-lX11
	else
	    XLIBSW="-L$x_libraries -lX11"
	fi
    fi
    if test "$XLIBSW" = nope ; then
	AC_CHECK_LIB(Xwindow, XCreateWindow, XLIBSW=-lXwindow)
    fi
    if test "$XLIBSW" = nope ; then
	AC_MSG_RESULT([could not find any!  Using -lX11.])
	XLIBSW=-lX11
    fi
])

#--------------------------------------------------------------------
# SC_BLOCKING_STYLE
#
#	The statements below check for systems where POSIX-style
#	non-blocking I/O (O_NONBLOCK) doesn't work or is unimplemented.
#	On these systems (mostly older ones), use the old BSD-style
#	FIONBIO approach instead.
#
# Arguments:
#	none
#
# Results:
#
#	Defines some of the following vars:
#		HAVE_SYS_IOCTL_H
#		HAVE_SYS_FILIO_H
#		USE_FIONBIO
#		O_NONBLOCK
#
#--------------------------------------------------------------------

AC_DEFUN([SC_BLOCKING_STYLE], [
    AC_CHECK_HEADERS(sys/ioctl.h)
    AC_CHECK_HEADERS(sys/filio.h)
    SC_CONFIG_SYSTEM
    AC_MSG_CHECKING([FIONBIO vs. O_NONBLOCK for nonblocking I/O])
    case $system in
	OSF*)
	    AC_DEFINE(USE_FIONBIO, 1, [Should we use FIONBIO?])
	    AC_MSG_RESULT([FIONBIO])
	    ;;
	*)
	    AC_MSG_RESULT([O_NONBLOCK])
	    ;;
    esac
])

#--------------------------------------------------------------------
# SC_TIME_HANLDER
#
#	Checks how the system deals with time.h, what time structures
#	are used on the system, and what fields the structures have.
#
# Arguments:
#	none
#
# Results:
#
#	Defines some of the following vars:
#		USE_DELTA_FOR_TZ
#		HAVE_TM_GMTOFF
#		HAVE_TM_TZADJ
#		HAVE_TIMEZONE_VAR
#
#--------------------------------------------------------------------

AC_DEFUN([SC_TIME_HANDLER], [
    AC_CHECK_HEADERS(sys/time.h)
    AC_HEADER_TIME

    AC_CHECK_FUNCS(gmtime_r localtime_r mktime)

    AC_CACHE_CHECK([tm_tzadj in struct tm], tcl_cv_member_tm_tzadj, [
	AC_TRY_COMPILE([#include <time.h>], [struct tm tm; tm.tm_tzadj;],
	    tcl_cv_member_tm_tzadj=yes, tcl_cv_member_tm_tzadj=no)])
    if test $tcl_cv_member_tm_tzadj = yes ; then
	AC_DEFINE(HAVE_TM_TZADJ, 1, [Should we use the tm_tzadj field of struct tm?])
    fi

    AC_CACHE_CHECK([tm_gmtoff in struct tm], tcl_cv_member_tm_gmtoff, [
	AC_TRY_COMPILE([#include <time.h>], [struct tm tm; tm.tm_gmtoff;],
	    tcl_cv_member_tm_gmtoff=yes, tcl_cv_member_tm_gmtoff=no)])
    if test $tcl_cv_member_tm_gmtoff = yes ; then
	AC_DEFINE(HAVE_TM_GMTOFF, 1, [Should we use the tm_gmtoff field of struct tm?])
    fi

    #
    # Its important to include time.h in this check, as some systems
    # (like convex) have timezone functions, etc.
    #
    AC_CACHE_CHECK([long timezone variable], tcl_cv_timezone_long, [
	AC_TRY_COMPILE([#include <time.h>],
	    [extern long timezone;
	    timezone += 1;
	    exit (0);],
	    tcl_cv_timezone_long=yes, tcl_cv_timezone_long=no)])
    if test $tcl_cv_timezone_long = yes ; then
	AC_DEFINE(HAVE_TIMEZONE_VAR, 1, [Should we use the global timezone variable?])
    else
	#
	# On some systems (eg IRIX 6.2), timezone is a time_t and not a long.
	#
	AC_CACHE_CHECK([time_t timezone variable], tcl_cv_timezone_time, [
	    AC_TRY_COMPILE([#include <time.h>],
		[extern time_t timezone;
		timezone += 1;
		exit (0);],
		tcl_cv_timezone_time=yes, tcl_cv_timezone_time=no)])
	if test $tcl_cv_timezone_time = yes ; then
	    AC_DEFINE(HAVE_TIMEZONE_VAR, 1, [Should we use the global timezone variable?])
	fi
    fi
])

#--------------------------------------------------------------------
# SC_TCL_LINK_LIBS
#
#	Search for the libraries needed to link the Tcl shell.
#	Things like the math library (-lm) and socket stuff (-lsocket vs.
#	-lnsl) or thread library (-lpthread) are dealt with here.
#
# Arguments:
#	None.
#
# Results:
#
#	Sets the following vars:
#		THREADS_LIBS	Thread library(s)
#
#	Defines the following vars:
#		_REENTRANT
#		_THREAD_SAFE
#
#	Might append to the following vars:
#		LIBS
#		MATH_LIBS
#
#	Might define the following vars:
#		HAVE_NET_ERRNO_H
#
#--------------------------------------------------------------------

AC_DEFUN([SC_TCL_LINK_LIBS], [
    #--------------------------------------------------------------------
    # On a few very rare systems, all of the libm.a stuff is
    # already in libc.a.  Set compiler flags accordingly.
    #--------------------------------------------------------------------

    AC_CHECK_FUNC(sin, MATH_LIBS="", MATH_LIBS="-lm")

    #--------------------------------------------------------------------
    # Interactive UNIX requires -linet instead of -lsocket, plus it
    # needs net/errno.h to define the socket-related error codes.
    #--------------------------------------------------------------------

    AC_CHECK_LIB(inet, main, [LIBS="$LIBS -linet"])
    AC_CHECK_HEADER(net/errno.h, [
	AC_DEFINE(HAVE_NET_ERRNO_H, 1, [Do we have <net/errno.h>?])])

    #--------------------------------------------------------------------
    #	Check for the existence of the -lsocket and -lnsl libraries.
    #	The order here is important, so that they end up in the right
    #	order in the command line generated by make.  Here are some
    #	special considerations:
    #	1. Use "connect" and "accept" to check for -lsocket, and
    #	   "gethostbyname" to check for -lnsl.
    #	2. Use each function name only once:  can't redo a check because
    #	   autoconf caches the results of the last check and won't redo it.
    #	3. Use -lnsl and -lsocket only if they supply procedures that
    #	   aren't already present in the normal libraries.  This is because
    #	   IRIX 5.2 has libraries, but they aren't needed and they're
    #	   bogus:  they goof up name resolution if used.
    #	4. On some SVR4 systems, can't use -lsocket without -lnsl too.
    #	   To get around this problem, check for both libraries together
    #	   if -lsocket doesn't work by itself.
    #--------------------------------------------------------------------

    tcl_checkBoth=0
    AC_CHECK_FUNC(connect, tcl_checkSocket=0, tcl_checkSocket=1)
    if test "$tcl_checkSocket" = 1; then
	AC_CHECK_FUNC(setsockopt, , [AC_CHECK_LIB(socket, setsockopt,
	    LIBS="$LIBS -lsocket", tcl_checkBoth=1)])
    fi
    if test "$tcl_checkBoth" = 1; then
	tk_oldLibs=$LIBS
	LIBS="$LIBS -lsocket -lnsl"
	AC_CHECK_FUNC(accept, tcl_checkNsl=0, [LIBS=$tk_oldLibs])
    fi
    AC_CHECK_FUNC(gethostbyname, , [AC_CHECK_LIB(nsl, gethostbyname,
	    [LIBS="$LIBS -lnsl"])])

    AC_DEFINE(_REENTRANT, 1, [Do we want the reentrant OS API?])
    AC_DEFINE(_THREAD_SAFE, 1, [Do we want the thread-safe OS API?])
    AC_CHECK_LIB(pthread,pthread_mutex_init,tcl_ok=yes,tcl_ok=no)
    if test "$tcl_ok" = "no"; then
	# Check a little harder for __pthread_mutex_init in the same
	# library, as some systems hide it there until pthread.h is
	# defined.  We could alternatively do an AC_TRY_COMPILE with
	# pthread.h, but that will work with libpthread really doesn't
	# exist, like AIX 4.2.  [Bug: 4359]
	AC_CHECK_LIB(pthread, __pthread_mutex_init,
		tcl_ok=yes, tcl_ok=no)
    fi

    if test "$tcl_ok" = "yes"; then
	# The space is needed
	THREADS_LIBS=" -lpthread"
    else
	AC_CHECK_LIB(pthreads, pthread_mutex_init,
	_ok=yes, tcl_ok=no)
	if test "$tcl_ok" = "yes"; then
	    # The space is needed
	    THREADS_LIBS=" -lpthreads"
	else
	    AC_CHECK_LIB(c, pthread_mutex_init,
		    tcl_ok=yes, tcl_ok=no)
	    if test "$tcl_ok" = "no"; then
		AC_CHECK_LIB(c_r, pthread_mutex_init,
			tcl_ok=yes, tcl_ok=no)
		if test "$tcl_ok" = "yes"; then
		    # The space is needed
		    THREADS_LIBS=" -pthread"
		else
		    AC_MSG_WARN([Don't know how to find pthread lib on your system - you must edit the LIBS in the Makefile...])
		fi
	    fi
	fi
    fi

    # Does the pthread-implementation provide
    # 'pthread_attr_setstacksize' ?

    ac_saved_libs=$LIBS
    LIBS="$LIBS $THREADS_LIBS"
    AC_CHECK_FUNCS(pthread_attr_setstacksize pthread_atfork)
    LIBS=$ac_saved_libs

    # TIP #509
    AC_CHECK_DECLS([PTHREAD_MUTEX_RECURSIVE],tcl_ok=yes,tcl_ok=no, [[#include <pthread.h>]])
])

#--------------------------------------------------------------------
# SC_TCL_EARLY_FLAGS
#
#	Check for what flags are needed to be passed so the correct OS
#	features are available.
#
# Arguments:
#	None
#
# Results:
#
#	Might define the following vars:
#		_ISOC99_SOURCE
#		_LARGEFILE64_SOURCE
#		_LARGEFILE_SOURCE64
#
#--------------------------------------------------------------------

AC_DEFUN([SC_TCL_EARLY_FLAG],[
    AC_CACHE_VAL([tcl_cv_flag_]translit($1,[A-Z],[a-z]),
	AC_TRY_COMPILE([$2], $3, [tcl_cv_flag_]translit($1,[A-Z],[a-z])=no,
	    AC_TRY_COMPILE([[#define ]$1[ 1
]$2], $3,
		[tcl_cv_flag_]translit($1,[A-Z],[a-z])=yes,
		[tcl_cv_flag_]translit($1,[A-Z],[a-z])=no)))
    if test ["x${tcl_cv_flag_]translit($1,[A-Z],[a-z])[}" = "xyes"] ; then
	AC_DEFINE($1, 1, [Add the ]$1[ flag when building])
	tcl_flags="$tcl_flags $1"
    fi
])

AC_DEFUN([SC_TCL_EARLY_FLAGS],[
    AC_MSG_CHECKING([for required early compiler flags])
    tcl_flags=""
    SC_TCL_EARLY_FLAG(_ISOC99_SOURCE,[#include <stdlib.h>],
	[char *p = (char *)strtoll; char *q = (char *)strtoull;])
    SC_TCL_EARLY_FLAG(_LARGEFILE64_SOURCE,[#include <sys/stat.h>],
	[struct stat64 buf; int i = stat64("/", &buf);])
    SC_TCL_EARLY_FLAG(_LARGEFILE_SOURCE64,[#include <sys/stat.h>],
	[char *p = (char *)open64;])
    if test "x${tcl_flags}" = "x" ; then
	AC_MSG_RESULT([none])
    else
	AC_MSG_RESULT([${tcl_flags}])
    fi
])

#--------------------------------------------------------------------
# SC_TCL_64BIT_FLAGS
#
#	Check for what is defined in the way of 64-bit features.
#
# Arguments:
#	None
#
# Results:
#
#	Might define the following vars:
#		TCL_WIDE_INT_IS_LONG
#		TCL_WIDE_INT_TYPE
#		HAVE_STRUCT_DIRENT64, HAVE_DIR64
#		HAVE_STRUCT_STAT64
#		HAVE_TYPE_OFF64_T
#
#--------------------------------------------------------------------

AC_DEFUN([SC_TCL_64BIT_FLAGS], [
    AC_MSG_CHECKING([for 64-bit integer type])
    AC_CACHE_VAL(tcl_cv_type_64bit,[
	tcl_cv_type_64bit=none
	# See if the compiler knows natively about __int64
	AC_TRY_COMPILE(,[__int64 value = (__int64) 0;],
	    tcl_type_64bit=__int64, tcl_type_64bit="long long")
	# See if we could use long anyway  Note that we substitute in the
	# type that is our current guess for a 64-bit type inside this check
	# program, so it should be modified only carefully...
        AC_TRY_COMPILE(,[switch (0) {
            case 1: case (sizeof(]${tcl_type_64bit}[)==sizeof(long)): ;
        }],tcl_cv_type_64bit=${tcl_type_64bit})])
    if test "${tcl_cv_type_64bit}" = none ; then
	AC_DEFINE(TCL_WIDE_INT_IS_LONG, 1, [Do 'long' and 'long long' have the same size (64-bit)?])
	AC_MSG_RESULT([yes])
    else
	AC_DEFINE_UNQUOTED(TCL_WIDE_INT_TYPE,${tcl_cv_type_64bit},
	    [What type should be used to define wide integers?])
	AC_MSG_RESULT([${tcl_cv_type_64bit}])

	# Now check for auxiliary declarations
	AC_CACHE_CHECK([for struct dirent64], tcl_cv_struct_dirent64,[
	    AC_TRY_COMPILE([#include <sys/types.h>
#include <dirent.h>],[struct dirent64 p;],
		tcl_cv_struct_dirent64=yes,tcl_cv_struct_dirent64=no)])
	if test "x${tcl_cv_struct_dirent64}" = "xyes" ; then
	    AC_DEFINE(HAVE_STRUCT_DIRENT64, 1, [Is 'struct dirent64' in <sys/types.h>?])
	fi

	AC_CACHE_CHECK([for DIR64], tcl_cv_DIR64,[
	    AC_TRY_COMPILE([#include <sys/types.h>
#include <dirent.h>],[struct dirent64 *p; DIR64 d = opendir64(".");
            p = readdir64(d); rewinddir64(d); closedir64(d);],
		tcl_cv_DIR64=yes,tcl_cv_DIR64=no)])
	if test "x${tcl_cv_DIR64}" = "xyes" ; then
	    AC_DEFINE(HAVE_DIR64, 1, [Is 'DIR64' in <sys/types.h>?])
	fi

	AC_CACHE_CHECK([for struct stat64], tcl_cv_struct_stat64,[
	    AC_TRY_COMPILE([#include <sys/stat.h>],[struct stat64 p;
],
		tcl_cv_struct_stat64=yes,tcl_cv_struct_stat64=no)])
	if test "x${tcl_cv_struct_stat64}" = "xyes" ; then
	    AC_DEFINE(HAVE_STRUCT_STAT64, 1, [Is 'struct stat64' in <sys/stat.h>?])
	fi

	AC_CHECK_FUNCS(open64 lseek64)
	AC_MSG_CHECKING([for off64_t])
	AC_CACHE_VAL(tcl_cv_type_off64_t,[
	    AC_TRY_COMPILE([#include <sys/types.h>],[off64_t offset;
],
		tcl_cv_type_off64_t=yes,tcl_cv_type_off64_t=no)])
	dnl Define HAVE_TYPE_OFF64_T only when the off64_t type and the
	dnl functions lseek64 and open64 are defined.
	if test "x${tcl_cv_type_off64_t}" = "xyes" && \
	        test "x${ac_cv_func_lseek64}" = "xyes" && \
	        test "x${ac_cv_func_open64}" = "xyes" ; then
	    AC_DEFINE(HAVE_TYPE_OFF64_T, 1, [Is off64_t in <sys/types.h>?])
	    AC_MSG_RESULT([yes])
	else
	    AC_MSG_RESULT([no])
	fi
    fi
])

#--------------------------------------------------------------------
# SC_TCL_CFG_ENCODING	TIP #59
#
#	Declare the encoding to use for embedded configuration information.
#
# Arguments:
#	None.
#
# Results:
#	Might append to the following vars:
#		DEFS	(implicit)
#
#	Will define the following vars:
#		TCL_CFGVAL_ENCODING
#
#--------------------------------------------------------------------

AC_DEFUN([SC_TCL_CFG_ENCODING], [
    AC_ARG_WITH(encoding,
	AC_HELP_STRING([--with-encoding],
	    [encoding for configuration values (default: iso8859-1)]),
	with_tcencoding=${withval})

    if test x"${with_tcencoding}" != x ; then
	AC_DEFINE_UNQUOTED(TCL_CFGVAL_ENCODING,"${with_tcencoding}",
	    [What encoding should be used for embedded configuration info?])
    else
	AC_DEFINE(TCL_CFGVAL_ENCODING,"iso8859-1",
	    [What encoding should be used for embedded configuration info?])
    fi
])

#--------------------------------------------------------------------
# SC_TCL_CHECK_BROKEN_FUNC
#
#	Check for broken function.
#
# Arguments:
#	funcName - function to test for
#	advancedTest - the advanced test to run if the function is present
#
# Results:
#	Might cause compatibility versions of the function to be used.
#	Might affect the following vars:
#		USE_COMPAT	(implicit)
#
#--------------------------------------------------------------------

AC_DEFUN([SC_TCL_CHECK_BROKEN_FUNC],[
    AC_CHECK_FUNC($1, tcl_ok=1, tcl_ok=0)
    if test ["$tcl_ok"] = 1; then
	AC_CACHE_CHECK([proper ]$1[ implementation], [tcl_cv_]$1[_unbroken],
	    AC_TRY_RUN([[int main() {]$2[}]],[tcl_cv_]$1[_unbroken]=ok,
		[tcl_cv_]$1[_unbroken]=broken,[tcl_cv_]$1[_unbroken]=unknown))
	if test ["$tcl_cv_]$1[_unbroken"] = "ok"; then
	    tcl_ok=1
	else
	    tcl_ok=0
	fi
    fi
    if test ["$tcl_ok"] = 0; then
	AC_LIBOBJ($1)
	USE_COMPAT=1
    fi
])

#--------------------------------------------------------------------
# SC_TCL_GETHOSTBYADDR_R
#
#	Check if we have MT-safe variant of gethostbyaddr().
#
# Arguments:
#	None
#
# Results:
#
#	Might define the following vars:
#		HAVE_GETHOSTBYADDR_R
#		HAVE_GETHOSTBYADDR_R_7
#		HAVE_GETHOSTBYADDR_R_8
#
#--------------------------------------------------------------------

AC_DEFUN([SC_TCL_GETHOSTBYADDR_R], [
    # Avoids picking hidden internal symbol from libc
    SC_TCL_GETHOSTBYADDR_R_DECL

    if test "$tcl_cv_api_gethostbyaddr_r" = yes; then
	SC_TCL_GETHOSTBYADDR_R_TYPE
    fi
])

AC_DEFUN([SC_TCL_GETHOSTBYADDR_R_DECL], [AC_CHECK_DECLS(gethostbyaddr_r, [
    tcl_cv_api_gethostbyaddr_r=yes],[tcl_cv_api_gethostbyaddr_r=no],[#include <netdb.h>])
])

AC_DEFUN([SC_TCL_GETHOSTBYADDR_R_TYPE], [AC_CHECK_FUNC(gethostbyaddr_r, [
    AC_CACHE_CHECK([for gethostbyaddr_r with 7 args], tcl_cv_api_gethostbyaddr_r_7, [
    AC_TRY_COMPILE([
	#include <netdb.h>
    ], [
	char *addr;
	int length;
	int type;
	struct hostent *result;
	char buffer[2048];
	int buflen = 2048;
	int h_errnop;

	(void) gethostbyaddr_r(addr, length, type, result, buffer, buflen,
			       &h_errnop);
    ], tcl_cv_api_gethostbyaddr_r_7=yes, tcl_cv_api_gethostbyaddr_r_7=no)])
    tcl_ok=$tcl_cv_api_gethostbyaddr_r_7
    if test "$tcl_ok" = yes; then
	AC_DEFINE(HAVE_GETHOSTBYADDR_R_7, 1,
	    [Define to 1 if gethostbyaddr_r takes 7 args.])
    else
	AC_CACHE_CHECK([for gethostbyaddr_r with 8 args], tcl_cv_api_gethostbyaddr_r_8, [
	AC_TRY_COMPILE([
	    #include <netdb.h>
	], [
	    char *addr;
	    int length;
	    int type;
	    struct hostent *result, *resultp;
	    char buffer[2048];
	    int buflen = 2048;
	    int h_errnop;

	    (void) gethostbyaddr_r(addr, length, type, result, buffer, buflen,
				   &resultp, &h_errnop);
	], tcl_cv_api_gethostbyaddr_r_8=yes, tcl_cv_api_gethostbyaddr_r_8=no)])
	tcl_ok=$tcl_cv_api_gethostbyaddr_r_8
	if test "$tcl_ok" = yes; then
	    AC_DEFINE(HAVE_GETHOSTBYADDR_R_8, 1,
		[Define to 1 if gethostbyaddr_r takes 8 args.])
	fi
    fi
    if test "$tcl_ok" = yes; then
	AC_DEFINE(HAVE_GETHOSTBYADDR_R, 1,
	    [Define to 1 if gethostbyaddr_r is available.])
    fi
])])

#--------------------------------------------------------------------
# SC_TCL_GETHOSTBYNAME_R
#
#	Check to see what variant of gethostbyname_r() we have.
#	Based on David Arnold's example from the comp.programming.threads
#	FAQ Q213
#
# Arguments:
#	None
#
# Results:
#
#	Might define the following vars:
#		HAVE_GETHOSTBYNAME_R
#		HAVE_GETHOSTBYNAME_R_3
#		HAVE_GETHOSTBYNAME_R_5
#		HAVE_GETHOSTBYNAME_R_6
#
#--------------------------------------------------------------------

AC_DEFUN([SC_TCL_GETHOSTBYNAME_R], [
    # Avoids picking hidden internal symbol from libc
    SC_TCL_GETHOSTBYNAME_R_DECL

    if test "$tcl_cv_api_gethostbyname_r" = yes; then
	SC_TCL_GETHOSTBYNAME_R_TYPE
    fi
])

AC_DEFUN([SC_TCL_GETHOSTBYNAME_R_DECL], [AC_CHECK_DECLS(gethostbyname_r, [
    tcl_cv_api_gethostbyname_r=yes],[tcl_cv_api_gethostbyname_r=no],[#include <netdb.h>])
])

AC_DEFUN([SC_TCL_GETHOSTBYNAME_R_TYPE], [AC_CHECK_FUNC(gethostbyname_r, [
    AC_CACHE_CHECK([for gethostbyname_r with 6 args], tcl_cv_api_gethostbyname_r_6, [
    AC_TRY_COMPILE([
	#include <netdb.h>
    ], [
	char *name;
	struct hostent *he, *res;
	char buffer[2048];
	int buflen = 2048;
	int h_errnop;

	(void) gethostbyname_r(name, he, buffer, buflen, &res, &h_errnop);
    ], tcl_cv_api_gethostbyname_r_6=yes, tcl_cv_api_gethostbyname_r_6=no)])
    tcl_ok=$tcl_cv_api_gethostbyname_r_6
    if test "$tcl_ok" = yes; then
	AC_DEFINE(HAVE_GETHOSTBYNAME_R_6, 1,
	    [Define to 1 if gethostbyname_r takes 6 args.])
    else
	AC_CACHE_CHECK([for gethostbyname_r with 5 args], tcl_cv_api_gethostbyname_r_5, [
	AC_TRY_COMPILE([
	    #include <netdb.h>
	], [
	    char *name;
	    struct hostent *he;
	    char buffer[2048];
	    int buflen = 2048;
	    int h_errnop;

	    (void) gethostbyname_r(name, he, buffer, buflen, &h_errnop);
	], tcl_cv_api_gethostbyname_r_5=yes, tcl_cv_api_gethostbyname_r_5=no)])
	tcl_ok=$tcl_cv_api_gethostbyname_r_5
	if test "$tcl_ok" = yes; then
	    AC_DEFINE(HAVE_GETHOSTBYNAME_R_5, 1,
		[Define to 1 if gethostbyname_r takes 5 args.])
	else
	    AC_CACHE_CHECK([for gethostbyname_r with 3 args], tcl_cv_api_gethostbyname_r_3, [
	    AC_TRY_COMPILE([
		#include <netdb.h>
	    ], [
		char *name;
		struct hostent *he;
		struct hostent_data data;

		(void) gethostbyname_r(name, he, &data);
	    ], tcl_cv_api_gethostbyname_r_3=yes, tcl_cv_api_gethostbyname_r_3=no)])
	    tcl_ok=$tcl_cv_api_gethostbyname_r_3
	    if test "$tcl_ok" = yes; then
		AC_DEFINE(HAVE_GETHOSTBYNAME_R_3, 1,
		    [Define to 1 if gethostbyname_r takes 3 args.])
	    fi
	fi
    fi
    if test "$tcl_ok" = yes; then
	AC_DEFINE(HAVE_GETHOSTBYNAME_R, 1,
	    [Define to 1 if gethostbyname_r is available.])
    fi
])])

#--------------------------------------------------------------------
# SC_TCL_GETPWUID_R
#
#	Check if we have MT-safe variant of getpwuid() and if yes,
#	which one exactly.
#
# Arguments:
#	None
#
# Results:
#
#	Might define the following vars:
#		HAVE_GETPWUID_R
#		HAVE_GETPWUID_R_4
#		HAVE_GETPWUID_R_5
#
#--------------------------------------------------------------------

AC_DEFUN([SC_TCL_GETPWUID_R], [AC_CHECK_FUNC(getpwuid_r, [
    AC_CACHE_CHECK([for getpwuid_r with 5 args], tcl_cv_api_getpwuid_r_5, [
    AC_TRY_COMPILE([
	#include <sys/types.h>
	#include <pwd.h>
    ], [
	uid_t uid;
	struct passwd pw, *pwp;
	char buf[512];
	int buflen = 512;

	(void) getpwuid_r(uid, &pw, buf, buflen, &pwp);
    ], tcl_cv_api_getpwuid_r_5=yes, tcl_cv_api_getpwuid_r_5=no)])
    tcl_ok=$tcl_cv_api_getpwuid_r_5
    if test "$tcl_ok" = yes; then
	AC_DEFINE(HAVE_GETPWUID_R_5, 1,
	    [Define to 1 if getpwuid_r takes 5 args.])
    else
	AC_CACHE_CHECK([for getpwuid_r with 4 args], tcl_cv_api_getpwuid_r_4, [
	AC_TRY_COMPILE([
	    #include <sys/types.h>
	    #include <pwd.h>
	], [
	    uid_t uid;
	    struct passwd pw;
	    char buf[512];
	    int buflen = 512;

	    (void)getpwnam_r(uid, &pw, buf, buflen);
	], tcl_cv_api_getpwuid_r_4=yes, tcl_cv_api_getpwuid_r_4=no)])
	tcl_ok=$tcl_cv_api_getpwuid_r_4
	if test "$tcl_ok" = yes; then
	    AC_DEFINE(HAVE_GETPWUID_R_4, 1,
		[Define to 1 if getpwuid_r takes 4 args.])
	fi
    fi
    if test "$tcl_ok" = yes; then
	AC_DEFINE(HAVE_GETPWUID_R, 1,
	    [Define to 1 if getpwuid_r is available.])
    fi
])])

#--------------------------------------------------------------------
# SC_TCL_GETPWNAM_R
#
#	Check if we have MT-safe variant of getpwnam() and if yes,
#	which one exactly.
#
# Arguments:
#	None
#
# Results:
#
#	Might define the following vars:
#		HAVE_GETPWNAM_R
#		HAVE_GETPWNAM_R_4
#		HAVE_GETPWNAM_R_5
#
#--------------------------------------------------------------------

AC_DEFUN([SC_TCL_GETPWNAM_R], [AC_CHECK_FUNC(getpwnam_r, [
    AC_CACHE_CHECK([for getpwnam_r with 5 args], tcl_cv_api_getpwnam_r_5, [
    AC_TRY_COMPILE([
	#include <sys/types.h>
	#include <pwd.h>
    ], [
	char *name;
	struct passwd pw, *pwp;
	char buf[512];
	int buflen = 512;

	(void) getpwnam_r(name, &pw, buf, buflen, &pwp);
    ], tcl_cv_api_getpwnam_r_5=yes, tcl_cv_api_getpwnam_r_5=no)])
    tcl_ok=$tcl_cv_api_getpwnam_r_5
    if test "$tcl_ok" = yes; then
	AC_DEFINE(HAVE_GETPWNAM_R_5, 1,
	    [Define to 1 if getpwnam_r takes 5 args.])
    else
	AC_CACHE_CHECK([for getpwnam_r with 4 args], tcl_cv_api_getpwnam_r_4, [
	AC_TRY_COMPILE([
	    #include <sys/types.h>
	    #include <pwd.h>
	], [
	    char *name;
	    struct passwd pw;
	    char buf[512];
	    int buflen = 512;

	    (void)getpwnam_r(name, &pw, buf, buflen);
	], tcl_cv_api_getpwnam_r_4=yes, tcl_cv_api_getpwnam_r_4=no)])
	tcl_ok=$tcl_cv_api_getpwnam_r_4
	if test "$tcl_ok" = yes; then
	    AC_DEFINE(HAVE_GETPWNAM_R_4, 1,
		[Define to 1 if getpwnam_r takes 4 args.])
	fi
    fi
    if test "$tcl_ok" = yes; then
	AC_DEFINE(HAVE_GETPWNAM_R, 1,
	    [Define to 1 if getpwnam_r is available.])
    fi
])])

#--------------------------------------------------------------------
# SC_TCL_GETGRGID_R
#
#	Check if we have MT-safe variant of getgrgid() and if yes,
#	which one exactly.
#
# Arguments:
#	None
#
# Results:
#
#	Might define the following vars:
#		HAVE_GETGRGID_R
#		HAVE_GETGRGID_R_4
#		HAVE_GETGRGID_R_5
#
#--------------------------------------------------------------------

AC_DEFUN([SC_TCL_GETGRGID_R], [AC_CHECK_FUNC(getgrgid_r, [
    AC_CACHE_CHECK([for getgrgid_r with 5 args], tcl_cv_api_getgrgid_r_5, [
    AC_TRY_COMPILE([
	#include <sys/types.h>
	#include <grp.h>
    ], [
	gid_t gid;
	struct group gr, *grp;
	char buf[512];
	int buflen = 512;

	(void) getgrgid_r(gid, &gr, buf, buflen, &grp);
    ], tcl_cv_api_getgrgid_r_5=yes, tcl_cv_api_getgrgid_r_5=no)])
    tcl_ok=$tcl_cv_api_getgrgid_r_5
    if test "$tcl_ok" = yes; then
	AC_DEFINE(HAVE_GETGRGID_R_5, 1,
	    [Define to 1 if getgrgid_r takes 5 args.])
    else
	AC_CACHE_CHECK([for getgrgid_r with 4 args], tcl_cv_api_getgrgid_r_4, [
	AC_TRY_COMPILE([
	    #include <sys/types.h>
	    #include <grp.h>
	], [
	    gid_t gid;
	    struct group gr;
	    char buf[512];
	    int buflen = 512;

	    (void)getgrgid_r(gid, &gr, buf, buflen);
	], tcl_cv_api_getgrgid_r_4=yes, tcl_cv_api_getgrgid_r_4=no)])
	tcl_ok=$tcl_cv_api_getgrgid_r_4
	if test "$tcl_ok" = yes; then
	    AC_DEFINE(HAVE_GETGRGID_R_4, 1,
		[Define to 1 if getgrgid_r takes 4 args.])
	fi
    fi
    if test "$tcl_ok" = yes; then
	AC_DEFINE(HAVE_GETGRGID_R, 1,
	    [Define to 1 if getgrgid_r is available.])
    fi
])])

#--------------------------------------------------------------------
# SC_TCL_GETGRNAM_R
#
#	Check if we have MT-safe variant of getgrnam() and if yes,
#	which one exactly.
#
# Arguments:
#	None
#
# Results:
#
#	Might define the following vars:
#		HAVE_GETGRNAM_R
#		HAVE_GETGRNAM_R_4
#		HAVE_GETGRNAM_R_5
#
#--------------------------------------------------------------------

AC_DEFUN([SC_TCL_GETGRNAM_R], [AC_CHECK_FUNC(getgrnam_r, [
    AC_CACHE_CHECK([for getgrnam_r with 5 args], tcl_cv_api_getgrnam_r_5, [
    AC_TRY_COMPILE([
	#include <sys/types.h>
	#include <grp.h>
    ], [
	char *name;
	struct group gr, *grp;
	char buf[512];
	int buflen = 512;

	(void) getgrnam_r(name, &gr, buf, buflen, &grp);
    ], tcl_cv_api_getgrnam_r_5=yes, tcl_cv_api_getgrnam_r_5=no)])
    tcl_ok=$tcl_cv_api_getgrnam_r_5
    if test "$tcl_ok" = yes; then
	AC_DEFINE(HAVE_GETGRNAM_R_5, 1,
	    [Define to 1 if getgrnam_r takes 5 args.])
    else
	AC_CACHE_CHECK([for getgrnam_r with 4 args], tcl_cv_api_getgrnam_r_4, [
	AC_TRY_COMPILE([
	    #include <sys/types.h>
	    #include <grp.h>
	], [
	    char *name;
	    struct group gr;
	    char buf[512];
	    int buflen = 512;

	    (void)getgrnam_r(name, &gr, buf, buflen);
	], tcl_cv_api_getgrnam_r_4=yes, tcl_cv_api_getgrnam_r_4=no)])
	tcl_ok=$tcl_cv_api_getgrnam_r_4
	if test "$tcl_ok" = yes; then
	    AC_DEFINE(HAVE_GETGRNAM_R_4, 1,
		[Define to 1 if getgrnam_r takes 4 args.])
	fi
    fi
    if test "$tcl_ok" = yes; then
	AC_DEFINE(HAVE_GETGRNAM_R, 1,
	    [Define to 1 if getgrnam_r is available.])
    fi
])])

AC_DEFUN([SC_TCL_IPV6],[
	NEED_FAKE_RFC2553=0
	AC_CHECK_FUNCS(getnameinfo getaddrinfo freeaddrinfo gai_strerror,,[NEED_FAKE_RFC2553=1])
	AC_CHECK_TYPES([
		struct addrinfo,
		struct in6_addr,
		struct sockaddr_in6,
		struct sockaddr_storage],,[NEED_FAKE_RFC2553=1],[[
#include <sys/types.h>
#include <sys/socket.h>
#include <netinet/in.h>
#include <netdb.h>
]])
if test "x$NEED_FAKE_RFC2553" = "x1"; then
   AC_DEFINE([NEED_FAKE_RFC2553], 1,
        [Use compat implementation of getaddrinfo() and friends])
   AC_LIBOBJ([fake-rfc2553])
   AC_CHECK_FUNC(strlcpy)
fi
])

#------------------------------------------------------------------------
# SC_CC_FOR_BUILD
#	For cross compiles, locate a C compiler that can generate native binaries.
#
# Arguments:
#	none
#
# Results:
#	Substitutes the following vars:
#		CC_FOR_BUILD
#		EXEEXT_FOR_BUILD
#------------------------------------------------------------------------

dnl Get a default for CC_FOR_BUILD to put into Makefile.
AC_DEFUN([AX_CC_FOR_BUILD],[# Put a plausible default for CC_FOR_BUILD in Makefile.
    if test -z "$CC_FOR_BUILD"; then
      if test "x$cross_compiling" = "xno"; then
        CC_FOR_BUILD='$(CC)'
      else
        AC_MSG_CHECKING([for gcc])
        AC_CACHE_VAL(ac_cv_path_cc, [
            search_path=`echo ${PATH} | sed -e 's/:/ /g'`
            for dir in $search_path ; do
                for j in `ls -r $dir/gcc 2> /dev/null` \
                        `ls -r $dir/gcc 2> /dev/null` ; do
                    if test x"$ac_cv_path_cc" = x ; then
                        if test -f "$j" ; then
                            ac_cv_path_cc=$j
                            break
                        fi
                    fi
                done
            done
        ])
      fi
    fi
    AC_SUBST(CC_FOR_BUILD)
    # Also set EXEEXT_FOR_BUILD.
    if test "x$cross_compiling" = "xno"; then
      EXEEXT_FOR_BUILD='$(EXEEXT)'
      OBJEXT_FOR_BUILD='$(OBJEXT)'
    else
      OBJEXT_FOR_BUILD='.no'
      AC_CACHE_CHECK([for build system executable suffix], bfd_cv_build_exeext,
        [rm -f conftest*
         echo 'int main () { return 0; }' > conftest.c
         bfd_cv_build_exeext=
         ${CC_FOR_BUILD} -o conftest conftest.c 1>&5 2>&5
         for file in conftest.*; do
           case $file in
           *.c | *.o | *.obj | *.ilk | *.pdb) ;;
           *) bfd_cv_build_exeext=`echo $file | sed -e s/conftest//` ;;
           esac
         done
         rm -f conftest*
         test x"${bfd_cv_build_exeext}" = x && bfd_cv_build_exeext=no])
      EXEEXT_FOR_BUILD=""
      test x"${bfd_cv_build_exeext}" != xno && EXEEXT_FOR_BUILD=${bfd_cv_build_exeext}
    fi
    AC_SUBST(EXEEXT_FOR_BUILD)])dnl
    AC_SUBST(OBJEXT_FOR_BUILD)])dnl
])


#------------------------------------------------------------------------
# SC_ZIPFS_SUPPORT
#	Locate a zip encoder installed on the system path, or none.
#
# Arguments:
#	none
#
# Results:
#	Substitutes the following vars:
#		ZIP_PROG
#       ZIP_PROG_OPTIONS
#       ZIP_PROG_VFSSEARCH
#       ZIP_INSTALL_OBJS
#------------------------------------------------------------------------

AC_DEFUN([SC_ZIPFS_SUPPORT], [
    ZIP_PROG=""
    ZIP_PROG_OPTIONS=""
    ZIP_PROG_VFSSEARCH=""
    ZIP_INSTALL_OBJS=""

    AC_MSG_CHECKING([for zip])
    AC_CACHE_VAL(ac_cv_path_zip, [
    search_path=`echo ${PATH} | sed -e 's/:/ /g'`
    for dir in $search_path ; do
        for j in `ls -r $dir/zip 2> /dev/null` \
            `ls -r $dir/zip 2> /dev/null` ; do
        if test x"$ac_cv_path_zip" = x ; then
            if test -f "$j" ; then
            ac_cv_path_zip=$j
            break
            fi
        fi
        done
    done
    ])
    if test -f "$ac_cv_path_zip" ; then
        ZIP_PROG="$ac_cv_path_zip"
        AC_MSG_RESULT([$ZIP_PROG])
        ZIP_PROG_OPTIONS="-rq"
        ZIP_PROG_VFSSEARCH="*"
        AC_MSG_RESULT([Found INFO Zip in environment])
        # Use standard arguments for zip
    else
        # It is not an error if an installed version of Zip can't be located.
        # We can use the locally distributed minizip instead
        ZIP_PROG="./minizip${EXEEXT_FOR_BUILD}"
        ZIP_PROG_OPTIONS="-o -r"
        ZIP_PROG_VFSSEARCH="*"
        ZIP_INSTALL_OBJS="minizip${EXEEXT_FOR_BUILD}"
        AC_MSG_RESULT([No zip found on PATH. Building minizip])
    fi
    AC_SUBST(ZIP_PROG)
    AC_SUBST(ZIP_PROG_OPTIONS)
    AC_SUBST(ZIP_PROG_VFSSEARCH)
    AC_SUBST(ZIP_INSTALL_OBJS)
])

# Local Variables:
# mode: autoconf
# End:<|MERGE_RESOLUTION|>--- conflicted
+++ resolved
@@ -968,7 +968,7 @@
 	CFLAGS_OPTIMIZE=-O2
 	CFLAGS_WARNING="-Wall -Wextra -Wwrite-strings -Wpointer-arith"
 	case "${CC}" in
-	    *++)
+	    *++|*++-*)
 		;;
 	    *)
 		CFLAGS_WARNING="${CFLAGS_WARNING} -Wc++-compat -Wdeclaration-after-statement"
@@ -1084,7 +1084,7 @@
 	    LD_SEARCH_FLAGS=""
 	    ;;
 	CYGWIN_*)
-	    SHLIB_CFLAGS=""
+	    SHLIB_CFLAGS="-fno-common"
 	    SHLIB_LD='${CC} -shared'
 	    SHLIB_SUFFIX=".dll"
 	    DL_OBJS="tclLoadDl.o"
@@ -1269,7 +1269,7 @@
 	    ])
 	    ;;
 	Linux*|GNU*|NetBSD-Debian)
-	    SHLIB_CFLAGS="-fPIC"
+	    SHLIB_CFLAGS="-fPIC -fno-common"
 	    SHLIB_SUFFIX=".so"
 
 	    CFLAGS_OPTIMIZE="-O2"
@@ -1364,7 +1364,6 @@
 	    ;;
 	DragonFly-*|FreeBSD-*)
 	    # This configuration from FreeBSD Ports.
-	    SHLIB_CFLAGS="-fPIC"
 	    SHLIB_LD="${CC} -shared"
 	    SHLIB_LD_LIBS="${SHLIB_LD_LIBS} -Wl,-soname,\$[@]"
 	    SHLIB_SUFFIX=".so"
@@ -1558,7 +1557,6 @@
 	QNX-6*)
 	    # QNX RTP
 	    # This may work for all QNX, but it was only reported for v6.
-	    SHLIB_CFLAGS="-fPIC"
 	    SHLIB_LD="ld -Bshareable -x"
 	    SHLIB_LD_LIBS=""
 	    SHLIB_SUFFIX=".so"
@@ -1786,9 +1784,12 @@
 	    AIX-*) ;;
 	    BSD/OS*) ;;
 	    CYGWIN_*) ;;
+	    HP_UX*) ;;
+	    Darwin-*) ;;
 	    IRIX*) ;;
-	    NetBSD-*|DragonFly-*|FreeBSD-*|OpenBSD-*) ;;
-	    Darwin-*) ;;
+	    Linux*|GNU*) ;;
+	    NetBSD-*|OpenBSD-*) ;;
+	    OSF1-V*) ;;
 	    SCO_SV-3.2*) ;;
 	    *) SHLIB_CFLAGS="-fPIC" ;;
 	esac])
@@ -1915,11 +1916,6 @@
 #
 #	Defines some of the following vars:
 #		NO_DIRENT_H
-<<<<<<< HEAD
-=======
-#		NO_FLOAT_H
-#		NO_VALUES_H
->>>>>>> 4a54b3c8
 #		NO_STDLIB_H
 #		NO_STRING_H
 #		NO_SYS_WAIT_H
