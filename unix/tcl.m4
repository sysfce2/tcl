#------------------------------------------------------------------------
# SC_PATH_TCLCONFIG --
#
#	Locate the tclConfig.sh file and perform a sanity check on
#	the Tcl compile flags
#
# Arguments:
#	none
#
# Results:
#
#	Adds the following arguments to configure:
#		--with-tcl=...
#
#	Defines the following vars:
#		TCL_BIN_DIR	Full path to the directory containing
#				the tclConfig.sh file
#------------------------------------------------------------------------

AC_DEFUN([SC_PATH_TCLCONFIG], [
    #
    # Ok, lets find the tcl configuration
    # First, look for one uninstalled.
    # the alternative search directory is invoked by --with-tcl
    #

    if test x"${no_tcl}" = x ; then
	# we reset no_tcl in case something fails here
	no_tcl=true
	AC_ARG_WITH(tcl,
	    AC_HELP_STRING([--with-tcl],
		[directory containing tcl configuration (tclConfig.sh)]),
	    with_tclconfig="${withval}")
	AC_MSG_CHECKING([for Tcl configuration])
	AC_CACHE_VAL(ac_cv_c_tclconfig,[

	    # First check to see if --with-tcl was specified.
	    if test x"${with_tclconfig}" != x ; then
		case "${with_tclconfig}" in
		    */tclConfig.sh )
			if test -f "${with_tclconfig}"; then
			    AC_MSG_WARN([--with-tcl argument should refer to directory containing tclConfig.sh, not to tclConfig.sh itself])
			    with_tclconfig="`echo "${with_tclconfig}" | sed 's!/tclConfig\.sh$!!'`"
			fi ;;
		esac
		if test -f "${with_tclconfig}/tclConfig.sh" ; then
		    ac_cv_c_tclconfig="`(cd "${with_tclconfig}"; pwd)`"
		else
		    AC_MSG_ERROR([${with_tclconfig} directory doesn't contain tclConfig.sh])
		fi
	    fi

	    # then check for a private Tcl installation
	    if test x"${ac_cv_c_tclconfig}" = x ; then
		for i in \
			../tcl \
			`ls -dr ../tcl[[8-9]].[[0-9]].[[0-9]]* 2>/dev/null` \
			`ls -dr ../tcl[[8-9]].[[0-9]] 2>/dev/null` \
			`ls -dr ../tcl[[8-9]].[[0-9]]* 2>/dev/null` \
			../../tcl \
			`ls -dr ../../tcl[[8-9]].[[0-9]].[[0-9]]* 2>/dev/null` \
			`ls -dr ../../tcl[[8-9]].[[0-9]] 2>/dev/null` \
			`ls -dr ../../tcl[[8-9]].[[0-9]]* 2>/dev/null` \
			../../../tcl \
			`ls -dr ../../../tcl[[8-9]].[[0-9]].[[0-9]]* 2>/dev/null` \
			`ls -dr ../../../tcl[[8-9]].[[0-9]] 2>/dev/null` \
			`ls -dr ../../../tcl[[8-9]].[[0-9]]* 2>/dev/null` ; do
		    if test -f "$i/unix/tclConfig.sh" ; then
			ac_cv_c_tclconfig="`(cd $i/unix; pwd)`"
			break
		    fi
		done
	    fi

	    # on Darwin, check in Framework installation locations
	    if test "`uname -s`" = "Darwin" -a x"${ac_cv_c_tclconfig}" = x ; then
		for i in `ls -d ~/Library/Frameworks 2>/dev/null` \
			`ls -d /Library/Frameworks 2>/dev/null` \
			`ls -d /Network/Library/Frameworks 2>/dev/null` \
			`ls -d /System/Library/Frameworks 2>/dev/null` \
			; do
		    if test -f "$i/Tcl.framework/tclConfig.sh" ; then
			ac_cv_c_tclconfig="`(cd $i/Tcl.framework; pwd)`"
			break
		    fi
		done
	    fi

	    # check in a few common install locations
	    if test x"${ac_cv_c_tclconfig}" = x ; then
		for i in `ls -d ${libdir} 2>/dev/null` \
			`ls -d ${exec_prefix}/lib 2>/dev/null` \
			`ls -d ${prefix}/lib 2>/dev/null` \
			`ls -d /usr/local/lib 2>/dev/null` \
			`ls -d /usr/contrib/lib 2>/dev/null` \
			`ls -d /usr/lib 2>/dev/null` \
			`ls -d /usr/lib64 2>/dev/null` \
			; do
		    if test -f "$i/tclConfig.sh" ; then
			ac_cv_c_tclconfig="`(cd $i; pwd)`"
			break
		    fi
		done
	    fi

	    # check in a few other private locations
	    if test x"${ac_cv_c_tclconfig}" = x ; then
		for i in \
			${srcdir}/../tcl \
			`ls -dr ${srcdir}/../tcl[[8-9]].[[0-9]].[[0-9]]* 2>/dev/null` \
			`ls -dr ${srcdir}/../tcl[[8-9]].[[0-9]] 2>/dev/null` \
			`ls -dr ${srcdir}/../tcl[[8-9]].[[0-9]]* 2>/dev/null` ; do
		    if test -f "$i/unix/tclConfig.sh" ; then
			ac_cv_c_tclconfig="`(cd $i/unix; pwd)`"
			break
		    fi
		done
	    fi
	])

	if test x"${ac_cv_c_tclconfig}" = x ; then
	    TCL_BIN_DIR="# no Tcl configs found"
	    AC_MSG_ERROR([Can't find Tcl configuration definitions. Use --with-tcl to specify a directory containing tclConfig.sh])
	else
	    no_tcl=
	    TCL_BIN_DIR="${ac_cv_c_tclconfig}"
	    AC_MSG_RESULT([found ${TCL_BIN_DIR}/tclConfig.sh])
	fi
    fi
])

#------------------------------------------------------------------------
# SC_PATH_TKCONFIG --
#
#	Locate the tkConfig.sh file
#
# Arguments:
#	none
#
# Results:
#
#	Adds the following arguments to configure:
#		--with-tk=...
#
#	Defines the following vars:
#		TK_BIN_DIR	Full path to the directory containing
#				the tkConfig.sh file
#------------------------------------------------------------------------

AC_DEFUN([SC_PATH_TKCONFIG], [
    #
    # Ok, lets find the tk configuration
    # First, look for one uninstalled.
    # the alternative search directory is invoked by --with-tk
    #

    if test x"${no_tk}" = x ; then
	# we reset no_tk in case something fails here
	no_tk=true
	AC_ARG_WITH(tk,
	    AC_HELP_STRING([--with-tk],
		[directory containing tk configuration (tkConfig.sh)]),
	    with_tkconfig="${withval}")
	AC_MSG_CHECKING([for Tk configuration])
	AC_CACHE_VAL(ac_cv_c_tkconfig,[

	    # First check to see if --with-tkconfig was specified.
	    if test x"${with_tkconfig}" != x ; then
		case "${with_tkconfig}" in
		    */tkConfig.sh )
			if test -f "${with_tkconfig}"; then
			    AC_MSG_WARN([--with-tk argument should refer to directory containing tkConfig.sh, not to tkConfig.sh itself])
			    with_tkconfig="`echo "${with_tkconfig}" | sed 's!/tkConfig\.sh$!!'`"
			fi ;;
		esac
		if test -f "${with_tkconfig}/tkConfig.sh" ; then
		    ac_cv_c_tkconfig="`(cd "${with_tkconfig}"; pwd)`"
		else
		    AC_MSG_ERROR([${with_tkconfig} directory doesn't contain tkConfig.sh])
		fi
	    fi

	    # then check for a private Tk library
	    if test x"${ac_cv_c_tkconfig}" = x ; then
		for i in \
			../tk \
			`ls -dr ../tk[[8-9]].[[0-9]].[[0-9]]* 2>/dev/null` \
			`ls -dr ../tk[[8-9]].[[0-9]] 2>/dev/null` \
			`ls -dr ../tk[[8-9]].[[0-9]]* 2>/dev/null` \
			../../tk \
			`ls -dr ../../tk[[8-9]].[[0-9]].[[0-9]]* 2>/dev/null` \
			`ls -dr ../../tk[[8-9]].[[0-9]] 2>/dev/null` \
			`ls -dr ../../tk[[8-9]].[[0-9]]* 2>/dev/null` \
			../../../tk \
			`ls -dr ../../../tk[[8-9]].[[0-9]].[[0-9]]* 2>/dev/null` \
			`ls -dr ../../../tk[[8-9]].[[0-9]] 2>/dev/null` \
			`ls -dr ../../../tk[[8-9]].[[0-9]]* 2>/dev/null` ; do
		    if test -f "$i/unix/tkConfig.sh" ; then
			ac_cv_c_tkconfig="`(cd $i/unix; pwd)`"
			break
		    fi
		done
	    fi

	    # on Darwin, check in Framework installation locations
	    if test "`uname -s`" = "Darwin" -a x"${ac_cv_c_tkconfig}" = x ; then
		for i in `ls -d ~/Library/Frameworks 2>/dev/null` \
			`ls -d /Library/Frameworks 2>/dev/null` \
			`ls -d /Network/Library/Frameworks 2>/dev/null` \
			`ls -d /System/Library/Frameworks 2>/dev/null` \
			; do
		    if test -f "$i/Tk.framework/tkConfig.sh" ; then
			ac_cv_c_tkconfig="`(cd $i/Tk.framework; pwd)`"
			break
		    fi
		done
	    fi

	    # check in a few common install locations
	    if test x"${ac_cv_c_tkconfig}" = x ; then
		for i in `ls -d ${libdir} 2>/dev/null` \
			`ls -d ${exec_prefix}/lib 2>/dev/null` \
			`ls -d ${prefix}/lib 2>/dev/null` \
			`ls -d /usr/local/lib 2>/dev/null` \
			`ls -d /usr/contrib/lib 2>/dev/null` \
			`ls -d /usr/lib 2>/dev/null` \
			`ls -d /usr/lib64 2>/dev/null` \
			; do
		    if test -f "$i/tkConfig.sh" ; then
			ac_cv_c_tkconfig="`(cd $i; pwd)`"
			break
		    fi
		done
	    fi

	    # check in a few other private locations
	    if test x"${ac_cv_c_tkconfig}" = x ; then
		for i in \
			${srcdir}/../tk \
			`ls -dr ${srcdir}/../tk[[8-9]].[[0-9]].[[0-9]]* 2>/dev/null` \
			`ls -dr ${srcdir}/../tk[[8-9]].[[0-9]] 2>/dev/null` \
			`ls -dr ${srcdir}/../tk[[8-9]].[[0-9]]* 2>/dev/null` ; do
		    if test -f "$i/unix/tkConfig.sh" ; then
			ac_cv_c_tkconfig="`(cd $i/unix; pwd)`"
			break
		    fi
		done
	    fi
	])

	if test x"${ac_cv_c_tkconfig}" = x ; then
	    TK_BIN_DIR="# no Tk configs found"
	    AC_MSG_ERROR([Can't find Tk configuration definitions. Use --with-tk to specify a directory containing tkConfig.sh])
	else
	    no_tk=
	    TK_BIN_DIR="${ac_cv_c_tkconfig}"
	    AC_MSG_RESULT([found ${TK_BIN_DIR}/tkConfig.sh])
	fi
    fi
])

#------------------------------------------------------------------------
# SC_LOAD_TCLCONFIG --
#
#	Load the tclConfig.sh file
#
# Arguments:
#
#	Requires the following vars to be set:
#		TCL_BIN_DIR
#
# Results:
#
#	Substitutes the following vars:
#		TCL_BIN_DIR
#		TCL_SRC_DIR
#		TCL_LIB_FILE
#------------------------------------------------------------------------

AC_DEFUN([SC_LOAD_TCLCONFIG], [
    AC_MSG_CHECKING([for existence of ${TCL_BIN_DIR}/tclConfig.sh])

    if test -f "${TCL_BIN_DIR}/tclConfig.sh" ; then
        AC_MSG_RESULT([loading])
	. "${TCL_BIN_DIR}/tclConfig.sh"
    else
        AC_MSG_RESULT([could not find ${TCL_BIN_DIR}/tclConfig.sh])
    fi

    # eval is required to do the TCL_DBGX substitution
    eval "TCL_LIB_FILE=\"${TCL_LIB_FILE}\""
    eval "TCL_STUB_LIB_FILE=\"${TCL_STUB_LIB_FILE}\""

    # If the TCL_BIN_DIR is the build directory (not the install directory),
    # then set the common variable name to the value of the build variables.
    # For example, the variable TCL_LIB_SPEC will be set to the value
    # of TCL_BUILD_LIB_SPEC. An extension should make use of TCL_LIB_SPEC
    # instead of TCL_BUILD_LIB_SPEC since it will work with both an
    # installed and uninstalled version of Tcl.
    if test -f "${TCL_BIN_DIR}/Makefile" ; then
        TCL_LIB_SPEC="${TCL_BUILD_LIB_SPEC}"
        TCL_STUB_LIB_SPEC="${TCL_BUILD_STUB_LIB_SPEC}"
        TCL_STUB_LIB_PATH="${TCL_BUILD_STUB_LIB_PATH}"
    elif test "`uname -s`" = "Darwin"; then
	# If Tcl was built as a framework, attempt to use the libraries
	# from the framework at the given location so that linking works
	# against Tcl.framework installed in an arbitrary location.
	case ${TCL_DEFS} in
	    *TCL_FRAMEWORK*)
		if test -f "${TCL_BIN_DIR}/${TCL_LIB_FILE}"; then
		    for i in "`cd "${TCL_BIN_DIR}"; pwd`" \
			     "`cd "${TCL_BIN_DIR}"/../..; pwd`"; do
			if test "`basename "$i"`" = "${TCL_LIB_FILE}.framework"; then
			    TCL_LIB_SPEC="-F`dirname "$i" | sed -e 's/ /\\\\ /g'` -framework ${TCL_LIB_FILE}"
			    break
			fi
		    done
		fi
		if test -f "${TCL_BIN_DIR}/${TCL_STUB_LIB_FILE}"; then
		    TCL_STUB_LIB_SPEC="-L`echo "${TCL_BIN_DIR}"  | sed -e 's/ /\\\\ /g'` ${TCL_STUB_LIB_FLAG}"
		    TCL_STUB_LIB_PATH="${TCL_BIN_DIR}/${TCL_STUB_LIB_FILE}"
		fi
		;;
	esac
    fi

    # eval is required to do the TCL_DBGX substitution
    eval "TCL_LIB_FLAG=\"${TCL_LIB_FLAG}\""
    eval "TCL_LIB_SPEC=\"${TCL_LIB_SPEC}\""
    eval "TCL_STUB_LIB_FLAG=\"${TCL_STUB_LIB_FLAG}\""
    eval "TCL_STUB_LIB_SPEC=\"${TCL_STUB_LIB_SPEC}\""

    AC_SUBST(TCL_VERSION)
    AC_SUBST(TCL_PATCH_LEVEL)
    AC_SUBST(TCL_BIN_DIR)
    AC_SUBST(TCL_SRC_DIR)

    AC_SUBST(TCL_LIB_FILE)
    AC_SUBST(TCL_LIB_FLAG)
    AC_SUBST(TCL_LIB_SPEC)

    AC_SUBST(TCL_STUB_LIB_FILE)
    AC_SUBST(TCL_STUB_LIB_FLAG)
    AC_SUBST(TCL_STUB_LIB_SPEC)
])

#------------------------------------------------------------------------
# SC_LOAD_TKCONFIG --
#
#	Load the tkConfig.sh file
#
# Arguments:
#
#	Requires the following vars to be set:
#		TK_BIN_DIR
#
# Results:
#
#	Sets the following vars that should be in tkConfig.sh:
#		TK_BIN_DIR
#------------------------------------------------------------------------

AC_DEFUN([SC_LOAD_TKCONFIG], [
    AC_MSG_CHECKING([for existence of ${TK_BIN_DIR}/tkConfig.sh])

    if test -f "${TK_BIN_DIR}/tkConfig.sh" ; then
        AC_MSG_RESULT([loading])
	. "${TK_BIN_DIR}/tkConfig.sh"
    else
        AC_MSG_RESULT([could not find ${TK_BIN_DIR}/tkConfig.sh])
    fi

    # eval is required to do the TK_DBGX substitution
    eval "TK_LIB_FILE=\"${TK_LIB_FILE}\""
    eval "TK_STUB_LIB_FILE=\"${TK_STUB_LIB_FILE}\""

    # If the TK_BIN_DIR is the build directory (not the install directory),
    # then set the common variable name to the value of the build variables.
    # For example, the variable TK_LIB_SPEC will be set to the value
    # of TK_BUILD_LIB_SPEC. An extension should make use of TK_LIB_SPEC
    # instead of TK_BUILD_LIB_SPEC since it will work with both an
    # installed and uninstalled version of Tcl.
    if test -f "${TK_BIN_DIR}/Makefile" ; then
        TK_LIB_SPEC="${TK_BUILD_LIB_SPEC}"
        TK_STUB_LIB_SPEC="${TK_BUILD_STUB_LIB_SPEC}"
        TK_STUB_LIB_PATH="${TK_BUILD_STUB_LIB_PATH}"
    elif test "`uname -s`" = "Darwin"; then
	# If Tk was built as a framework, attempt to use the libraries
	# from the framework at the given location so that linking works
	# against Tk.framework installed in an arbitrary location.
	case ${TK_DEFS} in
	    *TK_FRAMEWORK*)
		if test -f "${TK_BIN_DIR}/${TK_LIB_FILE}"; then
		    for i in "`cd "${TK_BIN_DIR}"; pwd`" \
			     "`cd "${TK_BIN_DIR}"/../..; pwd`"; do
			if test "`basename "$i"`" = "${TK_LIB_FILE}.framework"; then
			    TK_LIB_SPEC="-F`dirname "$i" | sed -e 's/ /\\\\ /g'` -framework ${TK_LIB_FILE}"
			    break
			fi
		    done
		fi
		if test -f "${TK_BIN_DIR}/${TK_STUB_LIB_FILE}"; then
		    TK_STUB_LIB_SPEC="-L` echo "${TK_BIN_DIR}"  | sed -e 's/ /\\\\ /g'` ${TK_STUB_LIB_FLAG}"
		    TK_STUB_LIB_PATH="${TK_BIN_DIR}/${TK_STUB_LIB_FILE}"
		fi
		;;
	esac
    fi

    # eval is required to do the TK_DBGX substitution
    eval "TK_LIB_FLAG=\"${TK_LIB_FLAG}\""
    eval "TK_LIB_SPEC=\"${TK_LIB_SPEC}\""
    eval "TK_STUB_LIB_FLAG=\"${TK_STUB_LIB_FLAG}\""
    eval "TK_STUB_LIB_SPEC=\"${TK_STUB_LIB_SPEC}\""

    AC_SUBST(TK_VERSION)
    AC_SUBST(TK_BIN_DIR)
    AC_SUBST(TK_SRC_DIR)

    AC_SUBST(TK_LIB_FILE)
    AC_SUBST(TK_LIB_FLAG)
    AC_SUBST(TK_LIB_SPEC)

    AC_SUBST(TK_STUB_LIB_FILE)
    AC_SUBST(TK_STUB_LIB_FLAG)
    AC_SUBST(TK_STUB_LIB_SPEC)
])

#------------------------------------------------------------------------
# SC_PROG_TCLSH
#	Locate a tclsh shell installed on the system path. This macro
#	will only find a Tcl shell that already exists on the system.
#	It will not find a Tcl shell in the Tcl build directory or
#	a Tcl shell that has been installed from the Tcl build directory.
#	If a Tcl shell can't be located on the PATH, then TCLSH_PROG will
#	be set to "". Extensions should take care not to create Makefile
#	rules that are run by default and depend on TCLSH_PROG. An
#	extension can't assume that an executable Tcl shell exists at
#	build time.
#
# Arguments:
#	none
#
# Results:
#	Substitutes the following vars:
#		TCLSH_PROG
#------------------------------------------------------------------------

AC_DEFUN([SC_PROG_TCLSH], [
    AC_MSG_CHECKING([for tclsh])
    AC_CACHE_VAL(ac_cv_path_tclsh, [
	search_path=`echo ${PATH} | sed -e 's/:/ /g'`
	for dir in $search_path ; do
	    for j in `ls -r $dir/tclsh[[8-9]]* 2> /dev/null` \
		    `ls -r $dir/tclsh* 2> /dev/null` ; do
		if test x"$ac_cv_path_tclsh" = x ; then
		    if test -f "$j" ; then
			ac_cv_path_tclsh=$j
			break
		    fi
		fi
	    done
	done
    ])

    if test -f "$ac_cv_path_tclsh" ; then
	TCLSH_PROG="$ac_cv_path_tclsh"
	AC_MSG_RESULT([$TCLSH_PROG])
    else
	# It is not an error if an installed version of Tcl can't be located.
	TCLSH_PROG=""
	AC_MSG_RESULT([No tclsh found on PATH])
    fi
    AC_SUBST(TCLSH_PROG)
])

#------------------------------------------------------------------------
# SC_BUILD_TCLSH
#	Determine the fully qualified path name of the tclsh executable
#	in the Tcl build directory. This macro will correctly determine
#	the name of the tclsh executable even if tclsh has not yet
#	been built in the build directory. The build tclsh must be used
#	when running tests from an extension build directory. It is not
#	correct to use the TCLSH_PROG in cases like this.
#
# Arguments:
#	none
#
# Results:
#	Substitutes the following values:
#		BUILD_TCLSH
#------------------------------------------------------------------------

AC_DEFUN([SC_BUILD_TCLSH], [
    AC_MSG_CHECKING([for tclsh in Tcl build directory])
    BUILD_TCLSH="${TCL_BIN_DIR}"/tclsh
    AC_MSG_RESULT([$BUILD_TCLSH])
    AC_SUBST(BUILD_TCLSH)
])

#------------------------------------------------------------------------
# SC_ENABLE_SHARED --
#
#	Allows the building of shared libraries
#
# Arguments:
#	none
#
# Results:
#
#	Adds the following arguments to configure:
#		--enable-shared=yes|no
#
#	Defines the following vars:
#		STATIC_BUILD	Used for building import/export libraries
#				on Windows.
#
#	Sets the following vars:
#		SHARED_BUILD	Value of 1 or 0
#------------------------------------------------------------------------

AC_DEFUN([SC_ENABLE_SHARED], [
    AC_MSG_CHECKING([how to build libraries])
    AC_ARG_ENABLE(shared,
	AC_HELP_STRING([--enable-shared],
	    [build and link with shared libraries (default: on)]),
	[tcl_ok=$enableval], [tcl_ok=yes])

    if test "${enable_shared+set}" = set; then
	enableval="$enable_shared"
	tcl_ok=$enableval
    else
	tcl_ok=yes
    fi

    if test "$tcl_ok" = "yes" ; then
	AC_MSG_RESULT([shared])
	SHARED_BUILD=1
    else
	AC_MSG_RESULT([static])
	SHARED_BUILD=0
	AC_DEFINE(STATIC_BUILD, 1, [Is this a static build?])
    fi
])

#------------------------------------------------------------------------
# SC_ENABLE_FRAMEWORK --
#
#	Allows the building of shared libraries into frameworks
#
# Arguments:
#	none
#
# Results:
#
#	Adds the following arguments to configure:
#		--enable-framework=yes|no
#
#	Sets the following vars:
#		FRAMEWORK_BUILD	Value of 1 or 0
#------------------------------------------------------------------------

AC_DEFUN([SC_ENABLE_FRAMEWORK], [
    if test "`uname -s`" = "Darwin" ; then
	AC_MSG_CHECKING([how to package libraries])
	AC_ARG_ENABLE(framework,
	    AC_HELP_STRING([--enable-framework],
		[package shared libraries in MacOSX frameworks (default: off)]),
	    [enable_framework=$enableval], [enable_framework=no])
	if test $enable_framework = yes; then
	    if test $SHARED_BUILD = 0; then
		AC_MSG_WARN([Frameworks can only be built if --enable-shared is yes])
		enable_framework=no
	    fi
	    if test $tcl_corefoundation = no; then
		AC_MSG_WARN([Frameworks can only be used when CoreFoundation is available])
		enable_framework=no
	    fi
	fi
	if test $enable_framework = yes; then
	    AC_MSG_RESULT([framework])
	    FRAMEWORK_BUILD=1
	else
	    if test $SHARED_BUILD = 1; then
		AC_MSG_RESULT([shared library])
	    else
		AC_MSG_RESULT([static library])
	    fi
	    FRAMEWORK_BUILD=0
	fi
    fi
])

#------------------------------------------------------------------------
# SC_ENABLE_THREADS --
#
#	Specify if thread support should be enabled
#
# Arguments:
#	none
#
# Results:
#
#	Adds the following arguments to configure:
#		--enable-threads
#
#	Sets the following vars:
#		THREADS_LIBS	Thread library(s)
#
#	Defines the following vars:
#		TCL_THREADS
#		_REENTRANT
#		_THREAD_SAFE
#
#------------------------------------------------------------------------

AC_DEFUN([SC_ENABLE_THREADS], [
    AC_ARG_ENABLE(threads,
	AC_HELP_STRING([--enable-threads],
	    [build with threads (default: on)]),
	[tcl_ok=$enableval], [tcl_ok=yes])

    if test "${TCL_THREADS}" = 1; then
	tcl_threaded_core=1;
    fi

    if test "$tcl_ok" = "yes" -o "${TCL_THREADS}" = 1; then
	TCL_THREADS=1
	# USE_THREAD_ALLOC tells us to try the special thread-based
	# allocator that significantly reduces lock contention
	AC_DEFINE(USE_THREAD_ALLOC, 1,
	    [Do we want to use the threaded memory allocator?])
	AC_DEFINE(_REENTRANT, 1, [Do we want the reentrant OS API?])
	if test "`uname -s`" = "SunOS" ; then
	    AC_DEFINE(_POSIX_PTHREAD_SEMANTICS, 1,
		    [Do we really want to follow the standard? Yes we do!])
	fi
	AC_DEFINE(_THREAD_SAFE, 1, [Do we want the thread-safe OS API?])
	AC_CHECK_LIB(pthread,pthread_mutex_init,tcl_ok=yes,tcl_ok=no)
	if test "$tcl_ok" = "no"; then
	    # Check a little harder for __pthread_mutex_init in the same
	    # library, as some systems hide it there until pthread.h is
	    # defined.  We could alternatively do an AC_TRY_COMPILE with
	    # pthread.h, but that will work with libpthread really doesn't
	    # exist, like AIX 4.2.  [Bug: 4359]
	    AC_CHECK_LIB(pthread, __pthread_mutex_init,
		tcl_ok=yes, tcl_ok=no)
	fi

	if test "$tcl_ok" = "yes"; then
	    # The space is needed
	    THREADS_LIBS=" -lpthread"
	else
	    AC_CHECK_LIB(pthreads, pthread_mutex_init,
		tcl_ok=yes, tcl_ok=no)
	    if test "$tcl_ok" = "yes"; then
		# The space is needed
		THREADS_LIBS=" -lpthreads"
	    else
		AC_CHECK_LIB(c, pthread_mutex_init,
		    tcl_ok=yes, tcl_ok=no)
		if test "$tcl_ok" = "no"; then
		    AC_CHECK_LIB(c_r, pthread_mutex_init,
			tcl_ok=yes, tcl_ok=no)
		    if test "$tcl_ok" = "yes"; then
			# The space is needed
			THREADS_LIBS=" -pthread"
		    else
			TCL_THREADS=0
			AC_MSG_WARN([Don't know how to find pthread lib on your system - you must disable thread support or edit the LIBS in the Makefile...])
		    fi
		fi
	    fi
	fi

	# Does the pthread-implementation provide
	# 'pthread_attr_setstacksize' ?

	ac_saved_libs=$LIBS
	LIBS="$LIBS $THREADS_LIBS"
	AC_CHECK_FUNCS(pthread_attr_setstacksize pthread_atfork)
	LIBS=$ac_saved_libs
    else
	TCL_THREADS=0
    fi
    # Do checking message here to not mess up interleaved configure output
    AC_MSG_CHECKING([for building with threads])
    if test "${TCL_THREADS}" = 1; then
	AC_DEFINE(TCL_THREADS, 1, [Are we building with threads enabled?])
	if test "${tcl_threaded_core}" = 1; then
	    AC_MSG_RESULT([yes (threaded core)])
	else
	    AC_MSG_RESULT([yes])
	fi
    else
	AC_MSG_RESULT([no])
    fi

    AC_SUBST(TCL_THREADS)
])

#------------------------------------------------------------------------
# SC_ENABLE_SYMBOLS --
#
#	Specify if debugging symbols should be used.
#	Memory (TCL_MEM_DEBUG) and compile (TCL_COMPILE_DEBUG) debugging
#	can also be enabled.
#
# Arguments:
#	none
#
#	Requires the following vars to be set in the Makefile:
#		CFLAGS_DEBUG
#		CFLAGS_OPTIMIZE
#		LDFLAGS_DEBUG
#		LDFLAGS_OPTIMIZE
#
# Results:
#
#	Adds the following arguments to configure:
#		--enable-symbols
#
#	Defines the following vars:
#		CFLAGS_DEFAULT	Sets to $(CFLAGS_DEBUG) if true
#				Sets to $(CFLAGS_OPTIMIZE) if false
#		LDFLAGS_DEFAULT	Sets to $(LDFLAGS_DEBUG) if true
#				Sets to $(LDFLAGS_OPTIMIZE) if false
#		DBGX		Formerly used as debug library extension;
#				always blank now.
#
#------------------------------------------------------------------------

AC_DEFUN([SC_ENABLE_SYMBOLS], [
    AC_MSG_CHECKING([for build with symbols])
    AC_ARG_ENABLE(symbols,
	AC_HELP_STRING([--enable-symbols],
	    [build with debugging symbols (default: off)]),
	[tcl_ok=$enableval], [tcl_ok=no])
# FIXME: Currently, LDFLAGS_DEFAULT is not used, it should work like CFLAGS_DEFAULT.
    DBGX=""
    if test "$tcl_ok" = "no"; then
	CFLAGS_DEFAULT='$(CFLAGS_OPTIMIZE)'
	LDFLAGS_DEFAULT='$(LDFLAGS_OPTIMIZE)'
	AC_DEFINE(NDEBUG, 1, [Is no debugging enabled?])
	AC_MSG_RESULT([no])
	AC_DEFINE(TCL_CFG_OPTIMIZED, 1, [Is this an optimized build?])
    else
	CFLAGS_DEFAULT='$(CFLAGS_DEBUG)'
	LDFLAGS_DEFAULT='$(LDFLAGS_DEBUG)'
	if test "$tcl_ok" = "yes"; then
	    AC_MSG_RESULT([yes (standard debugging)])
	fi
    fi
    AC_SUBST(CFLAGS_DEFAULT)
    AC_SUBST(LDFLAGS_DEFAULT)

    if test "$tcl_ok" = "mem" -o "$tcl_ok" = "all"; then
	AC_DEFINE(TCL_MEM_DEBUG, 1, [Is memory debugging enabled?])
    fi

    ifelse($1,bccdebug,dnl Only enable 'compile' for the Tcl core itself
	if test "$tcl_ok" = "compile" -o "$tcl_ok" = "all"; then
	    AC_DEFINE(TCL_COMPILE_DEBUG, 1, [Is bytecode debugging enabled?])
	    AC_DEFINE(TCL_COMPILE_STATS, 1, [Are bytecode statistics enabled?])
	fi)

    if test "$tcl_ok" != "yes" -a "$tcl_ok" != "no"; then
	if test "$tcl_ok" = "all"; then
	    AC_MSG_RESULT([enabled symbols mem ]ifelse($1,bccdebug,[compile ])[debugging])
	else
	    AC_MSG_RESULT([enabled $tcl_ok debugging])
	fi
    fi
])

#------------------------------------------------------------------------
# SC_ENABLE_LANGINFO --
#
#	Allows use of modern nl_langinfo check for better l10n.
#	This is only relevant for Unix.
#
# Arguments:
#	none
#
# Results:
#
#	Adds the following arguments to configure:
#		--enable-langinfo=yes|no (default is yes)
#
#	Defines the following vars:
#		HAVE_LANGINFO	Triggers use of nl_langinfo if defined.
#------------------------------------------------------------------------

AC_DEFUN([SC_ENABLE_LANGINFO], [
    AC_ARG_ENABLE(langinfo,
	AC_HELP_STRING([--enable-langinfo],
	    [use nl_langinfo if possible to determine encoding at startup, otherwise use old heuristic (default: on)]),
	[langinfo_ok=$enableval], [langinfo_ok=yes])

    HAVE_LANGINFO=0
    if test "$langinfo_ok" = "yes"; then
	AC_CHECK_HEADER(langinfo.h,[langinfo_ok=yes],[langinfo_ok=no])
    fi
    AC_MSG_CHECKING([whether to use nl_langinfo])
    if test "$langinfo_ok" = "yes"; then
	AC_CACHE_VAL(tcl_cv_langinfo_h, [
	    AC_TRY_COMPILE([#include <langinfo.h>], [nl_langinfo(CODESET);],
		    [tcl_cv_langinfo_h=yes],[tcl_cv_langinfo_h=no])])
	AC_MSG_RESULT([$tcl_cv_langinfo_h])
	if test $tcl_cv_langinfo_h = yes; then
	    AC_DEFINE(HAVE_LANGINFO, 1, [Do we have nl_langinfo()?])
	fi
    else
	AC_MSG_RESULT([$langinfo_ok])
    fi
])

#--------------------------------------------------------------------
# SC_CONFIG_MANPAGES
#
#	Decide whether to use symlinks for linking the manpages,
#	whether to compress the manpages after installation, and
#	whether to add a package name suffix to the installed
#	manpages to avoidfile name clashes.
#	If compression is enabled also find out what file name suffix
#	the given compression program is using.
#
# Arguments:
#	none
#
# Results:
#
#	Adds the following arguments to configure:
#		--enable-man-symlinks
#		--enable-man-compression=PROG
#		--enable-man-suffix[=STRING]
#
#	Defines the following variable:
#
#	MAN_FLAGS -	The apropriate flags for installManPage
#			according to the user's selection.
#
#--------------------------------------------------------------------

AC_DEFUN([SC_CONFIG_MANPAGES], [
    AC_MSG_CHECKING([whether to use symlinks for manpages])
    AC_ARG_ENABLE(man-symlinks,
	AC_HELP_STRING([--enable-man-symlinks],
	    [use symlinks for the manpages (default: off)]),
	test "$enableval" != "no" && MAN_FLAGS="$MAN_FLAGS --symlinks",
	enableval="no")
    AC_MSG_RESULT([$enableval])

    AC_MSG_CHECKING([whether to compress the manpages])
    AC_ARG_ENABLE(man-compression,
	AC_HELP_STRING([--enable-man-compression=PROG],
	    [compress the manpages with PROG (default: off)]),
	[case $enableval in
	    yes) AC_MSG_ERROR([missing argument to --enable-man-compression]);;
	    no)  ;;
	    *)   MAN_FLAGS="$MAN_FLAGS --compress $enableval";;
	esac],
	enableval="no")
    AC_MSG_RESULT([$enableval])
    if test "$enableval" != "no"; then
	AC_MSG_CHECKING([for compressed file suffix])
	touch TeST
	$enableval TeST
	Z=`ls TeST* | sed 's/^....//'`
	rm -f TeST*
	MAN_FLAGS="$MAN_FLAGS --extension $Z"
	AC_MSG_RESULT([$Z])
    fi

    AC_MSG_CHECKING([whether to add a package name suffix for the manpages])
    AC_ARG_ENABLE(man-suffix,
	AC_HELP_STRING([--enable-man-suffix=STRING],
	    [use STRING as a suffix to manpage file names (default: no, AC_PACKAGE_NAME if enabled without specifying STRING)]),
	[case $enableval in
	    yes) enableval="AC_PACKAGE_NAME" MAN_FLAGS="$MAN_FLAGS --suffix $enableval";;
	    no)  ;;
	    *)   MAN_FLAGS="$MAN_FLAGS --suffix $enableval";;
	esac],
	enableval="no")
    AC_MSG_RESULT([$enableval])

    AC_SUBST(MAN_FLAGS)
])

#--------------------------------------------------------------------
# SC_CONFIG_SYSTEM
#
#	Determine what the system is (some things cannot be easily checked
#	on a feature-driven basis, alas). This can usually be done via the
#	"uname" command, but there are a few systems, like Next, where
#	this doesn't work.
#
# Arguments:
#	none
#
# Results:
#	Defines the following var:
#
#	system -	System/platform/version identification code.
#
#--------------------------------------------------------------------

AC_DEFUN([SC_CONFIG_SYSTEM], [
    AC_CACHE_CHECK([system version], tcl_cv_sys_version, [
	if test -f /usr/lib/NextStep/software_version; then
	    tcl_cv_sys_version=NEXTSTEP-`awk '/3/,/3/' /usr/lib/NextStep/software_version`
	else
	    tcl_cv_sys_version=`uname -s`-`uname -r`
	    if test "$?" -ne 0 ; then
		AC_MSG_WARN([can't find uname command])
		tcl_cv_sys_version=unknown
	    else
		# Special check for weird MP-RAS system (uname returns weird
		# results, and the version is kept in special file).

		if test -r /etc/.relid -a "X`uname -n`" = "X`uname -s`" ; then
		    tcl_cv_sys_version=MP-RAS-`awk '{print $[3]}' /etc/.relid`
		fi
		if test "`uname -s`" = "AIX" ; then
		    tcl_cv_sys_version=AIX-`uname -v`.`uname -r`
		fi
	    fi
	fi
    ])
    system=$tcl_cv_sys_version
])

#--------------------------------------------------------------------
# SC_CONFIG_CFLAGS
#
#	Try to determine the proper flags to pass to the compiler
#	for building shared libraries and other such nonsense.
#
# Arguments:
#	none
#
# Results:
#
#	Defines and substitutes the following vars:
#
#       DL_OBJS -       Name of the object file that implements dynamic
#                       loading for Tcl on this system.
#       DL_LIBS -       Library file(s) to include in tclsh and other base
#                       applications in order for the "load" command to work.
#       LDFLAGS -      Flags to pass to the compiler when linking object
#                       files into an executable application binary such
#                       as tclsh.
#       LD_SEARCH_FLAGS-Flags to pass to ld, such as "-R /usr/local/tcl/lib",
#                       that tell the run-time dynamic linker where to look
#                       for shared libraries such as libtcl.so.  Depends on
#                       the variable LIB_RUNTIME_DIR in the Makefile. Could
#                       be the same as CC_SEARCH_FLAGS if ${CC} is used to link.
#       CC_SEARCH_FLAGS-Flags to pass to ${CC}, such as "-Wl,-rpath,/usr/local/tcl/lib",
#                       that tell the run-time dynamic linker where to look
#                       for shared libraries such as libtcl.so.  Depends on
#                       the variable LIB_RUNTIME_DIR in the Makefile.
#       MAKE_LIB -      Command to execute to build the a library;
#                       differs when building shared or static.
#       MAKE_STUB_LIB -
#                       Command to execute to build a stub library.
#       INSTALL_LIB -   Command to execute to install a library;
#                       differs when building shared or static.
#       INSTALL_STUB_LIB -
#                       Command to execute to install a stub library.
#       STLIB_LD -      Base command to use for combining object files
#                       into a static library.
#       SHLIB_CFLAGS -  Flags to pass to cc when compiling the components
#                       of a shared library (may request position-independent
#                       code, among other things).
#       SHLIB_LD -      Base command to use for combining object files
#                       into a shared library.
#       SHLIB_LD_LIBS - Dependent libraries for the linker to scan when
#                       creating shared libraries.  This symbol typically
#                       goes at the end of the "ld" commands that build
#                       shared libraries. The value of the symbol is
#                       "${LIBS}" if all of the dependent libraries should
#                       be specified when creating a shared library.  If
#                       dependent libraries should not be specified (as on
#                       SunOS 4.x, where they cause the link to fail, or in
#                       general if Tcl and Tk aren't themselves shared
#                       libraries), then this symbol has an empty string
#                       as its value.
#       SHLIB_SUFFIX -  Suffix to use for the names of dynamically loadable
#                       extensions.  An empty string means we don't know how
#                       to use shared libraries on this platform.
# TCL_SHLIB_LD_EXTRAS - Additional element which are added to SHLIB_LD_LIBS
#  TK_SHLIB_LD_EXTRAS   for the build of Tcl and Tk, but not recorded in the
#                       tclConfig.sh, since they are only used for the build
#                       of Tcl and Tk.
#                       Examples: MacOS X records the library version and
#                       compatibility version in the shared library.  But
#                       of course the Tcl version of this is only used for Tcl.
#       LIB_SUFFIX -    Specifies everything that comes after the "libfoo"
#                       in a static or shared library name, using the $VERSION variable
#                       to put the version in the right place.  This is used
#                       by platforms that need non-standard library names.
#                       Examples:  ${VERSION}.so.1.1 on NetBSD, since it needs
#                       to have a version after the .so, and ${VERSION}.a
#                       on AIX, since a shared library needs to have
#                       a .a extension whereas shared objects for loadable
#                       extensions have a .so extension.  Defaults to
#                       ${VERSION}${SHLIB_SUFFIX}.
#       TCL_LIBS -
#                       Libs to use when linking Tcl shell or some other
#                       shell that includes Tcl libs.
#	CFLAGS_DEBUG -
#			Flags used when running the compiler in debug mode
#	CFLAGS_OPTIMIZE -
#			Flags used when running the compiler in optimize mode
#	CFLAGS -	Additional CFLAGS added as necessary (usually 64-bit)
#
#--------------------------------------------------------------------

AC_DEFUN([SC_CONFIG_CFLAGS], [

    # Step 0.a: Enable 64 bit support?

    AC_MSG_CHECKING([if 64bit support is requested])
    AC_ARG_ENABLE(64bit,
	AC_HELP_STRING([--enable-64bit],
	    [enable 64bit support (default: off)]),
	[do64bit=$enableval], [do64bit=no])
    AC_MSG_RESULT([$do64bit])

    # Step 0.b: Enable Solaris 64 bit VIS support?

    AC_MSG_CHECKING([if 64bit Sparc VIS support is requested])
    AC_ARG_ENABLE(64bit-vis,
	AC_HELP_STRING([--enable-64bit-vis],
	    [enable 64bit Sparc VIS support (default: off)]),
	[do64bitVIS=$enableval], [do64bitVIS=no])
    AC_MSG_RESULT([$do64bitVIS])
    # Force 64bit on with VIS
    AS_IF([test "$do64bitVIS" = "yes"], [do64bit=yes])

    # Step 0.c: Check if visibility support is available. Do this here so
    # that platform specific alternatives can be used below if this fails.

    AC_CACHE_CHECK([if compiler supports visibility "hidden"],
	tcl_cv_cc_visibility_hidden, [
	hold_cflags=$CFLAGS; CFLAGS="$CFLAGS -Werror"
	AC_TRY_LINK([
	    extern __attribute__((__visibility__("hidden"))) void f(void);
	    void f(void) {}], [f();], tcl_cv_cc_visibility_hidden=yes,
	    tcl_cv_cc_visibility_hidden=no)
	CFLAGS=$hold_cflags])
    AS_IF([test $tcl_cv_cc_visibility_hidden = yes], [
	AC_DEFINE(MODULE_SCOPE,
	    [extern __attribute__((__visibility__("hidden")))],
	    [Compiler support for module scope symbols])
	AC_DEFINE(HAVE_HIDDEN, [1], [Compiler support for module scope symbols])
    ])

    # Step 0.d: Disable -rpath support?

    AC_MSG_CHECKING([if rpath support is requested])
    AC_ARG_ENABLE(rpath,
	AC_HELP_STRING([--disable-rpath],
	    [disable rpath support (default: on)]),
	[doRpath=$enableval], [doRpath=yes])
    AC_MSG_RESULT([$doRpath])

    # Step 1: set the variable "system" to hold the name and version number
    # for the system.

    SC_CONFIG_SYSTEM

    # Step 2: check for existence of -ldl library.  This is needed because
    # Linux can use either -ldl or -ldld for dynamic loading.

    AC_CHECK_LIB(dl, dlopen, have_dl=yes, have_dl=no)

    # Require ranlib early so we can override it in special cases below.

    AC_REQUIRE([AC_PROG_RANLIB])

    # Step 3: set configuration options based on system name and version.

    do64bit_ok=no
    # default to '{$LIBS}' and set to "" on per-platform necessary basis
    SHLIB_LD_LIBS='${LIBS}'
    LDFLAGS_ORIG="$LDFLAGS"
    # When ld needs options to work in 64-bit mode, put them in
    # LDFLAGS_ARCH so they eventually end up in LDFLAGS even if [load]
    # is disabled by the user. [Bug 1016796]
    LDFLAGS_ARCH=""
    UNSHARED_LIB_SUFFIX=""
    TCL_TRIM_DOTS='`echo ${VERSION} | tr -d .`'
    ECHO_VERSION='`echo ${VERSION}`'
    TCL_LIB_VERSIONS_OK=ok
    CFLAGS_DEBUG=-g
    AS_IF([test "$GCC" = yes], [
	CFLAGS_OPTIMIZE=-O2
	CFLAGS_WARNING="-Wall"
    ], [
	CFLAGS_OPTIMIZE=-O
	CFLAGS_WARNING=""
    ])
    AC_CHECK_TOOL(AR, ar)
    STLIB_LD='${AR} cr'
    LD_LIBRARY_PATH_VAR="LD_LIBRARY_PATH"
    PLAT_OBJS=""
    PLAT_SRCS=""
    LDAIX_SRC=""
    AS_IF([test x"${SHLIB_VERSION}" = x], [SHLIB_VERSION="1.0"])
    case $system in
	AIX-*)
	    AS_IF([test "${TCL_THREADS}" = "1" -a "$GCC" != "yes"], [
		# AIX requires the _r compiler when gcc isn't being used
		case "${CC}" in
		    *_r|*_r\ *)
			# ok ...
			;;
		    *)
			# Make sure only first arg gets _r
		    	CC=`echo "$CC" | sed -e 's/^\([[^ ]]*\)/\1_r/'`
			;;
		esac
		AC_MSG_RESULT([Using $CC for compiling with threads])
	    ])
	    LIBS="$LIBS -lc"
	    SHLIB_CFLAGS=""
	    SHLIB_SUFFIX=".so"

	    DL_OBJS="tclLoadDl.o"
	    LD_LIBRARY_PATH_VAR="LIBPATH"

	    # ldAix No longer needed with use of -bexpall/-brtl
	    # but some extensions may still reference it
	    LDAIX_SRC='$(UNIX_DIR)/ldAix'

	    # Check to enable 64-bit flags for compiler/linker
	    AS_IF([test "$do64bit" = yes], [
		AS_IF([test "$GCC" = yes], [
		    AC_MSG_WARN([64bit mode not supported with GCC on $system])
		], [
		    do64bit_ok=yes
		    CFLAGS="$CFLAGS -q64"
		    LDFLAGS_ARCH="-q64"
		    RANLIB="${RANLIB} -X64"
		    AR="${AR} -X64"
		    SHLIB_LD_FLAGS="-b64"
		])
	    ])

	    AS_IF([test "`uname -m`" = ia64], [
		# AIX-5 uses ELF style dynamic libraries on IA-64, but not PPC
		SHLIB_LD="/usr/ccs/bin/ld -G -z text"
		# AIX-5 has dl* in libc.so
		DL_LIBS=""
		AS_IF([test "$GCC" = yes], [
		    CC_SEARCH_FLAGS='-Wl,-R,${LIB_RUNTIME_DIR}'
		], [
		    CC_SEARCH_FLAGS='-R${LIB_RUNTIME_DIR}'
		])
		LD_SEARCH_FLAGS='-R ${LIB_RUNTIME_DIR}'
	    ], [
		AS_IF([test "$GCC" = yes], [
		    SHLIB_LD='${CC} -shared -Wl,-bexpall'
		], [
		    SHLIB_LD="/bin/ld -bhalt:4 -bM:SRE -bexpall -H512 -T512 -bnoentry"
		    LDFLAGS="$LDFLAGS -brtl"
		])
		SHLIB_LD="${SHLIB_LD} ${SHLIB_LD_FLAGS}"
		DL_LIBS="-ldl"
		CC_SEARCH_FLAGS='-L${LIB_RUNTIME_DIR}'
		LD_SEARCH_FLAGS=${CC_SEARCH_FLAGS}
	    ])
	    ;;
	BeOS*)
	    SHLIB_CFLAGS="-fPIC"
	    SHLIB_LD='${CC} -nostart'
	    SHLIB_SUFFIX=".so"
	    DL_OBJS="tclLoadDl.o"
	    DL_LIBS="-ldl"

	    #-----------------------------------------------------------
	    # Check for inet_ntoa in -lbind, for BeOS (which also needs
	    # -lsocket, even if the network functions are in -lnet which
	    # is always linked to, for compatibility.
	    #-----------------------------------------------------------
	    AC_CHECK_LIB(bind, inet_ntoa, [LIBS="$LIBS -lbind -lsocket"])
	    ;;
	BSD/OS-2.1*|BSD/OS-3*)
	    SHLIB_CFLAGS=""
	    SHLIB_LD="shlicc -r"
	    SHLIB_SUFFIX=".so"
	    DL_OBJS="tclLoadDl.o"
	    DL_LIBS="-ldl"
	    CC_SEARCH_FLAGS=""
	    LD_SEARCH_FLAGS=""
	    ;;
	BSD/OS-4.*)
	    SHLIB_CFLAGS="-export-dynamic -fPIC"
	    SHLIB_LD='${CC} -shared'
	    SHLIB_SUFFIX=".so"
	    DL_OBJS="tclLoadDl.o"
	    DL_LIBS="-ldl"
	    LDFLAGS="$LDFLAGS -export-dynamic"
	    CC_SEARCH_FLAGS=""
	    LD_SEARCH_FLAGS=""
	    ;;
	CYGWIN_*|MINGW32*)
	    SHLIB_CFLAGS=""
	    SHLIB_LD='${CC} -shared'
	    SHLIB_SUFFIX=".dll"
	    DL_OBJS="tclLoadDl.o"
	    PLAT_OBJS='${CYGWIN_OBJS}'
	    PLAT_SRCS='${CYGWIN_SRCS}'
	    DL_LIBS="-ldl"
	    CC_SEARCH_FLAGS=""
	    LD_SEARCH_FLAGS=""
	    TCL_NEEDS_EXP_FILE=1
	    TCL_EXPORT_FILE_SUFFIX='${VERSION}\$\{DBGX\}.dll.a'
	    SHLIB_LD_LIBS="${SHLIB_LD_LIBS} -Wl,--out-implib,\$[@].a"
	    AC_CACHE_CHECK(for Cygwin version of gcc,
		ac_cv_cygwin,
		AC_TRY_COMPILE([
		#ifdef __CYGWIN__
		    #error cygwin
		#endif
		], [],
		ac_cv_cygwin=no,
		ac_cv_cygwin=yes)
	    )
	    if test "$ac_cv_cygwin" = "no"; then
		AC_MSG_ERROR([${CC} is not a cygwin compiler.])
	    fi
	    if test "x${TCL_THREADS}" = "x0"; then
		AC_MSG_ERROR([CYGWIN compile is only supported with --enable-threads])
	    fi
	    do64bit_ok=yes
	    if test "x${SHARED_BUILD}" = "x1"; then
		echo "running cd ${TCL_SRC_DIR}/win; ${CONFIG_SHELL-/bin/sh} ./configure $ac_configure_args"
		# The eval makes quoting arguments work.
		if cd ${TCL_SRC_DIR}/win; eval ${CONFIG_SHELL-/bin/sh} ./configure $ac_configure_args; cd ../unix
		then :
		else
		    { echo "configure: error: configure failed for ../win" 1>&2; exit 1; }
		fi
	    fi
	    ;;
	dgux*)
	    SHLIB_CFLAGS="-K PIC"
	    SHLIB_LD='${CC} -G'
	    SHLIB_LD_LIBS=""
	    SHLIB_SUFFIX=".so"
	    DL_OBJS="tclLoadDl.o"
	    DL_LIBS="-ldl"
	    CC_SEARCH_FLAGS=""
	    LD_SEARCH_FLAGS=""
	    ;;
	Haiku*)
	    LDFLAGS="$LDFLAGS -Wl,--export-dynamic"
	    SHLIB_CFLAGS="-fPIC"
	    SHLIB_SUFFIX=".so"
	    SHLIB_LD='${CC} -shared ${CFLAGS} ${LDFLAGS}'
	    DL_OBJS="tclLoadDl.o"
	    DL_LIBS="-lroot"
	    AC_CHECK_LIB(network, inet_ntoa, [LIBS="$LIBS -lnetwork"])
	    ;;
	HP-UX-*.11.*)
	    # Use updated header definitions where possible
	    AC_DEFINE(_XOPEN_SOURCE_EXTENDED, 1, [Do we want to use the XOPEN network library?])
	    AC_DEFINE(_XOPEN_SOURCE, 1, [Do we want to use the XOPEN network library?])
	    LIBS="$LIBS -lxnet"               # Use the XOPEN network library

	    AS_IF([test "`uname -m`" = ia64], [
		SHLIB_SUFFIX=".so"
	    ], [
		SHLIB_SUFFIX=".sl"
	    ])
	    AC_CHECK_LIB(dld, shl_load, tcl_ok=yes, tcl_ok=no)
	    AS_IF([test "$tcl_ok" = yes], [
		SHLIB_CFLAGS="+z"
		SHLIB_LD="ld -b"
		DL_OBJS="tclLoadShl.o"
		DL_LIBS="-ldld"
		LDFLAGS="$LDFLAGS -Wl,-E"
		CC_SEARCH_FLAGS='-Wl,+s,+b,${LIB_RUNTIME_DIR}:.'
		LD_SEARCH_FLAGS='+s +b ${LIB_RUNTIME_DIR}:.'
		LD_LIBRARY_PATH_VAR="SHLIB_PATH"
	    ])
	    AS_IF([test "$GCC" = yes], [
		SHLIB_LD='${CC} -shared'
		LD_SEARCH_FLAGS=${CC_SEARCH_FLAGS}
	    ], [
		CFLAGS="$CFLAGS -z"
	    ])

	    # Users may want PA-RISC 1.1/2.0 portable code - needs HP cc
	    #CFLAGS="$CFLAGS +DAportable"

	    # Check to enable 64-bit flags for compiler/linker
	    AS_IF([test "$do64bit" = "yes"], [
		AS_IF([test "$GCC" = yes], [
		    case `${CC} -dumpmachine` in
			hppa64*)
			    # 64-bit gcc in use.  Fix flags for GNU ld.
			    do64bit_ok=yes
			    SHLIB_LD='${CC} -shared'
			    AS_IF([test $doRpath = yes], [
				CC_SEARCH_FLAGS='-Wl,-rpath,${LIB_RUNTIME_DIR}'])
			    LD_SEARCH_FLAGS=${CC_SEARCH_FLAGS}
			    ;;
			*)
			    AC_MSG_WARN([64bit mode not supported with GCC on $system])
			    ;;
		    esac
		], [
		    do64bit_ok=yes
		    CFLAGS="$CFLAGS +DD64"
		    LDFLAGS_ARCH="+DD64"
		])
	    ]) ;;
	HP-UX-*.08.*|HP-UX-*.09.*|HP-UX-*.10.*)
	    SHLIB_SUFFIX=".sl"
	    AC_CHECK_LIB(dld, shl_load, tcl_ok=yes, tcl_ok=no)
	    AS_IF([test "$tcl_ok" = yes], [
		SHLIB_CFLAGS="+z"
		SHLIB_LD="ld -b"
		SHLIB_LD_LIBS=""
		DL_OBJS="tclLoadShl.o"
		DL_LIBS="-ldld"
		LDFLAGS="$LDFLAGS -Wl,-E"
		CC_SEARCH_FLAGS='-Wl,+s,+b,${LIB_RUNTIME_DIR}:.'
		LD_SEARCH_FLAGS='+s +b ${LIB_RUNTIME_DIR}:.'
		LD_LIBRARY_PATH_VAR="SHLIB_PATH"
	    ]) ;;
	IRIX-5.*)
	    SHLIB_CFLAGS=""
	    SHLIB_LD="ld -shared -rdata_shared"
	    SHLIB_SUFFIX=".so"
	    DL_OBJS="tclLoadDl.o"
	    DL_LIBS=""
	    AC_LIBOBJ(mkstemp)
	    AS_IF([test $doRpath = yes], [
		CC_SEARCH_FLAGS='-Wl,-rpath,${LIB_RUNTIME_DIR}'
		LD_SEARCH_FLAGS='-rpath ${LIB_RUNTIME_DIR}'])
	    ;;
	IRIX-6.*)
	    SHLIB_CFLAGS=""
	    SHLIB_LD="ld -n32 -shared -rdata_shared"
	    SHLIB_SUFFIX=".so"
	    DL_OBJS="tclLoadDl.o"
	    DL_LIBS=""
	    AC_LIBOBJ(mkstemp)
	    AS_IF([test $doRpath = yes], [
		CC_SEARCH_FLAGS='-Wl,-rpath,${LIB_RUNTIME_DIR}'
		LD_SEARCH_FLAGS='-rpath ${LIB_RUNTIME_DIR}'])
	    AS_IF([test "$GCC" = yes], [
		CFLAGS="$CFLAGS -mabi=n32"
		LDFLAGS="$LDFLAGS -mabi=n32"
	    ], [
		case $system in
		    IRIX-6.3)
			# Use to build 6.2 compatible binaries on 6.3.
			CFLAGS="$CFLAGS -n32 -D_OLD_TERMIOS"
			;;
		    *)
			CFLAGS="$CFLAGS -n32"
			;;
		esac
		LDFLAGS="$LDFLAGS -n32"
	    ])
	    ;;
	IRIX64-6.*)
	    SHLIB_CFLAGS=""
	    SHLIB_LD="ld -n32 -shared -rdata_shared"
	    SHLIB_SUFFIX=".so"
	    DL_OBJS="tclLoadDl.o"
	    DL_LIBS=""
	    AC_LIBOBJ(mkstemp)
	    AS_IF([test $doRpath = yes], [
		CC_SEARCH_FLAGS='-Wl,-rpath,${LIB_RUNTIME_DIR}'
		LD_SEARCH_FLAGS='-rpath ${LIB_RUNTIME_DIR}'])

	    # Check to enable 64-bit flags for compiler/linker

	    AS_IF([test "$do64bit" = yes], [
	        AS_IF([test "$GCC" = yes], [
	            AC_MSG_WARN([64bit mode not supported by gcc])
	        ], [
	            do64bit_ok=yes
	            SHLIB_LD="ld -64 -shared -rdata_shared"
	            CFLAGS="$CFLAGS -64"
	            LDFLAGS_ARCH="-64"
	        ])
	    ])
	    ;;
	Linux*|GNU*|NetBSD-Debian)
	    SHLIB_CFLAGS="-fPIC"
	    SHLIB_SUFFIX=".so"

	    CFLAGS_OPTIMIZE="-O2"
	    # egcs-2.91.66 on Redhat Linux 6.0 generates lots of warnings
	    # when you inline the string and math operations.  Turn this off to
	    # get rid of the warnings.
	    #CFLAGS_OPTIMIZE="${CFLAGS_OPTIMIZE} -D__NO_STRING_INLINES -D__NO_MATH_INLINES"

	    SHLIB_LD='${CC} -shared ${CFLAGS} ${LDFLAGS}'
	    DL_OBJS="tclLoadDl.o"
	    DL_LIBS="-ldl"
	    LDFLAGS="$LDFLAGS -Wl,--export-dynamic"
	    AS_IF([test $doRpath = yes], [
		CC_SEARCH_FLAGS='-Wl,-rpath,${LIB_RUNTIME_DIR}'])
	    LD_SEARCH_FLAGS=${CC_SEARCH_FLAGS}
	    AS_IF([test "`uname -m`" = "alpha"], [CFLAGS="$CFLAGS -mieee"])
	    AS_IF([test $do64bit = yes], [
		AC_CACHE_CHECK([if compiler accepts -m64 flag], tcl_cv_cc_m64, [
		    hold_cflags=$CFLAGS
		    CFLAGS="$CFLAGS -m64"
		    AC_TRY_LINK(,, tcl_cv_cc_m64=yes, tcl_cv_cc_m64=no)
		    CFLAGS=$hold_cflags])
		AS_IF([test $tcl_cv_cc_m64 = yes], [
		    CFLAGS="$CFLAGS -m64"
		    do64bit_ok=yes
		])
	   ])

	    # The combo of gcc + glibc has a bug related to inlining of
	    # functions like strtod(). The -fno-builtin flag should address
	    # this problem but it does not work. The -fno-inline flag is kind
	    # of overkill but it works. Disable inlining only when one of the
	    # files in compat/*.c is being linked in.

	    AS_IF([test x"${USE_COMPAT}" != x],[CFLAGS="$CFLAGS -fno-inline"])
	    ;;
	Lynx*)
	    SHLIB_CFLAGS="-fPIC"
	    SHLIB_SUFFIX=".so"
	    CFLAGS_OPTIMIZE=-02
	    SHLIB_LD='${CC} -shared'
	    DL_OBJS="tclLoadDl.o"
	    DL_LIBS="-mshared -ldl"
	    LD_FLAGS="-Wl,--export-dynamic"
	    AS_IF([test $doRpath = yes], [
		CC_SEARCH_FLAGS='-Wl,-rpath,${LIB_RUNTIME_DIR}'
		LD_SEARCH_FLAGS='-Wl,-rpath,${LIB_RUNTIME_DIR}'])
	    ;;
	MP-RAS-02*)
	    SHLIB_CFLAGS="-K PIC"
	    SHLIB_LD='${CC} -G'
	    SHLIB_LD_LIBS=""
	    SHLIB_SUFFIX=".so"
	    DL_OBJS="tclLoadDl.o"
	    DL_LIBS="-ldl"
	    CC_SEARCH_FLAGS=""
	    LD_SEARCH_FLAGS=""
	    ;;
	MP-RAS-*)
	    SHLIB_CFLAGS="-K PIC"
	    SHLIB_LD='${CC} -G'
	    SHLIB_LD_LIBS=""
	    SHLIB_SUFFIX=".so"
	    DL_OBJS="tclLoadDl.o"
	    DL_LIBS="-ldl"
	    LDFLAGS="$LDFLAGS -Wl,-Bexport"
	    CC_SEARCH_FLAGS=""
	    LD_SEARCH_FLAGS=""
	    ;;
	OpenBSD-*)
	    arch=`arch -s`
	    case "$arch" in
	    vax)
		# Equivalent using configure option --disable-load
		# Step 4 will set the necessary variables
		DL_OBJS=""
		SHLIB_LD_LIBS=""
		LDFLAGS=""
		;;
	    *)
		SHLIB_CFLAGS="-fPIC"
		SHLIB_LD='${CC} -shared ${SHLIB_CFLAGS}'
		SHLIB_SUFFIX=".so"
		DL_OBJS="tclLoadDl.o"
		DL_LIBS=""
		AS_IF([test $doRpath = yes], [
		    CC_SEARCH_FLAGS='-Wl,-rpath,${LIB_RUNTIME_DIR}'])
		LD_SEARCH_FLAGS=${CC_SEARCH_FLAGS}
		SHARED_LIB_SUFFIX='${TCL_TRIM_DOTS}.so.${SHLIB_VERSION}'
		LDFLAGS="-Wl,-export-dynamic"
		;;
	    esac
	    case "$arch" in
	    vax)
		CFLAGS_OPTIMIZE="-O1"
		;;
	    sh)
		CFLAGS_OPTIMIZE="-O0"
		;;
	    *)
		CFLAGS_OPTIMIZE="-O2"
		;;
	    esac
	    AS_IF([test "${TCL_THREADS}" = "1"], [
		# On OpenBSD:	Compile with -pthread
		#		Don't link with -lpthread
		LIBS=`echo $LIBS | sed s/-lpthread//`
		CFLAGS="$CFLAGS -pthread"
	    ])
	    # OpenBSD doesn't do version numbers with dots.
	    UNSHARED_LIB_SUFFIX='${TCL_TRIM_DOTS}.a'
	    TCL_LIB_VERSIONS_OK=nodots
	    ;;
	NetBSD-*)
	    # NetBSD has ELF and can use 'cc -shared' to build shared libs
	    SHLIB_CFLAGS="-fPIC"
	    SHLIB_LD='${CC} -shared ${SHLIB_CFLAGS}'
	    SHLIB_SUFFIX=".so"
	    DL_OBJS="tclLoadDl.o"
	    DL_LIBS=""
	    LDFLAGS="$LDFLAGS -export-dynamic"
	    AS_IF([test $doRpath = yes], [
		CC_SEARCH_FLAGS='-Wl,-rpath,${LIB_RUNTIME_DIR}'])
	    LD_SEARCH_FLAGS=${CC_SEARCH_FLAGS}
	    AS_IF([test "${TCL_THREADS}" = "1"], [
		# The -pthread needs to go in the CFLAGS, not LIBS
		LIBS=`echo $LIBS | sed s/-pthread//`
		CFLAGS="$CFLAGS -pthread"
	    	LDFLAGS="$LDFLAGS -pthread"
	    ])
	    ;;
	FreeBSD-*)
	    # This configuration from FreeBSD Ports.
	    SHLIB_CFLAGS="-fPIC"
	    SHLIB_LD="${CC} -shared"
<<<<<<< HEAD
	    TCL_SHLIB_LD_EXTRAS="-Wl,-soname=\$[@]"
	    TK_SHLIB_LD_EXTRAS="-Wl,-soname,\$[@]"
=======
	    SHLIB_LD_LIBS="${SHLIB_LD_LIBS} -Wl,-soname,\$[@]"
>>>>>>> 496282eb
	    SHLIB_SUFFIX=".so"
	    DL_OBJS="tclLoadDl.o"
	    DL_LIBS=""
	    LDFLAGS=""
	    AS_IF([test $doRpath = yes], [
		CC_SEARCH_FLAGS='-Wl,-rpath,${LIB_RUNTIME_DIR}'
		LD_SEARCH_FLAGS='-Wl,-rpath,${LIB_RUNTIME_DIR}'])
	    AS_IF([test "${TCL_THREADS}" = "1"], [
		# The -pthread needs to go in the LDFLAGS, not LIBS
		LIBS=`echo $LIBS | sed s/-pthread//`
		CFLAGS="$CFLAGS $PTHREAD_CFLAGS"
		LDFLAGS="$LDFLAGS $PTHREAD_LIBS"])
	    case $system in
	    FreeBSD-3.*)
		# Version numbers are dot-stripped by system policy.
		TCL_TRIM_DOTS=`echo ${VERSION} | tr -d .`
		UNSHARED_LIB_SUFFIX='${TCL_TRIM_DOTS}.a'
		SHARED_LIB_SUFFIX='${TCL_TRIM_DOTS}.so'
		TCL_LIB_VERSIONS_OK=nodots
		;;
	    esac
	    ;;
	Darwin-*)
	    CFLAGS_OPTIMIZE="-Os"
	    SHLIB_CFLAGS="-fno-common"
	    # To avoid discrepancies between what headers configure sees during
	    # preprocessing tests and compiling tests, move any -isysroot and
	    # -mmacosx-version-min flags from CFLAGS to CPPFLAGS:
	    CPPFLAGS="${CPPFLAGS} `echo " ${CFLAGS}" | \
		awk 'BEGIN {FS=" +-";ORS=" "}; {for (i=2;i<=NF;i++) \
		if ([$]i~/^(isysroot|mmacosx-version-min)/) print "-"[$]i}'`"
	    CFLAGS="`echo " ${CFLAGS}" | \
		awk 'BEGIN {FS=" +-";ORS=" "}; {for (i=2;i<=NF;i++) \
		if (!([$]i~/^(isysroot|mmacosx-version-min)/)) print "-"[$]i}'`"
	    AS_IF([test $do64bit = yes], [
		case `arch` in
		    ppc)
			AC_CACHE_CHECK([if compiler accepts -arch ppc64 flag],
				tcl_cv_cc_arch_ppc64, [
			    hold_cflags=$CFLAGS
			    CFLAGS="$CFLAGS -arch ppc64 -mpowerpc64 -mcpu=G5"
			    AC_TRY_LINK(,, tcl_cv_cc_arch_ppc64=yes,
				    tcl_cv_cc_arch_ppc64=no)
			    CFLAGS=$hold_cflags])
			AS_IF([test $tcl_cv_cc_arch_ppc64 = yes], [
			    CFLAGS="$CFLAGS -arch ppc64 -mpowerpc64 -mcpu=G5"
			    do64bit_ok=yes
			]);;
		    i386)
			AC_CACHE_CHECK([if compiler accepts -arch x86_64 flag],
				tcl_cv_cc_arch_x86_64, [
			    hold_cflags=$CFLAGS
			    CFLAGS="$CFLAGS -arch x86_64"
			    AC_TRY_LINK(,, tcl_cv_cc_arch_x86_64=yes,
				    tcl_cv_cc_arch_x86_64=no)
			    CFLAGS=$hold_cflags])
			AS_IF([test $tcl_cv_cc_arch_x86_64 = yes], [
			    CFLAGS="$CFLAGS -arch x86_64"
			    do64bit_ok=yes
			]);;
		    *)
			AC_MSG_WARN([Don't know how enable 64-bit on architecture `arch`]);;
		esac
	    ], [
		# Check for combined 32-bit and 64-bit fat build
		AS_IF([echo "$CFLAGS " |grep -E -q -- '-arch (ppc64|x86_64) ' \
		    && echo "$CFLAGS " |grep -E -q -- '-arch (ppc|i386) '], [
		    fat_32_64=yes])
	    ])
	    SHLIB_LD='${CC} -dynamiclib ${CFLAGS} ${LDFLAGS}'
	    AC_CACHE_CHECK([if ld accepts -single_module flag], tcl_cv_ld_single_module, [
		hold_ldflags=$LDFLAGS
		LDFLAGS="$LDFLAGS -dynamiclib -Wl,-single_module"
		AC_TRY_LINK(, [int i;], tcl_cv_ld_single_module=yes, tcl_cv_ld_single_module=no)
		LDFLAGS=$hold_ldflags])
	    AS_IF([test $tcl_cv_ld_single_module = yes], [
		SHLIB_LD="${SHLIB_LD} -Wl,-single_module"
	    ])
	    SHLIB_SUFFIX=".dylib"
	    DL_OBJS="tclLoadDyld.o"
	    DL_LIBS=""
	    # Don't use -prebind when building for Mac OS X 10.4 or later only:
	    AS_IF([test "`echo "${MACOSX_DEPLOYMENT_TARGET}" | awk -F '10\\.' '{print int([$]2)}'`" -lt 4 -a \
		"`echo "${CPPFLAGS}" | awk -F '-mmacosx-version-min=10\\.' '{print int([$]2)}'`" -lt 4], [
		LDFLAGS="$LDFLAGS -prebind"])
	    LDFLAGS="$LDFLAGS -headerpad_max_install_names"
	    AC_CACHE_CHECK([if ld accepts -search_paths_first flag],
		    tcl_cv_ld_search_paths_first, [
		hold_ldflags=$LDFLAGS
		LDFLAGS="$LDFLAGS -Wl,-search_paths_first"
		AC_TRY_LINK(, [int i;], tcl_cv_ld_search_paths_first=yes,
			tcl_cv_ld_search_paths_first=no)
		LDFLAGS=$hold_ldflags])
	    AS_IF([test $tcl_cv_ld_search_paths_first = yes], [
		LDFLAGS="$LDFLAGS -Wl,-search_paths_first"
	    ])
	    AS_IF([test "$tcl_cv_cc_visibility_hidden" != yes], [
		AC_DEFINE(MODULE_SCOPE, [__private_extern__],
		    [Compiler support for module scope symbols])
	    ])
	    CC_SEARCH_FLAGS=""
	    LD_SEARCH_FLAGS=""
	    LD_LIBRARY_PATH_VAR="DYLD_LIBRARY_PATH"
	    AC_DEFINE(MAC_OSX_TCL, 1, [Is this a Mac I see before me?])
	    PLAT_OBJS='${MAC_OSX_OBJS}'
	    PLAT_SRCS='${MAC_OSX_SRCS}'
	    AC_MSG_CHECKING([whether to use CoreFoundation])
	    AC_ARG_ENABLE(corefoundation,
		AC_HELP_STRING([--enable-corefoundation],
		    [use CoreFoundation API on MacOSX (default: on)]),
		[tcl_corefoundation=$enableval], [tcl_corefoundation=yes])
	    AC_MSG_RESULT([$tcl_corefoundation])
	    AS_IF([test $tcl_corefoundation = yes], [
		AC_CACHE_CHECK([for CoreFoundation.framework],
			tcl_cv_lib_corefoundation, [
		    hold_libs=$LIBS
		    AS_IF([test "$fat_32_64" = yes], [
			for v in CFLAGS CPPFLAGS LDFLAGS; do
			    # On Tiger there is no 64-bit CF, so remove 64-bit
			    # archs from CFLAGS et al. while testing for
			    # presence of CF. 64-bit CF is disabled in
			    # tclUnixPort.h if necessary.
			    eval 'hold_'$v'="$'$v'";'$v'="`echo "$'$v' "|sed -e "s/-arch ppc64 / /g" -e "s/-arch x86_64 / /g"`"'
			done])
		    LIBS="$LIBS -framework CoreFoundation"
		    AC_TRY_LINK([#include <CoreFoundation/CoreFoundation.h>],
			[CFBundleRef b = CFBundleGetMainBundle();],
			tcl_cv_lib_corefoundation=yes,
			tcl_cv_lib_corefoundation=no)
		    AS_IF([test "$fat_32_64" = yes], [
			for v in CFLAGS CPPFLAGS LDFLAGS; do
			    eval $v'="$hold_'$v'"'
		        done])
		    LIBS=$hold_libs])
		AS_IF([test $tcl_cv_lib_corefoundation = yes], [
		    LIBS="$LIBS -framework CoreFoundation"
		    AC_DEFINE(HAVE_COREFOUNDATION, 1,
			[Do we have access to Darwin CoreFoundation.framework?])
		], [tcl_corefoundation=no])
		AS_IF([test "$fat_32_64" = yes -a $tcl_corefoundation = yes],[
		    AC_CACHE_CHECK([for 64-bit CoreFoundation],
			    tcl_cv_lib_corefoundation_64, [
			for v in CFLAGS CPPFLAGS LDFLAGS; do
			    eval 'hold_'$v'="$'$v'";'$v'="`echo "$'$v' "|sed -e "s/-arch ppc / /g" -e "s/-arch i386 / /g"`"'
			done
			AC_TRY_LINK([#include <CoreFoundation/CoreFoundation.h>],
			    [CFBundleRef b = CFBundleGetMainBundle();],
			    tcl_cv_lib_corefoundation_64=yes,
			    tcl_cv_lib_corefoundation_64=no)
			for v in CFLAGS CPPFLAGS LDFLAGS; do
			    eval $v'="$hold_'$v'"'
			done])
		    AS_IF([test $tcl_cv_lib_corefoundation_64 = no], [
			AC_DEFINE(NO_COREFOUNDATION_64, 1,
			    [Is Darwin CoreFoundation unavailable for 64-bit?])
                        LDFLAGS="$LDFLAGS -Wl,-no_arch_warnings"
		    ])
		])
	    ])
	    ;;
	NEXTSTEP-*)
	    SHLIB_CFLAGS=""
	    SHLIB_LD='${CC} -nostdlib -r'
	    SHLIB_LD_LIBS=""
	    SHLIB_SUFFIX=".so"
	    DL_OBJS="tclLoadNext.o"
	    DL_LIBS=""
	    CC_SEARCH_FLAGS=""
	    LD_SEARCH_FLAGS=""
	    ;;
	OS/390-*)
	    SHLIB_LD_LIBS=""
	    CFLAGS_OPTIMIZE=""		# Optimizer is buggy
	    AC_DEFINE(_OE_SOCKETS, 1,	# needed in sys/socket.h
		[Should OS/390 do the right thing with sockets?])
	    ;;
	OSF1-1.0|OSF1-1.1|OSF1-1.2)
	    # OSF/1 1.[012] from OSF, and derivatives, including Paragon OSF/1
	    SHLIB_CFLAGS=""
	    # Hack: make package name same as library name
	    SHLIB_LD='ld -R -export $@:'
	    SHLIB_LD_LIBS=""
	    SHLIB_SUFFIX=".so"
	    DL_OBJS="tclLoadOSF.o"
	    DL_LIBS=""
	    CC_SEARCH_FLAGS=""
	    LD_SEARCH_FLAGS=""
	    ;;
	OSF1-1.*)
	    # OSF/1 1.3 from OSF using ELF, and derivatives, including AD2
	    SHLIB_CFLAGS="-fPIC"
	    AS_IF([test "$SHARED_BUILD" = 1], [SHLIB_LD="ld -shared"], [
	        SHLIB_LD="ld -non_shared"
	    ])
	    SHLIB_LD_LIBS=""
	    SHLIB_SUFFIX=".so"
	    DL_OBJS="tclLoadDl.o"
	    DL_LIBS=""
	    CC_SEARCH_FLAGS=""
	    LD_SEARCH_FLAGS=""
	    ;;
	OSF1-V*)
	    # Digital OSF/1
	    SHLIB_CFLAGS=""
	    AS_IF([test "$SHARED_BUILD" = 1], [
	        SHLIB_LD='ld -shared -expect_unresolved "*"'
	    ], [
	        SHLIB_LD='ld -non_shared -expect_unresolved "*"'
	    ])
	    SHLIB_SUFFIX=".so"
	    DL_OBJS="tclLoadDl.o"
	    DL_LIBS=""
	    AS_IF([test $doRpath = yes], [
		CC_SEARCH_FLAGS='-Wl,-rpath,${LIB_RUNTIME_DIR}'
		LD_SEARCH_FLAGS='-rpath ${LIB_RUNTIME_DIR}'])
	    AS_IF([test "$GCC" = yes], [CFLAGS="$CFLAGS -mieee"], [
		CFLAGS="$CFLAGS -DHAVE_TZSET -std1 -ieee"])
	    # see pthread_intro(3) for pthread support on osf1, k.furukawa
	    AS_IF([test "${TCL_THREADS}" = 1], [
		CFLAGS="$CFLAGS -DHAVE_PTHREAD_ATTR_SETSTACKSIZE"
		CFLAGS="$CFLAGS -DTCL_THREAD_STACK_MIN=PTHREAD_STACK_MIN*64"
		LIBS=`echo $LIBS | sed s/-lpthreads//`
		AS_IF([test "$GCC" = yes], [
		    LIBS="$LIBS -lpthread -lmach -lexc"
		], [
		    CFLAGS="$CFLAGS -pthread"
		    LDFLAGS="$LDFLAGS -pthread"
		])
	    ])
	    ;;
	QNX-6*)
	    # QNX RTP
	    # This may work for all QNX, but it was only reported for v6.
	    SHLIB_CFLAGS="-fPIC"
	    SHLIB_LD="ld -Bshareable -x"
	    SHLIB_LD_LIBS=""
	    SHLIB_SUFFIX=".so"
	    DL_OBJS="tclLoadDl.o"
	    # dlopen is in -lc on QNX
	    DL_LIBS=""
	    CC_SEARCH_FLAGS=""
	    LD_SEARCH_FLAGS=""
	    ;;
	SCO_SV-3.2*)
	    # Note, dlopen is available only on SCO 3.2.5 and greater. However,
	    # this test works, since "uname -s" was non-standard in 3.2.4 and
	    # below.
	    AS_IF([test "$GCC" = yes], [
	    	SHLIB_CFLAGS="-fPIC -melf"
	    	LDFLAGS="$LDFLAGS -melf -Wl,-Bexport"
	    ], [
	    	SHLIB_CFLAGS="-Kpic -belf"
	    	LDFLAGS="$LDFLAGS -belf -Wl,-Bexport"
	    ])
	    SHLIB_LD="ld -G"
	    SHLIB_LD_LIBS=""
	    SHLIB_SUFFIX=".so"
	    DL_OBJS="tclLoadDl.o"
	    DL_LIBS=""
	    CC_SEARCH_FLAGS=""
	    LD_SEARCH_FLAGS=""
	    ;;
	SINIX*5.4*)
	    SHLIB_CFLAGS="-K PIC"
	    SHLIB_LD='${CC} -G'
	    SHLIB_LD_LIBS=""
	    SHLIB_SUFFIX=".so"
	    DL_OBJS="tclLoadDl.o"
	    DL_LIBS="-ldl"
	    CC_SEARCH_FLAGS=""
	    LD_SEARCH_FLAGS=""
	    ;;
	SunOS-4*)
	    SHLIB_CFLAGS="-PIC"
	    SHLIB_LD="ld"
	    SHLIB_LD_LIBS=""
	    SHLIB_SUFFIX=".so"
	    DL_OBJS="tclLoadDl.o"
	    DL_LIBS="-ldl"
	    CC_SEARCH_FLAGS='-L${LIB_RUNTIME_DIR}'
	    LD_SEARCH_FLAGS=${CC_SEARCH_FLAGS}

	    # SunOS can't handle version numbers with dots in them in library
	    # specs, like -ltcl7.5, so use -ltcl75 instead.  Also, it
	    # requires an extra version number at the end of .so file names.
	    # So, the library has to have a name like libtcl75.so.1.0

	    SHARED_LIB_SUFFIX='${TCL_TRIM_DOTS}.so.${SHLIB_VERSION}'
	    UNSHARED_LIB_SUFFIX='${TCL_TRIM_DOTS}.a'
	    TCL_LIB_VERSIONS_OK=nodots
	    ;;
	SunOS-5.[[0-6]])
	    # Careful to not let 5.10+ fall into this case

	    # Note: If _REENTRANT isn't defined, then Solaris
	    # won't define thread-safe library routines.

	    AC_DEFINE(_REENTRANT, 1, [Do we want the reentrant OS API?])
	    AC_DEFINE(_POSIX_PTHREAD_SEMANTICS, 1,
		[Do we really want to follow the standard? Yes we do!])

	    SHLIB_CFLAGS="-KPIC"
	    SHLIB_SUFFIX=".so"
	    DL_OBJS="tclLoadDl.o"
	    DL_LIBS="-ldl"
	    AS_IF([test "$GCC" = yes], [
		SHLIB_LD='${CC} -shared'
		CC_SEARCH_FLAGS='-Wl,-R,${LIB_RUNTIME_DIR}'
		LD_SEARCH_FLAGS=${CC_SEARCH_FLAGS}
	    ], [
		SHLIB_LD="/usr/ccs/bin/ld -G -z text"
		CC_SEARCH_FLAGS='-R ${LIB_RUNTIME_DIR}'
		LD_SEARCH_FLAGS=${CC_SEARCH_FLAGS}
	    ])
	    ;;
	SunOS-5*)
	    # Note: If _REENTRANT isn't defined, then Solaris
	    # won't define thread-safe library routines.

	    AC_DEFINE(_REENTRANT, 1, [Do we want the reentrant OS API?])
	    AC_DEFINE(_POSIX_PTHREAD_SEMANTICS, 1,
		[Do we really want to follow the standard? Yes we do!])

	    SHLIB_CFLAGS="-KPIC"

	    # Check to enable 64-bit flags for compiler/linker
	    AS_IF([test "$do64bit" = yes], [
		arch=`isainfo`
		AS_IF([test "$arch" = "sparcv9 sparc"], [
		    AS_IF([test "$GCC" = yes], [
			AS_IF([test "`${CC} -dumpversion | awk -F. '{print [$]1}'`" -lt 3], [
			    AC_MSG_WARN([64bit mode not supported with GCC < 3.2 on $system])
			], [
			    do64bit_ok=yes
			    CFLAGS="$CFLAGS -m64 -mcpu=v9"
			    LDFLAGS="$LDFLAGS -m64 -mcpu=v9"
			    SHLIB_CFLAGS="-fPIC"
			])
		    ], [
			do64bit_ok=yes
			AS_IF([test "$do64bitVIS" = yes], [
			    CFLAGS="$CFLAGS -xarch=v9a"
			    LDFLAGS_ARCH="-xarch=v9a"
			], [
			    CFLAGS="$CFLAGS -xarch=v9"
			    LDFLAGS_ARCH="-xarch=v9"
			])
			# Solaris 64 uses this as well
			#LD_LIBRARY_PATH_VAR="LD_LIBRARY_PATH_64"
		    ])
		], [AS_IF([test "$arch" = "amd64 i386"], [
		    AS_IF([test "$GCC" = yes], [
			case $system in
			    SunOS-5.1[[1-9]]*|SunOS-5.[[2-9]][[0-9]]*)
				do64bit_ok=yes
				CFLAGS="$CFLAGS -m64"
				LDFLAGS="$LDFLAGS -m64";;
			    *)
				AC_MSG_WARN([64bit mode not supported with GCC on $system]);;
			esac
		    ], [
			do64bit_ok=yes
			case $system in
			    SunOS-5.1[[1-9]]*|SunOS-5.[[2-9]][[0-9]]*)
				CFLAGS="$CFLAGS -m64"
				LDFLAGS="$LDFLAGS -m64";;
			    *)
				CFLAGS="$CFLAGS -xarch=amd64"
				LDFLAGS="$LDFLAGS -xarch=amd64";;
			esac
		    ])
		], [AC_MSG_WARN([64bit mode not supported for $arch])])])
	    ])

	    #--------------------------------------------------------------------
	    # On Solaris 5.x i386 with the sunpro compiler we need to link
	    # with sunmath to get floating point rounding control
	    #--------------------------------------------------------------------
	    AS_IF([test "$GCC" = yes],[use_sunmath=no],[
		arch=`isainfo`
		AC_MSG_CHECKING([whether to use -lsunmath for fp rounding control])
		AS_IF([test "$arch" = "amd64 i386" -o "$arch" = "i386"], [
			AC_MSG_RESULT([yes])
			MATH_LIBS="-lsunmath $MATH_LIBS"
			AC_CHECK_HEADER(sunmath.h)
			use_sunmath=yes
			], [
			AC_MSG_RESULT([no])
			use_sunmath=no
		])
	    ])
	    SHLIB_SUFFIX=".so"
	    DL_OBJS="tclLoadDl.o"
	    DL_LIBS="-ldl"
	    AS_IF([test "$GCC" = yes], [
		SHLIB_LD='${CC} -shared'
		CC_SEARCH_FLAGS='-Wl,-R,${LIB_RUNTIME_DIR}'
		LD_SEARCH_FLAGS=${CC_SEARCH_FLAGS}
		AS_IF([test "$do64bit_ok" = yes], [
		    AS_IF([test "$arch" = "sparcv9 sparc"], [
			# We need to specify -static-libgcc or we need to
			# add the path to the sparv9 libgcc.
			SHLIB_LD="$SHLIB_LD -m64 -mcpu=v9 -static-libgcc"
			# for finding sparcv9 libgcc, get the regular libgcc
			# path, remove so name and append 'sparcv9'
			#v9gcclibdir="`gcc -print-file-name=libgcc_s.so` | ..."
			#CC_SEARCH_FLAGS="${CC_SEARCH_FLAGS},-R,$v9gcclibdir"
		    ], [AS_IF([test "$arch" = "amd64 i386"], [
			SHLIB_LD="$SHLIB_LD -m64 -static-libgcc"
		    ])])
		])
	    ], [
		AS_IF([test "$use_sunmath" = yes], [textmode=textoff],[textmode=text])
		case $system in
		    SunOS-5.[[1-9]][[0-9]]*|SunOS-5.[[7-9]])
			SHLIB_LD="\${CC} -G -z $textmode \${LDFLAGS}";;
		    *)
			SHLIB_LD="/usr/ccs/bin/ld -G -z $textmode";;
		esac
		CC_SEARCH_FLAGS='-Wl,-R,${LIB_RUNTIME_DIR}'
		LD_SEARCH_FLAGS='-R ${LIB_RUNTIME_DIR}'
	    ])
	    ;;
	UNIX_SV* | UnixWare-5*)
	    SHLIB_CFLAGS="-KPIC"
	    SHLIB_LD='${CC} -G'
	    SHLIB_LD_LIBS=""
	    SHLIB_SUFFIX=".so"
	    DL_OBJS="tclLoadDl.o"
	    DL_LIBS="-ldl"
	    # Some UNIX_SV* systems (unixware 1.1.2 for example) have linkers
	    # that don't grok the -Bexport option.  Test that it does.
	    AC_CACHE_CHECK([for ld accepts -Bexport flag], tcl_cv_ld_Bexport, [
		hold_ldflags=$LDFLAGS
		LDFLAGS="$LDFLAGS -Wl,-Bexport"
		AC_TRY_LINK(, [int i;], tcl_cv_ld_Bexport=yes, tcl_cv_ld_Bexport=no)
	        LDFLAGS=$hold_ldflags])
	    AS_IF([test $tcl_cv_ld_Bexport = yes], [
		LDFLAGS="$LDFLAGS -Wl,-Bexport"
	    ])
	    CC_SEARCH_FLAGS=""
	    LD_SEARCH_FLAGS=""
	    ;;
    esac

    AS_IF([test "$do64bit" = yes -a "$do64bit_ok" = no], [
	AC_MSG_WARN([64bit support being disabled -- don't know magic for this platform])
    ])

    AS_IF([test "$do64bit" = yes -a "$do64bit_ok" = yes], [
	AC_DEFINE(TCL_CFG_DO64BIT, 1, [Is this a 64-bit build?])
    ])

dnl # Add any CPPFLAGS set in the environment to our CFLAGS, but delay doing so
dnl # until the end of configure, as configure's compile and link tests use
dnl # both CPPFLAGS and CFLAGS (unlike our compile and link) but configure's
dnl # preprocessing tests use only CPPFLAGS.
    AC_CONFIG_COMMANDS_PRE([CFLAGS="${CFLAGS} ${CPPFLAGS}"; CPPFLAGS=""])

    # Step 4: disable dynamic loading if requested via a command-line switch.

    AC_ARG_ENABLE(load,
	AC_HELP_STRING([--enable-load],
	    [allow dynamic loading and "load" command (default: on)]),
	[tcl_ok=$enableval], [tcl_ok=yes])
    AS_IF([test "$tcl_ok" = no], [DL_OBJS=""])

    AS_IF([test "x$DL_OBJS" != x], [BUILD_DLTEST="\$(DLTEST_TARGETS)"], [
	AC_MSG_WARN([Can't figure out how to do dynamic loading or shared libraries on this system.])
	SHLIB_CFLAGS=""
	SHLIB_LD=""
	SHLIB_SUFFIX=""
	DL_OBJS="tclLoadNone.o"
	DL_LIBS=""
	LDFLAGS="$LDFLAGS_ORIG"
	CC_SEARCH_FLAGS=""
	LD_SEARCH_FLAGS=""
	BUILD_DLTEST=""
    ])
    LDFLAGS="$LDFLAGS $LDFLAGS_ARCH"

    # If we're running gcc, then change the C flags for compiling shared
    # libraries to the right flags for gcc, instead of those for the
    # standard manufacturer compiler.

    AS_IF([test "$DL_OBJS" != "tclLoadNone.o" -a "$GCC" = yes], [
	case $system in
	    AIX-*) ;;
	    BSD/OS*) ;;
	    CYGWIN_*|MINGW32_*) ;;
	    IRIX*) ;;
	    NetBSD-*|FreeBSD-*|OpenBSD-*) ;;
	    Darwin-*) ;;
	    SCO_SV-3.2*) ;;
	    *) SHLIB_CFLAGS="-fPIC" ;;
	esac])

    AS_IF([test "$tcl_cv_cc_visibility_hidden" != yes], [
	AC_DEFINE(MODULE_SCOPE, [extern],
	    [No Compiler support for module scope symbols])
    ])

    AS_IF([test "$SHARED_LIB_SUFFIX" = ""], [
	SHARED_LIB_SUFFIX='${VERSION}${SHLIB_SUFFIX}'])
    AS_IF([test "$UNSHARED_LIB_SUFFIX" = ""], [
	UNSHARED_LIB_SUFFIX='${VERSION}.a'])
    DLL_INSTALL_DIR="\$(LIB_INSTALL_DIR)"

    AS_IF([test "${SHARED_BUILD}" = 1 -a "${SHLIB_SUFFIX}" != ""], [
        LIB_SUFFIX=${SHARED_LIB_SUFFIX}
        MAKE_LIB='${SHLIB_LD} -o [$]@ ${OBJS} ${TCL_SHLIB_LD_EXTRAS} ${SHLIB_LD_LIBS} ${TK_SHLIB_LD_EXTRAS} ${LD_SEARCH_FLAGS}'
        AS_IF([test "${SHLIB_SUFFIX}" = ".dll"], [
            INSTALL_LIB='$(INSTALL_LIBRARY) $(LIB_FILE) "$(BIN_INSTALL_DIR)/$(LIB_FILE)"'
            DLL_INSTALL_DIR="\$(BIN_INSTALL_DIR)"
        ], [
            INSTALL_LIB='$(INSTALL_LIBRARY) $(LIB_FILE) "$(LIB_INSTALL_DIR)/$(LIB_FILE)"'
        ])
    ], [
        LIB_SUFFIX=${UNSHARED_LIB_SUFFIX}

        AS_IF([test "$RANLIB" = ""], [
            MAKE_LIB='$(STLIB_LD) [$]@ ${OBJS}'
            INSTALL_LIB='$(INSTALL_LIBRARY) $(LIB_FILE) "$(LIB_INSTALL_DIR)/$(LIB_FILE)"'
        ], [
            MAKE_LIB='${STLIB_LD} [$]@ ${OBJS} ; ${RANLIB} [$]@'
            INSTALL_LIB='$(INSTALL_LIBRARY) $(LIB_FILE) "$(LIB_INSTALL_DIR)/$(LIB_FILE)" ; (cd "$(LIB_INSTALL_DIR)" ; $(RANLIB) $(LIB_FILE))'
        ])
    ])

    # Stub lib does not depend on shared/static configuration
    AS_IF([test "$RANLIB" = ""], [
        MAKE_STUB_LIB='${STLIB_LD} [$]@ ${STUB_LIB_OBJS}'
        INSTALL_STUB_LIB='$(INSTALL_LIBRARY) $(STUB_LIB_FILE) "$(LIB_INSTALL_DIR)/$(STUB_LIB_FILE)"'
    ], [
        MAKE_STUB_LIB='${STLIB_LD} [$]@ ${STUB_LIB_OBJS} ; ${RANLIB} [$]@'
        INSTALL_STUB_LIB='$(INSTALL_LIBRARY) $(STUB_LIB_FILE) "$(LIB_INSTALL_DIR)/$(STUB_LIB_FILE)" ; (cd "$(LIB_INSTALL_DIR)" ; $(RANLIB) $(STUB_LIB_FILE))'
    ])

    # Define TCL_LIBS now that we know what DL_LIBS is.
    # The trick here is that we don't want to change the value of TCL_LIBS if
    # it is already set when tclConfig.sh had been loaded by Tk.
    AS_IF([test "x${TCL_LIBS}" = x], [
        TCL_LIBS="${DL_LIBS} ${LIBS} ${MATH_LIBS}"])
    AC_SUBST(TCL_LIBS)

	# See if the compiler supports casting to a union type.
	# This is used to stop gcc from printing a compiler
	# warning when initializing a union member.

	AC_CACHE_CHECK(for cast to union support,
	    tcl_cv_cast_to_union,
	    AC_TRY_COMPILE([],
	    [
		  union foo { int i; double d; };
		  union foo f = (union foo) (int) 0;
	    ],
	    tcl_cv_cast_to_union=yes,
	    tcl_cv_cast_to_union=no)
	)
	if test "$tcl_cv_cast_to_union" = "yes"; then
	    AC_DEFINE(HAVE_CAST_TO_UNION, 1,
		    [Defined when compiler supports casting to union type.])
	fi

    # FIXME: This subst was left in only because the TCL_DL_LIBS
    # entry in tclConfig.sh uses it. It is not clear why someone
    # would use TCL_DL_LIBS instead of TCL_LIBS.
    AC_SUBST(DL_LIBS)

    AC_SUBST(DL_OBJS)
    AC_SUBST(PLAT_OBJS)
    AC_SUBST(PLAT_SRCS)
    AC_SUBST(LDAIX_SRC)
    AC_SUBST(CFLAGS)
    AC_SUBST(CFLAGS_DEBUG)
    AC_SUBST(CFLAGS_OPTIMIZE)
    AC_SUBST(CFLAGS_WARNING)

    AC_SUBST(LDFLAGS)
    AC_SUBST(LDFLAGS_DEBUG)
    AC_SUBST(LDFLAGS_OPTIMIZE)
    AC_SUBST(CC_SEARCH_FLAGS)
    AC_SUBST(LD_SEARCH_FLAGS)

    AC_SUBST(STLIB_LD)
    AC_SUBST(SHLIB_LD)
    AC_SUBST(TCL_SHLIB_LD_EXTRAS)
    AC_SUBST(TK_SHLIB_LD_EXTRAS)
    AC_SUBST(SHLIB_LD_LIBS)
    AC_SUBST(SHLIB_CFLAGS)
    AC_SUBST(SHLIB_SUFFIX)
    AC_DEFINE_UNQUOTED(TCL_SHLIB_EXT,"${SHLIB_SUFFIX}",
	[What is the default extension for shared libraries?])

    AC_SUBST(MAKE_LIB)
    AC_SUBST(MAKE_STUB_LIB)
    AC_SUBST(INSTALL_LIB)
    AC_SUBST(DLL_INSTALL_DIR)
    AC_SUBST(INSTALL_STUB_LIB)
    AC_SUBST(RANLIB)
])

#--------------------------------------------------------------------
# SC_MISSING_POSIX_HEADERS
#
#	Supply substitutes for missing POSIX header files.  Special
#	notes:
#	    - stdlib.h doesn't define strtol, strtoul, or
#	      strtod insome versions of SunOS
#	    - some versions of string.h don't declare procedures such
#	      as strstr
#
# Arguments:
#	none
#
# Results:
#
#	Defines some of the following vars:
#		NO_DIRENT_H
#		NO_VALUES_H
#		HAVE_LIMITS_H or NO_LIMITS_H
#		NO_STDLIB_H
#		NO_STRING_H
#		NO_SYS_WAIT_H
#		NO_DLFCN_H
#		HAVE_SYS_PARAM_H
#
#		HAVE_STRING_H ?
#
#--------------------------------------------------------------------

AC_DEFUN([SC_MISSING_POSIX_HEADERS], [
    AC_CACHE_CHECK([dirent.h], tcl_cv_dirent_h, [
    AC_TRY_LINK([#include <sys/types.h>
#include <dirent.h>], [
#ifndef _POSIX_SOURCE
#   ifdef __Lynx__
	/*
	 * Generate compilation error to make the test fail:  Lynx headers
	 * are only valid if really in the POSIX environment.
	 */

	missing_procedure();
#   endif
#endif
DIR *d;
struct dirent *entryPtr;
char *p;
d = opendir("foobar");
entryPtr = readdir(d);
p = entryPtr->d_name;
closedir(d);
], tcl_cv_dirent_h=yes, tcl_cv_dirent_h=no)])

    if test $tcl_cv_dirent_h = no; then
	AC_DEFINE(NO_DIRENT_H, 1, [Do we have <dirent.h>?])
    fi

    AC_CHECK_HEADER(float.h, , [AC_DEFINE(NO_FLOAT_H, 1, [Do we have <float.h>?])])
    AC_CHECK_HEADER(values.h, , [AC_DEFINE(NO_VALUES_H, 1, [Do we have <values.h>?])])
    AC_CHECK_HEADER(limits.h,
	[AC_DEFINE(HAVE_LIMITS_H, 1, [Do we have <limits.h>?])],
	[AC_DEFINE(NO_LIMITS_H, 1, [Do we have <limits.h>?])])
    AC_CHECK_HEADER(stdlib.h, tcl_ok=1, tcl_ok=0)
    AC_EGREP_HEADER(strtol, stdlib.h, , tcl_ok=0)
    AC_EGREP_HEADER(strtoul, stdlib.h, , tcl_ok=0)
    AC_EGREP_HEADER(strtod, stdlib.h, , tcl_ok=0)
    if test $tcl_ok = 0; then
	AC_DEFINE(NO_STDLIB_H, 1, [Do we have <stdlib.h>?])
    fi
    AC_CHECK_HEADER(string.h, tcl_ok=1, tcl_ok=0)
    AC_EGREP_HEADER(strstr, string.h, , tcl_ok=0)
    AC_EGREP_HEADER(strerror, string.h, , tcl_ok=0)

    # See also memmove check below for a place where NO_STRING_H can be
    # set and why.

    if test $tcl_ok = 0; then
	AC_DEFINE(NO_STRING_H, 1, [Do we have <string.h>?])
    fi

    AC_CHECK_HEADER(sys/wait.h, , [AC_DEFINE(NO_SYS_WAIT_H, 1, [Do we have <sys/wait.h>?])])
    AC_CHECK_HEADER(dlfcn.h, , [AC_DEFINE(NO_DLFCN_H, 1, [Do we have <dlfcn.h>?])])

    # OS/390 lacks sys/param.h (and doesn't need it, by chance).
    AC_HAVE_HEADERS(sys/param.h)
])

#--------------------------------------------------------------------
# SC_PATH_X
#
#	Locate the X11 header files and the X11 library archive.  Try
#	the ac_path_x macro first, but if it doesn't find the X stuff
#	(e.g. because there's no xmkmf program) then check through
#	a list of possible directories.  Under some conditions the
#	autoconf macro will return an include directory that contains
#	no include files, so double-check its result just to be safe.
#
# Arguments:
#	none
#
# Results:
#
#	Sets the following vars:
#		XINCLUDES
#		XLIBSW
#
#--------------------------------------------------------------------

AC_DEFUN([SC_PATH_X], [
    AC_PATH_X
    not_really_there=""
    if test "$no_x" = ""; then
	if test "$x_includes" = ""; then
	    AC_TRY_CPP([#include <X11/Xlib.h>], , not_really_there="yes")
	else
	    if test ! -r $x_includes/X11/Xlib.h; then
		not_really_there="yes"
	    fi
	fi
    fi
    if test "$no_x" = "yes" -o "$not_really_there" = "yes"; then
	AC_MSG_CHECKING([for X11 header files])
	found_xincludes="no"
	AC_TRY_CPP([#include <X11/Xlib.h>], found_xincludes="yes", found_xincludes="no")
	if test "$found_xincludes" = "no"; then
	    dirs="/usr/unsupported/include /usr/local/include /usr/X386/include /usr/X11R6/include /usr/X11R5/include /usr/include/X11R5 /usr/include/X11R4 /usr/openwin/include /usr/X11/include /usr/sww/include"
	    for i in $dirs ; do
		if test -r $i/X11/Xlib.h; then
		    AC_MSG_RESULT([$i])
		    XINCLUDES=" -I$i"
		    found_xincludes="yes"
		    break
		fi
	    done
	fi
    else
	if test "$x_includes" != ""; then
	    XINCLUDES="-I$x_includes"
	    found_xincludes="yes"
	fi
    fi
    if test "$found_xincludes" = "no"; then
	AC_MSG_RESULT([couldn't find any!])
    fi

    if test "$no_x" = yes; then
	AC_MSG_CHECKING([for X11 libraries])
	XLIBSW=nope
	dirs="/usr/unsupported/lib /usr/local/lib /usr/X386/lib /usr/X11R6/lib /usr/X11R5/lib /usr/lib/X11R5 /usr/lib/X11R4 /usr/openwin/lib /usr/X11/lib /usr/sww/X11/lib"
	for i in $dirs ; do
	    if test -r $i/libX11.a -o -r $i/libX11.so -o -r $i/libX11.sl -o -r $i/libX11.dylib; then
		AC_MSG_RESULT([$i])
		XLIBSW="-L$i -lX11"
		x_libraries="$i"
		break
	    fi
	done
    else
	if test "$x_libraries" = ""; then
	    XLIBSW=-lX11
	else
	    XLIBSW="-L$x_libraries -lX11"
	fi
    fi
    if test "$XLIBSW" = nope ; then
	AC_CHECK_LIB(Xwindow, XCreateWindow, XLIBSW=-lXwindow)
    fi
    if test "$XLIBSW" = nope ; then
	AC_MSG_RESULT([could not find any!  Using -lX11.])
	XLIBSW=-lX11
    fi
])

#--------------------------------------------------------------------
# SC_BLOCKING_STYLE
#
#	The statements below check for systems where POSIX-style
#	non-blocking I/O (O_NONBLOCK) doesn't work or is unimplemented.
#	On these systems (mostly older ones), use the old BSD-style
#	FIONBIO approach instead.
#
# Arguments:
#	none
#
# Results:
#
#	Defines some of the following vars:
#		HAVE_SYS_IOCTL_H
#		HAVE_SYS_FILIO_H
#		USE_FIONBIO
#		O_NONBLOCK
#
#--------------------------------------------------------------------

AC_DEFUN([SC_BLOCKING_STYLE], [
    AC_CHECK_HEADERS(sys/ioctl.h)
    AC_CHECK_HEADERS(sys/filio.h)
    SC_CONFIG_SYSTEM
    AC_MSG_CHECKING([FIONBIO vs. O_NONBLOCK for nonblocking I/O])
    case $system in
	OSF*)
	    AC_DEFINE(USE_FIONBIO, 1, [Should we use FIONBIO?])
	    AC_MSG_RESULT([FIONBIO])
	    ;;
	SunOS-4*)
	    AC_DEFINE(USE_FIONBIO, 1, [Should we use FIONBIO?])
	    AC_MSG_RESULT([FIONBIO])
	    ;;
	*)
	    AC_MSG_RESULT([O_NONBLOCK])
	    ;;
    esac
])

#--------------------------------------------------------------------
# SC_TIME_HANLDER
#
#	Checks how the system deals with time.h, what time structures
#	are used on the system, and what fields the structures have.
#
# Arguments:
#	none
#
# Results:
#
#	Defines some of the following vars:
#		USE_DELTA_FOR_TZ
#		HAVE_TM_GMTOFF
#		HAVE_TM_TZADJ
#		HAVE_TIMEZONE_VAR
#
#--------------------------------------------------------------------

AC_DEFUN([SC_TIME_HANDLER], [
    AC_CHECK_HEADERS(sys/time.h)
    AC_HEADER_TIME

    AC_CHECK_FUNCS(gmtime_r localtime_r mktime)

    AC_CACHE_CHECK([tm_tzadj in struct tm], tcl_cv_member_tm_tzadj, [
	AC_TRY_COMPILE([#include <time.h>], [struct tm tm; tm.tm_tzadj;],
	    tcl_cv_member_tm_tzadj=yes, tcl_cv_member_tm_tzadj=no)])
    if test $tcl_cv_member_tm_tzadj = yes ; then
	AC_DEFINE(HAVE_TM_TZADJ, 1, [Should we use the tm_tzadj field of struct tm?])
    fi

    AC_CACHE_CHECK([tm_gmtoff in struct tm], tcl_cv_member_tm_gmtoff, [
	AC_TRY_COMPILE([#include <time.h>], [struct tm tm; tm.tm_gmtoff;],
	    tcl_cv_member_tm_gmtoff=yes, tcl_cv_member_tm_gmtoff=no)])
    if test $tcl_cv_member_tm_gmtoff = yes ; then
	AC_DEFINE(HAVE_TM_GMTOFF, 1, [Should we use the tm_gmtoff field of struct tm?])
    fi

    #
    # Its important to include time.h in this check, as some systems
    # (like convex) have timezone functions, etc.
    #
    AC_CACHE_CHECK([long timezone variable], tcl_cv_timezone_long, [
	AC_TRY_COMPILE([#include <time.h>],
	    [extern long timezone;
	    timezone += 1;
	    exit (0);],
	    tcl_cv_timezone_long=yes, tcl_cv_timezone_long=no)])
    if test $tcl_cv_timezone_long = yes ; then
	AC_DEFINE(HAVE_TIMEZONE_VAR, 1, [Should we use the global timezone variable?])
    else
	#
	# On some systems (eg IRIX 6.2), timezone is a time_t and not a long.
	#
	AC_CACHE_CHECK([time_t timezone variable], tcl_cv_timezone_time, [
	    AC_TRY_COMPILE([#include <time.h>],
		[extern time_t timezone;
		timezone += 1;
		exit (0);],
		tcl_cv_timezone_time=yes, tcl_cv_timezone_time=no)])
	if test $tcl_cv_timezone_time = yes ; then
	    AC_DEFINE(HAVE_TIMEZONE_VAR, 1, [Should we use the global timezone variable?])
	fi
    fi
])

#--------------------------------------------------------------------
# SC_BUGGY_STRTOD
#
#	Under Solaris 2.4, strtod returns the wrong value for the
#	terminating character under some conditions.  Check for this
#	and if the problem exists use a substitute procedure
#	"fixstrtod" (provided by Tcl) that corrects the error.
#	Also, on Compaq's Tru64 Unix 5.0,
#	strtod(" ") returns 0.0 instead of a failure to convert.
#
# Arguments:
#	none
#
# Results:
#
#	Might defines some of the following vars:
#		strtod (=fixstrtod)
#
#--------------------------------------------------------------------

AC_DEFUN([SC_BUGGY_STRTOD], [
    AC_CHECK_FUNC(strtod, tcl_strtod=1, tcl_strtod=0)
    if test "$tcl_strtod" = 1; then
	AC_CACHE_CHECK([for Solaris2.4/Tru64 strtod bugs], tcl_cv_strtod_buggy,[
	    AC_TRY_RUN([
		extern double strtod();
		int main() {
		    char *infString="Inf", *nanString="NaN", *spaceString=" ";
		    char *term;
		    double value;
		    value = strtod(infString, &term);
		    if ((term != infString) && (term[-1] == 0)) {
			exit(1);
		    }
		    value = strtod(nanString, &term);
		    if ((term != nanString) && (term[-1] == 0)) {
			exit(1);
		    }
		    value = strtod(spaceString, &term);
		    if (term == (spaceString+1)) {
			exit(1);
		    }
		    exit(0);
		}], tcl_cv_strtod_buggy=ok, tcl_cv_strtod_buggy=buggy,
		    tcl_cv_strtod_buggy=buggy)])
	if test "$tcl_cv_strtod_buggy" = buggy; then
	    AC_LIBOBJ([fixstrtod])
	    USE_COMPAT=1
	    AC_DEFINE(strtod, fixstrtod, [Do we want to use the strtod() in compat?])
	fi
    fi
])

#--------------------------------------------------------------------
# SC_TCL_LINK_LIBS
#
#	Search for the libraries needed to link the Tcl shell.
#	Things like the math library (-lm) and socket stuff (-lsocket vs.
#	-lnsl) are dealt with here.
#
# Arguments:
#	None.
#
# Results:
#
#	Might append to the following vars:
#		LIBS
#		MATH_LIBS
#
#	Might define the following vars:
#		HAVE_NET_ERRNO_H
#
#--------------------------------------------------------------------

AC_DEFUN([SC_TCL_LINK_LIBS], [
    #--------------------------------------------------------------------
    # On a few very rare systems, all of the libm.a stuff is
    # already in libc.a.  Set compiler flags accordingly.
    # Also, Linux requires the "ieee" library for math to work
    # right (and it must appear before "-lm").
    #--------------------------------------------------------------------

    AC_CHECK_FUNC(sin, MATH_LIBS="", MATH_LIBS="-lm")
    AC_CHECK_LIB(ieee, main, [MATH_LIBS="-lieee $MATH_LIBS"])

    #--------------------------------------------------------------------
    # Interactive UNIX requires -linet instead of -lsocket, plus it
    # needs net/errno.h to define the socket-related error codes.
    #--------------------------------------------------------------------

    AC_CHECK_LIB(inet, main, [LIBS="$LIBS -linet"])
    AC_CHECK_HEADER(net/errno.h, [
	AC_DEFINE(HAVE_NET_ERRNO_H, 1, [Do we have <net/errno.h>?])])

    #--------------------------------------------------------------------
    #	Check for the existence of the -lsocket and -lnsl libraries.
    #	The order here is important, so that they end up in the right
    #	order in the command line generated by make.  Here are some
    #	special considerations:
    #	1. Use "connect" and "accept" to check for -lsocket, and
    #	   "gethostbyname" to check for -lnsl.
    #	2. Use each function name only once:  can't redo a check because
    #	   autoconf caches the results of the last check and won't redo it.
    #	3. Use -lnsl and -lsocket only if they supply procedures that
    #	   aren't already present in the normal libraries.  This is because
    #	   IRIX 5.2 has libraries, but they aren't needed and they're
    #	   bogus:  they goof up name resolution if used.
    #	4. On some SVR4 systems, can't use -lsocket without -lnsl too.
    #	   To get around this problem, check for both libraries together
    #	   if -lsocket doesn't work by itself.
    #--------------------------------------------------------------------

    tcl_checkBoth=0
    AC_CHECK_FUNC(connect, tcl_checkSocket=0, tcl_checkSocket=1)
    if test "$tcl_checkSocket" = 1; then
	AC_CHECK_FUNC(setsockopt, , [AC_CHECK_LIB(socket, setsockopt,
	    LIBS="$LIBS -lsocket", tcl_checkBoth=1)])
    fi
    if test "$tcl_checkBoth" = 1; then
	tk_oldLibs=$LIBS
	LIBS="$LIBS -lsocket -lnsl"
	AC_CHECK_FUNC(accept, tcl_checkNsl=0, [LIBS=$tk_oldLibs])
    fi
    AC_CHECK_FUNC(gethostbyname, , [AC_CHECK_LIB(nsl, gethostbyname,
	    [LIBS="$LIBS -lnsl"])])
])

#--------------------------------------------------------------------
# SC_TCL_EARLY_FLAGS
#
#	Check for what flags are needed to be passed so the correct OS
#	features are available.
#
# Arguments:
#	None
#
# Results:
#
#	Might define the following vars:
#		_ISOC99_SOURCE
#		_LARGEFILE64_SOURCE
#		_LARGEFILE_SOURCE64
#
#--------------------------------------------------------------------

AC_DEFUN([SC_TCL_EARLY_FLAG],[
    AC_CACHE_VAL([tcl_cv_flag_]translit($1,[A-Z],[a-z]),
	AC_TRY_COMPILE([$2], $3, [tcl_cv_flag_]translit($1,[A-Z],[a-z])=no,
	    AC_TRY_COMPILE([[#define ]$1[ 1
]$2], $3,
		[tcl_cv_flag_]translit($1,[A-Z],[a-z])=yes,
		[tcl_cv_flag_]translit($1,[A-Z],[a-z])=no)))
    if test ["x${tcl_cv_flag_]translit($1,[A-Z],[a-z])[}" = "xyes"] ; then
	AC_DEFINE($1, 1, [Add the ]$1[ flag when building])
	tcl_flags="$tcl_flags $1"
    fi
])

AC_DEFUN([SC_TCL_EARLY_FLAGS],[
    AC_MSG_CHECKING([for required early compiler flags])
    tcl_flags=""
    SC_TCL_EARLY_FLAG(_ISOC99_SOURCE,[#include <stdlib.h>],
	[char *p = (char *)strtoll; char *q = (char *)strtoull;])
    SC_TCL_EARLY_FLAG(_LARGEFILE64_SOURCE,[#include <sys/stat.h>],
	[struct stat64 buf; int i = stat64("/", &buf);])
    SC_TCL_EARLY_FLAG(_LARGEFILE_SOURCE64,[#include <sys/stat.h>],
	[char *p = (char *)open64;])
    if test "x${tcl_flags}" = "x" ; then
	AC_MSG_RESULT([none])
    else
	AC_MSG_RESULT([${tcl_flags}])
    fi
])

#--------------------------------------------------------------------
# SC_TCL_64BIT_FLAGS
#
#	Check for what is defined in the way of 64-bit features.
#
# Arguments:
#	None
#
# Results:
#
#	Might define the following vars:
#		TCL_WIDE_INT_IS_LONG
#		TCL_WIDE_INT_TYPE
#		HAVE_STRUCT_DIRENT64
#		HAVE_STRUCT_STAT64
#		HAVE_TYPE_OFF64_T
#
#--------------------------------------------------------------------

AC_DEFUN([SC_TCL_64BIT_FLAGS], [
    AC_MSG_CHECKING([for 64-bit integer type])
    AC_CACHE_VAL(tcl_cv_type_64bit,[
	tcl_cv_type_64bit=none
	# See if the compiler knows natively about __int64
	AC_TRY_COMPILE(,[__int64 value = (__int64) 0;],
	    tcl_type_64bit=__int64, tcl_type_64bit="long long")
	# See if we should use long anyway  Note that we substitute in the
	# type that is our current guess for a 64-bit type inside this check
	# program, so it should be modified only carefully...
        AC_TRY_COMPILE(,[switch (0) {
            case 1: case (sizeof(]${tcl_type_64bit}[)==sizeof(long)): ;
        }],tcl_cv_type_64bit=${tcl_type_64bit})])
    if test "${tcl_cv_type_64bit}" = none ; then
	AC_DEFINE(TCL_WIDE_INT_IS_LONG, 1, [Are wide integers to be implemented with C 'long's?])
	AC_MSG_RESULT([using long])
    else
	AC_DEFINE_UNQUOTED(TCL_WIDE_INT_TYPE,${tcl_cv_type_64bit},
	    [What type should be used to define wide integers?])
	AC_MSG_RESULT([${tcl_cv_type_64bit}])

	# Now check for auxiliary declarations
	AC_CACHE_CHECK([for struct dirent64], tcl_cv_struct_dirent64,[
	    AC_TRY_COMPILE([#include <sys/types.h>
#include <dirent.h>],[struct dirent64 p;],
		tcl_cv_struct_dirent64=yes,tcl_cv_struct_dirent64=no)])
	if test "x${tcl_cv_struct_dirent64}" = "xyes" ; then
	    AC_DEFINE(HAVE_STRUCT_DIRENT64, 1, [Is 'struct dirent64' in <sys/types.h>?])
	fi

	AC_CACHE_CHECK([for struct stat64], tcl_cv_struct_stat64,[
	    AC_TRY_COMPILE([#include <sys/stat.h>],[struct stat64 p;
],
		tcl_cv_struct_stat64=yes,tcl_cv_struct_stat64=no)])
	if test "x${tcl_cv_struct_stat64}" = "xyes" ; then
	    AC_DEFINE(HAVE_STRUCT_STAT64, 1, [Is 'struct stat64' in <sys/stat.h>?])
	fi

	AC_CHECK_FUNCS(open64 lseek64)
	AC_MSG_CHECKING([for off64_t])
	AC_CACHE_VAL(tcl_cv_type_off64_t,[
	    AC_TRY_COMPILE([#include <sys/types.h>],[off64_t offset;
],
		tcl_cv_type_off64_t=yes,tcl_cv_type_off64_t=no)])
	dnl Define HAVE_TYPE_OFF64_T only when the off64_t type and the
	dnl functions lseek64 and open64 are defined.
	if test "x${tcl_cv_type_off64_t}" = "xyes" && \
	        test "x${ac_cv_func_lseek64}" = "xyes" && \
	        test "x${ac_cv_func_open64}" = "xyes" ; then
	    AC_DEFINE(HAVE_TYPE_OFF64_T, 1, [Is off64_t in <sys/types.h>?])
	    AC_MSG_RESULT([yes])
	else
	    AC_MSG_RESULT([no])
	fi
    fi
])

#--------------------------------------------------------------------
# SC_TCL_CFG_ENCODING	TIP #59
#
#	Declare the encoding to use for embedded configuration information.
#
# Arguments:
#	None.
#
# Results:
#	Might append to the following vars:
#		DEFS	(implicit)
#
#	Will define the following vars:
#		TCL_CFGVAL_ENCODING
#
#--------------------------------------------------------------------

AC_DEFUN([SC_TCL_CFG_ENCODING], [
    AC_ARG_WITH(encoding,
	AC_HELP_STRING([--with-encoding],
	    [encoding for configuration values (default: iso8859-1)]),
	with_tcencoding=${withval})

    if test x"${with_tcencoding}" != x ; then
	AC_DEFINE_UNQUOTED(TCL_CFGVAL_ENCODING,"${with_tcencoding}",
	    [What encoding should be used for embedded configuration info?])
    else
	AC_DEFINE(TCL_CFGVAL_ENCODING,"iso8859-1",
	    [What encoding should be used for embedded configuration info?])
    fi
])

#--------------------------------------------------------------------
# SC_TCL_CHECK_BROKEN_FUNC
#
#	Check for broken function.
#
# Arguments:
#	funcName - function to test for
#	advancedTest - the advanced test to run if the function is present
#
# Results:
#	Might cause compatability versions of the function to be used.
#	Might affect the following vars:
#		USE_COMPAT	(implicit)
#
#--------------------------------------------------------------------

AC_DEFUN([SC_TCL_CHECK_BROKEN_FUNC],[
    AC_CHECK_FUNC($1, tcl_ok=1, tcl_ok=0)
    if test ["$tcl_ok"] = 1; then
	AC_CACHE_CHECK([proper ]$1[ implementation], [tcl_cv_]$1[_unbroken],
	    AC_TRY_RUN([[int main() {]$2[}]],[tcl_cv_]$1[_unbroken]=ok,
		[tcl_cv_]$1[_unbroken]=broken,[tcl_cv_]$1[_unbroken]=unknown))
	if test ["$tcl_cv_]$1[_unbroken"] = "ok"; then
	    tcl_ok=1
	else
	    tcl_ok=0
	fi
    fi
    if test ["$tcl_ok"] = 0; then
	AC_LIBOBJ($1)
	USE_COMPAT=1
    fi
])

#--------------------------------------------------------------------
# SC_TCL_GETHOSTBYADDR_R
#
#	Check if we have MT-safe variant of gethostbyaddr().
#
# Arguments:
#	None
#
# Results:
#
#	Might define the following vars:
#		HAVE_GETHOSTBYADDR_R
#		HAVE_GETHOSTBYADDR_R_7
#		HAVE_GETHOSTBYADDR_R_8
#
#--------------------------------------------------------------------

AC_DEFUN([SC_TCL_GETHOSTBYADDR_R], [AC_CHECK_FUNC(gethostbyaddr_r, [
    AC_CACHE_CHECK([for gethostbyaddr_r with 7 args], tcl_cv_api_gethostbyaddr_r_7, [
    AC_TRY_COMPILE([
	#include <netdb.h>
    ], [
	char *addr;
	int length;
	int type;
	struct hostent *result;
	char buffer[2048];
	int buflen = 2048;
	int h_errnop;

	(void) gethostbyaddr_r(addr, length, type, result, buffer, buflen,
			       &h_errnop);
    ], tcl_cv_api_gethostbyaddr_r_7=yes, tcl_cv_api_gethostbyaddr_r_7=no)])
    tcl_ok=$tcl_cv_api_gethostbyaddr_r_7
    if test "$tcl_ok" = yes; then
	AC_DEFINE(HAVE_GETHOSTBYADDR_R_7, 1,
	    [Define to 1 if gethostbyaddr_r takes 7 args.])
    else
	AC_CACHE_CHECK([for gethostbyaddr_r with 8 args], tcl_cv_api_gethostbyaddr_r_8, [
	AC_TRY_COMPILE([
	    #include <netdb.h>
	], [
	    char *addr;
	    int length;
	    int type;
	    struct hostent *result, *resultp;
	    char buffer[2048];
	    int buflen = 2048;
	    int h_errnop;

	    (void) gethostbyaddr_r(addr, length, type, result, buffer, buflen,
				   &resultp, &h_errnop);
	], tcl_cv_api_gethostbyaddr_r_8=yes, tcl_cv_api_gethostbyaddr_r_8=no)])
	tcl_ok=$tcl_cv_api_gethostbyaddr_r_8
	if test "$tcl_ok" = yes; then
	    AC_DEFINE(HAVE_GETHOSTBYADDR_R_8, 1,
		[Define to 1 if gethostbyaddr_r takes 8 args.])
	fi
    fi
    if test "$tcl_ok" = yes; then
	AC_DEFINE(HAVE_GETHOSTBYADDR_R, 1,
	    [Define to 1 if gethostbyaddr_r is available.])
    fi
])])

#--------------------------------------------------------------------
# SC_TCL_GETHOSTBYNAME_R
#
#	Check to see what variant of gethostbyname_r() we have.
#	Based on David Arnold's example from the comp.programming.threads
#	FAQ Q213
#
# Arguments:
#	None
#
# Results:
#
#	Might define the following vars:
#		HAVE_GETHOSTBYADDR_R
#		HAVE_GETHOSTBYADDR_R_3
#		HAVE_GETHOSTBYADDR_R_5
#		HAVE_GETHOSTBYADDR_R_6
#
#--------------------------------------------------------------------

AC_DEFUN([SC_TCL_GETHOSTBYNAME_R], [AC_CHECK_FUNC(gethostbyname_r, [
    AC_CACHE_CHECK([for gethostbyname_r with 6 args], tcl_cv_api_gethostbyname_r_6, [
    AC_TRY_COMPILE([
	#include <netdb.h>
    ], [
	char *name;
	struct hostent *he, *res;
	char buffer[2048];
	int buflen = 2048;
	int h_errnop;

	(void) gethostbyname_r(name, he, buffer, buflen, &res, &h_errnop);
    ], tcl_cv_api_gethostbyname_r_6=yes, tcl_cv_api_gethostbyname_r_6=no)])
    tcl_ok=$tcl_cv_api_gethostbyname_r_6
    if test "$tcl_ok" = yes; then
	AC_DEFINE(HAVE_GETHOSTBYNAME_R_6, 1,
	    [Define to 1 if gethostbyname_r takes 6 args.])
    else
	AC_CACHE_CHECK([for gethostbyname_r with 5 args], tcl_cv_api_gethostbyname_r_5, [
	AC_TRY_COMPILE([
	    #include <netdb.h>
	], [
	    char *name;
	    struct hostent *he;
	    char buffer[2048];
	    int buflen = 2048;
	    int h_errnop;

	    (void) gethostbyname_r(name, he, buffer, buflen, &h_errnop);
	], tcl_cv_api_gethostbyname_r_5=yes, tcl_cv_api_gethostbyname_r_5=no)])
	tcl_ok=$tcl_cv_api_gethostbyname_r_5
	if test "$tcl_ok" = yes; then
	    AC_DEFINE(HAVE_GETHOSTBYNAME_R_5, 1,
		[Define to 1 if gethostbyname_r takes 5 args.])
	else
	    AC_CACHE_CHECK([for gethostbyname_r with 3 args], tcl_cv_api_gethostbyname_r_3, [
	    AC_TRY_COMPILE([
		#include <netdb.h>
	    ], [
		char *name;
		struct hostent *he;
		struct hostent_data data;

		(void) gethostbyname_r(name, he, &data);
	    ], tcl_cv_api_gethostbyname_r_3=yes, tcl_cv_api_gethostbyname_r_3=no)])
	    tcl_ok=$tcl_cv_api_gethostbyname_r_3
	    if test "$tcl_ok" = yes; then
		AC_DEFINE(HAVE_GETHOSTBYNAME_R_3, 1,
		    [Define to 1 if gethostbyname_r takes 3 args.])
	    fi
	fi
    fi
    if test "$tcl_ok" = yes; then
	AC_DEFINE(HAVE_GETHOSTBYNAME_R, 1,
	    [Define to 1 if gethostbyname_r is available.])
    fi
])])

#--------------------------------------------------------------------
# SC_TCL_GETPWUID_R
#
#	Check if we have MT-safe variant of getpwuid() and if yes,
#	which one exactly.
#
# Arguments:
#	None
#
# Results:
#
#	Might define the following vars:
#		HAVE_GETPWUID_R
#		HAVE_GETPWUID_R_4
#		HAVE_GETPWUID_R_5
#
#--------------------------------------------------------------------

AC_DEFUN([SC_TCL_GETPWUID_R], [AC_CHECK_FUNC(getpwuid_r, [
    AC_CACHE_CHECK([for getpwuid_r with 5 args], tcl_cv_api_getpwuid_r_5, [
    AC_TRY_COMPILE([
	#include <sys/types.h>
	#include <pwd.h>
    ], [
	uid_t uid;
	struct passwd pw, *pwp;
	char buf[512];
	int buflen = 512;

	(void) getpwuid_r(uid, &pw, buf, buflen, &pwp);
    ], tcl_cv_api_getpwuid_r_5=yes, tcl_cv_api_getpwuid_r_5=no)])
    tcl_ok=$tcl_cv_api_getpwuid_r_5
    if test "$tcl_ok" = yes; then
	AC_DEFINE(HAVE_GETPWUID_R_5, 1,
	    [Define to 1 if getpwuid_r takes 5 args.])
    else
	AC_CACHE_CHECK([for getpwuid_r with 4 args], tcl_cv_api_getpwuid_r_4, [
	AC_TRY_COMPILE([
	    #include <sys/types.h>
	    #include <pwd.h>
	], [
	    uid_t uid;
	    struct passwd pw;
	    char buf[512];
	    int buflen = 512;

	    (void)getpwnam_r(uid, &pw, buf, buflen);
	], tcl_cv_api_getpwuid_r_4=yes, tcl_cv_api_getpwuid_r_4=no)])
	tcl_ok=$tcl_cv_api_getpwuid_r_4
	if test "$tcl_ok" = yes; then
	    AC_DEFINE(HAVE_GETPWUID_R_4, 1,
		[Define to 1 if getpwuid_r takes 4 args.])
	fi
    fi
    if test "$tcl_ok" = yes; then
	AC_DEFINE(HAVE_GETPWUID_R, 1,
	    [Define to 1 if getpwuid_r is available.])
    fi
])])

#--------------------------------------------------------------------
# SC_TCL_GETPWNAM_R
#
#	Check if we have MT-safe variant of getpwnam() and if yes,
#	which one exactly.
#
# Arguments:
#	None
#
# Results:
#
#	Might define the following vars:
#		HAVE_GETPWNAM_R
#		HAVE_GETPWNAM_R_4
#		HAVE_GETPWNAM_R_5
#
#--------------------------------------------------------------------

AC_DEFUN([SC_TCL_GETPWNAM_R], [AC_CHECK_FUNC(getpwnam_r, [
    AC_CACHE_CHECK([for getpwnam_r with 5 args], tcl_cv_api_getpwnam_r_5, [
    AC_TRY_COMPILE([
	#include <sys/types.h>
	#include <pwd.h>
    ], [
	char *name;
	struct passwd pw, *pwp;
	char buf[512];
	int buflen = 512;

	(void) getpwnam_r(name, &pw, buf, buflen, &pwp);
    ], tcl_cv_api_getpwnam_r_5=yes, tcl_cv_api_getpwnam_r_5=no)])
    tcl_ok=$tcl_cv_api_getpwnam_r_5
    if test "$tcl_ok" = yes; then
	AC_DEFINE(HAVE_GETPWNAM_R_5, 1,
	    [Define to 1 if getpwnam_r takes 5 args.])
    else
	AC_CACHE_CHECK([for getpwnam_r with 4 args], tcl_cv_api_getpwnam_r_4, [
	AC_TRY_COMPILE([
	    #include <sys/types.h>
	    #include <pwd.h>
	], [
	    char *name;
	    struct passwd pw;
	    char buf[512];
	    int buflen = 512;

	    (void)getpwnam_r(name, &pw, buf, buflen);
	], tcl_cv_api_getpwnam_r_4=yes, tcl_cv_api_getpwnam_r_4=no)])
	tcl_ok=$tcl_cv_api_getpwnam_r_4
	if test "$tcl_ok" = yes; then
	    AC_DEFINE(HAVE_GETPWNAM_R_4, 1,
		[Define to 1 if getpwnam_r takes 4 args.])
	fi
    fi
    if test "$tcl_ok" = yes; then
	AC_DEFINE(HAVE_GETPWNAM_R, 1,
	    [Define to 1 if getpwnam_r is available.])
    fi
])])

#--------------------------------------------------------------------
# SC_TCL_GETGRGID_R
#
#	Check if we have MT-safe variant of getgrgid() and if yes,
#	which one exactly.
#
# Arguments:
#	None
#
# Results:
#
#	Might define the following vars:
#		HAVE_GETGRGID_R
#		HAVE_GETGRGID_R_4
#		HAVE_GETGRGID_R_5
#
#--------------------------------------------------------------------

AC_DEFUN([SC_TCL_GETGRGID_R], [AC_CHECK_FUNC(getgrgid_r, [
    AC_CACHE_CHECK([for getgrgid_r with 5 args], tcl_cv_api_getgrgid_r_5, [
    AC_TRY_COMPILE([
	#include <sys/types.h>
	#include <grp.h>
    ], [
	gid_t gid;
	struct group gr, *grp;
	char buf[512];
	int buflen = 512;

	(void) getgrgid_r(gid, &gr, buf, buflen, &grp);
    ], tcl_cv_api_getgrgid_r_5=yes, tcl_cv_api_getgrgid_r_5=no)])
    tcl_ok=$tcl_cv_api_getgrgid_r_5
    if test "$tcl_ok" = yes; then
	AC_DEFINE(HAVE_GETGRGID_R_5, 1,
	    [Define to 1 if getgrgid_r takes 5 args.])
    else
	AC_CACHE_CHECK([for getgrgid_r with 4 args], tcl_cv_api_getgrgid_r_4, [
	AC_TRY_COMPILE([
	    #include <sys/types.h>
	    #include <grp.h>
	], [
	    gid_t gid;
	    struct group gr;
	    char buf[512];
	    int buflen = 512;

	    (void)getgrgid_r(gid, &gr, buf, buflen);
	], tcl_cv_api_getgrgid_r_4=yes, tcl_cv_api_getgrgid_r_4=no)])
	tcl_ok=$tcl_cv_api_getgrgid_r_4
	if test "$tcl_ok" = yes; then
	    AC_DEFINE(HAVE_GETGRGID_R_4, 1,
		[Define to 1 if getgrgid_r takes 4 args.])
	fi
    fi
    if test "$tcl_ok" = yes; then
	AC_DEFINE(HAVE_GETGRGID_R, 1,
	    [Define to 1 if getgrgid_r is available.])
    fi
])])

#--------------------------------------------------------------------
# SC_TCL_GETGRNAM_R
#
#	Check if we have MT-safe variant of getgrnam() and if yes,
#	which one exactly.
#
# Arguments:
#	None
#
# Results:
#
#	Might define the following vars:
#		HAVE_GETGRNAM_R
#		HAVE_GETGRNAM_R_4
#		HAVE_GETGRNAM_R_5
#
#--------------------------------------------------------------------

AC_DEFUN([SC_TCL_GETGRNAM_R], [AC_CHECK_FUNC(getgrnam_r, [
    AC_CACHE_CHECK([for getgrnam_r with 5 args], tcl_cv_api_getgrnam_r_5, [
    AC_TRY_COMPILE([
	#include <sys/types.h>
	#include <grp.h>
    ], [
	char *name;
	struct group gr, *grp;
	char buf[512];
	int buflen = 512;

	(void) getgrnam_r(name, &gr, buf, buflen, &grp);
    ], tcl_cv_api_getgrnam_r_5=yes, tcl_cv_api_getgrnam_r_5=no)])
    tcl_ok=$tcl_cv_api_getgrnam_r_5
    if test "$tcl_ok" = yes; then
	AC_DEFINE(HAVE_GETGRNAM_R_5, 1,
	    [Define to 1 if getgrnam_r takes 5 args.])
    else
	AC_CACHE_CHECK([for getgrnam_r with 4 args], tcl_cv_api_getgrnam_r_4, [
	AC_TRY_COMPILE([
	    #include <sys/types.h>
	    #include <grp.h>
	], [
	    char *name;
	    struct group gr;
	    char buf[512];
	    int buflen = 512;

	    (void)getgrnam_r(name, &gr, buf, buflen);
	], tcl_cv_api_getgrnam_r_4=yes, tcl_cv_api_getgrnam_r_4=no)])
	tcl_ok=$tcl_cv_api_getgrnam_r_4
	if test "$tcl_ok" = yes; then
	    AC_DEFINE(HAVE_GETGRNAM_R_4, 1,
		[Define to 1 if getgrnam_r takes 4 args.])
	fi
    fi
    if test "$tcl_ok" = yes; then
	AC_DEFINE(HAVE_GETGRNAM_R, 1,
	    [Define to 1 if getgrnam_r is available.])
    fi
])])

AC_DEFUN([SC_TCL_IPV6],[
	NEED_FAKE_RFC2553=0
	AC_CHECK_FUNCS(getnameinfo getaddrinfo freeaddrinfo gai_strerror,,[NEED_FAKE_RFC2553=1])
	AC_CHECK_TYPES([
		struct addrinfo,
		struct in6_addr,
		struct sockaddr_in6,
		struct sockaddr_storage],,[NEED_FAKE_RFC2553=1],[[
#include <sys/types.h>
#include <sys/socket.h>
#include <netinet/in.h>
#include <netdb.h>
]])
if test "x$NEED_FAKE_RFC2553" = "x1"; then
   AC_DEFINE([NEED_FAKE_RFC2553], 1,
        [Use compat implementation of getaddrinfo() and friends])
   AC_LIBOBJ([fake-rfc2553])
   AC_CHECK_FUNC(strlcpy)
fi
])
# Local Variables:
# mode: autoconf
# End:<|MERGE_RESOLUTION|>--- conflicted
+++ resolved
@@ -1530,12 +1530,7 @@
 	    # This configuration from FreeBSD Ports.
 	    SHLIB_CFLAGS="-fPIC"
 	    SHLIB_LD="${CC} -shared"
-<<<<<<< HEAD
-	    TCL_SHLIB_LD_EXTRAS="-Wl,-soname=\$[@]"
-	    TK_SHLIB_LD_EXTRAS="-Wl,-soname,\$[@]"
-=======
 	    SHLIB_LD_LIBS="${SHLIB_LD_LIBS} -Wl,-soname,\$[@]"
->>>>>>> 496282eb
 	    SHLIB_SUFFIX=".so"
 	    DL_OBJS="tclLoadDl.o"
 	    DL_LIBS=""
@@ -2046,7 +2041,7 @@
 
     AS_IF([test "${SHARED_BUILD}" = 1 -a "${SHLIB_SUFFIX}" != ""], [
         LIB_SUFFIX=${SHARED_LIB_SUFFIX}
-        MAKE_LIB='${SHLIB_LD} -o [$]@ ${OBJS} ${TCL_SHLIB_LD_EXTRAS} ${SHLIB_LD_LIBS} ${TK_SHLIB_LD_EXTRAS} ${LD_SEARCH_FLAGS}'
+        MAKE_LIB='${SHLIB_LD} -o [$]@ ${OBJS} ${SHLIB_LD_LIBS} ${TCL_SHLIB_LD_EXTRAS} ${TK_SHLIB_LD_EXTRAS} ${LD_SEARCH_FLAGS}'
         AS_IF([test "${SHLIB_SUFFIX}" = ".dll"], [
             INSTALL_LIB='$(INSTALL_LIBRARY) $(LIB_FILE) "$(BIN_INSTALL_DIR)/$(LIB_FILE)"'
             DLL_INSTALL_DIR="\$(BIN_INSTALL_DIR)"
