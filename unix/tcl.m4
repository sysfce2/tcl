#------------------------------------------------------------------------
# SC_PATH_TCLCONFIG --
#
#	Locate the tclConfig.sh file and perform a sanity check on
#	the Tcl compile flags
#
# Arguments:
#	none
#
# Results:
#
#	Adds the following arguments to configure:
#		--with-tcl=...
#
#	Defines the following vars:
#		TCL_BIN_DIR	Full path to the directory containing
#				the tclConfig.sh file
#------------------------------------------------------------------------

AC_DEFUN([SC_PATH_TCLCONFIG], [
    #
    # Ok, lets find the tcl configuration
    # First, look for one uninstalled.
    # the alternative search directory is invoked by --with-tcl
    #

    if test x"${no_tcl}" = x ; then
	# we reset no_tcl in case something fails here
	no_tcl=true
	AC_ARG_WITH(tcl,
	    AS_HELP_STRING([--with-tcl],
		[directory containing tcl configuration (tclConfig.sh)]),
	    [with_tclconfig="${withval}"])
	AC_MSG_CHECKING([for Tcl configuration])
	AC_CACHE_VAL(ac_cv_c_tclconfig,[

	    # First check to see if --with-tcl was specified.
	    if test x"${with_tclconfig}" != x ; then
		case "${with_tclconfig}" in
		    */tclConfig.sh )
			if test -f "${with_tclconfig}"; then
			    AC_MSG_WARN([--with-tcl argument should refer to directory containing tclConfig.sh, not to tclConfig.sh itself])
			    with_tclconfig="`echo "${with_tclconfig}" | sed 's!/tclConfig\.sh$!!'`"
			fi ;;
		esac
		if test -f "${with_tclconfig}/tclConfig.sh" ; then
		    ac_cv_c_tclconfig="`(cd "${with_tclconfig}"; pwd)`"
		else
		    AC_MSG_ERROR([${with_tclconfig} directory doesn't contain tclConfig.sh])
		fi
	    fi

	    # then check for a private Tcl installation
	    if test x"${ac_cv_c_tclconfig}" = x ; then
		for i in \
			../tcl \
			`ls -dr ../tcl[[8-9]].[[0-9]].[[0-9]]* 2>/dev/null` \
			`ls -dr ../tcl[[8-9]].[[0-9]] 2>/dev/null` \
			`ls -dr ../tcl[[8-9]].[[0-9]]* 2>/dev/null` \
			../../tcl \
			`ls -dr ../../tcl[[8-9]].[[0-9]].[[0-9]]* 2>/dev/null` \
			`ls -dr ../../tcl[[8-9]].[[0-9]] 2>/dev/null` \
			`ls -dr ../../tcl[[8-9]].[[0-9]]* 2>/dev/null` \
			../../../tcl \
			`ls -dr ../../../tcl[[8-9]].[[0-9]].[[0-9]]* 2>/dev/null` \
			`ls -dr ../../../tcl[[8-9]].[[0-9]] 2>/dev/null` \
			`ls -dr ../../../tcl[[8-9]].[[0-9]]* 2>/dev/null` ; do
		    if test -f "$i/unix/tclConfig.sh" ; then
			ac_cv_c_tclconfig="`(cd $i/unix; pwd)`"
			break
		    fi
		done
	    fi

	    # on Darwin, check in Framework installation locations
	    if test "`uname -s`" = "Darwin" -a x"${ac_cv_c_tclconfig}" = x ; then
		for i in `ls -d ~/Library/Frameworks 2>/dev/null` \
			`ls -d /Library/Frameworks 2>/dev/null` \
			`ls -d /Network/Library/Frameworks 2>/dev/null` \
			; do
		    if test -f "$i/Tcl.framework/tclConfig.sh" ; then
			ac_cv_c_tclconfig="`(cd $i/Tcl.framework; pwd)`"
			break
		    fi
		done
	    fi

	    # check in a few common install locations
	    if test x"${ac_cv_c_tclconfig}" = x ; then
		for i in `ls -d ${libdir} 2>/dev/null` \
			`ls -d ${exec_prefix}/lib 2>/dev/null` \
			`ls -d ${prefix}/lib 2>/dev/null` \
			`ls -d /usr/local/lib 2>/dev/null` \
			`ls -d /usr/contrib/lib 2>/dev/null` \
			`ls -d /usr/pkg/lib 2>/dev/null` \
			`ls -d /usr/lib/tcl8.7 2>/dev/null` \
			`ls -d /usr/lib 2>/dev/null` \
			`ls -d /usr/lib64 2>/dev/null` \
			`ls -d /usr/local/lib/tcl8.7 2>/dev/null` \
			`ls -d /usr/local/lib/tcl/tcl8.7 2>/dev/null` \
			; do
		    if test -f "$i/tclConfig.sh" ; then
			ac_cv_c_tclconfig="`(cd $i; pwd)`"
			break
		    fi
		done
	    fi

	    # check in a few other private locations
	    if test x"${ac_cv_c_tclconfig}" = x ; then
		for i in \
			${srcdir}/../tcl \
			`ls -dr ${srcdir}/../tcl[[8-9]].[[0-9]].[[0-9]]* 2>/dev/null` \
			`ls -dr ${srcdir}/../tcl[[8-9]].[[0-9]] 2>/dev/null` \
			`ls -dr ${srcdir}/../tcl[[8-9]].[[0-9]]* 2>/dev/null` ; do
		    if test -f "$i/unix/tclConfig.sh" ; then
			ac_cv_c_tclconfig="`(cd $i/unix; pwd)`"
			break
		    fi
		done
	    fi
	])

	if test x"${ac_cv_c_tclconfig}" = x ; then
	    TCL_BIN_DIR="# no Tcl configs found"
	    AC_MSG_ERROR([Can't find Tcl configuration definitions. Use --with-tcl to specify a directory containing tclConfig.sh])
	else
	    no_tcl=
	    TCL_BIN_DIR="${ac_cv_c_tclconfig}"
	    AC_MSG_RESULT([found ${TCL_BIN_DIR}/tclConfig.sh])
	fi
    fi
])

#------------------------------------------------------------------------
# SC_PATH_TKCONFIG --
#
#	Locate the tkConfig.sh file
#
# Arguments:
#	none
#
# Results:
#
#	Adds the following arguments to configure:
#		--with-tk=...
#
#	Defines the following vars:
#		TK_BIN_DIR	Full path to the directory containing
#				the tkConfig.sh file
#------------------------------------------------------------------------

AC_DEFUN([SC_PATH_TKCONFIG], [
    #
    # Ok, lets find the tk configuration
    # First, look for one uninstalled.
    # the alternative search directory is invoked by --with-tk
    #

    if test x"${no_tk}" = x ; then
	# we reset no_tk in case something fails here
	no_tk=true
	AC_ARG_WITH(tk,
	    AS_HELP_STRING([--with-tk],
		[directory containing tk configuration (tkConfig.sh)]),
	    [with_tkconfig="${withval}"])
	AC_MSG_CHECKING([for Tk configuration])
	AC_CACHE_VAL(ac_cv_c_tkconfig,[

	    # First check to see if --with-tkconfig was specified.
	    if test x"${with_tkconfig}" != x ; then
		case "${with_tkconfig}" in
		    */tkConfig.sh )
			if test -f "${with_tkconfig}"; then
			    AC_MSG_WARN([--with-tk argument should refer to directory containing tkConfig.sh, not to tkConfig.sh itself])
			    with_tkconfig="`echo "${with_tkconfig}" | sed 's!/tkConfig\.sh$!!'`"
			fi ;;
		esac
		if test -f "${with_tkconfig}/tkConfig.sh" ; then
		    ac_cv_c_tkconfig="`(cd "${with_tkconfig}"; pwd)`"
		else
		    AC_MSG_ERROR([${with_tkconfig} directory doesn't contain tkConfig.sh])
		fi
	    fi

	    # then check for a private Tk library
	    if test x"${ac_cv_c_tkconfig}" = x ; then
		for i in \
			../tk \
			`ls -dr ../tk[[8-9]].[[0-9]].[[0-9]]* 2>/dev/null` \
			`ls -dr ../tk[[8-9]].[[0-9]] 2>/dev/null` \
			`ls -dr ../tk[[8-9]].[[0-9]]* 2>/dev/null` \
			../../tk \
			`ls -dr ../../tk[[8-9]].[[0-9]].[[0-9]]* 2>/dev/null` \
			`ls -dr ../../tk[[8-9]].[[0-9]] 2>/dev/null` \
			`ls -dr ../../tk[[8-9]].[[0-9]]* 2>/dev/null` \
			../../../tk \
			`ls -dr ../../../tk[[8-9]].[[0-9]].[[0-9]]* 2>/dev/null` \
			`ls -dr ../../../tk[[8-9]].[[0-9]] 2>/dev/null` \
			`ls -dr ../../../tk[[8-9]].[[0-9]]* 2>/dev/null` ; do
		    if test -f "$i/unix/tkConfig.sh" ; then
			ac_cv_c_tkconfig="`(cd $i/unix; pwd)`"
			break
		    fi
		done
	    fi

	    # on Darwin, check in Framework installation locations
	    if test "`uname -s`" = "Darwin" -a x"${ac_cv_c_tkconfig}" = x ; then
		for i in `ls -d ~/Library/Frameworks 2>/dev/null` \
			`ls -d /Library/Frameworks 2>/dev/null` \
			`ls -d /Network/Library/Frameworks 2>/dev/null` \
			; do
		    if test -f "$i/Tk.framework/tkConfig.sh" ; then
			ac_cv_c_tkconfig="`(cd $i/Tk.framework; pwd)`"
			break
		    fi
		done
	    fi

	    # check in a few common install locations
	    if test x"${ac_cv_c_tkconfig}" = x ; then
		for i in `ls -d ${libdir} 2>/dev/null` \
			`ls -d ${exec_prefix}/lib 2>/dev/null` \
			`ls -d ${prefix}/lib 2>/dev/null` \
			`ls -d /usr/local/lib 2>/dev/null` \
			`ls -d /usr/contrib/lib 2>/dev/null` \
			`ls -d /usr/pkg/lib 2>/dev/null` \
			`ls -d /usr/lib/tk8.7 2>/dev/null` \
			`ls -d /usr/lib 2>/dev/null` \
			`ls -d /usr/lib64 2>/dev/null` \
			`ls -d /usr/local/lib/tk8.7 2>/dev/null` \
			`ls -d /usr/local/lib/tcl/tk8.7 2>/dev/null` \
			; do
		    if test -f "$i/tkConfig.sh" ; then
			ac_cv_c_tkconfig="`(cd $i; pwd)`"
			break
		    fi
		done
	    fi

	    # check in a few other private locations
	    if test x"${ac_cv_c_tkconfig}" = x ; then
		for i in \
			${srcdir}/../tk \
			`ls -dr ${srcdir}/../tk[[8-9]].[[0-9]].[[0-9]]* 2>/dev/null` \
			`ls -dr ${srcdir}/../tk[[8-9]].[[0-9]] 2>/dev/null` \
			`ls -dr ${srcdir}/../tk[[8-9]].[[0-9]]* 2>/dev/null` ; do
		    if test -f "$i/unix/tkConfig.sh" ; then
			ac_cv_c_tkconfig="`(cd $i/unix; pwd)`"
			break
		    fi
		done
	    fi
	])

	if test x"${ac_cv_c_tkconfig}" = x ; then
	    TK_BIN_DIR="# no Tk configs found"
	    AC_MSG_ERROR([Can't find Tk configuration definitions. Use --with-tk to specify a directory containing tkConfig.sh])
	else
	    no_tk=
	    TK_BIN_DIR="${ac_cv_c_tkconfig}"
	    AC_MSG_RESULT([found ${TK_BIN_DIR}/tkConfig.sh])
	fi
    fi
])

#------------------------------------------------------------------------
# SC_LOAD_TCLCONFIG --
#
#	Load the tclConfig.sh file
#
# Arguments:
#
#	Requires the following vars to be set:
#		TCL_BIN_DIR
#
# Results:
#
#	Substitutes the following vars:
#		TCL_BIN_DIR
#		TCL_SRC_DIR
#		TCL_LIB_FILE
#------------------------------------------------------------------------

AC_DEFUN([SC_LOAD_TCLCONFIG], [
    AC_MSG_CHECKING([for existence of ${TCL_BIN_DIR}/tclConfig.sh])

    if test -f "${TCL_BIN_DIR}/tclConfig.sh" ; then
        AC_MSG_RESULT([loading])
	. "${TCL_BIN_DIR}/tclConfig.sh"
    else
        AC_MSG_RESULT([could not find ${TCL_BIN_DIR}/tclConfig.sh])
    fi

    # If the TCL_BIN_DIR is the build directory (not the install directory),
    # then set the common variable name to the value of the build variables.
    # For example, the variable TCL_LIB_SPEC will be set to the value
    # of TCL_BUILD_LIB_SPEC. An extension should make use of TCL_LIB_SPEC
    # instead of TCL_BUILD_LIB_SPEC since it will work with both an
    # installed and uninstalled version of Tcl.
    if test -f "${TCL_BIN_DIR}/Makefile" ; then
        TCL_LIB_SPEC="${TCL_BUILD_LIB_SPEC}"
        TCL_STUB_LIB_SPEC="${TCL_BUILD_STUB_LIB_SPEC}"
        TCL_STUB_LIB_PATH="${TCL_BUILD_STUB_LIB_PATH}"
    elif test "`uname -s`" = "Darwin"; then
	# If Tcl was built as a framework, attempt to use the libraries
	# from the framework at the given location so that linking works
	# against Tcl.framework installed in an arbitrary location.
	case ${TCL_DEFS} in
	    *TCL_FRAMEWORK*)
		if test -f "${TCL_BIN_DIR}/${TCL_LIB_FILE}"; then
		    for i in "`cd "${TCL_BIN_DIR}"; pwd`" \
			     "`cd "${TCL_BIN_DIR}"/../..; pwd`"; do
			if test "`basename "$i"`" = "${TCL_LIB_FILE}.framework"; then
			    TCL_LIB_SPEC="-F`dirname "$i" | sed -e 's/ /\\\\ /g'` -framework ${TCL_LIB_FILE}"
			    break
			fi
		    done
		fi
		if test -f "${TCL_BIN_DIR}/${TCL_STUB_LIB_FILE}"; then
		    TCL_STUB_LIB_SPEC="-L`echo "${TCL_BIN_DIR}"  | sed -e 's/ /\\\\ /g'` ${TCL_STUB_LIB_FLAG}"
		    TCL_STUB_LIB_PATH="${TCL_BIN_DIR}/${TCL_STUB_LIB_FILE}"
		fi
		;;
	esac
    fi

    AC_SUBST(TCL_VERSION)
    AC_SUBST(TCL_PATCH_LEVEL)
    AC_SUBST(TCL_BIN_DIR)
    AC_SUBST(TCL_SRC_DIR)

    AC_SUBST(TCL_LIB_FILE)
    AC_SUBST(TCL_LIB_FLAG)
    AC_SUBST(TCL_LIB_SPEC)

    AC_SUBST(TCL_STUB_LIB_FILE)
    AC_SUBST(TCL_STUB_LIB_FLAG)
    AC_SUBST(TCL_STUB_LIB_SPEC)
])

#------------------------------------------------------------------------
# SC_LOAD_TKCONFIG --
#
#	Load the tkConfig.sh file
#
# Arguments:
#
#	Requires the following vars to be set:
#		TK_BIN_DIR
#
# Results:
#
#	Sets the following vars that should be in tkConfig.sh:
#		TK_BIN_DIR
#------------------------------------------------------------------------

AC_DEFUN([SC_LOAD_TKCONFIG], [
    AC_MSG_CHECKING([for existence of ${TK_BIN_DIR}/tkConfig.sh])

    if test -f "${TK_BIN_DIR}/tkConfig.sh" ; then
        AC_MSG_RESULT([loading])
	. "${TK_BIN_DIR}/tkConfig.sh"
    else
        AC_MSG_RESULT([could not find ${TK_BIN_DIR}/tkConfig.sh])
    fi

    # If the TK_BIN_DIR is the build directory (not the install directory),
    # then set the common variable name to the value of the build variables.
    # For example, the variable TK_LIB_SPEC will be set to the value
    # of TK_BUILD_LIB_SPEC. An extension should make use of TK_LIB_SPEC
    # instead of TK_BUILD_LIB_SPEC since it will work with both an
    # installed and uninstalled version of Tcl.
    if test -f "${TK_BIN_DIR}/Makefile" ; then
        TK_LIB_SPEC="${TK_BUILD_LIB_SPEC}"
        TK_STUB_LIB_SPEC="${TK_BUILD_STUB_LIB_SPEC}"
        TK_STUB_LIB_PATH="${TK_BUILD_STUB_LIB_PATH}"
    elif test "`uname -s`" = "Darwin"; then
	# If Tk was built as a framework, attempt to use the libraries
	# from the framework at the given location so that linking works
	# against Tk.framework installed in an arbitrary location.
	case ${TK_DEFS} in
	    *TK_FRAMEWORK*)
		if test -f "${TK_BIN_DIR}/${TK_LIB_FILE}"; then
		    for i in "`cd "${TK_BIN_DIR}"; pwd`" \
			     "`cd "${TK_BIN_DIR}"/../..; pwd`"; do
			if test "`basename "$i"`" = "${TK_LIB_FILE}.framework"; then
			    TK_LIB_SPEC="-F`dirname "$i" | sed -e 's/ /\\\\ /g'` -framework ${TK_LIB_FILE}"
			    break
			fi
		    done
		fi
		if test -f "${TK_BIN_DIR}/${TK_STUB_LIB_FILE}"; then
		    TK_STUB_LIB_SPEC="-L` echo "${TK_BIN_DIR}"  | sed -e 's/ /\\\\ /g'` ${TK_STUB_LIB_FLAG}"
		    TK_STUB_LIB_PATH="${TK_BIN_DIR}/${TK_STUB_LIB_FILE}"
		fi
		;;
	esac
    fi

    AC_SUBST(TK_VERSION)
    AC_SUBST(TK_BIN_DIR)
    AC_SUBST(TK_SRC_DIR)

    AC_SUBST(TK_LIB_FILE)
    AC_SUBST(TK_LIB_FLAG)
    AC_SUBST(TK_LIB_SPEC)

    AC_SUBST(TK_STUB_LIB_FILE)
    AC_SUBST(TK_STUB_LIB_FLAG)
    AC_SUBST(TK_STUB_LIB_SPEC)
])

#------------------------------------------------------------------------
# SC_PROG_TCLSH
#	Locate a tclsh shell installed on the system path. This macro
#	will only find a Tcl shell that already exists on the system.
#	It will not find a Tcl shell in the Tcl build directory or
#	a Tcl shell that has been installed from the Tcl build directory.
#	If a Tcl shell can't be located on the PATH, then TCLSH_PROG will
#	be set to "". Extensions should take care not to create Makefile
#	rules that are run by default and depend on TCLSH_PROG. An
#	extension can't assume that an executable Tcl shell exists at
#	build time.
#
# Arguments:
#	none
#
# Results:
#	Substitutes the following vars:
#		TCLSH_PROG
#------------------------------------------------------------------------

AC_DEFUN([SC_PROG_TCLSH], [
    AC_MSG_CHECKING([for tclsh])
    AC_CACHE_VAL(ac_cv_path_tclsh, [
	search_path=`echo ${PATH} | sed -e 's/:/ /g'`
	for dir in $search_path ; do
	    for j in `ls -r $dir/tclsh[[8-9]]* 2> /dev/null` \
		    `ls -r $dir/tclsh* 2> /dev/null` ; do
		if test x"$ac_cv_path_tclsh" = x ; then
		    if test -f "$j" ; then
			ac_cv_path_tclsh=$j
			break
		    fi
		fi
	    done
	done
    ])

    if test -f "$ac_cv_path_tclsh" ; then
	TCLSH_PROG="$ac_cv_path_tclsh"
	AC_MSG_RESULT([$TCLSH_PROG])
    else
	# It is not an error if an installed version of Tcl can't be located.
	TCLSH_PROG=""
	AC_MSG_RESULT([No tclsh found on PATH])
    fi
    AC_SUBST(TCLSH_PROG)
])

#------------------------------------------------------------------------
# SC_BUILD_TCLSH
#	Determine the fully qualified path name of the tclsh executable
#	in the Tcl build directory. This macro will correctly determine
#	the name of the tclsh executable even if tclsh has not yet
#	been built in the build directory. The build tclsh must be used
#	when running tests from an extension build directory. It is not
#	correct to use the TCLSH_PROG in cases like this.
#
# Arguments:
#	none
#
# Results:
#	Substitutes the following values:
#		BUILD_TCLSH
#------------------------------------------------------------------------

AC_DEFUN([SC_BUILD_TCLSH], [
    AC_MSG_CHECKING([for tclsh in Tcl build directory])
    BUILD_TCLSH="${TCL_BIN_DIR}"/tclsh
    AC_MSG_RESULT([$BUILD_TCLSH])
    AC_SUBST(BUILD_TCLSH)
])

#------------------------------------------------------------------------
# SC_ENABLE_SHARED --
#
#	Allows the building of shared libraries
#
# Arguments:
#	none
#
# Results:
#
#	Adds the following arguments to configure:
#		--enable-shared=yes|no
#
#	Defines the following vars:
#		STATIC_BUILD	Used for building import/export libraries
#				on Windows.
#
#	Sets the following vars:
#		SHARED_BUILD	Value of 1 or 0
#------------------------------------------------------------------------

AC_DEFUN([SC_ENABLE_SHARED], [
    AC_MSG_CHECKING([how to build libraries])
    AC_ARG_ENABLE(shared,
	AS_HELP_STRING([--enable-shared],
	    [build and link with shared libraries (default: on)]),
	[tcl_ok=$enableval], [tcl_ok=yes])
    if test "$tcl_ok" = "yes" ; then
	AC_MSG_RESULT([shared])
	SHARED_BUILD=1
    else
	AC_MSG_RESULT([static])
	SHARED_BUILD=0
	AC_DEFINE(STATIC_BUILD, 1, [Is this a static build?])
    fi
    AC_SUBST(SHARED_BUILD)
])

#------------------------------------------------------------------------
# SC_ENABLE_FRAMEWORK --
#
#	Allows the building of shared libraries into frameworks
#
# Arguments:
#	none
#
# Results:
#
#	Adds the following arguments to configure:
#		--enable-framework=yes|no
#
#	Sets the following vars:
#		FRAMEWORK_BUILD	Value of 1 or 0
#------------------------------------------------------------------------

AC_DEFUN([SC_ENABLE_FRAMEWORK], [
    if test "`uname -s`" = "Darwin" ; then
	AC_MSG_CHECKING([how to package libraries])
	AC_ARG_ENABLE(framework,
	    AS_HELP_STRING([--enable-framework],
		[package shared libraries in MacOSX frameworks (default: off)]),
	    [enable_framework=$enableval], [enable_framework=no])
	if test $enable_framework = yes; then
	    if test $SHARED_BUILD = 0; then
		AC_MSG_WARN([Frameworks can only be built if --enable-shared is yes])
		enable_framework=no
	    fi
	    if test $tcl_corefoundation = no; then
		AC_MSG_WARN([Frameworks can only be used when CoreFoundation is available])
		enable_framework=no
	    fi
	fi
	if test $enable_framework = yes; then
	    AC_MSG_RESULT([framework])
	    FRAMEWORK_BUILD=1
	else
	    if test $SHARED_BUILD = 1; then
		AC_MSG_RESULT([shared library])
	    else
		AC_MSG_RESULT([static library])
	    fi
	    FRAMEWORK_BUILD=0
	fi
    fi
])

#------------------------------------------------------------------------
# SC_ENABLE_SYMBOLS --
#
#	Specify if debugging symbols should be used.
#	Memory (TCL_MEM_DEBUG) and compile (TCL_COMPILE_DEBUG) debugging
#	can also be enabled.
#
# Arguments:
#	none
#
#	Requires the following vars to be set in the Makefile:
#		CFLAGS_DEBUG
#		CFLAGS_OPTIMIZE
#		LDFLAGS_DEBUG
#		LDFLAGS_OPTIMIZE
#
# Results:
#
#	Adds the following arguments to configure:
#		--enable-symbols
#
#	Defines the following vars:
#		CFLAGS_DEFAULT	Sets to $(CFLAGS_DEBUG) if true
#				Sets to $(CFLAGS_OPTIMIZE) if false
#		LDFLAGS_DEFAULT	Sets to $(LDFLAGS_DEBUG) if true
#				Sets to $(LDFLAGS_OPTIMIZE) if false
#------------------------------------------------------------------------

AC_DEFUN([SC_ENABLE_SYMBOLS], [
    AC_MSG_CHECKING([for build with symbols])
    AC_ARG_ENABLE(symbols,
	AS_HELP_STRING([--enable-symbols],
	    [build with debugging symbols (default: off)]),
	[tcl_ok=$enableval], [tcl_ok=no])
# FIXME: Currently, LDFLAGS_DEFAULT is not used, it should work like CFLAGS_DEFAULT.
    if test "$tcl_ok" = "no"; then
	CFLAGS_DEFAULT='$(CFLAGS_OPTIMIZE)'
	LDFLAGS_DEFAULT='$(LDFLAGS_OPTIMIZE)'
	AC_DEFINE(NDEBUG, 1, [Is no debugging enabled?])
	AC_MSG_RESULT([no])
	AC_DEFINE(TCL_CFG_OPTIMIZED, 1, [Is this an optimized build?])
    else
	CFLAGS_DEFAULT='$(CFLAGS_DEBUG)'
	LDFLAGS_DEFAULT='$(LDFLAGS_DEBUG)'
	if test "$tcl_ok" = "yes"; then
	    AC_MSG_RESULT([yes (standard debugging)])
	fi
    fi
    AC_SUBST(CFLAGS_DEFAULT)
    AC_SUBST(LDFLAGS_DEFAULT)

    if test "$tcl_ok" = "mem" -o "$tcl_ok" = "all"; then
	AC_DEFINE(TCL_MEM_DEBUG, 1, [Is memory debugging enabled?])
    fi

    ifelse($1,bccdebug,dnl Only enable 'compile' for the Tcl core itself
	if test "$tcl_ok" = "compile" -o "$tcl_ok" = "all"; then
	    AC_DEFINE(TCL_COMPILE_DEBUG, 1, [Is bytecode debugging enabled?])
	    AC_DEFINE(TCL_COMPILE_STATS, 1, [Are bytecode statistics enabled?])
	fi)

    if test "$tcl_ok" != "yes" -a "$tcl_ok" != "no"; then
	if test "$tcl_ok" = "all"; then
	    AC_MSG_RESULT([enabled symbols mem ]ifelse($1,bccdebug,[compile ])[debugging])
	else
	    AC_MSG_RESULT([enabled $tcl_ok debugging])
	fi
    fi
])

#------------------------------------------------------------------------
# SC_ENABLE_LANGINFO --
#
#	Allows use of modern nl_langinfo check for better l10n.
#	This is only relevant for Unix.
#
# Arguments:
#	none
#
# Results:
#
#	Adds the following arguments to configure:
#		--enable-langinfo=yes|no (default is yes)
#
#	Defines the following vars:
#		HAVE_LANGINFO	Triggers use of nl_langinfo if defined.
#------------------------------------------------------------------------

AC_DEFUN([SC_ENABLE_LANGINFO], [
    AC_ARG_ENABLE(langinfo,
	AS_HELP_STRING([--enable-langinfo],
	    [use nl_langinfo if possible to determine encoding at startup, otherwise use old heuristic (default: on)]),
	[langinfo_ok=$enableval], [langinfo_ok=yes])

    HAVE_LANGINFO=0
    if test "$langinfo_ok" = "yes"; then
	AC_CHECK_HEADER(langinfo.h,[langinfo_ok=yes],[langinfo_ok=no])
    fi
    AC_MSG_CHECKING([whether to use nl_langinfo])
    if test "$langinfo_ok" = "yes"; then
	AC_CACHE_VAL(tcl_cv_langinfo_h, [
	    AC_COMPILE_IFELSE([AC_LANG_PROGRAM([[#include <langinfo.h>]], [[nl_langinfo(CODESET);]])],
		    [tcl_cv_langinfo_h=yes], [tcl_cv_langinfo_h=no])])
	AC_MSG_RESULT([$tcl_cv_langinfo_h])
	if test $tcl_cv_langinfo_h = yes; then
	    AC_DEFINE(HAVE_LANGINFO, 1, [Do we have nl_langinfo()?])
	fi
    else
	AC_MSG_RESULT([$langinfo_ok])
    fi
])

#--------------------------------------------------------------------
# SC_CONFIG_MANPAGES
#
#	Decide whether to use symlinks for linking the manpages,
#	whether to compress the manpages after installation, and
#	whether to add a package name suffix to the installed
#	manpages to avoidfile name clashes.
#	If compression is enabled also find out what file name suffix
#	the given compression program is using.
#
# Arguments:
#	none
#
# Results:
#
#	Adds the following arguments to configure:
#		--enable-man-symlinks
#		--enable-man-compression=PROG
#		--enable-man-suffix[=STRING]
#
#	Defines the following variable:
#
#	MAN_FLAGS -	The apropriate flags for installManPage
#			according to the user's selection.
#
#--------------------------------------------------------------------

AC_DEFUN([SC_CONFIG_MANPAGES], [
    AC_MSG_CHECKING([whether to use symlinks for manpages])
    AC_ARG_ENABLE(man-symlinks,
	AS_HELP_STRING([--enable-man-symlinks],
	    [use symlinks for the manpages (default: off)]),
	[test "$enableval" != "no" && MAN_FLAGS="$MAN_FLAGS --symlinks"],
	[enableval="no"])
    AC_MSG_RESULT([$enableval])

    AC_MSG_CHECKING([whether to compress the manpages])
    AC_ARG_ENABLE(man-compression,
	AS_HELP_STRING([--enable-man-compression=PROG],
	    [compress the manpages with PROG (default: off)]),
	[case $enableval in
	    yes) AC_MSG_ERROR([missing argument to --enable-man-compression]);;
	    no)  ;;
	    *)   MAN_FLAGS="$MAN_FLAGS --compress $enableval";;
	esac],
	[enableval="no"])
    AC_MSG_RESULT([$enableval])
    if test "$enableval" != "no"; then
	AC_MSG_CHECKING([for compressed file suffix])
	touch TeST
	$enableval TeST
	Z=`ls TeST* | sed 's/^....//'`
	rm -f TeST*
	MAN_FLAGS="$MAN_FLAGS --extension $Z"
	AC_MSG_RESULT([$Z])
    fi

    AC_MSG_CHECKING([whether to add a package name suffix for the manpages])
    AC_ARG_ENABLE(man-suffix,
	AS_HELP_STRING([--enable-man-suffix=STRING],
	    [use STRING as a suffix to manpage file names (default: no, AC_PACKAGE_NAME if enabled without specifying STRING)]),
	[case $enableval in
	    yes) enableval="AC_PACKAGE_NAME" MAN_FLAGS="$MAN_FLAGS --suffix $enableval";;
	    no)  ;;
	    *)   MAN_FLAGS="$MAN_FLAGS --suffix $enableval";;
	esac],
	[enableval="no"])
    AC_MSG_RESULT([$enableval])

    AC_SUBST(MAN_FLAGS)
])

#--------------------------------------------------------------------
# SC_CONFIG_SYSTEM
#
#	Determine what the system is (some things cannot be easily checked
#	on a feature-driven basis, alas). This can usually be done via the
#	"uname" command.
#
# Arguments:
#	none
#
# Results:
#	Defines the following var:
#
#	system -	System/platform/version identification code.
#
#--------------------------------------------------------------------

AC_DEFUN([SC_CONFIG_SYSTEM], [
    AC_CACHE_CHECK([system version], tcl_cv_sys_version, [
	if test "${TEA_PLATFORM}" = "windows" ; then
	    tcl_cv_sys_version=windows
	else
	    tcl_cv_sys_version=`uname -s`-`uname -r`
	    if test "$?" -ne 0 ; then
		AC_MSG_WARN([can't find uname command])
		tcl_cv_sys_version=unknown
	    else
		if test "`uname -s`" = "AIX" ; then
		    tcl_cv_sys_version=AIX-`uname -v`.`uname -r`
		fi
		if test "`uname -s`" = "NetBSD" -a -f /etc/debian_version ; then
		    tcl_cv_sys_version=NetBSD-Debian
		fi
	    fi
	fi
    ])
    system=$tcl_cv_sys_version
])

#--------------------------------------------------------------------
# SC_CONFIG_CFLAGS
#
#	Try to determine the proper flags to pass to the compiler
#	for building shared libraries and other such nonsense.
#
# Arguments:
#	none
#
# Results:
#
#	Defines and substitutes the following vars:
#
#       DL_OBJS -       Name of the object file that implements dynamic
#                       loading for Tcl on this system.
#       DL_LIBS -       Library file(s) to include in tclsh and other base
#                       applications in order for the "load" command to work.
#       LDFLAGS -      Flags to pass to the compiler when linking object
#                       files into an executable application binary such
#                       as tclsh.
#       LD_SEARCH_FLAGS-Flags to pass to ld, such as "-R /usr/local/tcl/lib",
#                       that tell the run-time dynamic linker where to look
#                       for shared libraries such as libtcl.so.  Depends on
#                       the variable LIB_RUNTIME_DIR in the Makefile. Could
#                       be the same as CC_SEARCH_FLAGS if ${CC} is used to link.
#       CC_SEARCH_FLAGS-Flags to pass to ${CC}, such as "-Wl,-rpath,/usr/local/tcl/lib",
#                       that tell the run-time dynamic linker where to look
#                       for shared libraries such as libtcl.so.  Depends on
#                       the variable LIB_RUNTIME_DIR in the Makefile.
#       MAKE_LIB -      Command to execute to build the a library;
#                       differs when building shared or static.
#       MAKE_STUB_LIB -
#                       Command to execute to build a stub library.
#       INSTALL_LIB -   Command to execute to install a library;
#                       differs when building shared or static.
#       INSTALL_STUB_LIB -
#                       Command to execute to install a stub library.
#       STLIB_LD -      Base command to use for combining object files
#                       into a static library.
#       SHLIB_CFLAGS -  Flags to pass to cc when compiling the components
#                       of a shared library (may request position-independent
#                       code, among other things).
#       SHLIB_LD -      Base command to use for combining object files
#                       into a shared library.
#       SHLIB_LD_LIBS - Dependent libraries for the linker to scan when
#                       creating shared libraries.  This symbol typically
#                       goes at the end of the "ld" commands that build
#                       shared libraries. The value of the symbol defaults to
#                       "${LIBS}" if all of the dependent libraries should
#                       be specified when creating a shared library.  If
#                       dependent libraries should not be specified (as on some
#                       SunOS systems, where they cause the link to fail, or in
#                       general if Tcl and Tk aren't themselves shared
#                       libraries), then this symbol has an empty string
#                       as its value.
#       SHLIB_SUFFIX -  Suffix to use for the names of dynamically loadable
#                       extensions.  An empty string means we don't know how
#                       to use shared libraries on this platform.
# TCL_SHLIB_LD_EXTRAS - Additional element which are added to SHLIB_LD_LIBS
#  TK_SHLIB_LD_EXTRAS   for the build of Tcl and Tk, but not recorded in the
#                       tclConfig.sh, since they are only used for the build
#                       of Tcl and Tk.
#                       Examples: MacOS X records the library version and
#                       compatibility version in the shared library.  But
#                       of course the Tcl version of this is only used for Tcl.
#       LIB_SUFFIX -    Specifies everything that comes after the "libfoo"
#                       in a static or shared library name, using the $VERSION variable
#                       to put the version in the right place.  This is used
#                       by platforms that need non-standard library names.
#                       Examples:  ${VERSION}.so.1.1 on NetBSD, since it needs
#                       to have a version after the .so, and ${VERSION}.a
#                       on AIX, since a shared library needs to have
#                       a .a extension whereas shared objects for loadable
#                       extensions have a .so extension.  Defaults to
#                       ${VERSION}${SHLIB_SUFFIX}.
#       TCL_LIBS -
#                       Libs to use when linking Tcl shell or some other
#                       shell that includes Tcl libs.
#	CFLAGS_DEBUG -
#			Flags used when running the compiler in debug mode
#	CFLAGS_OPTIMIZE -
#			Flags used when running the compiler in optimize mode
#	CFLAGS -	Additional CFLAGS added as necessary (usually 64-bit)
#
#--------------------------------------------------------------------

AC_DEFUN([SC_CONFIG_CFLAGS], [

    # Step 0.a: Enable 64 bit support?

    AC_MSG_CHECKING([if 64bit support is requested])
    AC_ARG_ENABLE(64bit,
	AS_HELP_STRING([--enable-64bit],
	    [enable 64bit support (default: off)]),
	[do64bit=$enableval], [do64bit=no])
    AC_MSG_RESULT([$do64bit])

    # Step 0.b: Enable Solaris 64 bit VIS support?

    AC_MSG_CHECKING([if 64bit Sparc VIS support is requested])
    AC_ARG_ENABLE(64bit-vis,
	AS_HELP_STRING([--enable-64bit-vis],
	    [enable 64bit Sparc VIS support (default: off)]),
	[do64bitVIS=$enableval], [do64bitVIS=no])
    AC_MSG_RESULT([$do64bitVIS])
    # Force 64bit on with VIS
    AS_IF([test "$do64bitVIS" = "yes"], [do64bit=yes])

    # Step 0.c: Check if visibility support is available. Do this here so
    # that platform specific alternatives can be used below if this fails.

    AC_CACHE_CHECK([if compiler supports visibility "hidden"],
	tcl_cv_cc_visibility_hidden, [
	hold_cflags=$CFLAGS; CFLAGS="$CFLAGS -Werror"
	AC_LINK_IFELSE([AC_LANG_PROGRAM([[
	    extern __attribute__((__visibility__("hidden"))) void f(void);
	    void f(void) {}]], [[f();]])],
	    [tcl_cv_cc_visibility_hidden=yes],
	    [tcl_cv_cc_visibility_hidden=no])
	CFLAGS=$hold_cflags])
    AS_IF([test $tcl_cv_cc_visibility_hidden = yes], [
	AC_DEFINE(MODULE_SCOPE,
	    [extern __attribute__((__visibility__("hidden")))],
	    [Compiler support for module scope symbols])
	AC_DEFINE(HAVE_HIDDEN, [1], [Compiler support for module scope symbols])
    ])

    # Step 0.d: Disable -rpath support?

    AC_MSG_CHECKING([if rpath support is requested])
    AC_ARG_ENABLE(rpath,
	AS_HELP_STRING([--disable-rpath],
	    [disable rpath support (default: on)]),
	[doRpath=$enableval], [doRpath=yes])
    AC_MSG_RESULT([$doRpath])

    # Step 1: set the variable "system" to hold the name and version number
    # for the system.

    SC_CONFIG_SYSTEM

    # Step 2: check for existence of -ldl library.  This is needed because
    # Linux can use either -ldl or -ldld for dynamic loading.

    AC_CHECK_LIB(dl, dlopen, have_dl=yes, have_dl=no)

    # Require ranlib early so we can override it in special cases below.

    AC_REQUIRE([AC_PROG_RANLIB])

    # Step 3: set configuration options based on system name and version.

    do64bit_ok=no
    # default to '{$LIBS}' and set to "" on per-platform necessary basis
    SHLIB_LD_LIBS='${LIBS}'
    LDFLAGS_ORIG="$LDFLAGS"
    # When ld needs options to work in 64-bit mode, put them in
    # LDFLAGS_ARCH so they eventually end up in LDFLAGS even if [load]
    # is disabled by the user. [Bug 1016796]
    LDFLAGS_ARCH=""
    UNSHARED_LIB_SUFFIX=""
    TCL_TRIM_DOTS='`echo ${VERSION} | tr -d .`'
    ECHO_VERSION='`echo ${VERSION}`'
    TCL_LIB_VERSIONS_OK=ok
    CFLAGS_DEBUG=-g
    AS_IF([test "$GCC" = yes], [
	CFLAGS_OPTIMIZE=-O2
	CFLAGS_WARNING="-Wall -Wextra -Wshadow -Wundef -Wwrite-strings -Wpointer-arith"
	case "${CC}" in
	    *++|*++-*)
		;;
	    *)
		CFLAGS_WARNING="${CFLAGS_WARNING} -Wc++-compat -fextended-identifiers"
		;;
	esac

    ], [
	CFLAGS_OPTIMIZE=-O
	CFLAGS_WARNING=""
    ])
    AC_CHECK_TOOL(AR, ar)
    STLIB_LD='${AR} cr'
    LD_LIBRARY_PATH_VAR="LD_LIBRARY_PATH"
    PLAT_OBJS=""
    PLAT_SRCS=""
    LDAIX_SRC=""
    AS_IF([test "x${SHLIB_VERSION}" = x], [SHLIB_VERSION="1.0"])
    case $system in
	AIX-*)
	    AS_IF([test "$GCC" != "yes"], [
		# AIX requires the _r compiler when gcc isn't being used
		case "${CC}" in
		    *_r|*_r\ *)
			# ok ...
			;;
		    *)
			# Make sure only first arg gets _r
		    	CC=`echo "$CC" | sed -e 's/^\([[^ ]]*\)/\1_r/'`
			;;
		esac
		AC_MSG_RESULT([Using $CC for compiling with threads])
	    ])
	    LIBS="$LIBS -lc"
	    SHLIB_CFLAGS=""
	    SHLIB_SUFFIX=".so"

	    DL_OBJS="tclLoadDl.o"
	    LD_LIBRARY_PATH_VAR="LIBPATH"

	    # ldAix No longer needed with use of -bexpall/-brtl
	    # but some extensions may still reference it
	    LDAIX_SRC='$(UNIX_DIR)/ldAix'

	    # Check to enable 64-bit flags for compiler/linker
	    AS_IF([test "$do64bit" = yes], [
		AS_IF([test "$GCC" = yes], [
		    AC_MSG_WARN([64bit mode not supported with GCC on $system])
		], [
		    do64bit_ok=yes
		    CFLAGS="$CFLAGS -q64"
		    LDFLAGS_ARCH="-q64"
		    RANLIB="${RANLIB} -X64"
		    AR="${AR} -X64"
		    SHLIB_LD_FLAGS="-b64"
		])
	    ])

	    AS_IF([test "`uname -m`" = ia64], [
		# AIX-5 uses ELF style dynamic libraries on IA-64, but not PPC
		SHLIB_LD="/usr/ccs/bin/ld -G -z text"
		# AIX-5 has dl* in libc.so
		DL_LIBS=""
		AS_IF([test "$GCC" = yes], [
		    CC_SEARCH_FLAGS='-Wl,-R,${LIB_RUNTIME_DIR}'
		], [
		    CC_SEARCH_FLAGS='-R${LIB_RUNTIME_DIR}'
		])
		LD_SEARCH_FLAGS='-R ${LIB_RUNTIME_DIR}'
	    ], [
		AS_IF([test "$GCC" = yes], [
		    SHLIB_LD='${CC} -shared -Wl,-bexpall'
		], [
		    SHLIB_LD="/bin/ld -bhalt:4 -bM:SRE -bexpall -H512 -T512 -bnoentry"
		    LDFLAGS="$LDFLAGS -brtl"
		])
		SHLIB_LD="${SHLIB_LD} ${SHLIB_LD_FLAGS}"
		DL_LIBS="-ldl"
		CC_SEARCH_FLAGS='-L${LIB_RUNTIME_DIR}'
		LD_SEARCH_FLAGS=${CC_SEARCH_FLAGS}
	    ])
	    ;;
	BeOS*)
	    SHLIB_CFLAGS="-fPIC"
	    SHLIB_LD='${CC} -nostart'
	    SHLIB_SUFFIX=".so"
	    DL_OBJS="tclLoadDl.o"
	    DL_LIBS="-ldl"

	    #-----------------------------------------------------------
	    # Check for inet_ntoa in -lbind, for BeOS (which also needs
	    # -lsocket, even if the network functions are in -lnet which
	    # is always linked to, for compatibility.
	    #-----------------------------------------------------------
	    AC_CHECK_LIB(bind, inet_ntoa, [LIBS="$LIBS -lbind -lsocket"])
	    ;;
	BSD/OS-2.1*|BSD/OS-3*)
	    SHLIB_CFLAGS=""
	    SHLIB_LD="shlicc -r"
	    SHLIB_SUFFIX=".so"
	    DL_OBJS="tclLoadDl.o"
	    DL_LIBS="-ldl"
	    CC_SEARCH_FLAGS=""
	    LD_SEARCH_FLAGS=""
	    ;;
	BSD/OS-4.*)
	    SHLIB_CFLAGS="-export-dynamic -fPIC"
	    SHLIB_LD='${CC} -shared'
	    SHLIB_SUFFIX=".so"
	    DL_OBJS="tclLoadDl.o"
	    DL_LIBS="-ldl"
	    LDFLAGS="$LDFLAGS -export-dynamic"
	    CC_SEARCH_FLAGS=""
	    LD_SEARCH_FLAGS=""
	    ;;
	CYGWIN_*|MINGW32_*|MSYS_*)
	    SHLIB_CFLAGS="-fno-common"
	    SHLIB_LD='${CC} -shared'
	    SHLIB_SUFFIX=".dll"
	    DL_OBJS="tclLoadDl.o"
	    PLAT_OBJS='${CYGWIN_OBJS}'
	    PLAT_SRCS='${CYGWIN_SRCS}'
	    DL_LIBS="-ldl"
	    CC_SEARCH_FLAGS=""
	    LD_SEARCH_FLAGS=""
	    TCL_NEEDS_EXP_FILE=1
	    TCL_EXPORT_FILE_SUFFIX='${VERSION}.dll.a'
	    SHLIB_LD_LIBS="${SHLIB_LD_LIBS} -Wl,--out-implib,\$[@].a"
	    AC_CACHE_CHECK(for Cygwin version of gcc,
		ac_cv_cygwin,
		AC_COMPILE_IFELSE([AC_LANG_PROGRAM([[
		#ifdef __CYGWIN__
		    #error cygwin
		#endif
		]], [[]])],
		[ac_cv_cygwin=no],
		[ac_cv_cygwin=yes])
	    )
	    if test "$ac_cv_cygwin" = "no"; then
		AC_MSG_ERROR([${CC} is not a cygwin compiler.])
	    fi
	    do64bit_ok=yes
	    if test "x${SHARED_BUILD}" = "x1"; then
		echo "running cd ../win; ${CONFIG_SHELL-/bin/sh} ./configure $ac_configure_args"
		# The eval makes quoting arguments work.
		if cd ../win; eval ${CONFIG_SHELL-/bin/sh} ./configure $ac_configure_args; cd ../unix
		then :
		else
		    { echo "configure: error: configure failed for ../win" 1>&2; exit 1; }
		fi
	    fi
	    ;;
	dgux*)
	    SHLIB_CFLAGS="-K PIC"
	    SHLIB_LD='${CC} -G'
	    SHLIB_LD_LIBS=""
	    SHLIB_SUFFIX=".so"
	    DL_OBJS="tclLoadDl.o"
	    DL_LIBS="-ldl"
	    CC_SEARCH_FLAGS=""
	    LD_SEARCH_FLAGS=""
	    ;;
	Haiku*)
	    LDFLAGS="$LDFLAGS -Wl,--export-dynamic"
	    SHLIB_CFLAGS="-fPIC"
	    SHLIB_SUFFIX=".so"
	    SHLIB_LD='${CC} ${CFLAGS} ${LDFLAGS} -shared'
	    DL_OBJS="tclLoadDl.o"
	    DL_LIBS="-lroot"
	    AC_CHECK_LIB(network, inet_ntoa, [LIBS="$LIBS -lnetwork"])
	    ;;
	HP-UX-*.11.*)
	    # Use updated header definitions where possible
	    AC_DEFINE(_XOPEN_SOURCE_EXTENDED, 1, [Do we want to use the XOPEN network library?])
	    AC_DEFINE(_XOPEN_SOURCE, 1, [Do we want to use the XOPEN network library?])
	    LIBS="$LIBS -lxnet"               # Use the XOPEN network library

	    AS_IF([test "`uname -m`" = ia64], [
		SHLIB_SUFFIX=".so"
	    ], [
		SHLIB_SUFFIX=".sl"
	    ])
	    AC_CHECK_LIB(dld, shl_load, tcl_ok=yes, tcl_ok=no)
	    AS_IF([test "$tcl_ok" = yes], [
		SHLIB_CFLAGS="+z"
		SHLIB_LD="ld -b"
		DL_OBJS="tclLoadShl.o"
		DL_LIBS="-ldld"
		LDFLAGS="$LDFLAGS -Wl,-E"
		CC_SEARCH_FLAGS='-Wl,+s,+b,${LIB_RUNTIME_DIR}:.'
		LD_SEARCH_FLAGS='+s +b ${LIB_RUNTIME_DIR}:.'
		LD_LIBRARY_PATH_VAR="SHLIB_PATH"
	    ])
	    AS_IF([test "$GCC" = yes], [
		SHLIB_LD='${CC} -shared'
		LD_SEARCH_FLAGS=${CC_SEARCH_FLAGS}
	    ], [
		CFLAGS="$CFLAGS -z"
	    ])

	    # Users may want PA-RISC 1.1/2.0 portable code - needs HP cc
	    #CFLAGS="$CFLAGS +DAportable"

	    # Check to enable 64-bit flags for compiler/linker
	    AS_IF([test "$do64bit" = "yes"], [
		AS_IF([test "$GCC" = yes], [
		    case `${CC} -dumpmachine` in
			hppa64*)
			    # 64-bit gcc in use.  Fix flags for GNU ld.
			    do64bit_ok=yes
			    SHLIB_LD='${CC} -shared'
			    AS_IF([test $doRpath = yes], [
				CC_SEARCH_FLAGS='"-Wl,-rpath,${LIB_RUNTIME_DIR}"'])
			    LD_SEARCH_FLAGS=${CC_SEARCH_FLAGS}
			    ;;
			*)
			    AC_MSG_WARN([64bit mode not supported with GCC on $system])
			    ;;
		    esac
		], [
		    do64bit_ok=yes
		    CFLAGS="$CFLAGS +DD64"
		    LDFLAGS_ARCH="+DD64"
		])
	    ]) ;;
	HP-UX-*.08.*|HP-UX-*.09.*|HP-UX-*.10.*)
	    SHLIB_SUFFIX=".sl"
	    AC_CHECK_LIB(dld, shl_load, tcl_ok=yes, tcl_ok=no)
	    AS_IF([test "$tcl_ok" = yes], [
		SHLIB_CFLAGS="+z"
		SHLIB_LD="ld -b"
		SHLIB_LD_LIBS=""
		DL_OBJS="tclLoadShl.o"
		DL_LIBS="-ldld"
		LDFLAGS="$LDFLAGS -Wl,-E"
		CC_SEARCH_FLAGS='-Wl,+s,+b,${LIB_RUNTIME_DIR}:.'
		LD_SEARCH_FLAGS='+s +b ${LIB_RUNTIME_DIR}:.'
		LD_LIBRARY_PATH_VAR="SHLIB_PATH"
	    ]) ;;
	IRIX-5.*)
	    SHLIB_CFLAGS=""
	    SHLIB_LD="ld -shared -rdata_shared"
	    SHLIB_SUFFIX=".so"
	    DL_OBJS="tclLoadDl.o"
	    DL_LIBS=""
	    AC_LIBOBJ(mkstemp)
	    AS_IF([test $doRpath = yes], [
		CC_SEARCH_FLAGS='"-Wl,-rpath,${LIB_RUNTIME_DIR}"'
		LD_SEARCH_FLAGS='-rpath ${LIB_RUNTIME_DIR}'])
	    ;;
	IRIX-6.*)
	    SHLIB_CFLAGS=""
	    SHLIB_LD="ld -n32 -shared -rdata_shared"
	    SHLIB_SUFFIX=".so"
	    DL_OBJS="tclLoadDl.o"
	    DL_LIBS=""
	    AC_LIBOBJ(mkstemp)
	    AS_IF([test $doRpath = yes], [
		CC_SEARCH_FLAGS='"-Wl,-rpath,${LIB_RUNTIME_DIR}"'
		LD_SEARCH_FLAGS='-rpath ${LIB_RUNTIME_DIR}'])
	    AS_IF([test "$GCC" = yes], [
		CFLAGS="$CFLAGS -mabi=n32"
		LDFLAGS="$LDFLAGS -mabi=n32"
	    ], [
		case $system in
		    IRIX-6.3)
			# Use to build 6.2 compatible binaries on 6.3.
			CFLAGS="$CFLAGS -n32 -D_OLD_TERMIOS"
			;;
		    *)
			CFLAGS="$CFLAGS -n32"
			;;
		esac
		LDFLAGS="$LDFLAGS -n32"
	    ])
	    ;;
	IRIX64-6.*)
	    SHLIB_CFLAGS=""
	    SHLIB_LD="ld -n32 -shared -rdata_shared"
	    SHLIB_SUFFIX=".so"
	    DL_OBJS="tclLoadDl.o"
	    DL_LIBS=""
	    AC_LIBOBJ(mkstemp)
	    AS_IF([test $doRpath = yes], [
		CC_SEARCH_FLAGS='"-Wl,-rpath,${LIB_RUNTIME_DIR}"'
		LD_SEARCH_FLAGS='-rpath ${LIB_RUNTIME_DIR}'])

	    # Check to enable 64-bit flags for compiler/linker

	    AS_IF([test "$do64bit" = yes], [
	        AS_IF([test "$GCC" = yes], [
	            AC_MSG_WARN([64bit mode not supported by gcc])
	        ], [
	            do64bit_ok=yes
	            SHLIB_LD="ld -64 -shared -rdata_shared"
	            CFLAGS="$CFLAGS -64"
	            LDFLAGS_ARCH="-64"
	        ])
	    ])
	    ;;
<<<<<<< HEAD
	Linux*|GNU*|NetBSD-Debian)
	    SHLIB_CFLAGS="-fPIC -fno-common"
=======
	Linux*|GNU*|NetBSD-Debian|DragonFly-*|FreeBSD-*)
	    SHLIB_CFLAGS="-fPIC"
>>>>>>> d9aca414
	    SHLIB_SUFFIX=".so"

	    CFLAGS_OPTIMIZE="-O2"
	    # egcs-2.91.66 on Redhat Linux 6.0 generates lots of warnings
	    # when you inline the string and math operations.  Turn this off to
	    # get rid of the warnings.
	    #CFLAGS_OPTIMIZE="${CFLAGS_OPTIMIZE} -D__NO_STRING_INLINES -D__NO_MATH_INLINES"

	    SHLIB_LD='${CC} ${CFLAGS} ${LDFLAGS} -shared'
	    DL_OBJS="tclLoadDl.o"
	    DL_LIBS="-ldl"
	    LDFLAGS="$LDFLAGS -Wl,--export-dynamic"

	    case $system in
	    DragonFly-*|FreeBSD-*)
		AS_IF([test "${TCL_THREADS}" = "1"], [
		    # The -pthread needs to go in the LDFLAGS, not LIBS
		    LIBS=`echo $LIBS | sed s/-pthread//`
		    CFLAGS="$CFLAGS $PTHREAD_CFLAGS"
		    LDFLAGS="$LDFLAGS $PTHREAD_LIBS"])
	    ;;
            esac

	    AS_IF([test $doRpath = yes], [
		CC_SEARCH_FLAGS='"-Wl,-rpath,${LIB_RUNTIME_DIR}"'])
	    LD_SEARCH_FLAGS=${CC_SEARCH_FLAGS}
	    AS_IF([test "`uname -m`" = "alpha"], [CFLAGS="$CFLAGS -mieee"])
	    AS_IF([test $do64bit = yes], [
		AC_CACHE_CHECK([if compiler accepts -m64 flag], tcl_cv_cc_m64, [
		    hold_cflags=$CFLAGS
		    CFLAGS="$CFLAGS -m64"
		    AC_LINK_IFELSE([AC_LANG_PROGRAM([[]], [[]])],
			    [tcl_cv_cc_m64=yes],[tcl_cv_cc_m64=no])
		    CFLAGS=$hold_cflags])
		AS_IF([test $tcl_cv_cc_m64 = yes], [
		    CFLAGS="$CFLAGS -m64"
		    do64bit_ok=yes
		])
	   ])

	    # The combo of gcc + glibc has a bug related to inlining of
	    # functions like strtol()/strtoul(). The -fno-builtin flag should address
	    # this problem but it does not work. The -fno-inline flag is kind
	    # of overkill but it works. Disable inlining only when one of the
	    # files in compat/*.c is being linked in.

	    AS_IF([test x"${USE_COMPAT}" != x],[CFLAGS="$CFLAGS -fno-inline"])
	    ;;
	Lynx*)
	    SHLIB_CFLAGS="-fPIC"
	    SHLIB_SUFFIX=".so"
	    CFLAGS_OPTIMIZE=-02
	    SHLIB_LD='${CC} -shared'
	    DL_OBJS="tclLoadDl.o"
	    DL_LIBS="-mshared -ldl"
	    LD_FLAGS="-Wl,--export-dynamic"
	    AS_IF([test $doRpath = yes], [
		CC_SEARCH_FLAGS='"-Wl,-rpath,${LIB_RUNTIME_DIR}"'
		LD_SEARCH_FLAGS='"-Wl,-rpath,${LIB_RUNTIME_DIR}"'])
	    ;;
	OpenBSD-*)
	    arch=`arch -s`
	    case "$arch" in
	    alpha|sparc64)
		SHLIB_CFLAGS="-fPIC"
		;;
	    *)
		SHLIB_CFLAGS="-fpic"
		;;
	    esac
	    SHLIB_LD='${CC} ${SHLIB_CFLAGS} -shared'
	    SHLIB_SUFFIX=".so"
	    DL_OBJS="tclLoadDl.o"
	    DL_LIBS=""
	    AS_IF([test $doRpath = yes], [
		CC_SEARCH_FLAGS='"-Wl,-rpath,${LIB_RUNTIME_DIR}"'])
	    LD_SEARCH_FLAGS=${CC_SEARCH_FLAGS}
	    SHARED_LIB_SUFFIX='${TCL_TRIM_DOTS}.so.${SHLIB_VERSION}'
	    LDFLAGS="-Wl,-export-dynamic"
	    CFLAGS_OPTIMIZE="-O2"
	    # On OpenBSD:	Compile with -pthread
	    #		Don't link with -lpthread
	    LIBS=`echo $LIBS | sed s/-lpthread//`
	    CFLAGS="$CFLAGS -pthread"
	    # OpenBSD doesn't do version numbers with dots.
	    UNSHARED_LIB_SUFFIX='${TCL_TRIM_DOTS}.a'
	    TCL_LIB_VERSIONS_OK=nodots
	    ;;
	NetBSD-*)
	    # NetBSD has ELF and can use 'cc -shared' to build shared libs
	    SHLIB_CFLAGS="-fPIC"
	    SHLIB_LD='${CC} ${SHLIB_CFLAGS} -shared'
	    SHLIB_SUFFIX=".so"
	    DL_OBJS="tclLoadDl.o"
	    DL_LIBS=""
	    LDFLAGS="$LDFLAGS -export-dynamic"
	    AS_IF([test $doRpath = yes], [
		CC_SEARCH_FLAGS='"-Wl,-rpath,${LIB_RUNTIME_DIR}"'])
	    LD_SEARCH_FLAGS=${CC_SEARCH_FLAGS}
	    # The -pthread needs to go in the CFLAGS, not LIBS
	    LIBS=`echo $LIBS | sed s/-pthread//`
	    CFLAGS="$CFLAGS -pthread"
	    LDFLAGS="$LDFLAGS -pthread"
	    ;;
<<<<<<< HEAD
	DragonFly-*|FreeBSD-*)
	    # This configuration from FreeBSD Ports.
	    SHLIB_LD="${CC} -shared"
	    SHLIB_LD_LIBS="${SHLIB_LD_LIBS} -Wl,-soname,\$[@]"
	    SHLIB_SUFFIX=".so"
	    DL_OBJS="tclLoadDl.o"
	    DL_LIBS=""
	    AS_IF([test $doRpath = yes], [
		CC_SEARCH_FLAGS='"-Wl,-rpath,${LIB_RUNTIME_DIR}"'
		LD_SEARCH_FLAGS='"-Wl,-rpath,${LIB_RUNTIME_DIR}"'])
	    # The -pthread needs to go in the LDFLAGS, not LIBS
	    LIBS=`echo $LIBS | sed s/-pthread//`
	    CFLAGS="$CFLAGS $PTHREAD_CFLAGS"
	    LDFLAGS="$LDFLAGS $PTHREAD_LIBS"
	    case $system in
	    FreeBSD-3.*)
		# Version numbers are dot-stripped by system policy.
		TCL_TRIM_DOTS=`echo ${VERSION} | tr -d .`
		UNSHARED_LIB_SUFFIX='${TCL_TRIM_DOTS}.a'
		SHARED_LIB_SUFFIX='${TCL_TRIM_DOTS}.so'
		TCL_LIB_VERSIONS_OK=nodots
		;;
	    esac
	    ;;
=======
>>>>>>> d9aca414
	Darwin-*)
	    CFLAGS_OPTIMIZE="-Os"
	    SHLIB_CFLAGS="-fno-common"
	    # To avoid discrepancies between what headers configure sees during
	    # preprocessing tests and compiling tests, move any -isysroot and
	    # -mmacosx-version-min flags from CFLAGS to CPPFLAGS:
	    CPPFLAGS="${CPPFLAGS} `echo " ${CFLAGS}" | \
		awk 'BEGIN {FS=" +-";ORS=" "}; {for (i=2;i<=NF;i++) \
		if ([$]i~/^(isysroot|mmacosx-version-min)/) print "-"[$]i}'`"
	    CFLAGS="`echo " ${CFLAGS}" | \
		awk 'BEGIN {FS=" +-";ORS=" "}; {for (i=2;i<=NF;i++) \
		if (!([$]i~/^(isysroot|mmacosx-version-min)/)) print "-"[$]i}'`"
	    AS_IF([test $do64bit = yes], [
		case `arch` in
		    ppc)
			AC_CACHE_CHECK([if compiler accepts -arch ppc64 flag],
				tcl_cv_cc_arch_ppc64, [
			    hold_cflags=$CFLAGS
			    CFLAGS="$CFLAGS -arch ppc64 -mpowerpc64 -mcpu=G5"
			    AC_LINK_IFELSE([AC_LANG_PROGRAM([[]], [[]])],
				    [tcl_cv_cc_arch_ppc64=yes],[tcl_cv_cc_arch_ppc64=no])
			    CFLAGS=$hold_cflags])
			AS_IF([test $tcl_cv_cc_arch_ppc64 = yes], [
			    CFLAGS="$CFLAGS -arch ppc64 -mpowerpc64 -mcpu=G5"
			    do64bit_ok=yes
			]);;
		    i386)
			AC_CACHE_CHECK([if compiler accepts -arch x86_64 flag],
				tcl_cv_cc_arch_x86_64, [
			    hold_cflags=$CFLAGS
			    CFLAGS="$CFLAGS -arch x86_64"
			    AC_LINK_IFELSE([AC_LANG_PROGRAM([[]], [[]])],
				    [tcl_cv_cc_arch_x86_64=yes],[tcl_cv_cc_arch_x86_64=no])
			    CFLAGS=$hold_cflags])
			AS_IF([test $tcl_cv_cc_arch_x86_64 = yes], [
			    CFLAGS="$CFLAGS -arch x86_64"
			    do64bit_ok=yes
			]);;
		    *)
			AC_MSG_WARN([Don't know how enable 64-bit on architecture `arch`]);;
		esac
	    ], [
		# Check for combined 32-bit and 64-bit fat build
		AS_IF([echo "$CFLAGS " |grep -E -q -- '-arch (ppc64|x86_64) ' \
		    && echo "$CFLAGS " |grep -E -q -- '-arch (ppc|i386) '], [
		    fat_32_64=yes])
	    ])
	    SHLIB_LD='${CC} -dynamiclib ${CFLAGS} ${LDFLAGS}'
	    AC_CACHE_CHECK([if ld accepts -single_module flag], tcl_cv_ld_single_module, [
		hold_ldflags=$LDFLAGS
		LDFLAGS="$LDFLAGS -dynamiclib -Wl,-single_module"
		AC_LINK_IFELSE([AC_LANG_PROGRAM([[]], [[int i;]])],[tcl_cv_ld_single_module=yes],
		    [tcl_cv_ld_single_module=no])
		LDFLAGS=$hold_ldflags])
	    AS_IF([test $tcl_cv_ld_single_module = yes], [
		SHLIB_LD="${SHLIB_LD} -Wl,-single_module"
	    ])
	    SHLIB_SUFFIX=".dylib"
	    DL_OBJS="tclLoadDyld.o"
	    DL_LIBS=""
	    LDFLAGS="$LDFLAGS -headerpad_max_install_names"
	    AC_CACHE_CHECK([if ld accepts -search_paths_first flag],
		    tcl_cv_ld_search_paths_first, [
		hold_ldflags=$LDFLAGS
		LDFLAGS="$LDFLAGS -Wl,-search_paths_first"
		AC_LINK_IFELSE([AC_LANG_PROGRAM([[]], [[int i;]])],
			[tcl_cv_ld_search_paths_first=yes],
		    [tcl_cv_ld_search_paths_first=no])
		LDFLAGS=$hold_ldflags])
	    AS_IF([test $tcl_cv_ld_search_paths_first = yes], [
		LDFLAGS="$LDFLAGS -Wl,-search_paths_first"
	    ])
	    AS_IF([test "$tcl_cv_cc_visibility_hidden" != yes], [
		AC_DEFINE(MODULE_SCOPE, [__private_extern__],
		    [Compiler support for module scope symbols])
		tcl_cv_cc_visibility_hidden=yes
	    ])
	    CC_SEARCH_FLAGS=""
	    LD_SEARCH_FLAGS=""
	    LD_LIBRARY_PATH_VAR="DYLD_LIBRARY_PATH"
	    AC_DEFINE(MAC_OSX_TCL, 1, [Is this a Mac I see before me?])
	    PLAT_OBJS='${MAC_OSX_OBJS}'
	    PLAT_SRCS='${MAC_OSX_SRCS}'
	    AC_MSG_CHECKING([whether to use CoreFoundation])
	    AC_ARG_ENABLE(corefoundation,
		AS_HELP_STRING([--enable-corefoundation],
		    [use CoreFoundation API on MacOSX (default: on)]),
		[tcl_corefoundation=$enableval], [tcl_corefoundation=yes])
	    AC_MSG_RESULT([$tcl_corefoundation])
	    AS_IF([test $tcl_corefoundation = yes], [
		AC_CACHE_CHECK([for CoreFoundation.framework],
			tcl_cv_lib_corefoundation, [
		    hold_libs=$LIBS
		    AS_IF([test "$fat_32_64" = yes], [
			for v in CFLAGS CPPFLAGS LDFLAGS; do
			    # On Tiger there is no 64-bit CF, so remove 64-bit
			    # archs from CFLAGS et al. while testing for
			    # presence of CF. 64-bit CF is disabled in
			    # tclUnixPort.h if necessary.
			    eval 'hold_'$v'="$'$v'";'$v'="`echo "$'$v' "|sed -e "s/-arch ppc64 / /g" -e "s/-arch x86_64 / /g"`"'
			done])
		    LIBS="$LIBS -framework CoreFoundation"
		    AC_LINK_IFELSE([AC_LANG_PROGRAM([[#include <CoreFoundation/CoreFoundation.h>]],
			[[CFBundleRef b = CFBundleGetMainBundle();]])],
			[tcl_cv_lib_corefoundation=yes],
			[tcl_cv_lib_corefoundation=no])
		    AS_IF([test "$fat_32_64" = yes], [
			for v in CFLAGS CPPFLAGS LDFLAGS; do
			    eval $v'="$hold_'$v'"'
		        done])
		    LIBS=$hold_libs])
		AS_IF([test $tcl_cv_lib_corefoundation = yes], [
		    LIBS="$LIBS -framework CoreFoundation"
		    AC_DEFINE(HAVE_COREFOUNDATION, 1,
			[Do we have access to Darwin CoreFoundation.framework?])
		], [tcl_corefoundation=no])
		AS_IF([test "$fat_32_64" = yes -a $tcl_corefoundation = yes],[
		    AC_CACHE_CHECK([for 64-bit CoreFoundation],
			    tcl_cv_lib_corefoundation_64, [
			for v in CFLAGS CPPFLAGS LDFLAGS; do
			    eval 'hold_'$v'="$'$v'";'$v'="`echo "$'$v' "|sed -e "s/-arch ppc / /g" -e "s/-arch i386 / /g"`"'
			done
			AC_LINK_IFELSE([AC_LANG_PROGRAM([[#include <CoreFoundation/CoreFoundation.h>]],
			    [[CFBundleRef b = CFBundleGetMainBundle();]])],
			    [tcl_cv_lib_corefoundation_64=yes],
			    [tcl_cv_lib_corefoundation_64=no])
			for v in CFLAGS CPPFLAGS LDFLAGS; do
			    eval $v'="$hold_'$v'"'
			done])
		    AS_IF([test $tcl_cv_lib_corefoundation_64 = no], [
			AC_DEFINE(NO_COREFOUNDATION_64, 1,
			    [Is Darwin CoreFoundation unavailable for 64-bit?])
                        LDFLAGS="$LDFLAGS -Wl,-no_arch_warnings"
		    ])
		])
	    ])
	    ;;
	OS/390-*)
	    SHLIB_LD_LIBS=""
	    CFLAGS_OPTIMIZE=""		# Optimizer is buggy
	    AC_DEFINE(_OE_SOCKETS, 1,	# needed in sys/socket.h
		[Should OS/390 do the right thing with sockets?])
	    ;;
	OSF1-V*)
	    # Digital OSF/1
	    SHLIB_CFLAGS=""
	    AS_IF([test "$SHARED_BUILD" = 1], [
	        SHLIB_LD='ld -shared -expect_unresolved "*"'
	    ], [
	        SHLIB_LD='ld -non_shared -expect_unresolved "*"'
	    ])
	    SHLIB_SUFFIX=".so"
	    DL_OBJS="tclLoadDl.o"
	    DL_LIBS=""
	    AS_IF([test $doRpath = yes], [
		CC_SEARCH_FLAGS='"-Wl,-rpath,${LIB_RUNTIME_DIR}"'
		LD_SEARCH_FLAGS='-rpath ${LIB_RUNTIME_DIR}'])
	    AS_IF([test "$GCC" = yes], [CFLAGS="$CFLAGS -mieee"], [
		CFLAGS="$CFLAGS -DHAVE_TZSET -std1 -ieee"])
	    # see pthread_intro(3) for pthread support on osf1, k.furukawa
	    CFLAGS="$CFLAGS -DHAVE_PTHREAD_ATTR_SETSTACKSIZE"
	    CFLAGS="$CFLAGS -DTCL_THREAD_STACK_MIN=PTHREAD_STACK_MIN*64"
	    LIBS=`echo $LIBS | sed s/-lpthreads//`
	    AS_IF([test "$GCC" = yes], [
		LIBS="$LIBS -lpthread -lmach -lexc"
	    ], [
		CFLAGS="$CFLAGS -pthread"
		LDFLAGS="$LDFLAGS -pthread"
	    ])
	    ;;
	QNX-6*)
	    # QNX RTP
	    # This may work for all QNX, but it was only reported for v6.
	    SHLIB_LD="ld -Bshareable -x"
	    SHLIB_LD_LIBS=""
	    SHLIB_SUFFIX=".so"
	    DL_OBJS="tclLoadDl.o"
	    # dlopen is in -lc on QNX
	    DL_LIBS=""
	    CC_SEARCH_FLAGS=""
	    LD_SEARCH_FLAGS=""
	    ;;
	SCO_SV-3.2*)
	    # Note, dlopen is available only on SCO 3.2.5 and greater. However,
	    # this test works, since "uname -s" was non-standard in 3.2.4 and
	    # below.
	    AS_IF([test "$GCC" = yes], [
		SHLIB_CFLAGS="-fPIC -melf"
		LDFLAGS="$LDFLAGS -melf -Wl,-Bexport"
	    ], [
		SHLIB_CFLAGS="-Kpic -belf"
		LDFLAGS="$LDFLAGS -belf -Wl,-Bexport"
	    ])
	    SHLIB_LD="ld -G"
	    SHLIB_LD_LIBS=""
	    SHLIB_SUFFIX=".so"
	    DL_OBJS="tclLoadDl.o"
	    DL_LIBS=""
	    CC_SEARCH_FLAGS=""
	    LD_SEARCH_FLAGS=""
	    ;;
	SunOS-5.[[0-6]])
	    # Careful to not let 5.10+ fall into this case

	    # Note: If _REENTRANT isn't defined, then Solaris
	    # won't define thread-safe library routines.

	    AC_DEFINE(_REENTRANT, 1, [Do we want the reentrant OS API?])
	    AC_DEFINE(_POSIX_PTHREAD_SEMANTICS, 1,
		[Do we really want to follow the standard? Yes we do!])

	    SHLIB_CFLAGS="-KPIC"
	    SHLIB_SUFFIX=".so"
	    DL_OBJS="tclLoadDl.o"
	    DL_LIBS="-ldl"
	    AS_IF([test "$GCC" = yes], [
		SHLIB_LD='${CC} -shared'
		CC_SEARCH_FLAGS='-Wl,-R,${LIB_RUNTIME_DIR}'
		LD_SEARCH_FLAGS=${CC_SEARCH_FLAGS}
	    ], [
		SHLIB_LD="/usr/ccs/bin/ld -G -z text"
		CC_SEARCH_FLAGS='-R ${LIB_RUNTIME_DIR}'
		LD_SEARCH_FLAGS=${CC_SEARCH_FLAGS}
	    ])
	    ;;
	SunOS-5*)
	    # Note: If _REENTRANT isn't defined, then Solaris
	    # won't define thread-safe library routines.

	    AC_DEFINE(_REENTRANT, 1, [Do we want the reentrant OS API?])
	    AC_DEFINE(_POSIX_PTHREAD_SEMANTICS, 1,
		[Do we really want to follow the standard? Yes we do!])

	    SHLIB_CFLAGS="-KPIC"

	    # Check to enable 64-bit flags for compiler/linker
	    AS_IF([test "$do64bit" = yes], [
		arch=`isainfo`
		AS_IF([test "$arch" = "sparcv9 sparc"], [
		    AS_IF([test "$GCC" = yes], [
			AS_IF([test "`${CC} -dumpversion | awk -F. '{print [$]1}'`" -lt 3], [
			    AC_MSG_WARN([64bit mode not supported with GCC < 3.2 on $system])
			], [
			    do64bit_ok=yes
			    CFLAGS="$CFLAGS -m64 -mcpu=v9"
			    LDFLAGS="$LDFLAGS -m64 -mcpu=v9"
			    SHLIB_CFLAGS="-fPIC"
			])
		    ], [
			do64bit_ok=yes
			AS_IF([test "$do64bitVIS" = yes], [
			    CFLAGS="$CFLAGS -xarch=v9a"
			    LDFLAGS_ARCH="-xarch=v9a"
			], [
			    CFLAGS="$CFLAGS -xarch=v9"
			    LDFLAGS_ARCH="-xarch=v9"
			])
			# Solaris 64 uses this as well
			#LD_LIBRARY_PATH_VAR="LD_LIBRARY_PATH_64"
		    ])
		], [AS_IF([test "$arch" = "amd64 i386"], [
		    AS_IF([test "$GCC" = yes], [
			case $system in
			    SunOS-5.1[[1-9]]*|SunOS-5.[[2-9]][[0-9]]*)
				do64bit_ok=yes
				CFLAGS="$CFLAGS -m64"
				LDFLAGS="$LDFLAGS -m64";;
			    *)
				AC_MSG_WARN([64bit mode not supported with GCC on $system]);;
			esac
		    ], [
			do64bit_ok=yes
			case $system in
			    SunOS-5.1[[1-9]]*|SunOS-5.[[2-9]][[0-9]]*)
				CFLAGS="$CFLAGS -m64"
				LDFLAGS="$LDFLAGS -m64";;
			    *)
				CFLAGS="$CFLAGS -xarch=amd64"
				LDFLAGS="$LDFLAGS -xarch=amd64";;
			esac
		    ])
		], [AC_MSG_WARN([64bit mode not supported for $arch])])])
	    ])

	    #--------------------------------------------------------------------
	    # On Solaris 5.x i386 with the sunpro compiler we need to link
	    # with sunmath to get floating point rounding control
	    #--------------------------------------------------------------------
	    AS_IF([test "$GCC" = yes],[use_sunmath=no],[
		arch=`isainfo`
		AC_MSG_CHECKING([whether to use -lsunmath for fp rounding control])
		AS_IF([test "$arch" = "amd64 i386" -o "$arch" = "i386"], [
			AC_MSG_RESULT([yes])
			MATH_LIBS="-lsunmath $MATH_LIBS"
			AC_CHECK_HEADER(sunmath.h)
			use_sunmath=yes
			], [
			AC_MSG_RESULT([no])
			use_sunmath=no
		])
	    ])
	    SHLIB_SUFFIX=".so"
	    DL_OBJS="tclLoadDl.o"
	    DL_LIBS="-ldl"
	    AS_IF([test "$GCC" = yes], [
		SHLIB_LD='${CC} -shared'
		CC_SEARCH_FLAGS='-Wl,-R,${LIB_RUNTIME_DIR}'
		LD_SEARCH_FLAGS=${CC_SEARCH_FLAGS}
		AS_IF([test "$do64bit_ok" = yes], [
		    AS_IF([test "$arch" = "sparcv9 sparc"], [
			# We need to specify -static-libgcc or we need to
			# add the path to the sparv9 libgcc.
			SHLIB_LD="$SHLIB_LD -m64 -mcpu=v9 -static-libgcc"
			# for finding sparcv9 libgcc, get the regular libgcc
			# path, remove so name and append 'sparcv9'
			#v9gcclibdir="`gcc -print-file-name=libgcc_s.so` | ..."
			#CC_SEARCH_FLAGS="${CC_SEARCH_FLAGS},-R,$v9gcclibdir"
		    ], [AS_IF([test "$arch" = "amd64 i386"], [
			SHLIB_LD="$SHLIB_LD -m64 -static-libgcc"
		    ])])
		])
	    ], [
		AS_IF([test "$use_sunmath" = yes], [textmode=textoff],[textmode=text])
		case $system in
		    SunOS-5.[[1-9]][[0-9]]*|SunOS-5.[[7-9]])
			SHLIB_LD="\${CC} -G -z $textmode \${LDFLAGS}";;
		    *)
			SHLIB_LD="/usr/ccs/bin/ld -G -z $textmode";;
		esac
		CC_SEARCH_FLAGS='-Wl,-R,${LIB_RUNTIME_DIR}'
		LD_SEARCH_FLAGS='-R ${LIB_RUNTIME_DIR}'
	    ])
	    ;;
	UNIX_SV* | UnixWare-5*)
	    SHLIB_CFLAGS="-KPIC"
	    SHLIB_LD='${CC} -G'
	    SHLIB_LD_LIBS=""
	    SHLIB_SUFFIX=".so"
	    DL_OBJS="tclLoadDl.o"
	    DL_LIBS="-ldl"
	    # Some UNIX_SV* systems (unixware 1.1.2 for example) have linkers
	    # that don't grok the -Bexport option.  Test that it does.
	    AC_CACHE_CHECK([for ld accepts -Bexport flag], tcl_cv_ld_Bexport, [
		hold_ldflags=$LDFLAGS
		LDFLAGS="$LDFLAGS -Wl,-Bexport"
		AC_LINK_IFELSE([AC_LANG_PROGRAM([[]], [[int i;]])],[tcl_cv_ld_Bexport=yes],[tcl_cv_ld_Bexport=no])
	        LDFLAGS=$hold_ldflags])
	    AS_IF([test $tcl_cv_ld_Bexport = yes], [
		LDFLAGS="$LDFLAGS -Wl,-Bexport"
	    ])
	    CC_SEARCH_FLAGS=""
	    LD_SEARCH_FLAGS=""
	    ;;
    esac

    AS_IF([test "$do64bit" = yes -a "$do64bit_ok" = no], [
	AC_MSG_WARN([64bit support being disabled -- don't know magic for this platform])
    ])

    AS_IF([test "$do64bit" = yes -a "$do64bit_ok" = yes], [
	AC_DEFINE(TCL_CFG_DO64BIT, 1, [Is this a 64-bit build?])
    ])

dnl # Add any CPPFLAGS set in the environment to our CFLAGS, but delay doing so
dnl # until the end of configure, as configure's compile and link tests use
dnl # both CPPFLAGS and CFLAGS (unlike our compile and link) but configure's
dnl # preprocessing tests use only CPPFLAGS.
    AC_CONFIG_COMMANDS_PRE([CFLAGS="${CFLAGS} ${CPPFLAGS}"; CPPFLAGS=""])

    # Step 4: disable dynamic loading if requested via a command-line switch.

    AC_ARG_ENABLE(load,
	AS_HELP_STRING([--enable-load],
	    [allow dynamic loading and "load" command (default: on)]),
	[tcl_ok=$enableval], [tcl_ok=yes])
    AS_IF([test "$tcl_ok" = no], [DL_OBJS=""])

    AS_IF([test "x$DL_OBJS" != x], [BUILD_DLTEST="\$(DLTEST_TARGETS)"], [
	AC_MSG_WARN([Can't figure out how to do dynamic loading or shared libraries on this system.])
	SHLIB_CFLAGS=""
	SHLIB_LD=""
	SHLIB_SUFFIX=""
	DL_OBJS="tclLoadNone.o"
	DL_LIBS=""
	LDFLAGS="$LDFLAGS_ORIG"
	CC_SEARCH_FLAGS=""
	LD_SEARCH_FLAGS=""
	BUILD_DLTEST=""
    ])
    LDFLAGS="$LDFLAGS $LDFLAGS_ARCH"

    # If we're running gcc, then change the C flags for compiling shared
    # libraries to the right flags for gcc, instead of those for the
    # standard manufacturer compiler.

    AS_IF([test "$DL_OBJS" != "tclLoadNone.o" -a "$GCC" = yes], [
	case $system in
	    AIX-*) ;;
	    BSD/OS*) ;;
	    CYGWIN_*|MINGW32_*|MSYS_*) ;;
	    HP-UX*) ;;
	    Darwin-*) ;;
	    IRIX*) ;;
	    Linux*|GNU*) ;;
	    NetBSD-*|OpenBSD-*) ;;
	    OSF1-*) ;;
	    SCO_SV-3.2*) ;;
	    *) SHLIB_CFLAGS="-fPIC" ;;
	esac])

    AS_IF([test "$tcl_cv_cc_visibility_hidden" != yes], [
	AC_DEFINE(MODULE_SCOPE, [extern],
	    [No Compiler support for module scope symbols])
    ])

    AS_IF([test "$SHARED_LIB_SUFFIX" = ""], [
	SHARED_LIB_SUFFIX='${VERSION}${SHLIB_SUFFIX}'])
    AS_IF([test "$UNSHARED_LIB_SUFFIX" = ""], [
	UNSHARED_LIB_SUFFIX='${VERSION}.a'])
    DLL_INSTALL_DIR="\$(LIB_INSTALL_DIR)"

    AS_IF([test "${SHARED_BUILD}" = 1 -a "${SHLIB_SUFFIX}" != ""], [
        LIB_SUFFIX=${SHARED_LIB_SUFFIX}
        MAKE_LIB='${SHLIB_LD} -o [$]@ ${OBJS} ${LDFLAGS} ${SHLIB_LD_LIBS} ${TCL_SHLIB_LD_EXTRAS} ${TK_SHLIB_LD_EXTRAS} ${LD_SEARCH_FLAGS}'
        AS_IF([test "${SHLIB_SUFFIX}" = ".dll"], [
            INSTALL_LIB='$(INSTALL_LIBRARY) $(LIB_FILE) "$(BIN_INSTALL_DIR)/$(LIB_FILE)";if test -f $(LIB_FILE).a; then $(INSTALL_DATA) $(LIB_FILE).a "$(LIB_INSTALL_DIR)"; fi;'
            DLL_INSTALL_DIR="\$(BIN_INSTALL_DIR)"
        ], [
            INSTALL_LIB='$(INSTALL_LIBRARY) $(LIB_FILE) "$(LIB_INSTALL_DIR)/$(LIB_FILE)"'
        ])
    ], [
        LIB_SUFFIX=${UNSHARED_LIB_SUFFIX}

        AS_IF([test "$RANLIB" = ""], [
            MAKE_LIB='$(STLIB_LD) [$]@ ${OBJS}'
        ], [
            MAKE_LIB='${STLIB_LD} [$]@ ${OBJS} ; ${RANLIB} [$]@'
        ])
        INSTALL_LIB='$(INSTALL_LIBRARY) $(LIB_FILE) "$(LIB_INSTALL_DIR)/$(LIB_FILE)"'
    ])

    # Stub lib does not depend on shared/static configuration
    AS_IF([test "$RANLIB" = ""], [
        MAKE_STUB_LIB='${STLIB_LD} [$]@ ${STUB_LIB_OBJS}'
    ], [
        MAKE_STUB_LIB='${STLIB_LD} [$]@ ${STUB_LIB_OBJS} ; ${RANLIB} [$]@'
    ])
    INSTALL_STUB_LIB='$(INSTALL_LIBRARY) $(STUB_LIB_FILE) "$(LIB_INSTALL_DIR)/$(STUB_LIB_FILE)"'

    # Define TCL_LIBS now that we know what DL_LIBS is.
    # The trick here is that we don't want to change the value of TCL_LIBS if
    # it is already set when tclConfig.sh had been loaded by Tk.
    AS_IF([test "x${TCL_LIBS}" = x], [
        TCL_LIBS="${DL_LIBS} ${LIBS} ${MATH_LIBS}"])
    AC_SUBST(TCL_LIBS)

    # See if the compiler supports casting to a union type.
    # This is used to stop gcc from printing a compiler
    # warning when initializing a union member.

    AC_CACHE_CHECK(for cast to union support,
	tcl_cv_cast_to_union,
	AC_COMPILE_IFELSE([AC_LANG_PROGRAM([[]], [[
		union foo { int i; double d; };
		union foo f = (union foo) (int) 0;
	]])],
	[tcl_cv_cast_to_union=yes],
	[tcl_cv_cast_to_union=no])
    )
    if test "$tcl_cv_cast_to_union" = "yes"; then
	AC_DEFINE(HAVE_CAST_TO_UNION, 1,
		[Defined when compiler supports casting to union type.])
    fi
    hold_cflags=$CFLAGS; CFLAGS="$CFLAGS -fno-lto"
    AC_CACHE_CHECK(for working -fno-lto,
	ac_cv_nolto,
    AC_COMPILE_IFELSE([AC_LANG_PROGRAM([])],
	[ac_cv_nolto=yes],
	[ac_cv_nolto=no])
    )
    CFLAGS=$hold_cflags
    if test "$ac_cv_nolto" = "yes" ; then
	CFLAGS_NOLTO="-fno-lto"
    else
	CFLAGS_NOLTO=""
    fi
    AC_CACHE_CHECK([if the compiler understands -finput-charset],
	tcl_cv_cc_input_charset, [
	hold_cflags=$CFLAGS; CFLAGS="$CFLAGS -finput-charset=UTF-8"
	AC_COMPILE_IFELSE([AC_LANG_PROGRAM([[]], [[]])],[tcl_cv_cc_input_charset=yes],[tcl_cv_cc_input_charset=no])
	CFLAGS=$hold_cflags])
    if test $tcl_cv_cc_input_charset = yes; then
	CFLAGS="$CFLAGS -finput-charset=UTF-8"
    fi

    AC_CHECK_HEADER(stdbool.h, [AC_DEFINE(HAVE_STDBOOL_H, 1, [Do we have <stdbool.h>?])],)

    # FIXME: This subst was left in only because the TCL_DL_LIBS
    # entry in tclConfig.sh uses it. It is not clear why someone
    # would use TCL_DL_LIBS instead of TCL_LIBS.
    AC_SUBST(DL_LIBS)

    AC_SUBST(DL_OBJS)
    AC_SUBST(PLAT_OBJS)
    AC_SUBST(PLAT_SRCS)
    AC_SUBST(LDAIX_SRC)
    AC_SUBST(CFLAGS)
    AC_SUBST(CFLAGS_DEBUG)
    AC_SUBST(CFLAGS_OPTIMIZE)
    AC_SUBST(CFLAGS_WARNING)
    AC_SUBST(CFLAGS_NOLTO)

    AC_SUBST(LDFLAGS)
    AC_SUBST(LDFLAGS_DEBUG)
    AC_SUBST(LDFLAGS_OPTIMIZE)
    AC_SUBST(CC_SEARCH_FLAGS)
    AC_SUBST(LD_SEARCH_FLAGS)

    AC_SUBST(STLIB_LD)
    AC_SUBST(SHLIB_LD)
    AC_SUBST(TCL_SHLIB_LD_EXTRAS)
    AC_SUBST(TK_SHLIB_LD_EXTRAS)
    AC_SUBST(SHLIB_LD_LIBS)
    AC_SUBST(SHLIB_CFLAGS)
    AC_SUBST(SHLIB_SUFFIX)
    AC_DEFINE_UNQUOTED(TCL_SHLIB_EXT,"${SHLIB_SUFFIX}",
	[What is the default extension for shared libraries?])

    AC_SUBST(MAKE_LIB)
    AC_SUBST(MAKE_STUB_LIB)
    AC_SUBST(INSTALL_LIB)
    AC_SUBST(DLL_INSTALL_DIR)
    AC_SUBST(INSTALL_STUB_LIB)
    AC_SUBST(RANLIB)
])

#--------------------------------------------------------------------
# SC_MISSING_POSIX_HEADERS
#
#	Supply substitutes for missing POSIX header files.  Special
#	notes:
#	    - stdlib.h doesn't define strtol or strtoul in some
#	      versions of SunOS
#	    - some versions of string.h don't declare procedures such
#	      as strstr
#
# Arguments:
#	none
#
# Results:
#
#	Defines some of the following vars:
#		NO_DIRENT_H
#		NO_STDLIB_H
#		NO_STRING_H
#		NO_SYS_WAIT_H
#		NO_DLFCN_H
#		HAVE_SYS_PARAM_H
#		HAVE_STRING_H ?
#
#--------------------------------------------------------------------

AC_DEFUN([SC_MISSING_POSIX_HEADERS], [
    AC_CACHE_CHECK([dirent.h], tcl_cv_dirent_h, [
    AC_LINK_IFELSE([AC_LANG_PROGRAM([[#include <sys/types.h>
#include <dirent.h>]], [[
#ifndef _POSIX_SOURCE
#   ifdef __Lynx__
	/*
	 * Generate compilation error to make the test fail:  Lynx headers
	 * are only valid if really in the POSIX environment.
	 */

	missing_procedure();
#   endif
#endif
DIR *d;
struct dirent *entryPtr;
char *p;
d = opendir("foobar");
entryPtr = readdir(d);
p = entryPtr->d_name;
closedir(d);
]])],[tcl_cv_dirent_h=yes],[tcl_cv_dirent_h=no])])

    if test $tcl_cv_dirent_h = no; then
	AC_DEFINE(NO_DIRENT_H, 1, [Do we have <dirent.h>?])
    fi

    AC_CHECK_HEADER(stdlib.h, tcl_ok=1, tcl_ok=0)
    AC_EGREP_HEADER(strtol, stdlib.h, , tcl_ok=0)
    AC_EGREP_HEADER(strtoul, stdlib.h, , tcl_ok=0)
    if test $tcl_ok = 0; then
	AC_DEFINE(NO_STDLIB_H, 1, [Do we have <stdlib.h>?])
    fi
    AC_CHECK_HEADER(string.h, tcl_ok=1, tcl_ok=0)
    AC_EGREP_HEADER(strstr, string.h, , tcl_ok=0)
    AC_EGREP_HEADER(strerror, string.h, , tcl_ok=0)

    # See also memmove check below for a place where NO_STRING_H can be
    # set and why.

    if test $tcl_ok = 0; then
	AC_DEFINE(NO_STRING_H, 1, [Do we have <string.h>?])
    fi

    AC_CHECK_HEADER(sys/wait.h, , [AC_DEFINE(NO_SYS_WAIT_H, 1, [Do we have <sys/wait.h>?])])
    AC_CHECK_HEADER(dlfcn.h, , [AC_DEFINE(NO_DLFCN_H, 1, [Do we have <dlfcn.h>?])])

    # OS/390 lacks sys/param.h (and doesn't need it, by chance).
    AC_CHECK_HEADERS([sys/param.h])
])

#--------------------------------------------------------------------
# SC_PATH_X
#
#	Locate the X11 header files and the X11 library archive.  Try
#	the ac_path_x macro first, but if it doesn't find the X stuff
#	(e.g. because there's no xmkmf program) then check through
#	a list of possible directories.  Under some conditions the
#	autoconf macro will return an include directory that contains
#	no include files, so double-check its result just to be safe.
#
# Arguments:
#	none
#
# Results:
#
#	Sets the following vars:
#		XINCLUDES
#		XLIBSW
#
#--------------------------------------------------------------------

AC_DEFUN([SC_PATH_X], [
    AC_PATH_X
    not_really_there=""
    if test "$no_x" = ""; then
	if test "$x_includes" = ""; then
	    AC_PREPROC_IFELSE([AC_LANG_SOURCE([[#include <X11/Xlib.h>]])],[],[not_really_there="yes"])
	else
	    if test ! -r $x_includes/X11/Xlib.h; then
		not_really_there="yes"
	    fi
	fi
    fi
    if test "$no_x" = "yes" -o "$not_really_there" = "yes"; then
	AC_MSG_CHECKING([for X11 header files])
	found_xincludes="no"
	AC_PREPROC_IFELSE([AC_LANG_SOURCE([[#include <X11/Xlib.h>]])],[found_xincludes="yes"],[found_xincludes="no"])
	if test "$found_xincludes" = "no"; then
	    dirs="/usr/unsupported/include /usr/local/include /usr/X386/include /usr/X11R6/include /usr/X11R5/include /usr/include/X11R5 /usr/include/X11R4 /usr/openwin/include /usr/X11/include /usr/sww/include"
	    for i in $dirs ; do
		if test -r $i/X11/Xlib.h; then
		    AC_MSG_RESULT([$i])
		    XINCLUDES=" -I$i"
		    found_xincludes="yes"
		    break
		fi
	    done
	fi
    else
	if test "$x_includes" != ""; then
	    XINCLUDES="-I$x_includes"
	    found_xincludes="yes"
	fi
    fi
    if test "$found_xincludes" = "no"; then
	AC_MSG_RESULT([couldn't find any!])
    fi

    if test "$no_x" = yes; then
	AC_MSG_CHECKING([for X11 libraries])
	XLIBSW=nope
	dirs="/usr/unsupported/lib /usr/local/lib /usr/X386/lib /usr/X11R6/lib /usr/X11R5/lib /usr/lib/X11R5 /usr/lib/X11R4 /usr/openwin/lib /usr/X11/lib /usr/sww/X11/lib"
	for i in $dirs ; do
	    if test -r $i/libX11.a -o -r $i/libX11.so -o -r $i/libX11.sl -o -r $i/libX11.dylib; then
		AC_MSG_RESULT([$i])
		XLIBSW="-L$i -lX11"
		x_libraries="$i"
		break
	    fi
	done
    else
	if test "$x_libraries" = ""; then
	    XLIBSW=-lX11
	else
	    XLIBSW="-L$x_libraries -lX11"
	fi
    fi
    if test "$XLIBSW" = nope ; then
	AC_CHECK_LIB(Xwindow, XCreateWindow, XLIBSW=-lXwindow)
    fi
    if test "$XLIBSW" = nope ; then
	AC_MSG_RESULT([could not find any!  Using -lX11.])
	XLIBSW=-lX11
    fi
])

#--------------------------------------------------------------------
# SC_BLOCKING_STYLE
#
#	The statements below check for systems where POSIX-style
#	non-blocking I/O (O_NONBLOCK) doesn't work or is unimplemented.
#	On these systems (mostly older ones), use the old BSD-style
#	FIONBIO approach instead.
#
# Arguments:
#	none
#
# Results:
#
#	Defines some of the following vars:
#		HAVE_SYS_IOCTL_H
#		HAVE_SYS_FILIO_H
#		USE_FIONBIO
#		O_NONBLOCK
#
#--------------------------------------------------------------------

AC_DEFUN([SC_BLOCKING_STYLE], [
    AC_CHECK_HEADERS(sys/ioctl.h)
    AC_CHECK_HEADERS(sys/filio.h)
    SC_CONFIG_SYSTEM
    AC_MSG_CHECKING([FIONBIO vs. O_NONBLOCK for nonblocking I/O])
    case $system in
	OSF*)
	    AC_DEFINE(USE_FIONBIO, 1, [Should we use FIONBIO?])
	    AC_MSG_RESULT([FIONBIO])
	    ;;
	*)
	    AC_MSG_RESULT([O_NONBLOCK])
	    ;;
    esac
])

#--------------------------------------------------------------------
# SC_TIME_HANLDER
#
#	Checks how the system deals with time.h, what time structures
#	are used on the system, and what fields the structures have.
#
# Arguments:
#	none
#
# Results:
#
#	Defines some of the following vars:
#		USE_DELTA_FOR_TZ
#		HAVE_TM_GMTOFF
#		HAVE_TM_TZADJ
#		HAVE_TIMEZONE_VAR
#
#--------------------------------------------------------------------

AC_DEFUN([SC_TIME_HANDLER], [
    AC_CHECK_HEADERS(sys/time.h)
    AC_CHECK_HEADERS_ONCE([sys/time.h])

    AC_CHECK_FUNCS(gmtime_r localtime_r mktime)

    AC_CACHE_CHECK([tm_tzadj in struct tm], tcl_cv_member_tm_tzadj, [
	AC_COMPILE_IFELSE([AC_LANG_PROGRAM([[#include <time.h>]], [[struct tm tm; (void)tm.tm_tzadj;]])],
	    [tcl_cv_member_tm_tzadj=yes],
	    [tcl_cv_member_tm_tzadj=no])])
    if test $tcl_cv_member_tm_tzadj = yes ; then
	AC_DEFINE(HAVE_TM_TZADJ, 1, [Should we use the tm_tzadj field of struct tm?])
    fi

    AC_CACHE_CHECK([tm_gmtoff in struct tm], tcl_cv_member_tm_gmtoff, [
	AC_COMPILE_IFELSE([AC_LANG_PROGRAM([[#include <time.h>]], [[struct tm tm; (void)tm.tm_gmtoff;]])],
	    [tcl_cv_member_tm_gmtoff=yes],
	    [tcl_cv_member_tm_gmtoff=no])])
    if test $tcl_cv_member_tm_gmtoff = yes ; then
	AC_DEFINE(HAVE_TM_GMTOFF, 1, [Should we use the tm_gmtoff field of struct tm?])
    fi

    #
    # Its important to include time.h in this check, as some systems
    # (like convex) have timezone functions, etc.
    #
    AC_CACHE_CHECK([long timezone variable], tcl_cv_timezone_long, [
	AC_COMPILE_IFELSE([AC_LANG_PROGRAM([[#include <time.h>]],
	[[extern long timezone;
	    timezone += 1;
	    exit (0);]])],
	    [tcl_cv_timezone_long=yes], [tcl_cv_timezone_long=no])])
    if test $tcl_cv_timezone_long = yes ; then
	AC_DEFINE(HAVE_TIMEZONE_VAR, 1, [Should we use the global timezone variable?])
    else
	#
	# On some systems (eg IRIX 6.2), timezone is a time_t and not a long.
	#
	AC_CACHE_CHECK([time_t timezone variable], tcl_cv_timezone_time, [
	    AC_COMPILE_IFELSE([AC_LANG_PROGRAM([[#include <time.h>]],
	    [[extern time_t timezone;
		timezone += 1;
		exit (0);]])],
		[tcl_cv_timezone_time=yes], [tcl_cv_timezone_time=no])])
	if test $tcl_cv_timezone_time = yes ; then
	    AC_DEFINE(HAVE_TIMEZONE_VAR, 1, [Should we use the global timezone variable?])
	fi
    fi
])

#--------------------------------------------------------------------
# SC_TCL_LINK_LIBS
#
#	Search for the libraries needed to link the Tcl shell.
#	Things like the math library (-lm), socket stuff (-lsocket vs.
#	-lnsl), zlib (-lz) and libtommath (-ltommath) or thread library
#	(-lpthread) are dealt with here.
#
# Arguments:
#	None.
#
# Results:
#
#	Sets the following vars:
#		THREADS_LIBS	Thread library(s)
#
#	Defines the following vars:
#		_REENTRANT
#		_THREAD_SAFE
#
#	Might append to the following vars:
#		LIBS
#		MATH_LIBS
#
#	Might define the following vars:
#		HAVE_NET_ERRNO_H
#
#--------------------------------------------------------------------

AC_DEFUN([SC_TCL_LINK_LIBS], [
    #--------------------------------------------------------------------
    # On a few very rare systems, all of the libm.a stuff is
    # already in libc.a.  Set compiler flags accordingly.
    #--------------------------------------------------------------------

    AC_CHECK_FUNC(sin, MATH_LIBS="", MATH_LIBS="-lm")

    #--------------------------------------------------------------------
    # Interactive UNIX requires -linet instead of -lsocket, plus it
    # needs net/errno.h to define the socket-related error codes.
    #--------------------------------------------------------------------

    AC_CHECK_LIB(inet, main, [LIBS="$LIBS -linet"])
    AC_CHECK_HEADER(net/errno.h, [
	AC_DEFINE(HAVE_NET_ERRNO_H, 1, [Do we have <net/errno.h>?])])

    #--------------------------------------------------------------------
    #	Check for the existence of the -lsocket and -lnsl libraries.
    #	The order here is important, so that they end up in the right
    #	order in the command line generated by make.  Here are some
    #	special considerations:
    #	1. Use "connect" and "accept" to check for -lsocket, and
    #	   "gethostbyname" to check for -lnsl.
    #	2. Use each function name only once:  can't redo a check because
    #	   autoconf caches the results of the last check and won't redo it.
    #	3. Use -lnsl and -lsocket only if they supply procedures that
    #	   aren't already present in the normal libraries.  This is because
    #	   IRIX 5.2 has libraries, but they aren't needed and they're
    #	   bogus:  they goof up name resolution if used.
    #	4. On some SVR4 systems, can't use -lsocket without -lnsl too.
    #	   To get around this problem, check for both libraries together
    #	   if -lsocket doesn't work by itself.
    #--------------------------------------------------------------------

    tcl_checkBoth=0
    AC_CHECK_FUNC(connect, tcl_checkSocket=0, tcl_checkSocket=1)
    if test "$tcl_checkSocket" = 1; then
	AC_CHECK_FUNC(setsockopt, , [AC_CHECK_LIB(socket, setsockopt,
	    LIBS="$LIBS -lsocket", tcl_checkBoth=1)])
    fi
    if test "$tcl_checkBoth" = 1; then
	tk_oldLibs=$LIBS
	LIBS="$LIBS -lsocket -lnsl"
	AC_CHECK_FUNC(accept, tcl_checkNsl=0, [LIBS=$tk_oldLibs])
    fi
    AC_CHECK_FUNC(gethostbyname, , [AC_CHECK_LIB(nsl, gethostbyname,
	    [LIBS="$LIBS -lnsl"])])

    AC_DEFINE(_REENTRANT, 1, [Do we want the reentrant OS API?])
    AC_DEFINE(_THREAD_SAFE, 1, [Do we want the thread-safe OS API?])
    AC_CHECK_LIB(pthread,pthread_mutex_init,tcl_ok=yes,tcl_ok=no)
    if test "$tcl_ok" = "no"; then
	# Check a little harder for __pthread_mutex_init in the same
	# library, as some systems hide it there until pthread.h is
	# defined.  We could alternatively do an AC_TRY_COMPILE with
	# pthread.h, but that will work with libpthread really doesn't
	# exist, like AIX 4.2.  [Bug: 4359]
	AC_CHECK_LIB(pthread, __pthread_mutex_init,
		tcl_ok=yes, tcl_ok=no)
    fi

    if test "$tcl_ok" = "yes"; then
	# The space is needed
	THREADS_LIBS=" -lpthread"
    else
	AC_CHECK_LIB(pthreads, pthread_mutex_init,
	_ok=yes, tcl_ok=no)
	if test "$tcl_ok" = "yes"; then
	    # The space is needed
	    THREADS_LIBS=" -lpthreads"
	else
	    AC_CHECK_LIB(c, pthread_mutex_init,
		    tcl_ok=yes, tcl_ok=no)
	    if test "$tcl_ok" = "no"; then
		AC_CHECK_LIB(c_r, pthread_mutex_init,
			tcl_ok=yes, tcl_ok=no)
		if test "$tcl_ok" = "yes"; then
		    # The space is needed
		    THREADS_LIBS=" -pthread"
		else
		    AC_MSG_WARN([Don't know how to find pthread lib on your system - you must edit the LIBS in the Makefile...])
		fi
	    fi
	fi
    fi

    # Does the pthread-implementation provide
    # 'pthread_attr_setstacksize' ?

    ac_saved_libs=$LIBS
    LIBS="$LIBS $THREADS_LIBS"
    AC_CHECK_FUNCS(pthread_attr_setstacksize pthread_atfork)
    LIBS=$ac_saved_libs

    # TIP #509
    AC_CHECK_DECLS([PTHREAD_MUTEX_RECURSIVE],tcl_ok=yes,tcl_ok=no, [[#include <pthread.h>]])
])

#--------------------------------------------------------------------
# SC_TCL_EARLY_FLAGS
#
#	Check for what flags are needed to be passed so the correct OS
#	features are available.
#
# Arguments:
#	None
#
# Results:
#
#	Might define the following vars:
#		_ISOC99_SOURCE
#		_LARGEFILE64_SOURCE
#		_LARGEFILE_SOURCE64
#
#--------------------------------------------------------------------

AC_DEFUN([SC_TCL_EARLY_FLAG],[
    AC_CACHE_VAL([tcl_cv_flag_]translit($1,[A-Z],[a-z]),
	AC_COMPILE_IFELSE([AC_LANG_PROGRAM([[$2]], [[$3]])],
	    [tcl_cv_flag_]translit($1,[A-Z],[a-z])=no,[AC_COMPILE_IFELSE([AC_LANG_PROGRAM([[[#define ]$1[ 1
]$2]], [[$3]])],
	[tcl_cv_flag_]translit($1,[A-Z],[a-z])=yes,
	[tcl_cv_flag_]translit($1,[A-Z],[a-z])=no)]))
    if test ["x${tcl_cv_flag_]translit($1,[A-Z],[a-z])[}" = "xyes"] ; then
	AC_DEFINE($1, 1, [Add the ]$1[ flag when building])
	tcl_flags="$tcl_flags $1"
    fi
])

AC_DEFUN([SC_TCL_EARLY_FLAGS],[
    AC_MSG_CHECKING([for required early compiler flags])
    tcl_flags=""
    SC_TCL_EARLY_FLAG(_ISOC99_SOURCE,[#include <stdlib.h>],
	[char *p = (char *)strtoll; char *q = (char *)strtoull;])
    SC_TCL_EARLY_FLAG(_LARGEFILE64_SOURCE,[#include <sys/stat.h>],
	[struct stat64 buf; int i = stat64("/", &buf);])
    SC_TCL_EARLY_FLAG(_LARGEFILE_SOURCE64,[#include <sys/stat.h>],
	[char *p = (char *)open64;])
    if test "x${tcl_flags}" = "x" ; then
	AC_MSG_RESULT([none])
    else
	AC_MSG_RESULT([${tcl_flags}])
    fi
])

#--------------------------------------------------------------------
# SC_TCL_64BIT_FLAGS
#
#	Check for what is defined in the way of 64-bit features.
#
# Arguments:
#	None
#
# Results:
#
#	Might define the following vars:
#		TCL_WIDE_INT_IS_LONG
#		HAVE_STRUCT_DIRENT64, HAVE_DIR64
#		HAVE_STRUCT_STAT64
#		HAVE_TYPE_OFF64_T
#
#--------------------------------------------------------------------

AC_DEFUN([SC_TCL_64BIT_FLAGS], [
    AC_MSG_CHECKING([for 64-bit integer type])
    AC_CACHE_VAL(tcl_cv_type_64bit,[
	tcl_cv_type_64bit=none
	# See if we could use long anyway  Note that we substitute in the
	# type that is our current guess for a 64-bit type inside this check
	# program, so it should be modified only carefully...
        AC_COMPILE_IFELSE([AC_LANG_PROGRAM([[]], [[switch (0) {
            case 1: case (sizeof(long long)==sizeof(long)): ;
        }]])],[tcl_cv_type_64bit="long long"],[])])
    if test "${tcl_cv_type_64bit}" = none ; then
	AC_DEFINE(TCL_WIDE_INT_IS_LONG, 1, [Do 'long' and 'long long' have the same size (64-bit)?])
	AC_MSG_RESULT([yes])
    else
	# Now check for auxiliary declarations
	AC_CACHE_CHECK([for struct dirent64], tcl_cv_struct_dirent64,[
	    AC_COMPILE_IFELSE([AC_LANG_PROGRAM([[#include <sys/types.h>
#include <dirent.h>]], [[struct dirent64 p;]])],
		[tcl_cv_struct_dirent64=yes],[tcl_cv_struct_dirent64=no])])
	if test "x${tcl_cv_struct_dirent64}" = "xyes" ; then
	    AC_DEFINE(HAVE_STRUCT_DIRENT64, 1, [Is 'struct dirent64' in <sys/types.h>?])
	fi

	AC_CACHE_CHECK([for DIR64], tcl_cv_DIR64,[
	    AC_COMPILE_IFELSE([AC_LANG_PROGRAM([[#include <sys/types.h>
#include <dirent.h>]], [[struct dirent64 *p; DIR64 d = opendir64(".");
            p = readdir64(d); rewinddir64(d); closedir64(d);]])],
		[tcl_cv_DIR64=yes], [tcl_cv_DIR64=no])])
	if test "x${tcl_cv_DIR64}" = "xyes" ; then
	    AC_DEFINE(HAVE_DIR64, 1, [Is 'DIR64' in <sys/types.h>?])
	fi

	AC_CACHE_CHECK([for struct stat64], tcl_cv_struct_stat64,[
	    AC_COMPILE_IFELSE([AC_LANG_PROGRAM([[#include <sys/stat.h>]], [[struct stat64 p;
]])],
		[tcl_cv_struct_stat64=yes], [tcl_cv_struct_stat64=no])])
	if test "x${tcl_cv_struct_stat64}" = "xyes" ; then
	    AC_DEFINE(HAVE_STRUCT_STAT64, 1, [Is 'struct stat64' in <sys/stat.h>?])
	fi

	AC_CHECK_FUNCS(open64 lseek64)
	AC_MSG_CHECKING([for off64_t])
	AC_CACHE_VAL(tcl_cv_type_off64_t,[
	    AC_COMPILE_IFELSE([AC_LANG_PROGRAM([[#include <sys/types.h>]], [[off64_t offset;
]])],
		[tcl_cv_type_off64_t=yes], [tcl_cv_type_off64_t=no])])
	dnl Define HAVE_TYPE_OFF64_T only when the off64_t type and the
	dnl functions lseek64 and open64 are defined.
	if test "x${tcl_cv_type_off64_t}" = "xyes" && \
	        test "x${ac_cv_func_lseek64}" = "xyes" && \
	        test "x${ac_cv_func_open64}" = "xyes" ; then
	    AC_DEFINE(HAVE_TYPE_OFF64_T, 1, [Is off64_t in <sys/types.h>?])
	    AC_MSG_RESULT([yes])
	else
	    AC_MSG_RESULT([no])
	fi
    fi
])

#--------------------------------------------------------------------
# SC_TCL_CFG_ENCODING	TIP #59
#
#	Declare the encoding to use for embedded configuration information.
#
# Arguments:
#	None.
#
# Results:
#	Might append to the following vars:
#		DEFS	(implicit)
#
#	Will define the following vars:
#		TCL_CFGVAL_ENCODING
#
#--------------------------------------------------------------------

AC_DEFUN([SC_TCL_CFG_ENCODING], [
    AC_ARG_WITH(encoding,
	AS_HELP_STRING([--with-encoding],
	    [encoding for configuration values (default: utf-8)]),
	[with_tcencoding=${withval}])

    if test x"${with_tcencoding}" != x ; then
	AC_DEFINE_UNQUOTED(TCL_CFGVAL_ENCODING,"${with_tcencoding}",
	    [What encoding should be used for embedded configuration info?])
    else
	AC_DEFINE(TCL_CFGVAL_ENCODING,"utf-8",
	    [What encoding should be used for embedded configuration info?])
    fi
])

#--------------------------------------------------------------------
# SC_TCL_CHECK_BROKEN_FUNC
#
#	Check for broken function.
#
# Arguments:
#	funcName - function to test for
#	advancedTest - the advanced test to run if the function is present
#
# Results:
#	Might cause compatibility versions of the function to be used.
#	Might affect the following vars:
#		USE_COMPAT	(implicit)
#
#--------------------------------------------------------------------

AC_DEFUN([SC_TCL_CHECK_BROKEN_FUNC],[
    AC_CHECK_FUNC($1, tcl_ok=1, tcl_ok=0)
    if test ["$tcl_ok"] = 1; then
	AC_CACHE_CHECK([proper ]$1[ implementation], [tcl_cv_]$1[_unbroken],
	    AC_RUN_IFELSE([AC_LANG_SOURCE([[[
#include <stdlib.h>
#include <string.h>
int main() {]$2[}]]])],[tcl_cv_$1_unbroken=ok],
		[tcl_cv_$1_unbroken=broken],[tcl_cv_$1_unbroken=unknown]))
	if test ["$tcl_cv_]$1[_unbroken"] = "ok"; then
	    tcl_ok=1
	else
	    tcl_ok=0
	fi
    fi
    if test ["$tcl_ok"] = 0; then
	AC_LIBOBJ($1)
	USE_COMPAT=1
    fi
])

#--------------------------------------------------------------------
# SC_TCL_GETHOSTBYADDR_R
#
#	Check if we have MT-safe variant of gethostbyaddr().
#
# Arguments:
#	None
#
# Results:
#
#	Might define the following vars:
#		HAVE_GETHOSTBYADDR_R
#		HAVE_GETHOSTBYADDR_R_7
#		HAVE_GETHOSTBYADDR_R_8
#
#--------------------------------------------------------------------

AC_DEFUN([SC_TCL_GETHOSTBYADDR_R], [
    # Avoids picking hidden internal symbol from libc
    SC_TCL_GETHOSTBYADDR_R_DECL

    if test "$tcl_cv_api_gethostbyaddr_r" = yes; then
	SC_TCL_GETHOSTBYADDR_R_TYPE
    fi
])

AC_DEFUN([SC_TCL_GETHOSTBYADDR_R_DECL], [AC_CHECK_DECLS(gethostbyaddr_r, [
    tcl_cv_api_gethostbyaddr_r=yes],[tcl_cv_api_gethostbyaddr_r=no],[#include <netdb.h>])
])

AC_DEFUN([SC_TCL_GETHOSTBYADDR_R_TYPE], [AC_CHECK_FUNC(gethostbyaddr_r, [
    AC_CACHE_CHECK([for gethostbyaddr_r with 7 args], tcl_cv_api_gethostbyaddr_r_7, [
    AC_COMPILE_IFELSE([AC_LANG_PROGRAM([[
	#include <netdb.h>
    ]], [[
	char *addr;
	int length;
	int type;
	struct hostent *result;
	char buffer[2048];
	int buflen = 2048;
	int h_errnop;

	(void) gethostbyaddr_r(addr, length, type, result, buffer, buflen,
			       &h_errnop);
    ]])],[tcl_cv_api_gethostbyaddr_r_7=yes],[tcl_cv_api_gethostbyaddr_r_7=no])])
    tcl_ok=$tcl_cv_api_gethostbyaddr_r_7
    if test "$tcl_ok" = yes; then
	AC_DEFINE(HAVE_GETHOSTBYADDR_R_7, 1,
	    [Define to 1 if gethostbyaddr_r takes 7 args.])
    else
	AC_CACHE_CHECK([for gethostbyaddr_r with 8 args], tcl_cv_api_gethostbyaddr_r_8, [
	AC_COMPILE_IFELSE([AC_LANG_PROGRAM([[
	    #include <netdb.h>
	]], [[
	    char *addr;
	    int length;
	    int type;
	    struct hostent *result, *resultp;
	    char buffer[2048];
	    int buflen = 2048;
	    int h_errnop;

	    (void) gethostbyaddr_r(addr, length, type, result, buffer, buflen,
				   &resultp, &h_errnop);
	]])],[tcl_cv_api_gethostbyaddr_r_8=yes],[tcl_cv_api_gethostbyaddr_r_8=no])])
	tcl_ok=$tcl_cv_api_gethostbyaddr_r_8
	if test "$tcl_ok" = yes; then
	    AC_DEFINE(HAVE_GETHOSTBYADDR_R_8, 1,
		[Define to 1 if gethostbyaddr_r takes 8 args.])
	fi
    fi
    if test "$tcl_ok" = yes; then
	AC_DEFINE(HAVE_GETHOSTBYADDR_R, 1,
	    [Define to 1 if gethostbyaddr_r is available.])
    fi
])])

#--------------------------------------------------------------------
# SC_TCL_GETHOSTBYNAME_R
#
#	Check to see what variant of gethostbyname_r() we have.
#	Based on David Arnold's example from the comp.programming.threads
#	FAQ Q213
#
# Arguments:
#	None
#
# Results:
#
#	Might define the following vars:
#		HAVE_GETHOSTBYNAME_R
#		HAVE_GETHOSTBYNAME_R_3
#		HAVE_GETHOSTBYNAME_R_5
#		HAVE_GETHOSTBYNAME_R_6
#
#--------------------------------------------------------------------

AC_DEFUN([SC_TCL_GETHOSTBYNAME_R], [
    # Avoids picking hidden internal symbol from libc
    SC_TCL_GETHOSTBYNAME_R_DECL

    if test "$tcl_cv_api_gethostbyname_r" = yes; then
	SC_TCL_GETHOSTBYNAME_R_TYPE
    fi
])

AC_DEFUN([SC_TCL_GETHOSTBYNAME_R_DECL], [AC_CHECK_DECLS(gethostbyname_r, [
    tcl_cv_api_gethostbyname_r=yes],[tcl_cv_api_gethostbyname_r=no],[#include <netdb.h>])
])

AC_DEFUN([SC_TCL_GETHOSTBYNAME_R_TYPE], [AC_CHECK_FUNC(gethostbyname_r, [
    AC_CACHE_CHECK([for gethostbyname_r with 6 args], tcl_cv_api_gethostbyname_r_6, [
    AC_COMPILE_IFELSE([AC_LANG_PROGRAM([[
	#include <netdb.h>
    ]], [[
	char *name;
	struct hostent *he, *res;
	char buffer[2048];
	int buflen = 2048;
	int h_errnop;

	(void) gethostbyname_r(name, he, buffer, buflen, &res, &h_errnop);
    ]])],[tcl_cv_api_gethostbyname_r_6=yes],[tcl_cv_api_gethostbyname_r_6=no])])
    tcl_ok=$tcl_cv_api_gethostbyname_r_6
    if test "$tcl_ok" = yes; then
	AC_DEFINE(HAVE_GETHOSTBYNAME_R_6, 1,
	    [Define to 1 if gethostbyname_r takes 6 args.])
    else
	AC_CACHE_CHECK([for gethostbyname_r with 5 args], tcl_cv_api_gethostbyname_r_5, [
	AC_COMPILE_IFELSE([AC_LANG_PROGRAM([[
	    #include <netdb.h>
	]], [[
	    char *name;
	    struct hostent *he;
	    char buffer[2048];
	    int buflen = 2048;
	    int h_errnop;

	    (void) gethostbyname_r(name, he, buffer, buflen, &h_errnop);
	]])],[tcl_cv_api_gethostbyname_r_5=yes],[tcl_cv_api_gethostbyname_r_5=no])])
	tcl_ok=$tcl_cv_api_gethostbyname_r_5
	if test "$tcl_ok" = yes; then
	    AC_DEFINE(HAVE_GETHOSTBYNAME_R_5, 1,
		[Define to 1 if gethostbyname_r takes 5 args.])
	else
	    AC_CACHE_CHECK([for gethostbyname_r with 3 args], tcl_cv_api_gethostbyname_r_3, [
	    AC_COMPILE_IFELSE([AC_LANG_PROGRAM([[
		#include <netdb.h>
	    ]], [[
		char *name;
		struct hostent *he;
		struct hostent_data data;

		(void) gethostbyname_r(name, he, &data);
	    ]])],[tcl_cv_api_gethostbyname_r_3=yes],[tcl_cv_api_gethostbyname_r_3=no])])
	    tcl_ok=$tcl_cv_api_gethostbyname_r_3
	    if test "$tcl_ok" = yes; then
		AC_DEFINE(HAVE_GETHOSTBYNAME_R_3, 1,
		    [Define to 1 if gethostbyname_r takes 3 args.])
	    fi
	fi
    fi
    if test "$tcl_ok" = yes; then
	AC_DEFINE(HAVE_GETHOSTBYNAME_R, 1,
	    [Define to 1 if gethostbyname_r is available.])
    fi
])])

#--------------------------------------------------------------------
# SC_TCL_GETPWUID_R
#
#	Check if we have MT-safe variant of getpwuid() and if yes,
#	which one exactly.
#
# Arguments:
#	None
#
# Results:
#
#	Might define the following vars:
#		HAVE_GETPWUID_R
#		HAVE_GETPWUID_R_4
#		HAVE_GETPWUID_R_5
#
#--------------------------------------------------------------------

AC_DEFUN([SC_TCL_GETPWUID_R], [AC_CHECK_FUNC(getpwuid_r, [
    AC_CACHE_CHECK([for getpwuid_r with 5 args], tcl_cv_api_getpwuid_r_5, [
    AC_COMPILE_IFELSE([AC_LANG_PROGRAM([[
	#include <sys/types.h>
	#include <pwd.h>
    ]], [[
	uid_t uid;
	struct passwd pw, *pwp;
	char buf[512];
	int buflen = 512;

	(void) getpwuid_r(uid, &pw, buf, buflen, &pwp);
    ]])],[tcl_cv_api_getpwuid_r_5=yes],[tcl_cv_api_getpwuid_r_5=no])])
    tcl_ok=$tcl_cv_api_getpwuid_r_5
    if test "$tcl_ok" = yes; then
	AC_DEFINE(HAVE_GETPWUID_R_5, 1,
	    [Define to 1 if getpwuid_r takes 5 args.])
    else
	AC_CACHE_CHECK([for getpwuid_r with 4 args], tcl_cv_api_getpwuid_r_4, [
	AC_COMPILE_IFELSE([AC_LANG_PROGRAM([[
	    #include <sys/types.h>
	    #include <pwd.h>
	]], [[
	    uid_t uid;
	    struct passwd pw;
	    char buf[512];
	    int buflen = 512;

	    (void)getpwnam_r(uid, &pw, buf, buflen);
	]])],[tcl_cv_api_getpwuid_r_4=yes],[tcl_cv_api_getpwuid_r_4=no])])
	tcl_ok=$tcl_cv_api_getpwuid_r_4
	if test "$tcl_ok" = yes; then
	    AC_DEFINE(HAVE_GETPWUID_R_4, 1,
		[Define to 1 if getpwuid_r takes 4 args.])
	fi
    fi
    if test "$tcl_ok" = yes; then
	AC_DEFINE(HAVE_GETPWUID_R, 1,
	    [Define to 1 if getpwuid_r is available.])
    fi
])])

#--------------------------------------------------------------------
# SC_TCL_GETPWNAM_R
#
#	Check if we have MT-safe variant of getpwnam() and if yes,
#	which one exactly.
#
# Arguments:
#	None
#
# Results:
#
#	Might define the following vars:
#		HAVE_GETPWNAM_R
#		HAVE_GETPWNAM_R_4
#		HAVE_GETPWNAM_R_5
#
#--------------------------------------------------------------------

AC_DEFUN([SC_TCL_GETPWNAM_R], [AC_CHECK_FUNC(getpwnam_r, [
    AC_CACHE_CHECK([for getpwnam_r with 5 args], tcl_cv_api_getpwnam_r_5, [
    AC_COMPILE_IFELSE([AC_LANG_PROGRAM([[
	#include <sys/types.h>
	#include <pwd.h>
    ]], [[
	char *name;
	struct passwd pw, *pwp;
	char buf[512];
	int buflen = 512;

	(void) getpwnam_r(name, &pw, buf, buflen, &pwp);
    ]])],[tcl_cv_api_getpwnam_r_5=yes],[tcl_cv_api_getpwnam_r_5=no])])
    tcl_ok=$tcl_cv_api_getpwnam_r_5
    if test "$tcl_ok" = yes; then
	AC_DEFINE(HAVE_GETPWNAM_R_5, 1,
	    [Define to 1 if getpwnam_r takes 5 args.])
    else
	AC_CACHE_CHECK([for getpwnam_r with 4 args], tcl_cv_api_getpwnam_r_4, [
	AC_COMPILE_IFELSE([AC_LANG_PROGRAM([[
	    #include <sys/types.h>
	    #include <pwd.h>
	]], [[
	    char *name;
	    struct passwd pw;
	    char buf[512];
	    int buflen = 512;

	    (void)getpwnam_r(name, &pw, buf, buflen);
	]])],[tcl_cv_api_getpwnam_r_4=yes],[tcl_cv_api_getpwnam_r_4=no])])
	tcl_ok=$tcl_cv_api_getpwnam_r_4
	if test "$tcl_ok" = yes; then
	    AC_DEFINE(HAVE_GETPWNAM_R_4, 1,
		[Define to 1 if getpwnam_r takes 4 args.])
	fi
    fi
    if test "$tcl_ok" = yes; then
	AC_DEFINE(HAVE_GETPWNAM_R, 1,
	    [Define to 1 if getpwnam_r is available.])
    fi
])])

#--------------------------------------------------------------------
# SC_TCL_GETGRGID_R
#
#	Check if we have MT-safe variant of getgrgid() and if yes,
#	which one exactly.
#
# Arguments:
#	None
#
# Results:
#
#	Might define the following vars:
#		HAVE_GETGRGID_R
#		HAVE_GETGRGID_R_4
#		HAVE_GETGRGID_R_5
#
#--------------------------------------------------------------------

AC_DEFUN([SC_TCL_GETGRGID_R], [AC_CHECK_FUNC(getgrgid_r, [
    AC_CACHE_CHECK([for getgrgid_r with 5 args], tcl_cv_api_getgrgid_r_5, [
    AC_COMPILE_IFELSE([AC_LANG_PROGRAM([[
	#include <sys/types.h>
	#include <grp.h>
    ]], [[
	gid_t gid;
	struct group gr, *grp;
	char buf[512];
	int buflen = 512;

	(void) getgrgid_r(gid, &gr, buf, buflen, &grp);
    ]])],[tcl_cv_api_getgrgid_r_5=yes],[tcl_cv_api_getgrgid_r_5=no])])
    tcl_ok=$tcl_cv_api_getgrgid_r_5
    if test "$tcl_ok" = yes; then
	AC_DEFINE(HAVE_GETGRGID_R_5, 1,
	    [Define to 1 if getgrgid_r takes 5 args.])
    else
	AC_CACHE_CHECK([for getgrgid_r with 4 args], tcl_cv_api_getgrgid_r_4, [
	AC_COMPILE_IFELSE([AC_LANG_PROGRAM([[
	    #include <sys/types.h>
	    #include <grp.h>
	]], [[
	    gid_t gid;
	    struct group gr;
	    char buf[512];
	    int buflen = 512;

	    (void)getgrgid_r(gid, &gr, buf, buflen);
	]])],[tcl_cv_api_getgrgid_r_4=yes],[tcl_cv_api_getgrgid_r_4=no])])
	tcl_ok=$tcl_cv_api_getgrgid_r_4
	if test "$tcl_ok" = yes; then
	    AC_DEFINE(HAVE_GETGRGID_R_4, 1,
		[Define to 1 if getgrgid_r takes 4 args.])
	fi
    fi
    if test "$tcl_ok" = yes; then
	AC_DEFINE(HAVE_GETGRGID_R, 1,
	    [Define to 1 if getgrgid_r is available.])
    fi
])])

#--------------------------------------------------------------------
# SC_TCL_GETGRNAM_R
#
#	Check if we have MT-safe variant of getgrnam() and if yes,
#	which one exactly.
#
# Arguments:
#	None
#
# Results:
#
#	Might define the following vars:
#		HAVE_GETGRNAM_R
#		HAVE_GETGRNAM_R_4
#		HAVE_GETGRNAM_R_5
#
#--------------------------------------------------------------------

AC_DEFUN([SC_TCL_GETGRNAM_R], [AC_CHECK_FUNC(getgrnam_r, [
    AC_CACHE_CHECK([for getgrnam_r with 5 args], tcl_cv_api_getgrnam_r_5, [
    AC_COMPILE_IFELSE([AC_LANG_PROGRAM([[
	#include <sys/types.h>
	#include <grp.h>
    ]], [[
	char *name;
	struct group gr, *grp;
	char buf[512];
	int buflen = 512;

	(void) getgrnam_r(name, &gr, buf, buflen, &grp);
    ]])],[tcl_cv_api_getgrnam_r_5=yes],[tcl_cv_api_getgrnam_r_5=no])])
    tcl_ok=$tcl_cv_api_getgrnam_r_5
    if test "$tcl_ok" = yes; then
	AC_DEFINE(HAVE_GETGRNAM_R_5, 1,
	    [Define to 1 if getgrnam_r takes 5 args.])
    else
	AC_CACHE_CHECK([for getgrnam_r with 4 args], tcl_cv_api_getgrnam_r_4, [
	AC_COMPILE_IFELSE([AC_LANG_PROGRAM([[
	    #include <sys/types.h>
	    #include <grp.h>
	]], [[
	    char *name;
	    struct group gr;
	    char buf[512];
	    int buflen = 512;

	    (void)getgrnam_r(name, &gr, buf, buflen);
	]])],[tcl_cv_api_getgrnam_r_4=yes],[tcl_cv_api_getgrnam_r_4=no])])
	tcl_ok=$tcl_cv_api_getgrnam_r_4
	if test "$tcl_ok" = yes; then
	    AC_DEFINE(HAVE_GETGRNAM_R_4, 1,
		[Define to 1 if getgrnam_r takes 4 args.])
	fi
    fi
    if test "$tcl_ok" = yes; then
	AC_DEFINE(HAVE_GETGRNAM_R, 1,
	    [Define to 1 if getgrnam_r is available.])
    fi
])])

AC_DEFUN([SC_TCL_IPV6],[
	NEED_FAKE_RFC2553=0
	AC_CHECK_FUNCS(getnameinfo getaddrinfo freeaddrinfo gai_strerror,,[NEED_FAKE_RFC2553=1])
	AC_CHECK_TYPES([
		struct addrinfo,
		struct in6_addr,
		struct sockaddr_in6,
		struct sockaddr_storage],,[NEED_FAKE_RFC2553=1],[[
#include <sys/types.h>
#include <sys/socket.h>
#include <netinet/in.h>
#include <netdb.h>
]])
if test "x$NEED_FAKE_RFC2553" = "x1"; then
   AC_DEFINE([NEED_FAKE_RFC2553], 1,
        [Use compat implementation of getaddrinfo() and friends])
   AC_LIBOBJ([fake-rfc2553])
   AC_CHECK_FUNC(strlcpy)
fi
])

#------------------------------------------------------------------------
# SC_CC_FOR_BUILD
#	For cross compiles, locate a C compiler that can generate native binaries.
#
# Arguments:
#	none
#
# Results:
#	Substitutes the following vars:
#		CC_FOR_BUILD
#		EXEEXT_FOR_BUILD
#------------------------------------------------------------------------

dnl Get a default for CC_FOR_BUILD to put into Makefile.
AC_DEFUN([AX_CC_FOR_BUILD],[# Put a plausible default for CC_FOR_BUILD in Makefile.
    if test -z "$CC_FOR_BUILD"; then
      if test "x$cross_compiling" = "xno"; then
        CC_FOR_BUILD='$(CC)'
      else
        AC_MSG_CHECKING([for gcc])
        AC_CACHE_VAL(ac_cv_path_cc, [
            search_path=`echo ${PATH} | sed -e 's/:/ /g'`
            for dir in $search_path ; do
                for j in `ls -r $dir/gcc 2> /dev/null` \
                        `ls -r $dir/gcc 2> /dev/null` ; do
                    if test x"$ac_cv_path_cc" = x ; then
                        if test -f "$j" ; then
                            ac_cv_path_cc=$j
                            break
                        fi
                    fi
                done
            done
        ])
      fi
    fi
    AC_SUBST(CC_FOR_BUILD)
    # Also set EXEEXT_FOR_BUILD.
    if test "x$cross_compiling" = "xno"; then
      EXEEXT_FOR_BUILD='$(EXEEXT)'
      OBJEXT_FOR_BUILD='$(OBJEXT)'
    else
      OBJEXT_FOR_BUILD='.no'
      AC_CACHE_CHECK([for build system executable suffix], bfd_cv_build_exeext,
        [rm -f conftest*
         echo 'int main () { return 0; }' > conftest.c
         bfd_cv_build_exeext=
         ${CC_FOR_BUILD} -o conftest conftest.c 1>&5 2>&5
         for file in conftest.*; do
           case $file in
           *.c | *.o | *.obj | *.ilk | *.pdb) ;;
           *) bfd_cv_build_exeext=`echo $file | sed -e s/conftest//` ;;
           esac
         done
         rm -f conftest*
         test x"${bfd_cv_build_exeext}" = x && bfd_cv_build_exeext=no])
      EXEEXT_FOR_BUILD=""
      test x"${bfd_cv_build_exeext}" != xno && EXEEXT_FOR_BUILD=${bfd_cv_build_exeext}
    fi
    AC_SUBST(EXEEXT_FOR_BUILD)])dnl
    AC_SUBST(OBJEXT_FOR_BUILD)])dnl
])


#------------------------------------------------------------------------
# SC_ZIPFS_SUPPORT
#	Locate a zip encoder installed on the system path, or none.
#
# Arguments:
#	none
#
# Results:
#	Substitutes the following vars:
#       MACHER_PROG
#       ZIP_PROG
#       ZIP_PROG_OPTIONS
#       ZIP_PROG_VFSSEARCH
#       ZIP_INSTALL_OBJS
#------------------------------------------------------------------------

AC_DEFUN([SC_ZIPFS_SUPPORT], [
    MACHER_PROG=""
    ZIP_PROG=""
    ZIP_PROG_OPTIONS=""
    ZIP_PROG_VFSSEARCH=""
    ZIP_INSTALL_OBJS=""

    AC_MSG_CHECKING([for macher])
    AC_CACHE_VAL(ac_cv_path_macher, [
    search_path=`echo ${PATH} | sed -e 's/:/ /g'`
    for dir in $search_path ; do
        for j in `ls -r $dir/macher 2> /dev/null` \
            `ls -r $dir/macher 2> /dev/null` ; do
        if test x"$ac_cv_path_macher" = x ; then
            if test -f "$j" ; then
            ac_cv_path_macher=$j
            break
            fi
        fi
        done
    done
    ])
    if test -f "$ac_cv_path_macher" ; then
        MACHER_PROG="$ac_cv_path_macher"
        AC_MSG_RESULT([$MACHER_PROG])
        AC_MSG_RESULT([Found macher in environment])
    fi
    AC_MSG_CHECKING([for zip])
    AC_CACHE_VAL(ac_cv_path_zip, [
    search_path=`echo ${PATH} | sed -e 's/:/ /g'`
    for dir in $search_path ; do
        for j in `ls -r $dir/zip 2> /dev/null` \
            `ls -r $dir/zip 2> /dev/null` ; do
        if test x"$ac_cv_path_zip" = x ; then
            if test -f "$j" ; then
            ac_cv_path_zip=$j
            break
            fi
        fi
        done
    done
    ])
    if test -f "$ac_cv_path_zip" ; then
        ZIP_PROG="$ac_cv_path_zip"
        AC_MSG_RESULT([$ZIP_PROG])
        ZIP_PROG_OPTIONS="-rq"
        ZIP_PROG_VFSSEARCH="*"
        AC_MSG_RESULT([Found INFO Zip in environment])
        # Use standard arguments for zip
    else
        # It is not an error if an installed version of Zip can't be located.
        # We can use the locally distributed minizip instead
        ZIP_PROG="./minizip${EXEEXT_FOR_BUILD}"
        ZIP_PROG_OPTIONS="-o -r"
        ZIP_PROG_VFSSEARCH="*"
        ZIP_INSTALL_OBJS="minizip${EXEEXT_FOR_BUILD}"
        AC_MSG_RESULT([No zip found on PATH. Building minizip])
    fi
    AC_SUBST(MACHER_PROG)
    AC_SUBST(ZIP_PROG)
    AC_SUBST(ZIP_PROG_OPTIONS)
    AC_SUBST(ZIP_PROG_VFSSEARCH)
    AC_SUBST(ZIP_INSTALL_OBJS)
])

# Local Variables:
# mode: autoconf
# End:<|MERGE_RESOLUTION|>--- conflicted
+++ resolved
@@ -1262,13 +1262,8 @@
 	        ])
 	    ])
 	    ;;
-<<<<<<< HEAD
-	Linux*|GNU*|NetBSD-Debian)
+	Linux*|GNU*|NetBSD-Debian|DragonFly-*|FreeBSD-*)
 	    SHLIB_CFLAGS="-fPIC -fno-common"
-=======
-	Linux*|GNU*|NetBSD-Debian|DragonFly-*|FreeBSD-*)
-	    SHLIB_CFLAGS="-fPIC"
->>>>>>> d9aca414
 	    SHLIB_SUFFIX=".so"
 
 	    CFLAGS_OPTIMIZE="-O2"
@@ -1373,33 +1368,6 @@
 	    CFLAGS="$CFLAGS -pthread"
 	    LDFLAGS="$LDFLAGS -pthread"
 	    ;;
-<<<<<<< HEAD
-	DragonFly-*|FreeBSD-*)
-	    # This configuration from FreeBSD Ports.
-	    SHLIB_LD="${CC} -shared"
-	    SHLIB_LD_LIBS="${SHLIB_LD_LIBS} -Wl,-soname,\$[@]"
-	    SHLIB_SUFFIX=".so"
-	    DL_OBJS="tclLoadDl.o"
-	    DL_LIBS=""
-	    AS_IF([test $doRpath = yes], [
-		CC_SEARCH_FLAGS='"-Wl,-rpath,${LIB_RUNTIME_DIR}"'
-		LD_SEARCH_FLAGS='"-Wl,-rpath,${LIB_RUNTIME_DIR}"'])
-	    # The -pthread needs to go in the LDFLAGS, not LIBS
-	    LIBS=`echo $LIBS | sed s/-pthread//`
-	    CFLAGS="$CFLAGS $PTHREAD_CFLAGS"
-	    LDFLAGS="$LDFLAGS $PTHREAD_LIBS"
-	    case $system in
-	    FreeBSD-3.*)
-		# Version numbers are dot-stripped by system policy.
-		TCL_TRIM_DOTS=`echo ${VERSION} | tr -d .`
-		UNSHARED_LIB_SUFFIX='${TCL_TRIM_DOTS}.a'
-		SHARED_LIB_SUFFIX='${TCL_TRIM_DOTS}.so'
-		TCL_LIB_VERSIONS_OK=nodots
-		;;
-	    esac
-	    ;;
-=======
->>>>>>> d9aca414
 	Darwin-*)
 	    CFLAGS_OPTIMIZE="-Os"
 	    SHLIB_CFLAGS="-fno-common"
