#------------------------------------------------------------------------
# SC_PATH_TCLCONFIG --
#
#	Locate the tclConfig.sh file and perform a sanity check on
#	the Tcl compile flags
#
# Arguments:
#	none
#
# Results:
#
#	Adds the following arguments to configure:
#		--with-tcl=...
#
#	Defines the following vars:
#		TCL_BIN_DIR	Full path to the directory containing
#				the tclConfig.sh file
#------------------------------------------------------------------------

AC_DEFUN([SC_PATH_TCLCONFIG], [
    #
    # Ok, lets find the tcl configuration
    # First, look for one uninstalled.
    # the alternative search directory is invoked by --with-tcl
    #

    if test x"${no_tcl}" = x ; then
	# we reset no_tcl in case something fails here
	no_tcl=true
	AC_ARG_WITH(tcl,
	    AC_HELP_STRING([--with-tcl],
		[directory containing tcl configuration (tclConfig.sh)]),
	    with_tclconfig="${withval}")
	AC_MSG_CHECKING([for Tcl configuration])
	AC_CACHE_VAL(ac_cv_c_tclconfig,[

	    # First check to see if --with-tcl was specified.
	    if test x"${with_tclconfig}" != x ; then
		case "${with_tclconfig}" in
		    */tclConfig.sh )
			if test -f "${with_tclconfig}"; then
			    AC_MSG_WARN([--with-tcl argument should refer to directory containing tclConfig.sh, not to tclConfig.sh itself])
			    with_tclconfig="`echo "${with_tclconfig}" | sed 's!/tclConfig\.sh$!!'`"
			fi ;;
		esac
		if test -f "${with_tclconfig}/tclConfig.sh" ; then
		    ac_cv_c_tclconfig="`(cd "${with_tclconfig}"; pwd)`"
		else
		    AC_MSG_ERROR([${with_tclconfig} directory doesn't contain tclConfig.sh])
		fi
	    fi

	    # then check for a private Tcl installation
	    if test x"${ac_cv_c_tclconfig}" = x ; then
		for i in \
			../tcl \
			`ls -dr ../tcl[[8-9]].[[0-9]].[[0-9]]* 2>/dev/null` \
			`ls -dr ../tcl[[8-9]].[[0-9]] 2>/dev/null` \
			`ls -dr ../tcl[[8-9]].[[0-9]]* 2>/dev/null` \
			../../tcl \
			`ls -dr ../../tcl[[8-9]].[[0-9]].[[0-9]]* 2>/dev/null` \
			`ls -dr ../../tcl[[8-9]].[[0-9]] 2>/dev/null` \
			`ls -dr ../../tcl[[8-9]].[[0-9]]* 2>/dev/null` \
			../../../tcl \
			`ls -dr ../../../tcl[[8-9]].[[0-9]].[[0-9]]* 2>/dev/null` \
			`ls -dr ../../../tcl[[8-9]].[[0-9]] 2>/dev/null` \
			`ls -dr ../../../tcl[[8-9]].[[0-9]]* 2>/dev/null` ; do
		    if test -f "$i/unix/tclConfig.sh" ; then
			ac_cv_c_tclconfig="`(cd $i/unix; pwd)`"
			break
		    fi
		done
	    fi

	    # on Darwin, check in Framework installation locations
	    if test "`uname -s`" = "Darwin" -a x"${ac_cv_c_tclconfig}" = x ; then
		for i in `ls -d ~/Library/Frameworks 2>/dev/null` \
			`ls -d /Library/Frameworks 2>/dev/null` \
			`ls -d /Network/Library/Frameworks 2>/dev/null` \
			; do
		    if test -f "$i/Tcl.framework/tclConfig.sh" ; then
			ac_cv_c_tclconfig="`(cd $i/Tcl.framework; pwd)`"
			break
		    fi
		done
	    fi

	    # check in a few common install locations
	    if test x"${ac_cv_c_tclconfig}" = x ; then
		for i in `ls -d ${libdir} 2>/dev/null` \
			`ls -d ${exec_prefix}/lib 2>/dev/null` \
			`ls -d ${prefix}/lib 2>/dev/null` \
			`ls -d /usr/local/lib 2>/dev/null` \
			`ls -d /usr/contrib/lib 2>/dev/null` \
			`ls -d /usr/pkg/lib 2>/dev/null` \
			`ls -d /usr/lib/tcl8.7 2>/dev/null` \
			`ls -d /usr/lib 2>/dev/null` \
			`ls -d /usr/lib64 2>/dev/null` \
			`ls -d /usr/local/lib/tcl8.7 2>/dev/null` \
			`ls -d /usr/local/lib/tcl/tcl8.7 2>/dev/null` \
			; do
		    if test -f "$i/tclConfig.sh" ; then
			ac_cv_c_tclconfig="`(cd $i; pwd)`"
			break
		    fi
		done
	    fi

	    # check in a few other private locations
	    if test x"${ac_cv_c_tclconfig}" = x ; then
		for i in \
			${srcdir}/../tcl \
			`ls -dr ${srcdir}/../tcl[[8-9]].[[0-9]].[[0-9]]* 2>/dev/null` \
			`ls -dr ${srcdir}/../tcl[[8-9]].[[0-9]] 2>/dev/null` \
			`ls -dr ${srcdir}/../tcl[[8-9]].[[0-9]]* 2>/dev/null` ; do
		    if test -f "$i/unix/tclConfig.sh" ; then
			ac_cv_c_tclconfig="`(cd $i/unix; pwd)`"
			break
		    fi
		done
	    fi
	])

	if test x"${ac_cv_c_tclconfig}" = x ; then
	    TCL_BIN_DIR="# no Tcl configs found"
	    AC_MSG_ERROR([Can't find Tcl configuration definitions. Use --with-tcl to specify a directory containing tclConfig.sh])
	else
	    no_tcl=
	    TCL_BIN_DIR="${ac_cv_c_tclconfig}"
	    AC_MSG_RESULT([found ${TCL_BIN_DIR}/tclConfig.sh])
	fi
    fi
])

#------------------------------------------------------------------------
# SC_PATH_TKCONFIG --
#
#	Locate the tkConfig.sh file
#
# Arguments:
#	none
#
# Results:
#
#	Adds the following arguments to configure:
#		--with-tk=...
#
#	Defines the following vars:
#		TK_BIN_DIR	Full path to the directory containing
#				the tkConfig.sh file
#------------------------------------------------------------------------

AC_DEFUN([SC_PATH_TKCONFIG], [
    #
    # Ok, lets find the tk configuration
    # First, look for one uninstalled.
    # the alternative search directory is invoked by --with-tk
    #

    if test x"${no_tk}" = x ; then
	# we reset no_tk in case something fails here
	no_tk=true
	AC_ARG_WITH(tk,
	    AC_HELP_STRING([--with-tk],
		[directory containing tk configuration (tkConfig.sh)]),
	    with_tkconfig="${withval}")
	AC_MSG_CHECKING([for Tk configuration])
	AC_CACHE_VAL(ac_cv_c_tkconfig,[

	    # First check to see if --with-tkconfig was specified.
	    if test x"${with_tkconfig}" != x ; then
		case "${with_tkconfig}" in
		    */tkConfig.sh )
			if test -f "${with_tkconfig}"; then
			    AC_MSG_WARN([--with-tk argument should refer to directory containing tkConfig.sh, not to tkConfig.sh itself])
			    with_tkconfig="`echo "${with_tkconfig}" | sed 's!/tkConfig\.sh$!!'`"
			fi ;;
		esac
		if test -f "${with_tkconfig}/tkConfig.sh" ; then
		    ac_cv_c_tkconfig="`(cd "${with_tkconfig}"; pwd)`"
		else
		    AC_MSG_ERROR([${with_tkconfig} directory doesn't contain tkConfig.sh])
		fi
	    fi

	    # then check for a private Tk library
	    if test x"${ac_cv_c_tkconfig}" = x ; then
		for i in \
			../tk \
			`ls -dr ../tk[[8-9]].[[0-9]].[[0-9]]* 2>/dev/null` \
			`ls -dr ../tk[[8-9]].[[0-9]] 2>/dev/null` \
			`ls -dr ../tk[[8-9]].[[0-9]]* 2>/dev/null` \
			../../tk \
			`ls -dr ../../tk[[8-9]].[[0-9]].[[0-9]]* 2>/dev/null` \
			`ls -dr ../../tk[[8-9]].[[0-9]] 2>/dev/null` \
			`ls -dr ../../tk[[8-9]].[[0-9]]* 2>/dev/null` \
			../../../tk \
			`ls -dr ../../../tk[[8-9]].[[0-9]].[[0-9]]* 2>/dev/null` \
			`ls -dr ../../../tk[[8-9]].[[0-9]] 2>/dev/null` \
			`ls -dr ../../../tk[[8-9]].[[0-9]]* 2>/dev/null` ; do
		    if test -f "$i/unix/tkConfig.sh" ; then
			ac_cv_c_tkconfig="`(cd $i/unix; pwd)`"
			break
		    fi
		done
	    fi

	    # on Darwin, check in Framework installation locations
	    if test "`uname -s`" = "Darwin" -a x"${ac_cv_c_tkconfig}" = x ; then
		for i in `ls -d ~/Library/Frameworks 2>/dev/null` \
			`ls -d /Library/Frameworks 2>/dev/null` \
			`ls -d /Network/Library/Frameworks 2>/dev/null` \
			; do
		    if test -f "$i/Tk.framework/tkConfig.sh" ; then
			ac_cv_c_tkconfig="`(cd $i/Tk.framework; pwd)`"
			break
		    fi
		done
	    fi

	    # check in a few common install locations
	    if test x"${ac_cv_c_tkconfig}" = x ; then
		for i in `ls -d ${libdir} 2>/dev/null` \
			`ls -d ${exec_prefix}/lib 2>/dev/null` \
			`ls -d ${prefix}/lib 2>/dev/null` \
			`ls -d /usr/local/lib 2>/dev/null` \
			`ls -d /usr/contrib/lib 2>/dev/null` \
			`ls -d /usr/pkg/lib 2>/dev/null` \
			`ls -d /usr/lib/tk8.7 2>/dev/null` \
			`ls -d /usr/lib 2>/dev/null` \
			`ls -d /usr/lib64 2>/dev/null` \
			`ls -d /usr/local/lib/tk8.7 2>/dev/null` \
			`ls -d /usr/local/lib/tcl/tk8.7 2>/dev/null` \
			; do
		    if test -f "$i/tkConfig.sh" ; then
			ac_cv_c_tkconfig="`(cd $i; pwd)`"
			break
		    fi
		done
	    fi

	    # check in a few other private locations
	    if test x"${ac_cv_c_tkconfig}" = x ; then
		for i in \
			${srcdir}/../tk \
			`ls -dr ${srcdir}/../tk[[8-9]].[[0-9]].[[0-9]]* 2>/dev/null` \
			`ls -dr ${srcdir}/../tk[[8-9]].[[0-9]] 2>/dev/null` \
			`ls -dr ${srcdir}/../tk[[8-9]].[[0-9]]* 2>/dev/null` ; do
		    if test -f "$i/unix/tkConfig.sh" ; then
			ac_cv_c_tkconfig="`(cd $i/unix; pwd)`"
			break
		    fi
		done
	    fi
	])

	if test x"${ac_cv_c_tkconfig}" = x ; then
	    TK_BIN_DIR="# no Tk configs found"
	    AC_MSG_ERROR([Can't find Tk configuration definitions. Use --with-tk to specify a directory containing tkConfig.sh])
	else
	    no_tk=
	    TK_BIN_DIR="${ac_cv_c_tkconfig}"
	    AC_MSG_RESULT([found ${TK_BIN_DIR}/tkConfig.sh])
	fi
    fi
])

#------------------------------------------------------------------------
# SC_LOAD_TCLCONFIG --
#
#	Load the tclConfig.sh file
#
# Arguments:
#
#	Requires the following vars to be set:
#		TCL_BIN_DIR
#
# Results:
#
#	Substitutes the following vars:
#		TCL_BIN_DIR
#		TCL_SRC_DIR
#		TCL_LIB_FILE
#------------------------------------------------------------------------

AC_DEFUN([SC_LOAD_TCLCONFIG], [
    AC_MSG_CHECKING([for existence of ${TCL_BIN_DIR}/tclConfig.sh])

    if test -f "${TCL_BIN_DIR}/tclConfig.sh" ; then
        AC_MSG_RESULT([loading])
	. "${TCL_BIN_DIR}/tclConfig.sh"
    else
        AC_MSG_RESULT([could not find ${TCL_BIN_DIR}/tclConfig.sh])
    fi

    # If the TCL_BIN_DIR is the build directory (not the install directory),
    # then set the common variable name to the value of the build variables.
    # For example, the variable TCL_LIB_SPEC will be set to the value
    # of TCL_BUILD_LIB_SPEC. An extension should make use of TCL_LIB_SPEC
    # instead of TCL_BUILD_LIB_SPEC since it will work with both an
    # installed and uninstalled version of Tcl.
    if test -f "${TCL_BIN_DIR}/Makefile" ; then
        TCL_LIB_SPEC="${TCL_BUILD_LIB_SPEC}"
        TCL_STUB_LIB_SPEC="${TCL_BUILD_STUB_LIB_SPEC}"
        TCL_STUB_LIB_PATH="${TCL_BUILD_STUB_LIB_PATH}"
    elif test "`uname -s`" = "Darwin"; then
	# If Tcl was built as a framework, attempt to use the libraries
	# from the framework at the given location so that linking works
	# against Tcl.framework installed in an arbitrary location.
	case ${TCL_DEFS} in
	    *TCL_FRAMEWORK*)
		if test -f "${TCL_BIN_DIR}/${TCL_LIB_FILE}"; then
		    for i in "`cd "${TCL_BIN_DIR}"; pwd`" \
			     "`cd "${TCL_BIN_DIR}"/../..; pwd`"; do
			if test "`basename "$i"`" = "${TCL_LIB_FILE}.framework"; then
			    TCL_LIB_SPEC="-F`dirname "$i" | sed -e 's/ /\\\\ /g'` -framework ${TCL_LIB_FILE}"
			    break
			fi
		    done
		fi
		if test -f "${TCL_BIN_DIR}/${TCL_STUB_LIB_FILE}"; then
		    TCL_STUB_LIB_SPEC="-L`echo "${TCL_BIN_DIR}"  | sed -e 's/ /\\\\ /g'` ${TCL_STUB_LIB_FLAG}"
		    TCL_STUB_LIB_PATH="${TCL_BIN_DIR}/${TCL_STUB_LIB_FILE}"
		fi
		;;
	esac
    fi

    AC_SUBST(TCL_VERSION)
    AC_SUBST(TCL_PATCH_LEVEL)
    AC_SUBST(TCL_BIN_DIR)
    AC_SUBST(TCL_SRC_DIR)

    AC_SUBST(TCL_LIB_FILE)
    AC_SUBST(TCL_LIB_FLAG)
    AC_SUBST(TCL_LIB_SPEC)

    AC_SUBST(TCL_STUB_LIB_FILE)
    AC_SUBST(TCL_STUB_LIB_FLAG)
    AC_SUBST(TCL_STUB_LIB_SPEC)
])

#------------------------------------------------------------------------
# SC_LOAD_TKCONFIG --
#
#	Load the tkConfig.sh file
#
# Arguments:
#
#	Requires the following vars to be set:
#		TK_BIN_DIR
#
# Results:
#
#	Sets the following vars that should be in tkConfig.sh:
#		TK_BIN_DIR
#------------------------------------------------------------------------

AC_DEFUN([SC_LOAD_TKCONFIG], [
    AC_MSG_CHECKING([for existence of ${TK_BIN_DIR}/tkConfig.sh])

    if test -f "${TK_BIN_DIR}/tkConfig.sh" ; then
        AC_MSG_RESULT([loading])
	. "${TK_BIN_DIR}/tkConfig.sh"
    else
        AC_MSG_RESULT([could not find ${TK_BIN_DIR}/tkConfig.sh])
    fi

    # If the TK_BIN_DIR is the build directory (not the install directory),
    # then set the common variable name to the value of the build variables.
    # For example, the variable TK_LIB_SPEC will be set to the value
    # of TK_BUILD_LIB_SPEC. An extension should make use of TK_LIB_SPEC
    # instead of TK_BUILD_LIB_SPEC since it will work with both an
    # installed and uninstalled version of Tcl.
    if test -f "${TK_BIN_DIR}/Makefile" ; then
        TK_LIB_SPEC="${TK_BUILD_LIB_SPEC}"
        TK_STUB_LIB_SPEC="${TK_BUILD_STUB_LIB_SPEC}"
        TK_STUB_LIB_PATH="${TK_BUILD_STUB_LIB_PATH}"
    elif test "`uname -s`" = "Darwin"; then
	# If Tk was built as a framework, attempt to use the libraries
	# from the framework at the given location so that linking works
	# against Tk.framework installed in an arbitrary location.
	case ${TK_DEFS} in
	    *TK_FRAMEWORK*)
		if test -f "${TK_BIN_DIR}/${TK_LIB_FILE}"; then
		    for i in "`cd "${TK_BIN_DIR}"; pwd`" \
			     "`cd "${TK_BIN_DIR}"/../..; pwd`"; do
			if test "`basename "$i"`" = "${TK_LIB_FILE}.framework"; then
			    TK_LIB_SPEC="-F`dirname "$i" | sed -e 's/ /\\\\ /g'` -framework ${TK_LIB_FILE}"
			    break
			fi
		    done
		fi
		if test -f "${TK_BIN_DIR}/${TK_STUB_LIB_FILE}"; then
		    TK_STUB_LIB_SPEC="-L` echo "${TK_BIN_DIR}"  | sed -e 's/ /\\\\ /g'` ${TK_STUB_LIB_FLAG}"
		    TK_STUB_LIB_PATH="${TK_BIN_DIR}/${TK_STUB_LIB_FILE}"
		fi
		;;
	esac
    fi

    AC_SUBST(TK_VERSION)
    AC_SUBST(TK_BIN_DIR)
    AC_SUBST(TK_SRC_DIR)

    AC_SUBST(TK_LIB_FILE)
    AC_SUBST(TK_LIB_FLAG)
    AC_SUBST(TK_LIB_SPEC)

    AC_SUBST(TK_STUB_LIB_FILE)
    AC_SUBST(TK_STUB_LIB_FLAG)
    AC_SUBST(TK_STUB_LIB_SPEC)
])

#------------------------------------------------------------------------
# SC_PROG_TCLSH
#	Locate a tclsh shell installed on the system path. This macro
#	will only find a Tcl shell that already exists on the system.
#	It will not find a Tcl shell in the Tcl build directory or
#	a Tcl shell that has been installed from the Tcl build directory.
#	If a Tcl shell can't be located on the PATH, then TCLSH_PROG will
#	be set to "". Extensions should take care not to create Makefile
#	rules that are run by default and depend on TCLSH_PROG. An
#	extension can't assume that an executable Tcl shell exists at
#	build time.
#
# Arguments:
#	none
#
# Results:
#	Substitutes the following vars:
#		TCLSH_PROG
#------------------------------------------------------------------------

AC_DEFUN([SC_PROG_TCLSH], [
    AC_MSG_CHECKING([for tclsh])
    AC_CACHE_VAL(ac_cv_path_tclsh, [
	search_path=`echo ${PATH} | sed -e 's/:/ /g'`
	for dir in $search_path ; do
	    for j in `ls -r $dir/tclsh[[8-9]]* 2> /dev/null` \
		    `ls -r $dir/tclsh* 2> /dev/null` ; do
		if test x"$ac_cv_path_tclsh" = x ; then
		    if test -f "$j" ; then
			ac_cv_path_tclsh=$j
			break
		    fi
		fi
	    done
	done
    ])

    if test -f "$ac_cv_path_tclsh" ; then
	TCLSH_PROG="$ac_cv_path_tclsh"
	AC_MSG_RESULT([$TCLSH_PROG])
    else
	# It is not an error if an installed version of Tcl can't be located.
	TCLSH_PROG=""
	AC_MSG_RESULT([No tclsh found on PATH])
    fi
    AC_SUBST(TCLSH_PROG)
])

#------------------------------------------------------------------------
# SC_BUILD_TCLSH
#	Determine the fully qualified path name of the tclsh executable
#	in the Tcl build directory. This macro will correctly determine
#	the name of the tclsh executable even if tclsh has not yet
#	been built in the build directory. The build tclsh must be used
#	when running tests from an extension build directory. It is not
#	correct to use the TCLSH_PROG in cases like this.
#
# Arguments:
#	none
#
# Results:
#	Substitutes the following values:
#		BUILD_TCLSH
#------------------------------------------------------------------------

AC_DEFUN([SC_BUILD_TCLSH], [
    AC_MSG_CHECKING([for tclsh in Tcl build directory])
    BUILD_TCLSH="${TCL_BIN_DIR}"/tclsh
    AC_MSG_RESULT([$BUILD_TCLSH])
    AC_SUBST(BUILD_TCLSH)
])

#------------------------------------------------------------------------
# SC_ENABLE_SHARED --
#
#	Allows the building of shared libraries
#
# Arguments:
#	none
#
# Results:
#
#	Adds the following arguments to configure:
#		--enable-shared=yes|no
#
#	Defines the following vars:
#		STATIC_BUILD	Used for building import/export libraries
#				on Windows.
#
#	Sets the following vars:
#		SHARED_BUILD	Value of 1 or 0
#------------------------------------------------------------------------

AC_DEFUN([SC_ENABLE_SHARED], [
    AC_MSG_CHECKING([how to build libraries])
    AC_ARG_ENABLE(shared,
	AC_HELP_STRING([--enable-shared],
	    [build and link with shared libraries (default: on)]),
	[tcl_ok=$enableval], [tcl_ok=yes])

    if test "${enable_shared+set}" = set; then
	enableval="$enable_shared"
	tcl_ok=$enableval
    else
	tcl_ok=yes
    fi

    if test "$tcl_ok" = "yes" ; then
	AC_MSG_RESULT([shared])
	SHARED_BUILD=1
    else
	AC_MSG_RESULT([static])
	SHARED_BUILD=0
	AC_DEFINE(STATIC_BUILD, 1, [Is this a static build?])
    fi
    AC_SUBST(SHARED_BUILD)
])

#------------------------------------------------------------------------
# SC_ENABLE_FRAMEWORK --
#
#	Allows the building of shared libraries into frameworks
#
# Arguments:
#	none
#
# Results:
#
#	Adds the following arguments to configure:
#		--enable-framework=yes|no
#
#	Sets the following vars:
#		FRAMEWORK_BUILD	Value of 1 or 0
#------------------------------------------------------------------------

AC_DEFUN([SC_ENABLE_FRAMEWORK], [
    if test "`uname -s`" = "Darwin" ; then
	AC_MSG_CHECKING([how to package libraries])
	AC_ARG_ENABLE(framework,
	    AC_HELP_STRING([--enable-framework],
		[package shared libraries in MacOSX frameworks (default: off)]),
	    [enable_framework=$enableval], [enable_framework=no])
	if test $enable_framework = yes; then
	    if test $SHARED_BUILD = 0; then
		AC_MSG_WARN([Frameworks can only be built if --enable-shared is yes])
		enable_framework=no
	    fi
	    if test $tcl_corefoundation = no; then
		AC_MSG_WARN([Frameworks can only be used when CoreFoundation is available])
		enable_framework=no
	    fi
	fi
	if test $enable_framework = yes; then
	    AC_MSG_RESULT([framework])
	    FRAMEWORK_BUILD=1
	else
	    if test $SHARED_BUILD = 1; then
		AC_MSG_RESULT([shared library])
	    else
		AC_MSG_RESULT([static library])
	    fi
	    FRAMEWORK_BUILD=0
	fi
    fi
])

#------------------------------------------------------------------------
# SC_ENABLE_SYMBOLS --
#
#	Specify if debugging symbols should be used.
#	Memory (TCL_MEM_DEBUG) and compile (TCL_COMPILE_DEBUG) debugging
#	can also be enabled.
#
# Arguments:
#	none
#
#	Requires the following vars to be set in the Makefile:
#		CFLAGS_DEBUG
#		CFLAGS_OPTIMIZE
#		LDFLAGS_DEBUG
#		LDFLAGS_OPTIMIZE
#
# Results:
#
#	Adds the following arguments to configure:
#		--enable-symbols
#
#	Defines the following vars:
#		CFLAGS_DEFAULT	Sets to $(CFLAGS_DEBUG) if true
#				Sets to $(CFLAGS_OPTIMIZE) if false
#		LDFLAGS_DEFAULT	Sets to $(LDFLAGS_DEBUG) if true
#				Sets to $(LDFLAGS_OPTIMIZE) if false
#------------------------------------------------------------------------

AC_DEFUN([SC_ENABLE_SYMBOLS], [
    AC_MSG_CHECKING([for build with symbols])
    AC_ARG_ENABLE(symbols,
	AC_HELP_STRING([--enable-symbols],
	    [build with debugging symbols (default: off)]),
	[tcl_ok=$enableval], [tcl_ok=no])
# FIXME: Currently, LDFLAGS_DEFAULT is not used, it should work like CFLAGS_DEFAULT.
    if test "$tcl_ok" = "no"; then
	CFLAGS_DEFAULT='$(CFLAGS_OPTIMIZE)'
	LDFLAGS_DEFAULT='$(LDFLAGS_OPTIMIZE)'
	AC_DEFINE(NDEBUG, 1, [Is no debugging enabled?])
	AC_MSG_RESULT([no])
	AC_DEFINE(TCL_CFG_OPTIMIZED, 1, [Is this an optimized build?])
    else
	CFLAGS_DEFAULT='$(CFLAGS_DEBUG)'
	LDFLAGS_DEFAULT='$(LDFLAGS_DEBUG)'
	if test "$tcl_ok" = "yes"; then
	    AC_MSG_RESULT([yes (standard debugging)])
	fi
    fi
    AC_SUBST(CFLAGS_DEFAULT)
    AC_SUBST(LDFLAGS_DEFAULT)

    if test "$tcl_ok" = "mem" -o "$tcl_ok" = "all"; then
	AC_DEFINE(TCL_MEM_DEBUG, 1, [Is memory debugging enabled?])
    fi

    ifelse($1,bccdebug,dnl Only enable 'compile' for the Tcl core itself
	if test "$tcl_ok" = "compile" -o "$tcl_ok" = "all"; then
	    AC_DEFINE(TCL_COMPILE_DEBUG, 1, [Is bytecode debugging enabled?])
	    AC_DEFINE(TCL_COMPILE_STATS, 1, [Are bytecode statistics enabled?])
	fi)

    if test "$tcl_ok" != "yes" -a "$tcl_ok" != "no"; then
	if test "$tcl_ok" = "all"; then
	    AC_MSG_RESULT([enabled symbols mem ]ifelse($1,bccdebug,[compile ])[debugging])
	else
	    AC_MSG_RESULT([enabled $tcl_ok debugging])
	fi
    fi
])

#------------------------------------------------------------------------
# SC_ENABLE_LANGINFO --
#
#	Allows use of modern nl_langinfo check for better l10n.
#	This is only relevant for Unix.
#
# Arguments:
#	none
#
# Results:
#
#	Adds the following arguments to configure:
#		--enable-langinfo=yes|no (default is yes)
#
#	Defines the following vars:
#		HAVE_LANGINFO	Triggers use of nl_langinfo if defined.
#------------------------------------------------------------------------

AC_DEFUN([SC_ENABLE_LANGINFO], [
    AC_ARG_ENABLE(langinfo,
	AC_HELP_STRING([--enable-langinfo],
	    [use nl_langinfo if possible to determine encoding at startup, otherwise use old heuristic (default: on)]),
	[langinfo_ok=$enableval], [langinfo_ok=yes])

    HAVE_LANGINFO=0
    if test "$langinfo_ok" = "yes"; then
	AC_CHECK_HEADER(langinfo.h,[langinfo_ok=yes],[langinfo_ok=no])
    fi
    AC_MSG_CHECKING([whether to use nl_langinfo])
    if test "$langinfo_ok" = "yes"; then
	AC_CACHE_VAL(tcl_cv_langinfo_h, [
	    AC_TRY_COMPILE([#include <langinfo.h>], [nl_langinfo(CODESET);],
		    [tcl_cv_langinfo_h=yes],[tcl_cv_langinfo_h=no])])
	AC_MSG_RESULT([$tcl_cv_langinfo_h])
	if test $tcl_cv_langinfo_h = yes; then
	    AC_DEFINE(HAVE_LANGINFO, 1, [Do we have nl_langinfo()?])
	fi
    else
	AC_MSG_RESULT([$langinfo_ok])
    fi
])

#--------------------------------------------------------------------
# SC_CONFIG_MANPAGES
#
#	Decide whether to use symlinks for linking the manpages,
#	whether to compress the manpages after installation, and
#	whether to add a package name suffix to the installed
#	manpages to avoidfile name clashes.
#	If compression is enabled also find out what file name suffix
#	the given compression program is using.
#
# Arguments:
#	none
#
# Results:
#
#	Adds the following arguments to configure:
#		--enable-man-symlinks
#		--enable-man-compression=PROG
#		--enable-man-suffix[=STRING]
#
#	Defines the following variable:
#
#	MAN_FLAGS -	The apropriate flags for installManPage
#			according to the user's selection.
#
#--------------------------------------------------------------------

AC_DEFUN([SC_CONFIG_MANPAGES], [
    AC_MSG_CHECKING([whether to use symlinks for manpages])
    AC_ARG_ENABLE(man-symlinks,
	AC_HELP_STRING([--enable-man-symlinks],
	    [use symlinks for the manpages (default: off)]),
	test "$enableval" != "no" && MAN_FLAGS="$MAN_FLAGS --symlinks",
	enableval="no")
    AC_MSG_RESULT([$enableval])

    AC_MSG_CHECKING([whether to compress the manpages])
    AC_ARG_ENABLE(man-compression,
	AC_HELP_STRING([--enable-man-compression=PROG],
	    [compress the manpages with PROG (default: off)]),
	[case $enableval in
	    yes) AC_MSG_ERROR([missing argument to --enable-man-compression]);;
	    no)  ;;
	    *)   MAN_FLAGS="$MAN_FLAGS --compress $enableval";;
	esac],
	enableval="no")
    AC_MSG_RESULT([$enableval])
    if test "$enableval" != "no"; then
	AC_MSG_CHECKING([for compressed file suffix])
	touch TeST
	$enableval TeST
	Z=`ls TeST* | sed 's/^....//'`
	rm -f TeST*
	MAN_FLAGS="$MAN_FLAGS --extension $Z"
	AC_MSG_RESULT([$Z])
    fi

    AC_MSG_CHECKING([whether to add a package name suffix for the manpages])
    AC_ARG_ENABLE(man-suffix,
	AC_HELP_STRING([--enable-man-suffix=STRING],
	    [use STRING as a suffix to manpage file names (default: no, AC_PACKAGE_NAME if enabled without specifying STRING)]),
	[case $enableval in
	    yes) enableval="AC_PACKAGE_NAME" MAN_FLAGS="$MAN_FLAGS --suffix $enableval";;
	    no)  ;;
	    *)   MAN_FLAGS="$MAN_FLAGS --suffix $enableval";;
	esac],
	enableval="no")
    AC_MSG_RESULT([$enableval])

    AC_SUBST(MAN_FLAGS)
])

#--------------------------------------------------------------------
# SC_CONFIG_SYSTEM
#
#	Determine what the system is (some things cannot be easily checked
#	on a feature-driven basis, alas). This can usually be done via the
#	"uname" command.
#
# Arguments:
#	none
#
# Results:
#	Defines the following var:
#
#	system -	System/platform/version identification code.
#--------------------------------------------------------------------

AC_DEFUN([SC_CONFIG_SYSTEM], [
    AC_CACHE_CHECK([system version], tcl_cv_sys_version, [
	if test "${TEA_PLATFORM}" = "windows" ; then
	    tcl_cv_sys_version=windows
	else
	    tcl_cv_sys_version=`uname -s`-`uname -r`
	    if test "$?" -ne 0 ; then
		AC_MSG_WARN([can't find uname command])
		tcl_cv_sys_version=unknown
	    else
		if test "`uname -s`" = "AIX" ; then
		    tcl_cv_sys_version=AIX-`uname -v`.`uname -r`
		fi
		if test "`uname -s`" = "NetBSD" -a -f /etc/debian_version ; then
		    tcl_cv_sys_version=NetBSD-Debian
		fi
	    fi
	fi
    ])
    system=$tcl_cv_sys_version
])

#--------------------------------------------------------------------
# SC_CONFIG_CFLAGS
#
#	Try to determine the proper flags to pass to the compiler
#	for building shared libraries and other such nonsense.
#
# Arguments:
#	none
#
# Results:
#
#	Defines and substitutes the following vars:
#
#       DL_OBJS -       Name of the object file that implements dynamic
#                       loading for Tcl on this system.
#       DL_LIBS -       Library file(s) to include in tclsh and other base
#                       applications in order for the "load" command to work.
#       LDFLAGS -      Flags to pass to the compiler when linking object
#                       files into an executable application binary such
#                       as tclsh.
#       LD_SEARCH_FLAGS-Flags to pass to ld, such as "-R /usr/local/tcl/lib",
#                       that tell the run-time dynamic linker where to look
#                       for shared libraries such as libtcl.so.  Depends on
#                       the variable LIB_RUNTIME_DIR in the Makefile. Could
#                       be the same as CC_SEARCH_FLAGS if ${CC} is used to link.
#       CC_SEARCH_FLAGS-Flags to pass to ${CC}, such as "-Wl,-rpath,/usr/local/tcl/lib",
#                       that tell the run-time dynamic linker where to look
#                       for shared libraries such as libtcl.so.  Depends on
#                       the variable LIB_RUNTIME_DIR in the Makefile.
#       MAKE_LIB -      Command to execute to build the a library;
#                       differs when building shared or static.
#       MAKE_STUB_LIB -
#                       Command to execute to build a stub library.
#       INSTALL_LIB -   Command to execute to install a library;
#                       differs when building shared or static.
#       INSTALL_STUB_LIB -
#                       Command to execute to install a stub library.
#       STLIB_LD -      Base command to use for combining object files
#                       into a static library.
#       SHLIB_CFLAGS -  Flags to pass to cc when compiling the components
#                       of a shared library (may request position-independent
#                       code, among other things).
#       SHLIB_LD -      Base command to use for combining object files
#                       into a shared library.
#       SHLIB_LD_LIBS - Dependent libraries for the linker to scan when
#                       creating shared libraries.  This symbol typically
#                       goes at the end of the "ld" commands that build
#                       shared libraries. The value of the symbol defaults to
#                       "${LIBS}" if all of the dependent libraries should
#                       be specified when creating a shared library.  If
#                       dependent libraries should not be specified (as on some
#                       SunOS systems, where they cause the link to fail, or in
#                       general if Tcl and Tk aren't themselves shared
#                       libraries), then this symbol has an empty string
#                       as its value.
#       SHLIB_SUFFIX -  Suffix to use for the names of dynamically loadable
#                       extensions.  An empty string means we don't know how
#                       to use shared libraries on this platform.
# TCL_SHLIB_LD_EXTRAS - Additional element which are added to SHLIB_LD_LIBS
#  TK_SHLIB_LD_EXTRAS   for the build of Tcl and Tk, but not recorded in the
#                       tclConfig.sh, since they are only used for the build
#                       of Tcl and Tk.
#                       Examples: MacOS X records the library version and
#                       compatibility version in the shared library.  But
#                       of course the Tcl version of this is only used for Tcl.
#       LIB_SUFFIX -    Specifies everything that comes after the "libfoo"
#                       in a static or shared library name, using the $VERSION variable
#                       to put the version in the right place.  This is used
#                       by platforms that need non-standard library names.
#                       Examples:  ${VERSION}.so.1.1 on NetBSD, since it needs
#                       to have a version after the .so, and ${VERSION}.a
#                       on AIX, since a shared library needs to have
#                       a .a extension whereas shared objects for loadable
#                       extensions have a .so extension.  Defaults to
#                       ${VERSION}${SHLIB_SUFFIX}.
#       TCL_LIBS -
#                       Libs to use when linking Tcl shell or some other
#                       shell that includes Tcl libs.
#	CFLAGS_DEBUG -
#			Flags used when running the compiler in debug mode
#	CFLAGS_OPTIMIZE -
#			Flags used when running the compiler in optimize mode
#	CFLAGS -	Additional CFLAGS added as necessary (usually 64-bit)
#
#--------------------------------------------------------------------

AC_DEFUN([SC_CONFIG_CFLAGS], [

    # Step 0.a: Enable 64 bit support?

    AC_MSG_CHECKING([if 64bit support is requested])
    AC_ARG_ENABLE(64bit,
	AC_HELP_STRING([--enable-64bit],
	    [enable 64bit support (default: off)]),
	[do64bit=$enableval], [do64bit=no])
    AC_MSG_RESULT([$do64bit])

    # Step 0.b: Enable Solaris 64 bit VIS support?

    AC_MSG_CHECKING([if 64bit Sparc VIS support is requested])
    AC_ARG_ENABLE(64bit-vis,
	AC_HELP_STRING([--enable-64bit-vis],
	    [enable 64bit Sparc VIS support (default: off)]),
	[do64bitVIS=$enableval], [do64bitVIS=no])
    AC_MSG_RESULT([$do64bitVIS])
    # Force 64bit on with VIS
    AS_IF([test "$do64bitVIS" = "yes"], [do64bit=yes])

    # Step 0.c: Check if visibility support is available. Do this here so
    # that platform specific alternatives can be used below if this fails.

    AC_CACHE_CHECK([if compiler supports visibility "hidden"],
	tcl_cv_cc_visibility_hidden, [
	hold_cflags=$CFLAGS; CFLAGS="$CFLAGS -Werror"
	AC_TRY_LINK([
	    extern __attribute__((__visibility__("hidden"))) void f(void);
	    void f(void) {}], [f();], tcl_cv_cc_visibility_hidden=yes,
	    tcl_cv_cc_visibility_hidden=no)
	CFLAGS=$hold_cflags])
    AS_IF([test $tcl_cv_cc_visibility_hidden = yes], [
	AC_DEFINE(MODULE_SCOPE,
	    [extern __attribute__((__visibility__("hidden")))],
	    [Compiler support for module scope symbols])
	AC_DEFINE(HAVE_HIDDEN, [1], [Compiler support for module scope symbols])
    ])

    # Step 0.d: Disable -rpath support?

    AC_MSG_CHECKING([if rpath support is requested])
    AC_ARG_ENABLE(rpath,
	AC_HELP_STRING([--disable-rpath],
	    [disable rpath support (default: on)]),
	[doRpath=$enableval], [doRpath=yes])
    AC_MSG_RESULT([$doRpath])

    # Step 1: set the variable "system" to hold the name and version number
    # for the system.

    SC_CONFIG_SYSTEM

    # Step 2: check for existence of -ldl library.  This is needed because
    # Linux can use either -ldl or -ldld for dynamic loading.

    AC_CHECK_LIB(dl, dlopen, have_dl=yes, have_dl=no)

    # Require ranlib early so we can override it in special cases below.

    AC_REQUIRE([AC_PROG_RANLIB])

    # Step 3: set configuration options based on system name and version.

    do64bit_ok=no
    # default to '{$LIBS}' and set to "" on per-platform necessary basis
    SHLIB_LD_LIBS='${LIBS}'
    LDFLAGS_ORIG="$LDFLAGS"
    # When ld needs options to work in 64-bit mode, put them in
    # LDFLAGS_ARCH so they eventually end up in LDFLAGS even if [load]
    # is disabled by the user. [Bug 1016796]
    LDFLAGS_ARCH=""
    UNSHARED_LIB_SUFFIX=""
    TCL_TRIM_DOTS='`echo ${VERSION} | tr -d .`'
    ECHO_VERSION='`echo ${VERSION}`'
    TCL_LIB_VERSIONS_OK=ok
    CFLAGS_DEBUG=-g
    AS_IF([test "$GCC" = yes], [
	CFLAGS_OPTIMIZE=-O2
	CFLAGS_WARNING="-Wall -Wextra -Wshadow -Wundef -Wwrite-strings -Wpointer-arith"
	case "${CC}" in
	    *++|*++-*)
		;;
	    *)
		CFLAGS_WARNING="${CFLAGS_WARNING} -Wc++-compat -Wdeclaration-after-statement"
		;;
	esac

    ], [
	CFLAGS_OPTIMIZE=-O
	CFLAGS_WARNING=""
    ])
    AC_CHECK_TOOL(AR, ar)
    STLIB_LD='${AR} cr'
    LD_LIBRARY_PATH_VAR="LD_LIBRARY_PATH"
    PLAT_OBJS=""
    PLAT_SRCS=""
    LDAIX_SRC=""
    AS_IF([test "x${SHLIB_VERSION}" = x], [SHLIB_VERSION="1.0"])
    case $system in
	AIX-*)
	    AS_IF([test "$GCC" != "yes"], [
		# AIX requires the _r compiler when gcc isn't being used
		case "${CC}" in
		    *_r|*_r\ *)
			# ok ...
			;;
		    *)
			# Make sure only first arg gets _r
		    	CC=`echo "$CC" | sed -e 's/^\([[^ ]]*\)/\1_r/'`
			;;
		esac
		AC_MSG_RESULT([Using $CC for compiling with threads])
	    ])
	    LIBS="$LIBS -lc"
	    SHLIB_CFLAGS=""
	    SHLIB_SUFFIX=".so"

	    DL_OBJS="tclLoadDl.o"
	    LD_LIBRARY_PATH_VAR="LIBPATH"

	    # ldAix No longer needed with use of -bexpall/-brtl
	    # but some extensions may still reference it
	    LDAIX_SRC='$(UNIX_DIR)/ldAix'

	    # Check to enable 64-bit flags for compiler/linker
	    AS_IF([test "$do64bit" = yes], [
		AS_IF([test "$GCC" = yes], [
		    AC_MSG_WARN([64bit mode not supported with GCC on $system])
		], [
		    do64bit_ok=yes
		    CFLAGS="$CFLAGS -q64"
		    LDFLAGS_ARCH="-q64"
		    RANLIB="${RANLIB} -X64"
		    AR="${AR} -X64"
		    SHLIB_LD_FLAGS="-b64"
		])
	    ])

	    AS_IF([test "`uname -m`" = ia64], [
		# AIX-5 uses ELF style dynamic libraries on IA-64, but not PPC
		SHLIB_LD="/usr/ccs/bin/ld -G -z text"
		# AIX-5 has dl* in libc.so
		DL_LIBS=""
		AS_IF([test "$GCC" = yes], [
		    CC_SEARCH_FLAGS='-Wl,-R,${LIB_RUNTIME_DIR}'
		], [
		    CC_SEARCH_FLAGS='-R${LIB_RUNTIME_DIR}'
		])
		LD_SEARCH_FLAGS='-R ${LIB_RUNTIME_DIR}'
	    ], [
		AS_IF([test "$GCC" = yes], [
		    SHLIB_LD='${CC} -shared -Wl,-bexpall'
		], [
		    SHLIB_LD="/bin/ld -bhalt:4 -bM:SRE -bexpall -H512 -T512 -bnoentry"
		    LDFLAGS="$LDFLAGS -brtl"
		])
		SHLIB_LD="${SHLIB_LD} ${SHLIB_LD_FLAGS}"
		DL_LIBS="-ldl"
		CC_SEARCH_FLAGS='-L${LIB_RUNTIME_DIR}'
		LD_SEARCH_FLAGS=${CC_SEARCH_FLAGS}
	    ])
	    ;;
	BeOS*)
	    SHLIB_CFLAGS="-fPIC"
	    SHLIB_LD='${CC} -nostart'
	    SHLIB_SUFFIX=".so"
	    DL_OBJS="tclLoadDl.o"
	    DL_LIBS="-ldl"

	    #-----------------------------------------------------------
	    # Check for inet_ntoa in -lbind, for BeOS (which also needs
	    # -lsocket, even if the network functions are in -lnet which
	    # is always linked to, for compatibility.
	    #-----------------------------------------------------------
	    AC_CHECK_LIB(bind, inet_ntoa, [LIBS="$LIBS -lbind -lsocket"])
	    ;;
	BSD/OS-2.1*|BSD/OS-3*)
	    SHLIB_CFLAGS=""
	    SHLIB_LD="shlicc -r"
	    SHLIB_SUFFIX=".so"
	    DL_OBJS="tclLoadDl.o"
	    DL_LIBS="-ldl"
	    CC_SEARCH_FLAGS=""
	    LD_SEARCH_FLAGS=""
	    ;;
	BSD/OS-4.*)
	    SHLIB_CFLAGS="-export-dynamic -fPIC"
	    SHLIB_LD='${CC} -shared'
	    SHLIB_SUFFIX=".so"
	    DL_OBJS="tclLoadDl.o"
	    DL_LIBS="-ldl"
	    LDFLAGS="$LDFLAGS -export-dynamic"
	    CC_SEARCH_FLAGS=""
	    LD_SEARCH_FLAGS=""
	    ;;
<<<<<<< HEAD
	CYGWIN_*|MINGW32*|MSYS_*)
	    SHLIB_CFLAGS="-fno-common"
=======
	CYGWIN_*|MINGW32_*|MSYS_*)
	    SHLIB_CFLAGS=""
>>>>>>> 92b25c60
	    SHLIB_LD='${CC} -shared'
	    SHLIB_SUFFIX=".dll"
	    DL_OBJS="tclLoadDl.o"
	    PLAT_OBJS='${CYGWIN_OBJS}'
	    PLAT_SRCS='${CYGWIN_SRCS}'
	    DL_LIBS="-ldl"
	    CC_SEARCH_FLAGS=""
	    LD_SEARCH_FLAGS=""
	    TCL_NEEDS_EXP_FILE=1
	    TCL_EXPORT_FILE_SUFFIX='${VERSION}.dll.a'
	    SHLIB_LD_LIBS="${SHLIB_LD_LIBS} -Wl,--out-implib,\$[@].a"
	    AC_CACHE_CHECK(for Cygwin version of gcc,
		ac_cv_cygwin,
		AC_TRY_COMPILE([
		#ifdef __CYGWIN__
		    #error cygwin
		#endif
		], [],
		ac_cv_cygwin=no,
		ac_cv_cygwin=yes)
	    )
	    if test "$ac_cv_cygwin" = "no"; then
		AC_MSG_ERROR([${CC} is not a cygwin compiler.])
	    fi
	    do64bit_ok=yes
	    if test "x${SHARED_BUILD}" = "x1"; then
		echo "running cd ../win; ${CONFIG_SHELL-/bin/sh} ./configure $ac_configure_args"
		# The eval makes quoting arguments work.
		if cd ../win; eval ${CONFIG_SHELL-/bin/sh} ./configure $ac_configure_args; cd ../unix
		then :
		else
		    { echo "configure: error: configure failed for ../win" 1>&2; exit 1; }
		fi
	    fi
	    ;;
	dgux*)
	    SHLIB_CFLAGS="-K PIC"
	    SHLIB_LD='${CC} -G'
	    SHLIB_LD_LIBS=""
	    SHLIB_SUFFIX=".so"
	    DL_OBJS="tclLoadDl.o"
	    DL_LIBS="-ldl"
	    CC_SEARCH_FLAGS=""
	    LD_SEARCH_FLAGS=""
	    ;;
	Haiku*)
	    LDFLAGS="$LDFLAGS -Wl,--export-dynamic"
	    SHLIB_CFLAGS="-fPIC"
	    SHLIB_SUFFIX=".so"
	    SHLIB_LD='${CC} ${CFLAGS} ${LDFLAGS} -shared'
	    DL_OBJS="tclLoadDl.o"
	    DL_LIBS="-lroot"
	    AC_CHECK_LIB(network, inet_ntoa, [LIBS="$LIBS -lnetwork"])
	    ;;
	HP-UX-*.11.*)
	    # Use updated header definitions where possible
	    AC_DEFINE(_XOPEN_SOURCE_EXTENDED, 1, [Do we want to use the XOPEN network library?])
	    AC_DEFINE(_XOPEN_SOURCE, 1, [Do we want to use the XOPEN network library?])
	    LIBS="$LIBS -lxnet"               # Use the XOPEN network library

	    AS_IF([test "`uname -m`" = ia64], [
		SHLIB_SUFFIX=".so"
	    ], [
		SHLIB_SUFFIX=".sl"
	    ])
	    AC_CHECK_LIB(dld, shl_load, tcl_ok=yes, tcl_ok=no)
	    AS_IF([test "$tcl_ok" = yes], [
		SHLIB_CFLAGS="+z"
		SHLIB_LD="ld -b"
		DL_OBJS="tclLoadShl.o"
		DL_LIBS="-ldld"
		LDFLAGS="$LDFLAGS -Wl,-E"
		CC_SEARCH_FLAGS='-Wl,+s,+b,${LIB_RUNTIME_DIR}:.'
		LD_SEARCH_FLAGS='+s +b ${LIB_RUNTIME_DIR}:.'
		LD_LIBRARY_PATH_VAR="SHLIB_PATH"
	    ])
	    AS_IF([test "$GCC" = yes], [
		SHLIB_LD='${CC} -shared'
		LD_SEARCH_FLAGS=${CC_SEARCH_FLAGS}
	    ], [
		CFLAGS="$CFLAGS -z"
	    ])

	    # Users may want PA-RISC 1.1/2.0 portable code - needs HP cc
	    #CFLAGS="$CFLAGS +DAportable"

	    # Check to enable 64-bit flags for compiler/linker
	    AS_IF([test "$do64bit" = "yes"], [
		AS_IF([test "$GCC" = yes], [
		    case `${CC} -dumpmachine` in
			hppa64*)
			    # 64-bit gcc in use.  Fix flags for GNU ld.
			    do64bit_ok=yes
			    SHLIB_LD='${CC} -shared'
			    AS_IF([test $doRpath = yes], [
				CC_SEARCH_FLAGS='"-Wl,-rpath,${LIB_RUNTIME_DIR}"'])
			    LD_SEARCH_FLAGS=${CC_SEARCH_FLAGS}
			    ;;
			*)
			    AC_MSG_WARN([64bit mode not supported with GCC on $system])
			    ;;
		    esac
		], [
		    do64bit_ok=yes
		    CFLAGS="$CFLAGS +DD64"
		    LDFLAGS_ARCH="+DD64"
		])
	    ]) ;;
	HP-UX-*.08.*|HP-UX-*.09.*|HP-UX-*.10.*)
	    SHLIB_SUFFIX=".sl"
	    AC_CHECK_LIB(dld, shl_load, tcl_ok=yes, tcl_ok=no)
	    AS_IF([test "$tcl_ok" = yes], [
		SHLIB_CFLAGS="+z"
		SHLIB_LD="ld -b"
		SHLIB_LD_LIBS=""
		DL_OBJS="tclLoadShl.o"
		DL_LIBS="-ldld"
		LDFLAGS="$LDFLAGS -Wl,-E"
		CC_SEARCH_FLAGS='-Wl,+s,+b,${LIB_RUNTIME_DIR}:.'
		LD_SEARCH_FLAGS='+s +b ${LIB_RUNTIME_DIR}:.'
		LD_LIBRARY_PATH_VAR="SHLIB_PATH"
	    ]) ;;
	IRIX-5.*)
	    SHLIB_CFLAGS=""
	    SHLIB_LD="ld -shared -rdata_shared"
	    SHLIB_SUFFIX=".so"
	    DL_OBJS="tclLoadDl.o"
	    DL_LIBS=""
	    AC_LIBOBJ(mkstemp)
	    AS_IF([test $doRpath = yes], [
		CC_SEARCH_FLAGS='"-Wl,-rpath,${LIB_RUNTIME_DIR}"'
		LD_SEARCH_FLAGS='-rpath ${LIB_RUNTIME_DIR}'])
	    ;;
	IRIX-6.*)
	    SHLIB_CFLAGS=""
	    SHLIB_LD="ld -n32 -shared -rdata_shared"
	    SHLIB_SUFFIX=".so"
	    DL_OBJS="tclLoadDl.o"
	    DL_LIBS=""
	    AC_LIBOBJ(mkstemp)
	    AS_IF([test $doRpath = yes], [
		CC_SEARCH_FLAGS='"-Wl,-rpath,${LIB_RUNTIME_DIR}"'
		LD_SEARCH_FLAGS='-rpath ${LIB_RUNTIME_DIR}'])
	    AS_IF([test "$GCC" = yes], [
		CFLAGS="$CFLAGS -mabi=n32"
		LDFLAGS="$LDFLAGS -mabi=n32"
	    ], [
		case $system in
		    IRIX-6.3)
			# Use to build 6.2 compatible binaries on 6.3.
			CFLAGS="$CFLAGS -n32 -D_OLD_TERMIOS"
			;;
		    *)
			CFLAGS="$CFLAGS -n32"
			;;
		esac
		LDFLAGS="$LDFLAGS -n32"
	    ])
	    ;;
	IRIX64-6.*)
	    SHLIB_CFLAGS=""
	    SHLIB_LD="ld -n32 -shared -rdata_shared"
	    SHLIB_SUFFIX=".so"
	    DL_OBJS="tclLoadDl.o"
	    DL_LIBS=""
	    AC_LIBOBJ(mkstemp)
	    AS_IF([test $doRpath = yes], [
		CC_SEARCH_FLAGS='"-Wl,-rpath,${LIB_RUNTIME_DIR}"'
		LD_SEARCH_FLAGS='-rpath ${LIB_RUNTIME_DIR}'])

	    # Check to enable 64-bit flags for compiler/linker

	    AS_IF([test "$do64bit" = yes], [
	        AS_IF([test "$GCC" = yes], [
	            AC_MSG_WARN([64bit mode not supported by gcc])
	        ], [
	            do64bit_ok=yes
	            SHLIB_LD="ld -64 -shared -rdata_shared"
	            CFLAGS="$CFLAGS -64"
	            LDFLAGS_ARCH="-64"
	        ])
	    ])
	    ;;
	Linux*|GNU*|NetBSD-Debian)
	    SHLIB_CFLAGS="-fPIC -fno-common"
	    SHLIB_SUFFIX=".so"

	    CFLAGS_OPTIMIZE="-O2"
	    # egcs-2.91.66 on Redhat Linux 6.0 generates lots of warnings
	    # when you inline the string and math operations.  Turn this off to
	    # get rid of the warnings.
	    #CFLAGS_OPTIMIZE="${CFLAGS_OPTIMIZE} -D__NO_STRING_INLINES -D__NO_MATH_INLINES"

	    SHLIB_LD='${CC} ${CFLAGS} ${LDFLAGS} -shared'
	    DL_OBJS="tclLoadDl.o"
	    DL_LIBS="-ldl"
	    LDFLAGS="$LDFLAGS -Wl,--export-dynamic"
	    AS_IF([test $doRpath = yes], [
		CC_SEARCH_FLAGS='"-Wl,-rpath,${LIB_RUNTIME_DIR}"'])
	    LD_SEARCH_FLAGS=${CC_SEARCH_FLAGS}
	    AS_IF([test "`uname -m`" = "alpha"], [CFLAGS="$CFLAGS -mieee"])
	    AS_IF([test $do64bit = yes], [
		AC_CACHE_CHECK([if compiler accepts -m64 flag], tcl_cv_cc_m64, [
		    hold_cflags=$CFLAGS
		    CFLAGS="$CFLAGS -m64"
		    AC_TRY_LINK(,, tcl_cv_cc_m64=yes, tcl_cv_cc_m64=no)
		    CFLAGS=$hold_cflags])
		AS_IF([test $tcl_cv_cc_m64 = yes], [
		    CFLAGS="$CFLAGS -m64"
		    do64bit_ok=yes
		])
	   ])

	    # The combo of gcc + glibc has a bug related to inlining of
	    # functions like strtol()/strtoul(). The -fno-builtin flag should address
	    # this problem but it does not work. The -fno-inline flag is kind
	    # of overkill but it works. Disable inlining only when one of the
	    # files in compat/*.c is being linked in.

	    AS_IF([test x"${USE_COMPAT}" != x],[CFLAGS="$CFLAGS -fno-inline"])
	    ;;
	Lynx*)
	    SHLIB_CFLAGS="-fPIC"
	    SHLIB_SUFFIX=".so"
	    CFLAGS_OPTIMIZE=-02
	    SHLIB_LD='${CC} -shared'
	    DL_OBJS="tclLoadDl.o"
	    DL_LIBS="-mshared -ldl"
	    LD_FLAGS="-Wl,--export-dynamic"
	    AS_IF([test $doRpath = yes], [
		CC_SEARCH_FLAGS='"-Wl,-rpath,${LIB_RUNTIME_DIR}"'
		LD_SEARCH_FLAGS='"-Wl,-rpath,${LIB_RUNTIME_DIR}"'])
	    ;;
	OpenBSD-*)
	    arch=`arch -s`
	    case "$arch" in
	    alpha|sparc64)
		SHLIB_CFLAGS="-fPIC"
		;;
	    *)
		SHLIB_CFLAGS="-fpic"
		;;
	    esac
	    SHLIB_LD='${CC} ${SHLIB_CFLAGS} -shared'
	    SHLIB_SUFFIX=".so"
	    DL_OBJS="tclLoadDl.o"
	    DL_LIBS=""
	    AS_IF([test $doRpath = yes], [
		CC_SEARCH_FLAGS='"-Wl,-rpath,${LIB_RUNTIME_DIR}"'])
	    LD_SEARCH_FLAGS=${CC_SEARCH_FLAGS}
	    SHARED_LIB_SUFFIX='${TCL_TRIM_DOTS}.so.${SHLIB_VERSION}'
	    LDFLAGS="-Wl,-export-dynamic"
	    CFLAGS_OPTIMIZE="-O2"
	    # On OpenBSD:	Compile with -pthread
	    #		Don't link with -lpthread
	    LIBS=`echo $LIBS | sed s/-lpthread//`
	    CFLAGS="$CFLAGS -pthread"
	    # OpenBSD doesn't do version numbers with dots.
	    UNSHARED_LIB_SUFFIX='${TCL_TRIM_DOTS}.a'
	    TCL_LIB_VERSIONS_OK=nodots
	    ;;
	NetBSD-*)
	    # NetBSD has ELF and can use 'cc -shared' to build shared libs
	    SHLIB_CFLAGS="-fPIC"
	    SHLIB_LD='${CC} ${SHLIB_CFLAGS} -shared'
	    SHLIB_SUFFIX=".so"
	    DL_OBJS="tclLoadDl.o"
	    DL_LIBS=""
	    LDFLAGS="$LDFLAGS -export-dynamic"
	    AS_IF([test $doRpath = yes], [
		CC_SEARCH_FLAGS='"-Wl,-rpath,${LIB_RUNTIME_DIR}"'])
	    LD_SEARCH_FLAGS=${CC_SEARCH_FLAGS}
	    # The -pthread needs to go in the CFLAGS, not LIBS
	    LIBS=`echo $LIBS | sed s/-pthread//`
	    CFLAGS="$CFLAGS -pthread"
	    LDFLAGS="$LDFLAGS -pthread"
	    ;;
	DragonFly-*|FreeBSD-*)
	    # This configuration from FreeBSD Ports.
	    SHLIB_LD="${CC} -shared"
	    SHLIB_LD_LIBS="${SHLIB_LD_LIBS} -Wl,-soname,\$[@]"
	    SHLIB_SUFFIX=".so"
	    DL_OBJS="tclLoadDl.o"
	    DL_LIBS=""
	    AS_IF([test $doRpath = yes], [
		CC_SEARCH_FLAGS='"-Wl,-rpath,${LIB_RUNTIME_DIR}"'
		LD_SEARCH_FLAGS='"-Wl,-rpath,${LIB_RUNTIME_DIR}"'])
	    # The -pthread needs to go in the LDFLAGS, not LIBS
	    LIBS=`echo $LIBS | sed s/-pthread//`
	    CFLAGS="$CFLAGS $PTHREAD_CFLAGS"
	    LDFLAGS="$LDFLAGS $PTHREAD_LIBS"
	    case $system in
	    FreeBSD-3.*)
		# Version numbers are dot-stripped by system policy.
		TCL_TRIM_DOTS=`echo ${VERSION} | tr -d .`
		UNSHARED_LIB_SUFFIX='${TCL_TRIM_DOTS}.a'
		SHARED_LIB_SUFFIX='${TCL_TRIM_DOTS}.so'
		TCL_LIB_VERSIONS_OK=nodots
		;;
	    esac
	    ;;
	Darwin-*)
	    CFLAGS_OPTIMIZE="-Os"
	    SHLIB_CFLAGS="-fno-common"
	    # To avoid discrepancies between what headers configure sees during
	    # preprocessing tests and compiling tests, move any -isysroot and
	    # -mmacosx-version-min flags from CFLAGS to CPPFLAGS:
	    CPPFLAGS="${CPPFLAGS} `echo " ${CFLAGS}" | \
		awk 'BEGIN {FS=" +-";ORS=" "}; {for (i=2;i<=NF;i++) \
		if ([$]i~/^(isysroot|mmacosx-version-min)/) print "-"[$]i}'`"
	    CFLAGS="`echo " ${CFLAGS}" | \
		awk 'BEGIN {FS=" +-";ORS=" "}; {for (i=2;i<=NF;i++) \
		if (!([$]i~/^(isysroot|mmacosx-version-min)/)) print "-"[$]i}'`"
	    AS_IF([test $do64bit = yes], [
		case `arch` in
		    ppc)
			AC_CACHE_CHECK([if compiler accepts -arch ppc64 flag],
				tcl_cv_cc_arch_ppc64, [
			    hold_cflags=$CFLAGS
			    CFLAGS="$CFLAGS -arch ppc64 -mpowerpc64 -mcpu=G5"
			    AC_TRY_LINK(,, tcl_cv_cc_arch_ppc64=yes,
				    tcl_cv_cc_arch_ppc64=no)
			    CFLAGS=$hold_cflags])
			AS_IF([test $tcl_cv_cc_arch_ppc64 = yes], [
			    CFLAGS="$CFLAGS -arch ppc64 -mpowerpc64 -mcpu=G5"
			    do64bit_ok=yes
			]);;
		    i386)
			AC_CACHE_CHECK([if compiler accepts -arch x86_64 flag],
				tcl_cv_cc_arch_x86_64, [
			    hold_cflags=$CFLAGS
			    CFLAGS="$CFLAGS -arch x86_64"
			    AC_TRY_LINK(,, tcl_cv_cc_arch_x86_64=yes,
				    tcl_cv_cc_arch_x86_64=no)
			    CFLAGS=$hold_cflags])
			AS_IF([test $tcl_cv_cc_arch_x86_64 = yes], [
			    CFLAGS="$CFLAGS -arch x86_64"
			    do64bit_ok=yes
			]);;
		    *)
			AC_MSG_WARN([Don't know how enable 64-bit on architecture `arch`]);;
		esac
	    ], [
		# Check for combined 32-bit and 64-bit fat build
		AS_IF([echo "$CFLAGS " |grep -E -q -- '-arch (ppc64|x86_64) ' \
		    && echo "$CFLAGS " |grep -E -q -- '-arch (ppc|i386) '], [
		    fat_32_64=yes])
	    ])
	    SHLIB_LD='${CC} -dynamiclib ${CFLAGS} ${LDFLAGS}'
	    AC_CACHE_CHECK([if ld accepts -single_module flag], tcl_cv_ld_single_module, [
		hold_ldflags=$LDFLAGS
		LDFLAGS="$LDFLAGS -dynamiclib -Wl,-single_module"
		AC_TRY_LINK(, [int i;], tcl_cv_ld_single_module=yes, tcl_cv_ld_single_module=no)
		LDFLAGS=$hold_ldflags])
	    AS_IF([test $tcl_cv_ld_single_module = yes], [
		SHLIB_LD="${SHLIB_LD} -Wl,-single_module"
	    ])
	    SHLIB_SUFFIX=".dylib"
	    DL_OBJS="tclLoadDyld.o"
	    DL_LIBS=""
	    LDFLAGS="$LDFLAGS -headerpad_max_install_names"
	    AC_CACHE_CHECK([if ld accepts -search_paths_first flag],
		    tcl_cv_ld_search_paths_first, [
		hold_ldflags=$LDFLAGS
		LDFLAGS="$LDFLAGS -Wl,-search_paths_first"
		AC_TRY_LINK(, [int i;], tcl_cv_ld_search_paths_first=yes,
			tcl_cv_ld_search_paths_first=no)
		LDFLAGS=$hold_ldflags])
	    AS_IF([test $tcl_cv_ld_search_paths_first = yes], [
		LDFLAGS="$LDFLAGS -Wl,-search_paths_first"
	    ])
	    AS_IF([test "$tcl_cv_cc_visibility_hidden" != yes], [
		AC_DEFINE(MODULE_SCOPE, [__private_extern__],
		    [Compiler support for module scope symbols])
		tcl_cv_cc_visibility_hidden=yes
	    ])
	    CC_SEARCH_FLAGS=""
	    LD_SEARCH_FLAGS=""
	    LD_LIBRARY_PATH_VAR="DYLD_LIBRARY_PATH"
	    AC_DEFINE(MAC_OSX_TCL, 1, [Is this a Mac I see before me?])
	    PLAT_OBJS='${MAC_OSX_OBJS}'
	    PLAT_SRCS='${MAC_OSX_SRCS}'
	    AC_MSG_CHECKING([whether to use CoreFoundation])
	    AC_ARG_ENABLE(corefoundation,
		AC_HELP_STRING([--enable-corefoundation],
		    [use CoreFoundation API on MacOSX (default: on)]),
		[tcl_corefoundation=$enableval], [tcl_corefoundation=yes])
	    AC_MSG_RESULT([$tcl_corefoundation])
	    AS_IF([test $tcl_corefoundation = yes], [
		AC_CACHE_CHECK([for CoreFoundation.framework],
			tcl_cv_lib_corefoundation, [
		    hold_libs=$LIBS
		    AS_IF([test "$fat_32_64" = yes], [
			for v in CFLAGS CPPFLAGS LDFLAGS; do
			    # On Tiger there is no 64-bit CF, so remove 64-bit
			    # archs from CFLAGS et al. while testing for
			    # presence of CF. 64-bit CF is disabled in
			    # tclUnixPort.h if necessary.
			    eval 'hold_'$v'="$'$v'";'$v'="`echo "$'$v' "|sed -e "s/-arch ppc64 / /g" -e "s/-arch x86_64 / /g"`"'
			done])
		    LIBS="$LIBS -framework CoreFoundation"
		    AC_TRY_LINK([#include <CoreFoundation/CoreFoundation.h>],
			[CFBundleRef b = CFBundleGetMainBundle();],
			tcl_cv_lib_corefoundation=yes,
			tcl_cv_lib_corefoundation=no)
		    AS_IF([test "$fat_32_64" = yes], [
			for v in CFLAGS CPPFLAGS LDFLAGS; do
			    eval $v'="$hold_'$v'"'
		        done])
		    LIBS=$hold_libs])
		AS_IF([test $tcl_cv_lib_corefoundation = yes], [
		    LIBS="$LIBS -framework CoreFoundation"
		    AC_DEFINE(HAVE_COREFOUNDATION, 1,
			[Do we have access to Darwin CoreFoundation.framework?])
		], [tcl_corefoundation=no])
		AS_IF([test "$fat_32_64" = yes -a $tcl_corefoundation = yes],[
		    AC_CACHE_CHECK([for 64-bit CoreFoundation],
			    tcl_cv_lib_corefoundation_64, [
			for v in CFLAGS CPPFLAGS LDFLAGS; do
			    eval 'hold_'$v'="$'$v'";'$v'="`echo "$'$v' "|sed -e "s/-arch ppc / /g" -e "s/-arch i386 / /g"`"'
			done
			AC_TRY_LINK([#include <CoreFoundation/CoreFoundation.h>],
			    [CFBundleRef b = CFBundleGetMainBundle();],
			    tcl_cv_lib_corefoundation_64=yes,
			    tcl_cv_lib_corefoundation_64=no)
			for v in CFLAGS CPPFLAGS LDFLAGS; do
			    eval $v'="$hold_'$v'"'
			done])
		    AS_IF([test $tcl_cv_lib_corefoundation_64 = no], [
			AC_DEFINE(NO_COREFOUNDATION_64, 1,
			    [Is Darwin CoreFoundation unavailable for 64-bit?])
                        LDFLAGS="$LDFLAGS -Wl,-no_arch_warnings"
		    ])
		])
	    ])
	    ;;
	OS/390-*)
	    SHLIB_LD_LIBS=""
	    CFLAGS_OPTIMIZE=""		# Optimizer is buggy
	    AC_DEFINE(_OE_SOCKETS, 1,	# needed in sys/socket.h
		[Should OS/390 do the right thing with sockets?])
	    ;;
	OSF1-V*)
	    # Digital OSF/1
	    SHLIB_CFLAGS=""
	    AS_IF([test "$SHARED_BUILD" = 1], [
	        SHLIB_LD='ld -shared -expect_unresolved "*"'
	    ], [
	        SHLIB_LD='ld -non_shared -expect_unresolved "*"'
	    ])
	    SHLIB_SUFFIX=".so"
	    DL_OBJS="tclLoadDl.o"
	    DL_LIBS=""
	    AS_IF([test $doRpath = yes], [
		CC_SEARCH_FLAGS='"-Wl,-rpath,${LIB_RUNTIME_DIR}"'
		LD_SEARCH_FLAGS='-rpath ${LIB_RUNTIME_DIR}'])
	    AS_IF([test "$GCC" = yes], [CFLAGS="$CFLAGS -mieee"], [
		CFLAGS="$CFLAGS -DHAVE_TZSET -std1 -ieee"])
	    # see pthread_intro(3) for pthread support on osf1, k.furukawa
	    CFLAGS="$CFLAGS -DHAVE_PTHREAD_ATTR_SETSTACKSIZE"
	    CFLAGS="$CFLAGS -DTCL_THREAD_STACK_MIN=PTHREAD_STACK_MIN*64"
	    LIBS=`echo $LIBS | sed s/-lpthreads//`
	    AS_IF([test "$GCC" = yes], [
		LIBS="$LIBS -lpthread -lmach -lexc"
	    ], [
		CFLAGS="$CFLAGS -pthread"
		LDFLAGS="$LDFLAGS -pthread"
	    ])
	    ;;
	QNX-6*)
	    # QNX RTP
	    # This may work for all QNX, but it was only reported for v6.
	    SHLIB_LD="ld -Bshareable -x"
	    SHLIB_LD_LIBS=""
	    SHLIB_SUFFIX=".so"
	    DL_OBJS="tclLoadDl.o"
	    # dlopen is in -lc on QNX
	    DL_LIBS=""
	    CC_SEARCH_FLAGS=""
	    LD_SEARCH_FLAGS=""
	    ;;
	SCO_SV-3.2*)
	    # Note, dlopen is available only on SCO 3.2.5 and greater. However,
	    # this test works, since "uname -s" was non-standard in 3.2.4 and
	    # below.
	    AS_IF([test "$GCC" = yes], [
		SHLIB_CFLAGS="-fPIC -melf"
		LDFLAGS="$LDFLAGS -melf -Wl,-Bexport"
	    ], [
		SHLIB_CFLAGS="-Kpic -belf"
		LDFLAGS="$LDFLAGS -belf -Wl,-Bexport"
	    ])
	    SHLIB_LD="ld -G"
	    SHLIB_LD_LIBS=""
	    SHLIB_SUFFIX=".so"
	    DL_OBJS="tclLoadDl.o"
	    DL_LIBS=""
	    CC_SEARCH_FLAGS=""
	    LD_SEARCH_FLAGS=""
	    ;;
	SunOS-5.[[0-6]])
	    # Careful to not let 5.10+ fall into this case

	    # Note: If _REENTRANT isn't defined, then Solaris
	    # won't define thread-safe library routines.

	    AC_DEFINE(_REENTRANT, 1, [Do we want the reentrant OS API?])
	    AC_DEFINE(_POSIX_PTHREAD_SEMANTICS, 1,
		[Do we really want to follow the standard? Yes we do!])

	    SHLIB_CFLAGS="-KPIC"
	    SHLIB_SUFFIX=".so"
	    DL_OBJS="tclLoadDl.o"
	    DL_LIBS="-ldl"
	    AS_IF([test "$GCC" = yes], [
		SHLIB_LD='${CC} -shared'
		CC_SEARCH_FLAGS='-Wl,-R,${LIB_RUNTIME_DIR}'
		LD_SEARCH_FLAGS=${CC_SEARCH_FLAGS}
	    ], [
		SHLIB_LD="/usr/ccs/bin/ld -G -z text"
		CC_SEARCH_FLAGS='-R ${LIB_RUNTIME_DIR}'
		LD_SEARCH_FLAGS=${CC_SEARCH_FLAGS}
	    ])
	    ;;
	SunOS-5*)
	    # Note: If _REENTRANT isn't defined, then Solaris
	    # won't define thread-safe library routines.

	    AC_DEFINE(_REENTRANT, 1, [Do we want the reentrant OS API?])
	    AC_DEFINE(_POSIX_PTHREAD_SEMANTICS, 1,
		[Do we really want to follow the standard? Yes we do!])

	    SHLIB_CFLAGS="-KPIC"

	    # Check to enable 64-bit flags for compiler/linker
	    AS_IF([test "$do64bit" = yes], [
		arch=`isainfo`
		AS_IF([test "$arch" = "sparcv9 sparc"], [
		    AS_IF([test "$GCC" = yes], [
			AS_IF([test "`${CC} -dumpversion | awk -F. '{print [$]1}'`" -lt 3], [
			    AC_MSG_WARN([64bit mode not supported with GCC < 3.2 on $system])
			], [
			    do64bit_ok=yes
			    CFLAGS="$CFLAGS -m64 -mcpu=v9"
			    LDFLAGS="$LDFLAGS -m64 -mcpu=v9"
			    SHLIB_CFLAGS="-fPIC"
			])
		    ], [
			do64bit_ok=yes
			AS_IF([test "$do64bitVIS" = yes], [
			    CFLAGS="$CFLAGS -xarch=v9a"
			    LDFLAGS_ARCH="-xarch=v9a"
			], [
			    CFLAGS="$CFLAGS -xarch=v9"
			    LDFLAGS_ARCH="-xarch=v9"
			])
			# Solaris 64 uses this as well
			#LD_LIBRARY_PATH_VAR="LD_LIBRARY_PATH_64"
		    ])
		], [AS_IF([test "$arch" = "amd64 i386"], [
		    AS_IF([test "$GCC" = yes], [
			case $system in
			    SunOS-5.1[[1-9]]*|SunOS-5.[[2-9]][[0-9]]*)
				do64bit_ok=yes
				CFLAGS="$CFLAGS -m64"
				LDFLAGS="$LDFLAGS -m64";;
			    *)
				AC_MSG_WARN([64bit mode not supported with GCC on $system]);;
			esac
		    ], [
			do64bit_ok=yes
			case $system in
			    SunOS-5.1[[1-9]]*|SunOS-5.[[2-9]][[0-9]]*)
				CFLAGS="$CFLAGS -m64"
				LDFLAGS="$LDFLAGS -m64";;
			    *)
				CFLAGS="$CFLAGS -xarch=amd64"
				LDFLAGS="$LDFLAGS -xarch=amd64";;
			esac
		    ])
		], [AC_MSG_WARN([64bit mode not supported for $arch])])])
	    ])

	    #--------------------------------------------------------------------
	    # On Solaris 5.x i386 with the sunpro compiler we need to link
	    # with sunmath to get floating point rounding control
	    #--------------------------------------------------------------------
	    AS_IF([test "$GCC" = yes],[use_sunmath=no],[
		arch=`isainfo`
		AC_MSG_CHECKING([whether to use -lsunmath for fp rounding control])
		AS_IF([test "$arch" = "amd64 i386" -o "$arch" = "i386"], [
			AC_MSG_RESULT([yes])
			MATH_LIBS="-lsunmath $MATH_LIBS"
			AC_CHECK_HEADER(sunmath.h)
			use_sunmath=yes
			], [
			AC_MSG_RESULT([no])
			use_sunmath=no
		])
	    ])
	    SHLIB_SUFFIX=".so"
	    DL_OBJS="tclLoadDl.o"
	    DL_LIBS="-ldl"
	    AS_IF([test "$GCC" = yes], [
		SHLIB_LD='${CC} -shared'
		CC_SEARCH_FLAGS='-Wl,-R,${LIB_RUNTIME_DIR}'
		LD_SEARCH_FLAGS=${CC_SEARCH_FLAGS}
		AS_IF([test "$do64bit_ok" = yes], [
		    AS_IF([test "$arch" = "sparcv9 sparc"], [
			# We need to specify -static-libgcc or we need to
			# add the path to the sparv9 libgcc.
			SHLIB_LD="$SHLIB_LD -m64 -mcpu=v9 -static-libgcc"
			# for finding sparcv9 libgcc, get the regular libgcc
			# path, remove so name and append 'sparcv9'
			#v9gcclibdir="`gcc -print-file-name=libgcc_s.so` | ..."
			#CC_SEARCH_FLAGS="${CC_SEARCH_FLAGS},-R,$v9gcclibdir"
		    ], [AS_IF([test "$arch" = "amd64 i386"], [
			SHLIB_LD="$SHLIB_LD -m64 -static-libgcc"
		    ])])
		])
	    ], [
		AS_IF([test "$use_sunmath" = yes], [textmode=textoff],[textmode=text])
		case $system in
		    SunOS-5.[[1-9]][[0-9]]*|SunOS-5.[[7-9]])
			SHLIB_LD="\${CC} -G -z $textmode \${LDFLAGS}";;
		    *)
			SHLIB_LD="/usr/ccs/bin/ld -G -z $textmode";;
		esac
		CC_SEARCH_FLAGS='-Wl,-R,${LIB_RUNTIME_DIR}'
		LD_SEARCH_FLAGS='-R ${LIB_RUNTIME_DIR}'
	    ])
	    ;;
	UNIX_SV* | UnixWare-5*)
	    SHLIB_CFLAGS="-KPIC"
	    SHLIB_LD='${CC} -G'
	    SHLIB_LD_LIBS=""
	    SHLIB_SUFFIX=".so"
	    DL_OBJS="tclLoadDl.o"
	    DL_LIBS="-ldl"
	    # Some UNIX_SV* systems (unixware 1.1.2 for example) have linkers
	    # that don't grok the -Bexport option.  Test that it does.
	    AC_CACHE_CHECK([for ld accepts -Bexport flag], tcl_cv_ld_Bexport, [
		hold_ldflags=$LDFLAGS
		LDFLAGS="$LDFLAGS -Wl,-Bexport"
		AC_TRY_LINK(, [int i;], tcl_cv_ld_Bexport=yes, tcl_cv_ld_Bexport=no)
	        LDFLAGS=$hold_ldflags])
	    AS_IF([test $tcl_cv_ld_Bexport = yes], [
		LDFLAGS="$LDFLAGS -Wl,-Bexport"
	    ])
	    CC_SEARCH_FLAGS=""
	    LD_SEARCH_FLAGS=""
	    ;;
    esac

    AS_IF([test "$do64bit" = yes -a "$do64bit_ok" = no], [
	AC_MSG_WARN([64bit support being disabled -- don't know magic for this platform])
    ])

    AS_IF([test "$do64bit" = yes -a "$do64bit_ok" = yes], [
	AC_DEFINE(TCL_CFG_DO64BIT, 1, [Is this a 64-bit build?])
    ])

dnl # Add any CPPFLAGS set in the environment to our CFLAGS, but delay doing so
dnl # until the end of configure, as configure's compile and link tests use
dnl # both CPPFLAGS and CFLAGS (unlike our compile and link) but configure's
dnl # preprocessing tests use only CPPFLAGS.
    AC_CONFIG_COMMANDS_PRE([CFLAGS="${CFLAGS} ${CPPFLAGS}"; CPPFLAGS=""])

    # Step 4: disable dynamic loading if requested via a command-line switch.

    AC_ARG_ENABLE(load,
	AC_HELP_STRING([--enable-load],
	    [allow dynamic loading and "load" command (default: on)]),
	[tcl_ok=$enableval], [tcl_ok=yes])
    AS_IF([test "$tcl_ok" = no], [DL_OBJS=""])

    AS_IF([test "x$DL_OBJS" != x], [BUILD_DLTEST="\$(DLTEST_TARGETS)"], [
	AC_MSG_WARN([Can't figure out how to do dynamic loading or shared libraries on this system.])
	SHLIB_CFLAGS=""
	SHLIB_LD=""
	SHLIB_SUFFIX=""
	DL_OBJS="tclLoadNone.o"
	DL_LIBS=""
	LDFLAGS="$LDFLAGS_ORIG"
	CC_SEARCH_FLAGS=""
	LD_SEARCH_FLAGS=""
	BUILD_DLTEST=""
    ])
    LDFLAGS="$LDFLAGS $LDFLAGS_ARCH"

    # If we're running gcc, then change the C flags for compiling shared
    # libraries to the right flags for gcc, instead of those for the
    # standard manufacturer compiler.

    AS_IF([test "$DL_OBJS" != "tclLoadNone.o" -a "$GCC" = yes], [
	case $system in
	    AIX-*) ;;
	    BSD/OS*) ;;
	    CYGWIN_*|MINGW32_*|MSYS_*) ;;
	    HP_UX*) ;;
	    Darwin-*) ;;
	    IRIX*) ;;
	    Linux*|GNU*) ;;
	    NetBSD-*|OpenBSD-*) ;;
	    OSF1-V*) ;;
	    SCO_SV-3.2*) ;;
	    *) SHLIB_CFLAGS="-fPIC" ;;
	esac])

    AS_IF([test "$tcl_cv_cc_visibility_hidden" != yes], [
	AC_DEFINE(MODULE_SCOPE, [extern],
	    [No Compiler support for module scope symbols])
    ])

    AS_IF([test "$SHARED_LIB_SUFFIX" = ""], [
	SHARED_LIB_SUFFIX='${VERSION}${SHLIB_SUFFIX}'])
    AS_IF([test "$UNSHARED_LIB_SUFFIX" = ""], [
	UNSHARED_LIB_SUFFIX='${VERSION}.a'])
    DLL_INSTALL_DIR="\$(LIB_INSTALL_DIR)"

    AS_IF([test "${SHARED_BUILD}" = 1 -a "${SHLIB_SUFFIX}" != ""], [
        LIB_SUFFIX=${SHARED_LIB_SUFFIX}
        MAKE_LIB='${SHLIB_LD} -o [$]@ ${OBJS} ${LDFLAGS} ${SHLIB_LD_LIBS} ${TCL_SHLIB_LD_EXTRAS} ${TK_SHLIB_LD_EXTRAS} ${LD_SEARCH_FLAGS}'
        AS_IF([test "${SHLIB_SUFFIX}" = ".dll"], [
            INSTALL_LIB='$(INSTALL_LIBRARY) $(LIB_FILE) "$(BIN_INSTALL_DIR)/$(LIB_FILE)";if test -f $(LIB_FILE).a; then $(INSTALL_DATA) $(LIB_FILE).a "$(LIB_INSTALL_DIR)"; fi;'
            DLL_INSTALL_DIR="\$(BIN_INSTALL_DIR)"
        ], [
            INSTALL_LIB='$(INSTALL_LIBRARY) $(LIB_FILE) "$(LIB_INSTALL_DIR)/$(LIB_FILE)"'
        ])
    ], [
        LIB_SUFFIX=${UNSHARED_LIB_SUFFIX}

        AS_IF([test "$RANLIB" = ""], [
            MAKE_LIB='$(STLIB_LD) [$]@ ${OBJS}'
        ], [
            MAKE_LIB='${STLIB_LD} [$]@ ${OBJS} ; ${RANLIB} [$]@'
        ])
        INSTALL_LIB='$(INSTALL_LIBRARY) $(LIB_FILE) "$(LIB_INSTALL_DIR)/$(LIB_FILE)"'
    ])

    # Stub lib does not depend on shared/static configuration
    AS_IF([test "$RANLIB" = ""], [
        MAKE_STUB_LIB='${STLIB_LD} [$]@ ${STUB_LIB_OBJS}'
    ], [
        MAKE_STUB_LIB='${STLIB_LD} [$]@ ${STUB_LIB_OBJS} ; ${RANLIB} [$]@'
    ])
    INSTALL_STUB_LIB='$(INSTALL_LIBRARY) $(STUB_LIB_FILE) "$(LIB_INSTALL_DIR)/$(STUB_LIB_FILE)"'

    # Define TCL_LIBS now that we know what DL_LIBS is.
    # The trick here is that we don't want to change the value of TCL_LIBS if
    # it is already set when tclConfig.sh had been loaded by Tk.
    AS_IF([test "x${TCL_LIBS}" = x], [
        TCL_LIBS="${DL_LIBS} ${LIBS} ${MATH_LIBS}"])
    AC_SUBST(TCL_LIBS)

	# See if the compiler supports casting to a union type.
	# This is used to stop gcc from printing a compiler
	# warning when initializing a union member.

	AC_CACHE_CHECK(for cast to union support,
	    tcl_cv_cast_to_union,
	    AC_TRY_COMPILE([],
	    [
		  union foo { int i; double d; };
		  union foo f = (union foo) (int) 0;
	    ],
	    tcl_cv_cast_to_union=yes,
	    tcl_cv_cast_to_union=no)
	)
	if test "$tcl_cv_cast_to_union" = "yes"; then
	    AC_DEFINE(HAVE_CAST_TO_UNION, 1,
		    [Defined when compiler supports casting to union type.])
	fi

    AC_CHECK_HEADER(stdbool.h, [AC_DEFINE(HAVE_STDBOOL_H, 1, [Do we have <stdbool.h>?])],)

    # FIXME: This subst was left in only because the TCL_DL_LIBS
    # entry in tclConfig.sh uses it. It is not clear why someone
    # would use TCL_DL_LIBS instead of TCL_LIBS.
    AC_SUBST(DL_LIBS)

    AC_SUBST(DL_OBJS)
    AC_SUBST(PLAT_OBJS)
    AC_SUBST(PLAT_SRCS)
    AC_SUBST(LDAIX_SRC)
    AC_SUBST(CFLAGS)
    AC_SUBST(CFLAGS_DEBUG)
    AC_SUBST(CFLAGS_OPTIMIZE)
    AC_SUBST(CFLAGS_WARNING)

    AC_SUBST(LDFLAGS)
    AC_SUBST(LDFLAGS_DEBUG)
    AC_SUBST(LDFLAGS_OPTIMIZE)
    AC_SUBST(CC_SEARCH_FLAGS)
    AC_SUBST(LD_SEARCH_FLAGS)

    AC_SUBST(STLIB_LD)
    AC_SUBST(SHLIB_LD)
    AC_SUBST(TCL_SHLIB_LD_EXTRAS)
    AC_SUBST(TK_SHLIB_LD_EXTRAS)
    AC_SUBST(SHLIB_LD_LIBS)
    AC_SUBST(SHLIB_CFLAGS)
    AC_SUBST(SHLIB_SUFFIX)
    AC_DEFINE_UNQUOTED(TCL_SHLIB_EXT,"${SHLIB_SUFFIX}",
	[What is the default extension for shared libraries?])

    AC_SUBST(MAKE_LIB)
    AC_SUBST(MAKE_STUB_LIB)
    AC_SUBST(INSTALL_LIB)
    AC_SUBST(DLL_INSTALL_DIR)
    AC_SUBST(INSTALL_STUB_LIB)
    AC_SUBST(RANLIB)
])

#--------------------------------------------------------------------
# SC_MISSING_POSIX_HEADERS
#
#	Supply substitutes for missing POSIX header files.  Special
#	notes:
#	    - stdlib.h doesn't define strtol or strtoul in some
#	      versions of SunOS
#	    - some versions of string.h don't declare procedures such
#	      as strstr
#
# Arguments:
#	none
#
# Results:
#
#	Defines some of the following vars:
#		NO_DIRENT_H
#		NO_STDLIB_H
#		NO_STRING_H
#		NO_SYS_WAIT_H
#		NO_DLFCN_H
#		HAVE_SYS_PARAM_H
#		HAVE_STRING_H ?
#
#--------------------------------------------------------------------

AC_DEFUN([SC_MISSING_POSIX_HEADERS], [
    AC_CACHE_CHECK([dirent.h], tcl_cv_dirent_h, [
    AC_TRY_LINK([#include <sys/types.h>
#include <dirent.h>], [
#ifndef _POSIX_SOURCE
#   ifdef __Lynx__
	/*
	 * Generate compilation error to make the test fail:  Lynx headers
	 * are only valid if really in the POSIX environment.
	 */

	missing_procedure();
#   endif
#endif
DIR *d;
struct dirent *entryPtr;
char *p;
d = opendir("foobar");
entryPtr = readdir(d);
p = entryPtr->d_name;
closedir(d);
], tcl_cv_dirent_h=yes, tcl_cv_dirent_h=no)])

    if test $tcl_cv_dirent_h = no; then
	AC_DEFINE(NO_DIRENT_H, 1, [Do we have <dirent.h>?])
    fi

    AC_CHECK_HEADER(stdlib.h, tcl_ok=1, tcl_ok=0)
    AC_EGREP_HEADER(strtol, stdlib.h, , tcl_ok=0)
    AC_EGREP_HEADER(strtoul, stdlib.h, , tcl_ok=0)
    if test $tcl_ok = 0; then
	AC_DEFINE(NO_STDLIB_H, 1, [Do we have <stdlib.h>?])
    fi
    AC_CHECK_HEADER(string.h, tcl_ok=1, tcl_ok=0)
    AC_EGREP_HEADER(strstr, string.h, , tcl_ok=0)
    AC_EGREP_HEADER(strerror, string.h, , tcl_ok=0)

    # See also memmove check below for a place where NO_STRING_H can be
    # set and why.

    if test $tcl_ok = 0; then
	AC_DEFINE(NO_STRING_H, 1, [Do we have <string.h>?])
    fi

    AC_CHECK_HEADER(sys/wait.h, , [AC_DEFINE(NO_SYS_WAIT_H, 1, [Do we have <sys/wait.h>?])])
    AC_CHECK_HEADER(dlfcn.h, , [AC_DEFINE(NO_DLFCN_H, 1, [Do we have <dlfcn.h>?])])

    # OS/390 lacks sys/param.h (and doesn't need it, by chance).
    AC_HAVE_HEADERS(sys/param.h)
])

#--------------------------------------------------------------------
# SC_PATH_X
#
#	Locate the X11 header files and the X11 library archive.  Try
#	the ac_path_x macro first, but if it doesn't find the X stuff
#	(e.g. because there's no xmkmf program) then check through
#	a list of possible directories.  Under some conditions the
#	autoconf macro will return an include directory that contains
#	no include files, so double-check its result just to be safe.
#
# Arguments:
#	none
#
# Results:
#
#	Sets the following vars:
#		XINCLUDES
#		XLIBSW
#
#--------------------------------------------------------------------

AC_DEFUN([SC_PATH_X], [
    AC_PATH_X
    not_really_there=""
    if test "$no_x" = ""; then
	if test "$x_includes" = ""; then
	    AC_TRY_CPP([#include <X11/Xlib.h>], , not_really_there="yes")
	else
	    if test ! -r $x_includes/X11/Xlib.h; then
		not_really_there="yes"
	    fi
	fi
    fi
    if test "$no_x" = "yes" -o "$not_really_there" = "yes"; then
	AC_MSG_CHECKING([for X11 header files])
	found_xincludes="no"
	AC_TRY_CPP([#include <X11/Xlib.h>], found_xincludes="yes", found_xincludes="no")
	if test "$found_xincludes" = "no"; then
	    dirs="/usr/unsupported/include /usr/local/include /usr/X386/include /usr/X11R6/include /usr/X11R5/include /usr/include/X11R5 /usr/include/X11R4 /usr/openwin/include /usr/X11/include /usr/sww/include"
	    for i in $dirs ; do
		if test -r $i/X11/Xlib.h; then
		    AC_MSG_RESULT([$i])
		    XINCLUDES=" -I$i"
		    found_xincludes="yes"
		    break
		fi
	    done
	fi
    else
	if test "$x_includes" != ""; then
	    XINCLUDES="-I$x_includes"
	    found_xincludes="yes"
	fi
    fi
    if test "$found_xincludes" = "no"; then
	AC_MSG_RESULT([couldn't find any!])
    fi

    if test "$no_x" = yes; then
	AC_MSG_CHECKING([for X11 libraries])
	XLIBSW=nope
	dirs="/usr/unsupported/lib /usr/local/lib /usr/X386/lib /usr/X11R6/lib /usr/X11R5/lib /usr/lib/X11R5 /usr/lib/X11R4 /usr/openwin/lib /usr/X11/lib /usr/sww/X11/lib"
	for i in $dirs ; do
	    if test -r $i/libX11.a -o -r $i/libX11.so -o -r $i/libX11.sl -o -r $i/libX11.dylib; then
		AC_MSG_RESULT([$i])
		XLIBSW="-L$i -lX11"
		x_libraries="$i"
		break
	    fi
	done
    else
	if test "$x_libraries" = ""; then
	    XLIBSW=-lX11
	else
	    XLIBSW="-L$x_libraries -lX11"
	fi
    fi
    if test "$XLIBSW" = nope ; then
	AC_CHECK_LIB(Xwindow, XCreateWindow, XLIBSW=-lXwindow)
    fi
    if test "$XLIBSW" = nope ; then
	AC_MSG_RESULT([could not find any!  Using -lX11.])
	XLIBSW=-lX11
    fi
])

#--------------------------------------------------------------------
# SC_BLOCKING_STYLE
#
#	The statements below check for systems where POSIX-style
#	non-blocking I/O (O_NONBLOCK) doesn't work or is unimplemented.
#	On these systems (mostly older ones), use the old BSD-style
#	FIONBIO approach instead.
#
# Arguments:
#	none
#
# Results:
#
#	Defines some of the following vars:
#		HAVE_SYS_IOCTL_H
#		HAVE_SYS_FILIO_H
#		USE_FIONBIO
#		O_NONBLOCK
#
#--------------------------------------------------------------------

AC_DEFUN([SC_BLOCKING_STYLE], [
    AC_CHECK_HEADERS(sys/ioctl.h)
    AC_CHECK_HEADERS(sys/filio.h)
    SC_CONFIG_SYSTEM
    AC_MSG_CHECKING([FIONBIO vs. O_NONBLOCK for nonblocking I/O])
    case $system in
	OSF*)
	    AC_DEFINE(USE_FIONBIO, 1, [Should we use FIONBIO?])
	    AC_MSG_RESULT([FIONBIO])
	    ;;
	*)
	    AC_MSG_RESULT([O_NONBLOCK])
	    ;;
    esac
])

#--------------------------------------------------------------------
# SC_TIME_HANLDER
#
#	Checks how the system deals with time.h, what time structures
#	are used on the system, and what fields the structures have.
#
# Arguments:
#	none
#
# Results:
#
#	Defines some of the following vars:
#		USE_DELTA_FOR_TZ
#		HAVE_TM_GMTOFF
#		HAVE_TM_TZADJ
#		HAVE_TIMEZONE_VAR
#
#--------------------------------------------------------------------

AC_DEFUN([SC_TIME_HANDLER], [
    AC_CHECK_HEADERS(sys/time.h)
    AC_HEADER_TIME

    AC_CHECK_FUNCS(gmtime_r localtime_r mktime)

    AC_CACHE_CHECK([tm_tzadj in struct tm], tcl_cv_member_tm_tzadj, [
	AC_TRY_COMPILE([#include <time.h>], [struct tm tm; tm.tm_tzadj;],
	    tcl_cv_member_tm_tzadj=yes, tcl_cv_member_tm_tzadj=no)])
    if test $tcl_cv_member_tm_tzadj = yes ; then
	AC_DEFINE(HAVE_TM_TZADJ, 1, [Should we use the tm_tzadj field of struct tm?])
    fi

    AC_CACHE_CHECK([tm_gmtoff in struct tm], tcl_cv_member_tm_gmtoff, [
	AC_TRY_COMPILE([#include <time.h>], [struct tm tm; (void)tm.tm_gmtoff;],
	    tcl_cv_member_tm_gmtoff=yes, tcl_cv_member_tm_gmtoff=no)])
    if test $tcl_cv_member_tm_gmtoff = yes ; then
	AC_DEFINE(HAVE_TM_GMTOFF, 1, [Should we use the tm_gmtoff field of struct tm?])
    fi

    #
    # Its important to include time.h in this check, as some systems
    # (like convex) have timezone functions, etc.
    #
    AC_CACHE_CHECK([long timezone variable], tcl_cv_timezone_long, [
	AC_TRY_COMPILE([#include <time.h>],
	    [extern long timezone;
	    timezone += 1;
	    exit (0);],
	    tcl_cv_timezone_long=yes, tcl_cv_timezone_long=no)])
    if test $tcl_cv_timezone_long = yes ; then
	AC_DEFINE(HAVE_TIMEZONE_VAR, 1, [Should we use the global timezone variable?])
    else
	#
	# On some systems (eg IRIX 6.2), timezone is a time_t and not a long.
	#
	AC_CACHE_CHECK([time_t timezone variable], tcl_cv_timezone_time, [
	    AC_TRY_COMPILE([#include <time.h>],
		[extern time_t timezone;
		timezone += 1;
		exit (0);],
		tcl_cv_timezone_time=yes, tcl_cv_timezone_time=no)])
	if test $tcl_cv_timezone_time = yes ; then
	    AC_DEFINE(HAVE_TIMEZONE_VAR, 1, [Should we use the global timezone variable?])
	fi
    fi
])

#--------------------------------------------------------------------
# SC_TCL_LINK_LIBS
#
#	Search for the libraries needed to link the Tcl shell.
#	Things like the math library (-lm) and socket stuff (-lsocket vs.
#	-lnsl) or thread library (-lpthread) are dealt with here.
#
# Arguments:
#	None.
#
# Results:
#
#	Sets the following vars:
#		THREADS_LIBS	Thread library(s)
#
#	Defines the following vars:
#		_REENTRANT
#		_THREAD_SAFE
#
#	Might append to the following vars:
#		LIBS
#		MATH_LIBS
#
#	Might define the following vars:
#		HAVE_NET_ERRNO_H
#
#--------------------------------------------------------------------

AC_DEFUN([SC_TCL_LINK_LIBS], [
    #--------------------------------------------------------------------
    # On a few very rare systems, all of the libm.a stuff is
    # already in libc.a.  Set compiler flags accordingly.
    #--------------------------------------------------------------------

    AC_CHECK_FUNC(sin, MATH_LIBS="", MATH_LIBS="-lm")

    #--------------------------------------------------------------------
    # Interactive UNIX requires -linet instead of -lsocket, plus it
    # needs net/errno.h to define the socket-related error codes.
    #--------------------------------------------------------------------

    AC_CHECK_LIB(inet, main, [LIBS="$LIBS -linet"])
    AC_CHECK_HEADER(net/errno.h, [
	AC_DEFINE(HAVE_NET_ERRNO_H, 1, [Do we have <net/errno.h>?])])

    #--------------------------------------------------------------------
    #	Check for the existence of the -lsocket and -lnsl libraries.
    #	The order here is important, so that they end up in the right
    #	order in the command line generated by make.  Here are some
    #	special considerations:
    #	1. Use "connect" and "accept" to check for -lsocket, and
    #	   "gethostbyname" to check for -lnsl.
    #	2. Use each function name only once:  can't redo a check because
    #	   autoconf caches the results of the last check and won't redo it.
    #	3. Use -lnsl and -lsocket only if they supply procedures that
    #	   aren't already present in the normal libraries.  This is because
    #	   IRIX 5.2 has libraries, but they aren't needed and they're
    #	   bogus:  they goof up name resolution if used.
    #	4. On some SVR4 systems, can't use -lsocket without -lnsl too.
    #	   To get around this problem, check for both libraries together
    #	   if -lsocket doesn't work by itself.
    #--------------------------------------------------------------------

    tcl_checkBoth=0
    AC_CHECK_FUNC(connect, tcl_checkSocket=0, tcl_checkSocket=1)
    if test "$tcl_checkSocket" = 1; then
	AC_CHECK_FUNC(setsockopt, , [AC_CHECK_LIB(socket, setsockopt,
	    LIBS="$LIBS -lsocket", tcl_checkBoth=1)])
    fi
    if test "$tcl_checkBoth" = 1; then
	tk_oldLibs=$LIBS
	LIBS="$LIBS -lsocket -lnsl"
	AC_CHECK_FUNC(accept, tcl_checkNsl=0, [LIBS=$tk_oldLibs])
    fi
    AC_CHECK_FUNC(gethostbyname, , [AC_CHECK_LIB(nsl, gethostbyname,
	    [LIBS="$LIBS -lnsl"])])

    AC_DEFINE(_REENTRANT, 1, [Do we want the reentrant OS API?])
    AC_DEFINE(_THREAD_SAFE, 1, [Do we want the thread-safe OS API?])
    AC_CHECK_LIB(pthread,pthread_mutex_init,tcl_ok=yes,tcl_ok=no)
    if test "$tcl_ok" = "no"; then
	# Check a little harder for __pthread_mutex_init in the same
	# library, as some systems hide it there until pthread.h is
	# defined.  We could alternatively do an AC_TRY_COMPILE with
	# pthread.h, but that will work with libpthread really doesn't
	# exist, like AIX 4.2.  [Bug: 4359]
	AC_CHECK_LIB(pthread, __pthread_mutex_init,
		tcl_ok=yes, tcl_ok=no)
    fi

    if test "$tcl_ok" = "yes"; then
	# The space is needed
	THREADS_LIBS=" -lpthread"
    else
	AC_CHECK_LIB(pthreads, pthread_mutex_init,
	_ok=yes, tcl_ok=no)
	if test "$tcl_ok" = "yes"; then
	    # The space is needed
	    THREADS_LIBS=" -lpthreads"
	else
	    AC_CHECK_LIB(c, pthread_mutex_init,
		    tcl_ok=yes, tcl_ok=no)
	    if test "$tcl_ok" = "no"; then
		AC_CHECK_LIB(c_r, pthread_mutex_init,
			tcl_ok=yes, tcl_ok=no)
		if test "$tcl_ok" = "yes"; then
		    # The space is needed
		    THREADS_LIBS=" -pthread"
		else
		    AC_MSG_WARN([Don't know how to find pthread lib on your system - you must edit the LIBS in the Makefile...])
		fi
	    fi
	fi
    fi

    # Does the pthread-implementation provide
    # 'pthread_attr_setstacksize' ?

    ac_saved_libs=$LIBS
    LIBS="$LIBS $THREADS_LIBS"
    AC_CHECK_FUNCS(pthread_attr_setstacksize pthread_atfork)
    LIBS=$ac_saved_libs

    # TIP #509
    AC_CHECK_DECLS([PTHREAD_MUTEX_RECURSIVE],tcl_ok=yes,tcl_ok=no, [[#include <pthread.h>]])
])

#--------------------------------------------------------------------
# SC_TCL_EARLY_FLAGS
#
#	Check for what flags are needed to be passed so the correct OS
#	features are available.
#
# Arguments:
#	None
#
# Results:
#
#	Might define the following vars:
#		_ISOC99_SOURCE
#		_LARGEFILE64_SOURCE
#		_LARGEFILE_SOURCE64
#
#--------------------------------------------------------------------

AC_DEFUN([SC_TCL_EARLY_FLAG],[
    AC_CACHE_VAL([tcl_cv_flag_]translit($1,[A-Z],[a-z]),
	AC_TRY_COMPILE([$2], $3, [tcl_cv_flag_]translit($1,[A-Z],[a-z])=no,
	    AC_TRY_COMPILE([[#define ]$1[ 1
]$2], $3,
		[tcl_cv_flag_]translit($1,[A-Z],[a-z])=yes,
		[tcl_cv_flag_]translit($1,[A-Z],[a-z])=no)))
    if test ["x${tcl_cv_flag_]translit($1,[A-Z],[a-z])[}" = "xyes"] ; then
	AC_DEFINE($1, 1, [Add the ]$1[ flag when building])
	tcl_flags="$tcl_flags $1"
    fi
])

AC_DEFUN([SC_TCL_EARLY_FLAGS],[
    AC_MSG_CHECKING([for required early compiler flags])
    tcl_flags=""
    SC_TCL_EARLY_FLAG(_ISOC99_SOURCE,[#include <stdlib.h>],
	[char *p = (char *)strtoll; char *q = (char *)strtoull;])
    SC_TCL_EARLY_FLAG(_LARGEFILE64_SOURCE,[#include <sys/stat.h>],
	[struct stat64 buf; int i = stat64("/", &buf);])
    SC_TCL_EARLY_FLAG(_LARGEFILE_SOURCE64,[#include <sys/stat.h>],
	[char *p = (char *)open64;])
    if test "x${tcl_flags}" = "x" ; then
	AC_MSG_RESULT([none])
    else
	AC_MSG_RESULT([${tcl_flags}])
    fi
])

#--------------------------------------------------------------------
# SC_TCL_64BIT_FLAGS
#
#	Check for what is defined in the way of 64-bit features.
#
# Arguments:
#	None
#
# Results:
#
#	Might define the following vars:
#		TCL_WIDE_INT_IS_LONG
#		TCL_WIDE_INT_TYPE
#		HAVE_STRUCT_DIRENT64, HAVE_DIR64
#		HAVE_STRUCT_STAT64
#		HAVE_TYPE_OFF64_T
#
#--------------------------------------------------------------------

AC_DEFUN([SC_TCL_64BIT_FLAGS], [
    AC_MSG_CHECKING([for 64-bit integer type])
    AC_CACHE_VAL(tcl_cv_type_64bit,[
	tcl_cv_type_64bit=none
	# See if the compiler knows natively about __int64
	AC_TRY_COMPILE(,[__int64 value = (__int64) 0;],
	    tcl_type_64bit=__int64, tcl_type_64bit="long long")
	# See if we could use long anyway  Note that we substitute in the
	# type that is our current guess for a 64-bit type inside this check
	# program, so it should be modified only carefully...
        AC_TRY_COMPILE(,[switch (0) {
            case 1: case (sizeof(]${tcl_type_64bit}[)==sizeof(long)): ;
        }],tcl_cv_type_64bit=${tcl_type_64bit})])
    if test "${tcl_cv_type_64bit}" = none ; then
	AC_DEFINE(TCL_WIDE_INT_IS_LONG, 1, [Do 'long' and 'long long' have the same size (64-bit)?])
	AC_MSG_RESULT([yes])
    else
	AC_DEFINE_UNQUOTED(TCL_WIDE_INT_TYPE,${tcl_cv_type_64bit},
	    [What type should be used to define wide integers?])
	AC_MSG_RESULT([${tcl_cv_type_64bit}])

	# Now check for auxiliary declarations
	AC_CACHE_CHECK([for struct dirent64], tcl_cv_struct_dirent64,[
	    AC_TRY_COMPILE([#include <sys/types.h>
#include <dirent.h>],[struct dirent64 p;],
		tcl_cv_struct_dirent64=yes,tcl_cv_struct_dirent64=no)])
	if test "x${tcl_cv_struct_dirent64}" = "xyes" ; then
	    AC_DEFINE(HAVE_STRUCT_DIRENT64, 1, [Is 'struct dirent64' in <sys/types.h>?])
	fi

	AC_CACHE_CHECK([for DIR64], tcl_cv_DIR64,[
	    AC_TRY_COMPILE([#include <sys/types.h>
#include <dirent.h>],[struct dirent64 *p; DIR64 d = opendir64(".");
            p = readdir64(d); rewinddir64(d); closedir64(d);],
		tcl_cv_DIR64=yes,tcl_cv_DIR64=no)])
	if test "x${tcl_cv_DIR64}" = "xyes" ; then
	    AC_DEFINE(HAVE_DIR64, 1, [Is 'DIR64' in <sys/types.h>?])
	fi

	AC_CACHE_CHECK([for struct stat64], tcl_cv_struct_stat64,[
	    AC_TRY_COMPILE([#include <sys/stat.h>],[struct stat64 p;
],
		tcl_cv_struct_stat64=yes,tcl_cv_struct_stat64=no)])
	if test "x${tcl_cv_struct_stat64}" = "xyes" ; then
	    AC_DEFINE(HAVE_STRUCT_STAT64, 1, [Is 'struct stat64' in <sys/stat.h>?])
	fi

	AC_CHECK_FUNCS(open64 lseek64)
	AC_MSG_CHECKING([for off64_t])
	AC_CACHE_VAL(tcl_cv_type_off64_t,[
	    AC_TRY_COMPILE([#include <sys/types.h>],[off64_t offset;
],
		tcl_cv_type_off64_t=yes,tcl_cv_type_off64_t=no)])
	dnl Define HAVE_TYPE_OFF64_T only when the off64_t type and the
	dnl functions lseek64 and open64 are defined.
	if test "x${tcl_cv_type_off64_t}" = "xyes" && \
	        test "x${ac_cv_func_lseek64}" = "xyes" && \
	        test "x${ac_cv_func_open64}" = "xyes" ; then
	    AC_DEFINE(HAVE_TYPE_OFF64_T, 1, [Is off64_t in <sys/types.h>?])
	    AC_MSG_RESULT([yes])
	else
	    AC_MSG_RESULT([no])
	fi
    fi
])

#--------------------------------------------------------------------
# SC_TCL_CFG_ENCODING	TIP #59
#
#	Declare the encoding to use for embedded configuration information.
#
# Arguments:
#	None.
#
# Results:
#	Might append to the following vars:
#		DEFS	(implicit)
#
#	Will define the following vars:
#		TCL_CFGVAL_ENCODING
#
#--------------------------------------------------------------------

AC_DEFUN([SC_TCL_CFG_ENCODING], [
    AC_ARG_WITH(encoding,
	AC_HELP_STRING([--with-encoding],
	    [encoding for configuration values (default: utf-8)]),
	with_tcencoding=${withval})

    if test x"${with_tcencoding}" != x ; then
	AC_DEFINE_UNQUOTED(TCL_CFGVAL_ENCODING,"${with_tcencoding}",
	    [What encoding should be used for embedded configuration info?])
    else
	AC_DEFINE(TCL_CFGVAL_ENCODING,"utf-8",
	    [What encoding should be used for embedded configuration info?])
    fi
])

#--------------------------------------------------------------------
# SC_TCL_CHECK_BROKEN_FUNC
#
#	Check for broken function.
#
# Arguments:
#	funcName - function to test for
#	advancedTest - the advanced test to run if the function is present
#
# Results:
#	Might cause compatibility versions of the function to be used.
#	Might affect the following vars:
#		USE_COMPAT	(implicit)
#
#--------------------------------------------------------------------

AC_DEFUN([SC_TCL_CHECK_BROKEN_FUNC],[
    AC_CHECK_FUNC($1, tcl_ok=1, tcl_ok=0)
    if test ["$tcl_ok"] = 1; then
	AC_CACHE_CHECK([proper ]$1[ implementation], [tcl_cv_]$1[_unbroken],
	    AC_TRY_RUN([[
#include <stdlib.h>
#include <string.h>
int main() {]$2[}]],[tcl_cv_]$1[_unbroken]=ok,
		[tcl_cv_]$1[_unbroken]=broken,[tcl_cv_]$1[_unbroken]=unknown))
	if test ["$tcl_cv_]$1[_unbroken"] = "ok"; then
	    tcl_ok=1
	else
	    tcl_ok=0
	fi
    fi
    if test ["$tcl_ok"] = 0; then
	AC_LIBOBJ($1)
	USE_COMPAT=1
    fi
])

#--------------------------------------------------------------------
# SC_TCL_GETHOSTBYADDR_R
#
#	Check if we have MT-safe variant of gethostbyaddr().
#
# Arguments:
#	None
#
# Results:
#
#	Might define the following vars:
#		HAVE_GETHOSTBYADDR_R
#		HAVE_GETHOSTBYADDR_R_7
#		HAVE_GETHOSTBYADDR_R_8
#
#--------------------------------------------------------------------

AC_DEFUN([SC_TCL_GETHOSTBYADDR_R], [
    # Avoids picking hidden internal symbol from libc
    SC_TCL_GETHOSTBYADDR_R_DECL

    if test "$tcl_cv_api_gethostbyaddr_r" = yes; then
	SC_TCL_GETHOSTBYADDR_R_TYPE
    fi
])

AC_DEFUN([SC_TCL_GETHOSTBYADDR_R_DECL], [AC_CHECK_DECLS(gethostbyaddr_r, [
    tcl_cv_api_gethostbyaddr_r=yes],[tcl_cv_api_gethostbyaddr_r=no],[#include <netdb.h>])
])

AC_DEFUN([SC_TCL_GETHOSTBYADDR_R_TYPE], [AC_CHECK_FUNC(gethostbyaddr_r, [
    AC_CACHE_CHECK([for gethostbyaddr_r with 7 args], tcl_cv_api_gethostbyaddr_r_7, [
    AC_TRY_COMPILE([
	#include <netdb.h>
    ], [
	char *addr;
	int length;
	int type;
	struct hostent *result;
	char buffer[2048];
	int buflen = 2048;
	int h_errnop;

	(void) gethostbyaddr_r(addr, length, type, result, buffer, buflen,
			       &h_errnop);
    ], tcl_cv_api_gethostbyaddr_r_7=yes, tcl_cv_api_gethostbyaddr_r_7=no)])
    tcl_ok=$tcl_cv_api_gethostbyaddr_r_7
    if test "$tcl_ok" = yes; then
	AC_DEFINE(HAVE_GETHOSTBYADDR_R_7, 1,
	    [Define to 1 if gethostbyaddr_r takes 7 args.])
    else
	AC_CACHE_CHECK([for gethostbyaddr_r with 8 args], tcl_cv_api_gethostbyaddr_r_8, [
	AC_TRY_COMPILE([
	    #include <netdb.h>
	], [
	    char *addr;
	    int length;
	    int type;
	    struct hostent *result, *resultp;
	    char buffer[2048];
	    int buflen = 2048;
	    int h_errnop;

	    (void) gethostbyaddr_r(addr, length, type, result, buffer, buflen,
				   &resultp, &h_errnop);
	], tcl_cv_api_gethostbyaddr_r_8=yes, tcl_cv_api_gethostbyaddr_r_8=no)])
	tcl_ok=$tcl_cv_api_gethostbyaddr_r_8
	if test "$tcl_ok" = yes; then
	    AC_DEFINE(HAVE_GETHOSTBYADDR_R_8, 1,
		[Define to 1 if gethostbyaddr_r takes 8 args.])
	fi
    fi
    if test "$tcl_ok" = yes; then
	AC_DEFINE(HAVE_GETHOSTBYADDR_R, 1,
	    [Define to 1 if gethostbyaddr_r is available.])
    fi
])])

#--------------------------------------------------------------------
# SC_TCL_GETHOSTBYNAME_R
#
#	Check to see what variant of gethostbyname_r() we have.
#	Based on David Arnold's example from the comp.programming.threads
#	FAQ Q213
#
# Arguments:
#	None
#
# Results:
#
#	Might define the following vars:
#		HAVE_GETHOSTBYNAME_R
#		HAVE_GETHOSTBYNAME_R_3
#		HAVE_GETHOSTBYNAME_R_5
#		HAVE_GETHOSTBYNAME_R_6
#
#--------------------------------------------------------------------

AC_DEFUN([SC_TCL_GETHOSTBYNAME_R], [
    # Avoids picking hidden internal symbol from libc
    SC_TCL_GETHOSTBYNAME_R_DECL

    if test "$tcl_cv_api_gethostbyname_r" = yes; then
	SC_TCL_GETHOSTBYNAME_R_TYPE
    fi
])

AC_DEFUN([SC_TCL_GETHOSTBYNAME_R_DECL], [AC_CHECK_DECLS(gethostbyname_r, [
    tcl_cv_api_gethostbyname_r=yes],[tcl_cv_api_gethostbyname_r=no],[#include <netdb.h>])
])

AC_DEFUN([SC_TCL_GETHOSTBYNAME_R_TYPE], [AC_CHECK_FUNC(gethostbyname_r, [
    AC_CACHE_CHECK([for gethostbyname_r with 6 args], tcl_cv_api_gethostbyname_r_6, [
    AC_TRY_COMPILE([
	#include <netdb.h>
    ], [
	char *name;
	struct hostent *he, *res;
	char buffer[2048];
	int buflen = 2048;
	int h_errnop;

	(void) gethostbyname_r(name, he, buffer, buflen, &res, &h_errnop);
    ], tcl_cv_api_gethostbyname_r_6=yes, tcl_cv_api_gethostbyname_r_6=no)])
    tcl_ok=$tcl_cv_api_gethostbyname_r_6
    if test "$tcl_ok" = yes; then
	AC_DEFINE(HAVE_GETHOSTBYNAME_R_6, 1,
	    [Define to 1 if gethostbyname_r takes 6 args.])
    else
	AC_CACHE_CHECK([for gethostbyname_r with 5 args], tcl_cv_api_gethostbyname_r_5, [
	AC_TRY_COMPILE([
	    #include <netdb.h>
	], [
	    char *name;
	    struct hostent *he;
	    char buffer[2048];
	    int buflen = 2048;
	    int h_errnop;

	    (void) gethostbyname_r(name, he, buffer, buflen, &h_errnop);
	], tcl_cv_api_gethostbyname_r_5=yes, tcl_cv_api_gethostbyname_r_5=no)])
	tcl_ok=$tcl_cv_api_gethostbyname_r_5
	if test "$tcl_ok" = yes; then
	    AC_DEFINE(HAVE_GETHOSTBYNAME_R_5, 1,
		[Define to 1 if gethostbyname_r takes 5 args.])
	else
	    AC_CACHE_CHECK([for gethostbyname_r with 3 args], tcl_cv_api_gethostbyname_r_3, [
	    AC_TRY_COMPILE([
		#include <netdb.h>
	    ], [
		char *name;
		struct hostent *he;
		struct hostent_data data;

		(void) gethostbyname_r(name, he, &data);
	    ], tcl_cv_api_gethostbyname_r_3=yes, tcl_cv_api_gethostbyname_r_3=no)])
	    tcl_ok=$tcl_cv_api_gethostbyname_r_3
	    if test "$tcl_ok" = yes; then
		AC_DEFINE(HAVE_GETHOSTBYNAME_R_3, 1,
		    [Define to 1 if gethostbyname_r takes 3 args.])
	    fi
	fi
    fi
    if test "$tcl_ok" = yes; then
	AC_DEFINE(HAVE_GETHOSTBYNAME_R, 1,
	    [Define to 1 if gethostbyname_r is available.])
    fi
])])

#--------------------------------------------------------------------
# SC_TCL_GETPWUID_R
#
#	Check if we have MT-safe variant of getpwuid() and if yes,
#	which one exactly.
#
# Arguments:
#	None
#
# Results:
#
#	Might define the following vars:
#		HAVE_GETPWUID_R
#		HAVE_GETPWUID_R_4
#		HAVE_GETPWUID_R_5
#
#--------------------------------------------------------------------

AC_DEFUN([SC_TCL_GETPWUID_R], [AC_CHECK_FUNC(getpwuid_r, [
    AC_CACHE_CHECK([for getpwuid_r with 5 args], tcl_cv_api_getpwuid_r_5, [
    AC_TRY_COMPILE([
	#include <sys/types.h>
	#include <pwd.h>
    ], [
	uid_t uid;
	struct passwd pw, *pwp;
	char buf[512];
	int buflen = 512;

	(void) getpwuid_r(uid, &pw, buf, buflen, &pwp);
    ], tcl_cv_api_getpwuid_r_5=yes, tcl_cv_api_getpwuid_r_5=no)])
    tcl_ok=$tcl_cv_api_getpwuid_r_5
    if test "$tcl_ok" = yes; then
	AC_DEFINE(HAVE_GETPWUID_R_5, 1,
	    [Define to 1 if getpwuid_r takes 5 args.])
    else
	AC_CACHE_CHECK([for getpwuid_r with 4 args], tcl_cv_api_getpwuid_r_4, [
	AC_TRY_COMPILE([
	    #include <sys/types.h>
	    #include <pwd.h>
	], [
	    uid_t uid;
	    struct passwd pw;
	    char buf[512];
	    int buflen = 512;

	    (void)getpwnam_r(uid, &pw, buf, buflen);
	], tcl_cv_api_getpwuid_r_4=yes, tcl_cv_api_getpwuid_r_4=no)])
	tcl_ok=$tcl_cv_api_getpwuid_r_4
	if test "$tcl_ok" = yes; then
	    AC_DEFINE(HAVE_GETPWUID_R_4, 1,
		[Define to 1 if getpwuid_r takes 4 args.])
	fi
    fi
    if test "$tcl_ok" = yes; then
	AC_DEFINE(HAVE_GETPWUID_R, 1,
	    [Define to 1 if getpwuid_r is available.])
    fi
])])

#--------------------------------------------------------------------
# SC_TCL_GETPWNAM_R
#
#	Check if we have MT-safe variant of getpwnam() and if yes,
#	which one exactly.
#
# Arguments:
#	None
#
# Results:
#
#	Might define the following vars:
#		HAVE_GETPWNAM_R
#		HAVE_GETPWNAM_R_4
#		HAVE_GETPWNAM_R_5
#
#--------------------------------------------------------------------

AC_DEFUN([SC_TCL_GETPWNAM_R], [AC_CHECK_FUNC(getpwnam_r, [
    AC_CACHE_CHECK([for getpwnam_r with 5 args], tcl_cv_api_getpwnam_r_5, [
    AC_TRY_COMPILE([
	#include <sys/types.h>
	#include <pwd.h>
    ], [
	char *name;
	struct passwd pw, *pwp;
	char buf[512];
	int buflen = 512;

	(void) getpwnam_r(name, &pw, buf, buflen, &pwp);
    ], tcl_cv_api_getpwnam_r_5=yes, tcl_cv_api_getpwnam_r_5=no)])
    tcl_ok=$tcl_cv_api_getpwnam_r_5
    if test "$tcl_ok" = yes; then
	AC_DEFINE(HAVE_GETPWNAM_R_5, 1,
	    [Define to 1 if getpwnam_r takes 5 args.])
    else
	AC_CACHE_CHECK([for getpwnam_r with 4 args], tcl_cv_api_getpwnam_r_4, [
	AC_TRY_COMPILE([
	    #include <sys/types.h>
	    #include <pwd.h>
	], [
	    char *name;
	    struct passwd pw;
	    char buf[512];
	    int buflen = 512;

	    (void)getpwnam_r(name, &pw, buf, buflen);
	], tcl_cv_api_getpwnam_r_4=yes, tcl_cv_api_getpwnam_r_4=no)])
	tcl_ok=$tcl_cv_api_getpwnam_r_4
	if test "$tcl_ok" = yes; then
	    AC_DEFINE(HAVE_GETPWNAM_R_4, 1,
		[Define to 1 if getpwnam_r takes 4 args.])
	fi
    fi
    if test "$tcl_ok" = yes; then
	AC_DEFINE(HAVE_GETPWNAM_R, 1,
	    [Define to 1 if getpwnam_r is available.])
    fi
])])

#--------------------------------------------------------------------
# SC_TCL_GETGRGID_R
#
#	Check if we have MT-safe variant of getgrgid() and if yes,
#	which one exactly.
#
# Arguments:
#	None
#
# Results:
#
#	Might define the following vars:
#		HAVE_GETGRGID_R
#		HAVE_GETGRGID_R_4
#		HAVE_GETGRGID_R_5
#
#--------------------------------------------------------------------

AC_DEFUN([SC_TCL_GETGRGID_R], [AC_CHECK_FUNC(getgrgid_r, [
    AC_CACHE_CHECK([for getgrgid_r with 5 args], tcl_cv_api_getgrgid_r_5, [
    AC_TRY_COMPILE([
	#include <sys/types.h>
	#include <grp.h>
    ], [
	gid_t gid;
	struct group gr, *grp;
	char buf[512];
	int buflen = 512;

	(void) getgrgid_r(gid, &gr, buf, buflen, &grp);
    ], tcl_cv_api_getgrgid_r_5=yes, tcl_cv_api_getgrgid_r_5=no)])
    tcl_ok=$tcl_cv_api_getgrgid_r_5
    if test "$tcl_ok" = yes; then
	AC_DEFINE(HAVE_GETGRGID_R_5, 1,
	    [Define to 1 if getgrgid_r takes 5 args.])
    else
	AC_CACHE_CHECK([for getgrgid_r with 4 args], tcl_cv_api_getgrgid_r_4, [
	AC_TRY_COMPILE([
	    #include <sys/types.h>
	    #include <grp.h>
	], [
	    gid_t gid;
	    struct group gr;
	    char buf[512];
	    int buflen = 512;

	    (void)getgrgid_r(gid, &gr, buf, buflen);
	], tcl_cv_api_getgrgid_r_4=yes, tcl_cv_api_getgrgid_r_4=no)])
	tcl_ok=$tcl_cv_api_getgrgid_r_4
	if test "$tcl_ok" = yes; then
	    AC_DEFINE(HAVE_GETGRGID_R_4, 1,
		[Define to 1 if getgrgid_r takes 4 args.])
	fi
    fi
    if test "$tcl_ok" = yes; then
	AC_DEFINE(HAVE_GETGRGID_R, 1,
	    [Define to 1 if getgrgid_r is available.])
    fi
])])

#--------------------------------------------------------------------
# SC_TCL_GETGRNAM_R
#
#	Check if we have MT-safe variant of getgrnam() and if yes,
#	which one exactly.
#
# Arguments:
#	None
#
# Results:
#
#	Might define the following vars:
#		HAVE_GETGRNAM_R
#		HAVE_GETGRNAM_R_4
#		HAVE_GETGRNAM_R_5
#
#--------------------------------------------------------------------

AC_DEFUN([SC_TCL_GETGRNAM_R], [AC_CHECK_FUNC(getgrnam_r, [
    AC_CACHE_CHECK([for getgrnam_r with 5 args], tcl_cv_api_getgrnam_r_5, [
    AC_TRY_COMPILE([
	#include <sys/types.h>
	#include <grp.h>
    ], [
	char *name;
	struct group gr, *grp;
	char buf[512];
	int buflen = 512;

	(void) getgrnam_r(name, &gr, buf, buflen, &grp);
    ], tcl_cv_api_getgrnam_r_5=yes, tcl_cv_api_getgrnam_r_5=no)])
    tcl_ok=$tcl_cv_api_getgrnam_r_5
    if test "$tcl_ok" = yes; then
	AC_DEFINE(HAVE_GETGRNAM_R_5, 1,
	    [Define to 1 if getgrnam_r takes 5 args.])
    else
	AC_CACHE_CHECK([for getgrnam_r with 4 args], tcl_cv_api_getgrnam_r_4, [
	AC_TRY_COMPILE([
	    #include <sys/types.h>
	    #include <grp.h>
	], [
	    char *name;
	    struct group gr;
	    char buf[512];
	    int buflen = 512;

	    (void)getgrnam_r(name, &gr, buf, buflen);
	], tcl_cv_api_getgrnam_r_4=yes, tcl_cv_api_getgrnam_r_4=no)])
	tcl_ok=$tcl_cv_api_getgrnam_r_4
	if test "$tcl_ok" = yes; then
	    AC_DEFINE(HAVE_GETGRNAM_R_4, 1,
		[Define to 1 if getgrnam_r takes 4 args.])
	fi
    fi
    if test "$tcl_ok" = yes; then
	AC_DEFINE(HAVE_GETGRNAM_R, 1,
	    [Define to 1 if getgrnam_r is available.])
    fi
])])

AC_DEFUN([SC_TCL_IPV6],[
	NEED_FAKE_RFC2553=0
	AC_CHECK_FUNCS(getnameinfo getaddrinfo freeaddrinfo gai_strerror,,[NEED_FAKE_RFC2553=1])
	AC_CHECK_TYPES([
		struct addrinfo,
		struct in6_addr,
		struct sockaddr_in6,
		struct sockaddr_storage],,[NEED_FAKE_RFC2553=1],[[
#include <sys/types.h>
#include <sys/socket.h>
#include <netinet/in.h>
#include <netdb.h>
]])
if test "x$NEED_FAKE_RFC2553" = "x1"; then
   AC_DEFINE([NEED_FAKE_RFC2553], 1,
        [Use compat implementation of getaddrinfo() and friends])
   AC_LIBOBJ([fake-rfc2553])
   AC_CHECK_FUNC(strlcpy)
fi
])

#------------------------------------------------------------------------
# SC_CC_FOR_BUILD
#	For cross compiles, locate a C compiler that can generate native binaries.
#
# Arguments:
#	none
#
# Results:
#	Substitutes the following vars:
#		CC_FOR_BUILD
#		EXEEXT_FOR_BUILD
#------------------------------------------------------------------------

dnl Get a default for CC_FOR_BUILD to put into Makefile.
AC_DEFUN([AX_CC_FOR_BUILD],[# Put a plausible default for CC_FOR_BUILD in Makefile.
    if test -z "$CC_FOR_BUILD"; then
      if test "x$cross_compiling" = "xno"; then
        CC_FOR_BUILD='$(CC)'
      else
        AC_MSG_CHECKING([for gcc])
        AC_CACHE_VAL(ac_cv_path_cc, [
            search_path=`echo ${PATH} | sed -e 's/:/ /g'`
            for dir in $search_path ; do
                for j in `ls -r $dir/gcc 2> /dev/null` \
                        `ls -r $dir/gcc 2> /dev/null` ; do
                    if test x"$ac_cv_path_cc" = x ; then
                        if test -f "$j" ; then
                            ac_cv_path_cc=$j
                            break
                        fi
                    fi
                done
            done
        ])
      fi
    fi
    AC_SUBST(CC_FOR_BUILD)
    # Also set EXEEXT_FOR_BUILD.
    if test "x$cross_compiling" = "xno"; then
      EXEEXT_FOR_BUILD='$(EXEEXT)'
      OBJEXT_FOR_BUILD='$(OBJEXT)'
    else
      OBJEXT_FOR_BUILD='.no'
      AC_CACHE_CHECK([for build system executable suffix], bfd_cv_build_exeext,
        [rm -f conftest*
         echo 'int main () { return 0; }' > conftest.c
         bfd_cv_build_exeext=
         ${CC_FOR_BUILD} -o conftest conftest.c 1>&5 2>&5
         for file in conftest.*; do
           case $file in
           *.c | *.o | *.obj | *.ilk | *.pdb) ;;
           *) bfd_cv_build_exeext=`echo $file | sed -e s/conftest//` ;;
           esac
         done
         rm -f conftest*
         test x"${bfd_cv_build_exeext}" = x && bfd_cv_build_exeext=no])
      EXEEXT_FOR_BUILD=""
      test x"${bfd_cv_build_exeext}" != xno && EXEEXT_FOR_BUILD=${bfd_cv_build_exeext}
    fi
    AC_SUBST(EXEEXT_FOR_BUILD)])dnl
    AC_SUBST(OBJEXT_FOR_BUILD)])dnl
])


#------------------------------------------------------------------------
# SC_ZIPFS_SUPPORT
#	Locate a zip encoder installed on the system path, or none.
#
# Arguments:
#	none
#
# Results:
#	Substitutes the following vars:
#		ZIP_PROG
#       ZIP_PROG_OPTIONS
#       ZIP_PROG_VFSSEARCH
#       ZIP_INSTALL_OBJS
#------------------------------------------------------------------------

AC_DEFUN([SC_ZIPFS_SUPPORT], [
    ZIP_PROG=""
    ZIP_PROG_OPTIONS=""
    ZIP_PROG_VFSSEARCH=""
    ZIP_INSTALL_OBJS=""

    AC_MSG_CHECKING([for zip])
    AC_CACHE_VAL(ac_cv_path_zip, [
    search_path=`echo ${PATH} | sed -e 's/:/ /g'`
    for dir in $search_path ; do
        for j in `ls -r $dir/zip 2> /dev/null` \
            `ls -r $dir/zip 2> /dev/null` ; do
        if test x"$ac_cv_path_zip" = x ; then
            if test -f "$j" ; then
            ac_cv_path_zip=$j
            break
            fi
        fi
        done
    done
    ])
    if test -f "$ac_cv_path_zip" ; then
        ZIP_PROG="$ac_cv_path_zip"
        AC_MSG_RESULT([$ZIP_PROG])
        ZIP_PROG_OPTIONS="-rq"
        ZIP_PROG_VFSSEARCH="*"
        AC_MSG_RESULT([Found INFO Zip in environment])
        # Use standard arguments for zip
    else
        # It is not an error if an installed version of Zip can't be located.
        # We can use the locally distributed minizip instead
        ZIP_PROG="./minizip${EXEEXT_FOR_BUILD}"
        ZIP_PROG_OPTIONS="-o -r"
        ZIP_PROG_VFSSEARCH="*"
        ZIP_INSTALL_OBJS="minizip${EXEEXT_FOR_BUILD}"
        AC_MSG_RESULT([No zip found on PATH. Building minizip])
    fi
    AC_SUBST(ZIP_PROG)
    AC_SUBST(ZIP_PROG_OPTIONS)
    AC_SUBST(ZIP_PROG_VFSSEARCH)
    AC_SUBST(ZIP_INSTALL_OBJS)
])

# Local Variables:
# mode: autoconf
# End:<|MERGE_RESOLUTION|>--- conflicted
+++ resolved
@@ -1083,13 +1083,8 @@
 	    CC_SEARCH_FLAGS=""
 	    LD_SEARCH_FLAGS=""
 	    ;;
-<<<<<<< HEAD
-	CYGWIN_*|MINGW32*|MSYS_*)
+	CYGWIN_*|MINGW32_*|MSYS_*)
 	    SHLIB_CFLAGS="-fno-common"
-=======
-	CYGWIN_*|MINGW32_*|MSYS_*)
-	    SHLIB_CFLAGS=""
->>>>>>> 92b25c60
 	    SHLIB_LD='${CC} -shared'
 	    SHLIB_SUFFIX=".dll"
 	    DL_OBJS="tclLoadDl.o"
