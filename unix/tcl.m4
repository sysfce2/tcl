--- conflicted
+++ resolved
@@ -1083,13 +1083,8 @@
 	    CC_SEARCH_FLAGS=""
 	    LD_SEARCH_FLAGS=""
 	    ;;
-<<<<<<< HEAD
-	CYGWIN_*)
+	CYGWIN_*|MINGW32*|MSYS_*)
 	    SHLIB_CFLAGS="-fno-common"
-=======
-	CYGWIN_*|MINGW32*|MSYS_*)
-	    SHLIB_CFLAGS=""
->>>>>>> 4ba63aa4
 	    SHLIB_LD='${CC} -shared'
 	    SHLIB_SUFFIX=".dll"
 	    DL_OBJS="tclLoadDl.o"
@@ -1788,14 +1783,8 @@
 	case $system in
 	    AIX-*) ;;
 	    BSD/OS*) ;;
-<<<<<<< HEAD
-	    CYGWIN_*) ;;
+	    CYGWIN_*|MINGW32_*|MSYS_*) ;;
 	    HP_UX*) ;;
-=======
-	    CYGWIN_*|MINGW32_*|MSYS_*) ;;
-	    IRIX*) ;;
-	    NetBSD-*|DragonFly-*|FreeBSD-*|OpenBSD-*) ;;
->>>>>>> 4ba63aa4
 	    Darwin-*) ;;
 	    IRIX*) ;;
 	    Linux*|GNU*) ;;
