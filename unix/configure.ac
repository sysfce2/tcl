--- conflicted
+++ resolved
@@ -4,11 +4,7 @@
 dnl	to configure the system for the local environment.
 
 AC_INIT([tcl],[9.0])
-<<<<<<< HEAD
-AC_PREREQ(2.59)
-=======
 AC_PREREQ(2.69)
->>>>>>> 87e9224d
 
 dnl This is only used when included from macosx/configure.ac
 m4_ifdef([SC_USE_CONFIG_HEADERS], [
