#! /bin/bash -norc
dnl	This file is an input file used by the GNU "autoconf" program to
dnl	generate the file "configure", which is run during Tcl installation
dnl	to configure the system for the local environment.

AC_INIT([tcl],[8.7])
AC_PREREQ([2.69])

dnl This is only used when included from macosx/configure.ac
m4_ifdef([SC_USE_CONFIG_HEADERS], [
    AC_CONFIG_HEADERS([tclConfig.h:../unix/tclConfig.h.in])
    AC_CONFIG_COMMANDS_PRE([DEFS="-DHAVE_TCL_CONFIG_H  -imacros tclConfig.h"])
    AH_TOP([
    #ifndef _TCLCONFIG
    #define _TCLCONFIG])
    AH_BOTTOM([
    /* Undef unused package specific autoheader defines so that we can
     * include both tclConfig.h and tkConfig.h at the same time: */
    /* override */ #undef PACKAGE_NAME
    /* override */ #undef PACKAGE_TARNAME
    /* override */ #undef PACKAGE_VERSION
    /* override */ #undef PACKAGE_STRING
    #endif /* _TCLCONFIG */])
])

TCL_VERSION=8.7
TCL_MAJOR_VERSION=8
TCL_MINOR_VERSION=7
TCL_PATCH_LEVEL="a4"
VERSION=${TCL_VERSION}

EXTRA_INSTALL_BINARIES=${EXTRA_INSTALL_BINARIES:-"@:"}
EXTRA_BUILD_HTML=${EXTRA_BUILD_HTML:-"@:"}

#------------------------------------------------------------------------
# Setup configure arguments for bundled packages
#------------------------------------------------------------------------

PKG_CFG_ARGS="$ac_configure_args ${PKG_CFG_ARGS}"

if test -r "$cache_file" -a -f "$cache_file"; then
    case $cache_file in
	[[\\/]]* | ?:[[\\/]]* ) pkg_cache_file=$cache_file ;;
	*) pkg_cache_file=../../$cache_file ;;
    esac
    PKG_CFG_ARGS="${PKG_CFG_ARGS} --cache-file=$pkg_cache_file"
fi

#------------------------------------------------------------------------
# Empty slate for bundled packages, to avoid stale configuration
#------------------------------------------------------------------------
#rm -Rf pkgs
if test -f Makefile; then
    make distclean-packages
fi

#------------------------------------------------------------------------
# Handle the --prefix=... option
#------------------------------------------------------------------------

if test "${prefix}" = "NONE"; then
    prefix=/usr/local
fi
if test "${exec_prefix}" = "NONE"; then
    exec_prefix=$prefix
fi
# Make sure srcdir is fully qualified!
srcdir="`cd "$srcdir" ; pwd`"
TCL_SRC_DIR="`cd "$srcdir"/..; pwd`"

#------------------------------------------------------------------------
# Compress and/or soft link the manpages?
#------------------------------------------------------------------------

SC_CONFIG_MANPAGES

#------------------------------------------------------------------------
# Standard compiler checks
#------------------------------------------------------------------------

# If the user did not set CFLAGS, set it now to keep
# the AC_PROG_CC macro from adding "-g -O2".
if test "${CFLAGS+set}" != "set" ; then
    CFLAGS=""
fi

AC_PROG_CC
AC_C_INLINE


#--------------------------------------------------------------------
# Supply substitutes for missing POSIX header files.  Special notes:
#	- stdlib.h doesn't define strtol or strtoul in some versions
#	  of SunOS
#	- some versions of string.h don't declare procedures such
#	  as strstr
# Do this early, otherwise an autoconf bug throws errors on configure
#--------------------------------------------------------------------

SC_MISSING_POSIX_HEADERS

#--------------------------------------------------------------------
# Determines the correct executable file extension (.exe)
#--------------------------------------------------------------------

AC_EXEEXT

#------------------------------------------------------------------------
# If we're using GCC, see if the compiler understands -pipe.  If so, use it.
# It makes compiling go faster.  (This is only a performance feature.)
#------------------------------------------------------------------------

if test -z "$no_pipe" && test -n "$GCC"; then
    AC_CACHE_CHECK([if the compiler understands -pipe],
	tcl_cv_cc_pipe, [
	hold_cflags=$CFLAGS; CFLAGS="$CFLAGS -pipe"
	AC_COMPILE_IFELSE([AC_LANG_PROGRAM([[]], [[]])],[tcl_cv_cc_pipe=yes],[tcl_cv_cc_pipe=no])
	CFLAGS=$hold_cflags])
    if test $tcl_cv_cc_pipe = yes; then
	CFLAGS="$CFLAGS -pipe"
    fi
fi

#------------------------------------------------------------------------
# Embedded configuration information, encoding to use for the values, TIP #59
#------------------------------------------------------------------------

SC_TCL_CFG_ENCODING

#--------------------------------------------------------------------
# Look for libraries that we will need when compiling the Tcl shell
#--------------------------------------------------------------------

SC_TCL_LINK_LIBS

# Add the threads support libraries
LIBS="$LIBS$THREADS_LIBS"

SC_ENABLE_SHARED

#--------------------------------------------------------------------
# Look for a native installed tclsh binary (if available)
# If one cannot be found then use the binary we build (fails for
# cross compiling). This is used for NATIVE_TCLSH in Makefile.
#--------------------------------------------------------------------

SC_PROG_TCLSH
if test "$TCLSH_PROG" = ""; then
  TCLSH_PROG='./${TCL_EXE}'
fi

#------------------------------------------------------------------------
#	Add stuff for zlib
#------------------------------------------------------------------------

zlib_ok=yes
AC_CHECK_HEADER([zlib.h],[
  AC_CHECK_TYPE([gz_header],[],[zlib_ok=no],[#include <zlib.h>])],[
  zlib_ok=no])
AS_IF([test $zlib_ok = yes], [
  AC_SEARCH_LIBS([deflateSetHeader],[z],[],[
    zlib_ok=no
  ])])
AS_IF([test $zlib_ok = no], [
  AC_SUBST(ZLIB_OBJS,[\${ZLIB_OBJS}])
  AC_SUBST(ZLIB_SRCS,[\${ZLIB_SRCS}])
  AC_SUBST(ZLIB_INCLUDE,[-I\${ZLIB_DIR}])
])
AC_DEFINE(HAVE_ZLIB, 1, [Is there an installed zlib?])

#------------------------------------------------------------------------
#	Add stuff for libtommath

libtommath_ok=yes
AC_ARG_WITH(system-libtommath,
AS_HELP_STRING([--with-system-libtommath],
	[use external libtommath (default: true if available, false otherwise)]),
	[libtommath_ok=${withval}])
if test x"${libtommath_ok}" = x -o x"${libtommath_ok}" != xno; then
    AC_CHECK_HEADER([tommath.h],[
	AC_CHECK_TYPE([mp_int],[],[libtommath_ok=no],[#include <tommath.h>])],[
	libtommath_ok=no])
    AS_IF([test $libtommath_ok = yes], [
	AC_CHECK_LIB([tommath],[mp_log_u32],[MATH_LIBS="$MATH_LIBS -ltommath"],[
    libtommath_ok=no])])
fi
AS_IF([test $libtommath_ok = yes], [
  AC_DEFINE(TCL_WITH_EXTERNAL_TOMMATH, 1, [Tcl with external libtommath])
], [
  AC_SUBST(TOMMATH_OBJS,[\${TOMMATH_OBJS}])
  AC_SUBST(TOMMATH_SRCS,[\${TOMMATH_SRCS}])
  AC_SUBST(TOMMATH_INCLUDE,[-I\${TOMMATH_DIR}])
])

#--------------------------------------------------------------------
# The statements below define a collection of compile flags.  This
# macro depends on the value of SHARED_BUILD, and should be called
# after SC_ENABLE_SHARED checks the configure switches.
#--------------------------------------------------------------------

SC_CONFIG_CFLAGS

SC_ENABLE_SYMBOLS(bccdebug)

AC_DEFINE(MP_PREC, 4, [Default libtommath precision.])

#--------------------------------------------------------------------
#	Detect what compiler flags to set for 64-bit support.
#--------------------------------------------------------------------

SC_TCL_EARLY_FLAGS

SC_TCL_64BIT_FLAGS

#--------------------------------------------------------------------
#	Check endianness because we can optimize comparisons of
#	Tcl_UniChar strings to memcmp on big-endian systems.
#--------------------------------------------------------------------

AC_C_BIGENDIAN

#--------------------------------------------------------------------
#	Supply substitutes for missing POSIX library procedures, or
#	set flags so Tcl uses alternate procedures.
#--------------------------------------------------------------------

# Check if Posix compliant getcwd exists, if not we'll use getwd.
AC_CHECK_FUNCS(getcwd, , [AC_DEFINE(USEGETWD, 1, [Is getcwd Posix-compliant?])])
# Nb: if getcwd uses popen and pwd(1) (like SunOS 4) we should really
# define USEGETWD even if the posix getcwd exists. Add a test ?

AC_REPLACE_FUNCS(mkstemp opendir strtol waitpid)
AC_CHECK_FUNC(strerror, , [AC_DEFINE(NO_STRERROR, 1, [Do we have strerror()])])
AC_CHECK_FUNC(getwd, , [AC_DEFINE(NO_GETWD, 1, [Do we have getwd()])])
AC_CHECK_FUNC(wait3, , [AC_DEFINE(NO_WAIT3, 1, [Do we have wait3()])])
AC_CHECK_FUNC(uname, , [AC_DEFINE(NO_UNAME, 1, [Do we have uname()])])

if test "`uname -s`" = "Darwin" && \
	test "`uname -r | awk -F. '{print [$]1}'`" -lt 7; then
    # prior to Darwin 7, realpath is not threadsafe, so don't
    # use it when threads are enabled, c.f. bug # 711232
    ac_cv_func_realpath=no
fi
AC_CHECK_FUNC(realpath, , [AC_DEFINE(NO_REALPATH, 1, [Do we have realpath()])])

SC_TCL_IPV6

#--------------------------------------------------------------------
#	Look for thread-safe variants of some library functions.
#--------------------------------------------------------------------

SC_TCL_GETPWUID_R
SC_TCL_GETPWNAM_R
SC_TCL_GETGRGID_R
SC_TCL_GETGRNAM_R
if test "`uname -s`" = "Darwin" && \
	test "`uname -r | awk -F. '{print [$]1}'`" -gt 5; then
    # Starting with Darwin 6 (Mac OSX 10.2), gethostbyX
    # are actually MT-safe as they always return pointers
    # from TSD instead of static storage.
    AC_DEFINE(HAVE_MTSAFE_GETHOSTBYNAME, 1,
	    [Do we have MT-safe gethostbyname() ?])
    AC_DEFINE(HAVE_MTSAFE_GETHOSTBYADDR, 1,
	    [Do we have MT-safe gethostbyaddr() ?])

elif test "`uname -s`" = "HP-UX" && \
	test "`uname -r|sed -e 's|B\.||' -e 's|\..*$||'`" -gt 10; then
    # Starting with HPUX 11.00 (we believe), gethostbyX
    # are actually MT-safe as they always return pointers
    # from TSD instead of static storage.
    AC_DEFINE(HAVE_MTSAFE_GETHOSTBYNAME, 1,
	    [Do we have MT-safe gethostbyname() ?])
    AC_DEFINE(HAVE_MTSAFE_GETHOSTBYADDR, 1,
	    [Do we have MT-safe gethostbyaddr() ?])

else
    SC_TCL_GETHOSTBYNAME_R
    SC_TCL_GETHOSTBYADDR_R
fi

#---------------------------------------------------------------------------
#	Check for serial port interface.
#
#	termios.h is present on all POSIX systems.
#	sys/ioctl.h is almost always present, though what it contains
#	is system-specific.
#	sys/modem.h is needed on HP-UX.
#---------------------------------------------------------------------------

AC_CHECK_HEADERS(termios.h)
AC_CHECK_HEADERS(sys/ioctl.h)
AC_CHECK_HEADERS(sys/modem.h)

#--------------------------------------------------------------------
#	Include sys/select.h if it exists and if it supplies things
#	that appear to be useful and aren't already in sys/types.h.
#	This appears to be true only on the RS/6000 under AIX.  Some
#	systems like OSF/1 have a sys/select.h that's of no use, and
#	other systems like SCO UNIX have a sys/select.h that's
#	pernicious.  If "fd_set" isn't defined anywhere then set a
#	special flag.
#--------------------------------------------------------------------

AC_CACHE_CHECK([for fd_set in sys/types], tcl_cv_type_fd_set, [
    AC_COMPILE_IFELSE([AC_LANG_PROGRAM([[#include <sys/types.h>]], [[fd_set readMask, writeMask;]])],
<<<<<<< HEAD
	[tcl_cv_type_fd_set=yes],
	[tcl_cv_type_fd_set=no])])
=======
	[tcl_cv_type_fd_set=yes],[tcl_cv_type_fd_set=no])])
>>>>>>> 5c3f6b06
tcl_ok=$tcl_cv_type_fd_set
if test $tcl_ok = no; then
    AC_CACHE_CHECK([for fd_mask in sys/select], tcl_cv_grep_fd_mask, [
	AC_EGREP_HEADER(fd_mask, sys/select.h,
	     tcl_cv_grep_fd_mask=present, tcl_cv_grep_fd_mask=missing)])
    if test $tcl_cv_grep_fd_mask = present; then
	AC_DEFINE(HAVE_SYS_SELECT_H, 1, [Should we include <sys/select.h>?])
	tcl_ok=yes
    fi
fi
if test $tcl_ok = no; then
    AC_DEFINE(NO_FD_SET, 1, [Do we have fd_set?])
fi

#------------------------------------------------------------------------
#	Options for the notifier. Checks for epoll(7) on Linux, and
#	kqueue(2) on {DragonFly,Free,Net,Open}BSD
#------------------------------------------------------------------------

AC_MSG_CHECKING([for advanced notifier support])
case x`uname -s` in
  xLinux)
	AC_MSG_RESULT([epoll(7)])
	AC_CHECK_HEADERS([sys/epoll.h],
	    [AC_DEFINE(NOTIFIER_EPOLL, [1], [Is epoll(7) supported?])])
	AC_CHECK_HEADERS([sys/eventfd.h],
	    [AC_DEFINE(HAVE_EVENTFD, [1], [Is eventfd(2) supported?])]);;
  xDragonFlyBSD|xFreeBSD|xNetBSD|xOpenBSD)
	AC_MSG_RESULT([kqueue(2)])
	# Messy because we want to check if *all* the headers are present, and not
	# just *any*
	tcl_kqueue_headers=x
	AC_CHECK_HEADERS([sys/types.h sys/event.h sys/time.h],
	    [tcl_kqueue_headers=${tcl_kqueue_headers}y])
	AS_IF([test $tcl_kqueue_headers = xyyy], [
	    AC_DEFINE(NOTIFIER_KQUEUE, [1], [Is kqueue(2) supported?])]);;
  xDarwin)
	# Assume that we've got CoreFoundation present (checked elsewhere because
	# of wider impact).
	AC_MSG_RESULT([OSX]);;
  *)
	AC_MSG_RESULT([none]);;
esac

#------------------------------------------------------------------------------
#       Find out all about time handling differences.
#------------------------------------------------------------------------------

SC_TIME_HANDLER

#--------------------------------------------------------------------
#	Some systems (e.g., IRIX 4.0.5) lack some fields in struct stat. But
#	we might be able to use fstatfs instead. Some systems (OpenBSD?) also
#	lack blkcnt_t.
#--------------------------------------------------------------------

if test "$ac_cv_cygwin" != "yes"; then
    AC_CHECK_MEMBERS([struct stat.st_blocks, struct stat.st_blksize])
fi
AC_CHECK_TYPES([blkcnt_t])
AC_CHECK_FUNC(fstatfs, , [AC_DEFINE(NO_FSTATFS, 1, [Do we have fstatfs()?])])

#--------------------------------------------------------------------
#       Some system have no memcmp or it does not work with 8 bit data, this
#       checks it and add memcmp.o to LIBOBJS if needed
#--------------------------------------------------------------------

AC_FUNC_MEMCMP

#--------------------------------------------------------------------
#       Some system like SunOS 4 and other BSD like systems have no memmove
#       (we assume they have bcopy instead). {The replacement define is in
#       compat/string.h}
#--------------------------------------------------------------------

AC_CHECK_FUNC(memmove, , [
    AC_DEFINE(NO_MEMMOVE, 1, [Do we have memmove()?])
    AC_DEFINE(NO_STRING_H, 1, [Do we have <string.h>?]) ])

#--------------------------------------------------------------------
#	On some systems strstr is broken: it returns a pointer even even if
#	the original string is empty.
#--------------------------------------------------------------------

SC_TCL_CHECK_BROKEN_FUNC(strstr, [
    exit(strstr("\0test", "test") ? 1 : 0);
])

#--------------------------------------------------------------------
#	Check for strtoul function.  This is tricky because under some
#	versions of AIX strtoul returns an incorrect terminator
#	pointer for the string "0".
#--------------------------------------------------------------------

SC_TCL_CHECK_BROKEN_FUNC(strtoul, [
    char *term, *string = "0";
    exit(strtoul(string,&term,0) != 0 || term != string+1);
])

#--------------------------------------------------------------------
#	Check for various typedefs and provide substitutes if
#	they don't exist.
#--------------------------------------------------------------------

AC_TYPE_MODE_T
AC_TYPE_PID_T
AC_TYPE_SIZE_T
AC_TYPE_UID_T

AC_CACHE_CHECK([for socklen_t], tcl_cv_type_socklen_t, [
    AC_COMPILE_IFELSE([AC_LANG_PROGRAM([[
	#include <sys/types.h>
	#include <sys/socket.h>
    ]], [[
    	socklen_t foo;
    ]])],[tcl_cv_type_socklen_t=yes],[tcl_cv_type_socklen_t=no])])
if test $tcl_cv_type_socklen_t = no; then
    AC_DEFINE(socklen_t, int, [Define as int if socklen_t is not available])
fi

AC_CHECK_TYPES([intptr_t, uintptr_t],,,[[
#include <stdint.h>
]])

#--------------------------------------------------------------------
#	If a system doesn't have an opendir function (man, that's old!)
#	then we have to supply a different version of dirent.h which
#	is compatible with the substitute version of opendir that's
#	provided.  This version only works with V7-style directories.
#--------------------------------------------------------------------

AC_CHECK_FUNC(opendir, , [AC_DEFINE(USE_DIRENT2_H, 1, [May we include <dirent2.h>?])])

#--------------------------------------------------------------------
#	The check below checks whether <sys/wait.h> defines the type
#	"union wait" correctly.  It's needed because of weirdness in
#	HP-UX where "union wait" is defined in both the BSD and SYS-V
#	environments.  Checking the usability of WIFEXITED seems to do
#	the trick.
#--------------------------------------------------------------------

AC_CACHE_CHECK([union wait], tcl_cv_union_wait, [
    AC_LINK_IFELSE([AC_LANG_PROGRAM([[#include <sys/types.h>
#include <sys/wait.h>]], [[
union wait x;
WIFEXITED(x);		/* Generates compiler error if WIFEXITED
			 * uses an int. */
    ]])],[tcl_cv_union_wait=yes],[tcl_cv_union_wait=no])])
if test $tcl_cv_union_wait = no; then
    AC_DEFINE(NO_UNION_WAIT, 1, [Do we have a usable 'union wait'?])
fi

#--------------------------------------------------------------------
#	Check whether there is an strncasecmp function on this system.
#	This is a bit tricky because under SCO it's in -lsocket and
#	under Sequent Dynix it's in -linet.
#--------------------------------------------------------------------

AC_CHECK_FUNC(strncasecmp, tcl_ok=1, tcl_ok=0)
if test "$tcl_ok" = 0; then
    AC_CHECK_LIB(socket, strncasecmp, tcl_ok=1, tcl_ok=0)
fi
if test "$tcl_ok" = 0; then
    AC_CHECK_LIB(inet, strncasecmp, tcl_ok=1, tcl_ok=0)
fi
if test "$tcl_ok" = 0; then
    AC_LIBOBJ([strncasecmp])
    USE_COMPAT=1
fi

#--------------------------------------------------------------------
#	The code below deals with several issues related to gettimeofday:
#	1. Some systems don't provide a gettimeofday function at all
#	   (set NO_GETTOD if this is the case).
#	2. See if gettimeofday is declared in the <sys/time.h> header file.
#	   if not, set the GETTOD_NOT_DECLARED flag so that tclPort.h can
#	   declare it.
#--------------------------------------------------------------------

AC_CHECK_FUNC(gettimeofday,[],[
    AC_DEFINE(NO_GETTOD, 1, [Do we have gettimeofday()?])
])
AC_CACHE_CHECK([for gettimeofday declaration], tcl_cv_grep_gettimeofday, [
    AC_EGREP_HEADER(gettimeofday, sys/time.h,
	tcl_cv_grep_gettimeofday=present, tcl_cv_grep_gettimeofday=missing)])
if test $tcl_cv_grep_gettimeofday = missing ; then
    AC_DEFINE(GETTOD_NOT_DECLARED, 1, [Is gettimeofday() actually declared in <sys/time.h>?])
fi

#--------------------------------------------------------------------
#	The following code checks to see whether it is possible to get
#	signed chars on this platform.  This is needed in order to
#	properly generate sign-extended ints from character values.
#--------------------------------------------------------------------

AC_C_CHAR_UNSIGNED
AC_CACHE_CHECK([signed char declarations], tcl_cv_char_signed, [
    AC_COMPILE_IFELSE([AC_LANG_PROGRAM([[]], [[
	signed char *p;
	p = 0;
	]])],[tcl_cv_char_signed=yes],[tcl_cv_char_signed=no])])
if test $tcl_cv_char_signed = yes; then
    AC_DEFINE(HAVE_SIGNED_CHAR, 1, [Are characters signed?])
fi

#--------------------------------------------------------------------
#  Does putenv() copy or not?  We need to know to avoid memory leaks.
#--------------------------------------------------------------------

AC_CACHE_CHECK([for a putenv() that copies the buffer], tcl_cv_putenv_copy, [
    AC_RUN_IFELSE([AC_LANG_SOURCE([[
	#include <stdlib.h>
	#include <string.h>
	#define OURVAR "havecopy=yes"
	int main (int argc, char *argv[])
	{
	    char *foo, *bar;
	    foo = (char *)strdup(OURVAR);
	    putenv(foo);
	    strcpy((char *)(strchr(foo, '=') + 1), "no");
	    bar = getenv("havecopy");
	    if (!strcmp(bar, "no")) {
		/* doesnt copy */
		return 0;
	    } else {
		/* does copy */
		return 1;
	    }
	}
    ]])],
    [tcl_cv_putenv_copy=no],
    [tcl_cv_putenv_copy=yes],
    [tcl_cv_putenv_copy=no])])
if test $tcl_cv_putenv_copy = yes; then
    AC_DEFINE(HAVE_PUTENV_THAT_COPIES, 1,
	[Does putenv() copy strings or incorporate them by reference?])
fi

#--------------------------------------------------------------------
# Check for support of nl_langinfo function
#--------------------------------------------------------------------

SC_ENABLE_LANGINFO

#--------------------------------------------------------------------
# Check for support of cfmakeraw, chflags and mkstemps functions
#--------------------------------------------------------------------

AC_CHECK_FUNCS(cfmakeraw chflags mkstemps)

#--------------------------------------------------------------------
# Check for support of isnan() function or macro
#--------------------------------------------------------------------

AC_CACHE_CHECK([isnan], tcl_cv_isnan, [
    AC_LINK_IFELSE([AC_LANG_PROGRAM([[#include <math.h>]], [[
isnan(0.0);			/* Generates an error if isnan is missing */
]])],[tcl_cv_isnan=yes],[tcl_cv_isnan=no])])
if test $tcl_cv_isnan = no; then
    AC_DEFINE(NO_ISNAN, 1, [Do we have a usable 'isnan'?])
fi

#--------------------------------------------------------------------
# Darwin specific API checks and defines
#--------------------------------------------------------------------

if test "`uname -s`" = "Darwin" ; then
    AC_CHECK_FUNCS(getattrlist)
    AC_CHECK_HEADERS(copyfile.h)
    AC_CHECK_FUNCS(copyfile)
    if test $tcl_corefoundation = yes; then
	AC_CHECK_HEADERS(libkern/OSAtomic.h)
	AC_CHECK_FUNCS(OSSpinLockLock)
    fi
    AC_DEFINE(USE_VFORK, 1, [Should we use vfork() instead of fork()?])
    AC_DEFINE(TCL_DEFAULT_ENCODING, "utf-8",
	[Are we to override what our default encoding is?])
    AC_DEFINE(TCL_LOAD_FROM_MEMORY, 1,
	[Can this platform load code from memory?])
    AC_DEFINE(TCL_WIDE_CLICKS, 1,
	[Does this platform have wide high-resolution clicks?])
    AC_CHECK_HEADERS(AvailabilityMacros.h)
    if test "$ac_cv_header_AvailabilityMacros_h" = yes; then
	AC_CACHE_CHECK([if weak import is available], tcl_cv_cc_weak_import, [
	    hold_cflags=$CFLAGS; CFLAGS="$CFLAGS -Werror"
	    AC_LINK_IFELSE([AC_LANG_PROGRAM([[
		    #ifdef __ENVIRONMENT_MAC_OS_X_VERSION_MIN_REQUIRED__
		    #if __ENVIRONMENT_MAC_OS_X_VERSION_MIN_REQUIRED__ < 1020
		    #error __ENVIRONMENT_MAC_OS_X_VERSION_MIN_REQUIRED__ < 1020
		    #endif
		    #elif MAC_OS_X_VERSION_MIN_REQUIRED < 1020
		    #error MAC_OS_X_VERSION_MIN_REQUIRED < 1020
		    #endif
		    int rand(void) __attribute__((weak_import));
		]], [[rand();]])],
<<<<<<< HEAD
		[tcl_cv_cc_weak_import=yes], [tcl_cv_cc_weak_import=no])
=======
		[tcl_cv_cc_weak_import=yes],[tcl_cv_cc_weak_import=no])
>>>>>>> 5c3f6b06
	    CFLAGS=$hold_cflags])
	if test $tcl_cv_cc_weak_import = yes; then
	    AC_DEFINE(HAVE_WEAK_IMPORT, 1, [Is weak import available?])
	fi
	AC_CACHE_CHECK([if Darwin SUSv3 extensions are available],
	    tcl_cv_cc_darwin_c_source, [
	    hold_cflags=$CFLAGS; CFLAGS="$CFLAGS -Werror"
	    AC_COMPILE_IFELSE([AC_LANG_PROGRAM([[
		    #ifdef __ENVIRONMENT_MAC_OS_X_VERSION_MIN_REQUIRED__
		    #if __ENVIRONMENT_MAC_OS_X_VERSION_MIN_REQUIRED__ < 1050
		    #error __ENVIRONMENT_MAC_OS_X_VERSION_MIN_REQUIRED__ < 1050
		    #endif
		    #elif MAC_OS_X_VERSION_MIN_REQUIRED < 1050
		    #error MAC_OS_X_VERSION_MIN_REQUIRED < 1050
		    #endif
		    #define _DARWIN_C_SOURCE 1
		    #include <sys/cdefs.h>
		]], [[]])],[tcl_cv_cc_darwin_c_source=yes],[tcl_cv_cc_darwin_c_source=no])
	    CFLAGS=$hold_cflags])
	if test $tcl_cv_cc_darwin_c_source = yes; then
	    AC_DEFINE(_DARWIN_C_SOURCE, 1,
		    [Are Darwin SUSv3 extensions available?])
	fi
    fi
    # Build .bundle dltest binaries in addition to .dylib
    DLTEST_LD='${CC} -bundle -Wl,-w ${CFLAGS} ${LDFLAGS}'
    DLTEST_SUFFIX=".bundle"
else
    DLTEST_LD='${SHLIB_LD}'
    DLTEST_SUFFIX=""
fi

#--------------------------------------------------------------------
#	Check for support of fts functions (readdir replacement)
#--------------------------------------------------------------------

AC_CACHE_CHECK([for fts], tcl_cv_api_fts, [
    AC_LINK_IFELSE([AC_LANG_PROGRAM([[
	    #include <sys/param.h>
	    #include <sys/stat.h>
	    #include <fts.h>
	]], [[
	    char*const p[2] = {"/", NULL};
	    FTS *f = fts_open(p, FTS_PHYSICAL|FTS_NOCHDIR|FTS_NOSTAT, NULL);
	    FTSENT *e = fts_read(f); fts_close(f);
	]])],[tcl_cv_api_fts=yes],[tcl_cv_api_fts=no])])
if test $tcl_cv_api_fts = yes; then
    AC_DEFINE(HAVE_FTS, 1, [Do we have fts functions?])
fi

#--------------------------------------------------------------------
#	The statements below check for systems where POSIX-style non-blocking
#	I/O (O_NONBLOCK) doesn't work or is unimplemented. On these systems
#	(mostly older ones), use the old BSD-style FIONBIO approach instead.
#--------------------------------------------------------------------

SC_BLOCKING_STYLE

#------------------------------------------------------------------------

AC_MSG_CHECKING([whether to use dll unloading])
AC_ARG_ENABLE(dll-unloading,
    AS_HELP_STRING([--enable-dll-unloading],
	[enable the 'unload' command (default: on)]),
    [tcl_ok=$enableval], [tcl_ok=yes])
if test $tcl_ok = yes; then
    AC_DEFINE(TCL_UNLOAD_DLLS, 1, [Do we allow unloading of shared libraries?])
fi
AC_MSG_RESULT([$tcl_ok])

#------------------------------------------------------------------------
#	Check whether the timezone data is supplied by the OS or has
#	to be installed by Tcl. The default is autodetection, but can
#	be overridden on the configure command line either way.
#------------------------------------------------------------------------

AC_MSG_CHECKING([for timezone data])
AC_ARG_WITH(tzdata,
    AS_HELP_STRING([--with-tzdata],
	[install timezone data (default: autodetect)]),
    [tcl_ok=$withval], [tcl_ok=auto])
#
# Any directories that get added here must also be added to the
# search path in ::tcl::clock::Initialize (library/clock.tcl).
#
case $tcl_ok in
    no)
	AC_MSG_RESULT([supplied by OS vendor])
    ;;
    yes)
	# nothing to do here
    ;;
    auto*)
	AC_CACHE_VAL([tcl_cv_dir_zoneinfo], [
	for dir in /usr/share/zoneinfo \
		/usr/share/lib/zoneinfo \
		/usr/lib/zoneinfo
	do
		if test -f $dir/UTC -o -f $dir/GMT
		then
			tcl_cv_dir_zoneinfo="$dir"
			break
		fi
	done])
	if test -n "$tcl_cv_dir_zoneinfo"; then
	    tcl_ok=no
	    AC_MSG_RESULT([$dir])
	else
	    tcl_ok=yes
	fi
    ;;
    *)
	AC_MSG_ERROR([invalid argument: $tcl_ok])
    ;;
esac
if test $tcl_ok = yes
then
    AC_MSG_RESULT([supplied by Tcl])
    INSTALL_TZDATA=install-tzdata
fi

#--------------------------------------------------------------------
#	DTrace support
#--------------------------------------------------------------------

AC_ARG_ENABLE(dtrace,
    AS_HELP_STRING([--enable-dtrace],
	[build with DTrace support (default: off)]),
    [tcl_ok=$enableval], [tcl_ok=no])
if test $tcl_ok = yes; then
    AC_CHECK_HEADER(sys/sdt.h, [tcl_ok=yes], [tcl_ok=no])
fi
if test $tcl_ok = yes; then
    AC_PATH_PROG(DTRACE, dtrace,, [$PATH:/usr/sbin])
    test -z "$ac_cv_path_DTRACE" && tcl_ok=no
fi
AC_MSG_CHECKING([whether to enable DTrace support])
MAKEFILE_SHELL='/bin/sh'
if test $tcl_ok = yes; then
    AC_DEFINE(USE_DTRACE, 1, [Are we building with DTrace support?])
    DTRACE_SRC="\${DTRACE_SRC}"
    DTRACE_HDR="\${DTRACE_HDR}"
    if test "`uname -s`" != "Darwin" ; then
	DTRACE_OBJ="\${DTRACE_OBJ}"
	if test "`uname -s`" = "SunOS" -a "$SHARED_BUILD" = "0" ; then
	    # Need to create an intermediate object file to ensure tclDTrace.o
	    # gets included when linking against the static tcl library.
	    STLIB_LD='stlib_ld () { /usr/ccs/bin/ld -r -o $${1%.a}.o "$${@:2}" && '"${STLIB_LD}"' $${1} $${1%.a}.o ; } && stlib_ld'
	    MAKEFILE_SHELL='/bin/bash'
	    # Force use of Sun ar and ranlib, the GNU versions choke on
	    # tclDTrace.o and the combined object file above.
	    AR='/usr/ccs/bin/ar'
	    RANLIB='/usr/ccs/bin/ranlib'
	fi
    fi
fi
AC_MSG_RESULT([$tcl_ok])

#--------------------------------------------------------------------
#	Zipfs support - Tip 430
#--------------------------------------------------------------------
AC_ARG_ENABLE(zipfs,
    AS_HELP_STRING([--enable-zipfs],
	[build with Zipfs support (default: on)]),
    [tcl_ok=$enableval], [tcl_ok=yes])
if test "$tcl_ok" = "yes" ; then
    #
    # Find a native compiler
    #
    AX_CC_FOR_BUILD
    #
    # Find a native zip implementation
    #
    SC_ZIPFS_SUPPORT
	ZIPFS_BUILD=1
	TCL_ZIP_FILE=libtcl_${TCL_MAJOR_VERSION}_${TCL_MINOR_VERSION}_${TCL_PATCH_LEVEL}.zip
else
	ZIPFS_BUILD=0
	TCL_ZIP_FILE=
fi
# Do checking message here to not mess up interleaved configure output
AC_MSG_CHECKING([for building with zipfs])
if test "${ZIPFS_BUILD}" = 1; then
    if test "${SHARED_BUILD}" = 0; then
       ZIPFS_BUILD=2;
       AC_DEFINE(ZIPFS_BUILD, 2, [Are we building with zipfs enabled?])
       INSTALL_LIBRARIES=install-libraries-zipfs-static
       AC_MSG_RESULT([yes])
     else
       AC_DEFINE(ZIPFS_BUILD, 1, [Are we building with zipfs enabled?])\
       INSTALL_LIBRARIES=install-libraries-zipfs-shared
       AC_MSG_RESULT([yes])
    fi
else
AC_MSG_RESULT([no])
INSTALL_LIBRARIES=install-libraries
INSTALL_MSGS=install-msgs
fi
AC_SUBST(ZIPFS_BUILD)
AC_SUBST(TCL_ZIP_FILE)
AC_SUBST(INSTALL_LIBRARIES)
AC_SUBST(INSTALL_MSGS)


#--------------------------------------------------------------------
# The check below checks whether the cpuid instruction is usable.
#--------------------------------------------------------------------

AC_CACHE_CHECK([whether the cpuid instruction is usable], tcl_cv_cpuid, [
    AC_LINK_IFELSE([AC_LANG_PROGRAM([[]], [[
	int index,regsPtr[4];
    __asm__ __volatile__("mov %%ebx, %%edi     \n\t"
                 "cpuid            \n\t"
                 "mov %%ebx, %%esi   \n\t"
                 "mov %%edi, %%ebx  \n\t"
                 : "=a"(regsPtr[0]), "=S"(regsPtr[1]), "=c"(regsPtr[2]), "=d"(regsPtr[3])
                 : "a"(index) : "edi");
    ]])],[tcl_cv_cpuid=yes],[tcl_cv_cpuid=no])])
if test $tcl_cv_cpuid = yes; then
    AC_DEFINE(HAVE_CPUID, 1, [Is the cpuid instruction usable?])
fi

#--------------------------------------------------------------------
#	The statements below define a collection of symbols related to
#	building libtcl as a shared library instead of a static library.
#--------------------------------------------------------------------

TCL_UNSHARED_LIB_SUFFIX=${UNSHARED_LIB_SUFFIX}
TCL_SHARED_LIB_SUFFIX=${SHARED_LIB_SUFFIX}
eval "TCL_LIB_FILE=libtcl${LIB_SUFFIX}"

# tclConfig.sh needs a version of the _LIB_SUFFIX that has been eval'ed
# since on some platforms TCL_LIB_FILE contains shell escapes.
# (See also: TCL_TRIM_DOTS).

eval "TCL_LIB_FILE=${TCL_LIB_FILE}"

test -z "$TCL_LIBRARY" && TCL_LIBRARY='$(prefix)/lib/tcl$(VERSION)'
PRIVATE_INCLUDE_DIR='$(includedir)'
HTML_DIR='$(DISTDIR)/html'

# Note:  in the following variable, it's important to use the absolute
# path name of the Tcl directory rather than "..":  this is because
# AIX remembers this path and will attempt to use it at run-time to look
# up the Tcl library.

if test "`uname -s`" = "Darwin" ; then
    SC_ENABLE_FRAMEWORK
    TCL_SHLIB_LD_EXTRAS="-compatibility_version ${TCL_VERSION} -current_version ${TCL_VERSION}`echo ${TCL_PATCH_LEVEL} | awk ['{match($0, "\\\.[0-9]+"); print substr($0,RSTART,RLENGTH)}']`"
    TCL_SHLIB_LD_EXTRAS="${TCL_SHLIB_LD_EXTRAS}"' -install_name "${DYLIB_INSTALL_DIR}"/${TCL_LIB_FILE}'
    echo "$LDFLAGS " | grep -q -- '-prebind ' && TCL_SHLIB_LD_EXTRAS="${TCL_SHLIB_LD_EXTRAS}"' -seg1addr 0xA000000'
    TCL_SHLIB_LD_EXTRAS="${TCL_SHLIB_LD_EXTRAS}"' -sectcreate __TEXT __info_plist Tcl-Info.plist'
    EXTRA_TCLSH_LIBS='-sectcreate __TEXT __info_plist Tclsh-Info.plist'
    EXTRA_APP_CC_SWITCHES='-mdynamic-no-pic'
    AC_CONFIG_FILES([Tcl-Info.plist:../macosx/Tcl-Info.plist.in Tclsh-Info.plist:../macosx/Tclsh-Info.plist.in])
    TCL_YEAR="`date +%Y`"
fi

if test "$FRAMEWORK_BUILD" = "1" ; then
    AC_DEFINE(TCL_FRAMEWORK, 1, [Is Tcl built as a framework?])
    # Construct a fake local framework structure to make linking with
    # '-framework Tcl' and running of tcltest work
    AC_CONFIG_COMMANDS([Tcl.framework], [n=Tcl &&
        f=$n.framework && v=Versions/$VERSION &&
        rm -rf $f && mkdir -p $f/$v/Resources &&
        ln -s $v/$n $v/Resources $f && ln -s ../../../$n $f/$v &&
        ln -s ../../../../$n-Info.plist $f/$v/Resources/Info.plist &&
        unset n f v
    ], VERSION=${TCL_VERSION})
    LD_LIBRARY_PATH_VAR="DYLD_FRAMEWORK_PATH"
    # default install directory for bundled packages
    if test "${libdir}" = '${exec_prefix}/lib' -o "`basename ${libdir}`" = 'Frameworks'; then
        PACKAGE_DIR="/Library/Tcl"
    else
        PACKAGE_DIR="$libdir"
    fi
    if test "${libdir}" = '${exec_prefix}/lib'; then
        # override libdir default
        libdir="/Library/Frameworks"
    fi
    TCL_LIB_FILE="Tcl"
    TCL_LIB_FLAG="-framework Tcl"
    TCL_BUILD_LIB_SPEC="-F`pwd | sed -e 's/ /\\\\ /g'` -framework Tcl"
    TCL_LIB_SPEC="-F${libdir} -framework Tcl"
    libdir="${libdir}/Tcl.framework/Versions/\${VERSION}"
    TCL_LIBRARY="${libdir}/Resources/Scripts"
    includedir="${libdir}/Headers"
    PRIVATE_INCLUDE_DIR="${libdir}/PrivateHeaders"
    HTML_DIR="${libdir}/Resources/Documentation/Reference/Tcl"
    EXTRA_INSTALL="install-private-headers html-tcl"
    EXTRA_BUILD_HTML='@ln -fs contents.htm "$(HTML_INSTALL_DIR)/TclTOC.html"'
    EXTRA_INSTALL_BINARIES='@echo "Installing Info.plist to $(LIB_INSTALL_DIR)/Resources/" && $(INSTALL_DATA_DIR) "$(LIB_INSTALL_DIR)/Resources" && $(INSTALL_DATA) Tcl-Info.plist "$(LIB_INSTALL_DIR)/Resources/Info.plist"'
    EXTRA_INSTALL_BINARIES="$EXTRA_INSTALL_BINARIES"' && echo "Installing license.terms to $(LIB_INSTALL_DIR)/Resources/" && $(INSTALL_DATA) "$(TOP_DIR)/license.terms" "$(LIB_INSTALL_DIR)/Resources"'
    EXTRA_INSTALL_BINARIES="$EXTRA_INSTALL_BINARIES"' && echo "Finalizing Tcl.framework" && rm -f "$(LIB_INSTALL_DIR)/../Current" && ln -s "$(VERSION)" "$(LIB_INSTALL_DIR)/../Current" && for f in "$(LIB_FILE)" tclConfig.sh Resources Headers PrivateHeaders; do rm -f "$(LIB_INSTALL_DIR)/../../$$f" && ln -s "Versions/Current/$$f" "$(LIB_INSTALL_DIR)/../.."; done && f="$(STUB_LIB_FILE)" && rm -f "$(LIB_INSTALL_DIR)/../../$$f" && ln -s "Versions/$(VERSION)/$$f" "$(LIB_INSTALL_DIR)/../.."'
    # Don't use AC_DEFINE for the following as the framework version define
    # needs to go into the Makefile even when using autoheader, so that we
    # can pick up a potential make override of VERSION. Also, don't put this
    # into CFLAGS as it should not go into tclConfig.sh
    EXTRA_CC_SWITCHES='-DTCL_FRAMEWORK_VERSION=\"$(VERSION)\"'
else
    # libdir must be a fully qualified path and not ${exec_prefix}/lib
    eval libdir="$libdir"
    # default install directory for bundled packages
    PACKAGE_DIR="$libdir"
    if test "${TCL_LIB_VERSIONS_OK}" = "ok"; then
        TCL_LIB_FLAG="-ltcl${TCL_VERSION}"
    else
        TCL_LIB_FLAG="-ltcl`echo ${TCL_VERSION} | tr -d .`"
    fi
    TCL_BUILD_LIB_SPEC="-L`pwd | sed -e 's/ /\\\\ /g'` ${TCL_LIB_FLAG}"
    TCL_LIB_SPEC="-L${libdir} ${TCL_LIB_FLAG}"
fi
VERSION='${VERSION}'
eval "CFG_TCL_SHARED_LIB_SUFFIX=${TCL_SHARED_LIB_SUFFIX}"
eval "CFG_TCL_UNSHARED_LIB_SUFFIX=${TCL_UNSHARED_LIB_SUFFIX}"
VERSION=${TCL_VERSION}

#--------------------------------------------------------------------
#	The statements below define the symbol TCL_PACKAGE_PATH, which
#	gives a list of directories that may contain packages.  The list
#	consists of one directory for machine-dependent binaries and
#	another for platform-independent scripts.
#--------------------------------------------------------------------

if test "$FRAMEWORK_BUILD" = "1" ; then
    test -z "$TCL_PACKAGE_PATH" && \
	TCL_PACKAGE_PATH="~/Library/Tcl /Library/Tcl ~/Library/Frameworks /Library/Frameworks"
    test -z "$TCL_MODULE_PATH"  && \
	TCL_MODULE_PATH="~/Library/Tcl /Library/Tcl"
elif test "$prefix/lib" != "$libdir"; then
    test -z "$TCL_PACKAGE_PATH" && TCL_PACKAGE_PATH="{${libdir}} {${prefix}/lib} ${TCL_PACKAGE_PATH}"
else
    test -z "$TCL_PACKAGE_PATH" && TCL_PACKAGE_PATH="{${prefix}/lib} ${TCL_PACKAGE_PATH}"
fi

#--------------------------------------------------------------------
#       The statements below define various symbols relating to Tcl
#       stub support.
#--------------------------------------------------------------------

# Replace ${VERSION} with contents of ${TCL_VERSION}
# double-eval to account for TCL_TRIM_DOTS.
#
eval "TCL_STUB_LIB_FILE=libtclstub${TCL_UNSHARED_LIB_SUFFIX}"
eval "TCL_STUB_LIB_FILE=\"${TCL_STUB_LIB_FILE}\""
eval "TCL_STUB_LIB_DIR=\"${libdir}\""

if test "${TCL_LIB_VERSIONS_OK}" = "ok"; then
    TCL_STUB_LIB_FLAG="-ltclstub${TCL_VERSION}"
else
    TCL_STUB_LIB_FLAG="-ltclstub`echo ${TCL_VERSION} | tr -d .`"
fi

TCL_BUILD_STUB_LIB_SPEC="-L`pwd | sed -e 's/ /\\\\ /g'` ${TCL_STUB_LIB_FLAG}"
TCL_STUB_LIB_SPEC="-L${TCL_STUB_LIB_DIR} ${TCL_STUB_LIB_FLAG}"
TCL_BUILD_STUB_LIB_PATH="`pwd`/${TCL_STUB_LIB_FILE}"
TCL_STUB_LIB_PATH="${TCL_STUB_LIB_DIR}/${TCL_STUB_LIB_FILE}"

# Install time header dir can be set via --includedir
eval "TCL_INCLUDE_SPEC=\"-I${includedir}\""

#------------------------------------------------------------------------
# tclConfig.sh refers to this by a different name
#------------------------------------------------------------------------

TCL_SHARED_BUILD=${SHARED_BUILD}

AC_SUBST(TCL_VERSION)
AC_SUBST(TCL_MAJOR_VERSION)
AC_SUBST(TCL_MINOR_VERSION)
AC_SUBST(TCL_PATCH_LEVEL)
AC_SUBST(TCL_YEAR)
AC_SUBST(PKG_CFG_ARGS)

AC_SUBST(TCL_ZIP_FILE)
AC_SUBST(TCL_LIB_FILE)
AC_SUBST(TCL_LIB_FLAG)
AC_SUBST(TCL_LIB_SPEC)
AC_SUBST(TCL_STUB_LIB_FILE)
AC_SUBST(TCL_STUB_LIB_FLAG)
AC_SUBST(TCL_STUB_LIB_SPEC)
AC_SUBST(TCL_STUB_LIB_PATH)
AC_SUBST(TCL_INCLUDE_SPEC)
AC_SUBST(TCL_BUILD_STUB_LIB_SPEC)
AC_SUBST(TCL_BUILD_STUB_LIB_PATH)

AC_SUBST(TCL_SRC_DIR)
AC_SUBST(CFG_TCL_SHARED_LIB_SUFFIX)
AC_SUBST(CFG_TCL_UNSHARED_LIB_SUFFIX)

AC_SUBST(TCL_SHARED_BUILD)
AC_SUBST(LD_LIBRARY_PATH_VAR)

AC_SUBST(TCL_BUILD_LIB_SPEC)

AC_SUBST(TCL_LIB_VERSIONS_OK)
AC_SUBST(TCL_SHARED_LIB_SUFFIX)
AC_SUBST(TCL_UNSHARED_LIB_SUFFIX)

AC_SUBST(TCL_HAS_LONGLONG)

AC_SUBST(INSTALL_TZDATA)

AC_SUBST(DTRACE_SRC)
AC_SUBST(DTRACE_HDR)
AC_SUBST(DTRACE_OBJ)
AC_SUBST(MAKEFILE_SHELL)

AC_SUBST(BUILD_DLTEST)
AC_SUBST(TCL_PACKAGE_PATH)
AC_SUBST(TCL_MODULE_PATH)

AC_SUBST(TCL_LIBRARY)
AC_SUBST(PRIVATE_INCLUDE_DIR)
AC_SUBST(HTML_DIR)
AC_SUBST(PACKAGE_DIR)

AC_SUBST(EXTRA_CC_SWITCHES)
AC_SUBST(EXTRA_APP_CC_SWITCHES)
AC_SUBST(EXTRA_INSTALL)
AC_SUBST(EXTRA_INSTALL_BINARIES)
AC_SUBST(EXTRA_BUILD_HTML)
AC_SUBST(EXTRA_TCLSH_LIBS)

AC_SUBST(DLTEST_LD)
AC_SUBST(DLTEST_SUFFIX)

dnl	Disable the automake-friendly normalization of LIBOBJS
dnl	performed by autoconf 2.53 and later.  It's not correct for us.
define([_AC_LIBOBJS_NORMALIZE],[])
AC_CONFIG_FILES([
    Makefile:../unix/Makefile.in
    dltest/Makefile:../unix/dltest/Makefile.in
    tclConfig.sh:../unix/tclConfig.sh.in
    tcl.pc:../unix/tcl.pc.in
])
AC_OUTPUT

dnl Local Variables:
dnl mode: autoconf
dnl End:<|MERGE_RESOLUTION|>--- conflicted
+++ resolved
@@ -303,12 +303,7 @@
 
 AC_CACHE_CHECK([for fd_set in sys/types], tcl_cv_type_fd_set, [
     AC_COMPILE_IFELSE([AC_LANG_PROGRAM([[#include <sys/types.h>]], [[fd_set readMask, writeMask;]])],
-<<<<<<< HEAD
-	[tcl_cv_type_fd_set=yes],
-	[tcl_cv_type_fd_set=no])])
-=======
 	[tcl_cv_type_fd_set=yes],[tcl_cv_type_fd_set=no])])
->>>>>>> 5c3f6b06
 tcl_ok=$tcl_cv_type_fd_set
 if test $tcl_ok = no; then
     AC_CACHE_CHECK([for fd_mask in sys/select], tcl_cv_grep_fd_mask, [
@@ -604,11 +599,7 @@
 		    #endif
 		    int rand(void) __attribute__((weak_import));
 		]], [[rand();]])],
-<<<<<<< HEAD
-		[tcl_cv_cc_weak_import=yes], [tcl_cv_cc_weak_import=no])
-=======
 		[tcl_cv_cc_weak_import=yes],[tcl_cv_cc_weak_import=no])
->>>>>>> 5c3f6b06
 	    CFLAGS=$hold_cflags])
 	if test $tcl_cv_cc_weak_import = yes; then
 	    AC_DEFINE(HAVE_WEAK_IMPORT, 1, [Is weak import available?])
