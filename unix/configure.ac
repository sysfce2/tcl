#! /bin/bash -norc
dnl	This file is an input file used by the GNU "autoconf" program to
dnl	generate the file "configure", which is run during Tcl installation
dnl	to configure the system for the local environment.

AC_INIT([tcl],[9.0])
AC_PREREQ(2.69)

dnl This is only used when included from macosx/configure.ac
m4_ifdef([SC_USE_CONFIG_HEADERS], [
    AC_CONFIG_HEADERS([tclConfig.h:../unix/tclConfig.h.in])
    AC_CONFIG_COMMANDS_PRE([DEFS="-DHAVE_TCL_CONFIG_H  -imacros tclConfig.h"])
    AH_TOP([
    #ifndef _TCLCONFIG
    #define _TCLCONFIG])
    AH_BOTTOM([
    /* Undef unused package specific autoheader defines so that we can
     * include both tclConfig.h and tkConfig.h at the same time: */
    /* override */ #undef PACKAGE_NAME
    /* override */ #undef PACKAGE_STRING
    /* override */ #undef PACKAGE_TARNAME
    #endif /* _TCLCONFIG */])
])

TCL_VERSION=9.0
TCL_MAJOR_VERSION=9
TCL_MINOR_VERSION=0
TCL_PATCH_LEVEL="a0"
VERSION=${TCL_VERSION}

EXTRA_INSTALL_BINARIES=${EXTRA_INSTALL_BINARIES:-"@:"}
EXTRA_BUILD_HTML=${EXTRA_BUILD_HTML:-"@:"}

#------------------------------------------------------------------------
# Setup configure arguments for bundled packages
#------------------------------------------------------------------------

PKG_CFG_ARGS="$ac_configure_args ${PKG_CFG_ARGS}"

if test -r "$cache_file" -a -f "$cache_file"; then
    case $cache_file in
	[[\\/]]* | ?:[[\\/]]* ) pkg_cache_file=$cache_file ;;
	*) pkg_cache_file=../../$cache_file ;;
    esac
    PKG_CFG_ARGS="${PKG_CFG_ARGS} --cache-file=$pkg_cache_file"
fi

#------------------------------------------------------------------------
# Empty slate for bundled packages, to avoid stale configuration
#------------------------------------------------------------------------
#rm -Rf pkgs
if test -f Makefile; then
    make distclean-packages
fi

#------------------------------------------------------------------------
# Handle the --prefix=... option
#------------------------------------------------------------------------

if test "${prefix}" = "NONE"; then
    prefix=/usr/local
fi
if test "${exec_prefix}" = "NONE"; then
    exec_prefix=$prefix
fi
# Make sure srcdir is fully qualified!
srcdir="`cd "$srcdir" ; pwd`"
TCL_SRC_DIR="`cd "$srcdir"/..; pwd`"

#------------------------------------------------------------------------
# Compress and/or soft link the manpages?
#------------------------------------------------------------------------

SC_CONFIG_MANPAGES

#------------------------------------------------------------------------
# Standard compiler checks
#------------------------------------------------------------------------

# If the user did not set CFLAGS, set it now to keep
# the AC_PROG_CC macro from adding "-g -O2".
if test "${CFLAGS+set}" != "set" ; then
    CFLAGS=""
fi

AC_PROG_CC
AC_C_INLINE


#--------------------------------------------------------------------
# Supply substitutes for missing POSIX header files.  Special notes:
#	- stdlib.h doesn't define strtol or strtoul in some versions
#	  of SunOS
#	- some versions of string.h don't declare procedures such
#	  as strstr
# Do this early, otherwise an autoconf bug throws errors on configure
#--------------------------------------------------------------------

SC_MISSING_POSIX_HEADERS

#--------------------------------------------------------------------
# Determines the correct executable file extension (.exe)
#--------------------------------------------------------------------

AC_EXEEXT

#------------------------------------------------------------------------
# If we're using GCC, see if the compiler understands -pipe.  If so, use it.
# It makes compiling go faster.  (This is only a performance feature.)
#------------------------------------------------------------------------

if test -z "$no_pipe" && test -n "$GCC"; then
    AC_CACHE_CHECK([if the compiler understands -pipe],
	tcl_cv_cc_pipe, [
	hold_cflags=$CFLAGS; CFLAGS="$CFLAGS -pipe"
	AC_TRY_COMPILE(,, tcl_cv_cc_pipe=yes, tcl_cv_cc_pipe=no)
	CFLAGS=$hold_cflags])
    if test $tcl_cv_cc_pipe = yes; then
	CFLAGS="$CFLAGS -pipe"
    fi
fi

#------------------------------------------------------------------------
# Embedded configuration information, encoding to use for the values, TIP #59
#------------------------------------------------------------------------

SC_TCL_CFG_ENCODING

#--------------------------------------------------------------------
# Look for libraries that we will need when compiling the Tcl shell
#--------------------------------------------------------------------

SC_TCL_LINK_LIBS

# Add the threads support libraries
LIBS="$LIBS$THREADS_LIBS"

SC_ENABLE_SHARED

#--------------------------------------------------------------------
# Look for a native installed tclsh binary (if available)
# If one cannot be found then use the binary we build (fails for
# cross compiling). This is used for NATIVE_TCLSH in Makefile.
#--------------------------------------------------------------------

SC_PROG_TCLSH
if test "$TCLSH_PROG" = ""; then
  TCLSH_PROG='./${TCL_EXE}'
fi

#------------------------------------------------------------------------
#	Add stuff for zlib
#------------------------------------------------------------------------

zlib_ok=yes
AC_CHECK_HEADER([zlib.h],[
  AC_CHECK_TYPE([gz_header],[],[zlib_ok=no],[#include <zlib.h>])],[
  zlib_ok=no])
AS_IF([test $zlib_ok = yes], [
  AC_SEARCH_LIBS([deflateSetHeader],[z],[],[
    zlib_ok=no
  ])])
AS_IF([test $zlib_ok = no], [
  AC_SUBST(ZLIB_OBJS,[\${ZLIB_OBJS}])
  AC_SUBST(ZLIB_SRCS,[\${ZLIB_SRCS}])
  AC_SUBST(ZLIB_INCLUDE,[-I\${ZLIB_DIR}])
])
AC_DEFINE(HAVE_ZLIB, 1, [Is there an installed zlib?])

#--------------------------------------------------------------------
# The statements below define a collection of compile flags.  This
# macro depends on the value of SHARED_BUILD, and should be called
# after SC_ENABLE_SHARED checks the configure switches.
#--------------------------------------------------------------------

SC_CONFIG_CFLAGS

SC_ENABLE_SYMBOLS(bccdebug)

AC_DEFINE(MP_PREC, 4, [Default libtommath precision.])

#--------------------------------------------------------------------
#	Detect what compiler flags to set for 64-bit support.
#--------------------------------------------------------------------

SC_TCL_EARLY_FLAGS

SC_TCL_64BIT_FLAGS

#--------------------------------------------------------------------
#	Check endianness because we can optimize comparisons of
#	Tcl_UniChar strings to memcmp on big-endian systems.
#--------------------------------------------------------------------

AC_C_BIGENDIAN

#--------------------------------------------------------------------
#	Supply substitutes for missing POSIX library procedures, or
#	set flags so Tcl uses alternate procedures.
#--------------------------------------------------------------------

# Check if Posix compliant getcwd exists, if not we'll use getwd.
AC_CHECK_FUNCS(getcwd, , [AC_DEFINE(USEGETWD, 1, [Is getcwd Posix-compliant?])])
# Nb: if getcwd uses popen and pwd(1) (like SunOS 4) we should really
# define USEGETWD even if the posix getcwd exists. Add a test ?

AC_REPLACE_FUNCS(mkstemp opendir strtol waitpid)
AC_CHECK_FUNC(strerror, , [AC_DEFINE(NO_STRERROR, 1, [Do we have strerror()])])
AC_CHECK_FUNC(getwd, , [AC_DEFINE(NO_GETWD, 1, [Do we have getwd()])])
AC_CHECK_FUNC(wait3, , [AC_DEFINE(NO_WAIT3, 1, [Do we have wait3()])])
AC_CHECK_FUNC(uname, , [AC_DEFINE(NO_UNAME, 1, [Do we have uname()])])

if test "`uname -s`" = "Darwin" && \
	test "`uname -r | awk -F. '{print [$]1}'`" -lt 7; then
    # prior to Darwin 7, realpath is not threadsafe, so don't
    # use it when threads are enabled, c.f. bug # 711232
    ac_cv_func_realpath=no
fi
AC_CHECK_FUNC(realpath, , [AC_DEFINE(NO_REALPATH, 1, [Do we have realpath()])])

SC_TCL_IPV6

#--------------------------------------------------------------------
#	Look for thread-safe variants of some library functions.
#--------------------------------------------------------------------

SC_TCL_GETPWUID_R
SC_TCL_GETPWNAM_R
SC_TCL_GETGRGID_R
SC_TCL_GETGRNAM_R
if test "`uname -s`" = "Darwin" && \
	test "`uname -r | awk -F. '{print [$]1}'`" -gt 5; then
    # Starting with Darwin 6 (Mac OSX 10.2), gethostbyX
    # are actually MT-safe as they always return pointers
    # from TSD instead of static storage.
    AC_DEFINE(HAVE_MTSAFE_GETHOSTBYNAME, 1,
	    [Do we have MT-safe gethostbyname() ?])
    AC_DEFINE(HAVE_MTSAFE_GETHOSTBYADDR, 1,
	    [Do we have MT-safe gethostbyaddr() ?])

elif test "`uname -s`" = "HP-UX" && \
	test "`uname -r|sed -e 's|B\.||' -e 's|\..*$||'`" -gt 10; then
    # Starting with HPUX 11.00 (we believe), gethostbyX
    # are actually MT-safe as they always return pointers
    # from TSD instead of static storage.
    AC_DEFINE(HAVE_MTSAFE_GETHOSTBYNAME, 1,
	    [Do we have MT-safe gethostbyname() ?])
    AC_DEFINE(HAVE_MTSAFE_GETHOSTBYADDR, 1,
	    [Do we have MT-safe gethostbyaddr() ?])

else
    SC_TCL_GETHOSTBYNAME_R
    SC_TCL_GETHOSTBYADDR_R
fi

#---------------------------------------------------------------------------
#	Check for serial port interface.
#
#	termios.h is present on all POSIX systems.
#	sys/ioctl.h is almost always present, though what it contains
#	is system-specific.
#	sys/modem.h is needed on HP-UX.
#---------------------------------------------------------------------------

AC_CHECK_HEADERS(termios.h)
AC_CHECK_HEADERS(sys/ioctl.h)
AC_CHECK_HEADERS(sys/modem.h)

#--------------------------------------------------------------------
#	Include sys/select.h if it exists and if it supplies things
#	that appear to be useful and aren't already in sys/types.h.
#	This appears to be true only on the RS/6000 under AIX.  Some
#	systems like OSF/1 have a sys/select.h that's of no use, and
#	other systems like SCO UNIX have a sys/select.h that's
#	pernicious.  If "fd_set" isn't defined anywhere then set a
#	special flag.
#--------------------------------------------------------------------

AC_CACHE_CHECK([for fd_set in sys/types], tcl_cv_type_fd_set, [
    AC_TRY_COMPILE([#include <sys/types.h>],[fd_set readMask, writeMask;],
	tcl_cv_type_fd_set=yes, tcl_cv_type_fd_set=no)])
tcl_ok=$tcl_cv_type_fd_set
if test $tcl_ok = no; then
    AC_CACHE_CHECK([for fd_mask in sys/select], tcl_cv_grep_fd_mask, [
	AC_EGREP_HEADER(fd_mask, sys/select.h,
	     tcl_cv_grep_fd_mask=present, tcl_cv_grep_fd_mask=missing)])
    if test $tcl_cv_grep_fd_mask = present; then
	AC_DEFINE(HAVE_SYS_SELECT_H, 1, [Should we include <sys/select.h>?])
	tcl_ok=yes
    fi
fi
if test $tcl_ok = no; then
    AC_DEFINE(NO_FD_SET, 1, [Do we have fd_set?])
fi

#------------------------------------------------------------------------
#	Options for the notifier. Checks for epoll(7) on Linux, and
#	kqueue(2) on {DragonFly,Free,Net,Open}BSD
#------------------------------------------------------------------------

AC_MSG_CHECKING([for advanced notifier support])
case x`uname -s` in
  xLinux)
	AC_MSG_RESULT([epoll(7)])
	AC_CHECK_HEADERS([sys/epoll.h],
	    [AC_DEFINE(NOTIFIER_EPOLL, [1], [Is epoll(7) supported?])])
	AC_CHECK_HEADERS([sys/eventfd.h],
	    [AC_DEFINE(HAVE_EVENTFD, [1], [Is eventfd(2) supported?])]);;
  xDragonFlyBSD|xFreeBSD|xNetBSD|xOpenBSD)
	AC_MSG_RESULT([kqueue(2)])
	# Messy because we want to check if *all* the headers are present, and not
	# just *any*
	tcl_kqueue_headers=x
	AC_CHECK_HEADERS([sys/types.h sys/event.h sys/time.h],
	    [tcl_kqueue_headers=${tcl_kqueue_headers}y])
	AS_IF([test $tcl_kqueue_headers = xyyy], [
	    AC_DEFINE(NOTIFIER_KQUEUE, [1], [Is kqueue(2) supported?])]);;
  xDarwin)
	# Assume that we've got CoreFoundation present (checked elsewhere because
	# of wider impact).
	AC_MSG_RESULT([OSX]);;
  *)
	AC_MSG_RESULT([none]);;
esac

#------------------------------------------------------------------------------
#       Find out all about time handling differences.
#------------------------------------------------------------------------------

SC_TIME_HANDLER

#--------------------------------------------------------------------
#	Some systems (e.g., IRIX 4.0.5) lack some fields in struct stat. But
#	we might be able to use fstatfs instead. Some systems (OpenBSD?) also
#	lack blkcnt_t.
#--------------------------------------------------------------------

if test "$ac_cv_cygwin" != "yes"; then
    AC_CHECK_MEMBERS([struct stat.st_blocks, struct stat.st_blksize])
fi
AC_CHECK_TYPES([blkcnt_t])
AC_CHECK_FUNC(fstatfs, , [AC_DEFINE(NO_FSTATFS, 1, [Do we have fstatfs()?])])

#--------------------------------------------------------------------
#       Some system have no memcmp or it does not work with 8 bit data, this
#       checks it and add memcmp.o to LIBOBJS if needed
#--------------------------------------------------------------------

AC_FUNC_MEMCMP

#--------------------------------------------------------------------
#       Some system like SunOS 4 and other BSD like systems have no memmove
#       (we assume they have bcopy instead). {The replacement define is in
#       compat/string.h}
#--------------------------------------------------------------------

AC_CHECK_FUNC(memmove, , [
    AC_DEFINE(NO_MEMMOVE, 1, [Do we have memmove()?])
    AC_DEFINE(NO_STRING_H, 1, [Do we have <string.h>?]) ])

#--------------------------------------------------------------------
#	On some systems strstr is broken: it returns a pointer even even if
#	the original string is empty.
#--------------------------------------------------------------------

SC_TCL_CHECK_BROKEN_FUNC(strstr, [
    extern int strstr();
    exit(strstr("\0test", "test") ? 1 : 0);
])

#--------------------------------------------------------------------
#	Check for strtoul function.  This is tricky because under some
#	versions of AIX strtoul returns an incorrect terminator
#	pointer for the string "0".
#--------------------------------------------------------------------

SC_TCL_CHECK_BROKEN_FUNC(strtoul, [
    extern int strtoul();
    char *term, *string = "0";
    exit(strtoul(string,&term,0) != 0 || term != string+1);
])

#--------------------------------------------------------------------
#	Check for various typedefs and provide substitutes if
#	they don't exist.
#--------------------------------------------------------------------

AC_TYPE_MODE_T
AC_TYPE_PID_T
AC_TYPE_SIZE_T
AC_TYPE_UID_T

AC_CACHE_CHECK([for socklen_t], tcl_cv_type_socklen_t, [
    AC_TRY_COMPILE([
	#include <sys/types.h>
	#include <sys/socket.h>
    ],[
    	socklen_t foo;
    ],[tcl_cv_type_socklen_t=yes],[tcl_cv_type_socklen_t=no])])
if test $tcl_cv_type_socklen_t = no; then
    AC_DEFINE(socklen_t, int, [Define as int if socklen_t is not available])
fi

AC_CHECK_TYPE([intptr_t], [
    AC_DEFINE([HAVE_INTPTR_T], 1, [Do we have the intptr_t type?])], [
    AC_CACHE_CHECK([for pointer-size signed integer type], tcl_cv_intptr_t, [
    for tcl_cv_intptr_t in "int" "long" "long long" none; do
	if test "$tcl_cv_intptr_t" != none; then
	    AC_COMPILE_IFELSE([AC_LANG_BOOL_COMPILE_TRY([AC_INCLUDES_DEFAULT],
		    [[sizeof (void *) <= sizeof ($tcl_cv_intptr_t)]])],
		[tcl_ok=yes], [tcl_ok=no])
	    test "$tcl_ok" = yes && break; fi
    done])
    if test "$tcl_cv_intptr_t" != none; then
	AC_DEFINE_UNQUOTED([intptr_t], [$tcl_cv_intptr_t], [Signed integer
	   type wide enough to hold a pointer.])
    fi
])
AC_CHECK_TYPE([uintptr_t], [
    AC_DEFINE([HAVE_UINTPTR_T], 1, [Do we have the uintptr_t type?])], [
    AC_CACHE_CHECK([for pointer-size unsigned integer type], tcl_cv_uintptr_t, [
    for tcl_cv_uintptr_t in "unsigned int" "unsigned long" "unsigned long long" \
	    none; do
	if test "$tcl_cv_uintptr_t" != none; then
	    AC_COMPILE_IFELSE([AC_LANG_BOOL_COMPILE_TRY([AC_INCLUDES_DEFAULT],
		    [[sizeof (void *) <= sizeof ($tcl_cv_uintptr_t)]])],
		[tcl_ok=yes], [tcl_ok=no])
	    test "$tcl_ok" = yes && break; fi
    done])
    if test "$tcl_cv_uintptr_t" != none; then
	AC_DEFINE_UNQUOTED([uintptr_t], [$tcl_cv_uintptr_t], [Unsigned integer
	   type wide enough to hold a pointer.])
    fi
])

#--------------------------------------------------------------------
#	If a system doesn't have an opendir function (man, that's old!)
#	then we have to supply a different version of dirent.h which
#	is compatible with the substitute version of opendir that's
#	provided.  This version only works with V7-style directories.
#--------------------------------------------------------------------

AC_CHECK_FUNC(opendir, , [AC_DEFINE(USE_DIRENT2_H, 1, [May we include <dirent2.h>?])])

#--------------------------------------------------------------------
#	The check below checks whether <sys/wait.h> defines the type
#	"union wait" correctly.  It's needed because of weirdness in
#	HP-UX where "union wait" is defined in both the BSD and SYS-V
#	environments.  Checking the usability of WIFEXITED seems to do
#	the trick.
#--------------------------------------------------------------------

AC_CACHE_CHECK([union wait], tcl_cv_union_wait, [
    AC_TRY_LINK([#include <sys/types.h>
#include <sys/wait.h>], [
union wait x;
WIFEXITED(x);		/* Generates compiler error if WIFEXITED
			 * uses an int. */
    ], tcl_cv_union_wait=yes, tcl_cv_union_wait=no)])
if test $tcl_cv_union_wait = no; then
    AC_DEFINE(NO_UNION_WAIT, 1, [Do we have a usable 'union wait'?])
fi

#--------------------------------------------------------------------
#	Check whether there is an strncasecmp function on this system.
#	This is a bit tricky because under SCO it's in -lsocket and
#	under Sequent Dynix it's in -linet.
#--------------------------------------------------------------------

AC_CHECK_FUNC(strncasecmp, tcl_ok=1, tcl_ok=0)
if test "$tcl_ok" = 0; then
    AC_CHECK_LIB(socket, strncasecmp, tcl_ok=1, tcl_ok=0)
fi
if test "$tcl_ok" = 0; then
    AC_CHECK_LIB(inet, strncasecmp, tcl_ok=1, tcl_ok=0)
fi
if test "$tcl_ok" = 0; then
    AC_LIBOBJ([strncasecmp])
    USE_COMPAT=1
fi

#--------------------------------------------------------------------
#	The code below deals with several issues related to gettimeofday:
#	1. Some systems don't provide a gettimeofday function at all
#	   (set NO_GETTOD if this is the case).
#	2. See if gettimeofday is declared in the <sys/time.h> header file.
#	   if not, set the GETTOD_NOT_DECLARED flag so that tclPort.h can
#	   declare it.
#--------------------------------------------------------------------

AC_CHECK_FUNC(gettimeofday,[],[
    AC_DEFINE(NO_GETTOD, 1, [Do we have gettimeofday()?])
])
AC_CACHE_CHECK([for gettimeofday declaration], tcl_cv_grep_gettimeofday, [
    AC_EGREP_HEADER(gettimeofday, sys/time.h,
	tcl_cv_grep_gettimeofday=present, tcl_cv_grep_gettimeofday=missing)])
if test $tcl_cv_grep_gettimeofday = missing ; then
    AC_DEFINE(GETTOD_NOT_DECLARED, 1, [Is gettimeofday() actually declared in <sys/time.h>?])
fi

#--------------------------------------------------------------------
#	The following code checks to see whether it is possible to get
#	signed chars on this platform.  This is needed in order to
#	properly generate sign-extended ints from character values.
#--------------------------------------------------------------------

AC_C_CHAR_UNSIGNED
AC_CACHE_CHECK([signed char declarations], tcl_cv_char_signed, [
    AC_TRY_COMPILE(, [
	signed char *p;
	p = 0;
	], tcl_cv_char_signed=yes, tcl_cv_char_signed=no)])
if test $tcl_cv_char_signed = yes; then
    AC_DEFINE(HAVE_SIGNED_CHAR, 1, [Are characters signed?])
fi

#--------------------------------------------------------------------
#  Does putenv() copy or not?  We need to know to avoid memory leaks.
#--------------------------------------------------------------------

AC_CACHE_CHECK([for a putenv() that copies the buffer], tcl_cv_putenv_copy, [
    AC_TRY_RUN([
	#include <stdlib.h>
	#define OURVAR "havecopy=yes"
	int main (int argc, char *argv[])
	{
	    char *foo, *bar;
	    foo = (char *)strdup(OURVAR);
	    putenv(foo);
	    strcpy((char *)(strchr(foo, '=') + 1), "no");
	    bar = getenv("havecopy");
	    if (!strcmp(bar, "no")) {
		/* doesnt copy */
		return 0;
	    } else {
		/* does copy */
		return 1;
	    }
	}
    ],
    tcl_cv_putenv_copy=no,
    tcl_cv_putenv_copy=yes,
    tcl_cv_putenv_copy=no)])
if test $tcl_cv_putenv_copy = yes; then
    AC_DEFINE(HAVE_PUTENV_THAT_COPIES, 1,
	[Does putenv() copy strings or incorporate them by reference?])
fi

#--------------------------------------------------------------------
# Check for support of nl_langinfo function
#--------------------------------------------------------------------

SC_ENABLE_LANGINFO

#--------------------------------------------------------------------
# Check for support of cfmakeraw, chflags and mkstemps functions
#--------------------------------------------------------------------

AC_CHECK_FUNCS(cfmakeraw chflags mkstemps)

#--------------------------------------------------------------------
# Check for support of isnan() function or macro
#--------------------------------------------------------------------

AC_CACHE_CHECK([isnan], tcl_cv_isnan, [
    AC_TRY_LINK([#include <math.h>], [
isnan(0.0);			/* Generates an error if isnan is missing */
], tcl_cv_isnan=yes, tcl_cv_isnan=no)])
if test $tcl_cv_isnan = no; then
    AC_DEFINE(NO_ISNAN, 1, [Do we have a usable 'isnan'?])
fi

#--------------------------------------------------------------------
# Darwin specific API checks and defines
#--------------------------------------------------------------------

if test "`uname -s`" = "Darwin" ; then
    AC_CHECK_FUNCS(getattrlist)
    AC_CHECK_HEADERS(copyfile.h)
    AC_CHECK_FUNCS(copyfile)
    if test $tcl_corefoundation = yes; then
	AC_CHECK_HEADERS(libkern/OSAtomic.h)
	AC_CHECK_FUNCS(OSSpinLockLock)
    fi
    AC_DEFINE(USE_VFORK, 1, [Should we use vfork() instead of fork()?])
    AC_DEFINE(TCL_DEFAULT_ENCODING, "utf-8",
	[Are we to override what our default encoding is?])
    AC_DEFINE(TCL_LOAD_FROM_MEMORY, 1,
	[Can this platform load code from memory?])
    AC_DEFINE(TCL_WIDE_CLICKS, 1,
	[Does this platform have wide high-resolution clicks?])
    AC_CHECK_HEADERS(AvailabilityMacros.h)
    if test "$ac_cv_header_AvailabilityMacros_h" = yes; then
	AC_CACHE_CHECK([if weak import is available], tcl_cv_cc_weak_import, [
	    hold_cflags=$CFLAGS; CFLAGS="$CFLAGS -Werror"
	    AC_TRY_LINK([
		    #ifdef __ENVIRONMENT_MAC_OS_X_VERSION_MIN_REQUIRED__
		    #if __ENVIRONMENT_MAC_OS_X_VERSION_MIN_REQUIRED__ < 1020
		    #error __ENVIRONMENT_MAC_OS_X_VERSION_MIN_REQUIRED__ < 1020
		    #endif
		    #elif MAC_OS_X_VERSION_MIN_REQUIRED < 1020
		    #error MAC_OS_X_VERSION_MIN_REQUIRED < 1020
		    #endif
		    int rand(void) __attribute__((weak_import));
		], [rand();],
		tcl_cv_cc_weak_import=yes, tcl_cv_cc_weak_import=no)
	    CFLAGS=$hold_cflags])
	if test $tcl_cv_cc_weak_import = yes; then
	    AC_DEFINE(HAVE_WEAK_IMPORT, 1, [Is weak import available?])
	fi
	AC_CACHE_CHECK([if Darwin SUSv3 extensions are available],
	    tcl_cv_cc_darwin_c_source, [
	    hold_cflags=$CFLAGS; CFLAGS="$CFLAGS -Werror"
	    AC_TRY_COMPILE([
		    #ifdef __ENVIRONMENT_MAC_OS_X_VERSION_MIN_REQUIRED__
		    #if __ENVIRONMENT_MAC_OS_X_VERSION_MIN_REQUIRED__ < 1050
		    #error __ENVIRONMENT_MAC_OS_X_VERSION_MIN_REQUIRED__ < 1050
		    #endif
		    #elif MAC_OS_X_VERSION_MIN_REQUIRED < 1050
		    #error MAC_OS_X_VERSION_MIN_REQUIRED < 1050
		    #endif
		    #define _DARWIN_C_SOURCE 1
		    #include <sys/cdefs.h>
		],,tcl_cv_cc_darwin_c_source=yes, tcl_cv_cc_darwin_c_source=no)
	    CFLAGS=$hold_cflags])
	if test $tcl_cv_cc_darwin_c_source = yes; then
	    AC_DEFINE(_DARWIN_C_SOURCE, 1,
		    [Are Darwin SUSv3 extensions available?])
	fi
    fi
    # Build .bundle dltest binaries in addition to .dylib
    DLTEST_LD='${CC} -bundle -Wl,-w ${CFLAGS} ${LDFLAGS}'
    DLTEST_SUFFIX=".bundle"
else
    DLTEST_LD='${SHLIB_LD}'
    DLTEST_SUFFIX=""
fi

#--------------------------------------------------------------------
#	Check for support of fts functions (readdir replacement)
#--------------------------------------------------------------------

AC_CACHE_CHECK([for fts], tcl_cv_api_fts, [
    AC_TRY_LINK([
	    #include <sys/param.h>
	    #include <sys/stat.h>
	    #include <fts.h>
	], [
	    char*const p[2] = {"/", NULL};
	    FTS *f = fts_open(p, FTS_PHYSICAL|FTS_NOCHDIR|FTS_NOSTAT, NULL);
	    FTSENT *e = fts_read(f); fts_close(f);
	], tcl_cv_api_fts=yes, tcl_cv_api_fts=no)])
if test $tcl_cv_api_fts = yes; then
    AC_DEFINE(HAVE_FTS, 1, [Do we have fts functions?])
fi

#--------------------------------------------------------------------
#	The statements below check for systems where POSIX-style non-blocking
#	I/O (O_NONBLOCK) doesn't work or is unimplemented. On these systems
#	(mostly older ones), use the old BSD-style FIONBIO approach instead.
#--------------------------------------------------------------------

SC_BLOCKING_STYLE

#------------------------------------------------------------------------

AC_MSG_CHECKING([whether to use dll unloading])
AC_ARG_ENABLE(dll-unloading,
    AC_HELP_STRING([--enable-dll-unloading],
	[enable the 'unload' command (default: on)]),
    [tcl_ok=$enableval], [tcl_ok=yes])
if test $tcl_ok = yes; then
    AC_DEFINE(TCL_UNLOAD_DLLS, 1, [Do we allow unloading of shared libraries?])
fi
AC_MSG_RESULT([$tcl_ok])

#------------------------------------------------------------------------
#	Check whether the timezone data is supplied by the OS or has
#	to be installed by Tcl. The default is autodetection, but can
#	be overridden on the configure command line either way.
#------------------------------------------------------------------------

AC_MSG_CHECKING([for timezone data])
AC_ARG_WITH(tzdata,
    AC_HELP_STRING([--with-tzdata],
	[install timezone data (default: autodetect)]),
    [tcl_ok=$withval], [tcl_ok=auto])
#
# Any directories that get added here must also be added to the
# search path in ::tcl::clock::Initialize (library/clock.tcl).
#
case $tcl_ok in
    no)
	AC_MSG_RESULT([supplied by OS vendor])
    ;;
    yes)
	# nothing to do here
    ;;
    auto*)
	AC_CACHE_VAL([tcl_cv_dir_zoneinfo], [
	for dir in /usr/share/zoneinfo \
		/usr/share/lib/zoneinfo \
		/usr/lib/zoneinfo
	do
		if test -f $dir/UTC -o -f $dir/GMT
		then
			tcl_cv_dir_zoneinfo="$dir"
			break
		fi
	done])
	if test -n "$tcl_cv_dir_zoneinfo"; then
	    tcl_ok=no
	    AC_MSG_RESULT([$dir])
	else
	    tcl_ok=yes
	fi
    ;;
    *)
	AC_MSG_ERROR([invalid argument: $tcl_ok])
    ;;
esac
if test $tcl_ok = yes
then
    AC_MSG_RESULT([supplied by Tcl])
    INSTALL_TZDATA=install-tzdata
fi

#--------------------------------------------------------------------
#	DTrace support
#--------------------------------------------------------------------

AC_ARG_ENABLE(dtrace,
    AC_HELP_STRING([--enable-dtrace],
	[build with DTrace support (default: off)]),
    [tcl_ok=$enableval], [tcl_ok=no])
if test $tcl_ok = yes; then
    AC_CHECK_HEADER(sys/sdt.h, [tcl_ok=yes], [tcl_ok=no])
fi
if test $tcl_ok = yes; then
    AC_PATH_PROG(DTRACE, dtrace,, [$PATH:/usr/sbin])
    test -z "$ac_cv_path_DTRACE" && tcl_ok=no
fi
AC_MSG_CHECKING([whether to enable DTrace support])
MAKEFILE_SHELL='/bin/sh'
if test $tcl_ok = yes; then
    AC_DEFINE(USE_DTRACE, 1, [Are we building with DTrace support?])
    DTRACE_SRC="\${DTRACE_SRC}"
    DTRACE_HDR="\${DTRACE_HDR}"
    if test "`uname -s`" != "Darwin" ; then
	DTRACE_OBJ="\${DTRACE_OBJ}"
	if test "`uname -s`" = "SunOS" -a "$SHARED_BUILD" = "0" ; then
	    # Need to create an intermediate object file to ensure tclDTrace.o
	    # gets included when linking against the static tcl library.
	    STLIB_LD='stlib_ld () { /usr/ccs/bin/ld -r -o $${1%.a}.o "$${@:2}" && '"${STLIB_LD}"' $${1} $${1%.a}.o ; } && stlib_ld'
	    MAKEFILE_SHELL='/bin/bash'
	    # Force use of Sun ar and ranlib, the GNU versions choke on
	    # tclDTrace.o and the combined object file above.
	    AR='/usr/ccs/bin/ar'
	    RANLIB='/usr/ccs/bin/ranlib'
	fi
    fi
fi
AC_MSG_RESULT([$tcl_ok])

#--------------------------------------------------------------------
#	Zipfs support - Tip 430
#--------------------------------------------------------------------
AC_ARG_ENABLE(zipfs,
    AC_HELP_STRING([--enable-zipfs],
	[build with Zipfs support (default: on)]),
    [tcl_ok=$enableval], [tcl_ok=yes])
if test "$tcl_ok" = "yes" ; then
    #
    # Find a native compiler
    #
    AX_CC_FOR_BUILD
    #
    # Find a native zip implementation
    #
    SC_ZIPFS_SUPPORT
	ZIPFS_BUILD=1
	TCL_ZIP_FILE=libtcl_${TCL_MAJOR_VERSION}_${TCL_MINOR_VERSION}_${TCL_PATCH_LEVEL}.zip
else
	ZIPFS_BUILD=0
	TCL_ZIP_FILE=
fi
# Do checking message here to not mess up interleaved configure output
AC_MSG_CHECKING([for building with zipfs])
if test "${ZIPFS_BUILD}" = 1; then
    if test "${SHARED_BUILD}" = 0; then
       ZIPFS_BUILD=2;
       AC_DEFINE(ZIPFS_BUILD, 2, [Are we building with zipfs enabled?])
       INSTALL_LIBRARIES=install-libraries-zipfs-static
       AC_MSG_RESULT([yes])
     else
       AC_DEFINE(ZIPFS_BUILD, 1, [Are we building with zipfs enabled?])\
       INSTALL_LIBRARIES=install-libraries-zipfs-shared
       AC_MSG_RESULT([yes])
    fi
else
AC_MSG_RESULT([no])
INSTALL_LIBRARIES=install-libraries
INSTALL_MSGS=install-msgs
fi
AC_SUBST(ZIPFS_BUILD)
AC_SUBST(TCL_ZIP_FILE)
AC_SUBST(INSTALL_LIBRARIES)
AC_SUBST(INSTALL_MSGS)


#--------------------------------------------------------------------
# The check below checks whether the cpuid instruction is usable.
#--------------------------------------------------------------------

AC_CACHE_CHECK([whether the cpuid instruction is usable], tcl_cv_cpuid, [
    AC_TRY_LINK(, [
	int index,regsPtr[4];
    __asm__ __volatile__("mov %%ebx, %%edi     \n\t"
                 "cpuid            \n\t"
                 "mov %%ebx, %%esi   \n\t"
                 "mov %%edi, %%ebx  \n\t"
                 : "=a"(regsPtr[0]), "=S"(regsPtr[1]), "=c"(regsPtr[2]), "=d"(regsPtr[3])
                 : "a"(index) : "edi");
    ], tcl_cv_cpuid=yes, tcl_cv_cpuid=no)])
if test $tcl_cv_cpuid = yes; then
    AC_DEFINE(HAVE_CPUID, 1, [Is the cpuid instruction usable?])
fi

#--------------------------------------------------------------------
#	The statements below define a collection of symbols related to
#	building libtcl as a shared library instead of a static library.
#--------------------------------------------------------------------

TCL_UNSHARED_LIB_SUFFIX=${UNSHARED_LIB_SUFFIX}
TCL_SHARED_LIB_SUFFIX=${SHARED_LIB_SUFFIX}
eval "TCL_LIB_FILE=libtcl${LIB_SUFFIX}"

# tclConfig.sh needs a version of the _LIB_SUFFIX that has been eval'ed
# since on some platforms TCL_LIB_FILE contains shell escapes.
# (See also: TCL_TRIM_DOTS).

eval "TCL_LIB_FILE=${TCL_LIB_FILE}"

TCL_LIBRARY='$(prefix)/lib/tcl$(VERSION)'
PRIVATE_INCLUDE_DIR='$(includedir)'
HTML_DIR='$(DISTDIR)/html'

# Note:  in the following variable, it's important to use the absolute
# path name of the Tcl directory rather than "..":  this is because
# AIX remembers this path and will attempt to use it at run-time to look
# up the Tcl library.

if test "`uname -s`" = "Darwin" ; then
    SC_ENABLE_FRAMEWORK
    TCL_SHLIB_LD_EXTRAS="-compatibility_version ${TCL_VERSION} -current_version ${TCL_VERSION}`echo ${TCL_PATCH_LEVEL} | awk ['{match($0, "\\\.[0-9]+"); print substr($0,RSTART,RLENGTH)}']`"
    TCL_SHLIB_LD_EXTRAS="${TCL_SHLIB_LD_EXTRAS}"' -install_name "${DYLIB_INSTALL_DIR}"/${TCL_LIB_FILE}'
    echo "$LDFLAGS " | grep -q -- '-prebind ' && TCL_SHLIB_LD_EXTRAS="${TCL_SHLIB_LD_EXTRAS}"' -seg1addr 0xa000000'
    TCL_SHLIB_LD_EXTRAS="${TCL_SHLIB_LD_EXTRAS}"' -sectcreate __TEXT __info_plist Tcl-Info.plist'
    EXTRA_TCLSH_LIBS='-sectcreate __TEXT __info_plist Tclsh-Info.plist'
    EXTRA_APP_CC_SWITCHES='-mdynamic-no-pic'
    AC_CONFIG_FILES([Tcl-Info.plist:../macosx/Tcl-Info.plist.in Tclsh-Info.plist:../macosx/Tclsh-Info.plist.in])
    TCL_YEAR="`date +%Y`"
fi

if test "$FRAMEWORK_BUILD" = "1" ; then
    AC_DEFINE(TCL_FRAMEWORK, 1, [Is Tcl built as a framework?])
    # Construct a fake local framework structure to make linking with
    # '-framework Tcl' and running of tcltest work
    AC_CONFIG_COMMANDS([Tcl.framework], [n=Tcl &&
        f=$n.framework && v=Versions/$VERSION &&
        rm -rf $f && mkdir -p $f/$v/Resources &&
        ln -s $v/$n $v/Resources $f && ln -s ../../../$n $f/$v &&
        ln -s ../../../../$n-Info.plist $f/$v/Resources/Info.plist &&
        unset n f v
    ], VERSION=${TCL_VERSION})
    LD_LIBRARY_PATH_VAR="DYLD_FRAMEWORK_PATH"
    # default install directory for bundled packages
    if test "${libdir}" = '${exec_prefix}/lib' -o "`basename ${libdir}`" = 'Frameworks'; then
        PACKAGE_DIR="/Library/Tcl"
    else
        PACKAGE_DIR="$libdir"
    fi
    if test "${libdir}" = '${exec_prefix}/lib'; then
        # override libdir default
        libdir="/Library/Frameworks"
    fi
    TCL_LIB_FILE="Tcl"
    TCL_LIB_FLAG="-framework Tcl"
    TCL_BUILD_LIB_SPEC="-F`pwd | sed -e 's/ /\\\\ /g'` -framework Tcl"
    TCL_LIB_SPEC="-F${libdir} -framework Tcl"
    libdir="${libdir}/Tcl.framework/Versions/\${VERSION}"
    TCL_LIBRARY="${libdir}/Resources/Scripts"
    includedir="${libdir}/Headers"
    PRIVATE_INCLUDE_DIR="${libdir}/PrivateHeaders"
    HTML_DIR="${libdir}/Resources/Documentation/Reference/Tcl"
    EXTRA_INSTALL="install-private-headers html-tcl"
    EXTRA_BUILD_HTML='@ln -fs contents.htm "$(HTML_INSTALL_DIR)"/TclTOC.html'
    EXTRA_INSTALL_BINARIES='@echo "Installing Info.plist to $(LIB_INSTALL_DIR)/Resources/" && $(INSTALL_DATA_DIR) "$(LIB_INSTALL_DIR)/Resources" && $(INSTALL_DATA) Tcl-Info.plist "$(LIB_INSTALL_DIR)/Resources/Info.plist"'
    EXTRA_INSTALL_BINARIES="$EXTRA_INSTALL_BINARIES"' && echo "Installing license.terms to $(LIB_INSTALL_DIR)/Resources/" && $(INSTALL_DATA) "$(TOP_DIR)/license.terms" "$(LIB_INSTALL_DIR)/Resources"'
    EXTRA_INSTALL_BINARIES="$EXTRA_INSTALL_BINARIES"' && echo "Finalizing Tcl.framework" && rm -f "$(LIB_INSTALL_DIR)/../Current" && ln -s "$(VERSION)" "$(LIB_INSTALL_DIR)/../Current" && for f in "$(LIB_FILE)" tclConfig.sh Resources Headers PrivateHeaders; do rm -f "$(LIB_INSTALL_DIR)/../../$$f" && ln -s "Versions/Current/$$f" "$(LIB_INSTALL_DIR)/../.."; done && f="$(STUB_LIB_FILE)" && rm -f "$(LIB_INSTALL_DIR)/../../$$f" && ln -s "Versions/$(VERSION)/$$f" "$(LIB_INSTALL_DIR)/../.."'
    # Don't use AC_DEFINE for the following as the framework version define
    # needs to go into the Makefile even when using autoheader, so that we
    # can pick up a potential make override of VERSION. Also, don't put this
    # into CFLAGS as it should not go into tclConfig.sh
    EXTRA_CC_SWITCHES='-DTCL_FRAMEWORK_VERSION=\"$(VERSION)\"'
else
    # libdir must be a fully qualified path and not ${exec_prefix}/lib
    eval libdir="$libdir"
    # default install directory for bundled packages
    PACKAGE_DIR="$libdir"
    if test "${TCL_LIB_VERSIONS_OK}" = "ok"; then
        TCL_LIB_FLAG="-ltcl${TCL_VERSION}"
    else
        TCL_LIB_FLAG="-ltcl`echo ${TCL_VERSION} | tr -d .`"
    fi
    TCL_BUILD_LIB_SPEC="-L`pwd | sed -e 's/ /\\\\ /g'` ${TCL_LIB_FLAG}"
    TCL_LIB_SPEC="-L${libdir} ${TCL_LIB_FLAG}"
fi
VERSION='${VERSION}'
eval "CFG_TCL_SHARED_LIB_SUFFIX=${TCL_SHARED_LIB_SUFFIX}"
eval "CFG_TCL_UNSHARED_LIB_SUFFIX=${TCL_UNSHARED_LIB_SUFFIX}"
VERSION=${TCL_VERSION}

#--------------------------------------------------------------------
#	The statements below define the symbol TCL_PACKAGE_PATH, which
#	gives a list of directories that may contain packages.  The list
#	consists of one directory for machine-dependent binaries and
#	another for platform-independent scripts.
#--------------------------------------------------------------------

if test "$FRAMEWORK_BUILD" = "1" ; then
    test -z "$TCL_PACKAGE_PATH" && \
<<<<<<< HEAD
	TCL_PACKAGE_PATH="~/Library/Tcl /Library/Tcl ~/Library/Frameworks /Library/Frameworks /System/Library/Frameworks"
=======
	TCL_PACKAGE_PATH="~/Library/Tcl /Library/Tcl ~/Library/Frameworks /Library/Frameworks"
>>>>>>> e9121854
    test -z "$TCL_MODULE_PATH"  && \
	TCL_MODULE_PATH="~/Library/Tcl /Library/Tcl"
elif test "$prefix/lib" != "$libdir"; then
    TCL_PACKAGE_PATH="${libdir} ${prefix}/lib ${TCL_PACKAGE_PATH}"
else
    TCL_PACKAGE_PATH="${prefix}/lib ${TCL_PACKAGE_PATH}"
fi

#--------------------------------------------------------------------
#       The statements below define various symbols relating to Tcl
#       stub support.
#--------------------------------------------------------------------

# Replace ${VERSION} with contents of ${TCL_VERSION}
# double-eval to account for TCL_TRIM_DOTS.
#
eval "TCL_STUB_LIB_FILE=libtclstub${TCL_UNSHARED_LIB_SUFFIX}"
eval "TCL_STUB_LIB_FILE=\"${TCL_STUB_LIB_FILE}\""
eval "TCL_STUB_LIB_DIR=${libdir}"

if test "${TCL_LIB_VERSIONS_OK}" = "ok"; then
    TCL_STUB_LIB_FLAG="-ltclstub${TCL_VERSION}"
else
    TCL_STUB_LIB_FLAG="-ltclstub`echo ${TCL_VERSION} | tr -d .`"
fi

TCL_BUILD_STUB_LIB_SPEC="-L`pwd | sed -e 's/ /\\\\ /g'` ${TCL_STUB_LIB_FLAG}"
TCL_STUB_LIB_SPEC="-L${TCL_STUB_LIB_DIR} ${TCL_STUB_LIB_FLAG}"
TCL_BUILD_STUB_LIB_PATH="`pwd`/${TCL_STUB_LIB_FILE}"
TCL_STUB_LIB_PATH="${TCL_STUB_LIB_DIR}/${TCL_STUB_LIB_FILE}"

# Install time header dir can be set via --includedir
eval "TCL_INCLUDE_SPEC=\"-I${includedir}\""

#------------------------------------------------------------------------
# tclConfig.sh refers to this by a different name
#------------------------------------------------------------------------

TCL_SHARED_BUILD=${SHARED_BUILD}

AC_SUBST(TCL_VERSION)
AC_SUBST(TCL_MAJOR_VERSION)
AC_SUBST(TCL_MINOR_VERSION)
AC_SUBST(TCL_PATCH_LEVEL)
AC_SUBST(TCL_YEAR)
AC_SUBST(PKG_CFG_ARGS)

AC_SUBST(TCL_ZIP_FILE)
AC_SUBST(TCL_LIB_FILE)
AC_SUBST(TCL_LIB_FLAG)
AC_SUBST(TCL_LIB_SPEC)
AC_SUBST(TCL_STUB_LIB_FILE)
AC_SUBST(TCL_STUB_LIB_FLAG)
AC_SUBST(TCL_STUB_LIB_SPEC)
AC_SUBST(TCL_STUB_LIB_PATH)
AC_SUBST(TCL_INCLUDE_SPEC)
AC_SUBST(TCL_BUILD_STUB_LIB_SPEC)
AC_SUBST(TCL_BUILD_STUB_LIB_PATH)

AC_SUBST(TCL_SRC_DIR)
AC_SUBST(CFG_TCL_SHARED_LIB_SUFFIX)
AC_SUBST(CFG_TCL_UNSHARED_LIB_SUFFIX)

AC_SUBST(TCL_SHARED_BUILD)
AC_SUBST(LD_LIBRARY_PATH_VAR)

AC_SUBST(TCL_BUILD_LIB_SPEC)

AC_SUBST(TCL_LIB_VERSIONS_OK)
AC_SUBST(TCL_SHARED_LIB_SUFFIX)
AC_SUBST(TCL_UNSHARED_LIB_SUFFIX)

AC_SUBST(TCL_HAS_LONGLONG)

AC_SUBST(INSTALL_TZDATA)

AC_SUBST(DTRACE_SRC)
AC_SUBST(DTRACE_HDR)
AC_SUBST(DTRACE_OBJ)
AC_SUBST(MAKEFILE_SHELL)

AC_SUBST(BUILD_DLTEST)
AC_SUBST(TCL_PACKAGE_PATH)
AC_SUBST(TCL_MODULE_PATH)

AC_SUBST(TCL_LIBRARY)
AC_SUBST(PRIVATE_INCLUDE_DIR)
AC_SUBST(HTML_DIR)
AC_SUBST(PACKAGE_DIR)

AC_SUBST(EXTRA_CC_SWITCHES)
AC_SUBST(EXTRA_APP_CC_SWITCHES)
AC_SUBST(EXTRA_INSTALL)
AC_SUBST(EXTRA_INSTALL_BINARIES)
AC_SUBST(EXTRA_BUILD_HTML)
AC_SUBST(EXTRA_TCLSH_LIBS)

AC_SUBST(DLTEST_LD)
AC_SUBST(DLTEST_SUFFIX)

dnl	Disable the automake-friendly normalization of LIBOBJS
dnl	performed by autoconf 2.53 and later.  It's not correct for us.
define([_AC_LIBOBJS_NORMALIZE],[])
AC_CONFIG_FILES([
    Makefile:../unix/Makefile.in
    dltest/Makefile:../unix/dltest/Makefile.in
    tclConfig.sh:../unix/tclConfig.sh.in
    tcl.pc:../unix/tcl.pc.in
])
AC_OUTPUT

dnl Local Variables:
dnl mode: autoconf
dnl End:<|MERGE_RESOLUTION|>--- conflicted
+++ resolved
@@ -930,11 +930,7 @@
 
 if test "$FRAMEWORK_BUILD" = "1" ; then
     test -z "$TCL_PACKAGE_PATH" && \
-<<<<<<< HEAD
-	TCL_PACKAGE_PATH="~/Library/Tcl /Library/Tcl ~/Library/Frameworks /Library/Frameworks /System/Library/Frameworks"
-=======
 	TCL_PACKAGE_PATH="~/Library/Tcl /Library/Tcl ~/Library/Frameworks /Library/Frameworks"
->>>>>>> e9121854
     test -z "$TCL_MODULE_PATH"  && \
 	TCL_MODULE_PATH="~/Library/Tcl /Library/Tcl"
 elif test "$prefix/lib" != "$libdir"; then
