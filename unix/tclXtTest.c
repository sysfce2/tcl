/*
 * tclXtTest.c --
 *
 *	Contains commands for Xt notifier specific tests on Unix.
 *
 * Copyright © 1997 Sun Microsystems, Inc.
 *
 * See the file "license.terms" for information on usage and redistribution
 * of this file, and for a DISCLAIMER OF ALL WARRANTIES.
 */

#ifndef USE_TCL_STUBS
#   define USE_TCL_STUBS
#endif
#include <X11/Intrinsic.h>
#include "tcl.h"

static Tcl_ObjCmdProc TesteventloopCmd;
<<<<<<< HEAD
extern DLLEXPORT Tcl_LibraryInitProc Tclxttest_Init;
=======
>>>>>>> 962b2df0

/*
 * Functions defined in tclXtNotify.c for use by users of the Xt Notifier:
 */

extern void	InitNotifier(void);
extern XtAppContext	TclSetAppContext(XtAppContext ctx);

/*
 *----------------------------------------------------------------------
 *
 * Tclxttest_Init --
 *
 *	This procedure performs application-specific initialization. Most
 *	applications, especially those that incorporate additional packages,
 *	will have their own version of this procedure.
 *
 * Results:
 *	Returns a standard Tcl completion code, and leaves an error message in
 *	the interp's result if an error occurs.
 *
 * Side effects:
 *	Depends on the startup script.
 *
 *----------------------------------------------------------------------
 */

DLLEXPORT int
Tclxttest_Init(
    Tcl_Interp *interp)		/* Interpreter for application. */
{
    if (Tcl_InitStubs(interp, "8.5-", 0) == NULL) {
	return TCL_ERROR;
    }
    XtToolkitInitialize();
    InitNotifier();
    Tcl_CreateObjCommand(interp, "testeventloop", TesteventloopCmd,
	    NULL, NULL);
    return TCL_OK;
}

/*
 *----------------------------------------------------------------------
 *
 * TesteventloopCmd --
 *
 *	This procedure implements the "testeventloop" command. It is used to
 *	test the Tcl notifier from an "external" event loop (i.e. not
 *	Tcl_DoOneEvent()).
 *
 * Results:
 *	A standard Tcl result.
 *
 * Side effects:
 *	None.
 *
 *----------------------------------------------------------------------
 */

static int
TesteventloopCmd(
    TCL_UNUSED(ClientData),
    Tcl_Interp *interp,		/* Current interpreter. */
    int objc,			/* Number of arguments. */
    Tcl_Obj *const objv[])	/* Argument objects. */
{
    static int *framePtr = NULL;/* Pointer to integer on stack frame of
				 * innermost invocation of the "wait"
				 * subcommand. */

    if (objc < 2) {
	Tcl_WrongNumArgs(interp, 1, objv, "option ...");
	return TCL_ERROR;
    }
    if (strcmp(Tcl_GetString(objv[1]), "done") == 0) {
	*framePtr = 1;
    } else if (strcmp(Tcl_GetString(objv[1]), "wait") == 0) {
	int *oldFramePtr;
	int done;
	int oldMode = Tcl_SetServiceMode(TCL_SERVICE_ALL);

	/*
	 * Save the old stack frame pointer and set up the current frame.
	 */

	oldFramePtr = framePtr;
	framePtr = &done;

	/*
	 * Enter an Xt event loop until the flag changes. Note that we do not
	 * explicitly call Tcl_ServiceEvent().
	 */

	done = 0;
	while (!done) {
	    XtAppProcessEvent(TclSetAppContext(NULL), XtIMAll);
	}
	(void) Tcl_SetServiceMode(oldMode);
	framePtr = oldFramePtr;
    } else {
	Tcl_AppendResult(interp, "bad option \"", Tcl_GetString(objv[1]),
		"\": must be done or wait", NULL);
	return TCL_ERROR;
    }
    return TCL_OK;
}

/*
 * Local Variables:
 * mode: c
 * c-basic-offset: 4
 * fill-column: 78
 * tab-width: 8
 * End:
 */<|MERGE_RESOLUTION|>--- conflicted
+++ resolved
@@ -16,10 +16,6 @@
 #include "tcl.h"
 
 static Tcl_ObjCmdProc TesteventloopCmd;
-<<<<<<< HEAD
-extern DLLEXPORT Tcl_LibraryInitProc Tclxttest_Init;
-=======
->>>>>>> 962b2df0
 
 /*
  * Functions defined in tclXtNotify.c for use by users of the Xt Notifier:
