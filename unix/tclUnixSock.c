--- conflicted
+++ resolved
@@ -461,8 +461,6 @@
 	return 0;
     }
 
-<<<<<<< HEAD
-=======
     /*
      * In socket test mode do not continue with the connect
      * Exceptions are:
@@ -475,8 +473,7 @@
 	*errorCodePtr = EWOULDBLOCK;
 	return -1;
     }
-    
->>>>>>> fad7a0e2
+
     if (errorCodePtr == NULL || (statePtr->flags & TCP_NONBLOCKING)) {
         timeout = 0;
     } else {
