--- conflicted
+++ resolved
@@ -548,13 +548,8 @@
     if (WaitForConnect(statePtr, errorCodePtr) != 0) {
 	return -1;
     }
-<<<<<<< HEAD
     bytesRead = recv(statePtr->fds.fd, buf, bufSize, 0);
-    if (bytesRead > -1) {
-=======
-    bytesRead = recv(statePtr->fds.fd, buf, (size_t) bufSize, 0);
     if (bytesRead >= 0) {
->>>>>>> 7ac2b48d
 	return bytesRead;
     }
     if (errno == ECONNRESET) {
