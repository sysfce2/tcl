--- conflicted
+++ resolved
@@ -93,17 +93,10 @@
 				 * from these pointers. You must hold the
 				 * notifierMutex lock before accessing these
 				 * fields. */
-<<<<<<< HEAD
 #if 0
-    void *event;     /* Any other thread alerts a notifier
-	 * that an event is ready to be processed
-	 * by sending this event. */
-=======
-#ifdef __CYGWIN__
     void *event;		/* Any other thread alerts a notifier that an
 				 * event is ready to be processed by sending
 				 * this event. */
->>>>>>> ee4dcff5
     void *hwnd;			/* Messaging window. */
 #else /* !__CYGWIN__ */
     pthread_cond_t waitCV;	/* Any other thread alerts a notifier that an
@@ -349,27 +342,7 @@
 	 * Initialize thread specific condition variable for this thread.
 	 */
 	if (tsdPtr->waitCVinitialized == 0) {
-<<<<<<< HEAD
 #if 0
-	    WNDCLASSW class;
-
-	    class.style = 0;
-	    class.cbClsExtra = 0;
-	    class.cbWndExtra = 0;
-	    class.hInstance = TclWinGetTclInstance();
-	    class.hbrBackground = NULL;
-	    class.lpszMenuName = NULL;
-	    class.lpszClassName = NotfyClassName;
-	    class.lpfnWndProc = NotifierProc;
-	    class.hIcon = NULL;
-	    class.hCursor = NULL;
-
-	    RegisterClassW(&class);
-	    tsdPtr->hwnd = CreateWindowExW(NULL, class.lpszClassName,
-		    class.lpszClassName, 0, 0, 0, 0, 0, NULL, NULL,
-		    TclWinGetTclInstance(), NULL);
-=======
-#ifdef __CYGWIN__
 	    WNDCLASSW clazz;
 
 	    clazz.style = 0;
@@ -387,7 +360,6 @@
 	    tsdPtr->hwnd = CreateWindowExW(NULL, clazz.lpszClassName,
 		    clazz.lpszClassName, 0, 0, 0, 0, 0, NULL, NULL,
 		    clazz.hInstance, NULL);
->>>>>>> ee4dcff5
 	    tsdPtr->event = CreateEventW(NULL, 1 /* manual */,
 		    0 /* !signaled */, NULL);
 #else
