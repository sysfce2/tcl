/*
 * tclUnixNotify.c --
 *
 *	This file contains the implementation of the select()-based
 *	Unix-specific notifier, which is the lowest-level part of the Tcl
 *	event loop. This file works together with generic/tclNotify.c.
 *
 * Copyright (c) 1995-1997 Sun Microsystems, Inc.
 *
 * See the file "license.terms" for information on usage and redistribution of
 * this file, and for a DISCLAIMER OF ALL WARRANTIES.
 */

#include "tclInt.h"
#ifndef HAVE_COREFOUNDATION	/* Darwin/Mac OS X CoreFoundation notifier is
				 * in tclMacOSXNotify.c */
#include <signal.h>

/*
 * This code does deep stub magic to allow replacement of the notifier at
 * runtime.
 */

extern TclStubs tclStubs;
extern Tcl_NotifierProcs tclOriginalNotifier;

/*
 * This structure is used to keep track of the notifier info for a registered
 * file.
 */

typedef struct FileHandler {
    int fd;
    int mask;			/* Mask of desired events: TCL_READABLE,
				 * etc. */
    int readyMask;		/* Mask of events that have been seen since
				 * the last time file handlers were invoked
				 * for this file. */
    Tcl_FileProc *proc;		/* Function to call, in the style of
				 * Tcl_CreateFileHandler. */
    ClientData clientData;	/* Argument to pass to proc. */
    struct FileHandler *nextPtr;/* Next in list of all files we care about. */
} FileHandler;

/*
 * The following structure is what is added to the Tcl event queue when file
 * handlers are ready to fire.
 */

typedef struct FileHandlerEvent {
    Tcl_Event header;		/* Information that is standard for all
				 * events. */
    int fd;			/* File descriptor that is ready. Used to find
				 * the FileHandler structure for the file
				 * (can't point directly to the FileHandler
				 * structure because it could go away while
				 * the event is queued). */
} FileHandlerEvent;

/*
 * The following structure contains a set of select() masks to track readable,
 * writable, and exceptional conditions.
 */

typedef struct SelectMasks {
    fd_set readable;
    fd_set writable;
    fd_set exceptional;
} SelectMasks;

/*
 * The following static structure contains the state information for the
 * select based implementation of the Tcl notifier. One of these structures is
 * created for each thread that is using the notifier.
 */

typedef struct ThreadSpecificData {
    FileHandler *firstFileHandlerPtr;
				/* Pointer to head of file handler list. */
    SelectMasks checkMasks;	/* This structure is used to build up the
				 * masks to be used in the next call to
				 * select. Bits are set in response to calls
				 * to Tcl_CreateFileHandler. */
    SelectMasks readyMasks;	/* This array reflects the readable/writable
				 * conditions that were found to exist by the
				 * last call to select. */
    int numFdBits;		/* Number of valid bits in checkMasks (one
				 * more than highest fd for which
				 * Tcl_WatchFile has been called). */
#ifdef TCL_THREADS
    int onList;			/* True if it is in this list */
    unsigned int pollState;	/* pollState is used to implement a polling
				 * handshake between each thread and the
				 * notifier thread. Bits defined below. */
    struct ThreadSpecificData *nextPtr, *prevPtr;
<<<<<<< HEAD
				/* All threads that are currently waiting on
				 * an event have their ThreadSpecificData
				 * structure on a doubly-linked listed formed
				 * from these pointers. You must hold the
				 * notifierMutex lock before accessing these
				 * fields. */
    Tcl_Condition waitCV;	/* Any other thread alerts a notifier that an
				 * event is ready to be processed by signaling
				 * this condition variable. */
    int eventReady;		/* True if an event is ready to be processed.
				 * Used as condition flag together with waitCV
				 * above. */
=======
                                /* All threads that are currently waiting on 
                                 * an event have their ThreadSpecificData
                                 * structure on a doubly-linked listed formed
                                 * from these pointers.  You must hold the
                                 * notifierMutex lock before accessing these
                                 * fields. */
#ifdef __CYGWIN__
    void *event;     /* Any other thread alerts a notifier
	 * that an event is ready to be processed
	 * by sending this event. */
    void *hwnd;			/* Messaging window. */
#else /* !__CYGWIN__ */
    Tcl_Condition waitCV;     /* Any other thread alerts a notifier
				 * that an event is ready to be processed
				 * by signaling this condition variable. */
#endif /* __CYGWIN__ */
    int eventReady;           /* True if an event is ready to be processed.
                               * Used as condition flag together with
                               * waitCV above. */
>>>>>>> 343b3d72
#endif
} ThreadSpecificData;

static Tcl_ThreadDataKey dataKey;

#ifdef TCL_THREADS
/*
 * The following static indicates the number of threads that have initialized
 * notifiers.
 *
 * You must hold the notifierMutex lock before accessing this variable.
 */

static int notifierCount = 0;

/*
 * The following variable points to the head of a doubly-linked list of
 * ThreadSpecificData structures for all threads that are currently waiting on
 * an event.
 *
 * You must hold the notifierMutex lock before accessing this list.
 */

static ThreadSpecificData *waitingListPtr = NULL;

/*
 * The notifier thread spends all its time in select() waiting for a file
 * descriptor associated with one of the threads on the waitingListPtr list to
 * do something interesting. But if the contents of the waitingListPtr list
 * ever changes, we need to wake up and restart the select() system call. You
 * can wake up the notifier thread by writing a single byte to the file
 * descriptor defined below. This file descriptor is the input-end of a pipe
 * and the notifier thread is listening for data on the output-end of the same
 * pipe. Hence writing to this file descriptor will cause the select() system
 * call to return and wake up the notifier thread.
 *
 * You must hold the notifierMutex lock before writing to the pipe.
 */

static int triggerPipe = -1;

/*
 * The notifierMutex locks access to all of the global notifier state.
 */

TCL_DECLARE_MUTEX(notifierMutex)

/*
 * The notifier thread signals the notifierCV when it has finished
 * initializing the triggerPipe and right before the notifier thread
 * terminates.
 */

static Tcl_Condition notifierCV;

/*
 * The pollState bits
 *	POLL_WANT is set by each thread before it waits on its condition
 *		variable. It is checked by the notifier before it does select.
 *	POLL_DONE is set by the notifier if it goes into select after seeing
 *		POLL_WANT. The idea is to ensure it tries a select with the
 *		same bits the initial thread had set.
 */

#define POLL_WANT	0x1
#define POLL_DONE	0x2

/*
 * This is the thread ID of the notifier thread that does select.
 */

static Tcl_ThreadId notifierThread;

#endif

/*
 * Static routines defined in this file.
 */

#ifdef TCL_THREADS
static void	NotifierThreadProc(ClientData clientData);
#endif
static int	FileHandlerEventProc(Tcl_Event *evPtr, int flags);

/*
 *----------------------------------------------------------------------
 *
 * Tcl_InitNotifier --
 *
 *	Initializes the platform specific notifier state.
 *
 * Results:
 *	Returns a handle to the notifier state for this thread.
 *
 * Side effects:
 *	None.
 *
 *----------------------------------------------------------------------
 */

#if defined(TCL_THREADS) && defined(__CYGWIN__)

typedef struct {
    void *hwnd;
    unsigned int *message;
    int wParam;
    int lParam;
    int time;
    int x;
    int y;
} MSG;

typedef struct {
  unsigned int style;
  void *lpfnWndProc;
  int cbClsExtra;
  int cbWndExtra;
  void *hInstance;
  void *hIcon;
  void *hCursor;
  void *hbrBackground;
  void *lpszMenuName;
  void *lpszClassName;
} WNDCLASS;

extern unsigned char __stdcall PeekMessageW(MSG *, void *, int, int, int);
extern unsigned char __stdcall GetMessageW(MSG *, void *, int, int);
extern unsigned char __stdcall TranslateMessage(const MSG *);
extern int __stdcall DispatchMessageW(const MSG *);
extern void __stdcall PostQuitMessage(int);
extern void * __stdcall CreateWindowExW(void *, void *, void *, DWORD, int, int, int, int, void *, void *, void *, void *);
extern unsigned char __stdcall DestroyWindow(void *);
extern unsigned char __stdcall PostMessageW(void *, unsigned int, void *, void *);
extern void *__stdcall RegisterClassW(const WNDCLASS *);
extern DWORD __stdcall DefWindowProcW(void *, int, void *, void *);
extern void *__stdcall CreateEventW(void *, unsigned char, unsigned char, void *);
extern void __stdcall CloseHandle(void *);
extern void __stdcall MsgWaitForMultipleObjects(DWORD, void *, unsigned char, DWORD, DWORD);
extern unsigned char __stdcall ResetEvent(void *);

#endif

ClientData
Tcl_InitNotifier(void)
{
    ThreadSpecificData *tsdPtr = TCL_TSD_INIT(&dataKey);

#ifdef TCL_THREADS
    tsdPtr->eventReady = 0;

    /*
     * Start the Notifier thread if necessary.
     */

    Tcl_MutexLock(&notifierMutex);
    if (notifierCount == 0) {
	if (TclpThreadCreate(&notifierThread, NotifierThreadProc, NULL,
		TCL_THREAD_STACK_DEFAULT, TCL_THREAD_JOINABLE) != TCL_OK) {
	    Tcl_Panic("Tcl_InitNotifier: unable to start notifier thread");
	}
    }
    notifierCount++;

    /*
     * Wait for the notifier pipe to be created.
     */

    while (triggerPipe < 0) {
	Tcl_ConditionWait(&notifierCV, &notifierMutex, NULL);
    }

    Tcl_MutexUnlock(&notifierMutex);
#endif
    return (ClientData) tsdPtr;
}

/*
 *----------------------------------------------------------------------
 *
 * Tcl_FinalizeNotifier --
 *
 *	This function is called to cleanup the notifier state before a thread
 *	is terminated.
 *
 * Results:
 *	None.
 *
 * Side effects:
 *	May terminate the background notifier thread if this is the last
 *	notifier instance.
 *
 *----------------------------------------------------------------------
 */

void
Tcl_FinalizeNotifier(
    ClientData clientData)		/* Not used. */
{
#ifdef TCL_THREADS
    ThreadSpecificData *tsdPtr = TCL_TSD_INIT(&dataKey);

    Tcl_MutexLock(&notifierMutex);
    notifierCount--;

    /*
     * If this is the last thread to use the notifier, close the notifier pipe
     * and wait for the background thread to terminate.
     */

    if (notifierCount == 0) {
	int result;

	if (triggerPipe < 0) {
	    Tcl_Panic("Tcl_FinalizeNotifier: notifier pipe not initialized");
	}

	/*
	 * Send "q" message to the notifier thread so that it will terminate.
	 * The notifier will return from its call to select() and notice that
	 * a "q" message has arrived, it will then close its side of the pipe
	 * and terminate its thread. Note the we can not just close the pipe
	 * and check for EOF in the notifier thread because if a background
	 * child process was created with exec, select() would not register
	 * the EOF on the pipe until the child processes had terminated. [Bug:
	 * 4139] [Bug: 1222872]
	 */

	if (write(triggerPipe, "q", 1) != 1) {
		    Tcl_Panic("Tcl_FinalizeNotifier: unable to write q to triggerPipe");
	}
	close(triggerPipe);
	while(triggerPipe >= 0) {
	    Tcl_ConditionWait(&notifierCV, &notifierMutex, NULL);
	}

	result = Tcl_JoinThread(notifierThread, NULL);
	if (result) {
	    Tcl_Panic("Tcl_FinalizeNotifier: unable to join notifier thread");
	}
    }

    /*
     * Clean up any synchronization objects in the thread local storage.
     */

#ifdef __CYGWIN__
    CloseHandle(tsdPtr->event);
#else /* __CYGWIN__ */
    Tcl_ConditionFinalize(&(tsdPtr->waitCV));
#endif /* __CYGWIN__ */

    Tcl_MutexUnlock(&notifierMutex);
#endif
}

/*
 *----------------------------------------------------------------------
 *
 * Tcl_AlertNotifier --
 *
 *	Wake up the specified notifier from any thread. This routine is called
 *	by the platform independent notifier code whenever the Tcl_ThreadAlert
 *	routine is called. This routine is guaranteed not to be called on a
 *	given notifier after Tcl_FinalizeNotifier is called for that notifier.
 *
 * Results:
 *	None.
 *
 * Side effects:
 *	Signals the notifier condition variable for the specified notifier.
 *
 *----------------------------------------------------------------------
 */

void
Tcl_AlertNotifier(
    ClientData clientData)
{
#ifdef TCL_THREADS
    ThreadSpecificData *tsdPtr = (ThreadSpecificData *) clientData;
    Tcl_MutexLock(&notifierMutex);
    tsdPtr->eventReady = 1;
#ifdef __CYGWIN__
    PostMessageW(tsdPtr->hwnd, 1024, 0, 0);
#else
    Tcl_ConditionNotify(&tsdPtr->waitCV);
#endif
    Tcl_MutexUnlock(&notifierMutex);
#endif
}

/*
 *----------------------------------------------------------------------
 *
 * Tcl_SetTimer --
 *
 *	This function sets the current notifier timer value. This interface is
 *	not implemented in this notifier because we are always running inside
 *	of Tcl_DoOneEvent.
 *
 * Results:
 *	None.
 *
 * Side effects:
 *	None.
 *
 *----------------------------------------------------------------------
 */

void
Tcl_SetTimer(
    Tcl_Time *timePtr)		/* Timeout value, may be NULL. */
{
    /*
     * The interval timer doesn't do anything in this implementation, because
     * the only event loop is via Tcl_DoOneEvent, which passes timeout values
     * to Tcl_WaitForEvent.
     */

    if (tclStubs.tcl_SetTimer != tclOriginalNotifier.setTimerProc) {
	tclStubs.tcl_SetTimer(timePtr);
    }
}

/*
 *----------------------------------------------------------------------
 *
 * Tcl_ServiceModeHook --
 *
 *	This function is invoked whenever the service mode changes.
 *
 * Results:
 *	None.
 *
 * Side effects:
 *	None.
 *
 *----------------------------------------------------------------------
 */

void
Tcl_ServiceModeHook(
    int mode)			/* Either TCL_SERVICE_ALL, or
				 * TCL_SERVICE_NONE. */
{
}

/*
 *----------------------------------------------------------------------
 *
 * Tcl_CreateFileHandler --
 *
 *	This function registers a file handler with the select notifier.
 *
 * Results:
 *	None.
 *
 * Side effects:
 *	Creates a new file handler structure.
 *
 *----------------------------------------------------------------------
 */

void
Tcl_CreateFileHandler(
    int fd,			/* Handle of stream to watch. */
    int mask,			/* OR'ed combination of TCL_READABLE,
				 * TCL_WRITABLE, and TCL_EXCEPTION: indicates
				 * conditions under which proc should be
				 * called. */
    Tcl_FileProc *proc,		/* Function to call for each selected
				 * event. */
    ClientData clientData)	/* Arbitrary data to pass to proc. */
{
    ThreadSpecificData *tsdPtr = TCL_TSD_INIT(&dataKey);
    FileHandler *filePtr;

    if (tclStubs.tcl_CreateFileHandler !=
	    tclOriginalNotifier.createFileHandlerProc) {
	tclStubs.tcl_CreateFileHandler(fd, mask, proc, clientData);
	return;
    }

    for (filePtr = tsdPtr->firstFileHandlerPtr; filePtr != NULL;
	    filePtr = filePtr->nextPtr) {
	if (filePtr->fd == fd) {
	    break;
	}
    }
    if (filePtr == NULL) {
	filePtr = (FileHandler*) ckalloc(sizeof(FileHandler));
	filePtr->fd = fd;
	filePtr->readyMask = 0;
	filePtr->nextPtr = tsdPtr->firstFileHandlerPtr;
	tsdPtr->firstFileHandlerPtr = filePtr;
    }
    filePtr->proc = proc;
    filePtr->clientData = clientData;
    filePtr->mask = mask;

    /*
     * Update the check masks for this file.
     */

    if (mask & TCL_READABLE) {
	FD_SET(fd, &(tsdPtr->checkMasks.readable));
    } else {
	FD_CLR(fd, &(tsdPtr->checkMasks.readable));
    }
    if (mask & TCL_WRITABLE) {
	FD_SET(fd, &(tsdPtr->checkMasks.writable));
    } else {
	FD_CLR(fd, &(tsdPtr->checkMasks.writable));
    }
    if (mask & TCL_EXCEPTION) {
	FD_SET(fd, &(tsdPtr->checkMasks.exceptional));
    } else {
	FD_CLR(fd, &(tsdPtr->checkMasks.exceptional));
    }
    if (tsdPtr->numFdBits <= fd) {
	tsdPtr->numFdBits = fd+1;
    }
}

/*
 *----------------------------------------------------------------------
 *
 * Tcl_DeleteFileHandler --
 *
 *	Cancel a previously-arranged callback arrangement for a file.
 *
 * Results:
 *	None.
 *
 * Side effects:
 *	If a callback was previously registered on file, remove it.
 *
 *----------------------------------------------------------------------
 */

void
Tcl_DeleteFileHandler(
    int fd)			/* Stream id for which to remove callback
				 * function. */
{
    FileHandler *filePtr, *prevPtr;
    int i;
    ThreadSpecificData *tsdPtr = TCL_TSD_INIT(&dataKey);

    if (tclStubs.tcl_DeleteFileHandler !=
	    tclOriginalNotifier.deleteFileHandlerProc) {
	tclStubs.tcl_DeleteFileHandler(fd);
	return;
    }

    /*
     * Find the entry for the given file (and return if there isn't one).
     */

    for (prevPtr = NULL, filePtr = tsdPtr->firstFileHandlerPtr; ;
	 prevPtr = filePtr, filePtr = filePtr->nextPtr) {
	if (filePtr == NULL) {
	    return;
	}
	if (filePtr->fd == fd) {
	    break;
	}
    }

    /*
     * Update the check masks for this file.
     */

    if (filePtr->mask & TCL_READABLE) {
	FD_CLR(fd, &(tsdPtr->checkMasks.readable));
    }
    if (filePtr->mask & TCL_WRITABLE) {
	FD_CLR(fd, &(tsdPtr->checkMasks.writable));
    }
    if (filePtr->mask & TCL_EXCEPTION) {
	FD_CLR(fd, &(tsdPtr->checkMasks.exceptional));
    }

    /*
     * Find current max fd.
     */

    if (fd+1 == tsdPtr->numFdBits) {
	int numFdBits = 0;

	for (i = fd-1; i >= 0; i--) {
	    if (FD_ISSET(i, &(tsdPtr->checkMasks.readable))
		    || FD_ISSET(i, &(tsdPtr->checkMasks.writable))
		    || FD_ISSET(i, &(tsdPtr->checkMasks.exceptional))) {
		numFdBits = i+1;
		break;
	    }
	}
	tsdPtr->numFdBits = numFdBits;
    }

    /*
     * Clean up information in the callback record.
     */

    if (prevPtr == NULL) {
	tsdPtr->firstFileHandlerPtr = filePtr->nextPtr;
    } else {
	prevPtr->nextPtr = filePtr->nextPtr;
    }
    ckfree((char *) filePtr);
}

/*
 *----------------------------------------------------------------------
 *
 * FileHandlerEventProc --
 *
 *	This function is called by Tcl_ServiceEvent when a file event reaches
 *	the front of the event queue. This function is responsible for
 *	actually handling the event by invoking the callback for the file
 *	handler.
 *
 * Results:
 *	Returns 1 if the event was handled, meaning it should be removed from
 *	the queue. Returns 0 if the event was not handled, meaning it should
 *	stay on the queue. The only time the event isn't handled is if the
 *	TCL_FILE_EVENTS flag bit isn't set.
 *
 * Side effects:
 *	Whatever the file handler's callback function does.
 *
 *----------------------------------------------------------------------
 */

static int
FileHandlerEventProc(
    Tcl_Event *evPtr,		/* Event to service. */
    int flags)			/* Flags that indicate what events to handle,
				 * such as TCL_FILE_EVENTS. */
{
    int mask;
    FileHandler *filePtr;
    FileHandlerEvent *fileEvPtr = (FileHandlerEvent *) evPtr;
    ThreadSpecificData *tsdPtr;

    if (!(flags & TCL_FILE_EVENTS)) {
	return 0;
    }

    /*
     * Search through the file handlers to find the one whose handle matches
     * the event. We do this rather than keeping a pointer to the file handler
     * directly in the event, so that the handler can be deleted while the
     * event is queued without leaving a dangling pointer.
     */

    tsdPtr = TCL_TSD_INIT(&dataKey);
    for (filePtr = tsdPtr->firstFileHandlerPtr; filePtr != NULL;
	    filePtr = filePtr->nextPtr) {
	if (filePtr->fd != fileEvPtr->fd) {
	    continue;
	}

	/*
	 * The code is tricky for two reasons:
	 * 1. The file handler's desired events could have changed since the
	 *    time when the event was queued, so AND the ready mask with the
	 *    desired mask.
	 * 2. The file could have been closed and re-opened since the time
	 *    when the event was queued. This is why the ready mask is stored
	 *    in the file handler rather than the queued event: it will be
	 *    zeroed when a new file handler is created for the newly opened
	 *    file.
	 */

	mask = filePtr->readyMask & filePtr->mask;
	filePtr->readyMask = 0;
	if (mask != 0) {
	    (*filePtr->proc)(filePtr->clientData, mask);
	}
	break;
    }
    return 1;
}

#if defined(TCL_THREADS) && defined(__CYGWIN__)

static DWORD __stdcall
NotifierProc(
    void *hwnd,
    unsigned int message,
    void *wParam,
    void *lParam)
{
    ThreadSpecificData *tsdPtr = TCL_TSD_INIT(&dataKey);

    if (message != 1024) {
	return DefWindowProcW(hwnd, message, wParam, lParam);
    }

    /*
     * Process all of the runnable events.
     */

	tsdPtr->eventReady = 1;
    Tcl_ServiceAll();
    return 0;
}
#endif /* __CYGWIN__ */

/*
 *----------------------------------------------------------------------
 *
 * Tcl_WaitForEvent --
 *
 *	This function is called by Tcl_DoOneEvent to wait for new events on
 *	the message queue. If the block time is 0, then Tcl_WaitForEvent just
 *	polls without blocking.
 *
 * Results:
 *	Returns -1 if the select would block forever, otherwise returns 0.
 *
 * Side effects:
 *	Queues file events that are detected by the select.
 *
 *----------------------------------------------------------------------
 */

int
Tcl_WaitForEvent(
    Tcl_Time *timePtr)		/* Maximum block time, or NULL. */
{
    FileHandler *filePtr;
    FileHandlerEvent *fileEvPtr;
    int mask;
    Tcl_Time vTime;
#ifdef TCL_THREADS
    int waitForFiles;
# ifdef __CYGWIN__
    MSG msg;
# endif
#else
    /*
     * Impl. notes: timeout & timeoutPtr are used if, and only if threads are
     * not enabled. They are the arguments for the regular select() used when
     * the core is not thread-enabled.
     */

    struct timeval timeout, *timeoutPtr;
    int numFound;
#endif /* TCL_THREADS */
    ThreadSpecificData *tsdPtr = TCL_TSD_INIT(&dataKey);

    if (tclStubs.tcl_WaitForEvent != tclOriginalNotifier.waitForEventProc) {
	return tclStubs.tcl_WaitForEvent(timePtr);
    }

    /*
     * Set up the timeout structure. Note that if there are no events to check
     * for, we return with a negative result rather than blocking forever.
     */

    if (timePtr != NULL) {
	/*
	 * TIP #233 (Virtualized Time). Is virtual time in effect? And do we
	 * actually have something to scale? If yes to both then we call the
	 * handler to do this scaling.
	 */

	if (timePtr->sec != 0 || timePtr->usec != 0) {
	    vTime = *timePtr;
	    (*tclScaleTimeProcPtr) (&vTime, tclTimeClientData);
	    timePtr = &vTime;
	}
#ifndef TCL_THREADS
	timeout.tv_sec = timePtr->sec;
	timeout.tv_usec = timePtr->usec;
	timeoutPtr = &timeout;
    } else if (tsdPtr->numFdBits == 0) {
	/*
	 * If there are no threads, no timeout, and no fds registered, then
	 * there are no events possible and we must avoid deadlock. Note that
	 * this is not entirely correct because there might be a signal that
	 * could interrupt the select call, but we don't handle that case if
	 * we aren't using threads.
	 */

	return -1;
    } else {
	timeoutPtr = NULL;
#endif /* TCL_THREADS */
    }

#ifdef TCL_THREADS
    /*
     * Place this thread on the list of interested threads, signal the
     * notifier thread, and wait for a response or a timeout.
     */

    Tcl_MutexLock(&notifierMutex);

    if (timePtr != NULL && timePtr->sec == 0 && (timePtr->usec == 0
#if defined(__APPLE__) && defined(__LP64__)
	    /*
	     * On 64-bit Darwin, pthread_cond_timedwait() appears to have a bug
	     * that causes it to wait forever when passed an absolute time which
	     * has already been exceeded by the system time; as a workaround,
	     * when given a very brief timeout, just do a poll. [Bug 1457797]
	     */
	    || timePtr->usec < 10
#endif
	    )) {
	/*
	 * Cannot emulate a polling select with a polling condition variable.
	 * Instead, pretend to wait for files and tell the notifier thread
	 * what we are doing. The notifier thread makes sure it goes through
	 * select with its select mask in the same state as ours currently is.
	 * We block until that happens.
	 */

	waitForFiles = 1;
	tsdPtr->pollState = POLL_WANT;
	timePtr = NULL;
    } else {
	waitForFiles = (tsdPtr->numFdBits > 0);
	tsdPtr->pollState = 0;
    }

#ifdef __CYGWIN__
	if (!tsdPtr->hwnd) {
		WNDCLASS class;

	    class.style = 0;
	    class.cbClsExtra = 0;
	    class.cbWndExtra = 0;
	    class.hInstance = TclWinGetTclInstance();
	    class.hbrBackground = NULL;
	    class.lpszMenuName = NULL;
	    class.lpszClassName = L"TclNotifier";
	    class.lpfnWndProc = NotifierProc;
	    class.hIcon = NULL;
	    class.hCursor = NULL;

	    RegisterClassW(&class);
	    tsdPtr->hwnd = CreateWindowExW(NULL, class.lpszClassName, class.lpszClassName,
		    0, 0, 0, 0, 0, NULL, NULL, TclWinGetTclInstance(), NULL);
	    tsdPtr->event = CreateEventW(NULL, 1 /* manual */,
		    0 /* !signaled */, NULL);
    }

#endif
    if (waitForFiles) {
	/*
	 * Add the ThreadSpecificData structure of this thread to the list of
	 * ThreadSpecificData structures of all threads that are waiting on
	 * file events.
	 */

	tsdPtr->nextPtr = waitingListPtr;
	if (waitingListPtr) {
	    waitingListPtr->prevPtr = tsdPtr;
	}
	tsdPtr->prevPtr = 0;
	waitingListPtr = tsdPtr;
	tsdPtr->onList = 1;

	if (write(triggerPipe, "", 1) != 1) {
		Tcl_Panic("Tcl_WaitForEvent: unable to write to triggerPipe");
	}
    }

    FD_ZERO(&(tsdPtr->readyMasks.readable));
    FD_ZERO(&(tsdPtr->readyMasks.writable));
    FD_ZERO(&(tsdPtr->readyMasks.exceptional));

    if (!tsdPtr->eventReady) {
<<<<<<< HEAD
	Tcl_ConditionWait(&tsdPtr->waitCV, &notifierMutex, timePtr);
=======
#ifdef __CYGWIN__
	if (!PeekMessageW(&msg, NULL, 0, 0, 0)) {
	    DWORD timeout;
	    if (timePtr) {
		timeout = timePtr->sec * 1000 + timePtr->usec / 1000;
	    } else {
		timeout = 0xFFFFFFFF;
	    }
	    Tcl_MutexUnlock(&notifierMutex);
	    MsgWaitForMultipleObjects(1, &tsdPtr->event, 0, timeout, 1279);
	    Tcl_MutexLock(&notifierMutex);
	}
#else
	Tcl_ConditionWait(&tsdPtr->waitCV, &notifierMutex, timePtr);
#endif
>>>>>>> 343b3d72
    }
    tsdPtr->eventReady = 0;

#ifdef __CYGWIN__
    while (PeekMessageW(&msg, NULL, 0, 0, 0)) {
	/*
	 * Retrieve and dispatch the message.
	 */
	DWORD result = GetMessageW(&msg, NULL, 0, 0);
	if (result == 0) {
	    PostQuitMessage(msg.wParam);
	    /* What to do here? */
	} else if (result != (DWORD)-1) {
	    TranslateMessage(&msg);
	    DispatchMessageW(&msg);
	}
    }
    ResetEvent(tsdPtr->event);
#endif

    if (waitForFiles && tsdPtr->onList) {
	/*
	 * Remove the ThreadSpecificData structure of this thread from the
	 * waiting list. Alert the notifier thread to recompute its select
	 * masks - skipping this caused a hang when trying to close a pipe
	 * which the notifier thread was still doing a select on.
	 */

	if (tsdPtr->prevPtr) {
	    tsdPtr->prevPtr->nextPtr = tsdPtr->nextPtr;
	} else {
	    waitingListPtr = tsdPtr->nextPtr;
	}
	if (tsdPtr->nextPtr) {
	    tsdPtr->nextPtr->prevPtr = tsdPtr->prevPtr;
	}
	tsdPtr->nextPtr = tsdPtr->prevPtr = NULL;
	tsdPtr->onList = 0;
	if (write(triggerPipe, "", 1) != 1) {
		Tcl_Panic("Tcl_WaitForEvent: unable to write to triggerPipe");
	}
    }

#else
    tsdPtr->readyMasks = tsdPtr->checkMasks;
    numFound = select(tsdPtr->numFdBits, &(tsdPtr->readyMasks.readable),
	    &(tsdPtr->readyMasks.writable), &(tsdPtr->readyMasks.exceptional),
	    timeoutPtr);

    /*
     * Some systems don't clear the masks after an error, so we have to do it
     * here.
     */

    if (numFound == -1) {
	FD_ZERO(&(tsdPtr->readyMasks.readable));
	FD_ZERO(&(tsdPtr->readyMasks.writable));
	FD_ZERO(&(tsdPtr->readyMasks.exceptional));
    }
#endif /* TCL_THREADS */

    /*
     * Queue all detected file events before returning.
     */

    for (filePtr = tsdPtr->firstFileHandlerPtr; (filePtr != NULL);
	    filePtr = filePtr->nextPtr) {

	mask = 0;
	if (FD_ISSET(filePtr->fd, &(tsdPtr->readyMasks.readable))) {
	    mask |= TCL_READABLE;
	}
	if (FD_ISSET(filePtr->fd, &(tsdPtr->readyMasks.writable))) {
	    mask |= TCL_WRITABLE;
	}
	if (FD_ISSET(filePtr->fd, &(tsdPtr->readyMasks.exceptional))) {
	    mask |= TCL_EXCEPTION;
	}

	if (!mask) {
	    continue;
	}

	/*
	 * Don't bother to queue an event if the mask was previously non-zero
	 * since an event must still be on the queue.
	 */

	if (filePtr->readyMask == 0) {
	    fileEvPtr = (FileHandlerEvent *) ckalloc(sizeof(FileHandlerEvent));
	    fileEvPtr->header.proc = FileHandlerEventProc;
	    fileEvPtr->fd = filePtr->fd;
	    Tcl_QueueEvent((Tcl_Event *) fileEvPtr, TCL_QUEUE_TAIL);
	}
	filePtr->readyMask = mask;
    }
#ifdef TCL_THREADS
    Tcl_MutexUnlock(&notifierMutex);
#endif /* TCL_THREADS */
    return 0;
}

#ifdef TCL_THREADS
/*
 *----------------------------------------------------------------------
 *
 * NotifierThreadProc --
 *
 *	This routine is the initial (and only) function executed by the
 *	special notifier thread. Its job is to wait for file descriptors to
 *	become readable or writable or to have an exception condition and then
 *	to notify other threads who are interested in this information by
 *	signalling a condition variable. Other threads can signal this
 *	notifier thread of a change in their interests by writing a single
 *	byte to a special pipe that the notifier thread is monitoring.
 *
 * Result:
 *	None. Once started, this routine never exits. It dies with the overall
 *	process.
 *
 * Side effects:
 *	The trigger pipe used to signal the notifier thread is created when
 *	the notifier thread first starts.
 *
 *----------------------------------------------------------------------
 */

static void
NotifierThreadProc(
    ClientData clientData)	/* Not used. */
{
    ThreadSpecificData *tsdPtr;
    fd_set readableMask;
    fd_set writableMask;
    fd_set exceptionalMask;
    int fds[2];
    int i, numFdBits = 0, receivePipe;
    long found;
    struct timeval poll = {0., 0.}, *timePtr;
    char buf[2];

    if (pipe(fds) != 0) {
	Tcl_Panic("NotifierThreadProc: could not create trigger pipe");
    }

    receivePipe = fds[0];

    if (TclUnixSetBlockingMode(receivePipe, TCL_MODE_NONBLOCKING) < 0) {
	Tcl_Panic("NotifierThreadProc: could not make receive pipe non blocking");
    }
    if (TclUnixSetBlockingMode(fds[1], TCL_MODE_NONBLOCKING) < 0) {
	Tcl_Panic("NotifierThreadProc: could not make trigger pipe non blocking");
    }

    /*
     * Install the write end of the pipe into the global variable.
     */

    Tcl_MutexLock(&notifierMutex);
    triggerPipe = fds[1];

    /*
     * Signal any threads that are waiting.
     */

    Tcl_ConditionNotify(&notifierCV);
    Tcl_MutexUnlock(&notifierMutex);

    /*
     * Look for file events and report them to interested threads.
     */

    while (1) {
	FD_ZERO(&readableMask);
	FD_ZERO(&writableMask);
	FD_ZERO(&exceptionalMask);

	/*
	 * Compute the logical OR of the select masks from all the waiting
	 * notifiers.
	 */

	Tcl_MutexLock(&notifierMutex);
	timePtr = NULL;
	for (tsdPtr = waitingListPtr; tsdPtr; tsdPtr = tsdPtr->nextPtr) {
	    for (i = tsdPtr->numFdBits-1; i >= 0; --i) {
		if (FD_ISSET(i, &(tsdPtr->checkMasks.readable))) {
		    FD_SET(i, &readableMask);
		}
		if (FD_ISSET(i, &(tsdPtr->checkMasks.writable))) {
		    FD_SET(i, &writableMask);
		}
		if (FD_ISSET(i, &(tsdPtr->checkMasks.exceptional))) {
		    FD_SET(i, &exceptionalMask);
		}
	    }
	    if (tsdPtr->numFdBits > numFdBits) {
		numFdBits = tsdPtr->numFdBits;
	    }
	    if (tsdPtr->pollState & POLL_WANT) {
		/*
		 * Here we make sure we go through select() with the same mask
		 * bits that were present when the thread tried to poll.
		 */

		tsdPtr->pollState |= POLL_DONE;
		timePtr = &poll;
	    }
	}
	Tcl_MutexUnlock(&notifierMutex);

	/*
	 * Set up the select mask to include the receive pipe.
	 */

	if (receivePipe >= numFdBits) {
	    numFdBits = receivePipe + 1;
	}
	FD_SET(receivePipe, &readableMask);

	if (select(numFdBits, &readableMask, &writableMask, &exceptionalMask,
		timePtr) == -1) {
	    /*
	     * Try again immediately on an error.
	     */

	    continue;
	}

	/*
	 * Alert any threads that are waiting on a ready file descriptor.
	 */

	Tcl_MutexLock(&notifierMutex);
	for (tsdPtr = waitingListPtr; tsdPtr; tsdPtr = tsdPtr->nextPtr) {
	    found = 0;

	    for (i = tsdPtr->numFdBits-1; i >= 0; --i) {
		if (FD_ISSET(i, &(tsdPtr->checkMasks.readable))
			&& FD_ISSET(i, &readableMask)) {
		    FD_SET(i, &(tsdPtr->readyMasks.readable));
		    found = 1;
		}
		if (FD_ISSET(i, &(tsdPtr->checkMasks.writable))
			&& FD_ISSET(i, &writableMask)) {
		    FD_SET(i, &(tsdPtr->readyMasks.writable));
		    found = 1;
		}
		if (FD_ISSET(i, &(tsdPtr->checkMasks.exceptional))
			&& FD_ISSET(i, &exceptionalMask)) {
		    FD_SET(i, &(tsdPtr->readyMasks.exceptional));
		    found = 1;
		}
	    }

	    if (found || (tsdPtr->pollState & POLL_DONE)) {
		tsdPtr->eventReady = 1;
		if (tsdPtr->onList) {
		    /*
		     * Remove the ThreadSpecificData structure of this thread
		     * from the waiting list. This prevents us from
		     * continuously spining on select until the other threads
		     * runs and services the file event.
		     */

		    if (tsdPtr->prevPtr) {
			tsdPtr->prevPtr->nextPtr = tsdPtr->nextPtr;
		    } else {
			waitingListPtr = tsdPtr->nextPtr;
		    }
		    if (tsdPtr->nextPtr) {
			tsdPtr->nextPtr->prevPtr = tsdPtr->prevPtr;
		    }
		    tsdPtr->nextPtr = tsdPtr->prevPtr = NULL;
		    tsdPtr->onList = 0;
		    tsdPtr->pollState = 0;
		}
#ifdef __CYGWIN__
	    PostMessageW(tsdPtr->hwnd, 1024, 0, 0);
#else /* __CYGWIN__ */
		Tcl_ConditionNotify(&tsdPtr->waitCV);
<<<<<<< HEAD
	    }
	}
=======
#endif /* __CYGWIN__ */
            }
        }
>>>>>>> 343b3d72
	Tcl_MutexUnlock(&notifierMutex);

	/*
	 * Consume the next byte from the notifier pipe if the pipe was
	 * readable. Note that there may be multiple bytes pending, but to
	 * avoid a race condition we only read one at a time.
	 */

	if (FD_ISSET(receivePipe, &readableMask)) {
	    i = read(receivePipe, buf, 1);

	    if ((i == 0) || ((i == 1) && (buf[0] == 'q'))) {
		/*
		 * Someone closed the write end of the pipe or sent us a Quit
		 * message [Bug: 4139] and then closed the write end of the
		 * pipe so we need to shut down the notifier thread.
		 */

		break;
	    }
	}
    }

    /*
     * Clean up the read end of the pipe and signal any threads waiting on
     * termination of the notifier thread.
     */

    close(receivePipe);
    Tcl_MutexLock(&notifierMutex);
    triggerPipe = -1;
    Tcl_ConditionNotify(&notifierCV);
    Tcl_MutexUnlock(&notifierMutex);

    TclpThreadExit (0);
}
#endif /* TCL_THREADS */

#endif /* HAVE_COREFOUNDATION */

/*
 * Local Variables:
 * mode: c
 * c-basic-offset: 4
 * fill-column: 78
 * End:
 */<|MERGE_RESOLUTION|>--- conflicted
+++ resolved
@@ -93,40 +93,25 @@
 				 * handshake between each thread and the
 				 * notifier thread. Bits defined below. */
     struct ThreadSpecificData *nextPtr, *prevPtr;
-<<<<<<< HEAD
 				/* All threads that are currently waiting on
 				 * an event have their ThreadSpecificData
 				 * structure on a doubly-linked listed formed
 				 * from these pointers. You must hold the
 				 * notifierMutex lock before accessing these
 				 * fields. */
-    Tcl_Condition waitCV;	/* Any other thread alerts a notifier that an
-				 * event is ready to be processed by signaling
-				 * this condition variable. */
-    int eventReady;		/* True if an event is ready to be processed.
-				 * Used as condition flag together with waitCV
-				 * above. */
-=======
-                                /* All threads that are currently waiting on 
-                                 * an event have their ThreadSpecificData
-                                 * structure on a doubly-linked listed formed
-                                 * from these pointers.  You must hold the
-                                 * notifierMutex lock before accessing these
-                                 * fields. */
 #ifdef __CYGWIN__
     void *event;     /* Any other thread alerts a notifier
 	 * that an event is ready to be processed
 	 * by sending this event. */
     void *hwnd;			/* Messaging window. */
 #else /* !__CYGWIN__ */
-    Tcl_Condition waitCV;     /* Any other thread alerts a notifier
-				 * that an event is ready to be processed
-				 * by signaling this condition variable. */
+    Tcl_Condition waitCV;	/* Any other thread alerts a notifier that an
+				 * event is ready to be processed by signaling
+				 * this condition variable. */
 #endif /* __CYGWIN__ */
-    int eventReady;           /* True if an event is ready to be processed.
-                               * Used as condition flag together with
-                               * waitCV above. */
->>>>>>> 343b3d72
+    int eventReady;		/* True if an event is ready to be processed.
+				 * Used as condition flag together with waitCV
+				 * above. */
 #endif
 } ThreadSpecificData;
 
@@ -913,9 +898,6 @@
     FD_ZERO(&(tsdPtr->readyMasks.exceptional));
 
     if (!tsdPtr->eventReady) {
-<<<<<<< HEAD
-	Tcl_ConditionWait(&tsdPtr->waitCV, &notifierMutex, timePtr);
-=======
 #ifdef __CYGWIN__
 	if (!PeekMessageW(&msg, NULL, 0, 0, 0)) {
 	    DWORD timeout;
@@ -931,7 +913,6 @@
 #else
 	Tcl_ConditionWait(&tsdPtr->waitCV, &notifierMutex, timePtr);
 #endif
->>>>>>> 343b3d72
     }
     tsdPtr->eventReady = 0;
 
@@ -1213,15 +1194,10 @@
 #ifdef __CYGWIN__
 	    PostMessageW(tsdPtr->hwnd, 1024, 0, 0);
 #else /* __CYGWIN__ */
-		Tcl_ConditionNotify(&tsdPtr->waitCV);
-<<<<<<< HEAD
+	    Tcl_ConditionNotify(&tsdPtr->waitCV);
+#endif /* __CYGWIN__ */
 	    }
 	}
-=======
-#endif /* __CYGWIN__ */
-            }
-        }
->>>>>>> 343b3d72
 	Tcl_MutexUnlock(&notifierMutex);
 
 	/*
