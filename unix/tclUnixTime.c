--- conflicted
+++ resolved
@@ -71,7 +71,7 @@
 unsigned long long
 TclpGetSeconds(void)
 {
-    return (unsigned long long)time(NULL);
+    return (unsigned long long) time(NULL);
 }
  
@@ -97,13 +97,8 @@
 {
     Tcl_Time time;
 
-<<<<<<< HEAD
-    tclGetTimeProcPtr(&time, tclTimeClientData);
-    return ((long long)(unsigned long)time.sec)*1000000 + time.usec;
-=======
     GetTime(&time);
-    return ((long long) time.sec)*1000000 + time.usec;
->>>>>>> 743881d3
+    return ((long long)(unsigned long) time.sec)*1000000 + time.usec;
 }
  
@@ -135,33 +130,23 @@
     if (!IsTimeNative()) {
 	Tcl_Time time;
 
-<<<<<<< HEAD
-	tclGetTimeProcPtr(&time, tclTimeClientData);
-	now = (unsigned long long)(unsigned long)time.sec*1000000 + time.usec;
-=======
 	GetTime(&time);
-	now = time.sec*1000000 + time.usec;
->>>>>>> 743881d3
+	now = ((unsigned long long)(unsigned long) time.sec)*1000000 +
+	        time.usec;
     } else {
 	/*
 	 * A semi-NativeGetTime, specialized to clicks.
 	 */
 	struct tms dummy;
 
-	now = (unsigned long long)times(&dummy);
+	now = (unsigned long long) times(&dummy);
     }
 #else /* !NO_GETTOD */
     Tcl_Time time;
 
-<<<<<<< HEAD
-    tclGetTimeProcPtr(&time, tclTimeClientData);
-    now = (unsigned long long)time.sec*1000000 + time.usec;
-#endif
-=======
     GetTime(&time);
-    now = time.sec*1000000 + time.usec;
+    now = ((unsigned long long) time.sec)*1000000 + time.usec;
 #endif /* NO_GETTOD */
->>>>>>> 743881d3
 
     return now;
 }
@@ -285,17 +270,15 @@
 	static int initialized = 0;
 	static double scale = 0.0;
 
-	if (initialized) {
-	    return scale;
-	} else {
+	if (!initialized) {
 	    mach_timebase_info_data_t tb;
 
 	    mach_timebase_info(&tb);
 	    /* value of tb.numer / tb.denom = 1 click in nanoseconds */
-	    scale = ((double)tb.numer) / tb.denom / 1000;
+	    scale = ((double) tb.numer) / tb.denom / 1000;
 	    initialized = 1;
-	    return scale;
 	}
+	return scale;
 #else
 #error Wide high-resolution clicks not implemented on this platform
 #endif /* MAC_OSX_TCL */
@@ -449,76 +432,6 @@
     timePtr->sec = tv.tv_sec;
     timePtr->usec = tv.tv_usec;
 }
-<<<<<<< HEAD
-=======
-/*
- *----------------------------------------------------------------------
- *
- * SetTZIfNecessary --
- *
- *	Determines whether a call to 'tzset' is needed prior to the next call
- *	to 'localtime' or examination of the 'timezone' variable.
- *
- * Results:
- *	None.
- *
- * Side effects:
- *	If 'tzset' has never been called in the current process, or if the
- *	value of the environment variable TZ has changed since the last call
- *	to 'tzset', then 'tzset' is called again.
- *
- *----------------------------------------------------------------------
- */
-
-#ifndef TCL_NO_DEPRECATED
-static void
-SetTZIfNecessary(void)
-{
-    const char *newTZ = getenv("TZ");
-
-    Tcl_MutexLock(&tmMutex);
-    if (newTZ == NULL) {
-	newTZ = "";
-    }
-    if (lastTZ == NULL || strcmp(lastTZ, newTZ)) {
-	tzset();
-	if (lastTZ == NULL) {
-	    Tcl_CreateExitHandler(CleanupMemory, NULL);
-	} else {
-	    ckfree(lastTZ);
-	}
-	lastTZ = (char *) ckalloc(strlen(newTZ) + 1);
-	strcpy(lastTZ, newTZ);
-    }
-    Tcl_MutexUnlock(&tmMutex);
-}
--
-/*
- *----------------------------------------------------------------------
- *
- * CleanupMemory --
- *
- *	Releases the private copy of the TZ environment variable upon exit
- *	from Tcl.
- *
- * Results:
- *	None.
- *
- * Side effects:
- *	Frees allocated memory.
- *
- *----------------------------------------------------------------------
- */
-
-static void
-CleanupMemory(
-    TCL_UNUSED(ClientData))
-{
-    ckfree(lastTZ);
-}
-#endif /* TCL_NO_DEPRECATED */
->>>>>>> 743881d3
  
 /*
