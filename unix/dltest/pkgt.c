--- conflicted
+++ resolved
@@ -16,19 +16,11 @@
 static int TraceProc2 (
     void *clientData,
     Tcl_Interp *interp,
-<<<<<<< HEAD
-	Tcl_Size level,
+    Tcl_Size level,
     const char *command,
     Tcl_Command commandInfo,
     Tcl_Size objc,
-	struct Tcl_Obj *const *objv)
-=======
-    size_t level,
-    const char *command,
-    Tcl_Command commandInfo,
-    size_t objc,
     struct Tcl_Obj *const *objv)
->>>>>>> 096c6ef8
 {
     (void)clientData;
     (void)interp;
