/*
 * pkgooa.c --
 *
 *	This file contains a simple Tcl package "pkgooa" that is intended for
 *	testing the Tcl dynamic loading facilities.
 *
 * Copyright (c) 1995 Sun Microsystems, Inc.
 *
 * See the file "license.terms" for information on usage and redistribution of
 * this file, and for a DISCLAIMER OF ALL WARRANTIES.
 */

#undef STATIC_BUILD
#include "tclOO.h"
#include <string.h>

/*
 *----------------------------------------------------------------------
 *
 * Pkgooa_StubsOKObjCmd --
 *
 *	This procedure is invoked to process the "pkgooa_stubsok" Tcl command.
 *	It gives 1 if stubs are used correctly, 0 if stubs are not OK.
 *
 * Results:
 *	A standard Tcl result.
 *
 * Side effects:
 *	See the user documentation.
 *
 *----------------------------------------------------------------------
 */

static int
Pkgooa_StubsOKObjCmd(
    ClientData dummy,		/* Not used. */
    Tcl_Interp *interp,		/* Current interpreter. */
    int objc,			/* Number of arguments. */
    Tcl_Obj *const objv[])	/* Argument objects. */
{
    if (objc != 1) {
	Tcl_WrongNumArgs(interp, 1, objv, "");
	return TCL_ERROR;
    }
    Tcl_SetObjResult(interp, Tcl_NewIntObj(
	    Tcl_CopyObjectInstance == tclOOStubsPtr->tcl_CopyObjectInstance));
    return TCL_OK;
}

/*
 *----------------------------------------------------------------------
 *
 * Pkgooa_Init --
 *
 *	This is a package initialization procedure, which is called by Tcl
 *	when this package is to be added to an interpreter.
 *
 * Results:
 *	None.
 *
 * Side effects:
 *	None.
 *
 *----------------------------------------------------------------------
 */

extern void *tclOOIntStubsPtr;

static TclOOStubs stubsCopy = {
    TCL_STUB_MAGIC,
    NULL,
    /* It doesn't really matter what implementation of
     * Tcl_CopyObjectInstance is put in the "pseudo"
     * stub table, since the test-case never actually
     * calls this function. All that matters is that it's
     * a function with a different memory address than
     * the real Tcl_CopyObjectInstance function in Tcl. */
    (Tcl_Object (*) (Tcl_Interp *, Tcl_Object, const char *,
	    const char *t)) Pkgooa_StubsOKObjCmd
    /* More entries could be here, but those are not used
     * needed for this test-case. So, being NULL is OK. */
};

extern DLLEXPORT int
Pkgooa_Init(
    Tcl_Interp *interp)		/* Interpreter in which the package is to be
				 * made available. */
{
    int code;

<<<<<<< HEAD
    if (Tcl_InitStubs(interp, "9.0", 0) == NULL) {
=======
    /* Any TclOO extension which uses stubs, calls
     * both Tcl_InitStubs and Tcl_OOInitStubs() and
     * does not use any Tcl 8.6 features should be
     * loadable in Tcl 8.5 as well, provided the
     * TclOO extension (for Tcl 8.5) is installed.
     * This worked in Tcl 8.6.0, and is expected
     * to keep working in all future Tcl 8.x releases.
     */
    if (Tcl_InitStubs(interp, "8.5-", 0) == NULL) {
>>>>>>> 90915354
	return TCL_ERROR;
    }
    if (tclStubsPtr == NULL) {
	Tcl_AppendResult(interp, "Tcl stubs are not inialized, "
		"did you compile using -DUSE_TCL_STUBS? ");
	return TCL_ERROR;
    }
    if (Tcl_OOInitStubs(interp) == NULL) {
	return TCL_ERROR;
    }
    if (tclOOStubsPtr == NULL) {
	Tcl_AppendResult(interp, "TclOO stubs are not inialized");
	return TCL_ERROR;
    }
    if (tclOOIntStubsPtr == NULL) {
	Tcl_AppendResult(interp, "TclOO internal stubs are not inialized");
	return TCL_ERROR;
    }

    /* Test case for Bug [f51efe99a7].
     *
     * Let tclOOStubsPtr point to an alternate stub table
     * (with only a single function, that's enough for
     * this test). This way, the function "pkgooa_stubsok"
     * can check whether the TclOO function calls really
     * use the stub table, or only pretend to.
     *
     * On platforms without backlinking (Windows, Cygwin,
     * AIX), this code doesn't even compile without using
     * stubs, but on UNIX ELF systems, the problem is
     * less visible.
     */

    tclOOStubsPtr = &stubsCopy;

    code = Tcl_PkgProvide(interp, "Pkgooa", "1.0");
    if (code != TCL_OK) {
	return code;
    }
    Tcl_CreateObjCommand(interp, "pkgooa_stubsok", Pkgooa_StubsOKObjCmd, NULL, NULL);
    return TCL_OK;
}<|MERGE_RESOLUTION|>--- conflicted
+++ resolved
@@ -90,19 +90,7 @@
 {
     int code;
 
-<<<<<<< HEAD
-    if (Tcl_InitStubs(interp, "9.0", 0) == NULL) {
-=======
-    /* Any TclOO extension which uses stubs, calls
-     * both Tcl_InitStubs and Tcl_OOInitStubs() and
-     * does not use any Tcl 8.6 features should be
-     * loadable in Tcl 8.5 as well, provided the
-     * TclOO extension (for Tcl 8.5) is installed.
-     * This worked in Tcl 8.6.0, and is expected
-     * to keep working in all future Tcl 8.x releases.
-     */
     if (Tcl_InitStubs(interp, "8.5-", 0) == NULL) {
->>>>>>> 90915354
 	return TCL_ERROR;
     }
     if (tclStubsPtr == NULL) {
