--- conflicted
+++ resolved
@@ -40,11 +40,7 @@
 {
     int result;
     const char *str1, *str2;
-<<<<<<< HEAD
-    size_t len1, len2;
-=======
     Tcl_Size len1, len2;
->>>>>>> 923ff1e3
     (void)dummy;
 
     if (objc != 3) {
