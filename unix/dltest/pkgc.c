--- conflicted
+++ resolved
@@ -15,19 +15,6 @@
 #include "tcl.h"
 
 /*
-<<<<<<< HEAD
- * Prototypes for procedures defined later in this file:
- */
-
-static int    Pkgc_SubObjCmd(ClientData clientData,
-		Tcl_Interp *interp, size_t objc, Tcl_Obj *const objv[]);
-static int    Pkgc_UnsafeObjCmd(ClientData clientData,
-		Tcl_Interp *interp, size_t objc, Tcl_Obj *const objv[]);
--
-/*
-=======
->>>>>>> 77a32330
  *----------------------------------------------------------------------
  *
  * Pkgc_SubObjCmd --
