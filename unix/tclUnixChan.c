--- conflicted
+++ resolved
@@ -654,13 +654,8 @@
     const char *optionName,	/* Which option to set? */
     const char *value)		/* New value for option. */
 {
-<<<<<<< HEAD
-    FileState *fsPtr = instanceData;
+    TtyState *fsPtr = instanceData;
     size_t len, vlen;
-=======
-    TtyState *fsPtr = instanceData;
-    unsigned int len, vlen;
->>>>>>> 8b9a3558
     TtyAttrs tty;
     int argc;
     const char **argv;
@@ -857,13 +852,8 @@
 	    }
 	} /* -ttycontrol options loop */
 
-<<<<<<< HEAD
-	ioctl(fsPtr->fd, TIOCMSET, &control);
+	ioctl(fsPtr->fileState.fd, TIOCMSET, &control);
 	Tcl_Free(argv);
-=======
-	ioctl(fsPtr->fileState.fd, TIOCMSET, &control);
-	ckfree(argv);
->>>>>>> 8b9a3558
 	return TCL_OK;
 #else /* TIOCMGET&TIOCMSET */
 	UNSUPPORTED_OPTION("-ttycontrol");
@@ -1004,13 +994,8 @@
     const char *optionName,	/* Option to get. */
     Tcl_DString *dsPtr)		/* Where to store value(s). */
 {
-<<<<<<< HEAD
-    FileState *fsPtr = instanceData;
+    TtyState *fsPtr = instanceData;
     size_t len;
-=======
-    TtyState *fsPtr = instanceData;
-    unsigned int len;
->>>>>>> 8b9a3558
     char buf[3*TCL_INTEGER_SPACE + 16];
     int valid = 0;		/* Flag if valid option parsed. */
     struct termios iostate;
@@ -1746,12 +1731,7 @@
 	sprintf(channelName, "file%d", fd);
     }
 
-<<<<<<< HEAD
-    fsPtr = Tcl_Alloc(sizeof(FileState));
-    fsPtr->validMask = channelPermissions | TCL_EXCEPTION;
-    fsPtr->fd = fd;
-=======
-    fsPtr = ckalloc(sizeof(TtyState));
+    fsPtr = Tcl_Alloc(sizeof(TtyState));
     fsPtr->fileState.validMask = channelPermissions | TCL_EXCEPTION;
     fsPtr->fileState.fd = fd;
 #ifdef SUPPORTS_TTY
@@ -1761,7 +1741,6 @@
 	tcgetattr(fsPtr->fileState.fd, &fsPtr->initState);
     }
 #endif /* SUPPORTS_TTY */
->>>>>>> 8b9a3558
 
     fsPtr->fileState.channel = Tcl_CreateChannel(channelTypePtr, channelName,
 	    fsPtr, channelPermissions);
@@ -1824,41 +1803,28 @@
 	sprintf(channelName, "serial%d", fd);
     } else
 #endif /* SUPPORTS_TTY */
-<<<<<<< HEAD
     if (fstat(fd, &buf) == 0 && S_ISSOCK(buf.st_mode)) {
 	struct sockaddr sockaddr;
 	socklen_t sockaddrLen = sizeof(sockaddr);
+
 	sockaddr.sa_family = AF_UNSPEC;
 	if ((getsockname(fd, (struct sockaddr *)&sockaddr, &sockaddrLen) == 0)
-	    && (sockaddrLen > 0)
-	    && (sockaddr.sa_family == AF_INET || sockaddr.sa_family == AF_INET6)) {
+		&& (sockaddrLen > 0)
+		&& (sockaddr.sa_family == AF_INET
+			|| sockaddr.sa_family == AF_INET6)) {
 	    return TclpMakeTcpClientChannelMode(INT2PTR(fd), mode);
 	}
-    }
-
-    channelTypePtr = &fileChannelType;
-    sprintf(channelName, "file%d", fd);
-
-    fsPtr = Tcl_Alloc(sizeof(FileState));
-    fsPtr->fd = fd;
-    fsPtr->validMask = mode | TCL_EXCEPTION;
-    fsPtr->channel = Tcl_CreateChannel(channelTypePtr, channelName,
-=======
-    if ((getsockname(fd, (struct sockaddr *) &sockaddr, &sockaddrLen) == 0)
-	    && (sockaddrLen > 0)
-	    && (sockaddr.sa_family == AF_INET
-		    || sockaddr.sa_family == AF_INET6)) {
-	return TclpMakeTcpClientChannelMode(INT2PTR(fd), mode);
+	goto normalChannelAfterAll;
     } else {
+    normalChannelAfterAll:
 	channelTypePtr = &fileChannelType;
 	sprintf(channelName, "file%d", fd);
     }
 
-    fsPtr = ckalloc(sizeof(TtyState));
+    fsPtr = Tcl_Alloc(sizeof(TtyState));
     fsPtr->fileState.fd = fd;
     fsPtr->fileState.validMask = mode | TCL_EXCEPTION;
     fsPtr->fileState.channel = Tcl_CreateChannel(channelTypePtr, channelName,
->>>>>>> 8b9a3558
 	    fsPtr, mode);
 #ifdef SUPPORTS_TTY
     if (channelTypePtr == &ttyChannelType) {
