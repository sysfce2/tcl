--- conflicted
+++ resolved
@@ -284,11 +284,6 @@
      * nonblocking, the read will never block.
      */
 
-<<<<<<< HEAD
-    bytesRead = read(fsPtr->fd, buf, (size_t) toRead);
-    if (bytesRead >= 0) {
-	return bytesRead;
-=======
     do {
 	bytesRead = read(fsPtr->fd, buf, (size_t) toRead);
     } while ((bytesRead < 0) && (errno == EINTR));
@@ -296,7 +291,6 @@
     if (bytesRead < 0) {
 	*errorCodePtr = errno;
 	return -1;
->>>>>>> 8aca3246
     }
     return bytesRead;
 }
