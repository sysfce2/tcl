/*
 * tclUnixChan.c
 *
 *	Common channel driver for Unix channels based on files, command pipes
 *	and TCP sockets.
 *
 * Copyright © 1995-1997 Sun Microsystems, Inc.
 * Copyright © 1998-1999 Scriptics Corporation.
 *
 * See the file "license.terms" for information on usage and redistribution
 * of this file, and for a DISCLAIMER OF ALL WARRANTIES.
 */

#include "tclInt.h"	/* Internal definitions for Tcl. */
#include "tclIO.h"	/* To get Channel type declaration. */

#undef SUPPORTS_TTY
#if defined(HAVE_TERMIOS_H)
#   define SUPPORTS_TTY 1
#   include <termios.h>
#   ifdef HAVE_SYS_IOCTL_H
#	include <sys/ioctl.h>
#   endif /* HAVE_SYS_IOCTL_H */
#   ifdef HAVE_SYS_MODEM_H
#	include <sys/modem.h>
#   endif /* HAVE_SYS_MODEM_H */

#   ifdef FIONREAD
#	define GETREADQUEUE(fd, int)	ioctl((fd), FIONREAD, &(int))
#   elif defined(FIORDCHK)
#	define GETREADQUEUE(fd, int)	int = ioctl((fd), FIORDCHK, NULL)
#   else
#       define GETREADQUEUE(fd, int)    int = 0
#   endif

#   ifdef TIOCOUTQ
#	define GETWRITEQUEUE(fd, int)	ioctl((fd), TIOCOUTQ, &(int))
#   else
#	define GETWRITEQUEUE(fd, int)	int = 0
#   endif

#   if !defined(CRTSCTS) && defined(CNEW_RTSCTS)
#	define CRTSCTS CNEW_RTSCTS
#   endif /* !CRTSCTS&CNEW_RTSCTS */
#   if !defined(PAREXT) && defined(CMSPAR)
#	define PAREXT CMSPAR
#   endif /* !PAREXT&&CMSPAR */

#endif	/* HAVE_TERMIOS_H */

/*
 * The bits supported for describing the closeMode field of TtyState.
 */

enum CloseModeBits {
    CLOSE_DEFAULT,
    CLOSE_DRAIN,
    CLOSE_DISCARD
};

/*
 * Helper macros to make parts of this file clearer. The macros do exactly
 * what they say on the tin. :-) They also only ever refer to their arguments
 * once, and so can be used without regard to side effects.
 */

#define SET_BITS(var, bits)	((var) |= (bits))
#define CLEAR_BITS(var, bits)	((var) &= ~(bits))

/*
 * These structures describe per-instance state of file-based and serial-based
 * channels.
 */

typedef struct {
    Tcl_Channel channel;	/* Channel associated with this file. */
    int fd;			/* File handle. */
    int validMask;		/* OR'ed combination of TCL_READABLE,
				 * TCL_WRITABLE, or TCL_EXCEPTION: indicates
				 * which operations are valid on the file. */
} FileState;

typedef struct {
    FileState fileState;
#ifdef SUPPORTS_TTY
    int closeMode;		/* One of CLOSE_DEFAULT, CLOSE_DRAIN or
				 * CLOSE_DISCARD. */
    int doReset;		/* Whether we should do a terminal reset on
				 * close. */
    struct termios initState;	/* The state of the terminal when it was
				 * opened. */
#endif	/* SUPPORTS_TTY */
} TtyState;

#ifdef SUPPORTS_TTY

/*
 * The following structure is used to set or get the serial port attributes in
 * a platform-independent manner.
 */

typedef struct {
    int baud;
    int parity;
    int data;
    int stop;
} TtyAttrs;

#endif	/* SUPPORTS_TTY */

#define UNSUPPORTED_OPTION(detail) \
    if (interp) {							\
	Tcl_SetObjResult(interp, Tcl_ObjPrintf(				\
		"%s not supported for this platform", (detail)));	\
	Tcl_SetErrorCode(interp, "TCL", "UNSUPPORTED", NULL);		\
    }

/*
 * Static routines for this file:
 */

static int		FileBlockModeProc(void *instanceData, int mode);
static int		FileCloseProc(void *instanceData,
			    Tcl_Interp *interp, int flags);
static int		FileGetHandleProc(void *instanceData,
			    int direction, void **handlePtr);
static int		FileInputProc(void *instanceData, char *buf,
			    int toRead, int *errorCode);
static int		FileOutputProc(void *instanceData,
			    const char *buf, int toWrite, int *errorCode);
static int		FileTruncateProc(void *instanceData,
			    long long length);
static long long	FileWideSeekProc(void *instanceData,
			    long long offset, int mode, int *errorCode);
static void		FileWatchProc(void *instanceData, int mask);
#ifdef SUPPORTS_TTY
static int		TtyCloseProc(void *instanceData,
			    Tcl_Interp *interp, int flags);
static void		TtyGetAttributes(int fd, TtyAttrs *ttyPtr);
static int		TtyGetOptionProc(void *instanceData,
			    Tcl_Interp *interp, const char *optionName,
			    Tcl_DString *dsPtr);
static int		TtyGetBaud(speed_t speed);
static speed_t		TtyGetSpeed(int baud);
static void		TtyInit(int fd);
static void		TtyModemStatusStr(int status, Tcl_DString *dsPtr);
static int		TtyParseMode(Tcl_Interp *interp, const char *mode,
			    TtyAttrs *ttyPtr);
static void		TtySetAttributes(int fd, TtyAttrs *ttyPtr);
static int		TtySetOptionProc(void *instanceData,
			    Tcl_Interp *interp, const char *optionName,
			    const char *value);
#endif	/* SUPPORTS_TTY */

/*
 * This structure describes the channel type structure for file based IO:
 */

static const Tcl_ChannelType fileChannelType = {
    "file",			/* Type name. */
    TCL_CHANNEL_VERSION_5,	/* v5 channel */
    NULL,		/* Close proc. */
    FileInputProc,		/* Input proc. */
    FileOutputProc,		/* Output proc. */
	NULL,
    NULL,			/* Set option proc. */
    NULL,			/* Get option proc. */
    FileWatchProc,		/* Initialize notifier. */
    FileGetHandleProc,		/* Get OS handles out of channel. */
    FileCloseProc,		/* close2proc. */
    FileBlockModeProc,		/* Set blocking or non-blocking mode.*/
    NULL,			/* flush proc. */
    NULL,			/* handler proc. */
    FileWideSeekProc,		/* wide seek proc. */
    NULL,
    FileTruncateProc		/* truncate proc. */
};

#ifdef SUPPORTS_TTY
/*
 * This structure describes the channel type structure for serial IO.
 * Note that this type is a subclass of the "file" type.
 */

static const Tcl_ChannelType ttyChannelType = {
    "tty",			/* Type name. */
    TCL_CHANNEL_VERSION_5,	/* v5 channel */
    NULL,		/* Close proc. */
    FileInputProc,		/* Input proc. */
    FileOutputProc,		/* Output proc. */
    NULL,			/* Seek proc. */
    TtySetOptionProc,		/* Set option proc. */
    TtyGetOptionProc,		/* Get option proc. */
    FileWatchProc,		/* Initialize notifier. */
    FileGetHandleProc,		/* Get OS handles out of channel. */
    TtyCloseProc,			/* close2proc. */
    FileBlockModeProc,		/* Set blocking or non-blocking mode.*/
    NULL,			/* flush proc. */
    NULL,			/* handler proc. */
    NULL,			/* wide seek proc. */
    NULL,			/* thread action proc. */
    NULL			/* truncate proc. */
};
#endif	/* SUPPORTS_TTY */

/*
 *----------------------------------------------------------------------
 *
 * FileBlockModeProc --
 *
 *	Helper function to set blocking and nonblocking modes on a file based
 *	channel. Invoked by generic IO level code.
 *
 * Results:
 *	0 if successful, errno when failed.
 *
 * Side effects:
 *	Sets the device into blocking or non-blocking mode.
 *
 *----------------------------------------------------------------------
 */

static int
FileBlockModeProc(
    void *instanceData,	/* File state. */
    int mode)			/* The mode to set. Can be TCL_MODE_BLOCKING
				 * or TCL_MODE_NONBLOCKING. */
{
    FileState *fsPtr = (FileState *)instanceData;

    if (TclUnixSetBlockingMode(fsPtr->fd, mode) < 0) {
	return errno;
    }

    return 0;
}

/*
 *----------------------------------------------------------------------
 *
 * FileInputProc --
 *
 *	This function is invoked from the generic IO level to read input from
 *	a file based channel.
 *
 * Results:
 *	The number of bytes read is returned or -1 on error. An output
 *	argument contains a POSIX error code if an error occurs, or zero.
 *
 * Side effects:
 *	Reads input from the input device of the channel.
 *
 *----------------------------------------------------------------------
 */

static int
FileInputProc(
    void *instanceData,	/* File state. */
    char *buf,			/* Where to store data read. */
    int toRead,			/* How much space is available in the
				 * buffer? */
    int *errorCodePtr)		/* Where to store error code. */
{
    FileState *fsPtr = (FileState *)instanceData;
    int bytesRead;		/* How many bytes were actually read from the
				 * input device? */

    *errorCodePtr = 0;

    /*
     * Assume there is always enough input available. This will block
     * appropriately, and read will unblock as soon as a short read is
     * possible, if the channel is in blocking mode. If the channel is
     * nonblocking, the read will never block.
     */

<<<<<<< HEAD
    bytesRead = read(fsPtr->fd, buf, toRead);
    if (bytesRead >= 0) {
	return bytesRead;
=======
    do {
	bytesRead = read(fsPtr->fd, buf, (size_t) toRead);
    } while ((bytesRead < 0) && (errno == EINTR));

    if (bytesRead < 0) {
	*errorCodePtr = errno;
	return -1;
>>>>>>> 764ef9b4
    }
    return bytesRead;
}

/*
 *----------------------------------------------------------------------
 *
 * FileOutputProc--
 *
 *	This function is invoked from the generic IO level to write output to
 *	a file channel.
 *
 * Results:
 *	The number of bytes written is returned or -1 on error. An output
 *	argument contains a POSIX error code if an error occurred, or zero.
 *
 * Side effects:
 *	Writes output on the output device of the channel.
 *
 *----------------------------------------------------------------------
 */

static int
FileOutputProc(
    void *instanceData,	/* File state. */
    const char *buf,		/* The data buffer. */
    int toWrite,		/* How many bytes to write? */
    int *errorCodePtr)		/* Where to store error code. */
{
    FileState *fsPtr = (FileState *)instanceData;
    int written;

    *errorCodePtr = 0;

    if (toWrite == 0) {
	/*
	 * SF Tcl Bug 465765. Do not try to write nothing into a file. STREAM
	 * based implementations will considers this as EOF (if there is a
	 * pipe behind the file).
	 */

	return 0;
    }
    written = write(fsPtr->fd, buf, toWrite);
    if (written >= 0) {
	return written;
    }
    *errorCodePtr = errno;
    return -1;
}

/*
 *----------------------------------------------------------------------
 *
 * FileCloseProc, TtyCloseProc --
 *
 *	These functions are called from the generic IO level to perform
 *	channel-type-specific cleanup when a file- or tty-based channel is
 *	closed.
 *
 * Results:
 *	0 if successful, errno if failed.
 *
 * Side effects:
 *	Closes the device of the channel.
 *
 *----------------------------------------------------------------------
 */

static int
FileCloseProc(
    void *instanceData,	/* File state. */
    TCL_UNUSED(Tcl_Interp *),
    int flags)
{
    FileState *fsPtr = (FileState *)instanceData;
    int errorCode = 0;

    if ((flags & (TCL_CLOSE_READ | TCL_CLOSE_WRITE)) != 0) {
	return EINVAL;
    }

    Tcl_DeleteFileHandler(fsPtr->fd);

    /*
     * Do not close standard channels while in thread-exit.
     */

    if (!TclInThreadExit()
	    || ((fsPtr->fd != 0) && (fsPtr->fd != 1) && (fsPtr->fd != 2))) {
	if (close(fsPtr->fd) < 0) {
	    errorCode = errno;
	}
    }
    Tcl_Free(fsPtr);
    return errorCode;
}

#ifdef SUPPORTS_TTY
static int
TtyCloseProc(
    void *instanceData,
    Tcl_Interp *interp,
	int flags)
{
    TtyState *ttyPtr = (TtyState*)instanceData;

    if ((flags & (TCL_CLOSE_READ | TCL_CLOSE_WRITE)) != 0) {
	return EINVAL;
    }
    /*
     * If we've been asked by the user to drain or flush, do so now.
     */

    switch (ttyPtr->closeMode) {
    case CLOSE_DRAIN:
	tcdrain(ttyPtr->fileState.fd);
	break;
    case CLOSE_DISCARD:
	tcflush(ttyPtr->fileState.fd, TCIOFLUSH);
	break;
    default:
	/* Do nothing */
	break;
    }

    /*
     * If we've had our state changed from the default, reset now.
     */

    if (ttyPtr->doReset) {
	tcsetattr(ttyPtr->fileState.fd, TCSANOW, &ttyPtr->initState);
    }

    /*
     * Delegate to close for files.
     */

    return FileCloseProc(instanceData, interp, flags);
}
#endif /* SUPPORTS_TTY */

/*
 *----------------------------------------------------------------------
 *
 * FileWideSeekProc --
 *
 *	This function is called by the generic IO level to move the access
 *	point in a file based channel, with offsets expressed as wide
 *	integers.
 *
 * Results:
 *	-1 if failed, the new position if successful. An output argument
 *	contains the POSIX error code if an error occurred, or zero.
 *
 * Side effects:
 *	Moves the location at which the channel will be accessed in future
 *	operations.
 *
 *----------------------------------------------------------------------
 */

static long long
FileWideSeekProc(
    void *instanceData,	/* File state. */
    long long offset,		/* Offset to seek to. */
    int mode,			/* Relative to where should we seek? Can be
				 * one of SEEK_START, SEEK_CUR or SEEK_END. */
    int *errorCodePtr)		/* To store error code. */
{
    FileState *fsPtr = (FileState *)instanceData;
    long long newLoc;

    newLoc = TclOSseek(fsPtr->fd, (Tcl_SeekOffset) offset, mode);

    *errorCodePtr = (newLoc == -1) ? errno : 0;
    return newLoc;
}

/*
 *----------------------------------------------------------------------
 *
 * FileWatchProc --
 *
 *	Initialize the notifier to watch the fd from this channel.
 *
 * Results:
 *	None.
 *
 * Side effects:
 *	Sets up the notifier so that a future event on the channel will
 *	be seen by Tcl.
 *
 *----------------------------------------------------------------------
 */

static void
FileWatchProc(
    void *instanceData,	/* The file state. */
    int mask)			/* Events of interest; an OR-ed combination of
				 * TCL_READABLE, TCL_WRITABLE and
				 * TCL_EXCEPTION. */
{
    FileState *fsPtr = (FileState *)instanceData;

    /*
     * Make sure we only register for events that are valid on this file. Note
     * that we are passing Tcl_NotifyChannel directly to Tcl_CreateFileHandler
     * with the channel pointer as the client data.
     */

    mask &= fsPtr->validMask;
    if (mask) {
	Tcl_CreateFileHandler(fsPtr->fd, mask,
		(Tcl_FileProc *) Tcl_NotifyChannel, fsPtr->channel);
    } else {
	Tcl_DeleteFileHandler(fsPtr->fd);
    }
}

/*
 *----------------------------------------------------------------------
 *
 * FileGetHandleProc --
 *
 *	Called from Tcl_GetChannelHandle to retrieve OS handles from a file
 *	based channel.
 *
 * Results:
 *	Returns TCL_OK with the fd in handlePtr, or TCL_ERROR if there is no
 *	handle for the specified direction.
 *
 * Side effects:
 *	None.
 *
 *----------------------------------------------------------------------
 */

static int
FileGetHandleProc(
    void *instanceData,	/* The file state. */
    int direction,		/* TCL_READABLE or TCL_WRITABLE */
    void **handlePtr)	/* Where to store the handle. */
{
    FileState *fsPtr = (FileState *)instanceData;

    if (direction & fsPtr->validMask) {
	*handlePtr = INT2PTR(fsPtr->fd);
	return TCL_OK;
    }
    return TCL_ERROR;
}

#ifdef SUPPORTS_TTY
/*
 *----------------------------------------------------------------------
 *
 * TtyModemStatusStr --
 *
 *	Converts a RS232 modem status list of readable flags
 *
 *----------------------------------------------------------------------
 */

static void
TtyModemStatusStr(
    int status,			/* RS232 modem status */
    Tcl_DString *dsPtr)		/* Where to store string */
{
#ifdef TIOCM_CTS
    Tcl_DStringAppendElement(dsPtr, "CTS");
    Tcl_DStringAppendElement(dsPtr, (status & TIOCM_CTS) ? "1" : "0");
#endif /* TIOCM_CTS */
#ifdef TIOCM_DSR
    Tcl_DStringAppendElement(dsPtr, "DSR");
    Tcl_DStringAppendElement(dsPtr, (status & TIOCM_DSR) ? "1" : "0");
#endif /* TIOCM_DSR */
#ifdef TIOCM_RNG
    Tcl_DStringAppendElement(dsPtr, "RING");
    Tcl_DStringAppendElement(dsPtr, (status & TIOCM_RNG) ? "1" : "0");
#endif /* TIOCM_RNG */
#ifdef TIOCM_CD
    Tcl_DStringAppendElement(dsPtr, "DCD");
    Tcl_DStringAppendElement(dsPtr, (status & TIOCM_CD) ? "1" : "0");
#endif /* TIOCM_CD */
}

/*
 *----------------------------------------------------------------------
 *
 * TtySetOptionProc --
 *
 *	Sets an option on a channel.
 *
 * Results:
 *	A standard Tcl result. Also sets the interp's result on error if
 *	interp is not NULL.
 *
 * Side effects:
 *	May modify an option on a device. Sets Error message if needed (by
 *	calling Tcl_BadChannelOption).
 *
 *----------------------------------------------------------------------
 */

static int
TtySetOptionProc(
    void *instanceData,	/* File state. */
    Tcl_Interp *interp,		/* For error reporting - can be NULL. */
    const char *optionName,	/* Which option to set? */
    const char *value)		/* New value for option. */
{
    TtyState *fsPtr = (TtyState *)instanceData;
    size_t len, vlen;
    TtyAttrs tty;
    int argc;
    const char **argv;
    struct termios iostate;

    len = strlen(optionName);
    vlen = strlen(value);

    /*
     * Option -mode baud,parity,databits,stopbits
     */

    if ((len > 2) && (strncmp(optionName, "-mode", len) == 0)) {
	if (TtyParseMode(interp, value, &tty) != TCL_OK) {
	    return TCL_ERROR;
	}

	/*
	 * system calls results should be checked there. - dl
	 */

	TtySetAttributes(fsPtr->fileState.fd, &tty);
	return TCL_OK;
    }

    /*
     * Option -handshake none|xonxoff|rtscts|dtrdsr
     */

    if ((len > 1) && (strncmp(optionName, "-handshake", len) == 0)) {
	/*
	 * Reset all handshake options. DTR and RTS are ON by default.
	 */

	tcgetattr(fsPtr->fileState.fd, &iostate);
	CLEAR_BITS(iostate.c_iflag, IXON | IXOFF | IXANY);
#ifdef CRTSCTS
	CLEAR_BITS(iostate.c_cflag, CRTSCTS);
#endif /* CRTSCTS */
	if (Tcl_UtfNcasecmp(value, "NONE", vlen) == 0) {
	    /*
	     * Leave all handshake options disabled.
	     */
	} else if (Tcl_UtfNcasecmp(value, "XONXOFF", vlen) == 0) {
	    SET_BITS(iostate.c_iflag, IXON | IXOFF | IXANY);
	} else if (Tcl_UtfNcasecmp(value, "RTSCTS", vlen) == 0) {
#ifdef CRTSCTS
	    SET_BITS(iostate.c_cflag, CRTSCTS);
#else /* !CRTSTS */
	    UNSUPPORTED_OPTION("-handshake RTSCTS");
	    return TCL_ERROR;
#endif /* CRTSCTS */
	} else if (Tcl_UtfNcasecmp(value, "DTRDSR", vlen) == 0) {
	    UNSUPPORTED_OPTION("-handshake DTRDSR");
	    return TCL_ERROR;
	} else {
	    if (interp) {
		Tcl_SetObjResult(interp, Tcl_NewStringObj(
			"bad value for -handshake: must be one of"
			" xonxoff, rtscts, dtrdsr or none", -1));
		Tcl_SetErrorCode(interp, "TCL", "OPERATION", "FCONFIGURE",
			"VALUE", NULL);
	    }
	    return TCL_ERROR;
	}
	tcsetattr(fsPtr->fileState.fd, TCSADRAIN, &iostate);
	return TCL_OK;
    }

    /*
     * Option -xchar {\x11 \x13}
     */

    if ((len > 1) && (strncmp(optionName, "-xchar", len) == 0)) {
	if (Tcl_SplitList(interp, value, &argc, &argv) == TCL_ERROR) {
	    return TCL_ERROR;
	} else if (argc != 2) {
	badXchar:
	    if (interp) {
		Tcl_SetObjResult(interp, Tcl_NewStringObj(
			"bad value for -xchar: should be a list of"
			" two elements with each a single 8-bit character", -1));
		Tcl_SetErrorCode(interp, "TCL", "VALUE", "XCHAR", NULL);
	    }
	    Tcl_Free(argv);
	    return TCL_ERROR;
	}

	tcgetattr(fsPtr->fileState.fd, &iostate);

	iostate.c_cc[VSTART] = argv[0][0];
	iostate.c_cc[VSTOP] = argv[1][0];
	if (argv[0][0] & 0x80 || argv[1][0] & 0x80) {
	    Tcl_UniChar character = 0;
	    int charLen;

	    charLen = Tcl_UtfToUniChar(argv[0], &character);
	    if ((character > 0xFF) || argv[0][charLen]) {
		goto badXchar;
	    }
	    iostate.c_cc[VSTART] = character;
	    charLen = Tcl_UtfToUniChar(argv[1], &character);
	    if ((character > 0xFF) || argv[1][charLen]) {
		goto badXchar;
	    }
	    iostate.c_cc[VSTOP] = character;
	}
	Tcl_Free(argv);

	tcsetattr(fsPtr->fileState.fd, TCSADRAIN, &iostate);
	return TCL_OK;
    }

    /*
     * Option -timeout msec
     */

    if ((len > 2) && (strncmp(optionName, "-timeout", len) == 0)) {
	int msec;

	tcgetattr(fsPtr->fileState.fd, &iostate);
	if (Tcl_GetInt(interp, value, &msec) != TCL_OK) {
	    return TCL_ERROR;
	}
	iostate.c_cc[VMIN] = 0;
	iostate.c_cc[VTIME] = (msec==0) ? 0 : (msec<100) ? 1 : (msec+50)/100;
	tcsetattr(fsPtr->fileState.fd, TCSADRAIN, &iostate);
	return TCL_OK;
    }

    /*
     * Option -ttycontrol {DTR 1 RTS 0 BREAK 0}
     */

    if ((len > 4) && (strncmp(optionName, "-ttycontrol", len) == 0)) {
#if defined(TIOCMGET) && defined(TIOCMSET)
	int i, control, flag;

	if (Tcl_SplitList(interp, value, &argc, &argv) == TCL_ERROR) {
	    return TCL_ERROR;
	}
	if ((argc % 2) == 1) {
	    if (interp) {
		Tcl_SetObjResult(interp, Tcl_NewStringObj(
			"bad value for -ttycontrol: should be a list of"
			" signal,value pairs", -1));
		Tcl_SetErrorCode(interp, "TCL", "OPERATION", "FCONFIGURE",
			"VALUE", NULL);
	    }
	    Tcl_Free(argv);
	    return TCL_ERROR;
	}

	ioctl(fsPtr->fileState.fd, TIOCMGET, &control);
	for (i = 0; i < argc-1; i += 2) {
	    if (Tcl_GetBoolean(interp, argv[i+1], &flag) == TCL_ERROR) {
		Tcl_Free(argv);
		return TCL_ERROR;
	    }
	    if (Tcl_UtfNcasecmp(argv[i], "DTR", strlen(argv[i])) == 0) {
		if (flag) {
		    SET_BITS(control, TIOCM_DTR);
		} else {
		    CLEAR_BITS(control, TIOCM_DTR);
		}
	    } else if (Tcl_UtfNcasecmp(argv[i], "RTS", strlen(argv[i])) == 0) {
		if (flag) {
		    SET_BITS(control, TIOCM_RTS);
		} else {
		    CLEAR_BITS(control, TIOCM_RTS);
		}
	    } else if (Tcl_UtfNcasecmp(argv[i], "BREAK", strlen(argv[i])) == 0) {
#if defined(TIOCSBRK) && defined(TIOCCBRK)
		if (flag) {
		    ioctl(fsPtr->fileState.fd, TIOCSBRK, NULL);
		} else {
		    ioctl(fsPtr->fileState.fd, TIOCCBRK, NULL);
		}
#else /* TIOCSBRK & TIOCCBRK */
		UNSUPPORTED_OPTION("-ttycontrol BREAK");
		Tcl_Free(argv);
		return TCL_ERROR;
#endif /* TIOCSBRK & TIOCCBRK */
	    } else {
		if (interp) {
		    Tcl_SetObjResult(interp, Tcl_ObjPrintf(
			    "bad signal \"%s\" for -ttycontrol: must be"
			    " DTR, RTS or BREAK", argv[i]));
		    Tcl_SetErrorCode(interp, "TCL", "OPERATION", "FCONFIGURE",
			"VALUE", NULL);
		}
		Tcl_Free(argv);
		return TCL_ERROR;
	    }
	} /* -ttycontrol options loop */

	ioctl(fsPtr->fileState.fd, TIOCMSET, &control);
	Tcl_Free(argv);
	return TCL_OK;
#else /* TIOCMGET&TIOCMSET */
	UNSUPPORTED_OPTION("-ttycontrol");
#endif /* TIOCMGET&TIOCMSET */
    }

    /*
     * Option -closemode drain|discard
     */

    if ((len > 2) && (strncmp(optionName, "-closemode", len) == 0)) {
	if (Tcl_UtfNcasecmp(value, "DEFAULT", vlen) == 0) {
	    fsPtr->closeMode = CLOSE_DEFAULT;
	} else if (Tcl_UtfNcasecmp(value, "DRAIN", vlen) == 0) {
	    fsPtr->closeMode = CLOSE_DRAIN;
	} else if (Tcl_UtfNcasecmp(value, "DISCARD", vlen) == 0) {
	    fsPtr->closeMode = CLOSE_DISCARD;
	} else {
	    if (interp) {
		Tcl_SetObjResult(interp, Tcl_ObjPrintf(
			"bad mode \"%s\" for -closemode: must be"
			" default, discard, or drain", value));
		Tcl_SetErrorCode(interp, "TCL", "OPERATION", "FCONFIGURE",
			"VALUE", NULL);
	    }
	    return TCL_ERROR;
	}
	return TCL_OK;
    }

    /*
     * Option -inputmode normal|password|raw
     */

    if ((len > 2) && (strncmp(optionName, "-inputmode", len) == 0)) {
	if (tcgetattr(fsPtr->fileState.fd, &iostate) < 0) {
	    if (interp != NULL) {
		Tcl_SetObjResult(interp, Tcl_ObjPrintf(
			"couldn't read serial terminal control state: %s",
			Tcl_PosixError(interp)));
	    }
	    return TCL_ERROR;
	}
	if (Tcl_UtfNcasecmp(value, "NORMAL", vlen) == 0) {
	    SET_BITS(iostate.c_iflag, BRKINT | IGNPAR | ISTRIP | ICRNL | IXON);
	    SET_BITS(iostate.c_oflag, OPOST);
	    SET_BITS(iostate.c_lflag, ECHO | ECHONL | ICANON | ISIG);
	} else if (Tcl_UtfNcasecmp(value, "PASSWORD", vlen) == 0) {
	    SET_BITS(iostate.c_iflag, BRKINT | IGNPAR | ISTRIP | ICRNL | IXON);
	    SET_BITS(iostate.c_oflag, OPOST);
	    CLEAR_BITS(iostate.c_lflag, ECHO);
	    /*
	     * Note: password input turns out to be best if you echo the
	     * newline that the user types. Theoretically we could get users
	     * to do the processing of this in their scripts, but it always
	     * feels highly unnatural to do so in practice.
	     */
	    SET_BITS(iostate.c_lflag, ECHONL | ICANON | ISIG);
	} else if (Tcl_UtfNcasecmp(value, "RAW", vlen) == 0) {
#ifdef HAVE_CFMAKERAW
	    cfmakeraw(&iostate);
#else /* !HAVE_CFMAKERAW */
	    CLEAR_BITS(iostate.c_iflag, IGNBRK | BRKINT | PARMRK | ISTRIP
		    | INLCR | IGNCR | ICRNL | IXON);
	    CLEAR_BITS(iostate.c_oflag, OPOST);
	    CLEAR_BITS(iostate.c_lflag, ECHO | ECHONL | ICANON | ISIG | IEXTEN);
	    CLEAR_BITS(iostate.c_cflag, CSIZE | PARENB);
	    SET_BITS(iostate.c_cflag, CS8);
#endif /* HAVE_CFMAKERAW */
	} else if (Tcl_UtfNcasecmp(value, "RESET", vlen) == 0) {
	    /*
	     * Reset to the initial state, whatever that is.
	     */

	    memcpy(&iostate, &fsPtr->initState, sizeof(struct termios));
	} else {
	    if (interp) {
		Tcl_SetObjResult(interp, Tcl_ObjPrintf(
			"bad mode \"%s\" for -inputmode: must be"
			" normal, password, raw, or reset", value));
		Tcl_SetErrorCode(interp, "TCL", "OPERATION", "FCONFIGURE",
			"VALUE", NULL);
	    }
	    return TCL_ERROR;
	}
	if (tcsetattr(fsPtr->fileState.fd, TCSADRAIN, &iostate) < 0) {
	    if (interp != NULL) {
		Tcl_SetObjResult(interp, Tcl_ObjPrintf(
			"couldn't update serial terminal control state: %s",
			Tcl_PosixError(interp)));
	    }
	    return TCL_ERROR;
	}

	/*
	 * If we've changed the state from default, schedule a reset later.
	 * Note that this specifically does not detect changes made by calling
	 * an external stty program; that is deliberate, as it maintains
	 * compatibility with existing code!
	 *
	 * This mechanism in Tcl is not intended to be a full replacement for
	 * what stty does; it just handles a few common cases and tries not to
	 * leave things in a broken state.
	 */

	fsPtr->doReset = (memcmp(&iostate, &fsPtr->initState,
		sizeof(struct termios)) != 0);
	return TCL_OK;
    }

    return Tcl_BadChannelOption(interp, optionName,
	    "closemode inputmode mode handshake timeout ttycontrol xchar");
}

/*
 *----------------------------------------------------------------------
 *
 * TtyGetOptionProc --
 *
 *	Gets a mode associated with an IO channel. If the optionName arg is
 *	non-NULL, retrieves the value of that option. If the optionName arg is
 *	NULL, retrieves a list of alternating option names and values for the
 *	given channel.
 *
 * Results:
 *	A standard Tcl result. Also sets the supplied DString to the string
 *	value of the option(s) returned.  Sets error message if needed
 *	(by calling Tcl_BadChannelOption).
 *
 *----------------------------------------------------------------------
 */

static int
TtyGetOptionProc(
    void *instanceData,	/* File state. */
    Tcl_Interp *interp,		/* For error reporting - can be NULL. */
    const char *optionName,	/* Option to get. */
    Tcl_DString *dsPtr)		/* Where to store value(s). */
{
    TtyState *fsPtr = (TtyState *)instanceData;
    size_t len;
    char buf[3*TCL_INTEGER_SPACE + 16];
    int valid = 0;		/* Flag if valid option parsed. */
    struct termios iostate;

    if (optionName == NULL) {
	len = 0;
    } else {
	len = strlen(optionName);
    }

    /*
     * Get option -closemode
     */

    if (len == 0) {
	Tcl_DStringAppendElement(dsPtr, "-closemode");
    }
    if (len==0 || (len>1 && strncmp(optionName, "-closemode", len)==0)) {
	switch (fsPtr->closeMode) {
	case CLOSE_DRAIN:
	    Tcl_DStringAppendElement(dsPtr, "drain");
	    break;
	case CLOSE_DISCARD:
	    Tcl_DStringAppendElement(dsPtr, "discard");
	    break;
	default:
	    Tcl_DStringAppendElement(dsPtr, "default");
	    break;
	}
    }

    /*
     * Get option -inputmode
     *
     * This is a great simplification of the underlying reality, but actually
     * represents what almost all scripts really want to know.
     */

    if (len == 0) {
	Tcl_DStringAppendElement(dsPtr, "-inputmode");
    }
    if (len==0 || (len>1 && strncmp(optionName, "-inputmode", len)==0)) {
	valid = 1;
	if (tcgetattr(fsPtr->fileState.fd, &iostate) < 0) {
	    if (interp != NULL) {
		Tcl_SetObjResult(interp, Tcl_ObjPrintf(
			"couldn't read serial terminal control state: %s",
			Tcl_PosixError(interp)));
	    }
	    return TCL_ERROR;
	}
	if (iostate.c_lflag & ICANON) {
	    if (iostate.c_lflag & ECHO) {
		Tcl_DStringAppendElement(dsPtr, "normal");
	    } else {
		Tcl_DStringAppendElement(dsPtr, "password");
	    }
	} else {
	    Tcl_DStringAppendElement(dsPtr, "raw");
	}
    }

    /*
     * Get option -mode
     */

    if (len == 0) {
	Tcl_DStringAppendElement(dsPtr, "-mode");
    }
    if (len==0 || (len>2 && strncmp(optionName, "-mode", len)==0)) {
	TtyAttrs tty;

	valid = 1;
	TtyGetAttributes(fsPtr->fileState.fd, &tty);
	sprintf(buf, "%d,%c,%d,%d", tty.baud, tty.parity, tty.data, tty.stop);
	Tcl_DStringAppendElement(dsPtr, buf);
    }

    /*
     * Get option -xchar
     */

    if (len == 0) {
	Tcl_DStringAppendElement(dsPtr, "-xchar");
	Tcl_DStringStartSublist(dsPtr);
    }
    if (len==0 || (len>1 && strncmp(optionName, "-xchar", len)==0)) {
	Tcl_DString ds;

	valid = 1;
	tcgetattr(fsPtr->fileState.fd, &iostate);
	Tcl_DStringInit(&ds);

	Tcl_ExternalToUtfDString(NULL, (char *) &iostate.c_cc[VSTART], 1, &ds);
	Tcl_DStringAppendElement(dsPtr, Tcl_DStringValue(&ds));
	TclDStringClear(&ds);

	Tcl_ExternalToUtfDString(NULL, (char *) &iostate.c_cc[VSTOP], 1, &ds);
	Tcl_DStringAppendElement(dsPtr, Tcl_DStringValue(&ds));
	Tcl_DStringFree(&ds);
    }
    if (len == 0) {
	Tcl_DStringEndSublist(dsPtr);
    }

    /*
     * Get option -queue
     * Option is readonly and returned by [fconfigure chan -queue] but not
     * returned by unnamed [fconfigure chan].
     */

    if ((len > 1) && (strncmp(optionName, "-queue", len) == 0)) {
	int inQueue=0, outQueue=0, inBuffered, outBuffered;

	valid = 1;
	GETREADQUEUE(fsPtr->fileState.fd, inQueue);
	GETWRITEQUEUE(fsPtr->fileState.fd, outQueue);
	inBuffered = Tcl_InputBuffered(fsPtr->fileState.channel);
	outBuffered = Tcl_OutputBuffered(fsPtr->fileState.channel);

	sprintf(buf, "%d", inBuffered+inQueue);
	Tcl_DStringAppendElement(dsPtr, buf);
	sprintf(buf, "%d", outBuffered+outQueue);
	Tcl_DStringAppendElement(dsPtr, buf);
    }

#if defined(TIOCMGET)
    /*
     * Get option -ttystatus
     * Option is readonly and returned by [fconfigure chan -ttystatus] but not
     * returned by unnamed [fconfigure chan].
     */

    if ((len > 4) && (strncmp(optionName, "-ttystatus", len) == 0)) {
	int status;

	valid = 1;
	ioctl(fsPtr->fileState.fd, TIOCMGET, &status);
	TtyModemStatusStr(status, dsPtr);
    }
#endif /* TIOCMGET */

#if defined(TIOCGWINSZ)
    /*
     * Get option -winsize
     * Option is readonly and returned by [fconfigure chan -winsize] but not
     * returned by [fconfigure chan] without explicit option name.
     */

    if ((len > 1) && (strncmp(optionName, "-winsize", len) == 0)) {
	struct winsize ws;

	valid = 1;
	if (ioctl(fsPtr->fileState.fd, TIOCGWINSZ, &ws) < 0) {
	    if (interp != NULL) {
		Tcl_SetObjResult(interp, Tcl_ObjPrintf(
			"couldn't read terminal size: %s",
			Tcl_PosixError(interp)));
	    }
	    return TCL_ERROR;
	}
	sprintf(buf, "%d", ws.ws_col);
	Tcl_DStringAppendElement(dsPtr, buf);
	sprintf(buf, "%d", ws.ws_row);
	Tcl_DStringAppendElement(dsPtr, buf);
    }
#endif /* TIOCGWINSZ */

    if (valid) {
	return TCL_OK;
    }
    return Tcl_BadChannelOption(interp, optionName,
		"closemode inputmode mode queue ttystatus winsize xchar");
}

static const struct {int baud; speed_t speed;} speeds[] = {
#ifdef B0
    {0, B0},
#endif
#ifdef B50
    {50, B50},
#endif
#ifdef B75
    {75, B75},
#endif
#ifdef B110
    {110, B110},
#endif
#ifdef B134
    {134, B134},
#endif
#ifdef B150
    {150, B150},
#endif
#ifdef B200
    {200, B200},
#endif
#ifdef B300
    {300, B300},
#endif
#ifdef B600
    {600, B600},
#endif
#ifdef B1200
    {1200, B1200},
#endif
#ifdef B1800
    {1800, B1800},
#endif
#ifdef B2400
    {2400, B2400},
#endif
#ifdef B4800
    {4800, B4800},
#endif
#ifdef B9600
    {9600, B9600},
#endif
#ifdef B14400
    {14400, B14400},
#endif
#ifdef B19200
    {19200, B19200},
#endif
#ifdef EXTA
    {19200, EXTA},
#endif
#ifdef B28800
    {28800, B28800},
#endif
#ifdef B38400
    {38400, B38400},
#endif
#ifdef EXTB
    {38400, EXTB},
#endif
#ifdef B57600
    {57600, B57600},
#endif
#ifdef _B57600
    {57600, _B57600},
#endif
#ifdef B76800
    {76800, B76800},
#endif
#ifdef B115200
    {115200, B115200},
#endif
#ifdef _B115200
    {115200, _B115200},
#endif
#ifdef B153600
    {153600, B153600},
#endif
#ifdef B230400
    {230400, B230400},
#endif
#ifdef B307200
    {307200, B307200},
#endif
#ifdef B460800
    {460800, B460800},
#endif
#ifdef B500000
    {500000, B500000},
#endif
#ifdef B576000
    {576000, B576000},
#endif
#ifdef B921600
    {921600, B921600},
#endif
#ifdef B1000000
    {1000000, B1000000},
#endif
#ifdef B1152000
    {1152000, B1152000},
#endif
#ifdef B1500000
    {1500000,B1500000},
#endif
#ifdef B2000000
    {2000000, B2000000},
#endif
#ifdef B2500000
    {2500000,B2500000},
#endif
#ifdef B3000000
    {3000000,B3000000},
#endif
#ifdef B3500000
    {3500000,B3500000},
#endif
#ifdef B4000000
    {4000000,B4000000},
#endif
    {-1, 0}
};

/*
 *---------------------------------------------------------------------------
 *
 * TtyGetSpeed --
 *
 *	Given an integer baud rate, get the speed_t value that should be
 *	used to select that baud rate.
 *
 * Results:
 *	As above.
 *
 *---------------------------------------------------------------------------
 */

static speed_t
TtyGetSpeed(
    int baud)			/* The baud rate to look up. */
{
    int bestIdx, bestDiff, i, diff;

    bestIdx = 0;
    bestDiff = 1000000;

    /*
     * If the baud rate does not correspond to one of the known mask values,
     * choose the mask value whose baud rate is closest to the specified baud
     * rate.
     */

    for (i = 0; speeds[i].baud >= 0; i++) {
	diff = speeds[i].baud - baud;
	if (diff < 0) {
	    diff = -diff;
	}
	if (diff < bestDiff) {
	    bestIdx = i;
	    bestDiff = diff;
	}
    }
    return speeds[bestIdx].speed;
}

/*
 *---------------------------------------------------------------------------
 *
 * TtyGetBaud --
 *
 *	Return the integer baud rate corresponding to a given speed_t value.
 *
 * Results:
 *	As above. If the mask value was not recognized, 0 is returned.
 *
 *---------------------------------------------------------------------------
 */

static int
TtyGetBaud(
    speed_t speed)		/* Speed mask value to look up. */
{
    int i;

    for (i = 0; speeds[i].baud >= 0; i++) {
	if (speeds[i].speed == speed) {
	    return speeds[i].baud;
	}
    }
    return 0;
}

/*
 *---------------------------------------------------------------------------
 *
 * TtyGetAttributes --
 *
 *	Get the current attributes of the specified serial device.
 *
 * Results:
 *	None.
 *
 * Side effects:
 *	None.
 *
 *---------------------------------------------------------------------------
 */

static void
TtyGetAttributes(
    int fd,			/* Open file descriptor for serial port to be
				 * queried. */
    TtyAttrs *ttyPtr)		/* Buffer filled with serial port
				 * attributes. */
{
    struct termios iostate;
    int baud, parity, data, stop;

    tcgetattr(fd, &iostate);

    baud = TtyGetBaud(cfgetospeed(&iostate));

    parity = 'n';
#ifdef PAREXT
    switch ((int) (iostate.c_cflag & (PARENB | PARODD | PAREXT))) {
    case PARENB			  : parity = 'e'; break;
    case PARENB | PARODD	  : parity = 'o'; break;
    case PARENB |	   PAREXT : parity = 's'; break;
    case PARENB | PARODD | PAREXT : parity = 'm'; break;
    }
#else /* !PAREXT */
    switch ((int) (iostate.c_cflag & (PARENB | PARODD))) {
    case PARENB		 : parity = 'e'; break;
    case PARENB | PARODD : parity = 'o'; break;
    }
#endif /* PAREXT */

    data = iostate.c_cflag & CSIZE;
    data = (data == CS5) ? 5 : (data == CS6) ? 6 : (data == CS7) ? 7 : 8;

    stop = (iostate.c_cflag & CSTOPB) ? 2 : 1;

    ttyPtr->baud    = baud;
    ttyPtr->parity  = parity;
    ttyPtr->data    = data;
    ttyPtr->stop    = stop;
}

/*
 *---------------------------------------------------------------------------
 *
 * TtySetAttributes --
 *
 *	Set the current attributes of the specified serial device.
 *
 * Results:
 *	None.
 *
 * Side effects:
 *	None.
 *
 *---------------------------------------------------------------------------
 */

static void
TtySetAttributes(
    int fd,			/* Open file descriptor for serial port to be
				 * modified. */
    TtyAttrs *ttyPtr)		/* Buffer containing new attributes for serial
				 * port. */
{
    struct termios iostate;
    int parity, data, flag;

    tcgetattr(fd, &iostate);
    cfsetospeed(&iostate, TtyGetSpeed(ttyPtr->baud));
    cfsetispeed(&iostate, TtyGetSpeed(ttyPtr->baud));

    flag = 0;
    parity = ttyPtr->parity;
    if (parity != 'n') {
	SET_BITS(flag, PARENB);
#ifdef PAREXT
	CLEAR_BITS(iostate.c_cflag, PAREXT);
	if ((parity == 'm') || (parity == 's')) {
	    SET_BITS(flag, PAREXT);
	}
#endif /* PAREXT */
	if ((parity == 'm') || (parity == 'o')) {
	    SET_BITS(flag, PARODD);
	}
    }
    data = ttyPtr->data;
    SET_BITS(flag,
	    (data == 5) ? CS5 :
	    (data == 6) ? CS6 :
	    (data == 7) ? CS7 : CS8);
    if (ttyPtr->stop == 2) {
	SET_BITS(flag, CSTOPB);
    }

    CLEAR_BITS(iostate.c_cflag, PARENB | PARODD | CSIZE | CSTOPB);
    SET_BITS(iostate.c_cflag, flag);

    tcsetattr(fd, TCSADRAIN, &iostate);
}

/*
 *---------------------------------------------------------------------------
 *
 * TtyParseMode --
 *
 *	Parse the "-mode" argument to the fconfigure command. The argument is
 *	of the form baud,parity,data,stop.
 *
 * Results:
 *	The return value is TCL_OK if the argument was successfully parsed,
 *	TCL_ERROR otherwise. If TCL_ERROR is returned, an error message is
 *	left in the interp's result (if interp is non-NULL).
 *
 *---------------------------------------------------------------------------
 */

static int
TtyParseMode(
    Tcl_Interp *interp,		/* If non-NULL, interp for error return. */
    const char *mode,		/* Mode string to be parsed. */
    TtyAttrs *ttyPtr)		/* Filled with data from mode string */
{
    int i, end;
    char parity;
    const char *bad = "bad value for -mode";

    i = sscanf(mode, "%d,%c,%d,%d%n",
	    &ttyPtr->baud,
	    &parity,
	    &ttyPtr->data,
	    &ttyPtr->stop, &end);
    if ((i != 4) || (mode[end] != '\0')) {
	if (interp != NULL) {
	    Tcl_SetObjResult(interp, Tcl_ObjPrintf(
		    "%s: should be baud,parity,data,stop", bad));
	    Tcl_SetErrorCode(interp, "TCL", "VALUE", "SERIALMODE", NULL);
	}
	return TCL_ERROR;
    }

    /*
     * Only allow setting mark/space parity on platforms that support it Make
     * sure to allow for the case where strchr is a macro. [Bug: 5089]
     *
     * We cannot if/else/endif the strchr arguments, it has to be the whole
     * function. On AIX this function is apparently a macro, and macros do
     * not allow pre-processor directives in their arguments.
     */

    if (
#if defined(PAREXT)
        strchr("noems", parity)
#else
        strchr("noe", parity)
#endif /* PAREXT */
                               == NULL) {
	if (interp != NULL) {
	    Tcl_SetObjResult(interp, Tcl_ObjPrintf(
		    "%s parity: should be %s", bad,
#if defined(PAREXT)
		    "n, o, e, m, or s"
#else
		    "n, o, or e"
#endif /* PAREXT */
		    ));
	    Tcl_SetErrorCode(interp, "TCL", "VALUE", "SERIALMODE", NULL);
	}
	return TCL_ERROR;
    }
    ttyPtr->parity = parity;
    if ((ttyPtr->data < 5) || (ttyPtr->data > 8)) {
	if (interp != NULL) {
	    Tcl_SetObjResult(interp, Tcl_ObjPrintf(
		    "%s data: should be 5, 6, 7, or 8", bad));
	    Tcl_SetErrorCode(interp, "TCL", "VALUE", "SERIALMODE", NULL);
	}
	return TCL_ERROR;
    }
    if ((ttyPtr->stop < 0) || (ttyPtr->stop > 2)) {
	if (interp != NULL) {
	    Tcl_SetObjResult(interp, Tcl_ObjPrintf(
		    "%s stop: should be 1 or 2", bad));
	    Tcl_SetErrorCode(interp, "TCL", "VALUE", "SERIALMODE", NULL);
	}
	return TCL_ERROR;
    }
    return TCL_OK;
}

/*
 *---------------------------------------------------------------------------
 *
 * TtyInit --
 *
 *	Given file descriptor that refers to a serial port, initialize the
 *	serial port to a set of sane values so that Tcl can talk to a device
 *	located on the serial port.
 *
 * Side effects:
 *	Serial device initialized to non-blocking raw mode, similar to sockets
 *	All other modes can be simulated on top of this in Tcl.
 *
 *---------------------------------------------------------------------------
 */

static void
TtyInit(
    int fd)			/* Open file descriptor for serial port to be
				 * initialized. */
{
    struct termios iostate;
    tcgetattr(fd, &iostate);

    if (iostate.c_iflag != IGNBRK
	    || iostate.c_oflag != 0
	    || iostate.c_lflag != 0
	    || iostate.c_cflag & CREAD
	    || iostate.c_cc[VMIN] != 1
	    || iostate.c_cc[VTIME] != 0) {
	iostate.c_iflag = IGNBRK;
	iostate.c_oflag = 0;
	iostate.c_lflag = 0;
	iostate.c_cflag |= CREAD;
	iostate.c_cc[VMIN] = 1;
	iostate.c_cc[VTIME] = 0;

	tcsetattr(fd, TCSADRAIN, &iostate);
    }
}
#endif	/* SUPPORTS_TTY */

/*
 *----------------------------------------------------------------------
 *
 * TclpOpenFileChannel --
 *
 *	Open an file based channel on Unix systems.
 *
 * Results:
 *	The new channel or NULL. If NULL, the output argument errorCodePtr is
 *	set to a POSIX error and an error message is left in the interp's
 *	result if interp is not NULL.
 *
 * Side effects:
 *	May open the channel and may cause creation of a file on the file
 *	system.
 *
 *----------------------------------------------------------------------
 */

Tcl_Channel
TclpOpenFileChannel(
    Tcl_Interp *interp,		/* Interpreter for error reporting; can be
				 * NULL. */
    Tcl_Obj *pathPtr,		/* Name of file to open. */
    int mode,			/* POSIX open mode. */
    int permissions)		/* If the open involves creating a file, with
				 * what modes to create it? */
{
    int fd, channelPermissions;
    TtyState *fsPtr;
    const char *native, *translation;
    char channelName[16 + TCL_INTEGER_SPACE];
    const Tcl_ChannelType *channelTypePtr;

    switch (mode & (O_RDONLY | O_WRONLY | O_RDWR)) {
    case O_RDONLY:
	channelPermissions = TCL_READABLE;
	break;
    case O_WRONLY:
	channelPermissions = TCL_WRITABLE;
	break;
    case O_RDWR:
	channelPermissions = (TCL_READABLE | TCL_WRITABLE);
	break;
    default:
	/*
	 * This may occurr if modeString was "", for example.
	 */

	Tcl_Panic("TclpOpenFileChannel: invalid mode value");
	return NULL;
    }

    native = (const char *)Tcl_FSGetNativePath(pathPtr);
    if (native == NULL) {
	if (interp != (Tcl_Interp *) NULL) {
	    Tcl_AppendResult(interp, "couldn't open \"",
	    TclGetString(pathPtr), "\": filename is invalid on this platform",
	    NULL);
	}
	return NULL;
    }

#ifdef DJGPP
    SET_BITS(mode, O_BINARY);
#endif

    fd = TclOSopen(native, mode, permissions);

    if (fd < 0) {
	if (interp != NULL) {
	    Tcl_SetObjResult(interp, Tcl_ObjPrintf(
		    "couldn't open \"%s\": %s",
		    TclGetString(pathPtr), Tcl_PosixError(interp)));
	}
	return NULL;
    }

    /*
     * Set close-on-exec flag on the fd so that child processes will not
     * inherit this fd.
     */

    fcntl(fd, F_SETFD, FD_CLOEXEC);

#ifdef SUPPORTS_TTY
    if (strcmp(native, "/dev/tty") != 0 && isatty(fd)) {
	/*
	 * Initialize the serial port to a set of sane parameters. Especially
	 * important if the remote device is set to echo and the serial port
	 * driver was also set to echo -- as soon as a char were sent to the
	 * serial port, the remote device would echo it, then the serial
	 * driver would echo it back to the device, etc.
	 *
	 * Note that we do not do this if we're dealing with /dev/tty itself,
	 * as that tends to cause Bad Things To Happen when you're working
	 * interactively. Strictly a better check would be to see if the FD
	 * being set up is a device and has the same major/minor as the
	 * initial std FDs (beware reopening!) but that's nearly as messy.
	 */

	translation = "auto crlf";
	channelTypePtr = &ttyChannelType;
	TtyInit(fd);
	sprintf(channelName, "serial%d", fd);
    } else
#endif	/* SUPPORTS_TTY */
    {
	translation = NULL;
	channelTypePtr = &fileChannelType;
	sprintf(channelName, "file%d", fd);
    }

    fsPtr = (TtyState *)Tcl_Alloc(sizeof(TtyState));
    fsPtr->fileState.validMask = channelPermissions | TCL_EXCEPTION;
    fsPtr->fileState.fd = fd;
#ifdef SUPPORTS_TTY
    if (channelTypePtr == &ttyChannelType) {
	fsPtr->closeMode = CLOSE_DEFAULT;
	fsPtr->doReset = 0;
	tcgetattr(fsPtr->fileState.fd, &fsPtr->initState);
    }
#endif /* SUPPORTS_TTY */

    fsPtr->fileState.channel = Tcl_CreateChannel(channelTypePtr, channelName,
	    fsPtr, channelPermissions);

    if (translation != NULL) {
	/*
	 * Gotcha. Most modems need a "\r" at the end of the command sequence.
	 * If you just send "at\n", the modem will not respond with "OK"
	 * because it never got a "\r" to actually invoke the command. So, by
	 * default, newlines are translated to "\r\n" on output to avoid "bug"
	 * reports that the serial port isn't working.
	 */

	if (Tcl_SetChannelOption(interp, fsPtr->fileState.channel,
		"-translation", translation) != TCL_OK) {
	    Tcl_CloseEx(NULL, fsPtr->fileState.channel, 0);
	    return NULL;
	}
    }

    return fsPtr->fileState.channel;
}

/*
 *----------------------------------------------------------------------
 *
 * Tcl_MakeFileChannel --
 *
 *	Makes a Tcl_Channel from an existing OS level file handle.
 *
 * Results:
 *	The Tcl_Channel created around the preexisting OS level file handle.
 *
 * Side effects:
 *	None.
 *
 *----------------------------------------------------------------------
 */

Tcl_Channel
Tcl_MakeFileChannel(
    void *handle,		/* OS level handle. */
    int mode)			/* ORed combination of TCL_READABLE and
				 * TCL_WRITABLE to indicate file mode. */
{
    TtyState *fsPtr;
    char channelName[16 + TCL_INTEGER_SPACE];
    int fd = PTR2INT(handle);
    const Tcl_ChannelType *channelTypePtr;
    struct stat buf;

    if (mode == 0) {
	return NULL;
    }

#ifdef SUPPORTS_TTY
    if (isatty(fd)) {
	channelTypePtr = &ttyChannelType;
	sprintf(channelName, "serial%d", fd);
    } else
#endif /* SUPPORTS_TTY */
    if (fstat(fd, &buf) == 0 && S_ISSOCK(buf.st_mode)) {
	struct sockaddr sockaddr;
	socklen_t sockaddrLen = sizeof(sockaddr);

	sockaddr.sa_family = AF_UNSPEC;
	if ((getsockname(fd, (struct sockaddr *)&sockaddr, &sockaddrLen) == 0)
		&& (sockaddrLen > 0)
		&& (sockaddr.sa_family == AF_INET
			|| sockaddr.sa_family == AF_INET6)) {
	    return (Tcl_Channel)TclpMakeTcpClientChannelMode(INT2PTR(fd), mode);
	}
	goto normalChannelAfterAll;
    } else {
    normalChannelAfterAll:
	channelTypePtr = &fileChannelType;
	sprintf(channelName, "file%d", fd);
    }

    fsPtr = (TtyState *)Tcl_Alloc(sizeof(TtyState));
    fsPtr->fileState.fd = fd;
    fsPtr->fileState.validMask = mode | TCL_EXCEPTION;
    fsPtr->fileState.channel = Tcl_CreateChannel(channelTypePtr, channelName,
	    fsPtr, mode);
#ifdef SUPPORTS_TTY
    if (channelTypePtr == &ttyChannelType) {
	fsPtr->closeMode = CLOSE_DEFAULT;
	fsPtr->doReset = 0;
	tcgetattr(fsPtr->fileState.fd, &fsPtr->initState);
    }
#endif /* SUPPORTS_TTY */

    return fsPtr->fileState.channel;
}

/*
 *----------------------------------------------------------------------
 *
 * TclpGetDefaultStdChannel --
 *
 *	Creates channels for standard input, standard output or standard error
 *	output if they do not already exist.
 *
 * Results:
 *	Returns the specified default standard channel, or NULL.
 *
 * Side effects:
 *	May cause the creation of a standard channel and the underlying file.
 *
 *----------------------------------------------------------------------
 */

Tcl_Channel
TclpGetDefaultStdChannel(
    int type)			/* One of TCL_STDIN, TCL_STDOUT, TCL_STDERR. */
{
    Tcl_Channel channel = NULL;
    int fd = 0;			/* Initializations needed to prevent */
    int mode = 0;		/* compiler warning (used before set). */
    const char *bufMode = NULL;

    /*
     * Some #def's to make the code a little clearer!
     */

#define ZERO_OFFSET	((Tcl_SeekOffset) 0)
#define ERROR_OFFSET	((Tcl_SeekOffset) -1)

    switch (type) {
    case TCL_STDIN:
	if ((TclOSseek(0, ZERO_OFFSET, SEEK_CUR) == ERROR_OFFSET)
		&& (errno == EBADF)) {
	    return NULL;
	}
	fd = 0;
	mode = TCL_READABLE;
	bufMode = "line";
	break;
    case TCL_STDOUT:
	if ((TclOSseek(1, ZERO_OFFSET, SEEK_CUR) == ERROR_OFFSET)
		&& (errno == EBADF)) {
	    return NULL;
	}
	fd = 1;
	mode = TCL_WRITABLE;
	bufMode = "line";
	break;
    case TCL_STDERR:
	if ((TclOSseek(2, ZERO_OFFSET, SEEK_CUR) == ERROR_OFFSET)
		&& (errno == EBADF)) {
	    return NULL;
	}
	fd = 2;
	mode = TCL_WRITABLE;
	bufMode = "none";
	break;
    default:
	Tcl_Panic("TclGetDefaultStdChannel: Unexpected channel type");
	break;
    }

#undef ZERO_OFFSET
#undef ERROR_OFFSET

    channel = Tcl_MakeFileChannel(INT2PTR(fd), mode);
    if (channel == NULL) {
	return NULL;
    }

    /*
     * Set up the normal channel options for stdio handles.
     */

    if (Tcl_GetChannelType(channel) == &fileChannelType) {
	Tcl_SetChannelOption(NULL, channel, "-translation", "auto");
    } else {
	Tcl_SetChannelOption(NULL, channel, "-translation", "auto crlf");
    }
    Tcl_SetChannelOption(NULL, channel, "-buffering", bufMode);
    return channel;
}

/*
 *----------------------------------------------------------------------
 *
 * Tcl_GetOpenFile --
 *
 *	Given a name of a channel registered in the given interpreter, returns
 *	a FILE * for it.
 *
 * Results:
 *	A standard Tcl result. If the channel is registered in the given
 *	interpreter and it is managed by the "file" channel driver, and it is
 *	open for the requested mode, then the output parameter filePtr is set
 *	to a FILE * for the underlying file. On error, the filePtr is not set,
 *	TCL_ERROR is returned and an error message is left in the interp's
 *	result.
 *
 * Side effects:
 *	May invoke fdopen to create the FILE * for the requested file.
 *
 *----------------------------------------------------------------------
 */

int
Tcl_GetOpenFile(
    Tcl_Interp *interp,		/* Interpreter in which to find file. */
    const char *chanID,		/* String that identifies file. */
    int forWriting,		/* 1 means the file is going to be used for
				 * writing, 0 means for reading. */
    TCL_UNUSED(int),		/* Obsolete argument.
				 * Ignored, we always check that
				 * the channel is open for the requested
				 * mode. */
    void **filePtr)	/* Store pointer to FILE structure here. */
{
    Tcl_Channel chan;
    int chanMode, fd;
    const Tcl_ChannelType *chanTypePtr;
    void *data;
    FILE *f;

    chan = Tcl_GetChannel(interp, chanID, &chanMode);
    if (chan == NULL) {
	return TCL_ERROR;
    }
    if (forWriting && !(chanMode & TCL_WRITABLE)) {
	Tcl_SetObjResult(interp, Tcl_ObjPrintf(
		"\"%s\" wasn't opened for writing", chanID));
	Tcl_SetErrorCode(interp, "TCL", "VALUE", "CHANNEL", "NOT_WRITABLE",
		NULL);
	return TCL_ERROR;
    } else if (!forWriting && !(chanMode & TCL_READABLE)) {
	Tcl_SetObjResult(interp, Tcl_ObjPrintf(
		"\"%s\" wasn't opened for reading", chanID));
	Tcl_SetErrorCode(interp, "TCL", "VALUE", "CHANNEL", "NOT_READABLE",
		NULL);
	return TCL_ERROR;
    }

    /*
     * We allow creating a FILE * out of file based, pipe based and socket
     * based channels. We currently do not allow any other channel types,
     * because it is likely that stdio will not know what to do with them.
     */

    chanTypePtr = Tcl_GetChannelType(chan);
    if ((chanTypePtr == &fileChannelType)
#ifdef SUPPORTS_TTY
	    || (chanTypePtr == &ttyChannelType)
#endif /* SUPPORTS_TTY */
	    || (strcmp(chanTypePtr->typeName, "tcp") == 0)
	    || (strcmp(chanTypePtr->typeName, "pipe") == 0)) {
	if (Tcl_GetChannelHandle(chan,
		(forWriting ? TCL_WRITABLE : TCL_READABLE), &data) == TCL_OK) {
	    fd = PTR2INT(data);

	    /*
	     * The call to fdopen below is probably dangerous, since it will
	     * truncate an existing file if the file is being opened for
	     * writing....
	     */

	    f = fdopen(fd, (forWriting ? "w" : "r"));
	    if (f == NULL) {
		Tcl_SetObjResult(interp, Tcl_ObjPrintf(
			"cannot get a FILE * for \"%s\"", chanID));
		Tcl_SetErrorCode(interp, "TCL", "VALUE", "CHANNEL",
			"FILE_FAILURE", NULL);
		return TCL_ERROR;
	    }
	    *filePtr = f;
	    return TCL_OK;
	}
    }

    Tcl_SetObjResult(interp, Tcl_ObjPrintf(
	    "\"%s\" cannot be used to get a FILE *", chanID));
    Tcl_SetErrorCode(interp, "TCL", "VALUE", "CHANNEL", "NO_DESCRIPTOR",
	    NULL);
    return TCL_ERROR;
}

/*
 *----------------------------------------------------------------------
 *
 * FileTruncateProc --
 *
 *	Truncates a file to a given length.
 *
 * Results:
 *	0 if the operation succeeded, and -1 if it failed (in which case
 *	*errorCodePtr will be set to errno).
 *
 * Side effects:
 *	The underlying file is potentially truncated. This can have a wide
 *	variety of side effects, including moving file pointers that point at
 *	places later in the file than the truncate point.
 *
 *----------------------------------------------------------------------
 */

static int
FileTruncateProc(
    void *instanceData,
    long long length)
{
    FileState *fsPtr = (FileState *)instanceData;
    int result;

#ifdef HAVE_TYPE_OFF64_T
    /*
     * We assume this goes with the type for now...
     */

    result = ftruncate64(fsPtr->fd, (off64_t) length);
#else
    result = ftruncate(fsPtr->fd, (off_t) length);
#endif
    if (result) {
	return errno;
    }
    return 0;
}

/*
 * Local Variables:
 * mode: c
 * c-basic-offset: 4
 * fill-column: 78
 * End:
 */<|MERGE_RESOLUTION|>--- conflicted
+++ resolved
@@ -276,19 +276,13 @@
      * nonblocking, the read will never block.
      */
 
-<<<<<<< HEAD
-    bytesRead = read(fsPtr->fd, buf, toRead);
-    if (bytesRead >= 0) {
-	return bytesRead;
-=======
     do {
-	bytesRead = read(fsPtr->fd, buf, (size_t) toRead);
+	bytesRead = read(fsPtr->fd, buf, toRead);
     } while ((bytesRead < 0) && (errno == EINTR));
 
     if (bytesRead < 0) {
 	*errorCodePtr = errno;
 	return -1;
->>>>>>> 764ef9b4
     }
     return bytesRead;
 }
