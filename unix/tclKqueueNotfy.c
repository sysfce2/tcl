--- conflicted
+++ resolved
@@ -167,12 +167,8 @@
     struct stat fdStat;
 
     if (isNew) {
-<<<<<<< HEAD
-        newPedPtr = (struct PlatformEventData *)Tcl_Alloc(sizeof(struct PlatformEventData));
-=======
         newPedPtr = (struct PlatformEventData *)
-		ckalloc(sizeof(struct PlatformEventData));
->>>>>>> 743881d3
+		Tcl_Alloc(sizeof(struct PlatformEventData));
         newPedPtr->filePtr = filePtr;
         newPedPtr->tsdPtr = tsdPtr;
         filePtr->pedPtr = newPedPtr;
@@ -363,21 +359,13 @@
     } else if (fcntl(tsdPtr->eventsFd, F_SETFD, FD_CLOEXEC) == -1) {
 	Tcl_Panic("fcntl: %s", strerror(errno));
     }
-<<<<<<< HEAD
-    filePtr = (FileHandler *)Tcl_Alloc(sizeof(FileHandler));
-=======
-    filePtr = (FileHandler *) ckalloc(sizeof(FileHandler));
->>>>>>> 743881d3
+    filePtr = (FileHandler *) Tcl_Alloc(sizeof(FileHandler));
     filePtr->fd = tsdPtr->triggerPipe[0];
     filePtr->mask = TCL_READABLE;
     PlatformEventsControl(filePtr, tsdPtr, EV_ADD, 1);
     if (!tsdPtr->readyEvents) {
         tsdPtr->maxReadyEvents = 512;
-<<<<<<< HEAD
-	tsdPtr->readyEvents = (struct kevent *)Tcl_Alloc(
-=======
-	tsdPtr->readyEvents = (struct kevent *) ckalloc(
->>>>>>> 743881d3
+	tsdPtr->readyEvents = (struct kevent *) Tcl_Alloc(
 		tsdPtr->maxReadyEvents * sizeof(tsdPtr->readyEvents[0]));
     }
     LIST_INIT(&tsdPtr->firstReadyFileHandlerPtr);
@@ -531,43 +519,12 @@
 				 * event. */
     ClientData clientData)	/* Arbitrary data to pass to proc. */
 {
-<<<<<<< HEAD
-    int isNew;
-
-    if (tclNotifierHooks.createFileHandlerProc) {
-	tclNotifierHooks.createFileHandlerProc(fd, mask, proc, clientData);
-	return;
-    } else {
-	ThreadSpecificData *tsdPtr = TCL_TSD_INIT(&dataKey);
-	FileHandler *filePtr;
-
-	for (filePtr = tsdPtr->firstFileHandlerPtr; filePtr != NULL;
-		filePtr = filePtr->nextPtr) {
-	    if (filePtr->fd == fd) {
-		break;
-	    }
-	}
-	if (filePtr == NULL) {
-	    filePtr = (FileHandler *)Tcl_Alloc(sizeof(FileHandler));
-	    filePtr->fd = fd;
-	    filePtr->readyMask = 0;
-	    filePtr->nextPtr = tsdPtr->firstFileHandlerPtr;
-	    tsdPtr->firstFileHandlerPtr = filePtr;
-	    isNew = 1;
-	} else {
-	    isNew = 0;
-	}
-	filePtr->proc = proc;
-	filePtr->clientData = clientData;
-	filePtr->mask = mask;
-=======
     ThreadSpecificData *tsdPtr = TCL_TSD_INIT(&dataKey);
     FileHandler *filePtr = LookUpFileHandler(tsdPtr, fd, NULL);
     int isNew = (filePtr == NULL);
->>>>>>> 743881d3
 
     if (isNew) {
-	filePtr = (FileHandler *) ckalloc(sizeof(FileHandler));
+	filePtr = (FileHandler *) Tcl_Alloc(sizeof(FileHandler));
 	filePtr->fd = fd;
 	filePtr->readyMask = 0;
 	filePtr->nextPtr = tsdPtr->firstFileHandlerPtr;
@@ -622,37 +579,21 @@
      * Update the check masks for this file.
      */
 
-<<<<<<< HEAD
-	PlatformEventsControl(filePtr, tsdPtr, EV_DELETE, 0);
-	if (filePtr->pedPtr) {
-	    Tcl_Free(filePtr->pedPtr);
-	}
-=======
     PlatformEventsControl(filePtr, tsdPtr, EV_DELETE, 0);
     if (filePtr->pedPtr) {
-	ckfree(filePtr->pedPtr);
-    }
->>>>>>> 743881d3
+	Tcl_Free(filePtr->pedPtr);
+    }
 
     /*
      * Clean up information in the callback record.
      */
 
-<<<<<<< HEAD
-	if (prevPtr == NULL) {
-	    tsdPtr->firstFileHandlerPtr = filePtr->nextPtr;
-	} else {
-	    prevPtr->nextPtr = filePtr->nextPtr;
-	}
-	Tcl_Free(filePtr);
-=======
     if (prevPtr == NULL) {
 	tsdPtr->firstFileHandlerPtr = filePtr->nextPtr;
     } else {
 	prevPtr->nextPtr = filePtr->nextPtr;
->>>>>>> 743881d3
-    }
-    ckfree(filePtr);
+    }
+    Tcl_Free(filePtr);
 }
  
@@ -755,7 +696,7 @@
 
 	if (filePtr->readyMask == 0) {
 	    FileHandlerEvent *fileEvPtr = (FileHandlerEvent *)
-		    ckalloc(sizeof(FileHandlerEvent));
+		    Tcl_Alloc(sizeof(FileHandlerEvent));
 
 	    fileEvPtr->header.proc = FileHandlerEventProc;
 	    fileEvPtr->fd = filePtr->fd;
@@ -777,11 +718,6 @@
 	timeoutPtr = &timeout;
     }
 
-<<<<<<< HEAD
-	    if (filePtr->readyMask == 0) {
-		FileHandlerEvent *fileEvPtr = (FileHandlerEvent *)
-			Tcl_Alloc(sizeof(FileHandlerEvent));
-=======
     /*
      * Wait or poll for new events, queue Tcl events for the FileHandlers
      * corresponding to them, and update the FileHandlers' mask of events of
@@ -793,7 +729,6 @@
      * end of the pipe (see Tcl_AlertNotifier(),) which in turn will cause
      * PlatformEventsWait() to return immediately.
      */
->>>>>>> 743881d3
 
     numFound = PlatformEventsWait(tsdPtr->readyEvents,
 	    tsdPtr->maxReadyEvents, timeoutPtr);
@@ -821,23 +756,11 @@
 
 	if (filePtr->readyMask == 0) {
 	    FileHandlerEvent *fileEvPtr = (FileHandlerEvent *)
-		    ckalloc(sizeof(FileHandlerEvent));
-
-<<<<<<< HEAD
-	    if (filePtr->readyMask == 0) {
-		FileHandlerEvent *fileEvPtr = (FileHandlerEvent *)
-			Tcl_Alloc(sizeof(FileHandlerEvent));
-
-		fileEvPtr->header.proc = FileHandlerEventProc;
-		fileEvPtr->fd = filePtr->fd;
-		Tcl_QueueEvent((Tcl_Event *) fileEvPtr, TCL_QUEUE_TAIL);
-	    }
-	    filePtr->readyMask |= mask;
-=======
+		    Tcl_Alloc(sizeof(FileHandlerEvent));
+
 	    fileEvPtr->header.proc = FileHandlerEventProc;
 	    fileEvPtr->fd = filePtr->fd;
 	    Tcl_QueueEvent((Tcl_Event *) fileEvPtr, TCL_QUEUE_TAIL);
->>>>>>> 743881d3
 	}
 	filePtr->readyMask |= mask;
     }
