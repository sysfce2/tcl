--- conflicted
+++ resolved
@@ -32,17 +32,13 @@
 #   endif
 #endif
 
-<<<<<<< HEAD
 #if 0
-=======
-#ifdef __CYGWIN__
 #ifdef __cplusplus
 extern "C" {
 #endif
 #ifdef __clang__
 #pragma clang diagnostic ignored "-Wignored-attributes"
 #endif
->>>>>>> ee4dcff5
 DLLIMPORT extern __stdcall unsigned char GetVersionExW(void *);
 DLLIMPORT extern __stdcall void *GetModuleHandleW(const void *);
 DLLIMPORT extern __stdcall void FreeLibrary(void *);
