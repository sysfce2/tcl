--- conflicted
+++ resolved
@@ -772,13 +772,8 @@
      */
 
     CFLocaleRef localeRef;
-<<<<<<< HEAD
-
-    if (CFLocaleCopyCurrent != NULL && CFLocaleGetIdentifier != NULL &&
-=======
-    
+
     if (&CFLocaleCopyCurrent != NULL && &CFLocaleGetIdentifier != NULL &&
->>>>>>> c20fffb1
 	    (localeRef = CFLocaleCopyCurrent())) {
 	CFStringRef locale = CFLocaleGetIdentifier(localeRef);
 
