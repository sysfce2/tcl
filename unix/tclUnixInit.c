/*
 * tclUnixInit.c --
 *
 *	Contains the Unix-specific interpreter initialization functions.
 *
 * Copyright (c) 1995-1997 Sun Microsystems, Inc.
 * Copyright (c) 1999 by Scriptics Corporation.
 * All rights reserved.
 */

#include "tclInt.h"
#include <stddef.h>
#include <locale.h>
#ifdef HAVE_LANGINFO
#   include <langinfo.h>
#   ifdef __APPLE__
#       if defined(HAVE_WEAK_IMPORT) && MAC_OS_X_VERSION_MIN_REQUIRED < 1030
	    /* Support for weakly importing nl_langinfo on Darwin. */
#	    define WEAK_IMPORT_NL_LANGINFO
	    extern char *nl_langinfo(nl_item) WEAK_IMPORT_ATTRIBUTE;
#       endif
#    endif
#endif
#include <sys/resource.h>
#if defined(__FreeBSD__) && defined(__GNUC__)
#   include <floatingpoint.h>
#endif
#if defined(__bsdi__)
#   include <sys/param.h>
#   if _BSDI_VERSION > 199501
#	include <dlfcn.h>
#   endif
#endif

#ifdef __CYGWIN__
DLLIMPORT extern __stdcall unsigned char GetVersionExW(void *);
DLLIMPORT extern __stdcall void *LoadLibraryW(const void *);
DLLIMPORT extern __stdcall void FreeLibrary(void *);
DLLIMPORT extern __stdcall void *GetProcAddress(void *, const char *);
DLLIMPORT extern __stdcall void GetSystemInfo(void *);

#define NUMPLATFORMS 4
static const char *const platforms[NUMPLATFORMS] = {
    "Win32s", "Windows 95", "Windows NT", "Windows CE"
};

#define NUMPROCESSORS 11
static const char *const  processors[NUMPROCESSORS] = {
    "intel", "mips", "alpha", "ppc", "shx", "arm", "ia64", "alpha64", "msil",
    "amd64", "ia32_on_win64"
};

typedef struct _SYSTEM_INFO {
  union {
    DWORD  dwOemId;
    struct {
      int wProcessorArchitecture;
      int wReserved;
    };
  };
  DWORD     dwPageSize;
  void *lpMinimumApplicationAddress;
  void *lpMaximumApplicationAddress;
  void *dwActiveProcessorMask;
  DWORD     dwNumberOfProcessors;
  DWORD     dwProcessorType;
  DWORD     dwAllocationGranularity;
  int      wProcessorLevel;
  int      wProcessorRevision;
} SYSTEM_INFO;

typedef struct _OSVERSIONINFOW {
  DWORD dwOSVersionInfoSize;
  DWORD dwMajorVersion;
  DWORD dwMinorVersion;
  DWORD dwBuildNumber;
  DWORD dwPlatformId;
  wchar_t szCSDVersion[128];
} OSVERSIONINFOW;
#endif

#ifdef HAVE_COREFOUNDATION
#include <CoreFoundation/CoreFoundation.h>
#endif

/*
 * Tcl tries to use standard and homebrew methods to guess the right encoding
 * on the platform. However, there is always a final fallback, and this value
 * is it. Make sure it is a real Tcl encoding.
 */

#ifndef TCL_DEFAULT_ENCODING
#define TCL_DEFAULT_ENCODING "iso8859-1"
#endif

/*
 * Default directory in which to look for Tcl library scripts. The symbol is
 * defined by Makefile.
 */

static char defaultLibraryDir[sizeof(TCL_LIBRARY)+200] = TCL_LIBRARY;

/*
 * Directory in which to look for packages (each package is typically
 * installed as a subdirectory of this directory). The symbol is defined by
 * Makefile.
 */

static char pkgPath[sizeof(TCL_PACKAGE_PATH)+200] = TCL_PACKAGE_PATH;

/*
 * The following table is used to map from Unix locale strings to encoding
 * files. If HAVE_LANGINFO is defined, then this is a fallback table when the
 * result from nl_langinfo isn't a recognized encoding. Otherwise this is the
 * first list checked for a mapping from env encoding to Tcl encoding name.
 */

typedef struct LocaleTable {
    const char *lang;
    const char *encoding;
} LocaleTable;

/*
 * The table below is sorted for the sake of doing binary searches on it. The
 * indenting reflects different categories of data. The leftmost data
 * represent the encoding names directly implemented by data files in Tcl's
 * default encoding directory. Indented by one TAB are the encoding names that
 * are common alternative spellings. Indented by two TABs are the accumulated
 * "bug fixes" that have been added to deal with the wide variability seen
 * among existing platforms.
 */

static const LocaleTable localeTable[] = {
	    {"",		"iso8859-1"},
		    {"ansi-1251",	"cp1251"},
	    {"ansi_x3.4-1968",	"iso8859-1"},
    {"ascii",		"ascii"},
    {"big5",		"big5"},
    {"cp1250",		"cp1250"},
    {"cp1251",		"cp1251"},
    {"cp1252",		"cp1252"},
    {"cp1253",		"cp1253"},
    {"cp1254",		"cp1254"},
    {"cp1255",		"cp1255"},
    {"cp1256",		"cp1256"},
    {"cp1257",		"cp1257"},
    {"cp1258",		"cp1258"},
    {"cp437",		"cp437"},
    {"cp737",		"cp737"},
    {"cp775",		"cp775"},
    {"cp850",		"cp850"},
    {"cp852",		"cp852"},
    {"cp855",		"cp855"},
    {"cp857",		"cp857"},
    {"cp860",		"cp860"},
    {"cp861",		"cp861"},
    {"cp862",		"cp862"},
    {"cp863",		"cp863"},
    {"cp864",		"cp864"},
    {"cp865",		"cp865"},
    {"cp866",		"cp866"},
    {"cp869",		"cp869"},
    {"cp874",		"cp874"},
    {"cp932",		"cp932"},
    {"cp936",		"cp936"},
    {"cp949",		"cp949"},
    {"cp950",		"cp950"},
    {"dingbats",	"dingbats"},
    {"ebcdic",		"ebcdic"},
    {"euc-cn",		"euc-cn"},
    {"euc-jp",		"euc-jp"},
    {"euc-kr",		"euc-kr"},
		    {"eucjp",		"euc-jp"},
		    {"euckr",		"euc-kr"},
		    {"euctw",		"euc-cn"},
    {"gb12345",		"gb12345"},
    {"gb1988",		"gb1988"},
    {"gb2312",		"gb2312"},
		    {"gb2312-1980",	"gb2312"},
    {"gb2312-raw",	"gb2312-raw"},
		    {"greek8",		"cp869"},
	    {"ibm1250",		"cp1250"},
	    {"ibm1251",		"cp1251"},
	    {"ibm1252",		"cp1252"},
	    {"ibm1253",		"cp1253"},
	    {"ibm1254",		"cp1254"},
	    {"ibm1255",		"cp1255"},
	    {"ibm1256",		"cp1256"},
	    {"ibm1257",		"cp1257"},
	    {"ibm1258",		"cp1258"},
	    {"ibm437",		"cp437"},
	    {"ibm737",		"cp737"},
	    {"ibm775",		"cp775"},
	    {"ibm850",		"cp850"},
	    {"ibm852",		"cp852"},
	    {"ibm855",		"cp855"},
	    {"ibm857",		"cp857"},
	    {"ibm860",		"cp860"},
	    {"ibm861",		"cp861"},
	    {"ibm862",		"cp862"},
	    {"ibm863",		"cp863"},
	    {"ibm864",		"cp864"},
	    {"ibm865",		"cp865"},
	    {"ibm866",		"cp866"},
	    {"ibm869",		"cp869"},
	    {"ibm874",		"cp874"},
	    {"ibm932",		"cp932"},
	    {"ibm936",		"cp936"},
	    {"ibm949",		"cp949"},
	    {"ibm950",		"cp950"},
	    {"iso-2022",	"iso2022"},
	    {"iso-2022-jp",	"iso2022-jp"},
	    {"iso-2022-kr",	"iso2022-kr"},
	    {"iso-8859-1",	"iso8859-1"},
	    {"iso-8859-10",	"iso8859-10"},
	    {"iso-8859-13",	"iso8859-13"},
	    {"iso-8859-14",	"iso8859-14"},
	    {"iso-8859-15",	"iso8859-15"},
	    {"iso-8859-16",	"iso8859-16"},
	    {"iso-8859-2",	"iso8859-2"},
	    {"iso-8859-3",	"iso8859-3"},
	    {"iso-8859-4",	"iso8859-4"},
	    {"iso-8859-5",	"iso8859-5"},
	    {"iso-8859-6",	"iso8859-6"},
	    {"iso-8859-7",	"iso8859-7"},
	    {"iso-8859-8",	"iso8859-8"},
	    {"iso-8859-9",	"iso8859-9"},
    {"iso2022",		"iso2022"},
    {"iso2022-jp",	"iso2022-jp"},
    {"iso2022-kr",	"iso2022-kr"},
    {"iso8859-1",	"iso8859-1"},
    {"iso8859-10",	"iso8859-10"},
    {"iso8859-13",	"iso8859-13"},
    {"iso8859-14",	"iso8859-14"},
    {"iso8859-15",	"iso8859-15"},
    {"iso8859-16",	"iso8859-16"},
    {"iso8859-2",	"iso8859-2"},
    {"iso8859-3",	"iso8859-3"},
    {"iso8859-4",	"iso8859-4"},
    {"iso8859-5",	"iso8859-5"},
    {"iso8859-6",	"iso8859-6"},
    {"iso8859-7",	"iso8859-7"},
    {"iso8859-8",	"iso8859-8"},
    {"iso8859-9",	"iso8859-9"},
		    {"iso88591",	"iso8859-1"},
		    {"iso885915",	"iso8859-15"},
		    {"iso88592",	"iso8859-2"},
		    {"iso88595",	"iso8859-5"},
		    {"iso88596",	"iso8859-6"},
		    {"iso88597",	"iso8859-7"},
		    {"iso88598",	"iso8859-8"},
		    {"iso88599",	"iso8859-9"},
#ifdef hpux
		    {"ja",		"shiftjis"},
#else
		    {"ja",		"euc-jp"},
#endif
		    {"ja_jp",		"euc-jp"},
		    {"ja_jp.euc",	"euc-jp"},
		    {"ja_jp.eucjp",	"euc-jp"},
		    {"ja_jp.jis",	"iso2022-jp"},
		    {"ja_jp.mscode",	"shiftjis"},
		    {"ja_jp.sjis",	"shiftjis"},
		    {"ja_jp.ujis",	"euc-jp"},
		    {"japan",		"euc-jp"},
#ifdef hpux
		    {"japanese",	"shiftjis"},
#else
		    {"japanese",	"euc-jp"},
#endif
		    {"japanese-sjis",	"shiftjis"},
		    {"japanese-ujis",	"euc-jp"},
		    {"japanese.euc",	"euc-jp"},
		    {"japanese.sjis",	"shiftjis"},
    {"jis0201",		"jis0201"},
    {"jis0208",		"jis0208"},
    {"jis0212",		"jis0212"},
		    {"jp_jp",		"shiftjis"},
		    {"ko",		"euc-kr"},
		    {"ko_kr",		"euc-kr"},
		    {"ko_kr.euc",	"euc-kr"},
		    {"ko_kw.euckw",	"euc-kr"},
    {"koi8-r",		"koi8-r"},
    {"koi8-u",		"koi8-u"},
		    {"korean",		"euc-kr"},
    {"ksc5601",		"ksc5601"},
    {"maccenteuro",	"macCentEuro"},
    {"maccroatian",	"macCroatian"},
    {"maccyrillic",	"macCyrillic"},
    {"macdingbats",	"macDingbats"},
    {"macgreek",	"macGreek"},
    {"maciceland",	"macIceland"},
    {"macjapan",	"macJapan"},
    {"macroman",	"macRoman"},
    {"macromania",	"macRomania"},
    {"macthai",		"macThai"},
    {"macturkish",	"macTurkish"},
    {"macukraine",	"macUkraine"},
		    {"roman8",		"iso8859-1"},
		    {"ru",		"iso8859-5"},
		    {"ru_ru",		"iso8859-5"},
		    {"ru_su",		"iso8859-5"},
    {"shiftjis",	"shiftjis"},
		    {"sjis",		"shiftjis"},
    {"symbol",		"symbol"},
    {"tis-620",		"tis-620"},
		    {"tis620",		"tis-620"},
		    {"turkish8",	"cp857"},
		    {"utf8",		"utf-8"},
		    {"zh",		"cp936"},
		    {"zh_cn.gb2312",	"euc-cn"},
		    {"zh_cn.gbk",	"euc-cn"},
		    {"zh_cz.gb2312",	"euc-cn"},
		    {"zh_tw",		"euc-tw"},
		    {"zh_tw.big5",	"big5"},
};

#ifdef HAVE_COREFOUNDATION
static int		MacOSXGetLibraryPath(Tcl_Interp *interp,
			    int maxPathLen, char *tclLibPath);
#endif /* HAVE_COREFOUNDATION */
#if defined(__APPLE__) && (defined(TCL_LOAD_FROM_MEMORY) || ( \
	defined(MAC_OS_X_VERSION_MIN_REQUIRED) && ( \
	(defined(TCL_THREADS) && MAC_OS_X_VERSION_MIN_REQUIRED < 1030) || \
	(defined(__LP64__) && MAC_OS_X_VERSION_MIN_REQUIRED < 1050) || \
	(defined(HAVE_COREFOUNDATION) && MAC_OS_X_VERSION_MIN_REQUIRED < 1050)\
	)))
/*
 * Need to check Darwin release at runtime in tclUnixFCmd.c and tclLoadDyld.c:
 * initialize release global at startup from uname().
 */
#define GET_DARWIN_RELEASE 1
MODULE_SCOPE long tclMacOSXDarwinRelease;
long tclMacOSXDarwinRelease = 0;
#endif


/*
 *---------------------------------------------------------------------------
 *
 * TclpInitPlatform --
 *
 *	Initialize all the platform-dependant things like signals and
 *	floating-point error handling.
 *
 *	Called at process initialization time.
 *
 * Results:
 *	None.
 *
 * Side effects:
 *	None.
 *
 *---------------------------------------------------------------------------
 */

void
TclpInitPlatform(void)
{
#ifdef DJGPP
    tclPlatform = TCL_PLATFORM_WINDOWS;
#else
    tclPlatform = TCL_PLATFORM_UNIX;
#endif

    /*
     * Make sure, that the standard FDs exist. [Bug 772288]
     */

    if (TclOSseek(0, (Tcl_SeekOffset) 0, SEEK_CUR) == -1 && errno == EBADF) {
	open("/dev/null", O_RDONLY);
    }
    if (TclOSseek(1, (Tcl_SeekOffset) 0, SEEK_CUR) == -1 && errno == EBADF) {
	open("/dev/null", O_WRONLY);
    }
    if (TclOSseek(2, (Tcl_SeekOffset) 0, SEEK_CUR) == -1 && errno == EBADF) {
	open("/dev/null", O_WRONLY);
    }

    /*
     * The code below causes SIGPIPE (broken pipe) errors to be ignored. This
     * is needed so that Tcl processes don't die if they create child
     * processes (e.g. using "exec" or "open") that terminate prematurely.
     * The signal handler is only set up when the first interpreter is
     * created; after this the application can override the handler with a
     * different one of its own, if it wants.
     */

#ifdef SIGPIPE
    (void) signal(SIGPIPE, SIG_IGN);
#endif /* SIGPIPE */

#if defined(__FreeBSD__) && defined(__GNUC__)
    /*
     * Adjust the rounding mode to be more conventional. Note that FreeBSD
     * only provides the __fpsetreg() used by the following two for the GNU
     * Compiler. When using, say, Intel's icc they break. (Partially based on
     * patch in BSD ports system from root@celsius.bychok.com)
     */

    fpsetround(FP_RN);
    (void) fpsetmask(0L);
#endif

#if defined(__bsdi__) && (_BSDI_VERSION > 199501)
    /*
     * Find local symbols. Don't report an error if we fail.
     */

    (void) dlopen(NULL, RTLD_NOW);			/* INTL: Native. */
#endif

    /*
     * Initialize the C library's locale subsystem. This is required for input
     * methods to work properly on X11. We only do this for LC_CTYPE because
     * that's the necessary one, and we don't want to affect LC_TIME here.
     * The side effect of setting the default locale should be to load any
     * locale specific modules that are needed by X. [BUG: 5422 3345 4236 2522
     * 2521].
     */

    setlocale(LC_CTYPE, "");

    /*
     * In case the initial locale is not "C", ensure that the numeric
     * processing is done in "C" locale regardless. This is needed because Tcl
     * relies on routines like strtod, but should not have locale dependent
     * behavior.
     */

    setlocale(LC_NUMERIC, "C");

#ifdef GET_DARWIN_RELEASE
    {
	struct utsname name;

	if (!uname(&name)) {
	    tclMacOSXDarwinRelease = strtol(name.release, NULL, 10);
	}
    }
#endif
}

/*
 *---------------------------------------------------------------------------
 *
 * TclpInitLibraryPath --
 *
 *	This is the fallback routine that sets the library path if the
 *	application has not set one by the first time it is needed.
 *
 * Results:
 *	None.
 *
 * Side effects:
 *	Sets the library path to an initial value.
 *
 *-------------------------------------------------------------------------
 */

void
TclpInitLibraryPath(
    char **valuePtr,
    int *lengthPtr,
    Tcl_Encoding *encodingPtr)
{
#define LIBRARY_SIZE	    32
    Tcl_Obj *pathPtr, *objPtr;
    const char *str;
    Tcl_DString buffer;

    pathPtr = Tcl_NewObj();

    /*
     * Look for the library relative to the TCL_LIBRARY env variable. If the
     * last dirname in the TCL_LIBRARY path does not match the last dirname in
     * the installLib variable, use the last dir name of installLib in
     * addition to the orginal TCL_LIBRARY path.
     */

    str = getenv("TCL_LIBRARY");			/* INTL: Native. */
    Tcl_ExternalToUtfDString(NULL, str, -1, &buffer);
    str = Tcl_DStringValue(&buffer);

    if ((str != NULL) && (str[0] != '\0')) {
	Tcl_DString ds;
	int pathc;
	const char **pathv;
	char installLib[LIBRARY_SIZE];

	Tcl_DStringInit(&ds);

	/*
	 * Initialize the substrings used when locating an executable. The
	 * installLib variable computes the path as though the executable is
	 * installed.
	 */

	sprintf(installLib, "lib/tcl%s", TCL_VERSION);

	/*
	 * If TCL_LIBRARY is set, search there.
	 */

	Tcl_ListObjAppendElement(NULL, pathPtr, Tcl_NewStringObj(str, -1));

	Tcl_SplitPath(str, &pathc, &pathv);
	if ((pathc > 0) && (strcasecmp(installLib + 4, pathv[pathc-1]) != 0)) {
	    /*
	     * If TCL_LIBRARY is set but refers to a different tcl
	     * installation than the current version, try fiddling with the
	     * specified directory to make it refer to this installation by
	     * removing the old "tclX.Y" and substituting the current version
	     * string.
	     */

	    pathv[pathc - 1] = installLib + 4;
	    str = Tcl_JoinPath(pathc, pathv, &ds);
	    Tcl_ListObjAppendElement(NULL, pathPtr, TclDStringToObj(&ds));
	}
	ckfree(pathv);
    }

    /*
     * Finally, look for the library relative to the compiled-in path. This is
     * needed when users install Tcl with an exec-prefix that is different
     * from the prefix.
     */

    {
#ifdef HAVE_COREFOUNDATION
	char tclLibPath[MAXPATHLEN + 1];

	if (MacOSXGetLibraryPath(NULL, MAXPATHLEN, tclLibPath) == TCL_OK) {
	    str = tclLibPath;
	} else
#endif /* HAVE_COREFOUNDATION */
	{
	    /*
	     * TODO: Pull this value from the TIP 59 table.
	     */

	    str = defaultLibraryDir;
	}
	if (str[0] != '\0') {
	    objPtr = Tcl_NewStringObj(str, -1);
	    Tcl_ListObjAppendElement(NULL, pathPtr, objPtr);
	}
    }
    Tcl_DStringFree(&buffer);

    *encodingPtr = Tcl_GetEncoding(NULL, NULL);
    str = Tcl_GetStringFromObj(pathPtr, lengthPtr);
    *valuePtr = ckalloc((*lengthPtr) + 1);
    memcpy(*valuePtr, str, (size_t)(*lengthPtr)+1);
    Tcl_DecrRefCount(pathPtr);
}

/*
 *---------------------------------------------------------------------------
 *
 * TclpSetInitialEncodings --
 *
 *	Based on the locale, determine the encoding of the operating system
 *	and the default encoding for newly opened files.
 *
 *	Called at process initialization time, and part way through startup,
 *	we verify that the initial encodings were correctly setup. Depending
 *	on Tcl's environment, there may not have been enough information first
 *	time through (above).
 *
 * Results:
 *	None.
 *
 * Side effects:
 *	The Tcl library path is converted from native encoding to UTF-8, on
 *	the first call, and the encodings may be changed on first or second
 *	call.
 *
 *---------------------------------------------------------------------------
 */

void
TclpSetInitialEncodings(void)
{
    Tcl_DString encodingName;
    Tcl_SetSystemEncoding(NULL,
	    Tcl_GetEncodingNameFromEnvironment(&encodingName));
    Tcl_DStringFree(&encodingName);
}

void
TclpSetInterfaces(void)
{
    /* do nothing */
}

static const char *
SearchKnownEncodings(
    const char *encoding)
{
    int left = 0;
    int right = sizeof(localeTable)/sizeof(LocaleTable);

    while (left < right) {
	int test = (left + right)/2;
	int code = strcmp(localeTable[test].lang, encoding);

	if (code == 0) {
	    return localeTable[test].encoding;
	}
	if (code < 0) {
	    left = test+1;
	} else {
	    right = test-1;
	}
    }
    return NULL;
}

const char *
Tcl_GetEncodingNameFromEnvironment(
    Tcl_DString *bufPtr)
{
    const char *encoding;
    const char *knownEncoding;

    Tcl_DStringInit(bufPtr);

    /*
     * Determine the current encoding from the LC_* or LANG environment
     * variables. We previously used setlocale() to determine the locale, but
     * this does not work on some systems (e.g. Linux/i386 RH 5.0).
     */

#ifdef HAVE_LANGINFO
    if (
#ifdef WEAK_IMPORT_NL_LANGINFO
	    nl_langinfo != NULL &&
#endif
	    setlocale(LC_CTYPE, "") != NULL) {
	Tcl_DString ds;

	/*
	 * Use a DString so we can modify case.
	 */

	Tcl_DStringInit(&ds);
	encoding = Tcl_DStringAppend(&ds, nl_langinfo(CODESET), -1);
	Tcl_UtfToLower(Tcl_DStringValue(&ds));
	knownEncoding = SearchKnownEncodings(encoding);
	if (knownEncoding != NULL) {
	    Tcl_DStringAppend(bufPtr, knownEncoding, -1);
	} else if (NULL != Tcl_GetEncoding(NULL, encoding)) {
	    Tcl_DStringAppend(bufPtr, encoding, -1);
	}
	Tcl_DStringFree(&ds);
	if (Tcl_DStringLength(bufPtr)) {
	    return Tcl_DStringValue(bufPtr);
	}
    }
#endif /* HAVE_LANGINFO */

    /*
     * Classic fallback check. This tries a homebrew algorithm to determine
     * what encoding should be used based on env vars.
     */

    encoding = getenv("LC_ALL");

    if (encoding == NULL || encoding[0] == '\0') {
	encoding = getenv("LC_CTYPE");
    }
    if (encoding == NULL || encoding[0] == '\0') {
	encoding = getenv("LANG");
    }
    if (encoding == NULL || encoding[0] == '\0') {
	encoding = NULL;
    }

    if (encoding != NULL) {
	const char *p;
	Tcl_DString ds;

	Tcl_DStringInit(&ds);
	p = encoding;
	encoding = Tcl_DStringAppend(&ds, p, -1);
	Tcl_UtfToLower(Tcl_DStringValue(&ds));

	knownEncoding = SearchKnownEncodings(encoding);
	if (knownEncoding != NULL) {
	    Tcl_DStringAppend(bufPtr, knownEncoding, -1);
	} else if (NULL != Tcl_GetEncoding(NULL, encoding)) {
	    Tcl_DStringAppend(bufPtr, encoding, -1);
	}
	if (Tcl_DStringLength(bufPtr)) {
	    Tcl_DStringFree(&ds);
	    return Tcl_DStringValue(bufPtr);
	}

	/*
	 * We didn't recognize the full value as an encoding name. If there is
	 * an encoding subfield, we can try to guess from that.
	 */

	for (p = encoding; *p != '\0'; p++) {
	    if (*p == '.') {
		p++;
		break;
	    }
	}
	if (*p != '\0') {
	    knownEncoding = SearchKnownEncodings(p);
	    if (knownEncoding != NULL) {
		Tcl_DStringAppend(bufPtr, knownEncoding, -1);
	    } else if (NULL != Tcl_GetEncoding(NULL, p)) {
		Tcl_DStringAppend(bufPtr, p, -1);
	    }
	}
	Tcl_DStringFree(&ds);
	if (Tcl_DStringLength(bufPtr)) {
	    return Tcl_DStringValue(bufPtr);
	}
    }
    return Tcl_DStringAppend(bufPtr, TCL_DEFAULT_ENCODING, -1);
}

/*
 *---------------------------------------------------------------------------
 *
 * TclpSetVariables --
 *
 *	Performs platform-specific interpreter initialization related to the
 *	tcl_library and tcl_platform variables, and other platform-specific
 *	things.
 *
 * Results:
 *	None.
 *
 * Side effects:
 *	Sets "tclDefaultLibrary", "tcl_pkgPath", and "tcl_platform" Tcl
 *	variables.
 *
 *----------------------------------------------------------------------
 */

void
TclpSetVariables(
    Tcl_Interp *interp)
{
#ifdef __CYGWIN__
    SYSTEM_INFO sysInfo;
    static OSVERSIONINFOW osInfo;
    static int osInfoInitialized = 0;
    char buffer[TCL_INTEGER_SPACE * 2];
#elif !defined(NO_UNAME)
    struct utsname name;
#endif
    int unameOK;
    Tcl_DString ds;

#ifdef HAVE_COREFOUNDATION
    char tclLibPath[MAXPATHLEN + 1];

#if MAC_OS_X_VERSION_MAX_ALLOWED > 1020
    /*
     * Set msgcat fallback locale to current CFLocale identifier.
     */

    CFLocaleRef localeRef;
<<<<<<< HEAD

    if (CFLocaleCopyCurrent != NULL && CFLocaleGetIdentifier != NULL &&
=======
    
    if (&CFLocaleCopyCurrent != NULL && &CFLocaleGetIdentifier != NULL &&
>>>>>>> 8f3d57fd
	    (localeRef = CFLocaleCopyCurrent())) {
	CFStringRef locale = CFLocaleGetIdentifier(localeRef);

	if (locale) {
	    char loc[256];

	    if (CFStringGetCString(locale, loc, 256, kCFStringEncodingUTF8)) {
		if (!Tcl_CreateNamespace(interp, "::tcl::mac", NULL, NULL)) {
		    Tcl_ResetResult(interp);
		}
		Tcl_SetVar(interp, "::tcl::mac::locale", loc, TCL_GLOBAL_ONLY);
	    }
	}
	CFRelease(localeRef);
    }
#endif /* MAC_OS_X_VERSION_MAX_ALLOWED > 1020 */

    if (MacOSXGetLibraryPath(interp, MAXPATHLEN, tclLibPath) == TCL_OK) {
	const char *str;
	CFBundleRef bundleRef;

	Tcl_SetVar(interp, "tclDefaultLibrary", tclLibPath, TCL_GLOBAL_ONLY);
	Tcl_SetVar(interp, "tcl_pkgPath", tclLibPath, TCL_GLOBAL_ONLY);
	Tcl_SetVar(interp, "tcl_pkgPath", " ",
		TCL_GLOBAL_ONLY | TCL_APPEND_VALUE);

	str = TclGetEnv("DYLD_FRAMEWORK_PATH", &ds);
	if ((str != NULL) && (str[0] != '\0')) {
	    char *p = Tcl_DStringValue(&ds);

	    /*
	     * Convert DYLD_FRAMEWORK_PATH from colon to space separated.
	     */

	    do {
		if (*p == ':') {
		    *p = ' ';
		}
	    } while (*p++);
	    Tcl_SetVar(interp, "tcl_pkgPath", Tcl_DStringValue(&ds),
		    TCL_GLOBAL_ONLY | TCL_APPEND_VALUE);
	    Tcl_SetVar(interp, "tcl_pkgPath", " ",
		    TCL_GLOBAL_ONLY | TCL_APPEND_VALUE);
	    Tcl_DStringFree(&ds);
	}
	bundleRef = CFBundleGetMainBundle();
	if (bundleRef) {
	    CFURLRef frameworksURL;
	    Tcl_StatBuf statBuf;

	    frameworksURL = CFBundleCopyPrivateFrameworksURL(bundleRef);
	    if (frameworksURL) {
		if (CFURLGetFileSystemRepresentation(frameworksURL, TRUE,
			(unsigned char*) tclLibPath, MAXPATHLEN) &&
			! TclOSstat(tclLibPath, &statBuf) &&
			S_ISDIR(statBuf.st_mode)) {
		    Tcl_SetVar(interp, "tcl_pkgPath", tclLibPath,
			    TCL_GLOBAL_ONLY | TCL_APPEND_VALUE);
		    Tcl_SetVar(interp, "tcl_pkgPath", " ",
			    TCL_GLOBAL_ONLY | TCL_APPEND_VALUE);
		}
		CFRelease(frameworksURL);
	    }
	    frameworksURL = CFBundleCopySharedFrameworksURL(bundleRef);
	    if (frameworksURL) {
		if (CFURLGetFileSystemRepresentation(frameworksURL, TRUE,
			(unsigned char*) tclLibPath, MAXPATHLEN) &&
			! TclOSstat(tclLibPath, &statBuf) &&
			S_ISDIR(statBuf.st_mode)) {
		    Tcl_SetVar(interp, "tcl_pkgPath", tclLibPath,
			    TCL_GLOBAL_ONLY | TCL_APPEND_VALUE);
		    Tcl_SetVar(interp, "tcl_pkgPath", " ",
			    TCL_GLOBAL_ONLY | TCL_APPEND_VALUE);
		}
		CFRelease(frameworksURL);
	    }
	}
	Tcl_SetVar(interp, "tcl_pkgPath", pkgPath,
		TCL_GLOBAL_ONLY | TCL_APPEND_VALUE);
    } else
#endif /* HAVE_COREFOUNDATION */
    {
	Tcl_SetVar(interp, "tcl_pkgPath", pkgPath, TCL_GLOBAL_ONLY);
    }

#ifdef DJGPP
    Tcl_SetVar2(interp, "tcl_platform", "platform", "dos", TCL_GLOBAL_ONLY);
#else
    Tcl_SetVar2(interp, "tcl_platform", "platform", "unix", TCL_GLOBAL_ONLY);
#endif

    unameOK = 0;
#ifdef __CYGWIN__
	unameOK = 1;
    if (!osInfoInitialized) {
	HANDLE handle = LoadLibraryW(L"NTDLL");
	int(__stdcall *getversion)(void *) =
		(int(__stdcall *)(void *))GetProcAddress(handle, "RtlGetVersion");
	osInfo.dwOSVersionInfoSize = sizeof(OSVERSIONINFOW);
	if (!getversion || getversion(&osInfo)) {
	    GetVersionExW(&osInfo);
	}
	if (handle) {
	    FreeLibrary(handle);
	}
	osInfoInitialized = 1;
    }

    GetSystemInfo(&sysInfo);

    if (osInfo.dwPlatformId < NUMPLATFORMS) {
	Tcl_SetVar2(interp, "tcl_platform", "os",
		platforms[osInfo.dwPlatformId], TCL_GLOBAL_ONLY);
    }
    sprintf(buffer, "%d.%d", osInfo.dwMajorVersion, osInfo.dwMinorVersion);
    Tcl_SetVar2(interp, "tcl_platform", "osVersion", buffer, TCL_GLOBAL_ONLY);
    if (sysInfo.wProcessorArchitecture < NUMPROCESSORS) {
	Tcl_SetVar2(interp, "tcl_platform", "machine",
		processors[sysInfo.wProcessorArchitecture],
		TCL_GLOBAL_ONLY);
    }

#elif !defined NO_UNAME
    if (uname(&name) >= 0) {
	const char *native;

	unameOK = 1;

	native = Tcl_ExternalToUtfDString(NULL, name.sysname, -1, &ds);
	Tcl_SetVar2(interp, "tcl_platform", "os", native, TCL_GLOBAL_ONLY);
	Tcl_DStringFree(&ds);

	/*
	 * The following code is a special hack to handle differences in the
	 * way version information is returned by uname. On most systems the
	 * full version number is available in name.release. However, under
	 * AIX the major version number is in name.version and the minor
	 * version number is in name.release.
	 */

	if ((strchr(name.release, '.') != NULL)
		|| !isdigit(UCHAR(name.version[0]))) {	/* INTL: digit */
	    Tcl_SetVar2(interp, "tcl_platform", "osVersion", name.release,
		    TCL_GLOBAL_ONLY);
	} else {
#ifdef DJGPP
	    /*
	     * For some obscure reason DJGPP puts major version into
	     * name.release and minor into name.version. As of DJGPP 2.04 this
	     * is documented in djgpp libc.info file.
	     */

	    Tcl_SetVar2(interp, "tcl_platform", "osVersion", name.release,
		    TCL_GLOBAL_ONLY);
	    Tcl_SetVar2(interp, "tcl_platform", "osVersion", ".",
		    TCL_GLOBAL_ONLY|TCL_APPEND_VALUE);
	    Tcl_SetVar2(interp, "tcl_platform", "osVersion", name.version,
		    TCL_GLOBAL_ONLY|TCL_APPEND_VALUE);
#else
	    Tcl_SetVar2(interp, "tcl_platform", "osVersion", name.version,
		    TCL_GLOBAL_ONLY);
	    Tcl_SetVar2(interp, "tcl_platform", "osVersion", ".",
		    TCL_GLOBAL_ONLY|TCL_APPEND_VALUE);
	    Tcl_SetVar2(interp, "tcl_platform", "osVersion", name.release,
		    TCL_GLOBAL_ONLY|TCL_APPEND_VALUE);

#endif /* DJGPP */
	}
	Tcl_SetVar2(interp, "tcl_platform", "machine", name.machine,
		TCL_GLOBAL_ONLY);
    }
#endif /* !NO_UNAME */
    if (!unameOK) {
	Tcl_SetVar2(interp, "tcl_platform", "os", "", TCL_GLOBAL_ONLY);
	Tcl_SetVar2(interp, "tcl_platform", "osVersion", "", TCL_GLOBAL_ONLY);
	Tcl_SetVar2(interp, "tcl_platform", "machine", "", TCL_GLOBAL_ONLY);
    }

    /*
     * Copy the username of the real user (according to getuid()) into
     * tcl_platform(user).
     */

    {
	struct passwd *pwEnt = TclpGetPwUid(getuid());
	const char *user;

	if (pwEnt == NULL) {
	    user = "";
	    Tcl_DStringInit(&ds);	/* ensure cleanliness */
	} else {
	    user = Tcl_ExternalToUtfDString(NULL, pwEnt->pw_name, -1, &ds);
	}

	Tcl_SetVar2(interp, "tcl_platform", "user", user, TCL_GLOBAL_ONLY);
	Tcl_DStringFree(&ds);
    }

    /*
     * Define what the platform PATH separator is. [TIP #315]
     */

    Tcl_SetVar2(interp, "tcl_platform","pathSeparator", ":", TCL_GLOBAL_ONLY);
}

/*
 *----------------------------------------------------------------------
 *
 * TclpFindVariable --
 *
 *	Locate the entry in environ for a given name. On Unix this routine is
 *	case sensetive, on Windows this matches mixed case.
 *
 * Results:
 *	The return value is the index in environ of an entry with the name
 *	"name", or -1 if there is no such entry. The integer at *lengthPtr is
 *	filled in with the length of name (if a matching entry is found) or
 *	the length of the environ array (if no matching entry is found).
 *
 * Side effects:
 *	None.
 *
 *----------------------------------------------------------------------
 */

int
TclpFindVariable(
    const char *name,		/* Name of desired environment variable
				 * (native). */
    int *lengthPtr)		/* Used to return length of name (for
				 * successful searches) or number of non-NULL
				 * entries in environ (for unsuccessful
				 * searches). */
{
    int i, result = -1;
    register const char *env, *p1, *p2;
    Tcl_DString envString;

    Tcl_DStringInit(&envString);
    for (i = 0, env = environ[i]; env != NULL; i++, env = environ[i]) {
	p1 = Tcl_ExternalToUtfDString(NULL, env, -1, &envString);
	p2 = name;

	for (; *p2 == *p1; p1++, p2++) {
	    /* NULL loop body. */
	}
	if ((*p1 == '=') && (*p2 == '\0')) {
	    *lengthPtr = p2 - name;
	    result = i;
	    goto done;
	}

	Tcl_DStringFree(&envString);
    }

    *lengthPtr = i;

  done:
    Tcl_DStringFree(&envString);
    return result;
}


/*
 *----------------------------------------------------------------------
 *
 * MacOSXGetLibraryPath --
 *
 *	If we have a bundle structure for the Tcl installation, then check
 *	there first to see if we can find the libraries there.
 *
 * Results:
 *	TCL_OK if we have found the tcl library; TCL_ERROR otherwise.
 *
 * Side effects:
 *	Same as for Tcl_MacOSXOpenVersionedBundleResources.
 *
 *----------------------------------------------------------------------
 */

#ifdef HAVE_COREFOUNDATION
static int
MacOSXGetLibraryPath(
    Tcl_Interp *interp,
    int maxPathLen,
    char *tclLibPath)
{
    int foundInFramework = TCL_ERROR;

#ifdef TCL_FRAMEWORK
    foundInFramework = Tcl_MacOSXOpenVersionedBundleResources(interp,
	    "com.tcltk.tcllibrary", TCL_FRAMEWORK_VERSION, 0, maxPathLen,
	    tclLibPath);
#endif

    return foundInFramework;
}
#endif /* HAVE_COREFOUNDATION */

/*
 * Local Variables:
 * mode: c
 * c-basic-offset: 4
 * fill-column: 78
 * End:
 */<|MERGE_RESOLUTION|>--- conflicted
+++ resolved
@@ -772,13 +772,8 @@
      */
 
     CFLocaleRef localeRef;
-<<<<<<< HEAD
-
-    if (CFLocaleCopyCurrent != NULL && CFLocaleGetIdentifier != NULL &&
-=======
-    
+
     if (&CFLocaleCopyCurrent != NULL && &CFLocaleGetIdentifier != NULL &&
->>>>>>> 8f3d57fd
 	    (localeRef = CFLocaleCopyCurrent())) {
 	CFStringRef locale = CFLocaleGetIdentifier(localeRef);
 
