/*
 * tclUnixInit.c --
 *
 *	Contains the Unix-specific interpreter initialization functions.
 *
 * Copyright (c) 1995-1997 Sun Microsystems, Inc.
 * Copyright (c) 1999 by Scriptics Corporation.
 * All rights reserved.
 */

#include "tclInt.h"
#include <stddef.h>
#include <locale.h>
#ifdef HAVE_LANGINFO
#   include <langinfo.h>
#   ifdef __APPLE__
#       if defined(HAVE_WEAK_IMPORT) && MAC_OS_X_VERSION_MIN_REQUIRED < 1030
	    /* Support for weakly importing nl_langinfo on Darwin. */
#	    define WEAK_IMPORT_NL_LANGINFO
	    extern char *nl_langinfo(nl_item) WEAK_IMPORT_ATTRIBUTE;
#       endif
#    endif
#endif
#include <sys/resource.h>
#if defined(__FreeBSD__) && defined(__GNUC__)
#   include <floatingpoint.h>
#endif
#if defined(__bsdi__)
#   include <sys/param.h>
#   if _BSDI_VERSION > 199501
#	include <dlfcn.h>
#   endif
#endif

#ifdef __CYGWIN__
DLLIMPORT extern __stdcall unsigned char GetVersionExW(void *);
DLLIMPORT extern __stdcall void *LoadLibraryW(const void *);
DLLIMPORT extern __stdcall void FreeLibrary(void *);
DLLIMPORT extern __stdcall void *GetProcAddress(void *, const char *);
DLLIMPORT extern __stdcall void GetSystemInfo(void *);

#define NUMPLATFORMS 4
static const char *const platforms[NUMPLATFORMS] = {
    "Win32s", "Windows 95", "Windows NT", "Windows CE"
};

#define NUMPROCESSORS 11
static const char *const  processors[NUMPROCESSORS] = {
    "intel", "mips", "alpha", "ppc", "shx", "arm", "ia64", "alpha64", "msil",
    "amd64", "ia32_on_win64"
};

typedef struct _SYSTEM_INFO {
  union {
    DWORD  dwOemId;
    struct {
      int wProcessorArchitecture;
      int wReserved;
    };
  };
  DWORD     dwPageSize;
  void *lpMinimumApplicationAddress;
  void *lpMaximumApplicationAddress;
  void *dwActiveProcessorMask;
  DWORD     dwNumberOfProcessors;
  DWORD     dwProcessorType;
  DWORD     dwAllocationGranularity;
  int      wProcessorLevel;
  int      wProcessorRevision;
} SYSTEM_INFO;

typedef struct _OSVERSIONINFOW {
  DWORD dwOSVersionInfoSize;
  DWORD dwMajorVersion;
  DWORD dwMinorVersion;
  DWORD dwBuildNumber;
  DWORD dwPlatformId;
  wchar_t szCSDVersion[128];
} OSVERSIONINFOW;
#endif

#ifdef HAVE_COREFOUNDATION
#include <CoreFoundation/CoreFoundation.h>
#endif

/*
 * Tcl tries to use standard and homebrew methods to guess the right encoding
 * on the platform. However, there is always a final fallback, and this value
 * is it. Make sure it is a real Tcl encoding.
 */

#ifndef TCL_DEFAULT_ENCODING
#define TCL_DEFAULT_ENCODING "iso8859-1"
#endif

/*
 * Default directory in which to look for Tcl library scripts. The symbol is
 * defined by Makefile.
 */

static char defaultLibraryDir[sizeof(TCL_LIBRARY)+200] = TCL_LIBRARY;

/*
 * Directory in which to look for packages (each package is typically
 * installed as a subdirectory of this directory). The symbol is defined by
 * Makefile.
 */

static char pkgPath[sizeof(TCL_PACKAGE_PATH)+200] = TCL_PACKAGE_PATH;

/*
 * The following table is used to map from Unix locale strings to encoding
 * files. If HAVE_LANGINFO is defined, then this is a fallback table when the
 * result from nl_langinfo isn't a recognized encoding. Otherwise this is the
 * first list checked for a mapping from env encoding to Tcl encoding name.
 */

typedef struct LocaleTable {
    const char *lang;
    const char *encoding;
} LocaleTable;

/*
 * The table below is sorted for the sake of doing binary searches on it. The
 * indenting reflects different categories of data. The leftmost data
 * represent the encoding names directly implemented by data files in Tcl's
 * default encoding directory. Indented by one TAB are the encoding names that
 * are common alternative spellings. Indented by two TABs are the accumulated
 * "bug fixes" that have been added to deal with the wide variability seen
 * among existing platforms.
 */

static const LocaleTable localeTable[] = {
	    {"",		"iso8859-1"},
		    {"ansi-1251",	"cp1251"},
	    {"ansi_x3.4-1968",	"iso8859-1"},
    {"ascii",		"ascii"},
    {"big5",		"big5"},
    {"cp1250",		"cp1250"},
    {"cp1251",		"cp1251"},
    {"cp1252",		"cp1252"},
    {"cp1253",		"cp1253"},
    {"cp1254",		"cp1254"},
    {"cp1255",		"cp1255"},
    {"cp1256",		"cp1256"},
    {"cp1257",		"cp1257"},
    {"cp1258",		"cp1258"},
    {"cp437",		"cp437"},
    {"cp737",		"cp737"},
    {"cp775",		"cp775"},
    {"cp850",		"cp850"},
    {"cp852",		"cp852"},
    {"cp855",		"cp855"},
    {"cp857",		"cp857"},
    {"cp860",		"cp860"},
    {"cp861",		"cp861"},
    {"cp862",		"cp862"},
    {"cp863",		"cp863"},
    {"cp864",		"cp864"},
    {"cp865",		"cp865"},
    {"cp866",		"cp866"},
    {"cp869",		"cp869"},
    {"cp874",		"cp874"},
    {"cp932",		"cp932"},
    {"cp936",		"cp936"},
    {"cp949",		"cp949"},
    {"cp950",		"cp950"},
    {"dingbats",	"dingbats"},
    {"ebcdic",		"ebcdic"},
    {"euc-cn",		"euc-cn"},
    {"euc-jp",		"euc-jp"},
    {"euc-kr",		"euc-kr"},
		    {"eucjp",		"euc-jp"},
		    {"euckr",		"euc-kr"},
		    {"euctw",		"euc-cn"},
    {"gb12345",		"gb12345"},
    {"gb1988",		"gb1988"},
    {"gb2312",		"gb2312"},
		    {"gb2312-1980",	"gb2312"},
    {"gb2312-raw",	"gb2312-raw"},
		    {"greek8",		"cp869"},
	    {"ibm1250",		"cp1250"},
	    {"ibm1251",		"cp1251"},
	    {"ibm1252",		"cp1252"},
	    {"ibm1253",		"cp1253"},
	    {"ibm1254",		"cp1254"},
	    {"ibm1255",		"cp1255"},
	    {"ibm1256",		"cp1256"},
	    {"ibm1257",		"cp1257"},
	    {"ibm1258",		"cp1258"},
	    {"ibm437",		"cp437"},
	    {"ibm737",		"cp737"},
	    {"ibm775",		"cp775"},
	    {"ibm850",		"cp850"},
	    {"ibm852",		"cp852"},
	    {"ibm855",		"cp855"},
	    {"ibm857",		"cp857"},
	    {"ibm860",		"cp860"},
	    {"ibm861",		"cp861"},
	    {"ibm862",		"cp862"},
	    {"ibm863",		"cp863"},
	    {"ibm864",		"cp864"},
	    {"ibm865",		"cp865"},
	    {"ibm866",		"cp866"},
	    {"ibm869",		"cp869"},
	    {"ibm874",		"cp874"},
	    {"ibm932",		"cp932"},
	    {"ibm936",		"cp936"},
	    {"ibm949",		"cp949"},
	    {"ibm950",		"cp950"},
	    {"iso-2022",	"iso2022"},
	    {"iso-2022-jp",	"iso2022-jp"},
	    {"iso-2022-kr",	"iso2022-kr"},
	    {"iso-8859-1",	"iso8859-1"},
	    {"iso-8859-10",	"iso8859-10"},
	    {"iso-8859-13",	"iso8859-13"},
	    {"iso-8859-14",	"iso8859-14"},
	    {"iso-8859-15",	"iso8859-15"},
	    {"iso-8859-16",	"iso8859-16"},
	    {"iso-8859-2",	"iso8859-2"},
	    {"iso-8859-3",	"iso8859-3"},
	    {"iso-8859-4",	"iso8859-4"},
	    {"iso-8859-5",	"iso8859-5"},
	    {"iso-8859-6",	"iso8859-6"},
	    {"iso-8859-7",	"iso8859-7"},
	    {"iso-8859-8",	"iso8859-8"},
	    {"iso-8859-9",	"iso8859-9"},
    {"iso2022",		"iso2022"},
    {"iso2022-jp",	"iso2022-jp"},
    {"iso2022-kr",	"iso2022-kr"},
    {"iso8859-1",	"iso8859-1"},
    {"iso8859-10",	"iso8859-10"},
    {"iso8859-13",	"iso8859-13"},
    {"iso8859-14",	"iso8859-14"},
    {"iso8859-15",	"iso8859-15"},
    {"iso8859-16",	"iso8859-16"},
    {"iso8859-2",	"iso8859-2"},
    {"iso8859-3",	"iso8859-3"},
    {"iso8859-4",	"iso8859-4"},
    {"iso8859-5",	"iso8859-5"},
    {"iso8859-6",	"iso8859-6"},
    {"iso8859-7",	"iso8859-7"},
    {"iso8859-8",	"iso8859-8"},
    {"iso8859-9",	"iso8859-9"},
		    {"iso88591",	"iso8859-1"},
		    {"iso885915",	"iso8859-15"},
		    {"iso88592",	"iso8859-2"},
		    {"iso88595",	"iso8859-5"},
		    {"iso88596",	"iso8859-6"},
		    {"iso88597",	"iso8859-7"},
		    {"iso88598",	"iso8859-8"},
		    {"iso88599",	"iso8859-9"},
#ifdef hpux
		    {"ja",		"shiftjis"},
#else
		    {"ja",		"euc-jp"},
#endif
		    {"ja_jp",		"euc-jp"},
		    {"ja_jp.euc",	"euc-jp"},
		    {"ja_jp.eucjp",	"euc-jp"},
		    {"ja_jp.jis",	"iso2022-jp"},
		    {"ja_jp.mscode",	"shiftjis"},
		    {"ja_jp.sjis",	"shiftjis"},
		    {"ja_jp.ujis",	"euc-jp"},
		    {"japan",		"euc-jp"},
#ifdef hpux
		    {"japanese",	"shiftjis"},
#else
		    {"japanese",	"euc-jp"},
#endif
		    {"japanese-sjis",	"shiftjis"},
		    {"japanese-ujis",	"euc-jp"},
		    {"japanese.euc",	"euc-jp"},
		    {"japanese.sjis",	"shiftjis"},
    {"jis0201",		"jis0201"},
    {"jis0208",		"jis0208"},
    {"jis0212",		"jis0212"},
		    {"jp_jp",		"shiftjis"},
		    {"ko",		"euc-kr"},
		    {"ko_kr",		"euc-kr"},
		    {"ko_kr.euc",	"euc-kr"},
		    {"ko_kw.euckw",	"euc-kr"},
    {"koi8-r",		"koi8-r"},
    {"koi8-u",		"koi8-u"},
		    {"korean",		"euc-kr"},
    {"ksc5601",		"ksc5601"},
    {"maccenteuro",	"macCentEuro"},
    {"maccroatian",	"macCroatian"},
    {"maccyrillic",	"macCyrillic"},
    {"macdingbats",	"macDingbats"},
    {"macgreek",	"macGreek"},
    {"maciceland",	"macIceland"},
    {"macjapan",	"macJapan"},
    {"macroman",	"macRoman"},
    {"macromania",	"macRomania"},
    {"macthai",		"macThai"},
    {"macturkish",	"macTurkish"},
    {"macukraine",	"macUkraine"},
		    {"roman8",		"iso8859-1"},
		    {"ru",		"iso8859-5"},
		    {"ru_ru",		"iso8859-5"},
		    {"ru_su",		"iso8859-5"},
    {"shiftjis",	"shiftjis"},
		    {"sjis",		"shiftjis"},
    {"symbol",		"symbol"},
    {"tis-620",		"tis-620"},
		    {"tis620",		"tis-620"},
		    {"turkish8",	"cp857"},
		    {"utf8",		"utf-8"},
		    {"zh",		"cp936"},
		    {"zh_cn.gb2312",	"euc-cn"},
		    {"zh_cn.gbk",	"euc-cn"},
		    {"zh_cz.gb2312",	"euc-cn"},
		    {"zh_tw",		"euc-tw"},
		    {"zh_tw.big5",	"big5"},
};

#ifdef HAVE_COREFOUNDATION
static int		MacOSXGetLibraryPath(Tcl_Interp *interp,
			    int maxPathLen, char *tclLibPath);
#endif /* HAVE_COREFOUNDATION */
#if defined(__APPLE__) && (defined(TCL_LOAD_FROM_MEMORY) || ( \
	defined(MAC_OS_X_VERSION_MIN_REQUIRED) && ( \
	(defined(TCL_THREADS) && MAC_OS_X_VERSION_MIN_REQUIRED < 1030) || \
	(defined(__LP64__) && MAC_OS_X_VERSION_MIN_REQUIRED < 1050) || \
	(defined(HAVE_COREFOUNDATION) && MAC_OS_X_VERSION_MIN_REQUIRED < 1050)\
	)))
/*
 * Need to check Darwin release at runtime in tclUnixFCmd.c and tclLoadDyld.c:
 * initialize release global at startup from uname().
 */
#define GET_DARWIN_RELEASE 1
MODULE_SCOPE long tclMacOSXDarwinRelease;
long tclMacOSXDarwinRelease = 0;
#endif


/*
 *---------------------------------------------------------------------------
 *
 * TclpInitPlatform --
 *
 *	Initialize all the platform-dependant things like signals and
 *	floating-point error handling.
 *
 *	Called at process initialization time.
 *
 * Results:
 *	None.
 *
 * Side effects:
 *	None.
 *
 *---------------------------------------------------------------------------
 */

void
TclpInitPlatform(void)
{
#ifdef DJGPP
    tclPlatform = TCL_PLATFORM_WINDOWS;
#else
    tclPlatform = TCL_PLATFORM_UNIX;
#endif

    /*
     * Make sure, that the standard FDs exist. [Bug 772288]
     */

    if (TclOSseek(0, (Tcl_SeekOffset) 0, SEEK_CUR) == -1 && errno == EBADF) {
	open("/dev/null", O_RDONLY);
    }
    if (TclOSseek(1, (Tcl_SeekOffset) 0, SEEK_CUR) == -1 && errno == EBADF) {
	open("/dev/null", O_WRONLY);
    }
    if (TclOSseek(2, (Tcl_SeekOffset) 0, SEEK_CUR) == -1 && errno == EBADF) {
	open("/dev/null", O_WRONLY);
    }

    /*
     * The code below causes SIGPIPE (broken pipe) errors to be ignored. This
     * is needed so that Tcl processes don't die if they create child
     * processes (e.g. using "exec" or "open") that terminate prematurely.
     * The signal handler is only set up when the first interpreter is
     * created; after this the application can override the handler with a
     * different one of its own, if it wants.
     */

#ifdef SIGPIPE
    (void) signal(SIGPIPE, SIG_IGN);
#endif /* SIGPIPE */

#if defined(__FreeBSD__) && defined(__GNUC__)
    /*
     * Adjust the rounding mode to be more conventional. Note that FreeBSD
     * only provides the __fpsetreg() used by the following two for the GNU
     * Compiler. When using, say, Intel's icc they break. (Partially based on
     * patch in BSD ports system from root@celsius.bychok.com)
     */

    fpsetround(FP_RN);
    (void) fpsetmask(0L);
#endif

#if defined(__bsdi__) && (_BSDI_VERSION > 199501)
    /*
     * Find local symbols. Don't report an error if we fail.
     */

    (void) dlopen(NULL, RTLD_NOW);			/* INTL: Native. */
#endif

    /*
     * Initialize the C library's locale subsystem. This is required for input
     * methods to work properly on X11. We only do this for LC_CTYPE because
     * that's the necessary one, and we don't want to affect LC_TIME here.
     * The side effect of setting the default locale should be to load any
     * locale specific modules that are needed by X. [BUG: 5422 3345 4236 2522
     * 2521].
     */

    setlocale(LC_CTYPE, "");

    /*
     * In case the initial locale is not "C", ensure that the numeric
     * processing is done in "C" locale regardless. This is needed because Tcl
     * relies on routines like strtod, but should not have locale dependent
     * behavior.
     */

    setlocale(LC_NUMERIC, "C");

#ifdef GET_DARWIN_RELEASE
    {
	struct utsname name;

	if (!uname(&name)) {
	    tclMacOSXDarwinRelease = strtol(name.release, NULL, 10);
	}
    }
#endif
}

/*
 *---------------------------------------------------------------------------
 *
 * TclpInitLibraryPath --
 *
 *	This is the fallback routine that sets the library path if the
 *	application has not set one by the first time it is needed.
 *
 * Results:
 *	None.
 *
 * Side effects:
 *	Sets the library path to an initial value.
 *
 *-------------------------------------------------------------------------
 */

void
TclpInitLibraryPath(
    char **valuePtr,
    int *lengthPtr,
    Tcl_Encoding *encodingPtr)
{
#define LIBRARY_SIZE	    32
    Tcl_Obj *pathPtr, *objPtr;
    const char *str;
    Tcl_DString buffer;

    pathPtr = Tcl_NewObj();

    /*
     * Look for the library relative to the TCL_LIBRARY env variable. If the
     * last dirname in the TCL_LIBRARY path does not match the last dirname in
     * the installLib variable, use the last dir name of installLib in
     * addition to the orginal TCL_LIBRARY path.
     */

    str = getenv("TCL_LIBRARY");			/* INTL: Native. */
    Tcl_ExternalToUtfDString(NULL, str, -1, &buffer);
    str = Tcl_DStringValue(&buffer);

    if ((str != NULL) && (str[0] != '\0')) {
	Tcl_DString ds;
	int pathc;
	const char **pathv;
	char installLib[LIBRARY_SIZE];

	Tcl_DStringInit(&ds);

	/*
	 * Initialize the substrings used when locating an executable. The
	 * installLib variable computes the path as though the executable is
	 * installed.
	 */

	sprintf(installLib, "lib/tcl%s", TCL_VERSION);

	/*
	 * If TCL_LIBRARY is set, search there.
	 */

	Tcl_ListObjAppendElement(NULL, pathPtr, Tcl_NewStringObj(str, -1));

	Tcl_SplitPath(str, &pathc, &pathv);
	if ((pathc > 0) && (strcasecmp(installLib + 4, pathv[pathc-1]) != 0)) {
	    /*
	     * If TCL_LIBRARY is set but refers to a different tcl
	     * installation than the current version, try fiddling with the
	     * specified directory to make it refer to this installation by
	     * removing the old "tclX.Y" and substituting the current version
	     * string.
	     */

	    pathv[pathc - 1] = installLib + 4;
	    str = Tcl_JoinPath(pathc, pathv, &ds);
	    Tcl_ListObjAppendElement(NULL, pathPtr, TclDStringToObj(&ds));
	}
	ckfree(pathv);
    }

    /*
     * Finally, look for the library relative to the compiled-in path. This is
     * needed when users install Tcl with an exec-prefix that is different
     * from the prefix.
     */

    {
#ifdef HAVE_COREFOUNDATION
	char tclLibPath[MAXPATHLEN + 1];

	if (MacOSXGetLibraryPath(NULL, MAXPATHLEN, tclLibPath) == TCL_OK) {
	    str = tclLibPath;
	} else
#endif /* HAVE_COREFOUNDATION */
	{
	    /*
	     * TODO: Pull this value from the TIP 59 table.
	     */

	    str = defaultLibraryDir;
	}
	if (str[0] != '\0') {
	    objPtr = Tcl_NewStringObj(str, -1);
	    Tcl_ListObjAppendElement(NULL, pathPtr, objPtr);
	}
    }
    Tcl_DStringFree(&buffer);

    *encodingPtr = Tcl_GetEncoding(NULL, NULL);
    str = Tcl_GetStringFromObj(pathPtr, lengthPtr);
    *valuePtr = ckalloc((*lengthPtr) + 1);
    memcpy(*valuePtr, str, (size_t)(*lengthPtr)+1);
    Tcl_DecrRefCount(pathPtr);
}

/*
 *---------------------------------------------------------------------------
 *
 * TclpSetInitialEncodings --
 *
 *	Based on the locale, determine the encoding of the operating system
 *	and the default encoding for newly opened files.
 *
 *	Called at process initialization time, and part way through startup,
 *	we verify that the initial encodings were correctly setup. Depending
 *	on Tcl's environment, there may not have been enough information first
 *	time through (above).
 *
 * Results:
 *	None.
 *
 * Side effects:
 *	The Tcl library path is converted from native encoding to UTF-8, on
 *	the first call, and the encodings may be changed on first or second
 *	call.
 *
 *---------------------------------------------------------------------------
 */

void
TclpSetInitialEncodings(void)
{
    Tcl_DString encodingName;
    Tcl_SetSystemEncoding(NULL,
	    Tcl_GetEncodingNameFromEnvironment(&encodingName));
    Tcl_DStringFree(&encodingName);
}

void
TclpSetInterfaces(void)
{
    /* do nothing */
}

static const char *
SearchKnownEncodings(
    const char *encoding)
{
    int left = 0;
    int right = sizeof(localeTable)/sizeof(LocaleTable);

    while (left < right) {
	int test = (left + right)/2;
	int code = strcmp(localeTable[test].lang, encoding);

	if (code == 0) {
	    return localeTable[test].encoding;
	}
	if (code < 0) {
	    left = test+1;
	} else {
	    right = test-1;
	}
    }
    return NULL;
}

const char *
Tcl_GetEncodingNameFromEnvironment(
    Tcl_DString *bufPtr)
{
    const char *encoding;
    const char *knownEncoding;

    Tcl_DStringInit(bufPtr);

    /*
     * Determine the current encoding from the LC_* or LANG environment
     * variables. We previously used setlocale() to determine the locale, but
     * this does not work on some systems (e.g. Linux/i386 RH 5.0).
     */

#ifdef HAVE_LANGINFO
    if (
#ifdef WEAK_IMPORT_NL_LANGINFO
	    nl_langinfo != NULL &&
#endif
	    setlocale(LC_CTYPE, "") != NULL) {
	Tcl_DString ds;

	/*
	 * Use a DString so we can modify case.
	 */

	Tcl_DStringInit(&ds);
	encoding = Tcl_DStringAppend(&ds, nl_langinfo(CODESET), -1);
	Tcl_UtfToLower(Tcl_DStringValue(&ds));
	knownEncoding = SearchKnownEncodings(encoding);
	if (knownEncoding != NULL) {
	    Tcl_DStringAppend(bufPtr, knownEncoding, -1);
	} else if (NULL != Tcl_GetEncoding(NULL, encoding)) {
	    Tcl_DStringAppend(bufPtr, encoding, -1);
	}
	Tcl_DStringFree(&ds);
	if (Tcl_DStringLength(bufPtr)) {
	    return Tcl_DStringValue(bufPtr);
	}
    }
#endif /* HAVE_LANGINFO */

    /*
     * Classic fallback check. This tries a homebrew algorithm to determine
     * what encoding should be used based on env vars.
     */

    encoding = getenv("LC_ALL");

    if (encoding == NULL || encoding[0] == '\0') {
	encoding = getenv("LC_CTYPE");
    }
    if (encoding == NULL || encoding[0] == '\0') {
	encoding = getenv("LANG");
    }
    if (encoding == NULL || encoding[0] == '\0') {
	encoding = NULL;
    }

    if (encoding != NULL) {
	const char *p;
	Tcl_DString ds;

	Tcl_DStringInit(&ds);
	p = encoding;
	encoding = Tcl_DStringAppend(&ds, p, -1);
	Tcl_UtfToLower(Tcl_DStringValue(&ds));

	knownEncoding = SearchKnownEncodings(encoding);
	if (knownEncoding != NULL) {
	    Tcl_DStringAppend(bufPtr, knownEncoding, -1);
	} else if (NULL != Tcl_GetEncoding(NULL, encoding)) {
	    Tcl_DStringAppend(bufPtr, encoding, -1);
	}
	if (Tcl_DStringLength(bufPtr)) {
	    Tcl_DStringFree(&ds);
	    return Tcl_DStringValue(bufPtr);
	}

	/*
	 * We didn't recognize the full value as an encoding name. If there is
	 * an encoding subfield, we can try to guess from that.
	 */

	for (p = encoding; *p != '\0'; p++) {
	    if (*p == '.') {
		p++;
		break;
	    }
	}
	if (*p != '\0') {
	    knownEncoding = SearchKnownEncodings(p);
	    if (knownEncoding != NULL) {
		Tcl_DStringAppend(bufPtr, knownEncoding, -1);
	    } else if (NULL != Tcl_GetEncoding(NULL, p)) {
		Tcl_DStringAppend(bufPtr, p, -1);
	    }
	}
	Tcl_DStringFree(&ds);
	if (Tcl_DStringLength(bufPtr)) {
	    return Tcl_DStringValue(bufPtr);
	}
    }
    return Tcl_DStringAppend(bufPtr, TCL_DEFAULT_ENCODING, -1);
}

/*
 *---------------------------------------------------------------------------
 *
 * TclpSetVariables --
 *
 *	Performs platform-specific interpreter initialization related to the
 *	tcl_library and tcl_platform variables, and other platform-specific
 *	things.
 *
 * Results:
 *	None.
 *
 * Side effects:
 *	Sets "tclDefaultLibrary", "tcl_pkgPath", and "tcl_platform" Tcl
 *	variables.
 *
 *----------------------------------------------------------------------
 */

void
TclpSetVariables(
    Tcl_Interp *interp)
{
#ifdef __CYGWIN__
    SYSTEM_INFO sysInfo;
    static OSVERSIONINFOW osInfo;
    static int osInfoInitialized = 0;
    char buffer[TCL_INTEGER_SPACE * 2];
#elif !defined(NO_UNAME)
    struct utsname name;
#endif
    int unameOK;
    Tcl_DString ds;

#ifdef HAVE_COREFOUNDATION
    char tclLibPath[MAXPATHLEN + 1];

#if MAC_OS_X_VERSION_MAX_ALLOWED > 1020
    /*
     * Set msgcat fallback locale to current CFLocale identifier.
     */

    CFLocaleRef localeRef;
<<<<<<< HEAD

    if (CFLocaleCopyCurrent != NULL && CFLocaleGetIdentifier != NULL &&
=======
    
    if (&CFLocaleCopyCurrent != NULL && &CFLocaleGetIdentifier != NULL &&
>>>>>>> d81daf76
	    (localeRef = CFLocaleCopyCurrent())) {
	CFStringRef locale = CFLocaleGetIdentifier(localeRef);

	if (locale) {
	    char loc[256];

	    if (CFStringGetCString(locale, loc, 256, kCFStringEncodingUTF8)) {
		if (!Tcl_CreateNamespace(interp, "::tcl::mac", NULL, NULL)) {
		    Tcl_ResetResult(interp);
		}
		Tcl_SetVar(interp, "::tcl::mac::locale", loc, TCL_GLOBAL_ONLY);
	    }
	}
	CFRelease(localeRef);
    }
#endif /* MAC_OS_X_VERSION_MAX_ALLOWED > 1020 */

    if (MacOSXGetLibraryPath(interp, MAXPATHLEN, tclLibPath) == TCL_OK) {
	const char *str;
	CFBundleRef bundleRef;

	Tcl_SetVar(interp, "tclDefaultLibrary", tclLibPath, TCL_GLOBAL_ONLY);
	Tcl_SetVar(interp, "tcl_pkgPath", tclLibPath, TCL_GLOBAL_ONLY);
	Tcl_SetVar(interp, "tcl_pkgPath", " ",
		TCL_GLOBAL_ONLY | TCL_APPEND_VALUE);

	str = TclGetEnv("DYLD_FRAMEWORK_PATH", &ds);
	if ((str != NULL) && (str[0] != '\0')) {
	    char *p = Tcl_DStringValue(&ds);

	    /*
	     * Convert DYLD_FRAMEWORK_PATH from colon to space separated.
	     */

	    do {
		if (*p == ':') {
		    *p = ' ';
		}
	    } while (*p++);
	    Tcl_SetVar(interp, "tcl_pkgPath", Tcl_DStringValue(&ds),
		    TCL_GLOBAL_ONLY | TCL_APPEND_VALUE);
	    Tcl_SetVar(interp, "tcl_pkgPath", " ",
		    TCL_GLOBAL_ONLY | TCL_APPEND_VALUE);
	    Tcl_DStringFree(&ds);
	}
	bundleRef = CFBundleGetMainBundle();
	if (bundleRef) {
	    CFURLRef frameworksURL;
	    Tcl_StatBuf statBuf;

	    frameworksURL = CFBundleCopyPrivateFrameworksURL(bundleRef);
	    if (frameworksURL) {
		if (CFURLGetFileSystemRepresentation(frameworksURL, TRUE,
			(unsigned char*) tclLibPath, MAXPATHLEN) &&
			! TclOSstat(tclLibPath, &statBuf) &&
			S_ISDIR(statBuf.st_mode)) {
		    Tcl_SetVar(interp, "tcl_pkgPath", tclLibPath,
			    TCL_GLOBAL_ONLY | TCL_APPEND_VALUE);
		    Tcl_SetVar(interp, "tcl_pkgPath", " ",
			    TCL_GLOBAL_ONLY | TCL_APPEND_VALUE);
		}
		CFRelease(frameworksURL);
	    }
	    frameworksURL = CFBundleCopySharedFrameworksURL(bundleRef);
	    if (frameworksURL) {
		if (CFURLGetFileSystemRepresentation(frameworksURL, TRUE,
			(unsigned char*) tclLibPath, MAXPATHLEN) &&
			! TclOSstat(tclLibPath, &statBuf) &&
			S_ISDIR(statBuf.st_mode)) {
		    Tcl_SetVar(interp, "tcl_pkgPath", tclLibPath,
			    TCL_GLOBAL_ONLY | TCL_APPEND_VALUE);
		    Tcl_SetVar(interp, "tcl_pkgPath", " ",
			    TCL_GLOBAL_ONLY | TCL_APPEND_VALUE);
		}
		CFRelease(frameworksURL);
	    }
	}
	Tcl_SetVar(interp, "tcl_pkgPath", pkgPath,
		TCL_GLOBAL_ONLY | TCL_APPEND_VALUE);
    } else
#endif /* HAVE_COREFOUNDATION */
    {
	Tcl_SetVar(interp, "tcl_pkgPath", pkgPath, TCL_GLOBAL_ONLY);
    }

#ifdef DJGPP
    Tcl_SetVar2(interp, "tcl_platform", "platform", "dos", TCL_GLOBAL_ONLY);
#else
    Tcl_SetVar2(interp, "tcl_platform", "platform", "unix", TCL_GLOBAL_ONLY);
#endif

    unameOK = 0;
#ifdef __CYGWIN__
	unameOK = 1;
    if (!osInfoInitialized) {
	HANDLE handle = LoadLibraryW(L"NTDLL");
	int(__stdcall *getversion)(void *) =
		(int(__stdcall *)(void *))GetProcAddress(handle, "RtlGetVersion");
	osInfo.dwOSVersionInfoSize = sizeof(OSVERSIONINFOW);
	if (!getversion || getversion(&osInfo)) {
	    GetVersionExW(&osInfo);
	}
	if (handle) {
	    FreeLibrary(handle);
	}
	osInfoInitialized = 1;
    }

    GetSystemInfo(&sysInfo);

    if (osInfo.dwPlatformId < NUMPLATFORMS) {
	Tcl_SetVar2(interp, "tcl_platform", "os",
		platforms[osInfo.dwPlatformId], TCL_GLOBAL_ONLY);
    }
    sprintf(buffer, "%d.%d", osInfo.dwMajorVersion, osInfo.dwMinorVersion);
    Tcl_SetVar2(interp, "tcl_platform", "osVersion", buffer, TCL_GLOBAL_ONLY);
    if (sysInfo.wProcessorArchitecture < NUMPROCESSORS) {
	Tcl_SetVar2(interp, "tcl_platform", "machine",
		processors[sysInfo.wProcessorArchitecture],
		TCL_GLOBAL_ONLY);
    }

#elif !defined NO_UNAME
    if (uname(&name) >= 0) {
	const char *native;

	unameOK = 1;

	native = Tcl_ExternalToUtfDString(NULL, name.sysname, -1, &ds);
	Tcl_SetVar2(interp, "tcl_platform", "os", native, TCL_GLOBAL_ONLY);
	Tcl_DStringFree(&ds);

	/*
	 * The following code is a special hack to handle differences in the
	 * way version information is returned by uname. On most systems the
	 * full version number is available in name.release. However, under
	 * AIX the major version number is in name.version and the minor
	 * version number is in name.release.
	 */

	if ((strchr(name.release, '.') != NULL)
		|| !isdigit(UCHAR(name.version[0]))) {	/* INTL: digit */
	    Tcl_SetVar2(interp, "tcl_platform", "osVersion", name.release,
		    TCL_GLOBAL_ONLY);
	} else {
#ifdef DJGPP
	    /*
	     * For some obscure reason DJGPP puts major version into
	     * name.release and minor into name.version. As of DJGPP 2.04 this
	     * is documented in djgpp libc.info file.
	     */

	    Tcl_SetVar2(interp, "tcl_platform", "osVersion", name.release,
		    TCL_GLOBAL_ONLY);
	    Tcl_SetVar2(interp, "tcl_platform", "osVersion", ".",
		    TCL_GLOBAL_ONLY|TCL_APPEND_VALUE);
	    Tcl_SetVar2(interp, "tcl_platform", "osVersion", name.version,
		    TCL_GLOBAL_ONLY|TCL_APPEND_VALUE);
#else
	    Tcl_SetVar2(interp, "tcl_platform", "osVersion", name.version,
		    TCL_GLOBAL_ONLY);
	    Tcl_SetVar2(interp, "tcl_platform", "osVersion", ".",
		    TCL_GLOBAL_ONLY|TCL_APPEND_VALUE);
	    Tcl_SetVar2(interp, "tcl_platform", "osVersion", name.release,
		    TCL_GLOBAL_ONLY|TCL_APPEND_VALUE);

#endif /* DJGPP */
	}
	Tcl_SetVar2(interp, "tcl_platform", "machine", name.machine,
		TCL_GLOBAL_ONLY);
    }
#endif /* !NO_UNAME */
    if (!unameOK) {
	Tcl_SetVar2(interp, "tcl_platform", "os", "", TCL_GLOBAL_ONLY);
	Tcl_SetVar2(interp, "tcl_platform", "osVersion", "", TCL_GLOBAL_ONLY);
	Tcl_SetVar2(interp, "tcl_platform", "machine", "", TCL_GLOBAL_ONLY);
    }

    /*
     * Copy the username of the real user (according to getuid()) into
     * tcl_platform(user).
     */

    {
	struct passwd *pwEnt = TclpGetPwUid(getuid());
	const char *user;

	if (pwEnt == NULL) {
	    user = "";
	    Tcl_DStringInit(&ds);	/* ensure cleanliness */
	} else {
	    user = Tcl_ExternalToUtfDString(NULL, pwEnt->pw_name, -1, &ds);
	}

	Tcl_SetVar2(interp, "tcl_platform", "user", user, TCL_GLOBAL_ONLY);
	Tcl_DStringFree(&ds);
    }

    /*
     * Define what the platform PATH separator is. [TIP #315]
     */

    Tcl_SetVar2(interp, "tcl_platform","pathSeparator", ":", TCL_GLOBAL_ONLY);
}

/*
 *----------------------------------------------------------------------
 *
 * TclpFindVariable --
 *
 *	Locate the entry in environ for a given name. On Unix this routine is
 *	case sensetive, on Windows this matches mixed case.
 *
 * Results:
 *	The return value is the index in environ of an entry with the name
 *	"name", or -1 if there is no such entry. The integer at *lengthPtr is
 *	filled in with the length of name (if a matching entry is found) or
 *	the length of the environ array (if no matching entry is found).
 *
 * Side effects:
 *	None.
 *
 *----------------------------------------------------------------------
 */

int
TclpFindVariable(
    const char *name,		/* Name of desired environment variable
				 * (native). */
    int *lengthPtr)		/* Used to return length of name (for
				 * successful searches) or number of non-NULL
				 * entries in environ (for unsuccessful
				 * searches). */
{
    int i, result = -1;
    register const char *env, *p1, *p2;
    Tcl_DString envString;

    Tcl_DStringInit(&envString);
    for (i = 0, env = environ[i]; env != NULL; i++, env = environ[i]) {
	p1 = Tcl_ExternalToUtfDString(NULL, env, -1, &envString);
	p2 = name;

	for (; *p2 == *p1; p1++, p2++) {
	    /* NULL loop body. */
	}
	if ((*p1 == '=') && (*p2 == '\0')) {
	    *lengthPtr = p2 - name;
	    result = i;
	    goto done;
	}

	Tcl_DStringFree(&envString);
    }

    *lengthPtr = i;

  done:
    Tcl_DStringFree(&envString);
    return result;
}


/*
 *----------------------------------------------------------------------
 *
 * MacOSXGetLibraryPath --
 *
 *	If we have a bundle structure for the Tcl installation, then check
 *	there first to see if we can find the libraries there.
 *
 * Results:
 *	TCL_OK if we have found the tcl library; TCL_ERROR otherwise.
 *
 * Side effects:
 *	Same as for Tcl_MacOSXOpenVersionedBundleResources.
 *
 *----------------------------------------------------------------------
 */

#ifdef HAVE_COREFOUNDATION
static int
MacOSXGetLibraryPath(
    Tcl_Interp *interp,
    int maxPathLen,
    char *tclLibPath)
{
    int foundInFramework = TCL_ERROR;

#ifdef TCL_FRAMEWORK
    foundInFramework = Tcl_MacOSXOpenVersionedBundleResources(interp,
	    "com.tcltk.tcllibrary", TCL_FRAMEWORK_VERSION, 0, maxPathLen,
	    tclLibPath);
#endif

    return foundInFramework;
}
#endif /* HAVE_COREFOUNDATION */

/*
 * Local Variables:
 * mode: c
 * c-basic-offset: 4
 * fill-column: 78
 * End:
 */<|MERGE_RESOLUTION|>--- conflicted
+++ resolved
@@ -772,13 +772,8 @@
      */
 
     CFLocaleRef localeRef;
-<<<<<<< HEAD
-
-    if (CFLocaleCopyCurrent != NULL && CFLocaleGetIdentifier != NULL &&
-=======
-    
+
     if (&CFLocaleCopyCurrent != NULL && &CFLocaleGetIdentifier != NULL &&
->>>>>>> d81daf76
 	    (localeRef = CFLocaleCopyCurrent())) {
 	CFStringRef locale = CFLocaleGetIdentifier(localeRef);
 
