/*
 * tclUnixInit.c --
 *
 *	Contains the Unix-specific interpreter initialization functions.
 *
 * Copyright (c) 1995-1997 Sun Microsystems, Inc.
 * Copyright (c) 1999 by Scriptics Corporation.
 * All rights reserved.
 */

#include "tclInt.h"
#include <stddef.h>
#include <locale.h>
#ifdef HAVE_LANGINFO
#   include <langinfo.h>
#   ifdef __APPLE__
#       if defined(HAVE_WEAK_IMPORT) && MAC_OS_X_VERSION_MIN_REQUIRED < 1030
	    /* Support for weakly importing nl_langinfo on Darwin. */
#	    define WEAK_IMPORT_NL_LANGINFO
	    extern char *nl_langinfo(nl_item) WEAK_IMPORT_ATTRIBUTE;
#       endif
#    endif
#endif
#include <sys/resource.h>
#if defined(__FreeBSD__) && defined(__GNUC__)
#   include <floatingpoint.h>
#endif
#if defined(__bsdi__)
#   include <sys/param.h>
#   if _BSDI_VERSION > 199501
#	include <dlfcn.h>
#   endif
#endif

#ifdef __CYGWIN__
DLLIMPORT extern __stdcall unsigned char GetVersionExW(void *);
DLLIMPORT extern __stdcall void *LoadLibraryW(const void *);
DLLIMPORT extern __stdcall void FreeLibrary(void *);
DLLIMPORT extern __stdcall void *GetProcAddress(void *, const char *);
DLLIMPORT extern __stdcall void GetSystemInfo(void *);

#define NUMPLATFORMS 4
static const char *const platforms[NUMPLATFORMS] = {
    "Win32s", "Windows 95", "Windows NT", "Windows CE"
};

#define NUMPROCESSORS 11
static const char *const processors[NUMPROCESSORS] = {
    "intel", "mips", "alpha", "ppc", "shx", "arm", "ia64", "alpha64", "msil",
    "amd64", "ia32_on_win64"
};

typedef struct {
  union {
    DWORD  dwOemId;
    struct {
      int wProcessorArchitecture;
      int wReserved;
    };
  };
  DWORD     dwPageSize;
  void *lpMinimumApplicationAddress;
  void *lpMaximumApplicationAddress;
  void *dwActiveProcessorMask;
  DWORD     dwNumberOfProcessors;
  DWORD     dwProcessorType;
  DWORD     dwAllocationGranularity;
  int      wProcessorLevel;
  int      wProcessorRevision;
} SYSTEM_INFO;

typedef struct {
  DWORD dwOSVersionInfoSize;
  DWORD dwMajorVersion;
  DWORD dwMinorVersion;
  DWORD dwBuildNumber;
  DWORD dwPlatformId;
  wchar_t szCSDVersion[128];
} OSVERSIONINFOW;
#endif

#ifdef HAVE_COREFOUNDATION
#include <CoreFoundation/CoreFoundation.h>
#endif

/*
 * Tcl tries to use standard and homebrew methods to guess the right encoding
 * on the platform. However, there is always a final fallback, and this value
 * is it. Make sure it is a real Tcl encoding.
 */

#ifndef TCL_DEFAULT_ENCODING
#define TCL_DEFAULT_ENCODING "iso8859-1"
#endif

/*
 * Default directory in which to look for Tcl library scripts. The symbol is
 * defined by Makefile.
 */

static char defaultLibraryDir[sizeof(TCL_LIBRARY)+200] = TCL_LIBRARY;

/*
 * Directory in which to look for packages (each package is typically
 * installed as a subdirectory of this directory). The symbol is defined by
 * Makefile.
 */

static char pkgPath[sizeof(TCL_PACKAGE_PATH)+200] = TCL_PACKAGE_PATH;

/*
 * The following table is used to map from Unix locale strings to encoding
 * files. If HAVE_LANGINFO is defined, then this is a fallback table when the
 * result from nl_langinfo isn't a recognized encoding. Otherwise this is the
 * first list checked for a mapping from env encoding to Tcl encoding name.
 */

typedef struct {
    const char *lang;
    const char *encoding;
} LocaleTable;

/*
 * The table below is sorted for the sake of doing binary searches on it. The
 * indenting reflects different categories of data. The leftmost data
 * represent the encoding names directly implemented by data files in Tcl's
 * default encoding directory. Indented by one TAB are the encoding names that
 * are common alternative spellings. Indented by two TABs are the accumulated
 * "bug fixes" that have been added to deal with the wide variability seen
 * among existing platforms.
 */

static const LocaleTable localeTable[] = {
	    {"",		"iso8859-1"},
		    {"ansi-1251",	"cp1251"},
	    {"ansi_x3.4-1968",	"iso8859-1"},
    {"ascii",		"ascii"},
    {"big5",		"big5"},
    {"cp1250",		"cp1250"},
    {"cp1251",		"cp1251"},
    {"cp1252",		"cp1252"},
    {"cp1253",		"cp1253"},
    {"cp1254",		"cp1254"},
    {"cp1255",		"cp1255"},
    {"cp1256",		"cp1256"},
    {"cp1257",		"cp1257"},
    {"cp1258",		"cp1258"},
    {"cp437",		"cp437"},
    {"cp737",		"cp737"},
    {"cp775",		"cp775"},
    {"cp850",		"cp850"},
    {"cp852",		"cp852"},
    {"cp855",		"cp855"},
    {"cp857",		"cp857"},
    {"cp860",		"cp860"},
    {"cp861",		"cp861"},
    {"cp862",		"cp862"},
    {"cp863",		"cp863"},
    {"cp864",		"cp864"},
    {"cp865",		"cp865"},
    {"cp866",		"cp866"},
    {"cp869",		"cp869"},
    {"cp874",		"cp874"},
    {"cp932",		"cp932"},
    {"cp936",		"cp936"},
    {"cp949",		"cp949"},
    {"cp950",		"cp950"},
    {"dingbats",	"dingbats"},
    {"ebcdic",		"ebcdic"},
    {"euc-cn",		"euc-cn"},
    {"euc-jp",		"euc-jp"},
    {"euc-kr",		"euc-kr"},
		    {"eucjp",		"euc-jp"},
		    {"euckr",		"euc-kr"},
		    {"euctw",		"euc-cn"},
    {"gb12345",		"gb12345"},
    {"gb1988",		"gb1988"},
    {"gb2312",		"gb2312"},
		    {"gb2312-1980",	"gb2312"},
    {"gb2312-raw",	"gb2312-raw"},
		    {"greek8",		"cp869"},
	    {"ibm1250",		"cp1250"},
	    {"ibm1251",		"cp1251"},
	    {"ibm1252",		"cp1252"},
	    {"ibm1253",		"cp1253"},
	    {"ibm1254",		"cp1254"},
	    {"ibm1255",		"cp1255"},
	    {"ibm1256",		"cp1256"},
	    {"ibm1257",		"cp1257"},
	    {"ibm1258",		"cp1258"},
	    {"ibm437",		"cp437"},
	    {"ibm737",		"cp737"},
	    {"ibm775",		"cp775"},
	    {"ibm850",		"cp850"},
	    {"ibm852",		"cp852"},
	    {"ibm855",		"cp855"},
	    {"ibm857",		"cp857"},
	    {"ibm860",		"cp860"},
	    {"ibm861",		"cp861"},
	    {"ibm862",		"cp862"},
	    {"ibm863",		"cp863"},
	    {"ibm864",		"cp864"},
	    {"ibm865",		"cp865"},
	    {"ibm866",		"cp866"},
	    {"ibm869",		"cp869"},
	    {"ibm874",		"cp874"},
	    {"ibm932",		"cp932"},
	    {"ibm936",		"cp936"},
	    {"ibm949",		"cp949"},
	    {"ibm950",		"cp950"},
	    {"iso-2022",	"iso2022"},
	    {"iso-2022-jp",	"iso2022-jp"},
	    {"iso-2022-kr",	"iso2022-kr"},
	    {"iso-8859-1",	"iso8859-1"},
	    {"iso-8859-10",	"iso8859-10"},
	    {"iso-8859-13",	"iso8859-13"},
	    {"iso-8859-14",	"iso8859-14"},
	    {"iso-8859-15",	"iso8859-15"},
	    {"iso-8859-16",	"iso8859-16"},
	    {"iso-8859-2",	"iso8859-2"},
	    {"iso-8859-3",	"iso8859-3"},
	    {"iso-8859-4",	"iso8859-4"},
	    {"iso-8859-5",	"iso8859-5"},
	    {"iso-8859-6",	"iso8859-6"},
	    {"iso-8859-7",	"iso8859-7"},
	    {"iso-8859-8",	"iso8859-8"},
	    {"iso-8859-9",	"iso8859-9"},
    {"iso2022",		"iso2022"},
    {"iso2022-jp",	"iso2022-jp"},
    {"iso2022-kr",	"iso2022-kr"},
    {"iso8859-1",	"iso8859-1"},
    {"iso8859-10",	"iso8859-10"},
    {"iso8859-13",	"iso8859-13"},
    {"iso8859-14",	"iso8859-14"},
    {"iso8859-15",	"iso8859-15"},
    {"iso8859-16",	"iso8859-16"},
    {"iso8859-2",	"iso8859-2"},
    {"iso8859-3",	"iso8859-3"},
    {"iso8859-4",	"iso8859-4"},
    {"iso8859-5",	"iso8859-5"},
    {"iso8859-6",	"iso8859-6"},
    {"iso8859-7",	"iso8859-7"},
    {"iso8859-8",	"iso8859-8"},
    {"iso8859-9",	"iso8859-9"},
		    {"iso88591",	"iso8859-1"},
		    {"iso885915",	"iso8859-15"},
		    {"iso88592",	"iso8859-2"},
		    {"iso88595",	"iso8859-5"},
		    {"iso88596",	"iso8859-6"},
		    {"iso88597",	"iso8859-7"},
		    {"iso88598",	"iso8859-8"},
		    {"iso88599",	"iso8859-9"},
#ifdef hpux
		    {"ja",		"shiftjis"},
#else
		    {"ja",		"euc-jp"},
#endif
		    {"ja_jp",		"euc-jp"},
		    {"ja_jp.euc",	"euc-jp"},
		    {"ja_jp.eucjp",	"euc-jp"},
		    {"ja_jp.jis",	"iso2022-jp"},
		    {"ja_jp.mscode",	"shiftjis"},
		    {"ja_jp.sjis",	"shiftjis"},
		    {"ja_jp.ujis",	"euc-jp"},
		    {"japan",		"euc-jp"},
#ifdef hpux
		    {"japanese",	"shiftjis"},
#else
		    {"japanese",	"euc-jp"},
#endif
		    {"japanese-sjis",	"shiftjis"},
		    {"japanese-ujis",	"euc-jp"},
		    {"japanese.euc",	"euc-jp"},
		    {"japanese.sjis",	"shiftjis"},
    {"jis0201",		"jis0201"},
    {"jis0208",		"jis0208"},
    {"jis0212",		"jis0212"},
		    {"jp_jp",		"shiftjis"},
		    {"ko",		"euc-kr"},
		    {"ko_kr",		"euc-kr"},
		    {"ko_kr.euc",	"euc-kr"},
		    {"ko_kw.euckw",	"euc-kr"},
    {"koi8-r",		"koi8-r"},
    {"koi8-u",		"koi8-u"},
		    {"korean",		"euc-kr"},
    {"ksc5601",		"ksc5601"},
    {"maccenteuro",	"macCentEuro"},
    {"maccroatian",	"macCroatian"},
    {"maccyrillic",	"macCyrillic"},
    {"macdingbats",	"macDingbats"},
    {"macgreek",	"macGreek"},
    {"maciceland",	"macIceland"},
    {"macjapan",	"macJapan"},
    {"macroman",	"macRoman"},
    {"macromania",	"macRomania"},
    {"macthai",		"macThai"},
    {"macturkish",	"macTurkish"},
    {"macukraine",	"macUkraine"},
		    {"roman8",		"iso8859-1"},
		    {"ru",		"iso8859-5"},
		    {"ru_ru",		"iso8859-5"},
		    {"ru_su",		"iso8859-5"},
    {"shiftjis",	"shiftjis"},
		    {"sjis",		"shiftjis"},
    {"symbol",		"symbol"},
    {"tis-620",		"tis-620"},
		    {"tis620",		"tis-620"},
		    {"turkish8",	"cp857"},
		    {"utf8",		"utf-8"},
		    {"zh",		"cp936"},
		    {"zh_cn.gb2312",	"euc-cn"},
		    {"zh_cn.gbk",	"euc-cn"},
		    {"zh_cz.gb2312",	"euc-cn"},
		    {"zh_tw",		"euc-tw"},
		    {"zh_tw.big5",	"big5"},
};

#ifdef HAVE_COREFOUNDATION
static int		MacOSXGetLibraryPath(Tcl_Interp *interp,
			    int maxPathLen, char *tclLibPath);
#endif /* HAVE_COREFOUNDATION */
#if defined(__APPLE__) && (defined(TCL_LOAD_FROM_MEMORY) || ( \
	defined(MAC_OS_X_VERSION_MIN_REQUIRED) && ( \
	(defined(TCL_THREADS) && MAC_OS_X_VERSION_MIN_REQUIRED < 1030) || \
	(defined(__LP64__) && MAC_OS_X_VERSION_MIN_REQUIRED < 1050) || \
	(defined(HAVE_COREFOUNDATION) && MAC_OS_X_VERSION_MIN_REQUIRED < 1050)\
	)))
/*
 * Need to check Darwin release at runtime in tclUnixFCmd.c and tclLoadDyld.c:
 * initialize release global at startup from uname().
 */
#define GET_DARWIN_RELEASE 1
MODULE_SCOPE long tclMacOSXDarwinRelease;
long tclMacOSXDarwinRelease = 0;
#endif


/*
 *---------------------------------------------------------------------------
 *
 * TclpInitPlatform --
 *
 *	Initialize all the platform-dependant things like signals and
 *	floating-point error handling.
 *
 *	Called at process initialization time.
 *
 * Results:
 *	None.
 *
 * Side effects:
 *	None.
 *
 *---------------------------------------------------------------------------
 */

void
TclpInitPlatform(void)
{
#ifdef DJGPP
    tclPlatform = TCL_PLATFORM_WINDOWS;
#else
    tclPlatform = TCL_PLATFORM_UNIX;
#endif

    /*
     * Make sure, that the standard FDs exist. [Bug 772288]
     */

    if (TclOSseek(0, (Tcl_SeekOffset) 0, SEEK_CUR) == -1 && errno == EBADF) {
	open("/dev/null", O_RDONLY);
    }
    if (TclOSseek(1, (Tcl_SeekOffset) 0, SEEK_CUR) == -1 && errno == EBADF) {
	open("/dev/null", O_WRONLY);
    }
    if (TclOSseek(2, (Tcl_SeekOffset) 0, SEEK_CUR) == -1 && errno == EBADF) {
	open("/dev/null", O_WRONLY);
    }

    /*
     * The code below causes SIGPIPE (broken pipe) errors to be ignored. This
     * is needed so that Tcl processes don't die if they create child
     * processes (e.g. using "exec" or "open") that terminate prematurely.
     * The signal handler is only set up when the first interpreter is
     * created; after this the application can override the handler with a
     * different one of its own, if it wants.
     */

#ifdef SIGPIPE
    (void) signal(SIGPIPE, SIG_IGN);
#endif /* SIGPIPE */

#if defined(__FreeBSD__) && defined(__GNUC__)
    (void) fpsetmask(0L);
#endif

#if defined(__bsdi__) && (_BSDI_VERSION > 199501)
    /*
     * Find local symbols. Don't report an error if we fail.
     */

    (void) dlopen(NULL, RTLD_NOW);			/* INTL: Native. */
#endif

    /*
     * Initialize the C library's locale subsystem. This is required for input
     * methods to work properly on X11. We only do this for LC_CTYPE because
     * that's the necessary one, and we don't want to affect LC_TIME here.
     * The side effect of setting the default locale should be to load any
     * locale specific modules that are needed by X. [BUG: 5422 3345 4236 2522
     * 2521].
     */

    setlocale(LC_CTYPE, "");

    /*
     * In case the initial locale is not "C", ensure that the numeric
     * processing is done in "C" locale regardless. This is needed because Tcl
     * relies on routines like strtod, but should not have locale dependent
     * behavior.
     */

    setlocale(LC_NUMERIC, "C");

#ifdef GET_DARWIN_RELEASE
    {
	struct utsname name;

	if (!uname(&name)) {
	    tclMacOSXDarwinRelease = strtol(name.release, NULL, 10);
	}
    }
#endif
}

/*
 *---------------------------------------------------------------------------
 *
 * TclpInitLibraryPath --
 *
 *	This is the fallback routine that sets the library path if the
 *	application has not set one by the first time it is needed.
 *
 * Results:
 *	None.
 *
 * Side effects:
 *	Sets the library path to an initial value.
 *
 *-------------------------------------------------------------------------
 */

void
TclpInitLibraryPath(
    char **valuePtr,
    size_t *lengthPtr,
    Tcl_Encoding *encodingPtr)
{
#define LIBRARY_SIZE	    32
    Tcl_Obj *pathPtr, *objPtr;
    const char *str;
    Tcl_DString buffer;

    pathPtr = Tcl_NewObj();

    /*
     * Look for the library relative to the TCL_LIBRARY env variable. If the
     * last dirname in the TCL_LIBRARY path does not match the last dirname in
     * the installLib variable, use the last dir name of installLib in
     * addition to the orginal TCL_LIBRARY path.
     */

    str = getenv("TCL_LIBRARY");			/* INTL: Native. */
    Tcl_ExternalToUtfDString(NULL, str, -1, &buffer);
    str = Tcl_DStringValue(&buffer);

    if ((str != NULL) && (str[0] != '\0')) {
	Tcl_DString ds;
	int pathc;
	const char **pathv;
	char installLib[LIBRARY_SIZE];

	Tcl_DStringInit(&ds);

	/*
	 * Initialize the substrings used when locating an executable. The
	 * installLib variable computes the path as though the executable is
	 * installed.
	 */

	sprintf(installLib, "lib/tcl%s", TCL_VERSION);

	/*
	 * If TCL_LIBRARY is set, search there.
	 */

	Tcl_ListObjAppendElement(NULL, pathPtr, Tcl_NewStringObj(str, -1));

	Tcl_SplitPath(str, &pathc, &pathv);
	if ((pathc > 0) && (strcasecmp(installLib + 4, pathv[pathc-1]) != 0)) {
	    /*
	     * If TCL_LIBRARY is set but refers to a different tcl
	     * installation than the current version, try fiddling with the
	     * specified directory to make it refer to this installation by
	     * removing the old "tclX.Y" and substituting the current version
	     * string.
	     */

	    pathv[pathc - 1] = installLib + 4;
	    str = Tcl_JoinPath(pathc, pathv, &ds);
	    Tcl_ListObjAppendElement(NULL, pathPtr, TclDStringToObj(&ds));
	}
	ckfree(pathv);
    }

    /*
     * Finally, look for the library relative to the compiled-in path. This is
     * needed when users install Tcl with an exec-prefix that is different
     * from the prefix.
     */

    {
#ifdef HAVE_COREFOUNDATION
	char tclLibPath[MAXPATHLEN + 1];

	if (MacOSXGetLibraryPath(NULL, MAXPATHLEN, tclLibPath) == TCL_OK) {
	    str = tclLibPath;
	} else
#endif /* HAVE_COREFOUNDATION */
	{
	    /*
	     * TODO: Pull this value from the TIP 59 table.
	     */

	    str = defaultLibraryDir;
	}
	if (str[0] != '\0') {
	    objPtr = Tcl_NewStringObj(str, -1);
	    Tcl_ListObjAppendElement(NULL, pathPtr, objPtr);
	}
    }
    Tcl_DStringFree(&buffer);

    *encodingPtr = Tcl_GetEncoding(NULL, NULL);
<<<<<<< HEAD
    str = Tcl_GetString(pathPtr);
    *lengthPtr = pathPtr->length;
    *valuePtr = ckalloc((*lengthPtr) + 1);
    memcpy(*valuePtr, str, (*lengthPtr)+1);
=======
    str = TclGetString(pathPtr);
    *lengthPtr = pathPtr->length;
    *valuePtr = ckalloc(*lengthPtr + 1);
    memcpy(*valuePtr, str, *lengthPtr + 1);
>>>>>>> a03be1cf
    Tcl_DecrRefCount(pathPtr);
}

/*
 *---------------------------------------------------------------------------
 *
 * TclpSetInitialEncodings --
 *
 *	Based on the locale, determine the encoding of the operating system
 *	and the default encoding for newly opened files.
 *
 *	Called at process initialization time, and part way through startup,
 *	we verify that the initial encodings were correctly setup. Depending
 *	on Tcl's environment, there may not have been enough information first
 *	time through (above).
 *
 * Results:
 *	None.
 *
 * Side effects:
 *	The Tcl library path is converted from native encoding to UTF-8, on
 *	the first call, and the encodings may be changed on first or second
 *	call.
 *
 *---------------------------------------------------------------------------
 */

void
TclpSetInitialEncodings(void)
{
    Tcl_DString encodingName;
    Tcl_SetSystemEncoding(NULL,
	    Tcl_GetEncodingNameFromEnvironment(&encodingName));
    Tcl_DStringFree(&encodingName);
}

void
TclpSetInterfaces(void)
{
    /* do nothing */
}

static const char *
SearchKnownEncodings(
    const char *encoding)
{
    int left = 0;
    int right = sizeof(localeTable)/sizeof(LocaleTable);

    while (left < right) {
	int test = (left + right)/2;
	int code = strcmp(localeTable[test].lang, encoding);

	if (code == 0) {
	    return localeTable[test].encoding;
	}
	if (code < 0) {
	    left = test+1;
	} else {
	    right = test-1;
	}
    }
    return NULL;
}

const char *
Tcl_GetEncodingNameFromEnvironment(
    Tcl_DString *bufPtr)
{
    const char *encoding;
    const char *knownEncoding;

    Tcl_DStringInit(bufPtr);

    /*
     * Determine the current encoding from the LC_* or LANG environment
     * variables. We previously used setlocale() to determine the locale, but
     * this does not work on some systems (e.g. Linux/i386 RH 5.0).
     */

#ifdef HAVE_LANGINFO
    if (
#ifdef WEAK_IMPORT_NL_LANGINFO
	    nl_langinfo != NULL &&
#endif
	    setlocale(LC_CTYPE, "") != NULL) {
	Tcl_DString ds;

	/*
	 * Use a DString so we can modify case.
	 */

	Tcl_DStringInit(&ds);
	encoding = Tcl_DStringAppend(&ds, nl_langinfo(CODESET), -1);
	Tcl_UtfToLower(Tcl_DStringValue(&ds));
	knownEncoding = SearchKnownEncodings(encoding);
	if (knownEncoding != NULL) {
	    Tcl_DStringAppend(bufPtr, knownEncoding, -1);
	} else if (NULL != Tcl_GetEncoding(NULL, encoding)) {
	    Tcl_DStringAppend(bufPtr, encoding, -1);
	}
	Tcl_DStringFree(&ds);
	if (Tcl_DStringLength(bufPtr)) {
	    return Tcl_DStringValue(bufPtr);
	}
    }
#endif /* HAVE_LANGINFO */

    /*
     * Classic fallback check. This tries a homebrew algorithm to determine
     * what encoding should be used based on env vars.
     */

    encoding = getenv("LC_ALL");

    if (encoding == NULL || encoding[0] == '\0') {
	encoding = getenv("LC_CTYPE");
    }
    if (encoding == NULL || encoding[0] == '\0') {
	encoding = getenv("LANG");
    }
    if (encoding == NULL || encoding[0] == '\0') {
	encoding = NULL;
    }

    if (encoding != NULL) {
	const char *p;
	Tcl_DString ds;

	Tcl_DStringInit(&ds);
	p = encoding;
	encoding = Tcl_DStringAppend(&ds, p, -1);
	Tcl_UtfToLower(Tcl_DStringValue(&ds));

	knownEncoding = SearchKnownEncodings(encoding);
	if (knownEncoding != NULL) {
	    Tcl_DStringAppend(bufPtr, knownEncoding, -1);
	} else if (NULL != Tcl_GetEncoding(NULL, encoding)) {
	    Tcl_DStringAppend(bufPtr, encoding, -1);
	}
	if (Tcl_DStringLength(bufPtr)) {
	    Tcl_DStringFree(&ds);
	    return Tcl_DStringValue(bufPtr);
	}

	/*
	 * We didn't recognize the full value as an encoding name. If there is
	 * an encoding subfield, we can try to guess from that.
	 */

	for (p = encoding; *p != '\0'; p++) {
	    if (*p == '.') {
		p++;
		break;
	    }
	}
	if (*p != '\0') {
	    knownEncoding = SearchKnownEncodings(p);
	    if (knownEncoding != NULL) {
		Tcl_DStringAppend(bufPtr, knownEncoding, -1);
	    } else if (NULL != Tcl_GetEncoding(NULL, p)) {
		Tcl_DStringAppend(bufPtr, p, -1);
	    }
	}
	Tcl_DStringFree(&ds);
	if (Tcl_DStringLength(bufPtr)) {
	    return Tcl_DStringValue(bufPtr);
	}
    }
    return Tcl_DStringAppend(bufPtr, TCL_DEFAULT_ENCODING, -1);
}

/*
 *---------------------------------------------------------------------------
 *
 * TclpSetVariables --
 *
 *	Performs platform-specific interpreter initialization related to the
 *	tcl_library and tcl_platform variables, and other platform-specific
 *	things.
 *
 * Results:
 *	None.
 *
 * Side effects:
 *	Sets "tclDefaultLibrary", "tcl_pkgPath", and "tcl_platform" Tcl
 *	variables.
 *
 *----------------------------------------------------------------------
 */

void
TclpSetVariables(
    Tcl_Interp *interp)
{
#ifdef __CYGWIN__
    SYSTEM_INFO sysInfo;
    static OSVERSIONINFOW osInfo;
    static int osInfoInitialized = 0;
    char buffer[TCL_INTEGER_SPACE * 2];
#elif !defined(NO_UNAME)
    struct utsname name;
#endif
    int unameOK;
    Tcl_DString ds;

#ifdef HAVE_COREFOUNDATION
    char tclLibPath[MAXPATHLEN + 1];

#if MAC_OS_X_VERSION_MAX_ALLOWED > 1020
    /*
     * Set msgcat fallback locale to current CFLocale identifier.
     */

    CFLocaleRef localeRef;

    if (&CFLocaleCopyCurrent != NULL && &CFLocaleGetIdentifier != NULL &&
	    (localeRef = CFLocaleCopyCurrent())) {
	CFStringRef locale = CFLocaleGetIdentifier(localeRef);

	if (locale) {
	    char loc[256];

	    if (CFStringGetCString(locale, loc, 256, kCFStringEncodingUTF8)) {
		if (!Tcl_CreateNamespace(interp, "::tcl::mac", NULL, NULL)) {
		    Tcl_ResetResult(interp);
		}
		Tcl_SetVar2(interp, "::tcl::mac::locale", NULL, loc, TCL_GLOBAL_ONLY);
	    }
	}
	CFRelease(localeRef);
    }
#endif /* MAC_OS_X_VERSION_MAX_ALLOWED > 1020 */

    if (MacOSXGetLibraryPath(interp, MAXPATHLEN, tclLibPath) == TCL_OK) {
	const char *str;
	CFBundleRef bundleRef;

	Tcl_SetVar2(interp, "tclDefaultLibrary", NULL, tclLibPath, TCL_GLOBAL_ONLY);
	Tcl_SetVar2(interp, "tcl_pkgPath", NULL, tclLibPath, TCL_GLOBAL_ONLY);
	Tcl_SetVar2(interp, "tcl_pkgPath", NULL, " ",
		TCL_GLOBAL_ONLY | TCL_APPEND_VALUE);

	str = TclGetEnv("DYLD_FRAMEWORK_PATH", &ds);
	if ((str != NULL) && (str[0] != '\0')) {
	    char *p = Tcl_DStringValue(&ds);

	    /*
	     * Convert DYLD_FRAMEWORK_PATH from colon to space separated.
	     */

	    do {
		if (*p == ':') {
		    *p = ' ';
		}
	    } while (*p++);
	    Tcl_SetVar2(interp, "tcl_pkgPath", NULL, Tcl_DStringValue(&ds),
		    TCL_GLOBAL_ONLY | TCL_APPEND_VALUE);
	    Tcl_SetVar2(interp, "tcl_pkgPath", NULL, " ",
		    TCL_GLOBAL_ONLY | TCL_APPEND_VALUE);
	    Tcl_DStringFree(&ds);
	}
	bundleRef = CFBundleGetMainBundle();
	if (bundleRef) {
	    CFURLRef frameworksURL;
	    Tcl_StatBuf statBuf;

	    frameworksURL = CFBundleCopyPrivateFrameworksURL(bundleRef);
	    if (frameworksURL) {
		if (CFURLGetFileSystemRepresentation(frameworksURL, TRUE,
			(unsigned char*) tclLibPath, MAXPATHLEN) &&
			! TclOSstat(tclLibPath, &statBuf) &&
			S_ISDIR(statBuf.st_mode)) {
		    Tcl_SetVar2(interp, "tcl_pkgPath", NULL, tclLibPath,
			    TCL_GLOBAL_ONLY | TCL_APPEND_VALUE);
		    Tcl_SetVar2(interp, "tcl_pkgPath", NULL, " ",
			    TCL_GLOBAL_ONLY | TCL_APPEND_VALUE);
		}
		CFRelease(frameworksURL);
	    }
	    frameworksURL = CFBundleCopySharedFrameworksURL(bundleRef);
	    if (frameworksURL) {
		if (CFURLGetFileSystemRepresentation(frameworksURL, TRUE,
			(unsigned char*) tclLibPath, MAXPATHLEN) &&
			! TclOSstat(tclLibPath, &statBuf) &&
			S_ISDIR(statBuf.st_mode)) {
		    Tcl_SetVar2(interp, "tcl_pkgPath", NULL, tclLibPath,
			    TCL_GLOBAL_ONLY | TCL_APPEND_VALUE);
		    Tcl_SetVar2(interp, "tcl_pkgPath", NULL, " ",
			    TCL_GLOBAL_ONLY | TCL_APPEND_VALUE);
		}
		CFRelease(frameworksURL);
	    }
	}
	Tcl_SetVar2(interp, "tcl_pkgPath", NULL, pkgPath,
		TCL_GLOBAL_ONLY | TCL_APPEND_VALUE);
    } else
#endif /* HAVE_COREFOUNDATION */
    {
	Tcl_SetVar2(interp, "tcl_pkgPath", NULL, pkgPath, TCL_GLOBAL_ONLY);
    }

#ifdef DJGPP
    Tcl_SetVar2(interp, "tcl_platform", "platform", "dos", TCL_GLOBAL_ONLY);
#else
    Tcl_SetVar2(interp, "tcl_platform", "platform", "unix", TCL_GLOBAL_ONLY);
#endif

    unameOK = 0;
#ifdef __CYGWIN__
	unameOK = 1;
    if (!osInfoInitialized) {
	HANDLE handle = LoadLibraryW(L"NTDLL");
	int(__stdcall *getversion)(void *) =
		(int(__stdcall *)(void *))GetProcAddress(handle, "RtlGetVersion");
	osInfo.dwOSVersionInfoSize = sizeof(OSVERSIONINFOW);
	if (!getversion || getversion(&osInfo)) {
	    GetVersionExW(&osInfo);
	}
	if (handle) {
	    FreeLibrary(handle);
	}
	osInfoInitialized = 1;
    }

    GetSystemInfo(&sysInfo);

    if (osInfo.dwPlatformId < NUMPLATFORMS) {
	Tcl_SetVar2(interp, "tcl_platform", "os",
		platforms[osInfo.dwPlatformId], TCL_GLOBAL_ONLY);
    }
    sprintf(buffer, "%d.%d", osInfo.dwMajorVersion, osInfo.dwMinorVersion);
    Tcl_SetVar2(interp, "tcl_platform", "osVersion", buffer, TCL_GLOBAL_ONLY);
    if (sysInfo.wProcessorArchitecture < NUMPROCESSORS) {
	Tcl_SetVar2(interp, "tcl_platform", "machine",
		processors[sysInfo.wProcessorArchitecture],
		TCL_GLOBAL_ONLY);
    }

#elif !defined NO_UNAME
    if (uname(&name) >= 0) {
	const char *native;

	unameOK = 1;

	native = Tcl_ExternalToUtfDString(NULL, name.sysname, -1, &ds);
	Tcl_SetVar2(interp, "tcl_platform", "os", native, TCL_GLOBAL_ONLY);
	Tcl_DStringFree(&ds);

	/*
	 * The following code is a special hack to handle differences in the
	 * way version information is returned by uname. On most systems the
	 * full version number is available in name.release. However, under
	 * AIX the major version number is in name.version and the minor
	 * version number is in name.release.
	 */

	if ((strchr(name.release, '.') != NULL)
		|| !isdigit(UCHAR(name.version[0]))) {	/* INTL: digit */
	    Tcl_SetVar2(interp, "tcl_platform", "osVersion", name.release,
		    TCL_GLOBAL_ONLY);
	} else {
#ifdef DJGPP
	    /*
	     * For some obscure reason DJGPP puts major version into
	     * name.release and minor into name.version. As of DJGPP 2.04 this
	     * is documented in djgpp libc.info file.
	     */

	    Tcl_SetVar2(interp, "tcl_platform", "osVersion", name.release,
		    TCL_GLOBAL_ONLY);
	    Tcl_SetVar2(interp, "tcl_platform", "osVersion", ".",
		    TCL_GLOBAL_ONLY|TCL_APPEND_VALUE);
	    Tcl_SetVar2(interp, "tcl_platform", "osVersion", name.version,
		    TCL_GLOBAL_ONLY|TCL_APPEND_VALUE);
#else
	    Tcl_SetVar2(interp, "tcl_platform", "osVersion", name.version,
		    TCL_GLOBAL_ONLY);
	    Tcl_SetVar2(interp, "tcl_platform", "osVersion", ".",
		    TCL_GLOBAL_ONLY|TCL_APPEND_VALUE);
	    Tcl_SetVar2(interp, "tcl_platform", "osVersion", name.release,
		    TCL_GLOBAL_ONLY|TCL_APPEND_VALUE);

#endif /* DJGPP */
	}
	Tcl_SetVar2(interp, "tcl_platform", "machine", name.machine,
		TCL_GLOBAL_ONLY);
    }
#endif /* !NO_UNAME */
    if (!unameOK) {
	Tcl_SetVar2(interp, "tcl_platform", "os", "", TCL_GLOBAL_ONLY);
	Tcl_SetVar2(interp, "tcl_platform", "osVersion", "", TCL_GLOBAL_ONLY);
	Tcl_SetVar2(interp, "tcl_platform", "machine", "", TCL_GLOBAL_ONLY);
    }

    /*
     * Copy the username of the real user (according to getuid()) into
     * tcl_platform(user).
     */

    {
	struct passwd *pwEnt = TclpGetPwUid(getuid());
	const char *user;

	if (pwEnt == NULL) {
	    user = "";
	    Tcl_DStringInit(&ds);	/* ensure cleanliness */
	} else {
	    user = Tcl_ExternalToUtfDString(NULL, pwEnt->pw_name, -1, &ds);
	}

	Tcl_SetVar2(interp, "tcl_platform", "user", user, TCL_GLOBAL_ONLY);
	Tcl_DStringFree(&ds);
    }

    /*
     * Define what the platform PATH separator is. [TIP #315]
     */

    Tcl_SetVar2(interp, "tcl_platform","pathSeparator", ":", TCL_GLOBAL_ONLY);
}

/*
 *----------------------------------------------------------------------
 *
 * TclpFindVariable --
 *
 *	Locate the entry in environ for a given name. On Unix this routine is
 *	case sensetive, on Windows this matches mixed case.
 *
 * Results:
 *	The return value is the index in environ of an entry with the name
 *	"name", or -1 if there is no such entry. The integer at *lengthPtr is
 *	filled in with the length of name (if a matching entry is found) or
 *	the length of the environ array (if no matching entry is found).
 *
 * Side effects:
 *	None.
 *
 *----------------------------------------------------------------------
 */

int
TclpFindVariable(
    const char *name,		/* Name of desired environment variable
				 * (native). */
    int *lengthPtr)		/* Used to return length of name (for
				 * successful searches) or number of non-NULL
				 * entries in environ (for unsuccessful
				 * searches). */
{
    int i, result = -1;
    register const char *env, *p1, *p2;
    Tcl_DString envString;

    Tcl_DStringInit(&envString);
    for (i = 0, env = environ[i]; env != NULL; i++, env = environ[i]) {
	p1 = Tcl_ExternalToUtfDString(NULL, env, -1, &envString);
	p2 = name;

	for (; *p2 == *p1; p1++, p2++) {
	    /* NULL loop body. */
	}
	if ((*p1 == '=') && (*p2 == '\0')) {
	    *lengthPtr = p2 - name;
	    result = i;
	    goto done;
	}

	Tcl_DStringFree(&envString);
    }

    *lengthPtr = i;

  done:
    Tcl_DStringFree(&envString);
    return result;
}


/*
 *----------------------------------------------------------------------
 *
 * MacOSXGetLibraryPath --
 *
 *	If we have a bundle structure for the Tcl installation, then check
 *	there first to see if we can find the libraries there.
 *
 * Results:
 *	TCL_OK if we have found the tcl library; TCL_ERROR otherwise.
 *
 * Side effects:
 *	Same as for Tcl_MacOSXOpenVersionedBundleResources.
 *
 *----------------------------------------------------------------------
 */

#ifdef HAVE_COREFOUNDATION
static int
MacOSXGetLibraryPath(
    Tcl_Interp *interp,
    int maxPathLen,
    char *tclLibPath)
{
    int foundInFramework = TCL_ERROR;

#ifdef TCL_FRAMEWORK
    foundInFramework = Tcl_MacOSXOpenVersionedBundleResources(interp,
	    "com.tcltk.tcllibrary", TCL_FRAMEWORK_VERSION, 0, maxPathLen,
	    tclLibPath);
#endif

    return foundInFramework;
}
#endif /* HAVE_COREFOUNDATION */

/*
 * Local Variables:
 * mode: c
 * c-basic-offset: 4
 * fill-column: 78
 * End:
 */<|MERGE_RESOLUTION|>--- conflicted
+++ resolved
@@ -544,17 +544,10 @@
     Tcl_DStringFree(&buffer);
 
     *encodingPtr = Tcl_GetEncoding(NULL, NULL);
-<<<<<<< HEAD
-    str = Tcl_GetString(pathPtr);
-    *lengthPtr = pathPtr->length;
-    *valuePtr = ckalloc((*lengthPtr) + 1);
-    memcpy(*valuePtr, str, (*lengthPtr)+1);
-=======
     str = TclGetString(pathPtr);
     *lengthPtr = pathPtr->length;
     *valuePtr = ckalloc(*lengthPtr + 1);
     memcpy(*valuePtr, str, *lengthPtr + 1);
->>>>>>> a03be1cf
     Tcl_DecrRefCount(pathPtr);
 }
 