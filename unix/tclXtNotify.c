/*
 * tclXtNotify.c --
 *
 *	This file contains the notifier driver implementation for the Xt
 *	intrinsics.
 *
 * Copyright © 1997 Sun Microsystems, Inc.
 *
 * See the file "license.terms" for information on usage and redistribution of
 * this file, and for a DISCLAIMER OF ALL WARRANTIES.
 */

#ifndef USE_TCL_STUBS
#   define USE_TCL_STUBS
#endif
#include <X11/Intrinsic.h>
#include "tclInt.h"

/*
 * This structure is used to keep track of the notifier info for a a
 * registered file.
 */

typedef struct FileHandler {
    int fd;
    int mask;			/* Mask of desired events: TCL_READABLE,
				 * etc. */
    int readyMask;		/* Events that have been seen since the last
				 * time FileHandlerEventProc was called for
				 * this file. */
    XtInputId read;		/* Xt read callback handle. */
    XtInputId write;		/* Xt write callback handle. */
    XtInputId except;		/* Xt exception callback handle. */
    Tcl_FileProc *proc;		/* Procedure to call, in the style of
				 * Tcl_CreateFileHandler. */
    ClientData clientData;	/* Argument to pass to proc. */
    struct FileHandler *nextPtr;/* Next in list of all files we care about. */
} FileHandler;

/*
 * The following structure is what is added to the Tcl event queue when file
 * handlers are ready to fire.
 */

typedef struct {
    Tcl_Event header;		/* Information that is standard for all
				 * events. */
    int fd;			/* File descriptor that is ready. Used to find
				 * the FileHandler structure for the file
				 * (can't point directly to the FileHandler
				 * structure because it could go away while
				 * the event is queued). */
} FileHandlerEvent;

/*
 * The following static structure contains the state information for the Xt
 * based implementation of the Tcl notifier.
 */

static struct NotifierState {
    XtAppContext appContext;	/* The context used by the Xt notifier. Can be
				 * set with TclSetAppContext. */
    int appContextCreated;	/* Was it created by us? */
    XtIntervalId currentTimeout;/* Handle of current timer. */
    FileHandler *firstFileHandlerPtr;
				/* Pointer to head of file handler list. */
} notifier;

/*
 * The following static indicates whether this module has been initialized.
 */

static int initialized = 0;

/*
 * Static routines defined in this file.
 */

static int		FileHandlerEventProc(Tcl_Event *evPtr, int flags);
static void		FileProc(XtPointer clientData, int *source,
			    XtInputId *id);
static void		NotifierExitHandler(ClientData clientData);
static void		TimerProc(XtPointer clientData, XtIntervalId *id);
static void		CreateFileHandler(int fd, int mask,
			    Tcl_FileProc *proc, ClientData clientData);
static void		DeleteFileHandler(int fd);
static void		SetTimer(const Tcl_Time * timePtr);
static int		WaitForEvent(const Tcl_Time * timePtr);

/*
 * Functions defined in this file for use by users of the Xt Notifier:
 */

MODULE_SCOPE void InitNotifier(void);
MODULE_SCOPE XtAppContext TclSetAppContext(XtAppContext ctx);

/*
 *----------------------------------------------------------------------
 *
 * TclSetAppContext --
 *
 *	Set the notifier application context.
 *
 * Results:
 *	None.
 *
 * Side effects:
 *	Sets the application context used by the notifier. Panics if the
 *	context is already set when called.
 *
 *----------------------------------------------------------------------
 */

XtAppContext
TclSetAppContext(
    XtAppContext appContext)
{
    if (!initialized) {
	InitNotifier();
    }

    /*
     * If we already have a context we check whether we were asked to set a
     * new context. If so, we panic because we try to prevent switching
     * contexts by mistake. Otherwise, we return the one we have.
     */

    if (notifier.appContext != NULL) {
	if (appContext != NULL) {
	    /*
	     * We already have a context. We do not allow switching contexts
	     * after initialization, so we panic.
	     */

	    Tcl_Panic("TclSetAppContext: multiple application contexts");
	}
    } else {
	/*
	 * If we get here we have not yet gotten a context, so either create
	 * one or use the one supplied by our caller.
	 */

	if (appContext == NULL) {
	    /*
	     * We must create a new context and tell our caller what it is, so
	     * she can use it too.
	     */

	    notifier.appContext = XtCreateApplicationContext();
	    notifier.appContextCreated = 1;
	} else {
	    /*
	     * Otherwise we remember the context that our caller gave us and
	     * use it.
	     */

	    notifier.appContextCreated = 0;
	    notifier.appContext = appContext;
	}
    }

    return notifier.appContext;
}

/*
 *----------------------------------------------------------------------
 *
 * InitNotifier --
 *
 *	Initializes the notifier state.
 *
 * Results:
 *	None.
 *
 * Side effects:
 *	Creates a new exit handler.
 *
 *----------------------------------------------------------------------
 */

void
InitNotifier(void)
{
    Tcl_NotifierProcs np;

    /*
     * Only reinitialize if we are not in exit handling. The notifier can get
     * reinitialized after its own exit handler has run, because of exit
     * handlers for the I/O and timer sub-systems (order dependency).
     */

    if (TclInExit()) {
	return;
    }

    np.createFileHandlerProc = CreateFileHandler;
    np.deleteFileHandlerProc = DeleteFileHandler;
    np.setTimerProc = SetTimer;
    np.waitForEventProc = WaitForEvent;
    np.initNotifierProc = Tcl_InitNotifier;
    np.finalizeNotifierProc = Tcl_FinalizeNotifier;
    np.alertNotifierProc = Tcl_AlertNotifier;
    np.serviceModeHookProc = Tcl_ServiceModeHook;
    Tcl_SetNotifier(&np);

    /*
     * DO NOT create the application context yet; doing so would prevent
     * external applications from setting it for us to their own ones.
     */

    initialized = 1;
    memset(&np, 0, sizeof(np));
    Tcl_CreateExitHandler(NotifierExitHandler, NULL);
}

/*
 *----------------------------------------------------------------------
 *
 * NotifierExitHandler --
 *
 *	This function is called to cleanup the notifier state before Tcl is
 *	unloaded.
 *
 * Results:
 *	None.
 *
 * Side effects:
 *	Destroys the notifier window.
 *
 *----------------------------------------------------------------------
 */

static void
NotifierExitHandler(
    TCL_UNUSED(ClientData))
{
    if (notifier.currentTimeout != 0) {
	XtRemoveTimeOut(notifier.currentTimeout);
    }
    for (; notifier.firstFileHandlerPtr != NULL; ) {
	Tcl_DeleteFileHandler(notifier.firstFileHandlerPtr->fd);
    }
    if (notifier.appContextCreated) {
	XtDestroyApplicationContext(notifier.appContext);
	notifier.appContextCreated = 0;
	notifier.appContext = NULL;
    }
    initialized = 0;
}

/*
 *----------------------------------------------------------------------
 *
 * SetTimer --
 *
 *	This procedure sets the current notifier timeout value.
 *
 * Results:
 *	None.
 *
 * Side effects:
 *	Replaces any previous timer.
 *
 *----------------------------------------------------------------------
 */

static void
SetTimer(
    const Tcl_Time *timePtr)		/* Timeout value, may be NULL. */
{
    unsigned long timeout;

    if (!initialized) {
	InitNotifier();
    }

    TclSetAppContext(NULL);
    if (notifier.currentTimeout != 0) {
	XtRemoveTimeOut(notifier.currentTimeout);
    }
    if (timePtr) {
	timeout = timePtr->sec * 1000 + timePtr->usec / 1000;
	notifier.currentTimeout = XtAppAddTimeOut(notifier.appContext,
		timeout, TimerProc, NULL);
    } else {
	notifier.currentTimeout = 0;
    }
}

/*
 *----------------------------------------------------------------------
 *
 * TimerProc --
 *
 *	This procedure is the XtTimerCallbackProc used to handle timeouts.
 *
 * Results:
 *	None.
 *
 * Side effects:
 *	Processes all queued events.
 *
 *----------------------------------------------------------------------
 */

static void
TimerProc(
    TCL_UNUSED(XtPointer),
    XtIntervalId *id)
{
    if (*id != notifier.currentTimeout) {
	return;
    }
    notifier.currentTimeout = 0;

    Tcl_ServiceAll();
}

/*
 *----------------------------------------------------------------------
 *
 * CreateFileHandler --
 *
 *	This procedure registers a file handler with the Xt notifier.
 *
 * Results:
 *	None.
 *
 * Side effects:
 *	Creates a new file handler structure and registers one or more input
 *	procedures with Xt.
 *
 *----------------------------------------------------------------------
 */

static void
CreateFileHandler(
    int fd,			/* Handle of stream to watch. */
    int mask,			/* OR'ed combination of TCL_READABLE,
				 * TCL_WRITABLE, and TCL_EXCEPTION: indicates
				 * conditions under which proc should be
				 * called. */
    Tcl_FileProc *proc,		/* Procedure to call for each selected
				 * event. */
    ClientData clientData)	/* Arbitrary data to pass to proc. */
{
    FileHandler *filePtr;

    if (!initialized) {
	InitNotifier();
    }

    TclSetAppContext(NULL);

    for (filePtr = notifier.firstFileHandlerPtr; filePtr != NULL;
	    filePtr = filePtr->nextPtr) {
	if (filePtr->fd == fd) {
	    break;
	}
    }
    if (filePtr == NULL) {
<<<<<<< HEAD
	filePtr = (FileHandler *)Tcl_Alloc(sizeof(FileHandler));
=======
	filePtr = (FileHandler *) ckalloc(sizeof(FileHandler));
>>>>>>> 743881d3
	filePtr->fd = fd;
	filePtr->read = 0;
	filePtr->write = 0;
	filePtr->except = 0;
	filePtr->readyMask = 0;
	filePtr->mask = 0;
	filePtr->nextPtr = notifier.firstFileHandlerPtr;
	notifier.firstFileHandlerPtr = filePtr;
    }
    filePtr->proc = proc;
    filePtr->clientData = clientData;

    /*
     * Register the file with the Xt notifier, if it hasn't been done yet.
     */

    if (mask & TCL_READABLE) {
	if (!(filePtr->mask & TCL_READABLE)) {
	    filePtr->read = XtAppAddInput(notifier.appContext, fd,
		    INT2PTR(XtInputReadMask), FileProc, filePtr);
	}
    } else {
	if (filePtr->mask & TCL_READABLE) {
	    XtRemoveInput(filePtr->read);
	}
    }
    if (mask & TCL_WRITABLE) {
	if (!(filePtr->mask & TCL_WRITABLE)) {
	    filePtr->write = XtAppAddInput(notifier.appContext, fd,
		    INT2PTR(XtInputWriteMask), FileProc, filePtr);
	}
    } else {
	if (filePtr->mask & TCL_WRITABLE) {
	    XtRemoveInput(filePtr->write);
	}
    }
    if (mask & TCL_EXCEPTION) {
	if (!(filePtr->mask & TCL_EXCEPTION)) {
	    filePtr->except = XtAppAddInput(notifier.appContext, fd,
		    INT2PTR(XtInputExceptMask), FileProc, filePtr);
	}
    } else {
	if (filePtr->mask & TCL_EXCEPTION) {
	    XtRemoveInput(filePtr->except);
	}
    }
    filePtr->mask = mask;
}

/*
 *----------------------------------------------------------------------
 *
 * DeleteFileHandler --
 *
 *	Cancel a previously-arranged callback arrangement for a file.
 *
 * Results:
 *	None.
 *
 * Side effects:
 *	If a callback was previously registered on file, remove it.
 *
 *----------------------------------------------------------------------
 */

static void
DeleteFileHandler(
    int fd)			/* Stream id for which to remove callback
				 * procedure. */
{
    FileHandler *filePtr, *prevPtr;

    if (!initialized) {
	InitNotifier();
    }

    TclSetAppContext(NULL);

    /*
     * Find the entry for the given file (and return if there isn't one).
     */

    for (prevPtr = NULL, filePtr = notifier.firstFileHandlerPtr; ;
	    prevPtr = filePtr, filePtr = filePtr->nextPtr) {
	if (filePtr == NULL) {
	    return;
	}
	if (filePtr->fd == fd) {
	    break;
	}
    }

    /*
     * Clean up information in the callback record.
     */

    if (prevPtr == NULL) {
	notifier.firstFileHandlerPtr = filePtr->nextPtr;
    } else {
	prevPtr->nextPtr = filePtr->nextPtr;
    }
    if (filePtr->mask & TCL_READABLE) {
	XtRemoveInput(filePtr->read);
    }
    if (filePtr->mask & TCL_WRITABLE) {
	XtRemoveInput(filePtr->write);
    }
    if (filePtr->mask & TCL_EXCEPTION) {
	XtRemoveInput(filePtr->except);
    }
    Tcl_Free(filePtr);
}

/*
 *----------------------------------------------------------------------
 *
 * FileProc --
 *
 *	These procedures are called by Xt when a file becomes readable,
 *	writable, or has an exception.
 *
 * Results:
 *	None.
 *
 * Side effects:
 *	Makes an entry on the Tcl event queue if the event is interesting.
 *
 *----------------------------------------------------------------------
 */

static void
FileProc(
    XtPointer clientData,
    int *fd,
    XtInputId *id)
{
    FileHandler *filePtr = (FileHandler *) clientData;
    FileHandlerEvent *fileEvPtr;
    int mask = 0;

    /*
     * Determine which event happened.
     */

    if (*id == filePtr->read) {
	mask = TCL_READABLE;
    } else if (*id == filePtr->write) {
	mask = TCL_WRITABLE;
    } else if (*id == filePtr->except) {
	mask = TCL_EXCEPTION;
    }

    /*
     * Ignore unwanted or duplicate events.
     */

    if (!(filePtr->mask & mask) || (filePtr->readyMask & mask)) {
	return;
    }

    /*
     * This is an interesting event, so put it onto the event queue.
     */

    filePtr->readyMask |= mask;
<<<<<<< HEAD
    fileEvPtr = (FileHandlerEvent *)Tcl_Alloc(sizeof(FileHandlerEvent));
=======
    fileEvPtr = (FileHandlerEvent *) ckalloc(sizeof(FileHandlerEvent));
>>>>>>> 743881d3
    fileEvPtr->header.proc = FileHandlerEventProc;
    fileEvPtr->fd = filePtr->fd;
    Tcl_QueueEvent((Tcl_Event *) fileEvPtr, TCL_QUEUE_TAIL);

    /*
     * Process events on the Tcl event queue before returning to Xt.
     */

    Tcl_ServiceAll();
}

/*
 *----------------------------------------------------------------------
 *
 * FileHandlerEventProc --
 *
 *	This procedure is called by Tcl_ServiceEvent when a file event reaches
 *	the front of the event queue. This procedure is responsible for
 *	actually handling the event by invoking the callback for the file
 *	handler.
 *
 * Results:
 *	Returns 1 if the event was handled, meaning it should be removed from
 *	the queue. Returns 0 if the event was not handled, meaning it should
 *	stay on the queue. The only time the event isn't handled is if the
 *	TCL_FILE_EVENTS flag bit isn't set.
 *
 * Side effects:
 *	Whatever the file handler's callback procedure does.
 *
 *----------------------------------------------------------------------
 */

static int
FileHandlerEventProc(
    Tcl_Event *evPtr,		/* Event to service. */
    int flags)			/* Flags that indicate what events to handle,
				 * such as TCL_FILE_EVENTS. */
{
    FileHandler *filePtr;
    FileHandlerEvent *fileEvPtr = (FileHandlerEvent *) evPtr;
    int mask;

    if (!(flags & TCL_FILE_EVENTS)) {
	return 0;
    }

    /*
     * Search through the file handlers to find the one whose handle matches
     * the event. We do this rather than keeping a pointer to the file handler
     * directly in the event, so that the handler can be deleted while the
     * event is queued without leaving a dangling pointer.
     */

    for (filePtr = notifier.firstFileHandlerPtr; filePtr != NULL;
	    filePtr = filePtr->nextPtr) {
	if (filePtr->fd != fileEvPtr->fd) {
	    continue;
	}

	/*
	 * The code is tricky for two reasons:
	 * 1. The file handler's desired events could have changed since the
	 *    time when the event was queued, so AND the ready mask with the
	 *    desired mask.
	 * 2. The file could have been closed and re-opened since the time
	 *    when the event was queued. This is why the ready mask is stored
	 *    in the file handler rather than the queued event: it will be
	 *    zeroed when a new file handler is created for the newly opened
	 *    file.
	 */

	mask = filePtr->readyMask & filePtr->mask;
	filePtr->readyMask = 0;
	if (mask != 0) {
	    filePtr->proc(filePtr->clientData, mask);
	}
	break;
    }
    return 1;
}

/*
 *----------------------------------------------------------------------
 *
 * WaitForEvent --
 *
 *	This function is called by Tcl_DoOneEvent to wait for new events on
 *	the message queue. If the block time is 0, then Tcl_WaitForEvent just
 *	polls without blocking.
 *
 * Results:
 *	Returns 1 if an event was found, else 0. This ensures that
 *	Tcl_DoOneEvent will return 1, even if the event is handled by non-Tcl
 *	code.
 *
 * Side effects:
 *	Queues file events that are detected by the select.
 *
 *----------------------------------------------------------------------
 */

static int
WaitForEvent(
    const Tcl_Time *timePtr)		/* Maximum block time, or NULL. */
{
    int timeout;

    if (!initialized) {
	InitNotifier();
    }

    TclSetAppContext(NULL);

    if (timePtr) {
	timeout = timePtr->sec * 1000 + timePtr->usec / 1000;
	if (timeout == 0) {
	    if (XtAppPending(notifier.appContext)) {
		goto process;
	    } else {
		return 0;
	    }
	} else {
	    Tcl_SetTimer(timePtr);
	}
    }

  process:
    XtAppProcessEvent(notifier.appContext, XtIMAll);
    return 1;
}

/*
 * Local Variables:
 * mode: c
 * c-basic-offset: 4
 * fill-column: 78
 * End:
 */<|MERGE_RESOLUTION|>--- conflicted
+++ resolved
@@ -365,11 +365,7 @@
 	}
     }
     if (filePtr == NULL) {
-<<<<<<< HEAD
-	filePtr = (FileHandler *)Tcl_Alloc(sizeof(FileHandler));
-=======
-	filePtr = (FileHandler *) ckalloc(sizeof(FileHandler));
->>>>>>> 743881d3
+	filePtr = (FileHandler *) Tcl_Alloc(sizeof(FileHandler));
 	filePtr->fd = fd;
 	filePtr->read = 0;
 	filePtr->write = 0;
@@ -537,11 +533,7 @@
      */
 
     filePtr->readyMask |= mask;
-<<<<<<< HEAD
-    fileEvPtr = (FileHandlerEvent *)Tcl_Alloc(sizeof(FileHandlerEvent));
-=======
-    fileEvPtr = (FileHandlerEvent *) ckalloc(sizeof(FileHandlerEvent));
->>>>>>> 743881d3
+    fileEvPtr = (FileHandlerEvent *) Tcl_Alloc(sizeof(FileHandlerEvent));
     fileEvPtr->header.proc = FileHandlerEventProc;
     fileEvPtr->fd = filePtr->fd;
     Tcl_QueueEvent((Tcl_Event *) fileEvPtr, TCL_QUEUE_TAIL);
