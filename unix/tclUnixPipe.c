--- conflicted
+++ resolved
@@ -1305,13 +1305,8 @@
 	 * Extract the process IDs from the pipe structure.
 	 */
 
-<<<<<<< HEAD
 	pipePtr = (PipeState *)Tcl_GetChannelInstanceData(chan);
-	resultPtr = Tcl_NewObj();
-=======
-	pipePtr = Tcl_GetChannelInstanceData(chan);
 	TclNewObj(resultPtr);
->>>>>>> edecf530
 	for (i = 0; i < pipePtr->numPids; i++) {
 	    Tcl_ListObjAppendElement(NULL, resultPtr,
 		    Tcl_NewWideIntObj(PTR2INT(TclpGetPid(pipePtr->pidPtr[i]))));
