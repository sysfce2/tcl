--- conflicted
+++ resolved
@@ -180,30 +180,25 @@
 
 /*
  * initLock is used to serialize initialization and finalization of Tcl. It
- * cannot use any dynamically allocated storage.
+ * cannot use any dyamically allocated storage.
  */
 
 static pthread_mutex_t initLock = PTHREAD_MUTEX_INITIALIZER;
 
 /*
  * allocLock is used by Tcl's version of malloc for synchronization. For
- * obvious reasons, cannot use any dynamically allocated storage.
+ * obvious reasons, cannot use any dyamically allocated storage.
  */
 
 static PMutex allocLock;
 static pthread_once_t allocLockInitOnce = PTHREAD_ONCE_INIT;
 
-<<<<<<< HEAD
 static void
 allocLockInit(void)
 {
     PMutexInit(&allocLock);
 }
 static PMutex *allocLockPtr = &allocLock;
-=======
-#define GLOBAL_LOCK	pthread_mutex_lock(&globalLock)
-#define GLOBAL_UNLOCK	pthread_mutex_unlock(&globalLock)
->>>>>>> cac614fa
 
 #endif /* TCL_THREADS */
 @@ -494,13 +489,8 @@
 void
 TclpGlobalLock(void)
 {
-<<<<<<< HEAD
-#if TCL_THREADS
-    pthread_mutex_lock(&masterLock);
-=======
-#ifdef TCL_THREADS
+#if TCL_THREADS
     pthread_mutex_lock(&globalLock);
->>>>>>> cac614fa
 #endif
 }
 @@ -525,13 +515,8 @@
 void
 TclpGlobalUnlock(void)
 {
-<<<<<<< HEAD
-#if TCL_THREADS
-    pthread_mutex_unlock(&masterLock);
-=======
-#ifdef TCL_THREADS
+#if TCL_THREADS
     pthread_mutex_unlock(&globalLock);
->>>>>>> cac614fa
 #endif
 }
 @@ -542,7 +527,7 @@
  * Tcl_GetAllocMutex
  *
  *	This procedure returns a pointer to a statically initialized mutex for
- *	use by the memory allocator. The allocator must use this lock, because
+ *	use by the memory allocator. The alloctor must use this lock, because
  *	all other locks are allocated...
  *
  * Results:
@@ -599,11 +584,7 @@
     PMutex *pmutexPtr;
 
     if (*mutexPtr == NULL) {
-<<<<<<< HEAD
-	pthread_mutex_lock(&masterLock);
-=======
-	GLOBAL_LOCK;
->>>>>>> cac614fa
+	pthread_mutex_lock(&globalLock);
 	if (*mutexPtr == NULL) {
 	    /*
 	     * Double inside global lock check to avoid a race condition.
@@ -614,11 +595,7 @@
 	    *mutexPtr = (Tcl_Mutex) pmutexPtr;
 	    TclRememberMutex(mutexPtr);
 	}
-<<<<<<< HEAD
-	pthread_mutex_unlock(&masterLock);
-=======
-	GLOBAL_UNLOCK;
->>>>>>> cac614fa
+	pthread_mutex_unlock(&globalLock);
     }
     pmutexPtr = *((PMutex **) mutexPtr);
     PMutexLock(pmutexPtr);
@@ -718,11 +695,7 @@
     struct timespec ptime;
 
     if (*condPtr == NULL) {
-<<<<<<< HEAD
-	pthread_mutex_lock(&masterLock);
-=======
-	GLOBAL_LOCK;
->>>>>>> cac614fa
+	pthread_mutex_lock(&globalLock);
 
 	/*
 	 * Double check inside mutex to avoid race, then initialize condition
@@ -735,11 +708,7 @@
 	    *condPtr = (Tcl_Condition) pcondPtr;
 	    TclRememberCondition(condPtr);
 	}
-<<<<<<< HEAD
-	pthread_mutex_unlock(&masterLock);
-=======
-	GLOBAL_UNLOCK;
->>>>>>> cac614fa
+	pthread_mutex_unlock(&globalLock);
     }
     pmutexPtr = *((PMutex **) mutexPtr);
     pcondPtr = *((pthread_cond_t **) condPtr);
