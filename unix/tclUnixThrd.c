--- conflicted
+++ resolved
@@ -15,11 +15,6 @@
 
 #ifdef TCL_THREADS
 
-<<<<<<< HEAD
-#include <pthread.h>
-
-=======
->>>>>>> 7e302d3c
 typedef struct ThreadSpecificData {
     char nabuf[16];
 } ThreadSpecificData;
