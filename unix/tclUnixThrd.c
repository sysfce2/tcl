--- conflicted
+++ resolved
@@ -582,11 +582,7 @@
 	     * Double inside master lock check to avoid a race condition.
 	     */
 
-<<<<<<< HEAD
-	    pmutexPtr = Tcl_Alloc(sizeof(PMutex));
-=======
-	    pmutexPtr = (PMutex *)ckalloc(sizeof(PMutex));
->>>>>>> 52e543c5
+	    pmutexPtr = (PMutex *)Tcl_Alloc(sizeof(PMutex));
 	    PMutexInit(pmutexPtr);
 	    *mutexPtr = (Tcl_Mutex) pmutexPtr;
 	    TclRememberMutex(mutexPtr);
@@ -699,11 +695,7 @@
 	 */
 
 	if (*condPtr == NULL) {
-<<<<<<< HEAD
-	    pcondPtr = Tcl_Alloc(sizeof(pthread_cond_t));
-=======
-	    pcondPtr = (pthread_cond_t *)ckalloc(sizeof(pthread_cond_t));
->>>>>>> 52e543c5
+	    pcondPtr = (pthread_cond_t *)Tcl_Alloc(sizeof(pthread_cond_t));
 	    pthread_cond_init(pcondPtr, NULL);
 	    *condPtr = (Tcl_Condition) pcondPtr;
 	    TclRememberCondition(condPtr);
@@ -888,11 +880,7 @@
 {
     pthread_key_t *ptkeyPtr;
 
-<<<<<<< HEAD
-    ptkeyPtr = TclpSysAlloc(sizeof(pthread_key_t));
-=======
-    ptkeyPtr = (pthread_key_t *)TclpSysAlloc(sizeof(pthread_key_t), 0);
->>>>>>> 52e543c5
+    ptkeyPtr = (pthread_key_t *)TclpSysAlloc(sizeof(pthread_key_t));
     if (NULL == ptkeyPtr) {
 	Tcl_Panic("unable to allocate thread key!");
     }
