README:  Tcl
    This is the Tcl 8.6b1 source distribution.
    Tcl/Tk is also available through NetCVS:
	http://tcl.sourceforge.net/
    You can get any source release of Tcl from the file distributions
    link at the above URL.

<<<<<<< HEAD
RCS: @(#) $Id: README,v 1.50.2.21 2008/12/19 23:53:09 dgp Exp $

=======
>>>>>>> 64eb210f
Contents
--------
    1. Introduction
    2. Documentation
    3. Compiling and installing Tcl
    4. Development tools
    5. Tcl newsgroup
    6. Tcl contributed archive
    7. Tcl Resource Center
    8. Mailing lists
    9. Support and Training
    10. Thank You

1. Introduction
---------------
Tcl provides a powerful platform for creating integration applications that
tie together diverse applications, protocols, devices, and frameworks.
When paired with the Tk toolkit, Tcl provides the fastest and most powerful
way to create GUI applications that run on PCs, Unix, and Mac OS X.
Tcl can also be used for a variety of web-related tasks and for creating
powerful command languages for applications.

Tcl is maintained, enhanced, and distributed freely by the Tcl community.
The home for Tcl/Tk sources and bug/patch database is on SourceForge:

	http://tcl.sourceforge.net/

with the Tcl Developer Xchange hosted at:

	http://www.tcl.tk/

Tcl is a freely available open source package.  You can do virtually
anything you like with it, such as modifying it, redistributing it,
and selling it either in whole or in part.  See the file
"license.terms" for complete information.

2. Documentation
----------------

Extensive documentation is available at our website.
The home page for this release, including new features, is
	http://www.tcl.tk/software/tcltk/8.6.html

Detailed release notes can be found at the file distributions page
by clicking on the relevant version.
	http://sourceforge.net/project/showfiles.php?group_id=10894

Information about Tcl itself can be found at
	http://www.tcl.tk/scripting/

There have been many Tcl books on the market.  Many are mentioned in the Wiki:
	http://wiki.tcl.tk/book

2a. Unix Documentation
----------------------

The "doc" subdirectory in this release contains a complete set of
reference manual entries for Tcl.  Files with extension ".1" are for
programs (for example, tclsh.1); files with extension ".3" are for C
library procedures; and files with extension ".n" describe Tcl
commands.  The file "doc/Tcl.n" gives a quick summary of the Tcl
language syntax.  To print any of the man pages on Unix, cd to the
"doc" directory and invoke your favorite variant of troff using the
normal -man macros, for example

		ditroff -man Tcl.n

to print Tcl.n.  If Tcl has been installed correctly and your "man" program
supports it, you should be able to access the Tcl manual entries using the
normal "man" mechanisms, such as

		man Tcl

2b. Windows Documentation
-------------------------

The "doc" subdirectory in this release contains a complete set of Windows
help files for Tcl.  Once you install this Tcl release, a shortcut to the
Windows help Tcl documentation will appear in the "Start" menu:

	Start | Programs | Tcl | Tcl Help

3. Compiling and installing Tcl
-------------------------------

There are brief notes in the unix/README, win/README, and macosx/README about
compiling on these different platforms.  There is additional information
about building Tcl from sources at

	http://www.tcl.tk/doc/howto/compile.html

4. Development tools
---------------------------

ActiveState produces a high quality set of commercial quality development
tools that is available to accelerate your Tcl application development.
Tcl Dev Kit builds on the earlier TclPro toolset and provides a debugger,
static code checker, single-file wrapping utility, bytecode compiler and
more.  More information can be found at

	http://www.ActiveState.com/Tcl

5. Tcl newsgroup
----------------

There is a USENET news group, "comp.lang.tcl", intended for the exchange of
information about Tcl, Tk, and related applications.  The newsgroup is a
great place to ask general information questions.  For bug reports, please
see the "Support and bug fixes" section below.

6. Tcl'ers Wiki
---------------

A Wiki-based open community site covering all aspects of Tcl/Tk is at:

	http://wiki.tcl.tk/

It is dedicated to the Tcl programming language and its extensions.  A
wealth of useful information can be found there.  It contains code
snippets, references to papers, books, and FAQs, as well as pointers to
development tools, extensions, and applications.  You can also recommend
additional URLs by editing the wiki yourself.

7. Mailing lists
----------------

Several mailing lists are hosted at SourceForge to discuss development or
use issues (like Macintosh and Windows topics).  For more information and
to subscribe, visit:

	http://sourceforge.net/projects/tcl/

and go to the Mailing Lists page.

8. Support and Training
------------------------

We are very interested in receiving bug reports, patches, and suggestions
for improvements.  We prefer that you send this information to us via the
bug form at SourceForge, rather than emailing us directly.  The bug
database is at:

	http://tcl.sourceforge.net/

The bug form was designed to give uniform structure to bug reports as
well as to solicit enough information to minimize followup questions.

We will log and follow-up on each bug, although we cannot promise a
specific turn-around time.  Enhancements, reported via the Feature
Requests form at the same web site, may take longer and may not happen
at all unless there is widespread support for them (we're trying to
slow the rate at which Tcl/Tk turns into a kitchen sink).  It's very
difficult to make incompatible changes to Tcl/Tk at this point, due to
the size of the installed base.

The Tcl community is too large for us to provide much individual support
for users.  If you need help we suggest that you post questions to
comp.lang.tcl.  We read the newsgroup and will attempt to answer esoteric
questions for which no one else is likely to know the answer.  In addition,
see the following Web site for links to other organizations that offer
Tcl/Tk training:

	http://wiki.tcl.tk/training

10. Thank You
-------------

We'd like to express our thanks to the Tcl community for all the
helpful suggestions, bug reports, and patches we have received.
Tcl/Tk has improved vastly and will continue to do so with your help.<|MERGE_RESOLUTION|>--- conflicted
+++ resolved
@@ -5,11 +5,6 @@
     You can get any source release of Tcl from the file distributions
     link at the above URL.
 
-<<<<<<< HEAD
-RCS: @(#) $Id: README,v 1.50.2.21 2008/12/19 23:53:09 dgp Exp $
-
-=======
->>>>>>> 64eb210f
 Contents
 --------
     1. Introduction
