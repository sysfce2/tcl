--- conflicted
+++ resolved
@@ -37,14 +37,7 @@
 \fBTcl_GlobalEvalObj\fR(\fIinterp, objPtr\fR)
 .sp
 int
-<<<<<<< HEAD
-\fBTcl_VarEval\fR(\fIinterp, part, part, ... \fB(char *) NULL\fR)
-=======
 \fBTcl_VarEval\fR(\fIinterp, part, part, ... \fBNULL\fR)
-.sp
-int
-\fBTcl_VarEvalVA\fR(\fIinterp, argList\fR)
->>>>>>> eb1ea6e9
 .SH ARGUMENTS
 .AS Tcl_Interp **termPtr
 .AP Tcl_Interp *interp in
@@ -145,16 +138,7 @@
 It returns the result of the command and also modifies
 the interpreter result in the same way as \fBTcl_Eval\fR.
 The last argument to \fBTcl_VarEval\fR must be NULL to indicate the end
-<<<<<<< HEAD
-of arguments.  \fBTcl_VarEval\fR is now deprecated.
-=======
 of arguments.
-.PP
-\fBTcl_VarEvalVA\fR is the same as \fBTcl_VarEval\fR except that
-instead of taking a variable number of arguments it takes an argument
-list. Interfaces using argument lists have been found to be nonportable
-in practice. This function is deprecated and will be removed in Tcl 9.0.
->>>>>>> eb1ea6e9
 
 .SH "FLAG BITS"
 .PP
