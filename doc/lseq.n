'\"
'\" Copyright (c) 2022 Eric Taylor.  All rights reserved.
'\"
'\" See the file "license.terms" for information on usage and redistribution
'\" of this file, and for a DISCLAIMER OF ALL WARRANTIES.
'\"
.TH lseq n 8.7 Tcl "Tcl Built-In Commands"
.so man.macros
.BS
'\" Note:  do not modify the .SH NAME line immediately below!
.SH NAME
lseq \- Build a numeric sequence returned as a list
.SH SYNOPSIS
\fBlseq \fIstart \fR?(\fB..\fR|\fBto\fR)? \fIend\fR ??\fBby\fR? \fIstep\fR?

\fBlseq \fIstart \fBcount\fR \fIcount\fR ??\fBby\fR? \fIstep\fR?

\fBlseq \fIcount\fR ?\fBby \fIstep\fR?
.BE
.SH DESCRIPTION
.PP
The \fBlseq\fR command creates a sequence of numeric values using the given
<<<<<<< HEAD
parameters \fIStart\fR, \fIEnd\fR, and \fIStep\fR. The \fIoperation\fR
argument ".." or "to" defines the range. The "count" option is used
to define a count of the number of elements in the list. A short form use of
the command, with a
single count value, will create a range from 0 to count-1.

The \fBlseq\fR command can produce both increasing and decreasing sequences. When
both Start and End are provided without a Step value, then if Start <= End,
the sequence will be increasing and if Start > End it will be decreasing. If a
Step vale is included, it's sign should agree with the direction of the
sequence (descending -> negative and ascending -> positive), otherwise an
empty list is returned.  For example:

.CS \"
    % lseq 1 to 5    ;# increasing
    1 2 3 4 5

    % lseq 5 to 1    ;# decreasing
    5 4 3 2 1

    % lseq 6 to 1 by 2   ;# decreasing, step wrong sign, empty list

    % lseq 1 to 5 by 0   ;# all step sizes of 0 produce an empty list

.\"
.CE

The numeric arguments, \fIStart\fR, \fIEnd\fR, \fIStep\fR, and \fICount\fR,
may also be a valid expression. The expression will be evaluate and the
numeric result be used.  An expression that does not evaluate to a number will
produce an invalid argument error.
=======
parameters \fIstart\fR, \fIend\fR, and \fIstep\fR.
The \fIoperation\fR argument
.QW \fB..\fR
or
.QW \fBto\fR
defines an inclusive range; if it is omitted, the range is exclusive.
The \fBcount\fR option is used to define a count of the number of elements in
the list.
The \fIstep\fR (which may be preceded by \fBby\fR) is 1 if not provided.
The short form with a
single \fIcount\fR value will create a range from 0 to \fIcount\fR-1 (i.e.,
\fIcount\fR values).
.PP
The numeric arguments, \fIstart\fR, \fIend\fR, \fIstep\fR, and \fIcount\fR,
can also be a valid expression. the \fBlseq\fR command will evaluate the
expression (as if with \fBexpr\fR)
and use the numeric result, or return an error as with any invalid argument
value; a non-numeric expression result will result in an error.
>>>>>>> 231fd112

.SH EXAMPLES
.CS
.\"
\fBlseq\fR 3
         \fI\(-> 0 1 2\fR

\fBlseq\fR 3 0
         \fI\(-> 3 2 1 0\fR

\fBlseq\fR 10 .. 1 by -2
         \fI\(-> 10 8 6 4 2\fR

set l [\fBlseq\fR 0 -5]
         \fI\(-> 0 -1 -2 -3 -4 -5\fR

foreach i [\fBlseq\fR [llength $l]] {
    puts l($i)=[lindex $l $i]
}
        \fI\(-> l(0)=0\fR
        \fI\(-> l(1)=-1\fR
        \fI\(-> l(2)=-2\fR
        \fI\(-> l(3)=-3\fR
        \fI\(-> l(4)=-4\fR
        \fI\(-> l(5)=-5\fR

foreach i [\fBlseq\fR {[llength $l]-1} 0] {
    puts l($i)=[lindex $l $i]
}
        \fI\(-> l(5)=-5\fR
        \fI\(-> l(4)=-4\fR
        \fI\(-> l(3)=-3\fR
        \fI\(-> l(2)=-2\fR
        \fI\(-> l(1)=-1\fR
        \fI\(-> l(0)=0\fR

<<<<<<< HEAD
 set sqrs [lmap i [lseq 1 10] {expr $i*$i}]
 \(-> 1 4 9 16 25 36 49 64 81 100
=======
set i 17
         \fI\(-> 17\fR
if {$i in [\fBlseq\fR 0 50]} { # equivalent to: (0 <= $i && $i < 50)
    puts "Ok"
} else {
    puts "outside :("
}
        \fI\(-> Ok\fR

set sqrs [lmap i [\fBlseq\fR 1 10] { expr {$i*$i} }]
        \fI\(-> 1 4 9 16 25 36 49 64 81 100\fR
>>>>>>> 231fd112
.\"
.CE
.SH "SEE ALSO"
foreach(n), list(n), lappend(n), lassign(n), lindex(n), linsert(n), llength(n),
lmap(n), lpop(n), lrange(n), lremove(n), lreplace(n),
lreverse(n), lsearch(n), lset(n), lsort(n)
.SH KEYWORDS
element, index, list
'\" Local Variables:
'\" mode: nroff
'\" fill-column: 78
'\" End:<|MERGE_RESOLUTION|>--- conflicted
+++ resolved
@@ -20,110 +20,100 @@
 .SH DESCRIPTION
 .PP
 The \fBlseq\fR command creates a sequence of numeric values using the given
-<<<<<<< HEAD
-parameters \fIStart\fR, \fIEnd\fR, and \fIStep\fR. The \fIoperation\fR
-argument ".." or "to" defines the range. The "count" option is used
-to define a count of the number of elements in the list. A short form use of
-the command, with a
-single count value, will create a range from 0 to count-1.
+parameters \fIstart\fR, \fIend\fR, and \fIstep\fR. The \fIoperation\fR
+argument "\fB..\fR" or "\fBto\fR" defines the range. The "\fBcount\fR" option
+is used to define a count of the number of elements in the list. A short form
+use of the command, with a single count value, will create a range from 0 to
+count-1.
 
-The \fBlseq\fR command can produce both increasing and decreasing sequences. When
-both Start and End are provided without a Step value, then if Start <= End,
-the sequence will be increasing and if Start > End it will be decreasing. If a
-Step vale is included, it's sign should agree with the direction of the
+The \fBlseq\fR command can produce both increasing and decreasing
+sequences. When both \fIstart\fR and \fIend\fR are provided without a
+\fIstep\fR value, then if \fIstart\fR <= \fIend\fR, the sequence will be
+increasing and if \fIstart\fR > \fIend\fR it will be decreasing. If a
+\fIstep\fR vale is included, it's sign should agree with the direction of the
 sequence (descending -> negative and ascending -> positive), otherwise an
 empty list is returned.  For example:
 
 .CS \"
-    % lseq 1 to 5    ;# increasing
-    1 2 3 4 5
+% \fBlseq\fR 1 to 5    ;# increasing
+\fI\(-> 1 2 3 4 5
 
-    % lseq 5 to 1    ;# decreasing
-    5 4 3 2 1
+% \fBlseq\fR 5 to 1    ;# decreasing
+\fI\(-> 5 4 3 2 1
 
-    % lseq 6 to 1 by 2   ;# decreasing, step wrong sign, empty list
+% \fBlseq\fR 6 to 1 by 2   ;# decreasing, step wrong sign, empty list
 
-    % lseq 1 to 5 by 0   ;# all step sizes of 0 produce an empty list
-
+% \fBlseq\fR 1 to 5 by 0   ;# all step sizes of 0 produce an empty list
 .\"
 .CE
 
-The numeric arguments, \fIStart\fR, \fIEnd\fR, \fIStep\fR, and \fICount\fR,
-may also be a valid expression. The expression will be evaluate and the
-numeric result be used.  An expression that does not evaluate to a number will
-produce an invalid argument error.
-=======
-parameters \fIstart\fR, \fIend\fR, and \fIstep\fR.
-The \fIoperation\fR argument
-.QW \fB..\fR
-or
-.QW \fBto\fR
-defines an inclusive range; if it is omitted, the range is exclusive.
-The \fBcount\fR option is used to define a count of the number of elements in
-the list.
-The \fIstep\fR (which may be preceded by \fBby\fR) is 1 if not provided.
-The short form with a
-single \fIcount\fR value will create a range from 0 to \fIcount\fR-1 (i.e.,
-\fIcount\fR values).
+The numeric arguments, \fIstart\fR, \fIend\fR, \fIstep\fR, and \fIcount\fR,
+may also be a valid expression. The expression will be evaluated and the
+numeric result will be used.  An expression that does not evaluate to a number
+will produce an invalid argument error.
+.PP
+\fIStart\fR defines the initial value and \fIend\fR defines the limit, not
+necessarily the last value. \fBlseq\fR produces a list with \fIcount\fR
+elements, and if \fIcount\fR is not supplied, it is computed as
+
+.CS \"
+    \fIcount\fR = int( (\fIend\fR - \fIstart\fR + \fIstep\fR) / \fIstep\fR )
+.\"
+.CE
+
 .PP
 The numeric arguments, \fIstart\fR, \fIend\fR, \fIstep\fR, and \fIcount\fR,
 can also be a valid expression. the \fBlseq\fR command will evaluate the
 expression (as if with \fBexpr\fR)
 and use the numeric result, or return an error as with any invalid argument
 value; a non-numeric expression result will result in an error.
->>>>>>> 231fd112
 
 .SH EXAMPLES
 .CS
 .\"
 \fBlseq\fR 3
-         \fI\(-> 0 1 2\fR
+\fI\(-> 0 1 2\fR
 
 \fBlseq\fR 3 0
-         \fI\(-> 3 2 1 0\fR
+\fI\(-> 3 2 1 0\fR
 
 \fBlseq\fR 10 .. 1 by -2
-         \fI\(-> 10 8 6 4 2\fR
+\fI\(-> 10 8 6 4 2\fR
 
 set l [\fBlseq\fR 0 -5]
-         \fI\(-> 0 -1 -2 -3 -4 -5\fR
+\fI\(-> 0 -1 -2 -3 -4 -5\fR
 
 foreach i [\fBlseq\fR [llength $l]] {
     puts l($i)=[lindex $l $i]
 }
-        \fI\(-> l(0)=0\fR
-        \fI\(-> l(1)=-1\fR
-        \fI\(-> l(2)=-2\fR
-        \fI\(-> l(3)=-3\fR
-        \fI\(-> l(4)=-4\fR
-        \fI\(-> l(5)=-5\fR
+\fI\(-> l(0)=0\fR
+\fI\(-> l(1)=-1\fR
+\fI\(-> l(2)=-2\fR
+\fI\(-> l(3)=-3\fR
+\fI\(-> l(4)=-4\fR
+\fI\(-> l(5)=-5\fR
 
 foreach i [\fBlseq\fR {[llength $l]-1} 0] {
     puts l($i)=[lindex $l $i]
 }
-        \fI\(-> l(5)=-5\fR
-        \fI\(-> l(4)=-4\fR
-        \fI\(-> l(3)=-3\fR
-        \fI\(-> l(2)=-2\fR
-        \fI\(-> l(1)=-1\fR
-        \fI\(-> l(0)=0\fR
+\fI\(-> l(5)=-5\fR
+\fI\(-> l(4)=-4\fR
+\fI\(-> l(3)=-3\fR
+\fI\(-> l(2)=-2\fR
+\fI\(-> l(1)=-1\fR
+\fI\(-> l(0)=0\fR
 
-<<<<<<< HEAD
- set sqrs [lmap i [lseq 1 10] {expr $i*$i}]
- \(-> 1 4 9 16 25 36 49 64 81 100
-=======
 set i 17
          \fI\(-> 17\fR
-if {$i in [\fBlseq\fR 0 50]} { # equivalent to: (0 <= $i && $i < 50)
+if {$i in [\fBlseq\fR 0 50]} { # equivalent to: (0 <= $i && $i <= 50)
     puts "Ok"
 } else {
     puts "outside :("
 }
-        \fI\(-> Ok\fR
+\fI\(-> Ok\fR
 
 set sqrs [lmap i [\fBlseq\fR 1 10] { expr {$i*$i} }]
-        \fI\(-> 1 4 9 16 25 36 49 64 81 100\fR
->>>>>>> 231fd112
+\fI\(-> 1 4 9 16 25 36 49 64 81 100\fR
 .\"
 .CE
 .SH "SEE ALSO"
