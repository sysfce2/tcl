--- conflicted
+++ resolved
@@ -73,27 +73,18 @@
 one of Tcl's integer values.  The size modifier field dictates the
 integer range acceptable to be stored in a variable, or, for the inline
 case, in a position in the result list.
-The syntactically valid values for the size modifier are \fBh\fR, \fBL\fR,
-\fBl\fR, \fBz\fR, \fBt\fR, and \fBll\fR.  The \fBh\fR size
-modifier value is equivalent
-to the absence of a size modifier in the the conversion specifier.
-<<<<<<< HEAD
-Either one indicates the integer range to be stored is limited to
-the 32-bit range.
-The \fBL\fR size modifier is equivalent to the \fBll\fR size
-modifier. Either one indicates the integer range to be stored is unlimited.
-The \fBl\fR (or \fBq\fR or \fBj\fR) size modifier indicates that the integer
-range to be stored is limited to the same range produced by the
-\fBwide()\fR function of the \fBexpr\fR command.
-=======
-Either one indicates the integer range to be stored is limited to the range
-determined by the value of the \fBwordSize\fR element of the \fBtcl_platform\fR
-array).  The \fBL\fR, \fBq\fR or \fBj\fR size modifiers are equivalent to the
-\fBl\fR size modifier. Either of them indicates the integer range to be stored is
-limited to the same range produced by the \fBwide()\fR function of
-the \fBexpr\fR command.  The \fBll\fR size modifier indicates that
-the integer range to be stored is unlimited.
->>>>>>> 12465190
+The syntactically valid values for the size modifier are \fBh\fR,
+\fBl\fR, \fBz\fR, \fBt\fR, \fBq\fR, \fBj\fR, \fBll\fR, and \fBL\fR.
+The \fBh\fR size modifier value is equivalent to the absence of a size
+modifier in the the conversion specifier.  Either one indicates the
+integer range to be stored is limited to the 32-bit range.  The \fBL\fR
+size modifier is equivalent to the \fBll\fR size modifier.  Either one
+indicates the integer range to be stored is unlimited.  The \fBl\fR (or
+\fBq\fR or \fBj\fR) size modifier indicates that the integer range to be
+stored is limited to the same range produced by the \fBwide()\fR function
+of the \fBexpr\fR command. The \fBz\fR and \fBt\fR modifiers indicate the
+integer range to be the same as for either \fBh\fR or \fBl\fR, depending
+on the value of the \fBpointerSize\fR element of the \fBtcl_platform\fR array.
 .SS "MANDATORY CONVERSION CHARACTER"
 .PP
 The following conversion characters are supported:
