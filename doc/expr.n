'\"
'\" Copyright (c) 1993 The Regents of the University of California.
'\" Copyright (c) 1994-2000 Sun Microsystems, Inc.
'\" Copyright (c) 2005 by Kevin B. Kenny <kennykb@acm.org>. All rights reserved
'\"
'\" See the file "license.terms" for information on usage and redistribution
'\" of this file, and for a DISCLAIMER OF ALL WARRANTIES.
'\"
.TH expr n 8.5 Tcl "Tcl Built-In Commands"
.so man.macros
.BS
'\" Note:  do not modify the .SH NAME line immediately below!
.SH NAME
expr \- Evaluate an expression
.SH SYNOPSIS
\fBexpr \fIexpression\fR
.BE
.SH DESCRIPTION
.PP
<<<<<<< HEAD
Evaluates the expression, \fIexpression\fR, returning its value.
=======
The \fIexpr\fR command concatenates \fIarg\fRs, separated by a space, into an expression, and evaluates
that expression, returning its value.
>>>>>>> 019e49cb
The operators permitted in an expression include a subset of
the operators permitted in C expressions.  For those operators
common to both Tcl and C, Tcl applies the same meaning and precedence
as the corresponding C operators.
The value of an expression is often a numeric result, either an integer or a
floating-point value, but may also be a non-numeric value.
For example, the expression
.PP
.CS
\fBexpr\fR {8.2 + 6}
.CE
.PP
evaluates to 14.2.
Expressions differ from C expressions in the way that
operands are specified.  Expressions also support
non-numeric operands, string comparisons, and some
additional operators not found in C.
.PP
When an expression evaluates to an integer, the value is the decimal form of
the integer, and when an expression evaluates to a floating-point number, the
value is the form produced by the \fB%g\fR format specifier of Tcl's
\fBformat\fR command.
.PP
.VS "9.0, TIP 526"
Unlike with prior versions of Tcl, from Tcl 9.0 onwards, the \fBexpr\fR
command only accepts a single argument instead of concatenating an arbitrary
number of arguments to form an expression.
See \fBCOMPATIBILITY WITH TCL 8.*\fR below for details.
.VE "9.0, TIP 526"
.SS OPERANDS
.PP
An expression consists of a combination of operands, operators, parentheses and
commas, possibly with whitespace between any of these elements, which is
ignored.
.PP
An operand may be specified in any of the following ways:
.IP [1]
As a numeric value, either integer or floating-point.
.IP [2]
As a boolean value, using any form understood by \fBstring is\fR
\fBboolean\fR.
.IP [3]
As a variable, using standard \fB$\fR notation.
The value of the variable is then the value of the operand.
.IP [4]
As a string enclosed in double-quotes.
Backslash, variable, and command substitution are performed as described in
\fBTcl\fR.
.IP [5]
As a string enclosed in braces.
The operand is treated as a braced value as described in \fBTcl\fR.
.IP [6]
As a Tcl command enclosed in brackets.
Command substitution is performed as described in \fBTcl\fR.
.IP [7]
As a mathematical function such as \fBsin($x)\fR, whose arguments have any of the above
forms for operands.  See \fBMATH FUNCTIONS\fR below for
a discussion of how mathematical functions are handled.
.PP
Because \fBexpr\fR parses and performs substitutions on values that have
already been parsed and substituted by \fBTcl\fR, it is usually best to enclose
expressions in braces to avoid the first round of substitutions by
\fBTcl\fR.
.PP
Below are some examples of simple expressions where the value of \fBa\fR is 3
and the value of \fBb\fR is 6.  The command on the left side of each line
produces the value on the right side.
.PP
.CS
.ta 9c
\fBexpr\fR {3.1 + $a}	\fI6.1\fR
\fBexpr\fR {2 + "$a.$b"}	\fI5.6\fR
\fBexpr\fR {4*[llength "6 2"]}	\fI8\fR
\fBexpr\fR {{word one} < "word $a"}	\fI0\fR
.CE
.PP
\fBInteger value\fR
.PP
An integer operand may be specified in decimal (the normal case, the optional
first two characters are \fB0d\fR), binary
(the first two characters are \fB0b\fR), octal
(the first two characters are \fB0o\fR), or hexadecimal
(the first two characters are \fB0x\fR) form.  For
.PP
\fBFloating-point value\fR
.PP
A floating-point number may be specified in any of several
common decimal formats, and may use the decimal point \fB.\fR,
\fBe\fR or \fBE\fR for scientific notation, and
the sign characters \fB+\fR and \fB\-\fR.  The
following are all valid floating-point numbers:  2.1, 3., 6e4, 7.91e+16.
The strings \fBInf\fR
and \fBNaN\fR, in any combination of case, are also recognized as floating point
values.  An operand that doesn't have a numeric interpretation must be quoted
with either braces or with double quotes.
.PP
\fBBoolean value\fR
.PP
A boolean value may be represented by any of the values \fB0\fR, \fBfalse\fR, \fBno\fR,
or \fBoff\fR and any of the values \fB1\fR, \fBtrue\fR, \fByes\fR, or \fBon\fR.
.PP
\fBDigit Separator\fR
.PP
Digits in any numeric value may be separated with one or more underscore
characters, "\fB_\fR", to improve readability.  These separators may only
appear between digits.  The separator may not appear at the start of a
numeric value, between the leading 0 and radix specifier, or at the
end of a numeric value.  Here are some examples:
.PP
.CS
.ta 9c
\fBexpr\fR 100_000_000		\fI100000000\fR
\fBexpr\fR 0xffff_ffff		\fI4294967295\fR
\fBformat\fR 0x%x 0b1111_1110_1101_1011		\fI0xfedb\fR
.CE
.PP
.SS OPERATORS
.PP
For operators having both a numeric mode and a string mode, the numeric mode is
chosen when all operands have a numeric interpretation.  The integer
interpretation of an operand is preferred over the floating-point
interpretation.  To ensure string operations on arbitrary values it is generally a
good idea to use \fBeq\fR, \fBne\fR, or the \fBstring\fR command instead of
more versatile operators such as \fB==\fR.
.PP
Unless otherwise specified, operators accept non-numeric operands.  The value
of a boolean operation is 1 if true, 0 otherwise.  See also \fBstring is\fR
\fBboolean\fR.  The valid operators, most of which are also available as
commands in the \fBtcl::mathop\fR namespace (see \fBmathop\fR(n)), are listed
below, grouped in decreasing order of precedence:
.TP 20
\fB\-\0\0+\0\0~\0\0!\fR
.
Unary minus, unary plus, bit-wise NOT, logical NOT.  These operators
may only be applied to numeric operands, and bit-wise NOT may only be
applied to integers.
.TP 20
\fB**\fR
.
Exponentiation.  Valid for numeric operands.  The maximum exponent value
that Tcl can handle if the first number is an integer > 1 is 268435455.
.TP 20
\fB*\0\0/\0\0%\fR
.
Multiply and divide, which are valid for numeric operands, and remainder, which
is valid for integers.  The remainder, an absolute value smaller than the
absolute value of the divisor, has the same sign as the divisor.
.RS
.PP
When applied to integers, division and remainder can be
considered to partition the number line into a sequence of
adjacent non-overlapping pieces, where each piece is the size of the divisor;
the quotient identifies which piece the dividend lies within, and the
remainder identifies where within that piece the dividend lies. A
consequence of this is that the result of
.QW "-57 \fB/\fR 10"
is always -6, and the result of
.QW "-57 \fB%\fR 10"
is always 3.
.RE
.TP 20
\fB+\0\0\-\fR
.
Add and subtract.  Valid for numeric operands.
.TP 20
\fB<<\0\0>>\fR
.
Left and right shift.  Valid for integers.
A right shift always propagates the sign bit.
.TP 20
\fB<\0\0>\0\0<=\0\0>=\fR
.
Boolean numeric-preferring comparisons: less than, greater than, less than or
equal, and greater than or equal. If either argument is not numeric, the
comparison is done using UNICODE string comparison, as with the string
comparison operators below, which have the same precedence.
.TP 20
\fBlt\0\0gt\0\0le\0\0ge\fR
.VS "8.7, TIP461"
Boolean string comparisons: less than, greater than, less than or equal, and
greater than or equal. These always compare values using their UNICODE strings
(also see \fBstring compare\fR), unlike with the numeric-preferring
comparisons abov, which have the same precedence.
.VE "8.7, TIP461"
.TP 20
\fB==\0\0!=\fR
.
Boolean equal and not equal.
.TP 20
\fBeq\0\0ne\fR
.
Boolean string equal and string not equal.
.TP 20
\fBin\0\0ni\fR
.
List containment and negated list containment.  The first argument is
interpreted as a string, the second as a list.  \fBin\fR tests for membership
in the list, and \fBni\fR is the inverse.
.TP 20
\fB&\fR
.
Bit-wise AND.  Valid for integer operands.
.TP 20
\fB^\fR
.
Bit-wise exclusive OR.  Valid for integer operands.
.TP 20
\fB|\fR
.
Bit-wise OR.  Valid for integer operands.
.TP 20
\fB&&\fR
.
Logical AND.  If both operands are true, the result is 1, or 0 otherwise.
This operator evaluates lazily; it only evaluates its second operand if it
must in order to determine its result.
This operator evaluates lazily; it only evaluates its second operand if it
must in order to determine its result.
.TP 20
\fB||\fR
.
Logical OR.  If both operands are false, the result is 0, or 1 otherwise.
This operator evaluates lazily; it only evaluates its second operand if it
must in order to determine its result.
.TP 20
\fIx \fB?\fI y \fB:\fI z\fR
.
If-then-else, as in C.  If \fIx\fR is false , the result is the value of
\fIy\fR.  Otherwise the result is the value of \fIz\fR.
This operator evaluates lazily; it evaluates only one of \fIy\fR or \fIz\fR.
.PP
The exponentiation operator promotes types in the same way that the multiply
and divide operators do, and the result is is the same as the result of
\fBpow\fR.
Exponentiation groups right-to-left within a precedence level. Other binary
operators group left-to-right.  For example, the value of
.PP
.PP
.CS
\fBexpr\fR {4*2 < 7}
.CE
.PP
is 0, while the value of
.PP
.CS
\fBexpr\fR {2**3**2}
.CE
.PP
is 512.
.PP
As in C, \fB&&\fR, \fB||\fR, and \fB?:\fR feature
.QW "lazy evaluation" ,
which means that operands are not evaluated if they are
not needed to determine the outcome.  For example, in
.PP
.CS
\fBexpr\fR {$v?[a]:[b]}
.CE
.PP
only one of \fB[a]\fR or \fB[b]\fR is evaluated,
depending on the value of \fB$v\fR.  This is not true of the normal Tcl parser,
so it is normally recommended to enclose the arguments to \fBexpr\fR in braces.
Without braces, as in
\fBexpr\fR $v?[a]:[b]
both \fB[a]\fR and \fB[b]\fR are evaluated before \fBexpr\fR is even called.
.PP
For more details on the results
produced by each operator, see the documentation for C.
.SS "MATH FUNCTIONS"
.PP
A mathematical function such as \fBsin($x)\fR is replaced with a call to an ordinary
Tcl command in the \fBtcl::mathfunc\fR namespace.  The evaluation
of an expression such as
.PP
.CS
\fBexpr\fR {sin($x+$y)}
.CE
.PP
is the same in every way as the evaluation of
.PP
.CS
\fBexpr\fR {[tcl::mathfunc::sin [\fBexpr\fR {$x+$y}]]}
.CE
.PP
which in turn is the same as the evaluation of
.PP
.CS
tcl::mathfunc::sin [\fBexpr\fR {$x+$y}]
.CE
.PP
\fBtcl::mathfunc::sin\fR is resolved as described in
\fBNAMESPACE RESOLUTION\fR in the \fBnamespace\fR(n) documentation.   Given the
default value of \fBnamespace path\fR, \fB[namespace
current]::tcl::mathfunc::sin\fR or \fB::tcl::mathfunc::sin\fR are the typical
resolutions.
.PP
As in C, a mathematical function may accept multiple arguments separated by commas. Thus,
.PP
.CS
\fBexpr\fR {hypot($x,$y)}
.CE
.PP
becomes
.PP
.CS
tcl::mathfunc::hypot $x $y
.CE
.PP
See the \fBmathfunc\fR(n) documentation for the math functions that are
available by default.
.SS "TYPES, OVERFLOW, AND PRECISION"
.PP
When needed to guarantee exact performance, internal computations involving
integers use the LibTomMath multiple precision integer library.  In Tcl releases
prior to 8.5, integer calculations were performed using one of the C types
\fIlong int\fR or \fITcl_WideInt\fR, causing implicit range truncation
in those calculations where values overflowed the range of those types.
Any code that relied on these implicit truncations should instead call
\fBint()\fR or \fBwide()\fR, which do truncate.
.PP
Internal floating-point computations are
performed using the \fIdouble\fR C type.
When converting a string to floating-point value, exponent overflow is
detected and results in the \fIdouble\fR value of \fBInf\fR or
\fB\-Inf\fR as appropriate.  Floating-point overflow and underflow
are detected to the degree supported by the hardware, which is generally
fairly reliable.
.PP
Conversion among internal representations for integer, floating-point, and
string operands is done automatically as needed.  For arithmetic computations,
integers are used until some floating-point number is introduced, after which
floating-point values are used.  For example,
.PP
.CS
\fBexpr\fR {5 / 4}
.CE
.PP
returns 1, while
.PP
.CS
\fBexpr\fR {5 / 4.0}
\fBexpr\fR {5 / ( [string length "abcd"] + 0.0 )}
.CE
.PP
both return 1.25.
A floating-point result can be distinguished from an integer result by the
presence of either
.QW \fB.\fR
or
.QW \fBe\fR .
.PP
For example,
.PP
.CS
\fBexpr\fR {20.0/5.0}
.CE
.PP
returns \fB4.0\fR, not \fB4\fR.
.SH "PERFORMANCE AND COMPATIBILITY"
.PP
Where an expression contains syntax that Tcl would otherwise perform
substitutions on, enclosing an expression in braces or otherwise quoting it
so that it's a static value allows the Tcl compiler to generate bytecode for
the expression, resulting in better speed and smaller storage requirements.
This also avoids issues that can arise if Tcl is allowed to perform
substitution on the value before \fBexpr\fR is called.
.PP
In the following example, the value of the expression is 11 because the Tcl parser first
substitutes \fB$b\fR and \fBexpr\fR then substitutes \fB$a\fR as part
of evaluating the expression
.QW "$a + 2*4" .
Simply enclosing the
expression in braces would result in a syntax error as \fB$b\fR does
not evaluate to a numeric value.
.PP
.CS
set a 3
set b {$a + 2}
\fBexpr\fR $b*4
.CE
.PP
When an expression is generated at runtime, like the one above is, the bytecode
compiler must ensure that new code is generated each time the expression
is evaluated.  This is the most costly kind of expression from a performance
perspective.  In such cases, consider directly using the commands described in
the \fBmathfunc\fR(n) or \fBmathop\fR(n) documentation instead of \fBexpr\fR.
.PP
Most expressions are not formed at runtime, but are literal strings or contain
substitutions that don't introduce other substitutions.  To allow the bytecode
compiler to work with an expression as a string literal at compilation time,
ensure that it contains no substitutions or that it is enclosed in braces or
otherwise quoted to prevent Tcl from performing substitutions, allowing
\fBexpr\fR to perform them instead.
.PP
In general, you should enclose your expression in braces wherever possible,
and where not possible, the argument to \fBexpr\fR should be an expression
defined elsewhere as simply as possible. It is usually more efficient and
safer to use other techniques (e.g., the commands in the \fBtcl::mathop\fR
namespace) than it is to do complex expression generation. Storing a
complex expression in a variable and using that with \fBexpr\fR is a
case which the bytecode compiler also supports well, provided that
expression is always evaluated in the same stack context (though the
expression could be conveyed across procedure calls and through
\fBuplevel\fR calls in between).
.SS "COMPATIBILITY WITH TCL 8.*"
.PP
.VS "9.0, TIP 526"
In Tcl 8 and older, the \fBexpr\fR command would concatenate multiple
arguments to form the expression; if this behavior is desired in Tcl 9.0
onwards, explicit use of \fBconcat\fR is required (this is also compatible
with earlier versions of Tcl) or a double-quoted argument could be used (as
whitespace is not generally important in expressions). Note that this style of
programming is often a source of bugs, including security bugs, so it is
\fInot recommended\fR. For example, instead of this version (supported in Tcl
8 and before):
.PP
.CS
set a 3
set b {$a + 2}
\fBexpr\fR $b * 4
.CE
.PP
you might write:
.PP
.CS
# ...
\fBexpr\fR [concat $b * 4]
.CE
.PP
or:
.PP
.CS
# ...
\fBexpr\fR "$b * 4"
.CE
.PP
Both of the above cases substitute \fB$b\fR prior to evaluating the
expression, and do the building of the expression dynamically making it
difficult to avoid compiling the expression on every call to \fBexpr\fR.
.PP
However, some use cases that \fIare\fR supported may be preferable, such as
embedding the use of \fBexpr\fR with a variable argument inside an otherwise
constant expression:
.PP
.CS
# ...
\fBexpr\fR {[\fBexpr\fR $b] * 4}
.CE
.PP
This changes what value is calculated (in this case, producing \fB20\fR rather
than \fB11\fR) because they force the inner expression to be evaluated
independently of the outer one; such changes may actually fix more bugs than
they cause! Note that this allows the outer expression to be fully compiled,
and enables compilation of the inner expression too (which can be cached in
some cases).
.VE "9.0, TIP 526"
.SH EXAMPLES
.PP
A numeric comparison whose result is 1:
.PP
.CS
\fBexpr\fR {"0x03" > "2"}
.CE
.PP
A string comparison whose result is 1:
.PP
.CS
\fBexpr\fR {"0y" > "0x12"}
.CE
.PP
.VS "8.7, TIP461"
A forced string comparison whose result is 0:
.PP
.CS
\fBexpr\fR {"0x03" gt "2"}
.CE
.VE "8.7, TIP461"
.PP
Define a procedure that computes an
.QW interesting
mathematical function:
.PP
.CS
proc tcl::mathfunc::calc {x y} {
    \fBexpr\fR { ($x**2 - $y**2) / exp($x**2 + $y**2) }
}
.CE
.PP
Convert polar coordinates into cartesian coordinates:
.PP
.CS
# convert from ($radius,$angle)
set x [\fBexpr\fR { $radius * cos($angle) }]
set y [\fBexpr\fR { $radius * sin($angle) }]
.CE
.PP
Convert cartesian coordinates into polar coordinates:
.PP
.CS
# convert from ($x,$y)
set radius [\fBexpr\fR { hypot($y, $x) }]
set angle  [\fBexpr\fR { atan2($y, $x) }]
.CE
.PP
Print a message describing the relationship of two string values to
each other:
.PP
.CS
puts "a and b are [\fBexpr\fR {$a eq $b ? {equal} : {different}}]"
.CE
.PP
Set a variable indicating whether an environment variable is defined and has
value of true:
.PP
.CS
set isTrue [\fBexpr\fR {
    [info exists ::env(SOME_ENV_VAR)] &&
    [string is true -strict $::env(SOME_ENV_VAR)]
}]
.CE
.PP
Generate a random integer in the range 0..99 inclusive:
.PP
.CS
set randNum [\fBexpr\fR { int(100 * rand()) }]
.CE
.SH "SEE ALSO"
array(n), for(n), if(n), mathfunc(n), mathop(n), namespace(n), proc(n),
string(n), Tcl(n), while(n)
.SH KEYWORDS
arithmetic, boolean, compare, expression, fuzzy comparison, integer value
.SH COPYRIGHT
.nf
Copyright \(co 1993 The Regents of the University of California.
Copyright \(co 1994-2000 Sun Microsystems Incorporated.
Copyright \(co 2005 by Kevin B. Kenny <kennykb@acm.org>. All rights reserved.
.fi
'\" Local Variables:
'\" mode: nroff
'\" fill-column: 78
'\" End:<|MERGE_RESOLUTION|>--- conflicted
+++ resolved
@@ -17,12 +17,7 @@
 .BE
 .SH DESCRIPTION
 .PP
-<<<<<<< HEAD
 Evaluates the expression, \fIexpression\fR, returning its value.
-=======
-The \fIexpr\fR command concatenates \fIarg\fRs, separated by a space, into an expression, and evaluates
-that expression, returning its value.
->>>>>>> 019e49cb
 The operators permitted in an expression include a subset of
 the operators permitted in C expressions.  For those operators
 common to both Tcl and C, Tcl applies the same meaning and precedence
