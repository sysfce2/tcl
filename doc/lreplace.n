--- conflicted
+++ resolved
@@ -5,13 +5,7 @@
 '\"
 '\" See the file "license.terms" for information on usage and redistribution
 '\" of this file, and for a DISCLAIMER OF ALL WARRANTIES.
-<<<<<<< HEAD
-'\"
-'\" RCS: @(#) $Id: lreplace.n,v 1.19 2008/03/26 09:59:22 dkf Exp $
-'\"
-=======
 '\" 
->>>>>>> 01562d4f
 .so man.macros
 .TH lreplace n 7.4 Tcl "Tcl Built-In Commands"
 .BS
