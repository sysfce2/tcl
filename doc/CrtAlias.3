--- conflicted
+++ resolved
@@ -8,11 +8,7 @@
 .so man.macros
 .BS
 .SH NAME
-<<<<<<< HEAD
 Tcl_IsSafe, Tcl_MakeSafe, Tcl_CreateChild, Tcl_GetChild, Tcl_GetParent, Tcl_GetInterpPath, Tcl_CreateAlias, Tcl_CreateAliasObj, Tcl_GetAlias, Tcl_GetAliasObj, Tcl_ExposeCommand, Tcl_HideCommand \- manage multiple Tcl interpreters, aliases and hidden commands
-=======
-Tcl_IsSafe, Tcl_MakeSafe, Tcl_CreateChild, Tcl_CreateSlave, Tcl_GetChild, Tcl_GetSlave, Tcl_GetParent, Tcl_GetMaster, Tcl_GetInterpPath, Tcl_CreateAlias, Tcl_CreateAliasObj, Tcl_GetAlias, Tcl_GetAliasObj, Tcl_ExposeCommand, Tcl_HideCommand \- manage multiple Tcl interpreters, aliases and hidden commands
->>>>>>> a03c2cb1
 .SH SYNOPSIS
 .nf
 \fB#include <tcl.h>\fR
@@ -177,7 +173,10 @@
 \fIinterp\fR. The child interpreter is identified by \fIname\fR.
 If no such child interpreter exists, \fBNULL\fR is returned.
 .PP
-<<<<<<< HEAD
+.VS "TIP 581"
+\fBTcl_GetChild\fR is a synonym for \fBTcl_GetSlave\fR.
+.VE "TIP 581"
+.PP
 \fBTcl_GetParent\fR returns a pointer to the parent interpreter of
 \fIinterp\fR. If \fIinterp\fR has no parent (it is a
 top-level interpreter) then \fBNULL\fR is returned.
@@ -185,23 +184,6 @@
 \fBTcl_GetInterpPath\fR stores in the result of \fIinterp\fR
 the relative path between \fIinterp\fR and \fIchildInterp\fR;
 \fIchildInterp\fR must be a child of \fIinterp\fR. If the computation
-=======
-.VS "TIP 581"
-\fBTcl_GetChild\fR is a synonym for \fBTcl_GetSlave\fR.
-.VE "TIP 581"
-.PP
-\fBTcl_GetMaster\fR returns a pointer to the master interpreter of
-\fIinterp\fR. If \fIinterp\fR has no master (it is a
-top-level interpreter) then \fBNULL\fR is returned.
-.PP
-.VS "TIP 581"
-\fBTcl_GetParent\fR is a synonym for \fBTcl_GetMaster\fR.
-.VE "TIP 581"
-.PP
-\fBTcl_GetInterpPath\fR stores in the result of \fIinterp\fR
-the relative path between \fIinterp\fR and \fIslaveInterp\fR;
-\fIslaveInterp\fR must be a slave of \fIinterp\fR. If the computation
->>>>>>> a03c2cb1
 of the relative path succeeds, \fBTCL_OK\fR is returned, else
 \fBTCL_ERROR\fR is returned and an error message is stored as the
 result of \fIinterp\fR.
