--- conflicted
+++ resolved
@@ -161,26 +161,14 @@
 that it takes a vector of values to pass as additional arguments instead
 of a vector of strings.
 .PP
-<<<<<<< HEAD
 \fBTcl_GetAliasObj\fR returns information in the form of a pointer to
 a vector of Tcl_Obj structures about an alias \fIaliasName\fR
-=======
-\fBTcl_GetAliasObj\fR returns information in the form of a pointer to a vector
-of Tcl_Obj structures about an alias \fIaliasName\fR
->>>>>>> 6e0990b2
 in \fIinterp\fR. Any of the result fields can be \fBNULL\fR, in
 which case the corresponding datum is not returned. If a result field is
 non\-\fBNULL\fR, the address indicated is set to the corresponding datum.
 For example, if \fItargetCmdPtr\fR is non\-\fBNULL\fR it is set to a
 pointer to the string containing the name of the target command.
 .PP
-<<<<<<< HEAD
-\fBTcl_GetAlias\fR is similar to \fBTcl_GetAliasObj\fR except that it
-returns a pointer to a vector of string instead of a vector of
-Tcl_Obj structures. \fBTcl_GetAlias\fR is deprecated.
-.PP
-=======
->>>>>>> 6e0990b2
 \fBTcl_ExposeCommand\fR moves the command named \fIhiddenCmdName\fR from
 the set of hidden commands to the set of exposed commands, putting
 it under the name
