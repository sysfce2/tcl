'\"
'\" Copyright (c) 1989-1993 The Regents of the University of California.
'\" Copyright (c) 1994-1997 Sun Microsystems, Inc.
'\"
'\" See the file "license.terms" for information on usage and redistribution
'\" of this file, and for a DISCLAIMER OF ALL WARRANTIES.
'\" 
<<<<<<< HEAD
'\" RCS: @(#) $Id: SetResult.3,v 1.18.2.1 2009/11/27 14:53:54 dkf Exp $
'\" 
=======
>>>>>>> 3f68670d
.so man.macros
.TH Tcl_SetResult 3 8.0 Tcl "Tcl Library Procedures"
.BS
.SH NAME
Tcl_SetObjResult, Tcl_GetObjResult, Tcl_SetResult, Tcl_GetStringResult, Tcl_AppendResult, Tcl_AppendResultVA, Tcl_AppendElement, Tcl_ResetResult, Tcl_FreeResult \- manipulate Tcl result
.SH SYNOPSIS
.nf
\fB#include <tcl.h>\fR
.sp
\fBTcl_SetObjResult\fR(\fIinterp, objPtr\fR)
.sp
Tcl_Obj *
\fBTcl_GetObjResult\fR(\fIinterp\fR)
.sp
\fBTcl_SetResult\fR(\fIinterp, result, freeProc\fR)
.sp
const char *
\fBTcl_GetStringResult\fR(\fIinterp\fR)
.sp
\fBTcl_AppendResult\fR(\fIinterp, result, result, ... , \fB(char *) NULL\fR)
.sp
\fBTcl_AppendResultVA\fR(\fIinterp, argList\fR)
.sp
\fBTcl_AppendElement\fR(\fIinterp, element\fR)
.sp
\fBTcl_ResetResult\fR(\fIinterp\fR)
.sp
\fBTcl_FreeResult\fR(\fIinterp\fR)
.SH ARGUMENTS
.AS Tcl_FreeProc freeProc out
.AP Tcl_Interp *interp out
Interpreter whose result is to be modified or read.
.AP Tcl_Obj *objPtr in
Object value to become result for \fIinterp\fR.
.AP char *result in
String value to become result for \fIinterp\fR or to be
appended to the existing result.
.AP char *element in
String value to append as a list element
to the existing result of \fIinterp\fR.
.AP Tcl_FreeProc *freeProc in
Address of procedure to call to release storage at
\fIresult\fR, or \fBTCL_STATIC\fR, \fBTCL_DYNAMIC\fR, or
\fBTCL_VOLATILE\fR.
.AP va_list argList in
An argument list which must have been initialized using
\fBva_start\fR, and cleared using \fBva_end\fR.
.BE
.SH DESCRIPTION
.PP
The procedures described here are utilities for manipulating the
result value in a Tcl interpreter.
The interpreter result may be either a Tcl object or a string.
For example, \fBTcl_SetObjResult\fR and \fBTcl_SetResult\fR
set the interpreter result to, respectively, an object and a string.
Similarly, \fBTcl_GetObjResult\fR and \fBTcl_GetStringResult\fR
return the interpreter result as an object and as a string.
The procedures always keep the string and object forms
of the interpreter result consistent.
For example, if \fBTcl_SetObjResult\fR is called to set
the result to an object,
then \fBTcl_GetStringResult\fR is called,
it will return the object's string value.
.PP
\fBTcl_SetObjResult\fR
arranges for \fIobjPtr\fR to be the result for \fIinterp\fR,
replacing any existing result.
The result is left pointing to the object
referenced by \fIobjPtr\fR.
\fIobjPtr\fR's reference count is incremented
since there is now a new reference to it from \fIinterp\fR.
The reference count for any old result object
is decremented and the old result object is freed if no
references to it remain.
.PP
\fBTcl_GetObjResult\fR returns the result for \fIinterp\fR as an object.
The object's reference count is not incremented;
if the caller needs to retain a long-term pointer to the object
they should use \fBTcl_IncrRefCount\fR to increment its reference count
in order to keep it from being freed too early or accidentally changed.
.PP
\fBTcl_SetResult\fR
arranges for \fIresult\fR to be the result for the current Tcl
command in \fIinterp\fR, replacing any existing result.
The \fIfreeProc\fR argument specifies how to manage the storage
for the \fIresult\fR argument;
it is discussed in the section
\fBTHE TCL_FREEPROC ARGUMENT TO TCL_SETRESULT\fR below.
If \fIresult\fR is \fBNULL\fR, then \fIfreeProc\fR is ignored
and \fBTcl_SetResult\fR
re-initializes \fIinterp\fR's result to point to an empty string.
.PP
\fBTcl_GetStringResult\fR returns the result for \fIinterp\fR as a string.
If the result was set to an object by a \fBTcl_SetObjResult\fR call,
the object form will be converted to a string and returned.
If the object's string representation contains null bytes,
this conversion will lose information.
For this reason, programmers are encouraged to
write their code to use the new object API procedures
and to call \fBTcl_GetObjResult\fR instead.
.PP
\fBTcl_ResetResult\fR clears the result for \fIinterp\fR
and leaves the result in its normal empty initialized state.
If the result is an object,
its reference count is decremented and the result is left
pointing to an unshared object representing an empty string.
If the result is a dynamically allocated string, its memory is free*d
and the result is left as a empty string.
\fBTcl_ResetResult\fR also clears the error state managed by
\fBTcl_AddErrorInfo\fR, \fBTcl_AddObjErrorInfo\fR,
and \fBTcl_SetErrorCode\fR.
.PP
\fBTcl_AppendResult\fR makes it easy to build up Tcl results in pieces.
It takes each of its \fIresult\fR arguments and appends them in order
to the current result associated with \fIinterp\fR.
If the result is in its initialized empty state (e.g. a command procedure
was just invoked or \fBTcl_ResetResult\fR was just called),
then \fBTcl_AppendResult\fR sets the result to the concatenation of
its \fIresult\fR arguments.
\fBTcl_AppendResult\fR may be called repeatedly as additional pieces
of the result are produced.
\fBTcl_AppendResult\fR takes care of all the
storage management issues associated with managing \fIinterp\fR's
result, such as allocating a larger result area if necessary.
It also manages conversion to and from the \fIresult\fR field of the
\fIinterp\fR so as to handle backward-compatibility with old-style
extensions.
Any number of \fIresult\fR arguments may be passed in a single
call; the last argument in the list must be a NULL pointer.
.PP
\fBTcl_AppendResultVA\fR is the same as \fBTcl_AppendResult\fR except that
instead of taking a variable number of arguments it takes an argument list.
.SH "OLD STRING PROCEDURES"
.PP
Use of the following procedures (is deprecated
since they manipulate the Tcl result as a string.
Procedures such as \fBTcl_SetObjResult\fR
that manipulate the result as an object
can be significantly more efficient.
.PP
\fBTcl_AppendElement\fR is similar to \fBTcl_AppendResult\fR in
that it allows results to be built up in pieces.
However, \fBTcl_AppendElement\fR takes only a single \fIelement\fR
argument and it appends that argument to the current result
as a proper Tcl list element.
\fBTcl_AppendElement\fR adds backslashes or braces if necessary
to ensure that \fIinterp\fR's result can be parsed as a list and that
\fIelement\fR will be extracted as a single element.
Under normal conditions, \fBTcl_AppendElement\fR will add a space
character to \fIinterp\fR's result just before adding the new
list element, so that the list elements in the result are properly
separated.
However if the new list element is the first in a list or sub-list
(i.e. \fIinterp\fR's current result is empty, or consists of the
single character
.QW { ,
or ends in the characters
.QW " {" )
then no space is added.
.PP
\fBTcl_FreeResult\fR performs part of the work
of \fBTcl_ResetResult\fR.
It frees up the memory associated with \fIinterp\fR's result.
It also sets \fIinterp->freeProc\fR to zero, but does not
change \fIinterp->result\fR or clear error state.
\fBTcl_FreeResult\fR is most commonly used when a procedure
is about to replace one result value with another.
.SH "DIRECT ACCESS TO INTERP->RESULT IS DEPRECATED"
.PP
It used to be legal for programs to
directly read and write \fIinterp->result\fR
to manipulate the interpreter result.
Direct access to \fIinterp->result\fR is now strongly deprecated
because it can make the result's string and object forms inconsistent.
Programs should always read the result
using the procedures \fBTcl_GetObjResult\fR or \fBTcl_GetStringResult\fR,
and write the result using \fBTcl_SetObjResult\fR or \fBTcl_SetResult\fR.
.SH "THE TCL_FREEPROC ARGUMENT TO TCL_SETRESULT"
.PP
\fBTcl_SetResult\fR's \fIfreeProc\fR argument specifies how 
the Tcl system is to manage the storage for the \fIresult\fR argument.
If \fBTcl_SetResult\fR or \fBTcl_SetObjResult\fR are called
at a time when \fIinterp\fR holds a string result,
they do whatever is necessary to dispose of the old string result
(see the \fBTcl_Interp\fR manual entry for details on this).
.PP
If \fIfreeProc\fR is \fBTCL_STATIC\fR it means that \fIresult\fR
refers to an area of static storage that is guaranteed not to be
modified until at least the next call to \fBTcl_Eval\fR.
If \fIfreeProc\fR
is \fBTCL_DYNAMIC\fR it means that \fIresult\fR was allocated with a call
to \fBTcl_Alloc\fR and is now the property of the Tcl system.
\fBTcl_SetResult\fR will arrange for the string's storage to be
released by calling \fBTcl_Free\fR when it is no longer needed.
If \fIfreeProc\fR is \fBTCL_VOLATILE\fR it means that \fIresult\fR
points to an area of memory that is likely to be overwritten when
\fBTcl_SetResult\fR returns (e.g. it points to something in a stack frame).
In this case \fBTcl_SetResult\fR will make a copy of the string in
dynamically allocated storage and arrange for the copy to be the
result for the current Tcl command.
.PP
If \fIfreeProc\fR is not one of the values \fBTCL_STATIC\fR,
\fBTCL_DYNAMIC\fR, and \fBTCL_VOLATILE\fR, then it is the address
of a procedure that Tcl should call to free the string.
This allows applications to use non-standard storage allocators.
When Tcl no longer needs the storage for the string, it will
call \fIfreeProc\fR. \fIFreeProc\fR should have arguments and
result that match the type \fBTcl_FreeProc\fR:
.CS
typedef void Tcl_FreeProc(char *\fIblockPtr\fR);
.CE
When \fIfreeProc\fR is called, its \fIblockPtr\fR will be set to
the value of \fIresult\fR passed to \fBTcl_SetResult\fR.
.SH "SEE ALSO"
Tcl_AddErrorInfo, Tcl_CreateObjCommand, Tcl_SetErrorCode, Tcl_Interp
.SH KEYWORDS
append, command, element, list, object, result, return value, interpreter<|MERGE_RESOLUTION|>--- conflicted
+++ resolved
@@ -5,11 +5,6 @@
 '\" See the file "license.terms" for information on usage and redistribution
 '\" of this file, and for a DISCLAIMER OF ALL WARRANTIES.
 '\" 
-<<<<<<< HEAD
-'\" RCS: @(#) $Id: SetResult.3,v 1.18.2.1 2009/11/27 14:53:54 dkf Exp $
-'\" 
-=======
->>>>>>> 3f68670d
 .so man.macros
 .TH Tcl_SetResult 3 8.0 Tcl "Tcl Library Procedures"
 .BS
