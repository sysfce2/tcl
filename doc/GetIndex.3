'\"
'\" Copyright (c) 1997 Sun Microsystems, Inc.
'\"
'\" See the file "license.terms" for information on usage and redistribution
'\" of this file, and for a DISCLAIMER OF ALL WARRANTIES.
'\"
.TH Tcl_GetIndexFromObj 3 8.1 Tcl "Tcl Library Procedures"
.so man.macros
.BS
.SH NAME
Tcl_GetIndexFromObj, Tcl_GetIndexFromObjStruct \- lookup string in table of keywords
.SH SYNOPSIS
.nf
\fB#include <tcl.h>\fR
.sp
int
\fBTcl_GetIndexFromObj\fR(\fIinterp, objPtr, tablePtr, msg, flags,
indexPtr\fR)
.sp
int
\fBTcl_GetIndexFromObjStruct\fR(\fIinterp, objPtr, structTablePtr, offset,
                          msg, flags, indexPtr\fR)
.SH ARGUMENTS
.AS "const char" *structTablePtr in/out
.AP Tcl_Interp *interp in
Interpreter to use for error reporting; if NULL, then no message is
provided on errors.
.AP Tcl_Obj *objPtr in/out
The string value of this value is used to search through \fItablePtr\fR.
If the \fBTCL_INDEX_TEMP_TABLE\fR flag is not specified,
the internal representation is modified to hold the index of the matching
table entry.
.AP "const char *const" *tablePtr in
An array of null-terminated strings.  The end of the array is marked
by a NULL string pointer.
Note that, unless the \fBTCL_INDEX_TEMP_TABLE\fR flag is specified,
references to the \fItablePtr\fR may be retained in the
internal representation of \fIobjPtr\fR, so this should represent the
address of a statically-allocated array.
.AP "const void" *structTablePtr in
An array of arbitrary type, typically some \fBstruct\fR type.
The first member of the structure must be a null-terminated string.
The size of the structure is given by \fIoffset\fR.
Note that, unless the \fBTCL_INDEX_TEMP_TABLE\fR flag is specified,
references to the \fIstructTablePtr\fR may be retained in the
internal representation of \fIobjPtr\fR, so this should represent the
address of a statically-allocated array of structures.
.AP int offset in
The offset to add to structTablePtr to get to the next entry.
The end of the array is marked by a NULL string pointer.
.AP "const char" *msg in
Null-terminated string describing what is being looked up, such as
\fBoption\fR.  This string is included in error messages.
.AP int flags in
OR-ed combination of bits providing additional information for
operation.  The only bits that are currently defined are \fBTCL_EXACT\fR
<<<<<<< HEAD
, \fBTCL_INDEX_TEMP_TABLE\fR, and \fBTCL_INDEX_NULL_OK\fR.
.AP enum|char|short|int|long *indexPtr out
The index of the string in \fItablePtr\fR that matches the value of
\fIobjPtr\fR is returned here. The variable can be any integer type,
signed or unsigned, char, short, long or long long. It can also be an enum.
=======
and \fBTCL_INDEX_TEMP_TABLE\fR.
.AP int *indexPtr out
If not NULL, the index of the string in \fItablePtr\fR that matches
the value of \fIobjPtr\fR is returned here.
>>>>>>> 933584b1
.BE
.SH DESCRIPTION
.PP
These procedures provide an efficient way for looking up keywords,
switch names, option names, and similar things where the literal value of
a Tcl value must be chosen from a predefined set.
\fBTcl_GetIndexFromObj\fR compares \fIobjPtr\fR against each of
the strings in \fItablePtr\fR to find a match.  A match occurs if
\fIobjPtr\fR's string value is identical to one of the strings in
\fItablePtr\fR, or if it is a non-empty unique abbreviation
for exactly one of the strings in \fItablePtr\fR and the
\fBTCL_EXACT\fR flag was not specified; in either case
\fBTCL_OK\fR is returned. If \fI*indexPtr\fR is not NULL the index
of the matching entry is stored there.
.PP
If there is no matching entry,
\fBTCL_ERROR\fR is returned and an error message is left in \fIinterp\fR's
result if \fIinterp\fR is not NULL.  \fIMsg\fR is included in the
error message to indicate what was being looked up.  For example,
if \fImsg\fR is \fBoption\fR the error message will have a form like
.QW "\fBbad option \N'34'firt\N'34': must be first, second, or third\fR" .
.PP
If the \fBTCL_INDEX_TEMP_TABLE\fR was not specified, when
\fBTcl_GetIndexFromObj\fR completes successfully it modifies the
internal representation of \fIobjPtr\fR to hold the address of
the table and the index of the matching entry.  If \fBTcl_GetIndexFromObj\fR
is invoked again with the same \fIobjPtr\fR and \fItablePtr\fR
arguments (e.g. during a reinvocation of a Tcl command), it returns
the matching index immediately without having to redo the lookup
operation.  Note: \fBTcl_GetIndexFromObj\fR assumes that the entries
in \fItablePtr\fR are static: they must not change between
invocations.  This caching mechanism can be disallowed by specifying
the \fBTCL_INDEX_TEMP_TABLE\fR flag.
If the \fBTCL_INDEX_NULL_OK\fR flag was specified, objPtr is allowed
to be NULL or the empty string. The resulting index is -1.
Otherwise, if the value of \fIobjPtr\fR is the empty string,
\fBTcl_GetIndexFromObj\fR will treat it as a non-matching value
and return \fBTCL_ERROR\fR.
.PP
\fBTcl_GetIndexFromObjStruct\fR works just like
\fBTcl_GetIndexFromObj\fR, except that instead of treating
\fItablePtr\fR as an array of string pointers, it treats it as a
pointer to the first string in a series of strings that have
\fIoffset\fR bytes between them (i.e. that there is a pointer to the
first array of characters at \fItablePtr\fR, a pointer to the second
array of characters at \fItablePtr\fR+\fIoffset\fR bytes, etc.)
This is particularly useful when processing things like
\fBTk_ConfigurationSpec\fR, whose string keys are in the same place in
each of several array elements.
.SH "REFERENCE COUNT MANAGEMENT"
.PP
\fBTcl_GetIndexFromObj\fR and \fBTcl_GetIndexFromObjStruct\fR do not modify
the reference count of their \fIobjPtr\fR arguments; they only read. Note
however that these functions may set the interpreter result; if that is the
only place that is holding a reference to the object, it will be deleted.
.SH "SEE ALSO"
prefix(n), Tcl_WrongNumArgs(3)
.SH KEYWORDS
index, option, value, table lookup<|MERGE_RESOLUTION|>--- conflicted
+++ resolved
@@ -54,18 +54,12 @@
 .AP int flags in
 OR-ed combination of bits providing additional information for
 operation.  The only bits that are currently defined are \fBTCL_EXACT\fR
-<<<<<<< HEAD
 , \fBTCL_INDEX_TEMP_TABLE\fR, and \fBTCL_INDEX_NULL_OK\fR.
 .AP enum|char|short|int|long *indexPtr out
-The index of the string in \fItablePtr\fR that matches the value of
-\fIobjPtr\fR is returned here. The variable can be any integer type,
-signed or unsigned, char, short, long or long long. It can also be an enum.
-=======
-and \fBTCL_INDEX_TEMP_TABLE\fR.
-.AP int *indexPtr out
-If not NULL, the index of the string in \fItablePtr\fR that matches
-the value of \fIobjPtr\fR is returned here.
->>>>>>> 933584b1
+If not (int *)NULL, the index of the string in \fItablePtr\fR that
+matches the value of \fIobjPtr\fR is returned here. The variable can
+be any integer type, signed or unsigned, char, short, long or
+long long. It can also be an enum.
 .BE
 .SH DESCRIPTION
 .PP
@@ -78,8 +72,8 @@
 \fItablePtr\fR, or if it is a non-empty unique abbreviation
 for exactly one of the strings in \fItablePtr\fR and the
 \fBTCL_EXACT\fR flag was not specified; in either case
-\fBTCL_OK\fR is returned. If \fI*indexPtr\fR is not NULL the index
-of the matching entry is stored there.
+\fBTCL_OK\fR is returned. If \fIindexPtr\fR is not NULL the index
+of the matching entry is stored at \fI*indexPtr\fR.
 .PP
 If there is no matching entry,
 \fBTCL_ERROR\fR is returned and an error message is left in \fIinterp\fR's
