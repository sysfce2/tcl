'\"
'\" Copyright (c) 1995-1996 Sun Microsystems, Inc.
'\"
'\" See the file "license.terms" for information on usage and redistribution
'\" of this file, and for a DISCLAIMER OF ALL WARRANTIES.
'\"
.TH Tcl_FindExecutable 3 8.1 Tcl "Tcl Library Procedures"
.so man.macros
.BS
.SH NAME
Tcl_FindExecutable, Tcl_GetNameOfExecutable \- identify or return the name of the binary file containing the application
.SH SYNOPSIS
.nf
\fB#include <tcl.h>\fR
.sp
const char *
\fBTcl_FindExecutable\fR(\fIargv0\fR)
.sp
const char *
\fBTcl_GetNameOfExecutable\fR()
.SH ARGUMENTS
.AS char *argv0
.AP char *argv0 in
The first command-line argument to the program, which gives the
application's name.
.BE

.SH DESCRIPTION
.PP
The \fBTcl_FindExecutable\fR procedure computes the full path name of
the executable file from which the application was invoked and saves
it for Tcl's internal use.
The executable's path name is needed for several purposes in
Tcl.  For example, it is needed on some platforms in the
implementation of the \fBload\fR command.
It is also returned by the \fBinfo nameofexecutable\fR command.
.PP
<<<<<<< HEAD
The result of \fBTcl_InitSubsystems\fR is the full Tcl version (e.g.,
\fB"9.0.0"\fR).
=======
The result of \fBTcl_FindExecutable\fR is the full Tcl version (e.g.,
\fB8.7.0+abcdef...abcdef.gcc-1002.utf16\fR).
>>>>>>> b3e1ffc1
.PP
On UNIX platforms this procedure is typically invoked as the very
first thing in the application's main program;  it must be passed
\fIargv[0]\fR as its argument.  It is important not to change the
working directory before the invocation.
\fBTcl_FindExecutable\fR uses \fIargv0\fR
along with the \fBPATH\fR environment variable to find the
application's executable, if possible.  If it fails to find
the binary, then future calls to \fBinfo nameofexecutable\fR
will return an empty string.
.PP
On Windows platforms this procedure is typically invoked as the very
first thing in the application's main program as well; Its \fIargv[0]\fR
argument is only used to indicate whether the executable has a stderr
channel (any non-null value) or not (the value null). If \fBTcl_SetPanicProc\fR
is never called and no debugger is running, this determines whether
the panic message is sent to stderr or to a standard system dialog.
.PP
\fBTcl_GetNameOfExecutable\fR simply returns a pointer to the
internal full path name of the executable file as computed by
\fBTcl_FindExecutable\fR.  This procedure call is the C API
equivalent to the \fBinfo nameofexecutable\fR command.  NULL
is returned if the internal full path name has not been
computed or unknown.
.PP
\fBTcl_FindExecutable\fR can not be used in stub-enabled extensions.
.SH KEYWORDS
binary, executable file<|MERGE_RESOLUTION|>--- conflicted
+++ resolved
@@ -35,13 +35,8 @@
 implementation of the \fBload\fR command.
 It is also returned by the \fBinfo nameofexecutable\fR command.
 .PP
-<<<<<<< HEAD
-The result of \fBTcl_InitSubsystems\fR is the full Tcl version (e.g.,
-\fB"9.0.0"\fR).
-=======
-The result of \fBTcl_FindExecutable\fR is the full Tcl version (e.g.,
-\fB8.7.0+abcdef...abcdef.gcc-1002.utf16\fR).
->>>>>>> b3e1ffc1
+The result of \fBTcl_FindExecutable\fR is the full Tcl version with
+build information (e.g., \fB9.0.0+abcdef...abcdef.gcc-1002\fR).
 .PP
 On UNIX platforms this procedure is typically invoked as the very
 first thing in the application's main program;  it must be passed
