'\"
'\" Copyright (c) 1998 Scriptics Corporation.
'\"
'\" See the file "license.terms" for information on usage and redistribution
'\" of this file, and for a DISCLAIMER OF ALL WARRANTIES.
'\"
.TH encoding n "8.1" Tcl "Tcl Built-In Commands"
.so man.macros
.BS
.SH NAME
encoding \- Manipulate encodings
.SH SYNOPSIS
\fBencoding \fIoption\fR ?\fIarg arg ...\fR?
.BE
.SH INTRODUCTION
.PP
Strings in Tcl are logically a sequence of Unicode characters.
These strings are represented in memory as a sequence of bytes that
may be in one of several encodings: modified UTF\-8 (which uses 1 to 4
bytes per character), or a custom encoding start as 8 bit binary data.
.PP
Different operating system interfaces or applications may generate
strings in other encodings such as Shift\-JIS.  The \fBencoding\fR
command helps to bridge the gap between Unicode and these other
formats.
.SH DESCRIPTION
.PP
Performs one of several encoding related operations, depending on
\fIoption\fR.  The legal \fIoption\fRs are:
.TP
\fBencoding convertfrom\fR ?\fIencoding\fR? \fIdata\fR
.TP
\fBencoding convertfrom\fR ?\fB-profile \fIprofile\fR? ?\fB-failindex var\fR? \fIencoding\fR \fIdata\fR
.
Converts \fIdata\fR, which should be in binary string encoded as per
\fIencoding\fR, to a Tcl string. If \fIencoding\fR is not specified, the current
system encoding is used.
<<<<<<< HEAD
.VS "TCL8.7 TIP346, TIP607, TIP601"
.PP
.RS
If the option \fB-nocomplain\fR is given, the command does not fail on
encoding errors.  Instead, any not convertable bytes (like incomplete UTF-8
 sequences, see example below) are put as byte values into the output stream.
If the option \fB-nocomplain\fR is not given, the command will fail with an
appropriate error message.
.PP
If the option \fB-failindex\fR with a variable name is given, the error reporting
is changed in the following manner:
in case of a conversion error, the position of the input byte causing the error
is returned in the given variable.  The return value of the command are the
converted characters until the first error position. No error condition is raised.
In case of no error, the value \fI-1\fR is written to the variable.  This option
may not be used together with \fB-nocomplain\fR.
.PP
The \fB-strict\fR option follows more strict rules in conversion.  For the \fButf-8\fR
encoder, it disallows invalid byte sequences and surrogates (which -
otherwise - are just passed through).  This option may not be used together
with \fB-nocomplain\fR.
.VE "TCL8.7 TIP346, TIP607, TIP601"
.RE
=======

.VS "TCL8.7 TIP607, TIP656"
The \fB-profile\fR option determines the command behavior in the presence
of conversion errors. See the \fBPROFILES\fR section below for details. Any premature
termination of processing due to errors is reported through an exception if
the \fB-failindex\fR option is not specified.

If the \fB-failindex\fR is specified, instead of an exception being raised
on premature termination, the result of the conversion up to the point of the
error is returned as the result of the command. In addition, the index
of the source byte triggering the error is stored in \fBvar\fR. If no
errors are encountered, the entire result of the conversion is returned and
the value \fB-1\fR is stored in \fBvar\fR.
.VE "TCL8.7 TIP607, TIP656"
.TP
\fBencoding convertto\fR ?\fIencoding\fR? \fIdata\fR
>>>>>>> c6b74060
.TP
\fBencoding convertto\fR ?\fB-profile \fIprofile\fR? ?\fB-failindex var\fR? \fIencoding\fR \fIdata\fR
.
<<<<<<< HEAD
Convert \fIstring\fR from Unicode to the specified \fIencoding\fR.
The result is a sequence of bytes that represents the converted
string.  Each byte is stored in the lower 8-bits of a Unicode
character (indeed, the resulting string is a binary string as far as
Tcl is concerned, at least initially).  If \fIencoding\fR is not
specified, the current system encoding is used.
.VS "TCL8.7 TIP346, TIP607, TIP601"
.PP
.RS
If the option \fB-nocomplain\fR is given, the command does not fail on
encoding errors.  Instead, the replacement character \fB?\fR is output
for any not representable character (like the dot \fB\\U2022\fR
in \fBiso-8859-1\fR encoding, see example below).
If the option \fB-nocomplain\fR is not given, the command will fail with an
appropriate error message.
.PP
If the option \fB-failindex\fR with a variable name is given, the error reporting
is changed in the following manner:
in case of a conversion error, the position of the input character causing the error
is returned in the given variable.  The return value of the command are the
converted bytes until the first error position. No error condition is raised.
In case of no error, the value \fI-1\fR is written to the variable.  This option
may not be used together with \fB-nocomplain\fR.
.PP
The \fB-strict\fR option follows more strict rules in conversion.  For the \fButf-8\fR
encoder, it has no effect.  This option may not be used together with \fB-nocomplain\fR.
.VE "TCL8.7 TIP346, TIP607, TIP601"
.RE
=======
Convert \fIstring\fR to the specified \fIencoding\fR. The result is a Tcl binary
string that contains the sequence of bytes representing the converted string in
the specified encoding. If \fIencoding\fR is not specified, the current system
encoding is used.

.VS "TCL8.7 TIP607, TIP656"
The \fB-profile\fR and \fB-failindex\fR options have the same effect as
described for the \fBencoding convertfrom\fR command.
.VE "TCL8.7 TIP607, TIP656"
>>>>>>> c6b74060
.TP
\fBencoding dirs\fR ?\fIdirectoryList\fR?
.
Tcl can load encoding data files from the file system that describe
additional encodings for it to work with. This command sets the search
path for \fB*.enc\fR encoding data files to the list of directories
\fIdirectoryList\fR. If \fIdirectoryList\fR is omitted then the
command returns the current list of directories that make up the
search path. It is an error for \fIdirectoryList\fR to not be a valid
list. If, when a search for an encoding data file is happening, an
element in \fIdirectoryList\fR does not refer to a readable,
searchable directory, that element is ignored.
.TP
\fBencoding names\fR
.
Returns a list containing the names of all of the encodings that are
currently available.
The encodings
.QW utf-8
and
.QW iso8859-1
are guaranteed to be present in the list.
.TP
.VS "TCL8.7 TIP656"
\fBencoding profiles\fR
Returns a list of the names of encoding profiles. See \fBPROFILES\fR below.
.VE "TCL8.7 TIP656"
.TP
\fBencoding system\fR ?\fIencoding\fR?
.
Set the system encoding to \fIencoding\fR. If \fIencoding\fR is
omitted then the command returns the current system encoding.  The
system encoding is used whenever Tcl passes strings to system calls.
\" Do not put .VS on whole section as that messes up the bullet list alignment
.SH PROFILES
.PP
.VS "TCL8.7 TIP656"
Operations involving encoding transforms may encounter several types of
errors such as invalid sequences in the source data, characters that
cannot be encoded in the target encoding and so on.
A \fIprofile\fR prescribes the strategy for dealing with such errors
in one of two ways:
.VE "TCL8.7 TIP656"
.
.IP \(bu
.VS "TCL8.7 TIP656"
Terminating further processing of the source data. The profile does not
determine how this premature termination is conveyed to the caller. By default,
this is signalled by raising an exception. If the \fB-failindex\fR option
is specified, errors are reported through that mechanism.
.VE "TCL8.7 TIP656"
.IP \(bu
.VS "TCL8.7 TIP656"
Continue further processing of the source data using a fallback strategy such
as replacing or discarding the offending bytes in a profile-defined manner.
.VE "TCL8.7 TIP656"
.PP
The following profiles are currently implemented with \fBtcl8\fR being
the default if the \fB-profile\fR is not specified.
.VS "TCL8.7 TIP656"
.TP
\fBtcl8\fR
.
The \fBtcl8\fR profile always follows the first strategy above and corresponds
to the behavior of encoding transforms in Tcl 8.6. When converting from an
external encoding \fBother than utf-8\fR to Tcl strings with the \fBencoding
convertfrom\fR command, invalid bytes are mapped to their numerically equivalent
code points. For example, the byte 0x80 which is invalid in ASCII would be
mapped to code point U+0080. When converting from \fButf-8\fR, invalid bytes
that are defined in CP1252 are mapped to their Unicode equivalents while those
that are not fall back to the numerical equivalents. For example, byte 0x80 is
defined by CP1252 and is therefore mapped to its Unicode equivalent U+20AC while
byte 0x81 which is not defined by CP1252 is mapped to U+0081. As an additional
special case, the sequence 0xC0 0x80 is mapped to U+0000.

When converting from Tcl strings to an external encoding format using
\fBencoding convertto\fR, characters that cannot be represented in the
target encoding are replaced by an encoding-dependent character, usually
the question mark \fB?\fR.
.TP
\fBstrict\fR
.
The \fBstrict\fR profile always stops processing when an conversion error is
encountered. The error is signalled via an exception or the \fB-failindex\fR
option mechanism. The \fBstrict\fR profile implements a Unicode standard
conformant behavior.
.TP
\fBreplace\fR
.
Like the \fBtcl8\fR profile, the \fBreplace\fR profile always continues
processing on conversion errors but follows a Unicode standard conformant
method for substitution of invalid source data.

When converting an encoded byte sequence to a Tcl string using
\fBencoding convertfrom\fR, invalid bytes
are replaced by the U+FFFD REPLACEMENT CHARACTER code point.

When encoding a Tcl string with \fBencoding convertto\fR,
code points that cannot be represented in the
target encoding are transformed to an encoding-specific fallback character,
U+FFFD REPLACEMENT CHARACTER for UTF targets and generally `?` for other
encodings.
.VE "TCL8.7 TIP656"
.SH EXAMPLES
.PP
These examples use the utility proc below that prints the Unicode code points
comprising a Tcl string.
.PP
.CS
proc codepoints {s} {join [lmap c [split $s ""] {
    string cat U+ [format %.6X [scan $c %c]]}]
}
.CE
.PP
Example 1: convert a byte sequence in Japanese euc-jp encoding to a TCL string:
.PP
.CS
% codepoints [\fBencoding convertfrom\fR euc-jp "\exA4\exCF"]
U+00306F
.CE
.PP
The result is the unicode codepoint
.QW "\eu306F" ,
which is the Hiragana letter HA.
.VS "TCL8.7 TIP607, TIP656"
.PP
Example 2: Error handling based on profiles:
.PP
The letter \fBA\fR is Unicode character U+0041 and the byte "\ex80" is invalid
in ASCII encoding.
.CS
.PP
% codepoints [encoding convertfrom -profile tcl8 ascii A\ex80]
U+000041 U+000080
% codepoints [encoding convertfrom -profile replace ascii A\ex80]
U+000041 U+00FFFD
% codepoints [encoding convertfrom -profile strict ascii A\ex80]
unexpected byte sequence starting at index 1: '\ex80'
.CE
<<<<<<< HEAD
The result is "A" followed by the byte \exC3.
=======
>>>>>>> c6b74060
.PP
Example 3: Get partial data and the error location:
.PP
.CS
% codepoints [encoding convertfrom -profile strict -failindex idx ascii AB\ex80]
U+000041 U+000042
% set idx
2
.CE
.PP
Example 4: Encode a character that is not representable in ISO8859-1:
.PP
.CS
% encoding convertto iso8859-1 A\eu0141
A?
% encoding convertto -profile strict iso8859-1 A\eu0141
unexpected character at index 1: 'U+000141'
% encoding convertto -profile strict -failindex idx iso8859-1 A\eu0141
A
% set idx
1
.CE
<<<<<<< HEAD
.VE "TCL8.7 TIP346, TIP607, TIP601"
=======
.VE "TCL8.7 TIP607, TIP656"
>>>>>>> c6b74060
.PP
.SH "SEE ALSO"
Tcl_GetEncoding(3), fconfigure(n)
.SH KEYWORDS
encoding, unicode
.\" Local Variables:
.\" mode: nroff
.\" End:<|MERGE_RESOLUTION|>--- conflicted
+++ resolved
@@ -35,31 +35,6 @@
 Converts \fIdata\fR, which should be in binary string encoded as per
 \fIencoding\fR, to a Tcl string. If \fIencoding\fR is not specified, the current
 system encoding is used.
-<<<<<<< HEAD
-.VS "TCL8.7 TIP346, TIP607, TIP601"
-.PP
-.RS
-If the option \fB-nocomplain\fR is given, the command does not fail on
-encoding errors.  Instead, any not convertable bytes (like incomplete UTF-8
- sequences, see example below) are put as byte values into the output stream.
-If the option \fB-nocomplain\fR is not given, the command will fail with an
-appropriate error message.
-.PP
-If the option \fB-failindex\fR with a variable name is given, the error reporting
-is changed in the following manner:
-in case of a conversion error, the position of the input byte causing the error
-is returned in the given variable.  The return value of the command are the
-converted characters until the first error position. No error condition is raised.
-In case of no error, the value \fI-1\fR is written to the variable.  This option
-may not be used together with \fB-nocomplain\fR.
-.PP
-The \fB-strict\fR option follows more strict rules in conversion.  For the \fButf-8\fR
-encoder, it disallows invalid byte sequences and surrogates (which -
-otherwise - are just passed through).  This option may not be used together
-with \fB-nocomplain\fR.
-.VE "TCL8.7 TIP346, TIP607, TIP601"
-.RE
-=======
 
 .VS "TCL8.7 TIP607, TIP656"
 The \fB-profile\fR option determines the command behavior in the presence
@@ -76,40 +51,9 @@
 .VE "TCL8.7 TIP607, TIP656"
 .TP
 \fBencoding convertto\fR ?\fIencoding\fR? \fIdata\fR
->>>>>>> c6b74060
 .TP
 \fBencoding convertto\fR ?\fB-profile \fIprofile\fR? ?\fB-failindex var\fR? \fIencoding\fR \fIdata\fR
 .
-<<<<<<< HEAD
-Convert \fIstring\fR from Unicode to the specified \fIencoding\fR.
-The result is a sequence of bytes that represents the converted
-string.  Each byte is stored in the lower 8-bits of a Unicode
-character (indeed, the resulting string is a binary string as far as
-Tcl is concerned, at least initially).  If \fIencoding\fR is not
-specified, the current system encoding is used.
-.VS "TCL8.7 TIP346, TIP607, TIP601"
-.PP
-.RS
-If the option \fB-nocomplain\fR is given, the command does not fail on
-encoding errors.  Instead, the replacement character \fB?\fR is output
-for any not representable character (like the dot \fB\\U2022\fR
-in \fBiso-8859-1\fR encoding, see example below).
-If the option \fB-nocomplain\fR is not given, the command will fail with an
-appropriate error message.
-.PP
-If the option \fB-failindex\fR with a variable name is given, the error reporting
-is changed in the following manner:
-in case of a conversion error, the position of the input character causing the error
-is returned in the given variable.  The return value of the command are the
-converted bytes until the first error position. No error condition is raised.
-In case of no error, the value \fI-1\fR is written to the variable.  This option
-may not be used together with \fB-nocomplain\fR.
-.PP
-The \fB-strict\fR option follows more strict rules in conversion.  For the \fButf-8\fR
-encoder, it has no effect.  This option may not be used together with \fB-nocomplain\fR.
-.VE "TCL8.7 TIP346, TIP607, TIP601"
-.RE
-=======
 Convert \fIstring\fR to the specified \fIencoding\fR. The result is a Tcl binary
 string that contains the sequence of bytes representing the converted string in
 the specified encoding. If \fIencoding\fR is not specified, the current system
@@ -119,7 +63,6 @@
 The \fB-profile\fR and \fB-failindex\fR options have the same effect as
 described for the \fBencoding convertfrom\fR command.
 .VE "TCL8.7 TIP607, TIP656"
->>>>>>> c6b74060
 .TP
 \fBencoding dirs\fR ?\fIdirectoryList\fR?
 .
@@ -259,10 +202,6 @@
 % codepoints [encoding convertfrom -profile strict ascii A\ex80]
 unexpected byte sequence starting at index 1: '\ex80'
 .CE
-<<<<<<< HEAD
-The result is "A" followed by the byte \exC3.
-=======
->>>>>>> c6b74060
 .PP
 Example 3: Get partial data and the error location:
 .PP
@@ -285,11 +224,7 @@
 % set idx
 1
 .CE
-<<<<<<< HEAD
-.VE "TCL8.7 TIP346, TIP607, TIP601"
-=======
 .VE "TCL8.7 TIP607, TIP656"
->>>>>>> c6b74060
 .PP
 .SH "SEE ALSO"
 Tcl_GetEncoding(3), fconfigure(n)
