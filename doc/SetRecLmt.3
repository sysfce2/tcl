'\"
'\" Copyright (c) 1989-1993 The Regents of the University of California.
'\" Copyright (c) 1994-1996 Sun Microsystems, Inc.
'\"
'\" See the file "license.terms" for information on usage and redistribution
'\" of this file, and for a DISCLAIMER OF ALL WARRANTIES.
'\"
.TH Tcl_SetRecursionLimit 3 7.0 Tcl "Tcl Library Procedures"
.so man.macros
.BS
.SH NAME
Tcl_SetRecursionLimit \- set maximum allowable nesting depth in interpreter
.SH SYNOPSIS
.nf
\fB#include <tcl.h>\fR
.sp
int
\fBTcl_SetRecursionLimit\fR(\fIinterp, depth\fR)
.SH ARGUMENTS
.AS Tcl_Interp *interp
.AP Tcl_Interp *interp in
Interpreter whose recursion limit is to be set.
Must be greater than zero.
.AP int depth in
New limit for nested calls to \fBTcl_Eval\fR for \fIinterp\fR.
.BE

.SH DESCRIPTION
.PP
At any given time Tcl enforces a limit on the number of recursive
calls that may be active for \fBTcl_Eval\fR and related procedures
such as \fBTcl_EvalEx\fR.
<<<<<<< HEAD
Any call to \fBTcl_EvalEx\fR that exceeds this depth is aborted with
=======
Any call to \fBTcl_Eval\fR that exceeds this depth is aborted with
>>>>>>> 200910b9
an error.
By default the recursion limit is 1000.
.PP
\fBTcl_SetRecursionLimit\fR may be used to change the maximum
allowable nesting depth for an interpreter.
The \fIdepth\fR argument specifies a new limit for \fIinterp\fR,
and \fBTcl_SetRecursionLimit\fR returns the old limit.
To read out the old limit without modifying it, invoke
\fBTcl_SetRecursionLimit\fR with \fIdepth\fR equal to 0.
.PP
The \fBTcl_SetRecursionLimit\fR only sets the size of the Tcl
call stack:  it cannot by itself prevent stack overflows on the
C stack being used by the application.  If your machine has a
limit on the size of the C stack, you may get stack overflows
before reaching the limit set by \fBTcl_SetRecursionLimit\fR.
If this happens, see if there is a mechanism in your system for
increasing the maximum size of the C stack.

.SH KEYWORDS
nesting depth, recursion<|MERGE_RESOLUTION|>--- conflicted
+++ resolved
@@ -30,11 +30,7 @@
 At any given time Tcl enforces a limit on the number of recursive
 calls that may be active for \fBTcl_Eval\fR and related procedures
 such as \fBTcl_EvalEx\fR.
-<<<<<<< HEAD
-Any call to \fBTcl_EvalEx\fR that exceeds this depth is aborted with
-=======
 Any call to \fBTcl_Eval\fR that exceeds this depth is aborted with
->>>>>>> 200910b9
 an error.
 By default the recursion limit is 1000.
 .PP
