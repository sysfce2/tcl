'\"
'\" Copyright (c) 1993 The Regents of the University of California.
'\" Copyright (c) 1994-1997 Sun Microsystems, Inc.
'\"
'\" See the file "license.terms" for information on usage and redistribution
'\" of this file, and for a DISCLAIMER OF ALL WARRANTIES.
'\" 
<<<<<<< HEAD
'\" RCS: @(#) $Id: tclvars.n,v 1.35.2.2 2011/01/15 19:07:01 kennykb Exp $
'\" 
=======
>>>>>>> 01562d4f
.so man.macros
.TH tclvars n 8.0 Tcl "Tcl Built-In Commands"
.BS
'\" Note:  do not modify the .SH NAME line immediately below!
.SH NAME
tclvars \- Variables used by Tcl
.BE
.SH DESCRIPTION
.PP
The following global variables are created and managed automatically
by the Tcl library.  Except where noted below, these variables should
normally be treated as read-only by application-specific code and by users.
.TP
\fBenv\fR
This variable is maintained by Tcl as an array
whose elements are the environment variables for the process.
Reading an element will return the value of the corresponding
environment variable.
Setting an element of the array will modify the corresponding
environment variable or create a new one if it does not already
exist.
Unsetting an element of \fBenv\fR will remove the corresponding
environment variable.
Changes to the \fBenv\fR array will affect the environment
passed to children by commands like \fBexec\fR.
If the entire \fBenv\fR array is unset then Tcl will stop
monitoring \fBenv\fR accesses and will not update environment
variables.
.RS
.PP
Under Windows, the environment variables PATH and COMSPEC in any
capitalization are converted automatically to upper case.  For instance, the
PATH variable could be exported by the operating system as
.QW path ,
.QW Path ,
.QW PaTh ,
etc., causing otherwise simple Tcl code to have to
support many special cases.  All other environment variables inherited by
Tcl are left unmodified.  Setting an env array variable to blank is the
same as unsetting it as this is the behavior of the underlying Windows OS.
It should be noted that relying on an existing and empty environment variable
will not work on Windows and is discouraged for cross-platform usage.
.PP
The following elements of \fBenv\fR are special to Tcl:
.TP
\fBenv(HOME)\fR
.
This environment variable, if set, gives the location of the directory
considered to be the current user's home directory, and to which a
call of \fBcd\fR without arguments or with just
.QW ~
as an argument will change into. Most platforms set this correctly by
default; it does not normally need to be set by user code.
.TP
\fBenv(TCL_LIBRARY)\fR
.
If set, then it specifies the location of the directory containing
library scripts (the value of this variable will be
assigned to the \fBtcl_library\fR variable and therefore returned by
the command \fBinfo library\fR).  If this variable is not set then
a default value is used.
.RS
.PP
Note that this environment variable should \fInot\fR normally be set.
.RE
.TP
\fBenv(TCLLIBPATH)\fR
.
If set, then it must contain a valid Tcl list giving directories to
search during auto-load operations.  Directories must be specified in 
Tcl format, using
.QW /
as the path separator, regardless of platform.
This variable is only used when initializing the \fBauto_path\fR variable.
.TP
\fBenv(TCL_INTERP_DEBUG_FRAME)\fR
.
If existing, it has the same effect as running \fBinterp debug {} -frame 1\fR
as the very first command of each new Tcl interpreter.
.RE
.TP
\fBerrorCode\fR
This variable holds the value of the \fB\-errorcode\fR return option
set by the most recent error that occurred in this interpreter.
This list value represents additional information about the error
in a form that is easy to process with programs.
The first element of the list identifies a general class of
errors, and determines the format of the rest of the list.
The following formats for \fB\-errorcode\fR return options
are used by the Tcl core; individual applications may define
additional formats.
.RS
.TP
\fBARITH\fI code msg\fR
.
This format is used when an arithmetic error occurs (e.g. an attempt
to divide zero by zero in the \fBexpr\fR command).
\fICode\fR identifies the precise error and \fImsg\fR provides a
human-readable description of the error.  \fICode\fR will be either
DIVZERO (for an attempt to divide by zero),
DOMAIN (if an argument is outside the domain of a function, such as acos(\-3)),
IOVERFLOW (for integer overflow),
OVERFLOW (for a floating-point overflow),
or UNKNOWN (if the cause of the error cannot be determined).
.RS
.PP
Detection of these errors depends in part on the underlying hardware
and system libraries.
.RE
.TP
\fBCHILDKILLED\fI pid sigName msg\fR
This format is used when a child process has been killed because of
a signal.  The \fIpid\fR element will be the process's identifier (in decimal).
The \fIsigName\fR element will be the symbolic name of the signal that caused
the process to terminate; it will be one of the names from the
include file signal.h, such as \fBSIGPIPE\fR.
The \fImsg\fR element will be a short human-readable message
describing the signal, such as
.QW "write on pipe with no readers"
for \fBSIGPIPE\fR.
.TP
\fBCHILDSTATUS\fI pid code\fR
This format is used when a child process has exited with a non-zero
exit status.  The \fIpid\fR element will be the
process's identifier (in decimal) and the \fIcode\fR element will be the exit
code returned by the process (also in decimal).
.TP
\fBCHILDSUSP\fI pid sigName msg\fR
This format is used when a child process has been suspended because
of a signal.
The \fIpid\fR element will be the process's identifier, in decimal.
The \fIsigName\fR element will be the symbolic name of the signal that caused
the process to suspend; this will be one of the names from the
include file signal.h, such as \fBSIGTTIN\fR.
The \fImsg\fR element will be a short human-readable message
describing the signal, such as
.QW "background tty read"
for \fBSIGTTIN\fR.
.TP
\fBNONE\fR
This format is used for errors where no additional information is
available for an error besides the message returned with the
error.  In these cases the \fB\-errorcode\fR return option
will consist of a list containing a single element whose
contents are \fBNONE\fR.
.TP
\fBPOSIX \fIerrName msg\fR
If the first element is \fBPOSIX\fR, then
the error occurred during a POSIX kernel call.
The \fIerrName\fR element will contain the symbolic name
of the error that occurred, such as \fBENOENT\fR; this will
be one of the values defined in the include file errno.h.
The \fImsg\fR element will be a human-readable
message corresponding to \fIerrName\fR, such as
.QW "no such file or directory"
for the \fBENOENT\fR case.
.PP
To set the \fB\-errorcode\fR return option, applications should use library
procedures such as \fBTcl_SetObjErrorCode\fR, \fBTcl_SetReturnOptions\fR,
and \fBTcl_PosixError\fR, or they may invoke the \fB\-errorcode\fR
option of the \fBreturn\fR command.
If none of these methods for setting the error code has been used,
the Tcl interpreter will reset the variable to \fBNONE\fR after
the next error.
.RE
.\" .TP
.\" \fBTCL\fR ...
.\" .
.\" Indicates some sort of problem generated in relation to Tcl itself,
.\" e.g. a failure to look up a channel or variable.
.TP
\fBerrorInfo\fR
This variable holds the value of the \fB\-errorinfo\fR return option
set by the most recent error that occurred in this interpreter.
This string value will contain one or more lines
identifying the Tcl commands and procedures that were being executed
when the most recent error occurred.
Its contents take the form of a stack trace showing the various
nested Tcl commands that had been invoked at the time of the error.
.TP
\fBtcl_library\fR
This variable holds the name of a directory containing the
system library of Tcl scripts, such as those used for auto-loading.
The value of this variable is returned by the \fBinfo library\fR command.
See the \fBlibrary\fR manual entry for details of the facilities 
provided by the Tcl script library.
Normally each application or package will have its own application-specific
script library in addition to the Tcl script library;
each application should set a global variable with a name like
\fB$\fIapp\fB_library\fR (where \fIapp\fR is the application's name)
to hold the network file name for that application's library directory.
The initial value of \fBtcl_library\fR is set when an interpreter
is created by searching several different directories until one is
found that contains an appropriate Tcl startup script.
If the \fBTCL_LIBRARY\fR environment variable exists, then
the directory it names is checked first.
If \fBTCL_LIBRARY\fR is not set or doesn't refer to an appropriate
directory, then Tcl checks several other directories based on a
compiled-in default location, the location of the binary containing
the application, and the current working directory.
.TP
\fBtcl_patchLevel\fR
.
When an interpreter is created Tcl initializes this variable to
hold a string giving the current patch level for Tcl, such as
\fB8.4.16\fR for Tcl 8.4 with the first sixteen official patches, or
\fB8.5b3\fR for the third beta release of Tcl 8.5.
The value of this variable is returned by the \fBinfo patchlevel\fR
command.
.TP
\fBtcl_pkgPath\fR
This variable holds a list of directories indicating where packages are
normally installed.  It is not used on Windows.  It typically contains
either one or two entries; if it contains two entries, the first is
normally a directory for platform-dependent packages (e.g., shared library
binaries) and the second is normally a directory for platform-independent
packages (e.g., script files). Typically a package is installed as a
subdirectory of one of the entries in \fB$tcl_pkgPath\fR. The directories
in \fB$tcl_pkgPath\fR are included by default in the \fBauto_path\fR
variable, so they and their immediate subdirectories are automatically
searched for packages during \fBpackage require\fR commands.  Note:
\fBtcl_pkgPath\fR is not intended to be modified by the application.  Its
value is added to \fBauto_path\fR at startup; changes to \fBtcl_pkgPath\fR
are not reflected in \fBauto_path\fR.  If you want Tcl to search additional
directories for packages you should add the names of those directories to
\fBauto_path\fR, not \fBtcl_pkgPath\fR.
.TP
\fBtcl_platform\fR
This is an associative array whose elements contain information about
the platform on which the application is running, such as the name of
the operating system, its current release number, and the machine's
instruction set.  The elements listed below will always
be defined, but they may have empty strings as values if Tcl could not
retrieve any relevant information.  In addition, extensions
and applications may add additional values to the array.  The
predefined elements are:
.RS
.TP
\fBbyteOrder\fR
The native byte order of this machine: either \fBlittleEndian\fR or
\fBbigEndian\fR. 
.TP
\fBdebug\fR
If this variable exists, then the interpreter was compiled with and linked
to a debug-enabled C run-time.  This variable will only exist on Windows,
so extension writers can specify which package to load depending on the
C run-time library that is in use.  This is not an indication that this core
contains symbols.
.TP
\fBmachine\fR
The instruction set executed by this machine, such as
\fBintel\fR, \fBPPC\fR, \fB68k\fR, or \fBsun4m\fR.  On UNIX machines, this
is the value returned by \fBuname -m\fR.
.TP
\fBos\fR 
The name of the operating system running on this machine,
such as \fBWindows 95\fR, \fBWindows NT\fR, or \fBSunOS\fR.
On UNIX machines, this is the value returned by \fBuname -s\fR.
On Windows 95 and Windows 98, the value returned will be \fBWindows
95\fR to provide better backwards compatibility to Windows 95; to
distinguish between the two, check the \fBosVersion\fR.
.TP
\fBosVersion\fR
The version number for the operating system running on this machine.
On UNIX machines, this is the value returned by \fBuname -r\fR.  On
Windows 95, the version will be 4.0; on Windows 98, the version will
be 4.10.
.TP
\fBplatform\fR
Either \fBwindows\fR, or \fBunix\fR.  This identifies the
general operating environment of the machine.
.TP
\fBthreaded\fR
If this variable exists, then the interpreter
was compiled with threads enabled.
.TP
\fBuser\fR
This identifies the
current user based on the login information available on the platform.
This comes from the USER or LOGNAME environment variable on Unix,
and the value from GetUserName on Windows.
.TP
\fBwordSize\fR
This gives the size of the native-machine word in bytes (strictly, it
is same as the result of evaluating \fIsizeof(long)\fR in C.)
.TP
\fBpointerSize\fR
This gives the size of the native-machine pointer in bytes (strictly, it
is same as the result of evaluating \fIsizeof(void*)\fR in C.)
.RE
.TP
\fBtcl_precision\fR
.
This variable controls the number of digits to generate
when converting floating-point values to strings.  It defaults
to 0.  \fIApplications should not change this value;\fR it is
provided for compatibility with legacy code.
.PP
.RS
The default value of 0 is special, meaning that Tcl should
convert numbers using as few digits as possible while still
distinguishing any floating point number from its nearest
neighbours.  It differs from using an arbitrarily high value
for \fItcl_precision\fR in that an inexact number like \fI1.4\fR
will convert as \fI1.4\fR rather than \fI1.3999999999999999\fR
even though the latter is nearer to the exact value of the
binary number.
.RE
.PP
.RS
If \Btcl_precision\fB is not zero, then when Tcl converts a floating
point number, it creates a decimal representation of at most 
\fBtcl_precision\fR significant digits; the result may be shorter if
the shorter result represents the original number exactly. If no
result of at most \fBtcl_precision\fR digits is an exact representation
of the original number, the one that is closest to the original
number is chosen.
If the original number lies precisely between two equally accurate
decimal representations, then the one with an even value for the least
significant digit is chosen; for instance, if tcl_precision is 3, then
0.3125 will convert to 0.312, not 0.313, while 0.6875 will convert to
0.688, not 0.687. Any string of trailing zeroes that remains is trimmed.
.RE
.PP
.RS
a \fBtcl_precision\fR value of 17 digits is
.QW perfect
for IEEE floating-point in that it allows
double-precision values to be converted to strings and back to
binary with no loss of information. For this reason, you will often
see it as a value in legacy code that must run on Tcl versions before
8.5. It is no longer recommended; as noted above, a zero value is the
preferred method.
.RE
.PP
.RS
All interpreters in a thread share a single \fBtcl_precision\fR value:
changing it in one interpreter will affect all other interpreters as
well.  Safe interpreters are not allowed to modify the
variable.
.RE
.PP
.RS
Valid values for \Btcl_precision\fR range from 0 to 17.
.RE
.TP
\fBtcl_rcFileName\fR
This variable is used during initialization to indicate the name of a
user-specific startup file.  If it is set by application-specific
initialization, then the Tcl startup code will check for the existence
of this file and \fBsource\fR it if it exists.  For example, for \fBwish\fR
the variable is set to \fB~/.wishrc\fR for Unix and \fB~/wishrc.tcl\fR
for Windows.
.TP
\fBtcl_traceCompile\fR
The value of this variable can be set to control
how much tracing information
is displayed during bytecode compilation.
By default, tcl_traceCompile is zero and no information is displayed.
Setting tcl_traceCompile to 1 generates a one-line summary in stdout
whenever a procedure or top-level command is compiled.
Setting it to 2 generates a detailed listing in stdout of the
bytecode instructions emitted during every compilation.
This variable is useful in
tracking down suspected problems with the Tcl compiler.
.PP
.RS
This variable and functionality only exist if
\fBTCL_COMPILE_DEBUG\fR was defined during Tcl's compilation.
.RE
.TP
\fBtcl_traceExec\fR
The value of this variable can be set to control
how much tracing information
is displayed during bytecode execution.
By default, tcl_traceExec is zero and no information is displayed.
Setting tcl_traceExec to 1 generates a one-line trace in stdout
on each call to a Tcl procedure.
Setting it to 2 generates a line of output
whenever any Tcl command is invoked
that contains the name of the command and its arguments.
Setting it to 3 produces a detailed trace showing the result of
executing each bytecode instruction.
Note that when tcl_traceExec is 2 or 3,
commands such as \fBset\fR and \fBincr\fR
that have been entirely replaced by a sequence
of bytecode instructions are not shown.
Setting this variable is useful in
tracking down suspected problems with the bytecode compiler
and interpreter.
.PP
.RS
This variable and functionality only exist if
\fBTCL_COMPILE_DEBUG\fR was defined during Tcl's compilation.
.RE
.TP
\fBtcl_wordchars\fR
The value of this variable is a regular expression that can be set to
control what are considered
.QW word
characters, for instances like
selecting a word by double-clicking in text in Tk.  It is platform
dependent.  On Windows, it defaults to \fB\eS\fR, meaning anything
but a Unicode space character.  Otherwise it defaults to \fB\ew\fR,
which is any Unicode word character (number, letter, or underscore).
.TP
\fBtcl_nonwordchars\fR
The value of this variable is a regular expression that can be set to
control what are considered
.QW non-word
characters, for instances like
selecting a word by double-clicking in text in Tk.  It is platform
dependent.  On Windows, it defaults to \fB\es\fR, meaning any Unicode space
character.  Otherwise it defaults to \fB\eW\fR, which is anything but a
Unicode word character (number, letter, or underscore).
.TP
\fBtcl_version\fR
When an interpreter is created Tcl initializes this variable to
hold the version number for this version of Tcl in the form \fIx.y\fR.
Changes to \fIx\fR represent major changes with probable
incompatibilities and changes to \fIy\fR represent small enhancements and
bug fixes that retain backward compatibility.
The value of this variable is returned by the \fBinfo tclversion\fR
command.
.SH "OTHER GLOBAL VARIABLES"
The following variables are only guaranteed to exist in \fBtclsh\fR
and \fBwish\fR executables; the Tcl library does not define them
itself but many Tcl environments do.
.TP 6
\fBargc\fR
The number of arguments to \fBtclsh\fR or \fBwish\fR.
.TP 6
\fBargv\fR
Tcl list of arguments to \fBtclsh\fR or \fBwish\fR.
.TP 6
\fBargv0\fR
The script that \fBtclsh\fR or \fBwish\fR started executing (if it was
specified) or otherwise the name by which \fBtclsh\fR or \fBwish\fR
was invoked.
.TP 6
\fBtcl_interactive\fR
Contains 1 if \fBtclsh\fR or \fBwish\fR is running interactively (no
script was specified and standard input is a terminal-like device), 0
otherwise.
.PP
The \fBwish\fR executable additionally specifies the following global
variable:
.TP 6
\fBgeometry\fR
If set, contains the user-supplied geometry specification to use for
the main Tk window.
.SH "SEE ALSO"
eval(n), tclsh(1), wish(1)
.SH KEYWORDS
arithmetic, bytecode, compiler, error, environment, POSIX, precision, subprocess, variables<|MERGE_RESOLUTION|>--- conflicted
+++ resolved
@@ -5,11 +5,6 @@
 '\" See the file "license.terms" for information on usage and redistribution
 '\" of this file, and for a DISCLAIMER OF ALL WARRANTIES.
 '\" 
-<<<<<<< HEAD
-'\" RCS: @(#) $Id: tclvars.n,v 1.35.2.2 2011/01/15 19:07:01 kennykb Exp $
-'\" 
-=======
->>>>>>> 01562d4f
 .so man.macros
 .TH tclvars n 8.0 Tcl "Tcl Built-In Commands"
 .BS
