.\" The -*- nroff -*- definitions below are for supplemental macros used
.\" in Tcl/Tk manual entries.
.\"
.\" .AP type name in/out ?indent?
.\"	Start paragraph describing an argument to a library procedure.
.\"	type is type of argument (int, etc.), in/out is either "in", "out",
.\"	or "in/out" to describe whether procedure reads or modifies arg,
.\"	and indent is equivalent to second arg of .IP (shouldn't ever be
.\"	needed;  use .AS below instead)
.\"
.\" .AS ?type? ?name?
.\"	Give maximum sizes of arguments for setting tab stops.  Type and
.\"	name are examples of largest possible arguments that will be passed
.\"	to .AP later.  If args are omitted, default tab stops are used.
.\"
.\" .BS
.\"	Start box enclosure.  From here until next .BE, everything will be
.\"	enclosed in one large box.
.\"
.\" .BE
.\"	End of box enclosure.
.\"
.\" .CS
.\"	Begin code excerpt.
.\"
.\" .CE
.\"	End code excerpt.
.\"
.\" .VS ?version? ?br?
.\"	Begin vertical sidebar, for use in marking newly-changed parts
.\"	of man pages.  The first argument is ignored and used for recording
.\"	the version when the .VS was added, so that the sidebars can be
.\"	found and removed when they reach a certain age.  If another argument
.\"	is present, then a line break is forced before starting the sidebar.
.\"
.\" .VE
.\"	End of vertical sidebar.
.\"
.\" .DS
.\"	Begin an indented unfilled display.
.\"
.\" .DE
.\"	End of indented unfilled display.
.\"
.\" .SO ?manpage?
.\"	Start of list of standard options for a Tk widget. The manpage
.\"	argument defines where to look up the standard options; if
.\"	omitted, defaults to "options". The options follow on successive
.\"	lines, in three columns separated by tabs.
.\"
.\" .SE
.\"	End of list of standard options for a Tk widget.
.\"
.\" .OP cmdName dbName dbClass
.\"	Start of description of a specific option.  cmdName gives the
.\"	option's name as specified in the class command, dbName gives
.\"	the option's name in the option database, and dbClass gives
.\"	the option's class in the option database.
.\"
.\" .UL arg1 arg2
.\"	Print arg1 underlined, then print arg2 normally.
.\"
.\" .QW arg1 ?arg2?
.\"	Print arg1 in quotes, then arg2 normally (for trailing punctuation).
.\"
.\" .PQ arg1 ?arg2?
.\"	Print an open parenthesis, arg1 in quotes, then arg2 normally
.\"	(for trailing punctuation) and then a closing parenthesis.
.\"
<<<<<<< HEAD
.\" RCS: @(#) $Id: man.macros,v 1.4.20.3 2008/01/31 03:07:10 dgp Exp $
.\"
=======
>>>>>>> 64eb210f
.\"	# Set up traps and other miscellaneous stuff for Tcl/Tk man pages.
.if t .wh -1.3i ^B
.nr ^l \n(.l
.ad b
.\"	# Start an argument description
.de AP
.ie !"\\$4"" .TP \\$4
.el \{\
.   ie !"\\$2"" .TP \\n()Cu
.   el          .TP 15
.\}
.ta \\n()Au \\n()Bu
.ie !"\\$3"" \{\
\&\\$1 \\fI\\$2\\fP (\\$3)
.\".b
.\}
.el \{\
.br
.ie !"\\$2"" \{\
\&\\$1	\\fI\\$2\\fP
.\}
.el \{\
\&\\fI\\$1\\fP
.\}
.\}
..
.\"	# define tabbing values for .AP
.de AS
.nr )A 10n
.if !"\\$1"" .nr )A \\w'\\$1'u+3n
.nr )B \\n()Au+15n
.\"
.if !"\\$2"" .nr )B \\w'\\$2'u+\\n()Au+3n
.nr )C \\n()Bu+\\w'(in/out)'u+2n
..
.AS Tcl_Interp Tcl_CreateInterp in/out
.\"	# BS - start boxed text
.\"	# ^y = starting y location
.\"	# ^b = 1
.de BS
.br
.mk ^y
.nr ^b 1u
.if n .nf
.if n .ti 0
.if n \l'\\n(.lu\(ul'
.if n .fi
..
.\"	# BE - end boxed text (draw box now)
.de BE
.nf
.ti 0
.mk ^t
.ie n \l'\\n(^lu\(ul'
.el \{\
.\"	Draw four-sided box normally, but don't draw top of
.\"	box if the box started on an earlier page.
.ie !\\n(^b-1 \{\
\h'-1.5n'\L'|\\n(^yu-1v'\l'\\n(^lu+3n\(ul'\L'\\n(^tu+1v-\\n(^yu'\l'|0u-1.5n\(ul'
.\}
.el \}\
\h'-1.5n'\L'|\\n(^yu-1v'\h'\\n(^lu+3n'\L'\\n(^tu+1v-\\n(^yu'\l'|0u-1.5n\(ul'
.\}
.\}
.fi
.br
.nr ^b 0
..
.\"	# VS - start vertical sidebar
.\"	# ^Y = starting y location
.\"	# ^v = 1 (for troff;  for nroff this doesn't matter)
.de VS
.if !"\\$2"" .br
.mk ^Y
.ie n 'mc \s12\(br\s0
.el .nr ^v 1u
..
.\"	# VE - end of vertical sidebar
.de VE
.ie n 'mc
.el \{\
.ev 2
.nf
.ti 0
.mk ^t
\h'|\\n(^lu+3n'\L'|\\n(^Yu-1v\(bv'\v'\\n(^tu+1v-\\n(^Yu'\h'-|\\n(^lu+3n'
.sp -1
.fi
.ev
.\}
.nr ^v 0
..
.\"	# Special macro to handle page bottom:  finish off current
.\"	# box/sidebar if in box/sidebar mode, then invoked standard
.\"	# page bottom macro.
.de ^B
.ev 2
'ti 0
'nf
.mk ^t
.if \\n(^b \{\
.\"	Draw three-sided box if this is the box's first page,
.\"	draw two sides but no top otherwise.
.ie !\\n(^b-1 \h'-1.5n'\L'|\\n(^yu-1v'\l'\\n(^lu+3n\(ul'\L'\\n(^tu+1v-\\n(^yu'\h'|0u'\c
.el \h'-1.5n'\L'|\\n(^yu-1v'\h'\\n(^lu+3n'\L'\\n(^tu+1v-\\n(^yu'\h'|0u'\c
.\}
.if \\n(^v \{\
.nr ^x \\n(^tu+1v-\\n(^Yu
\kx\h'-\\nxu'\h'|\\n(^lu+3n'\ky\L'-\\n(^xu'\v'\\n(^xu'\h'|0u'\c
.\}
.bp
'fi
.ev
.if \\n(^b \{\
.mk ^y
.nr ^b 2
.\}
.if \\n(^v \{\
.mk ^Y
.\}
..
.\"	# DS - begin display
.de DS
.RS
.nf
.sp
..
.\"	# DE - end display
.de DE
.fi
.RE
.sp
..
.\"	# SO - start of list of standard options
.de SO
'ie '\\$1'' .ds So \\fBoptions\\fR
'el .ds So \\fB\\$1\\fR
.SH "STANDARD OPTIONS"
.LP
.nf
.ta 5.5c 11c
.ft B
..
.\"	# SE - end of list of standard options
.de SE
.fi
.ft R
.LP
See the \\*(So manual entry for details on the standard options.
..
.\"	# OP - start of full description for a single option
.de OP
.LP
.nf
.ta 4c
Command-Line Name:	\\fB\\$1\\fR
Database Name:	\\fB\\$2\\fR
Database Class:	\\fB\\$3\\fR
.fi
.IP
..
.\"	# CS - begin code excerpt
.de CS
.RS
.nf
.ta .25i .5i .75i 1i
..
.\"	# CE - end code excerpt
.de CE
.fi
.RE
..
.\"	# UL - underline word
.de UL
\\$1\l'|0\(ul'\\$2
..
.\"	# QW - apply quotation marks to word
.de QW
.ie '\\*(lq'"' ``\\$1''\\$2
.\"" fix emacs highlighting
.el \\*(lq\\$1\\*(rq\\$2
..
.\"	# PQ - apply parens and quotation marks to word
.de PQ
.ie '\\*(lq'"' (``\\$1''\\$2)\\$3
.\"" fix emacs highlighting
.el (\\*(lq\\$1\\*(rq\\$2)\\$3
..
.\"	# QR - quoted range
.de QR
.ie '\\*(lq'"' ``\\$1''\\-``\\$2''\\$3
.\"" fix emacs highlighting
.el \\*(lq\\$1\\*(rq\\-\\*(lq\\$2\\*(rq\\$3
..
.\"	# MT - "empty" string
.de MT
.QW ""
..<|MERGE_RESOLUTION|>--- conflicted
+++ resolved
@@ -67,11 +67,6 @@
 .\"	Print an open parenthesis, arg1 in quotes, then arg2 normally
 .\"	(for trailing punctuation) and then a closing parenthesis.
 .\"
-<<<<<<< HEAD
-.\" RCS: @(#) $Id: man.macros,v 1.4.20.3 2008/01/31 03:07:10 dgp Exp $
-.\"
-=======
->>>>>>> 64eb210f
 .\"	# Set up traps and other miscellaneous stuff for Tcl/Tk man pages.
 .if t .wh -1.3i ^B
 .nr ^l \n(.l
