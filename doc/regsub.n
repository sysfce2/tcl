--- conflicted
+++ resolved
@@ -269,15 +269,9 @@
 The \fB\-command\fR option can also be useful for restricting the range of
 commands such as \fBstring totitle\fR:
 .PP
-<<<<<<< HEAD
-.CE
-set message "the quIck broWn fOX JUmped oVer the laZy dogS..."
-puts [\fBregsub\fR -all -command {\ew+} $message {string totitle}] 
-=======
 .CS
 set message "the quIck broWn fOX JUmped oVer the laZy dogS..."
 puts [\fBregsub\fR -all -command {\ew+} $message {string totitle}]
->>>>>>> 59f73d4a
 # \(-> \fIThe Quick Brown Fox Jumped Over The Lazy Dogs..\fR
 .CE
 .VE 8.7
