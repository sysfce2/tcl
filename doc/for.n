--- conflicted
+++ resolved
@@ -4,7 +4,7 @@
 '\"
 '\" See the file "license.terms" for information on usage and redistribution
 '\" of this file, and for a DISCLAIMER OF ALL WARRANTIES.
-'\" 
+'\"
 .TH for n "" Tcl "Tcl Built-In Commands"
 .so man.macros
 .BS
@@ -48,13 +48,9 @@
 each loop iteration), so changes in the variables will be visible.
 See below for an example:
 .SH EXAMPLES
-<<<<<<< HEAD
 .PP
-Print a line for each of the integers from 0 to 10:
+Print a line for each of the integers from 0 to 9:
 .PP
-=======
-Print a line for each of the integers from 0 to 9:
->>>>>>> 28d26f37
 .CS
 \fBfor\fR {set x 0} {$x<10} {incr x} {
     puts "x is $x"
