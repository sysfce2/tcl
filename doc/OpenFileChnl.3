--- conflicted
+++ resolved
@@ -479,11 +479,7 @@
 returns -1 if the end of the file is reached; the \fBTcl_Eof\fR procedure
 can be used to distinguish an error from an end-of-file condition.
 .PP
-<<<<<<< HEAD
-If the channel is in blocking mode, the return value can also be TCL_INDEX_NONE
-=======
 If the channel is in nonblocking mode, the return value can also be -1
->>>>>>> 79af33ce
 if no data was available or the data that was available did not contain an
 end-of-line character.  When -1 is returned, the \fBTcl_InputBlocked\fR
 procedure may be invoked to determine if the channel is blocked because
