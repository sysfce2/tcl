'\"
'\" Copyright (c) 1995-1996 Sun Microsystems, Inc.
'\"
'\" See the file "license.terms" for information on usage and redistribution
'\" of this file, and for a DISCLAIMER OF ALL WARRANTIES.
'\"
.TH Tcl_StaticPackage 3 7.5 Tcl "Tcl Library Procedures"
.so man.macros
.BS
.SH NAME
Tcl_StaticPackage \- make a statically linked package available via the 'load' command
.SH SYNOPSIS
.nf
\fB#include <tcl.h>\fR
.sp
\fBTcl_StaticPackage\fR(\fIinterp, pkgName, initProc, safeInitProc\fR)
.SH ARGUMENTS
.AS Tcl_PackageInitProc *safeInitProc
.AP Tcl_Interp *interp in
If not NULL, points to an interpreter into which the package has
already been loaded (i.e., the caller has already invoked the
appropriate initialization procedure).  NULL means the package
has not yet been incorporated into any interpreter.
.AP "const char" *pkgName in
Name of the package;  should be properly capitalized (first letter
upper-case, all others lower-case).
.AP Tcl_PackageInitProc *initProc in
Procedure to invoke to incorporate this package into a trusted
interpreter.
.AP Tcl_PackageInitProc *safeInitProc in
Procedure to call to incorporate this package into a safe interpreter
(one that will execute untrusted scripts).  NULL means the package
cannot be used in safe interpreters.
.BE
.SH DESCRIPTION
.PP
This procedure may be invoked to announce that a package has been
linked statically with a Tcl application and, optionally, that it
has already been loaded into an interpreter.
Once \fBTcl_StaticPackage\fR has been invoked for a package, it
may be loaded into interpreters using the \fBload\fR command.
\fBTcl_StaticPackage\fR is normally invoked only by the \fBTcl_AppInit\fR
procedure for the application, not by packages for themselves
(\fBTcl_StaticPackage\fR should only be invoked for statically
loaded packages, and code in the package itself should not need
to know whether the package is dynamically or statically loaded).
.PP
When the \fBload\fR command is used later to load the package into
an interpreter, one of \fIinitProc\fR and \fIsafeInitProc\fR will
be invoked, depending on whether the target interpreter is safe
or not.
\fIinitProc\fR and \fIsafeInitProc\fR must both match the
following prototype:
.PP
.CS
typedef int \fBTcl_PackageInitProc\fR(
        Tcl_Interp *\fIinterp\fR);
.CE
.PP
The \fIinterp\fR argument identifies the interpreter in which the package
is to be loaded.  The initialization procedure must return \fBTCL_OK\fR or
\fBTCL_ERROR\fR to indicate whether or not it completed successfully; in
the event of an error it should set the interpreter's result to point to an
error message.  The result or error from the initialization procedure will
be returned as the result of the \fBload\fR command that caused the
initialization procedure to be invoked.
.PP
<<<<<<< HEAD
This function can not be used in stub-enabled extensions.
=======
\fBTcl_StaticPackage\fR can not be used in stub-enabled extensions. Its symbol
entry in the stub table is deprecated and it will be removed in Tcl 9.0.
>>>>>>> 83d15dcc
.SH KEYWORDS
initialization procedure, package, static linking
.SH "SEE ALSO"
load(n), package(n), Tcl_PkgRequire(3)<|MERGE_RESOLUTION|>--- conflicted
+++ resolved
@@ -65,12 +65,8 @@
 be returned as the result of the \fBload\fR command that caused the
 initialization procedure to be invoked.
 .PP
-<<<<<<< HEAD
-This function can not be used in stub-enabled extensions.
-=======
-\fBTcl_StaticPackage\fR can not be used in stub-enabled extensions. Its symbol
-entry in the stub table is deprecated and it will be removed in Tcl 9.0.
->>>>>>> 83d15dcc
+\fBTcl_StaticPackage\fR can not be safely used by stub-enabled extensions,
+so its symbol is not included in the stub table.
 .SH KEYWORDS
 initialization procedure, package, static linking
 .SH "SEE ALSO"
