--- conflicted
+++ resolved
@@ -48,11 +48,7 @@
 .SH ARGUMENTS
 .AS int ch
 .AP int ch in
-<<<<<<< HEAD
-The character to be examined.
-=======
 The Unicode character to be examined.
->>>>>>> dd886e3c
 .BE
 
 .SH DESCRIPTION
