'\"
'\" Copyright (c) 1989-1993 The Regents of the University of California.
'\" Copyright (c) 1994-1996 Sun Microsystems, Inc.
'\"
'\" See the file "license.terms" for information on usage and redistribution
'\" of this file, and for a DISCLAIMER OF ALL WARRANTIES.
'\"
.TH Tcl_GetInt 3 "" Tcl "Tcl Library Procedures"
.so man.macros
.BS
.SH NAME
Tcl_GetInt, Tcl_GetDouble, Tcl_GetBoolean \- convert from string to integer, double, or boolean
.SH SYNOPSIS
.nf
\fB#include <tcl.h>\fR
.sp
int
\fBTcl_GetInt\fR(\fIinterp, src, intPtr\fR)
.sp
int
\fBTcl_GetDouble\fR(\fIinterp, src, doublePtr\fR)
.sp
int
\fBTcl_GetBoolean\fR(\fIinterp, src, intPtr\fR)
<<<<<<< HEAD
.sp
int
\fBTcl_GetBool\fR(\fIinterp, src, flags, boolPtr\fR)
=======
>>>>>>> 46e63b3b
.SH ARGUMENTS
.AS Tcl_Interp *doublePtr out
.AP Tcl_Interp *interp in
Interpreter to use for error reporting.
.AP "const char" *src in
Textual value to be converted.
.AP int *intPtr out
Points to place to store integer value converted from \fIsrc\fR.
.AP double *doublePtr out
Points to place to store double-precision floating-point
value converted from \fIsrc\fR.
<<<<<<< HEAD
.AP int | short | char *boolPtr out
Points to place to store boolean value (0 or 1) value converted from \fIsrc\fR.
.AP int flags in
sizeof(*(boolPtr)), possibly combined with TCL_NULL_OK. If TCL_NULL_OK
is used, then the empty string or NULL will result in \fBTcl_GetBool\fR
return TCL_OK, the *boolPtr filled with the value -1;
=======
>>>>>>> 46e63b3b
.BE

.SH DESCRIPTION
.PP
These procedures convert from strings to integers or double-precision
floating-point values or booleans (represented as 0- or 1-valued
integers).  Each of the procedures takes a \fIsrc\fR argument,
converts it to an internal form of a particular type, and stores
the converted value at the location indicated by the procedure's
third argument.  If all goes well, each of the procedures returns
\fBTCL_OK\fR.  If \fIsrc\fR does not have the proper syntax for the
desired type then \fBTCL_ERROR\fR is returned, an error message is left
in the interpreter's result, and nothing is stored at *\fIintPtr\fR
or *\fIdoublePtr\fR.
.PP
\fBTcl_GetInt\fR expects \fIsrc\fR to consist of a collection
of integer digits, optionally signed and optionally preceded and
followed by white space.  If the first two characters of \fIsrc\fR
after the optional white space and sign are
.QW \fB0x\fR
then \fIsrc\fR is expected to be in hexadecimal form;  otherwise,
if the first such characters are
.QW \fB0d\fR
then \fIsrc\fR is expected to be in decimal form; otherwise,
if the first such characters are
.QW \fB0o\fR
then \fIsrc\fR is expected to be in octal form;  otherwise,
if the first such characters are
.QW \fB0b\fR
then \fIsrc\fR is expected to be in binary form;  otherwise,
if the first such character is
.QW \fB0\fR
then \fIsrc\fR
is expected to be in octal form;  otherwise, \fIsrc\fR
is expected to be in decimal form.
.PP
\fBTcl_GetDouble\fR expects \fIsrc\fR to consist of a floating-point
number, which is:  white space;  a sign; a sequence of digits;  a
decimal point
.QW \fB.\fR ;
a sequence of digits;  the letter
.QW \fBe\fR ;
a signed decimal exponent;  and more white space.
Any of the fields may be omitted, except that
the digits either before or after the decimal point must be present
and if the
.QW \fBe\fR
is present then it must be followed by the exponent number. If there
are no fields apart from the sign and initial sequence of digits
(i.e., no decimal point or exponent indicator), that
initial sequence of digits should take one of the forms that
\fBTcl_GetInt\fR supports, described above. The use of
.QW \fB,\fR
as a decimal point is not supported nor should any other sort of
inter-digit separator be present.
.PP
\fBTcl_GetBoolean\fR expects \fIsrc\fR to specify a boolean
value.  If \fIsrc\fR is any of \fB0\fR, \fBfalse\fR,
\fBno\fR, or \fBoff\fR, then \fBTcl_GetBoolean\fR stores a zero
value at \fI*intPtr\fR.
If \fIsrc\fR is any of \fB1\fR, \fBtrue\fR, \fByes\fR, or \fBon\fR,
then 1 is stored at \fI*intPtr\fR.
Any of these values may be abbreviated, and upper-case spellings
are also acceptable.
.PP
\fBTcl_GetBool\fR functions almost the same as \fBTcl_GetBoolean\fR,
but it has an additional parameter \fBflags\fR, which can be used
to specify the size of the \fBboolPtr\fR variable, and also whether
the empty string or NULL is accepted as valid.
.SH KEYWORDS
boolean, conversion, double, floating-point, integer<|MERGE_RESOLUTION|>--- conflicted
+++ resolved
@@ -22,12 +22,9 @@
 .sp
 int
 \fBTcl_GetBoolean\fR(\fIinterp, src, intPtr\fR)
-<<<<<<< HEAD
 .sp
 int
 \fBTcl_GetBool\fR(\fIinterp, src, flags, boolPtr\fR)
-=======
->>>>>>> 46e63b3b
 .SH ARGUMENTS
 .AS Tcl_Interp *doublePtr out
 .AP Tcl_Interp *interp in
@@ -39,15 +36,12 @@
 .AP double *doublePtr out
 Points to place to store double-precision floating-point
 value converted from \fIsrc\fR.
-<<<<<<< HEAD
 .AP int | short | char *boolPtr out
 Points to place to store boolean value (0 or 1) value converted from \fIsrc\fR.
 .AP int flags in
 sizeof(*(boolPtr)), possibly combined with TCL_NULL_OK. If TCL_NULL_OK
 is used, then the empty string or NULL will result in \fBTcl_GetBool\fR
 return TCL_OK, the *boolPtr filled with the value -1;
-=======
->>>>>>> 46e63b3b
 .BE
 
 .SH DESCRIPTION
