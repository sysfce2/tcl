--- conflicted
+++ resolved
@@ -4,10 +4,6 @@
 '\" See the file "license.terms" for information on usage and redistribution
 '\" of this file, and for a DISCLAIMER OF ALL WARRANTIES.
 '\"
-<<<<<<< HEAD
-'\" RCS: @(#) $Id: refchan.n,v 1.20 2010/03/09 21:15:19 andreas_kupries Exp $
-=======
->>>>>>> 488806d8
 .so man.macros
 .TH refchan n 8.5 Tcl "Tcl Built-In Commands"
 .BS
