'\"
'\" Copyright (c) 1995-1996 Sun Microsystems, Inc.
'\"
'\" See the file "license.terms" for information on usage and redistribution
'\" of this file, and for a DISCLAIMER OF ALL WARRANTIES.
'\"
.TH fconfigure n 8.3 Tcl "Tcl Built-In Commands"
.so man.macros
.BS
'\" Note:  do not modify the .SH NAME line immediately below!
.SH NAME
fconfigure \- Set and get options on a channel
.SH SYNOPSIS
.nf
\fBfconfigure \fIchannelId\fR
\fBfconfigure \fIchannelId\fR \fIname\fR
\fBfconfigure \fIchannelId\fR \fIname value \fR?\fIname value ...\fR?
.fi
.BE
.SH DESCRIPTION
.PP
The \fBfconfigure\fR command sets and retrieves options for channels.
.PP
\fIChannelId\fR identifies the channel for which to set or query an
option and must refer to an open channel such as a Tcl standard
channel (\fBstdin\fR, \fBstdout\fR, or \fBstderr\fR), the return
value from an invocation of \fBopen\fR or \fBsocket\fR, or the result
of a channel creation command provided by a Tcl extension.
.PP
If no \fIname\fR or \fIvalue\fR arguments are supplied, the command
returns a list containing alternating option names and values for the channel.
If \fIname\fR is supplied but no \fIvalue\fR then the command returns
the current value of the given option.
If one or more pairs of \fIname\fR and \fIvalue\fR are supplied, the
command sets each of the named options to the corresponding \fIvalue\fR;
in this case the return value is an empty string.
.PP
The options described below are supported for all channels. In addition,
each channel type may add options that only it supports. See the manual
entry for the command that creates each type of channels for the options
that that specific type of channel supports. For example, see the manual
entry for the \fBsocket\fR command for additional options for sockets, and
the \fBopen\fR command for additional options for serial devices.
.TP
\fB\-blocking\fR \fIboolean\fR
The \fB\-blocking\fR option determines whether I/O operations on the
channel can cause the process to block indefinitely.
The value of the option must be a proper boolean value.
Channels are normally in blocking mode;  if a channel is placed into
nonblocking mode it will affect the operation of the \fBgets\fR,
\fBread\fR, \fBputs\fR, \fBflush\fR, and \fBclose\fR commands by
allowing them to operate asynchronously;
see the documentation for those commands for details.
For nonblocking mode to work correctly, the application must be
using the Tcl event loop (e.g. by calling \fBTcl_DoOneEvent\fR or
invoking the \fBvwait\fR command).
.TP
\fB\-buffering\fR \fInewValue\fR
.
If \fInewValue\fR is \fBfull\fR then the I/O system will buffer output
until its internal buffer is full or until the \fBflush\fR command is
invoked. If \fInewValue\fR is \fBline\fR, then the I/O system will
automatically flush output for the channel whenever a newline character
is output. If \fInewValue\fR is \fBnone\fR, the I/O system will flush
automatically after every output operation.  The default is for
\fB\-buffering\fR to be set to \fBfull\fR except for channels that
connect to terminal-like devices; for these channels the initial setting
is \fBline\fR.  Additionally, \fBstdin\fR and \fBstdout\fR are
initially set to \fBline\fR, and \fBstderr\fR is set to \fBnone\fR.
.TP
\fB\-buffersize\fR \fInewSize\fR
.
\fINewvalue\fR must be an integer; its value is used to set the size of
buffers, in bytes, subsequently allocated for this channel to store input
or output. \fINewvalue\fR must be between one and one million, allowing
buffers of one to one million bytes in size.
.TP
\fB\-encoding\fR \fIname\fR
.
This option is used to specify the encoding of the channel, so that the data
can be converted to and from Unicode for use in Tcl.  For instance, in
order for Tcl to read characters from a Japanese file in \fBshiftjis\fR
and properly process and display the contents, the encoding would be set
to \fBshiftjis\fR.  Thereafter, when reading from the channel, the bytes in
the Japanese file would be converted to Unicode as they are read.
Writing is also supported \- as Tcl strings are written to the channel they
will automatically be converted to the specified encoding on output.
.RS
.PP
If a file contains pure binary data (for instance, a JPEG image), the
encoding for the channel should be configured to be \fBbinary\fR.  Tcl
will then assign no interpretation to the data in the file and simply read or
write raw bytes.  The Tcl \fBbinary\fR command can be used to manipulate this
byte-oriented data.  It is usually better to set the
\fB\-translation\fR option to \fBbinary\fR when you want to transfer
binary data, as this turns off the other automatic interpretations of
the bytes in the stream as well.
.PP
The default encoding for newly opened channels is the same platform- and
locale-dependent system encoding used for interfacing with the operating
system, as returned by \fBencoding system\fR.
.RE
.TP
<<<<<<< HEAD
\fB\-eofchar\fR \fIchar\fR
=======
\fB\-eofchar\fR \fB{\fIchar outChar\fB}\fR
>>>>>>> c6b74060
.
This option supports DOS file systems that use Control-z (\ex1A) as an
end of file marker.  If \fIchar\fR is not an empty string, then this
character signals end-of-file when it is encountered during input.
If \fIchar\fR is the empty string, then there is no special end of file
character marker.  The default value for \fB\-eofchar\fR is the empty
string.
The acceptable range for \fB\-eofchar\fR values is \ex01 - \ex7F;
attempting to set \fB\-eofchar\fR to a value outside of this range will
generate an error.
<<<<<<< HEAD
.VS "TCL9.0 TIP633"
=======
.VS "TCL8.7 TIP656"
>>>>>>> c6b74060
.TP
\fB\-profile\fR \fIprofile\fR
.
<<<<<<< HEAD
Reporting mode of encoding errors.
If set to a \fItrue\fR value, encoding errors are resolved by a replacement
character (output) or verbatim bytes (input). No error is thrown.
If set to a \fIfalse\fR value, errors are thrown in case of encoding errors.
.RS
.PP
The default value is \fIfalse\fR starting from TCL 9.0 and \fItrue\fR on TCL 8.7.
This option was introduced with TCL 8.7 and has the fix value \fItrue\fR.
.PP
See the \fI\-nocomplain\fR option of the \fBencoding\fR command for more information.
.RE
.VE "TCL9.0 TIP633"
.VS "TCL8.7 TIP346"
.TP
\fB\-strictencoding\fR \fIbool\fR
.
Activate additional stricter encoding application rules.
Default value is \fIfalse\fR.
.RS
.PP
See the \fI\-strict\fR option of the \fBencoding\fR command for more information.
.VE "TCL8.7 TIP346"
.RE
=======
Specifies the encoding profile to be used on the channel. The encoding
transforms in use for the channel's input and output will then be subject to the
rules of that profile. Any failures will result in a channel error. See
\fBPROFILES\fR in the \fBencoding(n)\fR documentation for details about encoding
profiles.
.VE "TCL8.7 TIP656"
>>>>>>> c6b74060
.TP
\fB\-translation\fR \fImode\fR
.TP
\fB\-translation\fR \fB{\fIinMode outMode\fB}\fR
.
In Tcl scripts the end of a line is always represented using a single
newline character (\en).  However, in actual files and devices the end of
a line may be represented differently on different platforms, or even for
different devices on the same platform.  For example, under UNIX newlines
are used in files, whereas carriage-return-linefeed sequences are
normally used in network connections.  On input (i.e., with \fBgets\fR
and \fBread\fR) the Tcl I/O system automatically translates the external
end-of-line representation into newline characters.  Upon output (i.e.,
with \fBputs\fR), the I/O system translates newlines to the external
end-of-line representation.  The default translation mode, \fBauto\fR,
handles all the common cases automatically, but the \fB\-translation\fR
option provides explicit control over the end of line translations.
.RS
.PP
The value associated with \fB\-translation\fR is a single item for
read-only and write-only channels.  The value is a two-element list for
read-write channels; the read translation mode is the first element of
the list, and the write translation mode is the second element.  As a
convenience, when setting the translation mode for a read-write channel
you can specify a single value that will apply to both reading and
writing.  When querying the translation mode of a read-write channel, a
two-element list will always be returned.  The following values are
currently supported:
.TP
\fBauto\fR
.
As the input translation mode, \fBauto\fR treats any of newline
(\fBlf\fR), carriage return (\fBcr\fR), or carriage return followed by a
newline (\fBcrlf\fR) as the end of line representation.  The end of line
representation can even change from line-to-line, and all cases are
translated to a newline.  As the output translation mode, \fBauto\fR
chooses a platform specific representation; for sockets on all platforms
Tcl chooses \fBcrlf\fR, for all Unix flavors, it chooses \fBlf\fR, and
for the various flavors of Windows it chooses \fBcrlf\fR.  The default
setting for \fB\-translation\fR is \fBauto\fR for both input and output.
.TP
\fBbinary\fR
.
No end-of-line translations are performed.  This is nearly identical to
\fBlf\fR mode, except that in addition \fBbinary\fR mode also sets the
end-of-file character to the empty string (which disables it) and sets the
encoding to \fBbinary\fR (which disables encoding filtering).  See the
description of \fB\-eofchar\fR and \fB\-encoding\fR for more information.
.RS
.PP
Internally, i.e. when it comes to the actual behaviour of the
translator this value \fBis\fR identical to \fBlf\fR and is therefore
reported as such when queried. Even if \fBbinary\fR was used to set
the translation.
.RE
.TP
\fBcr\fR
.
The end of a line in the underlying file or device is represented by a
single carriage return character.  As the input translation mode,
\fBcr\fR mode converts carriage returns to newline characters.  As the
output translation mode, \fBcr\fR mode translates newline characters to
carriage returns.
.TP
\fBcrlf\fR
.
The end of a line in the underlying file or device is represented by a
carriage return character followed by a linefeed character.  As the input
translation mode, \fBcrlf\fR mode converts carriage-return-linefeed
sequences to newline characters.  As the output translation mode,
\fBcrlf\fR mode translates newline characters to carriage-return-linefeed
sequences.  This mode is typically used on Windows platforms and for
network connections.
.TP
\fBlf\fR
.
The end of a line in the underlying file or device is represented by a
single newline (linefeed) character.  In this mode no translations occur
during either input or output.  This mode is typically used on UNIX
platforms.
.RE
.PP
.SH "STANDARD CHANNELS"
.PP
The Tcl standard channels (\fBstdin\fR, \fBstdout\fR, and \fBstderr\fR)
can be configured through this command like every other channel opened
by the Tcl library. Beyond the standard options described above they
will also support any special option according to their current type.
If, for example, a Tcl application is started by the \fBinet\fR
super-server common on Unix system its Tcl standard channels will be
sockets and thus support the socket options.
.SH EXAMPLES
.PP
Instruct Tcl to always send output to \fBstdout\fR immediately,
whether or not it is to a terminal:
.PP
.CS
\fBfconfigure\fR stdout -buffering none
.CE
.PP
Open a socket and read lines from it without ever blocking the
processing of other events:
.PP
.CS
set s [socket some.where.com 12345]
\fBfconfigure\fR $s -blocking 0
fileevent $s readable "readMe $s"
proc readMe chan {
    if {[gets $chan line] < 0} {
        if {[eof $chan]} {
            close $chan
            return
        }
        # Could not read a complete line this time; Tcl's
        # internal buffering will hold the partial line for us
        # until some more data is available over the socket.
    } else {
        puts stdout $line
    }
}
.CE
.PP
Read a PPM-format image from a file:
.PP
.CS
# Open the file and put it into Unix ASCII mode
set f [open teapot.ppm]
\fBfconfigure\fR $f \-encoding ascii \-translation lf

# Get the header
if {[gets $f] ne "P6"} {
    error "not a raw\-bits PPM"
}

# Read lines until we have got non-comment lines
# that supply us with three decimal values.
set words {}
while {[llength $words] < 3} {
    gets $f line
    if {[string match "#*" $line]} continue
    lappend words {*}[join [scan $line %d%d%d]]
}

# Those words supply the size of the image and its
# overall depth per channel. Assign to variables.
lassign $words xSize ySize depth

# Now switch to binary mode to pull in the data,
# one byte per channel (red,green,blue) per pixel.
\fBfconfigure\fR $f \-translation binary
set numDataBytes [expr {3 * $xSize * $ySize}]
set data [read $f $numDataBytes]

close $f
.CE
.SH "SEE ALSO"
close(n), encoding(n), flush(n), gets(n), open(n), puts(n), read(n), socket(n),
Tcl_StandardChannels(3)
.SH KEYWORDS
<<<<<<< HEAD
blocking, buffering, carriage return, end of line, encoding, flushing, linemode,
newline, nonblocking, platform, translation, encoding, filter, byte array,
=======
blocking, buffering, carriage return, end of line, flushing, linemode,
newline, nonblocking, platform, profile, translation, encoding, filter, byte array,
>>>>>>> c6b74060
binary
'\" Local Variables:
'\" mode: nroff
'\" End:<|MERGE_RESOLUTION|>--- conflicted
+++ resolved
@@ -101,11 +101,7 @@
 system, as returned by \fBencoding system\fR.
 .RE
 .TP
-<<<<<<< HEAD
 \fB\-eofchar\fR \fIchar\fR
-=======
-\fB\-eofchar\fR \fB{\fIchar outChar\fB}\fR
->>>>>>> c6b74060
 .
 This option supports DOS file systems that use Control-z (\ex1A) as an
 end of file marker.  If \fIchar\fR is not an empty string, then this
@@ -116,46 +112,16 @@
 The acceptable range for \fB\-eofchar\fR values is \ex01 - \ex7F;
 attempting to set \fB\-eofchar\fR to a value outside of this range will
 generate an error.
-<<<<<<< HEAD
-.VS "TCL9.0 TIP633"
-=======
 .VS "TCL8.7 TIP656"
->>>>>>> c6b74060
 .TP
 \fB\-profile\fR \fIprofile\fR
 .
-<<<<<<< HEAD
-Reporting mode of encoding errors.
-If set to a \fItrue\fR value, encoding errors are resolved by a replacement
-character (output) or verbatim bytes (input). No error is thrown.
-If set to a \fIfalse\fR value, errors are thrown in case of encoding errors.
-.RS
-.PP
-The default value is \fIfalse\fR starting from TCL 9.0 and \fItrue\fR on TCL 8.7.
-This option was introduced with TCL 8.7 and has the fix value \fItrue\fR.
-.PP
-See the \fI\-nocomplain\fR option of the \fBencoding\fR command for more information.
-.RE
-.VE "TCL9.0 TIP633"
-.VS "TCL8.7 TIP346"
-.TP
-\fB\-strictencoding\fR \fIbool\fR
-.
-Activate additional stricter encoding application rules.
-Default value is \fIfalse\fR.
-.RS
-.PP
-See the \fI\-strict\fR option of the \fBencoding\fR command for more information.
-.VE "TCL8.7 TIP346"
-.RE
-=======
 Specifies the encoding profile to be used on the channel. The encoding
 transforms in use for the channel's input and output will then be subject to the
 rules of that profile. Any failures will result in a channel error. See
 \fBPROFILES\fR in the \fBencoding(n)\fR documentation for details about encoding
 profiles.
 .VE "TCL8.7 TIP656"
->>>>>>> c6b74060
 .TP
 \fB\-translation\fR \fImode\fR
 .TP
@@ -315,13 +281,8 @@
 close(n), encoding(n), flush(n), gets(n), open(n), puts(n), read(n), socket(n),
 Tcl_StandardChannels(3)
 .SH KEYWORDS
-<<<<<<< HEAD
 blocking, buffering, carriage return, end of line, encoding, flushing, linemode,
-newline, nonblocking, platform, translation, encoding, filter, byte array,
-=======
-blocking, buffering, carriage return, end of line, flushing, linemode,
 newline, nonblocking, platform, profile, translation, encoding, filter, byte array,
->>>>>>> c6b74060
 binary
 '\" Local Variables:
 '\" mode: nroff
