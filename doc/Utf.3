--- conflicted
+++ resolved
@@ -283,12 +283,8 @@
 Pascal Ord() function.  It returns the Unicode character represented at the
 specified character (not byte) \fIindex\fR in the UTF-8 string
 \fIsrc\fR.  The source string must contain at least \fIindex\fR
-<<<<<<< HEAD
-characters.
-=======
-characters.  If a negative \fIindex\fR is given or \fIindex\fR points
+characters.  If \fIindex\fR is TCL_INDEX_NONE or \fIindex\fR points
 to the second half of a surrogate pair, it returns -1.
->>>>>>> 090448be
 .PP
 \fBTcl_UtfAtIndex\fR returns a pointer to the specified character (not
 byte) \fIindex\fR in the UTF-8 string \fIsrc\fR.  The source string must
