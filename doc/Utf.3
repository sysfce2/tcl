--- conflicted
+++ resolved
@@ -77,11 +77,7 @@
 Buffer in which the UTF-8 representation of the Tcl_UniChar is stored.  At most
 \fBTCL_UTF_MAX\fR bytes are stored in the buffer.
 .AP int ch in
-<<<<<<< HEAD
-The character to be converted or examined.
-=======
 The Unicode character to be converted or examined.
->>>>>>> 27dc4d69
 .AP Tcl_UniChar *chPtr out
 Filled with the Tcl_UniChar represented by the head of the UTF-8 string.
 .AP "const char" *src in
