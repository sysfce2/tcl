--- conflicted
+++ resolved
@@ -120,17 +120,13 @@
 A null-terminated UTF-16 string.
 .AP "const wchar_t" *wStr in
 A null-terminated wchar_t string.
-<<<<<<< HEAD
-.AP size_t length in
-=======
 .AP "const unsigned short" *utf16s in
 A null-terminated utf-16 string.
 .AP "const unsigned short" *utf16t in
 A null-terminated utf-16 string.
 .AP "const unsigned short" *utf16Pattern in
 A null-terminated utf-16 string.
-.AP int length in
->>>>>>> 1c8fedf1
+.AP size_t length in
 The length of the UTF-8 string in bytes (not UTF-8 characters).  If
 negative, all bytes up to the first null byte are used.
 .AP size_t uniLength in
