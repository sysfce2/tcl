'\"
'\" Copyright (c) 1997 Sun Microsystems, Inc.
'\"
'\" See the file "license.terms" for information on usage and redistribution
'\" of this file, and for a DISCLAIMER OF ALL WARRANTIES.
'\"
.TH Utf 3 "8.1" Tcl "Tcl Library Procedures"
.so man.macros
.BS
.SH NAME
Tcl_UniChar, Tcl_UniCharToUtf, Tcl_UtfToUniChar, Tcl_UtfToChar16, Tcl_UtfToWChar, Tcl_UniCharToUtfDString, Tcl_UtfToUniCharDString, Tcl_WCharToUtfDString, Tcl_UtfToWCharDString, Tcl_Char16ToUtfDString, Tcl_UtfToChar16DString, Tcl_UniCharLen, Tcl_UniCharNcmp, Tcl_UniCharNcasecmp, Tcl_UniCharCaseMatch, Tcl_UtfNcmp, Tcl_UtfNcasecmp, Tcl_UtfCharComplete, Tcl_NumUtfChars, Tcl_UtfFindFirst, Tcl_UtfFindLast, Tcl_UtfNext, Tcl_UtfPrev, Tcl_UniCharAtIndex, Tcl_UtfAtIndex, Tcl_UtfBackslash \- routines for manipulating UTF-8 strings
.SH SYNOPSIS
.nf
\fB#include <tcl.h>\fR
.sp
typedef ... \fBTcl_UniChar\fR;
.sp
int
\fBTcl_UniCharToUtf\fR(\fIch, buf\fR)
.sp
int
\fBTcl_UtfToUniChar\fR(\fIsrc, chPtr\fR)
.sp
int
\fBTcl_UtfToChar16\fR(\fIsrc, uPtr\fR)
.sp
int
\fBTcl_UtfToWChar\fR(\fIsrc, wPtr\fR)
.sp
char *
\fBTcl_UniCharToUtfDString\fR(\fIuniStr, uniLength, dsPtr\fR)
.sp
char *
\fBTcl_Char16ToUtfDString\fR(\fIuStr, uniLength, dsPtr\fR)
.sp
char *
\fBTcl_WCharToUtfDString\fR(\fIwStr, uniLength, dsPtr\fR)
.sp
Tcl_UniChar *
\fBTcl_UtfToUniCharDString\fR(\fIsrc, length, dsPtr\fR)
.sp
unsigned short *
\fBTcl_UtfToChar16DString\fR(\fIsrc, length, dsPtr\fR)
.sp
wchar_t *
\fBTcl_UtfToWCharDString\fR(\fIsrc, length, dsPtr\fR)
.sp
int
\fBTcl_UniCharLen\fR(\fIuniStr\fR)
.sp
int
\fBTcl_UniCharNcmp\fR(\fIucs, uct, uniLength\fR)
.sp
int
\fBTcl_UniCharNcasecmp\fR(\fIucs, uct, uniLength\fR)
.sp
int
\fBTcl_UniCharCaseMatch\fR(\fIuniStr, uniPattern, nocase\fR)
.sp
int
\fBTcl_UtfNcmp\fR(\fIcs, ct, length\fR)
.sp
int
\fBTcl_UtfNcasecmp\fR(\fIcs, ct, length\fR)
.sp
int
\fBTcl_UtfCharComplete\fR(\fIsrc, length\fR)
.sp
int
\fBTcl_NumUtfChars\fR(\fIsrc, length\fR)
.sp
const char *
\fBTcl_UtfFindFirst\fR(\fIsrc, ch\fR)
.sp
const char *
\fBTcl_UtfFindLast\fR(\fIsrc, ch\fR)
.sp
const char *
\fBTcl_UtfNext\fR(\fIsrc\fR)
.sp
const char *
\fBTcl_UtfPrev\fR(\fIsrc, start\fR)
.sp
int
\fBTcl_UniCharAtIndex\fR(\fIsrc, index\fR)
.sp
const char *
\fBTcl_UtfAtIndex\fR(\fIsrc, index\fR)
.sp
size_t
\fBTcl_UtfBackslash\fR(\fIsrc, readPtr, dst\fR)
.SH ARGUMENTS
.AS "const Tcl_UniChar" *uniPattern in/out
.AP char *buf out
Buffer in which the UTF-8 representation of the Tcl_UniChar is stored.  At most
4 bytes are stored in the buffer.
.AP int ch in
The Unicode character to be converted or examined.
.AP Tcl_UniChar *chPtr out
Filled with the Tcl_UniChar represented by the head of the UTF-8 string.
.AP unsigned short *uPtr out
Filled with the utf-16 represented by the head of the UTF-8 string.
.AP wchar_t *wPtr out
Filled with the wchar_t represented by the head of the UTF-8 string.
.AP "const char" *src in
Pointer to a UTF-8 string.
.AP "const char" *cs in
Pointer to a UTF-8 string.
.AP "const char" *ct in
Pointer to a UTF-8 string.
.AP "const Tcl_UniChar" *uniStr in
A null-terminated Unicode string.
.AP "const Tcl_UniChar" *ucs in
A null-terminated Unicode string.
.AP "const Tcl_UniChar" *uct in
A null-terminated Unicode string.
.AP "const Tcl_UniChar" *uniPattern in
A null-terminated Unicode string.
<<<<<<< HEAD
.AP size_t length in
The length of the UTF-8 string in bytes (not UTF-8 characters).  If
TCL_AUTO_LENGTH, all bytes up to the first null byte are used.
.AP size_t uniLength in
=======
.AP "const unsigned short" *uStr in
A null-terminated UTF-16 string.
.AP "const wchar_t" *wStr in
A null-terminated wchar_t string.
.AP int length in
The length of the UTF-8 string in bytes (not UTF-8 characters).  If
negative, all bytes up to the first null byte are used.
.AP int uniLength in
>>>>>>> 7cde0eeb
The length of the Unicode string in characters.
.AP "Tcl_DString" *dsPtr in/out
A pointer to a previously initialized \fBTcl_DString\fR.
.AP "const char" *start in
Pointer to the beginning of a UTF-8 string.
.AP size_t index in
The index of a character (not byte) in the UTF-8 string.
.AP int *readPtr out
If non-NULL, filled with the number of bytes in the backslash sequence,
including the backslash character.
.AP char *dst out
Buffer in which the bytes represented by the backslash sequence are stored.
At most 4 bytes are stored in the buffer.
.AP int nocase in
Specifies whether the match should be done case-sensitive (0) or
case-insensitive (1).
.BE

.SH DESCRIPTION
.PP
These routines convert between UTF-8 strings and Unicode/Utf-16 characters.
A UTF-8 character is a Unicode character represented as a varying-length
sequence of up to \fBTCL_UTF_MAX\fR bytes.  A multibyte UTF-8 sequence
consists of a lead byte followed by some number of trail bytes.
.PP
\fBTCL_UTF_MAX\fR is the maximum number of bytes that it takes to
represent one Unicode character in the UTF-8 representation.
.PP
\fBTcl_UniCharToUtf\fR stores the character \fIch\fR as a UTF-8 string
in starting at \fIbuf\fR.  The return value is the number of bytes stored
in \fIbuf\fR. If ch is a high surrogate (range U+D800 - U+DBFF), then
the return value will be 1 and a single byte in the range 0xF0 - 0xF4
will be stored. If you still want to produce UTF-8 output for it (even
though knowing it's an illegal code-point on its own), just call
\fBTcl_UniCharToUtf\fR again specifying ch = -1.
.PP
\fBTcl_UtfToUniChar\fR reads one UTF-8 character starting at \fIsrc\fR
and stores it as a Tcl_UniChar in \fI*chPtr\fR.  The return value is the
number of bytes read from \fIsrc\fR.  The caller must ensure that the
source buffer is long enough such that this routine does not run off the
end and dereference non-existent or random memory; if the source buffer
is known to be null-terminated, this will not happen.  If the input is
a byte in the range 0x80 - 0x9F, \fBTcl_UtfToUniChar\fR assumes the
cp1252 encoding, stores the corresponding Tcl_UniChar in \fI*chPtr\fR
and returns 1. If the input is otherwise
not in proper UTF-8 format, \fBTcl_UtfToUniChar\fR will store the first
byte of \fIsrc\fR in \fI*chPtr\fR as a Tcl_UniChar between 0x00A0 and
0x00FF and return 1.
.PP
\fBTcl_UniCharToUtfDString\fR converts the given Unicode string
to UTF-8, storing the result in a previously initialized \fBTcl_DString\fR.
The return value is a pointer to the UTF-8 representation of the
Unicode string.  Storage for the return value is appended to the
end of the \fBTcl_DString\fR.
.PP
\fBTcl_UtfToUniCharDString\fR converts the given UTF-8 string to Unicode,
storing the result in the previously initialized \fBTcl_DString\fR.
In the argument \fIlength\fR, you may either specify the length of
the given UTF-8 string in bytes or
.QW \-1 ,
in which case \fBTcl_UtfToUniCharDString\fR uses \fBstrlen\fR to
calculate the length.  The return value is a pointer to the Unicode
representation of the UTF-8 string.  Storage for the return value
is appended to the end of the \fBTcl_DString\fR.  The Unicode string
is terminated with a Unicode null character.
.PP
\fBTcl_UniCharLen\fR corresponds to \fBstrlen\fR for Unicode
characters.  It accepts a null-terminated Unicode string and returns
the number of Unicode characters (not bytes) in that string.
.PP
\fBTcl_UniCharNcmp\fR and \fBTcl_UniCharNcasecmp\fR correspond to
\fBstrncmp\fR and \fBstrncasecmp\fR, respectively, for Unicode characters.
They accept two null-terminated Unicode strings and the number of characters
to compare.  Both strings are assumed to be at least \fIuniLength\fR characters
long. \fBTcl_UniCharNcmp\fR  compares the two strings character-by-character
according to the Unicode character ordering.  It returns an integer greater
than, equal to, or less than 0 if the first string is greater than, equal
to, or less than the second string respectively.  \fBTcl_UniCharNcasecmp\fR
is the Unicode case insensitive version.
.PP
\fBTcl_UniCharCaseMatch\fR is the Unicode equivalent to
\fBTcl_StringCaseMatch\fR.  It accepts a null-terminated Unicode string,
a Unicode pattern, and a boolean value specifying whether the match should
be case sensitive and returns whether the string matches the pattern.
.PP
\fBTcl_UtfNcmp\fR corresponds to \fBstrncmp\fR for UTF-8 strings. It
accepts two null-terminated UTF-8 strings and the number of characters
to compare.  (Both strings are assumed to be at least \fIlength\fR
characters long.)  \fBTcl_UtfNcmp\fR compares the two strings
character-by-character according to the Unicode character ordering.
It returns an integer greater than, equal to, or less than 0 if the
first string is greater than, equal to, or less than the second string
respectively.
.PP
\fBTcl_UtfNcasecmp\fR corresponds to \fBstrncasecmp\fR for UTF-8
strings.  It is similar to \fBTcl_UtfNcmp\fR except comparisons ignore
differences in case when comparing upper, lower or title case
characters.
.PP
\fBTcl_UtfCharComplete\fR returns 1 if the source UTF-8 string \fIsrc\fR
of \fIlength\fR bytes is long enough to be decoded by
\fBTcl_UtfToUniChar\fR, or 0 otherwise.  This function does not guarantee
that the UTF-8 string is properly formed.  This routine is used by
procedures that are operating on a byte at a time and need to know if a
full Unicode character has been seen.
.PP
\fBTcl_NumUtfChars\fR corresponds to \fBstrlen\fR for UTF-8 strings.  It
returns the number of Tcl_UniChars that are represented by the UTF-8 string
\fIsrc\fR.  The length of the source string is \fIlength\fR bytes.  If the
length is negative, all bytes up to the first null byte are used.
.PP
\fBTcl_UtfFindFirst\fR corresponds to \fBstrchr\fR for UTF-8 strings.  It
returns a pointer to the first occurrence of the Unicode character \fIch\fR
in the null-terminated UTF-8 string \fIsrc\fR.  The null terminator is
considered part of the UTF-8 string.
.PP
\fBTcl_UtfFindLast\fR corresponds to \fBstrrchr\fR for UTF-8 strings.  It
returns a pointer to the last occurrence of the Unicode character \fIch\fR
in the null-terminated UTF-8 string \fIsrc\fR.  The null terminator is
considered part of the UTF-8 string.
.PP
Given \fIsrc\fR, a pointer to some location in a UTF-8 string,
\fBTcl_UtfNext\fR returns a pointer to the next UTF-8 character in the
string.  The caller must not ask for the next character after the last
character in the string if the string is not terminated by a null
character.
.PP
Given \fIsrc\fR, a pointer to some location in a UTF-8 string (or to a
null byte immediately following such a string), \fBTcl_UtfPrev\fR
returns a pointer to the closest preceding byte that starts a UTF-8
character.
This function will not back up to a position before \fIstart\fR,
the start of the UTF-8 string.  If \fIsrc\fR was already at \fIstart\fR, the
return value will be \fIstart\fR.
.PP
\fBTcl_UniCharAtIndex\fR corresponds to a C string array dereference or the
Pascal Ord() function.  It returns the Tcl_UniChar represented at the
specified character (not byte) \fIindex\fR in the UTF-8 string
\fIsrc\fR.  The source string must contain at least \fIindex\fR
characters.
.PP
\fBTcl_UtfAtIndex\fR returns a pointer to the specified character (not
byte) \fIindex\fR in the UTF-8 string \fIsrc\fR.  The source string must
contain at least \fIindex\fR characters.  This is equivalent to calling
\fBTcl_UtfNext\fR \fIindex\fR times.  If \fIindex\fR is TCL_INDEX_NONE,
the return pointer points to the first character in the source string.
.PP
\fBTcl_UtfBackslash\fR is a utility procedure used by several of the Tcl
commands.  It parses a backslash sequence and stores the properly formed
UTF-8 character represented by the backslash sequence in the output
buffer \fIdst\fR.  At most 4 bytes are stored in the buffer.
\fBTcl_UtfBackslash\fR modifies \fI*readPtr\fR to contain the number
of bytes in the backslash sequence, including the backslash character.
The return value is the number of bytes stored in the output buffer.
.PP
See the \fBTcl\fR manual entry for information on the valid backslash
sequences.  All of the sequences described in the Tcl manual entry are
supported by \fBTcl_UtfBackslash\fR.

.SH KEYWORDS
utf, unicode, backslash<|MERGE_RESOLUTION|>--- conflicted
+++ resolved
@@ -116,21 +116,14 @@
 A null-terminated Unicode string.
 .AP "const Tcl_UniChar" *uniPattern in
 A null-terminated Unicode string.
-<<<<<<< HEAD
-.AP size_t length in
-The length of the UTF-8 string in bytes (not UTF-8 characters).  If
-TCL_AUTO_LENGTH, all bytes up to the first null byte are used.
-.AP size_t uniLength in
-=======
 .AP "const unsigned short" *uStr in
 A null-terminated UTF-16 string.
 .AP "const wchar_t" *wStr in
 A null-terminated wchar_t string.
-.AP int length in
+.AP size_t length in
 The length of the UTF-8 string in bytes (not UTF-8 characters).  If
 negative, all bytes up to the first null byte are used.
-.AP int uniLength in
->>>>>>> 7cde0eeb
+.AP size_t uniLength in
 The length of the Unicode string in characters.
 .AP "Tcl_DString" *dsPtr in/out
 A pointer to a previously initialized \fBTcl_DString\fR.
