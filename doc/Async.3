'\"
'\" Copyright (c) 1989-1993 The Regents of the University of California.
'\" Copyright (c) 1994-1996 Sun Microsystems, Inc.
'\"
'\" See the file "license.terms" for information on usage and redistribution
'\" of this file, and for a DISCLAIMER OF ALL WARRANTIES.
'\" 
<<<<<<< HEAD
'\" RCS: @(#) $Id: Async.3,v 1.5.20.6 2008/10/17 20:52:23 dgp Exp $
'\" 
=======
>>>>>>> 64eb210f
.so man.macros
.TH Tcl_AsyncCreate 3 7.0 Tcl "Tcl Library Procedures"
.BS
.SH NAME
Tcl_AsyncCreate, Tcl_AsyncMark, Tcl_AsyncInvoke, Tcl_AsyncDelete, Tcl_AsyncReady \- handle asynchronous events
.SH SYNOPSIS
.nf
\fB#include <tcl.h>\fR
.sp
Tcl_AsyncHandler
\fBTcl_AsyncCreate\fR(\fIproc, clientData\fR)
.sp
\fBTcl_AsyncMark\fR(\fIasync\fR)
.sp
int
\fBTcl_AsyncInvoke\fR(\fIinterp, code\fR)
.sp
\fBTcl_AsyncDelete\fR(\fIasync\fR)
.sp
int
\fBTcl_AsyncReady\fR()
.SH ARGUMENTS
.AS Tcl_AsyncHandler clientData
.AP Tcl_AsyncProc *proc in
Procedure to invoke to handle an asynchronous event.
.AP ClientData clientData in
One-word value to pass to \fIproc\fR.
.AP Tcl_AsyncHandler async in
Token for asynchronous event handler.
.AP Tcl_Interp *interp in
Tcl interpreter in which command was being evaluated when handler was
invoked, or NULL if handler was invoked when there was no interpreter
active.
.AP int code in
Completion code from command that just completed in \fIinterp\fR,
or 0 if \fIinterp\fR is NULL.
.BE

.SH DESCRIPTION
.PP
These procedures provide a safe mechanism for dealing with
asynchronous events such as signals.
If an event such as a signal occurs while a Tcl script is being
evaluated then it is not safe to take any substantive action to
process the event.
For example, it is not safe to evaluate a Tcl script since the
interpreter may already be in the middle of evaluating a script;
it may not even be safe to allocate memory, since a memory
allocation could have been in progress when the event occurred.
The only safe approach is to set a flag indicating that the event
occurred, then handle the event later when the world has returned
to a clean state, such as after the current Tcl command completes.
.PP
\fBTcl_AsyncCreate\fR, \fBTcl_AsyncDelete\fR, and \fBTcl_AsyncReady\fR
are thread sensitive.  They access and/or set a thread-specific data
structure in the event of a core built with \fI\-\-enable\-threads\fR.  The token
created by \fBTcl_AsyncCreate\fR contains the needed thread information it
was called from so that calling \fBTcl_AsyncMark\fR(\fItoken\fR) will only yield
the origin thread into the asynchronous handler.
.PP
\fBTcl_AsyncCreate\fR creates an asynchronous handler and returns
a token for it.
The asynchronous handler must be created before
any occurrences of the asynchronous event that it is intended
to handle (it is not safe to create a handler at the time of
an event).
When an asynchronous event occurs the code that detects the event
(such as a signal handler) should call \fBTcl_AsyncMark\fR with the
token for the handler.
\fBTcl_AsyncMark\fR will mark the handler as ready to execute, but it
will not invoke the handler immediately.
Tcl will call the \fIproc\fR associated with the handler later, when
the world is in a safe state, and \fIproc\fR can then carry out
the actions associated with the asynchronous event.
\fIProc\fR should have arguments and result that match the
type \fBTcl_AsyncProc\fR:
.PP
.CS
typedef int \fBTcl_AsyncProc\fR(
        ClientData \fIclientData\fR,
        Tcl_Interp *\fIinterp\fR,
        int \fIcode\fR);
.CE
.PP
The \fIclientData\fR will be the same as the \fIclientData\fR
argument passed to \fBTcl_AsyncCreate\fR when the handler was
created.
If \fIproc\fR is invoked just after a command has completed
execution in an interpreter, then \fIinterp\fR will identify
the interpreter in which the command was evaluated and
\fIcode\fR will be the completion code returned by that
command.
The command's result will be present in the interpreter's result.
When \fIproc\fR returns, whatever it leaves in the interpreter's result
will be returned as the result of the command and the integer
value returned by \fIproc\fR will be used as the new completion
code for the command.
.PP
It is also possible for \fIproc\fR to be invoked when no interpreter
is active.
This can happen, for example, if an asynchronous event occurs while
the application is waiting for interactive input or an X event.
In this case \fIinterp\fR will be NULL and \fIcode\fR will be
0, and the return value from \fIproc\fR will be ignored.
.PP
The procedure \fBTcl_AsyncInvoke\fR is called to invoke all of the
handlers that are ready.
The procedure \fBTcl_AsyncReady\fR will return non-zero whenever any
asynchronous handlers are ready;  it can be checked to avoid calls
to \fBTcl_AsyncInvoke\fR when there are no ready handlers.
Tcl calls \fBTcl_AsyncReady\fR after each command is evaluated
and calls \fBTcl_AsyncInvoke\fR if needed.
Applications may also call \fBTcl_AsyncInvoke\fR at interesting
times for that application.
For example, Tcl's event handler calls \fBTcl_AsyncReady\fR
after each event and calls \fBTcl_AsyncInvoke\fR if needed.
The \fIinterp\fR and \fIcode\fR arguments to \fBTcl_AsyncInvoke\fR
have the same meaning as for \fIproc\fR:  they identify the active
interpreter, if any, and the completion code from the command
that just completed.
.PP
\fBTcl_AsyncDelete\fR removes an asynchronous handler so that
its \fIproc\fR will never be invoked again.
A handler can be deleted even when ready, and it will still
not be invoked.
.PP
If multiple handlers become active at the same time, the
handlers are invoked in the order they were created (oldest
handler first).
The \fIcode\fR and the interpreter's result for later handlers
reflect the values returned by earlier handlers, so that
the most recently created handler has last say about
the interpreter's result and completion code.
If new handlers become ready while handlers are executing,
\fBTcl_AsyncInvoke\fR will invoke them all;  at each point it
invokes the highest-priority (oldest) ready handler, repeating
this over and over until there are no longer any ready handlers.
.SH WARNING
.PP
It is almost always a bad idea for an asynchronous event
handler to modify the interpreter's result or return a code different
from its \fIcode\fR argument.
This sort of behavior can disrupt the execution of scripts in
subtle ways and result in bugs that are extremely difficult
to track down.
If an asynchronous event handler needs to evaluate Tcl scripts
then it should first save the interpreter's state by calling
\fBTcl_SaveInterpState\fR, passing in the \fIcode\fR argument.
When the asynchronous handler is finished it should restore
the interpreter's state by calling \fBTcl_RestoreInterpState\fR,
and then returning the \fIcode\fR argument.

.SH KEYWORDS
asynchronous event, handler, signal, Tcl_SaveInterpState, thread<|MERGE_RESOLUTION|>--- conflicted
+++ resolved
@@ -5,11 +5,6 @@
 '\" See the file "license.terms" for information on usage and redistribution
 '\" of this file, and for a DISCLAIMER OF ALL WARRANTIES.
 '\" 
-<<<<<<< HEAD
-'\" RCS: @(#) $Id: Async.3,v 1.5.20.6 2008/10/17 20:52:23 dgp Exp $
-'\" 
-=======
->>>>>>> 64eb210f
 .so man.macros
 .TH Tcl_AsyncCreate 3 7.0 Tcl "Tcl Library Procedures"
 .BS
