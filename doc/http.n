'\"
'\" Copyright (c) 1995-1997 Sun Microsystems, Inc.
'\" Copyright (c) 1998-2000 by Ajuba Solutions.
'\" Copyright (c) 2004 ActiveState Corporation.
'\"
'\" See the file "license.terms" for information on usage and redistribution
'\" of this file, and for a DISCLAIMER OF ALL WARRANTIES.
'\" 
<<<<<<< HEAD
'\" RCS: @(#) $Id: http.n,v 1.18.4.14 2010/07/27 12:58:06 dgp Exp $
'\" 
=======
>>>>>>> 64eb210f
.so man.macros
.TH "http" n 2.7 http "Tcl Bundled Packages"
.BS
'\" Note:  do not modify the .SH NAME line immediately below!
.SH NAME
http \- Client-side implementation of the HTTP/1.1 protocol
.SH SYNOPSIS
\fBpackage require http ?2.7?\fR
.\" See Also -useragent option documentation in body!
.sp
\fB::http::config ?\fI-option value\fR ...?
.sp
\fB::http::geturl \fIurl\fR ?\fI-option value\fR ...?
.sp
\fB::http::formatQuery\fR \fIkey value\fR ?\fIkey value\fR ...?
.sp
\fB::http::reset\fR \fItoken\fR ?\fIwhy\fR?
.sp
\fB::http::wait \fItoken\fR
.sp
\fB::http::status \fItoken\fR
.sp
\fB::http::size \fItoken\fR
.sp
\fB::http::code \fItoken\fR
.sp
\fB::http::ncode \fItoken\fR
.sp
\fB::http::meta \fItoken\fR
.sp
\fB::http::data \fItoken\fR
.sp
\fB::http::error \fItoken\fR
.sp
\fB::http::cleanup \fItoken\fR
.sp
\fB::http::register \fIproto port command\fR
.sp
\fB::http::unregister \fIproto\fR
.BE
.SH DESCRIPTION
.PP
The \fBhttp\fR package provides the client side of the HTTP/1.1
protocol.  The package implements the GET, POST, and HEAD operations
of HTTP/1.1.  It allows configuration of a proxy host to get through
firewalls.  The package is compatible with the \fBSafesock\fR security
policy, so it can be used by untrusted applets to do URL fetching from
a restricted set of hosts. This package can be extended to support
additional HTTP transport protocols, such as HTTPS, by providing
a custom \fBsocket\fR command, via \fB::http::register\fR.
.PP
The \fB::http::geturl\fR procedure does a HTTP transaction.
Its \fIoptions \fR determine whether a GET, POST, or HEAD transaction
is performed.  
The return value of \fB::http::geturl\fR is a token for the transaction.
The value is also the name of an array in the ::http namespace
that contains state information about the transaction.  The elements
of this array are described in the \fBSTATE ARRAY\fR section.
.PP
If the \fB\-command\fR option is specified, then
the HTTP operation is done in the background.
\fB::http::geturl\fR returns immediately after generating the
HTTP request and the callback is invoked
when the transaction completes.  For this to work, the Tcl event loop
must be active.  In Tk applications this is always true.  For pure-Tcl
applications, the caller can use \fB::http::wait\fR after calling
\fB::http::geturl\fR to start the event loop.
.SH COMMANDS
.TP
\fB::http::config\fR ?\fIoptions\fR?
.
The \fB::http::config\fR command is used to set and query the name of the
proxy server and port, and the User-Agent name used in the HTTP
requests.  If no options are specified, then the current configuration
is returned.  If a single argument is specified, then it should be one
of the flags described below.  In this case the current value of
that setting is returned.  Otherwise, the options should be a set of
flags and values that define the configuration:
.RS
.TP
\fB\-accept\fR \fImimetypes\fR
.
The Accept header of the request.  The default is */*, which means that
all types of documents are accepted.  Otherwise you can supply a 
comma-separated list of mime type patterns that you are
willing to receive.  For example,
.QW "image/gif, image/jpeg, text/*" .
.TP
\fB\-proxyhost\fR \fIhostname\fR
.
The name of the proxy host, if any.  If this value is the
empty string, the URL host is contacted directly.
.TP
\fB\-proxyport\fR \fInumber\fR
.
The proxy port number.
.TP
\fB\-proxyfilter\fR \fIcommand\fR
.
The command is a callback that is made during
\fB::http::geturl\fR
to determine if a proxy is required for a given host.  One argument, a
host name, is added to \fIcommand\fR when it is invoked.  If a proxy
is required, the callback should return a two-element list containing
the proxy server and proxy port.  Otherwise the filter should return
an empty list.  The default filter returns the values of the
\fB\-proxyhost\fR and \fB\-proxyport\fR settings if they are
non-empty.
.TP
\fB\-urlencoding\fR \fIencoding\fR
.
The \fIencoding\fR used for creating the x-url-encoded URLs with
\fB::http::formatQuery\fR.  The default is \fButf-8\fR, as specified by RFC
2718.  Prior to http 2.5 this was unspecified, and that behavior can be
returned by specifying the empty string (\fB{}\fR), although
\fIiso8859-1\fR is recommended to restore similar behavior but without the
\fB::http::formatQuery\fR throwing an error processing non-latin-1
characters.
.TP
\fB\-useragent\fR \fIstring\fR
.
The value of the User-Agent header in the HTTP request.  The default is
.QW "\fBTcl http client package 2.7\fR" .
.RE
.TP
\fB::http::geturl\fR \fIurl\fR ?\fIoptions\fR? 
.
The \fB::http::geturl\fR command is the main procedure in the package.
The \fB\-query\fR option causes a POST operation and
the \fB\-validate\fR option causes a HEAD operation;
otherwise, a GET operation is performed.  The \fB::http::geturl\fR command
returns a \fItoken\fR value that can be used to get
information about the transaction.  See the \fBSTATE ARRAY\fR and
\fBERRORS\fR section for
details.  The \fB::http::geturl\fR command blocks until the operation
completes, unless the \fB\-command\fR option specifies a callback
that is invoked when the HTTP transaction completes.
\fB::http::geturl\fR takes several options:
.RS
.TP
\fB\-binary\fR \fIboolean\fR
.
Specifies whether to force interpreting the URL data as binary.  Normally
this is auto-detected (anything not beginning with a \fBtext\fR content
type or whose content encoding is \fBgzip\fR or \fBcompress\fR is
considered binary data).
.TP
\fB\-blocksize\fR \fIsize\fR
.
The block size used when reading the URL.
At most \fIsize\fR bytes are read at once.  After each block, a call to the
\fB\-progress\fR callback is made (if that option is specified).
.TP
\fB\-channel\fR \fIname\fR
.
Copy the URL contents to channel \fIname\fR instead of saving it in
\fBstate(body)\fR.
.TP
\fB\-command\fR \fIcallback\fR
.
Invoke \fIcallback\fR after the HTTP transaction completes.
This option causes \fB::http::geturl\fR to return immediately.
The \fIcallback\fR gets an additional argument that is the \fItoken\fR returned
from \fB::http::geturl\fR. This token is the name of an array that is
described in the \fBSTATE ARRAY\fR section.  Here is a template for the
callback:
.RS
.PP
.CS
proc httpCallback {token} {
    upvar #0 $token state
    # Access state as a Tcl array
}
.CE
.RE
.TP
\fB\-handler\fR \fIcallback\fR
.
Invoke \fIcallback\fR whenever HTTP data is available; if present, nothing
else will be done with the HTTP data.  This procedure gets two additional
arguments: the socket for the HTTP data and the \fItoken\fR returned from
\fB::http::geturl\fR.  The token is the name of a global array that is
described in the \fBSTATE ARRAY\fR section.  The procedure is expected
to return the number of bytes read from the socket.  Here is a
template for the callback:
.RS
.PP
.CS
proc httpHandlerCallback {socket token} {
    upvar #0 $token state
    # Access socket, and state as a Tcl array
    # For example...
    ...
    set data [read $socket 1000]
    set nbytes [string length $data]
    ...
    return $nbytes
}
.CE
.RE
.TP
\fB\-headers\fR \fIkeyvaluelist\fR
.
This option is used to add extra headers to the HTTP request.  The
\fIkeyvaluelist\fR argument must be a list with an even number of
elements that alternate between keys and values.  The keys become
header field names.  Newlines are stripped from the values so the
header cannot be corrupted.  For example, if \fIkeyvaluelist\fR is
\fBPragma no-cache\fR then the following header is included in the
HTTP request:
.RS
.PP
.CS
Pragma: no-cache
.CE
.RE
.TP
\fB\-keepalive\fR \fIboolean\fR
.
If true, attempt to keep the connection open for servicing
multiple requests.  Default is 0.
.TP
\fB\-method\fR \fItype\fR
.
Force the HTTP request method to \fItype\fR. \fB::http::geturl\fR will
auto-select GET, POST or HEAD based on other options, but this option
enables choices like PUT and DELETE for webdav support.
.TP
\fB\-myaddr\fR \fIaddress\fR
.
Pass an specific local address to the underlying \fBsocket\fR call in case
multiple interfaces are available.
.TP
\fB\-progress\fR \fIcallback\fR
.
The \fIcallback\fR is made after each transfer of data from the URL.
The callback gets three additional arguments: the \fItoken\fR from
\fB::http::geturl\fR, the expected total size of the contents from the
\fBContent-Length\fR meta-data, and the current number of bytes
transferred so far.  The expected total size may be unknown, in which
case zero is passed to the callback.  Here is a template for the
progress callback:
.RS
.PP
.CS
proc httpProgress {token total current} {
    upvar #0 $token state
}
.CE
.RE
.TP
\fB\-protocol\fR \fIversion\fR
.
Select the HTTP protocol version to use. This should be 1.0 or 1.1 (the
default). Should only be necessary for servers that do not understand or
otherwise complain about HTTP/1.1.
.TP
\fB\-query\fR \fIquery\fR
.
This flag causes \fB::http::geturl\fR to do a POST request that passes the
\fIquery\fR to the server. The \fIquery\fR must be an x-url-encoding
formatted query.  The \fB::http::formatQuery\fR procedure can be used to
do the formatting.
.TP
\fB\-queryblocksize\fR \fIsize\fR
.
The block size used when posting query data to the URL.
At most 
\fIsize\fR
bytes are written at once.  After each block, a call to the
\fB\-queryprogress\fR
callback is made (if that option is specified).
.TP
\fB\-querychannel\fR \fIchannelID\fR
.
This flag causes \fB::http::geturl\fR to do a POST request that passes the
data contained in \fIchannelID\fR to the server. The data contained in
\fIchannelID\fR must be an x-url-encoding
formatted query unless the \fB\-type\fR option below is used.
If a Content-Length header is not specified via the \fB\-headers\fR options,
\fB::http::geturl\fR attempts to determine the size of the post data
in order to create that header.  If it is
unable to determine the size, it returns an error.
.TP
\fB\-queryprogress\fR \fIcallback\fR
.
The \fIcallback\fR is made after each transfer of data to the URL
(i.e. POST) and acts exactly like the \fB\-progress\fR option (the
callback format is the same).
.TP
\fB\-strict\fR \fIboolean\fR
.
Whether to enforce RFC 3986 URL validation on the request.  Default is 1.
.TP
\fB\-timeout\fR \fImilliseconds\fR
.
If \fImilliseconds\fR is non-zero, then \fB::http::geturl\fR sets up a timeout
to occur after the specified number of milliseconds.
A timeout results in a call to \fB::http::reset\fR and to
the \fB\-command\fR callback, if specified.
The return value of \fB::http::status\fR is \fBtimeout\fR
after a timeout has occurred.
.TP
\fB\-type\fR \fImime-type\fR
.
Use \fImime-type\fR as the \fBContent-Type\fR value, instead of the
default value (\fBapplication/x-www-form-urlencoded\fR) during a
POST operation.
.TP
\fB\-validate\fR \fIboolean\fR
.
If \fIboolean\fR is non-zero, then \fB::http::geturl\fR does an HTTP HEAD
request.  This request returns meta information about the URL, but the
contents are not returned.  The meta information is available in the
\fBstate(meta) \fR variable after the transaction.  See the
\fBSTATE ARRAY\fR section for details.
.RE
.TP
\fB::http::formatQuery\fR \fIkey value\fR ?\fIkey value\fR ...?
.
This procedure does x-url-encoding of query data.  It takes an even
number of arguments that are the keys and values of the query.  It
encodes the keys and values, and generates one string that has the
proper & and = separators.  The result is suitable for the
\fB\-query\fR value passed to \fB::http::geturl\fR.
.TP
\fB::http::reset\fR \fItoken\fR ?\fIwhy\fR?
.
This command resets the HTTP transaction identified by \fItoken\fR, if any.
This sets the \fBstate(status)\fR value to \fIwhy\fR, which defaults to
\fBreset\fR, and then calls the registered \fB\-command\fR callback.
.TP
\fB::http::wait\fR \fItoken\fR
.
This is a convenience procedure that blocks and waits for the
transaction to complete.  This only works in trusted code because it
uses \fBvwait\fR.  Also, it is not useful for the case where
\fB::http::geturl\fR is called \fIwithout\fR the \fB\-command\fR option
because in this case the \fB::http::geturl\fR call does not return
until the HTTP transaction is complete, and thus there is nothing to
wait for.
.TP
\fB::http::data\fR \fItoken\fR
.
This is a convenience procedure that returns the \fBbody\fR element
(i.e., the URL data) of the state array.
.TP
\fB::http::error\fR \fItoken\fR
.
This is a convenience procedure that returns the \fBerror\fR element
of the state array.
.TP
\fB::http::status\fR \fItoken\fR
.
This is a convenience procedure that returns the \fBstatus\fR element of
the state array.
.TP
\fB::http::code\fR \fItoken\fR
.
This is a convenience procedure that returns the \fBhttp\fR element of the
state array.
.TP
\fB::http::ncode\fR \fItoken\fR
.
This is a convenience procedure that returns just the numeric return
code (200, 404, etc.) from the \fBhttp\fR element of the state array.
.TP
\fB::http::size\fR \fItoken\fR
.
This is a convenience procedure that returns the \fBcurrentsize\fR
element of the state array, which represents the number of bytes
received from the URL in the \fB::http::geturl\fR call.
.TP
\fB::http::meta\fR \fItoken\fR
.
This is a convenience procedure that returns the \fBmeta\fR
element of the state array which contains the HTTP response
headers. See below for an explanation of this element.
.TP
\fB::http::cleanup\fR \fItoken\fR
.
This procedure cleans up the state associated with the connection
identified by \fItoken\fR.  After this call, the procedures
like \fB::http::data\fR cannot be used to get information
about the operation.  It is \fIstrongly\fR recommended that you call
this function after you are done with a given HTTP request.  Not doing
so will result in memory not being freed, and if your app calls
\fB::http::geturl\fR enough times, the memory leak could cause a
performance hit...or worse.
.TP
\fB::http::register\fR \fIproto port command\fR
.
This procedure allows one to provide custom HTTP transport types
such as HTTPS, by registering a prefix, the default port, and the
command to execute to create the Tcl \fBchannel\fR. E.g.:
.RS
.PP
.CS
package require http
package require tls

::http::register https 443 ::tls::socket

set token [::http::geturl https://my.secure.site/]
.CE
.RE
.TP
\fB::http::unregister\fR \fIproto\fR
.
This procedure unregisters a protocol handler that was previously
registered via \fB::http::register\fR.
.SH ERRORS
The \fB::http::geturl\fR procedure will raise errors in the following cases:
invalid command line options,
an invalid URL,
a URL on a non-existent host,
or a URL at a bad port on an existing host.
These errors mean that it
cannot even start the network transaction.
It will also raise an error if it gets an I/O error while
writing out the HTTP request header.
For synchronous \fB::http::geturl\fR calls (where \fB\-command\fR is
not specified), it will raise an error if it gets an I/O error while
reading the HTTP reply headers or data.  Because \fB::http::geturl\fR
does not return a token in these cases, it does all the required
cleanup and there is no issue of your app having to call
\fB::http::cleanup\fR.
.PP
For asynchronous \fB::http::geturl\fR calls, all of the above error
situations apply, except that if there is any error while reading the
HTTP reply headers or data, no exception is thrown.  This is because
after writing the HTTP headers, \fB::http::geturl\fR returns, and the
rest of the HTTP transaction occurs in the background.  The command
callback can check if any error occurred during the read by calling
\fB::http::status\fR to check the status and if its \fIerror\fR,
calling \fB::http::error\fR to get the error message.
.PP
Alternatively, if the main program flow reaches a point where it needs
to know the result of the asynchronous HTTP request, it can call
\fB::http::wait\fR and then check status and error, just as the
callback does.
.PP
In any case, you must still call
\fB::http::cleanup\fR to delete the state array when you are done.
.PP
There are other possible results of the HTTP transaction
determined by examining the status from \fB::http::status\fR.
These are described below.
.TP
\fBok\fR
.
If the HTTP transaction completes entirely, then status will be \fBok\fR.
However, you should still check the \fB::http::code\fR value to get
the HTTP status.  The \fB::http::ncode\fR procedure provides just
the numeric error (e.g., 200, 404 or 500) while the \fB::http::code\fR
procedure returns a value like
.QW "HTTP 404 File not found" .
.TP
\fBeof\fR
.
If the server closes the socket without replying, then no error
is raised, but the status of the transaction will be \fBeof\fR.
.TP
\fBerror\fR
.
The error message will also be stored in the \fBerror\fR status
array element, accessible via \fB::http::error\fR.
.PP
Another error possibility is that \fB::http::geturl\fR is unable to
write all the post query data to the server before the server
responds and closes the socket.
The error message is saved in the \fBposterror\fR status array
element and then  \fB::http::geturl\fR attempts to complete the
transaction.
If it can read the server's response
it will end up with an \fBok\fR status, otherwise it will have
an \fBeof\fR status.
.SH "STATE ARRAY"
The \fB::http::geturl\fR procedure returns a \fItoken\fR that can be used to
get to the state of the HTTP transaction in the form of a Tcl array.
Use this construct to create an easy-to-use array variable:
.PP
.CS
upvar #0 $token state
.CE
.PP
Once the data associated with the URL is no longer needed, the state
array should be unset to free up storage.
The \fB::http::cleanup\fR procedure is provided for that purpose.
The following elements of
the array are supported:
.RS
.TP
\fBbody\fR
.
The contents of the URL.  This will be empty if the \fB\-channel\fR
option has been specified.  This value is returned by the \fB::http::data\fR command.
.TP
\fBcharset\fR
.
The value of the charset attribute from the \fBContent-Type\fR meta-data
value.  If none was specified, this defaults to the RFC standard
\fBiso8859-1\fR, or the value of \fB$::http::defaultCharset\fR.  Incoming
text data will be automatically converted from this charset to utf-8.
.TP
\fBcoding\fR
.
A copy of the \fBContent-Encoding\fR meta-data value.
.TP
\fBcurrentsize\fR
.
The current number of bytes fetched from the URL.
This value is returned by the \fB::http::size\fR command.
.TP
\fBerror\fR
.
If defined, this is the error string seen when the HTTP transaction
was aborted.
.TP
\fBhttp\fR
.
The HTTP status reply from the server.  This value
is returned by the \fB::http::code\fR command.  The format of this value is:
.RS
.PP
.CS
\fIHTTP/1.1 code string\fR
.CE
.PP
The \fIcode\fR is a three-digit number defined in the HTTP standard.
A code of 200 is OK.  Codes beginning with 4 or 5 indicate errors.
Codes beginning with 3 are redirection errors.  In this case the
\fBLocation\fR meta-data specifies a new URL that contains the
requested information.
.RE
.TP
\fBmeta\fR
.
The HTTP protocol returns meta-data that describes the URL contents.
The \fBmeta\fR element of the state array is a list of the keys and
values of the meta-data.  This is in a format useful for initializing
an array that just contains the meta-data:
.RS
.PP
.CS
array set meta $state(meta)
.CE
.PP
Some of the meta-data keys are listed below, but the HTTP standard defines
more, and servers are free to add their own.
.TP
\fBContent-Type\fR
.
The type of the URL contents.  Examples include \fBtext/html\fR,
\fBimage/gif,\fR \fBapplication/postscript\fR and
\fBapplication/x-tcl\fR.
.TP
\fBContent-Length\fR
.
The advertised size of the contents.  The actual size obtained by
\fB::http::geturl\fR is available as \fBstate(currentsize)\fR.
.TP
\fBLocation\fR
.
An alternate URL that contains the requested data.
.RE
.TP
\fBposterror\fR
.
The error, if any, that occurred while writing
the post query data to the server.
.TP
\fBstatus\fR
.
Either \fBok\fR, for successful completion, \fBreset\fR for
user-reset, \fBtimeout\fR if a timeout occurred before the transaction
could complete, or \fBerror\fR for an error condition.  During the
transaction this value is the empty string.
.TP
\fBtotalsize\fR
.
A copy of the \fBContent-Length\fR meta-data value.
.TP
\fBtype\fR
.
A copy of the \fBContent-Type\fR meta-data value.
.TP
\fBurl\fR
.
The requested URL.
.RE
.SH EXAMPLE
.PP
This example creates a procedure to copy a URL to a file while printing a
progress meter, and prints the meta-data associated with the URL.
.PP
.CS
proc httpcopy { url file {chunk 4096} } {
    set out [open $file w]
    set token [\fB::http::geturl\fR $url -channel $out \e
            -progress httpCopyProgress -blocksize $chunk]
    close $out

    # This ends the line started by httpCopyProgress
    puts stderr ""

    upvar #0 $token state
    set max 0
    foreach {name value} $state(meta) {
        if {[string length $name] > $max} {
            set max [string length $name]
        }
        if {[regexp -nocase ^location$ $name]} {
            # Handle URL redirects
            puts stderr "Location:$value"
            return [httpcopy [string trim $value] $file $chunk]
        }
    }
    incr max
    foreach {name value} $state(meta) {
        puts [format "%-*s %s" $max $name: $value]
    }

    return $token
}
proc httpCopyProgress {args} {
    puts -nonewline stderr .
    flush stderr
}
.CE
.SH "SEE ALSO"
safe(n), socket(n), safesock(n)
.SH KEYWORDS
internet, security policy, socket, www
'\" Local Variables:
'\" mode: nroff
'\" End:<|MERGE_RESOLUTION|>--- conflicted
+++ resolved
@@ -6,11 +6,6 @@
 '\" See the file "license.terms" for information on usage and redistribution
 '\" of this file, and for a DISCLAIMER OF ALL WARRANTIES.
 '\" 
-<<<<<<< HEAD
-'\" RCS: @(#) $Id: http.n,v 1.18.4.14 2010/07/27 12:58:06 dgp Exp $
-'\" 
-=======
->>>>>>> 64eb210f
 .so man.macros
 .TH "http" n 2.7 http "Tcl Bundled Packages"
 .BS
