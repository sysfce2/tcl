'\"
'\" Copyright (c) 1993 The Regents of the University of California.
'\" Copyright (c) 1994-1996 Sun Microsystems, Inc.
'\"
'\" See the file "license.terms" for information on usage and redistribution
'\" of this file, and for a DISCLAIMER OF ALL WARRANTIES.
'\" 
<<<<<<< HEAD
'\" RCS: @(#) $Id: tailcall.n,v 1.1.2.3 2010/01/20 13:57:43 dgp Exp $
'\" 
=======
>>>>>>> 64eb210f
.so man.macros
.TH tailcall n 8.6 Tcl "Tcl Built-In Commands"
.BS
'\" Note:  do not modify the .SH NAME line immediately below!
.SH NAME
tailcall \- Replace the current procedure with another command
.SH SYNOPSIS
\fBtailcall \fIcommand\fR ?\fIarg ...\fR?
.BE
.SH DESCRIPTION
.PP
The \fBtailcall\fR command replaces the currently executing procedure, lambda
application, or method with another command. The \fIcommand\fR, which will
have \fIarg ...\fR passed as arguments if they are supplied, will be looked up
in the current namespace context, not in the caller's. Apart from that
difference in resolution, it is equivalent to:
.PP
.CS
return [uplevel 1 [list \fIcommand\fR ?\fIarg ...\fR?]]
.CE
.PP
This command may not be invoked from within an \fBuplevel\fR into a procedure
or inside a \fBcatch\fR inside a procedure or lambda.
'\" TODO: sort out the mess with the [try] command!
.SH EXAMPLE
.PP
Compute the factorial of a number.
.PP
.CS
proc factorial {n {accum 1}} {
    if {$n < 2} {
        return $accum
    }
    \fBtailcall\fR factorial [expr {$n - 1}] [expr {$accum * $n}]
}
.CE
.PP
Print the elements of a list with alternating lines having different
indentations.
.PP
.CS
proc printList {theList} {
    if {[llength $theList]} {
        puts "> [lindex $theList 0]"
        \fBtailcall\fR printList2 [lrange $theList 1 end]
    }
}
proc printList2 {theList} {
    if {[llength $theList]} {
        puts "< [lindex $theList 0]"
        \fBtailcall\fR printList [lrange $theList 1 end]
    }
}
.CE
.SH "SEE ALSO"
apply(n), proc(n), uplevel(n)
.SH KEYWORDS
call, recursion, tail recursion
'\" Local Variables:
'\" mode: nroff
'\" fill-column: 78
'\" End:<|MERGE_RESOLUTION|>--- conflicted
+++ resolved
@@ -5,11 +5,6 @@
 '\" See the file "license.terms" for information on usage and redistribution
 '\" of this file, and for a DISCLAIMER OF ALL WARRANTIES.
 '\" 
-<<<<<<< HEAD
-'\" RCS: @(#) $Id: tailcall.n,v 1.1.2.3 2010/01/20 13:57:43 dgp Exp $
-'\" 
-=======
->>>>>>> 64eb210f
 .so man.macros
 .TH tailcall n 8.6 Tcl "Tcl Built-In Commands"
 .BS
