--- conflicted
+++ resolved
@@ -5,11 +5,6 @@
 '\" See the file "license.terms" for information on usage and redistribution
 '\" of this file, and for a DISCLAIMER OF ALL WARRANTIES.
 '\" 
-<<<<<<< HEAD
-'\" RCS: @(#) $Id: DetachPids.3,v 1.3.20.2 2007/11/01 16:55:52 dgp Exp $
-'\" 
-=======
->>>>>>> 64eb210f
 .so man.macros
 .TH Tcl_DetachPids 3 "" Tcl "Tcl Library Procedures"
 .BS
