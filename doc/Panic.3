'\"
'\" See the file "license.terms" for information on usage and redistribution
'\" of this file, and for a DISCLAIMER OF ALL WARRANTIES.
'\"
.TH Tcl_Panic 3 8.4 Tcl "Tcl Library Procedures"
.so man.macros
.BS
'\"  Note:  do not modify the .SH NAME line immediately below!
.SH NAME
Tcl_Panic, Tcl_SetPanicProc, Tcl_ConsolePanic \- report fatal error and abort
.SH SYNOPSIS
.nf
\fB#include <tcl.h>\fR
.sp
void
\fBTcl_Panic\fR(\fIformat\fR, \fIarg\fR, \fIarg\fR, \fI...\fR)
.sp
<<<<<<< HEAD
=======
void
\fBTcl_PanicVA\fR(\fIformat\fR, \fIargList\fR)
.sp
>>>>>>> b3e1ffc1
const char *
\fBTcl_SetPanicProc\fR(\fIpanicProc\fR)
.sp
void
\fBTcl_ConsolePanic\fR(\fIformat\fR, \fIarg\fR, \fIarg\fR, \fI...\fR)
.sp
.SH ARGUMENTS
.AS Tcl_PanicProc *panicProc
.AP "const char*" format in
A printf-style format string.
.AP "" arg in
Arguments matching the format string.
.AP va_list argList in
An argument list of arguments matching the format string.
Must have been initialized using \fBva_start\fR,
and cleared using \fBva_end\fR.
.AP Tcl_PanicProc *panicProc in
Procedure to report fatal error message and abort.
.BE
.SH DESCRIPTION
.PP
When the Tcl library detects that its internal data structures are in an
inconsistent state, or that its C procedures have been called in a
manner inconsistent with their documentation, it calls \fBTcl_Panic\fR
to display a message describing the error and abort the process.  The
\fIformat\fR argument is a format string describing how to format the
remaining arguments \fIarg\fR into an error message, according to the
same formatting rules used by the \fBprintf\fR family of functions.  The
same formatting rules are also used by the built-in Tcl command
\fBformat\fR.
.PP
In a freshly loaded Tcl library, \fBTcl_Panic\fR prints the formatted
error message to the standard error file of the process, and then
calls \fBabort\fR to terminate the process.  \fBTcl_Panic\fR does not
return. On Windows, when a debugger is running, the formatted error
message is sent to the debugger instead. If the windows executable
does not have a stderr channel (e.g. \fBwish.exe\fR), then a
system dialog box is used to display the panic message.
.PP
If your application doesn't use \fBTcl_Main\fR or \fBTk_Main\fR
and you want to implicitly use the stderr channel of your
application's C runtime (instead of the stderr channel of the
C runtime used by Tcl), you can call \fBTcl_SetPanicProc\fR
with \fBTcl_ConsolePanic\fR as its argument. On platforms which
only have one C runtime (almost all platforms except Windows)
\fBTcl_ConsolePanic\fR is equivalent to NULL.
.PP
\fBTcl_SetPanicProc\fR may be used to modify the behavior of
\fBTcl_Panic\fR.  The \fIpanicProc\fR argument should match the
type \fBTcl_PanicProc\fR:
.PP
.CS
typedef void \fBTcl_PanicProc\fR(
        const char *\fBformat\fR,
        \fBarg\fR, \fBarg\fR,...);
.CE
.PP
After \fBTcl_SetPanicProc\fR returns, any future calls to
\fBTcl_Panic\fR will call \fIpanicProc\fR, passing along the
\fIformat\fR and \fIarg\fR arguments. \fIpanicProc\fR should avoid
making calls into the Tcl library, or into other libraries that may
call the Tcl library, since the original call to \fBTcl_Panic\fR
indicates the Tcl library is not in a state of reliable operation.
.PP
The result of \fBTcl_SetPanicProc\fR is the full Tcl version (e.g.,
<<<<<<< HEAD
\fB"9.0.0"\fR).
=======
\fB8.7.0+abcdef...abcdef.gcc-1002.utf16\fR).
>>>>>>> b3e1ffc1
.PP
The typical use of \fBTcl_SetPanicProc\fR arranges for the error message
to be displayed or reported in a manner more suitable for the
application or the platform.
.PP
\fBTcl_SetPanicProc\fR can not be used in stub-enabled extensions.
.PP
Although the primary callers of \fBTcl_Panic\fR are the procedures of
the Tcl library, \fBTcl_Panic\fR is a public function and may be called
by any extension or application that wishes to abort the process and
have a panic message displayed the same way that panic messages from Tcl
will be displayed.
.PP
.SH "SEE ALSO"
abort(3), printf(3), exec(n), format(n)
.SH KEYWORDS
abort, fatal, error<|MERGE_RESOLUTION|>--- conflicted
+++ resolved
@@ -15,12 +15,6 @@
 void
 \fBTcl_Panic\fR(\fIformat\fR, \fIarg\fR, \fIarg\fR, \fI...\fR)
 .sp
-<<<<<<< HEAD
-=======
-void
-\fBTcl_PanicVA\fR(\fIformat\fR, \fIargList\fR)
-.sp
->>>>>>> b3e1ffc1
 const char *
 \fBTcl_SetPanicProc\fR(\fIpanicProc\fR)
 .sp
@@ -85,12 +79,8 @@
 call the Tcl library, since the original call to \fBTcl_Panic\fR
 indicates the Tcl library is not in a state of reliable operation.
 .PP
-The result of \fBTcl_SetPanicProc\fR is the full Tcl version (e.g.,
-<<<<<<< HEAD
-\fB"9.0.0"\fR).
-=======
-\fB8.7.0+abcdef...abcdef.gcc-1002.utf16\fR).
->>>>>>> b3e1ffc1
+The result of \fBTcl_SetPanicProc\fR is the full Tcl version with build
+information (e.g., \fB9.0.0+abcdef...abcdef.gcc-1002\fR).
 .PP
 The typical use of \fBTcl_SetPanicProc\fR arranges for the error message
 to be displayed or reported in a manner more suitable for the
