'\"
'\" See the file "license.terms" for information on usage and redistribution
'\" of this file, and for a DISCLAIMER OF ALL WARRANTIES.
'\"
.TH Tcl_Panic 3 8.4 Tcl "Tcl Library Procedures"
.so man.macros
.BS
'\"  Note:  do not modify the .SH NAME line immediately below!
.SH NAME
Tcl_Panic, Tcl_SetPanicProc, Tcl_ConsolePanic \- report fatal error and abort
.SH SYNOPSIS
.nf
\fB#include <tcl.h>\fR
.sp
void
\fBTcl_Panic\fR(\fIformat\fR, \fIarg\fR, \fIarg\fR, \fI...\fR)
.sp
void
\fBTcl_SetPanicProc\fR(\fIpanicProc\fR)
.sp
void
\fBTcl_ConsolePanic\fR(\fIformat\fR, \fIarg\fR, \fIarg\fR, \fI...\fR)
.sp
.SH ARGUMENTS
.AS Tcl_PanicProc *panicProc
.AP "const char*" format in
A printf-style format string.
.AP "" arg in
Arguments matching the format string.
.AP va_list argList in
An argument list of arguments matching the format string.
Must have been initialized using \fBva_start\fR,
and cleared using \fBva_end\fR.
.AP Tcl_PanicProc *panicProc in
Procedure to report fatal error message and abort.
.BE
.SH DESCRIPTION
.PP
When the Tcl library detects that its internal data structures are in an
inconsistent state, or that its C procedures have been called in a
manner inconsistent with their documentation, it calls \fBTcl_Panic\fR
to display a message describing the error and abort the process.  The
\fIformat\fR argument is a format string describing how to format the
remaining arguments \fIarg\fR into an error message, according to the
same formatting rules used by the \fBprintf\fR family of functions.  The
same formatting rules are also used by the built-in Tcl command
\fBformat\fR.
.PP
In a freshly loaded Tcl library, \fBTcl_Panic\fR prints the formatted
error message to the standard error file of the process, and then
calls \fBabort\fR to terminate the process.  \fBTcl_Panic\fR does not
return. On Windows, when a debugger is running, the formatted error
message is sent to the debugger in stead. If the windows executable
does not have a stderr channel (e.g. \fBwish.exe\fR), then a
system dialog box is used to display the panic message.
.PP
If your application doesn't use \fBTcl_Main\fR or \fBTk_Main\fR
and you want to implicitly use the stderr channel of your
application's C runtime (in stead of the stderr channel of the
C runtime used by Tcl), you can call \fBTcl_SetPanicProc\fR
with \fBTcl_ConsolePanic\fR as its argument. On platforms which
only have one C runtime (almost all platforms except Windows)
\fBTcl_ConsolePanic\fR is equivalent to NULL.
.PP
\fBTcl_SetPanicProc\fR may be used to modify the behavior of
\fBTcl_Panic\fR.  The \fIpanicProc\fR argument should match the
type \fBTcl_PanicProc\fR:
.PP
.CS
typedef void \fBTcl_PanicProc\fR(
        const char *\fBformat\fR,
        \fBarg\fR, \fBarg\fR,...);
.CE
.PP
After \fBTcl_SetPanicProc\fR returns, any future calls to
\fBTcl_Panic\fR will call \fIpanicProc\fR, passing along the
\fIformat\fR and \fIarg\fR arguments. \fIpanicProc\fR should avoid
making calls into the Tcl library, or into other libraries that may
call the Tcl library, since the original call to \fBTcl_Panic\fR
indicates the Tcl library is not in a state of reliable operation.
.PP
The typical use of \fBTcl_SetPanicProc\fR arranges for the error message
to be displayed or reported in a manner more suitable for the
application or the platform.
.PP
Although the primary callers of \fBTcl_Panic\fR are the procedures of
the Tcl library, \fBTcl_Panic\fR is a public function and may be called
by any extension or application that wishes to abort the process and
have a panic message displayed the same way that panic messages from Tcl
will be displayed.
<<<<<<< HEAD
=======
.PP
\fBTcl_PanicVA\fR is the same as \fBTcl_Panic\fR except that instead of
taking a variable number of arguments it takes an argument list. This
function is deprecated and will be removed in Tcl 9.0.
.PP
This function can not be used in stub-enabled extensions. Its symbol
entry in the stub table is deprecated and it will be removed in Tcl 9.0.
>>>>>>> ad9e2de7
.SH "SEE ALSO"
abort(3), printf(3), exec(n), format(n)
.SH KEYWORDS
abort, fatal, error<|MERGE_RESOLUTION|>--- conflicted
+++ resolved
@@ -88,16 +88,8 @@
 by any extension or application that wishes to abort the process and
 have a panic message displayed the same way that panic messages from Tcl
 will be displayed.
-<<<<<<< HEAD
-=======
 .PP
-\fBTcl_PanicVA\fR is the same as \fBTcl_Panic\fR except that instead of
-taking a variable number of arguments it takes an argument list. This
-function is deprecated and will be removed in Tcl 9.0.
-.PP
-This function can not be used in stub-enabled extensions. Its symbol
-entry in the stub table is deprecated and it will be removed in Tcl 9.0.
->>>>>>> ad9e2de7
+This function can not be used in stub-enabled extensions.
 .SH "SEE ALSO"
 abort(3), printf(3), exec(n), format(n)
 .SH KEYWORDS
