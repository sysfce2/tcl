'\"
'\" Copyright (c) 1995-1996 Sun Microsystems, Inc.
'\"
'\" See the file "license.terms" for information on usage and redistribution
'\" of this file, and for a DISCLAIMER OF ALL WARRANTIES.
'\"
.TH "Safe Tcl" n 8.0 Tcl "Tcl Built-In Commands"
.so man.macros
.BS
'\" Note:  do not modify the .SH NAME line immediately below!
.SH NAME
safe \- Creating and manipulating safe interpreters
.SH SYNOPSIS
\fB::safe::interpCreate\fR ?\fIchild\fR? ?\fIoptions...\fR?
.sp
\fB::safe::interpInit\fR \fIchild\fR ?\fIoptions...\fR?
.sp
\fB::safe::interpConfigure\fR \fIchild\fR ?\fIoptions...\fR?
.sp
\fB::safe::interpDelete\fR \fIchild\fR
.sp
\fB::safe::interpAddToAccessPath\fR \fIchild\fR \fIdirectory\fR
.sp
\fB::safe::interpFindInAccessPath\fR \fIchild\fR \fIdirectory\fR
.sp
\fB::safe::setSyncMode\fR ?\fInewValue\fR?
.sp
\fB::safe::setLogCmd\fR ?\fIcmd arg...\fR?
.SS OPTIONS
.PP
?\fB\-accessPath\fR \fIpathList\fR?
?\fB\-autoPath\fR \fIpathList\fR?
?\fB\-statics\fR \fIboolean\fR? ?\fB\-noStatics\fR?
?\fB\-nested\fR \fIboolean\fR? ?\fB\-nestedLoadOk\fR?
?\fB\-deleteHook\fR \fIscript\fR?
.BE
.SH DESCRIPTION
Safe Tcl is a mechanism for executing untrusted Tcl scripts
safely and for providing mediated access by such scripts to
potentially dangerous functionality.
.PP
Safe Tcl ensures that untrusted Tcl scripts cannot harm the
hosting application.
It prevents integrity and privacy attacks. Untrusted Tcl
scripts are prevented from corrupting the state of the hosting
application or computer. Untrusted scripts are also prevented from
disclosing information stored on the hosting computer or in the
hosting application to any party.
.PP
Safe Tcl allows a parent interpreter to create safe, restricted
interpreters that contain a set of predefined aliases for the \fBsource\fR,
\fBload\fR, \fBfile\fR, \fBencoding\fR, and \fBexit\fR commands and
are able to use the auto-loading and package mechanisms.
.PP
No knowledge of the file system structure is leaked to the
safe interpreter, because it has access only to a virtualized path
containing tokens. When the safe interpreter requests to source a file, it
uses the token in the virtual path as part of the file name to source; the
parent interpreter transparently
translates the token into a real directory name and executes the
requested operation (see the section \fBSECURITY\fR below for details).
Different levels of security can be selected by using the optional flags
of the commands described below.
.PP
All commands provided in the parent interpreter by Safe Tcl reside in
the \fBsafe\fR namespace.
.SH COMMANDS
The following commands are provided in the parent interpreter:
.TP
\fB::safe::interpCreate\fR ?\fIchild\fR? ?\fIoptions...\fR?
Creates a safe interpreter, installs the aliases described in the section
\fBALIASES\fR and initializes the auto-loading and package mechanism as
specified by the supplied \fIoptions\fR.
See the \fBOPTIONS\fR section below for a description of the
optional arguments.
If the \fIchild\fR argument is omitted, a name will be generated.
\fB::safe::interpCreate\fR always returns the interpreter name.
.sp
The interpreter name \fIchild\fR may include namespace separators,
but may not have leading or trailing namespace separators, or excess
colon characters in namespace separators.  The interpreter name is
qualified relative to the global namespace ::, not the namespace in which
the \fB::safe::interpCreate\fR command is evaluated.
.TP
\fB::safe::interpInit\fR \fIchild\fR ?\fIoptions...\fR?
This command is similar to \fBinterpCreate\fR except it that does not
create the safe interpreter. \fIchild\fR must have been created by some
other means, like \fBinterp create\fR \fB\-safe\fR.  The interpreter
name \fIchild\fR may include namespace separators, subject to the same
restrictions as for \fBinterpCreate\fR.
.TP
\fB::safe::interpConfigure\fR \fIchild\fR ?\fIoptions...\fR?
If no \fIoptions\fR are given, returns the settings for all options for the
named safe interpreter as a list of options and their current values
for that \fIchild\fR.
If a single additional argument is provided,
it will return a list of 2 elements \fIname\fR and \fIvalue\fR where
\fIname\fR is the full name of that option and \fIvalue\fR the current value
for that option and the \fIchild\fR.
If more than two additional arguments are provided, it will reconfigure the
safe interpreter and change each and only the provided options.
See the section on \fBOPTIONS\fR below for options description.
Example of use:
.RS
.PP
.CS
# Create new interp with the same configuration as "$i0":
set i1 [safe::interpCreate {*}[safe::interpConfigure $i0]]

# Get the current deleteHook
set dh [safe::interpConfigure $i0  \-del]

# Change (only) the statics loading ok attribute of an
# interp and its deleteHook (leaving the rest unchanged):
safe::interpConfigure $i0  \-delete {foo bar} \-statics 0
.CE
.RE
.TP
\fB::safe::interpDelete\fR \fIchild\fR
Deletes the safe interpreter and cleans up the corresponding
parent interpreter data structures.
If a \fIdeleteHook\fR script was specified for this interpreter it is
evaluated before the interpreter is deleted, with the name of the
interpreter as an additional argument.
.TP
\fB::safe::interpFindInAccessPath\fR \fIchild\fR \fIdirectory\fR
This command finds and returns the token for the real directory
\fIdirectory\fR in the safe interpreter's current virtual access path.
It generates an error if the directory is not found.
Example of use:
.RS
.PP
.CS
$child eval [list set tk_library \e
      [::safe::interpFindInAccessPath $name $tk_library]]
.CE
.RE
.TP
\fB::safe::interpAddToAccessPath\fR \fIchild\fR \fIdirectory\fR
This command adds \fIdirectory\fR to the virtual path maintained for the
safe interpreter in the parent, and returns the token that can be used in
the safe interpreter to obtain access to files in that directory.
If the directory is already in the virtual path, it only returns the token
without adding the directory to the virtual path again.
Example of use:
.RS
.PP
.CS
$child eval [list set tk_library \e
      [::safe::interpAddToAccessPath $name $tk_library]]
.CE
.RE
.TP
\fB::safe::setSyncMode\fR ?\fInewValue\fR?
This command is used to get or set the "Sync Mode" of the Safe Base.
When an argument is supplied, the command returns an error if the argument
is not a boolean value, or if any Safe Base interpreters exist.  Typically
the value will be set as part of initialization - boolean true for
"Sync Mode" on (the default), false for "Sync Mode" off.  With "Sync Mode"
on, the Safe Base keeps each slave interpreter's ::auto_path synchronized
with its access path.  See the section \fBSYNC MODE\fR below for details.
.TP
\fB::safe::setLogCmd\fR ?\fIcmd arg...\fR?
This command installs a script that will be called when interesting
life cycle events occur for a safe interpreter.
When called with no arguments, it returns the currently installed script.
When called with one argument, an empty string, the currently installed
script is removed and logging is turned off.
The script will be invoked with one additional argument, a string
describing the event of interest.
The main purpose is to help in debugging safe interpreters.
Using this facility you can get complete error messages while the safe
interpreter gets only generic error messages.
This prevents a safe interpreter from seeing messages about failures
and other events that might contain sensitive information such as real
directory names.
.RS
.PP
Example of use:
.PP
.CS
::safe::setLogCmd puts stderr
.CE
.PP
Below is the output of a sample session in which a safe interpreter
attempted to source a file not found in its virtual access path.
Note that the safe interpreter only received an error message saying that
the file was not found:
.PP
.CS
NOTICE for child interp10 : Created
NOTICE for child interp10 : Setting accessPath=(/foo/bar) staticsok=1 nestedok=0 deletehook=()
NOTICE for child interp10 : auto_path in interp10 has been set to {$p(:0:)}
ERROR for child interp10 : /foo/bar/init.tcl: no such file or directory
.CE
.RE
.SS OPTIONS
The following options are common to
\fB::safe::interpCreate\fR, \fB::safe::interpInit\fR,
and \fB::safe::interpConfigure\fR.
Any option name can be abbreviated to its minimal
non-ambiguous name.
Option names are not case sensitive.
.TP
\fB\-accessPath\fR \fIdirectoryList\fR
This option sets the list of directories from which the safe interpreter
can \fBsource\fR and \fBload\fR files.
If this option is not specified, or if it is given as the
empty list, the safe interpreter will use the same directories as its
parent for auto-loading.
See the section \fBSECURITY\fR below for more detail about virtual paths,
tokens and access control.
.TP
\fB\-autoPath\fR \fIdirectoryList\fR
This option sets the list of directories in the safe interpreter's
::auto_path.  The option is undefined if the Safe Base has "Sync Mode" on
- in that case the safe interpreter's ::auto_path is managed by the Safe
Base and is a tokenized form of its access path.
See the section \fBSYNC MODE\fR below for details.
.TP
\fB\-statics\fR \fIboolean\fR
This option specifies if the safe interpreter will be allowed
to load statically linked packages (like \fBload {} Tk\fR).
The default value is \fBtrue\fR :
safe interpreters are allowed to load statically linked packages.
.TP
\fB\-noStatics\fR
This option is a convenience shortcut for \fB\-statics false\fR and
thus specifies that the safe interpreter will not be allowed
to load statically linked packages.
.TP
\fB\-nested\fR \fIboolean\fR
This option specifies if the safe interpreter will be allowed
to load packages into its own sub-interpreters.
The default value is \fBfalse\fR :
safe interpreters are not allowed to load packages into
their own sub-interpreters.
.TP
\fB\-nestedLoadOk\fR
This option is a convenience shortcut for \fB\-nested true\fR and
thus specifies the safe interpreter will be allowed
to load packages into its own sub-interpreters.
.TP
\fB\-deleteHook\fR \fIscript\fR
When this option is given a non-empty \fIscript\fR, it will be
evaluated in the parent with the name of
the safe interpreter as an additional argument
just before actually deleting the safe interpreter.
Giving an empty value removes any currently installed deletion hook
script for that safe interpreter.
The default value (\fB{}\fR) is not to have any deletion call back.
.SH ALIASES
The following aliases are provided in a safe interpreter:
.TP
\fBsource\fR \fIfileName\fR
The requested file, a Tcl source file, is sourced into the safe interpreter
if it is found.
The \fBsource\fR alias can only source files from directories in
the virtual path for the safe interpreter. The \fBsource\fR alias requires
the safe interpreter to
use one of the token names in its virtual path to denote the directory in
which the file to be sourced can be found.
See the section on \fBSECURITY\fR for more discussion of restrictions on
valid filenames.
.TP
\fBload\fR \fIfileName\fR
The requested file, a shared object file, is dynamically loaded into the
safe interpreter if it is found.
The filename must contain a token name mentioned in the virtual path for
the safe interpreter for it to be found successfully.
Additionally, the shared object file must contain a safe entry point; see
the manual page for the \fBload\fR command for more details.
.TP
\fBfile\fR ?\fIsubCmd args...\fR?
The \fBfile\fR alias provides access to a safe subset of the subcommands of
the \fBfile\fR command; it allows only \fBdirname\fR, \fBjoin\fR,
\fBextension\fR, \fBroot\fR, \fBtail\fR, \fBpathname\fR and \fBsplit\fR
subcommands. For more details on what these subcommands do see the manual
page for the \fBfile\fR command.
.TP
\fBencoding\fR ?\fIsubCmd args...\fR?
The \fBencoding\fR alias provides access to a safe subset of the
subcommands of the \fBencoding\fR command;  it disallows setting of
the system encoding, but allows all other subcommands including
\fBsystem\fR to check the current encoding.
.TP
\fBexit\fR
The calling interpreter is deleted and its computation is stopped, but the
Tcl process in which this interpreter exists is not terminated.
.SH SECURITY
Safe Tcl does not attempt to completely prevent annoyance and
denial of service attacks. These forms of attack prevent the
application or user from temporarily using the computer to perform
useful work, for example by consuming all available CPU time or
all available screen real estate.
These attacks, while aggravating, are deemed to be of lesser importance
in general than integrity and privacy attacks that Safe Tcl
is to prevent.
.PP
The commands available in a safe interpreter, in addition to
the safe set as defined in \fBinterp\fR manual page, are mediated aliases
for \fBsource\fR, \fBload\fR, \fBexit\fR, and safe subsets of
\fBfile\fR and \fBencoding\fR. The safe interpreter can also auto-load
code and it can request that packages be loaded.
.PP
Because some of these commands access the local file system, there is a
potential for information leakage about its directory structure.
To prevent this, commands that take file names as arguments in a safe
interpreter use tokens instead of the real directory names.
These tokens are translated to the real directory name while a request to,
e.g., source a file is mediated by the parent interpreter.
This virtual path system is maintained in the parent interpreter for each safe
interpreter created by \fB::safe::interpCreate\fR or initialized by
\fB::safe::interpInit\fR and
the path maps tokens accessible in the safe interpreter into real path
names on the local file system thus preventing safe interpreters
from gaining knowledge about the
structure of the file system of the host on which the interpreter is
executing.
The only valid file names arguments
for the \fBsource\fR and \fBload\fR aliases provided to the child
are path in the form of
\fB[file join \fItoken filename\fB]\fR (i.e. when using the
native file path formats: \fItoken\fB/\fIfilename\fR
on Unix and \fItoken\fB\e\fIfilename\fR on Windows),
where \fItoken\fR is representing one of the directories
of the \fIaccessPath\fR list and \fIfilename\fR is
one file in that directory (no sub directories access are allowed).
.PP
When a token is used in a safe interpreter in a request to source or
load a file, the token is checked and
translated to a real path name and the file to be
sourced or loaded is located on the file system.
The safe interpreter never gains knowledge of the actual path name under
which the file is stored on the file system.
.PP
To further prevent potential information leakage from sensitive files that
are accidentally included in the set of files that can be sourced by a safe
interpreter, the \fBsource\fR alias restricts access to files
meeting the following constraints: the file name must
fourteen characters or shorter, must not contain more than one dot
.PQ \fB.\fR "" ,
must end up with the extension
.PQ \fB.tcl\fR
or be called
.PQ \fBtclIndex\fR .
.PP
Each element of the initial access path
list will be assigned a token that will be set in
the child \fBauto_path\fR and the first element of that list will be set as
the \fBtcl_library\fR for that child.
.PP
<<<<<<< HEAD
If the access path argument is not given to \fB::safe::interpCreate\fR or
\fB::safe::interpInit\fR or is the empty list,
the default behavior is to let the slave access the same packages
as the master has access to (Or to be more precise:
=======
If the access path argument is not given or is the empty list,
the default behavior is to let the child access the same packages
as the parent has access to (Or to be more precise:
>>>>>>> ff1e919a
only packages written in Tcl (which by definition cannot be dangerous
as they run in the child interpreter) and C extensions that
provides a _SafeInit entry point). For that purpose, the parent's
\fBauto_path\fR will be used to construct the child access path.
In order that the child successfully loads the Tcl library files
(which includes the auto-loading mechanism itself) the \fBtcl_library\fR will be
added or moved to the first position if necessary, in the
child access path, so the child
\fBtcl_library\fR will be the same as the parent's (its real
path will still be invisible to the child though).
In order that auto-loading works the same for the child and
the parent in this by default case, the first-level
sub directories of each directory in the parent \fBauto_path\fR will
also be added (if not already included) to the child access path.
You can always specify a more
restrictive path for which sub directories will never be searched by
explicitly specifying your directory list with the \fB\-accessPath\fR flag
instead of relying on this default mechanism.
.PP
When the \fIaccessPath\fR is changed after the first creation or
initialization (i.e. through \fBinterpConfigure -accessPath \fR\fIlist\fR),
an \fBauto_reset\fR is automatically evaluated in the safe interpreter
to synchronize its \fBauto_index\fR with the new token list.
.SH TYPICAL USE
In many cases, the properties of a Safe Base interpreter can be specified
when the interpreter is created, and then left unchanged for the lifetime
of the interpreter.
.PP
If you wish to use Safe Base interpreters with "Sync Mode" off, evaluate
the command
.RS
.PP
.CS
 safe::setSyncMode 0
.CE
.RE
.PP
Use \fB::safe::interpCreate\fR or \fB::safe::interpInit\fR to create an
interpreter with the properties that you require.  The simplest way is not
to specify \fB\-accessPath\fR or \fB\-autoPath\fR, which means the safe
interpreter will use the same paths as the master interpreter.  However,
if \fB\-accessPath\fR is specified, then \fB\-autoPath\fR must also be
specified, or else it will be set to {}.
.PP
The value of \fB\-autoPath\fR will be that required to access tclIndex
and pkgIndex.txt files according to the same rules as an unsafe
interpreter (see pkg_mkIndex(n) and library(n)).
.PP
With "Sync Mode" on, the option \fB\-autoPath\fR is undefined, and
the Safe Base sets the slave's ::auto_path to a tokenized form of the
access path. In addition to the directories present if "Safe Mode" is off,
the ::auto_path includes the numerous subdirectories and module paths
that belong to the access path.
.SH SYNC MODE
Before Tcl version 8.6.x, the Safe Base kept each safe interpreter's
::auto_path synchronized with a tokenized form of its access path.
Limitations of Tcl 8.4 and earlier made this feature necessary.  This
definition of ::auto_path did not conform its specification in library(n)
and pkg_mkIndex(n), but nevertheless worked perfectly well for the discovery
and loading of packages.  The introduction of Tcl modules in Tcl 8.5 added a
large number of directories to the access path, and it is inconvenient to
have these additional directories unnecessarily appended to the ::auto_path.
.PP
In order to preserve compatibility with existing code, this synchronization
of the ::auto_path and access path ("Sync Mode" on) is still the default.
However, the Safe Base offers the option of limiting the safe interpreter's
::auto_path to the much shorter list of directories that is necessary for
it to perform its function ("Sync Mode" off).  Use the command
\fB::safe::setSyncMode\fR to choose the mode before creating any Safe
Base interpreters.
.PP
In either mode, the most convenient way to initialize a safe interpreter is
to call \fB::safe::interpCreate\fR or \fB::safe::interpInit\fR without the
\fB\-accessPath\fR or \fB\-autoPath\fR options (or with the \fB\-accessPath\fR
option set to the
empty list), which will give the safe interpreter the same access as the
master interpreter to packages, modules, and autoloader files.  With
"Sync Mode" off, the Safe Base will set the value of \fB\-autoPath\fR to the
master's ::auto_path, and will set the slave's ::auto_path to a tokenized form
of the master's ::auto_path.
.PP
With "Sync Mode" off, if a value is specified for \fB\-autoPath\fR, even the empty
list, in a call to \fB::safe::interpCreate\fR, \fB::safe::interpInit\fR, or
\fB::safe::interpConfigure\fR, it will be tokenized and used as the safe
interpreter's ::auto_path.  Any directories that do not also belong to the
access path cannot be tokenized and will be silently ignored.  However, the
value of \fB\-autoPath\fR will remain as specified, and will be used to
re-tokenize the slave's ::auto_path if \fB::safe::interpConfigure\fR is called
to change the value of \fB\-accessPath\fR.
.PP
With "Sync Mode" off, if the access path is reset to the values in the
master interpreter by calling \fB::safe::interpConfigure\fR with arguments
\fB\-accessPath\fR {}, then the ::auto_path will also be reset unless the argument
\fB\-autoPath\fR is supplied to specify a different value.
.PP
With "Sync Mode" off, if a non-empty value of \fB\-accessPath\fR is supplied, the
safe interpreter's ::auto_path will be set to {} (by
\fB::safe::interpCreate\fR, \fB::safe::interpInit\fR) or left unchanged
(by \fB::safe::interpConfigure\fR).  If the same command specifies a new
value for \fB\-autoPath\fR, it will be applied after the \fB\-accessPath\fR argument has
been processed.

Examples of use with "Sync Mode" off: any of these commands will set the
::auto_path to a tokenized form of its value in the master interpreter:
.RS
.PP
.CS
 safe::interpCreate foo
 safe::interpCreate foo -accessPath {}
 safe::interpInit bar
 safe::interpInit bar -accessPath {}
 safe::interpConfigure foo -accessPath {}
.CE
.RE
.TP
Example of use with "Sync Mode" off: when initializing a safe interpreter
with a non-empty access path, the ::auto_path will be set to {} unless its
own value is also specified:
.RS
.PP
.CS
 safe::interpCreate foo -accessPath {
     /usr/local/TclHome/lib/tcl8.6
     /usr/local/TclHome/lib/tcl8.6/http1.0
     /usr/local/TclHome/lib/tcl8.6/opt0.4
     /usr/local/TclHome/lib/tcl8.6/msgs
     /usr/local/TclHome/lib/tcl8.6/encoding
     /usr/local/TclHome/lib
 }

 # The slave's ::auto_path must be given a suitable value:

 safe::interpConfigure foo -autoPath {
     /usr/local/TclHome/lib/tcl8.6
     /usr/local/TclHome/lib
 }

 # The two commands can be combined:

 safe::interpCreate foo -accessPath {
     /usr/local/TclHome/lib/tcl8.6
     /usr/local/TclHome/lib/tcl8.6/http1.0
     /usr/local/TclHome/lib/tcl8.6/opt0.4
     /usr/local/TclHome/lib/tcl8.6/msgs
     /usr/local/TclHome/lib/tcl8.6/encoding
     /usr/local/TclHome/lib
 } -autoPath {
     /usr/local/TclHome/lib/tcl8.6
     /usr/local/TclHome/lib
 }
.CE
.RE
.TP
Example of use with "Sync Mode" off: the command
\fBsafe::interpAddToAccessPath\fR does not change the safe interpreter's
::auto_path, and so any necessary change must be made by the script:
.RS
.PP
.CS
 safe::interpAddToAccessPath foo /usr/local/TclHome/lib/extras/Img1.4.11

 lassign [safe::interpConfigure foo -autoPath] DUM slaveAutoPath
 lappend slaveAutoPath /usr/local/TclHome/lib/extras/Img1.4.11
 safe::interpConfigure foo -autoPath $slaveAutoPath
.CE
.RE
.TP
.SH "SEE ALSO"
interp(n), library(n), load(n), package(n), pkg_mkIndex(n), source(n),
tm(n), unknown(n)
.SH KEYWORDS
alias, auto\-loading, auto_mkindex, load, parent interpreter, safe
interpreter, child interpreter, source
'\" Local Variables:
'\" mode: nroff
'\" End:<|MERGE_RESOLUTION|>--- conflicted
+++ resolved
@@ -157,7 +157,7 @@
 is not a boolean value, or if any Safe Base interpreters exist.  Typically
 the value will be set as part of initialization - boolean true for
 "Sync Mode" on (the default), false for "Sync Mode" off.  With "Sync Mode"
-on, the Safe Base keeps each slave interpreter's ::auto_path synchronized
+on, the Safe Base keeps each child interpreter's ::auto_path synchronized
 with its access path.  See the section \fBSYNC MODE\fR below for details.
 .TP
 \fB::safe::setLogCmd\fR ?\fIcmd arg...\fR?
@@ -350,16 +350,10 @@
 the child \fBauto_path\fR and the first element of that list will be set as
 the \fBtcl_library\fR for that child.
 .PP
-<<<<<<< HEAD
 If the access path argument is not given to \fB::safe::interpCreate\fR or
 \fB::safe::interpInit\fR or is the empty list,
-the default behavior is to let the slave access the same packages
-as the master has access to (Or to be more precise:
-=======
-If the access path argument is not given or is the empty list,
 the default behavior is to let the child access the same packages
 as the parent has access to (Or to be more precise:
->>>>>>> ff1e919a
 only packages written in Tcl (which by definition cannot be dangerous
 as they run in the child interpreter) and C extensions that
 provides a _SafeInit entry point). For that purpose, the parent's
@@ -400,7 +394,7 @@
 Use \fB::safe::interpCreate\fR or \fB::safe::interpInit\fR to create an
 interpreter with the properties that you require.  The simplest way is not
 to specify \fB\-accessPath\fR or \fB\-autoPath\fR, which means the safe
-interpreter will use the same paths as the master interpreter.  However,
+interpreter will use the same paths as the parent interpreter.  However,
 if \fB\-accessPath\fR is specified, then \fB\-autoPath\fR must also be
 specified, or else it will be set to {}.
 .PP
@@ -409,7 +403,7 @@
 interpreter (see pkg_mkIndex(n) and library(n)).
 .PP
 With "Sync Mode" on, the option \fB\-autoPath\fR is undefined, and
-the Safe Base sets the slave's ::auto_path to a tokenized form of the
+the Safe Base sets the child's ::auto_path to a tokenized form of the
 access path. In addition to the directories present if "Safe Mode" is off,
 the ::auto_path includes the numerous subdirectories and module paths
 that belong to the access path.
@@ -436,10 +430,10 @@
 \fB\-accessPath\fR or \fB\-autoPath\fR options (or with the \fB\-accessPath\fR
 option set to the
 empty list), which will give the safe interpreter the same access as the
-master interpreter to packages, modules, and autoloader files.  With
+parent interpreter to packages, modules, and autoloader files.  With
 "Sync Mode" off, the Safe Base will set the value of \fB\-autoPath\fR to the
-master's ::auto_path, and will set the slave's ::auto_path to a tokenized form
-of the master's ::auto_path.
+parent's ::auto_path, and will set the child's ::auto_path to a tokenized form
+of the parent's ::auto_path.
 .PP
 With "Sync Mode" off, if a value is specified for \fB\-autoPath\fR, even the empty
 list, in a call to \fB::safe::interpCreate\fR, \fB::safe::interpInit\fR, or
@@ -447,11 +441,11 @@
 interpreter's ::auto_path.  Any directories that do not also belong to the
 access path cannot be tokenized and will be silently ignored.  However, the
 value of \fB\-autoPath\fR will remain as specified, and will be used to
-re-tokenize the slave's ::auto_path if \fB::safe::interpConfigure\fR is called
+re-tokenize the child's ::auto_path if \fB::safe::interpConfigure\fR is called
 to change the value of \fB\-accessPath\fR.
 .PP
 With "Sync Mode" off, if the access path is reset to the values in the
-master interpreter by calling \fB::safe::interpConfigure\fR with arguments
+parent interpreter by calling \fB::safe::interpConfigure\fR with arguments
 \fB\-accessPath\fR {}, then the ::auto_path will also be reset unless the argument
 \fB\-autoPath\fR is supplied to specify a different value.
 .PP
@@ -463,7 +457,7 @@
 been processed.
 
 Examples of use with "Sync Mode" off: any of these commands will set the
-::auto_path to a tokenized form of its value in the master interpreter:
+::auto_path to a tokenized form of its value in the parent interpreter:
 .RS
 .PP
 .CS
@@ -490,7 +484,7 @@
      /usr/local/TclHome/lib
  }
 
- # The slave's ::auto_path must be given a suitable value:
+ # The child's ::auto_path must be given a suitable value:
 
  safe::interpConfigure foo -autoPath {
      /usr/local/TclHome/lib/tcl8.6
@@ -521,9 +515,9 @@
 .CS
  safe::interpAddToAccessPath foo /usr/local/TclHome/lib/extras/Img1.4.11
 
- lassign [safe::interpConfigure foo -autoPath] DUM slaveAutoPath
- lappend slaveAutoPath /usr/local/TclHome/lib/extras/Img1.4.11
- safe::interpConfigure foo -autoPath $slaveAutoPath
+ lassign [safe::interpConfigure foo -autoPath] DUM childAutoPath
+ lappend childAutoPath /usr/local/TclHome/lib/extras/Img1.4.11
+ safe::interpConfigure foo -autoPath $childAutoPath
 .CE
 .RE
 .TP
