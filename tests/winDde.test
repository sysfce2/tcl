# This file tests the tclWinDde.c file.
#
# This file contains a collection of tests for one or more of the Tcl
# built-in commands.  Sourcing this file into Tcl runs the tests and
# generates output for errors. No output means no errors were found.
#
# Copyright (c) 1999 by Scriptics Corporation.
#
# See the file "license.terms" for information on usage and redistribution
# of this file, and for a DISCLAIMER OF ALL WARRANTIES.

if {"::tcltest" ni [namespace children]} {
    package require tcltest 2
    #tcltest::configure -verbose {pass start}
    namespace import -force ::tcltest::*
}

<<<<<<< HEAD
if [catch {
    # Is the dde extension already static to this shell?
    if [catch {load {} Dde; set ::ddelib {}}] {
	# try the location given to use on the commandline to tcltest
	::tcltest::loadTestedCommands
	load $::ddelib Dde
=======
testConstraint dde 0
if {[testConstraint win]} {
    if {![catch {
	    ::tcltest::loadTestedCommands
	    package require dde
	    set ::ddelib [lindex [package ifneeded dde 1.3.3] 1]}]} {
	testConstraint dde 1
>>>>>>> 7fef4f4c
    }
    testConstraint dde 1
}] {
    testConstraint dde 0
}


# -------------------------------------------------------------------------
# Setup a script for a test server
#

set scriptName [makeFile {} script1.tcl]

<<<<<<< HEAD
proc createChildProcess {ddeServerName args} {
=======
proc createChildProcess {ddeServerName {handler {}}} {
>>>>>>> 7fef4f4c
    file delete -force $::scriptName

    set f [open $::scriptName w+]
    puts $f [list set ddeServerName $ddeServerName]
    puts $f [list load $::ddelib dde]
    puts $f {
        # DDE child server -
        #
	if {"::tcltest" ni [namespace children]} {
	    package require tcltest
	    namespace import -force ::tcltest::*
	}

        # If an error occurs during the tests, this process may end up not
        # being closed down. To deal with this we create a 30s timeout.
        proc ::DoTimeout {} {
            global done ddeServerName
            set done 1
            puts "winDde.test child process $ddeServerName timed out."
            flush stdout
        }
        set timeout [after 30000 ::DoTimeout]

        # Define a restricted handler.
        proc Handler1 {cmd} {
            if {$cmd eq "stop"} {set ::done 1}
            if {$cmd == ""} {
                set cmd "null data"
            }
            puts $cmd ; flush stdout
            return
        }
        proc Handler2 {cmd} {
            if {$cmd eq "stop"} {set ::done 1}
            puts [uplevel \#0 $cmd] ; flush stdout
            return
        }
        proc Handler3 {prefix cmd} {
            if {$cmd eq "stop"} {set ::done 1}
            puts [list $prefix $cmd] ; flush stdout
            return
        }
    }
    # set the dde server name to the supplied argument.
    puts $f [list dde servername {*}$args -- $ddeServerName]
    puts $f {
        # run the server and handle final cleanup.
        after 200;# give dde a chance to get going.
	puts ready
        flush stdout
	vwait done
	# allow enough time for the calling process to
	# claim all results, to avoid spurious "server did
	# not respond"
	after 200 {set reallyDone 1}
	vwait reallyDone
	exit
    }
    close $f

    # run the child server script.
    set f [open |[list [interpreter] $::scriptName] r]
    fconfigure $f -buffering line
    gets $f line
    return $f
}

# -------------------------------------------------------------------------

test winDde-1.1 {Settings the server's topic name} -constraints dde -body {
    list [dde servername foobar] [dde servername] [dde servername self]
} -result {foobar foobar self}

test winDde-2.1 {Checking for other services} -constraints dde -body {
    expr [llength [dde services {} {}]] >= 0
} -result 1
test winDde-2.2 {Checking for existence, with service and topic specified} \
	-constraints dde -body {
    llength [dde services TclEval self]
} -result 1
test winDde-2.3 {Checking for existence, with only the service specified} \
	-constraints dde -body {
    expr [llength [dde services TclEval {}]] >= 1
} -result 1
test winDde-2.4 {Checking for existence, with only the topic specified} \
	-constraints dde -body {
    expr [llength [dde services {} self]] >= 1
} -result 1

# -------------------------------------------------------------------------

test winDde-3.1 {DDE execute locally} -constraints dde -body {
    set \xe1 ""
    dde execute TclEval self [list set \xe1 foo]
    set \xe1
} -result foo
test winDde-3.2 {DDE execute -async locally} -constraints dde -body {
    set \xe1 ""
    dde execute -async TclEval self [list set \xe1 foo]
    update
    set \xe1
} -result foo
test winDde-3.3 {DDE request locally} -constraints dde -body {
    set a ""
    dde execute TclEval self [list set a foo]
    dde request TclEval self a
} -result foo
test winDde-3.4 {DDE eval locally} -constraints dde -body {
    set \xe1 ""
    dde eval self set \xe1 foo
} -result foo
test winDde-3.5 {DDE request locally} -constraints dde -body {
    set a ""
    dde execute TclEval self [list set a foo]
    dde request -binary TclEval self a
} -result "foo\x00"
# Set variable a to A with diaeresis (unicode C4) by relying on the fact
# that utf8 is sent (e.g. "c3 84" on the wire)
test winDde-3.6 {DDE request utf8} -constraints dde -body {
    set a "not set"
    dde execute TclEval self "set a \xc4"
    scan $a %c
} -result 196
# Set variable a to A with diaeresis (unicode C4) using binary execute
# and compose utf-8 (e.g. "c3 84" ) manualy
test winDde-3.7 {DDE request binary} -constraints dde -body {
    set a "not set"
    dde execute -binary TclEval self [list set a \xc3\x84\x00]
    scan $a %c
} -result 196

# -------------------------------------------------------------------------

test winDde-4.1 {DDE execute remotely} -constraints {dde stdio} -body {
    set \xe1 ""
    set name ch\xEDld-4.1
    set child [createChildProcess $name]
    dde execute TclEval $name [list set \xe1 foo]
    dde execute TclEval $name {set done 1}
    update
    set \xe1
} -result ""
test winDde-4.2 {DDE execute async remotely} -constraints {dde stdio} -body {
    set \xe1 ""
    set name ch\xEDld-4.2
    set child [createChildProcess $name]
    dde execute -async TclEval $name [list set \xe1 foo]
    update
    dde execute TclEval $name {set done 1}
    update
    set \xe1
} -result ""
test winDde-4.3 {DDE request remotely} -constraints {dde stdio} -body {
    set a ""
    set name ch\xEDld-4.3
    set child [createChildProcess $name]
    dde execute TclEval $name [list set a foo]
    set a [dde request TclEval $name a]
    dde execute TclEval $name {set done 1}
    update
    set a
} -result foo
test winDde-4.4 {DDE eval remotely} -constraints {dde stdio} -body {
    set a ""
    set name ch\xEDld-4.4
    set child [createChildProcess $name]
    set a [dde eval $name set a foo]
    dde execute TclEval $name {set done 1}
    update
    set a
}  -result foo

# -------------------------------------------------------------------------

test winDde-5.1 {check for bad arguments} -constraints dde -body {
    dde execute "" "" "" ""
} -returnCodes error -result {wrong # args: should be "dde execute ?-async? ?-binary? serviceName topicName value"}
test winDde-5.2 {check for bad arguments} -constraints dde -body {
    dde execute -binary "" "" ""
} -returnCodes error -result {cannot execute null data}
test winDde-5.3 {check for bad arguments} -constraints dde -body {
    dde execute -foo "" "" ""
} -returnCodes error -result {wrong # args: should be "dde execute ?-async? ?-binary? serviceName topicName value"}
test winDde-5.4 {DDE eval bad arguments} -constraints dde -body {
    dde eval "" "foo"
} -returnCodes error -result {invalid service name ""}

# -------------------------------------------------------------------------

test winDde-6.1 {DDE servername bad arguments} -constraints dde -body {
    dde servername -z -z -z
} -returnCodes error -result {bad option "-z": must be -force, -handler, or --}
test winDde-6.2 {DDE servername set name} -constraints dde -body {
    dde servername -- winDde-6.2
} -result {winDde-6.2}
test winDde-6.3 {DDE servername set exact name} -constraints dde -body {
    dde servername -force winDde-6.3
} -result {winDde-6.3}
test winDde-6.4 {DDE servername set exact name} -constraints dde -body {
    dde servername -force -- winDde-6.4
} -result {winDde-6.4}
test winDde-6.5 {DDE remote servername collision} -constraints {dde stdio} -setup {
    set name ch\xEDld-6.5
    set child [createChildProcess $name]
} -body {
    dde servername -- $name
} -cleanup {
    dde execute TclEval $name {set done 1}
    update
} -result "ch\xEDld-6.5 #2"
test winDde-6.6 {DDE remote servername collision force} -constraints {dde stdio} -setup {
    set name ch\xEDld-6.6
    set child [createChildProcess $name]
} -body {
    dde servername -force -- $name
} -cleanup {
    dde execute TclEval $name {set done 1}
    update
} -result "ch\xEDld-6.6"

# -------------------------------------------------------------------------

test winDde-7.1 {Load DDE in slave interpreter} -constraints dde -setup {
    interp create slave
} -body {
    slave eval [list load $::ddelib Dde]
    slave eval [list dde servername -- dde-interp-7.1]
} -cleanup {
    interp delete slave
} -result {dde-interp-7.1}
test winDde-7.2 {DDE slave cleanup} -constraints dde -setup {
    interp create slave
    slave eval [list load $::ddelib Dde]
    slave eval [list dde servername -- dde-interp-7.5]
    interp delete slave
} -body {
    dde services TclEval {}
    set s [dde services TclEval {}]
    set m [list [list TclEval dde-interp-7.5]]
    if {$m in $s} {
	set s
    }
} -result {}
test winDde-7.3 {DDE present in slave interp} -constraints dde -setup {
    interp create slave
    slave eval [list load $::ddelib Dde]
    slave eval [list dde servername -- dde-interp-7.3]
} -body {
    dde services TclEval dde-interp-7.3
} -cleanup {
    interp delete slave
} -result {{TclEval dde-interp-7.3}}
test winDde-7.4 {interp name collision with -force} -constraints dde -setup {
    interp create slave
    slave eval [list load $::ddelib Dde]
    slave eval [list dde servername -- dde-interp-7.4]
} -body {
    dde servername -force -- dde-interp-7.4
} -cleanup {
    interp delete slave
} -result {dde-interp-7.4}
test winDde-7.5 {interp name collision without -force} -constraints dde -setup {
    interp create slave
    slave eval [list load $::ddelib Dde]
    slave eval [list dde servername -- dde-interp-7.5]
} -body {
    dde servername -- dde-interp-7.5
} -cleanup {
    interp delete slave
} -result "dde-interp-7.5 #2"

# -------------------------------------------------------------------------

test winDde-8.1 {Safe DDE load} -constraints dde -setup {
    interp create -safe slave
    slave invokehidden load $::ddelib Dde
} -body {
    slave eval dde servername slave
} -cleanup {
    interp delete slave
} -returnCodes error -result {invalid command name "dde"}
test winDde-8.2 {Safe DDE set servername} -constraints dde -setup {
    interp create -safe slave
    slave invokehidden load $::ddelib Dde
} -body {
    slave invokehidden dde servername slave
} -cleanup {interp delete slave} -result {slave}
test winDde-8.3 {Safe DDE check handler required for eval} -constraints dde -setup {
    interp create -safe slave
    slave invokehidden load $::ddelib Dde
    slave invokehidden dde servername slave
} -body {
    catch {dde eval slave set a 1} msg
} -cleanup {interp delete slave} -result {1}
test winDde-8.4 {Safe DDE check that execute is denied} -constraints dde -setup {
    interp create -safe slave
    slave invokehidden load $::ddelib Dde
    slave invokehidden dde servername slave
} -body {
    slave eval set a 1
    dde execute TclEval slave {set a 2}
    slave eval set a
} -cleanup {interp delete slave} -result 1
test winDde-8.5 {Safe DDE check that request is denied} -constraints dde -setup {
    interp create -safe slave
    slave invokehidden load $::ddelib Dde
    slave invokehidden dde servername slave
} -body {
    slave eval set a 1
    dde request TclEval slave a
} -cleanup {
    interp delete slave
} -returnCodes error -result {remote server cannot handle this command}
test winDde-8.6 {Safe DDE assign handler procedure} -constraints dde -setup {
    interp create -safe slave
    slave invokehidden load $::ddelib Dde
    slave eval {proc DDEACCEPT {cmd} {set ::DDECMD $cmd}}
} -body {
    slave invokehidden dde servername -handler DDEACCEPT slave
} -cleanup {interp delete slave} -result slave
test winDde-8.7 {Safe DDE check simple command} -constraints dde -setup {
    interp create -safe slave
    slave invokehidden load $::ddelib Dde
    slave eval {proc DDEACCEPT {cmd} {set ::DDECMD $cmd}}
    slave invokehidden dde servername -handler DDEACCEPT slave
} -body {
    dde eval slave set x 1
} -cleanup {interp delete slave} -result {set x 1}
test winDde-8.8 {Safe DDE check non-list command} -constraints dde -setup {
    interp create -safe slave
    slave invokehidden load $::ddelib Dde
    slave eval {proc DDEACCEPT {cmd} {set ::DDECMD $cmd}}
    slave invokehidden dde servername -handler DDEACCEPT slave
} -body {
    set s "c:\\Program Files\\Microsoft Visual Studio\\"
    dde eval slave $s
    string equal [slave eval set DDECMD] $s
} -cleanup {interp delete slave} -result 1
test winDde-8.9 {Safe DDE check command evaluation} -constraints dde -setup {
    interp create -safe slave
    slave invokehidden load $::ddelib Dde
    slave eval {proc DDEACCEPT {cmd} {set ::DDECMD [uplevel \#0 $cmd]}}
    slave invokehidden dde servername -handler DDEACCEPT slave
} -body {
    dde eval slave set \xe1 1
    slave eval set \xe1
} -cleanup {interp delete slave} -result 1
test winDde-8.10 {Safe DDE check command evaluation (2)} -constraints dde -setup {
    interp create -safe slave
    slave invokehidden load $::ddelib Dde
    slave eval {proc DDEACCEPT {cmd} {set ::DDECMD [uplevel \#0 $cmd]}}
    slave invokehidden dde servername -handler DDEACCEPT slave
} -body {
    dde eval slave [list set x 1]
    slave eval set x
} -cleanup {interp delete slave} -result 1
test winDde-8.11 {Safe DDE check command evaluation (3)} -constraints dde -setup {
    interp create -safe slave
    slave invokehidden load $::ddelib Dde
    slave eval {proc DDEACCEPT {cmd} {set ::DDECMD [uplevel \#0 $cmd]}}
    slave invokehidden dde servername -handler DDEACCEPT slave
} -body {
    dde eval slave [list [list set x 1]]
    slave eval set x
} -cleanup {interp delete slave} -returnCodes error -result {invalid command name "set x 1"}

# -------------------------------------------------------------------------

test winDde-9.1 {External safe DDE check string passing} -constraints {dde stdio} -setup {
    set name ch\xEDld-9.1
    set child [createChildProcess $name -handler Handler1]
    file copy -force script1.tcl dde-script.tcl
} -body {
    dde eval $name set x 1
    gets $child line
    set line
} -cleanup {
    dde execute TclEval $name stop
    update
    file delete -force -- dde-script.tcl
} -result {set x 1}
test winDde-9.2 {External safe DDE check command evaluation} -constraints {dde stdio} -setup {
    set name ch\xEDld-9.2
    set child [createChildProcess $name -handler Handler2]
    file copy -force script1.tcl dde-script.tcl
} -body {
    dde eval $name set x 1
    gets $child line
    set line
} -cleanup {
    dde execute TclEval $name stop
    update
    file delete -force -- dde-script.tcl
} -result 1
test winDde-9.3 {External safe DDE check prefixed arguments} -constraints {dde stdio} -setup {
    set name ch\xEDld-9.3
    set child [createChildProcess $name -handler [list Handler3 ARG]]
    file copy -force script1.tcl dde-script.tcl
} -body {
    dde eval $name set x 1
    gets $child line
    set line
} -cleanup {
    dde execute TclEval $name stop
    update
    file delete -force -- dde-script.tcl
} -result {ARG {set x 1}}
test winDde-9.4 {External safe DDE check null data passing} -constraints {dde stdio} -setup {
    set name ch\xEDld-9.4
    set child [createChildProcess $name -handler Handler1]
    file copy -force script1.tcl dde-script.tcl
} -body {
    dde execute TclEval $name ""
    gets $child line
    set line
} -cleanup {
    dde execute TclEval $name stop
    update
    file delete -force -- dde-script.tcl
} -result {null data}

# -------------------------------------------------------------------------

#cleanup
#catch {interp delete $slave};           # ensure we clean up the slave.
file delete -force $::scriptName
::tcltest::cleanupTests
return

# Local Variables:
# mode: tcl
# End:<|MERGE_RESOLUTION|>--- conflicted
+++ resolved
@@ -15,26 +15,14 @@
     namespace import -force ::tcltest::*
 }
 
-<<<<<<< HEAD
-if [catch {
-    # Is the dde extension already static to this shell?
-    if [catch {load {} Dde; set ::ddelib {}}] {
-	# try the location given to use on the commandline to tcltest
-	::tcltest::loadTestedCommands
-	load $::ddelib Dde
-=======
 testConstraint dde 0
 if {[testConstraint win]} {
     if {![catch {
 	    ::tcltest::loadTestedCommands
-	    package require dde
-	    set ::ddelib [lindex [package ifneeded dde 1.3.3] 1]}]} {
+	    package require dde 1.4.0b1
+	    set ::ddelib [lindex [package ifneeded dde 1.4.0b1] 1]}]} {
 	testConstraint dde 1
->>>>>>> 7fef4f4c
     }
-    testConstraint dde 1
-}] {
-    testConstraint dde 0
 }
 
 
@@ -44,11 +32,7 @@
 
 set scriptName [makeFile {} script1.tcl]
 
-<<<<<<< HEAD
 proc createChildProcess {ddeServerName args} {
-=======
-proc createChildProcess {ddeServerName {handler {}}} {
->>>>>>> 7fef4f4c
     file delete -force $::scriptName
 
     set f [open $::scriptName w+]
