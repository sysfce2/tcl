# -*- tcl -*-
# Functionality covered: operation of all IO commands, and all procedures
# defined in generic/tclIO.c.
#
# This file contains a collection of tests for one or more of the Tcl
# built-in commands.  Sourcing this file into Tcl runs the tests and
# generates output for errors.  No output means no errors were found.
#
# Copyright © 1991-1994 The Regents of the University of California.
# Copyright © 1994-1997 Sun Microsystems, Inc.
# Copyright © 1998-1999 Scriptics Corporation.
#
# See the file "license.terms" for information on usage and redistribution
# of this file, and for a DISCLAIMER OF ALL WARRANTIES.

if {"::tcltest" ni [namespace children]} {
    package require tcltest 2.5
}

namespace eval ::tcl::test::io {
    namespace import ::tcltest::*

    variable umaskValue
    variable path
    variable f
    variable i
    variable n
    variable v
    variable msg
    variable expected

    catch {
	::tcltest::loadTestedCommands
	package require -exact tcl::test [info patchlevel]
	set ::tcltestlib [info loaded {} Tcltest]
    }
    package require tcltests

testConstraint testbytestring [llength [info commands testbytestring]]
testConstraint testchannel      [llength [info commands testchannel]]
testConstraint testfevent       [llength [info commands testfevent]]
testConstraint testchannelevent [llength [info commands testchannelevent]]
testConstraint testmainthread   [llength [info commands testmainthread]]
testConstraint testobj		[llength [info commands testobj]]
testConstraint testservicemode  [llength [info commands testservicemode]]
# Some things fail under Windows in Continuous Integration systems for subtle
# reasons such as CI often running with elevated privileges in a container.
testConstraint notWinCI [expr {
    $::tcl_platform(platform) ne "windows" || ![info exists ::env(CI)]}]
testConstraint notOSX [expr {$::tcl_platform(os) ne "Darwin"}]

# You need a *very* special environment to do some tests.  In
# particular, many file systems do not support large-files...
testConstraint largefileSupport [expr {$::tcl_platform(os) ne "Darwin"}]

# some tests can only be run is umask is 2
# if "umask" cannot be run, the tests will be skipped.
set umaskValue 0
testConstraint umask [expr {![catch {set umaskValue [scan [exec /bin/sh -c umask] %o]}]}]

testConstraint makeFileInHome [expr {![file exists ~/_test_] && [file writable ~]}]

# set up a long data file for some of the following tests

set path(longfile) [makeFile {} longfile]
set f [open $path(longfile) w]
fconfigure $f -eofchar {} -translation lf
for { set i 0 } { $i < 100 } { incr i} {
    puts $f "#123456789abcdef0123456789abcdef0123456789abcdef0123456789abcdef0123456789abcdef
\#123456789abcdef01
\#"
    }
close $f

set path(cat) [makeFile {
    set f stdin
    if {$argv != ""} {
	set f [open [lindex $argv 0]]
    }
    fconfigure $f -encoding binary -translation lf -blocking 0 -eofchar \x1A
    fconfigure stdout -encoding binary -translation lf -buffering none
    fileevent $f readable "foo $f"
    proc foo {f} {
	set x [read $f]
	catch {puts -nonewline $x}
	if {[eof $f]} {
	    close $f
	    exit 0
	}
    }
    vwait forever
} cat]

set thisScript [file join [pwd] [info script]]

proc contents {file} {
    set f [open $file]
    fconfigure $f -translation binary
    set a [read $f]
    close $f
    return $a
}

test io-1.5 {Tcl_WriteChars: CheckChannelErrors} {emptyTest} {
    # no test, need to cause an async error.
} {}
set path(test1) [makeFile {} test1]
test io-1.6 {Tcl_WriteChars: WriteBytes} {
    set f [open $path(test1) w]
    fconfigure $f -encoding binary
    puts -nonewline $f "a乍\x00"
    close $f
    contents $path(test1)
} "a\x4D\x00"
test io-1.7 {Tcl_WriteChars: WriteChars} {
    set f [open $path(test1) w]
    fconfigure $f -encoding shiftjis
    puts -nonewline $f "a乍\x00"
    close $f
    contents $path(test1)
} "a\x93\xE1\x00"
set path(test2) [makeFile {} test2]
test io-1.8 {Tcl_WriteChars: WriteChars} {
    # This test written for SF bug #506297.
    #
    # Executing this test without the fix for the referenced bug
    # applied to tcl will cause tcl, more specifically WriteChars, to
    # go into an infinite loop.

    set f [open $path(test2) w]
    fconfigure      $f -encoding iso2022-jp
    puts -nonewline $f [format %s%c [string repeat " " 4] 12399]
    close           $f
    contents $path(test2)
} "    \x1B\$B\$O\x1B(B"

test io-1.9 {Tcl_WriteChars: WriteChars} {
    # When closing a channel with an encoding that appends
    # escape bytes, check for the case where the escape
    # bytes overflow the current IO buffer. The bytes
    # should be moved into a new buffer.

    set data "1234567890 [format %c 12399]"

    set sizes [list]

    # With default buffer size
    set f [open $path(test2) w]
    fconfigure      $f -encoding iso2022-jp
    puts -nonewline $f $data
    close           $f
    lappend sizes [file size $path(test2)]

    # With buffer size equal to the length
    # of the data, the escape bytes would
    # go into the next buffer.

    set f [open $path(test2) w]
    fconfigure      $f -encoding iso2022-jp -buffersize 16
    puts -nonewline $f $data
    close           $f
    lappend sizes [file size $path(test2)]

    # With buffer size that is large enough
    # to hold 1 byte of escaped data, but
    # not all 3. This should not write
    # the escape bytes to the first buffer
    # and then again to the second buffer.

    set f [open $path(test2) w]
    fconfigure      $f -encoding iso2022-jp -buffersize 17
    puts -nonewline $f $data
    close           $f
    lappend sizes [file size $path(test2)]

    # With buffer size that can hold 2 out of
    # 3 bytes of escaped data.

    set f [open $path(test2) w]
    fconfigure      $f -encoding iso2022-jp -buffersize 18
    puts -nonewline $f $data
    close           $f
    lappend sizes [file size $path(test2)]

    # With buffer size that can hold all the
    # data and escape bytes.

    set f [open $path(test2) w]
    fconfigure      $f -encoding iso2022-jp -buffersize 19
    puts -nonewline $f $data
    close           $f
    lappend sizes [file size $path(test2)]

    set sizes
} {19 19 19 19 19}

test io-2.1 {WriteBytes} {
    # loop until all bytes are written

    set f [open $path(test1) w]
    fconfigure $f  -encoding binary -buffersize 16 -translation crlf
    puts $f "abcdefghijklmnopqrstuvwxyz"
    close $f
    contents $path(test1)
} "abcdefghijklmnopqrstuvwxyz\r\n"
test io-2.2 {WriteBytes: savedLF > 0} {
    # After flushing buffer, there was a \n left over from the last
    # \n -> \r\n expansion.  It gets stuck at beginning of this buffer.

    set f [open $path(test1) w]
    fconfigure $f -encoding binary -buffersize 16 -translation crlf
    puts -nonewline $f "123456789012345\n12"
    set x [list [contents $path(test1)]]
    close $f
    lappend x [contents $path(test1)]
} [list "123456789012345\r" "123456789012345\r\n12"]
test io-2.3 {WriteBytes: flush on line} {
    # Tcl "line" buffering has weird behavior: if current buffer contains
    # a \n, entire buffer gets flushed.  Logical behavior would be to flush
    # only up to the \n.

    set f [open $path(test1) w]
    fconfigure $f -encoding binary -buffering line -translation crlf
    puts -nonewline $f "\n12"
    set x [contents $path(test1)]
    close $f
    set x
} "\r\n12"
test io-2.4 {WriteBytes: reset sawLF after each buffer} {
    set f [open $path(test1) w]
     fconfigure $f -encoding binary -buffering line -translation lf \
	     -buffersize 16
    puts -nonewline $f "abcdefg\nhijklmnopqrstuvwxyz"
    set x [list [contents $path(test1)]]
    close $f
    lappend x [contents $path(test1)]
} [list "abcdefg\nhijklmno" "abcdefg\nhijklmnopqrstuvwxyz"]

test io-3.1 {WriteChars: compatibility with WriteBytes} {
    # loop until all bytes are written

    set f [open $path(test1) w]
    fconfigure $f -encoding ascii -buffersize 16 -translation crlf
    puts $f "abcdefghijklmnopqrstuvwxyz"
    close $f
    contents $path(test1)
} "abcdefghijklmnopqrstuvwxyz\r\n"
test io-3.2 {WriteChars: compatibility with WriteBytes: savedLF > 0} {
    # After flushing buffer, there was a \n left over from the last
    # \n -> \r\n expansion.  It gets stuck at beginning of this buffer.

    set f [open $path(test1) w]
    fconfigure $f -encoding ascii -buffersize 16 -translation crlf
    puts -nonewline $f "123456789012345\n12"
    set x [list [contents $path(test1)]]
    close $f
    lappend x [contents $path(test1)]
} [list "123456789012345\r" "123456789012345\r\n12"]
test io-3.3 {WriteChars: compatibility with WriteBytes: flush on line} {
    # Tcl "line" buffering has weird behavior: if current buffer contains
    # a \n, entire buffer gets flushed.  Logical behavior would be to flush
    # only up to the \n.

    set f [open $path(test1) w]
    fconfigure $f -encoding ascii -buffering line -translation crlf
    puts -nonewline $f "\n12"
    set x [contents $path(test1)]
    close $f
    set x
} "\r\n12"
test io-3.4 {WriteChars: loop over stage buffer} -body {
    # stage buffer maps to more than can be queued at once.

    set f [open $path(test1) w]
    fconfigure $f -encoding jis0208 -buffersize 16
    puts -nonewline $f "\\\\\\\\\\\\\\\\\\\\\\\\\\\\\\"
    set x [list [contents $path(test1)]]
    close $f
    lappend x [contents $path(test1)]
} -cleanup {
    catch {close $f}
} -result [list "!)!)!)!)!)!)!)!)" "!)!)!)!)!)!)!)!)!)!)!)!)!)!)!)"]
test io-3.5 {WriteChars: saved != 0} -body {
    # Bytes produced by UtfToExternal from end of last channel buffer
    # had to be moved to beginning of next channel buffer to preserve
    # requested buffersize.

    set f [open $path(test1) w]
    fconfigure $f -encoding jis0208 -buffersize 17
    puts -nonewline $f "\\\\\\\\\\\\\\\\\\\\\\\\\\\\\\"
    set x [list [contents $path(test1)]]
    close $f
    lappend x [contents $path(test1)]
} -cleanup {
    catch {close $f}
} -result [list "!)!)!)!)!)!)!)!)!" "!)!)!)!)!)!)!)!)!)!)!)!)!)!)!)"]
test io-3.6 {WriteChars: (stageRead + dstWrote == 0)} {
    # One incomplete UTF-8 character at end of staging buffer.  Backup
    # in src to the beginning of that UTF-8 character and try again.
    #
    # Translate the first 16 bytes, produce 14 bytes of output, 2 left over
    # (first two bytes of Ａ in UTF-8).  Given those two bytes try
    # translating them again, find that no bytes are read produced, and break
    # to outer loop where those two bytes will have the remaining 4 bytes
    # (the last byte of Ａ plus the all of Ｂ) appended.

    set f [open $path(test1) w]
    fconfigure $f -encoding shiftjis -buffersize 16
    puts -nonewline $f "12345678901234ＡＢ"
    set x [list [contents $path(test1)]]
    close $f
    lappend x [contents $path(test1)]
} [list "12345678901234\x82\x60" "12345678901234\x82\x60\x82\x61"]
test io-3.7 {WriteChars: (bufPtr->nextAdded > bufPtr->length)} -body {
    # When translating UTF-8 to external, the produced bytes went past end
    # of the channel buffer.  This is done purpose -- we then truncate the
    # bytes at the end of the partial character to preserve the requested
    # blocksize on flush.  The truncated bytes are moved to the beginning
    # of the next channel buffer.

    set f [open $path(test1) w]
    fconfigure $f -encoding jis0208 -buffersize 17
    puts -nonewline $f "\\\\\\\\\\\\\\\\\\\\\\\\\\\\\\"
    set x [list [contents $path(test1)]]
    close $f
    lappend x [contents $path(test1)]
} -cleanup {
    catch {close $f}
} -result [list "!)!)!)!)!)!)!)!)!" "!)!)!)!)!)!)!)!)!)!)!)!)!)!)!)"]
test io-3.8 {WriteChars: reset sawLF after each buffer} {
    set f [open $path(test1) w]
    fconfigure $f -encoding ascii -buffering line -translation lf \
	     -buffersize 16
    puts -nonewline $f "abcdefg\nhijklmnopqrstuvwxyz"
    set x [list [contents $path(test1)]]
    close $f
    lappend x [contents $path(test1)]
} [list "abcdefg\nhijklmno" "abcdefg\nhijklmnopqrstuvwxyz"]
test io-3.9 {Write: flush line-buffered channels when crlf is split over two buffers} -body {
    # https://core.tcl-lang.org/tcllib/tktedit?name=c9d8a52fe
    set f [open $path(test1) w]
    fconfigure $f -buffering line -translation crlf -buffersize 8
    puts $f "1234567"
    string map {"\r" "<cr>" "\n" "<lf>"} [contents $path(test1)]
} -cleanup {
    close $f
} -result "1234567<cr><lf>"

test io-4.1 {TranslateOutputEOL: lf} {
    # search for \n

    set f [open $path(test1) w]
    fconfigure $f -buffering line -translation lf
    puts $f "abcde"
    set x [list [contents $path(test1)]]
    close $f
    lappend x [contents $path(test1)]
} [list "abcde\n" "abcde\n"]
test io-4.2 {TranslateOutputEOL: cr} {
    # search for \n, replace with \r

    set f [open $path(test1) w]
    fconfigure $f -buffering line -translation cr
    puts $f "abcde"
    set x [list [contents $path(test1)]]
    close $f
    lappend x [contents $path(test1)]
} [list "abcde\r" "abcde\r"]
test io-4.3 {TranslateOutputEOL: crlf} {
    # simple case: search for \n, replace with \r

    set f [open $path(test1) w]
    fconfigure $f -buffering line -translation crlf
    puts $f "abcde"
    set x [list [contents $path(test1)]]
    close $f
    lappend x [contents $path(test1)]
} [list "abcde\r\n" "abcde\r\n"]
test io-4.4 {TranslateOutputEOL: crlf} {
    # keep storing more bytes in output buffer until output buffer is full.
    # We have 13 bytes initially that would turn into 18 bytes.  Fill
    # dest buffer while (dstEnd < dstMax).

    set f [open $path(test1) w]
    fconfigure $f -translation crlf -buffersize 16
    puts -nonewline $f "1234567\n\n\n\n\nA"
    set x [list [contents $path(test1)]]
    close $f
    lappend x [contents $path(test1)]
} [list "1234567\r\n\r\n\r\n\r\n\r" "1234567\r\n\r\n\r\n\r\n\r\nA"]
test io-4.5 {TranslateOutputEOL: crlf} {
    # Check for overflow of the destination buffer

    set f [open $path(test1) w]
    fconfigure $f -translation crlf -buffersize 12
    puts -nonewline $f "12345678901\n456789012345678901234"
    close $f
    set x [contents $path(test1)]
} "12345678901\r\n456789012345678901234"

test io-5.1 {CheckFlush: not full} {
    set f [open $path(test1) w]
    fconfigure $f
    puts -nonewline $f "12345678901234567890"
    set x [list [contents $path(test1)]]
    close $f
    lappend x [contents $path(test1)]
} [list "" "12345678901234567890"]
test io-5.2 {CheckFlush: full} {
    set f [open $path(test1) w]
    fconfigure $f -buffersize 16
    puts -nonewline $f "12345678901234567890"
    set x [list [contents $path(test1)]]
    close $f
    lappend x [contents $path(test1)]
} [list "1234567890123456" "12345678901234567890"]
test io-5.3 {CheckFlush: not line} {
    set f [open $path(test1) w]
    fconfigure $f -buffering line
    puts -nonewline $f "12345678901234567890"
    set x [list [contents $path(test1)]]
    close $f
    lappend x [contents $path(test1)]
} [list "" "12345678901234567890"]
test io-5.4 {CheckFlush: line} {
    set f [open $path(test1) w]
    fconfigure $f -buffering line -translation lf -encoding ascii
    puts -nonewline $f "1234567890\n1234567890"
    set x [list [contents $path(test1)]]
    close $f
    lappend x [contents $path(test1)]
} [list "1234567890\n1234567890" "1234567890\n1234567890"]
test io-5.5 {CheckFlush: none} {
    set f [open $path(test1) w]
    fconfigure $f -buffering none
    puts -nonewline $f "1234567890"
    set x [list [contents $path(test1)]]
    close $f
    lappend x [contents $path(test1)]
} [list "1234567890" "1234567890"]

test io-6.1 {Tcl_GetsObj: working} {
    set f [open $path(test1) w]
    puts $f "foo\nboo"
    close $f
    set f [open $path(test1)]
    set x [gets $f]
    close $f
    set x
} {foo}
test io-6.2 {Tcl_GetsObj: CheckChannelErrors() != 0} emptyTest {
    # no test, need to cause an async error.
} {}
test io-6.3 {Tcl_GetsObj: how many have we used?} {
    # if (bufPtr != NULL) {oldRemoved = bufPtr->nextRemoved}

    set f [open $path(test1) w]
    fconfigure $f -translation crlf
    puts $f "abc\ndefg"
    close $f
    set f [open $path(test1)]
    set x [list [tell $f] [gets $f line] [tell $f] [gets $f line] $line]
    close $f
    set x
} {0 3 5 4 defg}
test io-6.4 {Tcl_GetsObj: encoding == NULL} {
    set f [open $path(test1) w]
    fconfigure $f -translation binary
    puts $f "\x81\u1234\x00"
    close $f
    set f [open $path(test1)]
    fconfigure $f -translation binary
    set x [list [gets $f line] $line]
    close $f
    set x
} [list 3 "\x81\x34\x00"]
test io-6.5 {Tcl_GetsObj: encoding != NULL} {
    set f [open $path(test1) w]
    fconfigure $f -translation binary
    puts $f "\x88\xEA\x92\x9A"
    close $f
    set f [open $path(test1)]
    fconfigure $f -encoding shiftjis
    set x [list [gets $f line] $line]
    close $f
    set x
} [list 2 "一丁"]
set a "bbbbbbbbbbbbbbbbbbbbbbbbbbbbbbbbbbbbbbbbbbbbbbbbbbbbbbbbbbbbbbbb"
append a $a
append a $a
test io-6.6 {Tcl_GetsObj: loop test} {
    # if (dst >= dstEnd)

    set f [open $path(test1) w]
    puts $f $a
    puts $f hi
    close $f
    set f [open $path(test1)]
    set x [list [gets $f line] $line]
    close $f
    set x
} [list 256 $a]
test io-6.7 {Tcl_GetsObj: error in input} stdio {
    # if (FilterInputBytes(chanPtr, &gs) != 0)

    set f [open "|[list [interpreter] $path(cat)]" w+]
    puts -nonewline $f "hi\nwould"
    flush $f
    gets $f
    fconfigure $f -blocking 0
    set x [gets $f line]
    close $f
    set x
} {-1}
test io-6.8 {Tcl_GetsObj: remember if EOF is seen} {
    set f [open $path(test1) w]
    puts $f "abcdef\x1Aghijk\nwombat"
    close $f
    set f [open $path(test1)]
    fconfigure $f -eofchar \x1A
    set x [list [gets $f line] $line [gets $f line] $line]
    close $f
    set x
} {6 abcdef -1 {}}
test io-6.9 {Tcl_GetsObj: remember if EOF is seen} {
    set f [open $path(test1) w]
    puts $f "abcdefghijk\nwom\x1Abat"
    close $f
    set f [open $path(test1)]
    fconfigure $f -eofchar \x1A
    set x [list [gets $f line] $line [gets $f line] $line]
    close $f
    set x
} {11 abcdefghijk 3 wom}
# Comprehensive tests
test io-6.10 {Tcl_GetsObj: lf mode: no chars} {
    set f [open $path(test1) w]
    close $f
    set f [open $path(test1)]
    fconfigure $f -translation lf
    set x [list [gets $f line] $line]
    close $f
    set x
} {-1 {}}
test io-6.11 {Tcl_GetsObj: lf mode: lone \n} {
    set f [open $path(test1) w]
    fconfigure $f -translation lf
    puts -nonewline $f "\n"
    close $f
    set f [open $path(test1)]
    fconfigure $f -translation lf
    set x [list [gets $f line] $line [gets $f line] $line]
    close $f
    set x
} {0 {} -1 {}}
test io-6.12 {Tcl_GetsObj: lf mode: lone \r} {
    set f [open $path(test1) w]
    fconfigure $f -translation lf
    puts -nonewline $f "\r"
    close $f
    set f [open $path(test1)]
    fconfigure $f -translation lf
    set x [list [gets $f line] $line [gets $f line] $line]
    close $f
    set x
} [list 1 "\r" -1 ""]
test io-6.13 {Tcl_GetsObj: lf mode: 1 char} {
    set f [open $path(test1) w]
    fconfigure $f -translation lf
    puts -nonewline $f a
    close $f
    set f [open $path(test1)]
    fconfigure $f -translation lf
    set x [list [gets $f line] $line [gets $f line] $line]
    close $f
    set x
} {1 a -1 {}}
test io-6.14 {Tcl_GetsObj: lf mode: 1 char followed by EOL} {
    set f [open $path(test1) w]
    fconfigure $f -translation lf
    puts -nonewline $f "a\n"
    close $f
    set f [open $path(test1)]
    fconfigure $f -translation lf
    set x [list [gets $f line] $line [gets $f line] $line]
    close $f
    set x
} {1 a -1 {}}
test io-6.15 {Tcl_GetsObj: lf mode: several chars} {
    set f [open $path(test1) w]
    fconfigure $f -translation lf
    puts -nonewline $f "abcd\nefgh\rijkl\r\nmnop"
    close $f
    set f [open $path(test1)]
    fconfigure $f -translation lf
    set x [list [gets $f line] $line [gets $f line] $line [gets $f line] $line [gets $f line] $line]
    close $f
    set x
} [list 4 "abcd" 10 "efgh\rijkl\r" 4 "mnop" -1 ""]
test io-6.16 {Tcl_GetsObj: cr mode: no chars} {
    set f [open $path(test1) w]
    close $f
    set f [open $path(test1)]
    fconfigure $f -translation cr
    set x [list [gets $f line] $line]
    close $f
    set x
} {-1 {}}
test io-6.17 {Tcl_GetsObj: cr mode: lone \n} {
    set f [open $path(test1) w]
    fconfigure $f -translation lf
    puts -nonewline $f "\n"
    close $f
    set f [open $path(test1)]
    fconfigure $f -translation cr
    set x [list [gets $f line] $line [gets $f line] $line]
    close $f
    set x
} [list 1 "\n" -1 ""]
test io-6.18 {Tcl_GetsObj: cr mode: lone \r} {
    set f [open $path(test1) w]
    fconfigure $f -translation lf
    puts -nonewline $f "\r"
    close $f
    set f [open $path(test1)]
    fconfigure $f -translation cr
    set x [list [gets $f line] $line [gets $f line] $line]
    close $f
    set x
} {0 {} -1 {}}
test io-6.19 {Tcl_GetsObj: cr mode: 1 char} {
    set f [open $path(test1) w]
    fconfigure $f -translation lf
    puts -nonewline $f a
    close $f
    set f [open $path(test1)]
    fconfigure $f -translation cr
    set x [list [gets $f line] $line [gets $f line] $line]
    close $f
    set x
} {1 a -1 {}}
test io-6.20 {Tcl_GetsObj: cr mode: 1 char followed by EOL} {
    set f [open $path(test1) w]
    fconfigure $f -translation lf
    puts -nonewline $f "a\r"
    close $f
    set f [open $path(test1)]
    fconfigure $f -translation cr
    set x [list [gets $f line] $line [gets $f line] $line]
    close $f
    set x
} {1 a -1 {}}
test io-6.21 {Tcl_GetsObj: cr mode: several chars} {
    set f [open $path(test1) w]
    fconfigure $f -translation lf
    puts -nonewline $f "abcd\nefgh\rijkl\r\nmnop"
    close $f
    set f [open $path(test1)]
    fconfigure $f -translation cr
    set x [list [gets $f line] $line [gets $f line] $line [gets $f line] $line [gets $f line] $line]
    close $f
    set x
} [list 9 "abcd\nefgh" 4 "ijkl" 5 "\nmnop" -1 ""]
test io-6.22 {Tcl_GetsObj: crlf mode: no chars} {
    set f [open $path(test1) w]
    close $f
    set f [open $path(test1)]
    fconfigure $f -translation crlf
    set x [list [gets $f line] $line]
    close $f
    set x
} {-1 {}}
test io-6.23 {Tcl_GetsObj: crlf mode: lone \n} {
    set f [open $path(test1) w]
    fconfigure $f -translation lf
    puts -nonewline $f "\n"
    close $f
    set f [open $path(test1)]
    fconfigure $f -translation crlf
    set x [list [gets $f line] $line [gets $f line] $line]
    close $f
    set x
} [list 1 "\n" -1 ""]
test io-6.24 {Tcl_GetsObj: crlf mode: lone \r} {
    set f [open $path(test1) w]
    fconfigure $f -translation lf
    puts -nonewline $f "\r"
    close $f
    set f [open $path(test1)]
    fconfigure $f -translation crlf
    set x [list [gets $f line] $line [gets $f line] $line]
    close $f
    set x
} [list 1 "\r" -1 ""]
test io-6.25 {Tcl_GetsObj: crlf mode: \r\r} {
    set f [open $path(test1) w]
    fconfigure $f -translation lf
    puts -nonewline $f "\r\r"
    close $f
    set f [open $path(test1)]
    fconfigure $f -translation crlf
    set x [list [gets $f line] $line [gets $f line] $line]
    close $f
    set x
} [list 2 "\r\r" -1 ""]
test io-6.26 {Tcl_GetsObj: crlf mode: \r\n} {
    set f [open $path(test1) w]
    fconfigure $f -translation lf
    puts -nonewline $f "\r\n"
    close $f
    set f [open $path(test1)]
    fconfigure $f -translation crlf
    set x [list [gets $f line] $line [gets $f line] $line]
    close $f
    set x
} [list 0 "" -1 ""]
test io-6.27 {Tcl_GetsObj: crlf mode: 1 char} {
    set f [open $path(test1) w]
    fconfigure $f -translation lf
    puts -nonewline $f a
    close $f
    set f [open $path(test1)]
    fconfigure $f -translation crlf
    set x [list [gets $f line] $line [gets $f line] $line]
    close $f
    set x
} {1 a -1 {}}
test io-6.28 {Tcl_GetsObj: crlf mode: 1 char followed by EOL} {
    set f [open $path(test1) w]
    fconfigure $f -translation lf
    puts -nonewline $f "a\r\n"
    close $f
    set f [open $path(test1)]
    fconfigure $f -translation crlf
    set x [list [gets $f line] $line [gets $f line] $line]
    close $f
    set x
} {1 a -1 {}}
test io-6.29 {Tcl_GetsObj: crlf mode: several chars} {
    set f [open $path(test1) w]
    fconfigure $f -translation lf
    puts -nonewline $f "abcd\nefgh\rijkl\r\nmnop"
    close $f
    set f [open $path(test1)]
    fconfigure $f -translation crlf
    set x [list [gets $f line] $line [gets $f line] $line [gets $f line] $line]
    close $f
    set x
} [list 14 "abcd\nefgh\rijkl" 4 "mnop" -1 ""]
test io-6.30 {Tcl_GetsObj: crlf mode: buffer exhausted} {testchannel} {
    # if (eol >= dstEnd)

    set f [open $path(test1) w]
    fconfigure $f -translation lf
    puts -nonewline $f "123456789012345\r\nabcdefghijklmnoprstuvwxyz"
    close $f
    set f [open $path(test1)]
    fconfigure $f -translation crlf -buffersize 16
    set x [list [gets $f line] $line [testchannel inputbuffered $f]]
    close $f
    set x
} [list 15 "123456789012345" 15]
test io-6.31 {Tcl_GetsObj: crlf mode: buffer exhausted, blocked} {stdio testchannel fileevent} {
    # (FilterInputBytes() != 0)

    set f [open "|[list [interpreter] $path(cat)]" w+]
    fconfigure $f -translation {crlf lf} -buffering none
    puts -nonewline $f "bbbbbbbbbbbbbb\r\n123456789012345\r"
    fconfigure $f -buffersize 16
    set x [gets $f]
    fconfigure $f -blocking 0
    lappend x [gets $f line] $line [fblocked $f] [testchannel inputbuffered $f]
    close $f
    set x
} [list "bbbbbbbbbbbbbb" -1 "" 1 16]
test io-6.32 {Tcl_GetsObj: crlf mode: buffer exhausted, more data} {testchannel} {
    # not (FilterInputBytes() != 0)

    set f [open $path(test1) w]
    fconfigure $f -translation lf
    puts -nonewline $f "123456789012345\r\n123"
    close $f
    set f [open $path(test1)]
    fconfigure $f -translation crlf -buffersize 16
    set x [list [gets $f line] $line [tell $f] [testchannel inputbuffered $f]]
    close $f
    set x
} [list 15 "123456789012345" 17 3]
test io-6.33 {Tcl_GetsObj: crlf mode: buffer exhausted, at eof} {
    # eol still equals dstEnd

    set f [open $path(test1) w]
    fconfigure $f -translation lf
    puts -nonewline $f "123456789012345\r"
    close $f
    set f [open $path(test1)]
    fconfigure $f -translation crlf -buffersize 16
    set x [list [gets $f line] $line [eof $f]]
    close $f
    set x
} [list 16 "123456789012345\r" 1]
test io-6.34 {Tcl_GetsObj: crlf mode: buffer exhausted, not followed by \n} {
    # not (*eol == '\n')

    set f [open $path(test1) w]
    fconfigure $f -translation lf
    puts -nonewline $f "123456789012345\rabcd\r\nefg"
    close $f
    set f [open $path(test1)]
    fconfigure $f -translation crlf -buffersize 16
    set x [list [gets $f line] $line [tell $f]]
    close $f
    set x
} [list 20 "123456789012345\rabcd" 22]
test io-6.35 {Tcl_GetsObj: auto mode: no chars} {
    set f [open $path(test1) w]
    close $f
    set f [open $path(test1)]
    fconfigure $f -translation auto
    set x [list [gets $f line] $line]
    close $f
    set x
} {-1 {}}
test io-6.36 {Tcl_GetsObj: auto mode: lone \n} {
    set f [open $path(test1) w]
    fconfigure $f -translation lf
    puts -nonewline $f "\n"
    close $f
    set f [open $path(test1)]
    fconfigure $f -translation auto
    set x [list [gets $f line] $line [gets $f line] $line]
    close $f
    set x
} [list 0 "" -1 ""]
test io-6.37 {Tcl_GetsObj: auto mode: lone \r} {
    set f [open $path(test1) w]
    fconfigure $f -translation lf
    puts -nonewline $f "\r"
    close $f
    set f [open $path(test1)]
    fconfigure $f -translation auto
    set x [list [gets $f line] $line [gets $f line] $line]
    close $f
    set x
} [list 0 "" -1 ""]
test io-6.38 {Tcl_GetsObj: auto mode: \r\r} {
    set f [open $path(test1) w]
    fconfigure $f -translation lf
    puts -nonewline $f "\r\r"
    close $f
    set f [open $path(test1)]
    fconfigure $f -translation auto
    set x [list [gets $f line] $line [gets $f line] $line [gets $f line] $line]
    close $f
    set x
} [list 0 "" 0 "" -1 ""]
test io-6.39 {Tcl_GetsObj: auto mode: \r\n} {
    set f [open $path(test1) w]
    fconfigure $f -translation lf
    puts -nonewline $f "\r\n"
    close $f
    set f [open $path(test1)]
    fconfigure $f -translation auto
    set x [list [gets $f line] $line [gets $f line] $line]
    close $f
    set x
} [list 0 "" -1 ""]
test io-6.40 {Tcl_GetsObj: auto mode: 1 char} {
    set f [open $path(test1) w]
    fconfigure $f -translation lf
    puts -nonewline $f a
    close $f
    set f [open $path(test1)]
    fconfigure $f -translation auto
    set x [list [gets $f line] $line [gets $f line] $line]
    close $f
    set x
} {1 a -1 {}}
test io-6.41 {Tcl_GetsObj: auto mode: 1 char followed by EOL} {
    set f [open $path(test1) w]
    fconfigure $f -translation lf
    puts -nonewline $f "a\r\n"
    close $f
    set f [open $path(test1)]
    fconfigure $f -translation auto
    set x [list [gets $f line] $line [gets $f line] $line]
    close $f
    set x
} {1 a -1 {}}
test io-6.42 {Tcl_GetsObj: auto mode: several chars} {
    set f [open $path(test1) w]
    fconfigure $f -translation lf
    puts -nonewline $f "abcd\nefgh\rijkl\r\nmnop"
    close $f
    set f [open $path(test1)]
    fconfigure $f -translation auto
    set x [list [gets $f line] $line [gets $f line] $line]
    lappend x [gets $f line] $line [gets $f line] $line [gets $f line] $line
    close $f
    set x
} [list 4 "abcd" 4 "efgh" 4 "ijkl" 4 "mnop" -1 ""]
test io-6.43 {Tcl_GetsObj: input saw cr} {stdio testchannel fileevent} {
    # if (chanPtr->flags & INPUT_SAW_CR)

    set f [open "|[list [interpreter] $path(cat)]" w+]
    fconfigure $f -translation {auto lf} -buffering none
    puts -nonewline $f "bbbbbbbbbbbbbbb\n123456789abcdef\r"
    fconfigure $f -buffersize 16
    set x [list [gets $f]]
    fconfigure $f -blocking 0
    lappend x [gets $f line] $line [testchannel queuedcr $f]
    fconfigure $f -blocking 1
    puts -nonewline $f "\nabcd\refg\x1A"
    lappend x [gets $f line] $line [testchannel queuedcr $f]
    lappend x [gets $f line] $line
    close $f
    set x
} [list "bbbbbbbbbbbbbbb" 15 "123456789abcdef" 1 4 "abcd" 0 3 "efg"]
test io-6.44 {Tcl_GetsObj: input saw cr, not followed by cr} {stdio testchannel fileevent} {
    # not (*eol == '\n')

    set f [open "|[list [interpreter] $path(cat)]" w+]
    fconfigure $f -translation {auto lf} -buffering none
    puts -nonewline $f "bbbbbbbbbbbbbbb\n123456789abcdef\r"
    fconfigure $f -buffersize 16
    set x [list [gets $f]]
    fconfigure $f -blocking 0
    lappend x [gets $f line] $line [testchannel queuedcr $f]
    fconfigure $f -blocking 1
    puts -nonewline $f "abcd\refg\x1A"
    lappend x [gets $f line] $line [testchannel queuedcr $f]
    lappend x [gets $f line] $line
    close $f
    set x
} [list "bbbbbbbbbbbbbbb" 15 "123456789abcdef" 1 4 "abcd" 0 3 "efg"]
test io-6.45 {Tcl_GetsObj: input saw cr, skip right number of bytes} {stdio testchannel fileevent} {
    # Tcl_ExternalToUtf()

    set f [open "|[list [interpreter] $path(cat)]" w+]
    fconfigure $f -translation {auto lf} -buffering none
    fconfigure $f -encoding utf-16
    puts -nonewline $f "bbbbbbbbbbbbbbb\n123456789abcdef\r"
    fconfigure $f -buffersize 16
    gets $f
    fconfigure $f -blocking 0
    set x [list [gets $f line] $line [testchannel queuedcr $f]]
    fconfigure $f -blocking 1
    puts -nonewline $f "\nabcd\refg"
    lappend x [gets $f line] $line [testchannel queuedcr $f]
    close $f
    set x
} [list 15 "123456789abcdef" 1 4 "abcd" 0]
test io-6.46 {Tcl_GetsObj: input saw cr, followed by just \n should give eof} {stdio testchannel fileevent} {
    # memmove()

    set f [open "|[list [interpreter] $path(cat)]" w+]
    fconfigure $f -translation {auto lf} -buffering none
    puts -nonewline $f "bbbbbbbbbbbbbbb\n123456789abcdef\r"
    fconfigure $f -buffersize 16
    gets $f
    fconfigure $f -blocking 0
    set x [list [gets $f line] $line [testchannel queuedcr $f]]
    fconfigure $f -blocking 1
    puts -nonewline $f "\n\x1A"
    lappend x [gets $f line] $line [testchannel queuedcr $f]
    close $f
    set x
} [list 15 "123456789abcdef" 1 -1 "" 0]
test io-6.47 {Tcl_GetsObj: auto mode: \r at end of buffer, peek for \n} {testchannel} {
    # (eol == dstEnd)

    set f [open $path(test1) w]
    fconfigure $f -translation lf
    puts -nonewline $f "123456789012345\r\nabcdefghijklmnopq"
    close $f
    set f [open $path(test1)]
    fconfigure $f -translation auto -buffersize 16
    set x [list [gets $f] [testchannel inputbuffered $f]]
    close $f
    set x
} [list "123456789012345" 15]
test io-6.48 {Tcl_GetsObj: auto mode: \r at end of buffer, no more avail} {testchannel} {
    # PeekAhead() did not get any, so (eol >= dstEnd)

    set f [open $path(test1) w]
    fconfigure $f -translation lf
    puts -nonewline $f "123456789012345\r"
    close $f
    set f [open $path(test1)]
    fconfigure $f -translation auto -buffersize 16
    set x [list [gets $f] [testchannel queuedcr $f]]
    close $f
    set x
} [list "123456789012345" 1]
test io-6.49 {Tcl_GetsObj: auto mode: \r followed by \n} {testchannel} {
    # if (*eol == '\n') {skip++}

    set f [open $path(test1) w]
    fconfigure $f -translation lf
    puts -nonewline $f "123456\r\n78901"
    close $f
    set f [open $path(test1)]
    set x [list [gets $f] [testchannel queuedcr $f] [tell $f] [gets $f]]
    close $f
    set x
} [list "123456" 0 8 "78901"]
test io-6.50 {Tcl_GetsObj: auto mode: \r not followed by \n} {testchannel} {
    # not (*eol == '\n')

    set f [open $path(test1) w]
    fconfigure $f -translation lf
    puts -nonewline $f "123456\r78901"
    close $f
    set f [open $path(test1)]
    set x [list [gets $f] [testchannel queuedcr $f] [tell $f] [gets $f]]
    close $f
    set x
} [list "123456" 0 7 "78901"]
test io-6.51 {Tcl_GetsObj: auto mode: \n} {
    # else if (*eol == '\n') {goto gotoeol;}

    set f [open $path(test1) w]
    fconfigure $f -translation lf
    puts -nonewline $f "123456\n78901"
    close $f
    set f [open $path(test1)]
    set x [list [gets $f] [tell $f] [gets $f]]
    close $f
    set x
} [list "123456" 7 "78901"]
test io-6.52 {Tcl_GetsObj: saw EOF character} {testchannel} {
    # if (eof != NULL)

    set f [open $path(test1) w]
    fconfigure $f -translation lf
    puts -nonewline $f "123456\x1Ak9012345\r"
    close $f
    set f [open $path(test1)]
    fconfigure $f -eofchar \x1A
    set x [list [gets $f] [testchannel queuedcr $f] [tell $f] [gets $f]]
    close $f
    set x
} [list "123456" 0 6 ""]
test io-6.53 {Tcl_GetsObj: device EOF} {
    # didn't produce any bytes

    set f [open $path(test1) w]
    close $f
    set f [open $path(test1)]
    set x [list [gets $f line] $line [eof $f]]
    close $f
    set x
} {-1 {} 1}
test io-6.54 {Tcl_GetsObj: device EOF} {
    # got some bytes before EOF.

    set f [open $path(test1) w]
    puts -nonewline $f abc
    close $f
    set f [open $path(test1)]
    set x [list [gets $f line] $line [eof $f]]
    close $f
    set x
} {3 abc 1}
test io-6.55 {Tcl_GetsObj: overconverted} {
    # Tcl_ExternalToUtf(), make sure state updated

    set f [open $path(test1) w]
    fconfigure $f -encoding iso2022-jp
    puts $f "there一ok\n丁more bytes\nhere"
    close $f
    set f [open $path(test1)]
    fconfigure $f -encoding iso2022-jp
    set x [list [gets $f line] $line [gets $f line] $line [gets $f line] $line]
    close $f
    set x
} [list 8 "there一ok" 11 "丁more bytes" 4 "here"]
test io-6.56 {Tcl_GetsObj: incomplete lines should disable file events} {stdio fileevent} {
    update
    set f [open "|[list [interpreter] $path(cat)]" w+]
    fconfigure $f -buffering none
    puts -nonewline $f "foobar"
    fconfigure $f -blocking 0
    variable x {}
    after 500 [namespace code { lappend x timeout }]
    fileevent $f readable [namespace code { lappend x [gets $f] }]
    vwait [namespace which -variable x]
    vwait [namespace which -variable x]
    fconfigure $f -blocking 1
    puts -nonewline $f "baz\n"
    after 500 [namespace code { lappend x timeout }]
    fconfigure $f -blocking 0
    vwait [namespace which -variable x]
    vwait [namespace which -variable x]
    close $f
    set x
} {{} timeout foobarbaz timeout}

test io-7.1 {FilterInputBytes: split up character at end of buffer} {
    # (result == TCL_CONVERT_MULTIBYTE)

    set f [open $path(test1) w]
    fconfigure $f -encoding shiftjis
    puts $f "1234567890123０１２３４\nend"
    close $f
    set f [open $path(test1)]
    fconfigure $f -encoding shiftjis -buffersize 16
    set x [gets $f]
    close $f
    set x
} "1234567890123０１２３４"
test io-7.2 {FilterInputBytes: split up character in middle of buffer} {
    # (bufPtr->nextAdded < bufPtr->bufLength)

    set f [open $path(test1) w]
    fconfigure $f -encoding binary
    puts -nonewline $f "1234567890\n123\x82\x4F\x82\x50\x82"
    close $f
    set f [open $path(test1)]
    fconfigure $f -encoding shiftjis
    set x [list [gets $f line] $line [eof $f]]
    close $f
    set x
} [list 10 "1234567890" 0]
test io-7.3 {FilterInputBytes: split up character at EOF} {testchannel} {
    set f [open $path(test1) w]
    fconfigure $f -encoding binary
    puts -nonewline $f "1234567890123\x82\x4F\x82\x50\x82"
    close $f
    set f [open $path(test1)]
    fconfigure $f -encoding shiftjis
    set x [list [gets $f line] $line]
    lappend x [tell $f] [testchannel inputbuffered $f] [eof $f]
    lappend x [gets $f line] $line
    close $f
    set x
} [list 15 "1234567890123０１" 18 0 1 -1 ""]
test io-7.4 {FilterInputBytes: recover from split up character} {stdio fileevent} {
    set f [open "|[list [interpreter] $path(cat)]" w+]
    fconfigure $f -encoding binary -buffering none
    puts -nonewline $f "1234567890123\x82\x4F\x82\x50\x82"
    fconfigure $f -encoding shiftjis -blocking 0
    fileevent $f read [namespace code "ready $f"]
    variable x {}
    proc ready {f} {
	variable x
	lappend x [gets $f line] $line [fblocked $f]
    }
    vwait [namespace which -variable x]
    fconfigure $f -encoding binary -blocking 1
    puts $f "\x51\x82\x52"
    fconfigure $f -encoding shiftjis
    vwait [namespace which -variable x]
    close $f
    set x
} [list -1 "" 1 17 "1234567890123０１２３" 0]

test io-8.1 {PeekAhead: only go to device if no more cached data} {testchannel} {
    # (bufPtr->nextPtr == NULL)

    set f [open $path(test1) w]
    fconfigure $f -encoding ascii -translation lf
    puts -nonewline $f "123456789012345\r\n2345678"
    close $f
    set f [open $path(test1)]
    fconfigure $f -encoding ascii -translation auto -buffersize 16
    # here
    gets $f
    set x [testchannel inputbuffered $f]
    close $f
    set x
} "7"
test io-8.2 {PeekAhead: only go to device if no more cached data} {stdio testchannel fileevent} {
    # not (bufPtr->nextPtr == NULL)

    set f [open "|[list [interpreter] $path(cat)]" w+]
    fconfigure $f -translation lf -encoding ascii -buffering none
    puts -nonewline $f "123456789012345\r\nbcdefghijklmnopqrstuvwxyz"
    variable x {}
    fileevent $f read [namespace code "ready $f"]
    proc ready {f} {
	variable x
	lappend x [gets $f line] $line [testchannel inputbuffered $f]
    }
    fconfigure $f -encoding utf-16 -buffersize 16 -blocking 0
    vwait [namespace which -variable x]
    fconfigure $f -translation auto -encoding ascii -blocking 1
    # here
    vwait [namespace which -variable x]
    close $f
    set x
} [list -1 "" 42 15 "123456789012345" 25]
test io-8.3 {PeekAhead: no cached data available} {stdio testchannel fileevent} {
    # (bytesLeft == 0)

    set f [open "|[list [interpreter] $path(cat)]" w+]
    fconfigure $f -translation {auto binary}
    puts -nonewline $f "abcdefghijklmno\r"
    flush $f
    set x [list [gets $f line] $line [testchannel queuedcr $f]]
    close $f
    set x
} [list 15 "abcdefghijklmno" 1]
set a "123456789012345678901234567890"
append a "123456789012345678901234567890"
append a "1234567890123456789012345678901"
test io-8.4 {PeekAhead: cached data available in this buffer} {
    # not (bytesLeft == 0)

    set f [open $path(test1) w+]
    fconfigure $f -translation binary
    puts $f "${a}\r\nabcdef"
    close $f
    set f [open $path(test1)]
    fconfigure $f -encoding binary -translation auto

    # "${a}\r" was converted in one operation (because ENCODING_LINESIZE
    # is 30).  To check if "\n" follows, calls PeekAhead and determines
    # that cached data is available in buffer w/o having to call driver.

    set x [gets $f]
    close $f
    set x
} $a
unset a
test io-8.5 {PeekAhead: don't peek if last read was short} {stdio testchannel fileevent} {
    # (bufPtr->nextAdded < bufPtr->length)

    set f [open "|[list [interpreter] $path(cat)]" w+]
    fconfigure $f -translation {auto binary}
    puts -nonewline $f "abcdefghijklmno\r"
    flush $f
    # here
    set x [list [gets $f line] $line [testchannel queuedcr $f]]
    close $f
    set x
} {15 abcdefghijklmno 1}
test io-8.6 {PeekAhead: change to non-blocking mode} {stdio testchannel fileevent} {
    # ((chanPtr->flags & CHANNEL_NONBLOCKING) == 0)

    set f [open "|[list [interpreter] $path(cat)]" w+]
    fconfigure $f -translation {auto binary} -buffersize 16
    puts -nonewline $f "abcdefghijklmno\r"
    flush $f
    # here
    set x [list [gets $f line] $line [testchannel queuedcr $f]]
    close $f
    set x
} {15 abcdefghijklmno 1}
test io-8.7 {PeekAhead: cleanup} {stdio testchannel fileevent} {
    # Make sure bytes are removed from buffer.

    set f [open "|[list [interpreter] $path(cat)]" w+]
    fconfigure $f -translation {auto binary} -buffering none
    puts -nonewline $f "abcdefghijklmno\r"
    # here
    set x [list [gets $f line] $line [testchannel queuedcr $f]]
    puts -nonewline $f "\x1A"
    lappend x [gets $f line] $line
    close $f
    set x
} {15 abcdefghijklmno 1 -1 {}}

test io-9.1 {CommonGetsCleanup} emptyTest {
} {}

test io-10.1 {Tcl_ReadChars: CheckChannelErrors} emptyTest {
    # no test, need to cause an async error.
} {}
test io-10.2 {Tcl_ReadChars: loop until enough copied} {
    # one time
    # for (copied = 0; (unsigned) toRead > 0; )

    set f [open $path(test1) w]
    puts $f abcdefghijklmnop
    close $f

    set f [open $path(test1)]
    set x [read $f 5]
    close $f
    set x
} {abcde}
test io-10.3 {Tcl_ReadChars: loop until enough copied} {
    # multiple times
    # for (copied = 0; (unsigned) toRead > 0; )

    set f [open $path(test1) w]
    puts $f abcdefghijklmnopqrstuvwxyz
    close $f

    set f [open $path(test1)]
    fconfigure $f -buffersize 16
    # here
    set x [read $f 19]
    close $f
    set x
} {abcdefghijklmnopqrs}
test io-10.4 {Tcl_ReadChars: no more in channel buffer} {
    # (copiedNow < 0)

    set f [open $path(test1) w]
    puts -nonewline $f abcdefghijkl
    close $f

    set f [open $path(test1)]
    # here
    set x [read $f 1000]
    close $f
    set x
} {abcdefghijkl}
test io-10.5 {Tcl_ReadChars: stop on EOF} {
    # (chanPtr->flags & CHANNEL_EOF)

    set f [open $path(test1) w]
    puts -nonewline $f abcdefghijkl
    close $f

    set f [open $path(test1)]
    # here
    set x [read $f 1000]
    close $f
    set x
} {abcdefghijkl}

test io-11.1 {ReadBytes: want to read a lot} {
    # ((unsigned) toRead > (unsigned) srcLen)

    set f [open $path(test1) w]
    puts -nonewline $f abcdefghijkl
    close $f
    set f [open $path(test1)]
    fconfigure $f -encoding binary
    # here
    set x [read $f 1000]
    close $f
    set x
} {abcdefghijkl}
test io-11.2 {ReadBytes: want to read all} {
    # ((unsigned) toRead > (unsigned) srcLen)

    set f [open $path(test1) w]
    puts -nonewline $f abcdefghijkl
    close $f
    set f [open $path(test1)]
    fconfigure $f -encoding binary
    # here
    set x [read $f]
    close $f
    set x
} {abcdefghijkl}
test io-11.3 {ReadBytes: allocate more space} {
    # (toRead > length - offset - 1)

    set f [open $path(test1) w]
    puts -nonewline $f abcdefghijklmnopqrstuvwxyz
    close $f
    set f [open $path(test1)]
    fconfigure $f -buffersize 16 -encoding binary
    # here
    set x [read $f]
    close $f
    set x
} {abcdefghijklmnopqrstuvwxyz}
test io-11.4 {ReadBytes: EOF char found} {
    # (TranslateInputEOL() != 0)

    set f [open $path(test1) w]
    puts $f abcdefghijklmnopqrstuvwxyz
    close $f
    set f [open $path(test1)]
    fconfigure $f -eofchar m -encoding binary
    # here
    set x [list [read $f] [eof $f] [read $f] [eof $f]]
    close $f
    set x
} [list "abcdefghijkl" 1 "" 1]

test io-12.1 {ReadChars: want to read a lot} {
    # ((unsigned) toRead > (unsigned) srcLen)

    set f [open $path(test1) w]
    puts -nonewline $f abcdefghijkl
    close $f
    set f [open $path(test1)]
    # here
    set x [read $f 1000]
    close $f
    set x
} {abcdefghijkl}
test io-12.2 {ReadChars: want to read all} {
    # ((unsigned) toRead > (unsigned) srcLen)

    set f [open $path(test1) w]
    puts -nonewline $f abcdefghijkl
    close $f
    set f [open $path(test1)]
    # here
    set x [read $f]
    close $f
    set x
} {abcdefghijkl}
test io-12.3 {ReadChars: allocate more space} {
    # (toRead > length - offset - 1)

    set f [open $path(test1) w]
    puts -nonewline $f abcdefghijklmnopqrstuvwxyz
    close $f
    set f [open $path(test1)]
    fconfigure $f -buffersize 16
    # here
    set x [read $f]
    close $f
    set x
} {abcdefghijklmnopqrstuvwxyz}
test io-12.4 {ReadChars: split-up char} {stdio testchannel fileevent} {
    # (srcRead == 0)

    set f [open "|[list [interpreter] $path(cat)]" w+]
    fconfigure $f -encoding binary -buffering none -buffersize 16
    puts -nonewline $f "123456789012345\x96"
    fconfigure $f -encoding shiftjis -blocking 0

    fileevent $f read [namespace code "ready $f"]
    proc ready {f} {
	variable x
	lappend x [read $f] [testchannel inputbuffered $f]
    }
    variable x {}

    fconfigure $f -encoding shiftjis
    vwait [namespace which -variable x]
    fconfigure $f -encoding binary -blocking 1
    puts -nonewline $f "\x7B"
    after 500			;# Give the cat process time to catch up
    fconfigure $f -encoding shiftjis -blocking 0
    vwait [namespace which -variable x]
    close $f
    set x
} [list "123456789012345" 1 "本" 0]
test io-12.5 {ReadChars: fileevents on partial characters} {stdio fileevent} {
    set path(test1) [makeFile {
	fconfigure stdout -encoding binary -buffering none
	gets stdin; puts -nonewline "\xE7"
	gets stdin; puts -nonewline "\x89"
	gets stdin; puts -nonewline "\xA6"
    } test1]
    set f [open "|[list [interpreter] $path(test1)]" r+]
    fileevent $f readable [namespace code {
	lappend x [read $f]
	if {[eof $f]} {
	    lappend x eof
	}
    }]
    puts $f "go1"
    flush $f
    fconfigure $f -blocking 0 -encoding utf-8
    variable x {}
    vwait [namespace which -variable x]
    after 500 [namespace code { lappend x timeout }]
    vwait [namespace which -variable x]
    puts $f "go2"
    flush $f
    vwait [namespace which -variable x]
    after 500 [namespace code { lappend x timeout }]
    vwait [namespace which -variable x]
    puts $f "go3"
    flush $f
    vwait [namespace which -variable x]
    vwait [namespace which -variable x]
    lappend x [catch {close $f} msg] $msg
    set x
} "{} timeout {} timeout 牦 {} eof 0 {}"
test io-12.6 {ReadChars: too many chars read} {
    proc driver {cmd args} {
        variable buffer
        variable index
        set chan [lindex $args 0]
        switch -- $cmd {
            initialize {
                set index($chan) 0
                set buffer($chan) [encoding convertto utf-8 \
                        [string repeat 뻯 20][string repeat . 20]]
                return {initialize finalize watch read}
            }
            finalize {
                unset index($chan) buffer($chan)
                return
            }
            watch {}
            read {
                set n [lindex $args 1]
                set new [expr {$index($chan) + $n}]
                set result [string range $buffer($chan) $index($chan) $new-1]
                set index($chan) $new
                return $result
            }
        }
    }
    set c [chan create read [namespace which driver]]
    chan configure $c -encoding utf-8
    while {![eof $c]} {
        read $c 15
    }
    close $c
} {}
test io-12.7 {ReadChars: too many chars read [bc5b790099]} {
    proc driver {cmd args} {
        variable buffer
        variable index
        set chan [lindex $args 0]
        switch -- $cmd {
            initialize {
                set index($chan) 0
                set buffer($chan) [encoding convertto utf-8 \
                        [string repeat 뻯 10]....뻯]
                return {initialize finalize watch read}
            }
            finalize {
                unset index($chan) buffer($chan)
                return
            }
            watch {}
            read {
                set n [lindex $args 1]
                set new [expr {$index($chan) + $n}]
                set result [string range $buffer($chan) $index($chan) $new-1]
                set index($chan) $new
                return $result
            }
        }
    }
    set c [chan create read [namespace which driver]]
    chan configure $c -encoding utf-8
    while {![eof $c]} {
        read $c 7
    }
    close $c
} {}
test io-12.8 {ReadChars: multibyte chars split} {
    set f [open $path(test1) w]
    fconfigure $f -translation binary
    puts -nonewline $f [string repeat a 9]\xC2\xA0
    close $f
    set f [open $path(test1)]
    fconfigure $f -encoding utf-8 -buffersize 10
    set in [read $f]
    close $f
    scan [string index $in end] %c
} 160
test io-12.9 {ReadChars: multibyte chars split} -body {
    set f [open $path(test1) w]
    fconfigure $f -translation binary
    puts -nonewline $f [string repeat a 9]\xC2
    close $f
    set f [open $path(test1)]
    fconfigure $f -encoding utf-8 -buffersize 10
    set in [read $f]
    close $f
    scan [string index $in end] %c
} -cleanup {
    catch {close $f}
} -result 194
test io-12.10 {ReadChars: multibyte chars split} -body {
    set f [open $path(test1) w]
    fconfigure $f -translation binary
    puts -nonewline $f [string repeat a 9]\xC2
    close $f
    set f [open $path(test1)]
    fconfigure $f -encoding utf-8 -buffersize 11
    set in [read $f]
    close $f
    scan [string index $in end] %c
} -cleanup {
    catch {close $f}
} -result 194

test io-13.1 {TranslateInputEOL: cr mode} {} {
    set f [open $path(test1) w]
    fconfigure $f -translation lf
    puts -nonewline $f "abcd\rdef\r"
    close $f
    set f [open $path(test1)]
    fconfigure $f -translation cr
    set x [read $f]
    close $f
    set x
} "abcd\ndef\n"
test io-13.2 {TranslateInputEOL: crlf mode} {
    set f [open $path(test1) w]
    fconfigure $f -translation lf
    puts -nonewline $f "abcd\r\ndef\r\n"
    close $f
    set f [open $path(test1)]
    fconfigure $f -translation crlf
    set x [read $f]
    close $f
    set x
} "abcd\ndef\n"
test io-13.3 {TranslateInputEOL: crlf mode: naked cr} {
    # (src >= srcMax)

    set f [open $path(test1) w]
    fconfigure $f -translation lf
    puts -nonewline $f "abcd\r\ndef\r"
    close $f
    set f [open $path(test1)]
    fconfigure $f -translation crlf
    set x [read $f]
    close $f
    set x
} "abcd\ndef\r"
test io-13.4 {TranslateInputEOL: crlf mode: cr followed by not \n} {
    # (src >= srcMax)

    set f [open $path(test1) w]
    fconfigure $f -translation lf
    puts -nonewline $f "abcd\r\ndef\rfgh"
    close $f
    set f [open $path(test1)]
    fconfigure $f -translation crlf
    set x [read $f]
    close $f
    set x
} "abcd\ndef\rfgh"
test io-13.5 {TranslateInputEOL: crlf mode: naked lf} {
    # (src >= srcMax)

    set f [open $path(test1) w]
    fconfigure $f -translation lf
    puts -nonewline $f "abcd\r\ndef\nfgh"
    close $f
    set f [open $path(test1)]
    fconfigure $f -translation crlf
    set x [read $f]
    close $f
    set x
} "abcd\ndef\nfgh"
test io-13.6 {TranslateInputEOL: auto mode: saw cr in last segment} {stdio testchannel fileevent} {
    # (chanPtr->flags & INPUT_SAW_CR)
    # This test may fail on slower machines.

    set f [open "|[list [interpreter] $path(cat)]" w+]
    fconfigure $f -blocking 0 -buffering none -translation {auto lf}

    fileevent $f read [namespace code "ready $f"]
    proc ready {f} {
	variable x
	lappend x [read $f] [testchannel queuedcr $f]
    }
    variable x {}
    variable y {}

    puts -nonewline $f "abcdefghj\r"
    after 500 [namespace code {set y ok}]
    vwait [namespace which -variable y]

    puts -nonewline $f "\n01234"
    after 500 [namespace code {set y ok}]
    vwait [namespace which -variable y]

    close $f
    set x
} [list "abcdefghj\n" 1 "01234" 0]
test io-13.7 {TranslateInputEOL: auto mode: naked \r} testchannel {
    # (src >= srcMax)

    set f [open $path(test1) w]
    fconfigure $f -translation lf
    puts -nonewline $f "abcd\r"
    close $f
    set f [open $path(test1)]
    fconfigure $f -translation auto
    set x [list [read $f] [testchannel queuedcr $f]]
    close $f
    set x
} [list "abcd\n" 1]
test io-13.8 {TranslateInputEOL: auto mode: \r\n} {
    # (*src == '\n')

    set f [open $path(test1) w]
    fconfigure $f -translation lf
    puts -nonewline $f "abcd\r\ndef"
    close $f
    set f [open $path(test1)]
    fconfigure $f -translation auto
    set x [read $f]
    close $f
    set x
} "abcd\ndef"
test io-13.8.1 {TranslateInputEOL: auto mode: \r\n} {
    set f [open $path(test1) w]
    fconfigure $f -translation lf
    puts -nonewline $f "abcd\r\ndef"
    close $f
    set f [open $path(test1)]
    fconfigure $f -translation auto
    set x {}
    lappend x [read $f 5]
    lappend x [read $f]
    close $f
    set x
} [list "abcd\n" "def"]
test io-13.8.2 {TranslateInputEOL: auto mode: \r\n} {
    set f [open $path(test1) w]
    fconfigure $f -translation lf
    puts -nonewline $f "abcd\r\ndef"
    close $f
    set f [open $path(test1)]
    fconfigure $f -translation auto -buffersize 6
    set x {}
    lappend x [read $f 5]
    lappend x [read $f]
    close $f
    set x
} [list "abcd\n" "def"]
test io-13.8.3 {TranslateInputEOL: auto mode: \r\n} {
    set f [open $path(test1) w]
    fconfigure $f -translation lf
    puts -nonewline $f "abcd\r\n\r\ndef"
    close $f
    set f [open $path(test1)]
    fconfigure $f -translation auto -buffersize 7
    set x {}
    lappend x [read $f 5]
    lappend x [read $f]
    close $f
    set x
} [list "abcd\n" "\ndef"]
test io-13.9 {TranslateInputEOL: auto mode: \r followed by not \n} {
    set f [open $path(test1) w]
    fconfigure $f -translation lf
    puts -nonewline $f "abcd\rdef"
    close $f
    set f [open $path(test1)]
    fconfigure $f -translation auto
    set x [read $f]
    close $f
    set x
} "abcd\ndef"
test io-13.10 {TranslateInputEOL: auto mode: \n} {
    # not (*src == '\r')

    set f [open $path(test1) w]
    fconfigure $f -translation lf
    puts -nonewline $f "abcd\ndef"
    close $f
    set f [open $path(test1)]
    fconfigure $f -translation auto
    set x [read $f]
    close $f
    set x
} "abcd\ndef"
test io-13.11 {TranslateInputEOL: EOF char} {
    # (*chanPtr->inEofChar != '\x00')

    set f [open $path(test1) w]
    fconfigure $f -translation lf
    puts -nonewline $f "abcd\ndefgh"
    close $f
    set f [open $path(test1)]
    fconfigure $f -translation auto -eofchar e
    set x [read $f]
    close $f
    set x
} "abcd\nd"
test io-13.12 {TranslateInputEOL: find EOF char in src} {
    # (*chanPtr->inEofChar != '\x00')

    set f [open $path(test1) w]
    fconfigure $f -translation lf
    puts -nonewline $f "\r\n\r\n\r\nab\r\n\r\ndef\r\n\r\n\r\n"
    close $f
    set f [open $path(test1)]
    fconfigure $f -translation auto -eofchar e
    set x [read $f]
    close $f
    set x
} "\n\n\nab\n\nd"

# Test standard handle management. The functions tested are
# Tcl_SetStdChannel and Tcl_GetStdChannel. Incidentally we are
# also testing channel table management.

if {[info commands testchannel] != ""} {
    set consoleFileNames [lsort [testchannel open]]
} else {
    # just to avoid an error
    set consoleFileNames [list]
}

test io-14.1 {Tcl_SetStdChannel and Tcl_GetStdChannel} {testchannel} {
    set l ""
    lappend l [fconfigure stdin -buffering]
    lappend l [fconfigure stdout -buffering]
    lappend l [fconfigure stderr -buffering]
    lappend l [lsort [testchannel open]]
    set l
} [list line line none $consoleFileNames]
test io-14.2 {Tcl_SetStdChannel and Tcl_GetStdChannel} {
    interp create x
    set l ""
    lappend l [x eval {fconfigure stdin -buffering}]
    lappend l [x eval {fconfigure stdout -buffering}]
    lappend l [x eval {fconfigure stderr -buffering}]
    interp delete x
    set l
} {line line none}
set path(test3) [makeFile {} test3]
test io-14.3 {Tcl_SetStdChannel & Tcl_GetStdChannel} exec {
    set f [open $path(test1) w]
    puts -nonewline $f {
	close stdin
	close stdout
	close stderr
	set f  [}
    puts $f [list open $path(test1) r]]
    puts $f "set f2 \[[list open $path(test2) w]]"
    puts $f "set f3 \[[list open $path(test3) w]]"
    puts $f {	puts stdout [gets stdin]
	puts stdout out
	puts stderr err
	close $f
	close $f2
	close $f3
    }
    close $f
    set result [exec [interpreter] $path(test1)]
    set f  [open $path(test2) r]
    set f2 [open $path(test3) r]
    lappend result [read $f] [read $f2]
    close $f
    close $f2
    set result
} {{
out
} {err
}}
# This test relies on the fact that stdout is used before stderr
test io-14.4 {Tcl_SetStdChannel & Tcl_GetStdChannel} {exec} {
    set f [open $path(test1) w]
    puts -nonewline $f { close stdin
	close stdout
	close stderr
	set f  [}
    puts $f [list open $path(test1) r]]
    puts $f "set f2 \[[list open $path(test2) w]]"
    puts $f "set f3 \[[list open $path(test3) w]]"
    puts $f {	puts stdout [gets stdin]
	puts stdout $f2
	puts stderr $f3
	close $f
	close $f2
	close $f3
    }
    close $f
    set result [exec [interpreter] $path(test1)]
    set f  [open $path(test2) r]
    set f2 [open $path(test3) r]
    lappend result [read $f] [read $f2]
    close $f
    close $f2
    set result
} {{ close stdin
stdout
} {stderr
}}
catch {interp delete z}
test io-14.5 {Tcl_GetChannel: stdio name translation} {
    interp create z
    eof stdin
    catch {z eval flush stdin} msg1
    catch {z eval close stdin} msg2
    catch {z eval flush stdin} msg3
    set result [list $msg1 $msg2 $msg3]
    interp delete z
    set result
} {{channel "stdin" wasn't opened for writing} {} {can not find channel named "stdin"}}
test io-14.6 {Tcl_GetChannel: stdio name translation} {
    interp create z
    eof stdout
    catch {z eval flush stdout} msg1
    catch {z eval close stdout} msg2
    catch {z eval flush stdout} msg3
    set result [list $msg1 $msg2 $msg3]
    interp delete z
    set result
} {{} {} {can not find channel named "stdout"}}
test io-14.7 {Tcl_GetChannel: stdio name translation} {
    interp create z
    eof stderr
    catch {z eval flush stderr} msg1
    catch {z eval close stderr} msg2
    catch {z eval flush stderr} msg3
    set result [list $msg1 $msg2 $msg3]
    interp delete z
    set result
} {{} {} {can not find channel named "stderr"}}
set path(script) [makeFile {} script]
test io-14.8 {reuse of stdio special channels} stdio {
    file delete $path(script)
    file delete $path(test1)
    set f [open $path(script) w]
    puts -nonewline $f {
	close stderr
	set f [}
    puts $f [list open $path(test1) w]]
    puts -nonewline $f {
	puts stderr hello
	close $f
	set f [}
    puts $f [list open $path(test1) r]]
    puts $f {
	puts [gets $f]
    }
    close $f
    set f [open "|[list [interpreter] $path(script)]" r]
    set c [gets $f]
    close $f
    set c
} hello
test io-14.9 {reuse of stdio special channels} {stdio fileevent} {
    file delete $path(script)
    file delete $path(test1)
    set f [open $path(script) w]
    puts $f {
        array set path [lindex $argv 0]
	set f [open $path(test1) w]
	puts $f hello
	close $f
	close stderr
	set f [open "|[list [info nameofexecutable] $path(cat) $path(test1)]" r]
	puts [gets $f]
    }
    close $f
    set f [open "|[list [interpreter] $path(script) [array get path]]" r]
    set c [gets $f]
    close $f
    # Added delay to give Windows time to stop the spawned process and clean
    # up its grip on the file test1. Added delete as proper test cleanup.
    # The failing tests were 18.1 and 18.2 as first re-users of file "test1".
    after 10000
    file delete $path(script)
    file delete $path(test1)
    set c
} hello

test io-15.1 {Tcl_CreateCloseHandler} emptyTest {
} {}

test io-16.1 {Tcl_DeleteCloseHandler} emptyTest {
} {}

# Test channel table management. The functions tested are
# GetChannelTable, DeleteChannelTable, Tcl_RegisterChannel,
# Tcl_UnregisterChannel, Tcl_GetChannel and Tcl_CreateChannel.
#
# These functions use "eof stdin" to ensure that the standard
# channels are added to the channel table of the interpreter.

test io-17.1 {GetChannelTable, DeleteChannelTable on std handles} {testchannel} {
    set l1 [testchannel refcount stdin]
    eof stdin
    interp create x
    set l ""
    lappend l [expr {[testchannel refcount stdin] - $l1}]
    x eval {eof stdin}
    lappend l [expr {[testchannel refcount stdin] - $l1}]
    interp delete x
    lappend l [expr {[testchannel refcount stdin] - $l1}]
    set l
} {0 1 0}
test io-17.2 {GetChannelTable, DeleteChannelTable on std handles} {testchannel} {
    set l1 [testchannel refcount stdout]
    eof stdin
    interp create x
    set l ""
    lappend l [expr {[testchannel refcount stdout] - $l1}]
    x eval {eof stdout}
    lappend l [expr {[testchannel refcount stdout] - $l1}]
    interp delete x
    lappend l [expr {[testchannel refcount stdout] - $l1}]
    set l
} {0 1 0}
test io-17.3 {GetChannelTable, DeleteChannelTable on std handles} {testchannel} {
    set l1 [testchannel refcount stderr]
    eof stdin
    interp create x
    set l ""
    lappend l [expr {[testchannel refcount stderr] - $l1}]
    x eval {eof stderr}
    lappend l [expr {[testchannel refcount stderr] - $l1}]
    interp delete x
    lappend l [expr {[testchannel refcount stderr] - $l1}]
    set l
} {0 1 0}

test io-18.1 {Tcl_RegisterChannel, Tcl_UnregisterChannel} {testchannel} {
    file delete -force $path(test1)
    set l ""
    set f [open $path(test1) w]
    lappend l [lindex [testchannel info $f] 15]
    close $f
    if {[catch {lindex [testchannel info $f] 15} msg]} {
	lappend l $msg
    } else {
	lappend l "very broken: $f found after being closed"
    }
    string compare [string tolower $l] \
	[list 1 [format "can not find channel named \"%s\"" $f]]
} 0
test io-18.2 {Tcl_RegisterChannel, Tcl_UnregisterChannel} {testchannel} {
    file delete -force $path(test1)
    set l ""
    set f [open $path(test1) w]
    lappend l [lindex [testchannel info $f] 15]
    interp create x
    interp share "" $f x
    lappend l [lindex [testchannel info $f] 15]
    x eval close $f
    lappend l [lindex [testchannel info $f] 15]
    interp delete x
    lappend l [lindex [testchannel info $f] 15]
    close $f
    if {[catch {lindex [testchannel info $f] 15} msg]} {
	lappend l $msg
    } else {
	lappend l "very broken: $f found after being closed"
    }
    string compare [string tolower $l] \
	[list 1 2 1 1 [format "can not find channel named \"%s\"" $f]]
} 0
test io-18.3 {Tcl_RegisterChannel, Tcl_UnregisterChannel} {testchannel} {
    file delete $path(test1)
    set l ""
    set f [open $path(test1) w]
    lappend l [lindex [testchannel info $f] 15]
    interp create x
    interp share "" $f x
    lappend l [lindex [testchannel info $f] 15]
    interp delete x
    lappend l [lindex [testchannel info $f] 15]
    close $f
    if {[catch {lindex [testchannel info $f] 15} msg]} {
	lappend l $msg
    } else {
	lappend l "very broken: $f found after being closed"
    }
    string compare [string tolower $l] \
	[list 1 2 1 [format "can not find channel named \"%s\"" $f]]
} 0

test io-19.1 {Tcl_GetChannel->Tcl_GetStdChannel, standard handles} {
    eof stdin
} 0
test io-19.2 {testing Tcl_GetChannel, user opened handle} {
    file delete $path(test1)
    set f [open $path(test1) w]
    set x [eof $f]
    close $f
    set x
} 0
test io-19.3 {Tcl_GetChannel, channel not found} {
    list [catch {eof file34} msg] $msg
} {1 {can not find channel named "file34"}}
test io-19.4 {Tcl_CreateChannel, insertion into channel table} {testchannel} {
    file delete $path(test1)
    set f [open $path(test1) w]
    set l ""
    lappend l [eof $f]
    close $f
    if {[catch {lindex [testchannel info $f] 15} msg]} {
	lappend l $msg
    } else {
	lappend l "very broken: $f found after being closed"
    }
    string compare [string tolower $l] \
	[list 0 [format "can not find channel named \"%s\"" $f]]
} 0

test io-20.1 {Tcl_CreateChannel: initial settings} {
	set a [open $path(test2) w]
    set old [encoding system]
    encoding system ascii
    set f [open $path(test1) w]
    set x [fconfigure $f -encoding]
    close $f
    encoding system $old
	close $a
    set x
} {ascii}
test io-20.2 {Tcl_CreateChannel: initial settings} {win} {
    set f [open $path(test1) w+]
    set x [list [fconfigure $f -eofchar] [fconfigure $f -translation]]
    close $f
    set x
} [list [list \x1A ""] {auto crlf}]
test io-20.3 {Tcl_CreateChannel: initial settings} {unix} {
    set f [open $path(test1) w+]
    set x [list [fconfigure $f -eofchar] [fconfigure $f -translation]]
    close $f
    set x
} {{{} {}} {auto lf}}
set path(stdout) [makeFile {} stdout]
test io-20.5 {Tcl_CreateChannel: install channel in empty slot} stdio {
    set f [open $path(script) w]
    puts -nonewline $f {
	close stdout
	set f1 [}
    puts $f [list open $path(stdout) w]]
    puts $f {
	fconfigure $f1 -buffersize 777
	puts stderr [fconfigure stdout -buffersize]
    }
    close $f
    set f [open "|[list [interpreter] $path(script)]"]
    catch {close $f} msg
    set msg
} {777}

test io-21.1 {CloseChannelsOnExit} emptyTest {
} {}

# Test management of attributes associated with a channel, such as
# its default translation, its name and type, etc. The functions
# tested in this group are Tcl_GetChannelName,
# Tcl_GetChannelType and Tcl_GetChannelFile. Tcl_GetChannelInstanceData
# not tested because files do not use the instance data.

test io-22.1 {Tcl_GetChannelMode} emptyTest {
    # Not used anywhere in Tcl.
} {}

test io-23.1 {Tcl_GetChannelName} {testchannel} {
    file delete $path(test1)
    set f [open $path(test1) w]
    set n [testchannel name $f]
    close $f
    string compare $n $f
} 0

test io-24.1 {Tcl_GetChannelType} {testchannel} {
    file delete $path(test1)
    set f [open $path(test1) w]
    set t [testchannel type $f]
    close $f
    string compare $t file
} 0

test io-25.1 {Tcl_GetChannelHandle, input} {testchannel} {
    set f [open $path(test1) w]
    fconfigure $f -translation lf -eofchar {}
    puts $f "1234567890\n098765432"
    close $f
    set f [open $path(test1) r]
    gets $f
    set l ""
    lappend l [testchannel inputbuffered $f]
    lappend l [tell $f]
    close $f
    set l
} {10 11}
test io-25.2 {Tcl_GetChannelHandle, output} {testchannel} {
    file delete $path(test1)
    set f [open $path(test1) w]
    fconfigure $f -translation lf
    puts $f hello
    set l ""
    lappend l [testchannel outputbuffered $f]
    lappend l [tell $f]
    flush $f
    lappend l [testchannel outputbuffered $f]
    lappend l [tell $f]
    close $f
    file delete $path(test1)
    set l
} {6 6 0 6}

test io-26.1 {Tcl_GetChannelInstanceData} stdio {
    # "pid" command uses Tcl_GetChannelInstanceData
    # Don't care what pid is (but must be a number), just want to exercise it.

    set f [open "|[list [interpreter] << exit]"]
    expr {[pid $f]}
    close $f
} {}

# Test flushing. The functions tested here are FlushChannel.

test io-27.1 {FlushChannel, no output buffered} {
    file delete $path(test1)
    set f [open $path(test1) w]
    flush $f
    set s [file size $path(test1)]
    close $f
    set s
} 0
test io-27.2 {FlushChannel, some output buffered} {
    file delete $path(test1)
    set f [open $path(test1) w]
    fconfigure $f -translation lf -eofchar {}
    set l ""
    puts $f hello
    lappend l [file size $path(test1)]
    flush $f
    lappend l [file size $path(test1)]
    close $f
    lappend l [file size $path(test1)]
    set l
} {0 6 6}
test io-27.3 {FlushChannel, implicit flush on close} {
    file delete $path(test1)
    set f [open $path(test1) w]
    fconfigure $f -translation lf -eofchar {}
    set l ""
    puts $f hello
    lappend l [file size $path(test1)]
    close $f
    lappend l [file size $path(test1)]
    set l
} {0 6}
test io-27.4 {FlushChannel, implicit flush when buffer fills} {
    file delete $path(test1)
    set f [open $path(test1) w]
    fconfigure $f -translation lf -eofchar {}
    fconfigure $f -buffersize 60
    set l ""
    lappend l [file size $path(test1)]
    for {set i 0} {$i < 12} {incr i} {
	puts $f hello
    }
    lappend l [file size $path(test1)]
    flush $f
    lappend l [file size $path(test1)]
    close $f
    set l
} {0 60 72}
test io-27.5 {FlushChannel, implicit flush when buffer fills and on close} \
	{unixOrWin} {
    file delete $path(test1)
    set f [open $path(test1) w]
    fconfigure $f -translation lf -buffersize 60 -eofchar {}
    set l ""
    lappend l [file size $path(test1)]
    for {set i 0} {$i < 12} {incr i} {
	puts $f hello
    }
    lappend l [file size $path(test1)]
    close $f
    lappend l [file size $path(test1)]
    set l
} {0 60 72}
set path(pipe)   [makeFile {} pipe]
set path(output) [makeFile {} output]
test io-27.6 {FlushChannel, async flushing, async close} \
	{stdio asyncPipeClose notWinCI} {
    # This test may fail on old Unix systems (seen on IRIX64 6.5) with
    # obsolete gettimeofday() calls.  See Tcl Bugs 3530533, 1942197.
    file delete $path(pipe)
    file delete $path(output)
    set f [open $path(pipe) w]
    puts $f "set f \[[list open $path(output) w]]"
    puts $f {
	fconfigure $f -translation lf -buffering none -eofchar {}
	while {![eof stdin]} {
	    after 20
	    puts -nonewline $f [read stdin 1024]
	}
	close $f
    }
    close $f
    set x 01234567890123456789012345678901
    for {set i 0} {$i < 11} {incr i} {
        set x "$x$x"
    }
    set f [open $path(output) w]
    close $f
    set f [open "|[list [interpreter] $path(pipe)]" w]
    fconfigure $f -blocking off
    puts -nonewline $f $x
    close $f
    set counter 0
    while {([file size $path(output)] < 65536) && ($counter < 1000)} {
	after 20 [list incr [namespace which -variable counter]]
	vwait [namespace which -variable counter]
    }
    if {$counter == 1000} {
        set result "file size only [file size $path(output)]"
    } else {
        set result ok
    }
} ok

# Tests closing a channel. The functions tested are CloseChannel and Tcl_Close.

test io-28.1 {CloseChannel called when all references are dropped} {testchannel} {
    file delete $path(test1)
    set f [open $path(test1) w]
    interp create x
    interp share "" $f x
    set l ""
    lappend l [testchannel refcount $f]
    x eval close $f
    interp delete x
    lappend l [testchannel refcount $f]
    close $f
    set l
} {2 1}
test io-28.2 {CloseChannel called when all references are dropped} {
    file delete $path(test1)
    set f [open $path(test1) w]
    interp create x
    interp share "" $f x
    puts -nonewline $f abc
    close $f
    x eval puts $f def
    x eval close $f
    interp delete x
    set f [open $path(test1) r]
    set l [gets $f]
    close $f
    set l
} abcdef
test io-28.3 {CloseChannel, not called before output queue is empty} \
	{stdio asyncPipeClose nonPortable} {
    file delete $path(pipe)
    file delete $path(output)
    set f [open $path(pipe) w]
    puts $f {

	# Need to not have eof char appended on close, because the other
	# side of the pipe already closed, so that writing would cause an
	# error "invalid file".

	fconfigure stdout -eofchar {}
	fconfigure stderr -eofchar {}

	set f [open $path(output) w]
	fconfigure $f -translation lf -buffering none
	for {set x 0} {$x < 20} {incr x} {
	    after 20
	    puts -nonewline $f [read stdin 1024]
	}
	close $f
    }
    close $f
    set x 01234567890123456789012345678901
    for {set i 0} {$i < 11} {incr i} {
        set x "$x$x"
    }
    set f [open $path(output) w]
    close $f
    set f [open "|[list [interpreter] pipe]" r+]
    fconfigure $f -blocking off -eofchar {}

    puts -nonewline $f $x
    close $f
    set counter 0
    while {([file size $path(output)] < 20480) && ($counter < 1000)} {
	after 20 [list incr [namespace which -variable counter]]
	vwait [namespace which -variable counter]
    }
    if {$counter == 1000} {
        set result probably_broken
    } else {
        set result ok
    }
} ok
test io-28.4 Tcl_Close testchannel {
    file delete $path(test1)
    set l {}
    lappend l [lsort [testchannel open]]
    set f [open $path(test1) w]
    lappend l [lsort [testchannel open]]
    close $f
    lappend l [lsort [testchannel open]]
    set x [list $consoleFileNames \
		[lsort [list {*}$consoleFileNames $f]] \
		$consoleFileNames]
    string compare $l $x
} 0
test io-28.5 {Tcl_Close vs standard handles} {stdio unix testchannel} {
    file delete $path(script)
    set f [open $path(script) w]
    puts $f {
	close stdin
	puts [testchannel open]
    }
    close $f
    set f [open "|[list [interpreter] $path(script)]" r]
    set l [gets $f]
    close $f
    lsort $l
} {file1 file2}


test io-28.6 {
	close channel in write event handler

	Should not produce a segmentation fault in a Tcl built with
	--enable-symbols and -DPURIFY
} debugpurify {
    variable done
    variable res
    after 0 [list coroutine c1 apply [list {} {
	variable done
	set chan [chan create w {apply {args {
	    list initialize finalize watch write configure blocking
	}}}]
	chan configure $chan -blocking 0
	while 1 {
	    chan event $chan writable [list [info coroutine]]
	    yield
	    close $chan
	    set done 1
	    return
	}
    } [namespace current]]]
    vwait [namespace current]::done
return success
} success


test io-28.7 {
    close channel in read event handler

	Should not produce a segmentation fault in a Tcl built with
	--enable-symbols and -DPURIFY
} debugpurify {
    variable done
    variable res
    after 0 [list coroutine c1 apply [list {} {
	variable done
	set chan [chan create r {apply {{cmd chan args} {
	    switch $cmd {
		blocking - finalize {
		}
		watch {
		    chan postevent $chan read
		}
		initialize {
		    list initialize finalize watch read write configure blocking
		}
		default {
		    error [list {unexpected command} $cmd]
		}
	    }
	}}}]
	chan configure $chan -blocking 0
	while 1 {
	    chan event $chan readable [list [info coroutine]]
	    yield
	    close $chan
	    set done 1
	    return
	}
    } [namespace current]]]
    vwait [namespace current]::done
return success
} success



test io-29.1 {Tcl_WriteChars, channel not writable} {
    list [catch {puts stdin hello} msg] $msg
} {1 {channel "stdin" wasn't opened for writing}}
test io-29.2 {Tcl_WriteChars, empty string} {
    file delete $path(test1)
    set f [open $path(test1) w]
    fconfigure $f -eofchar {}
    puts -nonewline $f ""
    close $f
    file size $path(test1)
} 0
test io-29.3 {Tcl_WriteChars, nonempty string} {
    file delete $path(test1)
    set f [open $path(test1) w]
    fconfigure $f -eofchar {}
    puts -nonewline $f hello
    close $f
    file size $path(test1)
} 5
test io-29.4 {Tcl_WriteChars, buffering in full buffering mode} {testchannel} {
    file delete $path(test1)
    set f [open $path(test1) w]
    fconfigure $f -translation lf -buffering full -eofchar {}
    puts $f hello
    set l ""
    lappend l [testchannel outputbuffered $f]
    lappend l [file size $path(test1)]
    flush $f
    lappend l [testchannel outputbuffered $f]
    lappend l [file size $path(test1)]
    close $f
    set l
} {6 0 0 6}
test io-29.5 {Tcl_WriteChars, buffering in line buffering mode} {testchannel} {
    file delete $path(test1)
    set f [open $path(test1) w]
    fconfigure $f -translation lf -buffering line -eofchar {}
    puts -nonewline $f hello
    set l ""
    lappend l [testchannel outputbuffered $f]
    lappend l [file size $path(test1)]
    puts $f hello
    lappend l [testchannel outputbuffered $f]
    lappend l [file size $path(test1)]
    close $f
    set l
} {5 0 0 11}
test io-29.6 {Tcl_WriteChars, buffering in no buffering mode} {testchannel} {
    file delete $path(test1)
    set f [open $path(test1) w]
    fconfigure $f -translation lf -buffering none -eofchar {}
    puts -nonewline $f hello
    set l ""
    lappend l [testchannel outputbuffered $f]
    lappend l [file size $path(test1)]
    puts $f hello
    lappend l [testchannel outputbuffered $f]
    lappend l [file size $path(test1)]
    close $f
    set l
} {0 5 0 11}
test io-29.7 {Tcl_Flush, full buffering} {testchannel} {
    file delete $path(test1)
    set f [open $path(test1) w]
    fconfigure $f -translation lf -buffering full -eofchar {}
    puts -nonewline $f hello
    set l ""
    lappend l [testchannel outputbuffered $f]
    lappend l [file size $path(test1)]
    puts $f hello
    lappend l [testchannel outputbuffered $f]
    lappend l [file size $path(test1)]
    flush $f
    lappend l [testchannel outputbuffered $f]
    lappend l [file size $path(test1)]
    close $f
    set l
} {5 0 11 0 0 11}
test io-29.8 {Tcl_Flush, full buffering} {testchannel} {
    file delete $path(test1)
    set f [open $path(test1) w]
    fconfigure $f -translation lf -buffering line
    puts -nonewline $f hello
    set l ""
    lappend l [testchannel outputbuffered $f]
    lappend l [file size $path(test1)]
    flush $f
    lappend l [testchannel outputbuffered $f]
    lappend l [file size $path(test1)]
    puts $f hello
    lappend l [testchannel outputbuffered $f]
    lappend l [file size $path(test1)]
    flush $f
    lappend l [testchannel outputbuffered $f]
    lappend l [file size $path(test1)]
    close $f
    set l
} {5 0 0 5 0 11 0 11}
test io-29.9 {Tcl_Flush, channel not writable} {
    list [catch {flush stdin} msg] $msg
} {1 {channel "stdin" wasn't opened for writing}}
test io-29.10 {Tcl_WriteChars, looping and buffering} {
    file delete $path(test1)
    set f1 [open $path(test1) w]
    fconfigure $f1 -translation lf -eofchar {}
    set f2 [open $path(longfile) r]
    for {set x 0} {$x < 10} {incr x} {
	puts $f1 [gets $f2]
    }
    close $f2
    close $f1
    file size $path(test1)
} 387
test io-29.11 {Tcl_WriteChars, no newline, implicit flush} {
    file delete $path(test1)
    set f1 [open $path(test1) w]
    fconfigure $f1 -eofchar {}
    set f2 [open $path(longfile) r]
    for {set x 0} {$x < 10} {incr x} {
	puts -nonewline $f1 [gets $f2]
    }
    close $f1
    close $f2
    file size $path(test1)
} 377
test io-29.12 {Tcl_WriteChars on a pipe} stdio {
    file delete $path(test1)
    file delete $path(pipe)
    set f1 [open $path(pipe) w]
    puts $f1 "set f1 \[[list open $path(longfile) r]]"
    puts $f1 {
	for {set x 0} {$x < 10} {incr x} {
	    puts [gets $f1]
	}
    }
    close $f1
    set f1 [open "|[list [interpreter] $path(pipe)]" r]
    set f2 [open $path(longfile) r]
    set y ok
    for {set x 0} {$x < 10} {incr x} {
	set l1 [gets $f1]
	set l2 [gets $f2]
	if {"$l1" != "$l2"} {
	    set y broken
	}
    }
    close $f1
    close $f2
    set y
} ok
test io-29.13 {Tcl_WriteChars to a pipe, line buffered} stdio {
    file delete $path(test1)
    file delete $path(pipe)
    set f1 [open $path(pipe) w]
    puts $f1 {
	puts [gets stdin]
	puts [gets stdin]
    }
    close $f1
    set y ok
    set f1 [open "|[list [interpreter] $path(pipe)]" r+]
    fconfigure $f1 -buffering line
    set f2 [open $path(longfile) r]
    set line [gets $f2]
    puts $f1 $line
    set backline [gets $f1]
    if {"$line" != "$backline"} {
	set y broken
    }
    set line [gets $f2]
    puts $f1 $line
    set backline [gets $f1]
    if {"$line" != "$backline"} {
	set y broken
    }
    close $f1
    close $f2
    set y
} ok
test io-29.14 {Tcl_WriteChars, buffering and implicit flush at close} {
    file delete $path(test3)
    set f [open $path(test3) w]
    puts -nonewline $f "Text1"
    puts -nonewline $f " Text 2"
    puts $f " Text 3"
    close $f
    set f [open $path(test3) r]
    set x [gets $f]
    close $f
    set x
} {Text1 Text 2 Text 3}
test io-29.15 {Tcl_Flush, channel not open for writing} {
    file delete $path(test1)
    set fd [open $path(test1) w]
    close $fd
    set fd [open $path(test1) r]
    set x [list [catch {flush $fd} msg] $msg]
    close $fd
    string compare $x \
	[list 1 "channel \"$fd\" wasn't opened for writing"]
} 0
test io-29.16 {Tcl_Flush on pipe opened only for reading} stdio {
    set fd [open "|[list [interpreter] cat longfile]" r]
    set x [list [catch {flush $fd} msg] $msg]
    catch {close $fd}
    string compare $x \
	[list 1 "channel \"$fd\" wasn't opened for writing"]
} 0
test io-29.17 {Tcl_WriteChars buffers, then Tcl_Flush flushes} {
    file delete $path(test1)
    set f1 [open $path(test1) w]
    fconfigure $f1 -translation lf
    puts $f1 hello
    puts $f1 hello
    puts $f1 hello
    flush $f1
    set x [file size $path(test1)]
    close $f1
    set x
} 18
test io-29.18 {Tcl_WriteChars and Tcl_Flush intermixed} {
    file delete $path(test1)
    set x ""
    set f1 [open $path(test1) w]
    fconfigure $f1 -translation lf
    puts $f1 hello
    puts $f1 hello
    puts $f1 hello
    flush $f1
    lappend x [file size $path(test1)]
    puts $f1 hello
    flush $f1
    lappend x [file size $path(test1)]
    puts $f1 hello
    flush $f1
    lappend x [file size $path(test1)]
    close $f1
    set x
} {18 24 30}
test io-29.19 {Explicit and implicit flushes} {
    file delete $path(test1)
    set f1 [open $path(test1) w]
    fconfigure $f1 -translation lf -eofchar {}
    set x ""
    puts $f1 hello
    puts $f1 hello
    puts $f1 hello
    flush $f1
    lappend x [file size $path(test1)]
    puts $f1 hello
    flush $f1
    lappend x [file size $path(test1)]
    puts $f1 hello
    close $f1
    lappend x [file size $path(test1)]
    set x
} {18 24 30}
test io-29.20 {Implicit flush when buffer is full} {
    file delete $path(test1)
    set f1 [open $path(test1) w]
    fconfigure $f1 -translation lf -eofchar {}
    set line "abcdefghijklmnopqrstuvwxyzABCDEFGHIJKLMNOPQRSTUVWXYZ0123456789"
    for {set x 0} {$x < 100} {incr x} {
      puts $f1 $line
    }
    set z ""
    lappend z [file size $path(test1)]
    for {set x 0} {$x < 100} {incr x} {
	puts $f1 $line
    }
    lappend z [file size $path(test1)]
    close $f1
    lappend z [file size $path(test1)]
    set z
} {4096 12288 12600}
test io-29.21 {Tcl_Flush to pipe} stdio {
    file delete $path(pipe)
    set f1 [open $path(pipe) w]
    puts $f1 {set x [read stdin 6]}
    puts $f1 {set cnt [string length $x]}
    puts $f1 {puts "read $cnt characters"}
    close $f1
    set f1 [open "|[list [interpreter] $path(pipe)]" r+]
    puts $f1 hello
    flush $f1
    set x [gets $f1]
    catch {close $f1}
    set x
} "read 6 characters"
test io-29.22 {Tcl_Flush called at other end of pipe} stdio {
    file delete $path(pipe)
    set f1 [open $path(pipe) w]
    puts $f1 {
	fconfigure stdout -buffering full
	puts hello
	puts hello
	flush stdout
	gets stdin
	puts bye
	flush stdout
    }
    close $f1
    set f1 [open "|[list [interpreter] $path(pipe)]" r+]
    set x ""
    lappend x [gets $f1]
    lappend x [gets $f1]
    puts $f1 hello
    flush $f1
    lappend x [gets $f1]
    close $f1
    set x
} {hello hello bye}
test io-29.23 {Tcl_Flush and line buffering at end of pipe} stdio {
    file delete $path(pipe)
    set f1 [open $path(pipe) w]
    puts $f1 {
	puts hello
	puts hello
	gets stdin
	puts bye
    }
    close $f1
    set f1 [open "|[list [interpreter] $path(pipe)]" r+]
    set x ""
    lappend x [gets $f1]
    lappend x [gets $f1]
    puts $f1 hello
    flush $f1
    lappend x [gets $f1]
    close $f1
    set x
} {hello hello bye}
test io-29.24 {Tcl_WriteChars and Tcl_Flush move end of file} {
    set f [open $path(test3) w]
    puts $f "Line 1"
    puts $f "Line 2"
    set f2 [open $path(test3)]
    set x {}
    lappend x [read -nonewline $f2]
    close $f2
    flush $f
    set f2 [open $path(test3)]
    lappend x [read -nonewline $f2]
    close $f2
    close $f
    set x
} "{} {Line 1\nLine 2}"
test io-29.25 {Implicit flush with Tcl_Flush to command pipelines} {stdio fileevent} {
    file delete $path(test3)
    set f [open "|[list [interpreter] $path(cat) | [interpreter] $path(cat) > $path(test3)]" w]
    puts $f "Line 1"
    puts $f "Line 2"
    close $f
    after 100
    set f [open $path(test3) r]
    set x [read $f]
    close $f
    set x
} "Line 1\nLine 2\n"
test io-29.26 {Tcl_Flush, Tcl_Write on bidirectional pipelines} {stdio unixExecs} {
    set f [open "|[list cat -u]" r+]
    puts $f "Line1"
    flush $f
    set x [gets $f]
    close $f
    set x
} {Line1}
test io-29.27 {Tcl_Flush on closed pipeline} stdio {
    file delete $path(pipe)
    set f [open $path(pipe) w]
    puts $f {exit}
    close $f
    set f [open "|[list [interpreter] $path(pipe)]" r+]
    gets $f
    puts $f output
    after 50
    #
    # The flush below will get a SIGPIPE. This is an expected part of
    # test and indicates that the test operates correctly. If you run
    # this test under a debugger, the signal will by intercepted unless
    # you disable the debugger's signal interception.
    #
    if {[catch {flush $f} msg]} {
	set x [list 1 $msg $::errorCode]
	catch {close $f}
    } else {
	if {[catch {close $f} msg]} {
	    set x [list 1 $msg $::errorCode]
	} else {
	    set x {this was supposed to fail and did not}
	}
    }
    regsub {".*":} $x {"":} x
    string tolower $x
} {1 {error flushing "": broken pipe} {posix epipe {broken pipe}}}
test io-29.28 {Tcl_WriteChars, lf mode} {
    file delete $path(test1)
    set f [open $path(test1) w]
    fconfigure $f -translation lf -eofchar {}
    puts $f hello\nthere\nand\nhere
    flush $f
    set s [file size $path(test1)]
    close $f
    set s
} 21
test io-29.29 {Tcl_WriteChars, cr mode} {
    file delete $path(test1)
    set f [open $path(test1) w]
    fconfigure $f -translation cr -eofchar {}
    puts $f hello\nthere\nand\nhere
    close $f
    file size $path(test1)
} 21
test io-29.30 {Tcl_WriteChars, crlf mode} {
    file delete $path(test1)
    set f [open $path(test1) w]
    fconfigure $f -translation crlf -eofchar {}
    puts $f hello\nthere\nand\nhere
    close $f
    file size $path(test1)
} 25
test io-29.31 {Tcl_WriteChars, background flush} stdio {
    # This test may fail on old Unix systems (seen on IRIX64 6.5) with
    # obsolete gettimeofday() calls.  See Tcl Bugs 3530533, 1942197.
    file delete $path(pipe)
    file delete $path(output)
    set f [open $path(pipe) w]
    puts $f "set f \[[list open $path(output)  w]]"
    puts $f {fconfigure $f -translation lf}
    set x [list while {![eof stdin]}]
    set x "$x {"
    puts $f $x
    puts $f {  puts -nonewline $f [read stdin 4096]}
    puts $f {  flush $f}
    puts $f "}"
    puts $f {close $f}
    close $f
    set x 01234567890123456789012345678901
    for {set i 0} {$i < 11} {incr i} {
	set x "$x$x"
    }
    set f [open $path(output) w]
    close $f
    set f [open "|[list [interpreter] $path(pipe)]" r+]
    fconfigure $f -blocking off
    puts -nonewline $f $x
    close $f
    set counter 0
    while {([file size $path(output)] < 65536) && ($counter < 1000)} {
	after 10 [list incr [namespace which -variable counter]]
	vwait [namespace which -variable counter]
    }
    if {$counter == 1000} {
	set result "file size only [file size $path(output)]"
    } else {
	set result ok
    }
    # allow a little time for the background process to close.
    # otherwise, the following test fails on the [file delete $path(output)]
    # on Windows because a process still has the file open.
    after 100 set v 1; vwait v
    set result
} ok
test io-29.32 {Tcl_WriteChars, background flush to slow reader} \
	{stdio asyncPipeClose notWinCI} {
    # This test may fail on old Unix systems (seen on IRIX64 6.5) with
    # obsolete gettimeofday() calls.  See Tcl Bugs 3530533, 1942197.
    file delete $path(pipe)
    file delete $path(output)
    set f [open $path(pipe) w]
    puts $f "set f \[[list open $path(output) w]]"
    puts $f {fconfigure $f -translation lf}
    set x [list while {![eof stdin]}]
    set x "$x \{"
    puts $f $x
    puts $f {  after 20}
    puts $f {  puts -nonewline $f [read stdin 1024]}
    puts $f {  flush $f}
    puts $f "\}"
    puts $f {close $f}
    close $f
    set x 01234567890123456789012345678901
    for {set i 0} {$i < 11} {incr i} {
	set x "$x$x"
    }
    set f [open $path(output) w]
    close $f
    set f [open "|[list [interpreter] $path(pipe)]" r+]
    fconfigure $f -blocking off
    puts -nonewline $f $x
    close $f
    set counter 0
    while {([file size $path(output)] < 65536) && ($counter < 1000)} {
	after 20 [list incr [namespace which -variable counter]]
	vwait [namespace which -variable counter]
    }
    if {$counter == 1000} {
	set result "file size only [file size $path(output)]"
    } else {
	set result ok
    }
} ok
test io-29.33 {Tcl_Flush, implicit flush on exit} {exec} {
    set f [open $path(script) w]
    puts $f "set f \[[list open $path(test1) w]]"
    puts $f {fconfigure $f -translation lf
	puts $f hello
	puts $f bye
	puts $f strange
    }
    close $f
    exec [interpreter] $path(script)
    set f [open $path(test1) r]
    set r [read $f]
    close $f
    set r
} "hello\nbye\nstrange\n"
set path(script2) [makeFile {} script2]
test io-29.33b {TIP#398, no implicit flush of nonblocking on exit} {exec} {
    set f [open $path(script) w]
    puts $f {
		fconfigure stdout -blocking 0
		puts -nonewline stdout [string repeat A 655360]
		flush stdout
	}
    close $f
    set f [open $path(script2) w]
    puts $f {after 2000}
    close $f
	set t1 [clock milliseconds]
	set ff [open "|[list [interpreter] $path(script2)]" w]
	catch {unset ::env(TCL_FLUSH_NONBLOCKING_ON_EXIT)}
	exec [interpreter] $path(script) >@ $ff
	set t2 [clock milliseconds]
	close $ff
	expr {($t2-$t1)/2000 ? $t2-$t1 : 0}
} 0
test io-29.34 {Tcl_Close, async flush on close, using sockets} {socket tempNotMac fileevent} {
    variable c 0
    variable x running
    set l abcdefghijklmnopqrstuvwxyzabcdefghijklmnopqrstuvwxyzabcdefghijklmnopqrstuvwxyz
    proc writelots {s l} {
	for {set i 0} {$i < 9000} {incr i} {
	    puts $s $l
	}
    }
    proc accept {s a p} {
	variable x
	fileevent $s readable [namespace code [list readit $s]]
	fconfigure $s -blocking off
	set x accepted
    }
    proc readit {s} {
	variable c
	variable x
	set l [gets $s]

	if {[eof $s]} {
	    close $s
	    set x done
	} elseif {([string length $l] > 0) || ![fblocked $s]} {
	    incr c
	}
    }
    set ss [socket -server [namespace code accept] -myaddr 127.0.0.1 0]
    set cs [socket 127.0.0.1 [lindex [fconfigure $ss -sockname] 2]]
    vwait [namespace which -variable x]
    fconfigure $cs -blocking off
    writelots $cs $l
    close $cs
    close $ss
    vwait [namespace which -variable x]
    set c
} 9000
test io-29.35 {Tcl_Close vs fileevent vs multiple interpreters} {socket tempNotMac fileevent} {
    # On Mac, this test screws up sockets such that subsequent tests using port 2828
    # either cause errors or panic().

    catch {interp delete x}
    catch {interp delete y}
    interp create x
    interp create y
    set s [socket -server [namespace code accept] -myaddr 127.0.0.1 0]
    proc accept {s a p} {
	puts $s hello
	close $s
    }
    set c [socket 127.0.0.1 [lindex [fconfigure $s -sockname] 2]]
    interp share {} $c x
    interp share {} $c y
    close $c
    x eval {
	proc readit {s} {
	    gets $s
	    if {[eof $s]} {
		close $s
	    }
	}
    }
    y eval {
	proc readit {s} {
	    gets $s
	    if {[eof $s]} {
		close $s
	    }
	}
    }
    x eval "fileevent $c readable \{readit $c\}"
    y eval "fileevent $c readable \{readit $c\}"
    y eval [list close $c]
    update
    close $s
    interp delete x
    interp delete y
} ""

test io-29.36.1 {gets on translation auto with "\r" in QA communication mode, possible regression, bug [b3977d199b]} -constraints {
    socket tempNotMac fileevent
} -setup {
    set s [open "|[list [interpreter] << {
    proc accept {so args} {
	fconfigure $so -translation binary
	puts -nonewline $so "who are you?\r"; flush $so
	set a [gets $so]
	puts -nonewline $so "really $a?\r"; flush $so
	set a [gets $so]
	close $so
	set ::done $a
    }
    set s [socket -server [namespace code accept] -myaddr 127.0.0.1 0]
    puts [lindex [fconfigure $s -sockname] 2]
    foreach c {1 2} {
	vwait ::done
	puts $::done
    }
    }]" r]
    set c {}
    set result {}
} -body {
    set port [gets $s]
    foreach t {{cr lf} {auto lf}} {
	set c [socket 127.0.0.1 $port]
	fconfigure $c -buffering line -translation $t
	lappend result $t
	while {1} {
	    set q [gets $c]
	    switch -- $q {
		"who are you?"   {puts $c "client"}
		"really client?" {puts $c "yes"; lappend result $q; break}
		default {puts $c "wrong"; lappend result "unexpected input \"$q\""; break}
	    }
	}
	lappend result [gets $s]
	close $c; set c {}
    }
    set result
} -cleanup {
    close $s
    if {$c ne {}} { close $c }
    unset -nocomplain s c port t q
} -result [list {cr lf} "really client?" yes {auto lf} "really client?" yes]
test io-29.36.2 {gets on translation auto with "\r\n" in different buffers, bug [b3977d199b]} -constraints {
    socket tempNotMac fileevent
} -setup {
    set s [socket -server [namespace code accept] -myaddr 127.0.0.1 0]
    set c {}
} -body {
    set ::cnt 0
    proc accept {so args} {
	fconfigure $so -translation binary
	puts -nonewline $so "1 line\r"
	puts -nonewline $so "\n2 li"
	flush $so
	# now force separate packets
	puts -nonewline $so "ne\r"
	flush $so
	if {$::cnt & 1} {
	    vwait ::cli; # simulate short delay (so client can process events, just wait for it)
	} else {
	    # we don't have a delay, so client would get the lines as single chunk
	}
	# we'll try with "\r" and without "\r" (to cover both branches, where "\r" and "eof" causes exit from [gets] by 3rd line)
	puts -nonewline $so "\n3 line"
	if {!($::cnt % 3)} {
	    puts -nonewline $so "\r"
	}
	flush $so
	close $so
    }
    while {$::cnt < 6} { incr ::cnt
	set c [socket 127.0.0.1 [lindex [fconfigure $s -sockname] 2]]
	fconfigure $c -blocking 0 -buffering line -translation auto
	fileevent $c readable [list apply {c {
	    if {[gets $c line] >= 0} {
		lappend ::cli <$line>
	    } elseif {[eof $c]} {
		set ::done 1
	    }
	}} $c]
	vwait ::done
	close $c; set c {}
    }
    set ::cli
} -cleanup {
    close $s
    if {$c ne {}} { close $c }
    unset -nocomplain ::done ::cli ::cnt s c
} -result [lrepeat 6 {<1 line>} {<2 line>} {<3 line>}]

# Test end of line translations. Procedures tested are Tcl_Write, Tcl_Read.

test io-30.1 {Tcl_Write lf, Tcl_Read lf} {
    file delete $path(test1)
    set f [open $path(test1) w]
    fconfigure $f -translation lf
    puts $f hello\nthere\nand\nhere
    close $f
    set f [open $path(test1) r]
    fconfigure $f -translation lf
    set x [read $f]
    close $f
    set x
} "hello\nthere\nand\nhere\n"
test io-30.2 {Tcl_Write lf, Tcl_Read cr} {
    file delete $path(test1)
    set f [open $path(test1) w]
    fconfigure $f -translation lf
    puts $f hello\nthere\nand\nhere
    close $f
    set f [open $path(test1) r]
    fconfigure $f -translation cr
    set x [read $f]
    close $f
    set x
} "hello\nthere\nand\nhere\n"
test io-30.3 {Tcl_Write lf, Tcl_Read crlf} {
    file delete $path(test1)
    set f [open $path(test1) w]
    fconfigure $f -translation lf
    puts $f hello\nthere\nand\nhere
    close $f
    set f [open $path(test1) r]
    fconfigure $f -translation crlf
    set x [read $f]
    close $f
    set x
} "hello\nthere\nand\nhere\n"
test io-30.4 {Tcl_Write cr, Tcl_Read cr} {
    file delete $path(test1)
    set f [open $path(test1) w]
    fconfigure $f -translation cr
    puts $f hello\nthere\nand\nhere
    close $f
    set f [open $path(test1) r]
    fconfigure $f -translation cr
    set x [read $f]
    close $f
    set x
} "hello\nthere\nand\nhere\n"
test io-30.5 {Tcl_Write cr, Tcl_Read lf} {
    file delete $path(test1)
    set f [open $path(test1) w]
    fconfigure $f -translation cr
    puts $f hello\nthere\nand\nhere
    close $f
    set f [open $path(test1) r]
    fconfigure $f -translation lf
    set x [read $f]
    close $f
    set x
} "hello\rthere\rand\rhere\r"
test io-30.6 {Tcl_Write cr, Tcl_Read crlf} {
    file delete $path(test1)
    set f [open $path(test1) w]
    fconfigure $f -translation cr
    puts $f hello\nthere\nand\nhere
    close $f
    set f [open $path(test1) r]
    fconfigure $f -translation crlf
    set x [read $f]
    close $f
    set x
} "hello\rthere\rand\rhere\r"
test io-30.7 {Tcl_Write crlf, Tcl_Read crlf} {
    file delete $path(test1)
    set f [open $path(test1) w]
    fconfigure $f -translation crlf
    puts $f hello\nthere\nand\nhere
    close $f
    set f [open $path(test1) r]
    fconfigure $f -translation crlf
    set x [read $f]
    close $f
    set x
} "hello\nthere\nand\nhere\n"
test io-30.8 {Tcl_Write crlf, Tcl_Read lf} {
    file delete $path(test1)
    set f [open $path(test1) w]
    fconfigure $f -translation crlf
    puts $f hello\nthere\nand\nhere
    close $f
    set f [open $path(test1) r]
    fconfigure $f -translation lf
    set x [read $f]
    close $f
    set x
} "hello\r\nthere\r\nand\r\nhere\r\n"
test io-30.9 {Tcl_Write crlf, Tcl_Read cr} {
    file delete $path(test1)
    set f [open $path(test1) w]
    fconfigure $f -translation crlf
    puts $f hello\nthere\nand\nhere
    close $f
    set f [open $path(test1) r]
    fconfigure $f -translation cr
    set x [read $f]
    close $f
    set x
} "hello\n\nthere\n\nand\n\nhere\n\n"
test io-30.10 {Tcl_Write lf, Tcl_Read auto} {
    file delete $path(test1)
    set f [open $path(test1) w]
    fconfigure $f -translation lf
    puts $f hello\nthere\nand\nhere
    close $f
    set f [open $path(test1) r]
    set c [read $f]
    set x [fconfigure $f -translation]
    close $f
    list $c $x
} {{hello
there
and
here
} auto}
test io-30.11 {Tcl_Write cr, Tcl_Read auto} {
    file delete $path(test1)
    set f [open $path(test1) w]
    fconfigure $f -translation cr
    puts $f hello\nthere\nand\nhere
    close $f
    set f [open $path(test1) r]
    set c [read $f]
    set x [fconfigure $f -translation]
    close $f
    list $c $x
} {{hello
there
and
here
} auto}
test io-30.12 {Tcl_Write crlf, Tcl_Read auto} {
    file delete $path(test1)
    set f [open $path(test1) w]
    fconfigure $f -translation crlf
    puts $f hello\nthere\nand\nhere
    close $f
    set f [open $path(test1) r]
    set c [read $f]
    set x [fconfigure $f -translation]
    close $f
    list $c $x
} {{hello
there
and
here
} auto}
test io-30.13 {Tcl_Write crlf on block boundary, Tcl_Read auto} {
    file delete $path(test1)
    set f [open $path(test1) w]
    fconfigure $f -translation crlf
    set line "123456789ABCDE"	;# 14 char plus crlf
    puts -nonewline $f x	;# shift crlf across block boundary
    for {set i 0} {$i < 700} {incr i} {
	puts $f $line
    }
    close $f
    set f [open $path(test1) r]
    fconfigure $f -translation auto
    set c [read $f]
    close $f
    string length $c
} [expr {700*15+1}]
test io-30.14 {Tcl_Write crlf on block boundary, Tcl_Read crlf} {
    file delete $path(test1)
    set f [open $path(test1) w]
    fconfigure $f -translation crlf
    set line "123456789ABCDE"	;# 14 char plus crlf
    puts -nonewline $f x	;# shift crlf across block boundary
    for {set i 0} {$i < 700} {incr i} {
	puts $f $line
    }
    close $f
    set f [open $path(test1) r]
    fconfigure $f -translation crlf
    set c [read $f]
    close $f
    string length $c
} [expr {700*15+1}]
test io-30.15 {Tcl_Write mixed, Tcl_Read auto} {
    file delete $path(test1)
    set f [open $path(test1) w]
    fconfigure $f -translation lf
    puts $f hello\nthere\nand\rhere
    close $f
    set f [open $path(test1) r]
    fconfigure $f -translation auto
    set c [read $f]
    close $f
    set c
} {hello
there
and
here
}
test io-30.16 {Tcl_Write ^Z at end, Tcl_Read auto} {
    file delete $path(test1)
    set f [open $path(test1) w]
    fconfigure $f -translation lf
    puts -nonewline $f hello\nthere\nand\rhere\n\x1A
    close $f
    set f [open $path(test1) r]
    fconfigure $f -translation auto -eofchar \x1A
    set c [read $f]
    close $f
    set c
} {hello
there
and
here
}
test io-30.17 {Tcl_Write, implicit ^Z at end, Tcl_Read auto} {win} {
    file delete $path(test1)
    set f [open $path(test1) w]
    fconfigure $f -translation lf -eofchar \x1A
    puts $f hello\nthere\nand\rhere
    close $f
    set f [open $path(test1) r]
    fconfigure $f -translation auto -eofchar \x1A
    set c [read $f]
    close $f
    set c
} {hello
there
and
here
}
test io-30.18 {Tcl_Write, ^Z in middle, Tcl_Read auto} {
    file delete $path(test1)
    set f [open $path(test1) w]
    fconfigure $f -translation lf
    set s [format "abc\ndef\n%cghi\nqrs" 26]
    puts $f $s
    close $f
    set f [open $path(test1) r]
    fconfigure $f -translation auto -eofchar \x1A
    set l ""
    lappend l [gets $f]
    lappend l [gets $f]
    lappend l [eof $f]
    lappend l [gets $f]
    lappend l [eof $f]
    lappend l [gets $f]
    lappend l [eof $f]
    close $f
    set l
} {abc def 0 {} 1 {} 1}
test io-30.19 {Tcl_Write, ^Z no newline in middle, Tcl_Read auto} {
    file delete $path(test1)
    set f [open $path(test1) w]
    fconfigure $f -translation lf
    set s [format "abc\ndef\n%cghi\nqrs" 26]
    puts $f $s
    close $f
    set f [open $path(test1) r]
    fconfigure $f -translation auto -eofchar \x1A
    set l ""
    lappend l [gets $f]
    lappend l [gets $f]
    lappend l [eof $f]
    lappend l [gets $f]
    lappend l [eof $f]
    lappend l [gets $f]
    lappend l [eof $f]
    close $f
    set l
} {abc def 0 {} 1 {} 1}
test io-30.20 {Tcl_Write, ^Z in middle ignored, Tcl_Read lf} {
    file delete $path(test1)
    set f [open $path(test1) w]
    fconfigure $f -translation lf -eofchar {}
    set s [format "abc\ndef\n%cghi\nqrs" 26]
    puts $f $s
    close $f
    set f [open $path(test1) r]
    fconfigure $f -translation lf -eofchar {}
    set l ""
    lappend l [gets $f]
    lappend l [gets $f]
    lappend l [eof $f]
    lappend l [gets $f]
    lappend l [eof $f]
    lappend l [gets $f]
    lappend l [eof $f]
    lappend l [gets $f]
    lappend l [eof $f]
    close $f
    set l
} "abc def 0 \x1Aghi 0 qrs 0 {} 1"
test io-30.21 {Tcl_Write, ^Z in middle ignored, Tcl_Read cr} {
    file delete $path(test1)
    set f [open $path(test1) w]
    fconfigure $f -translation lf -eofchar {}
    set s [format "abc\ndef\n%cghi\nqrs" 26]
    puts $f $s
    close $f
    set f [open $path(test1) r]
    fconfigure $f -translation cr -eofchar {}
    set l ""
    set x [gets $f]
    lappend l [string compare $x "abc\ndef\n\x1Aghi\nqrs\n"]
    lappend l [eof $f]
    lappend l [gets $f]
    lappend l [eof $f]
    close $f
    set l
} {0 1 {} 1}
test io-30.22 {Tcl_Write, ^Z in middle ignored, Tcl_Read crlf} {
    file delete $path(test1)
    set f [open $path(test1) w]
    fconfigure $f -translation lf -eofchar {}
    set s [format "abc\ndef\n%cghi\nqrs" 26]
    puts $f $s
    close $f
    set f [open $path(test1) r]
    fconfigure $f -translation crlf -eofchar {}
    set l ""
    set x [gets $f]
    lappend l [string compare $x "abc\ndef\n\x1Aghi\nqrs\n"]
    lappend l [eof $f]
    lappend l [gets $f]
    lappend l [eof $f]
    close $f
    set l
} {0 1 {} 1}
test io-30.23 {Tcl_Write lf, ^Z in middle, Tcl_Read auto} {
    file delete $path(test1)
    set f [open $path(test1) w]
    fconfigure $f -translation lf
    set c [format abc\ndef\n%cqrs\ntuv 26]
    puts $f $c
    close $f
    set f [open $path(test1) r]
    fconfigure $f -translation auto -eofchar \x1A
    set c [string length [read $f]]
    set e [eof $f]
    close $f
    list $c $e
} {8 1}
test io-30.24 {Tcl_Write lf, ^Z in middle, Tcl_Read lf} {
    file delete $path(test1)
    set f [open $path(test1) w]
    fconfigure $f -translation lf
    set c [format abc\ndef\n%cqrs\ntuv 26]
    puts $f $c
    close $f
    set f [open $path(test1) r]
    fconfigure $f -translation lf -eofchar \x1A
    set c [string length [read $f]]
    set e [eof $f]
    close $f
    list $c $e
} {8 1}
test io-30.25 {Tcl_Write cr, ^Z in middle, Tcl_Read auto} {
    file delete $path(test1)
    set f [open $path(test1) w]
    fconfigure $f -translation cr
    set c [format abc\ndef\n%cqrs\ntuv 26]
    puts $f $c
    close $f
    set f [open $path(test1) r]
    fconfigure $f -translation auto -eofchar \x1A
    set c [string length [read $f]]
    set e [eof $f]
    close $f
    list $c $e
} {8 1}
test io-30.26 {Tcl_Write cr, ^Z in middle, Tcl_Read cr} {
    file delete $path(test1)
    set f [open $path(test1) w]
    fconfigure $f -translation cr
    set c [format abc\ndef\n%cqrs\ntuv 26]
    puts $f $c
    close $f
    set f [open $path(test1) r]
    fconfigure $f -translation cr -eofchar \x1A
    set c [string length [read $f]]
    set e [eof $f]
    close $f
    list $c $e
} {8 1}
test io-30.27 {Tcl_Write crlf, ^Z in middle, Tcl_Read auto} {
    file delete $path(test1)
    set f [open $path(test1) w]
    fconfigure $f -translation crlf
    set c [format abc\ndef\n%cqrs\ntuv 26]
    puts $f $c
    close $f
    set f [open $path(test1) r]
    fconfigure $f -translation auto -eofchar \x1A
    set c [string length [read $f]]
    set e [eof $f]
    close $f
    list $c $e
} {8 1}
test io-30.28 {Tcl_Write crlf, ^Z in middle, Tcl_Read crlf} {
    file delete $path(test1)
    set f [open $path(test1) w]
    fconfigure $f -translation crlf
    set c [format abc\ndef\n%cqrs\ntuv 26]
    puts $f $c
    close $f
    set f [open $path(test1) r]
    fconfigure $f -translation crlf -eofchar \x1A
    set c [string length [read $f]]
    set e [eof $f]
    close $f
    list $c $e
} {8 1}

# Test end of line translations. Functions tested are Tcl_Write and Tcl_Gets.

test io-31.1 {Tcl_Write lf, Tcl_Gets auto} {
    file delete $path(test1)
    set f [open $path(test1) w]
    fconfigure $f -translation lf
    puts $f hello\nthere\nand\nhere
    close $f
    set f [open $path(test1) r]
    set l ""
    lappend l [gets $f]
    lappend l [tell $f]
    lappend l [fconfigure $f -translation]
    lappend l [gets $f]
    lappend l [tell $f]
    lappend l [fconfigure $f -translation]
    close $f
    set l
} {hello 6 auto there 12 auto}
test io-31.2 {Tcl_Write cr, Tcl_Gets auto} {
    file delete $path(test1)
    set f [open $path(test1) w]
    fconfigure $f -translation cr
    puts $f hello\nthere\nand\nhere
    close $f
    set f [open $path(test1) r]
    set l ""
    lappend l [gets $f]
    lappend l [tell $f]
    lappend l [fconfigure $f -translation]
    lappend l [gets $f]
    lappend l [tell $f]
    lappend l [fconfigure $f -translation]
    close $f
    set l
} {hello 6 auto there 12 auto}
test io-31.3 {Tcl_Write crlf, Tcl_Gets auto} {
    file delete $path(test1)
    set f [open $path(test1) w]
    fconfigure $f -translation crlf
    puts $f hello\nthere\nand\nhere
    close $f
    set f [open $path(test1) r]
    set l ""
    lappend l [gets $f]
    lappend l [tell $f]
    lappend l [fconfigure $f -translation]
    lappend l [gets $f]
    lappend l [tell $f]
    lappend l [fconfigure $f -translation]
    close $f
    set l
} {hello 7 auto there 14 auto}
test io-31.4 {Tcl_Write lf, Tcl_Gets lf} {
    file delete $path(test1)
    set f [open $path(test1) w]
    fconfigure $f -translation lf
    puts $f hello\nthere\nand\nhere
    close $f
    set f [open $path(test1) r]
    fconfigure $f -translation lf
    set l ""
    lappend l [gets $f]
    lappend l [tell $f]
    lappend l [fconfigure $f -translation]
    lappend l [gets $f]
    lappend l [tell $f]
    lappend l [fconfigure $f -translation]
    close $f
    set l
} {hello 6 lf there 12 lf}
test io-31.5 {Tcl_Write lf, Tcl_Gets cr} {
    file delete $path(test1)
    set f [open $path(test1) w]
    fconfigure $f -translation lf
    puts $f hello\nthere\nand\nhere
    close $f
    set f [open $path(test1) r]
    fconfigure $f -translation cr
    set l ""
    lappend l [string length [gets $f]]
    lappend l [tell $f]
    lappend l [fconfigure $f -translation]
    lappend l [eof $f]
    lappend l [gets $f]
    lappend l [tell $f]
    lappend l [fconfigure $f -translation]
    lappend l [eof $f]
    close $f
    set l
} {21 21 cr 1 {} 21 cr 1}
test io-31.6 {Tcl_Write lf, Tcl_Gets crlf} {
    file delete $path(test1)
    set f [open $path(test1) w]
    fconfigure $f -translation lf
    puts $f hello\nthere\nand\nhere
    close $f
    set f [open $path(test1) r]
    fconfigure $f -translation crlf
    set l ""
    lappend l [string length [gets $f]]
    lappend l [tell $f]
    lappend l [fconfigure $f -translation]
    lappend l [eof $f]
    lappend l [gets $f]
    lappend l [tell $f]
    lappend l [fconfigure $f -translation]
    lappend l [eof $f]
    close $f
    set l
} {21 21 crlf 1 {} 21 crlf 1}
test io-31.7 {Tcl_Write cr, Tcl_Gets cr} {
    file delete $path(test1)
    set f [open $path(test1) w]
    fconfigure $f -translation cr
    puts $f hello\nthere\nand\nhere
    close $f
    set f [open $path(test1) r]
    fconfigure $f -translation cr
    set l ""
    lappend l [gets $f]
    lappend l [tell $f]
    lappend l [fconfigure $f -translation]
    lappend l [eof $f]
    lappend l [gets $f]
    lappend l [tell $f]
    lappend l [fconfigure $f -translation]
    lappend l [eof $f]
    close $f
    set l
} {hello 6 cr 0 there 12 cr 0}
test io-31.8 {Tcl_Write cr, Tcl_Gets lf} {
    file delete $path(test1)
    set f [open $path(test1) w]
    fconfigure $f -translation cr
    puts $f hello\nthere\nand\nhere
    close $f
    set f [open $path(test1) r]
    fconfigure $f -translation lf
    set l ""
    lappend l [string length [gets $f]]
    lappend l [tell $f]
    lappend l [fconfigure $f -translation]
    lappend l [eof $f]
    lappend l [gets $f]
    lappend l [tell $f]
    lappend l [fconfigure $f -translation]
    lappend l [eof $f]
    close $f
    set l
} {21 21 lf 1 {} 21 lf 1}
test io-31.9 {Tcl_Write cr, Tcl_Gets crlf} {
    file delete $path(test1)
    set f [open $path(test1) w]
    fconfigure $f -translation cr
    puts $f hello\nthere\nand\nhere
    close $f
    set f [open $path(test1) r]
    fconfigure $f -translation crlf
    set l ""
    lappend l [string length [gets $f]]
    lappend l [tell $f]
    lappend l [fconfigure $f -translation]
    lappend l [eof $f]
    lappend l [gets $f]
    lappend l [tell $f]
    lappend l [fconfigure $f -translation]
    lappend l [eof $f]
    close $f
    set l
} {21 21 crlf 1 {} 21 crlf 1}
test io-31.10 {Tcl_Write crlf, Tcl_Gets crlf} {
    file delete $path(test1)
    set f [open $path(test1) w]
    fconfigure $f -translation crlf
    puts $f hello\nthere\nand\nhere
    close $f
    set f [open $path(test1) r]
    fconfigure $f -translation crlf
    set l ""
    lappend l [gets $f]
    lappend l [tell $f]
    lappend l [fconfigure $f -translation]
    lappend l [eof $f]
    lappend l [gets $f]
    lappend l [tell $f]
    lappend l [fconfigure $f -translation]
    lappend l [eof $f]
    close $f
    set l
} {hello 7 crlf 0 there 14 crlf 0}
test io-31.11 {Tcl_Write crlf, Tcl_Gets cr} {
    file delete $path(test1)
    set f [open $path(test1) w]
    fconfigure $f -translation crlf
    puts $f hello\nthere\nand\nhere
    close $f
    set f [open $path(test1) r]
    fconfigure $f -translation cr
    set l ""
    lappend l [gets $f]
    lappend l [tell $f]
    lappend l [fconfigure $f -translation]
    lappend l [eof $f]
    lappend l [string length [gets $f]]
    lappend l [tell $f]
    lappend l [fconfigure $f -translation]
    lappend l [eof $f]
    close $f
    set l
} {hello 6 cr 0 6 13 cr 0}
test io-31.12 {Tcl_Write crlf, Tcl_Gets lf} {
    file delete $path(test1)
    set f [open $path(test1) w]
    fconfigure $f -translation crlf
    puts $f hello\nthere\nand\nhere
    close $f
    set f [open $path(test1) r]
    fconfigure $f -translation lf
    set l ""
    lappend l [string length [gets $f]]
    lappend l [tell $f]
    lappend l [fconfigure $f -translation]
    lappend l [eof $f]
    lappend l [string length [gets $f]]
    lappend l [tell $f]
    lappend l [fconfigure $f -translation]
    lappend l [eof $f]
    close $f
    set l
} {6 7 lf 0 6 14 lf 0}
test io-31.13 {binary mode is synonym of lf mode} {
    file delete $path(test1)
    set f [open $path(test1) w]
    fconfigure $f -translation binary
    set x [fconfigure $f -translation]
    close $f
    set x
} lf
#
# Test io-9.14 has been removed because "auto" output translation mode is
# not supoprted.
#
test io-31.14 {Tcl_Write mixed, Tcl_Gets auto} {
    file delete $path(test1)
    set f [open $path(test1) w]
    fconfigure $f -translation lf
    puts $f hello\nthere\rand\r\nhere
    close $f
    set f [open $path(test1) r]
    fconfigure $f -translation auto
    set l ""
    lappend l [gets $f]
    lappend l [gets $f]
    lappend l [gets $f]
    lappend l [gets $f]
    lappend l [eof $f]
    lappend l [gets $f]
    lappend l [eof $f]
    close $f
    set l
} {hello there and here 0 {} 1}
test io-31.15 {Tcl_Write mixed, Tcl_Gets auto} {
    file delete $path(test1)
    set f [open $path(test1) w]
    fconfigure $f -translation lf
    puts -nonewline $f hello\nthere\rand\r\nhere\r
    close $f
    set f [open $path(test1) r]
    fconfigure $f -translation auto
    set l ""
    lappend l [gets $f]
    lappend l [gets $f]
    lappend l [gets $f]
    lappend l [gets $f]
    lappend l [eof $f]
    lappend l [gets $f]
    lappend l [eof $f]
    close $f
    set l
} {hello there and here 0 {} 1}
test io-31.16 {Tcl_Write mixed, Tcl_Gets auto} {
    file delete $path(test1)
    set f [open $path(test1) w]
    fconfigure $f -translation lf
    puts -nonewline $f hello\nthere\rand\r\nhere\n
    close $f
    set f [open $path(test1) r]
    set l ""
    lappend l [gets $f]
    lappend l [gets $f]
    lappend l [gets $f]
    lappend l [gets $f]
    lappend l [eof $f]
    lappend l [gets $f]
    lappend l [eof $f]
    close $f
    set l
} {hello there and here 0 {} 1}
test io-31.17 {Tcl_Write mixed, Tcl_Gets auto} {
    file delete $path(test1)
    set f [open $path(test1) w]
    fconfigure $f -translation lf
    puts -nonewline $f hello\nthere\rand\r\nhere\r\n
    close $f
    set f [open $path(test1) r]
    fconfigure $f -translation auto
    set l ""
    lappend l [gets $f]
    lappend l [gets $f]
    lappend l [gets $f]
    lappend l [gets $f]
    lappend l [eof $f]
    lappend l [gets $f]
    lappend l [eof $f]
    close $f
    set l
} {hello there and here 0 {} 1}
test io-31.18 {Tcl_Write ^Z at end, Tcl_Gets auto} {
    file delete $path(test1)
    set f [open $path(test1) w]
    fconfigure $f -translation lf
    set s [format "hello\nthere\nand\rhere\n\%c" 26]
    puts $f $s
    close $f
    set f [open $path(test1) r]
    fconfigure $f -translation auto -eofchar \x1A
    set l ""
    lappend l [gets $f]
    lappend l [gets $f]
    lappend l [gets $f]
    lappend l [gets $f]
    lappend l [eof $f]
    lappend l [gets $f]
    lappend l [eof $f]
    close $f
    set l
} {hello there and here 0 {} 1}
test io-31.19 {Tcl_Write, implicit ^Z at end, Tcl_Gets auto} {
    file delete $path(test1)
    set f [open $path(test1) w]
    fconfigure $f -translation lf -eofchar \x1A
    puts $f hello\nthere\nand\rhere
    close $f
    set f [open $path(test1) r]
    fconfigure $f -translation auto -eofchar \x1A
    set l ""
    lappend l [gets $f]
    lappend l [gets $f]
    lappend l [gets $f]
    lappend l [gets $f]
    lappend l [eof $f]
    lappend l [gets $f]
    lappend l [eof $f]
    close $f
    set l
} {hello there and here 0 {} 1}
test io-31.20 {Tcl_Write, ^Z in middle, Tcl_Gets auto, eofChar} {
    file delete $path(test1)
    set f [open $path(test1) w]
    fconfigure $f -translation lf
    set s [format "abc\ndef\n%cqrs\ntuv" 26]
    puts $f $s
    close $f
    set f [open $path(test1) r]
    fconfigure $f -translation auto -eofchar \x1A
    set l ""
    lappend l [gets $f]
    lappend l [gets $f]
    lappend l [eof $f]
    lappend l [gets $f]
    lappend l [eof $f]
    close $f
    set l
} {abc def 0 {} 1}
test io-31.21 {Tcl_Write, no newline ^Z in middle, Tcl_Gets auto, eofChar} {
    file delete $path(test1)
    set f [open $path(test1) w]
    fconfigure $f -translation lf
    set s [format "abc\ndef\n%cqrs\ntuv" 26]
    puts $f $s
    close $f
    set f [open $path(test1) r]
    fconfigure $f -translation auto -eofchar \x1A
    set l ""
    lappend l [gets $f]
    lappend l [gets $f]
    lappend l [eof $f]
    lappend l [gets $f]
    lappend l [eof $f]
    close $f
    set l
} {abc def 0 {} 1}
test io-31.22 {Tcl_Write, ^Z in middle ignored, Tcl_Gets lf} {
    file delete $path(test1)
    set f [open $path(test1) w]
    fconfigure $f -translation lf -eofchar {}
    set s [format "abc\ndef\n%cqrs\ntuv" 26]
    puts $f $s
    close $f
    set f [open $path(test1) r]
    fconfigure $f -translation lf -eofchar {}
    set l ""
    lappend l [gets $f]
    lappend l [gets $f]
    lappend l [eof $f]
    lappend l [gets $f]
    lappend l [eof $f]
    lappend l [gets $f]
    lappend l [eof $f]
    lappend l [gets $f]
    lappend l [eof $f]
    close $f
    set l
} "abc def 0 \x1Aqrs 0 tuv 0 {} 1"
test io-31.23 {Tcl_Write, ^Z in middle ignored, Tcl_Gets cr} {
    file delete $path(test1)
    set f [open $path(test1) w]
    fconfigure $f -translation cr -eofchar {}
    set s [format "abc\ndef\n%cqrs\ntuv" 26]
    puts $f $s
    close $f
    set f [open $path(test1) r]
    fconfigure $f -translation cr -eofchar {}
    set l ""
    lappend l [gets $f]
    lappend l [gets $f]
    lappend l [eof $f]
    lappend l [gets $f]
    lappend l [eof $f]
    lappend l [gets $f]
    lappend l [eof $f]
    lappend l [gets $f]
    lappend l [eof $f]
    close $f
    set l
} "abc def 0 \x1Aqrs 0 tuv 0 {} 1"
test io-31.24 {Tcl_Write, ^Z in middle ignored, Tcl_Gets crlf} {
    file delete $path(test1)
    set f [open $path(test1) w]
    fconfigure $f -translation crlf -eofchar {}
    set s [format "abc\ndef\n%cqrs\ntuv" 26]
    puts $f $s
    close $f
    set f [open $path(test1) r]
    fconfigure $f -translation crlf -eofchar {}
    set l ""
    lappend l [gets $f]
    lappend l [gets $f]
    lappend l [eof $f]
    lappend l [gets $f]
    lappend l [eof $f]
    lappend l [gets $f]
    lappend l [eof $f]
    lappend l [gets $f]
    lappend l [eof $f]
    close $f
    set l
} "abc def 0 \x1Aqrs 0 tuv 0 {} 1"
test io-31.25 {Tcl_Write lf, ^Z in middle, Tcl_Gets auto} {
    file delete $path(test1)
    set f [open $path(test1) w]
    fconfigure $f -translation lf
    set s [format "abc\ndef\n%cqrs\ntuv" 26]
    puts $f $s
    close $f
    set f [open $path(test1) r]
    fconfigure $f -translation auto -eofchar \x1A
    set l ""
    lappend l [gets $f]
    lappend l [gets $f]
    lappend l [eof $f]
    lappend l [gets $f]
    lappend l [eof $f]
    close $f
    set l
} {abc def 0 {} 1}
test io-31.26 {Tcl_Write lf, ^Z in middle, Tcl_Gets lf} {
    file delete $path(test1)
    set f [open $path(test1) w]
    fconfigure $f -translation lf
    set s [format "abc\ndef\n%cqrs\ntuv" 26]
    puts $f $s
    close $f
    set f [open $path(test1) r]
    fconfigure $f -translation lf -eofchar \x1A
    set l ""
    lappend l [gets $f]
    lappend l [gets $f]
    lappend l [eof $f]
    lappend l [gets $f]
    lappend l [eof $f]
    close $f
    set l
} {abc def 0 {} 1}
test io-31.27 {Tcl_Write cr, ^Z in middle, Tcl_Gets auto} {
    file delete $path(test1)
    set f [open $path(test1) w]
    fconfigure $f -translation cr -eofchar {}
    set s [format "abc\ndef\n%cqrs\ntuv" 26]
    puts $f $s
    close $f
    set f [open $path(test1) r]
    fconfigure $f -translation auto -eofchar \x1A
    set l ""
    lappend l [gets $f]
    lappend l [gets $f]
    lappend l [eof $f]
    lappend l [gets $f]
    lappend l [eof $f]
    close $f
    set l
} {abc def 0 {} 1}
test io-31.28 {Tcl_Write cr, ^Z in middle, Tcl_Gets cr} {
    file delete $path(test1)
    set f [open $path(test1) w]
    fconfigure $f -translation cr -eofchar {}
    set s [format "abc\ndef\n%cqrs\ntuv" 26]
    puts $f $s
    close $f
    set f [open $path(test1) r]
    fconfigure $f -translation cr -eofchar \x1A
    set l ""
    lappend l [gets $f]
    lappend l [gets $f]
    lappend l [eof $f]
    lappend l [gets $f]
    lappend l [eof $f]
    close $f
    set l
} {abc def 0 {} 1}
test io-31.29 {Tcl_Write crlf, ^Z in middle, Tcl_Gets auto} {
    file delete $path(test1)
    set f [open $path(test1) w]
    fconfigure $f -translation crlf -eofchar {}
    set s [format "abc\ndef\n%cqrs\ntuv" 26]
    puts $f $s
    close $f
    set f [open $path(test1) r]
    fconfigure $f -translation auto -eofchar \x1A
    set l ""
    lappend l [gets $f]
    lappend l [gets $f]
    lappend l [eof $f]
    lappend l [gets $f]
    lappend l [eof $f]
    close $f
    set l
} {abc def 0 {} 1}
test io-31.30 {Tcl_Write crlf, ^Z in middle, Tcl_Gets crlf} {
    file delete $path(test1)
    set f [open $path(test1) w]
    fconfigure $f -translation crlf -eofchar {}
    set s [format "abc\ndef\n%cqrs\ntuv" 26]
    puts $f $s
    close $f
    set f [open $path(test1) r]
    fconfigure $f -translation crlf -eofchar \x1A
    set l ""
    lappend l [gets $f]
    lappend l [gets $f]
    lappend l [eof $f]
    lappend l [gets $f]
    lappend l [eof $f]
    close $f
    set l
} {abc def 0 {} 1}
test io-31.31 {Tcl_Write crlf on block boundary, Tcl_Gets crlf} {
    file delete $path(test1)
    set f [open $path(test1) w]
    fconfigure $f -translation crlf
    set line "123456789ABCDE"	;# 14 char plus crlf
    puts -nonewline $f x	;# shift crlf across block boundary
    for {set i 0} {$i < 700} {incr i} {
	puts $f $line
    }
    close $f
    set f [open $path(test1) r]
    fconfigure $f -translation crlf
    set c ""
    while {[gets $f line] >= 0} {
	append c $line\n
    }
    close $f
    string length $c
} [expr {700*15+1}]
test io-31.32 {Tcl_Write crlf on block boundary, Tcl_Gets auto} {
    file delete $path(test1)
    set f [open $path(test1) w]
    fconfigure $f -translation crlf
    set line "123456789ABCDE"	;# 14 char plus crlf
    puts -nonewline $f x	;# shift crlf across block boundary
    for {set i 0} {$i < 700} {incr i} {
	puts $f $line
    }
    close $f
    set f [open $path(test1) r]
    fconfigure $f -translation auto
    set c ""
    while {[gets $f line] >= 0} {
	append c $line\n
    }
    close $f
    string length $c
} [expr {700*15+1}]

# Test Tcl_Read and buffering.

test io-32.1 {Tcl_Read, channel not readable} {
    list [catch {read stdout} msg] $msg
} {1 {channel "stdout" wasn't opened for reading}}
test io-32.2 {Tcl_Read, zero byte count} {
    read stdin 0
} ""
test io-32.3 {Tcl_Read, negative byte count} {
    set f [open $path(longfile) r]
    set l [list [catch {read $f -1} msg] $msg]
    close $f
    set l
} {1 {expected non-negative integer but got "-1"}}
test io-32.4 {Tcl_Read, positive byte count} {
    set f [open $path(longfile) r]
    set x [read $f 1024]
    set s [string length $x]
    unset x
    close $f
    set s
} 1024
test io-32.5 {Tcl_Read, multiple buffers} {
    set f [open $path(longfile) r]
    fconfigure $f -buffersize 100
    set x [read $f 1024]
    set s [string length $x]
    unset x
    close $f
    set s
} 1024
test io-32.6 {Tcl_Read, very large read} {
    set f1 [open $path(longfile) r]
    set z [read $f1 1000000]
    close $f1
    set l [string length $z]
    set x ok
    set z [file size $path(longfile)]
    if {$z != $l} {
	set x broken
    }
    set x
} ok
test io-32.7 {Tcl_Read, nonblocking, file} {nonBlockFiles} {
    set f1 [open $path(longfile) r]
    fconfigure $f1 -blocking off
    set z [read $f1 20]
    close $f1
    set l [string length $z]
    set x ok
    if {$l != 20} {
	set x broken
    }
    set x
} ok
test io-32.8 {Tcl_Read, nonblocking, file} {nonBlockFiles} {
    set f1 [open $path(longfile) r]
    fconfigure $f1 -blocking off
    set z [read $f1 1000000]
    close $f1
    set x ok
    set l [string length $z]
    set z [file size $path(longfile)]
    if {$z != $l} {
	set x broken
    }
    set x
} ok
test io-32.9 {Tcl_Read, read to end of file} {
    set f1 [open $path(longfile) r]
    set z [read $f1]
    close $f1
    set l [string length $z]
    set x ok
    set z [file size $path(longfile)]
    if {$z != $l} {
	set x broken
    }
    set x
} ok
test io-32.10 {Tcl_Read from a pipe} stdio {
    file delete $path(pipe)
    set f1 [open $path(pipe) w]
    puts $f1 {puts [gets stdin]}
    close $f1
    set f1 [open "|[list [interpreter] $path(pipe)]" r+]
    puts $f1 hello
    flush $f1
    set x [read $f1]
    close $f1
    set x
} "hello\n"
test io-32.11 {Tcl_Read from a pipe} stdio {
    file delete $path(pipe)
    set f1 [open $path(pipe) w]
    puts $f1 {puts [gets stdin]}
    puts $f1 {puts [gets stdin]}
    close $f1
    set f1 [open "|[list [interpreter] $path(pipe)]" r+]
    puts $f1 hello
    flush $f1
    set x ""
    lappend x [read $f1 6]
    puts $f1 hello
    flush $f1
    lappend x [read $f1]
    close $f1
    set x
} {{hello
} {hello
}}
test io-32.11.1 {Tcl_Read from a pipe} stdio {
    file delete $path(pipe)
    set f1 [open $path(pipe) w]
    puts $f1 {chan configure stdout -translation crlf}
    puts $f1 {puts [gets stdin]}
    puts $f1 {puts [gets stdin]}
    close $f1
    set f1 [open "|[list [interpreter] $path(pipe)]" r+]
    puts $f1 hello
    flush $f1
    set x ""
    lappend x [read $f1 6]
    puts $f1 hello
    flush $f1
    lappend x [read $f1]
    close $f1
    set x
} {{hello
} {hello
}}
test io-32.11.2 {Tcl_Read from a pipe} stdio {
    file delete $path(pipe)
    set f1 [open $path(pipe) w]
    puts $f1 {chan configure stdout -translation crlf}
    puts $f1 {puts [gets stdin]}
    puts $f1 {puts [gets stdin]}
    close $f1
    set f1 [open "|[list [interpreter] $path(pipe)]" r+]
    puts $f1 hello
    flush $f1
    set x ""
    lappend x [read $f1 6]
    puts $f1 hello
    flush $f1
    lappend x [read $f1]
    close $f1
    set x
} {{hello
} {hello
}}
test io-32.12 {Tcl_Read, -nonewline} {
    file delete $path(test1)
    set f1 [open $path(test1) w]
    puts $f1 hello
    puts $f1 bye
    close $f1
    set f1 [open $path(test1) r]
    set c [read -nonewline $f1]
    close $f1
    set c
} {hello
bye}
test io-32.13 {Tcl_Read, -nonewline} {
    file delete $path(test1)
    set f1 [open $path(test1) w]
    puts $f1 hello
    puts $f1 bye
    close $f1
    set f1 [open $path(test1) r]
    set c [read -nonewline $f1]
    close $f1
    list [string length $c] $c
} {9 {hello
bye}}
test io-32.14 {Tcl_Read, reading in small chunks} {
    file delete $path(test1)
    set f [open $path(test1) w]
    puts $f "Two lines: this one"
    puts $f "and this one"
    close $f
    set f [open $path(test1)]
    set x [list [read $f 1] [read $f 2] [read $f]]
    close $f
    set x
} {T wo { lines: this one
and this one
}}
test io-32.15 {Tcl_Read, asking for more input than available} {
    file delete $path(test1)
    set f [open $path(test1) w]
    puts $f "Two lines: this one"
    puts $f "and this one"
    close $f
    set f [open $path(test1)]
    set x [read $f 100]
    close $f
    set x
} {Two lines: this one
and this one
}
test io-32.16 {Tcl_Read, read to end of file with -nonewline} {
    file delete $path(test1)
    set f [open $path(test1) w]
    puts $f "Two lines: this one"
    puts $f "and this one"
    close $f
    set f [open $path(test1)]
    set x [read -nonewline $f]
    close $f
    set x
} {Two lines: this one
and this one}

# Test Tcl_Gets.

test io-33.1 {Tcl_Gets, reading what was written} {
    file delete $path(test1)
    set f1 [open $path(test1) w]
    set y "first line"
    puts $f1 $y
    close $f1
    set f1 [open $path(test1) r]
    set x [gets $f1]
    set z ok
    if {"$x" != "$y"} {
	set z broken
    }
    close $f1
    set z
} ok
test io-33.2 {Tcl_Gets into variable} {
    set f1 [open $path(longfile) r]
    set c [gets $f1 x]
    set l [string length x]
    set z ok
    if {$l != $l} {
	set z broken
    }
    close $f1
    set z
} ok
test io-33.3 {Tcl_Gets from pipe} stdio {
    file delete $path(pipe)
    set f1 [open $path(pipe) w]
    puts $f1 {puts [gets stdin]}
    close $f1
    set f1 [open "|[list [interpreter] $path(pipe)]" r+]
    puts $f1 hello
    flush $f1
    set x [gets $f1]
    close $f1
    set z ok
    if {"$x" != "hello"} {
	set z broken
    }
    set z
} ok
test io-33.4 {Tcl_Gets with long line} {
    file delete $path(test3)
    set f [open $path(test3) w]
    puts -nonewline $f "abcdefghijklmnopqrstuvwxyzABCDEFGHIJKLMNOPQRSTUVWXYZ"
    puts -nonewline $f "abcdefghijklmnopqrstuvwxyzABCDEFGHIJKLMNOPQRSTUVWXYZ"
    puts -nonewline $f "abcdefghijklmnopqrstuvwxyzABCDEFGHIJKLMNOPQRSTUVWXYZ"
    puts -nonewline $f "abcdefghijklmnopqrstuvwxyzABCDEFGHIJKLMNOPQRSTUVWXYZ"
    puts $f "abcdefghijklmnopqrstuvwxyzABCDEFGHIJKLMNOPQRSTUVWXYZ"
    close $f
    set f [open $path(test3)]
    set x [gets $f]
    close $f
    set x
} {abcdefghijklmnopqrstuvwxyzABCDEFGHIJKLMNOPQRSTUVWXYZabcdefghijklmnopqrstuvwxyzABCDEFGHIJKLMNOPQRSTUVWXYZabcdefghijklmnopqrstuvwxyzABCDEFGHIJKLMNOPQRSTUVWXYZabcdefghijklmnopqrstuvwxyzABCDEFGHIJKLMNOPQRSTUVWXYZabcdefghijklmnopqrstuvwxyzABCDEFGHIJKLMNOPQRSTUVWXYZ}
set f [open $path(test3) w]
puts -nonewline $f "abcdefghijklmnopqrstuvwxyzABCDEFGHIJKLMNOPQRSTUVWXYZ"
puts -nonewline $f "abcdefghijklmnopqrstuvwxyzABCDEFGHIJKLMNOPQRSTUVWXYZ"
puts -nonewline $f "abcdefghijklmnopqrstuvwxyzABCDEFGHIJKLMNOPQRSTUVWXYZ"
puts -nonewline $f "abcdefghijklmnopqrstuvwxyzABCDEFGHIJKLMNOPQRSTUVWXYZ"
puts $f "abcdefghijklmnopqrstuvwxyzABCDEFGHIJKLMNOPQRSTUVWXYZ"
close $f
test io-33.5 {Tcl_Gets with long line} {
    set f [open $path(test3)]
    set x [gets $f y]
    close $f
    list $x $y
} {260 abcdefghijklmnopqrstuvwxyzABCDEFGHIJKLMNOPQRSTUVWXYZabcdefghijklmnopqrstuvwxyzABCDEFGHIJKLMNOPQRSTUVWXYZabcdefghijklmnopqrstuvwxyzABCDEFGHIJKLMNOPQRSTUVWXYZabcdefghijklmnopqrstuvwxyzABCDEFGHIJKLMNOPQRSTUVWXYZabcdefghijklmnopqrstuvwxyzABCDEFGHIJKLMNOPQRSTUVWXYZ}
test io-33.6 {Tcl_Gets and end of file} {
    file delete $path(test3)
    set f [open $path(test3) w]
    puts -nonewline $f "Test1\nTest2"
    close $f
    set f [open $path(test3)]
    set x {}
    set y {}
    lappend x [gets $f y] $y
    set y {}
    lappend x [gets $f y] $y
    set y {}
    lappend x [gets $f y] $y
    close $f
    set x
} {5 Test1 5 Test2 -1 {}}
test io-33.7 {Tcl_Gets and bad variable} {
    set f [open $path(test3) w]
    puts $f "Line 1"
    puts $f "Line 2"
    close $f
    catch {unset x}
    set x 24
    set f [open $path(test3) r]
    set result [list [catch {gets $f x(0)} msg] $msg]
    close $f
    set result
} {1 {can't set "x(0)": variable isn't array}}
test io-33.8 {Tcl_Gets, exercising double buffering} {
    set f [open $path(test3) w]
    fconfigure $f -translation lf -eofchar {}
    set x ""
    for {set y 0} {$y < 99} {incr y} {set x "a$x"}
    for {set y 0} {$y < 100} {incr y} {puts $f $x}
    close $f
    set f [open $path(test3) r]
    fconfigure $f -translation lf
    for {set y 0} {$y < 100} {incr y} {gets $f}
    close $f
    set y
} 100
test io-33.9 {Tcl_Gets, exercising double buffering} {
    set f [open $path(test3) w]
    fconfigure $f -translation lf -eofchar {}
    set x ""
    for {set y 0} {$y < 99} {incr y} {set x "a$x"}
    for {set y 0} {$y < 200} {incr y} {puts $f $x}
    close $f
    set f [open $path(test3) r]
    fconfigure $f -translation lf
    for {set y 0} {$y < 200} {incr y} {gets $f}
    close $f
    set y
} 200
test io-33.10 {Tcl_Gets, exercising double buffering} {
    set f [open $path(test3) w]
    fconfigure $f -translation lf -eofchar {}
    set x ""
    for {set y 0} {$y < 99} {incr y} {set x "a$x"}
    for {set y 0} {$y < 300} {incr y} {puts $f $x}
    close $f
    set f [open $path(test3) r]
    fconfigure $f -translation lf
    for {set y 0} {$y < 300} {incr y} {gets $f}
    close $f
    set y
} 300
test io-33.11 {TclGetsObjBinary, [10dc6daa37]} -setup {
    proc driver {cmd args} {
        variable buffer
        variable index
        set chan [lindex $args 0]
        switch -- $cmd {
            initialize {
                set index($chan) 0
                set buffer($chan) .......
                return {initialize finalize watch read}
            }
            finalize {
                unset index($chan) buffer($chan)
                return
            }
            watch {}
            read {
                set n [lindex $args 1]
		if {$n > 3} {set n 3}
                set new [expr {$index($chan) + $n}]
                set result [string range $buffer($chan) $index($chan) $new-1]
                set index($chan) $new
                return $result
            }
        }
    }
} -body {
    set c [chan create read [namespace which driver]]
    chan configure $c -translation binary -blocking 0
    list [gets $c] [gets $c] [gets $c] [gets $c]
} -cleanup {
    close $c
    rename driver {}
} -result {{} {} {} .......}
test io-33.12 {Tcl_GetsObj, [10dc6daa37]} -setup {
    proc driver {cmd args} {
        variable buffer
        variable index
        set chan [lindex $args 0]
        switch -- $cmd {
            initialize {
                set index($chan) 0
                set buffer($chan) .......
                return {initialize finalize watch read}
            }
            finalize {
                unset index($chan) buffer($chan)
                return
            }
            watch {}
            read {
                set n [lindex $args 1]
		if {$n > 3} {set n 3}
                set new [expr {$index($chan) + $n}]
                set result [string range $buffer($chan) $index($chan) $new-1]
                set index($chan) $new
                return $result
            }
        }
    }
} -body {
    set c [chan create read [namespace which driver]]
    chan configure $c -blocking 0
    list [gets $c] [gets $c] [gets $c] [gets $c]
} -cleanup {
    close $c
    rename driver {}
} -result {{} {} {} .......}
test io-33.13 {Tcl_GetsObj, [10dc6daa37]} -setup {
    proc driver {cmd args} {
        variable buffer
        variable index
        set chan [lindex $args 0]
        switch -- $cmd {
            initialize {
                set index($chan) 0
                set buffer($chan) [string repeat \
                        [string repeat . 64]\n[string repeat . 25] 2]
                return {initialize finalize watch read}
            }
            finalize {
                unset index($chan) buffer($chan)
                return
            }
            watch {}
            read {
                set n [lindex $args 1]
                if {$n > 65} {set n 65}
                set new [expr {$index($chan) + $n}]
                set result [string range $buffer($chan) $index($chan) $new-1]
                set index($chan) $new
                return $result
            }
        }
    }
} -body {
    set c [chan create read [namespace which driver]]
    chan configure $c -blocking 0
    list [gets $c] [gets $c] [gets $c] [gets $c] [gets $c]
} -cleanup {
    close $c
    rename driver {}
} -result [list [string repeat . 64] {} [string repeat . 89] \
	[string repeat . 25] {}]

# Test Tcl_Seek and Tcl_Tell.

test io-34.1 {Tcl_Seek to current position at start of file} {
    set f1 [open $path(longfile) r]
    seek $f1 0 current
    set c [tell $f1]
    close $f1
    set c
} 0
test io-34.2 {Tcl_Seek to offset from start} {
    file delete $path(test1)
    set f1 [open $path(test1) w]
    fconfigure $f1 -translation lf -eofchar {}
    puts $f1 "abcdefghijklmnopqrstuvwxyz"
    puts $f1 "abcdefghijklmnopqrstuvwxyz"
    close $f1
    set f1 [open $path(test1) r]
    seek $f1 10 start
    set c [tell $f1]
    close $f1
    set c
} 10
test io-34.3 {Tcl_Seek to end of file} {
    file delete $path(test1)
    set f1 [open $path(test1) w]
    fconfigure $f1 -translation lf -eofchar {}
    puts $f1 "abcdefghijklmnopqrstuvwxyz"
    puts $f1 "abcdefghijklmnopqrstuvwxyz"
    close $f1
    set f1 [open $path(test1) r]
    seek $f1 0 end
    set c [tell $f1]
    close $f1
    set c
} 54
test io-34.4 {Tcl_Seek to offset from end of file} {
    file delete $path(test1)
    set f1 [open $path(test1) w]
    fconfigure $f1 -translation lf -eofchar {}
    puts $f1 "abcdefghijklmnopqrstuvwxyz"
    puts $f1 "abcdefghijklmnopqrstuvwxyz"
    close $f1
    set f1 [open $path(test1) r]
    seek $f1 -10 end
    set c [tell $f1]
    close $f1
    set c
} 44
test io-34.5 {Tcl_Seek to offset from current position} {
    file delete $path(test1)
    set f1 [open $path(test1) w]
    fconfigure $f1 -translation lf -eofchar {}
    puts $f1 "abcdefghijklmnopqrstuvwxyz"
    puts $f1 "abcdefghijklmnopqrstuvwxyz"
    close $f1
    set f1 [open $path(test1) r]
    seek $f1 10 current
    seek $f1 10 current
    set c [tell $f1]
    close $f1
    set c
} 20
test io-34.6 {Tcl_Seek to offset from end of file} {
    file delete $path(test1)
    set f1 [open $path(test1) w]
    fconfigure $f1 -translation lf -eofchar {}
    puts $f1 "abcdefghijklmnopqrstuvwxyz"
    puts $f1 "abcdefghijklmnopqrstuvwxyz"
    close $f1
    set f1 [open $path(test1) r]
    seek $f1 -10 end
    set c [tell $f1]
    set r [read $f1]
    close $f1
    list $c $r
} {44 {rstuvwxyz
}}
test io-34.7 {Tcl_Seek to offset from end of file, then to current position} {
    file delete $path(test1)
    set f1 [open $path(test1) w]
    fconfigure $f1 -translation lf -eofchar {}
    puts $f1 "abcdefghijklmnopqrstuvwxyz"
    puts $f1 "abcdefghijklmnopqrstuvwxyz"
    close $f1
    set f1 [open $path(test1) r]
    seek $f1 -10 end
    set c1 [tell $f1]
    set r1 [read $f1 5]
    seek $f1 0 current
    set c2 [tell $f1]
    close $f1
    list $c1 $r1 $c2
} {44 rstuv 49}
test io-34.8 {Tcl_Seek on pipes: not supported} stdio {
    set f1 [open "|[list [interpreter]]" r+]
    set x [list [catch {seek $f1 0 current} msg] $msg]
    close $f1
    regsub {".*":} $x {"":} x
    string tolower $x
} {1 {error during seek on "": invalid argument}}
test io-34.9 {Tcl_Seek, testing buffered input flushing} {
    file delete $path(test3)
    set f [open $path(test3) w]
    fconfigure $f -eofchar {}
    puts -nonewline $f "abcdefghijklmnopqrstuvwxyzABCDEFGHIJKLMNOPQRSTUVWXYZ"
    close $f
    set f [open $path(test3) RDWR]
    set x [read $f 1]
    seek $f 3
    lappend x [read $f 1]
    seek $f 0 start
    lappend x [read $f 1]
    seek $f 10 current
    lappend x [read $f 1]
    seek $f -2 end
    lappend x [read $f 1]
    seek $f 50 end
    lappend x [read $f 1]
    seek $f 1
    lappend x [read $f 1]
    close $f
    set x
} {a d a l Y {} b}
set path(test3) [makeFile {} test3]
test io-34.10 {Tcl_Seek testing flushing of buffered input} {
    set f [open $path(test3) w]
    fconfigure $f -translation lf
    puts $f xyz\n123
    close $f
    set f [open $path(test3) r+]
    fconfigure $f -translation lf
    set x [gets $f]
    seek $f 0 current
    puts $f 456
    close $f
    list $x [viewFile test3]
} "xyz {xyz
456}"
test io-34.11 {Tcl_Seek testing flushing of buffered output} {
    set f [open $path(test3) w]
    puts $f xyz\n123
    close $f
    set f [open $path(test3) w+]
    puts $f xyzzy
    seek $f 2
    set x [gets $f]
    close $f
    list $x [viewFile test3]
} "zzy xyzzy"
test io-34.12 {Tcl_Seek testing combination of write, seek back and read} {
    set f [open $path(test3) w]
    fconfigure $f -translation lf -eofchar {}
    puts $f xyz\n123
    close $f
    set f [open $path(test3) a+]
    fconfigure $f -translation lf -eofchar {}
    puts $f xyzzy
    flush $f
    set x [tell $f]
    seek $f -4 cur
    set y [gets $f]
    close $f
    list $x [viewFile test3] $y
} {14 {xyz
123
xyzzy} zzy}
test io-34.13 {Tcl_Tell at start of file} {
    file delete $path(test1)
    set f1 [open $path(test1) w]
    set p [tell $f1]
    close $f1
    set p
} 0
test io-34.14 {Tcl_Tell after seek to end of file} {
    file delete $path(test1)
    set f1 [open $path(test1) w]
    fconfigure $f1 -translation lf -eofchar {}
    puts $f1 "abcdefghijklmnopqrstuvwxyz"
    puts $f1 "abcdefghijklmnopqrstuvwxyz"
    close $f1
    set f1 [open $path(test1) r]
    seek $f1 0 end
    set c1 [tell $f1]
    close $f1
    set c1
} 54
test io-34.15 {Tcl_Tell combined with seeking} {
    file delete $path(test1)
    set f1 [open $path(test1) w]
    fconfigure $f1 -translation lf -eofchar {}
    puts $f1 "abcdefghijklmnopqrstuvwxyz"
    puts $f1 "abcdefghijklmnopqrstuvwxyz"
    close $f1
    set f1 [open $path(test1) r]
    seek $f1 10 start
    set c1 [tell $f1]
    seek $f1 10 current
    set c2 [tell $f1]
    close $f1
    list $c1 $c2
} {10 20}
test io-34.16 {Tcl_Tell on pipe: always -1} stdio {
    set f1 [open "|[list [interpreter]]" r+]
    set c [tell $f1]
    close $f1
    set c
} -1
test io-34.17 {Tcl_Tell on pipe: always -1} stdio {
    set f1 [open "|[list [interpreter]]" r+]
    puts $f1 {puts hello}
    flush $f1
    set c [tell $f1]
    gets $f1
    close $f1
    set c
} -1
test io-34.18 {Tcl_Tell combined with seeking and reading} {
    file delete $path(test2)
    set f [open $path(test2) w]
    fconfigure $f -translation lf -eofchar {}
    puts -nonewline $f "line1\nline2\nline3\nline4\nline5\n"
    close $f
    set f [open $path(test2)]
    fconfigure $f -translation lf
    set x [tell $f]
    read $f 3
    lappend x [tell $f]
    seek $f 2
    lappend x [tell $f]
    seek $f 10 current
    lappend x [tell $f]
    seek $f 0 end
    lappend x [tell $f]
    close $f
    set x
} {0 3 2 12 30}
test io-34.19 {Tcl_Tell combined with opening in append mode} {
    set f [open $path(test3) w]
    fconfigure $f -translation lf -eofchar {}
    puts $f "abcdefghijklmnopqrstuvwxyz"
    puts $f "abcdefghijklmnopqrstuvwxyz"
    close $f
    set f [open $path(test3) a]
    set c [tell $f]
    close $f
    set c
} 54
test io-34.20 {Tcl_Tell combined with writing} {
    set f [open $path(test3) w]
    set l ""
    seek $f 29 start
    lappend l [tell $f]
    puts -nonewline $f a
    seek $f 39 start
    lappend l [tell $f]
    puts -nonewline $f a
    lappend l [tell $f]
    seek $f 407 end
    lappend l [tell $f]
    close $f
    set l
} {29 39 40 447}
test io-34.21 {Tcl_Seek and Tcl_Tell on large files} {largefileSupport} {
    file delete $path(test3)
    set f [open $path(test3) w]
    fconfigure $f -encoding binary
    set l ""
    lappend l [tell $f]
    puts -nonewline $f abcdef
    lappend l [tell $f]
    flush $f
    lappend l [tell $f]
    # 4GB offset!
    seek $f 0x100000000
    lappend l [tell $f]
    puts -nonewline $f abcdef
    lappend l [tell $f]
    close $f
    lappend l [file size $path(test3)]
    # truncate...
    close [open $path(test3) w]
    lappend l [file size $path(test3)]
    set l
} {0 6 6 4294967296 4294967302 4294967302 0}

# Test Tcl_Eof

test io-35.1 {Tcl_Eof} {
    file delete $path(test1)
    set f [open $path(test1) w]
    puts $f hello
    puts $f hello
    close $f
    set f [open $path(test1)]
    set x [eof $f]
    lappend x [eof $f]
    gets $f
    lappend x [eof $f]
    gets $f
    lappend x [eof $f]
    gets $f
    lappend x [eof $f]
    lappend x [eof $f]
    close $f
    set x
} {0 0 0 0 1 1}
test io-35.2 {Tcl_Eof with pipe} stdio {
    file delete $path(pipe)
    set f1 [open $path(pipe) w]
    puts $f1 {gets stdin}
    puts $f1 {puts hello}
    close $f1
    set f1 [open "|[list [interpreter] $path(pipe)]" r+]
    puts $f1 hello
    set x [eof $f1]
    flush $f1
    lappend x [eof $f1]
    gets $f1
    lappend x [eof $f1]
    gets $f1
    lappend x [eof $f1]
    close $f1
    set x
} {0 0 0 1}
test io-35.3 {Tcl_Eof with pipe} stdio {
    file delete $path(pipe)
    set f1 [open $path(pipe) w]
    puts $f1 {gets stdin}
    puts $f1 {puts hello}
    close $f1
    set f1 [open "|[list [interpreter] $path(pipe)]" r+]
    puts $f1 hello
    set x [eof $f1]
    flush $f1
    lappend x [eof $f1]
    gets $f1
    lappend x [eof $f1]
    gets $f1
    lappend x [eof $f1]
    gets $f1
    lappend x [eof $f1]
    gets $f1
    lappend x [eof $f1]
    close $f1
    set x
} {0 0 0 1 1 1}
test io-35.4 {Tcl_Eof, eof detection on nonblocking file} {nonBlockFiles} {
    file delete $path(test1)
    set f [open $path(test1) w]
    close $f
    set f [open $path(test1) r]
    fconfigure $f -blocking off
    set l ""
    lappend l [gets $f]
    lappend l [eof $f]
    close $f
    set l
} {{} 1}
test io-35.5 {Tcl_Eof, eof detection on nonblocking pipe} stdio {
    file delete $path(pipe)
    set f [open $path(pipe) w]
    puts $f {
	exit
    }
    close $f
    set f [open "|[list [interpreter] $path(pipe)]" r]
    set l ""
    lappend l [gets $f]
    lappend l [eof $f]
    close $f
    set l
} {{} 1}
test io-35.6 {Tcl_Eof, eof char, lf write, auto read} {
    file delete $path(test1)
    set f [open $path(test1) w]
    fconfigure $f -translation lf -eofchar \x1A
    puts $f abc\ndef
    close $f
    set s [file size $path(test1)]
    set f [open $path(test1) r]
    fconfigure $f -translation auto -eofchar \x1A
    set l [string length [read $f]]
    set e [eof $f]
    close $f
    list $s $l $e
} {9 8 1}
test io-35.7 {Tcl_Eof, eof char, lf write, lf read} {
    file delete $path(test1)
    set f [open $path(test1) w]
    fconfigure $f -translation lf -eofchar \x1A
    puts $f abc\ndef
    close $f
    set s [file size $path(test1)]
    set f [open $path(test1) r]
    fconfigure $f -translation lf -eofchar \x1A
    set l [string length [read $f]]
    set e [eof $f]
    close $f
    list $s $l $e
} {9 8 1}
test io-35.8 {Tcl_Eof, eof char, cr write, auto read} {
    file delete $path(test1)
    set f [open $path(test1) w]
    fconfigure $f -translation cr -eofchar \x1A
    puts $f abc\ndef
    close $f
    set s [file size $path(test1)]
    set f [open $path(test1) r]
    fconfigure $f -translation auto -eofchar \x1A
    set l [string length [read $f]]
    set e [eof $f]
    close $f
    list $s $l $e
} {9 8 1}
test io-35.9 {Tcl_Eof, eof char, cr write, cr read} {
    file delete $path(test1)
    set f [open $path(test1) w]
    fconfigure $f -translation cr -eofchar \x1A
    puts $f abc\ndef
    close $f
    set s [file size $path(test1)]
    set f [open $path(test1) r]
    fconfigure $f -translation cr -eofchar \x1A
    set l [string length [read $f]]
    set e [eof $f]
    close $f
    list $s $l $e
} {9 8 1}
test io-35.10 {Tcl_Eof, eof char, crlf write, auto read} {
    file delete $path(test1)
    set f [open $path(test1) w]
    fconfigure $f -translation crlf -eofchar \x1A
    puts $f abc\ndef
    close $f
    set s [file size $path(test1)]
    set f [open $path(test1) r]
    fconfigure $f -translation auto -eofchar \x1A
    set l [string length [read $f]]
    set e [eof $f]
    close $f
    list $s $l $e
} {11 8 1}
test io-35.11 {Tcl_Eof, eof char, crlf write, crlf read} {
    file delete $path(test1)
    set f [open $path(test1) w]
    fconfigure $f -translation crlf -eofchar \x1A
    puts $f abc\ndef
    close $f
    set s [file size $path(test1)]
    set f [open $path(test1) r]
    fconfigure $f -translation crlf -eofchar \x1A
    set l [string length [read $f]]
    set e [eof $f]
    close $f
    list $s $l $e
} {11 8 1}
test io-35.12 {Tcl_Eof, eof char in middle, lf write, auto read} {
    file delete $path(test1)
    set f [open $path(test1) w]
    fconfigure $f -translation lf -eofchar {}
    set i [format abc\ndef\n%cqrs\nuvw 26]
    puts $f $i
    close $f
    set c [file size $path(test1)]
    set f [open $path(test1) r]
    fconfigure $f -translation auto -eofchar \x1A
    set l [string length [read $f]]
    set e [eof $f]
    close $f
    list $c $l $e
} {17 8 1}
test io-35.13 {Tcl_Eof, eof char in middle, lf write, lf read} {
    file delete $path(test1)
    set f [open $path(test1) w]
    fconfigure $f -translation lf -eofchar {}
    set i [format abc\ndef\n%cqrs\nuvw 26]
    puts $f $i
    close $f
    set c [file size $path(test1)]
    set f [open $path(test1) r]
    fconfigure $f -translation lf -eofchar \x1A
    set l [string length [read $f]]
    set e [eof $f]
    close $f
    list $c $l $e
} {17 8 1}
test io-35.14 {Tcl_Eof, eof char in middle, cr write, auto read} {
    file delete $path(test1)
    set f [open $path(test1) w]
    fconfigure $f -translation cr -eofchar {}
    set i [format abc\ndef\n%cqrs\nuvw 26]
    puts $f $i
    close $f
    set c [file size $path(test1)]
    set f [open $path(test1) r]
    fconfigure $f -translation auto -eofchar \x1A
    set l [string length [read $f]]
    set e [eof $f]
    close $f
    list $c $l $e
} {17 8 1}
test io-35.15 {Tcl_Eof, eof char in middle, cr write, cr read} {
    file delete $path(test1)
    set f [open $path(test1) w]
    fconfigure $f -translation cr -eofchar {}
    set i [format abc\ndef\n%cqrs\nuvw 26]
    puts $f $i
    close $f
    set c [file size $path(test1)]
    set f [open $path(test1) r]
    fconfigure $f -translation cr -eofchar \x1A
    set l [string length [read $f]]
    set e [eof $f]
    close $f
    list $c $l $e
} {17 8 1}
test io-35.16 {Tcl_Eof, eof char in middle, crlf write, auto read} {
    file delete $path(test1)
    set f [open $path(test1) w]
    fconfigure $f -translation crlf -eofchar {}
    set i [format abc\ndef\n%cqrs\nuvw 26]
    puts $f $i
    close $f
    set c [file size $path(test1)]
    set f [open $path(test1) r]
    fconfigure $f -translation auto -eofchar \x1A
    set l [string length [read $f]]
    set e [eof $f]
    close $f
    list $c $l $e
} {21 8 1}
test io-35.17 {Tcl_Eof, eof char in middle, crlf write, crlf read} {
    file delete $path(test1)
    set f [open $path(test1) w]
    fconfigure $f -translation crlf -eofchar {}
    set i [format abc\ndef\n%cqrs\nuvw 26]
    puts $f $i
    close $f
    set c [file size $path(test1)]
    set f [open $path(test1) r]
    fconfigure $f -translation crlf -eofchar \x1A
    set l [string length [read $f]]
    set e [eof $f]
    close $f
    list $c $l $e
} {21 8 1}
test io-35.18 {Tcl_Eof, eof char, cr write, crlf read} -body {
    file delete $path(test1)
    set f [open $path(test1) w]
    fconfigure $f -translation cr
    puts $f abc\ndef
    close $f
    set s [file size $path(test1)]
    set f [open $path(test1) r]
    fconfigure $f -translation crlf
    set l [string length [set in [read $f]]]
    set e [eof $f]
    close $f
    list $s $l $e [scan [string index $in end] %c]
} -result {8 8 1 13}
test io-35.18a {Tcl_Eof, eof char, cr write, crlf read} -body {
    file delete $path(test1)
    set f [open $path(test1) w]
    fconfigure $f -translation cr -eofchar \x1A
    puts $f abc\ndef
    close $f
    set s [file size $path(test1)]
    set f [open $path(test1) r]
    fconfigure $f -translation crlf -eofchar \x1A
    set l [string length [set in [read $f]]]
    set e [eof $f]
    close $f
    list $s $l $e [scan [string index $in end] %c]
} -result {9 8 1 13}
test io-35.18b {Tcl_Eof, eof char, cr write, crlf read} -body {
    file delete $path(test1)
    set f [open $path(test1) w]
    fconfigure $f -translation cr -eofchar \x1A
    puts $f {}
    close $f
    set s [file size $path(test1)]
    set f [open $path(test1) r]
    fconfigure $f -translation crlf -eofchar \x1A
    set l [string length [set in [read $f]]]
    set e [eof $f]
    close $f
    list $s $l $e [scan [string index $in end] %c]
} -result {2 1 1 13}
test io-35.18c {Tcl_Eof, eof char, cr write, crlf read} -body {
    file delete $path(test1)
    set f [open $path(test1) w]
    fconfigure $f -translation cr
    puts $f {}
    close $f
    set s [file size $path(test1)]
    set f [open $path(test1) r]
    fconfigure $f -translation crlf
    set l [string length [set in [read $f]]]
    set e [eof $f]
    close $f
    list $s $l $e [scan [string index $in end] %c]
} -result {1 1 1 13}
test io-35.19 {Tcl_Eof, eof char in middle, cr write, crlf read} -body {
    file delete $path(test1)
    set f [open $path(test1) w]
    fconfigure $f -translation cr -eofchar {}
    set i [format abc\ndef\n%cqrs\nuvw 26]
    puts $f $i
    close $f
    set c [file size $path(test1)]
    set f [open $path(test1) r]
    fconfigure $f -translation crlf -eofchar \x1A
    set l [string length [set in [read $f]]]
    set e [eof $f]
    close $f
    list $c $l $e [scan [string index $in end] %c]
} -result {17 8 1 13}
test io-35.20 {Tcl_Eof, eof char in middle, cr write, crlf read} {
    file delete $path(test1)
    set f [open $path(test1) w]
    fconfigure $f -translation cr -eofchar {}
    set i [format \n%cqrsuvw 26]
    puts $f $i
    close $f
    set c [file size $path(test1)]
    set f [open $path(test1) r]
    fconfigure $f -translation crlf -eofchar \x1A
    set l [string length [set in [read $f]]]
    set e [eof $f]
    close $f
    list $c $l $e [scan [string index $in end] %c]
} {9 1 1 13}

# Test Tcl_InputBlocked

test io-36.1 {Tcl_InputBlocked on nonblocking pipe} stdio {
    set f1 [open "|[list [interpreter]]" r+]
    puts $f1 {puts hello_from_pipe}
    flush $f1
    gets $f1
    fconfigure $f1 -blocking off -buffering full
    puts $f1 {puts hello}
    set x ""
    lappend x [gets $f1]
    lappend x [fblocked $f1]
    flush $f1
    after 200
    lappend x [gets $f1]
    lappend x [fblocked $f1]
    lappend x [gets $f1]
    lappend x [fblocked $f1]
    close $f1
    set x
} {{} 1 hello 0 {} 1}
test io-36.1.1 {Tcl_InputBlocked on nonblocking binary pipe} stdio {
    set f1 [open "|[list [interpreter]]" r+]
    chan configure $f1 -encoding binary -translation lf -eofchar {}
    puts $f1 {
	chan configure stdout -encoding binary -translation lf -eofchar {}
	puts hello_from_pipe
    }
    flush $f1
    gets $f1
    fconfigure $f1 -blocking off -buffering full
    puts $f1 {puts hello}
    set x ""
    lappend x [gets $f1]
    lappend x [fblocked $f1]
    flush $f1
    after 200
    lappend x [gets $f1]
    lappend x [fblocked $f1]
    lappend x [gets $f1]
    lappend x [fblocked $f1]
    close $f1
    set x
} {{} 1 hello 0 {} 1}
test io-36.2 {Tcl_InputBlocked on blocking pipe} stdio {
    set f1 [open "|[list [interpreter]]" r+]
    fconfigure $f1 -buffering line
    puts $f1 {puts hello_from_pipe}
    set x ""
    lappend x [gets $f1]
    lappend x [fblocked $f1]
    puts $f1 {exit}
    lappend x [gets $f1]
    lappend x [fblocked $f1]
    lappend x [eof $f1]
    close $f1
    set x
} {hello_from_pipe 0 {} 0 1}
test io-36.3 {Tcl_InputBlocked vs files, short read} {
    file delete $path(test1)
    set f [open $path(test1) w]
    puts $f abcdefghijklmnop
    close $f
    set f [open $path(test1) r]
    set l ""
    lappend l [fblocked $f]
    lappend l [read $f 3]
    lappend l [fblocked $f]
    lappend l [read -nonewline $f]
    lappend l [fblocked $f]
    lappend l [eof $f]
    close $f
    set l
} {0 abc 0 defghijklmnop 0 1}
test io-36.4 {Tcl_InputBlocked vs files, event driven read} {fileevent} {
    proc in {f} {
        variable l
        variable x
	lappend l [read $f 3]
	if {[eof $f]} {lappend l eof; close $f; set x done}
    }
    file delete $path(test1)
    set f [open $path(test1) w]
    puts $f abcdefghijklmnop
    close $f
    set f [open $path(test1) r]
    set l ""
    fileevent $f readable [namespace code [list in $f]]
    variable x
    vwait [namespace which -variable x]
    set l
} {abc def ghi jkl mno {p
} eof}
test io-36.5 {Tcl_InputBlocked vs files, short read, nonblocking} {nonBlockFiles} {
    file delete $path(test1)
    set f [open $path(test1) w]
    puts $f abcdefghijklmnop
    close $f
    set f [open $path(test1) r]
    fconfigure $f -blocking off
    set l ""
    lappend l [fblocked $f]
    lappend l [read $f 3]
    lappend l [fblocked $f]
    lappend l [read -nonewline $f]
    lappend l [fblocked $f]
    lappend l [eof $f]
    close $f
    set l
} {0 abc 0 defghijklmnop 0 1}
test io-36.6 {Tcl_InputBlocked vs files, event driven read} {nonBlockFiles fileevent} {
    proc in {f} {
        variable l
        variable x
	lappend l [read $f 3]
	if {[eof $f]} {lappend l eof; close $f; set x done}
    }
    file delete $path(test1)
    set f [open $path(test1) w]
    puts $f abcdefghijklmnop
    close $f
    set f [open $path(test1) r]
    fconfigure $f -blocking off
    set l ""
    fileevent $f readable [namespace code [list in $f]]
    variable x
    vwait [namespace which -variable x]
    set l
} {abc def ghi jkl mno {p
} eof}

# Test Tcl_InputBuffered

test io-37.1 {Tcl_InputBuffered} {testchannel} {
    set f [open $path(longfile) r]
    fconfigure $f -buffersize 4096
    read $f 3
    set l ""
    lappend l [testchannel inputbuffered $f]
    lappend l [tell $f]
    close $f
    set l
} {4093 3}
test io-37.2 {Tcl_InputBuffered, test input flushing on seek} {testchannel} {
    set f [open $path(longfile) r]
    fconfigure $f -buffersize 4096
    read $f 3
    set l ""
    lappend l [testchannel inputbuffered $f]
    lappend l [tell $f]
    seek $f 0 current
    lappend l [testchannel inputbuffered $f]
    lappend l [tell $f]
    close $f
    set l
} {4093 3 0 3}

# Test Tcl_SetChannelBufferSize, Tcl_GetChannelBufferSize

test io-38.1 {Tcl_GetChannelBufferSize, default buffer size} {
    set f [open $path(longfile) r]
    set s [fconfigure $f -buffersize]
    close $f
    set s
} 4096
test io-38.2 {Tcl_SetChannelBufferSize, Tcl_GetChannelBufferSize} {
    set f [open $path(longfile) r]
    set l ""
    lappend l [fconfigure $f -buffersize]
    fconfigure $f -buffersize 10000
    lappend l [fconfigure $f -buffersize]
    fconfigure $f -buffersize 1
    lappend l [fconfigure $f -buffersize]
    fconfigure $f -buffersize -1
    lappend l [fconfigure $f -buffersize]
    fconfigure $f -buffersize 0
    lappend l [fconfigure $f -buffersize]
    fconfigure $f -buffersize 100000
    lappend l [fconfigure $f -buffersize]
    fconfigure $f -buffersize 10000000
    lappend l [fconfigure $f -buffersize]
    close $f
    set l
} {4096 10000 1 1 1 100000 1048576}
test io-38.3 {Tcl_SetChannelBufferSize, changing buffersize between reads} {
    # This test crashes the interp if Bug #427196 is not fixed

    set chan [open [info script] r]
    fconfigure $chan -buffersize 10
    set var [read $chan 2]
    fconfigure $chan -buffersize 32
    append var [read $chan]
    close $chan
} {}

# Test Tcl_SetChannelOption, Tcl_GetChannelOption

test io-39.1 {Tcl_GetChannelOption} {
    file delete $path(test1)
    set f1 [open $path(test1) w]
    set x [fconfigure $f1 -blocking]
    close $f1
    set x
} 1
test io-39.2 {Tcl_GetChannelOption} {
    file delete $path(test1)
    set f1 [open $path(test1) w]
    set x [fconfigure $f1 -buffering]
    close $f1
    set x
} full
test io-39.3 {Tcl_GetChannelOption} {
    file delete $path(test1)
    set f1 [open $path(test1) w]
    fconfigure $f1 -buffering line
    set x [fconfigure $f1 -buffering]
    close $f1
    set x
} line
test io-39.4 {Tcl_GetChannelOption, Tcl_SetChannelOption} {
    file delete $path(test1)
    set f1 [open $path(test1) w]
    set l ""
    lappend l [fconfigure $f1 -buffering]
    fconfigure $f1 -buffering line
    lappend l [fconfigure $f1 -buffering]
    fconfigure $f1 -buffering none
    lappend l [fconfigure $f1 -buffering]
    fconfigure $f1 -buffering line
    lappend l [fconfigure $f1 -buffering]
    fconfigure $f1 -buffering full
    lappend l [fconfigure $f1 -buffering]
    close $f1
    set l
} {full line none line full}
test io-39.5 {Tcl_GetChannelOption, invariance} {
    file delete $path(test1)
    set f1 [open $path(test1) w]
    set l ""
    lappend l [fconfigure $f1 -buffering]
    lappend l [list [catch {fconfigure $f1 -buffering green} msg] $msg]
    lappend l [fconfigure $f1 -buffering]
    close $f1
    set l
} {full {1 {bad value for -buffering: must be one of full, line, or none}} full}
test io-39.6 {Tcl_SetChannelOption, multiple options} {
    file delete $path(test1)
    set f1 [open $path(test1) w]
    fconfigure $f1 -translation lf -buffering line
    puts $f1 hello
    puts $f1 bye
    set x [file size $path(test1)]
    close $f1
    set x
} 10
test io-39.7 {Tcl_SetChannelOption, buffering, translation} {
    file delete $path(test1)
    set f1 [open $path(test1) w]
    fconfigure $f1 -translation lf
    puts $f1 hello
    puts $f1 bye
    set x ""
    fconfigure $f1 -buffering line
    lappend x [file size $path(test1)]
    puts $f1 really_bye
    lappend x [file size $path(test1)]
    close $f1
    set x
} {0 21}
test io-39.8 {Tcl_SetChannelOption, different buffering options} {
    file delete $path(test1)
    set f1 [open $path(test1) w]
    set l ""
    fconfigure $f1 -translation lf -buffering none -eofchar {}
    puts -nonewline $f1 hello
    lappend l [file size $path(test1)]
    puts -nonewline $f1 hello
    lappend l [file size $path(test1)]
    fconfigure $f1 -buffering full
    puts -nonewline $f1 hello
    lappend l [file size $path(test1)]
    fconfigure $f1 -buffering none
    lappend l [file size $path(test1)]
    puts -nonewline $f1 hello
    lappend l [file size $path(test1)]
    close $f1
    lappend l [file size $path(test1)]
    set l
} {5 10 10 10 20 20}
test io-39.9 {Tcl_SetChannelOption, blocking mode} {nonBlockFiles} {
    file delete $path(test1)
    set f1 [open $path(test1) w]
    close $f1
    set f1 [open $path(test1) r]
    set x ""
    lappend x [fconfigure $f1 -blocking]
    fconfigure $f1 -blocking off
    lappend x [fconfigure $f1 -blocking]
    lappend x [gets $f1]
    lappend x [read $f1 1000]
    lappend x [fblocked $f1]
    lappend x [eof $f1]
    close $f1
    set x
} {1 0 {} {} 0 1}
test io-39.10 {Tcl_SetChannelOption, blocking mode} stdio {
    file delete $path(pipe)
    set f1 [open $path(pipe) w]
    puts $f1 {
	gets stdin
	after 100
	puts hi
	gets stdin
    }
    close $f1
    set x ""
    set f1 [open "|[list [interpreter] $path(pipe)]" r+]
    fconfigure $f1 -blocking off -buffering line
    lappend x [fconfigure $f1 -blocking]
    lappend x [gets $f1]
    lappend x [fblocked $f1]
    fconfigure $f1 -blocking on
    puts $f1 hello
    fconfigure $f1 -blocking off
    lappend x [gets $f1]
    lappend x [fblocked $f1]
    fconfigure $f1 -blocking on
    puts $f1 bye
    fconfigure $f1 -blocking off
    lappend x [gets $f1]
    lappend x [fblocked $f1]
    fconfigure $f1 -blocking on
    lappend x [fconfigure $f1 -blocking]
    lappend x [gets $f1]
    lappend x [fblocked $f1]
    lappend x [eof $f1]
    lappend x [gets $f1]
    lappend x [eof $f1]
    close $f1
    set x
} {0 {} 1 {} 1 {} 1 1 hi 0 0 {} 1}
test io-39.11 {Tcl_SetChannelOption, Tcl_GetChannelOption, buffer size clipped to lower bound} {
    file delete $path(test1)
    set f [open $path(test1) w]
    fconfigure $f -buffersize -10
    set x [fconfigure $f -buffersize]
    close $f
    set x
} 1
test io-39.12 {Tcl_SetChannelOption, Tcl_GetChannelOption buffer size clipped to upper bound} {
    file delete $path(test1)
    set f [open $path(test1) w]
    fconfigure $f -buffersize 10000000
    set x [fconfigure $f -buffersize]
    close $f
    set x
} 1048576
test io-39.13 {Tcl_SetChannelOption, Tcl_GetChannelOption, buffer size} {
    file delete $path(test1)
    set f [open $path(test1) w]
    fconfigure $f -buffersize 40000
    set x [fconfigure $f -buffersize]
    close $f
    set x
} 40000
test io-39.14 {Tcl_SetChannelOption: -encoding, binary & utf-8} {
    file delete $path(test1)
    set f [open $path(test1) w]
    fconfigure $f -encoding {}
    puts -nonewline $f \xE7\x89\xA6
    close $f
    set f [open $path(test1) r]
    fconfigure $f -encoding utf-8
    set x [read $f]
    close $f
    set x
} 牦
test io-39.15 {Tcl_SetChannelOption: -encoding, binary & utf-8} {
    file delete $path(test1)
    set f [open $path(test1) w]
    fconfigure $f -encoding binary
    puts -nonewline $f \xE7\x89\xA6
    close $f
    set f [open $path(test1) r]
    fconfigure $f -encoding utf-8
    set x [read $f]
    close $f
    set x
} 牦
test io-39.16 {Tcl_SetChannelOption: -encoding, errors} {
    file delete $path(test1)
    set f [open $path(test1) w]
    set result [list [catch {fconfigure $f -encoding foobar} msg] $msg]
    close $f
    set result
} {1 {unknown encoding "foobar"}}
test io-39.17 {Tcl_SetChannelOption: -encoding, clearing CHANNEL_NEED_MORE_DATA} {stdio fileevent} {
    set f [open "|[list [interpreter] $path(cat)]" r+]
    fconfigure $f -encoding binary
    puts -nonewline $f "\xE7"
    flush $f
    fconfigure $f -encoding utf-8 -blocking 0
    variable x {}
    fileevent $f readable [namespace code { lappend x [read $f] }]
    vwait [namespace which -variable x]
    after 300 [namespace code { lappend x timeout }]
    vwait [namespace which -variable x]
    fconfigure $f -encoding utf-8
    vwait [namespace which -variable x]
    after 300 [namespace code { lappend x timeout }]
    vwait [namespace which -variable x]
    fconfigure $f -encoding binary
    vwait [namespace which -variable x]
    after 300 [namespace code { lappend x timeout }]
    vwait [namespace which -variable x]
    close $f
    set x
} "{} timeout {} timeout \xE7 timeout"
test io-39.18 {Tcl_SetChannelOption, setting read mode independently} \
	{socket} {
    proc accept {s a p} {close $s}
    set s1 [socket -server [namespace code accept] -myaddr 127.0.0.1 0]
    set port [lindex [fconfigure $s1 -sockname] 2]
    set s2 [socket 127.0.0.1 $port]
    update
    fconfigure $s2 -translation {auto lf}
    set modes [fconfigure $s2 -translation]
    close $s1
    close $s2
    set modes
} {auto lf}
test io-39.19 {Tcl_SetChannelOption, setting read mode independently} \
	{socket} {
    proc accept {s a p} {close $s}
    set s1 [socket -server [namespace code accept] -myaddr 127.0.0.1 0]
    set port [lindex [fconfigure $s1 -sockname] 2]
    set s2 [socket 127.0.0.1 $port]
    update
    fconfigure $s2 -translation {auto crlf}
    set modes [fconfigure $s2 -translation]
    close $s1
    close $s2
    set modes
} {auto crlf}
test io-39.20 {Tcl_SetChannelOption, setting read mode independently} \
	{socket} {
    proc accept {s a p} {close $s}
    set s1 [socket -server [namespace code accept] -myaddr 127.0.0.1 0]
    set port [lindex [fconfigure $s1 -sockname] 2]
    set s2 [socket 127.0.0.1 $port]
    update
    fconfigure $s2 -translation {auto cr}
    set modes [fconfigure $s2 -translation]
    close $s1
    close $s2
    set modes
} {auto cr}
test io-39.21 {Tcl_SetChannelOption, setting read mode independently} \
	{socket} {
    proc accept {s a p} {close $s}
    set s1 [socket -server [namespace code accept] -myaddr 127.0.0.1 0]
    set port [lindex [fconfigure $s1 -sockname] 2]
    set s2 [socket 127.0.0.1 $port]
    update
    fconfigure $s2 -translation {auto auto}
    set modes [fconfigure $s2 -translation]
    close $s1
    close $s2
    set modes
} {auto crlf}
test io-39.22 {Tcl_SetChannelOption, invariance} {unix} {
    file delete $path(test1)
    set f1 [open $path(test1) w+]
    set l ""
    lappend l [fconfigure $f1 -eofchar]
    fconfigure $f1 -eofchar {ON GO}
    lappend l [fconfigure $f1 -eofchar]
    fconfigure $f1 -eofchar D
    lappend l [fconfigure $f1 -eofchar]
    close $f1
    set l
} {{{} {}} {O G} {D D}}
test io-39.22a {Tcl_SetChannelOption, invariance} {
    file delete $path(test1)
    set f1 [open $path(test1) w+]
    set l [list]
    fconfigure $f1 -eofchar {ON GO}
    lappend l [fconfigure $f1 -eofchar]
    fconfigure $f1 -eofchar D
    lappend l [fconfigure $f1 -eofchar]
    lappend l [list [catch {fconfigure $f1 -eofchar {1 2 3}} msg] $msg]
    close $f1
    set l
} {{O G} {D D} {1 {bad value for -eofchar: should be a list of zero, one, or two elements}}}
test io-39.23 {Tcl_GetChannelOption, server socket is not readable or
        writeable, it should still have valid -eofchar and -translation options } {
    set l [list]
    set sock [socket -server [namespace code accept] -myaddr 127.0.0.1 0]
    lappend l [fconfigure $sock -eofchar] [fconfigure $sock -translation]
    close $sock
    set l
} {{{}} auto}
test io-39.24 {Tcl_SetChannelOption, server socket is not readable or
        writable so we can't change -eofchar or -translation } {
    set l [list]
    set sock [socket -server [namespace code accept] -myaddr 127.0.0.1 0]
    fconfigure $sock -eofchar D -translation lf
    lappend l [fconfigure $sock -eofchar] [fconfigure $sock -translation]
    close $sock
    set l
} {{{}} auto}

test io-40.1 {POSIX open access modes: RDWR} {
    file delete $path(test3)
    set f [open $path(test3) w]
    puts $f xyzzy
    close $f
    set f [open $path(test3) RDWR]
    puts -nonewline $f "ab"
    seek $f 0 current
    set x [gets $f]
    close $f
    set f [open $path(test3) r]
    lappend x [gets $f]
    close $f
    set x
} {zzy abzzy}
test io-40.2 {POSIX open access modes: CREAT} {unix} {
    file delete $path(test3)
    set f [open $path(test3) {WRONLY CREAT} 0o600]
    file stat $path(test3) stats
    set x [format "%#o" [expr {$stats(mode)&0o777}]]
    puts $f "line 1"
    close $f
    set f [open $path(test3) r]
    lappend x [gets $f]
    close $f
    set x
} {0o600 {line 1}}
test io-40.3 {POSIX open access modes: CREAT} {unix umask} {
    # This test only works if your umask is 2, like ouster's.
    file delete $path(test3)
    set f [open $path(test3) {WRONLY CREAT}]
    close $f
    file stat $path(test3) stats
    format 0o%03o [expr {$stats(mode)&0o777}]
} [format 0o%03o [expr {0o666 & ~ $umaskValue}]]
test io-40.4 {POSIX open access modes: CREAT} {
    file delete $path(test3)
    set f [open $path(test3) w]
    fconfigure $f -eofchar {}
    puts $f xyzzy
    close $f
    set f [open $path(test3) {WRONLY CREAT}]
    fconfigure $f -eofchar {}
    puts -nonewline $f "ab"
    close $f
    set f [open $path(test3) r]
    set x [gets $f]
    close $f
    set x
} abzzy
test io-40.5 {POSIX open access modes: APPEND} {
    file delete $path(test3)
    set f [open $path(test3) w]
    fconfigure $f -translation lf -eofchar {}
    puts $f xyzzy
    close $f
    set f [open $path(test3) {WRONLY APPEND}]
    fconfigure $f -translation lf
    puts $f "new line"
    seek $f 0
    puts $f "abc"
    close $f
    set f [open $path(test3) r]
    fconfigure $f -translation lf
    set x ""
    seek $f 6 current
    lappend x [gets $f]
    lappend x [gets $f]
    close $f
    set x
} {{new line} abc}
test io-40.6 {POSIX open access modes: EXCL} -match regexp -body {
    file delete $path(test3)
    set f [open $path(test3) w]
    puts $f xyzzy
    close $f
    open $path(test3) {WRONLY CREAT EXCL}
} -returnCodes error -result {(?i)couldn't open ".*test3": file (already )?exists}
test io-40.7 {POSIX open access modes: EXCL} {
    file delete $path(test3)
    set f [open $path(test3) {WRONLY CREAT EXCL}]
    fconfigure $f -eofchar {}
    puts $f "A test line"
    close $f
    viewFile test3
} {A test line}
test io-40.8 {POSIX open access modes: TRUNC} {
    file delete $path(test3)
    set f [open $path(test3) w]
    puts $f xyzzy
    close $f
    set f [open $path(test3) {WRONLY TRUNC}]
    puts $f abc
    close $f
    set f [open $path(test3) r]
    set x [gets $f]
    close $f
    set x
} abc
test io-40.9 {POSIX open access modes: NONBLOCK} {nonPortable unix} {
    file delete $path(test3)
    set f [open $path(test3) {WRONLY NONBLOCK CREAT}]
    puts $f "NONBLOCK test"
    close $f
    set f [open $path(test3) r]
    set x [gets $f]
    close $f
    set x
} {NONBLOCK test}
test io-40.10 {POSIX open access modes: RDONLY} {
    set f [open $path(test1) w]
    puts $f "two lines: this one"
    puts $f "and this"
    close $f
    set f [open $path(test1) RDONLY]
    set x [list [gets $f] [catch {puts $f Test} msg] $msg]
    close $f
    string compare [string tolower $x] \
	[list {two lines: this one} 1 \
		[format "channel \"%s\" wasn't opened for writing" $f]]
} 0
test io-40.11 {POSIX open access modes: RDONLY} -match regexp -body {
    file delete $path(test3)
    open $path(test3) RDONLY
} -returnCodes error -result {(?i)couldn't open ".*test3": no such file or directory}
test io-40.12 {POSIX open access modes: WRONLY} -match regexp -body {
    file delete $path(test3)
    open $path(test3) WRONLY
} -returnCodes error -result {(?i)couldn't open ".*test3": no such file or directory}
test io-40.13 {POSIX open access modes: WRONLY} {
    makeFile xyzzy test3
    set f [open $path(test3) WRONLY]
    fconfigure $f -eofchar {}
    puts -nonewline $f "ab"
    seek $f 0 current
    set x [list [catch {gets $f} msg] $msg]
    close $f
    lappend x [viewFile test3]
    string compare [string tolower $x] \
	[list 1 "channel \"$f\" wasn't opened for reading" abzzy]
} 0
test io-40.14 {POSIX open access modes: RDWR} -match regexp -body {
    file delete $path(test3)
    open $path(test3) RDWR
} -returnCodes error -result {(?i)couldn't open ".*test3": no such file or directory}
test io-40.15 {POSIX open access modes: RDWR} {
    makeFile xyzzy test3
    set f [open $path(test3) RDWR]
    puts -nonewline $f "ab"
    seek $f 0 current
    set x [gets $f]
    close $f
    lappend x [viewFile test3]
} {zzy abzzy}
test io-40.16 {tilde substitution in open} -constraints makeFileInHome -setup {
    makeFile {Some text} _test_ ~
} -body {
    file exists [file join $::env(HOME) _test_]
} -cleanup {
    removeFile _test_ ~
} -result 1
test io-40.17 {tilde substitution in open} {
    set home $::env(HOME)
    unset ::env(HOME)
    set x [list [catch {open ~/foo} msg] $msg]
    set ::env(HOME) $home
    set x
} {1 {couldn't find HOME environment variable to expand path}}

test io-41.1 {Tcl_FileeventCmd: errors} {fileevent} {
    list [catch {fileevent foo} msg] $msg
} {1 {wrong # args: should be "fileevent channelId event ?script?"}}
test io-41.2 {Tcl_FileeventCmd: errors} {fileevent} {
    list [catch {fileevent foo bar baz q} msg] $msg
} {1 {wrong # args: should be "fileevent channelId event ?script?"}}
test io-41.3 {Tcl_FileeventCmd: errors} {fileevent} {
    list [catch {fileevent gorp readable} msg] $msg
} {1 {can not find channel named "gorp"}}
test io-41.4 {Tcl_FileeventCmd: errors} {fileevent} {
    list [catch {fileevent gorp writable} msg] $msg
} {1 {can not find channel named "gorp"}}
test io-41.5 {Tcl_FileeventCmd: errors} {fileevent} {
    list [catch {fileevent gorp who-knows} msg] $msg
} {1 {bad event name "who-knows": must be readable or writable}}

#
# Test fileevent on a file
#

set path(foo) [makeFile {} foo]
set f [open $path(foo) w+]

test io-42.1 {Tcl_FileeventCmd: creating, deleting, querying} {fileevent} {
    list [fileevent $f readable] [fileevent $f writable]
} {{} {}}
test io-42.2 {Tcl_FileeventCmd: replacing} {fileevent} {
    set result {}
    fileevent $f r "first script"
    lappend result [fileevent $f readable]
    fileevent $f r "new script"
    lappend result [fileevent $f readable]
    fileevent $f r "yet another"
    lappend result [fileevent $f readable]
    fileevent $f r ""
    lappend result [fileevent $f readable]
} {{first script} {new script} {yet another} {}}
test io-42.3 {Tcl_FileeventCmd: replacing, with NULL chars in script} {fileevent} {
    set result {}
    fileevent $f r "first scr\x00ipt"
    lappend result [string length [fileevent $f readable]]
    fileevent $f r "new scr\x00ipt"
    lappend result [string length [fileevent $f readable]]
    fileevent $f r "yet ano\x00ther"
    lappend result [string length [fileevent $f readable]]
    fileevent $f r ""
    lappend result [fileevent $f readable]
} {13 11 12 {}}


test io-43.1 {Tcl_FileeventCmd: creating, deleting, querying} {stdio unixExecs fileevent} {
    set result {}
    fileevent $f readable "script 1"
    lappend result [fileevent $f readable] [fileevent $f writable]
    fileevent $f writable "write script"
    lappend result [fileevent $f readable] [fileevent $f writable]
    fileevent $f readable {}
    lappend result [fileevent $f readable] [fileevent $f writable]
    fileevent $f writable {}
    lappend result [fileevent $f readable] [fileevent $f writable]
} {{script 1} {} {script 1} {write script} {} {write script} {} {}}
test io-43.2 {Tcl_FileeventCmd: deleting when many present} -setup {
    set f2 [open "|[list cat -u]" r+]
    set f3 [open "|[list cat -u]" r+]
} -constraints {stdio unixExecs fileevent} -body {
    set result {}
    lappend result [fileevent $f r] [fileevent $f2 r] [fileevent $f3 r]
    fileevent $f r "read f"
    fileevent $f2 r "read f2"
    fileevent $f3 r "read f3"
    lappend result [fileevent $f r] [fileevent $f2 r] [fileevent $f3 r]
    fileevent $f2 r {}
    lappend result [fileevent $f r] [fileevent $f2 r] [fileevent $f3 r]
    fileevent $f3 r {}
    lappend result [fileevent $f r] [fileevent $f2 r] [fileevent $f3 r]
    fileevent $f r {}
    lappend result [fileevent $f r] [fileevent $f2 r] [fileevent $f3 r]
} -cleanup {
    catch {close $f2}
    catch {close $f3}
} -result {{} {} {} {read f} {read f2} {read f3} {read f} {} {read f3} {read f} {} {} {} {} {}}

test io-44.1 {FileEventProc procedure: normal read event} -setup {
    set f2 [open "|[list cat -u]" r+]
    set f3 [open "|[list cat -u]" r+]
} -constraints {stdio unixExecs fileevent} -body {
    fileevent $f2 readable [namespace code {
	set x [gets $f2]; fileevent $f2 readable {}
    }]
    puts $f2 text; flush $f2
    variable x initial
    vwait [namespace which -variable x]
    set x
} -cleanup {
    catch {close $f2}
    catch {close $f3}
} -result {text}
test io-44.2 {FileEventProc procedure: error in read event} -constraints {
    stdio unixExecs fileevent
} -setup {
    set f2 [open "|[list cat -u]" r+]
    set f3 [open "|[list cat -u]" r+]
    proc myHandler {msg options} {
	variable x $msg
    }
    set handler [interp bgerror {}]
    interp bgerror {} [namespace which myHandler]
} -body {
    fileevent $f2 readable {error bogus}
    puts $f2 text; flush $f2
    variable x initial
    vwait [namespace which -variable x]
    list $x [fileevent $f2 readable]
} -cleanup {
    interp bgerror {} $handler
    catch {close $f2}
    catch {close $f3}
} -result {bogus {}}
test io-44.3 {FileEventProc procedure: normal write event} -setup {
    set f2 [open "|[list cat -u]" r+]
    set f3 [open "|[list cat -u]" r+]
} -constraints {stdio unixExecs fileevent} -body {
    fileevent $f2 writable [namespace code {
	lappend x "triggered"
	incr count -1
	if {$count <= 0} {
	    fileevent $f2 writable {}
	}
    }]
    variable x initial
    set count 3
    vwait [namespace which -variable x]
    vwait [namespace which -variable x]
    vwait [namespace which -variable x]
    set x
} -cleanup {
    catch {close $f2}
    catch {close $f3}
} -result {initial triggered triggered triggered}
test io-44.4 {FileEventProc procedure: eror in write event} -constraints {
    stdio unixExecs fileevent
} -setup {
    set f2 [open "|[list cat -u]" r+]
    set f3 [open "|[list cat -u]" r+]
    proc myHandler {msg options} {
	variable x $msg
    }
    set handler [interp bgerror {}]
    interp bgerror {} [namespace which myHandler]
} -body {
    fileevent $f2 writable {error bad-write}
    variable x initial
    vwait [namespace which -variable x]
    list $x [fileevent $f2 writable]
} -cleanup {
    interp bgerror {} $handler
    catch {close $f2}
    catch {close $f3}
} -result {bad-write {}}
test io-44.5 {FileEventProc procedure: end of file} -constraints {
    stdio unixExecs fileevent
} -body {
    set f4 [open "|[list [interpreter] $path(cat) << foo]" r]
    fileevent $f4 readable [namespace code {
	if {[gets $f4 line] < 0} {
	    lappend x eof
	    fileevent $f4 readable {}
	} else {
	    lappend x $line
	}
    }]
    variable x initial
    vwait [namespace which -variable x]
    vwait [namespace which -variable x]
    set x
} -cleanup {
    close $f4
} -result {initial foo eof}

close $f

test io-44.6 {FileEventProc procedure: write-only non-blocking channel} -setup {
} -constraints {stdio fileevent openpipe} -body {

    namespace eval refchan {
	namespace ensemble create
	namespace export *


	proc finalize {chan args} {
	    namespace delete c_$chan
	}

	proc initialize {chan args} {
	    namespace eval c_$chan {}
	    namespace upvar c_$chan watching watching
	    set watching {}
	    list finalize initialize seek watch write
	}


	proc watch {chan args} {
	    namespace upvar c_$chan watching watching
	    foreach arg $args {
		switch $arg {
		    write {
			if {$arg ni $watching} {
			    lappend watching $arg
			}
			chan postevent $chan $arg
		    }
		}
	    }
	}


	proc write {chan args} {
	    chan postevent $chan write
	    return 1
	}
    }
    set f [chan create w [namespace which refchan]]
    chan configure $f -blocking 0
    set data "some data"
    set x 0
    chan event $f writable [namespace code {
	puts $f $data
	incr count [string length $data]
	if {$count > 262144} {
	    chan event $f writable {}
	    set x done
	}
    }]
    set token [after 10000 [namespace code {
	set x timeout
    }]]
    vwait [namespace which -variable x]
    return $x
} -cleanup {
    after cancel $token
    catch {chan close $f}
} -result done


makeFile "foo bar" foo

test io-45.1 {DeleteFileEvent, cleanup on close} {fileevent} {
    set f [open $path(foo) r]
    fileevent $f readable [namespace code {
	lappend x "binding triggered: \"[gets $f]\""
	fileevent $f readable {}
    }]
    close $f
    set x initial
    after 100 [namespace code { set y done }]
    variable y
    vwait [namespace which -variable y]
    set x
} {initial}
test io-45.2 {DeleteFileEvent, cleanup on close} {fileevent} {
    set f  [open $path(foo) r]
    set f2 [open $path(foo) r]
    fileevent $f readable [namespace code {
	    lappend x "f triggered: \"[gets $f]\""
	    fileevent $f readable {}
	}]
    fileevent $f2 readable [namespace code {
	lappend x "f2 triggered: \"[gets $f2]\""
	fileevent $f2 readable {}
    }]
    close $f
    variable x initial
    vwait [namespace which -variable x]
    close $f2
    set x
} {initial {f2 triggered: "foo bar"}}
test io-45.3 {DeleteFileEvent, cleanup on close} {fileevent} {
    set f  [open $path(foo) r]
    set f2 [open $path(foo) r]
    set f3 [open $path(foo) r]
    fileevent $f readable {f script}
    fileevent $f2 readable {f2 script}
    fileevent $f3 readable {f3 script}
    set x {}
    close $f2
    lappend x [catch {fileevent $f readable} msg] $msg \
	    [catch {fileevent $f2 readable}] \
	    [catch {fileevent $f3 readable} msg] $msg
    close $f3
    lappend x [catch {fileevent $f readable} msg] $msg \
	    [catch {fileevent $f2 readable}] \
	    [catch {fileevent $f3 readable}]
    close $f
    lappend x [catch {fileevent $f readable}] \
	    [catch {fileevent $f2 readable}] \
	    [catch {fileevent $f3 readable}]
} {0 {f script} 1 0 {f3 script} 0 {f script} 1 1 1 1 1}

# Execute these tests only if the "testfevent" command is present.

test io-46.1 {Tcl event loop vs multiple interpreters} {testfevent fileevent notOSX} {
    testfevent create
    set script "set f \[[list open $path(foo) r]]\n"
    append script {
	set x "no event"
	fileevent $f readable [namespace code {
	    set x "f triggered: [gets $f]"
	    fileevent $f readable {}
	}]
    }
    set timer [after 10 lappend x timeout]
    testfevent cmd $script
    vwait x
    after cancel $timer
    testfevent cmd {close $f}
    list [testfevent cmd {set x}] [testfevent cmd {info commands after}]
} {{f triggered: foo bar} after}
test io-46.2 {Tcl event loop vs multiple interpreters} testfevent {
    testfevent create
    testfevent cmd {
        variable x 0
        after 100 {set x triggered}
        vwait [namespace which -variable x]
        set x
    }
} {triggered}
test io-46.3 {Tcl event loop vs multiple interpreters} testfevent {
    testfevent create
    testfevent cmd {
        set x 0
        after 10 {lappend x timer}
        after 30
        set result $x
        update idletasks
        lappend result $x
        update
        lappend result $x
    }
} {0 0 {0 timer}}

test io-47.1 {fileevent vs multiple interpreters} {testfevent fileevent} {
    set f  [open $path(foo) r]
    set f2 [open $path(foo) r]
    set f3 [open $path(foo) r]
    fileevent $f readable {script 1}
    testfevent create
    testfevent share $f2
    testfevent cmd "fileevent $f2 readable {script 2}"
    fileevent $f3 readable {sript 3}
    set x {}
    lappend x [fileevent $f2 readable]
    testfevent delete
    lappend x [fileevent $f readable] [fileevent $f2 readable] \
        [fileevent $f3 readable]
    close $f
    close $f2
    close $f3
    set x
} {{} {script 1} {} {sript 3}}
test io-47.2 {deleting fileevent on interpreter delete} {testfevent fileevent} {
    set f  [open $path(foo) r]
    set f2 [open $path(foo) r]
    set f3 [open $path(foo) r]
    set f4 [open $path(foo) r]
    fileevent $f readable {script 1}
    testfevent create
    testfevent share $f2
    testfevent share $f3
    testfevent cmd "fileevent $f2 readable {script 2}
        fileevent $f3 readable {script 3}"
    fileevent $f4 readable {script 4}
    testfevent delete
    set x [list [fileevent $f readable] [fileevent $f2 readable] \
                [fileevent $f3 readable] [fileevent $f4 readable]]
    close $f
    close $f2
    close $f3
    close $f4
    set x
} {{script 1} {} {} {script 4}}
test io-47.3 {deleting fileevent on interpreter delete} {testfevent fileevent} {
    set f  [open $path(foo) r]
    set f2 [open $path(foo) r]
    set f3 [open $path(foo) r]
    set f4 [open $path(foo) r]
    testfevent create
    testfevent share $f3
    testfevent share $f4
    fileevent $f readable {script 1}
    fileevent $f2 readable {script 2}
    testfevent cmd "fileevent $f3 readable {script 3}
      fileevent $f4 readable {script 4}"
    testfevent delete
    set x [list [fileevent $f readable] [fileevent $f2 readable] \
                [fileevent $f3 readable] [fileevent $f4 readable]]
    close $f
    close $f2
    close $f3
    close $f4
    set x
} {{script 1} {script 2} {} {}}
test io-47.4 {file events on shared files and multiple interpreters} {testfevent fileevent} {
    set f  [open $path(foo) r]
    set f2 [open $path(foo) r]
    testfevent create
    testfevent share $f
    testfevent cmd "fileevent $f readable {script 1}"
    fileevent $f readable {script 2}
    fileevent $f2 readable {script 3}
    set x [list [fileevent $f2 readable] \
                [testfevent cmd "fileevent $f readable"] \
                [fileevent $f readable]]
    testfevent delete
    close $f
    close $f2
    set x
} {{script 3} {script 1} {script 2}}
test io-47.5 {file events on shared files, deleting file events} {testfevent fileevent} {
    set f [open $path(foo) r]
    testfevent create
    testfevent share $f
    testfevent cmd "fileevent $f readable {script 1}"
    fileevent $f readable {script 2}
    testfevent cmd "fileevent $f readable {}"
    set x [list [testfevent cmd "fileevent $f readable"] \
                [fileevent $f readable]]
    testfevent delete
    close $f
    set x
} {{} {script 2}}
test io-47.6 {file events on shared files, deleting file events} {testfevent fileevent} {
    set f [open $path(foo) r]
    testfevent create
    testfevent share $f
    testfevent cmd "fileevent $f readable {script 1}"
    fileevent $f readable {script 2}
    fileevent $f readable {}
    set x [list [testfevent cmd "fileevent $f readable"] \
                [fileevent $f readable]]
    testfevent delete
    close $f
    set x
} {{script 1} {}}
unset path(foo)
removeFile foo

set path(bar) [makeFile {} bar]

test io-48.1 {testing readability conditions} {fileevent} {
    set f [open $path(bar) w]
    puts $f abcdefg
    puts $f abcdefg
    puts $f abcdefg
    puts $f abcdefg
    puts $f abcdefg
    close $f
    set f [open $path(bar) r]
    fileevent $f readable [namespace code [list consume $f]]
    proc consume {f} {
	variable l
	variable x
	lappend l called
	if {[eof $f]} {
	    close $f
	    set x done
	} else {
	    gets $f
	}
    }
    set l ""
    variable x not_done
    vwait [namespace which -variable x]
    list $x $l
} {done {called called called called called called called}}
test io-48.2 {testing readability conditions} {nonBlockFiles fileevent} {
    set f [open $path(bar) w]
    puts $f abcdefg
    puts $f abcdefg
    puts $f abcdefg
    puts $f abcdefg
    puts $f abcdefg
    close $f
    set f [open $path(bar) r]
    fileevent $f readable [namespace code [list consume $f]]
    fconfigure $f -blocking off
    proc consume {f} {
	variable x
	variable l
	lappend l called
	if {[eof $f]} {
	    close $f
	    set x done
	} else {
	    gets $f
	}
    }
    set l ""
    variable x not_done
    vwait [namespace which -variable x]
    list $x $l
} {done {called called called called called called called}}
set path(my_script) [makeFile {} my_script]
test io-48.3 {testing readability conditions} {stdio unix nonBlockFiles fileevent} {
    set f [open $path(bar) w]
    puts $f abcdefg
    puts $f abcdefg
    puts $f abcdefg
    puts $f abcdefg
    puts $f abcdefg
    close $f
    set f [open $path(my_script) w]
    puts $f {
	proc copy_slowly {f} {
	    while {![eof $f]} {
		puts [gets $f]
		after 200
	    }
	    close $f
	}
    }
    close $f
    set f [open "|[list [interpreter]]" r+]
    fileevent  $f readable [namespace code [list consume $f]]
    fconfigure $f -buffering line
    fconfigure $f -blocking off
    proc consume {f} {
	variable l
	variable x
	if {[eof $f]} {
	    set x done
	} else {
	    gets $f
	    lappend l [fblocked $f]
	    gets $f
	    lappend l [fblocked $f]
	}
    }
    set l ""
    variable x not_done
    puts $f [list source $path(my_script)]
    puts $f "set f \[[list open $path(bar) r]]"
    puts $f {copy_slowly $f}
    puts $f {exit}
    vwait [namespace which -variable x]
    close $f
    list $x $l
} {done {0 1 0 1 0 1 0 1 0 1 0 1 0 0}}
unset path(bar)
removeFile bar

test io-48.4 {lf write, testing readability, ^Z termination, auto read mode} {fileevent} {
    file delete $path(test1)
    set f [open $path(test1) w]
    fconfigure $f -translation lf
    variable c [format "abc\ndef\n%c" 26]
    puts -nonewline $f $c
    close $f
    proc consume {f} {
	variable l
	variable c
	variable x
	if {[eof $f]} {
	   set x done
	   close $f
	} else {
	   lappend l [gets $f]
	   incr c
	}
    }
    set c 0
    set l ""
    set f [open $path(test1) r]
    fconfigure $f -translation auto -eofchar \x1A
    fileevent $f readable [namespace code [list consume $f]]
    variable x
    vwait [namespace which -variable x]
    list $c $l
} {3 {abc def {}}}
test io-48.5 {lf write, testing readability, ^Z in middle, auto read mode} {fileevent} {
    file delete $path(test1)
    set f [open $path(test1) w]
    fconfigure $f -translation lf
    set c [format "abc\ndef\n%cfoo\nbar\n" 26]
    puts -nonewline $f $c
    close $f
    proc consume {f} {
	variable l
	variable x
	variable c
	if {[eof $f]} {
	   set x done
	   close $f
	} else {
	   lappend l [gets $f]
	   incr c
	}
    }
    set c 0
    set l ""
    set f [open $path(test1) r]
    fconfigure $f -translation auto -eofchar \x1A
    fileevent $f readable [namespace code [list consume $f]]
    variable x
    vwait [namespace which -variable x]
    list $c $l
} {3 {abc def {}}}
test io-48.6 {cr write, testing readability, ^Z termination, auto read mode} {fileevent} {
    file delete $path(test1)
    set f [open $path(test1) w]
    fconfigure $f -translation cr
    set c [format "abc\ndef\n%c" 26]
    puts -nonewline $f $c
    close $f
    proc consume {f} {
	variable l
	variable x
	variable c
	if {[eof $f]} {
	   set x done
	   close $f
	} else {
	   lappend l [gets $f]
	   incr c
	}
    }
    set c 0
    set l ""
    set f [open $path(test1) r]
    fconfigure $f -translation auto -eofchar \x1A
    fileevent $f readable [namespace code [list consume $f]]
    variable x
    vwait [namespace which -variable x]
    list $c $l
} {3 {abc def {}}}
test io-48.7 {cr write, testing readability, ^Z in middle, auto read mode} {fileevent} {
    file delete $path(test1)
    set f [open $path(test1) w]
    fconfigure $f -translation cr
    set c [format "abc\ndef\n%cfoo\nbar\n" 26]
    puts -nonewline $f $c
    close $f
    proc consume {f} {
	variable l
	variable c
	variable x
	if {[eof $f]} {
	   set x done
	   close $f
	} else {
	   lappend l [gets $f]
	   incr c
	}
    }
    set c 0
    set l ""
    set f [open $path(test1) r]
    fconfigure $f -translation auto -eofchar \x1A
    fileevent $f readable [namespace code [list consume $f]]
    variable x
    vwait [namespace which -variable x]
    list $c $l
} {3 {abc def {}}}
test io-48.8 {crlf write, testing readability, ^Z termination, auto read mode} {fileevent} {
    file delete $path(test1)
    set f [open $path(test1) w]
    fconfigure $f -translation crlf
    set c [format "abc\ndef\n%c" 26]
    puts -nonewline $f $c
    close $f
    proc consume {f} {
	variable l
	variable x
	variable c
	if {[eof $f]} {
	   set x done
	   close $f
	} else {
	   lappend l [gets $f]
	   incr c
	}
    }
    set c 0
    set l ""
    set f [open $path(test1) r]
    fconfigure $f -translation auto -eofchar \x1A
    fileevent $f readable [namespace code [list consume $f]]
    variable x
    vwait [namespace which -variable x]
    list $c $l
} {3 {abc def {}}}
test io-48.9 {crlf write, testing readability, ^Z in middle, auto read mode} {fileevent} {
    file delete $path(test1)
    set f [open $path(test1) w]
    fconfigure $f -translation crlf
    set c [format "abc\ndef\n%cfoo\nbar\n" 26]
    puts -nonewline $f $c
    close $f
    proc consume {f} {
	variable l
	variable c
	variable x
	if {[eof $f]} {
	   set x done
	   close $f
	} else {
	   lappend l [gets $f]
	   incr c
	}
    }
    set c 0
    set l ""
    set f [open $path(test1) r]
    fconfigure $f -translation auto -eofchar \x1A
    fileevent $f readable [namespace code [list consume $f]]
    variable x
    vwait [namespace which -variable x]
    list $c $l
} {3 {abc def {}}}
test io-48.10 {lf write, testing readability, ^Z in middle, lf read mode} {fileevent} {
    file delete $path(test1)
    set f [open $path(test1) w]
    fconfigure $f -translation lf
    set c [format "abc\ndef\n%cfoo\nbar\n" 26]
    puts -nonewline $f $c
    close $f
    proc consume {f} {
	variable l
	variable c
	variable x
	if {[eof $f]} {
	   set x done
	   close $f
	} else {
	   lappend l [gets $f]
	   incr c
	}
    }
    set c 0
    set l ""
    set f [open $path(test1) r]
    fconfigure $f -translation lf -eofchar \x1A
    fileevent $f readable [namespace code [list consume $f]]
    variable x
    vwait [namespace which -variable x]
    list $c $l
} {3 {abc def {}}}
test io-48.11 {lf write, testing readability, ^Z termination, lf read mode} {fileevent} {
    file delete $path(test1)
    set f [open $path(test1) w]
    fconfigure $f -translation lf
    set c [format "abc\ndef\n%c" 26]
    puts -nonewline $f $c
    close $f
    proc consume {f} {
	variable l
	variable x
	variable c
	if {[eof $f]} {
	   set x done
	   close $f
	} else {
	   lappend l [gets $f]
	   incr c
	}
    }
    set c 0
    set l ""
    set f [open $path(test1) r]
    fconfigure $f -translation lf -eofchar \x1A
    fileevent $f readable [namespace code [list consume $f]]
    variable x
    vwait [namespace which -variable x]
    list $c $l
} {3 {abc def {}}}
test io-48.12 {cr write, testing readability, ^Z in middle, cr read mode} {fileevent} {
    file delete $path(test1)
    set f [open $path(test1) w]
    fconfigure $f -translation cr
    set c [format "abc\ndef\n%cfoo\nbar\n" 26]
    puts -nonewline $f $c
    close $f
    proc consume {f} {
	variable l
	variable x
	variable c
	if {[eof $f]} {
	   set x done
	   close $f
	} else {
	   lappend l [gets $f]
	   incr c
	}
    }
    set c 0
    set l ""
    set f [open $path(test1) r]
    fconfigure $f -translation cr -eofchar \x1A
    fileevent $f readable [namespace code [list consume $f]]
    variable x
    vwait [namespace which -variable x]
    list $c $l
} {3 {abc def {}}}
test io-48.13 {cr write, testing readability, ^Z termination, cr read mode} {fileevent} {
    file delete $path(test1)
    set f [open $path(test1) w]
    fconfigure $f -translation cr
    set c [format "abc\ndef\n%c" 26]
    puts -nonewline $f $c
    close $f
    proc consume {f} {
	variable c
	variable x
	variable l
	if {[eof $f]} {
	   set x done
	   close $f
	} else {
	   lappend l [gets $f]
	   incr c
	}
    }
    set c 0
    set l ""
    set f [open $path(test1) r]
    fconfigure $f -translation cr -eofchar \x1A
    fileevent $f readable [namespace code [list consume $f]]
    variable x
    vwait [namespace which -variable x]
    list $c $l
} {3 {abc def {}}}
test io-48.14 {crlf write, testing readability, ^Z in middle, crlf read mode} {fileevent} {
    file delete $path(test1)
    set f [open $path(test1) w]
    fconfigure $f -translation crlf
    set c [format "abc\ndef\n%cfoo\nbar\n" 26]
    puts -nonewline $f $c
    close $f
    proc consume {f} {
	variable c
	variable x
	variable l
	if {[eof $f]} {
	   set x done
	   close $f
	} else {
	   lappend l [gets $f]
	   incr c
	}
    }
    set c 0
    set l ""
    set f [open $path(test1) r]
    fconfigure $f -translation crlf -eofchar \x1A
    fileevent $f readable [namespace code [list consume $f]]
    variable x
    vwait [namespace which -variable x]
    list $c $l
} {3 {abc def {}}}
test io-48.15 {crlf write, testing readability, ^Z termi, crlf read mode} {fileevent} {
    file delete $path(test1)
    set f [open $path(test1) w]
    fconfigure $f -translation crlf
    set c [format "abc\ndef\n%c" 26]
    puts -nonewline $f $c
    close $f
    proc consume {f} {
	variable c
	variable x
	variable l
	if {[eof $f]} {
	   set x done
	   close $f
	} else {
	   lappend l [gets $f]
	   incr c
	}
    }
    set c 0
    set l ""
    set f [open $path(test1) r]
    fconfigure $f -translation crlf -eofchar \x1A
    fileevent $f readable [namespace code [list consume $f]]
    variable x
    vwait [namespace which -variable x]
    list $c $l
} {3 {abc def {}}}

test io-49.1 {testing crlf reading, leftover cr disgorgment} {
    file delete $path(test1)
    set f [open $path(test1) w]
    fconfigure $f -translation lf
    puts -nonewline $f "a\rb\rc\r\n"
    close $f
    set f [open $path(test1) r]
    set l ""
    lappend l [file size $path(test1)]
    fconfigure $f -translation crlf
    lappend l [read $f 1]
    lappend l [tell $f]
    lappend l [read $f 1]
    lappend l [tell $f]
    lappend l [read $f 1]
    lappend l [tell $f]
    lappend l [read $f 1]
    lappend l [tell $f]
    lappend l [read $f 1]
    lappend l [tell $f]
    lappend l [read $f 1]
    lappend l [tell $f]
    lappend l [eof $f]
    lappend l [read $f 1]
    lappend l [eof $f]
    close $f
    set l
} "7 a 1 [list \r] 2 b 3 [list \r] 4 c 5 {
} 7 0 {} 1"
test io-49.2 {testing crlf reading, leftover cr disgorgment} {
    file delete $path(test1)
    set f [open $path(test1) w]
    fconfigure $f -translation lf
    puts -nonewline $f "a\rb\rc\r\n"
    close $f
    set f [open $path(test1) r]
    set l ""
    lappend l [file size $path(test1)]
    fconfigure $f -translation crlf
    lappend l [read $f 2]
    lappend l [tell $f]
    lappend l [read $f 2]
    lappend l [tell $f]
    lappend l [read $f 2]
    lappend l [tell $f]
    lappend l [eof $f]
    lappend l [read $f 2]
    lappend l [tell $f]
    lappend l [eof $f]
    close $f
    set l
} "7 [list a\r] 2 [list b\r] 4 [list c\n] 7 0 {} 7 1"
test io-49.3 {testing crlf reading, leftover cr disgorgment} {
    file delete $path(test1)
    set f [open $path(test1) w]
    fconfigure $f -translation lf
    puts -nonewline $f "a\rb\rc\r\n"
    close $f
    set f [open $path(test1) r]
    set l ""
    lappend l [file size $path(test1)]
    fconfigure $f -translation crlf
    lappend l [read $f 3]
    lappend l [tell $f]
    lappend l [read $f 3]
    lappend l [tell $f]
    lappend l [eof $f]
    lappend l [read $f 3]
    lappend l [tell $f]
    lappend l [eof $f]
    close $f
    set l
} "7 [list a\rb] 3 [list \rc\n] 7 0 {} 7 1"
test io-49.4 {testing crlf reading, leftover cr disgorgment} {
    file delete $path(test1)
    set f [open $path(test1) w]
    fconfigure $f -translation lf
    puts -nonewline $f "a\rb\rc\r\n"
    close $f
    set f [open $path(test1) r]
    set l ""
    lappend l [file size $path(test1)]
    fconfigure $f -translation crlf
    lappend l [read $f 3]
    lappend l [tell $f]
    lappend l [gets $f]
    lappend l [tell $f]
    lappend l [eof $f]
    lappend l [gets $f]
    lappend l [tell $f]
    lappend l [eof $f]
    close $f
    set l
} "7 [list a\rb] 3 [list \rc] 7 0 {} 7 1"
test io-49.5 {testing crlf reading, leftover cr disgorgment} {
    file delete $path(test1)
    set f [open $path(test1) w]
    fconfigure $f -translation lf
    puts -nonewline $f "a\rb\rc\r\n"
    close $f
    set f [open $path(test1) r]
    set l ""
    lappend l [file size $path(test1)]
    fconfigure $f -translation crlf
    lappend l [set x [gets $f]]
    lappend l [tell $f]
    lappend l [gets $f]
    lappend l [tell $f]
    lappend l [eof $f]
    close $f
    set l
} [list 7 a\rb\rc 7 {} 7 1]

test io-50.1 {testing handler deletion} -constraints {testchannelevent testservicemode} -setup {
    file delete $path(test1)
} -body {
    set f [open $path(test1) w]
    close $f
    update
    proc delhandler {f} {
	variable z
	set z called
	testchannelevent $f delete 0
    }
    set z not_called
    set timer [after 50 lappend z timeout]
    testservicemode 0
    set f [open $path(test1) r]
    testchannelevent $f add readable [namespace code [list delhandler $f]]
    testservicemode 1
    vwait z
    after cancel $timer
    set z
} -cleanup {
    close $f
} -result called
test io-50.2 {testing handler deletion with multiple handlers} -constraints {testchannelevent testservicemode} -setup {
    file delete $path(test1)
} -body {
    set f [open $path(test1) w]
    close $f
    proc delhandler {f i} {
	variable z
	lappend z "called delhandler $i"
	testchannelevent $f delete 0
    }
    set z ""
    testservicemode 0
    set f [open $path(test1) r]
    testchannelevent $f add readable [namespace code [list delhandler $f 1]]
    testchannelevent $f add readable [namespace code [list delhandler $f 0]]
    testservicemode 1
    set timer [after 50 lappend z timeout]
    vwait z
    after cancel $timer
    set z
} -cleanup {
    close $f
} -result {{called delhandler 0} {called delhandler 1}}
test io-50.3 {testing handler deletion with multiple handlers} -constraints {testchannelevent testservicemode} -setup {
    file delete $path(test1)
} -body {
    set f [open $path(test1) w]
    close $f
    set z ""
    proc notcalled {f i} {
	variable z
	lappend z "notcalled was called!! $f $i"
    }
    proc delhandler {f i} {
	variable z
	testchannelevent $f delete 1
	lappend z "delhandler $i called"
	testchannelevent $f delete 0
	lappend z "delhandler $i deleted myself"
    }
    set z ""
    testservicemode 0
    set f [open $path(test1) r]
    testchannelevent $f add readable [namespace code [list notcalled $f 1]]
    testchannelevent $f add readable [namespace code [list delhandler $f 0]]
    testservicemode 1
    set timer [after 50 lappend z timeout]
    vwait z
    after cancel $timer
    set z
} -cleanup {
    close $f
} -result {{delhandler 0 called} {delhandler 0 deleted myself}}
test io-50.4 {testing handler deletion vs reentrant calls} -constraints {testchannelevent testservicemode} -setup {
    file delete $path(test1)
    update
} -body {
    set f [open $path(test1) w]
    close $f
    update
    proc delrecursive {f} {
	variable z
	variable u
	if {"$u" == "recursive"} {
	    testchannelevent $f delete 0
	    lappend z "delrecursive deleting recursive"
	} else {
	    lappend z "delrecursive calling recursive"
	    set u recursive
	    update
	}
    }
    variable u toplevel
    variable z ""
    testservicemode 0
    set f [open $path(test1) r]
    testchannelevent $f add readable [namespace code [list delrecursive $f]]
    testservicemode 1
    set timer [after 50 lappend z timeout]
    vwait z
    after cancel $timer
    set z
} -cleanup {
    close $f
} -result {{delrecursive calling recursive} {delrecursive deleting recursive}}
test io-50.5 {testing handler deletion vs reentrant calls} -constraints {testchannelevent testservicemode notOSX} -setup {
    file delete $path(test1)
} -body {
    set f [open $path(test1) w]
    close $f
    proc notcalled {f} {
	variable z
	lappend z "notcalled was called!! $f"
    }
    proc del {f} {
	variable u
	variable z
	if {"$u" == "recursive"} {
	    testchannelevent $f delete 1
	    lappend z "del deleted notcalled"
	    testchannelevent $f delete 0
	    lappend z "del deleted myself"
	} else {
	    set u recursive
	    lappend z "del calling recursive"
	    set timer [after 50 lappend z timeout]
	    vwait z
	    after cancel $timer
	    lappend z "del after recursive"
	}
    }
    set z ""
    set u toplevel
    testservicemode 0
    set f [open $path(test1) r]
    testchannelevent $f add readable [namespace code [list notcalled $f]]
    testchannelevent $f add readable [namespace code [list del $f]]
    testservicemode 1
    set timer [after 50 set z timeout]
    vwait z
    after cancel $timer
    set z
} -cleanup {
    close $f
} -result [list {del calling recursive} {del deleted notcalled} \
	       {del deleted myself} {del after recursive}]
test io-50.6 {testing handler deletion vs reentrant calls} -constraints {testchannelevent testservicemode} -setup {
    file delete $path(test1)
} -body {
    set f [open $path(test1) w]
    close $f
    proc first {f} {
	variable u
	variable z
	variable done
	if {"$u" == "toplevel"} {
	    lappend z "first called"
	    set u first
	    set timer [after 50 lappend z timeout]
	    vwait z
	    after cancel $timer
	    lappend z "first after toplevel"
	    set done 1
	} else {
	    lappend z "first called not toplevel"
	}
    }
    proc second {f} {
	variable u
	variable z
	if {"$u" == "first"} {
	    lappend z "second called, first time"
	    set u second
	    testchannelevent $f delete 0
	} elseif {"$u" == "second"} {
	    lappend z "second called, second time"
	    testchannelevent $f delete 0
	} else {
	    lappend z "second called, cannot happen!"
	    testchannelevent $f removeall
	}
    }
    set z ""
    set u toplevel
    set done 0
    testservicemode 0
    set f [open $path(test1) r]
    testchannelevent $f add readable [namespace code [list second $f]]
    testchannelevent $f add readable [namespace code [list first $f]]
    testservicemode 1
    update
    if {!$done} {
	set timer2 [after 200 set done 1]
	vwait done
	after cancel $timer2
    }
    set z
} -cleanup {
    close $f
} -result [list {first called} {first called not toplevel} \
	{second called, first time} {second called, second time} \
	{first after toplevel}]
test io-51.1 {Test old socket deletion on Macintosh} {socket} {
    set x 0
    set result ""
    proc accept {s a p} {
	variable x
	variable wait
	fconfigure $s -blocking off
	puts $s "sock[incr x]"
	close $s
	set wait done
    }
    set ss [socket -server [namespace code accept] -myaddr 127.0.0.1 0]
    set port [lindex [fconfigure $ss -sockname] 2]

    variable wait ""
    set cs [socket 127.0.0.1 $port]
    vwait [namespace which -variable wait]
    lappend result [gets $cs]
    close $cs

    set wait ""
    set cs [socket 127.0.0.1 $port]
    vwait [namespace which -variable wait]
    lappend result [gets $cs]
    close $cs

    set wait ""
    set cs [socket 127.0.0.1 $port]
    vwait [namespace which -variable wait]
    lappend result [gets $cs]
    close $cs

    set wait ""
    set cs [socket 127.0.0.1 $port]
    vwait [namespace which -variable wait]
    lappend result [gets $cs]
    close $cs
    close $ss
    set result
} {sock1 sock2 sock3 sock4}

test io-52.1 {TclCopyChannel} {fcopy} {
    file delete $path(test1)
    set f1 [open $thisScript]
    set f2 [open $path(test1) w]
    fcopy $f1 $f2 -command { # }
    catch { fcopy $f1 $f2 } msg
    close $f1
    close $f2
    string compare $msg "channel \"$f1\" is busy"
} {0}
test io-52.2 {TclCopyChannel} {fcopy} {
    file delete $path(test1)
    set f1 [open $thisScript]
    set f2 [open $path(test1) w]
    set f3 [open $thisScript]
    fcopy $f1 $f2 -command { # }
    catch { fcopy $f3 $f2 } msg
    close $f1
    close $f2
    close $f3
    string compare $msg "channel \"$f2\" is busy"
} {0}
test io-52.3 {TclCopyChannel} {fcopy} {
    file delete $path(test1)
    set f1 [open $thisScript]
    set f2 [open $path(test1) w]
    fconfigure $f1 -translation lf -blocking 0
    fconfigure $f2 -translation cr -blocking 0
    set s0 [fcopy $f1 $f2]
    set result [list [fconfigure $f1 -blocking] [fconfigure $f2 -blocking]]
    close $f1
    close $f2
    set s1 [file size $thisScript]
    set s2 [file size $path(test1)]
    if {("$s1" == "$s2") && ($s0 == $s1)} {
        lappend result ok
    }
    set result
} {0 0 ok}
test io-52.4 {TclCopyChannel} {fcopy} {
    file delete $path(test1)
    set f1 [open $thisScript]
    set f2 [open $path(test1) w]
    fconfigure $f1 -translation lf -blocking 0
    fconfigure $f2 -translation cr -blocking 0
    fcopy $f1 $f2 -size 40
    set result [list [fblocked $f1] [fconfigure $f1 -blocking] [fconfigure $f2 -blocking]]
    close $f1
    close $f2
    lappend result [file size $path(test1)]
} {0 0 0 40}
test io-52.4.1 {TclCopyChannel} {fcopy} {
    file delete $path(test1)
    set f1 [open $thisScript]
    set f2 [open $path(test1) w]
    fconfigure $f1 -translation lf -blocking 0 -buffersize 10000000
    fconfigure $f2 -translation cr -blocking 0
    fcopy $f1 $f2 -size 40
    set result [list [fblocked $f1] [fconfigure $f1 -blocking] [fconfigure $f2 -blocking]]
    close $f1
    close $f2
    lappend result [file size $path(test1)]
} {0 0 0 40}
test io-52.5 {TclCopyChannel, all} {fcopy} {
    file delete $path(test1)
    set f1 [open $thisScript]
    set f2 [open $path(test1) w]
    fconfigure $f1 -translation lf -blocking 0
    fconfigure $f2 -translation lf -blocking 0
    fcopy $f1 $f2 -size -1 ;# -1 means 'copy all', same as if no -size specified.
    set result [list [fconfigure $f1 -blocking] [fconfigure $f2 -blocking]]
    close $f1
    close $f2
    set s1 [file size $thisScript]
    set s2 [file size $path(test1)]
    if {"$s1" == "$s2"} {
        lappend result ok
    }
    set result
} {0 0 ok}
test io-52.5a {TclCopyChannel, all, other negative value} {fcopy} {
    file delete $path(test1)
    set f1 [open $thisScript]
    set f2 [open $path(test1) w]
    fconfigure $f1 -translation lf -blocking 0
    fconfigure $f2 -translation lf -blocking 0
    fcopy $f1 $f2 -size -2 ;# < 0 behaves like -1, copy all
    set result [list [fconfigure $f1 -blocking] [fconfigure $f2 -blocking]]
    close $f1
    close $f2
    set s1 [file size $thisScript]
    set s2 [file size $path(test1)]
    if {"$s1" == "$s2"} {
        lappend result ok
    }
    set result
} {0 0 ok}
test io-52.5b {TclCopyChannel, all, wrap to negative value} {fcopy} {
    file delete $path(test1)
    set f1 [open $thisScript]
    set f2 [open $path(test1) w]
    fconfigure $f1 -translation lf -blocking 0
    fconfigure $f2 -translation lf -blocking 0
    fcopy $f1 $f2 -size 3221176172 ;# Wrapped to < 0, behaves like -1, copy all
    set result [list [fconfigure $f1 -blocking] [fconfigure $f2 -blocking]]
    close $f1
    close $f2
    set s1 [file size $thisScript]
    set s2 [file size $path(test1)]
    if {"$s1" == "$s2"} {
        lappend result ok
    }
    set result
} {0 0 ok}
test io-52.6 {TclCopyChannel} {fcopy} {
    file delete $path(test1)
    set f1 [open $thisScript]
    set f2 [open $path(test1) w]
    fconfigure $f1 -translation lf -blocking 0
    fconfigure $f2 -translation lf -blocking 0
    set s0 [fcopy $f1 $f2 -size [expr {[file size $thisScript] + 5}]]
    set result [list [fconfigure $f1 -blocking] [fconfigure $f2 -blocking]]
    close $f1
    close $f2
    set s1 [file size $thisScript]
    set s2 [file size $path(test1)]
    if {("$s1" == "$s2") && ($s0 == $s1)} {
        lappend result ok
    }
    set result
} {0 0 ok}
test io-52.7 {TclCopyChannel} {fcopy} {
    file delete $path(test1)
    set f1 [open $thisScript]
    set f2 [open $path(test1) w]
    fconfigure $f1 -translation lf -blocking 0
    fconfigure $f2 -translation lf -blocking 0
    fcopy $f1 $f2
    set result [list [fconfigure $f1 -blocking] [fconfigure $f2 -blocking]]
    set s1 [file size $thisScript]
    set s2 [file size $path(test1)]
    close $f1
    close $f2
    if {"$s1" == "$s2"} {
        lappend result ok
    }
    set result
} {0 0 ok}
test io-52.8 {TclCopyChannel} {stdio fcopy} {
    file delete $path(test1)
    file delete $path(pipe)
    set f1 [open $path(pipe) w]
    fconfigure $f1 -translation lf
    puts $f1 "
	puts ready
	gets stdin
	set f1 \[open [list $thisScript] r\]
	fconfigure \$f1 -translation lf
	puts \[read \$f1 100\]
	close \$f1
    "
    close $f1
    set f1 [open "|[list [interpreter] $path(pipe)]" r+]
    fconfigure $f1 -translation lf
    gets $f1
    puts $f1 ready
    flush $f1
    set f2 [open $path(test1) w]
    fconfigure $f2 -translation lf
    set s0 [fcopy $f1 $f2 -size 40]
    catch {close $f1}
    close $f2
    list $s0 [file size $path(test1)]
} {40 40}
# Empty files, to register them with the test facility
set path(kyrillic.txt)   [makeFile {} kyrillic.txt]
set path(utf8-fcopy.txt) [makeFile {} utf8-fcopy.txt]
set path(utf8-rp.txt)    [makeFile {} utf8-rp.txt]
# Create kyrillic file, use lf translation to avoid os eol issues
set out [open $path(kyrillic.txt) w]
fconfigure $out -encoding koi8-r -translation lf
puts       $out "АА"
close      $out
test io-52.9 {TclCopyChannel & encodings} {fcopy} {
    # Copy kyrillic to UTF-8, using fcopy.

    set in  [open $path(kyrillic.txt) r]
    set out [open $path(utf8-fcopy.txt) w]

    fconfigure $in  -encoding koi8-r -translation lf
    fconfigure $out -encoding utf-8 -translation lf

    fcopy $in $out
    close $in
    close $out

    # Do the same again, but differently (read/puts).

    set in  [open $path(kyrillic.txt) r]
    set out [open $path(utf8-rp.txt) w]

    fconfigure $in  -encoding koi8-r -translation lf
    fconfigure $out -encoding utf-8 -translation lf

    puts -nonewline $out [read $in]

    close $in
    close $out

    list [file size $path(kyrillic.txt)] \
	    [file size $path(utf8-fcopy.txt)] \
	    [file size $path(utf8-rp.txt)]
} {3 5 5}
test io-52.10 {TclCopyChannel & encodings} {fcopy} {
    # encoding to binary (=> implies that the
    # internal utf-8 is written)

    set in  [open $path(kyrillic.txt) r]
    set out [open $path(utf8-fcopy.txt) w]

    fconfigure $in  -encoding koi8-r -translation lf
    # -translation binary is also -encoding binary
    fconfigure $out -translation binary

    fcopy $in $out
    close $in
    close $out

    file size $path(utf8-fcopy.txt)
} 5
test io-52.11 {TclCopyChannel & encodings} -setup {
    set out [open $path(utf8-fcopy.txt) w]
    fconfigure $out -encoding utf-8 -translation lf
    puts $out "АА"
    close $out
} -constraints {fcopy} -body {
    # binary to encoding => the input has to be
    # in utf-8 to make sense to the encoder

    set in  [open $path(utf8-fcopy.txt) r]
    set out [open $path(kyrillic.txt) w]

    # -translation binary is also -encoding binary
    fconfigure $in  -translation binary
    fconfigure $out -encoding koi8-r -translation lf

    fcopy $in $out
    close $in
    close $out

    file size $path(kyrillic.txt)
} -result 3

test io-52.12 {coverage of -translation auto} {
    file delete $path(test1) $path(test2)
    set out [open $path(test1) wb]
    chan configure $out -translation lf
    puts -nonewline $out abcdefg\rhijklmn\nopqrstu\r\nvwxyz
    close $out
    set in [open $path(test1)]
    chan configure $in -buffersize 8
    set out [open $path(test2) w]
    chan configure $out -translation lf
    fcopy $in $out
    close $in
    close $out
    file size $path(test2)
} 29
test io-52.13 {coverage of -translation cr} {
    file delete $path(test1) $path(test2)
    set out [open $path(test1) wb]
    chan configure $out -translation lf
    puts -nonewline $out abcdefg\rhijklmn\nopqrstu\r\nvwxyz
    close $out
    set in [open $path(test1)]
    chan configure $in -buffersize 8 -translation cr
    set out [open $path(test2) w]
    chan configure $out -translation lf
    fcopy $in $out
    close $in
    close $out
    file size $path(test2)
} 30
test io-52.14 {coverage of -translation crlf} {
    file delete $path(test1) $path(test2)
    set out [open $path(test1) wb]
    chan configure $out -translation lf
    puts -nonewline $out abcdefg\rhijklmn\nopqrstu\r\nvwxyz
    close $out
    set in [open $path(test1)]
    chan configure $in -buffersize 8 -translation crlf
    set out [open $path(test2) w]
    chan configure $out -translation lf
    fcopy $in $out
    close $in
    close $out
    file size $path(test2)
} 29
test io-52.14.1 {coverage of -translation crlf} {
    file delete $path(test1) $path(test2)
    set out [open $path(test1) wb]
    chan configure $out -translation lf
    puts -nonewline $out abcdefg\rhijklmn\nopqrstu\r\nvwxyz
    close $out
    set in [open $path(test1)]
    chan configure $in -buffersize 8 -translation crlf
    set out [open $path(test2) w]
    fcopy $in $out -size 2
    close $in
    close $out
    file size $path(test2)
} 2
test io-52.14.2 {coverage of -translation crlf} {
    file delete $path(test1) $path(test2)
    set out [open $path(test1) wb]
    chan configure $out -translation lf
    puts -nonewline $out abcdefg\rhijklmn\nopqrstu\r\nvwxyz
    close $out
    set in [open $path(test1)]
    chan configure $in -translation crlf
    set out [open $path(test2) w]
    fcopy $in $out -size 9
    close $in
    close $out
    file size $path(test2)
} 9
test io-52.15 {coverage of -translation crlf} {
    file delete $path(test1) $path(test2)
    set out [open $path(test1) wb]
    chan configure $out -translation lf
    puts -nonewline $out abcdefg\r
    close $out
    set in [open $path(test1)]
    chan configure $in -buffersize 8 -translation crlf
    set out [open $path(test2) w]
    fcopy $in $out
    close $in
    close $out
    file size $path(test2)
} 8
test io-52.16 {coverage of eofChar handling} {
    file delete $path(test1) $path(test2)
    set out [open $path(test1) wb]
    chan configure $out -translation lf
    puts -nonewline $out abcdefg\rhijklmn\nopqrstu\r\nvwxyz
    close $out
    set in [open $path(test1)]
    chan configure $in -buffersize 8 -translation lf -eofchar a
    set out [open $path(test2) w]
    fcopy $in $out
    close $in
    close $out
    file size $path(test2)
} 0
test io-52.17 {coverage of eofChar handling} {
    file delete $path(test1) $path(test2)
    set out [open $path(test1) wb]
    chan configure $out -translation lf
    puts -nonewline $out abcdefg\rhijklmn\nopqrstu\r\nvwxyz
    close $out
    set in [open $path(test1)]
    chan configure $in -buffersize 8 -translation lf -eofchar d
    set out [open $path(test2) w]
    fcopy $in $out
    close $in
    close $out
    file size $path(test2)
} 3
test io-52.18 {coverage of eofChar handling} {
    file delete $path(test1) $path(test2)
    set out [open $path(test1) wb]
    chan configure $out -translation lf
    puts -nonewline $out abcdefg\rhijklmn\nopqrstu\r\nvwxyz
    close $out
    set in [open $path(test1)]
    chan configure $in -buffersize 8 -translation crlf -eofchar h
    set out [open $path(test2) w]
    fcopy $in $out
    close $in
    close $out
    file size $path(test2)
} 8
test io-52.19 {coverage of eofChar handling} {
    file delete $path(test1) $path(test2)
    set out [open $path(test1) wb]
    chan configure $out -translation lf
    puts -nonewline $out abcdefg\rhijklmn\nopqrstu\r\nvwxyz
    close $out
    set in [open $path(test1)]
    chan configure $in -buffersize 10 -translation crlf -eofchar h
    set out [open $path(test2) w]
    fcopy $in $out
    close $in
    close $out
    file size $path(test2)
} 8

test io-53.1 {CopyData} {fcopy} {
    file delete $path(test1)
    set f1 [open $thisScript]
    set f2 [open $path(test1) w]
    fconfigure $f1 -translation lf -blocking 0
    fconfigure $f2 -translation cr -blocking 0
    fcopy $f1 $f2 -size 0
    set result [list [fconfigure $f1 -blocking] [fconfigure $f2 -blocking]]
    close $f1
    close $f2
    lappend result [file size $path(test1)]
} {0 0 0}
test io-53.2 {CopyData} {fcopy} {
    file delete $path(test1)
    set f1 [open $thisScript]
    set f2 [open $path(test1) w]
    fconfigure $f1 -translation lf -blocking 0
    fconfigure $f2 -translation cr -blocking 0
    fcopy $f1 $f2 -command [namespace code {set s0}]
    set result [list [fconfigure $f1 -blocking] [fconfigure $f2 -blocking]]
    variable s0
    vwait [namespace which -variable s0]
    close $f1
    close $f2
    set s1 [file size $thisScript]
    set s2 [file size $path(test1)]
    if {("$s1" == "$s2") && ($s0 == $s1)} {
        lappend result ok
    }
    set result
} {0 0 ok}
test io-53.3 {CopyData: background read underflow} {stdio unix fcopy} {
    file delete $path(test1)
    file delete $path(pipe)
    set f1 [open $path(pipe) w]
    puts -nonewline $f1 {
	puts ready
	flush stdout				;# Don't assume line buffered!
	fcopy stdin stdout -command { set x }
	vwait x
	set f [}
    puts $f1 [list open $path(test1) w]]
    puts $f1 {
	fconfigure $f -translation lf
	puts $f "done"
	close $f
    }
    close $f1
    set f1 [open "|[list [interpreter] $path(pipe)]" r+]
    set result [gets $f1]
    puts $f1 line1
    flush $f1
    lappend result [gets $f1]
    puts $f1 line2
    flush $f1
    lappend result [gets $f1]
    close $f1
    after 500
    set f [open $path(test1)]
    lappend result [read $f]
    close $f
    set result
} "ready line1 line2 {done\n}"
test io-53.4 {CopyData: background write overflow} {stdio fileevent fcopy} {
    set big bbbbbbbbbbbbbbbbbbbbbbbbbbbbbbbbbbbbbbbbbbbbbbbbbbbbbbbbbbbbbbbb\n
    variable x
    for {set x 0} {$x < 12} {incr x} {
	append big $big
    }
    file delete $path(pipe)
    set f1 [open $path(pipe) w]
    puts $f1 {
	puts ready
	fcopy stdin stdout -command { set x }
	vwait x
    }
    close $f1
    set f1 [open "|[list [interpreter] $path(pipe)]" r+]
    set result [gets $f1]
    fconfigure $f1 -blocking 0
    puts $f1 $big
    flush $f1
    set result ""
    fileevent $f1 read [namespace code {
	append result [read $f1 1024]
	if {[string length $result] >= [string length $big]+1} {
	    set x done
	}
    }]
    vwait [namespace which -variable x]
    close $f1
    set big {}
    set x
} done
test io-53.4.1 {Bug 894da183c8} {stdio fcopy} {
    set big bbbbbbbbbbbbbbbbbbbbbbbbbbbbbbbbbbbbbbbbbbbbbbbbbbbbbbbbbbbbbbbb\n
    variable x
    for {set x 0} {$x < 12} {incr x} {
	append big $big
    }
    file delete $path(pipe)
    set f1 [open $path(pipe) w]
    puts $f1 [list file delete $path(test1)]
    puts $f1 {
	puts ready
	set f [open io-53.4.1 w]
	chan configure $f -translation lf
	fcopy stdin $f -command { set x }
	vwait x
	close $f
    }
    puts $f1 "close \[[list open $path(test1) w]]"
    close $f1
    set f1 [open "|[list [interpreter] $path(pipe)]" r+]
    set result [gets $f1]
    fconfigure $f1 -blocking 0 -buffersize 125000 -translation lf
    puts $f1 $big
    fconfigure $f1 -blocking 1
    close $f1
    set big {}
    while {[catch {glob $path(test1)}]} {after 50}
    file delete $path(test1)
    set check [file size io-53.4.1]
    file delete io-53.4.1
    set check
} 266241
set result {}
proc FcopyTestAccept {sock args} {
    after 1000 "close $sock"
}
proc FcopyTestDone {bytes {error {}}} {
    variable fcopyTestDone
    if {[string length $error]} {
	set fcopyTestDone 1
    } else {
	set fcopyTestDone 0
    }
}
test io-53.5 {CopyData: error during fcopy} {socket fcopy} {
    variable fcopyTestDone
    set listen [socket -server [namespace code FcopyTestAccept] -myaddr 127.0.0.1 0]
    set in [open $thisScript]	;# 126 K
    set out [socket 127.0.0.1 [lindex [fconfigure $listen -sockname] 2]]
    catch {unset fcopyTestDone}
    close $listen	;# This means the socket open never really succeeds
    fcopy $in $out -command [namespace code FcopyTestDone]
    variable fcopyTestDone
    if {![info exists fcopyTestDone]} {
	vwait [namespace which -variable fcopyTestDone]		;# The error occurs here in the b.g.
    }
    close $in
    close $out
    set fcopyTestDone	;# 1 for error condition
} 1
test io-53.6 {CopyData: error during fcopy} {stdio fcopy} {
    variable fcopyTestDone
    file delete $path(pipe)
    file delete $path(test1)
    catch {unset fcopyTestDone}
    set f1 [open $path(pipe) w]
    puts $f1 "exit 1"
    close $f1
    set in [open "|[list [interpreter] $path(pipe)]" r+]
    set out [open $path(test1) w]
    fcopy $in $out -command [namespace code FcopyTestDone]
    variable fcopyTestDone
    if {![info exists fcopyTestDone]} {
	vwait [namespace which -variable fcopyTestDone]
    }
    catch {close $in}
    close $out
    set fcopyTestDone	;# 0 for plain end of file
} {0}
proc doFcopy {in out {bytes 0} {error {}}} {
    variable fcopyTestDone
    variable fcopyTestCount
    incr fcopyTestCount $bytes
    if {[string length $error]} {
	set fcopyTestDone 1
    } elseif {[eof $in]} {
	set fcopyTestDone 0
    } else {
        # Delay next fcopy to wait for size>0 input bytes
        after 100 [list fcopy $in $out -size 1000 \
		-command [namespace code [list doFcopy $in $out]]]
    }
}
test io-53.7 {CopyData: Flooding fcopy from pipe} {stdio fcopy} {
    variable fcopyTestDone
    file delete $path(pipe)
    catch {unset fcopyTestDone}
    set fcopyTestCount 0
    set f1 [open $path(pipe) w]
    puts $f1 {
	# Write  10 bytes / 10 msec
	proc Write {count} {
	    puts -nonewline "1234567890"
	    if {[incr count -1]} {
	        after 10 [list Write $count]
	    } else {
	        set ::ready 1
	    }
	}
	fconfigure stdout -buffering none
	Write 345 ;# 3450 bytes ~3.45 sec
	vwait ready
	exit 0
    }
    close $f1
    set in [open "|[list [interpreter] $path(pipe) &]" r+]
    set out [open $path(test1) w]
    doFcopy $in $out
    variable fcopyTestDone
    if {![info exists fcopyTestDone]} {
	vwait [namespace which -variable fcopyTestDone]
    }
    catch {close $in}
    close $out
    # -1=error 0=script error N=number of bytes
    expr {($fcopyTestDone == 0) ? $fcopyTestCount : -1}
} {3450}
test io-53.8 {CopyData: async callback and error handling, Bug 1932639} -setup {
    # copy progress callback. errors out intentionally
    proc ::cmd args {
	lappend ::RES "CMD $args"
	error !STOP
    }
    # capture callback error here
    proc ::bgerror args {
	lappend ::RES "bgerror/OK $args"
	set ::forever has-been-reached
	return
    }
    # Files we use for our channels
    set foo [makeFile ashgdfashdgfasdhgfasdhgf foo]
    set bar [makeFile {} bar]
    # Channels to copy between
    set f [open $foo r] ; fconfigure $f -translation binary
    set g [open $bar w] ; fconfigure $g -translation binary -buffering none
} -constraints {stdio fcopy} -body {
    # Record input size, so that result is always defined
    lappend ::RES [file size $bar]
    # Run the copy. Should not invoke -command now.
    fcopy $f $g -size 2 -command ::cmd
    # Check that -command was not called synchronously
    set sbs [file size $bar]
    lappend ::RES [expr {($sbs > 0) ? "sync/FAIL" : "sync/OK"}] $sbs
    # Now let the async part happen. Should capture the error in cmd
    # via bgerror. If not break the event loop via timer.
    set token [after 1000 {
	lappend ::RES {bgerror/FAIL timeout}
	set ::forever has-been-reached
    }]
    vwait ::forever
    catch {after cancel $token}
    # Report
    set ::RES
} -cleanup {
    close $f
    close $g
    catch {unset ::RES}
    catch {unset ::forever}
    rename ::cmd {}
    rename ::bgerror {}
    removeFile foo
    removeFile bar
} -result {0 sync/OK 0 {CMD 2} {bgerror/OK !STOP}}
test io-53.8a {CopyData: async callback and error handling, Bug 1932639, at eof} -setup {
    # copy progress callback. errors out intentionally
    proc ::cmd args {
	lappend ::RES "CMD $args"
	set ::forever has-been-reached
	return
    }
    # Files we use for our channels
    set foo [makeFile ashgdfashdgfasdhgfasdhgf foo]
    set bar [makeFile {} bar]
    # Channels to copy between
    set f [open $foo r] ; fconfigure $f -translation binary
    set g [open $bar w] ; fconfigure $g -translation binary -buffering none
} -constraints {stdio fcopy} -body {
    # Initialize and force eof on the input.
    seek $f 0 end ; read $f 1
    set ::RES [eof $f]
    # Run the copy. Should not invoke -command now.
    fcopy $f $g -size 2 -command ::cmd
    # Check that -command was not called synchronously
    lappend ::RES [expr {([llength $::RES] > 1) ? "sync/FAIL" : "sync/OK"}]
    # Now let the async part happen. Should capture the eof in cmd
    # If not break the event loop via timer.
    set token [after 1000 {
	lappend ::RES {cmd/FAIL timeout}
	set ::forever has-been-reached
    }]
    vwait ::forever
    catch {after cancel $token}
    # Report
    set ::RES
} -cleanup {
    close $f
    close $g
    catch {unset ::RES}
    catch {unset ::forever}
    rename ::cmd {}
    removeFile foo
    removeFile bar
} -result {1 sync/OK {CMD 0}}
test io-53.8b {CopyData: async callback and -size 0} -setup {
    # copy progress callback. errors out intentionally
    proc ::cmd args {
	lappend ::RES "CMD $args"
	set ::forever has-been-reached
	return
    }
    # Files we use for our channels
    set foo [makeFile ashgdfashdgfasdhgfasdhgf foo]
    set bar [makeFile {} bar]
    # Channels to copy between
    set f [open $foo r] ; fconfigure $f -translation binary
    set g [open $bar w] ; fconfigure $g -translation binary -buffering none
} -constraints {stdio fcopy} -body {
	set ::RES {}
    # Run the copy. Should not invoke -command now.
    fcopy $f $g -size 0 -command ::cmd
    # Check that -command was not called synchronously
    lappend ::RES [expr {([llength $::RES] > 1) ? "sync/FAIL" : "sync/OK"}]
    # Now let the async part happen. Should capture the eof in cmd
    # If not break the event loop via timer.
    set token [after 1000 {
	lappend ::RES {cmd/FAIL timeout}
	set ::forever has-been-reached
    }]
    vwait ::forever
    catch {after cancel $token}
    # Report
    set ::RES
} -cleanup {
    close $f
    close $g
    catch {unset ::RES}
    catch {unset ::forever}
    rename ::cmd {}
    removeFile foo
    removeFile bar
} -result {sync/OK {CMD 0}}
test io-53.9 {CopyData: -size and event interaction, Bug 780533} -setup {
    set out [makeFile {} out]
    set err [makeFile {} err]
    set pipe [open "|[list [info nameofexecutable] 2> $err]" r+]
    fconfigure $pipe -translation binary -buffering line
    puts $pipe {
	fconfigure stdout -translation binary -buffering line
	puts stderr Waiting...
	after 1000
	foreach x {a b c} {
	    puts stderr Looping...
	    puts $x
	    after 500
	}
	proc bye args {
	    if {[gets stdin line]<0} {
		puts stderr "CHILD: EOF detected, exiting"
		exit
	    } else {
		puts stderr "CHILD: ignoring line: $line"
	    }
	}
	puts stderr Now-sleeping-forever
	fileevent stdin readable bye
	vwait forever
    }
    proc ::done args {
	set ::forever OK
	return
    }
    set ::forever {}
    set out [open $out w]
} -constraints {stdio fcopy} -body {
    fcopy $pipe $out -size 6 -command ::done
    set token [after 5000 {
	set ::forever {fcopy hangs}
    }]
    vwait ::forever
    catch {after cancel $token}
    set ::forever
} -cleanup {
    close $pipe
    rename ::done {}
    after 1000;			# Give Windows time to kill the process
    catch {close $out}
    catch {removeFile out}
    catch {removeFile err}
    catch {unset ::forever}
} -result OK
test io-53.10 {Bug 1350564, multi-directional fcopy} -setup {
    set err [makeFile {} err]
    set pipe [open "|[list [info nameofexecutable] 2> $err]" r+]
    fconfigure $pipe -translation binary -buffering line
    puts $pipe {
	fconfigure stderr -buffering line
	# Kill server when pipe closed by invoker.
	proc bye args {
	    if {![eof stdin]} { gets stdin ; return }
	    puts stderr BYE
	    exit
	}
	# Server code. Bi-directional copy between 2 sockets.
	proc geof {sok} {
	    puts stderr DONE/$sok
	    close $sok
	}
	proc new {sok args} {
	    puts stderr NEW/$sok
	    global l srv
	    fconfigure $sok -translation binary -buffering none
	    lappend l $sok
	    if {[llength $l]==2} {
		close $srv
		foreach {a b} $l break
		fcopy $a $b -command [list geof $a]
		fcopy $b $a -command [list geof $b]
		puts stderr 2COPY
	    }
	    puts stderr ...
	}
	puts stderr SRV
	set l {}
	set srv [socket -server new 9999]
	puts stderr WAITING
	fileevent stdin readable bye
	puts OK
	vwait forever
    }
    # wait for OK from server.
    gets $pipe
    # Now the two clients.
    proc ::done {sock} {
	if {[eof $sock]} { close $sock ; return }
	lappend ::forever [gets $sock]
	return
    }
    set a [socket 127.0.0.1 9999]
    set b [socket 127.0.0.1 9999]
    fconfigure $a -translation binary -buffering none
    fconfigure $b -translation binary -buffering none
    fileevent  $a readable [list ::done $a]
    fileevent  $b readable [list ::done $b]
} -constraints {stdio fcopy} -body {
    # Now pass data through the server in both directions.
    set ::forever {}
    puts $a AB
    vwait ::forever
    puts $b BA
    vwait ::forever
    set ::forever
} -cleanup {
    catch {close $a}
    catch {close $b}
    close $pipe
    rename ::done {}
    after 1000 ;# Give Windows time to kill the process
    removeFile err
    catch {unset ::forever}
} -result {AB BA}
test io-53.11 {Bug 2895565} -setup {
    set in [makeFile {} in]
    set f [open $in w]
    fconfigure $f -encoding utf-8 -translation binary
    puts -nonewline $f [string repeat "Ho hum\n" 11]
    close $f
    set inChan [open $in r]
    fconfigure $inChan -translation binary
    set out [makeFile {} out]
    set outChan [open $out w]
    fconfigure $outChan -encoding cp1252 -translation crlf
    proc CopyDone {bytes args} {
	variable done
	if {[llength $args]} {
	    set done "Error: '[lindex $args 0]' after $bytes bytes copied"
	} else {
	    set done "$bytes bytes copied"
	}
    }
} -body {
    variable done
    after 2000 [list set [namespace which -variable done] timeout]
    fcopy $inChan $outChan -size 40 -command [namespace which CopyDone]
    vwait [namespace which -variable done]
    set done
} -cleanup {
    close $outChan
    close $inChan
    removeFile out
    removeFile in
} -result {40 bytes copied}
test io-53.12 {CopyData: foreground short reads, aka bug 3096275} {stdio unix fcopy} {
    file delete $path(pipe)
    set f1 [open $path(pipe) w]
    puts -nonewline $f1 {
	fconfigure stdin -translation binary -blocking 0
	fconfigure stdout -buffering none -translation binary
	fcopy stdin stdout
    }
    close $f1
    set f1 [open "|[list [interpreter] $path(pipe)]" r+]
    fconfigure $f1 -translation binary -buffering none
    puts -nonewline $f1 A
    after 2000 {set ::done timeout}
    fileevent $f1 readable {set ::done ok}
    vwait ::done
    set ch [read $f1 1]
    close $f1
    list $::done $ch
} {ok A}
test io-53.13 {TclCopyChannel: read error reporting} -setup {
    proc driver {cmd args} {
        variable buffer
        variable index
        set chan [lindex $args 0]
        switch -- $cmd {
            initialize {
                return {initialize finalize watch read}
            }
            finalize {
                return
            }
            watch {}
            read {
		error FAIL
            }
        }
    }
    set outFile [makeFile {} out]
} -body {
    set in [chan create read [namespace which driver]]
    chan configure $in -translation binary
    set out [open $outFile wb]
    chan copy $in $out
} -cleanup {
    catch {close $in}
    catch {close $out}
    removeFile out
    rename driver {}
} -result {error reading "*": *} -returnCodes error -match glob
test io-53.14 {TclCopyChannel: write error reporting} -setup {
    proc driver {cmd args} {
        variable buffer
        variable index
        set chan [lindex $args 0]
        switch -- $cmd {
            initialize {
                return {initialize finalize watch write}
            }
            finalize {
                return
            }
            watch {}
            write {
                error FAIL
            }
        }
    }
    set inFile [makeFile {aaa} in]
} -body {
    set in [open $inFile rb]
    set out [chan create write [namespace which driver]]
    chan configure $out -translation binary
    chan copy $in $out
} -cleanup {
    catch {close $in}
    catch {close $out}
    removeFile in
    rename driver {}
} -result {error writing "*": *} -returnCodes error -match glob
test io-53.15 {[ed29c4da21] DoRead: fblocked seen as error} -setup {
    proc driver {cmd args} {
        variable buffer
        variable index
        variable blocked
        set chan [lindex $args 0]
        switch -- $cmd {
            initialize {
                set index($chan) 0
                set buffer($chan) [encoding convertto utf-8 \
                        [string repeat a 100]]
                set blocked($chan) 1
                return {initialize finalize watch read}
            }
            finalize {
                unset index($chan) buffer($chan) blocked($chan)
                return
            }
            watch {}
            read {
                if {$blocked($chan)} {
                    set blocked($chan) [expr {!$blocked($chan)}]
                    return -code error EAGAIN
                }
                set n [lindex $args 1]
                set new [expr {$index($chan) + $n}]
                set result [string range $buffer($chan) $index($chan) $new-1]
                set index($chan) $new
                return $result
            }
        }
    }
    set c [chan create read [namespace which driver]]
    chan configure $c -encoding utf-8
    set out [makeFile {} out]
    set outChan [open $out w]
    chan configure $outChan -encoding utf-8
} -body {
    chan copy $c $outChan
} -cleanup {
    close $outChan
    close $c
    removeFile out
} -result 100
test io-53.16 {[ed29c4da21] MBRead: fblocked seen as error} -setup {
    proc driver {cmd args} {
        variable buffer
        variable index
        variable blocked
        set chan [lindex $args 0]
        switch -- $cmd {
            initialize {
                set index($chan) 0
                set buffer($chan) [encoding convertto utf-8 \
                        [string repeat a 100]]
                set blocked($chan) 1
                return {initialize finalize watch read}
            }
            finalize {
                unset index($chan) buffer($chan) blocked($chan)
                return
            }
            watch {}
            read {
                if {$blocked($chan)} {
                    set blocked($chan) [expr {!$blocked($chan)}]
                    return -code error EAGAIN
                }
                set n [lindex $args 1]
                set new [expr {$index($chan) + $n}]
                set result [string range $buffer($chan) $index($chan) $new-1]
                set index($chan) $new
                return $result
            }
        }
    }
    set c [chan create read [namespace which driver]]
    chan configure $c -encoding utf-8 -translation lf
    set out [makeFile {} out]
    set outChan [open $out w]
    chan configure $outChan -encoding utf-8 -translation lf
} -body {
    chan copy $c $outChan
} -cleanup {
    close $outChan
    close $c
    removeFile out
} -result 100
test io-53.17 {[7c187a3773] MBWrite: proper inQueueTail handling} -setup {
    proc driver {cmd args} {
        variable buffer
        variable index
        set chan [lindex $args 0]
        switch -- $cmd {
            initialize {
                set index($chan) 0
                set buffer($chan) [encoding convertto utf-8 \
                        line\n[string repeat a 100]line\n]
                return {initialize finalize watch read}
            }
            finalize {
                unset index($chan) buffer($chan)
                return
            }
            watch {}
            read {
                set n [lindex $args 1]
                set new [expr {$index($chan) + $n}]
                set result [string range $buffer($chan) $index($chan) $new-1]
                set index($chan) $new
                return $result
            }
        }
    }
    set c [chan create read [namespace which driver]]
    chan configure $c -encoding utf-8 -translation lf -buffersize 107
    set out [makeFile {} out]
    set outChan [open $out w]
    chan configure $outChan -encoding utf-8 -translation lf
} -body {
    list [gets $c] [chan copy $c $outChan -size 100] [gets $c]
} -cleanup {
    close $outChan
    close $c
    removeFile out
} -result {line 100 line}

test io-54.1 {Recursive channel events} {socket fileevent notWinCI} {
    # This test checks to see if file events are delivered during recursive
    # event loops when there is buffered data on the channel.

    proc accept {s a p} {
	variable as
	fconfigure $s -translation lf
	puts $s "line 1\nline2\nline3"
	flush $s
	set as $s
    }
    proc readit {s next} {
	variable x
	variable result
	lappend result $next
	if {$next == 1} {
	    fileevent $s readable [namespace code [list readit $s 2]]
	    vwait [namespace which -variable x]
	}
	incr x
    }
    set ss [socket -server [namespace code accept] -myaddr 127.0.0.1 0]

    # We need to delay on some systems until the creation of the
    # server socket completes.

    set done 0
    for {set i 0} {$i < 10} {incr i} {
	if {![catch {set cs [socket 127.0.0.1 [lindex [fconfigure $ss -sockname] 2]]}]} {
	    set done 1
	    break
	}
	after 100
    }
    if {$done == 0} {
	close $ss
	error "failed to connect to server"
    }
    variable result {}
    variable x 0
    variable as
    vwait [namespace which -variable as]
    fconfigure $cs -translation lf
    lappend result [gets $cs]
    fconfigure $cs -blocking off
    fileevent $cs readable [namespace code [list readit $cs 1]]
    set a [after 2000 [namespace code { set x failure }]]
    vwait [namespace which -variable x]
    after cancel $a
    close $as
    close $ss
    close $cs
    list $result $x
} {{{line 1} 1 2} 2}
test io-54.2 {Testing for busy-wait in recursive channel events} {socket fileevent} {
    set accept {}
    set after {}
    variable s [socket -server [namespace code accept] -myaddr 127.0.0.1 0]
    proc accept {s a p} {
	variable counter
	variable accept

	set accept $s
	set counter 0
	fconfigure $s -blocking off -buffering line -translation lf
	fileevent $s readable [namespace code "doit $s"]
    }
    proc doit {s} {
	variable counter
	variable after

	incr counter
	set l [gets $s]
	if {"$l" == ""} {
	    fileevent $s readable [namespace code "doit1 $s"]
	    set after [after 1000 [namespace code newline]]
	}
    }
    proc doit1 {s} {
	variable counter
	variable accept

	incr counter
	set l [gets $s]
	close $s
	set accept {}
    }
    proc producer {} {
	variable s
	variable writer

	set writer [socket 127.0.0.1 [lindex [fconfigure $s -sockname] 2]]
	fconfigure $writer -buffering line
	puts -nonewline $writer hello
	flush $writer
    }
    proc newline {} {
	variable done
	variable writer

	puts $writer hello
	flush $writer
	set done 1
    }
    producer
    variable done
    vwait [namespace which -variable done]
    close $writer
    close $s
    after cancel $after
    if {$accept != {}} {close $accept}
    set counter
} 1

set path(fooBar) [makeFile {} fooBar]

test io-55.1 {ChannelEventScriptInvoker: deletion} -constraints {
    fileevent
} -setup {
    variable x
    proc eventScript {fd} {
	variable x
	close $fd
	error "planned error"
	set x whoops
    }
    proc myHandler args {
	variable x got_error
    }
    set handler [interp bgerror {}]
    interp bgerror {} [namespace which myHandler]
} -body {
    set f [open $path(fooBar) w]
    fileevent $f writable [namespace code [list eventScript $f]]
    variable x not_done
    vwait [namespace which -variable x]
    set x
} -cleanup {
    interp bgerror {} $handler
} -result {got_error}

test io-56.1 {ChannelTimerProc} {testchannelevent} {
    set f [open $path(fooBar) w]
    puts $f "this is a test"
    close $f
    set f [open $path(fooBar) r]
    testchannelevent $f add readable [namespace code {
	read $f 1
	incr x
    }]
    variable x 0
    vwait [namespace which -variable x]
    vwait [namespace which -variable x]
    set result $x
    testchannelevent $f set 0 none
    after idle [namespace code {set y done}]
    variable y
    vwait [namespace which -variable y]
    close $f
    lappend result $y
} {2 done}

test io-57.1 {buffered data and file events, gets} {fileevent} {
    proc accept {sock args} {
	variable s2
	set s2 $sock
    }
    set server [socket -server [namespace code accept] -myaddr 127.0.0.1 0]
    set s [socket 127.0.0.1 [lindex [fconfigure $server -sockname] 2]]
    variable s2
    vwait [namespace which -variable s2]
    update
    fileevent $s2 readable [namespace code {lappend result readable}]
    puts $s "12\n34567890"
    flush $s
    variable result [gets $s2]
    after 1000 [namespace code {lappend result timer}]
    vwait [namespace which -variable result]
    lappend result [gets $s2]
    vwait [namespace which -variable result]
    close $s
    close $s2
    close $server
    set result
} {12 readable 34567890 timer}
test io-57.2 {buffered data and file events, read} {fileevent} {
    proc accept {sock args} {
	variable s2
	set s2 $sock
    }
    set server [socket -server [namespace code accept] -myaddr 127.0.0.1 0]
    set s [socket 127.0.0.1 [lindex [fconfigure $server -sockname] 2]]
    variable s2
    vwait [namespace which -variable s2]
    update
    fileevent $s2 readable [namespace code {lappend result readable}]
    puts -nonewline $s "1234567890"
    flush $s
    variable result [read $s2 1]
    after 1000 [namespace code {lappend result timer}]
    vwait [namespace which -variable result]
    lappend result [read $s2 9]
    vwait [namespace which -variable result]
    close $s
    close $s2
    close $server
    set result
} {1 readable 234567890 timer}

test io-58.1 {Tcl_NotifyChannel and error when closing} {stdio unixOrWin fileevent} {
    set out [open $path(script) w]
    puts $out {
	puts "normal message from pipe"
	puts stderr "error message from pipe"
	exit 1
    }
    proc readit {pipe} {
	variable x
	variable result
	if {[eof $pipe]} {
	    set x [catch {close $pipe} line]
	    lappend result catch $line
	} else {
	    gets $pipe line
	    lappend result gets $line
	}
    }
    close $out
    set pipe [open "|[list [interpreter] $path(script)]" r]
    fileevent $pipe readable [namespace code [list readit $pipe]]
    variable x ""
    set result ""
    vwait [namespace which -variable x]
    list $x $result
} {1 {gets {normal message from pipe} gets {} catch {error message from pipe}}}

test io-59.1 {Thread reference of channels} {testmainthread testchannel} {
    # TIP #10
    # More complicated tests (like that the reference changes as a
    # channel is moved from thread to thread) can be done only in the
    # extension which fully implements the moving of channels between
    # threads, i.e. 'Threads'.

    set f [open $path(longfile) r]
    set result [testchannel mthread $f]
    close $f
    string equal $result [testmainthread]
} {1}

test io-60.1 {writing illegal utf sequences} {fileevent testbytestring} {
    # This test will hang in older revisions of the core.

    set out [open $path(script) w]
    puts $out "catch {load $::tcltestlib Tcltest}"
    puts $out {
	puts [testbytestring \xE2]
	exit 1
    }
    proc readit {pipe} {
	variable x
	variable result
	if {[eof $pipe]} {
	    set x [catch {close $pipe} line]
	    lappend result catch $line
	} else {
	    gets $pipe line
	    lappend result gets $line
	}
    }
    close $out
    set pipe [open "|[list [interpreter] $path(script)]" r]
    fileevent $pipe readable [namespace code [list readit $pipe]]
    variable x ""
    set result ""
    vwait [namespace which -variable x]

    # cut of the remainder of the error stack, especially the filename
    set result [lreplace $result 3 3 [lindex [split [lindex $result 3] \n] 0]]
    list $x $result
} {1 {gets {} catch {error writing "stdout": illegal byte sequence}}}

test io-61.1 {Reset eof state after changing the eof char} -setup {
    set datafile [makeFile {} eofchar]
    set f [open $datafile w]
    fconfigure $f -translation binary
    puts -nonewline $f [string repeat "Ho hum\n" 11]
    puts $f =
    set line [string repeat "Ge gla " 4]
    puts -nonewline $f [string repeat [string trimright $line]\n 834]
    close $f
} -body {
    set f [open $datafile r]
    fconfigure $f -eofchar =
    set res {}
    lappend res [read $f; tell $f]
    fconfigure $f -eofchar {}
    lappend res [read $f 1]
    lappend res [read $f; tell $f]
    # Any seek zaps the internals into a good state.
    #seek $f 0 start
    #seek $f 0 current
    #lappend res [read $f; tell $f]
    close $f
    set res
} -cleanup {
    removeFile eofchar
} -result {77 = 23431}


# Test the cutting and splicing of channels, this is incidentially the
# attach/detach facility of package Thread, but __without any
# safeguards__. It can also be used to emulate transfer of channels
# between threads, and is used for that here.

test io-70.0 {Cutting & Splicing channels} {testchannel} {
    set f [makeFile {... dummy ...} cutsplice]
    set c [open $f r]

    set     res {}
    lappend res [catch {seek $c 0 start}]
    testchannel cut $c

    lappend res [catch {seek $c 0 start}]
    testchannel splice $c

    lappend res [catch {seek $c 0 start}]
    close $c

    removeFile cutsplice

    set res
} {0 1 0}


test io-70.1 {Transfer channel} {testchannel thread} {
    set f [makeFile {... dummy ...} cutsplice]
    set c [open $f r]

    set     res {}
    lappend res [catch {seek $c 0 start}]
    testchannel cut $c
    lappend res [catch {seek $c 0 start}]

    set tid [thread::create -preserved]
    thread::send $tid [list set c $c]
    thread::send $tid {load {} Tcltest}
    lappend res [thread::send $tid {
	testchannel splice $c
	set res [catch {seek $c 0 start}]
	close $c
	set res
    }]

    thread::release $tid
    removeFile cutsplice

    set res
} {0 1 0}

# ### ### ### ######### ######### #########

foreach {n msg expected} {
     0 {}                                 {}
     1 {{message only}}                   {{message only}}
     2 {-options x}                       {-options x}
     3 {-options {x y} {the message}}     {-options {x y} {the message}}

     4 {-code 1     -level 0 -f ba snarf} {-code 1     -level 0 -f ba snarf}
     5 {-code 0     -level 0 -f ba snarf} {-code 1     -level 0 -f ba snarf}
     6 {-code 1     -level 5 -f ba snarf} {-code 1     -level 0 -f ba snarf}
     7 {-code 0     -level 5 -f ba snarf} {-code 1     -level 0 -f ba snarf}
     8 {-code error -level 0 -f ba snarf} {-code error -level 0 -f ba snarf}
     9 {-code ok    -level 0 -f ba snarf} {-code 1     -level 0 -f ba snarf}
    10 {-code error -level 5 -f ba snarf} {-code error -level 0 -f ba snarf}
    11 {-code ok    -level 5 -f ba snarf} {-code 1     -level 0 -f ba snarf}
    12 {-code boss  -level 0 -f ba snarf} {-code 1     -level 0 -f ba snarf}
    13 {-code boss  -level 5 -f ba snarf} {-code 1     -level 0 -f ba snarf}
    14 {-code 1     -level 0 -f ba}       {-code 1     -level 0 -f ba}
    15 {-code 0     -level 0 -f ba}       {-code 1     -level 0 -f ba}
    16 {-code 1     -level 5 -f ba}       {-code 1     -level 0 -f ba}
    17 {-code 0     -level 5 -f ba}       {-code 1     -level 0 -f ba}
    18 {-code error -level 0 -f ba}       {-code error -level 0 -f ba}
    19 {-code ok    -level 0 -f ba}       {-code 1     -level 0 -f ba}
    20 {-code error -level 5 -f ba}       {-code error -level 0 -f ba}
    21 {-code ok    -level 5 -f ba}       {-code 1     -level 0 -f ba}
    22 {-code boss  -level 0 -f ba}       {-code 1     -level 0 -f ba}
    23 {-code boss  -level 5 -f ba}       {-code 1     -level 0 -f ba}
    24 {-code 1     -level X -f ba snarf} {-code 1     -level 0 -f ba snarf}
    25 {-code 0     -level X -f ba snarf} {-code 1     -level 0 -f ba snarf}
    26 {-code error -level X -f ba snarf} {-code error -level 0 -f ba snarf}
    27 {-code ok    -level X -f ba snarf} {-code 1     -level 0 -f ba snarf}
    28 {-code boss  -level X -f ba snarf} {-code 1     -level 0 -f ba snarf}
    29 {-code 1     -level X -f ba}       {-code 1     -level 0 -f ba}
    30 {-code 0     -level X -f ba}       {-code 1     -level 0 -f ba}
    31 {-code error -level X -f ba}       {-code error -level 0 -f ba}
    32 {-code ok    -level X -f ba}       {-code 1     -level 0 -f ba}
    33 {-code boss  -level X -f ba}       {-code 1     -level 0 -f ba}

    34 {-code 1 -code 1     -level 0 -f ba snarf} {-code 1 -code 1     -level 0 -f ba snarf}
    35 {-code 1 -code 0     -level 0 -f ba snarf} {-code 1             -level 0 -f ba snarf}
    36 {-code 1 -code 1     -level 5 -f ba snarf} {-code 1 -code 1     -level 0 -f ba snarf}
    37 {-code 1 -code 0     -level 5 -f ba snarf} {-code 1             -level 0 -f ba snarf}
    38 {-code 1 -code error -level 0 -f ba snarf} {-code 1 -code error -level 0 -f ba snarf}
    39 {-code 1 -code ok    -level 0 -f ba snarf} {-code 1             -level 0 -f ba snarf}
    40 {-code 1 -code error -level 5 -f ba snarf} {-code 1 -code error -level 0 -f ba snarf}
    41 {-code 1 -code ok    -level 5 -f ba snarf} {-code 1             -level 0 -f ba snarf}
    42 {-code 1 -code boss  -level 0 -f ba snarf} {-code 1             -level 0 -f ba snarf}
    43 {-code 1 -code boss  -level 5 -f ba snarf} {-code 1             -level 0 -f ba snarf}
    44 {-code 1 -code 1     -level 0 -f ba}       {-code 1 -code 1     -level 0 -f ba}
    45 {-code 1 -code 0     -level 0 -f ba}       {-code 1             -level 0 -f ba}
    46 {-code 1 -code 1     -level 5 -f ba}       {-code 1 -code 1     -level 0 -f ba}
    47 {-code 1 -code 0     -level 5 -f ba}       {-code 1             -level 0 -f ba}
    48 {-code 1 -code error -level 0 -f ba}       {-code 1 -code error -level 0 -f ba}
    49 {-code 1 -code ok    -level 0 -f ba}       {-code 1             -level 0 -f ba}
    50 {-code 1 -code error -level 5 -f ba}       {-code 1 -code error -level 0 -f ba}
    51 {-code 1 -code ok    -level 5 -f ba}       {-code 1             -level 0 -f ba}
    52 {-code 1 -code boss  -level 0 -f ba}       {-code 1             -level 0 -f ba}
    53 {-code 1 -code boss  -level 5 -f ba}       {-code 1             -level 0 -f ba}
    54 {-code 1 -code 1     -level X -f ba snarf} {-code 1 -code 1     -level 0 -f ba snarf}
    55 {-code 1 -code 0     -level X -f ba snarf} {-code 1             -level 0 -f ba snarf}
    56 {-code 1 -code error -level X -f ba snarf} {-code 1 -code error -level 0 -f ba snarf}
    57 {-code 1 -code ok    -level X -f ba snarf} {-code 1             -level 0 -f ba snarf}
    58 {-code 1 -code boss  -level X -f ba snarf} {-code 1             -level 0 -f ba snarf}
    59 {-code 1 -code 1     -level X -f ba}       {-code 1 -code 1     -level 0 -f ba}
    60 {-code 1 -code 0     -level X -f ba}       {-code 1             -level 0 -f ba}
    61 {-code 1 -code error -level X -f ba}       {-code 1 -code error -level 0 -f ba}
    62 {-code 1 -code ok    -level X -f ba}       {-code 1             -level 0 -f ba}
    63 {-code 1 -code boss  -level X -f ba}       {-code 1             -level 0 -f ba}

    64 {-code 0 -code 1     -level 0 -f ba snarf} {-code 1 -level 0 -f ba snarf}
    65 {-code 0 -code 0     -level 0 -f ba snarf} {-code 1 -level 0 -f ba snarf}
    66 {-code 0 -code 1     -level 5 -f ba snarf} {-code 1 -level 0 -f ba snarf}
    67 {-code 0 -code 0     -level 5 -f ba snarf} {-code 1 -level 0 -f ba snarf}
    68 {-code 0 -code error -level 0 -f ba snarf} {-code 1 -level 0 -f ba snarf}
    69 {-code 0 -code ok    -level 0 -f ba snarf} {-code 1 -level 0 -f ba snarf}
    70 {-code 0 -code error -level 5 -f ba snarf} {-code 1 -level 0 -f ba snarf}
    71 {-code 0 -code ok    -level 5 -f ba snarf} {-code 1 -level 0 -f ba snarf}
    72 {-code 0 -code boss  -level 0 -f ba snarf} {-code 1 -level 0 -f ba snarf}
    73 {-code 0 -code boss  -level 5 -f ba snarf} {-code 1 -level 0 -f ba snarf}
    74 {-code 0 -code 1     -level 0 -f ba}       {-code 1 -level 0 -f ba}
    75 {-code 0 -code 0     -level 0 -f ba}       {-code 1 -level 0 -f ba}
    76 {-code 0 -code 1     -level 5 -f ba}       {-code 1 -level 0 -f ba}
    77 {-code 0 -code 0     -level 5 -f ba}       {-code 1 -level 0 -f ba}
    78 {-code 0 -code error -level 0 -f ba}       {-code 1 -level 0 -f ba}
    79 {-code 0 -code ok    -level 0 -f ba}       {-code 1 -level 0 -f ba}
    80 {-code 0 -code error -level 5 -f ba}       {-code 1 -level 0 -f ba}
    81 {-code 0 -code ok    -level 5 -f ba}       {-code 1 -level 0 -f ba}
    82 {-code 0 -code boss  -level 0 -f ba}       {-code 1 -level 0 -f ba}
    83 {-code 0 -code boss  -level 5 -f ba}       {-code 1 -level 0 -f ba}
    84 {-code 0 -code 1     -level X -f ba snarf} {-code 1 -level 0 -f ba snarf}
    85 {-code 0 -code 0     -level X -f ba snarf} {-code 1 -level 0 -f ba snarf}
    86 {-code 0 -code error -level X -f ba snarf} {-code 1 -level 0 -f ba snarf}
    87 {-code 0 -code ok    -level X -f ba snarf} {-code 1 -level 0 -f ba snarf}
    88 {-code 0 -code boss  -level X -f ba snarf} {-code 1 -level 0 -f ba snarf}
    89 {-code 0 -code 1     -level X -f ba}       {-code 1 -level 0 -f ba}
    90 {-code 0 -code 0     -level X -f ba}       {-code 1 -level 0 -f ba}
    91 {-code 0 -code error -level X -f ba}       {-code 1 -level 0 -f ba}
    92 {-code 0 -code ok    -level X -f ba}       {-code 1 -level 0 -f ba}
    93 {-code 0 -code boss  -level X -f ba}       {-code 1 -level 0 -f ba}

    94 {-code 1     -code 1 -level 0 -f ba snarf} {-code 1 -code 1     -level 0 -f ba snarf}
    95 {-code 0     -code 1 -level 0 -f ba snarf} {-code 1             -level 0 -f ba snarf}
    96 {-code 1     -code 1 -level 5 -f ba snarf} {-code 1 -code 1     -level 0 -f ba snarf}
    97 {-code 0     -code 1 -level 5 -f ba snarf} {-code 1             -level 0 -f ba snarf}
    98 {-code error -code 1 -level 0 -f ba snarf} {-code error -code 1 -level 0 -f ba snarf}
    99 {-code ok    -code 1 -level 0 -f ba snarf} {-code 1             -level 0 -f ba snarf}
    a0 {-code error -code 1 -level 5 -f ba snarf} {-code error -code 1 -level 0 -f ba snarf}
    a1 {-code ok    -code 1 -level 5 -f ba snarf} {-code 1             -level 0 -f ba snarf}
    a2 {-code boss  -code 1 -level 0 -f ba snarf} {-code 1             -level 0 -f ba snarf}
    a3 {-code boss  -code 1 -level 5 -f ba snarf} {-code 1             -level 0 -f ba snarf}
    a4 {-code 1     -code 1 -level 0 -f ba}       {-code 1 -code 1     -level 0 -f ba}
    a5 {-code 0     -code 1 -level 0 -f ba}       {-code 1             -level 0 -f ba}
    a6 {-code 1     -code 1 -level 5 -f ba}       {-code 1 -code 1     -level 0 -f ba}
    a7 {-code 0     -code 1 -level 5 -f ba}       {-code 1             -level 0 -f ba}
    a8 {-code error -code 1 -level 0 -f ba}       {-code error -code 1 -level 0 -f ba}
    a9 {-code ok    -code 1 -level 0 -f ba}       {-code 1             -level 0 -f ba}
    b0 {-code error -code 1 -level 5 -f ba}       {-code error -code 1 -level 0 -f ba}
    b1 {-code ok    -code 1 -level 5 -f ba}       {-code 1             -level 0 -f ba}
    b2 {-code boss  -code 1 -level 0 -f ba}       {-code 1             -level 0 -f ba}
    b3 {-code boss  -code 1 -level 5 -f ba}       {-code 1             -level 0 -f ba}
    b4 {-code 1     -code 1 -level X -f ba snarf} {-code 1 -code 1     -level 0 -f ba snarf}
    b5 {-code 0     -code 1 -level X -f ba snarf} {-code 1             -level 0 -f ba snarf}
    b6 {-code error -code 1 -level X -f ba snarf} {-code error -code 1 -level 0 -f ba snarf}
    b7 {-code ok    -code 1 -level X -f ba snarf} {-code 1             -level 0 -f ba snarf}
    b8 {-code boss  -code 1 -level X -f ba snarf} {-code 1             -level 0 -f ba snarf}
    b9 {-code 1     -code 1 -level X -f ba}       {-code 1 -code 1     -level 0 -f ba}
    c0 {-code 0     -code 1 -level X -f ba}       {-code 1             -level 0 -f ba}
    c1 {-code error -code 1 -level X -f ba}       {-code error -code 1 -level 0 -f ba}
    c2 {-code ok    -code 1 -level X -f ba}       {-code 1             -level 0 -f ba}
    c3 {-code boss  -code 1 -level X -f ba}       {-code 1             -level 0 -f ba}

    c4 {-code 1     -code 0 -level 0 -f ba snarf} {-code 1 -level 0 -f ba snarf}
    c5 {-code 0     -code 0 -level 0 -f ba snarf} {-code 1 -level 0 -f ba snarf}
    c6 {-code 1     -code 0 -level 5 -f ba snarf} {-code 1 -level 0 -f ba snarf}
    c7 {-code 0     -code 0 -level 5 -f ba snarf} {-code 1 -level 0 -f ba snarf}
    c8 {-code error -code 0 -level 0 -f ba snarf} {-code 1 -level 0 -f ba snarf}
    c9 {-code ok    -code 0 -level 0 -f ba snarf} {-code 1 -level 0 -f ba snarf}
    d0 {-code error -code 0 -level 5 -f ba snarf} {-code 1 -level 0 -f ba snarf}
    d1 {-code ok    -code 0 -level 5 -f ba snarf} {-code 1 -level 0 -f ba snarf}
    d2 {-code boss  -code 0 -level 0 -f ba snarf} {-code 1 -level 0 -f ba snarf}
    d3 {-code boss  -code 0 -level 5 -f ba snarf} {-code 1 -level 0 -f ba snarf}
    d4 {-code 1     -code 0 -level 0 -f ba}       {-code 1 -level 0 -f ba}
    d5 {-code 0     -code 0 -level 0 -f ba}       {-code 1 -level 0 -f ba}
    d6 {-code 1     -code 0 -level 5 -f ba}       {-code 1 -level 0 -f ba}
    d7 {-code 0     -code 0 -level 5 -f ba}       {-code 1 -level 0 -f ba}
    d8 {-code error -code 0 -level 0 -f ba}       {-code 1 -level 0 -f ba}
    d9 {-code ok    -code 0 -level 0 -f ba}       {-code 1 -level 0 -f ba}
    e0 {-code error -code 0 -level 5 -f ba}       {-code 1 -level 0 -f ba}
    e1 {-code ok    -code 0 -level 5 -f ba}       {-code 1 -level 0 -f ba}
    e2 {-code boss  -code 0 -level 0 -f ba}       {-code 1 -level 0 -f ba}
    e3 {-code boss  -code 0 -level 5 -f ba}       {-code 1 -level 0 -f ba}
    e4 {-code 1     -code 0 -level X -f ba snarf} {-code 1 -level 0 -f ba snarf}
    e5 {-code 0     -code 0 -level X -f ba snarf} {-code 1 -level 0 -f ba snarf}
    e6 {-code error -code 0 -level X -f ba snarf} {-code 1 -level 0 -f ba snarf}
    e7 {-code ok    -code 0 -level X -f ba snarf} {-code 1 -level 0 -f ba snarf}
    e8 {-code boss  -code 0 -level X -f ba snarf} {-code 1 -level 0 -f ba snarf}
    e9 {-code 1     -code 0 -level X -f ba}       {-code 1 -level 0 -f ba}
    f0 {-code 0     -code 0 -level X -f ba}       {-code 1 -level 0 -f ba}
    f1 {-code error -code 0 -level X -f ba}       {-code 1 -level 0 -f ba}
    f2 {-code ok    -code 0 -level X -f ba}       {-code 1 -level 0 -f ba}
    f3 {-code boss  -code 0 -level X -f ba}       {-code 1 -level 0 -f ba}
} {
    test io-71.$n {Tcl_SetChannelError} {testchannel} {

	set f [makeFile {... dummy ...} cutsplice]
	set c [open $f r]

	set res [testchannel setchannelerror $c [lrange $msg 0 end]]
	close $c
	removeFile cutsplice

	set res
    } [lrange $expected 0 end]

    test io-72.$n {Tcl_SetChannelErrorInterp} {testchannel} {

	set f [makeFile {... dummy ...} cutsplice]
	set c [open $f r]

	set res [testchannel setchannelerrorinterp $c [lrange $msg 0 end]]
	close $c
	removeFile cutsplice

	set res
    } [lrange $expected 0 end]
}

test io-73.1 {channel Tcl_Obj SetChannelFromAny} {} {
    # Test for Bug 1847044 - don't spoil type unless we have a valid channel
    catch {close [lreplace [list a] 0 end]}
} {1}

test io-73.2 {channel Tcl_Obj SetChannelFromAny, bug 2407783} -setup {
    # Invalidate internalrep of 'channel' Tcl_Obj when transiting between interpreters.
    set f [open [info script] r]
} -body {
    interp create foo
    seek $f 0
    set code [catch {interp eval foo [list seek $f 0]} msg]
    # The string map converts the changing channel handle to a fixed string
    list $code [string map [list $f @@] $msg]
} -cleanup {
    close $f
} -result {1 {can not find channel named "@@"}}

test io-73.3 {[5adc350683] [gets] after EOF} -setup {
    set fn [makeFile {} io-73.3]
    set rfd [open $fn r]
    set wfd [open $fn a]
    chan configure $wfd -buffering line
    read $rfd
} -body {
    set result [eof $rfd]
    puts $wfd "more data"
    lappend result [eof $rfd]
    lappend result [gets $rfd]
    lappend result [eof $rfd]
    lappend result [gets $rfd]
    lappend result [eof $rfd]
} -cleanup {
    close $wfd
    close $rfd
    removeFile io-73.3
} -result {1 1 {more data} 0 {} 1}

test io-73.4 {[5adc350683] [read] after EOF} -setup {
    set fn [makeFile {} io-73.4]
    set rfd [open $fn r]
    set wfd [open $fn a]
    chan configure $wfd -buffering line
    read $rfd
} -body {
    set result [eof $rfd]
    puts $wfd "more data"
    lappend result [eof $rfd]
    lappend result [read $rfd]
    lappend result [eof $rfd]
} -cleanup {
    close $wfd
    close $rfd
    removeFile io-73.4
} -result {1 1 {more data
} 1}

test io-73.5 {effect of eof on encoding end flags} -setup {
    set fn [makeFile {} io-73.5]
    set rfd [open $fn r]
    set wfd [open $fn a]
    chan configure $wfd -buffering none -translation binary
    chan configure $rfd -buffersize 5 -encoding utf-8
    read $rfd
} -body {
    set result [eof $rfd]
    puts -nonewline $wfd "more\xC2\xA0data"
    lappend result [eof $rfd]
    lappend result [read $rfd]
    lappend result [eof $rfd]
} -cleanup {
    close $wfd
    close $rfd
    removeFile io-73.5
} -result [list 1 1 more\xA0data 1]

test io-74.1 {[104f2885bb] improper cache validity check} -setup {
    set fn [makeFile {} io-74.1]
    set rfd [open $fn r]
    testobj freeallvars
    interp create child
} -constraints testobj -body {
    teststringobj set 1 [string range $rfd 0 end]
    read [teststringobj get 1]
    testobj duplicate 1 2
    interp transfer {} $rfd child
    catch {read [teststringobj get 1]}
    read [teststringobj get 2]
} -cleanup {
    interp delete child
    testobj freeallvars
    removeFile io-74.1
} -returnCodes error -match glob -result {can not find channel named "*"}

<<<<<<< HEAD
# Note: the following tests 75.1 to 75.3 are in preparation for TCL 9.0, where
# those should result in an error result
test io-75.1 {multibyte encoding error read results in raw bytes} -setup {
	set fn [makeFile {} io-75.1]
    set f [open $fn w+]
    fconfigure $f -encoding binary
	# In UTF-8, a byte 0xCx starts a multibyte sequence and must be followed
	# by a byte > 0x7F. This is violated to get an invalid sequence.
	puts -nonewline $f "A\xC0\x40"
	flush $f
	seek $f 0
	fconfigure $f -encoding utf-8 -buffering none
} -constraints knownBug -body {
	read $f
} -cleanup {
	close $f
	removeFile io-75.1
} -returnCodes error

test io-75.2 {unrepresentable character write passes and is replaced by ?} -setup {
	set fn [makeFile {} io-75.2]
    set f [open $fn w+]
    fconfigure $f -encoding iso8859-1
} -constraints knownBug -body {
	puts -nonewline $f "A\u2022"
} -cleanup {
	close $f
	removeFile io-75.2
} -returnCodes error
=======
# The following tests 75.1 to 75.3 exercice strict or tolerant channel
# encoding.
# TCL 8.7 only offers tolerant channel encoding, what is tested here.
test io-75.1 {multibyte encoding error read results in raw bytes} -constraints deprecated -setup {
    set fn [makeFile {} io-75.1]
    set f [open $fn w+]
    fconfigure $f -encoding binary
    # In UTF-8, a byte 0xCx starts a multibyte sequence and must be followed
    # by a byte > 0x7F. This is violated to get an invalid sequence.
    puts -nonewline $f "A\xC0\x40"
    flush $f
    seek $f 0
    fconfigure $f -encoding utf-8 -buffering none
} -body {
    read $f
} -cleanup {
    close $f
    removeFile io-75.1
} -returnCodes ok -result "A\xC0\x40"

test io-75.2 {unrepresentable character write passes and is replaced by ?} -constraints deprecated -setup {
    set fn [makeFile {} io-75.2]
    set f [open $fn w+]
    fconfigure $f -encoding iso8859-1
} -body {
    puts -nonewline $f "A\u2022"
    flush $f
    seek $f 0
    read $f
} -cleanup {
    close $f
    removeFile io-75.2
} -returnCodes ok -result "A?"
>>>>>>> 1b1f3ea6

# Incomplete sequence test.
# This error may IMHO only be detected with the close.
# But the read already returns the incomplete sequence.
test io-75.3 {incomplete multibyte encoding read is ignored} -setup {
    set fn [makeFile {} io-75.3]
    set f [open $fn w+]
    fconfigure $f -encoding binary
<<<<<<< HEAD
	puts -nonewline $f "A\xC0"
	flush $f
	seek $f 0
	fconfigure $f -encoding utf-8 -buffering none
} -constraints knownBug -body {
	set d [read $f]
	close $f
	set d
} -cleanup {
	removeFile io-75.3
} -returnCodes error
=======
    puts -nonewline $f "A\xC0"
    flush $f
    seek $f 0
    fconfigure $f -encoding utf-8 -buffering none
} -body {
    set d [read $f]
    close $f
    set d
} -cleanup {
    removeFile io-75.3
} -returnCodes ok -result "A\xC0"
>>>>>>> 1b1f3ea6

# ### ### ### ######### ######### #########

# cleanup
foreach file [list fooBar longfile script script2 output test1 pipe my_script \
	test2 test3 cat stdout kyrillic.txt utf8-fcopy.txt utf8-rp.txt] {
    removeFile $file
}
cleanupTests
}
namespace delete ::tcl::test::io
return<|MERGE_RESOLUTION|>--- conflicted
+++ resolved
@@ -8952,42 +8952,12 @@
     removeFile io-74.1
 } -returnCodes error -match glob -result {can not find channel named "*"}
 
-<<<<<<< HEAD
-# Note: the following tests 75.1 to 75.3 are in preparation for TCL 9.0, where
-# those should result in an error result
-test io-75.1 {multibyte encoding error read results in raw bytes} -setup {
-	set fn [makeFile {} io-75.1]
-    set f [open $fn w+]
-    fconfigure $f -encoding binary
-	# In UTF-8, a byte 0xCx starts a multibyte sequence and must be followed
-	# by a byte > 0x7F. This is violated to get an invalid sequence.
-	puts -nonewline $f "A\xC0\x40"
-	flush $f
-	seek $f 0
-	fconfigure $f -encoding utf-8 -buffering none
-} -constraints knownBug -body {
-	read $f
-} -cleanup {
-	close $f
-	removeFile io-75.1
-} -returnCodes error
-
-test io-75.2 {unrepresentable character write passes and is replaced by ?} -setup {
-	set fn [makeFile {} io-75.2]
-    set f [open $fn w+]
-    fconfigure $f -encoding iso8859-1
-} -constraints knownBug -body {
-	puts -nonewline $f "A\u2022"
-} -cleanup {
-	close $f
-	removeFile io-75.2
-} -returnCodes error
-=======
-# The following tests 75.1 to 75.3 exercice strict or tolerant channel
-# encoding.
-# TCL 8.7 only offers tolerant channel encoding, what is tested here.
-test io-75.1 {multibyte encoding error read results in raw bytes} -constraints deprecated -setup {
-    set fn [makeFile {} io-75.1]
+# The tests 75.1 to 75.3 exercise tolerant channel encoding.
+# They are left as a place-holder here. If TIP633 is voted, they will
+# come back.
+# Exercise strct channel encoding
+test io-75.4 {multibyte encoding error read results in raw bytes} -setup {
+    set fn [makeFile {} io-75.4]
     set f [open $fn w+]
     fconfigure $f -encoding binary
     # In UTF-8, a byte 0xCx starts a multibyte sequence and must be followed
@@ -8996,17 +8966,19 @@
     flush $f
     seek $f 0
     fconfigure $f -encoding utf-8 -buffering none
-} -body {
+} -constraints knownBug -body {
     read $f
 } -cleanup {
     close $f
-    removeFile io-75.1
-} -returnCodes ok -result "A\xC0\x40"
-
-test io-75.2 {unrepresentable character write passes and is replaced by ?} -constraints deprecated -setup {
-    set fn [makeFile {} io-75.2]
+    removeFile io-75.4
+} -returnCodes error
+
+test io-75.5 {unrepresentable character write passes and is replaced by ?} -setup {
+    set fn [makeFile {} io-75.5]
     set f [open $fn w+]
     fconfigure $f -encoding iso8859-1
+} -constraints knownBug -body {
+    puts -nonewline $f "A\u2022"
 } -body {
     puts -nonewline $f "A\u2022"
     flush $f
@@ -9014,42 +8986,27 @@
     read $f
 } -cleanup {
     close $f
-    removeFile io-75.2
-} -returnCodes ok -result "A?"
->>>>>>> 1b1f3ea6
+    removeFile io-75.5
+} -returnCodes error
 
 # Incomplete sequence test.
 # This error may IMHO only be detected with the close.
 # But the read already returns the incomplete sequence.
-test io-75.3 {incomplete multibyte encoding read is ignored} -setup {
-    set fn [makeFile {} io-75.3]
+test io-75.6 {incomplete multibyte encoding read is ignored} -setup {
+    set fn [makeFile {} io-75.6]
     set f [open $fn w+]
     fconfigure $f -encoding binary
-<<<<<<< HEAD
-	puts -nonewline $f "A\xC0"
-	flush $f
-	seek $f 0
-	fconfigure $f -encoding utf-8 -buffering none
-} -constraints knownBug -body {
-	set d [read $f]
-	close $f
-	set d
-} -cleanup {
-	removeFile io-75.3
-} -returnCodes error
-=======
     puts -nonewline $f "A\xC0"
     flush $f
     seek $f 0
     fconfigure $f -encoding utf-8 -buffering none
-} -body {
+} -constraints knownBug -body {
     set d [read $f]
     close $f
     set d
 } -cleanup {
-    removeFile io-75.3
-} -returnCodes ok -result "A\xC0"
->>>>>>> 1b1f3ea6
+    removeFile io-75.6
+} -returnCodes error
 
 # ### ### ### ######### ######### #########
 
