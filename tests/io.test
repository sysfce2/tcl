# -*- tcl -*-
# Functionality covered: operation of all IO commands, and all procedures
# defined in generic/tclIO.c.
#
# This file contains a collection of tests for one or more of the Tcl
# built-in commands.  Sourcing this file into Tcl runs the tests and
# generates output for errors.  No output means no errors were found.
#
# Copyright © 1991-1994 The Regents of the University of California.
# Copyright © 1994-1997 Sun Microsystems, Inc.
# Copyright © 1998-1999 Scriptics Corporation.
#
# See the file "license.terms" for information on usage and redistribution
# of this file, and for a DISCLAIMER OF ALL WARRANTIES.

if {"::tcltest" ni [namespace children]} {
    package require tcltest 2.5
}

namespace eval ::tcl::test::io {
    namespace import ::tcltest::*

    variable umaskValue
    variable path
    variable f
    variable i
    variable n
    variable v
    variable msg
    variable expected

    catch {
	::tcltest::loadTestedCommands
	package require -exact tcl::test [info patchlevel]
	set ::tcltestlib [info loaded {} Tcltest]
    }
    source [file join [file dirname [info script]] tcltests.tcl]

testConstraint pointerIs64bit [expr {$::tcl_platform(pointerSize) >= 8}]
testConstraint testbytestring [llength [info commands testbytestring]]
testConstraint testchannel      [llength [info commands testchannel]]
testConstraint testfevent       [llength [info commands testfevent]]
testConstraint testchannelevent [llength [info commands testchannelevent]]
testConstraint testmainthread   [llength [info commands testmainthread]]
testConstraint testobj		[llength [info commands testobj]]
testConstraint testservicemode  [llength [info commands testservicemode]]
# Some things fail under Windows in Continuous Integration systems for subtle
# reasons such as CI often running with elevated privileges in a container.
testConstraint notWinCI [expr {
    $::tcl_platform(platform) ne "windows" || ![info exists ::env(CI)]}]
testConstraint notOSX [expr {$::tcl_platform(os) ne "Darwin"}]
# File permissions broken on wsl without some "exotic" wsl configuration
testConstraint notWsl [expr {[llength [array names ::env *WSL*]] == 0}]

# You need a *very* special environment to do some tests.  In
# particular, many file systems do not support large-files...
testConstraint largefileSupport [expr {$::tcl_platform(os) ne "Darwin"}]

# some tests can only be run is umask is 2
# if "umask" cannot be run, the tests will be skipped.
set umaskValue 0
testConstraint umask [expr {![catch {set umaskValue [scan [exec /bin/sh -c umask] %o]}]}]

testConstraint makeFileInHome [expr {![file exists ~/_test_] && [file writable ~]}]

# set up a long data file for some of the following tests

set path(longfile) [makeFile {} longfile]
set f [open $path(longfile) w]
fconfigure $f -eofchar {} -translation lf
for { set i 0 } { $i < 100 } { incr i} {
    puts $f "#123456789abcdef0123456789abcdef0123456789abcdef0123456789abcdef0123456789abcdef
\#123456789abcdef01
\#"
    }
close $f

set path(cat) [makeFile {
    set f stdin
    if {$argv != ""} {
	set f [open [lindex $argv 0]]
    }
    fconfigure $f -encoding binary -translation lf -blocking 0 -eofchar \x1A
    fconfigure stdout -encoding binary -translation lf -buffering none
    fileevent $f readable "foo $f"
    proc foo {f} {
	set x [read $f]
	catch {puts -nonewline $x}
	if {[eof $f]} {
	    close $f
	    exit 0
	}
    }
    vwait forever
} cat]

set thisScript [file join [pwd] [info script]]

proc contents {file} {
    set f [open $file]
    fconfigure $f -translation binary
    set a [read $f]
    close $f
    return $a
}

test io-1.5 {Tcl_WriteChars: CheckChannelErrors} {emptyTest} {
    # no test, need to cause an async error.
} {}
set path(test1) [makeFile {} test1]
test io-1.6 {Tcl_WriteChars: WriteBytes} {
    set f [open $path(test1) w]
    fconfigure $f -encoding binary
    puts -nonewline $f "a\x4D\x00"
    close $f
    contents $path(test1)
} "a\x4D\x00"
test io-1.7 {Tcl_WriteChars: WriteChars} {
    set f [open $path(test1) w]
    fconfigure $f -encoding shiftjis
    puts -nonewline $f "a乍\x00"
    close $f
    contents $path(test1)
} "a\x93\xE1\x00"
set path(test2) [makeFile {} test2]
test io-1.8 {Tcl_WriteChars: WriteChars} {
    # This test written for SF bug #506297.
    #
    # Executing this test without the fix for the referenced bug
    # applied to tcl will cause tcl, more specifically WriteChars, to
    # go into an infinite loop.

    set f [open $path(test2) w]
    fconfigure      $f -encoding iso2022-jp
    puts -nonewline $f [format %s%c [string repeat " " 4] 12399]
    close           $f
    contents $path(test2)
} "    \x1B\$B\$O\x1B(B"

test io-1.9 {Tcl_WriteChars: WriteChars} {
    # When closing a channel with an encoding that appends
    # escape bytes, check for the case where the escape
    # bytes overflow the current IO buffer. The bytes
    # should be moved into a new buffer.

    set data "1234567890 [format %c 12399]"

    set sizes [list]

    # With default buffer size
    set f [open $path(test2) w]
    fconfigure      $f -encoding iso2022-jp
    puts -nonewline $f $data
    close           $f
    lappend sizes [file size $path(test2)]

    # With buffer size equal to the length
    # of the data, the escape bytes would
    # go into the next buffer.

    set f [open $path(test2) w]
    fconfigure      $f -encoding iso2022-jp -buffersize 16
    puts -nonewline $f $data
    close           $f
    lappend sizes [file size $path(test2)]

    # With buffer size that is large enough
    # to hold 1 byte of escaped data, but
    # not all 3. This should not write
    # the escape bytes to the first buffer
    # and then again to the second buffer.

    set f [open $path(test2) w]
    fconfigure      $f -encoding iso2022-jp -buffersize 17
    puts -nonewline $f $data
    close           $f
    lappend sizes [file size $path(test2)]

    # With buffer size that can hold 2 out of
    # 3 bytes of escaped data.

    set f [open $path(test2) w]
    fconfigure      $f -encoding iso2022-jp -buffersize 18
    puts -nonewline $f $data
    close           $f
    lappend sizes [file size $path(test2)]

    # With buffer size that can hold all the
    # data and escape bytes.

    set f [open $path(test2) w]
    fconfigure      $f -encoding iso2022-jp -buffersize 19
    puts -nonewline $f $data
    close           $f
    lappend sizes [file size $path(test2)]

    set sizes
} {19 19 19 19 19}

proc testreadwrite {size {mode ""} args} {
    set tmpfile [file join [temporaryDirectory] io-1.10.tmp]
    set w [string repeat A $size]
    try {
        set fd [open $tmpfile w$mode]
        try {
            if {[llength $args]} {
                fconfigure $fd {*}$args
            }
            puts -nonewline $fd $w
        } finally {
            close $fd
        }
        set fd [open $tmpfile r$mode]
        try {
            if {[llength $args]} {
                fconfigure $fd {*}$args
            }
            set r [read $fd]
        } finally {
            close $fd
        }
    } finally {
        file delete $tmpfile
    }
    string equal $w $r
}

test io-1.10 {WriteChars: large file (> INT_MAX). Bug 3d01d51bc4} -constraints {
    pointerIs64bit perf
} -body {
    testreadwrite 0x80000000
} -result 1
test io-1.11 {WriteChars: large file (> UINT_MAX). Bug 3d01d51bc4} -constraints {
    pointerIs64bit perf
} -body {
    testreadwrite 0x100000000 "" -buffersize 1000000
} -result 1
test io-1.12 {WriteChars: large file (== UINT_MAX). Bug 90ff9b7f73} -constraints {
    pointerIs64bit perf
} -body {
    # *Exactly* UINT_MAX - separate bug from the general large file tests
    testreadwrite 0xffffffff
} -result 1

test io-2.1 {WriteBytes} {
    # loop until all bytes are written

    set f [open $path(test1) w]
    fconfigure $f  -encoding binary -buffersize 16 -translation crlf
    puts $f "abcdefghijklmnopqrstuvwxyz"
    close $f
    contents $path(test1)
} "abcdefghijklmnopqrstuvwxyz\r\n"
test io-2.2 {WriteBytes: savedLF > 0} {
    # After flushing buffer, there was a \n left over from the last
    # \n -> \r\n expansion.  It gets stuck at beginning of this buffer.

    set f [open $path(test1) w]
    fconfigure $f -encoding binary -buffersize 16 -translation crlf
    puts -nonewline $f "123456789012345\n12"
    set x [list [contents $path(test1)]]
    close $f
    lappend x [contents $path(test1)]
} [list "123456789012345\r" "123456789012345\r\n12"]
test io-2.3 {WriteBytes: flush on line} {
    # Tcl "line" buffering has weird behavior: if current buffer contains
    # a \n, entire buffer gets flushed.  Logical behavior would be to flush
    # only up to the \n.

    set f [open $path(test1) w]
    fconfigure $f -encoding binary -buffering line -translation crlf
    puts -nonewline $f "\n12"
    set x [contents $path(test1)]
    close $f
    set x
} "\r\n12"
test io-2.4 {WriteBytes: reset sawLF after each buffer} {
    set f [open $path(test1) w]
     fconfigure $f -encoding binary -buffering line -translation lf \
	     -buffersize 16
    puts -nonewline $f "abcdefg\nhijklmnopqrstuvwxyz"
    set x [list [contents $path(test1)]]
    close $f
    lappend x [contents $path(test1)]
} [list "abcdefg\nhijklmno" "abcdefg\nhijklmnopqrstuvwxyz"]
test io-2.5 {WriteBytes: large file (> INT_MAX). Bug 3d01d51bc4} -constraints {
    pointerIs64bit perf
} -body {
    # Binary mode
    testreadwrite 0x80000000 b
} -result 1
test io-2.6 {WriteBytes: large file (> UINT_MAX). Bug 3d01d51bc4} -constraints {
    pointerIs64bit perf
} -body {
    # Binary mode
    testreadwrite 0x100000000 b -buffersize 1000000
} -result 1
test io-2.7 {WriteBytes: large file (== UINT_MAX). Bug 90ff9b7f73} -constraints {
    pointerIs64bit perf
} -body {
    # *Exactly* UINT_MAX - separate bug from the general large file tests
    testreadwrite 0xffffffff b
} -result 1


test io-3.1 {WriteChars: compatibility with WriteBytes} {
    # loop until all bytes are written

    set f [open $path(test1) w]
    fconfigure $f -encoding ascii -buffersize 16 -translation crlf
    puts $f "abcdefghijklmnopqrstuvwxyz"
    close $f
    contents $path(test1)
} "abcdefghijklmnopqrstuvwxyz\r\n"
test io-3.2 {WriteChars: compatibility with WriteBytes: savedLF > 0} {
    # After flushing buffer, there was a \n left over from the last
    # \n -> \r\n expansion.  It gets stuck at beginning of this buffer.

    set f [open $path(test1) w]
    fconfigure $f -encoding ascii -buffersize 16 -translation crlf
    puts -nonewline $f "123456789012345\n12"
    set x [list [contents $path(test1)]]
    close $f
    lappend x [contents $path(test1)]
} [list "123456789012345\r" "123456789012345\r\n12"]
test io-3.3 {WriteChars: compatibility with WriteBytes: flush on line} {
    # Tcl "line" buffering has weird behavior: if current buffer contains
    # a \n, entire buffer gets flushed.  Logical behavior would be to flush
    # only up to the \n.

    set f [open $path(test1) w]
    fconfigure $f -encoding ascii -buffering line -translation crlf
    puts -nonewline $f "\n12"
    set x [contents $path(test1)]
    close $f
    set x
} "\r\n12"
test io-3.4 {WriteChars: loop over stage buffer} -body {
    # stage buffer maps to more than can be queued at once.

    set f [open $path(test1) w]
    fconfigure $f -encoding jis0208 -buffersize 16 -profile tcl8
    puts -nonewline $f "\\\\\\\\\\\\\\\\\\\\\\\\\\\\\\"
    set x [list [contents $path(test1)]]
    close $f
    lappend x [contents $path(test1)]
} -cleanup {
    catch {close $f}
} -result [list "!)!)!)!)!)!)!)!)" "!)!)!)!)!)!)!)!)!)!)!)!)!)!)!)"]
test io-3.5 {WriteChars: saved != 0} -body {
    # Bytes produced by UtfToExternal from end of last channel buffer
    # had to be moved to beginning of next channel buffer to preserve
    # requested buffersize.

    set f [open $path(test1) w]
    fconfigure $f -encoding jis0208 -buffersize 17 -profile tcl8
    puts -nonewline $f "\\\\\\\\\\\\\\\\\\\\\\\\\\\\\\"
    set x [list [contents $path(test1)]]
    close $f
    lappend x [contents $path(test1)]
} -cleanup {
    catch {close $f}
} -result [list "!)!)!)!)!)!)!)!)!" "!)!)!)!)!)!)!)!)!)!)!)!)!)!)!)"]
test io-3.6 {WriteChars: (stageRead + dstWrote == 0)} {
    # One incomplete UTF-8 character at end of staging buffer.  Backup
    # in src to the beginning of that UTF-8 character and try again.
    #
    # Translate the first 16 bytes, produce 14 bytes of output, 2 left over
    # (first two bytes of Ａ in UTF-8).  Given those two bytes try
    # translating them again, find that no bytes are read produced, and break
    # to outer loop where those two bytes will have the remaining 4 bytes
    # (the last byte of Ａ plus the all of Ｂ) appended.

    set f [open $path(test1) w]
    fconfigure $f -encoding shiftjis -buffersize 16
    puts -nonewline $f "12345678901234ＡＢ"
    set x [list [contents $path(test1)]]
    close $f
    lappend x [contents $path(test1)]
} [list "12345678901234\x82\x60" "12345678901234\x82\x60\x82\x61"]
test io-3.7 {WriteChars: (bufPtr->nextAdded > bufPtr->length)} -body {
    # When translating UTF-8 to external, the produced bytes went past end
    # of the channel buffer.  This is done purpose -- we then truncate the
    # bytes at the end of the partial character to preserve the requested
    # blocksize on flush.  The truncated bytes are moved to the beginning
    # of the next channel buffer.

    set f [open $path(test1) w]
    fconfigure $f -encoding jis0208 -buffersize 17 -profile tcl8
    puts -nonewline $f "\\\\\\\\\\\\\\\\\\\\\\\\\\\\\\"
    set x [list [contents $path(test1)]]
    close $f
    lappend x [contents $path(test1)]
} -cleanup {
    catch {close $f}
} -result [list "!)!)!)!)!)!)!)!)!" "!)!)!)!)!)!)!)!)!)!)!)!)!)!)!)"]
test io-3.8 {WriteChars: reset sawLF after each buffer} {
    set f [open $path(test1) w]
    fconfigure $f -encoding ascii -buffering line -translation lf \
	     -buffersize 16
    puts -nonewline $f "abcdefg\nhijklmnopqrstuvwxyz"
    set x [list [contents $path(test1)]]
    close $f
    lappend x [contents $path(test1)]
} [list "abcdefg\nhijklmno" "abcdefg\nhijklmnopqrstuvwxyz"]
test io-3.9 {Write: flush line-buffered channels when crlf is split over two buffers} -body {
    # https://core.tcl-lang.org/tcllib/tktedit?name=c9d8a52fe
    set f [open $path(test1) w]
    fconfigure $f -buffering line -translation crlf -buffersize 8
    puts $f "1234567"
    string map {"\r" "<cr>" "\n" "<lf>"} [contents $path(test1)]
} -cleanup {
    close $f
} -result "1234567<cr><lf>"

test io-4.1 {TranslateOutputEOL: lf} {
    # search for \n

    set f [open $path(test1) w]
    fconfigure $f -buffering line -translation lf
    puts $f "abcde"
    set x [list [contents $path(test1)]]
    close $f
    lappend x [contents $path(test1)]
} [list "abcde\n" "abcde\n"]
test io-4.2 {TranslateOutputEOL: cr} {
    # search for \n, replace with \r

    set f [open $path(test1) w]
    fconfigure $f -buffering line -translation cr
    puts $f "abcde"
    set x [list [contents $path(test1)]]
    close $f
    lappend x [contents $path(test1)]
} [list "abcde\r" "abcde\r"]
test io-4.3 {TranslateOutputEOL: crlf} {
    # simple case: search for \n, replace with \r

    set f [open $path(test1) w]
    fconfigure $f -buffering line -translation crlf
    puts $f "abcde"
    set x [list [contents $path(test1)]]
    close $f
    lappend x [contents $path(test1)]
} [list "abcde\r\n" "abcde\r\n"]
test io-4.4 {TranslateOutputEOL: crlf} {
    # keep storing more bytes in output buffer until output buffer is full.
    # We have 13 bytes initially that would turn into 18 bytes.  Fill
    # dest buffer while (dstEnd < dstMax).

    set f [open $path(test1) w]
    fconfigure $f -translation crlf -buffersize 16
    puts -nonewline $f "1234567\n\n\n\n\nA"
    set x [list [contents $path(test1)]]
    close $f
    lappend x [contents $path(test1)]
} [list "1234567\r\n\r\n\r\n\r\n\r" "1234567\r\n\r\n\r\n\r\n\r\nA"]
test io-4.5 {TranslateOutputEOL: crlf} {
    # Check for overflow of the destination buffer

    set f [open $path(test1) w]
    fconfigure $f -translation crlf -buffersize 12
    puts -nonewline $f "12345678901\n456789012345678901234"
    close $f
    set x [contents $path(test1)]
} "12345678901\r\n456789012345678901234"

test io-5.1 {CheckFlush: not full} {
    set f [open $path(test1) w]
    fconfigure $f
    puts -nonewline $f "12345678901234567890"
    set x [list [contents $path(test1)]]
    close $f
    lappend x [contents $path(test1)]
} [list "" "12345678901234567890"]
test io-5.2 {CheckFlush: full} {
    set f [open $path(test1) w]
    fconfigure $f -buffersize 16
    puts -nonewline $f "12345678901234567890"
    set x [list [contents $path(test1)]]
    close $f
    lappend x [contents $path(test1)]
} [list "1234567890123456" "12345678901234567890"]
test io-5.3 {CheckFlush: not line} {
    set f [open $path(test1) w]
    fconfigure $f -buffering line
    puts -nonewline $f "12345678901234567890"
    set x [list [contents $path(test1)]]
    close $f
    lappend x [contents $path(test1)]
} [list "" "12345678901234567890"]
test io-5.4 {CheckFlush: line} {
    set f [open $path(test1) w]
    fconfigure $f -buffering line -translation lf -encoding ascii
    puts -nonewline $f "1234567890\n1234567890"
    set x [list [contents $path(test1)]]
    close $f
    lappend x [contents $path(test1)]
} [list "1234567890\n1234567890" "1234567890\n1234567890"]
test io-5.5 {CheckFlush: none} {
    set f [open $path(test1) w]
    fconfigure $f -buffering none
    puts -nonewline $f "1234567890"
    set x [list [contents $path(test1)]]
    close $f
    lappend x [contents $path(test1)]
} [list "1234567890" "1234567890"]

test io-6.1 {Tcl_GetsObj: working} {
    set f [open $path(test1) w]
    puts $f "foo\nboo"
    close $f
    set f [open $path(test1)]
    set x [gets $f]
    close $f
    set x
} {foo}
test io-6.2 {Tcl_GetsObj: CheckChannelErrors() != 0} emptyTest {
    # no test, need to cause an async error.
} {}
test io-6.3 {Tcl_GetsObj: how many have we used?} {
    # if (bufPtr != NULL) {oldRemoved = bufPtr->nextRemoved}

    set f [open $path(test1) w]
    fconfigure $f -translation crlf
    puts $f "abc\ndefg"
    close $f
    set f [open $path(test1)]
    set x [list [tell $f] [gets $f line] [tell $f] [gets $f line] $line]
    close $f
    set x
} {0 3 5 4 defg}
test io-6.4 {Tcl_GetsObj: encoding == NULL} {
    set f [open $path(test1) w]
    fconfigure $f -translation binary
    puts $f "\x81\x34\x00"
    close $f
    set f [open $path(test1)]
    fconfigure $f -translation binary
    set x [list [gets $f line] $line]
    close $f
    set x
} [list 3 "\x81\x34\x00"]
test io-6.5 {Tcl_GetsObj: encoding != NULL} {
    set f [open $path(test1) w]
    fconfigure $f -translation binary
    puts $f "\x88\xEA\x92\x9A"
    close $f
    set f [open $path(test1)]
    fconfigure $f -encoding shiftjis
    set x [list [gets $f line] $line]
    close $f
    set x
} [list 2 "一丁"]
set a "bbbbbbbbbbbbbbbbbbbbbbbbbbbbbbbbbbbbbbbbbbbbbbbbbbbbbbbbbbbbbbbb"
append a $a
append a $a
test io-6.6 {Tcl_GetsObj: loop test} {
    # if (dst >= dstEnd)

    set f [open $path(test1) w]
    puts $f $a
    puts $f hi
    close $f
    set f [open $path(test1)]
    set x [list [gets $f line] $line]
    close $f
    set x
} [list 256 $a]
test io-6.7 {Tcl_GetsObj: error in input} stdio {
    # if (FilterInputBytes(chanPtr, &gs) != 0)

    set f [open "|[list [interpreter] $path(cat)]" w+]
    puts -nonewline $f "hi\nwould"
    flush $f
    gets $f
    fconfigure $f -blocking 0
    set x [gets $f line]
    close $f
    set x
} {-1}
test io-6.8 {Tcl_GetsObj: remember if EOF is seen} {
    set f [open $path(test1) w]
    puts $f "abcdef\x1Aghijk\nwombat"
    close $f
    set f [open $path(test1)]
    fconfigure $f -eofchar \x1A
    set x [list [gets $f line] $line [gets $f line] $line]
    close $f
    set x
} {6 abcdef -1 {}}
test io-6.9 {Tcl_GetsObj: remember if EOF is seen} {
    set f [open $path(test1) w]
    puts $f "abcdefghijk\nwom\x1Abat"
    close $f
    set f [open $path(test1)]
    fconfigure $f -eofchar \x1A
    set x [list [gets $f line] $line [gets $f line] $line]
    close $f
    set x
} {11 abcdefghijk 3 wom}
# Comprehensive tests
test io-6.10 {Tcl_GetsObj: lf mode: no chars} {
    set f [open $path(test1) w]
    close $f
    set f [open $path(test1)]
    fconfigure $f -translation lf
    set x [list [gets $f line] $line]
    close $f
    set x
} {-1 {}}
test io-6.11 {Tcl_GetsObj: lf mode: lone \n} {
    set f [open $path(test1) w]
    fconfigure $f -translation lf
    puts -nonewline $f "\n"
    close $f
    set f [open $path(test1)]
    fconfigure $f -translation lf
    set x [list [gets $f line] $line [gets $f line] $line]
    close $f
    set x
} {0 {} -1 {}}
test io-6.12 {Tcl_GetsObj: lf mode: lone \r} {
    set f [open $path(test1) w]
    fconfigure $f -translation lf
    puts -nonewline $f "\r"
    close $f
    set f [open $path(test1)]
    fconfigure $f -translation lf
    set x [list [gets $f line] $line [gets $f line] $line]
    close $f
    set x
} [list 1 "\r" -1 ""]
test io-6.13 {Tcl_GetsObj: lf mode: 1 char} {
    set f [open $path(test1) w]
    fconfigure $f -translation lf
    puts -nonewline $f a
    close $f
    set f [open $path(test1)]
    fconfigure $f -translation lf
    set x [list [gets $f line] $line [gets $f line] $line]
    close $f
    set x
} {1 a -1 {}}
test io-6.14 {Tcl_GetsObj: lf mode: 1 char followed by EOL} {
    set f [open $path(test1) w]
    fconfigure $f -translation lf
    puts -nonewline $f "a\n"
    close $f
    set f [open $path(test1)]
    fconfigure $f -translation lf
    set x [list [gets $f line] $line [gets $f line] $line]
    close $f
    set x
} {1 a -1 {}}
test io-6.15 {Tcl_GetsObj: lf mode: several chars} {
    set f [open $path(test1) w]
    fconfigure $f -translation lf
    puts -nonewline $f "abcd\nefgh\rijkl\r\nmnop"
    close $f
    set f [open $path(test1)]
    fconfigure $f -translation lf
    set x [list [gets $f line] $line [gets $f line] $line [gets $f line] $line [gets $f line] $line]
    close $f
    set x
} [list 4 "abcd" 10 "efgh\rijkl\r" 4 "mnop" -1 ""]
test io-6.16 {Tcl_GetsObj: cr mode: no chars} {
    set f [open $path(test1) w]
    close $f
    set f [open $path(test1)]
    fconfigure $f -translation cr
    set x [list [gets $f line] $line]
    close $f
    set x
} {-1 {}}
test io-6.17 {Tcl_GetsObj: cr mode: lone \n} {
    set f [open $path(test1) w]
    fconfigure $f -translation lf
    puts -nonewline $f "\n"
    close $f
    set f [open $path(test1)]
    fconfigure $f -translation cr
    set x [list [gets $f line] $line [gets $f line] $line]
    close $f
    set x
} [list 1 "\n" -1 ""]
test io-6.18 {Tcl_GetsObj: cr mode: lone \r} {
    set f [open $path(test1) w]
    fconfigure $f -translation lf
    puts -nonewline $f "\r"
    close $f
    set f [open $path(test1)]
    fconfigure $f -translation cr
    set x [list [gets $f line] $line [gets $f line] $line]
    close $f
    set x
} {0 {} -1 {}}
test io-6.19 {Tcl_GetsObj: cr mode: 1 char} {
    set f [open $path(test1) w]
    fconfigure $f -translation lf
    puts -nonewline $f a
    close $f
    set f [open $path(test1)]
    fconfigure $f -translation cr
    set x [list [gets $f line] $line [gets $f line] $line]
    close $f
    set x
} {1 a -1 {}}
test io-6.20 {Tcl_GetsObj: cr mode: 1 char followed by EOL} {
    set f [open $path(test1) w]
    fconfigure $f -translation lf
    puts -nonewline $f "a\r"
    close $f
    set f [open $path(test1)]
    fconfigure $f -translation cr
    set x [list [gets $f line] $line [gets $f line] $line]
    close $f
    set x
} {1 a -1 {}}
test io-6.21 {Tcl_GetsObj: cr mode: several chars} {
    set f [open $path(test1) w]
    fconfigure $f -translation lf
    puts -nonewline $f "abcd\nefgh\rijkl\r\nmnop"
    close $f
    set f [open $path(test1)]
    fconfigure $f -translation cr
    set x [list [gets $f line] $line [gets $f line] $line [gets $f line] $line [gets $f line] $line]
    close $f
    set x
} [list 9 "abcd\nefgh" 4 "ijkl" 5 "\nmnop" -1 ""]
test io-6.22 {Tcl_GetsObj: crlf mode: no chars} {
    set f [open $path(test1) w]
    close $f
    set f [open $path(test1)]
    fconfigure $f -translation crlf
    set x [list [gets $f line] $line]
    close $f
    set x
} {-1 {}}
test io-6.23 {Tcl_GetsObj: crlf mode: lone \n} {
    set f [open $path(test1) w]
    fconfigure $f -translation lf
    puts -nonewline $f "\n"
    close $f
    set f [open $path(test1)]
    fconfigure $f -translation crlf
    set x [list [gets $f line] $line [gets $f line] $line]
    close $f
    set x
} [list 1 "\n" -1 ""]
test io-6.24 {Tcl_GetsObj: crlf mode: lone \r} {
    set f [open $path(test1) w]
    fconfigure $f -translation lf
    puts -nonewline $f "\r"
    close $f
    set f [open $path(test1)]
    fconfigure $f -translation crlf
    set x [list [gets $f line] $line [gets $f line] $line]
    close $f
    set x
} [list 1 "\r" -1 ""]
test io-6.25 {Tcl_GetsObj: crlf mode: \r\r} {
    set f [open $path(test1) w]
    fconfigure $f -translation lf
    puts -nonewline $f "\r\r"
    close $f
    set f [open $path(test1)]
    fconfigure $f -translation crlf
    set x [list [gets $f line] $line [gets $f line] $line]
    close $f
    set x
} [list 2 "\r\r" -1 ""]
test io-6.26 {Tcl_GetsObj: crlf mode: \r\n} {
    set f [open $path(test1) w]
    fconfigure $f -translation lf
    puts -nonewline $f "\r\n"
    close $f
    set f [open $path(test1)]
    fconfigure $f -translation crlf
    set x [list [gets $f line] $line [gets $f line] $line]
    close $f
    set x
} [list 0 "" -1 ""]
test io-6.27 {Tcl_GetsObj: crlf mode: 1 char} {
    set f [open $path(test1) w]
    fconfigure $f -translation lf
    puts -nonewline $f a
    close $f
    set f [open $path(test1)]
    fconfigure $f -translation crlf
    set x [list [gets $f line] $line [gets $f line] $line]
    close $f
    set x
} {1 a -1 {}}
test io-6.28 {Tcl_GetsObj: crlf mode: 1 char followed by EOL} {
    set f [open $path(test1) w]
    fconfigure $f -translation lf
    puts -nonewline $f "a\r\n"
    close $f
    set f [open $path(test1)]
    fconfigure $f -translation crlf
    set x [list [gets $f line] $line [gets $f line] $line]
    close $f
    set x
} {1 a -1 {}}
test io-6.29 {Tcl_GetsObj: crlf mode: several chars} {
    set f [open $path(test1) w]
    fconfigure $f -translation lf
    puts -nonewline $f "abcd\nefgh\rijkl\r\nmnop"
    close $f
    set f [open $path(test1)]
    fconfigure $f -translation crlf
    set x [list [gets $f line] $line [gets $f line] $line [gets $f line] $line]
    close $f
    set x
} [list 14 "abcd\nefgh\rijkl" 4 "mnop" -1 ""]
test io-6.30 {Tcl_GetsObj: crlf mode: buffer exhausted} {testchannel} {
    # if (eol >= dstEnd)

    set f [open $path(test1) w]
    fconfigure $f -translation lf
    puts -nonewline $f "123456789012345\r\nabcdefghijklmnoprstuvwxyz"
    close $f
    set f [open $path(test1)]
    fconfigure $f -translation crlf -buffersize 16
    set x [list [gets $f line] $line [testchannel inputbuffered $f]]
    close $f
    set x
} [list 15 "123456789012345" 15]
test io-6.31 {Tcl_GetsObj: crlf mode: buffer exhausted, blocked} {stdio testchannel fileevent} {
    # (FilterInputBytes() != 0)

    set f [open "|[list [interpreter] $path(cat)]" w+]
    fconfigure $f -translation {crlf lf} -buffering none
    puts -nonewline $f "bbbbbbbbbbbbbb\r\n123456789012345\r"
    fconfigure $f -buffersize 16
    set x [gets $f]
    fconfigure $f -blocking 0
    lappend x [gets $f line] $line [fblocked $f] [testchannel inputbuffered $f]
    close $f
    set x
} [list "bbbbbbbbbbbbbb" -1 "" 1 16]
test io-6.32 {Tcl_GetsObj: crlf mode: buffer exhausted, more data} {testchannel} {
    # not (FilterInputBytes() != 0)

    set f [open $path(test1) w]
    fconfigure $f -translation lf
    puts -nonewline $f "123456789012345\r\n123"
    close $f
    set f [open $path(test1)]
    fconfigure $f -translation crlf -buffersize 16
    set x [list [gets $f line] $line [tell $f] [testchannel inputbuffered $f]]
    close $f
    set x
} [list 15 "123456789012345" 17 3]
test io-6.33 {Tcl_GetsObj: crlf mode: buffer exhausted, at eof} {
    # eol still equals dstEnd

    set f [open $path(test1) w]
    fconfigure $f -translation lf
    puts -nonewline $f "123456789012345\r"
    close $f
    set f [open $path(test1)]
    fconfigure $f -translation crlf -buffersize 16
    set x [list [gets $f line] $line [eof $f]]
    close $f
    set x
} [list 16 "123456789012345\r" 1]
test io-6.34 {Tcl_GetsObj: crlf mode: buffer exhausted, not followed by \n} {
    # not (*eol == '\n')

    set f [open $path(test1) w]
    fconfigure $f -translation lf
    puts -nonewline $f "123456789012345\rabcd\r\nefg"
    close $f
    set f [open $path(test1)]
    fconfigure $f -translation crlf -buffersize 16
    set x [list [gets $f line] $line [tell $f]]
    close $f
    set x
} [list 20 "123456789012345\rabcd" 22]
test io-6.35 {Tcl_GetsObj: auto mode: no chars} {
    set f [open $path(test1) w]
    close $f
    set f [open $path(test1)]
    fconfigure $f -translation auto
    set x [list [gets $f line] $line]
    close $f
    set x
} {-1 {}}
test io-6.36 {Tcl_GetsObj: auto mode: lone \n} {
    set f [open $path(test1) w]
    fconfigure $f -translation lf
    puts -nonewline $f "\n"
    close $f
    set f [open $path(test1)]
    fconfigure $f -translation auto
    set x [list [gets $f line] $line [gets $f line] $line]
    close $f
    set x
} [list 0 "" -1 ""]
test io-6.37 {Tcl_GetsObj: auto mode: lone \r} {
    set f [open $path(test1) w]
    fconfigure $f -translation lf
    puts -nonewline $f "\r"
    close $f
    set f [open $path(test1)]
    fconfigure $f -translation auto
    set x [list [gets $f line] $line [gets $f line] $line]
    close $f
    set x
} [list 0 "" -1 ""]
test io-6.38 {Tcl_GetsObj: auto mode: \r\r} {
    set f [open $path(test1) w]
    fconfigure $f -translation lf
    puts -nonewline $f "\r\r"
    close $f
    set f [open $path(test1)]
    fconfigure $f -translation auto
    set x [list [gets $f line] $line [gets $f line] $line [gets $f line] $line]
    close $f
    set x
} [list 0 "" 0 "" -1 ""]
test io-6.39 {Tcl_GetsObj: auto mode: \r\n} {
    set f [open $path(test1) w]
    fconfigure $f -translation lf
    puts -nonewline $f "\r\n"
    close $f
    set f [open $path(test1)]
    fconfigure $f -translation auto
    set x [list [gets $f line] $line [gets $f line] $line]
    close $f
    set x
} [list 0 "" -1 ""]
test io-6.40 {Tcl_GetsObj: auto mode: 1 char} {
    set f [open $path(test1) w]
    fconfigure $f -translation lf
    puts -nonewline $f a
    close $f
    set f [open $path(test1)]
    fconfigure $f -translation auto
    set x [list [gets $f line] $line [gets $f line] $line]
    close $f
    set x
} {1 a -1 {}}
test io-6.41 {Tcl_GetsObj: auto mode: 1 char followed by EOL} {
    set f [open $path(test1) w]
    fconfigure $f -translation lf
    puts -nonewline $f "a\r\n"
    close $f
    set f [open $path(test1)]
    fconfigure $f -translation auto
    set x [list [gets $f line] $line [gets $f line] $line]
    close $f
    set x
} {1 a -1 {}}
test io-6.42 {Tcl_GetsObj: auto mode: several chars} {
    set f [open $path(test1) w]
    fconfigure $f -translation lf
    puts -nonewline $f "abcd\nefgh\rijkl\r\nmnop"
    close $f
    set f [open $path(test1)]
    fconfigure $f -translation auto
    set x [list [gets $f line] $line [gets $f line] $line]
    lappend x [gets $f line] $line [gets $f line] $line [gets $f line] $line
    close $f
    set x
} [list 4 "abcd" 4 "efgh" 4 "ijkl" 4 "mnop" -1 ""]
test io-6.43 {Tcl_GetsObj: input saw cr} {stdio testchannel fileevent} {
    # if (chanPtr->flags & INPUT_SAW_CR)

    set f [open "|[list [interpreter] $path(cat)]" w+]
    fconfigure $f -translation {auto lf} -buffering none
    puts -nonewline $f "bbbbbbbbbbbbbbb\n123456789abcdef\r"
    fconfigure $f -buffersize 16
    set x [list [gets $f]]
    fconfigure $f -blocking 0
    lappend x [gets $f line] $line [testchannel queuedcr $f]
    fconfigure $f -blocking 1
    puts -nonewline $f "\nabcd\refg\x1A"
    lappend x [gets $f line] $line [testchannel queuedcr $f]
    lappend x [gets $f line] $line
    close $f
    set x
} [list "bbbbbbbbbbbbbbb" 15 "123456789abcdef" 1 4 "abcd" 0 3 "efg"]
test io-6.44 {Tcl_GetsObj: input saw cr, not followed by cr} {stdio testchannel fileevent} {
    # not (*eol == '\n')

    set f [open "|[list [interpreter] $path(cat)]" w+]
    fconfigure $f -translation {auto lf} -buffering none
    puts -nonewline $f "bbbbbbbbbbbbbbb\n123456789abcdef\r"
    fconfigure $f -buffersize 16
    set x [list [gets $f]]
    fconfigure $f -blocking 0
    lappend x [gets $f line] $line [testchannel queuedcr $f]
    fconfigure $f -blocking 1
    puts -nonewline $f "abcd\refg\x1A"
    lappend x [gets $f line] $line [testchannel queuedcr $f]
    lappend x [gets $f line] $line
    close $f
    set x
} [list "bbbbbbbbbbbbbbb" 15 "123456789abcdef" 1 4 "abcd" 0 3 "efg"]
test io-6.45 {Tcl_GetsObj: input saw cr, skip right number of bytes} {stdio testchannel fileevent} {
    # Tcl_ExternalToUtf()

    set f [open "|[list [interpreter] $path(cat)]" w+]
    fconfigure $f -translation {auto lf} -buffering none
    fconfigure $f -encoding utf-16
    puts -nonewline $f "bbbbbbbbbbbbbbb\n123456789abcdef\r"
    fconfigure $f -buffersize 16
    gets $f
    fconfigure $f -blocking 0
    set x [list [gets $f line] $line [testchannel queuedcr $f]]
    fconfigure $f -blocking 1
    puts -nonewline $f "\nabcd\refg"
    lappend x [gets $f line] $line [testchannel queuedcr $f]
    close $f
    set x
} [list 15 "123456789abcdef" 1 4 "abcd" 0]
test io-6.46 {Tcl_GetsObj: input saw cr, followed by just \n should give eof} {stdio testchannel fileevent} {
    # memmove()

    set f [open "|[list [interpreter] $path(cat)]" w+]
    fconfigure $f -translation {auto lf} -buffering none
    puts -nonewline $f "bbbbbbbbbbbbbbb\n123456789abcdef\r"
    fconfigure $f -buffersize 16
    gets $f
    fconfigure $f -blocking 0
    set x [list [gets $f line] $line [testchannel queuedcr $f]]
    fconfigure $f -blocking 1
    puts -nonewline $f "\n\x1A"
    lappend x [gets $f line] $line [testchannel queuedcr $f]
    close $f
    set x
} [list 15 "123456789abcdef" 1 -1 "" 0]
test io-6.47 {Tcl_GetsObj: auto mode: \r at end of buffer, peek for \n} {testchannel} {
    # (eol == dstEnd)

    set f [open $path(test1) w]
    fconfigure $f -translation lf
    puts -nonewline $f "123456789012345\r\nabcdefghijklmnopq"
    close $f
    set f [open $path(test1)]
    fconfigure $f -translation auto -buffersize 16
    set x [list [gets $f] [testchannel inputbuffered $f]]
    close $f
    set x
} [list "123456789012345" 15]
test io-6.48 {Tcl_GetsObj: auto mode: \r at end of buffer, no more avail} {testchannel} {
    # PeekAhead() did not get any, so (eol >= dstEnd)

    set f [open $path(test1) w]
    fconfigure $f -translation lf
    puts -nonewline $f "123456789012345\r"
    close $f
    set f [open $path(test1)]
    fconfigure $f -translation auto -buffersize 16
    set x [list [gets $f] [testchannel queuedcr $f]]
    close $f
    set x
} [list "123456789012345" 1]
test io-6.49 {Tcl_GetsObj: auto mode: \r followed by \n} {testchannel} {
    # if (*eol == '\n') {skip++}

    set f [open $path(test1) w]
    fconfigure $f -translation lf
    puts -nonewline $f "123456\r\n78901"
    close $f
    set f [open $path(test1)]
    set x [list [gets $f] [testchannel queuedcr $f] [tell $f] [gets $f]]
    close $f
    set x
} [list "123456" 0 8 "78901"]
test io-6.50 {Tcl_GetsObj: auto mode: \r not followed by \n} {testchannel} {
    # not (*eol == '\n')

    set f [open $path(test1) w]
    fconfigure $f -translation lf
    puts -nonewline $f "123456\r78901"
    close $f
    set f [open $path(test1)]
    set x [list [gets $f] [testchannel queuedcr $f] [tell $f] [gets $f]]
    close $f
    set x
} [list "123456" 0 7 "78901"]
test io-6.51 {Tcl_GetsObj: auto mode: \n} {
    # else if (*eol == '\n') {goto gotoeol;}

    set f [open $path(test1) w]
    fconfigure $f -translation lf
    puts -nonewline $f "123456\n78901"
    close $f
    set f [open $path(test1)]
    set x [list [gets $f] [tell $f] [gets $f]]
    close $f
    set x
} [list "123456" 7 "78901"]
test io-6.52 {Tcl_GetsObj: saw EOF character} {testchannel} {
    # if (eof != NULL)

    set f [open $path(test1) w]
    fconfigure $f -translation lf
    puts -nonewline $f "123456\x1Ak9012345\r"
    close $f
    set f [open $path(test1)]
    fconfigure $f -eofchar \x1A
    set x [list [gets $f] [testchannel queuedcr $f] [tell $f] [gets $f]]
    close $f
    set x
} [list "123456" 0 6 ""]
test io-6.53 {Tcl_GetsObj: device EOF} {
    # didn't produce any bytes

    set f [open $path(test1) w]
    close $f
    set f [open $path(test1)]
    set x [list [gets $f line] $line [eof $f]]
    close $f
    set x
} {-1 {} 1}
test io-6.54 {Tcl_GetsObj: device EOF} {
    # got some bytes before EOF.

    set f [open $path(test1) w]
    puts -nonewline $f abc
    close $f
    set f [open $path(test1)]
    set x [list [gets $f line] $line [eof $f]]
    close $f
    set x
} {3 abc 1}
test io-6.55 {Tcl_GetsObj: overconverted} {
    # Tcl_ExternalToUtf(), make sure state updated

    set f [open $path(test1) w]
    fconfigure $f -encoding iso2022-jp
    puts $f "there一ok\n丁more bytes\nhere"
    close $f
    set f [open $path(test1)]
    fconfigure $f -encoding iso2022-jp
    set x [list [gets $f line] $line [gets $f line] $line [gets $f line] $line]
    close $f
    set x
} [list 8 "there一ok" 11 "丁more bytes" 4 "here"]
test io-6.56 {Tcl_GetsObj: incomplete lines should disable file events} {stdio fileevent} {
    update
    set f [open "|[list [interpreter] $path(cat)]" w+]
    fconfigure $f -buffering none
    puts -nonewline $f "foobar"
    fconfigure $f -blocking 0
    variable x {}
    after 500 [namespace code { lappend x timeout }]
    fileevent $f readable [namespace code { lappend x [gets $f] }]
    vwait [namespace which -variable x]
    vwait [namespace which -variable x]
    fconfigure $f -blocking 1
    puts -nonewline $f "baz\n"
    after 500 [namespace code { lappend x timeout }]
    fconfigure $f -blocking 0
    vwait [namespace which -variable x]
    vwait [namespace which -variable x]
    close $f
    set x
} {{} timeout foobarbaz timeout}

test io-7.1 {FilterInputBytes: split up character at end of buffer} {
    # (result == TCL_CONVERT_MULTIBYTE)

    set f [open $path(test1) w]
    fconfigure $f -encoding shiftjis
    puts $f "1234567890123０１２３４\nend"
    close $f
    set f [open $path(test1)]
    fconfigure $f -encoding shiftjis -buffersize 16
    set x [gets $f]
    close $f
    set x
} "1234567890123０１２３４"
test io-7.2 {FilterInputBytes: split up character in middle of buffer} {
    # (bufPtr->nextAdded < bufPtr->bufLength)

    set f [open $path(test1) w]
    fconfigure $f -encoding binary
    puts -nonewline $f "1234567890\n123\x82\x4F\x82\x50\x82"
    close $f
    set f [open $path(test1)]
    fconfigure $f -encoding shiftjis -profile tcl8
    set x [list [gets $f line] $line [eof $f]]
    close $f
    set x
} [list 10 "1234567890" 0]
test io-7.3 {FilterInputBytes: split up character at EOF} {testchannel} {
    set f [open $path(test1) w]
    fconfigure $f -encoding binary
    puts -nonewline $f "1234567890123\x82\x4F\x82\x50\x82"
    close $f
    set f [open $path(test1)]
    fconfigure $f -encoding shiftjis -profile tcl8
    set x [list [gets $f line] $line]
    lappend x [tell $f] [testchannel inputbuffered $f] [eof $f]
    lappend x [gets $f line] $line
    close $f
    set x
} [list 15 "1234567890123０１" 18 0 1 -1 ""]
test io-7.4 {FilterInputBytes: recover from split up character} {stdio fileevent} {
    set f [open "|[list [interpreter] $path(cat)]" w+]
    fconfigure $f -encoding binary -buffering none
    puts -nonewline $f "1234567890123\x82\x4F\x82\x50\x82"
    fconfigure $f -encoding shiftjis -blocking 0
    fileevent $f read [namespace code "ready $f"]
    variable x {}
    proc ready {f} {
	variable x
	lappend x [gets $f line] $line [fblocked $f]
    }
    vwait [namespace which -variable x]
    fconfigure $f -encoding binary -blocking 1
    puts $f "\x51\x82\x52"
    fconfigure $f -encoding shiftjis
    vwait [namespace which -variable x]
    close $f
    set x
} [list -1 "" 1 17 "1234567890123０１２３" 0]

test io-8.1 {PeekAhead: only go to device if no more cached data} {testchannel} {
    # (bufPtr->nextPtr == NULL)

    set f [open $path(test1) w]
    fconfigure $f -encoding ascii -translation lf
    puts -nonewline $f "123456789012345\r\n2345678"
    close $f
    set f [open $path(test1)]
    fconfigure $f -encoding ascii -translation auto -buffersize 16
    # here
    gets $f
    set x [testchannel inputbuffered $f]
    close $f
    set x
} "7"
test io-8.2 {PeekAhead: only go to device if no more cached data} {stdio testchannel fileevent} {
    # not (bufPtr->nextPtr == NULL)

    set f [open "|[list [interpreter] $path(cat)]" w+]
    fconfigure $f -translation lf -encoding ascii -buffering none
    puts -nonewline $f "123456789012345\r\nbcdefghijklmnopqrstuvwxyz"
    variable x {}
    fileevent $f read [namespace code "ready $f"]
    proc ready {f} {
	variable x
	lappend x [gets $f line] $line [testchannel inputbuffered $f]
    }
    fconfigure $f -encoding utf-16 -buffersize 16 -blocking 0
    vwait [namespace which -variable x]
    fconfigure $f -translation auto -encoding ascii -blocking 1
    # here
    vwait [namespace which -variable x]
    close $f
    set x
} [list -1 "" 42 15 "123456789012345" 25]
test io-8.3 {PeekAhead: no cached data available} {stdio testchannel fileevent} {
    # (bytesLeft == 0)

    set f [open "|[list [interpreter] $path(cat)]" w+]
    fconfigure $f -translation {auto binary}
    puts -nonewline $f "abcdefghijklmno\r"
    flush $f
    set x [list [gets $f line] $line [testchannel queuedcr $f]]
    close $f
    set x
} [list 15 "abcdefghijklmno" 1]
set a "123456789012345678901234567890"
append a "123456789012345678901234567890"
append a "1234567890123456789012345678901"
test io-8.4 {PeekAhead: cached data available in this buffer} {
    # not (bytesLeft == 0)

    set f [open $path(test1) w+]
    fconfigure $f -translation binary
    puts $f "${a}\r\nabcdef"
    close $f
    set f [open $path(test1)]
    fconfigure $f -encoding binary -translation auto

    # "${a}\r" was converted in one operation (because ENCODING_LINESIZE
    # is 30).  To check if "\n" follows, calls PeekAhead and determines
    # that cached data is available in buffer w/o having to call driver.

    set x [gets $f]
    close $f
    set x
} $a
unset a
test io-8.5 {PeekAhead: don't peek if last read was short} {stdio testchannel fileevent} {
    # (bufPtr->nextAdded < bufPtr->length)

    set f [open "|[list [interpreter] $path(cat)]" w+]
    fconfigure $f -translation {auto binary}
    puts -nonewline $f "abcdefghijklmno\r"
    flush $f
    # here
    set x [list [gets $f line] $line [testchannel queuedcr $f]]
    close $f
    set x
} {15 abcdefghijklmno 1}
test io-8.6 {PeekAhead: change to non-blocking mode} {stdio testchannel fileevent} {
    # ((chanPtr->flags & CHANNEL_NONBLOCKING) == 0)

    set f [open "|[list [interpreter] $path(cat)]" w+]
    fconfigure $f -translation {auto binary} -buffersize 16
    puts -nonewline $f "abcdefghijklmno\r"
    flush $f
    # here
    set x [list [gets $f line] $line [testchannel queuedcr $f]]
    close $f
    set x
} {15 abcdefghijklmno 1}
test io-8.7 {PeekAhead: cleanup} {stdio testchannel fileevent} {
    # Make sure bytes are removed from buffer.

    set f [open "|[list [interpreter] $path(cat)]" w+]
    fconfigure $f -translation {auto binary} -buffering none
    puts -nonewline $f "abcdefghijklmno\r"
    # here
    set x [list [gets $f line] $line [testchannel queuedcr $f]]
    puts -nonewline $f "\x1A"
    lappend x [gets $f line] $line
    close $f
    set x
} {15 abcdefghijklmno 1 -1 {}}

test io-9.1 {CommonGetsCleanup} emptyTest {
} {}

test io-10.1 {Tcl_ReadChars: CheckChannelErrors} emptyTest {
    # no test, need to cause an async error.
} {}
test io-10.2 {Tcl_ReadChars: loop until enough copied} {
    # one time
    # for (copied = 0; (unsigned) toRead > 0; )

    set f [open $path(test1) w]
    puts $f abcdefghijklmnop
    close $f

    set f [open $path(test1)]
    set x [read $f 5]
    close $f
    set x
} {abcde}
test io-10.3 {Tcl_ReadChars: loop until enough copied} {
    # multiple times
    # for (copied = 0; (unsigned) toRead > 0; )

    set f [open $path(test1) w]
    puts $f abcdefghijklmnopqrstuvwxyz
    close $f

    set f [open $path(test1)]
    fconfigure $f -buffersize 16
    # here
    set x [read $f 19]
    close $f
    set x
} {abcdefghijklmnopqrs}
test io-10.4 {Tcl_ReadChars: no more in channel buffer} {
    # (copiedNow < 0)

    set f [open $path(test1) w]
    puts -nonewline $f abcdefghijkl
    close $f

    set f [open $path(test1)]
    # here
    set x [read $f 1000]
    close $f
    set x
} {abcdefghijkl}
test io-10.5 {Tcl_ReadChars: stop on EOF} {
    # (chanPtr->flags & CHANNEL_EOF)

    set f [open $path(test1) w]
    puts -nonewline $f abcdefghijkl
    close $f

    set f [open $path(test1)]
    # here
    set x [read $f 1000]
    close $f
    set x
} {abcdefghijkl}

test io-11.1 {ReadBytes: want to read a lot} {
    # ((unsigned) toRead > (unsigned) srcLen)

    set f [open $path(test1) w]
    puts -nonewline $f abcdefghijkl
    close $f
    set f [open $path(test1)]
    fconfigure $f -encoding binary
    # here
    set x [read $f 1000]
    close $f
    set x
} {abcdefghijkl}
test io-11.2 {ReadBytes: want to read all} {
    # ((unsigned) toRead > (unsigned) srcLen)

    set f [open $path(test1) w]
    puts -nonewline $f abcdefghijkl
    close $f
    set f [open $path(test1)]
    fconfigure $f -encoding binary
    # here
    set x [read $f]
    close $f
    set x
} {abcdefghijkl}
test io-11.3 {ReadBytes: allocate more space} {
    # (toRead > length - offset - 1)

    set f [open $path(test1) w]
    puts -nonewline $f abcdefghijklmnopqrstuvwxyz
    close $f
    set f [open $path(test1)]
    fconfigure $f -buffersize 16 -encoding binary
    # here
    set x [read $f]
    close $f
    set x
} {abcdefghijklmnopqrstuvwxyz}
test io-11.4 {ReadBytes: EOF char found} {
    # (TranslateInputEOL() != 0)

    set f [open $path(test1) w]
    puts $f abcdefghijklmnopqrstuvwxyz
    close $f
    set f [open $path(test1)]
    fconfigure $f -eofchar m -encoding binary
    # here
    set x [list [read $f] [eof $f] [read $f] [eof $f]]
    close $f
    set x
} [list "abcdefghijkl" 1 "" 1]

test io-12.1 {ReadChars: want to read a lot} {
    # ((unsigned) toRead > (unsigned) srcLen)

    set f [open $path(test1) w]
    puts -nonewline $f abcdefghijkl
    close $f
    set f [open $path(test1)]
    # here
    set x [read $f 1000]
    close $f
    set x
} {abcdefghijkl}
test io-12.2 {ReadChars: want to read all} {
    # ((unsigned) toRead > (unsigned) srcLen)

    set f [open $path(test1) w]
    puts -nonewline $f abcdefghijkl
    close $f
    set f [open $path(test1)]
    # here
    set x [read $f]
    close $f
    set x
} {abcdefghijkl}
test io-12.3 {ReadChars: allocate more space} {
    # (toRead > length - offset - 1)

    set f [open $path(test1) w]
    puts -nonewline $f abcdefghijklmnopqrstuvwxyz
    close $f
    set f [open $path(test1)]
    fconfigure $f -buffersize 16
    # here
    set x [read $f]
    close $f
    set x
} {abcdefghijklmnopqrstuvwxyz}
test io-12.4 {ReadChars: split-up char} {stdio testchannel fileevent} {
    # (srcRead == 0)

    set f [open "|[list [interpreter] $path(cat)]" w+]
    fconfigure $f -encoding binary -buffering none -buffersize 16
    puts -nonewline $f "123456789012345\x96"
    fconfigure $f -encoding shiftjis -blocking 0

    fileevent $f read [namespace code "ready $f"]
    proc ready {f} {
	variable x
	lappend x [read $f] [testchannel inputbuffered $f]
    }
    variable x {}

    fconfigure $f -encoding shiftjis
    vwait [namespace which -variable x]
    fconfigure $f -encoding binary -blocking 1
    puts -nonewline $f "\x7B"
    after 500			;# Give the cat process time to catch up
    fconfigure $f -encoding shiftjis -blocking 0
    vwait [namespace which -variable x]
    close $f
    set x
} [list "123456789012345" 1 "本" 0]
test io-12.5 {ReadChars: fileevents on partial characters} {stdio fileevent} {
    set path(test1) [makeFile {
	fconfigure stdout -encoding binary -buffering none
	gets stdin; puts -nonewline "\xE7"
	gets stdin; puts -nonewline "\x89"
	gets stdin; puts -nonewline "\xA6"
    } test1]
    set f [open "|[list [interpreter] $path(test1)]" r+]
    fileevent $f readable [namespace code {
	lappend x [read $f]
	if {[eof $f]} {
	    lappend x eof
	}
    }]
    puts $f "go1"
    flush $f
    fconfigure $f -blocking 0 -encoding utf-8
    variable x {}
    vwait [namespace which -variable x]
    after 500 [namespace code { lappend x timeout }]
    vwait [namespace which -variable x]
    puts $f "go2"
    flush $f
    vwait [namespace which -variable x]
    after 500 [namespace code { lappend x timeout }]
    vwait [namespace which -variable x]
    puts $f "go3"
    flush $f
    vwait [namespace which -variable x]
    vwait [namespace which -variable x]
    lappend x [catch {close $f} msg] $msg
    set x
} "{} timeout {} timeout 牦 {} eof 0 {}"
test io-12.6 {ReadChars: too many chars read} {
    proc driver {cmd args} {
	variable buffer
	variable index
	set chan [lindex $args 0]
	switch -- $cmd {
	    initialize {
		set index($chan) 0
		set buffer($chan) [encoding convertto utf-8 \
			[string repeat 뻯 20][string repeat . 20]]
		return {initialize finalize watch read}
	    }
	    finalize {
		unset index($chan) buffer($chan)
		return
	    }
	    watch {}
	    read {
		set n [lindex $args 1]
		set new [expr {$index($chan) + $n}]
		set result [string range $buffer($chan) $index($chan) $new-1]
		set index($chan) $new
		return $result
	    }
	}
    }
    set c [chan create read [namespace which driver]]
    chan configure $c -encoding utf-8
    while {![eof $c]} {
	read $c 15
    }
    close $c
} {}
test io-12.7 {ReadChars: too many chars read [bc5b790099]} {
    proc driver {cmd args} {
	variable buffer
	variable index
	set chan [lindex $args 0]
	switch -- $cmd {
	    initialize {
		set index($chan) 0
		set buffer($chan) [encoding convertto utf-8 \
			[string repeat 뻯 10]....뻯]
		return {initialize finalize watch read}
	    }
	    finalize {
		unset index($chan) buffer($chan)
		return
	    }
	    watch {}
	    read {
		set n [lindex $args 1]
		set new [expr {$index($chan) + $n}]
		set result [string range $buffer($chan) $index($chan) $new-1]
		set index($chan) $new
		return $result
	    }
	}
    }
    set c [chan create read [namespace which driver]]
    chan configure $c -encoding utf-8
    while {![eof $c]} {
	read $c 7
    }
    close $c
} {}
test io-12.8 {ReadChars: multibyte chars split} {
    set f [open $path(test1) w]
    fconfigure $f -translation binary
    puts -nonewline $f [string repeat a 9]\xC2\xA0
    close $f
    set f [open $path(test1)]
    fconfigure $f -encoding utf-8 -buffersize 10
    set in [read $f]
    close $f
    scan [string index $in end] %c
} 160


apply [list {} {
    set template {
	test {io-12.9 @variant@} {ReadChars: multibyte chars split, default (strict)} -body {
	    set res {}
	    set f [open $path(test1) w]
	    fconfigure $f -translation binary
	    puts -nonewline $f [string repeat a 9]\xC2
	    close $f
	    set f [open $path(test1)]
	    fconfigure $f -encoding utf-8 @strict@ -buffersize 10
	    set status [catch {read $f} cres copts]
	    set in [dict get $copts -result]
	    lappend res $in
	    lappend res $status $cres
	    set status [catch {read $f} cres copts]
	    set in [dict get $copts -result]
	    lappend res $in
	    lappend res $status $cres
	    set res
	} -cleanup {
	    catch {close $f}
	} -match glob -result {{read aaaaaaaaa} 1 {error reading "file*":\
		invalid or incomplete multibyte or wide character}\
		{read {}} 1 {error reading "file*":\
		invalid or incomplete multibyte or wide character}}
    }

	# if default encoding is not currently to strict
    # foreach variant {default encodingstrict} strict {{} {-encodingstrict 1}} 
    foreach variant {{profile strict}} strict {{-profile strict}} {
	set script [string map [
	    list @variant@ $variant @strict@ $strict] $template] 
	uplevel 1 $script
    }
} [namespace current]]



test {io-12.9 profile tcl8} {ReadChars: multibyte chars split} -body {
    set f [open $path(test1) w]
    fconfigure $f -translation binary
    puts -nonewline $f [string repeat a 9]\xC2
    close $f
    set f [open $path(test1)]
    fconfigure $f -encoding utf-8 -profile tcl8 -buffersize 10
    set in [read $f]
    read $f
    scan [string index $in end] %c
} -cleanup {
    catch {close $f}
} -result 194

<<<<<<< HEAD

test io-12.10.profilestrict {ReadChars: multibyte chars split} -body {
=======
test {io-12.10 strict} {ReadChars: multibyte chars split} -body {
>>>>>>> f85eb135
    set f [open $path(test1) w]
    fconfigure $f -translation binary
    puts -nonewline $f [string repeat a 9]\xC2
    close $f
    set f [open $path(test1)]
    fconfigure $f -encoding utf-8 -profile strict -buffersize 10
    set in [read $f]
    close $f
    scan [string index $in end] %c
} -cleanup {
    catch {close $f}
} -returnCodes 1 -match glob -result {error reading "file*":\
	invalid or incomplete multibyte or wide character}


test io-12.10.profiletcl8 {ReadChars: multibyte chars split} -body {
    set f [open $path(test1) w]
    fconfigure $f -translation binary
    puts -nonewline $f [string repeat a 9]\xC2
    close $f
    set f [open $path(test1)]
    fconfigure $f -encoding utf-8 -profile tcl8 -buffersize 10
    set in [read $f]
    close $f
    scan [string index $in end] %c
} -cleanup {
    catch {close $f}
} -result 194

test io-13.1 {TranslateInputEOL: cr mode} {} {
    set f [open $path(test1) w]
    fconfigure $f -translation lf
    puts -nonewline $f "abcd\rdef\r"
    close $f
    set f [open $path(test1)]
    fconfigure $f -translation cr
    set x [read $f]
    close $f
    set x
} "abcd\ndef\n"
test io-13.2 {TranslateInputEOL: crlf mode} {
    set f [open $path(test1) w]
    fconfigure $f -translation lf
    puts -nonewline $f "abcd\r\ndef\r\n"
    close $f
    set f [open $path(test1)]
    fconfigure $f -translation crlf
    set x [read $f]
    close $f
    set x
} "abcd\ndef\n"
test io-13.3 {TranslateInputEOL: crlf mode: naked cr} {
    # (src >= srcMax)

    set f [open $path(test1) w]
    fconfigure $f -translation lf
    puts -nonewline $f "abcd\r\ndef\r"
    close $f
    set f [open $path(test1)]
    fconfigure $f -translation crlf
    set x [read $f]
    close $f
    set x
} "abcd\ndef\r"
test io-13.4 {TranslateInputEOL: crlf mode: cr followed by not \n} {
    # (src >= srcMax)

    set f [open $path(test1) w]
    fconfigure $f -translation lf
    puts -nonewline $f "abcd\r\ndef\rfgh"
    close $f
    set f [open $path(test1)]
    fconfigure $f -translation crlf
    set x [read $f]
    close $f
    set x
} "abcd\ndef\rfgh"
test io-13.5 {TranslateInputEOL: crlf mode: naked lf} {
    # (src >= srcMax)

    set f [open $path(test1) w]
    fconfigure $f -translation lf
    puts -nonewline $f "abcd\r\ndef\nfgh"
    close $f
    set f [open $path(test1)]
    fconfigure $f -translation crlf
    set x [read $f]
    close $f
    set x
} "abcd\ndef\nfgh"
test io-13.6 {TranslateInputEOL: auto mode: saw cr in last segment} {stdio testchannel fileevent} {
    # (chanPtr->flags & INPUT_SAW_CR)
    # This test may fail on slower machines.

    set f [open "|[list [interpreter] $path(cat)]" w+]
    fconfigure $f -blocking 0 -buffering none -translation {auto lf}

    fileevent $f read [namespace code "ready $f"]
    proc ready {f} {
	variable x
	lappend x [read $f] [testchannel queuedcr $f]
    }
    variable x {}
    variable y {}

    puts -nonewline $f "abcdefghj\r"
    after 500 [namespace code {set y ok}]
    vwait [namespace which -variable y]

    puts -nonewline $f "\n01234"
    after 500 [namespace code {set y ok}]
    vwait [namespace which -variable y]

    close $f
    set x
} [list "abcdefghj\n" 1 "01234" 0]
test io-13.7 {TranslateInputEOL: auto mode: naked \r} testchannel {
    # (src >= srcMax)

    set f [open $path(test1) w]
    fconfigure $f -translation lf
    puts -nonewline $f "abcd\r"
    close $f
    set f [open $path(test1)]
    fconfigure $f -translation auto
    set x [list [read $f] [testchannel queuedcr $f]]
    close $f
    set x
} [list "abcd\n" 1]
test io-13.8 {TranslateInputEOL: auto mode: \r\n} {
    # (*src == '\n')

    set f [open $path(test1) w]
    fconfigure $f -translation lf
    puts -nonewline $f "abcd\r\ndef"
    close $f
    set f [open $path(test1)]
    fconfigure $f -translation auto
    set x [read $f]
    close $f
    set x
} "abcd\ndef"
test io-13.8.1 {TranslateInputEOL: auto mode: \r\n} {
    set f [open $path(test1) w]
    fconfigure $f -translation lf
    puts -nonewline $f "abcd\r\ndef"
    close $f
    set f [open $path(test1)]
    fconfigure $f -translation auto
    set x {}
    lappend x [read $f 5]
    lappend x [read $f]
    close $f
    set x
} [list "abcd\n" "def"]
test io-13.8.2 {TranslateInputEOL: auto mode: \r\n} {
    set f [open $path(test1) w]
    fconfigure $f -translation lf
    puts -nonewline $f "abcd\r\ndef"
    close $f
    set f [open $path(test1)]
    fconfigure $f -translation auto -buffersize 6
    set x {}
    lappend x [read $f 5]
    lappend x [read $f]
    close $f
    set x
} [list "abcd\n" "def"]
test io-13.8.3 {TranslateInputEOL: auto mode: \r\n} {
    set f [open $path(test1) w]
    fconfigure $f -translation lf
    puts -nonewline $f "abcd\r\n\r\ndef"
    close $f
    set f [open $path(test1)]
    fconfigure $f -translation auto -buffersize 7
    set x {}
    lappend x [read $f 5]
    lappend x [read $f]
    close $f
    set x
} [list "abcd\n" "\ndef"]
test io-13.9 {TranslateInputEOL: auto mode: \r followed by not \n} {
    set f [open $path(test1) w]
    fconfigure $f -translation lf
    puts -nonewline $f "abcd\rdef"
    close $f
    set f [open $path(test1)]
    fconfigure $f -translation auto
    set x [read $f]
    close $f
    set x
} "abcd\ndef"
test io-13.10 {TranslateInputEOL: auto mode: \n} {
    # not (*src == '\r')

    set f [open $path(test1) w]
    fconfigure $f -translation lf
    puts -nonewline $f "abcd\ndef"
    close $f
    set f [open $path(test1)]
    fconfigure $f -translation auto
    set x [read $f]
    close $f
    set x
} "abcd\ndef"
test io-13.11 {TranslateInputEOL: EOF char} {
    # (*chanPtr->inEofChar != '\x00')

    set f [open $path(test1) w]
    fconfigure $f -translation lf
    puts -nonewline $f "abcd\ndefgh"
    close $f
    set f [open $path(test1)]
    fconfigure $f -translation auto -eofchar e
    set x [read $f]
    close $f
    set x
} "abcd\nd"
test io-13.12 {TranslateInputEOL: find EOF char in src} {
    # (*chanPtr->inEofChar != '\x00')

    set f [open $path(test1) w]
    fconfigure $f -translation lf
    puts -nonewline $f "\r\n\r\n\r\nab\r\n\r\ndef\r\n\r\n\r\n"
    close $f
    set f [open $path(test1)]
    fconfigure $f -translation auto -eofchar e
    set x [read $f]
    close $f
    set x
} "\n\n\nab\n\nd"

# Test standard handle management. The functions tested are
# Tcl_SetStdChannel and Tcl_GetStdChannel. Incidentally we are
# also testing channel table management.

if {[info commands testchannel] != ""} {
    set consoleFileNames [lsort [testchannel open]]
} else {
    # just to avoid an error
    set consoleFileNames [list]
}

test io-14.1 {Tcl_SetStdChannel and Tcl_GetStdChannel} {testchannel} {
    set l ""
    lappend l [fconfigure stdin -buffering]
    lappend l [fconfigure stdout -buffering]
    lappend l [fconfigure stderr -buffering]
    lappend l [lsort [testchannel open]]
    set l
} [list line line none $consoleFileNames]
test io-14.2 {Tcl_SetStdChannel and Tcl_GetStdChannel} {
    interp create x
    set l ""
    lappend l [x eval {fconfigure stdin -buffering}]
    lappend l [x eval {fconfigure stdout -buffering}]
    lappend l [x eval {fconfigure stderr -buffering}]
    interp delete x
    set l
} {line line none}
set path(test3) [makeFile {} test3]
test io-14.3 {Tcl_SetStdChannel & Tcl_GetStdChannel} exec {
    set f [open $path(test1) w]
    puts -nonewline $f {
	close stdin
	close stdout
	close stderr
	set f  [}
    puts $f [list open $path(test1) r]]
    puts $f "set f2 \[[list open $path(test2) w]]"
    puts $f "set f3 \[[list open $path(test3) w]]"
    puts $f {	puts stdout [gets stdin]
	puts stdout out
	puts stderr err
	close $f
	close $f2
	close $f3
    }
    close $f
    set result [exec [interpreter] $path(test1)]
    set f  [open $path(test2) r]
    set f2 [open $path(test3) r]
    lappend result [read $f] [read $f2]
    close $f
    close $f2
    set result
} {{
out
} {err
}}
# This test relies on the fact that stdout is used before stderr
test io-14.4 {Tcl_SetStdChannel & Tcl_GetStdChannel} {exec} {
    set f [open $path(test1) w]
    puts -nonewline $f { close stdin
	close stdout
	close stderr
	set f  [}
    puts $f [list open $path(test1) r]]
    puts $f "set f2 \[[list open $path(test2) w]]"
    puts $f "set f3 \[[list open $path(test3) w]]"
    puts $f {	puts stdout [gets stdin]
	puts stdout $f2
	puts stderr $f3
	close $f
	close $f2
	close $f3
    }
    close $f
    set result [exec [interpreter] $path(test1)]
    set f  [open $path(test2) r]
    set f2 [open $path(test3) r]
    lappend result [read $f] [read $f2]
    close $f
    close $f2
    set result
} {{ close stdin
stdout
} {stderr
}}
catch {interp delete z}
test io-14.5 {Tcl_GetChannel: stdio name translation} {
    interp create z
    eof stdin
    catch {z eval flush stdin} msg1
    catch {z eval close stdin} msg2
    catch {z eval flush stdin} msg3
    set result [list $msg1 $msg2 $msg3]
    interp delete z
    set result
} {{channel "stdin" wasn't opened for writing} {} {can not find channel named "stdin"}}
test io-14.6 {Tcl_GetChannel: stdio name translation} {
    interp create z
    eof stdout
    catch {z eval flush stdout} msg1
    catch {z eval close stdout} msg2
    catch {z eval flush stdout} msg3
    set result [list $msg1 $msg2 $msg3]
    interp delete z
    set result
} {{} {} {can not find channel named "stdout"}}
test io-14.7 {Tcl_GetChannel: stdio name translation} {
    interp create z
    eof stderr
    catch {z eval flush stderr} msg1
    catch {z eval close stderr} msg2
    catch {z eval flush stderr} msg3
    set result [list $msg1 $msg2 $msg3]
    interp delete z
    set result
} {{} {} {can not find channel named "stderr"}}
set path(script) [makeFile {} script]
test io-14.8 {reuse of stdio special channels} stdio {
    file delete $path(script)
    file delete $path(test1)
    set f [open $path(script) w]
    puts -nonewline $f {
	close stderr
	set f [}
    puts $f [list open $path(test1) w]]
    puts -nonewline $f {
	puts stderr hello
	close $f
	set f [}
    puts $f [list open $path(test1) r]]
    puts $f {
	puts [gets $f]
    }
    close $f
    set f [open "|[list [interpreter] $path(script)]" r]
    set c [gets $f]
    close $f
    set c
} hello
test io-14.9 {reuse of stdio special channels} {stdio fileevent} {
    file delete $path(script)
    file delete $path(test1)
    set f [open $path(script) w]
    puts $f {
	array set path [lindex $argv 0]
	set f [open $path(test1) w]
	puts $f hello
	close $f
	close stderr
	set f [open "|[list [info nameofexecutable] $path(cat) $path(test1)]" r]
	puts [gets $f]
    }
    close $f
    set f [open "|[list [interpreter] $path(script) [array get path]]" r]
    set c [gets $f]
    close $f
    # Added delay to give Windows time to stop the spawned process and clean
    # up its grip on the file test1. Added delete as proper test cleanup.
    # The failing tests were 18.1 and 18.2 as first re-users of file "test1".
    after 10000
    file delete $path(script)
    file delete $path(test1)
    set c
} hello

test io-15.1 {Tcl_CreateCloseHandler} emptyTest {
} {}

test io-16.1 {Tcl_DeleteCloseHandler} emptyTest {
} {}

# Test channel table management. The functions tested are
# GetChannelTable, DeleteChannelTable, Tcl_RegisterChannel,
# Tcl_UnregisterChannel, Tcl_GetChannel and Tcl_CreateChannel.
#
# These functions use "eof stdin" to ensure that the standard
# channels are added to the channel table of the interpreter.

test io-17.1 {GetChannelTable, DeleteChannelTable on std handles} {testchannel} {
    set l1 [testchannel refcount stdin]
    eof stdin
    interp create x
    set l ""
    lappend l [expr {[testchannel refcount stdin] - $l1}]
    x eval {eof stdin}
    lappend l [expr {[testchannel refcount stdin] - $l1}]
    interp delete x
    lappend l [expr {[testchannel refcount stdin] - $l1}]
    set l
} {0 1 0}
test io-17.2 {GetChannelTable, DeleteChannelTable on std handles} {testchannel} {
    set l1 [testchannel refcount stdout]
    eof stdin
    interp create x
    set l ""
    lappend l [expr {[testchannel refcount stdout] - $l1}]
    x eval {eof stdout}
    lappend l [expr {[testchannel refcount stdout] - $l1}]
    interp delete x
    lappend l [expr {[testchannel refcount stdout] - $l1}]
    set l
} {0 1 0}
test io-17.3 {GetChannelTable, DeleteChannelTable on std handles} {testchannel} {
    set l1 [testchannel refcount stderr]
    eof stdin
    interp create x
    set l ""
    lappend l [expr {[testchannel refcount stderr] - $l1}]
    x eval {eof stderr}
    lappend l [expr {[testchannel refcount stderr] - $l1}]
    interp delete x
    lappend l [expr {[testchannel refcount stderr] - $l1}]
    set l
} {0 1 0}

test io-18.1 {Tcl_RegisterChannel, Tcl_UnregisterChannel} {testchannel} {
    file delete -force $path(test1)
    set l ""
    set f [open $path(test1) w]
    lappend l [lindex [testchannel info $f] 15]
    close $f
    if {[catch {lindex [testchannel info $f] 15} msg]} {
	lappend l $msg
    } else {
	lappend l "very broken: $f found after being closed"
    }
    string compare [string tolower $l] \
	[list 1 [format "can not find channel named \"%s\"" $f]]
} 0
test io-18.2 {Tcl_RegisterChannel, Tcl_UnregisterChannel} {testchannel} {
    file delete -force $path(test1)
    set l ""
    set f [open $path(test1) w]
    lappend l [lindex [testchannel info $f] 15]
    interp create x
    interp share "" $f x
    lappend l [lindex [testchannel info $f] 15]
    x eval close $f
    lappend l [lindex [testchannel info $f] 15]
    interp delete x
    lappend l [lindex [testchannel info $f] 15]
    close $f
    if {[catch {lindex [testchannel info $f] 15} msg]} {
	lappend l $msg
    } else {
	lappend l "very broken: $f found after being closed"
    }
    string compare [string tolower $l] \
	[list 1 2 1 1 [format "can not find channel named \"%s\"" $f]]
} 0
test io-18.3 {Tcl_RegisterChannel, Tcl_UnregisterChannel} {testchannel} {
    file delete $path(test1)
    set l ""
    set f [open $path(test1) w]
    lappend l [lindex [testchannel info $f] 15]
    interp create x
    interp share "" $f x
    lappend l [lindex [testchannel info $f] 15]
    interp delete x
    lappend l [lindex [testchannel info $f] 15]
    close $f
    if {[catch {lindex [testchannel info $f] 15} msg]} {
	lappend l $msg
    } else {
	lappend l "very broken: $f found after being closed"
    }
    string compare [string tolower $l] \
	[list 1 2 1 [format "can not find channel named \"%s\"" $f]]
} 0

test io-19.1 {Tcl_GetChannel->Tcl_GetStdChannel, standard handles} {
    eof stdin
} 0
test io-19.2 {testing Tcl_GetChannel, user opened handle} {
    file delete $path(test1)
    set f [open $path(test1) w]
    set x [eof $f]
    close $f
    set x
} 0
test io-19.3 {Tcl_GetChannel, channel not found} {
    list [catch {eof file34} msg] $msg
} {1 {can not find channel named "file34"}}
test io-19.4 {Tcl_CreateChannel, insertion into channel table} {testchannel} {
    file delete $path(test1)
    set f [open $path(test1) w]
    set l ""
    lappend l [eof $f]
    close $f
    if {[catch {lindex [testchannel info $f] 15} msg]} {
	lappend l $msg
    } else {
	lappend l "very broken: $f found after being closed"
    }
    string compare [string tolower $l] \
	[list 0 [format "can not find channel named \"%s\"" $f]]
} 0

test io-20.1 {Tcl_CreateChannel: initial settings} {
	set a [open $path(test2) w]
    set old [encoding system]
    encoding system ascii
    set f [open $path(test1) w]
    set x [fconfigure $f -encoding]
    close $f
    encoding system $old
	close $a
    set x
} {ascii}
test io-20.2 {Tcl_CreateChannel: initial settings} {win} {
    set f [open $path(test1) w+]
    set x [list [fconfigure $f -eofchar] [fconfigure $f -translation]]
    close $f
    set x
} {{} {auto crlf}}
test io-20.3 {Tcl_CreateChannel: initial settings} {unix} {
    set f [open $path(test1) w+]
    set x [list [fconfigure $f -eofchar] [fconfigure $f -translation]]
    close $f
    set x
} {{} {auto lf}}
set path(stdout) [makeFile {} stdout]
test io-20.5 {Tcl_CreateChannel: install channel in empty slot} stdio {
    set f [open $path(script) w]
    puts -nonewline $f {
	close stdout
	set f1 [}
    puts $f [list open $path(stdout) w]]
    puts $f {
	fconfigure $f1 -buffersize 777
	puts stderr [fconfigure stdout -buffersize]
    }
    close $f
    set f [open "|[list [interpreter] $path(script)]"]
    catch {close $f} msg
    set msg
} {777}

test io-21.1 {CloseChannelsOnExit} emptyTest {
} {}

# Test management of attributes associated with a channel, such as
# its default translation, its name and type, etc. The functions
# tested in this group are Tcl_GetChannelName,
# Tcl_GetChannelType and Tcl_GetChannelFile. Tcl_GetChannelInstanceData
# not tested because files do not use the instance data.

test io-22.1 {Tcl_GetChannelMode} emptyTest {
    # Not used anywhere in Tcl.
} {}

test io-23.1 {Tcl_GetChannelName} {testchannel} {
    file delete $path(test1)
    set f [open $path(test1) w]
    set n [testchannel name $f]
    close $f
    string compare $n $f
} 0

test io-24.1 {Tcl_GetChannelType} {testchannel} {
    file delete $path(test1)
    set f [open $path(test1) w]
    set t [testchannel type $f]
    close $f
    string compare $t file
} 0

test io-25.1 {Tcl_GetChannelHandle, input} {testchannel} {
    set f [open $path(test1) w]
    fconfigure $f -translation lf -eofchar {}
    puts $f "1234567890\n098765432"
    close $f
    set f [open $path(test1) r]
    gets $f
    set l ""
    lappend l [testchannel inputbuffered $f]
    lappend l [tell $f]
    close $f
    set l
} {10 11}
test io-25.2 {Tcl_GetChannelHandle, output} {testchannel} {
    file delete $path(test1)
    set f [open $path(test1) w]
    fconfigure $f -translation lf
    puts $f hello
    set l ""
    lappend l [testchannel outputbuffered $f]
    lappend l [tell $f]
    flush $f
    lappend l [testchannel outputbuffered $f]
    lappend l [tell $f]
    close $f
    file delete $path(test1)
    set l
} {6 6 0 6}

test io-26.1 {Tcl_GetChannelInstanceData} stdio {
    # "pid" command uses Tcl_GetChannelInstanceData
    # Don't care what pid is (but must be a number), just want to exercise it.

    set f [open "|[list [interpreter] << exit]"]
    expr {[pid $f]}
    close $f
} {}

# Test flushing. The functions tested here are FlushChannel.

test io-27.1 {FlushChannel, no output buffered} {
    file delete $path(test1)
    set f [open $path(test1) w]
    flush $f
    set s [file size $path(test1)]
    close $f
    set s
} 0
test io-27.2 {FlushChannel, some output buffered} {
    file delete $path(test1)
    set f [open $path(test1) w]
    fconfigure $f -translation lf -eofchar {}
    set l ""
    puts $f hello
    lappend l [file size $path(test1)]
    flush $f
    lappend l [file size $path(test1)]
    close $f
    lappend l [file size $path(test1)]
    set l
} {0 6 6}
test io-27.3 {FlushChannel, implicit flush on close} {
    file delete $path(test1)
    set f [open $path(test1) w]
    fconfigure $f -translation lf -eofchar {}
    set l ""
    puts $f hello
    lappend l [file size $path(test1)]
    close $f
    lappend l [file size $path(test1)]
    set l
} {0 6}
test io-27.4 {FlushChannel, implicit flush when buffer fills} {
    file delete $path(test1)
    set f [open $path(test1) w]
    fconfigure $f -translation lf -eofchar {}
    fconfigure $f -buffersize 60
    set l ""
    lappend l [file size $path(test1)]
    for {set i 0} {$i < 12} {incr i} {
	puts $f hello
    }
    lappend l [file size $path(test1)]
    flush $f
    lappend l [file size $path(test1)]
    close $f
    set l
} {0 60 72}
test io-27.5 {FlushChannel, implicit flush when buffer fills and on close} \
	{unixOrWin} {
    file delete $path(test1)
    set f [open $path(test1) w]
    fconfigure $f -translation lf -buffersize 60 -eofchar {}
    set l ""
    lappend l [file size $path(test1)]
    for {set i 0} {$i < 12} {incr i} {
	puts $f hello
    }
    lappend l [file size $path(test1)]
    close $f
    lappend l [file size $path(test1)]
    set l
} {0 60 72}
set path(pipe)   [makeFile {} pipe]
set path(output) [makeFile {} output]
test io-27.6 {FlushChannel, async flushing, async close} \
	{stdio asyncPipeClose notWinCI} {
    # This test may fail on old Unix systems (seen on IRIX64 6.5) with
    # obsolete gettimeofday() calls.  See Tcl Bugs 3530533, 1942197.
    file delete $path(pipe)
    file delete $path(output)
    set f [open $path(pipe) w]
    puts $f "set f \[[list open $path(output) w]]"
    puts $f {
	fconfigure $f -translation lf -buffering none -eofchar {}
	while {![eof stdin]} {
	    after 20
	    puts -nonewline $f [read stdin 1024]
	}
	close $f
    }
    close $f
    set x 01234567890123456789012345678901
    for {set i 0} {$i < 11} {incr i} {
	set x "$x$x"
    }
    set f [open $path(output) w]
    close $f
    set f [open "|[list [interpreter] $path(pipe)]" w]
    fconfigure $f -blocking off
    puts -nonewline $f $x
    close $f
    set counter 0
    while {([file size $path(output)] < 65536) && ($counter < 1000)} {
	after 20 [list incr [namespace which -variable counter]]
	vwait [namespace which -variable counter]
    }
    if {$counter == 1000} {
	set result "file size only [file size $path(output)]"
    } else {
	set result ok
    }
} ok

# Tests closing a channel. The functions tested are CloseChannel and Tcl_Close.

test io-28.1 {CloseChannel called when all references are dropped} {testchannel} {
    file delete $path(test1)
    set f [open $path(test1) w]
    interp create x
    interp share "" $f x
    set l ""
    lappend l [testchannel refcount $f]
    x eval close $f
    interp delete x
    lappend l [testchannel refcount $f]
    close $f
    set l
} {2 1}
test io-28.2 {CloseChannel called when all references are dropped} {
    file delete $path(test1)
    set f [open $path(test1) w]
    interp create x
    interp share "" $f x
    puts -nonewline $f abc
    close $f
    x eval puts $f def
    x eval close $f
    interp delete x
    set f [open $path(test1) r]
    set l [gets $f]
    close $f
    set l
} abcdef
test io-28.3 {CloseChannel, not called before output queue is empty} \
	{stdio asyncPipeClose nonPortable} {
    file delete $path(pipe)
    file delete $path(output)
    set f [open $path(pipe) w]
    puts $f {

	# Need to not have eof char appended on close, because the other
	# side of the pipe already closed, so that writing would cause an
	# error "invalid file".

	fconfigure stdout -eofchar {}
	fconfigure stderr -eofchar {}

	set f [open $path(output) w]
	fconfigure $f -translation lf -buffering none
	for {set x 0} {$x < 20} {incr x} {
	    after 20
	    puts -nonewline $f [read stdin 1024]
	}
	close $f
    }
    close $f
    set x 01234567890123456789012345678901
    for {set i 0} {$i < 11} {incr i} {
	set x "$x$x"
    }
    set f [open $path(output) w]
    close $f
    set f [open "|[list [interpreter] pipe]" r+]
    fconfigure $f -blocking off -eofchar {}

    puts -nonewline $f $x
    close $f
    set counter 0
    while {([file size $path(output)] < 20480) && ($counter < 1000)} {
	after 20 [list incr [namespace which -variable counter]]
	vwait [namespace which -variable counter]
    }
    if {$counter == 1000} {
	set result probably_broken
    } else {
	set result ok
    }
} ok
test io-28.4 Tcl_Close testchannel {
    file delete $path(test1)
    set l {}
    lappend l [lsort [testchannel open]]
    set f [open $path(test1) w]
    lappend l [lsort [testchannel open]]
    close $f
    lappend l [lsort [testchannel open]]
    set x [list $consoleFileNames \
		[lsort [list {*}$consoleFileNames $f]] \
		$consoleFileNames]
    string compare $l $x
} 0
test io-28.5 {Tcl_Close vs standard handles} {stdio unix testchannel} {
    file delete $path(script)
    set f [open $path(script) w]
    puts $f {
	close stdin
	puts [testchannel open]
    }
    close $f
    set f [open "|[list [interpreter] $path(script)]" r]
    set l [gets $f]
    close $f
    lsort $l
} {file1 file2}


test io-28.6 {
	close channel in write event handler

	Should not produce a segmentation fault in a Tcl built with
	--enable-symbols and -DPURIFY
} debugpurify {
    variable done
    variable res
    after 0 [list coroutine c1 apply [list {} {
	variable done
	set chan [chan create w {apply {args {
	    list initialize finalize watch write configure blocking
	}}}]
	chan configure $chan -blocking 0
	while 1 {
	    chan event $chan writable [list [info coroutine]]
	    yield
	    close $chan
	    set done 1
	    return
	}
    } [namespace current]]]
    vwait [namespace current]::done
return success
} success


test io-28.7 {
    close channel in read event handler

	Should not produce a segmentation fault in a Tcl built with
	--enable-symbols and -DPURIFY
} debugpurify {
    variable done
    variable res
    after 0 [list coroutine c1 apply [list {} {
	variable done
	set chan [chan create r {apply {{cmd chan args} {
	    switch $cmd {
		blocking - finalize {
		}
		watch {
		    chan postevent $chan read
		}
		initialize {
		    list initialize finalize watch read write configure blocking
		}
		default {
		    error [list {unexpected command} $cmd]
		}
	    }
	}}}]
	chan configure $chan -blocking 0
	while 1 {
	    chan event $chan readable [list [info coroutine]]
	    yield
	    close $chan
	    set done 1
	    return
	}
    } [namespace current]]]
    vwait [namespace current]::done
return success
} success



test io-29.1 {Tcl_WriteChars, channel not writable} {
    list [catch {puts stdin hello} msg] $msg
} {1 {channel "stdin" wasn't opened for writing}}
test io-29.2 {Tcl_WriteChars, empty string} {
    file delete $path(test1)
    set f [open $path(test1) w]
    fconfigure $f -eofchar {}
    puts -nonewline $f ""
    close $f
    file size $path(test1)
} 0
test io-29.3 {Tcl_WriteChars, nonempty string} {
    file delete $path(test1)
    set f [open $path(test1) w]
    fconfigure $f -eofchar {}
    puts -nonewline $f hello
    close $f
    file size $path(test1)
} 5
test io-29.4 {Tcl_WriteChars, buffering in full buffering mode} {testchannel} {
    file delete $path(test1)
    set f [open $path(test1) w]
    fconfigure $f -translation lf -buffering full -eofchar {}
    puts $f hello
    set l ""
    lappend l [testchannel outputbuffered $f]
    lappend l [file size $path(test1)]
    flush $f
    lappend l [testchannel outputbuffered $f]
    lappend l [file size $path(test1)]
    close $f
    set l
} {6 0 0 6}
test io-29.5 {Tcl_WriteChars, buffering in line buffering mode} {testchannel} {
    file delete $path(test1)
    set f [open $path(test1) w]
    fconfigure $f -translation lf -buffering line -eofchar {}
    puts -nonewline $f hello
    set l ""
    lappend l [testchannel outputbuffered $f]
    lappend l [file size $path(test1)]
    puts $f hello
    lappend l [testchannel outputbuffered $f]
    lappend l [file size $path(test1)]
    close $f
    set l
} {5 0 0 11}
test io-29.6 {Tcl_WriteChars, buffering in no buffering mode} {testchannel} {
    file delete $path(test1)
    set f [open $path(test1) w]
    fconfigure $f -translation lf -buffering none -eofchar {}
    puts -nonewline $f hello
    set l ""
    lappend l [testchannel outputbuffered $f]
    lappend l [file size $path(test1)]
    puts $f hello
    lappend l [testchannel outputbuffered $f]
    lappend l [file size $path(test1)]
    close $f
    set l
} {0 5 0 11}
test io-29.7 {Tcl_Flush, full buffering} {testchannel} {
    file delete $path(test1)
    set f [open $path(test1) w]
    fconfigure $f -translation lf -buffering full -eofchar {}
    puts -nonewline $f hello
    set l ""
    lappend l [testchannel outputbuffered $f]
    lappend l [file size $path(test1)]
    puts $f hello
    lappend l [testchannel outputbuffered $f]
    lappend l [file size $path(test1)]
    flush $f
    lappend l [testchannel outputbuffered $f]
    lappend l [file size $path(test1)]
    close $f
    set l
} {5 0 11 0 0 11}
test io-29.8 {Tcl_Flush, full buffering} {testchannel} {
    file delete $path(test1)
    set f [open $path(test1) w]
    fconfigure $f -translation lf -buffering line
    puts -nonewline $f hello
    set l ""
    lappend l [testchannel outputbuffered $f]
    lappend l [file size $path(test1)]
    flush $f
    lappend l [testchannel outputbuffered $f]
    lappend l [file size $path(test1)]
    puts $f hello
    lappend l [testchannel outputbuffered $f]
    lappend l [file size $path(test1)]
    flush $f
    lappend l [testchannel outputbuffered $f]
    lappend l [file size $path(test1)]
    close $f
    set l
} {5 0 0 5 0 11 0 11}
test io-29.9 {Tcl_Flush, channel not writable} {
    list [catch {flush stdin} msg] $msg
} {1 {channel "stdin" wasn't opened for writing}}
test io-29.10 {Tcl_WriteChars, looping and buffering} {
    file delete $path(test1)
    set f1 [open $path(test1) w]
    fconfigure $f1 -translation lf -eofchar {}
    set f2 [open $path(longfile) r]
    for {set x 0} {$x < 10} {incr x} {
	puts $f1 [gets $f2]
    }
    close $f2
    close $f1
    file size $path(test1)
} 387
test io-29.11 {Tcl_WriteChars, no newline, implicit flush} {
    file delete $path(test1)
    set f1 [open $path(test1) w]
    fconfigure $f1 -eofchar {}
    set f2 [open $path(longfile) r]
    for {set x 0} {$x < 10} {incr x} {
	puts -nonewline $f1 [gets $f2]
    }
    close $f1
    close $f2
    file size $path(test1)
} 377
test io-29.12 {Tcl_WriteChars on a pipe} stdio {
    file delete $path(test1)
    file delete $path(pipe)
    set f1 [open $path(pipe) w]
    puts $f1 "set f1 \[[list open $path(longfile) r]]"
    puts $f1 {
	for {set x 0} {$x < 10} {incr x} {
	    puts [gets $f1]
	}
    }
    close $f1
    set f1 [open "|[list [interpreter] $path(pipe)]" r]
    set f2 [open $path(longfile) r]
    set y ok
    for {set x 0} {$x < 10} {incr x} {
	set l1 [gets $f1]
	set l2 [gets $f2]
	if {"$l1" != "$l2"} {
	    set y broken
	}
    }
    close $f1
    close $f2
    set y
} ok
test io-29.13 {Tcl_WriteChars to a pipe, line buffered} stdio {
    file delete $path(test1)
    file delete $path(pipe)
    set f1 [open $path(pipe) w]
    puts $f1 {
	puts [gets stdin]
	puts [gets stdin]
    }
    close $f1
    set y ok
    set f1 [open "|[list [interpreter] $path(pipe)]" r+]
    fconfigure $f1 -buffering line
    set f2 [open $path(longfile) r]
    set line [gets $f2]
    puts $f1 $line
    set backline [gets $f1]
    if {"$line" != "$backline"} {
	set y broken
    }
    set line [gets $f2]
    puts $f1 $line
    set backline [gets $f1]
    if {"$line" != "$backline"} {
	set y broken
    }
    close $f1
    close $f2
    set y
} ok
test io-29.14 {Tcl_WriteChars, buffering and implicit flush at close} {
    file delete $path(test3)
    set f [open $path(test3) w]
    puts -nonewline $f "Text1"
    puts -nonewline $f " Text 2"
    puts $f " Text 3"
    close $f
    set f [open $path(test3) r]
    set x [gets $f]
    close $f
    set x
} {Text1 Text 2 Text 3}
test io-29.15 {Tcl_Flush, channel not open for writing} {
    file delete $path(test1)
    set fd [open $path(test1) w]
    close $fd
    set fd [open $path(test1) r]
    set x [list [catch {flush $fd} msg] $msg]
    close $fd
    string compare $x \
	[list 1 "channel \"$fd\" wasn't opened for writing"]
} 0
test io-29.16 {Tcl_Flush on pipe opened only for reading} stdio {
    set fd [open "|[list [interpreter] cat longfile]" r]
    set x [list [catch {flush $fd} msg] $msg]
    catch {close $fd}
    string compare $x \
	[list 1 "channel \"$fd\" wasn't opened for writing"]
} 0
test io-29.17 {Tcl_WriteChars buffers, then Tcl_Flush flushes} {
    file delete $path(test1)
    set f1 [open $path(test1) w]
    fconfigure $f1 -translation lf
    puts $f1 hello
    puts $f1 hello
    puts $f1 hello
    flush $f1
    set x [file size $path(test1)]
    close $f1
    set x
} 18
test io-29.18 {Tcl_WriteChars and Tcl_Flush intermixed} {
    file delete $path(test1)
    set x ""
    set f1 [open $path(test1) w]
    fconfigure $f1 -translation lf
    puts $f1 hello
    puts $f1 hello
    puts $f1 hello
    flush $f1
    lappend x [file size $path(test1)]
    puts $f1 hello
    flush $f1
    lappend x [file size $path(test1)]
    puts $f1 hello
    flush $f1
    lappend x [file size $path(test1)]
    close $f1
    set x
} {18 24 30}
test io-29.19 {Explicit and implicit flushes} {
    file delete $path(test1)
    set f1 [open $path(test1) w]
    fconfigure $f1 -translation lf -eofchar {}
    set x ""
    puts $f1 hello
    puts $f1 hello
    puts $f1 hello
    flush $f1
    lappend x [file size $path(test1)]
    puts $f1 hello
    flush $f1
    lappend x [file size $path(test1)]
    puts $f1 hello
    close $f1
    lappend x [file size $path(test1)]
    set x
} {18 24 30}
test io-29.20 {Implicit flush when buffer is full} {
    file delete $path(test1)
    set f1 [open $path(test1) w]
    fconfigure $f1 -translation lf -eofchar {}
    set line "abcdefghijklmnopqrstuvwxyzABCDEFGHIJKLMNOPQRSTUVWXYZ0123456789"
    for {set x 0} {$x < 100} {incr x} {
      puts $f1 $line
    }
    set z ""
    lappend z [file size $path(test1)]
    for {set x 0} {$x < 100} {incr x} {
	puts $f1 $line
    }
    lappend z [file size $path(test1)]
    close $f1
    lappend z [file size $path(test1)]
    set z
} {4096 12288 12600}
test io-29.21 {Tcl_Flush to pipe} stdio {
    file delete $path(pipe)
    set f1 [open $path(pipe) w]
    puts $f1 {set x [read stdin 6]}
    puts $f1 {set cnt [string length $x]}
    puts $f1 {puts "read $cnt characters"}
    close $f1
    set f1 [open "|[list [interpreter] $path(pipe)]" r+]
    puts $f1 hello
    flush $f1
    set x [gets $f1]
    catch {close $f1}
    set x
} "read 6 characters"
test io-29.22 {Tcl_Flush called at other end of pipe} stdio {
    file delete $path(pipe)
    set f1 [open $path(pipe) w]
    puts $f1 {
	fconfigure stdout -buffering full
	puts hello
	puts hello
	flush stdout
	gets stdin
	puts bye
	flush stdout
    }
    close $f1
    set f1 [open "|[list [interpreter] $path(pipe)]" r+]
    set x ""
    lappend x [gets $f1]
    lappend x [gets $f1]
    puts $f1 hello
    flush $f1
    lappend x [gets $f1]
    close $f1
    set x
} {hello hello bye}
test io-29.23 {Tcl_Flush and line buffering at end of pipe} stdio {
    file delete $path(pipe)
    set f1 [open $path(pipe) w]
    puts $f1 {
	puts hello
	puts hello
	gets stdin
	puts bye
    }
    close $f1
    set f1 [open "|[list [interpreter] $path(pipe)]" r+]
    set x ""
    lappend x [gets $f1]
    lappend x [gets $f1]
    puts $f1 hello
    flush $f1
    lappend x [gets $f1]
    close $f1
    set x
} {hello hello bye}
test io-29.24 {Tcl_WriteChars and Tcl_Flush move end of file} {
    set f [open $path(test3) w]
    puts $f "Line 1"
    puts $f "Line 2"
    set f2 [open $path(test3)]
    set x {}
    lappend x [read -nonewline $f2]
    close $f2
    flush $f
    set f2 [open $path(test3)]
    lappend x [read -nonewline $f2]
    close $f2
    close $f
    set x
} "{} {Line 1\nLine 2}"
test io-29.25 {Implicit flush with Tcl_Flush to command pipelines} {stdio fileevent} {
    file delete $path(test3)
    set f [open "|[list [interpreter] $path(cat) | [interpreter] $path(cat) > $path(test3)]" w]
    puts $f "Line 1"
    puts $f "Line 2"
    close $f
    after 100
    set f [open $path(test3) r]
    set x [read $f]
    close $f
    set x
} "Line 1\nLine 2\n"
test io-29.26 {Tcl_Flush, Tcl_Write on bidirectional pipelines} {stdio unixExecs} {
    set f [open "|[list cat -u]" r+]
    puts $f "Line1"
    flush $f
    set x [gets $f]
    close $f
    set x
} {Line1}
test io-29.27 {Tcl_Flush on closed pipeline} stdio {
    file delete $path(pipe)
    set f [open $path(pipe) w]
    puts $f {exit}
    close $f
    set f [open "|[list [interpreter] $path(pipe)]" r+]
    gets $f
    puts $f output
    after 50
    #
    # The flush below will get a SIGPIPE. This is an expected part of
    # test and indicates that the test operates correctly. If you run
    # this test under a debugger, the signal will by intercepted unless
    # you disable the debugger's signal interception.
    #
    if {[catch {flush $f} msg]} {
	set x [list 1 $msg $::errorCode]
	catch {close $f}
    } else {
	if {[catch {close $f} msg]} {
	    set x [list 1 $msg $::errorCode]
	} else {
	    set x {this was supposed to fail and did not}
	}
    }
    regsub {".*":} $x {"":} x
    string tolower $x
} {1 {error flushing "": broken pipe} {posix epipe {broken pipe}}}
test io-29.28 {Tcl_WriteChars, lf mode} {
    file delete $path(test1)
    set f [open $path(test1) w]
    fconfigure $f -translation lf -eofchar {}
    puts $f hello\nthere\nand\nhere
    flush $f
    set s [file size $path(test1)]
    close $f
    set s
} 21
test io-29.29 {Tcl_WriteChars, cr mode} {
    file delete $path(test1)
    set f [open $path(test1) w]
    fconfigure $f -translation cr -eofchar {}
    puts $f hello\nthere\nand\nhere
    close $f
    file size $path(test1)
} 21
test io-29.30 {Tcl_WriteChars, crlf mode} {
    file delete $path(test1)
    set f [open $path(test1) w]
    fconfigure $f -translation crlf -eofchar {}
    puts $f hello\nthere\nand\nhere
    close $f
    file size $path(test1)
} 25
test io-29.31 {Tcl_WriteChars, background flush} stdio {
    # This test may fail on old Unix systems (seen on IRIX64 6.5) with
    # obsolete gettimeofday() calls.  See Tcl Bugs 3530533, 1942197.
    file delete $path(pipe)
    file delete $path(output)
    set f [open $path(pipe) w]
    puts $f "set f \[[list open $path(output)  w]]"
    puts $f {fconfigure $f -translation lf}
    set x [list while {![eof stdin]}]
    set x "$x {"
    puts $f $x
    puts $f {  puts -nonewline $f [read stdin 4096]}
    puts $f {  flush $f}
    puts $f "}"
    puts $f {close $f}
    close $f
    set x 01234567890123456789012345678901
    for {set i 0} {$i < 11} {incr i} {
	set x "$x$x"
    }
    set f [open $path(output) w]
    close $f
    set f [open "|[list [interpreter] $path(pipe)]" r+]
    fconfigure $f -blocking off
    puts -nonewline $f $x
    close $f
    set counter 0
    while {([file size $path(output)] < 65536) && ($counter < 1000)} {
	after 10 [list incr [namespace which -variable counter]]
	vwait [namespace which -variable counter]
    }
    if {$counter == 1000} {
	set result "file size only [file size $path(output)]"
    } else {
	set result ok
    }
    # allow a little time for the background process to close.
    # otherwise, the following test fails on the [file delete $path(output)]
    # on Windows because a process still has the file open.
    after 100 set v 1; vwait v
    set result
} ok
test io-29.32 {Tcl_WriteChars, background flush to slow reader} \
	{stdio asyncPipeClose notWinCI} {
    # This test may fail on old Unix systems (seen on IRIX64 6.5) with
    # obsolete gettimeofday() calls.  See Tcl Bugs 3530533, 1942197.
    file delete $path(pipe)
    file delete $path(output)
    set f [open $path(pipe) w]
    puts $f "set f \[[list open $path(output) w]]"
    puts $f {fconfigure $f -translation lf}
    set x [list while {![eof stdin]}]
    set x "$x \{"
    puts $f $x
    puts $f {  after 20}
    puts $f {  puts -nonewline $f [read stdin 1024]}
    puts $f {  flush $f}
    puts $f "\}"
    puts $f {close $f}
    close $f
    set x 01234567890123456789012345678901
    for {set i 0} {$i < 11} {incr i} {
	set x "$x$x"
    }
    set f [open $path(output) w]
    close $f
    set f [open "|[list [interpreter] $path(pipe)]" r+]
    fconfigure $f -blocking off
    puts -nonewline $f $x
    close $f
    set counter 0
    while {([file size $path(output)] < 65536) && ($counter < 1000)} {
	after 20 [list incr [namespace which -variable counter]]
	vwait [namespace which -variable counter]
    }
    if {$counter == 1000} {
	set result "file size only [file size $path(output)]"
    } else {
	set result ok
    }
} ok
test io-29.33 {Tcl_Flush, implicit flush on exit} {exec} {
    set f [open $path(script) w]
    puts $f "set f \[[list open $path(test1) w]]"
    puts $f {fconfigure $f -translation lf
	puts $f hello
	puts $f bye
	puts $f strange
    }
    close $f
    exec [interpreter] $path(script)
    set f [open $path(test1) r]
    set r [read $f]
    close $f
    set r
} "hello\nbye\nstrange\n"
set path(script2) [makeFile {} script2]
test io-29.33b {TIP#398, no implicit flush of nonblocking on exit} {exec} {
    set f [open $path(script) w]
    puts $f {
		fconfigure stdout -blocking 0
		puts -nonewline stdout [string repeat A 655360]
		flush stdout
	}
    close $f
    set f [open $path(script2) w]
    puts $f {after 2000}
    close $f
	set t1 [clock milliseconds]
	set ff [open "|[list [interpreter] $path(script2)]" w]
	catch {unset ::env(TCL_FLUSH_NONBLOCKING_ON_EXIT)}
	exec [interpreter] $path(script) >@ $ff
	set t2 [clock milliseconds]
	close $ff
	expr {($t2-$t1)/2000 ? $t2-$t1 : 0}
} 0
test io-29.34 {Tcl_Close, async flush on close, using sockets} {socket tempNotMac fileevent} {
    variable c 0
    variable x running
    set l abcdefghijklmnopqrstuvwxyzabcdefghijklmnopqrstuvwxyzabcdefghijklmnopqrstuvwxyz
    proc writelots {s l} {
	for {set i 0} {$i < 9000} {incr i} {
	    puts $s $l
	}
    }
    proc accept {s a p} {
	variable x
	fileevent $s readable [namespace code [list readit $s]]
	fconfigure $s -blocking off
	set x accepted
    }
    proc readit {s} {
	variable c
	variable x
	set l [gets $s]

	if {[eof $s]} {
	    close $s
	    set x done
	} elseif {([string length $l] > 0) || ![fblocked $s]} {
	    incr c
	}
    }
    set ss [socket -server [namespace code accept] -myaddr 127.0.0.1 0]
    set cs [socket 127.0.0.1 [lindex [fconfigure $ss -sockname] 2]]
    vwait [namespace which -variable x]
    fconfigure $cs -blocking off
    writelots $cs $l
    close $cs
    close $ss
    vwait [namespace which -variable x]
    set c
} 9000
test io-29.35 {Tcl_Close vs fileevent vs multiple interpreters} {socket tempNotMac fileevent} {
    # On Mac, this test screws up sockets such that subsequent tests using port 2828
    # either cause errors or panic().

    catch {interp delete x}
    catch {interp delete y}
    interp create x
    interp create y
    set s [socket -server [namespace code accept] -myaddr 127.0.0.1 0]
    proc accept {s a p} {
	puts $s hello
	close $s
    }
    set c [socket 127.0.0.1 [lindex [fconfigure $s -sockname] 2]]
    interp share {} $c x
    interp share {} $c y
    close $c
    x eval {
	proc readit {s} {
	    gets $s
	    if {[eof $s]} {
		close $s
	    }
	}
    }
    y eval {
	proc readit {s} {
	    gets $s
	    if {[eof $s]} {
		close $s
	    }
	}
    }
    x eval "fileevent $c readable \{readit $c\}"
    y eval "fileevent $c readable \{readit $c\}"
    y eval [list close $c]
    update
    close $s
    interp delete x
    interp delete y
} ""

test io-29.36.1 {gets on translation auto with "\r" in QA communication mode, possible regression, bug [b3977d199b]} -constraints {
    socket tempNotMac fileevent
} -setup {
    set s [open "|[list [interpreter] << {
    proc accept {so args} {
	fconfigure $so -translation binary
	puts -nonewline $so "who are you?\r"; flush $so
	set a [gets $so]
	puts -nonewline $so "really $a?\r"; flush $so
	set a [gets $so]
	close $so
	set ::done $a
    }
    set s [socket -server [namespace code accept] -myaddr 127.0.0.1 0]
    puts [lindex [fconfigure $s -sockname] 2]
    foreach c {1 2} {
	vwait ::done
	puts $::done
    }
    }]" r]
    set c {}
    set result {}
} -body {
    set port [gets $s]
    foreach t {{cr lf} {auto lf}} {
	set c [socket 127.0.0.1 $port]
	fconfigure $c -buffering line -translation $t
	lappend result $t
	while {1} {
	    set q [gets $c]
	    switch -- $q {
		"who are you?"   {puts $c "client"}
		"really client?" {puts $c "yes"; lappend result $q; break}
		default {puts $c "wrong"; lappend result "unexpected input \"$q\""; break}
	    }
	}
	lappend result [gets $s]
	close $c; set c {}
    }
    set result
} -cleanup {
    close $s
    if {$c ne {}} { close $c }
    unset -nocomplain s c port t q
} -result [list {cr lf} "really client?" yes {auto lf} "really client?" yes]
test io-29.36.2 {gets on translation auto with "\r\n" in different buffers, bug [b3977d199b]} -constraints {
    socket tempNotMac fileevent
} -setup {
    set s [socket -server [namespace code accept] -myaddr 127.0.0.1 0]
    set c {}
} -body {
    set ::cnt 0
    proc accept {so args} {
	fconfigure $so -translation binary
	puts -nonewline $so "1 line\r"
	puts -nonewline $so "\n2 li"
	flush $so
	# now force separate packets
	puts -nonewline $so "ne\r"
	flush $so
	if {$::cnt & 1} {
	    vwait ::cli; # simulate short delay (so client can process events, just wait for it)
	} else {
	    # we don't have a delay, so client would get the lines as single chunk
	}
	# we'll try with "\r" and without "\r" (to cover both branches, where "\r" and "eof" causes exit from [gets] by 3rd line)
	puts -nonewline $so "\n3 line"
	if {!($::cnt % 3)} {
	    puts -nonewline $so "\r"
	}
	flush $so
	close $so
    }
    while {$::cnt < 6} { incr ::cnt
	set c [socket 127.0.0.1 [lindex [fconfigure $s -sockname] 2]]
	fconfigure $c -blocking 0 -buffering line -translation auto
	fileevent $c readable [list apply {c {
	    if {[gets $c line] >= 0} {
		lappend ::cli <$line>
	    } elseif {[eof $c]} {
		set ::done 1
	    }
	}} $c]
	vwait ::done
	close $c; set c {}
    }
    set ::cli
} -cleanup {
    close $s
    if {$c ne {}} { close $c }
    unset -nocomplain ::done ::cli ::cnt s c
} -result [lrepeat 6 {<1 line>} {<2 line>} {<3 line>}]

# Test end of line translations. Procedures tested are Tcl_Write, Tcl_Read.

test io-30.1 {Tcl_Write lf, Tcl_Read lf} {
    file delete $path(test1)
    set f [open $path(test1) w]
    fconfigure $f -translation lf
    puts $f hello\nthere\nand\nhere
    close $f
    set f [open $path(test1) r]
    fconfigure $f -translation lf
    set x [read $f]
    close $f
    set x
} "hello\nthere\nand\nhere\n"
test io-30.2 {Tcl_Write lf, Tcl_Read cr} {
    file delete $path(test1)
    set f [open $path(test1) w]
    fconfigure $f -translation lf
    puts $f hello\nthere\nand\nhere
    close $f
    set f [open $path(test1) r]
    fconfigure $f -translation cr
    set x [read $f]
    close $f
    set x
} "hello\nthere\nand\nhere\n"
test io-30.3 {Tcl_Write lf, Tcl_Read crlf} {
    file delete $path(test1)
    set f [open $path(test1) w]
    fconfigure $f -translation lf
    puts $f hello\nthere\nand\nhere
    close $f
    set f [open $path(test1) r]
    fconfigure $f -translation crlf
    set x [read $f]
    close $f
    set x
} "hello\nthere\nand\nhere\n"
test io-30.4 {Tcl_Write cr, Tcl_Read cr} {
    file delete $path(test1)
    set f [open $path(test1) w]
    fconfigure $f -translation cr
    puts $f hello\nthere\nand\nhere
    close $f
    set f [open $path(test1) r]
    fconfigure $f -translation cr
    set x [read $f]
    close $f
    set x
} "hello\nthere\nand\nhere\n"
test io-30.5 {Tcl_Write cr, Tcl_Read lf} {
    file delete $path(test1)
    set f [open $path(test1) w]
    fconfigure $f -translation cr
    puts $f hello\nthere\nand\nhere
    close $f
    set f [open $path(test1) r]
    fconfigure $f -translation lf
    set x [read $f]
    close $f
    set x
} "hello\rthere\rand\rhere\r"
test io-30.6 {Tcl_Write cr, Tcl_Read crlf} {
    file delete $path(test1)
    set f [open $path(test1) w]
    fconfigure $f -translation cr
    puts $f hello\nthere\nand\nhere
    close $f
    set f [open $path(test1) r]
    fconfigure $f -translation crlf
    set x [read $f]
    close $f
    set x
} "hello\rthere\rand\rhere\r"
test io-30.7 {Tcl_Write crlf, Tcl_Read crlf} {
    file delete $path(test1)
    set f [open $path(test1) w]
    fconfigure $f -translation crlf
    puts $f hello\nthere\nand\nhere
    close $f
    set f [open $path(test1) r]
    fconfigure $f -translation crlf
    set x [read $f]
    close $f
    set x
} "hello\nthere\nand\nhere\n"
test io-30.8 {Tcl_Write crlf, Tcl_Read lf} {
    file delete $path(test1)
    set f [open $path(test1) w]
    fconfigure $f -translation crlf
    puts $f hello\nthere\nand\nhere
    close $f
    set f [open $path(test1) r]
    fconfigure $f -translation lf
    set x [read $f]
    close $f
    set x
} "hello\r\nthere\r\nand\r\nhere\r\n"
test io-30.9 {Tcl_Write crlf, Tcl_Read cr} {
    file delete $path(test1)
    set f [open $path(test1) w]
    fconfigure $f -translation crlf
    puts $f hello\nthere\nand\nhere
    close $f
    set f [open $path(test1) r]
    fconfigure $f -translation cr
    set x [read $f]
    close $f
    set x
} "hello\n\nthere\n\nand\n\nhere\n\n"
test io-30.10 {Tcl_Write lf, Tcl_Read auto} {
    file delete $path(test1)
    set f [open $path(test1) w]
    fconfigure $f -translation lf
    puts $f hello\nthere\nand\nhere
    close $f
    set f [open $path(test1) r]
    set c [read $f]
    set x [fconfigure $f -translation]
    close $f
    list $c $x
} {{hello
there
and
here
} auto}
test io-30.11 {Tcl_Write cr, Tcl_Read auto} {
    file delete $path(test1)
    set f [open $path(test1) w]
    fconfigure $f -translation cr
    puts $f hello\nthere\nand\nhere
    close $f
    set f [open $path(test1) r]
    set c [read $f]
    set x [fconfigure $f -translation]
    close $f
    list $c $x
} {{hello
there
and
here
} auto}
test io-30.12 {Tcl_Write crlf, Tcl_Read auto} {
    file delete $path(test1)
    set f [open $path(test1) w]
    fconfigure $f -translation crlf
    puts $f hello\nthere\nand\nhere
    close $f
    set f [open $path(test1) r]
    set c [read $f]
    set x [fconfigure $f -translation]
    close $f
    list $c $x
} {{hello
there
and
here
} auto}
test io-30.13 {Tcl_Write crlf on block boundary, Tcl_Read auto} {
    file delete $path(test1)
    set f [open $path(test1) w]
    fconfigure $f -translation crlf
    set line "123456789ABCDE"	;# 14 char plus crlf
    puts -nonewline $f x	;# shift crlf across block boundary
    for {set i 0} {$i < 700} {incr i} {
	puts $f $line
    }
    close $f
    set f [open $path(test1) r]
    fconfigure $f -translation auto
    set c [read $f]
    close $f
    string length $c
} [expr {700*15+1}]
test io-30.14 {Tcl_Write crlf on block boundary, Tcl_Read crlf} {
    file delete $path(test1)
    set f [open $path(test1) w]
    fconfigure $f -translation crlf
    set line "123456789ABCDE"	;# 14 char plus crlf
    puts -nonewline $f x	;# shift crlf across block boundary
    for {set i 0} {$i < 700} {incr i} {
	puts $f $line
    }
    close $f
    set f [open $path(test1) r]
    fconfigure $f -translation crlf
    set c [read $f]
    close $f
    string length $c
} [expr {700*15+1}]
test io-30.15 {Tcl_Write mixed, Tcl_Read auto} {
    file delete $path(test1)
    set f [open $path(test1) w]
    fconfigure $f -translation lf
    puts $f hello\nthere\nand\rhere
    close $f
    set f [open $path(test1) r]
    fconfigure $f -translation auto
    set c [read $f]
    close $f
    set c
} {hello
there
and
here
}
test io-30.16 {Tcl_Write ^Z at end, Tcl_Read auto} {
    file delete $path(test1)
    set f [open $path(test1) w]
    fconfigure $f -translation lf
    puts -nonewline $f hello\nthere\nand\rhere\n\x1A
    close $f
    set f [open $path(test1) r]
    fconfigure $f -translation auto -eofchar \x1A
    set c [read $f]
    close $f
    set c
} {hello
there
and
here
}
test io-30.17 {Tcl_Write, implicit ^Z at end, Tcl_Read auto} {win} {
    file delete $path(test1)
    set f [open $path(test1) w]
    fconfigure $f -translation lf -eofchar \x1A
    puts $f hello\nthere\nand\rhere
    close $f
    set f [open $path(test1) r]
    fconfigure $f -translation auto -eofchar \x1A
    set c [read $f]
    close $f
    set c
} {hello
there
and
here
}
test io-30.18 {Tcl_Write, ^Z in middle, Tcl_Read auto} {
    file delete $path(test1)
    set f [open $path(test1) w]
    fconfigure $f -translation lf
    set s [format "abc\ndef\n%cghi\nqrs" 26]
    puts $f $s
    close $f
    set f [open $path(test1) r]
    fconfigure $f -translation auto -eofchar \x1A
    set l ""
    lappend l [gets $f]
    lappend l [gets $f]
    lappend l [eof $f]
    lappend l [gets $f]
    lappend l [eof $f]
    lappend l [gets $f]
    lappend l [eof $f]
    close $f
    set l
} {abc def 0 {} 1 {} 1}
test io-30.19 {Tcl_Write, ^Z no newline in middle, Tcl_Read auto} {
    file delete $path(test1)
    set f [open $path(test1) w]
    fconfigure $f -translation lf
    set s [format "abc\ndef\n%cghi\nqrs" 26]
    puts $f $s
    close $f
    set f [open $path(test1) r]
    fconfigure $f -translation auto -eofchar \x1A
    set l ""
    lappend l [gets $f]
    lappend l [gets $f]
    lappend l [eof $f]
    lappend l [gets $f]
    lappend l [eof $f]
    lappend l [gets $f]
    lappend l [eof $f]
    close $f
    set l
} {abc def 0 {} 1 {} 1}
test io-30.20 {Tcl_Write, ^Z in middle ignored, Tcl_Read lf} {
    file delete $path(test1)
    set f [open $path(test1) w]
    fconfigure $f -translation lf -eofchar {}
    set s [format "abc\ndef\n%cghi\nqrs" 26]
    puts $f $s
    close $f
    set f [open $path(test1) r]
    fconfigure $f -translation lf -eofchar {}
    set l ""
    lappend l [gets $f]
    lappend l [gets $f]
    lappend l [eof $f]
    lappend l [gets $f]
    lappend l [eof $f]
    lappend l [gets $f]
    lappend l [eof $f]
    lappend l [gets $f]
    lappend l [eof $f]
    close $f
    set l
} "abc def 0 \x1Aghi 0 qrs 0 {} 1"
test io-30.21 {Tcl_Write, ^Z in middle ignored, Tcl_Read cr} {
    file delete $path(test1)
    set f [open $path(test1) w]
    fconfigure $f -translation lf -eofchar {}
    set s [format "abc\ndef\n%cghi\nqrs" 26]
    puts $f $s
    close $f
    set f [open $path(test1) r]
    fconfigure $f -translation cr -eofchar {}
    set l ""
    set x [gets $f]
    lappend l [string compare $x "abc\ndef\n\x1Aghi\nqrs\n"]
    lappend l [eof $f]
    lappend l [gets $f]
    lappend l [eof $f]
    close $f
    set l
} {0 1 {} 1}
test io-30.22 {Tcl_Write, ^Z in middle ignored, Tcl_Read crlf} {
    file delete $path(test1)
    set f [open $path(test1) w]
    fconfigure $f -translation lf -eofchar {}
    set s [format "abc\ndef\n%cghi\nqrs" 26]
    puts $f $s
    close $f
    set f [open $path(test1) r]
    fconfigure $f -translation crlf -eofchar {}
    set l ""
    set x [gets $f]
    lappend l [string compare $x "abc\ndef\n\x1Aghi\nqrs\n"]
    lappend l [eof $f]
    lappend l [gets $f]
    lappend l [eof $f]
    close $f
    set l
} {0 1 {} 1}
test io-30.23 {Tcl_Write lf, ^Z in middle, Tcl_Read auto} {
    file delete $path(test1)
    set f [open $path(test1) w]
    fconfigure $f -translation lf
    set c [format abc\ndef\n%cqrs\ntuv 26]
    puts $f $c
    close $f
    set f [open $path(test1) r]
    fconfigure $f -translation auto -eofchar \x1A
    set c [string length [read $f]]
    set e [eof $f]
    close $f
    list $c $e
} {8 1}
test io-30.24 {Tcl_Write lf, ^Z in middle, Tcl_Read lf} {
    file delete $path(test1)
    set f [open $path(test1) w]
    fconfigure $f -translation lf
    set c [format abc\ndef\n%cqrs\ntuv 26]
    puts $f $c
    close $f
    set f [open $path(test1) r]
    fconfigure $f -translation lf -eofchar \x1A
    set c [string length [read $f]]
    set e [eof $f]
    close $f
    list $c $e
} {8 1}
test io-30.25 {Tcl_Write cr, ^Z in middle, Tcl_Read auto} {
    file delete $path(test1)
    set f [open $path(test1) w]
    fconfigure $f -translation cr
    set c [format abc\ndef\n%cqrs\ntuv 26]
    puts $f $c
    close $f
    set f [open $path(test1) r]
    fconfigure $f -translation auto -eofchar \x1A
    set c [string length [read $f]]
    set e [eof $f]
    close $f
    list $c $e
} {8 1}
test io-30.26 {Tcl_Write cr, ^Z in middle, Tcl_Read cr} {
    file delete $path(test1)
    set f [open $path(test1) w]
    fconfigure $f -translation cr
    set c [format abc\ndef\n%cqrs\ntuv 26]
    puts $f $c
    close $f
    set f [open $path(test1) r]
    fconfigure $f -translation cr -eofchar \x1A
    set c [string length [read $f]]
    set e [eof $f]
    close $f
    list $c $e
} {8 1}
test io-30.27 {Tcl_Write crlf, ^Z in middle, Tcl_Read auto} {
    file delete $path(test1)
    set f [open $path(test1) w]
    fconfigure $f -translation crlf
    set c [format abc\ndef\n%cqrs\ntuv 26]
    puts $f $c
    close $f
    set f [open $path(test1) r]
    fconfigure $f -translation auto -eofchar \x1A
    set c [string length [read $f]]
    set e [eof $f]
    close $f
    list $c $e
} {8 1}
test io-30.28 {Tcl_Write crlf, ^Z in middle, Tcl_Read crlf} {
    file delete $path(test1)
    set f [open $path(test1) w]
    fconfigure $f -translation crlf
    set c [format abc\ndef\n%cqrs\ntuv 26]
    puts $f $c
    close $f
    set f [open $path(test1) r]
    fconfigure $f -translation crlf -eofchar \x1A
    set c [string length [read $f]]
    set e [eof $f]
    close $f
    list $c $e
} {8 1}

# Test end of line translations. Functions tested are Tcl_Write and Tcl_Gets.

test io-31.1 {Tcl_Write lf, Tcl_Gets auto} {
    file delete $path(test1)
    set f [open $path(test1) w]
    fconfigure $f -translation lf
    puts $f hello\nthere\nand\nhere
    close $f
    set f [open $path(test1) r]
    set l ""
    lappend l [gets $f]
    lappend l [tell $f]
    lappend l [fconfigure $f -translation]
    lappend l [gets $f]
    lappend l [tell $f]
    lappend l [fconfigure $f -translation]
    close $f
    set l
} {hello 6 auto there 12 auto}
test io-31.2 {Tcl_Write cr, Tcl_Gets auto} {
    file delete $path(test1)
    set f [open $path(test1) w]
    fconfigure $f -translation cr
    puts $f hello\nthere\nand\nhere
    close $f
    set f [open $path(test1) r]
    set l ""
    lappend l [gets $f]
    lappend l [tell $f]
    lappend l [fconfigure $f -translation]
    lappend l [gets $f]
    lappend l [tell $f]
    lappend l [fconfigure $f -translation]
    close $f
    set l
} {hello 6 auto there 12 auto}
test io-31.3 {Tcl_Write crlf, Tcl_Gets auto} {
    file delete $path(test1)
    set f [open $path(test1) w]
    fconfigure $f -translation crlf
    puts $f hello\nthere\nand\nhere
    close $f
    set f [open $path(test1) r]
    set l ""
    lappend l [gets $f]
    lappend l [tell $f]
    lappend l [fconfigure $f -translation]
    lappend l [gets $f]
    lappend l [tell $f]
    lappend l [fconfigure $f -translation]
    close $f
    set l
} {hello 7 auto there 14 auto}
test io-31.4 {Tcl_Write lf, Tcl_Gets lf} {
    file delete $path(test1)
    set f [open $path(test1) w]
    fconfigure $f -translation lf
    puts $f hello\nthere\nand\nhere
    close $f
    set f [open $path(test1) r]
    fconfigure $f -translation lf
    set l ""
    lappend l [gets $f]
    lappend l [tell $f]
    lappend l [fconfigure $f -translation]
    lappend l [gets $f]
    lappend l [tell $f]
    lappend l [fconfigure $f -translation]
    close $f
    set l
} {hello 6 lf there 12 lf}
test io-31.5 {Tcl_Write lf, Tcl_Gets cr} {
    file delete $path(test1)
    set f [open $path(test1) w]
    fconfigure $f -translation lf
    puts $f hello\nthere\nand\nhere
    close $f
    set f [open $path(test1) r]
    fconfigure $f -translation cr
    set l ""
    lappend l [string length [gets $f]]
    lappend l [tell $f]
    lappend l [fconfigure $f -translation]
    lappend l [eof $f]
    lappend l [gets $f]
    lappend l [tell $f]
    lappend l [fconfigure $f -translation]
    lappend l [eof $f]
    close $f
    set l
} {21 21 cr 1 {} 21 cr 1}
test io-31.6 {Tcl_Write lf, Tcl_Gets crlf} {
    file delete $path(test1)
    set f [open $path(test1) w]
    fconfigure $f -translation lf
    puts $f hello\nthere\nand\nhere
    close $f
    set f [open $path(test1) r]
    fconfigure $f -translation crlf
    set l ""
    lappend l [string length [gets $f]]
    lappend l [tell $f]
    lappend l [fconfigure $f -translation]
    lappend l [eof $f]
    lappend l [gets $f]
    lappend l [tell $f]
    lappend l [fconfigure $f -translation]
    lappend l [eof $f]
    close $f
    set l
} {21 21 crlf 1 {} 21 crlf 1}
test io-31.7 {Tcl_Write cr, Tcl_Gets cr} {
    file delete $path(test1)
    set f [open $path(test1) w]
    fconfigure $f -translation cr
    puts $f hello\nthere\nand\nhere
    close $f
    set f [open $path(test1) r]
    fconfigure $f -translation cr
    set l ""
    lappend l [gets $f]
    lappend l [tell $f]
    lappend l [fconfigure $f -translation]
    lappend l [eof $f]
    lappend l [gets $f]
    lappend l [tell $f]
    lappend l [fconfigure $f -translation]
    lappend l [eof $f]
    close $f
    set l
} {hello 6 cr 0 there 12 cr 0}
test io-31.8 {Tcl_Write cr, Tcl_Gets lf} {
    file delete $path(test1)
    set f [open $path(test1) w]
    fconfigure $f -translation cr
    puts $f hello\nthere\nand\nhere
    close $f
    set f [open $path(test1) r]
    fconfigure $f -translation lf
    set l ""
    lappend l [string length [gets $f]]
    lappend l [tell $f]
    lappend l [fconfigure $f -translation]
    lappend l [eof $f]
    lappend l [gets $f]
    lappend l [tell $f]
    lappend l [fconfigure $f -translation]
    lappend l [eof $f]
    close $f
    set l
} {21 21 lf 1 {} 21 lf 1}
test io-31.9 {Tcl_Write cr, Tcl_Gets crlf} {
    file delete $path(test1)
    set f [open $path(test1) w]
    fconfigure $f -translation cr
    puts $f hello\nthere\nand\nhere
    close $f
    set f [open $path(test1) r]
    fconfigure $f -translation crlf
    set l ""
    lappend l [string length [gets $f]]
    lappend l [tell $f]
    lappend l [fconfigure $f -translation]
    lappend l [eof $f]
    lappend l [gets $f]
    lappend l [tell $f]
    lappend l [fconfigure $f -translation]
    lappend l [eof $f]
    close $f
    set l
} {21 21 crlf 1 {} 21 crlf 1}
test io-31.10 {Tcl_Write crlf, Tcl_Gets crlf} {
    file delete $path(test1)
    set f [open $path(test1) w]
    fconfigure $f -translation crlf
    puts $f hello\nthere\nand\nhere
    close $f
    set f [open $path(test1) r]
    fconfigure $f -translation crlf
    set l ""
    lappend l [gets $f]
    lappend l [tell $f]
    lappend l [fconfigure $f -translation]
    lappend l [eof $f]
    lappend l [gets $f]
    lappend l [tell $f]
    lappend l [fconfigure $f -translation]
    lappend l [eof $f]
    close $f
    set l
} {hello 7 crlf 0 there 14 crlf 0}
test io-31.11 {Tcl_Write crlf, Tcl_Gets cr} {
    file delete $path(test1)
    set f [open $path(test1) w]
    fconfigure $f -translation crlf
    puts $f hello\nthere\nand\nhere
    close $f
    set f [open $path(test1) r]
    fconfigure $f -translation cr
    set l ""
    lappend l [gets $f]
    lappend l [tell $f]
    lappend l [fconfigure $f -translation]
    lappend l [eof $f]
    lappend l [string length [gets $f]]
    lappend l [tell $f]
    lappend l [fconfigure $f -translation]
    lappend l [eof $f]
    close $f
    set l
} {hello 6 cr 0 6 13 cr 0}
test io-31.12 {Tcl_Write crlf, Tcl_Gets lf} {
    file delete $path(test1)
    set f [open $path(test1) w]
    fconfigure $f -translation crlf
    puts $f hello\nthere\nand\nhere
    close $f
    set f [open $path(test1) r]
    fconfigure $f -translation lf
    set l ""
    lappend l [string length [gets $f]]
    lappend l [tell $f]
    lappend l [fconfigure $f -translation]
    lappend l [eof $f]
    lappend l [string length [gets $f]]
    lappend l [tell $f]
    lappend l [fconfigure $f -translation]
    lappend l [eof $f]
    close $f
    set l
} {6 7 lf 0 6 14 lf 0}
test io-31.13 {binary mode is synonym of lf mode} {
    file delete $path(test1)
    set f [open $path(test1) w]
    fconfigure $f -translation binary
    set x [fconfigure $f -translation]
    close $f
    set x
} lf
#
# Test io-9.14 has been removed because "auto" output translation mode is
# not supported.
#
test io-31.14 {Tcl_Write mixed, Tcl_Gets auto} {
    file delete $path(test1)
    set f [open $path(test1) w]
    fconfigure $f -translation lf
    puts $f hello\nthere\rand\r\nhere
    close $f
    set f [open $path(test1) r]
    fconfigure $f -translation auto
    set l ""
    lappend l [gets $f]
    lappend l [gets $f]
    lappend l [gets $f]
    lappend l [gets $f]
    lappend l [eof $f]
    lappend l [gets $f]
    lappend l [eof $f]
    close $f
    set l
} {hello there and here 0 {} 1}
test io-31.15 {Tcl_Write mixed, Tcl_Gets auto} {
    file delete $path(test1)
    set f [open $path(test1) w]
    fconfigure $f -translation lf
    puts -nonewline $f hello\nthere\rand\r\nhere\r
    close $f
    set f [open $path(test1) r]
    fconfigure $f -translation auto
    set l ""
    lappend l [gets $f]
    lappend l [gets $f]
    lappend l [gets $f]
    lappend l [gets $f]
    lappend l [eof $f]
    lappend l [gets $f]
    lappend l [eof $f]
    close $f
    set l
} {hello there and here 0 {} 1}
test io-31.16 {Tcl_Write mixed, Tcl_Gets auto} {
    file delete $path(test1)
    set f [open $path(test1) w]
    fconfigure $f -translation lf
    puts -nonewline $f hello\nthere\rand\r\nhere\n
    close $f
    set f [open $path(test1) r]
    set l ""
    lappend l [gets $f]
    lappend l [gets $f]
    lappend l [gets $f]
    lappend l [gets $f]
    lappend l [eof $f]
    lappend l [gets $f]
    lappend l [eof $f]
    close $f
    set l
} {hello there and here 0 {} 1}
test io-31.17 {Tcl_Write mixed, Tcl_Gets auto} {
    file delete $path(test1)
    set f [open $path(test1) w]
    fconfigure $f -translation lf
    puts -nonewline $f hello\nthere\rand\r\nhere\r\n
    close $f
    set f [open $path(test1) r]
    fconfigure $f -translation auto
    set l ""
    lappend l [gets $f]
    lappend l [gets $f]
    lappend l [gets $f]
    lappend l [gets $f]
    lappend l [eof $f]
    lappend l [gets $f]
    lappend l [eof $f]
    close $f
    set l
} {hello there and here 0 {} 1}
test io-31.18 {Tcl_Write ^Z at end, Tcl_Gets auto} {
    file delete $path(test1)
    set f [open $path(test1) w]
    fconfigure $f -translation lf
    set s [format "hello\nthere\nand\rhere\n\%c" 26]
    puts $f $s
    close $f
    set f [open $path(test1) r]
    fconfigure $f -translation auto -eofchar \x1A
    set l ""
    lappend l [gets $f]
    lappend l [gets $f]
    lappend l [gets $f]
    lappend l [gets $f]
    lappend l [eof $f]
    lappend l [gets $f]
    lappend l [eof $f]
    close $f
    set l
} {hello there and here 0 {} 1}
test io-31.19 {Tcl_Write, implicit ^Z at end, Tcl_Gets auto} {
    file delete $path(test1)
    set f [open $path(test1) w]
    fconfigure $f -translation lf -eofchar \x1A
    puts $f hello\nthere\nand\rhere
    close $f
    set f [open $path(test1) r]
    fconfigure $f -translation auto -eofchar \x1A
    set l ""
    lappend l [gets $f]
    lappend l [gets $f]
    lappend l [gets $f]
    lappend l [gets $f]
    lappend l [eof $f]
    lappend l [gets $f]
    lappend l [eof $f]
    close $f
    set l
} {hello there and here 0 {} 1}
test io-31.20 {Tcl_Write, ^Z in middle, Tcl_Gets auto, eofChar} {
    file delete $path(test1)
    set f [open $path(test1) w]
    fconfigure $f -translation lf
    set s [format "abc\ndef\n%cqrs\ntuv" 26]
    puts $f $s
    close $f
    set f [open $path(test1) r]
    fconfigure $f -translation auto -eofchar \x1A
    set l ""
    lappend l [gets $f]
    lappend l [gets $f]
    lappend l [eof $f]
    lappend l [gets $f]
    lappend l [eof $f]
    close $f
    set l
} {abc def 0 {} 1}
test io-31.21 {Tcl_Write, no newline ^Z in middle, Tcl_Gets auto, eofChar} {
    file delete $path(test1)
    set f [open $path(test1) w]
    fconfigure $f -translation lf
    set s [format "abc\ndef\n%cqrs\ntuv" 26]
    puts $f $s
    close $f
    set f [open $path(test1) r]
    fconfigure $f -translation auto -eofchar \x1A
    set l ""
    lappend l [gets $f]
    lappend l [gets $f]
    lappend l [eof $f]
    lappend l [gets $f]
    lappend l [eof $f]
    close $f
    set l
} {abc def 0 {} 1}
test io-31.22 {Tcl_Write, ^Z in middle ignored, Tcl_Gets lf} {
    file delete $path(test1)
    set f [open $path(test1) w]
    fconfigure $f -translation lf -eofchar {}
    set s [format "abc\ndef\n%cqrs\ntuv" 26]
    puts $f $s
    close $f
    set f [open $path(test1) r]
    fconfigure $f -translation lf -eofchar {}
    set l ""
    lappend l [gets $f]
    lappend l [gets $f]
    lappend l [eof $f]
    lappend l [gets $f]
    lappend l [eof $f]
    lappend l [gets $f]
    lappend l [eof $f]
    lappend l [gets $f]
    lappend l [eof $f]
    close $f
    set l
} "abc def 0 \x1Aqrs 0 tuv 0 {} 1"
test io-31.23 {Tcl_Write, ^Z in middle ignored, Tcl_Gets cr} {
    file delete $path(test1)
    set f [open $path(test1) w]
    fconfigure $f -translation cr -eofchar {}
    set s [format "abc\ndef\n%cqrs\ntuv" 26]
    puts $f $s
    close $f
    set f [open $path(test1) r]
    fconfigure $f -translation cr -eofchar {}
    set l ""
    lappend l [gets $f]
    lappend l [gets $f]
    lappend l [eof $f]
    lappend l [gets $f]
    lappend l [eof $f]
    lappend l [gets $f]
    lappend l [eof $f]
    lappend l [gets $f]
    lappend l [eof $f]
    close $f
    set l
} "abc def 0 \x1Aqrs 0 tuv 0 {} 1"
test io-31.24 {Tcl_Write, ^Z in middle ignored, Tcl_Gets crlf} {
    file delete $path(test1)
    set f [open $path(test1) w]
    fconfigure $f -translation crlf -eofchar {}
    set s [format "abc\ndef\n%cqrs\ntuv" 26]
    puts $f $s
    close $f
    set f [open $path(test1) r]
    fconfigure $f -translation crlf -eofchar {}
    set l ""
    lappend l [gets $f]
    lappend l [gets $f]
    lappend l [eof $f]
    lappend l [gets $f]
    lappend l [eof $f]
    lappend l [gets $f]
    lappend l [eof $f]
    lappend l [gets $f]
    lappend l [eof $f]
    close $f
    set l
} "abc def 0 \x1Aqrs 0 tuv 0 {} 1"
test io-31.25 {Tcl_Write lf, ^Z in middle, Tcl_Gets auto} {
    file delete $path(test1)
    set f [open $path(test1) w]
    fconfigure $f -translation lf
    set s [format "abc\ndef\n%cqrs\ntuv" 26]
    puts $f $s
    close $f
    set f [open $path(test1) r]
    fconfigure $f -translation auto -eofchar \x1A
    set l ""
    lappend l [gets $f]
    lappend l [gets $f]
    lappend l [eof $f]
    lappend l [gets $f]
    lappend l [eof $f]
    close $f
    set l
} {abc def 0 {} 1}
test io-31.26 {Tcl_Write lf, ^Z in middle, Tcl_Gets lf} {
    file delete $path(test1)
    set f [open $path(test1) w]
    fconfigure $f -translation lf
    set s [format "abc\ndef\n%cqrs\ntuv" 26]
    puts $f $s
    close $f
    set f [open $path(test1) r]
    fconfigure $f -translation lf -eofchar \x1A
    set l ""
    lappend l [gets $f]
    lappend l [gets $f]
    lappend l [eof $f]
    lappend l [gets $f]
    lappend l [eof $f]
    close $f
    set l
} {abc def 0 {} 1}
test io-31.27 {Tcl_Write cr, ^Z in middle, Tcl_Gets auto} {
    file delete $path(test1)
    set f [open $path(test1) w]
    fconfigure $f -translation cr -eofchar {}
    set s [format "abc\ndef\n%cqrs\ntuv" 26]
    puts $f $s
    close $f
    set f [open $path(test1) r]
    fconfigure $f -translation auto -eofchar \x1A
    set l ""
    lappend l [gets $f]
    lappend l [gets $f]
    lappend l [eof $f]
    lappend l [gets $f]
    lappend l [eof $f]
    close $f
    set l
} {abc def 0 {} 1}
test io-31.28 {Tcl_Write cr, ^Z in middle, Tcl_Gets cr} {
    file delete $path(test1)
    set f [open $path(test1) w]
    fconfigure $f -translation cr -eofchar {}
    set s [format "abc\ndef\n%cqrs\ntuv" 26]
    puts $f $s
    close $f
    set f [open $path(test1) r]
    fconfigure $f -translation cr -eofchar \x1A
    set l ""
    lappend l [gets $f]
    lappend l [gets $f]
    lappend l [eof $f]
    lappend l [gets $f]
    lappend l [eof $f]
    close $f
    set l
} {abc def 0 {} 1}
test io-31.29 {Tcl_Write crlf, ^Z in middle, Tcl_Gets auto} {
    file delete $path(test1)
    set f [open $path(test1) w]
    fconfigure $f -translation crlf -eofchar {}
    set s [format "abc\ndef\n%cqrs\ntuv" 26]
    puts $f $s
    close $f
    set f [open $path(test1) r]
    fconfigure $f -translation auto -eofchar \x1A
    set l ""
    lappend l [gets $f]
    lappend l [gets $f]
    lappend l [eof $f]
    lappend l [gets $f]
    lappend l [eof $f]
    close $f
    set l
} {abc def 0 {} 1}
test io-31.30 {Tcl_Write crlf, ^Z in middle, Tcl_Gets crlf} {
    file delete $path(test1)
    set f [open $path(test1) w]
    fconfigure $f -translation crlf -eofchar {}
    set s [format "abc\ndef\n%cqrs\ntuv" 26]
    puts $f $s
    close $f
    set f [open $path(test1) r]
    fconfigure $f -translation crlf -eofchar \x1A
    set l ""
    lappend l [gets $f]
    lappend l [gets $f]
    lappend l [eof $f]
    lappend l [gets $f]
    lappend l [eof $f]
    close $f
    set l
} {abc def 0 {} 1}
test io-31.31 {Tcl_Write crlf on block boundary, Tcl_Gets crlf} {
    file delete $path(test1)
    set f [open $path(test1) w]
    fconfigure $f -translation crlf
    set line "123456789ABCDE"	;# 14 char plus crlf
    puts -nonewline $f x	;# shift crlf across block boundary
    for {set i 0} {$i < 700} {incr i} {
	puts $f $line
    }
    close $f
    set f [open $path(test1) r]
    fconfigure $f -translation crlf
    set c ""
    while {[gets $f line] >= 0} {
	append c $line\n
    }
    close $f
    string length $c
} [expr {700*15+1}]
test io-31.32 {Tcl_Write crlf on block boundary, Tcl_Gets auto} {
    file delete $path(test1)
    set f [open $path(test1) w]
    fconfigure $f -translation crlf
    set line "123456789ABCDE"	;# 14 char plus crlf
    puts -nonewline $f x	;# shift crlf across block boundary
    for {set i 0} {$i < 700} {incr i} {
	puts $f $line
    }
    close $f
    set f [open $path(test1) r]
    fconfigure $f -translation auto
    set c ""
    while {[gets $f line] >= 0} {
	append c $line\n
    }
    close $f
    string length $c
} [expr {700*15+1}]

# Test Tcl_Read and buffering.

test io-32.1 {Tcl_Read, channel not readable} {
    list [catch {read stdout} msg] $msg
} {1 {channel "stdout" wasn't opened for reading}}
test io-32.2 {Tcl_Read, zero byte count} {
    read stdin 0
} ""
test io-32.3 {Tcl_Read, negative byte count} {
    set f [open $path(longfile) r]
    set l [list [catch {read $f -1} msg] $msg]
    close $f
    set l
} {1 {expected non-negative integer but got "-1"}}
test io-32.4 {Tcl_Read, positive byte count} {
    set f [open $path(longfile) r]
    set x [read $f 1024]
    set s [string length $x]
    unset x
    close $f
    set s
} 1024
test io-32.5 {Tcl_Read, multiple buffers} {
    set f [open $path(longfile) r]
    fconfigure $f -buffersize 100
    set x [read $f 1024]
    set s [string length $x]
    unset x
    close $f
    set s
} 1024
test io-32.6 {Tcl_Read, very large read} {
    set f1 [open $path(longfile) r]
    set z [read $f1 1000000]
    close $f1
    set l [string length $z]
    set x ok
    set z [file size $path(longfile)]
    if {$z != $l} {
	set x broken
    }
    set x
} ok
test io-32.7 {Tcl_Read, nonblocking, file} {nonBlockFiles} {
    set f1 [open $path(longfile) r]
    fconfigure $f1 -blocking off
    set z [read $f1 20]
    close $f1
    set l [string length $z]
    set x ok
    if {$l != 20} {
	set x broken
    }
    set x
} ok
test io-32.8 {Tcl_Read, nonblocking, file} {nonBlockFiles} {
    set f1 [open $path(longfile) r]
    fconfigure $f1 -blocking off
    set z [read $f1 1000000]
    close $f1
    set x ok
    set l [string length $z]
    set z [file size $path(longfile)]
    if {$z != $l} {
	set x broken
    }
    set x
} ok
test io-32.9 {Tcl_Read, read to end of file} {
    set f1 [open $path(longfile) r]
    set z [read $f1]
    close $f1
    set l [string length $z]
    set x ok
    set z [file size $path(longfile)]
    if {$z != $l} {
	set x broken
    }
    set x
} ok
test io-32.10 {Tcl_Read from a pipe} stdio {
    file delete $path(pipe)
    set f1 [open $path(pipe) w]
    puts $f1 {puts [gets stdin]}
    close $f1
    set f1 [open "|[list [interpreter] $path(pipe)]" r+]
    puts $f1 hello
    flush $f1
    set x [read $f1]
    close $f1
    set x
} "hello\n"
test io-32.11 {Tcl_Read from a pipe} stdio {
    file delete $path(pipe)
    set f1 [open $path(pipe) w]
    puts $f1 {puts [gets stdin]}
    puts $f1 {puts [gets stdin]}
    close $f1
    set f1 [open "|[list [interpreter] $path(pipe)]" r+]
    puts $f1 hello
    flush $f1
    set x ""
    lappend x [read $f1 6]
    puts $f1 hello
    flush $f1
    lappend x [read $f1]
    close $f1
    set x
} {{hello
} {hello
}}
test io-32.11.1 {Tcl_Read from a pipe} stdio {
    file delete $path(pipe)
    set f1 [open $path(pipe) w]
    puts $f1 {chan configure stdout -translation crlf}
    puts $f1 {puts [gets stdin]}
    puts $f1 {puts [gets stdin]}
    close $f1
    set f1 [open "|[list [interpreter] $path(pipe)]" r+]
    puts $f1 hello
    flush $f1
    set x ""
    lappend x [read $f1 6]
    puts $f1 hello
    flush $f1
    lappend x [read $f1]
    close $f1
    set x
} {{hello
} {hello
}}
test io-32.11.2 {Tcl_Read from a pipe} stdio {
    file delete $path(pipe)
    set f1 [open $path(pipe) w]
    puts $f1 {chan configure stdout -translation crlf}
    puts $f1 {puts [gets stdin]}
    puts $f1 {puts [gets stdin]}
    close $f1
    set f1 [open "|[list [interpreter] $path(pipe)]" r+]
    puts $f1 hello
    flush $f1
    set x ""
    lappend x [read $f1 6]
    puts $f1 hello
    flush $f1
    lappend x [read $f1]
    close $f1
    set x
} {{hello
} {hello
}}
test io-32.12 {Tcl_Read, -nonewline} {
    file delete $path(test1)
    set f1 [open $path(test1) w]
    puts $f1 hello
    puts $f1 bye
    close $f1
    set f1 [open $path(test1) r]
    set c [read -nonewline $f1]
    close $f1
    set c
} {hello
bye}
test io-32.13 {Tcl_Read, -nonewline} {
    file delete $path(test1)
    set f1 [open $path(test1) w]
    puts $f1 hello
    puts $f1 bye
    close $f1
    set f1 [open $path(test1) r]
    set c [read -nonewline $f1]
    close $f1
    list [string length $c] $c
} {9 {hello
bye}}
test io-32.14 {Tcl_Read, reading in small chunks} {
    file delete $path(test1)
    set f [open $path(test1) w]
    puts $f "Two lines: this one"
    puts $f "and this one"
    close $f
    set f [open $path(test1)]
    set x [list [read $f 1] [read $f 2] [read $f]]
    close $f
    set x
} {T wo { lines: this one
and this one
}}
test io-32.15 {Tcl_Read, asking for more input than available} {
    file delete $path(test1)
    set f [open $path(test1) w]
    puts $f "Two lines: this one"
    puts $f "and this one"
    close $f
    set f [open $path(test1)]
    set x [read $f 100]
    close $f
    set x
} {Two lines: this one
and this one
}
test io-32.16 {Tcl_Read, read to end of file with -nonewline} {
    file delete $path(test1)
    set f [open $path(test1) w]
    puts $f "Two lines: this one"
    puts $f "and this one"
    close $f
    set f [open $path(test1)]
    set x [read -nonewline $f]
    close $f
    set x
} {Two lines: this one
and this one}

# Test Tcl_Gets.

test io-33.1 {Tcl_Gets, reading what was written} {
    file delete $path(test1)
    set f1 [open $path(test1) w]
    set y "first line"
    puts $f1 $y
    close $f1
    set f1 [open $path(test1) r]
    set x [gets $f1]
    set z ok
    if {"$x" != "$y"} {
	set z broken
    }
    close $f1
    set z
} ok
test io-33.2 {Tcl_Gets into variable} {
    set f1 [open $path(longfile) r]
    set c [gets $f1 x]
    set l [string length x]
    set z ok
    if {$l != $l} {
	set z broken
    }
    close $f1
    set z
} ok
test io-33.3 {Tcl_Gets from pipe} stdio {
    file delete $path(pipe)
    set f1 [open $path(pipe) w]
    puts $f1 {puts [gets stdin]}
    close $f1
    set f1 [open "|[list [interpreter] $path(pipe)]" r+]
    puts $f1 hello
    flush $f1
    set x [gets $f1]
    close $f1
    set z ok
    if {"$x" != "hello"} {
	set z broken
    }
    set z
} ok
test io-33.4 {Tcl_Gets with long line} {
    file delete $path(test3)
    set f [open $path(test3) w]
    puts -nonewline $f "abcdefghijklmnopqrstuvwxyzABCDEFGHIJKLMNOPQRSTUVWXYZ"
    puts -nonewline $f "abcdefghijklmnopqrstuvwxyzABCDEFGHIJKLMNOPQRSTUVWXYZ"
    puts -nonewline $f "abcdefghijklmnopqrstuvwxyzABCDEFGHIJKLMNOPQRSTUVWXYZ"
    puts -nonewline $f "abcdefghijklmnopqrstuvwxyzABCDEFGHIJKLMNOPQRSTUVWXYZ"
    puts $f "abcdefghijklmnopqrstuvwxyzABCDEFGHIJKLMNOPQRSTUVWXYZ"
    close $f
    set f [open $path(test3)]
    set x [gets $f]
    close $f
    set x
} {abcdefghijklmnopqrstuvwxyzABCDEFGHIJKLMNOPQRSTUVWXYZabcdefghijklmnopqrstuvwxyzABCDEFGHIJKLMNOPQRSTUVWXYZabcdefghijklmnopqrstuvwxyzABCDEFGHIJKLMNOPQRSTUVWXYZabcdefghijklmnopqrstuvwxyzABCDEFGHIJKLMNOPQRSTUVWXYZabcdefghijklmnopqrstuvwxyzABCDEFGHIJKLMNOPQRSTUVWXYZ}
set f [open $path(test3) w]
puts -nonewline $f "abcdefghijklmnopqrstuvwxyzABCDEFGHIJKLMNOPQRSTUVWXYZ"
puts -nonewline $f "abcdefghijklmnopqrstuvwxyzABCDEFGHIJKLMNOPQRSTUVWXYZ"
puts -nonewline $f "abcdefghijklmnopqrstuvwxyzABCDEFGHIJKLMNOPQRSTUVWXYZ"
puts -nonewline $f "abcdefghijklmnopqrstuvwxyzABCDEFGHIJKLMNOPQRSTUVWXYZ"
puts $f "abcdefghijklmnopqrstuvwxyzABCDEFGHIJKLMNOPQRSTUVWXYZ"
close $f
test io-33.5 {Tcl_Gets with long line} {
    set f [open $path(test3)]
    set x [gets $f y]
    close $f
    list $x $y
} {260 abcdefghijklmnopqrstuvwxyzABCDEFGHIJKLMNOPQRSTUVWXYZabcdefghijklmnopqrstuvwxyzABCDEFGHIJKLMNOPQRSTUVWXYZabcdefghijklmnopqrstuvwxyzABCDEFGHIJKLMNOPQRSTUVWXYZabcdefghijklmnopqrstuvwxyzABCDEFGHIJKLMNOPQRSTUVWXYZabcdefghijklmnopqrstuvwxyzABCDEFGHIJKLMNOPQRSTUVWXYZ}
test io-33.6 {Tcl_Gets and end of file} {
    file delete $path(test3)
    set f [open $path(test3) w]
    puts -nonewline $f "Test1\nTest2"
    close $f
    set f [open $path(test3)]
    set x {}
    set y {}
    lappend x [gets $f y] $y
    set y {}
    lappend x [gets $f y] $y
    set y {}
    lappend x [gets $f y] $y
    close $f
    set x
} {5 Test1 5 Test2 -1 {}}
test io-33.7 {Tcl_Gets and bad variable} {
    set f [open $path(test3) w]
    puts $f "Line 1"
    puts $f "Line 2"
    close $f
    catch {unset x}
    set x 24
    set f [open $path(test3) r]
    set result [list [catch {gets $f x(0)} msg] $msg]
    close $f
    set result
} {1 {can't set "x(0)": variable isn't array}}
test io-33.8 {Tcl_Gets, exercising double buffering} {
    set f [open $path(test3) w]
    fconfigure $f -translation lf -eofchar {}
    set x ""
    for {set y 0} {$y < 99} {incr y} {set x "a$x"}
    for {set y 0} {$y < 100} {incr y} {puts $f $x}
    close $f
    set f [open $path(test3) r]
    fconfigure $f -translation lf
    for {set y 0} {$y < 100} {incr y} {gets $f}
    close $f
    set y
} 100
test io-33.9 {Tcl_Gets, exercising double buffering} {
    set f [open $path(test3) w]
    fconfigure $f -translation lf -eofchar {}
    set x ""
    for {set y 0} {$y < 99} {incr y} {set x "a$x"}
    for {set y 0} {$y < 200} {incr y} {puts $f $x}
    close $f
    set f [open $path(test3) r]
    fconfigure $f -translation lf
    for {set y 0} {$y < 200} {incr y} {gets $f}
    close $f
    set y
} 200
test io-33.10 {Tcl_Gets, exercising double buffering} {
    set f [open $path(test3) w]
    fconfigure $f -translation lf -eofchar {}
    set x ""
    for {set y 0} {$y < 99} {incr y} {set x "a$x"}
    for {set y 0} {$y < 300} {incr y} {puts $f $x}
    close $f
    set f [open $path(test3) r]
    fconfigure $f -translation lf
    for {set y 0} {$y < 300} {incr y} {gets $f}
    close $f
    set y
} 300
test io-33.11 {TclGetsObjBinary, [10dc6daa37]} -setup {
    proc driver {cmd args} {
	variable buffer
	variable index
	set chan [lindex $args 0]
	switch -- $cmd {
	    initialize {
		set index($chan) 0
		set buffer($chan) .......
		return {initialize finalize watch read}
	    }
	    finalize {
		unset index($chan) buffer($chan)
		return
	    }
	    watch {}
	    read {
		set n [lindex $args 1]
		if {$n > 3} {set n 3}
		set new [expr {$index($chan) + $n}]
		set result [string range $buffer($chan) $index($chan) $new-1]
		set index($chan) $new
		return $result
	    }
	}
    }
} -body {
    set c [chan create read [namespace which driver]]
    chan configure $c -translation binary -blocking 0
    list [gets $c] [gets $c] [gets $c] [gets $c]
} -cleanup {
    close $c
    rename driver {}
} -result {{} {} {} .......}
test io-33.12 {Tcl_GetsObj, [10dc6daa37]} -setup {
    proc driver {cmd args} {
	variable buffer
	variable index
	set chan [lindex $args 0]
	switch -- $cmd {
	    initialize {
		set index($chan) 0
		set buffer($chan) .......
		return {initialize finalize watch read}
	    }
	    finalize {
		unset index($chan) buffer($chan)
		return
	    }
	    watch {}
	    read {
		set n [lindex $args 1]
		if {$n > 3} {set n 3}
		set new [expr {$index($chan) + $n}]
		set result [string range $buffer($chan) $index($chan) $new-1]
		set index($chan) $new
		return $result
	    }
	}
    }
} -body {
    set c [chan create read [namespace which driver]]
    chan configure $c -blocking 0
    list [gets $c] [gets $c] [gets $c] [gets $c]
} -cleanup {
    close $c
    rename driver {}
} -result {{} {} {} .......}
test io-33.13 {Tcl_GetsObj, [10dc6daa37]} -setup {
    proc driver {cmd args} {
	variable buffer
	variable index
	set chan [lindex $args 0]
	switch -- $cmd {
	    initialize {
		set index($chan) 0
		set buffer($chan) [string repeat \
			[string repeat . 64]\n[string repeat . 25] 2]
		return {initialize finalize watch read}
	    }
	    finalize {
		unset index($chan) buffer($chan)
		return
	    }
	    watch {}
	    read {
		set n [lindex $args 1]
		if {$n > 65} {set n 65}
		set new [expr {$index($chan) + $n}]
		set result [string range $buffer($chan) $index($chan) $new-1]
		set index($chan) $new
		return $result
	    }
	}
    }
} -body {
    set c [chan create read [namespace which driver]]
    chan configure $c -blocking 0
    list [gets $c] [gets $c] [gets $c] [gets $c] [gets $c]
} -cleanup {
    close $c
    rename driver {}
} -result [list [string repeat . 64] {} [string repeat . 89] \
	[string repeat . 25] {}]

# Test Tcl_Seek and Tcl_Tell.

test io-34.1 {Tcl_Seek to current position at start of file} {
    set f1 [open $path(longfile) r]
    seek $f1 0 current
    set c [tell $f1]
    close $f1
    set c
} 0
test io-34.2 {Tcl_Seek to offset from start} {
    file delete $path(test1)
    set f1 [open $path(test1) w]
    fconfigure $f1 -translation lf -eofchar {}
    puts $f1 "abcdefghijklmnopqrstuvwxyz"
    puts $f1 "abcdefghijklmnopqrstuvwxyz"
    close $f1
    set f1 [open $path(test1) r]
    seek $f1 10 start
    set c [tell $f1]
    close $f1
    set c
} 10
test io-34.3 {Tcl_Seek to end of file} {
    file delete $path(test1)
    set f1 [open $path(test1) w]
    fconfigure $f1 -translation lf -eofchar {}
    puts $f1 "abcdefghijklmnopqrstuvwxyz"
    puts $f1 "abcdefghijklmnopqrstuvwxyz"
    close $f1
    set f1 [open $path(test1) r]
    seek $f1 0 end
    set c [tell $f1]
    close $f1
    set c
} 54
test io-34.4 {Tcl_Seek to offset from end of file} {
    file delete $path(test1)
    set f1 [open $path(test1) w]
    fconfigure $f1 -translation lf -eofchar {}
    puts $f1 "abcdefghijklmnopqrstuvwxyz"
    puts $f1 "abcdefghijklmnopqrstuvwxyz"
    close $f1
    set f1 [open $path(test1) r]
    seek $f1 -10 end
    set c [tell $f1]
    close $f1
    set c
} 44
test io-34.5 {Tcl_Seek to offset from current position} {
    file delete $path(test1)
    set f1 [open $path(test1) w]
    fconfigure $f1 -translation lf -eofchar {}
    puts $f1 "abcdefghijklmnopqrstuvwxyz"
    puts $f1 "abcdefghijklmnopqrstuvwxyz"
    close $f1
    set f1 [open $path(test1) r]
    seek $f1 10 current
    seek $f1 10 current
    set c [tell $f1]
    close $f1
    set c
} 20
test io-34.6 {Tcl_Seek to offset from end of file} {
    file delete $path(test1)
    set f1 [open $path(test1) w]
    fconfigure $f1 -translation lf -eofchar {}
    puts $f1 "abcdefghijklmnopqrstuvwxyz"
    puts $f1 "abcdefghijklmnopqrstuvwxyz"
    close $f1
    set f1 [open $path(test1) r]
    seek $f1 -10 end
    set c [tell $f1]
    set r [read $f1]
    close $f1
    list $c $r
} {44 {rstuvwxyz
}}
test io-34.7 {Tcl_Seek to offset from end of file, then to current position} {
    file delete $path(test1)
    set f1 [open $path(test1) w]
    fconfigure $f1 -translation lf -eofchar {}
    puts $f1 "abcdefghijklmnopqrstuvwxyz"
    puts $f1 "abcdefghijklmnopqrstuvwxyz"
    close $f1
    set f1 [open $path(test1) r]
    seek $f1 -10 end
    set c1 [tell $f1]
    set r1 [read $f1 5]
    seek $f1 0 current
    set c2 [tell $f1]
    close $f1
    list $c1 $r1 $c2
} {44 rstuv 49}
test io-34.8 {Tcl_Seek on pipes: not supported} stdio {
    set f1 [open "|[list [interpreter]]" r+]
    set x [list [catch {seek $f1 0 current} msg] $msg]
    close $f1
    regsub {".*":} $x {"":} x
    string tolower $x
} {1 {error during seek on "": invalid argument}}
test io-34.9 {Tcl_Seek, testing buffered input flushing} {
    file delete $path(test3)
    set f [open $path(test3) w]
    fconfigure $f -eofchar {}
    puts -nonewline $f "abcdefghijklmnopqrstuvwxyzABCDEFGHIJKLMNOPQRSTUVWXYZ"
    close $f
    set f [open $path(test3) RDWR]
    set x [read $f 1]
    seek $f 3
    lappend x [read $f 1]
    seek $f 0 start
    lappend x [read $f 1]
    seek $f 10 current
    lappend x [read $f 1]
    seek $f -2 end
    lappend x [read $f 1]
    seek $f 50 end
    lappend x [read $f 1]
    seek $f 1
    lappend x [read $f 1]
    close $f
    set x
} {a d a l Y {} b}
set path(test3) [makeFile {} test3]
test io-34.10 {Tcl_Seek testing flushing of buffered input} {
    set f [open $path(test3) w]
    fconfigure $f -translation lf
    puts $f xyz\n123
    close $f
    set f [open $path(test3) r+]
    fconfigure $f -translation lf
    set x [gets $f]
    seek $f 0 current
    puts $f 456
    close $f
    list $x [viewFile test3]
} "xyz {xyz
456}"
test io-34.11 {Tcl_Seek testing flushing of buffered output} {
    set f [open $path(test3) w]
    puts $f xyz\n123
    close $f
    set f [open $path(test3) w+]
    puts $f xyzzy
    seek $f 2
    set x [gets $f]
    close $f
    list $x [viewFile test3]
} "zzy xyzzy"
test io-34.12 {Tcl_Seek testing combination of write, seek back and read} {
    set f [open $path(test3) w]
    fconfigure $f -translation lf -eofchar {}
    puts $f xyz\n123
    close $f
    set f [open $path(test3) a+]
    fconfigure $f -translation lf -eofchar {}
    puts $f xyzzy
    flush $f
    set x [tell $f]
    seek $f -4 cur
    set y [gets $f]
    close $f
    list $x [viewFile test3] $y
} {14 {xyz
123
xyzzy} zzy}
test io-34.13 {Tcl_Tell at start of file} {
    file delete $path(test1)
    set f1 [open $path(test1) w]
    set p [tell $f1]
    close $f1
    set p
} 0
test io-34.14 {Tcl_Tell after seek to end of file} {
    file delete $path(test1)
    set f1 [open $path(test1) w]
    fconfigure $f1 -translation lf -eofchar {}
    puts $f1 "abcdefghijklmnopqrstuvwxyz"
    puts $f1 "abcdefghijklmnopqrstuvwxyz"
    close $f1
    set f1 [open $path(test1) r]
    seek $f1 0 end
    set c1 [tell $f1]
    close $f1
    set c1
} 54
test io-34.15 {Tcl_Tell combined with seeking} {
    file delete $path(test1)
    set f1 [open $path(test1) w]
    fconfigure $f1 -translation lf -eofchar {}
    puts $f1 "abcdefghijklmnopqrstuvwxyz"
    puts $f1 "abcdefghijklmnopqrstuvwxyz"
    close $f1
    set f1 [open $path(test1) r]
    seek $f1 10 start
    set c1 [tell $f1]
    seek $f1 10 current
    set c2 [tell $f1]
    close $f1
    list $c1 $c2
} {10 20}
test io-34.16 {Tcl_Tell on pipe: always -1} stdio {
    set f1 [open "|[list [interpreter]]" r+]
    set c [tell $f1]
    close $f1
    set c
} -1
test io-34.17 {Tcl_Tell on pipe: always -1} stdio {
    set f1 [open "|[list [interpreter]]" r+]
    puts $f1 {puts hello}
    flush $f1
    set c [tell $f1]
    gets $f1
    close $f1
    set c
} -1
test io-34.18 {Tcl_Tell combined with seeking and reading} {
    file delete $path(test2)
    set f [open $path(test2) w]
    fconfigure $f -translation lf -eofchar {}
    puts -nonewline $f "line1\nline2\nline3\nline4\nline5\n"
    close $f
    set f [open $path(test2)]
    fconfigure $f -translation lf
    set x [tell $f]
    read $f 3
    lappend x [tell $f]
    seek $f 2
    lappend x [tell $f]
    seek $f 10 current
    lappend x [tell $f]
    seek $f 0 end
    lappend x [tell $f]
    close $f
    set x
} {0 3 2 12 30}
test io-34.19 {Tcl_Tell combined with opening in append mode} {
    set f [open $path(test3) w]
    fconfigure $f -translation lf -eofchar {}
    puts $f "abcdefghijklmnopqrstuvwxyz"
    puts $f "abcdefghijklmnopqrstuvwxyz"
    close $f
    set f [open $path(test3) a]
    set c [tell $f]
    close $f
    set c
} 54
test io-34.20 {Tcl_Tell combined with writing} {
    set f [open $path(test3) w]
    set l ""
    seek $f 29 start
    lappend l [tell $f]
    puts -nonewline $f a
    seek $f 39 start
    lappend l [tell $f]
    puts -nonewline $f a
    lappend l [tell $f]
    seek $f 407 end
    lappend l [tell $f]
    close $f
    set l
} {29 39 40 447}
test io-34.21 {Tcl_Seek and Tcl_Tell on large files} {largefileSupport} {
    file delete $path(test3)
    set f [open $path(test3) w]
    fconfigure $f -encoding binary
    set l ""
    lappend l [tell $f]
    puts -nonewline $f abcdef
    lappend l [tell $f]
    flush $f
    lappend l [tell $f]
    # 4GB offset!
    seek $f 0x100000000
    lappend l [tell $f]
    puts -nonewline $f abcdef
    lappend l [tell $f]
    close $f
    lappend l [file size $path(test3)]
    # truncate...
    close [open $path(test3) w]
    lappend l [file size $path(test3)]
    set l
} {0 6 6 4294967296 4294967302 4294967302 0}

# Test Tcl_Eof

test io-35.1 {Tcl_Eof} {
    file delete $path(test1)
    set f [open $path(test1) w]
    puts $f hello
    puts $f hello
    close $f
    set f [open $path(test1)]
    set x [eof $f]
    lappend x [eof $f]
    gets $f
    lappend x [eof $f]
    gets $f
    lappend x [eof $f]
    gets $f
    lappend x [eof $f]
    lappend x [eof $f]
    close $f
    set x
} {0 0 0 0 1 1}
test io-35.2 {Tcl_Eof with pipe} stdio {
    file delete $path(pipe)
    set f1 [open $path(pipe) w]
    puts $f1 {gets stdin}
    puts $f1 {puts hello}
    close $f1
    set f1 [open "|[list [interpreter] $path(pipe)]" r+]
    puts $f1 hello
    set x [eof $f1]
    flush $f1
    lappend x [eof $f1]
    gets $f1
    lappend x [eof $f1]
    gets $f1
    lappend x [eof $f1]
    close $f1
    set x
} {0 0 0 1}
test io-35.3 {Tcl_Eof with pipe} stdio {
    file delete $path(pipe)
    set f1 [open $path(pipe) w]
    puts $f1 {gets stdin}
    puts $f1 {puts hello}
    close $f1
    set f1 [open "|[list [interpreter] $path(pipe)]" r+]
    puts $f1 hello
    set x [eof $f1]
    flush $f1
    lappend x [eof $f1]
    gets $f1
    lappend x [eof $f1]
    gets $f1
    lappend x [eof $f1]
    gets $f1
    lappend x [eof $f1]
    gets $f1
    lappend x [eof $f1]
    close $f1
    set x
} {0 0 0 1 1 1}
test io-35.4 {Tcl_Eof, eof detection on nonblocking file} {nonBlockFiles} {
    file delete $path(test1)
    set f [open $path(test1) w]
    close $f
    set f [open $path(test1) r]
    fconfigure $f -blocking off
    set l ""
    lappend l [gets $f]
    lappend l [eof $f]
    close $f
    set l
} {{} 1}
test io-35.5 {Tcl_Eof, eof detection on nonblocking pipe} stdio {
    file delete $path(pipe)
    set f [open $path(pipe) w]
    puts $f {
	exit
    }
    close $f
    set f [open "|[list [interpreter] $path(pipe)]" r]
    set l ""
    lappend l [gets $f]
    lappend l [eof $f]
    close $f
    set l
} {{} 1}
test io-35.6 {Tcl_Eof, eof char, lf write, auto read} {
    file delete $path(test1)
    set f [open $path(test1) w]
    fconfigure $f -translation lf -eofchar \x1A
    puts $f abc\ndef
    close $f
    set s [file size $path(test1)]
    set f [open $path(test1) r]
    fconfigure $f -translation auto -eofchar \x1A
    set l [string length [read $f]]
    set e [eof $f]
    close $f
    list $s $l $e
} {8 8 1}
test io-35.7 {Tcl_Eof, eof char, lf write, lf read} {
    file delete $path(test1)
    set f [open $path(test1) w]
    fconfigure $f -translation lf -eofchar \x1A
    puts $f abc\ndef
    close $f
    set s [file size $path(test1)]
    set f [open $path(test1) r]
    fconfigure $f -translation lf -eofchar \x1A
    set l [string length [read $f]]
    set e [eof $f]
    close $f
    list $s $l $e
} {8 8 1}
test io-35.8 {Tcl_Eof, eof char, cr write, auto read} {
    file delete $path(test1)
    set f [open $path(test1) w]
    fconfigure $f -translation cr -eofchar \x1A
    puts $f abc\ndef
    close $f
    set s [file size $path(test1)]
    set f [open $path(test1) r]
    fconfigure $f -translation auto -eofchar \x1A
    set l [string length [read $f]]
    set e [eof $f]
    close $f
    list $s $l $e
} {8 8 1}
test io-35.9 {Tcl_Eof, eof char, cr write, cr read} {
    file delete $path(test1)
    set f [open $path(test1) w]
    fconfigure $f -translation cr -eofchar \x1A
    puts $f abc\ndef
    close $f
    set s [file size $path(test1)]
    set f [open $path(test1) r]
    fconfigure $f -translation cr -eofchar \x1A
    set l [string length [read $f]]
    set e [eof $f]
    close $f
    list $s $l $e
} {8 8 1}
test io-35.10 {Tcl_Eof, eof char, crlf write, auto read} {
    file delete $path(test1)
    set f [open $path(test1) w]
    fconfigure $f -translation crlf -eofchar \x1A
    puts $f abc\ndef
    close $f
    set s [file size $path(test1)]
    set f [open $path(test1) r]
    fconfigure $f -translation auto -eofchar \x1A
    set l [string length [read $f]]
    set e [eof $f]
    close $f
    list $s $l $e
} {10 8 1}
test io-35.11 {Tcl_Eof, eof char, crlf write, crlf read} {
    file delete $path(test1)
    set f [open $path(test1) w]
    fconfigure $f -translation crlf -eofchar \x1A
    puts $f abc\ndef
    close $f
    set s [file size $path(test1)]
    set f [open $path(test1) r]
    fconfigure $f -translation crlf -eofchar \x1A
    set l [string length [read $f]]
    set e [eof $f]
    close $f
    list $s $l $e
} {10 8 1}
test io-35.12 {Tcl_Eof, eof char in middle, lf write, auto read} {
    file delete $path(test1)
    set f [open $path(test1) w]
    fconfigure $f -translation lf -eofchar {}
    set i [format abc\ndef\n%cqrs\nuvw 26]
    puts $f $i
    close $f
    set c [file size $path(test1)]
    set f [open $path(test1) r]
    fconfigure $f -translation auto -eofchar \x1A
    set l [string length [read $f]]
    set e [eof $f]
    close $f
    list $c $l $e
} {17 8 1}
test io-35.13 {Tcl_Eof, eof char in middle, lf write, lf read} {
    file delete $path(test1)
    set f [open $path(test1) w]
    fconfigure $f -translation lf -eofchar {}
    set i [format abc\ndef\n%cqrs\nuvw 26]
    puts $f $i
    close $f
    set c [file size $path(test1)]
    set f [open $path(test1) r]
    fconfigure $f -translation lf -eofchar \x1A
    set l [string length [read $f]]
    set e [eof $f]
    close $f
    list $c $l $e
} {17 8 1}
test io-35.14 {Tcl_Eof, eof char in middle, cr write, auto read} {
    file delete $path(test1)
    set f [open $path(test1) w]
    fconfigure $f -translation cr -eofchar {}
    set i [format abc\ndef\n%cqrs\nuvw 26]
    puts $f $i
    close $f
    set c [file size $path(test1)]
    set f [open $path(test1) r]
    fconfigure $f -translation auto -eofchar \x1A
    set l [string length [read $f]]
    set e [eof $f]
    close $f
    list $c $l $e
} {17 8 1}
test io-35.15 {Tcl_Eof, eof char in middle, cr write, cr read} {
    file delete $path(test1)
    set f [open $path(test1) w]
    fconfigure $f -translation cr -eofchar {}
    set i [format abc\ndef\n%cqrs\nuvw 26]
    puts $f $i
    close $f
    set c [file size $path(test1)]
    set f [open $path(test1) r]
    fconfigure $f -translation cr -eofchar \x1A
    set l [string length [read $f]]
    set e [eof $f]
    close $f
    list $c $l $e
} {17 8 1}
test io-35.16 {Tcl_Eof, eof char in middle, crlf write, auto read} {
    file delete $path(test1)
    set f [open $path(test1) w]
    fconfigure $f -translation crlf -eofchar {}
    set i [format abc\ndef\n%cqrs\nuvw 26]
    puts $f $i
    close $f
    set c [file size $path(test1)]
    set f [open $path(test1) r]
    fconfigure $f -translation auto -eofchar \x1A
    set l [string length [read $f]]
    set e [eof $f]
    close $f
    list $c $l $e
} {21 8 1}
test io-35.17 {Tcl_Eof, eof char in middle, crlf write, crlf read} {
    file delete $path(test1)
    set f [open $path(test1) w]
    fconfigure $f -translation crlf -eofchar {}
    set i [format abc\ndef\n%cqrs\nuvw 26]
    puts $f $i
    close $f
    set c [file size $path(test1)]
    set f [open $path(test1) r]
    fconfigure $f -translation crlf -eofchar \x1A
    set l [string length [read $f]]
    set e [eof $f]
    close $f
    list $c $l $e
} {21 8 1}
test io-35.18 {Tcl_Eof, eof char, cr write, crlf read} -body {
    file delete $path(test1)
    set f [open $path(test1) w]
    fconfigure $f -translation cr
    puts $f abc\ndef
    close $f
    set s [file size $path(test1)]
    set f [open $path(test1) r]
    fconfigure $f -translation crlf
    set l [string length [set in [read $f]]]
    set e [eof $f]
    close $f
    list $s $l $e [scan [string index $in end] %c]
} -result {8 8 1 13}
test io-35.18a {Tcl_Eof, eof char, cr write, crlf read} -body {
    file delete $path(test1)
    set f [open $path(test1) w]
    fconfigure $f -translation cr -eofchar \x1A
    puts $f abc\ndef
    close $f
    set s [file size $path(test1)]
    set f [open $path(test1) r]
    fconfigure $f -translation crlf -eofchar \x1A
    set l [string length [set in [read $f]]]
    set e [eof $f]
    close $f
    list $s $l $e [scan [string index $in end] %c]
} -result {8 8 1 13}
test io-35.18b {Tcl_Eof, eof char, cr write, crlf read} -body {
    file delete $path(test1)
    set f [open $path(test1) w]
    fconfigure $f -translation cr -eofchar \x1A
    puts $f {}
    close $f
    set s [file size $path(test1)]
    set f [open $path(test1) r]
    fconfigure $f -translation crlf -eofchar \x1A
    set l [string length [set in [read $f]]]
    set e [eof $f]
    close $f
    list $s $l $e [scan [string index $in end] %c]
} -result {1 1 1 13}
test io-35.18c {Tcl_Eof, eof char, cr write, crlf read} -body {
    file delete $path(test1)
    set f [open $path(test1) w]
    fconfigure $f -translation cr
    puts $f {}
    close $f
    set s [file size $path(test1)]
    set f [open $path(test1) r]
    fconfigure $f -translation crlf
    set l [string length [set in [read $f]]]
    set e [eof $f]
    close $f
    list $s $l $e [scan [string index $in end] %c]
} -result {1 1 1 13}
test io-35.19 {Tcl_Eof, eof char in middle, cr write, crlf read} -body {
    file delete $path(test1)
    set f [open $path(test1) w]
    fconfigure $f -translation cr -eofchar {}
    set i [format abc\ndef\n%cqrs\nuvw 26]
    puts $f $i
    close $f
    set c [file size $path(test1)]
    set f [open $path(test1) r]
    fconfigure $f -translation crlf -eofchar \x1A
    set l [string length [set in [read $f]]]
    set e [eof $f]
    close $f
    list $c $l $e [scan [string index $in end] %c]
} -result {17 8 1 13}
test io-35.20 {Tcl_Eof, eof char in middle, cr write, crlf read} {
    file delete $path(test1)
    set f [open $path(test1) w]
    fconfigure $f -translation cr -eofchar {}
    set i [format \n%cqrsuvw 26]
    puts $f $i
    close $f
    set c [file size $path(test1)]
    set f [open $path(test1) r]
    fconfigure $f -translation crlf -eofchar \x1A
    set l [string length [set in [read $f]]]
    set e [eof $f]
    close $f
    list $c $l $e [scan [string index $in end] %c]
} {9 1 1 13}

# Test Tcl_InputBlocked

test io-36.1 {Tcl_InputBlocked on nonblocking pipe} stdio {
    set f1 [open "|[list [interpreter]]" r+]
    puts $f1 {puts hello_from_pipe}
    flush $f1
    gets $f1
    fconfigure $f1 -blocking off -buffering full
    puts $f1 {puts hello}
    set x ""
    lappend x [gets $f1]
    lappend x [fblocked $f1]
    flush $f1
    after 200
    lappend x [gets $f1]
    lappend x [fblocked $f1]
    lappend x [gets $f1]
    lappend x [fblocked $f1]
    close $f1
    set x
} {{} 1 hello 0 {} 1}
test io-36.1.1 {Tcl_InputBlocked on nonblocking binary pipe} stdio {
    set f1 [open "|[list [interpreter]]" r+]
    chan configure $f1 -encoding binary -translation lf -eofchar {}
    puts $f1 {
	chan configure stdout -encoding binary -translation lf -eofchar {}
	puts hello_from_pipe
    }
    flush $f1
    gets $f1
    fconfigure $f1 -blocking off -buffering full
    puts $f1 {puts hello}
    set x ""
    lappend x [gets $f1]
    lappend x [fblocked $f1]
    flush $f1
    after 200
    lappend x [gets $f1]
    lappend x [fblocked $f1]
    lappend x [gets $f1]
    lappend x [fblocked $f1]
    close $f1
    set x
} {{} 1 hello 0 {} 1}
test io-36.2 {Tcl_InputBlocked on blocking pipe} stdio {
    set f1 [open "|[list [interpreter]]" r+]
    fconfigure $f1 -buffering line
    puts $f1 {puts hello_from_pipe}
    set x ""
    lappend x [gets $f1]
    lappend x [fblocked $f1]
    puts $f1 {exit}
    lappend x [gets $f1]
    lappend x [fblocked $f1]
    lappend x [eof $f1]
    close $f1
    set x
} {hello_from_pipe 0 {} 0 1}
test io-36.3 {Tcl_InputBlocked vs files, short read} {
    file delete $path(test1)
    set f [open $path(test1) w]
    puts $f abcdefghijklmnop
    close $f
    set f [open $path(test1) r]
    set l ""
    lappend l [fblocked $f]
    lappend l [read $f 3]
    lappend l [fblocked $f]
    lappend l [read -nonewline $f]
    lappend l [fblocked $f]
    lappend l [eof $f]
    close $f
    set l
} {0 abc 0 defghijklmnop 0 1}
test io-36.4 {Tcl_InputBlocked vs files, event driven read} {fileevent} {
    proc in {f} {
	variable l
	variable x
	lappend l [read $f 3]
	if {[eof $f]} {lappend l eof; close $f; set x done}
    }
    file delete $path(test1)
    set f [open $path(test1) w]
    puts $f abcdefghijklmnop
    close $f
    set f [open $path(test1) r]
    set l ""
    fileevent $f readable [namespace code [list in $f]]
    variable x
    vwait [namespace which -variable x]
    set l
} {abc def ghi jkl mno {p
} eof}
test io-36.5 {Tcl_InputBlocked vs files, short read, nonblocking} {nonBlockFiles} {
    file delete $path(test1)
    set f [open $path(test1) w]
    puts $f abcdefghijklmnop
    close $f
    set f [open $path(test1) r]
    fconfigure $f -blocking off
    set l ""
    lappend l [fblocked $f]
    lappend l [read $f 3]
    lappend l [fblocked $f]
    lappend l [read -nonewline $f]
    lappend l [fblocked $f]
    lappend l [eof $f]
    close $f
    set l
} {0 abc 0 defghijklmnop 0 1}
test io-36.6 {Tcl_InputBlocked vs files, event driven read} {nonBlockFiles fileevent} {
    proc in {f} {
	variable l
	variable x
	lappend l [read $f 3]
	if {[eof $f]} {lappend l eof; close $f; set x done}
    }
    file delete $path(test1)
    set f [open $path(test1) w]
    puts $f abcdefghijklmnop
    close $f
    set f [open $path(test1) r]
    fconfigure $f -blocking off
    set l ""
    fileevent $f readable [namespace code [list in $f]]
    variable x
    vwait [namespace which -variable x]
    set l
} {abc def ghi jkl mno {p
} eof}

# Test Tcl_InputBuffered

test io-37.1 {Tcl_InputBuffered} {testchannel} {
    set f [open $path(longfile) r]
    fconfigure $f -buffersize 4096
    read $f 3
    set l ""
    lappend l [testchannel inputbuffered $f]
    lappend l [tell $f]
    close $f
    set l
} {4093 3}
test io-37.2 {Tcl_InputBuffered, test input flushing on seek} {testchannel} {
    set f [open $path(longfile) r]
    fconfigure $f -buffersize 4096
    read $f 3
    set l ""
    lappend l [testchannel inputbuffered $f]
    lappend l [tell $f]
    seek $f 0 current
    lappend l [testchannel inputbuffered $f]
    lappend l [tell $f]
    close $f
    set l
} {4093 3 0 3}

# Test Tcl_SetChannelBufferSize, Tcl_GetChannelBufferSize

test io-38.1 {Tcl_GetChannelBufferSize, default buffer size} {
    set f [open $path(longfile) r]
    set s [fconfigure $f -buffersize]
    close $f
    set s
} 4096
test io-38.2 {Tcl_SetChannelBufferSize, Tcl_GetChannelBufferSize} {
    set f [open $path(longfile) r]
    set l ""
    lappend l [fconfigure $f -buffersize]
    fconfigure $f -buffersize 10000
    lappend l [fconfigure $f -buffersize]
    fconfigure $f -buffersize 1
    lappend l [fconfigure $f -buffersize]
    fconfigure $f -buffersize -1
    lappend l [fconfigure $f -buffersize]
    fconfigure $f -buffersize 0
    lappend l [fconfigure $f -buffersize]
    fconfigure $f -buffersize 100000
    lappend l [fconfigure $f -buffersize]
    fconfigure $f -buffersize 10000000
    lappend l [fconfigure $f -buffersize]
    close $f
    set l
} {4096 10000 1 1 1 100000 1048576}
test io-38.3 {Tcl_SetChannelBufferSize, changing buffersize between reads} {
    # This test crashes the interp if Bug #427196 is not fixed

    set chan [open [info script] r]
    fconfigure $chan -buffersize 10 -encoding utf-8
    set var [read $chan 2]
    fconfigure $chan -buffersize 32
    append var [read $chan]
    close $chan
} {}

# Test Tcl_SetChannelOption, Tcl_GetChannelOption

test io-39.1 {Tcl_GetChannelOption} {
    file delete $path(test1)
    set f1 [open $path(test1) w]
    set x [fconfigure $f1 -blocking]
    close $f1
    set x
} 1
test io-39.2 {Tcl_GetChannelOption} {
    file delete $path(test1)
    set f1 [open $path(test1) w]
    set x [fconfigure $f1 -buffering]
    close $f1
    set x
} full
test io-39.3 {Tcl_GetChannelOption} {
    file delete $path(test1)
    set f1 [open $path(test1) w]
    fconfigure $f1 -buffering line
    set x [fconfigure $f1 -buffering]
    close $f1
    set x
} line
test io-39.4 {Tcl_GetChannelOption, Tcl_SetChannelOption} {
    file delete $path(test1)
    set f1 [open $path(test1) w]
    set l ""
    lappend l [fconfigure $f1 -buffering]
    fconfigure $f1 -buffering line
    lappend l [fconfigure $f1 -buffering]
    fconfigure $f1 -buffering none
    lappend l [fconfigure $f1 -buffering]
    fconfigure $f1 -buffering line
    lappend l [fconfigure $f1 -buffering]
    fconfigure $f1 -buffering full
    lappend l [fconfigure $f1 -buffering]
    close $f1
    set l
} {full line none line full}
test io-39.5 {Tcl_GetChannelOption, invariance} {
    file delete $path(test1)
    set f1 [open $path(test1) w]
    set l ""
    lappend l [fconfigure $f1 -buffering]
    lappend l [list [catch {fconfigure $f1 -buffering green} msg] $msg]
    lappend l [fconfigure $f1 -buffering]
    close $f1
    set l
} {full {1 {bad value for -buffering: must be one of full, line, or none}} full}
test io-39.6 {Tcl_SetChannelOption, multiple options} {
    file delete $path(test1)
    set f1 [open $path(test1) w]
    fconfigure $f1 -translation lf -buffering line
    puts $f1 hello
    puts $f1 bye
    set x [file size $path(test1)]
    close $f1
    set x
} 10
test io-39.7 {Tcl_SetChannelOption, buffering, translation} {
    file delete $path(test1)
    set f1 [open $path(test1) w]
    fconfigure $f1 -translation lf
    puts $f1 hello
    puts $f1 bye
    set x ""
    fconfigure $f1 -buffering line
    lappend x [file size $path(test1)]
    puts $f1 really_bye
    lappend x [file size $path(test1)]
    close $f1
    set x
} {0 21}
test io-39.8 {Tcl_SetChannelOption, different buffering options} {
    file delete $path(test1)
    set f1 [open $path(test1) w]
    set l ""
    fconfigure $f1 -translation lf -buffering none -eofchar {}
    puts -nonewline $f1 hello
    lappend l [file size $path(test1)]
    puts -nonewline $f1 hello
    lappend l [file size $path(test1)]
    fconfigure $f1 -buffering full
    puts -nonewline $f1 hello
    lappend l [file size $path(test1)]
    fconfigure $f1 -buffering none
    lappend l [file size $path(test1)]
    puts -nonewline $f1 hello
    lappend l [file size $path(test1)]
    close $f1
    lappend l [file size $path(test1)]
    set l
} {5 10 10 10 20 20}
test io-39.9 {Tcl_SetChannelOption, blocking mode} {nonBlockFiles} {
    file delete $path(test1)
    set f1 [open $path(test1) w]
    close $f1
    set f1 [open $path(test1) r]
    set x ""
    lappend x [fconfigure $f1 -blocking]
    fconfigure $f1 -blocking off
    lappend x [fconfigure $f1 -blocking]
    lappend x [gets $f1]
    lappend x [read $f1 1000]
    lappend x [fblocked $f1]
    lappend x [eof $f1]
    close $f1
    set x
} {1 0 {} {} 0 1}
test io-39.10 {Tcl_SetChannelOption, blocking mode} stdio {
    file delete $path(pipe)
    set f1 [open $path(pipe) w]
    puts $f1 {
	gets stdin
	after 100
	puts hi
	gets stdin
    }
    close $f1
    set x ""
    set f1 [open "|[list [interpreter] $path(pipe)]" r+]
    fconfigure $f1 -blocking off -buffering line
    lappend x [fconfigure $f1 -blocking]
    lappend x [gets $f1]
    lappend x [fblocked $f1]
    fconfigure $f1 -blocking on
    puts $f1 hello
    fconfigure $f1 -blocking off
    lappend x [gets $f1]
    lappend x [fblocked $f1]
    fconfigure $f1 -blocking on
    puts $f1 bye
    fconfigure $f1 -blocking off
    lappend x [gets $f1]
    lappend x [fblocked $f1]
    fconfigure $f1 -blocking on
    lappend x [fconfigure $f1 -blocking]
    lappend x [gets $f1]
    lappend x [fblocked $f1]
    lappend x [eof $f1]
    lappend x [gets $f1]
    lappend x [eof $f1]
    close $f1
    set x
} {0 {} 1 {} 1 {} 1 1 hi 0 0 {} 1}
test io-39.11 {Tcl_SetChannelOption, Tcl_GetChannelOption, buffer size clipped to lower bound} {
    file delete $path(test1)
    set f [open $path(test1) w]
    fconfigure $f -buffersize -10
    set x [fconfigure $f -buffersize]
    close $f
    set x
} 1
test io-39.12 {Tcl_SetChannelOption, Tcl_GetChannelOption buffer size clipped to upper bound} {
    file delete $path(test1)
    set f [open $path(test1) w]
    fconfigure $f -buffersize 10000000
    set x [fconfigure $f -buffersize]
    close $f
    set x
} 1048576
test io-39.13 {Tcl_SetChannelOption, Tcl_GetChannelOption, buffer size} {
    file delete $path(test1)
    set f [open $path(test1) w]
    fconfigure $f -buffersize 40000
    set x [fconfigure $f -buffersize]
    close $f
    set x
} 40000
test io-39.14 {Tcl_SetChannelOption: -encoding, binary & utf-8} {
    file delete $path(test1)
    set f [open $path(test1) w]
    fconfigure $f -encoding {}
    puts -nonewline $f \xE7\x89\xA6
    close $f
    set f [open $path(test1) r]
    fconfigure $f -encoding utf-8
    set x [read $f]
    close $f
    set x
} 牦
test io-39.15 {Tcl_SetChannelOption: -encoding, binary & utf-8} {
    file delete $path(test1)
    set f [open $path(test1) w]
    fconfigure $f -encoding binary
    puts -nonewline $f \xE7\x89\xA6
    close $f
    set f [open $path(test1) r]
    fconfigure $f -encoding utf-8
    set x [read $f]
    close $f
    set x
} 牦
test io-39.16 {Tcl_SetChannelOption: -encoding (shortened to "-en"), errors} -body {
    file delete $path(test1)
    set f [open $path(test1) w]
    fconfigure $f -en foobar
} -cleanup {
    close $f
} -returnCodes 1 -result {unknown encoding "foobar"}
test io-39.16a {Tcl_SetChannelOption: -encoding (invalid shortening to "-e"), errors} -body {
    file delete $path(test1)
    set f [open $path(test1) w]
    fconfigure $f -e foobar
} -cleanup {
    close $f
} -returnCodes 1 -match glob -result {bad option "-e": should be one of *}
test io-39.17 {Tcl_SetChannelOption: -encoding, clearing CHANNEL_NEED_MORE_DATA} {stdio fileevent} {
    set f [open "|[list [interpreter] $path(cat)]" r+]
    fconfigure $f -encoding binary
    puts -nonewline $f "\xE7"
    flush $f
    fconfigure $f -encoding utf-8 -blocking 0
    variable x {}
    fileevent $f readable [namespace code { lappend x [read $f] }]
    vwait [namespace which -variable x]
    after 300 [namespace code { lappend x timeout }]
    vwait [namespace which -variable x]
    fconfigure $f -encoding utf-8
    vwait [namespace which -variable x]
    after 300 [namespace code { lappend x timeout }]
    vwait [namespace which -variable x]
    fconfigure $f -encoding binary
    vwait [namespace which -variable x]
    after 300 [namespace code { lappend x timeout }]
    vwait [namespace which -variable x]
    close $f
    set x
} "{} timeout {} timeout \xE7 timeout"
test io-39.18 {Tcl_SetChannelOption, setting read mode independently} \
	{socket} {
    proc accept {s a p} {close $s}
    set s1 [socket -server [namespace code accept] -myaddr 127.0.0.1 0]
    set port [lindex [fconfigure $s1 -sockname] 2]
    set s2 [socket 127.0.0.1 $port]
    update
    fconfigure $s2 -translation {auto lf}
    set modes [fconfigure $s2 -translation]
    close $s1
    close $s2
    set modes
} {auto lf}
test io-39.19 {Tcl_SetChannelOption, setting read mode independently} \
	{socket} {
    proc accept {s a p} {close $s}
    set s1 [socket -server [namespace code accept] -myaddr 127.0.0.1 0]
    set port [lindex [fconfigure $s1 -sockname] 2]
    set s2 [socket 127.0.0.1 $port]
    update
    fconfigure $s2 -translation {auto crlf}
    set modes [fconfigure $s2 -translation]
    close $s1
    close $s2
    set modes
} {auto crlf}
test io-39.20 {Tcl_SetChannelOption, setting read mode independently} \
	{socket} {
    proc accept {s a p} {close $s}
    set s1 [socket -server [namespace code accept] -myaddr 127.0.0.1 0]
    set port [lindex [fconfigure $s1 -sockname] 2]
    set s2 [socket 127.0.0.1 $port]
    update
    fconfigure $s2 -translation {auto cr}
    set modes [fconfigure $s2 -translation]
    close $s1
    close $s2
    set modes
} {auto cr}
test io-39.21 {Tcl_SetChannelOption, setting read mode independently} \
	{socket} {
    proc accept {s a p} {close $s}
    set s1 [socket -server [namespace code accept] -myaddr 127.0.0.1 0]
    set port [lindex [fconfigure $s1 -sockname] 2]
    set s2 [socket 127.0.0.1 $port]
    update
    fconfigure $s2 -translation {auto auto}
    set modes [fconfigure $s2 -translation]
    close $s1
    close $s2
    set modes
} {auto crlf}
test io-39.22 {Tcl_SetChannelOption, invariance} -constraints unix -body {
    file delete $path(test1)
    set f1 [open $path(test1) w+]
    set l ""
    lappend l [fconfigure $f1 -eofchar]
    fconfigure $f1 -eofchar {O {}}
    lappend l [fconfigure $f1 -eofchar]
    fconfigure $f1 -eofchar D
    lappend l [fconfigure $f1 -eofchar]
    close $f1
    set l
} -result {{} O D}
test io-39.22a {Tcl_SetChannelOption, invariance} -body {
    file delete $path(test1)
    set f1 [open $path(test1) w+]
    set l [list]
    fconfigure $f1 -eofchar {O {}}
    lappend l [fconfigure $f1 -eofchar]
    fconfigure $f1 -eofchar D
    lappend l [fconfigure $f1 -eofchar]
    lappend l [list [catch {fconfigure $f1 -eofchar {1 2 3}} msg] $msg]
    close $f1
    set l
} -result {O D {1 {bad value for -eofchar: must be non-NUL ASCII character}}}
test io-39.23 {Tcl_GetChannelOption, server socket is not readable or
        writable, it should still have valid -eofchar and -translation options } {
    set l [list]
    set sock [socket -server [namespace code accept] -myaddr 127.0.0.1 0]
    lappend l [fconfigure $sock -eofchar] [fconfigure $sock -translation]
    close $sock
    set l
} {{} auto}
test io-39.24 {Tcl_SetChannelOption, server socket is not readable or
	writable so we can't change -eofchar or -translation } {
    set l [list]
    set sock [socket -server [namespace code accept] -myaddr 127.0.0.1 0]
    fconfigure $sock -eofchar D -translation lf
    lappend l [fconfigure $sock -eofchar] [fconfigure $sock -translation]
    close $sock
    set l
} {{} auto}

test io-40.1 {POSIX open access modes: RDWR} {
    file delete $path(test3)
    set f [open $path(test3) w]
    puts $f xyzzy
    close $f
    set f [open $path(test3) RDWR]
    puts -nonewline $f "ab"
    seek $f 0 current
    set x [gets $f]
    close $f
    set f [open $path(test3) r]
    lappend x [gets $f]
    close $f
    set x
} {zzy abzzy}
test io-40.2 {POSIX open access modes: CREAT} {unix notWsl} {
    file delete $path(test3)
    set f [open $path(test3) {WRONLY CREAT} 0o600]
    file stat $path(test3) stats
    set x [format "%#o" [expr {$stats(mode)&0o777}]]
    puts $f "line 1"
    close $f
    set f [open $path(test3) r]
    lappend x [gets $f]
    close $f
    set x
} {0o600 {line 1}}
test io-40.3 {POSIX open access modes: CREAT} {unix umask notWsl} {
    # This test only works if your umask is 2, like ouster's.
    file delete $path(test3)
    set f [open $path(test3) {WRONLY CREAT}]
    close $f
    file stat $path(test3) stats
    format 0o%03o [expr {$stats(mode)&0o777}]
} [format 0o%03o [expr {0o666 & ~ $umaskValue}]]
test io-40.4 {POSIX open access modes: CREAT} {
    file delete $path(test3)
    set f [open $path(test3) w]
    fconfigure $f -eofchar {}
    puts $f xyzzy
    close $f
    set f [open $path(test3) {WRONLY CREAT}]
    fconfigure $f -eofchar {}
    puts -nonewline $f "ab"
    close $f
    set f [open $path(test3) r]
    set x [gets $f]
    close $f
    set x
} abzzy
test io-40.5 {POSIX open access modes: APPEND} {
    file delete $path(test3)
    set f [open $path(test3) w]
    fconfigure $f -translation lf -eofchar {}
    puts $f xyzzy
    close $f
    set f [open $path(test3) {WRONLY APPEND}]
    fconfigure $f -translation lf
    puts $f "new line"
    seek $f 0
    puts $f "abc"
    close $f
    set f [open $path(test3) r]
    fconfigure $f -translation lf
    set x ""
    seek $f 6 current
    lappend x [gets $f]
    lappend x [gets $f]
    close $f
    set x
} {{new line} abc}
test io-40.6 {POSIX open access modes: EXCL} -match regexp -body {
    file delete $path(test3)
    set f [open $path(test3) w]
    puts $f xyzzy
    close $f
    open $path(test3) {WRONLY CREAT EXCL}
} -returnCodes error -result {(?i)couldn't open ".*test3": file (already )?exists}
test io-40.7 {POSIX open access modes: EXCL} {
    file delete $path(test3)
    set f [open $path(test3) {WRONLY CREAT EXCL}]
    fconfigure $f -eofchar {}
    puts $f "A test line"
    close $f
    viewFile test3
} {A test line}
test io-40.8 {POSIX open access modes: TRUNC} {
    file delete $path(test3)
    set f [open $path(test3) w]
    puts $f xyzzy
    close $f
    set f [open $path(test3) {WRONLY TRUNC}]
    puts $f abc
    close $f
    set f [open $path(test3) r]
    set x [gets $f]
    close $f
    set x
} abc
test io-40.9 {POSIX open access modes: NONBLOCK} {nonPortable unix} {
    file delete $path(test3)
    set f [open $path(test3) {WRONLY NONBLOCK CREAT}]
    puts $f "NONBLOCK test"
    close $f
    set f [open $path(test3) r]
    set x [gets $f]
    close $f
    set x
} {NONBLOCK test}
test io-40.10 {POSIX open access modes: RDONLY} {
    set f [open $path(test1) w]
    puts $f "two lines: this one"
    puts $f "and this"
    close $f
    set f [open $path(test1) RDONLY]
    set x [list [gets $f] [catch {puts $f Test} msg] $msg]
    close $f
    string compare [string tolower $x] \
	[list {two lines: this one} 1 \
		[format "channel \"%s\" wasn't opened for writing" $f]]
} 0
test io-40.11 {POSIX open access modes: RDONLY} -match regexp -body {
    file delete $path(test3)
    open $path(test3) RDONLY
} -returnCodes error -result {(?i)couldn't open ".*test3": no such file or directory}
test io-40.12 {POSIX open access modes: WRONLY} -match regexp -body {
    file delete $path(test3)
    open $path(test3) WRONLY
} -returnCodes error -result {(?i)couldn't open ".*test3": no such file or directory}
test io-40.13 {POSIX open access modes: WRONLY} {
    makeFile xyzzy test3
    set f [open $path(test3) WRONLY]
    fconfigure $f -eofchar {}
    puts -nonewline $f "ab"
    seek $f 0 current
    set x [list [catch {gets $f} msg] $msg]
    close $f
    lappend x [viewFile test3]
    string compare [string tolower $x] \
	[list 1 "channel \"$f\" wasn't opened for reading" abzzy]
} 0
test io-40.14 {POSIX open access modes: RDWR} -match regexp -body {
    file delete $path(test3)
    open $path(test3) RDWR
} -returnCodes error -result {(?i)couldn't open ".*test3": no such file or directory}
test io-40.15 {POSIX open access modes: RDWR} {
    makeFile xyzzy test3
    set f [open $path(test3) RDWR]
    puts -nonewline $f "ab"
    seek $f 0 current
    set x [gets $f]
    close $f
    lappend x [viewFile test3]
} {zzy abzzy}
test io-40.16 {tilde substitution in open} -constraints makeFileInHome -setup {
    makeFile {Some text} _test_ ~
} -body {
    file exists [file join $::env(HOME) _test_]
} -cleanup {
    removeFile _test_ ~
} -result 1
test io-40.17 {tilde substitution in open} {
    set home $::env(HOME)
    unset ::env(HOME)
    set x [list [catch {open ~/foo} msg] $msg]
    set ::env(HOME) $home
    set x
} {1 {couldn't open "~/foo": no such file or directory}}

test io-41.1 {Tcl_FileeventCmd: errors} {fileevent} {
    list [catch {fileevent foo} msg] $msg
} {1 {wrong # args: should be "fileevent channelId event ?script?"}}
test io-41.2 {Tcl_FileeventCmd: errors} {fileevent} {
    list [catch {fileevent foo bar baz q} msg] $msg
} {1 {wrong # args: should be "fileevent channelId event ?script?"}}
test io-41.3 {Tcl_FileeventCmd: errors} {fileevent} {
    list [catch {fileevent gorp readable} msg] $msg
} {1 {can not find channel named "gorp"}}
test io-41.4 {Tcl_FileeventCmd: errors} {fileevent} {
    list [catch {fileevent gorp writable} msg] $msg
} {1 {can not find channel named "gorp"}}
test io-41.5 {Tcl_FileeventCmd: errors} {fileevent} {
    list [catch {fileevent gorp who-knows} msg] $msg
} {1 {bad event name "who-knows": must be readable or writable}}

#
# Test fileevent on a file
#

set path(foo) [makeFile {} foo]
set f [open $path(foo) w+]

test io-42.1 {Tcl_FileeventCmd: creating, deleting, querying} {fileevent} {
    list [fileevent $f readable] [fileevent $f writable]
} {{} {}}
test io-42.2 {Tcl_FileeventCmd: replacing} {fileevent} {
    set result {}
    fileevent $f r "first script"
    lappend result [fileevent $f readable]
    fileevent $f r "new script"
    lappend result [fileevent $f readable]
    fileevent $f r "yet another"
    lappend result [fileevent $f readable]
    fileevent $f r ""
    lappend result [fileevent $f readable]
} {{first script} {new script} {yet another} {}}
test io-42.3 {Tcl_FileeventCmd: replacing, with NULL chars in script} {fileevent} {
    set result {}
    fileevent $f r "first scr\x00ipt"
    lappend result [string length [fileevent $f readable]]
    fileevent $f r "new scr\x00ipt"
    lappend result [string length [fileevent $f readable]]
    fileevent $f r "yet ano\x00ther"
    lappend result [string length [fileevent $f readable]]
    fileevent $f r ""
    lappend result [fileevent $f readable]
} {13 11 12 {}}


test io-43.1 {Tcl_FileeventCmd: creating, deleting, querying} {stdio unixExecs fileevent} {
    set result {}
    fileevent $f readable "script 1"
    lappend result [fileevent $f readable] [fileevent $f writable]
    fileevent $f writable "write script"
    lappend result [fileevent $f readable] [fileevent $f writable]
    fileevent $f readable {}
    lappend result [fileevent $f readable] [fileevent $f writable]
    fileevent $f writable {}
    lappend result [fileevent $f readable] [fileevent $f writable]
} {{script 1} {} {script 1} {write script} {} {write script} {} {}}
test io-43.2 {Tcl_FileeventCmd: deleting when many present} -setup {
    set f2 [open "|[list cat -u]" r+]
    set f3 [open "|[list cat -u]" r+]
} -constraints {stdio unixExecs fileevent} -body {
    set result {}
    lappend result [fileevent $f r] [fileevent $f2 r] [fileevent $f3 r]
    fileevent $f r "read f"
    fileevent $f2 r "read f2"
    fileevent $f3 r "read f3"
    lappend result [fileevent $f r] [fileevent $f2 r] [fileevent $f3 r]
    fileevent $f2 r {}
    lappend result [fileevent $f r] [fileevent $f2 r] [fileevent $f3 r]
    fileevent $f3 r {}
    lappend result [fileevent $f r] [fileevent $f2 r] [fileevent $f3 r]
    fileevent $f r {}
    lappend result [fileevent $f r] [fileevent $f2 r] [fileevent $f3 r]
} -cleanup {
    catch {close $f2}
    catch {close $f3}
} -result {{} {} {} {read f} {read f2} {read f3} {read f} {} {read f3} {read f} {} {} {} {} {}}

test io-44.1 {FileEventProc procedure: normal read event} -setup {
    set f2 [open "|[list cat -u]" r+]
    set f3 [open "|[list cat -u]" r+]
} -constraints {stdio unixExecs fileevent} -body {
    fileevent $f2 readable [namespace code {
	set x [gets $f2]; fileevent $f2 readable {}
    }]
    puts $f2 text; flush $f2
    variable x initial
    vwait [namespace which -variable x]
    set x
} -cleanup {
    catch {close $f2}
    catch {close $f3}
} -result {text}
test io-44.2 {FileEventProc procedure: error in read event} -constraints {
    stdio unixExecs fileevent
} -setup {
    set f2 [open "|[list cat -u]" r+]
    set f3 [open "|[list cat -u]" r+]
    proc myHandler {msg options} {
	variable x $msg
    }
    set handler [interp bgerror {}]
    interp bgerror {} [namespace which myHandler]
} -body {
    fileevent $f2 readable {error bogus}
    puts $f2 text; flush $f2
    variable x initial
    vwait [namespace which -variable x]
    list $x [fileevent $f2 readable]
} -cleanup {
    interp bgerror {} $handler
    catch {close $f2}
    catch {close $f3}
} -result {bogus {}}
test io-44.3 {FileEventProc procedure: normal write event} -setup {
    set f2 [open "|[list cat -u]" r+]
    set f3 [open "|[list cat -u]" r+]
} -constraints {stdio unixExecs fileevent} -body {
    fileevent $f2 writable [namespace code {
	lappend x "triggered"
	incr count -1
	if {$count <= 0} {
	    fileevent $f2 writable {}
	}
    }]
    variable x initial
    set count 3
    vwait [namespace which -variable x]
    vwait [namespace which -variable x]
    vwait [namespace which -variable x]
    set x
} -cleanup {
    catch {close $f2}
    catch {close $f3}
} -result {initial triggered triggered triggered}
test io-44.4 {FileEventProc procedure: eror in write event} -constraints {
    stdio unixExecs fileevent
} -setup {
    set f2 [open "|[list cat -u]" r+]
    set f3 [open "|[list cat -u]" r+]
    proc myHandler {msg options} {
	variable x $msg
    }
    set handler [interp bgerror {}]
    interp bgerror {} [namespace which myHandler]
} -body {
    fileevent $f2 writable {error bad-write}
    variable x initial
    vwait [namespace which -variable x]
    list $x [fileevent $f2 writable]
} -cleanup {
    interp bgerror {} $handler
    catch {close $f2}
    catch {close $f3}
} -result {bad-write {}}
test io-44.5 {FileEventProc procedure: end of file} -constraints {
    stdio unixExecs fileevent
} -body {
    set f4 [open "|[list [interpreter] $path(cat) << foo]" r]
    fileevent $f4 readable [namespace code {
	if {[gets $f4 line] < 0} {
	    lappend x eof
	    fileevent $f4 readable {}
	} else {
	    lappend x $line
	}
    }]
    variable x initial
    vwait [namespace which -variable x]
    vwait [namespace which -variable x]
    set x
} -cleanup {
    close $f4
} -result {initial foo eof}

close $f

test io-44.6 {FileEventProc procedure: write-only non-blocking channel} -setup {
} -constraints {stdio fileevent openpipe} -body {

    namespace eval refchan {
	namespace ensemble create
	namespace export *


	proc finalize {chan args} {
	    namespace delete c_$chan
	}

	proc initialize {chan args} {
	    namespace eval c_$chan {}
	    namespace upvar c_$chan watching watching
	    set watching {}
	    list finalize initialize seek watch write
	}


	proc watch {chan args} {
	    namespace upvar c_$chan watching watching
	    foreach arg $args {
		switch $arg {
		    write {
			if {$arg ni $watching} {
			    lappend watching $arg
			}
			chan postevent $chan $arg
		    }
		}
	    }
	}


	proc write {chan args} {
	    chan postevent $chan write
	    return 1
	}
    }
    set f [chan create w [namespace which refchan]]
    chan configure $f -blocking 0
    set data "some data"
    set x 0
    chan event $f writable [namespace code {
	puts $f $data
	incr count [string length $data]
	if {$count > 262144} {
	    chan event $f writable {}
	    set x done
	}
    }]
    set token [after 10000 [namespace code {
	set x timeout
    }]]
    vwait [namespace which -variable x]
    return $x
} -cleanup {
    after cancel $token
    catch {chan close $f}
} -result done


makeFile "foo bar" foo

test io-45.1 {DeleteFileEvent, cleanup on close} {fileevent} {
    set f [open $path(foo) r]
    fileevent $f readable [namespace code {
	lappend x "binding triggered: \"[gets $f]\""
	fileevent $f readable {}
    }]
    close $f
    set x initial
    after 100 [namespace code { set y done }]
    variable y
    vwait [namespace which -variable y]
    set x
} {initial}
test io-45.2 {DeleteFileEvent, cleanup on close} {fileevent} {
    set f  [open $path(foo) r]
    set f2 [open $path(foo) r]
    fileevent $f readable [namespace code {
	    lappend x "f triggered: \"[gets $f]\""
	    fileevent $f readable {}
	}]
    fileevent $f2 readable [namespace code {
	lappend x "f2 triggered: \"[gets $f2]\""
	fileevent $f2 readable {}
    }]
    close $f
    variable x initial
    vwait [namespace which -variable x]
    close $f2
    set x
} {initial {f2 triggered: "foo bar"}}
test io-45.3 {DeleteFileEvent, cleanup on close} {fileevent} {
    set f  [open $path(foo) r]
    set f2 [open $path(foo) r]
    set f3 [open $path(foo) r]
    fileevent $f readable {f script}
    fileevent $f2 readable {f2 script}
    fileevent $f3 readable {f3 script}
    set x {}
    close $f2
    lappend x [catch {fileevent $f readable} msg] $msg \
	    [catch {fileevent $f2 readable}] \
	    [catch {fileevent $f3 readable} msg] $msg
    close $f3
    lappend x [catch {fileevent $f readable} msg] $msg \
	    [catch {fileevent $f2 readable}] \
	    [catch {fileevent $f3 readable}]
    close $f
    lappend x [catch {fileevent $f readable}] \
	    [catch {fileevent $f2 readable}] \
	    [catch {fileevent $f3 readable}]
} {0 {f script} 1 0 {f3 script} 0 {f script} 1 1 1 1 1}

# Execute these tests only if the "testfevent" command is present.

test io-46.1 {Tcl event loop vs multiple interpreters} {testfevent fileevent notOSX} {
    testfevent create
    set script "set f \[[list open $path(foo) r]]\n"
    append script {
	set x "no event"
	fileevent $f readable [namespace code {
	    set x "f triggered: [gets $f]"
	    fileevent $f readable {}
	}]
    }
    set timer [after 10 lappend x timeout]
    testfevent cmd $script
    vwait x
    after cancel $timer
    testfevent cmd {close $f}
    list [testfevent cmd {set x}] [testfevent cmd {info commands after}]
} {{f triggered: foo bar} after}
test io-46.2 {Tcl event loop vs multiple interpreters} testfevent {
    testfevent create
    testfevent cmd {
	variable x 0
	after 100 {set x triggered}
	vwait [namespace which -variable x]
	set x
    }
} {triggered}
test io-46.3 {Tcl event loop vs multiple interpreters} testfevent {
    testfevent create
    testfevent cmd {
	set x 0
	after 10 {lappend x timer}
	after 30
	set result $x
	update idletasks
	lappend result $x
	update
	lappend result $x
    }
} {0 0 {0 timer}}

test io-47.1 {fileevent vs multiple interpreters} {testfevent fileevent} {
    set f  [open $path(foo) r]
    set f2 [open $path(foo) r]
    set f3 [open $path(foo) r]
    fileevent $f readable {script 1}
    testfevent create
    testfevent share $f2
    testfevent cmd "fileevent $f2 readable {script 2}"
    fileevent $f3 readable {sript 3}
    set x {}
    lappend x [fileevent $f2 readable]
    testfevent delete
    lappend x [fileevent $f readable] [fileevent $f2 readable] \
	[fileevent $f3 readable]
    close $f
    close $f2
    close $f3
    set x
} {{} {script 1} {} {sript 3}}
test io-47.2 {deleting fileevent on interpreter delete} {testfevent fileevent} {
    set f  [open $path(foo) r]
    set f2 [open $path(foo) r]
    set f3 [open $path(foo) r]
    set f4 [open $path(foo) r]
    fileevent $f readable {script 1}
    testfevent create
    testfevent share $f2
    testfevent share $f3
    testfevent cmd "fileevent $f2 readable {script 2}
	fileevent $f3 readable {script 3}"
    fileevent $f4 readable {script 4}
    testfevent delete
    set x [list [fileevent $f readable] [fileevent $f2 readable] \
		[fileevent $f3 readable] [fileevent $f4 readable]]
    close $f
    close $f2
    close $f3
    close $f4
    set x
} {{script 1} {} {} {script 4}}
test io-47.3 {deleting fileevent on interpreter delete} {testfevent fileevent} {
    set f  [open $path(foo) r]
    set f2 [open $path(foo) r]
    set f3 [open $path(foo) r]
    set f4 [open $path(foo) r]
    testfevent create
    testfevent share $f3
    testfevent share $f4
    fileevent $f readable {script 1}
    fileevent $f2 readable {script 2}
    testfevent cmd "fileevent $f3 readable {script 3}
    fileevent $f4 readable {script 4}"
    testfevent delete
    set x [list [fileevent $f readable] [fileevent $f2 readable] \
		[fileevent $f3 readable] [fileevent $f4 readable]]
    close $f
    close $f2
    close $f3
    close $f4
    set x
} {{script 1} {script 2} {} {}}
test io-47.4 {file events on shared files and multiple interpreters} {testfevent fileevent} {
    set f  [open $path(foo) r]
    set f2 [open $path(foo) r]
    testfevent create
    testfevent share $f
    testfevent cmd "fileevent $f readable {script 1}"
    fileevent $f readable {script 2}
    fileevent $f2 readable {script 3}
    set x [list [fileevent $f2 readable] \
		[testfevent cmd "fileevent $f readable"] \
		[fileevent $f readable]]
    testfevent delete
    close $f
    close $f2
    set x
} {{script 3} {script 1} {script 2}}
test io-47.5 {file events on shared files, deleting file events} {testfevent fileevent} {
    set f [open $path(foo) r]
    testfevent create
    testfevent share $f
    testfevent cmd "fileevent $f readable {script 1}"
    fileevent $f readable {script 2}
    testfevent cmd "fileevent $f readable {}"
    set x [list [testfevent cmd "fileevent $f readable"] \
		[fileevent $f readable]]
    testfevent delete
    close $f
    set x
} {{} {script 2}}
test io-47.6 {file events on shared files, deleting file events} {testfevent fileevent} {
    set f [open $path(foo) r]
    testfevent create
    testfevent share $f
    testfevent cmd "fileevent $f readable {script 1}"
    fileevent $f readable {script 2}
    fileevent $f readable {}
    set x [list [testfevent cmd "fileevent $f readable"] \
		[fileevent $f readable]]
    testfevent delete
    close $f
    set x
} {{script 1} {}}
unset path(foo)
removeFile foo

set path(bar) [makeFile {} bar]

test io-48.1 {testing readability conditions} {fileevent} {
    set f [open $path(bar) w]
    puts $f abcdefg
    puts $f abcdefg
    puts $f abcdefg
    puts $f abcdefg
    puts $f abcdefg
    close $f
    set f [open $path(bar) r]
    fileevent $f readable [namespace code [list consume $f]]
    proc consume {f} {
	variable l
	variable x
	lappend l called
	if {[eof $f]} {
	    close $f
	    set x done
	} else {
	    gets $f
	}
    }
    set l ""
    variable x not_done
    vwait [namespace which -variable x]
    list $x $l
} {done {called called called called called called called}}
test io-48.2 {testing readability conditions} {nonBlockFiles fileevent} {
    set f [open $path(bar) w]
    puts $f abcdefg
    puts $f abcdefg
    puts $f abcdefg
    puts $f abcdefg
    puts $f abcdefg
    close $f
    set f [open $path(bar) r]
    fileevent $f readable [namespace code [list consume $f]]
    fconfigure $f -blocking off
    proc consume {f} {
	variable x
	variable l
	lappend l called
	if {[eof $f]} {
	    close $f
	    set x done
	} else {
	    gets $f
	}
    }
    set l ""
    variable x not_done
    vwait [namespace which -variable x]
    list $x $l
} {done {called called called called called called called}}
set path(my_script) [makeFile {} my_script]
test io-48.3 {testing readability conditions} {stdio unix nonBlockFiles fileevent} {
    set f [open $path(bar) w]
    puts $f abcdefg
    puts $f abcdefg
    puts $f abcdefg
    puts $f abcdefg
    puts $f abcdefg
    close $f
    set f [open $path(my_script) w]
    puts $f {
	proc copy_slowly {f} {
	    while {![eof $f]} {
		puts [gets $f]
		after 200
	    }
	    close $f
	}
    }
    close $f
    set f [open "|[list [interpreter]]" r+]
    fileevent  $f readable [namespace code [list consume $f]]
    fconfigure $f -buffering line
    fconfigure $f -blocking off
    proc consume {f} {
	variable l
	variable x
	if {[eof $f]} {
	    set x done
	} else {
	    gets $f
	    lappend l [fblocked $f]
	    gets $f
	    lappend l [fblocked $f]
	}
    }
    set l ""
    variable x not_done
    puts $f [list source $path(my_script)]
    puts $f "set f \[[list open $path(bar) r]]"
    puts $f {copy_slowly $f}
    puts $f {exit}
    vwait [namespace which -variable x]
    close $f
    list $x $l
} {done {0 1 0 1 0 1 0 1 0 1 0 1 0 0}}
unset path(bar)
removeFile bar

test io-48.4 {lf write, testing readability, ^Z termination, auto read mode} {fileevent} {
    file delete $path(test1)
    set f [open $path(test1) w]
    fconfigure $f -translation lf
    variable c [format "abc\ndef\n%c" 26]
    puts -nonewline $f $c
    close $f
    proc consume {f} {
	variable l
	variable c
	variable x
	if {[eof $f]} {
	   set x done
	   close $f
	} else {
	   lappend l [gets $f]
	   incr c
	}
    }
    set c 0
    set l ""
    set f [open $path(test1) r]
    fconfigure $f -translation auto -eofchar \x1A
    fileevent $f readable [namespace code [list consume $f]]
    variable x
    vwait [namespace which -variable x]
    list $c $l
} {3 {abc def {}}}
test io-48.5 {lf write, testing readability, ^Z in middle, auto read mode} {fileevent} {
    file delete $path(test1)
    set f [open $path(test1) w]
    fconfigure $f -translation lf
    set c [format "abc\ndef\n%cfoo\nbar\n" 26]
    puts -nonewline $f $c
    close $f
    proc consume {f} {
	variable l
	variable x
	variable c
	if {[eof $f]} {
	   set x done
	   close $f
	} else {
	   lappend l [gets $f]
	   incr c
	}
    }
    set c 0
    set l ""
    set f [open $path(test1) r]
    fconfigure $f -translation auto -eofchar \x1A
    fileevent $f readable [namespace code [list consume $f]]
    variable x
    vwait [namespace which -variable x]
    list $c $l
} {3 {abc def {}}}
test io-48.6 {cr write, testing readability, ^Z termination, auto read mode} {fileevent} {
    file delete $path(test1)
    set f [open $path(test1) w]
    fconfigure $f -translation cr
    set c [format "abc\ndef\n%c" 26]
    puts -nonewline $f $c
    close $f
    proc consume {f} {
	variable l
	variable x
	variable c
	if {[eof $f]} {
	   set x done
	   close $f
	} else {
	   lappend l [gets $f]
	   incr c
	}
    }
    set c 0
    set l ""
    set f [open $path(test1) r]
    fconfigure $f -translation auto -eofchar \x1A
    fileevent $f readable [namespace code [list consume $f]]
    variable x
    vwait [namespace which -variable x]
    list $c $l
} {3 {abc def {}}}
test io-48.7 {cr write, testing readability, ^Z in middle, auto read mode} {fileevent} {
    file delete $path(test1)
    set f [open $path(test1) w]
    fconfigure $f -translation cr
    set c [format "abc\ndef\n%cfoo\nbar\n" 26]
    puts -nonewline $f $c
    close $f
    proc consume {f} {
	variable l
	variable c
	variable x
	if {[eof $f]} {
	   set x done
	   close $f
	} else {
	   lappend l [gets $f]
	   incr c
	}
    }
    set c 0
    set l ""
    set f [open $path(test1) r]
    fconfigure $f -translation auto -eofchar \x1A
    fileevent $f readable [namespace code [list consume $f]]
    variable x
    vwait [namespace which -variable x]
    list $c $l
} {3 {abc def {}}}
test io-48.8 {crlf write, testing readability, ^Z termination, auto read mode} {fileevent} {
    file delete $path(test1)
    set f [open $path(test1) w]
    fconfigure $f -translation crlf
    set c [format "abc\ndef\n%c" 26]
    puts -nonewline $f $c
    close $f
    proc consume {f} {
	variable l
	variable x
	variable c
	if {[eof $f]} {
	   set x done
	   close $f
	} else {
	   lappend l [gets $f]
	   incr c
	}
    }
    set c 0
    set l ""
    set f [open $path(test1) r]
    fconfigure $f -translation auto -eofchar \x1A
    fileevent $f readable [namespace code [list consume $f]]
    variable x
    vwait [namespace which -variable x]
    list $c $l
} {3 {abc def {}}}
test io-48.9 {crlf write, testing readability, ^Z in middle, auto read mode} {fileevent} {
    file delete $path(test1)
    set f [open $path(test1) w]
    fconfigure $f -translation crlf
    set c [format "abc\ndef\n%cfoo\nbar\n" 26]
    puts -nonewline $f $c
    close $f
    proc consume {f} {
	variable l
	variable c
	variable x
	if {[eof $f]} {
	   set x done
	   close $f
	} else {
	   lappend l [gets $f]
	   incr c
	}
    }
    set c 0
    set l ""
    set f [open $path(test1) r]
    fconfigure $f -translation auto -eofchar \x1A
    fileevent $f readable [namespace code [list consume $f]]
    variable x
    vwait [namespace which -variable x]
    list $c $l
} {3 {abc def {}}}
test io-48.10 {lf write, testing readability, ^Z in middle, lf read mode} {fileevent} {
    file delete $path(test1)
    set f [open $path(test1) w]
    fconfigure $f -translation lf
    set c [format "abc\ndef\n%cfoo\nbar\n" 26]
    puts -nonewline $f $c
    close $f
    proc consume {f} {
	variable l
	variable c
	variable x
	if {[eof $f]} {
	   set x done
	   close $f
	} else {
	   lappend l [gets $f]
	   incr c
	}
    }
    set c 0
    set l ""
    set f [open $path(test1) r]
    fconfigure $f -translation lf -eofchar \x1A
    fileevent $f readable [namespace code [list consume $f]]
    variable x
    vwait [namespace which -variable x]
    list $c $l
} {3 {abc def {}}}
test io-48.11 {lf write, testing readability, ^Z termination, lf read mode} {fileevent} {
    file delete $path(test1)
    set f [open $path(test1) w]
    fconfigure $f -translation lf
    set c [format "abc\ndef\n%c" 26]
    puts -nonewline $f $c
    close $f
    proc consume {f} {
	variable l
	variable x
	variable c
	if {[eof $f]} {
	   set x done
	   close $f
	} else {
	   lappend l [gets $f]
	   incr c
	}
    }
    set c 0
    set l ""
    set f [open $path(test1) r]
    fconfigure $f -translation lf -eofchar \x1A
    fileevent $f readable [namespace code [list consume $f]]
    variable x
    vwait [namespace which -variable x]
    list $c $l
} {3 {abc def {}}}
test io-48.12 {cr write, testing readability, ^Z in middle, cr read mode} {fileevent} {
    file delete $path(test1)
    set f [open $path(test1) w]
    fconfigure $f -translation cr
    set c [format "abc\ndef\n%cfoo\nbar\n" 26]
    puts -nonewline $f $c
    close $f
    proc consume {f} {
	variable l
	variable x
	variable c
	if {[eof $f]} {
	   set x done
	   close $f
	} else {
	   lappend l [gets $f]
	   incr c
	}
    }
    set c 0
    set l ""
    set f [open $path(test1) r]
    fconfigure $f -translation cr -eofchar \x1A
    fileevent $f readable [namespace code [list consume $f]]
    variable x
    vwait [namespace which -variable x]
    list $c $l
} {3 {abc def {}}}
test io-48.13 {cr write, testing readability, ^Z termination, cr read mode} {fileevent} {
    file delete $path(test1)
    set f [open $path(test1) w]
    fconfigure $f -translation cr
    set c [format "abc\ndef\n%c" 26]
    puts -nonewline $f $c
    close $f
    proc consume {f} {
	variable c
	variable x
	variable l
	if {[eof $f]} {
	   set x done
	   close $f
	} else {
	   lappend l [gets $f]
	   incr c
	}
    }
    set c 0
    set l ""
    set f [open $path(test1) r]
    fconfigure $f -translation cr -eofchar \x1A
    fileevent $f readable [namespace code [list consume $f]]
    variable x
    vwait [namespace which -variable x]
    list $c $l
} {3 {abc def {}}}
test io-48.14 {crlf write, testing readability, ^Z in middle, crlf read mode} {fileevent} {
    file delete $path(test1)
    set f [open $path(test1) w]
    fconfigure $f -translation crlf
    set c [format "abc\ndef\n%cfoo\nbar\n" 26]
    puts -nonewline $f $c
    close $f
    proc consume {f} {
	variable c
	variable x
	variable l
	if {[eof $f]} {
	   set x done
	   close $f
	} else {
	   lappend l [gets $f]
	   incr c
	}
    }
    set c 0
    set l ""
    set f [open $path(test1) r]
    fconfigure $f -translation crlf -eofchar \x1A
    fileevent $f readable [namespace code [list consume $f]]
    variable x
    vwait [namespace which -variable x]
    list $c $l
} {3 {abc def {}}}
test io-48.15 {crlf write, testing readability, ^Z termi, crlf read mode} {fileevent} {
    file delete $path(test1)
    set f [open $path(test1) w]
    fconfigure $f -translation crlf
    set c [format "abc\ndef\n%c" 26]
    puts -nonewline $f $c
    close $f
    proc consume {f} {
	variable c
	variable x
	variable l
	if {[eof $f]} {
	   set x done
	   close $f
	} else {
	   lappend l [gets $f]
	   incr c
	}
    }
    set c 0
    set l ""
    set f [open $path(test1) r]
    fconfigure $f -translation crlf -eofchar \x1A
    fileevent $f readable [namespace code [list consume $f]]
    variable x
    vwait [namespace which -variable x]
    list $c $l
} {3 {abc def {}}}

test io-49.1 {testing crlf reading, leftover cr disgorgment} {
    file delete $path(test1)
    set f [open $path(test1) w]
    fconfigure $f -translation lf
    puts -nonewline $f "a\rb\rc\r\n"
    close $f
    set f [open $path(test1) r]
    set l ""
    lappend l [file size $path(test1)]
    fconfigure $f -translation crlf
    lappend l [read $f 1]
    lappend l [tell $f]
    lappend l [read $f 1]
    lappend l [tell $f]
    lappend l [read $f 1]
    lappend l [tell $f]
    lappend l [read $f 1]
    lappend l [tell $f]
    lappend l [read $f 1]
    lappend l [tell $f]
    lappend l [read $f 1]
    lappend l [tell $f]
    lappend l [eof $f]
    lappend l [read $f 1]
    lappend l [eof $f]
    close $f
    set l
} "7 a 1 [list \r] 2 b 3 [list \r] 4 c 5 {
} 7 0 {} 1"
test io-49.2 {testing crlf reading, leftover cr disgorgment} {
    file delete $path(test1)
    set f [open $path(test1) w]
    fconfigure $f -translation lf
    puts -nonewline $f "a\rb\rc\r\n"
    close $f
    set f [open $path(test1) r]
    set l ""
    lappend l [file size $path(test1)]
    fconfigure $f -translation crlf
    lappend l [read $f 2]
    lappend l [tell $f]
    lappend l [read $f 2]
    lappend l [tell $f]
    lappend l [read $f 2]
    lappend l [tell $f]
    lappend l [eof $f]
    lappend l [read $f 2]
    lappend l [tell $f]
    lappend l [eof $f]
    close $f
    set l
} "7 [list a\r] 2 [list b\r] 4 [list c\n] 7 0 {} 7 1"
test io-49.3 {testing crlf reading, leftover cr disgorgment} {
    file delete $path(test1)
    set f [open $path(test1) w]
    fconfigure $f -translation lf
    puts -nonewline $f "a\rb\rc\r\n"
    close $f
    set f [open $path(test1) r]
    set l ""
    lappend l [file size $path(test1)]
    fconfigure $f -translation crlf
    lappend l [read $f 3]
    lappend l [tell $f]
    lappend l [read $f 3]
    lappend l [tell $f]
    lappend l [eof $f]
    lappend l [read $f 3]
    lappend l [tell $f]
    lappend l [eof $f]
    close $f
    set l
} "7 [list a\rb] 3 [list \rc\n] 7 0 {} 7 1"
test io-49.4 {testing crlf reading, leftover cr disgorgment} {
    file delete $path(test1)
    set f [open $path(test1) w]
    fconfigure $f -translation lf
    puts -nonewline $f "a\rb\rc\r\n"
    close $f
    set f [open $path(test1) r]
    set l ""
    lappend l [file size $path(test1)]
    fconfigure $f -translation crlf
    lappend l [read $f 3]
    lappend l [tell $f]
    lappend l [gets $f]
    lappend l [tell $f]
    lappend l [eof $f]
    lappend l [gets $f]
    lappend l [tell $f]
    lappend l [eof $f]
    close $f
    set l
} "7 [list a\rb] 3 [list \rc] 7 0 {} 7 1"
test io-49.5 {testing crlf reading, leftover cr disgorgment} {
    file delete $path(test1)
    set f [open $path(test1) w]
    fconfigure $f -translation lf
    puts -nonewline $f "a\rb\rc\r\n"
    close $f
    set f [open $path(test1) r]
    set l ""
    lappend l [file size $path(test1)]
    fconfigure $f -translation crlf
    lappend l [set x [gets $f]]
    lappend l [tell $f]
    lappend l [gets $f]
    lappend l [tell $f]
    lappend l [eof $f]
    close $f
    set l
} [list 7 a\rb\rc 7 {} 7 1]

test io-50.1 {testing handler deletion} -constraints {testchannelevent testservicemode} -setup {
    file delete $path(test1)
} -body {
    set f [open $path(test1) w]
    close $f
    update
    proc delhandler {f} {
	variable z
	set z called
	testchannelevent $f delete 0
    }
    set z not_called
    set timer [after 50 lappend z timeout]
    testservicemode 0
    set f [open $path(test1) r]
    testchannelevent $f add readable [namespace code [list delhandler $f]]
    testservicemode 1
    vwait z
    after cancel $timer
    set z
} -cleanup {
    close $f
} -result called
test io-50.2 {testing handler deletion with multiple handlers} -constraints {testchannelevent testservicemode} -setup {
    file delete $path(test1)
} -body {
    set f [open $path(test1) w]
    close $f
    proc delhandler {f i} {
	variable z
	lappend z "called delhandler $i"
	testchannelevent $f delete 0
    }
    set z ""
    testservicemode 0
    set f [open $path(test1) r]
    testchannelevent $f add readable [namespace code [list delhandler $f 1]]
    testchannelevent $f add readable [namespace code [list delhandler $f 0]]
    testservicemode 1
    set timer [after 50 lappend z timeout]
    vwait z
    after cancel $timer
    set z
} -cleanup {
    close $f
} -result {{called delhandler 0} {called delhandler 1}}
test io-50.3 {testing handler deletion with multiple handlers} -constraints {testchannelevent testservicemode} -setup {
    file delete $path(test1)
} -body {
    set f [open $path(test1) w]
    close $f
    set z ""
    proc notcalled {f i} {
	variable z
	lappend z "notcalled was called!! $f $i"
    }
    proc delhandler {f i} {
	variable z
	testchannelevent $f delete 1
	lappend z "delhandler $i called"
	testchannelevent $f delete 0
	lappend z "delhandler $i deleted myself"
    }
    set z ""
    testservicemode 0
    set f [open $path(test1) r]
    testchannelevent $f add readable [namespace code [list notcalled $f 1]]
    testchannelevent $f add readable [namespace code [list delhandler $f 0]]
    testservicemode 1
    set timer [after 50 lappend z timeout]
    vwait z
    after cancel $timer
    set z
} -cleanup {
    close $f
} -result {{delhandler 0 called} {delhandler 0 deleted myself}}
test io-50.4 {testing handler deletion vs reentrant calls} -constraints {testchannelevent testservicemode} -setup {
    file delete $path(test1)
    update
} -body {
    set f [open $path(test1) w]
    close $f
    update
    proc delrecursive {f} {
	variable z
	variable u
	if {"$u" == "recursive"} {
	    testchannelevent $f delete 0
	    lappend z "delrecursive deleting recursive"
	} else {
	    lappend z "delrecursive calling recursive"
	    set u recursive
	    update
	}
    }
    variable u toplevel
    variable z ""
    testservicemode 0
    set f [open $path(test1) r]
    testchannelevent $f add readable [namespace code [list delrecursive $f]]
    testservicemode 1
    set timer [after 50 lappend z timeout]
    vwait z
    after cancel $timer
    set z
} -cleanup {
    close $f
} -result {{delrecursive calling recursive} {delrecursive deleting recursive}}
test io-50.5 {testing handler deletion vs reentrant calls} -constraints {testchannelevent testservicemode notOSX} -setup {
    file delete $path(test1)
} -body {
    set f [open $path(test1) w]
    close $f
    proc notcalled {f} {
	variable z
	lappend z "notcalled was called!! $f"
    }
    proc del {f} {
	variable u
	variable z
	if {"$u" == "recursive"} {
	    testchannelevent $f delete 1
	    lappend z "del deleted notcalled"
	    testchannelevent $f delete 0
	    lappend z "del deleted myself"
	} else {
	    set u recursive
	    lappend z "del calling recursive"
	    set timer [after 50 lappend z timeout]
	    vwait z
	    after cancel $timer
	    lappend z "del after recursive"
	}
    }
    set z ""
    set u toplevel
    testservicemode 0
    set f [open $path(test1) r]
    testchannelevent $f add readable [namespace code [list notcalled $f]]
    testchannelevent $f add readable [namespace code [list del $f]]
    testservicemode 1
    set timer [after 50 set z timeout]
    vwait z
    after cancel $timer
    set z
} -cleanup {
    close $f
} -result [list {del calling recursive} {del deleted notcalled} \
	       {del deleted myself} {del after recursive}]
test io-50.6 {testing handler deletion vs reentrant calls} -constraints {testchannelevent testservicemode} -setup {
    file delete $path(test1)
} -body {
    set f [open $path(test1) w]
    close $f
    proc first {f} {
	variable u
	variable z
	variable done
	if {"$u" == "toplevel"} {
	    lappend z "first called"
	    set u first
	    set timer [after 50 lappend z timeout]
	    vwait z
	    after cancel $timer
	    lappend z "first after toplevel"
	    set done 1
	} else {
	    lappend z "first called not toplevel"
	}
    }
    proc second {f} {
	variable u
	variable z
	if {"$u" == "first"} {
	    lappend z "second called, first time"
	    set u second
	    testchannelevent $f delete 0
	} elseif {"$u" == "second"} {
	    lappend z "second called, second time"
	    testchannelevent $f delete 0
	} else {
	    lappend z "second called, cannot happen!"
	    testchannelevent $f removeall
	}
    }
    set z ""
    set u toplevel
    set done 0
    testservicemode 0
    set f [open $path(test1) r]
    testchannelevent $f add readable [namespace code [list second $f]]
    testchannelevent $f add readable [namespace code [list first $f]]
    testservicemode 1
    update
    if {!$done} {
	set timer2 [after 200 set done 1]
	vwait done
	after cancel $timer2
    }
    set z
} -cleanup {
    close $f
} -result [list {first called} {first called not toplevel} \
	{second called, first time} {second called, second time} \
	{first after toplevel}]
test io-51.1 {Test old socket deletion on Macintosh} {socket} {
    set x 0
    set result ""
    proc accept {s a p} {
	variable x
	variable wait
	fconfigure $s -blocking off
	puts $s "sock[incr x]"
	close $s
	set wait done
    }
    set ss [socket -server [namespace code accept] -myaddr 127.0.0.1 0]
    set port [lindex [fconfigure $ss -sockname] 2]

    variable wait ""
    set cs [socket 127.0.0.1 $port]
    vwait [namespace which -variable wait]
    lappend result [gets $cs]
    close $cs

    set wait ""
    set cs [socket 127.0.0.1 $port]
    vwait [namespace which -variable wait]
    lappend result [gets $cs]
    close $cs

    set wait ""
    set cs [socket 127.0.0.1 $port]
    vwait [namespace which -variable wait]
    lappend result [gets $cs]
    close $cs

    set wait ""
    set cs [socket 127.0.0.1 $port]
    vwait [namespace which -variable wait]
    lappend result [gets $cs]
    close $cs
    close $ss
    set result
} {sock1 sock2 sock3 sock4}

test io-52.1 {TclCopyChannel} {fcopy} {
    file delete $path(test1)
    set f1 [open $thisScript]
    set f2 [open $path(test1) w]
    fcopy $f1 $f2 -command { # }
    catch { fcopy $f1 $f2 } msg
    close $f1
    close $f2
    string compare $msg "channel \"$f1\" is busy"
} {0}
test io-52.2 {TclCopyChannel} {fcopy} {
    file delete $path(test1)
    set f1 [open $thisScript]
    set f2 [open $path(test1) w]
    set f3 [open $thisScript]
    fcopy $f1 $f2 -command { # }
    catch { fcopy $f3 $f2 } msg
    close $f1
    close $f2
    close $f3
    string compare $msg "channel \"$f2\" is busy"
} {0}
test io-52.3 {TclCopyChannel} {fcopy} {
    file delete $path(test1)
    set f1 [open $thisScript]
    set f2 [open $path(test1) w]
    fconfigure $f1 -translation lf -encoding iso8859-1 -blocking 0
    fconfigure $f2 -translation cr -encoding iso8859-1 -blocking 0
    set s0 [fcopy $f1 $f2]
    set result [list [fconfigure $f1 -blocking] [fconfigure $f2 -blocking]]
    close $f1
    close $f2
    set s1 [file size $thisScript]
    set s2 [file size $path(test1)]
    if {("$s1" == "$s2") && ($s0 == $s1)} {
	lappend result ok
    }
    set result
} {0 0 ok}
test io-52.4 {TclCopyChannel} {fcopy} {
    file delete $path(test1)
    set f1 [open $thisScript]
    set f2 [open $path(test1) w]
    fconfigure $f1 -translation lf -blocking 0
    fconfigure $f2 -translation cr -blocking 0
    fcopy $f1 $f2 -size 40
    set result [list [fblocked $f1] [fconfigure $f1 -blocking] [fconfigure $f2 -blocking]]
    close $f1
    close $f2
    lappend result [file size $path(test1)]
} {0 0 0 40}
test io-52.4.1 {TclCopyChannel} {fcopy} {
    file delete $path(test1)
    set f1 [open $thisScript]
    set f2 [open $path(test1) w]
    fconfigure $f1 -translation lf -blocking 0 -buffersize 10000000
    fconfigure $f2 -translation cr -blocking 0
    fcopy $f1 $f2 -size 40
    set result [list [fblocked $f1] [fconfigure $f1 -blocking] [fconfigure $f2 -blocking]]
    close $f1
    close $f2
    lappend result [file size $path(test1)]
} {0 0 0 40}
test io-52.5 {TclCopyChannel, all} {fcopy} {
    file delete $path(test1)
    set f1 [open $thisScript]
    set f2 [open $path(test1) w]
    fconfigure $f1 -translation lf -encoding iso8859-1 -blocking 0
    fconfigure $f2 -translation lf -encoding iso8859-1 -blocking 0
    fcopy $f1 $f2 -size -1 ;# -1 means 'copy all', same as if no -size specified.
    set result [list [fconfigure $f1 -blocking] [fconfigure $f2 -blocking]]
    close $f1
    close $f2
    set s1 [file size $thisScript]
    set s2 [file size $path(test1)]
    if {"$s1" == "$s2"} {
	lappend result ok
    }
    set result
} {0 0 ok}
test io-52.5a {TclCopyChannel, all, other negative value} {fcopy} {
    file delete $path(test1)
    set f1 [open $thisScript]
    set f2 [open $path(test1) w]
    fconfigure $f1 -translation lf -encoding iso8859-1 -blocking 0
    fconfigure $f2 -translation lf -encoding iso8859-1 -blocking 0
    fcopy $f1 $f2 -size -2 ;# < 0 behaves like -1, copy all
    set result [list [fconfigure $f1 -blocking] [fconfigure $f2 -blocking]]
    close $f1
    close $f2
    set s1 [file size $thisScript]
    set s2 [file size $path(test1)]
    if {"$s1" == "$s2"} {
	lappend result ok
    }
    set result
} {0 0 ok}
test io-52.5b {TclCopyChannel, all, wrap to negative value} {fcopy} {
    file delete $path(test1)
    set f1 [open $thisScript]
    set f2 [open $path(test1) w]
    fconfigure $f1 -translation lf -encoding iso8859-1 -blocking 0
    fconfigure $f2 -translation lf -encoding iso8859-1 -blocking 0
    fcopy $f1 $f2 -size 3221176172 ;# Wrapped to < 0, behaves like -1, copy all
    set result [list [fconfigure $f1 -blocking] [fconfigure $f2 -blocking]]
    close $f1
    close $f2
    set s1 [file size $thisScript]
    set s2 [file size $path(test1)]
    if {"$s1" == "$s2"} {
	lappend result ok
    }
    set result
} {0 0 ok}
test io-52.6 {TclCopyChannel} {fcopy} {
    file delete $path(test1)
    set f1 [open $thisScript]
    set f2 [open $path(test1) w]
    fconfigure $f1 -translation lf -encoding iso8859-1 -blocking 0
    fconfigure $f2 -translation lf -encoding iso8859-1 -blocking 0
    set s0 [fcopy $f1 $f2 -size [expr {[file size $thisScript] + 5}]]
    set result [list [fconfigure $f1 -blocking] [fconfigure $f2 -blocking]]
    close $f1
    close $f2
    set s1 [file size $thisScript]
    set s2 [file size $path(test1)]
    if {("$s1" == "$s2") && ($s0 == $s1)} {
	lappend result ok
    }
    set result
} {0 0 ok}
test io-52.7 {TclCopyChannel} {fcopy} {
    file delete $path(test1)
    set f1 [open $thisScript]
    set f2 [open $path(test1) w]
    fconfigure $f1 -translation lf -encoding iso8859-1 -blocking 0
    fconfigure $f2 -translation lf -encoding iso8859-1 -blocking 0
    fcopy $f1 $f2
    set result [list [fconfigure $f1 -blocking] [fconfigure $f2 -blocking]]
    set s1 [file size $thisScript]
    set s2 [file size $path(test1)]
    close $f1
    close $f2
    if {"$s1" == "$s2"} {
	lappend result ok
    }
    set result
} {0 0 ok}
test io-52.8 {TclCopyChannel} {stdio fcopy} {
    file delete $path(test1)
    file delete $path(pipe)
    set f1 [open $path(pipe) w]
    fconfigure $f1 -translation lf
    puts $f1 "
	puts ready
	gets stdin
	set f1 \[open [list $thisScript] r\]
	fconfigure \$f1 -translation lf
	puts \[read \$f1 100\]
	close \$f1
    "
    close $f1
    set f1 [open "|[list [interpreter] $path(pipe)]" r+]
    fconfigure $f1 -translation lf
    gets $f1
    puts $f1 ready
    flush $f1
    set f2 [open $path(test1) w]
    fconfigure $f2 -translation lf
    set s0 [fcopy $f1 $f2 -size 40]
    catch {close $f1}
    close $f2
    list $s0 [file size $path(test1)]
} {40 40}
# Empty files, to register them with the test facility
set path(kyrillic.txt)   [makeFile {} kyrillic.txt]
set path(utf8-fcopy.txt) [makeFile {} utf8-fcopy.txt]
set path(utf8-rp.txt)    [makeFile {} utf8-rp.txt]
# Create kyrillic file, use lf translation to avoid os eol issues
set out [open $path(kyrillic.txt) w]
fconfigure $out -encoding koi8-r -translation lf
puts       $out "АА"
close      $out
test io-52.9 {TclCopyChannel & encodings} {fcopy} {
    # Copy kyrillic to UTF-8, using fcopy.

    set in  [open $path(kyrillic.txt) r]
    set out [open $path(utf8-fcopy.txt) w]

    fconfigure $in  -encoding koi8-r -translation lf
    fconfigure $out -encoding utf-8 -translation lf

    fcopy $in $out
    close $in
    close $out

    # Do the same again, but differently (read/puts).

    set in  [open $path(kyrillic.txt) r]
    set out [open $path(utf8-rp.txt) w]

    fconfigure $in  -encoding koi8-r -translation lf
    fconfigure $out -encoding utf-8 -translation lf

    puts -nonewline $out [read $in]

    close $in
    close $out

    list [file size $path(kyrillic.txt)] \
	    [file size $path(utf8-fcopy.txt)] \
	    [file size $path(utf8-rp.txt)]
} {3 5 5}
test io-52.10 {TclCopyChannel & encodings} -constraints fcopy -body {
    set in  [open $path(kyrillic.txt) r]
    set out [open $path(utf8-fcopy.txt) w]

    fconfigure $in  -encoding koi8-r -translation lf
    # -translation binary is also -encoding binary
    fconfigure $out -translation binary

    fcopy $in $out
    close $in
    close $out

    file size $path(utf8-fcopy.txt)
} -returnCodes 1 -match glob -result {error writing "*":\
    invalid or incomplete multibyte or wide character}
test io-52.11 {TclCopyChannel & encodings} -setup {
    set out [open $path(utf8-fcopy.txt) w]
    fconfigure $out -encoding utf-8 -translation lf -profile strict
    puts $out АА
    close $out
} -constraints {fcopy} -body {
    set in  [open $path(utf8-fcopy.txt) r]
    set out [open $path(kyrillic.txt) w]
    # -translation binary is also -encoding binary
    fconfigure $in  -translation binary
    fconfigure $out -encoding koi8-r -translation lf -profile strict
    catch {fcopy $in $out} cres copts
	return $cres
} -cleanup {
	if {$in in [chan names]} {
		close $in
	}
	if {$out in [chan names]} {
		close $out
	}
    catch {unset cres}
} -match glob -result  {error writing "*": invalid or incomplete\
	multibyte or wide character}

test io-52.12 {coverage of -translation auto} {
    file delete $path(test1) $path(test2)
    set out [open $path(test1) wb]
    chan configure $out -translation lf
    puts -nonewline $out abcdefg\rhijklmn\nopqrstu\r\nvwxyz
    close $out
    set in [open $path(test1)]
    chan configure $in -buffersize 8
    set out [open $path(test2) w]
    chan configure $out -translation lf
    fcopy $in $out
    close $in
    close $out
    file size $path(test2)
} 29
test io-52.13 {coverage of -translation cr} {
    file delete $path(test1) $path(test2)
    set out [open $path(test1) wb]
    chan configure $out -translation lf
    puts -nonewline $out abcdefg\rhijklmn\nopqrstu\r\nvwxyz
    close $out
    set in [open $path(test1)]
    chan configure $in -buffersize 8 -translation cr
    set out [open $path(test2) w]
    chan configure $out -translation lf
    fcopy $in $out
    close $in
    close $out
    file size $path(test2)
} 30
test io-52.14 {coverage of -translation crlf} {
    file delete $path(test1) $path(test2)
    set out [open $path(test1) wb]
    chan configure $out -translation lf
    puts -nonewline $out abcdefg\rhijklmn\nopqrstu\r\nvwxyz
    close $out
    set in [open $path(test1)]
    chan configure $in -buffersize 8 -translation crlf
    set out [open $path(test2) w]
    chan configure $out -translation lf
    fcopy $in $out
    close $in
    close $out
    file size $path(test2)
} 29
test io-52.14.1 {coverage of -translation crlf} {
    file delete $path(test1) $path(test2)
    set out [open $path(test1) wb]
    chan configure $out -translation lf
    puts -nonewline $out abcdefg\rhijklmn\nopqrstu\r\nvwxyz
    close $out
    set in [open $path(test1)]
    chan configure $in -buffersize 8 -translation crlf
    set out [open $path(test2) w]
    fcopy $in $out -size 2
    close $in
    close $out
    file size $path(test2)
} 2
test io-52.14.2 {coverage of -translation crlf} {
    file delete $path(test1) $path(test2)
    set out [open $path(test1) wb]
    chan configure $out -translation lf
    puts -nonewline $out abcdefg\rhijklmn\nopqrstu\r\nvwxyz
    close $out
    set in [open $path(test1)]
    chan configure $in -translation crlf
    set out [open $path(test2) w]
    fcopy $in $out -size 9
    close $in
    close $out
    file size $path(test2)
} 9
test io-52.15 {coverage of -translation crlf} {
    file delete $path(test1) $path(test2)
    set out [open $path(test1) wb]
    chan configure $out -translation lf
    puts -nonewline $out abcdefg\r
    close $out
    set in [open $path(test1)]
    chan configure $in -buffersize 8 -translation crlf
    set out [open $path(test2) w]
    fcopy $in $out
    close $in
    close $out
    file size $path(test2)
} 8
test io-52.16 {coverage of eofChar handling} {
    file delete $path(test1) $path(test2)
    set out [open $path(test1) wb]
    chan configure $out -translation lf
    puts -nonewline $out abcdefg\rhijklmn\nopqrstu\r\nvwxyz
    close $out
    set in [open $path(test1)]
    chan configure $in -buffersize 8 -translation lf -eofchar a
    set out [open $path(test2) w]
    fcopy $in $out
    close $in
    close $out
    file size $path(test2)
} 0
test io-52.17 {coverage of eofChar handling} {
    file delete $path(test1) $path(test2)
    set out [open $path(test1) wb]
    chan configure $out -translation lf
    puts -nonewline $out abcdefg\rhijklmn\nopqrstu\r\nvwxyz
    close $out
    set in [open $path(test1)]
    chan configure $in -buffersize 8 -translation lf -eofchar d
    set out [open $path(test2) w]
    fcopy $in $out
    close $in
    close $out
    file size $path(test2)
} 3
test io-52.18 {coverage of eofChar handling} {
    file delete $path(test1) $path(test2)
    set out [open $path(test1) wb]
    chan configure $out -translation lf
    puts -nonewline $out abcdefg\rhijklmn\nopqrstu\r\nvwxyz
    close $out
    set in [open $path(test1)]
    chan configure $in -buffersize 8 -translation crlf -eofchar h
    set out [open $path(test2) w]
    fcopy $in $out
    close $in
    close $out
    file size $path(test2)
} 8
test io-52.19 {coverage of eofChar handling} {
    file delete $path(test1) $path(test2)
    set out [open $path(test1) wb]
    chan configure $out -translation lf
    puts -nonewline $out abcdefg\rhijklmn\nopqrstu\r\nvwxyz
    close $out
    set in [open $path(test1)]
    chan configure $in -buffersize 10 -translation crlf -eofchar h
    set out [open $path(test2) w]
    fcopy $in $out
    close $in
    close $out
    file size $path(test2)
} 8
test io-52.20 {TclCopyChannel & encodings} -setup {
    set out [open $path(utf8-fcopy.txt) w]
    fconfigure $out -encoding utf-8 -translation lf
    puts $out "Á"
    close $out
} -constraints {fcopy} -body {
    # binary to encoding => the input has to be
    # in utf-8 to make sense to the encoder

    set in  [open $path(utf8-fcopy.txt) r]
    set out [open $path(kyrillic.txt) w]

    # Using "-encoding ascii" means reading the "Á" gives an error
    fconfigure $in  -encoding ascii -profile strict
    fconfigure $out -encoding koi8-r -translation lf

    fcopy $in $out
} -cleanup {
    close $in
    close $out
} -returnCodes 1 -match glob -result {error reading "file*": invalid or incomplete multibyte or wide character}
test io-52.21 {TclCopyChannel & encodings} -setup {
    set out [open $path(utf8-fcopy.txt) w]
    fconfigure $out -encoding utf-8 -translation lf
    puts $out "Á"
    close $out
} -constraints {fcopy} -body {
    # binary to encoding => the input has to be
    # in utf-8 to make sense to the encoder

    set in  [open $path(utf8-fcopy.txt) r]
    set out [open $path(kyrillic.txt) w]

    # Using "-encoding ascii" means writing the "Á" gives an error
    fconfigure $in  -encoding utf-8
    fconfigure $out -encoding ascii -translation lf -profile strict

    fcopy $in $out
} -cleanup {
    close $in
    close $out
} -returnCodes 1 -match glob -result {error writing "file*": invalid or incomplete multibyte or wide character}
test io-52.22 {TclCopyChannel & encodings} -setup {
    set out [open $path(utf8-fcopy.txt) w]
    fconfigure $out -encoding utf-8 -translation lf
    puts $out "Á"
    close $out
} -constraints {fcopy} -body {
    # binary to encoding => the input has to be
    # in utf-8 to make sense to the encoder

    set in  [open $path(utf8-fcopy.txt) r]
    set out [open $path(kyrillic.txt) w]

    # Using "-encoding ascii" means reading the "Á" gives an error
    fconfigure $in  -encoding ascii -profile strict
    fconfigure $out -encoding koi8-r -translation lf
    proc ::xxx args {
	set ::s0 $args
    }

    fcopy $in $out -command ::xxx
    vwait ::s0
    set ::s0
} -cleanup {
    close $in
    close $out
    unset ::s0
} -match glob -result {0 {error reading "file*": invalid or incomplete multibyte or wide character}}
test io-52.23 {TclCopyChannel & encodings} -setup {
    set out [open $path(utf8-fcopy.txt) w]
    fconfigure $out -encoding utf-8 -translation lf
    puts $out "Á"
    close $out
} -constraints {fcopy} -body {
    # binary to encoding => the input has to be
    # in utf-8 to make sense to the encoder

    set in  [open $path(utf8-fcopy.txt) r]
    set out [open $path(kyrillic.txt) w]

    # Using "-encoding ascii" means writing the "Á" gives an error
    fconfigure $in  -encoding utf-8
    fconfigure $out -encoding ascii -translation lf -profile strict
    proc ::xxx args {
	set ::s0 $args
    }

    fcopy $in $out -command ::xxx
    vwait ::s0
    set ::s0
} -cleanup {
    close $in
    close $out
    unset ::s0
} -match glob -result {0 {error writing "file*": invalid or incomplete multibyte or wide character}}

test io-52.24 {fcopy -size should always be characters} -setup {
    set out [open utf8-fcopy-52.24.txt w]
    fconfigure $out -encoding utf-8 -translation lf
    puts $out "Á"
    close $out
} -constraints {fcopy} -body {
    set in  [open utf8-fcopy-52.24.txt r]
    set out [open utf8-fcopy-52.24.out.txt w+]

    fconfigure $in  -encoding utf-8 -profile tcl8
    fconfigure $out -encoding utf-8 -profile tcl8
    fcopy $in $out -size 1
	seek $out 0
	# a result of \xc3 means that only the first byte of the utf-8 encoding of
	# Á made it into to the output file.
	read $out
} -cleanup {
    close $in
    close $out
	catch {file delete utf8-fcopy-52.24.txt}
    catch {file delete utf8-fcopy-52.24.out.txt}
} -result Á


test io-53.1 {CopyData} {fcopy} {
    file delete $path(test1)
    set f1 [open $thisScript]
    set f2 [open $path(test1) w]
    fconfigure $f1 -translation lf -blocking 0
    fconfigure $f2 -translation cr -blocking 0
    fcopy $f1 $f2 -size 0
    set result [list [fconfigure $f1 -blocking] [fconfigure $f2 -blocking]]
    close $f1
    close $f2
    lappend result [file size $path(test1)]
} {0 0 0}
test io-53.2 {CopyData} {fcopy} {
    file delete $path(test1)
    set f1 [open $thisScript]
    set f2 [open $path(test1) w]
    fconfigure $f1 -translation lf -encoding iso8859-1 -blocking 0
    fconfigure $f2 -translation cr -encoding iso8859-1 -blocking 0
    fcopy $f1 $f2 -command [namespace code {set s0}]
    set result [list [fconfigure $f1 -blocking] [fconfigure $f2 -blocking]]
    variable s0
    vwait [namespace which -variable s0]
    close $f1
    close $f2
    set s1 [file size $thisScript]
    set s2 [file size $path(test1)]
    if {("$s1" == "$s2") && ($s0 == $s1)} {
	lappend result ok
    }
    set result
} {0 0 ok}
test io-53.3 {CopyData: background read underflow} {stdio unix fcopy} {
    file delete $path(test1)
    file delete $path(pipe)
    set f1 [open $path(pipe) w]
    puts -nonewline $f1 {
	puts ready
	flush stdout				;# Don't assume line buffered!
	fcopy stdin stdout -command { set x }
	vwait x
	set f [}
    puts $f1 [list open $path(test1) w]]
    puts $f1 {
	fconfigure $f -translation lf
	puts $f "done"
	close $f
    }
    close $f1
    set f1 [open "|[list [interpreter] $path(pipe)]" r+]
    set result [gets $f1]
    puts $f1 line1
    flush $f1
    lappend result [gets $f1]
    puts $f1 line2
    flush $f1
    lappend result [gets $f1]
    close $f1
    after 500
    set f [open $path(test1)]
    lappend result [read $f]
    close $f
    set result
} "ready line1 line2 {done\n}"
test io-53.4 {CopyData: background write overflow} {stdio fileevent fcopy} {
    set big bbbbbbbbbbbbbbbbbbbbbbbbbbbbbbbbbbbbbbbbbbbbbbbbbbbbbbbbbbbbbbbb\n
    variable x
    for {set x 0} {$x < 12} {incr x} {
	append big $big
    }
    file delete $path(pipe)
    set f1 [open $path(pipe) w]
    puts $f1 {
	puts ready
	fcopy stdin stdout -command { set x }
	vwait x
    }
    close $f1
    set f1 [open "|[list [interpreter] $path(pipe)]" r+]
    set result [gets $f1]
    fconfigure $f1 -blocking 0
    puts $f1 $big
    flush $f1
    set result ""
    fileevent $f1 read [namespace code {
	append result [read $f1 1024]
	if {[string length $result] >= [string length $big]+1} {
	    set x done
	}
    }]
    vwait [namespace which -variable x]
    close $f1
    set big {}
    set x
} done
test io-53.4.1 {Bug 894da183c8} {stdio fcopy} {
    set big bbbbbbbbbbbbbbbbbbbbbbbbbbbbbbbbbbbbbbbbbbbbbbbbbbbbbbbbbbbbbbbb\n
    variable x
    for {set x 0} {$x < 12} {incr x} {
	append big $big
    }
    file delete $path(pipe)
    set f1 [open $path(pipe) w]
    puts $f1 [list file delete $path(test1)]
    puts $f1 {
	puts ready
	set f [open io-53.4.1 w]
	chan configure $f -translation lf
	fcopy stdin $f -command { set x }
	vwait x
	close $f
    }
    puts $f1 "close \[[list open $path(test1) w]]"
    close $f1
    set f1 [open "|[list [interpreter] $path(pipe)]" r+]
    set result [gets $f1]
    fconfigure $f1 -blocking 0 -buffersize 125000 -translation lf
    puts $f1 $big
    fconfigure $f1 -blocking 1
    close $f1
    set big {}
    while {[catch {glob $path(test1)}]} {after 50}
    file delete $path(test1)
    set check [file size io-53.4.1]
    file delete io-53.4.1
    set check
} 266241
set result {}
proc FcopyTestAccept {sock args} {
    after 1000 "close $sock"
}
proc FcopyTestDone {bytes {error {}}} {
    variable fcopyTestDone
    if {[string length $error]} {
	set fcopyTestDone 1
    } else {
	set fcopyTestDone 0
    }
}
test io-53.5 {CopyData: error during fcopy} {socket fcopy} {
    variable fcopyTestDone
    set listen [socket -server [namespace code FcopyTestAccept] -myaddr 127.0.0.1 0]
    set in [open $thisScript]	;# 126 K
    set out [socket 127.0.0.1 [lindex [fconfigure $listen -sockname] 2]]
    catch {unset fcopyTestDone}
    close $listen	;# This means the socket open never really succeeds
    fconfigure $in -encoding utf-8
    fconfigure $out -encoding utf-8
    fcopy $in $out -command [namespace code FcopyTestDone]
    variable fcopyTestDone
    if {![info exists fcopyTestDone]} {
	vwait [namespace which -variable fcopyTestDone]		;# The error occurs here in the b.g.
    }
    close $in
    close $out
    set fcopyTestDone	;# 1 for error condition
} 1
test io-53.6 {CopyData: error during fcopy} {stdio fcopy} {
    variable fcopyTestDone
    file delete $path(pipe)
    file delete $path(test1)
    catch {unset fcopyTestDone}
    set f1 [open $path(pipe) w]
    puts $f1 "exit 1"
    close $f1
    set in [open "|[list [interpreter] $path(pipe)]" r+]
    set out [open $path(test1) w]
    fcopy $in $out -command [namespace code FcopyTestDone]
    variable fcopyTestDone
    if {![info exists fcopyTestDone]} {
	vwait [namespace which -variable fcopyTestDone]
    }
    catch {close $in}
    close $out
    set fcopyTestDone	;# 0 for plain end of file
} {0}
proc doFcopy {in out {bytes 0} {error {}}} {
    variable fcopyTestDone
    variable fcopyTestCount
    incr fcopyTestCount $bytes
    if {[string length $error]} {
	set fcopyTestDone 1
    } elseif {[eof $in]} {
	set fcopyTestDone 0
    } else {
	# Delay next fcopy to wait for size>0 input bytes
	after 100 [list fcopy $in $out -size 1000 \
		-command [namespace code [list doFcopy $in $out]]]
    }
}
test io-53.7 {CopyData: Flooding fcopy from pipe} {stdio fcopy} {
    variable fcopyTestDone
    file delete $path(pipe)
    catch {unset fcopyTestDone}
    set fcopyTestCount 0
    set f1 [open $path(pipe) w]
    puts $f1 {
	# Write  10 bytes / 10 msec
	proc Write {count} {
	    puts -nonewline "1234567890"
	    if {[incr count -1]} {
		after 10 [list Write $count]
	    } else {
		set ::ready 1
	    }
	}
	fconfigure stdout -buffering none
	Write 345 ;# 3450 bytes ~3.45 sec
	vwait ready
	exit 0
    }
    close $f1
    set in [open "|[list [interpreter] $path(pipe) &]" r+]
    set out [open $path(test1) w]
    doFcopy $in $out
    variable fcopyTestDone
    if {![info exists fcopyTestDone]} {
	vwait [namespace which -variable fcopyTestDone]
    }
    catch {close $in}
    close $out
    # -1=error 0=script error N=number of bytes
    expr {($fcopyTestDone == 0) ? $fcopyTestCount : -1}
} {3450}
test io-53.8 {CopyData: async callback and error handling, Bug 1932639} -setup {
    # copy progress callback. errors out intentionally
    proc ::cmd args {
	lappend ::RES "CMD $args"
	error !STOP
    }
    # capture callback error here
    proc ::bgerror args {
	lappend ::RES "bgerror/OK $args"
	set ::forever has-been-reached
	return
    }
    # Files we use for our channels
    set foo [makeFile ashgdfashdgfasdhgfasdhgf foo]
    set bar [makeFile {} bar]
    # Channels to copy between
    set f [open $foo r] ; fconfigure $f -translation binary
    set g [open $bar w] ; fconfigure $g -translation binary -buffering none
} -constraints {stdio fcopy} -body {
    # Record input size, so that result is always defined
    lappend ::RES [file size $bar]
    # Run the copy. Should not invoke -command now.
    fcopy $f $g -size 2 -command ::cmd
    # Check that -command was not called synchronously
    set sbs [file size $bar]
    lappend ::RES [expr {($sbs > 0) ? "sync/FAIL" : "sync/OK"}] $sbs
    # Now let the async part happen. Should capture the error in cmd
    # via bgerror. If not break the event loop via timer.
    set token [after 1000 {
	lappend ::RES {bgerror/FAIL timeout}
	set ::forever has-been-reached
    }]
    vwait ::forever
    catch {after cancel $token}
    # Report
    set ::RES
} -cleanup {
    close $f
    close $g
    catch {unset ::RES}
    catch {unset ::forever}
    rename ::cmd {}
    rename ::bgerror {}
    removeFile foo
    removeFile bar
} -result {0 sync/OK 0 {CMD 2} {bgerror/OK !STOP}}
test io-53.8a {CopyData: async callback and error handling, Bug 1932639, at eof} -setup {
    # copy progress callback. errors out intentionally
    proc ::cmd args {
	lappend ::RES "CMD $args"
	set ::forever has-been-reached
	return
    }
    # Files we use for our channels
    set foo [makeFile ashgdfashdgfasdhgfasdhgf foo]
    set bar [makeFile {} bar]
    # Channels to copy between
    set f [open $foo r] ; fconfigure $f -translation binary
    set g [open $bar w] ; fconfigure $g -translation binary -buffering none
} -constraints {stdio fcopy} -body {
    # Initialize and force eof on the input.
    seek $f 0 end ; read $f 1
    set ::RES [eof $f]
    # Run the copy. Should not invoke -command now.
    fcopy $f $g -size 2 -command ::cmd
    # Check that -command was not called synchronously
    lappend ::RES [expr {([llength $::RES] > 1) ? "sync/FAIL" : "sync/OK"}]
    # Now let the async part happen. Should capture the eof in cmd
    # If not break the event loop via timer.
    set token [after 1000 {
	lappend ::RES {cmd/FAIL timeout}
	set ::forever has-been-reached
    }]
    vwait ::forever
    catch {after cancel $token}
    # Report
    set ::RES
} -cleanup {
    close $f
    close $g
    catch {unset ::RES}
    catch {unset ::forever}
    rename ::cmd {}
    removeFile foo
    removeFile bar
} -result {1 sync/OK {CMD 0}}
test io-53.8b {CopyData: async callback and -size 0} -setup {
    # copy progress callback. errors out intentionally
    proc ::cmd args {
	lappend ::RES "CMD $args"
	set ::forever has-been-reached
	return
    }
    # Files we use for our channels
    set foo [makeFile ashgdfashdgfasdhgfasdhgf foo]
    set bar [makeFile {} bar]
    # Channels to copy between
    set f [open $foo r] ; fconfigure $f -translation binary
    set g [open $bar w] ; fconfigure $g -translation binary -buffering none
} -constraints {stdio fcopy} -body {
	set ::RES {}
    # Run the copy. Should not invoke -command now.
    fcopy $f $g -size 0 -command ::cmd
    # Check that -command was not called synchronously
    lappend ::RES [expr {([llength $::RES] > 1) ? "sync/FAIL" : "sync/OK"}]
    # Now let the async part happen. Should capture the eof in cmd
    # If not break the event loop via timer.
    set token [after 1000 {
	lappend ::RES {cmd/FAIL timeout}
	set ::forever has-been-reached
    }]
    vwait ::forever
    catch {after cancel $token}
    # Report
    set ::RES
} -cleanup {
    close $f
    close $g
    catch {unset ::RES}
    catch {unset ::forever}
    rename ::cmd {}
    removeFile foo
    removeFile bar
} -result {sync/OK {CMD 0}}
test io-53.9 {CopyData: -size and event interaction, Bug 780533} -setup {
    set out [makeFile {} out]
    set err [makeFile {} err]
    set pipe [open "|[list [info nameofexecutable] 2> $err]" r+]
    fconfigure $pipe -translation binary -buffering line
    puts $pipe {
	fconfigure stdout -translation binary -buffering line
	puts stderr Waiting...
	after 1000
	foreach x {a b c} {
	    puts stderr Looping...
	    puts $x
	    after 500
	}
	proc bye args {
	    if {[gets stdin line]<0} {
		puts stderr "CHILD: EOF detected, exiting"
		exit
	    } else {
		puts stderr "CHILD: ignoring line: $line"
	    }
	}
	puts stderr Now-sleeping-forever
	fileevent stdin readable bye
	vwait forever
    }
    proc ::done args {
	set ::forever OK
	return
    }
    set ::forever {}
    set out [open $out w]
} -constraints {stdio fcopy} -body {
    fcopy $pipe $out -size 6 -command ::done
    set token [after 5000 {
	set ::forever {fcopy hangs}
    }]
    vwait ::forever
    catch {after cancel $token}
    set ::forever
} -cleanup {
    close $pipe
    rename ::done {}
    after 1000;			# Give Windows time to kill the process
    catch {close $out}
    catch {removeFile out}
    catch {removeFile err}
    catch {unset ::forever}
} -result OK
test io-53.10 {Bug 1350564, multi-directional fcopy} -setup {
    set err [makeFile {} err]
    set pipe [open "|[list [info nameofexecutable] 2> $err]" r+]
    fconfigure $pipe -translation binary -buffering line
    puts $pipe {
	fconfigure stderr -buffering line
	# Kill server when pipe closed by invoker.
	proc bye args {
	    if {![eof stdin]} { gets stdin ; return }
	    puts stderr BYE
	    exit
	}
	# Server code. Bi-directional copy between 2 sockets.
	proc geof {sok} {
	    puts stderr DONE/$sok
	    close $sok
	}
	proc new {sok args} {
	    puts stderr NEW/$sok
	    global l srv
	    fconfigure $sok -translation binary -buffering none
	    lappend l $sok
	    if {[llength $l]==2} {
		close $srv
		foreach {a b} $l break
		fcopy $a $b -command [list geof $a]
		fcopy $b $a -command [list geof $b]
		puts stderr 2COPY
	    }
	    puts stderr ...
	}
	puts stderr SRV
	set l {}
	set srv [socket -server new 9999]
	puts stderr WAITING
	fileevent stdin readable bye
	puts OK
	vwait forever
    }
    # wait for OK from server.
    gets $pipe
    # Now the two clients.
    proc ::done {sock} {
	if {[eof $sock]} { close $sock ; return }
	lappend ::forever [gets $sock]
	return
    }
    set a [socket 127.0.0.1 9999]
    set b [socket 127.0.0.1 9999]
    fconfigure $a -translation binary -buffering none
    fconfigure $b -translation binary -buffering none
    fileevent  $a readable [list ::done $a]
    fileevent  $b readable [list ::done $b]
} -constraints {stdio fcopy} -body {
    # Now pass data through the server in both directions.
    set ::forever {}
    puts $a AB
    vwait ::forever
    puts $b BA
    vwait ::forever
    set ::forever
} -cleanup {
    catch {close $a}
    catch {close $b}
    close $pipe
    rename ::done {}
    after 1000 ;# Give Windows time to kill the process
    removeFile err
    catch {unset ::forever}
} -result {AB BA}
test io-53.11 {Bug 2895565} -setup {
    set in [makeFile {} in]
    set f [open $in w]
    fconfigure $f -encoding utf-8 -translation binary
    puts -nonewline $f [string repeat "Ho hum\n" 11]
    close $f
    set inChan [open $in r]
    fconfigure $inChan -translation binary
    set out [makeFile {} out]
    set outChan [open $out w]
    fconfigure $outChan -encoding cp1252 -translation crlf
    proc CopyDone {bytes args} {
	variable done
	if {[llength $args]} {
	    set done "Error: '[lindex $args 0]' after $bytes bytes copied"
	} else {
	    set done "$bytes bytes copied"
	}
    }
} -body {
    variable done
    after 2000 [list set [namespace which -variable done] timeout]
    fcopy $inChan $outChan -size 40 -command [namespace which CopyDone]
    vwait [namespace which -variable done]
    set done
} -cleanup {
    close $outChan
    close $inChan
    removeFile out
    removeFile in
} -result {40 bytes copied}
test io-53.12.0 {CopyData: foreground short reads, aka bug 3096275} {stdio unix fcopy} {
    file delete $path(pipe)
    set f1 [open $path(pipe) w]
    puts -nonewline $f1 {
	fconfigure stdin -translation binary -blocking 0
	fconfigure stdout -buffering none -translation binary
	fcopy stdin stdout
    }
    close $f1
    set f1 [open "|[list [interpreter] $path(pipe)]" r+]
    fconfigure $f1 -translation binary -buffering none
    puts -nonewline $f1 A
    after 2000 {set ::done timeout}
    fileevent $f1 readable {set ::done ok}
    vwait ::done
    set ch [read $f1 1]
    close $f1
    list $::done $ch
} {ok A}
test io-53.12.1 {
    Issue 9ca87e6286262a62.
    CopyData: foreground short reads via ReadChars().
    Related to report 3096275 for ReadBytes().

    Prior to the fix this test waited forever for read() to return.
} {stdio unix fcopy} {
    file delete $path(output)
    set f1 [open $path(output) w]
    puts -nonewline $f1 {
	chan configure stdin -encoding iso8859-1 -translation lf -buffering none
	fcopy stdin stdout
    }
    close $f1
    set f1 [open "|[list [info nameofexecutable] $path(output)]" r+]
    try {
	chan configure $f1 -encoding utf-8  -buffering none
	puts -nonewline $f1 A
	set ch [read $f1 1]
    } finally {
	if {$f1 in [chan names]} {
	    close $f1
	}
    }
    lindex $ch
} A
test io-53.13 {TclCopyChannel: read error reporting} -setup {
    proc driver {cmd args} {
	variable buffer
	variable index
	set chan [lindex $args 0]
	switch -- $cmd {
	    initialize {
		return {initialize finalize watch read}
	    }
	    finalize {
		return
	    }
	    watch {}
	    read {
		error FAIL
	    }
	}
    }
    set outFile [makeFile {} out]
} -body {
    set in [chan create read [namespace which driver]]
    chan configure $in -translation binary
    set out [open $outFile wb]
    chan copy $in $out
} -cleanup {
    catch {close $in}
    catch {close $out}
    removeFile out
    rename driver {}
} -result {error reading "rc*": *} -returnCodes error -match glob
test io-53.14 {TclCopyChannel: write error reporting} -setup {
    proc driver {cmd args} {
	variable buffer
	variable index
	set chan [lindex $args 0]
	switch -- $cmd {
	    initialize {
		return {initialize finalize watch write}
	    }
	    finalize {
		return
	    }
	    watch {}
	    write {
		error FAIL
	    }
	}
    }
    set inFile [makeFile {aaa} in]
} -body {
    set in [open $inFile rb]
    set out [chan create write [namespace which driver]]
    chan configure $out -translation binary
    chan copy $in $out
} -cleanup {
    catch {close $in}
    catch {close $out}
    removeFile in
    rename driver {}
} -result {error writing "*": *} -returnCodes error -match glob
test io-53.15 {[ed29c4da21] DoRead: fblocked seen as error} -setup {
    proc driver {cmd args} {
	variable buffer
	variable index
	variable blocked
	set chan [lindex $args 0]
	switch -- $cmd {
	    initialize {
		set index($chan) 0
		set buffer($chan) [encoding convertto utf-8 \
			[string repeat a 100]]
		set blocked($chan) 1
		return {initialize finalize watch read}
	    }
	    finalize {
		unset index($chan) buffer($chan) blocked($chan)
		return
	    }
	    watch {}
	    read {
		if {$blocked($chan)} {
		    set blocked($chan) [expr {!$blocked($chan)}]
		    return -code error EAGAIN
		}
		set n [lindex $args 1]
		set new [expr {$index($chan) + $n}]
		set result [string range $buffer($chan) $index($chan) $new-1]
		set index($chan) $new
		return $result
	    }
	}
    }
    set c [chan create read [namespace which driver]]
    chan configure $c -encoding utf-8
    set out [makeFile {} out]
    set outChan [open $out w]
    chan configure $outChan -encoding utf-8
} -body {
    chan copy $c $outChan
} -cleanup {
    close $outChan
    close $c
    removeFile out
} -result 100
test io-53.16 {[ed29c4da21] MBRead: fblocked seen as error} -setup {
    proc driver {cmd args} {
	variable buffer
	variable index
	variable blocked
	set chan [lindex $args 0]
	switch -- $cmd {
	    initialize {
		set index($chan) 0
		set buffer($chan) [encoding convertto utf-8 \
			[string repeat a 100]]
		set blocked($chan) 1
		return {initialize finalize watch read}
	    }
	    finalize {
		unset index($chan) buffer($chan) blocked($chan)
		return
	    }
	    watch {}
	    read {
		if {$blocked($chan)} {
		    set blocked($chan) [expr {!$blocked($chan)}]
		    return -code error EAGAIN
		}
		set n [lindex $args 1]
		set new [expr {$index($chan) + $n}]
		set result [string range $buffer($chan) $index($chan) $new-1]
		set index($chan) $new
		return $result
	    }
	}
    }
    set c [chan create read [namespace which driver]]
    chan configure $c -encoding utf-8 -translation lf
    set out [makeFile {} out]
    set outChan [open $out w]
    chan configure $outChan -encoding utf-8 -translation lf
} -body {
    chan copy $c $outChan
} -cleanup {
    close $outChan
    close $c
    removeFile out
} -result 100
test io-53.17 {[7c187a3773] MBWrite: proper inQueueTail handling} -setup {
    proc driver {cmd args} {
	variable buffer
	variable index
	set chan [lindex $args 0]
	switch -- $cmd {
	    initialize {
		set index($chan) 0
		set buffer($chan) [encoding convertto utf-8 \
			line\n[string repeat a 100]line\n]
		return {initialize finalize watch read}
	    }
	    finalize {
		unset index($chan) buffer($chan)
		return
	    }
	    watch {}
	    read {
		set n [lindex $args 1]
		set new [expr {$index($chan) + $n}]
		set result [string range $buffer($chan) $index($chan) $new-1]
		set index($chan) $new
		return $result
	    }
	}
    }
    set c [chan create read [namespace which driver]]
    chan configure $c -encoding utf-8 -translation lf -buffersize 107
    set out [makeFile {} out]
    set outChan [open $out w]
    chan configure $outChan -encoding utf-8 -translation lf
} -body {
    list [gets $c] [chan copy $c $outChan -size 100] [gets $c]
} -cleanup {
    close $outChan
    close $c
    removeFile out
} -result {line 100 line}

test io-54.1 {Recursive channel events} {socket fileevent notWinCI} {
    # This test checks to see if file events are delivered during recursive
    # event loops when there is buffered data on the channel.

    proc accept {s a p} {
	variable as
	fconfigure $s -translation lf
	puts $s "line 1\nline2\nline3"
	flush $s
	set as $s
    }
    proc readit {s next} {
	variable x
	variable result
	lappend result $next
	if {$next == 1} {
	    fileevent $s readable [namespace code [list readit $s 2]]
	    vwait [namespace which -variable x]
	}
	incr x
    }
    set ss [socket -server [namespace code accept] -myaddr 127.0.0.1 0]

    # We need to delay on some systems until the creation of the
    # server socket completes.

    set done 0
    for {set i 0} {$i < 10} {incr i} {
	if {![catch {set cs [socket 127.0.0.1 [lindex [fconfigure $ss -sockname] 2]]}]} {
	    set done 1
	    break
	}
	after 100
    }
    if {$done == 0} {
	close $ss
	error "failed to connect to server"
    }
    variable result {}
    variable x 0
    variable as
    vwait [namespace which -variable as]
    fconfigure $cs -translation lf
    lappend result [gets $cs]
    fconfigure $cs -blocking off
    fileevent $cs readable [namespace code [list readit $cs 1]]
    set a [after 2000 [namespace code { set x failure }]]
    vwait [namespace which -variable x]
    after cancel $a
    close $as
    close $ss
    close $cs
    list $result $x
} {{{line 1} 1 2} 2}
test io-54.2 {Testing for busy-wait in recursive channel events} {socket fileevent} {
    set accept {}
    set after {}
    variable s [socket -server [namespace code accept] -myaddr 127.0.0.1 0]
    proc accept {s a p} {
	variable counter
	variable accept

	set accept $s
	set counter 0
	fconfigure $s -blocking off -buffering line -translation lf
	fileevent $s readable [namespace code "doit $s"]
    }
    proc doit {s} {
	variable counter
	variable after

	incr counter
	set l [gets $s]
	if {"$l" == ""} {
	    fileevent $s readable [namespace code "doit1 $s"]
	    set after [after 1000 [namespace code newline]]
	}
    }
    proc doit1 {s} {
	variable counter
	variable accept

	incr counter
	set l [gets $s]
	close $s
	set accept {}
    }
    proc producer {} {
	variable s
	variable writer

	set writer [socket 127.0.0.1 [lindex [fconfigure $s -sockname] 2]]
	fconfigure $writer -buffering line
	puts -nonewline $writer hello
	flush $writer
    }
    proc newline {} {
	variable done
	variable writer

	puts $writer hello
	flush $writer
	set done 1
    }
    producer
    variable done
    vwait [namespace which -variable done]
    close $writer
    close $s
    after cancel $after
    if {$accept != {}} {close $accept}
    set counter
} 1

set path(fooBar) [makeFile {} fooBar]

test io-55.1 {ChannelEventScriptInvoker: deletion} -constraints {
    fileevent
} -setup {
    variable x
    proc eventScript {fd} {
	variable x
	close $fd
	error "planned error"
	set x whoops
    }
    proc myHandler args {
	variable x got_error
    }
    set handler [interp bgerror {}]
    interp bgerror {} [namespace which myHandler]
} -body {
    set f [open $path(fooBar) w]
    fileevent $f writable [namespace code [list eventScript $f]]
    variable x not_done
    vwait [namespace which -variable x]
    set x
} -cleanup {
    interp bgerror {} $handler
} -result {got_error}

test io-56.1 {ChannelTimerProc} {testchannelevent} {
    set f [open $path(fooBar) w]
    puts $f "this is a test"
    close $f
    set f [open $path(fooBar) r]
    testchannelevent $f add readable [namespace code {
	read $f 1
	incr x
    }]
    variable x 0
    vwait [namespace which -variable x]
    vwait [namespace which -variable x]
    set result $x
    testchannelevent $f set 0 none
    after idle [namespace code {set y done}]
    variable y
    vwait [namespace which -variable y]
    close $f
    lappend result $y
} {2 done}

test io-57.1 {buffered data and file events, gets} {fileevent} {
    proc accept {sock args} {
	variable s2
	set s2 $sock
    }
    set server [socket -server [namespace code accept] -myaddr 127.0.0.1 0]
    set s [socket 127.0.0.1 [lindex [fconfigure $server -sockname] 2]]
    variable s2
    vwait [namespace which -variable s2]
    update
    fileevent $s2 readable [namespace code {lappend result readable}]
    puts $s "12\n34567890"
    flush $s
    variable result [gets $s2]
    after 1000 [namespace code {lappend result timer}]
    vwait [namespace which -variable result]
    lappend result [gets $s2]
    vwait [namespace which -variable result]
    close $s
    close $s2
    close $server
    set result
} {12 readable 34567890 timer}
test io-57.2 {buffered data and file events, read} {fileevent} {
    proc accept {sock args} {
	variable s2
	set s2 $sock
    }
    set server [socket -server [namespace code accept] -myaddr 127.0.0.1 0]
    set s [socket 127.0.0.1 [lindex [fconfigure $server -sockname] 2]]
    variable s2
    vwait [namespace which -variable s2]
    update
    fileevent $s2 readable [namespace code {lappend result readable}]
    puts -nonewline $s "1234567890"
    flush $s
    variable result [read $s2 1]
    after 1000 [namespace code {lappend result timer}]
    vwait [namespace which -variable result]
    lappend result [read $s2 9]
    vwait [namespace which -variable result]
    close $s
    close $s2
    close $server
    set result
} {1 readable 234567890 timer}

test io-58.1 {Tcl_NotifyChannel and error when closing} {stdio unixOrWin fileevent} {
    set out [open $path(script) w]
    puts $out {
	puts "normal message from pipe"
	puts stderr "error message from pipe"
	exit 1
    }
    proc readit {pipe} {
	variable x
	variable result
	if {[eof $pipe]} {
	    set x [catch {close $pipe} line]
	    lappend result catch $line
	} else {
	    gets $pipe line
	    lappend result gets $line
	}
    }
    close $out
    set pipe [open "|[list [interpreter] $path(script)]" r]
    fileevent $pipe readable [namespace code [list readit $pipe]]
    variable x ""
    set result ""
    vwait [namespace which -variable x]
    list $x $result
} {1 {gets {normal message from pipe} gets {} catch {error message from pipe}}}

test io-59.1 {Thread reference of channels} {testmainthread testchannel} {
    # TIP #10
    # More complicated tests (like that the reference changes as a
    # channel is moved from thread to thread) can be done only in the
    # extension which fully implements the moving of channels between
    # threads, i.e. 'Threads'.

    set f [open $path(longfile) r]
    set result [testchannel mthread $f]
    close $f
    string equal $result [testmainthread]
} {1}

test io-60.1 {writing illegal utf sequences} {fileevent testbytestring} {
    # This test will hang in older revisions of the core.

    set out [open $path(script) w]
    puts $out "catch {load $::tcltestlib Tcltest}"
    puts $out {
	puts ABC[testbytestring \xE2]
	exit 1
    }
    proc readit {pipe} {
	variable x
	variable result
	if {[eof $pipe]} {
	    set x [catch {close $pipe} line]
	    lappend result catch $line
	} else {
	    gets $pipe line
	    lappend result gets $line
	}
    }
    close $out
    set pipe [open "|[list [interpreter] $path(script)]" r]
    fileevent $pipe readable [namespace code [list readit $pipe]]
    variable x ""
    set result ""
    vwait [namespace which -variable x]

    # cut of the remainder of the error stack, especially the filename
    set result [lreplace $result 3 3 [lindex [split [lindex $result 3] \n] 0]]
    list $x $result
} {1 {gets ABC catch {error writing "stdout": invalid or incomplete multibyte or wide character}}}

test io-61.1 {Reset eof state after changing the eof char} -setup {
    set datafile [makeFile {} eofchar]
    set f [open $datafile w]
    fconfigure $f -translation binary
    puts -nonewline $f [string repeat "Ho hum\n" 11]
    puts $f =
    set line [string repeat "Ge gla " 4]
    puts -nonewline $f [string repeat [string trimright $line]\n 834]
    close $f
} -body {
    set f [open $datafile r]
    fconfigure $f -eofchar =
    set res {}
    lappend res [read $f; tell $f]
    fconfigure $f -eofchar {}
    lappend res [read $f 1]
    lappend res [read $f; tell $f]
    # Any seek zaps the internals into a good state.
    #seek $f 0 start
    #seek $f 0 current
    #lappend res [read $f; tell $f]
    close $f
    set res
} -cleanup {
    removeFile eofchar
} -result {77 = 23431}


# Test the cutting and splicing of channels, this is incidentally the
# attach/detach facility of package Thread, but __without any
# safeguards__. It can also be used to emulate transfer of channels
# between threads, and is used for that here.

test io-70.0 {Cutting & Splicing channels} {testchannel} {
    set f [makeFile {... dummy ...} cutsplice]
    set c [open $f r]

    set     res {}
    lappend res [catch {seek $c 0 start}]
    testchannel cut $c

    lappend res [catch {seek $c 0 start}]
    testchannel splice $c

    lappend res [catch {seek $c 0 start}]
    close $c

    removeFile cutsplice

    set res
} {0 1 0}


test io-70.1 {Transfer channel} {testchannel thread} {
    set f [makeFile {... dummy ...} cutsplice]
    set c [open $f r]

    set     res {}
    lappend res [catch {seek $c 0 start}]
    testchannel cut $c
    lappend res [catch {seek $c 0 start}]

    set tid [thread::create -preserved]
    thread::send $tid [list set c $c]
    thread::send $tid {load {} Tcltest}
    lappend res [thread::send $tid {
	testchannel splice $c
	set res [catch {seek $c 0 start}]
	close $c
	set res
    }]

    thread::release $tid
    removeFile cutsplice

    set res
} {0 1 0}

# ### ### ### ######### ######### #########

foreach {n msg expected} {
     0 {}                                 {}
     1 {{message only}}                   {{message only}}
     2 {-options x}                       {-options x}
     3 {-options {x y} {the message}}     {-options {x y} {the message}}

     4 {-code 1     -level 0 -f ba snarf} {-code 1     -level 0 -f ba snarf}
     5 {-code 0     -level 0 -f ba snarf} {-code 1     -level 0 -f ba snarf}
     6 {-code 1     -level 5 -f ba snarf} {-code 1     -level 0 -f ba snarf}
     7 {-code 0     -level 5 -f ba snarf} {-code 1     -level 0 -f ba snarf}
     8 {-code error -level 0 -f ba snarf} {-code error -level 0 -f ba snarf}
     9 {-code ok    -level 0 -f ba snarf} {-code 1     -level 0 -f ba snarf}
    10 {-code error -level 5 -f ba snarf} {-code error -level 0 -f ba snarf}
    11 {-code ok    -level 5 -f ba snarf} {-code 1     -level 0 -f ba snarf}
    12 {-code boss  -level 0 -f ba snarf} {-code 1     -level 0 -f ba snarf}
    13 {-code boss  -level 5 -f ba snarf} {-code 1     -level 0 -f ba snarf}
    14 {-code 1     -level 0 -f ba}       {-code 1     -level 0 -f ba}
    15 {-code 0     -level 0 -f ba}       {-code 1     -level 0 -f ba}
    16 {-code 1     -level 5 -f ba}       {-code 1     -level 0 -f ba}
    17 {-code 0     -level 5 -f ba}       {-code 1     -level 0 -f ba}
    18 {-code error -level 0 -f ba}       {-code error -level 0 -f ba}
    19 {-code ok    -level 0 -f ba}       {-code 1     -level 0 -f ba}
    20 {-code error -level 5 -f ba}       {-code error -level 0 -f ba}
    21 {-code ok    -level 5 -f ba}       {-code 1     -level 0 -f ba}
    22 {-code boss  -level 0 -f ba}       {-code 1     -level 0 -f ba}
    23 {-code boss  -level 5 -f ba}       {-code 1     -level 0 -f ba}
    24 {-code 1     -level X -f ba snarf} {-code 1     -level 0 -f ba snarf}
    25 {-code 0     -level X -f ba snarf} {-code 1     -level 0 -f ba snarf}
    26 {-code error -level X -f ba snarf} {-code error -level 0 -f ba snarf}
    27 {-code ok    -level X -f ba snarf} {-code 1     -level 0 -f ba snarf}
    28 {-code boss  -level X -f ba snarf} {-code 1     -level 0 -f ba snarf}
    29 {-code 1     -level X -f ba}       {-code 1     -level 0 -f ba}
    30 {-code 0     -level X -f ba}       {-code 1     -level 0 -f ba}
    31 {-code error -level X -f ba}       {-code error -level 0 -f ba}
    32 {-code ok    -level X -f ba}       {-code 1     -level 0 -f ba}
    33 {-code boss  -level X -f ba}       {-code 1     -level 0 -f ba}

    34 {-code 1 -code 1     -level 0 -f ba snarf} {-code 1 -code 1     -level 0 -f ba snarf}
    35 {-code 1 -code 0     -level 0 -f ba snarf} {-code 1             -level 0 -f ba snarf}
    36 {-code 1 -code 1     -level 5 -f ba snarf} {-code 1 -code 1     -level 0 -f ba snarf}
    37 {-code 1 -code 0     -level 5 -f ba snarf} {-code 1             -level 0 -f ba snarf}
    38 {-code 1 -code error -level 0 -f ba snarf} {-code 1 -code error -level 0 -f ba snarf}
    39 {-code 1 -code ok    -level 0 -f ba snarf} {-code 1             -level 0 -f ba snarf}
    40 {-code 1 -code error -level 5 -f ba snarf} {-code 1 -code error -level 0 -f ba snarf}
    41 {-code 1 -code ok    -level 5 -f ba snarf} {-code 1             -level 0 -f ba snarf}
    42 {-code 1 -code boss  -level 0 -f ba snarf} {-code 1             -level 0 -f ba snarf}
    43 {-code 1 -code boss  -level 5 -f ba snarf} {-code 1             -level 0 -f ba snarf}
    44 {-code 1 -code 1     -level 0 -f ba}       {-code 1 -code 1     -level 0 -f ba}
    45 {-code 1 -code 0     -level 0 -f ba}       {-code 1             -level 0 -f ba}
    46 {-code 1 -code 1     -level 5 -f ba}       {-code 1 -code 1     -level 0 -f ba}
    47 {-code 1 -code 0     -level 5 -f ba}       {-code 1             -level 0 -f ba}
    48 {-code 1 -code error -level 0 -f ba}       {-code 1 -code error -level 0 -f ba}
    49 {-code 1 -code ok    -level 0 -f ba}       {-code 1             -level 0 -f ba}
    50 {-code 1 -code error -level 5 -f ba}       {-code 1 -code error -level 0 -f ba}
    51 {-code 1 -code ok    -level 5 -f ba}       {-code 1             -level 0 -f ba}
    52 {-code 1 -code boss  -level 0 -f ba}       {-code 1             -level 0 -f ba}
    53 {-code 1 -code boss  -level 5 -f ba}       {-code 1             -level 0 -f ba}
    54 {-code 1 -code 1     -level X -f ba snarf} {-code 1 -code 1     -level 0 -f ba snarf}
    55 {-code 1 -code 0     -level X -f ba snarf} {-code 1             -level 0 -f ba snarf}
    56 {-code 1 -code error -level X -f ba snarf} {-code 1 -code error -level 0 -f ba snarf}
    57 {-code 1 -code ok    -level X -f ba snarf} {-code 1             -level 0 -f ba snarf}
    58 {-code 1 -code boss  -level X -f ba snarf} {-code 1             -level 0 -f ba snarf}
    59 {-code 1 -code 1     -level X -f ba}       {-code 1 -code 1     -level 0 -f ba}
    60 {-code 1 -code 0     -level X -f ba}       {-code 1             -level 0 -f ba}
    61 {-code 1 -code error -level X -f ba}       {-code 1 -code error -level 0 -f ba}
    62 {-code 1 -code ok    -level X -f ba}       {-code 1             -level 0 -f ba}
    63 {-code 1 -code boss  -level X -f ba}       {-code 1             -level 0 -f ba}

    64 {-code 0 -code 1     -level 0 -f ba snarf} {-code 1 -level 0 -f ba snarf}
    65 {-code 0 -code 0     -level 0 -f ba snarf} {-code 1 -level 0 -f ba snarf}
    66 {-code 0 -code 1     -level 5 -f ba snarf} {-code 1 -level 0 -f ba snarf}
    67 {-code 0 -code 0     -level 5 -f ba snarf} {-code 1 -level 0 -f ba snarf}
    68 {-code 0 -code error -level 0 -f ba snarf} {-code 1 -level 0 -f ba snarf}
    69 {-code 0 -code ok    -level 0 -f ba snarf} {-code 1 -level 0 -f ba snarf}
    70 {-code 0 -code error -level 5 -f ba snarf} {-code 1 -level 0 -f ba snarf}
    71 {-code 0 -code ok    -level 5 -f ba snarf} {-code 1 -level 0 -f ba snarf}
    72 {-code 0 -code boss  -level 0 -f ba snarf} {-code 1 -level 0 -f ba snarf}
    73 {-code 0 -code boss  -level 5 -f ba snarf} {-code 1 -level 0 -f ba snarf}
    74 {-code 0 -code 1     -level 0 -f ba}       {-code 1 -level 0 -f ba}
    75 {-code 0 -code 0     -level 0 -f ba}       {-code 1 -level 0 -f ba}
    76 {-code 0 -code 1     -level 5 -f ba}       {-code 1 -level 0 -f ba}
    77 {-code 0 -code 0     -level 5 -f ba}       {-code 1 -level 0 -f ba}
    78 {-code 0 -code error -level 0 -f ba}       {-code 1 -level 0 -f ba}
    79 {-code 0 -code ok    -level 0 -f ba}       {-code 1 -level 0 -f ba}
    80 {-code 0 -code error -level 5 -f ba}       {-code 1 -level 0 -f ba}
    81 {-code 0 -code ok    -level 5 -f ba}       {-code 1 -level 0 -f ba}
    82 {-code 0 -code boss  -level 0 -f ba}       {-code 1 -level 0 -f ba}
    83 {-code 0 -code boss  -level 5 -f ba}       {-code 1 -level 0 -f ba}
    84 {-code 0 -code 1     -level X -f ba snarf} {-code 1 -level 0 -f ba snarf}
    85 {-code 0 -code 0     -level X -f ba snarf} {-code 1 -level 0 -f ba snarf}
    86 {-code 0 -code error -level X -f ba snarf} {-code 1 -level 0 -f ba snarf}
    87 {-code 0 -code ok    -level X -f ba snarf} {-code 1 -level 0 -f ba snarf}
    88 {-code 0 -code boss  -level X -f ba snarf} {-code 1 -level 0 -f ba snarf}
    89 {-code 0 -code 1     -level X -f ba}       {-code 1 -level 0 -f ba}
    90 {-code 0 -code 0     -level X -f ba}       {-code 1 -level 0 -f ba}
    91 {-code 0 -code error -level X -f ba}       {-code 1 -level 0 -f ba}
    92 {-code 0 -code ok    -level X -f ba}       {-code 1 -level 0 -f ba}
    93 {-code 0 -code boss  -level X -f ba}       {-code 1 -level 0 -f ba}

    94 {-code 1     -code 1 -level 0 -f ba snarf} {-code 1 -code 1     -level 0 -f ba snarf}
    95 {-code 0     -code 1 -level 0 -f ba snarf} {-code 1             -level 0 -f ba snarf}
    96 {-code 1     -code 1 -level 5 -f ba snarf} {-code 1 -code 1     -level 0 -f ba snarf}
    97 {-code 0     -code 1 -level 5 -f ba snarf} {-code 1             -level 0 -f ba snarf}
    98 {-code error -code 1 -level 0 -f ba snarf} {-code error -code 1 -level 0 -f ba snarf}
    99 {-code ok    -code 1 -level 0 -f ba snarf} {-code 1             -level 0 -f ba snarf}
    a0 {-code error -code 1 -level 5 -f ba snarf} {-code error -code 1 -level 0 -f ba snarf}
    a1 {-code ok    -code 1 -level 5 -f ba snarf} {-code 1             -level 0 -f ba snarf}
    a2 {-code boss  -code 1 -level 0 -f ba snarf} {-code 1             -level 0 -f ba snarf}
    a3 {-code boss  -code 1 -level 5 -f ba snarf} {-code 1             -level 0 -f ba snarf}
    a4 {-code 1     -code 1 -level 0 -f ba}       {-code 1 -code 1     -level 0 -f ba}
    a5 {-code 0     -code 1 -level 0 -f ba}       {-code 1             -level 0 -f ba}
    a6 {-code 1     -code 1 -level 5 -f ba}       {-code 1 -code 1     -level 0 -f ba}
    a7 {-code 0     -code 1 -level 5 -f ba}       {-code 1             -level 0 -f ba}
    a8 {-code error -code 1 -level 0 -f ba}       {-code error -code 1 -level 0 -f ba}
    a9 {-code ok    -code 1 -level 0 -f ba}       {-code 1             -level 0 -f ba}
    b0 {-code error -code 1 -level 5 -f ba}       {-code error -code 1 -level 0 -f ba}
    b1 {-code ok    -code 1 -level 5 -f ba}       {-code 1             -level 0 -f ba}
    b2 {-code boss  -code 1 -level 0 -f ba}       {-code 1             -level 0 -f ba}
    b3 {-code boss  -code 1 -level 5 -f ba}       {-code 1             -level 0 -f ba}
    b4 {-code 1     -code 1 -level X -f ba snarf} {-code 1 -code 1     -level 0 -f ba snarf}
    b5 {-code 0     -code 1 -level X -f ba snarf} {-code 1             -level 0 -f ba snarf}
    b6 {-code error -code 1 -level X -f ba snarf} {-code error -code 1 -level 0 -f ba snarf}
    b7 {-code ok    -code 1 -level X -f ba snarf} {-code 1             -level 0 -f ba snarf}
    b8 {-code boss  -code 1 -level X -f ba snarf} {-code 1             -level 0 -f ba snarf}
    b9 {-code 1     -code 1 -level X -f ba}       {-code 1 -code 1     -level 0 -f ba}
    c0 {-code 0     -code 1 -level X -f ba}       {-code 1             -level 0 -f ba}
    c1 {-code error -code 1 -level X -f ba}       {-code error -code 1 -level 0 -f ba}
    c2 {-code ok    -code 1 -level X -f ba}       {-code 1             -level 0 -f ba}
    c3 {-code boss  -code 1 -level X -f ba}       {-code 1             -level 0 -f ba}

    c4 {-code 1     -code 0 -level 0 -f ba snarf} {-code 1 -level 0 -f ba snarf}
    c5 {-code 0     -code 0 -level 0 -f ba snarf} {-code 1 -level 0 -f ba snarf}
    c6 {-code 1     -code 0 -level 5 -f ba snarf} {-code 1 -level 0 -f ba snarf}
    c7 {-code 0     -code 0 -level 5 -f ba snarf} {-code 1 -level 0 -f ba snarf}
    c8 {-code error -code 0 -level 0 -f ba snarf} {-code 1 -level 0 -f ba snarf}
    c9 {-code ok    -code 0 -level 0 -f ba snarf} {-code 1 -level 0 -f ba snarf}
    d0 {-code error -code 0 -level 5 -f ba snarf} {-code 1 -level 0 -f ba snarf}
    d1 {-code ok    -code 0 -level 5 -f ba snarf} {-code 1 -level 0 -f ba snarf}
    d2 {-code boss  -code 0 -level 0 -f ba snarf} {-code 1 -level 0 -f ba snarf}
    d3 {-code boss  -code 0 -level 5 -f ba snarf} {-code 1 -level 0 -f ba snarf}
    d4 {-code 1     -code 0 -level 0 -f ba}       {-code 1 -level 0 -f ba}
    d5 {-code 0     -code 0 -level 0 -f ba}       {-code 1 -level 0 -f ba}
    d6 {-code 1     -code 0 -level 5 -f ba}       {-code 1 -level 0 -f ba}
    d7 {-code 0     -code 0 -level 5 -f ba}       {-code 1 -level 0 -f ba}
    d8 {-code error -code 0 -level 0 -f ba}       {-code 1 -level 0 -f ba}
    d9 {-code ok    -code 0 -level 0 -f ba}       {-code 1 -level 0 -f ba}
    e0 {-code error -code 0 -level 5 -f ba}       {-code 1 -level 0 -f ba}
    e1 {-code ok    -code 0 -level 5 -f ba}       {-code 1 -level 0 -f ba}
    e2 {-code boss  -code 0 -level 0 -f ba}       {-code 1 -level 0 -f ba}
    e3 {-code boss  -code 0 -level 5 -f ba}       {-code 1 -level 0 -f ba}
    e4 {-code 1     -code 0 -level X -f ba snarf} {-code 1 -level 0 -f ba snarf}
    e5 {-code 0     -code 0 -level X -f ba snarf} {-code 1 -level 0 -f ba snarf}
    e6 {-code error -code 0 -level X -f ba snarf} {-code 1 -level 0 -f ba snarf}
    e7 {-code ok    -code 0 -level X -f ba snarf} {-code 1 -level 0 -f ba snarf}
    e8 {-code boss  -code 0 -level X -f ba snarf} {-code 1 -level 0 -f ba snarf}
    e9 {-code 1     -code 0 -level X -f ba}       {-code 1 -level 0 -f ba}
    f0 {-code 0     -code 0 -level X -f ba}       {-code 1 -level 0 -f ba}
    f1 {-code error -code 0 -level X -f ba}       {-code 1 -level 0 -f ba}
    f2 {-code ok    -code 0 -level X -f ba}       {-code 1 -level 0 -f ba}
    f3 {-code boss  -code 0 -level X -f ba}       {-code 1 -level 0 -f ba}
} {
    test io-71.$n {Tcl_SetChannelError} {testchannel} {

	set f [makeFile {... dummy ...} cutsplice]
	set c [open $f r]

	set res [testchannel setchannelerror $c [lrange $msg 0 end]]
	close $c
	removeFile cutsplice

	set res
    } [lrange $expected 0 end]

    test io-72.$n {Tcl_SetChannelErrorInterp} {testchannel} {

	set f [makeFile {... dummy ...} cutsplice]
	set c [open $f r]

	set res [testchannel setchannelerrorinterp $c [lrange $msg 0 end]]
	close $c
	removeFile cutsplice

	set res
    } [lrange $expected 0 end]
}

test io-73.1 {channel Tcl_Obj SetChannelFromAny} {} {
    # Test for Bug 1847044 - don't spoil type unless we have a valid channel
    catch {close [lreplace [list a] 0 end]}
} {1}

test io-73.2 {channel Tcl_Obj SetChannelFromAny, bug 2407783} -setup {
    # Invalidate internalrep of 'channel' Tcl_Obj when transiting between interpreters.
    set f [open [info script] r]
} -body {
    interp create foo
    seek $f 0
    set code [catch {interp eval foo [list seek $f 0]} msg]
    # The string map converts the changing channel handle to a fixed string
    list $code [string map [list $f @@] $msg]
} -cleanup {
    close $f
} -result {1 {can not find channel named "@@"}}

test io-73.3 {[5adc350683] [gets] after EOF} -setup {
    set fn [makeFile {} io-73.3]
    set rfd [open $fn r]
    set wfd [open $fn a]
    chan configure $wfd -buffering line
    read $rfd
} -body {
    set result [eof $rfd]
    puts $wfd "more data"
    lappend result [eof $rfd]
    lappend result [gets $rfd]
    lappend result [eof $rfd]
    lappend result [gets $rfd]
    lappend result [eof $rfd]
} -cleanup {
    close $wfd
    close $rfd
    removeFile io-73.3
} -result {1 1 {more data} 0 {} 1}

test io-73.4 {[5adc350683] [read] after EOF} -setup {
    set fn [makeFile {} io-73.4]
    set rfd [open $fn r]
    set wfd [open $fn a]
    chan configure $wfd -buffering line
    read $rfd
} -body {
    set result [eof $rfd]
    puts $wfd "more data"
    lappend result [eof $rfd]
    lappend result [read $rfd]
    lappend result [eof $rfd]
} -cleanup {
    close $wfd
    close $rfd
    removeFile io-73.4
} -result {1 1 {more data
} 1}

test io-73.5 {effect of eof on encoding end flags} -setup {
    set fn [makeFile {} io-73.5]
    set rfd [open $fn r]
    set wfd [open $fn a]
    chan configure $wfd -buffering none -translation binary
    chan configure $rfd -buffersize 5 -encoding utf-8
    read $rfd
} -body {
    set result [eof $rfd]
    puts -nonewline $wfd more\xC2\xA0data
    lappend result [eof $rfd]
    lappend result [read $rfd]
    lappend result [eof $rfd]
} -cleanup {
    close $wfd
    close $rfd
    removeFile io-73.5
} -result [list 1 1 more\xA0data 1]

test io-74.1 {[104f2885bb] improper cache validity check} -setup {
    set fn [makeFile {} io-74.1]
    set rfd [open $fn r]
    testobj freeallvars
    interp create child
} -constraints testobj -body {
    teststringobj set 1 [string range $rfd 0 end]
    read [teststringobj get 1]
    testobj duplicate 1 2
    interp transfer {} $rfd child
    catch {read [teststringobj get 1]}
    read [teststringobj get 2]
} -cleanup {
    interp delete child
    testobj freeallvars
    removeFile io-74.1
} -returnCodes error -match glob -result {can not find channel named "*"}

test io-75.1 {multibyte encoding error read results in raw bytes (-profile tcl8)} -setup {
    set fn [makeFile {} io-75.1]
    set f [open $fn w+]
    fconfigure $f -encoding binary
    # In UTF-8, a byte 0xCx starts a multibyte sequence and must be followed
    # by a byte > 0x7F. This is violated to get an invalid sequence.
    puts -nonewline $f A\xC0\x40
    flush $f
    seek $f 0
    fconfigure $f -encoding utf-8 -profile tcl8 -buffering none
} -body {
    set d [read $f]
    binary scan $d H* hd
    set hd
} -cleanup {
    close $f
    removeFile io-75.1
} -result 41c040

test io-75.2 {unrepresentable character write passes and is replaced by ? (-profile tcl8)} -setup {
    set fn [makeFile {} io-75.2]
    set f [open $fn w+]
    fconfigure $f -encoding iso8859-1 -profile tcl8
} -body {
    puts -nonewline $f A\u2022
    flush $f
    seek $f 0
    read $f
} -cleanup {
    close $f
    removeFile io-75.2
} -result A?

# Incomplete sequence test.
# This error may IMHO only be detected with the close.
# But the read already returns the incomplete sequence.
test io-75.3 {incomplete multibyte encoding read is ignored (-profile tcl8)} -setup {
    set fn [makeFile {} io-75.3]
    set f [open $fn w+]
    fconfigure $f -encoding binary
    puts -nonewline $f "A\xC0"
    flush $f
    seek $f 0
    fconfigure $f -encoding utf-8 -buffering none -profile tcl8
} -body {
    set d [read $f]
    binary scan $d H* hd
    set hd
} -cleanup {
    close $f
    removeFile io-75.3
} -result 41c0

# As utf-8 has a special treatment in multi-byte decoding, also test another
# one.
test io-75.4 {shiftjis encoding error read results in raw bytes (-profile tcl8)} -setup {
    set fn [makeFile {} io-75.4]
    set f [open $fn w+]
    fconfigure $f -encoding binary
    # In shiftjis, \x81 starts a two-byte sequence.
    # But 2nd byte \xFF is not allowed
    puts -nonewline $f A\x81\xFFA
    flush $f
    seek $f 0
    fconfigure $f -encoding shiftjis -buffering none -eofchar "" -translation lf -profile tcl8
} -body {
    set d [read $f]
    binary scan $d H* hd
    set hd
} -cleanup {
    close $f
    removeFile io-75.4
} -result 4181ff41

test io-75.5 {invalid utf-8 encoding read is ignored (-profile tcl8)} -setup {
    set fn [makeFile {} io-75.5]
    set f [open $fn w+]
    fconfigure $f -encoding binary
    puts -nonewline $f A\x81
    flush $f
    seek $f 0
    fconfigure $f -encoding utf-8 -buffering none -eofchar "" -translation lf -profile tcl8
} -body {
    set d [read $f]
    binary scan $d H* hd
    set hd
} -cleanup {
    close $f
    removeFile io-75.5
} -result 4181

test io-75.6.read {invalid utf-8 encoding, read is not ignored (-encodingstrict 1)} -setup {
    set fn [makeFile {} io-75.6]
    set f [open $fn w+]
    fconfigure $f -encoding binary
    # \x81 is invalid in utf-8
    puts -nonewline $f A\x81
    flush $f
    seek $f 0
    fconfigure $f -encoding utf-8 -buffering none -eofchar "" -translation lf \
	-profile strict
} -body {
    set status [catch {read $f} cres copts]
    set d [dict get $copts -result read]
    binary scan $d H* hd
    lappend hd $status $cres
} -cleanup {
    close $f
    removeFile io-75.6
} -match glob -result {41 1 {error reading "file*":\
	invalid or incomplete multibyte or wide character}}


test io-75.6.gets {invalid utf-8 encoding, gets is not ignored (-profile strict)} -setup {
    set fn [makeFile {} io-75.6]
    set f [open $fn w+]
    fconfigure $f -encoding binary
    # \x81 is an incomplete byte sequence in utf-8
    puts -nonewline $f A\x81
    flush $f
    seek $f 0
    fconfigure $f -encoding utf-8 -buffering none -eofchar {} \
	    -translation lf -profile strict
} -body {
    gets $f
} -cleanup {
    close $f
    removeFile io-75.6
} -match glob -returnCodes 1 -result {error reading "file*":\
	invalid or incomplete multibyte or wide character}

test io-75.7.gets {
    invalid utf-8 encoding gets is not ignored (-profile strict)
} -setup {
    set fn [makeFile {} io-75.7]
    set f [open $fn w+]
    fconfigure $f -encoding binary
    # \x81 is invalid in utf-8
    puts -nonewline $f A\x81
    flush $f
    seek $f 0
    fconfigure $f -encoding utf-8 -buffering none -eofchar {} -translation lf \
	    -profile strict
} -body {
    list [catch {read $f} msg] $msg
} -cleanup {
    close $f
    removeFile io-75.7
<<<<<<< HEAD
} -match glob -returnCodes 1 -result {error reading "file*":\
	invalid or incomplete multibyte or wide character}

test io-75.7.read {invalid utf-8 encoding eof handling (-profile strict)} -setup {
    set fn [makeFile {} io-75.7]
    set f [open $fn w+]
    fconfigure $f -encoding binary
    # \xA1 is invalid in utf-8. -eofchar is not detected, because it comes later.
    puts -nonewline $f A\xA1\x1A
    flush $f
    seek $f 0
    fconfigure $f -encoding utf-8 -buffering none -eofchar \x1A \
	-translation lf -profile strict
} -body {
    set status [catch {read $f} cres copts]
    set d [dict get $copts -result read]
    binary scan $d H* hd
    lappend hd [eof $f]
    lappend hd $status
    lappend hd $cres
    fconfigure $f -encoding iso8859-1
    lappend hd [read $f];# We changed encoding, so now we can read the \xA1
    close $f
    set hd
} -cleanup {
    removeFile io-75.7
} -match glob -result {41 0 1 {error reading "file*":\
	invalid or incomplete multibyte or wide character} ¡}

=======
} -match glob -result {1 {error reading "file*":\
    invalid or incomplete multibyte or wide character}}

test io-75.7.read {invalid utf-8 encoding eof handling (-profile strict)} -setup {
    set fn [makeFile {} io-75.7]
    set f [open $fn w+]
    fconfigure $f -encoding binary
    # \xA1 is invalid in utf-8. -eofchar is not detected, because it comes later.
    puts -nonewline $f A\xA1\x1A
    flush $f
    seek $f 0
    fconfigure $f -encoding utf-8 -buffering none -eofchar \x1A \
	-translation lf -profile strict
} -body {
    set status [catch {read $f} cres copts]
    set d [dict get $copts -result read]
    binary scan $d H* hd
    lappend hd [eof $f]
    lappend hd $status
    lappend hd $cres
    fconfigure $f -encoding iso8859-1
    lappend hd [read $f];# We changed encoding, so now we can read the \xA1
    close $f
    set hd
} -cleanup {
    removeFile io-75.7
} -match glob -result {41 0 1 {error reading "file*":\
	invalid or incomplete multibyte or wide character} ¡}

>>>>>>> f85eb135
test io-75.8.incomplete {
    incomplete uft-8 char after eof char is not an error (-profile strict)
} -setup {
    set hd {}
    set fn [makeFile {} io-75.8]
    set f [open $fn w+]
    fconfigure $f -encoding binary
	# \x81 is invalid in utf-8, but since the eof character \x1A comes first,
	# -eofchar takes precedence.
    puts -nonewline $f A\x1A\x81
    flush $f
    seek $f 0
    fconfigure $f -encoding utf-8 -buffering none -eofchar \x1A \
	-translation lf -profile strict
} -body {
    set d [read $f]
    binary scan $d H* hd
    lappend hd [eof $f]
    # there should be no error on additional reads
    lappend hd [read $f]
    close $f
    set hd
} -cleanup {
    removeFile io-75.8
} -result {41 1 {}}


test {io-75.8 {invalid after eof}} {
	invalid utf-8 after eof char is not an error (-profile strict)
} -setup {
    set res {}
    set fn [makeFile {} io-75.8]
    set f [open $fn w+]
    fconfigure $f -encoding binary
    # \xc0\x80 is invalid utf-8 data, but because the eof character \x1A
    # appears first, it's not an error.
    puts -nonewline $f A\x1a\xc0\x80
    flush $f
    seek $f 0
    fconfigure $f -encoding utf-8 -buffering none -eofchar \x1A \
	-translation lf -profile strict
} -body {
    set d [read $f]
    foreach char [split $d {}] {
	lappend res [format %x [scan $char %c]]
    }
    lappend res [eof $f]
    # there should be no error on additional reads
    lappend res [read $f]
    close $f
    set res
} -cleanup {
    removeFile io-75.8
} -result {41 1 {}}


test {io-75.8 {invalid before eof}} {
	invalid utf-8 encoding eof handling (-profile strict)
} -setup {
<<<<<<< HEAD
	set res {}
=======
>>>>>>> f85eb135
    set fn [makeFile {} io-75.8]
    set f [open $fn w+]
    # This also configures the channel encoding profile as strict.
    fconfigure $f -encoding binary
    # \x81 is invalid in utf-8. -eofchar is not detected, because it comes later.
    puts -nonewline $f A\x81\x81\x1A
    flush $f
    seek $f 0
    fconfigure $f -encoding utf-8 -buffering none -eofchar \x1A \
	-translation lf -profile strict
} -body {
    set res [list [catch {read $f} cres] [eof $f]]
    chan configure $f -encoding iso8859-1
    lappend res [read $f 1]
    chan configure $f -encoding utf-8
    catch {read $f 1} cres
    lappend res $cres
    close $f
    set res
} -cleanup {
    removeFile io-75.8
} -match glob -result "1 0 \x81 {error reading \"*\":\
    invalid or incomplete multibyte or wide character}"


test io-strict-multibyte-eof {
    incomplete utf-8 sequence immediately prior to eof character

    See issue 25cdcb7e8fb381fb
} -setup {
    set res {}
    set chan [file tempfile];
    fconfigure $chan -encoding binary
    puts -nonewline $chan \x81\x1A
    flush $chan
    seek $chan 0
    chan configure $chan -encoding utf-8 -profile strict
} -body {
    list [catch {read $chan 1} cres] $cres
} -cleanup {
    close $chan
    unset res
} -match glob -result {1 {error reading "*":\
    invalid or incomplete multibyte or wide character}}


test io-75.9 {unrepresentable character write passes and is replaced by ?} -setup {
    set fn [makeFile {} io-75.9]
    set f [open $fn w+]
    fconfigure $f -encoding iso8859-1 -profile strict
} -body {
    catch {puts -nonewline $f "A\u2022"} msg
    flush $f
    seek $f 0
    list [read $f] $msg
} -cleanup {
    close $f
    removeFile io-75.9
} -match glob -result [list {A} {error writing "*":\
    invalid or incomplete multibyte or wide character}]

apply [list {} {
    set template {
	test {io-75.10 ${mode}} {
	    incomplete multibyte encoding read is an error
	} -setup {
	    set res {}
	    set fn [makeFile {} io-75.10]
	    set f [open $fn w+]
	    fconfigure $f -encoding binary
	    puts -nonewline $f A\xC0
	    flush $f
	    seek $f 0
	    fconfigure $f -encoding utf-8 -buffering none {*}${option}
	} -body {
	    set status [catch {read $f} cres copts]
	    set d [dict get $copts -result read]
	    close $f
	    binary scan $d H* hd
	    lappend res $hd
	    lappend res $status
	    lappend res $cres
	    return $res
	} -cleanup {
	    removeFile io-75.10
	} -match glob -result {41 1 {error reading "file*":\
		invalid or incomplete multibyte or wide character}}
    }
	# the default encoding mode is not currently strict
    #foreach mode {default strict} option {{} {-encodingstrict 1}} 
    foreach mode {{profile strict}} option {{-profile strict}} {
	set test [string map [
	    list {${mode}} [list $mode] {${option}} [list $option]] $template]
	uplevel $test
    }
} [namespace current]]
test {io-75.10 {profile tcl8}} {
    incomplete multibyte encoding read is not ignored because "binary" sets
    profile to strict
} -setup {
    set res {}
    set fn [makeFile {} io-75.10]
    set f [open $fn w+]
    fconfigure $f -encoding binary
    puts -nonewline $f A\xC0
    flush $f
    seek $f 0
    fconfigure $f -encoding utf-8 -buffering none
} -body {
    catch {read $f} errmsg
    lappend res $errmsg
    seek $f 0
    chan configure $f -profile tcl8
    set d [read $f]
    binary scan $d H* hd
    lappend res $hd
    return $res
} -cleanup {
    close $f
    removeFile io-75.10
    unset result
} -match glob -result {{error reading "file*":\
    invalid or incomplete multibyte or wide character} 41c0}

# The current result returns the orphan byte as byte.
# This may be expected due to special utf-8 handling.

# As utf-8 has a special treatment in multi-byte decoding, also test another
# one.
test io-75.11 {shiftjis encoding error read results in raw bytes} -setup {
    set fn [makeFile {} io-75.11]
    set f [open $fn w+]
    fconfigure $f -encoding binary
    # In shiftjis, \x81 starts a two-byte sequence.
    # But 2nd byte \xFF is not allowed
    puts -nonewline $f A\x81\xFFA
    flush $f
    seek $f 0
    fconfigure $f -encoding shiftjis -blocking 0 -eofchar {} -translation lf \
	-profile strict
} -body {
    set d [read $f]
    binary scan $d H* hd
    lappend hd [catch {set d [read $f]} msg] $msg
} -cleanup {
    close $f
    removeFile io-75.11
} -match glob -result {41 1 {error reading "file*":\
    invalid or incomplete multibyte or wide character}}


apply [list {} {
    set template {
	test {io-75.12 ${mode}} {invalid utf-8 encoding read returns an error} -setup {
	    set res {}
	    set fn [makeFile {} io-75.12]
	    set f [open $fn w+]
	    fconfigure $f -encoding binary
	    puts -nonewline $f A\x81
	    flush $f
	    seek $f 0
	    fconfigure $f -encoding utf-8 -buffering none -eofchar {} \
		    -translation lf {*}${option}
	} -body {
	    set status [catch {read $f} cres copts]
	    set d [dict get $copts -result read]
	    close $f
	    binary scan $d H* hd
	    lappend res $hd $status $cres
	    return $res
	} -cleanup {
	    removeFile io-75.12
	} -match glob -result {41 1 {error reading "file*":\
		invalid or incomplete multibyte or wide character}}
    }

    # the default encoding mod is not currently strict
    #foreach mode {default strict} option {{} {-encodingstrict 1}}
    foreach mode {{profile strict}} option {{-profile strict}} {
	set test [string map [
	    list {${mode}} [list $mode] {${option}} [list $option]] $template]
	uplevel $test
    }
} [namespace current]]


test {io-75.12 {profile tcl8}} {
    invalid utf-8 encoding read, is not ignored because setting the encoding to
    "binary" also sets the profile to strict
} -setup {
    set res {}
    set fn [makeFile {} io-75.12]
    set f [open $fn w+]
    fconfigure $f -encoding binary
    puts -nonewline $f A\x81
    flush $f
    seek $f 0
    fconfigure $f -encoding utf-8 -buffering none -eofchar {} \
	-translation lf
} -body {
    catch {read $f} errmsg
    lappend res $errmsg
    chan configure $f -profile tcl8
    seek $f 0
    set d [read $f]
    binary scan $d H* hd
    lappend res $hd
    return $res
} -cleanup {
    close $f
    removeFile io-75.12
    unset res
} -match glob -result {{error reading "file*":\
    invalid or incomplete multibyte or wide character} 4181}
test io-75.13 {
    In blocking mode [read] produces an error and leaves the data succesfully
    read so far in the return options dictionary.
} -setup {
    set fn [makeFile {} io-75.13]
    set f [open $fn w+]
    fconfigure $f -encoding binary
    # \x81 is invalid in utf-8
    puts -nonewline $f A\x81
    flush $f
    seek $f 0
    fconfigure $f -encoding utf-8 -eofchar "" -translation lf -profile strict
} -body {
    set status [catch {read $f} cres copts]
    set d [dict get $copts -result read]
    binary scan $d H* hd
    lappend hd $status
    lappend hd $cres
} -cleanup {
    close $f
    removeFile io-75.13
} -match glob -result {41 1 {error reading "file*":\
	invalid or incomplete multibyte or wide character}}
test io-75.13.nonblocking {
    In nonblocking mode when there is an encoding error the data that has been
    successfully read so far is returned first and then the error is returned
    on the next call to [read].
} -setup {
    set fn [makeFile {} io-75.13]
    set f [open $fn w+]
    fconfigure $f -encoding binary
    # \x81 is invalid in utf-8
    puts -nonewline $f A\x81
    flush $f
    seek $f 0
    fconfigure $f -encoding utf-8 -blocking 0 -eofchar {} -translation lf \
	-profile strict
} -body {
    set d [read $f]
    binary scan $d H* hd
    lappend hd [catch {read $f} msg] $msg
} -cleanup {
    close $f
    removeFile io-75.13
} -match glob -result {41 1 {error reading "file*":\
    invalid or incomplete multibyte or wide character}}

test io-75.14 {
	[gets] succesfully returns lines prior to error

	invalid utf-8 encoding [gets] continues in non-strict mode after error
} -setup {
    set chan [file tempfile]
    fconfigure $chan -encoding binary
    # \xC0\n is an invalid utf-8 sequence
    puts -nonewline $chan a\nb\nc\xC0\nd\n
    flush $chan
    seek $chan 0
    fconfigure $chan -encoding utf-8 -buffering none -eofchar {} \
	-translation auto -profile strict
} -body {
    lappend res [gets $chan]
    lappend res [gets $chan]
    lappend res [catch {gets $chan} cres] $cres
    chan configure $chan -profile tcl8
    lappend res [gets $chan]
    lappend res [gets $chan]
    close $chan
    return $res
} -match glob -result {a b 1 {error reading "*":\
    invalid or incomplete multibyte or wide character} cÀ d}

test io-75.15 {
    invalid utf-8 encoding strict
    gets does not hang
    gets succeeds for the first two lines
} -setup {
    set res {}
    set chan [file tempfile]
    fconfigure $chan -encoding binary
    # \xC0\x40 is an invalid utf-8 sequence
    puts $chan hello\nAB\nCD\xC0\x40EF\nGHI
	seek $chan 0
} -body {
    #Now try to read it with [gets]
    fconfigure $chan -encoding utf-8 -profile strict
    lappend res [gets $chan]
    lappend res [gets $chan]
    lappend res [catch {gets $chan} cres] $cres
    lappend res [catch {gets $chan} cres] $cres
	chan configure $chan -translation binary
	set data [read $chan 4]
	foreach char [split $data {}] {
		scan $char %c ord
		lappend res [format %x $ord]
	}
    fconfigure $chan -encoding utf-8 -profile strict -translation auto
	lappend res [gets $chan]
	lappend res [gets $chan]
    return $res
} -cleanup {
    close $chan
} -match glob -result {hello AB 1 {error reading "*": invalid or incomplete multibyte or wide character}\
    1 {error reading "*": invalid or incomplete multibyte or wide character} 43 44 c0 40 EF GHI}

test io-75.14 {invalid utf-8 encoding [gets] coninues in non-strict mode after error} -setup {
    set res {}
    set fn [makeFile {} io-75.14]
    set f [open $fn w+]
    fconfigure $f -encoding binary
    # \xc0 is invalid in utf-8
    puts -nonewline $f a\nb\xc0\nc\n
    flush $f
    seek $f 0
    fconfigure $f -encoding utf-8 -buffering none -eofchar {} -translation lf -profile strict
} -body {
    lappend res [gets $f]
    set status [catch {gets $f} cres copts]
    lappend res $status $cres
    chan configure $f -profile tcl8 
    lappend res [gets $f]
    lappend res [gets $f]
    close $f
    return $res
} -cleanup {
    removeFile io-75.14
} -match glob -result {a 1 {error reading "file*":\
	invalid or incomplete multibyte or wide character} bÀ c}


test io-75.15 {invalid utf-8 encoding strict gets should not hang} -setup {
    set res {}
    set fn [makeFile {} io-75.15]
    set chan [open $fn w+]
    fconfigure $chan -encoding binary
    # This is not valid UTF-8
    puts $chan hello\nAB\xc0\x40CD\nEFG
    close $chan
} -body {
    #Now try to read it with [gets]
    set chan [open $fn]
    fconfigure $chan -encoding utf-8 -profile strict
    lappend res [gets $chan]
    set status [catch {gets $chan} cres copts]
    lappend res $status $cres
    set status [catch {gets $chan} cres copts]
    lappend res $status $cres
	lappend res [dict get $copts -result]
	chan configure $chan -encoding binary
	foreach char [split [read $chan 2] {}] {
	    lappend res [format %x [scan $char %c]]
	}
    return $res
} -cleanup {
    close $chan
    removeFile io-75.15
} -match glob -result {hello 1 {error reading "file*":\
	invalid or incomplete multibyte or wide character} 1 {error reading "file*":\
	invalid or incomplete multibyte or wide character} {read AB} 41 42}

# ### ### ### ######### ######### #########



test io-76.0 {channel modes} -setup {
    set datafile [makeFile {some characters} dummy]
    set f [open $datafile r]
} -constraints testchannel -body {
    testchannel mode $f
} -cleanup {
    close $f
    removeFile dummy
} -result {read {}}

test io-76.1 {channel modes} -setup {
    set datafile [makeFile {some characters} dummy]
    set f [open $datafile w]
} -constraints testchannel -body {
    testchannel mode $f
} -cleanup {
    close $f
    removeFile dummy
} -result {{} write}

test io-76.2 {channel modes} -setup {
    set datafile [makeFile {some characters} dummy]
    set f [open $datafile r+]
} -constraints testchannel -body {
    testchannel mode $f
} -cleanup {
    close $f
    removeFile dummy
} -result {read write}

test io-76.3 {channel mode dropping} -setup {
    set datafile [makeFile {some characters} dummy]
    set f [open $datafile r]
} -constraints testchannel -body {
    testchannel mremove-wr $f
    list [testchannel mode $f] [testchannel maxmode $f]
} -cleanup {
    close $f
    removeFile dummy
} -result {{read {}} {read {}}}

test io-76.4 {channel mode dropping} -setup {
    set datafile [makeFile {some characters} dummy]
    set f [open $datafile r]
} -constraints testchannel -body {
    testchannel mremove-rd $f
} -returnCodes error -cleanup {
    close $f
    removeFile dummy
} -match glob -result {Tcl_RemoveChannelMode error:\
    Bad mode, would make channel inacessible. Channel: "*"}

test io-76.5 {channel mode dropping} -setup {
    set datafile [makeFile {some characters} dummy]
    set f [open $datafile w]
} -constraints testchannel -body {
    testchannel mremove-rd $f
    list [testchannel mode $f] [testchannel maxmode $f]
} -cleanup {
    close $f
    removeFile dummy
} -result {{{} write} {{} write}}

test io-76.6 {channel mode dropping} -setup {
    set datafile [makeFile {some characters} dummy]
    set f [open $datafile w]
} -constraints testchannel -body {
    testchannel mremove-wr $f
} -returnCodes error -cleanup {
    close $f
    removeFile dummy
} -match glob -result {Tcl_RemoveChannelMode error:\
    Bad mode, would make channel inacessible. Channel: "*"}

test io-76.7 {channel mode dropping} -setup {
    set datafile [makeFile {some characters} dummy]
    set f [open $datafile r+]
} -constraints testchannel -body {
    testchannel mremove-rd $f
    list [testchannel mode $f] [testchannel maxmode $f]
} -cleanup {
    close $f
    removeFile dummy
} -result {{{} write} {read write}}

test io-76.8 {channel mode dropping} -setup {
    set datafile [makeFile {some characters} dummy]
    set f [open $datafile r+]
} -constraints testchannel -body {
    testchannel mremove-wr $f
    list [testchannel mode $f] [testchannel maxmode $f]
} -cleanup {
    close $f
    removeFile dummy
} -result {{read {}} {read write}}

test io-76.9 {channel mode dropping} -setup {
    set datafile [makeFile {some characters} dummy]
    set f [open $datafile r+]
} -constraints testchannel -body {
    testchannel mremove-wr $f
    testchannel mremove-rd $f
} -returnCodes error -cleanup {
    close $f
    removeFile dummy
} -match glob -result {Tcl_RemoveChannelMode error:\
    Bad mode, would make channel inacessible. Channel: "*"}

test io-76.10 {channel mode dropping} -setup {
    set datafile [makeFile {some characters} dummy]
    set f [open $datafile r+]
} -constraints testchannel -body {
    testchannel mremove-rd $f
    testchannel mremove-wr $f
} -returnCodes error -cleanup {
    close $f
    removeFile dummy
} -match glob -result {Tcl_RemoveChannelMode error:\
    Bad mode, would make channel inacessible. Channel: "*"}

# cleanup
foreach file [list fooBar longfile script script2 output test1 pipe my_script \
	test2 test3 cat stdout kyrillic.txt utf8-fcopy.txt utf8-rp.txt] {
    removeFile $file
}
cleanupTests
}
namespace delete ::tcl::test::io
return<|MERGE_RESOLUTION|>--- conflicted
+++ resolved
@@ -1668,12 +1668,7 @@
     catch {close $f}
 } -result 194
 
-<<<<<<< HEAD
-
-test io-12.10.profilestrict {ReadChars: multibyte chars split} -body {
-=======
 test {io-12.10 strict} {ReadChars: multibyte chars split} -body {
->>>>>>> f85eb135
     set f [open $path(test1) w]
     fconfigure $f -translation binary
     puts -nonewline $f [string repeat a 9]\xC2
@@ -9383,9 +9378,8 @@
 } -cleanup {
     close $f
     removeFile io-75.7
-<<<<<<< HEAD
-} -match glob -returnCodes 1 -result {error reading "file*":\
-	invalid or incomplete multibyte or wide character}
+} -match glob -result {1 {error reading "file*":\
+    invalid or incomplete multibyte or wide character}}
 
 test io-75.7.read {invalid utf-8 encoding eof handling (-profile strict)} -setup {
     set fn [makeFile {} io-75.7]
@@ -9413,10 +9407,6 @@
 } -match glob -result {41 0 1 {error reading "file*":\
 	invalid or incomplete multibyte or wide character} ¡}
 
-=======
-} -match glob -result {1 {error reading "file*":\
-    invalid or incomplete multibyte or wide character}}
-
 test io-75.7.read {invalid utf-8 encoding eof handling (-profile strict)} -setup {
     set fn [makeFile {} io-75.7]
     set f [open $fn w+]
@@ -9443,7 +9433,6 @@
 } -match glob -result {41 0 1 {error reading "file*":\
 	invalid or incomplete multibyte or wide character} ¡}
 
->>>>>>> f85eb135
 test io-75.8.incomplete {
     incomplete uft-8 char after eof char is not an error (-profile strict)
 } -setup {
@@ -9503,10 +9492,6 @@
 test {io-75.8 {invalid before eof}} {
 	invalid utf-8 encoding eof handling (-profile strict)
 } -setup {
-<<<<<<< HEAD
-	set res {}
-=======
->>>>>>> f85eb135
     set fn [makeFile {} io-75.8]
     set f [open $fn w+]
     # This also configures the channel encoding profile as strict.
