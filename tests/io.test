--- conflicted
+++ resolved
@@ -8987,22 +8987,6 @@
 	removeFile io-75.2
 } -returnCodes ok -result "A?"
 
-<<<<<<< HEAD
-test io-75.3 {check if -tolerantencoding option is saved} -setup {
-	set fn [makeFile {} io-75.3]
-    set f [open $fn w]
-} -body {
-	# the following command gets in result error in TCL 9.0
-    fconfigure $f -encoding iso8859-1 -tolerantencoding 0
-	lappend res [fconfigure $f -tolerantencoding]
-    fconfigure $f -encoding iso8859-1 -tolerantencoding 1
-	lappend res [fconfigure $f -tolerantencoding]
-} -cleanup {
-	close $f
-	removeFile io-75.3
-} -returnCodes ok -result "0 1"
-
-=======
 # Incomplete sequence test.
 # This error may IMHO only be detected with the close.
 # But the read already returns the incomplete sequence.
@@ -9021,7 +9005,20 @@
 } -cleanup {
 	removeFile io-75.3
 } -returnCodes ok -result "A\xC0"
->>>>>>> 36d126e0
+
+test io-75.4 {check if -tolerantencoding option is saved} -setup {
+	set fn [makeFile {} io-75.4]
+    set f [open $fn w]
+} -body {
+	# the following command gets in result error in TCL 9.0
+    fconfigure $f -encoding iso8859-1 -tolerantencoding 0
+	lappend res [fconfigure $f -tolerantencoding]
+    fconfigure $f -encoding iso8859-1 -tolerantencoding 1
+	lappend res [fconfigure $f -tolerantencoding]
+} -cleanup {
+	close $f
+	removeFile io-75.4
+} -returnCodes ok -result "0 1"
 
 # ### ### ### ######### ######### #########
 
