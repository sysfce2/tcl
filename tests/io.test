# -*- tcl -*-
# Functionality covered: operation of all IO commands, and all procedures
# defined in generic/tclIO.c.
#
# This file contains a collection of tests for one or more of the Tcl
# built-in commands.  Sourcing this file into Tcl runs the tests and
# generates output for errors.  No output means no errors were found.
#
# Copyright (c) 1991-1994 The Regents of the University of California.
# Copyright (c) 1994-1997 Sun Microsystems, Inc.
# Copyright (c) 1998-1999 by Scriptics Corporation.
#
# See the file "license.terms" for information on usage and redistribution
# of this file, and for a DISCLAIMER OF ALL WARRANTIES.

if {"::tcltest" ni [namespace children]} {
    package require tcltest 2
}

namespace eval ::tcl::test::io {
    namespace import ::tcltest::*

    variable umaskValue
    variable path
    variable f
    variable i
    variable n
    variable v
    variable msg
    variable expected

    catch {
	::tcltest::loadTestedCommands
	package require -exact Tcltest [info patchlevel]
	set ::tcltestlib [lindex [package ifneeded Tcltest [info patchlevel]] 1]
    }
    package require tcltests

testConstraint testbytestring [llength [info commands testbytestring]]
testConstraint testchannel      [llength [info commands testchannel]]
testConstraint openpipe         1
testConstraint testfevent       [llength [info commands testfevent]]
testConstraint testchannelevent [llength [info commands testchannelevent]]
testConstraint testmainthread   [llength [info commands testmainthread]]
testConstraint testobj		[llength [info commands testobj]]
testConstraint knownMsvcBug [expr {![info exists ::env(TRAVIS_OS_NAME)] || ![string match windows $::env(TRAVIS_OS_NAME)]}]

# You need a *very* special environment to do some tests.  In
# particular, many file systems do not support large-files...
testConstraint largefileSupport [expr {$::tcl_platform(os) ne "Darwin"}]

# some tests can only be run is umask is 2
# if "umask" cannot be run, the tests will be skipped.
set umaskValue 0
testConstraint umask [expr {![catch {set umaskValue [scan [exec /bin/sh -c umask] %o]}]}]

testConstraint makeFileInHome [expr {![file exists ~/_test_] && [file writable ~]}]

# set up a long data file for some of the following tests

set path(longfile) [makeFile {} longfile]
set f [open $path(longfile) w]
fconfigure $f -eofchar {} -translation lf
for { set i 0 } { $i < 100 } { incr i} {
    puts $f "#123456789abcdef0123456789abcdef0123456789abcdef0123456789abcdef0123456789abcdef
\#123456789abcdef01
\#"
    }
close $f

set path(cat) [makeFile {
    set f stdin
    if {$argv != ""} {
	set f [open [lindex $argv 0]]
    }
    fconfigure $f -encoding binary -translation lf -blocking 0 -eofchar \x1a
    fconfigure stdout -encoding binary -translation lf -buffering none
    fileevent $f readable "foo $f"
    proc foo {f} {
	set x [read $f]
	catch {puts -nonewline $x}
	if {[eof $f]} {
	    close $f
	    exit 0
	}
    }
    vwait forever
} cat]

set thisScript [file join [pwd] [info script]]

proc contents {file} {
    set f [open $file]
    fconfigure $f -translation binary
    set a [read $f]
    close $f
    return $a
}

test io-1.5 {Tcl_WriteChars: CheckChannelErrors} {emptyTest} {
    # no test, need to cause an async error.
} {}
set path(test1) [makeFile {} test1]
test io-1.6 {Tcl_WriteChars: WriteBytes} {
    set f [open $path(test1) w]
    fconfigure $f -encoding binary
    puts -nonewline $f "a\u4e4d\0"
    close $f
    contents $path(test1)
} "a\x4d\x00"
test io-1.7 {Tcl_WriteChars: WriteChars} {
    set f [open $path(test1) w]
    fconfigure $f -encoding shiftjis
    puts -nonewline $f "a\u4e4d\0"
    close $f
    contents $path(test1)
} "a\x93\xe1\x00"
set path(test2) [makeFile {} test2]
test io-1.8 {Tcl_WriteChars: WriteChars} {
    # This test written for SF bug #506297.
    #
    # Executing this test without the fix for the referenced bug
    # applied to tcl will cause tcl, more specifically WriteChars, to
    # go into an infinite loop.

    set f [open $path(test2) w]
    fconfigure      $f -encoding iso2022-jp
    puts -nonewline $f [format %s%c [string repeat " " 4] 12399]
    close           $f
    contents $path(test2)
} "    \x1b\$B\$O\x1b(B"

test io-1.9 {Tcl_WriteChars: WriteChars} {
    # When closing a channel with an encoding that appends
    # escape bytes, check for the case where the escape
    # bytes overflow the current IO buffer. The bytes
    # should be moved into a new buffer.

    set data "1234567890 [format %c 12399]"

    set sizes [list]

    # With default buffer size
    set f [open $path(test2) w]
    fconfigure      $f -encoding iso2022-jp
    puts -nonewline $f $data
    close           $f
    lappend sizes [file size $path(test2)]

    # With buffer size equal to the length
    # of the data, the escape bytes would
    # go into the next buffer.

    set f [open $path(test2) w]
    fconfigure      $f -encoding iso2022-jp -buffersize 16
    puts -nonewline $f $data
    close           $f
    lappend sizes [file size $path(test2)]

    # With buffer size that is large enough
    # to hold 1 byte of escaped data, but
    # not all 3. This should not write
    # the escape bytes to the first buffer
    # and then again to the second buffer.

    set f [open $path(test2) w]
    fconfigure      $f -encoding iso2022-jp -buffersize 17
    puts -nonewline $f $data
    close           $f
    lappend sizes [file size $path(test2)]

    # With buffer size that can hold 2 out of
    # 3 bytes of escaped data.

    set f [open $path(test2) w]
    fconfigure      $f -encoding iso2022-jp -buffersize 18
    puts -nonewline $f $data
    close           $f
    lappend sizes [file size $path(test2)]

    # With buffer size that can hold all the
    # data and escape bytes.

    set f [open $path(test2) w]
    fconfigure      $f -encoding iso2022-jp -buffersize 19
    puts -nonewline $f $data
    close           $f
    lappend sizes [file size $path(test2)]

    set sizes
} {19 19 19 19 19}

test io-2.1 {WriteBytes} {
    # loop until all bytes are written

    set f [open $path(test1) w]
    fconfigure $f  -encoding binary -buffersize 16 -translation crlf
    puts $f "abcdefghijklmnopqrstuvwxyz"
    close $f
    contents $path(test1)
} "abcdefghijklmnopqrstuvwxyz\r\n"
test io-2.2 {WriteBytes: savedLF > 0} {
    # After flushing buffer, there was a \n left over from the last
    # \n -> \r\n expansion.  It gets stuck at beginning of this buffer.

    set f [open $path(test1) w]
    fconfigure $f -encoding binary -buffersize 16 -translation crlf
    puts -nonewline $f "123456789012345\n12"
    set x [list [contents $path(test1)]]
    close $f
    lappend x [contents $path(test1)]
} [list "123456789012345\r" "123456789012345\r\n12"]
test io-2.3 {WriteBytes: flush on line} {
    # Tcl "line" buffering has weird behavior: if current buffer contains
    # a \n, entire buffer gets flushed.  Logical behavior would be to flush
    # only up to the \n.

    set f [open $path(test1) w]
    fconfigure $f -encoding binary -buffering line -translation crlf
    puts -nonewline $f "\n12"
    set x [contents $path(test1)]
    close $f
    set x
} "\r\n12"
test io-2.4 {WriteBytes: reset sawLF after each buffer} {
    set f [open $path(test1) w]
     fconfigure $f -encoding binary -buffering line -translation lf \
	     -buffersize 16
    puts -nonewline $f "abcdefg\nhijklmnopqrstuvwxyz"
    set x [list [contents $path(test1)]]
    close $f
    lappend x [contents $path(test1)]
} [list "abcdefg\nhijklmno" "abcdefg\nhijklmnopqrstuvwxyz"]

test io-3.1 {WriteChars: compatibility with WriteBytes} {
    # loop until all bytes are written

    set f [open $path(test1) w]
    fconfigure $f -encoding ascii -buffersize 16 -translation crlf
    puts $f "abcdefghijklmnopqrstuvwxyz"
    close $f
    contents $path(test1)
} "abcdefghijklmnopqrstuvwxyz\r\n"
test io-3.2 {WriteChars: compatibility with WriteBytes: savedLF > 0} {
    # After flushing buffer, there was a \n left over from the last
    # \n -> \r\n expansion.  It gets stuck at beginning of this buffer.

    set f [open $path(test1) w]
    fconfigure $f -encoding ascii -buffersize 16 -translation crlf
    puts -nonewline $f "123456789012345\n12"
    set x [list [contents $path(test1)]]
    close $f
    lappend x [contents $path(test1)]
} [list "123456789012345\r" "123456789012345\r\n12"]
test io-3.3 {WriteChars: compatibility with WriteBytes: flush on line} {
    # Tcl "line" buffering has weird behavior: if current buffer contains
    # a \n, entire buffer gets flushed.  Logical behavior would be to flush
    # only up to the \n.

    set f [open $path(test1) w]
    fconfigure $f -encoding ascii -buffering line -translation crlf
    puts -nonewline $f "\n12"
    set x [contents $path(test1)]
    close $f
    set x
} "\r\n12"
test io-3.4 {WriteChars: loop over stage buffer} {
    # stage buffer maps to more than can be queued at once.

    set f [open $path(test1) w]
    fconfigure $f -encoding jis0208 -buffersize 16
    puts -nonewline $f "\\\\\\\\\\\\\\\\\\\\\\\\\\\\\\"
    set x [list [contents $path(test1)]]
    close $f
    lappend x [contents $path(test1)]
} [list "!)!)!)!)!)!)!)!)" "!)!)!)!)!)!)!)!)!)!)!)!)!)!)!)"]
test io-3.5 {WriteChars: saved != 0} {
    # Bytes produced by UtfToExternal from end of last channel buffer
    # had to be moved to beginning of next channel buffer to preserve
    # requested buffersize.

    set f [open $path(test1) w]
    fconfigure $f -encoding jis0208 -buffersize 17
    puts -nonewline $f "\\\\\\\\\\\\\\\\\\\\\\\\\\\\\\"
    set x [list [contents $path(test1)]]
    close $f
    lappend x [contents $path(test1)]
} [list "!)!)!)!)!)!)!)!)!" "!)!)!)!)!)!)!)!)!)!)!)!)!)!)!)"]
test io-3.6 {WriteChars: (stageRead + dstWrote == 0)} {
    # One incomplete UTF-8 character at end of staging buffer.  Backup
    # in src to the beginning of that UTF-8 character and try again.
    #
    # Translate the first 16 bytes, produce 14 bytes of output, 2 left over
    # (first two bytes of \uff21 in UTF-8).  Given those two bytes try
    # translating them again, find that no bytes are read produced, and break
    # to outer loop where those two bytes will have the remaining 4 bytes
    # (the last byte of \uff21 plus the all of \uff22) appended.

    set f [open $path(test1) w]
    fconfigure $f -encoding shiftjis -buffersize 16
    puts -nonewline $f "12345678901234\uff21\uff22"
    set x [list [contents $path(test1)]]
    close $f
    lappend x [contents $path(test1)]
} [list "12345678901234\x82\x60" "12345678901234\x82\x60\x82\x61"]
test io-3.7 {WriteChars: (bufPtr->nextAdded > bufPtr->length)} {
    # When translating UTF-8 to external, the produced bytes went past end
    # of the channel buffer.  This is done purpose -- we then truncate the
    # bytes at the end of the partial character to preserve the requested
    # blocksize on flush.  The truncated bytes are moved to the beginning
    # of the next channel buffer.

    set f [open $path(test1) w]
    fconfigure $f -encoding jis0208 -buffersize 17
    puts -nonewline $f "\\\\\\\\\\\\\\\\\\\\\\\\\\\\\\"
    set x [list [contents $path(test1)]]
    close $f
    lappend x [contents $path(test1)]
} [list "!)!)!)!)!)!)!)!)!" "!)!)!)!)!)!)!)!)!)!)!)!)!)!)!)"]
test io-3.8 {WriteChars: reset sawLF after each buffer} {
    set f [open $path(test1) w]
    fconfigure $f -encoding ascii -buffering line -translation lf \
	     -buffersize 16
    puts -nonewline $f "abcdefg\nhijklmnopqrstuvwxyz"
    set x [list [contents $path(test1)]]
    close $f
    lappend x [contents $path(test1)]
} [list "abcdefg\nhijklmno" "abcdefg\nhijklmnopqrstuvwxyz"]

test io-4.1 {TranslateOutputEOL: lf} {
    # search for \n

    set f [open $path(test1) w]
    fconfigure $f -buffering line -translation lf
    puts $f "abcde"
    set x [list [contents $path(test1)]]
    close $f
    lappend x [contents $path(test1)]
} [list "abcde\n" "abcde\n"]
test io-4.2 {TranslateOutputEOL: cr} {
    # search for \n, replace with \r

    set f [open $path(test1) w]
    fconfigure $f -buffering line -translation cr
    puts $f "abcde"
    set x [list [contents $path(test1)]]
    close $f
    lappend x [contents $path(test1)]
} [list "abcde\r" "abcde\r"]
test io-4.3 {TranslateOutputEOL: crlf} {
    # simple case: search for \n, replace with \r

    set f [open $path(test1) w]
    fconfigure $f -buffering line -translation crlf
    puts $f "abcde"
    set x [list [contents $path(test1)]]
    close $f
    lappend x [contents $path(test1)]
} [list "abcde\r\n" "abcde\r\n"]
test io-4.4 {TranslateOutputEOL: crlf} {
    # keep storing more bytes in output buffer until output buffer is full.
    # We have 13 bytes initially that would turn into 18 bytes.  Fill
    # dest buffer while (dstEnd < dstMax).

    set f [open $path(test1) w]
    fconfigure $f -translation crlf -buffersize 16
    puts -nonewline $f "1234567\n\n\n\n\nA"
    set x [list [contents $path(test1)]]
    close $f
    lappend x [contents $path(test1)]
} [list "1234567\r\n\r\n\r\n\r\n\r" "1234567\r\n\r\n\r\n\r\n\r\nA"]
test io-4.5 {TranslateOutputEOL: crlf} {
    # Check for overflow of the destination buffer

    set f [open $path(test1) w]
    fconfigure $f -translation crlf -buffersize 12
    puts -nonewline $f "12345678901\n456789012345678901234"
    close $f
    set x [contents $path(test1)]
} "12345678901\r\n456789012345678901234"

test io-5.1 {CheckFlush: not full} {
    set f [open $path(test1) w]
    fconfigure $f
    puts -nonewline $f "12345678901234567890"
    set x [list [contents $path(test1)]]
    close $f
    lappend x [contents $path(test1)]
} [list "" "12345678901234567890"]
test io-5.2 {CheckFlush: full} {
    set f [open $path(test1) w]
    fconfigure $f -buffersize 16
    puts -nonewline $f "12345678901234567890"
    set x [list [contents $path(test1)]]
    close $f
    lappend x [contents $path(test1)]
} [list "1234567890123456" "12345678901234567890"]
test io-5.3 {CheckFlush: not line} {
    set f [open $path(test1) w]
    fconfigure $f -buffering line
    puts -nonewline $f "12345678901234567890"
    set x [list [contents $path(test1)]]
    close $f
    lappend x [contents $path(test1)]
} [list "" "12345678901234567890"]
test io-5.4 {CheckFlush: line} {
    set f [open $path(test1) w]
    fconfigure $f -buffering line -translation lf -encoding ascii
    puts -nonewline $f "1234567890\n1234567890"
    set x [list [contents $path(test1)]]
    close $f
    lappend x [contents $path(test1)]
} [list "1234567890\n1234567890" "1234567890\n1234567890"]
test io-5.5 {CheckFlush: none} {
    set f [open $path(test1) w]
    fconfigure $f -buffering none
    puts -nonewline $f "1234567890"
    set x [list [contents $path(test1)]]
    close $f
    lappend x [contents $path(test1)]
} [list "1234567890" "1234567890"]

test io-6.1 {Tcl_GetsObj: working} {
    set f [open $path(test1) w]
    puts $f "foo\nboo"
    close $f
    set f [open $path(test1)]
    set x [gets $f]
    close $f
    set x
} {foo}
test io-6.2 {Tcl_GetsObj: CheckChannelErrors() != 0} emptyTest {
    # no test, need to cause an async error.
} {}
test io-6.3 {Tcl_GetsObj: how many have we used?} {
    # if (bufPtr != NULL) {oldRemoved = bufPtr->nextRemoved}

    set f [open $path(test1) w]
    fconfigure $f -translation crlf
    puts $f "abc\ndefg"
    close $f
    set f [open $path(test1)]
    set x [list [tell $f] [gets $f line] [tell $f] [gets $f line] $line]
    close $f
    set x
} {0 3 5 4 defg}
test io-6.4 {Tcl_GetsObj: encoding == NULL} {
    set f [open $path(test1) w]
    fconfigure $f -translation binary
    puts $f "\x81\u1234\0"
    close $f
    set f [open $path(test1)]
    fconfigure $f -translation binary
    set x [list [gets $f line] $line]
    close $f
    set x
} [list 3 "\x81\x34\x00"]
test io-6.5 {Tcl_GetsObj: encoding != NULL} {
    set f [open $path(test1) w]
    fconfigure $f -translation binary
    puts $f "\x88\xea\x92\x9a"
    close $f
    set f [open $path(test1)]
    fconfigure $f -encoding shiftjis
    set x [list [gets $f line] $line]
    close $f
    set x
} [list 2 "\u4e00\u4e01"]
set a "bbbbbbbbbbbbbbbbbbbbbbbbbbbbbbbbbbbbbbbbbbbbbbbbbbbbbbbbbbbbbbbb"
append a $a
append a $a
test io-6.6 {Tcl_GetsObj: loop test} {
    # if (dst >= dstEnd)

    set f [open $path(test1) w]
    puts $f $a
    puts $f hi
    close $f
    set f [open $path(test1)]
    set x [list [gets $f line] $line]
    close $f
    set x
} [list 256 $a]
test io-6.7 {Tcl_GetsObj: error in input} {stdio openpipe} {
    # if (FilterInputBytes(chanPtr, &gs) != 0)

    set f [open "|[list [interpreter] $path(cat)]" w+]
    puts -nonewline $f "hi\nwould"
    flush $f
    gets $f
    fconfigure $f -blocking 0
    set x [gets $f line]
    close $f
    set x
} {-1}
test io-6.8 {Tcl_GetsObj: remember if EOF is seen} {
    set f [open $path(test1) w]
    puts $f "abcdef\x1aghijk\nwombat"
    close $f
    set f [open $path(test1)]
    fconfigure $f -eofchar \x1a
    set x [list [gets $f line] $line [gets $f line] $line]
    close $f
    set x
} {6 abcdef -1 {}}
test io-6.9 {Tcl_GetsObj: remember if EOF is seen} {
    set f [open $path(test1) w]
    puts $f "abcdefghijk\nwom\u001abat"
    close $f
    set f [open $path(test1)]
    fconfigure $f -eofchar \x1a
    set x [list [gets $f line] $line [gets $f line] $line]
    close $f
    set x
} {11 abcdefghijk 3 wom}
# Comprehensive tests
test io-6.10 {Tcl_GetsObj: lf mode: no chars} {
    set f [open $path(test1) w]
    close $f
    set f [open $path(test1)]
    fconfigure $f -translation lf
    set x [list [gets $f line] $line]
    close $f
    set x
} {-1 {}}
test io-6.11 {Tcl_GetsObj: lf mode: lone \n} {
    set f [open $path(test1) w]
    fconfigure $f -translation lf
    puts -nonewline $f "\n"
    close $f
    set f [open $path(test1)]
    fconfigure $f -translation lf
    set x [list [gets $f line] $line [gets $f line] $line]
    close $f
    set x
} {0 {} -1 {}}
test io-6.12 {Tcl_GetsObj: lf mode: lone \r} {
    set f [open $path(test1) w]
    fconfigure $f -translation lf
    puts -nonewline $f "\r"
    close $f
    set f [open $path(test1)]
    fconfigure $f -translation lf
    set x [list [gets $f line] $line [gets $f line] $line]
    close $f
    set x
} [list 1 "\r" -1 ""]
test io-6.13 {Tcl_GetsObj: lf mode: 1 char} {
    set f [open $path(test1) w]
    fconfigure $f -translation lf
    puts -nonewline $f a
    close $f
    set f [open $path(test1)]
    fconfigure $f -translation lf
    set x [list [gets $f line] $line [gets $f line] $line]
    close $f
    set x
} {1 a -1 {}}
test io-6.14 {Tcl_GetsObj: lf mode: 1 char followed by EOL} {
    set f [open $path(test1) w]
    fconfigure $f -translation lf
    puts -nonewline $f "a\n"
    close $f
    set f [open $path(test1)]
    fconfigure $f -translation lf
    set x [list [gets $f line] $line [gets $f line] $line]
    close $f
    set x
} {1 a -1 {}}
test io-6.15 {Tcl_GetsObj: lf mode: several chars} {
    set f [open $path(test1) w]
    fconfigure $f -translation lf
    puts -nonewline $f "abcd\nefgh\rijkl\r\nmnop"
    close $f
    set f [open $path(test1)]
    fconfigure $f -translation lf
    set x [list [gets $f line] $line [gets $f line] $line [gets $f line] $line [gets $f line] $line]
    close $f
    set x
} [list 4 "abcd" 10 "efgh\rijkl\r" 4 "mnop" -1 ""]
test io-6.16 {Tcl_GetsObj: cr mode: no chars} {
    set f [open $path(test1) w]
    close $f
    set f [open $path(test1)]
    fconfigure $f -translation cr
    set x [list [gets $f line] $line]
    close $f
    set x
} {-1 {}}
test io-6.17 {Tcl_GetsObj: cr mode: lone \n} {
    set f [open $path(test1) w]
    fconfigure $f -translation lf
    puts -nonewline $f "\n"
    close $f
    set f [open $path(test1)]
    fconfigure $f -translation cr
    set x [list [gets $f line] $line [gets $f line] $line]
    close $f
    set x
} [list 1 "\n" -1 ""]
test io-6.18 {Tcl_GetsObj: cr mode: lone \r} {
    set f [open $path(test1) w]
    fconfigure $f -translation lf
    puts -nonewline $f "\r"
    close $f
    set f [open $path(test1)]
    fconfigure $f -translation cr
    set x [list [gets $f line] $line [gets $f line] $line]
    close $f
    set x
} {0 {} -1 {}}
test io-6.19 {Tcl_GetsObj: cr mode: 1 char} {
    set f [open $path(test1) w]
    fconfigure $f -translation lf
    puts -nonewline $f a
    close $f
    set f [open $path(test1)]
    fconfigure $f -translation cr
    set x [list [gets $f line] $line [gets $f line] $line]
    close $f
    set x
} {1 a -1 {}}
test io-6.20 {Tcl_GetsObj: cr mode: 1 char followed by EOL} {
    set f [open $path(test1) w]
    fconfigure $f -translation lf
    puts -nonewline $f "a\r"
    close $f
    set f [open $path(test1)]
    fconfigure $f -translation cr
    set x [list [gets $f line] $line [gets $f line] $line]
    close $f
    set x
} {1 a -1 {}}
test io-6.21 {Tcl_GetsObj: cr mode: several chars} {
    set f [open $path(test1) w]
    fconfigure $f -translation lf
    puts -nonewline $f "abcd\nefgh\rijkl\r\nmnop"
    close $f
    set f [open $path(test1)]
    fconfigure $f -translation cr
    set x [list [gets $f line] $line [gets $f line] $line [gets $f line] $line [gets $f line] $line]
    close $f
    set x
} [list 9 "abcd\nefgh" 4 "ijkl" 5 "\nmnop" -1 ""]
test io-6.22 {Tcl_GetsObj: crlf mode: no chars} {
    set f [open $path(test1) w]
    close $f
    set f [open $path(test1)]
    fconfigure $f -translation crlf
    set x [list [gets $f line] $line]
    close $f
    set x
} {-1 {}}
test io-6.23 {Tcl_GetsObj: crlf mode: lone \n} {
    set f [open $path(test1) w]
    fconfigure $f -translation lf
    puts -nonewline $f "\n"
    close $f
    set f [open $path(test1)]
    fconfigure $f -translation crlf
    set x [list [gets $f line] $line [gets $f line] $line]
    close $f
    set x
} [list 1 "\n" -1 ""]
test io-6.24 {Tcl_GetsObj: crlf mode: lone \r} {
    set f [open $path(test1) w]
    fconfigure $f -translation lf
    puts -nonewline $f "\r"
    close $f
    set f [open $path(test1)]
    fconfigure $f -translation crlf
    set x [list [gets $f line] $line [gets $f line] $line]
    close $f
    set x
} [list 1 "\r" -1 ""]
test io-6.25 {Tcl_GetsObj: crlf mode: \r\r} {
    set f [open $path(test1) w]
    fconfigure $f -translation lf
    puts -nonewline $f "\r\r"
    close $f
    set f [open $path(test1)]
    fconfigure $f -translation crlf
    set x [list [gets $f line] $line [gets $f line] $line]
    close $f
    set x
} [list 2 "\r\r" -1 ""]
test io-6.26 {Tcl_GetsObj: crlf mode: \r\n} {
    set f [open $path(test1) w]
    fconfigure $f -translation lf
    puts -nonewline $f "\r\n"
    close $f
    set f [open $path(test1)]
    fconfigure $f -translation crlf
    set x [list [gets $f line] $line [gets $f line] $line]
    close $f
    set x
} [list 0 "" -1 ""]
test io-6.27 {Tcl_GetsObj: crlf mode: 1 char} {
    set f [open $path(test1) w]
    fconfigure $f -translation lf
    puts -nonewline $f a
    close $f
    set f [open $path(test1)]
    fconfigure $f -translation crlf
    set x [list [gets $f line] $line [gets $f line] $line]
    close $f
    set x
} {1 a -1 {}}
test io-6.28 {Tcl_GetsObj: crlf mode: 1 char followed by EOL} {
    set f [open $path(test1) w]
    fconfigure $f -translation lf
    puts -nonewline $f "a\r\n"
    close $f
    set f [open $path(test1)]
    fconfigure $f -translation crlf
    set x [list [gets $f line] $line [gets $f line] $line]
    close $f
    set x
} {1 a -1 {}}
test io-6.29 {Tcl_GetsObj: crlf mode: several chars} {
    set f [open $path(test1) w]
    fconfigure $f -translation lf
    puts -nonewline $f "abcd\nefgh\rijkl\r\nmnop"
    close $f
    set f [open $path(test1)]
    fconfigure $f -translation crlf
    set x [list [gets $f line] $line [gets $f line] $line [gets $f line] $line]
    close $f
    set x
} [list 14 "abcd\nefgh\rijkl" 4 "mnop" -1 ""]
test io-6.30 {Tcl_GetsObj: crlf mode: buffer exhausted} {testchannel} {
    # if (eol >= dstEnd)

    set f [open $path(test1) w]
    fconfigure $f -translation lf
    puts -nonewline $f "123456789012345\r\nabcdefghijklmnoprstuvwxyz"
    close $f
    set f [open $path(test1)]
    fconfigure $f -translation crlf -buffersize 16
    set x [list [gets $f line] $line [testchannel inputbuffered $f]]
    close $f
    set x
} [list 15 "123456789012345" 15]
test io-6.31 {Tcl_GetsObj: crlf mode: buffer exhausted, blocked} {stdio testchannel openpipe fileevent} {
    # (FilterInputBytes() != 0)

    set f [open "|[list [interpreter] $path(cat)]" w+]
    fconfigure $f -translation {crlf lf} -buffering none
    puts -nonewline $f "bbbbbbbbbbbbbb\r\n123456789012345\r"
    fconfigure $f -buffersize 16
    set x [gets $f]
    fconfigure $f -blocking 0
    lappend x [gets $f line] $line [fblocked $f] [testchannel inputbuffered $f]
    close $f
    set x
} [list "bbbbbbbbbbbbbb" -1 "" 1 16]
test io-6.32 {Tcl_GetsObj: crlf mode: buffer exhausted, more data} {testchannel} {
    # not (FilterInputBytes() != 0)

    set f [open $path(test1) w]
    fconfigure $f -translation lf
    puts -nonewline $f "123456789012345\r\n123"
    close $f
    set f [open $path(test1)]
    fconfigure $f -translation crlf -buffersize 16
    set x [list [gets $f line] $line [tell $f] [testchannel inputbuffered $f]]
    close $f
    set x
} [list 15 "123456789012345" 17 3]
test io-6.33 {Tcl_GetsObj: crlf mode: buffer exhausted, at eof} {
    # eol still equals dstEnd

    set f [open $path(test1) w]
    fconfigure $f -translation lf
    puts -nonewline $f "123456789012345\r"
    close $f
    set f [open $path(test1)]
    fconfigure $f -translation crlf -buffersize 16
    set x [list [gets $f line] $line [eof $f]]
    close $f
    set x
} [list 16 "123456789012345\r" 1]
test io-6.34 {Tcl_GetsObj: crlf mode: buffer exhausted, not followed by \n} {
    # not (*eol == '\n')

    set f [open $path(test1) w]
    fconfigure $f -translation lf
    puts -nonewline $f "123456789012345\rabcd\r\nefg"
    close $f
    set f [open $path(test1)]
    fconfigure $f -translation crlf -buffersize 16
    set x [list [gets $f line] $line [tell $f]]
    close $f
    set x
} [list 20 "123456789012345\rabcd" 22]
test io-6.35 {Tcl_GetsObj: auto mode: no chars} {
    set f [open $path(test1) w]
    close $f
    set f [open $path(test1)]
    fconfigure $f -translation auto
    set x [list [gets $f line] $line]
    close $f
    set x
} {-1 {}}
test io-6.36 {Tcl_GetsObj: auto mode: lone \n} {
    set f [open $path(test1) w]
    fconfigure $f -translation lf
    puts -nonewline $f "\n"
    close $f
    set f [open $path(test1)]
    fconfigure $f -translation auto
    set x [list [gets $f line] $line [gets $f line] $line]
    close $f
    set x
} [list 0 "" -1 ""]
test io-6.37 {Tcl_GetsObj: auto mode: lone \r} {
    set f [open $path(test1) w]
    fconfigure $f -translation lf
    puts -nonewline $f "\r"
    close $f
    set f [open $path(test1)]
    fconfigure $f -translation auto
    set x [list [gets $f line] $line [gets $f line] $line]
    close $f
    set x
} [list 0 "" -1 ""]
test io-6.38 {Tcl_GetsObj: auto mode: \r\r} {
    set f [open $path(test1) w]
    fconfigure $f -translation lf
    puts -nonewline $f "\r\r"
    close $f
    set f [open $path(test1)]
    fconfigure $f -translation auto
    set x [list [gets $f line] $line [gets $f line] $line [gets $f line] $line]
    close $f
    set x
} [list 0 "" 0 "" -1 ""]
test io-6.39 {Tcl_GetsObj: auto mode: \r\n} {
    set f [open $path(test1) w]
    fconfigure $f -translation lf
    puts -nonewline $f "\r\n"
    close $f
    set f [open $path(test1)]
    fconfigure $f -translation auto
    set x [list [gets $f line] $line [gets $f line] $line]
    close $f
    set x
} [list 0 "" -1 ""]
test io-6.40 {Tcl_GetsObj: auto mode: 1 char} {
    set f [open $path(test1) w]
    fconfigure $f -translation lf
    puts -nonewline $f a
    close $f
    set f [open $path(test1)]
    fconfigure $f -translation auto
    set x [list [gets $f line] $line [gets $f line] $line]
    close $f
    set x
} {1 a -1 {}}
test io-6.41 {Tcl_GetsObj: auto mode: 1 char followed by EOL} {
    set f [open $path(test1) w]
    fconfigure $f -translation lf
    puts -nonewline $f "a\r\n"
    close $f
    set f [open $path(test1)]
    fconfigure $f -translation auto
    set x [list [gets $f line] $line [gets $f line] $line]
    close $f
    set x
} {1 a -1 {}}
test io-6.42 {Tcl_GetsObj: auto mode: several chars} {
    set f [open $path(test1) w]
    fconfigure $f -translation lf
    puts -nonewline $f "abcd\nefgh\rijkl\r\nmnop"
    close $f
    set f [open $path(test1)]
    fconfigure $f -translation auto
    set x [list [gets $f line] $line [gets $f line] $line]
    lappend x [gets $f line] $line [gets $f line] $line [gets $f line] $line
    close $f
    set x
} [list 4 "abcd" 4 "efgh" 4 "ijkl" 4 "mnop" -1 ""]
test io-6.43 {Tcl_GetsObj: input saw cr} {stdio testchannel openpipe fileevent} {
    # if (chanPtr->flags & INPUT_SAW_CR)

    set f [open "|[list [interpreter] $path(cat)]" w+]
    fconfigure $f -translation {auto lf} -buffering none
    puts -nonewline $f "bbbbbbbbbbbbbbb\n123456789abcdef\r"
    fconfigure $f -buffersize 16
    set x [list [gets $f]]
    fconfigure $f -blocking 0
    lappend x [gets $f line] $line [testchannel queuedcr $f]
    fconfigure $f -blocking 1
    puts -nonewline $f "\nabcd\refg\x1a"
    lappend x [gets $f line] $line [testchannel queuedcr $f]
    lappend x [gets $f line] $line
    close $f
    set x
} [list "bbbbbbbbbbbbbbb" 15 "123456789abcdef" 1 4 "abcd" 0 3 "efg"]
test io-6.44 {Tcl_GetsObj: input saw cr, not followed by cr} {stdio testchannel openpipe fileevent} {
    # not (*eol == '\n')

    set f [open "|[list [interpreter] $path(cat)]" w+]
    fconfigure $f -translation {auto lf} -buffering none
    puts -nonewline $f "bbbbbbbbbbbbbbb\n123456789abcdef\r"
    fconfigure $f -buffersize 16
    set x [list [gets $f]]
    fconfigure $f -blocking 0
    lappend x [gets $f line] $line [testchannel queuedcr $f]
    fconfigure $f -blocking 1
    puts -nonewline $f "abcd\refg\x1a"
    lappend x [gets $f line] $line [testchannel queuedcr $f]
    lappend x [gets $f line] $line
    close $f
    set x
} [list "bbbbbbbbbbbbbbb" 15 "123456789abcdef" 1 4 "abcd" 0 3 "efg"]
test io-6.45 {Tcl_GetsObj: input saw cr, skip right number of bytes} {stdio testchannel openpipe fileevent} {
    # Tcl_ExternalToUtf()

    set f [open "|[list [interpreter] $path(cat)]" w+]
    fconfigure $f -translation {auto lf} -buffering none
    fconfigure $f -encoding utf-16
    puts -nonewline $f "bbbbbbbbbbbbbbb\n123456789abcdef\r"
    fconfigure $f -buffersize 16
    gets $f
    fconfigure $f -blocking 0
    set x [list [gets $f line] $line [testchannel queuedcr $f]]
    fconfigure $f -blocking 1
    puts -nonewline $f "\nabcd\refg"
    lappend x [gets $f line] $line [testchannel queuedcr $f]
    close $f
    set x
} [list 15 "123456789abcdef" 1 4 "abcd" 0]
test io-6.46 {Tcl_GetsObj: input saw cr, followed by just \n should give eof} {stdio testchannel openpipe fileevent} {
    # memmove()

    set f [open "|[list [interpreter] $path(cat)]" w+]
    fconfigure $f -translation {auto lf} -buffering none
    puts -nonewline $f "bbbbbbbbbbbbbbb\n123456789abcdef\r"
    fconfigure $f -buffersize 16
    gets $f
    fconfigure $f -blocking 0
    set x [list [gets $f line] $line [testchannel queuedcr $f]]
    fconfigure $f -blocking 1
    puts -nonewline $f "\n\x1a"
    lappend x [gets $f line] $line [testchannel queuedcr $f]
    close $f
    set x
} [list 15 "123456789abcdef" 1 -1 "" 0]
test io-6.47 {Tcl_GetsObj: auto mode: \r at end of buffer, peek for \n} {testchannel} {
    # (eol == dstEnd)

    set f [open $path(test1) w]
    fconfigure $f -translation lf
    puts -nonewline $f "123456789012345\r\nabcdefghijklmnopq"
    close $f
    set f [open $path(test1)]
    fconfigure $f -translation auto -buffersize 16
    set x [list [gets $f] [testchannel inputbuffered $f]]
    close $f
    set x
} [list "123456789012345" 15]
test io-6.48 {Tcl_GetsObj: auto mode: \r at end of buffer, no more avail} {testchannel} {
    # PeekAhead() did not get any, so (eol >= dstEnd)

    set f [open $path(test1) w]
    fconfigure $f -translation lf
    puts -nonewline $f "123456789012345\r"
    close $f
    set f [open $path(test1)]
    fconfigure $f -translation auto -buffersize 16
    set x [list [gets $f] [testchannel queuedcr $f]]
    close $f
    set x
} [list "123456789012345" 1]
test io-6.49 {Tcl_GetsObj: auto mode: \r followed by \n} {testchannel} {
    # if (*eol == '\n') {skip++}

    set f [open $path(test1) w]
    fconfigure $f -translation lf
    puts -nonewline $f "123456\r\n78901"
    close $f
    set f [open $path(test1)]
    set x [list [gets $f] [testchannel queuedcr $f] [tell $f] [gets $f]]
    close $f
    set x
} [list "123456" 0 8 "78901"]
test io-6.50 {Tcl_GetsObj: auto mode: \r not followed by \n} {testchannel} {
    # not (*eol == '\n')

    set f [open $path(test1) w]
    fconfigure $f -translation lf
    puts -nonewline $f "123456\r78901"
    close $f
    set f [open $path(test1)]
    set x [list [gets $f] [testchannel queuedcr $f] [tell $f] [gets $f]]
    close $f
    set x
} [list "123456" 0 7 "78901"]
test io-6.51 {Tcl_GetsObj: auto mode: \n} {
    # else if (*eol == '\n') {goto gotoeol;}

    set f [open $path(test1) w]
    fconfigure $f -translation lf
    puts -nonewline $f "123456\n78901"
    close $f
    set f [open $path(test1)]
    set x [list [gets $f] [tell $f] [gets $f]]
    close $f
    set x
} [list "123456" 7 "78901"]
test io-6.52 {Tcl_GetsObj: saw EOF character} {testchannel} {
    # if (eof != NULL)

    set f [open $path(test1) w]
    fconfigure $f -translation lf
    puts -nonewline $f "123456\x1ak9012345\r"
    close $f
    set f [open $path(test1)]
    fconfigure $f -eofchar \x1a
    set x [list [gets $f] [testchannel queuedcr $f] [tell $f] [gets $f]]
    close $f
    set x
} [list "123456" 0 6 ""]
test io-6.53 {Tcl_GetsObj: device EOF} {
    # didn't produce any bytes

    set f [open $path(test1) w]
    close $f
    set f [open $path(test1)]
    set x [list [gets $f line] $line [eof $f]]
    close $f
    set x
} {-1 {} 1}
test io-6.54 {Tcl_GetsObj: device EOF} {
    # got some bytes before EOF.

    set f [open $path(test1) w]
    puts -nonewline $f abc
    close $f
    set f [open $path(test1)]
    set x [list [gets $f line] $line [eof $f]]
    close $f
    set x
} {3 abc 1}
test io-6.55 {Tcl_GetsObj: overconverted} {
    # Tcl_ExternalToUtf(), make sure state updated

    set f [open $path(test1) w]
    fconfigure $f -encoding iso2022-jp
    puts $f "there\u4e00ok\n\u4e01more bytes\nhere"
    close $f
    set f [open $path(test1)]
    fconfigure $f -encoding iso2022-jp
    set x [list [gets $f line] $line [gets $f line] $line [gets $f line] $line]
    close $f
    set x
} [list 8 "there\u4e00ok" 11 "\u4e01more bytes" 4 "here"]
test io-6.56 {Tcl_GetsObj: incomplete lines should disable file events} {stdio openpipe fileevent} {
    update
    set f [open "|[list [interpreter] $path(cat)]" w+]
    fconfigure $f -buffering none
    puts -nonewline $f "foobar"
    fconfigure $f -blocking 0
    variable x {}
    after 500 [namespace code { lappend x timeout }]
    fileevent $f readable [namespace code { lappend x [gets $f] }]
    vwait [namespace which -variable x]
    vwait [namespace which -variable x]
    fconfigure $f -blocking 1
    puts -nonewline $f "baz\n"
    after 500 [namespace code { lappend x timeout }]
    fconfigure $f -blocking 0
    vwait [namespace which -variable x]
    vwait [namespace which -variable x]
    close $f
    set x
} {{} timeout foobarbaz timeout}

test io-7.1 {FilterInputBytes: split up character at end of buffer} {
    # (result == TCL_CONVERT_MULTIBYTE)

    set f [open $path(test1) w]
    fconfigure $f -encoding shiftjis
    puts $f "1234567890123\uff10\uff11\uff12\uff13\uff14\nend"
    close $f
    set f [open $path(test1)]
    fconfigure $f -encoding shiftjis -buffersize 16
    set x [gets $f]
    close $f
    set x
} "1234567890123\uff10\uff11\uff12\uff13\uff14"
test io-7.2 {FilterInputBytes: split up character in middle of buffer} {
    # (bufPtr->nextAdded < bufPtr->bufLength)

    set f [open $path(test1) w]
    fconfigure $f -encoding binary
    puts -nonewline $f "1234567890\n123\x82\x4f\x82\x50\x82"
    close $f
    set f [open $path(test1)]
    fconfigure $f -encoding shiftjis
    set x [list [gets $f line] $line [eof $f]]
    close $f
    set x
} [list 10 "1234567890" 0]
test io-7.3 {FilterInputBytes: split up character at EOF} {testchannel} {
    set f [open $path(test1) w]
    fconfigure $f -encoding binary
    puts -nonewline $f "1234567890123\x82\x4f\x82\x50\x82"
    close $f
    set f [open $path(test1)]
    fconfigure $f -encoding shiftjis
    set x [list [gets $f line] $line]
    lappend x [tell $f] [testchannel inputbuffered $f] [eof $f]
    lappend x [gets $f line] $line
    close $f
    set x
} [list 15 "1234567890123\uff10\uff11" 18 0 1 -1 ""]
test io-7.4 {FilterInputBytes: recover from split up character} {stdio openpipe fileevent} {
    set f [open "|[list [interpreter] $path(cat)]" w+]
    fconfigure $f -encoding binary -buffering none
    puts -nonewline $f "1234567890123\x82\x4f\x82\x50\x82"
    fconfigure $f -encoding shiftjis -blocking 0
    fileevent $f read [namespace code "ready $f"]
    variable x {}
    proc ready {f} {
	variable x
	lappend x [gets $f line] $line [fblocked $f]
    }
    vwait [namespace which -variable x]
    fconfigure $f -encoding binary -blocking 1
    puts $f "\x51\x82\x52"
    fconfigure $f -encoding shiftjis
    vwait [namespace which -variable x]
    close $f
    set x
} [list -1 "" 1 17 "1234567890123\uff10\uff11\uff12\uff13" 0]

test io-8.1 {PeekAhead: only go to device if no more cached data} {testchannel} {
    # (bufPtr->nextPtr == NULL)

    set f [open $path(test1) w]
    fconfigure $f -encoding ascii -translation lf
    puts -nonewline $f "123456789012345\r\n2345678"
    close $f
    set f [open $path(test1)]
    fconfigure $f -encoding ascii -translation auto -buffersize 16
    # here
    gets $f
    set x [testchannel inputbuffered $f]
    close $f
    set x
} "7"
test io-8.2 {PeekAhead: only go to device if no more cached data} {stdio testchannel openpipe fileevent} {
    # not (bufPtr->nextPtr == NULL)

    set f [open "|[list [interpreter] $path(cat)]" w+]
    fconfigure $f -translation lf -encoding ascii -buffering none
    puts -nonewline $f "123456789012345\r\nbcdefghijklmnopqrstuvwxyz"
    variable x {}
    fileevent $f read [namespace code "ready $f"]
    proc ready {f} {
	variable x
	lappend x [gets $f line] $line [testchannel inputbuffered $f]
    }
    fconfigure $f -encoding utf-16 -buffersize 16 -blocking 0
    vwait [namespace which -variable x]
    fconfigure $f -translation auto -encoding ascii -blocking 1
    # here
    vwait [namespace which -variable x]
    close $f
    set x
} [list -1 "" 42 15 "123456789012345" 25]
test io-8.3 {PeekAhead: no cached data available} {stdio testchannel openpipe fileevent} {
    # (bytesLeft == 0)

    set f [open "|[list [interpreter] $path(cat)]" w+]
    fconfigure $f -translation {auto binary}
    puts -nonewline $f "abcdefghijklmno\r"
    flush $f
    set x [list [gets $f line] $line [testchannel queuedcr $f]]
    close $f
    set x
} [list 15 "abcdefghijklmno" 1]
set a "123456789012345678901234567890"
append a "123456789012345678901234567890"
append a "1234567890123456789012345678901"
test io-8.4 {PeekAhead: cached data available in this buffer} {
    # not (bytesLeft == 0)

    set f [open $path(test1) w+]
    fconfigure $f -translation binary
    puts $f "${a}\r\nabcdef"
    close $f
    set f [open $path(test1)]
    fconfigure $f -encoding binary -translation auto

    # "${a}\r" was converted in one operation (because ENCODING_LINESIZE
    # is 30).  To check if "\n" follows, calls PeekAhead and determines
    # that cached data is available in buffer w/o having to call driver.

    set x [gets $f]
    close $f
    set x
} $a
unset a
test io-8.5 {PeekAhead: don't peek if last read was short} {stdio testchannel openpipe fileevent} {
    # (bufPtr->nextAdded < bufPtr->length)

    set f [open "|[list [interpreter] $path(cat)]" w+]
    fconfigure $f -translation {auto binary}
    puts -nonewline $f "abcdefghijklmno\r"
    flush $f
    # here
    set x [list [gets $f line] $line [testchannel queuedcr $f]]
    close $f
    set x
} {15 abcdefghijklmno 1}
test io-8.6 {PeekAhead: change to non-blocking mode} {stdio testchannel openpipe fileevent} {
    # ((chanPtr->flags & CHANNEL_NONBLOCKING) == 0)

    set f [open "|[list [interpreter] $path(cat)]" w+]
    fconfigure $f -translation {auto binary} -buffersize 16
    puts -nonewline $f "abcdefghijklmno\r"
    flush $f
    # here
    set x [list [gets $f line] $line [testchannel queuedcr $f]]
    close $f
    set x
} {15 abcdefghijklmno 1}
test io-8.7 {PeekAhead: cleanup} {stdio testchannel openpipe fileevent} {
    # Make sure bytes are removed from buffer.

    set f [open "|[list [interpreter] $path(cat)]" w+]
    fconfigure $f -translation {auto binary} -buffering none
    puts -nonewline $f "abcdefghijklmno\r"
    # here
    set x [list [gets $f line] $line [testchannel queuedcr $f]]
    puts -nonewline $f "\x1a"
    lappend x [gets $f line] $line
    close $f
    set x
} {15 abcdefghijklmno 1 -1 {}}

test io-9.1 {CommonGetsCleanup} emptyTest {
} {}

test io-10.1 {Tcl_ReadChars: CheckChannelErrors} emptyTest {
    # no test, need to cause an async error.
} {}
test io-10.2 {Tcl_ReadChars: loop until enough copied} {
    # one time
    # for (copied = 0; (unsigned) toRead > 0; )

    set f [open $path(test1) w]
    puts $f abcdefghijklmnop
    close $f

    set f [open $path(test1)]
    set x [read $f 5]
    close $f
    set x
} {abcde}
test io-10.3 {Tcl_ReadChars: loop until enough copied} {
    # multiple times
    # for (copied = 0; (unsigned) toRead > 0; )

    set f [open $path(test1) w]
    puts $f abcdefghijklmnopqrstuvwxyz
    close $f

    set f [open $path(test1)]
    fconfigure $f -buffersize 16
    # here
    set x [read $f 19]
    close $f
    set x
} {abcdefghijklmnopqrs}
test io-10.4 {Tcl_ReadChars: no more in channel buffer} {
    # (copiedNow < 0)

    set f [open $path(test1) w]
    puts -nonewline $f abcdefghijkl
    close $f

    set f [open $path(test1)]
    # here
    set x [read $f 1000]
    close $f
    set x
} {abcdefghijkl}
test io-10.5 {Tcl_ReadChars: stop on EOF} {
    # (chanPtr->flags & CHANNEL_EOF)

    set f [open $path(test1) w]
    puts -nonewline $f abcdefghijkl
    close $f

    set f [open $path(test1)]
    # here
    set x [read $f 1000]
    close $f
    set x
} {abcdefghijkl}

test io-11.1 {ReadBytes: want to read a lot} {
    # ((unsigned) toRead > (unsigned) srcLen)

    set f [open $path(test1) w]
    puts -nonewline $f abcdefghijkl
    close $f
    set f [open $path(test1)]
    fconfigure $f -encoding binary
    # here
    set x [read $f 1000]
    close $f
    set x
} {abcdefghijkl}
test io-11.2 {ReadBytes: want to read all} {
    # ((unsigned) toRead > (unsigned) srcLen)

    set f [open $path(test1) w]
    puts -nonewline $f abcdefghijkl
    close $f
    set f [open $path(test1)]
    fconfigure $f -encoding binary
    # here
    set x [read $f]
    close $f
    set x
} {abcdefghijkl}
test io-11.3 {ReadBytes: allocate more space} {
    # (toRead > length - offset - 1)

    set f [open $path(test1) w]
    puts -nonewline $f abcdefghijklmnopqrstuvwxyz
    close $f
    set f [open $path(test1)]
    fconfigure $f -buffersize 16 -encoding binary
    # here
    set x [read $f]
    close $f
    set x
} {abcdefghijklmnopqrstuvwxyz}
test io-11.4 {ReadBytes: EOF char found} {
    # (TranslateInputEOL() != 0)

    set f [open $path(test1) w]
    puts $f abcdefghijklmnopqrstuvwxyz
    close $f
    set f [open $path(test1)]
    fconfigure $f -eofchar m -encoding binary
    # here
    set x [list [read $f] [eof $f] [read $f] [eof $f]]
    close $f
    set x
} [list "abcdefghijkl" 1 "" 1]

test io-12.1 {ReadChars: want to read a lot} {
    # ((unsigned) toRead > (unsigned) srcLen)

    set f [open $path(test1) w]
    puts -nonewline $f abcdefghijkl
    close $f
    set f [open $path(test1)]
    # here
    set x [read $f 1000]
    close $f
    set x
} {abcdefghijkl}
test io-12.2 {ReadChars: want to read all} {
    # ((unsigned) toRead > (unsigned) srcLen)

    set f [open $path(test1) w]
    puts -nonewline $f abcdefghijkl
    close $f
    set f [open $path(test1)]
    # here
    set x [read $f]
    close $f
    set x
} {abcdefghijkl}
test io-12.3 {ReadChars: allocate more space} {
    # (toRead > length - offset - 1)

    set f [open $path(test1) w]
    puts -nonewline $f abcdefghijklmnopqrstuvwxyz
    close $f
    set f [open $path(test1)]
    fconfigure $f -buffersize 16
    # here
    set x [read $f]
    close $f
    set x
} {abcdefghijklmnopqrstuvwxyz}
test io-12.4 {ReadChars: split-up char} {stdio testchannel openpipe fileevent} {
    # (srcRead == 0)

    set f [open "|[list [interpreter] $path(cat)]" w+]
    fconfigure $f -encoding binary -buffering none -buffersize 16
    puts -nonewline $f "123456789012345\x96"
    fconfigure $f -encoding shiftjis -blocking 0

    fileevent $f read [namespace code "ready $f"]
    proc ready {f} {
	variable x
	lappend x [read $f] [testchannel inputbuffered $f]
    }
    variable x {}

    fconfigure $f -encoding shiftjis
    vwait [namespace which -variable x]
    fconfigure $f -encoding binary -blocking 1
    puts -nonewline $f "\x7b"
    after 500			;# Give the cat process time to catch up
    fconfigure $f -encoding shiftjis -blocking 0
    vwait [namespace which -variable x]
    close $f
    set x
} [list "123456789012345" 1 "\u672c" 0]
test io-12.5 {ReadChars: fileevents on partial characters} {stdio openpipe fileevent} {
    set path(test1) [makeFile {
	fconfigure stdout -encoding binary -buffering none
	gets stdin; puts -nonewline "\xe7"
	gets stdin; puts -nonewline "\x89"
	gets stdin; puts -nonewline "\xa6"
    } test1]
    set f [open "|[list [interpreter] $path(test1)]" r+]
    fileevent $f readable [namespace code {
	lappend x [read $f]
	if {[eof $f]} {
	    lappend x eof
	}
    }]
    puts $f "go1"
    flush $f
    fconfigure $f -blocking 0 -encoding utf-8
    variable x {}
    vwait [namespace which -variable x]
    after 500 [namespace code { lappend x timeout }]
    vwait [namespace which -variable x]
    puts $f "go2"
    flush $f
    vwait [namespace which -variable x]
    after 500 [namespace code { lappend x timeout }]
    vwait [namespace which -variable x]
    puts $f "go3"
    flush $f
    vwait [namespace which -variable x]
    vwait [namespace which -variable x]
    lappend x [catch {close $f} msg] $msg
    set x
} "{} timeout {} timeout \u7266 {} eof 0 {}"
test io-12.6 {ReadChars: too many chars read} {
    proc driver {cmd args} {
        variable buffer
        variable index
        set chan [lindex $args 0]
        switch -- $cmd {
            initialize {
                set index($chan) 0
                set buffer($chan) [encoding convertto utf-8 \
                        [string repeat \uBEEF 20][string repeat . 20]]
                return {initialize finalize watch read}
            }
            finalize {
                unset index($chan) buffer($chan)
                return
            }
            watch {}
            read {
                set n [lindex $args 1]
                set new [expr {$index($chan) + $n}]
                set result [string range $buffer($chan) $index($chan) $new-1]
                set index($chan) $new
                return $result
            }
        }
    }
    set c [chan create read [namespace which driver]]
    chan configure $c -encoding utf-8
    while {![eof $c]} {
        read $c 15
    }
    close $c
} {}
test io-12.7 {ReadChars: too many chars read [bc5b790099]} {
    proc driver {cmd args} {
        variable buffer
        variable index
        set chan [lindex $args 0]
        switch -- $cmd {
            initialize {
                set index($chan) 0
                set buffer($chan) [encoding convertto utf-8 \
                        [string repeat \uBEEF 10]....\uBEEF]
                return {initialize finalize watch read}
            }
            finalize {
                unset index($chan) buffer($chan)
                return
            }
            watch {}
            read {
                set n [lindex $args 1]
                set new [expr {$index($chan) + $n}]
                set result [string range $buffer($chan) $index($chan) $new-1]
                set index($chan) $new
                return $result
            }
        }
    }
    set c [chan create read [namespace which driver]]
    chan configure $c -encoding utf-8
    while {![eof $c]} {
        read $c 7
    }
    close $c
} {}
test io-12.8 {ReadChars: multibyte chars split} {
    set f [open $path(test1) w]
    fconfigure $f -translation binary
    puts -nonewline $f [string repeat a 9]\xc2\xa0
    close $f
    set f [open $path(test1)]
    fconfigure $f -encoding utf-8 -buffersize 10
    set in [read $f]
    close $f
    scan [string index $in end] %c
} 160
test io-12.9 {ReadChars: multibyte chars split} {
    set f [open $path(test1) w]
    fconfigure $f -translation binary
    puts -nonewline $f [string repeat a 9]\xc2
    close $f
    set f [open $path(test1)]
    fconfigure $f -encoding utf-8 -buffersize 10
    set in [read $f]
    close $f
    scan [string index $in end] %c
} 194
test io-12.10 {ReadChars: multibyte chars split} {
    set f [open $path(test1) w]
    fconfigure $f -translation binary
    puts -nonewline $f [string repeat a 9]\xc2
    close $f
    set f [open $path(test1)]
    fconfigure $f -encoding utf-8 -buffersize 11
    set in [read $f]
    close $f
    scan [string index $in end] %c
} 194

test io-13.1 {TranslateInputEOL: cr mode} {} {
    set f [open $path(test1) w]
    fconfigure $f -translation lf
    puts -nonewline $f "abcd\rdef\r"
    close $f
    set f [open $path(test1)]
    fconfigure $f -translation cr
    set x [read $f]
    close $f
    set x
} "abcd\ndef\n"
test io-13.2 {TranslateInputEOL: crlf mode} {
    set f [open $path(test1) w]
    fconfigure $f -translation lf
    puts -nonewline $f "abcd\r\ndef\r\n"
    close $f
    set f [open $path(test1)]
    fconfigure $f -translation crlf
    set x [read $f]
    close $f
    set x
} "abcd\ndef\n"
test io-13.3 {TranslateInputEOL: crlf mode: naked cr} {
    # (src >= srcMax)

    set f [open $path(test1) w]
    fconfigure $f -translation lf
    puts -nonewline $f "abcd\r\ndef\r"
    close $f
    set f [open $path(test1)]
    fconfigure $f -translation crlf
    set x [read $f]
    close $f
    set x
} "abcd\ndef\r"
test io-13.4 {TranslateInputEOL: crlf mode: cr followed by not \n} {
    # (src >= srcMax)

    set f [open $path(test1) w]
    fconfigure $f -translation lf
    puts -nonewline $f "abcd\r\ndef\rfgh"
    close $f
    set f [open $path(test1)]
    fconfigure $f -translation crlf
    set x [read $f]
    close $f
    set x
} "abcd\ndef\rfgh"
test io-13.5 {TranslateInputEOL: crlf mode: naked lf} {
    # (src >= srcMax)

    set f [open $path(test1) w]
    fconfigure $f -translation lf
    puts -nonewline $f "abcd\r\ndef\nfgh"
    close $f
    set f [open $path(test1)]
    fconfigure $f -translation crlf
    set x [read $f]
    close $f
    set x
} "abcd\ndef\nfgh"
test io-13.6 {TranslateInputEOL: auto mode: saw cr in last segment} {stdio testchannel openpipe fileevent} {
    # (chanPtr->flags & INPUT_SAW_CR)
    # This test may fail on slower machines.

    set f [open "|[list [interpreter] $path(cat)]" w+]
    fconfigure $f -blocking 0 -buffering none -translation {auto lf}

    fileevent $f read [namespace code "ready $f"]
    proc ready {f} {
	variable x
	lappend x [read $f] [testchannel queuedcr $f]
    }
    variable x {}
    variable y {}

    puts -nonewline $f "abcdefghj\r"
    after 500 [namespace code {set y ok}]
    vwait [namespace which -variable y]

    puts -nonewline $f "\n01234"
    after 500 [namespace code {set y ok}]
    vwait [namespace which -variable y]

    close $f
    set x
} [list "abcdefghj\n" 1 "01234" 0]
test io-13.7 {TranslateInputEOL: auto mode: naked \r} {testchannel openpipe} {
    # (src >= srcMax)

    set f [open $path(test1) w]
    fconfigure $f -translation lf
    puts -nonewline $f "abcd\r"
    close $f
    set f [open $path(test1)]
    fconfigure $f -translation auto
    set x [list [read $f] [testchannel queuedcr $f]]
    close $f
    set x
} [list "abcd\n" 1]
test io-13.8 {TranslateInputEOL: auto mode: \r\n} {
    # (*src == '\n')

    set f [open $path(test1) w]
    fconfigure $f -translation lf
    puts -nonewline $f "abcd\r\ndef"
    close $f
    set f [open $path(test1)]
    fconfigure $f -translation auto
    set x [read $f]
    close $f
    set x
} "abcd\ndef"
test io-13.8.1 {TranslateInputEOL: auto mode: \r\n} {
    set f [open $path(test1) w]
    fconfigure $f -translation lf
    puts -nonewline $f "abcd\r\ndef"
    close $f
    set f [open $path(test1)]
    fconfigure $f -translation auto
    set x {}
    lappend x [read $f 5]
    lappend x [read $f]
    close $f
    set x
} [list "abcd\n" "def"]
test io-13.8.2 {TranslateInputEOL: auto mode: \r\n} {
    set f [open $path(test1) w]
    fconfigure $f -translation lf
    puts -nonewline $f "abcd\r\ndef"
    close $f
    set f [open $path(test1)]
    fconfigure $f -translation auto -buffersize 6
    set x {}
    lappend x [read $f 5]
    lappend x [read $f]
    close $f
    set x
} [list "abcd\n" "def"]
test io-13.8.3 {TranslateInputEOL: auto mode: \r\n} {
    set f [open $path(test1) w]
    fconfigure $f -translation lf
    puts -nonewline $f "abcd\r\n\r\ndef"
    close $f
    set f [open $path(test1)]
    fconfigure $f -translation auto -buffersize 7
    set x {}
    lappend x [read $f 5]
    lappend x [read $f]
    close $f
    set x
} [list "abcd\n" "\ndef"]
test io-13.9 {TranslateInputEOL: auto mode: \r followed by not \n} {
    set f [open $path(test1) w]
    fconfigure $f -translation lf
    puts -nonewline $f "abcd\rdef"
    close $f
    set f [open $path(test1)]
    fconfigure $f -translation auto
    set x [read $f]
    close $f
    set x
} "abcd\ndef"
test io-13.10 {TranslateInputEOL: auto mode: \n} {
    # not (*src == '\r')

    set f [open $path(test1) w]
    fconfigure $f -translation lf
    puts -nonewline $f "abcd\ndef"
    close $f
    set f [open $path(test1)]
    fconfigure $f -translation auto
    set x [read $f]
    close $f
    set x
} "abcd\ndef"
test io-13.11 {TranslateInputEOL: EOF char} {
    # (*chanPtr->inEofChar != '\0')

    set f [open $path(test1) w]
    fconfigure $f -translation lf
    puts -nonewline $f "abcd\ndefgh"
    close $f
    set f [open $path(test1)]
    fconfigure $f -translation auto -eofchar e
    set x [read $f]
    close $f
    set x
} "abcd\nd"
test io-13.12 {TranslateInputEOL: find EOF char in src} {
    # (*chanPtr->inEofChar != '\0')

    set f [open $path(test1) w]
    fconfigure $f -translation lf
    puts -nonewline $f "\r\n\r\n\r\nab\r\n\r\ndef\r\n\r\n\r\n"
    close $f
    set f [open $path(test1)]
    fconfigure $f -translation auto -eofchar e
    set x [read $f]
    close $f
    set x
} "\n\n\nab\n\nd"

# Test standard handle management. The functions tested are
# Tcl_SetStdChannel and Tcl_GetStdChannel. Incidentally we are
# also testing channel table management.

if {[info commands testchannel] != ""} {
    set consoleFileNames [lsort [testchannel open]]
} else {
    # just to avoid an error
    set consoleFileNames [list]
}

test io-14.1 {Tcl_SetStdChannel and Tcl_GetStdChannel} {testchannel} {
    set l ""
    lappend l [fconfigure stdin -buffering]
    lappend l [fconfigure stdout -buffering]
    lappend l [fconfigure stderr -buffering]
    lappend l [lsort [testchannel open]]
    set l
} [list line line none $consoleFileNames]
test io-14.2 {Tcl_SetStdChannel and Tcl_GetStdChannel} {
    interp create x
    set l ""
    lappend l [x eval {fconfigure stdin -buffering}]
    lappend l [x eval {fconfigure stdout -buffering}]
    lappend l [x eval {fconfigure stderr -buffering}]
    interp delete x
    set l
} {line line none}
set path(test3) [makeFile {} test3]
test io-14.3 {Tcl_SetStdChannel & Tcl_GetStdChannel} {exec openpipe} {
    set f [open $path(test1) w]
    puts -nonewline $f {
	close stdin
	close stdout
	close stderr
	set f  [}
    puts $f [list open $path(test1) r]]
    puts $f "set f2 \[[list open $path(test2) w]]"
    puts $f "set f3 \[[list open $path(test3) w]]"
    puts $f {	puts stdout [gets stdin]
	puts stdout out
	puts stderr err
	close $f
	close $f2
	close $f3
    }
    close $f
    set result [exec [interpreter] $path(test1)]
    set f  [open $path(test2) r]
    set f2 [open $path(test3) r]
    lappend result [read $f] [read $f2]
    close $f
    close $f2
    set result
} {{
out
} {err
}}
# This test relies on the fact that stdout is used before stderr
test io-14.4 {Tcl_SetStdChannel & Tcl_GetStdChannel} {exec} {
    set f [open $path(test1) w]
    puts -nonewline $f { close stdin
	close stdout
	close stderr
	set f  [}
    puts $f [list open $path(test1) r]]
    puts $f "set f2 \[[list open $path(test2) w]]"
    puts $f "set f3 \[[list open $path(test3) w]]"
    puts $f {	puts stdout [gets stdin]
	puts stdout $f2
	puts stderr $f3
	close $f
	close $f2
	close $f3
    }
    close $f
    set result [exec [interpreter] $path(test1)]
    set f  [open $path(test2) r]
    set f2 [open $path(test3) r]
    lappend result [read $f] [read $f2]
    close $f
    close $f2
    set result
} {{ close stdin
stdout
} {stderr
}}
catch {interp delete z}
test io-14.5 {Tcl_GetChannel: stdio name translation} {
    interp create z
    eof stdin
    catch {z eval flush stdin} msg1
    catch {z eval close stdin} msg2
    catch {z eval flush stdin} msg3
    set result [list $msg1 $msg2 $msg3]
    interp delete z
    set result
} {{channel "stdin" wasn't opened for writing} {} {can not find channel named "stdin"}}
test io-14.6 {Tcl_GetChannel: stdio name translation} {
    interp create z
    eof stdout
    catch {z eval flush stdout} msg1
    catch {z eval close stdout} msg2
    catch {z eval flush stdout} msg3
    set result [list $msg1 $msg2 $msg3]
    interp delete z
    set result
} {{} {} {can not find channel named "stdout"}}
test io-14.7 {Tcl_GetChannel: stdio name translation} {
    interp create z
    eof stderr
    catch {z eval flush stderr} msg1
    catch {z eval close stderr} msg2
    catch {z eval flush stderr} msg3
    set result [list $msg1 $msg2 $msg3]
    interp delete z
    set result
} {{} {} {can not find channel named "stderr"}}
set path(script) [makeFile {} script]
test io-14.8 {reuse of stdio special channels} {stdio openpipe} {
    file delete $path(script)
    file delete $path(test1)
    set f [open $path(script) w]
    puts -nonewline $f {
	close stderr
	set f [}
    puts $f [list open $path(test1) w]]
    puts -nonewline $f {
	puts stderr hello
	close $f
	set f [}
    puts $f [list open $path(test1) r]]
    puts $f {
	puts [gets $f]
    }
    close $f
    set f [open "|[list [interpreter] $path(script)]" r]
    set c [gets $f]
    close $f
    set c
} hello
test io-14.9 {reuse of stdio special channels} {stdio openpipe fileevent} {
    file delete $path(script)
    file delete $path(test1)
    set f [open $path(script) w]
    puts $f {
        array set path [lindex $argv 0]
	set f [open $path(test1) w]
	puts $f hello
	close $f
	close stderr
	set f [open "|[list [info nameofexecutable] $path(cat) $path(test1)]" r]
	puts [gets $f]
    }
    close $f
    set f [open "|[list [interpreter] $path(script) [array get path]]" r]
    set c [gets $f]
    close $f
    # Added delay to give Windows time to stop the spawned process and clean
    # up its grip on the file test1. Added delete as proper test cleanup.
    # The failing tests were 18.1 and 18.2 as first re-users of file "test1".
    after 10000
    file delete $path(script)
    file delete $path(test1)
    set c
} hello

test io-15.1 {Tcl_CreateCloseHandler} emptyTest {
} {}

test io-16.1 {Tcl_DeleteCloseHandler} emptyTest {
} {}

# Test channel table management. The functions tested are
# GetChannelTable, DeleteChannelTable, Tcl_RegisterChannel,
# Tcl_UnregisterChannel, Tcl_GetChannel and Tcl_CreateChannel.
#
# These functions use "eof stdin" to ensure that the standard
# channels are added to the channel table of the interpreter.

test io-17.1 {GetChannelTable, DeleteChannelTable on std handles} {testchannel} {
    set l1 [testchannel refcount stdin]
    eof stdin
    interp create x
    set l ""
    lappend l [expr [testchannel refcount stdin] - $l1]
    x eval {eof stdin}
    lappend l [expr [testchannel refcount stdin] - $l1]
    interp delete x
    lappend l [expr [testchannel refcount stdin] - $l1]
    set l
} {0 1 0}
test io-17.2 {GetChannelTable, DeleteChannelTable on std handles} {testchannel} {
    set l1 [testchannel refcount stdout]
    eof stdin
    interp create x
    set l ""
    lappend l [expr [testchannel refcount stdout] - $l1]
    x eval {eof stdout}
    lappend l [expr [testchannel refcount stdout] - $l1]
    interp delete x
    lappend l [expr [testchannel refcount stdout] - $l1]
    set l
} {0 1 0}
test io-17.3 {GetChannelTable, DeleteChannelTable on std handles} {testchannel} {
    set l1 [testchannel refcount stderr]
    eof stdin
    interp create x
    set l ""
    lappend l [expr [testchannel refcount stderr] - $l1]
    x eval {eof stderr}
    lappend l [expr [testchannel refcount stderr] - $l1]
    interp delete x
    lappend l [expr [testchannel refcount stderr] - $l1]
    set l
} {0 1 0}

test io-18.1 {Tcl_RegisterChannel, Tcl_UnregisterChannel} {testchannel} {
    file delete -force $path(test1)
    set l ""
    set f [open $path(test1) w]
    lappend l [lindex [testchannel info $f] 15]
    close $f
    if {[catch {lindex [testchannel info $f] 15} msg]} {
	lappend l $msg
    } else {
	lappend l "very broken: $f found after being closed"
    }
    string compare [string tolower $l] \
	[list 1 [format "can not find channel named \"%s\"" $f]]
} 0
test io-18.2 {Tcl_RegisterChannel, Tcl_UnregisterChannel} {testchannel} {
    file delete -force $path(test1)
    set l ""
    set f [open $path(test1) w]
    lappend l [lindex [testchannel info $f] 15]
    interp create x
    interp share "" $f x
    lappend l [lindex [testchannel info $f] 15]
    x eval close $f
    lappend l [lindex [testchannel info $f] 15]
    interp delete x
    lappend l [lindex [testchannel info $f] 15]
    close $f
    if {[catch {lindex [testchannel info $f] 15} msg]} {
	lappend l $msg
    } else {
	lappend l "very broken: $f found after being closed"
    }
    string compare [string tolower $l] \
	[list 1 2 1 1 [format "can not find channel named \"%s\"" $f]]
} 0
test io-18.3 {Tcl_RegisterChannel, Tcl_UnregisterChannel} {testchannel} {
    file delete $path(test1)
    set l ""
    set f [open $path(test1) w]
    lappend l [lindex [testchannel info $f] 15]
    interp create x
    interp share "" $f x
    lappend l [lindex [testchannel info $f] 15]
    interp delete x
    lappend l [lindex [testchannel info $f] 15]
    close $f
    if {[catch {lindex [testchannel info $f] 15} msg]} {
	lappend l $msg
    } else {
	lappend l "very broken: $f found after being closed"
    }
    string compare [string tolower $l] \
	[list 1 2 1 [format "can not find channel named \"%s\"" $f]]
} 0

test io-19.1 {Tcl_GetChannel->Tcl_GetStdChannel, standard handles} {
    eof stdin
} 0
test io-19.2 {testing Tcl_GetChannel, user opened handle} {
    file delete $path(test1)
    set f [open $path(test1) w]
    set x [eof $f]
    close $f
    set x
} 0
test io-19.3 {Tcl_GetChannel, channel not found} {
    list [catch {eof file34} msg] $msg
} {1 {can not find channel named "file34"}}
test io-19.4 {Tcl_CreateChannel, insertion into channel table} {testchannel} {
    file delete $path(test1)
    set f [open $path(test1) w]
    set l ""
    lappend l [eof $f]
    close $f
    if {[catch {lindex [testchannel info $f] 15} msg]} {
	lappend l $msg
    } else {
	lappend l "very broken: $f found after being closed"
    }
    string compare [string tolower $l] \
	[list 0 [format "can not find channel named \"%s\"" $f]]
} 0

test io-20.1 {Tcl_CreateChannel: initial settings} {
	set a [open $path(test2) w]
    set old [encoding system]
    encoding system ascii
    set f [open $path(test1) w]
    set x [fconfigure $f -encoding]
    close $f
    encoding system $old
	close $a
    set x
} {ascii}
test io-20.2 {Tcl_CreateChannel: initial settings} {win} {
    set f [open $path(test1) w+]
    set x [list [fconfigure $f -eofchar] [fconfigure $f -translation]]
    close $f
    set x
} [list [list \x1a ""] {auto crlf}]
test io-20.3 {Tcl_CreateChannel: initial settings} {unix} {
    set f [open $path(test1) w+]
    set x [list [fconfigure $f -eofchar] [fconfigure $f -translation]]
    close $f
    set x
} {{{} {}} {auto lf}}
set path(stdout) [makeFile {} stdout]
test io-20.5 {Tcl_CreateChannel: install channel in empty slot} {stdio openpipe} {
    set f [open $path(script) w]
    puts -nonewline $f {
	close stdout
	set f1 [}
    puts $f [list open $path(stdout) w]]
    puts $f {
	fconfigure $f1 -buffersize 777
	puts stderr [fconfigure stdout -buffersize]
    }
    close $f
    set f [open "|[list [interpreter] $path(script)]"]
    catch {close $f} msg
    set msg
} {777}

test io-21.1 {CloseChannelsOnExit} emptyTest {
} {}

# Test management of attributes associated with a channel, such as
# its default translation, its name and type, etc. The functions
# tested in this group are Tcl_GetChannelName,
# Tcl_GetChannelType and Tcl_GetChannelFile. Tcl_GetChannelInstanceData
# not tested because files do not use the instance data.

test io-22.1 {Tcl_GetChannelMode} emptyTest {
    # Not used anywhere in Tcl.
} {}

test io-23.1 {Tcl_GetChannelName} {testchannel} {
    file delete $path(test1)
    set f [open $path(test1) w]
    set n [testchannel name $f]
    close $f
    string compare $n $f
} 0

test io-24.1 {Tcl_GetChannelType} {testchannel} {
    file delete $path(test1)
    set f [open $path(test1) w]
    set t [testchannel type $f]
    close $f
    string compare $t file
} 0

test io-25.1 {Tcl_GetChannelHandle, input} {testchannel} {
    set f [open $path(test1) w]
    fconfigure $f -translation lf -eofchar {}
    puts $f "1234567890\n098765432"
    close $f
    set f [open $path(test1) r]
    gets $f
    set l ""
    lappend l [testchannel inputbuffered $f]
    lappend l [tell $f]
    close $f
    set l
} {10 11}
test io-25.2 {Tcl_GetChannelHandle, output} {testchannel} {
    file delete $path(test1)
    set f [open $path(test1) w]
    fconfigure $f -translation lf
    puts $f hello
    set l ""
    lappend l [testchannel outputbuffered $f]
    lappend l [tell $f]
    flush $f
    lappend l [testchannel outputbuffered $f]
    lappend l [tell $f]
    close $f
    file delete $path(test1)
    set l
} {6 6 0 6}

test io-26.1 {Tcl_GetChannelInstanceData} {stdio openpipe} {
    # "pid" command uses Tcl_GetChannelInstanceData
    # Don't care what pid is (but must be a number), just want to exercise it.

    set f [open "|[list [interpreter] << exit]"]
    expr [pid $f]
    close $f
} {}

# Test flushing. The functions tested here are FlushChannel.

test io-27.1 {FlushChannel, no output buffered} {
    file delete $path(test1)
    set f [open $path(test1) w]
    flush $f
    set s [file size $path(test1)]
    close $f
    set s
} 0
test io-27.2 {FlushChannel, some output buffered} {
    file delete $path(test1)
    set f [open $path(test1) w]
    fconfigure $f -translation lf -eofchar {}
    set l ""
    puts $f hello
    lappend l [file size $path(test1)]
    flush $f
    lappend l [file size $path(test1)]
    close $f
    lappend l [file size $path(test1)]
    set l
} {0 6 6}
test io-27.3 {FlushChannel, implicit flush on close} {
    file delete $path(test1)
    set f [open $path(test1) w]
    fconfigure $f -translation lf -eofchar {}
    set l ""
    puts $f hello
    lappend l [file size $path(test1)]
    close $f
    lappend l [file size $path(test1)]
    set l
} {0 6}
test io-27.4 {FlushChannel, implicit flush when buffer fills} {
    file delete $path(test1)
    set f [open $path(test1) w]
    fconfigure $f -translation lf -eofchar {}
    fconfigure $f -buffersize 60
    set l ""
    lappend l [file size $path(test1)]
    for {set i 0} {$i < 12} {incr i} {
	puts $f hello
    }
    lappend l [file size $path(test1)]
    flush $f
    lappend l [file size $path(test1)]
    close $f
    set l
} {0 60 72}
test io-27.5 {FlushChannel, implicit flush when buffer fills and on close} \
	{unixOrWin} {
    file delete $path(test1)
    set f [open $path(test1) w]
    fconfigure $f -translation lf -buffersize 60 -eofchar {}
    set l ""
    lappend l [file size $path(test1)]
    for {set i 0} {$i < 12} {incr i} {
	puts $f hello
    }
    lappend l [file size $path(test1)]
    close $f
    lappend l [file size $path(test1)]
    set l
} {0 60 72}
set path(pipe)   [makeFile {} pipe]
set path(output) [makeFile {} output]
test io-27.6 {FlushChannel, async flushing, async close} \
	{stdio asyncPipeClose openpipe knownMsvcBug} {
    # This test may fail on old Unix systems (seen on IRIX64 6.5) with
    # obsolete gettimeofday() calls.  See Tcl Bugs 3530533, 1942197.
    file delete $path(pipe)
    file delete $path(output)
    set f [open $path(pipe) w]
    puts $f "set f \[[list open $path(output) w]]"
    puts $f {
	fconfigure $f -translation lf -buffering none -eofchar {}
	while {![eof stdin]} {
	    after 20
	    puts -nonewline $f [read stdin 1024]
	}
	close $f
    }
    close $f
    set x 01234567890123456789012345678901
    for {set i 0} {$i < 11} {incr i} {
        set x "$x$x"
    }
    set f [open $path(output) w]
    close $f
    set f [open "|[list [interpreter] $path(pipe)]" w]
    fconfigure $f -blocking off
    puts -nonewline $f $x
    close $f
    set counter 0
    while {([file size $path(output)] < 65536) && ($counter < 1000)} {
	after 20 [list incr [namespace which -variable counter]]
	vwait [namespace which -variable counter]
    }
    if {$counter == 1000} {
        set result "file size only [file size $path(output)]"
    } else {
        set result ok
    }
} ok

# Tests closing a channel. The functions tested are CloseChannel and Tcl_Close.

test io-28.1 {CloseChannel called when all references are dropped} {testchannel} {
    file delete $path(test1)
    set f [open $path(test1) w]
    interp create x
    interp share "" $f x
    set l ""
    lappend l [testchannel refcount $f]
    x eval close $f
    interp delete x
    lappend l [testchannel refcount $f]
    close $f
    set l
} {2 1}
test io-28.2 {CloseChannel called when all references are dropped} {
    file delete $path(test1)
    set f [open $path(test1) w]
    interp create x
    interp share "" $f x
    puts -nonewline $f abc
    close $f
    x eval puts $f def
    x eval close $f
    interp delete x
    set f [open $path(test1) r]
    set l [gets $f]
    close $f
    set l
} abcdef
test io-28.3 {CloseChannel, not called before output queue is empty} \
	{stdio asyncPipeClose nonPortable openpipe} {
    file delete $path(pipe)
    file delete $path(output)
    set f [open $path(pipe) w]
    puts $f {

	# Need to not have eof char appended on close, because the other
	# side of the pipe already closed, so that writing would cause an
	# error "invalid file".

	fconfigure stdout -eofchar {}
	fconfigure stderr -eofchar {}

	set f [open $path(output) w]
	fconfigure $f -translation lf -buffering none
	for {set x 0} {$x < 20} {incr x} {
	    after 20
	    puts -nonewline $f [read stdin 1024]
	}
	close $f
    }
    close $f
    set x 01234567890123456789012345678901
    for {set i 0} {$i < 11} {incr i} {
        set x "$x$x"
    }
    set f [open $path(output) w]
    close $f
    set f [open "|[list [interpreter] pipe]" r+]
    fconfigure $f -blocking off -eofchar {}

    puts -nonewline $f $x
    close $f
    set counter 0
    while {([file size $path(output)] < 20480) && ($counter < 1000)} {
	after 20 [list incr [namespace which -variable counter]]
	vwait [namespace which -variable counter]
    }
    if {$counter == 1000} {
        set result probably_broken
    } else {
        set result ok
    }
} ok
test io-28.4 {Tcl_Close} {testchannel} {
    file delete $path(test1)
    set l ""
    lappend l [lsort [testchannel open]]
    set f [open $path(test1) w]
    lappend l [lsort [testchannel open]]
    close $f
    lappend l [lsort [testchannel open]]
    set x [list $consoleFileNames \
		[lsort [list {*}$consoleFileNames $f]] \
		$consoleFileNames]
    string compare $l $x
} 0
test io-28.5 {Tcl_Close vs standard handles} {stdio unix testchannel openpipe} {
    file delete $path(script)
    set f [open $path(script) w]
    puts $f {
	close stdin
	puts [testchannel open]
    }
    close $f
    set f [open "|[list [interpreter] $path(script)]" r]
    set l [gets $f]
    close $f
    lsort $l
} {file1 file2}

test io-29.1 {Tcl_WriteChars, channel not writable} {
    list [catch {puts stdin hello} msg] $msg
} {1 {channel "stdin" wasn't opened for writing}}
test io-29.2 {Tcl_WriteChars, empty string} {
    file delete $path(test1)
    set f [open $path(test1) w]
    fconfigure $f -eofchar {}
    puts -nonewline $f ""
    close $f
    file size $path(test1)
} 0
test io-29.3 {Tcl_WriteChars, nonempty string} {
    file delete $path(test1)
    set f [open $path(test1) w]
    fconfigure $f -eofchar {}
    puts -nonewline $f hello
    close $f
    file size $path(test1)
} 5
test io-29.4 {Tcl_WriteChars, buffering in full buffering mode} {testchannel} {
    file delete $path(test1)
    set f [open $path(test1) w]
    fconfigure $f -translation lf -buffering full -eofchar {}
    puts $f hello
    set l ""
    lappend l [testchannel outputbuffered $f]
    lappend l [file size $path(test1)]
    flush $f
    lappend l [testchannel outputbuffered $f]
    lappend l [file size $path(test1)]
    close $f
    set l
} {6 0 0 6}
test io-29.5 {Tcl_WriteChars, buffering in line buffering mode} {testchannel} {
    file delete $path(test1)
    set f [open $path(test1) w]
    fconfigure $f -translation lf -buffering line -eofchar {}
    puts -nonewline $f hello
    set l ""
    lappend l [testchannel outputbuffered $f]
    lappend l [file size $path(test1)]
    puts $f hello
    lappend l [testchannel outputbuffered $f]
    lappend l [file size $path(test1)]
    close $f
    set l
} {5 0 0 11}
test io-29.6 {Tcl_WriteChars, buffering in no buffering mode} {testchannel} {
    file delete $path(test1)
    set f [open $path(test1) w]
    fconfigure $f -translation lf -buffering none -eofchar {}
    puts -nonewline $f hello
    set l ""
    lappend l [testchannel outputbuffered $f]
    lappend l [file size $path(test1)]
    puts $f hello
    lappend l [testchannel outputbuffered $f]
    lappend l [file size $path(test1)]
    close $f
    set l
} {0 5 0 11}
test io-29.7 {Tcl_Flush, full buffering} {testchannel} {
    file delete $path(test1)
    set f [open $path(test1) w]
    fconfigure $f -translation lf -buffering full -eofchar {}
    puts -nonewline $f hello
    set l ""
    lappend l [testchannel outputbuffered $f]
    lappend l [file size $path(test1)]
    puts $f hello
    lappend l [testchannel outputbuffered $f]
    lappend l [file size $path(test1)]
    flush $f
    lappend l [testchannel outputbuffered $f]
    lappend l [file size $path(test1)]
    close $f
    set l
} {5 0 11 0 0 11}
test io-29.8 {Tcl_Flush, full buffering} {testchannel} {
    file delete $path(test1)
    set f [open $path(test1) w]
    fconfigure $f -translation lf -buffering line
    puts -nonewline $f hello
    set l ""
    lappend l [testchannel outputbuffered $f]
    lappend l [file size $path(test1)]
    flush $f
    lappend l [testchannel outputbuffered $f]
    lappend l [file size $path(test1)]
    puts $f hello
    lappend l [testchannel outputbuffered $f]
    lappend l [file size $path(test1)]
    flush $f
    lappend l [testchannel outputbuffered $f]
    lappend l [file size $path(test1)]
    close $f
    set l
} {5 0 0 5 0 11 0 11}
test io-29.9 {Tcl_Flush, channel not writable} {
    list [catch {flush stdin} msg] $msg
} {1 {channel "stdin" wasn't opened for writing}}
test io-29.10 {Tcl_WriteChars, looping and buffering} {
    file delete $path(test1)
    set f1 [open $path(test1) w]
    fconfigure $f1 -translation lf -eofchar {}
    set f2 [open $path(longfile) r]
    for {set x 0} {$x < 10} {incr x} {
	puts $f1 [gets $f2]
    }
    close $f2
    close $f1
    file size $path(test1)
} 387
test io-29.11 {Tcl_WriteChars, no newline, implicit flush} {
    file delete $path(test1)
    set f1 [open $path(test1) w]
    fconfigure $f1 -eofchar {}
    set f2 [open $path(longfile) r]
    for {set x 0} {$x < 10} {incr x} {
	puts -nonewline $f1 [gets $f2]
    }
    close $f1
    close $f2
    file size $path(test1)
} 377
test io-29.12 {Tcl_WriteChars on a pipe} {stdio openpipe} {
    file delete $path(test1)
    file delete $path(pipe)
    set f1 [open $path(pipe) w]
    puts $f1 "set f1 \[[list open $path(longfile) r]]"
    puts $f1 {
	for {set x 0} {$x < 10} {incr x} {
	    puts [gets $f1]
	}
    }
    close $f1
    set f1 [open "|[list [interpreter] $path(pipe)]" r]
    set f2 [open $path(longfile) r]
    set y ok
    for {set x 0} {$x < 10} {incr x} {
	set l1 [gets $f1]
	set l2 [gets $f2]
	if {"$l1" != "$l2"} {
	    set y broken
	}
    }
    close $f1
    close $f2
    set y
} ok
test io-29.13 {Tcl_WriteChars to a pipe, line buffered} {stdio openpipe} {
    file delete $path(test1)
    file delete $path(pipe)
    set f1 [open $path(pipe) w]
    puts $f1 {
	puts [gets stdin]
	puts [gets stdin]
    }
    close $f1
    set y ok
    set f1 [open "|[list [interpreter] $path(pipe)]" r+]
    fconfigure $f1 -buffering line
    set f2 [open $path(longfile) r]
    set line [gets $f2]
    puts $f1 $line
    set backline [gets $f1]
    if {"$line" != "$backline"} {
	set y broken
    }
    set line [gets $f2]
    puts $f1 $line
    set backline [gets $f1]
    if {"$line" != "$backline"} {
	set y broken
    }
    close $f1
    close $f2
    set y
} ok
test io-29.14 {Tcl_WriteChars, buffering and implicit flush at close} {
    file delete $path(test3)
    set f [open $path(test3) w]
    puts -nonewline $f "Text1"
    puts -nonewline $f " Text 2"
    puts $f " Text 3"
    close $f
    set f [open $path(test3) r]
    set x [gets $f]
    close $f
    set x
} {Text1 Text 2 Text 3}
test io-29.15 {Tcl_Flush, channel not open for writing} {
    file delete $path(test1)
    set fd [open $path(test1) w]
    close $fd
    set fd [open $path(test1) r]
    set x [list [catch {flush $fd} msg] $msg]
    close $fd
    string compare $x \
	[list 1 "channel \"$fd\" wasn't opened for writing"]
} 0
test io-29.16 {Tcl_Flush on pipe opened only for reading} {stdio openpipe} {
    set fd [open "|[list [interpreter] cat longfile]" r]
    set x [list [catch {flush $fd} msg] $msg]
    catch {close $fd}
    string compare $x \
	[list 1 "channel \"$fd\" wasn't opened for writing"]
} 0
test io-29.17 {Tcl_WriteChars buffers, then Tcl_Flush flushes} {
    file delete $path(test1)
    set f1 [open $path(test1) w]
    fconfigure $f1 -translation lf
    puts $f1 hello
    puts $f1 hello
    puts $f1 hello
    flush $f1
    set x [file size $path(test1)]
    close $f1
    set x
} 18
test io-29.18 {Tcl_WriteChars and Tcl_Flush intermixed} {
    file delete $path(test1)
    set x ""
    set f1 [open $path(test1) w]
    fconfigure $f1 -translation lf
    puts $f1 hello
    puts $f1 hello
    puts $f1 hello
    flush $f1
    lappend x [file size $path(test1)]
    puts $f1 hello
    flush $f1
    lappend x [file size $path(test1)]
    puts $f1 hello
    flush $f1
    lappend x [file size $path(test1)]
    close $f1
    set x
} {18 24 30}
test io-29.19 {Explicit and implicit flushes} {
    file delete $path(test1)
    set f1 [open $path(test1) w]
    fconfigure $f1 -translation lf -eofchar {}
    set x ""
    puts $f1 hello
    puts $f1 hello
    puts $f1 hello
    flush $f1
    lappend x [file size $path(test1)]
    puts $f1 hello
    flush $f1
    lappend x [file size $path(test1)]
    puts $f1 hello
    close $f1
    lappend x [file size $path(test1)]
    set x
} {18 24 30}
test io-29.20 {Implicit flush when buffer is full} {
    file delete $path(test1)
    set f1 [open $path(test1) w]
    fconfigure $f1 -translation lf -eofchar {}
    set line "abcdefghijklmnopqrstuvwxyzABCDEFGHIJKLMNOPQRSTUVWXYZ0123456789"
    for {set x 0} {$x < 100} {incr x} {
      puts $f1 $line
    }
    set z ""
    lappend z [file size $path(test1)]
    for {set x 0} {$x < 100} {incr x} {
	puts $f1 $line
    }
    lappend z [file size $path(test1)]
    close $f1
    lappend z [file size $path(test1)]
    set z
} {4096 12288 12600}
test io-29.21 {Tcl_Flush to pipe} {stdio openpipe} {
    file delete $path(pipe)
    set f1 [open $path(pipe) w]
    puts $f1 {set x [read stdin 6]}
    puts $f1 {set cnt [string length $x]}
    puts $f1 {puts "read $cnt characters"}
    close $f1
    set f1 [open "|[list [interpreter] $path(pipe)]" r+]
    puts $f1 hello
    flush $f1
    set x [gets $f1]
    catch {close $f1}
    set x
} "read 6 characters"
test io-29.22 {Tcl_Flush called at other end of pipe} {stdio openpipe} {
    file delete $path(pipe)
    set f1 [open $path(pipe) w]
    puts $f1 {
	fconfigure stdout -buffering full
	puts hello
	puts hello
	flush stdout
	gets stdin
	puts bye
	flush stdout
    }
    close $f1
    set f1 [open "|[list [interpreter] $path(pipe)]" r+]
    set x ""
    lappend x [gets $f1]
    lappend x [gets $f1]
    puts $f1 hello
    flush $f1
    lappend x [gets $f1]
    close $f1
    set x
} {hello hello bye}
test io-29.23 {Tcl_Flush and line buffering at end of pipe} {stdio openpipe} {
    file delete $path(pipe)
    set f1 [open $path(pipe) w]
    puts $f1 {
	puts hello
	puts hello
	gets stdin
	puts bye
    }
    close $f1
    set f1 [open "|[list [interpreter] $path(pipe)]" r+]
    set x ""
    lappend x [gets $f1]
    lappend x [gets $f1]
    puts $f1 hello
    flush $f1
    lappend x [gets $f1]
    close $f1
    set x
} {hello hello bye}
test io-29.24 {Tcl_WriteChars and Tcl_Flush move end of file} {
    set f [open $path(test3) w]
    puts $f "Line 1"
    puts $f "Line 2"
    set f2 [open $path(test3)]
    set x {}
    lappend x [read -nonewline $f2]
    close $f2
    flush $f
    set f2 [open $path(test3)]
    lappend x [read -nonewline $f2]
    close $f2
    close $f
    set x
} "{} {Line 1\nLine 2}"
test io-29.25 {Implicit flush with Tcl_Flush to command pipelines} {stdio openpipe fileevent} {
    file delete $path(test3)
    set f [open "|[list [interpreter] $path(cat) | [interpreter] $path(cat) > $path(test3)]" w]
    puts $f "Line 1"
    puts $f "Line 2"
    close $f
    after 100
    set f [open $path(test3) r]
    set x [read $f]
    close $f
    set x
} "Line 1\nLine 2\n"
test io-29.26 {Tcl_Flush, Tcl_Write on bidirectional pipelines} {stdio unixExecs openpipe} {
    set f [open "|[list cat -u]" r+]
    puts $f "Line1"
    flush $f
    set x [gets $f]
    close $f
    set x
} {Line1}
test io-29.27 {Tcl_Flush on closed pipeline} {stdio openpipe} {
    file delete $path(pipe)
    set f [open $path(pipe) w]
    puts $f {exit}
    close $f
    set f [open "|[list [interpreter] $path(pipe)]" r+]
    gets $f
    puts $f output
    after 50
    #
    # The flush below will get a SIGPIPE. This is an expected part of
    # test and indicates that the test operates correctly. If you run
    # this test under a debugger, the signal will by intercepted unless
    # you disable the debugger's signal interception.
    #
    if {[catch {flush $f} msg]} {
	set x [list 1 $msg $::errorCode]
	catch {close $f}
    } else {
	if {[catch {close $f} msg]} {
	    set x [list 1 $msg $::errorCode]
	} else {
	    set x {this was supposed to fail and did not}
	}
    }
    regsub {".*":} $x {"":} x
    string tolower $x
} {1 {error flushing "": broken pipe} {posix epipe {broken pipe}}}
test io-29.28 {Tcl_WriteChars, lf mode} {
    file delete $path(test1)
    set f [open $path(test1) w]
    fconfigure $f -translation lf -eofchar {}
    puts $f hello\nthere\nand\nhere
    flush $f
    set s [file size $path(test1)]
    close $f
    set s
} 21
test io-29.29 {Tcl_WriteChars, cr mode} {
    file delete $path(test1)
    set f [open $path(test1) w]
    fconfigure $f -translation cr -eofchar {}
    puts $f hello\nthere\nand\nhere
    close $f
    file size $path(test1)
} 21
test io-29.30 {Tcl_WriteChars, crlf mode} {
    file delete $path(test1)
    set f [open $path(test1) w]
    fconfigure $f -translation crlf -eofchar {}
    puts $f hello\nthere\nand\nhere
    close $f
    file size $path(test1)
} 25
test io-29.31 {Tcl_WriteChars, background flush} {stdio openpipe} {
    # This test may fail on old Unix systems (seen on IRIX64 6.5) with
    # obsolete gettimeofday() calls.  See Tcl Bugs 3530533, 1942197.
    file delete $path(pipe)
    file delete $path(output)
    set f [open $path(pipe) w]
    puts $f "set f \[[list open $path(output)  w]]"
    puts $f {fconfigure $f -translation lf}
    set x [list while {![eof stdin]}]
    set x "$x {"
    puts $f $x
    puts $f {  puts -nonewline $f [read stdin 4096]}
    puts $f {  flush $f}
    puts $f "}"
    puts $f {close $f}
    close $f
    set x 01234567890123456789012345678901
    for {set i 0} {$i < 11} {incr i} {
	set x "$x$x"
    }
    set f [open $path(output) w]
    close $f
    set f [open "|[list [interpreter] $path(pipe)]" r+]
    fconfigure $f -blocking off
    puts -nonewline $f $x
    close $f
    set counter 0
    while {([file size $path(output)] < 65536) && ($counter < 1000)} {
	after 10 [list incr [namespace which -variable counter]]
	vwait [namespace which -variable counter]
    }
    if {$counter == 1000} {
	set result "file size only [file size $path(output)]"
    } else {
	set result ok
    }
    # allow a little time for the background process to close.
    # otherwise, the following test fails on the [file delete $path(output)]
    # on Windows because a process still has the file open.
    after 100 set v 1; vwait v
    set result
} ok
test io-29.32 {Tcl_WriteChars, background flush to slow reader} \
	{stdio asyncPipeClose openpipe knownMsvcBug} {
    # This test may fail on old Unix systems (seen on IRIX64 6.5) with
    # obsolete gettimeofday() calls.  See Tcl Bugs 3530533, 1942197.
    file delete $path(pipe)
    file delete $path(output)
    set f [open $path(pipe) w]
    puts $f "set f \[[list open $path(output) w]]"
    puts $f {fconfigure $f -translation lf}
    set x [list while {![eof stdin]}]
    set x "$x \{"
    puts $f $x
    puts $f {  after 20}
    puts $f {  puts -nonewline $f [read stdin 1024]}
    puts $f {  flush $f}
    puts $f "\}"
    puts $f {close $f}
    close $f
    set x 01234567890123456789012345678901
    for {set i 0} {$i < 11} {incr i} {
	set x "$x$x"
    }
    set f [open $path(output) w]
    close $f
    set f [open "|[list [interpreter] $path(pipe)]" r+]
    fconfigure $f -blocking off
    puts -nonewline $f $x
    close $f
    set counter 0
    while {([file size $path(output)] < 65536) && ($counter < 1000)} {
	after 20 [list incr [namespace which -variable counter]]
	vwait [namespace which -variable counter]
    }
    if {$counter == 1000} {
	set result "file size only [file size $path(output)]"
    } else {
	set result ok
    }
} ok
test io-29.33 {Tcl_Flush, implicit flush on exit} {exec} {
    set f [open $path(script) w]
    puts $f "set f \[[list open $path(test1) w]]"
    puts $f {fconfigure $f -translation lf
	puts $f hello
	puts $f bye
	puts $f strange
    }
    close $f
    exec [interpreter] $path(script)
    set f [open $path(test1) r]
    set r [read $f]
    close $f
    set r
} "hello\nbye\nstrange\n"
set path(script2) [makeFile {} script2]
test io-29.33b {TIP#398, no implicit flush of nonblocking on exit} {exec} {
    set f [open $path(script) w]
    puts $f {
		fconfigure stdout -blocking 0
		puts -nonewline stdout [string repeat A 655360]
		flush stdout
	}
    close $f
    set f [open $path(script2) w]
    puts $f {after 2000}
    close $f
	set t1 [clock milliseconds]
	set ff [open "|[list [interpreter] $path(script2)]" w]
	catch {unset ::env(TCL_FLUSH_NONBLOCKING_ON_EXIT)}
	exec [interpreter] $path(script) >@ $ff
	set t2 [clock milliseconds]
	close $ff
	expr {($t2-$t1)/2000 ? $t2-$t1 : 0}
} 0
test io-29.34 {Tcl_Close, async flush on close, using sockets} {socket tempNotMac fileevent} {
    variable c 0
    variable x running
    set l abcdefghijklmnopqrstuvwxyzabcdefghijklmnopqrstuvwxyzabcdefghijklmnopqrstuvwxyz
    proc writelots {s l} {
	for {set i 0} {$i < 9000} {incr i} {
	    puts $s $l
	}
    }
    proc accept {s a p} {
	variable x
	fileevent $s readable [namespace code [list readit $s]]
	fconfigure $s -blocking off
	set x accepted
    }
    proc readit {s} {
	variable c
	variable x
	set l [gets $s]

	if {[eof $s]} {
	    close $s
	    set x done
	} elseif {([string length $l] > 0) || ![fblocked $s]} {
	    incr c
	}
    }
    set ss [socket -server [namespace code accept] -myaddr 127.0.0.1 0]
    set cs [socket 127.0.0.1 [lindex [fconfigure $ss -sockname] 2]]
    vwait [namespace which -variable x]
    fconfigure $cs -blocking off
    writelots $cs $l
    close $cs
    close $ss
    vwait [namespace which -variable x]
    set c
} 9000
test io-29.35 {Tcl_Close vs fileevent vs multiple interpreters} {socket tempNotMac fileevent} {
    # On Mac, this test screws up sockets such that subsequent tests using port 2828
    # either cause errors or panic().

    catch {interp delete x}
    catch {interp delete y}
    interp create x
    interp create y
    set s [socket -server [namespace code accept] -myaddr 127.0.0.1 0]
    proc accept {s a p} {
	puts $s hello
	close $s
    }
    set c [socket 127.0.0.1 [lindex [fconfigure $s -sockname] 2]]
    interp share {} $c x
    interp share {} $c y
    close $c
    x eval {
	proc readit {s} {
	    gets $s
	    if {[eof $s]} {
		close $s
	    }
	}
    }
    y eval {
	proc readit {s} {
	    gets $s
	    if {[eof $s]} {
		close $s
	    }
	}
    }
    x eval "fileevent $c readable \{readit $c\}"
    y eval "fileevent $c readable \{readit $c\}"
    y eval [list close $c]
    update
    close $s
    interp delete x
    interp delete y
} ""

# Test end of line translations. Procedures tested are Tcl_Write, Tcl_Read.

test io-30.1 {Tcl_Write lf, Tcl_Read lf} {
    file delete $path(test1)
    set f [open $path(test1) w]
    fconfigure $f -translation lf
    puts $f hello\nthere\nand\nhere
    close $f
    set f [open $path(test1) r]
    fconfigure $f -translation lf
    set x [read $f]
    close $f
    set x
} "hello\nthere\nand\nhere\n"
test io-30.2 {Tcl_Write lf, Tcl_Read cr} {
    file delete $path(test1)
    set f [open $path(test1) w]
    fconfigure $f -translation lf
    puts $f hello\nthere\nand\nhere
    close $f
    set f [open $path(test1) r]
    fconfigure $f -translation cr
    set x [read $f]
    close $f
    set x
} "hello\nthere\nand\nhere\n"
test io-30.3 {Tcl_Write lf, Tcl_Read crlf} {
    file delete $path(test1)
    set f [open $path(test1) w]
    fconfigure $f -translation lf
    puts $f hello\nthere\nand\nhere
    close $f
    set f [open $path(test1) r]
    fconfigure $f -translation crlf
    set x [read $f]
    close $f
    set x
} "hello\nthere\nand\nhere\n"
test io-30.4 {Tcl_Write cr, Tcl_Read cr} {
    file delete $path(test1)
    set f [open $path(test1) w]
    fconfigure $f -translation cr
    puts $f hello\nthere\nand\nhere
    close $f
    set f [open $path(test1) r]
    fconfigure $f -translation cr
    set x [read $f]
    close $f
    set x
} "hello\nthere\nand\nhere\n"
test io-30.5 {Tcl_Write cr, Tcl_Read lf} {
    file delete $path(test1)
    set f [open $path(test1) w]
    fconfigure $f -translation cr
    puts $f hello\nthere\nand\nhere
    close $f
    set f [open $path(test1) r]
    fconfigure $f -translation lf
    set x [read $f]
    close $f
    set x
} "hello\rthere\rand\rhere\r"
test io-30.6 {Tcl_Write cr, Tcl_Read crlf} {
    file delete $path(test1)
    set f [open $path(test1) w]
    fconfigure $f -translation cr
    puts $f hello\nthere\nand\nhere
    close $f
    set f [open $path(test1) r]
    fconfigure $f -translation crlf
    set x [read $f]
    close $f
    set x
} "hello\rthere\rand\rhere\r"
test io-30.7 {Tcl_Write crlf, Tcl_Read crlf} {
    file delete $path(test1)
    set f [open $path(test1) w]
    fconfigure $f -translation crlf
    puts $f hello\nthere\nand\nhere
    close $f
    set f [open $path(test1) r]
    fconfigure $f -translation crlf
    set x [read $f]
    close $f
    set x
} "hello\nthere\nand\nhere\n"
test io-30.8 {Tcl_Write crlf, Tcl_Read lf} {
    file delete $path(test1)
    set f [open $path(test1) w]
    fconfigure $f -translation crlf
    puts $f hello\nthere\nand\nhere
    close $f
    set f [open $path(test1) r]
    fconfigure $f -translation lf
    set x [read $f]
    close $f
    set x
} "hello\r\nthere\r\nand\r\nhere\r\n"
test io-30.9 {Tcl_Write crlf, Tcl_Read cr} {
    file delete $path(test1)
    set f [open $path(test1) w]
    fconfigure $f -translation crlf
    puts $f hello\nthere\nand\nhere
    close $f
    set f [open $path(test1) r]
    fconfigure $f -translation cr
    set x [read $f]
    close $f
    set x
} "hello\n\nthere\n\nand\n\nhere\n\n"
test io-30.10 {Tcl_Write lf, Tcl_Read auto} {
    file delete $path(test1)
    set f [open $path(test1) w]
    fconfigure $f -translation lf
    puts $f hello\nthere\nand\nhere
    close $f
    set f [open $path(test1) r]
    set c [read $f]
    set x [fconfigure $f -translation]
    close $f
    list $c $x
} {{hello
there
and
here
} auto}
test io-30.11 {Tcl_Write cr, Tcl_Read auto} {
    file delete $path(test1)
    set f [open $path(test1) w]
    fconfigure $f -translation cr
    puts $f hello\nthere\nand\nhere
    close $f
    set f [open $path(test1) r]
    set c [read $f]
    set x [fconfigure $f -translation]
    close $f
    list $c $x
} {{hello
there
and
here
} auto}
test io-30.12 {Tcl_Write crlf, Tcl_Read auto} {
    file delete $path(test1)
    set f [open $path(test1) w]
    fconfigure $f -translation crlf
    puts $f hello\nthere\nand\nhere
    close $f
    set f [open $path(test1) r]
    set c [read $f]
    set x [fconfigure $f -translation]
    close $f
    list $c $x
} {{hello
there
and
here
} auto}
test io-30.13 {Tcl_Write crlf on block boundary, Tcl_Read auto} {
    file delete $path(test1)
    set f [open $path(test1) w]
    fconfigure $f -translation crlf
    set line "123456789ABCDE"	;# 14 char plus crlf
    puts -nonewline $f x	;# shift crlf across block boundary
    for {set i 0} {$i < 700} {incr i} {
	puts $f $line
    }
    close $f
    set f [open $path(test1) r]
    fconfigure $f -translation auto
    set c [read $f]
    close $f
    string length $c
} [expr 700*15+1]
test io-30.14 {Tcl_Write crlf on block boundary, Tcl_Read crlf} {
    file delete $path(test1)
    set f [open $path(test1) w]
    fconfigure $f -translation crlf
    set line "123456789ABCDE"	;# 14 char plus crlf
    puts -nonewline $f x	;# shift crlf across block boundary
    for {set i 0} {$i < 700} {incr i} {
	puts $f $line
    }
    close $f
    set f [open $path(test1) r]
    fconfigure $f -translation crlf
    set c [read $f]
    close $f
    string length $c
} [expr 700*15+1]
test io-30.15 {Tcl_Write mixed, Tcl_Read auto} {
    file delete $path(test1)
    set f [open $path(test1) w]
    fconfigure $f -translation lf
    puts $f hello\nthere\nand\rhere
    close $f
    set f [open $path(test1) r]
    fconfigure $f -translation auto
    set c [read $f]
    close $f
    set c
} {hello
there
and
here
}
test io-30.16 {Tcl_Write ^Z at end, Tcl_Read auto} {
    file delete $path(test1)
    set f [open $path(test1) w]
    fconfigure $f -translation lf
    puts -nonewline $f hello\nthere\nand\rhere\n\x1a
    close $f
    set f [open $path(test1) r]
    fconfigure $f -eofchar \x1a -translation auto
    set c [read $f]
    close $f
    set c
} {hello
there
and
here
}
test io-30.17 {Tcl_Write, implicit ^Z at end, Tcl_Read auto} {win} {
    file delete $path(test1)
    set f [open $path(test1) w]
    fconfigure $f -eofchar \x1a -translation lf
    puts $f hello\nthere\nand\rhere
    close $f
    set f [open $path(test1) r]
    fconfigure $f -eofchar \x1a -translation auto
    set c [read $f]
    close $f
    set c
} {hello
there
and
here
}
test io-30.18 {Tcl_Write, ^Z in middle, Tcl_Read auto} {
    file delete $path(test1)
    set f [open $path(test1) w]
    fconfigure $f -translation lf
    set s [format "abc\ndef\n%cghi\nqrs" 26]
    puts $f $s
    close $f
    set f [open $path(test1) r]
    fconfigure $f -eofchar \x1a -translation auto
    set l ""
    lappend l [gets $f]
    lappend l [gets $f]
    lappend l [eof $f]
    lappend l [gets $f]
    lappend l [eof $f]
    lappend l [gets $f]
    lappend l [eof $f]
    close $f
    set l
} {abc def 0 {} 1 {} 1}
test io-30.19 {Tcl_Write, ^Z no newline in middle, Tcl_Read auto} {
    file delete $path(test1)
    set f [open $path(test1) w]
    fconfigure $f -translation lf
    set s [format "abc\ndef\n%cghi\nqrs" 26]
    puts $f $s
    close $f
    set f [open $path(test1) r]
    fconfigure $f -eofchar \x1a -translation auto
    set l ""
    lappend l [gets $f]
    lappend l [gets $f]
    lappend l [eof $f]
    lappend l [gets $f]
    lappend l [eof $f]
    lappend l [gets $f]
    lappend l [eof $f]
    close $f
    set l
} {abc def 0 {} 1 {} 1}
test io-30.20 {Tcl_Write, ^Z in middle ignored, Tcl_Read lf} {
    file delete $path(test1)
    set f [open $path(test1) w]
    fconfigure $f -translation lf -eofchar {}
    set s [format "abc\ndef\n%cghi\nqrs" 26]
    puts $f $s
    close $f
    set f [open $path(test1) r]
    fconfigure $f -translation lf -eofchar {}
    set l ""
    lappend l [gets $f]
    lappend l [gets $f]
    lappend l [eof $f]
    lappend l [gets $f]
    lappend l [eof $f]
    lappend l [gets $f]
    lappend l [eof $f]
    lappend l [gets $f]
    lappend l [eof $f]
    close $f
    set l
} "abc def 0 \x1aghi 0 qrs 0 {} 1"
test io-30.21 {Tcl_Write, ^Z in middle ignored, Tcl_Read cr} {
    file delete $path(test1)
    set f [open $path(test1) w]
    fconfigure $f -translation lf -eofchar {}
    set s [format "abc\ndef\n%cghi\nqrs" 26]
    puts $f $s
    close $f
    set f [open $path(test1) r]
    fconfigure $f -translation cr -eofchar {}
    set l ""
    set x [gets $f]
    lappend l [string compare $x "abc\ndef\n\x1aghi\nqrs\n"]
    lappend l [eof $f]
    lappend l [gets $f]
    lappend l [eof $f]
    close $f
    set l
} {0 1 {} 1}
test io-30.22 {Tcl_Write, ^Z in middle ignored, Tcl_Read crlf} {
    file delete $path(test1)
    set f [open $path(test1) w]
    fconfigure $f -translation lf -eofchar {}
    set s [format "abc\ndef\n%cghi\nqrs" 26]
    puts $f $s
    close $f
    set f [open $path(test1) r]
    fconfigure $f -translation crlf -eofchar {}
    set l ""
    set x [gets $f]
    lappend l [string compare $x "abc\ndef\n\x1aghi\nqrs\n"]
    lappend l [eof $f]
    lappend l [gets $f]
    lappend l [eof $f]
    close $f
    set l
} {0 1 {} 1}
test io-30.23 {Tcl_Write lf, ^Z in middle, Tcl_Read auto} {
    file delete $path(test1)
    set f [open $path(test1) w]
    fconfigure $f -translation lf
    set c [format abc\ndef\n%cqrs\ntuv 26]
    puts $f $c
    close $f
    set f [open $path(test1) r]
    fconfigure $f -translation auto -eofchar \x1a
    set c [string length [read $f]]
    set e [eof $f]
    close $f
    list $c $e
} {8 1}
test io-30.24 {Tcl_Write lf, ^Z in middle, Tcl_Read lf} {
    file delete $path(test1)
    set f [open $path(test1) w]
    fconfigure $f -translation lf
    set c [format abc\ndef\n%cqrs\ntuv 26]
    puts $f $c
    close $f
    set f [open $path(test1) r]
    fconfigure $f -translation lf -eofchar \x1a
    set c [string length [read $f]]
    set e [eof $f]
    close $f
    list $c $e
} {8 1}
test io-30.25 {Tcl_Write cr, ^Z in middle, Tcl_Read auto} {
    file delete $path(test1)
    set f [open $path(test1) w]
    fconfigure $f -translation cr
    set c [format abc\ndef\n%cqrs\ntuv 26]
    puts $f $c
    close $f
    set f [open $path(test1) r]
    fconfigure $f -translation auto -eofchar \x1a
    set c [string length [read $f]]
    set e [eof $f]
    close $f
    list $c $e
} {8 1}
test io-30.26 {Tcl_Write cr, ^Z in middle, Tcl_Read cr} {
    file delete $path(test1)
    set f [open $path(test1) w]
    fconfigure $f -translation cr
    set c [format abc\ndef\n%cqrs\ntuv 26]
    puts $f $c
    close $f
    set f [open $path(test1) r]
    fconfigure $f -translation cr -eofchar \x1a
    set c [string length [read $f]]
    set e [eof $f]
    close $f
    list $c $e
} {8 1}
test io-30.27 {Tcl_Write crlf, ^Z in middle, Tcl_Read auto} {
    file delete $path(test1)
    set f [open $path(test1) w]
    fconfigure $f -translation crlf
    set c [format abc\ndef\n%cqrs\ntuv 26]
    puts $f $c
    close $f
    set f [open $path(test1) r]
    fconfigure $f -translation auto -eofchar \x1a
    set c [string length [read $f]]
    set e [eof $f]
    close $f
    list $c $e
} {8 1}
test io-30.28 {Tcl_Write crlf, ^Z in middle, Tcl_Read crlf} {
    file delete $path(test1)
    set f [open $path(test1) w]
    fconfigure $f -translation crlf
    set c [format abc\ndef\n%cqrs\ntuv 26]
    puts $f $c
    close $f
    set f [open $path(test1) r]
    fconfigure $f -translation crlf -eofchar \x1a
    set c [string length [read $f]]
    set e [eof $f]
    close $f
    list $c $e
} {8 1}

# Test end of line translations. Functions tested are Tcl_Write and Tcl_Gets.

test io-31.1 {Tcl_Write lf, Tcl_Gets auto} {
    file delete $path(test1)
    set f [open $path(test1) w]
    fconfigure $f -translation lf
    puts $f hello\nthere\nand\nhere
    close $f
    set f [open $path(test1) r]
    set l ""
    lappend l [gets $f]
    lappend l [tell $f]
    lappend l [fconfigure $f -translation]
    lappend l [gets $f]
    lappend l [tell $f]
    lappend l [fconfigure $f -translation]
    close $f
    set l
} {hello 6 auto there 12 auto}
test io-31.2 {Tcl_Write cr, Tcl_Gets auto} {
    file delete $path(test1)
    set f [open $path(test1) w]
    fconfigure $f -translation cr
    puts $f hello\nthere\nand\nhere
    close $f
    set f [open $path(test1) r]
    set l ""
    lappend l [gets $f]
    lappend l [tell $f]
    lappend l [fconfigure $f -translation]
    lappend l [gets $f]
    lappend l [tell $f]
    lappend l [fconfigure $f -translation]
    close $f
    set l
} {hello 6 auto there 12 auto}
test io-31.3 {Tcl_Write crlf, Tcl_Gets auto} {
    file delete $path(test1)
    set f [open $path(test1) w]
    fconfigure $f -translation crlf
    puts $f hello\nthere\nand\nhere
    close $f
    set f [open $path(test1) r]
    set l ""
    lappend l [gets $f]
    lappend l [tell $f]
    lappend l [fconfigure $f -translation]
    lappend l [gets $f]
    lappend l [tell $f]
    lappend l [fconfigure $f -translation]
    close $f
    set l
} {hello 7 auto there 14 auto}
test io-31.4 {Tcl_Write lf, Tcl_Gets lf} {
    file delete $path(test1)
    set f [open $path(test1) w]
    fconfigure $f -translation lf
    puts $f hello\nthere\nand\nhere
    close $f
    set f [open $path(test1) r]
    fconfigure $f -translation lf
    set l ""
    lappend l [gets $f]
    lappend l [tell $f]
    lappend l [fconfigure $f -translation]
    lappend l [gets $f]
    lappend l [tell $f]
    lappend l [fconfigure $f -translation]
    close $f
    set l
} {hello 6 lf there 12 lf}
test io-31.5 {Tcl_Write lf, Tcl_Gets cr} {
    file delete $path(test1)
    set f [open $path(test1) w]
    fconfigure $f -translation lf
    puts $f hello\nthere\nand\nhere
    close $f
    set f [open $path(test1) r]
    fconfigure $f -translation cr
    set l ""
    lappend l [string length [gets $f]]
    lappend l [tell $f]
    lappend l [fconfigure $f -translation]
    lappend l [eof $f]
    lappend l [gets $f]
    lappend l [tell $f]
    lappend l [fconfigure $f -translation]
    lappend l [eof $f]
    close $f
    set l
} {21 21 cr 1 {} 21 cr 1}
test io-31.6 {Tcl_Write lf, Tcl_Gets crlf} {
    file delete $path(test1)
    set f [open $path(test1) w]
    fconfigure $f -translation lf
    puts $f hello\nthere\nand\nhere
    close $f
    set f [open $path(test1) r]
    fconfigure $f -translation crlf
    set l ""
    lappend l [string length [gets $f]]
    lappend l [tell $f]
    lappend l [fconfigure $f -translation]
    lappend l [eof $f]
    lappend l [gets $f]
    lappend l [tell $f]
    lappend l [fconfigure $f -translation]
    lappend l [eof $f]
    close $f
    set l
} {21 21 crlf 1 {} 21 crlf 1}
test io-31.7 {Tcl_Write cr, Tcl_Gets cr} {
    file delete $path(test1)
    set f [open $path(test1) w]
    fconfigure $f -translation cr
    puts $f hello\nthere\nand\nhere
    close $f
    set f [open $path(test1) r]
    fconfigure $f -translation cr
    set l ""
    lappend l [gets $f]
    lappend l [tell $f]
    lappend l [fconfigure $f -translation]
    lappend l [eof $f]
    lappend l [gets $f]
    lappend l [tell $f]
    lappend l [fconfigure $f -translation]
    lappend l [eof $f]
    close $f
    set l
} {hello 6 cr 0 there 12 cr 0}
test io-31.8 {Tcl_Write cr, Tcl_Gets lf} {
    file delete $path(test1)
    set f [open $path(test1) w]
    fconfigure $f -translation cr
    puts $f hello\nthere\nand\nhere
    close $f
    set f [open $path(test1) r]
    fconfigure $f -translation lf
    set l ""
    lappend l [string length [gets $f]]
    lappend l [tell $f]
    lappend l [fconfigure $f -translation]
    lappend l [eof $f]
    lappend l [gets $f]
    lappend l [tell $f]
    lappend l [fconfigure $f -translation]
    lappend l [eof $f]
    close $f
    set l
} {21 21 lf 1 {} 21 lf 1}
test io-31.9 {Tcl_Write cr, Tcl_Gets crlf} {
    file delete $path(test1)
    set f [open $path(test1) w]
    fconfigure $f -translation cr
    puts $f hello\nthere\nand\nhere
    close $f
    set f [open $path(test1) r]
    fconfigure $f -translation crlf
    set l ""
    lappend l [string length [gets $f]]
    lappend l [tell $f]
    lappend l [fconfigure $f -translation]
    lappend l [eof $f]
    lappend l [gets $f]
    lappend l [tell $f]
    lappend l [fconfigure $f -translation]
    lappend l [eof $f]
    close $f
    set l
} {21 21 crlf 1 {} 21 crlf 1}
test io-31.10 {Tcl_Write crlf, Tcl_Gets crlf} {
    file delete $path(test1)
    set f [open $path(test1) w]
    fconfigure $f -translation crlf
    puts $f hello\nthere\nand\nhere
    close $f
    set f [open $path(test1) r]
    fconfigure $f -translation crlf
    set l ""
    lappend l [gets $f]
    lappend l [tell $f]
    lappend l [fconfigure $f -translation]
    lappend l [eof $f]
    lappend l [gets $f]
    lappend l [tell $f]
    lappend l [fconfigure $f -translation]
    lappend l [eof $f]
    close $f
    set l
} {hello 7 crlf 0 there 14 crlf 0}
test io-31.11 {Tcl_Write crlf, Tcl_Gets cr} {
    file delete $path(test1)
    set f [open $path(test1) w]
    fconfigure $f -translation crlf
    puts $f hello\nthere\nand\nhere
    close $f
    set f [open $path(test1) r]
    fconfigure $f -translation cr
    set l ""
    lappend l [gets $f]
    lappend l [tell $f]
    lappend l [fconfigure $f -translation]
    lappend l [eof $f]
    lappend l [string length [gets $f]]
    lappend l [tell $f]
    lappend l [fconfigure $f -translation]
    lappend l [eof $f]
    close $f
    set l
} {hello 6 cr 0 6 13 cr 0}
test io-31.12 {Tcl_Write crlf, Tcl_Gets lf} {
    file delete $path(test1)
    set f [open $path(test1) w]
    fconfigure $f -translation crlf
    puts $f hello\nthere\nand\nhere
    close $f
    set f [open $path(test1) r]
    fconfigure $f -translation lf
    set l ""
    lappend l [string length [gets $f]]
    lappend l [tell $f]
    lappend l [fconfigure $f -translation]
    lappend l [eof $f]
    lappend l [string length [gets $f]]
    lappend l [tell $f]
    lappend l [fconfigure $f -translation]
    lappend l [eof $f]
    close $f
    set l
} {6 7 lf 0 6 14 lf 0}
test io-31.13 {binary mode is synonym of lf mode} {
    file delete $path(test1)
    set f [open $path(test1) w]
    fconfigure $f -translation binary
    set x [fconfigure $f -translation]
    close $f
    set x
} lf
#
# Test io-9.14 has been removed because "auto" output translation mode is
# not supoprted.
#
test io-31.14 {Tcl_Write mixed, Tcl_Gets auto} {
    file delete $path(test1)
    set f [open $path(test1) w]
    fconfigure $f -translation lf
    puts $f hello\nthere\rand\r\nhere
    close $f
    set f [open $path(test1) r]
    fconfigure $f -translation auto
    set l ""
    lappend l [gets $f]
    lappend l [gets $f]
    lappend l [gets $f]
    lappend l [gets $f]
    lappend l [eof $f]
    lappend l [gets $f]
    lappend l [eof $f]
    close $f
    set l
} {hello there and here 0 {} 1}
test io-31.15 {Tcl_Write mixed, Tcl_Gets auto} {
    file delete $path(test1)
    set f [open $path(test1) w]
    fconfigure $f -translation lf
    puts -nonewline $f hello\nthere\rand\r\nhere\r
    close $f
    set f [open $path(test1) r]
    fconfigure $f -translation auto
    set l ""
    lappend l [gets $f]
    lappend l [gets $f]
    lappend l [gets $f]
    lappend l [gets $f]
    lappend l [eof $f]
    lappend l [gets $f]
    lappend l [eof $f]
    close $f
    set l
} {hello there and here 0 {} 1}
test io-31.16 {Tcl_Write mixed, Tcl_Gets auto} {
    file delete $path(test1)
    set f [open $path(test1) w]
    fconfigure $f -translation lf
    puts -nonewline $f hello\nthere\rand\r\nhere\n
    close $f
    set f [open $path(test1) r]
    set l ""
    lappend l [gets $f]
    lappend l [gets $f]
    lappend l [gets $f]
    lappend l [gets $f]
    lappend l [eof $f]
    lappend l [gets $f]
    lappend l [eof $f]
    close $f
    set l
} {hello there and here 0 {} 1}
test io-31.17 {Tcl_Write mixed, Tcl_Gets auto} {
    file delete $path(test1)
    set f [open $path(test1) w]
    fconfigure $f -translation lf
    puts -nonewline $f hello\nthere\rand\r\nhere\r\n
    close $f
    set f [open $path(test1) r]
    fconfigure $f -translation auto
    set l ""
    lappend l [gets $f]
    lappend l [gets $f]
    lappend l [gets $f]
    lappend l [gets $f]
    lappend l [eof $f]
    lappend l [gets $f]
    lappend l [eof $f]
    close $f
    set l
} {hello there and here 0 {} 1}
test io-31.18 {Tcl_Write ^Z at end, Tcl_Gets auto} {
    file delete $path(test1)
    set f [open $path(test1) w]
    fconfigure $f -translation lf
    set s [format "hello\nthere\nand\rhere\n\%c" 26]
    puts $f $s
    close $f
    set f [open $path(test1) r]
    fconfigure $f -eofchar \x1a -translation auto
    set l ""
    lappend l [gets $f]
    lappend l [gets $f]
    lappend l [gets $f]
    lappend l [gets $f]
    lappend l [eof $f]
    lappend l [gets $f]
    lappend l [eof $f]
    close $f
    set l
} {hello there and here 0 {} 1}
test io-31.19 {Tcl_Write, implicit ^Z at end, Tcl_Gets auto} {
    file delete $path(test1)
    set f [open $path(test1) w]
    fconfigure $f -eofchar \x1a -translation lf
    puts $f hello\nthere\nand\rhere
    close $f
    set f [open $path(test1) r]
    fconfigure $f -eofchar \x1a -translation auto
    set l ""
    lappend l [gets $f]
    lappend l [gets $f]
    lappend l [gets $f]
    lappend l [gets $f]
    lappend l [eof $f]
    lappend l [gets $f]
    lappend l [eof $f]
    close $f
    set l
} {hello there and here 0 {} 1}
test io-31.20 {Tcl_Write, ^Z in middle, Tcl_Gets auto, eofChar} {
    file delete $path(test1)
    set f [open $path(test1) w]
    fconfigure $f -translation lf
    set s [format "abc\ndef\n%cqrs\ntuv" 26]
    puts $f $s
    close $f
    set f [open $path(test1) r]
    fconfigure $f -eofchar \x1a
    fconfigure $f -translation auto
    set l ""
    lappend l [gets $f]
    lappend l [gets $f]
    lappend l [eof $f]
    lappend l [gets $f]
    lappend l [eof $f]
    close $f
    set l
} {abc def 0 {} 1}
test io-31.21 {Tcl_Write, no newline ^Z in middle, Tcl_Gets auto, eofChar} {
    file delete $path(test1)
    set f [open $path(test1) w]
    fconfigure $f -translation lf
    set s [format "abc\ndef\n%cqrs\ntuv" 26]
    puts $f $s
    close $f
    set f [open $path(test1) r]
    fconfigure $f -eofchar \x1a -translation auto
    set l ""
    lappend l [gets $f]
    lappend l [gets $f]
    lappend l [eof $f]
    lappend l [gets $f]
    lappend l [eof $f]
    close $f
    set l
} {abc def 0 {} 1}
test io-31.22 {Tcl_Write, ^Z in middle ignored, Tcl_Gets lf} {
    file delete $path(test1)
    set f [open $path(test1) w]
    fconfigure $f -translation lf -eofchar {}
    set s [format "abc\ndef\n%cqrs\ntuv" 26]
    puts $f $s
    close $f
    set f [open $path(test1) r]
    fconfigure $f -translation lf -eofchar {}
    set l ""
    lappend l [gets $f]
    lappend l [gets $f]
    lappend l [eof $f]
    lappend l [gets $f]
    lappend l [eof $f]
    lappend l [gets $f]
    lappend l [eof $f]
    lappend l [gets $f]
    lappend l [eof $f]
    close $f
    set l
} "abc def 0 \x1aqrs 0 tuv 0 {} 1"
test io-31.23 {Tcl_Write, ^Z in middle ignored, Tcl_Gets cr} {
    file delete $path(test1)
    set f [open $path(test1) w]
    fconfigure $f -translation cr -eofchar {}
    set s [format "abc\ndef\n%cqrs\ntuv" 26]
    puts $f $s
    close $f
    set f [open $path(test1) r]
    fconfigure $f -translation cr -eofchar {}
    set l ""
    lappend l [gets $f]
    lappend l [gets $f]
    lappend l [eof $f]
    lappend l [gets $f]
    lappend l [eof $f]
    lappend l [gets $f]
    lappend l [eof $f]
    lappend l [gets $f]
    lappend l [eof $f]
    close $f
    set l
} "abc def 0 \x1aqrs 0 tuv 0 {} 1"
test io-31.24 {Tcl_Write, ^Z in middle ignored, Tcl_Gets crlf} {
    file delete $path(test1)
    set f [open $path(test1) w]
    fconfigure $f -translation crlf -eofchar {}
    set s [format "abc\ndef\n%cqrs\ntuv" 26]
    puts $f $s
    close $f
    set f [open $path(test1) r]
    fconfigure $f -translation crlf -eofchar {}
    set l ""
    lappend l [gets $f]
    lappend l [gets $f]
    lappend l [eof $f]
    lappend l [gets $f]
    lappend l [eof $f]
    lappend l [gets $f]
    lappend l [eof $f]
    lappend l [gets $f]
    lappend l [eof $f]
    close $f
    set l
} "abc def 0 \x1aqrs 0 tuv 0 {} 1"
test io-31.25 {Tcl_Write lf, ^Z in middle, Tcl_Gets auto} {
    file delete $path(test1)
    set f [open $path(test1) w]
    fconfigure $f -translation lf
    set s [format "abc\ndef\n%cqrs\ntuv" 26]
    puts $f $s
    close $f
    set f [open $path(test1) r]
    fconfigure $f -translation auto -eofchar \x1a
    set l ""
    lappend l [gets $f]
    lappend l [gets $f]
    lappend l [eof $f]
    lappend l [gets $f]
    lappend l [eof $f]
    close $f
    set l
} {abc def 0 {} 1}
test io-31.26 {Tcl_Write lf, ^Z in middle, Tcl_Gets lf} {
    file delete $path(test1)
    set f [open $path(test1) w]
    fconfigure $f -translation lf
    set s [format "abc\ndef\n%cqrs\ntuv" 26]
    puts $f $s
    close $f
    set f [open $path(test1) r]
    fconfigure $f -translation lf -eofchar \x1a
    set l ""
    lappend l [gets $f]
    lappend l [gets $f]
    lappend l [eof $f]
    lappend l [gets $f]
    lappend l [eof $f]
    close $f
    set l
} {abc def 0 {} 1}
test io-31.27 {Tcl_Write cr, ^Z in middle, Tcl_Gets auto} {
    file delete $path(test1)
    set f [open $path(test1) w]
    fconfigure $f -translation cr -eofchar {}
    set s [format "abc\ndef\n%cqrs\ntuv" 26]
    puts $f $s
    close $f
    set f [open $path(test1) r]
    fconfigure $f -translation auto -eofchar \x1a
    set l ""
    lappend l [gets $f]
    lappend l [gets $f]
    lappend l [eof $f]
    lappend l [gets $f]
    lappend l [eof $f]
    close $f
    set l
} {abc def 0 {} 1}
test io-31.28 {Tcl_Write cr, ^Z in middle, Tcl_Gets cr} {
    file delete $path(test1)
    set f [open $path(test1) w]
    fconfigure $f -translation cr -eofchar {}
    set s [format "abc\ndef\n%cqrs\ntuv" 26]
    puts $f $s
    close $f
    set f [open $path(test1) r]
    fconfigure $f -translation cr -eofchar \x1a
    set l ""
    lappend l [gets $f]
    lappend l [gets $f]
    lappend l [eof $f]
    lappend l [gets $f]
    lappend l [eof $f]
    close $f
    set l
} {abc def 0 {} 1}
test io-31.29 {Tcl_Write crlf, ^Z in middle, Tcl_Gets auto} {
    file delete $path(test1)
    set f [open $path(test1) w]
    fconfigure $f -translation crlf -eofchar {}
    set s [format "abc\ndef\n%cqrs\ntuv" 26]
    puts $f $s
    close $f
    set f [open $path(test1) r]
    fconfigure $f -translation auto -eofchar \x1a
    set l ""
    lappend l [gets $f]
    lappend l [gets $f]
    lappend l [eof $f]
    lappend l [gets $f]
    lappend l [eof $f]
    close $f
    set l
} {abc def 0 {} 1}
test io-31.30 {Tcl_Write crlf, ^Z in middle, Tcl_Gets crlf} {
    file delete $path(test1)
    set f [open $path(test1) w]
    fconfigure $f -translation crlf -eofchar {}
    set s [format "abc\ndef\n%cqrs\ntuv" 26]
    puts $f $s
    close $f
    set f [open $path(test1) r]
    fconfigure $f -translation crlf -eofchar \x1a
    set l ""
    lappend l [gets $f]
    lappend l [gets $f]
    lappend l [eof $f]
    lappend l [gets $f]
    lappend l [eof $f]
    close $f
    set l
} {abc def 0 {} 1}
test io-31.31 {Tcl_Write crlf on block boundary, Tcl_Gets crlf} {
    file delete $path(test1)
    set f [open $path(test1) w]
    fconfigure $f -translation crlf
    set line "123456789ABCDE"	;# 14 char plus crlf
    puts -nonewline $f x	;# shift crlf across block boundary
    for {set i 0} {$i < 700} {incr i} {
	puts $f $line
    }
    close $f
    set f [open $path(test1) r]
    fconfigure $f -translation crlf
    set c ""
    while {[gets $f line] >= 0} {
	append c $line\n
    }
    close $f
    string length $c
} [expr 700*15+1]
test io-31.32 {Tcl_Write crlf on block boundary, Tcl_Gets auto} {
    file delete $path(test1)
    set f [open $path(test1) w]
    fconfigure $f -translation crlf
    set line "123456789ABCDE"	;# 14 char plus crlf
    puts -nonewline $f x	;# shift crlf across block boundary
    for {set i 0} {$i < 700} {incr i} {
	puts $f $line
    }
    close $f
    set f [open $path(test1) r]
    fconfigure $f -translation auto
    set c ""
    while {[gets $f line] >= 0} {
	append c $line\n
    }
    close $f
    string length $c
} [expr 700*15+1]

# Test Tcl_Read and buffering.

test io-32.1 {Tcl_Read, channel not readable} {
    list [catch {read stdout} msg] $msg
} {1 {channel "stdout" wasn't opened for reading}}
test io-32.2 {Tcl_Read, zero byte count} {
    read stdin 0
} ""
test io-32.3 {Tcl_Read, negative byte count} {
    set f [open $path(longfile) r]
    set l [list [catch {read $f -1} msg] $msg]
    close $f
    set l
} {1 {expected non-negative integer but got "-1"}}
test io-32.4 {Tcl_Read, positive byte count} {
    set f [open $path(longfile) r]
    set x [read $f 1024]
    set s [string length $x]
    unset x
    close $f
    set s
} 1024
test io-32.5 {Tcl_Read, multiple buffers} {
    set f [open $path(longfile) r]
    fconfigure $f -buffersize 100
    set x [read $f 1024]
    set s [string length $x]
    unset x
    close $f
    set s
} 1024
test io-32.6 {Tcl_Read, very large read} {
    set f1 [open $path(longfile) r]
    set z [read $f1 1000000]
    close $f1
    set l [string length $z]
    set x ok
    set z [file size $path(longfile)]
    if {$z != $l} {
	set x broken
    }
    set x
} ok
test io-32.7 {Tcl_Read, nonblocking, file} {nonBlockFiles} {
    set f1 [open $path(longfile) r]
    fconfigure $f1 -blocking off
    set z [read $f1 20]
    close $f1
    set l [string length $z]
    set x ok
    if {$l != 20} {
	set x broken
    }
    set x
} ok
test io-32.8 {Tcl_Read, nonblocking, file} {nonBlockFiles} {
    set f1 [open $path(longfile) r]
    fconfigure $f1 -blocking off
    set z [read $f1 1000000]
    close $f1
    set x ok
    set l [string length $z]
    set z [file size $path(longfile)]
    if {$z != $l} {
	set x broken
    }
    set x
} ok
test io-32.9 {Tcl_Read, read to end of file} {
    set f1 [open $path(longfile) r]
    set z [read $f1]
    close $f1
    set l [string length $z]
    set x ok
    set z [file size $path(longfile)]
    if {$z != $l} {
	set x broken
    }
    set x
} ok
test io-32.10 {Tcl_Read from a pipe} {stdio openpipe} {
    file delete $path(pipe)
    set f1 [open $path(pipe) w]
    puts $f1 {puts [gets stdin]}
    close $f1
    set f1 [open "|[list [interpreter] $path(pipe)]" r+]
    puts $f1 hello
    flush $f1
    set x [read $f1]
    close $f1
    set x
} "hello\n"
test io-32.11 {Tcl_Read from a pipe} {stdio openpipe} {
    file delete $path(pipe)
    set f1 [open $path(pipe) w]
    puts $f1 {puts [gets stdin]}
    puts $f1 {puts [gets stdin]}
    close $f1
    set f1 [open "|[list [interpreter] $path(pipe)]" r+]
    puts $f1 hello
    flush $f1
    set x ""
    lappend x [read $f1 6]
    puts $f1 hello
    flush $f1
    lappend x [read $f1]
    close $f1
    set x
} {{hello
} {hello
}}
test io-32.11.1 {Tcl_Read from a pipe} {stdio openpipe} {
    file delete $path(pipe)
    set f1 [open $path(pipe) w]
    puts $f1 {chan configure stdout -translation crlf}
    puts $f1 {puts [gets stdin]}
    puts $f1 {puts [gets stdin]}
    close $f1
    set f1 [open "|[list [interpreter] $path(pipe)]" r+]
    puts $f1 hello
    flush $f1
    set x ""
    lappend x [read $f1 6]
    puts $f1 hello
    flush $f1
    lappend x [read $f1]
    close $f1
    set x
} {{hello
} {hello
}}
test io-32.11.2 {Tcl_Read from a pipe} {stdio openpipe} {
    file delete $path(pipe)
    set f1 [open $path(pipe) w]
    puts $f1 {chan configure stdout -translation crlf}
    puts $f1 {puts [gets stdin]}
    puts $f1 {puts [gets stdin]}
    close $f1
    set f1 [open "|[list [interpreter] $path(pipe)]" r+]
    puts $f1 hello
    flush $f1
    set x ""
    lappend x [read $f1 6]
    puts $f1 hello
    flush $f1
    lappend x [read $f1]
    close $f1
    set x
} {{hello
} {hello
}}
test io-32.12 {Tcl_Read, -nonewline} {
    file delete $path(test1)
    set f1 [open $path(test1) w]
    puts $f1 hello
    puts $f1 bye
    close $f1
    set f1 [open $path(test1) r]
    set c [read -nonewline $f1]
    close $f1
    set c
} {hello
bye}
test io-32.13 {Tcl_Read, -nonewline} {
    file delete $path(test1)
    set f1 [open $path(test1) w]
    puts $f1 hello
    puts $f1 bye
    close $f1
    set f1 [open $path(test1) r]
    set c [read -nonewline $f1]
    close $f1
    list [string length $c] $c
} {9 {hello
bye}}
test io-32.14 {Tcl_Read, reading in small chunks} {
    file delete $path(test1)
    set f [open $path(test1) w]
    puts $f "Two lines: this one"
    puts $f "and this one"
    close $f
    set f [open $path(test1)]
    set x [list [read $f 1] [read $f 2] [read $f]]
    close $f
    set x
} {T wo { lines: this one
and this one
}}
test io-32.15 {Tcl_Read, asking for more input than available} {
    file delete $path(test1)
    set f [open $path(test1) w]
    puts $f "Two lines: this one"
    puts $f "and this one"
    close $f
    set f [open $path(test1)]
    set x [read $f 100]
    close $f
    set x
} {Two lines: this one
and this one
}
test io-32.16 {Tcl_Read, read to end of file with -nonewline} {
    file delete $path(test1)
    set f [open $path(test1) w]
    puts $f "Two lines: this one"
    puts $f "and this one"
    close $f
    set f [open $path(test1)]
    set x [read -nonewline $f]
    close $f
    set x
} {Two lines: this one
and this one}

# Test Tcl_Gets.

test io-33.1 {Tcl_Gets, reading what was written} {
    file delete $path(test1)
    set f1 [open $path(test1) w]
    set y "first line"
    puts $f1 $y
    close $f1
    set f1 [open $path(test1) r]
    set x [gets $f1]
    set z ok
    if {"$x" != "$y"} {
	set z broken
    }
    close $f1
    set z
} ok
test io-33.2 {Tcl_Gets into variable} {
    set f1 [open $path(longfile) r]
    set c [gets $f1 x]
    set l [string length x]
    set z ok
    if {$l != $l} {
	set z broken
    }
    close $f1
    set z
} ok
test io-33.3 {Tcl_Gets from pipe} {stdio openpipe} {
    file delete $path(pipe)
    set f1 [open $path(pipe) w]
    puts $f1 {puts [gets stdin]}
    close $f1
    set f1 [open "|[list [interpreter] $path(pipe)]" r+]
    puts $f1 hello
    flush $f1
    set x [gets $f1]
    close $f1
    set z ok
    if {"$x" != "hello"} {
	set z broken
    }
    set z
} ok
test io-33.4 {Tcl_Gets with long line} {
    file delete $path(test3)
    set f [open $path(test3) w]
    puts -nonewline $f "abcdefghijklmnopqrstuvwxyzABCDEFGHIJKLMNOPQRSTUVWXYZ"
    puts -nonewline $f "abcdefghijklmnopqrstuvwxyzABCDEFGHIJKLMNOPQRSTUVWXYZ"
    puts -nonewline $f "abcdefghijklmnopqrstuvwxyzABCDEFGHIJKLMNOPQRSTUVWXYZ"
    puts -nonewline $f "abcdefghijklmnopqrstuvwxyzABCDEFGHIJKLMNOPQRSTUVWXYZ"
    puts $f "abcdefghijklmnopqrstuvwxyzABCDEFGHIJKLMNOPQRSTUVWXYZ"
    close $f
    set f [open $path(test3)]
    set x [gets $f]
    close $f
    set x
} {abcdefghijklmnopqrstuvwxyzABCDEFGHIJKLMNOPQRSTUVWXYZabcdefghijklmnopqrstuvwxyzABCDEFGHIJKLMNOPQRSTUVWXYZabcdefghijklmnopqrstuvwxyzABCDEFGHIJKLMNOPQRSTUVWXYZabcdefghijklmnopqrstuvwxyzABCDEFGHIJKLMNOPQRSTUVWXYZabcdefghijklmnopqrstuvwxyzABCDEFGHIJKLMNOPQRSTUVWXYZ}
set f [open $path(test3) w]
puts -nonewline $f "abcdefghijklmnopqrstuvwxyzABCDEFGHIJKLMNOPQRSTUVWXYZ"
puts -nonewline $f "abcdefghijklmnopqrstuvwxyzABCDEFGHIJKLMNOPQRSTUVWXYZ"
puts -nonewline $f "abcdefghijklmnopqrstuvwxyzABCDEFGHIJKLMNOPQRSTUVWXYZ"
puts -nonewline $f "abcdefghijklmnopqrstuvwxyzABCDEFGHIJKLMNOPQRSTUVWXYZ"
puts $f "abcdefghijklmnopqrstuvwxyzABCDEFGHIJKLMNOPQRSTUVWXYZ"
close $f
test io-33.5 {Tcl_Gets with long line} {
    set f [open $path(test3)]
    set x [gets $f y]
    close $f
    list $x $y
} {260 abcdefghijklmnopqrstuvwxyzABCDEFGHIJKLMNOPQRSTUVWXYZabcdefghijklmnopqrstuvwxyzABCDEFGHIJKLMNOPQRSTUVWXYZabcdefghijklmnopqrstuvwxyzABCDEFGHIJKLMNOPQRSTUVWXYZabcdefghijklmnopqrstuvwxyzABCDEFGHIJKLMNOPQRSTUVWXYZabcdefghijklmnopqrstuvwxyzABCDEFGHIJKLMNOPQRSTUVWXYZ}
test io-33.6 {Tcl_Gets and end of file} {
    file delete $path(test3)
    set f [open $path(test3) w]
    puts -nonewline $f "Test1\nTest2"
    close $f
    set f [open $path(test3)]
    set x {}
    set y {}
    lappend x [gets $f y] $y
    set y {}
    lappend x [gets $f y] $y
    set y {}
    lappend x [gets $f y] $y
    close $f
    set x
} {5 Test1 5 Test2 -1 {}}
test io-33.7 {Tcl_Gets and bad variable} {
    set f [open $path(test3) w]
    puts $f "Line 1"
    puts $f "Line 2"
    close $f
    catch {unset x}
    set x 24
    set f [open $path(test3) r]
    set result [list [catch {gets $f x(0)} msg] $msg]
    close $f
    set result
} {1 {can't set "x(0)": variable isn't array}}
test io-33.8 {Tcl_Gets, exercising double buffering} {
    set f [open $path(test3) w]
    fconfigure $f -translation lf -eofchar {}
    set x ""
    for {set y 0} {$y < 99} {incr y} {set x "a$x"}
    for {set y 0} {$y < 100} {incr y} {puts $f $x}
    close $f
    set f [open $path(test3) r]
    fconfigure $f -translation lf
    for {set y 0} {$y < 100} {incr y} {gets $f}
    close $f
    set y
} 100
test io-33.9 {Tcl_Gets, exercising double buffering} {
    set f [open $path(test3) w]
    fconfigure $f -translation lf -eofchar {}
    set x ""
    for {set y 0} {$y < 99} {incr y} {set x "a$x"}
    for {set y 0} {$y < 200} {incr y} {puts $f $x}
    close $f
    set f [open $path(test3) r]
    fconfigure $f -translation lf
    for {set y 0} {$y < 200} {incr y} {gets $f}
    close $f
    set y
} 200
test io-33.10 {Tcl_Gets, exercising double buffering} {
    set f [open $path(test3) w]
    fconfigure $f -translation lf -eofchar {}
    set x ""
    for {set y 0} {$y < 99} {incr y} {set x "a$x"}
    for {set y 0} {$y < 300} {incr y} {puts $f $x}
    close $f
    set f [open $path(test3) r]
    fconfigure $f -translation lf
    for {set y 0} {$y < 300} {incr y} {gets $f}
    close $f
    set y
} 300
test io-33.11 {TclGetsObjBinary, [10dc6daa37]} -setup {
    proc driver {cmd args} {
        variable buffer
        variable index
        set chan [lindex $args 0]
        switch -- $cmd {
            initialize {
                set index($chan) 0
                set buffer($chan) .......
                return {initialize finalize watch read}
            }
            finalize {
                unset index($chan) buffer($chan)
                return
            }
            watch {}
            read {
                set n [lindex $args 1]
		if {$n > 3} {set n 3}
                set new [expr {$index($chan) + $n}]
                set result [string range $buffer($chan) $index($chan) $new-1]
                set index($chan) $new
                return $result
            }
        }
    }
} -body {
    set c [chan create read [namespace which driver]]
    chan configure $c -translation binary -blocking 0
    list [gets $c] [gets $c] [gets $c] [gets $c]
} -cleanup {
    close $c
    rename driver {}
} -result {{} {} {} .......}
test io-33.12 {Tcl_GetsObj, [10dc6daa37]} -setup {
    proc driver {cmd args} {
        variable buffer
        variable index
        set chan [lindex $args 0]
        switch -- $cmd {
            initialize {
                set index($chan) 0
                set buffer($chan) .......
                return {initialize finalize watch read}
            }
            finalize {
                unset index($chan) buffer($chan)
                return
            }
            watch {}
            read {
                set n [lindex $args 1]
		if {$n > 3} {set n 3}
                set new [expr {$index($chan) + $n}]
                set result [string range $buffer($chan) $index($chan) $new-1]
                set index($chan) $new
                return $result
            }
        }
    }
} -body {
    set c [chan create read [namespace which driver]]
    chan configure $c -blocking 0
    list [gets $c] [gets $c] [gets $c] [gets $c]
} -cleanup {
    close $c
    rename driver {}
} -result {{} {} {} .......}
test io-33.13 {Tcl_GetsObj, [10dc6daa37]} -setup {
    proc driver {cmd args} {
        variable buffer
        variable index
        set chan [lindex $args 0]
        switch -- $cmd {
            initialize {
                set index($chan) 0
                set buffer($chan) [string repeat \
                        [string repeat . 64]\n[string repeat . 25] 2]
                return {initialize finalize watch read}
            }
            finalize {
                unset index($chan) buffer($chan)
                return
            }
            watch {}
            read {
                set n [lindex $args 1]
                if {$n > 65} {set n 65}
                set new [expr {$index($chan) + $n}]
                set result [string range $buffer($chan) $index($chan) $new-1]
                set index($chan) $new
                return $result
            }
        }
    }
} -body {
    set c [chan create read [namespace which driver]]
    chan configure $c -blocking 0
    list [gets $c] [gets $c] [gets $c] [gets $c] [gets $c]
} -cleanup {
    close $c
    rename driver {}
} -result [list [string repeat . 64] {} [string repeat . 89] \
	[string repeat . 25] {}]

# Test Tcl_Seek and Tcl_Tell.

test io-34.1 {Tcl_Seek to current position at start of file} {
    set f1 [open $path(longfile) r]
    seek $f1 0 current
    set c [tell $f1]
    close $f1
    set c
} 0
test io-34.2 {Tcl_Seek to offset from start} {
    file delete $path(test1)
    set f1 [open $path(test1) w]
    fconfigure $f1 -translation lf -eofchar {}
    puts $f1 "abcdefghijklmnopqrstuvwxyz"
    puts $f1 "abcdefghijklmnopqrstuvwxyz"
    close $f1
    set f1 [open $path(test1) r]
    seek $f1 10 start
    set c [tell $f1]
    close $f1
    set c
} 10
test io-34.3 {Tcl_Seek to end of file} {
    file delete $path(test1)
    set f1 [open $path(test1) w]
    fconfigure $f1 -translation lf -eofchar {}
    puts $f1 "abcdefghijklmnopqrstuvwxyz"
    puts $f1 "abcdefghijklmnopqrstuvwxyz"
    close $f1
    set f1 [open $path(test1) r]
    seek $f1 0 end
    set c [tell $f1]
    close $f1
    set c
} 54
test io-34.4 {Tcl_Seek to offset from end of file} {
    file delete $path(test1)
    set f1 [open $path(test1) w]
    fconfigure $f1 -translation lf -eofchar {}
    puts $f1 "abcdefghijklmnopqrstuvwxyz"
    puts $f1 "abcdefghijklmnopqrstuvwxyz"
    close $f1
    set f1 [open $path(test1) r]
    seek $f1 -10 end
    set c [tell $f1]
    close $f1
    set c
} 44
test io-34.5 {Tcl_Seek to offset from current position} {
    file delete $path(test1)
    set f1 [open $path(test1) w]
    fconfigure $f1 -translation lf -eofchar {}
    puts $f1 "abcdefghijklmnopqrstuvwxyz"
    puts $f1 "abcdefghijklmnopqrstuvwxyz"
    close $f1
    set f1 [open $path(test1) r]
    seek $f1 10 current
    seek $f1 10 current
    set c [tell $f1]
    close $f1
    set c
} 20
test io-34.6 {Tcl_Seek to offset from end of file} {
    file delete $path(test1)
    set f1 [open $path(test1) w]
    fconfigure $f1 -translation lf -eofchar {}
    puts $f1 "abcdefghijklmnopqrstuvwxyz"
    puts $f1 "abcdefghijklmnopqrstuvwxyz"
    close $f1
    set f1 [open $path(test1) r]
    seek $f1 -10 end
    set c [tell $f1]
    set r [read $f1]
    close $f1
    list $c $r
} {44 {rstuvwxyz
}}
test io-34.7 {Tcl_Seek to offset from end of file, then to current position} {
    file delete $path(test1)
    set f1 [open $path(test1) w]
    fconfigure $f1 -translation lf -eofchar {}
    puts $f1 "abcdefghijklmnopqrstuvwxyz"
    puts $f1 "abcdefghijklmnopqrstuvwxyz"
    close $f1
    set f1 [open $path(test1) r]
    seek $f1 -10 end
    set c1 [tell $f1]
    set r1 [read $f1 5]
    seek $f1 0 current
    set c2 [tell $f1]
    close $f1
    list $c1 $r1 $c2
} {44 rstuv 49}
test io-34.8 {Tcl_Seek on pipes: not supported} {stdio openpipe} {
    set f1 [open "|[list [interpreter]]" r+]
    set x [list [catch {seek $f1 0 current} msg] $msg]
    close $f1
    regsub {".*":} $x {"":} x
    string tolower $x
} {1 {error during seek on "": invalid argument}}
test io-34.9 {Tcl_Seek, testing buffered input flushing} {
    file delete $path(test3)
    set f [open $path(test3) w]
    fconfigure $f -eofchar {}
    puts -nonewline $f "abcdefghijklmnopqrstuvwxyzABCDEFGHIJKLMNOPQRSTUVWXYZ"
    close $f
    set f [open $path(test3) RDWR]
    set x [read $f 1]
    seek $f 3
    lappend x [read $f 1]
    seek $f 0 start
    lappend x [read $f 1]
    seek $f 10 current
    lappend x [read $f 1]
    seek $f -2 end
    lappend x [read $f 1]
    seek $f 50 end
    lappend x [read $f 1]
    seek $f 1
    lappend x [read $f 1]
    close $f
    set x
} {a d a l Y {} b}
set path(test3) [makeFile {} test3]
test io-34.10 {Tcl_Seek testing flushing of buffered input} {
    set f [open $path(test3) w]
    fconfigure $f -translation lf
    puts $f xyz\n123
    close $f
    set f [open $path(test3) r+]
    fconfigure $f -translation lf
    set x [gets $f]
    seek $f 0 current
    puts $f 456
    close $f
    list $x [viewFile test3]
} "xyz {xyz
456}"
test io-34.11 {Tcl_Seek testing flushing of buffered output} {
    set f [open $path(test3) w]
    puts $f xyz\n123
    close $f
    set f [open $path(test3) w+]
    puts $f xyzzy
    seek $f 2
    set x [gets $f]
    close $f
    list $x [viewFile test3]
} "zzy xyzzy"
test io-34.12 {Tcl_Seek testing combination of write, seek back and read} {
    set f [open $path(test3) w]
    fconfigure $f -translation lf -eofchar {}
    puts $f xyz\n123
    close $f
    set f [open $path(test3) a+]
    fconfigure $f -translation lf -eofchar {}
    puts $f xyzzy
    flush $f
    set x [tell $f]
    seek $f -4 cur
    set y [gets $f]
    close $f
    list $x [viewFile test3] $y
} {14 {xyz
123
xyzzy} zzy}
test io-34.13 {Tcl_Tell at start of file} {
    file delete $path(test1)
    set f1 [open $path(test1) w]
    set p [tell $f1]
    close $f1
    set p
} 0
test io-34.14 {Tcl_Tell after seek to end of file} {
    file delete $path(test1)
    set f1 [open $path(test1) w]
    fconfigure $f1 -translation lf -eofchar {}
    puts $f1 "abcdefghijklmnopqrstuvwxyz"
    puts $f1 "abcdefghijklmnopqrstuvwxyz"
    close $f1
    set f1 [open $path(test1) r]
    seek $f1 0 end
    set c1 [tell $f1]
    close $f1
    set c1
} 54
test io-34.15 {Tcl_Tell combined with seeking} {
    file delete $path(test1)
    set f1 [open $path(test1) w]
    fconfigure $f1 -translation lf -eofchar {}
    puts $f1 "abcdefghijklmnopqrstuvwxyz"
    puts $f1 "abcdefghijklmnopqrstuvwxyz"
    close $f1
    set f1 [open $path(test1) r]
    seek $f1 10 start
    set c1 [tell $f1]
    seek $f1 10 current
    set c2 [tell $f1]
    close $f1
    list $c1 $c2
} {10 20}
test io-34.16 {Tcl_Tell on pipe: always -1} {stdio openpipe} {
    set f1 [open "|[list [interpreter]]" r+]
    set c [tell $f1]
    close $f1
    set c
} -1
test io-34.17 {Tcl_Tell on pipe: always -1} {stdio openpipe} {
    set f1 [open "|[list [interpreter]]" r+]
    puts $f1 {puts hello}
    flush $f1
    set c [tell $f1]
    gets $f1
    close $f1
    set c
} -1
test io-34.18 {Tcl_Tell combined with seeking and reading} {
    file delete $path(test2)
    set f [open $path(test2) w]
    fconfigure $f -translation lf -eofchar {}
    puts -nonewline $f "line1\nline2\nline3\nline4\nline5\n"
    close $f
    set f [open $path(test2)]
    fconfigure $f -translation lf
    set x [tell $f]
    read $f 3
    lappend x [tell $f]
    seek $f 2
    lappend x [tell $f]
    seek $f 10 current
    lappend x [tell $f]
    seek $f 0 end
    lappend x [tell $f]
    close $f
    set x
} {0 3 2 12 30}
test io-34.19 {Tcl_Tell combined with opening in append mode} {
    set f [open $path(test3) w]
    fconfigure $f -translation lf -eofchar {}
    puts $f "abcdefghijklmnopqrstuvwxyz"
    puts $f "abcdefghijklmnopqrstuvwxyz"
    close $f
    set f [open $path(test3) a]
    set c [tell $f]
    close $f
    set c
} 54
test io-34.20 {Tcl_Tell combined with writing} {
    set f [open $path(test3) w]
    set l ""
    seek $f 29 start
    lappend l [tell $f]
    puts -nonewline $f a
    seek $f 39 start
    lappend l [tell $f]
    puts -nonewline $f a
    lappend l [tell $f]
    seek $f 407 end
    lappend l [tell $f]
    close $f
    set l
} {29 39 40 447}
test io-34.21 {Tcl_Seek and Tcl_Tell on large files} {largefileSupport} {
    file delete $path(test3)
    set f [open $path(test3) w]
    fconfigure $f -encoding binary
    set l ""
    lappend l [tell $f]
    puts -nonewline $f abcdef
    lappend l [tell $f]
    flush $f
    lappend l [tell $f]
    # 4GB offset!
    seek $f 0x100000000
    lappend l [tell $f]
    puts -nonewline $f abcdef
    lappend l [tell $f]
    close $f
    lappend l [file size $path(test3)]
    # truncate...
    close [open $path(test3) w]
    lappend l [file size $path(test3)]
    set l
} {0 6 6 4294967296 4294967302 4294967302 0}

# Test Tcl_Eof

test io-35.1 {Tcl_Eof} {
    file delete $path(test1)
    set f [open $path(test1) w]
    puts $f hello
    puts $f hello
    close $f
    set f [open $path(test1)]
    set x [eof $f]
    lappend x [eof $f]
    gets $f
    lappend x [eof $f]
    gets $f
    lappend x [eof $f]
    gets $f
    lappend x [eof $f]
    lappend x [eof $f]
    close $f
    set x
} {0 0 0 0 1 1}
test io-35.2 {Tcl_Eof with pipe} {stdio openpipe} {
    file delete $path(pipe)
    set f1 [open $path(pipe) w]
    puts $f1 {gets stdin}
    puts $f1 {puts hello}
    close $f1
    set f1 [open "|[list [interpreter] $path(pipe)]" r+]
    puts $f1 hello
    set x [eof $f1]
    flush $f1
    lappend x [eof $f1]
    gets $f1
    lappend x [eof $f1]
    gets $f1
    lappend x [eof $f1]
    close $f1
    set x
} {0 0 0 1}
test io-35.3 {Tcl_Eof with pipe} {stdio openpipe} {
    file delete $path(pipe)
    set f1 [open $path(pipe) w]
    puts $f1 {gets stdin}
    puts $f1 {puts hello}
    close $f1
    set f1 [open "|[list [interpreter] $path(pipe)]" r+]
    puts $f1 hello
    set x [eof $f1]
    flush $f1
    lappend x [eof $f1]
    gets $f1
    lappend x [eof $f1]
    gets $f1
    lappend x [eof $f1]
    gets $f1
    lappend x [eof $f1]
    gets $f1
    lappend x [eof $f1]
    close $f1
    set x
} {0 0 0 1 1 1}
test io-35.4 {Tcl_Eof, eof detection on nonblocking file} {nonBlockFiles} {
    file delete $path(test1)
    set f [open $path(test1) w]
    close $f
    set f [open $path(test1) r]
    fconfigure $f -blocking off
    set l ""
    lappend l [gets $f]
    lappend l [eof $f]
    close $f
    set l
} {{} 1}
test io-35.5 {Tcl_Eof, eof detection on nonblocking pipe} {stdio openpipe} {
    file delete $path(pipe)
    set f [open $path(pipe) w]
    puts $f {
	exit
    }
    close $f
    set f [open "|[list [interpreter] $path(pipe)]" r]
    set l ""
    lappend l [gets $f]
    lappend l [eof $f]
    close $f
    set l
} {{} 1}
test io-35.6 {Tcl_Eof, eof char, lf write, auto read} {
    file delete $path(test1)
    set f [open $path(test1) w]
    fconfigure $f -translation lf -eofchar \x1a
    puts $f abc\ndef
    close $f
    set s [file size $path(test1)]
    set f [open $path(test1) r]
    fconfigure $f -translation auto -eofchar \x1a
    set l [string length [read $f]]
    set e [eof $f]
    close $f
    list $s $l $e
} {9 8 1}
test io-35.7 {Tcl_Eof, eof char, lf write, lf read} {
    file delete $path(test1)
    set f [open $path(test1) w]
    fconfigure $f -translation lf -eofchar \x1a
    puts $f abc\ndef
    close $f
    set s [file size $path(test1)]
    set f [open $path(test1) r]
    fconfigure $f -translation lf -eofchar \x1a
    set l [string length [read $f]]
    set e [eof $f]
    close $f
    list $s $l $e
} {9 8 1}
test io-35.8 {Tcl_Eof, eof char, cr write, auto read} {
    file delete $path(test1)
    set f [open $path(test1) w]
    fconfigure $f -translation cr -eofchar \x1a
    puts $f abc\ndef
    close $f
    set s [file size $path(test1)]
    set f [open $path(test1) r]
    fconfigure $f -translation auto -eofchar \x1a
    set l [string length [read $f]]
    set e [eof $f]
    close $f
    list $s $l $e
} {9 8 1}
test io-35.9 {Tcl_Eof, eof char, cr write, cr read} {
    file delete $path(test1)
    set f [open $path(test1) w]
    fconfigure $f -translation cr -eofchar \x1a
    puts $f abc\ndef
    close $f
    set s [file size $path(test1)]
    set f [open $path(test1) r]
    fconfigure $f -translation cr -eofchar \x1a
    set l [string length [read $f]]
    set e [eof $f]
    close $f
    list $s $l $e
} {9 8 1}
test io-35.10 {Tcl_Eof, eof char, crlf write, auto read} {
    file delete $path(test1)
    set f [open $path(test1) w]
    fconfigure $f -translation crlf -eofchar \x1a
    puts $f abc\ndef
    close $f
    set s [file size $path(test1)]
    set f [open $path(test1) r]
    fconfigure $f -translation auto -eofchar \x1a
    set l [string length [read $f]]
    set e [eof $f]
    close $f
    list $s $l $e
} {11 8 1}
test io-35.11 {Tcl_Eof, eof char, crlf write, crlf read} {
    file delete $path(test1)
    set f [open $path(test1) w]
    fconfigure $f -translation crlf -eofchar \x1a
    puts $f abc\ndef
    close $f
    set s [file size $path(test1)]
    set f [open $path(test1) r]
    fconfigure $f -translation crlf -eofchar \x1a
    set l [string length [read $f]]
    set e [eof $f]
    close $f
    list $s $l $e
} {11 8 1}
test io-35.12 {Tcl_Eof, eof char in middle, lf write, auto read} {
    file delete $path(test1)
    set f [open $path(test1) w]
    fconfigure $f -translation lf -eofchar {}
    set i [format abc\ndef\n%cqrs\nuvw 26]
    puts $f $i
    close $f
    set c [file size $path(test1)]
    set f [open $path(test1) r]
    fconfigure $f -translation auto -eofchar \x1a
    set l [string length [read $f]]
    set e [eof $f]
    close $f
    list $c $l $e
} {17 8 1}
test io-35.13 {Tcl_Eof, eof char in middle, lf write, lf read} {
    file delete $path(test1)
    set f [open $path(test1) w]
    fconfigure $f -translation lf -eofchar {}
    set i [format abc\ndef\n%cqrs\nuvw 26]
    puts $f $i
    close $f
    set c [file size $path(test1)]
    set f [open $path(test1) r]
    fconfigure $f -translation lf -eofchar \x1a
    set l [string length [read $f]]
    set e [eof $f]
    close $f
    list $c $l $e
} {17 8 1}
test io-35.14 {Tcl_Eof, eof char in middle, cr write, auto read} {
    file delete $path(test1)
    set f [open $path(test1) w]
    fconfigure $f -translation cr -eofchar {}
    set i [format abc\ndef\n%cqrs\nuvw 26]
    puts $f $i
    close $f
    set c [file size $path(test1)]
    set f [open $path(test1) r]
    fconfigure $f -translation auto -eofchar \x1a
    set l [string length [read $f]]
    set e [eof $f]
    close $f
    list $c $l $e
} {17 8 1}
test io-35.15 {Tcl_Eof, eof char in middle, cr write, cr read} {
    file delete $path(test1)
    set f [open $path(test1) w]
    fconfigure $f -translation cr -eofchar {}
    set i [format abc\ndef\n%cqrs\nuvw 26]
    puts $f $i
    close $f
    set c [file size $path(test1)]
    set f [open $path(test1) r]
    fconfigure $f -translation cr -eofchar \x1a
    set l [string length [read $f]]
    set e [eof $f]
    close $f
    list $c $l $e
} {17 8 1}
test io-35.16 {Tcl_Eof, eof char in middle, crlf write, auto read} {
    file delete $path(test1)
    set f [open $path(test1) w]
    fconfigure $f -translation crlf -eofchar {}
    set i [format abc\ndef\n%cqrs\nuvw 26]
    puts $f $i
    close $f
    set c [file size $path(test1)]
    set f [open $path(test1) r]
    fconfigure $f -translation auto -eofchar \x1a
    set l [string length [read $f]]
    set e [eof $f]
    close $f
    list $c $l $e
} {21 8 1}
test io-35.17 {Tcl_Eof, eof char in middle, crlf write, crlf read} {
    file delete $path(test1)
    set f [open $path(test1) w]
    fconfigure $f -translation crlf -eofchar {}
    set i [format abc\ndef\n%cqrs\nuvw 26]
    puts $f $i
    close $f
    set c [file size $path(test1)]
    set f [open $path(test1) r]
    fconfigure $f -translation crlf -eofchar \x1a
    set l [string length [read $f]]
    set e [eof $f]
    close $f
    list $c $l $e
} {21 8 1}
test io-35.18 {Tcl_Eof, eof char, cr write, crlf read} -body {
    file delete $path(test1)
    set f [open $path(test1) w]
    fconfigure $f -translation cr
    puts $f abc\ndef
    close $f
    set s [file size $path(test1)]
    set f [open $path(test1) r]
    fconfigure $f -translation crlf
    set l [string length [set in [read $f]]]
    set e [eof $f]
    close $f
    list $s $l $e [scan [string index $in end] %c]
} -result {8 8 1 13}
test io-35.18a {Tcl_Eof, eof char, cr write, crlf read} -body {
    file delete $path(test1)
    set f [open $path(test1) w]
    fconfigure $f -translation cr -eofchar \x1a
    puts $f abc\ndef
    close $f
    set s [file size $path(test1)]
    set f [open $path(test1) r]
    fconfigure $f -translation crlf -eofchar \x1a
    set l [string length [set in [read $f]]]
    set e [eof $f]
    close $f
    list $s $l $e [scan [string index $in end] %c]
} -result {9 8 1 13}
test io-35.18b {Tcl_Eof, eof char, cr write, crlf read} -body {
    file delete $path(test1)
    set f [open $path(test1) w]
    fconfigure $f -translation cr -eofchar \x1a
    puts $f {}
    close $f
    set s [file size $path(test1)]
    set f [open $path(test1) r]
    fconfigure $f -translation crlf -eofchar \x1a
    set l [string length [set in [read $f]]]
    set e [eof $f]
    close $f
    list $s $l $e [scan [string index $in end] %c]
} -result {2 1 1 13}
test io-35.18c {Tcl_Eof, eof char, cr write, crlf read} -body {
    file delete $path(test1)
    set f [open $path(test1) w]
    fconfigure $f -translation cr
    puts $f {}
    close $f
    set s [file size $path(test1)]
    set f [open $path(test1) r]
    fconfigure $f -translation crlf
    set l [string length [set in [read $f]]]
    set e [eof $f]
    close $f
    list $s $l $e [scan [string index $in end] %c]
} -result {1 1 1 13}
test io-35.19 {Tcl_Eof, eof char in middle, cr write, crlf read} -body {
    file delete $path(test1)
    set f [open $path(test1) w]
    fconfigure $f -translation cr -eofchar {}
    set i [format abc\ndef\n%cqrs\nuvw 26]
    puts $f $i
    close $f
    set c [file size $path(test1)]
    set f [open $path(test1) r]
    fconfigure $f -translation crlf -eofchar \x1a
    set l [string length [set in [read $f]]]
    set e [eof $f]
    close $f
    list $c $l $e [scan [string index $in end] %c]
} -result {17 8 1 13}
test io-35.20 {Tcl_Eof, eof char in middle, cr write, crlf read} {
    file delete $path(test1)
    set f [open $path(test1) w]
    fconfigure $f -translation cr -eofchar {}
    set i [format \n%cqrsuvw 26]
    puts $f $i
    close $f
    set c [file size $path(test1)]
    set f [open $path(test1) r]
    fconfigure $f -translation crlf -eofchar \x1a
    set l [string length [set in [read $f]]]
    set e [eof $f]
    close $f
    list $c $l $e [scan [string index $in end] %c]
} {9 1 1 13}

# Test Tcl_InputBlocked

test io-36.1 {Tcl_InputBlocked on nonblocking pipe} {stdio openpipe} {
    set f1 [open "|[list [interpreter]]" r+]
    puts $f1 {puts hello_from_pipe}
    flush $f1
    gets $f1
    fconfigure $f1 -blocking off -buffering full
    puts $f1 {puts hello}
    set x ""
    lappend x [gets $f1]
    lappend x [fblocked $f1]
    flush $f1
    after 200
    lappend x [gets $f1]
    lappend x [fblocked $f1]
    lappend x [gets $f1]
    lappend x [fblocked $f1]
    close $f1
    set x
} {{} 1 hello 0 {} 1}
test io-36.1.1 {Tcl_InputBlocked on nonblocking binary pipe} {stdio openpipe} {
    set f1 [open "|[list [interpreter]]" r+]
    chan configure $f1 -encoding binary -translation lf -eofchar {}
    puts $f1 {
	chan configure stdout -encoding binary -translation lf -eofchar {}
	puts hello_from_pipe
    }
    flush $f1
    gets $f1
    fconfigure $f1 -blocking off -buffering full
    puts $f1 {puts hello}
    set x ""
    lappend x [gets $f1]
    lappend x [fblocked $f1]
    flush $f1
    after 200
    lappend x [gets $f1]
    lappend x [fblocked $f1]
    lappend x [gets $f1]
    lappend x [fblocked $f1]
    close $f1
    set x
} {{} 1 hello 0 {} 1}
test io-36.2 {Tcl_InputBlocked on blocking pipe} {stdio openpipe} {
    set f1 [open "|[list [interpreter]]" r+]
    fconfigure $f1 -buffering line
    puts $f1 {puts hello_from_pipe}
    set x ""
    lappend x [gets $f1]
    lappend x [fblocked $f1]
    puts $f1 {exit}
    lappend x [gets $f1]
    lappend x [fblocked $f1]
    lappend x [eof $f1]
    close $f1
    set x
} {hello_from_pipe 0 {} 0 1}
test io-36.3 {Tcl_InputBlocked vs files, short read} {
    file delete $path(test1)
    set f [open $path(test1) w]
    puts $f abcdefghijklmnop
    close $f
    set f [open $path(test1) r]
    set l ""
    lappend l [fblocked $f]
    lappend l [read $f 3]
    lappend l [fblocked $f]
    lappend l [read -nonewline $f]
    lappend l [fblocked $f]
    lappend l [eof $f]
    close $f
    set l
} {0 abc 0 defghijklmnop 0 1}
test io-36.4 {Tcl_InputBlocked vs files, event driven read} {fileevent} {
    proc in {f} {
        variable l
        variable x
	lappend l [read $f 3]
	if {[eof $f]} {lappend l eof; close $f; set x done}
    }
    file delete $path(test1)
    set f [open $path(test1) w]
    puts $f abcdefghijklmnop
    close $f
    set f [open $path(test1) r]
    set l ""
    fileevent $f readable [namespace code [list in $f]]
    variable x
    vwait [namespace which -variable x]
    set l
} {abc def ghi jkl mno {p
} eof}
test io-36.5 {Tcl_InputBlocked vs files, short read, nonblocking} {nonBlockFiles} {
    file delete $path(test1)
    set f [open $path(test1) w]
    puts $f abcdefghijklmnop
    close $f
    set f [open $path(test1) r]
    fconfigure $f -blocking off
    set l ""
    lappend l [fblocked $f]
    lappend l [read $f 3]
    lappend l [fblocked $f]
    lappend l [read -nonewline $f]
    lappend l [fblocked $f]
    lappend l [eof $f]
    close $f
    set l
} {0 abc 0 defghijklmnop 0 1}
test io-36.6 {Tcl_InputBlocked vs files, event driven read} {nonBlockFiles fileevent} {
    proc in {f} {
        variable l
        variable x
	lappend l [read $f 3]
	if {[eof $f]} {lappend l eof; close $f; set x done}
    }
    file delete $path(test1)
    set f [open $path(test1) w]
    puts $f abcdefghijklmnop
    close $f
    set f [open $path(test1) r]
    fconfigure $f -blocking off
    set l ""
    fileevent $f readable [namespace code [list in $f]]
    variable x
    vwait [namespace which -variable x]
    set l
} {abc def ghi jkl mno {p
} eof}

# Test Tcl_InputBuffered

test io-37.1 {Tcl_InputBuffered} {testchannel} {
    set f [open $path(longfile) r]
    fconfigure $f -buffersize 4096
    read $f 3
    set l ""
    lappend l [testchannel inputbuffered $f]
    lappend l [tell $f]
    close $f
    set l
} {4093 3}
test io-37.2 {Tcl_InputBuffered, test input flushing on seek} {testchannel} {
    set f [open $path(longfile) r]
    fconfigure $f -buffersize 4096
    read $f 3
    set l ""
    lappend l [testchannel inputbuffered $f]
    lappend l [tell $f]
    seek $f 0 current
    lappend l [testchannel inputbuffered $f]
    lappend l [tell $f]
    close $f
    set l
} {4093 3 0 3}

# Test Tcl_SetChannelBufferSize, Tcl_GetChannelBufferSize

test io-38.1 {Tcl_GetChannelBufferSize, default buffer size} {
    set f [open $path(longfile) r]
    set s [fconfigure $f -buffersize]
    close $f
    set s
} 4096
test io-38.2 {Tcl_SetChannelBufferSize, Tcl_GetChannelBufferSize} {
    set f [open $path(longfile) r]
    set l ""
    lappend l [fconfigure $f -buffersize]
    fconfigure $f -buffersize 10000
    lappend l [fconfigure $f -buffersize]
    fconfigure $f -buffersize 1
    lappend l [fconfigure $f -buffersize]
    fconfigure $f -buffersize -1
    lappend l [fconfigure $f -buffersize]
    fconfigure $f -buffersize 0
    lappend l [fconfigure $f -buffersize]
    fconfigure $f -buffersize 100000
    lappend l [fconfigure $f -buffersize]
    fconfigure $f -buffersize 10000000
    lappend l [fconfigure $f -buffersize]
    close $f
    set l
} {4096 10000 1 1 1 100000 1048576}
test io-38.3 {Tcl_SetChannelBufferSize, changing buffersize between reads} {
    # This test crashes the interp if Bug #427196 is not fixed

    set chan [open [info script] r]
    fconfigure $chan -buffersize 10
    set var [read $chan 2]
    fconfigure $chan -buffersize 32
    append var [read $chan]
    close $chan
} {}

# Test Tcl_SetChannelOption, Tcl_GetChannelOption

test io-39.1 {Tcl_GetChannelOption} {
    file delete $path(test1)
    set f1 [open $path(test1) w]
    set x [fconfigure $f1 -blocking]
    close $f1
    set x
} 1
#
# Test 17.2 was removed.
#
test io-39.2 {Tcl_GetChannelOption} {
    file delete $path(test1)
    set f1 [open $path(test1) w]
    set x [fconfigure $f1 -buffering]
    close $f1
    set x
} full
test io-39.3 {Tcl_GetChannelOption} {
    file delete $path(test1)
    set f1 [open $path(test1) w]
    fconfigure $f1 -buffering line
    set x [fconfigure $f1 -buffering]
    close $f1
    set x
} line
test io-39.4 {Tcl_GetChannelOption, Tcl_SetChannelOption} {
    file delete $path(test1)
    set f1 [open $path(test1) w]
    set l ""
    lappend l [fconfigure $f1 -buffering]
    fconfigure $f1 -buffering line
    lappend l [fconfigure $f1 -buffering]
    fconfigure $f1 -buffering none
    lappend l [fconfigure $f1 -buffering]
    fconfigure $f1 -buffering line
    lappend l [fconfigure $f1 -buffering]
    fconfigure $f1 -buffering full
    lappend l [fconfigure $f1 -buffering]
    close $f1
    set l
} {full line none line full}
test io-39.5 {Tcl_GetChannelOption, invariance} {
    file delete $path(test1)
    set f1 [open $path(test1) w]
    set l ""
    lappend l [fconfigure $f1 -buffering]
    lappend l [list [catch {fconfigure $f1 -buffering green} msg] $msg]
    lappend l [fconfigure $f1 -buffering]
    close $f1
    set l
} {full {1 {bad value for -buffering: must be one of full, line, or none}} full}
test io-39.6 {Tcl_SetChannelOption, multiple options} {
    file delete $path(test1)
    set f1 [open $path(test1) w]
    fconfigure $f1 -translation lf -buffering line
    puts $f1 hello
    puts $f1 bye
    set x [file size $path(test1)]
    close $f1
    set x
} 10
test io-39.7 {Tcl_SetChannelOption, buffering, translation} {
    file delete $path(test1)
    set f1 [open $path(test1) w]
    fconfigure $f1 -translation lf
    puts $f1 hello
    puts $f1 bye
    set x ""
    fconfigure $f1 -buffering line
    lappend x [file size $path(test1)]
    puts $f1 really_bye
    lappend x [file size $path(test1)]
    close $f1
    set x
} {0 21}
test io-39.8 {Tcl_SetChannelOption, different buffering options} {
    file delete $path(test1)
    set f1 [open $path(test1) w]
    set l ""
    fconfigure $f1 -translation lf -buffering none -eofchar {}
    puts -nonewline $f1 hello
    lappend l [file size $path(test1)]
    puts -nonewline $f1 hello
    lappend l [file size $path(test1)]
    fconfigure $f1 -buffering full
    puts -nonewline $f1 hello
    lappend l [file size $path(test1)]
    fconfigure $f1 -buffering none
    lappend l [file size $path(test1)]
    puts -nonewline $f1 hello
    lappend l [file size $path(test1)]
    close $f1
    lappend l [file size $path(test1)]
    set l
} {5 10 10 10 20 20}
test io-39.9 {Tcl_SetChannelOption, blocking mode} {nonBlockFiles} {
    file delete $path(test1)
    set f1 [open $path(test1) w]
    close $f1
    set f1 [open $path(test1) r]
    set x ""
    lappend x [fconfigure $f1 -blocking]
    fconfigure $f1 -blocking off
    lappend x [fconfigure $f1 -blocking]
    lappend x [gets $f1]
    lappend x [read $f1 1000]
    lappend x [fblocked $f1]
    lappend x [eof $f1]
    close $f1
    set x
} {1 0 {} {} 0 1}
test io-39.10 {Tcl_SetChannelOption, blocking mode} {stdio openpipe} {
    file delete $path(pipe)
    set f1 [open $path(pipe) w]
    puts $f1 {
	gets stdin
	after 100
	puts hi
	gets stdin
    }
    close $f1
    set x ""
    set f1 [open "|[list [interpreter] $path(pipe)]" r+]
    fconfigure $f1 -blocking off -buffering line
    lappend x [fconfigure $f1 -blocking]
    lappend x [gets $f1]
    lappend x [fblocked $f1]
    fconfigure $f1 -blocking on
    puts $f1 hello
    fconfigure $f1 -blocking off
    lappend x [gets $f1]
    lappend x [fblocked $f1]
    fconfigure $f1 -blocking on
    puts $f1 bye
    fconfigure $f1 -blocking off
    lappend x [gets $f1]
    lappend x [fblocked $f1]
    fconfigure $f1 -blocking on
    lappend x [fconfigure $f1 -blocking]
    lappend x [gets $f1]
    lappend x [fblocked $f1]
    lappend x [eof $f1]
    lappend x [gets $f1]
    lappend x [eof $f1]
    close $f1
    set x
} {0 {} 1 {} 1 {} 1 1 hi 0 0 {} 1}
test io-39.11 {Tcl_SetChannelOption, Tcl_GetChannelOption, buffer size clipped to lower bound} {
    file delete $path(test1)
    set f [open $path(test1) w]
    fconfigure $f -buffersize -10
    set x [fconfigure $f -buffersize]
    close $f
    set x
} 1
test io-39.12 {Tcl_SetChannelOption, Tcl_GetChannelOption buffer size clipped to upper bound} {
    file delete $path(test1)
    set f [open $path(test1) w]
    fconfigure $f -buffersize 10000000
    set x [fconfigure $f -buffersize]
    close $f
    set x
} 1048576
test io-39.13 {Tcl_SetChannelOption, Tcl_GetChannelOption, buffer size} {
    file delete $path(test1)
    set f [open $path(test1) w]
    fconfigure $f -buffersize 40000
    set x [fconfigure $f -buffersize]
    close $f
    set x
} 40000
test io-39.14 {Tcl_SetChannelOption: -encoding, binary & utf-8} {
    file delete $path(test1)
    set f [open $path(test1) w]
    fconfigure $f -encoding {}
    puts -nonewline $f \xe7\x89\xa6
    close $f
    set f [open $path(test1) r]
    fconfigure $f -encoding utf-8
    set x [read $f]
    close $f
    set x
} \u7266
test io-39.15 {Tcl_SetChannelOption: -encoding, binary & utf-8} {
    file delete $path(test1)
    set f [open $path(test1) w]
    fconfigure $f -encoding binary
    puts -nonewline $f \xe7\x89\xa6
    close $f
    set f [open $path(test1) r]
    fconfigure $f -encoding utf-8
    set x [read $f]
    close $f
    set x
} \u7266
test io-39.16 {Tcl_SetChannelOption: -encoding, errors} {
    file delete $path(test1)
    set f [open $path(test1) w]
    set result [list [catch {fconfigure $f -encoding foobar} msg] $msg]
    close $f
    set result
} {1 {unknown encoding "foobar"}}
test io-39.17 {Tcl_SetChannelOption: -encoding, clearing CHANNEL_NEED_MORE_DATA} {stdio openpipe fileevent} {
    set f [open "|[list [interpreter] $path(cat)]" r+]
    fconfigure $f -encoding binary
    puts -nonewline $f "\xe7"
    flush $f
    fconfigure $f -encoding utf-8 -blocking 0
    variable x {}
    fileevent $f readable [namespace code { lappend x [read $f] }]
    vwait [namespace which -variable x]
    after 300 [namespace code { lappend x timeout }]
    vwait [namespace which -variable x]
    fconfigure $f -encoding utf-8
    vwait [namespace which -variable x]
    after 300 [namespace code { lappend x timeout }]
    vwait [namespace which -variable x]
    fconfigure $f -encoding binary
    vwait [namespace which -variable x]
    after 300 [namespace code { lappend x timeout }]
    vwait [namespace which -variable x]
    close $f
    set x
} "{} timeout {} timeout \xe7 timeout"
test io-39.18 {Tcl_SetChannelOption, setting read mode independently} \
	{socket} {
    proc accept {s a p} {close $s}
    set s1 [socket -server [namespace code accept] -myaddr 127.0.0.1 0]
    set port [lindex [fconfigure $s1 -sockname] 2]
    set s2 [socket 127.0.0.1 $port]
    update
    fconfigure $s2 -translation {auto lf}
    set modes [fconfigure $s2 -translation]
    close $s1
    close $s2
    set modes
} {auto lf}
test io-39.19 {Tcl_SetChannelOption, setting read mode independently} \
	{socket} {
    proc accept {s a p} {close $s}
    set s1 [socket -server [namespace code accept] -myaddr 127.0.0.1 0]
    set port [lindex [fconfigure $s1 -sockname] 2]
    set s2 [socket 127.0.0.1 $port]
    update
    fconfigure $s2 -translation {auto crlf}
    set modes [fconfigure $s2 -translation]
    close $s1
    close $s2
    set modes
} {auto crlf}
test io-39.20 {Tcl_SetChannelOption, setting read mode independently} \
	{socket} {
    proc accept {s a p} {close $s}
    set s1 [socket -server [namespace code accept] -myaddr 127.0.0.1 0]
    set port [lindex [fconfigure $s1 -sockname] 2]
    set s2 [socket 127.0.0.1 $port]
    update
    fconfigure $s2 -translation {auto cr}
    set modes [fconfigure $s2 -translation]
    close $s1
    close $s2
    set modes
} {auto cr}
test io-39.21 {Tcl_SetChannelOption, setting read mode independently} \
	{socket} {
    proc accept {s a p} {close $s}
    set s1 [socket -server [namespace code accept] -myaddr 127.0.0.1 0]
    set port [lindex [fconfigure $s1 -sockname] 2]
    set s2 [socket 127.0.0.1 $port]
    update
    fconfigure $s2 -translation {auto auto}
    set modes [fconfigure $s2 -translation]
    close $s1
    close $s2
    set modes
} {auto crlf}
test io-39.22 {Tcl_SetChannelOption, invariance} {unix} {
    file delete $path(test1)
    set f1 [open $path(test1) w+]
    set l ""
    lappend l [fconfigure $f1 -eofchar]
    fconfigure $f1 -eofchar {ON GO}
    lappend l [fconfigure $f1 -eofchar]
    fconfigure $f1 -eofchar D
    lappend l [fconfigure $f1 -eofchar]
    close $f1
    set l
} {{{} {}} {O G} {D D}}
test io-39.22a {Tcl_SetChannelOption, invariance} {
    file delete $path(test1)
    set f1 [open $path(test1) w+]
    set l [list]
    fconfigure $f1 -eofchar {ON GO}
    lappend l [fconfigure $f1 -eofchar]
    fconfigure $f1 -eofchar D
    lappend l [fconfigure $f1 -eofchar]
    lappend l [list [catch {fconfigure $f1 -eofchar {1 2 3}} msg] $msg]
    close $f1
    set l
} {{O G} {D D} {1 {bad value for -eofchar: should be a list of zero, one, or two elements}}}
test io-39.23 {Tcl_GetChannelOption, server socket is not readable or
        writeable, it should still have valid -eofchar and -translation options } {
    set l [list]
    set sock [socket -server [namespace code accept] -myaddr 127.0.0.1 0]
    lappend l [fconfigure $sock -eofchar] [fconfigure $sock -translation]
    close $sock
    set l
} {{{}} auto}
test io-39.24 {Tcl_SetChannelOption, server socket is not readable or
        writable so we can't change -eofchar or -translation } {
    set l [list]
    set sock [socket -server [namespace code accept] -myaddr 127.0.0.1 0]
    fconfigure $sock -eofchar D -translation lf
    lappend l [fconfigure $sock -eofchar] [fconfigure $sock -translation]
    close $sock
    set l
} {{{}} auto}

test io-40.1 {POSIX open access modes: RDWR} {
    file delete $path(test3)
    set f [open $path(test3) w]
    puts $f xyzzy
    close $f
    set f [open $path(test3) RDWR]
    puts -nonewline $f "ab"
    seek $f 0 current
    set x [gets $f]
    close $f
    set f [open $path(test3) r]
    lappend x [gets $f]
    close $f
    set x
} {zzy abzzy}
test io-40.2 {POSIX open access modes: CREAT} {unix} {
    file delete $path(test3)
    set f [open $path(test3) {WRONLY CREAT} 0o600]
    file stat $path(test3) stats
    set x [format "%#o" [expr $stats(mode)&0o777]]
    puts $f "line 1"
    close $f
    set f [open $path(test3) r]
    lappend x [gets $f]
    close $f
    set x
} {0o600 {line 1}}
test io-40.3 {POSIX open access modes: CREAT} {unix umask} {
    # This test only works if your umask is 2, like ouster's.
    file delete $path(test3)
    set f [open $path(test3) {WRONLY CREAT}]
    close $f
    file stat $path(test3) stats
    format "%#o" [expr $stats(mode)&0o777]
} [format %#5o [expr {0o666 & ~ $umaskValue}]]
test io-40.4 {POSIX open access modes: CREAT} {
    file delete $path(test3)
    set f [open $path(test3) w]
    fconfigure $f -eofchar {}
    puts $f xyzzy
    close $f
    set f [open $path(test3) {WRONLY CREAT}]
    fconfigure $f -eofchar {}
    puts -nonewline $f "ab"
    close $f
    set f [open $path(test3) r]
    set x [gets $f]
    close $f
    set x
} abzzy
test io-40.5 {POSIX open access modes: APPEND} {
    file delete $path(test3)
    set f [open $path(test3) w]
    fconfigure $f -translation lf -eofchar {}
    puts $f xyzzy
    close $f
    set f [open $path(test3) {WRONLY APPEND}]
    fconfigure $f -translation lf
    puts $f "new line"
    seek $f 0
    puts $f "abc"
    close $f
    set f [open $path(test3) r]
    fconfigure $f -translation lf
    set x ""
    seek $f 6 current
    lappend x [gets $f]
    lappend x [gets $f]
    close $f
    set x
} {{new line} abc}
test io-40.6 {POSIX open access modes: EXCL} -match regexp -body {
    file delete $path(test3)
    set f [open $path(test3) w]
    puts $f xyzzy
    close $f
    open $path(test3) {WRONLY CREAT EXCL}
} -returnCodes error -result {(?i)couldn't open ".*test3": file (already )?exists}
test io-40.7 {POSIX open access modes: EXCL} {
    file delete $path(test3)
    set f [open $path(test3) {WRONLY CREAT EXCL}]
    fconfigure $f -eofchar {}
    puts $f "A test line"
    close $f
    viewFile test3
} {A test line}
test io-40.8 {POSIX open access modes: TRUNC} {
    file delete $path(test3)
    set f [open $path(test3) w]
    puts $f xyzzy
    close $f
    set f [open $path(test3) {WRONLY TRUNC}]
    puts $f abc
    close $f
    set f [open $path(test3) r]
    set x [gets $f]
    close $f
    set x
} abc
test io-40.9 {POSIX open access modes: NONBLOCK} {nonPortable unix} {
    file delete $path(test3)
    set f [open $path(test3) {WRONLY NONBLOCK CREAT}]
    puts $f "NONBLOCK test"
    close $f
    set f [open $path(test3) r]
    set x [gets $f]
    close $f
    set x
} {NONBLOCK test}
test io-40.10 {POSIX open access modes: RDONLY} {
    set f [open $path(test1) w]
    puts $f "two lines: this one"
    puts $f "and this"
    close $f
    set f [open $path(test1) RDONLY]
    set x [list [gets $f] [catch {puts $f Test} msg] $msg]
    close $f
    string compare [string tolower $x] \
	[list {two lines: this one} 1 \
		[format "channel \"%s\" wasn't opened for writing" $f]]
} 0
test io-40.11 {POSIX open access modes: RDONLY} -match regexp -body {
    file delete $path(test3)
    open $path(test3) RDONLY
} -returnCodes error -result {(?i)couldn't open ".*test3": no such file or directory}
test io-40.12 {POSIX open access modes: WRONLY} -match regexp -body {
    file delete $path(test3)
    open $path(test3) WRONLY
} -returnCodes error -result {(?i)couldn't open ".*test3": no such file or directory}
test io-40.13 {POSIX open access modes: WRONLY} {
    makeFile xyzzy test3
    set f [open $path(test3) WRONLY]
    fconfigure $f -eofchar {}
    puts -nonewline $f "ab"
    seek $f 0 current
    set x [list [catch {gets $f} msg] $msg]
    close $f
    lappend x [viewFile test3]
    string compare [string tolower $x] \
	[list 1 "channel \"$f\" wasn't opened for reading" abzzy]
} 0
test io-40.14 {POSIX open access modes: RDWR} -match regexp -body {
    file delete $path(test3)
    open $path(test3) RDWR
} -returnCodes error -result {(?i)couldn't open ".*test3": no such file or directory}
test io-40.15 {POSIX open access modes: RDWR} {
    makeFile xyzzy test3
    set f [open $path(test3) RDWR]
    puts -nonewline $f "ab"
    seek $f 0 current
    set x [gets $f]
    close $f
    lappend x [viewFile test3]
} {zzy abzzy}
test io-40.16 {tilde substitution in open} -constraints makeFileInHome -setup {
    makeFile {Some text} _test_ ~
} -body {
    file exists [file join $::env(HOME) _test_]
} -cleanup {
    removeFile _test_ ~
} -result 1
test io-40.17 {tilde substitution in open} {
    set home $::env(HOME)
    unset ::env(HOME)
    set x [list [catch {open ~/foo} msg] $msg]
    set ::env(HOME) $home
    set x
} {1 {couldn't find HOME environment variable to expand path}}

test io-41.1 {Tcl_FileeventCmd: errors} {fileevent} {
    list [catch {fileevent foo} msg] $msg
} {1 {wrong # args: should be "fileevent channelId event ?script?"}}
test io-41.2 {Tcl_FileeventCmd: errors} {fileevent} {
    list [catch {fileevent foo bar baz q} msg] $msg
} {1 {wrong # args: should be "fileevent channelId event ?script?"}}
test io-41.3 {Tcl_FileeventCmd: errors} {fileevent} {
    list [catch {fileevent gorp readable} msg] $msg
} {1 {can not find channel named "gorp"}}
test io-41.4 {Tcl_FileeventCmd: errors} {fileevent} {
    list [catch {fileevent gorp writable} msg] $msg
} {1 {can not find channel named "gorp"}}
test io-41.5 {Tcl_FileeventCmd: errors} {fileevent} {
    list [catch {fileevent gorp who-knows} msg] $msg
} {1 {bad event name "who-knows": must be readable or writable}}

#
# Test fileevent on a file
#

set path(foo) [makeFile {} foo]
set f [open $path(foo) w+]

test io-42.1 {Tcl_FileeventCmd: creating, deleting, querying} {fileevent} {
    list [fileevent $f readable] [fileevent $f writable]
} {{} {}}
test io-42.2 {Tcl_FileeventCmd: replacing} {fileevent} {
    set result {}
    fileevent $f r "first script"
    lappend result [fileevent $f readable]
    fileevent $f r "new script"
    lappend result [fileevent $f readable]
    fileevent $f r "yet another"
    lappend result [fileevent $f readable]
    fileevent $f r ""
    lappend result [fileevent $f readable]
} {{first script} {new script} {yet another} {}}
test io-42.3 {Tcl_FileeventCmd: replacing, with NULL chars in script} {fileevent} {
    set result {}
    fileevent $f r "first scr\0ipt"
    lappend result [string length [fileevent $f readable]]
    fileevent $f r "new scr\0ipt"
    lappend result [string length [fileevent $f readable]]
    fileevent $f r "yet ano\0ther"
    lappend result [string length [fileevent $f readable]]
    fileevent $f r ""
    lappend result [fileevent $f readable]
} {13 11 12 {}}


test io-43.1 {Tcl_FileeventCmd: creating, deleting, querying} {stdio unixExecs fileevent} {
    set result {}
    fileevent $f readable "script 1"
    lappend result [fileevent $f readable] [fileevent $f writable]
    fileevent $f writable "write script"
    lappend result [fileevent $f readable] [fileevent $f writable]
    fileevent $f readable {}
    lappend result [fileevent $f readable] [fileevent $f writable]
    fileevent $f writable {}
    lappend result [fileevent $f readable] [fileevent $f writable]
} {{script 1} {} {script 1} {write script} {} {write script} {} {}}
test io-43.2 {Tcl_FileeventCmd: deleting when many present} -setup {
    set f2 [open "|[list cat -u]" r+]
    set f3 [open "|[list cat -u]" r+]
} -constraints {stdio unixExecs fileevent openpipe} -body {
    set result {}
    lappend result [fileevent $f r] [fileevent $f2 r] [fileevent $f3 r]
    fileevent $f r "read f"
    fileevent $f2 r "read f2"
    fileevent $f3 r "read f3"
    lappend result [fileevent $f r] [fileevent $f2 r] [fileevent $f3 r]
    fileevent $f2 r {}
    lappend result [fileevent $f r] [fileevent $f2 r] [fileevent $f3 r]
    fileevent $f3 r {}
    lappend result [fileevent $f r] [fileevent $f2 r] [fileevent $f3 r]
    fileevent $f r {}
    lappend result [fileevent $f r] [fileevent $f2 r] [fileevent $f3 r]
} -cleanup {
    catch {close $f2}
    catch {close $f3}
} -result {{} {} {} {read f} {read f2} {read f3} {read f} {} {read f3} {read f} {} {} {} {} {}}

test io-44.1 {FileEventProc procedure: normal read event} -setup {
    set f2 [open "|[list cat -u]" r+]
    set f3 [open "|[list cat -u]" r+]
} -constraints {stdio unixExecs fileevent openpipe} -body {
    fileevent $f2 readable [namespace code {
	set x [gets $f2]; fileevent $f2 readable {}
    }]
    puts $f2 text; flush $f2
    variable x initial
    vwait [namespace which -variable x]
    set x
} -cleanup {
    catch {close $f2}
    catch {close $f3}
} -result {text}
test io-44.2 {FileEventProc procedure: error in read event} -constraints {
    stdio unixExecs fileevent openpipe
} -setup {
    set f2 [open "|[list cat -u]" r+]
    set f3 [open "|[list cat -u]" r+]
    proc myHandler {msg options} {
	variable x $msg
    }
    set handler [interp bgerror {}]
    interp bgerror {} [namespace which myHandler]
} -body {
    fileevent $f2 readable {error bogus}
    puts $f2 text; flush $f2
    variable x initial
    vwait [namespace which -variable x]
    list $x [fileevent $f2 readable]
} -cleanup {
    interp bgerror {} $handler
    catch {close $f2}
    catch {close $f3}
} -result {bogus {}}
test io-44.3 {FileEventProc procedure: normal write event} -setup {
    set f2 [open "|[list cat -u]" r+]
    set f3 [open "|[list cat -u]" r+]
} -constraints {stdio unixExecs fileevent openpipe} -body {
    fileevent $f2 writable [namespace code {
	lappend x "triggered"
	incr count -1
	if {$count <= 0} {
	    fileevent $f2 writable {}
	}
    }]
    variable x initial
    set count 3
    vwait [namespace which -variable x]
    vwait [namespace which -variable x]
    vwait [namespace which -variable x]
    set x
} -cleanup {
    catch {close $f2}
    catch {close $f3}
} -result {initial triggered triggered triggered}
test io-44.4 {FileEventProc procedure: eror in write event} -constraints {
    stdio unixExecs fileevent openpipe
} -setup {
    set f2 [open "|[list cat -u]" r+]
    set f3 [open "|[list cat -u]" r+]
    proc myHandler {msg options} {
	variable x $msg
    }
    set handler [interp bgerror {}]
    interp bgerror {} [namespace which myHandler]
} -body {
    fileevent $f2 writable {error bad-write}
    variable x initial
    vwait [namespace which -variable x]
    list $x [fileevent $f2 writable]
} -cleanup {
    interp bgerror {} $handler
    catch {close $f2}
    catch {close $f3}
} -result {bad-write {}}
test io-44.5 {FileEventProc procedure: end of file} -constraints {
    stdio unixExecs openpipe fileevent
} -body {
    set f4 [open "|[list [interpreter] $path(cat) << foo]" r]
    fileevent $f4 readable [namespace code {
	if {[gets $f4 line] < 0} {
	    lappend x eof
	    fileevent $f4 readable {}
	} else {
	    lappend x $line
	}
    }]
    variable x initial
    vwait [namespace which -variable x]
    vwait [namespace which -variable x]
    set x
} -cleanup {
    close $f4
} -result {initial foo eof}

close $f

test io-44.6 {FileEventProc procedure: write-only non-blocking channel} -setup {
} -constraints {stdio fileevent openpipe} -body {

    namespace eval refchan {
	namespace ensemble create
	namespace export *


	proc finalize {chan args} {
	    namespace delete c_$chan
	}

	proc initialize {chan args} {
	    namespace eval c_$chan {}
	    namespace upvar c_$chan watching watching
	    set watching {}
	    list finalize initialize seek watch write
	}


	proc watch {chan args} {
	    namespace upvar c_$chan watching watching
	    foreach arg $args {
		switch $arg {
		    write {
			if {$arg ni $watching} {
			    lappend watching $arg
			}
			chan postevent $chan $arg
		    }
		}
	    }
	}


	proc write {chan args} {
	    chan postevent $chan write
	    return 1
	}
    }
    set f [chan create w [namespace which refchan]]
    chan configure $f -blocking 0
    set data "some data"
    set x 0
    chan event $f writable [namespace code {
	puts $f $data
	incr count [string length $data]
	if {$count > 262144} {
	    chan event $f writable {}
	    set x done
	}
    }]
    set token [after 10000 [namespace code {
	set x timeout
    }]]
    vwait [namespace which -variable x]
    return $x
} -cleanup {
    after cancel $token
    catch {chan close $f}
} -result done


makeFile "foo bar" foo

test io-45.1 {DeleteFileEvent, cleanup on close} {fileevent} {
    set f [open $path(foo) r]
    fileevent $f readable [namespace code {
	lappend x "binding triggered: \"[gets $f]\""
	fileevent $f readable {}
    }]
    close $f
    set x initial
    after 100 [namespace code { set y done }]
    variable y
    vwait [namespace which -variable y]
    set x
} {initial}
test io-45.2 {DeleteFileEvent, cleanup on close} {fileevent} {
    set f  [open $path(foo) r]
    set f2 [open $path(foo) r]
    fileevent $f readable [namespace code {
	    lappend x "f triggered: \"[gets $f]\""
	    fileevent $f readable {}
	}]
    fileevent $f2 readable [namespace code {
	lappend x "f2 triggered: \"[gets $f2]\""
	fileevent $f2 readable {}
    }]
    close $f
    variable x initial
    vwait [namespace which -variable x]
    close $f2
    set x
} {initial {f2 triggered: "foo bar"}}
test io-45.3 {DeleteFileEvent, cleanup on close} {fileevent} {
    set f  [open $path(foo) r]
    set f2 [open $path(foo) r]
    set f3 [open $path(foo) r]
    fileevent $f readable {f script}
    fileevent $f2 readable {f2 script}
    fileevent $f3 readable {f3 script}
    set x {}
    close $f2
    lappend x [catch {fileevent $f readable} msg] $msg \
	    [catch {fileevent $f2 readable}] \
	    [catch {fileevent $f3 readable} msg] $msg
    close $f3
    lappend x [catch {fileevent $f readable} msg] $msg \
	    [catch {fileevent $f2 readable}] \
	    [catch {fileevent $f3 readable}]
    close $f
    lappend x [catch {fileevent $f readable}] \
	    [catch {fileevent $f2 readable}] \
	    [catch {fileevent $f3 readable}]
} {0 {f script} 1 0 {f3 script} 0 {f script} 1 1 1 1 1}

# Execute these tests only if the "testfevent" command is present.

test io-46.1 {Tcl event loop vs multiple interpreters} {testfevent fileevent} {
    testfevent create
    set script "set f \[[list open $path(foo) r]]\n"
    append script {
	set x "no event"
	fileevent $f readable [namespace code {
	    set x "f triggered: [gets $f]"
	    fileevent $f readable {}
	}]
    }
    testfevent cmd $script
    after 1	;# We must delay because Windows takes a little time to notice
    update
    testfevent cmd {close $f}
    list [testfevent cmd {set x}] [testfevent cmd {info commands after}]
} {{f triggered: foo bar} after}
test io-46.2 {Tcl event loop vs multiple interpreters} testfevent {
    testfevent create
    testfevent cmd {
        variable x 0
        after 100 {set x triggered}
        vwait [namespace which -variable x]
        set x
    }
} {triggered}
test io-46.3 {Tcl event loop vs multiple interpreters} testfevent {
    testfevent create
    testfevent cmd {
        set x 0
        after 10 {lappend x timer}
        after 30
        set result $x
        update idletasks
        lappend result $x
        update
        lappend result $x
    }
} {0 0 {0 timer}}

test io-47.1 {fileevent vs multiple interpreters} {testfevent fileevent} {
    set f  [open $path(foo) r]
    set f2 [open $path(foo) r]
    set f3 [open $path(foo) r]
    fileevent $f readable {script 1}
    testfevent create
    testfevent share $f2
    testfevent cmd "fileevent $f2 readable {script 2}"
    fileevent $f3 readable {sript 3}
    set x {}
    lappend x [fileevent $f2 readable]
    testfevent delete
    lappend x [fileevent $f readable] [fileevent $f2 readable] \
        [fileevent $f3 readable]
    close $f
    close $f2
    close $f3
    set x
} {{} {script 1} {} {sript 3}}
test io-47.2 {deleting fileevent on interpreter delete} {testfevent fileevent} {
    set f  [open $path(foo) r]
    set f2 [open $path(foo) r]
    set f3 [open $path(foo) r]
    set f4 [open $path(foo) r]
    fileevent $f readable {script 1}
    testfevent create
    testfevent share $f2
    testfevent share $f3
    testfevent cmd "fileevent $f2 readable {script 2}
        fileevent $f3 readable {script 3}"
    fileevent $f4 readable {script 4}
    testfevent delete
    set x [list [fileevent $f readable] [fileevent $f2 readable] \
                [fileevent $f3 readable] [fileevent $f4 readable]]
    close $f
    close $f2
    close $f3
    close $f4
    set x
} {{script 1} {} {} {script 4}}
test io-47.3 {deleting fileevent on interpreter delete} {testfevent fileevent} {
    set f  [open $path(foo) r]
    set f2 [open $path(foo) r]
    set f3 [open $path(foo) r]
    set f4 [open $path(foo) r]
    testfevent create
    testfevent share $f3
    testfevent share $f4
    fileevent $f readable {script 1}
    fileevent $f2 readable {script 2}
    testfevent cmd "fileevent $f3 readable {script 3}
      fileevent $f4 readable {script 4}"
    testfevent delete
    set x [list [fileevent $f readable] [fileevent $f2 readable] \
                [fileevent $f3 readable] [fileevent $f4 readable]]
    close $f
    close $f2
    close $f3
    close $f4
    set x
} {{script 1} {script 2} {} {}}
test io-47.4 {file events on shared files and multiple interpreters} {testfevent fileevent} {
    set f  [open $path(foo) r]
    set f2 [open $path(foo) r]
    testfevent create
    testfevent share $f
    testfevent cmd "fileevent $f readable {script 1}"
    fileevent $f readable {script 2}
    fileevent $f2 readable {script 3}
    set x [list [fileevent $f2 readable] \
                [testfevent cmd "fileevent $f readable"] \
                [fileevent $f readable]]
    testfevent delete
    close $f
    close $f2
    set x
} {{script 3} {script 1} {script 2}}
test io-47.5 {file events on shared files, deleting file events} {testfevent fileevent} {
    set f [open $path(foo) r]
    testfevent create
    testfevent share $f
    testfevent cmd "fileevent $f readable {script 1}"
    fileevent $f readable {script 2}
    testfevent cmd "fileevent $f readable {}"
    set x [list [testfevent cmd "fileevent $f readable"] \
                [fileevent $f readable]]
    testfevent delete
    close $f
    set x
} {{} {script 2}}
test io-47.6 {file events on shared files, deleting file events} {testfevent fileevent} {
    set f [open $path(foo) r]
    testfevent create
    testfevent share $f
    testfevent cmd "fileevent $f readable {script 1}"
    fileevent $f readable {script 2}
    fileevent $f readable {}
    set x [list [testfevent cmd "fileevent $f readable"] \
                [fileevent $f readable]]
    testfevent delete
    close $f
    set x
} {{script 1} {}}
unset path(foo)
removeFile foo

set path(bar) [makeFile {} bar]

test io-48.1 {testing readability conditions} {fileevent} {
    set f [open $path(bar) w]
    puts $f abcdefg
    puts $f abcdefg
    puts $f abcdefg
    puts $f abcdefg
    puts $f abcdefg
    close $f
    set f [open $path(bar) r]
    fileevent $f readable [namespace code [list consume $f]]
    proc consume {f} {
	variable l
	variable x
	lappend l called
	if {[eof $f]} {
	    close $f
	    set x done
	} else {
	    gets $f
	}
    }
    set l ""
    variable x not_done
    vwait [namespace which -variable x]
    list $x $l
} {done {called called called called called called called}}
test io-48.2 {testing readability conditions} {nonBlockFiles fileevent} {
    set f [open $path(bar) w]
    puts $f abcdefg
    puts $f abcdefg
    puts $f abcdefg
    puts $f abcdefg
    puts $f abcdefg
    close $f
    set f [open $path(bar) r]
    fileevent $f readable [namespace code [list consume $f]]
    fconfigure $f -blocking off
    proc consume {f} {
	variable x
	variable l
	lappend l called
	if {[eof $f]} {
	    close $f
	    set x done
	} else {
	    gets $f
	}
    }
    set l ""
    variable x not_done
    vwait [namespace which -variable x]
    list $x $l
} {done {called called called called called called called}}
set path(my_script) [makeFile {} my_script]
test io-48.3 {testing readability conditions} {stdio unix nonBlockFiles openpipe fileevent} {
    set f [open $path(bar) w]
    puts $f abcdefg
    puts $f abcdefg
    puts $f abcdefg
    puts $f abcdefg
    puts $f abcdefg
    close $f
    set f [open $path(my_script) w]
    puts $f {
	proc copy_slowly {f} {
	    while {![eof $f]} {
		puts [gets $f]
		after 200
	    }
	    close $f
	}
    }
    close $f
    set f [open "|[list [interpreter]]" r+]
    fileevent  $f readable [namespace code [list consume $f]]
    fconfigure $f -buffering line
    fconfigure $f -blocking off
    proc consume {f} {
	variable l
	variable x
	if {[eof $f]} {
	    set x done
	} else {
	    gets $f
	    lappend l [fblocked $f]
	    gets $f
	    lappend l [fblocked $f]
	}
    }
    set l ""
    variable x not_done
    puts $f [list source $path(my_script)]
    puts $f "set f \[[list open $path(bar) r]]"
    puts $f {copy_slowly $f}
    puts $f {exit}
    vwait [namespace which -variable x]
    close $f
    list $x $l
} {done {0 1 0 1 0 1 0 1 0 1 0 1 0 0}}
unset path(bar)
removeFile bar

test io-48.4 {lf write, testing readability, ^Z termination, auto read mode} {fileevent} {
    file delete $path(test1)
    set f [open $path(test1) w]
    fconfigure $f -translation lf
    variable c [format "abc\ndef\n%c" 26]
    puts -nonewline $f $c
    close $f
    proc consume {f} {
	variable l
	variable c
	variable x
	if {[eof $f]} {
	   set x done
	   close $f
	} else {
	   lappend l [gets $f]
	   incr c
	}
    }
    set c 0
    set l ""
    set f [open $path(test1) r]
    fconfigure $f -translation auto -eofchar \x1a
    fileevent $f readable [namespace code [list consume $f]]
    variable x
    vwait [namespace which -variable x]
    list $c $l
} {3 {abc def {}}}
test io-48.5 {lf write, testing readability, ^Z in middle, auto read mode} {fileevent} {
    file delete $path(test1)
    set f [open $path(test1) w]
    fconfigure $f -translation lf
    set c [format "abc\ndef\n%cfoo\nbar\n" 26]
    puts -nonewline $f $c
    close $f
    proc consume {f} {
	variable l
	variable x
	variable c
	if {[eof $f]} {
	   set x done
	   close $f
	} else {
	   lappend l [gets $f]
	   incr c
	}
    }
    set c 0
    set l ""
    set f [open $path(test1) r]
    fconfigure $f -eofchar \x1a -translation auto
    fileevent $f readable [namespace code [list consume $f]]
    variable x
    vwait [namespace which -variable x]
    list $c $l
} {3 {abc def {}}}
test io-48.6 {cr write, testing readability, ^Z termination, auto read mode} {fileevent} {
    file delete $path(test1)
    set f [open $path(test1) w]
    fconfigure $f -translation cr
    set c [format "abc\ndef\n%c" 26]
    puts -nonewline $f $c
    close $f
    proc consume {f} {
	variable l
	variable x
	variable c
	if {[eof $f]} {
	   set x done
	   close $f
	} else {
	   lappend l [gets $f]
	   incr c
	}
    }
    set c 0
    set l ""
    set f [open $path(test1) r]
    fconfigure $f -translation auto -eofchar \x1a
    fileevent $f readable [namespace code [list consume $f]]
    variable x
    vwait [namespace which -variable x]
    list $c $l
} {3 {abc def {}}}
test io-48.7 {cr write, testing readability, ^Z in middle, auto read mode} {fileevent} {
    file delete $path(test1)
    set f [open $path(test1) w]
    fconfigure $f -translation cr
    set c [format "abc\ndef\n%cfoo\nbar\n" 26]
    puts -nonewline $f $c
    close $f
    proc consume {f} {
	variable l
	variable c
	variable x
	if {[eof $f]} {
	   set x done
	   close $f
	} else {
	   lappend l [gets $f]
	   incr c
	}
    }
    set c 0
    set l ""
    set f [open $path(test1) r]
    fconfigure $f -eofchar \x1a -translation auto
    fileevent $f readable [namespace code [list consume $f]]
    variable x
    vwait [namespace which -variable x]
    list $c $l
} {3 {abc def {}}}
test io-48.8 {crlf write, testing readability, ^Z termination, auto read mode} {fileevent} {
    file delete $path(test1)
    set f [open $path(test1) w]
    fconfigure $f -translation crlf
    set c [format "abc\ndef\n%c" 26]
    puts -nonewline $f $c
    close $f
    proc consume {f} {
	variable l
	variable x
	variable c
	if {[eof $f]} {
	   set x done
	   close $f
	} else {
	   lappend l [gets $f]
	   incr c
	}
    }
    set c 0
    set l ""
    set f [open $path(test1) r]
    fconfigure $f -translation auto -eofchar \x1a
    fileevent $f readable [namespace code [list consume $f]]
    variable x
    vwait [namespace which -variable x]
    list $c $l
} {3 {abc def {}}}
test io-48.9 {crlf write, testing readability, ^Z in middle, auto read mode} {fileevent} {
    file delete $path(test1)
    set f [open $path(test1) w]
    fconfigure $f -translation crlf
    set c [format "abc\ndef\n%cfoo\nbar\n" 26]
    puts -nonewline $f $c
    close $f
    proc consume {f} {
	variable l
	variable c
	variable x
	if {[eof $f]} {
	   set x done
	   close $f
	} else {
	   lappend l [gets $f]
	   incr c
	}
    }
    set c 0
    set l ""
    set f [open $path(test1) r]
    fconfigure $f -eofchar \x1a -translation auto
    fileevent $f readable [namespace code [list consume $f]]
    variable x
    vwait [namespace which -variable x]
    list $c $l
} {3 {abc def {}}}
test io-48.10 {lf write, testing readability, ^Z in middle, lf read mode} {fileevent} {
    file delete $path(test1)
    set f [open $path(test1) w]
    fconfigure $f -translation lf
    set c [format "abc\ndef\n%cfoo\nbar\n" 26]
    puts -nonewline $f $c
    close $f
    proc consume {f} {
	variable l
	variable c
	variable x
	if {[eof $f]} {
	   set x done
	   close $f
	} else {
	   lappend l [gets $f]
	   incr c
	}
    }
    set c 0
    set l ""
    set f [open $path(test1) r]
    fconfigure $f -eofchar \x1a -translation lf
    fileevent $f readable [namespace code [list consume $f]]
    variable x
    vwait [namespace which -variable x]
    list $c $l
} {3 {abc def {}}}
test io-48.11 {lf write, testing readability, ^Z termination, lf read mode} {fileevent} {
    file delete $path(test1)
    set f [open $path(test1) w]
    fconfigure $f -translation lf
    set c [format "abc\ndef\n%c" 26]
    puts -nonewline $f $c
    close $f
    proc consume {f} {
	variable l
	variable x
	variable c
	if {[eof $f]} {
	   set x done
	   close $f
	} else {
	   lappend l [gets $f]
	   incr c
	}
    }
    set c 0
    set l ""
    set f [open $path(test1) r]
    fconfigure $f -translation lf -eofchar \x1a
    fileevent $f readable [namespace code [list consume $f]]
    variable x
    vwait [namespace which -variable x]
    list $c $l
} {3 {abc def {}}}
test io-48.12 {cr write, testing readability, ^Z in middle, cr read mode} {fileevent} {
    file delete $path(test1)
    set f [open $path(test1) w]
    fconfigure $f -translation cr
    set c [format "abc\ndef\n%cfoo\nbar\n" 26]
    puts -nonewline $f $c
    close $f
    proc consume {f} {
	variable l
	variable x
	variable c
	if {[eof $f]} {
	   set x done
	   close $f
	} else {
	   lappend l [gets $f]
	   incr c
	}
    }
    set c 0
    set l ""
    set f [open $path(test1) r]
    fconfigure $f -eofchar \x1a -translation cr
    fileevent $f readable [namespace code [list consume $f]]
    variable x
    vwait [namespace which -variable x]
    list $c $l
} {3 {abc def {}}}
test io-48.13 {cr write, testing readability, ^Z termination, cr read mode} {fileevent} {
    file delete $path(test1)
    set f [open $path(test1) w]
    fconfigure $f -translation cr
    set c [format "abc\ndef\n%c" 26]
    puts -nonewline $f $c
    close $f
    proc consume {f} {
	variable c
	variable x
	variable l
	if {[eof $f]} {
	   set x done
	   close $f
	} else {
	   lappend l [gets $f]
	   incr c
	}
    }
    set c 0
    set l ""
    set f [open $path(test1) r]
    fconfigure $f -translation cr -eofchar \x1a
    fileevent $f readable [namespace code [list consume $f]]
    variable x
    vwait [namespace which -variable x]
    list $c $l
} {3 {abc def {}}}
test io-48.14 {crlf write, testing readability, ^Z in middle, crlf read mode} {fileevent} {
    file delete $path(test1)
    set f [open $path(test1) w]
    fconfigure $f -translation crlf
    set c [format "abc\ndef\n%cfoo\nbar\n" 26]
    puts -nonewline $f $c
    close $f
    proc consume {f} {
	variable c
	variable x
	variable l
	if {[eof $f]} {
	   set x done
	   close $f
	} else {
	   lappend l [gets $f]
	   incr c
	}
    }
    set c 0
    set l ""
    set f [open $path(test1) r]
    fconfigure $f -eofchar \x1a -translation crlf
    fileevent $f readable [namespace code [list consume $f]]
    variable x
    vwait [namespace which -variable x]
    list $c $l
} {3 {abc def {}}}
test io-48.15 {crlf write, testing readability, ^Z termi, crlf read mode} {fileevent} {
    file delete $path(test1)
    set f [open $path(test1) w]
    fconfigure $f -translation crlf
    set c [format "abc\ndef\n%c" 26]
    puts -nonewline $f $c
    close $f
    proc consume {f} {
	variable c
	variable x
	variable l
	if {[eof $f]} {
	   set x done
	   close $f
	} else {
	   lappend l [gets $f]
	   incr c
	}
    }
    set c 0
    set l ""
    set f [open $path(test1) r]
    fconfigure $f -translation crlf -eofchar \x1a
    fileevent $f readable [namespace code [list consume $f]]
    variable x
    vwait [namespace which -variable x]
    list $c $l
} {3 {abc def {}}}

test io-49.1 {testing crlf reading, leftover cr disgorgment} {
    file delete $path(test1)
    set f [open $path(test1) w]
    fconfigure $f -translation lf
    puts -nonewline $f "a\rb\rc\r\n"
    close $f
    set f [open $path(test1) r]
    set l ""
    lappend l [file size $path(test1)]
    fconfigure $f -translation crlf
    lappend l [read $f 1]
    lappend l [tell $f]
    lappend l [read $f 1]
    lappend l [tell $f]
    lappend l [read $f 1]
    lappend l [tell $f]
    lappend l [read $f 1]
    lappend l [tell $f]
    lappend l [read $f 1]
    lappend l [tell $f]
    lappend l [read $f 1]
    lappend l [tell $f]
    lappend l [eof $f]
    lappend l [read $f 1]
    lappend l [eof $f]
    close $f
    set l
} "7 a 1 [list \r] 2 b 3 [list \r] 4 c 5 {
} 7 0 {} 1"
test io-49.2 {testing crlf reading, leftover cr disgorgment} {
    file delete $path(test1)
    set f [open $path(test1) w]
    fconfigure $f -translation lf
    puts -nonewline $f "a\rb\rc\r\n"
    close $f
    set f [open $path(test1) r]
    set l ""
    lappend l [file size $path(test1)]
    fconfigure $f -translation crlf
    lappend l [read $f 2]
    lappend l [tell $f]
    lappend l [read $f 2]
    lappend l [tell $f]
    lappend l [read $f 2]
    lappend l [tell $f]
    lappend l [eof $f]
    lappend l [read $f 2]
    lappend l [tell $f]
    lappend l [eof $f]
    close $f
    set l
} "7 [list a\r] 2 [list b\r] 4 [list c\n] 7 0 {} 7 1"
test io-49.3 {testing crlf reading, leftover cr disgorgment} {
    file delete $path(test1)
    set f [open $path(test1) w]
    fconfigure $f -translation lf
    puts -nonewline $f "a\rb\rc\r\n"
    close $f
    set f [open $path(test1) r]
    set l ""
    lappend l [file size $path(test1)]
    fconfigure $f -translation crlf
    lappend l [read $f 3]
    lappend l [tell $f]
    lappend l [read $f 3]
    lappend l [tell $f]
    lappend l [eof $f]
    lappend l [read $f 3]
    lappend l [tell $f]
    lappend l [eof $f]
    close $f
    set l
} "7 [list a\rb] 3 [list \rc\n] 7 0 {} 7 1"
test io-49.4 {testing crlf reading, leftover cr disgorgment} {
    file delete $path(test1)
    set f [open $path(test1) w]
    fconfigure $f -translation lf
    puts -nonewline $f "a\rb\rc\r\n"
    close $f
    set f [open $path(test1) r]
    set l ""
    lappend l [file size $path(test1)]
    fconfigure $f -translation crlf
    lappend l [read $f 3]
    lappend l [tell $f]
    lappend l [gets $f]
    lappend l [tell $f]
    lappend l [eof $f]
    lappend l [gets $f]
    lappend l [tell $f]
    lappend l [eof $f]
    close $f
    set l
} "7 [list a\rb] 3 [list \rc] 7 0 {} 7 1"
test io-49.5 {testing crlf reading, leftover cr disgorgment} {
    file delete $path(test1)
    set f [open $path(test1) w]
    fconfigure $f -translation lf
    puts -nonewline $f "a\rb\rc\r\n"
    close $f
    set f [open $path(test1) r]
    set l ""
    lappend l [file size $path(test1)]
    fconfigure $f -translation crlf
    lappend l [set x [gets $f]]
    lappend l [tell $f]
    lappend l [gets $f]
    lappend l [tell $f]
    lappend l [eof $f]
    close $f
    set l
} [list 7 a\rb\rc 7 {} 7 1]

test io-50.1 {testing handler deletion} -constraints {testchannelevent nonPortable} -setup {
    file delete $path(test1)
} -body {
    set f [open $path(test1) w]
    close $f
    set f [open $path(test1) r]
    testchannelevent $f add readable [namespace code [list delhandler $f]]
    proc delhandler {f} {
	variable z
	set z called
	testchannelevent $f delete 0
    }
    set z not_called
    update
    set z
} -cleanup {
    close $f
} -result called
test io-50.2 {testing handler deletion with multiple handlers} -constraints {testchannelevent nonPortable} -setup {
    file delete $path(test1)
} -body {
    set f [open $path(test1) w]
    close $f
    set f [open $path(test1) r]
    testchannelevent $f add readable [namespace code [list delhandler $f 1]]
    testchannelevent $f add readable [namespace code [list delhandler $f 0]]
    proc delhandler {f i} {
	variable z
	lappend z "called delhandler $f $i"
	testchannelevent $f delete 0
    }
    set z ""
    update
    string compare [string tolower $z] \
	[list [list called delhandler $f 0] [list called delhandler $f 1]]
} -cleanup {
    close $f
} -result 0
test io-50.3 {testing handler deletion with multiple handlers} -constraints {testchannelevent nonPortable} -setup {
    file delete $path(test1)
} -body {
    set f [open $path(test1) w]
    close $f
    set f [open $path(test1) r]
    testchannelevent $f add readable [namespace code [list notcalled $f 1]]
    testchannelevent $f add readable [namespace code [list delhandler $f 0]]
    set z ""
    proc notcalled {f i} {
	variable z
	lappend z "notcalled was called!! $f $i"
    }
    proc delhandler {f i} {
	variable z
	testchannelevent $f delete 1
	lappend z "delhandler $f $i called"
	testchannelevent $f delete 0
	lappend z "delhandler $f $i deleted myself"
    }
    set z ""
    update
    string compare [string tolower $z] \
	[list [list delhandler $f 0 called] \
	      [list delhandler $f 0 deleted myself]]
} -cleanup {
    close $f
} -result 0
test io-50.4 {testing handler deletion vs reentrant calls} -constraints {testchannelevent nonPortable} -setup {
    file delete $path(test1)
} -body {
    set f [open $path(test1) w]
    close $f
    set f [open $path(test1) r]
    testchannelevent $f add readable [namespace code [list delrecursive $f]]
    proc delrecursive {f} {
	variable z
	variable u
	if {"$u" == "recursive"} {
	    testchannelevent $f delete 0
	    lappend z "delrecursive deleting recursive"
	} else {
	    lappend z "delrecursive calling recursive"
	    set u recursive
	    update
	}
    }
    variable u toplevel
    variable z ""
    update
    set z
} -cleanup {
    close $f
} -result {{delrecursive calling recursive} {delrecursive deleting recursive}}
test io-50.5 {testing handler deletion vs reentrant calls} -constraints {testchannelevent nonPortable} -setup {
    file delete $path(test1)
} -body {
    set f [open $path(test1) w]
    close $f
    set f [open $path(test1) r]
    testchannelevent $f add readable [namespace code [list notcalled $f]]
    testchannelevent $f add readable [namespace code [list del $f]]
    proc notcalled {f} {
	variable z
	lappend z "notcalled was called!! $f"
    }
    proc del {f} {
	variable u
	variable z
	if {"$u" == "recursive"} {
	    testchannelevent $f delete 1
	    testchannelevent $f delete 0
	    lappend z "del deleted notcalled"
	    lappend z "del deleted myself"
	} else {
	    set u recursive
	    lappend z "del calling recursive"
	    update
	    lappend z "del after update"
	}
    }
    set z ""
    set u toplevel
    update
    set z
} -cleanup {
    close $f
<<<<<<< HEAD
    set z
} [list {del calling recursive} {del deleted notcalled} \
=======
} -result [list {del calling recursive} {del deleted notcalled} \
>>>>>>> 1e45b3d4
	{del deleted myself} {del after update}]
test io-50.6 {testing handler deletion vs reentrant calls} -constraints {testchannelevent nonPortable} -setup {
    file delete $path(test1)
} -body {
    set f [open $path(test1) w]
    close $f
    set f [open $path(test1) r]
    testchannelevent $f add readable [namespace code [list second $f]]
    testchannelevent $f add readable [namespace code [list first $f]]
    proc first {f} {
	variable u
	variable z
	if {"$u" == "toplevel"} {
	    lappend z "first called"
	    set u first
	    update
	    lappend z "first after update"
	} else {
	    lappend z "first called not toplevel"
	}
    }
    proc second {f} {
	variable u
	variable z
	if {"$u" == "first"} {
	    lappend z "second called, first time"
	    set u second
	    testchannelevent $f delete 0
	} elseif {"$u" == "second"} {
	    lappend z "second called, second time"
	    testchannelevent $f delete 0
	} else {
	    lappend z "second called, cannot happen!"
	    testchannelevent $f removeall
	}
    }
    set z ""
    set u toplevel
    update
    set z
} -cleanup {
    close $f
} -result [list {first called} {first called not toplevel} \
	{second called, first time} {second called, second time} \
	{first after update}]

test io-51.1 {Test old socket deletion on Macintosh} {socket} {
    set x 0
    set result ""
    proc accept {s a p} {
	variable x
	variable wait
	fconfigure $s -blocking off
	puts $s "sock[incr x]"
	close $s
	set wait done
    }
    set ss [socket -server [namespace code accept] -myaddr 127.0.0.1 0]
    set port [lindex [fconfigure $ss -sockname] 2]

    variable wait ""
    set cs [socket 127.0.0.1 $port]
    vwait [namespace which -variable wait]
    lappend result [gets $cs]
    close $cs

    set wait ""
    set cs [socket 127.0.0.1 $port]
    vwait [namespace which -variable wait]
    lappend result [gets $cs]
    close $cs

    set wait ""
    set cs [socket 127.0.0.1 $port]
    vwait [namespace which -variable wait]
    lappend result [gets $cs]
    close $cs

    set wait ""
    set cs [socket 127.0.0.1 $port]
    vwait [namespace which -variable wait]
    lappend result [gets $cs]
    close $cs
    close $ss
    set result
} {sock1 sock2 sock3 sock4}

test io-52.1 {TclCopyChannel} {fcopy} {
    file delete $path(test1)
    set f1 [open $thisScript]
    set f2 [open $path(test1) w]
    fcopy $f1 $f2 -command { # }
    catch { fcopy $f1 $f2 } msg
    close $f1
    close $f2
    string compare $msg "channel \"$f1\" is busy"
} {0}
test io-52.2 {TclCopyChannel} {fcopy} {
    file delete $path(test1)
    set f1 [open $thisScript]
    set f2 [open $path(test1) w]
    set f3 [open $thisScript]
    fcopy $f1 $f2 -command { # }
    catch { fcopy $f3 $f2 } msg
    close $f1
    close $f2
    close $f3
    string compare $msg "channel \"$f2\" is busy"
} {0}
test io-52.3 {TclCopyChannel} {fcopy} {
    file delete $path(test1)
    set f1 [open $thisScript]
    set f2 [open $path(test1) w]
    fconfigure $f1 -translation lf -blocking 0
    fconfigure $f2 -translation cr -blocking 0
    set s0 [fcopy $f1 $f2]
    set result [list [fconfigure $f1 -blocking] [fconfigure $f2 -blocking]]
    close $f1
    close $f2
    set s1 [file size $thisScript]
    set s2 [file size $path(test1)]
    if {("$s1" == "$s2") && ($s0 == $s1)} {
        lappend result ok
    }
    set result
} {0 0 ok}
test io-52.4 {TclCopyChannel} {fcopy} {
    file delete $path(test1)
    set f1 [open $thisScript]
    set f2 [open $path(test1) w]
    fconfigure $f1 -translation lf -blocking 0
    fconfigure $f2 -translation cr -blocking 0
    fcopy $f1 $f2 -size 40
    set result [list [fblocked $f1] [fconfigure $f1 -blocking] [fconfigure $f2 -blocking]]
    close $f1
    close $f2
    lappend result [file size $path(test1)]
} {0 0 0 40}
test io-52.4.1 {TclCopyChannel} {fcopy} {
    file delete $path(test1)
    set f1 [open $thisScript]
    set f2 [open $path(test1) w]
    fconfigure $f1 -translation lf -blocking 0 -buffersize 10000000
    fconfigure $f2 -translation cr -blocking 0
    fcopy $f1 $f2 -size 40
    set result [list [fblocked $f1] [fconfigure $f1 -blocking] [fconfigure $f2 -blocking]]
    close $f1
    close $f2
    lappend result [file size $path(test1)]
} {0 0 0 40}
test io-52.5 {TclCopyChannel, all} {fcopy} {
    file delete $path(test1)
    set f1 [open $thisScript]
    set f2 [open $path(test1) w]
    fconfigure $f1 -translation lf -blocking 0
    fconfigure $f2 -translation lf -blocking 0
    fcopy $f1 $f2 -size -1 ;# -1 means 'copy all', same as if no -size specified.
    set result [list [fconfigure $f1 -blocking] [fconfigure $f2 -blocking]]
    close $f1
    close $f2
    set s1 [file size $thisScript]
    set s2 [file size $path(test1)]
    if {"$s1" == "$s2"} {
        lappend result ok
    }
    set result
} {0 0 ok}
test io-52.5a {TclCopyChannel, all, other negative value} {fcopy} {
    file delete $path(test1)
    set f1 [open $thisScript]
    set f2 [open $path(test1) w]
    fconfigure $f1 -translation lf -blocking 0
    fconfigure $f2 -translation lf -blocking 0
    fcopy $f1 $f2 -size -2 ;# < 0 behaves like -1, copy all
    set result [list [fconfigure $f1 -blocking] [fconfigure $f2 -blocking]]
    close $f1
    close $f2
    set s1 [file size $thisScript]
    set s2 [file size $path(test1)]
    if {"$s1" == "$s2"} {
        lappend result ok
    }
    set result
} {0 0 ok}
test io-52.5b {TclCopyChannel, all, wrap to negative value} {fcopy} {
    file delete $path(test1)
    set f1 [open $thisScript]
    set f2 [open $path(test1) w]
    fconfigure $f1 -translation lf -blocking 0
    fconfigure $f2 -translation lf -blocking 0
    fcopy $f1 $f2 -size 3221176172 ;# Wrapped to < 0, behaves like -1, copy all
    set result [list [fconfigure $f1 -blocking] [fconfigure $f2 -blocking]]
    close $f1
    close $f2
    set s1 [file size $thisScript]
    set s2 [file size $path(test1)]
    if {"$s1" == "$s2"} {
        lappend result ok
    }
    set result
} {0 0 ok}
test io-52.6 {TclCopyChannel} {fcopy} {
    file delete $path(test1)
    set f1 [open $thisScript]
    set f2 [open $path(test1) w]
    fconfigure $f1 -translation lf -blocking 0
    fconfigure $f2 -translation lf -blocking 0
    set s0 [fcopy $f1 $f2 -size [expr [file size $thisScript] + 5]]
    set result [list [fconfigure $f1 -blocking] [fconfigure $f2 -blocking]]
    close $f1
    close $f2
    set s1 [file size $thisScript]
    set s2 [file size $path(test1)]
    if {("$s1" == "$s2") && ($s0 == $s1)} {
        lappend result ok
    }
    set result
} {0 0 ok}
test io-52.7 {TclCopyChannel} {fcopy} {
    file delete $path(test1)
    set f1 [open $thisScript]
    set f2 [open $path(test1) w]
    fconfigure $f1 -translation lf -blocking 0
    fconfigure $f2 -translation lf -blocking 0
    fcopy $f1 $f2
    set result [list [fconfigure $f1 -blocking] [fconfigure $f2 -blocking]]
    set s1 [file size $thisScript]
    set s2 [file size $path(test1)]
    close $f1
    close $f2
    if {"$s1" == "$s2"} {
        lappend result ok
    }
    set result
} {0 0 ok}
test io-52.8 {TclCopyChannel} {stdio openpipe fcopy} {
    file delete $path(test1)
    file delete $path(pipe)
    set f1 [open $path(pipe) w]
    fconfigure $f1 -translation lf
    puts $f1 "
	puts ready
	gets stdin
	set f1 \[open [list $thisScript] r\]
	fconfigure \$f1 -translation lf
	puts \[read \$f1 100\]
	close \$f1
    "
    close $f1
    set f1 [open "|[list [interpreter] $path(pipe)]" r+]
    fconfigure $f1 -translation lf
    gets $f1
    puts $f1 ready
    flush $f1
    set f2 [open $path(test1) w]
    fconfigure $f2 -translation lf
    set s0 [fcopy $f1 $f2 -size 40]
    catch {close $f1}
    close $f2
    list $s0 [file size $path(test1)]
} {40 40}
# Empty files, to register them with the test facility
set path(kyrillic.txt)   [makeFile {} kyrillic.txt]
set path(utf8-fcopy.txt) [makeFile {} utf8-fcopy.txt]
set path(utf8-rp.txt)    [makeFile {} utf8-rp.txt]
# Create kyrillic file, use lf translation to avoid os eol issues
set out [open $path(kyrillic.txt) w]
fconfigure $out -encoding koi8-r -translation lf
puts       $out "\u0410\u0410"
close      $out
test io-52.9 {TclCopyChannel & encodings} {fcopy} {
    # Copy kyrillic to UTF-8, using fcopy.

    set in  [open $path(kyrillic.txt) r]
    set out [open $path(utf8-fcopy.txt) w]

    fconfigure $in  -encoding koi8-r -translation lf
    fconfigure $out -encoding utf-8 -translation lf

    fcopy $in $out
    close $in
    close $out

    # Do the same again, but differently (read/puts).

    set in  [open $path(kyrillic.txt) r]
    set out [open $path(utf8-rp.txt) w]

    fconfigure $in  -encoding koi8-r -translation lf
    fconfigure $out -encoding utf-8 -translation lf

    puts -nonewline $out [read $in]

    close $in
    close $out

    list [file size $path(kyrillic.txt)] \
	    [file size $path(utf8-fcopy.txt)] \
	    [file size $path(utf8-rp.txt)]
} {3 5 5}
test io-52.10 {TclCopyChannel & encodings} {fcopy} {
    # encoding to binary (=> implies that the
    # internal utf-8 is written)

    set in  [open $path(kyrillic.txt) r]
    set out [open $path(utf8-fcopy.txt) w]

    fconfigure $in  -encoding koi8-r -translation lf
    # -translation binary is also -encoding binary
    fconfigure $out -translation binary

    fcopy $in $out
    close $in
    close $out

    file size $path(utf8-fcopy.txt)
} 5
test io-52.11 {TclCopyChannel & encodings} -setup {
    set out [open $path(utf8-fcopy.txt) w]
    fconfigure $out -encoding utf-8 -translation lf
    puts $out "\u0410\u0410"
    close $out
} -constraints {fcopy} -body {
    # binary to encoding => the input has to be
    # in utf-8 to make sense to the encoder

    set in  [open $path(utf8-fcopy.txt) r]
    set out [open $path(kyrillic.txt) w]

    # -translation binary is also -encoding binary
    fconfigure $in  -translation binary
    fconfigure $out -encoding koi8-r -translation lf

    fcopy $in $out
    close $in
    close $out

    file size $path(kyrillic.txt)
} -result 3

test io-52.12 {coverage of -translation auto} {
    file delete $path(test1) $path(test2)
    set out [open $path(test1) wb]
    chan configure $out -translation lf
    puts -nonewline $out abcdefg\rhijklmn\nopqrstu\r\nvwxyz
    close $out
    set in [open $path(test1)]
    chan configure $in -buffersize 8
    set out [open $path(test2) w]
    chan configure $out -translation lf
    fcopy $in $out
    close $in
    close $out
    file size $path(test2)
} 29
test io-52.13 {coverage of -translation cr} {
    file delete $path(test1) $path(test2)
    set out [open $path(test1) wb]
    chan configure $out -translation lf
    puts -nonewline $out abcdefg\rhijklmn\nopqrstu\r\nvwxyz
    close $out
    set in [open $path(test1)]
    chan configure $in -buffersize 8 -translation cr
    set out [open $path(test2) w]
    chan configure $out -translation lf
    fcopy $in $out
    close $in
    close $out
    file size $path(test2)
} 30
test io-52.14 {coverage of -translation crlf} {
    file delete $path(test1) $path(test2)
    set out [open $path(test1) wb]
    chan configure $out -translation lf
    puts -nonewline $out abcdefg\rhijklmn\nopqrstu\r\nvwxyz
    close $out
    set in [open $path(test1)]
    chan configure $in -buffersize 8 -translation crlf
    set out [open $path(test2) w]
    chan configure $out -translation lf
    fcopy $in $out
    close $in
    close $out
    file size $path(test2)
} 29
test io-52.14.1 {coverage of -translation crlf} {
    file delete $path(test1) $path(test2)
    set out [open $path(test1) wb]
    chan configure $out -translation lf
    puts -nonewline $out abcdefg\rhijklmn\nopqrstu\r\nvwxyz
    close $out
    set in [open $path(test1)]
    chan configure $in -buffersize 8 -translation crlf
    set out [open $path(test2) w]
    fcopy $in $out -size 2
    close $in
    close $out
    file size $path(test2)
} 2
test io-52.14.2 {coverage of -translation crlf} {
    file delete $path(test1) $path(test2)
    set out [open $path(test1) wb]
    chan configure $out -translation lf
    puts -nonewline $out abcdefg\rhijklmn\nopqrstu\r\nvwxyz
    close $out
    set in [open $path(test1)]
    chan configure $in -translation crlf
    set out [open $path(test2) w]
    fcopy $in $out -size 9
    close $in
    close $out
    file size $path(test2)
} 9
test io-52.15 {coverage of -translation crlf} {
    file delete $path(test1) $path(test2)
    set out [open $path(test1) wb]
    chan configure $out -translation lf
    puts -nonewline $out abcdefg\r
    close $out
    set in [open $path(test1)]
    chan configure $in -buffersize 8 -translation crlf
    set out [open $path(test2) w]
    fcopy $in $out
    close $in
    close $out
    file size $path(test2)
} 8
test io-52.16 {coverage of eofChar handling} {
    file delete $path(test1) $path(test2)
    set out [open $path(test1) wb]
    chan configure $out -translation lf
    puts -nonewline $out abcdefg\rhijklmn\nopqrstu\r\nvwxyz
    close $out
    set in [open $path(test1)]
    chan configure $in -buffersize 8 -translation lf -eofchar a
    set out [open $path(test2) w]
    fcopy $in $out
    close $in
    close $out
    file size $path(test2)
} 0
test io-52.17 {coverage of eofChar handling} {
    file delete $path(test1) $path(test2)
    set out [open $path(test1) wb]
    chan configure $out -translation lf
    puts -nonewline $out abcdefg\rhijklmn\nopqrstu\r\nvwxyz
    close $out
    set in [open $path(test1)]
    chan configure $in -buffersize 8 -translation lf -eofchar d
    set out [open $path(test2) w]
    fcopy $in $out
    close $in
    close $out
    file size $path(test2)
} 3
test io-52.18 {coverage of eofChar handling} {
    file delete $path(test1) $path(test2)
    set out [open $path(test1) wb]
    chan configure $out -translation lf
    puts -nonewline $out abcdefg\rhijklmn\nopqrstu\r\nvwxyz
    close $out
    set in [open $path(test1)]
    chan configure $in -buffersize 8 -translation crlf -eofchar h
    set out [open $path(test2) w]
    fcopy $in $out
    close $in
    close $out
    file size $path(test2)
} 8
test io-52.19 {coverage of eofChar handling} {
    file delete $path(test1) $path(test2)
    set out [open $path(test1) wb]
    chan configure $out -translation lf
    puts -nonewline $out abcdefg\rhijklmn\nopqrstu\r\nvwxyz
    close $out
    set in [open $path(test1)]
    chan configure $in -buffersize 10 -translation crlf -eofchar h
    set out [open $path(test2) w]
    fcopy $in $out
    close $in
    close $out
    file size $path(test2)
} 8

test io-53.1 {CopyData} {fcopy} {
    file delete $path(test1)
    set f1 [open $thisScript]
    set f2 [open $path(test1) w]
    fconfigure $f1 -translation lf -blocking 0
    fconfigure $f2 -translation cr -blocking 0
    fcopy $f1 $f2 -size 0
    set result [list [fconfigure $f1 -blocking] [fconfigure $f2 -blocking]]
    close $f1
    close $f2
    lappend result [file size $path(test1)]
} {0 0 0}
test io-53.2 {CopyData} {fcopy} {
    file delete $path(test1)
    set f1 [open $thisScript]
    set f2 [open $path(test1) w]
    fconfigure $f1 -translation lf -blocking 0
    fconfigure $f2 -translation cr -blocking 0
    fcopy $f1 $f2 -command [namespace code {set s0}]
    set result [list [fconfigure $f1 -blocking] [fconfigure $f2 -blocking]]
    variable s0
    vwait [namespace which -variable s0]
    close $f1
    close $f2
    set s1 [file size $thisScript]
    set s2 [file size $path(test1)]
    if {("$s1" == "$s2") && ($s0 == $s1)} {
        lappend result ok
    }
    set result
} {0 0 ok}
test io-53.3 {CopyData: background read underflow} {stdio unix openpipe fcopy} {
    file delete $path(test1)
    file delete $path(pipe)
    set f1 [open $path(pipe) w]
    puts -nonewline $f1 {
	puts ready
	flush stdout				;# Don't assume line buffered!
	fcopy stdin stdout -command { set x }
	vwait x
	set f [}
    puts $f1 [list open $path(test1) w]]
    puts $f1 {
	fconfigure $f -translation lf
	puts $f "done"
	close $f
    }
    close $f1
    set f1 [open "|[list [interpreter] $path(pipe)]" r+]
    set result [gets $f1]
    puts $f1 line1
    flush $f1
    lappend result [gets $f1]
    puts $f1 line2
    flush $f1
    lappend result [gets $f1]
    close $f1
    after 500
    set f [open $path(test1)]
    lappend result [read $f]
    close $f
    set result
} "ready line1 line2 {done\n}"
test io-53.4 {CopyData: background write overflow} {stdio openpipe fileevent fcopy} {
    set big bbbbbbbbbbbbbbbbbbbbbbbbbbbbbbbbbbbbbbbbbbbbbbbbbbbbbbbbbbbbbbbb\n
    variable x
    for {set x 0} {$x < 12} {incr x} {
	append big $big
    }
    file delete $path(pipe)
    set f1 [open $path(pipe) w]
    puts $f1 {
	puts ready
	fcopy stdin stdout -command { set x }
	vwait x
    }
    close $f1
    set f1 [open "|[list [interpreter] $path(pipe)]" r+]
    set result [gets $f1]
    fconfigure $f1 -blocking 0
    puts $f1 $big
    flush $f1
    set result ""
    fileevent $f1 read [namespace code {
	append result [read $f1 1024]
	if {[string length $result] >= [string length $big]+1} {
	    set x done
	}
    }]
    vwait [namespace which -variable x]
    close $f1
    set big {}
    set x
} done
test io-53.4.1 {Bug 894da183c8} {stdio fcopy} {
    set big bbbbbbbbbbbbbbbbbbbbbbbbbbbbbbbbbbbbbbbbbbbbbbbbbbbbbbbbbbbbbbbb\n
    variable x
    for {set x 0} {$x < 12} {incr x} {
	append big $big
    }
    file delete $path(pipe)
    set f1 [open $path(pipe) w]
    puts $f1 [list file delete $path(test1)]
    puts $f1 {
	puts ready
	set f [open io-53.4.1 w]
	chan configure $f -translation lf
	fcopy stdin $f -command { set x }
	vwait x
	close $f
    }
    puts $f1 "close \[[list open $path(test1) w]]"
    close $f1
    set f1 [open "|[list [interpreter] $path(pipe)]" r+]
    set result [gets $f1]
    fconfigure $f1 -blocking 0 -buffersize 125000 -translation lf
    puts $f1 $big
    fconfigure $f1 -blocking 1
    close $f1
    set big {}
    while {[catch {glob $path(test1)}]} {after 50}
    file delete $path(test1)
    set check [file size io-53.4.1]
    file delete io-53.4.1
    set check
} 266241
set result {}
proc FcopyTestAccept {sock args} {
    after 1000 "close $sock"
}
proc FcopyTestDone {bytes {error {}}} {
    variable fcopyTestDone
    if {[string length $error]} {
	set fcopyTestDone 1
    } else {
	set fcopyTestDone 0
    }
}
test io-53.5 {CopyData: error during fcopy} {socket fcopy} {
    variable fcopyTestDone
    set listen [socket -server [namespace code FcopyTestAccept] -myaddr 127.0.0.1 0]
    set in [open $thisScript]	;# 126 K
    set out [socket 127.0.0.1 [lindex [fconfigure $listen -sockname] 2]]
    catch {unset fcopyTestDone}
    close $listen	;# This means the socket open never really succeeds
    fcopy $in $out -command [namespace code FcopyTestDone]
    variable fcopyTestDone
    if ![info exists fcopyTestDone] {
	vwait [namespace which -variable fcopyTestDone]		;# The error occurs here in the b.g.
    }
    close $in
    close $out
    set fcopyTestDone	;# 1 for error condition
} 1
test io-53.6 {CopyData: error during fcopy} {stdio openpipe fcopy} {
    variable fcopyTestDone
    file delete $path(pipe)
    file delete $path(test1)
    catch {unset fcopyTestDone}
    set f1 [open $path(pipe) w]
    puts $f1 "exit 1"
    close $f1
    set in [open "|[list [interpreter] $path(pipe)]" r+]
    set out [open $path(test1) w]
    fcopy $in $out -command [namespace code FcopyTestDone]
    variable fcopyTestDone
    if ![info exists fcopyTestDone] {
	vwait [namespace which -variable fcopyTestDone]
    }
    catch {close $in}
    close $out
    set fcopyTestDone	;# 0 for plain end of file
} {0}
proc doFcopy {in out {bytes 0} {error {}}} {
    variable fcopyTestDone
    variable fcopyTestCount
    incr fcopyTestCount $bytes
    if {[string length $error]} {
	set fcopyTestDone 1
    } elseif {[eof $in]} {
	set fcopyTestDone 0
    } else {
        # Delay next fcopy to wait for size>0 input bytes
        after 100 [list fcopy $in $out -size 1000 \
		-command [namespace code [list doFcopy $in $out]]]
    }
}
test io-53.7 {CopyData: Flooding fcopy from pipe} {stdio openpipe fcopy} {
    variable fcopyTestDone
    file delete $path(pipe)
    catch {unset fcopyTestDone}
    set fcopyTestCount 0
    set f1 [open $path(pipe) w]
    puts $f1 {
	# Write  10 bytes / 10 msec
	proc Write {count} {
	    puts -nonewline "1234567890"
	    if {[incr count -1]} {
	        after 10 [list Write $count]
	    } else {
	        set ::ready 1
	    }
	}
	fconfigure stdout -buffering none
	Write 345 ;# 3450 bytes ~3.45 sec
	vwait ready
	exit 0
    }
    close $f1
    set in [open "|[list [interpreter] $path(pipe) &]" r+]
    set out [open $path(test1) w]
    doFcopy $in $out
    variable fcopyTestDone
    if ![info exists fcopyTestDone] {
	vwait [namespace which -variable fcopyTestDone]
    }
    catch {close $in}
    close $out
    # -1=error 0=script error N=number of bytes
    expr ($fcopyTestDone == 0) ? $fcopyTestCount : -1
} {3450}
test io-53.8 {CopyData: async callback and error handling, Bug 1932639} -setup {
    # copy progress callback. errors out intentionally
    proc ::cmd args {
	lappend ::RES "CMD $args"
	error !STOP
    }
    # capture callback error here
    proc ::bgerror args {
	lappend ::RES "bgerror/OK $args"
	set ::forever has-been-reached
	return
    }
    # Files we use for our channels
    set foo [makeFile ashgdfashdgfasdhgfasdhgf foo]
    set bar [makeFile {} bar]
    # Channels to copy between
    set f [open $foo r] ; fconfigure $f -translation binary
    set g [open $bar w] ; fconfigure $g -translation binary -buffering none
} -constraints {stdio openpipe fcopy} -body {
    # Record input size, so that result is always defined
    lappend ::RES [file size $bar]
    # Run the copy. Should not invoke -command now.
    fcopy $f $g -size 2 -command ::cmd
    # Check that -command was not called synchronously
    set sbs [file size $bar]
    lappend ::RES [expr {($sbs > 0) ? "sync/FAIL" : "sync/OK"}] $sbs
    # Now let the async part happen. Should capture the error in cmd
    # via bgerror. If not break the event loop via timer.
    set token [after 1000 {
	lappend ::RES {bgerror/FAIL timeout}
	set ::forever has-been-reached
    }]
    vwait ::forever
    catch {after cancel $token}
    # Report
    set ::RES
} -cleanup {
    close $f
    close $g
    catch {unset ::RES}
    catch {unset ::forever}
    rename ::cmd {}
    rename ::bgerror {}
    removeFile foo
    removeFile bar
} -result {0 sync/OK 0 {CMD 2} {bgerror/OK !STOP}}
test io-53.8a {CopyData: async callback and error handling, Bug 1932639, at eof} -setup {
    # copy progress callback. errors out intentionally
    proc ::cmd args {
	lappend ::RES "CMD $args"
	set ::forever has-been-reached
	return
    }
    # Files we use for our channels
    set foo [makeFile ashgdfashdgfasdhgfasdhgf foo]
    set bar [makeFile {} bar]
    # Channels to copy between
    set f [open $foo r] ; fconfigure $f -translation binary
    set g [open $bar w] ; fconfigure $g -translation binary -buffering none
} -constraints {stdio openpipe fcopy} -body {
    # Initialize and force eof on the input.
    seek $f 0 end ; read $f 1
    set ::RES [eof $f]
    # Run the copy. Should not invoke -command now.
    fcopy $f $g -size 2 -command ::cmd
    # Check that -command was not called synchronously
    lappend ::RES [expr {([llength $::RES] > 1) ? "sync/FAIL" : "sync/OK"}]
    # Now let the async part happen. Should capture the eof in cmd
    # If not break the event loop via timer.
    set token [after 1000 {
	lappend ::RES {cmd/FAIL timeout}
	set ::forever has-been-reached
    }]
    vwait ::forever
    catch {after cancel $token}
    # Report
    set ::RES
} -cleanup {
    close $f
    close $g
    catch {unset ::RES}
    catch {unset ::forever}
    rename ::cmd {}
    removeFile foo
    removeFile bar
} -result {1 sync/OK {CMD 0}}
test io-53.8b {CopyData: async callback and -size 0} -setup {
    # copy progress callback. errors out intentionally
    proc ::cmd args {
	lappend ::RES "CMD $args"
	set ::forever has-been-reached
	return
    }
    # Files we use for our channels
    set foo [makeFile ashgdfashdgfasdhgfasdhgf foo]
    set bar [makeFile {} bar]
    # Channels to copy between
    set f [open $foo r] ; fconfigure $f -translation binary
    set g [open $bar w] ; fconfigure $g -translation binary -buffering none
} -constraints {stdio openpipe fcopy} -body {
	set ::RES {}
    # Run the copy. Should not invoke -command now.
    fcopy $f $g -size 0 -command ::cmd
    # Check that -command was not called synchronously
    lappend ::RES [expr {([llength $::RES] > 1) ? "sync/FAIL" : "sync/OK"}]
    # Now let the async part happen. Should capture the eof in cmd
    # If not break the event loop via timer.
    set token [after 1000 {
	lappend ::RES {cmd/FAIL timeout}
	set ::forever has-been-reached
    }]
    vwait ::forever
    catch {after cancel $token}
    # Report
    set ::RES
} -cleanup {
    close $f
    close $g
    catch {unset ::RES}
    catch {unset ::forever}
    rename ::cmd {}
    removeFile foo
    removeFile bar
} -result {sync/OK {CMD 0}}
test io-53.9 {CopyData: -size and event interaction, Bug 780533} -setup {
    set out [makeFile {} out]
    set err [makeFile {} err]
    set pipe [open "|[list [info nameofexecutable] 2> $err]" r+]
    fconfigure $pipe -translation binary -buffering line
    puts $pipe {
	fconfigure stdout -translation binary -buffering line
	puts stderr Waiting...
	after 1000
	foreach x {a b c} {
	    puts stderr Looping...
	    puts $x
	    after 500
	}
	proc bye args {
	    if {[gets stdin line]<0} {
		puts stderr "CHILD: EOF detected, exiting"
		exit
	    } else {
		puts stderr "CHILD: ignoring line: $line"
	    }
	}
	puts stderr Now-sleeping-forever
	fileevent stdin readable bye
	vwait forever
    }
    proc ::done args {
	set ::forever OK
	return
    }
    set ::forever {}
    set out [open $out w]
} -constraints {stdio openpipe fcopy} -body {
    fcopy $pipe $out -size 6 -command ::done
    set token [after 5000 {
	set ::forever {fcopy hangs}
    }]
    vwait ::forever
    catch {after cancel $token}
    set ::forever
} -cleanup {
    close $pipe
    rename ::done {}
    after 1000;			# Give Windows time to kill the process
    catch {close $out}
    catch {removeFile out}
    catch {removeFile err}
    catch {unset ::forever}
} -result OK
test io-53.10 {Bug 1350564, multi-directional fcopy} -setup {
    set err [makeFile {} err]
    set pipe [open "|[list [info nameofexecutable] 2> $err]" r+]
    fconfigure $pipe -translation binary -buffering line
    puts $pipe {
	fconfigure stderr -buffering line
	# Kill server when pipe closed by invoker.
	proc bye args {
	    if {![eof stdin]} { gets stdin ; return }
	    puts stderr BYE
	    exit
	}
	# Server code. Bi-directional copy between 2 sockets.
	proc geof {sok} {
	    puts stderr DONE/$sok
	    close $sok
	}
	proc new {sok args} {
	    puts stderr NEW/$sok
	    global l srv
	    fconfigure $sok -translation binary -buffering none
	    lappend l $sok
	    if {[llength $l]==2} {
		close $srv
		foreach {a b} $l break
		fcopy $a $b -command [list geof $a]
		fcopy $b $a -command [list geof $b]
		puts stderr 2COPY
	    }
	    puts stderr ...
	}
	puts stderr SRV
	set l {}
	set srv [socket -server new 9999]
	puts stderr WAITING
	fileevent stdin readable bye
	puts OK
	vwait forever
    }
    # wait for OK from server.
    gets $pipe
    # Now the two clients.
    proc ::done {sock} {
	if {[eof $sock]} { close $sock ; return }
	lappend ::forever [gets $sock]
	return
    }
    set a [socket 127.0.0.1 9999]
    set b [socket 127.0.0.1 9999]
    fconfigure $a -translation binary -buffering none
    fconfigure $b -translation binary -buffering none
    fileevent  $a readable [list ::done $a]
    fileevent  $b readable [list ::done $b]
} -constraints {stdio openpipe fcopy} -body {
    # Now pass data through the server in both directions.
    set ::forever {}
    puts $a AB
    vwait ::forever
    puts $b BA
    vwait ::forever
    set ::forever
} -cleanup {
    catch {close $a}
    catch {close $b}
    close $pipe
    rename ::done {}
    after 1000 ;# Give Windows time to kill the process
    removeFile err
    catch {unset ::forever}
} -result {AB BA}
test io-53.11 {Bug 2895565} -setup {
    set in [makeFile {} in]
    set f [open $in w]
    fconfigure $f -encoding utf-8 -translation binary
    puts -nonewline $f [string repeat "Ho hum\n" 11]
    close $f
    set inChan [open $in r]
    fconfigure $inChan -translation binary
    set out [makeFile {} out]
    set outChan [open $out w]
    fconfigure $outChan -encoding cp1252 -translation crlf
    proc CopyDone {bytes args} {
	variable done
	if {[llength $args]} {
	    set done "Error: '[lindex $args 0]' after $bytes bytes copied"
	} else {
	    set done "$bytes bytes copied"
	}
    }
} -body {
    variable done
    after 2000 [list set [namespace which -variable done] timeout]
    fcopy $inChan $outChan -size 40 -command [namespace which CopyDone]
    vwait [namespace which -variable done]
    set done
} -cleanup {
    close $outChan
    close $inChan
    removeFile out
    removeFile in
} -result {40 bytes copied}
test io-53.12 {CopyData: foreground short reads, aka bug 3096275} {stdio unix openpipe fcopy} {
    file delete $path(pipe)
    set f1 [open $path(pipe) w]
    puts -nonewline $f1 {
	fconfigure stdin -translation binary -blocking 0
	fconfigure stdout -buffering none -translation binary
	fcopy stdin stdout
    }
    close $f1
    set f1 [open "|[list [interpreter] $path(pipe)]" r+]
    fconfigure $f1 -translation binary -buffering none
    puts -nonewline $f1 A
    after 2000 {set ::done timeout}
    fileevent $f1 readable {set ::done ok}
    vwait ::done
    set ch [read $f1 1]
    close $f1
    list $::done $ch
} {ok A}
test io-53.13 {TclCopyChannel: read error reporting} -setup {
    proc driver {cmd args} {
        variable buffer
        variable index
        set chan [lindex $args 0]
        switch -- $cmd {
            initialize {
                return {initialize finalize watch read}
            }
            finalize {
                return
            }
            watch {}
            read {
		error FAIL
            }
        }
    }
    set outFile [makeFile {} out]
} -body {
    set in [chan create read [namespace which driver]]
    chan configure $in -translation binary
    set out [open $outFile wb]
    chan copy $in $out
} -cleanup {
    catch {close $in}
    catch {close $out}
    removeFile out
    rename driver {}
} -result {error reading "*": *} -returnCodes error -match glob
test io-53.14 {TclCopyChannel: write error reporting} -setup {
    proc driver {cmd args} {
        variable buffer
        variable index
        set chan [lindex $args 0]
        switch -- $cmd {
            initialize {
                return {initialize finalize watch write}
            }
            finalize {
                return
            }
            watch {}
            write {
                error FAIL
            }
        }
    }
    set inFile [makeFile {aaa} in]
} -body {
    set in [open $inFile rb]
    set out [chan create write [namespace which driver]]
    chan configure $out -translation binary
    chan copy $in $out
} -cleanup {
    catch {close $in}
    catch {close $out}
    removeFile in
    rename driver {}
} -result {error writing "*": *} -returnCodes error -match glob
test io-53.15 {[ed29c4da21] DoRead: fblocked seen as error} -setup {
    proc driver {cmd args} {
        variable buffer
        variable index
        variable blocked
        set chan [lindex $args 0]
        switch -- $cmd {
            initialize {
                set index($chan) 0
                set buffer($chan) [encoding convertto utf-8 \
                        [string repeat a 100]]
                set blocked($chan) 1
                return {initialize finalize watch read}
            }
            finalize {
                unset index($chan) buffer($chan) blocked($chan)
                return
            }
            watch {}
            read {
                if {$blocked($chan)} {
                    set blocked($chan) [expr {!$blocked($chan)}]
                    return -code error EAGAIN
                }
                set n [lindex $args 1]
                set new [expr {$index($chan) + $n}]
                set result [string range $buffer($chan) $index($chan) $new-1]
                set index($chan) $new
                return $result
            }
        }
    }
    set c [chan create read [namespace which driver]]
    chan configure $c -encoding utf-8
    set out [makeFile {} out]
    set outChan [open $out w]
    chan configure $outChan -encoding utf-8
} -body {
    chan copy $c $outChan
} -cleanup {
    close $outChan
    close $c
    removeFile out
} -result 100
test io-53.16 {[ed29c4da21] MBRead: fblocked seen as error} -setup {
    proc driver {cmd args} {
        variable buffer
        variable index
        variable blocked
        set chan [lindex $args 0]
        switch -- $cmd {
            initialize {
                set index($chan) 0
                set buffer($chan) [encoding convertto utf-8 \
                        [string repeat a 100]]
                set blocked($chan) 1
                return {initialize finalize watch read}
            }
            finalize {
                unset index($chan) buffer($chan) blocked($chan)
                return
            }
            watch {}
            read {
                if {$blocked($chan)} {
                    set blocked($chan) [expr {!$blocked($chan)}]
                    return -code error EAGAIN
                }
                set n [lindex $args 1]
                set new [expr {$index($chan) + $n}]
                set result [string range $buffer($chan) $index($chan) $new-1]
                set index($chan) $new
                return $result
            }
        }
    }
    set c [chan create read [namespace which driver]]
    chan configure $c -encoding utf-8 -translation lf
    set out [makeFile {} out]
    set outChan [open $out w]
    chan configure $outChan -encoding utf-8 -translation lf
} -body {
    chan copy $c $outChan
} -cleanup {
    close $outChan
    close $c
    removeFile out
} -result 100
test io-53.17 {[7c187a3773] MBWrite: proper inQueueTail handling} -setup {
    proc driver {cmd args} {
        variable buffer
        variable index
        set chan [lindex $args 0]
        switch -- $cmd {
            initialize {
                set index($chan) 0
                set buffer($chan) [encoding convertto utf-8 \
                        line\n[string repeat a 100]line\n]
                return {initialize finalize watch read}
            }
            finalize {
                unset index($chan) buffer($chan)
                return
            }
            watch {}
            read {
                set n [lindex $args 1]
                set new [expr {$index($chan) + $n}]
                set result [string range $buffer($chan) $index($chan) $new-1]
                set index($chan) $new
                return $result
            }
        }
    }
    set c [chan create read [namespace which driver]]
    chan configure $c -encoding utf-8 -translation lf -buffersize 107
    set out [makeFile {} out]
    set outChan [open $out w]
    chan configure $outChan -encoding utf-8 -translation lf
} -body {
    list [gets $c] [chan copy $c $outChan -size 100] [gets $c]
} -cleanup {
    close $outChan
    close $c
    removeFile out
} -result {line 100 line}

test io-54.1 {Recursive channel events} {socket fileevent knownMsvcBug} {
    # This test checks to see if file events are delivered during recursive
    # event loops when there is buffered data on the channel.

    proc accept {s a p} {
	variable as
	fconfigure $s -translation lf
	puts $s "line 1\nline2\nline3"
	flush $s
	set as $s
    }
    proc readit {s next} {
	variable x
	variable result
	lappend result $next
	if {$next == 1} {
	    fileevent $s readable [namespace code [list readit $s 2]]
	    vwait [namespace which -variable x]
	}
	incr x
    }
    set ss [socket -server [namespace code accept] -myaddr 127.0.0.1 0]

    # We need to delay on some systems until the creation of the
    # server socket completes.

    set done 0
    for {set i 0} {$i < 10} {incr i} {
	if {![catch {set cs [socket 127.0.0.1 [lindex [fconfigure $ss -sockname] 2]]}]} {
	    set done 1
	    break
	}
	after 100
    }
    if {$done == 0} {
	close $ss
	error "failed to connect to server"
    }
    variable result {}
    variable x 0
    variable as
    vwait [namespace which -variable as]
    fconfigure $cs -translation lf
    lappend result [gets $cs]
    fconfigure $cs -blocking off
    fileevent $cs readable [namespace code [list readit $cs 1]]
    set a [after 2000 [namespace code { set x failure }]]
    vwait [namespace which -variable x]
    after cancel $a
    close $as
    close $ss
    close $cs
    list $result $x
} {{{line 1} 1 2} 2}
test io-54.2 {Testing for busy-wait in recursive channel events} {socket fileevent} {
    set accept {}
    set after {}
    variable s [socket -server [namespace code accept] -myaddr 127.0.0.1 0]
    proc accept {s a p} {
	variable counter
	variable accept

	set accept $s
	set counter 0
	fconfigure $s -blocking off -buffering line -translation lf
	fileevent $s readable [namespace code "doit $s"]
    }
    proc doit {s} {
	variable counter
	variable after

	incr counter
	set l [gets $s]
	if {"$l" == ""} {
	    fileevent $s readable [namespace code "doit1 $s"]
	    set after [after 1000 [namespace code newline]]
	}
    }
    proc doit1 {s} {
	variable counter
	variable accept

	incr counter
	set l [gets $s]
	close $s
	set accept {}
    }
    proc producer {} {
	variable s
	variable writer

	set writer [socket 127.0.0.1 [lindex [fconfigure $s -sockname] 2]]
	fconfigure $writer -buffering line
	puts -nonewline $writer hello
	flush $writer
    }
    proc newline {} {
	variable done
	variable writer

	puts $writer hello
	flush $writer
	set done 1
    }
    producer
    variable done
    vwait [namespace which -variable done]
    close $writer
    close $s
    after cancel $after
    if {$accept != {}} {close $accept}
    set counter
} 1

set path(fooBar) [makeFile {} fooBar]

test io-55.1 {ChannelEventScriptInvoker: deletion} -constraints {
    fileevent
} -setup {
    variable x
    proc eventScript {fd} {
	variable x
	close $fd
	error "planned error"
	set x whoops
    }
    proc myHandler args {
	variable x got_error
    }
    set handler [interp bgerror {}]
    interp bgerror {} [namespace which myHandler]
} -body {
    set f [open $path(fooBar) w]
    fileevent $f writable [namespace code [list eventScript $f]]
    variable x not_done
    vwait [namespace which -variable x]
    set x
} -cleanup {
    interp bgerror {} $handler
} -result {got_error}

test io-56.1 {ChannelTimerProc} {testchannelevent} {
    set f [open $path(fooBar) w]
    puts $f "this is a test"
    close $f
    set f [open $path(fooBar) r]
    testchannelevent $f add readable [namespace code {
	read $f 1
	incr x
    }]
    variable x 0
    vwait [namespace which -variable x]
    vwait [namespace which -variable x]
    set result $x
    testchannelevent $f set 0 none
    after idle [namespace code {set y done}]
    variable y
    vwait [namespace which -variable y]
    close $f
    lappend result $y
} {2 done}

test io-57.1 {buffered data and file events, gets} {fileevent} {
    proc accept {sock args} {
	variable s2
	set s2 $sock
    }
    set server [socket -server [namespace code accept] -myaddr 127.0.0.1 0]
    set s [socket 127.0.0.1 [lindex [fconfigure $server -sockname] 2]]
    variable s2
    vwait [namespace which -variable s2]
    update
    fileevent $s2 readable [namespace code {lappend result readable}]
    puts $s "12\n34567890"
    flush $s
    variable result [gets $s2]
    after 1000 [namespace code {lappend result timer}]
    vwait [namespace which -variable result]
    lappend result [gets $s2]
    vwait [namespace which -variable result]
    close $s
    close $s2
    close $server
    set result
} {12 readable 34567890 timer}
test io-57.2 {buffered data and file events, read} {fileevent} {
    proc accept {sock args} {
	variable s2
	set s2 $sock
    }
    set server [socket -server [namespace code accept] -myaddr 127.0.0.1 0]
    set s [socket 127.0.0.1 [lindex [fconfigure $server -sockname] 2]]
    variable s2
    vwait [namespace which -variable s2]
    update
    fileevent $s2 readable [namespace code {lappend result readable}]
    puts -nonewline $s "1234567890"
    flush $s
    variable result [read $s2 1]
    after 1000 [namespace code {lappend result timer}]
    vwait [namespace which -variable result]
    lappend result [read $s2 9]
    vwait [namespace which -variable result]
    close $s
    close $s2
    close $server
    set result
} {1 readable 234567890 timer}

test io-58.1 {Tcl_NotifyChannel and error when closing} {stdio unixOrWin openpipe fileevent} {
    set out [open $path(script) w]
    puts $out {
	puts "normal message from pipe"
	puts stderr "error message from pipe"
	exit 1
    }
    proc readit {pipe} {
	variable x
	variable result
	if {[eof $pipe]} {
	    set x [catch {close $pipe} line]
	    lappend result catch $line
	} else {
	    gets $pipe line
	    lappend result gets $line
	}
    }
    close $out
    set pipe [open "|[list [interpreter] $path(script)]" r]
    fileevent $pipe readable [namespace code [list readit $pipe]]
    variable x ""
    set result ""
    vwait [namespace which -variable x]
    list $x $result
} {1 {gets {normal message from pipe} gets {} catch {error message from pipe}}}

test io-59.1 {Thread reference of channels} {testmainthread testchannel} {
    # TIP #10
    # More complicated tests (like that the reference changes as a
    # channel is moved from thread to thread) can be done only in the
    # extension which fully implements the moving of channels between
    # threads, i.e. 'Threads'.

    set f [open $path(longfile) r]
    set result [testchannel mthread $f]
    close $f
    string equal $result [testmainthread]
} {1}

test io-60.1 {writing illegal utf sequences} {openpipe fileevent testbytestring} {
    # This test will hang in older revisions of the core.

    set out [open $path(script) w]
    puts $out "catch {load $::tcltestlib Tcltest}"
    puts $out {
	puts [testbytestring \xe2]
	exit 1
    }
    proc readit {pipe} {
	variable x
	variable result
	if {[eof $pipe]} {
	    set x [catch {close $pipe} line]
	    lappend result catch $line
	} else {
	    gets $pipe line
	    lappend result gets $line
	}
    }
    close $out
    set pipe [open "|[list [interpreter] $path(script)]" r]
    fileevent $pipe readable [namespace code [list readit $pipe]]
    variable x ""
    set result ""
    vwait [namespace which -variable x]

    # cut of the remainder of the error stack, especially the filename
    set result [lreplace $result 3 3 [lindex [split [lindex $result 3] \n] 0]]
    list $x $result
} {1 {gets {} catch {error writing "stdout": invalid argument}}}

test io-61.1 {Reset eof state after changing the eof char} -setup {
    set datafile [makeFile {} eofchar]
    set f [open $datafile w]
    fconfigure $f -translation binary
    puts -nonewline $f [string repeat "Ho hum\n" 11]
    puts $f =
    set line [string repeat "Ge gla " 4]
    puts -nonewline $f [string repeat [string trimright $line]\n 834]
    close $f
} -body {
    set f [open $datafile r]
    fconfigure $f -eofchar =
    set res {}
    lappend res [read $f; tell $f]
    fconfigure $f -eofchar {}
    lappend res [read $f 1]
    lappend res [read $f; tell $f]
    # Any seek zaps the internals into a good state.
    #seek $f 0 start
    #seek $f 0 current
    #lappend res [read $f; tell $f]
    close $f
    set res
} -cleanup {
    removeFile eofchar
} -result {77 = 23431}


# Test the cutting and splicing of channels, this is incidentially the
# attach/detach facility of package Thread, but __without any
# safeguards__. It can also be used to emulate transfer of channels
# between threads, and is used for that here.

test io-70.0 {Cutting & Splicing channels} {testchannel} {
    set f [makeFile {... dummy ...} cutsplice]
    set c [open $f r]

    set     res {}
    lappend res [catch {seek $c 0 start}]
    testchannel cut $c

    lappend res [catch {seek $c 0 start}]
    testchannel splice $c

    lappend res [catch {seek $c 0 start}]
    close $c

    removeFile cutsplice

    set res
} {0 1 0}


test io-70.1 {Transfer channel} {testchannel thread} {
    set f [makeFile {... dummy ...} cutsplice]
    set c [open $f r]

    set     res {}
    lappend res [catch {seek $c 0 start}]
    testchannel cut $c
    lappend res [catch {seek $c 0 start}]

    set tid [thread::create -preserved]
    thread::send $tid [list set c $c]
    thread::send $tid {load {} Tcltest}
    lappend res [thread::send $tid {
	testchannel splice $c
	set res [catch {seek $c 0 start}]
	close $c
	set res
    }]

    thread::release $tid
    removeFile cutsplice

    set res
} {0 1 0}

# ### ### ### ######### ######### #########

foreach {n msg expected} {
     0 {}                                 {}
     1 {{message only}}                   {{message only}}
     2 {-options x}                       {-options x}
     3 {-options {x y} {the message}}     {-options {x y} {the message}}

     4 {-code 1     -level 0 -f ba snarf} {-code 1     -level 0 -f ba snarf}
     5 {-code 0     -level 0 -f ba snarf} {-code 1     -level 0 -f ba snarf}
     6 {-code 1     -level 5 -f ba snarf} {-code 1     -level 0 -f ba snarf}
     7 {-code 0     -level 5 -f ba snarf} {-code 1     -level 0 -f ba snarf}
     8 {-code error -level 0 -f ba snarf} {-code error -level 0 -f ba snarf}
     9 {-code ok    -level 0 -f ba snarf} {-code 1     -level 0 -f ba snarf}
    10 {-code error -level 5 -f ba snarf} {-code error -level 0 -f ba snarf}
    11 {-code ok    -level 5 -f ba snarf} {-code 1     -level 0 -f ba snarf}
    12 {-code boss  -level 0 -f ba snarf} {-code 1     -level 0 -f ba snarf}
    13 {-code boss  -level 5 -f ba snarf} {-code 1     -level 0 -f ba snarf}
    14 {-code 1     -level 0 -f ba}       {-code 1     -level 0 -f ba}
    15 {-code 0     -level 0 -f ba}       {-code 1     -level 0 -f ba}
    16 {-code 1     -level 5 -f ba}       {-code 1     -level 0 -f ba}
    17 {-code 0     -level 5 -f ba}       {-code 1     -level 0 -f ba}
    18 {-code error -level 0 -f ba}       {-code error -level 0 -f ba}
    19 {-code ok    -level 0 -f ba}       {-code 1     -level 0 -f ba}
    20 {-code error -level 5 -f ba}       {-code error -level 0 -f ba}
    21 {-code ok    -level 5 -f ba}       {-code 1     -level 0 -f ba}
    22 {-code boss  -level 0 -f ba}       {-code 1     -level 0 -f ba}
    23 {-code boss  -level 5 -f ba}       {-code 1     -level 0 -f ba}
    24 {-code 1     -level X -f ba snarf} {-code 1     -level 0 -f ba snarf}
    25 {-code 0     -level X -f ba snarf} {-code 1     -level 0 -f ba snarf}
    26 {-code error -level X -f ba snarf} {-code error -level 0 -f ba snarf}
    27 {-code ok    -level X -f ba snarf} {-code 1     -level 0 -f ba snarf}
    28 {-code boss  -level X -f ba snarf} {-code 1     -level 0 -f ba snarf}
    29 {-code 1     -level X -f ba}       {-code 1     -level 0 -f ba}
    30 {-code 0     -level X -f ba}       {-code 1     -level 0 -f ba}
    31 {-code error -level X -f ba}       {-code error -level 0 -f ba}
    32 {-code ok    -level X -f ba}       {-code 1     -level 0 -f ba}
    33 {-code boss  -level X -f ba}       {-code 1     -level 0 -f ba}

    34 {-code 1 -code 1     -level 0 -f ba snarf} {-code 1 -code 1     -level 0 -f ba snarf}
    35 {-code 1 -code 0     -level 0 -f ba snarf} {-code 1             -level 0 -f ba snarf}
    36 {-code 1 -code 1     -level 5 -f ba snarf} {-code 1 -code 1     -level 0 -f ba snarf}
    37 {-code 1 -code 0     -level 5 -f ba snarf} {-code 1             -level 0 -f ba snarf}
    38 {-code 1 -code error -level 0 -f ba snarf} {-code 1 -code error -level 0 -f ba snarf}
    39 {-code 1 -code ok    -level 0 -f ba snarf} {-code 1             -level 0 -f ba snarf}
    40 {-code 1 -code error -level 5 -f ba snarf} {-code 1 -code error -level 0 -f ba snarf}
    41 {-code 1 -code ok    -level 5 -f ba snarf} {-code 1             -level 0 -f ba snarf}
    42 {-code 1 -code boss  -level 0 -f ba snarf} {-code 1             -level 0 -f ba snarf}
    43 {-code 1 -code boss  -level 5 -f ba snarf} {-code 1             -level 0 -f ba snarf}
    44 {-code 1 -code 1     -level 0 -f ba}       {-code 1 -code 1     -level 0 -f ba}
    45 {-code 1 -code 0     -level 0 -f ba}       {-code 1             -level 0 -f ba}
    46 {-code 1 -code 1     -level 5 -f ba}       {-code 1 -code 1     -level 0 -f ba}
    47 {-code 1 -code 0     -level 5 -f ba}       {-code 1             -level 0 -f ba}
    48 {-code 1 -code error -level 0 -f ba}       {-code 1 -code error -level 0 -f ba}
    49 {-code 1 -code ok    -level 0 -f ba}       {-code 1             -level 0 -f ba}
    50 {-code 1 -code error -level 5 -f ba}       {-code 1 -code error -level 0 -f ba}
    51 {-code 1 -code ok    -level 5 -f ba}       {-code 1             -level 0 -f ba}
    52 {-code 1 -code boss  -level 0 -f ba}       {-code 1             -level 0 -f ba}
    53 {-code 1 -code boss  -level 5 -f ba}       {-code 1             -level 0 -f ba}
    54 {-code 1 -code 1     -level X -f ba snarf} {-code 1 -code 1     -level 0 -f ba snarf}
    55 {-code 1 -code 0     -level X -f ba snarf} {-code 1             -level 0 -f ba snarf}
    56 {-code 1 -code error -level X -f ba snarf} {-code 1 -code error -level 0 -f ba snarf}
    57 {-code 1 -code ok    -level X -f ba snarf} {-code 1             -level 0 -f ba snarf}
    58 {-code 1 -code boss  -level X -f ba snarf} {-code 1             -level 0 -f ba snarf}
    59 {-code 1 -code 1     -level X -f ba}       {-code 1 -code 1     -level 0 -f ba}
    60 {-code 1 -code 0     -level X -f ba}       {-code 1             -level 0 -f ba}
    61 {-code 1 -code error -level X -f ba}       {-code 1 -code error -level 0 -f ba}
    62 {-code 1 -code ok    -level X -f ba}       {-code 1             -level 0 -f ba}
    63 {-code 1 -code boss  -level X -f ba}       {-code 1             -level 0 -f ba}

    64 {-code 0 -code 1     -level 0 -f ba snarf} {-code 1 -level 0 -f ba snarf}
    65 {-code 0 -code 0     -level 0 -f ba snarf} {-code 1 -level 0 -f ba snarf}
    66 {-code 0 -code 1     -level 5 -f ba snarf} {-code 1 -level 0 -f ba snarf}
    67 {-code 0 -code 0     -level 5 -f ba snarf} {-code 1 -level 0 -f ba snarf}
    68 {-code 0 -code error -level 0 -f ba snarf} {-code 1 -level 0 -f ba snarf}
    69 {-code 0 -code ok    -level 0 -f ba snarf} {-code 1 -level 0 -f ba snarf}
    70 {-code 0 -code error -level 5 -f ba snarf} {-code 1 -level 0 -f ba snarf}
    71 {-code 0 -code ok    -level 5 -f ba snarf} {-code 1 -level 0 -f ba snarf}
    72 {-code 0 -code boss  -level 0 -f ba snarf} {-code 1 -level 0 -f ba snarf}
    73 {-code 0 -code boss  -level 5 -f ba snarf} {-code 1 -level 0 -f ba snarf}
    74 {-code 0 -code 1     -level 0 -f ba}       {-code 1 -level 0 -f ba}
    75 {-code 0 -code 0     -level 0 -f ba}       {-code 1 -level 0 -f ba}
    76 {-code 0 -code 1     -level 5 -f ba}       {-code 1 -level 0 -f ba}
    77 {-code 0 -code 0     -level 5 -f ba}       {-code 1 -level 0 -f ba}
    78 {-code 0 -code error -level 0 -f ba}       {-code 1 -level 0 -f ba}
    79 {-code 0 -code ok    -level 0 -f ba}       {-code 1 -level 0 -f ba}
    80 {-code 0 -code error -level 5 -f ba}       {-code 1 -level 0 -f ba}
    81 {-code 0 -code ok    -level 5 -f ba}       {-code 1 -level 0 -f ba}
    82 {-code 0 -code boss  -level 0 -f ba}       {-code 1 -level 0 -f ba}
    83 {-code 0 -code boss  -level 5 -f ba}       {-code 1 -level 0 -f ba}
    84 {-code 0 -code 1     -level X -f ba snarf} {-code 1 -level 0 -f ba snarf}
    85 {-code 0 -code 0     -level X -f ba snarf} {-code 1 -level 0 -f ba snarf}
    86 {-code 0 -code error -level X -f ba snarf} {-code 1 -level 0 -f ba snarf}
    87 {-code 0 -code ok    -level X -f ba snarf} {-code 1 -level 0 -f ba snarf}
    88 {-code 0 -code boss  -level X -f ba snarf} {-code 1 -level 0 -f ba snarf}
    89 {-code 0 -code 1     -level X -f ba}       {-code 1 -level 0 -f ba}
    90 {-code 0 -code 0     -level X -f ba}       {-code 1 -level 0 -f ba}
    91 {-code 0 -code error -level X -f ba}       {-code 1 -level 0 -f ba}
    92 {-code 0 -code ok    -level X -f ba}       {-code 1 -level 0 -f ba}
    93 {-code 0 -code boss  -level X -f ba}       {-code 1 -level 0 -f ba}

    94 {-code 1     -code 1 -level 0 -f ba snarf} {-code 1 -code 1     -level 0 -f ba snarf}
    95 {-code 0     -code 1 -level 0 -f ba snarf} {-code 1             -level 0 -f ba snarf}
    96 {-code 1     -code 1 -level 5 -f ba snarf} {-code 1 -code 1     -level 0 -f ba snarf}
    97 {-code 0     -code 1 -level 5 -f ba snarf} {-code 1             -level 0 -f ba snarf}
    98 {-code error -code 1 -level 0 -f ba snarf} {-code error -code 1 -level 0 -f ba snarf}
    99 {-code ok    -code 1 -level 0 -f ba snarf} {-code 1             -level 0 -f ba snarf}
    a0 {-code error -code 1 -level 5 -f ba snarf} {-code error -code 1 -level 0 -f ba snarf}
    a1 {-code ok    -code 1 -level 5 -f ba snarf} {-code 1             -level 0 -f ba snarf}
    a2 {-code boss  -code 1 -level 0 -f ba snarf} {-code 1             -level 0 -f ba snarf}
    a3 {-code boss  -code 1 -level 5 -f ba snarf} {-code 1             -level 0 -f ba snarf}
    a4 {-code 1     -code 1 -level 0 -f ba}       {-code 1 -code 1     -level 0 -f ba}
    a5 {-code 0     -code 1 -level 0 -f ba}       {-code 1             -level 0 -f ba}
    a6 {-code 1     -code 1 -level 5 -f ba}       {-code 1 -code 1     -level 0 -f ba}
    a7 {-code 0     -code 1 -level 5 -f ba}       {-code 1             -level 0 -f ba}
    a8 {-code error -code 1 -level 0 -f ba}       {-code error -code 1 -level 0 -f ba}
    a9 {-code ok    -code 1 -level 0 -f ba}       {-code 1             -level 0 -f ba}
    b0 {-code error -code 1 -level 5 -f ba}       {-code error -code 1 -level 0 -f ba}
    b1 {-code ok    -code 1 -level 5 -f ba}       {-code 1             -level 0 -f ba}
    b2 {-code boss  -code 1 -level 0 -f ba}       {-code 1             -level 0 -f ba}
    b3 {-code boss  -code 1 -level 5 -f ba}       {-code 1             -level 0 -f ba}
    b4 {-code 1     -code 1 -level X -f ba snarf} {-code 1 -code 1     -level 0 -f ba snarf}
    b5 {-code 0     -code 1 -level X -f ba snarf} {-code 1             -level 0 -f ba snarf}
    b6 {-code error -code 1 -level X -f ba snarf} {-code error -code 1 -level 0 -f ba snarf}
    b7 {-code ok    -code 1 -level X -f ba snarf} {-code 1             -level 0 -f ba snarf}
    b8 {-code boss  -code 1 -level X -f ba snarf} {-code 1             -level 0 -f ba snarf}
    b9 {-code 1     -code 1 -level X -f ba}       {-code 1 -code 1     -level 0 -f ba}
    c0 {-code 0     -code 1 -level X -f ba}       {-code 1             -level 0 -f ba}
    c1 {-code error -code 1 -level X -f ba}       {-code error -code 1 -level 0 -f ba}
    c2 {-code ok    -code 1 -level X -f ba}       {-code 1             -level 0 -f ba}
    c3 {-code boss  -code 1 -level X -f ba}       {-code 1             -level 0 -f ba}

    c4 {-code 1     -code 0 -level 0 -f ba snarf} {-code 1 -level 0 -f ba snarf}
    c5 {-code 0     -code 0 -level 0 -f ba snarf} {-code 1 -level 0 -f ba snarf}
    c6 {-code 1     -code 0 -level 5 -f ba snarf} {-code 1 -level 0 -f ba snarf}
    c7 {-code 0     -code 0 -level 5 -f ba snarf} {-code 1 -level 0 -f ba snarf}
    c8 {-code error -code 0 -level 0 -f ba snarf} {-code 1 -level 0 -f ba snarf}
    c9 {-code ok    -code 0 -level 0 -f ba snarf} {-code 1 -level 0 -f ba snarf}
    d0 {-code error -code 0 -level 5 -f ba snarf} {-code 1 -level 0 -f ba snarf}
    d1 {-code ok    -code 0 -level 5 -f ba snarf} {-code 1 -level 0 -f ba snarf}
    d2 {-code boss  -code 0 -level 0 -f ba snarf} {-code 1 -level 0 -f ba snarf}
    d3 {-code boss  -code 0 -level 5 -f ba snarf} {-code 1 -level 0 -f ba snarf}
    d4 {-code 1     -code 0 -level 0 -f ba}       {-code 1 -level 0 -f ba}
    d5 {-code 0     -code 0 -level 0 -f ba}       {-code 1 -level 0 -f ba}
    d6 {-code 1     -code 0 -level 5 -f ba}       {-code 1 -level 0 -f ba}
    d7 {-code 0     -code 0 -level 5 -f ba}       {-code 1 -level 0 -f ba}
    d8 {-code error -code 0 -level 0 -f ba}       {-code 1 -level 0 -f ba}
    d9 {-code ok    -code 0 -level 0 -f ba}       {-code 1 -level 0 -f ba}
    e0 {-code error -code 0 -level 5 -f ba}       {-code 1 -level 0 -f ba}
    e1 {-code ok    -code 0 -level 5 -f ba}       {-code 1 -level 0 -f ba}
    e2 {-code boss  -code 0 -level 0 -f ba}       {-code 1 -level 0 -f ba}
    e3 {-code boss  -code 0 -level 5 -f ba}       {-code 1 -level 0 -f ba}
    e4 {-code 1     -code 0 -level X -f ba snarf} {-code 1 -level 0 -f ba snarf}
    e5 {-code 0     -code 0 -level X -f ba snarf} {-code 1 -level 0 -f ba snarf}
    e6 {-code error -code 0 -level X -f ba snarf} {-code 1 -level 0 -f ba snarf}
    e7 {-code ok    -code 0 -level X -f ba snarf} {-code 1 -level 0 -f ba snarf}
    e8 {-code boss  -code 0 -level X -f ba snarf} {-code 1 -level 0 -f ba snarf}
    e9 {-code 1     -code 0 -level X -f ba}       {-code 1 -level 0 -f ba}
    f0 {-code 0     -code 0 -level X -f ba}       {-code 1 -level 0 -f ba}
    f1 {-code error -code 0 -level X -f ba}       {-code 1 -level 0 -f ba}
    f2 {-code ok    -code 0 -level X -f ba}       {-code 1 -level 0 -f ba}
    f3 {-code boss  -code 0 -level X -f ba}       {-code 1 -level 0 -f ba}
} {
    test io-71.$n {Tcl_SetChannelError} {testchannel} {

	set f [makeFile {... dummy ...} cutsplice]
	set c [open $f r]

	set res [testchannel setchannelerror $c [lrange $msg 0 end]]
	close $c
	removeFile cutsplice

	set res
    } [lrange $expected 0 end]

    test io-72.$n {Tcl_SetChannelErrorInterp} {testchannel} {

	set f [makeFile {... dummy ...} cutsplice]
	set c [open $f r]

	set res [testchannel setchannelerrorinterp $c [lrange $msg 0 end]]
	close $c
	removeFile cutsplice

	set res
    } [lrange $expected 0 end]
}

test io-73.1 {channel Tcl_Obj SetChannelFromAny} {} {
    # Test for Bug 1847044 - don't spoil type unless we have a valid channel
    catch {close [lreplace [list a] 0 end]}
} {1}

test io-73.2 {channel Tcl_Obj SetChannelFromAny, bug 2407783} -setup {
    # Invalidate intrep of 'channel' Tcl_Obj when transiting between interpreters.
    set f [open [info script] r]
} -body {
    interp create foo
    seek $f 0
    set code [catch {interp eval foo [list seek $f 0]} msg]
    # The string map converts the changing channel handle to a fixed string
    list $code [string map [list $f @@] $msg]
} -cleanup {
    close $f
} -result {1 {can not find channel named "@@"}}

test io-73.3 {[5adc350683] [gets] after EOF} -setup {
    set fn [makeFile {} io-73.3]
    set rfd [open $fn r]
    set wfd [open $fn a]
    chan configure $wfd -buffering line
    read $rfd
} -body {
    set result [eof $rfd]
    puts $wfd "more data"
    lappend result [eof $rfd]
    lappend result [gets $rfd]
    lappend result [eof $rfd]
    lappend result [gets $rfd]
    lappend result [eof $rfd]
} -cleanup {
    close $wfd
    close $rfd
    removeFile io-73.3
} -result {1 1 {more data} 0 {} 1}

test io-73.4 {[5adc350683] [read] after EOF} -setup {
    set fn [makeFile {} io-73.4]
    set rfd [open $fn r]
    set wfd [open $fn a]
    chan configure $wfd -buffering line
    read $rfd
} -body {
    set result [eof $rfd]
    puts $wfd "more data"
    lappend result [eof $rfd]
    lappend result [read $rfd]
    lappend result [eof $rfd]
} -cleanup {
    close $wfd
    close $rfd
    removeFile io-73.4
} -result {1 1 {more data
} 1}

test io-73.5 {effect of eof on encoding end flags} -setup {
    set fn [makeFile {} io-73.5]
    set rfd [open $fn r]
    set wfd [open $fn a]
    chan configure $wfd -buffering none -translation binary
    chan configure $rfd -buffersize 5 -encoding utf-8
    read $rfd
} -body {
    set result [eof $rfd]
    puts -nonewline $wfd "more\u00c2\u00a0data"
    lappend result [eof $rfd]
    lappend result [read $rfd]
    lappend result [eof $rfd]
} -cleanup {
    close $wfd
    close $rfd
    removeFile io-73.5
} -result [list 1 1 more\u00a0data 1]

test io-74.1 {[104f2885bb] improper cache validity check} -setup {
    set fn [makeFile {} io-74.1]
    set rfd [open $fn r]
    testobj freeallvars
    interp create slave
} -constraints testobj -body {
    teststringobj set 1 [string range $rfd 0 end]
    read [teststringobj get 1]
    testobj duplicate 1 2
    interp transfer {} $rfd slave
    catch {read [teststringobj get 1]}
    read [teststringobj get 2]
} -cleanup {
    interp delete slave
    testobj freeallvars
    removeFile io-74.1
} -returnCodes error -match glob -result {can not find channel named "*"}

# ### ### ### ######### ######### #########

# cleanup
foreach file [list fooBar longfile script script2 output test1 pipe my_script \
	test2 test3 cat stdout kyrillic.txt utf8-fcopy.txt utf8-rp.txt] {
    removeFile $file
}
cleanupTests
}
namespace delete ::tcl::test::io
return<|MERGE_RESOLUTION|>--- conflicted
+++ resolved
@@ -6911,12 +6911,7 @@
     set z
 } -cleanup {
     close $f
-<<<<<<< HEAD
-    set z
-} [list {del calling recursive} {del deleted notcalled} \
-=======
 } -result [list {del calling recursive} {del deleted notcalled} \
->>>>>>> 1e45b3d4
 	{del deleted myself} {del after update}]
 test io-50.6 {testing handler deletion vs reentrant calls} -constraints {testchannelevent nonPortable} -setup {
     file delete $path(test1)
