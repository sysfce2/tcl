--- conflicted
+++ resolved
@@ -8952,8 +8952,6 @@
     removeFile io-74.1
 } -returnCodes error -match glob -result {can not find channel named "*"}
 
-<<<<<<< HEAD
-
 test io-75.1 {multibyte encoding error read results in raw bytes (-strictencoding 0)} -setup {
 	set fn [makeFile {} io-75.1]
     set f [open $fn w+]
@@ -8986,51 +8984,14 @@
 	close $f
 	removeFile io-75.2
 } -returnCodes ok -result "A?"
-=======
-# The tests 75.1 to 75.3 exercise tolerant channel encoding.
-# They are left as a place-holder here. If TIP633 is voted, they will
-# come back.
-# Exercise strct channel encoding
-test io-75.4 {multibyte encoding error read results in raw bytes} -setup {
-    set fn [makeFile {} io-75.4]
-    set f [open $fn w+]
-    fconfigure $f -encoding binary
-    # In UTF-8, a byte 0xCx starts a multibyte sequence and must be followed
-    # by a byte > 0x7F. This is violated to get an invalid sequence.
-    puts -nonewline $f "A\xC0\x40"
-    flush $f
-    seek $f 0
-    fconfigure $f -encoding utf-8 -buffering none
-} -constraints knownBug -body {
-    read $f
-} -cleanup {
-    close $f
-    removeFile io-75.4
-} -returnCodes error
-
-test io-75.5 {unrepresentable character write passes and is replaced by ?} -setup {
-    set fn [makeFile {} io-75.5]
-    set f [open $fn w+]
-    fconfigure $f -encoding iso8859-1
-} -body {
-    catch {puts -nonewline $f "A\u2022"} msg
-    flush $f
-    seek $f 0
-    list [read $f] $msg
-} -cleanup {
-    close $f
-    removeFile io-75.5
-} -match glob -result [list {A} {error writing "*": illegal byte sequence}]
->>>>>>> a6b22dc4
 
 # Incomplete sequence test.
 # This error may IMHO only be detected with the close.
 # But the read already returns the incomplete sequence.
-test io-75.6 {incomplete multibyte encoding read is ignored} -setup {
-    set fn [makeFile {} io-75.6]
+test io-75.3 {incomplete multibyte encoding read is ignored} -setup {
+	set fn [makeFile {} io-75.3]
     set f [open $fn w+]
     fconfigure $f -encoding binary
-<<<<<<< HEAD
 	puts -nonewline $f "A\xC0"
 	flush $f
 	seek $f 0
@@ -9065,11 +9026,14 @@
     set f [open $fn w+]
     fconfigure $f -encoding iso8859-1
 } -body {
-	puts -nonewline $f "A\u2022"
+    catch {puts -nonewline $f "A\u2022"} msg
+    flush $f
+    seek $f 0
+    list [read $f] $msg
 } -cleanup {
 	close $f
 	removeFile io-75.5
-} -returnCodes error
+} -match glob -result [list {A} {error writing "*": illegal byte sequence}]
 
 # Incomplete sequence test.
 # This error may IMHO only be detected with the close.
@@ -9078,28 +9042,16 @@
 	set fn [makeFile {} io-75.6]
 	set f [open $fn w+]
 	fconfigure $f -encoding binary
-	puts -nonewline $f "A\xC0"
-	flush $f
-	seek $f 0
-	fconfigure $f -encoding utf-8 -buffering none
-} -body {
-	set d [read $f]
-	close $f
-	set d
-} -cleanup {
-	removeFile io-75.5
-=======
     puts -nonewline $f "A\xC0"
     flush $f
     seek $f 0
     fconfigure $f -encoding utf-8 -buffering none
-} -constraints knownBug -body {
+} -body {
     set d [read $f]
     close $f
     set d
 } -cleanup {
     removeFile io-75.6
->>>>>>> a6b22dc4
 } -returnCodes error
 
 # ### ### ### ######### ######### #########
