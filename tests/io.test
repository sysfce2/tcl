--- conflicted
+++ resolved
@@ -80,13 +80,8 @@
     if {$argv != ""} {
 	set f [open [lindex $argv 0]]
     }
-<<<<<<< HEAD
-    fconfigure $f -encoding binary -translation lf -blocking 0 -eofchar \x1A
-    fconfigure stdout -encoding binary -translation lf -buffering none
-=======
-    fconfigure $f -translation binary -blocking 0 -eofchar "\x1A \x1A"
+    fconfigure $f -translation binary -blocking 0 -eofchar \x1A
     fconfigure stdout -translation binary -buffering none
->>>>>>> fe2c39dc
     fileevent $f readable "foo $f"
     proc foo {f} {
 	set x [read $f]
@@ -5411,15 +5406,9 @@
 } {{} 1 hello 0 {} 1}
 test io-36.1.1 {Tcl_InputBlocked on nonblocking binary pipe} stdio {
     set f1 [open "|[list [interpreter]]" r+]
-<<<<<<< HEAD
-    chan configure $f1 -encoding binary -translation lf
-    puts $f1 {
-	chan configure stdout -encoding binary -translation lf
-=======
     chan configure $f1 -translation binary
     puts $f1 {
 	chan configure stdout -translation binary
->>>>>>> fe2c39dc
 	puts hello_from_pipe
     }
     flush $f1
@@ -5799,7 +5788,7 @@
 } -returnCodes 1 -match glob -result {bad option "-e": should be one of *}
 test io-39.17 {Tcl_SetChannelOption: -encoding, clearing CHANNEL_NEED_MORE_DATA} {stdio fileevent} {
     set f [open "|[list [interpreter] $path(cat)]" r+]
-    fconfigure $f -encoding binary
+    fconfigure $f -encoding iso8859-1
     puts -nonewline $f "\xE7"
     flush $f
     fconfigure $f -encoding utf-8 -blocking 0
@@ -7633,11 +7622,6 @@
 } -constraints {fcopy} -body {
     set in  [open $path(utf8-fcopy.txt) r]
     set out [open $path(kyrillic.txt) w]
-<<<<<<< HEAD
-    # -translation binary is also -encoding binary
-=======
-
->>>>>>> fe2c39dc
     fconfigure $in  -translation binary
     fconfigure $out -encoding koi8-r -translation lf -profile strict
     catch {fcopy $in $out} cres copts
