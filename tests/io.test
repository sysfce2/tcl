--- conflicted
+++ resolved
@@ -7500,14 +7500,7 @@
 	    [file size $path(utf8-fcopy.txt)] \
 	    [file size $path(utf8-rp.txt)]
 } {3 5 5}
-<<<<<<< HEAD
-test io-52.10 {TclCopyChannel & encodings} {fcopy} {
-    # encoding to binary (=> implies that the
-    # internal utf-8 is written)
-
-=======
 test io-52.10 {TclCopyChannel & encodings} -constraints fcopy -body {
->>>>>>> 4d73d103
     set in  [open $path(kyrillic.txt) r]
     set out [open $path(utf8-fcopy.txt) w]
 
