--- conflicted
+++ resolved
@@ -1614,7 +1614,6 @@
     close $f
     scan [string index $in end] %c
 } 160
-<<<<<<< HEAD
 
 
 apply [list {} {
@@ -1655,8 +1654,6 @@
 
 
 
-=======
->>>>>>> cc71607c
 test {io-12.9 profile tcl8} {ReadChars: multibyte chars split} -body {
     set f [open $path(test1) w]
     fconfigure $f -translation binary
@@ -1670,13 +1667,8 @@
 } -cleanup {
     catch {close $f}
 } -result 194
-<<<<<<< HEAD
-
-
-test io-12.10.profilestrict {ReadChars: multibyte chars split} -body {
-=======
+
 test {io-12.10 strict} {ReadChars: multibyte chars split} -body {
->>>>>>> cc71607c
     set f [open $path(test1) w]
     fconfigure $f -translation binary
     puts -nonewline $f [string repeat a 9]\xC2
@@ -1692,11 +1684,7 @@
 	invalid or incomplete multibyte or wide character}
 
 
-<<<<<<< HEAD
-test io-12.10.profiletcl8 {ReadChars: multibyte chars split} -body {
-=======
 test {io-12.10 tcl8} {ReadChars: multibyte chars split} -body {
->>>>>>> cc71607c
     set f [open $path(test1) w]
     fconfigure $f -translation binary
     puts -nonewline $f [string repeat a 9]\xC2
@@ -5932,11 +5920,7 @@
     set l
 } {{} auto}
 test io-39.24 {Tcl_SetChannelOption, server socket is not readable or
-<<<<<<< HEAD
 	writable so we can't change -eofchar or -translation } {
-=======
-    writable so we can't change -eofchar or -translation } {
->>>>>>> cc71607c
     set l [list]
     set sock [socket -server [namespace code accept] -myaddr 127.0.0.1 0]
     fconfigure $sock -eofchar D -translation lf
