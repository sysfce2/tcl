--- conflicted
+++ resolved
@@ -8952,11 +8952,8 @@
     removeFile io-74.1
 } -returnCodes error -match glob -result {can not find channel named "*"}
 
-<<<<<<< HEAD
-=======
 # Note: the following tests 75.1 to 75.3 are in preparation for TCL 9.0, where
 # those should result in an error result
->>>>>>> 36d126e0
 test io-75.1 {multibyte encoding error read results in raw bytes} -setup {
 	set fn [makeFile {} io-75.1]
     set f [open $fn w+]
@@ -8996,13 +8993,13 @@
 	flush $f
 	seek $f 0
 	fconfigure $f -encoding utf-8 -buffering none
-} -body {
+} -constraints knownBug -body {
 	set d [read $f]
 	close $f
 	set d
 } -cleanup {
 	removeFile io-75.3
-} -returnCodes ok -result "A\xC0"
+} -returnCodes error
 
 # ### ### ### ######### ######### #########
 
