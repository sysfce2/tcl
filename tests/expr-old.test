--- conflicted
+++ resolved
@@ -525,11 +525,7 @@
     list [catch {expr {2.0 / 0.0}} msg] $msg
 } {0 Inf}
 test expr-old-26.11 {error conditions} -body {
-<<<<<<< HEAD
-    expr {2#}
-=======
     expr 2`
->>>>>>> 510be891
 } -returnCodes error -match glob -result *
 test expr-old-26.12 {error conditions} -body {
     expr {a.b}
