--- conflicted
+++ resolved
@@ -2399,11 +2399,7 @@
 # -------------------------------------------------------------------------
 unset -nocomplain res
 
-<<<<<<< HEAD
-test info-39.1 {Bug 4b61afd660} -setup {
-=======
 test info-39.2 {Bug 4b61afd660} -setup {
->>>>>>> f08ea445
     proc probe {} {
 	return [dict get [info frame -1] line]
     }
