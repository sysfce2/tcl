# registry.test --
#
# This file contains a collection of tests for the registry command.
# Sourcing this file into Tcl runs the tests and generates output for
# errors.  No output means no errors were found.
#
# In order for these tests to run, the registry package must be on the
# auto_path or the registry package must have been loaded already.
#
# Copyright (c) 1997 by Sun Microsystems, Inc.  All rights reserved.
# Copyright (c) 1998-1999 by Scriptics Corporation.

if {"::tcltest" ni [namespace children]} {
<<<<<<< HEAD
    package require tcltest 2
=======
    package require tcltest 2.5
>>>>>>> 8b6d1aa3
    namespace import -force ::tcltest::*
}

testConstraint reg 0
if {[testConstraint win]} {
    if {![catch {
	    ::tcltest::loadTestedCommands
	    set ::regver [package require registry 1.3.5]
	}]} {
	testConstraint reg 1
    }
}

# determine the current locale
testConstraint english [expr {
    [llength [info commands testlocale]]
    && [string match "English*" [testlocale all ""]]
}]

test registry-1.0 {check if we are testing the right dll} {win reg} {
    set ::regver
} {1.3.5}
test registry-1.1 {argument parsing for registry command} {win reg} {
    list [catch {registry} msg] $msg
} {1 {wrong # args: should be "registry ?-32bit|-64bit? option ?arg ...?"}}
test registry-1.1a {argument parsing for registry command} {win reg} {
    list [catch {registry -32bit} msg] $msg
} {1 {wrong # args: should be "registry ?-32bit|-64bit? option ?arg ...?"}}
test registry-1.1b {argument parsing for registry command} {win reg} {
    list [catch {registry -64bit} msg] $msg
} {1 {wrong # args: should be "registry ?-32bit|-64bit? option ?arg ...?"}}
test registry-1.2 {argument parsing for registry command} {win reg} {
    list [catch {registry foo} msg] $msg
} {1 {bad option "foo": must be broadcast, delete, get, keys, set, type, or values}}
test registry-1.2a {argument parsing for registry command} {win reg} {
    list [catch {registry -33bit foo} msg] $msg
} {1 {bad mode "-33bit": must be -32bit or -64bit}}

test registry-1.3 {argument parsing for registry command} {win reg} {
    list [catch {registry d} msg] $msg
} {1 {wrong # args: should be "registry delete keyName ?valueName?"}}
test registry-1.3a {argument parsing for registry command} {win reg} {
    list [catch {registry -32bit d} msg] $msg
} {1 {wrong # args: should be "registry -32bit delete keyName ?valueName?"}}
test registry-1.3b {argument parsing for registry command} {win reg} {
    list [catch {registry -64bit d} msg] $msg
} {1 {wrong # args: should be "registry -64bit delete keyName ?valueName?"}}
test registry-1.4 {argument parsing for registry command} {win reg} {
    list [catch {registry delete} msg] $msg
} {1 {wrong # args: should be "registry delete keyName ?valueName?"}}
test registry-1.5 {argument parsing for registry command} {win reg} {
    list [catch {registry delete foo bar baz} msg] $msg
} {1 {wrong # args: should be "registry delete keyName ?valueName?"}}

test registry-1.6 {argument parsing for registry command} {win reg} {
    list [catch {registry g} msg] $msg
} {1 {wrong # args: should be "registry get keyName valueName"}}
test registry-1.6a {argument parsing for registry command} {win reg} {
    list [catch {registry -32bit g} msg] $msg
} {1 {wrong # args: should be "registry -32bit get keyName valueName"}}
test registry-1.6b {argument parsing for registry command} {win reg} {
    list [catch {registry -64bit g} msg] $msg
} {1 {wrong # args: should be "registry -64bit get keyName valueName"}}
test registry-1.7 {argument parsing for registry command} {win reg} {
    list [catch {registry get} msg] $msg
} {1 {wrong # args: should be "registry get keyName valueName"}}
test registry-1.8 {argument parsing for registry command} {win reg} {
    list [catch {registry get foo} msg] $msg
} {1 {wrong # args: should be "registry get keyName valueName"}}
test registry-1.9 {argument parsing for registry command} {win reg} {
    list [catch {registry get foo bar baz} msg] $msg
} {1 {wrong # args: should be "registry get keyName valueName"}}

test registry-1.10 {argument parsing for registry command} {win reg} {
    list [catch {registry k} msg] $msg
} {1 {wrong # args: should be "registry keys keyName ?pattern?"}}
test registry-1.10a {argument parsing for registry command} {win reg} {
    list [catch {registry -32bit k} msg] $msg
} {1 {wrong # args: should be "registry -32bit keys keyName ?pattern?"}}
test registry-1.10b {argument parsing for registry command} {win reg} {
    list [catch {registry -64bit k} msg] $msg
} {1 {wrong # args: should be "registry -64bit keys keyName ?pattern?"}}
test registry-1.11 {argument parsing for registry command} {win reg} {
    list [catch {registry keys} msg] $msg
} {1 {wrong # args: should be "registry keys keyName ?pattern?"}}
test registry-1.12 {argument parsing for registry command} {win reg} {
    list [catch {registry keys foo bar baz} msg] $msg
} {1 {wrong # args: should be "registry keys keyName ?pattern?"}}

test registry-1.13 {argument parsing for registry command} {win reg} {
    list [catch {registry s} msg] $msg
} {1 {wrong # args: should be "registry set keyName ?valueName data ?type??"}}
test registry-1.13a {argument parsing for registry command} {win reg} {
    list [catch {registry -32bit s} msg] $msg
} {1 {wrong # args: should be "registry -32bit set keyName ?valueName data ?type??"}}
test registry-1.13b {argument parsing for registry command} {win reg} {
    list [catch {registry -64bit s} msg] $msg
} {1 {wrong # args: should be "registry -64bit set keyName ?valueName data ?type??"}}
test registry-1.14 {argument parsing for registry command} {win reg} {
    list [catch {registry set} msg] $msg
} {1 {wrong # args: should be "registry set keyName ?valueName data ?type??"}}
test registry-1.15 {argument parsing for registry command} {win reg} {
    list [catch {registry set foo bar} msg] $msg
} {1 {wrong # args: should be "registry set keyName ?valueName data ?type??"}}
test registry-1.16 {argument parsing for registry command} {win reg} {
    list [catch {registry set foo bar baz blat gorp} msg] $msg
} {1 {wrong # args: should be "registry set keyName ?valueName data ?type??"}}

test registry-1.17 {argument parsing for registry command} {win reg} {
    list [catch {registry t} msg] $msg
} {1 {wrong # args: should be "registry type keyName valueName"}}
test registry-1.17a {argument parsing for registry command} {win reg} {
    list [catch {registry -32bit t} msg] $msg
} {1 {wrong # args: should be "registry -32bit type keyName valueName"}}
test registry-1.17b {argument parsing for registry command} {win reg} {
    list [catch {registry -64bit t} msg] $msg
} {1 {wrong # args: should be "registry -64bit type keyName valueName"}}
test registry-1.18 {argument parsing for registry command} {win reg} {
    list [catch {registry type} msg] $msg
} {1 {wrong # args: should be "registry type keyName valueName"}}
test registry-1.19 {argument parsing for registry command} {win reg} {
    list [catch {registry type foo} msg] $msg
} {1 {wrong # args: should be "registry type keyName valueName"}}
test registry-1.20 {argument parsing for registry command} {win reg} {
    list [catch {registry type foo bar baz} msg] $msg
} {1 {wrong # args: should be "registry type keyName valueName"}}

test registry-1.21 {argument parsing for registry command} {win reg} {
    list [catch {registry v} msg] $msg
} {1 {wrong # args: should be "registry values keyName ?pattern?"}}
test registry-1.21a {argument parsing for registry command} {win reg} {
    list [catch {registry -32bit v} msg] $msg
} {1 {wrong # args: should be "registry -32bit values keyName ?pattern?"}}
test registry-1.21b {argument parsing for registry command} {win reg} {
    list [catch {registry -64bit v} msg] $msg
} {1 {wrong # args: should be "registry -64bit values keyName ?pattern?"}}
test registry-1.22 {argument parsing for registry command} {win reg} {
    list [catch {registry values} msg] $msg
} {1 {wrong # args: should be "registry values keyName ?pattern?"}}
test registry-1.23 {argument parsing for registry command} {win reg} {
    list [catch {registry values foo bar baz} msg] $msg
} {1 {wrong # args: should be "registry values keyName ?pattern?"}}

test registry-2.1 {DeleteKey: bad key} {win reg} {
    list [catch {registry delete foo} msg] $msg
} {1 {bad root name "foo": must be HKEY_LOCAL_MACHINE, HKEY_USERS, HKEY_CLASSES_ROOT, HKEY_CURRENT_USER, HKEY_CURRENT_CONFIG, HKEY_PERFORMANCE_DATA, or HKEY_DYN_DATA}}
test registry-2.2 {DeleteKey: bad key} {win reg} {
    list [catch {registry delete HKEY_CLASSES_ROOT} msg] $msg
} {1 {bad key: cannot delete root keys}}
test registry-2.3 {DeleteKey: bad key} {win reg} {
    list [catch {registry delete HKEY_CLASSES_ROOT\\} msg] $msg
} {1 {bad key: cannot delete root keys}}
test registry-2.4 {DeleteKey: subkey at root level} {win reg} {
    registry set HKEY_CURRENT_USER\\TclFoobar
    registry delete HKEY_CURRENT_USER\\TclFoobar
    registry keys HKEY_CURRENT_USER TclFoobar
} {}
test registry-2.5 {DeleteKey: subkey below root level} {win reg} {
    registry set HKEY_CURRENT_USER\\TclFoobar\\test
    registry delete HKEY_CURRENT_USER\\TclFoobar\\test
    set result [registry keys HKEY_CURRENT_USER TclFoobar\\test]
    registry delete HKEY_CURRENT_USER\\TclFoobar
    set result
} {}
test registry-2.6 {DeleteKey: recursive delete} {win reg} {
    registry set HKEY_CURRENT_USER\\TclFoobar\\test1
    registry set HKEY_CURRENT_USER\\TclFoobar\\test2\\test3
    registry delete HKEY_CURRENT_USER\\TclFoobar
    set result [registry keys HKEY_CURRENT_USER TclFoobar]
    set result
} {}
test registry-2.7 {DeleteKey: trailing backslashes} {win reg english} {
    registry set HKEY_CURRENT_USER\\TclFoobar\\baz
    list [catch {registry delete HKEY_CURRENT_USER\\TclFoobar\\} msg] $msg
} {1 {unable to delete key: The configuration registry key is invalid.}}
test registry-2.8 {DeleteKey: failure} {win reg} {
    registry delete HKEY_CURRENT_USER\\TclFoobar
    registry delete HKEY_CURRENT_USER\\TclFoobar
} {}
test registry-2.9 {DeleteKey: unicode} {win reg} {
    registry delete HKEY_CURRENT_USER\\TclFoobar
    registry set HKEY_CURRENT_USER\\TclFoobar\\test\u00c7bar\\a
    registry set HKEY_CURRENT_USER\\TclFoobar\\test\u00c7bar\\b
    registry delete HKEY_CURRENT_USER\\TclFoobar\\test\u00c7bar
    set result [registry keys HKEY_CURRENT_USER\\TclFoobar]
    registry delete HKEY_CURRENT_USER\\TclFoobar
    set result
} {}

test registry-3.1 {DeleteValue} {win reg} {
    registry delete HKEY_CURRENT_USER\\TclFoobar
    registry set HKEY_CURRENT_USER\\TclFoobar\\baz test1 blort
    registry set HKEY_CURRENT_USER\\TclFoobar\\baz test2 blat
    registry delete HKEY_CURRENT_USER\\TclFoobar\\baz test1
    set result [registry values HKEY_CURRENT_USER\\TclFoobar\\baz]
    registry delete HKEY_CURRENT_USER\\TclFoobar
    set result
} test2
test registry-3.2 {DeleteValue: bad key} {win reg english} {
    registry delete HKEY_CURRENT_USER\\TclFoobar
    list [catch {registry delete HKEY_CURRENT_USER\\TclFoobar test} msg] $msg
} {1 {unable to open key: The system cannot find the file specified.}}
test registry-3.3 {DeleteValue: bad value} {win reg english} {
    registry delete HKEY_CURRENT_USER\\TclFoobar
    registry set HKEY_CURRENT_USER\\TclFoobar\\baz test2 blort
    set result [list [catch {registry delete HKEY_CURRENT_USER\\TclFoobar test1} msg] $msg]
    registry delete HKEY_CURRENT_USER\\TclFoobar
    set result
} {1 {unable to delete value "test1" from key "HKEY_CURRENT_USER\TclFoobar": The system cannot find the file specified.}}
test registry-3.4 {DeleteValue: Unicode} {win reg} {
    registry delete HKEY_CURRENT_USER\\TclFoobar
    registry set HKEY_CURRENT_USER\\TclFoobar\\\u00c7baz \u00c7test1 blort
    registry set HKEY_CURRENT_USER\\TclFoobar\\\u00c7baz test2 blat
    registry delete HKEY_CURRENT_USER\\TclFoobar\\\u00c7baz \u00c7test1
    set result [registry values HKEY_CURRENT_USER\\TclFoobar\\\u00c7baz]
    registry delete HKEY_CURRENT_USER\\TclFoobar
    set result
} test2

test registry-4.1 {GetKeyNames: bad key} {win reg english} {
    registry delete HKEY_CURRENT_USER\\TclFoobar
    list [catch {registry keys HKEY_CURRENT_USER\\TclFoobar} msg] $msg
} {1 {unable to open key: The system cannot find the file specified.}}
test registry-4.2 {GetKeyNames} {win reg} {
    registry delete HKEY_CURRENT_USER\\TclFoobar
    registry set HKEY_CURRENT_USER\\TclFoobar\\baz
    set result [registry keys HKEY_CURRENT_USER\\TclFoobar]
    registry delete HKEY_CURRENT_USER\\TclFoobar
    set result
} {baz}
test registry-4.3 {GetKeyNames: remote key} {win reg nonPortable english} {
    set hostname [info hostname]
    registry set \\\\$hostname\\HKEY_CURRENT_USER\\TclFoobar\\baz
    set result [registry keys \\\\gaspode\\HKEY_CURRENT_USER\\TclFoobar]
    registry delete \\\\$hostname\\HKEY_CURRENT_USER\\TclFoobar
    set result
} {baz}
test registry-4.4 {GetKeyNames: empty key} {win reg} {
    registry delete HKEY_CURRENT_USER\\TclFoobar
    registry set HKEY_CURRENT_USER\\TclFoobar
    set result [registry keys HKEY_CURRENT_USER\\TclFoobar]
    registry delete HKEY_CURRENT_USER\\TclFoobar
    set result
} {}
test registry-4.5 {GetKeyNames: patterns} {win reg} {
    registry delete HKEY_CURRENT_USER\\TclFoobar
    registry set HKEY_CURRENT_USER\\TclFoobar\\baz
    registry set HKEY_CURRENT_USER\\TclFoobar\\blat
    registry set HKEY_CURRENT_USER\\TclFoobar\\foo
    set result [lsort [registry keys HKEY_CURRENT_USER\\TclFoobar b*]]
    registry delete HKEY_CURRENT_USER\\TclFoobar
    set result
} {baz blat}
test registry-4.6 {GetKeyNames: names with spaces} {win reg} {
    registry delete HKEY_CURRENT_USER\\TclFoobar
    registry set HKEY_CURRENT_USER\\TclFoobar\\baz\ bar
    registry set HKEY_CURRENT_USER\\TclFoobar\\blat
    registry set HKEY_CURRENT_USER\\TclFoobar\\foo
    set result [lsort [registry keys HKEY_CURRENT_USER\\TclFoobar b*]]
    registry delete HKEY_CURRENT_USER\\TclFoobar
    set result
} {{baz bar} blat}
test registry-4.7 {GetKeyNames: Unicode} {win reg english} {
    registry delete HKEY_CURRENT_USER\\TclFoobar
    registry set HKEY_CURRENT_USER\\TclFoobar\\baz\u00c7bar
    registry set HKEY_CURRENT_USER\\TclFoobar\\blat
    registry set HKEY_CURRENT_USER\\TclFoobar\\foo
    set result [lsort [registry keys HKEY_CURRENT_USER\\TclFoobar b*]]
    registry delete HKEY_CURRENT_USER\\TclFoobar
    set result
} "baz\u00c7bar blat"
test registry-4.8 {GetKeyNames: Unicode} {win reg} {
    registry delete HKEY_CURRENT_USER\\TclFoobar
    registry set HKEY_CURRENT_USER\\TclFoobar\\baz\u30b7bar
    registry set HKEY_CURRENT_USER\\TclFoobar\\blat
    registry set HKEY_CURRENT_USER\\TclFoobar\\foo
    set result [lsort [registry keys HKEY_CURRENT_USER\\TclFoobar b*]]
    registry delete HKEY_CURRENT_USER\\TclFoobar
    set result
} "baz\u30b7bar blat"
test registry-4.9 {GetKeyNames: very long key [Bug 1682211]} {*}{
    -constraints {win reg}
    -setup {
	registry set HKEY_CURRENT_USER\\TclFoobar\\a
	registry set HKEY_CURRENT_USER\\TclFoobar\\b[string repeat x 254]
	registry set HKEY_CURRENT_USER\\TclFoobar\\c
    }
    -body {
	lsort [registry keys HKEY_CURRENT_USER\\TclFoobar]
    }
    -cleanup {
	registry delete HKEY_CURRENT_USER\\TclFoobar
    }} \
    -result [list a b[string repeat x 254] c]

test registry-5.1 {GetType} {win reg english} {
    registry delete HKEY_CURRENT_USER\\TclFoobar
    list [catch {registry type HKEY_CURRENT_USER\\TclFoobar val1} msg] $msg
} {1 {unable to open key: The system cannot find the file specified.}}
test registry-5.2 {GetType} {win reg english} {
    registry set HKEY_CURRENT_USER\\TclFoobar
    list [catch {registry type HKEY_CURRENT_USER\\TclFoobar val1} msg] $msg
} {1 {unable to get type of value "val1" from key "HKEY_CURRENT_USER\TclFoobar": The system cannot find the file specified.}}
test registry-5.3 {GetType} {win reg} {
    registry set HKEY_CURRENT_USER\\TclFoobar val1 foobar none
    set result [registry type HKEY_CURRENT_USER\\TclFoobar val1]
    registry delete HKEY_CURRENT_USER\\TclFoobar
    set result
} none
test registry-5.4 {GetType} {win reg} {
    registry set HKEY_CURRENT_USER\\TclFoobar val1 foobar
    set result [registry type HKEY_CURRENT_USER\\TclFoobar val1]
    registry delete HKEY_CURRENT_USER\\TclFoobar
    set result
} sz
test registry-5.5 {GetType} {win reg} {
    registry set HKEY_CURRENT_USER\\TclFoobar val1 foobar sz
    set result [registry type HKEY_CURRENT_USER\\TclFoobar val1]
    registry delete HKEY_CURRENT_USER\\TclFoobar
    set result
} sz
test registry-5.6 {GetType} {win reg} {
    registry set HKEY_CURRENT_USER\\TclFoobar val1 foobar expand_sz
    set result [registry type HKEY_CURRENT_USER\\TclFoobar val1]
    registry delete HKEY_CURRENT_USER\\TclFoobar
    set result
} expand_sz
test registry-5.7 {GetType} {win reg} {
    registry set HKEY_CURRENT_USER\\TclFoobar val1 1 binary
    set result [registry type HKEY_CURRENT_USER\\TclFoobar val1]
    registry delete HKEY_CURRENT_USER\\TclFoobar
    set result
} binary
test registry-5.8 {GetType} {win reg} {
    registry set HKEY_CURRENT_USER\\TclFoobar val1 1 dword
    set result [registry type HKEY_CURRENT_USER\\TclFoobar val1]
    registry delete HKEY_CURRENT_USER\\TclFoobar
    set result
} dword
test registry-5.9 {GetType} {win reg} {
    registry set HKEY_CURRENT_USER\\TclFoobar val1 1 dword_big_endian
    set result [registry type HKEY_CURRENT_USER\\TclFoobar val1]
    registry delete HKEY_CURRENT_USER\\TclFoobar
    set result
} dword_big_endian
test registry-5.10 {GetType} {win reg} {
    registry set HKEY_CURRENT_USER\\TclFoobar val1 1 link
    set result [registry type HKEY_CURRENT_USER\\TclFoobar val1]
    registry delete HKEY_CURRENT_USER\\TclFoobar
    set result
} link
test registry-5.11 {GetType} {win reg} {
    registry set HKEY_CURRENT_USER\\TclFoobar val1 foobar multi_sz
    set result [registry type HKEY_CURRENT_USER\\TclFoobar val1]
    registry delete HKEY_CURRENT_USER\\TclFoobar
    set result
} multi_sz
test registry-5.12 {GetType} {win reg} {
    registry set HKEY_CURRENT_USER\\TclFoobar val1 1 resource_list
    set result [registry type HKEY_CURRENT_USER\\TclFoobar val1]
    registry delete HKEY_CURRENT_USER\\TclFoobar
    set result
} resource_list
test registry-5.13 {GetType: unknown types} {win reg} {
    registry set HKEY_CURRENT_USER\\TclFoobar val1 1 24
    set result [registry type HKEY_CURRENT_USER\\TclFoobar val1]
    registry delete HKEY_CURRENT_USER\\TclFoobar
    set result
} 24
test registry-5.14 {GetType: Unicode} {win reg} {
    registry set HKEY_CURRENT_USER\\TclFoobar va\u00c7l1 1 24
    set result [registry type HKEY_CURRENT_USER\\TclFoobar va\u00c7l1]
    registry delete HKEY_CURRENT_USER\\TclFoobar
    set result
} 24

test registry-6.1 {GetValue} {win reg english} {
    registry delete HKEY_CURRENT_USER\\TclFoobar
    list [catch {registry get HKEY_CURRENT_USER\\TclFoobar val1} msg] $msg
} {1 {unable to open key: The system cannot find the file specified.}}
test registry-6.2 {GetValue} {win reg english} {
    registry set HKEY_CURRENT_USER\\TclFoobar
    list [catch {registry get HKEY_CURRENT_USER\\TclFoobar val1} msg] $msg
} {1 {unable to get value "val1" from key "HKEY_CURRENT_USER\TclFoobar": The system cannot find the file specified.}}
test registry-6.3 {GetValue} {win reg} {
    registry set HKEY_CURRENT_USER\\TclFoobar val1 foobar none
    set result [registry get HKEY_CURRENT_USER\\TclFoobar val1]
    registry delete HKEY_CURRENT_USER\\TclFoobar
    set result
} foobar
test registry-6.4 {GetValue} {win reg} {
    registry set HKEY_CURRENT_USER\\TclFoobar val1 foobar
    set result [registry get HKEY_CURRENT_USER\\TclFoobar val1]
    registry delete HKEY_CURRENT_USER\\TclFoobar
    set result
} foobar
test registry-6.5 {GetValue} {win reg} {
    registry set HKEY_CURRENT_USER\\TclFoobar val1 foobar sz
    set result [registry get HKEY_CURRENT_USER\\TclFoobar val1]
    registry delete HKEY_CURRENT_USER\\TclFoobar
    set result
} foobar
test registry-6.6 {GetValue} {win reg} {
    registry set HKEY_CURRENT_USER\\TclFoobar val1 foobar expand_sz
    set result [registry get HKEY_CURRENT_USER\\TclFoobar val1]
    registry delete HKEY_CURRENT_USER\\TclFoobar
    set result
} foobar
test registry-6.7 {GetValue} {win reg} {
    registry set HKEY_CURRENT_USER\\TclFoobar val1 1 binary
    set result [registry get HKEY_CURRENT_USER\\TclFoobar val1]
    registry delete HKEY_CURRENT_USER\\TclFoobar
    set result
} 1
test registry-6.8 {GetValue} {win reg} {
    registry set HKEY_CURRENT_USER\\TclFoobar val1 0x20 dword
    set result [registry get HKEY_CURRENT_USER\\TclFoobar val1]
    registry delete HKEY_CURRENT_USER\\TclFoobar
    set result
} 32
test registry-6.9 {GetValue} {win reg} {
    registry set HKEY_CURRENT_USER\\TclFoobar val1 0x20 dword_big_endian
    set result [registry get HKEY_CURRENT_USER\\TclFoobar val1]
    registry delete HKEY_CURRENT_USER\\TclFoobar
    set result
} 32
test registry-6.10 {GetValue} {win reg} {
    registry set HKEY_CURRENT_USER\\TclFoobar val1 1 link
    set result [registry get HKEY_CURRENT_USER\\TclFoobar val1]
    registry delete HKEY_CURRENT_USER\\TclFoobar
    set result
} 1
test registry-6.11 {GetValue} {win reg} {
    registry set HKEY_CURRENT_USER\\TclFoobar val1 foobar multi_sz
    set result [registry get HKEY_CURRENT_USER\\TclFoobar val1]
    registry delete HKEY_CURRENT_USER\\TclFoobar
    set result
} foobar
test registry-6.12 {GetValue} {win reg} {
    registry set HKEY_CURRENT_USER\\TclFoobar val1 {foo\ bar baz} multi_sz
    set result [registry get HKEY_CURRENT_USER\\TclFoobar val1]
    registry delete HKEY_CURRENT_USER\\TclFoobar
    set result
} {{foo bar} baz}
test registry-6.13 {GetValue} {win reg} {
    registry set HKEY_CURRENT_USER\\TclFoobar val1 {} multi_sz
    set result [registry get HKEY_CURRENT_USER\\TclFoobar val1]
    registry delete HKEY_CURRENT_USER\\TclFoobar
    set result
} {}
test registry-6.14 {GetValue: truncation of multivalues with null elements} \
	{win reg} {
    registry set HKEY_CURRENT_USER\\TclFoobar val1 {a {} b} multi_sz
    set result [registry get HKEY_CURRENT_USER\\TclFoobar val1]
    registry delete HKEY_CURRENT_USER\\TclFoobar
    set result
} a
test registry-6.15 {GetValue} {win reg} {
    registry set HKEY_CURRENT_USER\\TclFoobar val1 1 resource_list
    set result [registry get HKEY_CURRENT_USER\\TclFoobar val1]
    registry delete HKEY_CURRENT_USER\\TclFoobar
    set result
} 1
test registry-6.16 {GetValue: unknown types} {win reg} {
    registry set HKEY_CURRENT_USER\\TclFoobar val1 1 24
    set result [registry get HKEY_CURRENT_USER\\TclFoobar val1]
    registry delete HKEY_CURRENT_USER\\TclFoobar
    set result
} 1
test registry-6.17 {GetValue: Unicode value names} {win reg} {
    registry set HKEY_CURRENT_USER\\TclFoobar val\u00c71 foobar multi_sz
    set result [registry get HKEY_CURRENT_USER\\TclFoobar val\u00c71]
    registry delete HKEY_CURRENT_USER\\TclFoobar
    set result
} foobar
test registry-6.18 {GetValue: values with Unicode strings} {win reg} {
    registry set HKEY_CURRENT_USER\\TclFoobar val1 {foo ba\u30b7r baz} multi_sz
    set result [registry get HKEY_CURRENT_USER\\TclFoobar val1]
    registry delete HKEY_CURRENT_USER\\TclFoobar
    set result
} "foo ba\u30b7r baz"
test registry-6.19 {GetValue: values with Unicode strings} {win reg english} {
    registry set HKEY_CURRENT_USER\\TclFoobar val1 {foo ba\u00c7r baz} multi_sz
    set result [registry get HKEY_CURRENT_USER\\TclFoobar val1]
    registry delete HKEY_CURRENT_USER\\TclFoobar
    set result
} "foo ba\u00c7r baz"
test registry-6.20 {GetValue: values with Unicode strings with embedded nulls} {win reg} {
    registry set HKEY_CURRENT_USER\\TclFoobar val1 {foo ba\u0000r baz} multi_sz
    set result [registry get HKEY_CURRENT_USER\\TclFoobar val1]
    registry delete HKEY_CURRENT_USER\\TclFoobar
    set result
} "foo ba r baz"
test registry-6.21 {GetValue: very long value names and values} {win reg} {
    registry set HKEY_CURRENT_USER\\TclFoobar [string repeat k 16383] [string repeat x 16383] multi_sz
    set result [registry get HKEY_CURRENT_USER\\TclFoobar [string repeat k 16383]]
    registry delete HKEY_CURRENT_USER\\TclFoobar
    set result
} [string repeat x 16383]

test registry-7.1 {GetValueNames: bad key} -constraints {win reg english} -setup {
    registry delete HKEY_CURRENT_USER\\TclFoobar
} -body {
    registry values HKEY_CURRENT_USER\\TclFoobar
} -returnCodes error -result {unable to open key: The system cannot find the file specified.}
test registry-7.2 {GetValueNames} -constraints {win reg} -setup {
    registry delete HKEY_CURRENT_USER\\TclFoobar
    registry set HKEY_CURRENT_USER\\TclFoobar baz foobar
} -body {
    registry values HKEY_CURRENT_USER\\TclFoobar
} -cleanup {
    registry delete HKEY_CURRENT_USER\\TclFoobar
} -result baz
test registry-7.3 {GetValueNames} -constraints {win reg} -setup {
    registry delete HKEY_CURRENT_USER\\TclFoobar
    registry set HKEY_CURRENT_USER\\TclFoobar baz foobar1
    registry set HKEY_CURRENT_USER\\TclFoobar blat foobar2
    registry set HKEY_CURRENT_USER\\TclFoobar {} foobar3
} -body {
    lsort [registry values HKEY_CURRENT_USER\\TclFoobar]
} -cleanup {
    registry delete HKEY_CURRENT_USER\\TclFoobar
} -result {{} baz blat}
test registry-7.4 {GetValueNames: remote key} -constraints {win reg nonPortable english} -body {
    set hostname [info hostname]
    registry set \\\\$hostname\\HKEY_CURRENT_USER\\TclFoobar baz blat
    set result [registry values \\\\$hostname\\HKEY_CURRENT_USER\\TclFoobar]
    registry delete \\\\$hostname\\HKEY_CURRENT_USER\\TclFoobar
    set result
} -result baz
test registry-7.5 {GetValueNames: empty key} -constraints {win reg} -setup {
    registry delete HKEY_CURRENT_USER\\TclFoobar
    registry set HKEY_CURRENT_USER\\TclFoobar
} -body {
    registry values HKEY_CURRENT_USER\\TclFoobar
} -cleanup {
    registry delete HKEY_CURRENT_USER\\TclFoobar
} -result {}
test registry-7.6 {GetValueNames: patterns} -constraints {win reg} -setup {
    registry delete HKEY_CURRENT_USER\\TclFoobar
    registry set HKEY_CURRENT_USER\\TclFoobar baz foobar1
    registry set HKEY_CURRENT_USER\\TclFoobar blat foobar2
    registry set HKEY_CURRENT_USER\\TclFoobar foo foobar3
} -body {
    lsort [registry values HKEY_CURRENT_USER\\TclFoobar b*]
} -cleanup {
    registry delete HKEY_CURRENT_USER\\TclFoobar
} -result {baz blat}
test registry-7.7 {GetValueNames: names with spaces} -constraints {win reg} -setup {
    registry delete HKEY_CURRENT_USER\\TclFoobar
    registry set HKEY_CURRENT_USER\\TclFoobar baz\ bar foobar1
    registry set HKEY_CURRENT_USER\\TclFoobar blat foobar2
    registry set HKEY_CURRENT_USER\\TclFoobar foo foobar3
} -body {
    lsort [registry values HKEY_CURRENT_USER\\TclFoobar b*]
} -cleanup {
    registry delete HKEY_CURRENT_USER\\TclFoobar
} -result {{baz bar} blat}

test registry-8.1 {OpenSubKey} -constraints {win reg nonPortable english} \
    -body {
        # This test will only succeed if the current user does not have
        # registry access on the specified machine.
        registry keys {\\mom\HKEY_LOCAL_MACHINE}
    } -returnCodes error -result "unable to open key: Access is denied."
test registry-8.2 {OpenSubKey} -constraints {win reg} -setup {
    registry delete HKEY_CURRENT_USER\\TclFoobar
    registry set HKEY_CURRENT_USER\\TclFoobar
} -body {
    registry keys HKEY_CURRENT_USER TclFoobar
} -cleanup {
    registry delete HKEY_CURRENT_USER\\TclFoobar
} -result {TclFoobar}
test registry-8.3 {OpenSubKey} -constraints {win reg english} -setup {
    registry delete HKEY_CURRENT_USER\\TclFoobar
} -body {
    registry keys HKEY_CURRENT_USER\\TclFoobar
} -returnCodes error \
    -result "unable to open key: The system cannot find the file specified."

test registry-9.1 {ParseKeyName: bad keys} -constraints {win reg} -body {
    registry values \\
} -returnCodes error -result "bad key \"\\\": must start with a valid root"
test registry-9.2 {ParseKeyName: bad keys} -constraints {win reg} -body {
    registry values \\foobar
} -returnCodes error -result {bad key "\foobar": must start with a valid root}
test registry-9.3 {ParseKeyName: bad keys} -constraints {win reg} -body {
    registry values \\\\
} -returnCodes error -result {bad root name "": must be HKEY_LOCAL_MACHINE, HKEY_USERS, HKEY_CLASSES_ROOT, HKEY_CURRENT_USER, HKEY_CURRENT_CONFIG, HKEY_PERFORMANCE_DATA, or HKEY_DYN_DATA}
test registry-9.4 {ParseKeyName: bad keys} -constraints {win reg} -body {
    registry values \\\\\\
} -returnCodes error -result {bad root name "": must be HKEY_LOCAL_MACHINE, HKEY_USERS, HKEY_CLASSES_ROOT, HKEY_CURRENT_USER, HKEY_CURRENT_CONFIG, HKEY_PERFORMANCE_DATA, or HKEY_DYN_DATA}
test registry-9.5 {ParseKeyName: bad keys} -constraints {win reg english} -body {
    registry values \\\\\\HKEY_CLASSES_ROOT
} -returnCodes error -result {unable to open key: The network address is invalid.}
test registry-9.6 {ParseKeyName: bad keys} -constraints {win reg} -body {
    registry values \\\\gaspode
} -returnCodes error -result {bad root name "": must be HKEY_LOCAL_MACHINE, HKEY_USERS, HKEY_CLASSES_ROOT, HKEY_CURRENT_USER, HKEY_CURRENT_CONFIG, HKEY_PERFORMANCE_DATA, or HKEY_DYN_DATA}
test registry-9.7 {ParseKeyName: bad keys} -constraints {win reg} -body {
    registry values foobar
} -returnCodes error -result {bad root name "foobar": must be HKEY_LOCAL_MACHINE, HKEY_USERS, HKEY_CLASSES_ROOT, HKEY_CURRENT_USER, HKEY_CURRENT_CONFIG, HKEY_PERFORMANCE_DATA, or HKEY_DYN_DATA}
test registry-9.8 {ParseKeyName: null keys} -constraints {win reg} -body {
    registry delete HKEY_CLASSES_ROOT\\
} -returnCodes error -result {bad key: cannot delete root keys}
test registry-9.9 {ParseKeyName: null keys} \
    -constraints {win reg english} \
    -body {registry keys HKEY_CLASSES_ROOT\\TclFoobar\\baz} \
    -returnCodes error \
    -result {unable to open key: The system cannot find the file specified.}

test registry-10.1 {RecursiveDeleteKey} -constraints {win reg} -setup {
    registry delete HKEY_CURRENT_USER\\TclFoobar
} -body {
    registry set HKEY_CURRENT_USER\\TclFoobar\\test1
    registry set HKEY_CURRENT_USER\\TclFoobar\\test2\\test3
    registry delete HKEY_CURRENT_USER\\TclFoobar
    set result [registry keys HKEY_CURRENT_USER TclFoobar]
    set result
} -result {}
test registry-10.2 {RecursiveDeleteKey} -constraints {win reg} -setup {
    registry delete HKEY_CURRENT_USER\\TclFoobar
    registry set HKEY_CURRENT_USER\\TclFoobar\\test1
    registry set HKEY_CURRENT_USER\\TclFoobar\\test2\\test3
} -body {
    registry delete HKEY_CURRENT_USER\\TclFoobar\\test2\\test4
} -cleanup {
    registry delete HKEY_CURRENT_USER\\TclFoobar
} -result {}

test registry-11.1 {SetValue: recursive creation} \
    -constraints {win reg} -setup {
        registry delete HKEY_CURRENT_USER\\TclFoobar
    } -body {
        registry set HKEY_CURRENT_USER\\TclFoobar\\baz blat foobar
        set result [registry get HKEY_CURRENT_USER\\TclFoobar\\baz blat]
    } -result {foobar}
test registry-11.2 {SetValue: modification} -constraints {win reg} \
    -setup {
        registry delete HKEY_CURRENT_USER\\TclFoobar
    } -body {
        registry set HKEY_CURRENT_USER\\TclFoobar\\baz blat foobar
        registry set HKEY_CURRENT_USER\\TclFoobar\\baz blat frob
        set result [registry get HKEY_CURRENT_USER\\TclFoobar\\baz blat]
    } -result {frob}
test registry-11.3 {SetValue: failure} \
    -constraints {win reg nonPortable english} \
    -body {
        # This test will only succeed if the current user does not have
        # registry access on the specified machine.
        registry set {\\mom\HKEY_CURRENT_USER\TclFoobar} bar foobar
    } -returnCodes error -result {unable to open key: Access is denied.}

test registry-12.1 {BroadcastValue} -constraints {win reg} -body {
    registry broadcast
} -returnCodes error -result "wrong # args: should be \"registry broadcast keyName ?-timeout milliseconds?\""
test registry-12.2 {BroadcastValue} -constraints {win reg} -body {
    registry broadcast "" -time
} -returnCodes error -result "wrong # args: should be \"registry broadcast keyName ?-timeout milliseconds?\""
test registry-12.3 {BroadcastValue} -constraints {win reg} -body {
    registry broadcast "" - 500
} -returnCodes error -result "wrong # args: should be \"registry broadcast keyName ?-timeout milliseconds?\""
test registry-12.4 {BroadcastValue} -constraints {win reg} -body {
    registry broadcast {Environment}
} -result {1 0}
test registry-12.5 {BroadcastValue} -constraints {win reg} -body {
    registry b {}
} -result {1 0}

# cleanup
::tcltest::cleanupTests
return

# Local Variables:
# mode: tcl
# tcl-indent-level: 4
# fill-column: 78
# End:<|MERGE_RESOLUTION|>--- conflicted
+++ resolved
@@ -11,11 +11,7 @@
 # Copyright (c) 1998-1999 by Scriptics Corporation.
 
 if {"::tcltest" ni [namespace children]} {
-<<<<<<< HEAD
-    package require tcltest 2
-=======
     package require tcltest 2.5
->>>>>>> 8b6d1aa3
     namespace import -force ::tcltest::*
 }
 
