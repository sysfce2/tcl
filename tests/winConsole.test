# This file tests the tclWinConsole.c file.
#
# This file contains a collection of tests for one or more of the Tcl
# built-in commands.  Sourcing this file into Tcl runs the tests and
# generates output for errors.  No output means no errors were found.
#
# NOTE THIS CANNOT BE RUN VIA nmake/make test since stdin is connected to
# nmake in that case.
#
# See the file "license.terms" for information on usage and redistribution
# of this file, and for a DISCLAIMER OF ALL WARRANTIES.

package require tcltest
namespace import ::tcltest::test

<<<<<<< HEAD

=======
>>>>>>> a88f4248
catch {package require twapi} ;# Only to bring window to foreground. Not critical
::tcltest::ConstraintInitializer haveThread { expr {![catch {package require Thread}]} }

# Prompt user for a yes/no response
proc yesno {question {default "Y"}} {
    set answer ""
    # Make sure we are seen but catch because ui and console
    # packages may not be available
    catch {twapi::set_foreground_window [twapi::get_console_window]}
    while {![string is boolean -strict $answer]} {
        puts -nonewline stdout "$question Type Y/N followed by Enter \[$default\] : "
        flush stdout
        set answer [string trim [gets stdin]]
        if {$answer eq ""} {
            set answer $default
        }
    }
    return [expr {!! $answer}]
}

proc prompt {prompt} {
    # Make sure we are seen but catch because twapi ui and console
    # packages may not be available
    catch {twapi::set_foreground_window [twapi::get_console_window]}
    puts -nonewline stdout "$prompt"
    flush stdout
}

# Input tests

test console-input-1.0 {Console blocking gets} -constraints {win interactive} -body {
    prompt "Type \"xyz\" and hit Enter: "
    gets stdin
} -result xyz

test console-input-1.1 {Console file channel: non-blocking gets} -constraints {
    win interactive
} -setup {
    unset -nocomplain result
    unset -nocomplain result2
} -body {
    set oldmode [fconfigure stdin]

    prompt "Type \"abc\" and hit Enter: "
    fileevent stdin readable {
	if {[gets stdin line] >= 0} {
	    lappend result2 $line
            if {[llength $result2] > 1} {
                set result $result2
            } else {
                prompt "Type \"def\" and hit Enter: "
            }
	} elseif {[eof stdin]} {
	    set result "gets failed"
	}
    }

    fconfigure stdin -blocking 0 -buffering line

    vwait result

    #cleanup the fileevent
    fileevent stdin readable {}
    fconfigure stdin {*}$oldmode
    set result

} -result {abc def}

test console-input-1.1.1 {Bug baa51423c28a: Console file channel: fileevent with blocking gets} -constraints {
    win interactive
} -setup {
    unset -nocomplain result
    unset -nocomplain result2
} -body {
    prompt "Type \"abc\" and hit Enter: "
    fileevent stdin readable {
	if {[gets stdin line] >= 0} {
	    lappend result2 $line
            if {[llength $result2] > 1} {
                set result $result2
            } else {
                prompt "Type \"def\" and hit Enter: "
            }
	} elseif {[eof stdin]} {
	    set result "gets failed"
	}
    }

    vwait result

    #cleanup the fileevent
    fileevent stdin readable {}
    set result

} -result {abc def}

test console-input-2.0 {Console blocking read} -constraints {win interactive} -setup {
    set oldmode [fconfigure stdin]
    fconfigure stdin -inputmode raw
} -cleanup {
    fconfigure stdin {*}$oldmode
} -body {
    prompt "Type the key \"a\". Do NOT hit Enter. You will NOT see characters echoed."
    set c [read stdin 1]
    puts ""
    set c
} -result a

test console-input-2.1 {Console file channel: non-blocking read} -constraints {
    win interactive
} -setup {
    set oldmode [fconfigure stdin]
} -cleanup {
    fconfigure stdin {*}$oldmode
    puts ""; # Because CRLF also would not have been echoed
} -body {
    set input ""
    fconfigure stdin -blocking 0 -buffering line -inputmode raw
    prompt "Type \"abc\". Do NOT hit Enter. You will NOT see characters echoed."

    fileevent stdin readable {
        set c [read stdin 1]
        if {$c eq ""} {
            if {[eof stdin]} {
                set result "read eof"
            }
        } else {
            append input $c
            if {[string length $input] == 3} {
                set result $input
            }
        }
    }

    set result {}
    vwait result
    fileevent stdin readable {}
    set result
} -result abc

test console-input-3.0 {Console gets blocking - long lines bug-bda99f2393} -constraints {
    win interactive
} -body {
    prompt "Try typing a line of at least 256 characters. Hit ENTER exactly once unless you don't see another prompt.\n"
    gets stdin line
    set len [string length $line]
    list [yesno "Did you hit ENTER only once?"] [expr {$len > 256}] [yesno "Line length was $len characters. Is this correct?"]
} -result {1 1 1}

test console-input-3.1 {Console gets blocking, small channel buffer size - long lines bug-bda99f2393} -constraints {
    win interactive
} -body {
    prompt "Try typing a line of at least 256 characters. Hit ENTER exactly once unless you don't see another prompt.\n"
    set bufSize [fconfigure stdin -buffersize]
    fconfigure stdin -buffersize 10
    gets stdin line
    fconfigure stdin -buffersize $bufSize
    set len [string length $line]
    list [yesno "Did you hit ENTER only once?"] [expr {$len > 256}] [yesno "Line length was $len characters. Is this correct?"]
} -result {1 1 1}

test console-input-3.2 {Console gets nonblocking - long lines bug-bda99f2393} -constraints {
    win interactive
} -body {
    prompt "Try typing a line of at least 256 characters. Hit ENTER exactly once unless you don't see another prompt.\n"
    fconfigure stdin -blocking 0
    while {[gets stdin line] < 0} {
        after 1000
    }
    fconfigure stdin -blocking 1
    set len [string length $line]
    list [yesno "Did you hit ENTER only once?"] [expr {$len > 256}] [yesno "Line length was $len characters. Is this correct?"]
} -result {1 1 1}

test console-input-3.3 {Console gets nonblocking small channel buffer size - long lines bug-bda99f2393} -constraints {
    win interactive
} -body {
    prompt "Try typing a line of at least 256 characters. Hit ENTER exactly once unless you don't see another prompt.\n"
    set bufSize [fconfigure stdin -buffersize]
    fconfigure stdin -blocking 0 -buffersize 10
    while {[gets stdin line] < 0} {
        after 1000
    }
    fconfigure stdin -blocking 1 -buffersize $bufSize
    set len [string length $line]
    list [yesno "Did you hit ENTER only once?"] [expr {$len > 256}] [yesno "Line length was $len characters. Is this correct?"]
} -result {1 1 1}

# Output tests

test console-output-1.0 {Console blocking puts stdout} -constraints {win interactive} -body {
    puts stdout "123"
    yesno "Did you see the string \"123\"?"
} -result 1

test console-output-1.1 {Console non-blocking puts stdout} -constraints {
    win interactive
} -setup {
    set oldmode [fconfigure stdout]
    dict unset oldmode -winsize
} -cleanup {
    fconfigure stdout {*}$oldmode
} -body {
    fconfigure stdout -blocking 0 -buffering line
    set count 0
    fileevent stdout writable {
        if {[incr count] < 4} {
            puts "$count"
        } else {
            fileevent stdout writable {}
            set done 1
        }
    }
    vwait done
    yesno "Did you see 1, 2, 3 printed on consecutive lines?"
} -result 1

test console-output-2.0 {Console blocking puts stderr} -constraints {win interactive} -body {
    puts stderr "456"
    yesno "Did you see the string \"456\"?"
} -result 1


# fconfigure get tests

## fconfigure get stdin

test console-fconfigure-get-1.0 {
    Console get stdin configuration
} -constraints {win interactive} -body {
    lsort [dict keys [fconfigure stdin]]
} -result {-blocking -buffering -buffersize -encoding -eofchar -inputmode -profile -translation}

set testnum 0
foreach {opt result} {
    -blocking 1
    -buffering line
    -buffersize 4096
    -encoding utf-16
    -inputmode normal
    -translation auto
} {
    test console-fconfigure-get-1.[incr testnum] "Console get stdin option $opt" \
        -constraints {win interactive} -body {
        fconfigure stdin $opt
    } -result $result
}
test console-fconfigure-get-1.[incr testnum] {
    Console get stdin option -eofchar
} -constraints {win interactive} -body {
    fconfigure stdin -eofchar
} -result ""

test console-fconfigure-get-1.[incr testnum] {
    fconfigure -winsize
} -constraints {win interactive} -body {
    fconfigure stdin -winsize
} -result {bad option "-winsize": should be one of -blocking, -buffering, -buffersize, -encoding, -eofchar, -profile, -translation, or -inputmode} -returnCodes error

## fconfigure get stdout/stderr
foreach chan {stdout stderr} major {2 3} {
    test console-fconfigure-get-$major.0 "Console get $chan configuration" -constraints {
        win interactive
    } -body {
        lsort [dict keys [fconfigure $chan]]
    } -result {-blocking -buffering -buffersize -encoding -eofchar -profile -translation -winsize}
    set testnum 0
    foreach {opt result} {
        -blocking 1
        -buffersize 4096
        -encoding utf-16
        -translation crlf
    } {
        test console-fconfigure-get-$major.[incr testnum] "Console get $chan option $opt" \
            -constraints {win interactive} -body {
                fconfigure $chan $opt
            } -result $result
    }

    test console-fconfigure-get-$major.[incr testnum] "Console get $chan option -winsize" \
        -constraints {win interactive} -body {
        fconfigure $chan -winsize
    } -result {\d+ \d+} -match regexp

    test console-fconfigure-get-$major.[incr testnum] "Console get $chan option -buffering" \
        -constraints {win interactive} -body {
        fconfigure $chan -buffering
    } -result [expr {$chan eq "stdout" ? "line" : "none"}]

    test console-fconfigure-get-$major.[incr testnum] {
        fconfigure -inputmode
    } -constraints {win interactive} -body {
        fconfigure $chan -inputmode
    } -result {bad option "-inputmode": should be one of -blocking, -buffering, -buffersize, -encoding, -eofchar, -profile, -translation, or -winsize} -returnCodes error

}

## fconfigure set stdin

test console-fconfigure-set-1.0 {
    fconfigure -inputmode password
} -constraints {win interactive} -body {
    set result {}

    prompt "Type \"pass\" and hit Enter. You should NOT see characters echoed: "
    fconfigure stdin -inputmode password
    lappend result [gets stdin]
    lappend result [fconfigure stdin -inputmode]
    fconfigure stdin -inputmode normal
    lappend result [yesno "\nWere the characters echoed?"]

    prompt "Type \"norm\" and hit Enter. You should see characters echoed: "
    lappend result [gets stdin]
    lappend result [fconfigure stdin -inputmode]
    lappend result [yesno "Were the characters echoed?"]

    set result
} -result [list pass password 0 norm normal 1]

test console-fconfigure-set-1.1 {
    fconfigure -inputmode raw
} -constraints {win interactive} -body {
    set result {}

    prompt "Type the keys \"a\", Ctrl-H, \"b\". Do NOT hit Enter. You should NOT see characters echoed: "
    fconfigure stdin -inputmode raw
    lappend result [read stdin 3]
    lappend result [fconfigure stdin -inputmode]
    fconfigure stdin -inputmode normal
    lappend result [yesno "\nWere the characters echoed?"]

    prompt "Type the keys \"c\", Ctrl-H, \"d\" and hit Enter. You should see characters echoed: "
    lappend result [gets stdin]
    lappend result [fconfigure stdin -inputmode]
    lappend result [yesno "Were the characters echoed (c replaced by d)?"]

    set result
} -result [list a\x08b raw 0 d normal 1]

test console-fconfigure-set-1.2 {
    fconfigure -inputmode reset
} -constraints {win interactive} -body {
    set result {}

    prompt "Type \"pass\" and hit Enter. You should NOT see characters echoed: "
    fconfigure stdin -inputmode password
    lappend result [gets stdin]
    lappend result [fconfigure stdin -inputmode]
    fconfigure stdin -inputmode reset
    lappend result [yesno "\nWere the characters echoed?"]

    prompt "Type \"reset\" and hit Enter. You should see characters echoed: "
    lappend result [gets stdin]
    lappend result [fconfigure stdin -inputmode]
    lappend result [yesno "Were the characters echoed?"]

    set result
} -result [list pass password 0 reset normal 1]

test console-fconfigure-set-1.3 {
    fconfigure stdin -winsize
} -constraints {win interactive} -body {
    fconfigure stdin -winsize {10 30}
} -result {bad option "-winsize": should be one of -blocking, -buffering, -buffersize, -encoding, -eofchar, -profile, -translation, or -inputmode} -returnCodes error

## fconfigure set stdout,stderr

test console-fconfigure-set-2.0 {
    fconfigure stdout -winsize
} -constraints {win interactive} -body {
    fconfigure stdout -winsize {10 30}
} -result {bad option "-winsize": should be one of -blocking, -buffering, -buffersize, -encoding, -eofchar, -profile, or -translation} -returnCodes error

test console-fconfigure-set-3.0 {
    fconfigure stderr -winsize
} -constraints {win interactive} -body {
    fconfigure stderr -winsize {10 30}
} -result {bad option "-winsize": should be one of -blocking, -buffering, -buffersize, -encoding, -eofchar, -profile, or -translation} -returnCodes error

# Multiple threads

test console-thread-input-1.0 {Get input in thread} -constraints {
    win interactive haveThread
} -setup {
    set tid [thread::create]
} -cleanup {
    thread::release $tid
} -body {
    prompt "Type \"xyz\" and hit Enter: "
    thread::send $tid {gets stdin}
} -result xyz

test console-thread-output-1.0 {Output from thread} -constraints {
    win interactive haveThread
} -setup {
    set tid [thread::create]
} -cleanup {
    thread::release $tid
} -body {
    thread::send $tid {puts [thread::id]}
    yesno "Did you see $tid printed?"
} -result 1

::tcltest::cleanupTests
return
<|MERGE_RESOLUTION|>--- conflicted
+++ resolved
@@ -10,13 +10,11 @@
 # See the file "license.terms" for information on usage and redistribution
 # of this file, and for a DISCLAIMER OF ALL WARRANTIES.
 
-package require tcltest
-namespace import ::tcltest::test
-
-<<<<<<< HEAD
-
-=======
->>>>>>> a88f4248
+if {"::tcltest" ni [namespace children]} {
+    package require tcltest 2.5
+    namespace import -force ::tcltest::*
+}
+
 catch {package require twapi} ;# Only to bring window to foreground. Not critical
 ::tcltest::ConstraintInitializer haveThread { expr {![catch {package require Thread}]} }
 
