# This file tests the tclWinFCmd.c file.
#
# This file contains a collection of tests for one or more of the Tcl
# built-in commands.  Sourcing this file into Tcl runs the tests and
# generates output for errors.  No output means no errors were found.
#
# Copyright (c) 1996-1997 Sun Microsystems, Inc.
# Copyright (c) 1998-1999 by Scriptics Corporation.
#
# See the file "license.terms" for information on usage and redistribution
# of this file, and for a DISCLAIMER OF ALL WARRANTIES.

if {[lsearch [namespace children] ::tcltest] == -1} {
    package require tcltest
    namespace import -force ::tcltest::*
}

::tcltest::loadTestedCommands
catch [list package require -exact Tcltest [info patchlevel]]

# Initialise the test constraints

testConstraint winVista 0
<<<<<<< HEAD
testConstraint win2000orXP 0
testConstraint winOlderThan2000 0
=======
testConstraint winXP 0
>>>>>>> 41d2fb6f
testConstraint testvolumetype [llength [info commands testvolumetype]]
testConstraint testfile       [llength [info commands testfile]]
testConstraint testchmod      [llength [info commands testchmod]]
testConstraint cdrom 0
testConstraint exdev 0
testConstraint longFileNames 0

proc createfile {file {string a}} {
    set f [open $file w]
    puts -nonewline $f $string
    close $f
    return $string
}

proc contents {file} {
    set f [open $file r]
    set r [read $f]
    close $f
    set r
}

proc cleanup {args} {
    foreach p ". $args" {
	set x ""
	catch {
	    set x [glob -directory $p tf* td*]
	}
	if {$x != ""} {
	    catch {file delete -force -- {*}$x}
	}
    }
}

<<<<<<< HEAD
if {[testConstraint winOnly]} {
    set major [string index $tcl_platform(osVersion) 0]
    if {[testConstraint nt] && $major > 4} {
        if {$major > 5} {
            testConstraint winVista 1
        } elseif {$major == 5} {
            testConstraint win2000orXP 1
        }
    } else {
	testConstraint winOlderThan2000 1
=======
if {[testConstraint win]} {
    set major [string index $tcl_platform(osVersion) 0]
    if {$major > 5} {
	testConstraint winVista 1
    } elseif {$major == 5} {
	testConstraint winXP 1
>>>>>>> 41d2fb6f
    }
}

# find a CD-ROM so we can test read-only filesystems.

proc findfile {dir} {
    foreach p [glob -nocomplain -type f -directory $dir *] {
	return $p
    }
    foreach p [glob -nocomplain -type d -directory $dir *] {
	set f [findfile $p]
	if {$f ne ""} {
	    return $f
	}
    }
    return ""
}

if {[testConstraint testvolumetype]} {
    foreach p {d e f g h i j k l m n o p q r s t u v w x y z} {
        if {![catch {testvolumetype ${p}:} result] && $result in {CDFS UDF}} {
            set cdrom ${p}:
	    set cdfile [findfile $cdrom]
	    testConstraint cdrom 1
	    break
        }
    }
}

# NB: filename is chosen to be short but unlikely to clash with other apps
if {[file exists c:/] && [file exists d:/]} {
    catch {file delete d:/TclTmpF.1}
    if {[catch {createfile d:/TclTmpF.1 {}}] == 0} {
	file delete d:/TclTmpF.1
	testConstraint exdev 1
    }
}

file delete -force -- td1
if {![catch {open td1 w} testfile]} {
    close $testfile
    testConstraint longFileNames 1
    file delete -force -- td1
}

# A really long file name
# length of longname is 1216 chars, which should be greater than any static
# buffer or allowable filename.

set longname "abcdefghihjllmnopqrstuvwxyz01234567890"
append longname $longname
append longname $longname
append longname $longname
append longname $longname
append longname $longname

# Uses the "testfile" command instead of the "file" command.  The "file"
# command provides several layers of sanity checks on the arguments and
# it can be difficult to actually forward "insane" arguments to the
# low-level posix emulation layer.

test winFCmd-1.1 {TclpRenameFile: errno: EACCES} -body {
    testfile mv $cdfile $cdrom/dummy~~.fil
} -constraints {win cdrom testfile} -returnCodes error -result EACCES
test winFCmd-1.2 {TclpRenameFile: errno: EEXIST} -setup {
    cleanup
} -constraints {win testfile} -body {
    file mkdir td1/td2/td3
    file mkdir td2
    testfile mv td2 td1/td2
} -returnCodes error -result EEXIST
test winFCmd-1.3 {TclpRenameFile: errno: EINVAL} -setup {
    cleanup
} -constraints {win testfile} -body {
    testfile mv / td1
} -returnCodes error -result EINVAL
test winFCmd-1.4 {TclpRenameFile: errno: EINVAL} -setup {
    cleanup
} -constraints {win testfile} -body {
    file mkdir td1
    testfile mv td1 td1/td2
} -returnCodes error -result EINVAL
test winFCmd-1.5 {TclpRenameFile: errno: EISDIR} -setup {
    cleanup
} -constraints {win testfile} -body {
    file mkdir td1
    createfile tf1
    testfile mv tf1 td1
} -returnCodes error -result EISDIR
test winFCmd-1.6 {TclpRenameFile: errno: ENOENT} -setup {
    cleanup
} -constraints {win testfile} -body {
    testfile mv tf1 tf2
} -returnCodes error -result ENOENT
test winFCmd-1.7 {TclpRenameFile: errno: ENOENT} -setup {
    cleanup
} -constraints {win testfile} -body {
    testfile mv "" tf2
} -returnCodes error -result ENOENT
test winFCmd-1.8 {TclpRenameFile: errno: ENOENT} -setup {
    cleanup
} -constraints {win testfile} -body {
    createfile tf1
    testfile mv tf1 ""
} -returnCodes error -result ENOENT
test winFCmd-1.9 {TclpRenameFile: errno: ENOTDIR} -setup {
    cleanup
} -constraints {win testfile} -body {
    file mkdir td1
    createfile tf1
    testfile mv td1 tf1
} -returnCodes error -result ENOTDIR
test winFCmd-1.10 {TclpRenameFile: errno: EXDEV} -setup {
    file delete -force d:/tf1
} -constraints {win exdev testfile} -body {
    file mkdir c:/tf1
    testfile mv c:/tf1 d:/tf1
} -cleanup {
    file delete -force c:/tf1
} -returnCodes error -result EXDEV
test winFCmd-1.11 {TclpRenameFile: errno: EACCES} -setup {
    cleanup
} -constraints {win testfile} -body {
    set fd [open tf1 w]
    testfile mv tf1 tf2
} -cleanup {
    catch {close $fd}
} -returnCodes error -result EACCES
test winFCmd-1.12 {TclpRenameFile: errno: EACCES} -setup {
    cleanup
} -constraints {win testfile} -body {
    createfile tf1
    set fd [open tf2 w]
    testfile mv tf1 tf2
} -cleanup {
    catch {close $fd}
} -returnCodes error -result EACCES
test winFCmd-1.13 {TclpRenameFile: errno: EACCES} -setup {
    cleanup
} -constraints {win win2000orXP testfile} -body {
    testfile mv nul tf1
} -returnCodes error -result EINVAL
test winFCmd-1.14 {TclpRenameFile: errno: EACCES} -setup {
    cleanup
} -constraints {win nt winOlderThan2000 testfile} -body {
    testfile mv nul tf1
} -returnCodes error -result EACCES
test winFCmd-1.15 {TclpRenameFile: errno: EEXIST} -setup {
    cleanup
} -constraints {win nt testfile} -body {
    createfile tf1
    testfile mv tf1 nul
} -returnCodes error -result EEXIST
test winFCmd-1.16 {TclpRenameFile: MoveFile() != FALSE} -setup {
    cleanup
} -constraints {win testfile} -body {
    createfile tf1 tf1
    testfile mv tf1 tf2
    list [file exists tf1] [contents tf2]
} -result {0 tf1}
test winFCmd-1.17 {TclpRenameFile: MoveFile() == FALSE} -setup {
    cleanup
} -constraints {win testfile} -body {
    testfile mv tf1 tf2
} -returnCodes error -result ENOENT
test winFCmd-1.18 {TclpRenameFile: srcAttr == -1} -setup {
    cleanup
} -constraints {win testfile} -body {
    testfile mv tf1 tf2
} -returnCodes error -result ENOENT
test winFCmd-1.19 {TclpRenameFile: errno == EACCES} -setup {
    cleanup
} -constraints {win win2000orXP testfile} -body {
    testfile mv nul tf1
} -returnCodes error -result EINVAL
test winFCmd-1.19.1 {TclpRenameFile: errno == EACCES} -setup {
    cleanup
} -constraints {win nt winOlderThan2000 testfile} -body {
    testfile mv nul tf1
} -returnCodes error -result EACCES
test winFCmd-1.20 {TclpRenameFile: src is dir} -setup {
    cleanup
} -constraints {win nt testfile} -body {
    # under 95, this would actually succeed and move the current dir out from
    # under the current process!
    file delete /tf1
    testfile mv [pwd] /tf1
} -returnCodes error -result EACCES
test winFCmd-1.21 {TclpRenameFile: long src} -setup {
    cleanup
} -constraints {win testfile} -body {
    testfile mv $longname tf1
} -returnCodes error -result ENAMETOOLONG
test winFCmd-1.22 {TclpRenameFile: long dst} -setup {
    cleanup
} -constraints {win testfile} -body {
    createfile tf1
    testfile mv tf1 $longname
} -returnCodes error -result ENAMETOOLONG
test winFCmd-1.23 {TclpRenameFile: move dir into self} -setup {
    cleanup
} -constraints {win testfile} -body {
    file mkdir td1
    testfile mv [pwd]/td1 td1/td2
} -returnCodes error -result EINVAL
test winFCmd-1.24 {TclpRenameFile: move a root dir} -setup {
    cleanup
} -constraints {win testfile} -body {
    testfile mv / c:/
} -returnCodes error -result EINVAL
test winFCmd-1.25 {TclpRenameFile: cross file systems} -setup {
    cleanup
} -constraints {win cdrom testfile} -body {
    file mkdir td1
    testfile mv td1 $cdrom/td1
} -returnCodes error -result EXDEV
test winFCmd-1.26 {TclpRenameFile: readonly fs} -setup {
    cleanup
} -constraints {win cdrom testfile} -body {
    testfile mv $cdfile $cdrom/dummy~~.fil
} -returnCodes error -result EACCES
test winFCmd-1.27 {TclpRenameFile: open file} -setup {
    cleanup
} -constraints {win testfile} -body {
    set fd [open tf1 w]
    testfile mv tf1 tf2
} -cleanup {
    catch {close $fd}
} -returnCodes error -result EACCES
test winFCmd-1.28 {TclpRenameFile: errno == EEXIST} -setup {
    cleanup
} -constraints {win testfile} -body {
    createfile tf1
    createfile tf2
    testfile mv tf1 tf2
    list [file exists tf1] [file exists tf2]
} -result {0 1}
test winFCmd-1.29 {TclpRenameFile: src is dir} -setup {
    cleanup
} -constraints {win testfile} -body {
    file mkdir td1
    createfile tf1
    testfile mv td1 tf1
} -returnCodes error -result ENOTDIR
test winFCmd-1.30 {TclpRenameFile: dst is dir} -setup {
    cleanup
} -constraints {win testfile} -body {
    file mkdir td1
    file mkdir td2/td2
    testfile mv td1 td2
} -returnCodes error -result EEXIST
test winFCmd-1.31 {TclpRenameFile: TclpRemoveDirectory fails} -setup {
    cleanup
} -constraints {win testfile} -body {
    file mkdir td1
    file mkdir td2/td2
    testfile mv td1 td2
} -returnCodes error -result EEXIST
test winFCmd-1.32 {TclpRenameFile: TclpRemoveDirectory succeeds} -setup {
    cleanup
} -constraints {win testfile} -body {
    file mkdir td1/td2
    file mkdir td2
    testfile mv td1 td2
    list [file exists td1] [file exists td2] [file exists td2/td2]
} -result {0 1 1}
test winFCmd-1.33 {TclpRenameFile: After removing dst dir, MoveFile fails} \
	-constraints {win exdev testfile testchmod} -body {
    file mkdir d:/td1
    testchmod 0 d:/td1
    file mkdir c:/tf1
    catch {testfile mv c:/tf1 d:/td1} msg
    list $msg [file writable d:/td1]
} -cleanup {
    catch {testchmod 0o666 d:/td1}
    file delete d:/td1
    file delete -force c:/tf1
} -result {EXDEV 0}
test winFCmd-1.34 {TclpRenameFile: src is dir, dst is not} -setup {
    cleanup
} -constraints {win testfile} -body {
    file mkdir td1
    createfile tf1
    testfile mv td1 tf1
} -cleanup {
    cleanup
} -returnCodes error -result ENOTDIR
test winFCmd-1.35 {TclpRenameFile: src is not dir, dst is} -setup {
    cleanup
} -constraints {win testfile} -body {
    file mkdir td1
    createfile tf1
    testfile mv tf1 td1
} -cleanup {
    cleanup
} -returnCodes error -result EISDIR
test winFCmd-1.36 {TclpRenameFile: src and dst not dir} -setup {
    cleanup
} -constraints {win testfile} -body {
    createfile tf1 tf1
    createfile tf2 tf2
    testfile mv tf1 tf2
    contents tf2
} -cleanup {
    cleanup
} -result {tf1}
test winFCmd-1.37 {TclpRenameFile: need to restore temp file} {win emptyTest} {
    # Can't figure out how to cause this.
    # Need a file that can't be copied.
} {}

# If the native filesystem produces 0 for inodes numbers there is no point
# doing the following test.
testConstraint winNonZeroInodes [eval {
    file stat [info nameofexecutable] statExe
    expr {$statExe(ino) != 0}
}]

proc MakeFiles {dirname} {
    set inodes {}
    set ndx -1
    while {1} {
        # upped to 50K for 64bit Server 2008
        if {$ndx > 50000} {
            return -code error "limit reached without finding a collistion."
        }
        set filename [file join $dirname Test[incr ndx]]
        set f [open $filename w]
        close $f
        file stat $filename stat
        if {[set n [lsearch -exact -integer $inodes $stat(ino)]] != -1} {
            return [list [file join $dirname Test$n] $filename]
        }
        lappend inodes $stat(ino)
        unset stat
    }
}

test winFCmd-1.38 {TclpRenameFile: check rename of conflicting inodes} -setup {
    cleanup
} -constraints {win winNonZeroInodes} -body {
    file mkdir td1
    foreach {a b} [MakeFiles td1] break
    file rename -force $a $b
    file exists $a
} -cleanup {
    cleanup
} -result {0}


test winFCmd-2.1 {TclpCopyFile: errno: EACCES} -setup {
    cleanup
} -constraints {win cdrom testfile} -body {
    testfile cp $cdfile $cdrom/dummy~~.fil
} -returnCodes error -result EACCES
test winFCmd-2.2 {TclpCopyFile: errno: EISDIR} -setup {
    cleanup
} -constraints {win testfile} -body {
    file mkdir td1
    testfile cp td1 tf1
} -cleanup {
    cleanup
} -returnCodes error -result EISDIR
test winFCmd-2.3 {TclpCopyFile: errno: EISDIR} -setup {
    cleanup
} -constraints {win testfile} -body {
    createfile tf1
    file mkdir td1
    testfile cp tf1 td1
} -cleanup {
    cleanup
} -returnCodes error -result EISDIR
test winFCmd-2.4 {TclpCopyFile: errno: ENOENT} -setup {
    cleanup
} -constraints {win testfile} -body {
    testfile cp tf1 tf2
} -returnCodes error -result ENOENT
test winFCmd-2.5 {TclpCopyFile: errno: ENOENT} -setup {
    cleanup
} -constraints {win testfile} -body {
    testfile cp "" tf2
} -returnCodes error -result ENOENT
test winFCmd-2.6 {TclpCopyFile: errno: ENOENT} -setup {
    cleanup
} -constraints {win testfile} -body {
    createfile tf1
    testfile cp tf1 ""
} -cleanup {
    cleanup
} -returnCodes error -result ENOENT
test winFCmd-2.7 {TclpCopyFile: errno: EACCES} -setup {
    cleanup
} -constraints {win win2000orXP testfile} -body {
    testfile cp nul tf1
} -returnCodes error -result EINVAL
test winFCmd-2.8 {TclpCopyFile: errno: EACCES} -setup {
    cleanup
} -constraints {win nt winOlderThan2000 testfile} -body {
    testfile cp nul tf1
} -returnCodes error -result EACCES
test winFCmd-2.10 {TclpCopyFile: CopyFile succeeds} -setup {
    cleanup
} -constraints {win testfile} -body {
    createfile tf1 tf1
    testfile cp tf1 tf2
    list [contents tf1] [contents tf2]
} -cleanup {
    cleanup
} -result {tf1 tf1}
test winFCmd-2.11 {TclpCopyFile: CopyFile succeeds} -setup {
    cleanup
} -constraints {win testfile} -body {
    createfile tf1 tf1
    createfile tf2 tf2
    testfile cp tf1 tf2
    list [contents tf1] [contents tf2]
} -cleanup {
    cleanup
} -result {tf1 tf1}
test winFCmd-2.12 {TclpCopyFile: CopyFile succeeds} -setup {
    cleanup
} -constraints {win testfile} -body {
    createfile tf1 tf1
    testchmod 0 tf1
    testfile cp tf1 tf2
    list [contents tf2] [file writable tf2]
} -cleanup {
    catch {testchmod 0o666 tf1}
    cleanup
} -result {tf1 0}
test winFCmd-2.13 {TclpCopyFile: CopyFile fails} -setup {
    cleanup
} -constraints {win testfile} -body {
    createfile tf1
    file mkdir td1
    testfile cp tf1 td1
} -cleanup {
    cleanup
} -returnCodes error -result EISDIR
test winFCmd-2.14 {TclpCopyFile: errno == EACCES} -setup {
    cleanup
} -constraints {win testfile} -body {
    file mkdir td1
    testfile cp td1 tf1
} -cleanup {
    cleanup
} -returnCodes error -result EISDIR
test winFCmd-2.15 {TclpCopyFile: src is directory} -setup {
    cleanup
} -constraints {win testfile} -body {
    file mkdir td1
    testfile cp td1 tf1
} -cleanup {
    cleanup
} -returnCodes error -result EISDIR
test winFCmd-2.16 {TclpCopyFile: dst is directory} -setup {
    cleanup
} -constraints {win testfile} -body {
    createfile tf1
    file mkdir td1
    testfile cp tf1 td1
} -cleanup {
    cleanup
} -returnCodes error -result EISDIR
test winFCmd-2.17 {TclpCopyFile: dst is readonly} -setup {
    cleanup
} -constraints {win testfile testchmod} -body {
    createfile tf1 tf1
    createfile tf2 tf2
    testchmod 0 tf2
    testfile cp tf1 tf2
    list [file writable tf2] [contents tf2]
} -cleanup {
    catch {testchmod 0o666 tf2}
    cleanup
} -result {1 tf1}

test winFCmd-3.1 {TclpDeleteFile: errno: EACCES} -body {
    testfile rm $cdfile $cdrom/dummy~~.fil
} -constraints {win cdrom testfile} -returnCodes error -result EACCES
test winFCmd-3.2 {TclpDeleteFile: errno: EISDIR} -setup {
    cleanup
} -constraints {win testfile} -body {
    file mkdir td1
    testfile rm td1
} -cleanup {
    cleanup
} -returnCodes error -result EISDIR
test winFCmd-3.3 {TclpDeleteFile: errno: ENOENT} -setup {
    cleanup
} -constraints {win testfile} -body {
    testfile rm tf1
} -returnCodes error -result ENOENT
test winFCmd-3.4 {TclpDeleteFile: errno: ENOENT} -setup {
    cleanup
} -constraints {win testfile} -body {
    testfile rm ""
} -returnCodes error -result ENOENT
test winFCmd-3.5 {TclpDeleteFile: errno: EACCES} -setup {
    cleanup
} -constraints {win testfile} -body {
    set fd [open tf1 w]
    testfile rm tf1
} -cleanup {
    close $fd
    cleanup
} -returnCodes error -result EACCES
test winFCmd-3.6 {TclpDeleteFile: errno: EACCES} -setup {
    cleanup
} -constraints {win testfile} -body {
    testfile rm nul
} -returnCodes error -result EACCES
test winFCmd-3.7 {TclpDeleteFile: DeleteFile succeeds} -setup {
    cleanup
} -constraints {win testfile} -body {
    createfile tf1
    testfile rm tf1
    file exists tf1
} -result {0}
test winFCmd-3.8 {TclpDeleteFile: DeleteFile fails} -setup {
    cleanup
} -constraints {win testfile} -body {
    file mkdir td1
    testfile rm td1
} -cleanup {
    cleanup
} -returnCodes error -result EISDIR
test winFCmd-3.9 {TclpDeleteFile: errno == EACCES} -setup {
    cleanup
} -constraints {win testfile} -body {
    set fd [open tf1 w]
    testfile rm tf1
} -cleanup {
    close $fd
} -returnCodes error -result EACCES
test winFCmd-3.10 {TclpDeleteFile: path is readonly} -setup {
    cleanup
} -constraints {win testfile testchmod} -body {
    createfile tf1
    testchmod 0 tf1
    testfile rm tf1
    file exists tf1
} -result {0}
test winFCmd-3.11 {TclpDeleteFile: still can't remove path} -setup {
    cleanup
} -constraints {win testfile testchmod} -body {
    set fd [open tf1 w]
    testchmod 0 tf1
    testfile rm tf1
} -cleanup {
    close $fd
    catch {testchmod 0o666 tf1}
    cleanup
} -returnCodes error -result EACCES

test winFCmd-4.1 {TclpCreateDirectory: errno: EACCES} -body {
    testfile mkdir $cdrom/dummy~~.dir
} -constraints {win nt cdrom testfile} -returnCodes error -result EACCES
test winFCmd-4.3 {TclpCreateDirectory: errno: EEXIST} -setup {
    cleanup
} -constraints {win testfile} -body {
    file mkdir td1
    testfile mkdir td1
} -cleanup {
    cleanup
} -returnCodes error -result EEXIST
test winFCmd-4.4 {TclpCreateDirectory: errno: ENOENT} -setup {
    cleanup
} -constraints {win testfile} -body {
    testfile mkdir td1/td2
} -returnCodes error -result ENOENT
test winFCmd-4.5 {TclpCreateDirectory: CreateDirectory succeeds} -setup {
    cleanup
} -constraints {win testfile} -body {
    testfile mkdir td1
    file type td1
} -cleanup cleanup -result directory

test winFCmd-5.1 {TclpCopyDirectory: calls TraverseWinTree} -setup {
    cleanup
} -constraints {win testfile} -body {
    file mkdir td1
    testfile cpdir td1 td2
    list [file type td1] [file type td2]
} -cleanup {
    cleanup
} -result {directory directory}

test winFCmd-6.1 {TclpRemoveDirectory: errno: EACCES} -setup {
    cleanup
} -constraints {winVista testfile testchmod} -body {
    file mkdir td1
    testchmod 0 td1
    testfile rmdir td1
    file exists td1
} -returnCodes error -cleanup {
    catch {testchmod 0o666 td1}
    cleanup
} -result {td1 EACCES}
# This next test has a very hokey way of matching...
test winFCmd-6.2 {TclpRemoveDirectory: errno: EEXIST} -setup {
    cleanup
} -constraints {win testfile} -body {
    file mkdir td1/td2
    list [catch {testfile rmdir td1} msg] [file tail $msg]
} -result {1 {td1 EEXIST}}
test winFCmd-6.3 {TclpRemoveDirectory: errno: EACCES} {win emptyTest} {
    # can't test this w/o removing everything on your hard disk first!
    # testfile rmdir /
} {}
# This next test has a very hokey way of matching...
test winFCmd-6.4 {TclpRemoveDirectory: errno: ENOENT} -setup {
    cleanup
} -constraints {win testfile} -body {
    list [catch {testfile rmdir td1} msg] [file tail $msg]
} -result {1 {td1 ENOENT}}
test winFCmd-6.5 {TclpRemoveDirectory: errno: ENOENT} -setup {
    cleanup
} -constraints {win testfile} -body {
    testfile rmdir ""
} -returnCodes error -result ENOENT
# This next test has a very hokey way of matching...
test winFCmd-6.6 {TclpRemoveDirectory: errno: ENOTDIR} -setup {
    cleanup
} -constraints {win testfile} -body {
    createfile tf1
    list [catch {testfile rmdir tf1} msg] [file tail $msg]
} -result {1 {tf1 ENOTDIR}}
test winFCmd-6.7 {TclpRemoveDirectory: RemoveDirectory succeeds} -setup {
    cleanup
} -constraints {win testfile} -body {
    file mkdir td1
    testfile rmdir td1
    file exists td1
} -result {0}
# This next test has a very hokey way of matching...
test winFCmd-6.8 {TclpRemoveDirectory: RemoveDirectory fails} -setup {
    cleanup
} -constraints {win testfile} -body {
    createfile tf1
    list [catch {testfile rmdir tf1} msg] [file tail $msg]
} -result {1 {tf1 ENOTDIR}}
test winFCmd-6.9 {TclpRemoveDirectory: errno == EACCES} -setup {
    cleanup
} -constraints {winVista testfile testchmod} -body {
    file mkdir td1
    testchmod 0 td1
    testfile rmdir td1
    file exists td1
} -returnCodes error -cleanup {
    catch {testchmod 0o666 td1}
    cleanup
} -result {td1 EACCES}
test winFCmd-6.11 {TclpRemoveDirectory: attr == -1} -setup {
    cleanup
} -constraints {win nt testfile} -body {
    testfile rmdir /
    # WinXP returns EEXIST, WinNT seems to return EACCES.  No policy
    # decision has been made as to which is correct.
} -returnCodes error -match regexp -result {^/ E(ACCES|EXIST)$}
test winFCmd-6.13 {TclpRemoveDirectory: write-protected} -setup {
    cleanup
} -constraints {winVista testfile testchmod} -body {
    file mkdir td1
    testchmod 0 td1
    testfile rmdir td1
    file exists td1
} -cleanup {
    catch {testchmod 0o666 td1}
    cleanup
} -returnCodes error -result {td1 EACCES}
# This next test has a very hokey way of matching...
test winFCmd-6.15 {TclpRemoveDirectory: !recursive} -setup {
    cleanup
} -constraints {win testfile} -body {
    file mkdir td1/td2
    list [catch {testfile rmdir td1} msg] [file tail $msg]
} -result {1 {td1 EEXIST}}
test winFCmd-6.16 {TclpRemoveDirectory: recursive, but errno != EEXIST} -setup {
    cleanup
} -constraints {win testfile} -body {
    createfile tf1
    testfile rmdir -force tf1
} -returnCodes error -result {tf1 ENOTDIR}
test winFCmd-6.17 {TclpRemoveDirectory: calls TraverseWinTree} -setup {
    cleanup
} -constraints {win testfile} -body {
    file mkdir td1/td2
    testfile rmdir -force td1
    file exists td1
} -result {0}

test winFCmd-7.1 {TraverseWinTree: targetPtr == NULL} -setup {
    cleanup
} -constraints {win testfile} -body {
    file mkdir td1/td2/td3
    testfile rmdir -force td1
    file exists td1
} -result {0}
test winFCmd-7.2 {TraverseWinTree: targetPtr != NULL} -setup {
    cleanup
} -constraints {win testfile} -body {
    file mkdir td1/td2/td3
    testfile cpdir td1 td2
    list [file exists td1] [file exists td2]
} -cleanup {
    cleanup
} -result {1 1}
test winFCmd-7.3 {TraverseWinTree: sourceAttr == -1} -setup {
    cleanup
} -constraints {win testfile} -body {
    testfile cpdir td1 td2
} -returnCodes error -result {td1 ENOENT}
test winFCmd-7.4 {TraverseWinTree: source isn't directory} -setup {
    cleanup
} -constraints {win testfile} -body {
    file mkdir td1
    createfile td1/tf1 tf1
    testfile cpdir td1 td2
    contents td2/tf1
} -cleanup {
    cleanup
} -result {tf1}
test winFCmd-7.5 {TraverseWinTree: call TraversalCopy: DOTREE_F} -setup {
    cleanup
} -constraints {win testfile} -body {
    file mkdir td1
    createfile td1/tf1 tf1
    testfile cpdir td1 td2
    contents td2/tf1
} -cleanup {
    cleanup
} -result {tf1}
test winFCmd-7.6 {TraverseWinTree: call TraversalDelete: DOTREE_F} -setup {
    cleanup
} -constraints {win testfile} -body {
    file mkdir td1
    createfile td1/tf1 tf1
    testfile rmdir -force td1
    file exists td1
} -result {0}
test winFCmd-7.7 {TraverseWinTree: append \ to source if necessary} -setup {
    cleanup
} -constraints {win testfile} -body {
    file mkdir td1
    createfile td1/tf1 tf1
    testfile cpdir td1 td2
    contents td2/tf1
} -cleanup {
    cleanup
} -result {tf1}
test winFCmd-7.9 {TraverseWinTree: append \ to source if necessary} -body {
    testfile rmdir $cdrom/
} -constraints {win nt cdrom testfile} -returnCodes error -match glob \
    -result {* EACCES}
test winFCmd-7.10 {TraverseWinTree: can't read directory: handle == INVALID} \
	{win emptyTest} {
    # can't make it happen
} {}
test winFCmd-7.11 {TraverseWinTree: call TraversalCopy: DOTREE_PRED} -setup {
    cleanup
} -constraints {win testfile testchmod} -body {
    file mkdir td1
    createfile td1/tf1 tf1
    testchmod 0 td1
    testfile cpdir td1 td2
    list [file exists td2] [file writable td2]
} -cleanup {
    catch {testchmod 0o666 td1}
    cleanup
} -result {1 1}
test winFCmd-7.12 {TraverseWinTree: call TraversalDelete: DOTREE_PRED} -setup {
    cleanup
} -constraints {win testfile} -body {
    file mkdir td1
    createfile td1/tf1 tf1
    testfile rmdir -force td1
    file exists td1
} -result {0}
test winFCmd-7.13 {TraverseWinTree: append \ to target if necessary} -setup {
    cleanup
} -constraints {win testfile} -body {
    file mkdir td1
    createfile td1/tf1 tf1
    testfile cpdir td1 td2
    contents td2/tf1
} -cleanup {
    cleanup
} -result {tf1}
test winFCmd-7.15 {TraverseWinTree: append \ to target if necessary} -setup {
    cleanup
} -constraints {win nt testfile} -body {
    file mkdir td1
    testfile cpdir td1 /
} -cleanup {
    cleanup
    # Windows7 returns EEXIST, XP returns EACCES
} -returnCodes error -match regexp -result {^/ E(ACCES|EXIST)$}
test winFCmd-7.16 {TraverseWinTree: recurse on files: no files} -setup {
    cleanup
} -constraints {win testfile} -body {
    file mkdir td1
    testfile cpdir td1 td2
} -cleanup {
    cleanup
} -result {}
test winFCmd-7.17 {TraverseWinTree: recurse on files: one file} -setup {
    cleanup
} -constraints {win testfile} -body {
    file mkdir td1
    createfile td1/td2
    testfile cpdir td1 td2
    glob td2/*
} -cleanup {
    cleanup
} -result {td2/td2}
test winFCmd-7.18 {TraverseWinTree: recurse on files: several files and dir} -setup {
    cleanup
} -constraints {win testfile} -body {
    file mkdir td1
    createfile td1/tf1
    createfile td1/tf2
    file mkdir td1/td2/td3
    createfile td1/tf3
    createfile td1/tf4
    testfile cpdir td1 td2
    lsort [glob td2/*]
} -cleanup {
    cleanup
} -result {td2/td2 td2/tf1 td2/tf2 td2/tf3 td2/tf4}
test winFCmd-7.19 {TraverseWinTree: call TraversalCopy: DOTREE_POSTD} -setup {
    cleanup
} -constraints {win testfile testchmod} -body {
    file mkdir td1
    createfile td1/tf1 tf1
    testchmod 0 td1
    testfile cpdir td1 td2
    list [file exists td2] [file writable td2]
} -cleanup {
    catch {testchmod 0o666 td1}
    cleanup
} -result {1 1}
test winFCmd-7.20 {TraverseWinTree: call TraversalDelete: DOTREE_POSTD} -setup {
    cleanup
} -constraints {win testfile} -body {
    file mkdir td1
    createfile td1/tf1 tf1
    testfile rmdir -force td1
    file exists td1
} -result {0}
test winFCmd-7.21 {TraverseWinTree: fill errorPtr} -setup {
    cleanup
} -constraints {win testfile} -body {
    testfile cpdir td1 td2
} -returnCodes error -result {td1 ENOENT}

test winFCmd-8.1 {TraversalCopy: DOTREE_F} -setup {
    cleanup
} -constraints {win testfile} -body {
    file mkdir td1
    testfile cpdir td1 td1
} -returnCodes error -result {td1 EEXIST}
test winFCmd-8.2 {TraversalCopy: DOTREE_PRED} -setup {
    cleanup
} -constraints {win testfile testchmod} -body {
    file mkdir td1/td2
    testchmod 0 td1
    testfile cpdir td1 td2
    list [file writable td1] [file writable td1/td2]
} -cleanup {
    catch {testchmod 0o666 td1}
    cleanup
} -result {0 1}
test winFCmd-8.3 {TraversalCopy: DOTREE_POSTD} -setup {
    cleanup
} -constraints {win testfile} -body {
    file mkdir td1
    testfile cpdir td1 td2
} -cleanup {
    cleanup
} -result {}

test winFCmd-9.1 {TraversalDelete: DOTREE_F} -setup {
    cleanup
} -constraints {win testfile} -body {
    file mkdir td1
    createfile td1/tf1
    testfile rmdir -force td1
} -result {}
test winFCmd-9.3 {TraversalDelete: DOTREE_PRED} -setup {
    cleanup
} -constraints {winVista testfile testchmod} -body {
    file mkdir td1/td2
    testchmod 0 td1
    testfile rmdir -force td1
    file exists td1
} -cleanup {
    catch {testchmod 0o666 td1}
    cleanup
} -returnCodes error -result {td1 EACCES}
test winFCmd-9.4 {TraversalDelete: DOTREE_POSTD} -setup {
    cleanup
} -constraints {win testfile} -body {
    file mkdir td1/td1/td3/td4/td5
    testfile rmdir -force td1
} -result {}

test winFCmd-10.1 {AttributesPosixError - get} -constraints {win} -setup {
    cleanup
} -body {
    file attributes td1 -archive
} -returnCodes error -result {could not read "td1": no such file or directory}
test winFCmd-10.2 {AttributesPosixError - set} -constraints {win} -setup {
    cleanup
} -body {
    file attributes td1 -archive 0
} -returnCodes error -result {could not read "td1": no such file or directory}

test winFCmd-11.1 {GetWinFileAttributes} -constraints {win} -setup {
    cleanup
} -body {
    createfile td1 {}
    file attributes td1 -archive
} -cleanup {
    cleanup
} -result 1
test winFCmd-11.2 {GetWinFileAttributes} -constraints {win} -setup {
    cleanup
} -body {
    createfile td1 {}
    file attributes td1 -readonly
} -cleanup {
    cleanup
} -result 0
test winFCmd-11.3 {GetWinFileAttributes} -constraints {win} -setup {
    cleanup
} -body {
    createfile td1 {}
    file attributes td1 -hidden
} -cleanup {
    cleanup
} -result 0
test winFCmd-11.4 {GetWinFileAttributes} -constraints {win} -setup {
    cleanup
} -body {
    createfile td1 {}
    file attributes td1 -system
} -cleanup {
    cleanup
} -result 0
test winFCmd-11.5 {GetWinFileAttributes} -constraints {win} -setup {
    set old [pwd]
} -body {
    # Attr of relative paths that resolve to root was failing don't care about
    # answer, just that test runs.
    cd c:/
    file attr c:
    file attr c:.
    file attr .
} -cleanup {
    cd $old
} -match glob -result *
test winFCmd-11.6 {GetWinFileAttributes} -constraints {win} -body {
    file attr c:/ -hidden
} -result {0}

test winFCmd-12.1 {ConvertFileNameFormat} -constraints {win} -setup {
    cleanup
} -body {
    createfile td1 {}
    string tolower [file attributes td1 -longname]
} -cleanup {
    cleanup
} -result {td1}
test winFCmd-12.2 {ConvertFileNameFormat} -constraints {win} -setup {
    cleanup
} -body {
    file mkdir td1
    createfile td1/td1 {}
    string tolower [file attributes td1/td1 -longname]
} -cleanup {
    cleanup
} -result {td1/td1}
test winFCmd-12.3 {ConvertFileNameFormat} -constraints {win} -setup {
    cleanup
} -body {
    file mkdir td1
    file mkdir td1/td2
    createfile td1/td3 {}
    string tolower [file attributes td1/td2/../td3 -longname]
} -cleanup {
    cleanup
} -result {td1/td2/../td3}
test winFCmd-12.4 {ConvertFileNameFormat} -constraints {win} -setup {
    cleanup
} -body {
    createfile td1 {}
    string tolower [file attributes ./td1 -longname]
} -cleanup {
    cleanup
} -result {./td1}
test winFCmd-12.5 {ConvertFileNameFormat: absolute path} -body {
    list [file attributes / -longname] [file attributes \\ -longname]
<<<<<<< HEAD
} -constraints {win} -result {/ /}
test winFCmd-12.6 {ConvertFileNameFormat: absolute path with drive} -setup {
    catch {file delete -force -- c:/td1}
} -constraints {win win2000orXP} -body {
=======
} {/ /}
test winFCmd-12.6 {ConvertFileNameFormat: absolute path with drive} -setup {
    catch {file delete -force -- c:/td1}
} -constraints {win winXP} -body {
>>>>>>> 41d2fb6f
    createfile c:/td1 {}
    string tolower [file attributes c:/td1 -longname]
} -cleanup {
    file delete -force -- c:/td1
} -result {c:/td1}
<<<<<<< HEAD
test winFCmd-12.7 {ConvertFileNameFormat} -body {
=======
test winFCmd-12.6.2 {ConvertFileNameFormat: absolute path with drive (in temp folder)} -setup {
    catch {file delete -force -- $::env(TEMP)/td1}
} -constraints {win} -body {
    createfile $::env(TEMP)/td1 {}
    string tolower [file attributes $::env(TEMP)/td1 -longname]
} -cleanup {
    file delete -force -- $::env(TEMP)/td1
} -result [string tolower [file normalize $::env(TEMP)]/td1]
test winFCmd-12.7 {ConvertFileNameFormat} {nonPortable win} {
>>>>>>> 41d2fb6f
    string tolower [file attributes //bisque/tcl/ws -longname]
} -constraints {nonPortable win} -result {//bisque/tcl/ws}
test winFCmd-12.8 {ConvertFileNameFormat} -setup {
    cleanup
} -constraints {win longFileNames} -body {
    createfile td1 {}
    string tolower [file attributes td1 -longname]
} -cleanup {
    cleanup
} -result {td1}
test winFCmd-12.10 {ConvertFileNameFormat} -setup {
    cleanup
} -constraints {longFileNames win} -body {
    createfile td1td1td1 {}
    file attributes td1td1td1 -shortname
} -cleanup {
    cleanup
} -match glob -result *
test winFCmd-12.11 {ConvertFileNameFormat} -setup {
    cleanup
} -constraints {longFileNames win} -body {
    createfile td1 {}
    string tolower [file attributes td1 -shortname]
} -cleanup {
    cleanup
} -result {td1}

test winFCmd-13.1 {GetWinFileLongName} -constraints {win} -setup {
    cleanup
} -body {
    createfile td1 {}
    string tolower [file attributes td1 -longname]
} -cleanup {
    cleanup
} -result td1

test winFCmd-14.1 {GetWinFileShortName} -constraints {win} -setup {
    cleanup
} -body {
    createfile td1 {}
    string tolower [file attributes td1 -shortname]
} -cleanup {
    cleanup
} -result td1

test winFCmd-15.1 {SetWinFileAttributes} -constraints {win} -setup {
    cleanup
} -body {
    file attributes td1 -archive 0
} -returnCodes error -result {could not read "td1": no such file or directory}
test winFCmd-15.2 {SetWinFileAttributes - archive} -constraints {win} -setup {
    cleanup
} -body {
    createfile td1 {}
    list [file attributes td1 -archive 1] [file attributes td1 -archive]
} -cleanup {
    cleanup
} -result {{} 1}
test winFCmd-15.3 {SetWinFileAttributes - archive} -constraints {win} -setup {
    cleanup
} -body {
    createfile td1 {}
    list [file attributes td1 -archive 0] [file attributes td1 -archive]
} -cleanup {
    cleanup
} -result {{} 0}
test winFCmd-15.4 {SetWinFileAttributes - hidden} -constraints {win} -setup {
    cleanup
} -body {
    createfile td1 {}
    list [file attributes td1 -hidden 1] [file attributes td1 -hidden] \
	[file attributes td1 -hidden 0]
} -cleanup {
    cleanup
} -result {{} 1 {}}
test winFCmd-15.5 {SetWinFileAttributes - hidden} -constraints {win} -setup {
    cleanup
} -body {
    createfile td1 {}
    list [file attributes td1 -hidden 0] [file attributes td1 -hidden]
} -cleanup {
    cleanup
} -result {{} 0}
test winFCmd-15.6 {SetWinFileAttributes - readonly} -setup {
    cleanup
} -constraints {win} -body {
    createfile td1 {}
    list [file attributes td1 -readonly 1] [file attributes td1 -readonly]
} -cleanup {
    cleanup
} -result {{} 1}
test winFCmd-15.7 {SetWinFileAttributes - readonly} -setup {
    cleanup
} -constraints {win} -body {
    createfile td1 {}
    list [file attributes td1 -readonly 0] [file attributes td1 -readonly]
} -cleanup {
    cleanup
} -result {{} 0}
test winFCmd-15.8 {SetWinFileAttributes - system} -constraints {win} -setup {
    cleanup
} -body {
    createfile td1 {}
    list [file attributes td1 -system 1] [file attributes td1 -system]
} -cleanup {
    cleanup
} -result {{} 1}
test winFCmd-15.9 {SetWinFileAttributes - system} -constraints {win} -setup {
    cleanup
} -body {
    createfile td1 {}
    list [file attributes td1 -system 0] [file attributes td1 -system]
} -cleanup {
    cleanup
} -result {{} 0}
test winFCmd-15.10 {SetWinFileAttributes - failing} -setup {
    cleanup
} -constraints {win cdrom} -body {
    file attributes $cdfile -archive 1
} -returnCodes error -match glob -result *

test winFCmd-16.1 {Windows file normalization} -constraints {win} -body {
    list [file normalize c:/] [file normalize C:/]
} -result {C:/ C:/}
test winFCmd-16.2 {Windows file normalization} -constraints {win} -body {
    createfile td1... {}
    file tail [file normalize td1]
} -cleanup {
    file delete td1...
} -result {td1}
set pwd [pwd]
set d [string index $pwd 0]
test winFCmd-16.3 {Windows file normalization} -constraints {win} -body {
    file norm ${d}:foo
} -result [file join $pwd foo]
test winFCmd-16.4 {Windows file normalization} -constraints {win} -body {
    file norm [string tolower ${d}]:foo
} -result [file join $pwd foo]
test winFCmd-16.5 {Windows file normalization} -constraints {win} -body {
    file norm ${d}:foo/bar
} -result [file join $pwd foo/bar]
test winFCmd-16.6 {Windows file normalization} -constraints {win} -body {
    file norm ${d}:foo\\bar
} -result [file join $pwd foo/bar]
test winFCmd-16.7 {Windows file normalization} -constraints {win} -body {
    file norm /bar
} -result "${d}:/bar"
test winFCmd-16.8 {Windows file normalization} -constraints {win} -body {
    file norm ///bar
} -result "${d}:/bar"
test winFCmd-16.9 {Windows file normalization} -constraints {win} -body {
    file norm /bar/foo
} -result "${d}:/bar/foo"
if {$d eq "C"} { set dd "D" } else { set dd "C" }
test winFCmd-16.10 {Windows file normalization} -constraints {win} -body {
    file norm ${dd}:foo
} -result "${dd}:/foo"
test winFCmd-16.11 {Windows file normalization} -body {
    cd ${d}:
    cd $cdrom
    cd ${d}:
    cd $cdrom
    # Must not crash
    set result "no crash"
} -constraints {win cdrom} -cleanup {
    cd $pwd
} -result {no crash}
test winFCmd-16.12 {Windows file normalization - no crash} \
  -constraints win -setup {
    set oldhome ""
    catch {set oldhome $::env(HOME)}
} -body {
    set expectedResult [file normalize ${d}:]
    set ::env(HOME) ${d}:
    cd
    # At one point this led to an infinite recursion in Tcl
    set result [pwd]; # <- Must not crash
    set result "no crash"
} -cleanup {
    set ::env(HOME) $oldhome
    cd $pwd
} -result {no crash}
test winFCmd-16.13 {Windows file normalization - absolute HOME} -setup {
    set oldhome ""
    catch {set oldhome $::env(HOME)}
} -constraints win -body {
    # Test 'cd' normalization when HOME is absolute
    set ::env(HOME) ${d}:/
    cd
    pwd
} -cleanup {
    set ::env(HOME) $oldhome
    cd $pwd
} -result [file normalize ${d}:/]
test winFCmd-16.14 {Windows file normalization - relative HOME} -setup {
    set oldhome ""
    catch {set oldhome $::env(HOME)}
} -constraints win -body {
    # Test 'cd' normalization when HOME is relative
    set ::env(HOME) ${d}:
    cd
    pwd
} -cleanup {
    set ::env(HOME) $oldhome
    cd $pwd
} -result $pwd

test winFCmd-17.1 {Windows bad permissions cd} -constraints win -body {
    set d {}
    foreach dd {c:/ d:/ e:/} {
	eval lappend d [glob -nocomplain \
	  -types hidden -dir $dd "System Volume Information"]
    }
    # Old versions of Tcl gave a misleading error that the
    # directory in question didn't exist.
    if {[llength $d] && [catch {cd [lindex $d 0]} err]} {
	regsub ".*: " $err "" err
	set err
    } else {
        set err "permission denied"
    }
} -cleanup {
    cd $pwd
} -result "permission denied"

cd $pwd
unset d dd pwd

test winFCmd-18.1 {Windows reserved path names} -constraints win -body {
    file pathtype com1
} -result "absolute"
test winFCmd-18.1.2 {Windows reserved path names} -constraints win -body {
    file pathtype com4
} -result "absolute"
test winFCmd-18.1.3 {Windows reserved path names} -constraints win -body {
    file pathtype com9
} -result "absolute"
test winFCmd-18.1.4 {Windows reserved path names} -constraints win -body {
    file pathtype lpt3
} -result "absolute"
test winFCmd-18.1.5 {Windows reserved path names} -constraints win -body {
    file pathtype lpt9
} -result "absolute"
test winFCmd-18.1.6 {Windows reserved path names} -constraints win -body {
    file pathtype nul
} -result "absolute"
test winFCmd-18.1.7 {Windows reserved path names} -constraints win -body {
    file pathtype null
} -result "relative"
test winFCmd-18.2 {Windows reserved path names} -constraints win -body {
    file pathtype com1:
} -result "absolute"
test winFCmd-18.3 {Windows reserved path names} -constraints win -body {
    file pathtype COM1
} -result "absolute"
test winFCmd-18.4 {Windows reserved path names} -constraints win -body {
    file pathtype CoM1:
} -result "absolute"
test winFCmd-18.5 {Windows reserved path names} -constraints win -body {
    file normalize com1:
} -result COM1
test winFCmd-18.6 {Windows reserved path names} -constraints win -body {
    file normalize COM1:
} -result COM1
test winFCmd-18.7 {Windows reserved path names} -constraints win -body {
    file normalize cOm1
} -result COM1
test winFCmd-18.8 {Windows reserved path names} -constraints win -body {
    file normalize cOm1:
} -result COM1

test winFCmd-19.1 {Windows extended path names} -constraints nt -body {
    file normalize //?/c:/windows/win.ini
} -result //?/c:/windows/win.ini
test winFCmd-19.2 {Windows extended path names} -constraints nt -body {
    file normalize //?/c:/windows/../windows/win.ini
} -result //?/c:/windows/win.ini
test winFCmd-19.3 {Windows extended path names} -constraints nt -setup {
    set tmpfile [file join $::env(TEMP) tcl[string repeat x 20].tmp]
    set tmpfile [file normalize $tmpfile]
} -body {
    list [catch {
        set f [open $tmpfile [list WRONLY CREAT]]
        close $f
    } res] $res
} -cleanup {
    catch {file delete $tmpfile}
} -result [list 0 {}]
test winFCmd-19.4 {Windows extended path names} -constraints nt -setup {
    set tmpfile [file join $::env(TEMP) tcl[string repeat x 20].tmp]
    set tmpfile //?/[file normalize $tmpfile]
} -body {
    list [catch {
        set f [open $tmpfile [list WRONLY CREAT]]
        close $f
    } res] $res
} -cleanup {
    catch {file delete $tmpfile}
} -result [list 0 {}]
test winFCmd-19.5 {Windows extended path names} -constraints nt -setup {
    set tmpfile [file join $::env(TEMP) tcl[string repeat x 248].tmp]
    set tmpfile [file normalize $tmpfile]
} -body {
    list [catch {
        set f [open $tmpfile [list WRONLY CREAT]]
        close $f
    } res] $res
} -cleanup {
    catch {file delete $tmpfile}
} -result [list 0 {}]
test winFCmd-19.6 {Windows extended path names} -constraints nt -setup {
    set tmpfile [file join $::env(TEMP) tcl[string repeat x 248].tmp]
    set tmpfile //?/[file normalize $tmpfile]
} -body {
    list [catch {
        set f [open $tmpfile [list WRONLY CREAT]]
        close $f
    } res] $res
} -cleanup {
    catch {file delete $tmpfile}
} -result [list 0 {}]
test winFCmd-19.7 {Windows extended path names} -constraints nt -setup {
    set tmpfile [file join $::env(TEMP) "tcl[pid].tmp "]
    set tmpfile [file normalize $tmpfile]
} -body {
    list [catch {
        set f [open $tmpfile [list WRONLY CREAT]]
        close $f
    } res] $res [glob -directory $::env(TEMP) -tails tcl[pid].*]
} -cleanup {
    catch {file delete $tmpfile}
} -result [list 0 {} [list tcl[pid].tmp]]
test winFCmd-19.8 {Windows extended path names} -constraints nt -setup {
    set tmpfile [file join $::env(TEMP) "tcl[pid].tmp "]
    set tmpfile //?/[file normalize $tmpfile]
} -body {
    list [catch {
        set f [open $tmpfile [list WRONLY CREAT]]
        close $f
    } res] $res [glob -directory $::env(TEMP) -tails tcl[pid].*]
} -cleanup {
    catch {file delete $tmpfile}
} -result [list 0 {} [list "tcl[pid].tmp "]]

test winFCmd-19.9 {Windows devices path names} -constraints nt -body {
    file normalize //./com1
} -result //./com1


# This block of code used to occur after the "return" call, so I'm
# commenting it out and assuming that this code is still under construction.
#foreach source {tef ted tnf tnd "" nul com1} {
#    foreach chmodsrc {000 755} {
#        foreach dest "tfn tfe tdn tdempty tdfull td1/td2 $p $p/td1 {} nul" {
#	    foreach chmoddst {000 755} {
#		puts hi
#		cleanup
#		file delete -force ted tef
#		file mkdir ted
#		createfile tef
#		createfile tfe
#		file mkdir tdempty
#		file mkdir tdfull/td1/td2
#
#		catch {testchmod $chmodsrc $source}
#		catch {testchmod $chmoddst $dest}
#
#		if [catch {file rename $source $dest} msg] {
#		    puts "file rename $source ($chmodsrc) $dest ($chmoddst)"
#		    puts $msg
#		}
#	    }
#	}
#    }
#}

# cleanup
cleanup
::tcltest::cleanupTests
return

# Local Variables:
# mode: tcl
# End:<|MERGE_RESOLUTION|>--- conflicted
+++ resolved
@@ -21,12 +21,8 @@
 # Initialise the test constraints
 
 testConstraint winVista 0
-<<<<<<< HEAD
 testConstraint win2000orXP 0
 testConstraint winOlderThan2000 0
-=======
-testConstraint winXP 0
->>>>>>> 41d2fb6f
 testConstraint testvolumetype [llength [info commands testvolumetype]]
 testConstraint testfile       [llength [info commands testfile]]
 testConstraint testchmod      [llength [info commands testchmod]]
@@ -60,7 +56,6 @@
     }
 }
 
-<<<<<<< HEAD
 if {[testConstraint winOnly]} {
     set major [string index $tcl_platform(osVersion) 0]
     if {[testConstraint nt] && $major > 4} {
@@ -71,14 +66,6 @@
         }
     } else {
 	testConstraint winOlderThan2000 1
-=======
-if {[testConstraint win]} {
-    set major [string index $tcl_platform(osVersion) 0]
-    if {$major > 5} {
-	testConstraint winVista 1
-    } elseif {$major == 5} {
-	testConstraint winXP 1
->>>>>>> 41d2fb6f
     }
 }
 
@@ -1082,25 +1069,15 @@
 } -result {./td1}
 test winFCmd-12.5 {ConvertFileNameFormat: absolute path} -body {
     list [file attributes / -longname] [file attributes \\ -longname]
-<<<<<<< HEAD
 } -constraints {win} -result {/ /}
 test winFCmd-12.6 {ConvertFileNameFormat: absolute path with drive} -setup {
     catch {file delete -force -- c:/td1}
 } -constraints {win win2000orXP} -body {
-=======
-} {/ /}
-test winFCmd-12.6 {ConvertFileNameFormat: absolute path with drive} -setup {
-    catch {file delete -force -- c:/td1}
-} -constraints {win winXP} -body {
->>>>>>> 41d2fb6f
     createfile c:/td1 {}
     string tolower [file attributes c:/td1 -longname]
 } -cleanup {
     file delete -force -- c:/td1
 } -result {c:/td1}
-<<<<<<< HEAD
-test winFCmd-12.7 {ConvertFileNameFormat} -body {
-=======
 test winFCmd-12.6.2 {ConvertFileNameFormat: absolute path with drive (in temp folder)} -setup {
     catch {file delete -force -- $::env(TEMP)/td1}
 } -constraints {win} -body {
@@ -1109,8 +1086,7 @@
 } -cleanup {
     file delete -force -- $::env(TEMP)/td1
 } -result [string tolower [file normalize $::env(TEMP)]/td1]
-test winFCmd-12.7 {ConvertFileNameFormat} {nonPortable win} {
->>>>>>> 41d2fb6f
+test winFCmd-12.7 {ConvertFileNameFormat} -body {
     string tolower [file attributes //bisque/tcl/ws -longname]
 } -constraints {nonPortable win} -result {//bisque/tcl/ws}
 test winFCmd-12.8 {ConvertFileNameFormat} -setup {
