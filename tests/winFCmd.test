# This file tests the tclWinFCmd.c file.
#
# This file contains a collection of tests for one or more of the Tcl
# built-in commands.  Sourcing this file into Tcl runs the tests and
# generates output for errors.  No output means no errors were found.
#
# Copyright (c) 1996-1997 Sun Microsystems, Inc.
# Copyright (c) 1998-1999 by Scriptics Corporation.
#
# See the file "license.terms" for information on usage and redistribution
# of this file, and for a DISCLAIMER OF ALL WARRANTIES.

if {[lsearch [namespace children] ::tcltest] == -1} {
    package require tcltest
    namespace import -force ::tcltest::*
}

::tcltest::loadTestedCommands
catch [list package require -exact Tcltest [info patchlevel]]

# Initialise the test constraints

testConstraint winVista 0
testConstraint win2000orXP 0
testConstraint winOlderThan2000 0
testConstraint testvolumetype [llength [info commands testvolumetype]]
testConstraint testfile       [llength [info commands testfile]]
testConstraint testchmod      [llength [info commands testchmod]]
testConstraint cdrom 0
testConstraint exdev 0
testConstraint longFileNames 0

proc createfile {file {string a}} {
    set f [open $file w]
    puts -nonewline $f $string
    close $f
    return $string
}

proc contents {file} {
    set f [open $file r]
    set r [read $f]
    close $f
    set r
}

proc cleanup {args} {
    foreach p ". $args" {
	set x ""
	catch {
	    set x [glob -directory $p tf* td*]
	}
	if {$x != ""} {
	    catch {file delete -force -- {*}$x}
	}
    }
}

<<<<<<< HEAD
if {[testConstraint winOnly]} {
    set major [string index $tcl_platform(osVersion) 0]
    if {[testConstraint nt] && $major > 4} {
        if {$major > 5} {
            testConstraint winVista 1
        } elseif {$major == 5} {
            testConstraint win2000orXP 1
        }
    } else {
	testConstraint winOlderThan2000 1
=======
if {[testConstraint win]} {
    if {$::tcl_platform(osVersion) >= 5.0} {
	testConstraint winVista 1
    } elseif {$::tcl_platform(osVersion) >= 4.0} {
	testConstraint winXP 1
>>>>>>> e022ef47
    }
}

# find a CD-ROM so we can test read-only filesystems.

proc findfile {dir} {
    foreach p [glob -nocomplain -type f -directory $dir *] {
	return $p
    }
    foreach p [glob -nocomplain -type d -directory $dir *] {
	set f [findfile $p]
	if {$f ne ""} {
	    return $f
	}
    }
    return ""
}

if {[testConstraint testvolumetype]} {
    foreach p {d e f g h i j k l m n o p q r s t u v w x y z} {
        if {![catch {testvolumetype ${p}:} result] && $result in {CDFS UDF}} {
            set cdrom ${p}:
	    set cdfile [findfile $cdrom]
	    testConstraint cdrom 1
	    break
        }
    }
}

# NB: filename is chosen to be short but unlikely to clash with other apps
if {[file exists c:/] && [file exists d:/]} {
    catch {file delete d:/TclTmpF.1}
    if {[catch {createfile d:/TclTmpF.1 {}}] == 0} {
	file delete d:/TclTmpF.1
	testConstraint exdev 1
    }
}

file delete -force -- td1
if {![catch {open td1 w} testfile]} {
    close $testfile
    testConstraint longFileNames 1
    file delete -force -- td1
}

# A really long file name
# length of longname is 1216 chars, which should be greater than any static
# buffer or allowable filename.

set longname "abcdefghihjllmnopqrstuvwxyz01234567890"
append longname $longname
append longname $longname
append longname $longname
append longname $longname
append longname $longname

# Uses the "testfile" command instead of the "file" command.  The "file"
# command provides several layers of sanity checks on the arguments and
# it can be difficult to actually forward "insane" arguments to the
# low-level posix emulation layer.

test winFCmd-1.1 {TclpRenameFile: errno: EACCES} -body {
    testfile mv $cdfile $cdrom/dummy~~.fil
} -constraints {win cdrom testfile} -returnCodes error -result EACCES
test winFCmd-1.2 {TclpRenameFile: errno: EEXIST} -setup {
    cleanup
} -constraints {win testfile} -body {
    file mkdir td1/td2/td3
    file mkdir td2
    testfile mv td2 td1/td2
} -returnCodes error -result EEXIST
test winFCmd-1.3 {TclpRenameFile: errno: EINVAL} -setup {
    cleanup
} -constraints {win testfile} -body {
    testfile mv / td1
} -returnCodes error -result EINVAL
test winFCmd-1.4 {TclpRenameFile: errno: EINVAL} -setup {
    cleanup
} -constraints {win testfile} -body {
    file mkdir td1
    testfile mv td1 td1/td2
} -returnCodes error -result EINVAL
test winFCmd-1.5 {TclpRenameFile: errno: EISDIR} -setup {
    cleanup
} -constraints {win testfile} -body {
    file mkdir td1
    createfile tf1
    testfile mv tf1 td1
} -returnCodes error -result EISDIR
test winFCmd-1.6 {TclpRenameFile: errno: ENOENT} -setup {
    cleanup
} -constraints {win testfile} -body {
    testfile mv tf1 tf2
} -returnCodes error -result ENOENT
test winFCmd-1.7 {TclpRenameFile: errno: ENOENT} -setup {
    cleanup
} -constraints {win testfile} -body {
    testfile mv "" tf2
} -returnCodes error -result ENOENT
test winFCmd-1.8 {TclpRenameFile: errno: ENOENT} -setup {
    cleanup
} -constraints {win testfile} -body {
    createfile tf1
    testfile mv tf1 ""
} -returnCodes error -result ENOENT
test winFCmd-1.9 {TclpRenameFile: errno: ENOTDIR} -setup {
    cleanup
} -constraints {win testfile} -body {
    file mkdir td1
    createfile tf1
    testfile mv td1 tf1
} -returnCodes error -result ENOTDIR
test winFCmd-1.10 {TclpRenameFile: errno: EXDEV} -setup {
    file delete -force d:/tf1
} -constraints {win exdev testfile} -body {
    file mkdir c:/tf1
    testfile mv c:/tf1 d:/tf1
} -cleanup {
    file delete -force c:/tf1
} -returnCodes error -result EXDEV
test winFCmd-1.11 {TclpRenameFile: errno: EACCES} -setup {
    cleanup
} -constraints {win testfile} -body {
    set fd [open tf1 w]
    testfile mv tf1 tf2
} -cleanup {
    catch {close $fd}
} -returnCodes error -result EACCES
test winFCmd-1.12 {TclpRenameFile: errno: EACCES} -setup {
    cleanup
} -constraints {win testfile} -body {
    createfile tf1
    set fd [open tf2 w]
    testfile mv tf1 tf2
} -cleanup {
    catch {close $fd}
} -returnCodes error -result EACCES
test winFCmd-1.13 {TclpRenameFile: errno: EACCES} -setup {
    cleanup
} -constraints {win win2000orXP testfile} -body {
    testfile mv nul tf1
} -returnCodes error -result EINVAL
test winFCmd-1.14 {TclpRenameFile: errno: EACCES} -setup {
    cleanup
} -constraints {win nt winOlderThan2000 testfile} -body {
    testfile mv nul tf1
} -returnCodes error -result EACCES
test winFCmd-1.15 {TclpRenameFile: errno: EEXIST} -setup {
    cleanup
} -constraints {win nt testfile} -body {
    createfile tf1
    testfile mv tf1 nul
} -returnCodes error -result EEXIST
test winFCmd-1.16 {TclpRenameFile: MoveFile() != FALSE} -setup {
    cleanup
} -constraints {win testfile} -body {
    createfile tf1 tf1
    testfile mv tf1 tf2
    list [file exists tf1] [contents tf2]
} -result {0 tf1}
test winFCmd-1.17 {TclpRenameFile: MoveFile() == FALSE} -setup {
    cleanup
} -constraints {win testfile} -body {
    testfile mv tf1 tf2
} -returnCodes error -result ENOENT
test winFCmd-1.18 {TclpRenameFile: srcAttr == -1} -setup {
    cleanup
} -constraints {win testfile} -body {
    testfile mv tf1 tf2
} -returnCodes error -result ENOENT
test winFCmd-1.19 {TclpRenameFile: errno == EACCES} -setup {
    cleanup
} -constraints {win win2000orXP testfile} -body {
    testfile mv nul tf1
} -returnCodes error -result EINVAL
test winFCmd-1.19.1 {TclpRenameFile: errno == EACCES} -setup {
    cleanup
} -constraints {win nt winOlderThan2000 testfile} -body {
    testfile mv nul tf1
} -returnCodes error -result EACCES
test winFCmd-1.20 {TclpRenameFile: src is dir} -setup {
    cleanup
} -constraints {win nt testfile} -body {
    # under 95, this would actually succeed and move the current dir out from
    # under the current process!
    file delete /tf1
    testfile mv [pwd] /tf1
} -returnCodes error -result EACCES
test winFCmd-1.21 {TclpRenameFile: long src} -setup {
    cleanup
} -constraints {win testfile} -body {
    testfile mv $longname tf1
} -returnCodes error -result ENAMETOOLONG
test winFCmd-1.22 {TclpRenameFile: long dst} -setup {
    cleanup
} -constraints {win testfile} -body {
    createfile tf1
    testfile mv tf1 $longname
} -returnCodes error -result ENAMETOOLONG
test winFCmd-1.23 {TclpRenameFile: move dir into self} -setup {
    cleanup
} -constraints {win testfile} -body {
    file mkdir td1
    testfile mv [pwd]/td1 td1/td2
} -returnCodes error -result EINVAL
test winFCmd-1.24 {TclpRenameFile: move a root dir} -setup {
    cleanup
} -constraints {win testfile} -body {
    testfile mv / c:/
} -returnCodes error -result EINVAL
test winFCmd-1.25 {TclpRenameFile: cross file systems} -setup {
    cleanup
} -constraints {win cdrom testfile} -body {
    file mkdir td1
    testfile mv td1 $cdrom/td1
} -returnCodes error -result EXDEV
test winFCmd-1.26 {TclpRenameFile: readonly fs} -setup {
    cleanup
} -constraints {win cdrom testfile} -body {
    testfile mv $cdfile $cdrom/dummy~~.fil
} -returnCodes error -result EACCES
test winFCmd-1.27 {TclpRenameFile: open file} -setup {
    cleanup
} -constraints {win testfile} -body {
    set fd [open tf1 w]
    testfile mv tf1 tf2
} -cleanup {
    catch {close $fd}
} -returnCodes error -result EACCES
test winFCmd-1.28 {TclpRenameFile: errno == EEXIST} -setup {
    cleanup
} -constraints {win testfile} -body {
    createfile tf1
    createfile tf2
    testfile mv tf1 tf2
    list [file exists tf1] [file exists tf2]
} -result {0 1}
test winFCmd-1.29 {TclpRenameFile: src is dir} -setup {
    cleanup
} -constraints {win testfile} -body {
    file mkdir td1
    createfile tf1
    testfile mv td1 tf1
} -returnCodes error -result ENOTDIR
test winFCmd-1.30 {TclpRenameFile: dst is dir} -setup {
    cleanup
} -constraints {win testfile} -body {
    file mkdir td1
    file mkdir td2/td2
    testfile mv td1 td2
} -returnCodes error -result EEXIST
test winFCmd-1.31 {TclpRenameFile: TclpRemoveDirectory fails} -setup {
    cleanup
} -constraints {win testfile} -body {
    file mkdir td1
    file mkdir td2/td2
    testfile mv td1 td2
} -returnCodes error -result EEXIST
test winFCmd-1.32 {TclpRenameFile: TclpRemoveDirectory succeeds} -setup {
    cleanup
} -constraints {win testfile} -body {
    file mkdir td1/td2
    file mkdir td2
    testfile mv td1 td2
    list [file exists td1] [file exists td2] [file exists td2/td2]
} -result {0 1 1}
test winFCmd-1.33 {TclpRenameFile: After removing dst dir, MoveFile fails} \
	-constraints {win exdev testfile testchmod} -body {
    file mkdir d:/td1
    testchmod 0 d:/td1
    file mkdir c:/tf1
    catch {testfile mv c:/tf1 d:/td1} msg
    list $msg [file writable d:/td1]
} -cleanup {
    catch {testchmod 0o666 d:/td1}
    file delete d:/td1
    file delete -force c:/tf1
} -result {EXDEV 0}
test winFCmd-1.34 {TclpRenameFile: src is dir, dst is not} -setup {
    cleanup
} -constraints {win testfile} -body {
    file mkdir td1
    createfile tf1
    testfile mv td1 tf1
} -cleanup {
    cleanup
} -returnCodes error -result ENOTDIR
test winFCmd-1.35 {TclpRenameFile: src is not dir, dst is} -setup {
    cleanup
} -constraints {win testfile} -body {
    file mkdir td1
    createfile tf1
    testfile mv tf1 td1
} -cleanup {
    cleanup
} -returnCodes error -result EISDIR
test winFCmd-1.36 {TclpRenameFile: src and dst not dir} -setup {
    cleanup
} -constraints {win testfile} -body {
    createfile tf1 tf1
    createfile tf2 tf2
    testfile mv tf1 tf2
    contents tf2
} -cleanup {
    cleanup
} -result {tf1}
test winFCmd-1.37 {TclpRenameFile: need to restore temp file} {win emptyTest} {
    # Can't figure out how to cause this.
    # Need a file that can't be copied.
} {}

# If the native filesystem produces 0 for inodes numbers there is no point
# doing the following test.
testConstraint winNonZeroInodes [eval {
    file stat [info nameofexecutable] statExe
    expr {$statExe(ino) != 0}
}]

proc MakeFiles {dirname} {
    set inodes {}
    set ndx -1
    while {1} {
        # upped to 50K for 64bit Server 2008
        if {$ndx > 50000} {
            return -code error "limit reached without finding a collistion."
        }
        set filename [file join $dirname Test[incr ndx]]
        set f [open $filename w]
        close $f
        file stat $filename stat
        if {[set n [lsearch -exact -integer $inodes $stat(ino)]] != -1} {
            return [list [file join $dirname Test$n] $filename]
        }
        lappend inodes $stat(ino)
        unset stat
    }
}

test winFCmd-1.38 {TclpRenameFile: check rename of conflicting inodes} -setup {
    cleanup
} -constraints {win winNonZeroInodes} -body {
    file mkdir td1
    foreach {a b} [MakeFiles td1] break
    file rename -force $a $b
    file exists $a
} -cleanup {
    cleanup
} -result {0}


test winFCmd-2.1 {TclpCopyFile: errno: EACCES} -setup {
    cleanup
} -constraints {win cdrom testfile} -body {
    testfile cp $cdfile $cdrom/dummy~~.fil
} -returnCodes error -result EACCES
test winFCmd-2.2 {TclpCopyFile: errno: EISDIR} -setup {
    cleanup
} -constraints {win testfile} -body {
    file mkdir td1
    testfile cp td1 tf1
} -cleanup {
    cleanup
} -returnCodes error -result EISDIR
test winFCmd-2.3 {TclpCopyFile: errno: EISDIR} -setup {
    cleanup
} -constraints {win testfile} -body {
    createfile tf1
    file mkdir td1
    testfile cp tf1 td1
} -cleanup {
    cleanup
} -returnCodes error -result EISDIR
test winFCmd-2.4 {TclpCopyFile: errno: ENOENT} -setup {
    cleanup
} -constraints {win testfile} -body {
    testfile cp tf1 tf2
} -returnCodes error -result ENOENT
test winFCmd-2.5 {TclpCopyFile: errno: ENOENT} -setup {
    cleanup
} -constraints {win testfile} -body {
    testfile cp "" tf2
} -returnCodes error -result ENOENT
test winFCmd-2.6 {TclpCopyFile: errno: ENOENT} -setup {
    cleanup
} -constraints {win testfile} -body {
    createfile tf1
    testfile cp tf1 ""
} -cleanup {
    cleanup
} -returnCodes error -result ENOENT
test winFCmd-2.7 {TclpCopyFile: errno: EACCES} -setup {
    cleanup
} -constraints {win win2000orXP testfile} -body {
    testfile cp nul tf1
} -returnCodes error -result EINVAL
test winFCmd-2.8 {TclpCopyFile: errno: EACCES} -setup {
    cleanup
} -constraints {win nt winOlderThan2000 testfile} -body {
    testfile cp nul tf1
} -returnCodes error -result EACCES
test winFCmd-2.10 {TclpCopyFile: CopyFile succeeds} -setup {
    cleanup
} -constraints {win testfile} -body {
    createfile tf1 tf1
    testfile cp tf1 tf2
    list [contents tf1] [contents tf2]
} -cleanup {
    cleanup
} -result {tf1 tf1}
test winFCmd-2.11 {TclpCopyFile: CopyFile succeeds} -setup {
    cleanup
} -constraints {win testfile} -body {
    createfile tf1 tf1
    createfile tf2 tf2
    testfile cp tf1 tf2
    list [contents tf1] [contents tf2]
} -cleanup {
    cleanup
} -result {tf1 tf1}
test winFCmd-2.12 {TclpCopyFile: CopyFile succeeds} -setup {
    cleanup
} -constraints {win testfile} -body {
    createfile tf1 tf1
    testchmod 0 tf1
    testfile cp tf1 tf2
    list [contents tf2] [file writable tf2]
} -cleanup {
    catch {testchmod 0o666 tf1}
    cleanup
} -result {tf1 0}
test winFCmd-2.13 {TclpCopyFile: CopyFile fails} -setup {
    cleanup
} -constraints {win testfile} -body {
    createfile tf1
    file mkdir td1
    testfile cp tf1 td1
} -cleanup {
    cleanup
} -returnCodes error -result EISDIR
test winFCmd-2.14 {TclpCopyFile: errno == EACCES} -setup {
    cleanup
} -constraints {win testfile} -body {
    file mkdir td1
    testfile cp td1 tf1
} -cleanup {
    cleanup
} -returnCodes error -result EISDIR
test winFCmd-2.15 {TclpCopyFile: src is directory} -setup {
    cleanup
} -constraints {win testfile} -body {
    file mkdir td1
    testfile cp td1 tf1
} -cleanup {
    cleanup
} -returnCodes error -result EISDIR
test winFCmd-2.16 {TclpCopyFile: dst is directory} -setup {
    cleanup
} -constraints {win testfile} -body {
    createfile tf1
    file mkdir td1
    testfile cp tf1 td1
} -cleanup {
    cleanup
} -returnCodes error -result EISDIR
test winFCmd-2.17 {TclpCopyFile: dst is readonly} -setup {
    cleanup
} -constraints {win testfile testchmod} -body {
    createfile tf1 tf1
    createfile tf2 tf2
    testchmod 0 tf2
    testfile cp tf1 tf2
    list [file writable tf2] [contents tf2]
} -cleanup {
    catch {testchmod 0o666 tf2}
    cleanup
} -result {1 tf1}

test winFCmd-3.1 {TclpDeleteFile: errno: EACCES} -body {
    testfile rm $cdfile $cdrom/dummy~~.fil
} -constraints {win cdrom testfile} -returnCodes error -result EACCES
test winFCmd-3.2 {TclpDeleteFile: errno: EISDIR} -setup {
    cleanup
} -constraints {win testfile} -body {
    file mkdir td1
    testfile rm td1
} -cleanup {
    cleanup
} -returnCodes error -result EISDIR
test winFCmd-3.3 {TclpDeleteFile: errno: ENOENT} -setup {
    cleanup
} -constraints {win testfile} -body {
    testfile rm tf1
} -returnCodes error -result ENOENT
test winFCmd-3.4 {TclpDeleteFile: errno: ENOENT} -setup {
    cleanup
} -constraints {win testfile} -body {
    testfile rm ""
} -returnCodes error -result ENOENT
test winFCmd-3.5 {TclpDeleteFile: errno: EACCES} -setup {
    cleanup
} -constraints {win testfile} -body {
    set fd [open tf1 w]
    testfile rm tf1
} -cleanup {
    close $fd
    cleanup
} -returnCodes error -result EACCES
test winFCmd-3.6 {TclpDeleteFile: errno: EACCES} -setup {
    cleanup
} -constraints {win testfile} -body {
    testfile rm nul
} -returnCodes error -result EACCES
test winFCmd-3.7 {TclpDeleteFile: DeleteFile succeeds} -setup {
    cleanup
} -constraints {win testfile} -body {
    createfile tf1
    testfile rm tf1
    file exists tf1
} -result {0}
test winFCmd-3.8 {TclpDeleteFile: DeleteFile fails} -setup {
    cleanup
} -constraints {win testfile} -body {
    file mkdir td1
    testfile rm td1
} -cleanup {
    cleanup
} -returnCodes error -result EISDIR
test winFCmd-3.9 {TclpDeleteFile: errno == EACCES} -setup {
    cleanup
} -constraints {win testfile} -body {
    set fd [open tf1 w]
    testfile rm tf1
} -cleanup {
    close $fd
} -returnCodes error -result EACCES
test winFCmd-3.10 {TclpDeleteFile: path is readonly} -setup {
    cleanup
} -constraints {win testfile testchmod} -body {
    createfile tf1
    testchmod 0 tf1
    testfile rm tf1
    file exists tf1
} -result {0}
test winFCmd-3.11 {TclpDeleteFile: still can't remove path} -setup {
    cleanup
} -constraints {win testfile testchmod} -body {
    set fd [open tf1 w]
    testchmod 0 tf1
    testfile rm tf1
} -cleanup {
    close $fd
    catch {testchmod 0o666 tf1}
    cleanup
} -returnCodes error -result EACCES

test winFCmd-4.1 {TclpCreateDirectory: errno: EACCES} -body {
    testfile mkdir $cdrom/dummy~~.dir
} -constraints {win nt cdrom testfile} -returnCodes error -result EACCES
test winFCmd-4.3 {TclpCreateDirectory: errno: EEXIST} -setup {
    cleanup
} -constraints {win testfile} -body {
    file mkdir td1
    testfile mkdir td1
} -cleanup {
    cleanup
} -returnCodes error -result EEXIST
test winFCmd-4.4 {TclpCreateDirectory: errno: ENOENT} -setup {
    cleanup
} -constraints {win testfile} -body {
    testfile mkdir td1/td2
} -returnCodes error -result ENOENT
test winFCmd-4.5 {TclpCreateDirectory: CreateDirectory succeeds} -setup {
    cleanup
} -constraints {win testfile} -body {
    testfile mkdir td1
    file type td1
} -cleanup cleanup -result directory

test winFCmd-5.1 {TclpCopyDirectory: calls TraverseWinTree} -setup {
    cleanup
} -constraints {win testfile} -body {
    file mkdir td1
    testfile cpdir td1 td2
    list [file type td1] [file type td2]
} -cleanup {
    cleanup
} -result {directory directory}

test winFCmd-6.1 {TclpRemoveDirectory: errno: EACCES} -setup {
    cleanup
} -constraints {winVista testfile testchmod} -body {
    file mkdir td1
    testchmod 0 td1
    testfile rmdir td1
    file exists td1
} -returnCodes error -cleanup {
    catch {testchmod 0o666 td1}
    cleanup
} -result {td1 EACCES}
# This next test has a very hokey way of matching...
test winFCmd-6.2 {TclpRemoveDirectory: errno: EEXIST} -setup {
    cleanup
} -constraints {win testfile} -body {
    file mkdir td1/td2
    list [catch {testfile rmdir td1} msg] [file tail $msg]
} -result {1 {td1 EEXIST}}
test winFCmd-6.3 {TclpRemoveDirectory: errno: EACCES} {win emptyTest} {
    # can't test this w/o removing everything on your hard disk first!
    # testfile rmdir /
} {}
# This next test has a very hokey way of matching...
test winFCmd-6.4 {TclpRemoveDirectory: errno: ENOENT} -setup {
    cleanup
} -constraints {win testfile} -body {
    list [catch {testfile rmdir td1} msg] [file tail $msg]
} -result {1 {td1 ENOENT}}
test winFCmd-6.5 {TclpRemoveDirectory: errno: ENOENT} -setup {
    cleanup
} -constraints {win testfile} -body {
    testfile rmdir ""
} -returnCodes error -result ENOENT
# This next test has a very hokey way of matching...
test winFCmd-6.6 {TclpRemoveDirectory: errno: ENOTDIR} -setup {
    cleanup
} -constraints {win testfile} -body {
    createfile tf1
    list [catch {testfile rmdir tf1} msg] [file tail $msg]
} -result {1 {tf1 ENOTDIR}}
test winFCmd-6.7 {TclpRemoveDirectory: RemoveDirectory succeeds} -setup {
    cleanup
} -constraints {win testfile} -body {
    file mkdir td1
    testfile rmdir td1
    file exists td1
} -result {0}
# This next test has a very hokey way of matching...
test winFCmd-6.8 {TclpRemoveDirectory: RemoveDirectory fails} -setup {
    cleanup
} -constraints {win testfile} -body {
    createfile tf1
    list [catch {testfile rmdir tf1} msg] [file tail $msg]
} -result {1 {tf1 ENOTDIR}}
test winFCmd-6.9 {TclpRemoveDirectory: errno == EACCES} -setup {
    cleanup
} -constraints {winVista testfile testchmod} -body {
    file mkdir td1
    testchmod 0 td1
    testfile rmdir td1
    file exists td1
} -returnCodes error -cleanup {
    catch {testchmod 0o666 td1}
    cleanup
} -result {td1 EACCES}
test winFCmd-6.11 {TclpRemoveDirectory: attr == -1} -setup {
    cleanup
} -constraints {win nt testfile} -body {
    testfile rmdir /
    # WinXP returns EEXIST, WinNT seems to return EACCES.  No policy
    # decision has been made as to which is correct.
} -returnCodes error -match regexp -result {^/ E(ACCES|EXIST)$}
test winFCmd-6.13 {TclpRemoveDirectory: write-protected} -setup {
    cleanup
} -constraints {winVista testfile testchmod} -body {
    file mkdir td1
    testchmod 0 td1
    testfile rmdir td1
    file exists td1
} -cleanup {
    catch {testchmod 0o666 td1}
    cleanup
} -returnCodes error -result {td1 EACCES}
# This next test has a very hokey way of matching...
test winFCmd-6.15 {TclpRemoveDirectory: !recursive} -setup {
    cleanup
} -constraints {win testfile} -body {
    file mkdir td1/td2
    list [catch {testfile rmdir td1} msg] [file tail $msg]
} -result {1 {td1 EEXIST}}
test winFCmd-6.16 {TclpRemoveDirectory: recursive, but errno != EEXIST} -setup {
    cleanup
} -constraints {win testfile} -body {
    createfile tf1
    testfile rmdir -force tf1
} -returnCodes error -result {tf1 ENOTDIR}
test winFCmd-6.17 {TclpRemoveDirectory: calls TraverseWinTree} -setup {
    cleanup
} -constraints {win testfile} -body {
    file mkdir td1/td2
    testfile rmdir -force td1
    file exists td1
} -result {0}

test winFCmd-7.1 {TraverseWinTree: targetPtr == NULL} -setup {
    cleanup
} -constraints {win testfile} -body {
    file mkdir td1/td2/td3
    testfile rmdir -force td1
    file exists td1
} -result {0}
test winFCmd-7.2 {TraverseWinTree: targetPtr != NULL} -setup {
    cleanup
} -constraints {win testfile} -body {
    file mkdir td1/td2/td3
    testfile cpdir td1 td2
    list [file exists td1] [file exists td2]
} -cleanup {
    cleanup
} -result {1 1}
test winFCmd-7.3 {TraverseWinTree: sourceAttr == -1} -setup {
    cleanup
} -constraints {win testfile} -body {
    testfile cpdir td1 td2
} -returnCodes error -result {td1 ENOENT}
test winFCmd-7.4 {TraverseWinTree: source isn't directory} -setup {
    cleanup
} -constraints {win testfile} -body {
    file mkdir td1
    createfile td1/tf1 tf1
    testfile cpdir td1 td2
    contents td2/tf1
} -cleanup {
    cleanup
} -result {tf1}
test winFCmd-7.5 {TraverseWinTree: call TraversalCopy: DOTREE_F} -setup {
    cleanup
} -constraints {win testfile} -body {
    file mkdir td1
    createfile td1/tf1 tf1
    testfile cpdir td1 td2
    contents td2/tf1
} -cleanup {
    cleanup
} -result {tf1}
test winFCmd-7.6 {TraverseWinTree: call TraversalDelete: DOTREE_F} -setup {
    cleanup
} -constraints {win testfile} -body {
    file mkdir td1
    createfile td1/tf1 tf1
    testfile rmdir -force td1
    file exists td1
} -result {0}
test winFCmd-7.7 {TraverseWinTree: append \ to source if necessary} -setup {
    cleanup
} -constraints {win testfile} -body {
    file mkdir td1
    createfile td1/tf1 tf1
    testfile cpdir td1 td2
    contents td2/tf1
} -cleanup {
    cleanup
} -result {tf1}
test winFCmd-7.9 {TraverseWinTree: append \ to source if necessary} -body {
    testfile rmdir $cdrom/
} -constraints {win nt cdrom testfile} -returnCodes error -match glob \
    -result {* EACCES}
test winFCmd-7.10 {TraverseWinTree: can't read directory: handle == INVALID} \
	{win emptyTest} {
    # can't make it happen
} {}
test winFCmd-7.11 {TraverseWinTree: call TraversalCopy: DOTREE_PRED} -setup {
    cleanup
} -constraints {win testfile testchmod} -body {
    file mkdir td1
    createfile td1/tf1 tf1
    testchmod 0 td1
    testfile cpdir td1 td2
    list [file exists td2] [file writable td2]
} -cleanup {
    catch {testchmod 0o666 td1}
    cleanup
} -result {1 1}
test winFCmd-7.12 {TraverseWinTree: call TraversalDelete: DOTREE_PRED} -setup {
    cleanup
} -constraints {win testfile} -body {
    file mkdir td1
    createfile td1/tf1 tf1
    testfile rmdir -force td1
    file exists td1
} -result {0}
test winFCmd-7.13 {TraverseWinTree: append \ to target if necessary} -setup {
    cleanup
} -constraints {win testfile} -body {
    file mkdir td1
    createfile td1/tf1 tf1
    testfile cpdir td1 td2
    contents td2/tf1
} -cleanup {
    cleanup
} -result {tf1}
test winFCmd-7.15 {TraverseWinTree: append \ to target if necessary} -setup {
    cleanup
} -constraints {win nt testfile} -body {
    file mkdir td1
    testfile cpdir td1 /
} -cleanup {
    cleanup
    # Windows7 returns EEXIST, XP returns EACCES
} -returnCodes error -match regexp -result {^/ E(ACCES|EXIST)$}
test winFCmd-7.16 {TraverseWinTree: recurse on files: no files} -setup {
    cleanup
} -constraints {win testfile} -body {
    file mkdir td1
    testfile cpdir td1 td2
} -cleanup {
    cleanup
} -result {}
test winFCmd-7.17 {TraverseWinTree: recurse on files: one file} -setup {
    cleanup
} -constraints {win testfile} -body {
    file mkdir td1
    createfile td1/td2
    testfile cpdir td1 td2
    glob td2/*
} -cleanup {
    cleanup
} -result {td2/td2}
test winFCmd-7.18 {TraverseWinTree: recurse on files: several files and dir} -setup {
    cleanup
} -constraints {win testfile} -body {
    file mkdir td1
    createfile td1/tf1
    createfile td1/tf2
    file mkdir td1/td2/td3
    createfile td1/tf3
    createfile td1/tf4
    testfile cpdir td1 td2
    lsort [glob td2/*]
} -cleanup {
    cleanup
} -result {td2/td2 td2/tf1 td2/tf2 td2/tf3 td2/tf4}
test winFCmd-7.19 {TraverseWinTree: call TraversalCopy: DOTREE_POSTD} -setup {
    cleanup
} -constraints {win testfile testchmod} -body {
    file mkdir td1
    createfile td1/tf1 tf1
    testchmod 0 td1
    testfile cpdir td1 td2
    list [file exists td2] [file writable td2]
} -cleanup {
    catch {testchmod 0o666 td1}
    cleanup
} -result {1 1}
test winFCmd-7.20 {TraverseWinTree: call TraversalDelete: DOTREE_POSTD} -setup {
    cleanup
} -constraints {win testfile} -body {
    file mkdir td1
    createfile td1/tf1 tf1
    testfile rmdir -force td1
    file exists td1
} -result {0}
test winFCmd-7.21 {TraverseWinTree: fill errorPtr} -setup {
    cleanup
} -constraints {win testfile} -body {
    testfile cpdir td1 td2
} -returnCodes error -result {td1 ENOENT}

test winFCmd-8.1 {TraversalCopy: DOTREE_F} -setup {
    cleanup
} -constraints {win testfile} -body {
    file mkdir td1
    testfile cpdir td1 td1
} -returnCodes error -result {td1 EEXIST}
test winFCmd-8.2 {TraversalCopy: DOTREE_PRED} -setup {
    cleanup
} -constraints {win testfile testchmod} -body {
    file mkdir td1/td2
    testchmod 0 td1
    testfile cpdir td1 td2
    list [file writable td1] [file writable td1/td2]
} -cleanup {
    catch {testchmod 0o666 td1}
    cleanup
} -result {0 1}
test winFCmd-8.3 {TraversalCopy: DOTREE_POSTD} -setup {
    cleanup
} -constraints {win testfile} -body {
    file mkdir td1
    testfile cpdir td1 td2
} -cleanup {
    cleanup
} -result {}

test winFCmd-9.1 {TraversalDelete: DOTREE_F} -setup {
    cleanup
} -constraints {win testfile} -body {
    file mkdir td1
    createfile td1/tf1
    testfile rmdir -force td1
} -result {}
test winFCmd-9.3 {TraversalDelete: DOTREE_PRED} -setup {
    cleanup
} -constraints {winVista testfile testchmod} -body {
    file mkdir td1/td2
    testchmod 0 td1
    testfile rmdir -force td1
    file exists td1
} -cleanup {
    catch {testchmod 0o666 td1}
    cleanup
} -returnCodes error -result {td1 EACCES}
test winFCmd-9.4 {TraversalDelete: DOTREE_POSTD} -setup {
    cleanup
} -constraints {win testfile} -body {
    file mkdir td1/td1/td3/td4/td5
    testfile rmdir -force td1
} -result {}

test winFCmd-10.1 {AttributesPosixError - get} -constraints {win} -setup {
    cleanup
} -body {
    file attributes td1 -archive
} -returnCodes error -result {could not read "td1": no such file or directory}
test winFCmd-10.2 {AttributesPosixError - set} -constraints {win} -setup {
    cleanup
} -body {
    file attributes td1 -archive 0
} -returnCodes error -result {could not read "td1": no such file or directory}

test winFCmd-11.1 {GetWinFileAttributes} -constraints {win} -setup {
    cleanup
} -body {
    createfile td1 {}
    file attributes td1 -archive
} -cleanup {
    cleanup
} -result 1
test winFCmd-11.2 {GetWinFileAttributes} -constraints {win} -setup {
    cleanup
} -body {
    createfile td1 {}
    file attributes td1 -readonly
} -cleanup {
    cleanup
} -result 0
test winFCmd-11.3 {GetWinFileAttributes} -constraints {win} -setup {
    cleanup
} -body {
    createfile td1 {}
    file attributes td1 -hidden
} -cleanup {
    cleanup
} -result 0
test winFCmd-11.4 {GetWinFileAttributes} -constraints {win} -setup {
    cleanup
} -body {
    createfile td1 {}
    file attributes td1 -system
} -cleanup {
    cleanup
} -result 0
test winFCmd-11.5 {GetWinFileAttributes} -constraints {win} -setup {
    set old [pwd]
} -body {
    # Attr of relative paths that resolve to root was failing don't care about
    # answer, just that test runs.
    cd c:/
    file attr c:
    file attr c:.
    file attr .
} -cleanup {
    cd $old
} -match glob -result *
test winFCmd-11.6 {GetWinFileAttributes} -constraints {win} -body {
    file attr c:/ -hidden
} -result {0}

test winFCmd-12.1 {ConvertFileNameFormat} -constraints {win} -setup {
    cleanup
} -body {
    createfile td1 {}
    string tolower [file attributes td1 -longname]
} -cleanup {
    cleanup
} -result {td1}
test winFCmd-12.2 {ConvertFileNameFormat} -constraints {win} -setup {
    cleanup
} -body {
    file mkdir td1
    createfile td1/td1 {}
    string tolower [file attributes td1/td1 -longname]
} -cleanup {
    cleanup
} -result {td1/td1}
test winFCmd-12.3 {ConvertFileNameFormat} -constraints {win} -setup {
    cleanup
} -body {
    file mkdir td1
    file mkdir td1/td2
    createfile td1/td3 {}
    string tolower [file attributes td1/td2/../td3 -longname]
} -cleanup {
    cleanup
} -result {td1/td2/../td3}
test winFCmd-12.4 {ConvertFileNameFormat} -constraints {win} -setup {
    cleanup
} -body {
    createfile td1 {}
    string tolower [file attributes ./td1 -longname]
} -cleanup {
    cleanup
} -result {./td1}
test winFCmd-12.5 {ConvertFileNameFormat: absolute path} -body {
    list [file attributes / -longname] [file attributes \\ -longname]
} -constraints {win} -result {/ /}
test winFCmd-12.6 {ConvertFileNameFormat: absolute path with drive} -setup {
    catch {file delete -force -- c:/td1}
} -constraints {win win2000orXP} -body {
    createfile c:/td1 {}
    string tolower [file attributes c:/td1 -longname]
} -cleanup {
    file delete -force -- c:/td1
} -result {c:/td1}
test winFCmd-12.6.2 {ConvertFileNameFormat: absolute path with drive (in temp folder)} -setup {
    catch {file delete -force -- $::env(TEMP)/td1}
} -constraints {win} -body {
    createfile $::env(TEMP)/td1 {}
    string equal [string tolower [file attributes $::env(TEMP)/td1 -longname]] \
	    [string tolower [file normalize $::env(TEMP)]/td1]
} -cleanup {
    file delete -force -- $::env(TEMP)/td1
} -result 1
test winFCmd-12.7 {ConvertFileNameFormat} -body {
    string tolower [file attributes //bisque/tcl/ws -longname]
} -constraints {nonPortable win} -result {//bisque/tcl/ws}
test winFCmd-12.8 {ConvertFileNameFormat} -setup {
    cleanup
} -constraints {win longFileNames} -body {
    createfile td1 {}
    string tolower [file attributes td1 -longname]
} -cleanup {
    cleanup
} -result {td1}
test winFCmd-12.10 {ConvertFileNameFormat} -setup {
    cleanup
} -constraints {longFileNames win} -body {
    createfile td1td1td1 {}
    file attributes td1td1td1 -shortname
} -cleanup {
    cleanup
} -match glob -result *
test winFCmd-12.11 {ConvertFileNameFormat} -setup {
    cleanup
} -constraints {longFileNames win} -body {
    createfile td1 {}
    string tolower [file attributes td1 -shortname]
} -cleanup {
    cleanup
} -result {td1}

test winFCmd-13.1 {GetWinFileLongName} -constraints {win} -setup {
    cleanup
} -body {
    createfile td1 {}
    string tolower [file attributes td1 -longname]
} -cleanup {
    cleanup
} -result td1

test winFCmd-14.1 {GetWinFileShortName} -constraints {win} -setup {
    cleanup
} -body {
    createfile td1 {}
    string tolower [file attributes td1 -shortname]
} -cleanup {
    cleanup
} -result td1

test winFCmd-15.1 {SetWinFileAttributes} -constraints {win} -setup {
    cleanup
} -body {
    file attributes td1 -archive 0
} -returnCodes error -result {could not read "td1": no such file or directory}
test winFCmd-15.2 {SetWinFileAttributes - archive} -constraints {win} -setup {
    cleanup
} -body {
    createfile td1 {}
    list [file attributes td1 -archive 1] [file attributes td1 -archive]
} -cleanup {
    cleanup
} -result {{} 1}
test winFCmd-15.3 {SetWinFileAttributes - archive} -constraints {win} -setup {
    cleanup
} -body {
    createfile td1 {}
    list [file attributes td1 -archive 0] [file attributes td1 -archive]
} -cleanup {
    cleanup
} -result {{} 0}
test winFCmd-15.4 {SetWinFileAttributes - hidden} -constraints {win} -setup {
    cleanup
} -body {
    createfile td1 {}
    list [file attributes td1 -hidden 1] [file attributes td1 -hidden] \
	[file attributes td1 -hidden 0]
} -cleanup {
    cleanup
} -result {{} 1 {}}
test winFCmd-15.5 {SetWinFileAttributes - hidden} -constraints {win} -setup {
    cleanup
} -body {
    createfile td1 {}
    list [file attributes td1 -hidden 0] [file attributes td1 -hidden]
} -cleanup {
    cleanup
} -result {{} 0}
test winFCmd-15.6 {SetWinFileAttributes - readonly} -setup {
    cleanup
} -constraints {win} -body {
    createfile td1 {}
    list [file attributes td1 -readonly 1] [file attributes td1 -readonly]
} -cleanup {
    cleanup
} -result {{} 1}
test winFCmd-15.7 {SetWinFileAttributes - readonly} -setup {
    cleanup
} -constraints {win} -body {
    createfile td1 {}
    list [file attributes td1 -readonly 0] [file attributes td1 -readonly]
} -cleanup {
    cleanup
} -result {{} 0}
test winFCmd-15.8 {SetWinFileAttributes - system} -constraints {win} -setup {
    cleanup
} -body {
    createfile td1 {}
    list [file attributes td1 -system 1] [file attributes td1 -system]
} -cleanup {
    cleanup
} -result {{} 1}
test winFCmd-15.9 {SetWinFileAttributes - system} -constraints {win} -setup {
    cleanup
} -body {
    createfile td1 {}
    list [file attributes td1 -system 0] [file attributes td1 -system]
} -cleanup {
    cleanup
} -result {{} 0}
test winFCmd-15.10 {SetWinFileAttributes - failing} -setup {
    cleanup
} -constraints {win cdrom} -body {
    file attributes $cdfile -archive 1
} -returnCodes error -match glob -result *

test winFCmd-16.1 {Windows file normalization} -constraints {win} -body {
    list [file normalize c:/] [file normalize C:/]
} -result {C:/ C:/}
test winFCmd-16.2 {Windows file normalization} -constraints {win} -body {
    createfile td1... {}
    file tail [file normalize td1]
} -cleanup {
    file delete td1...
} -result {td1}
set pwd [pwd]
set d [string index $pwd 0]
test winFCmd-16.3 {Windows file normalization} -constraints {win} -body {
    file norm ${d}:foo
} -result [file join $pwd foo]
test winFCmd-16.4 {Windows file normalization} -constraints {win} -body {
    file norm [string tolower ${d}]:foo
} -result [file join $pwd foo]
test winFCmd-16.5 {Windows file normalization} -constraints {win} -body {
    file norm ${d}:foo/bar
} -result [file join $pwd foo/bar]
test winFCmd-16.6 {Windows file normalization} -constraints {win} -body {
    file norm ${d}:foo\\bar
} -result [file join $pwd foo/bar]
test winFCmd-16.7 {Windows file normalization} -constraints {win} -body {
    file norm /bar
} -result "${d}:/bar"
test winFCmd-16.8 {Windows file normalization} -constraints {win} -body {
    file norm ///bar
} -result "${d}:/bar"
test winFCmd-16.9 {Windows file normalization} -constraints {win} -body {
    file norm /bar/foo
} -result "${d}:/bar/foo"
if {$d eq "C"} { set dd "D" } else { set dd "C" }
test winFCmd-16.10 {Windows file normalization} -constraints {win} -body {
    file norm ${dd}:foo
} -result "${dd}:/foo"
test winFCmd-16.11 {Windows file normalization} -body {
    cd ${d}:
    cd $cdrom
    cd ${d}:
    cd $cdrom
    # Must not crash
    set result "no crash"
} -constraints {win cdrom} -cleanup {
    cd $pwd
} -result {no crash}
test winFCmd-16.12 {Windows file normalization - no crash} \
  -constraints win -setup {
    set oldhome ""
    catch {set oldhome $::env(HOME)}
} -body {
    set expectedResult [file normalize ${d}:]
    set ::env(HOME) ${d}:
    cd
    # At one point this led to an infinite recursion in Tcl
    set result [pwd]; # <- Must not crash
    set result "no crash"
} -cleanup {
    set ::env(HOME) $oldhome
    cd $pwd
} -result {no crash}
test winFCmd-16.13 {Windows file normalization - absolute HOME} -setup {
    set oldhome ""
    catch {set oldhome $::env(HOME)}
} -constraints win -body {
    # Test 'cd' normalization when HOME is absolute
    set ::env(HOME) ${d}:/
    cd
    pwd
} -cleanup {
    set ::env(HOME) $oldhome
    cd $pwd
} -result [file normalize ${d}:/]
test winFCmd-16.14 {Windows file normalization - relative HOME} -setup {
    set oldhome ""
    catch {set oldhome $::env(HOME)}
} -constraints win -body {
    # Test 'cd' normalization when HOME is relative
    set ::env(HOME) ${d}:
    cd
    pwd
} -cleanup {
    set ::env(HOME) $oldhome
    cd $pwd
} -result $pwd

test winFCmd-17.1 {Windows bad permissions cd} -constraints win -body {
    set d {}
    foreach dd {c:/ d:/ e:/} {
	eval lappend d [glob -nocomplain \
	  -types hidden -dir $dd "System Volume Information"]
    }
    # Old versions of Tcl gave a misleading error that the
    # directory in question didn't exist.
    if {[llength $d] && [catch {cd [lindex $d 0]} err]} {
	regsub ".*: " $err "" err
	set err
    } else {
        set err "permission denied"
    }
} -cleanup {
    cd $pwd
} -result "permission denied"

cd $pwd
unset d dd pwd

test winFCmd-18.1 {Windows reserved path names} -constraints win -body {
    file pathtype com1
} -result "absolute"
test winFCmd-18.1.2 {Windows reserved path names} -constraints win -body {
    file pathtype com4
} -result "absolute"
test winFCmd-18.1.3 {Windows reserved path names} -constraints win -body {
    file pathtype com9
} -result "absolute"
test winFCmd-18.1.4 {Windows reserved path names} -constraints win -body {
    file pathtype lpt3
} -result "absolute"
test winFCmd-18.1.5 {Windows reserved path names} -constraints win -body {
    file pathtype lpt9
} -result "absolute"
test winFCmd-18.1.6 {Windows reserved path names} -constraints win -body {
    file pathtype nul
} -result "absolute"
test winFCmd-18.1.7 {Windows reserved path names} -constraints win -body {
    file pathtype null
} -result "relative"
test winFCmd-18.2 {Windows reserved path names} -constraints win -body {
    file pathtype com1:
} -result "absolute"
test winFCmd-18.3 {Windows reserved path names} -constraints win -body {
    file pathtype COM1
} -result "absolute"
test winFCmd-18.4 {Windows reserved path names} -constraints win -body {
    file pathtype CoM1:
} -result "absolute"
test winFCmd-18.5 {Windows reserved path names} -constraints win -body {
    file normalize com1:
} -result COM1
test winFCmd-18.6 {Windows reserved path names} -constraints win -body {
    file normalize COM1:
} -result COM1
test winFCmd-18.7 {Windows reserved path names} -constraints win -body {
    file normalize cOm1
} -result COM1
test winFCmd-18.8 {Windows reserved path names} -constraints win -body {
    file normalize cOm1:
} -result COM1

test winFCmd-19.1 {Windows extended path names} -constraints nt -body {
    file normalize //?/c:/windows/win.ini
} -result //?/c:/windows/win.ini
test winFCmd-19.2 {Windows extended path names} -constraints nt -body {
    file normalize //?/c:/windows/../windows/win.ini
} -result //?/c:/windows/win.ini
test winFCmd-19.3 {Windows extended path names} -constraints nt -setup {
    set tmpfile [file join $::env(TEMP) tcl[string repeat x 20].tmp]
    set tmpfile [file normalize $tmpfile]
} -body {
    list [catch {
        set f [open $tmpfile [list WRONLY CREAT]]
        close $f
    } res] $res
} -cleanup {
    catch {file delete $tmpfile}
} -result [list 0 {}]
test winFCmd-19.4 {Windows extended path names} -constraints nt -setup {
    set tmpfile [file join $::env(TEMP) tcl[string repeat x 20].tmp]
    set tmpfile //?/[file normalize $tmpfile]
} -body {
    list [catch {
        set f [open $tmpfile [list WRONLY CREAT]]
        close $f
    } res] $res
} -cleanup {
    catch {file delete $tmpfile}
} -result [list 0 {}]
test winFCmd-19.5 {Windows extended path names} -constraints nt -setup {
    set tmpfile [file join $::env(TEMP) tcl[string repeat x 248].tmp]
    set tmpfile [file normalize $tmpfile]
} -body {
    list [catch {
        set f [open $tmpfile [list WRONLY CREAT]]
        close $f
    } res] $res
} -cleanup {
    catch {file delete $tmpfile}
} -result [list 0 {}]
test winFCmd-19.6 {Windows extended path names} -constraints nt -setup {
    set tmpfile [file join $::env(TEMP) tcl[string repeat x 248].tmp]
    set tmpfile //?/[file normalize $tmpfile]
} -body {
    list [catch {
        set f [open $tmpfile [list WRONLY CREAT]]
        close $f
    } res] $res
} -cleanup {
    catch {file delete $tmpfile}
} -result [list 0 {}]
test winFCmd-19.7 {Windows extended path names} -constraints nt -setup {
    set tmpfile [file join $::env(TEMP) "tcl[pid].tmp "]
    set tmpfile [file normalize $tmpfile]
} -body {
    list [catch {
        set f [open $tmpfile [list WRONLY CREAT]]
        close $f
    } res] $res [glob -directory $::env(TEMP) -tails tcl[pid].*]
} -cleanup {
    catch {file delete $tmpfile}
} -result [list 0 {} [list tcl[pid].tmp]]
test winFCmd-19.8 {Windows extended path names} -constraints nt -setup {
    set tmpfile [file join $::env(TEMP) "tcl[pid].tmp "]
    set tmpfile //?/[file normalize $tmpfile]
} -body {
    list [catch {
        set f [open $tmpfile [list WRONLY CREAT]]
        close $f
    } res] $res [glob -directory $::env(TEMP) -tails tcl[pid].*]
} -cleanup {
    catch {file delete $tmpfile}
} -result [list 0 {} [list "tcl[pid].tmp "]]

test winFCmd-19.9 {Windows devices path names} -constraints nt -body {
    file normalize //./com1
} -result //./com1


# This block of code used to occur after the "return" call, so I'm
# commenting it out and assuming that this code is still under construction.
#foreach source {tef ted tnf tnd "" nul com1} {
#    foreach chmodsrc {000 755} {
#        foreach dest "tfn tfe tdn tdempty tdfull td1/td2 $p $p/td1 {} nul" {
#	    foreach chmoddst {000 755} {
#		puts hi
#		cleanup
#		file delete -force ted tef
#		file mkdir ted
#		createfile tef
#		createfile tfe
#		file mkdir tdempty
#		file mkdir tdfull/td1/td2
#
#		catch {testchmod $chmodsrc $source}
#		catch {testchmod $chmoddst $dest}
#
#		if [catch {file rename $source $dest} msg] {
#		    puts "file rename $source ($chmodsrc) $dest ($chmoddst)"
#		    puts $msg
#		}
#	    }
#	}
#    }
#}

# cleanup
cleanup
::tcltest::cleanupTests
return

# Local Variables:
# mode: tcl
# End:<|MERGE_RESOLUTION|>--- conflicted
+++ resolved
@@ -56,24 +56,15 @@
     }
 }
 
-<<<<<<< HEAD
 if {[testConstraint winOnly]} {
-    set major [string index $tcl_platform(osVersion) 0]
-    if {[testConstraint nt] && $major > 4} {
-        if {$major > 5} {
+    if {[testConstraint nt] && $::tcl_platform(osVersion) >= 5.0} {
+        if {$::tcl_platform(osVersion) >= 6.0} {
             testConstraint winVista 1
-        } elseif {$major == 5} {
+        } else {
             testConstraint win2000orXP 1
         }
     } else {
 	testConstraint winOlderThan2000 1
-=======
-if {[testConstraint win]} {
-    if {$::tcl_platform(osVersion) >= 5.0} {
-	testConstraint winVista 1
-    } elseif {$::tcl_platform(osVersion) >= 4.0} {
-	testConstraint winXP 1
->>>>>>> e022ef47
     }
 }
 
