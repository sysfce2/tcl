--- conflicted
+++ resolved
@@ -55,24 +55,11 @@
     }
 }
 
-<<<<<<< HEAD
 if {[testConstraint win]} {
-    set major [string index $tcl_platform(osVersion) 0]
-    if {$major > 5} {
+    if {$::tcl_platform(osVersion) >= 5.0} {
 	testConstraint winVista 1
-    } elseif {$major == 5} {
+    } else {
 	testConstraint winXP 1
-=======
-if {[testConstraint winOnly]} {
-    if {[testConstraint nt] && $::tcl_platform(osVersion) >= 5.0} {
-        if {$::tcl_platform(osVersion) >= 6.0} {
-            testConstraint winVista 1
-        } else {
-            testConstraint win2000orXP 1
-        }
-    } else {
-	testConstraint winOlderThan2000 1
->>>>>>> 3afad099
     }
 }
 
