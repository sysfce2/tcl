# safe.test --
#
# This file contains a collection of tests for safe Tcl, packages loading, and
# using safe interpreters. Sourcing this file into tcl runs the tests and
# generates output for errors. No output means no errors were found.
#
# The defunct package http 1.0 was convenient for testing package loading.
# - Tests that used http are replaced here with tests that use example packages
#   provided in subdirectory auto0 of the tests directory, which are independent
#   of any changes made to the packages provided with Tcl itself.
<<<<<<< HEAD
#   - These are tests 7.1 7.2 7.4 9.11 9.13 17.1 17.2 17.4
=======
#   - These are tests 7.1 7.2 7.4 9.11 9.13
>>>>>>> de01488d
#   - Tests 5.* test the example packages themselves before they
#     are used to test Safe Base interpreters.
# - Alternative tests using stock packages of Tcl 8.7 are in file
#   safe-stock87.test.
#
# Copyright (c) 1995-1996 Sun Microsystems, Inc.
# Copyright (c) 1998-1999 by Scriptics Corporation.
#
# See the file "license.terms" for information on usage and redistribution of
# this file, and for a DISCLAIMER OF ALL WARRANTIES.

package require Tcl 8.5-

if {"::tcltest" ni [namespace children]} {
    package require tcltest 2
    namespace import -force ::tcltest::*
}

foreach i [interp slaves] {
    interp delete $i
}

set SaveAutoPath $::auto_path
set ::auto_path [info library]
set TestsDir [file normalize [file dirname [info script]]]
set PathMapp [list $tcl_library TCLLIB $TestsDir TESTSDIR]

<<<<<<< HEAD
proc getAutoPath {slave} {
    set ap1 [lrange [lindex [safe::interpConfigure $slave -autoPath] 1] 0 end]
    set ap2 [::safe::DetokPath $slave [interp eval $slave set ::auto_path]]
    list $ap1 -- $ap2
}
=======
>>>>>>> de01488d
proc mapList {map listIn} {
    set listOut {}
    foreach element $listIn {
        lappend listOut [string map $map $element]
    }
    return $listOut
}
proc mapAndSortList {map listIn} {
    set listOut {}
    foreach element $listIn {
        lappend listOut [string map $map $element]
    }
    lsort $listOut
}

# Force actual loading of the safe package because we use un-exported (and
# thus un-autoindexed) APIs in this test result arguments:
catch {safe::interpConfigure}

# testing that nested and statics do what is advertised (we use a static
# package - Tcltest - but it might be absent if we're in standard tclsh)

testConstraint TcltestPackage [expr {![catch {package require Tcltest}]}]
testConstraint AutoSyncDefined 1

###  1. Basic help/error messages.

test safe-1.1 {safe::interpConfigure syntax} -returnCodes error -body {
    safe::interpConfigure
} -result {no value given for parameter "slave" (use -help for full usage) :
    slave name () name of the slave}
test safe-1.2 {safe::interpCreate syntax, Sync Mode on} -returnCodes error -setup {
    set SyncExists [expr {[info commands ::safe::setSyncMode] ne {}}]
    if {$SyncExists} {
        set SyncVal_TMP [safe::setSyncMode]
        safe::setSyncMode 1
    } else {
        set SyncVal_TMP 1
    }
} -body {
    safe::interpCreate -help
} -cleanup {
    if {$SyncExists} {
        safe::setSyncMode $SyncVal_TMP
    }
} -result {Usage information:
    Var/FlagName  Type     Value   Help
    ------------  ----     -----   ----
    (-help                         gives this help)
    ?slave?       name     ()      name of the slave (optional)
    -accessPath   list     ()      access path for the slave
    -noStatics    boolflag (false) prevent loading of statically linked pkgs
    -statics      boolean  (true)  loading of statically linked pkgs
    -nestedLoadOk boolflag (false) allow nested loading
    -nested       boolean  (false) nested loading
    -deleteHook   script   ()      delete hook}
test safe-1.2.1 {safe::interpCreate syntax, Sync Mode off} -returnCodes error -constraints AutoSyncDefined -setup {
    set SyncExists [expr {[info commands ::safe::setSyncMode] ne {}}]
    if {$SyncExists} {
        set SyncVal_TMP [safe::setSyncMode]
        safe::setSyncMode 0
    } else {
        error {This test is meaningful only if the command ::safe::setSyncMode is defined}
    }
} -body {
    safe::interpCreate -help
} -cleanup {
    if {$SyncExists} {
        safe::setSyncMode $SyncVal_TMP
    }
} -result {Usage information:
    Var/FlagName  Type     Value   Help
    ------------  ----     -----   ----
    (-help                         gives this help)
    ?slave?       name     ()      name of the slave (optional)
    -accessPath   list     ()      access path for the slave
    -noStatics    boolflag (false) prevent loading of statically linked pkgs
    -statics      boolean  (true)  loading of statically linked pkgs
    -nestedLoadOk boolflag (false) allow nested loading
    -nested       boolean  (false) nested loading
    -deleteHook   script   ()      delete hook
    -autoPath     list     ()      ::auto_path for the slave}
test safe-1.3 {safe::interpInit syntax} -returnCodes error -body {
    safe::interpInit -noStatics
} -result {bad value "-noStatics" for parameter
    slave name () name of the slave}

###  2. Aliases in a new "interp create" interpreter.

test safe-2.1 {creating interpreters, should have no aliases} emptyTest {
    # Disabled this test.  It tests nothing sensible.  [Bug 999612]
    # interp aliases
} ""
test safe-2.2 {creating interpreters, should have no aliases} -setup {
    catch {safe::interpDelete a}
} -body {
    interp create a
    a aliases
} -cleanup {
    safe::interpDelete a
    # This (ab)use of safe::interpDelete to delete non-Safe-Base interpreters
    # is regrettable and should be removed at the next major revision.
} -result ""
test safe-2.3 {creating safe interpreters, should have no unexpected aliases} -setup {
    catch {safe::interpDelete a}
} -body {
    interp create a -safe
    lsort [a aliases]
} -cleanup {
    interp delete a
} -result {clock}

###  3. Simple use of interpCreate, interpInit.
###     Aliases in a new "interpCreate/interpInit" interpreter.

test safe-3.1 {calling safe::interpInit is safe} -setup {
    catch {safe::interpDelete a}
    interp create a -safe
} -body {
    safe::interpInit a
    interp eval a exec ls
} -returnCodes error -cleanup {
    safe::interpDelete a
} -result {invalid command name "exec"}
test safe-3.2 {calling safe::interpCreate on trusted interp} -setup {
    catch {safe::interpDelete a}
} -body {
    safe::interpCreate a
    lsort [a aliases]
} -cleanup {
    safe::interpDelete a
} -result {::tcl::encoding::system ::tcl::file::dirname ::tcl::file::extension ::tcl::file::rootname ::tcl::file::tail ::tcl::info::nameofexecutable clock encoding exit file glob load source}
test safe-3.3 {calling safe::interpCreate on trusted interp} -setup {
    catch {safe::interpDelete a}
} -body {
    safe::interpCreate a
    interp eval a {source [file join $tcl_library init.tcl]}
} -cleanup {
    safe::interpDelete a
} -result ""
test safe-3.4 {calling safe::interpCreate on trusted interp} -setup {
    catch {safe::interpDelete a}
} -body {
    safe::interpCreate a
    interp eval a {source [file join $tcl_library init.tcl]}
} -cleanup {
    safe::interpDelete a
} -result {}

###  4. Testing safe::interpDelete, double interpCreate.

test safe-4.1 {safe::interpDelete} -setup {
    catch {safe::interpDelete a}
} -body {
    interp create a
    safe::interpDelete a
    # This (ab)use of safe::interpDelete to delete non-Safe-Base interpreters
    # is regrettable and should be removed at the next major revision.
} -result ""
test safe-4.2 {safe::interpDelete, indirectly} -setup {
    catch {safe::interpDelete a}
} -body {
    interp create a
    a alias exit safe::interpDelete a
    a eval exit
    # This (ab)use of safe::interpDelete to delete non-Safe-Base interpreters
    # is regrettable and should be removed at the next major revision.
} -result ""
test safe-4.5 {safe::interpDelete} -setup {
    catch {safe::interpDelete a}
} -body {
    safe::interpCreate a
    safe::interpCreate a
} -returnCodes error -cleanup {
    safe::interpDelete a
} -result {interpreter named "a" already exists, cannot create}
test safe-4.6 {safe::interpDelete, indirectly} -setup {
    catch {safe::interpDelete a}
} -body {
    safe::interpCreate a
    a eval exit
} -result ""

<<<<<<< HEAD
###  5. Test the example files before using them to test safe interpreters.
###     The old test "safe-5.1" has been moved to "safe-stock86-9.8".
###     A replacement test using example files is "safe-9.8".
=======
# The old test "safe-5.1" has been moved to "safe-stock87-9.8".
# A replacement test using example files is "safe-9.8".
# Tests 5.* test the example files before using them to test safe interpreters.
>>>>>>> de01488d

test safe-5.1 {example tclIndex commands, test in master interpreter} -setup {
    set tmpAutoPath $::auto_path
    lappend ::auto_path [file join $TestsDir auto0 auto1] [file join $TestsDir auto0 auto2]
} -body {
    # Try to load the commands.
    set code3 [catch report1 msg3]
    set code4 [catch report2 msg4]
    list $code3 $msg3 $code4 $msg4
} -cleanup {
    catch {rename report1 {}}
    catch {rename report2 {}}
    set ::auto_path $tmpAutoPath
    auto_reset
} -match glob -result {0 ok1 0 ok2}
test safe-5.2 {example tclIndex commands, negative test in master interpreter} -setup {
    set tmpAutoPath $::auto_path
    lappend ::auto_path [file join $TestsDir auto0]
} -body {
    # Try to load the commands.
    set code3 [catch report1 msg3]
    set code4 [catch report2 msg4]
    list $code3 $msg3 $code4 $msg4
} -cleanup {
    catch {rename report1 {}}
    catch {rename report2 {}}
    set ::auto_path $tmpAutoPath
    auto_reset
} -match glob -result {1 {invalid command name "report1"} 1 {invalid command name "report2"}}
test safe-5.3 {example pkgIndex.tcl packages, test in master interpreter, child directories} -setup {
    set tmpAutoPath $::auto_path
    lappend ::auto_path [file join $TestsDir auto0]
} -body {
    # Try to load the packages and run a command from each one.
    set code3 [catch {package require SafeTestPackage1} msg3]
    set code4 [catch {package require SafeTestPackage2} msg4]
    set code5 [catch HeresPackage1 msg5]
    set code6 [catch HeresPackage2 msg6]
    list $code3 $msg3 $code4 $msg4 $code5 $msg5 $code6 $msg6
} -cleanup {
    set ::auto_path $tmpAutoPath
    catch {package forget SafeTestPackage1}
    catch {package forget SafeTestPackage2}
    catch {rename HeresPackage1 {}}
    catch {rename HeresPackage2 {}}
} -match glob -result {0 1.2.3 0 2.3.4 0 OK1 0 OK2}
test safe-5.4 {example pkgIndex.tcl packages, test in master interpreter, main directories} -setup {
    set tmpAutoPath $::auto_path
    lappend ::auto_path [file join $TestsDir auto0 auto1] \
                        [file join $TestsDir auto0 auto2]
} -body {
    # Try to load the packages and run a command from each one.
    set code3 [catch {package require SafeTestPackage1} msg3]
    set code4 [catch {package require SafeTestPackage2} msg4]
    set code5 [catch HeresPackage1 msg5]
    set code6 [catch HeresPackage2 msg6]
    list $code3 $msg3 $code4 $msg4 $code5 $msg5 $code6 $msg6
} -cleanup {
    set ::auto_path $tmpAutoPath
    catch {package forget SafeTestPackage1}
    catch {package forget SafeTestPackage2}
    catch {rename HeresPackage1 {}}
    catch {rename HeresPackage2 {}}
} -match glob -result {0 1.2.3 0 2.3.4 0 OK1 0 OK2}
test safe-5.5 {example modules packages, test in master interpreter, replace path} -setup {
    set oldTm [tcl::tm::path list]
    foreach path $oldTm {
        tcl::tm::path remove $path
    }
    tcl::tm::path add [file join $TestsDir auto0 modules]
} -body {
    # Try to load the modules and run a command from each one.
    set code0 [catch {package require test0} msg0]
    set code1 [catch {package require mod1::test1} msg1]
    set code2 [catch {package require mod2::test2} msg2]
    set out0  [test0::try0]
    set out1  [mod1::test1::try1]
    set out2  [mod2::test2::try2]
    list $code0 $msg0 $code1 $msg1 $code2 $msg2 -- $out0 $out1 $out2
} -cleanup {
    tcl::tm::path remove [file join $TestsDir auto0 modules]
    foreach path [lreverse $oldTm] {
        tcl::tm::path add $path
    }
    catch {package forget test0}
    catch {package forget mod1::test1}
    catch {package forget mod2::test2}
    catch {namespace delete ::test0}
    catch {namespace delete ::mod1}
} -match glob -result {0 0.5 0 1.0 0 2.0 -- res0 res1 res2}
test safe-5.6 {example modules packages, test in master interpreter, append to path} -setup {
    tcl::tm::path add [file join $TestsDir auto0 modules]
} -body {
    # Try to load the modules and run a command from each one.
    set code0 [catch {package require test0} msg0]
    set code1 [catch {package require mod1::test1} msg1]
    set code2 [catch {package require mod2::test2} msg2]
    set out0  [test0::try0]
    set out1  [mod1::test1::try1]
    set out2  [mod2::test2::try2]
    list $code0 $msg0 $code1 $msg1 $code2 $msg2 -- $out0 $out1 $out2
} -cleanup {
    tcl::tm::path remove [file join $TestsDir auto0 modules]
    catch {package forget test0}
    catch {package forget mod1::test1}
    catch {package forget mod2::test2}
    catch {namespace delete ::test0}
    catch {namespace delete ::mod1}
} -match glob -result {0 0.5 0 1.0 0 2.0 -- res0 res1 res2}
<<<<<<< HEAD

###  6. Test safe interps 'information leak'.
=======
>>>>>>> de01488d

proc SafeEval {script} {
    # Helper procedure that ensures the safe interp is cleaned up even if
    # there is a failure in the script.
    set SafeInterp [interp create -safe]
    catch {$SafeInterp eval $script} msg opts
    interp delete $SafeInterp
    return -options $opts $msg
}

test safe-6.1 {test safe interpreters knowledge of the world} {
    lsort [SafeEval {info globals}]
} {tcl_interactive tcl_patchLevel tcl_platform tcl_version}
test safe-6.2 {test safe interpreters knowledge of the world} {
    SafeEval {info script}
} {}
test safe-6.3 {test safe interpreters knowledge of the world} {
    set r [SafeEval {array names tcl_platform}]
    # If running a windows-debug shell, remove the "debug" element from r.
    if {[testConstraint win]} {
	set r [lsearch -all -inline -not -exact $r "debug"]
    }
    set r [lsearch -all -inline -not -exact $r "threaded"]
    lsort $r
} {byteOrder engine pathSeparator platform pointerSize wordSize}

rename SafeEval {}
# More test should be added to check that hostname, nameofexecutable, aren't
# leaking infos, but they still do...

<<<<<<< HEAD
###  7. Test the use of ::auto_path for loading commands (via tclIndex files)
###     and non-module packages (via pkgIndex.tcl files).
###     Corresponding tests with Sync Mode off are 17.*

test safe-7.1 {positive non-module package require, Sync Mode on} -setup {
    set SyncExists [expr {[info commands ::safe::setSyncMode] ne {}}]
    if {$SyncExists} {
        set SyncVal_TMP [safe::setSyncMode]
        safe::setSyncMode 1
    }
=======
# high level general test
# Use example packages not http1.0 etc
test safe-7.1 {tests that everything works at high level} -setup {
>>>>>>> de01488d
    set tmpAutoPath $::auto_path
    lappend ::auto_path [file join $TestsDir auto0]
    set i [safe::interpCreate]
    set ::auto_path $tmpAutoPath
} -body {
    # no error shall occur:
    # (because the default access_path shall include 1st level sub dirs so
    #  package require in a slave works like in the master)
    set v [interp eval $i {package require SafeTestPackage1}]
    # no error shall occur:
    interp eval $i {HeresPackage1}
    set v
} -cleanup {
    safe::interpDelete $i
<<<<<<< HEAD
    if {$SyncExists} {
        safe::setSyncMode $SyncVal_TMP
    }
} -match glob -result 1.2.3
test safe-7.2 {negative non-module package require with specific path and interpAddToAccessPath, Sync Mode on} -setup {
    set SyncExists [expr {[info commands ::safe::setSyncMode] ne {}}]
    if {$SyncExists} {
        set SyncVal_TMP [safe::setSyncMode]
        safe::setSyncMode 1
    } else {
        set SyncVal_TMP 1
    }
=======
} -match glob -result 1.2.3
test safe-7.2 {tests specific path and interpFind/AddToAccessPath} -setup {
>>>>>>> de01488d
} -body {
    set i [safe::interpCreate -nostat -nested 1 -accessPath [list [info library]]]
    # should not add anything (p0)
    set token1 [safe::interpAddToAccessPath $i [info library]]
    # should add as p* (not p1 if master has a module path)
    set token2 [safe::interpAddToAccessPath $i "/dummy/unixlike/test/path"]
    # should add as p* (not p2 if master has a module path)
    set token3 [safe::interpAddToAccessPath $i [file join $TestsDir auto0]]
    set confA [safe::interpConfigure $i]
    set mappA [mapList $PathMapp [dict get $confA -accessPath]]
<<<<<<< HEAD
    # an error shall occur (SafeTestPackage1 is not in auto0 but a subdirectory)
=======
    # an error shall occur (SafeTestPackage1 is not anymore in the secure 0-level
    # provided deep path)
>>>>>>> de01488d
    list $token1 $token2 $token3 -- \
	    [catch {interp eval $i {package require SafeTestPackage1}} msg] $msg -- \
	    $mappA -- [safe::interpDelete $i]
} -cleanup {
<<<<<<< HEAD
    if {$SyncExists} {
        safe::setSyncMode $SyncVal_TMP
    }
=======
>>>>>>> de01488d
} -match glob -result {{$p(:0:)} {$p(:*:)} {$p(:*:)} --\
        1 {can't find package SafeTestPackage1} --\
        {TCLLIB */dummy/unixlike/test/path TESTSDIR/auto0} -- {}}
test safe-7.3 {check that safe subinterpreters work} {
    set g [interp slaves]
    if {$g ne {}} {
        append g { -- residue of an earlier test}
    }
    set h [info vars ::safe::S*]
    if {$h ne {}} {
        append h { -- residue of an earlier test}
    }
    set i [safe::interpCreate]
    set j [safe::interpCreate [list $i x]]
    list $g $h [interp eval $j {join {o k} ""}] [safe::interpDelete $i] \
            [interp exists $j] [info vars ::safe::S*]
} {{} {} ok {} 0 {}}
test safe-7.3.1 {check that safe subinterpreters work with namespace names} -setup {
} -body {
    set g [interp slaves]
    if {$g ne {}} {
        append g { -- residue of an earlier test}
    }
    set h [info vars ::safe::S*]
    if {$h ne {}} {
        append h { -- residue of an earlier test}
    }
    set i [safe::interpCreate foo::bar]
    set j [safe::interpCreate [list $i hello::world]]
    list $g $h [interp eval $j {join {o k} ""}] \
            [foo::bar eval {hello::world eval {join {o k} ""}}] \
            [safe::interpDelete $i] \
            [interp exists $j] [info vars ::safe::S*]
} -match glob -result {{} {} ok ok {} 0 {}}
<<<<<<< HEAD
test safe-7.4 {positive non-module package require with specific path and interpAddToAccessPath, Sync Mode on} -setup {
    set SyncExists [expr {[info commands ::safe::setSyncMode] ne {}}]
    if {$SyncExists} {
        set SyncVal_TMP [safe::setSyncMode]
        safe::setSyncMode 1
    } else {
        set SyncVal_TMP 1
    }
=======
test safe-7.4 {tests specific path and positive search} -setup {
>>>>>>> de01488d
} -body {
    set i [safe::interpCreate -nostat -nested 1 -accessPath [list [info library]]]
    # should not add anything (p0)
    set token1 [safe::interpAddToAccessPath $i [info library]]
    # should add as p* (not p1 if master has a module path)
    set token2 [safe::interpAddToAccessPath $i [file join $TestsDir auto0 auto1]]
    set confA [safe::interpConfigure $i]
    set mappA [mapList $PathMapp [dict get $confA -accessPath]]
    # this time, unlike test safe-7.2, SafeTestPackage1 should be found
    list $token1 $token2 -- \
	    [catch {interp eval $i {package require SafeTestPackage1}} msg] $msg -- \
	    $mappA -- [safe::interpDelete $i]
    # Note that the glob match elides directories (those from the module path)
    # other than the first and last in the access path.
} -cleanup {
<<<<<<< HEAD
    if {$SyncExists} {
        safe::setSyncMode $SyncVal_TMP
    }
} -match glob -result {{$p(:0:)} {$p(:*:)} -- 0 1.2.3 --\
        {TCLLIB * TESTSDIR/auto0/auto1} -- {}}
test safe-7.5 {positive and negative module package require, including ancestor directory issue, Sync Mode on} -setup {
    set SyncExists [expr {[info commands ::safe::setSyncMode] ne {}}]
    if {$SyncExists} {
        set SyncVal_TMP [safe::setSyncMode]
        safe::setSyncMode 1
    }
    tcl::tm::path add [file join $TestsDir auto0 modules]
    set i [safe::interpCreate]
    tcl::tm::path remove [file join $TestsDir auto0 modules]
    interp eval $i {
        package forget mod1::test1
        catch {namespace delete ::mod1}
    }
} -body {
    # Should raise an error (module ancestor directory issue)
    set code1 [catch {interp eval $i {package require test1}} msg1]
    # Should not raise an error
    set code2 [catch {interp eval $i {package require mod1::test1}} msg2]
    return [list $code1 $msg1 $code2]
} -cleanup {
    safe::interpDelete $i
    if {$SyncExists} {
        safe::setSyncMode $SyncVal_TMP
    }
} -result {1 {can't find package test1} 0}

###  8. Test source control on file name.

=======
} -match glob -result {{$p(:0:)} {$p(:*:)} -- 0 1.2.3 --\
        {TCLLIB * TESTSDIR/auto0/auto1} -- {}}

# test source control on file name
>>>>>>> de01488d
test safe-8.1 {safe source control on file} -setup {
    set i "a"
    catch {safe::interpDelete $i}
} -body {
    safe::interpCreate $i
    $i eval {source}
} -returnCodes error -cleanup {
    safe::interpDelete $i
    unset i
} -result {wrong # args: should be "source ?-encoding E? fileName"}
test safe-8.2 {safe source control on file} -setup {
    set i "a"
    catch {safe::interpDelete $i}
} -body {
    safe::interpCreate $i
    $i eval {source a b c d e}
} -returnCodes error -cleanup {
    safe::interpDelete $i
    unset i
} -result {wrong # args: should be "source ?-encoding E? fileName"}
test safe-8.3 {safe source control on file} -setup {
    set i "a"
    catch {safe::interpDelete $i}
    set log {}
    proc safe-test-log {str} {lappend ::log $str}
    set prevlog [safe::setLogCmd]
} -body {
    safe::interpCreate $i
    safe::setLogCmd safe-test-log
    list [catch {$i eval {source .}} msg] $msg $log
} -cleanup {
    safe::setLogCmd $prevlog
    safe::interpDelete $i
    rename safe-test-log {}
    unset i log
} -result {1 {permission denied} {{ERROR for slave a : ".": is a directory}}}
test safe-8.4 {safe source control on file} -setup {
    set i "a"
    catch {safe::interpDelete $i}
    set log {}
    proc safe-test-log {str} {global log; lappend log $str}
    set prevlog [safe::setLogCmd]
} -body {
    safe::interpCreate $i
    safe::setLogCmd safe-test-log
    list [catch {$i eval {source /abc/def}} msg] $msg $log
} -cleanup {
    safe::setLogCmd $prevlog
    safe::interpDelete $i
    rename safe-test-log {}
    unset i log
} -result {1 {permission denied} {{ERROR for slave a : "/abc/def": not in access_path}}}
test safe-8.5 {safe source control on file} -setup {
    set i "a"
    catch {safe::interpDelete $i}
    set log {}
    proc safe-test-log {str} {global log; lappend log $str}
    set prevlog [safe::setLogCmd]
} -body {
    # This tested filename == *.tcl or tclIndex, but that restriction was
    # removed in 8.4a4 - hobbs
    safe::interpCreate $i
    safe::setLogCmd safe-test-log
    list [catch {
	$i eval {source [file join [info lib] blah]}
    } msg] $msg $log
} -cleanup {
    safe::setLogCmd $prevlog
    safe::interpDelete $i
    rename safe-test-log {}
    unset i log
} -result [list 1 {no such file or directory} [list "ERROR for slave a : [file join [info library] blah]:no such file or directory"]]
test safe-8.6 {safe source control on file} -setup {
    set i "a"
    catch {safe::interpDelete $i}
    set log {}
    proc safe-test-log {str} {global log; lappend log $str}
    set prevlog [safe::setLogCmd]
} -body {
    safe::interpCreate $i
    safe::setLogCmd safe-test-log
    list [catch {
	$i eval {source [file join [info lib] blah.tcl]}
    } msg] $msg $log
} -cleanup {
    safe::setLogCmd $prevlog
    safe::interpDelete $i
    rename safe-test-log {}
    unset i log
} -result [list 1 {no such file or directory} [list "ERROR for slave a : [file join [info library] blah.tcl]:no such file or directory"]]
test safe-8.7 {safe source control on file} -setup {
    set i "a"
    catch {safe::interpDelete $i}
    set log {}
    proc safe-test-log {str} {global log; lappend log $str}
    set prevlog [safe::setLogCmd]
} -body {
    safe::interpCreate $i
    # This tested length of filename, but that restriction was removed in
    # 8.4a4 - hobbs
    safe::setLogCmd safe-test-log
    list [catch {
	$i eval {source [file join [info lib] xxxxxxxxxxx.tcl]}
    } msg] $msg $log
} -cleanup {
    safe::setLogCmd $prevlog
    safe::interpDelete $i
    rename safe-test-log {}
    unset i log
} -result [list 1 {no such file or directory} [list "ERROR for slave a : [file join [info library] xxxxxxxxxxx.tcl]:no such file or directory"]]
test safe-8.8 {safe source forbids -rsrc} emptyTest {
    # Disabled this test.  It was only useful for long unsupported
    # Mac OS 9 systems. [Bug 860a9f1945]
} {}
test safe-8.9 {safe source and return} -setup {
    set i "a"
    set returnScript [makeFile {return "ok"} return.tcl]
    catch {safe::interpDelete $i}
} -body {
    safe::interpCreate $i
    set token [safe::interpAddToAccessPath $i [file dirname $returnScript]]
    $i eval [list source $token/[file tail $returnScript]]
} -cleanup {
    catch {safe::interpDelete $i}
    removeFile $returnScript
    unset i
} -result ok
test safe-8.10 {safe source and return} -setup {
    set i "a"
    set returnScript [makeFile {return -level 2 "ok"} return.tcl]
    catch {safe::interpDelete $i}
} -body {
    safe::interpCreate $i
    set token [safe::interpAddToAccessPath $i [file dirname $returnScript]]
    $i eval [list apply {filename {
	source $filename
	error boom
    }} $token/[file tail $returnScript]]
} -cleanup {
    catch {safe::interpDelete $i}
    removeFile $returnScript
    unset i
} -result ok

<<<<<<< HEAD
###  9. Assorted options, including changes to option values.
###     If Sync Mode is on, a corresponding test with Sync Mode off is 19.*

=======
>>>>>>> de01488d
test safe-9.1 {safe interps' deleteHook} -setup {
    set i "a"
    catch {safe::interpDelete $i}
    set res {}
} -body {
    proc testDelHook {args} {
	global res
	# the interp still exists at that point
	interp eval a {set delete 1}
	# mark that we've been here (successfully)
	set res $args
    }
    safe::interpCreate $i -deleteHook "testDelHook arg1 arg2"
    list [interp eval $i exit] $res
} -cleanup {
    catch {rename testDelHook {}}
    unset i res
} -result {{} {arg1 arg2 a}}
test safe-9.2 {safe interps' error in deleteHook} -setup {
    set i "a"
    catch {safe::interpDelete $i}
    set res {}
    set log {}
    proc safe-test-log {str} {lappend ::log $str}
    set prevlog [safe::setLogCmd]
} -body {
    proc testDelHook {args} {
	global res
	# the interp still exists at that point
	interp eval a {set delete 1}
	# mark that we've been here (successfully)
	set res $args
	# create an exception
	error "being catched"
    }
    safe::interpCreate $i -deleteHook "testDelHook arg1 arg2"
    safe::setLogCmd safe-test-log
    list [safe::interpDelete $i] $res $log
} -cleanup {
    safe::setLogCmd $prevlog
    catch {rename testDelHook {}}
    rename safe-test-log {}
    unset i log res
} -result {{} {arg1 arg2 a} {{NOTICE for slave a : About to delete} {ERROR for slave a : Delete hook error (being catched)} {NOTICE for slave a : Deleted}}}
test safe-9.3 {dual specification of statics} -returnCodes error -body {
    safe::interpCreate -stat true -nostat
} -result {conflicting values given for -statics and -noStatics}
test safe-9.4 {dual specification of statics} {
    # no error shall occur
    safe::interpDelete [safe::interpCreate -stat false -nostat]
} {}
test safe-9.5 {dual specification of nested} -returnCodes error -body {
    safe::interpCreate -nested 0 -nestedload
} -result {conflicting values given for -nested and -nestedLoadOk}
test safe-9.6 {interpConfigure widget like behaviour} -body {
   # this test shall work, don't try to "fix it" unless you *really* know what
   # you are doing (ie you are me :p) -- dl
   list [set i [safe::interpCreate \
		    -noStatics \
		    -nestedLoadOk \
		    -deleteHook {foo bar}]
         safe::interpConfigure $i -accessPath /foo/bar
         safe::interpConfigure $i]\
	[safe::interpConfigure $i -aCCess]\
	[safe::interpConfigure $i -nested]\
	[safe::interpConfigure $i -statics]\
	[safe::interpConfigure $i -DEL]\
	[safe::interpConfigure $i -accessPath /blah -statics 1
	 safe::interpConfigure $i]\
	[safe::interpConfigure $i -deleteHook toto -nosta -nested 0
	 safe::interpConfigure $i]
} -cleanup {
    safe::interpDelete $i
} -match glob -result {{-accessPath * -statics 0 -nested 1 -deleteHook {foo bar}}\
        {-accessPath *} {-nested 1} {-statics 0} {-deleteHook {foo bar}}\
        {-accessPath * -statics 1 -nested 1 -deleteHook {foo bar}}\
        {-accessPath * -statics 0 -nested 0 -deleteHook toto}}
test safe-9.7 {interpConfigure widget like behaviour (demystified)} -body {
   # this test shall work, believed equivalent to 9.6
    set i [safe::interpCreate \
	    -noStatics \
	    -nestedLoadOk \
	    -deleteHook {foo bar}]
	   safe::interpConfigure $i -accessPath /foo/bar
    set a [safe::interpConfigure $i]
    set b [safe::interpConfigure $i -aCCess]
    set c [safe::interpConfigure $i -nested]
    set d [safe::interpConfigure $i -statics]
    set e [safe::interpConfigure $i -DEL]
	   safe::interpConfigure $i -accessPath /blah -statics 1
    set f [safe::interpConfigure $i]
	   safe::interpConfigure $i -deleteHook toto -nosta -nested 0
    set g [safe::interpConfigure $i]

    list $a $b $c $d $e $f $g
} -cleanup {
    safe::interpDelete $i
    unset -nocomplain a b c d e f g i
} -match glob -result {{-accessPath * -statics 0 -nested 1 -deleteHook {foo bar}}\
        {-accessPath *} {-nested 1} {-statics 0} {-deleteHook {foo bar}}\
        {-accessPath * -statics 1 -nested 1 -deleteHook {foo bar}}\
        {-accessPath * -statics 0 -nested 0 -deleteHook toto}}
<<<<<<< HEAD
test safe-9.8 {autoloading commands indexed in tclIndex files, Sync Mode on} -setup {
    set SyncExists [expr {[info commands ::safe::setSyncMode] ne {}}]
    if {$SyncExists} {
        set SyncVal_TMP [safe::setSyncMode]
        safe::setSyncMode 1
    }
=======
test safe-9.8 {test autoloading commands indexed in tclIndex files} -setup {
>>>>>>> de01488d
} -body {
    set i [safe::interpCreate -accessPath [list $tcl_library \
                                            [file join $TestsDir auto0 auto1] \
                                            [file join $TestsDir auto0 auto2]]]
    # Inspect.
    set confA [safe::interpConfigure $i]
    set mappA [mapList $PathMapp [dict get $confA -accessPath]]
    set path1 [::safe::interpFindInAccessPath $i [file join $TestsDir auto0 auto1]]
    set path2 [::safe::interpFindInAccessPath $i [file join $TestsDir auto0 auto2]]

    # Load and run the commands.
    set code1 [catch {interp eval $i {report1}} msg1]
    set code2 [catch {interp eval $i {report2}} msg2]

    list $path1 $path2 -- $code1 $msg1 $code2 $msg2 -- $mappA
} -cleanup {
    safe::interpDelete $i
<<<<<<< HEAD
    if {$SyncExists} {
        safe::setSyncMode $SyncVal_TMP
    }
} -match glob -result {{$p(:1:)} {$p(:2:)} -- 0 ok1 0 ok2 --\
        {TCLLIB TESTSDIR/auto0/auto1 TESTSDIR/auto0/auto2*}}
test safe-9.9 {interpConfigure change the access path; tclIndex commands unaffected by token rearrangement (dummy test of doreset), Sync Mode on} -setup {
    set SyncExists [expr {[info commands ::safe::setSyncMode] ne {}}]
    if {$SyncExists} {
        set SyncVal_TMP [safe::setSyncMode]
        safe::setSyncMode 1
    }
=======
} -match glob -result {{$p(:1:)} {$p(:2:)} -- 0 ok1 0 ok2 --\
        {TCLLIB TESTSDIR/auto0/auto1 TESTSDIR/auto0/auto2*}}
test safe-9.9 {interpConfigure change the access path; tclIndex commands unaffected by token rearrangement (dummy test of doreset)} -setup {
>>>>>>> de01488d
} -body {
    set i [safe::interpCreate -accessPath [list $tcl_library \
                                            [file join $TestsDir auto0 auto1] \
                                            [file join $TestsDir auto0 auto2]]]
    # Inspect.
    set confA [safe::interpConfigure $i]
    set mappA [mapList $PathMapp [dict get $confA -accessPath]]
    set path1 [::safe::interpFindInAccessPath $i [file join $TestsDir auto0 auto1]]
    set path2 [::safe::interpFindInAccessPath $i [file join $TestsDir auto0 auto2]]

    # Load auto_load data.
    interp eval $i {catch nonExistentCommand}

    # Load and run the commands.
    # This guarantees the test will pass even if the tokens are swapped.
    set code1 [catch {interp eval $i {report1}} msg1]
    set code2 [catch {interp eval $i {report2}} msg2]

    # Rearrange access path.  Swap tokens {$p(:1:)} and {$p(:2:)}.
    safe::interpConfigure $i -accessPath [list $tcl_library \
                                           [file join $TestsDir auto0 auto2] \
                                           [file join $TestsDir auto0 auto1]]
    # Inspect.
    set confB [safe::interpConfigure $i]
    set mappB [mapList $PathMapp [dict get $confB -accessPath]]
    set path3 [::safe::interpFindInAccessPath $i [file join $TestsDir auto0 auto1]]
    set path4 [::safe::interpFindInAccessPath $i [file join $TestsDir auto0 auto2]]

    # Run the commands.
    set code3 [catch {interp eval $i {report1}} msg3]
    set code4 [catch {interp eval $i {report2}} msg4]

    list $path1 $path2 -- $path3 $path4 -- $code3 $msg3 $code4 $msg4 -- $mappA -- $mappB
} -cleanup {
    safe::interpDelete $i
<<<<<<< HEAD
    if {$SyncExists} {
        safe::setSyncMode $SyncVal_TMP
    }
} -match glob -result {{$p(:1:)} {$p(:2:)} -- {$p(:2:)} {$p(:1:)} -- 0 ok1 0 ok2 --\
        {TCLLIB TESTSDIR/auto0/auto1 TESTSDIR/auto0/auto2*} --\
        {TCLLIB TESTSDIR/auto0/auto2 TESTSDIR/auto0/auto1*}}
test safe-9.10 {interpConfigure change the access path; tclIndex commands unaffected by token rearrangement (actual test of doreset), Sync Mode on} -setup {
    set SyncExists [expr {[info commands ::safe::setSyncMode] ne {}}]
    if {$SyncExists} {
        set SyncVal_TMP [safe::setSyncMode]
        safe::setSyncMode 1
    }
=======
} -match glob -result {{$p(:1:)} {$p(:2:)} -- {$p(:2:)} {$p(:1:)} -- 0 ok1 0 ok2 --\
        {TCLLIB TESTSDIR/auto0/auto1 TESTSDIR/auto0/auto2*} --\
        {TCLLIB TESTSDIR/auto0/auto2 TESTSDIR/auto0/auto1*}}
test safe-9.10 {interpConfigure change the access path; tclIndex commands unaffected by token rearrangement (actual test of doreset)} -setup {
>>>>>>> de01488d
} -body {
    set i [safe::interpCreate -accessPath [list $tcl_library \
                                            [file join $TestsDir auto0 auto1] \
                                            [file join $TestsDir auto0 auto2]]]
    # Inspect.
    set confA [safe::interpConfigure $i]
    set mappA [mapList $PathMapp [dict get $confA -accessPath]]
    set path1 [::safe::interpFindInAccessPath $i [file join $TestsDir auto0 auto1]]
    set path2 [::safe::interpFindInAccessPath $i [file join $TestsDir auto0 auto2]]

    # Load auto_load data.
    interp eval $i {catch nonExistentCommand}

    # Do not load the commands.  With the tokens swapped, the test
    # will pass only if the Safe Base has called auto_reset.

    # Rearrange access path.  Swap tokens {$p(:1:)} and {$p(:2:)}.
    safe::interpConfigure $i -accessPath [list $tcl_library \
                                           [file join $TestsDir auto0 auto2] \
                                           [file join $TestsDir auto0 auto1]]
    # Inspect.
    set confB [safe::interpConfigure $i]
    set mappB [mapList $PathMapp [dict get $confB -accessPath]]
    set path3 [::safe::interpFindInAccessPath $i [file join $TestsDir auto0 auto1]]
    set path4 [::safe::interpFindInAccessPath $i [file join $TestsDir auto0 auto2]]

    # Load and run the commands.
    set code3 [catch {interp eval $i {report1}} msg3]
    set code4 [catch {interp eval $i {report2}} msg4]

    list $path1 $path2 -- $path3 $path4 -- $code3 $msg3 $code4 $msg4 -- $mappA -- $mappB
} -cleanup {
    safe::interpDelete $i
<<<<<<< HEAD
    if {$SyncExists} {
        safe::setSyncMode $SyncVal_TMP
    }
=======
>>>>>>> de01488d
} -match glob -result {{$p(:1:)} {$p(:2:)} -- {$p(:2:)} {$p(:1:)} --\
        0 ok1 0 ok2 --\
        {TCLLIB TESTSDIR/auto0/auto1 TESTSDIR/auto0/auto2*} --\
        {TCLLIB TESTSDIR/auto0/auto2 TESTSDIR/auto0/auto1*}}
<<<<<<< HEAD
test safe-9.11 {interpConfigure change the access path; pkgIndex.tcl packages unaffected by token rearrangement, Sync Mode on} -setup {
    set SyncExists [expr {[info commands ::safe::setSyncMode] ne {}}]
    if {$SyncExists} {
        set SyncVal_TMP [safe::setSyncMode]
        safe::setSyncMode 1
    }
=======
test safe-9.11 {interpConfigure change the access path; pkgIndex.tcl packages unaffected by token rearrangement} -setup {
>>>>>>> de01488d
} -body {
    # For complete correspondence to safe-9.10opt, include auto0 in access path.
    set i [safe::interpCreate -accessPath [list $tcl_library \
                                            [file join $TestsDir auto0] \
                                            [file join $TestsDir auto0 auto1] \
                                            [file join $TestsDir auto0 auto2]]]
    # Inspect.
    set confA [safe::interpConfigure $i]
    set mappA [mapList $PathMapp [dict get $confA -accessPath]]
    set path0 [::safe::interpFindInAccessPath $i [file join $TestsDir auto0]]
    set path1 [::safe::interpFindInAccessPath $i [file join $TestsDir auto0 auto1]]
    set path2 [::safe::interpFindInAccessPath $i [file join $TestsDir auto0 auto2]]

    # Load pkgIndex.tcl data.
    catch {interp eval $i {package require NOEXIST}}

    # Rearrange access path.  Swap tokens {$p(:2:)} and {$p(:3:)}.
    # This would have no effect because the records in Pkg of these directories
    # were from access as children of {$p(:1:)}.
    safe::interpConfigure $i -accessPath [list $tcl_library \
                                           [file join $TestsDir auto0] \
                                           [file join $TestsDir auto0 auto2] \
                                           [file join $TestsDir auto0 auto1]]
    # Inspect.
    set confB [safe::interpConfigure $i]
    set mappB [mapList $PathMapp [dict get $confB -accessPath]]
    set path3 [::safe::interpFindInAccessPath $i [file join $TestsDir auto0 auto1]]
    set path4 [::safe::interpFindInAccessPath $i [file join $TestsDir auto0 auto2]]

    # Try to load the packages and run a command from each one.
    set code3 [catch {interp eval $i {package require SafeTestPackage1}} msg3 opts3]
    set code4 [catch {interp eval $i {package require SafeTestPackage2}} msg4 opts4]
    set code5 [catch {interp eval $i {HeresPackage1}} msg5 opts5]
    set code6 [catch {interp eval $i {HeresPackage2}} msg6 opts6]

    list $path1 $path2 -- $path3 $path4 -- $code3 $msg3 $code4 $msg4 -- \
         $mappA -- $mappB -- $code5 $msg5 $code6 $msg6
} -cleanup {
    safe::interpDelete $i
<<<<<<< HEAD
    if {$SyncExists} {
        safe::setSyncMode $SyncVal_TMP
    }
=======
>>>>>>> de01488d
} -match glob -result {{$p(:2:)} {$p(:3:)} -- {$p(:3:)} {$p(:2:)} -- 0 1.2.3 0 2.3.4 --\
        {TCLLIB TESTSDIR/auto0 TESTSDIR/auto0/auto1 TESTSDIR/auto0/auto2*} --\
        {TCLLIB TESTSDIR/auto0 TESTSDIR/auto0/auto2 TESTSDIR/auto0/auto1*} --\
        0 OK1 0 OK2}
<<<<<<< HEAD
test safe-9.12 {interpConfigure change the access path; pkgIndex.tcl packages unaffected by token rearrangement, safe-9.11 without path auto0, Sync Mode on} -setup {
    set SyncExists [expr {[info commands ::safe::setSyncMode] ne {}}]
    if {$SyncExists} {
        set SyncVal_TMP [safe::setSyncMode]
        safe::setSyncMode 1
    }
=======
test safe-9.12 {interpConfigure change the access path; pkgIndex.tcl packages unaffected by token rearrangement, 9.10 without path auto0} -setup {
>>>>>>> de01488d
} -body {
    set i [safe::interpCreate -accessPath [list $tcl_library \
                                            [file join $TestsDir auto0 auto1] \
                                            [file join $TestsDir auto0 auto2]]]
    # Inspect.
    set confA [safe::interpConfigure $i]
    set mappA [mapList $PathMapp [dict get $confA -accessPath]]
    set path1 [::safe::interpFindInAccessPath $i [file join $TestsDir auto0 auto1]]
    set path2 [::safe::interpFindInAccessPath $i [file join $TestsDir auto0 auto2]]

    # Load pkgIndex.tcl data.
    catch {interp eval $i {package require NOEXIST}}

    # Rearrange access path.  Swap tokens {$p(:1:)} and {$p(:2:)}.
    safe::interpConfigure $i -accessPath [list $tcl_library \
                                           [file join $TestsDir auto0 auto2] \
                                           [file join $TestsDir auto0 auto1]]
    # Inspect.
    set confB [safe::interpConfigure $i]
    set mappB [mapList $PathMapp [dict get $confB -accessPath]]
    set path3 [::safe::interpFindInAccessPath $i [file join $TestsDir auto0 auto1]]
    set path4 [::safe::interpFindInAccessPath $i [file join $TestsDir auto0 auto2]]

    # Try to load the packages and run a command from each one.
    set code3 [catch {interp eval $i {package require SafeTestPackage1}} msg3 opts3]
    set code4 [catch {interp eval $i {package require SafeTestPackage2}} msg4 opts4]
    set code5 [catch {interp eval $i {HeresPackage1}} msg5 opts5]
    set code6 [catch {interp eval $i {HeresPackage2}} msg6 opts6]

    list $path1 $path2 -- $path3 $path4 -- $code3 $msg3 $code4 $msg4 -- \
            $mappA -- $mappB -- \
            $code5 $msg5 $code6 $msg6
} -cleanup {
    safe::interpDelete $i
<<<<<<< HEAD
    if {$SyncExists} {
        safe::setSyncMode $SyncVal_TMP
    }
=======
>>>>>>> de01488d
} -match glob -result {{$p(:1:)} {$p(:2:)} -- {$p(:2:)} {$p(:1:)} --\
        0 1.2.3 0 2.3.4 --\
        {TCLLIB TESTSDIR/auto0/auto1 TESTSDIR/auto0/auto2*} --\
        {TCLLIB TESTSDIR/auto0/auto2 TESTSDIR/auto0/auto1*} --\
        0 OK1 0 OK2}
<<<<<<< HEAD
test safe-9.13 {interpConfigure change the access path; pkgIndex.tcl packages fail if directory de-listed, Sync Mode on} -setup {
    set SyncExists [expr {[info commands ::safe::setSyncMode] ne {}}]
    if {$SyncExists} {
        set SyncVal_TMP [safe::setSyncMode]
        safe::setSyncMode 1
    }
=======
test safe-9.13 {interpConfigure change the access path; pkgIndex.tcl packages fail if directory de-listed} -setup {
>>>>>>> de01488d
} -body {
    set i [safe::interpCreate -accessPath [list $tcl_library \
                                            [file join $TestsDir auto0 auto1] \
                                            [file join $TestsDir auto0 auto2]]]
    # Inspect.
    set confA [safe::interpConfigure $i]
    set mappA [mapList $PathMapp [dict get $confA -accessPath]]
    set path1 [::safe::interpFindInAccessPath $i [file join $TestsDir auto0 auto1]]
    set path2 [::safe::interpFindInAccessPath $i [file join $TestsDir auto0 auto2]]

    # Load pkgIndex.tcl data.
    catch {interp eval $i {package require NOEXIST}}

    # Limit access path.  Remove tokens {$p(:1:)} and {$p(:2:)}.
    safe::interpConfigure $i -accessPath [list $tcl_library]

    # Inspect.
    set confB [safe::interpConfigure $i]
    set mappB [mapList $PathMapp [dict get $confB -accessPath]]
    set code4 [catch {::safe::interpFindInAccessPath $i [file join $TestsDir auto0 auto1]} path4]
    set code5 [catch {::safe::interpFindInAccessPath $i [file join $TestsDir auto0 auto2]} path5]

    # Try to load the packages.
    set code3 [catch {interp eval $i {package require SafeTestPackage1}} msg3]
    set code6 [catch {interp eval $i {package require SafeTestPackage2}} msg6]

    list $path1 $path2 -- $code4 $path4 -- $code5 $path5 -- $code3 $code6 -- \
            $mappA -- $mappB
} -cleanup {
    safe::interpDelete $i
<<<<<<< HEAD
    if {$SyncExists} {
        safe::setSyncMode $SyncVal_TMP
    }
} -match glob -result {{$p(:1:)} {$p(:2:)} -- 1 {* not found in access path} --\
        1 {* not found in access path} -- 1 1 --\
        {TCLLIB TESTSDIR/auto0/auto1 TESTSDIR/auto0/auto2*} -- {TCLLIB*}}
test safe-9.20 {check module loading, Sync Mode on} -setup {
    set SyncExists [expr {[info commands ::safe::setSyncMode] ne {}}]
    if {$SyncExists} {
        set SyncVal_TMP [safe::setSyncMode]
        safe::setSyncMode 1
    }
=======
} -match glob -result {{$p(:1:)} {$p(:2:)} -- 1 {* not found in access path} --\
        1 {* not found in access path} -- 1 1 --\
        {TCLLIB TESTSDIR/auto0/auto1 TESTSDIR/auto0/auto2*} -- {TCLLIB*}}
test safe-9.20 {check module loading} -setup {
>>>>>>> de01488d
    set oldTm [tcl::tm::path list]
    foreach path $oldTm {
        tcl::tm::path remove $path
    }
    tcl::tm::path add [file join $TestsDir auto0 modules]
} -body {
    set i [safe::interpCreate -accessPath [list $tcl_library]]

    # Inspect.
    set confA [safe::interpConfigure $i]
    set sortA [mapAndSortList $PathMapp [dict get $confA -accessPath]]
    set modsA [interp eval $i {tcl::tm::path list}]
    set path0 [::safe::interpFindInAccessPath $i [file join $TestsDir auto0 modules]]
    set path1 [::safe::interpFindInAccessPath $i [file join $TestsDir auto0 modules mod1]]
    set path2 [::safe::interpFindInAccessPath $i [file join $TestsDir auto0 modules mod2]]

    # Try to load the packages and run a command from each one.
    set code0 [catch {interp eval $i {package require test0}} msg0]
    set code1 [catch {interp eval $i {package require mod1::test1}} msg1]
    set code2 [catch {interp eval $i {package require mod2::test2}} msg2]
    set out0  [interp eval $i {test0::try0}]
    set out1  [interp eval $i {mod1::test1::try1}]
    set out2  [interp eval $i {mod2::test2::try2}]

    list [lsort [list $path0 $path1 $path2]] -- $modsA -- \
            $code0 $msg0 $code1 $msg1 $code2 $msg2 -- $sortA -- $out0 $out1 $out2
} -cleanup {
    tcl::tm::path remove [file join $TestsDir auto0 modules]
    foreach path [lreverse $oldTm] {
        tcl::tm::path add $path
    }
    safe::interpDelete $i
<<<<<<< HEAD
    if {$SyncExists} {
        safe::setSyncMode $SyncVal_TMP
    }
=======
>>>>>>> de01488d
} -match glob -result {{{$p(:1:)} {$p(:2:)} {$p(:3:)}} -- {{$p(:1:)}} --\
        0 0.5 0 1.0 0 2.0 --\
        {TCLLIB TESTSDIR/auto0/modules TESTSDIR/auto0/modules/mod1\
         TESTSDIR/auto0/modules/mod2} -- res0 res1 res2}
# - The command safe::InterpSetConfig adds the master's [tcl::tm::list] in
#   tokenized form to the slave's access path, and then adds all the
#   descendants, discovered recursively by using glob.
# - The order of the directories in the list returned by glob is system-dependent,
#   and therefore this is true also for (a) the order of token assignment to
#   descendants of the [tcl::tm::list] roots; and (b) the order of those same
#   directories in the access path.  Both those things must be sorted before
#   comparing with expected results.  The test is therefore not totally strict,
#   but will notice missing or surplus directories.
<<<<<<< HEAD
test safe-9.21 {interpConfigure change the access path; check module loading, Sync Mode on; stale data case 1} -setup {
    set SyncExists [expr {[info commands ::safe::setSyncMode] ne {}}]
    if {$SyncExists} {
        set SyncVal_TMP [safe::setSyncMode]
        safe::setSyncMode 1
    }
=======
test safe-9.21 {interpConfigure change the access path; check module loading; stale data case 1} -setup {
>>>>>>> de01488d
    set oldTm [tcl::tm::path list]
    foreach path $oldTm {
        tcl::tm::path remove $path
    }
    tcl::tm::path add [file join $TestsDir auto0 modules]
} -body {
    set i [safe::interpCreate -accessPath [list $tcl_library]]

    # Inspect.
    set confA [safe::interpConfigure $i]
    set sortA [mapAndSortList $PathMapp [dict get $confA -accessPath]]
    set modsA [interp eval $i {tcl::tm::path list}]
    set path0 [::safe::interpFindInAccessPath $i [file join $TestsDir auto0 modules]]
    set path1 [::safe::interpFindInAccessPath $i [file join $TestsDir auto0 modules mod1]]
    set path2 [::safe::interpFindInAccessPath $i [file join $TestsDir auto0 modules mod2]]

    # Add to access path.
    # This injects more tokens, pushing modules to higher token numbers.
    safe::interpConfigure $i -accessPath [list $tcl_library \
                                           [file join $TestsDir auto0 auto1] \
                                           [file join $TestsDir auto0 auto2]]
    # Inspect.
    set confB [safe::interpConfigure $i]
    set sortB [mapAndSortList $PathMapp [dict get $confB -accessPath]]
    set modsB [interp eval $i {tcl::tm::path list}]
    set path3 [::safe::interpFindInAccessPath $i [file join $TestsDir auto0 modules]]
    set path4 [::safe::interpFindInAccessPath $i [file join $TestsDir auto0 modules mod1]]
    set path5 [::safe::interpFindInAccessPath $i [file join $TestsDir auto0 modules mod2]]

    # Load pkg data.
    catch {interp eval $i {package require NOEXIST}}
    catch {interp eval $i {package require mod1::NOEXIST}}
    catch {interp eval $i {package require mod2::NOEXIST}}

    # Try to load the packages and run a command from each one.
    set code0 [catch {interp eval $i {package require test0}} msg0]
    set code1 [catch {interp eval $i {package require mod1::test1}} msg1]
    set code2 [catch {interp eval $i {package require mod2::test2}} msg2]
    set out0  [interp eval $i {test0::try0}]
    set out1  [interp eval $i {mod1::test1::try1}]
    set out2  [interp eval $i {mod2::test2::try2}]

    list [lsort [list $path0 $path1 $path2]] -- $modsA -- \
            [lsort [list $path3 $path4 $path5]] -- $modsB -- \
            $code0 $msg0 $code1 $msg1 $code2 $msg2 -- $sortA -- $sortB -- \
            $out0 $out1 $out2
} -cleanup {
    tcl::tm::path remove [file join $TestsDir auto0 modules]
    foreach path [lreverse $oldTm] {
        tcl::tm::path add $path
    }
    safe::interpDelete $i
<<<<<<< HEAD
    if {$SyncExists} {
        safe::setSyncMode $SyncVal_TMP
    }
=======
>>>>>>> de01488d
} -match glob -result {{{$p(:1:)} {$p(:2:)} {$p(:3:)}} -- {{$p(:1:)}} --\
        {{$p(:3:)} {$p(:4:)} {$p(:5:)}} -- {{$p(:3:)}} --\
        0 0.5 0 1.0 0 2.0 --\
        {TCLLIB TESTSDIR/auto0/modules TESTSDIR/auto0/modules/mod1\
         TESTSDIR/auto0/modules/mod2} --\
        {TCLLIB TESTSDIR/auto0/auto1 TESTSDIR/auto0/auto2 TESTSDIR/auto0/modules\
         TESTSDIR/auto0/modules/mod1 TESTSDIR/auto0/modules/mod2} --\
        res0 res1 res2}
# See comments on lsort after test safe-9.20.
<<<<<<< HEAD
test safe-9.22 {interpConfigure change the access path; check module loading, Sync Mode on; stale data case 0} -setup {
    set SyncExists [expr {[info commands ::safe::setSyncMode] ne {}}]
    if {$SyncExists} {
        set SyncVal_TMP [safe::setSyncMode]
        safe::setSyncMode 1
    }
=======
test safe-9.22 {interpConfigure change the access path; check module loading; stale data case 0} -setup {
>>>>>>> de01488d
    set oldTm [tcl::tm::path list]
    foreach path $oldTm {
        tcl::tm::path remove $path
    }
    tcl::tm::path add [file join $TestsDir auto0 modules]
} -body {
    set i [safe::interpCreate -accessPath [list $tcl_library]]

    # Inspect.
    set confA [safe::interpConfigure $i]
    set sortA [mapAndSortList $PathMapp [dict get $confA -accessPath]]
    set modsA [interp eval $i {tcl::tm::path list}]
    set path0 [::safe::interpFindInAccessPath $i [file join $TestsDir auto0 modules]]
    set path1 [::safe::interpFindInAccessPath $i [file join $TestsDir auto0 modules mod1]]
    set path2 [::safe::interpFindInAccessPath $i [file join $TestsDir auto0 modules mod2]]

    # Add to access path.
    # This injects more tokens, pushing modules to higher token numbers.
    safe::interpConfigure $i -accessPath [list $tcl_library \
                                          [file join $TestsDir auto0 auto1] \
                                          [file join $TestsDir auto0 auto2]]
    # Inspect.
    set confB [safe::interpConfigure $i]
    set sortB [mapAndSortList $PathMapp [dict get $confB -accessPath]]
    set modsB [interp eval $i {tcl::tm::path list}]
    set path3 [::safe::interpFindInAccessPath $i [file join $TestsDir auto0 modules]]
    set path4 [::safe::interpFindInAccessPath $i [file join $TestsDir auto0 modules mod1]]
    set path5 [::safe::interpFindInAccessPath $i [file join $TestsDir auto0 modules mod2]]

    # Try to load the packages and run a command from each one.
    set code0 [catch {interp eval $i {package require test0}} msg0]
    set code1 [catch {interp eval $i {package require mod1::test1}} msg1]
    set code2 [catch {interp eval $i {package require mod2::test2}} msg2]
    set out0  [interp eval $i {test0::try0}]
    set out1  [interp eval $i {mod1::test1::try1}]
    set out2  [interp eval $i {mod2::test2::try2}]

    list [lsort [list $path0 $path1 $path2]] -- $modsA -- \
            [lsort [list $path3 $path4 $path5]] -- $modsB -- \
            $code0 $msg0 $code1 $msg1 $code2 $msg2 -- $sortA -- $sortB -- \
            $out0 $out1 $out2
} -cleanup {
    tcl::tm::path remove [file join $TestsDir auto0 modules]
    foreach path [lreverse $oldTm] {
        tcl::tm::path add $path
    }
    safe::interpDelete $i
<<<<<<< HEAD
    if {$SyncExists} {
        safe::setSyncMode $SyncVal_TMP
    }
=======
>>>>>>> de01488d
} -match glob -result {{{$p(:1:)} {$p(:2:)} {$p(:3:)}} -- {{$p(:1:)}} --\
        {{$p(:3:)} {$p(:4:)} {$p(:5:)}} -- {{$p(:3:)}} --\
        0 0.5 0 1.0 0 2.0 --\
        {TCLLIB TESTSDIR/auto0/modules TESTSDIR/auto0/modules/mod1\
         TESTSDIR/auto0/modules/mod2} --\
        {TCLLIB TESTSDIR/auto0/auto1 TESTSDIR/auto0/auto2 TESTSDIR/auto0/modules\
         TESTSDIR/auto0/modules/mod1 TESTSDIR/auto0/modules/mod2} --\
        res0 res1 res2}
# See comments on lsort after test safe-9.20.
<<<<<<< HEAD
test safe-9.23 {interpConfigure change the access path; check module loading, Sync Mode on; stale data case 3} -setup {
    set SyncExists [expr {[info commands ::safe::setSyncMode] ne {}}]
    if {$SyncExists} {
        set SyncVal_TMP [safe::setSyncMode]
        safe::setSyncMode 1
    }
=======
test safe-9.23 {interpConfigure change the access path; check module loading; stale data case 3} -setup {
>>>>>>> de01488d
    set oldTm [tcl::tm::path list]
    foreach path $oldTm {
        tcl::tm::path remove $path
    }
    tcl::tm::path add [file join $TestsDir auto0 modules]
} -body {
    set i [safe::interpCreate -accessPath [list $tcl_library]]

    # Inspect.
    set confA [safe::interpConfigure $i]
    set sortA [mapAndSortList $PathMapp [dict get $confA -accessPath]]
    set modsA [interp eval $i {tcl::tm::path list}]
    set path0 [::safe::interpFindInAccessPath $i [file join $TestsDir auto0 modules]]
    set path1 [::safe::interpFindInAccessPath $i [file join $TestsDir auto0 modules mod1]]
    set path2 [::safe::interpFindInAccessPath $i [file join $TestsDir auto0 modules mod2]]

    # Force the interpreter to acquire pkg data which will soon become stale.
    catch {interp eval $i {package require NOEXIST}}
    catch {interp eval $i {package require mod1::NOEXIST}}
    catch {interp eval $i {package require mod2::NOEXIST}}

    # Add to access path.
    # This injects more tokens, pushing modules to higher token numbers.
    safe::interpConfigure $i -accessPath [list $tcl_library \
                                           [file join $TestsDir auto0 auto1] \
                                           [file join $TestsDir auto0 auto2]]
    # Inspect.
    set confB [safe::interpConfigure $i]
    set sortB [mapAndSortList $PathMapp [dict get $confB -accessPath]]
    set modsB [interp eval $i {tcl::tm::path list}]
    set path3 [::safe::interpFindInAccessPath $i [file join $TestsDir auto0 modules]]
    set path4 [::safe::interpFindInAccessPath $i [file join $TestsDir auto0 modules mod1]]
    set path5 [::safe::interpFindInAccessPath $i [file join $TestsDir auto0 modules mod2]]

    # Refresh stale pkg data.
    catch {interp eval $i {package require NOEXIST}}
    catch {interp eval $i {package require mod1::NOEXIST}}
    catch {interp eval $i {package require mod2::NOEXIST}}

    # Try to load the packages and run a command from each one.
    set code0 [catch {interp eval $i {package require test0}} msg0]
    set code1 [catch {interp eval $i {package require mod1::test1}} msg1]
    set code2 [catch {interp eval $i {package require mod2::test2}} msg2]
    set out0  [interp eval $i {test0::try0}]
    set out1  [interp eval $i {mod1::test1::try1}]
    set out2  [interp eval $i {mod2::test2::try2}]

    list [lsort [list $path0 $path1 $path2]] -- $modsA -- \
            [lsort [list $path3 $path4 $path5]] -- $modsB -- \
            $code0 $msg0 $code1 $msg1 $code2 $msg2 -- $sortA -- $sortB -- \
            $out0 $out1 $out2
} -cleanup {
    tcl::tm::path remove [file join $TestsDir auto0 modules]
    foreach path [lreverse $oldTm] {
        tcl::tm::path add $path
    }
    safe::interpDelete $i
<<<<<<< HEAD
    if {$SyncExists} {
        safe::setSyncMode $SyncVal_TMP
    }
=======
>>>>>>> de01488d
} -match glob -result {{{$p(:1:)} {$p(:2:)} {$p(:3:)}} -- {{$p(:1:)}} --\
        {{$p(:3:)} {$p(:4:)} {$p(:5:)}} -- {{$p(:3:)}} --\
        0 0.5 0 1.0 0 2.0 --\
        {TCLLIB TESTSDIR/auto0/modules TESTSDIR/auto0/modules/mod1\
         TESTSDIR/auto0/modules/mod2} --\
        {TCLLIB TESTSDIR/auto0/auto1 TESTSDIR/auto0/auto2 TESTSDIR/auto0/modules\
         TESTSDIR/auto0/modules/mod1 TESTSDIR/auto0/modules/mod2} --\
        res0 res1 res2}
# See comments on lsort after test safe-9.20.
<<<<<<< HEAD
test safe-9.24 {interpConfigure change the access path; check module loading, Sync Mode on; stale data case 2 (worst case)} -setup {
    set SyncExists [expr {[info commands ::safe::setSyncMode] ne {}}]
    if {$SyncExists} {
        set SyncVal_TMP [safe::setSyncMode]
        safe::setSyncMode 1
    }
=======
test safe-9.24 {interpConfigure change the access path; check module loading; stale data case 2 (worst case)} -setup {
>>>>>>> de01488d
    set oldTm [tcl::tm::path list]
    foreach path $oldTm {
        tcl::tm::path remove $path
    }
    tcl::tm::path add [file join $TestsDir auto0 modules]
} -body {
    set i [safe::interpCreate -accessPath [list $tcl_library]]

    # Inspect.
    set confA [safe::interpConfigure $i]
    set sortA [mapAndSortList $PathMapp [dict get $confA -accessPath]]
    set modsA [interp eval $i {tcl::tm::path list}]
    set path0 [::safe::interpFindInAccessPath $i [file join $TestsDir auto0 modules]]
    set path1 [::safe::interpFindInAccessPath $i [file join $TestsDir auto0 modules mod1]]
    set path2 [::safe::interpFindInAccessPath $i [file join $TestsDir auto0 modules mod2]]

    # Force the interpreter to acquire pkg data which will soon become stale.
    catch {interp eval $i {package require NOEXIST}}
    catch {interp eval $i {package require mod1::NOEXIST}}
    catch {interp eval $i {package require mod2::NOEXIST}}

    # Add to access path.
    # This injects more tokens, pushing modules to higher token numbers.
    safe::interpConfigure $i -accessPath [list $tcl_library \
                                           [file join $TestsDir auto0 auto1] \
                                           [file join $TestsDir auto0 auto2]]
    # Inspect.
    set confB [safe::interpConfigure $i]
    set sortB [mapAndSortList $PathMapp [dict get $confB -accessPath]]
    set modsB [interp eval $i {tcl::tm::path list}]
    set path3 [::safe::interpFindInAccessPath $i [file join $TestsDir auto0 modules]]
    set path4 [::safe::interpFindInAccessPath $i [file join $TestsDir auto0 modules mod1]]
    set path5 [::safe::interpFindInAccessPath $i [file join $TestsDir auto0 modules mod2]]

    # Try to load the packages and run a command from each one.
    set code0 [catch {interp eval $i {package require test0}} msg0]
    set code1 [catch {interp eval $i {package require mod1::test1}} msg1]
    set code2 [catch {interp eval $i {package require mod2::test2}} msg2]
    set out0  [interp eval $i {test0::try0}]
    set out1  [interp eval $i {mod1::test1::try1}]
    set out2  [interp eval $i {mod2::test2::try2}]

    list [lsort [list $path0 $path1 $path2]] -- $modsA -- \
            [lsort [list $path3 $path4 $path5]] -- $modsB -- \
            $code0 $msg0 $code1 $msg1 $code2 $msg2 -- $sortA -- $sortB -- \
            $out0 $out1 $out2
} -cleanup {
    tcl::tm::path remove [file join $TestsDir auto0 modules]
    foreach path [lreverse $oldTm] {
        tcl::tm::path add $path
    }
    safe::interpDelete $i
<<<<<<< HEAD
    if {$SyncExists} {
        safe::setSyncMode $SyncVal_TMP
    }
=======
>>>>>>> de01488d
} -match glob -result {{{$p(:1:)} {$p(:2:)} {$p(:3:)}} -- {{$p(:1:)}} --\
        {{$p(:3:)} {$p(:4:)} {$p(:5:)}} -- {{$p(:3:)}} --\
        0 0.5 0 1.0 0 2.0 --\
        {TCLLIB TESTSDIR/auto0/modules TESTSDIR/auto0/modules/mod1\
         TESTSDIR/auto0/modules/mod2} --\
        {TCLLIB TESTSDIR/auto0/auto1 TESTSDIR/auto0/auto2 TESTSDIR/auto0/modules\
         TESTSDIR/auto0/modules/mod1 TESTSDIR/auto0/modules/mod2} --\
        res0 res1 res2}
# See comments on lsort after test safe-9.20.
<<<<<<< HEAD

### 10. Test options -statics -nostatics -nested -nestedloadok
=======
>>>>>>> de01488d

catch {teststaticpkg Safepkg1 0 0}
test safe-10.1 {testing statics loading} -constraints TcltestPackage -setup {
    set i [safe::interpCreate]
} -body {
    interp eval $i {load {} Safepkg1}
} -returnCodes error -cleanup {
    safe::interpDelete $i
} -result {load of binary library for package Safepkg1 failed: can't use package in a safe interpreter: no Safepkg1_SafeInit procedure}
test safe-10.1.1 {testing statics loading} -constraints TcltestPackage -setup {
    set i [safe::interpCreate]
} -body {
    catch {interp eval $i {load {} Safepkg1}} m o
    dict get $o -errorinfo
} -returnCodes ok -cleanup {
    unset -nocomplain m o
    safe::interpDelete $i
} -result {load of binary library for package Safepkg1 failed: can't use package in a safe interpreter: no Safepkg1_SafeInit procedure
    invoked from within
"load {} Safepkg1"
    invoked from within
"interp eval $i {load {} Safepkg1}"}
test safe-10.2 {testing statics loading / -nostatics} -constraints TcltestPackage -body {
    set i [safe::interpCreate -nostatics]
    interp eval $i {load {} Safepkg1}
} -returnCodes error -cleanup {
    safe::interpDelete $i
} -result {permission denied (static package)}
test safe-10.3 {testing nested statics loading / no nested by default} -setup {
    set i [safe::interpCreate]
} -constraints TcltestPackage -body {
    interp eval $i {interp create x; load {} Safepkg1 x}
} -returnCodes error -cleanup {
    safe::interpDelete $i
} -result {permission denied (nested load)}
test safe-10.4 {testing nested statics loading / -nestedloadok} -constraints TcltestPackage -body {
    set i [safe::interpCreate -nestedloadok]
    interp eval $i {interp create x; load {} Safepkg1 x}
} -returnCodes error -cleanup {
    safe::interpDelete $i
} -result {load of binary library for package Safepkg1 failed: can't use package in a safe interpreter: no Safepkg1_SafeInit procedure}
test safe-10.4.1 {testing nested statics loading / -nestedloadok} -constraints TcltestPackage -body {
    set i [safe::interpCreate -nestedloadok]
    catch {interp eval $i {interp create x; load {} Safepkg1 x}} m o
    dict get $o -errorinfo
} -returnCodes ok -cleanup {
    unset -nocomplain m o
    safe::interpDelete $i
} -result {load of binary library for package Safepkg1 failed: can't use package in a safe interpreter: no Safepkg1_SafeInit procedure
    invoked from within
"load {} Safepkg1 x"
    invoked from within
"interp eval $i {interp create x; load {} Safepkg1 x}"}

### 11. Safe encoding.

test safe-11.1 {testing safe encoding} -setup {
    set i [safe::interpCreate]
} -body {
    interp eval $i encoding
} -returnCodes error -cleanup {
    safe::interpDelete $i
} -result {wrong # args: should be "encoding subcommand ?arg ...?"}
test safe-11.1a {testing safe encoding} -setup {
    set i [safe::interpCreate]
} -body {
    interp eval $i encoding foobar
} -returnCodes error -cleanup {
    safe::interpDelete $i
} -match glob -result {unknown or ambiguous subcommand "foobar": must be *}
test safe-11.2 {testing safe encoding} -setup {
    set i [safe::interpCreate]
} -body {
    interp eval $i encoding system cp775
} -returnCodes error -cleanup {
    safe::interpDelete $i
} -result {wrong # args: should be "encoding system"}
test safe-11.3 {testing safe encoding} -setup {
    set i [safe::interpCreate]
} -body {
    interp eval $i encoding system
} -cleanup {
    safe::interpDelete $i
} -result [encoding system]
test safe-11.4 {testing safe encoding} -setup {
    set i [safe::interpCreate]
} -body {
    interp eval $i encoding names
} -cleanup {
    safe::interpDelete $i
} -result [encoding names]
test safe-11.5 {testing safe encoding} -setup {
    set i [safe::interpCreate]
} -body {
    interp eval $i encoding convertfrom cp1258 foobar
} -cleanup {
    safe::interpDelete $i
} -result foobar
test safe-11.6 {testing safe encoding} -setup {
    set i [safe::interpCreate]
} -body {
    interp eval $i encoding convertto cp1258 foobar
} -cleanup {
    safe::interpDelete $i
} -result foobar
test safe-11.7 {testing safe encoding} -setup {
    set i [safe::interpCreate]
} -body {
    interp eval $i encoding convertfrom
} -returnCodes error -cleanup {
    safe::interpDelete $i
} -result {wrong # args: should be "encoding convertfrom ?encoding? data"}
test safe-11.7.1 {testing safe encoding} -setup {
    set i [safe::interpCreate]
} -body {
    catch {interp eval $i encoding convertfrom} m o
    dict get $o -errorinfo
} -returnCodes ok -match glob -cleanup {
    unset -nocomplain m o
    safe::interpDelete $i
} -result {wrong # args: should be "encoding convertfrom ?encoding? data"
    while executing
"encoding convertfrom"
    invoked from within
"encoding convertfrom"
    invoked from within
"interp eval $i encoding convertfrom"}
test safe-11.8 {testing safe encoding} -setup {
    set i [safe::interpCreate]
} -body {
    interp eval $i encoding convertto
} -returnCodes error -cleanup {
    safe::interpDelete $i
} -result {wrong # args: should be "encoding convertto ?encoding? data"}
test safe-11.8.1 {testing safe encoding} -setup {
    set i [safe::interpCreate]
} -body {
    catch {interp eval $i encoding convertto} m o
    dict get $o -errorinfo
} -returnCodes ok -match glob -cleanup {
    unset -nocomplain m o
    safe::interpDelete $i
} -result {wrong # args: should be "encoding convertto ?encoding? data"
    while executing
"encoding convertto"
    invoked from within
"encoding convertto"
    invoked from within
"interp eval $i encoding convertto"}

### 12. Safe glob.
###     More tests of glob in sections 13, 16.

test safe-12.1 {glob is restricted [Bug 2906841]} -setup {
    set i [safe::interpCreate]
} -body {
    $i eval glob ../*
} -returnCodes error -cleanup {
    safe::interpDelete $i
} -result "permission denied"
test safe-12.2 {glob is restricted [Bug 2906841]} -setup {
    set i [safe::interpCreate]
} -body {
    $i eval glob -directory .. *
} -returnCodes error -cleanup {
    safe::interpDelete $i
} -result "permission denied"
test safe-12.3 {glob is restricted [Bug 2906841]} -setup {
    set i [safe::interpCreate]
} -body {
    $i eval glob -join .. *
} -returnCodes error -cleanup {
    safe::interpDelete $i
} -result "permission denied"
test safe-12.4 {glob is restricted [Bug 2906841]} -setup {
    set i [safe::interpCreate]
} -body {
    $i eval glob -nocomplain ../*
} -cleanup {
    safe::interpDelete $i
} -result {}
test safe-12.5 {glob is restricted [Bug 2906841]} -setup {
    set i [safe::interpCreate]
} -body {
    $i eval glob -directory .. -nocomplain *
} -cleanup {
    safe::interpDelete $i
} -result {}
test safe-12.6 {glob is restricted [Bug 2906841]} -setup {
    set i [safe::interpCreate]
} -body {
    $i eval glob -nocomplain -join .. *
} -cleanup {
    safe::interpDelete $i
} -result {}
test safe-12.7 {glob is restricted} -setup {
    set i [safe::interpCreate]
} -body {
    $i eval glob *
} -returnCodes error -cleanup {
    safe::interpDelete $i
} -result {permission denied}

### 13. More tests for Safe base glob, with patches @ Bug 2964715
###     More tests of glob in sections 12, 16.

proc buildEnvironment {filename} {
    upvar 1 testdir testdir testdir2 testdir2 testfile testfile
    set testdir [makeDirectory deletethisdir]
    set testdir2 [makeDirectory deletemetoo $testdir]
    set testfile [makeFile {} $filename $testdir2]
}
proc buildEnvironment2 {filename} {
    upvar 1 testdir testdir testdir2 testdir2 testfile testfile
    upvar 1 testdir3 testdir3 testfile2 testfile2
    set testdir [makeDirectory deletethisdir]
    set testdir2 [makeDirectory deletemetoo $testdir]
    set testfile [makeFile {} $filename $testdir2]
    set testdir3 [makeDirectory deleteme $testdir]
    set testfile2 [makeFile {} $filename $testdir3]
}
<<<<<<< HEAD

=======
#### New tests for Safe base glob, with patches @ Bug 2964715
>>>>>>> de01488d
test safe-13.1 {glob is restricted [Bug 2964715]} -setup {
    set i [safe::interpCreate]
} -body {
    $i eval glob *
} -returnCodes error -cleanup {
    safe::interpDelete $i
} -result {permission denied}
test safe-13.2 {mimic the valid glob call by ::tcl::tm::UnknownHandler [Bug 2964715]} -setup {
    set i [safe::interpCreate]
    buildEnvironment deleteme.tm
} -body {
    ::safe::interpAddToAccessPath $i $testdir2
    set result [$i eval glob -nocomplain -directory $testdir2 *.tm]
    if {$result eq [list $testfile]} {
        return "glob match"
    } else {
        return "no match: $result"
    }
} -cleanup {
    safe::interpDelete $i
    removeDirectory $testdir
} -result {glob match}
test safe-13.3 {cf 13.2 but test glob failure when -directory is outside access path [Bug 2964715]} -setup {
    set i [safe::interpCreate]
    buildEnvironment deleteme.tm
} -body {
    $i eval glob -directory $testdir2 *.tm
} -returnCodes error -cleanup {
    safe::interpDelete $i
    removeDirectory $testdir
} -result {permission denied}
test safe-13.4 {another valid glob call [Bug 2964715]} -setup {
    set i [safe::interpCreate]
    buildEnvironment deleteme.tm
} -body {
    ::safe::interpAddToAccessPath $i $testdir
    ::safe::interpAddToAccessPath $i $testdir2
    set result [$i eval \
	    glob -nocomplain -directory $testdir [file join deletemetoo *.tm]]
    if {$result eq [list $testfile]} {
        return "glob match"
    } else {
        return "no match: $result"
    }
} -cleanup {
    safe::interpDelete $i
    removeDirectory $testdir
} -result {glob match}
test safe-13.5 {as 13.4 but test glob failure when -directory is outside access path [Bug 2964715]} -setup {
    set i [safe::interpCreate]
    buildEnvironment deleteme.tm
} -body {
    ::safe::interpAddToAccessPath $i $testdir2
    $i eval \
	glob -directory $testdir [file join deletemetoo *.tm]
} -returnCodes error -cleanup {
    safe::interpDelete $i
    removeDirectory $testdir
} -result {permission denied}
test safe-13.6 {as 13.4 but test silent failure when result is outside access_path [Bug 2964715]} -setup {
    set i [safe::interpCreate]
    buildEnvironment deleteme.tm
} -body {
    ::safe::interpAddToAccessPath $i $testdir
    $i eval \
	glob -nocomplain -directory $testdir [file join deletemetoo *.tm]
} -cleanup {
    safe::interpDelete $i
    removeDirectory $testdir
} -result {}
test safe-13.7 {mimic the glob call by tclPkgUnknown in a safe interpreter [Bug 2964715]} -setup {
    set i [safe::interpCreate]
    buildEnvironment pkgIndex.tcl
} -body {
    set safeTD [::safe::interpAddToAccessPath $i $testdir]
    ::safe::interpAddToAccessPath $i $testdir2
    mapList [list $safeTD EXPECTED] [$i eval [list \
	glob -directory $safeTD -join * pkgIndex.tcl]]
} -cleanup {
    safe::interpDelete $i
    removeDirectory $testdir
} -result {EXPECTED/deletemetoo/pkgIndex.tcl}
test safe-13.7.1 {mimic the glob call by tclPkgUnknown in a safe interpreter with multiple subdirectories} -setup {
    set i [safe::interpCreate]
    buildEnvironment2 pkgIndex.tcl
} -body {
    set safeTD [::safe::interpAddToAccessPath $i $testdir]
    ::safe::interpAddToAccessPath $i $testdir2
    ::safe::interpAddToAccessPath $i $testdir3
    mapAndSortList [list $safeTD EXPECTED] [$i eval [list \
	glob -directory $safeTD -join * pkgIndex.tcl]]
} -cleanup {
    safe::interpDelete $i
    removeDirectory $testdir
} -result {EXPECTED/deleteme/pkgIndex.tcl EXPECTED/deletemetoo/pkgIndex.tcl}
# See comments on lsort after test safe-9.20.
test safe-13.8 {mimic the glob call by tclPkgUnknown without the special treatment that is specific to pkgIndex.tcl [Bug 2964715]} -setup {
    set i [safe::interpCreate]
    buildEnvironment notIndex.tcl
} -body {
    set safeTD [::safe::interpAddToAccessPath $i $testdir]
    ::safe::interpAddToAccessPath $i $testdir2
    $i eval [list glob -directory $safeTD -join -nocomplain * notIndex.tcl]
} -cleanup {
    safe::interpDelete $i
    removeDirectory $testdir
} -result {}
test safe-13.9 {as 13.8 but test glob failure when -directory is outside access path [Bug 2964715]} -setup {
    set i [safe::interpCreate]
    buildEnvironment notIndex.tcl
} -body {
    ::safe::interpAddToAccessPath $i $testdir2
    set result [$i eval \
	    glob -directory $testdir -join -nocomplain * notIndex.tcl]
    if {$result eq [list $testfile]} {
        return {glob match}
    } else {
        return "no match: $result"
    }
} -cleanup {
    safe::interpDelete $i
    removeDirectory $testdir
} -result {no match: }
test safe-13.10 {as 13.8 but test silent failure when result is outside access_path [Bug 2964715]} -setup {
    set i [safe::interpCreate]
    buildEnvironment notIndex.tcl
} -body {
    ::safe::interpAddToAccessPath $i $testdir
    $i eval glob -directory $testdir -join -nocomplain * notIndex.tcl
} -cleanup {
    safe::interpDelete $i
    removeDirectory $testdir
} -result {}
rename buildEnvironment {}
rename buildEnvironment2 {}
<<<<<<< HEAD

### 14. Sanity checks on paths - module path, access path, auto_path.
=======
>>>>>>> de01488d

test safe-14.1 {Check that module path is the same as in the master interpreter [Bug 2964715]} -setup {
    set i [safe::interpCreate]
} -body {
    set tm {}
    foreach token [$i eval ::tcl::tm::path list] {
        lappend tm [dict get [set ::safe::S${i}(access_path,map)] $token]
    }
    return $tm
} -cleanup {
    safe::interpDelete $i
} -result [::tcl::tm::path list]
test safe-14.2 {Check that first element of slave auto_path (and access path) is Tcl Library, Sync Mode on} -setup {
    set SyncExists [expr {[info commands ::safe::setSyncMode] ne {}}]
    if {$SyncExists} {
        set SyncVal_TMP [safe::setSyncMode]
        safe::setSyncMode 1
    }

    set lib1        [info library]
    set lib2        [file dirname $lib1]
    set ::auto_TMP  $::auto_path
    set ::auto_path [list $lib1 $lib2]

    set i [safe::interpCreate]
} -body {
    set autoList {}
    set token [lindex [$i eval set ::auto_path] 0]
    set auto0 [dict get [set ::safe::S${i}(access_path,map)] $token]
    set accessList [lindex [safe::interpConfigure $i -accessPath] 1]
    return [list [lindex $accessList 0] $auto0]
} -cleanup {
    set ::auto_path $::auto_TMP
    safe::interpDelete $i
    if {$SyncExists} {
        safe::setSyncMode $SyncVal_TMP
    }
} -result [list [info library] [info library]]
test safe-14.2.1 {Check that first element of slave auto_path (and access path) is Tcl Library, Sync Mode off} -constraints AutoSyncDefined -setup {
    set SyncExists [expr {[info commands ::safe::setSyncMode] ne {}}]
    if {$SyncExists} {
        set SyncVal_TMP [safe::setSyncMode]
        safe::setSyncMode 0
    } else {
        error {This test is meaningful only if the command ::safe::setSyncMode is defined}
    }

    set lib1        [info library]
    set lib2        [file dirname $lib1]
    set ::auto_TMP  $::auto_path
    set ::auto_path [list $lib1 $lib2]

    set i [safe::interpCreate]
} -body {
    set autoList {}
    set token [lindex [$i eval set ::auto_path] 0]
    set auto0 [dict get [set ::safe::S${i}(access_path,map)] $token]
    set accessList [lindex [safe::interpConfigure $i -accessPath] 1]
    set autoList   [lindex [safe::interpConfigure $i -autoPath] 1]
    return [list [lindex $accessList 0] [lindex $autoList 0] $auto0]
} -cleanup {
    set ::auto_path $::auto_TMP
    safe::interpDelete $i
    if {$SyncExists} {
        safe::setSyncMode $SyncVal_TMP
    }
} -result [list [info library] [info library] [info library]]
test safe-14.3 {Check that first element of slave auto_path (and access path) is Tcl Library, even if not true for master, Sync Mode on} -setup {
    set SyncExists [expr {[info commands ::safe::setSyncMode] ne {}}]
    if {$SyncExists} {
        set SyncVal_TMP [safe::setSyncMode]
        safe::setSyncMode 1
    }

    set lib1        [info library]
    set lib2        [file dirname $lib1]
    set ::auto_TMP  $::auto_path
    set ::auto_path [list $lib2 $lib1]
    # Unexpected order, should be reversed in the slave

    set i [safe::interpCreate]
} -body {
    set autoList {}
    set token [lindex [$i eval set ::auto_path] 0]
    set auto0 [dict get [set ::safe::S${i}(access_path,map)] $token]
    set accessList [lindex [safe::interpConfigure $i -accessPath] 1]

    return [list [lindex $accessList 0] $auto0]
} -cleanup {
    set ::auto_path $::auto_TMP
    safe::interpDelete $i
    if {$SyncExists} {
        safe::setSyncMode $SyncVal_TMP
    }
} -result [list [info library] [info library]]
test safe-14.3.1 {Check that first element of slave auto_path (and access path) is Tcl Library, even if not true for master, Sync Mode off} -constraints AutoSyncDefined -setup {
    set SyncExists [expr {[info commands ::safe::setSyncMode] ne {}}]
    if {$SyncExists} {
        set SyncVal_TMP [safe::setSyncMode]
        safe::setSyncMode 0
    } else {
        error {This test is meaningful only if the command ::safe::setSyncMode is defined}
    }

    set lib1        [info library]
    set lib2        [file dirname $lib1]
    set ::auto_TMP  $::auto_path
    set ::auto_path [list $lib2 $lib1]
    # Unexpected order, should be reversed in the slave

    set i [safe::interpCreate]
} -body {
    set autoList {}
    set token [lindex [$i eval set ::auto_path] 0]
    set auto0 [dict get [set ::safe::S${i}(access_path,map)] $token]
    set accessList [lindex [safe::interpConfigure $i -accessPath] 1]
    set autoList   [lindex [safe::interpConfigure $i -autoPath] 1]

    return [list [lindex $accessList 0] [lindex $autoList 0] $auto0]
} -cleanup {
    set ::auto_path $::auto_TMP
    safe::interpDelete $i
    if {$SyncExists} {
        safe::setSyncMode $SyncVal_TMP
    }
} -result [list [info library] [info library] [info library]]

### 15. Safe file ensemble.

test safe-15.1 {safe file ensemble does not surprise code} -setup {
    set i [interp create -safe]
} -body {
    set result [expr {"file" in [interp hidden $i]}]
    lappend result [interp eval $i {tcl::file::split a/b/c}]
    lappend result [catch {interp eval $i {tcl::file::isdirectory .}}]
    lappend result [interp invokehidden $i file split a/b/c]
    lappend result [catch {interp eval $i {file split a/b/c}} msg] $msg
    lappend result [catch {interp invokehidden $i file isdirectory .}]
    interp expose $i file
    lappend result [catch {interp eval $i {file split a/b/c}} msg] $msg
    lappend result [catch {interp eval $i {file isdirectory .}} msg] $msg
} -cleanup {
    unset -nocomplain msg
    interp delete $i
} -result {1 {a b c} 1 {a b c} 1 {invalid command name "file"} 1 0 {a b c} 1 {not allowed to invoke subcommand isdirectory of file}}
test safe-15.2 {safe file ensemble does not surprise code} -setup {
    set i [interp create -safe]
} -body {
    set result [expr {"file" in [interp hidden $i]}]
    lappend result [interp eval $i {tcl::file::split a/b/c}]
    lappend result [catch {interp eval $i {tcl::file::isdirectory .}}]
    lappend result [interp invokehidden $i file split a/b/c]
    lappend result [catch {interp eval $i {file split a/b/c}} msg] $msg
    lappend result [catch {interp invokehidden $i file isdirectory .}]
    interp expose $i file
    lappend result [catch {interp eval $i {file split a/b/c}} msg] $msg
    lappend result [catch {interp eval $i {file isdirectory .}} msg o] [dict get $o -errorinfo]
} -cleanup {
    unset -nocomplain msg o
    interp delete $i
} -result {1 {a b c} 1 {a b c} 1 {invalid command name "file"} 1 0 {a b c} 1 {not allowed to invoke subcommand isdirectory of file
    while executing
"file isdirectory ."
    invoked from within
"interp eval $i {file isdirectory .}"}}

### 16. ~ should have no special meaning in paths in safe interpreters.
###     Defang it in glob.
###     More tests of glob in sections 12, 13.

test safe-16.1 {Bug 3529949: defang ~ in paths} -setup {
    set savedHOME $env(HOME)
    set env(HOME) /foo/bar
    set i [safe::interpCreate]
} -body {
    $i eval {
	set d [format %c 126]
	list [file join [file dirname $d] [file tail $d]]
    }
} -cleanup {
    safe::interpDelete $i
    set env(HOME) $savedHOME
    unset savedHOME
} -result {./~}
test safe-16.2 {Bug 3529949: defang ~user in paths} -setup {
    set i [safe::interpCreate]
    set user $tcl_platform(user)
} -body {
    string map [list $user USER] [$i eval \
	    "file join \[file dirname ~$user\] \[file tail ~$user\]"]
} -cleanup {
    safe::interpDelete $i
    unset user
} -result {./~USER}
test safe-16.3 {Bug 3529949: defang ~ in globs} -setup {
    set syntheticHOME [makeDirectory foo]
    makeFile {} bar $syntheticHOME
    set savedHOME $env(HOME)
    set env(HOME) $syntheticHOME
    set i [safe::interpCreate]
} -body {
    ::safe::interpAddToAccessPath $i $syntheticHOME
    $i eval {glob -nocomplain ~/*}
} -cleanup {
    safe::interpDelete $i
    set env(HOME) $savedHOME
    removeDirectory $syntheticHOME
    unset savedHOME syntheticHOME
} -result {}
test safe-16.4 {Bug 3529949: defang ~user in globs} -setup {
    set i [safe::interpCreate]
} -body {
    ::safe::interpAddToAccessPath $i $~$tcl_platform(user)
    $i eval [list glob -nocomplain ~$tcl_platform(user)/*]
} -cleanup {
    safe::interpDelete $i
} -result {}
test safe-16.5 {Bug 3529949: defang ~ in paths used by AliasGlob (1)} -setup {
    set savedHOME $env(HOME)
    set env(HOME) /foo/bar
    set i [safe::interpCreate]
} -body {
    $i eval {
	set d [format %c 126]
	file join {$p(:0:)} $d
    }
} -cleanup {
    safe::interpDelete $i
    set env(HOME) $savedHOME
    unset savedHOME
} -result {~}
test safe-16.6 {Bug 3529949: defang ~ in paths used by AliasGlob (2)} -setup {
    set savedHOME $env(HOME)
    set env(HOME) /foo/bar
    set i [safe::interpCreate]
} -body {
    $i eval {
	set d [format %c 126]
	file join {$p(:0:)/foo/bar} $d
    }
} -cleanup {
    safe::interpDelete $i
    set env(HOME) $savedHOME
    unset savedHOME
} -result {~}
test safe-16.7 {Bug 3529949: defang ~user in paths used by AliasGlob (1)} -setup {
    set i [safe::interpCreate]
    set user $tcl_platform(user)
} -body {
    string map [list $user USER] [$i eval [list file join {$p(:0:)} ~$user]]
} -cleanup {
    safe::interpDelete $i
    unset user
} -result {~USER}
test safe-16.8 {Bug 3529949: defang ~user in paths used by AliasGlob (2)} -setup {
    set i [safe::interpCreate]
    set user $tcl_platform(user)
} -body {
    string map [list $user USER] [$i eval [list file join {$p(:0:)/foo/bar} ~$user]]
} -cleanup {
    safe::interpDelete $i
    unset user
} -result {~USER}
<<<<<<< HEAD

### 17. Test the use of ::auto_path for loading commands (via tclIndex files)
###     and non-module packages (via pkgIndex.tcl files).
###     Corresponding tests with Sync Mode on are 7.*

test safe-17.1 {cf. safe-7.1 - positive non-module package require, Sync Mode off} -constraints AutoSyncDefined -setup {
    set SyncExists [expr {[info commands ::safe::setSyncMode] ne {}}]
    if {$SyncExists} {
        set SyncVal_TMP [safe::setSyncMode]
        safe::setSyncMode 0
    } else {
        error {This test is meaningful only if the command ::safe::setSyncMode is defined}
    }
    # Without AutoPathSync, we need a more complete auto_path,
    # because the slave will use the same value.
    set lib1        [info library]
    set lib2        [file join $TestsDir auto0]
    set ::auto_TMP  $::auto_path
    set ::auto_path [list $lib1 $lib2]

    set i [safe::interpCreate]
    set ::auto_path $::auto_TMP
} -body {
    # no error shall occur:
    # (because the default access_path shall include 1st level sub dirs so
    #  package require in a slave works like in the master)
    set v [interp eval $i {package require SafeTestPackage1}]
    # no error shall occur:
    interp eval $i HeresPackage1
    set v
} -cleanup {
    safe::interpDelete $i
    if {$SyncExists} {
        safe::setSyncMode $SyncVal_TMP
    }
} -match glob -result 1.2.3
test safe-17.2 {cf. safe-7.2 - negative non-module package require with specific path and interpAddToAccessPath, Sync Mode off} -constraints AutoSyncDefined -setup {
    set SyncExists [expr {[info commands ::safe::setSyncMode] ne {}}]
    if {$SyncExists} {
        set SyncVal_TMP [safe::setSyncMode]
        safe::setSyncMode 0
    } else {
        error {This test is meaningful only if the command ::safe::setSyncMode is defined}
    }
} -body {
    set i [safe::interpCreate -nostat -nested 1 -accessPath [list [info library]]]
    # should not have been set by Safe Base:
    set auto1 [interp eval $i {set ::auto_path}]
    # This does not change the value of option -autoPath:
    interp eval $i {set ::auto_path [list {$p(:0:)}]}
    # should not add anything (p0)
    set token1 [safe::interpAddToAccessPath $i [info library]]
    # should add as p* (not p1 if master has a module path)
    set token2 [safe::interpAddToAccessPath $i "/dummy/unixlike/test/path"]
    # should add as p* (not p2 if master has a module path)
    set token3 [safe::interpAddToAccessPath $i [file join $TestsDir auto0]]
    # an error shall occur (SafeTestPackage1 is not in auto0 but a subdirectory)
    list $auto1 $token1 $token2 $token3 \
	    [catch {interp eval $i {package require SafeTestPackage1}} msg] $msg \
	    [safe::interpConfigure $i]\
	    [safe::interpDelete $i]
} -cleanup {
    if {$SyncExists} {
        safe::setSyncMode $SyncVal_TMP
    }
} -match glob -result "{} {\$p(:0:)} {\$p(:*:)} {\$p(:*:)}\
        1 {can't find package SafeTestPackage1}\
        {-accessPath {[list $tcl_library \
                            */dummy/unixlike/test/path \
                            $TestsDir/auto0]}\
        -statics 0 -nested 1 -deleteHook {} -autoPath {}} {}"
# (not a counterpart of safe-7.3)
test safe-17.3 {Check that default auto_path is the same as in the master interpreter, Sync Mode off} -constraints AutoSyncDefined -setup {
    set SyncExists [expr {[info commands ::safe::setSyncMode] ne {}}]
    if {$SyncExists} {
        set SyncVal_TMP [safe::setSyncMode]
        safe::setSyncMode 0
    } else {
        error {This test is meaningful only if the command ::safe::setSyncMode is defined}
    }
    set i [safe::interpCreate]
} -body {
    # This file's header sets auto_path to a single directory [info library],
    # which is the one required by Safe Base to be present & first in the list.
    set ap {}
    foreach token [$i eval set ::auto_path] {
        lappend ap [dict get [set ::safe::S${i}(access_path,map)] $token]
    }
    return [list $ap [lindex [::safe::interpConfigure $i -autoPath] 1]]
} -cleanup {
    safe::interpDelete $i
    if {$SyncExists} {
	safe::setSyncMode $SyncVal_TMP
    }
} -result [list $::auto_path $::auto_path]
test safe-17.4 {cf. safe-7.4 - positive non-module package require with specific path and interpAddToAccessPath, Sync Mode off} -constraints AutoSyncDefined -setup {
    set SyncExists [expr {[info commands ::safe::setSyncMode] ne {}}]
    if {$SyncExists} {
        set SyncVal_TMP [safe::setSyncMode]
        safe::setSyncMode 0
    } else {
        error {This test is meaningful only if the command ::safe::setSyncMode is defined}
    }
} -body {
    set i [safe::interpCreate -nostat -nested 1 -accessPath [list [info library]]]

    # should not have been set by Safe Base:
    set auto1 [interp eval $i {set ::auto_path}]

    # This does not change the value of option -autoPath.
    interp eval $i {set ::auto_path [list {$p(:0:)}]}

    # should not add anything (p0)
    set token1 [safe::interpAddToAccessPath $i [info library]]

    # should add as p* (not p1 if master has a module path)
    set token2 [safe::interpAddToAccessPath $i [file join $TestsDir auto0]]

    # should add as p* (not p2 if master has a module path)
    set token3 [safe::interpAddToAccessPath $i [file join $TestsDir auto0 auto1]]

    # should not have been changed by Safe Base:
    set auto2 [interp eval $i {set ::auto_path}]

    set auto3 [interp eval $i [list set ::auto_path [list {$p(:0:)} $token2]]]

    # This time, unlike test safe-17.2 and the try above, SafeTestPackage1 should be found:
    list $auto1 $auto2 $token1 $token2 $token3 \
	    [catch {interp eval $i {package require SafeTestPackage1}} msg] $msg \
	    [safe::interpConfigure $i]\
	    [safe::interpDelete $i]
} -cleanup {
    if {$SyncExists} {
	safe::setSyncMode $SyncVal_TMP
    }
} -match glob -result "{} {{\$p(:0:)}} {\$p(:0:)} {\$p(:*:)} {\$p(:*:)} 0 1.2.3\
        {-accessPath {[list $tcl_library *$TestsDir/auto0 $TestsDir/auto0/auto1]}\
        -statics 0 -nested 1 -deleteHook {}\
        -autoPath {}} {}"
test safe-17.5 {cf. safe-7.5 - positive and negative module package require, including ancestor directory issue, Sync Mode off} -setup {
    set SyncExists [expr {[info commands ::safe::setSyncMode] ne {}}]
    if {$SyncExists} {
        set SyncVal_TMP [safe::setSyncMode]
        safe::setSyncMode 0
    } else {
        error {This test is meaningful only if the command ::safe::setSyncMode is defined}
    }
    tcl::tm::path add [file join $TestsDir auto0 modules]
    set i [safe::interpCreate]
    tcl::tm::path remove [file join $TestsDir auto0 modules]
    interp eval $i {
        package forget mod1::test1
        catch {namespace delete ::mod1}
    }
} -body {
    # Should raise an error (tests module ancestor directory rule)
    set code1 [catch {interp eval $i {package require test1}} msg1]
    # Should not raise an error
    set code2 [catch {interp eval $i {package require mod1::test1}} msg2]
    return [list $code1 $msg1 $code2]
} -cleanup {
    safe::interpDelete $i
    if {$SyncExists} {
        safe::setSyncMode $SyncVal_TMP
    }
} -result {1 {can't find package test1} 0}

### 18. Test tokenization of directories available to a slave.

test safe-18.1 {Check that each directory of the default auto_path is a valid token, Sync Mode on} -setup {
    set SyncExists [expr {[info commands ::safe::setSyncMode] ne {}}]
    if {$SyncExists} {
        set SyncVal_TMP [safe::setSyncMode]
        safe::setSyncMode 1
    }
    set i [safe::interpCreate]
} -body {
    set badTokens {}
    foreach dir [$i eval {set ::auto_path}] {
        if {[regexp {^\$p\(:[0-9]+:\)$} $dir]} {
            # Match - OK - token has expected form
        } else {
            # No match - possibly an ordinary path has not been tokenized
            lappend badTokens $dir
        }
    }
    set badTokens
} -cleanup {
    safe::interpDelete $i
    if {$SyncExists} {
        safe::setSyncMode $SyncVal_TMP
    }
} -result {}
test safe-18.1.1 {Check that each directory of the default auto_path is a valid token, Sync Mode off} -constraints AutoSyncDefined -setup {
    set SyncExists [expr {[info commands ::safe::setSyncMode] ne {}}]
    if {$SyncExists} {
        set SyncVal_TMP [safe::setSyncMode]
        safe::setSyncMode 0
    } else {
        error {This test is meaningful only if the command ::safe::setSyncMode is defined}
    }
    set i [safe::interpCreate]
} -body {
    set badTokens {}
    foreach dir [$i eval {set ::auto_path}] {
        if {[regexp {^\$p\(:[0-9]+:\)$} $dir]} {
            # Match - OK - token has expected form
        } else {
            # No match - possibly an ordinary path has not been tokenized
            lappend badTokens $dir
        }
    }
    set badTokens
} -cleanup {
    safe::interpDelete $i
    if {$SyncExists} {
        safe::setSyncMode $SyncVal_TMP
    }
} -result {}
test safe-18.2 {Check that each directory of the module path is a valid token, Sync Mode on} -setup {
    set SyncExists [expr {[info commands ::safe::setSyncMode] ne {}}]
    if {$SyncExists} {
        set SyncVal_TMP [safe::setSyncMode]
        safe::setSyncMode 1
    }
    set i [safe::interpCreate]
} -body {
    set badTokens {}
    foreach dir [$i eval {::tcl::tm::path list}] {
        if {[regexp {^\$p\(:[0-9]+:\)$} $dir]} {
            # Match - OK - token has expected form
        } else {
            # No match - possibly an ordinary path has not been tokenized
            lappend badTokens $dir
        }
    }
    set badTokens
} -cleanup {
    safe::interpDelete $i
    if {$SyncExists} {
        safe::setSyncMode $SyncVal_TMP
    }
} -result {}
test safe-18.2.1 {Check that each directory of the module path is a valid token, Sync Mode off} -constraints AutoSyncDefined -setup {
    set SyncExists [expr {[info commands ::safe::setSyncMode] ne {}}]
    if {$SyncExists} {
        set SyncVal_TMP [safe::setSyncMode]
        safe::setSyncMode 0
    } else {
        error {This test is meaningful only if the command ::safe::setSyncMode is defined}
    }
    set i [safe::interpCreate]
} -body {
    set badTokens {}
    foreach dir [$i eval {::tcl::tm::path list}] {
        if {[regexp {^\$p\(:[0-9]+:\)$} $dir]} {
            # Match - OK - token has expected form
        } else {
            # No match - possibly an ordinary path has not been tokenized
            lappend badTokens $dir
        }
    }
    set badTokens
} -cleanup {
    safe::interpDelete $i
    if {$SyncExists} {
        safe::setSyncMode $SyncVal_TMP
    }
} -result {}

### 19. Assorted options, including changes to option values.
###     Mostly these are changes to access path, auto_path, module path.
###     If Sync Mode is on, a corresponding test with Sync Mode off is 9.*

test safe-19.8 {autoloading commands indexed in tclIndex files, Sync Mode off} -constraints AutoSyncDefined -setup {
    set SyncExists [expr {[info commands ::safe::setSyncMode] ne {}}]
    if {$SyncExists} {
        set SyncVal_TMP [safe::setSyncMode]
        safe::setSyncMode 0
    } else {
        error {This test is meaningful only if the command ::safe::setSyncMode is defined}
    }
} -body {
    set i [safe::interpCreate -accessPath [list $tcl_library \
                                            [file join $TestsDir auto0 auto1] \
                                            [file join $TestsDir auto0 auto2]] \
                              -autoPath [list $tcl_library \
                                            [file join $TestsDir auto0 auto1] \
                                            [file join $TestsDir auto0 auto2]]]
    # Inspect.
    set confA [safe::interpConfigure $i]
    set mappA [mapList $PathMapp [dict get $confA -accessPath]]
    set path1 [::safe::interpFindInAccessPath $i [file join $TestsDir auto0 auto1]]
    set path2 [::safe::interpFindInAccessPath $i [file join $TestsDir auto0 auto2]]
    set mappC [mapList $PathMapp [dict get $confA -autoPath]]
    set toksC [interp eval $i set ::auto_path]

    # Load and run the commands.
    set code1 [catch {interp eval $i {report1}} msg1]
    set code2 [catch {interp eval $i {report2}} msg2]

    list $path1 $path2 -- $code1 $msg1 $code2 $msg2 -- $mappA -- $mappC -- $toksC
} -cleanup {
    safe::interpDelete $i
    if {$SyncExists} {
        safe::setSyncMode $SyncVal_TMP
    }
} -match glob -result {{$p(:1:)} {$p(:2:)} -- 0 ok1 0 ok2 --\
        {TCLLIB TESTSDIR/auto0/auto1 TESTSDIR/auto0/auto2*} --\
        {TCLLIB TESTSDIR/auto0/auto1 TESTSDIR/auto0/auto2*} --\
        {{$p(:0:)} {$p(:1:)} {$p(:2:)}}}
test safe-19.9 {interpConfigure change the access path; tclIndex commands unaffected by token rearrangement (dummy test of doreset), Sync Mode off} -constraints AutoSyncDefined -setup {
    set SyncExists [expr {[info commands ::safe::setSyncMode] ne {}}]
    if {$SyncExists} {
        set SyncVal_TMP [safe::setSyncMode]
        safe::setSyncMode 0
    } else {
        error {This test is meaningful only if the command ::safe::setSyncMode is defined}
    }
} -body {
    set i [safe::interpCreate -accessPath [list $tcl_library \
                                            [file join $TestsDir auto0 auto1] \
                                            [file join $TestsDir auto0 auto2]] \
                              -autoPath [list $tcl_library \
                                            [file join $TestsDir auto0 auto1] \
                                            [file join $TestsDir auto0 auto2]]]
    # Inspect.
    set confA [safe::interpConfigure $i]
    set mappA [mapList $PathMapp [dict get $confA -accessPath]]
    set path1 [::safe::interpFindInAccessPath $i [file join $TestsDir auto0 auto1]]
    set path2 [::safe::interpFindInAccessPath $i [file join $TestsDir auto0 auto2]]
    set mappC [mapList $PathMapp [dict get $confA -autoPath]]
    set toksC [interp eval $i set ::auto_path]

    # Load auto_load data.
    interp eval $i {catch nonExistentCommand}

    # Load and run the commands.
    # This guarantees the test will pass even if the tokens are swapped.
    set code1 [catch {interp eval $i {report1}} msg1]
    set code2 [catch {interp eval $i {report2}} msg2]

    # Rearrange access path.  Swap tokens {$p(:1:)} and {$p(:2:)}.
    safe::interpConfigure $i -accessPath [list $tcl_library \
                                           [file join $TestsDir auto0 auto2] \
                                           [file join $TestsDir auto0 auto1]] \
                             -autoPath [list $tcl_library \
                                            [file join $TestsDir auto0 auto1] \
                                            [file join $TestsDir auto0 auto2]]
    # Inspect.
    set confB [safe::interpConfigure $i]
    set mappB [mapList $PathMapp [dict get $confB -accessPath]]
    set path3 [::safe::interpFindInAccessPath $i [file join $TestsDir auto0 auto1]]
    set path4 [::safe::interpFindInAccessPath $i [file join $TestsDir auto0 auto2]]
    set mappD [mapList $PathMapp [dict get $confB -autoPath]]
    set toksD [interp eval $i set ::auto_path]

    # Run the commands.
    set code3 [catch {interp eval $i {report1}} msg3]
    set code4 [catch {interp eval $i {report2}} msg4]

    list $path1 $path2 -- $path3 $path4 -- $code3 $msg3 $code4 $msg4 -- \
            $mappA -- $mappB -- $mappC -- $mappD -- $toksC -- $toksD
} -cleanup {
    safe::interpDelete $i
    if {$SyncExists} {
        safe::setSyncMode $SyncVal_TMP
    }
} -match glob -result {{$p(:1:)} {$p(:2:)} -- {$p(:2:)} {$p(:1:)} -- 0 ok1 0 ok2 --\
        {TCLLIB TESTSDIR/auto0/auto1 TESTSDIR/auto0/auto2*} --\
        {TCLLIB TESTSDIR/auto0/auto2 TESTSDIR/auto0/auto1*} --\
        {TCLLIB TESTSDIR/auto0/auto1 TESTSDIR/auto0/auto2*} --\
        {TCLLIB TESTSDIR/auto0/auto1 TESTSDIR/auto0/auto2*} --\
        {{$p(:0:)} {$p(:1:)} {$p(:2:)}} -- {{$p(:0:)} {$p(:2:)} {$p(:1:)}}}
test safe-19.10 {interpConfigure change the access path; tclIndex commands unaffected by token rearrangement (actual test of doreset), Sync Mode off} -constraints {AutoSyncDefined} -setup {
    set SyncExists [expr {[info commands ::safe::setSyncMode] ne {}}]
    if {$SyncExists} {
        set SyncVal_TMP [safe::setSyncMode]
        safe::setSyncMode 0
    } else {
        error {This test is meaningful only if the command ::safe::setSyncMode is defined}
    }
} -body {
    set i [safe::interpCreate -accessPath [list $tcl_library \
                                            [file join $TestsDir auto0 auto1] \
                                            [file join $TestsDir auto0 auto2]] \
                              -autoPath [list $tcl_library \
                                            [file join $TestsDir auto0 auto1] \
                                            [file join $TestsDir auto0 auto2]]]
    # Inspect.
    set confA [safe::interpConfigure $i]
    set mappA [mapList $PathMapp [dict get $confA -accessPath]]
    set path1 [::safe::interpFindInAccessPath $i [file join $TestsDir auto0 auto1]]
    set path2 [::safe::interpFindInAccessPath $i [file join $TestsDir auto0 auto2]]
    set mappC [mapList $PathMapp [dict get $confA -autoPath]]
    set toksC [interp eval $i set ::auto_path]

    # Load auto_load data.
    interp eval $i {catch nonExistentCommand}

    # Do not load the commands.  With the tokens swapped, the test
    # will pass only if the Safe Base has called auto_reset.

    # Rearrange access path.  Swap tokens {$p(:1:)} and {$p(:2:)}.
    safe::interpConfigure $i -accessPath [list $tcl_library \
                                           [file join $TestsDir auto0 auto2] \
                                           [file join $TestsDir auto0 auto1]] \
                             -autoPath [list $tcl_library \
                                            [file join $TestsDir auto0 auto1] \
                                            [file join $TestsDir auto0 auto2]]
    # Inspect.
    set confB [safe::interpConfigure $i]
    set mappB [mapList $PathMapp [dict get $confB -accessPath]]
    set path3 [::safe::interpFindInAccessPath $i [file join $TestsDir auto0 auto1]]
    set path4 [::safe::interpFindInAccessPath $i [file join $TestsDir auto0 auto2]]
    set mappD [mapList $PathMapp [dict get $confB -autoPath]]
    set toksD [interp eval $i set ::auto_path]

    # Load and run the commands.
    set code3 [catch {interp eval $i {report1}} msg3]
    set code4 [catch {interp eval $i {report2}} msg4]

    list $path1 $path2 -- $path3 $path4 -- $code3 $msg3 $code4 $msg4 -- \
            $mappA -- $mappB -- $mappC -- $mappD -- $toksC -- $toksD
} -cleanup {
    safe::interpDelete $i
    if {$SyncExists} {
        safe::setSyncMode $SyncVal_TMP
    }
} -match glob -result {{$p(:1:)} {$p(:2:)} -- {$p(:2:)} {$p(:1:)} --\
        0 ok1 0 ok2 --\
        {TCLLIB TESTSDIR/auto0/auto1 TESTSDIR/auto0/auto2*} --\
        {TCLLIB TESTSDIR/auto0/auto2 TESTSDIR/auto0/auto1*} --\
        {TCLLIB TESTSDIR/auto0/auto1 TESTSDIR/auto0/auto2} --\
        {TCLLIB TESTSDIR/auto0/auto1 TESTSDIR/auto0/auto2} --\
        {{$p(:0:)} {$p(:1:)} {$p(:2:)}} -- {{$p(:0:)} {$p(:2:)} {$p(:1:)}}}
test safe-19.11 {interpConfigure change the access path; pkgIndex.tcl packages unaffected by token rearrangement (1), Sync Mode off} -constraints AutoSyncDefined -setup {
    set SyncExists [expr {[info commands ::safe::setSyncMode] ne {}}]
    if {$SyncExists} {
        set SyncVal_TMP [safe::setSyncMode]
        safe::setSyncMode 0
    } else {
        error {This test is meaningful only if the command ::safe::setSyncMode is defined}
    }
} -body {
    set i [safe::interpCreate -accessPath [list $tcl_library \
                                            [file join $TestsDir auto0] \
                                            [file join $TestsDir auto0 auto1] \
                                            [file join $TestsDir auto0 auto2]] \
                              -autoPath [list $tcl_library \
                                            [file join $TestsDir auto0]]]
    # Inspect.
    set confA [safe::interpConfigure $i]
    set mappA [mapList $PathMapp [dict get $confA -accessPath]]
    set path0 [::safe::interpFindInAccessPath $i [file join $TestsDir auto0]]
    set path1 [::safe::interpFindInAccessPath $i [file join $TestsDir auto0 auto1]]
    set path2 [::safe::interpFindInAccessPath $i [file join $TestsDir auto0 auto2]]
    set mappC [mapList $PathMapp [dict get $confA -autoPath]]
    set toksC [interp eval $i set ::auto_path]

    # Load pkgIndex.tcl data.
    catch {interp eval $i {package require NOEXIST}}

    # Rearrange access path.  Swap tokens {$p(:2:)} and {$p(:3:)}.
    # This would have no effect because the records in Pkg of these directories
    # were from access as children of {$p(:1:)}.
    safe::interpConfigure $i -accessPath [list $tcl_library \
                                           [file join $TestsDir auto0] \
                                           [file join $TestsDir auto0 auto2] \
                                           [file join $TestsDir auto0 auto1]] \
                              -autoPath [list $tcl_library \
                                            [file join $TestsDir auto0]]
    # Inspect.
    set confB [safe::interpConfigure $i]
    set mappB [mapList $PathMapp [dict get $confB -accessPath]]
    set path3 [::safe::interpFindInAccessPath $i [file join $TestsDir auto0 auto1]]
    set path4 [::safe::interpFindInAccessPath $i [file join $TestsDir auto0 auto2]]
    set mappD [mapList $PathMapp [dict get $confB -autoPath]]
    set toksD [interp eval $i set ::auto_path]

    # Try to load the packages and run a command from each one.
    set code3 [catch {interp eval $i {package require SafeTestPackage1}} msg3 opts3]
    set code4 [catch {interp eval $i {package require SafeTestPackage2}} msg4 opts4]
    set code5 [catch {interp eval $i {HeresPackage1}} msg5 opts5]
    set code6 [catch {interp eval $i {HeresPackage2}} msg6 opts6]

    list $path1 $path2 -- $path3 $path4 -- $code3 $msg3 $code4 $msg4 -- \
         $mappA -- $mappB -- $mappC -- $mappD -- $toksC -- $toksD -- \
         $code5 $msg5 $code6 $msg6
} -cleanup {
    safe::interpDelete $i
    if {$SyncExists} {
        safe::setSyncMode $SyncVal_TMP
    }
} -match glob -result {{$p(:2:)} {$p(:3:)} -- {$p(:3:)} {$p(:2:)} -- 0 1.2.3 0 2.3.4 --\
        {TCLLIB TESTSDIR/auto0 TESTSDIR/auto0/auto1 TESTSDIR/auto0/auto2*} --\
        {TCLLIB TESTSDIR/auto0 TESTSDIR/auto0/auto2 TESTSDIR/auto0/auto1*} --\
        {TCLLIB TESTSDIR/auto0} -- {TCLLIB TESTSDIR/auto0} --\
        {{$p(:0:)} {$p(:1:)}} -- {{$p(:0:)} {$p(:1:)}} --\
        0 OK1 0 OK2}
test safe-19.12 {interpConfigure change the access path; pkgIndex.tcl packages unaffected by token rearrangement, safe-19.11 without path auto0, Sync Mode off} -constraints {AutoSyncDefined} -setup {
    set SyncExists [expr {[info commands ::safe::setSyncMode] ne {}}]
    if {$SyncExists} {
        set SyncVal_TMP [safe::setSyncMode]
        safe::setSyncMode 0
    } else {
        error {This test is meaningful only if the command ::safe::setSyncMode is defined}
    }
} -body {
    # To manage without path auto0, use an auto_path that is unusual for
    # package discovery.
    set i [safe::interpCreate -accessPath [list $tcl_library \
                                            [file join $TestsDir auto0 auto1] \
                                            [file join $TestsDir auto0 auto2]] \
                              -autoPath [list $tcl_library \
                                            [file join $TestsDir auto0 auto1] \
                                            [file join $TestsDir auto0 auto2]]]
    # Inspect.
    set confA [safe::interpConfigure $i]
    set mappA [mapList $PathMapp [dict get $confA -accessPath]]
    set path1 [::safe::interpFindInAccessPath $i [file join $TestsDir auto0 auto1]]
    set path2 [::safe::interpFindInAccessPath $i [file join $TestsDir auto0 auto2]]
    set mappC [mapList $PathMapp [dict get $confA -autoPath]]
    set toksC [interp eval $i set ::auto_path]

    # Load pkgIndex.tcl data.
    catch {interp eval $i {package require NOEXIST}}

    # Rearrange access path.  Swap tokens {$p(:2:)} and {$p(:3:)}.
    safe::interpConfigure $i -accessPath [list $tcl_library \
                                           [file join $TestsDir auto0 auto2] \
                                           [file join $TestsDir auto0 auto1]] \
                              -autoPath [list $tcl_library \
                                            [file join $TestsDir auto0 auto2] \
                                            [file join $TestsDir auto0 auto1]]
    # Inspect.
    set confB [safe::interpConfigure $i]
    set mappB [mapList $PathMapp [dict get $confB -accessPath]]
    set path3 [::safe::interpFindInAccessPath $i [file join $TestsDir auto0 auto1]]
    set path4 [::safe::interpFindInAccessPath $i [file join $TestsDir auto0 auto2]]
    set mappD [mapList $PathMapp [dict get $confB -autoPath]]
    set toksD [interp eval $i set ::auto_path]

    # Try to load the packages and run a command from each one.
    set code3 [catch {interp eval $i {package require SafeTestPackage1}} msg3 opts3]
    set code4 [catch {interp eval $i {package require SafeTestPackage2}} msg4 opts4]
    set code5 [catch {interp eval $i {HeresPackage1}} msg5 opts5]
    set code6 [catch {interp eval $i {HeresPackage2}} msg6 opts6]

    list $path1 $path2 -- $path3 $path4 -- $code3 $msg3 $code4 $msg4 -- \
            $mappA -- $mappB -- $mappC -- $mappD -- $toksC -- $toksD -- \
            $code5 $msg5 $code6 $msg6
} -cleanup {
    safe::interpDelete $i
    if {$SyncExists} {
        safe::setSyncMode $SyncVal_TMP
    }
} -match glob -result {{$p(:1:)} {$p(:2:)} -- {$p(:2:)} {$p(:1:)} --\
        0 1.2.3 0 2.3.4 --\
        {TCLLIB TESTSDIR/auto0/auto1 TESTSDIR/auto0/auto2*} --\
        {TCLLIB TESTSDIR/auto0/auto2 TESTSDIR/auto0/auto1*} --\
        {TCLLIB TESTSDIR/auto0/auto1 TESTSDIR/auto0/auto2} --\
        {TCLLIB TESTSDIR/auto0/auto2 TESTSDIR/auto0/auto1} --\
        {{$p(:0:)} {$p(:1:)} {$p(:2:)}} -- {{$p(:0:)} {$p(:1:)} {$p(:2:)}} --\
        0 OK1 0 OK2}
test safe-19.13 {interpConfigure change the access path; pkgIndex.tcl packages fail if directory de-listed, Sync Mode off} -constraints {AutoSyncDefined} -setup {
    set SyncExists [expr {[info commands ::safe::setSyncMode] ne {}}]
    if {$SyncExists} {
        set SyncVal_TMP [safe::setSyncMode]
        safe::setSyncMode 0
    } else {
        error {This test is meaningful only if the command ::safe::setSyncMode is defined}
    }
} -body {
    # Path auto0 added (cf. safe-9.3) because it is needed for auto_path.
    set i [safe::interpCreate -accessPath [list $tcl_library \
                                            [file join $TestsDir auto0] \
                                            [file join $TestsDir auto0 auto1] \
                                            [file join $TestsDir auto0 auto2]] \
                              -autoPath [list $tcl_library \
                                            [file join $TestsDir auto0]]]
    # Inspect.
    set confA [safe::interpConfigure $i]
    set mappA [mapList $PathMapp [dict get $confA -accessPath]]
    set path1 [::safe::interpFindInAccessPath $i [file join $TestsDir auto0 auto1]]
    set path2 [::safe::interpFindInAccessPath $i [file join $TestsDir auto0 auto2]]
    set mappC [mapList $PathMapp [dict get $confA -autoPath]]
    set toksC [interp eval $i set ::auto_path]

    # Load pkgIndex.tcl data.
    catch {interp eval $i {package require NOEXIST}}

    # Limit access path.  Remove tokens {$p(:2:)} and {$p(:3:)}.
    safe::interpConfigure $i -accessPath [list $tcl_library]

    # Inspect.
    set confB [safe::interpConfigure $i]
    set mappB [mapList $PathMapp [dict get $confB -accessPath]]
    set code4 [catch {::safe::interpFindInAccessPath $i [file join $TestsDir auto0 auto1]} path4]
    set code5 [catch {::safe::interpFindInAccessPath $i [file join $TestsDir auto0 auto2]} path5]
    set mappD [mapList $PathMapp [dict get $confB -autoPath]]
    set toksD [interp eval $i set ::auto_path]

    # Try to load the packages.
    set code3 [catch {interp eval $i {package require SafeTestPackage1}} msg3]
    set code6 [catch {interp eval $i {package require SafeTestPackage2}} msg6]

    list $path1 $path2 -- $code4 $path4 -- $code5 $path5 -- $code3 $code6 -- \
            $mappA -- $mappB -- $mappC -- $mappD -- $toksC -- $toksD
} -cleanup {
    safe::interpDelete $i
    if {$SyncExists} {
        safe::setSyncMode $SyncVal_TMP
    }
} -match glob -result {{$p(:2:)} {$p(:3:)} -- 1 {* not found in access path} --\
        1 {* not found in access path} -- 1 1 --\
        {TCLLIB TESTSDIR/auto0 TESTSDIR/auto0/auto1 TESTSDIR/auto0/auto2*} --\
        {TCLLIB*} -- {TCLLIB TESTSDIR/auto0} -- {TCLLIB TESTSDIR/auto0} --\
        {{$p(:0:)} {$p(:1:)}} -- {{$p(:0:)}}}
# (no counterpart safe-9.14)
test safe-19.14 {when interpConfigure changes the access path, ::auto_path uses -autoPath value and new tokens, Sync Mode off} -constraints AutoSyncDefined -setup {
    set SyncExists [expr {[info commands ::safe::setSyncMode] ne {}}]
    if {$SyncExists} {
        set SyncVal_TMP [safe::setSyncMode]
        safe::setSyncMode 0
    } else {
        error {This test is meaningful only if the command ::safe::setSyncMode is defined}
    }
} -body {
    # Test that although -autoPath is unchanged, the slave's ::auto_path changes to
    # reflect the changes in token mappings.
    set i [safe::interpCreate -accessPath [list $tcl_library \
                                            [file join $TestsDir auto0] \
                                            [file join $TestsDir auto0 auto1] \
                                            [file join $TestsDir auto0 auto2]] \
                              -autoPath [list $tcl_library \
                                            [file join $TestsDir auto0]]]
    # Inspect.
    set confA [safe::interpConfigure $i]
    set mappA [mapList $PathMapp [dict get $confA -accessPath]]
    set path0 [::safe::interpFindInAccessPath $i [file join $TestsDir auto0]]
    set path1 [::safe::interpFindInAccessPath $i [file join $TestsDir auto0 auto1]]
    set path2 [::safe::interpFindInAccessPath $i [file join $TestsDir auto0 auto2]]
    set mappC [mapList $PathMapp [dict get $confA -autoPath]]
    set toksC [interp eval $i set ::auto_path]

    # Load pkgIndex.tcl data.
    catch {interp eval $i {package require NOEXIST}}

    # Rearrange access path.  Swap tokens {$p(:1:)} and {$p(:3:)}.
    safe::interpConfigure $i -accessPath [list $tcl_library \
                                           [file join $TestsDir auto0 auto2] \
                                           [file join $TestsDir auto0 auto1] \
                                           [file join $TestsDir auto0]]
    # Inspect.
    set confB [safe::interpConfigure $i]
    set mappB [mapList $PathMapp [dict get $confB -accessPath]]
    set path5 [::safe::interpFindInAccessPath $i [file join $TestsDir auto0]]
    set path3 [::safe::interpFindInAccessPath $i [file join $TestsDir auto0 auto1]]
    set path4 [::safe::interpFindInAccessPath $i [file join $TestsDir auto0 auto2]]
    set mappD [mapList $PathMapp [dict get $confA -autoPath]]
    set toksD [interp eval $i set ::auto_path]

    # Try to load the packages and run a command from each one.
    set code3 [catch {interp eval $i {package require SafeTestPackage1}} msg3 opts3]
    set code4 [catch {interp eval $i {package require SafeTestPackage2}} msg4 opts4]
    set code5 [catch {interp eval $i {HeresPackage1}} msg5 opts5]
    set code6 [catch {interp eval $i {HeresPackage2}} msg6 opts6]

    list $path0 $path1 $path2 -- $path5 $path3 $path4 -- $toksC -- $toksD -- \
         $code3 $msg3 $code4 $msg4 -- \
         $mappA -- $mappB -- $mappC -- $mappD -- $code5 $msg5 $code6 $msg6
} -cleanup {
    safe::interpDelete $i
    if {$SyncExists} {
        safe::setSyncMode $SyncVal_TMP
    }
} -match glob -result {{$p(:1:)} {$p(:2:)} {$p(:3:)} -- {$p(:3:)} {$p(:2:)} {$p(:1:)} -- {{$p(:0:)} {$p(:1:)}} -- {{$p(:0:)} {$p(:3:)}} -- 0 1.2.3 0 2.3.4 --\
        {TCLLIB TESTSDIR/auto0 TESTSDIR/auto0/auto1 TESTSDIR/auto0/auto2*} --\
        {TCLLIB TESTSDIR/auto0/auto2 TESTSDIR/auto0/auto1 TESTSDIR/auto0*} --\
        {TCLLIB TESTSDIR/auto0} --\
        {TCLLIB TESTSDIR/auto0} --\
        0 OK1 0 OK2}
# (no counterpart safe-9.15)
test safe-19.15 {when interpConfigure changes the access path, ::auto_path uses -autoPath value and new tokens, Sync Mode off} -constraints AutoSyncDefined -setup {
    set SyncExists [expr {[info commands ::safe::setSyncMode] ne {}}]
    if {$SyncExists} {
        set SyncVal_TMP [safe::setSyncMode]
        safe::setSyncMode 0
    } else {
        error {This test is meaningful only if the command ::safe::setSyncMode is defined}
    }
} -body {
    # Test that although -autoPath is unchanged, the slave's ::auto_path changes to
    # reflect the changes in token mappings; and that it is based on the -autoPath
    # value, not the previously restricted slave ::auto_path.
    set i [safe::interpCreate -accessPath [list $tcl_library \
                                            [file join $TestsDir auto0]] \
                              -autoPath [list $tcl_library \
                                            [file join $TestsDir auto0 auto1] \
                                            [file join $TestsDir auto0 auto2]]]
    # Inspect.
    set confA [safe::interpConfigure $i]
    set mappA [mapList $PathMapp [dict get $confA -accessPath]]
    set path0 [::safe::interpFindInAccessPath $i [file join $TestsDir auto0]]
    set mappC [mapList $PathMapp [dict get $confA -autoPath]]
    set toksC [interp eval $i set ::auto_path]

    # Load pkgIndex.tcl data.
    catch {interp eval $i {package require NOEXIST}}

    # Rearrange access path.  Add more directories.
    safe::interpConfigure $i -accessPath [list $tcl_library \
                                            [file join $TestsDir auto0] \
                                            [file join $TestsDir auto0 auto1] \
                                            [file join $TestsDir auto0 auto2]]
    # Inspect.
    set confB [safe::interpConfigure $i]
    set mappB [mapList $PathMapp [dict get $confB -accessPath]]
    set path5 [::safe::interpFindInAccessPath $i [file join $TestsDir auto0]]
    set path3 [::safe::interpFindInAccessPath $i [file join $TestsDir auto0 auto1]]
    set path4 [::safe::interpFindInAccessPath $i [file join $TestsDir auto0 auto2]]
    set mappD [mapList $PathMapp [dict get $confA -autoPath]]
    set toksD [interp eval $i set ::auto_path]

    # Try to load the packages and run a command from each one.
    set code3 [catch {interp eval $i {package require SafeTestPackage1}} msg3 opts3]
    set code4 [catch {interp eval $i {package require SafeTestPackage2}} msg4 opts4]
    set code5 [catch {interp eval $i {HeresPackage1}} msg5 opts5]
    set code6 [catch {interp eval $i {HeresPackage2}} msg6 opts6]

    list $path0 -- $path5 $path3 $path4 -- $toksC -- $toksD -- \
         $code3 $msg3 $code4 $msg4 -- \
         $mappA -- $mappB -- $mappC -- $mappD -- $code5 $msg5 $code6 $msg6
} -cleanup {
    safe::interpDelete $i
    if {$SyncExists} {
        safe::setSyncMode $SyncVal_TMP
    }
} -match glob -result {{$p(:1:)} -- {$p(:1:)} {$p(:2:)} {$p(:3:)} -- {{$p(:0:)}} -- {{$p(:0:)} {$p(:2:)} {$p(:3:)}} -- 0 1.2.3 0 2.3.4 --\
        {TCLLIB TESTSDIR/auto0*} --\
        {TCLLIB TESTSDIR/auto0 TESTSDIR/auto0/auto1 TESTSDIR/auto0/auto2*} --\
        {TCLLIB TESTSDIR/auto0/auto1 TESTSDIR/auto0/auto2} --\
        {TCLLIB TESTSDIR/auto0/auto1 TESTSDIR/auto0/auto2} --\
        0 OK1 0 OK2}
# (no counterpart safe-9.16)
test safe-19.16 {default value for -accessPath and -autoPath on creation; -autoPath preserved when -accessPath changes, ::auto_path using changed tokens, Sync Mode off} -constraints AutoSyncDefined -setup {
    set SyncExists [expr {[info commands ::safe::setSyncMode] ne {}}]
    if {$SyncExists} {
        set SyncVal_TMP [safe::setSyncMode]
        safe::setSyncMode 0
    } else {
        error {This test is meaningful only if the command ::safe::setSyncMode is defined}
    }
    set tmpAutoPath $::auto_path
    set ::auto_path [list $tcl_library [file join $TestsDir auto0]]
    set i [safe::interpCreate]
    set ::auto_path $tmpAutoPath
} -body {
    # Test that the -autoPath acquires and keeps the master's value unless otherwise specified.

    # Inspect.
    set confA [safe::interpConfigure $i]
    set mappC [mapList $PathMapp [dict get $confA -autoPath]]
    set toksC [interp eval $i set ::auto_path]

    # Load pkgIndex.tcl data.
    catch {interp eval $i {package require NOEXIST}}

    # Rearrange access path.  Remove a directory.
    safe::interpConfigure $i -accessPath [list $tcl_library \
                                            [file join $TestsDir auto0] \
                                            [file join $TestsDir auto0 auto1]]
    # Inspect.
    set confB [safe::interpConfigure $i]
    set mappB [mapList $PathMapp [dict get $confB -accessPath]]
    set path5 [::safe::interpFindInAccessPath $i [file join $TestsDir auto0]]
    set path3 [::safe::interpFindInAccessPath $i [file join $TestsDir auto0 auto1]]
    set mappD [mapList $PathMapp [dict get $confA -autoPath]]
    set toksD [interp eval $i set ::auto_path]

    # Try to load the packages and run a command from each one.
    set code3 [catch {interp eval $i {package require SafeTestPackage1}} msg3]
    set code4 [catch {interp eval $i {package require SafeTestPackage2}} msg4]
    set code5 [catch {interp eval $i {HeresPackage1}} msg5 opts5]
    set code6 [catch {interp eval $i {HeresPackage2}} msg6 opts6]

    list $path5 $path3 -- [lindex $toksC 0] [llength $toksC] -- \
            $toksD -- $code3 $msg3 $code4 $msg4 -- \
            $mappB -- $mappC -- $mappD -- $code5 $msg5 $code6 $msg6
} -cleanup {
    safe::interpDelete $i
    if {$SyncExists} {
        safe::setSyncMode $SyncVal_TMP
    }
} -match glob -result {{$p(:1:)} {$p(:2:)} -- {$p(:0:)} 2 --\
        {{$p(:0:)} {$p(:1:)}} -- 0 1.2.3 1 {can't find package SafeTestPackage2} --\
        {TCLLIB TESTSDIR/auto0 TESTSDIR/auto0/auto1*} --\
        {TCLLIB TESTSDIR/auto0} -- {TCLLIB TESTSDIR/auto0} --\
        0 OK1 1 {invalid command name "HeresPackage2"}}
test safe-19.20 {check module loading, Sync Mode off} -constraints AutoSyncDefined -setup {
    set SyncExists [expr {[info commands ::safe::setSyncMode] ne {}}]
    if {$SyncExists} {
        set SyncVal_TMP [safe::setSyncMode]
        safe::setSyncMode 0
    } else {
        error {This test is meaningful only if the command ::safe::setSyncMode is defined}
    }
    set oldTm [tcl::tm::path list]
    foreach path $oldTm {
        tcl::tm::path remove $path
    }
    tcl::tm::path add [file join $TestsDir auto0 modules]
} -body {
    set i [safe::interpCreate -accessPath [list $tcl_library]]

    # Inspect.
    set confA [safe::interpConfigure $i]
    set sortA [mapAndSortList $PathMapp [dict get $confA -accessPath]]
    set modsA [interp eval $i {tcl::tm::path list}]
    set path0 [::safe::interpFindInAccessPath $i [file join $TestsDir auto0 modules]]
    set path1 [::safe::interpFindInAccessPath $i [file join $TestsDir auto0 modules mod1]]
    set path2 [::safe::interpFindInAccessPath $i [file join $TestsDir auto0 modules mod2]]

    # Try to load the packages and run a command from each one.
    set code0 [catch {interp eval $i {package require test0}} msg0]
    set code1 [catch {interp eval $i {package require mod1::test1}} msg1]
    set code2 [catch {interp eval $i {package require mod2::test2}} msg2]
    set out0  [interp eval $i {test0::try0}]
    set out1  [interp eval $i {mod1::test1::try1}]
    set out2  [interp eval $i {mod2::test2::try2}]

    list [lsort [list $path0 $path1 $path2]] -- $modsA -- \
            $code0 $msg0 $code1 $msg1 $code2 $msg2 -- $sortA -- $out0 $out1 $out2
} -cleanup {
    tcl::tm::path remove [file join $TestsDir auto0 modules]
    foreach path [lreverse $oldTm] {
        tcl::tm::path add $path
    }
    safe::interpDelete $i
    if {$SyncExists} {
        safe::setSyncMode $SyncVal_TMP
    }
} -match glob -result {{{$p(:1:)} {$p(:2:)} {$p(:3:)}} -- {{$p(:1:)}} --\
        0 0.5 0 1.0 0 2.0 --\
        {TCLLIB TESTSDIR/auto0/modules TESTSDIR/auto0/modules/mod1\
         TESTSDIR/auto0/modules/mod2} -- res0 res1 res2}
# See comments on lsort after test safe-9.20.
test safe-19.21 {interpConfigure change the access path; check module loading, Sync Mode off; stale data case 1} -constraints AutoSyncDefined -setup {
    set SyncExists [expr {[info commands ::safe::setSyncMode] ne {}}]
    if {$SyncExists} {
        set SyncVal_TMP [safe::setSyncMode]
        safe::setSyncMode 0
    } else {
        error {This test is meaningful only if the command ::safe::setSyncMode is defined}
    }
    set oldTm [tcl::tm::path list]
    foreach path $oldTm {
        tcl::tm::path remove $path
    }
    tcl::tm::path add [file join $TestsDir auto0 modules]
} -body {
    set i [safe::interpCreate -accessPath [list $tcl_library]]

    # Inspect.
    set confA [safe::interpConfigure $i]
    set sortA [mapAndSortList $PathMapp [dict get $confA -accessPath]]
    set modsA [interp eval $i {tcl::tm::path list}]
    set path0 [::safe::interpFindInAccessPath $i [file join $TestsDir auto0 modules]]
    set path1 [::safe::interpFindInAccessPath $i [file join $TestsDir auto0 modules mod1]]
    set path2 [::safe::interpFindInAccessPath $i [file join $TestsDir auto0 modules mod2]]

    # Add to access path.
    # This injects more tokens, pushing modules to higher token numbers.
    safe::interpConfigure $i -accessPath [list $tcl_library \
                                           [file join $TestsDir auto0 auto1] \
                                           [file join $TestsDir auto0 auto2]]
    # Inspect.
    set confB [safe::interpConfigure $i]
    set sortB [mapAndSortList $PathMapp [dict get $confB -accessPath]]
    set modsB [interp eval $i {tcl::tm::path list}]
    set path3 [::safe::interpFindInAccessPath $i [file join $TestsDir auto0 modules]]
    set path4 [::safe::interpFindInAccessPath $i [file join $TestsDir auto0 modules mod1]]
    set path5 [::safe::interpFindInAccessPath $i [file join $TestsDir auto0 modules mod2]]

    # Load pkg data.
    catch {interp eval $i {package require NOEXIST}}
    catch {interp eval $i {package require mod1::NOEXIST}}
    catch {interp eval $i {package require mod2::NOEXIST}}

    # Try to load the packages and run a command from each one.
    set code0 [catch {interp eval $i {package require test0}} msg0]
    set code1 [catch {interp eval $i {package require mod1::test1}} msg1]
    set code2 [catch {interp eval $i {package require mod2::test2}} msg2]
    set out0  [interp eval $i {test0::try0}]
    set out1  [interp eval $i {mod1::test1::try1}]
    set out2  [interp eval $i {mod2::test2::try2}]

    list [lsort [list $path0 $path1 $path2]] -- $modsA -- \
            [lsort [list $path3 $path4 $path5]] -- $modsB -- \
            $code0 $msg0 $code1 $msg1 $code2 $msg2 -- $sortA -- $sortB -- \
            $out0 $out1 $out2
} -cleanup {
    tcl::tm::path remove [file join $TestsDir auto0 modules]
    foreach path [lreverse $oldTm] {
        tcl::tm::path add $path
    }
    safe::interpDelete $i
    if {$SyncExists} {
        safe::setSyncMode $SyncVal_TMP
    }
} -match glob -result {{{$p(:1:)} {$p(:2:)} {$p(:3:)}} -- {{$p(:1:)}} --\
        {{$p(:3:)} {$p(:4:)} {$p(:5:)}} -- {{$p(:3:)}} --\
        0 0.5 0 1.0 0 2.0 --\
        {TCLLIB TESTSDIR/auto0/modules TESTSDIR/auto0/modules/mod1\
         TESTSDIR/auto0/modules/mod2} --\
        {TCLLIB TESTSDIR/auto0/auto1 TESTSDIR/auto0/auto2 TESTSDIR/auto0/modules\
         TESTSDIR/auto0/modules/mod1 TESTSDIR/auto0/modules/mod2} --\
        res0 res1 res2}
# See comments on lsort after test safe-9.20.
test safe-19.22 {interpConfigure change the access path; check module loading, Sync Mode off; stale data case 0} -constraints AutoSyncDefined -setup {
    set SyncExists [expr {[info commands ::safe::setSyncMode] ne {}}]
    if {$SyncExists} {
        set SyncVal_TMP [safe::setSyncMode]
        safe::setSyncMode 0
    } else {
        error {This test is meaningful only if the command ::safe::setSyncMode is defined}
    }
    set oldTm [tcl::tm::path list]
    foreach path $oldTm {
        tcl::tm::path remove $path
    }
    tcl::tm::path add [file join $TestsDir auto0 modules]
} -body {
    set i [safe::interpCreate -accessPath [list $tcl_library]]

    # Inspect.
    set confA [safe::interpConfigure $i]
    set sortA [mapAndSortList $PathMapp [dict get $confA -accessPath]]
    set modsA [interp eval $i {tcl::tm::path list}]
    set path0 [::safe::interpFindInAccessPath $i [file join $TestsDir auto0 modules]]
    set path1 [::safe::interpFindInAccessPath $i [file join $TestsDir auto0 modules mod1]]
    set path2 [::safe::interpFindInAccessPath $i [file join $TestsDir auto0 modules mod2]]

    # Add to access path.
    # This injects more tokens, pushing modules to higher token numbers.
    safe::interpConfigure $i -accessPath [list $tcl_library \
                                          [file join $TestsDir auto0 auto1] \
                                          [file join $TestsDir auto0 auto2]]
    # Inspect.
    set confB [safe::interpConfigure $i]
    set sortB [mapAndSortList $PathMapp [dict get $confB -accessPath]]
    set modsB [interp eval $i {tcl::tm::path list}]
    set path3 [::safe::interpFindInAccessPath $i [file join $TestsDir auto0 modules]]
    set path4 [::safe::interpFindInAccessPath $i [file join $TestsDir auto0 modules mod1]]
    set path5 [::safe::interpFindInAccessPath $i [file join $TestsDir auto0 modules mod2]]

    # Try to load the packages and run a command from each one.
    set code0 [catch {interp eval $i {package require test0}} msg0]
    set code1 [catch {interp eval $i {package require mod1::test1}} msg1]
    set code2 [catch {interp eval $i {package require mod2::test2}} msg2]
    set out0  [interp eval $i {test0::try0}]
    set out1  [interp eval $i {mod1::test1::try1}]
    set out2  [interp eval $i {mod2::test2::try2}]

    list [lsort [list $path0 $path1 $path2]] -- $modsA -- \
            [lsort [list $path3 $path4 $path5]] -- $modsB -- \
            $code0 $msg0 $code1 $msg1 $code2 $msg2 -- $sortA -- $sortB -- \
            $out0 $out1 $out2
} -cleanup {
    tcl::tm::path remove [file join $TestsDir auto0 modules]
    foreach path [lreverse $oldTm] {
        tcl::tm::path add $path
    }
    safe::interpDelete $i
    if {$SyncExists} {
        safe::setSyncMode $SyncVal_TMP
    }
} -match glob -result {{{$p(:1:)} {$p(:2:)} {$p(:3:)}} -- {{$p(:1:)}} --\
        {{$p(:3:)} {$p(:4:)} {$p(:5:)}} -- {{$p(:3:)}} --\
        0 0.5 0 1.0 0 2.0 --\
        {TCLLIB TESTSDIR/auto0/modules TESTSDIR/auto0/modules/mod1\
         TESTSDIR/auto0/modules/mod2} --\
        {TCLLIB TESTSDIR/auto0/auto1 TESTSDIR/auto0/auto2 TESTSDIR/auto0/modules\
         TESTSDIR/auto0/modules/mod1 TESTSDIR/auto0/modules/mod2} --\
        res0 res1 res2}
# See comments on lsort after test safe-9.20.
test safe-19.23 {interpConfigure change the access path; check module loading, Sync Mode off; stale data case 3} -constraints AutoSyncDefined -setup {
    set SyncExists [expr {[info commands ::safe::setSyncMode] ne {}}]
    if {$SyncExists} {
        set SyncVal_TMP [safe::setSyncMode]
        safe::setSyncMode 0
    } else {
        error {This test is meaningful only if the command ::safe::setSyncMode is defined}
    }
    set oldTm [tcl::tm::path list]
    foreach path $oldTm {
        tcl::tm::path remove $path
    }
    tcl::tm::path add [file join $TestsDir auto0 modules]
} -body {
    set i [safe::interpCreate -accessPath [list $tcl_library]]

    # Inspect.
    set confA [safe::interpConfigure $i]
    set sortA [mapAndSortList $PathMapp [dict get $confA -accessPath]]
    set modsA [interp eval $i {tcl::tm::path list}]
    set path0 [::safe::interpFindInAccessPath $i [file join $TestsDir auto0 modules]]
    set path1 [::safe::interpFindInAccessPath $i [file join $TestsDir auto0 modules mod1]]
    set path2 [::safe::interpFindInAccessPath $i [file join $TestsDir auto0 modules mod2]]

    # Force the interpreter to acquire pkg data which will soon become stale.
    catch {interp eval $i {package require NOEXIST}}
    catch {interp eval $i {package require mod1::NOEXIST}}
    catch {interp eval $i {package require mod2::NOEXIST}}

    # Add to access path.
    # This injects more tokens, pushing modules to higher token numbers.
    safe::interpConfigure $i -accessPath [list $tcl_library \
                                           [file join $TestsDir auto0 auto1] \
                                           [file join $TestsDir auto0 auto2]]
    # Inspect.
    set confB [safe::interpConfigure $i]
    set sortB [mapAndSortList $PathMapp [dict get $confB -accessPath]]
    set modsB [interp eval $i {tcl::tm::path list}]
    set path3 [::safe::interpFindInAccessPath $i [file join $TestsDir auto0 modules]]
    set path4 [::safe::interpFindInAccessPath $i [file join $TestsDir auto0 modules mod1]]
    set path5 [::safe::interpFindInAccessPath $i [file join $TestsDir auto0 modules mod2]]

    # Refresh stale pkg data.
    catch {interp eval $i {package require NOEXIST}}
    catch {interp eval $i {package require mod1::NOEXIST}}
    catch {interp eval $i {package require mod2::NOEXIST}}

    # Try to load the packages and run a command from each one.
    set code0 [catch {interp eval $i {package require test0}} msg0]
    set code1 [catch {interp eval $i {package require mod1::test1}} msg1]
    set code2 [catch {interp eval $i {package require mod2::test2}} msg2]
    set out0  [interp eval $i {test0::try0}]
    set out1  [interp eval $i {mod1::test1::try1}]
    set out2  [interp eval $i {mod2::test2::try2}]

    list [lsort [list $path0 $path1 $path2]] -- $modsA -- \
            [lsort [list $path3 $path4 $path5]] -- $modsB -- \
            $code0 $msg0 $code1 $msg1 $code2 $msg2 -- $sortA -- $sortB -- \
            $out0 $out1 $out2
} -cleanup {
    tcl::tm::path remove [file join $TestsDir auto0 modules]
    foreach path [lreverse $oldTm] {
        tcl::tm::path add $path
    }
    safe::interpDelete $i
    if {$SyncExists} {
        safe::setSyncMode $SyncVal_TMP
    }
} -match glob -result {{{$p(:1:)} {$p(:2:)} {$p(:3:)}} -- {{$p(:1:)}} --\
        {{$p(:3:)} {$p(:4:)} {$p(:5:)}} -- {{$p(:3:)}} --\
        0 0.5 0 1.0 0 2.0 --\
        {TCLLIB TESTSDIR/auto0/modules TESTSDIR/auto0/modules/mod1\
         TESTSDIR/auto0/modules/mod2} --\
        {TCLLIB TESTSDIR/auto0/auto1 TESTSDIR/auto0/auto2 TESTSDIR/auto0/modules\
         TESTSDIR/auto0/modules/mod1 TESTSDIR/auto0/modules/mod2} --\
        res0 res1 res2}
# See comments on lsort after test safe-9.20.
test safe-19.24 {interpConfigure change the access path; check module loading, Sync Mode off; stale data case 2 (worst case)} -constraints AutoSyncDefined -setup {
    set SyncExists [expr {[info commands ::safe::setSyncMode] ne {}}]
    if {$SyncExists} {
        set SyncVal_TMP [safe::setSyncMode]
        safe::setSyncMode 0
    } else {
        error {This test is meaningful only if the command ::safe::setSyncMode is defined}
    }
    set oldTm [tcl::tm::path list]
    foreach path $oldTm {
        tcl::tm::path remove $path
    }
    tcl::tm::path add [file join $TestsDir auto0 modules]
} -body {
    set i [safe::interpCreate -accessPath [list $tcl_library]]

    # Inspect.
    set confA [safe::interpConfigure $i]
    set sortA [mapAndSortList $PathMapp [dict get $confA -accessPath]]
    set modsA [interp eval $i {tcl::tm::path list}]
    set path0 [::safe::interpFindInAccessPath $i [file join $TestsDir auto0 modules]]
    set path1 [::safe::interpFindInAccessPath $i [file join $TestsDir auto0 modules mod1]]
    set path2 [::safe::interpFindInAccessPath $i [file join $TestsDir auto0 modules mod2]]

    # Force the interpreter to acquire pkg data which will soon become stale.
    catch {interp eval $i {package require NOEXIST}}
    catch {interp eval $i {package require mod1::NOEXIST}}
    catch {interp eval $i {package require mod2::NOEXIST}}

    # Add to access path.
    # This injects more tokens, pushing modules to higher token numbers.
    safe::interpConfigure $i -accessPath [list $tcl_library \
                                           [file join $TestsDir auto0 auto1] \
                                           [file join $TestsDir auto0 auto2]]
    # Inspect.
    set confB [safe::interpConfigure $i]
    set sortB [mapAndSortList $PathMapp [dict get $confB -accessPath]]
    set modsB [interp eval $i {tcl::tm::path list}]
    set path3 [::safe::interpFindInAccessPath $i [file join $TestsDir auto0 modules]]
    set path4 [::safe::interpFindInAccessPath $i [file join $TestsDir auto0 modules mod1]]
    set path5 [::safe::interpFindInAccessPath $i [file join $TestsDir auto0 modules mod2]]

    # Try to load the packages and run a command from each one.
    set code0 [catch {interp eval $i {package require test0}} msg0]
    set code1 [catch {interp eval $i {package require mod1::test1}} msg1]
    set code2 [catch {interp eval $i {package require mod2::test2}} msg2]
    set out0  [interp eval $i {test0::try0}]
    set out1  [interp eval $i {mod1::test1::try1}]
    set out2  [interp eval $i {mod2::test2::try2}]

    list [lsort [list $path0 $path1 $path2]] -- $modsA -- \
            [lsort [list $path3 $path4 $path5]] -- $modsB -- \
            $code0 $msg0 $code1 $msg1 $code2 $msg2 -- $sortA -- $sortB -- \
            $out0 $out1 $out2
} -cleanup {
    tcl::tm::path remove [file join $TestsDir auto0 modules]
    foreach path [lreverse $oldTm] {
        tcl::tm::path add $path
    }
    safe::interpDelete $i
    if {$SyncExists} {
        safe::setSyncMode $SyncVal_TMP
    }
} -match glob -result {{{$p(:1:)} {$p(:2:)} {$p(:3:)}} -- {{$p(:1:)}} --\
        {{$p(:3:)} {$p(:4:)} {$p(:5:)}} -- {{$p(:3:)}} --\
        0 0.5 0 1.0 0 2.0 --\
        {TCLLIB TESTSDIR/auto0/modules TESTSDIR/auto0/modules/mod1\
         TESTSDIR/auto0/modules/mod2} --\
        {TCLLIB TESTSDIR/auto0/auto1 TESTSDIR/auto0/auto2 TESTSDIR/auto0/modules\
         TESTSDIR/auto0/modules/mod1 TESTSDIR/auto0/modules/mod2} --\
        res0 res1 res2}
# See comments on lsort after test safe-9.20.


### 20. safe::interpCreate with different cases of -accessPath, -autoPath.

set ::auto_path [list $tcl_library [file dirname $tcl_library] [file join $TestsDir auto0]]

test safe-20.1 "create -accessPath NULL -autoPath NULL -> master's ::auto_path" -constraints AutoSyncDefined -setup {
    set SyncExists [expr {[info commands ::safe::setSyncMode] ne {}}]
    if {$SyncExists} {
        set SyncVal_TMP [safe::setSyncMode]
        safe::setSyncMode 0
    } else {
        error {This test is meaningful only if the command ::safe::setSyncMode is defined}
    }
} -body {
    set i [safe::interpCreate]
    getAutoPath $i
} -cleanup {
    safe::interpDelete $i
    if {$SyncExists} {
        safe::setSyncMode $SyncVal_TMP
    }
} -result [list $::auto_path -- $::auto_path]
test safe-20.2 "create -accessPath {} -autoPath NULL -> master's ::auto_path" -constraints AutoSyncDefined -setup {
    set SyncExists [expr {[info commands ::safe::setSyncMode] ne {}}]
    if {$SyncExists} {
        set SyncVal_TMP [safe::setSyncMode]
        safe::setSyncMode 0
    } else {
        error {This test is meaningful only if the command ::safe::setSyncMode is defined}
    }
} -body {
    set i [safe::interpCreate -accessPath {}]
    getAutoPath $i
} -cleanup {
    safe::interpDelete $i
    if {$SyncExists} {
        safe::setSyncMode $SyncVal_TMP
    }
} -result [list $::auto_path -- $::auto_path]
test safe-20.3 "create -accessPath path1 -autoPath NULL -> {}" -constraints AutoSyncDefined -setup {
    set SyncExists [expr {[info commands ::safe::setSyncMode] ne {}}]
    if {$SyncExists} {
        set SyncVal_TMP [safe::setSyncMode]
        safe::setSyncMode 0
    } else {
        error {This test is meaningful only if the command ::safe::setSyncMode is defined}
    }
} -body {
    set i [safe::interpCreate -accessPath [lrange $::auto_path 0 1]]
    getAutoPath $i
} -cleanup {
    safe::interpDelete $i
    if {$SyncExists} {
        safe::setSyncMode $SyncVal_TMP
    }
} -result {{} -- {}}
test safe-20.4 "create -accessPath NULL -autoPath {} -> {}" -constraints AutoSyncDefined -setup {
    set SyncExists [expr {[info commands ::safe::setSyncMode] ne {}}]
    if {$SyncExists} {
        set SyncVal_TMP [safe::setSyncMode]
        safe::setSyncMode 0
    } else {
        error {This test is meaningful only if the command ::safe::setSyncMode is defined}
    }
} -body {
    set i [safe::interpCreate -autoPath {}]
    getAutoPath $i
} -cleanup {
    safe::interpDelete $i
    if {$SyncExists} {
        safe::setSyncMode $SyncVal_TMP
    }
} -result {{} -- {}}
test safe-20.5 "create -accessPath {} -autoPath {} -> {}" -constraints AutoSyncDefined -setup {
    set SyncExists [expr {[info commands ::safe::setSyncMode] ne {}}]
    if {$SyncExists} {
        set SyncVal_TMP [safe::setSyncMode]
        safe::setSyncMode 0
    } else {
        error {This test is meaningful only if the command ::safe::setSyncMode is defined}
    }
} -body {
    set i [safe::interpCreate -accessPath {} -autoPath {}]
    getAutoPath $i
} -cleanup {
    safe::interpDelete $i
    if {$SyncExists} {
        safe::setSyncMode $SyncVal_TMP
    }
} -result {{} -- {}}
test safe-20.6 "create -accessPath path1 -autoPath {} -> {}" -constraints AutoSyncDefined -setup {
    set SyncExists [expr {[info commands ::safe::setSyncMode] ne {}}]
    if {$SyncExists} {
        set SyncVal_TMP [safe::setSyncMode]
        safe::setSyncMode 0
    } else {
        error {This test is meaningful only if the command ::safe::setSyncMode is defined}
    }
} -body {
    set i [safe::interpCreate -accessPath [lrange $::auto_path 0 1] -autoPath {}]
    getAutoPath $i
} -cleanup {
    safe::interpDelete $i
    if {$SyncExists} {
        safe::setSyncMode $SyncVal_TMP
    }
} -result {{} -- {}}
test safe-20.7 "create -accessPath NULL -autoPath path2 -> path2" -constraints AutoSyncDefined -setup {
    set SyncExists [expr {[info commands ::safe::setSyncMode] ne {}}]
    if {$SyncExists} {
        set SyncVal_TMP [safe::setSyncMode]
        safe::setSyncMode 0
    } else {
        error {This test is meaningful only if the command ::safe::setSyncMode is defined}
    }
} -body {
    set i [safe::interpCreate -autoPath [lrange $::auto_path 0 0]]
    getAutoPath $i
} -cleanup {
    safe::interpDelete $i
    if {$SyncExists} {
        safe::setSyncMode $SyncVal_TMP
    }
} -result [list [lrange $::auto_path 0 0] -- [lrange $::auto_path 0 0]]
test safe-20.8 "create -accessPath {} -autoPath path2 -> path2" -constraints AutoSyncDefined -setup {
    set SyncExists [expr {[info commands ::safe::setSyncMode] ne {}}]
    if {$SyncExists} {
        set SyncVal_TMP [safe::setSyncMode]
        safe::setSyncMode 0
    } else {
        error {This test is meaningful only if the command ::safe::setSyncMode is defined}
    }
} -body {
    set i [safe::interpCreate -accessPath {} -autoPath [lrange $::auto_path 0 0]]
    getAutoPath $i
} -cleanup {
    safe::interpDelete $i
    if {$SyncExists} {
        safe::setSyncMode $SyncVal_TMP
    }
} -result [list [lrange $::auto_path 0 0] -- [lrange $::auto_path 0 0]]
test safe-20.9 "create -accessPath path1 -autoPath path2 -> path2" -constraints AutoSyncDefined -setup {
    set SyncExists [expr {[info commands ::safe::setSyncMode] ne {}}]
    if {$SyncExists} {
        set SyncVal_TMP [safe::setSyncMode]
        safe::setSyncMode 0
    } else {
        error {This test is meaningful only if the command ::safe::setSyncMode is defined}
    }
} -body {
    set i [safe::interpCreate -accessPath [lrange $::auto_path 0 1] -autoPath [lrange $::auto_path 0 0]]
    getAutoPath $i
} -cleanup {
    safe::interpDelete $i
    if {$SyncExists} {
        safe::setSyncMode $SyncVal_TMP
    }
} -result [list [lrange $::auto_path 0 0] -- [lrange $::auto_path 0 0]]
test safe-20.10 "create -accessPath NULL -autoPath pathX -> pathX" -constraints AutoSyncDefined -setup {
    set SyncExists [expr {[info commands ::safe::setSyncMode] ne {}}]
    if {$SyncExists} {
        set SyncVal_TMP [safe::setSyncMode]
        safe::setSyncMode 0
    } else {
        error {This test is meaningful only if the command ::safe::setSyncMode is defined}
    }
} -body {
    set i [safe::interpCreate -autoPath /not/in/access/path]
    getAutoPath $i
} -cleanup {
    safe::interpDelete $i
    if {$SyncExists} {
        safe::setSyncMode $SyncVal_TMP
    }
} -result {/not/in/access/path -- {}}
test safe-20.11 "create -accessPath {} -autoPath pathX -> pathX" -constraints AutoSyncDefined -setup {
    set SyncExists [expr {[info commands ::safe::setSyncMode] ne {}}]
    if {$SyncExists} {
        set SyncVal_TMP [safe::setSyncMode]
        safe::setSyncMode 0
    } else {
        error {This test is meaningful only if the command ::safe::setSyncMode is defined}
    }
} -body {
    set i [safe::interpCreate -accessPath {} -autoPath /not/in/access/path]
    getAutoPath $i
} -cleanup {
    safe::interpDelete $i
    if {$SyncExists} {
        safe::setSyncMode $SyncVal_TMP
    }
} -result {/not/in/access/path -- {}}
test safe-20.12 "create -accessPath path1 -autoPath pathX -> {pathX}" -constraints AutoSyncDefined -setup {
    set SyncExists [expr {[info commands ::safe::setSyncMode] ne {}}]
    if {$SyncExists} {
        set SyncVal_TMP [safe::setSyncMode]
        safe::setSyncMode 0
    } else {
        error {This test is meaningful only if the command ::safe::setSyncMode is defined}
    }
} -body {
    set i [safe::interpCreate -accessPath [lrange $::auto_path 0 1] -autoPath /not/in/access/path]
    getAutoPath $i
} -cleanup {
    safe::interpDelete $i
    if {$SyncExists} {
        safe::setSyncMode $SyncVal_TMP
    }
} -result {/not/in/access/path -- {}}

### 21. safe::interpConfigure with different cases of -accessPath, -autoPath.

test safe-21.1 "interpConfigure -accessPath NULL -autoPath NULL -> no change" -constraints AutoSyncDefined -setup {
    set SyncExists [expr {[info commands ::safe::setSyncMode] ne {}}]
    if {$SyncExists} {
        set SyncVal_TMP [safe::setSyncMode]
        safe::setSyncMode 0
    } else {
        error {This test is meaningful only if the command ::safe::setSyncMode is defined}
    }
    set i [safe::interpCreate -accessPath [lrange $::auto_path 0 1] -autoPath [lrange $::auto_path 0 0]]
} -body {
    safe::interpConfigure $i -deleteHook {}
    getAutoPath $i
} -cleanup {
    safe::interpDelete $i
    if {$SyncExists} {
        safe::setSyncMode $SyncVal_TMP
    }
} -result [list [lrange $::auto_path 0 0] -- [lrange $::auto_path 0 0]]
test safe-21.2 "interpConfigure -accessPath {} -autoPath NULL -> master's ::auto_path" -constraints AutoSyncDefined -setup {
    set SyncExists [expr {[info commands ::safe::setSyncMode] ne {}}]
    if {$SyncExists} {
        set SyncVal_TMP [safe::setSyncMode]
        safe::setSyncMode 0
    } else {
        error {This test is meaningful only if the command ::safe::setSyncMode is defined}
    }
    set i [safe::interpCreate -accessPath [lrange $::auto_path 0 1] -autoPath [lrange $::auto_path 0 0]]
} -body {
    safe::interpConfigure $i -accessPath {}
    getAutoPath $i
} -cleanup {
    safe::interpDelete $i
    if {$SyncExists} {
        safe::setSyncMode $SyncVal_TMP
    }
} -result [list $::auto_path -- $::auto_path]
test safe-21.3 "interpConfigure -accessPath path1 -autoPath NULL -> no change" -constraints AutoSyncDefined -setup {
    set SyncExists [expr {[info commands ::safe::setSyncMode] ne {}}]
    if {$SyncExists} {
        set SyncVal_TMP [safe::setSyncMode]
        safe::setSyncMode 0
    } else {
        error {This test is meaningful only if the command ::safe::setSyncMode is defined}
    }
    set i [safe::interpCreate -accessPath [lrange $::auto_path 0 1] -autoPath [lrange $::auto_path 0 0]]
} -body {
    safe::interpConfigure $i -accessPath [lrange $::auto_path 0 1]
    getAutoPath $i
} -cleanup {
    safe::interpDelete $i
    if {$SyncExists} {
        safe::setSyncMode $SyncVal_TMP
    }
} -result [list [lrange $::auto_path 0 0] -- [lrange $::auto_path 0 0]]
test safe-21.4 "interpConfigure -accessPath NULL -autoPath {} -> {}" -constraints AutoSyncDefined -setup {
    set SyncExists [expr {[info commands ::safe::setSyncMode] ne {}}]
    if {$SyncExists} {
        set SyncVal_TMP [safe::setSyncMode]
        safe::setSyncMode 0
    } else {
        error {This test is meaningful only if the command ::safe::setSyncMode is defined}
    }
    set i [safe::interpCreate -accessPath [lrange $::auto_path 0 1] -autoPath [lrange $::auto_path 0 0]]
} -body {
    safe::interpConfigure $i -autoPath {}
    getAutoPath $i
} -cleanup {
    safe::interpDelete $i
    if {$SyncExists} {
        safe::setSyncMode $SyncVal_TMP
    }
} -result {{} -- {}}
test safe-21.5 "interpConfigure -accessPath {} -autoPath {} -> {}" -constraints AutoSyncDefined -setup {
    set SyncExists [expr {[info commands ::safe::setSyncMode] ne {}}]
    if {$SyncExists} {
        set SyncVal_TMP [safe::setSyncMode]
        safe::setSyncMode 0
    } else {
        error {This test is meaningful only if the command ::safe::setSyncMode is defined}
    }
    set i [safe::interpCreate -accessPath [lrange $::auto_path 0 1] -autoPath [lrange $::auto_path 0 0]]
} -body {
    safe::interpConfigure $i -accessPath {} -autoPath {}
    getAutoPath $i
} -cleanup {
    safe::interpDelete $i
    if {$SyncExists} {
        safe::setSyncMode $SyncVal_TMP
    }
} -result {{} -- {}}
test safe-21.6 "interpConfigure -accessPath {path1} -autoPath {} -> {}" -constraints AutoSyncDefined -setup {
    set SyncExists [expr {[info commands ::safe::setSyncMode] ne {}}]
    if {$SyncExists} {
        set SyncVal_TMP [safe::setSyncMode]
        safe::setSyncMode 0
    } else {
        error {This test is meaningful only if the command ::safe::setSyncMode is defined}
    }
    set i [safe::interpCreate -accessPath [lrange $::auto_path 0 1] -autoPath [lrange $::auto_path 0 0]]
} -body {
    safe::interpConfigure $i -accessPath [lrange $::auto_path 1 1] -autoPath {}
    getAutoPath $i
} -cleanup {
    safe::interpDelete $i
    if {$SyncExists} {
        safe::setSyncMode $SyncVal_TMP
    }
} -result {{} -- {}}
test safe-21.7 "interpConfigure -accessPath NULL -autoPath path2 -> path2" -constraints AutoSyncDefined -setup {
    set SyncExists [expr {[info commands ::safe::setSyncMode] ne {}}]
    if {$SyncExists} {
        set SyncVal_TMP [safe::setSyncMode]
        safe::setSyncMode 0
    } else {
        error {This test is meaningful only if the command ::safe::setSyncMode is defined}
    }
    set i [safe::interpCreate -accessPath [lrange $::auto_path 0 1] -autoPath [lrange $::auto_path 0 0]]
} -body {
    safe::interpConfigure $i -autoPath [lrange $::auto_path 1 1]
    getAutoPath $i
} -cleanup {
    safe::interpDelete $i
    if {$SyncExists} {
        safe::setSyncMode $SyncVal_TMP
    }
} -result [list [lrange $::auto_path 1 1] -- [lrange $::auto_path 1 1]]
test safe-21.8 "interpConfigure -accessPath {} -autoPath path2 -> path2" -constraints AutoSyncDefined -setup {
    set SyncExists [expr {[info commands ::safe::setSyncMode] ne {}}]
    if {$SyncExists} {
        set SyncVal_TMP [safe::setSyncMode]
        safe::setSyncMode 0
    } else {
        error {This test is meaningful only if the command ::safe::setSyncMode is defined}
    }
    set i [safe::interpCreate -accessPath [lrange $::auto_path 0 1] -autoPath [lrange $::auto_path 0 0]]
} -body {
    safe::interpConfigure $i -accessPath {} -autoPath [lrange $::auto_path 1 1]
    getAutoPath $i
} -cleanup {
    safe::interpDelete $i
    if {$SyncExists} {
        safe::setSyncMode $SyncVal_TMP
    }
} -result [list [lrange $::auto_path 1 1] -- [lrange $::auto_path 1 1]]
test safe-21.9 "interpConfigure -accessPath path1 -autoPath path2 -> path2" -constraints AutoSyncDefined -setup {
    set SyncExists [expr {[info commands ::safe::setSyncMode] ne {}}]
    if {$SyncExists} {
        set SyncVal_TMP [safe::setSyncMode]
        safe::setSyncMode 0
    } else {
        error {This test is meaningful only if the command ::safe::setSyncMode is defined}
    }
    set i [safe::interpCreate -accessPath [lrange $::auto_path 0 1] -autoPath [lrange $::auto_path 0 0]]
} -body {
    safe::interpConfigure $i -accessPath [lrange $::auto_path 0 2] -autoPath [lrange $::auto_path 1 1]
    getAutoPath $i
} -cleanup {
    safe::interpDelete $i
    if {$SyncExists} {
        safe::setSyncMode $SyncVal_TMP
    }
} -result [list [lrange $::auto_path 1 1] -- [lrange $::auto_path 1 1]]
test safe-21.10 "interpConfigure -accessPath NULL -autoPath pathX -> pathX" -constraints AutoSyncDefined -setup {
    set SyncExists [expr {[info commands ::safe::setSyncMode] ne {}}]
    if {$SyncExists} {
        set SyncVal_TMP [safe::setSyncMode]
        safe::setSyncMode 0
    } else {
        error {This test is meaningful only if the command ::safe::setSyncMode is defined}
    }
    set i [safe::interpCreate -accessPath [lrange $::auto_path 0 1] -autoPath [lrange $::auto_path 0 0]]
} -body {
    safe::interpConfigure $i -autoPath /not/in/access/path
    getAutoPath $i
} -cleanup {
    safe::interpDelete $i
    if {$SyncExists} {
        safe::setSyncMode $SyncVal_TMP
    }
} -result {/not/in/access/path -- {}}
test safe-21.11 "interpConfigure -accessPath {} -autoPath pathX -> pathX" -constraints AutoSyncDefined -setup {
    set SyncExists [expr {[info commands ::safe::setSyncMode] ne {}}]
    if {$SyncExists} {
        set SyncVal_TMP [safe::setSyncMode]
        safe::setSyncMode 0
    } else {
        error {This test is meaningful only if the command ::safe::setSyncMode is defined}
    }
    set i [safe::interpCreate -accessPath [lrange $::auto_path 0 1] -autoPath [lrange $::auto_path 0 0]]
} -body {
    safe::interpConfigure $i -accessPath {} -autoPath /not/in/access/path
    getAutoPath $i
} -cleanup {
    safe::interpDelete $i
    if {$SyncExists} {
        safe::setSyncMode $SyncVal_TMP
    }
} -result {/not/in/access/path -- {}}
test safe-21.12 "interpConfigure -accessPath path1 -autoPath pathX -> pathX" -constraints AutoSyncDefined -setup {
    set SyncExists [expr {[info commands ::safe::setSyncMode] ne {}}]
    if {$SyncExists} {
        set SyncVal_TMP [safe::setSyncMode]
        safe::setSyncMode 0
    } else {
        error {This test is meaningful only if the command ::safe::setSyncMode is defined}
    }
    set i [safe::interpCreate -accessPath [lrange $::auto_path 0 1] -autoPath [lrange $::auto_path 0 0]]
} -body {
    safe::interpConfigure $i -accessPath [lrange $::auto_path 0 2] -autoPath /not/in/access/path
    getAutoPath $i
} -cleanup {
    safe::interpDelete $i
    if {$SyncExists} {
        safe::setSyncMode $SyncVal_TMP
    }
} -result {/not/in/access/path -- {}}
=======
>>>>>>> de01488d

# cleanup
set ::auto_path $SaveAutoPath
unset SaveAutoPath TestsDir PathMapp
<<<<<<< HEAD
rename getAutoPath {}
=======
>>>>>>> de01488d
rename mapList {}
rename mapAndSortList {}
::tcltest::cleanupTests
return

# Local Variables:
# mode: tcl
# End:<|MERGE_RESOLUTION|>--- conflicted
+++ resolved
@@ -8,11 +8,7 @@
 # - Tests that used http are replaced here with tests that use example packages
 #   provided in subdirectory auto0 of the tests directory, which are independent
 #   of any changes made to the packages provided with Tcl itself.
-<<<<<<< HEAD
 #   - These are tests 7.1 7.2 7.4 9.11 9.13 17.1 17.2 17.4
-=======
-#   - These are tests 7.1 7.2 7.4 9.11 9.13
->>>>>>> de01488d
 #   - Tests 5.* test the example packages themselves before they
 #     are used to test Safe Base interpreters.
 # - Alternative tests using stock packages of Tcl 8.7 are in file
@@ -40,14 +36,11 @@
 set TestsDir [file normalize [file dirname [info script]]]
 set PathMapp [list $tcl_library TCLLIB $TestsDir TESTSDIR]
 
-<<<<<<< HEAD
 proc getAutoPath {slave} {
     set ap1 [lrange [lindex [safe::interpConfigure $slave -autoPath] 1] 0 end]
     set ap2 [::safe::DetokPath $slave [interp eval $slave set ::auto_path]]
     list $ap1 -- $ap2
 }
-=======
->>>>>>> de01488d
 proc mapList {map listIn} {
     set listOut {}
     foreach element $listIn {
@@ -232,15 +225,9 @@
     a eval exit
 } -result ""
 
-<<<<<<< HEAD
 ###  5. Test the example files before using them to test safe interpreters.
 ###     The old test "safe-5.1" has been moved to "safe-stock86-9.8".
 ###     A replacement test using example files is "safe-9.8".
-=======
-# The old test "safe-5.1" has been moved to "safe-stock87-9.8".
-# A replacement test using example files is "safe-9.8".
-# Tests 5.* test the example files before using them to test safe interpreters.
->>>>>>> de01488d
 
 test safe-5.1 {example tclIndex commands, test in master interpreter} -setup {
     set tmpAutoPath $::auto_path
@@ -350,11 +337,8 @@
     catch {namespace delete ::test0}
     catch {namespace delete ::mod1}
 } -match glob -result {0 0.5 0 1.0 0 2.0 -- res0 res1 res2}
-<<<<<<< HEAD
 
 ###  6. Test safe interps 'information leak'.
-=======
->>>>>>> de01488d
 
 proc SafeEval {script} {
     # Helper procedure that ensures the safe interp is cleaned up even if
@@ -385,7 +369,6 @@
 # More test should be added to check that hostname, nameofexecutable, aren't
 # leaking infos, but they still do...
 
-<<<<<<< HEAD
 ###  7. Test the use of ::auto_path for loading commands (via tclIndex files)
 ###     and non-module packages (via pkgIndex.tcl files).
 ###     Corresponding tests with Sync Mode off are 17.*
@@ -396,11 +379,6 @@
         set SyncVal_TMP [safe::setSyncMode]
         safe::setSyncMode 1
     }
-=======
-# high level general test
-# Use example packages not http1.0 etc
-test safe-7.1 {tests that everything works at high level} -setup {
->>>>>>> de01488d
     set tmpAutoPath $::auto_path
     lappend ::auto_path [file join $TestsDir auto0]
     set i [safe::interpCreate]
@@ -415,7 +393,6 @@
     set v
 } -cleanup {
     safe::interpDelete $i
-<<<<<<< HEAD
     if {$SyncExists} {
         safe::setSyncMode $SyncVal_TMP
     }
@@ -428,10 +405,6 @@
     } else {
         set SyncVal_TMP 1
     }
-=======
-} -match glob -result 1.2.3
-test safe-7.2 {tests specific path and interpFind/AddToAccessPath} -setup {
->>>>>>> de01488d
 } -body {
     set i [safe::interpCreate -nostat -nested 1 -accessPath [list [info library]]]
     # should not add anything (p0)
@@ -442,22 +415,14 @@
     set token3 [safe::interpAddToAccessPath $i [file join $TestsDir auto0]]
     set confA [safe::interpConfigure $i]
     set mappA [mapList $PathMapp [dict get $confA -accessPath]]
-<<<<<<< HEAD
     # an error shall occur (SafeTestPackage1 is not in auto0 but a subdirectory)
-=======
-    # an error shall occur (SafeTestPackage1 is not anymore in the secure 0-level
-    # provided deep path)
->>>>>>> de01488d
     list $token1 $token2 $token3 -- \
 	    [catch {interp eval $i {package require SafeTestPackage1}} msg] $msg -- \
 	    $mappA -- [safe::interpDelete $i]
 } -cleanup {
-<<<<<<< HEAD
-    if {$SyncExists} {
-        safe::setSyncMode $SyncVal_TMP
-    }
-=======
->>>>>>> de01488d
+    if {$SyncExists} {
+        safe::setSyncMode $SyncVal_TMP
+    }
 } -match glob -result {{$p(:0:)} {$p(:*:)} {$p(:*:)} --\
         1 {can't find package SafeTestPackage1} --\
         {TCLLIB */dummy/unixlike/test/path TESTSDIR/auto0} -- {}}
@@ -492,7 +457,6 @@
             [safe::interpDelete $i] \
             [interp exists $j] [info vars ::safe::S*]
 } -match glob -result {{} {} ok ok {} 0 {}}
-<<<<<<< HEAD
 test safe-7.4 {positive non-module package require with specific path and interpAddToAccessPath, Sync Mode on} -setup {
     set SyncExists [expr {[info commands ::safe::setSyncMode] ne {}}]
     if {$SyncExists} {
@@ -501,9 +465,6 @@
     } else {
         set SyncVal_TMP 1
     }
-=======
-test safe-7.4 {tests specific path and positive search} -setup {
->>>>>>> de01488d
 } -body {
     set i [safe::interpCreate -nostat -nested 1 -accessPath [list [info library]]]
     # should not add anything (p0)
@@ -519,7 +480,6 @@
     # Note that the glob match elides directories (those from the module path)
     # other than the first and last in the access path.
 } -cleanup {
-<<<<<<< HEAD
     if {$SyncExists} {
         safe::setSyncMode $SyncVal_TMP
     }
@@ -553,12 +513,6 @@
 
 ###  8. Test source control on file name.
 
-=======
-} -match glob -result {{$p(:0:)} {$p(:*:)} -- 0 1.2.3 --\
-        {TCLLIB * TESTSDIR/auto0/auto1} -- {}}
-
-# test source control on file name
->>>>>>> de01488d
 test safe-8.1 {safe source control on file} -setup {
     set i "a"
     catch {safe::interpDelete $i}
@@ -703,12 +657,9 @@
     unset i
 } -result ok
 
-<<<<<<< HEAD
 ###  9. Assorted options, including changes to option values.
 ###     If Sync Mode is on, a corresponding test with Sync Mode off is 19.*
 
-=======
->>>>>>> de01488d
 test safe-9.1 {safe interps' deleteHook} -setup {
     set i "a"
     catch {safe::interpDelete $i}
@@ -811,16 +762,12 @@
         {-accessPath *} {-nested 1} {-statics 0} {-deleteHook {foo bar}}\
         {-accessPath * -statics 1 -nested 1 -deleteHook {foo bar}}\
         {-accessPath * -statics 0 -nested 0 -deleteHook toto}}
-<<<<<<< HEAD
 test safe-9.8 {autoloading commands indexed in tclIndex files, Sync Mode on} -setup {
     set SyncExists [expr {[info commands ::safe::setSyncMode] ne {}}]
     if {$SyncExists} {
         set SyncVal_TMP [safe::setSyncMode]
         safe::setSyncMode 1
     }
-=======
-test safe-9.8 {test autoloading commands indexed in tclIndex files} -setup {
->>>>>>> de01488d
 } -body {
     set i [safe::interpCreate -accessPath [list $tcl_library \
                                             [file join $TestsDir auto0 auto1] \
@@ -838,7 +785,6 @@
     list $path1 $path2 -- $code1 $msg1 $code2 $msg2 -- $mappA
 } -cleanup {
     safe::interpDelete $i
-<<<<<<< HEAD
     if {$SyncExists} {
         safe::setSyncMode $SyncVal_TMP
     }
@@ -850,11 +796,6 @@
         set SyncVal_TMP [safe::setSyncMode]
         safe::setSyncMode 1
     }
-=======
-} -match glob -result {{$p(:1:)} {$p(:2:)} -- 0 ok1 0 ok2 --\
-        {TCLLIB TESTSDIR/auto0/auto1 TESTSDIR/auto0/auto2*}}
-test safe-9.9 {interpConfigure change the access path; tclIndex commands unaffected by token rearrangement (dummy test of doreset)} -setup {
->>>>>>> de01488d
 } -body {
     set i [safe::interpCreate -accessPath [list $tcl_library \
                                             [file join $TestsDir auto0 auto1] \
@@ -890,7 +831,6 @@
     list $path1 $path2 -- $path3 $path4 -- $code3 $msg3 $code4 $msg4 -- $mappA -- $mappB
 } -cleanup {
     safe::interpDelete $i
-<<<<<<< HEAD
     if {$SyncExists} {
         safe::setSyncMode $SyncVal_TMP
     }
@@ -903,12 +843,6 @@
         set SyncVal_TMP [safe::setSyncMode]
         safe::setSyncMode 1
     }
-=======
-} -match glob -result {{$p(:1:)} {$p(:2:)} -- {$p(:2:)} {$p(:1:)} -- 0 ok1 0 ok2 --\
-        {TCLLIB TESTSDIR/auto0/auto1 TESTSDIR/auto0/auto2*} --\
-        {TCLLIB TESTSDIR/auto0/auto2 TESTSDIR/auto0/auto1*}}
-test safe-9.10 {interpConfigure change the access path; tclIndex commands unaffected by token rearrangement (actual test of doreset)} -setup {
->>>>>>> de01488d
 } -body {
     set i [safe::interpCreate -accessPath [list $tcl_library \
                                             [file join $TestsDir auto0 auto1] \
@@ -942,26 +876,19 @@
     list $path1 $path2 -- $path3 $path4 -- $code3 $msg3 $code4 $msg4 -- $mappA -- $mappB
 } -cleanup {
     safe::interpDelete $i
-<<<<<<< HEAD
-    if {$SyncExists} {
-        safe::setSyncMode $SyncVal_TMP
-    }
-=======
->>>>>>> de01488d
+    if {$SyncExists} {
+        safe::setSyncMode $SyncVal_TMP
+    }
 } -match glob -result {{$p(:1:)} {$p(:2:)} -- {$p(:2:)} {$p(:1:)} --\
         0 ok1 0 ok2 --\
         {TCLLIB TESTSDIR/auto0/auto1 TESTSDIR/auto0/auto2*} --\
         {TCLLIB TESTSDIR/auto0/auto2 TESTSDIR/auto0/auto1*}}
-<<<<<<< HEAD
 test safe-9.11 {interpConfigure change the access path; pkgIndex.tcl packages unaffected by token rearrangement, Sync Mode on} -setup {
     set SyncExists [expr {[info commands ::safe::setSyncMode] ne {}}]
     if {$SyncExists} {
         set SyncVal_TMP [safe::setSyncMode]
         safe::setSyncMode 1
     }
-=======
-test safe-9.11 {interpConfigure change the access path; pkgIndex.tcl packages unaffected by token rearrangement} -setup {
->>>>>>> de01488d
 } -body {
     # For complete correspondence to safe-9.10opt, include auto0 in access path.
     set i [safe::interpCreate -accessPath [list $tcl_library \
@@ -1001,26 +928,19 @@
          $mappA -- $mappB -- $code5 $msg5 $code6 $msg6
 } -cleanup {
     safe::interpDelete $i
-<<<<<<< HEAD
-    if {$SyncExists} {
-        safe::setSyncMode $SyncVal_TMP
-    }
-=======
->>>>>>> de01488d
+    if {$SyncExists} {
+        safe::setSyncMode $SyncVal_TMP
+    }
 } -match glob -result {{$p(:2:)} {$p(:3:)} -- {$p(:3:)} {$p(:2:)} -- 0 1.2.3 0 2.3.4 --\
         {TCLLIB TESTSDIR/auto0 TESTSDIR/auto0/auto1 TESTSDIR/auto0/auto2*} --\
         {TCLLIB TESTSDIR/auto0 TESTSDIR/auto0/auto2 TESTSDIR/auto0/auto1*} --\
         0 OK1 0 OK2}
-<<<<<<< HEAD
 test safe-9.12 {interpConfigure change the access path; pkgIndex.tcl packages unaffected by token rearrangement, safe-9.11 without path auto0, Sync Mode on} -setup {
     set SyncExists [expr {[info commands ::safe::setSyncMode] ne {}}]
     if {$SyncExists} {
         set SyncVal_TMP [safe::setSyncMode]
         safe::setSyncMode 1
     }
-=======
-test safe-9.12 {interpConfigure change the access path; pkgIndex.tcl packages unaffected by token rearrangement, 9.10 without path auto0} -setup {
->>>>>>> de01488d
 } -body {
     set i [safe::interpCreate -accessPath [list $tcl_library \
                                             [file join $TestsDir auto0 auto1] \
@@ -1055,27 +975,20 @@
             $code5 $msg5 $code6 $msg6
 } -cleanup {
     safe::interpDelete $i
-<<<<<<< HEAD
-    if {$SyncExists} {
-        safe::setSyncMode $SyncVal_TMP
-    }
-=======
->>>>>>> de01488d
+    if {$SyncExists} {
+        safe::setSyncMode $SyncVal_TMP
+    }
 } -match glob -result {{$p(:1:)} {$p(:2:)} -- {$p(:2:)} {$p(:1:)} --\
         0 1.2.3 0 2.3.4 --\
         {TCLLIB TESTSDIR/auto0/auto1 TESTSDIR/auto0/auto2*} --\
         {TCLLIB TESTSDIR/auto0/auto2 TESTSDIR/auto0/auto1*} --\
         0 OK1 0 OK2}
-<<<<<<< HEAD
 test safe-9.13 {interpConfigure change the access path; pkgIndex.tcl packages fail if directory de-listed, Sync Mode on} -setup {
     set SyncExists [expr {[info commands ::safe::setSyncMode] ne {}}]
     if {$SyncExists} {
         set SyncVal_TMP [safe::setSyncMode]
         safe::setSyncMode 1
     }
-=======
-test safe-9.13 {interpConfigure change the access path; pkgIndex.tcl packages fail if directory de-listed} -setup {
->>>>>>> de01488d
 } -body {
     set i [safe::interpCreate -accessPath [list $tcl_library \
                                             [file join $TestsDir auto0 auto1] \
@@ -1106,7 +1019,6 @@
             $mappA -- $mappB
 } -cleanup {
     safe::interpDelete $i
-<<<<<<< HEAD
     if {$SyncExists} {
         safe::setSyncMode $SyncVal_TMP
     }
@@ -1119,12 +1031,6 @@
         set SyncVal_TMP [safe::setSyncMode]
         safe::setSyncMode 1
     }
-=======
-} -match glob -result {{$p(:1:)} {$p(:2:)} -- 1 {* not found in access path} --\
-        1 {* not found in access path} -- 1 1 --\
-        {TCLLIB TESTSDIR/auto0/auto1 TESTSDIR/auto0/auto2*} -- {TCLLIB*}}
-test safe-9.20 {check module loading} -setup {
->>>>>>> de01488d
     set oldTm [tcl::tm::path list]
     foreach path $oldTm {
         tcl::tm::path remove $path
@@ -1157,12 +1063,9 @@
         tcl::tm::path add $path
     }
     safe::interpDelete $i
-<<<<<<< HEAD
-    if {$SyncExists} {
-        safe::setSyncMode $SyncVal_TMP
-    }
-=======
->>>>>>> de01488d
+    if {$SyncExists} {
+        safe::setSyncMode $SyncVal_TMP
+    }
 } -match glob -result {{{$p(:1:)} {$p(:2:)} {$p(:3:)}} -- {{$p(:1:)}} --\
         0 0.5 0 1.0 0 2.0 --\
         {TCLLIB TESTSDIR/auto0/modules TESTSDIR/auto0/modules/mod1\
@@ -1176,16 +1079,12 @@
 #   directories in the access path.  Both those things must be sorted before
 #   comparing with expected results.  The test is therefore not totally strict,
 #   but will notice missing or surplus directories.
-<<<<<<< HEAD
 test safe-9.21 {interpConfigure change the access path; check module loading, Sync Mode on; stale data case 1} -setup {
     set SyncExists [expr {[info commands ::safe::setSyncMode] ne {}}]
     if {$SyncExists} {
         set SyncVal_TMP [safe::setSyncMode]
         safe::setSyncMode 1
     }
-=======
-test safe-9.21 {interpConfigure change the access path; check module loading; stale data case 1} -setup {
->>>>>>> de01488d
     set oldTm [tcl::tm::path list]
     foreach path $oldTm {
         tcl::tm::path remove $path
@@ -1238,12 +1137,9 @@
         tcl::tm::path add $path
     }
     safe::interpDelete $i
-<<<<<<< HEAD
-    if {$SyncExists} {
-        safe::setSyncMode $SyncVal_TMP
-    }
-=======
->>>>>>> de01488d
+    if {$SyncExists} {
+        safe::setSyncMode $SyncVal_TMP
+    }
 } -match glob -result {{{$p(:1:)} {$p(:2:)} {$p(:3:)}} -- {{$p(:1:)}} --\
         {{$p(:3:)} {$p(:4:)} {$p(:5:)}} -- {{$p(:3:)}} --\
         0 0.5 0 1.0 0 2.0 --\
@@ -1253,16 +1149,12 @@
          TESTSDIR/auto0/modules/mod1 TESTSDIR/auto0/modules/mod2} --\
         res0 res1 res2}
 # See comments on lsort after test safe-9.20.
-<<<<<<< HEAD
 test safe-9.22 {interpConfigure change the access path; check module loading, Sync Mode on; stale data case 0} -setup {
     set SyncExists [expr {[info commands ::safe::setSyncMode] ne {}}]
     if {$SyncExists} {
         set SyncVal_TMP [safe::setSyncMode]
         safe::setSyncMode 1
     }
-=======
-test safe-9.22 {interpConfigure change the access path; check module loading; stale data case 0} -setup {
->>>>>>> de01488d
     set oldTm [tcl::tm::path list]
     foreach path $oldTm {
         tcl::tm::path remove $path
@@ -1310,12 +1202,9 @@
         tcl::tm::path add $path
     }
     safe::interpDelete $i
-<<<<<<< HEAD
-    if {$SyncExists} {
-        safe::setSyncMode $SyncVal_TMP
-    }
-=======
->>>>>>> de01488d
+    if {$SyncExists} {
+        safe::setSyncMode $SyncVal_TMP
+    }
 } -match glob -result {{{$p(:1:)} {$p(:2:)} {$p(:3:)}} -- {{$p(:1:)}} --\
         {{$p(:3:)} {$p(:4:)} {$p(:5:)}} -- {{$p(:3:)}} --\
         0 0.5 0 1.0 0 2.0 --\
@@ -1325,16 +1214,12 @@
          TESTSDIR/auto0/modules/mod1 TESTSDIR/auto0/modules/mod2} --\
         res0 res1 res2}
 # See comments on lsort after test safe-9.20.
-<<<<<<< HEAD
 test safe-9.23 {interpConfigure change the access path; check module loading, Sync Mode on; stale data case 3} -setup {
     set SyncExists [expr {[info commands ::safe::setSyncMode] ne {}}]
     if {$SyncExists} {
         set SyncVal_TMP [safe::setSyncMode]
         safe::setSyncMode 1
     }
-=======
-test safe-9.23 {interpConfigure change the access path; check module loading; stale data case 3} -setup {
->>>>>>> de01488d
     set oldTm [tcl::tm::path list]
     foreach path $oldTm {
         tcl::tm::path remove $path
@@ -1392,12 +1277,9 @@
         tcl::tm::path add $path
     }
     safe::interpDelete $i
-<<<<<<< HEAD
-    if {$SyncExists} {
-        safe::setSyncMode $SyncVal_TMP
-    }
-=======
->>>>>>> de01488d
+    if {$SyncExists} {
+        safe::setSyncMode $SyncVal_TMP
+    }
 } -match glob -result {{{$p(:1:)} {$p(:2:)} {$p(:3:)}} -- {{$p(:1:)}} --\
         {{$p(:3:)} {$p(:4:)} {$p(:5:)}} -- {{$p(:3:)}} --\
         0 0.5 0 1.0 0 2.0 --\
@@ -1407,16 +1289,12 @@
          TESTSDIR/auto0/modules/mod1 TESTSDIR/auto0/modules/mod2} --\
         res0 res1 res2}
 # See comments on lsort after test safe-9.20.
-<<<<<<< HEAD
 test safe-9.24 {interpConfigure change the access path; check module loading, Sync Mode on; stale data case 2 (worst case)} -setup {
     set SyncExists [expr {[info commands ::safe::setSyncMode] ne {}}]
     if {$SyncExists} {
         set SyncVal_TMP [safe::setSyncMode]
         safe::setSyncMode 1
     }
-=======
-test safe-9.24 {interpConfigure change the access path; check module loading; stale data case 2 (worst case)} -setup {
->>>>>>> de01488d
     set oldTm [tcl::tm::path list]
     foreach path $oldTm {
         tcl::tm::path remove $path
@@ -1469,12 +1347,9 @@
         tcl::tm::path add $path
     }
     safe::interpDelete $i
-<<<<<<< HEAD
-    if {$SyncExists} {
-        safe::setSyncMode $SyncVal_TMP
-    }
-=======
->>>>>>> de01488d
+    if {$SyncExists} {
+        safe::setSyncMode $SyncVal_TMP
+    }
 } -match glob -result {{{$p(:1:)} {$p(:2:)} {$p(:3:)}} -- {{$p(:1:)}} --\
         {{$p(:3:)} {$p(:4:)} {$p(:5:)}} -- {{$p(:3:)}} --\
         0 0.5 0 1.0 0 2.0 --\
@@ -1484,11 +1359,8 @@
          TESTSDIR/auto0/modules/mod1 TESTSDIR/auto0/modules/mod2} --\
         res0 res1 res2}
 # See comments on lsort after test safe-9.20.
-<<<<<<< HEAD
 
 ### 10. Test options -statics -nostatics -nested -nestedloadok
-=======
->>>>>>> de01488d
 
 catch {teststaticpkg Safepkg1 0 0}
 test safe-10.1 {testing statics loading} -constraints TcltestPackage -setup {
@@ -1710,11 +1582,7 @@
     set testdir3 [makeDirectory deleteme $testdir]
     set testfile2 [makeFile {} $filename $testdir3]
 }
-<<<<<<< HEAD
-
-=======
-#### New tests for Safe base glob, with patches @ Bug 2964715
->>>>>>> de01488d
+
 test safe-13.1 {glob is restricted [Bug 2964715]} -setup {
     set i [safe::interpCreate]
 } -body {
@@ -1850,11 +1718,8 @@
 } -result {}
 rename buildEnvironment {}
 rename buildEnvironment2 {}
-<<<<<<< HEAD
 
 ### 14. Sanity checks on paths - module path, access path, auto_path.
-=======
->>>>>>> de01488d
 
 test safe-14.1 {Check that module path is the same as in the master interpreter [Bug 2964715]} -setup {
     set i [safe::interpCreate]
@@ -2118,7 +1983,6 @@
     safe::interpDelete $i
     unset user
 } -result {~USER}
-<<<<<<< HEAD
 
 ### 17. Test the use of ::auto_path for loading commands (via tclIndex files)
 ###     and non-module packages (via pkgIndex.tcl files).
@@ -3684,17 +3548,12 @@
         safe::setSyncMode $SyncVal_TMP
     }
 } -result {/not/in/access/path -- {}}
-=======
->>>>>>> de01488d
  
 # cleanup
 set ::auto_path $SaveAutoPath
 unset SaveAutoPath TestsDir PathMapp
-<<<<<<< HEAD
 rename getAutoPath {}
-=======
->>>>>>> de01488d
 rename mapList {}
 rename mapAndSortList {}
 ::tcltest::cleanupTests
