--- conflicted
+++ resolved
@@ -26,7 +26,6 @@
 set TestsDir [file normalize [file dirname [info script]]]
 set PathMapp [list $tcl_library TCLLIB $TestsDir TESTSDIR]
 
-<<<<<<< HEAD
 # The defunct package http 1.0 was convenient for testing package loading.
 # - Replaced here with tests using example packages provided in subdirectory
 #   auto0 of the tests directory, which are independent of any changes
@@ -88,8 +87,6 @@
 lappend PathMapp [file join [info library] $pkgJarDir] TCLLIB/JARDIR
 lappend PathMapp $tcl_library TCLLIB $TestsDir TESTSDIR $ZipMountPoint ZIPDIR
 
-=======
->>>>>>> c186a915
 proc mapList {map listIn} {
     set listOut {}
     foreach element $listIn {
@@ -278,7 +275,6 @@
     set ::auto_path $tmpAutoPath
     auto_reset
 } -match glob -result {0 ok1 0 ok2}
-<<<<<<< HEAD
 test safe-7.0az {example tclIndex commands, test in master interpreter; zipfs} -setup {
     set tmpAutoPath $::auto_path
     lappend ::auto_path [file join $ZipMountPoint auto0 auto1] [file join $ZipMountPoint auto0 auto2]
@@ -293,8 +289,6 @@
     set ::auto_path $tmpAutoPath
     auto_reset
 } -match glob -result {0 ok1 0 ok2}
-=======
->>>>>>> c186a915
 test safe-7.0b {example tclIndex commands, negative test in master interpreter} -setup {
     set tmpAutoPath $::auto_path
     lappend ::auto_path [file join $TestsDir auto0]
@@ -309,7 +303,6 @@
     set ::auto_path $tmpAutoPath
     auto_reset
 } -match glob -result {1 {invalid command name "report1"} 1 {invalid command name "report2"}}
-<<<<<<< HEAD
 test safe-7.0bz {example tclIndex commands, negative test in master interpreter; zipfs} -setup {
     set tmpAutoPath $::auto_path
     lappend ::auto_path [file join $ZipMountPoint auto0]
@@ -324,8 +317,6 @@
     set ::auto_path $tmpAutoPath
     auto_reset
 } -match glob -result {1 {invalid command name "report1"} 1 {invalid command name "report2"}}
-=======
->>>>>>> c186a915
 test safe-7.0c {example pkgIndex.tcl packages, test in master interpreter, child directories} -setup {
     set tmpAutoPath $::auto_path
     lappend ::auto_path [file join $TestsDir auto0]
@@ -335,8 +326,6 @@
     set code4 [catch {package require SafeTestPackage2} msg4]
     set code5 [catch HeresPackage1 msg5]
     set code6 [catch HeresPackage2 msg6]
-<<<<<<< HEAD
-
     list $code3 $msg3 $code4 $msg4 $code5 $msg5 $code6 $msg6
 } -cleanup {
     set ::auto_path $tmpAutoPath
@@ -354,8 +343,6 @@
     set code4 [catch {package require SafeTestPackage2} msg4]
     set code5 [catch HeresPackage1 msg5]
     set code6 [catch HeresPackage2 msg6]
-=======
->>>>>>> c186a915
     list $code3 $msg3 $code4 $msg4 $code5 $msg5 $code6 $msg6
 } -cleanup {
     set ::auto_path $tmpAutoPath
@@ -374,8 +361,6 @@
     set code4 [catch {package require SafeTestPackage2} msg4]
     set code5 [catch HeresPackage1 msg5]
     set code6 [catch HeresPackage2 msg6]
-<<<<<<< HEAD
-
     list $code3 $msg3 $code4 $msg4 $code5 $msg5 $code6 $msg6
 } -cleanup {
     set ::auto_path $tmpAutoPath
@@ -394,8 +379,6 @@
     set code4 [catch {package require SafeTestPackage2} msg4]
     set code5 [catch HeresPackage1 msg5]
     set code6 [catch HeresPackage2 msg6]
-=======
->>>>>>> c186a915
     list $code3 $msg3 $code4 $msg4 $code5 $msg5 $code6 $msg6
 } -cleanup {
     set ::auto_path $tmpAutoPath
@@ -418,10 +401,6 @@
     set out0  [test0::try0]
     set out1  [mod1::test1::try1]
     set out2  [mod2::test2::try2]
-<<<<<<< HEAD
-
-=======
->>>>>>> c186a915
     list $code0 $msg0 $code1 $msg1 $code2 $msg2 -- $out0 $out1 $out2
 } -cleanup {
     tcl::tm::path remove [file join $TestsDir auto0 modules]
@@ -434,7 +413,6 @@
     catch {namespace delete ::test0}
     catch {namespace delete ::mod1}
 } -match glob -result {0 0.5 0 1.0 0 2.0 -- res0 res1 res2}
-<<<<<<< HEAD
 test safe-7.0ez {example modules packages, test in master interpreter, replace path; zipfs} -setup {
     set oldTm [tcl::tm::path list]
     foreach path $oldTm {
@@ -461,34 +439,8 @@
     catch {namespace delete ::test0}
     catch {namespace delete ::mod1}
 } -match glob -result {0 0.5 0 1.0 0 2.0 -- res0 res1 res2}
-=======
->>>>>>> c186a915
 test safe-7.0f {example modules packages, test in master interpreter, append to path} -setup {
     tcl::tm::path add [file join $TestsDir auto0 modules]
-} -body {
-    # Try to load the modules and run a command from each one.
-    set code0 [catch {package require test0} msg0]
-    set code1 [catch {package require mod1::test1} msg1]
-    set code2 [catch {package require mod2::test2} msg2]
-    set out0  [test0::try0]
-    set out1  [mod1::test1::try1]
-    set out2  [mod2::test2::try2]
-<<<<<<< HEAD
-
-=======
->>>>>>> c186a915
-    list $code0 $msg0 $code1 $msg1 $code2 $msg2 -- $out0 $out1 $out2
-} -cleanup {
-    tcl::tm::path remove [file join $TestsDir auto0 modules]
-    catch {package forget test0}
-    catch {package forget mod1::test1}
-    catch {package forget mod2::test2}
-    catch {namespace delete ::test0}
-    catch {namespace delete ::mod1}
-} -match glob -result {0 0.5 0 1.0 0 2.0 -- res0 res1 res2}
-<<<<<<< HEAD
-test safe-7.0fz {example modules packages, test in master interpreter, append to path; zipfs} -setup {
-    tcl::tm::path add [file join $ZipMountPoint auto0 modules]
 } -body {
     # Try to load the modules and run a command from each one.
     set code0 [catch {package require test0} msg0]
@@ -499,6 +451,25 @@
     set out2  [mod2::test2::try2]
     list $code0 $msg0 $code1 $msg1 $code2 $msg2 -- $out0 $out1 $out2
 } -cleanup {
+    tcl::tm::path remove [file join $TestsDir auto0 modules]
+    catch {package forget test0}
+    catch {package forget mod1::test1}
+    catch {package forget mod2::test2}
+    catch {namespace delete ::test0}
+    catch {namespace delete ::mod1}
+} -match glob -result {0 0.5 0 1.0 0 2.0 -- res0 res1 res2}
+test safe-7.0fz {example modules packages, test in master interpreter, append to path; zipfs} -setup {
+    tcl::tm::path add [file join $ZipMountPoint auto0 modules]
+} -body {
+    # Try to load the modules and run a command from each one.
+    set code0 [catch {package require test0} msg0]
+    set code1 [catch {package require mod1::test1} msg1]
+    set code2 [catch {package require mod2::test2} msg2]
+    set out0  [test0::try0]
+    set out1  [mod1::test1::try1]
+    set out2  [mod2::test2::try2]
+    list $code0 $msg0 $code1 $msg1 $code2 $msg2 -- $out0 $out1 $out2
+} -cleanup {
     tcl::tm::path remove [file join $ZipMountPoint auto0 modules]
     catch {package forget test0}
     catch {package forget mod1::test1}
@@ -506,16 +477,12 @@
     catch {namespace delete ::test0}
     catch {namespace delete ::mod1}
 } -match glob -result {0 0.5 0 1.0 0 2.0 -- res0 res1 res2}
-=======
->>>>>>> c186a915
 
 # high level general test
 # Use example packages not http1.0
 test safe-7.1 {tests that everything works at high level} -setup {
     set tmpAutoPath $::auto_path
     lappend ::auto_path [file join $TestsDir auto0]
-<<<<<<< HEAD
-=======
     set i [safe::interpCreate]
     set ::auto_path $tmpAutoPath
 } -body {
@@ -530,8 +497,10 @@
     safe::interpDelete $i
 } -match glob -result 1.2.3
 # high level general test
-test safe-7.1http {tests that everything works at high level, uses http 2} -body {
->>>>>>> c186a915
+# Use zipped example packages not tcl8.x/opt
+test safe-7.1z {tests that everything works at high level; zipfs} -setup {
+    set tmpAutoPath $::auto_path
+    lappend ::auto_path [file join $ZipMountPoint auto0]
     set i [safe::interpCreate]
     set ::auto_path $tmpAutoPath
 } -body {
@@ -546,25 +515,6 @@
     safe::interpDelete $i
 } -match glob -result 1.2.3
 # high level general test
-# Use zipped example packages not tcl8.x/opt
-test safe-7.1z {tests that everything works at high level; zipfs} -setup {
-    set tmpAutoPath $::auto_path
-    lappend ::auto_path [file join $ZipMountPoint auto0]
-    set i [safe::interpCreate]
-    set ::auto_path $tmpAutoPath
-} -body {
-    # no error shall occur:
-    # (because the default access_path shall include 1st level sub dirs so
-    #  package require in a slave works like in the master)
-    set v [interp eval $i {package require SafeTestPackage1}]
-    # no error shall occur:
-    interp eval $i {HeresPackage1}
-    set v
-<<<<<<< HEAD
-} -cleanup {
-    safe::interpDelete $i
-} -match glob -result 1.2.3
-# high level general test
 test safe-7.1opt {tests that everything works at high level, uses pkg opt} -setup {
     set i [safe::interpCreate]
 } -body {
@@ -578,9 +528,6 @@
 } -cleanup {
     safe::interpDelete $i
 } -match glob -result 0.4.*
-=======
-} -match glob -result 2.*
->>>>>>> c186a915
 test safe-7.2 {tests specific path and interpFind/AddToAccessPath} -setup {
 } -body {
     set i [safe::interpCreate -nostat -nested 1 -accessPath [list [info library]]]
@@ -601,7 +548,6 @@
 } -match glob -result {{$p(:0:)} {$p(:*:)} {$p(:*:)} --\
         1 {can't find package SafeTestPackage1} --\
         {TCLLIB */dummy/unixlike/test/path TESTSDIR/auto0} -- {}}
-<<<<<<< HEAD
 test safe-7.2z {tests specific path and interpFind/AddToAccessPath; zipfs} -setup {
 } -body {
     set i [safe::interpCreate -nostat -nested 1 -accessPath [list [info library]]]
@@ -624,15 +570,11 @@
         {TCLLIB */dummy/unixlike/test/path ZIPDIR/auto0} -- {}}
 test safe-7.2opt {tests specific path and interpFind/AddToAccessPath, uses pkg opt} -setup {
 } -body {
-=======
-test safe-7.2http {tests specific path and interpFind/AddToAccessPath, uses http1.0} -body {
->>>>>>> c186a915
     set i [safe::interpCreate -nostat -nested 1 -accessPath [list [info library]]]
     # should not add anything (p0)
     set token1 [safe::interpAddToAccessPath $i [info library]]
     # should add as p* (not p1 if master has a module path)
     set token2 [safe::interpAddToAccessPath $i "/dummy/unixlike/test/path"]
-<<<<<<< HEAD
     # an error shall occur (opt is not anymore in the secure 0-level
     # provided deep path)
     set confA [safe::interpConfigure $i]
@@ -643,17 +585,6 @@
 } -cleanup {
 } -match glob -result "{\$p(:0:)} {\$p(:*:)} -- 1 {$pkgOptErrMsg} --\
         {TCLLIB */dummy/unixlike/test/path} -- {}"
-=======
-    set confA [safe::interpConfigure $i]
-    set mappA [mapList $PathMapp [dict get $confA -accessPath]]
-    # an error shall occur (http is not anymore in the secure 0-level
-    # provided deep path)
-    list $token1 $token2 -- \
-	    [catch {interp eval $i {package require http 1}} msg] $msg -- \
-	    $mappA -- [safe::interpDelete $i]
-} -match glob -result {{$p(:0:)} {$p(:*:)} -- 1 {can't find package http 1} --\
-        {TCLLIB */dummy/unixlike/test/path} -- {}}
->>>>>>> c186a915
 test safe-7.3 {check that safe subinterpreters work} {
     set g [interp slaves]
     if {$g ne {}} {
@@ -665,12 +596,8 @@
     }
     set i [safe::interpCreate]
     set j [safe::interpCreate [list $i x]]
-<<<<<<< HEAD
-    list $g $h [interp eval $j {join {o k} ""}] [safe::interpDelete $i] [interp exists $j] [info vars ::safe::S*]
-=======
     list $g $h [interp eval $j {join {o k} ""}] [safe::interpDelete $i] \
             [interp exists $j] [info vars ::safe::S*]
->>>>>>> c186a915
 } {{} {} ok {} 0 {}}
 test safe-7.4 {tests specific path and positive search} -setup {
 } -body {
@@ -690,7 +617,6 @@
 } -cleanup {
 } -match glob -result {{$p(:0:)} {$p(:*:)} -- 0 1.2.3 --\
         {TCLLIB * TESTSDIR/auto0/auto1} -- {}}
-<<<<<<< HEAD
 test safe-7.4z {tests specific path and positive search; zipfs} -setup {
 } -body {
     set i [safe::interpCreate -nostat -nested 1 -accessPath [list [info library]]]
@@ -727,21 +653,6 @@
 } -cleanup {
 } -match glob -result {{$p(:0:)} {$p(:*:)} -- 0 0.4.* --\
         {TCLLIB * TCLLIB/OPTDIR} -- {}}
-=======
-test safe-7.4http {tests specific path and positive search, uses http1.0} -body {
-    set i [safe::interpCreate -nostat -nested 1 -accessPath [list [info library]]]
-    # should not add anything (p0)
-    set token1 [safe::interpAddToAccessPath $i [info library]]
-    # should add as p1
-    set token2 [safe::interpAddToAccessPath $i [file join [info library] http1.0]]
-    set confA [safe::interpConfigure $i]
-    set mappA [mapList $PathMapp [dict get $confA -accessPath]]
-    # this time, unlike test safe-7.2, http should be found
-    list $token1 $token2 -- \
-	    [catch {interp eval $i {package require http 1}} msg] $msg -- \
-	    $mappA -- [safe::interpDelete $i]
-} -match glob -result {{$p(:0:)} {$p(:*:)} -- 0 1.0 -- {TCLLIB *TCLLIB/http1.0} -- {}}
->>>>>>> c186a915
 
 # test source control on file name
 test safe-8.1 {safe source control on file} -setup {
@@ -2845,28 +2756,10 @@
     set safeTD [::safe::interpAddToAccessPath $i $testdir]
     ::safe::interpAddToAccessPath $i $testdir2
     mapList [list $safeTD EXPECTED] [$i eval [list \
-<<<<<<< HEAD
 	glob -directory $safeTD -join * pkgIndex.tcl]]
 } -cleanup {
     safe::interpDelete $i
     removeDirectory $testdir
-} -result {EXPECTED/deletemetoo/pkgIndex.tcl}
-test safe-13.7a {mimic the glob call by tclPkgUnknown in a safe interpreter with multiple subdirectories} -setup {
-    set i [safe::interpCreate]
-    buildEnvironment2 pkgIndex.tcl
-} -body {
-    set safeTD [::safe::interpAddToAccessPath $i $testdir]
-    ::safe::interpAddToAccessPath $i $testdir2
-    ::safe::interpAddToAccessPath $i $testdir3
-    mapAndSortList [list $safeTD EXPECTED] [$i eval [list \
-=======
->>>>>>> c186a915
-	glob -directory $safeTD -join * pkgIndex.tcl]]
-} -cleanup {
-    safe::interpDelete $i
-    removeDirectory $testdir
-<<<<<<< HEAD
-=======
 } -result {EXPECTED/deletemetoo/pkgIndex.tcl}
 test safe-13.7a {mimic the glob call by tclPkgUnknown in a safe interpreter with multiple subdirectories} -setup {
     set i [safe::interpCreate]
@@ -2880,7 +2773,6 @@
 } -cleanup {
     safe::interpDelete $i
     removeDirectory $testdir
->>>>>>> c186a915
 } -result {EXPECTED/deleteme/pkgIndex.tcl EXPECTED/deletemetoo/pkgIndex.tcl}
 # See comments on lsort after test safe-9.20.
 test safe-13.8 {mimic the glob call by tclPkgUnknown without the special treatment that is specific to pkgIndex.tcl [Bug 2964715]} -setup {
@@ -3069,19 +2961,11 @@
 } -result {~USER}
  
-<<<<<<< HEAD
-set ::auto_path $saveAutoPath
+set ::auto_path $SaveAutoPath
 zipfs unmount ${ZipMountPoint}
-unset pkgOptErrMsg pkgOptDir pkgJarDir saveAutoPath TestsDir ZipMountPoint PathMapp
+unset pkgOptErrMsg pkgOptDir pkgJarDir SaveAutoPath TestsDir ZipMountPoint PathMapp
 rename mapList {}
 rename mapAndSortList {}
-=======
-set ::auto_path $SaveAutoPath
-unset SaveAutoPath TestsDir PathMapp
-rename mapList {}
-rename mapAndSortList {}
-
->>>>>>> c186a915
 # cleanup
 ::tcltest::cleanupTests
 return
