--- conflicted
+++ resolved
@@ -1474,11 +1474,7 @@
     interp eval $i encoding convertfrom
 } -returnCodes error -cleanup {
     safe::interpDelete $i
-<<<<<<< HEAD
-} -result {wrong # args: should be "encoding convertfrom ?-pass|-strict|-failindex var? ?encoding? data"}
-=======
 } -result {wrong # args: should be "encoding convertfrom ?-profile profile? ?-failindex var? encoding data" or "encoding convertfrom data"}
->>>>>>> 1a75f270
 test safe-11.7.1 {testing safe encoding} -setup {
     set i [safe::interpCreate]
 } -body {
@@ -1487,11 +1483,7 @@
 } -match glob -cleanup {
     unset -nocomplain m o
     safe::interpDelete $i
-<<<<<<< HEAD
-} -result {wrong # args: should be "encoding convertfrom ?-pass|-strict|-failindex var? ?encoding? data"
-=======
 } -result {wrong # args: should be "encoding convertfrom ?-profile profile? ?-failindex var? encoding data" or "encoding convertfrom data"
->>>>>>> 1a75f270
     while executing
 "encoding convertfrom"
     invoked from within
@@ -1504,11 +1496,7 @@
     interp eval $i encoding convertto
 } -returnCodes error -cleanup {
     safe::interpDelete $i
-<<<<<<< HEAD
-} -result {wrong # args: should be "encoding convertto ?-pass|-strict|-failindex var? ?encoding? data"}
-=======
 } -result {wrong # args: should be "encoding convertto ?-profile profile? ?-failindex var? encoding data" or "encoding convertto data"}
->>>>>>> 1a75f270
 test safe-11.8.1 {testing safe encoding} -setup {
     set i [safe::interpCreate]
 } -body {
@@ -1517,11 +1505,7 @@
 } -match glob -cleanup {
     unset -nocomplain m o
     safe::interpDelete $i
-<<<<<<< HEAD
-} -result {wrong # args: should be "encoding convertto ?-pass|-strict|-failindex var? ?encoding? data"
-=======
 } -result {wrong # args: should be "encoding convertto ?-profile profile? ?-failindex var? encoding data" or "encoding convertto data"
->>>>>>> 1a75f270
     while executing
 "encoding convertto"
     invoked from within
