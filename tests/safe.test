--- conflicted
+++ resolved
@@ -685,7 +685,6 @@
     safe::interpDelete $i
 } -result [::tcl::tm::path list]
 
-<<<<<<< HEAD
 test safe-15.1 {safe file ensemble does not surprise code} -setup {
     set i [interp create -safe]
 } -body {
@@ -701,9 +700,9 @@
 } -cleanup {
     interp delete $i
 } -result {1 {a b c} 1 {a b c} 1 {invalid command name "file"} 1 0 {a b c} 1 {not allowed to invoke subcommand isdirectory of file}}
-=======
+
 ### ~ should have no special meaning in paths in safe interpreters
-test safe-15.1 {Bug 2913625: defang ~ in paths} -setup {
+test safe-16.1 {Bug 2913625: defang ~ in paths} -setup {
     set savedHOME $env(HOME)
     set env(HOME) /foo/bar
     set i [safe::interpCreate]
@@ -717,7 +716,7 @@
     safe::interpDelete $i
     set env(HOME) $savedHOME
 } -result {~}
-test safe-15.2 {Bug 2913625: defang ~user in paths} -setup {
+test safe-16.2 {Bug 2913625: defang ~user in paths} -setup {
     set i [safe::interpCreate]
     set user $tcl_platform(user)
 } -constraints knownBug -body {
@@ -726,7 +725,7 @@
 } -cleanup {
     safe::interpDelete $i
 } -result {~USER}
-test safe-15.3 {Bug 2913625: defang ~ in globs} -setup {
+test safe-16.3 {Bug 2913625: defang ~ in globs} -setup {
     set savedHOME $env(HOME)
     set env(HOME) /
     set i [safe::interpCreate]
@@ -737,7 +736,7 @@
     safe::interpDelete $i
     set env(HOME) $savedHOME
 } -result {~}
-test safe-15.4 {Bug 2913625: defang ~user in globs} -setup {
+test safe-16.4 {Bug 2913625: defang ~user in globs} -setup {
     set i [safe::interpCreate]
     set user $tcl_platform(user)
 } -constraints knownBug -body {
@@ -747,7 +746,6 @@
 } -cleanup {
     safe::interpDelete $i
 } -result {~USER}
->>>>>>> 8d944280
  
 set ::auto_path $saveAutoPath
