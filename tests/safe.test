# safe.test --
#
# This file contains a collection of tests for safe Tcl, packages loading, and
# using safe interpreters. Sourcing this file into tcl runs the tests and
# generates output for errors. No output means no errors were found.
#
# The defunct package http 1.0 was convenient for testing package loading.
# - Tests that used http are replaced here with tests that use example packages
#   provided in subdirectory auto0 of the tests directory, which are independent
#   of any changes made to the packages provided with Tcl itself.
#   - These are tests 7.1 7.2 7.4 9.11 9.13
#   - Tests 5.* test the example packages themselves before they
#     are used to test Safe Base interpreters.
<<<<<<< HEAD
# - Alternative tests using stock packages of Tcl 8.7 are in file
#   safe-stock87.test.
=======
# - Alternative tests using stock packages of Tcl 8.6 are in file
#   safe-stock.test.
>>>>>>> f3ae2684
#
# Copyright (c) 1995-1996 Sun Microsystems, Inc.
# Copyright (c) 1998-1999 by Scriptics Corporation.
#
# See the file "license.terms" for information on usage and redistribution of
# this file, and for a DISCLAIMER OF ALL WARRANTIES.

if {"::tcltest" ni [namespace children]} {
    package require tcltest 2.5
    namespace import -force ::tcltest::*
}

foreach i [interp children] {
    interp delete $i
}

set SaveAutoPath $::auto_path
set ::auto_path [info library]
set TestsDir [file normalize [file dirname [info script]]]
set PathMapp [list $tcl_library TCLLIB $TestsDir TESTSDIR]

proc mapList {map listIn} {
    set listOut {}
    foreach element $listIn {
        lappend listOut [string map $map $element]
    }
    return $listOut
}
proc mapAndSortList {map listIn} {
    set listOut {}
    foreach element $listIn {
        lappend listOut [string map $map $element]
    }
    lsort $listOut
}

# Force actual loading of the safe package because we use un-exported (and
# thus un-autoindexed) APIs in this test result arguments:
catch {safe::interpConfigure}

# testing that nested and statics do what is advertised (we use a static
# package - Tcltest - but it might be absent if we're in standard tclsh)

testConstraint TcltestPackage [expr {![catch {package require Tcltest}]}]

test safe-1.1 {safe::interpConfigure syntax} -returnCodes error -body {
    safe::interpConfigure
} -result {no value given for parameter "child" (use -help for full usage) :
    child name () name of the child}
test safe-1.2 {safe::interpCreate syntax} -returnCodes error -body {
    safe::interpCreate -help
} -result {Usage information:
    Var/FlagName  Type     Value   Help
    ------------  ----     -----   ----
    (-help                         gives this help)
    ?child?       name     ()      name of the child (optional)
    -accessPath   list     ()      access path for the child
    -noStatics    boolflag (false) prevent loading of statically linked pkgs
    -statics      boolean  (true)  loading of statically linked pkgs
    -nestedLoadOk boolflag (false) allow nested loading
    -nested       boolean  (false) nested loading
    -deleteHook   script   ()      delete hook}
test safe-1.3 {safe::interpInit syntax} -returnCodes error -body {
    safe::interpInit -noStatics
} -result {bad value "-noStatics" for parameter
    child name () name of the child}

test safe-2.1 {creating interpreters, should have no aliases} emptyTest {
    # Disabled this test.  It tests nothing sensible.  [Bug 999612]
    # interp aliases
} ""
test safe-2.2 {creating interpreters, should have no aliases} -setup {
    catch {safe::interpDelete a}
} -body {
    interp create a
    a aliases
} -cleanup {
    safe::interpDelete a
    # This (ab)use of safe::interpDelete to delete non-Safe-Base interpreters
    # is regrettable and should be removed at the next major revision.
} -result ""
test safe-2.3 {creating safe interpreters, should have no unexpected aliases} -setup {
    catch {safe::interpDelete a}
} -body {
    interp create a -safe
    lsort [a aliases]
} -cleanup {
    interp delete a
} -result {clock}

test safe-3.1 {calling safe::interpInit is safe} -setup {
    catch {safe::interpDelete a}
    interp create a -safe
} -body {
    safe::interpInit a
    interp eval a exec ls
} -returnCodes error -cleanup {
    safe::interpDelete a
} -result {invalid command name "exec"}
test safe-3.2 {calling safe::interpCreate on trusted interp} -setup {
    catch {safe::interpDelete a}
} -body {
    safe::interpCreate a
    lsort [a aliases]
} -cleanup {
    safe::interpDelete a
} -result {::tcl::encoding::system ::tcl::file::dirname ::tcl::file::extension ::tcl::file::rootname ::tcl::file::tail ::tcl::info::nameofexecutable clock encoding exit file glob load source}
test safe-3.3 {calling safe::interpCreate on trusted interp} -setup {
    catch {safe::interpDelete a}
} -body {
    safe::interpCreate a
    interp eval a {source [file join $tcl_library init.tcl]}
} -cleanup {
    safe::interpDelete a
} -result ""
test safe-3.4 {calling safe::interpCreate on trusted interp} -setup {
    catch {safe::interpDelete a}
} -body {
    safe::interpCreate a
    interp eval a {source [file join $tcl_library init.tcl]}
} -cleanup {
    safe::interpDelete a
} -result {}

test safe-4.1 {safe::interpDelete} -setup {
    catch {safe::interpDelete a}
} -body {
    interp create a
    safe::interpDelete a
    # This (ab)use of safe::interpDelete to delete non-Safe-Base interpreters
    # is regrettable and should be removed at the next major revision.
} -result ""
test safe-4.2 {safe::interpDelete, indirectly} -setup {
    catch {safe::interpDelete a}
} -body {
    interp create a
    a alias exit safe::interpDelete a
    a eval exit
    # This (ab)use of safe::interpDelete to delete non-Safe-Base interpreters
    # is regrettable and should be removed at the next major revision.
} -result ""
test safe-4.5 {safe::interpDelete} -setup {
    catch {safe::interpDelete a}
} -body {
    safe::interpCreate a
    safe::interpCreate a
} -returnCodes error -cleanup {
    safe::interpDelete a
} -result {interpreter named "a" already exists, cannot create}
test safe-4.6 {safe::interpDelete, indirectly} -setup {
    catch {safe::interpDelete a}
} -body {
    safe::interpCreate a
    a eval exit
} -result ""

<<<<<<< HEAD
# The old test "safe-5.1" has been moved to "safe-stock87-9.8".
=======
# The old test "safe-5.1" has been moved to "safe-stock-9.8".
>>>>>>> f3ae2684
# A replacement test using example files is "safe-9.8".
# Tests 5.* test the example files before using them to test safe interpreters.

test safe-5.1 {example tclIndex commands, test in parent interpreter} -setup {
    set tmpAutoPath $::auto_path
    lappend ::auto_path [file join $TestsDir auto0 auto1] [file join $TestsDir auto0 auto2]
} -body {
    # Try to load the commands.
    set code3 [catch report1 msg3]
    set code4 [catch report2 msg4]
    list $code3 $msg3 $code4 $msg4
} -cleanup {
    catch {rename report1 {}}
    catch {rename report2 {}}
    set ::auto_path $tmpAutoPath
    auto_reset
} -match glob -result {0 ok1 0 ok2}
test safe-5.2 {example tclIndex commands, negative test in parent interpreter} -setup {
    set tmpAutoPath $::auto_path
    lappend ::auto_path [file join $TestsDir auto0]
} -body {
    # Try to load the commands.
    set code3 [catch report1 msg3]
    set code4 [catch report2 msg4]
    list $code3 $msg3 $code4 $msg4
} -cleanup {
    catch {rename report1 {}}
    catch {rename report2 {}}
    set ::auto_path $tmpAutoPath
    auto_reset
} -match glob -result {1 {invalid command name "report1"} 1 {invalid command name "report2"}}
test safe-5.3 {example pkgIndex.tcl packages, test in parent interpreter, child directories} -setup {
    set tmpAutoPath $::auto_path
    lappend ::auto_path [file join $TestsDir auto0]
} -body {
    # Try to load the packages and run a command from each one.
    set code3 [catch {package require SafeTestPackage1} msg3]
    set code4 [catch {package require SafeTestPackage2} msg4]
    set code5 [catch HeresPackage1 msg5]
    set code6 [catch HeresPackage2 msg6]
    list $code3 $msg3 $code4 $msg4 $code5 $msg5 $code6 $msg6
} -cleanup {
    set ::auto_path $tmpAutoPath
    catch {package forget SafeTestPackage1}
    catch {package forget SafeTestPackage2}
    catch {rename HeresPackage1 {}}
    catch {rename HeresPackage2 {}}
} -match glob -result {0 1.2.3 0 2.3.4 0 OK1 0 OK2}
test safe-5.4 {example pkgIndex.tcl packages, test in parent interpreter, main directories} -setup {
    set tmpAutoPath $::auto_path
    lappend ::auto_path [file join $TestsDir auto0 auto1] \
                        [file join $TestsDir auto0 auto2]
} -body {
    # Try to load the packages and run a command from each one.
    set code3 [catch {package require SafeTestPackage1} msg3]
    set code4 [catch {package require SafeTestPackage2} msg4]
    set code5 [catch HeresPackage1 msg5]
    set code6 [catch HeresPackage2 msg6]
    list $code3 $msg3 $code4 $msg4 $code5 $msg5 $code6 $msg6
} -cleanup {
    set ::auto_path $tmpAutoPath
    catch {package forget SafeTestPackage1}
    catch {package forget SafeTestPackage2}
    catch {rename HeresPackage1 {}}
    catch {rename HeresPackage2 {}}
} -match glob -result {0 1.2.3 0 2.3.4 0 OK1 0 OK2}
test safe-5.5 {example modules packages, test in parent interpreter, replace path} -setup {
    set oldTm [tcl::tm::path list]
    foreach path $oldTm {
        tcl::tm::path remove $path
    }
    tcl::tm::path add [file join $TestsDir auto0 modules]
} -body {
    # Try to load the modules and run a command from each one.
    set code0 [catch {package require test0} msg0]
    set code1 [catch {package require mod1::test1} msg1]
    set code2 [catch {package require mod2::test2} msg2]
    set out0  [test0::try0]
    set out1  [mod1::test1::try1]
    set out2  [mod2::test2::try2]
    list $code0 $msg0 $code1 $msg1 $code2 $msg2 -- $out0 $out1 $out2
} -cleanup {
    tcl::tm::path remove [file join $TestsDir auto0 modules]
    foreach path [lreverse $oldTm] {
        tcl::tm::path add $path
    }
    catch {package forget test0}
    catch {package forget mod1::test1}
    catch {package forget mod2::test2}
    catch {namespace delete ::test0}
    catch {namespace delete ::mod1}
} -match glob -result {0 0.5 0 1.0 0 2.0 -- res0 res1 res2}
test safe-5.6 {example modules packages, test in parent interpreter, append to path} -setup {
    tcl::tm::path add [file join $TestsDir auto0 modules]
} -body {
    # Try to load the modules and run a command from each one.
    set code0 [catch {package require test0} msg0]
    set code1 [catch {package require mod1::test1} msg1]
    set code2 [catch {package require mod2::test2} msg2]
    set out0  [test0::try0]
    set out1  [mod1::test1::try1]
    set out2  [mod2::test2::try2]
    list $code0 $msg0 $code1 $msg1 $code2 $msg2 -- $out0 $out1 $out2
} -cleanup {
    tcl::tm::path remove [file join $TestsDir auto0 modules]
    catch {package forget test0}
    catch {package forget mod1::test1}
    catch {package forget mod2::test2}
    catch {namespace delete ::test0}
    catch {namespace delete ::mod1}
} -match glob -result {0 0.5 0 1.0 0 2.0 -- res0 res1 res2}

# test safe interps 'information leak'
proc SafeEval {script} {
    # Helper procedure that ensures the safe interp is cleaned up even if
    # there is a failure in the script.
    set SafeInterp [interp create -safe]
    catch {$SafeInterp eval $script} msg opts
    interp delete $SafeInterp
    return -options $opts $msg
}

test safe-6.1 {test safe interpreters knowledge of the world} {
    lsort [SafeEval {info globals}]
} {tcl_interactive tcl_patchLevel tcl_platform tcl_version}
test safe-6.2 {test safe interpreters knowledge of the world} {
    SafeEval {info script}
} {}
test safe-6.3 {test safe interpreters knowledge of the world} {
    set r [SafeEval {array names tcl_platform}]
    # If running a windows-debug shell, remove the "debug" element from r.
    if {[testConstraint win]} {
	set r [lsearch -all -inline -not -exact $r "debug"]
    }
    set r [lsearch -all -inline -not -exact $r "threaded"]
    lsort $r
} {byteOrder engine pathSeparator platform pointerSize wordSize}

rename SafeEval {}
# More test should be added to check that hostname, nameofexecutable, aren't
# leaking infos, but they still do...

# high level general test
# Use example packages not http1.0 etc
test safe-7.1 {tests that everything works at high level} -setup {
    set tmpAutoPath $::auto_path
    lappend ::auto_path [file join $TestsDir auto0]
    set i [safe::interpCreate]
    set ::auto_path $tmpAutoPath
} -body {
    # no error shall occur:
    # (because the default access_path shall include 1st level sub dirs so
    #  package require in a child works like in the parent)
    set v [interp eval $i {package require SafeTestPackage1}]
    # no error shall occur:
    interp eval $i {HeresPackage1}
    set v
} -cleanup {
    safe::interpDelete $i
} -match glob -result 1.2.3
test safe-7.2 {tests specific path and interpFind/AddToAccessPath} -setup {
} -body {
    set i [safe::interpCreate -nostat -nested 1 -accessPath [list [info library]]]
    # should not add anything (p0)
    set token1 [safe::interpAddToAccessPath $i [info library]]
    # should add as p* (not p1 if parent has a module path)
    set token2 [safe::interpAddToAccessPath $i "/dummy/unixlike/test/path"]
    # should add as p* (not p2 if parent has a module path)
    set token3 [safe::interpAddToAccessPath $i [file join $TestsDir auto0]]
    set confA [safe::interpConfigure $i]
    set mappA [mapList $PathMapp [dict get $confA -accessPath]]
    # an error shall occur (SafeTestPackage1 is not anymore in the secure 0-level
    # provided deep path)
    list $token1 $token2 $token3 -- \
	    [catch {interp eval $i {package require SafeTestPackage1}} msg] $msg -- \
	    $mappA -- [safe::interpDelete $i]
} -cleanup {
} -match glob -result {{$p(:0:)} {$p(:*:)} {$p(:*:)} --\
        1 {can't find package SafeTestPackage1} --\
        {TCLLIB */dummy/unixlike/test/path TESTSDIR/auto0} -- {}}
test safe-7.3 {check that safe subinterpreters work} {
    set g [interp children]
    if {$g ne {}} {
        append g { -- residue of an earlier test}
    }
    set h [info vars ::safe::S*]
    if {$h ne {}} {
        append h { -- residue of an earlier test}
    }
    set i [safe::interpCreate]
    set j [safe::interpCreate [list $i x]]
    list $g $h [interp eval $j {join {o k} ""}] [safe::interpDelete $i] \
            [interp exists $j] [info vars ::safe::S*]
} {{} {} ok {} 0 {}}
test safe-7.3.1 {check that safe subinterpreters work with namespace names} -setup {
} -body {
    set g [interp children]
    if {$g ne {}} {
        append g { -- residue of an earlier test}
    }
    set h [info vars ::safe::S*]
    if {$h ne {}} {
        append h { -- residue of an earlier test}
    }
    set i [safe::interpCreate foo::bar]
    set j [safe::interpCreate [list $i hello::world]]
    list $g $h [interp eval $j {join {o k} ""}] \
            [foo::bar eval {hello::world eval {join {o k} ""}}] \
            [safe::interpDelete $i] \
            [interp exists $j] [info vars ::safe::S*]
} -match glob -result {{} {} ok ok {} 0 {}}
test safe-7.4 {tests specific path and positive search} -setup {
} -body {
    set i [safe::interpCreate -nostat -nested 1 -accessPath [list [info library]]]
    # should not add anything (p0)
    set token1 [safe::interpAddToAccessPath $i [info library]]
    # should add as p* (not p1 if parent has a module path)
    set token2 [safe::interpAddToAccessPath $i [file join $TestsDir auto0 auto1]]
    set confA [safe::interpConfigure $i]
    set mappA [mapList $PathMapp [dict get $confA -accessPath]]
    # this time, unlike test safe-7.2, SafeTestPackage1 should be found
    list $token1 $token2 -- \
	    [catch {interp eval $i {package require SafeTestPackage1}} msg] $msg -- \
	    $mappA -- [safe::interpDelete $i]
    # Note that the glob match elides directories (those from the module path)
    # other than the first and last in the access path.
} -cleanup {
} -match glob -result {{$p(:0:)} {$p(:*:)} -- 0 1.2.3 --\
        {TCLLIB * TESTSDIR/auto0/auto1} -- {}}

# test source control on file name
test safe-8.1 {safe source control on file} -setup {
    set i "a"
    catch {safe::interpDelete $i}
} -body {
    safe::interpCreate $i
    $i eval {source}
} -returnCodes error -cleanup {
    safe::interpDelete $i
    unset i
} -result {wrong # args: should be "source ?-encoding E? fileName"}
test safe-8.2 {safe source control on file} -setup {
    set i "a"
    catch {safe::interpDelete $i}
} -body {
    safe::interpCreate $i
    $i eval {source a b c d e}
} -returnCodes error -cleanup {
    safe::interpDelete $i
    unset i
} -result {wrong # args: should be "source ?-encoding E? fileName"}
test safe-8.3 {safe source control on file} -setup {
    set i "a"
    catch {safe::interpDelete $i}
    set log {}
    proc safe-test-log {str} {lappend ::log $str}
    set prevlog [safe::setLogCmd]
} -body {
    safe::interpCreate $i
    safe::setLogCmd safe-test-log
    list [catch {$i eval {source .}} msg] $msg $log
} -cleanup {
    safe::setLogCmd $prevlog
    safe::interpDelete $i
    rename safe-test-log {}
    unset i log
} -result {1 {permission denied} {{ERROR for child a : ".": is a directory}}}
test safe-8.4 {safe source control on file} -setup {
    set i "a"
    catch {safe::interpDelete $i}
    set log {}
    proc safe-test-log {str} {global log; lappend log $str}
    set prevlog [safe::setLogCmd]
} -body {
    safe::interpCreate $i
    safe::setLogCmd safe-test-log
    list [catch {$i eval {source /abc/def}} msg] $msg $log
} -cleanup {
    safe::setLogCmd $prevlog
    safe::interpDelete $i
    rename safe-test-log {}
    unset i log
} -result {1 {permission denied} {{ERROR for child a : "/abc/def": not in access_path}}}
test safe-8.5 {safe source control on file} -setup {
    set i "a"
    catch {safe::interpDelete $i}
    set log {}
    proc safe-test-log {str} {global log; lappend log $str}
    set prevlog [safe::setLogCmd]
} -body {
    # This tested filename == *.tcl or tclIndex, but that restriction was
    # removed in 8.4a4 - hobbs
    safe::interpCreate $i
    safe::setLogCmd safe-test-log
    list [catch {
	$i eval {source [file join [info lib] blah]}
    } msg] $msg $log
} -cleanup {
    safe::setLogCmd $prevlog
    safe::interpDelete $i
    rename safe-test-log {}
    unset i log
} -result [list 1 {no such file or directory} [list "ERROR for child a : [file join [info library] blah]:no such file or directory"]]
test safe-8.6 {safe source control on file} -setup {
    set i "a"
    catch {safe::interpDelete $i}
    set log {}
    proc safe-test-log {str} {global log; lappend log $str}
    set prevlog [safe::setLogCmd]
} -body {
    safe::interpCreate $i
    safe::setLogCmd safe-test-log
    list [catch {
	$i eval {source [file join [info lib] blah.tcl]}
    } msg] $msg $log
} -cleanup {
    safe::setLogCmd $prevlog
    safe::interpDelete $i
    rename safe-test-log {}
    unset i log
} -result [list 1 {no such file or directory} [list "ERROR for child a : [file join [info library] blah.tcl]:no such file or directory"]]
test safe-8.7 {safe source control on file} -setup {
    set i "a"
    catch {safe::interpDelete $i}
    set log {}
    proc safe-test-log {str} {global log; lappend log $str}
    set prevlog [safe::setLogCmd]
} -body {
    safe::interpCreate $i
    # This tested length of filename, but that restriction was removed in
    # 8.4a4 - hobbs
    safe::setLogCmd safe-test-log
    list [catch {
	$i eval {source [file join [info lib] xxxxxxxxxxx.tcl]}
    } msg] $msg $log
} -cleanup {
    safe::setLogCmd $prevlog
    safe::interpDelete $i
    rename safe-test-log {}
    unset i log
} -result [list 1 {no such file or directory} [list "ERROR for child a : [file join [info library] xxxxxxxxxxx.tcl]:no such file or directory"]]
test safe-8.8 {safe source forbids -rsrc} emptyTest {
    # Disabled this test.  It was only useful for long unsupported
    # Mac OS 9 systems. [Bug 860a9f1945]
} {}
test safe-8.9 {safe source and return} -setup {
    set i "a"
    set returnScript [makeFile {return "ok"} return.tcl]
    catch {safe::interpDelete $i}
} -body {
    safe::interpCreate $i
    set token [safe::interpAddToAccessPath $i [file dirname $returnScript]]
    $i eval [list source $token/[file tail $returnScript]]
} -cleanup {
    catch {safe::interpDelete $i}
    removeFile $returnScript
    unset i
} -result ok
test safe-8.10 {safe source and return} -setup {
    set i "a"
    set returnScript [makeFile {return -level 2 "ok"} return.tcl]
    catch {safe::interpDelete $i}
} -body {
    safe::interpCreate $i
    set token [safe::interpAddToAccessPath $i [file dirname $returnScript]]
    $i eval [list apply {filename {
	source $filename
	error boom
    }} $token/[file tail $returnScript]]
} -cleanup {
    catch {safe::interpDelete $i}
    removeFile $returnScript
    unset i
} -result ok

test safe-9.1 {safe interps' deleteHook} -setup {
    set i "a"
    catch {safe::interpDelete $i}
    set res {}
} -body {
    proc testDelHook {args} {
	global res
	# the interp still exists at that point
	interp eval a {set delete 1}
	# mark that we've been here (successfully)
	set res $args
    }
    safe::interpCreate $i -deleteHook "testDelHook arg1 arg2"
    list [interp eval $i exit] $res
} -cleanup {
    catch {rename testDelHook {}}
    unset i res
} -result {{} {arg1 arg2 a}}
test safe-9.2 {safe interps' error in deleteHook} -setup {
    set i "a"
    catch {safe::interpDelete $i}
    set res {}
    set log {}
    proc safe-test-log {str} {lappend ::log $str}
    set prevlog [safe::setLogCmd]
} -body {
    proc testDelHook {args} {
	global res
	# the interp still exists at that point
	interp eval a {set delete 1}
	# mark that we've been here (successfully)
	set res $args
	# create an exception
	error "being catched"
    }
    safe::interpCreate $i -deleteHook "testDelHook arg1 arg2"
    safe::setLogCmd safe-test-log
    list [safe::interpDelete $i] $res $log
} -cleanup {
    safe::setLogCmd $prevlog
    catch {rename testDelHook {}}
    rename safe-test-log {}
    unset i log res
} -result {{} {arg1 arg2 a} {{NOTICE for child a : About to delete} {ERROR for child a : Delete hook error (being catched)} {NOTICE for child a : Deleted}}}
test safe-9.3 {dual specification of statics} -returnCodes error -body {
    safe::interpCreate -stat true -nostat
} -result {conflicting values given for -statics and -noStatics}
test safe-9.4 {dual specification of statics} {
    # no error shall occur
    safe::interpDelete [safe::interpCreate -stat false -nostat]
} {}
test safe-9.5 {dual specification of nested} -returnCodes error -body {
    safe::interpCreate -nested 0 -nestedload
} -result {conflicting values given for -nested and -nestedLoadOk}
test safe-9.6 {interpConfigure widget like behaviour} -body {
   # this test shall work, don't try to "fix it" unless you *really* know what
   # you are doing (ie you are me :p) -- dl
   list [set i [safe::interpCreate \
		    -noStatics \
		    -nestedLoadOk \
		    -deleteHook {foo bar}]
         safe::interpConfigure $i -accessPath /foo/bar
         safe::interpConfigure $i]\
	[safe::interpConfigure $i -aCCess]\
	[safe::interpConfigure $i -nested]\
	[safe::interpConfigure $i -statics]\
	[safe::interpConfigure $i -DEL]\
	[safe::interpConfigure $i -accessPath /blah -statics 1
	 safe::interpConfigure $i]\
	[safe::interpConfigure $i -deleteHook toto -nosta -nested 0
	 safe::interpConfigure $i]
} -cleanup {
    safe::interpDelete $i
} -match glob -result {{-accessPath * -statics 0 -nested 1 -deleteHook {foo bar}}\
        {-accessPath *} {-nested 1} {-statics 0} {-deleteHook {foo bar}}\
        {-accessPath * -statics 1 -nested 1 -deleteHook {foo bar}}\
        {-accessPath * -statics 0 -nested 0 -deleteHook toto}}
test safe-9.7 {interpConfigure widget like behaviour (demystified)} -body {
   # this test shall work, believed equivalent to 9.6
    set i [safe::interpCreate \
	    -noStatics \
	    -nestedLoadOk \
	    -deleteHook {foo bar}]
	   safe::interpConfigure $i -accessPath /foo/bar
    set a [safe::interpConfigure $i]
    set b [safe::interpConfigure $i -aCCess]
    set c [safe::interpConfigure $i -nested]
    set d [safe::interpConfigure $i -statics]
    set e [safe::interpConfigure $i -DEL]
	   safe::interpConfigure $i -accessPath /blah -statics 1
    set f [safe::interpConfigure $i]
	   safe::interpConfigure $i -deleteHook toto -nosta -nested 0
    set g [safe::interpConfigure $i]

    list $a $b $c $d $e $f $g
} -cleanup {
    safe::interpDelete $i
    unset -nocomplain a b c d e f g i
} -match glob -result {{-accessPath * -statics 0 -nested 1 -deleteHook {foo bar}}\
        {-accessPath *} {-nested 1} {-statics 0} {-deleteHook {foo bar}}\
        {-accessPath * -statics 1 -nested 1 -deleteHook {foo bar}}\
        {-accessPath * -statics 0 -nested 0 -deleteHook toto}}
test safe-9.8 {test autoloading commands indexed in tclIndex files} -setup {
} -body {
    set i [safe::interpCreate -accessPath [list $tcl_library \
                                            [file join $TestsDir auto0 auto1] \
                                            [file join $TestsDir auto0 auto2]]]
    # Inspect.
    set confA [safe::interpConfigure $i]
    set mappA [mapList $PathMapp [dict get $confA -accessPath]]
    set path1 [::safe::interpFindInAccessPath $i [file join $TestsDir auto0 auto1]]
    set path2 [::safe::interpFindInAccessPath $i [file join $TestsDir auto0 auto2]]

    # Load and run the commands.
    set code1 [catch {interp eval $i {report1}} msg1]
    set code2 [catch {interp eval $i {report2}} msg2]

    list $path1 $path2 -- $code1 $msg1 $code2 $msg2 -- $mappA
} -cleanup {
    safe::interpDelete $i
} -match glob -result {{$p(:1:)} {$p(:2:)} -- 0 ok1 0 ok2 --\
        {TCLLIB TESTSDIR/auto0/auto1 TESTSDIR/auto0/auto2*}}
test safe-9.9 {interpConfigure change the access path; tclIndex commands unaffected by token rearrangement (dummy test of doreset)} -setup {
} -body {
    set i [safe::interpCreate -accessPath [list $tcl_library \
                                            [file join $TestsDir auto0 auto1] \
                                            [file join $TestsDir auto0 auto2]]]
    # Inspect.
    set confA [safe::interpConfigure $i]
    set mappA [mapList $PathMapp [dict get $confA -accessPath]]
    set path1 [::safe::interpFindInAccessPath $i [file join $TestsDir auto0 auto1]]
    set path2 [::safe::interpFindInAccessPath $i [file join $TestsDir auto0 auto2]]

    # Load auto_load data.
    interp eval $i {catch nonExistentCommand}

    # Load and run the commands.
    # This guarantees the test will pass even if the tokens are swapped.
    set code1 [catch {interp eval $i {report1}} msg1]
    set code2 [catch {interp eval $i {report2}} msg2]

    # Rearrange access path.  Swap tokens {$p(:1:)} and {$p(:2:)}.
    safe::interpConfigure $i -accessPath [list $tcl_library \
                                           [file join $TestsDir auto0 auto2] \
                                           [file join $TestsDir auto0 auto1]]
    # Inspect.
    set confB [safe::interpConfigure $i]
    set mappB [mapList $PathMapp [dict get $confB -accessPath]]
    set path3 [::safe::interpFindInAccessPath $i [file join $TestsDir auto0 auto1]]
    set path4 [::safe::interpFindInAccessPath $i [file join $TestsDir auto0 auto2]]

    # Run the commands.
    set code3 [catch {interp eval $i {report1}} msg3]
    set code4 [catch {interp eval $i {report2}} msg4]

    list $path1 $path2 -- $path3 $path4 -- $code3 $msg3 $code4 $msg4 -- $mappA -- $mappB
} -cleanup {
    safe::interpDelete $i
} -match glob -result {{$p(:1:)} {$p(:2:)} -- {$p(:2:)} {$p(:1:)} -- 0 ok1 0 ok2 --\
        {TCLLIB TESTSDIR/auto0/auto1 TESTSDIR/auto0/auto2*} --\
        {TCLLIB TESTSDIR/auto0/auto2 TESTSDIR/auto0/auto1*}}
test safe-9.10 {interpConfigure change the access path; tclIndex commands unaffected by token rearrangement (actual test of doreset)} -setup {
} -body {
    set i [safe::interpCreate -accessPath [list $tcl_library \
                                            [file join $TestsDir auto0 auto1] \
                                            [file join $TestsDir auto0 auto2]]]
    # Inspect.
    set confA [safe::interpConfigure $i]
    set mappA [mapList $PathMapp [dict get $confA -accessPath]]
    set path1 [::safe::interpFindInAccessPath $i [file join $TestsDir auto0 auto1]]
    set path2 [::safe::interpFindInAccessPath $i [file join $TestsDir auto0 auto2]]

    # Load auto_load data.
    interp eval $i {catch nonExistentCommand}

    # Do not load the commands.  With the tokens swapped, the test
    # will pass only if the Safe Base has called auto_reset.

    # Rearrange access path.  Swap tokens {$p(:1:)} and {$p(:2:)}.
    safe::interpConfigure $i -accessPath [list $tcl_library \
                                           [file join $TestsDir auto0 auto2] \
                                           [file join $TestsDir auto0 auto1]]
    # Inspect.
    set confB [safe::interpConfigure $i]
    set mappB [mapList $PathMapp [dict get $confB -accessPath]]
    set path3 [::safe::interpFindInAccessPath $i [file join $TestsDir auto0 auto1]]
    set path4 [::safe::interpFindInAccessPath $i [file join $TestsDir auto0 auto2]]

    # Load and run the commands.
    set code3 [catch {interp eval $i {report1}} msg3]
    set code4 [catch {interp eval $i {report2}} msg4]

    list $path1 $path2 -- $path3 $path4 -- $code3 $msg3 $code4 $msg4 -- $mappA -- $mappB
} -cleanup {
    safe::interpDelete $i
} -match glob -result {{$p(:1:)} {$p(:2:)} -- {$p(:2:)} {$p(:1:)} --\
        0 ok1 0 ok2 --\
        {TCLLIB TESTSDIR/auto0/auto1 TESTSDIR/auto0/auto2*} --\
        {TCLLIB TESTSDIR/auto0/auto2 TESTSDIR/auto0/auto1*}}
test safe-9.11 {interpConfigure change the access path; pkgIndex.tcl packages unaffected by token rearrangement} -setup {
} -body {
    # For complete correspondence to safe-9.10opt, include auto0 in access path.
    set i [safe::interpCreate -accessPath [list $tcl_library \
                                            [file join $TestsDir auto0] \
                                            [file join $TestsDir auto0 auto1] \
                                            [file join $TestsDir auto0 auto2]]]
    # Inspect.
    set confA [safe::interpConfigure $i]
    set mappA [mapList $PathMapp [dict get $confA -accessPath]]
    set path0 [::safe::interpFindInAccessPath $i [file join $TestsDir auto0]]
    set path1 [::safe::interpFindInAccessPath $i [file join $TestsDir auto0 auto1]]
    set path2 [::safe::interpFindInAccessPath $i [file join $TestsDir auto0 auto2]]

    # Load pkgIndex.tcl data.
    catch {interp eval $i {package require NOEXIST}}

    # Rearrange access path.  Swap tokens {$p(:2:)} and {$p(:3:)}.
    # This would have no effect because the records in Pkg of these directories
    # were from access as children of {$p(:1:)}.
    safe::interpConfigure $i -accessPath [list $tcl_library \
                                           [file join $TestsDir auto0] \
                                           [file join $TestsDir auto0 auto2] \
                                           [file join $TestsDir auto0 auto1]]
    # Inspect.
    set confB [safe::interpConfigure $i]
    set mappB [mapList $PathMapp [dict get $confB -accessPath]]
    set path3 [::safe::interpFindInAccessPath $i [file join $TestsDir auto0 auto1]]
    set path4 [::safe::interpFindInAccessPath $i [file join $TestsDir auto0 auto2]]

    # Try to load the packages and run a command from each one.
    set code3 [catch {interp eval $i {package require SafeTestPackage1}} msg3 opts3]
    set code4 [catch {interp eval $i {package require SafeTestPackage2}} msg4 opts4]
    set code5 [catch {interp eval $i {HeresPackage1}} msg5 opts5]
    set code6 [catch {interp eval $i {HeresPackage2}} msg6 opts6]

    list $path1 $path2 -- $path3 $path4 -- $code3 $msg3 $code4 $msg4 -- \
         $mappA -- $mappB -- $code5 $msg5 $code6 $msg6
} -cleanup {
    safe::interpDelete $i
} -match glob -result {{$p(:2:)} {$p(:3:)} -- {$p(:3:)} {$p(:2:)} -- 0 1.2.3 0 2.3.4 --\
        {TCLLIB TESTSDIR/auto0 TESTSDIR/auto0/auto1 TESTSDIR/auto0/auto2*} --\
        {TCLLIB TESTSDIR/auto0 TESTSDIR/auto0/auto2 TESTSDIR/auto0/auto1*} --\
        0 OK1 0 OK2}
test safe-9.12 {interpConfigure change the access path; pkgIndex.tcl packages unaffected by token rearrangement, 9.10 without path auto0} -setup {
} -body {
    set i [safe::interpCreate -accessPath [list $tcl_library \
                                            [file join $TestsDir auto0 auto1] \
                                            [file join $TestsDir auto0 auto2]]]
    # Inspect.
    set confA [safe::interpConfigure $i]
    set mappA [mapList $PathMapp [dict get $confA -accessPath]]
    set path1 [::safe::interpFindInAccessPath $i [file join $TestsDir auto0 auto1]]
    set path2 [::safe::interpFindInAccessPath $i [file join $TestsDir auto0 auto2]]

    # Load pkgIndex.tcl data.
    catch {interp eval $i {package require NOEXIST}}

    # Rearrange access path.  Swap tokens {$p(:1:)} and {$p(:2:)}.
    safe::interpConfigure $i -accessPath [list $tcl_library \
                                           [file join $TestsDir auto0 auto2] \
                                           [file join $TestsDir auto0 auto1]]
    # Inspect.
    set confB [safe::interpConfigure $i]
    set mappB [mapList $PathMapp [dict get $confB -accessPath]]
    set path3 [::safe::interpFindInAccessPath $i [file join $TestsDir auto0 auto1]]
    set path4 [::safe::interpFindInAccessPath $i [file join $TestsDir auto0 auto2]]

    # Try to load the packages and run a command from each one.
    set code3 [catch {interp eval $i {package require SafeTestPackage1}} msg3 opts3]
    set code4 [catch {interp eval $i {package require SafeTestPackage2}} msg4 opts4]
    set code5 [catch {interp eval $i {HeresPackage1}} msg5 opts5]
    set code6 [catch {interp eval $i {HeresPackage2}} msg6 opts6]

    list $path1 $path2 -- $path3 $path4 -- $code3 $msg3 $code4 $msg4 -- \
            $mappA -- $mappB -- \
            $code5 $msg5 $code6 $msg6
} -cleanup {
    safe::interpDelete $i
} -match glob -result {{$p(:1:)} {$p(:2:)} -- {$p(:2:)} {$p(:1:)} --\
        0 1.2.3 0 2.3.4 --\
        {TCLLIB TESTSDIR/auto0/auto1 TESTSDIR/auto0/auto2*} --\
        {TCLLIB TESTSDIR/auto0/auto2 TESTSDIR/auto0/auto1*} --\
        0 OK1 0 OK2}
test safe-9.13 {interpConfigure change the access path; pkgIndex.tcl packages fail if directory de-listed} -setup {
} -body {
    set i [safe::interpCreate -accessPath [list $tcl_library \
                                            [file join $TestsDir auto0 auto1] \
                                            [file join $TestsDir auto0 auto2]]]
    # Inspect.
    set confA [safe::interpConfigure $i]
    set mappA [mapList $PathMapp [dict get $confA -accessPath]]
    set path1 [::safe::interpFindInAccessPath $i [file join $TestsDir auto0 auto1]]
    set path2 [::safe::interpFindInAccessPath $i [file join $TestsDir auto0 auto2]]

    # Load pkgIndex.tcl data.
    catch {interp eval $i {package require NOEXIST}}

    # Limit access path.  Remove tokens {$p(:1:)} and {$p(:2:)}.
    safe::interpConfigure $i -accessPath [list $tcl_library]

    # Inspect.
    set confB [safe::interpConfigure $i]
    set mappB [mapList $PathMapp [dict get $confB -accessPath]]
    set code4 [catch {::safe::interpFindInAccessPath $i [file join $TestsDir auto0 auto1]} path4]
    set code5 [catch {::safe::interpFindInAccessPath $i [file join $TestsDir auto0 auto2]} path5]

    # Try to load the packages.
    set code3 [catch {interp eval $i {package require SafeTestPackage1}} msg3]
    set code6 [catch {interp eval $i {package require SafeTestPackage2}} msg6]

    list $path1 $path2 -- $code4 $path4 -- $code5 $path5 -- $code3 $code6 -- \
            $mappA -- $mappB
} -cleanup {
    safe::interpDelete $i
} -match glob -result {{$p(:1:)} {$p(:2:)} -- 1 {* not found in access path} --\
        1 {* not found in access path} -- 1 1 --\
        {TCLLIB TESTSDIR/auto0/auto1 TESTSDIR/auto0/auto2*} -- {TCLLIB*}}
test safe-9.20 {check module loading} -setup {
    set oldTm [tcl::tm::path list]
    foreach path $oldTm {
        tcl::tm::path remove $path
    }
    tcl::tm::path add [file join $TestsDir auto0 modules]
} -body {
    set i [safe::interpCreate -accessPath [list $tcl_library]]

    # Inspect.
    set confA [safe::interpConfigure $i]
    set sortA [mapAndSortList $PathMapp [dict get $confA -accessPath]]
    set modsA [interp eval $i {tcl::tm::path list}]
    set path0 [::safe::interpFindInAccessPath $i [file join $TestsDir auto0 modules]]
    set path1 [::safe::interpFindInAccessPath $i [file join $TestsDir auto0 modules mod1]]
    set path2 [::safe::interpFindInAccessPath $i [file join $TestsDir auto0 modules mod2]]

    # Try to load the packages and run a command from each one.
    set code0 [catch {interp eval $i {package require test0}} msg0]
    set code1 [catch {interp eval $i {package require mod1::test1}} msg1]
    set code2 [catch {interp eval $i {package require mod2::test2}} msg2]
    set out0  [interp eval $i {test0::try0}]
    set out1  [interp eval $i {mod1::test1::try1}]
    set out2  [interp eval $i {mod2::test2::try2}]

    list [lsort [list $path0 $path1 $path2]] -- $modsA -- \
            $code0 $msg0 $code1 $msg1 $code2 $msg2 -- $sortA -- $out0 $out1 $out2
} -cleanup {
    tcl::tm::path remove [file join $TestsDir auto0 modules]
    foreach path [lreverse $oldTm] {
        tcl::tm::path add $path
    }
    safe::interpDelete $i
} -match glob -result {{{$p(:1:)} {$p(:2:)} {$p(:3:)}} -- {{$p(:1:)}} --\
        0 0.5 0 1.0 0 2.0 --\
        {TCLLIB TESTSDIR/auto0/modules TESTSDIR/auto0/modules/mod1\
         TESTSDIR/auto0/modules/mod2} -- res0 res1 res2}
# - The command safe::InterpSetConfig adds the parent's [tcl::tm::list] in
#   tokenized form to the child's access path, and then adds all the
#   descendants, discovered recursively by using glob.
# - The order of the directories in the list returned by glob is system-dependent,
#   and therefore this is true also for (a) the order of token assignment to
#   descendants of the [tcl::tm::list] roots; and (b) the order of those same
#   directories in the access path.  Both those things must be sorted before
#   comparing with expected results.  The test is therefore not totally strict,
#   but will notice missing or surplus directories.
test safe-9.21 {interpConfigure change the access path; check module loading; stale data case 1} -setup {
    set oldTm [tcl::tm::path list]
    foreach path $oldTm {
        tcl::tm::path remove $path
    }
    tcl::tm::path add [file join $TestsDir auto0 modules]
} -body {
    set i [safe::interpCreate -accessPath [list $tcl_library]]

    # Inspect.
    set confA [safe::interpConfigure $i]
    set sortA [mapAndSortList $PathMapp [dict get $confA -accessPath]]
    set modsA [interp eval $i {tcl::tm::path list}]
    set path0 [::safe::interpFindInAccessPath $i [file join $TestsDir auto0 modules]]
    set path1 [::safe::interpFindInAccessPath $i [file join $TestsDir auto0 modules mod1]]
    set path2 [::safe::interpFindInAccessPath $i [file join $TestsDir auto0 modules mod2]]

    # Add to access path.
    # This injects more tokens, pushing modules to higher token numbers.
    safe::interpConfigure $i -accessPath [list $tcl_library \
                                           [file join $TestsDir auto0 auto1] \
                                           [file join $TestsDir auto0 auto2]]
    # Inspect.
    set confB [safe::interpConfigure $i]
    set sortB [mapAndSortList $PathMapp [dict get $confB -accessPath]]
    set modsB [interp eval $i {tcl::tm::path list}]
    set path3 [::safe::interpFindInAccessPath $i [file join $TestsDir auto0 modules]]
    set path4 [::safe::interpFindInAccessPath $i [file join $TestsDir auto0 modules mod1]]
    set path5 [::safe::interpFindInAccessPath $i [file join $TestsDir auto0 modules mod2]]

    # Load pkg data.
    catch {interp eval $i {package require NOEXIST}}
    catch {interp eval $i {package require mod1::NOEXIST}}
    catch {interp eval $i {package require mod2::NOEXIST}}

    # Try to load the packages and run a command from each one.
    set code0 [catch {interp eval $i {package require test0}} msg0]
    set code1 [catch {interp eval $i {package require mod1::test1}} msg1]
    set code2 [catch {interp eval $i {package require mod2::test2}} msg2]
    set out0  [interp eval $i {test0::try0}]
    set out1  [interp eval $i {mod1::test1::try1}]
    set out2  [interp eval $i {mod2::test2::try2}]

    list [lsort [list $path0 $path1 $path2]] -- $modsA -- \
            [lsort [list $path3 $path4 $path5]] -- $modsB -- \
            $code0 $msg0 $code1 $msg1 $code2 $msg2 -- $sortA -- $sortB -- \
            $out0 $out1 $out2
} -cleanup {
    tcl::tm::path remove [file join $TestsDir auto0 modules]
    foreach path [lreverse $oldTm] {
        tcl::tm::path add $path
    }
    safe::interpDelete $i
} -match glob -result {{{$p(:1:)} {$p(:2:)} {$p(:3:)}} -- {{$p(:1:)}} --\
        {{$p(:3:)} {$p(:4:)} {$p(:5:)}} -- {{$p(:3:)}} --\
        0 0.5 0 1.0 0 2.0 --\
        {TCLLIB TESTSDIR/auto0/modules TESTSDIR/auto0/modules/mod1\
         TESTSDIR/auto0/modules/mod2} --\
        {TCLLIB TESTSDIR/auto0/auto1 TESTSDIR/auto0/auto2 TESTSDIR/auto0/modules\
         TESTSDIR/auto0/modules/mod1 TESTSDIR/auto0/modules/mod2} --\
        res0 res1 res2}
# See comments on lsort after test safe-9.20.
test safe-9.22 {interpConfigure change the access path; check module loading; stale data case 0} -setup {
    set oldTm [tcl::tm::path list]
    foreach path $oldTm {
        tcl::tm::path remove $path
    }
    tcl::tm::path add [file join $TestsDir auto0 modules]
} -body {
    set i [safe::interpCreate -accessPath [list $tcl_library]]

    # Inspect.
    set confA [safe::interpConfigure $i]
    set sortA [mapAndSortList $PathMapp [dict get $confA -accessPath]]
    set modsA [interp eval $i {tcl::tm::path list}]
    set path0 [::safe::interpFindInAccessPath $i [file join $TestsDir auto0 modules]]
    set path1 [::safe::interpFindInAccessPath $i [file join $TestsDir auto0 modules mod1]]
    set path2 [::safe::interpFindInAccessPath $i [file join $TestsDir auto0 modules mod2]]

    # Add to access path.
    # This injects more tokens, pushing modules to higher token numbers.
    safe::interpConfigure $i -accessPath [list $tcl_library \
                                          [file join $TestsDir auto0 auto1] \
                                          [file join $TestsDir auto0 auto2]]
    # Inspect.
    set confB [safe::interpConfigure $i]
    set sortB [mapAndSortList $PathMapp [dict get $confB -accessPath]]
    set modsB [interp eval $i {tcl::tm::path list}]
    set path3 [::safe::interpFindInAccessPath $i [file join $TestsDir auto0 modules]]
    set path4 [::safe::interpFindInAccessPath $i [file join $TestsDir auto0 modules mod1]]
    set path5 [::safe::interpFindInAccessPath $i [file join $TestsDir auto0 modules mod2]]

    # Try to load the packages and run a command from each one.
    set code0 [catch {interp eval $i {package require test0}} msg0]
    set code1 [catch {interp eval $i {package require mod1::test1}} msg1]
    set code2 [catch {interp eval $i {package require mod2::test2}} msg2]
    set out0  [interp eval $i {test0::try0}]
    set out1  [interp eval $i {mod1::test1::try1}]
    set out2  [interp eval $i {mod2::test2::try2}]

    list [lsort [list $path0 $path1 $path2]] -- $modsA -- \
            [lsort [list $path3 $path4 $path5]] -- $modsB -- \
            $code0 $msg0 $code1 $msg1 $code2 $msg2 -- $sortA -- $sortB -- \
            $out0 $out1 $out2
} -cleanup {
    tcl::tm::path remove [file join $TestsDir auto0 modules]
    foreach path [lreverse $oldTm] {
        tcl::tm::path add $path
    }
    safe::interpDelete $i
} -match glob -result {{{$p(:1:)} {$p(:2:)} {$p(:3:)}} -- {{$p(:1:)}} --\
        {{$p(:3:)} {$p(:4:)} {$p(:5:)}} -- {{$p(:3:)}} --\
        0 0.5 0 1.0 0 2.0 --\
        {TCLLIB TESTSDIR/auto0/modules TESTSDIR/auto0/modules/mod1\
         TESTSDIR/auto0/modules/mod2} --\
        {TCLLIB TESTSDIR/auto0/auto1 TESTSDIR/auto0/auto2 TESTSDIR/auto0/modules\
         TESTSDIR/auto0/modules/mod1 TESTSDIR/auto0/modules/mod2} --\
        res0 res1 res2}
# See comments on lsort after test safe-9.20.
test safe-9.23 {interpConfigure change the access path; check module loading; stale data case 3} -setup {
    set oldTm [tcl::tm::path list]
    foreach path $oldTm {
        tcl::tm::path remove $path
    }
    tcl::tm::path add [file join $TestsDir auto0 modules]
} -body {
    set i [safe::interpCreate -accessPath [list $tcl_library]]

    # Inspect.
    set confA [safe::interpConfigure $i]
    set sortA [mapAndSortList $PathMapp [dict get $confA -accessPath]]
    set modsA [interp eval $i {tcl::tm::path list}]
    set path0 [::safe::interpFindInAccessPath $i [file join $TestsDir auto0 modules]]
    set path1 [::safe::interpFindInAccessPath $i [file join $TestsDir auto0 modules mod1]]
    set path2 [::safe::interpFindInAccessPath $i [file join $TestsDir auto0 modules mod2]]

    # Force the interpreter to acquire pkg data which will soon become stale.
    catch {interp eval $i {package require NOEXIST}}
    catch {interp eval $i {package require mod1::NOEXIST}}
    catch {interp eval $i {package require mod2::NOEXIST}}

    # Add to access path.
    # This injects more tokens, pushing modules to higher token numbers.
    safe::interpConfigure $i -accessPath [list $tcl_library \
                                           [file join $TestsDir auto0 auto1] \
                                           [file join $TestsDir auto0 auto2]]
    # Inspect.
    set confB [safe::interpConfigure $i]
    set sortB [mapAndSortList $PathMapp [dict get $confB -accessPath]]
    set modsB [interp eval $i {tcl::tm::path list}]
    set path3 [::safe::interpFindInAccessPath $i [file join $TestsDir auto0 modules]]
    set path4 [::safe::interpFindInAccessPath $i [file join $TestsDir auto0 modules mod1]]
    set path5 [::safe::interpFindInAccessPath $i [file join $TestsDir auto0 modules mod2]]

    # Refresh stale pkg data.
    catch {interp eval $i {package require NOEXIST}}
    catch {interp eval $i {package require mod1::NOEXIST}}
    catch {interp eval $i {package require mod2::NOEXIST}}

    # Try to load the packages and run a command from each one.
    set code0 [catch {interp eval $i {package require test0}} msg0]
    set code1 [catch {interp eval $i {package require mod1::test1}} msg1]
    set code2 [catch {interp eval $i {package require mod2::test2}} msg2]
    set out0  [interp eval $i {test0::try0}]
    set out1  [interp eval $i {mod1::test1::try1}]
    set out2  [interp eval $i {mod2::test2::try2}]

    list [lsort [list $path0 $path1 $path2]] -- $modsA -- \
            [lsort [list $path3 $path4 $path5]] -- $modsB -- \
            $code0 $msg0 $code1 $msg1 $code2 $msg2 -- $sortA -- $sortB -- \
            $out0 $out1 $out2
} -cleanup {
    tcl::tm::path remove [file join $TestsDir auto0 modules]
    foreach path [lreverse $oldTm] {
        tcl::tm::path add $path
    }
    safe::interpDelete $i
} -match glob -result {{{$p(:1:)} {$p(:2:)} {$p(:3:)}} -- {{$p(:1:)}} --\
        {{$p(:3:)} {$p(:4:)} {$p(:5:)}} -- {{$p(:3:)}} --\
        0 0.5 0 1.0 0 2.0 --\
        {TCLLIB TESTSDIR/auto0/modules TESTSDIR/auto0/modules/mod1\
         TESTSDIR/auto0/modules/mod2} --\
        {TCLLIB TESTSDIR/auto0/auto1 TESTSDIR/auto0/auto2 TESTSDIR/auto0/modules\
         TESTSDIR/auto0/modules/mod1 TESTSDIR/auto0/modules/mod2} --\
        res0 res1 res2}
# See comments on lsort after test safe-9.20.
test safe-9.24 {interpConfigure change the access path; check module loading; stale data case 2 (worst case)} -setup {
    set oldTm [tcl::tm::path list]
    foreach path $oldTm {
        tcl::tm::path remove $path
    }
    tcl::tm::path add [file join $TestsDir auto0 modules]
} -body {
    set i [safe::interpCreate -accessPath [list $tcl_library]]

    # Inspect.
    set confA [safe::interpConfigure $i]
    set sortA [mapAndSortList $PathMapp [dict get $confA -accessPath]]
    set modsA [interp eval $i {tcl::tm::path list}]
    set path0 [::safe::interpFindInAccessPath $i [file join $TestsDir auto0 modules]]
    set path1 [::safe::interpFindInAccessPath $i [file join $TestsDir auto0 modules mod1]]
    set path2 [::safe::interpFindInAccessPath $i [file join $TestsDir auto0 modules mod2]]

    # Force the interpreter to acquire pkg data which will soon become stale.
    catch {interp eval $i {package require NOEXIST}}
    catch {interp eval $i {package require mod1::NOEXIST}}
    catch {interp eval $i {package require mod2::NOEXIST}}

    # Add to access path.
    # This injects more tokens, pushing modules to higher token numbers.
    safe::interpConfigure $i -accessPath [list $tcl_library \
                                           [file join $TestsDir auto0 auto1] \
                                           [file join $TestsDir auto0 auto2]]
    # Inspect.
    set confB [safe::interpConfigure $i]
    set sortB [mapAndSortList $PathMapp [dict get $confB -accessPath]]
    set modsB [interp eval $i {tcl::tm::path list}]
    set path3 [::safe::interpFindInAccessPath $i [file join $TestsDir auto0 modules]]
    set path4 [::safe::interpFindInAccessPath $i [file join $TestsDir auto0 modules mod1]]
    set path5 [::safe::interpFindInAccessPath $i [file join $TestsDir auto0 modules mod2]]

    # Try to load the packages and run a command from each one.
    set code0 [catch {interp eval $i {package require test0}} msg0]
    set code1 [catch {interp eval $i {package require mod1::test1}} msg1]
    set code2 [catch {interp eval $i {package require mod2::test2}} msg2]
    set out0  [interp eval $i {test0::try0}]
    set out1  [interp eval $i {mod1::test1::try1}]
    set out2  [interp eval $i {mod2::test2::try2}]

    list [lsort [list $path0 $path1 $path2]] -- $modsA -- \
            [lsort [list $path3 $path4 $path5]] -- $modsB -- \
            $code0 $msg0 $code1 $msg1 $code2 $msg2 -- $sortA -- $sortB -- \
            $out0 $out1 $out2
} -cleanup {
    tcl::tm::path remove [file join $TestsDir auto0 modules]
    foreach path [lreverse $oldTm] {
        tcl::tm::path add $path
    }
    safe::interpDelete $i
} -match glob -result {{{$p(:1:)} {$p(:2:)} {$p(:3:)}} -- {{$p(:1:)}} --\
        {{$p(:3:)} {$p(:4:)} {$p(:5:)}} -- {{$p(:3:)}} --\
        0 0.5 0 1.0 0 2.0 --\
        {TCLLIB TESTSDIR/auto0/modules TESTSDIR/auto0/modules/mod1\
         TESTSDIR/auto0/modules/mod2} --\
        {TCLLIB TESTSDIR/auto0/auto1 TESTSDIR/auto0/auto2 TESTSDIR/auto0/modules\
         TESTSDIR/auto0/modules/mod1 TESTSDIR/auto0/modules/mod2} --\
        res0 res1 res2}
# See comments on lsort after test safe-9.20.

catch {teststaticpkg Safepkg1 0 0}
test safe-10.1 {testing statics loading} -constraints TcltestPackage -setup {
    set i [safe::interpCreate]
} -body {
    interp eval $i {load {} Safepkg1}
} -returnCodes error -cleanup {
    safe::interpDelete $i
} -result {load of binary library for package Safepkg1 failed: can't use package in a safe interpreter: no Safepkg1_SafeInit procedure}
test safe-10.1.1 {testing statics loading} -constraints TcltestPackage -setup {
    set i [safe::interpCreate]
} -body {
    catch {interp eval $i {load {} Safepkg1}} m o
    dict get $o -errorinfo
} -returnCodes ok -cleanup {
    unset -nocomplain m o
    safe::interpDelete $i
} -result {load of binary library for package Safepkg1 failed: can't use package in a safe interpreter: no Safepkg1_SafeInit procedure
    invoked from within
"load {} Safepkg1"
    invoked from within
"interp eval $i {load {} Safepkg1}"}
test safe-10.2 {testing statics loading / -nostatics} -constraints TcltestPackage -body {
    set i [safe::interpCreate -nostatics]
    interp eval $i {load {} Safepkg1}
} -returnCodes error -cleanup {
    safe::interpDelete $i
} -result {permission denied (static package)}
test safe-10.3 {testing nested statics loading / no nested by default} -setup {
    set i [safe::interpCreate]
} -constraints TcltestPackage -body {
    interp eval $i {interp create x; load {} Safepkg1 x}
} -returnCodes error -cleanup {
    safe::interpDelete $i
} -result {permission denied (nested load)}
test safe-10.4 {testing nested statics loading / -nestedloadok} -constraints TcltestPackage -body {
    set i [safe::interpCreate -nestedloadok]
    interp eval $i {interp create x; load {} Safepkg1 x}
} -returnCodes error -cleanup {
    safe::interpDelete $i
} -result {load of binary library for package Safepkg1 failed: can't use package in a safe interpreter: no Safepkg1_SafeInit procedure}
test safe-10.4.1 {testing nested statics loading / -nestedloadok} -constraints TcltestPackage -body {
    set i [safe::interpCreate -nestedloadok]
    catch {interp eval $i {interp create x; load {} Safepkg1 x}} m o
    dict get $o -errorinfo
} -returnCodes ok -cleanup {
    unset -nocomplain m o
    safe::interpDelete $i
} -result {load of binary library for package Safepkg1 failed: can't use package in a safe interpreter: no Safepkg1_SafeInit procedure
    invoked from within
"load {} Safepkg1 x"
    invoked from within
"interp eval $i {interp create x; load {} Safepkg1 x}"}

test safe-11.1 {testing safe encoding} -setup {
    set i [safe::interpCreate]
} -body {
    interp eval $i encoding
} -returnCodes error -cleanup {
    safe::interpDelete $i
} -result {wrong # args: should be "encoding subcommand ?arg ...?"}
test safe-11.1a {testing safe encoding} -setup {
    set i [safe::interpCreate]
} -body {
    interp eval $i encoding foobar
} -returnCodes error -cleanup {
    safe::interpDelete $i
} -match glob -result {unknown or ambiguous subcommand "foobar": must be *}
test safe-11.2 {testing safe encoding} -setup {
    set i [safe::interpCreate]
} -body {
    interp eval $i encoding system cp775
} -returnCodes error -cleanup {
    safe::interpDelete $i
} -result {wrong # args: should be "encoding system"}
test safe-11.3 {testing safe encoding} -setup {
    set i [safe::interpCreate]
} -body {
    interp eval $i encoding system
} -cleanup {
    safe::interpDelete $i
} -result [encoding system]
test safe-11.4 {testing safe encoding} -setup {
    set i [safe::interpCreate]
} -body {
    interp eval $i encoding names
} -cleanup {
    safe::interpDelete $i
} -result [encoding names]
test safe-11.5 {testing safe encoding} -setup {
    set i [safe::interpCreate]
} -body {
    interp eval $i encoding convertfrom cp1258 foobar
} -cleanup {
    safe::interpDelete $i
} -result foobar
test safe-11.6 {testing safe encoding} -setup {
    set i [safe::interpCreate]
} -body {
    interp eval $i encoding convertto cp1258 foobar
} -cleanup {
    safe::interpDelete $i
} -result foobar
test safe-11.7 {testing safe encoding} -setup {
    set i [safe::interpCreate]
} -body {
    interp eval $i encoding convertfrom
} -returnCodes error -cleanup {
    safe::interpDelete $i
} -result {wrong # args: should be "encoding convertfrom ?encoding? data"}
test safe-11.7.1 {testing safe encoding} -setup {
    set i [safe::interpCreate]
} -body {
    catch {interp eval $i encoding convertfrom} m o
    dict get $o -errorinfo
} -returnCodes ok -match glob -cleanup {
    unset -nocomplain m o
    safe::interpDelete $i
} -result {wrong # args: should be "encoding convertfrom ?encoding? data"
    while executing
"encoding convertfrom"
    invoked from within
"encoding convertfrom"
    invoked from within
"interp eval $i encoding convertfrom"}
test safe-11.8 {testing safe encoding} -setup {
    set i [safe::interpCreate]
} -body {
    interp eval $i encoding convertto
} -returnCodes error -cleanup {
    safe::interpDelete $i
} -result {wrong # args: should be "encoding convertto ?encoding? data"}
test safe-11.8.1 {testing safe encoding} -setup {
    set i [safe::interpCreate]
} -body {
    catch {interp eval $i encoding convertto} m o
    dict get $o -errorinfo
} -returnCodes ok -match glob -cleanup {
    unset -nocomplain m o
    safe::interpDelete $i
} -result {wrong # args: should be "encoding convertto ?encoding? data"
    while executing
"encoding convertto"
    invoked from within
"encoding convertto"
    invoked from within
"interp eval $i encoding convertto"}

test safe-12.1 {glob is restricted [Bug 2906841]} -setup {
    set i [safe::interpCreate]
} -body {
    $i eval glob ../*
} -returnCodes error -cleanup {
    safe::interpDelete $i
} -result "permission denied"
test safe-12.2 {glob is restricted [Bug 2906841]} -setup {
    set i [safe::interpCreate]
} -body {
    $i eval glob -directory .. *
} -returnCodes error -cleanup {
    safe::interpDelete $i
} -result "permission denied"
test safe-12.3 {glob is restricted [Bug 2906841]} -setup {
    set i [safe::interpCreate]
} -body {
    $i eval glob -join .. *
} -returnCodes error -cleanup {
    safe::interpDelete $i
} -result "permission denied"
test safe-12.4 {glob is restricted [Bug 2906841]} -setup {
    set i [safe::interpCreate]
} -body {
    $i eval glob -nocomplain ../*
} -cleanup {
    safe::interpDelete $i
} -result {}
test safe-12.5 {glob is restricted [Bug 2906841]} -setup {
    set i [safe::interpCreate]
} -body {
    $i eval glob -directory .. -nocomplain *
} -cleanup {
    safe::interpDelete $i
} -result {}
test safe-12.6 {glob is restricted [Bug 2906841]} -setup {
    set i [safe::interpCreate]
} -body {
    $i eval glob -nocomplain -join .. *
} -cleanup {
    safe::interpDelete $i
} -result {}
test safe-12.7 {glob is restricted} -setup {
    set i [safe::interpCreate]
} -body {
    $i eval glob *
} -returnCodes error -cleanup {
    safe::interpDelete $i
} -result {permission denied}

proc buildEnvironment {filename} {
    upvar 1 testdir testdir testdir2 testdir2 testfile testfile
    set testdir [makeDirectory deletethisdir]
    set testdir2 [makeDirectory deletemetoo $testdir]
    set testfile [makeFile {} $filename $testdir2]
}
proc buildEnvironment2 {filename} {
    upvar 1 testdir testdir testdir2 testdir2 testfile testfile
    upvar 1 testdir3 testdir3 testfile2 testfile2
    set testdir [makeDirectory deletethisdir]
    set testdir2 [makeDirectory deletemetoo $testdir]
    set testfile [makeFile {} $filename $testdir2]
    set testdir3 [makeDirectory deleteme $testdir]
    set testfile2 [makeFile {} $filename $testdir3]
}
#### New tests for Safe base glob, with patches @ Bug 2964715
test safe-13.1 {glob is restricted [Bug 2964715]} -setup {
    set i [safe::interpCreate]
} -body {
    $i eval glob *
} -returnCodes error -cleanup {
    safe::interpDelete $i
} -result {permission denied}
test safe-13.2 {mimic the valid glob call by ::tcl::tm::UnknownHandler [Bug 2964715]} -setup {
    set i [safe::interpCreate]
    buildEnvironment deleteme.tm
} -body {
    ::safe::interpAddToAccessPath $i $testdir2
    set result [$i eval glob -nocomplain -directory $testdir2 *.tm]
    if {$result eq [list $testfile]} {
        return "glob match"
    } else {
        return "no match: $result"
    }
} -cleanup {
    safe::interpDelete $i
    removeDirectory $testdir
} -result {glob match}
test safe-13.3 {cf 13.2 but test glob failure when -directory is outside access path [Bug 2964715]} -setup {
    set i [safe::interpCreate]
    buildEnvironment deleteme.tm
} -body {
    $i eval glob -directory $testdir2 *.tm
} -returnCodes error -cleanup {
    safe::interpDelete $i
    removeDirectory $testdir
} -result {permission denied}
test safe-13.4 {another valid glob call [Bug 2964715]} -setup {
    set i [safe::interpCreate]
    buildEnvironment deleteme.tm
} -body {
    ::safe::interpAddToAccessPath $i $testdir
    ::safe::interpAddToAccessPath $i $testdir2
    set result [$i eval \
	    glob -nocomplain -directory $testdir [file join deletemetoo *.tm]]
    if {$result eq [list $testfile]} {
        return "glob match"
    } else {
        return "no match: $result"
    }
} -cleanup {
    safe::interpDelete $i
    removeDirectory $testdir
} -result {glob match}
test safe-13.5 {as 13.4 but test glob failure when -directory is outside access path [Bug 2964715]} -setup {
    set i [safe::interpCreate]
    buildEnvironment deleteme.tm
} -body {
    ::safe::interpAddToAccessPath $i $testdir2
    $i eval \
	glob -directory $testdir [file join deletemetoo *.tm]
} -returnCodes error -cleanup {
    safe::interpDelete $i
    removeDirectory $testdir
} -result {permission denied}
test safe-13.6 {as 13.4 but test silent failure when result is outside access_path [Bug 2964715]} -setup {
    set i [safe::interpCreate]
    buildEnvironment deleteme.tm
} -body {
    ::safe::interpAddToAccessPath $i $testdir
    $i eval \
	glob -nocomplain -directory $testdir [file join deletemetoo *.tm]
} -cleanup {
    safe::interpDelete $i
    removeDirectory $testdir
} -result {}
test safe-13.7 {mimic the glob call by tclPkgUnknown in a safe interpreter [Bug 2964715]} -setup {
    set i [safe::interpCreate]
    buildEnvironment pkgIndex.tcl
} -body {
    set safeTD [::safe::interpAddToAccessPath $i $testdir]
    ::safe::interpAddToAccessPath $i $testdir2
    mapList [list $safeTD EXPECTED] [$i eval [list \
	glob -directory $safeTD -join * pkgIndex.tcl]]
} -cleanup {
    safe::interpDelete $i
    removeDirectory $testdir
} -result {EXPECTED/deletemetoo/pkgIndex.tcl}
test safe-13.7.1 {mimic the glob call by tclPkgUnknown in a safe interpreter with multiple subdirectories} -setup {
    set i [safe::interpCreate]
    buildEnvironment2 pkgIndex.tcl
} -body {
    set safeTD [::safe::interpAddToAccessPath $i $testdir]
    ::safe::interpAddToAccessPath $i $testdir2
    ::safe::interpAddToAccessPath $i $testdir3
    mapAndSortList [list $safeTD EXPECTED] [$i eval [list \
	glob -directory $safeTD -join * pkgIndex.tcl]]
} -cleanup {
    safe::interpDelete $i
    removeDirectory $testdir
} -result {EXPECTED/deleteme/pkgIndex.tcl EXPECTED/deletemetoo/pkgIndex.tcl}
# See comments on lsort after test safe-9.20.
test safe-13.8 {mimic the glob call by tclPkgUnknown without the special treatment that is specific to pkgIndex.tcl [Bug 2964715]} -setup {
    set i [safe::interpCreate]
    buildEnvironment notIndex.tcl
} -body {
    set safeTD [::safe::interpAddToAccessPath $i $testdir]
    ::safe::interpAddToAccessPath $i $testdir2
    $i eval [list glob -directory $safeTD -join -nocomplain * notIndex.tcl]
} -cleanup {
    safe::interpDelete $i
    removeDirectory $testdir
} -result {}
test safe-13.9 {as 13.8 but test glob failure when -directory is outside access path [Bug 2964715]} -setup {
    set i [safe::interpCreate]
    buildEnvironment notIndex.tcl
} -body {
    ::safe::interpAddToAccessPath $i $testdir2
    set result [$i eval \
	    glob -directory $testdir -join -nocomplain * notIndex.tcl]
    if {$result eq [list $testfile]} {
        return {glob match}
    } else {
        return "no match: $result"
    }
} -cleanup {
    safe::interpDelete $i
    removeDirectory $testdir
} -result {no match: }
test safe-13.10 {as 13.8 but test silent failure when result is outside access_path [Bug 2964715]} -setup {
    set i [safe::interpCreate]
    buildEnvironment notIndex.tcl
} -body {
    ::safe::interpAddToAccessPath $i $testdir
    $i eval glob -directory $testdir -join -nocomplain * notIndex.tcl
} -cleanup {
    safe::interpDelete $i
    removeDirectory $testdir
} -result {}
rename buildEnvironment {}
rename buildEnvironment2 {}

#### Test for the module path
test safe-14.1 {Check that module path is the same as in the parent interpreter [Bug 2964715]} -setup {
    set i [safe::interpCreate]
} -body {
    set tm {}
    foreach token [$i eval ::tcl::tm::path list] {
        lappend tm [dict get [set ::safe::S${i}(access_path,map)] $token]
    }
    return $tm
} -cleanup {
    safe::interpDelete $i
} -result [::tcl::tm::path list]

test safe-15.1 {safe file ensemble does not surprise code} -setup {
    set i [interp create -safe]
} -body {
    set result [expr {"file" in [interp hidden $i]}]
    lappend result [interp eval $i {tcl::file::split a/b/c}]
    lappend result [catch {interp eval $i {tcl::file::isdirectory .}}]
    lappend result [interp invokehidden $i file split a/b/c]
    lappend result [catch {interp eval $i {file split a/b/c}} msg] $msg
    lappend result [catch {interp invokehidden $i file isdirectory .}]
    interp expose $i file
    lappend result [catch {interp eval $i {file split a/b/c}} msg] $msg
    lappend result [catch {interp eval $i {file isdirectory .}} msg] $msg
} -cleanup {
    unset -nocomplain msg
    interp delete $i
} -result {1 {a b c} 1 {a b c} 1 {invalid command name "file"} 1 0 {a b c} 1 {not allowed to invoke subcommand isdirectory of file}}
test safe-15.2 {safe file ensemble does not surprise code} -setup {
    set i [interp create -safe]
} -body {
    set result [expr {"file" in [interp hidden $i]}]
    lappend result [interp eval $i {tcl::file::split a/b/c}]
    lappend result [catch {interp eval $i {tcl::file::isdirectory .}}]
    lappend result [interp invokehidden $i file split a/b/c]
    lappend result [catch {interp eval $i {file split a/b/c}} msg] $msg
    lappend result [catch {interp invokehidden $i file isdirectory .}]
    interp expose $i file
    lappend result [catch {interp eval $i {file split a/b/c}} msg] $msg
    lappend result [catch {interp eval $i {file isdirectory .}} msg o] [dict get $o -errorinfo]
} -cleanup {
    unset -nocomplain msg o
    interp delete $i
} -result {1 {a b c} 1 {a b c} 1 {invalid command name "file"} 1 0 {a b c} 1 {not allowed to invoke subcommand isdirectory of file
    while executing
"file isdirectory ."
    invoked from within
"interp eval $i {file isdirectory .}"}}

### ~ should have no special meaning in paths in safe interpreters
test safe-16.1 {Bug 3529949: defang ~ in paths} -setup {
    set savedHOME $env(HOME)
    set env(HOME) /foo/bar
    set i [safe::interpCreate]
} -body {
    $i eval {
	set d [format %c 126]
	list [file join [file dirname $d] [file tail $d]]
    }
} -cleanup {
    safe::interpDelete $i
    set env(HOME) $savedHOME
    unset savedHOME
} -result {./~}
test safe-16.2 {Bug 3529949: defang ~user in paths} -setup {
    set i [safe::interpCreate]
    set user $tcl_platform(user)
} -body {
    string map [list $user USER] [$i eval \
	    "file join \[file dirname ~$user\] \[file tail ~$user\]"]
} -cleanup {
    safe::interpDelete $i
    unset user
} -result {./~USER}
test safe-16.3 {Bug 3529949: defang ~ in globs} -setup {
    set syntheticHOME [makeDirectory foo]
    makeFile {} bar $syntheticHOME
    set savedHOME $env(HOME)
    set env(HOME) $syntheticHOME
    set i [safe::interpCreate]
} -body {
    ::safe::interpAddToAccessPath $i $syntheticHOME
    $i eval {glob -nocomplain ~/*}
} -cleanup {
    safe::interpDelete $i
    set env(HOME) $savedHOME
    removeDirectory $syntheticHOME
    unset savedHOME syntheticHOME
} -result {}
test safe-16.4 {Bug 3529949: defang ~user in globs} -setup {
    set i [safe::interpCreate]
} -body {
    ::safe::interpAddToAccessPath $i $~$tcl_platform(user)
    $i eval [list glob -nocomplain ~$tcl_platform(user)/*]
} -cleanup {
    safe::interpDelete $i
} -result {}
test safe-16.5 {Bug 3529949: defang ~ in paths used by AliasGlob (1)} -setup {
    set savedHOME $env(HOME)
    set env(HOME) /foo/bar
    set i [safe::interpCreate]
} -body {
    $i eval {
	set d [format %c 126]
	file join {$p(:0:)} $d
    }
} -cleanup {
    safe::interpDelete $i
    set env(HOME) $savedHOME
    unset savedHOME
} -result {~}
test safe-16.6 {Bug 3529949: defang ~ in paths used by AliasGlob (2)} -setup {
    set savedHOME $env(HOME)
    set env(HOME) /foo/bar
    set i [safe::interpCreate]
} -body {
    $i eval {
	set d [format %c 126]
	file join {$p(:0:)/foo/bar} $d
    }
} -cleanup {
    safe::interpDelete $i
    set env(HOME) $savedHOME
    unset savedHOME
} -result {~}
test safe-16.7 {Bug 3529949: defang ~user in paths used by AliasGlob (1)} -setup {
    set i [safe::interpCreate]
    set user $tcl_platform(user)
} -body {
    string map [list $user USER] [$i eval [list file join {$p(:0:)} ~$user]]
} -cleanup {
    safe::interpDelete $i
    unset user
} -result {~USER}
test safe-16.8 {Bug 3529949: defang ~user in paths used by AliasGlob (2)} -setup {
    set i [safe::interpCreate]
    set user $tcl_platform(user)
} -body {
    string map [list $user USER] [$i eval [list file join {$p(:0:)/foo/bar} ~$user]]
} -cleanup {
    safe::interpDelete $i
    unset user
} -result {~USER}

# cleanup
set ::auto_path $SaveAutoPath
unset SaveAutoPath TestsDir PathMapp
rename mapList {}
rename mapAndSortList {}
::tcltest::cleanupTests
return

# Local Variables:
# mode: tcl
# End:<|MERGE_RESOLUTION|>--- conflicted
+++ resolved
@@ -11,13 +11,8 @@
 #   - These are tests 7.1 7.2 7.4 9.11 9.13
 #   - Tests 5.* test the example packages themselves before they
 #     are used to test Safe Base interpreters.
-<<<<<<< HEAD
 # - Alternative tests using stock packages of Tcl 8.7 are in file
-#   safe-stock87.test.
-=======
-# - Alternative tests using stock packages of Tcl 8.6 are in file
 #   safe-stock.test.
->>>>>>> f3ae2684
 #
 # Copyright (c) 1995-1996 Sun Microsystems, Inc.
 # Copyright (c) 1998-1999 by Scriptics Corporation.
@@ -175,11 +170,7 @@
     a eval exit
 } -result ""
 
-<<<<<<< HEAD
-# The old test "safe-5.1" has been moved to "safe-stock87-9.8".
-=======
 # The old test "safe-5.1" has been moved to "safe-stock-9.8".
->>>>>>> f3ae2684
 # A replacement test using example files is "safe-9.8".
 # Tests 5.* test the example files before using them to test safe interpreters.
 
