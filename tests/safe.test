--- conflicted
+++ resolved
@@ -8,7 +8,7 @@
 # - Tests that used http are replaced here with tests that use example packages
 #   provided in subdirectory auto0 of the tests directory, which are independent
 #   of any changes made to the packages provided with Tcl itself.
-#   - These are tests 7.1 7.2 7.4 9.11 9.13 18.1 18.2 18.4
+#   - These are tests 7.1 7.2 7.4 9.11 9.13 17.1 17.2 17.4
 #   - Tests 5.* test the example packages themselves before they
 #     are used to test Safe Base interpreters.
 # - Alternative tests using stock packages of Tcl 8.7 are in file
@@ -59,7 +59,6 @@
 # package - Tcltest - but it might be absent if we're in standard tclsh)
 
 testConstraint TcltestPackage [expr {![catch {package require Tcltest}]}]
-
 testConstraint AutoSyncDefined 1
  
@@ -221,15 +220,9 @@
     a eval exit
 } -result ""
 
-<<<<<<< HEAD
-# The old test "safe-5.1" has been moved to "safe-stock87-9.8".
-# A replacement test using example files is "safe-9.8".
-# Tests 5.* test the example files before using them to test safe interpreters.
-=======
 ###  5. Test the example files before using them to test safe interpreters.
 ###     The old test "safe-5.1" has been moved to "safe-stock86-9.8".
 ###     A replacement test using example files is "safe-9.8".
->>>>>>> a18c8446
 
 test safe-5.1 {example tclIndex commands, test in master interpreter} -setup {
     set tmpAutoPath $::auto_path
