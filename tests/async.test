--- conflicted
+++ resolved
@@ -20,11 +20,7 @@
 catch [list package require -exact Tcltest [info patchlevel]]
 
 testConstraint testasync [llength [info commands testasync]]
-<<<<<<< HEAD
-=======
-testConstraint threaded [::tcl::pkgconfig get threaded]
 testConstraint knownMsvcBug [expr {![info exists ::env(TRAVIS_OS_NAME)] || ![string match windows $::env(TRAVIS_OS_NAME)]}]
->>>>>>> 871cb3d8
 
 proc async1 {result code} {
     global aresult acode
@@ -207,11 +203,7 @@
     testasync delete $hm
 }
 test async-4.3 {async interrupting loop-less bytecode sequence} -constraints {
-<<<<<<< HEAD
-    testasync
-=======
-    testasync threaded knownMsvcBug
->>>>>>> 871cb3d8
+    testasync knownMsvcBug
 } -setup {
     set hm [testasync create async3]
 } -body {
