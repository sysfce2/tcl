--- conflicted
+++ resolved
@@ -1576,14 +1576,10 @@
     namespace delete ns
     set result
 } {{1 ::ns::x0::z} 1 2 3}
-<<<<<<< HEAD
-test namespace-42.8 {ensembles: [Bug 1670091]} -setup {
-=======
 test namespace-42.8 {
     ensembles: [Bug 1670091], panic due to pointer to a deallocated List
     struct.
 } -setup {
->>>>>>> 1dec12d6
     proc demo args {}
     variable target [list [namespace which demo] x]
     proc trial args {variable target; string length $target}
