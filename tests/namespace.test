--- conflicted
+++ resolved
@@ -279,17 +279,10 @@
     invoked from within
 "child eval error foo bar baz"}
 test namespace-8.6 {TclTeardownNamespace: preserve errorInfo; errorCode values} {
-<<<<<<< HEAD
-    interp create slave
-    slave eval {trace add variable errorCode write {namespace delete :: ;#}}
-    catch {slave eval error foo bar baz}
-    interp delete slave
-=======
     interp create child
     child eval {trace add variable errorCode write {namespace delete :: ;#}}
     catch {child eval error foo bar baz}
     interp delete child
->>>>>>> 724de352
     set ::errorInfo
 } {bar
     invoked from within
