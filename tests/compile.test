# This file contains tests for the files tclCompile.c, tclCompCmds.c and
# tclLiteral.c
#
# This file contains a collection of tests for one or more of the Tcl built-in
# commands. Sourcing this file into Tcl runs the tests and generates output
# for errors. No output means no errors were found.
#
# Copyright (c) 1997 by Sun Microsystems, Inc.
# Copyright (c) 1998-1999 by Scriptics Corporation.
#
# See the file "license.terms" for information on usage and redistribution of
# this file, and for a DISCLAIMER OF ALL WARRANTIES.

package require tcltest 2
namespace import -force ::tcltest::*

::tcltest::loadTestedCommands
catch [list package require -exact Tcltest [info patchlevel]]

testConstraint exec       [llength [info commands exec]]
testConstraint memory     [llength [info commands memory]]
testConstraint testevalex [llength [info commands testevalex]]

# The following tests are very incomplete, although the rest of the
# test suite covers this file fairly well.

catch {rename p ""}
catch {namespace delete test_ns_compile}
catch {unset x}
catch {unset y}
catch {unset a}

test compile-1.1 {TclCompileString: look up cmds in proc ns, not current ns} -setup {
    catch {namespace delete test_ns_compile}
    catch {unset x}
} -body {
    set x 123
    namespace eval test_ns_compile {
        proc set {args} {
            global x
            lappend x test_ns_compile::set
        }
        proc p {} {
            set 0
        }
    }
    list [test_ns_compile::p] [set x]
} -result {{123 test_ns_compile::set} {123 test_ns_compile::set}}
test compile-1.2 {TclCompileString, error result is reset if TclGetLong determines word isn't an integer} {
    proc p {x} {info commands 3m}
    list [catch {p} msg] $msg
} {1 {wrong # args: should be "p x"}}

test compile-2.1 {TclCompileDollarVar: global scalar name with ::s} -setup {
    catch {unset x}
} -body {
    set x 123
    list $::x [expr {"x" in [info globals]}]
} -result {123 1}
test compile-2.2 {TclCompileDollarVar: global scalar name with ::s} -setup {
    catch {unset y}
} -body {
    proc p {} {
        set ::y 789
        return $::y
    }
    list [p] $::y [expr {"y" in [info globals]}]
} -result {789 789 1}
test compile-2.3 {TclCompileDollarVar: global array name with ::s} -setup {
    catch {unset a}
} -body {
    set ::a(1) 2
    list $::a(1) [set ::a($::a(1)) 3] $::a(2) [expr {"a" in [info globals]}]
} -result {2 3 3 1}
test compile-2.4 {TclCompileDollarVar: global scalar name with ::s} -setup {
    catch {unset a}
} -body {
    proc p {} {
        set ::a(1) 1
        return $::a($::a(1))
    }
    list [p] $::a(1) [expr {"a" in [info globals]}]
} -result {1 1 1}
test compile-2.5 {TclCompileDollarVar: global array, called as ${arrName(0)}} -setup {
    catch {unset a}
} -body {
    proc p {} {
	global a
        set a(1) 1
        return ${a(1)}$::a(1)$a(1)
    }
    list [p] $::a(1) [expr {"a" in [info globals]}]
} -result {111 1 1}

test compile-3.1 {TclCompileCatchCmd: only catch cmds with scalar vars are compiled inline} -setup {
    catch {unset a}
} -body {
    set a(1) xyzzyx
    proc p {} {
        global a
        catch {set x 123} a(1)
    }
    list [p] $a(1)
} -result {0 123}
test compile-3.2 {TclCompileCatchCmd: non-local variables} {
    set ::foo 1
    proc catch-test {} {
	catch {set x 3} ::foo
    }
    catch-test
    return $::foo
} 3
test compile-3.3 {TclCompileCatchCmd: overagressive compiling [bug 219184]} {
    proc catch-test {str} {
	catch [eval $str GOOD]
	error BAD
    }
    catch {catch-test error} ::foo
    return $::foo
} {GOOD}
test compile-3.4 {TclCompileCatchCmd: bcc'ed [return] is caught} {
    proc foo {} {
	set fail [catch {
	    return 1
	}] ; # {}	
	return 2
    }
    foo
} {2}
test compile-3.5 {TclCompileCatchCmd: recover from error, [Bug 705406]} {
    proc foo {} {
	catch {
	    if {[a]} {
		if b {}
	    }   
	}   
    }
    list [catch foo msg] $msg
} {0 1}
test compile-3.6 {TclCompileCatchCmd: error in storing result [Bug 3098302]} {*}{
     -setup {
	 namespace eval catchtest {
	     variable result1 {}
	 }
	 trace add variable catchtest::result1 write catchtest::failtrace
	 proc catchtest::failtrace {n1 n2 op} {
	     return -code error "trace on $n1 fails by request"
	 }
     }
    -body {
	proc catchtest::x {} {
	    variable result1
	    set count 0
	    for {set i 0} {$i < 10} {incr i} {
		set status2 [catch {
		    set status1 [catch {
			return -code error -level 0 "original failure"
		    } result1 options1]
		} result2 options2]
		incr count
	    }
	    list $count $result2
	}
	catchtest::x
    }
    -result {10 {can't set "result1": trace on result1 fails by request}}
    -cleanup {namespace delete catchtest}
}

test compile-3.7 {TclCompileCatchCmd: error in storing options [Bug 3098302]} {*}{
     -setup {
	 namespace eval catchtest {
	     variable options1 {}
	 }
	 trace add variable catchtest::options1 write catchtest::failtrace
	 proc catchtest::failtrace {n1 n2 op} {
	     return -code error "trace on $n1 fails by request"
	 }
     }
    -body {
	proc catchtest::x {} {
	    variable options1
	    set count 0
	    for {set i 0} {$i < 10} {incr i} {
		set status2 [catch {
		    set status1 [catch {
			return -code error -level 0 "original failure"
		    } result1 options1]
		} result2 options2]
		incr count
	    }
	    list $count $result2
	}
	catchtest::x
    }
    -result {10 {can't set "options1": trace on options1 fails by request}}
    -cleanup {namespace delete catchtest}
}

test compile-4.1 {TclCompileForCmd: command substituted test expression} {
    set i 0
    set j 0
    # Should be "forever"
    for {} [expr $i < 3] {} {
	set j [incr i]
	if {$j > 3} break
    }
    set j
} {4}

test compile-5.1 {TclCompileForeachCmd: exception stack} {
    proc foreach-exception-test {} {
	foreach array(index) [list 1 2 3] break
	foreach array(index) [list 1 2 3] break
	foreach scalar [list 1 2 3] break
    }
    list [catch foreach-exception-test result] $result
} {0 {}}
test compile-5.2 {TclCompileForeachCmd: non-local variables} {
    set ::foo 1
    proc foreach-test {} {
	foreach ::foo {1 2 3} {}
    }
    foreach-test
    set ::foo
} 3
test compile-5.3 {TclCompileForeachCmd: [Bug b9b2079e6d]} -setup {
    proc demo {} {
	foreach x y {
	    if 1 break else
	}
    }
} -body {
    demo
} -cleanup {
    rename demo {}
} -returnCodes error -result {wrong # args: no script following "else" argument}

test compile-6.1 {TclCompileSetCmd: global scalar names with ::s} -setup {
    catch {unset x}
    catch {unset y}
} -body {
    set x 123
    proc p {} {
        set ::y 789
        return $::y
    }
    list $::x [expr {"x" in [info globals]}] \
         [p] $::y [expr {"y" in [info globals]}]
} -result {123 1 789 789 1}
test compile-6.2 {TclCompileSetCmd: global array names with ::s} -setup {
    catch {unset a}
} -body {
    set ::a(1) 2
    proc p {} {
        set ::a(1) 1
        return $::a($::a(1))
    }
    list $::a(1) [p] [set ::a($::a(1)) 3] $::a(1) [expr {"a" in [info globals]}]
} -result {2 1 3 3 1}
test compile-6.3 {TclCompileSetCmd: namespace var names with ::s} -setup {
    catch {namespace delete test_ns_compile}
    catch {unset x}
} -body {
    namespace eval test_ns_compile {
        variable v hello
        variable arr
        set ::x $::test_ns_compile::v
	set ::test_ns_compile::arr(1) 123
    }
    list $::x $::test_ns_compile::arr(1)
} -result {hello 123}

test compile-7.1 {TclCompileWhileCmd: command substituted test expression} {
    set i 0
    set j 0
    # Should be "forever"
    while [expr $i < 3] {
	set j [incr i]
	if {$j > 3} break
    }
    set j
} {4}

test compile-8.1 {CollectArgInfo: binary data} {
    list [catch "string length \000foo" msg] $msg
} {0 4}
test compile-8.2 {CollectArgInfo: binary data} {
    list [catch "string length foo\000" msg] $msg
} {0 4}
test compile-8.3 {CollectArgInfo: handle "]" at end of command properly} {
    set x ]
} {]}

test compile-9.1 {UpdateStringOfByteCode: called for duplicate of compiled empty object} {
    proc p {} {
        set x {}
        eval $x
        append x { }
        eval $x
    }
    p
} {}

test compile-10.1 {BLACKBOX: exception stack overflow} {
    set x {{0}}
    set y 0
    while {$y < 100} {
	if !$x {incr y}
    }
} {}

test compile-11.1 {Tcl_Append*: ensure Tcl_ResetResult is used properly} -body {
    apply {{} {
	# shared object - Interp result && Var 'r'
	set r [list foobar]
	# command that will add error to result
	lindex a bogus
    }}
} -returnCodes error -result {bad index "bogus": must be integer?[+-]integer? or end?[+-]integer?}
test compile-11.2 {Tcl_Append*: ensure Tcl_ResetResult is used properly} -body {
    apply {{} { set r [list foobar] ; string index a bogus }}
} -returnCodes error -result {bad index "bogus": must be integer?[+-]integer? or end?[+-]integer?}
test compile-11.3 {Tcl_Append*: ensure Tcl_ResetResult is used properly} -body {
    apply {{} { set r [list foobar] ; string index a 0o9 }}
} -returnCodes error -match glob -result {*invalid octal number*}
test compile-11.4 {Tcl_Append*: ensure Tcl_ResetResult is used properly} -body {
    apply {{} { set r [list foobar] ; array set var {one two many} }}
} -returnCodes error -result {list must have an even number of elements}
test compile-11.5 {Tcl_Append*: ensure Tcl_ResetResult is used properly} -body {
    apply {{} { set r [list foobar] ; incr foo bar baz}}
} -returnCodes error -result {wrong # args: should be "incr varName ?increment?"}
test compile-11.6 {Tcl_Append*: ensure Tcl_ResetResult is used properly} -body {
    apply {{} { set r [list foobar] ; incr}}
} -returnCodes error -result {wrong # args: should be "incr varName ?increment?"}
test compile-11.7 {Tcl_Append*: ensure Tcl_ResetResult is used properly} -body {
    apply {{} { set r [list foobar] ; expr !a }}
} -returnCodes error -match glob -result *
test compile-11.8 {Tcl_Append*: ensure Tcl_ResetResult is used properly} -body {
    apply {{} { set r [list foobar] ; expr {!a} }}
} -returnCodes error -match glob -result *
test compile-11.9 {Tcl_Append*: ensure Tcl_ResetResult is used properly} -body {
    apply {{} { set r [list foobar] ; llength "\{" }}
    list [catch {p} msg] $msg
} -returnCodes error -result {unmatched open brace in list}

# 
# Special section for tests of tclLiteral.c
# The following tests check for incorrect memory handling in
# TclReleaseLiteral. They are only effective when tcl is compiled with
# TCL_MEM_DEBUG
#
# Special test for leak on interp delete [Bug 467523]. 
test compile-12.1 {testing literal leak on interp delete} -setup {
    proc getbytes {} {
	set lines [split [memory info] "\n"]
	lindex $lines 3 3
    }
} -constraints memory -body {
    set end [getbytes]
    for {set i 0} {$i < 5} {incr i} {
	interp create foo 
	foo eval { 
	    namespace eval bar {}
	} 
	interp delete foo
	set tmp $end
	set end [getbytes]
    }
    set leakedBytes [expr {$end - $tmp}]
} -cleanup {
    rename getbytes {}
    unset -nocomplain end i tmp leakedBytes
} -result 0
# Special test for a memory error in a preliminary fix of [Bug 467523].  It
# requires executing a helpfile.  Presumably the child process is used because
# when this test fails, it crashes.
test compile-12.2 {testing error on literal deletion} -constraints {memory exec} -body {
    set sourceFile [makeFile {
	for {set i 0} {$i < 5} {incr i} {
	    namespace eval bar {}
	    namespace delete bar
	}
	puts 0
    } source.file]
    exec [interpreter] $sourceFile 
} -cleanup {
    catch {removeFile $sourceFile}
} -result 0
# Test to catch buffer overrun in TclCompileTokens from buf 530320
test compile-12.3 {check for a buffer overrun} -body {
    proc crash {} {
	puts $array([expr {a+2}])
    }
    crash
} -returnCodes error -cleanup {
    rename crash {}
} -match glob -result *
test compile-12.4 {TclCleanupLiteralTable segfault} -body {
    # Tcl Bug 1001997
    # Here, we're trying to test a case that causes a crash in
    # TclCleanupLiteralTable.  The conditions that we're trying to establish
    # are:
    # - TclCleanupLiteralTable is attempting to clean up a bytecode object in
    #   the literal table.
    # - The bytecode object in question contains the only reference to another
    #   literal.
    # - The literal in question is in the same hash bucket as the bytecode
    #   object, and immediately follows it in the chain.
    # Since newly registered literals are added at the FRONT of the bucket
    # chains, and since the bytecode object is registered before its literals,
    # this is difficult to achieve.  What we do is:
    #  (a) do a [namespace eval] of a string that's calculated to hash into
    #      the same bucket as a literal that it contains.  In this case, the
    #      script and the variable 'bugbug' land in the same bucket.
    #  (b) do a [namespace eval] of a string that contains enough literals to
    #      force TclRegisterLiteral to rebuild the global literal table.  The
    #      newly created hash buckets will contain the literals, IN REVERSE
    #      ORDER, thus putting the bytecode immediately ahead of 'bugbug' and
    #      'bug4345bug'.  The bytecode object will contain the only references
    #      to those two literals.
    #  (c) Delete the interpreter to invoke TclCleanupLiteralTable and tickle
    #      the bug.
    proc foo {} {
	set i [interp create]
	$i eval {
	    namespace eval ::w {concat 4649; variable bugbug}
	    namespace eval ::w {
		concat x1 x2 x3 x4 x5 x6 x7 x8 x9 x10 \
		    x11 x12 x13 x14 x15 x16 x17 x18 x19 x20 \
		    x21 x22 x23 x24 x25 x26 x27 x28 x29 x30 \
		    x31 x32 X33 X34 X35 X36 X37 X38 X39 X40 \
		    x41 x42 x43 x44 x45 x46 x47 x48 x49 x50 \
		    x51 x52 x53 x54 x55 x56 x57 x58 x59 x60 \
		    x61 x62 x63 x64
		concat y1 y2 y3 y4 y5 y6 y7 y8 y9 y10 \
		    y11 y12 y13 y14 y15 y16 y17 y18 y19 y20 \
		    y21 y22 y23 y24 y25 y26 y27 y28 y29 y30 \
		    y31 y32 Y33 Y34 Y35 Y36 Y37 Y38 Y39 Y40 \
		    y41 y42 y43 y44 y45 y46 y47 y48 y49 y50 \
		    y51 y52 y53 y54 y55 y56 y57 y58 y59 y60 \
		    y61 y62 y63 y64
		concat z1 z2 z3 z4 z5 z6 z7 z8 z9 z10 \
		    z11 z12 z13 z14 z15 z16 z17 z18 z19 z20 \
		    z21 z22 z23 z24 z25 z26 z27 z28 z29 z30 \
		    z31 z32
	    }
	}
	interp delete $i; # must not crash
	return ok
    }
    foo
} -cleanup {
    rename foo {}
} -result ok

# Special test for underestimating the maxStackSize required for a compiled
# command. A failure will cause a segfault in the child process.
test compile-13.1 {testing underestimate of maxStackSize in list cmd} {exec} {
    set body {set x [list}
    for {set i 0} {$i < 3000} {incr i} {
	append body " $i"
    }
    append body {]; puts OK}
    regsub BODY {proc crash {} {BODY}; crash} $body script
    list [catch {exec [interpreter] << $script} msg] $msg
} {0 OK}

# Tests of nested compile (body in body compilation), should not generate stack overflow
# (with abnormal program termination), bug [fec0c17d39]:
proc _ti_gencode {} {
    # creates test interpreter on demand with [gencode] generator:
    if {[interp exists ti]} {
	return
    }
    interp create ti
    ti eval {proc gencode {nr {cmd eval} {nl 0}} {
	set code ""
	set e ""; if {$nl} {set e "\n"}
	for {set i 0} {$i < $nr} {incr i} {
	    append code "$cmd \{$e"
	}
	append code "lappend result 1$e"
	for {set i 0} {$i < $nr} {incr i} {
	    append code "\}$e"
	}
	#puts [format "%% %.40s ... %d bytes" $code [string length $code]]
	return $code
    }}
}
test compile-13.2 {TclCompileScript: testing expected nested scripts compilation} -setup {
    _ti_gencode
    interp recursionlimit ti [expr {10000+50}]
    ti eval {set result {}}
} -body {
    # Test different compilation variants (instructions evalStk, invokeStk, etc),
    # with 1500 (1000 in debug) nested scripts (bodies). If you get SO/SF exceptions on some low-stack
    # boxes or systems, please don't decrease it (either provide a constraint)
<<<<<<< HEAD
    ti eval {foreach cmd {eval "if 1" try catch} {
	set c [gencode [expr {![::tcl::pkgconfig get debug] ? 2000 : 1000}] $cmd]
=======
    ti eval {foreach cmd {eval "if 1" catch} {
	set c [gencode [expr {![::tcl::pkgconfig get debug] ? 1500 : 1000}] $cmd]
>>>>>>> aacefe56
	if 1 $c
    }}
    ti eval {set result}
} -result {1 1 1 1}
test compile-13.3 {TclCompileScript: testing check of max depth by nested scripts compilation} -setup {
    _ti_gencode
    interp recursionlimit ti 100
    ti eval {set result {}}
} -body {
    # Test different compilation variants (instructions evalStk, invokeStk, etc),
    # with 500 nested scripts (bodies). It must generate "too many nested compilations" 
    # error for any variant we're testing here:
<<<<<<< HEAD
    ti eval {foreach cmd {eval "if 1" try catch} {
	set c [gencode [expr {![info exists ::tcl_platform(debug)] ? 2000 : 1000}] $cmd]
=======
    ti eval {foreach cmd {eval "if 1" catch} {
	set c [gencode 500 $cmd]
>>>>>>> aacefe56
	lappend errors [catch $c e] $e
    }}
    #puts $errors
    # all of nested calls exceed the limit, so must end with "too many nested compilations"
    # (or evaluations, depending on compile method/instruction and "mixed" compile within 
    # evaliation), so no one succeeds, the result must be empty:
    ti eval {set result}
} -result {}
#
# clean up:
if {[interp exists ti]} {
    interp delete ti
}
rename _ti_gencode {}

# Tests compile-14.* for [Bug 599788] [Bug 0c043a175a47da8c2342]
test compile-14.1 {testing errors in element name; segfault?} {} {
     catch {set a([error])} msg1
     catch {set bubba([join $abba $jubba]) $vol} msg2
     list $msg1 $msg2
} {{wrong # args: should be "error message ?errorInfo? ?errorCode?"} {can't read "abba": no such variable}}

test compile-14.2 {testing element name "$"} -body {
    unset -nocomplain a
    set a() 1
    set a(1) 2 
    set a($) 3
    list [set a()] [set a(1)] [set a($)] [unset a() a(1); lindex [array names a] 0]
} -cleanup {unset a} -result [list 1 2 3 {$}]


# Tests compile-15.* cover Tcl Bug 633204
test compile-15.1 {proper TCL_RETURN code from [return]} {
    apply {{} {catch return}}
} 2
test compile-15.2 {proper TCL_RETURN code from [return]} {
    apply {{} {catch {return foo}}}
} 2
test compile-15.3 {proper TCL_RETURN code from [return]} {
    apply {{} {catch {return $::tcl_library}}}
} 2
test compile-15.4 {proper TCL_RETURN code from [return]} {
    apply {{} {catch {return [info library]}}}
} 2
test compile-15.5 {proper TCL_RETURN code from [return]} {
    apply {{} {catch {set a 1}; return}}
} ""

for {set noComp 0} {$noComp <= 1} {incr noComp} {

if $noComp {
    interp alias {} run {} testevalex
    set constraints testevalex
} else {
    interp alias {} run {} if 1
    set constraints {}
}

test compile-16.1.$noComp {TclCompileScript: word expansion} $constraints {
    run "list [string repeat {{*}a } 255]"
} [lrepeat 255 a]
test compile-16.2.$noComp {TclCompileScript: word expansion} $constraints {
    run "list [string repeat {{*}a } 256]"
} [lrepeat 256 a]
test compile-16.3.$noComp {TclCompileScript: word expansion} $constraints {
    run "list [string repeat {{*}a } 257]"
} [lrepeat 257 a]
test compile-16.4.$noComp {TclCompileScript: word expansion} $constraints {
    run {{*}list}
} {}
test compile-16.5.$noComp {TclCompileScript: word expansion} $constraints {
    run {{*}list {*}{x y z}}
} {x y z}
test compile-16.6.$noComp {TclCompileScript: word expansion} $constraints {
    run {{*}list {*}[list x y z]}
} {x y z}
test compile-16.7.$noComp {TclCompileScript: word expansion} $constraints {
    run {{*}list {*}[list x y z][list x y z]}
} {x y zx y z}
test compile-16.8.$noComp {TclCompileScript: word expansion} -body {
    set l {x y z}
    run {{*}list {*}$l}
} -constraints $constraints -cleanup {
    unset l
} -result {x y z}
test compile-16.9.$noComp {TclCompileScript: word expansion} -body {
    set l {x y z}
    run {{*}list {*}$l$l}
} -constraints $constraints -cleanup {
    unset l
} -result {x y zx y z}
test compile-16.10.$noComp {TclCompileScript: word expansion} -body {
    run {{*}\{}
} -constraints $constraints -returnCodes error \
-result {unmatched open brace in list}
test compile-16.11.$noComp {TclCompileScript: word expansion} -body {
    proc badList {} {return \{}
    run {{*}[badList]}
} -constraints $constraints -cleanup {
    rename badList {}
} -returnCodes error  -result {unmatched open brace in list}
test compile-16.12.$noComp {TclCompileScript: word expansion} $constraints {
    run {{*}list x y z}
} {x y z}
test compile-16.13.$noComp {TclCompileScript: word expansion} $constraints {
    run {{*}list x y {*}z}
} {x y z}
test compile-16.14.$noComp {TclCompileScript: word expansion} $constraints {
    run {{*}list x {*}y z}
} {x y z}
test compile-16.15.$noComp {TclCompileScript: word expansion} $constraints {
    run {list x y {*}z}
} {x y z}
test compile-16.16.$noComp {TclCompileScript: word expansion} $constraints {
    run {list x {*}y z}
} {x y z}
test compile-16.17.$noComp {TclCompileScript: word expansion} $constraints {
    run {list {*}x y z}
} {x y z}

# These tests note that expansion can in theory cause the number of arguments
# to a command to exceed INT_MAX, which is as big as objc is allowed to get.
#
# In practice, it seems we will run out of memory before we confront this
# issue. Note that compiled operations run out of memory at smaller objc
# values than direct string evaluation.
#
# These tests are constrained as knownBug because they are likely to cause
# memory allocation panics somewhere, and we don't want panics in the test
# suite.
#
test compile-16.18.$noComp {TclCompileScript: word expansion} -body {
    proc LongList {} {return [lrepeat [expr {1<<10}] x]}
    llength [run "list [string repeat {{*}[LongList] } [expr {1<<10}]]"]
} -constraints [linsert $constraints 0 knownBug] -cleanup {
    rename LongList {}
} -returnCodes ok  -result [expr {1<<20}]
test compile-16.19.$noComp {TclCompileScript: word expansion} -body {
    proc LongList {} {return [lrepeat [expr {1<<11}] x]}
    llength [run "list [string repeat {{*}[LongList] } [expr {1<<11}]]"]
} -constraints [linsert $constraints 0 knownBug] -cleanup {
    rename LongList {}
} -returnCodes ok  -result [expr {1<<22}]
test compile-16.20.$noComp {TclCompileScript: word expansion} -body {
    proc LongList {} {return [lrepeat [expr {1<<12}] x]}
    llength [run "list [string repeat {{*}[LongList] } [expr {1<<12}]]"]
} -constraints [linsert $constraints 0 knownBug] -cleanup {
    rename LongList {}
} -returnCodes ok  -result [expr {1<<24}]
# This is the one that should cause overflow
test compile-16.21.$noComp {TclCompileScript: word expansion} -body {
    proc LongList {} {return [lrepeat [expr {1<<16}] x]}
    llength [run "list [string repeat {{*}[LongList] } [expr {1<<16}]]"]
} -constraints [linsert $constraints 0 knownBug] -cleanup {
    rename LongList {}
} -returnCodes ok  -result [expr {wide(1)<<32}]
test compile-16.22.$noComp {
    Bug 845412: TclCompileScript: word expansion not mandatory
} -body {
    # This test may crash and will fail unless Bug 845412 is fixed.
    proc ReturnResults args {return $args}
    run "ReturnResults [string repeat {x } 260]"
} -constraints $constraints -cleanup {
    rename ReturnResults {}
} -returnCodes ok -result [string trim [string repeat {x } 260]]
test compile-16.23.$noComp {
    Bug 1032805: defer parse error until run time
} -constraints $constraints -body {
    namespace eval x {
	run {
	    proc if {a b} {uplevel 1 [list set $a $b]}
	    if 1 {syntax {}{}}
	}
    }
} -cleanup {
    namespace delete x
} -returnCodes ok -result {syntax {}{}}
test compile-16.24.$noComp {
    Bug 1638414: bad list constant as first expanded term
} -constraints $constraints -body {
    run "{*}\"\{foo bar\""
} -returnCodes error -result {unmatched open brace in list}
test compile-16.25.$noComp {TclCompileScript: word expansion, naked backslashes} $constraints {
    run {list {*}{a \n b}}
} {a {
} b}
test compile-16.26.$noComp {TclCompileScript: word expansion, protected backslashes} $constraints {
    run {list {*}{a {\n} b}}
} {a {\n} b}
}	;# End of noComp loop

# These tests are messy because it wrecks the interpreter it runs in!  They
# demonstrate issues arising from [FRQ 1101710]
test compile-17.1 {Command interpretation binding for compiled code} -constraints knownBug -setup {
    set i [interp create]
} -body {
    $i eval {
	if 1 {
	    expr [
		proc expr args {return substituted}
		format {[subst compiled]}
	    ]
	}
    }
} -cleanup {
    interp delete $i
} -result substituted
test compile-17.2 {Command interpretation binding for non-compiled code} -setup {
    set i [interp create]
} -body {
    $i eval {
	if 1 {
	    [subst expr] [
		proc expr args {return substituted}
		format {[subst compiled]}
	    ]
	}
    }
} -cleanup {
    interp delete $i
} -result substituted

# This tests the supported parts of the unsupported [disassemble] command. It
# does not check the format of disassembled bytecode though; that's liable to
# change without warning.

set disassemblables [linsert [join {
    constructor destructor lambda method objmethod proc script
} ", "] end-1 or]
test compile-18.1 {disassembler - basics} -returnCodes error -body {
    tcl::unsupported::disassemble
} -match glob -result {wrong # args: should be "*"}
test compile-18.2 {disassembler - basics} -returnCodes error -body {
    tcl::unsupported::disassemble ?
} -result "bad type \"?\": must be $disassemblables"
test compile-18.3 {disassembler - basics} -returnCodes error -body {
    tcl::unsupported::disassemble lambda
} -match glob -result {wrong # args: should be "* lambda lambdaTerm"}
test compile-18.4 {disassembler - basics} -returnCodes error -body {
    tcl::unsupported::disassemble lambda \{
} -result "can't interpret \"\{\" as a lambda expression"
test compile-18.5 {disassembler - basics} -body {
    # Allow any string: the result format is not defined anywhere!
    tcl::unsupported::disassemble lambda {{} {}}
} -match glob -result *
test compile-18.6 {disassembler - basics} -returnCodes error -body {
    tcl::unsupported::disassemble proc
} -match glob -result {wrong # args: should be "* proc procName"}
test compile-18.7 {disassembler - basics} -returnCodes error -body {
    tcl::unsupported::disassemble proc nosuchproc
} -result {"nosuchproc" isn't a procedure}
test compile-18.8 {disassembler - basics} -setup {
    proc chewonthis {} {}
} -body {
    # Allow any string: the result format is not defined anywhere!
    tcl::unsupported::disassemble proc chewonthis
} -cleanup {
    rename chewonthis {}
} -match glob -result *
test compile-18.9 {disassembler - basics} -returnCodes error -body {
    tcl::unsupported::disassemble script
} -match glob -result {wrong # args: should be "* script script"}
test compile-18.10 {disassembler - basics} -body {
    # Allow any string: the result format is not defined anywhere!
    tcl::unsupported::disassemble script {}
} -match glob -result *
test compile-18.11 {disassembler - basics} -returnCodes error -body {
    tcl::unsupported::disassemble method
} -match glob -result {wrong # args: should be "* method className methodName"}
test compile-18.12 {disassembler - basics} -returnCodes error -body {
    tcl::unsupported::disassemble method nosuchclass foo
} -result {nosuchclass does not refer to an object}
test compile-18.13 {disassembler - basics} -returnCodes error -setup {
    oo::object create justanobject
} -body {
    tcl::unsupported::disassemble method justanobject foo
} -cleanup {
    justanobject destroy
} -result {"justanobject" is not a class}
test compile-18.14 {disassembler - basics} -returnCodes error -body {
    tcl::unsupported::disassemble method oo::object nosuchmethod
} -result {unknown method "nosuchmethod"}
test compile-18.15 {disassembler - basics} -setup {
    oo::class create foo {method bar {} {}}
} -body {
    # Allow any string: the result format is not defined anywhere!
    tcl::unsupported::disassemble method foo bar
} -cleanup {
    foo destroy
} -match glob -result *
test compile-18.16 {disassembler - basics} -returnCodes error -body {
    tcl::unsupported::disassemble objmethod
} -match glob -result {wrong # args: should be "* objmethod objectName methodName"}
test compile-18.17 {disassembler - basics} -returnCodes error -body {
    tcl::unsupported::disassemble objmethod nosuchobject foo
} -result {nosuchobject does not refer to an object}
test compile-18.18 {disassembler - basics} -returnCodes error -body {
    tcl::unsupported::disassemble objmethod oo::object nosuchmethod
} -result {unknown method "nosuchmethod"}
test compile-18.19 {disassembler - basics} -setup {
    oo::object create foo
    oo::objdefine foo {method bar {} {}}
} -body {
    # Allow any string: the result format is not defined anywhere!
    tcl::unsupported::disassemble objmethod foo bar
} -cleanup {
    foo destroy
} -match glob -result *
# There never was a compile-18.20.
# The keys of the dictionary produced by [getbytecode] are defined.
set bytecodekeys {literals variables exception instructions auxiliary commands script namespace stackdepth exceptdepth}
test compile-18.21 {disassembler - basics} -returnCodes error -body {
    tcl::unsupported::getbytecode
} -match glob -result {wrong # args: should be "*"}
test compile-18.22 {disassembler - basics} -returnCodes error -body {
    tcl::unsupported::getbytecode ?
} -result "bad type \"?\": must be $disassemblables"
test compile-18.23 {disassembler - basics} -returnCodes error -body {
    tcl::unsupported::getbytecode lambda
} -match glob -result {wrong # args: should be "* lambda lambdaTerm"}
test compile-18.24 {disassembler - basics} -returnCodes error -body {
    tcl::unsupported::getbytecode lambda \{
} -result "can't interpret \"\{\" as a lambda expression"
test compile-18.25 {disassembler - basics} -body {
    dict keys [tcl::unsupported::getbytecode lambda {{} {}}]
} -result "$bytecodekeys initiallinenumber sourcefile"
test compile-18.26 {disassembler - basics} -returnCodes error -body {
    tcl::unsupported::getbytecode proc
} -match glob -result {wrong # args: should be "* proc procName"}
test compile-18.27 {disassembler - basics} -returnCodes error -body {
    tcl::unsupported::getbytecode proc nosuchproc
} -result {"nosuchproc" isn't a procedure}
test compile-18.28 {disassembler - basics} -setup {
    proc chewonthis {} {}
} -body {
    dict keys [tcl::unsupported::getbytecode proc chewonthis]
} -cleanup {
    rename chewonthis {}
} -result "$bytecodekeys initiallinenumber sourcefile"
test compile-18.28.1 {disassembler - tricky bit} -setup {
    eval [list proc chewonthis {} {}]
} -body {
    dict keys [tcl::unsupported::getbytecode proc chewonthis]
} -cleanup {
    rename chewonthis {}
} -result $bytecodekeys
test compile-18.28.2 {disassembler - tricky bit} -setup {
    eval {proc chewonthis {} {}}
} -body {
    dict keys [tcl::unsupported::getbytecode proc chewonthis]
} -cleanup {
    rename chewonthis {}
} -result "$bytecodekeys initiallinenumber sourcefile"
test compile-18.28.3 {disassembler - tricky bit} -setup {
    proc Proc {n a b} {
	proc $n $a $b
    }
    Proc chewonthis {} {}
} -body {
    dict keys [tcl::unsupported::getbytecode proc chewonthis]
} -cleanup {
    rename Proc {}
    rename chewonthis {}
} -result $bytecodekeys
test compile-18.28.4 {disassembler - tricky bit} -setup {
    proc Proc {n a b} {
	tailcall proc $n $a $b
    }
    Proc chewonthis {} {}
} -body {
    dict keys [tcl::unsupported::getbytecode proc chewonthis]
} -cleanup {
    rename Proc {}
    rename chewonthis {}
} -result "$bytecodekeys initiallinenumber sourcefile"
test compile-18.29 {disassembler - basics} -returnCodes error -body {
    tcl::unsupported::getbytecode script
} -match glob -result {wrong # args: should be "* script script"}
test compile-18.30 {disassembler - basics} -body {
    dict keys [tcl::unsupported::getbytecode script {}]
} -result $bytecodekeys
test compile-18.31 {disassembler - basics} -returnCodes error -body {
    tcl::unsupported::getbytecode method
} -match glob -result {wrong # args: should be "* method className methodName"}
test compile-18.32 {disassembler - basics} -returnCodes error -body {
    tcl::unsupported::getbytecode method nosuchclass foo
} -result {nosuchclass does not refer to an object}
test compile-18.33 {disassembler - basics} -returnCodes error -setup {
    oo::object create justanobject
} -body {
    tcl::unsupported::getbytecode method justanobject foo
} -cleanup {
    justanobject destroy
} -result {"justanobject" is not a class}
test compile-18.34 {disassembler - basics} -returnCodes error -body {
    tcl::unsupported::getbytecode method oo::object nosuchmethod
} -result {unknown method "nosuchmethod"}
test compile-18.35 {disassembler - basics} -setup {
    oo::class create foo {method bar {} {}}
} -body {
    dict keys [tcl::unsupported::getbytecode method foo bar]
} -cleanup {
    foo destroy
} -result "$bytecodekeys initiallinenumber sourcefile"
test compile-18.36 {disassembler - basics} -returnCodes error -body {
    tcl::unsupported::getbytecode objmethod
} -match glob -result {wrong # args: should be "* objmethod objectName methodName"}
test compile-18.37 {disassembler - basics} -returnCodes error -body {
    tcl::unsupported::getbytecode objmethod nosuchobject foo
} -result {nosuchobject does not refer to an object}
test compile-18.38 {disassembler - basics} -returnCodes error -body {
    tcl::unsupported::getbytecode objmethod oo::object nosuchmethod
} -result {unknown method "nosuchmethod"}
test compile-18.39 {disassembler - basics} -setup {
    oo::object create foo
    oo::objdefine foo {method bar {} {}}
} -body {
    dict keys [tcl::unsupported::getbytecode objmethod foo bar]
} -cleanup {
    foo destroy
} -result "$bytecodekeys initiallinenumber sourcefile"
test compile-18.40 {disassembler - basics} -returnCodes error -body {
    tcl::unsupported::disassemble constructor
} -match glob -result {wrong # args: should be "* constructor className"}
test compile-18.41 {disassembler - basics} -returnCodes error -body {
    tcl::unsupported::disassemble constructor nosuchclass
} -result {nosuchclass does not refer to an object}
test compile-18.42 {disassembler - basics} -returnCodes error -setup {
    oo::object create justanobject
} -body {
    tcl::unsupported::disassemble constructor justanobject
} -cleanup {
    justanobject destroy
} -result {"justanobject" is not a class}
test compile-18.43 {disassembler - basics} -returnCodes error -setup {
    oo::class create constructorless
} -body {
    tcl::unsupported::disassemble constructor constructorless
} -cleanup {
    constructorless destroy
} -result {"constructorless" has no defined constructor}
test compile-18.44 {disassembler - basics} -setup {
    oo::class create foo {constructor {} {set x 1}}
} -body {
    # Allow any string: the result format is not defined anywhere!
    tcl::unsupported::disassemble constructor foo
} -cleanup {
    foo destroy
} -match glob -result *
test compile-18.45 {disassembler - basics} -returnCodes error -body {
    tcl::unsupported::getbytecode constructor
} -match glob -result {wrong # args: should be "* constructor className"}
test compile-18.46 {disassembler - basics} -returnCodes error -body {
    tcl::unsupported::getbytecode constructor nosuchobject
} -result {nosuchobject does not refer to an object}
test compile-18.47 {disassembler - basics} -returnCodes error -setup {
    oo::class create constructorless
} -body {
    tcl::unsupported::getbytecode constructor constructorless
} -cleanup {
    constructorless destroy
} -result {"constructorless" has no defined constructor}
test compile-18.48 {disassembler - basics} -setup {
    oo::class create foo {constructor {} {set x 1}}
} -body {
    dict keys [tcl::unsupported::getbytecode constructor foo]
} -cleanup {
    foo destroy
} -result "$bytecodekeys"
# There is no compile-18.49
test compile-18.50 {disassembler - basics} -returnCodes error -body {
    tcl::unsupported::disassemble destructor
} -match glob -result {wrong # args: should be "* destructor className"}
test compile-18.51 {disassembler - basics} -returnCodes error -body {
    tcl::unsupported::disassemble destructor nosuchclass
} -result {nosuchclass does not refer to an object}
test compile-18.52 {disassembler - basics} -returnCodes error -setup {
    oo::object create justanobject
} -body {
    tcl::unsupported::disassemble destructor justanobject
} -cleanup {
    justanobject destroy
} -result {"justanobject" is not a class}
test compile-18.53 {disassembler - basics} -returnCodes error -setup {
    oo::class create constructorless
} -body {
    tcl::unsupported::disassemble destructor constructorless
} -cleanup {
    constructorless destroy
} -result {"constructorless" has no defined destructor}
test compile-18.54 {disassembler - basics} -setup {
    oo::class create foo {destructor {set x 1}}
} -body {
    # Allow any string: the result format is not defined anywhere!
    tcl::unsupported::disassemble destructor foo
} -cleanup {
    foo destroy
} -match glob -result *
test compile-18.55 {disassembler - basics} -returnCodes error -body {
    tcl::unsupported::getbytecode destructor
} -match glob -result {wrong # args: should be "* destructor className"}
test compile-18.56 {disassembler - basics} -returnCodes error -body {
    tcl::unsupported::getbytecode destructor nosuchobject
} -result {nosuchobject does not refer to an object}
test compile-18.57 {disassembler - basics} -returnCodes error -setup {
    oo::class create constructorless
} -body {
    tcl::unsupported::getbytecode destructor constructorless
} -cleanup {
    constructorless destroy
} -result {"constructorless" has no defined destructor}
test compile-18.58 {disassembler - basics} -setup {
    oo::class create foo {destructor {set x 1}}
} -body {
    dict keys [tcl::unsupported::getbytecode destructor foo]
} -cleanup {
    foo destroy
} -result "$bytecodekeys"

test compile-19.0 {Bug 3614102: reset stack housekeeping} -body {
    # This will panic in a --enable-symbols=compile build, unless bug is fixed.
    apply {{} {list [if 1]}}
} -returnCodes error -match glob -result *

test compile-20.1 {ensure there are no infinite loops in optimizing} {
    tcl::unsupported::disassemble script {
	while 1 {
	    return -code continue -level 0
	}
    }
    return
} {}
test compile-20.2 {ensure there are no infinite loops in optimizing} {
    tcl::unsupported::disassemble script {
	while 1 {
	    while 1 {
		return -code break -level 0
	    }
	}
    }
    return
} {}

test compile-21.1 {stack balance management} {
    apply {{} {
	set result {}
	while 1 {
	    lappend result a
	    lappend result [list b [break]]
	    lappend result c
	}
	return $result
    }}
} a
test compile-21.2 {stack balance management} {
    apply {{} {
	set result {}
	while {[incr i] <= 10} {
	    lappend result $i
	    lappend result [list b [continue] c]
	    lappend result c
	}
	return $result
    }}
} {1 2 3 4 5 6 7 8 9 10}
test compile-21.3 {stack balance management} {
    apply {args {
	set result {}
	while 1 {
	    lappend result a
	    lappend result [concat {*}$args [break]]
	    lappend result c
	}
	return $result
    }} P Q R S T
} a
test compile-21.4 {stack balance management} {
    apply {args {
	set result {}
	while {[incr i] <= 10} {
	    lappend result $i
	    lappend result [concat {*}$args [continue] c]
	    lappend result c
	}
	return $result
    }} P Q R S T
} {1 2 3 4 5 6 7 8 9 10}

# TODO sometime - check that bytecode from tbcload is *not* disassembled.

# cleanup
catch {rename p ""}
catch {namespace delete test_ns_compile}
catch {unset x}
catch {unset y}
catch {unset a}
::tcltest::cleanupTests
return

# Local Variables:
# mode: tcl
# fill-column: 78
# End:<|MERGE_RESOLUTION|>--- conflicted
+++ resolved
@@ -497,13 +497,8 @@
     # Test different compilation variants (instructions evalStk, invokeStk, etc),
     # with 1500 (1000 in debug) nested scripts (bodies). If you get SO/SF exceptions on some low-stack
     # boxes or systems, please don't decrease it (either provide a constraint)
-<<<<<<< HEAD
     ti eval {foreach cmd {eval "if 1" try catch} {
-	set c [gencode [expr {![::tcl::pkgconfig get debug] ? 2000 : 1000}] $cmd]
-=======
-    ti eval {foreach cmd {eval "if 1" catch} {
 	set c [gencode [expr {![::tcl::pkgconfig get debug] ? 1500 : 1000}] $cmd]
->>>>>>> aacefe56
 	if 1 $c
     }}
     ti eval {set result}
@@ -516,13 +511,8 @@
     # Test different compilation variants (instructions evalStk, invokeStk, etc),
     # with 500 nested scripts (bodies). It must generate "too many nested compilations" 
     # error for any variant we're testing here:
-<<<<<<< HEAD
     ti eval {foreach cmd {eval "if 1" try catch} {
-	set c [gencode [expr {![info exists ::tcl_platform(debug)] ? 2000 : 1000}] $cmd]
-=======
-    ti eval {foreach cmd {eval "if 1" catch} {
 	set c [gencode 500 $cmd]
->>>>>>> aacefe56
 	lappend errors [catch $c e] $e
     }}
     #puts $errors
