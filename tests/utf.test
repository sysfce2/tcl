--- conflicted
+++ resolved
@@ -16,12 +16,8 @@
 ::tcltest::loadTestedCommands
 catch [list package require -exact Tcltest [info patchlevel]]
 
-<<<<<<< HEAD
-testConstraint fullutf [expr {[string length \U010000] == 1}]
-=======
-testConstraint tip389 [expr {[string length \U010000] eq 2}]
-
->>>>>>> fa6b13e6
+testConstraint fullutf [expr {[string length \U010000] eq 1}]
+
 testConstraint testbytestring [llength [info commands testbytestring]]
 testConstraint testfindfirst [llength [info commands testfindfirst]]
 testConstraint testfindlast [llength [info commands testfindlast]]
@@ -92,23 +88,13 @@
 } 2
 test utf-2.7 {Tcl_UtfToUniChar: lead (3-byte) followed by 2 trail} testbytestring {
     string length [testbytestring "\xE4\xB9\x8E"]
-<<<<<<< HEAD
-} {1}
-test utf-2.8 {Tcl_UtfToUniChar: lead (4-byte) followed by 3 trail} -constraints {fullutf testbytestring} -body {
+} 1
+test utf-2.8 {Tcl_UtfToUniChar: lead (4-byte) followed by 3 trail} {fullutf testbytestring} {
     string length [testbytestring "\xF0\x90\x80\x80"]
-} -result {1}
-test utf-2.9 {Tcl_UtfToUniChar: lead (4-byte) followed by 3 trail} -constraints {fullutf testbytestring} -body {
+} 1
+test utf-2.9 {Tcl_UtfToUniChar: lead (4-byte) followed by 3 trail} {fullutf testbytestring} {
     string length [testbytestring "\xF4\x8F\xBF\xBF"]
-} -result {1}
-=======
-} 1
-test utf-2.8 {Tcl_UtfToUniChar: lead (4-byte) followed by 3 trail} {tip389 testbytestring} {
-    string length [testbytestring "\xF0\x90\x80\x80"]
-} 2
-test utf-2.9 {Tcl_UtfToUniChar: lead (4-byte) followed by 3 trail} {tip389 testbytestring} {
-    string length [testbytestring "\xF4\x8F\xBF\xBF"]
-} 2
->>>>>>> fa6b13e6
+} 1
 test utf-2.10 {Tcl_UtfToUniChar: lead (4-byte) followed by 3 trail, underflow} testbytestring {
     string length [testbytestring "\xF0\x8F\xBF\xBF"]
 } 4
@@ -156,17 +142,10 @@
 } 2
 test utf-4.11 {Tcl_NumUtfChars: 3 bytes of 4-byte UTF-8 characater} {testnumutfchars testbytestring} {
     testnumutfchars [testbytestring \xF0\x9F\x92\xA9] end-1
-<<<<<<< HEAD
-} {3}
+} 3
 test utf-4.12 {Tcl_NumUtfChars: #4-byte UTF-8 character} {testnumutfchars testbytestring fullutf} {
     testnumutfchars [testbytestring \xF0\x9F\x92\xA9] end
-} {1}
-=======
-} 3
-test utf-4.12 {Tcl_NumUtfChars: #4-byte UTF-8 character} {testnumutfchars testbytestring tip389} {
-    testnumutfchars [testbytestring \xF0\x9F\x92\xA9] end
-} 2
->>>>>>> fa6b13e6
+} 1
 
 test utf-5.1 {Tcl_UtfFindFirst} {testfindfirst testbytestring} {
     testfindfirst [testbytestring "abcbc"] 98
