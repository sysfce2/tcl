--- conflicted
+++ resolved
@@ -468,11 +468,7 @@
 test utf-6.86 {Tcl_UtfNext - overlong sequences} {testutfnext testbytestring} {
     testutfnext [testbytestring \xF0\x80\x80\x80]
 } 1
-<<<<<<< HEAD
-test utf-6.87.0 {Tcl_UtfNext - overlong sequences} {testutfnext testbytestring ucs2_utf16 } {
-=======
 test utf-6.87.0 {Tcl_UtfNext - overlong sequences} {testutfnext testbytestring ucs2_utf16} {
->>>>>>> 13faf8b1
     testutfnext [testbytestring \xF0\x90\x80\x80]
 } 1
 test utf-6.87.1 {Tcl_UtfNext - overlong sequences} {testutfnext testbytestring ucs4} {
@@ -743,12 +739,6 @@
 test utf-7.14.2 {Tcl_UtfPrev} {testutfprev testbytestring} {
     testutfprev A[testbytestring \xF8\xA0\xA0\xF8] 4
 } 3
-<<<<<<< HEAD
-test utf-7.15 {Tcl_UtfPrev} {testutfprev testbytestring ucs2_utf16} {
-    testutfprev A[testbytestring \xF2\xA0\xA0]
-} 3
-test utf-7.15.1 {Tcl_UtfPrev} {testutfprev testbytestring ucs4} {
-=======
 test utf-7.15.0 {Tcl_UtfPrev} {testutfprev testbytestring ucs2_utf16} {
     testutfprev A[testbytestring \xF2\xA0\xA0]
 } 3
@@ -759,7 +749,6 @@
     testutfprev A[testbytestring \xF2\xA0\xA0\xA0] 4
 } 3
 test utf-7.15.1.1 {Tcl_UtfPrev} {testutfprev testbytestring ucs4} {
->>>>>>> 13faf8b1
     testutfprev A[testbytestring \xF2\xA0\xA0\xA0] 4
 } 1
 test utf-7.15.2.0 {Tcl_UtfPrev} {testutfprev testbytestring ucs2_utf16} {
