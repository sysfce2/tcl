# This file contains a collection of tests for tclUtf.c
# Sourcing this file into Tcl runs the tests and generates output for
# errors.  No output means no errors were found.
#
# Copyright (c) 1997 Sun Microsystems, Inc.
# Copyright (c) 1998-1999 by Scriptics Corporation.
#
# See the file "license.terms" for information on usage and redistribution
# of this file, and for a DISCLAIMER OF ALL WARRANTIES.

if {[lsearch [namespace children] ::tcltest] == -1} {
    package require tcltest 2
    namespace import -force ::tcltest::*
}

::tcltest::loadTestedCommands
catch [list package require -exact Tcltest [info patchlevel]]

testConstraint ucs2 [expr {[format %c 0x010000] eq "\uFFFD"}]
testConstraint fullutf [expr {[format %c 0x010000] ne "\uFFFD"}]
testConstraint utf16 [expr {[string length [format %c 0x10000]] == 2}]
testConstraint ucs4 [expr {[testConstraint fullutf]
		&& [string length [format %c 0x10000]] == 1}]

testConstraint Uesc [expr {"\U0041" eq "A"}]
testConstraint pre388 [expr {"\x741" eq "A"}]
testConstraint pairsTo4bytes [expr {[llength [info commands teststringbytes]]
		&& [string length [teststringbytes \uD83D\uDCA9]] == 4}]

testConstraint testbytestring [llength [info commands testbytestring]]
testConstraint testfindfirst [llength [info commands testfindfirst]]
testConstraint testfindlast [llength [info commands testfindlast]]
testConstraint testnumutfchars [llength [info commands testnumutfchars]]
testConstraint teststringobj [llength [info commands teststringobj]]
testConstraint testutfnext [llength [info commands testutfnext]]
testConstraint testutfprev [llength [info commands testutfprev]]

testConstraint tip413 [expr {[string trim \x00] eq {}}]

catch {unset x}

test utf-1.1 {Tcl_UniCharToUtf: 1 byte sequences} testbytestring {
    expr {"\x01" eq [testbytestring \x01]}
} 1
test utf-1.2 {Tcl_UniCharToUtf: 2 byte sequences} testbytestring {
    expr {"\x00" eq [testbytestring \xC0\x80]}
} 1
test utf-1.3 {Tcl_UniCharToUtf: 2 byte sequences} testbytestring {
    expr {"\xE0" eq [testbytestring \xC3\xA0]}
} 1
test utf-1.4 {Tcl_UniCharToUtf: 3 byte sequences} testbytestring {
    expr {"\u4E4E" eq [testbytestring \xE4\xB9\x8E]}
} 1
test utf-1.5 {Tcl_UniCharToUtf: overflowed Tcl_UniChar} testbytestring {
    expr {[format %c 0x110000] eq [testbytestring \xEF\xBF\xBD]}
} 1
test utf-1.6 {Tcl_UniCharToUtf: negative Tcl_UniChar} testbytestring {
    expr {[format %c -1] eq [testbytestring \xEF\xBF\xBD]}
} 1
test utf-1.7.0 {Tcl_UniCharToUtf: 4 byte sequences} {fullutf Uesc testbytestring} {
    expr {"\U014E4E" eq [testbytestring \xF0\x94\xB9\x8E]}
} 1
test utf-1.7.1 {Tcl_UniCharToUtf: 4 byte sequences} {ucs2 Uesc testbytestring} {
    expr {"\U014E4E" eq [testbytestring \xF0\x94\xB9\x8E]}
} 0
test utf-1.8 {Tcl_UniCharToUtf: 3 byte sequence, high surrogate} testbytestring {
    expr {"\uD842" eq [testbytestring \xED\xA1\x82]}
} 1
test utf-1.9 {Tcl_UniCharToUtf: 3 byte sequence, low surrogate} testbytestring {
    expr {"\uDC42" eq [testbytestring \xED\xB1\x82]}
} 1
test utf-1.10 {Tcl_UniCharToUtf: 3 byte sequence, high surrogate} testbytestring {
    expr {[format %c 0xD842] eq [testbytestring \xED\xA1\x82]}
} 1
test utf-1.11 {Tcl_UniCharToUtf: 3 byte sequence, low surrogate} testbytestring {
    expr {[format %c 0xDC42] eq [testbytestring \xED\xB1\x82]}
} 1
test utf-1.12 {Tcl_UniCharToUtf: 4 byte sequence, high/low surrogate} {pairsTo4bytes testbytestring} {
    expr {"\uD842\uDC42" eq [testbytestring \xF0\xA0\xA1\x82]}
} 1
test utf-1.13 {Tcl_UniCharToUtf: Invalid surrogate} {Uesc testbytestring} {
    expr {"\UD842" eq [testbytestring \xEF\xBF\xBD]}
} 1

test utf-2.1 {Tcl_UtfToUniChar: low ascii} {
    string length "abc"
} 3
test utf-2.2 {Tcl_UtfToUniChar: naked trail bytes} testbytestring {
    string length [testbytestring \x82\x83\x84]
} 3
test utf-2.3 {Tcl_UtfToUniChar: lead (2-byte) followed by non-trail} testbytestring {
    string length [testbytestring \xC2]
} 1
test utf-2.4 {Tcl_UtfToUniChar: lead (2-byte) followed by trail} testbytestring {
    string length [testbytestring \xC2\xA2]
} 1
test utf-2.5 {Tcl_UtfToUniChar: lead (3-byte) followed by non-trail} testbytestring {
    string length [testbytestring \xE2]
} 1
test utf-2.6 {Tcl_UtfToUniChar: lead (3-byte) followed by 1 trail} testbytestring {
    string length [testbytestring \xE2\xA2]
} 2
test utf-2.7 {Tcl_UtfToUniChar: lead (3-byte) followed by 2 trail} testbytestring {
    string length [testbytestring \xE4\xB9\x8E]
} 1
test utf-2.8.0 {Tcl_UtfToUniChar: lead (4-byte) followed by 3 trail} {testbytestring ucs2} {
    string length [testbytestring \xF0\x90\x80\x80]
} 4
test utf-2.8.1 {Tcl_UtfToUniChar: lead (4-byte) followed by 3 trail} {testbytestring ucs4} {
    string length [testbytestring \xF0\x90\x80\x80]
} 1
test utf-2.8.2 {Tcl_UtfToUniChar: lead (4-byte) followed by 3 trail} {testbytestring utf16} {
    string length [testbytestring \xF0\x90\x80\x80]
} 2
test utf-2.9.0 {Tcl_UtfToUniChar: lead (4-byte) followed by 3 trail} {testbytestring ucs2} {
    string length [testbytestring \xF4\x8F\xBF\xBF]
} 4
test utf-2.9.1 {Tcl_UtfToUniChar: lead (4-byte) followed by 3 trail} {Uesc ucs4} {
    string length \U10FFFF
} 1
test utf-2.9.2 {Tcl_UtfToUniChar: lead (4-byte) followed by 3 trail} utf16 {
    string length \uDBFF\uDFFF
} 2
test utf-2.10 {Tcl_UtfToUniChar: lead (4-byte) followed by 3 trail, underflow} testbytestring {
    string length [testbytestring \xF0\x8F\xBF\xBF]
} 4
test utf-2.11 {Tcl_UtfToUniChar: lead (4-byte) followed by 3 trail, overflow} testbytestring {
    # Would decode to U+110000 but that is outside the Unicode range.
    string length [testbytestring \xF4\x90\x80\x80]
} 4
test utf-2.12 {Tcl_UtfToUniChar: longer UTF sequences not supported} testbytestring {
    string length [testbytestring \xF8\xA2\xA2\xA2\xA2]
} 5

test utf-3.1 {Tcl_UtfCharComplete} {
} {}

test utf-4.1 {Tcl_NumUtfChars: zero length} testnumutfchars {
    testnumutfchars ""
} 0
test utf-4.2 {Tcl_NumUtfChars: length 1} {testnumutfchars testbytestring} {
    testnumutfchars [testbytestring \xC2\xA2]
} 1
test utf-4.3 {Tcl_NumUtfChars: long string} {testnumutfchars testbytestring} {
    testnumutfchars [testbytestring abc\xC2\xA2\xE4\xB9\x8E\xA2\x4E]
} 7
test utf-4.4 {Tcl_NumUtfChars: #u0000} {testnumutfchars testbytestring} {
    testnumutfchars [testbytestring \xC0\x80]
} 1
test utf-4.5 {Tcl_NumUtfChars: zero length, calc len} testnumutfchars {
    testnumutfchars "" 0
} 0
test utf-4.6 {Tcl_NumUtfChars: length 1, calc len} {testnumutfchars testbytestring} {
    testnumutfchars [testbytestring \xC2\xA2] end
} 1
test utf-4.7 {Tcl_NumUtfChars: long string, calc len} {testnumutfchars testbytestring} {
    testnumutfchars [testbytestring abc\xC2\xA2\xE4\xB9\x8E\xA2\x4E] end
} 7
test utf-4.8 {Tcl_NumUtfChars: #u0000, calc len} {testnumutfchars testbytestring} {
    testnumutfchars [testbytestring \xC0\x80] end
} 1
# Bug [2738427]: Tcl_NumUtfChars(...) no overflow check
test utf-4.9 {Tcl_NumUtfChars: #u20AC, calc len, incomplete} {testnumutfchars testbytestring} {
    testnumutfchars [testbytestring \xE2\x82\xAC] end-1
} 2
test utf-4.10 {Tcl_NumUtfChars: #u0000, calc len, overcomplete} {testnumutfchars testbytestring} {
    testnumutfchars [testbytestring \x00] end+1
} 2
test utf-4.11 {Tcl_NumUtfChars: 3 bytes of 4-byte UTF-8 characater} {testnumutfchars testbytestring} {
    testnumutfchars [testbytestring \xF0\x9F\x92\xA9] end-1
} 3
test utf-4.12.0 {Tcl_NumUtfChars: #4-byte UTF-8 character} {testnumutfchars testbytestring ucs2} {
    testnumutfchars [testbytestring \xF0\x9F\x92\xA9] end
} 4
test utf-4.12.1 {Tcl_NumUtfChars: #4-byte UTF-8 character} {testnumutfchars testbytestring ucs4} {
    testnumutfchars [testbytestring \xF0\x9F\x92\xA9] end
} 1
test utf-4.12.2 {Tcl_NumUtfChars: #4-byte UTF-8 character} {testnumutfchars testbytestring utf16} {
    testnumutfchars [testbytestring \xF0\x9F\x92\xA9] end
} 2

test utf-5.1 {Tcl_UtfFindFirst} {testfindfirst testbytestring} {
    testfindfirst [testbytestring abcbc] 98
} bcbc
test utf-5.2 {Tcl_UtfFindLast} {testfindlast testbytestring} {
    testfindlast [testbytestring abcbc] 98
} bc

test utf-6.1 {Tcl_UtfNext} {testutfnext testbytestring} {
    # This takes the pointer one past the terminating NUL.
    # This is really an invalid call.
    testutfnext {}
} 1
test utf-6.2 {Tcl_UtfNext} {testutfnext testbytestring} {
    testutfnext A
} 1
test utf-6.3 {Tcl_UtfNext} {testutfnext testbytestring} {
    testutfnext AA
} 1
test utf-6.4 {Tcl_UtfNext} {testutfnext testbytestring} {
    testutfnext A[testbytestring \xA0]
} 1
test utf-6.5 {Tcl_UtfNext} {testutfnext testbytestring} {
    testutfnext A[testbytestring \xD0]
} 1
test utf-6.6 {Tcl_UtfNext} {testutfnext testbytestring} {
    testutfnext A[testbytestring \xE8]
} 1
test utf-6.7 {Tcl_UtfNext} {testutfnext testbytestring} {
    testutfnext A[testbytestring \xF2]
} 1
test utf-6.8 {Tcl_UtfNext} {testutfnext testbytestring} {
    testutfnext A[testbytestring \xF8]
} 1
test utf-6.9 {Tcl_UtfNext} {testutfnext testbytestring} {
    testutfnext [testbytestring \xA0]
} 1
test utf-6.10 {Tcl_UtfNext} {testutfnext testbytestring} {
    testutfnext [testbytestring \xA0]G
} 1
test utf-6.11 {Tcl_UtfNext} {testutfnext testbytestring} {
    testutfnext [testbytestring \xA0\xA0\x00]
} 1
test utf-6.12 {Tcl_UtfNext} {testutfnext testbytestring} {
    testutfnext [testbytestring \xA0\xD0]
} 1
test utf-6.13 {Tcl_UtfNext} {testutfnext testbytestring} {
    testutfnext [testbytestring \xA0\xE8]
} 1
test utf-6.14 {Tcl_UtfNext} {testutfnext testbytestring} {
    testutfnext [testbytestring \xA0\xF2]
} 1
test utf-6.15 {Tcl_UtfNext} {testutfnext testbytestring} {
    testutfnext [testbytestring \xA0\xF8]
} 1
test utf-6.16 {Tcl_UtfNext} {testutfnext testbytestring} {
    testutfnext [testbytestring \xD0\x00]
} 1
test utf-6.17 {Tcl_UtfNext} {testutfnext testbytestring} {
    testutfnext [testbytestring \xD0]G
} 1
test utf-6.18 {Tcl_UtfNext} {testutfnext testbytestring} {
    testutfnext [testbytestring \xD0\xA0]
} 2
test utf-6.19 {Tcl_UtfNext} {testutfnext testbytestring} {
    testutfnext [testbytestring \xD0\xD0]
} 1
test utf-6.20 {Tcl_UtfNext} {testutfnext testbytestring} {
    testutfnext [testbytestring \xD0\xE8]
} 1
test utf-6.21 {Tcl_UtfNext} {testutfnext testbytestring} {
    testutfnext [testbytestring \xD0\xF2]
} 1
test utf-6.22 {Tcl_UtfNext} {testutfnext testbytestring} {
    testutfnext [testbytestring \xD0\xF8]
} 1
test utf-6.23 {Tcl_UtfNext} {testutfnext testbytestring} {
    testutfnext [testbytestring \xE8]
} 1
test utf-6.24 {Tcl_UtfNext} {testutfnext testbytestring} {
    testutfnext [testbytestring \xE8]G
} 1
test utf-6.25 {Tcl_UtfNext} {testutfnext testbytestring} {
    testutfnext [testbytestring \xE8\xA0\x00]
} 1
test utf-6.26 {Tcl_UtfNext} {testutfnext testbytestring} {
    testutfnext [testbytestring \xE8\xD0]
} 1
test utf-6.27 {Tcl_UtfNext} {testutfnext testbytestring} {
    testutfnext [testbytestring \xE8\xE8]
} 1
test utf-6.28 {Tcl_UtfNext} {testutfnext testbytestring} {
    testutfnext [testbytestring \xE8\xF2]
} 1
test utf-6.29 {Tcl_UtfNext} {testutfnext testbytestring} {
    testutfnext [testbytestring \xE8\xF8]
} 1
test utf-6.30 {Tcl_UtfNext} {testutfnext testbytestring} {
    testutfnext [testbytestring \xF2]
} 1
test utf-6.31 {Tcl_UtfNext} {testutfnext testbytestring} {
    testutfnext [testbytestring \xF2]G
} 1
test utf-6.32 {Tcl_UtfNext} {testutfnext testbytestring} {
    testutfnext [testbytestring \xF2\xA0]
} 1
test utf-6.33 {Tcl_UtfNext} {testutfnext testbytestring} {
    testutfnext [testbytestring \xF2\xD0]
} 1
test utf-6.34 {Tcl_UtfNext} {testutfnext testbytestring} {
    testutfnext [testbytestring \xF2\xE8]
} 1
test utf-6.35 {Tcl_UtfNext} {testutfnext testbytestring} {
    testutfnext [testbytestring \xF2\xF2]
} 1
test utf-6.36 {Tcl_UtfNext} {testutfnext testbytestring} {
    testutfnext [testbytestring \xF2\xF8]
} 1
test utf-6.37 {Tcl_UtfNext} {testutfnext testbytestring} {
    testutfnext [testbytestring \xF8]
} 1
test utf-6.38 {Tcl_UtfNext} {testutfnext testbytestring} {
    testutfnext [testbytestring \xF8]G
} 1
test utf-6.39 {Tcl_UtfNext} {testutfnext testbytestring} {
    testutfnext [testbytestring \xF8\xA0]
} 1
test utf-6.40 {Tcl_UtfNext} {testutfnext testbytestring} {
    testutfnext [testbytestring \xF8\xD0]
} 1
test utf-6.41 {Tcl_UtfNext} {testutfnext testbytestring} {
    testutfnext [testbytestring \xF8\xE8]
} 1
test utf-6.42 {Tcl_UtfNext} {testutfnext testbytestring} {
    testutfnext [testbytestring \xF8\xF2]
} 1
test utf-6.43 {Tcl_UtfNext} {testutfnext testbytestring} {
    testutfnext [testbytestring \xF8\xF8]
} 1
test utf-6.44 {Tcl_UtfNext} {testutfnext testbytestring} {
    testutfnext [testbytestring \xD0\xA0]G
} 2
test utf-6.45 {Tcl_UtfNext} {testutfnext testbytestring} {
    testutfnext [testbytestring \xD0\xA0\xA0]
} 2
test utf-6.46 {Tcl_UtfNext} {testutfnext testbytestring} {
    testutfnext [testbytestring \xD0\xA0\xD0]
} 2
test utf-6.47 {Tcl_UtfNext} {testutfnext testbytestring} {
    testutfnext [testbytestring \xD0\xA0\xE8]
} 2
test utf-6.48 {Tcl_UtfNext} {testutfnext testbytestring} {
    testutfnext [testbytestring \xD0\xA0\xF2]
} 2
test utf-6.49 {Tcl_UtfNext} {testutfnext testbytestring} {
    testutfnext [testbytestring \xD0\xA0\xF8]
} 2
test utf-6.50 {Tcl_UtfNext} {testutfnext testbytestring} {
    testutfnext [testbytestring \xE8\xA0]G
} 1
test utf-6.51 {Tcl_UtfNext} testutfnext {
    testutfnext \u8820
} 3
test utf-6.52 {Tcl_UtfNext} {testutfnext testbytestring} {
    testutfnext [testbytestring \xE8\xA0\xD0]
} 1
test utf-6.53 {Tcl_UtfNext} {testutfnext testbytestring} {
    testutfnext [testbytestring \xE8\xA0\xE8]
} 1
test utf-6.54 {Tcl_UtfNext} {testutfnext testbytestring} {
    testutfnext [testbytestring \xE8\xA0\xF2]
} 1
test utf-6.55 {Tcl_UtfNext} {testutfnext testbytestring} {
    testutfnext [testbytestring \xE8\xA0\xF8]
} 1
test utf-6.56 {Tcl_UtfNext} {testutfnext testbytestring} {
    testutfnext [testbytestring \xF2\xA0]G
} 1
test utf-6.57 {Tcl_UtfNext} {testutfnext testbytestring} {
    testutfnext [testbytestring \xF2\xA0\xA0\x00]
} 1
test utf-6.58 {Tcl_UtfNext} {testutfnext testbytestring} {
    testutfnext [testbytestring \xF2\xA0\xD0]
} 1
test utf-6.59 {Tcl_UtfNext} {testutfnext testbytestring} {
    testutfnext [testbytestring \xF2\xA0\xE8]
} 1
test utf-6.60 {Tcl_UtfNext} {testutfnext testbytestring} {
    testutfnext [testbytestring \xF2\xA0\xF2]
} 1
test utf-6.61 {Tcl_UtfNext} {testutfnext testbytestring} {
    testutfnext [testbytestring \xF2\xA0\xF8]
} 1
test utf-6.62 {Tcl_UtfNext} testutfnext {
    testutfnext \u8820G
} 3
test utf-6.63 {Tcl_UtfNext} {testutfnext testbytestring} {
    testutfnext \u8820[testbytestring \xA0]
} 3
test utf-6.64 {Tcl_UtfNext} {testutfnext testbytestring} {
    testutfnext \u8820[testbytestring \xD0]
} 3
test utf-6.65 {Tcl_UtfNext} {testutfnext testbytestring} {
    testutfnext \u8820[testbytestring \xE8]
} 3
test utf-6.66 {Tcl_UtfNext} {testutfnext testbytestring} {
    testutfnext \u8820[testbytestring \xF2]
} 3
test utf-6.67 {Tcl_UtfNext} {testutfnext testbytestring} {
    testutfnext \u8820[testbytestring \xF8]
} 3
test utf-6.68 {Tcl_UtfNext} {testutfnext testbytestring} {
    testutfnext [testbytestring \xF2\xA0\xA0]G
} 1
test utf-6.69.0 {Tcl_UtfNext} {testutfnext testbytestring ucs2} {
    testutfnext [testbytestring \xF2\xA0\xA0\xA0]
} 1
<<<<<<< HEAD
test utf-6.69.1 {Tcl_UtfNext} {testutfnext ucs4} {
    testutfnext \xF2\xA0\xA0\xA0
=======
test utf-6.69.1 {Tcl_UtfNext} {testutfnext testbytestring fullutf} {
    testutfnext [testbytestring \xF2\xA0\xA0\xA0]
>>>>>>> fb50148f
} 4
test utf-6.70 {Tcl_UtfNext} {testutfnext testbytestring} {
    testutfnext [testbytestring \xF2\xA0\xA0\xD0]
} 1
test utf-6.71 {Tcl_UtfNext} {testutfnext testbytestring} {
    testutfnext [testbytestring \xF2\xA0\xA0\xE8]
} 1
test utf-6.72 {Tcl_UtfNext} {testutfnext testbytestring} {
    testutfnext [testbytestring \xF2\xA0\xA0\xF2]
} 1
test utf-6.73 {Tcl_UtfNext} {testutfnext testbytestring} {
    testutfnext [testbytestring \xF2\xA0\xA0\xF8]
} 1
test utf-6.74.0 {Tcl_UtfNext} {testutfnext testbytestring ucs2} {
    testutfnext [testbytestring \xF2\xA0\xA0\xA0]G
} 1
<<<<<<< HEAD
test utf-6.74.1 {Tcl_UtfNext} {testutfnext ucs4} {
    testutfnext \xF2\xA0\xA0\xA0G
=======
test utf-6.74.1 {Tcl_UtfNext} {testutfnext testbytestring fullutf} {
    testutfnext [testbytestring \xF2\xA0\xA0\xA0]G
>>>>>>> fb50148f
} 4
test utf-6.75.0 {Tcl_UtfNext} {testutfnext testbytestring ucs2} {
    testutfnext [testbytestring \xF2\xA0\xA0\xA0\xA0]
} 1
<<<<<<< HEAD
test utf-6.75.1 {Tcl_UtfNext} {testutfnext ucs4} {
    testutfnext \xF2\xA0\xA0\xA0\xA0
=======
test utf-6.75.1 {Tcl_UtfNext} {testutfnext testbytestring fullutf} {
    testutfnext [testbytestring \xF2\xA0\xA0\xA0\xA0]
>>>>>>> fb50148f
} 4
test utf-6.76.0 {Tcl_UtfNext} {testutfnext testbytestring ucs2} {
    testutfnext [testbytestring \xF2\xA0\xA0\xA0\xD0]
} 1
<<<<<<< HEAD
test utf-6.76.1 {Tcl_UtfNext} {testutfnext ucs4} {
    testutfnext \xF2\xA0\xA0\xA0\xD0
=======
test utf-6.76.1 {Tcl_UtfNext} {testutfnext testbytestring fullutf} {
    testutfnext [testbytestring \xF2\xA0\xA0\xA0\xD0]
>>>>>>> fb50148f
} 4
test utf-6.77.0 {Tcl_UtfNext} {testutfnext testbytestring ucs2} {
    testutfnext [testbytestring \xF2\xA0\xA0\xA0\xE8]
} 1
<<<<<<< HEAD
test utf-6.77.1 {Tcl_UtfNext} {testutfnext ucs4} {
    testutfnext \xF2\xA0\xA0\xA0\xE8
=======
test utf-6.77.1 {Tcl_UtfNext} {testutfnext testbytestring fullutf} {
    testutfnext [testbytestring \xF2\xA0\xA0\xA0\xE8]
>>>>>>> fb50148f
} 4
test utf-6.78.0 {Tcl_UtfNext} {testutfnext testbytestring ucs2} {
    testutfnext [testbytestring \xF2\xA0\xA0\xA0\xF2]
} 1
<<<<<<< HEAD
test utf-6.78.1 {Tcl_UtfNext} {testutfnext ucs4} {
    testutfnext \xF2\xA0\xA0\xA0\xF2
=======
test utf-6.78.1 {Tcl_UtfNext} {testutfnext testbytestring fullutf} {
    testutfnext [testbytestring \xF2\xA0\xA0\xA0\xF2]
>>>>>>> fb50148f
} 4
test utf-6.79.0 {Tcl_UtfNext} {testutfnext testbytestring ucs2} {
    testutfnext [testbytestring \xF2\xA0\xA0\xA0G\xF8]
} 1
<<<<<<< HEAD
test utf-6.79.1 {Tcl_UtfNext} {testutfnext ucs4} {
    testutfnext \xF2\xA0\xA0\xA0G\xF8
=======
test utf-6.79.1 {Tcl_UtfNext} {testutfnext testbytestring fullutf} {
    testutfnext [testbytestring \xF2\xA0\xA0\xA0G\xF8]
>>>>>>> fb50148f
} 4
test utf-6.80 {Tcl_UtfNext - overlong sequences} {testutfnext testbytestring} {
    testutfnext [testbytestring \xC0\x80]
} 2
test utf-6.81 {Tcl_UtfNext - overlong sequences} {testutfnext testbytestring} {
    testutfnext [testbytestring \xC0\x81]
} 1
test utf-6.82 {Tcl_UtfNext - overlong sequences} {testutfnext testbytestring} {
    testutfnext [testbytestring \xC1\x80]
} 1
test utf-6.83 {Tcl_UtfNext - overlong sequences} {testutfnext testbytestring} {
    testutfnext [testbytestring \xC2\x80]
} 2
test utf-6.84 {Tcl_UtfNext - overlong sequences} {testutfnext testbytestring} {
    testutfnext [testbytestring \xE0\x80\x80]
} 1
test utf-6.85 {Tcl_UtfNext - overlong sequences} {testutfnext testbytestring} {
    testutfnext [testbytestring \xE0\xA0\x80]
} 3
test utf-6.86 {Tcl_UtfNext - overlong sequences} {testutfnext testbytestring} {
    testutfnext [testbytestring \xF0\x80\x80\x80]
} 1
test utf-6.87.0 {Tcl_UtfNext - overlong sequences} {testutfnext testbytestring ucs2} {
    testutfnext [testbytestring \xF0\x90\x80\x80]
} 1
<<<<<<< HEAD
test utf-6.87.1 {Tcl_UtfNext - overlong sequences} {testutfnext ucs4} {
    testutfnext \xF0\x90\x80\x80
=======
test utf-6.87.1 {Tcl_UtfNext - overlong sequences} {testutfnext testbytestring fullutf} {
    testutfnext [testbytestring \xF0\x90\x80\x80]
>>>>>>> fb50148f
} 4
test utf-6.88 {Tcl_UtfNext, pointing to 2th byte of 3-byte valid sequence} {testutfnext testbytestring} {
    testutfnext [testbytestring \xA0\xA0\x00]
} 1
test utf-6.89 {Tcl_UtfNext, pointing to 2th byte of 3-byte invalid sequence} {testutfnext testbytestring} {
    testutfnext [testbytestring \x80\x80\x00]
} 1
test utf-6.90.0 {Tcl_UtfNext, validity check [493dccc2de]} {testutfnext ucs2} {
    testutfnext [testbytestring \xF4\x8F\xBF\xBF]
} 1
<<<<<<< HEAD
test utf-6.90.1 {Tcl_UtfNext, validity check [493dccc2de]} {testutfnext ucs4} {
    testutfnext \xF4\x8F\xBF\xBF
=======
test utf-6.90.1 {Tcl_UtfNext, validity check [493dccc2de]} {testutfnext fullutf} {
    testutfnext [testbytestring \xF4\x8F\xBF\xBF]
>>>>>>> fb50148f
} 4
test utf-6.91.0 {Tcl_UtfNext, validity check [493dccc2de]} {testutfnext testbytestring ucs2} {
    testutfnext [testbytestring \xF4\x90\x80\x80]
} 1
test utf-6.91.1 {Tcl_UtfNext, validity check [493dccc2de]} {testutfnext testbytestring fullutf} {
    testutfnext [testbytestring \xF4\x90\x80\x80]
} 1
<<<<<<< HEAD
test utf-6.92 {Tcl_UtfNext, pointing to 2th byte of 4-byte valid sequence} testutfnext {
    testutfnext \xA0\xA0\xA0
} 3
test utf-6.93 {Tcl_UtfNext, pointing to 2th byte of 4-byte invalid sequence} testutfnext {
    testutfnext \x80\x80\x80
} 3
test utf-6.94 {Tcl_UtfNext, pointing to 2th byte of 5-byte invalid sequence} testutfnext {
    testutfnext \xA0\xA0\xA0\xA0
} 3
test utf-6.95 {Tcl_UtfNext, pointing to 2th byte of 5-byte invalid sequence} testutfnext {
    testutfnext \x80\x80\x80\x80
} 3
test utf-6.96 {Tcl_UtfNext, read limits} testutfnext {
    testutfnext G 0
=======
test utf-6.92.0 {Tcl_UtfNext, pointing to 2th byte of 4-byte valid sequence} {testutfnext testbytestring ucs2} {
    testutfnext [testbytestring \xA0\xA0\xA0]
} 1
test utf-6.92.1 {Tcl_UtfNext, pointing to 2th byte of 4-byte valid sequence} {testutfnext testbytestring utf16} {
    testutfnext [testbytestring \xA0\xA0\xA0]
} 3
test utf-6.92.2 {Tcl_UtfNext, pointing to 2th byte of 4-byte valid sequence} {testutfnext testbytestring ucs4} {
    testutfnext [testbytestring \xA0\xA0\xA0]
} 1
test utf-6.93.0 {Tcl_UtfNext, pointing to 2th byte of 4-byte invalid sequence} {testutfnext testbytestring ucs2} {
    testutfnext [testbytestring \x80\x80\x80]
} 1
test utf-6.93.1 {Tcl_UtfNext, pointing to 2th byte of 4-byte invalid sequence} {testutfnext testbytestring utf16} {
    testutfnext [testbytestring \x80\x80\x80]
} 3
test utf-6.93.2 {Tcl_UtfNext, pointing to 2th byte of 4-byte invalid sequence} {testutfnext testbytestring ucs4} {
    testutfnext [testbytestring \x80\x80\x80]
} 1
test utf-6.94 {Tcl_UtfNext, pointing to 2th byte of 5-byte invalid sequence} {testutfnext testbytestring ucs2} {
    testutfnext [testbytestring \xA0\xA0\xA0\xA0]
} 1
test utf-6.95 {Tcl_UtfNext, pointing to 2th byte of 5-byte invalid sequence} {testutfnext testbytestring ucs2} {
    testutfnext [testbytestring \x80\x80\x80\x80]
} 1
test utf-6.96 {Tcl_UtfNext, read limits} {testutfnext testbytestring} {
    testutfnext [testbytestring G] 0
>>>>>>> fb50148f
} 0
test utf-6.97 {Tcl_UtfNext, read limits} {testutfnext testbytestring} {
    testutfnext [testbytestring \xA0] 0
} 0
test utf-6.98 {Tcl_UtfNext, read limits} {testutfnext testbytestring} {
    testutfnext A[testbytestring G] 1
} 1
test utf-6.99 {Tcl_UtfNext, read limits} {testutfnext testbytestring} {
    testutfnext A[testbytestring \xA0] 1
} 1
test utf-6.100 {Tcl_UtfNext, read limits} {testutfnext testbytestring} {
    testutfnext [testbytestring \xD0\xA0G] 1
} 0
test utf-6.101 {Tcl_UtfNext, read limits} {testutfnext testbytestring} {
    testutfnext [testbytestring \xD0\xA0G] 2
} 2
test utf-6.102 {Tcl_UtfNext, read limits} {testutfnext testbytestring} {
    testutfnext [testbytestring \xD0\xA0\xA0] 1
} 0
test utf-6.103 {Tcl_UtfNext, read limits} {testutfnext testbytestring} {
    testutfnext [testbytestring \xD0\xA0\xA0] 2
} 2
test utf-6.104 {Tcl_UtfNext, read limits} {testutfnext testbytestring} {
    testutfnext [testbytestring \xE8\xA0\xA0G] 1
} 0
test utf-6.105 {Tcl_UtfNext, read limits} {testutfnext testbytestring} {
    testutfnext [testbytestring \xE8\xA0\xA0G] 2
} 0
test utf-6.106 {Tcl_UtfNext, read limits} {testutfnext testbytestring} {
    testutfnext [testbytestring \xE8\xA0\xA0G] 3
} 3
test utf-6.107 {Tcl_UtfNext, read limits} {testutfnext testbytestring} {
    testutfnext [testbytestring \xE8\xA0\xA0\xA0] 1
} 0
test utf-6.108 {Tcl_UtfNext, read limits} {testutfnext testbytestring} {
    testutfnext [testbytestring \xE8\xA0\xA0\xA0] 2
} 0
test utf-6.109 {Tcl_UtfNext, read limits} {testutfnext testbytestring} {
    testutfnext [testbytestring \xE8\xA0\xA0\xA0] 3
} 3
test utf-6.110.0 {Tcl_UtfNext, read limits} {testutfnext testbytestring ucs2} {
    testutfnext [testbytestring \xF2\xA0\xA0\xA0G] 1
} 1
<<<<<<< HEAD
test utf-6.110.1 {Tcl_UtfNext, read limits} {testutfnext ucs4} {
    testutfnext \xF2\xA0\xA0\xA0G 1
=======
test utf-6.110.1 {Tcl_UtfNext, read limits} {testutfnext testbytestring fullutf} {
    testutfnext [testbytestring \xF2\xA0\xA0\xA0G] 1
>>>>>>> fb50148f
} 0
test utf-6.111.0 {Tcl_UtfNext, read limits} {testutfnext testbytestring ucs2} {
    testutfnext [testbytestring \xF2\xA0\xA0\xA0G] 2
} 1
<<<<<<< HEAD
test utf-6.111.1 {Tcl_UtfNext, read limits} {testutfnext ucs4} {
    testutfnext \xF2\xA0\xA0\xA0G 2
=======
test utf-6.111.1 {Tcl_UtfNext, read limits} {testutfnext testbytestring fullutf} {
    testutfnext [testbytestring \xF2\xA0\xA0\xA0G] 2
>>>>>>> fb50148f
} 0
test utf-6.112.0 {Tcl_UtfNext, read limits} {testutfnext testbytestring ucs2} {
    testutfnext [testbytestring \xF2\xA0\xA0\xA0G] 3
} 1
<<<<<<< HEAD
test utf-6.112.1 {Tcl_UtfNext, read limits} {testutfnext ucs4} {
    testutfnext \xF2\xA0\xA0\xA0G 3
=======
test utf-6.112.1 {Tcl_UtfNext, read limits} {testutfnext testbytestring fullutf} {
    testutfnext [testbytestring \xF2\xA0\xA0\xA0G] 3
>>>>>>> fb50148f
} 0
test utf-6.113.0 {Tcl_UtfNext, read limits} {testutfnext testbytestring ucs2} {
    testutfnext [testbytestring \xF2\xA0\xA0\xA0G] 4
} 1
<<<<<<< HEAD
test utf-6.113.1 {Tcl_UtfNext, read limits} {testutfnext ucs4} {
    testutfnext \xF2\xA0\xA0\xA0G 4
=======
test utf-6.113.1 {Tcl_UtfNext, read limits} {testutfnext testbytestring fullutf} {
    testutfnext [testbytestring \xF2\xA0\xA0\xA0G] 4
>>>>>>> fb50148f
} 4
test utf-6.114.0 {Tcl_UtfNext, read limits} {testutfnext testbytestring ucs2} {
    testutfnext [testbytestring \xF2\xA0\xA0\xA0\xA0] 1
} 1
<<<<<<< HEAD
test utf-6.114.1 {Tcl_UtfNext, read limits} {testutfnext ucs4} {
    testutfnext \xF2\xA0\xA0\xA0\xA0 1
=======
test utf-6.114.1 {Tcl_UtfNext, read limits} {testutfnext testbytestring fullutf} {
    testutfnext [testbytestring \xF2\xA0\xA0\xA0\xA0] 1
>>>>>>> fb50148f
} 0
test utf-6.115.0 {Tcl_UtfNext, read limits} {testutfnext testbytestring ucs2} {
    testutfnext [testbytestring \xF2\xA0\xA0\xA0\xA0] 2
} 1
<<<<<<< HEAD
test utf-6.115.1 {Tcl_UtfNext, read limits} {testutfnext ucs4} {
    testutfnext \xF2\xA0\xA0\xA0\xA0 2
=======
test utf-6.115.1 {Tcl_UtfNext, read limits} {testutfnext testbytestring fullutf} {
    testutfnext [testbytestring \xF2\xA0\xA0\xA0\xA0] 2
>>>>>>> fb50148f
} 0
test utf-6.116.0 {Tcl_UtfNext, read limits} {testutfnext testbytestring ucs2} {
    testutfnext [testbytestring \xF2\xA0\xA0\xA0\xA0] 3
} 1
<<<<<<< HEAD
test utf-6.116.1 {Tcl_UtfNext, read limits} {testutfnext ucs4} {
    testutfnext \xF2\xA0\xA0\xA0\xA0 3
=======
test utf-6.116.1 {Tcl_UtfNext, read limits} {testutfnext testbytestring fullutf} {
    testutfnext [testbytestring \xF2\xA0\xA0\xA0\xA0] 3
>>>>>>> fb50148f
} 0
test utf-6.117.0 {Tcl_UtfNext, read limits} {testutfnext testbytestring ucs2} {
    testutfnext [testbytestring \xF2\xA0\xA0\xA0\xA0] 4
} 1
<<<<<<< HEAD
test utf-6.117.1 {Tcl_UtfNext, read limits} {testutfnext ucs4} {
    testutfnext \xF2\xA0\xA0\xA0\xA0 4
=======
test utf-6.117.1 {Tcl_UtfNext, read limits} {testutfnext testbytestring fullutf} {
    testutfnext [testbytestring \xF2\xA0\xA0\xA0\xA0] 4
>>>>>>> fb50148f
} 4
test utf-6.118 {Tcl_UtfNext, read limits} {testutfnext testbytestring} {
    testutfnext [testbytestring \xA0G] 0
} 0
<<<<<<< HEAD
test utf-6.119 {Tcl_UtfNext, read limits} {testutfnext ucs2} {
    testutfnext \xA0G 1
} 0
test utf-6.120 {Tcl_UtfNext, read limits} {testutfnext ucs2} {
    testutfnext \xA0\xA0 1
} 0
test utf-6.121 {Tcl_UtfNext, read limits} {testutfnext ucs2} {
    testutfnext \xA0\xA0G 2
} 0
test utf-6.122 {Tcl_UtfNext, read limits} {testutfnext ucs2} {
    testutfnext \xA0\xA0\xA0 2
} 0
test utf-6.123 {Tcl_UtfNext, read limits} {testutfnext ucs2} {
    testutfnext \xA0\xA0\xA0G 3
} 3
test utf-6.124 {Tcl_UtfNext, read limits} {testutfnext ucs2} {
    testutfnext \xA0\xA0\xA0\xA0 3
} 3
test utf-6.125 {Tcl_UtfNext, read limits} {testutfnext ucs2} {
    testutfnext \xA0\xA0\xA0\xA0G 4
} 3
test utf-6.126 {Tcl_UtfNext, read limits} {testutfnext ucs2} {
    testutfnext \xA0\xA0\xA0\xA0\xA0 4
} 3
=======
test utf-6.119 {Tcl_UtfNext, read limits} {testutfnext testbytestring ucs2} {
    testutfnext [testbytestring \xA0G] 1
} 1
test utf-6.120 {Tcl_UtfNext, read limits} {testutfnext testbytestring ucs2} {
    testutfnext [testbytestring \xA0\xA0] 1
} 1
test utf-6.121 {Tcl_UtfNext, read limits} {testutfnext testbytestring ucs2} {
    testutfnext [testbytestring \xA0\xA0G] 2
} 1
test utf-6.122 {Tcl_UtfNext, read limits} {testutfnext testbytestring ucs2} {
    testutfnext [testbytestring \xA0\xA0\xA0] 2
} 1
test utf-6.123 {Tcl_UtfNext, read limits} {testutfnext testbytestring ucs2} {
    testutfnext [testbytestring \xA0\xA0\xA0G] 3
} 1
test utf-6.124 {Tcl_UtfNext, read limits} {testutfnext testbytestring ucs2} {
    testutfnext [testbytestring \xA0\xA0\xA0\xA0] 3
} 1
test utf-6.125 {Tcl_UtfNext, read limits} {testutfnext testbytestring ucs2} {
    testutfnext [testbytestring \xA0\xA0\xA0\xA0G] 4
} 1
test utf-6.126 {Tcl_UtfNext, read limits} {testutfnext testbytestring ucs2} {
    testutfnext [testbytestring \xA0\xA0\xA0\xA0\xA0] 4
} 1
>>>>>>> fb50148f

test utf-7.1 {Tcl_UtfPrev} testutfprev {
    testutfprev {}
} 0
test utf-7.2 {Tcl_UtfPrev} testutfprev {
    testutfprev A
} 0
test utf-7.3 {Tcl_UtfPrev} testutfprev {
    testutfprev AA
} 1
test utf-7.4 {Tcl_UtfPrev} {testutfprev testbytestring} {
    testutfprev A[testbytestring \xF8]
} 1
test utf-7.4.1 {Tcl_UtfPrev} {testutfprev testbytestring} {
    testutfprev A[testbytestring \xF8\xA0\xA0\xA0] 2
} 1
test utf-7.4.2 {Tcl_UtfPrev} {testutfprev testbytestring} {
    testutfprev A[testbytestring \xF8\xF8\xA0\xA0] 2
} 1
test utf-7.5 {Tcl_UtfPrev} {testutfprev testbytestring} {
    testutfprev A[testbytestring \xF2]
} 1
test utf-7.5.1 {Tcl_UtfPrev} {testutfprev testbytestring} {
    testutfprev A[testbytestring \xF2\xA0\xA0\xA0] 2
} 1
test utf-7.5.2 {Tcl_UtfPrev} {testutfprev testbytestring} {
    testutfprev A[testbytestring \xF2\xF8\xA0\xA0] 2
} 1
test utf-7.6 {Tcl_UtfPrev} {testutfprev testbytestring} {
    testutfprev A[testbytestring \xE8]
} 1
test utf-7.6.1 {Tcl_UtfPrev} {testutfprev testbytestring} {
    testutfprev A\u8820[testbytestring \xA0] 2
} 1
test utf-7.6.2 {Tcl_UtfPrev} {testutfprev testbytestring} {
    testutfprev A[testbytestring \xE8\xF8\xA0\xA0] 2
} 1
test utf-7.7 {Tcl_UtfPrev} {testutfprev testbytestring} {
    testutfprev A[testbytestring \xD0]
} 1
test utf-7.7.1 {Tcl_UtfPrev} {testutfprev testbytestring} {
    testutfprev A[testbytestring \xD0\xA0\xA0\xA0] 2
} 1
test utf-7.7.2 {Tcl_UtfPrev} {testutfprev testbytestring} {
    testutfprev A[testbytestring \xD0\xF8\xA0\xA0] 2
} 1
test utf-7.8 {Tcl_UtfPrev} {testutfprev testbytestring} {
    testutfprev A[testbytestring \xA0]
} 1
test utf-7.8.1 {Tcl_UtfPrev} {testutfprev testbytestring} {
    testutfprev A[testbytestring \xA0\xA0\xA0\xA0] 2
} 1
test utf-7.8.2 {Tcl_UtfPrev} {testutfprev testbytestring} {
    testutfprev A[testbytestring \xA0\xF8\xA0\xA0] 2
} 1
test utf-7.9 {Tcl_UtfPrev} {testutfprev testbytestring} {
    testutfprev A[testbytestring \xF8\xA0]
} 2
test utf-7.9.1 {Tcl_UtfPrev} {testutfprev testbytestring} {
    testutfprev A[testbytestring \xF8\xA0\xA0\xA0] 3
} 2
test utf-7.9.2 {Tcl_UtfPrev} {testutfprev testbytestring} {
    testutfprev A[testbytestring \xF8\xA0\xF8\xA0] 3
} 2
test utf-7.10.0 {Tcl_UtfPrev} {testutfprev testbytestring ucs2} {
    testutfprev A[testbytestring \xF2\xA0]
} 2
<<<<<<< HEAD
test utf-7.10.1 {Tcl_UtfPrev} {testutfprev ucs4} {
    testutfprev A\xF2\xA0
=======
test utf-7.10.1 {Tcl_UtfPrev} {testutfprev testbytestring fullutf} {
    testutfprev A[testbytestring \xF2\xA0]
>>>>>>> fb50148f
} 1
test utf-7.10.2 {Tcl_UtfPrev} {testutfprev testbytestring ucs2} {
    testutfprev A[testbytestring \xF2\xA0\xA0\xA0] 3
} 2
<<<<<<< HEAD
test utf-7.10.3 {Tcl_UtfPrev} {testutfprev ucs4} {
    testutfprev A\xF2\xA0\xA0\xA0 3
=======
test utf-7.10.3 {Tcl_UtfPrev} {testutfprev testbytestring fullutf} {
    testutfprev A[testbytestring \xF2\xA0\xA0\xA0] 3
>>>>>>> fb50148f
} 1
test utf-7.10.4 {Tcl_UtfPrev} {testutfprev testbytestring ucs2} {
    testutfprev A[testbytestring \xF2\xA0\xF8\xA0] 3
} 2
<<<<<<< HEAD
test utf-7.10.5 {Tcl_UtfPrev} {testutfprev ucs4} {
    testutfprev A\xF2\xA0\xF8\xA0 3
=======
test utf-7.10.5 {Tcl_UtfPrev} {testutfprev testbytestring fullutf} {
    testutfprev A[testbytestring \xF2\xA0\xF8\xA0] 3
>>>>>>> fb50148f
} 1
test utf-7.11 {Tcl_UtfPrev} {testutfprev testbytestring} {
    testutfprev A[testbytestring \xE8\xA0]
} 1
test utf-7.11.1 {Tcl_UtfPrev} {testutfprev testbytestring} {
    testutfprev A\u8820[testbytestring \xA0] 3
} 1
test utf-7.11.2 {Tcl_UtfPrev} {testutfprev testbytestring} {
    testutfprev A[testbytestring \xE8\xA0\xF8\xA0] 3
} 1
test utf-7.11.3 {Tcl_UtfPrev} {testutfprev testbytestring} {
    testutfprev A[testbytestring \xE8\xA0\xF8] 3
} 1
test utf-7.12 {Tcl_UtfPrev} {testutfprev testbytestring} {
    testutfprev A[testbytestring \xD0\xA0]
} 1
test utf-7.12.1 {Tcl_UtfPrev} {testutfprev testbytestring} {
    testutfprev A[testbytestring \xD0\xA0\xA0\xA0] 3
} 1
test utf-7.12.2 {Tcl_UtfPrev} {testutfprev testbytestring} {
    testutfprev A[testbytestring \xD0\xA0\xF8\xA0] 3
} 1
test utf-7.13 {Tcl_UtfPrev} {testutfprev testbytestring} {
    testutfprev A[testbytestring \xA0\xA0]
} 2
test utf-7.13.1 {Tcl_UtfPrev} {testutfprev testbytestring} {
    testutfprev A[testbytestring \xA0\xA0\xA0\xA0] 3
} 2
test utf-7.13.2 {Tcl_UtfPrev} {testutfprev testbytestring} {
    testutfprev A[testbytestring \xA0\xA0\xF8\xA0] 3
} 2
test utf-7.14 {Tcl_UtfPrev} {testutfprev testbytestring} {
    testutfprev A[testbytestring \xF8\xA0\xA0]
} 3
test utf-7.14.1 {Tcl_UtfPrev} {testutfprev testbytestring} {
    testutfprev A[testbytestring \xF8\xA0\xA0\xA0] 4
} 3
test utf-7.14.2 {Tcl_UtfPrev} {testutfprev testbytestring} {
    testutfprev A[testbytestring \xF8\xA0\xA0\xF8] 4
} 3
test utf-7.15.0 {Tcl_UtfPrev} {testutfprev testbytestring ucs2} {
    testutfprev A[testbytestring \xF2\xA0\xA0]
} 3
<<<<<<< HEAD
test utf-7.15.1 {Tcl_UtfPrev} {testutfprev ucs4} {
    testutfprev A\xF2\xA0\xA0
=======
test utf-7.15.1 {Tcl_UtfPrev} {testutfprev testbytestring fullutf} {
    testutfprev A[testbytestring \xF2\xA0\xA0]
>>>>>>> fb50148f
} 1
test utf-7.15.1.0 {Tcl_UtfPrev} {testutfprev testbytestring ucs2} {
    testutfprev A[testbytestring \xF2\xA0\xA0\xA0] 4
} 3
<<<<<<< HEAD
test utf-7.15.1.1 {Tcl_UtfPrev} {testutfprev ucs4} {
    testutfprev A\xF2\xA0\xA0\xA0 4
=======
test utf-7.15.1.1 {Tcl_UtfPrev} {testutfprev testbytestring fullutf} {
    testutfprev A[testbytestring \xF2\xA0\xA0\xA0] 4
>>>>>>> fb50148f
} 1
test utf-7.15.2.0 {Tcl_UtfPrev} {testutfprev testbytestring ucs2} {
    testutfprev A[testbytestring \xF2\xA0\xA0\xF8] 4
} 3
<<<<<<< HEAD
test utf-7.15.2.1 {Tcl_UtfPrev} {testutfprev ucs4} {
    testutfprev A\xF2\xA0\xA0\xF8 4
=======
test utf-7.15.2.1 {Tcl_UtfPrev} {testutfprev testbytestring fullutf} {
    testutfprev A[testbytestring \xF2\xA0\xA0\xF8] 4
>>>>>>> fb50148f
} 1
test utf-7.16 {Tcl_UtfPrev} testutfprev {
    testutfprev A\u8820
} 1
test utf-7.16.1 {Tcl_UtfPrev} {testutfprev testbytestring} {
    testutfprev A\u8820[testbytestring \xA0] 4
} 1
test utf-7.16.2 {Tcl_UtfPrev} {testutfprev testbytestring} {
    testutfprev A\u8820[testbytestring \xF8] 4
} 1
test utf-7.17 {Tcl_UtfPrev} {testutfprev testbytestring} {
    testutfprev A[testbytestring \xD0\xA0\xA0]
} 3
test utf-7.17.1 {Tcl_UtfPrev} {testutfprev testbytestring} {
    testutfprev A[testbytestring \xD0\xA0\xA0\xA0] 4
} 3
test utf-7.17.2 {Tcl_UtfPrev} {testutfprev testbytestring} {
    testutfprev A[testbytestring \xD0\xA0\xA0\xF8] 4
} 3
test utf-7.18.0 {Tcl_UtfPrev} {testutfprev testbytestring ucs2} {
    testutfprev A[testbytestring \xA0\xA0\xA0]
} 1
test utf-7.18.1 {Tcl_UtfPrev} {testutfprev testbytestring fullutf} {
    testutfprev A[testbytestring \xA0\xA0\xA0]
} 3
test utf-7.18.2 {Tcl_UtfPrev} {testutfprev testbytestring ucs2} {
    testutfprev A[testbytestring \xA0\xA0\xA0\xA0] 4
} 1
test utf-7.18.3 {Tcl_UtfPrev} {testutfprev testbytestring fullutf} {
    testutfprev A[testbytestring \xA0\xA0\xA0\xA0] 4
} 3
test utf-7.18.4 {Tcl_UtfPrev} {testutfprev testbytestring ucs2} {
    testutfprev A[testbytestring \xA0\xA0\xA0\xF8] 4
} 1
test utf-7.18.5 {Tcl_UtfPrev} {testutfprev testbytestring fullutf} {
    testutfprev A[testbytestring \xA0\xA0\xA0\xF8] 4
} 3
test utf-7.19.0 {Tcl_UtfPrev} {testutfprev testbytestring ucs2} {
    testutfprev A[testbytestring \xF8\xA0\xA0\xA0]
} 2
test utf-7.19.1 {Tcl_UtfPrev} {testutfprev testbytestring fullutf} {
    testutfprev A[testbytestring \xF8\xA0\xA0\xA0]
} 4
test utf-7.20.0 {Tcl_UtfPrev} {testutfprev testbytestring ucs2} {
    testutfprev A[testbytestring \xF2\xA0\xA0\xA0]
} 2
test utf-7.20.1 {Tcl_UtfPrev} {testutfprev testbytestring fullutf} {
    testutfprev A[testbytestring \xF2\xA0\xA0\xA0]
} 1
test utf-7.21.0 {Tcl_UtfPrev} {testutfprev testbytestring ucs2} {
    testutfprev A\u8820[testbytestring \xA0]
} 2
test utf-7.21.1 {Tcl_UtfPrev} {testutfprev testbytestring fullutf} {
    testutfprev A\u8820[testbytestring \xA0]
} 4
test utf-7.22.0 {Tcl_UtfPrev} {testutfprev testbytestring ucs2} {
    testutfprev A[testbytestring \xD0\xA0\xA0\xA0]
} 2
test utf-7.22.1 {Tcl_UtfPrev} {testutfprev testbytestring fullutf} {
    testutfprev A[testbytestring \xD0\xA0\xA0\xA0]
} 4
test utf-7.23.0 {Tcl_UtfPrev} {testutfprev testbytestring ucs2} {
    testutfprev A[testbytestring \xA0\xA0\xA0\xA0]
} 2
test utf-7.23.1 {Tcl_UtfPrev} {testutfprev testbytestring fullutf} {
    testutfprev A[testbytestring \xA0\xA0\xA0\xA0]
} 4
test utf-7.24 {Tcl_UtfPrev -- overlong sequence}  {testutfprev testbytestring} {
    testutfprev A[testbytestring \xC0\x81]
} 2
test utf-7.25 {Tcl_UtfPrev -- overlong sequence}  {testutfprev testbytestring} {
    testutfprev A[testbytestring \xC0\x81] 2
} 1
test utf-7.26 {Tcl_UtfPrev -- overlong sequence}  {testutfprev testbytestring} {
    testutfprev A[testbytestring \xE0\x80\x80]
} 3
test utf-7.27 {Tcl_UtfPrev -- overlong sequence}  {testutfprev testbytestring} {
    testutfprev A[testbytestring \xE0\x80]
} 2
test utf-7.27.1 {Tcl_UtfPrev -- overlong sequence}  {testutfprev testbytestring} {
    testutfprev A[testbytestring \xE0\x80\x80] 3
} 2
test utf-7.28 {Tcl_UtfPrev -- overlong sequence}  {testutfprev testbytestring} {
    testutfprev A[testbytestring \xE0]
} 1
test utf-7.28.1 {Tcl_UtfPrev -- overlong sequence}  {testutfprev testbytestring} {
    testutfprev A[testbytestring \xE0\x80\x80] 2
} 1
test utf-7.29.0 {Tcl_UtfPrev -- overlong sequence}  {testutfprev testbytestring ucs2} {
    testutfprev A[testbytestring \xF0\x80\x80\x80]
} 2
test utf-7.29.1 {Tcl_UtfPrev -- overlong sequence}  {testutfprev testbytestring fullutf} {
    testutfprev A[testbytestring \xF0\x80\x80\x80]
} 4
test utf-7.30 {Tcl_UtfPrev -- overlong sequence}  {testutfprev testbytestring} {
    testutfprev A[testbytestring \xF0\x80\x80\x80] 4
} 3
test utf-7.31 {Tcl_UtfPrev -- overlong sequence}  {testutfprev testbytestring} {
    testutfprev A[testbytestring \xF0\x80\x80\x80] 3
} 2
test utf-7.32 {Tcl_UtfPrev -- overlong sequence}  {testutfprev testbytestring} {
    testutfprev A[testbytestring \xF0\x80\x80\x80] 2
} 1
test utf-7.33 {Tcl_UtfPrev -- overlong sequence}  {testutfprev testbytestring} {
    testutfprev A[testbytestring \xC0\x80]
} 1
test utf-7.34 {Tcl_UtfPrev -- overlong sequence}  {testutfprev testbytestring} {
    testutfprev A[testbytestring \xC1\x80]
} 2
test utf-7.35 {Tcl_UtfPrev -- overlong sequence}  {testutfprev testbytestring} {
    testutfprev A[testbytestring \xC2\x80]
} 1
test utf-7.36 {Tcl_UtfPrev -- overlong sequence}  {testutfprev testbytestring} {
    testutfprev A[testbytestring \xE0\xA0\x80]
} 1
test utf-7.37 {Tcl_UtfPrev -- overlong sequence}  {testutfprev testbytestring} {
    testutfprev A[testbytestring \xE0\xA0\x80] 3
} 1
test utf-7.38 {Tcl_UtfPrev -- overlong sequence}  {testutfprev testbytestring} {
    testutfprev A[testbytestring \xE0\xA0\x80] 2
} 1
test utf-7.39.0 {Tcl_UtfPrev -- overlong sequence}  {testutfprev testbytestring ucs2} {
    testutfprev A[testbytestring \xF0\x90\x80\x80]
} 2
<<<<<<< HEAD
test utf-7.39.1 {Tcl_UtfPrev -- overlong sequence}  {testutfprev ucs4} {
    testutfprev A\xF0\x90\x80\x80
=======
test utf-7.39.1 {Tcl_UtfPrev -- overlong sequence}  {testutfprev testbytestring fullutf} {
    testutfprev A[testbytestring \xF0\x90\x80\x80]
>>>>>>> fb50148f
} 1
test utf-7.40.0 {Tcl_UtfPrev -- overlong sequence}  {testutfprev testbytestring ucs2} {
    testutfprev A[testbytestring \xF0\x90\x80\x80] 4
} 3
<<<<<<< HEAD
test utf-7.40.1 {Tcl_UtfPrev -- overlong sequence}  {testutfprev ucs4} {
    testutfprev A\xF0\x90\x80\x80 4
=======
test utf-7.40.1 {Tcl_UtfPrev -- overlong sequence}  {testutfprev testbytestring fullutf} {
    testutfprev A[testbytestring \xF0\x90\x80\x80] 4
>>>>>>> fb50148f
} 1
test utf-7.41.0 {Tcl_UtfPrev -- overlong sequence}  {testutfprev testbytestring ucs2} {
    testutfprev A[testbytestring \xF0\x90\x80\x80] 3
} 2
<<<<<<< HEAD
test utf-7.41.1 {Tcl_UtfPrev -- overlong sequence}  {testutfprev ucs4} {
    testutfprev A\xF0\x90\x80\x80 3
=======
test utf-7.41.1 {Tcl_UtfPrev -- overlong sequence}  {testutfprev testbytestring fullutf} {
    testutfprev A[testbytestring \xF0\x90\x80\x80] 3
>>>>>>> fb50148f
} 1
test utf-7.42 {Tcl_UtfPrev -- overlong sequence}  testutfprev {
    testutfprev A[testbytestring \xF0\x90\x80\x80] 2
} 1
test utf-7.43 {Tcl_UtfPrev -- no lead byte at start}  testutfprev {
    testutfprev [testbytestring \xA0]
} 0
test utf-7.44 {Tcl_UtfPrev -- no lead byte at start}  testutfprev {
    testutfprev [testbytestring \xA0\xA0]
} 1
test utf-7.45 {Tcl_UtfPrev -- no lead byte at start}  testutfprev {
    testutfprev [testbytestring \xA0\xA0\xA0]
} 2
test utf-7.46.0 {Tcl_UtfPrev -- no lead byte at start}  {testutfprev testbytestring ucs2} {
    testutfprev [testbytestring \xA0\xA0\xA0\xA0]
} 1
test utf-7.46.1 {Tcl_UtfPrev -- no lead byte at start}  {testutfprev testbytestring fullutf} {
    testutfprev [testbytestring \xA0\xA0\xA0\xA0]
} 3
test utf-7.47 {Tcl_UtfPrev, pointing to 3th byte of 3-byte valid sequence} {testutfprev testbytestring} {
    testutfprev [testbytestring \xE8\xA0]
} 0
test utf-7.47.1 {Tcl_UtfPrev, pointing to 3th byte of 3-byte valid sequence} {testutfprev testbytestring} {
    testutfprev \u8820 2
} 0
test utf-7.47.2 {Tcl_UtfPrev, pointing to 3th byte of 3-byte invalid sequence} {testutfprev testbytestring} {
    testutfprev [testbytestring \xE8\xA0\x00] 2
} 0
test utf-7.48.0 {Tcl_UtfPrev, validity check [493dccc2de]} {testutfprev testbytestring ucs2} {
    testutfprev A[testbytestring \xF4\x8F\xBF\xBF]
} 2
<<<<<<< HEAD
test utf-7.48.1 {Tcl_UtfPrev, validity check [493dccc2de]} {testutfprev ucs4} {
    testutfprev A\xF4\x8F\xBF\xBF
=======
test utf-7.48.1 {Tcl_UtfPrev, validity check [493dccc2de]} {testutfprev testbytestring fullutf} {
    testutfprev A[testbytestring \xF4\x8F\xBF\xBF]
>>>>>>> fb50148f
} 1
test utf-7.48.2 {Tcl_UtfPrev, validity check [493dccc2de]} {testutfprev testbytestring ucs2} {
    testutfprev A[testbytestring \xF4\x8F\xBF\xBF] 4
} 3
<<<<<<< HEAD
test utf-7.48.3 {Tcl_UtfPrev, validity check [493dccc2de]} {testutfprev ucs4} {
    testutfprev A\xF4\x8F\xBF\xBF 4
=======
test utf-7.48.3 {Tcl_UtfPrev, validity check [493dccc2de]} {testutfprev testbytestring fullutf} {
    testutfprev A[testbytestring \xF4\x8F\xBF\xBF] 4
>>>>>>> fb50148f
} 1
test utf-7.48.4 {Tcl_UtfPrev, validity check [493dccc2de]} {testutfprev testbytestring ucs2} {
    testutfprev A[testbytestring \xF4\x8F\xBF\xBF] 3
} 2
<<<<<<< HEAD
test utf-7.48.5 {Tcl_UtfPrev, validity check [493dccc2de]} {testutfprev ucs4} {
    testutfprev A\xF4\x8F\xBF\xBF 3
=======
test utf-7.48.5 {Tcl_UtfPrev, validity check [493dccc2de]} {testutfprev testbytestring fullutf} {
    testutfprev A[testbytestring \xF4\x8F\xBF\xBF] 3
>>>>>>> fb50148f
} 1
test utf-7.48.6 {Tcl_UtfPrev, validity check [493dccc2de]} {testutfprev testbytestring} {
    testutfprev A[testbytestring \xF4\x8F\xBF\xBF] 2
} 1
test utf-7.49.0 {Tcl_UtfPrev, validity check [493dccc2de]} {testutfprev testbytestring ucs2} {
    testutfprev A[testbytestring \xF4\x90\x80\x80]
} 2
test utf-7.49.1 {Tcl_UtfPrev, validity check [493dccc2de]} {testutfprev testbytestring fullutf} {
    testutfprev A[testbytestring \xF4\x90\x80\x80]
} 4
test utf-7.49.2 {Tcl_UtfPrev, validity check [493dccc2de]} {testutfprev testbytestring} {
    testutfprev A[testbytestring \xF4\x90\x80\x80] 4
} 3
test utf-7.49.3 {Tcl_UtfPrev, validity check [493dccc2de]} {testutfprev testbytestring} {
    testutfprev A[testbytestring \xF4\x90\x80\x80] 3
} 2
test utf-7.49.4 {Tcl_UtfPrev, validity check [493dccc2de]} {testutfprev testbytestring} {
    testutfprev A[testbytestring \xF4\x90\x80\x80] 2
} 1
test utf-7.50.0 {Tcl_UtfPrev, 4-byte valid sequence with additional trail} {testutfprev ucs2} {
    testutfprev \xF2\xA0\xA0\xA0\xA0
} 2
test utf-7.50.1 {Tcl_UtfPrev, 4-byte valid sequence with additional trail} {testutfprev fullutf} {
    testutfprev \xF2\xA0\xA0\xA0\xA0
} 4
test utf-7.51.0 {Tcl_UtfPrev, 4-byte valid sequence with additional trail} {testutfprev ucs2} {
    testutfprev \xF2\x80\x80\x80\x80
} 2
test utf-7.51.1 {Tcl_UtfPrev, 4-byte valid sequence with additional trail} {testutfprev fullutf} {
    testutfprev \xF2\x80\x80\x80\x80
} 4

test utf-8.1 {Tcl_UniCharAtIndex: index = 0} {
    string index abcd 0
} a
test utf-8.2 {Tcl_UniCharAtIndex: index = 0} {
    string index \u4E4E\u25A 0
} \u4E4E
test utf-8.3 {Tcl_UniCharAtIndex: index > 0} {
    string index abcd 2
} c
test utf-8.4 {Tcl_UniCharAtIndex: index > 0} {
    string index \u4E4E\u25A\xFF\u543 2
} \xFF
test utf-8.5.0 {Tcl_UniCharAtIndex: high surrogate} ucs2 {
    string index \uD842 0
} \uD842
test utf-8.5.1 {Tcl_UniCharAtIndex: high surrogate} ucs4 {
    string index \uD842 0
} \uD842
test utf-8.5.2 {Tcl_UniCharAtIndex: high surrogate} utf16 {
    string index \uD842 0
} \uD842
test utf-8.6 {Tcl_UniCharAtIndex: low surrogate} {
    string index \uDC42 0
} \uDC42
test utf-8.7.0 {Tcl_UniCharAtIndex: Emoji} ucs2 {
    string index \uD83D\uDE00G 0
} \uD83D
test utf-8.7.1 {Tcl_UniCharAtIndex: Emoji} ucs4 {
    string index \uD83D\uDE00G 0
} \U1F600
test utf-8.7.2 {Tcl_UniCharAtIndex: Emoji} utf16 {
    string index \uD83D\uDE00G 0
} \U1F600
test utf-8.8.0 {Tcl_UniCharAtIndex: Emoji} ucs2 {
    string index \uD83D\uDE00G 1
} \uDE00
test utf-8.8.1 {Tcl_UniCharAtIndex: Emoji} ucs4 {
    string index \uD83D\uDE00G 1
} G
test utf-8.8.2 {Tcl_UniCharAtIndex: Emoji} utf16 {
    string index \uD83D\uDE00G 1
} {}
test utf-8.9.0 {Tcl_UniCharAtIndex: Emoji} ucs2 {
    string index \uD83D\uDE00G 2
} G
test utf-8.9.1 {Tcl_UniCharAtIndex: Emoji} ucs4 {
    string index \uD83D\uDE00G 2
} {}
test utf-8.9.2 {Tcl_UniCharAtIndex: Emoji} utf16 {
    string index \uD83D\uDE00G 2
} G
test utf-8.10.0 {Tcl_UniCharAtIndex: Emoji} {Uesc ucs2} {
    string index \U1F600G 0
} \uFFFD
test utf-8.10.1 {Tcl_UniCharAtIndex: Emoji} {Uesc ucs4} {
    string index \U1F600G 0
} \U1F600
test utf-8.10.2 {Tcl_UniCharAtIndex: Emoji} {Uesc utf16} {
    string index \U1F600G 0
} \U1F600
test utf-8.11.0 {Tcl_UniCharAtIndex: Emoji} {Uesc ucs2} {
    string index \U1F600G 1
} G
test utf-8.11.1 {Tcl_UniCharAtIndex: Emoji} {Uesc ucs4} {
    string index \U1F600G 1
} G
test utf-8.11.2 {Tcl_UniCharAtIndex: Emoji} {Uesc utf16} {
    string index \U1F600G 1
} {}
test utf-8.12.0 {Tcl_UniCharAtIndex: Emoji} {Uesc ucs2} {
    string index \U1F600G 2
} {}
test utf-8.12.1 {Tcl_UniCharAtIndex: Emoji} {Uesc ucs4} {
    string index \U1F600G 2
} {}
test utf-8.12.2 {Tcl_UniCharAtIndex: Emoji} {Uesc utf16} {
    string index \U1F600G 2
} G

test utf-9.1 {Tcl_UtfAtIndex: index = 0} {
    string range abcd 0 2
} abc
test utf-9.2 {Tcl_UtfAtIndex: index > 0} {
    string range \u4E4E\u25A\xFF\u543klmnop 1 5
} \u25A\xFF\u543kl
test utf-9.3.0 {Tcl_UtfAtIndex: index = 0, Emoji} ucs2 {
    string range \uD83D\uDE00G 0 0
} \uD83D
test utf-9.3.1 {Tcl_UtfAtIndex: index = 0, Emoji} ucs4 {
    string range \uD83D\uDE00G 0 0
} \U1F600
test utf-9.3.2 {Tcl_UtfAtIndex: index = 0, Emoji} utf16 {
    string range \uD83D\uDE00G 0 0
} \U1F600
test utf-9.4.0 {Tcl_UtfAtIndex: index > 0, Emoji} ucs2 {
    string range \uD83D\uDE00G 1 1
} \uDE00
test utf-9.4.1 {Tcl_UtfAtIndex: index > 0, Emoji} ucs4 {
    string range \uD83D\uDE00G 1 1
} G
test utf-9.4.2 {Tcl_UtfAtIndex: index > 0, Emoji} utf16 {
    string range \uD83D\uDE00G 1 1
} {}
test utf-9.5.0 {Tcl_UtfAtIndex: index > 0, Emoji} ucs2 {
    string range \uD83D\uDE00G 2 2
} G
test utf-9.5.1 {Tcl_UtfAtIndex: index > 0, Emoji} ucs4 {
    string range \uD83D\uDE00G 2 2
} {}
test utf-9.5.2 {Tcl_UtfAtIndex: index > 0, Emoji} utf16 {
    string range \uD83D\uDE00G 2 2
} G
test utf-9.6.0 {Tcl_UtfAtIndex: index = 0, Emoji} {Uesc ucs2} {
    string range \U1f600G 0 0
} \uFFFD
test utf-9.6.1 {Tcl_UtfAtIndex: index = 0, Emoji} {Uesc ucs4} {
    string range \U1f600G 0 0
} \U1F600
test utf-9.6.2 {Tcl_UtfAtIndex: index = 0, Emoji} {Uesc utf16} {
    string range \U1f600G 0 0
} \U1F600
test utf-9.7.0 {Tcl_UtfAtIndex: index > 0, Emoji} {Uesc ucs2} {
    string range \U1f600G 1 1
} G
test utf-9.7.1 {Tcl_UtfAtIndex: index > 0, Emoji} {Uesc ucs4} {
    string range \U1f600G 1 1
} G
test utf-9.7.2 {Tcl_UtfAtIndex: index > 0, Emoji} {Uesc utf16} {
    string range \U1f600G 1 1
} {}
test utf-9.8.0 {Tcl_UtfAtIndex: index > 0, Emoji} {Uesc ucs2} {
    string range \U1f600G 2 2
} {}
test utf-9.8.1 {Tcl_UtfAtIndex: index > 0, Emoji} {Uesc ucs4} {
    string range \U1f600G 2 2
} {}
test utf-9.8.2 {Tcl_UtfAtIndex: index > 0, Emoji} {Uesc utf16} {
    string range \U1f600G 2 2
} G

test utf-10.1 {Tcl_UtfBackslash: dst == NULL} {
    set x \n
} {
}
test utf-10.2 {Tcl_UtfBackslash: \u subst} testbytestring {
    expr {"\uA2" eq [testbytestring \xC2\xA2]}
} 1
test utf-10.3 {Tcl_UtfBackslash: longer \u subst} testbytestring {
    expr {"\u4E21" eq [testbytestring \xE4\xB8\xA1]}
} 1
test utf-10.4 {Tcl_UtfBackslash: stops at first non-hex} testbytestring {
    expr {"\u4E2k" eq "[testbytestring \xD3\xA2]k"}
} 1
test utf-10.5 {Tcl_UtfBackslash: stops after 4 hex chars} testbytestring {
    expr {"\u4E216" eq "[testbytestring \xE4\xB8\xA1]6"}
} 1
test utf-10.6 {Tcl_UtfBackslash: stops after 5 hex chars} {Uesc fullutf testbytestring} {
    expr {"\U1E2165" eq "[testbytestring \xF0\x9E\x88\x96]5"}
} 1
test utf-10.7 {Tcl_UtfBackslash: stops after 6 hex chars} {Uesc fullutf testbytestring} {
    expr {"\U10E2165" eq "[testbytestring \xF4\x8E\x88\x96]5"}
} 1

proc bsCheck {char num {constraints {}}} {
    global errNum
    test utf-10.$errNum {backslash substitution} $constraints {
	scan $char %c value
	set value
    } $num
    incr errNum
}
set errNum 8
bsCheck \b	8
bsCheck \e	101
bsCheck \f	12
bsCheck \n	10
bsCheck \r	13
bsCheck \t	9
bsCheck \v	11
bsCheck \{	123
bsCheck \}	125
bsCheck \[	91
bsCheck \]	93
bsCheck \$	36
bsCheck \ 	32
bsCheck \;	59
bsCheck \\	92
bsCheck \Ca	67
bsCheck \Ma	77
bsCheck \CMa	67
# prior to 8.3, this returned 8, as \8 as accepted as an
# octal value - but it isn't! [Bug: 3975]
bsCheck \8a	56
bsCheck \14	12
bsCheck \141	97
bsCheck b\0	98
bsCheck \x	120
bsCheck \xa	10
bsCheck \xA	10
bsCheck \x41	65
bsCheck \x541	65	pre388	;# == \x41
bsCheck \x541	84	!pre388	;# == \x54 1
bsCheck \u	117
bsCheck \uk	117
bsCheck \u41	65
bsCheck \ua	10
bsCheck \uA	10
bsCheck \340	224
bsCheck \uA1	161
bsCheck \u4E21	20001
bsCheck \741    225	pre388	;# == \341 
bsCheck \741    60	!pre388	;# == \74 1
bsCheck \U      85
bsCheck \Uk     85
bsCheck \U41    65			Uesc
bsCheck \Ua     10			Uesc
bsCheck \UA     10			Uesc
bsCheck \UA1    161			Uesc
bsCheck \U4E21  20001			Uesc
bsCheck \U004E21        20001		Uesc
bsCheck \U00004E21      20001		Uesc
bsCheck \U0000004E21    78		Uesc
bsCheck \U00110000      69632		{Uesc fullutf}
bsCheck \U01100000      69632		{Uesc fullutf}
bsCheck \U11000000      69632		{Uesc fullutf}
bsCheck \U0010FFFF      1114111		{Uesc fullutf}
bsCheck \U010FFFF0      1114111		{Uesc fullutf}
bsCheck \U10FFFF00      1114111		{Uesc fullutf}
bsCheck \UFFFFFFFF      1048575		{Uesc fullutf}

test utf-11.1 {Tcl_UtfToUpper} {
    string toupper {}
} {}
test utf-11.2 {Tcl_UtfToUpper} {
    string toupper abc
} ABC
test utf-11.3 {Tcl_UtfToUpper} {
    string toupper \xE3gh
} \xC3GH
test utf-11.4 {Tcl_UtfToUpper} {
    string toupper \u01E3gh
} \u01E2GH
test utf-11.5 {Tcl_UtfToUpper Georgian (new in Unicode 11)} {
    string toupper \u10D0\u1C90
} \u1C90\u1C90
test utf-11.6 {Tcl_UtfToUpper beyond U+FFFF} {Uesc fullutf} {
    string toupper \U10428
} \U10400
test utf-11.7 {Tcl_UtfToUpper beyond U+FFFF} fullutf {
    string toupper \uD801\uDC28
} \uD801\uDC00
test utf-11.8 {Tcl_UtfToUpper low/high surrogate)} {
    string toupper \uDC24\uD824
} \uDC24\uD824

test utf-12.1 {Tcl_UtfToLower} {
    string tolower {}
} {}
test utf-12.2 {Tcl_UtfToLower} {
    string tolower ABC
} abc
test utf-12.3 {Tcl_UtfToLower} {
    string tolower \xC3GH
} \xE3gh
test utf-12.4 {Tcl_UtfToLower} {
    string tolower \u01E2GH
} \u01E3gh
test utf-12.5 {Tcl_UtfToLower Georgian (new in Unicode 11)} {
    string tolower \u10D0\u1C90
} \u10D0\u10D0
test utf-12.6 {Tcl_UtfToLower low/high surrogate)} {
    string tolower \uDC24\uD824
} \uDC24\uD824
test utf-12.7 {Tcl_UtfToLower beyond U+FFFF} {Uesc fullutf} {
    string tolower \U10400
} \U10428
test utf-12.8 {Tcl_UtfToLower beyond U+FFFF} fullutf {
    string tolower \uD801\uDC00
} \uD801\uDC28

test utf-13.1 {Tcl_UtfToTitle} {
    string totitle {}
} {}
test utf-13.2 {Tcl_UtfToTitle} {
    string totitle abc
} Abc
test utf-13.3 {Tcl_UtfToTitle} {
    string totitle \xE3GH
} \xC3gh
test utf-13.4 {Tcl_UtfToTitle} {
    string totitle \u01F3AB
} \u01F2ab
test utf-13.5 {Tcl_UtfToTitle Georgian (new in Unicode 11)} {
    string totitle \u10D0\u1C90
} \u10D0\u1C90
test utf-13.6 {Tcl_UtfToTitle Georgian (new in Unicode 11)} {
    string totitle \u1C90\u10D0
} \u1C90\u10D0
test utf-13.7 {Tcl_UtfToTitle low/high surrogate)} {
    string totitle \uDC24\uD824
} \uDC24\uD824
test utf-13.8 {Tcl_UtfToTitle beyond U+FFFF} {Uesc fullutf} {
    string totitle \U10428\U10400
} \U10400\U10428
test utf-13.9 {Tcl_UtfToTitle beyond U+FFFF} fullutf {
    string totitle \uD801\uDC28\uD801\uDC00
} \uD801\uDC00\uD801\uDC28

test utf-14.1 {Tcl_UtfNcasecmp} {
    string compare -nocase a b
} -1
test utf-14.2 {Tcl_UtfNcasecmp} {
    string compare -nocase b a
} 1
test utf-14.3 {Tcl_UtfNcasecmp} {
    string compare -nocase B a
} 1
test utf-14.4 {Tcl_UtfNcasecmp} {
    string compare -nocase aBcB abca
} 1

test utf-15.1 {Tcl_UniCharToUpper, negative delta} {
    string toupper aA
} AA
test utf-15.2 {Tcl_UniCharToUpper, positive delta} {
    string toupper \u0178\xFF
} \u0178\u0178
test utf-15.3 {Tcl_UniCharToUpper, no delta} {
    string toupper !
} !

test utf-16.1 {Tcl_UniCharToLower, negative delta} {
    string tolower aA
} aa
test utf-16.2 {Tcl_UniCharToLower, positive delta} {
    string tolower \u0178\xFF\uA78D\u01C5
} \xFF\xFF\u0265\u01C6

test utf-17.1 {Tcl_UniCharToLower, no delta} {
    string tolower !
} !

test utf-18.1 {Tcl_UniCharToTitle, add one for title} {
    string totitle \u01C4
} \u01C5
test utf-18.2 {Tcl_UniCharToTitle, subtract one for title} {
    string totitle \u01C6
} \u01C5
test utf-18.3 {Tcl_UniCharToTitle, subtract delta for title (positive)} {
    string totitle \u017F
} \x53
test utf-18.4 {Tcl_UniCharToTitle, subtract delta for title (negative)} {
    string totitle \xFF
} \u0178
test utf-18.5 {Tcl_UniCharToTitle, no delta} {
    string totitle !
} !

test utf-19.1 {TclUniCharLen} -body {
    list [regexp \\d abc456def foo] $foo
} -cleanup {
    unset -nocomplain foo
} -result {1 4}

test utf-20.1 {TclUniCharNcmp} ucs4 {
    string compare [string range [format %c 0xFFFF] 0 0] [string range [format %c 0x10000] 0 0]
} -1
test utf-20.2 {[4c591fa487] TclUniCharNcmp/TclUtfNcmp} knownBug {
    set one [format %c 0xFFFF]
    set two [format %c 0x10000]
    set first [string compare $one $two]
    string range $one 0 0
    string range $two 0 0 
    set second [string compare $one $two]
    expr {($first == $second) ? "agree" : "disagree"}
} agree

test utf-21.1 {TclUniCharIsAlnum} {
    # this returns 1 with Unicode 7 compliance
    string is alnum \u1040\u021F\u0220
} 1
test utf-21.2 {unicode alnum char in regc_locale.c} {
    # this returns 1 with Unicode 7 compliance
    list [regexp {^[[:alnum:]]+$} \u1040\u021F\u0220] [regexp {^\w+$} \u1040\u021F\u0220_\u203F\u2040\u2054\uFE33\uFE34\uFE4D\uFE4E\uFE4F\uFF3F]
} {1 1}
test utf-21.3 {unicode print char in regc_locale.c} {
    # this returns 1 with Unicode 7 compliance
    regexp {^[[:print:]]+$} \uFBC1
} 1
test utf-21.4 {TclUniCharIsGraph} {
    # [Bug 3464428]
    string is graph \u0120
} 1
test utf-21.5 {unicode graph char in regc_locale.c} {
    # [Bug 3464428]
    regexp {^[[:graph:]]+$} \u0120
} 1
test utf-21.6 {TclUniCharIsGraph} {
    # [Bug 3464428]
    string is graph \xA0
} 0
test utf-21.7 {unicode graph char in regc_locale.c} {
    # [Bug 3464428]
    regexp {[[:graph:]]} \x20\xA0\u2028\u2029
} 0
test utf-21.8 {TclUniCharIsPrint} {
    # [Bug 3464428]
    string is print \x09
} 0
test utf-21.9 {unicode print char in regc_locale.c} {
    # [Bug 3464428]
    regexp {[[:print:]]} \x09
} 0
test utf-21.10 {unicode print char in regc_locale.c} {
    # [Bug 3464428]
    regexp {[[:print:]]} \x09
} 0
test utf-21.11 {TclUniCharIsControl} {
    # [Bug 3464428]
    string is control \x00\x1F\xAD\u0605\u061C\u180E\u2066\uFEFF
} 1
test utf-21.12 {unicode control char in regc_locale.c} {
    # [Bug 3464428], [Bug a876646efe]
    regexp {^[[:cntrl:]]*$} \x00\x1F\xAD\u0605\u061C\u180E\u2066\uFEFF
} 1

test utf-22.1 {TclUniCharIsWordChar} {
    string wordend "xyz123_bar fg" 0
} 10
test utf-22.2 {TclUniCharIsWordChar} {
    string wordend "x\u5080z123_bar\u203C fg" 0
} 10

test utf-23.1 {TclUniCharIsAlpha} {
    # this returns 1 with Unicode 7 compliance
    string is alpha \u021F\u0220\u037F\u052F
} 1
test utf-23.2 {unicode alpha char in regc_locale.c} {
    # this returns 1 with Unicode 7 compliance
    regexp {^[[:alpha:]]+$} \u021F\u0220\u037F\u052F
} 1

test utf-24.1 {TclUniCharIsDigit} {
    # this returns 1 with Unicode 7 compliance
    string is digit \u1040\uABF0
} 1
test utf-24.2 {unicode digit char in regc_locale.c} {
    # this returns 1 with Unicode 7 compliance
    list [regexp {^[[:digit:]]+$} \u1040\uABF0] [regexp {^\d+$} \u1040\uABF0]
} {1 1}

test utf-24.3 {TclUniCharIsSpace} {
    # this returns 1 with Unicode 7 compliance
    string is space \u1680\u180E\u202F
} 1
test utf-24.4 {unicode space char in regc_locale.c} {
    # this returns 1 with Unicode 7 compliance
    list [regexp {^[[:space:]]+$} \u1680\u180E\u202F] [regexp {^\s+$} \u1680\u180E\u202F]
} {1 1}
test utf-24.5 {TclUniCharIsSpace} tip413 {
    # this returns 1 with Unicode 7/TIP 413 compliance
    string is space \x85\u1680\u180E\u200B\u202F\u2060
} 1
test utf-24.6 {unicode space char in regc_locale.c} tip413 {
    # this returns 1 with Unicode 7/TIP 413 compliance
    list [regexp {^[[:space:]]+$} \x85\u1680\u180E\u200B\u202F\u2060] [regexp {^\s+$} \x85\u1680\u180E\u200B\u202F\u2060]
} {1 1}

proc UniCharCaseCmpTest {order one two {constraints {}}} {
    variable count
    test utf-25.$count {Tcl_UniCharNcasecmp} -setup {
	testobj freeallvars
    } -constraints [linsert $constraints 0 teststringobj] -cleanup {
	testobj freeallvars
    } -body {
	teststringobj set 1 $one
	teststringobj set 2 $two
	teststringobj getunicode 1
	teststringobj getunicode 2
	set result [string compare -nocase [teststringobj get 1] [teststringobj get 2]]
	if {$result eq [string map {< -1 = 0 > 1} $order]} {
	    set result ok
	} else {
	    set result "'$one' should be $order '$two' (no case)"
	}
	set result
    } -result ok
    incr count
}
variable count 1
UniCharCaseCmpTest < a b
UniCharCaseCmpTest > b a
UniCharCaseCmpTest > B a
UniCharCaseCmpTest > aBcB abca
UniCharCaseCmpTest < \uFFFF [format %c 0x10000] ucs4	
UniCharCaseCmpTest < \uFFFF \U10000		{Uesc ucs4}
UniCharCaseCmpTest > [format %c 0x10000] \uFFFF	ucs4	
UniCharCaseCmpTest > \U10000 \uFFFF		{Uesc ucs4}





unset count
rename UniCharCaseCmpTest {}

# cleanup
::tcltest::cleanupTests
return

# Local Variables:
# mode: tcl
# End:<|MERGE_RESOLUTION|>--- conflicted
+++ resolved
@@ -21,6 +21,7 @@
 testConstraint utf16 [expr {[string length [format %c 0x10000]] == 2}]
 testConstraint ucs4 [expr {[testConstraint fullutf]
 		&& [string length [format %c 0x10000]] == 1}]
+testConstraint ucs2_utf16 [expr {![testConstraint ucs4]}]
 
 testConstraint Uesc [expr {"\U0041" eq "A"}]
 testConstraint pre388 [expr {"\x741" eq "A"}]
@@ -106,21 +107,21 @@
 test utf-2.8.0 {Tcl_UtfToUniChar: lead (4-byte) followed by 3 trail} {testbytestring ucs2} {
     string length [testbytestring \xF0\x90\x80\x80]
 } 4
-test utf-2.8.1 {Tcl_UtfToUniChar: lead (4-byte) followed by 3 trail} {testbytestring ucs4} {
+test utf-2.8.1 {Tcl_UtfToUniChar: lead (4-byte) followed by 3 trail} {testbytestring utf16} {
     string length [testbytestring \xF0\x90\x80\x80]
-} 1
-test utf-2.8.2 {Tcl_UtfToUniChar: lead (4-byte) followed by 3 trail} {testbytestring utf16} {
+} 2
+test utf-2.8.2 {Tcl_UtfToUniChar: lead (4-byte) followed by 3 trail} {testbytestring ucs4} {
     string length [testbytestring \xF0\x90\x80\x80]
-} 2
+} 1
 test utf-2.9.0 {Tcl_UtfToUniChar: lead (4-byte) followed by 3 trail} {testbytestring ucs2} {
     string length [testbytestring \xF4\x8F\xBF\xBF]
 } 4
-test utf-2.9.1 {Tcl_UtfToUniChar: lead (4-byte) followed by 3 trail} {Uesc ucs4} {
+test utf-2.9.1 {Tcl_UtfToUniChar: lead (4-byte) followed by 3 trail} utf16 {
+    string length \uDBFF\uDFFF
+} 2
+test utf-2.9.2 {Tcl_UtfToUniChar: lead (4-byte) followed by 3 trail} {Uesc ucs4} {
     string length \U10FFFF
 } 1
-test utf-2.9.2 {Tcl_UtfToUniChar: lead (4-byte) followed by 3 trail} utf16 {
-    string length \uDBFF\uDFFF
-} 2
 test utf-2.10 {Tcl_UtfToUniChar: lead (4-byte) followed by 3 trail, underflow} testbytestring {
     string length [testbytestring \xF0\x8F\xBF\xBF]
 } 4
@@ -172,12 +173,12 @@
 test utf-4.12.0 {Tcl_NumUtfChars: #4-byte UTF-8 character} {testnumutfchars testbytestring ucs2} {
     testnumutfchars [testbytestring \xF0\x9F\x92\xA9] end
 } 4
-test utf-4.12.1 {Tcl_NumUtfChars: #4-byte UTF-8 character} {testnumutfchars testbytestring ucs4} {
+test utf-4.12.1 {Tcl_NumUtfChars: #4-byte UTF-8 character} {testnumutfchars testbytestring utf16} {
     testnumutfchars [testbytestring \xF0\x9F\x92\xA9] end
-} 1
-test utf-4.12.2 {Tcl_NumUtfChars: #4-byte UTF-8 character} {testnumutfchars testbytestring utf16} {
+} 2
+test utf-4.12.2 {Tcl_NumUtfChars: #4-byte UTF-8 character} {testnumutfchars testbytestring ucs4} {
     testnumutfchars [testbytestring \xF0\x9F\x92\xA9] end
-} 2
+} 1
 
 test utf-5.1 {Tcl_UtfFindFirst} {testfindfirst testbytestring} {
     testfindfirst [testbytestring abcbc] 98
@@ -392,16 +393,11 @@
 test utf-6.68 {Tcl_UtfNext} {testutfnext testbytestring} {
     testutfnext [testbytestring \xF2\xA0\xA0]G
 } 1
-test utf-6.69.0 {Tcl_UtfNext} {testutfnext testbytestring ucs2} {
+test utf-6.69.0 {Tcl_UtfNext} {testutfnext testbytestring ucs2_utf16} {
     testutfnext [testbytestring \xF2\xA0\xA0\xA0]
 } 1
-<<<<<<< HEAD
-test utf-6.69.1 {Tcl_UtfNext} {testutfnext ucs4} {
-    testutfnext \xF2\xA0\xA0\xA0
-=======
-test utf-6.69.1 {Tcl_UtfNext} {testutfnext testbytestring fullutf} {
+test utf-6.69.1 {Tcl_UtfNext} {testutfnext testbytestring ucs4} {
     testutfnext [testbytestring \xF2\xA0\xA0\xA0]
->>>>>>> fb50148f
 } 4
 test utf-6.70 {Tcl_UtfNext} {testutfnext testbytestring} {
     testutfnext [testbytestring \xF2\xA0\xA0\xD0]
@@ -415,71 +411,41 @@
 test utf-6.73 {Tcl_UtfNext} {testutfnext testbytestring} {
     testutfnext [testbytestring \xF2\xA0\xA0\xF8]
 } 1
-test utf-6.74.0 {Tcl_UtfNext} {testutfnext testbytestring ucs2} {
+test utf-6.74.0 {Tcl_UtfNext} {testutfnext testbytestring ucs2_utf16} {
     testutfnext [testbytestring \xF2\xA0\xA0\xA0]G
 } 1
-<<<<<<< HEAD
-test utf-6.74.1 {Tcl_UtfNext} {testutfnext ucs4} {
-    testutfnext \xF2\xA0\xA0\xA0G
-=======
-test utf-6.74.1 {Tcl_UtfNext} {testutfnext testbytestring fullutf} {
+test utf-6.74.1 {Tcl_UtfNext} {testutfnext testbytestring ucs4} {
     testutfnext [testbytestring \xF2\xA0\xA0\xA0]G
->>>>>>> fb50148f
-} 4
-test utf-6.75.0 {Tcl_UtfNext} {testutfnext testbytestring ucs2} {
+} 4
+test utf-6.75.0 {Tcl_UtfNext} {testutfnext testbytestring ucs2_utf16} {
     testutfnext [testbytestring \xF2\xA0\xA0\xA0\xA0]
 } 1
-<<<<<<< HEAD
-test utf-6.75.1 {Tcl_UtfNext} {testutfnext ucs4} {
-    testutfnext \xF2\xA0\xA0\xA0\xA0
-=======
-test utf-6.75.1 {Tcl_UtfNext} {testutfnext testbytestring fullutf} {
+test utf-6.75.1 {Tcl_UtfNext} {testutfnext testbytestring ucs4} {
     testutfnext [testbytestring \xF2\xA0\xA0\xA0\xA0]
->>>>>>> fb50148f
-} 4
-test utf-6.76.0 {Tcl_UtfNext} {testutfnext testbytestring ucs2} {
+} 4
+test utf-6.76.0 {Tcl_UtfNext} {testutfnext testbytestring ucs2_utf16} {
     testutfnext [testbytestring \xF2\xA0\xA0\xA0\xD0]
 } 1
-<<<<<<< HEAD
-test utf-6.76.1 {Tcl_UtfNext} {testutfnext ucs4} {
-    testutfnext \xF2\xA0\xA0\xA0\xD0
-=======
-test utf-6.76.1 {Tcl_UtfNext} {testutfnext testbytestring fullutf} {
+test utf-6.76.1 {Tcl_UtfNext} {testutfnext testbytestring ucs4} {
     testutfnext [testbytestring \xF2\xA0\xA0\xA0\xD0]
->>>>>>> fb50148f
-} 4
-test utf-6.77.0 {Tcl_UtfNext} {testutfnext testbytestring ucs2} {
+} 4
+test utf-6.77.0 {Tcl_UtfNext} {testutfnext testbytestring ucs2_utf16} {
     testutfnext [testbytestring \xF2\xA0\xA0\xA0\xE8]
 } 1
-<<<<<<< HEAD
-test utf-6.77.1 {Tcl_UtfNext} {testutfnext ucs4} {
-    testutfnext \xF2\xA0\xA0\xA0\xE8
-=======
-test utf-6.77.1 {Tcl_UtfNext} {testutfnext testbytestring fullutf} {
+test utf-6.77.1 {Tcl_UtfNext} {testutfnext testbytestring ucs4} {
     testutfnext [testbytestring \xF2\xA0\xA0\xA0\xE8]
->>>>>>> fb50148f
-} 4
-test utf-6.78.0 {Tcl_UtfNext} {testutfnext testbytestring ucs2} {
+} 4
+test utf-6.78.0 {Tcl_UtfNext} {testutfnext testbytestring ucs2_utf16} {
     testutfnext [testbytestring \xF2\xA0\xA0\xA0\xF2]
 } 1
-<<<<<<< HEAD
-test utf-6.78.1 {Tcl_UtfNext} {testutfnext ucs4} {
-    testutfnext \xF2\xA0\xA0\xA0\xF2
-=======
-test utf-6.78.1 {Tcl_UtfNext} {testutfnext testbytestring fullutf} {
+test utf-6.78.1 {Tcl_UtfNext} {testutfnext testbytestring ucs4} {
     testutfnext [testbytestring \xF2\xA0\xA0\xA0\xF2]
->>>>>>> fb50148f
-} 4
-test utf-6.79.0 {Tcl_UtfNext} {testutfnext testbytestring ucs2} {
+} 4
+test utf-6.79.0 {Tcl_UtfNext} {testutfnext testbytestring ucs2_utf16} {
     testutfnext [testbytestring \xF2\xA0\xA0\xA0G\xF8]
 } 1
-<<<<<<< HEAD
-test utf-6.79.1 {Tcl_UtfNext} {testutfnext ucs4} {
-    testutfnext \xF2\xA0\xA0\xA0G\xF8
-=======
-test utf-6.79.1 {Tcl_UtfNext} {testutfnext testbytestring fullutf} {
+test utf-6.79.1 {Tcl_UtfNext} {testutfnext testbytestring ucs4} {
     testutfnext [testbytestring \xF2\xA0\xA0\xA0G\xF8]
->>>>>>> fb50148f
 } 4
 test utf-6.80 {Tcl_UtfNext - overlong sequences} {testutfnext testbytestring} {
     testutfnext [testbytestring \xC0\x80]
@@ -502,16 +468,11 @@
 test utf-6.86 {Tcl_UtfNext - overlong sequences} {testutfnext testbytestring} {
     testutfnext [testbytestring \xF0\x80\x80\x80]
 } 1
-test utf-6.87.0 {Tcl_UtfNext - overlong sequences} {testutfnext testbytestring ucs2} {
+test utf-6.87.0 {Tcl_UtfNext - overlong sequences} {testutfnext testbytestring ucs2_utf16 } {
     testutfnext [testbytestring \xF0\x90\x80\x80]
 } 1
-<<<<<<< HEAD
-test utf-6.87.1 {Tcl_UtfNext - overlong sequences} {testutfnext ucs4} {
-    testutfnext \xF0\x90\x80\x80
-=======
-test utf-6.87.1 {Tcl_UtfNext - overlong sequences} {testutfnext testbytestring fullutf} {
+test utf-6.87.1 {Tcl_UtfNext - overlong sequences} {testutfnext testbytestring ucs4} {
     testutfnext [testbytestring \xF0\x90\x80\x80]
->>>>>>> fb50148f
 } 4
 test utf-6.88 {Tcl_UtfNext, pointing to 2th byte of 3-byte valid sequence} {testutfnext testbytestring} {
     testutfnext [testbytestring \xA0\xA0\x00]
@@ -519,66 +480,29 @@
 test utf-6.89 {Tcl_UtfNext, pointing to 2th byte of 3-byte invalid sequence} {testutfnext testbytestring} {
     testutfnext [testbytestring \x80\x80\x00]
 } 1
-test utf-6.90.0 {Tcl_UtfNext, validity check [493dccc2de]} {testutfnext ucs2} {
+test utf-6.90.0 {Tcl_UtfNext, validity check [493dccc2de]} {testutfnext ucs2_utf16} {
     testutfnext [testbytestring \xF4\x8F\xBF\xBF]
 } 1
-<<<<<<< HEAD
 test utf-6.90.1 {Tcl_UtfNext, validity check [493dccc2de]} {testutfnext ucs4} {
-    testutfnext \xF4\x8F\xBF\xBF
-=======
-test utf-6.90.1 {Tcl_UtfNext, validity check [493dccc2de]} {testutfnext fullutf} {
     testutfnext [testbytestring \xF4\x8F\xBF\xBF]
->>>>>>> fb50148f
-} 4
-test utf-6.91.0 {Tcl_UtfNext, validity check [493dccc2de]} {testutfnext testbytestring ucs2} {
+} 4
+test utf-6.91 {Tcl_UtfNext, validity check [493dccc2de]} {testutfnext testbytestring} {
     testutfnext [testbytestring \xF4\x90\x80\x80]
 } 1
-test utf-6.91.1 {Tcl_UtfNext, validity check [493dccc2de]} {testutfnext testbytestring fullutf} {
-    testutfnext [testbytestring \xF4\x90\x80\x80]
-} 1
-<<<<<<< HEAD
-test utf-6.92 {Tcl_UtfNext, pointing to 2th byte of 4-byte valid sequence} testutfnext {
-    testutfnext \xA0\xA0\xA0
-} 3
-test utf-6.93 {Tcl_UtfNext, pointing to 2th byte of 4-byte invalid sequence} testutfnext {
-    testutfnext \x80\x80\x80
-} 3
-test utf-6.94 {Tcl_UtfNext, pointing to 2th byte of 5-byte invalid sequence} testutfnext {
-    testutfnext \xA0\xA0\xA0\xA0
-} 3
-test utf-6.95 {Tcl_UtfNext, pointing to 2th byte of 5-byte invalid sequence} testutfnext {
-    testutfnext \x80\x80\x80\x80
-} 3
-test utf-6.96 {Tcl_UtfNext, read limits} testutfnext {
-    testutfnext G 0
-=======
-test utf-6.92.0 {Tcl_UtfNext, pointing to 2th byte of 4-byte valid sequence} {testutfnext testbytestring ucs2} {
+test utf-6.92 {Tcl_UtfNext, pointing to 2th byte of 4-byte valid sequence} {testutfnext testbytestring} {
     testutfnext [testbytestring \xA0\xA0\xA0]
-} 1
-test utf-6.92.1 {Tcl_UtfNext, pointing to 2th byte of 4-byte valid sequence} {testutfnext testbytestring utf16} {
-    testutfnext [testbytestring \xA0\xA0\xA0]
-} 3
-test utf-6.92.2 {Tcl_UtfNext, pointing to 2th byte of 4-byte valid sequence} {testutfnext testbytestring ucs4} {
-    testutfnext [testbytestring \xA0\xA0\xA0]
-} 1
-test utf-6.93.0 {Tcl_UtfNext, pointing to 2th byte of 4-byte invalid sequence} {testutfnext testbytestring ucs2} {
+} 3
+test utf-6.93 {Tcl_UtfNext, pointing to 2th byte of 4-byte invalid sequence} {testutfnext testbytestring} {
     testutfnext [testbytestring \x80\x80\x80]
-} 1
-test utf-6.93.1 {Tcl_UtfNext, pointing to 2th byte of 4-byte invalid sequence} {testutfnext testbytestring utf16} {
-    testutfnext [testbytestring \x80\x80\x80]
-} 3
-test utf-6.93.2 {Tcl_UtfNext, pointing to 2th byte of 4-byte invalid sequence} {testutfnext testbytestring ucs4} {
-    testutfnext [testbytestring \x80\x80\x80]
-} 1
-test utf-6.94 {Tcl_UtfNext, pointing to 2th byte of 5-byte invalid sequence} {testutfnext testbytestring ucs2} {
+} 3
+test utf-6.94 {Tcl_UtfNext, pointing to 2th byte of 5-byte invalid sequence} {testutfnext testbytestring} {
     testutfnext [testbytestring \xA0\xA0\xA0\xA0]
-} 1
-test utf-6.95 {Tcl_UtfNext, pointing to 2th byte of 5-byte invalid sequence} {testutfnext testbytestring ucs2} {
+} 3
+test utf-6.95 {Tcl_UtfNext, pointing to 2th byte of 5-byte invalid sequence} {testutfnext testbytestring} {
     testutfnext [testbytestring \x80\x80\x80\x80]
-} 1
+} 3
 test utf-6.96 {Tcl_UtfNext, read limits} {testutfnext testbytestring} {
     testutfnext [testbytestring G] 0
->>>>>>> fb50148f
 } 0
 test utf-6.97 {Tcl_UtfNext, read limits} {testutfnext testbytestring} {
     testutfnext [testbytestring \xA0] 0
@@ -619,148 +543,81 @@
 test utf-6.109 {Tcl_UtfNext, read limits} {testutfnext testbytestring} {
     testutfnext [testbytestring \xE8\xA0\xA0\xA0] 3
 } 3
-test utf-6.110.0 {Tcl_UtfNext, read limits} {testutfnext testbytestring ucs2} {
+test utf-6.110.0 {Tcl_UtfNext, read limits} {testutfnext testbytestring ucs2_utf16} {
     testutfnext [testbytestring \xF2\xA0\xA0\xA0G] 1
 } 1
-<<<<<<< HEAD
-test utf-6.110.1 {Tcl_UtfNext, read limits} {testutfnext ucs4} {
-    testutfnext \xF2\xA0\xA0\xA0G 1
-=======
-test utf-6.110.1 {Tcl_UtfNext, read limits} {testutfnext testbytestring fullutf} {
+test utf-6.110.1 {Tcl_UtfNext, read limits} {testutfnext testbytestring ucs4} {
     testutfnext [testbytestring \xF2\xA0\xA0\xA0G] 1
->>>>>>> fb50148f
-} 0
-test utf-6.111.0 {Tcl_UtfNext, read limits} {testutfnext testbytestring ucs2} {
+} 0
+test utf-6.111.0 {Tcl_UtfNext, read limits} {testutfnext testbytestring ucs2_utf16} {
     testutfnext [testbytestring \xF2\xA0\xA0\xA0G] 2
 } 1
-<<<<<<< HEAD
-test utf-6.111.1 {Tcl_UtfNext, read limits} {testutfnext ucs4} {
-    testutfnext \xF2\xA0\xA0\xA0G 2
-=======
-test utf-6.111.1 {Tcl_UtfNext, read limits} {testutfnext testbytestring fullutf} {
+test utf-6.111.1 {Tcl_UtfNext, read limits} {testutfnext testbytestring ucs4} {
     testutfnext [testbytestring \xF2\xA0\xA0\xA0G] 2
->>>>>>> fb50148f
-} 0
-test utf-6.112.0 {Tcl_UtfNext, read limits} {testutfnext testbytestring ucs2} {
+} 0
+test utf-6.112.0 {Tcl_UtfNext, read limits} {testutfnext testbytestring ucs2_utf16} {
     testutfnext [testbytestring \xF2\xA0\xA0\xA0G] 3
 } 1
-<<<<<<< HEAD
-test utf-6.112.1 {Tcl_UtfNext, read limits} {testutfnext ucs4} {
-    testutfnext \xF2\xA0\xA0\xA0G 3
-=======
-test utf-6.112.1 {Tcl_UtfNext, read limits} {testutfnext testbytestring fullutf} {
+test utf-6.112.1 {Tcl_UtfNext, read limits} {testutfnext testbytestring ucs4} {
     testutfnext [testbytestring \xF2\xA0\xA0\xA0G] 3
->>>>>>> fb50148f
-} 0
-test utf-6.113.0 {Tcl_UtfNext, read limits} {testutfnext testbytestring ucs2} {
+} 0
+test utf-6.113.0 {Tcl_UtfNext, read limits} {testutfnext testbytestring ucs2_utf16} {
     testutfnext [testbytestring \xF2\xA0\xA0\xA0G] 4
 } 1
-<<<<<<< HEAD
-test utf-6.113.1 {Tcl_UtfNext, read limits} {testutfnext ucs4} {
-    testutfnext \xF2\xA0\xA0\xA0G 4
-=======
-test utf-6.113.1 {Tcl_UtfNext, read limits} {testutfnext testbytestring fullutf} {
+test utf-6.113.1 {Tcl_UtfNext, read limits} {testutfnext testbytestring ucs4} {
     testutfnext [testbytestring \xF2\xA0\xA0\xA0G] 4
->>>>>>> fb50148f
-} 4
-test utf-6.114.0 {Tcl_UtfNext, read limits} {testutfnext testbytestring ucs2} {
+} 4
+test utf-6.114.0 {Tcl_UtfNext, read limits} {testutfnext testbytestring ucs2_utf16} {
     testutfnext [testbytestring \xF2\xA0\xA0\xA0\xA0] 1
 } 1
-<<<<<<< HEAD
-test utf-6.114.1 {Tcl_UtfNext, read limits} {testutfnext ucs4} {
-    testutfnext \xF2\xA0\xA0\xA0\xA0 1
-=======
-test utf-6.114.1 {Tcl_UtfNext, read limits} {testutfnext testbytestring fullutf} {
+test utf-6.114.1 {Tcl_UtfNext, read limits} {testutfnext testbytestring ucs4} {
     testutfnext [testbytestring \xF2\xA0\xA0\xA0\xA0] 1
->>>>>>> fb50148f
-} 0
-test utf-6.115.0 {Tcl_UtfNext, read limits} {testutfnext testbytestring ucs2} {
+} 0
+test utf-6.115.0 {Tcl_UtfNext, read limits} {testutfnext testbytestring ucs2_utf16} {
     testutfnext [testbytestring \xF2\xA0\xA0\xA0\xA0] 2
 } 1
-<<<<<<< HEAD
-test utf-6.115.1 {Tcl_UtfNext, read limits} {testutfnext ucs4} {
-    testutfnext \xF2\xA0\xA0\xA0\xA0 2
-=======
-test utf-6.115.1 {Tcl_UtfNext, read limits} {testutfnext testbytestring fullutf} {
+test utf-6.115.1 {Tcl_UtfNext, read limits} {testutfnext testbytestring ucs4} {
     testutfnext [testbytestring \xF2\xA0\xA0\xA0\xA0] 2
->>>>>>> fb50148f
-} 0
-test utf-6.116.0 {Tcl_UtfNext, read limits} {testutfnext testbytestring ucs2} {
+} 0
+test utf-6.116.0 {Tcl_UtfNext, read limits} {testutfnext testbytestring ucs2_utf16} {
     testutfnext [testbytestring \xF2\xA0\xA0\xA0\xA0] 3
 } 1
-<<<<<<< HEAD
-test utf-6.116.1 {Tcl_UtfNext, read limits} {testutfnext ucs4} {
-    testutfnext \xF2\xA0\xA0\xA0\xA0 3
-=======
-test utf-6.116.1 {Tcl_UtfNext, read limits} {testutfnext testbytestring fullutf} {
+test utf-6.116.1 {Tcl_UtfNext, read limits} {testutfnext testbytestring ucs4} {
     testutfnext [testbytestring \xF2\xA0\xA0\xA0\xA0] 3
->>>>>>> fb50148f
-} 0
-test utf-6.117.0 {Tcl_UtfNext, read limits} {testutfnext testbytestring ucs2} {
+} 0
+test utf-6.117.0 {Tcl_UtfNext, read limits} {testutfnext testbytestring ucs2_utf16} {
     testutfnext [testbytestring \xF2\xA0\xA0\xA0\xA0] 4
 } 1
-<<<<<<< HEAD
-test utf-6.117.1 {Tcl_UtfNext, read limits} {testutfnext ucs4} {
-    testutfnext \xF2\xA0\xA0\xA0\xA0 4
-=======
-test utf-6.117.1 {Tcl_UtfNext, read limits} {testutfnext testbytestring fullutf} {
+test utf-6.117.1 {Tcl_UtfNext, read limits} {testutfnext testbytestring ucs4} {
     testutfnext [testbytestring \xF2\xA0\xA0\xA0\xA0] 4
->>>>>>> fb50148f
 } 4
 test utf-6.118 {Tcl_UtfNext, read limits} {testutfnext testbytestring} {
     testutfnext [testbytestring \xA0G] 0
 } 0
-<<<<<<< HEAD
-test utf-6.119 {Tcl_UtfNext, read limits} {testutfnext ucs2} {
-    testutfnext \xA0G 1
-} 0
-test utf-6.120 {Tcl_UtfNext, read limits} {testutfnext ucs2} {
-    testutfnext \xA0\xA0 1
-} 0
-test utf-6.121 {Tcl_UtfNext, read limits} {testutfnext ucs2} {
-    testutfnext \xA0\xA0G 2
-} 0
-test utf-6.122 {Tcl_UtfNext, read limits} {testutfnext ucs2} {
-    testutfnext \xA0\xA0\xA0 2
-} 0
-test utf-6.123 {Tcl_UtfNext, read limits} {testutfnext ucs2} {
-    testutfnext \xA0\xA0\xA0G 3
-} 3
-test utf-6.124 {Tcl_UtfNext, read limits} {testutfnext ucs2} {
-    testutfnext \xA0\xA0\xA0\xA0 3
-} 3
-test utf-6.125 {Tcl_UtfNext, read limits} {testutfnext ucs2} {
-    testutfnext \xA0\xA0\xA0\xA0G 4
-} 3
-test utf-6.126 {Tcl_UtfNext, read limits} {testutfnext ucs2} {
-    testutfnext \xA0\xA0\xA0\xA0\xA0 4
-} 3
-=======
 test utf-6.119 {Tcl_UtfNext, read limits} {testutfnext testbytestring ucs2} {
     testutfnext [testbytestring \xA0G] 1
-} 1
+} 0
 test utf-6.120 {Tcl_UtfNext, read limits} {testutfnext testbytestring ucs2} {
     testutfnext [testbytestring \xA0\xA0] 1
-} 1
+} 0
 test utf-6.121 {Tcl_UtfNext, read limits} {testutfnext testbytestring ucs2} {
     testutfnext [testbytestring \xA0\xA0G] 2
-} 1
+} 0
 test utf-6.122 {Tcl_UtfNext, read limits} {testutfnext testbytestring ucs2} {
     testutfnext [testbytestring \xA0\xA0\xA0] 2
-} 1
+} 0
 test utf-6.123 {Tcl_UtfNext, read limits} {testutfnext testbytestring ucs2} {
     testutfnext [testbytestring \xA0\xA0\xA0G] 3
-} 1
+} 3
 test utf-6.124 {Tcl_UtfNext, read limits} {testutfnext testbytestring ucs2} {
     testutfnext [testbytestring \xA0\xA0\xA0\xA0] 3
-} 1
+} 3
 test utf-6.125 {Tcl_UtfNext, read limits} {testutfnext testbytestring ucs2} {
     testutfnext [testbytestring \xA0\xA0\xA0\xA0G] 4
-} 1
+} 3
 test utf-6.126 {Tcl_UtfNext, read limits} {testutfnext testbytestring ucs2} {
     testutfnext [testbytestring \xA0\xA0\xA0\xA0\xA0] 4
-} 1
->>>>>>> fb50148f
+} 3
 
 test utf-7.1 {Tcl_UtfPrev} testutfprev {
     testutfprev {}
@@ -825,38 +682,23 @@
 test utf-7.9.2 {Tcl_UtfPrev} {testutfprev testbytestring} {
     testutfprev A[testbytestring \xF8\xA0\xF8\xA0] 3
 } 2
-test utf-7.10.0 {Tcl_UtfPrev} {testutfprev testbytestring ucs2} {
+test utf-7.10.0 {Tcl_UtfPrev} {testutfprev testbytestring ucs2_utf16} {
     testutfprev A[testbytestring \xF2\xA0]
 } 2
-<<<<<<< HEAD
-test utf-7.10.1 {Tcl_UtfPrev} {testutfprev ucs4} {
-    testutfprev A\xF2\xA0
-=======
-test utf-7.10.1 {Tcl_UtfPrev} {testutfprev testbytestring fullutf} {
+test utf-7.10.1 {Tcl_UtfPrev} {testutfprev testbytestring ucs4} {
     testutfprev A[testbytestring \xF2\xA0]
->>>>>>> fb50148f
-} 1
-test utf-7.10.2 {Tcl_UtfPrev} {testutfprev testbytestring ucs2} {
+} 1
+test utf-7.10.2 {Tcl_UtfPrev} {testutfprev testbytestring ucs2_utf16} {
     testutfprev A[testbytestring \xF2\xA0\xA0\xA0] 3
 } 2
-<<<<<<< HEAD
-test utf-7.10.3 {Tcl_UtfPrev} {testutfprev ucs4} {
-    testutfprev A\xF2\xA0\xA0\xA0 3
-=======
-test utf-7.10.3 {Tcl_UtfPrev} {testutfprev testbytestring fullutf} {
+test utf-7.10.3 {Tcl_UtfPrev} {testutfprev testbytestring ucs4} {
     testutfprev A[testbytestring \xF2\xA0\xA0\xA0] 3
->>>>>>> fb50148f
-} 1
-test utf-7.10.4 {Tcl_UtfPrev} {testutfprev testbytestring ucs2} {
+} 1
+test utf-7.10.4 {Tcl_UtfPrev} {testutfprev testbytestring ucs2_utf16} {
     testutfprev A[testbytestring \xF2\xA0\xF8\xA0] 3
 } 2
-<<<<<<< HEAD
-test utf-7.10.5 {Tcl_UtfPrev} {testutfprev ucs4} {
-    testutfprev A\xF2\xA0\xF8\xA0 3
-=======
-test utf-7.10.5 {Tcl_UtfPrev} {testutfprev testbytestring fullutf} {
+test utf-7.10.5 {Tcl_UtfPrev} {testutfprev testbytestring ucs4} {
     testutfprev A[testbytestring \xF2\xA0\xF8\xA0] 3
->>>>>>> fb50148f
 } 1
 test utf-7.11 {Tcl_UtfPrev} {testutfprev testbytestring} {
     testutfprev A[testbytestring \xE8\xA0]
@@ -897,38 +739,17 @@
 test utf-7.14.2 {Tcl_UtfPrev} {testutfprev testbytestring} {
     testutfprev A[testbytestring \xF8\xA0\xA0\xF8] 4
 } 3
-test utf-7.15.0 {Tcl_UtfPrev} {testutfprev testbytestring ucs2} {
+test utf-7.15 {Tcl_UtfPrev} {testutfprev testbytestring ucs2_utf16} {
     testutfprev A[testbytestring \xF2\xA0\xA0]
 } 3
-<<<<<<< HEAD
-test utf-7.15.1 {Tcl_UtfPrev} {testutfprev ucs4} {
-    testutfprev A\xF2\xA0\xA0
-=======
-test utf-7.15.1 {Tcl_UtfPrev} {testutfprev testbytestring fullutf} {
-    testutfprev A[testbytestring \xF2\xA0\xA0]
->>>>>>> fb50148f
-} 1
-test utf-7.15.1.0 {Tcl_UtfPrev} {testutfprev testbytestring ucs2} {
+test utf-7.15.1 {Tcl_UtfPrev} {testutfprev testbytestring ucs4} {
     testutfprev A[testbytestring \xF2\xA0\xA0\xA0] 4
-} 3
-<<<<<<< HEAD
-test utf-7.15.1.1 {Tcl_UtfPrev} {testutfprev ucs4} {
-    testutfprev A\xF2\xA0\xA0\xA0 4
-=======
-test utf-7.15.1.1 {Tcl_UtfPrev} {testutfprev testbytestring fullutf} {
-    testutfprev A[testbytestring \xF2\xA0\xA0\xA0] 4
->>>>>>> fb50148f
-} 1
-test utf-7.15.2.0 {Tcl_UtfPrev} {testutfprev testbytestring ucs2} {
+} 1
+test utf-7.15.2.0 {Tcl_UtfPrev} {testutfprev testbytestring ucs2_utf16} {
     testutfprev A[testbytestring \xF2\xA0\xA0\xF8] 4
 } 3
-<<<<<<< HEAD
-test utf-7.15.2.1 {Tcl_UtfPrev} {testutfprev ucs4} {
-    testutfprev A\xF2\xA0\xA0\xF8 4
-=======
-test utf-7.15.2.1 {Tcl_UtfPrev} {testutfprev testbytestring fullutf} {
+test utf-7.15.2.1 {Tcl_UtfPrev} {testutfprev testbytestring ucs4} {
     testutfprev A[testbytestring \xF2\xA0\xA0\xF8] 4
->>>>>>> fb50148f
 } 1
 test utf-7.16 {Tcl_UtfPrev} testutfprev {
     testutfprev A\u8820
@@ -948,52 +769,52 @@
 test utf-7.17.2 {Tcl_UtfPrev} {testutfprev testbytestring} {
     testutfprev A[testbytestring \xD0\xA0\xA0\xF8] 4
 } 3
-test utf-7.18.0 {Tcl_UtfPrev} {testutfprev testbytestring ucs2} {
+test utf-7.18.0 {Tcl_UtfPrev} {testutfprev testbytestring ucs2_utf16} {
     testutfprev A[testbytestring \xA0\xA0\xA0]
 } 1
-test utf-7.18.1 {Tcl_UtfPrev} {testutfprev testbytestring fullutf} {
+test utf-7.18.1 {Tcl_UtfPrev} {testutfprev testbytestring ucs4} {
     testutfprev A[testbytestring \xA0\xA0\xA0]
 } 3
-test utf-7.18.2 {Tcl_UtfPrev} {testutfprev testbytestring ucs2} {
+test utf-7.18.2 {Tcl_UtfPrev} {testutfprev testbytestring ucs2_utf16} {
     testutfprev A[testbytestring \xA0\xA0\xA0\xA0] 4
 } 1
-test utf-7.18.3 {Tcl_UtfPrev} {testutfprev testbytestring fullutf} {
+test utf-7.18.3 {Tcl_UtfPrev} {testutfprev testbytestring ucs4} {
     testutfprev A[testbytestring \xA0\xA0\xA0\xA0] 4
 } 3
-test utf-7.18.4 {Tcl_UtfPrev} {testutfprev testbytestring ucs2} {
+test utf-7.18.4 {Tcl_UtfPrev} {testutfprev testbytestring ucs2_utf16} {
     testutfprev A[testbytestring \xA0\xA0\xA0\xF8] 4
 } 1
-test utf-7.18.5 {Tcl_UtfPrev} {testutfprev testbytestring fullutf} {
+test utf-7.18.5 {Tcl_UtfPrev} {testutfprev testbytestring ucs4} {
     testutfprev A[testbytestring \xA0\xA0\xA0\xF8] 4
 } 3
-test utf-7.19.0 {Tcl_UtfPrev} {testutfprev testbytestring ucs2} {
+test utf-7.19.0 {Tcl_UtfPrev} {testutfprev testbytestring ucs2_utf16} {
     testutfprev A[testbytestring \xF8\xA0\xA0\xA0]
 } 2
-test utf-7.19.1 {Tcl_UtfPrev} {testutfprev testbytestring fullutf} {
+test utf-7.19.1 {Tcl_UtfPrev} {testutfprev testbytestring ucs4} {
     testutfprev A[testbytestring \xF8\xA0\xA0\xA0]
 } 4
-test utf-7.20.0 {Tcl_UtfPrev} {testutfprev testbytestring ucs2} {
+test utf-7.20.0 {Tcl_UtfPrev} {testutfprev testbytestring ucs2_utf16} {
     testutfprev A[testbytestring \xF2\xA0\xA0\xA0]
 } 2
-test utf-7.20.1 {Tcl_UtfPrev} {testutfprev testbytestring fullutf} {
+test utf-7.20.1 {Tcl_UtfPrev} {testutfprev testbytestring ucs4} {
     testutfprev A[testbytestring \xF2\xA0\xA0\xA0]
 } 1
-test utf-7.21.0 {Tcl_UtfPrev} {testutfprev testbytestring ucs2} {
+test utf-7.21.0 {Tcl_UtfPrev} {testutfprev testbytestring ucs2_utf16} {
     testutfprev A\u8820[testbytestring \xA0]
 } 2
-test utf-7.21.1 {Tcl_UtfPrev} {testutfprev testbytestring fullutf} {
+test utf-7.21.1 {Tcl_UtfPrev} {testutfprev testbytestring ucs4} {
     testutfprev A\u8820[testbytestring \xA0]
 } 4
-test utf-7.22.0 {Tcl_UtfPrev} {testutfprev testbytestring ucs2} {
+test utf-7.22.0 {Tcl_UtfPrev} {testutfprev testbytestring ucs2_utf16} {
     testutfprev A[testbytestring \xD0\xA0\xA0\xA0]
 } 2
-test utf-7.22.1 {Tcl_UtfPrev} {testutfprev testbytestring fullutf} {
+test utf-7.22.1 {Tcl_UtfPrev} {testutfprev testbytestring ucs4} {
     testutfprev A[testbytestring \xD0\xA0\xA0\xA0]
 } 4
-test utf-7.23.0 {Tcl_UtfPrev} {testutfprev testbytestring ucs2} {
+test utf-7.23.0 {Tcl_UtfPrev} {testutfprev testbytestring ucs2_utf16} {
     testutfprev A[testbytestring \xA0\xA0\xA0\xA0]
 } 2
-test utf-7.23.1 {Tcl_UtfPrev} {testutfprev testbytestring fullutf} {
+test utf-7.23.1 {Tcl_UtfPrev} {testutfprev testbytestring ucs4} {
     testutfprev A[testbytestring \xA0\xA0\xA0\xA0]
 } 4
 test utf-7.24 {Tcl_UtfPrev -- overlong sequence}  {testutfprev testbytestring} {
@@ -1017,10 +838,10 @@
 test utf-7.28.1 {Tcl_UtfPrev -- overlong sequence}  {testutfprev testbytestring} {
     testutfprev A[testbytestring \xE0\x80\x80] 2
 } 1
-test utf-7.29.0 {Tcl_UtfPrev -- overlong sequence}  {testutfprev testbytestring ucs2} {
+test utf-7.29.0 {Tcl_UtfPrev -- overlong sequence}  {testutfprev testbytestring ucs2_utf16} {
     testutfprev A[testbytestring \xF0\x80\x80\x80]
 } 2
-test utf-7.29.1 {Tcl_UtfPrev -- overlong sequence}  {testutfprev testbytestring fullutf} {
+test utf-7.29.1 {Tcl_UtfPrev -- overlong sequence}  {testutfprev testbytestring ucs4} {
     testutfprev A[testbytestring \xF0\x80\x80\x80]
 } 4
 test utf-7.30 {Tcl_UtfPrev -- overlong sequence}  {testutfprev testbytestring} {
@@ -1050,38 +871,23 @@
 test utf-7.38 {Tcl_UtfPrev -- overlong sequence}  {testutfprev testbytestring} {
     testutfprev A[testbytestring \xE0\xA0\x80] 2
 } 1
-test utf-7.39.0 {Tcl_UtfPrev -- overlong sequence}  {testutfprev testbytestring ucs2} {
+test utf-7.39.0 {Tcl_UtfPrev -- overlong sequence}  {testutfprev testbytestring ucs2_utf16} {
     testutfprev A[testbytestring \xF0\x90\x80\x80]
 } 2
-<<<<<<< HEAD
-test utf-7.39.1 {Tcl_UtfPrev -- overlong sequence}  {testutfprev ucs4} {
-    testutfprev A\xF0\x90\x80\x80
-=======
-test utf-7.39.1 {Tcl_UtfPrev -- overlong sequence}  {testutfprev testbytestring fullutf} {
+test utf-7.39.1 {Tcl_UtfPrev -- overlong sequence}  {testutfprev testbytestring ucs4} {
     testutfprev A[testbytestring \xF0\x90\x80\x80]
->>>>>>> fb50148f
-} 1
-test utf-7.40.0 {Tcl_UtfPrev -- overlong sequence}  {testutfprev testbytestring ucs2} {
+} 1
+test utf-7.40.0 {Tcl_UtfPrev -- overlong sequence}  {testutfprev testbytestring ucs2_utf16} {
     testutfprev A[testbytestring \xF0\x90\x80\x80] 4
 } 3
-<<<<<<< HEAD
-test utf-7.40.1 {Tcl_UtfPrev -- overlong sequence}  {testutfprev ucs4} {
-    testutfprev A\xF0\x90\x80\x80 4
-=======
-test utf-7.40.1 {Tcl_UtfPrev -- overlong sequence}  {testutfprev testbytestring fullutf} {
+test utf-7.40.1 {Tcl_UtfPrev -- overlong sequence}  {testutfprev testbytestring ucs4} {
     testutfprev A[testbytestring \xF0\x90\x80\x80] 4
->>>>>>> fb50148f
-} 1
-test utf-7.41.0 {Tcl_UtfPrev -- overlong sequence}  {testutfprev testbytestring ucs2} {
+} 1
+test utf-7.41.0 {Tcl_UtfPrev -- overlong sequence}  {testutfprev testbytestring ucs2_utf16} {
     testutfprev A[testbytestring \xF0\x90\x80\x80] 3
 } 2
-<<<<<<< HEAD
-test utf-7.41.1 {Tcl_UtfPrev -- overlong sequence}  {testutfprev ucs4} {
-    testutfprev A\xF0\x90\x80\x80 3
-=======
-test utf-7.41.1 {Tcl_UtfPrev -- overlong sequence}  {testutfprev testbytestring fullutf} {
+test utf-7.41.1 {Tcl_UtfPrev -- overlong sequence}  {testutfprev testbytestring ucs4} {
     testutfprev A[testbytestring \xF0\x90\x80\x80] 3
->>>>>>> fb50148f
 } 1
 test utf-7.42 {Tcl_UtfPrev -- overlong sequence}  testutfprev {
     testutfprev A[testbytestring \xF0\x90\x80\x80] 2
@@ -1095,10 +901,10 @@
 test utf-7.45 {Tcl_UtfPrev -- no lead byte at start}  testutfprev {
     testutfprev [testbytestring \xA0\xA0\xA0]
 } 2
-test utf-7.46.0 {Tcl_UtfPrev -- no lead byte at start}  {testutfprev testbytestring ucs2} {
+test utf-7.46.0 {Tcl_UtfPrev -- no lead byte at start}  {testutfprev testbytestring ucs2_utf16} {
     testutfprev [testbytestring \xA0\xA0\xA0\xA0]
 } 1
-test utf-7.46.1 {Tcl_UtfPrev -- no lead byte at start}  {testutfprev testbytestring fullutf} {
+test utf-7.46.1 {Tcl_UtfPrev -- no lead byte at start}  {testutfprev testbytestring ucs4} {
     testutfprev [testbytestring \xA0\xA0\xA0\xA0]
 } 3
 test utf-7.47 {Tcl_UtfPrev, pointing to 3th byte of 3-byte valid sequence} {testutfprev testbytestring} {
@@ -1110,46 +916,31 @@
 test utf-7.47.2 {Tcl_UtfPrev, pointing to 3th byte of 3-byte invalid sequence} {testutfprev testbytestring} {
     testutfprev [testbytestring \xE8\xA0\x00] 2
 } 0
-test utf-7.48.0 {Tcl_UtfPrev, validity check [493dccc2de]} {testutfprev testbytestring ucs2} {
+test utf-7.48.0 {Tcl_UtfPrev, validity check [493dccc2de]} {testutfprev testbytestring ucs2_utf16} {
     testutfprev A[testbytestring \xF4\x8F\xBF\xBF]
 } 2
-<<<<<<< HEAD
-test utf-7.48.1 {Tcl_UtfPrev, validity check [493dccc2de]} {testutfprev ucs4} {
-    testutfprev A\xF4\x8F\xBF\xBF
-=======
-test utf-7.48.1 {Tcl_UtfPrev, validity check [493dccc2de]} {testutfprev testbytestring fullutf} {
+test utf-7.48.1 {Tcl_UtfPrev, validity check [493dccc2de]} {testutfprev testbytestring ucs4} {
     testutfprev A[testbytestring \xF4\x8F\xBF\xBF]
->>>>>>> fb50148f
-} 1
-test utf-7.48.2 {Tcl_UtfPrev, validity check [493dccc2de]} {testutfprev testbytestring ucs2} {
+} 1
+test utf-7.48.2 {Tcl_UtfPrev, validity check [493dccc2de]} {testutfprev testbytestring ucs2_utf16} {
     testutfprev A[testbytestring \xF4\x8F\xBF\xBF] 4
 } 3
-<<<<<<< HEAD
-test utf-7.48.3 {Tcl_UtfPrev, validity check [493dccc2de]} {testutfprev ucs4} {
-    testutfprev A\xF4\x8F\xBF\xBF 4
-=======
-test utf-7.48.3 {Tcl_UtfPrev, validity check [493dccc2de]} {testutfprev testbytestring fullutf} {
+test utf-7.48.3 {Tcl_UtfPrev, validity check [493dccc2de]} {testutfprev testbytestring ucs4} {
     testutfprev A[testbytestring \xF4\x8F\xBF\xBF] 4
->>>>>>> fb50148f
-} 1
-test utf-7.48.4 {Tcl_UtfPrev, validity check [493dccc2de]} {testutfprev testbytestring ucs2} {
+} 1
+test utf-7.48.4 {Tcl_UtfPrev, validity check [493dccc2de]} {testutfprev testbytestring ucs2_utf16} {
     testutfprev A[testbytestring \xF4\x8F\xBF\xBF] 3
 } 2
-<<<<<<< HEAD
-test utf-7.48.5 {Tcl_UtfPrev, validity check [493dccc2de]} {testutfprev ucs4} {
-    testutfprev A\xF4\x8F\xBF\xBF 3
-=======
-test utf-7.48.5 {Tcl_UtfPrev, validity check [493dccc2de]} {testutfprev testbytestring fullutf} {
+test utf-7.48.5 {Tcl_UtfPrev, validity check [493dccc2de]} {testutfprev testbytestring ucs4} {
     testutfprev A[testbytestring \xF4\x8F\xBF\xBF] 3
->>>>>>> fb50148f
 } 1
 test utf-7.48.6 {Tcl_UtfPrev, validity check [493dccc2de]} {testutfprev testbytestring} {
     testutfprev A[testbytestring \xF4\x8F\xBF\xBF] 2
 } 1
-test utf-7.49.0 {Tcl_UtfPrev, validity check [493dccc2de]} {testutfprev testbytestring ucs2} {
+test utf-7.49.0 {Tcl_UtfPrev, validity check [493dccc2de]} {testutfprev testbytestring ucs2_utf16} {
     testutfprev A[testbytestring \xF4\x90\x80\x80]
 } 2
-test utf-7.49.1 {Tcl_UtfPrev, validity check [493dccc2de]} {testutfprev testbytestring fullutf} {
+test utf-7.49.1 {Tcl_UtfPrev, validity check [493dccc2de]} {testutfprev testbytestring ucs4} {
     testutfprev A[testbytestring \xF4\x90\x80\x80]
 } 4
 test utf-7.49.2 {Tcl_UtfPrev, validity check [493dccc2de]} {testutfprev testbytestring} {
@@ -1161,18 +952,6 @@
 test utf-7.49.4 {Tcl_UtfPrev, validity check [493dccc2de]} {testutfprev testbytestring} {
     testutfprev A[testbytestring \xF4\x90\x80\x80] 2
 } 1
-test utf-7.50.0 {Tcl_UtfPrev, 4-byte valid sequence with additional trail} {testutfprev ucs2} {
-    testutfprev \xF2\xA0\xA0\xA0\xA0
-} 2
-test utf-7.50.1 {Tcl_UtfPrev, 4-byte valid sequence with additional trail} {testutfprev fullutf} {
-    testutfprev \xF2\xA0\xA0\xA0\xA0
-} 4
-test utf-7.51.0 {Tcl_UtfPrev, 4-byte valid sequence with additional trail} {testutfprev ucs2} {
-    testutfprev \xF2\x80\x80\x80\x80
-} 2
-test utf-7.51.1 {Tcl_UtfPrev, 4-byte valid sequence with additional trail} {testutfprev fullutf} {
-    testutfprev \xF2\x80\x80\x80\x80
-} 4
 
 test utf-8.1 {Tcl_UniCharAtIndex: index = 0} {
     string index abcd 0
@@ -1384,7 +1163,7 @@
 bsCheck \340	224
 bsCheck \uA1	161
 bsCheck \u4E21	20001
-bsCheck \741    225	pre388	;# == \341 
+bsCheck \741    225	pre388	;# == \341
 bsCheck \741    60	!pre388	;# == \74 1
 bsCheck \U      85
 bsCheck \Uk     85
@@ -1546,7 +1325,7 @@
     set two [format %c 0x10000]
     set first [string compare $one $two]
     string range $one 0 0
-    string range $two 0 0 
+    string range $two 0 0
     set second [string compare $one $two]
     expr {($first == $second) ? "agree" : "disagree"}
 } agree
@@ -1668,9 +1447,9 @@
 UniCharCaseCmpTest > b a
 UniCharCaseCmpTest > B a
 UniCharCaseCmpTest > aBcB abca
-UniCharCaseCmpTest < \uFFFF [format %c 0x10000] ucs4	
+UniCharCaseCmpTest < \uFFFF [format %c 0x10000] ucs4
 UniCharCaseCmpTest < \uFFFF \U10000		{Uesc ucs4}
-UniCharCaseCmpTest > [format %c 0x10000] \uFFFF	ucs4	
+UniCharCaseCmpTest > [format %c 0x10000] \uFFFF	ucs4
 UniCharCaseCmpTest > \U10000 \uFFFF		{Uesc ucs4}
 
 
