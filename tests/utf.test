--- conflicted
+++ resolved
@@ -103,33 +103,16 @@
 test utf-2.7 {Tcl_UtfToUniChar: lead (3-byte) followed by 2 trail} testbytestring {
     string length [testbytestring \xE4\xB9\x8E]
 } 1
-test utf-2.8.0 {Tcl_UtfToUniChar: lead (4-byte) followed by 3 trail} {testbytestring ucs2_utf16} {
+test utf-2.8.0 {Tcl_UtfToUniChar: lead (4-byte) followed by 3 trail} {testbytestring ucs2} {
     string length [testbytestring \xF0\x90\x80\x80]
-<<<<<<< HEAD
 } 2
 test utf-2.8.1 {Tcl_UtfToUniChar: lead (4-byte) followed by 3 trail} {testbytestring ucs4} {
     string length [testbytestring \xF0\x90\x80\x80]
 } 1
-test utf-2.9.0 {Tcl_UtfToUniChar: lead (4-byte) followed by 3 trail} {testbytestring ucs2_utf16} {
-    string length [testbytestring \xF4\x8F\xBF\xBF]
-} 2
-test utf-2.9.1 {Tcl_UtfToUniChar: lead (4-byte) followed by 3 trail} {Uesc ucs4} {
-=======
-} 4
-test utf-2.8.1 {Tcl_UtfToUniChar: lead (4-byte) followed by 3 trail} {testbytestring utf16} {
-    string length [testbytestring \xF0\x90\x80\x80]
-} 2
-test utf-2.8.2 {Tcl_UtfToUniChar: lead (4-byte) followed by 3 trail} {testbytestring ucs4} {
-    string length [testbytestring \xF0\x90\x80\x80]
-} 1
 test utf-2.9.0 {Tcl_UtfToUniChar: lead (4-byte) followed by 3 trail} {testbytestring ucs2} {
     string length [testbytestring \xF4\x8F\xBF\xBF]
-} 4
-test utf-2.9.1 {Tcl_UtfToUniChar: lead (4-byte) followed by 3 trail} utf16 {
-    string length \uDBFF\uDFFF
-} 2
-test utf-2.9.2 {Tcl_UtfToUniChar: lead (4-byte) followed by 3 trail} {Uesc ucs4} {
->>>>>>> c3e10816
+} 2
+test utf-2.9.1 {Tcl_UtfToUniChar: lead (4-byte) followed by 3 trail} {Uesc ucs4} {
     string length \U10FFFF
 } 1
 test utf-2.10 {Tcl_UtfToUniChar: lead (4-byte) followed by 3 trail, underflow} testbytestring {
@@ -180,7 +163,7 @@
 test utf-4.11 {Tcl_NumUtfChars: 3 bytes of 4-byte UTF-8 characater} {testnumutfchars testbytestring} {
     testnumutfchars [testbytestring \xF0\x9F\x92\xA9] end-1
 } 3
-test utf-4.12.0 {Tcl_NumUtfChars: #4-byte UTF-8 character} {testnumutfchars testbytestring ucs2_utf16} {
+test utf-4.12.0 {Tcl_NumUtfChars: #4-byte UTF-8 character} {testnumutfchars testbytestring ucs2} {
     testnumutfchars [testbytestring \xF0\x9F\x92\xA9] end
 } 2
 test utf-4.12.1 {Tcl_NumUtfChars: #4-byte UTF-8 character} {testnumutfchars testbytestring ucs4} {
@@ -229,12 +212,6 @@
 test utf-6.9 {Tcl_UtfNext} {testutfnext testbytestring} {
     testutfnext [testbytestring \xA0]
 } 1
-<<<<<<< HEAD
-=======
-test utf-6.9.1 {Tcl_UtfNext} {testutfnext testbytestring ucs4} {
-    testutfnext [testbytestring \xA0]
-} -1
->>>>>>> c3e10816
 test utf-6.10 {Tcl_UtfNext} {testutfnext testbytestring} {
     testutfnext [testbytestring \xA0]G
 } 1
@@ -295,21 +272,13 @@
 test utf-6.29 {Tcl_UtfNext} {testutfnext testbytestring} {
     testutfnext [testbytestring \xE8\xF8]
 } 1
-<<<<<<< HEAD
 test utf-6.30 {Tcl_UtfNext} {testutfnext testbytestring} {
-=======
-test utf-6.30.0 {Tcl_UtfNext} {testutfnext testbytestring ucs2} {
->>>>>>> c3e10816
     testutfnext [testbytestring \xF2]
 } 1
 test utf-6.31 {Tcl_UtfNext} {testutfnext testbytestring} {
     testutfnext [testbytestring \xF2]G
 } 1
-<<<<<<< HEAD
 test utf-6.32 {Tcl_UtfNext} {testutfnext testbytestring} {
-=======
-test utf-6.32.0 {Tcl_UtfNext} {testutfnext testbytestring ucs2} {
->>>>>>> c3e10816
     testutfnext [testbytestring \xF2\xA0]
 } 1
 test utf-6.33 {Tcl_UtfNext} {testutfnext testbytestring} {
@@ -420,11 +389,7 @@
 test utf-6.68 {Tcl_UtfNext} {testutfnext testbytestring} {
     testutfnext [testbytestring \xF2\xA0\xA0]G
 } 1
-<<<<<<< HEAD
 test utf-6.69 {Tcl_UtfNext} {testutfnext testbytestring} {
-=======
-test utf-6.69.0 {Tcl_UtfNext} {testutfnext testbytestring ucs2} {
->>>>>>> c3e10816
     testutfnext [testbytestring \xF2\xA0\xA0\xA0]
 } 1
 test utf-6.70 {Tcl_UtfNext} {testutfnext testbytestring} {
@@ -439,7 +404,6 @@
 test utf-6.73 {Tcl_UtfNext} {testutfnext testbytestring} {
     testutfnext [testbytestring \xF2\xA0\xA0\xF8]
 } 1
-<<<<<<< HEAD
 test utf-6.74 {Tcl_UtfNext} {testutfnext testbytestring} {
     testutfnext [testbytestring \xF2\xA0\xA0\xA0]G
 } 1
@@ -456,39 +420,6 @@
     testutfnext [testbytestring \xF2\xA0\xA0\xA0\xF2]
 } 1
 test utf-6.79 {Tcl_UtfNext} {testutfnext testbytestring} {
-=======
-test utf-6.74.0 {Tcl_UtfNext} {testutfnext testbytestring ucs2} {
-    testutfnext [testbytestring \xF2\xA0\xA0\xA0]G
-} 1
-test utf-6.74.1 {Tcl_UtfNext} {testutfnext testbytestring ucs4} {
-    testutfnext [testbytestring \xF2\xA0\xA0\xA0]G
-} 4
-test utf-6.75.0 {Tcl_UtfNext} {testutfnext testbytestring ucs2} {
-    testutfnext [testbytestring \xF2\xA0\xA0\xA0\xA0]
-} 1
-test utf-6.75.1 {Tcl_UtfNext} {testutfnext testbytestring ucs4} {
-    testutfnext [testbytestring \xF2\xA0\xA0\xA0\xA0]
-} 4
-test utf-6.76.0 {Tcl_UtfNext} {testutfnext testbytestring ucs2} {
-    testutfnext [testbytestring \xF2\xA0\xA0\xA0\xD0]
-} 1
-test utf-6.76.1 {Tcl_UtfNext} {testutfnext testbytestring ucs4} {
-    testutfnext [testbytestring \xF2\xA0\xA0\xA0\xD0]
-} 4
-test utf-6.77.0 {Tcl_UtfNext} {testutfnext testbytestring ucs2} {
-    testutfnext [testbytestring \xF2\xA0\xA0\xA0\xE8]
-} 1
-test utf-6.77.1 {Tcl_UtfNext} {testutfnext testbytestring ucs4} {
-    testutfnext [testbytestring \xF2\xA0\xA0\xA0\xE8]
-} 4
-test utf-6.78.0 {Tcl_UtfNext} {testutfnext testbytestring ucs2} {
-    testutfnext [testbytestring \xF2\xA0\xA0\xA0\xF2]
-} 1
-test utf-6.78.1 {Tcl_UtfNext} {testutfnext testbytestring ucs4} {
-    testutfnext [testbytestring \xF2\xA0\xA0\xA0\xF2]
-} 4
-test utf-6.79.0 {Tcl_UtfNext} {testutfnext testbytestring ucs2} {
->>>>>>> c3e10816
     testutfnext [testbytestring \xF2\xA0\xA0\xA0G\xF8]
 } 1
 test utf-6.80 {Tcl_UtfNext - overlong sequences} testutfnext {
@@ -512,11 +443,7 @@
 test utf-6.86 {Tcl_UtfNext - overlong sequences} {testutfnext testbytestring} {
     testutfnext [testbytestring \xF0\x80\x80\x80]
 } 1
-<<<<<<< HEAD
 test utf-6.87 {Tcl_UtfNext - overlong sequences} {testutfnext testbytestring} {
-=======
-test utf-6.87.0 {Tcl_UtfNext - overlong sequences} {testutfnext testbytestring ucs2} {
->>>>>>> c3e10816
     testutfnext [testbytestring \xF0\x90\x80\x80]
 } 1
 test utf-6.88 {Tcl_UtfNext, pointing to 2th byte of 3-byte valid sequence} {testutfnext testbytestring} {
@@ -525,7 +452,6 @@
 test utf-6.89 {Tcl_UtfNext, pointing to 2th byte of 3-byte invalid sequence} {testutfnext testbytestring} {
     testutfnext [testbytestring \x80\x80\x00]
 } 1
-<<<<<<< HEAD
 test utf-6.90 {Tcl_UtfNext, validity check [493dccc2de]} {testutfnext testbytestring} {
     testutfnext [testbytestring \xF4\x8F\xBF\xBF]
 } 1
@@ -539,24 +465,6 @@
     testutfnext [testbytestring \x80\x80\x80]
 } 1
 test utf-6.94 {Tcl_UtfNext, pointing to 2th byte of 5-byte invalid sequence} {testutfnext testbytestring} {
-=======
-test utf-6.90.0 {Tcl_UtfNext, validity check [493dccc2de]} {testutfnext testbytestring ucs2} {
-    testutfnext [testbytestring \xF4\x8F\xBF\xBF]
-} 1
-test utf-6.90.1 {Tcl_UtfNext, validity check [493dccc2de]} {testutfnext testbytestring ucs4} {
-    testutfnext [testbytestring \xF4\x8F\xBF\xBF]
-} 4
-test utf-6.91 {Tcl_UtfNext, validity check [493dccc2de]} {testutfnext testbytestring} {
-    testutfnext [testbytestring \xF4\x90\x80\x80]
-} 1
-test utf-6.92 {Tcl_UtfNext, pointing to 2th byte of 4-byte valid sequence} {testutfnext testbytestring ucs2} {
-    testutfnext [testbytestring \xA0\xA0\xA0]
-} 1
-test utf-6.93 {Tcl_UtfNext, pointing to 2th byte of 4-byte invalid sequence} {testutfnext testbytestring ucs2} {
-    testutfnext [testbytestring \x80\x80\x80]
-} 1
-test utf-6.94 {Tcl_UtfNext, pointing to 2th byte of 5-byte invalid sequence} {testutfnext testbytestring ucs2} {
->>>>>>> c3e10816
     testutfnext [testbytestring \xA0\xA0\xA0\xA0]
 } 1
 test utf-6.95 {Tcl_UtfNext, pointing to 2th byte of 5-byte invalid sequence} {testutfnext testbytestring} {
@@ -607,7 +515,7 @@
 test utf-6.110.0 {Tcl_UtfNext, read limits} {testutfnext testbytestring ucs2} {
     testutfnext [testbytestring \xF2\xA0\xA0\xA0]G 1
 } 1
-test utf-6.110.1 {Tcl_UtfNext, read limits} {testutfnext testbytestring ucs4} {
+test utf-6.110.1 {Tcl_UtfNext, read limits} {testutfnext testbytestring fullutf} {
     testutfnext [testbytestring \xF2\xA0\xA0\xA0]G 1
 } 0
 test utf-6.111.0 {Tcl_UtfNext, read limits} {testutfnext testbytestring ucs2} {
@@ -622,23 +530,19 @@
 test utf-6.112.1 {Tcl_UtfNext, read limits} {testutfnext testbytestring ucs4} {
     testutfnext [testbytestring \xF2\xA0\xA0\xA0]G 3
 } 0
-<<<<<<< HEAD
 test utf-6.113 {Tcl_UtfNext, read limits} {testutfnext testbytestring} {
-=======
-test utf-6.113.0 {Tcl_UtfNext, read limits} {testutfnext testbytestring ucs2} {
->>>>>>> c3e10816
     testutfnext [testbytestring \xF2\xA0\xA0\xA0]G 4
 } 1
 test utf-6.114.0 {Tcl_UtfNext, read limits} {testutfnext testbytestring ucs2} {
     testutfnext [testbytestring \xF2\xA0\xA0\xA0\xA0] 1
 } 1
-test utf-6.114.1 {Tcl_UtfNext, read limits} {testutfnext testbytestring ucs4} {
+test utf-6.114.1 {Tcl_UtfNext, read limits} {testutfnext testbytestring fullutf} {
     testutfnext [testbytestring \xF2\xA0\xA0\xA0\xA0] 1
 } 0
 test utf-6.115.0 {Tcl_UtfNext, read limits} {testutfnext testbytestring ucs2} {
     testutfnext [testbytestring \xF2\xA0\xA0\xA0\xA0] 2
 } 1
-test utf-6.115.1 {Tcl_UtfNext, read limits} {testutfnext testbytestring ucs4} {
+test utf-6.115.1 {Tcl_UtfNext, read limits} {testutfnext testbytestring fullutf} {
     testutfnext [testbytestring \xF2\xA0\xA0\xA0\xA0] 2
 } 0
 test utf-6.116.0 {Tcl_UtfNext, read limits} {testutfnext testbytestring ucs2} {
@@ -647,11 +551,7 @@
 test utf-6.116.1 {Tcl_UtfNext, read limits} {testutfnext testbytestring ucs4} {
     testutfnext [testbytestring \xF2\xA0\xA0\xA0\xA0] 3
 } 0
-<<<<<<< HEAD
 test utf-6.117 {Tcl_UtfNext, read limits} {testutfnext testbytestring} {
-=======
-test utf-6.117.0 {Tcl_UtfNext, read limits} {testutfnext testbytestring ucs2} {
->>>>>>> c3e10816
     testutfnext [testbytestring \xF2\xA0\xA0\xA0\xA0] 4
 } 1
 test utf-6.118 {Tcl_UtfNext, read limits} {testutfnext testbytestring} {
@@ -748,30 +648,12 @@
 test utf-7.10.0 {Tcl_UtfPrev} {testutfprev testbytestring} {
     testutfprev A[testbytestring \xF2\xA0]
 } 2
-<<<<<<< HEAD
 test utf-7.10.1 {Tcl_UtfPrev} {testutfprev testbytestring} {
     testutfprev A[testbytestring \xF2\xA0\xA0\xA0] 3
 } 2
 test utf-7.10.2 {Tcl_UtfPrev} {testutfprev testbytestring} {
     testutfprev A[testbytestring \xF2\xA0\xF8\xA0] 3
 } 2
-=======
-test utf-7.10.1 {Tcl_UtfPrev} {testutfprev testbytestring ucs4} {
-    testutfprev A[testbytestring \xF2\xA0]
-} 1
-test utf-7.10.2 {Tcl_UtfPrev} {testutfprev testbytestring ucs2} {
-    testutfprev A[testbytestring \xF2\xA0\xA0\xA0] 3
-} 2
-test utf-7.10.3 {Tcl_UtfPrev} {testutfprev testbytestring ucs4} {
-    testutfprev A[testbytestring \xF2\xA0\xA0\xA0] 3
-} 1
-test utf-7.10.4 {Tcl_UtfPrev} {testutfprev testbytestring ucs2} {
-    testutfprev A[testbytestring \xF2\xA0\xF8\xA0] 3
-} 2
-test utf-7.10.5 {Tcl_UtfPrev} {testutfprev testbytestring ucs4} {
-    testutfprev A[testbytestring \xF2\xA0\xF8\xA0] 3
-} 1
->>>>>>> c3e10816
 test utf-7.11 {Tcl_UtfPrev} {testutfprev testbytestring} {
     testutfprev A[testbytestring \xE8\xA0]
 } 1
@@ -814,30 +696,12 @@
 test utf-7.15.0 {Tcl_UtfPrev} {testutfprev testbytestring} {
     testutfprev A[testbytestring \xF2\xA0\xA0]
 } 3
-<<<<<<< HEAD
 test utf-7.15.1 {Tcl_UtfPrev} {testutfprev testbytestring} {
     testutfprev A[testbytestring \xF2\xA0\xA0\xA0] 4
 } 3
 test utf-7.15.2 {Tcl_UtfPrev} {testutfprev testbytestring} {
     testutfprev A[testbytestring \xF2\xA0\xA0\xF8] 4
 } 3
-=======
-test utf-7.15.1 {Tcl_UtfPrev} {testutfprev testbytestring ucs4} {
-    testutfprev A[testbytestring \xF2\xA0\xA0]
-} 1
-test utf-7.15.2 {Tcl_UtfPrev} {testutfprev testbytestring ucs2} {
-    testutfprev A[testbytestring \xF2\xA0\xA0\xA0] 4
-} 3
-test utf-7.15.3 {Tcl_UtfPrev} {testutfprev testbytestring ucs4} {
-    testutfprev A[testbytestring \xF2\xA0\xA0\xA0] 4
-} 1
-test utf-7.15.4 {Tcl_UtfPrev} {testutfprev testbytestring ucs2} {
-    testutfprev A[testbytestring \xF2\xA0\xA0\xF8] 4
-} 3
-test utf-7.15.5 {Tcl_UtfPrev} {testutfprev testbytestring ucs4} {
-    testutfprev A[testbytestring \xF2\xA0\xA0\xF8] 4
-} 1
->>>>>>> c3e10816
 test utf-7.16 {Tcl_UtfPrev} testutfprev {
     testutfprev A\u8820
 } 1
@@ -856,76 +720,30 @@
 test utf-7.17.2 {Tcl_UtfPrev} {testutfprev testbytestring} {
     testutfprev A[testbytestring \xD0\xA0\xA0\xF8] 4
 } 3
-<<<<<<< HEAD
 test utf-7.18.0 {Tcl_UtfPrev} {testutfprev testbytestring} {
     testutfprev A[testbytestring \xA0\xA0\xA0]
-} 1
+} 3
 test utf-7.18.1 {Tcl_UtfPrev} {testutfprev testbytestring} {
     testutfprev A[testbytestring \xA0\xA0\xA0\xA0] 4
-} 1
+} 3
 test utf-7.18.2 {Tcl_UtfPrev} {testutfprev testbytestring} {
     testutfprev A[testbytestring \xA0\xA0\xA0\xF8] 4
-} 1
+} 3
 test utf-7.19 {Tcl_UtfPrev} {testutfprev testbytestring} {
     testutfprev A[testbytestring \xF8\xA0\xA0\xA0]
-} 2
+} 4
 test utf-7.20 {Tcl_UtfPrev} {testutfprev testbytestring} {
     testutfprev A[testbytestring \xF2\xA0\xA0\xA0]
-} 2
+} 4
 test utf-7.21 {Tcl_UtfPrev} {testutfprev testbytestring} {
     testutfprev A\u8820[testbytestring \xA0]
-} 2
+} 4
 test utf-7.22 {Tcl_UtfPrev} {testutfprev testbytestring} {
     testutfprev A[testbytestring \xD0\xA0\xA0\xA0]
-} 2
+} 4
 test utf-7.23 {Tcl_UtfPrev} {testutfprev testbytestring} {
-=======
-test utf-7.18.0 {Tcl_UtfPrev} {testutfprev testbytestring ucs2} {
-    testutfprev A[testbytestring \xA0\xA0\xA0]
-} 1
-test utf-7.18.1 {Tcl_UtfPrev} {testutfprev testbytestring ucs4} {
-    testutfprev A[testbytestring \xA0\xA0\xA0]
-} 3
-test utf-7.18.2 {Tcl_UtfPrev} {testutfprev testbytestring ucs2} {
-    testutfprev A[testbytestring \xA0\xA0\xA0\xA0] 4
-} 1
-test utf-7.18.3 {Tcl_UtfPrev} {testutfprev testbytestring ucs4} {
-    testutfprev A[testbytestring \xA0\xA0\xA0\xA0] 4
-} 3
-test utf-7.18.4 {Tcl_UtfPrev} {testutfprev testbytestring ucs2} {
-    testutfprev A[testbytestring \xA0\xA0\xA0\xF8] 4
-} 1
-test utf-7.18.5 {Tcl_UtfPrev} {testutfprev testbytestring ucs4} {
-    testutfprev A[testbytestring \xA0\xA0\xA0\xF8] 4
-} 3
-test utf-7.19.0 {Tcl_UtfPrev} {testutfprev testbytestring ucs2} {
-    testutfprev A[testbytestring \xF8\xA0\xA0\xA0]
-} 2
-test utf-7.19.1 {Tcl_UtfPrev} {testutfprev testbytestring ucs4} {
-    testutfprev A[testbytestring \xF8\xA0\xA0\xA0]
+    testutfprev A[testbytestring \xA0\xA0\xA0\xA0]
 } 4
-test utf-7.20.0 {Tcl_UtfPrev} {testutfprev testbytestring ucs2} {
-    testutfprev A[testbytestring \xF2\xA0\xA0\xA0]
-} 2
-test utf-7.20.1 {Tcl_UtfPrev} {testutfprev testbytestring ucs4} {
-    testutfprev A[testbytestring \xF2\xA0\xA0\xA0]
-} 1
-test utf-7.21.0 {Tcl_UtfPrev} {testutfprev testbytestring ucs2} {
-    testutfprev A\u8820[testbytestring \xA0]
-} 2
-test utf-7.21.1 {Tcl_UtfPrev} {testutfprev testbytestring ucs4} {
-    testutfprev A\u8820[testbytestring \xA0]
-} 4
-test utf-7.22.0 {Tcl_UtfPrev} {testutfprev testbytestring ucs2} {
-    testutfprev A[testbytestring \xD0\xA0\xA0\xA0]
-} 2
-test utf-7.22.1 {Tcl_UtfPrev} {testutfprev testbytestring ucs4} {
-    testutfprev A[testbytestring \xD0\xA0\xA0\xA0]
-} 4
-test utf-7.23.0 {Tcl_UtfPrev} {testutfprev testbytestring ucs2} {
->>>>>>> c3e10816
-    testutfprev A[testbytestring \xA0\xA0\xA0\xA0]
-} 2
 test utf-7.24 {Tcl_UtfPrev -- overlong sequence}  {testutfprev testbytestring} {
     testutfprev A[testbytestring \xC0\x81]
 } 2
@@ -947,13 +765,9 @@
 test utf-7.28.1 {Tcl_UtfPrev -- overlong sequence}  {testutfprev testbytestring} {
     testutfprev A[testbytestring \xE0\x80\x80] 2
 } 1
-<<<<<<< HEAD
 test utf-7.29 {Tcl_UtfPrev -- overlong sequence}  {testutfprev testbytestring} {
-=======
-test utf-7.29.0 {Tcl_UtfPrev -- overlong sequence}  {testutfprev testbytestring ucs2} {
->>>>>>> c3e10816
     testutfprev A[testbytestring \xF0\x80\x80\x80]
-} 2
+} 4
 test utf-7.30 {Tcl_UtfPrev -- overlong sequence}  {testutfprev testbytestring} {
     testutfprev A[testbytestring \xF0\x80\x80\x80] 4
 } 3
@@ -981,31 +795,15 @@
 test utf-7.38 {Tcl_UtfPrev -- overlong sequence}  {testutfprev testbytestring} {
     testutfprev A[testbytestring \xE0\xA0\x80] 2
 } 1
-<<<<<<< HEAD
 test utf-7.39 {Tcl_UtfPrev -- overlong sequence}  {testutfprev testbytestring} {
-=======
-test utf-7.39.0 {Tcl_UtfPrev -- overlong sequence}  {testutfprev testbytestring ucs2} {
->>>>>>> c3e10816
     testutfprev A[testbytestring \xF0\x90\x80\x80]
-} 2
+} 4
 test utf-7.40 {Tcl_UtfPrev -- overlong sequence}  {testutfprev testbytestring} {
     testutfprev A[testbytestring \xF0\x90\x80\x80] 4
 } 3
-<<<<<<< HEAD
 test utf-7.41 {Tcl_UtfPrev -- overlong sequence}  {testutfprev testbytestring} {
     testutfprev A[testbytestring \xF0\x90\x80\x80] 3
 } 2
-=======
-test utf-7.40.1 {Tcl_UtfPrev -- overlong sequence}  {testutfprev testbytestring ucs4} {
-    testutfprev A[testbytestring \xF0\x90\x80\x80] 4
-} 1
-test utf-7.41.0 {Tcl_UtfPrev -- overlong sequence}  {testutfprev testbytestring ucs2} {
-    testutfprev A[testbytestring \xF0\x90\x80\x80] 3
-} 2
-test utf-7.41.1 {Tcl_UtfPrev -- overlong sequence}  {testutfprev testbytestring ucs4} {
-    testutfprev A[testbytestring \xF0\x90\x80\x80] 3
-} 1
->>>>>>> c3e10816
 test utf-7.42 {Tcl_UtfPrev -- overlong sequence}  {testutfprev testbytestring} {
     testutfprev A[testbytestring \xF0\x90\x80\x80] 2
 } 1
@@ -1018,13 +816,9 @@
 test utf-7.45 {Tcl_UtfPrev -- no lead byte at start}  {testutfprev testbytestring} {
     testutfprev [testbytestring \xA0\xA0\xA0]
 } 2
-<<<<<<< HEAD
 test utf-7.46 {Tcl_UtfPrev -- no lead byte at start}  {testutfprev testbytestring} {
-=======
-test utf-7.46.0 {Tcl_UtfPrev -- no lead byte at start}  {testutfprev testbytestring ucs2} {
->>>>>>> c3e10816
     testutfprev [testbytestring \xA0\xA0\xA0\xA0]
-} 1
+} 3
 test utf-7.47 {Tcl_UtfPrev, pointing to 3th byte of 3-byte valid sequence} {testutfprev testbytestring} {
     testutfprev [testbytestring \xE8\xA0]
 } 0
@@ -1034,17 +828,12 @@
 test utf-7.47.2 {Tcl_UtfPrev, pointing to 3th byte of 3-byte invalid sequence} {testutfprev testbytestring} {
     testutfprev [testbytestring \xE8\xA0\x00] 2
 } 0
-<<<<<<< HEAD
 test utf-7.48.0 {Tcl_UtfPrev, validity check [493dccc2de]} {testutfprev testbytestring} {
-=======
-test utf-7.48.0 {Tcl_UtfPrev, validity check [493dccc2de]} {testutfprev testbytestring ucs2} {
->>>>>>> c3e10816
     testutfprev A[testbytestring \xF4\x8F\xBF\xBF]
-} 2
+} 4
 test utf-7.48.1 {Tcl_UtfPrev, validity check [493dccc2de]} {testutfprev testbytestring} {
     testutfprev A[testbytestring \xF4\x8F\xBF\xBF] 4
 } 3
-<<<<<<< HEAD
 test utf-7.48.2 {Tcl_UtfPrev, validity check [493dccc2de]} {testutfprev testbytestring} {
     testutfprev A[testbytestring \xF4\x8F\xBF\xBF] 3
 } 2
@@ -1052,23 +841,8 @@
     testutfprev A[testbytestring \xF4\x8F\xBF\xBF] 2
 } 1
 test utf-7.49.0 {Tcl_UtfPrev, validity check [493dccc2de]} {testutfprev testbytestring} {
-=======
-test utf-7.48.3 {Tcl_UtfPrev, validity check [493dccc2de]} {testutfprev testbytestring ucs4} {
-    testutfprev A[testbytestring \xF4\x8F\xBF\xBF] 4
-} 1
-test utf-7.48.4 {Tcl_UtfPrev, validity check [493dccc2de]} {testutfprev testbytestring ucs2} {
-    testutfprev A[testbytestring \xF4\x8F\xBF\xBF] 3
-} 2
-test utf-7.48.5 {Tcl_UtfPrev, validity check [493dccc2de]} {testutfprev testbytestring ucs4} {
-    testutfprev A[testbytestring \xF4\x8F\xBF\xBF] 3
-} 1
-test utf-7.48.6 {Tcl_UtfPrev, validity check [493dccc2de]} {testutfprev testbytestring} {
-    testutfprev A[testbytestring \xF4\x8F\xBF\xBF] 2
-} 1
-test utf-7.49.0 {Tcl_UtfPrev, validity check [493dccc2de]} {testutfprev testbytestring ucs2} {
->>>>>>> c3e10816
     testutfprev A[testbytestring \xF4\x90\x80\x80]
-} 2
+} 4
 test utf-7.49.1 {Tcl_UtfPrev, validity check [493dccc2de]} {testutfprev testbytestring} {
     testutfprev A[testbytestring \xF4\x90\x80\x80] 4
 } 3
