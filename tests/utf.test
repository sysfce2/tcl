# This file contains a collection of tests for tclUtf.c
# Sourcing this file into Tcl runs the tests and generates output for
# errors.  No output means no errors were found.
#
# Copyright (c) 1997 Sun Microsystems, Inc.
# Copyright (c) 1998-1999 by Scriptics Corporation.
#
# See the file "license.terms" for information on usage and redistribution
# of this file, and for a DISCLAIMER OF ALL WARRANTIES.

if {[lsearch [namespace children] ::tcltest] == -1} {
    package require tcltest 2
    namespace import -force ::tcltest::*
}

::tcltest::loadTestedCommands
catch [list package require -exact Tcltest [info patchlevel]]

testConstraint ucs2 [expr {[format %c 0x010000] eq "\uFFFD"}]
testConstraint fullutf [expr {[format %c 0x010000] ne "\uFFFD"}]
testConstraint utf16 [expr {[string length [format %c 0x10000]] == 2}]
testConstraint ucs4 [expr {[testConstraint fullutf]
		&& [string length [format %c 0x10000]] == 1}]
testConstraint ucs2_utf16 [expr {![testConstraint ucs4]}]

testConstraint Uesc [expr {"\U0041" eq "A"}]
testConstraint pre388 [expr {"\x741" eq "A"}]
testConstraint pairsTo4bytes [expr {[llength [info commands teststringbytes]]
		&& [string length [teststringbytes \uD83D\uDCA9]] == 4}]

testConstraint testbytestring [llength [info commands testbytestring]]
testConstraint testfindfirst [llength [info commands testfindfirst]]
testConstraint testfindlast [llength [info commands testfindlast]]
testConstraint testnumutfchars [llength [info commands testnumutfchars]]
testConstraint teststringobj [llength [info commands teststringobj]]
testConstraint testutfnext [llength [info commands testutfnext]]
testConstraint testutfprev [llength [info commands testutfprev]]

testConstraint tip413 [expr {[string trim \x00] eq {}}]

catch {unset x}

test utf-1.1 {Tcl_UniCharToUtf: 1 byte sequences} testbytestring {
    expr {"\x01" eq [testbytestring \x01]}
} 1
test utf-1.2 {Tcl_UniCharToUtf: 2 byte sequences} testbytestring {
    expr {"\x00" eq [testbytestring \xC0\x80]}
} 1
test utf-1.3 {Tcl_UniCharToUtf: 2 byte sequences} testbytestring {
    expr {"\xE0" eq [testbytestring \xC3\xA0]}
} 1
test utf-1.4 {Tcl_UniCharToUtf: 3 byte sequences} testbytestring {
    expr {"\u4E4E" eq [testbytestring \xE4\xB9\x8E]}
} 1
test utf-1.5 {Tcl_UniCharToUtf: overflowed Tcl_UniChar} testbytestring {
    expr {[format %c 0x110000] eq "\uFFFD"}
} 1
test utf-1.6 {Tcl_UniCharToUtf: negative Tcl_UniChar} testbytestring {
    expr {[format %c -1] eq "\uFFFD"}
} 1
test utf-1.7.0 {Tcl_UniCharToUtf: 4 byte sequences} {fullutf Uesc testbytestring} {
    expr {"\U014E4E" eq [testbytestring \xF0\x94\xB9\x8E]}
} 1
test utf-1.7.1 {Tcl_UniCharToUtf: 4 byte sequences} {ucs2 Uesc testbytestring} {
    expr {"\U014E4E" eq [testbytestring \xF0\x94\xB9\x8E]}
} 0
test utf-1.8 {Tcl_UniCharToUtf: 3 byte sequence, high surrogate} testbytestring {
    expr {"\uD842" eq "\uFFFD"}
} 1
test utf-1.9 {Tcl_UniCharToUtf: 3 byte sequence, low surrogate} testbytestring {
    expr {"\uDC42" eq "\uFFFD"}
} 1
test utf-1.10 {Tcl_UniCharToUtf: 3 byte sequence, high surrogate} testbytestring {
    expr {[format %c 0xD842] eq [testbytestring \xED\xA1\x82]}
} 1
test utf-1.11 {Tcl_UniCharToUtf: 3 byte sequence, low surrogate} testbytestring {
    expr {[format %c 0xDC42] eq [testbytestring \xED\xB1\x82]}
} 1
test utf-1.12 {Tcl_UniCharToUtf: 4 byte sequence, high/low surrogate} {pairsTo4bytes testbytestring} {
    expr {"\uD842\uDC42" eq [testbytestring \xF0\xA0\xA1\x82]}
} 1
test utf-1.13 {Tcl_UniCharToUtf: Invalid surrogate} {Uesc testbytestring} {
    expr {"\UD842" eq "\uFFFD"}
} 1

test utf-2.1 {Tcl_UtfToUniChar: low ascii} {
    string length "abc"
} 3
test utf-2.2 {Tcl_UtfToUniChar: naked trail bytes} testbytestring {
    string length [testbytestring \x82\x83\x84]
} 3
test utf-2.3 {Tcl_UtfToUniChar: lead (2-byte) followed by non-trail} testbytestring {
    string length [testbytestring \xC2]
} 1
test utf-2.4 {Tcl_UtfToUniChar: lead (2-byte) followed by trail} {
    string length \xA2
} 1
test utf-2.5 {Tcl_UtfToUniChar: lead (3-byte) followed by non-trail} testbytestring {
    string length [testbytestring \xE2]
} 1
test utf-2.6 {Tcl_UtfToUniChar: lead (3-byte) followed by 1 trail} testbytestring {
    string length [testbytestring \xE2\xA2]
} 2
test utf-2.7 {Tcl_UtfToUniChar: lead (3-byte) followed by 2 trail} testbytestring {
    string length [testbytestring \xE4\xB9\x8E]
} 1
test utf-2.8.0 {Tcl_UtfToUniChar: lead (4-byte) followed by 3 trail} {testbytestring ucs2_utf16} {
    string length [testbytestring \xF0\x90\x80\x80]
} 2
test utf-2.8.1 {Tcl_UtfToUniChar: lead (4-byte) followed by 3 trail} {testbytestring ucs4} {
    string length [testbytestring \xF0\x90\x80\x80]
} 1
test utf-2.9.0 {Tcl_UtfToUniChar: lead (4-byte) followed by 3 trail} {testbytestring ucs2} {
    string length [testbytestring \xF4\x8F\xBF\xBF]
} 2
test utf-2.9.1 {Tcl_UtfToUniChar: lead (4-byte) followed by 3 trail} {Uesc ucs4} {
    string length \U10FFFF
} 1
test utf-2.10 {Tcl_UtfToUniChar: lead (4-byte) followed by 3 trail, underflow} testbytestring {
    string length [testbytestring \xF0\x8F\xBF\xBF]
} 4
test utf-2.11 {Tcl_UtfToUniChar: lead (4-byte) followed by 3 trail, overflow} testbytestring {
    # Would decode to U+110000 but that is outside the Unicode range.
    string length [testbytestring \xF4\x90\x80\x80]
} 4
test utf-2.12 {Tcl_UtfToUniChar: longer UTF sequences not supported} testbytestring {
    string length [testbytestring \xF8\xA2\xA2\xA2\xA2]
} 5

test utf-3.1 {Tcl_UtfCharComplete} {
} {}

test utf-4.1 {Tcl_NumUtfChars: zero length} testnumutfchars {
    testnumutfchars ""
} 0
test utf-4.2 {Tcl_NumUtfChars: length 1} testnumutfchars {
    testnumutfchars \xA2
} 1
test utf-4.3 {Tcl_NumUtfChars: long string} {testnumutfchars testbytestring} {
    testnumutfchars abc\xA2[testbytestring \xE4\xB9\x8E\xA2\x4E]
} 7
test utf-4.4 {Tcl_NumUtfChars: #x00} testnumutfchars {
    testnumutfchars \x00
} 1
test utf-4.5 {Tcl_NumUtfChars: zero length, calc len} testnumutfchars {
    testnumutfchars "" 0
} 0
test utf-4.6 {Tcl_NumUtfChars: length 1, calc len} {testnumutfchars testbytestring} {
    testnumutfchars \xA2 end
} 1
test utf-4.7 {Tcl_NumUtfChars: long string, calc len} {testnumutfchars testbytestring} {
    testnumutfchars abc\xA2[testbytestring \xE4\xB9\x8E\xA2\x4E] end
} 7
test utf-4.8 {Tcl_NumUtfChars: #x00, calc len} testnumutfchars {
    testnumutfchars \x00 end
} 1
# Bug [2738427]: Tcl_NumUtfChars(...) no overflow check
test utf-4.9 {Tcl_NumUtfChars: #u20AC, calc len, incomplete} {testnumutfchars testbytestring} {
    testnumutfchars [testbytestring \xE2\x82\xAC] end-1
} 2
test utf-4.10 {Tcl_NumUtfChars: #x00, calc len, overcomplete} {testnumutfchars testbytestring} {
    testnumutfchars [testbytestring \x00] end+1
} 2
test utf-4.11 {Tcl_NumUtfChars: 3 bytes of 4-byte UTF-8 characater} {testnumutfchars testbytestring} {
    testnumutfchars [testbytestring \xF0\x9F\x92\xA9] end-1
} 3
test utf-4.12.0 {Tcl_NumUtfChars: #4-byte UTF-8 character} {testnumutfchars testbytestring ucs2} {
    testnumutfchars [testbytestring \xF0\x9F\x92\xA9] end
} 2
test utf-4.12.1 {Tcl_NumUtfChars: #4-byte UTF-8 character} {testnumutfchars testbytestring ucs4} {
    testnumutfchars [testbytestring \xF0\x9F\x92\xA9] end
} 1
test utf-4.13 {Tcl_NumUtfChars: end of string} {testnumutfchars testbytestring} {
    testnumutfchars foobar[testbytestring \xF2\xC2\xA0] end
} 8
test utf-4.14 {Tcl_NumUtfChars: 3 bytes of 4-byte UTF-8 characater} {testnumutfchars testbytestring} {
    testnumutfchars [testbytestring \xF4\x90\x80\x80] end-1
} 3

test utf-5.1 {Tcl_UtfFindFirst} {testfindfirst testbytestring} {
    testfindfirst [testbytestring abcbc] 98
} bcbc
test utf-5.2 {Tcl_UtfFindLast} {testfindlast testbytestring} {
    testfindlast [testbytestring abcbc] 98
} bc

test utf-6.1 {Tcl_UtfNext} {testutfnext testbytestring} {
    # This takes the pointer one past the terminating NUL.
    # This is really an invalid call.
    testutfnext [testbytestring \x00]
} 1
test utf-6.2 {Tcl_UtfNext} testutfnext {
    testutfnext A
} 1
test utf-6.3 {Tcl_UtfNext} testutfnext {
    testutfnext AA
} 1
test utf-6.4 {Tcl_UtfNext} {testutfnext testbytestring} {
    testutfnext A[testbytestring \xA0]
} 1
test utf-6.5 {Tcl_UtfNext} {testutfnext testbytestring} {
    testutfnext A[testbytestring \xD0]
} 1
test utf-6.6 {Tcl_UtfNext} {testutfnext testbytestring} {
    testutfnext A[testbytestring \xE8]
} 1
test utf-6.7 {Tcl_UtfNext} {testutfnext testbytestring} {
    testutfnext A[testbytestring \xF2]
} 1
test utf-6.8 {Tcl_UtfNext} {testutfnext testbytestring} {
    testutfnext A[testbytestring \xF8]
} 1
test utf-6.9 {Tcl_UtfNext} {testutfnext testbytestring} {
    testutfnext [testbytestring \xA0\x00]
} 1
test utf-6.10 {Tcl_UtfNext} {testutfnext testbytestring} {
    testutfnext [testbytestring \xA0]G
} 1
test utf-6.11 {Tcl_UtfNext} {testutfnext testbytestring} {
    testutfnext [testbytestring \xA0\xA0\x00]
} 2
test utf-6.12 {Tcl_UtfNext} {testutfnext testbytestring} {
    testutfnext [testbytestring \xA0\xD0]
} 1
test utf-6.13 {Tcl_UtfNext} {testutfnext testbytestring} {
    testutfnext [testbytestring \xA0\xE8]
} 1
test utf-6.14 {Tcl_UtfNext} {testutfnext testbytestring} {
    testutfnext [testbytestring \xA0\xF2]
} 1
test utf-6.15 {Tcl_UtfNext} {testutfnext testbytestring} {
    testutfnext [testbytestring \xA0\xF8]
} 1
test utf-6.16 {Tcl_UtfNext} {testutfnext testbytestring} {
    testutfnext [testbytestring \xD0\x00]
} 1
test utf-6.17 {Tcl_UtfNext} {testutfnext testbytestring} {
    testutfnext [testbytestring \xD0]G
} 1
test utf-6.18 {Tcl_UtfNext} {testutfnext testbytestring} {
    testutfnext [testbytestring \xD0\xA0]
} 2
test utf-6.19 {Tcl_UtfNext} {testutfnext testbytestring} {
    testutfnext [testbytestring \xD0\xD0]
} 1
test utf-6.20 {Tcl_UtfNext} {testutfnext testbytestring} {
    testutfnext [testbytestring \xD0\xE8]
} 1
test utf-6.21 {Tcl_UtfNext} {testutfnext testbytestring} {
    testutfnext [testbytestring \xD0\xF2]
} 1
test utf-6.22 {Tcl_UtfNext} {testutfnext testbytestring} {
    testutfnext [testbytestring \xD0\xF8]
} 1
test utf-6.23 {Tcl_UtfNext} {testutfnext testbytestring} {
    testutfnext [testbytestring \xE8]
} -1
test utf-6.24 {Tcl_UtfNext} {testutfnext testbytestring} {
    testutfnext [testbytestring \xE8]G
} 1
test utf-6.25 {Tcl_UtfNext} {testutfnext testbytestring} {
    testutfnext [testbytestring \xE8\xA0\x00]
} 1
test utf-6.26 {Tcl_UtfNext} {testutfnext testbytestring} {
    testutfnext [testbytestring \xE8\xD0]
} 1
test utf-6.27 {Tcl_UtfNext} {testutfnext testbytestring} {
    testutfnext [testbytestring \xE8\xE8]
} 1
test utf-6.28 {Tcl_UtfNext} {testutfnext testbytestring} {
    testutfnext [testbytestring \xE8\xF2]
} 1
test utf-6.29 {Tcl_UtfNext} {testutfnext testbytestring} {
    testutfnext [testbytestring \xE8\xF8]
} 1
test utf-6.30.0 {Tcl_UtfNext} {testutfnext testbytestring ucs2_utf16} {
    testutfnext [testbytestring \xF2]
} 1
test utf-6.30.1 {Tcl_UtfNext} {testutfnext testbytestring ucs4} {
    testutfnext [testbytestring \xF2]
} -1
test utf-6.31 {Tcl_UtfNext} {testutfnext testbytestring} {
    testutfnext [testbytestring \xF2]G
} 1
test utf-6.32.0 {Tcl_UtfNext} {testutfnext testbytestring ucs2_utf16} {
    testutfnext [testbytestring \xF2\xA0]
} 1
test utf-6.32.1 {Tcl_UtfNext} {testutfnext testbytestring ucs4} {
    testutfnext [testbytestring \xF2\xA0]
} -1
test utf-6.33 {Tcl_UtfNext} {testutfnext testbytestring} {
    testutfnext [testbytestring \xF2\xD0]
} 1
test utf-6.34 {Tcl_UtfNext} {testutfnext testbytestring} {
    testutfnext [testbytestring \xF2\xE8]
} 1
test utf-6.35 {Tcl_UtfNext} {testutfnext testbytestring} {
    testutfnext [testbytestring \xF2\xF2]
} 1
test utf-6.36 {Tcl_UtfNext} {testutfnext testbytestring} {
    testutfnext [testbytestring \xF2\xF8]
} 1
test utf-6.37 {Tcl_UtfNext} {testutfnext testbytestring} {
    testutfnext [testbytestring \xF8]
} 1
test utf-6.38 {Tcl_UtfNext} {testutfnext testbytestring} {
    testutfnext [testbytestring \xF8]G
} 1
test utf-6.39 {Tcl_UtfNext} {testutfnext testbytestring} {
    testutfnext [testbytestring \xF8\xA0]
} 1
test utf-6.40 {Tcl_UtfNext} {testutfnext testbytestring} {
    testutfnext [testbytestring \xF8\xD0]
} 1
test utf-6.41 {Tcl_UtfNext} {testutfnext testbytestring} {
    testutfnext [testbytestring \xF8\xE8]
} 1
test utf-6.42 {Tcl_UtfNext} {testutfnext testbytestring} {
    testutfnext [testbytestring \xF8\xF2]
} 1
test utf-6.43 {Tcl_UtfNext} {testutfnext testbytestring} {
    testutfnext [testbytestring \xF8\xF8]
} 1
test utf-6.44 {Tcl_UtfNext} {testutfnext testbytestring} {
    testutfnext [testbytestring \xD0\xA0]G
} 2
test utf-6.45 {Tcl_UtfNext} {testutfnext testbytestring} {
    testutfnext [testbytestring \xD0\xA0\xA0]
} 2
test utf-6.46 {Tcl_UtfNext} {testutfnext testbytestring} {
    testutfnext [testbytestring \xD0\xA0\xD0]
} 2
test utf-6.47 {Tcl_UtfNext} {testutfnext testbytestring} {
    testutfnext [testbytestring \xD0\xA0\xE8]
} 2
test utf-6.48 {Tcl_UtfNext} {testutfnext testbytestring} {
    testutfnext [testbytestring \xD0\xA0\xF2]
} 2
test utf-6.49 {Tcl_UtfNext} {testutfnext testbytestring} {
    testutfnext [testbytestring \xD0\xA0\xF8]
} 2
test utf-6.50 {Tcl_UtfNext} {testutfnext testbytestring} {
    testutfnext [testbytestring \xE8\xA0]G
} 1
test utf-6.51 {Tcl_UtfNext} testutfnext {
    testutfnext \u8820
} 3
test utf-6.52 {Tcl_UtfNext} {testutfnext testbytestring} {
    testutfnext [testbytestring \xE8\xA0\xD0]
} 1
test utf-6.53 {Tcl_UtfNext} {testutfnext testbytestring} {
    testutfnext [testbytestring \xE8\xA0\xE8]
} 1
test utf-6.54 {Tcl_UtfNext} {testutfnext testbytestring} {
    testutfnext [testbytestring \xE8\xA0\xF2]
} 1
test utf-6.55 {Tcl_UtfNext} {testutfnext testbytestring} {
    testutfnext [testbytestring \xE8\xA0\xF8]
} 1
test utf-6.56 {Tcl_UtfNext} {testutfnext testbytestring} {
    testutfnext [testbytestring \xF2\xA0]G
} 1
test utf-6.57 {Tcl_UtfNext} {testutfnext testbytestring} {
    testutfnext [testbytestring \xF2\xA0\xA0\x00]
} 1
test utf-6.58 {Tcl_UtfNext} {testutfnext testbytestring} {
    testutfnext [testbytestring \xF2\xA0\xD0]
} 1
test utf-6.59 {Tcl_UtfNext} {testutfnext testbytestring} {
    testutfnext [testbytestring \xF2\xA0\xE8]
} 1
test utf-6.60 {Tcl_UtfNext} {testutfnext testbytestring} {
    testutfnext [testbytestring \xF2\xA0\xF2]
} 1
test utf-6.61 {Tcl_UtfNext} {testutfnext testbytestring} {
    testutfnext [testbytestring \xF2\xA0\xF8]
} 1
test utf-6.62 {Tcl_UtfNext} testutfnext {
    testutfnext \u8820G
} 3
test utf-6.63 {Tcl_UtfNext} {testutfnext testbytestring} {
    testutfnext \u8820[testbytestring \xA0]
} 3
test utf-6.64 {Tcl_UtfNext} {testutfnext testbytestring} {
    testutfnext \u8820[testbytestring \xD0]
} 3
test utf-6.65 {Tcl_UtfNext} {testutfnext testbytestring} {
    testutfnext \u8820[testbytestring \xE8]
} 3
test utf-6.66 {Tcl_UtfNext} {testutfnext testbytestring} {
    testutfnext \u8820[testbytestring \xF2]
} 3
test utf-6.67 {Tcl_UtfNext} {testutfnext testbytestring} {
    testutfnext \u8820[testbytestring \xF8]
} 3
test utf-6.68 {Tcl_UtfNext} {testutfnext testbytestring} {
    testutfnext [testbytestring \xF2\xA0\xA0]G
} 1
test utf-6.69.0 {Tcl_UtfNext} {testutfnext testbytestring ucs2_utf16} {
    testutfnext [testbytestring \xF2\xA0\xA0\xA0]
} 1
test utf-6.69.1 {Tcl_UtfNext} {testutfnext testbytestring ucs4} {
    testutfnext [testbytestring \xF2\xA0\xA0\xA0]
} 4
test utf-6.70 {Tcl_UtfNext} {testutfnext testbytestring} {
    testutfnext [testbytestring \xF2\xA0\xA0\xD0]
} 1
test utf-6.71 {Tcl_UtfNext} {testutfnext testbytestring} {
    testutfnext [testbytestring \xF2\xA0\xA0\xE8]
} 1
test utf-6.72 {Tcl_UtfNext} {testutfnext testbytestring} {
    testutfnext [testbytestring \xF2\xA0\xA0\xF2]
} 1
test utf-6.73 {Tcl_UtfNext} {testutfnext testbytestring} {
    testutfnext [testbytestring \xF2\xA0\xA0\xF8]
} 1
test utf-6.74.0 {Tcl_UtfNext} {testutfnext testbytestring ucs2_utf16} {
    testutfnext [testbytestring \xF2\xA0\xA0\xA0]G
} 1
test utf-6.74.1 {Tcl_UtfNext} {testutfnext testbytestring ucs4} {
    testutfnext [testbytestring \xF2\xA0\xA0\xA0]G
} 4
test utf-6.75.0 {Tcl_UtfNext} {testutfnext testbytestring ucs2_utf16} {
    testutfnext [testbytestring \xF2\xA0\xA0\xA0\xA0]
} 1
test utf-6.75.1 {Tcl_UtfNext} {testutfnext testbytestring ucs4} {
    testutfnext [testbytestring \xF2\xA0\xA0\xA0\xA0]
} 4
test utf-6.76.0 {Tcl_UtfNext} {testutfnext testbytestring ucs2_utf16} {
    testutfnext [testbytestring \xF2\xA0\xA0\xA0\xD0]
} 1
test utf-6.76.1 {Tcl_UtfNext} {testutfnext testbytestring ucs4} {
    testutfnext [testbytestring \xF2\xA0\xA0\xA0\xD0]
} 4
test utf-6.77.0 {Tcl_UtfNext} {testutfnext testbytestring ucs2_utf16} {
    testutfnext [testbytestring \xF2\xA0\xA0\xA0\xE8]
} 1
test utf-6.77.1 {Tcl_UtfNext} {testutfnext testbytestring ucs4} {
    testutfnext [testbytestring \xF2\xA0\xA0\xA0\xE8]
} 4
test utf-6.78.0 {Tcl_UtfNext} {testutfnext testbytestring ucs2_utf16} {
    testutfnext [testbytestring \xF2\xA0\xA0\xA0\xF2]
} 1
test utf-6.78.1 {Tcl_UtfNext} {testutfnext testbytestring ucs4} {
    testutfnext [testbytestring \xF2\xA0\xA0\xA0\xF2]
} 4
test utf-6.79.0 {Tcl_UtfNext} {testutfnext testbytestring ucs2_utf16} {
    testutfnext [testbytestring \xF2\xA0\xA0\xA0G\xF8]
} 1
test utf-6.79.1 {Tcl_UtfNext} {testutfnext testbytestring ucs4} {
    testutfnext [testbytestring \xF2\xA0\xA0\xA0G\xF8]
} 4
test utf-6.80 {Tcl_UtfNext - overlong sequences} testutfnext {
    testutfnext \x00
} 2
test utf-6.81 {Tcl_UtfNext - overlong sequences} {testutfnext testbytestring} {
    testutfnext [testbytestring \xC0\x81]
} 2
test utf-6.82 {Tcl_UtfNext - overlong sequences} {testutfnext testbytestring} {
    testutfnext [testbytestring \xC1\x80]
} 2
test utf-6.83 {Tcl_UtfNext - overlong sequences} {testutfnext testbytestring} {
    testutfnext [testbytestring \xC2\x80]
} 2
test utf-6.84 {Tcl_UtfNext - overlong sequences} {testutfnext testbytestring} {
    testutfnext [testbytestring \xE0\x80\x80]
} 3
test utf-6.85 {Tcl_UtfNext - overlong sequences} {testutfnext testbytestring} {
    testutfnext [testbytestring \xE0\xA0\x80]
} 3
test utf-6.86 {Tcl_UtfNext - overlong sequences} {testutfnext testbytestring} {
    testutfnext [testbytestring \xF0\x80\x80\x80]
<<<<<<< HEAD
} 4
test utf-6.87.0 {Tcl_UtfNext - overlong sequences} {testutfnext utf16} {
=======
} 1
test utf-6.87.0 {Tcl_UtfNext - overlong sequences} {testutfnext testbytestring ucs2_utf16} {
>>>>>>> 4f9fc86e
    testutfnext [testbytestring \xF0\x90\x80\x80]
} 1
test utf-6.87.1 {Tcl_UtfNext - overlong sequences} {testutfnext testbytestring ucs4} {
    testutfnext [testbytestring \xF0\x90\x80\x80]
} 4
test utf-6.88 {Tcl_UtfNext, pointing to 2th byte of 3-byte valid sequence} {testutfnext testbytestring} {
    testutfnext [testbytestring \xA0\xA0\x00]
} 2
test utf-6.89 {Tcl_UtfNext, pointing to 2th byte of 3-byte invalid sequence} {testutfnext testbytestring} {
    testutfnext [testbytestring \x80\x80\x00]
} 2
test utf-6.90.0 {Tcl_UtfNext, validity check [493dccc2de]} {testutfnext testbytestring ucs2_utf16} {
    testutfnext [testbytestring \xF4\x8F\xBF\xBF]
} 1
test utf-6.90.1 {Tcl_UtfNext, validity check [493dccc2de]} {testutfnext testbytestring ucs4} {
    testutfnext [testbytestring \xF4\x8F\xBF\xBF]
} 4
test utf-6.91 {Tcl_UtfNext, validity check [493dccc2de]} {testutfnext testbytestring} {
    testutfnext [testbytestring \xF4\x90\x80\x80]
} 4
test utf-6.92 {Tcl_UtfNext, pointing to 2th byte of 4-byte valid sequence} {testutfnext testbytestring} {
    testutfnext [testbytestring \xA0\xA0\xA0]
} 3
test utf-6.93 {Tcl_UtfNext, pointing to 2th byte of 4-byte invalid sequence} {testutfnext testbytestring} {
    testutfnext [testbytestring \x80\x80\x80]
} 3
test utf-6.94 {Tcl_UtfNext, pointing to 2th byte of 5-byte invalid sequence} {testutfnext testbytestring} {
    testutfnext [testbytestring \xA0\xA0\xA0\xA0]
} 3
test utf-6.95 {Tcl_UtfNext, pointing to 2th byte of 5-byte invalid sequence} {testutfnext testbytestring} {
    testutfnext [testbytestring \x80\x80\x80\x80]
} 3

test utf-7.1 {Tcl_UtfPrev} testutfprev {
    testutfprev {}
} 0
test utf-7.2 {Tcl_UtfPrev} testutfprev {
    testutfprev A
} 0
test utf-7.3 {Tcl_UtfPrev} testutfprev {
    testutfprev AA
} 1
test utf-7.4 {Tcl_UtfPrev} {testutfprev testbytestring} {
    testutfprev A[testbytestring \xF8]
} 1
test utf-7.4.1 {Tcl_UtfPrev} {testutfprev testbytestring} {
    testutfprev A[testbytestring \xF8\xA0\xA0\xA0] 2
} 1
test utf-7.4.2 {Tcl_UtfPrev} {testutfprev testbytestring} {
    testutfprev A[testbytestring \xF8\xF8\xA0\xA0] 2
} 1
test utf-7.5 {Tcl_UtfPrev} {testutfprev testbytestring} {
    testutfprev A[testbytestring \xF2]
} 1
test utf-7.5.1 {Tcl_UtfPrev} {testutfprev testbytestring} {
    testutfprev A[testbytestring \xF2\xA0\xA0\xA0] 2
} 1
test utf-7.5.2 {Tcl_UtfPrev} {testutfprev testbytestring} {
    testutfprev A[testbytestring \xF2\xF8\xA0\xA0] 2
} 1
test utf-7.6 {Tcl_UtfPrev} {testutfprev testbytestring} {
    testutfprev A[testbytestring \xE8]
} 1
test utf-7.6.1 {Tcl_UtfPrev} {testutfprev testbytestring} {
    testutfprev A\u8820[testbytestring \xA0] 2
} 1
test utf-7.6.2 {Tcl_UtfPrev} {testutfprev testbytestring} {
    testutfprev A[testbytestring \xE8\xF8\xA0\xA0] 2
} 1
test utf-7.7 {Tcl_UtfPrev} {testutfprev testbytestring} {
    testutfprev A[testbytestring \xD0]
} 1
test utf-7.7.1 {Tcl_UtfPrev} {testutfprev testbytestring} {
    testutfprev A[testbytestring \xD0\xA0\xA0\xA0] 2
} 1
test utf-7.7.2 {Tcl_UtfPrev} {testutfprev testbytestring} {
    testutfprev A[testbytestring \xD0\xF8\xA0\xA0] 2
} 1
test utf-7.8 {Tcl_UtfPrev} {testutfprev testbytestring} {
    testutfprev A[testbytestring \xA0]
} 1
test utf-7.8.1 {Tcl_UtfPrev} {testutfprev testbytestring} {
    testutfprev A[testbytestring \xA0\xA0\xA0\xA0] 2
} 1
test utf-7.8.2 {Tcl_UtfPrev} {testutfprev testbytestring} {
    testutfprev A[testbytestring \xA0\xF8\xA0\xA0] 2
} 1
test utf-7.9 {Tcl_UtfPrev} {testutfprev testbytestring} {
    testutfprev A[testbytestring \xF8\xA0]
} 2
test utf-7.9.1 {Tcl_UtfPrev} {testutfprev testbytestring} {
    testutfprev A[testbytestring \xF8\xA0\xA0\xA0] 3
} 2
test utf-7.9.2 {Tcl_UtfPrev} {testutfprev testbytestring} {
    testutfprev A[testbytestring \xF8\xA0\xF8\xA0] 3
} 2
test utf-7.10.0 {Tcl_UtfPrev} {testutfprev testbytestring ucs2} {
    testutfprev A[testbytestring \xF2\xA0]
} 2
test utf-7.10.1 {Tcl_UtfPrev} {testutfprev testbytestring fullutf} {
    testutfprev A[testbytestring \xF2\xA0]
} 1
test utf-7.10.2 {Tcl_UtfPrev} {testutfprev testbytestring ucs2} {
    testutfprev A[testbytestring \xF2\xA0\xA0\xA0] 3
} 2
test utf-7.10.3 {Tcl_UtfPrev} {testutfprev testbytestring fullutf} {
    testutfprev A[testbytestring \xF2\xA0\xA0\xA0] 3
} 1
test utf-7.10.4 {Tcl_UtfPrev} {testutfprev testbytestring ucs2} {
    testutfprev A[testbytestring \xF2\xA0\xF8\xA0] 3
} 2
test utf-7.10.5 {Tcl_UtfPrev} {testutfprev testbytestring fullutf} {
    testutfprev A[testbytestring \xF2\xA0\xF8\xA0] 3
} 1
test utf-7.11 {Tcl_UtfPrev} {testutfprev testbytestring} {
    testutfprev A[testbytestring \xE8\xA0]
} 1
test utf-7.11.1 {Tcl_UtfPrev} {testutfprev testbytestring} {
    testutfprev A\u8820[testbytestring \xA0] 3
} 1
test utf-7.11.2 {Tcl_UtfPrev} {testutfprev testbytestring} {
    testutfprev A[testbytestring \xE8\xA0\xF8\xA0] 3
} 1
test utf-7.11.3 {Tcl_UtfPrev} {testutfprev testbytestring} {
    testutfprev A[testbytestring \xE8\xA0\xF8] 3
} 1
test utf-7.12 {Tcl_UtfPrev} {testutfprev testbytestring} {
    testutfprev A[testbytestring \xD0\xA0]
} 1
test utf-7.12.1 {Tcl_UtfPrev} {testutfprev testbytestring} {
    testutfprev A[testbytestring \xD0\xA0\xA0\xA0] 3
} 1
test utf-7.12.2 {Tcl_UtfPrev} {testutfprev testbytestring} {
    testutfprev A[testbytestring \xD0\xA0\xF8\xA0] 3
} 1
test utf-7.13 {Tcl_UtfPrev} {testutfprev testbytestring} {
    testutfprev A[testbytestring \xA0\xA0]
} 1
test utf-7.13.1 {Tcl_UtfPrev} {testutfprev testbytestring} {
    testutfprev A[testbytestring \xA0\xA0\xA0\xA0] 3
} 1
test utf-7.13.2 {Tcl_UtfPrev} {testutfprev testbytestring} {
    testutfprev A[testbytestring \xA0\xA0\xF8\xA0] 3
} 1
test utf-7.14 {Tcl_UtfPrev} {testutfprev testbytestring} {
    testutfprev A[testbytestring \xF8\xA0\xA0]
} 2
test utf-7.14.1 {Tcl_UtfPrev} {testutfprev testbytestring} {
    testutfprev A[testbytestring \xF8\xA0\xA0\xA0] 4
} 2
test utf-7.14.2 {Tcl_UtfPrev} {testutfprev testbytestring} {
    testutfprev A[testbytestring \xF8\xA0\xA0\xF8] 4
<<<<<<< HEAD
} 2
test utf-7.15.0 {Tcl_UtfPrev} {testutfprev testbytestring utf16} {
=======
} 3
test utf-7.15.0 {Tcl_UtfPrev} {testutfprev testbytestring ucs2} {
>>>>>>> 4f9fc86e
    testutfprev A[testbytestring \xF2\xA0\xA0]
} 3
test utf-7.15.1 {Tcl_UtfPrev} {testutfprev testbytestring fullutf} {
    testutfprev A[testbytestring \xF2\xA0\xA0]
} 1
test utf-7.15.2 {Tcl_UtfPrev} {testutfprev testbytestring ucs2} {
    testutfprev A[testbytestring \xF2\xA0\xA0\xA0] 4
} 3
test utf-7.15.3 {Tcl_UtfPrev} {testutfprev testbytestring fullutf} {
    testutfprev A[testbytestring \xF2\xA0\xA0\xA0] 4
} 1
test utf-7.15.4 {Tcl_UtfPrev} {testutfprev testbytestring ucs2} {
    testutfprev A[testbytestring \xF2\xA0\xA0\xF8] 4
} 3
test utf-7.15.5 {Tcl_UtfPrev} {testutfprev testbytestring fullutf} {
    testutfprev A[testbytestring \xF2\xA0\xA0\xF8] 4
} 1
test utf-7.16 {Tcl_UtfPrev} testutfprev {
    testutfprev A\u8820
} 1
test utf-7.16.1 {Tcl_UtfPrev} {testutfprev testbytestring} {
    testutfprev A\u8820[testbytestring \xA0] 4
} 1
test utf-7.16.2 {Tcl_UtfPrev} {testutfprev testbytestring} {
    testutfprev A\u8820[testbytestring \xF8] 4
} 1
test utf-7.17 {Tcl_UtfPrev} {testutfprev testbytestring} {
    testutfprev A[testbytestring \xD0\xA0\xA0]
} 1
test utf-7.17.1 {Tcl_UtfPrev} {testutfprev testbytestring} {
    testutfprev A[testbytestring \xD0\xA0\xA0\xA0] 4
} 1
test utf-7.17.2 {Tcl_UtfPrev} {testutfprev testbytestring} {
    testutfprev A[testbytestring \xD0\xA0\xA0\xF8] 4
} 1
test utf-7.18.0 {Tcl_UtfPrev} {testutfprev testbytestring utf16} {
    testutfprev A[testbytestring \xA0\xA0\xA0]
} 1
<<<<<<< HEAD
test utf-7.18.1 {Tcl_UtfPrev} {testutfprev testbytestring ucs4} {
    testutfprev A[testbytestring \xA0\xA0\xA0]
} 1
test utf-7.18.2 {Tcl_UtfPrev} {testutfprev testbytestring utf16} {
    testutfprev A[testbytestring \xA0\xA0\xA0\xA0] 4
} 1
test utf-7.18.3 {Tcl_UtfPrev} {testutfprev testbytestring ucs4} {
    testutfprev A[testbytestring \xA0\xA0\xA0\xA0] 4
} 1
test utf-7.18.4 {Tcl_UtfPrev} {testutfprev testbytestring utf16} {
    testutfprev A[testbytestring \xA0\xA0\xA0\xF8] 4
} 1
test utf-7.18.5 {Tcl_UtfPrev} {testutfprev testbytestring ucs4} {
    testutfprev A[testbytestring \xA0\xA0\xA0\xF8] 4
} 1
test utf-7.19.0 {Tcl_UtfPrev} {testutfprev testbytestring utf16} {
    testutfprev A[testbytestring \xF8\xA0\xA0\xA0]
} 2
test utf-7.19.1 {Tcl_UtfPrev} {testutfprev testbytestring ucs4} {
    testutfprev A[testbytestring \xF8\xA0\xA0\xA0]
} 2
test utf-7.20.0 {Tcl_UtfPrev} {testutfprev testbytestring utf16} {
    testutfprev A[testbytestring \xF2\xA0\xA0\xA0]
} 1
test utf-7.20.1 {Tcl_UtfPrev} {testutfprev testbytestring ucs4} {
    testutfprev A[testbytestring \xF2\xA0\xA0\xA0]
} 1
test utf-7.21.0 {Tcl_UtfPrev} {testutfprev testbytestring utf16} {
    testutfprev A\u8820[testbytestring \xA0]
} 1
test utf-7.21.1 {Tcl_UtfPrev} {testutfprev testbytestring ucs4} {
    testutfprev A\u8820[testbytestring \xA0]
} 1
test utf-7.22.0 {Tcl_UtfPrev} {testutfprev testbytestring utf16} {
    testutfprev A[testbytestring \xD0\xA0\xA0\xA0]
} 3
test utf-7.22.1 {Tcl_UtfPrev} {testutfprev testbytestring ucs4} {
    testutfprev A[testbytestring \xD0\xA0\xA0\xA0]
} 3
test utf-7.23.0 {Tcl_UtfPrev} {testutfprev testbytestring utf16} {
    testutfprev A[testbytestring \xA0\xA0\xA0\xA0]
} 4
test utf-7.23.1 {Tcl_UtfPrev} {testutfprev testbytestring ucs4} {
    testutfprev A[testbytestring \xA0\xA0\xA0\xA0]
} 4
=======
test utf-7.18.1 {Tcl_UtfPrev} {testutfprev testbytestring utf16} {
    testutfprev A[testbytestring \xA0\xA0\xA0\xA0] 4
} 1
test utf-7.18.2 {Tcl_UtfPrev} {testutfprev testbytestring utf16} {
    testutfprev A[testbytestring \xA0\xA0\xA0\xF8] 4
} 1
test utf-7.19 {Tcl_UtfPrev} {testutfprev testbytestring utf16} {
    testutfprev A[testbytestring \xF8\xA0\xA0\xA0]
} 2
test utf-7.20 {Tcl_UtfPrev} {testutfprev testbytestring utf16} {
    testutfprev A[testbytestring \xF2\xA0\xA0\xA0]
} 2
test utf-7.21 {Tcl_UtfPrev} {testutfprev testbytestring utf16} {
    testutfprev A\u8820[testbytestring \xA0]
} 2
test utf-7.22 {Tcl_UtfPrev} {testutfprev testbytestring utf16} {
    testutfprev A[testbytestring \xD0\xA0\xA0\xA0]
} 2
test utf-7.23 {Tcl_UtfPrev} {testutfprev testbytestring utf16} {
    testutfprev A[testbytestring \xA0\xA0\xA0\xA0]
} 2
>>>>>>> 4f9fc86e
test utf-7.24 {Tcl_UtfPrev -- overlong sequence}  {testutfprev testbytestring} {
    testutfprev A[testbytestring \xC0\x81]
} 1
test utf-7.25 {Tcl_UtfPrev -- overlong sequence}  {testutfprev testbytestring} {
    testutfprev A[testbytestring \xC0\x81] 2
} 1
test utf-7.26 {Tcl_UtfPrev -- overlong sequence}  {testutfprev testbytestring} {
    testutfprev A[testbytestring \xE0\x80\x80]
} 1
test utf-7.27 {Tcl_UtfPrev -- overlong sequence}  {testutfprev testbytestring} {
    testutfprev A[testbytestring \xE0\x80]
} 1
test utf-7.27.1 {Tcl_UtfPrev -- overlong sequence}  {testutfprev testbytestring} {
    testutfprev A[testbytestring \xE0\x80\x80] 3
} 1
test utf-7.28 {Tcl_UtfPrev -- overlong sequence}  {testutfprev testbytestring} {
    testutfprev A[testbytestring \xE0]
} 1
test utf-7.28.1 {Tcl_UtfPrev -- overlong sequence}  {testutfprev testbytestring} {
    testutfprev A[testbytestring \xE0\x80\x80] 2
} 1
test utf-7.29 {Tcl_UtfPrev -- overlong sequence}  {testutfprev testbytestring utf16} {
    testutfprev A[testbytestring \xF0\x80\x80\x80]
<<<<<<< HEAD
} 1
test utf-7.29.1 {Tcl_UtfPrev -- overlong sequence}  {testutfprev testbytestring ucs4} {
    testutfprev A[testbytestring \xF0\x80\x80\x80]
} 1
=======
} 2
>>>>>>> 4f9fc86e
test utf-7.30 {Tcl_UtfPrev -- overlong sequence}  {testutfprev testbytestring} {
    testutfprev A[testbytestring \xF0\x80\x80\x80] 4
} 1
test utf-7.31 {Tcl_UtfPrev -- overlong sequence}  {testutfprev testbytestring} {
    testutfprev A[testbytestring \xF0\x80\x80\x80] 3
} 1
test utf-7.32 {Tcl_UtfPrev -- overlong sequence}  {testutfprev testbytestring} {
    testutfprev A[testbytestring \xF0\x80\x80\x80] 2
} 1
test utf-7.33 {Tcl_UtfPrev -- overlong sequence}  testutfprev {
    testutfprev A\x00
} 1
test utf-7.34 {Tcl_UtfPrev -- overlong sequence}  {testutfprev testbytestring} {
    testutfprev A[testbytestring \xC1\x80]
} 1
test utf-7.35 {Tcl_UtfPrev -- overlong sequence}  {testutfprev testbytestring} {
    testutfprev A[testbytestring \xC2\x80]
} 1
test utf-7.36 {Tcl_UtfPrev -- overlong sequence}  {testutfprev testbytestring} {
    testutfprev A[testbytestring \xE0\xA0\x80]
} 1
test utf-7.37 {Tcl_UtfPrev -- overlong sequence}  {testutfprev testbytestring} {
    testutfprev A[testbytestring \xE0\xA0\x80] 3
} 1
test utf-7.38 {Tcl_UtfPrev -- overlong sequence}  {testutfprev testbytestring} {
    testutfprev A[testbytestring \xE0\xA0\x80] 2
} 1
test utf-7.39 {Tcl_UtfPrev -- overlong sequence}  {testutfprev testbytestring utf16} {
    testutfprev A[testbytestring \xF0\x90\x80\x80]
<<<<<<< HEAD
} 1
test utf-7.39.1 {Tcl_UtfPrev -- overlong sequence}  {testutfprev testbytestring ucs4} {
    testutfprev A[testbytestring \xF0\x90\x80\x80]
} 1
test utf-7.40.0 {Tcl_UtfPrev -- overlong sequence}  {testutfprev testbytestring utf16} {
=======
} 2
test utf-7.40.0 {Tcl_UtfPrev -- overlong sequence}  {testutfprev testbytestring ucs2} {
>>>>>>> 4f9fc86e
    testutfprev A[testbytestring \xF0\x90\x80\x80] 4
} 3
test utf-7.40.1 {Tcl_UtfPrev -- overlong sequence}  {testutfprev testbytestring fullutf} {
    testutfprev A[testbytestring \xF0\x90\x80\x80] 4
} 1
test utf-7.41.0 {Tcl_UtfPrev -- overlong sequence}  {testutfprev testbytestring ucs2} {
    testutfprev A[testbytestring \xF0\x90\x80\x80] 3
} 2
test utf-7.41.1 {Tcl_UtfPrev -- overlong sequence}  {testutfprev testbytestring fullutf} {
    testutfprev A[testbytestring \xF0\x90\x80\x80] 3
} 1
test utf-7.42 {Tcl_UtfPrev -- overlong sequence}  {testutfprev testbytestring} {
    testutfprev A[testbytestring \xF0\x90\x80\x80] 2
} 1
test utf-7.43 {Tcl_UtfPrev -- no lead byte at start}  {testutfprev testbytestring} {
    testutfprev [testbytestring \xA0]
} 0
test utf-7.44 {Tcl_UtfPrev -- no lead byte at start}  {testutfprev testbytestring} {
    testutfprev [testbytestring \xA0\xA0]
} 1
test utf-7.45 {Tcl_UtfPrev -- no lead byte at start}  {testutfprev testbytestring} {
    testutfprev [testbytestring \xA0\xA0\xA0]
} 2
test utf-7.46 {Tcl_UtfPrev -- no lead byte at start}  {testutfprev testbytestring utf16} {
    testutfprev [testbytestring \xA0\xA0\xA0\xA0]
<<<<<<< HEAD
} 3
test utf-7.46.1 {Tcl_UtfPrev -- no lead byte at start}  {testutfprev testbytestring ucs4} {
    testutfprev [testbytestring \xA0\xA0\xA0\xA0]
} 3
=======
} 1
>>>>>>> 4f9fc86e
test utf-7.47 {Tcl_UtfPrev, pointing to 3th byte of 3-byte valid sequence} {testutfprev testbytestring} {
    testutfprev [testbytestring \xE8\xA0]
} 0
test utf-7.47.1 {Tcl_UtfPrev, pointing to 3th byte of 3-byte valid sequence} testutfprev {
    testutfprev \u8820 2
} 0
test utf-7.47.2 {Tcl_UtfPrev, pointing to 3th byte of 3-byte invalid sequence} {testutfprev testbytestring} {
    testutfprev [testbytestring \xE8\xA0\x00] 2
} 0
test utf-7.48.0 {Tcl_UtfPrev, validity check [493dccc2de]} {testutfprev testbytestring utf16} {
<<<<<<< HEAD
    testutfprev A\uDBFF\uDFFF
} 1
test utf-7.48.1 {Tcl_UtfPrev, validity check [493dccc2de]} {testutfprev testbytestring ucs4} {
    testutfprev A\U10FFFF
} 1
test utf-7.48.2 {Tcl_UtfPrev, validity check [493dccc2de]} {testutfprev testbytestring utf16} {
    testutfprev A\uDBFF\uDFFF 4
} 1
test utf-7.48.3 {Tcl_UtfPrev, validity check [493dccc2de]} {testutfprev testbytestring ucs4} {
    testutfprev A\U10FFFF 4
} 1
test utf-7.48.4 {Tcl_UtfPrev, validity check [493dccc2de]} {testutfprev testbytestring utf16} {
    testutfprev A\uDBFF\uDFFF 3
=======
    testutfprev A[testbytestring \xF4\x8F\xBF\xBF]
} 2
test utf-7.48.1 {Tcl_UtfPrev, validity check [493dccc2de]} {testutfprev testbytestring ucs2} {
    testutfprev A[testbytestring \xF4\x8F\xBF\xBF] 4
} 3
test utf-7.48.2 {Tcl_UtfPrev, validity check [493dccc2de]} {testutfprev testbytestring fullutf} {
    testutfprev A[testbytestring \xF4\x8F\xBF\xBF] 4
>>>>>>> 4f9fc86e
} 1
test utf-7.48.3 {Tcl_UtfPrev, validity check [493dccc2de]} {testutfprev testbytestring ucs2} {
    testutfprev A[testbytestring \xF4\x8F\xBF\xBF] 3
} 2
test utf-7.48.4 {Tcl_UtfPrev, validity check [493dccc2de]} {testutfprev testbytestring fullutf} {
    testutfprev A[testbytestring \xF4\x8F\xBF\xBF] 3
} 1
test utf-7.48.5 {Tcl_UtfPrev, validity check [493dccc2de]} {testutfprev testbytestring} {
    testutfprev A[testbytestring \xF4\x8F\xBF\xBF] 2
} 1
test utf-7.49.0 {Tcl_UtfPrev, validity check [493dccc2de]} {testutfprev testbytestring utf16} {
    testutfprev A[testbytestring \xF4\x90\x80\x80]
<<<<<<< HEAD
} 1
test utf-7.49.1 {Tcl_UtfPrev, validity check [493dccc2de]} {testutfprev testbytestring ucs4} {
    testutfprev A[testbytestring \xF4\x90\x80\x80]
} 1
test utf-7.49.2 {Tcl_UtfPrev, validity check [493dccc2de]} {testutfprev testbytestring} {
    testutfprev A[testbytestring \xF4\x90\x80\x80] 4
} 1
test utf-7.49.3 {Tcl_UtfPrev, validity check [493dccc2de]} {testutfprev testbytestring} {
    testutfprev A[testbytestring \xF4\x90\x80\x80] 3
} 1
test utf-7.49.4 {Tcl_UtfPrev, validity check [493dccc2de]} {testutfprev testbytestring} {
=======
} 2
test utf-7.49.1 {Tcl_UtfPrev, validity check [493dccc2de]} {testutfprev testbytestring} {
    testutfprev A[testbytestring \xF4\x90\x80\x80] 4
} 3
test utf-7.49.2 {Tcl_UtfPrev, validity check [493dccc2de]} {testutfprev testbytestring} {
    testutfprev A[testbytestring \xF4\x90\x80\x80] 3
} 2
test utf-7.49.3 {Tcl_UtfPrev, validity check [493dccc2de]} {testutfprev testbytestring} {
>>>>>>> 4f9fc86e
    testutfprev A[testbytestring \xF4\x90\x80\x80] 2
} 1

test utf-8.1 {Tcl_UniCharAtIndex: index = 0} {
    string index abcd 0
} a
test utf-8.2 {Tcl_UniCharAtIndex: index = 0} {
    string index \u4E4E\u25A 0
} \u4E4E
test utf-8.3 {Tcl_UniCharAtIndex: index > 0} {
    string index abcd 2
} c
test utf-8.4 {Tcl_UniCharAtIndex: index > 0} {
    string index \u4E4E\u25A\xFF\u543 2
} \xFF
test utf-8.5.0 {Tcl_UniCharAtIndex: high surrogate} ucs2 {
    string index \uD842 0
} \uD842
test utf-8.5.1 {Tcl_UniCharAtIndex: high surrogate} ucs4 {
    string index \uD842 0
} \uD842
test utf-8.5.2 {Tcl_UniCharAtIndex: high surrogate} utf16 {
    string index \uD842 0
} \uD842
test utf-8.6 {Tcl_UniCharAtIndex: low surrogate} {
    string index \uDC42 0
} \uDC42
test utf-8.7.0 {Tcl_UniCharAtIndex: Emoji} ucs2 {
    string index \uD83D\uDE00G 0
} \uD83D
test utf-8.7.1 {Tcl_UniCharAtIndex: Emoji} ucs4 {
    string index \uD83D\uDE00G 0
} \uFFFD
test utf-8.7.2 {Tcl_UniCharAtIndex: Emoji} utf16 {
    string index \uD83D\uDE00G 0
} \U1F600
test utf-8.8.0 {Tcl_UniCharAtIndex: Emoji} ucs2 {
    string index \uD83D\uDE00G 1
} \uDE00
test utf-8.8.1 {Tcl_UniCharAtIndex: Emoji} ucs4 {
    string index \uD83D\uDE00G 1
} \uFFFD
test utf-8.8.2 {Tcl_UniCharAtIndex: Emoji} utf16 {
    string index \uD83D\uDE00G 1
} {}
test utf-8.9.0 {Tcl_UniCharAtIndex: Emoji} ucs2 {
    string index \uD83D\uDE00G 2
} G
test utf-8.9.1 {Tcl_UniCharAtIndex: Emoji} ucs4 {
    string index \uD83D\uDE00G 2
} G
test utf-8.9.2 {Tcl_UniCharAtIndex: Emoji} utf16 {
    string index \uD83D\uDE00G 2
} G
test utf-8.10.0 {Tcl_UniCharAtIndex: Emoji} {Uesc ucs2} {
    string index \U1F600G 0
} \uFFFD
test utf-8.10.1 {Tcl_UniCharAtIndex: Emoji} {Uesc ucs4} {
    string index \U1F600G 0
} \U1F600
test utf-8.10.2 {Tcl_UniCharAtIndex: Emoji} {Uesc utf16} {
    string index \U1F600G 0
} \U1F600
test utf-8.11.0 {Tcl_UniCharAtIndex: Emoji} {Uesc ucs2} {
    string index \U1F600G 1
} G
test utf-8.11.1 {Tcl_UniCharAtIndex: Emoji} {Uesc ucs4} {
    string index \U1F600G 1
} G
test utf-8.11.2 {Tcl_UniCharAtIndex: Emoji} {Uesc utf16} {
    string index \U1F600G 1
} {}
test utf-8.12.0 {Tcl_UniCharAtIndex: Emoji} {Uesc ucs2} {
    string index \U1F600G 2
} {}
test utf-8.12.1 {Tcl_UniCharAtIndex: Emoji} {Uesc ucs4} {
    string index \U1F600G 2
} {}
test utf-8.12.2 {Tcl_UniCharAtIndex: Emoji} {Uesc utf16} {
    string index \U1F600G 2
} G

test utf-9.1 {Tcl_UtfAtIndex: index = 0} {
    string range abcd 0 2
} abc
test utf-9.2 {Tcl_UtfAtIndex: index > 0} {
    string range \u4E4E\u25A\xFF\u543klmnop 1 5
} \u25A\xFF\u543kl
test utf-9.3.0 {Tcl_UtfAtIndex: index = 0, Emoji} ucs2 {
    string range \uD83D\uDE00G 0 0
} \uD83D
test utf-9.3.1 {Tcl_UtfAtIndex: index = 0, Emoji} ucs4 {
    string range \uD83D\uDE00G 0 0
} \uFFFD
test utf-9.3.2 {Tcl_UtfAtIndex: index = 0, Emoji} utf16 {
    string range \uD83D\uDE00G 0 0
} \U1F600
test utf-9.4.0 {Tcl_UtfAtIndex: index > 0, Emoji} ucs2 {
    string range \uD83D\uDE00G 1 1
} \uDE00
test utf-9.4.1 {Tcl_UtfAtIndex: index > 0, Emoji} ucs4 {
    string range \uD83D\uDE00G 1 1
} \uFFFD
test utf-9.4.2 {Tcl_UtfAtIndex: index > 0, Emoji} utf16 {
    string range \uD83D\uDE00G 1 1
} {}
test utf-9.5.0 {Tcl_UtfAtIndex: index > 0, Emoji} ucs2 {
    string range \uD83D\uDE00G 2 2
} G
test utf-9.5.1 {Tcl_UtfAtIndex: index > 0, Emoji} ucs4 {
    string range \uD83D\uDE00G 2 2
} G
test utf-9.5.2 {Tcl_UtfAtIndex: index > 0, Emoji} utf16 {
    string range \uD83D\uDE00G 2 2
} G
test utf-9.6.0 {Tcl_UtfAtIndex: index = 0, Emoji} {Uesc ucs2} {
    string range \U1f600G 0 0
} \uFFFD
test utf-9.6.1 {Tcl_UtfAtIndex: index = 0, Emoji} {Uesc ucs4} {
    string range \U1f600G 0 0
} \U1F600
test utf-9.6.2 {Tcl_UtfAtIndex: index = 0, Emoji} {Uesc utf16} {
    string range \U1f600G 0 0
} \U1F600
test utf-9.7.0 {Tcl_UtfAtIndex: index > 0, Emoji} {Uesc ucs2} {
    string range \U1f600G 1 1
} G
test utf-9.7.1 {Tcl_UtfAtIndex: index > 0, Emoji} {Uesc ucs4} {
    string range \U1f600G 1 1
} G
test utf-9.7.2 {Tcl_UtfAtIndex: index > 0, Emoji} {Uesc utf16} {
    string range \U1f600G 1 1
} {}
test utf-9.8.0 {Tcl_UtfAtIndex: index > 0, Emoji} {Uesc ucs2} {
    string range \U1f600G 2 2
} {}
test utf-9.8.1 {Tcl_UtfAtIndex: index > 0, Emoji} {Uesc ucs4} {
    string range \U1f600G 2 2
} {}
test utf-9.8.2 {Tcl_UtfAtIndex: index > 0, Emoji} {Uesc utf16} {
    string range \U1f600G 2 2
} G

test utf-10.1 {Tcl_UtfBackslash: dst == NULL} {
    set x \n
} {
}
test utf-10.2 {Tcl_UtfBackslash: \u subst} testbytestring {
    expr {"\uA2" eq [testbytestring \xC2\xA2]}
} 1
test utf-10.3 {Tcl_UtfBackslash: longer \u subst} testbytestring {
    expr {"\u4E21" eq [testbytestring \xE4\xB8\xA1]}
} 1
test utf-10.4 {Tcl_UtfBackslash: stops at first non-hex} testbytestring {
    expr {"\u4E2k" eq "[testbytestring \xD3\xA2]k"}
} 1
test utf-10.5 {Tcl_UtfBackslash: stops after 4 hex chars} testbytestring {
    expr {"\u4E216" eq "[testbytestring \xE4\xB8\xA1]6"}
} 1
test utf-10.6 {Tcl_UtfBackslash: stops after 5 hex chars} {Uesc fullutf testbytestring} {
    expr {"\U1E2165" eq "[testbytestring \xF0\x9E\x88\x96]5"}
} 1
test utf-10.7 {Tcl_UtfBackslash: stops after 6 hex chars} {Uesc fullutf testbytestring} {
    expr {"\U10E2165" eq "[testbytestring \xF4\x8E\x88\x96]5"}
} 1

proc bsCheck {char num {constraints {}}} {
    global errNum
    test utf-10.$errNum {backslash substitution} $constraints {
	scan $char %c value
	set value
    } $num
    incr errNum
}
set errNum 8
bsCheck \b	8
bsCheck \e	101
bsCheck \f	12
bsCheck \n	10
bsCheck \r	13
bsCheck \t	9
bsCheck \v	11
bsCheck \{	123
bsCheck \}	125
bsCheck \[	91
bsCheck \]	93
bsCheck \$	36
bsCheck \ 	32
bsCheck \;	59
bsCheck \\	92
bsCheck \Ca	67
bsCheck \Ma	77
bsCheck \CMa	67
# prior to 8.3, this returned 8, as \8 as accepted as an
# octal value - but it isn't! [Bug: 3975]
bsCheck \8a	56
bsCheck \14	12
bsCheck \141	97
bsCheck b\0	98
bsCheck \x	120
bsCheck \xa	10
bsCheck \xA	10
bsCheck \x41	65
bsCheck \x541	65	pre388	;# == \x41
bsCheck \x541	84	!pre388	;# == \x54 1
bsCheck \u	117
bsCheck \uk	117
bsCheck \u41	65
bsCheck \ua	10
bsCheck \uA	10
bsCheck \340	224
bsCheck \uA1	161
bsCheck \u4E21	20001
bsCheck \741    225	pre388	;# == \341
bsCheck \741    60	!pre388	;# == \74 1
bsCheck \U      85
bsCheck \Uk     85
bsCheck \U41    65			Uesc
bsCheck \Ua     10			Uesc
bsCheck \UA     10			Uesc
bsCheck \UA1    161			Uesc
bsCheck \U4E21  20001			Uesc
bsCheck \U004E21        20001		Uesc
bsCheck \U00004E21      20001		Uesc
bsCheck \U0000004E21    78		Uesc
bsCheck \U00110000      69632		{Uesc fullutf}
bsCheck \U01100000      69632		{Uesc fullutf}
bsCheck \U11000000      69632		{Uesc fullutf}
bsCheck \U0010FFFF      1114111		{Uesc fullutf}
bsCheck \U010FFFF0      1114111		{Uesc fullutf}
bsCheck \U10FFFF00      1114111		{Uesc fullutf}
bsCheck \UFFFFFFFF      1048575		{Uesc fullutf}

test utf-11.1 {Tcl_UtfToUpper} {
    string toupper {}
} {}
test utf-11.2 {Tcl_UtfToUpper} {
    string toupper abc
} ABC
test utf-11.3 {Tcl_UtfToUpper} {
    string toupper \xE3gh
} \xC3GH
test utf-11.4 {Tcl_UtfToUpper} {
    string toupper \u01E3gh
} \u01E2GH
test utf-11.5 {Tcl_UtfToUpper Georgian (new in Unicode 11)} {
    string toupper \u10D0\u1C90
} \u1C90\u1C90
test utf-11.6 {Tcl_UtfToUpper beyond U+FFFF} {Uesc fullutf} {
    string toupper \U10428
} \U10400
test utf-11.7 {Tcl_UtfToUpper beyond U+FFFF} fullutf {
    string toupper \uD801\uDC28
} \uD801\uDC00
test utf-11.8 {Tcl_UtfToUpper low/high surrogate)} {
    string toupper \uDC24\uD824
} \uDC24\uD824

test utf-12.1 {Tcl_UtfToLower} {
    string tolower {}
} {}
test utf-12.2 {Tcl_UtfToLower} {
    string tolower ABC
} abc
test utf-12.3 {Tcl_UtfToLower} {
    string tolower \xC3GH
} \xE3gh
test utf-12.4 {Tcl_UtfToLower} {
    string tolower \u01E2GH
} \u01E3gh
test utf-12.5 {Tcl_UtfToLower Georgian (new in Unicode 11)} {
    string tolower \u10D0\u1C90
} \u10D0\u10D0
test utf-12.6 {Tcl_UtfToLower low/high surrogate)} {
    string tolower \uDC24\uD824
} \uDC24\uD824
test utf-12.7 {Tcl_UtfToLower beyond U+FFFF} {Uesc fullutf} {
    string tolower \U10400
} \U10428
test utf-12.8 {Tcl_UtfToLower beyond U+FFFF} fullutf {
    string tolower \uD801\uDC00
} \uD801\uDC28

test utf-13.1 {Tcl_UtfToTitle} {
    string totitle {}
} {}
test utf-13.2 {Tcl_UtfToTitle} {
    string totitle abc
} Abc
test utf-13.3 {Tcl_UtfToTitle} {
    string totitle \xE3GH
} \xC3gh
test utf-13.4 {Tcl_UtfToTitle} {
    string totitle \u01F3AB
} \u01F2ab
test utf-13.5 {Tcl_UtfToTitle Georgian (new in Unicode 11)} {
    string totitle \u10D0\u1C90
} \u10D0\u1C90
test utf-13.6 {Tcl_UtfToTitle Georgian (new in Unicode 11)} {
    string totitle \u1C90\u10D0
} \u1C90\u10D0
test utf-13.7 {Tcl_UtfToTitle low/high surrogate)} {
    string totitle \uDC24\uD824
} \uDC24\uD824
test utf-13.8 {Tcl_UtfToTitle beyond U+FFFF} {Uesc fullutf} {
    string totitle \U10428\U10400
} \U10400\U10428
test utf-13.9 {Tcl_UtfToTitle beyond U+FFFF} fullutf {
    string totitle \uD801\uDC28\uD801\uDC00
} \uD801\uDC00\uD801\uDC28

test utf-14.1 {Tcl_UtfNcasecmp} {
    string compare -nocase a b
} -1
test utf-14.2 {Tcl_UtfNcasecmp} {
    string compare -nocase b a
} 1
test utf-14.3 {Tcl_UtfNcasecmp} {
    string compare -nocase B a
} 1
test utf-14.4 {Tcl_UtfNcasecmp} {
    string compare -nocase aBcB abca
} 1

test utf-15.1 {Tcl_UniCharToUpper, negative delta} {
    string toupper aA
} AA
test utf-15.2 {Tcl_UniCharToUpper, positive delta} {
    string toupper \u0178\xFF
} \u0178\u0178
test utf-15.3 {Tcl_UniCharToUpper, no delta} {
    string toupper !
} !

test utf-16.1 {Tcl_UniCharToLower, negative delta} {
    string tolower aA
} aa
test utf-16.2 {Tcl_UniCharToLower, positive delta} {
    string tolower \u0178\xFF\uA78D\u01C5
} \xFF\xFF\u0265\u01C6

test utf-17.1 {Tcl_UniCharToLower, no delta} {
    string tolower !
} !

test utf-18.1 {Tcl_UniCharToTitle, add one for title} {
    string totitle \u01C4
} \u01C5
test utf-18.2 {Tcl_UniCharToTitle, subtract one for title} {
    string totitle \u01C6
} \u01C5
test utf-18.3 {Tcl_UniCharToTitle, subtract delta for title (positive)} {
    string totitle \u017F
} \x53
test utf-18.4 {Tcl_UniCharToTitle, subtract delta for title (negative)} {
    string totitle \xFF
} \u0178
test utf-18.5 {Tcl_UniCharToTitle, no delta} {
    string totitle !
} !

test utf-19.1 {TclUniCharLen} -body {
    list [regexp \\d abc456def foo] $foo
} -cleanup {
    unset -nocomplain foo
} -result {1 4}

test utf-20.1 {TclUniCharNcmp} ucs4 {
    string compare [string range [format %c 0xFFFF] 0 0] [string range [format %c 0x10000] 0 0]
} -1
test utf-20.2 {[4c591fa487] TclUniCharNcmp/TclUtfNcmp} knownBug {
    set one [format %c 0xFFFF]
    set two [format %c 0x10000]
    set first [string compare $one $two]
    string range $one 0 0
    string range $two 0 0
    set second [string compare $one $two]
    expr {($first == $second) ? "agree" : "disagree"}
} agree

test utf-21.1 {TclUniCharIsAlnum} {
    # this returns 1 with Unicode 7 compliance
    string is alnum \u1040\u021F\u0220
} 1
test utf-21.2 {unicode alnum char in regc_locale.c} {
    # this returns 1 with Unicode 7 compliance
    list [regexp {^[[:alnum:]]+$} \u1040\u021F\u0220] [regexp {^\w+$} \u1040\u021F\u0220_\u203F\u2040\u2054\uFE33\uFE34\uFE4D\uFE4E\uFE4F\uFF3F]
} {1 1}
test utf-21.3 {unicode print char in regc_locale.c} {
    # this returns 1 with Unicode 7 compliance
    regexp {^[[:print:]]+$} \uFBC1
} 1
test utf-21.4 {TclUniCharIsGraph} {
    # [Bug 3464428]
    string is graph \u0120
} 1
test utf-21.5 {unicode graph char in regc_locale.c} {
    # [Bug 3464428]
    regexp {^[[:graph:]]+$} \u0120
} 1
test utf-21.6 {TclUniCharIsGraph} {
    # [Bug 3464428]
    string is graph \xA0
} 0
test utf-21.7 {unicode graph char in regc_locale.c} {
    # [Bug 3464428]
    regexp {[[:graph:]]} \x20\xA0\u2028\u2029
} 0
test utf-21.8 {TclUniCharIsPrint} {
    # [Bug 3464428]
    string is print \x09
} 0
test utf-21.9 {unicode print char in regc_locale.c} {
    # [Bug 3464428]
    regexp {[[:print:]]} \x09
} 0
test utf-21.10 {unicode print char in regc_locale.c} {
    # [Bug 3464428]
    regexp {[[:print:]]} \x09
} 0
test utf-21.11 {TclUniCharIsControl} {
    # [Bug 3464428]
    string is control \x00\x1F\xAD\u0605\u061C\u180E\u2066\uFEFF
} 1
test utf-21.12 {unicode control char in regc_locale.c} {
    # [Bug 3464428], [Bug a876646efe]
    regexp {^[[:cntrl:]]*$} \x00\x1F\xAD\u0605\u061C\u180E\u2066\uFEFF
} 1

test utf-22.1 {TclUniCharIsWordChar} {
    string wordend "xyz123_bar fg" 0
} 10
test utf-22.2 {TclUniCharIsWordChar} {
    string wordend "x\u5080z123_bar\u203C fg" 0
} 10

test utf-23.1 {TclUniCharIsAlpha} {
    # this returns 1 with Unicode 7 compliance
    string is alpha \u021F\u0220\u037F\u052F
} 1
test utf-23.2 {unicode alpha char in regc_locale.c} {
    # this returns 1 with Unicode 7 compliance
    regexp {^[[:alpha:]]+$} \u021F\u0220\u037F\u052F
} 1

test utf-24.1 {TclUniCharIsDigit} {
    # this returns 1 with Unicode 7 compliance
    string is digit \u1040\uABF0
} 1
test utf-24.2 {unicode digit char in regc_locale.c} {
    # this returns 1 with Unicode 7 compliance
    list [regexp {^[[:digit:]]+$} \u1040\uABF0] [regexp {^\d+$} \u1040\uABF0]
} {1 1}

test utf-24.3 {TclUniCharIsSpace} {
    # this returns 1 with Unicode 7 compliance
    string is space \u1680\u180E\u202F
} 1
test utf-24.4 {unicode space char in regc_locale.c} {
    # this returns 1 with Unicode 7 compliance
    list [regexp {^[[:space:]]+$} \u1680\u180E\u202F] [regexp {^\s+$} \u1680\u180E\u202F]
} {1 1}
test utf-24.5 {TclUniCharIsSpace} tip413 {
    # this returns 1 with Unicode 7/TIP 413 compliance
    string is space \x85\u1680\u180E\u200B\u202F\u2060
} 1
test utf-24.6 {unicode space char in regc_locale.c} tip413 {
    # this returns 1 with Unicode 7/TIP 413 compliance
    list [regexp {^[[:space:]]+$} \x85\u1680\u180E\u200B\u202F\u2060] [regexp {^\s+$} \x85\u1680\u180E\u200B\u202F\u2060]
} {1 1}

proc UniCharCaseCmpTest {order one two {constraints {}}} {
    variable count
    test utf-25.$count {Tcl_UniCharNcasecmp} -setup {
	testobj freeallvars
    } -constraints [linsert $constraints 0 teststringobj] -cleanup {
	testobj freeallvars
    } -body {
	teststringobj set 1 $one
	teststringobj set 2 $two
	teststringobj maxchars 1
	teststringobj maxchars 2
	set result [string compare -nocase [teststringobj get 1] [teststringobj get 2]]
	if {$result eq [string map {< -1 = 0 > 1} $order]} {
	    set result ok
	} else {
	    set result "'$one' should be $order '$two' (no case)"
	}
	set result
    } -result ok
    incr count
}
variable count 1
UniCharCaseCmpTest < a b
UniCharCaseCmpTest > b a
UniCharCaseCmpTest > B a
UniCharCaseCmpTest > aBcB abca
UniCharCaseCmpTest < \uFFFF [format %c 0x10000] ucs4
UniCharCaseCmpTest < \uFFFF \U10000		{Uesc ucs4}
UniCharCaseCmpTest > [format %c 0x10000] \uFFFF	ucs4
UniCharCaseCmpTest > \U10000 \uFFFF		{Uesc ucs4}


test utf-26.1 {Tcl_UniCharDString} -setup {
    testobj freeallvars
} -constraints {teststringobj testbytestring} -cleanup {
    testobj freeallvars
} -body {
    teststringobj set 1 foo
    teststringobj maxchars 1
    teststringobj append 1 [testbytestring barsoom\xF2\xC2\x80] 10
    scan [string index [teststringobj get 1] 11] %c
} -result 128


unset count
rename UniCharCaseCmpTest {}

# cleanup
::tcltest::cleanupTests
return

# Local Variables:
# mode: tcl
# End:<|MERGE_RESOLUTION|>--- conflicted
+++ resolved
@@ -21,7 +21,6 @@
 testConstraint utf16 [expr {[string length [format %c 0x10000]] == 2}]
 testConstraint ucs4 [expr {[testConstraint fullutf]
 		&& [string length [format %c 0x10000]] == 1}]
-testConstraint ucs2_utf16 [expr {![testConstraint ucs4]}]
 
 testConstraint Uesc [expr {"\U0041" eq "A"}]
 testConstraint pre388 [expr {"\x741" eq "A"}]
@@ -80,8 +79,8 @@
     expr {"\uD842\uDC42" eq [testbytestring \xF0\xA0\xA1\x82]}
 } 1
 test utf-1.13 {Tcl_UniCharToUtf: Invalid surrogate} {Uesc testbytestring} {
-    expr {"\UD842" eq "\uFFFD"}
-} 1
+    expr {"\uD842" eq "\uFFFD"}
+    } 1
 
 test utf-2.1 {Tcl_UtfToUniChar: low ascii} {
     string length "abc"
@@ -104,18 +103,24 @@
 test utf-2.7 {Tcl_UtfToUniChar: lead (3-byte) followed by 2 trail} testbytestring {
     string length [testbytestring \xE4\xB9\x8E]
 } 1
-test utf-2.8.0 {Tcl_UtfToUniChar: lead (4-byte) followed by 3 trail} {testbytestring ucs2_utf16} {
+test utf-2.8.0 {Tcl_UtfToUniChar: lead (4-byte) followed by 3 trail} {testbytestring ucs2} {
     string length [testbytestring \xF0\x90\x80\x80]
-} 2
+} 4
 test utf-2.8.1 {Tcl_UtfToUniChar: lead (4-byte) followed by 3 trail} {testbytestring ucs4} {
     string length [testbytestring \xF0\x90\x80\x80]
 } 1
+test utf-2.8.2 {Tcl_UtfToUniChar: lead (4-byte) followed by 3 trail} {testbytestring utf16} {
+    string length [testbytestring \xF0\x90\x80\x80]
+} 2
 test utf-2.9.0 {Tcl_UtfToUniChar: lead (4-byte) followed by 3 trail} {testbytestring ucs2} {
     string length [testbytestring \xF4\x8F\xBF\xBF]
-} 2
+} 4
 test utf-2.9.1 {Tcl_UtfToUniChar: lead (4-byte) followed by 3 trail} {Uesc ucs4} {
     string length \U10FFFF
 } 1
+test utf-2.9.2 {Tcl_UtfToUniChar: lead (4-byte) followed by 3 trail} utf16 {
+    string length \uDBFF\uDFFF
+} 2
 test utf-2.10 {Tcl_UtfToUniChar: lead (4-byte) followed by 3 trail, underflow} testbytestring {
     string length [testbytestring \xF0\x8F\xBF\xBF]
 } 4
@@ -145,7 +150,7 @@
 test utf-4.5 {Tcl_NumUtfChars: zero length, calc len} testnumutfchars {
     testnumutfchars "" 0
 } 0
-test utf-4.6 {Tcl_NumUtfChars: length 1, calc len} {testnumutfchars testbytestring} {
+test utf-4.6 {Tcl_NumUtfChars: length 1, calc len} testnumutfchars {
     testnumutfchars \xA2 end
 } 1
 test utf-4.7 {Tcl_NumUtfChars: long string, calc len} {testnumutfchars testbytestring} {
@@ -166,10 +171,13 @@
 } 3
 test utf-4.12.0 {Tcl_NumUtfChars: #4-byte UTF-8 character} {testnumutfchars testbytestring ucs2} {
     testnumutfchars [testbytestring \xF0\x9F\x92\xA9] end
-} 2
+} 4
 test utf-4.12.1 {Tcl_NumUtfChars: #4-byte UTF-8 character} {testnumutfchars testbytestring ucs4} {
     testnumutfchars [testbytestring \xF0\x9F\x92\xA9] end
 } 1
+test utf-4.12.2 {Tcl_NumUtfChars: #4-byte UTF-8 character} {testnumutfchars testbytestring utf16} {
+    testnumutfchars [testbytestring \xF0\x9F\x92\xA9] end
+} 2
 test utf-4.13 {Tcl_NumUtfChars: end of string} {testnumutfchars testbytestring} {
     testnumutfchars foobar[testbytestring \xF2\xC2\xA0] end
 } 8
@@ -396,7 +404,7 @@
 test utf-6.68 {Tcl_UtfNext} {testutfnext testbytestring} {
     testutfnext [testbytestring \xF2\xA0\xA0]G
 } 1
-test utf-6.69.0 {Tcl_UtfNext} {testutfnext testbytestring ucs2_utf16} {
+test utf-6.69.0 {Tcl_UtfNext} {testutfnext testbytestring utf16} {
     testutfnext [testbytestring \xF2\xA0\xA0\xA0]
 } 1
 test utf-6.69.1 {Tcl_UtfNext} {testutfnext testbytestring ucs4} {
@@ -414,37 +422,37 @@
 test utf-6.73 {Tcl_UtfNext} {testutfnext testbytestring} {
     testutfnext [testbytestring \xF2\xA0\xA0\xF8]
 } 1
-test utf-6.74.0 {Tcl_UtfNext} {testutfnext testbytestring ucs2_utf16} {
+test utf-6.74.0 {Tcl_UtfNext} {testutfnext testbytestring utf16} {
     testutfnext [testbytestring \xF2\xA0\xA0\xA0]G
 } 1
 test utf-6.74.1 {Tcl_UtfNext} {testutfnext testbytestring ucs4} {
     testutfnext [testbytestring \xF2\xA0\xA0\xA0]G
 } 4
-test utf-6.75.0 {Tcl_UtfNext} {testutfnext testbytestring ucs2_utf16} {
+test utf-6.75.0 {Tcl_UtfNext} {testutfnext testbytestring utf16} {
     testutfnext [testbytestring \xF2\xA0\xA0\xA0\xA0]
 } 1
 test utf-6.75.1 {Tcl_UtfNext} {testutfnext testbytestring ucs4} {
     testutfnext [testbytestring \xF2\xA0\xA0\xA0\xA0]
 } 4
-test utf-6.76.0 {Tcl_UtfNext} {testutfnext testbytestring ucs2_utf16} {
+test utf-6.76.0 {Tcl_UtfNext} {testutfnext testbytestring utf16} {
     testutfnext [testbytestring \xF2\xA0\xA0\xA0\xD0]
 } 1
 test utf-6.76.1 {Tcl_UtfNext} {testutfnext testbytestring ucs4} {
     testutfnext [testbytestring \xF2\xA0\xA0\xA0\xD0]
 } 4
-test utf-6.77.0 {Tcl_UtfNext} {testutfnext testbytestring ucs2_utf16} {
+test utf-6.77.0 {Tcl_UtfNext} {testutfnext testbytestring utf16} {
     testutfnext [testbytestring \xF2\xA0\xA0\xA0\xE8]
 } 1
 test utf-6.77.1 {Tcl_UtfNext} {testutfnext testbytestring ucs4} {
     testutfnext [testbytestring \xF2\xA0\xA0\xA0\xE8]
 } 4
-test utf-6.78.0 {Tcl_UtfNext} {testutfnext testbytestring ucs2_utf16} {
+test utf-6.78.0 {Tcl_UtfNext} {testutfnext testbytestring utf16} {
     testutfnext [testbytestring \xF2\xA0\xA0\xA0\xF2]
 } 1
 test utf-6.78.1 {Tcl_UtfNext} {testutfnext testbytestring ucs4} {
     testutfnext [testbytestring \xF2\xA0\xA0\xA0\xF2]
 } 4
-test utf-6.79.0 {Tcl_UtfNext} {testutfnext testbytestring ucs2_utf16} {
+test utf-6.79.0 {Tcl_UtfNext} {testutfnext testbytestring utf16} {
     testutfnext [testbytestring \xF2\xA0\xA0\xA0G\xF8]
 } 1
 test utf-6.79.1 {Tcl_UtfNext} {testutfnext testbytestring ucs4} {
@@ -468,15 +476,13 @@
 test utf-6.85 {Tcl_UtfNext - overlong sequences} {testutfnext testbytestring} {
     testutfnext [testbytestring \xE0\xA0\x80]
 } 3
-test utf-6.86 {Tcl_UtfNext - overlong sequences} {testutfnext testbytestring} {
+test utf-6.86.0 {Tcl_UtfNext - overlong sequences} {testutfnext testbytestring utf16} {
     testutfnext [testbytestring \xF0\x80\x80\x80]
-<<<<<<< HEAD
-} 4
-test utf-6.87.0 {Tcl_UtfNext - overlong sequences} {testutfnext utf16} {
-=======
-} 1
-test utf-6.87.0 {Tcl_UtfNext - overlong sequences} {testutfnext testbytestring ucs2_utf16} {
->>>>>>> 4f9fc86e
+} 1
+test utf-6.86.1 {Tcl_UtfNext - overlong sequences} {testutfnext testbytestring ucs4} {
+    testutfnext [testbytestring \xF0\x80\x80\x80]
+} 4
+test utf-6.87.0 {Tcl_UtfNext - overlong sequences} {testutfnext testbytestring utf16} {
     testutfnext [testbytestring \xF0\x90\x80\x80]
 } 1
 test utf-6.87.1 {Tcl_UtfNext - overlong sequences} {testutfnext testbytestring ucs4} {
@@ -488,13 +494,16 @@
 test utf-6.89 {Tcl_UtfNext, pointing to 2th byte of 3-byte invalid sequence} {testutfnext testbytestring} {
     testutfnext [testbytestring \x80\x80\x00]
 } 2
-test utf-6.90.0 {Tcl_UtfNext, validity check [493dccc2de]} {testutfnext testbytestring ucs2_utf16} {
-    testutfnext [testbytestring \xF4\x8F\xBF\xBF]
-} 1
-test utf-6.90.1 {Tcl_UtfNext, validity check [493dccc2de]} {testutfnext testbytestring ucs4} {
-    testutfnext [testbytestring \xF4\x8F\xBF\xBF]
-} 4
-test utf-6.91 {Tcl_UtfNext, validity check [493dccc2de]} {testutfnext testbytestring} {
+test utf-6.90.0 {Tcl_UtfNext, validity check [493dccc2de]} {testutfnext utf16} {
+    testutfnext \uDBFF\uDFFF
+} 1
+test utf-6.90.1 {Tcl_UtfNext, validity check [493dccc2de]} {testutfnext ucs4} {
+    testutfnext \U10FFFF
+} 4
+test utf-6.91.0 {Tcl_UtfNext, validity check [493dccc2de]} {testutfnext testbytestring utf16} {
+    testutfnext [testbytestring \xF4\x90\x80\x80]
+} 1
+test utf-6.91.1 {Tcl_UtfNext, validity check [493dccc2de]} {testutfnext testbytestring ucs4} {
     testutfnext [testbytestring \xF4\x90\x80\x80]
 } 4
 test utf-6.92 {Tcl_UtfNext, pointing to 2th byte of 4-byte valid sequence} {testutfnext testbytestring} {
@@ -573,22 +582,22 @@
 test utf-7.9.2 {Tcl_UtfPrev} {testutfprev testbytestring} {
     testutfprev A[testbytestring \xF8\xA0\xF8\xA0] 3
 } 2
-test utf-7.10.0 {Tcl_UtfPrev} {testutfprev testbytestring ucs2} {
+test utf-7.10.0 {Tcl_UtfPrev} {testutfprev testbytestring utf16} {
     testutfprev A[testbytestring \xF2\xA0]
 } 2
-test utf-7.10.1 {Tcl_UtfPrev} {testutfprev testbytestring fullutf} {
+test utf-7.10.1 {Tcl_UtfPrev} {testutfprev testbytestring ucs4} {
     testutfprev A[testbytestring \xF2\xA0]
 } 1
-test utf-7.10.2 {Tcl_UtfPrev} {testutfprev testbytestring ucs2} {
+test utf-7.10.2 {Tcl_UtfPrev} {testutfprev testbytestring utf16} {
     testutfprev A[testbytestring \xF2\xA0\xA0\xA0] 3
 } 2
-test utf-7.10.3 {Tcl_UtfPrev} {testutfprev testbytestring fullutf} {
+test utf-7.10.3 {Tcl_UtfPrev} {testutfprev testbytestring ucs4} {
     testutfprev A[testbytestring \xF2\xA0\xA0\xA0] 3
 } 1
-test utf-7.10.4 {Tcl_UtfPrev} {testutfprev testbytestring ucs2} {
+test utf-7.10.4 {Tcl_UtfPrev} {testutfprev testbytestring utf16} {
     testutfprev A[testbytestring \xF2\xA0\xF8\xA0] 3
 } 2
-test utf-7.10.5 {Tcl_UtfPrev} {testutfprev testbytestring fullutf} {
+test utf-7.10.5 {Tcl_UtfPrev} {testutfprev testbytestring ucs4} {
     testutfprev A[testbytestring \xF2\xA0\xF8\xA0] 3
 } 1
 test utf-7.11 {Tcl_UtfPrev} {testutfprev testbytestring} {
@@ -629,28 +638,23 @@
 } 2
 test utf-7.14.2 {Tcl_UtfPrev} {testutfprev testbytestring} {
     testutfprev A[testbytestring \xF8\xA0\xA0\xF8] 4
-<<<<<<< HEAD
 } 2
 test utf-7.15.0 {Tcl_UtfPrev} {testutfprev testbytestring utf16} {
-=======
-} 3
-test utf-7.15.0 {Tcl_UtfPrev} {testutfprev testbytestring ucs2} {
->>>>>>> 4f9fc86e
     testutfprev A[testbytestring \xF2\xA0\xA0]
-} 3
-test utf-7.15.1 {Tcl_UtfPrev} {testutfprev testbytestring fullutf} {
+} 2
+test utf-7.15.1 {Tcl_UtfPrev} {testutfprev testbytestring ucs4} {
     testutfprev A[testbytestring \xF2\xA0\xA0]
 } 1
-test utf-7.15.2 {Tcl_UtfPrev} {testutfprev testbytestring ucs2} {
+test utf-7.15.2 {Tcl_UtfPrev} {testutfprev testbytestring utf16} {
     testutfprev A[testbytestring \xF2\xA0\xA0\xA0] 4
-} 3
-test utf-7.15.3 {Tcl_UtfPrev} {testutfprev testbytestring fullutf} {
+} 2
+test utf-7.15.3 {Tcl_UtfPrev} {testutfprev testbytestring ucs4} {
     testutfprev A[testbytestring \xF2\xA0\xA0\xA0] 4
 } 1
-test utf-7.15.4 {Tcl_UtfPrev} {testutfprev testbytestring ucs2} {
+test utf-7.15.4 {Tcl_UtfPrev} {testutfprev testbytestring utf16} {
     testutfprev A[testbytestring \xF2\xA0\xA0\xF8] 4
-} 3
-test utf-7.15.5 {Tcl_UtfPrev} {testutfprev testbytestring fullutf} {
+} 2
+test utf-7.15.5 {Tcl_UtfPrev} {testutfprev testbytestring ucs4} {
     testutfprev A[testbytestring \xF2\xA0\xA0\xF8] 4
 } 1
 test utf-7.16 {Tcl_UtfPrev} testutfprev {
@@ -671,78 +675,33 @@
 test utf-7.17.2 {Tcl_UtfPrev} {testutfprev testbytestring} {
     testutfprev A[testbytestring \xD0\xA0\xA0\xF8] 4
 } 1
-test utf-7.18.0 {Tcl_UtfPrev} {testutfprev testbytestring utf16} {
+test utf-7.18.0 {Tcl_UtfPrev} {testutfprev testbytestring} {
     testutfprev A[testbytestring \xA0\xA0\xA0]
 } 1
-<<<<<<< HEAD
-test utf-7.18.1 {Tcl_UtfPrev} {testutfprev testbytestring ucs4} {
-    testutfprev A[testbytestring \xA0\xA0\xA0]
-} 1
-test utf-7.18.2 {Tcl_UtfPrev} {testutfprev testbytestring utf16} {
+test utf-7.18.1 {Tcl_UtfPrev} {testutfprev testbytestring} {
     testutfprev A[testbytestring \xA0\xA0\xA0\xA0] 4
 } 1
-test utf-7.18.3 {Tcl_UtfPrev} {testutfprev testbytestring ucs4} {
-    testutfprev A[testbytestring \xA0\xA0\xA0\xA0] 4
-} 1
-test utf-7.18.4 {Tcl_UtfPrev} {testutfprev testbytestring utf16} {
+test utf-7.18.2 {Tcl_UtfPrev} {testutfprev testbytestring} {
     testutfprev A[testbytestring \xA0\xA0\xA0\xF8] 4
 } 1
-test utf-7.18.5 {Tcl_UtfPrev} {testutfprev testbytestring ucs4} {
-    testutfprev A[testbytestring \xA0\xA0\xA0\xF8] 4
-} 1
-test utf-7.19.0 {Tcl_UtfPrev} {testutfprev testbytestring utf16} {
-    testutfprev A[testbytestring \xF8\xA0\xA0\xA0]
-} 2
-test utf-7.19.1 {Tcl_UtfPrev} {testutfprev testbytestring ucs4} {
+test utf-7.19 {Tcl_UtfPrev} {testutfprev testbytestring} {
     testutfprev A[testbytestring \xF8\xA0\xA0\xA0]
 } 2
 test utf-7.20.0 {Tcl_UtfPrev} {testutfprev testbytestring utf16} {
     testutfprev A[testbytestring \xF2\xA0\xA0\xA0]
-} 1
-test utf-7.20.1 {Tcl_UtfPrev} {testutfprev testbytestring ucs4} {
+} 2
+test utf-7.20.1 {Tcl_UtfPrev} {testutfprev testbytestring ucs2} {
     testutfprev A[testbytestring \xF2\xA0\xA0\xA0]
 } 1
-test utf-7.21.0 {Tcl_UtfPrev} {testutfprev testbytestring utf16} {
+test utf-7.21 {Tcl_UtfPrev} {testutfprev testbytestring} {
     testutfprev A\u8820[testbytestring \xA0]
 } 1
-test utf-7.21.1 {Tcl_UtfPrev} {testutfprev testbytestring ucs4} {
-    testutfprev A\u8820[testbytestring \xA0]
-} 1
-test utf-7.22.0 {Tcl_UtfPrev} {testutfprev testbytestring utf16} {
+test utf-7.22 {Tcl_UtfPrev} {testutfprev testbytestring} {
     testutfprev A[testbytestring \xD0\xA0\xA0\xA0]
 } 3
-test utf-7.22.1 {Tcl_UtfPrev} {testutfprev testbytestring ucs4} {
-    testutfprev A[testbytestring \xD0\xA0\xA0\xA0]
-} 3
-test utf-7.23.0 {Tcl_UtfPrev} {testutfprev testbytestring utf16} {
+test utf-7.23 {Tcl_UtfPrev} {testutfprev testbytestring} {
     testutfprev A[testbytestring \xA0\xA0\xA0\xA0]
 } 4
-test utf-7.23.1 {Tcl_UtfPrev} {testutfprev testbytestring ucs4} {
-    testutfprev A[testbytestring \xA0\xA0\xA0\xA0]
-} 4
-=======
-test utf-7.18.1 {Tcl_UtfPrev} {testutfprev testbytestring utf16} {
-    testutfprev A[testbytestring \xA0\xA0\xA0\xA0] 4
-} 1
-test utf-7.18.2 {Tcl_UtfPrev} {testutfprev testbytestring utf16} {
-    testutfprev A[testbytestring \xA0\xA0\xA0\xF8] 4
-} 1
-test utf-7.19 {Tcl_UtfPrev} {testutfprev testbytestring utf16} {
-    testutfprev A[testbytestring \xF8\xA0\xA0\xA0]
-} 2
-test utf-7.20 {Tcl_UtfPrev} {testutfprev testbytestring utf16} {
-    testutfprev A[testbytestring \xF2\xA0\xA0\xA0]
-} 2
-test utf-7.21 {Tcl_UtfPrev} {testutfprev testbytestring utf16} {
-    testutfprev A\u8820[testbytestring \xA0]
-} 2
-test utf-7.22 {Tcl_UtfPrev} {testutfprev testbytestring utf16} {
-    testutfprev A[testbytestring \xD0\xA0\xA0\xA0]
-} 2
-test utf-7.23 {Tcl_UtfPrev} {testutfprev testbytestring utf16} {
-    testutfprev A[testbytestring \xA0\xA0\xA0\xA0]
-} 2
->>>>>>> 4f9fc86e
 test utf-7.24 {Tcl_UtfPrev -- overlong sequence}  {testutfprev testbytestring} {
     testutfprev A[testbytestring \xC0\x81]
 } 1
@@ -764,20 +723,22 @@
 test utf-7.28.1 {Tcl_UtfPrev -- overlong sequence}  {testutfprev testbytestring} {
     testutfprev A[testbytestring \xE0\x80\x80] 2
 } 1
-test utf-7.29 {Tcl_UtfPrev -- overlong sequence}  {testutfprev testbytestring utf16} {
+test utf-7.29.0 {Tcl_UtfPrev -- overlong sequence}  {testutfprev testbytestring utf16} {
     testutfprev A[testbytestring \xF0\x80\x80\x80]
-<<<<<<< HEAD
-} 1
+} 2
 test utf-7.29.1 {Tcl_UtfPrev -- overlong sequence}  {testutfprev testbytestring ucs4} {
     testutfprev A[testbytestring \xF0\x80\x80\x80]
 } 1
-=======
-} 2
->>>>>>> 4f9fc86e
-test utf-7.30 {Tcl_UtfPrev -- overlong sequence}  {testutfprev testbytestring} {
+test utf-7.30.0 {Tcl_UtfPrev -- overlong sequence}  {testutfprev testbytestring utf16} {
     testutfprev A[testbytestring \xF0\x80\x80\x80] 4
-} 1
-test utf-7.31 {Tcl_UtfPrev -- overlong sequence}  {testutfprev testbytestring} {
+} 2
+test utf-7.30.1 {Tcl_UtfPrev -- overlong sequence}  {testutfprev testbytestring ucs4} {
+    testutfprev A[testbytestring \xF0\x80\x80\x80] 4
+} 1
+test utf-7.31.0 {Tcl_UtfPrev -- overlong sequence}  {testutfprev testbytestring utf16} {
+    testutfprev A[testbytestring \xF0\x80\x80\x80] 3
+} 2
+test utf-7.31.1 {Tcl_UtfPrev -- overlong sequence}  {testutfprev testbytestring ucs4} {
     testutfprev A[testbytestring \xF0\x80\x80\x80] 3
 } 1
 test utf-7.32 {Tcl_UtfPrev -- overlong sequence}  {testutfprev testbytestring} {
@@ -801,27 +762,22 @@
 test utf-7.38 {Tcl_UtfPrev -- overlong sequence}  {testutfprev testbytestring} {
     testutfprev A[testbytestring \xE0\xA0\x80] 2
 } 1
-test utf-7.39 {Tcl_UtfPrev -- overlong sequence}  {testutfprev testbytestring utf16} {
+test utf-7.39.0 {Tcl_UtfPrev -- overlong sequence}  {testutfprev testbytestring utf16} {
     testutfprev A[testbytestring \xF0\x90\x80\x80]
-<<<<<<< HEAD
-} 1
+} 2
 test utf-7.39.1 {Tcl_UtfPrev -- overlong sequence}  {testutfprev testbytestring ucs4} {
     testutfprev A[testbytestring \xF0\x90\x80\x80]
 } 1
 test utf-7.40.0 {Tcl_UtfPrev -- overlong sequence}  {testutfprev testbytestring utf16} {
-=======
-} 2
-test utf-7.40.0 {Tcl_UtfPrev -- overlong sequence}  {testutfprev testbytestring ucs2} {
->>>>>>> 4f9fc86e
     testutfprev A[testbytestring \xF0\x90\x80\x80] 4
-} 3
-test utf-7.40.1 {Tcl_UtfPrev -- overlong sequence}  {testutfprev testbytestring fullutf} {
+} 2
+test utf-7.40.1 {Tcl_UtfPrev -- overlong sequence}  {testutfprev testbytestring ucs4} {
     testutfprev A[testbytestring \xF0\x90\x80\x80] 4
 } 1
-test utf-7.41.0 {Tcl_UtfPrev -- overlong sequence}  {testutfprev testbytestring ucs2} {
+test utf-7.41.0 {Tcl_UtfPrev -- overlong sequence}  {testutfprev testbytestring utf16} {
     testutfprev A[testbytestring \xF0\x90\x80\x80] 3
 } 2
-test utf-7.41.1 {Tcl_UtfPrev -- overlong sequence}  {testutfprev testbytestring fullutf} {
+test utf-7.41.1 {Tcl_UtfPrev -- overlong sequence}  {testutfprev testbytestring ucs4} {
     testutfprev A[testbytestring \xF0\x90\x80\x80] 3
 } 1
 test utf-7.42 {Tcl_UtfPrev -- overlong sequence}  {testutfprev testbytestring} {
@@ -836,83 +792,61 @@
 test utf-7.45 {Tcl_UtfPrev -- no lead byte at start}  {testutfprev testbytestring} {
     testutfprev [testbytestring \xA0\xA0\xA0]
 } 2
-test utf-7.46 {Tcl_UtfPrev -- no lead byte at start}  {testutfprev testbytestring utf16} {
+test utf-7.46.0 {Tcl_UtfPrev -- no lead byte at start}  {testutfprev testbytestring utf16} {
     testutfprev [testbytestring \xA0\xA0\xA0\xA0]
-<<<<<<< HEAD
 } 3
 test utf-7.46.1 {Tcl_UtfPrev -- no lead byte at start}  {testutfprev testbytestring ucs4} {
     testutfprev [testbytestring \xA0\xA0\xA0\xA0]
 } 3
-=======
-} 1
->>>>>>> 4f9fc86e
 test utf-7.47 {Tcl_UtfPrev, pointing to 3th byte of 3-byte valid sequence} {testutfprev testbytestring} {
     testutfprev [testbytestring \xE8\xA0]
 } 0
-test utf-7.47.1 {Tcl_UtfPrev, pointing to 3th byte of 3-byte valid sequence} testutfprev {
+test utf-7.47.1 {Tcl_UtfPrev, pointing to 3th byte of 3-byte valid sequence} {testutfprev testbytestring} {
     testutfprev \u8820 2
 } 0
 test utf-7.47.2 {Tcl_UtfPrev, pointing to 3th byte of 3-byte invalid sequence} {testutfprev testbytestring} {
     testutfprev [testbytestring \xE8\xA0\x00] 2
 } 0
 test utf-7.48.0 {Tcl_UtfPrev, validity check [493dccc2de]} {testutfprev testbytestring utf16} {
-<<<<<<< HEAD
     testutfprev A\uDBFF\uDFFF
-} 1
+} 2
 test utf-7.48.1 {Tcl_UtfPrev, validity check [493dccc2de]} {testutfprev testbytestring ucs4} {
     testutfprev A\U10FFFF
 } 1
 test utf-7.48.2 {Tcl_UtfPrev, validity check [493dccc2de]} {testutfprev testbytestring utf16} {
     testutfprev A\uDBFF\uDFFF 4
-} 1
+} 2
 test utf-7.48.3 {Tcl_UtfPrev, validity check [493dccc2de]} {testutfprev testbytestring ucs4} {
     testutfprev A\U10FFFF 4
 } 1
 test utf-7.48.4 {Tcl_UtfPrev, validity check [493dccc2de]} {testutfprev testbytestring utf16} {
     testutfprev A\uDBFF\uDFFF 3
-=======
-    testutfprev A[testbytestring \xF4\x8F\xBF\xBF]
-} 2
-test utf-7.48.1 {Tcl_UtfPrev, validity check [493dccc2de]} {testutfprev testbytestring ucs2} {
-    testutfprev A[testbytestring \xF4\x8F\xBF\xBF] 4
-} 3
-test utf-7.48.2 {Tcl_UtfPrev, validity check [493dccc2de]} {testutfprev testbytestring fullutf} {
-    testutfprev A[testbytestring \xF4\x8F\xBF\xBF] 4
->>>>>>> 4f9fc86e
-} 1
-test utf-7.48.3 {Tcl_UtfPrev, validity check [493dccc2de]} {testutfprev testbytestring ucs2} {
-    testutfprev A[testbytestring \xF4\x8F\xBF\xBF] 3
-} 2
-test utf-7.48.4 {Tcl_UtfPrev, validity check [493dccc2de]} {testutfprev testbytestring fullutf} {
-    testutfprev A[testbytestring \xF4\x8F\xBF\xBF] 3
-} 1
-test utf-7.48.5 {Tcl_UtfPrev, validity check [493dccc2de]} {testutfprev testbytestring} {
-    testutfprev A[testbytestring \xF4\x8F\xBF\xBF] 2
+} 2
+test utf-7.48.5 {Tcl_UtfPrev, validity check [493dccc2de]} {testutfprev testbytestring ucs4} {
+    testutfprev A\U10FFFF 3
+} 1
+test utf-7.48.6 {Tcl_UtfPrev, validity check [493dccc2de]} {testutfprev testbytestring} {
+    testutfprev A\U10FFFF 2
 } 1
 test utf-7.49.0 {Tcl_UtfPrev, validity check [493dccc2de]} {testutfprev testbytestring utf16} {
     testutfprev A[testbytestring \xF4\x90\x80\x80]
-<<<<<<< HEAD
-} 1
+} 2
 test utf-7.49.1 {Tcl_UtfPrev, validity check [493dccc2de]} {testutfprev testbytestring ucs4} {
     testutfprev A[testbytestring \xF4\x90\x80\x80]
 } 1
-test utf-7.49.2 {Tcl_UtfPrev, validity check [493dccc2de]} {testutfprev testbytestring} {
+test utf-7.49.2 {Tcl_UtfPrev, validity check [493dccc2de]} {testutfprev testbytestring utf16} {
     testutfprev A[testbytestring \xF4\x90\x80\x80] 4
-} 1
-test utf-7.49.3 {Tcl_UtfPrev, validity check [493dccc2de]} {testutfprev testbytestring} {
+} 2
+test utf-7.49.3 {Tcl_UtfPrev, validity check [493dccc2de]} {testutfprev testbytestring ucs4} {
+    testutfprev A[testbytestring \xF4\x90\x80\x80] 4
+} 1
+test utf-7.49.4 {Tcl_UtfPrev, validity check [493dccc2de]} {testutfprev testbytestring utf16} {
     testutfprev A[testbytestring \xF4\x90\x80\x80] 3
-} 1
-test utf-7.49.4 {Tcl_UtfPrev, validity check [493dccc2de]} {testutfprev testbytestring} {
-=======
-} 2
-test utf-7.49.1 {Tcl_UtfPrev, validity check [493dccc2de]} {testutfprev testbytestring} {
-    testutfprev A[testbytestring \xF4\x90\x80\x80] 4
-} 3
-test utf-7.49.2 {Tcl_UtfPrev, validity check [493dccc2de]} {testutfprev testbytestring} {
+} 2
+test utf-7.49.5 {Tcl_UtfPrev, validity check [493dccc2de]} {testutfprev testbytestring ucs4} {
     testutfprev A[testbytestring \xF4\x90\x80\x80] 3
-} 2
-test utf-7.49.3 {Tcl_UtfPrev, validity check [493dccc2de]} {testutfprev testbytestring} {
->>>>>>> 4f9fc86e
+} 1
+test utf-7.49.6 {Tcl_UtfPrev, validity check [493dccc2de]} {testutfprev testbytestring} {
     testutfprev A[testbytestring \xF4\x90\x80\x80] 2
 } 1
 
@@ -927,7 +861,7 @@
 } c
 test utf-8.4 {Tcl_UniCharAtIndex: index > 0} {
     string index \u4E4E\u25A\xFF\u543 2
-} \xFF
+} \uFF
 test utf-8.5.0 {Tcl_UniCharAtIndex: high surrogate} ucs2 {
     string index \uD842 0
 } \uD842
@@ -1416,16 +1350,7 @@
 UniCharCaseCmpTest > \U10000 \uFFFF		{Uesc ucs4}
 
 
-test utf-26.1 {Tcl_UniCharDString} -setup {
-    testobj freeallvars
-} -constraints {teststringobj testbytestring} -cleanup {
-    testobj freeallvars
-} -body {
-    teststringobj set 1 foo
-    teststringobj maxchars 1
-    teststringobj append 1 [testbytestring barsoom\xF2\xC2\x80] 10
-    scan [string index [teststringobj get 1] 11] %c
-} -result 128
+
 
 
 unset count
