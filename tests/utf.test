--- conflicted
+++ resolved
@@ -104,7 +104,7 @@
 test utf-2.7 {Tcl_UtfToUniChar: lead (3-byte) followed by 2 trail} testbytestring {
     string length [testbytestring \xE4\xB9\x8E]
 } 1
-test utf-2.8.0 {Tcl_UtfToUniChar: lead (4-byte) followed by 3 trail} {testbytestring utf16} {
+test utf-2.8.0 {Tcl_UtfToUniChar: lead (4-byte) followed by 3 trail} {testbytestring ucs2_utf16} {
     string length [testbytestring \xF0\x90\x80\x80]
 } 2
 test utf-2.8.1 {Tcl_UtfToUniChar: lead (4-byte) followed by 3 trail} {testbytestring ucs4} {
@@ -113,7 +113,7 @@
 test utf-2.9.0 {Tcl_UtfToUniChar: lead (4-byte) followed by 3 trail} {testbytestring ucs2} {
     string length [testbytestring \xF4\x8F\xBF\xBF]
 } 4
-test utf-2.9.1 {Tcl_UtfToUniChar: lead (4-byte) followed by 3 trail} ucs4 {
+test utf-2.9.1 {Tcl_UtfToUniChar: lead (4-byte) followed by 3 trail} {Uesc ucs4} {
     string length \U10FFFF
 } 1
 test utf-2.9.2 {Tcl_UtfToUniChar: lead (4-byte) followed by 3 trail} utf16 {
@@ -167,18 +167,13 @@
 test utf-4.11 {Tcl_NumUtfChars: 3 bytes of 4-byte UTF-8 characater} {testnumutfchars testbytestring} {
     testnumutfchars [testbytestring \xF0\x9F\x92\xA9] end-1
 } 3
-test utf-4.12.0 {Tcl_NumUtfChars: #4-byte UTF-8 character} {testnumutfchars testbytestring utf16} {
+test utf-4.12.0 {Tcl_NumUtfChars: #4-byte UTF-8 character} {testnumutfchars testbytestring ucs2} {
     testnumutfchars [testbytestring \xF0\x9F\x92\xA9] end
-<<<<<<< HEAD
-} 2
-test utf-4.12.1 {Tcl_NumUtfChars: #4-byte UTF-8 character} {testnumutfchars testbytestring ucs4} {
-=======
 } 4
 test utf-4.12.1 {Tcl_NumUtfChars: #4-byte UTF-8 character} {testnumutfchars testbytestring utf16} {
     testnumutfchars [testbytestring \xF0\x9F\x92\xA9] end
 } 2
 test utf-4.12.2 {Tcl_NumUtfChars: #4-byte UTF-8 character} {testnumutfchars testbytestring ucs4} {
->>>>>>> 783b10ec
     testnumutfchars [testbytestring \xF0\x9F\x92\xA9] end
 } 1
 test utf-4.13 {Tcl_NumUtfChars: end of string} {testnumutfchars testbytestring} {
@@ -287,14 +282,7 @@
 test utf-6.30.0 {Tcl_UtfNext} {testutfnext testbytestring ucs2_utf16} {
     testutfnext [testbytestring \xF2]
 } 1
-<<<<<<< HEAD
-test utf-6.30.1 {Tcl_UtfNext} {testutfnext testbytestring utf16} {
-    testutfnext [testbytestring \xF2]
-} -1
-test utf-6.30.2 {Tcl_UtfNext} {testutfnext testbytestring ucs4} {
-=======
 test utf-6.30.1 {Tcl_UtfNext} {testutfnext testbytestring ucs4} {
->>>>>>> 783b10ec
     testutfnext [testbytestring \xF2]
 } -1
 test utf-6.31 {Tcl_UtfNext} {testutfnext testbytestring} {
@@ -302,13 +290,8 @@
 } 1
 test utf-6.32.0 {Tcl_UtfNext} {testutfnext testbytestring ucs2_utf16} {
     testutfnext [testbytestring \xF2\xA0]
-<<<<<<< HEAD
-} -1
-test utf-6.32.2 {Tcl_UtfNext} {testutfnext testbytestring ucs4} {
-=======
 } 1
 test utf-6.32.1 {Tcl_UtfNext} {testutfnext testbytestring ucs4} {
->>>>>>> 783b10ec
     testutfnext [testbytestring \xF2\xA0]
 } -1
 test utf-6.33 {Tcl_UtfNext} {testutfnext testbytestring} {
@@ -419,10 +402,10 @@
 test utf-6.68 {Tcl_UtfNext} {testutfnext testbytestring} {
     testutfnext [testbytestring \xF2\xA0\xA0]G
 } 1
-test utf-6.69.0 {Tcl_UtfNext} {testutfnext testbytestring ucs2} {
+test utf-6.69.0 {Tcl_UtfNext} {testutfnext testbytestring ucs2_utf16} {
     testutfnext [testbytestring \xF2\xA0\xA0\xA0]
 } 1
-test utf-6.69.1 {Tcl_UtfNext} {testutfnext testbytestring fullutf} {
+test utf-6.69.1 {Tcl_UtfNext} {testutfnext testbytestring ucs4} {
     testutfnext [testbytestring \xF2\xA0\xA0\xA0]
 } 4
 test utf-6.70 {Tcl_UtfNext} {testutfnext testbytestring} {
@@ -437,40 +420,40 @@
 test utf-6.73 {Tcl_UtfNext} {testutfnext testbytestring} {
     testutfnext [testbytestring \xF2\xA0\xA0\xF8]
 } 1
-test utf-6.74.0 {Tcl_UtfNext} {testutfnext testbytestring ucs2} {
+test utf-6.74.0 {Tcl_UtfNext} {testutfnext testbytestring ucs2_utf16} {
     testutfnext [testbytestring \xF2\xA0\xA0\xA0]G
 } 1
-test utf-6.74.1 {Tcl_UtfNext} {testutfnext testbytestring fullutf} {
+test utf-6.74.1 {Tcl_UtfNext} {testutfnext testbytestring ucs4} {
     testutfnext [testbytestring \xF2\xA0\xA0\xA0]G
 } 4
-test utf-6.75.0 {Tcl_UtfNext} {testutfnext testbytestring ucs2} {
+test utf-6.75.0 {Tcl_UtfNext} {testutfnext testbytestring ucs2_utf16} {
     testutfnext [testbytestring \xF2\xA0\xA0\xA0\xA0]
 } 1
-test utf-6.75.1 {Tcl_UtfNext} {testutfnext testbytestring fullutf} {
+test utf-6.75.1 {Tcl_UtfNext} {testutfnext testbytestring ucs4} {
     testutfnext [testbytestring \xF2\xA0\xA0\xA0\xA0]
 } 4
-test utf-6.76.0 {Tcl_UtfNext} {testutfnext testbytestring ucs2} {
+test utf-6.76.0 {Tcl_UtfNext} {testutfnext testbytestring ucs2_utf16} {
     testutfnext [testbytestring \xF2\xA0\xA0\xA0\xD0]
 } 1
-test utf-6.76.1 {Tcl_UtfNext} {testutfnext testbytestring fullutf} {
+test utf-6.76.1 {Tcl_UtfNext} {testutfnext testbytestring ucs4} {
     testutfnext [testbytestring \xF2\xA0\xA0\xA0\xD0]
 } 4
-test utf-6.77.0 {Tcl_UtfNext} {testutfnext testbytestring ucs2} {
+test utf-6.77.0 {Tcl_UtfNext} {testutfnext testbytestring ucs2_utf16} {
     testutfnext [testbytestring \xF2\xA0\xA0\xA0\xE8]
 } 1
-test utf-6.77.1 {Tcl_UtfNext} {testutfnext testbytestring fullutf} {
+test utf-6.77.1 {Tcl_UtfNext} {testutfnext testbytestring ucs4} {
     testutfnext [testbytestring \xF2\xA0\xA0\xA0\xE8]
 } 4
-test utf-6.78.0 {Tcl_UtfNext} {testutfnext testbytestring ucs2} {
+test utf-6.78.0 {Tcl_UtfNext} {testutfnext testbytestring ucs2_utf16} {
     testutfnext [testbytestring \xF2\xA0\xA0\xA0\xF2]
 } 1
-test utf-6.78.1 {Tcl_UtfNext} {testutfnext testbytestring fullutf} {
+test utf-6.78.1 {Tcl_UtfNext} {testutfnext testbytestring ucs4} {
     testutfnext [testbytestring \xF2\xA0\xA0\xA0\xF2]
 } 4
-test utf-6.79.0 {Tcl_UtfNext} {testutfnext testbytestring ucs2} {
+test utf-6.79.0 {Tcl_UtfNext} {testutfnext testbytestring ucs2_utf16} {
     testutfnext [testbytestring \xF2\xA0\xA0\xA0G\xF8]
 } 1
-test utf-6.79.1 {Tcl_UtfNext} {testutfnext testbytestring fullutf} {
+test utf-6.79.1 {Tcl_UtfNext} {testutfnext testbytestring ucs4} {
     testutfnext [testbytestring \xF2\xA0\xA0\xA0G\xF8]
 } 4
 test utf-6.80 {Tcl_UtfNext - overlong sequences} testutfnext {
@@ -494,10 +477,10 @@
 test utf-6.86 {Tcl_UtfNext - overlong sequences} {testutfnext testbytestring} {
     testutfnext [testbytestring \xF0\x80\x80\x80]
 } 1
-test utf-6.87.0 {Tcl_UtfNext - overlong sequences} {testutfnext testbytestring ucs2} {
+test utf-6.87.0 {Tcl_UtfNext - overlong sequences} {testutfnext testbytestring ucs2_utf16} {
     testutfnext [testbytestring \xF0\x90\x80\x80]
 } 1
-test utf-6.87.1 {Tcl_UtfNext - overlong sequences} {testutfnext testbytestring fullutf} {
+test utf-6.87.1 {Tcl_UtfNext - overlong sequences} {testutfnext testbytestring ucs4} {
     testutfnext [testbytestring \xF0\x90\x80\x80]
 } 4
 test utf-6.88 {Tcl_UtfNext, pointing to 2th byte of 3-byte valid sequence} {testutfnext testbytestring} {
@@ -506,10 +489,10 @@
 test utf-6.89 {Tcl_UtfNext, pointing to 2th byte of 3-byte invalid sequence} {testutfnext testbytestring} {
     testutfnext [testbytestring \x80\x80\x00]
 } 2
-test utf-6.90.0 {Tcl_UtfNext, validity check [493dccc2de]} {testutfnext testbytestring ucs2} {
+test utf-6.90.0 {Tcl_UtfNext, validity check [493dccc2de]} {testutfnext testbytestring ucs2_utf16} {
     testutfnext [testbytestring \xF4\x8F\xBF\xBF]
 } 1
-test utf-6.90.1 {Tcl_UtfNext, validity check [493dccc2de]} {testutfnext testbytestring fullutf} {
+test utf-6.90.1 {Tcl_UtfNext, validity check [493dccc2de]} {testutfnext testbytestring ucs4} {
     testutfnext [testbytestring \xF4\x8F\xBF\xBF]
 } 4
 test utf-6.91.0 {Tcl_UtfNext, validity check [493dccc2de]} {testutfnext testbytestring ucs2} {
@@ -846,7 +829,6 @@
 test utf-7.48.1 {Tcl_UtfPrev, validity check [493dccc2de]} {testutfprev ucs4} {
     testutfprev A\U10FFFF
 } 1
-<<<<<<< HEAD
 test utf-7.48.2 {Tcl_UtfPrev, validity check [493dccc2de]} {testutfprev utf16} {
     testutfprev A\uDBFF\uDFFF 4
 } 1
@@ -858,19 +840,6 @@
 } 1
 test utf-7.48.5 {Tcl_UtfPrev, validity check [493dccc2de]} {testutfprev ucs4} {
     testutfprev A\U10FFFF 3
-=======
-test utf-7.48.2 {Tcl_UtfPrev, validity check [493dccc2de]} {testutfprev testbytestring ucs2} {
-    testutfprev A[testbytestring \xF4\x8F\xBF\xBF] 4
-} 3
-test utf-7.48.3 {Tcl_UtfPrev, validity check [493dccc2de]} {testutfprev testbytestring fullutf} {
-    testutfprev A[testbytestring \xF4\x8F\xBF\xBF] 4
-} 1
-test utf-7.48.4 {Tcl_UtfPrev, validity check [493dccc2de]} {testutfprev testbytestring ucs2} {
-    testutfprev A[testbytestring \xF4\x8F\xBF\xBF] 3
-} 2
-test utf-7.48.5 {Tcl_UtfPrev, validity check [493dccc2de]} {testutfprev testbytestring fullutf} {
-    testutfprev A[testbytestring \xF4\x8F\xBF\xBF] 3
->>>>>>> 783b10ec
 } 1
 test utf-7.48.6 {Tcl_UtfPrev, validity check [493dccc2de]} {testutfprev fullutf} {
     testutfprev A\U10FFFF 2
