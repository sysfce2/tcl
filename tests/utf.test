--- conflicted
+++ resolved
@@ -155,13 +155,6 @@
 
 testConstraint testutfnext [llength [info commands testutfnext]]
 
-<<<<<<< HEAD
-test utf-6.1 {Tcl_UtfNext} {
-} {}
-test utf-6.88 {Tcl_UtfNext, pointing to 2th byte of 3-byte valid sequence} {testutfnext knownBug} {
-    testutfnext \xE8\xA0\xA0 1
-} 3
-=======
 test utf-6.1 {Tcl_UtfNext} testutfnext {
     # This takes the pointer one past the terminating NUL.
     # This is really an invalid call.
@@ -425,7 +418,9 @@
 test utf-6.87 {Tcl_UtfNext - overlong sequences} testutfnext {
     testutfnext \xF0\x90\x80\x80
 } 1
->>>>>>> 3d9b2f6c
+test utf-6.88 {Tcl_UtfNext, pointing to 2th byte of 3-byte valid sequence} {testutfnext} {
+    testutfnext \xE8\xA0\xA0 1
+} 3
 
 testConstraint testutfprev [llength [info commands testutfprev]]
 
