--- conflicted
+++ resolved
@@ -1090,13 +1090,8 @@
 test utf-22.1 {Tcl_UniCharIsWordChar} {
     string wordend "xyz123_bar fg" 0
 } 10
-<<<<<<< HEAD
-test utf-22.2 {TclUniCharIsWordChar} {
+test utf-22.2 {Tcl_UniCharIsWordChar} {
     string wordend "x傀z123_bar‼ fg" 0
-=======
-test utf-22.2 {Tcl_UniCharIsWordChar} {
-    string wordend "x\u5080z123_bar\u203C fg" 0
->>>>>>> 70cd9b24
 } 10
 
 test utf-23.1 {Tcl_UniCharIsAlpha} {
