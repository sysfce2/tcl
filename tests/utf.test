# This file contains a collection of tests for tclUtf.c
# Sourcing this file into Tcl runs the tests and generates output for
# errors.  No output means no errors were found.
#
# Copyright (c) 1997 Sun Microsystems, Inc.
# Copyright (c) 1998-1999 by Scriptics Corporation.
#
# See the file "license.terms" for information on usage and redistribution
# of this file, and for a DISCLAIMER OF ALL WARRANTIES.

if {[lsearch [namespace children] ::tcltest] == -1} {
    package require tcltest 2
    namespace import -force ::tcltest::*
}

namespace path ::tcl::mathop

::tcltest::loadTestedCommands
catch [list package require -exact Tcltest [info patchlevel]]

testConstraint ucs2 [expr {[format %c 0x010000] eq "\uFFFD"}]
testConstraint fullutf [expr {[format %c 0x010000] ne "\uFFFD"}]
testConstraint tip389 [expr {[string length [format %c 0x10000]] eq 2}]
testConstraint ucs4 [expr {[testConstraint fullutf]
		&& [string length [format %c 0x10000]] == 1}]

testConstraint Uesc [eq \U0041 A]
testConstraint pairsTo4bytes [expr {[llength [info commands teststringbytes]]
		&& [string length [teststringbytes \uD83D\uDCA9]] == 4}]

testConstraint testbytestring [llength [info commands testbytestring]]
testConstraint testfindfirst [llength [info commands testfindfirst]]
testConstraint testfindlast [llength [info commands testfindlast]]
testConstraint testnumutfchars [llength [info commands testnumutfchars]]
testConstraint teststringobj [llength [info commands teststringobj]]
testConstraint testutfnext [llength [info commands testutfnext]]
testConstraint testutfprev [llength [info commands testutfprev]]

catch {unset x}

test utf-1.1 {Tcl_UniCharToUtf: 1 byte sequences} testbytestring {
    expr {"\x01" eq [testbytestring "\x01"]}
} 1
test utf-1.2 {Tcl_UniCharToUtf: 2 byte sequences} testbytestring {
    expr {"\x00" eq [testbytestring "\xC0\x80"]}
} 1
test utf-1.3 {Tcl_UniCharToUtf: 2 byte sequences} testbytestring {
    expr {"\xE0" eq [testbytestring "\xC3\xA0"]}
} 1
test utf-1.4 {Tcl_UniCharToUtf: 3 byte sequences} testbytestring {
    expr {"\u4E4E" eq [testbytestring "\xE4\xB9\x8E"]}
} 1
test utf-1.5 {Tcl_UniCharToUtf: overflowed Tcl_UniChar} testbytestring {
    expr {[format %c 0x110000] eq [testbytestring "\xEF\xBF\xBD"]}
} 1
test utf-1.6 {Tcl_UniCharToUtf: negative Tcl_UniChar} testbytestring {
    expr {[format %c -1] eq [testbytestring "\xEF\xBF\xBD"]}
} 1
test utf-1.7.0 {Tcl_UniCharToUtf: 4 byte sequences} {fullutf Uesc testbytestring} {
    expr {"\U014E4E" eq [testbytestring "\xF0\x94\xB9\x8E"]}
} 1
test utf-1.7.1 {Tcl_UniCharToUtf: 4 byte sequences} {ucs2 Uesc testbytestring} {
    expr {"\U014E4E" eq [testbytestring "\xF0\x94\xB9\x8E"]}
} 0
test utf-1.8 {Tcl_UniCharToUtf: 3 byte sequence, high surrogate} testbytestring {
    expr {"\uD842" eq [testbytestring "\xED\xA1\x82"]}
} 1
test utf-1.9 {Tcl_UniCharToUtf: 3 byte sequence, low surrogate} testbytestring {
    expr {"\uDC42" eq [testbytestring "\xED\xB1\x82"]}
} 1
test utf-1.10 {Tcl_UniCharToUtf: 3 byte sequence, high surrogate} testbytestring {
    expr {[format %c 0xD842] eq [testbytestring "\xED\xA1\x82"]}
} 1
test utf-1.11 {Tcl_UniCharToUtf: 3 byte sequence, low surrogate} testbytestring {
    expr {[format %c 0xDC42] eq [testbytestring "\xED\xB1\x82"]}
} 1
test utf-1.12 {Tcl_UniCharToUtf: 4 byte sequence, high/low surrogate} {pairsTo4bytes testbytestring} {
    expr {"\uD842\uDC42" eq [testbytestring "\xF0\xA0\xA1\x82"]}
} 1
test utf-1.13 {Tcl_UniCharToUtf: Invalid surrogate} {Uesc testbytestring} {
    expr {"\UD842" eq [testbytestring "\xEF\xBF\xBD"]}
} 1

test utf-2.1 {Tcl_UtfToUniChar: low ascii} {
    string length "abc"
} 3
test utf-2.2 {Tcl_UtfToUniChar: naked trail bytes} testbytestring {
    string length [testbytestring "\x82\x83\x84"]
} 3
test utf-2.3 {Tcl_UtfToUniChar: lead (2-byte) followed by non-trail} testbytestring {
    string length [testbytestring "\xC2"]
} 1
test utf-2.4 {Tcl_UtfToUniChar: lead (2-byte) followed by trail} testbytestring {
    string length [testbytestring "\xC2\xA2"]
} 1
test utf-2.5 {Tcl_UtfToUniChar: lead (3-byte) followed by non-trail} testbytestring {
    string length [testbytestring "\xE2"]
} 1
test utf-2.6 {Tcl_UtfToUniChar: lead (3-byte) followed by 1 trail} testbytestring {
    string length [testbytestring "\xE2\xA2"]
} 2
test utf-2.7 {Tcl_UtfToUniChar: lead (3-byte) followed by 2 trail} testbytestring {
    string length [testbytestring "\xE4\xB9\x8E"]
} 1
<<<<<<< HEAD
test utf-2.8 {Tcl_UtfToUniChar: lead (4-byte) followed by 3 trail} {fullutf testbytestring} {
    string length [testbytestring "\xF0\x90\x80\x80"]
} 1
test utf-2.9 {Tcl_UtfToUniChar: lead (4-byte) followed by 3 trail} {fullutf testbytestring} {
=======
test utf-2.8.0 {Tcl_UtfToUniChar: lead (4-byte) followed by 3 trail} {testbytestring ucs2} {
    string length [testbytestring "\xF0\x90\x80\x80"]
} 4
test utf-2.8.1 {Tcl_UtfToUniChar: lead (4-byte) followed by 3 trail} {testbytestring ucs4} {
    string length [testbytestring "\xF0\x90\x80\x80"]
} 1
test utf-2.8.2 {Tcl_UtfToUniChar: lead (4-byte) followed by 3 trail} {testbytestring tip389} {
    string length [testbytestring "\xF0\x90\x80\x80"]
} 2
test utf-2.9.0 {Tcl_UtfToUniChar: lead (4-byte) followed by 3 trail} {testbytestring ucs2} {
    string length [testbytestring "\xF4\x8F\xBF\xBF"]
} 4
test utf-2.9.1 {Tcl_UtfToUniChar: lead (4-byte) followed by 3 trail} {testbytestring ucs4} {
    string length [testbytestring "\xF4\x8F\xBF\xBF"]
} 1
test utf-2.9.2 {Tcl_UtfToUniChar: lead (4-byte) followed by 3 trail} {testbytestring tip389} {
>>>>>>> fc7ed93b
    string length [testbytestring "\xF4\x8F\xBF\xBF"]
} 1
test utf-2.10 {Tcl_UtfToUniChar: lead (4-byte) followed by 3 trail, underflow} testbytestring {
    string length [testbytestring "\xF0\x8F\xBF\xBF"]
} 4
test utf-2.11 {Tcl_UtfToUniChar: lead (4-byte) followed by 3 trail, overflow} testbytestring {
    # Would decode to U+110000 but that is outside the Unicode range.
    string length [testbytestring "\xF4\x90\x80\x80"]
} 4
test utf-2.12 {Tcl_UtfToUniChar: longer UTF sequences not supported} testbytestring {
    string length [testbytestring "\xF8\xA2\xA2\xA2\xA2"]
} 5

test utf-3.1 {Tcl_UtfCharComplete} {
} {}

test utf-4.1 {Tcl_NumUtfChars: zero length} testnumutfchars {
    testnumutfchars ""
} 0
test utf-4.2 {Tcl_NumUtfChars: length 1} {testnumutfchars testbytestring} {
    testnumutfchars [testbytestring "\xC2\xA2"]
} 1
test utf-4.3 {Tcl_NumUtfChars: long string} {testnumutfchars testbytestring} {
    testnumutfchars [testbytestring "abc\xC2\xA2\xE4\xB9\x8E\xA2\x4E"]
} 7
test utf-4.4 {Tcl_NumUtfChars: #u0000} {testnumutfchars testbytestring} {
    testnumutfchars [testbytestring "\xC0\x80"]
} 1
test utf-4.5 {Tcl_NumUtfChars: zero length, calc len} testnumutfchars {
    testnumutfchars "" 0
} 0
test utf-4.6 {Tcl_NumUtfChars: length 1, calc len} {testnumutfchars testbytestring} {
    testnumutfchars [testbytestring "\xC2\xA2"] end
} 1
test utf-4.7 {Tcl_NumUtfChars: long string, calc len} {testnumutfchars testbytestring} {
    testnumutfchars [testbytestring "abc\xC2\xA2\xE4\xB9\x8E\uA2\x4E"] end
} 7
test utf-4.8 {Tcl_NumUtfChars: #u0000, calc len} {testnumutfchars testbytestring} {
    testnumutfchars [testbytestring "\xC0\x80"] end
} 1
# Bug [2738427]: Tcl_NumUtfChars(...) no overflow check
test utf-4.9 {Tcl_NumUtfChars: #u20AC, calc len, incomplete} {testnumutfchars testbytestring} {
    testnumutfchars [testbytestring "\xE2\x82\xAC"] end-1
} 2
test utf-4.10 {Tcl_NumUtfChars: #u0000, calc len, overcomplete} {testnumutfchars testbytestring} {
    testnumutfchars [testbytestring "\x00"] end+1
} 2
test utf-4.11 {Tcl_NumUtfChars: 3 bytes of 4-byte UTF-8 characater} {testnumutfchars testbytestring} {
    testnumutfchars [testbytestring \xF0\x9F\x92\xA9] end-1
} 3
test utf-4.12 {Tcl_NumUtfChars: #4-byte UTF-8 character} {testnumutfchars testbytestring fullutf} {
    testnumutfchars [testbytestring \xF0\x9F\x92\xA9] end
} 1

test utf-5.1 {Tcl_UtfFindFirst} {testfindfirst testbytestring} {
    testfindfirst [testbytestring "abcbc"] 98
} bcbc
test utf-5.2 {Tcl_UtfFindLast} {testfindlast testbytestring} {
    testfindlast [testbytestring "abcbc"] 98
} bc

test utf-6.1 {Tcl_UtfNext} testutfnext {
    # This takes the pointer one past the terminating NUL.
    # This is really an invalid call.
    testutfnext -bytestring {}
} 1
test utf-6.2 {Tcl_UtfNext} testutfnext {
    testutfnext -bytestring A
} 1
test utf-6.3 {Tcl_UtfNext} testutfnext {
    testutfnext -bytestring AA
} 1
test utf-6.4 {Tcl_UtfNext} testutfnext {
    testutfnext -bytestring A\xA0
} 1
test utf-6.5 {Tcl_UtfNext} testutfnext {
    testutfnext -bytestring A\xD0
} 1
test utf-6.6 {Tcl_UtfNext} testutfnext {
    testutfnext -bytestring A\xE8
} 1
test utf-6.7 {Tcl_UtfNext} testutfnext {
    testutfnext -bytestring A\xF2
} 1
test utf-6.8 {Tcl_UtfNext} testutfnext {
    testutfnext -bytestring A\xF8
} 1
test utf-6.9 {Tcl_UtfNext} testutfnext {
    testutfnext -bytestring \xA0
} 1
test utf-6.10 {Tcl_UtfNext} testutfnext {
    testutfnext -bytestring \xA0G
} 1
test utf-6.11 {Tcl_UtfNext} testutfnext {
    testutfnext -bytestring \xA0\xA0
} 2
test utf-6.12 {Tcl_UtfNext} testutfnext {
    testutfnext -bytestring \xA0\xD0
} 1
test utf-6.13 {Tcl_UtfNext} testutfnext {
    testutfnext -bytestring \xA0\xE8
} 1
test utf-6.14 {Tcl_UtfNext} testutfnext {
    testutfnext -bytestring \xA0\xF2
} 1
test utf-6.15 {Tcl_UtfNext} testutfnext {
    testutfnext -bytestring \xA0\xF8
} 1
test utf-6.16 {Tcl_UtfNext} testutfnext {
    testutfnext -bytestring \xD0
} 1
test utf-6.17 {Tcl_UtfNext} testutfnext {
    testutfnext -bytestring \xD0G
} 1
test utf-6.18 {Tcl_UtfNext} testutfnext {
    testutfnext -bytestring \xD0\xA0
} 2
test utf-6.19 {Tcl_UtfNext} testutfnext {
    testutfnext -bytestring \xD0\xD0
} 1
test utf-6.20 {Tcl_UtfNext} testutfnext {
    testutfnext -bytestring \xD0\xE8
} 1
test utf-6.21 {Tcl_UtfNext} testutfnext {
    testutfnext -bytestring \xD0\xF2
} 1
test utf-6.22 {Tcl_UtfNext} testutfnext {
    testutfnext -bytestring \xD0\xF8
} 1
test utf-6.23 {Tcl_UtfNext} testutfnext {
    testutfnext -bytestring \xE8
} 1
test utf-6.24 {Tcl_UtfNext} testutfnext {
    testutfnext -bytestring \xE8G
} 1
test utf-6.25 {Tcl_UtfNext} testutfnext {
    testutfnext -bytestring \xE8\xA0
} 1
test utf-6.26 {Tcl_UtfNext} testutfnext {
    testutfnext -bytestring \xE8\xD0
} 1
test utf-6.27 {Tcl_UtfNext} testutfnext {
    testutfnext -bytestring \xE8\xE8
} 1
test utf-6.28 {Tcl_UtfNext} testutfnext {
    testutfnext -bytestring \xE8\xF2
} 1
test utf-6.29 {Tcl_UtfNext} testutfnext {
    testutfnext -bytestring \xE8\xF8
} 1
test utf-6.30 {Tcl_UtfNext} testutfnext {
    testutfnext -bytestring \xF2
} 1
test utf-6.31 {Tcl_UtfNext} testutfnext {
    testutfnext -bytestring \xF2G
} 1
test utf-6.32 {Tcl_UtfNext} testutfnext {
    testutfnext -bytestring \xF2\xA0
} 1
test utf-6.33 {Tcl_UtfNext} testutfnext {
    testutfnext -bytestring \xF2\xD0
} 1
test utf-6.34 {Tcl_UtfNext} testutfnext {
    testutfnext -bytestring \xF2\xE8
} 1
test utf-6.35 {Tcl_UtfNext} testutfnext {
    testutfnext -bytestring \xF2\xF2
} 1
test utf-6.36 {Tcl_UtfNext} testutfnext {
    testutfnext -bytestring \xF2\xF8
} 1
test utf-6.37 {Tcl_UtfNext} testutfnext {
    testutfnext -bytestring \xF8
} 1
test utf-6.38 {Tcl_UtfNext} testutfnext {
    testutfnext -bytestring \xF8G
} 1
test utf-6.39 {Tcl_UtfNext} testutfnext {
    testutfnext -bytestring \xF8\xA0
} 1
test utf-6.40 {Tcl_UtfNext} testutfnext {
    testutfnext -bytestring \xF8\xD0
} 1
test utf-6.41 {Tcl_UtfNext} testutfnext {
    testutfnext -bytestring \xF8\xE8
} 1
test utf-6.42 {Tcl_UtfNext} testutfnext {
    testutfnext -bytestring \xF8\xF2
} 1
test utf-6.43 {Tcl_UtfNext} testutfnext {
    testutfnext -bytestring \xF8\xF8
} 1
test utf-6.44 {Tcl_UtfNext} testutfnext {
    testutfnext -bytestring \xD0\xA0G
} 2
test utf-6.45 {Tcl_UtfNext} testutfnext {
    testutfnext -bytestring \xD0\xA0\xA0
} 2
test utf-6.46 {Tcl_UtfNext} testutfnext {
    testutfnext -bytestring \xD0\xA0\xD0
} 2
test utf-6.47 {Tcl_UtfNext} testutfnext {
    testutfnext -bytestring \xD0\xA0\xE8
} 2
test utf-6.48 {Tcl_UtfNext} testutfnext {
    testutfnext -bytestring \xD0\xA0\xF2
} 2
test utf-6.49 {Tcl_UtfNext} testutfnext {
    testutfnext -bytestring \xD0\xA0\xF8
} 2
test utf-6.50 {Tcl_UtfNext} testutfnext {
    testutfnext -bytestring \xE8\xA0G
} 1
test utf-6.51 {Tcl_UtfNext} testutfnext {
    testutfnext -bytestring \xE8\xA0\xA0
} 3
test utf-6.52 {Tcl_UtfNext} testutfnext {
    testutfnext -bytestring \xE8\xA0\xD0
} 1
test utf-6.53 {Tcl_UtfNext} testutfnext {
    testutfnext -bytestring \xE8\xA0\xE8
} 1
test utf-6.54 {Tcl_UtfNext} testutfnext {
    testutfnext -bytestring \xE8\xA0\xF2
} 1
test utf-6.55 {Tcl_UtfNext} testutfnext {
    testutfnext -bytestring \xE8\xA0\xF8
} 1
test utf-6.56 {Tcl_UtfNext} testutfnext {
    testutfnext -bytestring \xF2\xA0G
} 1
test utf-6.57 {Tcl_UtfNext} testutfnext {
    testutfnext -bytestring \xF2\xA0\xA0
} 1
test utf-6.58 {Tcl_UtfNext} testutfnext {
    testutfnext -bytestring \xF2\xA0\xD0
} 1
test utf-6.59 {Tcl_UtfNext} testutfnext {
    testutfnext -bytestring \xF2\xA0\xE8
} 1
test utf-6.60 {Tcl_UtfNext} testutfnext {
    testutfnext -bytestring \xF2\xA0\xF2
} 1
test utf-6.61 {Tcl_UtfNext} testutfnext {
    testutfnext -bytestring \xF2\xA0\xF8
} 1
test utf-6.62 {Tcl_UtfNext} testutfnext {
    testutfnext -bytestring \xE8\xA0\xA0G
} 3
test utf-6.63 {Tcl_UtfNext} testutfnext {
    testutfnext -bytestring \xE8\xA0\xA0\xA0
} 3
test utf-6.64 {Tcl_UtfNext} testutfnext {
    testutfnext -bytestring \xE8\xA0\xA0\xD0
} 3
test utf-6.65 {Tcl_UtfNext} testutfnext {
    testutfnext -bytestring \xE8\xA0\xA0\xE8
} 3
test utf-6.66 {Tcl_UtfNext} testutfnext {
    testutfnext -bytestring \xE8\xA0\xA0\xF2
} 3
test utf-6.67 {Tcl_UtfNext} testutfnext {
    testutfnext -bytestring \xE8\xA0\xA0\xF8
} 3
test utf-6.68 {Tcl_UtfNext} testutfnext {
    testutfnext -bytestring \xF2\xA0\xA0G
} 1
test utf-6.69 {Tcl_UtfNext} testutfnext {
    testutfnext -bytestring \xF2\xA0\xA0\xA0
} 4
test utf-6.70 {Tcl_UtfNext} testutfnext {
    testutfnext -bytestring \xF2\xA0\xA0\xD0
} 1
test utf-6.71 {Tcl_UtfNext} testutfnext {
    testutfnext -bytestring \xF2\xA0\xA0\xE8
} 1
test utf-6.72 {Tcl_UtfNext} testutfnext {
    testutfnext -bytestring \xF2\xA0\xA0\xF2
} 1
test utf-6.73 {Tcl_UtfNext} testutfnext {
    testutfnext -bytestring \xF2\xA0\xA0\xF8
} 1
test utf-6.74 {Tcl_UtfNext} testutfnext {
    testutfnext -bytestring \xF2\xA0\xA0\xA0G
} 4
test utf-6.75 {Tcl_UtfNext} testutfnext {
    testutfnext -bytestring \xF2\xA0\xA0\xA0\xA0
} 4
test utf-6.76 {Tcl_UtfNext} testutfnext {
    testutfnext -bytestring \xF2\xA0\xA0\xA0\xD0
} 4
test utf-6.77 {Tcl_UtfNext} testutfnext {
    testutfnext -bytestring \xF2\xA0\xA0\xA0\xE8
} 4
test utf-6.78 {Tcl_UtfNext} testutfnext {
    testutfnext -bytestring \xF2\xA0\xA0\xA0\xF2
} 4
test utf-6.79 {Tcl_UtfNext} testutfnext {
    testutfnext -bytestring \xF2\xA0\xA0\xA0G\xF8
} 4
test utf-6.80 {Tcl_UtfNext - overlong sequences} testutfnext {
    testutfnext -bytestring \xC0\x80
} 2
test utf-6.81 {Tcl_UtfNext - overlong sequences} testutfnext {
    testutfnext -bytestring \xC0\x81
} 1
test utf-6.82 {Tcl_UtfNext - overlong sequences} testutfnext {
    testutfnext -bytestring \xC1\x80
} 1
test utf-6.83 {Tcl_UtfNext - overlong sequences} testutfnext {
    testutfnext -bytestring \xC2\x80
} 2
test utf-6.84 {Tcl_UtfNext - overlong sequences} testutfnext {
    testutfnext -bytestring \xE0\x80\x80
} 1
test utf-6.85 {Tcl_UtfNext - overlong sequences} testutfnext {
    testutfnext -bytestring \xE0\xA0\x80
} 3
test utf-6.86 {Tcl_UtfNext - overlong sequences} testutfnext {
    testutfnext -bytestring \xF0\x80\x80\x80
} 1
test utf-6.87 {Tcl_UtfNext - overlong sequences} testutfnext {
    testutfnext -bytestring \xF0\x90\x80\x80
} 4
test utf-6.88 {Tcl_UtfNext, pointing to 2th byte of 3-byte valid sequence} testutfnext {
    testutfnext -bytestring \xA0\xA0
} 2
test utf-6.89 {Tcl_UtfNext, pointing to 2th byte of 3-byte invalid sequence} testutfnext {
    testutfnext -bytestring \x80\x80
} 2
test utf-6.90 {Tcl_UtfNext, validity check [493dccc2de]} testutfnext {
    testutfnext -bytestring \xF4\x8F\xBF\xBF
} 4
test utf-6.91 {Tcl_UtfNext, validity check [493dccc2de]} testutfnext {
    testutfnext -bytestring \xF4\x90\x80\x80
} 1
test utf-6.92 {Tcl_UtfNext, pointing to 2th byte of 4-byte valid sequence} testutfnext {
    testutfnext -bytestring \xA0\xA0\xA0
} 3
test utf-6.93 {Tcl_UtfNext, pointing to 2th byte of 4-byte invalid sequence} testutfnext {
    testutfnext -bytestring \x80\x80\x80
} 3

test utf-7.1 {Tcl_UtfPrev} testutfprev {
    testutfprev {}
} 0
test utf-7.2 {Tcl_UtfPrev} testutfprev {
    testutfprev A
} 0
test utf-7.3 {Tcl_UtfPrev} testutfprev {
    testutfprev AA
} 1
test utf-7.4 {Tcl_UtfPrev} testutfprev {
    testutfprev A\xF8
} 1
test utf-7.4.1 {Tcl_UtfPrev} testutfprev {
    testutfprev A\xF8\xA0\xA0\xA0 2
} 1
test utf-7.4.2 {Tcl_UtfPrev} testutfprev {
    testutfprev A\xF8\xF8\xA0\xA0 2
} 1
test utf-7.5 {Tcl_UtfPrev} testutfprev {
    testutfprev A\xF2
} 1
test utf-7.5.1 {Tcl_UtfPrev} testutfprev {
    testutfprev A\xF2\xA0\xA0\xA0 2
} 1
test utf-7.5.2 {Tcl_UtfPrev} testutfprev {
    testutfprev A\xF2\xF8\xA0\xA0 2
} 1
test utf-7.6 {Tcl_UtfPrev} testutfprev {
    testutfprev A\xE8
} 1
test utf-7.6.1 {Tcl_UtfPrev} testutfprev {
    testutfprev A\xE8\xA0\xA0\xA0 2
} 1
test utf-7.6.2 {Tcl_UtfPrev} testutfprev {
    testutfprev A\xE8\xF8\xA0\xA0 2
} 1
test utf-7.7 {Tcl_UtfPrev} testutfprev {
    testutfprev A\xD0
} 1
test utf-7.7.1 {Tcl_UtfPrev} testutfprev {
    testutfprev A\xD0\xA0\xA0\xA0 2
} 1
test utf-7.7.2 {Tcl_UtfPrev} testutfprev {
    testutfprev A\xD0\xF8\xA0\xA0 2
} 1
test utf-7.8 {Tcl_UtfPrev} testutfprev {
    testutfprev A\xA0
} 1
test utf-7.8.1 {Tcl_UtfPrev} testutfprev {
    testutfprev A\xA0\xA0\xA0\xA0 2
} 1
test utf-7.8.2 {Tcl_UtfPrev} testutfprev {
    testutfprev A\xA0\xF8\xA0\xA0 2
} 1
test utf-7.9 {Tcl_UtfPrev} testutfprev {
    testutfprev A\xF8\xA0
} 2
test utf-7.9.1 {Tcl_UtfPrev} testutfprev {
    testutfprev A\xF8\xA0\xA0\xA0 3
} 2
test utf-7.9.2 {Tcl_UtfPrev} testutfprev {
    testutfprev A\xF8\xA0\xF8\xA0 3
} 2
test utf-7.10 {Tcl_UtfPrev} testutfprev {
    testutfprev A\xF2\xA0
} 1
test utf-7.10.1 {Tcl_UtfPrev} testutfprev {
    testutfprev A\xF2\xA0\xA0\xA0 3
} 1
test utf-7.10.2 {Tcl_UtfPrev} testutfprev {
    testutfprev A\xF2\xA0\xF8\xA0 3
} 1
test utf-7.11 {Tcl_UtfPrev} testutfprev {
    testutfprev A\xE8\xA0
} 1
test utf-7.11.1 {Tcl_UtfPrev} testutfprev {
    testutfprev A\xE8\xA0\xA0\xA0 3
} 1
test utf-7.11.2 {Tcl_UtfPrev} testutfprev {
    testutfprev A\xE8\xA0\xF8\xA0 3
} 1
test utf-7.11.3 {Tcl_UtfPrev} testutfprev {
    testutfprev A\xE8\xA0\xF8 3
} 1
test utf-7.12 {Tcl_UtfPrev} testutfprev {
    testutfprev A\xD0\xA0
} 1
test utf-7.12.1 {Tcl_UtfPrev} testutfprev {
    testutfprev A\xD0\xA0\xA0\xA0 3
} 1
test utf-7.12.2 {Tcl_UtfPrev} testutfprev {
    testutfprev A\xD0\xA0\xF8\xA0 3
} 1
test utf-7.13 {Tcl_UtfPrev} testutfprev {
    testutfprev A\xA0\xA0
} 2
test utf-7.13.1 {Tcl_UtfPrev} testutfprev {
    testutfprev A\xA0\xA0\xA0\xA0 3
} 2
test utf-7.13.2 {Tcl_UtfPrev} testutfprev {
    testutfprev A\xA0\xA0\xF8\xA0 3
} 2
test utf-7.14 {Tcl_UtfPrev} testutfprev {
    testutfprev A\xF8\xA0\xA0
} 3
test utf-7.14.1 {Tcl_UtfPrev} testutfprev {
    testutfprev A\xF8\xA0\xA0\xA0 4
} 3
test utf-7.14.2 {Tcl_UtfPrev} testutfprev {
    testutfprev A\xF8\xA0\xA0\xF8 4
} 3
test utf-7.15 {Tcl_UtfPrev} testutfprev {
    testutfprev A\xF2\xA0\xA0
} 1
test utf-7.15.1 {Tcl_UtfPrev} testutfprev {
    testutfprev A\xF2\xA0\xA0\xA0 4
} 1
test utf-7.15.2 {Tcl_UtfPrev} testutfprev {
    testutfprev A\xF2\xA0\xA0\xF8 4
} 1
test utf-7.16 {Tcl_UtfPrev} testutfprev {
    testutfprev A\xE8\xA0\xA0
} 1
test utf-7.16.1 {Tcl_UtfPrev} testutfprev {
    testutfprev A\xE8\xA0\xA0\xA0 4
} 1
test utf-7.16.2 {Tcl_UtfPrev} testutfprev {
    testutfprev A\xE8\xA0\xA0\xF8 4
} 1
test utf-7.17 {Tcl_UtfPrev} testutfprev {
    testutfprev A\xD0\xA0\xA0
} 3
test utf-7.17.1 {Tcl_UtfPrev} testutfprev {
    testutfprev A\xD0\xA0\xA0\xA0 4
} 3
test utf-7.17.2 {Tcl_UtfPrev} testutfprev {
    testutfprev A\xD0\xA0\xA0\xF8 4
} 3
test utf-7.18 {Tcl_UtfPrev} testutfprev {
    testutfprev A\xA0\xA0\xA0
} 3
test utf-7.18.1 {Tcl_UtfPrev} testutfprev {
    testutfprev A\xA0\xA0\xA0\xA0 4
} 3
test utf-7.18.2 {Tcl_UtfPrev} testutfprev {
    testutfprev A\xA0\xA0\xA0\xF8 4
} 3
test utf-7.19 {Tcl_UtfPrev} testutfprev {
    testutfprev A\xF8\xA0\xA0\xA0
} 4
test utf-7.20 {Tcl_UtfPrev} testutfprev {
    testutfprev A\xF2\xA0\xA0\xA0
} 1
test utf-7.21 {Tcl_UtfPrev} testutfprev {
    testutfprev A\xE8\xA0\xA0\xA0
} 4
test utf-7.22 {Tcl_UtfPrev} testutfprev {
    testutfprev A\xD0\xA0\xA0\xA0
} 4
test utf-7.23 {Tcl_UtfPrev} testutfprev {
    testutfprev A\xA0\xA0\xA0\xA0
} 4
test utf-7.24 {Tcl_UtfPrev -- overlong sequence}  testutfprev {
    testutfprev A\xC0\x81
} 2
test utf-7.25 {Tcl_UtfPrev -- overlong sequence}  testutfprev {
    testutfprev A\xC0\x81 2
} 1
test utf-7.26 {Tcl_UtfPrev -- overlong sequence}  testutfprev {
    testutfprev A\xE0\x80\x80
} 3
test utf-7.27 {Tcl_UtfPrev -- overlong sequence}  testutfprev {
    testutfprev A\xE0\x80
} 2
test utf-7.27.1 {Tcl_UtfPrev -- overlong sequence}  testutfprev {
    testutfprev A\xE0\x80\x80 3
} 2
test utf-7.28 {Tcl_UtfPrev -- overlong sequence}  testutfprev {
    testutfprev A\xE0
} 1
test utf-7.28.1 {Tcl_UtfPrev -- overlong sequence}  testutfprev {
    testutfprev A\xE0\x80\x80 2
} 1
test utf-7.29 {Tcl_UtfPrev -- overlong sequence}  testutfprev {
    testutfprev A\xF0\x80\x80\x80
} 4
test utf-7.30 {Tcl_UtfPrev -- overlong sequence}  testutfprev {
    testutfprev A\xF0\x80\x80\x80 4
} 3
test utf-7.31 {Tcl_UtfPrev -- overlong sequence}  testutfprev {
    testutfprev A\xF0\x80\x80\x80 3
} 2
test utf-7.32 {Tcl_UtfPrev -- overlong sequence}  testutfprev {
    testutfprev A\xF0\x80\x80\x80 2
} 1
test utf-7.33 {Tcl_UtfPrev -- overlong sequence}  testutfprev {
    testutfprev A\xC0\x80
} 1
test utf-7.34 {Tcl_UtfPrev -- overlong sequence}  testutfprev {
    testutfprev A\xC1\x80
} 2
test utf-7.35 {Tcl_UtfPrev -- overlong sequence}  testutfprev {
    testutfprev A\xC2\x80
} 1
test utf-7.36 {Tcl_UtfPrev -- overlong sequence}  testutfprev {
    testutfprev A\xE0\xA0\x80
} 1
test utf-7.37 {Tcl_UtfPrev -- overlong sequence}  testutfprev {
    testutfprev A\xE0\xA0\x80 3
} 1
test utf-7.38 {Tcl_UtfPrev -- overlong sequence}  testutfprev {
    testutfprev A\xE0\xA0\x80 2
} 1
test utf-7.39 {Tcl_UtfPrev -- overlong sequence}  testutfprev {
    testutfprev A\xF0\x90\x80\x80
} 1
test utf-7.40 {Tcl_UtfPrev -- overlong sequence}  testutfprev {
    testutfprev A\xF0\x90\x80\x80 4
} 1
test utf-7.41 {Tcl_UtfPrev -- overlong sequence}  testutfprev {
    testutfprev A\xF0\x90\x80\x80 3
} 1
test utf-7.42 {Tcl_UtfPrev -- overlong sequence}  testutfprev {
    testutfprev A\xF0\x90\x80\x80 2
} 1
test utf-7.43 {Tcl_UtfPrev -- no lead byte at start}  testutfprev {
    testutfprev \xA0
} 0
test utf-7.44 {Tcl_UtfPrev -- no lead byte at start}  testutfprev {
    testutfprev \xA0\xA0
} 1
test utf-7.45 {Tcl_UtfPrev -- no lead byte at start}  testutfprev {
    testutfprev \xA0\xA0\xA0
} 2
test utf-7.46 {Tcl_UtfPrev -- no lead byte at start}  testutfprev {
    testutfprev \xA0\xA0\xA0\xA0
} 3
test utf-7.47 {Tcl_UtfPrev, pointing to 3th byte of 3-byte valid sequence} testutfprev {
    testutfprev \xE8\xA0
} 0
test utf-7.47.1 {Tcl_UtfPrev, pointing to 3th byte of 3-byte valid sequence} testutfprev {
    testutfprev \xE8\xA0\xA0 2
} 0
test utf-7.47.2 {Tcl_UtfPrev, pointing to 3th byte of 3-byte invalid sequence} testutfprev {
    testutfprev \xE8\xA0\x00 2
} 0
test utf-7.48 {Tcl_UtfPrev, validity check [493dccc2de]} testutfprev {
    testutfprev A\xF4\x8F\xBF\xBF
} 1
test utf-7.48.1 {Tcl_UtfPrev, validity check [493dccc2de]} testutfprev {
    testutfprev A\xF4\x8F\xBF\xBF 4
} 1
test utf-7.48.2 {Tcl_UtfPrev, validity check [493dccc2de]} testutfprev {
    testutfprev A\xF4\x8F\xBF\xBF 3
} 1
test utf-7.48.3 {Tcl_UtfPrev, validity check [493dccc2de]} testutfprev {
    testutfprev A\xF4\x8F\xBF\xBF 2
} 1
test utf-7.49 {Tcl_UtfPrev, validity check [493dccc2de]} testutfprev {
    testutfprev A\xF4\x90\x80\x80
} 4
test utf-7.49.1 {Tcl_UtfPrev, validity check [493dccc2de]} testutfprev {
    testutfprev A\xF4\x90\x80\x80 4
} 3
test utf-7.49.2 {Tcl_UtfPrev, validity check [493dccc2de]} testutfprev {
    testutfprev A\xF4\x90\x80\x80 3
} 2
test utf-7.49.3 {Tcl_UtfPrev, validity check [493dccc2de]} testutfprev {
    testutfprev A\xF4\x90\x80\x80 2
} 1

test utf-8.1 {Tcl_UniCharAtIndex: index = 0} {
    string index abcd 0
} a
test utf-8.2 {Tcl_UniCharAtIndex: index = 0} {
    string index \u4E4E\u25A 0
} "\u4E4E"
test utf-8.3 {Tcl_UniCharAtIndex: index > 0} {
    string index abcd 2
} c
test utf-8.4 {Tcl_UniCharAtIndex: index > 0} {
    string index \u4E4E\u25A\xFF\u543 2
} "\uFF"
test utf-8.5 {Tcl_UniCharAtIndex: high surrogate} {
    string index \uD842 0
} "\uD842"
test utf-8.6 {Tcl_UniCharAtIndex: low surrogate} {
    string index \uDC42 0
} "\uDC42"
test utf-8.7 {Tcl_UniCharAtIndex: Emoji} {
    string index \U1F600 0
} "\U1F600"
test utf-8.8 {Tcl_UniCharAtIndex: Emoji} {
    string index \U1F600 1
} {}

test utf-9.1 {Tcl_UtfAtIndex: index = 0} {
    string range abcd 0 2
} abc
test utf-9.2 {Tcl_UtfAtIndex: index > 0} {
    string range \u4E4E\u25A\xFF\u543klmnop 1 5
} "\u25A\xFF\u543kl"
test utf-9.3 {Tcl_UtfAtIndex: index = 0, Emoji} {
    string range \U1F600G 0 0
} "\U1F600"
test utf-9.4 {Tcl_UtfAtIndex: index > 0, Emoji} fullutf {
    string range \U1F600G 1 1
} {G}


test utf-10.1 {Tcl_UtfBackslash: dst == NULL} {
    set x \n
} {
}
test utf-10.2 {Tcl_UtfBackslash: \u subst} testbytestring {
    expr {"\uA2" eq [testbytestring "\xC2\xA2"]}
} 1
test utf-10.3 {Tcl_UtfBackslash: longer \u subst} testbytestring {
    expr {"\u4E21" eq [testbytestring "\xE4\xB8\xA1"]}
} 1
test utf-10.4 {Tcl_UtfBackslash: stops at first non-hex} testbytestring {
    expr {"\u4E2k" eq "[testbytestring \xD3\xA2]k"}
} 1
test utf-10.5 {Tcl_UtfBackslash: stops after 4 hex chars} testbytestring {
    expr {"\u4E216" eq "[testbytestring \xE4\xB8\xA1]6"}
} 1
test utf-10.6 {Tcl_UtfBackslash: stops after 5 hex chars} testbytestring {
    expr {"\U1E2165" eq "[testbytestring \xF0\x9E\x88\x96]5"}
} 1
test utf-10.7 {Tcl_UtfBackslash: stops after 6 hex chars} testbytestring {
    expr {"\U10E2165" eq "[testbytestring \xF4\x8E\x88\x96]5"}
} 1
proc bsCheck {char num} {
    global errNum
    test utf-10.$errNum {backslash substitution} {
	scan $char %c value
	set value
    } $num
    incr errNum
}
set errNum 8
bsCheck \b	8
bsCheck \e	101
bsCheck \f	12
bsCheck \n	10
bsCheck \r	13
bsCheck \t	9
bsCheck \v	11
bsCheck \{	123
bsCheck \}	125
bsCheck \[	91
bsCheck \]	93
bsCheck \$	36
bsCheck \ 	32
bsCheck \;	59
bsCheck \\	92
bsCheck \Ca	67
bsCheck \Ma	77
bsCheck \CMa	67
# prior to 8.3, this returned 8, as \8 as accepted as an
# octal value - but it isn't! [Bug: 3975]
bsCheck \8a	56
bsCheck \14	12
bsCheck \141	97
bsCheck b\0	98
bsCheck \x	120
bsCheck \xa	10
bsCheck \xA	10
bsCheck \x41	65
bsCheck \x541	84
bsCheck \u	117
bsCheck \uk	117
bsCheck \u41	65
bsCheck \ua	10
bsCheck \uA	10
bsCheck \340	224
bsCheck \uA1	161
bsCheck \u4E21	20001
bsCheck \741	60
bsCheck \U	85
bsCheck \Uk	85
bsCheck \U41	65
bsCheck \Ua	10
bsCheck \UA	10
bsCheck \Ua1	161
bsCheck \U4E21	20001
bsCheck \U004E21	20001
bsCheck \U00004E21	20001
bsCheck \U0000004E21	78
bsCheck \U00110000	69632
bsCheck \U01100000	69632
bsCheck \U11000000	69632
bsCheck \U0010FFFF	1114111
bsCheck \U010FFFF0	1114111
bsCheck \U10FFFF00	1114111
bsCheck \UFFFFFFFF	1048575

test utf-11.1 {Tcl_UtfToUpper} {
    string toupper {}
} {}
test utf-11.2 {Tcl_UtfToUpper} {
    string toupper abc
} ABC
test utf-11.3 {Tcl_UtfToUpper} {
    string toupper \xE3gh
} \xC3GH
test utf-11.4 {Tcl_UtfToUpper} {
    string toupper \u01E3gh
} \u01E2GH
test utf-11.5 {Tcl_UtfToUpper Georgian (new in Unicode 11)} {
    string toupper \u10D0\u1C90
} \u1C90\u1C90
test utf-11.6 {Tcl_UtfToUpper low/high surrogate)} {
    string toupper \uDC24\uD824
} \uDC24\uD824

test utf-12.1 {Tcl_UtfToLower} {
    string tolower {}
} {}
test utf-12.2 {Tcl_UtfToLower} {
    string tolower ABC
} abc
test utf-12.3 {Tcl_UtfToLower} {
    string tolower \xC3GH
} \xE3gh
test utf-12.4 {Tcl_UtfToLower} {
    string tolower \u01E2GH
} \u01E3gh
test utf-12.5 {Tcl_UtfToLower Georgian (new in Unicode 11)} {
    string tolower \u10D0\u1C90
} \u10D0\u10D0
test utf-12.6 {Tcl_UtfToUpper low/high surrogate)} {
    string tolower \uDC24\uD824
} \uDC24\uD824

test utf-13.1 {Tcl_UtfToTitle} {
    string totitle {}
} {}
test utf-13.2 {Tcl_UtfToTitle} {
    string totitle abc
} Abc
test utf-13.3 {Tcl_UtfToTitle} {
    string totitle \xE3GH
} \xC3gh
test utf-13.4 {Tcl_UtfToTitle} {
    string totitle \u01F3AB
} \u01F2ab
test utf-13.5 {Tcl_UtfToTitle Georgian (new in Unicode 11)} {
    string totitle \u10D0\u1C90
} \u10D0\u1C90
test utf-13.6 {Tcl_UtfToTitle Georgian (new in Unicode 11)} {
    string totitle \u1C90\u10D0
} \u1C90\u10D0
test utf-13.7 {Tcl_UtfToTitle low/high surrogate)} {
    string totitle \uDC24\uD824
} \uDC24\uD824

test utf-14.1 {Tcl_UtfNcasecmp} {
    string compare -nocase a b
} -1
test utf-14.2 {Tcl_UtfNcasecmp} {
    string compare -nocase b a
} 1
test utf-14.3 {Tcl_UtfNcasecmp} {
    string compare -nocase B a
} 1
test utf-14.4 {Tcl_UtfNcasecmp} {
    string compare -nocase aBcB abca
} 1

test utf-15.1 {Tcl_UniCharToUpper, negative delta} {
    string toupper aA
} AA
test utf-15.2 {Tcl_UniCharToUpper, positive delta} {
    string toupper \u0178\xFF
} \u0178\u0178
test utf-15.3 {Tcl_UniCharToUpper, no delta} {
    string toupper !
} !

test utf-16.1 {Tcl_UniCharToLower, negative delta} {
    string tolower aA
} aa
test utf-16.2 {Tcl_UniCharToLower, positive delta} {
    string tolower \u0178\xFF\uA78D\u01C5\U10400
} \xFF\xFF\u0265\u01C6\U10428

test utf-17.1 {Tcl_UniCharToLower, no delta} {
    string tolower !
} !

test utf-18.1 {Tcl_UniCharToTitle, add one for title} {
    string totitle \u01C4
} \u01C5
test utf-18.2 {Tcl_UniCharToTitle, subtract one for title} {
    string totitle \u01C6
} \u01C5
test utf-18.3 {Tcl_UniCharToTitle, subtract delta for title (positive)} {
    string totitle \u017F
} \x53
test utf-18.4 {Tcl_UniCharToTitle, subtract delta for title (negative)} {
    string totitle \xFF
} \u0178
test utf-18.5 {Tcl_UniCharToTitle, no delta} {
    string totitle !
} !

test utf-19.1 {TclUniCharLen} -body {
    list [regexp \\d abc456def foo] $foo
} -cleanup {
    unset -nocomplain foo
} -result {1 4}

test utf-20.1 {TclUniCharNcmp} {
} {}

test utf-21.1 {TclUniCharIsAlnum} {
    # this returns 1 with Unicode 7 compliance
    string is alnum \u1040\u021F\u0220
} 1
test utf-21.2 {unicode alnum char in regc_locale.c} {
    # this returns 1 with Unicode 7 compliance
    list [regexp {^[[:alnum:]]+$} \u1040\u021F\u0220] [regexp {^\w+$} \u1040\u021F\u0220_\u203F\u2040\u2054\uFE33\uFE34\uFE4D\uFE4E\uFE4F\uFF3F]
} {1 1}
test utf-21.3 {unicode print char in regc_locale.c} {
    # this returns 1 with Unicode 7 compliance
    regexp {^[[:print:]]+$} \uFBC1
} 1
test utf-21.4 {TclUniCharIsGraph} {
    # [Bug 3464428]
    string is graph \u0120
} 1
test utf-21.5 {unicode graph char in regc_locale.c} {
    # [Bug 3464428]
    regexp {^[[:graph:]]+$} \u0120
} 1
test utf-21.6 {TclUniCharIsGraph} {
    # [Bug 3464428]
    string is graph \xA0
} 0
test utf-21.7 {unicode graph char in regc_locale.c} {
    # [Bug 3464428]
    regexp {[[:graph:]]} \x20\xA0\u2028\u2029
} 0
test utf-21.8 {TclUniCharIsPrint} {
    # [Bug 3464428]
    string is print \x09
} 0
test utf-21.9 {unicode print char in regc_locale.c} {
    # [Bug 3464428]
    regexp {[[:print:]]} \x09
} 0
test utf-21.10 {unicode print char in regc_locale.c} {
    # [Bug 3464428]
    regexp {[[:print:]]} \x09
} 0
test utf-21.11 {TclUniCharIsControl} {
    # [Bug 3464428]
    string is control \x00\x1F\xAD\u0605\u061C\u180E\u2066\uFEFF
} 1
test utf-21.12 {unicode control char in regc_locale.c} {
    # [Bug 3464428], [Bug a876646efe]
    regexp {^[[:cntrl:]]*$} \x00\x1F\xAD\u0605\u061C\u180E\u2066\uFEFF
} 1

test utf-22.1 {TclUniCharIsWordChar} {
    string wordend "xyz123_bar fg" 0
} 10
test utf-22.2 {TclUniCharIsWordChar} {
    string wordend "x\u5080z123_bar\u203C fg" 0
} 10

test utf-23.1 {TclUniCharIsAlpha} {
    # this returns 1 with Unicode 7 compliance
    string is alpha \u021F\u0220\u037F\u052F
} 1
test utf-23.2 {unicode alpha char in regc_locale.c} {
    # this returns 1 with Unicode 7 compliance
    regexp {^[[:alpha:]]+$} \u021F\u0220\u037F\u052F
} 1

test utf-24.1 {TclUniCharIsDigit} {
    # this returns 1 with Unicode 7 compliance
    string is digit \u1040\uABF0
} 1
test utf-24.2 {unicode digit char in regc_locale.c} {
    # this returns 1 with Unicode 7 compliance
    list [regexp {^[[:digit:]]+$} \u1040\uABF0] [regexp {^\d+$} \u1040\uABF0]
} {1 1}

test utf-24.3 {TclUniCharIsSpace} {
    # this returns 1 with Unicode 7/TIP 413 compliance
    string is space \x85\u1680\u180E\u200B\u202F\u2060
} 1
test utf-24.4 {unicode space char in regc_locale.c} {
    # this returns 1 with Unicode 7/TIP 413 compliance
    list [regexp {^[[:space:]]+$} \x85\u1680\u180E\u200B\u202F\u2060] [regexp {^\s+$} \x85\u1680\u180E\u200B\u202F\u2060]
} {1 1}

test utf-25.1 {Tcl_UniCharNcasecmp} -constraints teststringobj \
    -setup {
	testobj freeallvars
    } \
    -body {
	teststringobj set 1 a
	teststringobj set 2 b
	teststringobj maxchars 1
	teststringobj maxchars 2
	string compare -nocase [teststringobj get 1] [teststringobj get 2]
    } \
    -cleanup {
	testobj freeallvars
    } \
    -result -1
test utf-25.2 {Tcl_UniCharNcasecmp} -constraints teststringobj \
    -setup {
	testobj freeallvars
    } \
    -body {
	teststringobj set 1 b
	teststringobj set 2 a
	teststringobj maxchars 1
	teststringobj maxchars 2
	string compare -nocase [teststringobj get 1] [teststringobj get 2]
    } \
    -cleanup {
	testobj freeallvars
    } \
    -result 1
test utf-25.3 {Tcl_UniCharNcasecmp} -constraints teststringobj \
    -setup {
	testobj freeallvars
    } \
    -body {
	teststringobj set 1 B
	teststringobj set 2 a
	teststringobj maxchars 1
	teststringobj maxchars 2
	string compare -nocase [teststringobj get 1] [teststringobj get 2]
    } \
    -cleanup {
	testobj freeallvars
    } \
    -result 1

test utf-25.4 {Tcl_UniCharNcasecmp} -constraints teststringobj \
    -setup {
	testobj freeallvars
    } \
    -body {
	teststringobj set 1 aBcB
	teststringobj set 2 abca
	teststringobj maxchars 1
	teststringobj maxchars 2
	string compare -nocase [teststringobj get 1] [teststringobj get 2]
    } \
    -cleanup {
	testobj freeallvars
    } \
    -result 1

# cleanup
::tcltest::cleanupTests
return

# Local Variables:
# mode: tcl
# End:<|MERGE_RESOLUTION|>--- conflicted
+++ resolved
@@ -102,12 +102,6 @@
 test utf-2.7 {Tcl_UtfToUniChar: lead (3-byte) followed by 2 trail} testbytestring {
     string length [testbytestring "\xE4\xB9\x8E"]
 } 1
-<<<<<<< HEAD
-test utf-2.8 {Tcl_UtfToUniChar: lead (4-byte) followed by 3 trail} {fullutf testbytestring} {
-    string length [testbytestring "\xF0\x90\x80\x80"]
-} 1
-test utf-2.9 {Tcl_UtfToUniChar: lead (4-byte) followed by 3 trail} {fullutf testbytestring} {
-=======
 test utf-2.8.0 {Tcl_UtfToUniChar: lead (4-byte) followed by 3 trail} {testbytestring ucs2} {
     string length [testbytestring "\xF0\x90\x80\x80"]
 } 4
@@ -124,9 +118,8 @@
     string length [testbytestring "\xF4\x8F\xBF\xBF"]
 } 1
 test utf-2.9.2 {Tcl_UtfToUniChar: lead (4-byte) followed by 3 trail} {testbytestring tip389} {
->>>>>>> fc7ed93b
     string length [testbytestring "\xF4\x8F\xBF\xBF"]
-} 1
+} 2
 test utf-2.10 {Tcl_UtfToUniChar: lead (4-byte) followed by 3 trail, underflow} testbytestring {
     string length [testbytestring "\xF0\x8F\xBF\xBF"]
 } 4
