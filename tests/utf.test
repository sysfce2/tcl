# This file contains a collection of tests for tclUtf.c
# Sourcing this file into Tcl runs the tests and generates output for
# errors.  No output means no errors were found.
#
# Copyright (c) 1997 Sun Microsystems, Inc.
# Copyright (c) 1998-1999 by Scriptics Corporation.
#
# See the file "license.terms" for information on usage and redistribution
# of this file, and for a DISCLAIMER OF ALL WARRANTIES.

if {[lsearch [namespace children] ::tcltest] == -1} {
    package require tcltest 2
    namespace import -force ::tcltest::*
}

::tcltest::loadTestedCommands
catch [list package require -exact Tcltest [info patchlevel]]

testConstraint testbytestring [llength [info commands testbytestring]]

catch {unset x}

# Some tests require support for 4-byte UTF-8 sequences
<<<<<<< HEAD
testConstraint tip389 [expr {[string length \U010000] == 2}]
=======
testConstraint fullutf [expr {[format %c 0x010000] != "\uFFFD"}]
>>>>>>> abea5bb3

test utf-1.1 {Tcl_UniCharToUtf: 1 byte sequences} testbytestring {
    expr {"\x01" eq [testbytestring "\x01"]}
} 1
test utf-1.2 {Tcl_UniCharToUtf: 2 byte sequences} testbytestring {
    expr {"\x00" eq [testbytestring "\xC0\x80"]}
} 1
test utf-1.3 {Tcl_UniCharToUtf: 2 byte sequences} testbytestring {
    expr {"\xE0" eq [testbytestring "\xC3\xA0"]}
} 1
test utf-1.4 {Tcl_UniCharToUtf: 3 byte sequences} testbytestring {
    expr {"\u4E4E" eq [testbytestring "\xE4\xB9\x8E"]}
} 1
test utf-1.5 {Tcl_UniCharToUtf: overflowed Tcl_UniChar} testbytestring {
    expr {[format %c 0x110000] eq [testbytestring "\xEF\xBF\xBD"]}
} 1
test utf-1.6 {Tcl_UniCharToUtf: negative Tcl_UniChar} testbytestring {
    expr {[format %c -1] eq [testbytestring "\xEF\xBF\xBD"]}
} 1
<<<<<<< HEAD
test utf-1.7 {Tcl_UniCharToUtf: 4 byte sequences} -constraints testbytestring -body {
    expr {"\U014e4e" eq [testbytestring "\xf0\x94\xb9\x8e"]}
=======
test utf-1.7 {Tcl_UniCharToUtf: 4 byte sequences} -constraints {fullutf testbytestring} -body {
    expr {"\U014E4E" eq [testbytestring "\xF0\x94\xB9\x8E"]}
>>>>>>> abea5bb3
} -result 1
test utf-1.8 {Tcl_UniCharToUtf: 3 byte sequence, high surrogate} testbytestring {
    expr {"\uD842" eq [testbytestring "\xED\xA1\x82"]}
} 1
test utf-1.9 {Tcl_UniCharToUtf: 3 byte sequence, low surrogate} testbytestring {
    expr {"\uDC42" eq [testbytestring "\xED\xB1\x82"]}
} 1
test utf-1.10 {Tcl_UniCharToUtf: 3 byte sequence, high surrogate} testbytestring {
    expr {[format %c 0xD842] eq [testbytestring "\xED\xA1\x82"]}
} 1
test utf-1.11 {Tcl_UniCharToUtf: 3 byte sequence, low surrogate} testbytestring {
    expr {[format %c 0xDC42] eq [testbytestring "\xED\xB1\x82"]}
} 1
test utf-1.12 {Tcl_UniCharToUtf: 4 byte sequence, high/low surrogate} {fullutf testbytestring} {
    expr {"\uD842\uDC42" eq [testbytestring "\xF0\xA0\xA1\x82"]}
} 1

test utf-2.1 {Tcl_UtfToUniChar: low ascii} {
    string length "abc"
} {3}
test utf-2.2 {Tcl_UtfToUniChar: naked trail bytes} testbytestring {
    string length [testbytestring "\x82\x83\x84"]
} {3}
test utf-2.3 {Tcl_UtfToUniChar: lead (2-byte) followed by non-trail} testbytestring {
    string length [testbytestring "\xC2"]
} {1}
test utf-2.4 {Tcl_UtfToUniChar: lead (2-byte) followed by trail} testbytestring {
    string length [testbytestring "\xC2\xA2"]
} {1}
test utf-2.5 {Tcl_UtfToUniChar: lead (3-byte) followed by non-trail} testbytestring {
    string length [testbytestring "\xE2"]
} {1}
test utf-2.6 {Tcl_UtfToUniChar: lead (3-byte) followed by 1 trail} testbytestring {
    string length [testbytestring "\xE2\xA2"]
} {2}
test utf-2.7 {Tcl_UtfToUniChar: lead (3-byte) followed by 2 trail} testbytestring {
    string length [testbytestring "\xE4\xB9\x8E"]
} {1}
test utf-2.8 {Tcl_UtfToUniChar: lead (4-byte) followed by 3 trail} -constraints {tip389 testbytestring} -body {
    string length [testbytestring "\xF0\x90\x80\x80"]
} -result {2}
test utf-2.9 {Tcl_UtfToUniChar: lead (4-byte) followed by 3 trail} -constraints {tip389 testbytestring} -body {
    string length [testbytestring "\xF4\x8F\xBF\xBF"]
} -result {2}
test utf-2.10 {Tcl_UtfToUniChar: lead (4-byte) followed by 3 trail, underflow} testbytestring {
    string length [testbytestring "\xF0\x8F\xBF\xBF"]
} {4}
test utf-2.11 {Tcl_UtfToUniChar: lead (4-byte) followed by 3 trail, overflow} testbytestring {
    string length [testbytestring "\xF4\x90\x80\x80"]
} {4}
test utf-2.12 {Tcl_UtfToUniChar: longer UTF sequences not supported} testbytestring {
    string length [testbytestring "\xF8\xA2\xA2\xA2\xA2"]
} {5}

test utf-3.1 {Tcl_UtfCharComplete} {
} {}

testConstraint testnumutfchars [llength [info commands testnumutfchars]]
testConstraint testfindfirst [llength [info commands testfindfirst]]
testConstraint testfindlast [llength [info commands testfindlast]]

test utf-4.1 {Tcl_NumUtfChars: zero length} testnumutfchars {
    testnumutfchars ""
} {0}
test utf-4.2 {Tcl_NumUtfChars: length 1} {testnumutfchars testbytestring} {
    testnumutfchars [testbytestring "\xC2\xA2"]
} {1}
test utf-4.3 {Tcl_NumUtfChars: long string} {testnumutfchars testbytestring} {
    testnumutfchars [testbytestring "abc\xC2\xA2\xE4\xB9\x8E\uA2\x4E"]
} {7}
test utf-4.4 {Tcl_NumUtfChars: #u0000} {testnumutfchars testbytestring} {
    testnumutfchars [testbytestring "\xC0\x80"]
} {1}
test utf-4.5 {Tcl_NumUtfChars: zero length, calc len} testnumutfchars {
    testnumutfchars "" 0
} {0}
test utf-4.6 {Tcl_NumUtfChars: length 1, calc len} {testnumutfchars testbytestring} {
    testnumutfchars [testbytestring "\xC2\xA2"] 2
} {1}
test utf-4.7 {Tcl_NumUtfChars: long string, calc len} {testnumutfchars testbytestring} {
    testnumutfchars [testbytestring "abc\xC2\xA2\xE4\xB9\x8E\uA2\x4E"] 10
} {7}
test utf-4.8 {Tcl_NumUtfChars: #u0000, calc len} {testnumutfchars testbytestring} {
    testnumutfchars [testbytestring "\xC0\x80"] 2
} {1}
# Bug [2738427]: Tcl_NumUtfChars(...) no overflow check
test utf-4.9 {Tcl_NumUtfChars: #u20AC, calc len, incomplete} {testnumutfchars testbytestring} {
    testnumutfchars [testbytestring "\xE2\x82\xAC"] 2
} {2}
test utf-4.10 {Tcl_NumUtfChars: #u0000, calc len, overcomplete} {testnumutfchars testbytestring} {
    testnumutfchars [testbytestring "\x00"] 2
} {2}

test utf-5.1 {Tcl_UtfFindFirst} {testfindfirst testbytestring} {
    testfindfirst [testbytestring "abcbc"] 98
} {bcbc}
test utf-5.2 {Tcl_UtfFindLast} {testfindlast testbytestring} {
    testfindlast [testbytestring "abcbc"] 98
} {bc}

test utf-6.1 {Tcl_UtfNext} {
} {}

test utf-7.1 {Tcl_UtfPrev} {
} {}

test utf-8.1 {Tcl_UniCharAtIndex: index = 0} {
    string index abcd 0
} {a}
test utf-8.2 {Tcl_UniCharAtIndex: index = 0} {
    string index \u4E4E\u25A 0
} "\u4E4E"
test utf-8.3 {Tcl_UniCharAtIndex: index > 0} {
    string index abcd 2
} {c}
test utf-8.4 {Tcl_UniCharAtIndex: index > 0} {
    string index \u4E4E\u25A\xFF\u543 2
} "\uff"
test utf-8.5 {Tcl_UniCharAtIndex: high surrogate} {
    string index \ud842 0
} "\ud842"
test utf-8.6 {Tcl_UniCharAtIndex: low surrogate} {
    string index \udc42 0
} "\udc42"

test utf-9.1 {Tcl_UtfAtIndex: index = 0} {
    string range abcd 0 2
} {abc}
test utf-9.2 {Tcl_UtfAtIndex: index > 0} {
    string range \u4E4E\u25A\xFF\u543klmnop 1 5
} "\u25A\xFF\u543kl"


test utf-10.1 {Tcl_UtfBackslash: dst == NULL} {
    set x \n
} {
}
test utf-10.2 {Tcl_UtfBackslash: \u subst} testbytestring {
    expr {"\uA2" eq [testbytestring "\xC2\xA2"]}
} 1
test utf-10.3 {Tcl_UtfBackslash: longer \u subst} testbytestring {
    expr {"\u4E21" eq [testbytestring "\xE4\xB8\xA1"]}
} 1
test utf-10.4 {Tcl_UtfBackslash: stops at first non-hex} testbytestring {
    expr {"\u4E2k" eq "[testbytestring \xD3\xA2]k"}
} 1
test utf-10.5 {Tcl_UtfBackslash: stops after 4 hex chars} testbytestring {
    expr {"\u4E216" eq "[testbytestring \xE4\xB8\xA1]6"}
} 1
test utf-10.6 {Tcl_UtfBackslash: stops after 5 hex chars} testbytestring {
    expr {"\U1e2165" eq "[testbytestring \xf0\x9e\x88\x96]5"}
} 1
test utf-10.7 {Tcl_UtfBackslash: stops after 6 hex chars} testbytestring {
    expr {"\U10e2165" eq "[testbytestring \xf4\x8e\x88\x96]5"}
} 1
proc bsCheck {char num} {
    global errNum
    test utf-10.$errNum {backslash substitution} {
	scan $char %c value
	set value
    } $num
    incr errNum
}
set errNum 8
bsCheck \b	8
bsCheck \e	101
bsCheck \f	12
bsCheck \n	10
bsCheck \r	13
bsCheck \t	9
bsCheck \v	11
bsCheck \{	123
bsCheck \}	125
bsCheck \[	91
bsCheck \]	93
bsCheck \$	36
bsCheck \ 	32
bsCheck \;	59
bsCheck \\	92
bsCheck \Ca	67
bsCheck \Ma	77
bsCheck \CMa	67
# prior to 8.3, this returned 8, as \8 as accepted as an
# octal value - but it isn't! [Bug: 3975]
bsCheck \8a	56
bsCheck \14	12
bsCheck \141	97
bsCheck b\0	98
bsCheck \x	120
bsCheck \xa	10
bsCheck \xA	10
bsCheck \x41	65
bsCheck \x541	84
bsCheck \u	117
bsCheck \uk	117
bsCheck \u41	65
bsCheck \ua	10
bsCheck \uA	10
bsCheck \340	224
bsCheck \uA1	161
bsCheck \u4E21	20001
bsCheck \741	60
bsCheck \U	85
bsCheck \Uk	85
bsCheck \U41	65
bsCheck \Ua	10
bsCheck \UA	10
bsCheck \Ua1	161
<<<<<<< HEAD
bsCheck \U4e21	20001
bsCheck \U004e21	20001
bsCheck \U00004e21	20001
bsCheck \U0000004e21	78
bsCheck \U00110000	69632
bsCheck \U01100000	69632
bsCheck \U11000000	69632
bsCheck \U0010FFFF	1114111
bsCheck \U010FFFF0	1114111
bsCheck \U10FFFF00	1114111
bsCheck \UFFFFFFFF	1048575
=======
bsCheck \U4E21	20001
bsCheck \U004E21	20001
bsCheck \U00004E21	20001
bsCheck \U0000004E21	78
if {[testConstraint fullutf]} {
    bsCheck \U00110000	69632
    bsCheck \U01100000	69632
    bsCheck \U11000000	69632
    bsCheck \U0010FFFF	1114111
    bsCheck \U010FFFF0	1114111
    bsCheck \U10FFFF00	1114111
    bsCheck \UFFFFFFFF	1048575
}
>>>>>>> abea5bb3

test utf-11.1 {Tcl_UtfToUpper} {
    string toupper {}
} {}
test utf-11.2 {Tcl_UtfToUpper} {
    string toupper abc
} ABC
test utf-11.3 {Tcl_UtfToUpper} {
    string toupper \u00E3ab
} \u00C3AB
test utf-11.4 {Tcl_UtfToUpper} {
    string toupper \u01E3ab
} \u01E2AB
test utf-11.5 {Tcl_UtfToUpper Georgian (new in Unicode 11)} {
<<<<<<< HEAD
    string toupper \u10d0\u1c90
} \u1c90\u1c90
test utf-11.6 {Tcl_UtfToUpper low/high surrogate)} {
    string toupper \udc24\ud824
} \udc24\ud824
=======
    string toupper \u10D0\u1C90
} \u1C90\u1C90
>>>>>>> abea5bb3

test utf-12.1 {Tcl_UtfToLower} {
    string tolower {}
} {}
test utf-12.2 {Tcl_UtfToLower} {
    string tolower ABC
} abc
test utf-12.3 {Tcl_UtfToLower} {
    string tolower \u00C3AB
} \u00E3ab
test utf-12.4 {Tcl_UtfToLower} {
    string tolower \u01E2AB
} \u01E3ab
test utf-12.5 {Tcl_UtfToLower Georgian (new in Unicode 11)} {
<<<<<<< HEAD
    string tolower \u10d0\u1c90
} \u10d0\u10d0
test utf-12.6 {Tcl_UtfToUpper low/high surrogate)} {
    string tolower \udc24\ud824
} \udc24\ud824
=======
    string tolower \u10D0\u1C90
} \u10D0\u10D0
>>>>>>> abea5bb3

test utf-13.1 {Tcl_UtfToTitle} {
    string totitle {}
} {}
test utf-13.2 {Tcl_UtfToTitle} {
    string totitle abc
} Abc
test utf-13.3 {Tcl_UtfToTitle} {
    string totitle \u00E3ab
} \u00C3ab
test utf-13.4 {Tcl_UtfToTitle} {
    string totitle \u01F3ab
} \u01F2ab
test utf-13.5 {Tcl_UtfToTitle Georgian (new in Unicode 11)} {
    string totitle \u10D0\u1C90
} \u10D0\u1C90
test utf-13.6 {Tcl_UtfToTitle Georgian (new in Unicode 11)} {
<<<<<<< HEAD
    string totitle \u1c90\u10d0
} \u1c90\u10d0
test utf-13.7 {Tcl_UtfToTitle low/high surrogate)} {
    string totitle \udc24\ud824
} \udc24\ud824
=======
    string totitle \u1C90\u10D0
} \u1C90\u10D0
>>>>>>> abea5bb3

test utf-14.1 {Tcl_UtfNcasecmp} {
    string compare -nocase a b
} -1
test utf-14.2 {Tcl_UtfNcasecmp} {
    string compare -nocase b a
} 1
test utf-14.3 {Tcl_UtfNcasecmp} {
    string compare -nocase B a
} 1
test utf-14.4 {Tcl_UtfNcasecmp} {
    string compare -nocase aBcB abca
} 1

test utf-15.1 {Tcl_UniCharToUpper, negative delta} {
    string toupper aA
} AA
test utf-15.2 {Tcl_UniCharToUpper, positive delta} {
    string toupper \u0178\u00ff
} \u0178\u0178
test utf-15.3 {Tcl_UniCharToUpper, no delta} {
    string toupper !
} !

test utf-16.1 {Tcl_UniCharToLower, negative delta} {
    string tolower aA
} aa
test utf-16.2 {Tcl_UniCharToLower, positive delta} {
    string tolower \u0178\u00ff\uA78D\u01c5
} \u00ff\u00ff\u0265\u01c6

test utf-17.1 {Tcl_UniCharToLower, no delta} {
    string tolower !
} !

test utf-18.1 {Tcl_UniCharToTitle, add one for title} {
    string totitle \u01c4
} \u01c5
test utf-18.2 {Tcl_UniCharToTitle, subtract one for title} {
    string totitle \u01c6
} \u01c5
test utf-18.3 {Tcl_UniCharToTitle, subtract delta for title (positive)} {
    string totitle \u017f
} \u0053
test utf-18.4 {Tcl_UniCharToTitle, subtract delta for title (negative)} {
    string totitle \u00ff
} \u0178
test utf-18.5 {Tcl_UniCharToTitle, no delta} {
    string totitle !
} !

test utf-19.1 {TclUniCharLen} -body {
    list [regexp \\d abc456def foo] $foo
} -cleanup {
    unset -nocomplain foo
} -result {1 4}

test utf-20.1 {TclUniCharNcmp} {
} {}

test utf-21.1 {TclUniCharIsAlnum} {
    # this returns 1 with Unicode 7 compliance
    string is alnum \u1040\u021f\u0220
} {1}
test utf-21.2 {unicode alnum char in regc_locale.c} {
    # this returns 1 with Unicode 7 compliance
    list [regexp {^[[:alnum:]]+$} \u1040\u021f\u0220] [regexp {^\w+$} \u1040\u021f\u0220_\u203f\u2040\u2054\ufe33\ufe34\ufe4d\ufe4e\ufe4f\uff3f]
} {1 1}
test utf-21.3 {unicode print char in regc_locale.c} {
    # this returns 1 with Unicode 7 compliance
    regexp {^[[:print:]]+$} \ufbc1
} 1
test utf-21.4 {TclUniCharIsGraph} {
    # [Bug 3464428]
    string is graph \u0120
} {1}
test utf-21.5 {unicode graph char in regc_locale.c} {
    # [Bug 3464428]
    regexp {^[[:graph:]]+$} \u0120
} {1}
test utf-21.6 {TclUniCharIsGraph} {
    # [Bug 3464428]
    string is graph \u00a0
} {0}
test utf-21.7 {unicode graph char in regc_locale.c} {
    # [Bug 3464428]
    regexp {[[:graph:]]} \u0020\u00a0\u2028\u2029
} {0}
test utf-21.8 {TclUniCharIsPrint} {
    # [Bug 3464428]
    string is print \u0009
} {0}
test utf-21.9 {unicode print char in regc_locale.c} {
    # [Bug 3464428]
    regexp {[[:print:]]} \u0009
} {0}
test utf-21.10 {unicode print char in regc_locale.c} {
    # [Bug 3464428]
    regexp {[[:print:]]} \u0009
} {0}
test utf-21.11 {TclUniCharIsControl} {
    # [Bug 3464428]
    string is control \u0000\u001f\u00ad\u0605\u061c\u180e\u2066\ufeff
} {1}
test utf-21.12 {unicode control char in regc_locale.c} {
    # [Bug 3464428], [Bug a876646efe]
    regexp {^[[:cntrl:]]*$} \u0000\u001f\u00ad\u0605\u061c\u180e\u2066\ufeff
} {1}

test utf-22.1 {TclUniCharIsWordChar} {
    string wordend "xyz123_bar fg" 0
} 10
test utf-22.2 {TclUniCharIsWordChar} {
    string wordend "x\u5080z123_bar\u203c fg" 0
} 10

test utf-23.1 {TclUniCharIsAlpha} {
    # this returns 1 with Unicode 7 compliance
    string is alpha \u021f\u0220\u037f\u052f
} {1}
test utf-23.2 {unicode alpha char in regc_locale.c} {
    # this returns 1 with Unicode 7 compliance
    regexp {^[[:alpha:]]+$} \u021f\u0220\u037f\u052f
} {1}

test utf-24.1 {TclUniCharIsDigit} {
    # this returns 1 with Unicode 7 compliance
    string is digit \u1040\uabf0
} {1}
test utf-24.2 {unicode digit char in regc_locale.c} {
    # this returns 1 with Unicode 7 compliance
    list [regexp {^[[:digit:]]+$} \u1040\uabf0] [regexp {^\d+$} \u1040\uabf0]
} {1 1}

test utf-24.3 {TclUniCharIsSpace} {
    # this returns 1 with Unicode 7/TIP 413 compliance
    string is space \u0085\u1680\u180e\u200b\u202f\u2060
} {1}
test utf-24.4 {unicode space char in regc_locale.c} {
    # this returns 1 with Unicode 7/TIP 413 compliance
    list [regexp {^[[:space:]]+$} \u0085\u1680\u180e\u200b\u202f\u2060] [regexp {^\s+$} \u0085\u1680\u180e\u200b\u202f\u2060]
} {1 1}

testConstraint teststringobj [llength [info commands teststringobj]]

test utf-25.1 {Tcl_UniCharNcasecmp} -constraints teststringobj \
    -setup {
	testobj freeallvars
    } \
    -body {
	teststringobj set 1 a
	teststringobj set 2 b
	teststringobj maxchars 1
	teststringobj maxchars 2
	string compare -nocase [teststringobj get 1] [teststringobj get 2]
    } \
    -cleanup {
	testobj freeallvars
    } \
    -result -1
test utf-25.2 {Tcl_UniCharNcasecmp} -constraints teststringobj \
    -setup {
	testobj freeallvars
    } \
    -body {
	teststringobj set 1 b
	teststringobj set 2 a
	teststringobj maxchars 1
	teststringobj maxchars 2
	string compare -nocase [teststringobj get 1] [teststringobj get 2]
    } \
    -cleanup {
	testobj freeallvars
    } \
    -result 1
test utf-25.3 {Tcl_UniCharNcasecmp} -constraints teststringobj \
    -setup {
	testobj freeallvars
    } \
    -body {
	teststringobj set 1 B
	teststringobj set 2 a
	teststringobj maxchars 1
	teststringobj maxchars 2
	string compare -nocase [teststringobj get 1] [teststringobj get 2]
    } \
    -cleanup {
	testobj freeallvars
    } \
    -result 1

test utf-25.4 {Tcl_UniCharNcasecmp} -constraints teststringobj \
    -setup {
	testobj freeallvars
    } \
    -body {
	teststringobj set 1 aBcB
	teststringobj set 2 abca
	teststringobj maxchars 1
	teststringobj maxchars 2
	string compare -nocase [teststringobj get 1] [teststringobj get 2]
    } \
    -cleanup {
	testobj freeallvars
    } \
    -result 1

# cleanup
::tcltest::cleanupTests
return

# Local Variables:
# mode: tcl
# End:<|MERGE_RESOLUTION|>--- conflicted
+++ resolved
@@ -21,11 +21,7 @@
 catch {unset x}
 
 # Some tests require support for 4-byte UTF-8 sequences
-<<<<<<< HEAD
 testConstraint tip389 [expr {[string length \U010000] == 2}]
-=======
-testConstraint fullutf [expr {[format %c 0x010000] != "\uFFFD"}]
->>>>>>> abea5bb3
 
 test utf-1.1 {Tcl_UniCharToUtf: 1 byte sequences} testbytestring {
     expr {"\x01" eq [testbytestring "\x01"]}
@@ -45,13 +41,8 @@
 test utf-1.6 {Tcl_UniCharToUtf: negative Tcl_UniChar} testbytestring {
     expr {[format %c -1] eq [testbytestring "\xEF\xBF\xBD"]}
 } 1
-<<<<<<< HEAD
 test utf-1.7 {Tcl_UniCharToUtf: 4 byte sequences} -constraints testbytestring -body {
-    expr {"\U014e4e" eq [testbytestring "\xf0\x94\xb9\x8e"]}
-=======
-test utf-1.7 {Tcl_UniCharToUtf: 4 byte sequences} -constraints {fullutf testbytestring} -body {
     expr {"\U014E4E" eq [testbytestring "\xF0\x94\xB9\x8E"]}
->>>>>>> abea5bb3
 } -result 1
 test utf-1.8 {Tcl_UniCharToUtf: 3 byte sequence, high surrogate} testbytestring {
     expr {"\uD842" eq [testbytestring "\xED\xA1\x82"]}
@@ -65,7 +56,7 @@
 test utf-1.11 {Tcl_UniCharToUtf: 3 byte sequence, low surrogate} testbytestring {
     expr {[format %c 0xDC42] eq [testbytestring "\xED\xB1\x82"]}
 } 1
-test utf-1.12 {Tcl_UniCharToUtf: 4 byte sequence, high/low surrogate} {fullutf testbytestring} {
+test utf-1.12 {Tcl_UniCharToUtf: 4 byte sequence, high/low surrogate} testbytestring {
     expr {"\uD842\uDC42" eq [testbytestring "\xF0\xA0\xA1\x82"]}
 } 1
 
@@ -260,11 +251,10 @@
 bsCheck \Ua	10
 bsCheck \UA	10
 bsCheck \Ua1	161
-<<<<<<< HEAD
-bsCheck \U4e21	20001
-bsCheck \U004e21	20001
-bsCheck \U00004e21	20001
-bsCheck \U0000004e21	78
+bsCheck \U4E21	20001
+bsCheck \U004E21	20001
+bsCheck \U00004E21	20001
+bsCheck \U0000004E21	78
 bsCheck \U00110000	69632
 bsCheck \U01100000	69632
 bsCheck \U11000000	69632
@@ -272,21 +262,6 @@
 bsCheck \U010FFFF0	1114111
 bsCheck \U10FFFF00	1114111
 bsCheck \UFFFFFFFF	1048575
-=======
-bsCheck \U4E21	20001
-bsCheck \U004E21	20001
-bsCheck \U00004E21	20001
-bsCheck \U0000004E21	78
-if {[testConstraint fullutf]} {
-    bsCheck \U00110000	69632
-    bsCheck \U01100000	69632
-    bsCheck \U11000000	69632
-    bsCheck \U0010FFFF	1114111
-    bsCheck \U010FFFF0	1114111
-    bsCheck \U10FFFF00	1114111
-    bsCheck \UFFFFFFFF	1048575
-}
->>>>>>> abea5bb3
 
 test utf-11.1 {Tcl_UtfToUpper} {
     string toupper {}
@@ -301,16 +276,11 @@
     string toupper \u01E3ab
 } \u01E2AB
 test utf-11.5 {Tcl_UtfToUpper Georgian (new in Unicode 11)} {
-<<<<<<< HEAD
-    string toupper \u10d0\u1c90
-} \u1c90\u1c90
+    string toupper \u10D0\u1C90
+} \u1C90\u1C90
 test utf-11.6 {Tcl_UtfToUpper low/high surrogate)} {
     string toupper \udc24\ud824
 } \udc24\ud824
-=======
-    string toupper \u10D0\u1C90
-} \u1C90\u1C90
->>>>>>> abea5bb3
 
 test utf-12.1 {Tcl_UtfToLower} {
     string tolower {}
@@ -325,16 +295,11 @@
     string tolower \u01E2AB
 } \u01E3ab
 test utf-12.5 {Tcl_UtfToLower Georgian (new in Unicode 11)} {
-<<<<<<< HEAD
-    string tolower \u10d0\u1c90
-} \u10d0\u10d0
+    string tolower \u10D0\u1C90
+} \u10D0\u10D0
 test utf-12.6 {Tcl_UtfToUpper low/high surrogate)} {
     string tolower \udc24\ud824
 } \udc24\ud824
-=======
-    string tolower \u10D0\u1C90
-} \u10D0\u10D0
->>>>>>> abea5bb3
 
 test utf-13.1 {Tcl_UtfToTitle} {
     string totitle {}
@@ -352,16 +317,11 @@
     string totitle \u10D0\u1C90
 } \u10D0\u1C90
 test utf-13.6 {Tcl_UtfToTitle Georgian (new in Unicode 11)} {
-<<<<<<< HEAD
-    string totitle \u1c90\u10d0
-} \u1c90\u10d0
+    string totitle \u1C90\u10D0
+} \u1C90\u10D0
 test utf-13.7 {Tcl_UtfToTitle low/high surrogate)} {
     string totitle \udc24\ud824
 } \udc24\ud824
-=======
-    string totitle \u1C90\u10D0
-} \u1C90\u10D0
->>>>>>> abea5bb3
 
 test utf-14.1 {Tcl_UtfNcasecmp} {
     string compare -nocase a b
@@ -390,8 +350,8 @@
     string tolower aA
 } aa
 test utf-16.2 {Tcl_UniCharToLower, positive delta} {
-    string tolower \u0178\u00ff\uA78D\u01c5
-} \u00ff\u00ff\u0265\u01c6
+    string tolower \u0178\u00ff\uA78D\u01c5\U10400
+} \u00ff\u00ff\u0265\u01c6\U10428
 
 test utf-17.1 {Tcl_UniCharToLower, no delta} {
     string tolower !
