--- conflicted
+++ resolved
@@ -993,17 +993,10 @@
 test utf-8.5.0 {Tcl_UniCharAtIndex: high surrogate} ucs2 {
     string index \uD842 0
 } \uD842
-<<<<<<< HEAD
-test utf-8.5.1 {Tcl_UniCharAtIndex: high surrogate} ucs4 {
-    string index \uD842 0
-} \uD842
-test utf-8.5.2 {Tcl_UniCharAtIndex: high surrogate} tip389 {
-=======
 test utf-8.5.1 {Tcl_UniCharAtIndex: high surrogate} {ucs4} {
     string index \uD842 0
 } \uD842
 test utf-8.5.2 {Tcl_UniCharAtIndex: high surrogate} {tip389} {
->>>>>>> 77594416
     string index \uD842 0
 } \uD842
 test utf-8.6 {Tcl_UniCharAtIndex: low surrogate} {
