--- conflicted
+++ resolved
@@ -427,12 +427,8 @@
 test utf-6.87.1 {Tcl_UtfNext - overlong sequences} {testutfnext fullutf} {
     testutfnext \xF0\x90\x80\x80
 } 4
-<<<<<<< HEAD
-test utf-6.88 {Tcl_UtfNext, pointing to 2th byte of 3-byte valid sequence} {testutfnext} {
+test utf-6.88 {Tcl_UtfNext, pointing to 2th byte of 3-byte valid sequence} testutfnext {
     # Duplicate of utf-6.11
-=======
-test utf-6.88 {Tcl_UtfNext, pointing to 2th byte of 3-byte valid sequence} testutfnext {
->>>>>>> 80da4a76
     testutfnext \xA0\xA0
 } 1
 test utf-6.89 {Tcl_UtfNext, pointing to 2th byte of 3-byte invalid sequence} testutfnext {
