--- conflicted
+++ resolved
@@ -21,7 +21,6 @@
 testConstraint utf16 [expr {[string length [format %c 0x10000]] == 2}]
 testConstraint ucs4 [expr {[testConstraint fullutf]
 		&& [string length [format %c 0x10000]] == 1}]
-testConstraint ucs2_utf16 [expr {![testConstraint ucs4]}]
 
 testConstraint Uesc [expr {"\U0041" eq "A"}]
 testConstraint pre388 [expr {"\x741" eq "A"}]
@@ -492,22 +491,13 @@
 test utf-6.88.0 {Tcl_UtfNext, pointing to 2th byte of 3-byte valid sequence} {testutfnext testbytestring ucs2} {
     testutfnext [testbytestring \xA0\xA0\x00]
 } 1
-<<<<<<< HEAD
-test utf-6.88.1 {Tcl_UtfNext, pointing to 2th byte of 3-byte valid sequence} {testutfnext testbytestring} {
-=======
 test utf-6.88.1 {Tcl_UtfNext, pointing to 2th byte of 3-byte valid sequence} {testutfnext testbytestring fullutf} {
->>>>>>> 185b0d14
     testutfnext [testbytestring \xA0\xA0\x00]
 } 2
 test utf-6.89.0 {Tcl_UtfNext, pointing to 2th byte of 3-byte invalid sequence} {testutfnext testbytestring ucs2} {
     testutfnext [testbytestring \x80\x80\x00]
-<<<<<<< HEAD
-} 1
-test utf-6.89.1 {Tcl_UtfNext, pointing to 2th byte of 3-byte invalid sequence} {testutfnext testbytestring} {
-=======
-} 2
+} 1
 test utf-6.89.1 {Tcl_UtfNext, pointing to 2th byte of 3-byte invalid sequence} {testutfnext testbytestring fullutf} {
->>>>>>> 185b0d14
     testutfnext [testbytestring \x80\x80\x00]
 } 2
 test utf-6.90.0 {Tcl_UtfNext, validity check [493dccc2de]} {testutfnext testbytestring ucs2} {
@@ -522,41 +512,25 @@
 test utf-6.92.0 {Tcl_UtfNext, pointing to 2th byte of 4-byte valid sequence} {testutfnext testbytestring ucs2} {
     testutfnext [testbytestring \xA0\xA0\xA0]
 } 1
-<<<<<<< HEAD
-test utf-6.92.1 {Tcl_UtfNext, pointing to 2th byte of 4-byte valid sequence} {testutfnext testbytestring} {
-=======
 test utf-6.92.1 {Tcl_UtfNext, pointing to 2th byte of 4-byte valid sequence} {testutfnext testbytestring fullutf} {
->>>>>>> 185b0d14
     testutfnext [testbytestring \xA0\xA0\xA0]
 } 3
 test utf-6.93.0 {Tcl_UtfNext, pointing to 2th byte of 4-byte invalid sequence} {testutfnext testbytestring ucs2} {
     testutfnext [testbytestring \x80\x80\x80]
 } 1
-<<<<<<< HEAD
-test utf-6.93.1 {Tcl_UtfNext, pointing to 2th byte of 4-byte invalid sequence} {testutfnext testbytestring} {
-=======
 test utf-6.93.1 {Tcl_UtfNext, pointing to 2th byte of 4-byte invalid sequence} {testutfnext testbytestring fullutf} {
->>>>>>> 185b0d14
     testutfnext [testbytestring \x80\x80\x80]
 } 3
 test utf-6.94.0 {Tcl_UtfNext, pointing to 2th byte of 5-byte invalid sequence} {testutfnext testbytestring ucs2} {
     testutfnext [testbytestring \xA0\xA0\xA0\xA0]
 } 1
-<<<<<<< HEAD
-test utf-6.94.1 {Tcl_UtfNext, pointing to 2th byte of 5-byte invalid sequence} {testutfnext testbytestring} {
-=======
 test utf-6.94.1 {Tcl_UtfNext, pointing to 2th byte of 5-byte invalid sequence} {testutfnext testbytestring fullutf} {
->>>>>>> 185b0d14
     testutfnext [testbytestring \xA0\xA0\xA0\xA0]
 } 3
 test utf-6.95.0 {Tcl_UtfNext, pointing to 2th byte of 5-byte invalid sequence} {testutfnext testbytestring ucs2} {
     testutfnext [testbytestring \x80\x80\x80\x80]
 } 1
-<<<<<<< HEAD
-test utf-6.95.1 {Tcl_UtfNext, pointing to 2th byte of 5-byte invalid sequence} {testutfnext testbytestring} {
-=======
 test utf-6.95.1 {Tcl_UtfNext, pointing to 2th byte of 5-byte invalid sequence} {testutfnext testbytestring fullutf} {
->>>>>>> 185b0d14
     testutfnext [testbytestring \x80\x80\x80\x80]
 } 3
 
@@ -727,18 +701,10 @@
 } 3
 test utf-7.19 {Tcl_UtfPrev} {testutfprev testbytestring} {
     testutfprev A[testbytestring \xF8\xA0\xA0\xA0]
-<<<<<<< HEAD
-} 2
+} 4
 test utf-7.20.0 {Tcl_UtfPrev} {testutfprev testbytestring ucs2} {
     testutfprev A[testbytestring \xF2\xA0\xA0\xA0]
 } 4
-test utf-7.20.1 {Tcl_UtfPrev} {testutfprev testbytestring utf16} {
-=======
-} 4
-test utf-7.20.0 {Tcl_UtfPrev} {testutfprev testbytestring ucs2} {
->>>>>>> 185b0d14
-    testutfprev A[testbytestring \xF2\xA0\xA0\xA0]
-} 4
 test utf-7.20.1 {Tcl_UtfPrev} {testutfprev testbytestring fullutf} {
     testutfprev A[testbytestring \xF2\xA0\xA0\xA0]
 } 1
@@ -803,12 +769,6 @@
     testutfprev A[testbytestring \xE0\xA0\x80] 2
 } 1
 test utf-7.39.0 {Tcl_UtfPrev -- overlong sequence}  {testutfprev testbytestring ucs2} {
-<<<<<<< HEAD
-    testutfprev A[testbytestring \xF0\x90\x80\x80]
-} 4
-test utf-7.39.1 {Tcl_UtfPrev -- overlong sequence}  {testutfprev testbytestring utf16} {
-=======
->>>>>>> 185b0d14
     testutfprev A[testbytestring \xF0\x90\x80\x80]
 } 4
 test utf-7.39.1 {Tcl_UtfPrev -- overlong sequence}  {testutfprev testbytestring fullutf} {
@@ -851,19 +811,11 @@
     testutfprev [testbytestring \xE8\xA0\x00] 2
 } 0
 test utf-7.48.0 {Tcl_UtfPrev, validity check [493dccc2de]} {testutfprev testbytestring ucs2} {
-<<<<<<< HEAD
-    testutfprev A[testbytestring \xF4\x8F\xBF\xBF]
-} 4
-test utf-7.48.1 {Tcl_UtfPrev, validity check [493dccc2de]} {testutfprev testbytestring utf16} {
-    testutfprev A[testbytestring \xF4\x8F\xBF\xBF]
-} 2
-=======
     testutfprev A[testbytestring \xF4\x8F\xBF\xBF]
 } 4
 test utf-7.48.1 {Tcl_UtfPrev, validity check [493dccc2de]} {testutfprev testbytestring fullutf} {
     testutfprev A[testbytestring \xF4\x8F\xBF\xBF]
 } 1
->>>>>>> 185b0d14
 test utf-7.48.2 {Tcl_UtfPrev, validity check [493dccc2de]} {testutfprev testbytestring ucs2} {
     testutfprev A[testbytestring \xF4\x8F\xBF\xBF] 4
 } 3
