# This file contains a collection of tests for tclUtf.c
# Sourcing this file into Tcl runs the tests and generates output for
# errors.  No output means no errors were found.
#
# Copyright (c) 1997 Sun Microsystems, Inc.
# Copyright (c) 1998-1999 by Scriptics Corporation.
#
# See the file "license.terms" for information on usage and redistribution
# of this file, and for a DISCLAIMER OF ALL WARRANTIES.

if {[lsearch [namespace children] ::tcltest] == -1} {
    package require tcltest 2
    namespace import -force ::tcltest::*
}

namespace path ::tcl::mathop

::tcltest::loadTestedCommands
catch [list package require -exact Tcltest [info patchlevel]]

testConstraint ucs2 [expr {[format %c 0x010000] eq "\uFFFD"}]
testConstraint fullutf [expr {[format %c 0x010000] ne "\uFFFD"}]
testConstraint tip389 [expr {[string length [format %c 0x10000]] eq 2}]
testConstraint ucs4 [expr {[testConstraint fullutf]
		&& [string length [format %c 0x10000]] == 1}]

testConstraint Uesc [eq \U0041 A]
testConstraint pre388 [eq \x741 A]
testConstraint pairsTo4bytes [expr {[llength [info commands teststringbytes]]
		&& [string length [teststringbytes \uD83D\uDCA9]] == 4}]

testConstraint testbytestring [llength [info commands testbytestring]]
testConstraint testfindfirst [llength [info commands testfindfirst]]
testConstraint testfindlast [llength [info commands testfindlast]]
testConstraint testnumutfchars [llength [info commands testnumutfchars]]
testConstraint teststringobj [llength [info commands teststringobj]]
testConstraint testutfnext [llength [info commands testutfnext]]
testConstraint testutfprev [llength [info commands testutfprev]]

testConstraint tip413 [eq {} [string trim \x00]]

catch {unset x}

test utf-1.1 {Tcl_UniCharToUtf: 1 byte sequences} testbytestring {
    expr {"\x01" eq [testbytestring "\x01"]}
} 1
test utf-1.2 {Tcl_UniCharToUtf: 2 byte sequences} testbytestring {
    expr {"\x00" eq [testbytestring "\xC0\x80"]}
} 1
test utf-1.3 {Tcl_UniCharToUtf: 2 byte sequences} testbytestring {
    expr {"\xE0" eq [testbytestring "\xC3\xA0"]}
} 1
test utf-1.4 {Tcl_UniCharToUtf: 3 byte sequences} testbytestring {
    expr {"\u4E4E" eq [testbytestring "\xE4\xB9\x8E"]}
} 1
test utf-1.5 {Tcl_UniCharToUtf: overflowed Tcl_UniChar} testbytestring {
    expr {[format %c 0x110000] eq [testbytestring "\xEF\xBF\xBD"]}
} 1
test utf-1.6 {Tcl_UniCharToUtf: negative Tcl_UniChar} testbytestring {
    expr {[format %c -1] eq [testbytestring "\xEF\xBF\xBD"]}
} 1
test utf-1.7.0 {Tcl_UniCharToUtf: 4 byte sequences} {fullutf Uesc testbytestring} {
    expr {"\U014E4E" eq [testbytestring "\xF0\x94\xB9\x8E"]}
} 1
test utf-1.7.1 {Tcl_UniCharToUtf: 4 byte sequences} {ucs2 Uesc testbytestring} {
    expr {"\U014E4E" eq [testbytestring "\xF0\x94\xB9\x8E"]}
} 0
test utf-1.8 {Tcl_UniCharToUtf: 3 byte sequence, high surrogate} testbytestring {
    expr {"\uD842" eq [testbytestring "\xED\xA1\x82"]}
} 1
test utf-1.9 {Tcl_UniCharToUtf: 3 byte sequence, low surrogate} testbytestring {
    expr {"\uDC42" eq [testbytestring "\xED\xB1\x82"]}
} 1
test utf-1.10 {Tcl_UniCharToUtf: 3 byte sequence, high surrogate} testbytestring {
    expr {[format %c 0xD842] eq [testbytestring "\xED\xA1\x82"]}
} 1
test utf-1.11 {Tcl_UniCharToUtf: 3 byte sequence, low surrogate} testbytestring {
    expr {[format %c 0xDC42] eq [testbytestring "\xED\xB1\x82"]}
} 1
test utf-1.12 {Tcl_UniCharToUtf: 4 byte sequence, high/low surrogate} {pairsTo4bytes testbytestring} {
    expr {"\uD842\uDC42" eq [testbytestring "\xF0\xA0\xA1\x82"]}
} 1
test utf-1.13 {Tcl_UniCharToUtf: Invalid surrogate} {Uesc testbytestring} {
    expr {"\UD842" eq [testbytestring "\xEF\xBF\xBD"]}
} 1

test utf-2.1 {Tcl_UtfToUniChar: low ascii} {
    string length "abc"
} 3
test utf-2.2 {Tcl_UtfToUniChar: naked trail bytes} testbytestring {
    string length [testbytestring "\x82\x83\x84"]
} 3
test utf-2.3 {Tcl_UtfToUniChar: lead (2-byte) followed by non-trail} testbytestring {
    string length [testbytestring "\xC2"]
} 1
test utf-2.4 {Tcl_UtfToUniChar: lead (2-byte) followed by trail} testbytestring {
    string length [testbytestring "\xC2\xA2"]
} 1
test utf-2.5 {Tcl_UtfToUniChar: lead (3-byte) followed by non-trail} testbytestring {
    string length [testbytestring "\xE2"]
} 1
test utf-2.6 {Tcl_UtfToUniChar: lead (3-byte) followed by 1 trail} testbytestring {
    string length [testbytestring "\xE2\xA2"]
} 2
test utf-2.7 {Tcl_UtfToUniChar: lead (3-byte) followed by 2 trail} testbytestring {
    string length [testbytestring "\xE4\xB9\x8E"]
} 1
test utf-2.8.0 {Tcl_UtfToUniChar: lead (4-byte) followed by 3 trail} {testbytestring ucs2} {
    string length [testbytestring "\xF0\x90\x80\x80"]
} 4
test utf-2.8.1 {Tcl_UtfToUniChar: lead (4-byte) followed by 3 trail} {testbytestring ucs4} {
    string length [testbytestring "\xF0\x90\x80\x80"]
} 1
test utf-2.8.2 {Tcl_UtfToUniChar: lead (4-byte) followed by 3 trail} {testbytestring tip389} {
    string length [testbytestring "\xF0\x90\x80\x80"]
} 2
test utf-2.9.0 {Tcl_UtfToUniChar: lead (4-byte) followed by 3 trail} {testbytestring ucs2} {
    string length [testbytestring "\xF4\x8F\xBF\xBF"]
} 4
test utf-2.9.1 {Tcl_UtfToUniChar: lead (4-byte) followed by 3 trail} {testbytestring ucs4} {
    string length [testbytestring "\xF4\x8F\xBF\xBF"]
} 1
test utf-2.9.2 {Tcl_UtfToUniChar: lead (4-byte) followed by 3 trail} {testbytestring tip389} {
    string length [testbytestring "\xF4\x8F\xBF\xBF"]
} 2
test utf-2.10 {Tcl_UtfToUniChar: lead (4-byte) followed by 3 trail, underflow} testbytestring {
    string length [testbytestring "\xF0\x8F\xBF\xBF"]
} 4
test utf-2.11 {Tcl_UtfToUniChar: lead (4-byte) followed by 3 trail, overflow} testbytestring {
    # Would decode to U+110000 but that is outside the Unicode range.
    string length [testbytestring "\xF4\x90\x80\x80"]
} 4
test utf-2.12 {Tcl_UtfToUniChar: longer UTF sequences not supported} testbytestring {
    string length [testbytestring "\xF8\xA2\xA2\xA2\xA2"]
} 5

test utf-3.1 {Tcl_UtfCharComplete} {
} {}

test utf-4.1 {Tcl_NumUtfChars: zero length} testnumutfchars {
    testnumutfchars ""
} 0
test utf-4.2 {Tcl_NumUtfChars: length 1} {testnumutfchars testbytestring} {
    testnumutfchars [testbytestring "\xC2\xA2"]
} 1
test utf-4.3 {Tcl_NumUtfChars: long string} {testnumutfchars testbytestring} {
    testnumutfchars [testbytestring "abc\xC2\xA2\xE4\xB9\x8E\xA2\x4E"]
} 7
test utf-4.4 {Tcl_NumUtfChars: #u0000} {testnumutfchars testbytestring} {
    testnumutfchars [testbytestring "\xC0\x80"]
} 1
test utf-4.5 {Tcl_NumUtfChars: zero length, calc len} testnumutfchars {
    testnumutfchars "" 0
} 0
test utf-4.6 {Tcl_NumUtfChars: length 1, calc len} {testnumutfchars testbytestring} {
    testnumutfchars [testbytestring "\xC2\xA2"] end
} 1
test utf-4.7 {Tcl_NumUtfChars: long string, calc len} {testnumutfchars testbytestring} {
    testnumutfchars [testbytestring "abc\xC2\xA2\xE4\xB9\x8E\xA2\x4E"] end
} 7
test utf-4.8 {Tcl_NumUtfChars: #u0000, calc len} {testnumutfchars testbytestring} {
    testnumutfchars [testbytestring "\xC0\x80"] end
} 1
# Bug [2738427]: Tcl_NumUtfChars(...) no overflow check
test utf-4.9 {Tcl_NumUtfChars: #u20AC, calc len, incomplete} {testnumutfchars testbytestring} {
    testnumutfchars [testbytestring "\xE2\x82\xAC"] end-1
} 2
test utf-4.10 {Tcl_NumUtfChars: #u0000, calc len, overcomplete} {testnumutfchars testbytestring} {
    testnumutfchars [testbytestring "\x00"] end+1
} 2
test utf-4.11 {Tcl_NumUtfChars: 3 bytes of 4-byte UTF-8 characater} {testnumutfchars testbytestring} {
    testnumutfchars [testbytestring \xF0\x9F\x92\xA9] end-1
} 3
test utf-4.12.0 {Tcl_NumUtfChars: #4-byte UTF-8 character} {testnumutfchars testbytestring ucs2} {
    testnumutfchars [testbytestring \xF0\x9F\x92\xA9] end
} 4
test utf-4.12.1 {Tcl_NumUtfChars: #4-byte UTF-8 character} {testnumutfchars testbytestring ucs4} {
    testnumutfchars [testbytestring \xF0\x9F\x92\xA9] end
} 1
test utf-4.12.2 {Tcl_NumUtfChars: #4-byte UTF-8 character} {testnumutfchars testbytestring tip389} {
    testnumutfchars [testbytestring \xF0\x9F\x92\xA9] end
} 2

test utf-5.1 {Tcl_UtfFindFirst} {testfindfirst testbytestring} {
    testfindfirst [testbytestring "abcbc"] 98
} bcbc
test utf-5.2 {Tcl_UtfFindLast} {testfindlast testbytestring} {
    testfindlast [testbytestring "abcbc"] 98
} bc

test utf-6.1 {Tcl_UtfNext} testutfnext {
    # This takes the pointer one past the terminating NUL.
    # This is really an invalid call.
    testutfnext {}
} 1
test utf-6.2 {Tcl_UtfNext} testutfnext {
    testutfnext A
} 1
test utf-6.3 {Tcl_UtfNext} testutfnext {
    testutfnext AA
} 1
test utf-6.4 {Tcl_UtfNext} testutfnext {
    testutfnext A\xA0
} 1
test utf-6.5 {Tcl_UtfNext} testutfnext {
    testutfnext A\xD0
} 1
test utf-6.6 {Tcl_UtfNext} testutfnext {
    testutfnext A\xE8
} 1
test utf-6.7 {Tcl_UtfNext} testutfnext {
    testutfnext A\xF2
} 1
test utf-6.8 {Tcl_UtfNext} testutfnext {
    testutfnext A\xF8
} 1
test utf-6.9 {Tcl_UtfNext} testutfnext {
    testutfnext \xA0
} 1
test utf-6.10 {Tcl_UtfNext} testutfnext {
    testutfnext \xA0G
} 1
test utf-6.11 {Tcl_UtfNext} testutfnext {
    testutfnext \xA0\xA0
} 1
test utf-6.12 {Tcl_UtfNext} testutfnext {
    testutfnext \xA0\xD0
} 1
test utf-6.13 {Tcl_UtfNext} testutfnext {
    testutfnext \xA0\xE8
} 1
test utf-6.14 {Tcl_UtfNext} testutfnext {
    testutfnext \xA0\xF2
} 1
test utf-6.15 {Tcl_UtfNext} testutfnext {
    testutfnext \xA0\xF8
} 1
test utf-6.16 {Tcl_UtfNext} testutfnext {
    testutfnext \xD0
} 1
test utf-6.17 {Tcl_UtfNext} testutfnext {
    testutfnext \xD0G
} 1
test utf-6.18 {Tcl_UtfNext} testutfnext {
    testutfnext \xD0\xA0
} 2
test utf-6.19 {Tcl_UtfNext} testutfnext {
    testutfnext \xD0\xD0
} 1
test utf-6.20 {Tcl_UtfNext} testutfnext {
    testutfnext \xD0\xE8
} 1
test utf-6.21 {Tcl_UtfNext} testutfnext {
    testutfnext \xD0\xF2
} 1
test utf-6.22 {Tcl_UtfNext} testutfnext {
    testutfnext \xD0\xF8
} 1
test utf-6.23 {Tcl_UtfNext} testutfnext {
    testutfnext \xE8
} 1
test utf-6.24 {Tcl_UtfNext} testutfnext {
    testutfnext \xE8G
} 1
test utf-6.25 {Tcl_UtfNext} testutfnext {
    testutfnext \xE8\xA0
} 1
test utf-6.26 {Tcl_UtfNext} testutfnext {
    testutfnext \xE8\xD0
} 1
test utf-6.27 {Tcl_UtfNext} testutfnext {
    testutfnext \xE8\xE8
} 1
test utf-6.28 {Tcl_UtfNext} testutfnext {
    testutfnext \xE8\xF2
} 1
test utf-6.29 {Tcl_UtfNext} testutfnext {
    testutfnext \xE8\xF8
} 1
test utf-6.30 {Tcl_UtfNext} testutfnext {
    testutfnext \xF2
} 1
test utf-6.31 {Tcl_UtfNext} testutfnext {
    testutfnext \xF2G
} 1
test utf-6.32 {Tcl_UtfNext} testutfnext {
    testutfnext \xF2\xA0
} 1
test utf-6.33 {Tcl_UtfNext} testutfnext {
    testutfnext \xF2\xD0
} 1
test utf-6.34 {Tcl_UtfNext} testutfnext {
    testutfnext \xF2\xE8
} 1
test utf-6.35 {Tcl_UtfNext} testutfnext {
    testutfnext \xF2\xF2
} 1
test utf-6.36 {Tcl_UtfNext} testutfnext {
    testutfnext \xF2\xF8
} 1
test utf-6.37 {Tcl_UtfNext} testutfnext {
    testutfnext \xF8
} 1
test utf-6.38 {Tcl_UtfNext} testutfnext {
    testutfnext \xF8G
} 1
test utf-6.39 {Tcl_UtfNext} testutfnext {
    testutfnext \xF8\xA0
} 1
test utf-6.40 {Tcl_UtfNext} testutfnext {
    testutfnext \xF8\xD0
} 1
test utf-6.41 {Tcl_UtfNext} testutfnext {
    testutfnext \xF8\xE8
} 1
test utf-6.42 {Tcl_UtfNext} testutfnext {
    testutfnext \xF8\xF2
} 1
test utf-6.43 {Tcl_UtfNext} testutfnext {
    testutfnext \xF8\xF8
} 1
test utf-6.44 {Tcl_UtfNext} testutfnext {
    testutfnext \xD0\xA0G
} 2
test utf-6.45 {Tcl_UtfNext} testutfnext {
    testutfnext \xD0\xA0\xA0
} 2
test utf-6.46 {Tcl_UtfNext} testutfnext {
    testutfnext \xD0\xA0\xD0
} 2
test utf-6.47 {Tcl_UtfNext} testutfnext {
    testutfnext \xD0\xA0\xE8
} 2
test utf-6.48 {Tcl_UtfNext} testutfnext {
    testutfnext \xD0\xA0\xF2
} 2
test utf-6.49 {Tcl_UtfNext} testutfnext {
    testutfnext \xD0\xA0\xF8
} 2
test utf-6.50 {Tcl_UtfNext} testutfnext {
    testutfnext \xE8\xA0G
} 1
test utf-6.51 {Tcl_UtfNext} testutfnext {
    testutfnext \xE8\xA0\xA0
} 3
test utf-6.52 {Tcl_UtfNext} testutfnext {
    testutfnext \xE8\xA0\xD0
} 1
test utf-6.53 {Tcl_UtfNext} testutfnext {
    testutfnext \xE8\xA0\xE8
} 1
test utf-6.54 {Tcl_UtfNext} testutfnext {
    testutfnext \xE8\xA0\xF2
} 1
test utf-6.55 {Tcl_UtfNext} testutfnext {
    testutfnext \xE8\xA0\xF8
} 1
test utf-6.56 {Tcl_UtfNext} testutfnext {
    testutfnext \xF2\xA0G
} 1
test utf-6.57 {Tcl_UtfNext} testutfnext {
    testutfnext \xF2\xA0\xA0
} 1
test utf-6.58 {Tcl_UtfNext} testutfnext {
    testutfnext \xF2\xA0\xD0
} 1
test utf-6.59 {Tcl_UtfNext} testutfnext {
    testutfnext \xF2\xA0\xE8
} 1
test utf-6.60 {Tcl_UtfNext} testutfnext {
    testutfnext \xF2\xA0\xF2
} 1
test utf-6.61 {Tcl_UtfNext} testutfnext {
    testutfnext \xF2\xA0\xF8
} 1
test utf-6.62 {Tcl_UtfNext} testutfnext {
    testutfnext \xE8\xA0\xA0G
} 3
test utf-6.63 {Tcl_UtfNext} testutfnext {
    testutfnext \xE8\xA0\xA0\xA0
} 3
test utf-6.64 {Tcl_UtfNext} testutfnext {
    testutfnext \xE8\xA0\xA0\xD0
} 3
test utf-6.65 {Tcl_UtfNext} testutfnext {
    testutfnext \xE8\xA0\xA0\xE8
} 3
test utf-6.66 {Tcl_UtfNext} testutfnext {
    testutfnext \xE8\xA0\xA0\xF2
} 3
test utf-6.67 {Tcl_UtfNext} testutfnext {
    testutfnext \xE8\xA0\xA0\xF8
} 3
test utf-6.68 {Tcl_UtfNext} testutfnext {
    testutfnext \xF2\xA0\xA0G
} 1
test utf-6.69.0 {Tcl_UtfNext} {testutfnext ucs2} {
    testutfnext \xF2\xA0\xA0\xA0
} 1
test utf-6.69.1 {Tcl_UtfNext} {testutfnext fullutf} {
    testutfnext \xF2\xA0\xA0\xA0
} 4
test utf-6.70 {Tcl_UtfNext} testutfnext {
    testutfnext \xF2\xA0\xA0\xD0
} 1
test utf-6.71 {Tcl_UtfNext} testutfnext {
    testutfnext \xF2\xA0\xA0\xE8
} 1
test utf-6.72 {Tcl_UtfNext} testutfnext {
    testutfnext \xF2\xA0\xA0\xF2
} 1
test utf-6.73 {Tcl_UtfNext} testutfnext {
    testutfnext \xF2\xA0\xA0\xF8
} 1
test utf-6.74.0 {Tcl_UtfNext} {testutfnext ucs2} {
    testutfnext \xF2\xA0\xA0\xA0G
} 1
test utf-6.74.1 {Tcl_UtfNext} {testutfnext fullutf} {
    testutfnext \xF2\xA0\xA0\xA0G
} 4
test utf-6.75.0 {Tcl_UtfNext} {testutfnext ucs2} {
    testutfnext \xF2\xA0\xA0\xA0\xA0
} 1
test utf-6.75.1 {Tcl_UtfNext} {testutfnext fullutf} {
    testutfnext \xF2\xA0\xA0\xA0\xA0
} 4
test utf-6.76.0 {Tcl_UtfNext} {testutfnext ucs2} {
    testutfnext \xF2\xA0\xA0\xA0\xD0
} 1
test utf-6.76.1 {Tcl_UtfNext} {testutfnext fullutf} {
    testutfnext \xF2\xA0\xA0\xA0\xD0
} 4
test utf-6.77.0 {Tcl_UtfNext} {testutfnext ucs2} {
    testutfnext \xF2\xA0\xA0\xA0\xE8
} 1
test utf-6.77.1 {Tcl_UtfNext} {testutfnext fullutf} {
    testutfnext \xF2\xA0\xA0\xA0\xE8
} 4
test utf-6.78.0 {Tcl_UtfNext} {testutfnext ucs2} {
    testutfnext \xF2\xA0\xA0\xA0\xF2
} 1
test utf-6.78.1 {Tcl_UtfNext} {testutfnext fullutf} {
    testutfnext \xF2\xA0\xA0\xA0\xF2
} 4
test utf-6.79.0 {Tcl_UtfNext} {testutfnext ucs2} {
    testutfnext \xF2\xA0\xA0\xA0G\xF8
} 1
test utf-6.79.1 {Tcl_UtfNext} {testutfnext fullutf} {
    testutfnext \xF2\xA0\xA0\xA0G\xF8
} 4
test utf-6.80 {Tcl_UtfNext - overlong sequences} testutfnext {
    testutfnext \xC0\x80
} 2
test utf-6.81 {Tcl_UtfNext - overlong sequences} testutfnext {
    testutfnext \xC0\x81
} 1
test utf-6.82 {Tcl_UtfNext - overlong sequences} testutfnext {
    testutfnext \xC1\x80
} 1
test utf-6.83 {Tcl_UtfNext - overlong sequences} testutfnext {
    testutfnext \xC2\x80
} 2
test utf-6.84 {Tcl_UtfNext - overlong sequences} testutfnext {
    testutfnext \xE0\x80\x80
} 1
test utf-6.85 {Tcl_UtfNext - overlong sequences} testutfnext {
    testutfnext \xE0\xA0\x80
} 3
test utf-6.86 {Tcl_UtfNext - overlong sequences} testutfnext {
    testutfnext \xF0\x80\x80\x80
} 1
test utf-6.87.0 {Tcl_UtfNext - overlong sequences} {testutfnext ucs2} {
    testutfnext \xF0\x90\x80\x80
} 1
test utf-6.87.1 {Tcl_UtfNext - overlong sequences} {testutfnext fullutf} {
    testutfnext \xF0\x90\x80\x80
} 4
test utf-6.88 {Tcl_UtfNext, pointing to 2th byte of 3-byte valid sequence} testutfnext {
    testutfnext \xA0\xA0
} 1
test utf-6.89 {Tcl_UtfNext, pointing to 2th byte of 3-byte invalid sequence} testutfnext {
    testutfnext \x80\x80
} 1
test utf-6.90.0 {Tcl_UtfNext, validity check [493dccc2de]} {testutfnext ucs2} {
    testutfnext \xF4\x8F\xBF\xBF
} 1
test utf-6.90.1 {Tcl_UtfNext, validity check [493dccc2de]} {testutfnext fullutf} {
    testutfnext \xF4\x8F\xBF\xBF
} 4
test utf-6.91.0 {Tcl_UtfNext, validity check [493dccc2de]} {testutfnext ucs2} {
    testutfnext \xF4\x90\x80\x80
} 1
test utf-6.91.1 {Tcl_UtfNext, validity check [493dccc2de]} {testutfnext fullutf} {
    testutfnext \xF4\x90\x80\x80
} 1
test utf-6.92 {Tcl_UtfNext, pointing to 2th byte of 4-byte valid sequence} testutfnext {
    testutfnext \xA0\xA0\xA0
} 1
test utf-6.93 {Tcl_UtfNext, pointing to 2th byte of 4-byte invalid sequence} testutfnext {
    testutfnext \x80\x80\x80
} 1
test utf-6.94 {Tcl_UtfNext, pointing to 2th byte of 5-byte invalid sequence} testutfnext {
    testutfnext \xA0\xA0\xA0\xA0
} 1
test utf-6.95 {Tcl_UtfNext, pointing to 2th byte of 5-byte invalid sequence} {testutfnext ucs2} {
    testutfnext \x80\x80\x80\x80
} 1
test utf-6.96 {Tcl_UtfNext, read limits} testutfnext {
    testutfnext G 0
} 0
test utf-6.97 {Tcl_UtfNext, read limits} testutfnext {
    testutfnext \xA0 0
} 0
test utf-6.98 {Tcl_UtfNext, read limits} testutfnext {
    testutfnext AG 1
} 1
test utf-6.99 {Tcl_UtfNext, read limits} testutfnext {
    testutfnext A\xA0 1
} 1
test utf-6.100 {Tcl_UtfNext, read limits} testutfnext {
    testutfnext \xD0\xA0G 1
} 0
test utf-6.101 {Tcl_UtfNext, read limits} testutfnext {
    testutfnext \xD0\xA0G 2
} 2
test utf-6.102 {Tcl_UtfNext, read limits} testutfnext {
    testutfnext \xD0\xA0\xA0 1
} 0
test utf-6.103 {Tcl_UtfNext, read limits} testutfnext {
    testutfnext \xD0\xA0\xA0 2
} 2
test utf-6.104 {Tcl_UtfNext, read limits} testutfnext {
    testutfnext \xE8\xA0\xA0G 1
} 0
test utf-6.105 {Tcl_UtfNext, read limits} testutfnext {
    testutfnext \xE8\xA0\xA0G 2
} 0
test utf-6.106 {Tcl_UtfNext, read limits} testutfnext {
    testutfnext \xE8\xA0\xA0G 3
} 3
test utf-6.107 {Tcl_UtfNext, read limits} testutfnext {
    testutfnext \xE8\xA0\xA0\xA0 1
} 0
test utf-6.108 {Tcl_UtfNext, read limits} testutfnext {
    testutfnext \xE8\xA0\xA0\xA0 2
} 0
test utf-6.109 {Tcl_UtfNext, read limits} testutfnext {
    testutfnext \xE8\xA0\xA0\xA0 3
} 3
test utf-6.110.0 {Tcl_UtfNext, read limits} {testutfnext ucs2} {
    testutfnext \xF2\xA0\xA0\xA0G 1
} 1
test utf-6.110.1 {Tcl_UtfNext, read limits} {testutfnext fullutf} {
    testutfnext \xF2\xA0\xA0\xA0G 1
} 0
test utf-6.111.0 {Tcl_UtfNext, read limits} {testutfnext ucs2} {
    testutfnext \xF2\xA0\xA0\xA0G 2
} 1
test utf-6.111.1 {Tcl_UtfNext, read limits} {testutfnext fullutf} {
    testutfnext \xF2\xA0\xA0\xA0G 2
} 0
test utf-6.112.0 {Tcl_UtfNext, read limits} {testutfnext ucs2} {
    testutfnext \xF2\xA0\xA0\xA0G 3
} 1
test utf-6.112.1 {Tcl_UtfNext, read limits} {testutfnext fullutf} {
    testutfnext \xF2\xA0\xA0\xA0G 3
} 0
test utf-6.113.0 {Tcl_UtfNext, read limits} {testutfnext ucs2} {
    testutfnext \xF2\xA0\xA0\xA0G 4
} 1
test utf-6.113.1 {Tcl_UtfNext, read limits} {testutfnext fullutf} {
    testutfnext \xF2\xA0\xA0\xA0G 4
} 4
test utf-6.114.0 {Tcl_UtfNext, read limits} {testutfnext ucs2} {
    testutfnext \xF2\xA0\xA0\xA0\xA0 1
} 1
test utf-6.114.1 {Tcl_UtfNext, read limits} {testutfnext fullutf} {
    testutfnext \xF2\xA0\xA0\xA0\xA0 1
} 0
test utf-6.115.0 {Tcl_UtfNext, read limits} {testutfnext ucs2} {
    testutfnext \xF2\xA0\xA0\xA0\xA0 2
} 1
test utf-6.115.1 {Tcl_UtfNext, read limits} {testutfnext fullutf} {
    testutfnext \xF2\xA0\xA0\xA0\xA0 2
} 0
test utf-6.116.0 {Tcl_UtfNext, read limits} {testutfnext ucs2} {
    testutfnext \xF2\xA0\xA0\xA0\xA0 3
} 1
test utf-6.116.1 {Tcl_UtfNext, read limits} {testutfnext fullutf} {
    testutfnext \xF2\xA0\xA0\xA0\xA0 3
} 0
test utf-6.117.0 {Tcl_UtfNext, read limits} {testutfnext ucs2} {
    testutfnext \xF2\xA0\xA0\xA0\xA0 4
} 1
test utf-6.117.1 {Tcl_UtfNext, read limits} {testutfnext fullutf} {
    testutfnext \xF2\xA0\xA0\xA0\xA0 4
} 4
test utf-6.118 {Tcl_UtfNext, read limits} testutfnext {
    testutfnext \xA0G 0
} 0
test utf-6.119 {Tcl_UtfNext, read limits} {testutfnext ucs2} {
    testutfnext \xA0G 1
} 1
test utf-6.120 {Tcl_UtfNext, read limits} {testutfnext ucs2} {
    testutfnext \xA0\xA0 1
} 1
test utf-6.121 {Tcl_UtfNext, read limits} {testutfnext ucs2} {
    testutfnext \xA0\xA0G 2
} 1
test utf-6.122 {Tcl_UtfNext, read limits} {testutfnext ucs2} {
    testutfnext \xA0\xA0\xA0 2
} 1
test utf-6.123 {Tcl_UtfNext, read limits} testutfnext {
    testutfnext \xA0\xA0\xA0G 3
} 1
test utf-6.124 {Tcl_UtfNext, read limits} testutfnext {
    testutfnext \xA0\xA0\xA0\xA0 3
} 1
test utf-6.125 {Tcl_UtfNext, read limits} testutfnext {
    testutfnext \xA0\xA0\xA0\xA0G 4
} 1
test utf-6.126 {Tcl_UtfNext, read limits} testutfnext {
    testutfnext \xA0\xA0\xA0\xA0\xA0 4
} 1

test utf-7.1 {Tcl_UtfPrev} testutfprev {
    testutfprev {}
} 0
test utf-7.2 {Tcl_UtfPrev} testutfprev {
    testutfprev A
} 0
test utf-7.3 {Tcl_UtfPrev} testutfprev {
    testutfprev AA
} 1
test utf-7.4 {Tcl_UtfPrev} testutfprev {
    testutfprev A\xF8
} 1
test utf-7.4.1 {Tcl_UtfPrev} testutfprev {
    testutfprev A\xF8\xA0\xA0\xA0 2
} 1
test utf-7.4.2 {Tcl_UtfPrev} testutfprev {
    testutfprev A\xF8\xF8\xA0\xA0 2
} 1
test utf-7.5 {Tcl_UtfPrev} testutfprev {
    testutfprev A\xF2
} 1
test utf-7.5.1 {Tcl_UtfPrev} testutfprev {
    testutfprev A\xF2\xA0\xA0\xA0 2
} 1
test utf-7.5.2 {Tcl_UtfPrev} testutfprev {
    testutfprev A\xF2\xF8\xA0\xA0 2
} 1
test utf-7.6 {Tcl_UtfPrev} testutfprev {
    testutfprev A\xE8
} 1
test utf-7.6.1 {Tcl_UtfPrev} testutfprev {
    testutfprev A\xE8\xA0\xA0\xA0 2
} 1
test utf-7.6.2 {Tcl_UtfPrev} testutfprev {
    testutfprev A\xE8\xF8\xA0\xA0 2
} 1
test utf-7.7 {Tcl_UtfPrev} testutfprev {
    testutfprev A\xD0
} 1
test utf-7.7.1 {Tcl_UtfPrev} testutfprev {
    testutfprev A\xD0\xA0\xA0\xA0 2
} 1
test utf-7.7.2 {Tcl_UtfPrev} testutfprev {
    testutfprev A\xD0\xF8\xA0\xA0 2
} 1
test utf-7.8 {Tcl_UtfPrev} testutfprev {
    testutfprev A\xA0
} 1
test utf-7.8.1 {Tcl_UtfPrev} testutfprev {
    testutfprev A\xA0\xA0\xA0\xA0 2
} 1
test utf-7.8.2 {Tcl_UtfPrev} testutfprev {
    testutfprev A\xA0\xF8\xA0\xA0 2
} 1
test utf-7.9 {Tcl_UtfPrev} testutfprev {
    testutfprev A\xF8\xA0
} 2
test utf-7.9.1 {Tcl_UtfPrev} testutfprev {
    testutfprev A\xF8\xA0\xA0\xA0 3
} 2
test utf-7.9.2 {Tcl_UtfPrev} testutfprev {
    testutfprev A\xF8\xA0\xF8\xA0 3
} 2
test utf-7.10.0 {Tcl_UtfPrev} {testutfprev ucs2} {
    testutfprev A\xF2\xA0
} 2
test utf-7.10.1 {Tcl_UtfPrev} {testutfprev fullutf} {
    testutfprev A\xF2\xA0
} 1
test utf-7.10.2 {Tcl_UtfPrev} {testutfprev ucs2} {
    testutfprev A\xF2\xA0\xA0\xA0 3
} 2
test utf-7.10.3 {Tcl_UtfPrev} {testutfprev fullutf} {
    testutfprev A\xF2\xA0\xA0\xA0 3
} 1
test utf-7.10.4 {Tcl_UtfPrev} {testutfprev ucs2} {
    testutfprev A\xF2\xA0\xF8\xA0 3
} 2
test utf-7.10.5 {Tcl_UtfPrev} {testutfprev fullutf} {
    testutfprev A\xF2\xA0\xF8\xA0 3
} 1
test utf-7.11 {Tcl_UtfPrev} testutfprev {
    testutfprev A\xE8\xA0
} 1
test utf-7.11.1 {Tcl_UtfPrev} testutfprev {
    testutfprev A\xE8\xA0\xA0\xA0 3
} 1
test utf-7.11.2 {Tcl_UtfPrev} testutfprev {
    testutfprev A\xE8\xA0\xF8\xA0 3
} 1
test utf-7.11.3 {Tcl_UtfPrev} testutfprev {
    testutfprev A\xE8\xA0\xF8 3
} 1
test utf-7.12 {Tcl_UtfPrev} testutfprev {
    testutfprev A\xD0\xA0
} 1
test utf-7.12.1 {Tcl_UtfPrev} testutfprev {
    testutfprev A\xD0\xA0\xA0\xA0 3
} 1
test utf-7.12.2 {Tcl_UtfPrev} testutfprev {
    testutfprev A\xD0\xA0\xF8\xA0 3
} 1
test utf-7.13 {Tcl_UtfPrev} testutfprev {
    testutfprev A\xA0\xA0
} 2
test utf-7.13.1 {Tcl_UtfPrev} testutfprev {
    testutfprev A\xA0\xA0\xA0\xA0 3
} 2
test utf-7.13.2 {Tcl_UtfPrev} testutfprev {
    testutfprev A\xA0\xA0\xF8\xA0 3
} 2
test utf-7.14 {Tcl_UtfPrev} testutfprev {
    testutfprev A\xF8\xA0\xA0
} 3
test utf-7.14.1 {Tcl_UtfPrev} testutfprev {
    testutfprev A\xF8\xA0\xA0\xA0 4
} 3
test utf-7.14.2 {Tcl_UtfPrev} testutfprev {
    testutfprev A\xF8\xA0\xA0\xF8 4
} 3
test utf-7.15.0 {Tcl_UtfPrev} {testutfprev ucs2} {
    testutfprev A\xF2\xA0\xA0
} 3
test utf-7.15.1 {Tcl_UtfPrev} {testutfprev fullutf} {
    testutfprev A\xF2\xA0\xA0
} 1
test utf-7.15.1.0 {Tcl_UtfPrev} {testutfprev ucs2} {
    testutfprev A\xF2\xA0\xA0\xA0 4
} 3
test utf-7.15.1.1 {Tcl_UtfPrev} {testutfprev fullutf} {
    testutfprev A\xF2\xA0\xA0\xA0 4
} 1
test utf-7.15.2.0 {Tcl_UtfPrev} {testutfprev ucs2} {
    testutfprev A\xF2\xA0\xA0\xF8 4
} 3
test utf-7.15.2.1 {Tcl_UtfPrev} {testutfprev fullutf} {
    testutfprev A\xF2\xA0\xA0\xF8 4
} 1
test utf-7.16 {Tcl_UtfPrev} testutfprev {
    testutfprev A\xE8\xA0\xA0
} 1
test utf-7.16.1 {Tcl_UtfPrev} testutfprev {
    testutfprev A\xE8\xA0\xA0\xA0 4
} 1
test utf-7.16.2 {Tcl_UtfPrev} testutfprev {
    testutfprev A\xE8\xA0\xA0\xF8 4
} 1
test utf-7.17 {Tcl_UtfPrev} testutfprev {
    testutfprev A\xD0\xA0\xA0
} 3
test utf-7.17.1 {Tcl_UtfPrev} testutfprev {
    testutfprev A\xD0\xA0\xA0\xA0 4
} 3
test utf-7.17.2 {Tcl_UtfPrev} testutfprev {
    testutfprev A\xD0\xA0\xA0\xF8 4
} 3
test utf-7.18.0 {Tcl_UtfPrev} {testutfprev ucs2} {
    testutfprev A\xA0\xA0\xA0
} 1
test utf-7.18.1 {Tcl_UtfPrev} {testutfprev fullutf} {
    testutfprev A\xA0\xA0\xA0
} 3
test utf-7.18.2 {Tcl_UtfPrev} {testutfprev ucs2} {
    testutfprev A\xA0\xA0\xA0\xA0 4
} 1
test utf-7.18.3 {Tcl_UtfPrev} {testutfprev fullutf} {
    testutfprev A\xA0\xA0\xA0\xA0 4
} 3
test utf-7.18.4 {Tcl_UtfPrev} {testutfprev ucs2} {
    testutfprev A\xA0\xA0\xA0\xF8 4
} 1
test utf-7.18.5 {Tcl_UtfPrev} {testutfprev fullutf} {
    testutfprev A\xA0\xA0\xA0\xF8 4
} 3
test utf-7.19.0 {Tcl_UtfPrev} {testutfprev ucs2} {
    testutfprev A\xF8\xA0\xA0\xA0
} 2
test utf-7.19.1 {Tcl_UtfPrev} {testutfprev fullutf} {
    testutfprev A\xF8\xA0\xA0\xA0
} 4
test utf-7.20.0 {Tcl_UtfPrev} {testutfprev ucs2} {
    testutfprev A\xF4\xA0\xA0\xA0
} 2
test utf-7.20.1 {Tcl_UtfPrev} {testutfprev fullutf} {
    testutfprev A\xF4\xA0\xA0\xA0
} 4
test utf-7.21.0 {Tcl_UtfPrev} {testutfprev ucs2} {
    testutfprev A\xE8\xA0\xA0\xA0
} 2
test utf-7.21.1 {Tcl_UtfPrev} {testutfprev fullutf} {
    testutfprev A\xE8\xA0\xA0\xA0
} 4
test utf-7.22.0 {Tcl_UtfPrev} {testutfprev ucs2} {
    testutfprev A\xD0\xA0\xA0\xA0
} 2
test utf-7.22.1 {Tcl_UtfPrev} {testutfprev fullutf} {
    testutfprev A\xD0\xA0\xA0\xA0
} 4
test utf-7.23.0 {Tcl_UtfPrev} {testutfprev ucs2} {
    testutfprev A\xA0\xA0\xA0\xA0
} 2
test utf-7.23.1 {Tcl_UtfPrev} {testutfprev fullutf} {
    testutfprev A\xA0\xA0\xA0\xA0
} 4
test utf-7.24 {Tcl_UtfPrev -- overlong sequence}  testutfprev {
    testutfprev A\xC0\x81
} 2
test utf-7.25 {Tcl_UtfPrev -- overlong sequence}  testutfprev {
    testutfprev A\xC0\x81 2
} 1
test utf-7.26 {Tcl_UtfPrev -- overlong sequence}  testutfprev {
    testutfprev A\xE0\x80\x80
} 3
test utf-7.27 {Tcl_UtfPrev -- overlong sequence}  testutfprev {
    testutfprev A\xE0\x80
} 2
test utf-7.27.1 {Tcl_UtfPrev -- overlong sequence}  testutfprev {
    testutfprev A\xE0\x80\x80 3
} 2
test utf-7.28 {Tcl_UtfPrev -- overlong sequence}  testutfprev {
    testutfprev A\xE0
} 1
test utf-7.28.1 {Tcl_UtfPrev -- overlong sequence}  testutfprev {
    testutfprev A\xE0\x80\x80 2
} 1
test utf-7.29.0 {Tcl_UtfPrev -- overlong sequence}  {testutfprev ucs2} {
    testutfprev A\xF0\x80\x80\x80
} 2
test utf-7.29.1 {Tcl_UtfPrev -- overlong sequence}  {testutfprev fullutf} {
    testutfprev A\xF0\x80\x80\x80
} 4
test utf-7.30 {Tcl_UtfPrev -- overlong sequence}  testutfprev {
    testutfprev A\xF0\x80\x80\x80 4
} 3
test utf-7.31 {Tcl_UtfPrev -- overlong sequence}  testutfprev {
    testutfprev A\xF0\x80\x80\x80 3
} 2
test utf-7.32 {Tcl_UtfPrev -- overlong sequence}  testutfprev {
    testutfprev A\xF0\x80\x80\x80 2
} 1
test utf-7.33 {Tcl_UtfPrev -- overlong sequence}  testutfprev {
    testutfprev A\xC0\x80
} 1
test utf-7.34 {Tcl_UtfPrev -- overlong sequence}  testutfprev {
    testutfprev A\xC1\x80
} 2
test utf-7.35 {Tcl_UtfPrev -- overlong sequence}  testutfprev {
    testutfprev A\xC2\x80
} 1
test utf-7.36 {Tcl_UtfPrev -- overlong sequence}  testutfprev {
    testutfprev A\xE0\xA0\x80
} 1
test utf-7.37 {Tcl_UtfPrev -- overlong sequence}  testutfprev {
    testutfprev A\xE0\xA0\x80 3
} 1
test utf-7.38 {Tcl_UtfPrev -- overlong sequence}  testutfprev {
    testutfprev A\xE0\xA0\x80 2
} 1
test utf-7.39.0 {Tcl_UtfPrev -- overlong sequence}  {testutfprev ucs2} {
    testutfprev A\xF0\x90\x80\x80
} 2
test utf-7.39.1 {Tcl_UtfPrev -- overlong sequence}  {testutfprev fullutf} {
    testutfprev A\xF0\x90\x80\x80
} 1
test utf-7.40.0 {Tcl_UtfPrev -- overlong sequence}  {testutfprev ucs2} {
    testutfprev A\xF0\x90\x80\x80 4
} 3
test utf-7.40.1 {Tcl_UtfPrev -- overlong sequence}  {testutfprev fullutf} {
    testutfprev A\xF0\x90\x80\x80 4
} 1
test utf-7.41.0 {Tcl_UtfPrev -- overlong sequence}  {testutfprev ucs2} {
    testutfprev A\xF0\x90\x80\x80 3
} 2
test utf-7.41.1 {Tcl_UtfPrev -- overlong sequence}  {testutfprev fullutf} {
    testutfprev A\xF0\x90\x80\x80 3
} 1
test utf-7.42 {Tcl_UtfPrev -- overlong sequence}  testutfprev {
    testutfprev A\xF0\x90\x80\x80 2
} 1
test utf-7.43 {Tcl_UtfPrev -- no lead byte at start}  testutfprev {
    testutfprev \xA0
} 0
test utf-7.44 {Tcl_UtfPrev -- no lead byte at start}  testutfprev {
    testutfprev \xA0\xA0
} 1
test utf-7.45 {Tcl_UtfPrev -- no lead byte at start}  testutfprev {
    testutfprev \xA0\xA0\xA0
} 2
test utf-7.46.0 {Tcl_UtfPrev -- no lead byte at start}  {testutfprev ucs2} {
    testutfprev \xA0\xA0\xA0\xA0
} 1
test utf-7.46.1 {Tcl_UtfPrev -- no lead byte at start}  {testutfprev fullutf} {
    testutfprev \xA0\xA0\xA0\xA0
} 3
test utf-7.47 {Tcl_UtfPrev, pointing to 3th byte of 3-byte valid sequence} testutfprev {
    testutfprev \xE8\xA0
} 0
test utf-7.47.1 {Tcl_UtfPrev, pointing to 3th byte of 3-byte valid sequence} testutfprev {
    testutfprev \xE8\xA0\xA0 2
} 0
test utf-7.47.2 {Tcl_UtfPrev, pointing to 3th byte of 3-byte invalid sequence} testutfprev {
    testutfprev \xE8\xA0\x00 2
} 0
test utf-7.48.0 {Tcl_UtfPrev, validity check [493dccc2de]} {testutfprev ucs2} {
    testutfprev A\xF4\x8F\xBF\xBF
} 2
test utf-7.48.1 {Tcl_UtfPrev, validity check [493dccc2de]} {testutfprev fullutf} {
    testutfprev A\xF4\x8F\xBF\xBF
} 1
test utf-7.48.2 {Tcl_UtfPrev, validity check [493dccc2de]} {testutfprev ucs2} {
    testutfprev A\xF4\x8F\xBF\xBF 4
} 3
test utf-7.48.3 {Tcl_UtfPrev, validity check [493dccc2de]} {testutfprev fullutf} {
    testutfprev A\xF4\x8F\xBF\xBF 4
} 1
test utf-7.48.4 {Tcl_UtfPrev, validity check [493dccc2de]} {testutfprev ucs2} {
    testutfprev A\xF4\x8F\xBF\xBF 3
} 2
test utf-7.48.5 {Tcl_UtfPrev, validity check [493dccc2de]} {testutfprev fullutf} {
    testutfprev A\xF4\x8F\xBF\xBF 3
} 1
test utf-7.48.6 {Tcl_UtfPrev, validity check [493dccc2de]} testutfprev {
    testutfprev A\xF4\x8F\xBF\xBF 2
} 1
test utf-7.49.0 {Tcl_UtfPrev, validity check [493dccc2de]} {testutfprev ucs2} {
    testutfprev A\xF4\x90\x80\x80
} 2
test utf-7.49.1 {Tcl_UtfPrev, validity check [493dccc2de]} {testutfprev fullutf} {
    testutfprev A\xF4\x90\x80\x80
} 4
test utf-7.49.2 {Tcl_UtfPrev, validity check [493dccc2de]} {testutfprev ucs2} {
    testutfprev A\xF4\x90\x80\x80 4
} 3
test utf-7.49.3 {Tcl_UtfPrev, validity check [493dccc2de]} {testutfprev fullutf} {
    testutfprev A\xF4\x90\x80\x80 4
} 3
test utf-7.49.4 {Tcl_UtfPrev, validity check [493dccc2de]} {testutfprev ucs2} {
    testutfprev A\xF4\x90\x80\x80 3
} 2
test utf-7.49.5 {Tcl_UtfPrev, validity check [493dccc2de]} {testutfprev fullutf} {
    testutfprev A\xF4\x90\x80\x80 3
} 2
test utf-7.49.6 {Tcl_UtfPrev, validity check [493dccc2de]} testutfprev {
    testutfprev A\xF4\x90\x80\x80 2
} 1

test utf-8.1 {Tcl_UniCharAtIndex: index = 0} {
    string index abcd 0
} a
test utf-8.2 {Tcl_UniCharAtIndex: index = 0} {
    string index \u4E4E\u25A 0
} "\u4E4E"
test utf-8.3 {Tcl_UniCharAtIndex: index > 0} {
    string index abcd 2
} c
test utf-8.4 {Tcl_UniCharAtIndex: index > 0} {
    string index \u4E4E\u25A\xFF\u543 2
} "\uFF"
<<<<<<< HEAD
test utf-8.5 {Tcl_UniCharAtIndex: high surrogate} ucs2 {
=======
test utf-8.5.0 {Tcl_UniCharAtIndex: high surrogate} ucs2 {
    string index \uD842 0
} "\uD842"
test utf-8.5.1 {Tcl_UniCharAtIndex: high surrogate} ucs4 {
    string index \uD842 0
} "\uD842"
test utf-8.5.2 {Tcl_UniCharAtIndex: high surrogate} tip389 {
>>>>>>> 10e14f41
    string index \uD842 0
} "\uD842"
test utf-8.6 {Tcl_UniCharAtIndex: low surrogate} {
    string index \uDC42 0
} "\uDC42"
test utf-8.7.0 {Tcl_UniCharAtIndex: Emoji} ucs2 {
    string index \uD83D\uDE00G 0
} "\uD83D"
test utf-8.7.1 {Tcl_UniCharAtIndex: Emoji} ucs4 {
    string index \uD83D\uDE00G 0
} "\U1F600"
test utf-8.7.2 {Tcl_UniCharAtIndex: Emoji} tip389 {
    string index \uD83D\uDE00G 0
} "\U1F600"
test utf-8.8.0 {Tcl_UniCharAtIndex: Emoji} ucs2 {
    string index \uD83D\uDE00G 1
} "\uDE00"
test utf-8.8.1 {Tcl_UniCharAtIndex: Emoji} ucs4 {
    string index \uD83D\uDE00G 1
} G
test utf-8.8.2 {Tcl_UniCharAtIndex: Emoji} tip389 {
    string index \uD83D\uDE00G 1
} {}
test utf-8.9.0 {Tcl_UniCharAtIndex: Emoji} ucs2 {
    string index \uD83D\uDE00G 2
} G
test utf-8.9.1 {Tcl_UniCharAtIndex: Emoji} ucs4 {
    string index \uD83D\uDE00G 2
} {}
test utf-8.9.2 {Tcl_UniCharAtIndex: Emoji} tip389 {
    string index \uD83D\uDE00G 2
} G

test utf-9.1 {Tcl_UtfAtIndex: index = 0} {
    string range abcd 0 2
} abc
test utf-9.2 {Tcl_UtfAtIndex: index > 0} {
    string range \u4E4E\u25A\xFF\u543klmnop 1 5
} "\u25A\xFF\u543kl"
test utf-9.3.0 {Tcl_UtfAtIndex: index = 0, Emoji} ucs2 {
    string range \uD83D\uDE00G 0 0
} "\uD83D"
test utf-9.3.1 {Tcl_UtfAtIndex: index = 0, Emoji} ucs4 {
    string range \uD83D\uDE00G 0 0
} "\U1F600"
test utf-9.3.2 {Tcl_UtfAtIndex: index = 0, Emoji} tip389 {
    string range \uD83D\uDE00G 0 0
} "\U1F600"
test utf-9.4.0 {Tcl_UtfAtIndex: index > 0, Emoji} ucs2 {
    string range \uD83D\uDE00G 1 1
} "\uDE00"
test utf-9.4.1 {Tcl_UtfAtIndex: index > 0, Emoji} ucs4 {
    string range \uD83D\uDE00G 1 1
} "G"
test utf-9.4.2 {Tcl_UtfAtIndex: index > 0, Emoji} tip389 {
    string range \uD83D\uDE00G 1 1
} {}
test utf-9.5.0 {Tcl_UtfAtIndex: index > 0, Emoji} ucs2 {
    string range \uD83D\uDE00G 2 2
} G
test utf-9.5.1 {Tcl_UtfAtIndex: index > 0, Emoji} ucs4 {
    string range \uD83D\uDE00G 2 2
} {}
test utf-9.5.2 {Tcl_UtfAtIndex: index > 0, Emoji} tip389 {
    string range \uD83D\uDE00G 2 2
} G

test utf-10.1 {Tcl_UtfBackslash: dst == NULL} {
    set x \n
} {
}
test utf-10.2 {Tcl_UtfBackslash: \u subst} testbytestring {
    expr {"\uA2" eq [testbytestring "\xC2\xA2"]}
} 1
test utf-10.3 {Tcl_UtfBackslash: longer \u subst} testbytestring {
    expr {"\u4E21" eq [testbytestring "\xE4\xB8\xA1"]}
} 1
test utf-10.4 {Tcl_UtfBackslash: stops at first non-hex} testbytestring {
    expr {"\u4E2k" eq "[testbytestring \xD3\xA2]k"}
} 1
test utf-10.5 {Tcl_UtfBackslash: stops after 4 hex chars} testbytestring {
    expr {"\u4E216" eq "[testbytestring \xE4\xB8\xA1]6"}
} 1
test utf-10.6 {Tcl_UtfBackslash: stops after 5 hex chars} {Uesc fullutf testbytestring} {
    expr {"\U1E2165" eq "[testbytestring \xF0\x9E\x88\x96]5"}
} 1
test utf-10.7 {Tcl_UtfBackslash: stops after 6 hex chars} {Uesc fullutf testbytestring} {
    expr {"\U10E2165" eq "[testbytestring \xF4\x8E\x88\x96]5"}
} 1

proc bsCheck {char num {constraints {}}} {
    global errNum
    test utf-10.$errNum {backslash substitution} $constraints {
	scan $char %c value
	set value
    } $num
    incr errNum
}
set errNum 8
bsCheck \b	8
bsCheck \e	101
bsCheck \f	12
bsCheck \n	10
bsCheck \r	13
bsCheck \t	9
bsCheck \v	11
bsCheck \{	123
bsCheck \}	125
bsCheck \[	91
bsCheck \]	93
bsCheck \$	36
bsCheck \ 	32
bsCheck \;	59
bsCheck \\	92
bsCheck \Ca	67
bsCheck \Ma	77
bsCheck \CMa	67
# prior to 8.3, this returned 8, as \8 as accepted as an
# octal value - but it isn't! [Bug: 3975]
bsCheck \8a	56
bsCheck \14	12
bsCheck \141	97
bsCheck b\0	98
bsCheck \x	120
bsCheck \xa	10
bsCheck \xA	10
bsCheck \x41	65
bsCheck \x541	65	pre388	;# == \x41
bsCheck \x541	84	!pre388	;# == \x54 1
bsCheck \u	117
bsCheck \uk	117
bsCheck \u41	65
bsCheck \ua	10
bsCheck \uA	10
bsCheck \340	224
bsCheck \uA1	161
bsCheck \u4E21	20001
bsCheck \741    225	pre388	;# == \341 
bsCheck \741    60	!pre388	;# == \74 1
bsCheck \U      85
bsCheck \Uk     85
bsCheck \U41    65			Uesc
bsCheck \Ua     10			Uesc
bsCheck \UA     10			Uesc
bsCheck \UA1    161			Uesc
bsCheck \U4E21  20001			Uesc
bsCheck \U004E21        20001		Uesc
bsCheck \U00004E21      20001		Uesc
bsCheck \U0000004E21    78		Uesc
bsCheck \U00110000      69632		{Uesc fullutf}
bsCheck \U01100000      69632		{Uesc fullutf}
bsCheck \U11000000      69632		{Uesc fullutf}
bsCheck \U0010FFFF      1114111		{Uesc fullutf}
bsCheck \U010FFFF0      1114111		{Uesc fullutf}
bsCheck \U10FFFF00      1114111		{Uesc fullutf}
bsCheck \UFFFFFFFF      1048575		{Uesc fullutf}

test utf-11.1 {Tcl_UtfToUpper} {
    string toupper {}
} {}
test utf-11.2 {Tcl_UtfToUpper} {
    string toupper abc
} ABC
test utf-11.3 {Tcl_UtfToUpper} {
    string toupper \xE3gh
} \xC3GH
test utf-11.4 {Tcl_UtfToUpper} {
    string toupper \u01E3gh
} \u01E2GH
test utf-11.5 {Tcl_UtfToUpper Georgian (new in Unicode 11)} {
    string toupper \u10D0\u1C90
} \u1C90\u1C90
test utf-11.6 {Tcl_UtfToUpper beyond U+FFFF} {Uesc fullutf} {
    string toupper \U10428
} \U10400
test utf-11.7 {Tcl_UtfToUpper beyond U+FFFF} {pairsTo4bytes} {
    string toupper \uD801\uDC28
} \uD801\uDC00
test utf-11.8 {Tcl_UtfToUpper low/high surrogate)} {
    string toupper \uDC24\uD824
} \uDC24\uD824

test utf-12.1 {Tcl_UtfToLower} {
    string tolower {}
} {}
test utf-12.2 {Tcl_UtfToLower} {
    string tolower ABC
} abc
test utf-12.3 {Tcl_UtfToLower} {
    string tolower \xC3GH
} \xE3gh
test utf-12.4 {Tcl_UtfToLower} {
    string tolower \u01E2GH
} \u01E3gh
test utf-12.5 {Tcl_UtfToLower Georgian (new in Unicode 11)} {
    string tolower \u10D0\u1C90
} \u10D0\u10D0
test utf-12.6 {Tcl_UtfToLower low/high surrogate)} {
    string tolower \uDC24\uD824
} \uDC24\uD824
test utf-12.7 {Tcl_UtfToLower beyond U+FFFF} {Uesc fullutf} {
    string tolower \U10400
} \U10428
test utf-12.8 {Tcl_UtfToLower beyond U+FFFF} {pairsTo4bytes} {
    string tolower \uD801\uDC00
} \uD801\uDC28

test utf-13.1 {Tcl_UtfToTitle} {
    string totitle {}
} {}
test utf-13.2 {Tcl_UtfToTitle} {
    string totitle abc
} Abc
test utf-13.3 {Tcl_UtfToTitle} {
    string totitle \xE3GH
} \xC3gh
test utf-13.4 {Tcl_UtfToTitle} {
    string totitle \u01F3AB
} \u01F2ab
test utf-13.5 {Tcl_UtfToTitle Georgian (new in Unicode 11)} {
    string totitle \u10D0\u1C90
} \u10D0\u1C90
test utf-13.6 {Tcl_UtfToTitle Georgian (new in Unicode 11)} {
    string totitle \u1C90\u10D0
} \u1C90\u10D0
test utf-13.7 {Tcl_UtfToTitle low/high surrogate)} {
    string totitle \uDC24\uD824
} \uDC24\uD824
test utf-13.8 {Tcl_UtfToTitle beyond U+FFFF} {Uesc fullutf} {
    string totitle \U10428
} \U10400
test utf-13.9 {Tcl_UtfToTitle beyond U+FFFF} {pairsTo4bytes} {
    string totitle \uD801\uDC28
} \uD801\uDC00

test utf-14.1 {Tcl_UtfNcasecmp} {
    string compare -nocase a b
} -1
test utf-14.2 {Tcl_UtfNcasecmp} {
    string compare -nocase b a
} 1
test utf-14.3 {Tcl_UtfNcasecmp} {
    string compare -nocase B a
} 1
test utf-14.4 {Tcl_UtfNcasecmp} {
    string compare -nocase aBcB abca
} 1

test utf-15.1 {Tcl_UniCharToUpper, negative delta} {
    string toupper aA
} AA
test utf-15.2 {Tcl_UniCharToUpper, positive delta} {
    string toupper \u0178\xFF
} \u0178\u0178
test utf-15.3 {Tcl_UniCharToUpper, no delta} {
    string toupper !
} !

test utf-16.1 {Tcl_UniCharToLower, negative delta} {
    string tolower aA
} aa
test utf-16.2 {Tcl_UniCharToLower, positive delta} {
    string tolower \u0178\xFF\uA78D\u01C5
} \xFF\xFF\u0265\u01C6

test utf-17.1 {Tcl_UniCharToLower, no delta} {
    string tolower !
} !

test utf-18.1 {Tcl_UniCharToTitle, add one for title} {
    string totitle \u01C4
} \u01C5
test utf-18.2 {Tcl_UniCharToTitle, subtract one for title} {
    string totitle \u01C6
} \u01C5
test utf-18.3 {Tcl_UniCharToTitle, subtract delta for title (positive)} {
    string totitle \u017F
} \x53
test utf-18.4 {Tcl_UniCharToTitle, subtract delta for title (negative)} {
    string totitle \xFF
} \u0178
test utf-18.5 {Tcl_UniCharToTitle, no delta} {
    string totitle !
} !

test utf-19.1 {TclUniCharLen} -body {
    list [regexp \\d abc456def foo] $foo
} -cleanup {
    unset -nocomplain foo
} -result {1 4}

test utf-20.1 {TclUniCharNcmp} {
} {}

test utf-21.1 {TclUniCharIsAlnum} {
    # this returns 1 with Unicode 7 compliance
    string is alnum \u1040\u021F\u0220
} 1
test utf-21.2 {unicode alnum char in regc_locale.c} {
    # this returns 1 with Unicode 7 compliance
    list [regexp {^[[:alnum:]]+$} \u1040\u021F\u0220] [regexp {^\w+$} \u1040\u021F\u0220_\u203F\u2040\u2054\uFE33\uFE34\uFE4D\uFE4E\uFE4F\uFF3F]
} {1 1}
test utf-21.3 {unicode print char in regc_locale.c} {
    # this returns 1 with Unicode 7 compliance
    regexp {^[[:print:]]+$} \uFBC1
} 1
test utf-21.4 {TclUniCharIsGraph} {
    # [Bug 3464428]
    string is graph \u0120
} 1
test utf-21.5 {unicode graph char in regc_locale.c} {
    # [Bug 3464428]
    regexp {^[[:graph:]]+$} \u0120
} 1
test utf-21.6 {TclUniCharIsGraph} {
    # [Bug 3464428]
    string is graph \xA0
} 0
test utf-21.7 {unicode graph char in regc_locale.c} {
    # [Bug 3464428]
    regexp {[[:graph:]]} \x20\xA0\u2028\u2029
} 0
test utf-21.8 {TclUniCharIsPrint} {
    # [Bug 3464428]
    string is print \x09
} 0
test utf-21.9 {unicode print char in regc_locale.c} {
    # [Bug 3464428]
    regexp {[[:print:]]} \x09
} 0
test utf-21.10 {unicode print char in regc_locale.c} {
    # [Bug 3464428]
    regexp {[[:print:]]} \x09
} 0
test utf-21.11 {TclUniCharIsControl} {
    # [Bug 3464428]
    string is control \x00\x1F\xAD\u0605\u061C\u180E\u2066\uFEFF
} 1
test utf-21.12 {unicode control char in regc_locale.c} {
    # [Bug 3464428], [Bug a876646efe]
    regexp {^[[:cntrl:]]*$} \x00\x1F\xAD\u0605\u061C\u180E\u2066\uFEFF
} 1

test utf-22.1 {TclUniCharIsWordChar} {
    string wordend "xyz123_bar fg" 0
} 10
test utf-22.2 {TclUniCharIsWordChar} {
    string wordend "x\u5080z123_bar\u203C fg" 0
} 10

test utf-23.1 {TclUniCharIsAlpha} {
    # this returns 1 with Unicode 7 compliance
    string is alpha \u021F\u0220\u037F\u052F
} 1
test utf-23.2 {unicode alpha char in regc_locale.c} {
    # this returns 1 with Unicode 7 compliance
    regexp {^[[:alpha:]]+$} \u021F\u0220\u037F\u052F
} 1

test utf-24.1 {TclUniCharIsDigit} {
    # this returns 1 with Unicode 7 compliance
    string is digit \u1040\uABF0
} 1
test utf-24.2 {unicode digit char in regc_locale.c} {
    # this returns 1 with Unicode 7 compliance
    list [regexp {^[[:digit:]]+$} \u1040\uABF0] [regexp {^\d+$} \u1040\uABF0]
} {1 1}

test utf-24.3 {TclUniCharIsSpace} {
    # this returns 1 with Unicode 7 compliance
    string is space \u1680\u180E\u202F
} 1
test utf-24.4 {unicode space char in regc_locale.c} {
    # this returns 1 with Unicode 7 compliance
    list [regexp {^[[:space:]]+$} \u1680\u180E\u202F] [regexp {^\s+$} \u1680\u180E\u202F]
} {1 1}
test utf-24.5 {TclUniCharIsSpace} tip413 {
    # this returns 1 with Unicode 7/TIP 413 compliance
    string is space \x85\u1680\u180E\u200B\u202F\u2060
} 1
test utf-24.6 {unicode space char in regc_locale.c} tip413 {
    # this returns 1 with Unicode 7/TIP 413 compliance
    list [regexp {^[[:space:]]+$} \x85\u1680\u180E\u200B\u202F\u2060] [regexp {^\s+$} \x85\u1680\u180E\u200B\u202F\u2060]
} {1 1}

proc UniCharCaseCmpTest {order one two {constraints {}}} {
    variable count
    test utf-25.$count {Tcl_UniCharNcasecmp} -setup {
	testobj freeallvars
    } -constraints [linsert $constraints 0 teststringobj] -cleanup {
	testobj freeallvars
    } -body {
	teststringobj set 1 $one
	teststringobj set 2 $two
	teststringobj getunicode 1
	teststringobj getunicode 2
	set result [string compare -nocase [teststringobj get 1] [teststringobj get 2]]
	if {$result eq [string map {< -1 = 0 > 1} $order]} {
	    set result ok
	} else {
	    set result "'$one' should be $order '$two' (no case)"
	}
	set result
    } -result ok
    incr count
}
variable count 1
UniCharCaseCmpTest < a b
UniCharCaseCmpTest > b a
UniCharCaseCmpTest > B a
UniCharCaseCmpTest > aBcB abca
UniCharCaseCmpTest < \uFFFF [format %c 0x10000]	{fullutf knownBug}
UniCharCaseCmpTest < \uFFFF \U10000		{Uesc fullutf knownBug}





unset count
rename UniCharCaseCmpTest {}

# cleanup
::tcltest::cleanupTests
return

# Local Variables:
# mode: tcl
# End:<|MERGE_RESOLUTION|>--- conflicted
+++ resolved
@@ -981,9 +981,6 @@
 test utf-8.4 {Tcl_UniCharAtIndex: index > 0} {
     string index \u4E4E\u25A\xFF\u543 2
 } "\uFF"
-<<<<<<< HEAD
-test utf-8.5 {Tcl_UniCharAtIndex: high surrogate} ucs2 {
-=======
 test utf-8.5.0 {Tcl_UniCharAtIndex: high surrogate} ucs2 {
     string index \uD842 0
 } "\uD842"
@@ -991,7 +988,6 @@
     string index \uD842 0
 } "\uD842"
 test utf-8.5.2 {Tcl_UniCharAtIndex: high surrogate} tip389 {
->>>>>>> 10e14f41
     string index \uD842 0
 } "\uD842"
 test utf-8.6 {Tcl_UniCharAtIndex: low surrogate} {
