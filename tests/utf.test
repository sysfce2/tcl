--- conflicted
+++ resolved
@@ -219,7 +219,7 @@
     testutfnext [testbytestring \xA0]G
 } 1
 test utf-6.11 {Tcl_UtfNext} {testutfnext testbytestring} {
-    testutfnext [testbytestring \xA0\xA0]
+    testutfnext [testbytestring \xA0\xA0\x00]
 } 1
 test utf-6.12 {Tcl_UtfNext} {testutfnext testbytestring} {
     testutfnext [testbytestring \xA0\xD0]
@@ -474,10 +474,10 @@
     testutfnext [testbytestring \xF0\x90\x80\x80]
 } 4
 test utf-6.88 {Tcl_UtfNext, pointing to 2th byte of 3-byte valid sequence} {testutfnext testbytestring} {
-    testutfnext [testbytestring \xA0\xA0]
+    testutfnext [testbytestring \xA0\xA0\x00]
 } 1
 test utf-6.89 {Tcl_UtfNext, pointing to 2th byte of 3-byte invalid sequence} {testutfnext testbytestring} {
-    testutfnext [testbytestring \x80\x80]
+    testutfnext [testbytestring \x80\x80\x00]
 } 1
 test utf-6.90.0 {Tcl_UtfNext, validity check [493dccc2de]} {testutfnext ucs2} {
     testutfnext [testbytestring \xF4\x8F\xBF\xBF]
@@ -789,103 +789,53 @@
 test utf-7.17.2 {Tcl_UtfPrev} {testutfprev testbytestring} {
     testutfprev A[testbytestring \xD0\xA0\xA0\xF8] 4
 } 3
-<<<<<<< HEAD
-test utf-7.18.0 {Tcl_UtfPrev} {testutfprev ucs2} {
-    testutfprev A\xA0\xA0\xA0
-} 1
-test utf-7.18.1 {Tcl_UtfPrev} {testutfprev fullutf} {
-    testutfprev A\xA0\xA0\xA0
-} 3
-test utf-7.18.2 {Tcl_UtfPrev} {testutfprev ucs2} {
-    testutfprev A\xA0\xA0\xA0\xA0 4
-} 1
-test utf-7.18.3 {Tcl_UtfPrev} {testutfprev fullutf} {
-    testutfprev A\xA0\xA0\xA0\xA0 4
-} 3
-test utf-7.18.4 {Tcl_UtfPrev} {testutfprev ucs2} {
-    testutfprev A\xA0\xA0\xA0\xF8 4
-} 1
-test utf-7.18.5 {Tcl_UtfPrev} {testutfprev fullutf} {
-    testutfprev A\xA0\xA0\xA0\xF8 4
-} 3
-test utf-7.19.0 {Tcl_UtfPrev} {testutfprev ucs2} {
-    testutfprev A\xF8\xA0\xA0\xA0
-} 2
-test utf-7.19.1 {Tcl_UtfPrev} {testutfprev fullutf} {
-    testutfprev A\xF8\xA0\xA0\xA0
-} 4
-test utf-7.20.0 {Tcl_UtfPrev} {testutfprev ucs2} {
-    testutfprev A\xF2\xA0\xA0\xA0
-} 2
-test utf-7.20.1 {Tcl_UtfPrev} {testutfprev fullutf} {
-    testutfprev A\xF2\xA0\xA0\xA0
-} 1
-test utf-7.21.0 {Tcl_UtfPrev} {testutfprev ucs2} {
-    testutfprev A\xE8\xA0\xA0\xA0
-} 2
-test utf-7.21.1 {Tcl_UtfPrev} {testutfprev fullutf} {
-    testutfprev A\xE8\xA0\xA0\xA0
-} 4
-test utf-7.22.0 {Tcl_UtfPrev} {testutfprev ucs2} {
-    testutfprev A\xD0\xA0\xA0\xA0
-} 2
-test utf-7.22.1 {Tcl_UtfPrev} {testutfprev fullutf} {
-    testutfprev A\xD0\xA0\xA0\xA0
-} 4
-test utf-7.23.0 {Tcl_UtfPrev} {testutfprev ucs2} {
-    testutfprev A\xA0\xA0\xA0\xA0
-} 2
-test utf-7.23.1 {Tcl_UtfPrev} {testutfprev fullutf} {
-    testutfprev A\xA0\xA0\xA0\xA0
-=======
 test utf-7.18.0 {Tcl_UtfPrev} {testutfprev testbytestring ucs2} {
     testutfprev A[testbytestring \xA0\xA0\xA0]
-} 3
+} 1
 test utf-7.18.1 {Tcl_UtfPrev} {testutfprev testbytestring fullutf} {
     testutfprev A[testbytestring \xA0\xA0\xA0]
 } 3
 test utf-7.18.2 {Tcl_UtfPrev} {testutfprev testbytestring ucs2} {
     testutfprev A[testbytestring \xA0\xA0\xA0\xA0] 4
-} 3
+} 1
 test utf-7.18.3 {Tcl_UtfPrev} {testutfprev testbytestring fullutf} {
     testutfprev A[testbytestring \xA0\xA0\xA0\xA0] 4
 } 3
 test utf-7.18.4 {Tcl_UtfPrev} {testutfprev testbytestring ucs2} {
     testutfprev A[testbytestring \xA0\xA0\xA0\xF8] 4
-} 3
+} 1
 test utf-7.18.5 {Tcl_UtfPrev} {testutfprev testbytestring fullutf} {
     testutfprev A[testbytestring \xA0\xA0\xA0\xF8] 4
 } 3
 test utf-7.19.0 {Tcl_UtfPrev} {testutfprev testbytestring ucs2} {
     testutfprev A[testbytestring \xF8\xA0\xA0\xA0]
-} 4
+} 2
 test utf-7.19.1 {Tcl_UtfPrev} {testutfprev testbytestring fullutf} {
     testutfprev A[testbytestring \xF8\xA0\xA0\xA0]
 } 4
 test utf-7.20.0 {Tcl_UtfPrev} {testutfprev testbytestring ucs2} {
     testutfprev A[testbytestring \xF2\xA0\xA0\xA0]
-} 4
+} 2
 test utf-7.20.1 {Tcl_UtfPrev} {testutfprev testbytestring fullutf} {
     testutfprev A[testbytestring \xF2\xA0\xA0\xA0]
 } 1
 test utf-7.21.0 {Tcl_UtfPrev} {testutfprev testbytestring ucs2} {
     testutfprev A\u8820[testbytestring \xA0]
-} 4
+} 2
 test utf-7.21.1 {Tcl_UtfPrev} {testutfprev testbytestring fullutf} {
     testutfprev A\u8820[testbytestring \xA0]
 } 4
 test utf-7.22.0 {Tcl_UtfPrev} {testutfprev testbytestring ucs2} {
     testutfprev A[testbytestring \xD0\xA0\xA0\xA0]
-} 4
+} 2
 test utf-7.22.1 {Tcl_UtfPrev} {testutfprev testbytestring fullutf} {
     testutfprev A[testbytestring \xD0\xA0\xA0\xA0]
 } 4
 test utf-7.23.0 {Tcl_UtfPrev} {testutfprev testbytestring ucs2} {
     testutfprev A[testbytestring \xA0\xA0\xA0\xA0]
-} 4
+} 2
 test utf-7.23.1 {Tcl_UtfPrev} {testutfprev testbytestring fullutf} {
     testutfprev A[testbytestring \xA0\xA0\xA0\xA0]
->>>>>>> 6e608b39
 } 4
 test utf-7.24 {Tcl_UtfPrev -- overlong sequence}  {testutfprev testbytestring} {
     testutfprev A[testbytestring \xC0\x81]
@@ -908,19 +858,11 @@
 test utf-7.28.1 {Tcl_UtfPrev -- overlong sequence}  {testutfprev testbytestring} {
     testutfprev A[testbytestring \xE0\x80\x80] 2
 } 1
-<<<<<<< HEAD
-test utf-7.29.0 {Tcl_UtfPrev -- overlong sequence}  {testutfprev ucs2} {
-    testutfprev A\xF0\x80\x80\x80
-} 2
-test utf-7.29.1 {Tcl_UtfPrev -- overlong sequence}  {testutfprev fullutf} {
-    testutfprev A\xF0\x80\x80\x80
-=======
 test utf-7.29.0 {Tcl_UtfPrev -- overlong sequence}  {testutfprev testbytestring ucs2} {
     testutfprev A[testbytestring \xF0\x80\x80\x80]
-} 4
+} 2
 test utf-7.29.1 {Tcl_UtfPrev -- overlong sequence}  {testutfprev testbytestring fullutf} {
     testutfprev A[testbytestring \xF0\x80\x80\x80]
->>>>>>> 6e608b39
 } 4
 test utf-7.30 {Tcl_UtfPrev -- overlong sequence}  {testutfprev testbytestring} {
     testutfprev A[testbytestring \xF0\x80\x80\x80] 4
@@ -949,19 +891,11 @@
 test utf-7.38 {Tcl_UtfPrev -- overlong sequence}  {testutfprev testbytestring} {
     testutfprev A[testbytestring \xE0\xA0\x80] 2
 } 1
-<<<<<<< HEAD
-test utf-7.39.0 {Tcl_UtfPrev -- overlong sequence}  {testutfprev ucs2} {
-    testutfprev A\xF0\x90\x80\x80
-} 2
-test utf-7.39.1 {Tcl_UtfPrev -- overlong sequence}  {testutfprev fullutf} {
-    testutfprev A\xF0\x90\x80\x80
-=======
 test utf-7.39.0 {Tcl_UtfPrev -- overlong sequence}  {testutfprev testbytestring ucs2} {
     testutfprev A[testbytestring \xF0\x90\x80\x80]
-} 4
+} 2
 test utf-7.39.1 {Tcl_UtfPrev -- overlong sequence}  {testutfprev testbytestring fullutf} {
     testutfprev A[testbytestring \xF0\x90\x80\x80]
->>>>>>> 6e608b39
 } 1
 test utf-7.40.0 {Tcl_UtfPrev -- overlong sequence}  {testutfprev testbytestring ucs2} {
     testutfprev A[testbytestring \xF0\x90\x80\x80] 4
@@ -987,19 +921,11 @@
 test utf-7.45 {Tcl_UtfPrev -- no lead byte at start}  testutfprev {
     testutfprev [testbytestring \xA0\xA0\xA0]
 } 2
-<<<<<<< HEAD
-test utf-7.46.0 {Tcl_UtfPrev -- no lead byte at start}  {testutfprev ucs2} {
-    testutfprev \xA0\xA0\xA0\xA0
-} 1
-test utf-7.46.1 {Tcl_UtfPrev -- no lead byte at start}  {testutfprev fullutf} {
-    testutfprev \xA0\xA0\xA0\xA0
-=======
 test utf-7.46.0 {Tcl_UtfPrev -- no lead byte at start}  {testutfprev testbytestring ucs2} {
     testutfprev [testbytestring \xA0\xA0\xA0\xA0]
-} 3
+} 1
 test utf-7.46.1 {Tcl_UtfPrev -- no lead byte at start}  {testutfprev testbytestring fullutf} {
     testutfprev [testbytestring \xA0\xA0\xA0\xA0]
->>>>>>> 6e608b39
 } 3
 test utf-7.47 {Tcl_UtfPrev, pointing to 3th byte of 3-byte valid sequence} {testutfprev testbytestring} {
     testutfprev [testbytestring \xE8\xA0]
@@ -1010,19 +936,11 @@
 test utf-7.47.2 {Tcl_UtfPrev, pointing to 3th byte of 3-byte invalid sequence} {testutfprev testbytestring} {
     testutfprev [testbytestring \xE8\xA0\x00] 2
 } 0
-<<<<<<< HEAD
-test utf-7.48.0 {Tcl_UtfPrev, validity check [493dccc2de]} {testutfprev ucs2} {
-    testutfprev A\xF4\x8F\xBF\xBF
-} 2
-test utf-7.48.1 {Tcl_UtfPrev, validity check [493dccc2de]} {testutfprev fullutf} {
-    testutfprev A\xF4\x8F\xBF\xBF
-=======
 test utf-7.48.0 {Tcl_UtfPrev, validity check [493dccc2de]} {testutfprev testbytestring ucs2} {
     testutfprev A[testbytestring \xF4\x8F\xBF\xBF]
-} 4
+} 2
 test utf-7.48.1 {Tcl_UtfPrev, validity check [493dccc2de]} {testutfprev testbytestring fullutf} {
     testutfprev A[testbytestring \xF4\x8F\xBF\xBF]
->>>>>>> 6e608b39
 } 1
 test utf-7.48.2 {Tcl_UtfPrev, validity check [493dccc2de]} {testutfprev testbytestring ucs2} {
     testutfprev A[testbytestring \xF4\x8F\xBF\xBF] 4
@@ -1039,19 +957,11 @@
 test utf-7.48.6 {Tcl_UtfPrev, validity check [493dccc2de]} {testutfprev testbytestring} {
     testutfprev A[testbytestring \xF4\x8F\xBF\xBF] 2
 } 1
-<<<<<<< HEAD
-test utf-7.49.0 {Tcl_UtfPrev, validity check [493dccc2de]} {testutfprev ucs2} {
-    testutfprev A\xF4\x90\x80\x80
-} 2
-test utf-7.49.1 {Tcl_UtfPrev, validity check [493dccc2de]} {testutfprev fullutf} {
-    testutfprev A\xF4\x90\x80\x80
-=======
 test utf-7.49.0 {Tcl_UtfPrev, validity check [493dccc2de]} {testutfprev testbytestring ucs2} {
     testutfprev A[testbytestring \xF4\x90\x80\x80]
-} 4
+} 2
 test utf-7.49.1 {Tcl_UtfPrev, validity check [493dccc2de]} {testutfprev testbytestring fullutf} {
     testutfprev A[testbytestring \xF4\x90\x80\x80]
->>>>>>> 6e608b39
 } 4
 test utf-7.49.2 {Tcl_UtfPrev, validity check [493dccc2de]} {testutfprev testbytestring} {
     testutfprev A[testbytestring \xF4\x90\x80\x80] 4
