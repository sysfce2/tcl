# This file contains a collection of tests for tclUtf.c
# Sourcing this file into Tcl runs the tests and generates output for
# errors.  No output means no errors were found.
#
# Copyright (c) 1997 Sun Microsystems, Inc.
# Copyright (c) 1998-1999 by Scriptics Corporation.
#
# See the file "license.terms" for information on usage and redistribution
# of this file, and for a DISCLAIMER OF ALL WARRANTIES.

if {[lsearch [namespace children] ::tcltest] == -1} {
    package require tcltest 2
    namespace import -force ::tcltest::*
}

::tcltest::loadTestedCommands
catch [list package require -exact Tcltest [info patchlevel]]

testConstraint ucs2 [expr {[format %c 0x010000] eq "\uFFFD"}]
testConstraint fullutf [expr {[format %c 0x010000] ne "\uFFFD"}]
testConstraint utf16 [expr {[string length [format %c 0x10000]] == 2}]
testConstraint ucs4 [expr {[testConstraint fullutf]
		&& [string length [format %c 0x10000]] == 1}]
testConstraint ucs2_utf16 [expr {![testConstraint ucs4]}]

testConstraint Uesc [expr {"\U0041" eq "A"}]
testConstraint pre388 [expr {"\x741" eq "A"}]
testConstraint pairsTo4bytes [expr {[llength [info commands teststringbytes]]
		&& [string length [teststringbytes \uD83D\uDCA9]] == 4}]

testConstraint testbytestring [llength [info commands testbytestring]]
testConstraint testfindfirst [llength [info commands testfindfirst]]
testConstraint testfindlast [llength [info commands testfindlast]]
testConstraint testnumutfchars [llength [info commands testnumutfchars]]
testConstraint teststringobj [llength [info commands teststringobj]]
testConstraint testutfnext [llength [info commands testutfnext]]
testConstraint testutfprev [llength [info commands testutfprev]]

testConstraint tip413 [expr {[string trim \x00] eq {}}]

catch {unset x}

test utf-1.1 {Tcl_UniCharToUtf: 1 byte sequences} testbytestring {
    expr {"\x01" eq [testbytestring \x01]}
} 1
test utf-1.2 {Tcl_UniCharToUtf: 2 byte sequences} testbytestring {
    expr {"\x00" eq [testbytestring \xC0\x80]}
} 1
test utf-1.3 {Tcl_UniCharToUtf: 2 byte sequences} testbytestring {
    expr {"\xE0" eq [testbytestring \xC3\xA0]}
} 1
test utf-1.4 {Tcl_UniCharToUtf: 3 byte sequences} testbytestring {
    expr {"\u4E4E" eq [testbytestring \xE4\xB9\x8E]}
} 1
test utf-1.5 {Tcl_UniCharToUtf: overflowed Tcl_UniChar} testbytestring {
    expr {[format %c 0x110000] eq [testbytestring \xEF\xBF\xBD]}
} 1
test utf-1.6 {Tcl_UniCharToUtf: negative Tcl_UniChar} testbytestring {
    expr {[format %c -1] eq [testbytestring \xEF\xBF\xBD]}
} 1
test utf-1.7.0 {Tcl_UniCharToUtf: 4 byte sequences} {fullutf Uesc testbytestring} {
    expr {"\U014E4E" eq [testbytestring \xF0\x94\xB9\x8E]}
} 1
test utf-1.7.1 {Tcl_UniCharToUtf: 4 byte sequences} {ucs2 Uesc testbytestring} {
    expr {"\U014E4E" eq [testbytestring \xF0\x94\xB9\x8E]}
} 0
test utf-1.8 {Tcl_UniCharToUtf: 3 byte sequence, high surrogate} testbytestring {
    expr {"\uD842" eq [testbytestring \xED\xA1\x82]}
} 1
test utf-1.9 {Tcl_UniCharToUtf: 3 byte sequence, low surrogate} testbytestring {
    expr {"\uDC42" eq [testbytestring \xED\xB1\x82]}
} 1
test utf-1.10 {Tcl_UniCharToUtf: 3 byte sequence, high surrogate} testbytestring {
    expr {[format %c 0xD842] eq [testbytestring \xED\xA1\x82]}
} 1
test utf-1.11 {Tcl_UniCharToUtf: 3 byte sequence, low surrogate} testbytestring {
    expr {[format %c 0xDC42] eq [testbytestring \xED\xB1\x82]}
} 1
test utf-1.12 {Tcl_UniCharToUtf: 4 byte sequence, high/low surrogate} {pairsTo4bytes testbytestring} {
    expr {"\uD842\uDC42" eq [testbytestring \xF0\xA0\xA1\x82]}
} 1
test utf-1.13 {Tcl_UniCharToUtf: Invalid surrogate} {Uesc testbytestring} {
    expr {"\UD842" eq [testbytestring \xEF\xBF\xBD]}
} 1

test utf-2.1 {Tcl_UtfToUniChar: low ascii} {
    string length "abc"
} 3
test utf-2.2 {Tcl_UtfToUniChar: naked trail bytes} testbytestring {
    string length [testbytestring \x82\x83\x84]
} 3
test utf-2.3 {Tcl_UtfToUniChar: lead (2-byte) followed by non-trail} testbytestring {
    string length [testbytestring \xC2]
} 1
test utf-2.4 {Tcl_UtfToUniChar: lead (2-byte) followed by trail} {
    string length \xA2
} 1
test utf-2.5 {Tcl_UtfToUniChar: lead (3-byte) followed by non-trail} testbytestring {
    string length [testbytestring \xE2]
} 1
test utf-2.6 {Tcl_UtfToUniChar: lead (3-byte) followed by 1 trail} testbytestring {
    string length [testbytestring \xE2\xA2]
} 2
test utf-2.7 {Tcl_UtfToUniChar: lead (3-byte) followed by 2 trail} testbytestring {
    string length [testbytestring \xE4\xB9\x8E]
} 1
test utf-2.8.0 {Tcl_UtfToUniChar: lead (4-byte) followed by 3 trail} {testbytestring ucs2} {
    string length [testbytestring \xF0\x90\x80\x80]
} 4
test utf-2.8.1 {Tcl_UtfToUniChar: lead (4-byte) followed by 3 trail} {testbytestring ucs4} {
    string length [testbytestring \xF0\x90\x80\x80]
} 1
test utf-2.8.2 {Tcl_UtfToUniChar: lead (4-byte) followed by 3 trail} {testbytestring utf16} {
    string length [testbytestring \xF0\x90\x80\x80]
} 2
test utf-2.9.0 {Tcl_UtfToUniChar: lead (4-byte) followed by 3 trail} {testbytestring ucs2} {
    string length [testbytestring \xF4\x8F\xBF\xBF]
} 4
test utf-2.9.1 {Tcl_UtfToUniChar: lead (4-byte) followed by 3 trail} {Uesc ucs4} {
    string length \U10FFFF
} 1
test utf-2.9.2 {Tcl_UtfToUniChar: lead (4-byte) followed by 3 trail} utf16 {
    string length \uDBFF\uDFFF
} 2
test utf-2.10 {Tcl_UtfToUniChar: lead (4-byte) followed by 3 trail, underflow} testbytestring {
    string length [testbytestring \xF0\x8F\xBF\xBF]
} 4
test utf-2.11 {Tcl_UtfToUniChar: lead (4-byte) followed by 3 trail, overflow} testbytestring {
    # Would decode to U+110000 but that is outside the Unicode range.
    string length [testbytestring \xF4\x90\x80\x80]
} 4
test utf-2.12 {Tcl_UtfToUniChar: longer UTF sequences not supported} testbytestring {
    string length [testbytestring \xF8\xA2\xA2\xA2\xA2]
} 5

test utf-3.1 {Tcl_UtfCharComplete} {
} {}

test utf-4.1 {Tcl_NumUtfChars: zero length} testnumutfchars {
    testnumutfchars ""
} 0
test utf-4.2 {Tcl_NumUtfChars: length 1} testnumutfchars {
    testnumutfchars \xA2
} 1
test utf-4.3 {Tcl_NumUtfChars: long string} {testnumutfchars testbytestring} {
    testnumutfchars abc\xA2[testbytestring \xE4\xB9\x8E\xA2\x4E]
} 7
test utf-4.4 {Tcl_NumUtfChars: #x00} testnumutfchars {
    testnumutfchars \x00
} 1
test utf-4.5 {Tcl_NumUtfChars: zero length, calc len} testnumutfchars {
    testnumutfchars "" 0
} 0
test utf-4.6 {Tcl_NumUtfChars: length 1, calc len} {testnumutfchars testbytestring} {
    testnumutfchars \xA2 end
} 1
test utf-4.7 {Tcl_NumUtfChars: long string, calc len} {testnumutfchars testbytestring} {
    testnumutfchars abc\xA2[testbytestring \xE4\xB9\x8E\xA2\x4E] end
} 7
test utf-4.8 {Tcl_NumUtfChars: #x00, calc len} testnumutfchars {
    testnumutfchars \x00 end
} 1
# Bug [2738427]: Tcl_NumUtfChars(...) no overflow check
test utf-4.9 {Tcl_NumUtfChars: #u20AC, calc len, incomplete} {testnumutfchars testbytestring} {
    testnumutfchars [testbytestring \xE2\x82\xAC] end-1
} 2
test utf-4.10 {Tcl_NumUtfChars: #x00, calc len, overcomplete} {testnumutfchars testbytestring} {
    testnumutfchars [testbytestring \x00] end+1
} 2
test utf-4.11 {Tcl_NumUtfChars: 3 bytes of 4-byte UTF-8 characater} {testnumutfchars testbytestring} {
    testnumutfchars [testbytestring \xF0\x9F\x92\xA9] end-1
} 3
test utf-4.12.0 {Tcl_NumUtfChars: #4-byte UTF-8 character} {testnumutfchars testbytestring ucs2} {
    testnumutfchars [testbytestring \xF0\x9F\x92\xA9] end
} 4
test utf-4.12.1 {Tcl_NumUtfChars: #4-byte UTF-8 character} {testnumutfchars testbytestring ucs4} {
    testnumutfchars [testbytestring \xF0\x9F\x92\xA9] end
} 1
test utf-4.12.2 {Tcl_NumUtfChars: #4-byte UTF-8 character} {testnumutfchars testbytestring utf16} {
    testnumutfchars [testbytestring \xF0\x9F\x92\xA9] end
} 2
test utf-4.13 {Tcl_NumUtfChars: end of string} {testnumutfchars testbytestring} { 
    testnumutfchars foobar[testbytestring \xF2\xC2\xA0] end
} 8

test utf-5.1 {Tcl_UtfFindFirst} {testfindfirst testbytestring} {
    testfindfirst [testbytestring abcbc] 98
} bcbc
test utf-5.2 {Tcl_UtfFindLast} {testfindlast testbytestring} {
    testfindlast [testbytestring abcbc] 98
} bc

test utf-6.1 {Tcl_UtfNext} testutfnext {
    # This takes the pointer one past the terminating NUL.
    # This is really an invalid call.
    testutfnext {}
<<<<<<< HEAD
} 1
=======
} -1
>>>>>>> 210275a5
test utf-6.2 {Tcl_UtfNext} testutfnext {
    testutfnext A
} 1
test utf-6.3 {Tcl_UtfNext} testutfnext {
    testutfnext AA
} 1
test utf-6.4 {Tcl_UtfNext} {testutfnext testbytestring} {
    testutfnext A[testbytestring \xA0]
} 1
test utf-6.5 {Tcl_UtfNext} {testutfnext testbytestring} {
    testutfnext A[testbytestring \xD0]
} 1
test utf-6.6 {Tcl_UtfNext} {testutfnext testbytestring} {
    testutfnext A[testbytestring \xE8]
} 1
test utf-6.7 {Tcl_UtfNext} {testutfnext testbytestring} {
    testutfnext A[testbytestring \xF2]
} 1
test utf-6.8 {Tcl_UtfNext} {testutfnext testbytestring} {
    testutfnext A[testbytestring \xF8]
} 1
test utf-6.9.0 {Tcl_UtfNext} {testutfnext testbytestring ucs2} {
    testutfnext [testbytestring \xA0]
} 1
test utf-6.9.1 {Tcl_UtfNext} {testutfnext testbytestring utf16} {
    testutfnext [testbytestring \xA0]
} -1
test utf-6.9.2 {Tcl_UtfNext} {testutfnext testbytestring ucs4} {
    testutfnext [testbytestring \xA0]
} 1
test utf-6.10 {Tcl_UtfNext} {testutfnext testbytestring} {
    testutfnext [testbytestring \xA0]G
} 1
test utf-6.11 {Tcl_UtfNext} {testutfnext testbytestring} {
    testutfnext [testbytestring \xA0\xA0\x00]
} 1
test utf-6.12 {Tcl_UtfNext} {testutfnext testbytestring} {
    testutfnext [testbytestring \xA0\xD0]
} 1
test utf-6.13 {Tcl_UtfNext} {testutfnext testbytestring} {
    testutfnext [testbytestring \xA0\xE8]
} 1
test utf-6.14 {Tcl_UtfNext} {testutfnext testbytestring} {
    testutfnext [testbytestring \xA0\xF2]
} 1
test utf-6.15 {Tcl_UtfNext} {testutfnext testbytestring} {
    testutfnext [testbytestring \xA0\xF8]
} 1
test utf-6.16 {Tcl_UtfNext} {testutfnext testbytestring} {
    testutfnext [testbytestring \xD0\x00]
} 1
test utf-6.17 {Tcl_UtfNext} {testutfnext testbytestring} {
    testutfnext [testbytestring \xD0]G
} 1
test utf-6.18 {Tcl_UtfNext} {testutfnext testbytestring} {
    testutfnext [testbytestring \xD0\xA0]
} 2
test utf-6.19 {Tcl_UtfNext} {testutfnext testbytestring} {
    testutfnext [testbytestring \xD0\xD0]
} 1
test utf-6.20 {Tcl_UtfNext} {testutfnext testbytestring} {
    testutfnext [testbytestring \xD0\xE8]
} 1
test utf-6.21 {Tcl_UtfNext} {testutfnext testbytestring} {
    testutfnext [testbytestring \xD0\xF2]
} 1
test utf-6.22 {Tcl_UtfNext} {testutfnext testbytestring} {
    testutfnext [testbytestring \xD0\xF8]
} 1
test utf-6.23 {Tcl_UtfNext} {testutfnext testbytestring} {
    testutfnext [testbytestring \xE8]
} -1
test utf-6.24 {Tcl_UtfNext} {testutfnext testbytestring} {
    testutfnext [testbytestring \xE8]G
} 1
test utf-6.25 {Tcl_UtfNext} {testutfnext testbytestring} {
    testutfnext [testbytestring \xE8\xA0\x00]
} 1
test utf-6.26 {Tcl_UtfNext} {testutfnext testbytestring} {
    testutfnext [testbytestring \xE8\xD0]
} 1
test utf-6.27 {Tcl_UtfNext} {testutfnext testbytestring} {
    testutfnext [testbytestring \xE8\xE8]
} 1
test utf-6.28 {Tcl_UtfNext} {testutfnext testbytestring} {
    testutfnext [testbytestring \xE8\xF2]
} 1
test utf-6.29 {Tcl_UtfNext} {testutfnext testbytestring} {
    testutfnext [testbytestring \xE8\xF8]
} 1
test utf-6.30.0 {Tcl_UtfNext} {testutfnext testbytestring ucs2} {
    testutfnext [testbytestring \xF2]
} 1
test utf-6.30.1 {Tcl_UtfNext} {testutfnext testbytestring utf16} {
    testutfnext [testbytestring \xF2]
} 1
test utf-6.30.2 {Tcl_UtfNext} {testutfnext testbytestring ucs4} {
    testutfnext [testbytestring \xF2]
} -1
test utf-6.31 {Tcl_UtfNext} {testutfnext testbytestring} {
    testutfnext [testbytestring \xF2]G
} 1
test utf-6.32.0 {Tcl_UtfNext} {testutfnext testbytestring ucs2} {
    testutfnext [testbytestring \xF2\xA0]
} 1
test utf-6.32.1 {Tcl_UtfNext} {testutfnext testbytestring utf16} {
    testutfnext [testbytestring \xF2\xA0]
} 1
test utf-6.32.2 {Tcl_UtfNext} {testutfnext testbytestring ucs4} {
    testutfnext [testbytestring \xF2\xA0]
} -1
test utf-6.33 {Tcl_UtfNext} {testutfnext testbytestring} {
    testutfnext [testbytestring \xF2\xD0]
} 1
test utf-6.34 {Tcl_UtfNext} {testutfnext testbytestring} {
    testutfnext [testbytestring \xF2\xE8]
} 1
test utf-6.35 {Tcl_UtfNext} {testutfnext testbytestring} {
    testutfnext [testbytestring \xF2\xF2]
} 1
test utf-6.36 {Tcl_UtfNext} {testutfnext testbytestring} {
    testutfnext [testbytestring \xF2\xF8]
} 1
test utf-6.37 {Tcl_UtfNext} {testutfnext testbytestring} {
    testutfnext [testbytestring \xF8]
} 1
test utf-6.38 {Tcl_UtfNext} {testutfnext testbytestring} {
    testutfnext [testbytestring \xF8]G
} 1
test utf-6.39 {Tcl_UtfNext} {testutfnext testbytestring} {
    testutfnext [testbytestring \xF8\xA0]
} 1
test utf-6.40 {Tcl_UtfNext} {testutfnext testbytestring} {
    testutfnext [testbytestring \xF8\xD0]
} 1
test utf-6.41 {Tcl_UtfNext} {testutfnext testbytestring} {
    testutfnext [testbytestring \xF8\xE8]
} 1
test utf-6.42 {Tcl_UtfNext} {testutfnext testbytestring} {
    testutfnext [testbytestring \xF8\xF2]
} 1
test utf-6.43 {Tcl_UtfNext} {testutfnext testbytestring} {
    testutfnext [testbytestring \xF8\xF8]
} 1
test utf-6.44 {Tcl_UtfNext} {testutfnext testbytestring} {
    testutfnext [testbytestring \xD0\xA0]G
} 2
test utf-6.45 {Tcl_UtfNext} {testutfnext testbytestring} {
    testutfnext [testbytestring \xD0\xA0\xA0]
} 2
test utf-6.46 {Tcl_UtfNext} {testutfnext testbytestring} {
    testutfnext [testbytestring \xD0\xA0\xD0]
} 2
test utf-6.47 {Tcl_UtfNext} {testutfnext testbytestring} {
    testutfnext [testbytestring \xD0\xA0\xE8]
} 2
test utf-6.48 {Tcl_UtfNext} {testutfnext testbytestring} {
    testutfnext [testbytestring \xD0\xA0\xF2]
} 2
test utf-6.49 {Tcl_UtfNext} {testutfnext testbytestring} {
    testutfnext [testbytestring \xD0\xA0\xF8]
} 2
test utf-6.50 {Tcl_UtfNext} {testutfnext testbytestring} {
    testutfnext [testbytestring \xE8\xA0]G
} 1
test utf-6.51 {Tcl_UtfNext} testutfnext {
    testutfnext \u8820
} 3
test utf-6.52 {Tcl_UtfNext} {testutfnext testbytestring} {
    testutfnext [testbytestring \xE8\xA0\xD0]
} 1
test utf-6.53 {Tcl_UtfNext} {testutfnext testbytestring} {
    testutfnext [testbytestring \xE8\xA0\xE8]
} 1
test utf-6.54 {Tcl_UtfNext} {testutfnext testbytestring} {
    testutfnext [testbytestring \xE8\xA0\xF2]
} 1
test utf-6.55 {Tcl_UtfNext} {testutfnext testbytestring} {
    testutfnext [testbytestring \xE8\xA0\xF8]
} 1
test utf-6.56 {Tcl_UtfNext} {testutfnext testbytestring} {
    testutfnext [testbytestring \xF2\xA0]G
} 1
test utf-6.57 {Tcl_UtfNext} {testutfnext testbytestring} {
    testutfnext [testbytestring \xF2\xA0\xA0\x00]
} 1
test utf-6.58 {Tcl_UtfNext} {testutfnext testbytestring} {
    testutfnext [testbytestring \xF2\xA0\xD0]
} 1
test utf-6.59 {Tcl_UtfNext} {testutfnext testbytestring} {
    testutfnext [testbytestring \xF2\xA0\xE8]
} 1
test utf-6.60 {Tcl_UtfNext} {testutfnext testbytestring} {
    testutfnext [testbytestring \xF2\xA0\xF2]
} 1
test utf-6.61 {Tcl_UtfNext} {testutfnext testbytestring} {
    testutfnext [testbytestring \xF2\xA0\xF8]
} 1
test utf-6.62 {Tcl_UtfNext} testutfnext {
    testutfnext \u8820G
} 3
test utf-6.63 {Tcl_UtfNext} {testutfnext testbytestring} {
    testutfnext \u8820[testbytestring \xA0]
} 3
test utf-6.64 {Tcl_UtfNext} {testutfnext testbytestring} {
    testutfnext \u8820[testbytestring \xD0]
} 3
test utf-6.65 {Tcl_UtfNext} {testutfnext testbytestring} {
    testutfnext \u8820[testbytestring \xE8]
} 3
test utf-6.66 {Tcl_UtfNext} {testutfnext testbytestring} {
    testutfnext \u8820[testbytestring \xF2]
} 3
test utf-6.67 {Tcl_UtfNext} {testutfnext testbytestring} {
    testutfnext \u8820[testbytestring \xF8]
} 3
test utf-6.68 {Tcl_UtfNext} {testutfnext testbytestring} {
    testutfnext [testbytestring \xF2\xA0\xA0]G
} 1
test utf-6.69.0 {Tcl_UtfNext} {testutfnext testbytestring ucs2_utf16} {
    testutfnext [testbytestring \xF2\xA0\xA0\xA0]
} 1
test utf-6.69.1 {Tcl_UtfNext} {testutfnext testbytestring ucs4} {
    testutfnext [testbytestring \xF2\xA0\xA0\xA0]
} 4
test utf-6.70 {Tcl_UtfNext} {testutfnext testbytestring} {
    testutfnext [testbytestring \xF2\xA0\xA0\xD0]
} 1
test utf-6.71 {Tcl_UtfNext} {testutfnext testbytestring} {
    testutfnext [testbytestring \xF2\xA0\xA0\xE8]
} 1
test utf-6.72 {Tcl_UtfNext} {testutfnext testbytestring} {
    testutfnext [testbytestring \xF2\xA0\xA0\xF2]
} 1
test utf-6.73 {Tcl_UtfNext} {testutfnext testbytestring} {
    testutfnext [testbytestring \xF2\xA0\xA0\xF8]
} 1
test utf-6.74.0 {Tcl_UtfNext} {testutfnext testbytestring ucs2_utf16} {
    testutfnext [testbytestring \xF2\xA0\xA0\xA0]G
} 1
test utf-6.74.1 {Tcl_UtfNext} {testutfnext testbytestring ucs4} {
    testutfnext [testbytestring \xF2\xA0\xA0\xA0]G
} 4
test utf-6.75.0 {Tcl_UtfNext} {testutfnext testbytestring ucs2_utf16} {
    testutfnext [testbytestring \xF2\xA0\xA0\xA0\xA0]
} 1
test utf-6.75.1 {Tcl_UtfNext} {testutfnext testbytestring ucs4} {
    testutfnext [testbytestring \xF2\xA0\xA0\xA0\xA0]
} 4
test utf-6.76.0 {Tcl_UtfNext} {testutfnext testbytestring ucs2_utf16} {
    testutfnext [testbytestring \xF2\xA0\xA0\xA0\xD0]
} 1
test utf-6.76.1 {Tcl_UtfNext} {testutfnext testbytestring ucs4} {
    testutfnext [testbytestring \xF2\xA0\xA0\xA0\xD0]
} 4
test utf-6.77.0 {Tcl_UtfNext} {testutfnext testbytestring ucs2_utf16} {
    testutfnext [testbytestring \xF2\xA0\xA0\xA0\xE8]
} 1
test utf-6.77.1 {Tcl_UtfNext} {testutfnext testbytestring ucs4} {
    testutfnext [testbytestring \xF2\xA0\xA0\xA0\xE8]
} 4
test utf-6.78.0 {Tcl_UtfNext} {testutfnext testbytestring ucs2_utf16} {
    testutfnext [testbytestring \xF2\xA0\xA0\xA0\xF2]
} 1
test utf-6.78.1 {Tcl_UtfNext} {testutfnext testbytestring ucs4} {
    testutfnext [testbytestring \xF2\xA0\xA0\xA0\xF2]
} 4
test utf-6.79.0 {Tcl_UtfNext} {testutfnext testbytestring ucs2_utf16} {
    testutfnext [testbytestring \xF2\xA0\xA0\xA0G\xF8]
} 1
test utf-6.79.1 {Tcl_UtfNext} {testutfnext testbytestring ucs4} {
    testutfnext [testbytestring \xF2\xA0\xA0\xA0G\xF8]
} 4
test utf-6.80 {Tcl_UtfNext - overlong sequences} testutfnext {
    testutfnext \x00
} 2
test utf-6.81 {Tcl_UtfNext - overlong sequences} {testutfnext testbytestring} {
    testutfnext [testbytestring \xC0\x81]
} 1
test utf-6.82 {Tcl_UtfNext - overlong sequences} {testutfnext testbytestring} {
    testutfnext [testbytestring \xC1\x80]
} 1
test utf-6.83 {Tcl_UtfNext - overlong sequences} {testutfnext testbytestring} {
    testutfnext [testbytestring \xC2\x80]
} 2
test utf-6.84 {Tcl_UtfNext - overlong sequences} {testutfnext testbytestring} {
    testutfnext [testbytestring \xE0\x80\x80]
} 1
test utf-6.85 {Tcl_UtfNext - overlong sequences} {testutfnext testbytestring} {
    testutfnext [testbytestring \xE0\xA0\x80]
} 3
test utf-6.86 {Tcl_UtfNext - overlong sequences} {testutfnext testbytestring} {
    testutfnext [testbytestring \xF0\x80\x80\x80]
} 1
test utf-6.87.0 {Tcl_UtfNext - overlong sequences} {testutfnext testbytestring ucs2_utf16} {
    testutfnext [testbytestring \xF0\x90\x80\x80]
} 1
test utf-6.87.1 {Tcl_UtfNext - overlong sequences} {testutfnext testbytestring ucs4} {
    testutfnext [testbytestring \xF0\x90\x80\x80]
} 4
test utf-6.88 {Tcl_UtfNext, pointing to 2th byte of 3-byte valid sequence} {testutfnext testbytestring} {
    testutfnext [testbytestring \xA0\xA0\x00]
} 1
test utf-6.89 {Tcl_UtfNext, pointing to 2th byte of 3-byte invalid sequence} {testutfnext testbytestring} {
    testutfnext [testbytestring \x80\x80\x00]
} 1
<<<<<<< HEAD
test utf-6.90.0 {Tcl_UtfNext, validity check [493dccc2de]} {testutfnext testbytestring ucs2_utf16} {
=======
test utf-6.90.0 {Tcl_UtfNext, validity check [493dccc2de]} {testutfnext testbytestring ucs2} {
>>>>>>> 210275a5
    testutfnext [testbytestring \xF4\x8F\xBF\xBF]
} 1
test utf-6.90.1 {Tcl_UtfNext, validity check [493dccc2de]} {testutfnext testbytestring ucs4} {
    testutfnext [testbytestring \xF4\x8F\xBF\xBF]
} 4
test utf-6.91.0 {Tcl_UtfNext, validity check [493dccc2de]} {testutfnext testbytestring ucs2} {
    testutfnext [testbytestring \xF4\x90\x80\x80]
} 1
test utf-6.91.1 {Tcl_UtfNext, validity check [493dccc2de]} {testutfnext testbytestring ucs4} {
    testutfnext [testbytestring \xF4\x90\x80\x80]
} 1
test utf-6.92.0 {Tcl_UtfNext, pointing to 2th byte of 4-byte valid sequence} {testutfnext testbytestring ucs2} {
    testutfnext [testbytestring \xA0\xA0\xA0]
} 1
test utf-6.92.1 {Tcl_UtfNext, pointing to 2th byte of 4-byte valid sequence} {testutfnext testbytestring utf16} {
    testutfnext [testbytestring \xA0\xA0\xA0]
} 3
test utf-6.92.2 {Tcl_UtfNext, pointing to 2th byte of 4-byte valid sequence} {testutfnext testbytestring ucs4} {
    testutfnext [testbytestring \xA0\xA0\xA0]
} 1
test utf-6.93.0 {Tcl_UtfNext, pointing to 2th byte of 4-byte invalid sequence} {testutfnext testbytestring ucs2} {
    testutfnext [testbytestring \x80\x80\x80]
} 1
test utf-6.93.1 {Tcl_UtfNext, pointing to 2th byte of 4-byte invalid sequence} {testutfnext testbytestring utf16} {
    testutfnext [testbytestring \x80\x80\x80]
} 3
test utf-6.93.2 {Tcl_UtfNext, pointing to 2th byte of 4-byte invalid sequence} {testutfnext testbytestring ucs4} {
    testutfnext [testbytestring \x80\x80\x80]
} 1
test utf-6.94 {Tcl_UtfNext, pointing to 2th byte of 5-byte invalid sequence} {testutfnext testbytestring ucs2} {
    testutfnext [testbytestring \xA0\xA0\xA0\xA0]
} 1
test utf-6.95 {Tcl_UtfNext, pointing to 2th byte of 5-byte invalid sequence} {testutfnext testbytestring ucs2} {
    testutfnext [testbytestring \x80\x80\x80\x80]
} 1
test utf-6.96 {Tcl_UtfNext, read limits} testutfnext {
    testutfnext G 0
} 0
test utf-6.97 {Tcl_UtfNext, read limits} {testutfnext testbytestring} {
    testutfnext [testbytestring \xA0] 0
} 0
test utf-6.98 {Tcl_UtfNext, read limits} testutfnext {
    testutfnext AG 1
} 1
test utf-6.99 {Tcl_UtfNext, read limits} {testutfnext testbytestring} {
    testutfnext A[testbytestring \xA0] 1
} 1
test utf-6.100 {Tcl_UtfNext, read limits} {testutfnext testbytestring} {
    testutfnext [testbytestring \xD0\xA0]G 1
} 0
test utf-6.101 {Tcl_UtfNext, read limits} {testutfnext testbytestring} {
    testutfnext [testbytestring \xD0\xA0]G 2
} 2
test utf-6.102 {Tcl_UtfNext, read limits} {testutfnext testbytestring} {
    testutfnext [testbytestring \xD0\xA0\xA0] 1
} 0
test utf-6.103 {Tcl_UtfNext, read limits} {testutfnext testbytestring} {
    testutfnext [testbytestring \xD0\xA0\xA0] 2
} 2
test utf-6.104 {Tcl_UtfNext, read limits} testutfnext {
    testutfnext \u8820G 1
} 0
test utf-6.105 {Tcl_UtfNext, read limits} testutfnext {
    testutfnext \u8820G 2
} 0
test utf-6.106 {Tcl_UtfNext, read limits} testutfnext {
    testutfnext \u8820G 3
} 3
test utf-6.107 {Tcl_UtfNext, read limits} {testutfnext testbytestring} {
    testutfnext \u8820[testbytestring \xA0] 1
} 0
test utf-6.108 {Tcl_UtfNext, read limits} {testutfnext testbytestring} {
    testutfnext \u8820[testbytestring \xA0] 2
} 0
test utf-6.109 {Tcl_UtfNext, read limits} {testutfnext testbytestring} {
    testutfnext \u8820[testbytestring \xA0] 3
} 3
<<<<<<< HEAD
test utf-6.110.0 {Tcl_UtfNext, read limits} {testutfnext testbytestring ucs2_utf16} {
=======
test utf-6.110.0 {Tcl_UtfNext, read limits} {testutfnext testbytestring ucs2} {
>>>>>>> 210275a5
    testutfnext [testbytestring \xF2\xA0\xA0\xA0]G 1
} 1
test utf-6.110.1 {Tcl_UtfNext, read limits} {testutfnext testbytestring ucs4} {
    testutfnext [testbytestring \xF2\xA0\xA0\xA0]G 1
} 0
<<<<<<< HEAD
test utf-6.111.0 {Tcl_UtfNext, read limits} {testutfnext testbytestring ucs2_utf16} {
=======
test utf-6.111.0 {Tcl_UtfNext, read limits} {testutfnext testbytestring ucs2} {
>>>>>>> 210275a5
    testutfnext [testbytestring \xF2\xA0\xA0\xA0]G 2
} 1
test utf-6.111.1 {Tcl_UtfNext, read limits} {testutfnext testbytestring ucs4} {
    testutfnext [testbytestring \xF2\xA0\xA0\xA0]G 2
} 0
<<<<<<< HEAD
test utf-6.112.0 {Tcl_UtfNext, read limits} {testutfnext testbytestring ucs2_utf16} {
=======
test utf-6.112.0 {Tcl_UtfNext, read limits} {testutfnext testbytestring ucs2} {
>>>>>>> 210275a5
    testutfnext [testbytestring \xF2\xA0\xA0\xA0]G 3
} 1
test utf-6.112.1 {Tcl_UtfNext, read limits} {testutfnext testbytestring ucs4} {
    testutfnext [testbytestring \xF2\xA0\xA0\xA0]G 3
} 0
<<<<<<< HEAD
test utf-6.113.0 {Tcl_UtfNext, read limits} {testutfnext testbytestring ucs2_utf16} {
=======
test utf-6.113.0 {Tcl_UtfNext, read limits} {testutfnext testbytestring ucs2} {
>>>>>>> 210275a5
    testutfnext [testbytestring \xF2\xA0\xA0\xA0]G 4
} 1
test utf-6.113.1 {Tcl_UtfNext, read limits} {testutfnext testbytestring ucs4} {
    testutfnext [testbytestring \xF2\xA0\xA0\xA0]G 4
} 4
test utf-6.114.0 {Tcl_UtfNext, read limits} {testutfnext testbytestring ucs2_utf16} {
    testutfnext [testbytestring \xF2\xA0\xA0\xA0\xA0] 1
} 1
test utf-6.114.1 {Tcl_UtfNext, read limits} {testutfnext testbytestring ucs4} {
    testutfnext [testbytestring \xF2\xA0\xA0\xA0\xA0] 1
} 0
test utf-6.115.0 {Tcl_UtfNext, read limits} {testutfnext testbytestring ucs2_utf16} {
    testutfnext [testbytestring \xF2\xA0\xA0\xA0\xA0] 2
} 1
test utf-6.115.1 {Tcl_UtfNext, read limits} {testutfnext testbytestring ucs4} {
    testutfnext [testbytestring \xF2\xA0\xA0\xA0\xA0] 2
} 0
test utf-6.116.0 {Tcl_UtfNext, read limits} {testutfnext testbytestring ucs2_utf16} {
    testutfnext [testbytestring \xF2\xA0\xA0\xA0\xA0] 3
} 1
test utf-6.116.1 {Tcl_UtfNext, read limits} {testutfnext testbytestring ucs4} {
    testutfnext [testbytestring \xF2\xA0\xA0\xA0\xA0] 3
} 0
test utf-6.117.0 {Tcl_UtfNext, read limits} {testutfnext testbytestring ucs2_utf16} {
    testutfnext [testbytestring \xF2\xA0\xA0\xA0\xA0] 4
} 1
test utf-6.117.1 {Tcl_UtfNext, read limits} {testutfnext testbytestring ucs4} {
    testutfnext [testbytestring \xF2\xA0\xA0\xA0\xA0] 4
} 4
test utf-6.118 {Tcl_UtfNext, read limits} {testutfnext testbytestring} {
    testutfnext [testbytestring \xA0]G 0
} 0
test utf-6.119 {Tcl_UtfNext, read limits} {testutfnext testbytestring ucs2} {
    testutfnext [testbytestring \xA0]G 1
} 1
test utf-6.120 {Tcl_UtfNext, read limits} {testutfnext testbytestring ucs2} {
    testutfnext [testbytestring \xA0\xA0] 1
} 1
test utf-6.121 {Tcl_UtfNext, read limits} {testutfnext testbytestring ucs2} {
    testutfnext [testbytestring \xA0\xA0]G 2
} 1
test utf-6.122 {Tcl_UtfNext, read limits} {testutfnext testbytestring ucs2} {
    testutfnext [testbytestring \xA0\xA0\xA0] 2
} 1
test utf-6.123 {Tcl_UtfNext, read limits} {testutfnext testbytestring ucs2} {
    testutfnext [testbytestring \xA0\xA0\xA0]G 3
} 1
test utf-6.124 {Tcl_UtfNext, read limits} {testutfnext testbytestring ucs2} {
    testutfnext [testbytestring \xA0\xA0\xA0\xA0] 3
} 1
test utf-6.125 {Tcl_UtfNext, read limits} {testutfnext testbytestring ucs2} {
    testutfnext [testbytestring \xA0\xA0\xA0\xA0]G 4
} 1
test utf-6.126 {Tcl_UtfNext, read limits} {testutfnext testbytestring ucs2} {
    testutfnext [testbytestring \xA0\xA0\xA0\xA0\xA0] 4
} 1

test utf-7.1 {Tcl_UtfPrev} testutfprev {
    testutfprev {}
} 0
test utf-7.2 {Tcl_UtfPrev} testutfprev {
    testutfprev A
} 0
test utf-7.3 {Tcl_UtfPrev} testutfprev {
    testutfprev AA
} 1
test utf-7.4 {Tcl_UtfPrev} {testutfprev testbytestring} {
    testutfprev A[testbytestring \xF8]
} 1
test utf-7.4.1 {Tcl_UtfPrev} {testutfprev testbytestring} {
    testutfprev A[testbytestring \xF8\xA0\xA0\xA0] 2
} 1
test utf-7.4.2 {Tcl_UtfPrev} {testutfprev testbytestring} {
    testutfprev A[testbytestring \xF8\xF8\xA0\xA0] 2
} 1
test utf-7.5 {Tcl_UtfPrev} {testutfprev testbytestring} {
    testutfprev A[testbytestring \xF2]
} 1
test utf-7.5.1 {Tcl_UtfPrev} {testutfprev testbytestring} {
    testutfprev A[testbytestring \xF2\xA0\xA0\xA0] 2
} 1
test utf-7.5.2 {Tcl_UtfPrev} {testutfprev testbytestring} {
    testutfprev A[testbytestring \xF2\xF8\xA0\xA0] 2
} 1
test utf-7.6 {Tcl_UtfPrev} {testutfprev testbytestring} {
    testutfprev A[testbytestring \xE8]
} 1
test utf-7.6.1 {Tcl_UtfPrev} {testutfprev testbytestring} {
    testutfprev A\u8820[testbytestring \xA0] 2
} 1
test utf-7.6.2 {Tcl_UtfPrev} {testutfprev testbytestring} {
    testutfprev A[testbytestring \xE8\xF8\xA0\xA0] 2
} 1
test utf-7.7 {Tcl_UtfPrev} {testutfprev testbytestring} {
    testutfprev A[testbytestring \xD0]
} 1
test utf-7.7.1 {Tcl_UtfPrev} {testutfprev testbytestring} {
    testutfprev A[testbytestring \xD0\xA0\xA0\xA0] 2
} 1
test utf-7.7.2 {Tcl_UtfPrev} {testutfprev testbytestring} {
    testutfprev A[testbytestring \xD0\xF8\xA0\xA0] 2
} 1
test utf-7.8 {Tcl_UtfPrev} {testutfprev testbytestring} {
    testutfprev A[testbytestring \xA0]
} 1
test utf-7.8.1 {Tcl_UtfPrev} {testutfprev testbytestring} {
    testutfprev A[testbytestring \xA0\xA0\xA0\xA0] 2
} 1
test utf-7.8.2 {Tcl_UtfPrev} {testutfprev testbytestring} {
    testutfprev A[testbytestring \xA0\xF8\xA0\xA0] 2
} 1
test utf-7.9 {Tcl_UtfPrev} {testutfprev testbytestring} {
    testutfprev A[testbytestring \xF8\xA0]
} 2
test utf-7.9.1 {Tcl_UtfPrev} {testutfprev testbytestring} {
    testutfprev A[testbytestring \xF8\xA0\xA0\xA0] 3
} 2
test utf-7.9.2 {Tcl_UtfPrev} {testutfprev testbytestring} {
    testutfprev A[testbytestring \xF8\xA0\xF8\xA0] 3
} 2
test utf-7.10.0 {Tcl_UtfPrev} {testutfprev testbytestring ucs2_utf16} {
    testutfprev A[testbytestring \xF2\xA0]
} 2
test utf-7.10.1 {Tcl_UtfPrev} {testutfprev testbytestring ucs4} {
    testutfprev A[testbytestring \xF2\xA0]
} 1
test utf-7.10.2 {Tcl_UtfPrev} {testutfprev testbytestring ucs2_utf16} {
    testutfprev A[testbytestring \xF2\xA0\xA0\xA0] 3
} 2
test utf-7.10.3 {Tcl_UtfPrev} {testutfprev testbytestring ucs4} {
    testutfprev A[testbytestring \xF2\xA0\xA0\xA0] 3
} 1
test utf-7.10.4 {Tcl_UtfPrev} {testutfprev testbytestring ucs2_utf16} {
    testutfprev A[testbytestring \xF2\xA0\xF8\xA0] 3
} 2
test utf-7.10.5 {Tcl_UtfPrev} {testutfprev testbytestring ucs4} {
    testutfprev A[testbytestring \xF2\xA0\xF8\xA0] 3
} 1
test utf-7.11 {Tcl_UtfPrev} {testutfprev testbytestring} {
    testutfprev A[testbytestring \xE8\xA0]
} 1
test utf-7.11.1 {Tcl_UtfPrev} {testutfprev testbytestring} {
    testutfprev A\u8820[testbytestring \xA0] 3
} 1
test utf-7.11.2 {Tcl_UtfPrev} {testutfprev testbytestring} {
    testutfprev A[testbytestring \xE8\xA0\xF8\xA0] 3
} 1
test utf-7.11.3 {Tcl_UtfPrev} {testutfprev testbytestring} {
    testutfprev A[testbytestring \xE8\xA0\xF8] 3
} 1
test utf-7.12 {Tcl_UtfPrev} {testutfprev testbytestring} {
    testutfprev A[testbytestring \xD0\xA0]
} 1
test utf-7.12.1 {Tcl_UtfPrev} {testutfprev testbytestring} {
    testutfprev A[testbytestring \xD0\xA0\xA0\xA0] 3
} 1
test utf-7.12.2 {Tcl_UtfPrev} {testutfprev testbytestring} {
    testutfprev A[testbytestring \xD0\xA0\xF8\xA0] 3
} 1
test utf-7.13 {Tcl_UtfPrev} {testutfprev testbytestring} {
    testutfprev A[testbytestring \xA0\xA0]
} 2
test utf-7.13.1 {Tcl_UtfPrev} {testutfprev testbytestring} {
    testutfprev A[testbytestring \xA0\xA0\xA0\xA0] 3
} 2
test utf-7.13.2 {Tcl_UtfPrev} {testutfprev testbytestring} {
    testutfprev A[testbytestring \xA0\xA0\xF8\xA0] 3
} 2
test utf-7.14 {Tcl_UtfPrev} {testutfprev testbytestring} {
    testutfprev A[testbytestring \xF8\xA0\xA0]
} 3
test utf-7.14.1 {Tcl_UtfPrev} {testutfprev testbytestring} {
    testutfprev A[testbytestring \xF8\xA0\xA0\xA0] 4
} 3
test utf-7.14.2 {Tcl_UtfPrev} {testutfprev testbytestring} {
    testutfprev A[testbytestring \xF8\xA0\xA0\xF8] 4
} 3
test utf-7.15.0 {Tcl_UtfPrev} {testutfprev testbytestring ucs2_utf16} {
    testutfprev A[testbytestring \xF2\xA0\xA0]
} 3
test utf-7.15.1 {Tcl_UtfPrev} {testutfprev testbytestring ucs4} {
    testutfprev A[testbytestring \xF2\xA0\xA0]
} 1
test utf-7.15.1.0 {Tcl_UtfPrev} {testutfprev testbytestring ucs2_utf16} {
    testutfprev A[testbytestring \xF2\xA0\xA0\xA0] 4
} 3
test utf-7.15.1.1 {Tcl_UtfPrev} {testutfprev testbytestring ucs4} {
    testutfprev A[testbytestring \xF2\xA0\xA0\xA0] 4
} 1
test utf-7.15.2.0 {Tcl_UtfPrev} {testutfprev testbytestring ucs2_utf16} {
    testutfprev A[testbytestring \xF2\xA0\xA0\xF8] 4
} 3
test utf-7.15.2.1 {Tcl_UtfPrev} {testutfprev testbytestring ucs4} {
    testutfprev A[testbytestring \xF2\xA0\xA0\xF8] 4
} 1
test utf-7.16 {Tcl_UtfPrev} testutfprev {
    testutfprev A\u8820
} 1
test utf-7.16.1 {Tcl_UtfPrev} {testutfprev testbytestring} {
    testutfprev A\u8820[testbytestring \xA0] 4
} 1
test utf-7.16.2 {Tcl_UtfPrev} {testutfprev testbytestring} {
    testutfprev A\u8820[testbytestring \xF8] 4
} 1
test utf-7.17 {Tcl_UtfPrev} {testutfprev testbytestring} {
    testutfprev A[testbytestring \xD0\xA0\xA0]
} 3
test utf-7.17.1 {Tcl_UtfPrev} {testutfprev testbytestring} {
    testutfprev A[testbytestring \xD0\xA0\xA0\xA0] 4
} 3
test utf-7.17.2 {Tcl_UtfPrev} {testutfprev testbytestring} {
    testutfprev A[testbytestring \xD0\xA0\xA0\xF8] 4
} 3
test utf-7.18.0 {Tcl_UtfPrev} {testutfprev testbytestring ucs2_utf16} {
    testutfprev A[testbytestring \xA0\xA0\xA0]
<<<<<<< HEAD
} 1
=======
} 3
>>>>>>> 210275a5
test utf-7.18.1 {Tcl_UtfPrev} {testutfprev testbytestring ucs4} {
    testutfprev A[testbytestring \xA0\xA0\xA0]
} 3
test utf-7.18.2 {Tcl_UtfPrev} {testutfprev testbytestring ucs2_utf16} {
    testutfprev A[testbytestring \xA0\xA0\xA0\xA0] 4
<<<<<<< HEAD
} 1
=======
} 3
>>>>>>> 210275a5
test utf-7.18.3 {Tcl_UtfPrev} {testutfprev testbytestring ucs4} {
    testutfprev A[testbytestring \xA0\xA0\xA0\xA0] 4
} 3
test utf-7.18.4 {Tcl_UtfPrev} {testutfprev testbytestring ucs2_utf16} {
    testutfprev A[testbytestring \xA0\xA0\xA0\xF8] 4
<<<<<<< HEAD
} 1
=======
} 3
>>>>>>> 210275a5
test utf-7.18.5 {Tcl_UtfPrev} {testutfprev testbytestring ucs4} {
    testutfprev A[testbytestring \xA0\xA0\xA0\xF8] 4
} 3
test utf-7.19.0 {Tcl_UtfPrev} {testutfprev testbytestring ucs2_utf16} {
    testutfprev A[testbytestring \xF8\xA0\xA0\xA0]
<<<<<<< HEAD
} 2
=======
} 4
>>>>>>> 210275a5
test utf-7.19.1 {Tcl_UtfPrev} {testutfprev testbytestring ucs4} {
    testutfprev A[testbytestring \xF8\xA0\xA0\xA0]
} 4
test utf-7.20.0 {Tcl_UtfPrev} {testutfprev testbytestring ucs2_utf16} {
    testutfprev A[testbytestring \xF2\xA0\xA0\xA0]
<<<<<<< HEAD
} 2
=======
} 4
>>>>>>> 210275a5
test utf-7.20.1 {Tcl_UtfPrev} {testutfprev testbytestring ucs4} {
    testutfprev A[testbytestring \xF2\xA0\xA0\xA0]
} 1
test utf-7.21.0 {Tcl_UtfPrev} {testutfprev testbytestring ucs2_utf16} {
    testutfprev A\u8820[testbytestring \xA0]
<<<<<<< HEAD
} 2
=======
} 4
>>>>>>> 210275a5
test utf-7.21.1 {Tcl_UtfPrev} {testutfprev testbytestring ucs4} {
    testutfprev A\u8820[testbytestring \xA0]
} 4
test utf-7.22.0 {Tcl_UtfPrev} {testutfprev testbytestring ucs2_utf16} {
    testutfprev A[testbytestring \xD0\xA0\xA0\xA0]
<<<<<<< HEAD
} 2
=======
} 4
>>>>>>> 210275a5
test utf-7.22.1 {Tcl_UtfPrev} {testutfprev testbytestring ucs4} {
    testutfprev A[testbytestring \xD0\xA0\xA0\xA0]
} 4
test utf-7.23.0 {Tcl_UtfPrev} {testutfprev testbytestring ucs2_utf16} {
    testutfprev A[testbytestring \xA0\xA0\xA0\xA0]
<<<<<<< HEAD
} 2
=======
} 4
>>>>>>> 210275a5
test utf-7.23.1 {Tcl_UtfPrev} {testutfprev testbytestring ucs4} {
    testutfprev A[testbytestring \xA0\xA0\xA0\xA0]
} 4
test utf-7.24 {Tcl_UtfPrev -- overlong sequence}  {testutfprev testbytestring} {
    testutfprev A[testbytestring \xC0\x81]
} 2
test utf-7.25 {Tcl_UtfPrev -- overlong sequence}  {testutfprev testbytestring} {
    testutfprev A[testbytestring \xC0\x81] 2
} 1
test utf-7.26 {Tcl_UtfPrev -- overlong sequence}  {testutfprev testbytestring} {
    testutfprev A[testbytestring \xE0\x80\x80]
} 3
test utf-7.27 {Tcl_UtfPrev -- overlong sequence}  {testutfprev testbytestring} {
    testutfprev A[testbytestring \xE0\x80]
} 2
test utf-7.27.1 {Tcl_UtfPrev -- overlong sequence}  {testutfprev testbytestring} {
    testutfprev A[testbytestring \xE0\x80\x80] 3
} 2
test utf-7.28 {Tcl_UtfPrev -- overlong sequence}  {testutfprev testbytestring} {
    testutfprev A[testbytestring \xE0]
} 1
test utf-7.28.1 {Tcl_UtfPrev -- overlong sequence}  {testutfprev testbytestring} {
    testutfprev A[testbytestring \xE0\x80\x80] 2
} 1
test utf-7.29.0 {Tcl_UtfPrev -- overlong sequence}  {testutfprev testbytestring ucs2_utf16} {
    testutfprev A[testbytestring \xF0\x80\x80\x80]
<<<<<<< HEAD
} 2
=======
} 4
>>>>>>> 210275a5
test utf-7.29.1 {Tcl_UtfPrev -- overlong sequence}  {testutfprev testbytestring ucs4} {
    testutfprev A[testbytestring \xF0\x80\x80\x80]
} 4
test utf-7.30 {Tcl_UtfPrev -- overlong sequence}  {testutfprev testbytestring} {
    testutfprev A[testbytestring \xF0\x80\x80\x80] 4
} 3
test utf-7.31 {Tcl_UtfPrev -- overlong sequence}  {testutfprev testbytestring} {
    testutfprev A[testbytestring \xF0\x80\x80\x80] 3
} 2
test utf-7.32 {Tcl_UtfPrev -- overlong sequence}  {testutfprev testbytestring} {
    testutfprev A[testbytestring \xF0\x80\x80\x80] 2
} 1
test utf-7.33 {Tcl_UtfPrev -- overlong sequence}  testutfprev {
    testutfprev A\x00
} 1
test utf-7.34 {Tcl_UtfPrev -- overlong sequence}  {testutfprev testbytestring} {
    testutfprev A[testbytestring \xC1\x80]
} 2
test utf-7.35 {Tcl_UtfPrev -- overlong sequence}  {testutfprev testbytestring} {
    testutfprev A[testbytestring \xC2\x80]
} 1
test utf-7.36 {Tcl_UtfPrev -- overlong sequence}  {testutfprev testbytestring} {
    testutfprev A[testbytestring \xE0\xA0\x80]
} 1
test utf-7.37 {Tcl_UtfPrev -- overlong sequence}  {testutfprev testbytestring} {
    testutfprev A[testbytestring \xE0\xA0\x80] 3
} 1
test utf-7.38 {Tcl_UtfPrev -- overlong sequence}  {testutfprev testbytestring} {
    testutfprev A[testbytestring \xE0\xA0\x80] 2
} 1
test utf-7.39.0 {Tcl_UtfPrev -- overlong sequence}  {testutfprev testbytestring ucs2_utf16} {
    testutfprev A[testbytestring \xF0\x90\x80\x80]
<<<<<<< HEAD
} 2
=======
} 4
>>>>>>> 210275a5
test utf-7.39.1 {Tcl_UtfPrev -- overlong sequence}  {testutfprev testbytestring ucs4} {
    testutfprev A[testbytestring \xF0\x90\x80\x80]
} 1
test utf-7.40.0 {Tcl_UtfPrev -- overlong sequence}  {testutfprev testbytestring ucs2_utf16} {
    testutfprev A[testbytestring \xF0\x90\x80\x80] 4
} 3
test utf-7.40.1 {Tcl_UtfPrev -- overlong sequence}  {testutfprev testbytestring ucs4} {
    testutfprev A[testbytestring \xF0\x90\x80\x80] 4
} 1
test utf-7.41.0 {Tcl_UtfPrev -- overlong sequence}  {testutfprev testbytestring ucs2_utf16} {
    testutfprev A[testbytestring \xF0\x90\x80\x80] 3
} 2
test utf-7.41.1 {Tcl_UtfPrev -- overlong sequence}  {testutfprev testbytestring ucs4} {
    testutfprev A[testbytestring \xF0\x90\x80\x80] 3
} 1
test utf-7.42 {Tcl_UtfPrev -- overlong sequence}  {testutfprev testbytestring} {
    testutfprev A[testbytestring \xF0\x90\x80\x80] 2
} 1
test utf-7.43 {Tcl_UtfPrev -- no lead byte at start}  {testutfprev testbytestring} {
    testutfprev [testbytestring \xA0]
} 0
test utf-7.44 {Tcl_UtfPrev -- no lead byte at start}  {testutfprev testbytestring} {
    testutfprev [testbytestring \xA0\xA0]
} 1
test utf-7.45 {Tcl_UtfPrev -- no lead byte at start}  {testutfprev testbytestring} {
    testutfprev [testbytestring \xA0\xA0\xA0]
} 2
test utf-7.46.0 {Tcl_UtfPrev -- no lead byte at start}  {testutfprev testbytestring ucs2_utf16} {
    testutfprev [testbytestring \xA0\xA0\xA0\xA0]
<<<<<<< HEAD
} 1
=======
} 3
>>>>>>> 210275a5
test utf-7.46.1 {Tcl_UtfPrev -- no lead byte at start}  {testutfprev testbytestring ucs4} {
    testutfprev [testbytestring \xA0\xA0\xA0\xA0]
} 3
test utf-7.47 {Tcl_UtfPrev, pointing to 3th byte of 3-byte valid sequence} {testutfprev testbytestring} {
    testutfprev [testbytestring \xE8\xA0]
} 0
test utf-7.47.1 {Tcl_UtfPrev, pointing to 3th byte of 3-byte valid sequence} testutfprev {
    testutfprev \u8820 2
} 0
test utf-7.47.2 {Tcl_UtfPrev, pointing to 3th byte of 3-byte invalid sequence} {testutfprev testbytestring} {
    testutfprev [testbytestring \xE8\xA0\x00] 2
} 0
test utf-7.48.0 {Tcl_UtfPrev, validity check [493dccc2de]} {testutfprev testbytestring ucs2_utf16} {
    testutfprev A[testbytestring \xF4\x8F\xBF\xBF]
<<<<<<< HEAD
} 2
=======
} 4
>>>>>>> 210275a5
test utf-7.48.1 {Tcl_UtfPrev, validity check [493dccc2de]} {testutfprev testbytestring ucs4} {
    testutfprev A[testbytestring \xF4\x8F\xBF\xBF]
} 1
test utf-7.48.2 {Tcl_UtfPrev, validity check [493dccc2de]} {testutfprev testbytestring ucs2_utf16} {
    testutfprev A[testbytestring \xF4\x8F\xBF\xBF] 4
} 3
test utf-7.48.3 {Tcl_UtfPrev, validity check [493dccc2de]} {testutfprev testbytestring ucs4} {
    testutfprev A[testbytestring \xF4\x8F\xBF\xBF] 4
} 1
test utf-7.48.4 {Tcl_UtfPrev, validity check [493dccc2de]} {testutfprev testbytestring ucs2_utf16} {
    testutfprev A[testbytestring \xF4\x8F\xBF\xBF] 3
} 2
test utf-7.48.5 {Tcl_UtfPrev, validity check [493dccc2de]} {testutfprev testbytestring ucs4} {
    testutfprev A[testbytestring \xF4\x8F\xBF\xBF] 3
} 1
test utf-7.48.6 {Tcl_UtfPrev, validity check [493dccc2de]} {testutfprev testbytestring} {
    testutfprev A[testbytestring \xF4\x8F\xBF\xBF] 2
} 1
test utf-7.49.0 {Tcl_UtfPrev, validity check [493dccc2de]} {testutfprev testbytestring ucs2_utf16} {
    testutfprev A[testbytestring \xF4\x90\x80\x80]
<<<<<<< HEAD
} 2
=======
} 4
>>>>>>> 210275a5
test utf-7.49.1 {Tcl_UtfPrev, validity check [493dccc2de]} {testutfprev testbytestring ucs4} {
    testutfprev A[testbytestring \xF4\x90\x80\x80]
} 4
test utf-7.49.2 {Tcl_UtfPrev, validity check [493dccc2de]} {testutfprev testbytestring} {
    testutfprev A[testbytestring \xF4\x90\x80\x80] 4
} 3
test utf-7.49.3 {Tcl_UtfPrev, validity check [493dccc2de]} {testutfprev testbytestring} {
    testutfprev A[testbytestring \xF4\x90\x80\x80] 3
} 2
test utf-7.49.4 {Tcl_UtfPrev, validity check [493dccc2de]} {testutfprev testbytestring} {
    testutfprev A[testbytestring \xF4\x90\x80\x80] 2
} 1

test utf-8.1 {Tcl_UniCharAtIndex: index = 0} {
    string index abcd 0
} a
test utf-8.2 {Tcl_UniCharAtIndex: index = 0} {
    string index \u4E4E\u25A 0
} \u4E4E
test utf-8.3 {Tcl_UniCharAtIndex: index > 0} {
    string index abcd 2
} c
test utf-8.4 {Tcl_UniCharAtIndex: index > 0} {
    string index \u4E4E\u25A\xFF\u543 2
} \xFF
test utf-8.5.0 {Tcl_UniCharAtIndex: high surrogate} ucs2 {
    string index \uD842 0
} \uD842
test utf-8.5.1 {Tcl_UniCharAtIndex: high surrogate} ucs4 {
    string index \uD842 0
} \uD842
test utf-8.5.2 {Tcl_UniCharAtIndex: high surrogate} utf16 {
    string index \uD842 0
} \uD842
test utf-8.6 {Tcl_UniCharAtIndex: low surrogate} {
    string index \uDC42 0
} \uDC42
test utf-8.7.0 {Tcl_UniCharAtIndex: Emoji} ucs2 {
    string index \uD83D\uDE00G 0
} \uD83D
test utf-8.7.1 {Tcl_UniCharAtIndex: Emoji} ucs4 {
    string index \uD83D\uDE00G 0
} \U1F600
test utf-8.7.2 {Tcl_UniCharAtIndex: Emoji} utf16 {
    string index \uD83D\uDE00G 0
} \U1F600
test utf-8.8.0 {Tcl_UniCharAtIndex: Emoji} ucs2 {
    string index \uD83D\uDE00G 1
} \uDE00
test utf-8.8.1 {Tcl_UniCharAtIndex: Emoji} ucs4 {
    string index \uD83D\uDE00G 1
} G
test utf-8.8.2 {Tcl_UniCharAtIndex: Emoji} utf16 {
    string index \uD83D\uDE00G 1
} {}
test utf-8.9.0 {Tcl_UniCharAtIndex: Emoji} ucs2 {
    string index \uD83D\uDE00G 2
} G
test utf-8.9.1 {Tcl_UniCharAtIndex: Emoji} ucs4 {
    string index \uD83D\uDE00G 2
} {}
test utf-8.9.2 {Tcl_UniCharAtIndex: Emoji} utf16 {
    string index \uD83D\uDE00G 2
} G
test utf-8.10.0 {Tcl_UniCharAtIndex: Emoji} {Uesc ucs2} {
    string index \U1F600G 0
} \uFFFD
test utf-8.10.1 {Tcl_UniCharAtIndex: Emoji} {Uesc ucs4} {
    string index \U1F600G 0
} \U1F600
test utf-8.10.2 {Tcl_UniCharAtIndex: Emoji} {Uesc utf16} {
    string index \U1F600G 0
} \U1F600
test utf-8.11.0 {Tcl_UniCharAtIndex: Emoji} {Uesc ucs2} {
    string index \U1F600G 1
} G
test utf-8.11.1 {Tcl_UniCharAtIndex: Emoji} {Uesc ucs4} {
    string index \U1F600G 1
} G
test utf-8.11.2 {Tcl_UniCharAtIndex: Emoji} {Uesc utf16} {
    string index \U1F600G 1
} {}
test utf-8.12.0 {Tcl_UniCharAtIndex: Emoji} {Uesc ucs2} {
    string index \U1F600G 2
} {}
test utf-8.12.1 {Tcl_UniCharAtIndex: Emoji} {Uesc ucs4} {
    string index \U1F600G 2
} {}
test utf-8.12.2 {Tcl_UniCharAtIndex: Emoji} {Uesc utf16} {
    string index \U1F600G 2
} G

test utf-9.1 {Tcl_UtfAtIndex: index = 0} {
    string range abcd 0 2
} abc
test utf-9.2 {Tcl_UtfAtIndex: index > 0} {
    string range \u4E4E\u25A\xFF\u543klmnop 1 5
} \u25A\xFF\u543kl
test utf-9.3.0 {Tcl_UtfAtIndex: index = 0, Emoji} ucs2 {
    string range \uD83D\uDE00G 0 0
} \uD83D
test utf-9.3.1 {Tcl_UtfAtIndex: index = 0, Emoji} ucs4 {
    string range \uD83D\uDE00G 0 0
} \U1F600
test utf-9.3.2 {Tcl_UtfAtIndex: index = 0, Emoji} utf16 {
    string range \uD83D\uDE00G 0 0
} \U1F600
test utf-9.4.0 {Tcl_UtfAtIndex: index > 0, Emoji} ucs2 {
    string range \uD83D\uDE00G 1 1
} \uDE00
test utf-9.4.1 {Tcl_UtfAtIndex: index > 0, Emoji} ucs4 {
    string range \uD83D\uDE00G 1 1
} G
test utf-9.4.2 {Tcl_UtfAtIndex: index > 0, Emoji} utf16 {
    string range \uD83D\uDE00G 1 1
} {}
test utf-9.5.0 {Tcl_UtfAtIndex: index > 0, Emoji} ucs2 {
    string range \uD83D\uDE00G 2 2
} G
test utf-9.5.1 {Tcl_UtfAtIndex: index > 0, Emoji} ucs4 {
    string range \uD83D\uDE00G 2 2
} {}
test utf-9.5.2 {Tcl_UtfAtIndex: index > 0, Emoji} utf16 {
    string range \uD83D\uDE00G 2 2
} G
test utf-9.6.0 {Tcl_UtfAtIndex: index = 0, Emoji} {Uesc ucs2} {
    string range \U1f600G 0 0
} \uFFFD
test utf-9.6.1 {Tcl_UtfAtIndex: index = 0, Emoji} {Uesc ucs4} {
    string range \U1f600G 0 0
} \U1F600
test utf-9.6.2 {Tcl_UtfAtIndex: index = 0, Emoji} {Uesc utf16} {
    string range \U1f600G 0 0
} \U1F600
test utf-9.7.0 {Tcl_UtfAtIndex: index > 0, Emoji} {Uesc ucs2} {
    string range \U1f600G 1 1
} G
test utf-9.7.1 {Tcl_UtfAtIndex: index > 0, Emoji} {Uesc ucs4} {
    string range \U1f600G 1 1
} G
test utf-9.7.2 {Tcl_UtfAtIndex: index > 0, Emoji} {Uesc utf16} {
    string range \U1f600G 1 1
} {}
test utf-9.8.0 {Tcl_UtfAtIndex: index > 0, Emoji} {Uesc ucs2} {
    string range \U1f600G 2 2
} {}
test utf-9.8.1 {Tcl_UtfAtIndex: index > 0, Emoji} {Uesc ucs4} {
    string range \U1f600G 2 2
} {}
test utf-9.8.2 {Tcl_UtfAtIndex: index > 0, Emoji} {Uesc utf16} {
    string range \U1f600G 2 2
} G

test utf-10.1 {Tcl_UtfBackslash: dst == NULL} {
    set x \n
} {
}
test utf-10.2 {Tcl_UtfBackslash: \u subst} testbytestring {
    expr {"\uA2" eq [testbytestring \xC2\xA2]}
} 1
test utf-10.3 {Tcl_UtfBackslash: longer \u subst} testbytestring {
    expr {"\u4E21" eq [testbytestring \xE4\xB8\xA1]}
} 1
test utf-10.4 {Tcl_UtfBackslash: stops at first non-hex} testbytestring {
    expr {"\u4E2k" eq "[testbytestring \xD3\xA2]k"}
} 1
test utf-10.5 {Tcl_UtfBackslash: stops after 4 hex chars} testbytestring {
    expr {"\u4E216" eq "[testbytestring \xE4\xB8\xA1]6"}
} 1
test utf-10.6 {Tcl_UtfBackslash: stops after 5 hex chars} {Uesc fullutf testbytestring} {
    expr {"\U1E2165" eq "[testbytestring \xF0\x9E\x88\x96]5"}
} 1
test utf-10.7 {Tcl_UtfBackslash: stops after 6 hex chars} {Uesc fullutf testbytestring} {
    expr {"\U10E2165" eq "[testbytestring \xF4\x8E\x88\x96]5"}
} 1

proc bsCheck {char num {constraints {}}} {
    global errNum
    test utf-10.$errNum {backslash substitution} $constraints {
	scan $char %c value
	set value
    } $num
    incr errNum
}
set errNum 8
bsCheck \b	8
bsCheck \e	101
bsCheck \f	12
bsCheck \n	10
bsCheck \r	13
bsCheck \t	9
bsCheck \v	11
bsCheck \{	123
bsCheck \}	125
bsCheck \[	91
bsCheck \]	93
bsCheck \$	36
bsCheck \ 	32
bsCheck \;	59
bsCheck \\	92
bsCheck \Ca	67
bsCheck \Ma	77
bsCheck \CMa	67
# prior to 8.3, this returned 8, as \8 as accepted as an
# octal value - but it isn't! [Bug: 3975]
bsCheck \8a	56
bsCheck \14	12
bsCheck \141	97
bsCheck b\0	98
bsCheck \x	120
bsCheck \xa	10
bsCheck \xA	10
bsCheck \x41	65
bsCheck \x541	65	pre388	;# == \x41
bsCheck \x541	84	!pre388	;# == \x54 1
bsCheck \u	117
bsCheck \uk	117
bsCheck \u41	65
bsCheck \ua	10
bsCheck \uA	10
bsCheck \340	224
bsCheck \uA1	161
bsCheck \u4E21	20001
bsCheck \741    225	pre388	;# == \341
bsCheck \741    60	!pre388	;# == \74 1
bsCheck \U      85
bsCheck \Uk     85
bsCheck \U41    65			Uesc
bsCheck \Ua     10			Uesc
bsCheck \UA     10			Uesc
bsCheck \UA1    161			Uesc
bsCheck \U4E21  20001			Uesc
bsCheck \U004E21        20001		Uesc
bsCheck \U00004E21      20001		Uesc
bsCheck \U0000004E21    78		Uesc
bsCheck \U00110000      69632		{Uesc fullutf}
bsCheck \U01100000      69632		{Uesc fullutf}
bsCheck \U11000000      69632		{Uesc fullutf}
bsCheck \U0010FFFF      1114111		{Uesc fullutf}
bsCheck \U010FFFF0      1114111		{Uesc fullutf}
bsCheck \U10FFFF00      1114111		{Uesc fullutf}
bsCheck \UFFFFFFFF      1048575		{Uesc fullutf}

test utf-11.1 {Tcl_UtfToUpper} {
    string toupper {}
} {}
test utf-11.2 {Tcl_UtfToUpper} {
    string toupper abc
} ABC
test utf-11.3 {Tcl_UtfToUpper} {
    string toupper \xE3gh
} \xC3GH
test utf-11.4 {Tcl_UtfToUpper} {
    string toupper \u01E3gh
} \u01E2GH
test utf-11.5 {Tcl_UtfToUpper Georgian (new in Unicode 11)} {
    string toupper \u10D0\u1C90
} \u1C90\u1C90
test utf-11.6 {Tcl_UtfToUpper beyond U+FFFF} {Uesc fullutf} {
    string toupper \U10428
} \U10400
test utf-11.7 {Tcl_UtfToUpper beyond U+FFFF} fullutf {
    string toupper \uD801\uDC28
} \uD801\uDC00
test utf-11.8 {Tcl_UtfToUpper low/high surrogate)} {
    string toupper \uDC24\uD824
} \uDC24\uD824

test utf-12.1 {Tcl_UtfToLower} {
    string tolower {}
} {}
test utf-12.2 {Tcl_UtfToLower} {
    string tolower ABC
} abc
test utf-12.3 {Tcl_UtfToLower} {
    string tolower \xC3GH
} \xE3gh
test utf-12.4 {Tcl_UtfToLower} {
    string tolower \u01E2GH
} \u01E3gh
test utf-12.5 {Tcl_UtfToLower Georgian (new in Unicode 11)} {
    string tolower \u10D0\u1C90
} \u10D0\u10D0
test utf-12.6 {Tcl_UtfToLower low/high surrogate)} {
    string tolower \uDC24\uD824
} \uDC24\uD824
test utf-12.7 {Tcl_UtfToLower beyond U+FFFF} {Uesc fullutf} {
    string tolower \U10400
} \U10428
test utf-12.8 {Tcl_UtfToLower beyond U+FFFF} fullutf {
    string tolower \uD801\uDC00
} \uD801\uDC28

test utf-13.1 {Tcl_UtfToTitle} {
    string totitle {}
} {}
test utf-13.2 {Tcl_UtfToTitle} {
    string totitle abc
} Abc
test utf-13.3 {Tcl_UtfToTitle} {
    string totitle \xE3GH
} \xC3gh
test utf-13.4 {Tcl_UtfToTitle} {
    string totitle \u01F3AB
} \u01F2ab
test utf-13.5 {Tcl_UtfToTitle Georgian (new in Unicode 11)} {
    string totitle \u10D0\u1C90
} \u10D0\u1C90
test utf-13.6 {Tcl_UtfToTitle Georgian (new in Unicode 11)} {
    string totitle \u1C90\u10D0
} \u1C90\u10D0
test utf-13.7 {Tcl_UtfToTitle low/high surrogate)} {
    string totitle \uDC24\uD824
} \uDC24\uD824
test utf-13.8 {Tcl_UtfToTitle beyond U+FFFF} {Uesc fullutf} {
    string totitle \U10428\U10400
} \U10400\U10428
test utf-13.9 {Tcl_UtfToTitle beyond U+FFFF} fullutf {
    string totitle \uD801\uDC28\uD801\uDC00
} \uD801\uDC00\uD801\uDC28

test utf-14.1 {Tcl_UtfNcasecmp} {
    string compare -nocase a b
} -1
test utf-14.2 {Tcl_UtfNcasecmp} {
    string compare -nocase b a
} 1
test utf-14.3 {Tcl_UtfNcasecmp} {
    string compare -nocase B a
} 1
test utf-14.4 {Tcl_UtfNcasecmp} {
    string compare -nocase aBcB abca
} 1

test utf-15.1 {Tcl_UniCharToUpper, negative delta} {
    string toupper aA
} AA
test utf-15.2 {Tcl_UniCharToUpper, positive delta} {
    string toupper \u0178\xFF
} \u0178\u0178
test utf-15.3 {Tcl_UniCharToUpper, no delta} {
    string toupper !
} !

test utf-16.1 {Tcl_UniCharToLower, negative delta} {
    string tolower aA
} aa
test utf-16.2 {Tcl_UniCharToLower, positive delta} {
    string tolower \u0178\xFF\uA78D\u01C5
} \xFF\xFF\u0265\u01C6

test utf-17.1 {Tcl_UniCharToLower, no delta} {
    string tolower !
} !

test utf-18.1 {Tcl_UniCharToTitle, add one for title} {
    string totitle \u01C4
} \u01C5
test utf-18.2 {Tcl_UniCharToTitle, subtract one for title} {
    string totitle \u01C6
} \u01C5
test utf-18.3 {Tcl_UniCharToTitle, subtract delta for title (positive)} {
    string totitle \u017F
} \x53
test utf-18.4 {Tcl_UniCharToTitle, subtract delta for title (negative)} {
    string totitle \xFF
} \u0178
test utf-18.5 {Tcl_UniCharToTitle, no delta} {
    string totitle !
} !

test utf-19.1 {TclUniCharLen} -body {
    list [regexp \\d abc456def foo] $foo
} -cleanup {
    unset -nocomplain foo
} -result {1 4}

test utf-20.1 {TclUniCharNcmp} ucs4 {
    string compare [string range [format %c 0xFFFF] 0 0] [string range [format %c 0x10000] 0 0]
} -1
test utf-20.2 {[4c591fa487] TclUniCharNcmp/TclUtfNcmp} knownBug {
    set one [format %c 0xFFFF]
    set two [format %c 0x10000]
    set first [string compare $one $two]
    string range $one 0 0
    string range $two 0 0
    set second [string compare $one $two]
    expr {($first == $second) ? "agree" : "disagree"}
} agree

test utf-21.1 {TclUniCharIsAlnum} {
    # this returns 1 with Unicode 7 compliance
    string is alnum \u1040\u021F\u0220
} 1
test utf-21.2 {unicode alnum char in regc_locale.c} {
    # this returns 1 with Unicode 7 compliance
    list [regexp {^[[:alnum:]]+$} \u1040\u021F\u0220] [regexp {^\w+$} \u1040\u021F\u0220_\u203F\u2040\u2054\uFE33\uFE34\uFE4D\uFE4E\uFE4F\uFF3F]
} {1 1}
test utf-21.3 {unicode print char in regc_locale.c} {
    # this returns 1 with Unicode 7 compliance
    regexp {^[[:print:]]+$} \uFBC1
} 1
test utf-21.4 {TclUniCharIsGraph} {
    # [Bug 3464428]
    string is graph \u0120
} 1
test utf-21.5 {unicode graph char in regc_locale.c} {
    # [Bug 3464428]
    regexp {^[[:graph:]]+$} \u0120
} 1
test utf-21.6 {TclUniCharIsGraph} {
    # [Bug 3464428]
    string is graph \xA0
} 0
test utf-21.7 {unicode graph char in regc_locale.c} {
    # [Bug 3464428]
    regexp {[[:graph:]]} \x20\xA0\u2028\u2029
} 0
test utf-21.8 {TclUniCharIsPrint} {
    # [Bug 3464428]
    string is print \x09
} 0
test utf-21.9 {unicode print char in regc_locale.c} {
    # [Bug 3464428]
    regexp {[[:print:]]} \x09
} 0
test utf-21.10 {unicode print char in regc_locale.c} {
    # [Bug 3464428]
    regexp {[[:print:]]} \x09
} 0
test utf-21.11 {TclUniCharIsControl} {
    # [Bug 3464428]
    string is control \x00\x1F\xAD\u0605\u061C\u180E\u2066\uFEFF
} 1
test utf-21.12 {unicode control char in regc_locale.c} {
    # [Bug 3464428], [Bug a876646efe]
    regexp {^[[:cntrl:]]*$} \x00\x1F\xAD\u0605\u061C\u180E\u2066\uFEFF
} 1

test utf-22.1 {TclUniCharIsWordChar} {
    string wordend "xyz123_bar fg" 0
} 10
test utf-22.2 {TclUniCharIsWordChar} {
    string wordend "x\u5080z123_bar\u203C fg" 0
} 10

test utf-23.1 {TclUniCharIsAlpha} {
    # this returns 1 with Unicode 7 compliance
    string is alpha \u021F\u0220\u037F\u052F
} 1
test utf-23.2 {unicode alpha char in regc_locale.c} {
    # this returns 1 with Unicode 7 compliance
    regexp {^[[:alpha:]]+$} \u021F\u0220\u037F\u052F
} 1

test utf-24.1 {TclUniCharIsDigit} {
    # this returns 1 with Unicode 7 compliance
    string is digit \u1040\uABF0
} 1
test utf-24.2 {unicode digit char in regc_locale.c} {
    # this returns 1 with Unicode 7 compliance
    list [regexp {^[[:digit:]]+$} \u1040\uABF0] [regexp {^\d+$} \u1040\uABF0]
} {1 1}

test utf-24.3 {TclUniCharIsSpace} {
    # this returns 1 with Unicode 7 compliance
    string is space \u1680\u180E\u202F
} 1
test utf-24.4 {unicode space char in regc_locale.c} {
    # this returns 1 with Unicode 7 compliance
    list [regexp {^[[:space:]]+$} \u1680\u180E\u202F] [regexp {^\s+$} \u1680\u180E\u202F]
} {1 1}
test utf-24.5 {TclUniCharIsSpace} tip413 {
    # this returns 1 with Unicode 7/TIP 413 compliance
    string is space \x85\u1680\u180E\u200B\u202F\u2060
} 1
test utf-24.6 {unicode space char in regc_locale.c} tip413 {
    # this returns 1 with Unicode 7/TIP 413 compliance
    list [regexp {^[[:space:]]+$} \x85\u1680\u180E\u200B\u202F\u2060] [regexp {^\s+$} \x85\u1680\u180E\u200B\u202F\u2060]
} {1 1}

proc UniCharCaseCmpTest {order one two {constraints {}}} {
    variable count
    test utf-25.$count {Tcl_UniCharNcasecmp} -setup {
	testobj freeallvars
    } -constraints [linsert $constraints 0 teststringobj] -cleanup {
	testobj freeallvars
    } -body {
	teststringobj set 1 $one
	teststringobj set 2 $two
	teststringobj getunicode 1
	teststringobj getunicode 2
	set result [string compare -nocase [teststringobj get 1] [teststringobj get 2]]
	if {$result eq [string map {< -1 = 0 > 1} $order]} {
	    set result ok
	} else {
	    set result "'$one' should be $order '$two' (no case)"
	}
	set result
    } -result ok
    incr count
}
variable count 1
UniCharCaseCmpTest < a b
UniCharCaseCmpTest > b a
UniCharCaseCmpTest > B a
UniCharCaseCmpTest > aBcB abca
UniCharCaseCmpTest < \uFFFF [format %c 0x10000] ucs4
UniCharCaseCmpTest < \uFFFF \U10000		{Uesc ucs4}
UniCharCaseCmpTest > [format %c 0x10000] \uFFFF	ucs4
UniCharCaseCmpTest > \U10000 \uFFFF		{Uesc ucs4}


test utf-26.1 {Tcl_UniCharDString} -setup {
    testobj freeallvars
} -constraints {teststringobj testbytestring} -cleanup {
    testobj freeallvars
} -body {
    teststringobj set 1 foo
    teststringobj getunicode 1
    teststringobj append 1 [testbytestring barsoom\xF2\xC2\x80] 10
    scan [string index [teststringobj get 1] 11] %c
} -result 128


unset count
rename UniCharCaseCmpTest {}

# cleanup
::tcltest::cleanupTests
return

# Local Variables:
# mode: tcl
# End:<|MERGE_RESOLUTION|>--- conflicted
+++ resolved
@@ -194,11 +194,7 @@
     # This takes the pointer one past the terminating NUL.
     # This is really an invalid call.
     testutfnext {}
-<<<<<<< HEAD
-} 1
-=======
 } -1
->>>>>>> 210275a5
 test utf-6.2 {Tcl_UtfNext} testutfnext {
     testutfnext A
 } 1
@@ -505,11 +501,7 @@
 test utf-6.89 {Tcl_UtfNext, pointing to 2th byte of 3-byte invalid sequence} {testutfnext testbytestring} {
     testutfnext [testbytestring \x80\x80\x00]
 } 1
-<<<<<<< HEAD
 test utf-6.90.0 {Tcl_UtfNext, validity check [493dccc2de]} {testutfnext testbytestring ucs2_utf16} {
-=======
-test utf-6.90.0 {Tcl_UtfNext, validity check [493dccc2de]} {testutfnext testbytestring ucs2} {
->>>>>>> 210275a5
     testutfnext [testbytestring \xF4\x8F\xBF\xBF]
 } 1
 test utf-6.90.1 {Tcl_UtfNext, validity check [493dccc2de]} {testutfnext testbytestring ucs4} {
@@ -518,7 +510,7 @@
 test utf-6.91.0 {Tcl_UtfNext, validity check [493dccc2de]} {testutfnext testbytestring ucs2} {
     testutfnext [testbytestring \xF4\x90\x80\x80]
 } 1
-test utf-6.91.1 {Tcl_UtfNext, validity check [493dccc2de]} {testutfnext testbytestring ucs4} {
+test utf-6.91.1 {Tcl_UtfNext, validity check [493dccc2de]} {testutfnext testbytestring fullutf} {
     testutfnext [testbytestring \xF4\x90\x80\x80]
 } 1
 test utf-6.92.0 {Tcl_UtfNext, pointing to 2th byte of 4-byte valid sequence} {testutfnext testbytestring ucs2} {
@@ -587,41 +579,25 @@
 test utf-6.109 {Tcl_UtfNext, read limits} {testutfnext testbytestring} {
     testutfnext \u8820[testbytestring \xA0] 3
 } 3
-<<<<<<< HEAD
 test utf-6.110.0 {Tcl_UtfNext, read limits} {testutfnext testbytestring ucs2_utf16} {
-=======
-test utf-6.110.0 {Tcl_UtfNext, read limits} {testutfnext testbytestring ucs2} {
->>>>>>> 210275a5
     testutfnext [testbytestring \xF2\xA0\xA0\xA0]G 1
 } 1
 test utf-6.110.1 {Tcl_UtfNext, read limits} {testutfnext testbytestring ucs4} {
     testutfnext [testbytestring \xF2\xA0\xA0\xA0]G 1
 } 0
-<<<<<<< HEAD
 test utf-6.111.0 {Tcl_UtfNext, read limits} {testutfnext testbytestring ucs2_utf16} {
-=======
-test utf-6.111.0 {Tcl_UtfNext, read limits} {testutfnext testbytestring ucs2} {
->>>>>>> 210275a5
     testutfnext [testbytestring \xF2\xA0\xA0\xA0]G 2
 } 1
 test utf-6.111.1 {Tcl_UtfNext, read limits} {testutfnext testbytestring ucs4} {
     testutfnext [testbytestring \xF2\xA0\xA0\xA0]G 2
 } 0
-<<<<<<< HEAD
 test utf-6.112.0 {Tcl_UtfNext, read limits} {testutfnext testbytestring ucs2_utf16} {
-=======
-test utf-6.112.0 {Tcl_UtfNext, read limits} {testutfnext testbytestring ucs2} {
->>>>>>> 210275a5
     testutfnext [testbytestring \xF2\xA0\xA0\xA0]G 3
 } 1
 test utf-6.112.1 {Tcl_UtfNext, read limits} {testutfnext testbytestring ucs4} {
     testutfnext [testbytestring \xF2\xA0\xA0\xA0]G 3
 } 0
-<<<<<<< HEAD
 test utf-6.113.0 {Tcl_UtfNext, read limits} {testutfnext testbytestring ucs2_utf16} {
-=======
-test utf-6.113.0 {Tcl_UtfNext, read limits} {testutfnext testbytestring ucs2} {
->>>>>>> 210275a5
     testutfnext [testbytestring \xF2\xA0\xA0\xA0]G 4
 } 1
 test utf-6.113.1 {Tcl_UtfNext, read limits} {testutfnext testbytestring ucs4} {
@@ -837,81 +813,49 @@
 } 3
 test utf-7.18.0 {Tcl_UtfPrev} {testutfprev testbytestring ucs2_utf16} {
     testutfprev A[testbytestring \xA0\xA0\xA0]
-<<<<<<< HEAD
-} 1
-=======
-} 3
->>>>>>> 210275a5
+} 1
 test utf-7.18.1 {Tcl_UtfPrev} {testutfprev testbytestring ucs4} {
     testutfprev A[testbytestring \xA0\xA0\xA0]
 } 3
 test utf-7.18.2 {Tcl_UtfPrev} {testutfprev testbytestring ucs2_utf16} {
     testutfprev A[testbytestring \xA0\xA0\xA0\xA0] 4
-<<<<<<< HEAD
-} 1
-=======
-} 3
->>>>>>> 210275a5
+} 1
 test utf-7.18.3 {Tcl_UtfPrev} {testutfprev testbytestring ucs4} {
     testutfprev A[testbytestring \xA0\xA0\xA0\xA0] 4
 } 3
 test utf-7.18.4 {Tcl_UtfPrev} {testutfprev testbytestring ucs2_utf16} {
     testutfprev A[testbytestring \xA0\xA0\xA0\xF8] 4
-<<<<<<< HEAD
-} 1
-=======
-} 3
->>>>>>> 210275a5
+} 1
 test utf-7.18.5 {Tcl_UtfPrev} {testutfprev testbytestring ucs4} {
     testutfprev A[testbytestring \xA0\xA0\xA0\xF8] 4
 } 3
 test utf-7.19.0 {Tcl_UtfPrev} {testutfprev testbytestring ucs2_utf16} {
     testutfprev A[testbytestring \xF8\xA0\xA0\xA0]
-<<<<<<< HEAD
-} 2
-=======
-} 4
->>>>>>> 210275a5
+} 2
 test utf-7.19.1 {Tcl_UtfPrev} {testutfprev testbytestring ucs4} {
     testutfprev A[testbytestring \xF8\xA0\xA0\xA0]
 } 4
 test utf-7.20.0 {Tcl_UtfPrev} {testutfprev testbytestring ucs2_utf16} {
     testutfprev A[testbytestring \xF2\xA0\xA0\xA0]
-<<<<<<< HEAD
-} 2
-=======
-} 4
->>>>>>> 210275a5
+} 2
 test utf-7.20.1 {Tcl_UtfPrev} {testutfprev testbytestring ucs4} {
     testutfprev A[testbytestring \xF2\xA0\xA0\xA0]
 } 1
 test utf-7.21.0 {Tcl_UtfPrev} {testutfprev testbytestring ucs2_utf16} {
     testutfprev A\u8820[testbytestring \xA0]
-<<<<<<< HEAD
-} 2
-=======
-} 4
->>>>>>> 210275a5
+} 2
 test utf-7.21.1 {Tcl_UtfPrev} {testutfprev testbytestring ucs4} {
     testutfprev A\u8820[testbytestring \xA0]
 } 4
 test utf-7.22.0 {Tcl_UtfPrev} {testutfprev testbytestring ucs2_utf16} {
     testutfprev A[testbytestring \xD0\xA0\xA0\xA0]
-<<<<<<< HEAD
-} 2
-=======
-} 4
->>>>>>> 210275a5
+} 2
 test utf-7.22.1 {Tcl_UtfPrev} {testutfprev testbytestring ucs4} {
     testutfprev A[testbytestring \xD0\xA0\xA0\xA0]
 } 4
 test utf-7.23.0 {Tcl_UtfPrev} {testutfprev testbytestring ucs2_utf16} {
     testutfprev A[testbytestring \xA0\xA0\xA0\xA0]
-<<<<<<< HEAD
-} 2
-=======
-} 4
->>>>>>> 210275a5
+} 2
 test utf-7.23.1 {Tcl_UtfPrev} {testutfprev testbytestring ucs4} {
     testutfprev A[testbytestring \xA0\xA0\xA0\xA0]
 } 4
@@ -938,11 +882,7 @@
 } 1
 test utf-7.29.0 {Tcl_UtfPrev -- overlong sequence}  {testutfprev testbytestring ucs2_utf16} {
     testutfprev A[testbytestring \xF0\x80\x80\x80]
-<<<<<<< HEAD
-} 2
-=======
-} 4
->>>>>>> 210275a5
+} 2
 test utf-7.29.1 {Tcl_UtfPrev -- overlong sequence}  {testutfprev testbytestring ucs4} {
     testutfprev A[testbytestring \xF0\x80\x80\x80]
 } 4
@@ -975,11 +915,7 @@
 } 1
 test utf-7.39.0 {Tcl_UtfPrev -- overlong sequence}  {testutfprev testbytestring ucs2_utf16} {
     testutfprev A[testbytestring \xF0\x90\x80\x80]
-<<<<<<< HEAD
-} 2
-=======
-} 4
->>>>>>> 210275a5
+} 2
 test utf-7.39.1 {Tcl_UtfPrev -- overlong sequence}  {testutfprev testbytestring ucs4} {
     testutfprev A[testbytestring \xF0\x90\x80\x80]
 } 1
@@ -1009,11 +945,7 @@
 } 2
 test utf-7.46.0 {Tcl_UtfPrev -- no lead byte at start}  {testutfprev testbytestring ucs2_utf16} {
     testutfprev [testbytestring \xA0\xA0\xA0\xA0]
-<<<<<<< HEAD
-} 1
-=======
-} 3
->>>>>>> 210275a5
+} 1
 test utf-7.46.1 {Tcl_UtfPrev -- no lead byte at start}  {testutfprev testbytestring ucs4} {
     testutfprev [testbytestring \xA0\xA0\xA0\xA0]
 } 3
@@ -1028,11 +960,7 @@
 } 0
 test utf-7.48.0 {Tcl_UtfPrev, validity check [493dccc2de]} {testutfprev testbytestring ucs2_utf16} {
     testutfprev A[testbytestring \xF4\x8F\xBF\xBF]
-<<<<<<< HEAD
-} 2
-=======
-} 4
->>>>>>> 210275a5
+} 2
 test utf-7.48.1 {Tcl_UtfPrev, validity check [493dccc2de]} {testutfprev testbytestring ucs4} {
     testutfprev A[testbytestring \xF4\x8F\xBF\xBF]
 } 1
@@ -1053,11 +981,7 @@
 } 1
 test utf-7.49.0 {Tcl_UtfPrev, validity check [493dccc2de]} {testutfprev testbytestring ucs2_utf16} {
     testutfprev A[testbytestring \xF4\x90\x80\x80]
-<<<<<<< HEAD
-} 2
-=======
-} 4
->>>>>>> 210275a5
+} 2
 test utf-7.49.1 {Tcl_UtfPrev, validity check [493dccc2de]} {testutfprev testbytestring ucs4} {
     testutfprev A[testbytestring \xF4\x90\x80\x80]
 } 4
