--- conflicted
+++ resolved
@@ -394,7 +394,7 @@
 test utf-6.68 {Tcl_UtfNext} {testutfnext testbytestring} {
     testutfnext [testbytestring \xF2\xA0\xA0]G
 } 1
-test utf-6.69.0 {Tcl_UtfNext} {testutfnext tip389} {
+test utf-6.69.0 {Tcl_UtfNext} {testutfnext utf16} {
     testutfnext [testbytestring \xF2\xA0\xA0\xA0]
 } 4
 test utf-6.69.1 {Tcl_UtfNext} {testutfnext ucs4} {
@@ -412,37 +412,37 @@
 test utf-6.73 {Tcl_UtfNext} {testutfnext testbytestring} {
     testutfnext [testbytestring \xF2\xA0\xA0\xF8]
 } 1
-test utf-6.74.0 {Tcl_UtfNext} {testutfnext tip389} {
+test utf-6.74.0 {Tcl_UtfNext} {testutfnext utf16} {
     testutfnext [testbytestring \xF2\xA0\xA0\xA0]G
 } 4
 test utf-6.74.1 {Tcl_UtfNext} {testutfnext ucs4} {
     testutfnext [testbytestring \xF2\xA0\xA0\xA0]G
 } 4
-test utf-6.75.0 {Tcl_UtfNext} {testutfnext tip389} {
+test utf-6.75.0 {Tcl_UtfNext} {testutfnext utf16} {
     testutfnext [testbytestring \xF2\xA0\xA0\xA0\xA0]
 } 4
 test utf-6.75.1 {Tcl_UtfNext} {testutfnext ucs4} {
     testutfnext [testbytestring \xF2\xA0\xA0\xA0\xA0]
 } 4
-test utf-6.76.0 {Tcl_UtfNext} {testutfnext tip389} {
+test utf-6.76.0 {Tcl_UtfNext} {testutfnext utf16} {
     testutfnext [testbytestring \xF2\xA0\xA0\xA0\xD0]
 } 4
 test utf-6.76.1 {Tcl_UtfNext} {testutfnext ucs4} {
     testutfnext [testbytestring \xF2\xA0\xA0\xA0\xD0]
 } 4
-test utf-6.77.0 {Tcl_UtfNext} {testutfnext tip389} {
+test utf-6.77.0 {Tcl_UtfNext} {testutfnext utf16} {
     testutfnext [testbytestring \xF2\xA0\xA0\xA0\xE8]
 } 4
 test utf-6.77.1 {Tcl_UtfNext} {testutfnext ucs4} {
     testutfnext [testbytestring \xF2\xA0\xA0\xA0\xE8]
 } 4
-test utf-6.78.0 {Tcl_UtfNext} {testutfnext tip389} {
+test utf-6.78.0 {Tcl_UtfNext} {testutfnext utf16} {
     testutfnext [testbytestring \xF2\xA0\xA0\xA0\xF2]
 } 4
 test utf-6.78.1 {Tcl_UtfNext} {testutfnext ucs4} {
     testutfnext [testbytestring \xF2\xA0\xA0\xA0\xF2]
 } 4
-test utf-6.79.0 {Tcl_UtfNext} {testutfnext tip389} {
+test utf-6.79.0 {Tcl_UtfNext} {testutfnext utf16} {
     testutfnext [testbytestring \xF2\xA0\xA0\xA0G\xF8]
 } 4
 test utf-6.79.1 {Tcl_UtfNext} {testutfnext ucs4} {
@@ -469,69 +469,19 @@
 test utf-6.86 {Tcl_UtfNext - overlong sequences} {testutfnext testbytestring} {
     testutfnext [testbytestring \xF0\x80\x80\x80]
 } 1
-test utf-6.87.0 {Tcl_UtfNext - overlong sequences} {testutfnext tip389} {
+test utf-6.87.0 {Tcl_UtfNext - overlong sequences} {testutfnext utf16} {
     testutfnext [testbytestring \xF0\x90\x80\x80]
 } 4
 test utf-6.87.1 {Tcl_UtfNext - overlong sequences} {testutfnext ucs4} {
     testutfnext [testbytestring \xF0\x90\x80\x80]
 } 4
-<<<<<<< HEAD
 test utf-6.88 {Tcl_UtfNext, pointing to 2th byte of 3-byte valid sequence} {testutfnext testbytestring} {
     testutfnext [testbytestring \xA0\xA0\x00]
-=======
-test utf-6.91.0 {Tcl_UtfNext, validity check [493dccc2de]} {testutfnext ucs2} {
-    testutfnext \xF4\x90\x80\x80
-} 1
-test utf-6.91.1 {Tcl_UtfNext, validity check [493dccc2de]} {testutfnext fullutf} {
-    testutfnext \xF4\x90\x80\x80
-} 1
-test utf-6.92.0 {Tcl_UtfNext, pointing to 2th byte of 4-byte valid sequence} {testutfnext ucs2} {
-    testutfnext \xA0\xA0\xA0
-} 1
-test utf-6.92.1 {Tcl_UtfNext, pointing to 2th byte of 4-byte valid sequence} {testutfnext utf16} {
-    testutfnext \xA0\xA0\xA0
-} 3
-test utf-6.92.2 {Tcl_UtfNext, pointing to 2th byte of 4-byte valid sequence} {testutfnext ucs4} {
-    testutfnext \xA0\xA0\xA0
-} 1
-test utf-6.93.0 {Tcl_UtfNext, pointing to 2th byte of 4-byte invalid sequence} {testutfnext ucs2} {
-    testutfnext \x80\x80\x80
-} 1
-test utf-6.93.1 {Tcl_UtfNext, pointing to 2th byte of 4-byte invalid sequence} {testutfnext utf16} {
-    testutfnext \x80\x80\x80
-} 3
-test utf-6.93.2 {Tcl_UtfNext, pointing to 2th byte of 4-byte invalid sequence} {testutfnext ucs4} {
-    testutfnext \x80\x80\x80
-} 1
-test utf-6.94 {Tcl_UtfNext, pointing to 2th byte of 5-byte invalid sequence} {testutfnext ucs2} {
-    testutfnext \xA0\xA0\xA0\xA0
-} 1
-test utf-6.95 {Tcl_UtfNext, pointing to 2th byte of 5-byte invalid sequence} {testutfnext ucs2} {
-    testutfnext \x80\x80\x80\x80
-} 1
-test utf-6.96 {Tcl_UtfNext, read limits} testutfnext {
-    testutfnext G 0
-} 0
-test utf-6.97 {Tcl_UtfNext, read limits} testutfnext {
-    testutfnext \xA0 0
-} 0
-test utf-6.98 {Tcl_UtfNext, read limits} testutfnext {
-    testutfnext AG 1
-} 1
-test utf-6.99 {Tcl_UtfNext, read limits} testutfnext {
-    testutfnext A\xA0 1
-} 1
-test utf-6.100 {Tcl_UtfNext, read limits} testutfnext {
-    testutfnext \xD0\xA0G 1
-} 0
-test utf-6.101 {Tcl_UtfNext, read limits} testutfnext {
-    testutfnext \xD0\xA0G 2
->>>>>>> 9ae5f06a
 } 2
 test utf-6.89 {Tcl_UtfNext, pointing to 2th byte of 3-byte invalid sequence} {testutfnext testbytestring} {
     testutfnext [testbytestring \x80\x80\x00]
 } 2
-test utf-6.90.0 {Tcl_UtfNext, validity check [493dccc2de]} {testutfnext tip389} {
+test utf-6.90.0 {Tcl_UtfNext, validity check [493dccc2de]} {testutfnext utf16} {
     testutfnext \uDBFF\uDFFF
 } 4
 test utf-6.90.1 {Tcl_UtfNext, validity check [493dccc2de]} {testutfnext ucs4} {
@@ -540,30 +490,10 @@
 test utf-6.91 {Tcl_UtfNext, validity check [493dccc2de]} {testutfnext testbytestring} {
     testutfnext [testbytestring \xF4\x90\x80\x80]
 } 1
-<<<<<<< HEAD
 test utf-6.92 {Tcl_UtfNext, pointing to 2th byte of 4-byte valid sequence} {testutfnext testbytestring} {
     testutfnext [testbytestring \xA0\xA0\xA0]
 } 3
-test utf-6.93.0 {Tcl_UtfNext, pointing to 2th byte of 4-byte invalid sequence} {testutfnext ucs2} {
-    testutfnext [testbytestring \x80\x80\x80]
-=======
-test utf-6.122 {Tcl_UtfNext, read limits} {testutfnext ucs2} {
-    testutfnext \xA0\xA0\xA0 2
-} 1
-test utf-6.123 {Tcl_UtfNext, read limits} {testutfnext ucs2} {
-    testutfnext \xA0\xA0\xA0G 3
-} 1
-test utf-6.124 {Tcl_UtfNext, read limits} {testutfnext ucs2} {
-    testutfnext \xA0\xA0\xA0\xA0 3
-} 1
-test utf-6.125 {Tcl_UtfNext, read limits} {testutfnext ucs2} {
-    testutfnext \xA0\xA0\xA0\xA0G 4
-} 1
-test utf-6.126 {Tcl_UtfNext, read limits} {testutfnext ucs2} {
-    testutfnext \xA0\xA0\xA0\xA0\xA0 4
->>>>>>> 9ae5f06a
-} 1
-test utf-6.93.1 {Tcl_UtfNext, pointing to 2th byte of 4-byte invalid sequence} {testutfnext fullutf} {
+test utf-6.93 {Tcl_UtfNext, pointing to 2th byte of 4-byte invalid sequence} {testutfnext testbytestring} {
     testutfnext [testbytestring \x80\x80\x80]
 } 3
 test utf-6.94 {Tcl_UtfNext, pointing to 2th byte of 5-byte invalid sequence} {testutfnext testbytestring} {
@@ -636,19 +566,19 @@
 test utf-7.9.2 {Tcl_UtfPrev} {testutfprev testbytestring} {
     testutfprev A[testbytestring \xF8\xA0\xF8\xA0] 3
 } 2
-test utf-7.10.0 {Tcl_UtfPrev} {testutfprev testbytestring tip389} {
+test utf-7.10.0 {Tcl_UtfPrev} {testutfprev testbytestring utf16} {
     testutfprev A[testbytestring \xF2\xA0]
 } 1
 test utf-7.10.1 {Tcl_UtfPrev} {testutfprev testbytestring ucs4} {
     testutfprev A[testbytestring \xF2\xA0]
 } 1
-test utf-7.10.2 {Tcl_UtfPrev} {testutfprev testbytestring tip389} {
+test utf-7.10.2 {Tcl_UtfPrev} {testutfprev testbytestring utf16} {
     testutfprev A[testbytestring \xF2\xA0\xA0\xA0] 3
 } 1
 test utf-7.10.3 {Tcl_UtfPrev} {testutfprev testbytestring ucs4} {
     testutfprev A[testbytestring \xF2\xA0\xA0\xA0] 3
 } 1
-test utf-7.10.4 {Tcl_UtfPrev} {testutfprev testbytestring tip389} {
+test utf-7.10.4 {Tcl_UtfPrev} {testutfprev testbytestring utf16} {
     testutfprev A[testbytestring \xF2\xA0\xF8\xA0] 3
 } 1
 test utf-7.10.5 {Tcl_UtfPrev} {testutfprev testbytestring ucs4} {
@@ -693,19 +623,19 @@
 test utf-7.14.2 {Tcl_UtfPrev} {testutfprev testbytestring} {
     testutfprev A[testbytestring \xF8\xA0\xA0\xF8] 4
 } 3
-test utf-7.15.0 {Tcl_UtfPrev} {testutfprev testbytestring tip389} {
+test utf-7.15.0 {Tcl_UtfPrev} {testutfprev testbytestring utf16} {
     testutfprev A[testbytestring \xF2\xA0\xA0]
 } 1
 test utf-7.15.1 {Tcl_UtfPrev} {testutfprev testbytestring ucs4} {
     testutfprev A[testbytestring \xF2\xA0\xA0]
 } 1
-test utf-7.15.2 {Tcl_UtfPrev} {testutfprev testbytestring tip389} {
+test utf-7.15.2 {Tcl_UtfPrev} {testutfprev testbytestring utf16} {
     testutfprev A[testbytestring \xF2\xA0\xA0\xA0] 4
 } 1
 test utf-7.15.3 {Tcl_UtfPrev} {testutfprev testbytestring ucs4} {
     testutfprev A[testbytestring \xF2\xA0\xA0\xA0] 4
 } 1
-test utf-7.15.4 {Tcl_UtfPrev} {testutfprev testbytestring tip389} {
+test utf-7.15.4 {Tcl_UtfPrev} {testutfprev testbytestring utf16} {
     testutfprev A[testbytestring \xF2\xA0\xA0\xF8] 4
 } 1
 test utf-7.15.5 {Tcl_UtfPrev} {testutfprev testbytestring ucs4} {
@@ -729,49 +659,49 @@
 test utf-7.17.2 {Tcl_UtfPrev} {testutfprev testbytestring} {
     testutfprev A[testbytestring \xD0\xA0\xA0\xF8] 4
 } 3
-test utf-7.18.0 {Tcl_UtfPrev} {testutfprev testbytestring tip389} {
+test utf-7.18.0 {Tcl_UtfPrev} {testutfprev testbytestring utf16} {
     testutfprev A[testbytestring \xA0\xA0\xA0]
 } 3
 test utf-7.18.1 {Tcl_UtfPrev} {testutfprev testbytestring ucs4} {
     testutfprev A[testbytestring \xA0\xA0\xA0]
 } 3
-test utf-7.18.2 {Tcl_UtfPrev} {testutfprev testbytestring tip389} {
+test utf-7.18.2 {Tcl_UtfPrev} {testutfprev testbytestring utf16} {
     testutfprev A[testbytestring \xA0\xA0\xA0\xA0] 4
 } 3
 test utf-7.18.3 {Tcl_UtfPrev} {testutfprev testbytestring ucs4} {
     testutfprev A[testbytestring \xA0\xA0\xA0\xA0] 4
 } 3
-test utf-7.18.4 {Tcl_UtfPrev} {testutfprev testbytestring tip389} {
+test utf-7.18.4 {Tcl_UtfPrev} {testutfprev testbytestring utf16} {
     testutfprev A[testbytestring \xA0\xA0\xA0\xF8] 4
 } 3
 test utf-7.18.5 {Tcl_UtfPrev} {testutfprev testbytestring ucs4} {
     testutfprev A[testbytestring \xA0\xA0\xA0\xF8] 4
 } 3
-test utf-7.19.0 {Tcl_UtfPrev} {testutfprev testbytestring tip389} {
+test utf-7.19.0 {Tcl_UtfPrev} {testutfprev testbytestring utf16} {
     testutfprev A[testbytestring \xF8\xA0\xA0\xA0]
 } 4
 test utf-7.19.1 {Tcl_UtfPrev} {testutfprev testbytestring ucs4} {
     testutfprev A[testbytestring \xF8\xA0\xA0\xA0]
 } 4
-test utf-7.20.0 {Tcl_UtfPrev} {testutfprev testbytestring tip389} {
+test utf-7.20.0 {Tcl_UtfPrev} {testutfprev testbytestring utf16} {
     testutfprev A[testbytestring \xF2\xA0\xA0\xA0]
 } 1
 test utf-7.20.1 {Tcl_UtfPrev} {testutfprev testbytestring ucs4} {
     testutfprev A[testbytestring \xF2\xA0\xA0\xA0]
 } 1
-test utf-7.21.0 {Tcl_UtfPrev} {testutfprev testbytestring tip389} {
+test utf-7.21.0 {Tcl_UtfPrev} {testutfprev testbytestring utf16} {
     testutfprev A\u8820[testbytestring \xA0]
 } 4
 test utf-7.21.1 {Tcl_UtfPrev} {testutfprev testbytestring ucs4} {
     testutfprev A\u8820[testbytestring \xA0]
 } 4
-test utf-7.22.0 {Tcl_UtfPrev} {testutfprev testbytestring tip389} {
+test utf-7.22.0 {Tcl_UtfPrev} {testutfprev testbytestring utf16} {
     testutfprev A[testbytestring \xD0\xA0\xA0\xA0]
 } 4
 test utf-7.22.1 {Tcl_UtfPrev} {testutfprev testbytestring ucs4} {
     testutfprev A[testbytestring \xD0\xA0\xA0\xA0]
 } 4
-test utf-7.23.0 {Tcl_UtfPrev} {testutfprev testbytestring tip389} {
+test utf-7.23.0 {Tcl_UtfPrev} {testutfprev testbytestring utf16} {
     testutfprev A[testbytestring \xA0\xA0\xA0\xA0]
 } 4
 test utf-7.23.1 {Tcl_UtfPrev} {testutfprev testbytestring ucs4} {
@@ -798,7 +728,7 @@
 test utf-7.28.1 {Tcl_UtfPrev -- overlong sequence}  {testutfprev testbytestring} {
     testutfprev A[testbytestring \xE0\x80\x80] 2
 } 1
-test utf-7.29.0 {Tcl_UtfPrev -- overlong sequence}  {testutfprev testbytestring tip389} {
+test utf-7.29.0 {Tcl_UtfPrev -- overlong sequence}  {testutfprev testbytestring utf16} {
     testutfprev A[testbytestring \xF0\x80\x80\x80]
 } 4
 test utf-7.29.1 {Tcl_UtfPrev -- overlong sequence}  {testutfprev testbytestring ucs4} {
@@ -831,19 +761,19 @@
 test utf-7.38 {Tcl_UtfPrev -- overlong sequence}  {testutfprev testbytestring} {
     testutfprev A[testbytestring \xE0\xA0\x80] 2
 } 1
-test utf-7.39.0 {Tcl_UtfPrev -- overlong sequence}  {testutfprev testbytestring tip389} {
+test utf-7.39.0 {Tcl_UtfPrev -- overlong sequence}  {testutfprev testbytestring utf16} {
     testutfprev A[testbytestring \xF0\x90\x80\x80]
 } 1
 test utf-7.39.1 {Tcl_UtfPrev -- overlong sequence}  {testutfprev testbytestring ucs4} {
     testutfprev A[testbytestring \xF0\x90\x80\x80]
 } 1
-test utf-7.40.0 {Tcl_UtfPrev -- overlong sequence}  {testutfprev testbytestring tip389} {
+test utf-7.40.0 {Tcl_UtfPrev -- overlong sequence}  {testutfprev testbytestring utf16} {
     testutfprev A[testbytestring \xF0\x90\x80\x80] 4
 } 1
 test utf-7.40.1 {Tcl_UtfPrev -- overlong sequence}  {testutfprev testbytestring ucs4} {
     testutfprev A[testbytestring \xF0\x90\x80\x80] 4
 } 1
-test utf-7.41.0 {Tcl_UtfPrev -- overlong sequence}  {testutfprev testbytestring tip389} {
+test utf-7.41.0 {Tcl_UtfPrev -- overlong sequence}  {testutfprev testbytestring utf16} {
     testutfprev A[testbytestring \xF0\x90\x80\x80] 3
 } 1
 test utf-7.41.1 {Tcl_UtfPrev -- overlong sequence}  {testutfprev testbytestring ucs4} {
@@ -861,7 +791,7 @@
 test utf-7.45 {Tcl_UtfPrev -- no lead byte at start}  {testutfprev testbytestring} {
     testutfprev [testbytestring \xA0\xA0\xA0]
 } 2
-test utf-7.46.0 {Tcl_UtfPrev -- no lead byte at start}  {testutfprev testbytestring tip389} {
+test utf-7.46.0 {Tcl_UtfPrev -- no lead byte at start}  {testutfprev testbytestring utf16} {
     testutfprev [testbytestring \xA0\xA0\xA0\xA0]
 } 3
 test utf-7.46.1 {Tcl_UtfPrev -- no lead byte at start}  {testutfprev testbytestring ucs4} {
@@ -876,19 +806,19 @@
 test utf-7.47.2 {Tcl_UtfPrev, pointing to 3th byte of 3-byte invalid sequence} {testutfprev testbytestring} {
     testutfprev [testbytestring \xE8\xA0\x00] 2
 } 0
-test utf-7.48.0 {Tcl_UtfPrev, validity check [493dccc2de]} {testutfprev testbytestring tip389} {
+test utf-7.48.0 {Tcl_UtfPrev, validity check [493dccc2de]} {testutfprev testbytestring utf16} {
     testutfprev A\uDBFF\uDFFF
 } 1
 test utf-7.48.1 {Tcl_UtfPrev, validity check [493dccc2de]} {testutfprev testbytestring ucs4} {
     testutfprev A\U10FFFF
 } 1
-test utf-7.48.2 {Tcl_UtfPrev, validity check [493dccc2de]} {testutfprev testbytestring tip389} {
+test utf-7.48.2 {Tcl_UtfPrev, validity check [493dccc2de]} {testutfprev testbytestring utf16} {
     testutfprev A\uDBFF\uDFFF 4
 } 1
 test utf-7.48.3 {Tcl_UtfPrev, validity check [493dccc2de]} {testutfprev testbytestring ucs4} {
     testutfprev A\U10FFFF 4
 } 1
-test utf-7.48.4 {Tcl_UtfPrev, validity check [493dccc2de]} {testutfprev testbytestring tip389} {
+test utf-7.48.4 {Tcl_UtfPrev, validity check [493dccc2de]} {testutfprev testbytestring utf16} {
     testutfprev A\uDBFF\uDFFF 3
 } 1
 test utf-7.48.5 {Tcl_UtfPrev, validity check [493dccc2de]} {testutfprev testbytestring ucs4} {
@@ -897,7 +827,7 @@
 test utf-7.48.6 {Tcl_UtfPrev, validity check [493dccc2de]} {testutfprev testbytestring} {
     testutfprev A\U10FFFF 2
 } 1
-test utf-7.49.0 {Tcl_UtfPrev, validity check [493dccc2de]} {testutfprev testbytestring tip389} {
+test utf-7.49.0 {Tcl_UtfPrev, validity check [493dccc2de]} {testutfprev testbytestring utf16} {
     testutfprev A[testbytestring \xF4\x90\x80\x80]
 } 4
 test utf-7.49.1 {Tcl_UtfPrev, validity check [493dccc2de]} {testutfprev testbytestring ucs4} {
@@ -931,11 +861,7 @@
 test utf-8.5.1 {Tcl_UniCharAtIndex: high surrogate} ucs4 {
     string index \uD842 0
 } \uD842
-<<<<<<< HEAD
-test utf-8.5.2 {Tcl_UniCharAtIndex: high surrogate} tip389 {
-=======
 test utf-8.5.2 {Tcl_UniCharAtIndex: high surrogate} utf16 {
->>>>>>> 9ae5f06a
     string index \uD842 0
 } \uD842
 test utf-8.6 {Tcl_UniCharAtIndex: low surrogate} {
@@ -947,11 +873,7 @@
 test utf-8.7.1 {Tcl_UniCharAtIndex: Emoji} ucs4 {
     string index \uD83D\uDE00G 0
 } \U1F600
-<<<<<<< HEAD
-test utf-8.7.2 {Tcl_UniCharAtIndex: Emoji} tip389 {
-=======
 test utf-8.7.2 {Tcl_UniCharAtIndex: Emoji} utf16 {
->>>>>>> 9ae5f06a
     string index \uD83D\uDE00G 0
 } \U1F600
 test utf-8.8.0 {Tcl_UniCharAtIndex: Emoji} ucs2 {
@@ -960,11 +882,7 @@
 test utf-8.8.1 {Tcl_UniCharAtIndex: Emoji} ucs4 {
     string index \uD83D\uDE00G 1
 } G
-<<<<<<< HEAD
-test utf-8.8.2 {Tcl_UniCharAtIndex: Emoji} tip389 {
-=======
 test utf-8.8.2 {Tcl_UniCharAtIndex: Emoji} utf16 {
->>>>>>> 9ae5f06a
     string index \uD83D\uDE00G 1
 } {}
 test utf-8.9.0 {Tcl_UniCharAtIndex: Emoji} ucs2 {
