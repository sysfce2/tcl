# This file contains a collection of tests for tclUtf.c
# Sourcing this file into Tcl runs the tests and generates output for
# errors.  No output means no errors were found.
#
# Copyright (c) 1997 Sun Microsystems, Inc.
# Copyright (c) 1998-1999 by Scriptics Corporation.
#
# See the file "license.terms" for information on usage and redistribution
# of this file, and for a DISCLAIMER OF ALL WARRANTIES.

if {[lsearch [namespace children] ::tcltest] == -1} {
    package require tcltest 2
    namespace import -force ::tcltest::*
}

namespace path ::tcl::mathop

::tcltest::loadTestedCommands
catch [list package require -exact Tcltest [info patchlevel]]

testConstraint ucs2 [expr {[format %c 0x010000] eq "\uFFFD"}]
testConstraint fullutf [expr {[format %c 0x010000] ne "\uFFFD"}]
testConstraint tip389 [expr {[string length [format %c 0x10000]] == 2}]
testConstraint ucs4 [expr {[testConstraint fullutf]
		&& [string length [format %c 0x10000]] == 1}]

testConstraint Uesc [eq \U0041 A]
testConstraint pre388 [eq \x741 A]
testConstraint pairsTo4bytes [expr {[llength [info commands teststringbytes]]
		&& [string length [teststringbytes \uD83D\uDCA9]] == 4}]

testConstraint testbytestring [llength [info commands testbytestring]]
testConstraint testfindfirst [llength [info commands testfindfirst]]
testConstraint testfindlast [llength [info commands testfindlast]]
testConstraint testnumutfchars [llength [info commands testnumutfchars]]
testConstraint teststringobj [llength [info commands teststringobj]]
testConstraint testutfnext [llength [info commands testutfnext]]
testConstraint testutfprev [llength [info commands testutfprev]]

testConstraint tip413 [eq {} [string trim \x00]]

catch {unset x}

test utf-1.1 {Tcl_UniCharToUtf: 1 byte sequences} testbytestring {
    expr {"\x01" eq [testbytestring \x01]}
} 1
test utf-1.2 {Tcl_UniCharToUtf: 2 byte sequences} testbytestring {
    expr {"\x00" eq [testbytestring \xC0\x80]}
} 1
test utf-1.3 {Tcl_UniCharToUtf: 2 byte sequences} testbytestring {
    expr {"\xE0" eq [testbytestring \xC3\xA0]}
} 1
test utf-1.4 {Tcl_UniCharToUtf: 3 byte sequences} testbytestring {
    expr {"\u4E4E" eq [testbytestring \xE4\xB9\x8E]}
} 1
test utf-1.5 {Tcl_UniCharToUtf: overflowed Tcl_UniChar} testbytestring {
    expr {[format %c 0x110000] eq [testbytestring \xEF\xBF\xBD]}
} 1
test utf-1.6 {Tcl_UniCharToUtf: negative Tcl_UniChar} testbytestring {
    expr {[format %c -1] eq [testbytestring \xEF\xBF\xBD]}
} 1
test utf-1.7.0 {Tcl_UniCharToUtf: 4 byte sequences} {fullutf Uesc testbytestring} {
    expr {"\U014E4E" eq [testbytestring \xF0\x94\xB9\x8E]}
} 1
test utf-1.7.1 {Tcl_UniCharToUtf: 4 byte sequences} {ucs2 Uesc testbytestring} {
    expr {"\U014E4E" eq [testbytestring \xF0\x94\xB9\x8E]}
} 0
test utf-1.8 {Tcl_UniCharToUtf: 3 byte sequence, high surrogate} testbytestring {
    expr {"\uD842" eq [testbytestring \xED\xA1\x82]}
} 1
test utf-1.9 {Tcl_UniCharToUtf: 3 byte sequence, low surrogate} testbytestring {
    expr {"\uDC42" eq [testbytestring \xED\xB1\x82]}
} 1
test utf-1.10 {Tcl_UniCharToUtf: 3 byte sequence, high surrogate} testbytestring {
    expr {[format %c 0xD842] eq [testbytestring \xED\xA1\x82]}
} 1
test utf-1.11 {Tcl_UniCharToUtf: 3 byte sequence, low surrogate} testbytestring {
    expr {[format %c 0xDC42] eq [testbytestring \xED\xB1\x82]}
} 1
test utf-1.12 {Tcl_UniCharToUtf: 4 byte sequence, high/low surrogate} {pairsTo4bytes testbytestring} {
    expr {"\uD842\uDC42" eq [testbytestring \xF0\xA0\xA1\x82]}
} 1
test utf-1.13 {Tcl_UniCharToUtf: Invalid surrogate} {Uesc testbytestring} {
    expr {"\UD842" eq [testbytestring \xEF\xBF\xBD]}
} 1

test utf-2.1 {Tcl_UtfToUniChar: low ascii} {
    string length "abc"
} 3
test utf-2.2 {Tcl_UtfToUniChar: naked trail bytes} testbytestring {
    string length [testbytestring \x82\x83\x84]
} 3
test utf-2.3 {Tcl_UtfToUniChar: lead (2-byte) followed by non-trail} testbytestring {
    string length [testbytestring \xC2]
} 1
test utf-2.4 {Tcl_UtfToUniChar: lead (2-byte) followed by trail} testbytestring {
    string length [testbytestring \xC2\xA2]
} 1
test utf-2.5 {Tcl_UtfToUniChar: lead (3-byte) followed by non-trail} testbytestring {
    string length [testbytestring \xE2]
} 1
test utf-2.6 {Tcl_UtfToUniChar: lead (3-byte) followed by 1 trail} testbytestring {
    string length [testbytestring \xE2\xA2]
} 2
test utf-2.7 {Tcl_UtfToUniChar: lead (3-byte) followed by 2 trail} testbytestring {
    string length [testbytestring \xE4\xB9\x8E]
} 1
test utf-2.8.0 {Tcl_UtfToUniChar: lead (4-byte) followed by 3 trail} {testbytestring ucs2} {
    string length [testbytestring \xF0\x90\x80\x80]
} 4
test utf-2.8.1 {Tcl_UtfToUniChar: lead (4-byte) followed by 3 trail} {testbytestring ucs4} {
    string length [testbytestring \xF0\x90\x80\x80]
} 1
test utf-2.8.2 {Tcl_UtfToUniChar: lead (4-byte) followed by 3 trail} {testbytestring tip389} {
    string length [testbytestring \xF0\x90\x80\x80]
} 2
test utf-2.9.0 {Tcl_UtfToUniChar: lead (4-byte) followed by 3 trail} {testbytestring ucs2} {
    string length [testbytestring \xF4\x8F\xBF\xBF]
} 4
test utf-2.9.1 {Tcl_UtfToUniChar: lead (4-byte) followed by 3 trail} {Uesc ucs4} {
    string length \U10FFFF
} 1
test utf-2.9.2 {Tcl_UtfToUniChar: lead (4-byte) followed by 3 trail} tip389 {
    string length \uDBFF\uDFFF
} 2
test utf-2.10 {Tcl_UtfToUniChar: lead (4-byte) followed by 3 trail, underflow} testbytestring {
    string length [testbytestring \xF0\x8F\xBF\xBF]
} 4
test utf-2.11 {Tcl_UtfToUniChar: lead (4-byte) followed by 3 trail, overflow} testbytestring {
    # Would decode to U+110000 but that is outside the Unicode range.
    string length [testbytestring \xF4\x90\x80\x80]
} 4
test utf-2.12 {Tcl_UtfToUniChar: longer UTF sequences not supported} testbytestring {
    string length [testbytestring \xF8\xA2\xA2\xA2\xA2]
} 5

test utf-3.1 {Tcl_UtfCharComplete} {
} {}

test utf-4.1 {Tcl_NumUtfChars: zero length} testnumutfchars {
    testnumutfchars ""
} 0
test utf-4.2 {Tcl_NumUtfChars: length 1} {testnumutfchars testbytestring} {
    testnumutfchars [testbytestring \xC2\xA2]
} 1
test utf-4.3 {Tcl_NumUtfChars: long string} {testnumutfchars testbytestring} {
    testnumutfchars [testbytestring abc\xC2\xA2\xE4\xB9\x8E\xA2\x4E]
} 7
test utf-4.4 {Tcl_NumUtfChars: #u0000} {testnumutfchars testbytestring} {
    testnumutfchars [testbytestring \xC0\x80]
} 1
test utf-4.5 {Tcl_NumUtfChars: zero length, calc len} testnumutfchars {
    testnumutfchars "" 0
} 0
test utf-4.6 {Tcl_NumUtfChars: length 1, calc len} {testnumutfchars testbytestring} {
    testnumutfchars [testbytestring \xC2\xA2] end
} 1
test utf-4.7 {Tcl_NumUtfChars: long string, calc len} {testnumutfchars testbytestring} {
    testnumutfchars [testbytestring abc\xC2\xA2\xE4\xB9\x8E\xA2\x4E] end
} 7
test utf-4.8 {Tcl_NumUtfChars: #u0000, calc len} {testnumutfchars testbytestring} {
    testnumutfchars [testbytestring \xC0\x80] end
} 1
# Bug [2738427]: Tcl_NumUtfChars(...) no overflow check
test utf-4.9 {Tcl_NumUtfChars: #u20AC, calc len, incomplete} {testnumutfchars testbytestring} {
    testnumutfchars [testbytestring \xE2\x82\xAC] end-1
} 2
test utf-4.10 {Tcl_NumUtfChars: #u0000, calc len, overcomplete} {testnumutfchars testbytestring} {
    testnumutfchars [testbytestring \x00] end+1
} 2
test utf-4.11 {Tcl_NumUtfChars: 3 bytes of 4-byte UTF-8 characater} {testnumutfchars testbytestring} {
    testnumutfchars [testbytestring \xF0\x9F\x92\xA9] end-1
} 3
test utf-4.12.0 {Tcl_NumUtfChars: #4-byte UTF-8 character} {testnumutfchars testbytestring ucs2} {
    testnumutfchars [testbytestring \xF0\x9F\x92\xA9] end
} 4
test utf-4.12.1 {Tcl_NumUtfChars: #4-byte UTF-8 character} {testnumutfchars testbytestring ucs4} {
    testnumutfchars [testbytestring \xF0\x9F\x92\xA9] end
} 1
test utf-4.12.2 {Tcl_NumUtfChars: #4-byte UTF-8 character} {testnumutfchars testbytestring tip389} {
    testnumutfchars [testbytestring \xF0\x9F\x92\xA9] end
} 2

test utf-5.1 {Tcl_UtfFindFirst} {testfindfirst testbytestring} {
    testfindfirst [testbytestring abcbc] 98
} bcbc
test utf-5.2 {Tcl_UtfFindLast} {testfindlast testbytestring} {
    testfindlast [testbytestring abcbc] 98
} bc

test utf-6.1 {Tcl_UtfNext} testutfnext {
    # This takes the pointer one past the terminating NUL.
    # This is really an invalid call.
    testutfnext -bytestring {}
} 1
test utf-6.2 {Tcl_UtfNext} testutfnext {
    testutfnext -bytestring A
} 1
test utf-6.3 {Tcl_UtfNext} testutfnext {
    testutfnext -bytestring AA
} 1
test utf-6.4 {Tcl_UtfNext} testutfnext {
    testutfnext -bytestring A\xA0
} 1
test utf-6.5 {Tcl_UtfNext} testutfnext {
    testutfnext -bytestring A\xD0
} 1
test utf-6.6 {Tcl_UtfNext} testutfnext {
    testutfnext -bytestring A\xE8
} 1
test utf-6.7 {Tcl_UtfNext} testutfnext {
    testutfnext -bytestring A\xF2
} 1
test utf-6.8 {Tcl_UtfNext} testutfnext {
    testutfnext -bytestring A\xF8
} 1
test utf-6.9 {Tcl_UtfNext} testutfnext {
    testutfnext -bytestring \xA0\x00
} 1
test utf-6.10 {Tcl_UtfNext} testutfnext {
    testutfnext -bytestring \xA0G
} 1
test utf-6.11 {Tcl_UtfNext} testutfnext {
    testutfnext -bytestring \xA0\xA0\x00
} 2
test utf-6.12 {Tcl_UtfNext} testutfnext {
    testutfnext -bytestring \xA0\xD0
} 1
test utf-6.13 {Tcl_UtfNext} testutfnext {
    testutfnext -bytestring \xA0\xE8
} 1
test utf-6.14 {Tcl_UtfNext} testutfnext {
    testutfnext -bytestring \xA0\xF2
} 1
test utf-6.15 {Tcl_UtfNext} testutfnext {
    testutfnext -bytestring \xA0\xF8
} 1
test utf-6.16 {Tcl_UtfNext} testutfnext {
    testutfnext -bytestring \xD0\x00
} 1
test utf-6.17 {Tcl_UtfNext} testutfnext {
    testutfnext -bytestring \xD0G
} 1
test utf-6.18 {Tcl_UtfNext} testutfnext {
    testutfnext -bytestring \xD0\xA0
} 2
test utf-6.19 {Tcl_UtfNext} testutfnext {
    testutfnext -bytestring \xD0\xD0
} 1
test utf-6.20 {Tcl_UtfNext} testutfnext {
    testutfnext -bytestring \xD0\xE8
} 1
test utf-6.21 {Tcl_UtfNext} testutfnext {
    testutfnext -bytestring \xD0\xF2
} 1
test utf-6.22 {Tcl_UtfNext} testutfnext {
    testutfnext -bytestring \xD0\xF8
} 1
test utf-6.23 {Tcl_UtfNext} testutfnext {
    testutfnext -bytestring \xE8
} 1
test utf-6.24 {Tcl_UtfNext} testutfnext {
    testutfnext -bytestring \xE8G
} 1
test utf-6.25 {Tcl_UtfNext} testutfnext {
    testutfnext -bytestring \xE8\xA0\x00
} 1
test utf-6.26 {Tcl_UtfNext} testutfnext {
    testutfnext -bytestring \xE8\xD0
} 1
test utf-6.27 {Tcl_UtfNext} testutfnext {
    testutfnext -bytestring \xE8\xE8
} 1
test utf-6.28 {Tcl_UtfNext} testutfnext {
    testutfnext -bytestring \xE8\xF2
} 1
test utf-6.29 {Tcl_UtfNext} testutfnext {
    testutfnext -bytestring \xE8\xF8
} 1
test utf-6.30 {Tcl_UtfNext} testutfnext {
    testutfnext -bytestring \xF2
} 1
test utf-6.31 {Tcl_UtfNext} testutfnext {
    testutfnext -bytestring \xF2G
} 1
test utf-6.32 {Tcl_UtfNext} testutfnext {
    testutfnext -bytestring \xF2\xA0
} 1
test utf-6.33 {Tcl_UtfNext} testutfnext {
    testutfnext -bytestring \xF2\xD0
} 1
test utf-6.34 {Tcl_UtfNext} testutfnext {
    testutfnext -bytestring \xF2\xE8
} 1
test utf-6.35 {Tcl_UtfNext} testutfnext {
    testutfnext -bytestring \xF2\xF2
} 1
test utf-6.36 {Tcl_UtfNext} testutfnext {
    testutfnext -bytestring \xF2\xF8
} 1
test utf-6.37 {Tcl_UtfNext} testutfnext {
    testutfnext -bytestring \xF8
} 1
test utf-6.38 {Tcl_UtfNext} testutfnext {
    testutfnext -bytestring \xF8G
} 1
test utf-6.39 {Tcl_UtfNext} testutfnext {
    testutfnext -bytestring \xF8\xA0
} 1
test utf-6.40 {Tcl_UtfNext} testutfnext {
    testutfnext -bytestring \xF8\xD0
} 1
test utf-6.41 {Tcl_UtfNext} testutfnext {
    testutfnext -bytestring \xF8\xE8
} 1
test utf-6.42 {Tcl_UtfNext} testutfnext {
    testutfnext -bytestring \xF8\xF2
} 1
test utf-6.43 {Tcl_UtfNext} testutfnext {
    testutfnext -bytestring \xF8\xF8
} 1
test utf-6.44 {Tcl_UtfNext} testutfnext {
    testutfnext -bytestring \xD0\xA0G
} 2
test utf-6.45 {Tcl_UtfNext} testutfnext {
    testutfnext -bytestring \xD0\xA0\xA0
} 2
test utf-6.46 {Tcl_UtfNext} testutfnext {
    testutfnext -bytestring \xD0\xA0\xD0
} 2
test utf-6.47 {Tcl_UtfNext} testutfnext {
    testutfnext -bytestring \xD0\xA0\xE8
} 2
test utf-6.48 {Tcl_UtfNext} testutfnext {
    testutfnext -bytestring \xD0\xA0\xF2
} 2
test utf-6.49 {Tcl_UtfNext} testutfnext {
    testutfnext -bytestring \xD0\xA0\xF8
} 2
test utf-6.50 {Tcl_UtfNext} testutfnext {
    testutfnext -bytestring \xE8\xA0G
} 1
test utf-6.51 {Tcl_UtfNext} testutfnext {
    testutfnext -bytestring \xE8\xA0\xA0
} 3
test utf-6.52 {Tcl_UtfNext} testutfnext {
    testutfnext -bytestring \xE8\xA0\xD0
} 1
test utf-6.53 {Tcl_UtfNext} testutfnext {
    testutfnext -bytestring \xE8\xA0\xE8
} 1
test utf-6.54 {Tcl_UtfNext} testutfnext {
    testutfnext -bytestring \xE8\xA0\xF2
} 1
test utf-6.55 {Tcl_UtfNext} testutfnext {
    testutfnext -bytestring \xE8\xA0\xF8
} 1
test utf-6.56 {Tcl_UtfNext} testutfnext {
    testutfnext -bytestring \xF2\xA0G
} 1
test utf-6.57 {Tcl_UtfNext} testutfnext {
    testutfnext -bytestring \xF2\xA0\xA0\x00
} 1
test utf-6.58 {Tcl_UtfNext} testutfnext {
    testutfnext -bytestring \xF2\xA0\xD0
} 1
test utf-6.59 {Tcl_UtfNext} testutfnext {
    testutfnext -bytestring \xF2\xA0\xE8
} 1
test utf-6.60 {Tcl_UtfNext} testutfnext {
    testutfnext -bytestring \xF2\xA0\xF2
} 1
test utf-6.61 {Tcl_UtfNext} testutfnext {
    testutfnext -bytestring \xF2\xA0\xF8
} 1
test utf-6.62 {Tcl_UtfNext} testutfnext {
    testutfnext -bytestring \xE8\xA0\xA0G
} 3
test utf-6.63 {Tcl_UtfNext} testutfnext {
    testutfnext -bytestring \xE8\xA0\xA0\xA0
} 3
test utf-6.64 {Tcl_UtfNext} testutfnext {
    testutfnext -bytestring \xE8\xA0\xA0\xD0
} 3
test utf-6.65 {Tcl_UtfNext} testutfnext {
    testutfnext -bytestring \xE8\xA0\xA0\xE8
} 3
test utf-6.66 {Tcl_UtfNext} testutfnext {
    testutfnext -bytestring \xE8\xA0\xA0\xF2
} 3
test utf-6.67 {Tcl_UtfNext} testutfnext {
    testutfnext -bytestring \xE8\xA0\xA0\xF8
} 3
test utf-6.68 {Tcl_UtfNext} testutfnext {
    testutfnext -bytestring \xF2\xA0\xA0G
} 1
test utf-6.69.0 {Tcl_UtfNext} {testutfnext tip389} {
    testutfnext -bytestring \xF2\xA0\xA0\xA0
} 4
test utf-6.69.1 {Tcl_UtfNext} {testutfnext ucs4} {
    testutfnext -bytestring \xF2\xA0\xA0\xA0
} 4
test utf-6.70 {Tcl_UtfNext} testutfnext {
    testutfnext -bytestring \xF2\xA0\xA0\xD0
} 1
test utf-6.71 {Tcl_UtfNext} testutfnext {
    testutfnext -bytestring \xF2\xA0\xA0\xE8
} 1
test utf-6.72 {Tcl_UtfNext} testutfnext {
    testutfnext -bytestring \xF2\xA0\xA0\xF2
} 1
test utf-6.73 {Tcl_UtfNext} testutfnext {
    testutfnext -bytestring \xF2\xA0\xA0\xF8
} 1
test utf-6.74.0 {Tcl_UtfNext} {testutfnext tip389} {
    testutfnext -bytestring \xF2\xA0\xA0\xA0G
} 4
test utf-6.74.1 {Tcl_UtfNext} {testutfnext ucs4} {
    testutfnext -bytestring \xF2\xA0\xA0\xA0G
} 4
test utf-6.75.0 {Tcl_UtfNext} {testutfnext tip389} {
    testutfnext -bytestring \xF2\xA0\xA0\xA0\xA0
} 4
test utf-6.75.1 {Tcl_UtfNext} {testutfnext ucs4} {
    testutfnext -bytestring \xF2\xA0\xA0\xA0\xA0
} 4
test utf-6.76.0 {Tcl_UtfNext} {testutfnext tip389} {
    testutfnext -bytestring \xF2\xA0\xA0\xA0\xD0
} 4
test utf-6.76.1 {Tcl_UtfNext} {testutfnext ucs4} {
    testutfnext -bytestring \xF2\xA0\xA0\xA0\xD0
} 4
test utf-6.77.0 {Tcl_UtfNext} {testutfnext tip389} {
    testutfnext -bytestring \xF2\xA0\xA0\xA0\xE8
} 4
test utf-6.77.1 {Tcl_UtfNext} {testutfnext ucs4} {
    testutfnext -bytestring \xF2\xA0\xA0\xA0\xE8
} 4
test utf-6.78.0 {Tcl_UtfNext} {testutfnext tip389} {
    testutfnext -bytestring \xF2\xA0\xA0\xA0\xF2
} 4
test utf-6.78.1 {Tcl_UtfNext} {testutfnext ucs4} {
    testutfnext -bytestring \xF2\xA0\xA0\xA0\xF2
} 4
test utf-6.79.0 {Tcl_UtfNext} {testutfnext tip389} {
    testutfnext -bytestring \xF2\xA0\xA0\xA0G\xF8
} 4
test utf-6.79.1 {Tcl_UtfNext} {testutfnext ucs4} {
    testutfnext -bytestring \xF2\xA0\xA0\xA0G\xF8
} 4
test utf-6.80 {Tcl_UtfNext - overlong sequences} testutfnext {
    testutfnext -bytestring \xC0\x80
} 2
test utf-6.81 {Tcl_UtfNext - overlong sequences} testutfnext {
    testutfnext -bytestring \xC0\x81
} 1
test utf-6.82 {Tcl_UtfNext - overlong sequences} testutfnext {
    testutfnext -bytestring \xC1\x80
} 1
test utf-6.83 {Tcl_UtfNext - overlong sequences} testutfnext {
    testutfnext -bytestring \xC2\x80
} 2
test utf-6.84 {Tcl_UtfNext - overlong sequences} testutfnext {
    testutfnext -bytestring \xE0\x80\x80
} 1
test utf-6.85 {Tcl_UtfNext - overlong sequences} testutfnext {
    testutfnext -bytestring \xE0\xA0\x80
} 3
test utf-6.86 {Tcl_UtfNext - overlong sequences} testutfnext {
    testutfnext -bytestring \xF0\x80\x80\x80
} 1
test utf-6.87.0 {Tcl_UtfNext - overlong sequences} {testutfnext tip389} {
    testutfnext -bytestring \xF0\x90\x80\x80
} 4
test utf-6.87.1 {Tcl_UtfNext - overlong sequences} {testutfnext ucs4} {
    testutfnext -bytestring \xF0\x90\x80\x80
} 4
test utf-6.88 {Tcl_UtfNext, pointing to 2th byte of 3-byte valid sequence} testutfnext {
    testutfnext -bytestring \xA0\xA0\x00
} 2
test utf-6.89 {Tcl_UtfNext, pointing to 2th byte of 3-byte invalid sequence} testutfnext {
    testutfnext -bytestring \x80\x80\x00
} 2
test utf-6.90.0 {Tcl_UtfNext, validity check [493dccc2de]} {testutfnext tip389} {
    testutfnext -bytestring \xF4\x8F\xBF\xBF
} 4
test utf-6.90.1 {Tcl_UtfNext, validity check [493dccc2de]} {testutfnext ucs4} {
    testutfnext -bytestring \xF4\x8F\xBF\xBF
} 4
test utf-6.91 {Tcl_UtfNext, validity check [493dccc2de]} testutfnext {
    testutfnext -bytestring \xF4\x90\x80\x80
} 1
test utf-6.92 {Tcl_UtfNext, pointing to 2th byte of 4-byte valid sequence} testutfnext {
<<<<<<< HEAD
    testutfnext -bytestring \xA0\xA0\xA0
} 3
test utf-6.93 {Tcl_UtfNext, pointing to 2th byte of 4-byte invalid sequence} testutfnext {
    testutfnext -bytestring \x80\x80\x80
} 3
=======
    testutfnext \xA0\xA0\xA0
} 1
test utf-6.93 {Tcl_UtfNext, pointing to 2th byte of 4-byte invalid sequence} {testutfnext ucs2} {
    testutfnext \x80\x80\x80
} 1
>>>>>>> d0bea0ba
test utf-6.94 {Tcl_UtfNext, pointing to 2th byte of 5-byte invalid sequence} testutfnext {
    testutfnext -bytestring \xA0\xA0\xA0\xA0
} 3
test utf-6.95 {Tcl_UtfNext, pointing to 2th byte of 5-byte invalid sequence} testutfnext {
    testutfnext -bytestring \x80\x80\x80\x80
} 3

test utf-7.1 {Tcl_UtfPrev} testutfprev {
    testutfprev {}
} 0
test utf-7.2 {Tcl_UtfPrev} testutfprev {
    testutfprev A
} 0
test utf-7.3 {Tcl_UtfPrev} testutfprev {
    testutfprev AA
} 1
test utf-7.4 {Tcl_UtfPrev} testutfprev {
    testutfprev A\xF8
} 1
test utf-7.4.1 {Tcl_UtfPrev} testutfprev {
    testutfprev A\xF8\xA0\xA0\xA0 2
} 1
test utf-7.4.2 {Tcl_UtfPrev} testutfprev {
    testutfprev A\xF8\xF8\xA0\xA0 2
} 1
test utf-7.5 {Tcl_UtfPrev} testutfprev {
    testutfprev A\xF2
} 1
test utf-7.5.1 {Tcl_UtfPrev} testutfprev {
    testutfprev A\xF2\xA0\xA0\xA0 2
} 1
test utf-7.5.2 {Tcl_UtfPrev} testutfprev {
    testutfprev A\xF2\xF8\xA0\xA0 2
} 1
test utf-7.6 {Tcl_UtfPrev} testutfprev {
    testutfprev A\xE8
} 1
test utf-7.6.1 {Tcl_UtfPrev} testutfprev {
    testutfprev A\xE8\xA0\xA0\xA0 2
} 1
test utf-7.6.2 {Tcl_UtfPrev} testutfprev {
    testutfprev A\xE8\xF8\xA0\xA0 2
} 1
test utf-7.7 {Tcl_UtfPrev} testutfprev {
    testutfprev A\xD0
} 1
test utf-7.7.1 {Tcl_UtfPrev} testutfprev {
    testutfprev A\xD0\xA0\xA0\xA0 2
} 1
test utf-7.7.2 {Tcl_UtfPrev} testutfprev {
    testutfprev A\xD0\xF8\xA0\xA0 2
} 1
test utf-7.8 {Tcl_UtfPrev} testutfprev {
    testutfprev A\xA0
} 1
test utf-7.8.1 {Tcl_UtfPrev} testutfprev {
    testutfprev A\xA0\xA0\xA0\xA0 2
} 1
test utf-7.8.2 {Tcl_UtfPrev} testutfprev {
    testutfprev A\xA0\xF8\xA0\xA0 2
} 1
test utf-7.9 {Tcl_UtfPrev} testutfprev {
    testutfprev A\xF8\xA0
} 2
test utf-7.9.1 {Tcl_UtfPrev} testutfprev {
    testutfprev A\xF8\xA0\xA0\xA0 3
} 2
test utf-7.9.2 {Tcl_UtfPrev} testutfprev {
    testutfprev A\xF8\xA0\xF8\xA0 3
} 2
test utf-7.10.0 {Tcl_UtfPrev} {testutfprev tip389} {
    testutfprev A\xF2\xA0
} 1
test utf-7.10.1 {Tcl_UtfPrev} {testutfprev ucs4} {
    testutfprev A\xF2\xA0
} 1
test utf-7.10.2 {Tcl_UtfPrev} {testutfprev tip389} {
    testutfprev A\xF2\xA0\xA0\xA0 3
} 1
test utf-7.10.3 {Tcl_UtfPrev} {testutfprev ucs4} {
    testutfprev A\xF2\xA0\xA0\xA0 3
} 1
test utf-7.10.4 {Tcl_UtfPrev} {testutfprev tip389} {
    testutfprev A\xF2\xA0\xF8\xA0 3
} 1
test utf-7.10.5 {Tcl_UtfPrev} {testutfprev ucs4} {
    testutfprev A\xF2\xA0\xF8\xA0 3
} 1
test utf-7.11 {Tcl_UtfPrev} testutfprev {
    testutfprev A\xE8\xA0
} 1
test utf-7.11.1 {Tcl_UtfPrev} testutfprev {
    testutfprev A\xE8\xA0\xA0\xA0 3
} 1
test utf-7.11.2 {Tcl_UtfPrev} testutfprev {
    testutfprev A\xE8\xA0\xF8\xA0 3
} 1
test utf-7.11.3 {Tcl_UtfPrev} testutfprev {
    testutfprev A\xE8\xA0\xF8 3
} 1
test utf-7.12 {Tcl_UtfPrev} testutfprev {
    testutfprev A\xD0\xA0
} 1
test utf-7.12.1 {Tcl_UtfPrev} testutfprev {
    testutfprev A\xD0\xA0\xA0\xA0 3
} 1
test utf-7.12.2 {Tcl_UtfPrev} testutfprev {
    testutfprev A\xD0\xA0\xF8\xA0 3
} 1
test utf-7.13 {Tcl_UtfPrev} testutfprev {
    testutfprev A\xA0\xA0
} 2
test utf-7.13.1 {Tcl_UtfPrev} testutfprev {
    testutfprev A\xA0\xA0\xA0\xA0 3
} 2
test utf-7.13.2 {Tcl_UtfPrev} testutfprev {
    testutfprev A\xA0\xA0\xF8\xA0 3
} 2
test utf-7.14 {Tcl_UtfPrev} testutfprev {
    testutfprev A\xF8\xA0\xA0
} 3
test utf-7.14.1 {Tcl_UtfPrev} testutfprev {
    testutfprev A\xF8\xA0\xA0\xA0 4
} 3
test utf-7.14.2 {Tcl_UtfPrev} testutfprev {
    testutfprev A\xF8\xA0\xA0\xF8 4
} 3
test utf-7.15.0 {Tcl_UtfPrev} {testutfprev tip389} {
    testutfprev A\xF2\xA0\xA0
} 1
test utf-7.15.1 {Tcl_UtfPrev} {testutfprev ucs4} {
    testutfprev A\xF2\xA0\xA0
} 1
test utf-7.15.2 {Tcl_UtfPrev} {testutfprev tip389} {
    testutfprev A\xF2\xA0\xA0\xA0 4
} 1
test utf-7.15.3 {Tcl_UtfPrev} {testutfprev ucs4} {
    testutfprev A\xF2\xA0\xA0\xA0 4
} 1
test utf-7.15.4 {Tcl_UtfPrev} {testutfprev tip389} {
    testutfprev A\xF2\xA0\xA0\xF8 4
} 1
test utf-7.15.5 {Tcl_UtfPrev} {testutfprev ucs4} {
    testutfprev A\xF2\xA0\xA0\xF8 4
} 1
test utf-7.16 {Tcl_UtfPrev} testutfprev {
    testutfprev A\xE8\xA0\xA0
} 1
test utf-7.16.1 {Tcl_UtfPrev} testutfprev {
    testutfprev A\xE8\xA0\xA0\xA0 4
} 1
test utf-7.16.2 {Tcl_UtfPrev} testutfprev {
    testutfprev A\xE8\xA0\xA0\xF8 4
} 1
test utf-7.17 {Tcl_UtfPrev} testutfprev {
    testutfprev A\xD0\xA0\xA0
} 3
test utf-7.17.1 {Tcl_UtfPrev} testutfprev {
    testutfprev A\xD0\xA0\xA0\xA0 4
} 3
test utf-7.17.2 {Tcl_UtfPrev} testutfprev {
    testutfprev A\xD0\xA0\xA0\xF8 4
} 3
test utf-7.18.0 {Tcl_UtfPrev} {testutfprev tip389} {
    testutfprev A\xA0\xA0\xA0
} 3
test utf-7.18.1 {Tcl_UtfPrev} {testutfprev ucs4} {
    testutfprev A\xA0\xA0\xA0
} 3
test utf-7.18.2 {Tcl_UtfPrev} {testutfprev tip389} {
    testutfprev A\xA0\xA0\xA0\xA0 4
} 3
test utf-7.18.3 {Tcl_UtfPrev} {testutfprev ucs4} {
    testutfprev A\xA0\xA0\xA0\xA0 4
} 3
test utf-7.18.4 {Tcl_UtfPrev} {testutfprev tip389} {
    testutfprev A\xA0\xA0\xA0\xF8 4
} 3
test utf-7.18.5 {Tcl_UtfPrev} {testutfprev ucs4} {
    testutfprev A\xA0\xA0\xA0\xF8 4
} 3
test utf-7.19.0 {Tcl_UtfPrev} {testutfprev tip389} {
    testutfprev A\xF8\xA0\xA0\xA0
} 4
test utf-7.19.1 {Tcl_UtfPrev} {testutfprev ucs4} {
    testutfprev A\xF8\xA0\xA0\xA0
} 4
test utf-7.20.0 {Tcl_UtfPrev} {testutfprev tip389} {
    testutfprev A\xF2\xA0\xA0\xA0
} 1
test utf-7.20.1 {Tcl_UtfPrev} {testutfprev ucs4} {
    testutfprev A\xF2\xA0\xA0\xA0
} 1
test utf-7.21.0 {Tcl_UtfPrev} {testutfprev tip389} {
    testutfprev A\xE8\xA0\xA0\xA0
} 4
test utf-7.21.1 {Tcl_UtfPrev} {testutfprev ucs4} {
    testutfprev A\xE8\xA0\xA0\xA0
} 4
test utf-7.22.0 {Tcl_UtfPrev} {testutfprev tip389} {
    testutfprev A\xD0\xA0\xA0\xA0
} 4
test utf-7.22.1 {Tcl_UtfPrev} {testutfprev ucs4} {
    testutfprev A\xD0\xA0\xA0\xA0
} 4
test utf-7.23.0 {Tcl_UtfPrev} {testutfprev tip389} {
    testutfprev A\xA0\xA0\xA0\xA0
} 4
test utf-7.23.1 {Tcl_UtfPrev} {testutfprev ucs4} {
    testutfprev A\xA0\xA0\xA0\xA0
} 4
test utf-7.24 {Tcl_UtfPrev -- overlong sequence}  testutfprev {
    testutfprev A\xC0\x81
} 2
test utf-7.25 {Tcl_UtfPrev -- overlong sequence}  testutfprev {
    testutfprev A\xC0\x81 2
} 1
test utf-7.26 {Tcl_UtfPrev -- overlong sequence}  testutfprev {
    testutfprev A\xE0\x80\x80
} 3
test utf-7.27 {Tcl_UtfPrev -- overlong sequence}  testutfprev {
    testutfprev A\xE0\x80
} 2
test utf-7.27.1 {Tcl_UtfPrev -- overlong sequence}  testutfprev {
    testutfprev A\xE0\x80\x80 3
} 2
test utf-7.28 {Tcl_UtfPrev -- overlong sequence}  testutfprev {
    testutfprev A\xE0
} 1
test utf-7.28.1 {Tcl_UtfPrev -- overlong sequence}  testutfprev {
    testutfprev A\xE0\x80\x80 2
} 1
test utf-7.29.0 {Tcl_UtfPrev -- overlong sequence}  {testutfprev tip389} {
    testutfprev A\xF0\x80\x80\x80
} 4
test utf-7.29.1 {Tcl_UtfPrev -- overlong sequence}  {testutfprev ucs4} {
    testutfprev A\xF0\x80\x80\x80
} 4
test utf-7.30 {Tcl_UtfPrev -- overlong sequence}  testutfprev {
    testutfprev A\xF0\x80\x80\x80 4
} 3
test utf-7.31 {Tcl_UtfPrev -- overlong sequence}  testutfprev {
    testutfprev A\xF0\x80\x80\x80 3
} 2
test utf-7.32 {Tcl_UtfPrev -- overlong sequence}  testutfprev {
    testutfprev A\xF0\x80\x80\x80 2
} 1
test utf-7.33 {Tcl_UtfPrev -- overlong sequence}  testutfprev {
    testutfprev A\xC0\x80
} 1
test utf-7.34 {Tcl_UtfPrev -- overlong sequence}  testutfprev {
    testutfprev A\xC1\x80
} 2
test utf-7.35 {Tcl_UtfPrev -- overlong sequence}  testutfprev {
    testutfprev A\xC2\x80
} 1
test utf-7.36 {Tcl_UtfPrev -- overlong sequence}  testutfprev {
    testutfprev A\xE0\xA0\x80
} 1
test utf-7.37 {Tcl_UtfPrev -- overlong sequence}  testutfprev {
    testutfprev A\xE0\xA0\x80 3
} 1
test utf-7.38 {Tcl_UtfPrev -- overlong sequence}  testutfprev {
    testutfprev A\xE0\xA0\x80 2
} 1
test utf-7.39.0 {Tcl_UtfPrev -- overlong sequence}  {testutfprev tip389} {
    testutfprev A\xF0\x90\x80\x80
} 1
test utf-7.39.1 {Tcl_UtfPrev -- overlong sequence}  {testutfprev ucs4} {
    testutfprev A\xF0\x90\x80\x80
} 1
test utf-7.40.0 {Tcl_UtfPrev -- overlong sequence}  {testutfprev tip389} {
    testutfprev A\xF0\x90\x80\x80 4
} 1
test utf-7.40.1 {Tcl_UtfPrev -- overlong sequence}  {testutfprev ucs4} {
    testutfprev A\xF0\x90\x80\x80 4
} 1
test utf-7.41.0 {Tcl_UtfPrev -- overlong sequence}  {testutfprev tip389} {
    testutfprev A\xF0\x90\x80\x80 3
} 1
test utf-7.41.1 {Tcl_UtfPrev -- overlong sequence}  {testutfprev ucs4} {
    testutfprev A\xF0\x90\x80\x80 3
} 1
test utf-7.42 {Tcl_UtfPrev -- overlong sequence}  testutfprev {
    testutfprev A\xF0\x90\x80\x80 2
} 1
test utf-7.43 {Tcl_UtfPrev -- no lead byte at start}  testutfprev {
    testutfprev \xA0
} 0
test utf-7.44 {Tcl_UtfPrev -- no lead byte at start}  testutfprev {
    testutfprev \xA0\xA0
} 1
test utf-7.45 {Tcl_UtfPrev -- no lead byte at start}  testutfprev {
    testutfprev \xA0\xA0\xA0
} 2
test utf-7.46.0 {Tcl_UtfPrev -- no lead byte at start}  {testutfprev tip389} {
    testutfprev \xA0\xA0\xA0\xA0
} 3
test utf-7.46.1 {Tcl_UtfPrev -- no lead byte at start}  {testutfprev ucs4} {
    testutfprev \xA0\xA0\xA0\xA0
} 3
test utf-7.47 {Tcl_UtfPrev, pointing to 3th byte of 3-byte valid sequence} testutfprev {
    testutfprev \xE8\xA0
} 0
test utf-7.47.1 {Tcl_UtfPrev, pointing to 3th byte of 3-byte valid sequence} testutfprev {
    testutfprev \xE8\xA0\xA0 2
} 0
test utf-7.47.2 {Tcl_UtfPrev, pointing to 3th byte of 3-byte invalid sequence} testutfprev {
    testutfprev \xE8\xA0\x00 2
} 0
test utf-7.48.0 {Tcl_UtfPrev, validity check [493dccc2de]} {testutfprev tip389} {
    testutfprev A\xF4\x8F\xBF\xBF
} 1
test utf-7.48.1 {Tcl_UtfPrev, validity check [493dccc2de]} {testutfprev ucs4} {
    testutfprev A\xF4\x8F\xBF\xBF
} 1
test utf-7.48.2 {Tcl_UtfPrev, validity check [493dccc2de]} {testutfprev tip389} {
    testutfprev A\xF4\x8F\xBF\xBF 4
} 1
test utf-7.48.3 {Tcl_UtfPrev, validity check [493dccc2de]} {testutfprev ucs4} {
    testutfprev A\xF4\x8F\xBF\xBF 4
} 1
test utf-7.48.4 {Tcl_UtfPrev, validity check [493dccc2de]} {testutfprev tip389} {
    testutfprev A\xF4\x8F\xBF\xBF 3
} 1
test utf-7.48.5 {Tcl_UtfPrev, validity check [493dccc2de]} {testutfprev ucs4} {
    testutfprev A\xF4\x8F\xBF\xBF 3
} 1
test utf-7.48.6 {Tcl_UtfPrev, validity check [493dccc2de]} testutfprev {
    testutfprev A\xF4\x8F\xBF\xBF 2
} 1
test utf-7.49.0 {Tcl_UtfPrev, validity check [493dccc2de]} {testutfprev tip389} {
    testutfprev A\xF4\x90\x80\x80
} 4
test utf-7.49.1 {Tcl_UtfPrev, validity check [493dccc2de]} {testutfprev ucs4} {
    testutfprev A\xF4\x90\x80\x80
} 4
test utf-7.49.2 {Tcl_UtfPrev, validity check [493dccc2de]} testutfprev {
    testutfprev A\xF4\x90\x80\x80 4
} 3
test utf-7.49.3 {Tcl_UtfPrev, validity check [493dccc2de]} testutfprev {
    testutfprev A\xF4\x90\x80\x80 3
} 2
test utf-7.49.4 {Tcl_UtfPrev, validity check [493dccc2de]} testutfprev {
    testutfprev A\xF4\x90\x80\x80 2
} 1

test utf-8.1 {Tcl_UniCharAtIndex: index = 0} {
    string index abcd 0
} a
test utf-8.2 {Tcl_UniCharAtIndex: index = 0} {
    string index \u4E4E\u25A 0
} "\u4E4E"
test utf-8.3 {Tcl_UniCharAtIndex: index > 0} {
    string index abcd 2
} c
test utf-8.4 {Tcl_UniCharAtIndex: index > 0} {
    string index \u4E4E\u25A\xFF\u543 2
} "\uFF"
test utf-8.5.0 {Tcl_UniCharAtIndex: high surrogate} ucs2 {
    string index \uD842 0
} "\uD842"
test utf-8.5.1 {Tcl_UniCharAtIndex: high surrogate} ucs4 {
    string index \uD842 0
} "\uD842"
test utf-8.5.2 {Tcl_UniCharAtIndex: high surrogate} tip389 {
    string index \uD842 0
} "\uD842"
test utf-8.6 {Tcl_UniCharAtIndex: low surrogate} {
    string index \uDC42 0
} "\uDC42"
test utf-8.7.0 {Tcl_UniCharAtIndex: Emoji} ucs2 {
    string index \uD83D\uDE00G 0
} "\uD83D"
test utf-8.7.1 {Tcl_UniCharAtIndex: Emoji} ucs4 {
    string index \uD83D\uDE00G 0
} "\U1F600"
test utf-8.7.2 {Tcl_UniCharAtIndex: Emoji} tip389 {
    string index \uD83D\uDE00G 0
} "\U1F600"
test utf-8.8.0 {Tcl_UniCharAtIndex: Emoji} ucs2 {
    string index \uD83D\uDE00G 1
} "\uDE00"
test utf-8.8.1 {Tcl_UniCharAtIndex: Emoji} ucs4 {
    string index \uD83D\uDE00G 1
} G
test utf-8.8.2 {Tcl_UniCharAtIndex: Emoji} tip389 {
    string index \uD83D\uDE00G 1
} {}
test utf-8.9.0 {Tcl_UniCharAtIndex: Emoji} ucs2 {
    string index \uD83D\uDE00G 2
} G
test utf-8.9.1 {Tcl_UniCharAtIndex: Emoji} ucs4 {
    string index \uD83D\uDE00G 2
} {}
test utf-8.9.2 {Tcl_UniCharAtIndex: Emoji} tip389 {
    string index \uD83D\uDE00G 2
} G
test utf-8.10.0 {Tcl_UniCharAtIndex: Emoji} {Uesc ucs2} {
    string index \U1F600G 0
} "\uFFFD"
test utf-8.10.1 {Tcl_UniCharAtIndex: Emoji} {Uesc ucs4} {
    string index \U1F600G 0
} "\U1F600"
test utf-8.10.2 {Tcl_UniCharAtIndex: Emoji} {Uesc tip389} {
    string index \U1F600G 0
} "\U1F600"
test utf-8.11.0 {Tcl_UniCharAtIndex: Emoji} {Uesc ucs2} {
    string index \U1F600G 1
} G
test utf-8.11.1 {Tcl_UniCharAtIndex: Emoji} {Uesc ucs4} {
    string index \U1F600G 1
} G
test utf-8.11.2 {Tcl_UniCharAtIndex: Emoji} {Uesc tip389} {
    string index \U1F600G 1
} {}
test utf-8.12.0 {Tcl_UniCharAtIndex: Emoji} {Uesc ucs2} {
    string index \U1F600G 2
} {}
test utf-8.12.1 {Tcl_UniCharAtIndex: Emoji} {Uesc ucs4} {
    string index \U1F600G 2
} {}
test utf-8.12.2 {Tcl_UniCharAtIndex: Emoji} {Uesc tip389} {
    string index \U1F600G 2
} G

test utf-9.1 {Tcl_UtfAtIndex: index = 0} {
    string range abcd 0 2
} abc
test utf-9.2 {Tcl_UtfAtIndex: index > 0} {
    string range \u4E4E\u25A\xFF\u543klmnop 1 5
} "\u25A\xFF\u543kl"
test utf-9.3.0 {Tcl_UtfAtIndex: index = 0, Emoji} ucs2 {
    string range \uD83D\uDE00G 0 0
} "\uD83D"
test utf-9.3.1 {Tcl_UtfAtIndex: index = 0, Emoji} ucs4 {
    string range \uD83D\uDE00G 0 0
} "\U1F600"
test utf-9.3.2 {Tcl_UtfAtIndex: index = 0, Emoji} tip389 {
    string range \uD83D\uDE00G 0 0
} "\U1F600"
test utf-9.4.0 {Tcl_UtfAtIndex: index > 0, Emoji} ucs2 {
    string range \uD83D\uDE00G 1 1
} "\uDE00"
test utf-9.4.1 {Tcl_UtfAtIndex: index > 0, Emoji} ucs4 {
    string range \uD83D\uDE00G 1 1
} "G"
test utf-9.4.2 {Tcl_UtfAtIndex: index > 0, Emoji} tip389 {
    string range \uD83D\uDE00G 1 1
} {}
test utf-9.5.0 {Tcl_UtfAtIndex: index > 0, Emoji} ucs2 {
    string range \uD83D\uDE00G 2 2
} G
test utf-9.5.1 {Tcl_UtfAtIndex: index > 0, Emoji} ucs4 {
    string range \uD83D\uDE00G 2 2
} {}
test utf-9.5.2 {Tcl_UtfAtIndex: index > 0, Emoji} tip389 {
    string range \uD83D\uDE00G 2 2
} G
test utf-9.6.0 {Tcl_UtfAtIndex: index = 0, Emoji} {Uesc ucs2} {
    string range \U1f600G 0 0
} "\uFFFD"
test utf-9.6.1 {Tcl_UtfAtIndex: index = 0, Emoji} {Uesc ucs4} {
    string range \U1f600G 0 0
} "\U1F600"
test utf-9.6.2 {Tcl_UtfAtIndex: index = 0, Emoji} {Uesc tip389} {
    string range \U1f600G 0 0
} "\U1F600"
test utf-9.7.0 {Tcl_UtfAtIndex: index > 0, Emoji} {Uesc ucs2} {
    string range \U1f600G 1 1
} G
test utf-9.7.1 {Tcl_UtfAtIndex: index > 0, Emoji} {Uesc ucs4} {
    string range \U1f600G 1 1
} "G"
test utf-9.7.2 {Tcl_UtfAtIndex: index > 0, Emoji} {Uesc tip389} {
    string range \U1f600G 1 1
} {}
test utf-9.8.0 {Tcl_UtfAtIndex: index > 0, Emoji} {Uesc ucs2} {
    string range \U1f600G 2 2
} {}
test utf-9.8.1 {Tcl_UtfAtIndex: index > 0, Emoji} {Uesc ucs4} {
    string range \U1f600G 2 2
} {}
test utf-9.8.2 {Tcl_UtfAtIndex: index > 0, Emoji} {Uesc tip389} {
    string range \U1f600G 2 2
} G

test utf-10.1 {Tcl_UtfBackslash: dst == NULL} {
    set x \n
} {
}
test utf-10.2 {Tcl_UtfBackslash: \u subst} testbytestring {
    expr {"\uA2" eq [testbytestring \xC2\xA2]}
} 1
test utf-10.3 {Tcl_UtfBackslash: longer \u subst} testbytestring {
    expr {"\u4E21" eq [testbytestring \xE4\xB8\xA1]}
} 1
test utf-10.4 {Tcl_UtfBackslash: stops at first non-hex} testbytestring {
    expr {"\u4E2k" eq "[testbytestring \xD3\xA2]k"}
} 1
test utf-10.5 {Tcl_UtfBackslash: stops after 4 hex chars} testbytestring {
    expr {"\u4E216" eq "[testbytestring \xE4\xB8\xA1]6"}
} 1
test utf-10.6 {Tcl_UtfBackslash: stops after 5 hex chars} {Uesc fullutf testbytestring} {
    expr {"\U1E2165" eq "[testbytestring \xF0\x9E\x88\x96]5"}
} 1
test utf-10.7 {Tcl_UtfBackslash: stops after 6 hex chars} {Uesc fullutf testbytestring} {
    expr {"\U10E2165" eq "[testbytestring \xF4\x8E\x88\x96]5"}
} 1

proc bsCheck {char num {constraints {}}} {
    global errNum
    test utf-10.$errNum {backslash substitution} $constraints {
	scan $char %c value
	set value
    } $num
    incr errNum
}
set errNum 8
bsCheck \b	8
bsCheck \e	101
bsCheck \f	12
bsCheck \n	10
bsCheck \r	13
bsCheck \t	9
bsCheck \v	11
bsCheck \{	123
bsCheck \}	125
bsCheck \[	91
bsCheck \]	93
bsCheck \$	36
bsCheck \ 	32
bsCheck \;	59
bsCheck \\	92
bsCheck \Ca	67
bsCheck \Ma	77
bsCheck \CMa	67
# prior to 8.3, this returned 8, as \8 as accepted as an
# octal value - but it isn't! [Bug: 3975]
bsCheck \8a	56
bsCheck \14	12
bsCheck \141	97
bsCheck b\0	98
bsCheck \x	120
bsCheck \xa	10
bsCheck \xA	10
bsCheck \x41	65
bsCheck \x541	65	pre388	;# == \x41
bsCheck \x541	84	!pre388	;# == \x54 1
bsCheck \u	117
bsCheck \uk	117
bsCheck \u41	65
bsCheck \ua	10
bsCheck \uA	10
bsCheck \340	224
bsCheck \uA1	161
bsCheck \u4E21	20001
bsCheck \741    225	pre388	;# == \341 
bsCheck \741    60	!pre388	;# == \74 1
bsCheck \U      85
bsCheck \Uk     85
bsCheck \U41    65			Uesc
bsCheck \Ua     10			Uesc
bsCheck \UA     10			Uesc
bsCheck \UA1    161			Uesc
bsCheck \U4E21  20001			Uesc
bsCheck \U004E21        20001		Uesc
bsCheck \U00004E21      20001		Uesc
bsCheck \U0000004E21    78		Uesc
bsCheck \U00110000      69632		{Uesc fullutf}
bsCheck \U01100000      69632		{Uesc fullutf}
bsCheck \U11000000      69632		{Uesc fullutf}
bsCheck \U0010FFFF      1114111		{Uesc fullutf}
bsCheck \U010FFFF0      1114111		{Uesc fullutf}
bsCheck \U10FFFF00      1114111		{Uesc fullutf}
bsCheck \UFFFFFFFF      1048575		{Uesc fullutf}

test utf-11.1 {Tcl_UtfToUpper} {
    string toupper {}
} {}
test utf-11.2 {Tcl_UtfToUpper} {
    string toupper abc
} ABC
test utf-11.3 {Tcl_UtfToUpper} {
    string toupper \xE3gh
} \xC3GH
test utf-11.4 {Tcl_UtfToUpper} {
    string toupper \u01E3gh
} \u01E2GH
test utf-11.5 {Tcl_UtfToUpper Georgian (new in Unicode 11)} {
    string toupper \u10D0\u1C90
} \u1C90\u1C90
test utf-11.6 {Tcl_UtfToUpper beyond U+FFFF} {Uesc fullutf} {
    string toupper \U10428
} \U10400
test utf-11.7 {Tcl_UtfToUpper beyond U+FFFF} {pairsTo4bytes} {
    string toupper \uD801\uDC28
} \uD801\uDC00
test utf-11.8 {Tcl_UtfToUpper low/high surrogate)} {
    string toupper \uDC24\uD824
} \uDC24\uD824

test utf-12.1 {Tcl_UtfToLower} {
    string tolower {}
} {}
test utf-12.2 {Tcl_UtfToLower} {
    string tolower ABC
} abc
test utf-12.3 {Tcl_UtfToLower} {
    string tolower \xC3GH
} \xE3gh
test utf-12.4 {Tcl_UtfToLower} {
    string tolower \u01E2GH
} \u01E3gh
test utf-12.5 {Tcl_UtfToLower Georgian (new in Unicode 11)} {
    string tolower \u10D0\u1C90
} \u10D0\u10D0
test utf-12.6 {Tcl_UtfToLower low/high surrogate)} {
    string tolower \uDC24\uD824
} \uDC24\uD824
test utf-12.7 {Tcl_UtfToLower beyond U+FFFF} {Uesc fullutf} {
    string tolower \U10400
} \U10428
test utf-12.8 {Tcl_UtfToLower beyond U+FFFF} {pairsTo4bytes} {
    string tolower \uD801\uDC00
} \uD801\uDC28

test utf-13.1 {Tcl_UtfToTitle} {
    string totitle {}
} {}
test utf-13.2 {Tcl_UtfToTitle} {
    string totitle abc
} Abc
test utf-13.3 {Tcl_UtfToTitle} {
    string totitle \xE3GH
} \xC3gh
test utf-13.4 {Tcl_UtfToTitle} {
    string totitle \u01F3AB
} \u01F2ab
test utf-13.5 {Tcl_UtfToTitle Georgian (new in Unicode 11)} {
    string totitle \u10D0\u1C90
} \u10D0\u1C90
test utf-13.6 {Tcl_UtfToTitle Georgian (new in Unicode 11)} {
    string totitle \u1C90\u10D0
} \u1C90\u10D0
test utf-13.7 {Tcl_UtfToTitle low/high surrogate)} {
    string totitle \uDC24\uD824
} \uDC24\uD824
test utf-13.8 {Tcl_UniCharToTitle beyond U+FFFF} {Uesc fullutf} {
    string totitle \U10428\U10400
} \U10400\U10428
test utf-13.9 {Tcl_UniCharToTitle beyond U+FFFF} pairsTo4bytes {
    string totitle \uD801\uDC28\uD801\uDC00
} \uD801\uDC00\uD801\uDC28

test utf-14.1 {Tcl_UtfNcasecmp} {
    string compare -nocase a b
} -1
test utf-14.2 {Tcl_UtfNcasecmp} {
    string compare -nocase b a
} 1
test utf-14.3 {Tcl_UtfNcasecmp} {
    string compare -nocase B a
} 1
test utf-14.4 {Tcl_UtfNcasecmp} {
    string compare -nocase aBcB abca
} 1

test utf-15.1 {Tcl_UniCharToUpper, negative delta} {
    string toupper aA
} AA
test utf-15.2 {Tcl_UniCharToUpper, positive delta} {
    string toupper \u0178\xFF
} \u0178\u0178
test utf-15.3 {Tcl_UniCharToUpper, no delta} {
    string toupper !
} !

test utf-16.1 {Tcl_UniCharToLower, negative delta} {
    string tolower aA
} aa
test utf-16.2 {Tcl_UniCharToLower, positive delta} {
    string tolower \u0178\xFF\uA78D\u01C5\U10400
} \xFF\xFF\u0265\u01C6\U10428

test utf-17.1 {Tcl_UniCharToLower, no delta} {
    string tolower !
} !

test utf-18.1 {Tcl_UniCharToTitle, add one for title} {
    string totitle \u01C4
} \u01C5
test utf-18.2 {Tcl_UniCharToTitle, subtract one for title} {
    string totitle \u01C6
} \u01C5
test utf-18.3 {Tcl_UniCharToTitle, subtract delta for title (positive)} {
    string totitle \u017F
} \x53
test utf-18.4 {Tcl_UniCharToTitle, subtract delta for title (negative)} {
    string totitle \xFF
} \u0178
test utf-18.5 {Tcl_UniCharToTitle, no delta} {
    string totitle !
} !

test utf-19.1 {TclUniCharLen} -body {
    list [regexp \\d abc456def foo] $foo
} -cleanup {
    unset -nocomplain foo
} -result {1 4}

test utf-20.1 {TclUniCharNcmp} {fullutf knownBug} {
    string compare [string range [format %c 0xFFFF] 0 0] [string range [format %c 0x10000] 0 0]
} -1

test utf-21.1 {TclUniCharIsAlnum} {
    # this returns 1 with Unicode 7 compliance
    string is alnum \u1040\u021F\u0220
} 1
test utf-21.2 {unicode alnum char in regc_locale.c} {
    # this returns 1 with Unicode 7 compliance
    list [regexp {^[[:alnum:]]+$} \u1040\u021F\u0220] [regexp {^\w+$} \u1040\u021F\u0220_\u203F\u2040\u2054\uFE33\uFE34\uFE4D\uFE4E\uFE4F\uFF3F]
} {1 1}
test utf-21.3 {unicode print char in regc_locale.c} {
    # this returns 1 with Unicode 7 compliance
    regexp {^[[:print:]]+$} \uFBC1
} 1
test utf-21.4 {TclUniCharIsGraph} {
    # [Bug 3464428]
    string is graph \u0120
} 1
test utf-21.5 {unicode graph char in regc_locale.c} {
    # [Bug 3464428]
    regexp {^[[:graph:]]+$} \u0120
} 1
test utf-21.6 {TclUniCharIsGraph} {
    # [Bug 3464428]
    string is graph \xA0
} 0
test utf-21.7 {unicode graph char in regc_locale.c} {
    # [Bug 3464428]
    regexp {[[:graph:]]} \x20\xA0\u2028\u2029
} 0
test utf-21.8 {TclUniCharIsPrint} {
    # [Bug 3464428]
    string is print \x09
} 0
test utf-21.9 {unicode print char in regc_locale.c} {
    # [Bug 3464428]
    regexp {[[:print:]]} \x09
} 0
test utf-21.10 {unicode print char in regc_locale.c} {
    # [Bug 3464428]
    regexp {[[:print:]]} \x09
} 0
test utf-21.11 {TclUniCharIsControl} {
    # [Bug 3464428]
    string is control \x00\x1F\xAD\u0605\u061C\u180E\u2066\uFEFF
} 1
test utf-21.12 {unicode control char in regc_locale.c} {
    # [Bug 3464428], [Bug a876646efe]
    regexp {^[[:cntrl:]]*$} \x00\x1F\xAD\u0605\u061C\u180E\u2066\uFEFF
} 1

test utf-22.1 {TclUniCharIsWordChar} {
    string wordend "xyz123_bar fg" 0
} 10
test utf-22.2 {TclUniCharIsWordChar} {
    string wordend "x\u5080z123_bar\u203C fg" 0
} 10

test utf-23.1 {TclUniCharIsAlpha} {
    # this returns 1 with Unicode 7 compliance
    string is alpha \u021F\u0220\u037F\u052F
} 1
test utf-23.2 {unicode alpha char in regc_locale.c} {
    # this returns 1 with Unicode 7 compliance
    regexp {^[[:alpha:]]+$} \u021F\u0220\u037F\u052F
} 1

test utf-24.1 {TclUniCharIsDigit} {
    # this returns 1 with Unicode 7 compliance
    string is digit \u1040\uABF0
} 1
test utf-24.2 {unicode digit char in regc_locale.c} {
    # this returns 1 with Unicode 7 compliance
    list [regexp {^[[:digit:]]+$} \u1040\uABF0] [regexp {^\d+$} \u1040\uABF0]
} {1 1}

test utf-24.3 {TclUniCharIsSpace} {
    # this returns 1 with Unicode 7 compliance
    string is space \u1680\u180E\u202F
} 1
test utf-24.4 {unicode space char in regc_locale.c} {
    # this returns 1 with Unicode 7 compliance
    list [regexp {^[[:space:]]+$} \u1680\u180E\u202F] [regexp {^\s+$} \u1680\u180E\u202F]
} {1 1}
test utf-24.5 {TclUniCharIsSpace} tip413 {
    # this returns 1 with Unicode 7/TIP 413 compliance
    string is space \x85\u1680\u180E\u200B\u202F\u2060
} 1
test utf-24.6 {unicode space char in regc_locale.c} tip413 {
    # this returns 1 with Unicode 7/TIP 413 compliance
    list [regexp {^[[:space:]]+$} \x85\u1680\u180E\u200B\u202F\u2060] [regexp {^\s+$} \x85\u1680\u180E\u200B\u202F\u2060]
} {1 1}

proc UniCharCaseCmpTest {order one two {constraints {}}} {
    variable count
    test utf-25.$count {Tcl_UniCharNcasecmp} -setup {
	testobj freeallvars
    } -constraints [linsert $constraints 0 teststringobj] -cleanup {
	testobj freeallvars
    } -body {
	teststringobj set 1 $one
	teststringobj set 2 $two
	teststringobj maxchars 1
	teststringobj maxchars 2
	set result [string compare -nocase [teststringobj get 1] [teststringobj get 2]]
	if {$result eq [string map {< -1 = 0 > 1} $order]} {
	    set result ok
	} else {
	    set result "'$one' should be $order '$two' (no case)"
	}
	set result
    } -result ok
    incr count
}
variable count 1
UniCharCaseCmpTest < a b
UniCharCaseCmpTest > b a
UniCharCaseCmpTest > B a
UniCharCaseCmpTest > aBcB abca
UniCharCaseCmpTest < \uFFFF [format %c 0x10000]	{fullutf knownBug}
UniCharCaseCmpTest < \uFFFF \U10000		{Uesc fullutf knownBug}





unset count
rename UniCharCaseCmpTest {}

# cleanup
::tcltest::cleanupTests
return

# Local Variables:
# mode: tcl
# End:<|MERGE_RESOLUTION|>--- conflicted
+++ resolved
@@ -491,19 +491,11 @@
     testutfnext -bytestring \xF4\x90\x80\x80
 } 1
 test utf-6.92 {Tcl_UtfNext, pointing to 2th byte of 4-byte valid sequence} testutfnext {
-<<<<<<< HEAD
     testutfnext -bytestring \xA0\xA0\xA0
 } 3
-test utf-6.93 {Tcl_UtfNext, pointing to 2th byte of 4-byte invalid sequence} testutfnext {
+test utf-6.93 {Tcl_UtfNext, pointing to 2th byte of 4-byte invalid sequence} {testutfnext ucs2} {
     testutfnext -bytestring \x80\x80\x80
 } 3
-=======
-    testutfnext \xA0\xA0\xA0
-} 1
-test utf-6.93 {Tcl_UtfNext, pointing to 2th byte of 4-byte invalid sequence} {testutfnext ucs2} {
-    testutfnext \x80\x80\x80
-} 1
->>>>>>> d0bea0ba
 test utf-6.94 {Tcl_UtfNext, pointing to 2th byte of 5-byte invalid sequence} testutfnext {
     testutfnext -bytestring \xA0\xA0\xA0\xA0
 } 3
@@ -1186,8 +1178,8 @@
     string tolower aA
 } aa
 test utf-16.2 {Tcl_UniCharToLower, positive delta} {
-    string tolower \u0178\xFF\uA78D\u01C5\U10400
-} \xFF\xFF\u0265\u01C6\U10428
+    string tolower \u0178\xFF\uA78D\u01C5
+} \xFF\xFF\u0265\u01C6
 
 test utf-17.1 {Tcl_UniCharToLower, no delta} {
     string tolower !
