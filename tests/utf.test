--- conflicted
+++ resolved
@@ -52,10 +52,10 @@
     expr {"\u4E4E" eq [testbytestring \xE4\xB9\x8E]}
 } 1
 test utf-1.5 {Tcl_UniCharToUtf: overflowed Tcl_UniChar} testbytestring {
-    expr {[format %c 0x110000] eq [testbytestring \xEF\xBF\xBD]}
+    expr {[format %c 0x110000] eq "\uFFFD"}
 } 1
 test utf-1.6 {Tcl_UniCharToUtf: negative Tcl_UniChar} testbytestring {
-    expr {[format %c -1] eq [testbytestring \xEF\xBF\xBD]}
+    expr {[format %c -1] eq "\uFFFD"}
 } 1
 test utf-1.7.0 {Tcl_UniCharToUtf: 4 byte sequences} {fullutf Uesc testbytestring} {
     expr {"\U014E4E" eq [testbytestring \xF0\x94\xB9\x8E]}
@@ -64,17 +64,10 @@
     expr {"\U014E4E" eq [testbytestring \xF0\x94\xB9\x8E]}
 } 0
 test utf-1.8 {Tcl_UniCharToUtf: 3 byte sequence, high surrogate} testbytestring {
-<<<<<<< HEAD
-    expr {"\uD842" eq [testbytestring "\xEF\xBF\xBD"]}
+    expr {"\uD842" eq "\uFFFD"}
 } 1
 test utf-1.9 {Tcl_UniCharToUtf: 3 byte sequence, low surrogate} testbytestring {
-    expr {"\uDC42" eq [testbytestring "\xEF\xBF\xBD"]}
-=======
-    expr {"\uD842" eq [testbytestring \xED\xA1\x82]}
-} 1
-test utf-1.9 {Tcl_UniCharToUtf: 3 byte sequence, low surrogate} testbytestring {
-    expr {"\uDC42" eq [testbytestring \xED\xB1\x82]}
->>>>>>> 7adecdbf
+    expr {"\uDC42" eq "\uFFFD"}
 } 1
 test utf-1.10 {Tcl_UniCharToUtf: 3 byte sequence, high surrogate} testbytestring {
     expr {[format %c 0xD842] eq [testbytestring \xED\xA1\x82]}
@@ -86,7 +79,7 @@
     expr {"\uD842\uDC42" eq [testbytestring \xF0\xA0\xA1\x82]}
 } 1
 test utf-1.13 {Tcl_UniCharToUtf: Invalid surrogate} {Uesc testbytestring} {
-    expr {"\UD842" eq [testbytestring \xEF\xBF\xBD]}
+    expr {"\UD842" eq "\uFFFD"}
 } 1
 
 test utf-2.1 {Tcl_UtfToUniChar: low ascii} {
@@ -877,13 +870,8 @@
 } \uD83D
 test utf-8.7.1 {Tcl_UniCharAtIndex: Emoji} ucs4 {
     string index \uD83D\uDE00G 0
-<<<<<<< HEAD
-} "\uFFFD"
-test utf-8.7.2 {Tcl_UniCharAtIndex: Emoji} tip389 {
-=======
-} \U1F600
+} \uFFFD
 test utf-8.7.2 {Tcl_UniCharAtIndex: Emoji} utf16 {
->>>>>>> 7adecdbf
     string index \uD83D\uDE00G 0
 } \U1F600
 test utf-8.8.0 {Tcl_UniCharAtIndex: Emoji} ucs2 {
@@ -891,13 +879,8 @@
 } \uDE00
 test utf-8.8.1 {Tcl_UniCharAtIndex: Emoji} ucs4 {
     string index \uD83D\uDE00G 1
-<<<<<<< HEAD
-} "\uFFFD"
-test utf-8.8.2 {Tcl_UniCharAtIndex: Emoji} tip389 {
-=======
-} G
+} \uFFFD
 test utf-8.8.2 {Tcl_UniCharAtIndex: Emoji} utf16 {
->>>>>>> 7adecdbf
     string index \uD83D\uDE00G 1
 } {}
 test utf-8.9.0 {Tcl_UniCharAtIndex: Emoji} ucs2 {
@@ -905,13 +888,8 @@
 } G
 test utf-8.9.1 {Tcl_UniCharAtIndex: Emoji} ucs4 {
     string index \uD83D\uDE00G 2
-<<<<<<< HEAD
 } G
-test utf-8.9.2 {Tcl_UniCharAtIndex: Emoji} tip389 {
-=======
-} {}
 test utf-8.9.2 {Tcl_UniCharAtIndex: Emoji} utf16 {
->>>>>>> 7adecdbf
     string index \uD83D\uDE00G 2
 } G
 test utf-8.10.0 {Tcl_UniCharAtIndex: Emoji} {Uesc ucs2} {
@@ -953,13 +931,8 @@
 } \uD83D
 test utf-9.3.1 {Tcl_UtfAtIndex: index = 0, Emoji} ucs4 {
     string range \uD83D\uDE00G 0 0
-<<<<<<< HEAD
-} "\uFFFD"
-test utf-9.3.2 {Tcl_UtfAtIndex: index = 0, Emoji} tip389 {
-=======
-} \U1F600
+} \uFFFD
 test utf-9.3.2 {Tcl_UtfAtIndex: index = 0, Emoji} utf16 {
->>>>>>> 7adecdbf
     string range \uD83D\uDE00G 0 0
 } \U1F600
 test utf-9.4.0 {Tcl_UtfAtIndex: index > 0, Emoji} ucs2 {
@@ -967,13 +940,8 @@
 } \uDE00
 test utf-9.4.1 {Tcl_UtfAtIndex: index > 0, Emoji} ucs4 {
     string range \uD83D\uDE00G 1 1
-<<<<<<< HEAD
-} "\uFFFD"
-test utf-9.4.2 {Tcl_UtfAtIndex: index > 0, Emoji} tip389 {
-=======
-} G
+} \uFFFD
 test utf-9.4.2 {Tcl_UtfAtIndex: index > 0, Emoji} utf16 {
->>>>>>> 7adecdbf
     string range \uD83D\uDE00G 1 1
 } {}
 test utf-9.5.0 {Tcl_UtfAtIndex: index > 0, Emoji} ucs2 {
@@ -981,13 +949,8 @@
 } G
 test utf-9.5.1 {Tcl_UtfAtIndex: index > 0, Emoji} ucs4 {
     string range \uD83D\uDE00G 2 2
-<<<<<<< HEAD
 } G
-test utf-9.5.2 {Tcl_UtfAtIndex: index > 0, Emoji} tip389 {
-=======
-} {}
 test utf-9.5.2 {Tcl_UtfAtIndex: index > 0, Emoji} utf16 {
->>>>>>> 7adecdbf
     string range \uD83D\uDE00G 2 2
 } G
 test utf-9.6.0 {Tcl_UtfAtIndex: index = 0, Emoji} {Uesc ucs2} {
