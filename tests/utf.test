# This file contains a collection of tests for tclUtf.c
# Sourcing this file into Tcl runs the tests and generates output for
# errors.  No output means no errors were found.
#
# Copyright (c) 1997 Sun Microsystems, Inc.
# Copyright (c) 1998-1999 by Scriptics Corporation.
#
# See the file "license.terms" for information on usage and redistribution
# of this file, and for a DISCLAIMER OF ALL WARRANTIES.

if {[lsearch [namespace children] ::tcltest] == -1} {
    package require tcltest 2
    namespace import -force ::tcltest::*
}

namespace path ::tcl::mathop

::tcltest::loadTestedCommands
catch [list package require -exact Tcltest [info patchlevel]]

testConstraint ucs2 [expr {[format %c 0x010000] eq "\uFFFD"}]
testConstraint fullutf [expr {[format %c 0x010000] ne "\uFFFD"}]
testConstraint tip389 [expr {[string length [format %c 0x10000]] eq 2}]
testConstraint ucs4 [expr {[testConstraint fullutf]
		&& [string length [format %c 0x10000]] == 1}]

testConstraint Uesc [eq \U0041 A]
testConstraint pre388 [eq \x741 A]
testConstraint pairsTo4bytes [expr {[llength [info commands teststringbytes]]
		&& [string length [teststringbytes \uD83D\uDCA9]] == 4}]

testConstraint testbytestring [llength [info commands testbytestring]]
testConstraint testfindfirst [llength [info commands testfindfirst]]
testConstraint testfindlast [llength [info commands testfindlast]]
testConstraint testnumutfchars [llength [info commands testnumutfchars]]
testConstraint teststringobj [llength [info commands teststringobj]]
testConstraint testutfnext [llength [info commands testutfnext]]
testConstraint testutfprev [llength [info commands testutfprev]]

testConstraint tip413 [eq {} [string trim \x00]]

catch {unset x}

test utf-1.1 {Tcl_UniCharToUtf: 1 byte sequences} testbytestring {
    expr {"\x01" eq [testbytestring "\x01"]}
} 1
test utf-1.2 {Tcl_UniCharToUtf: 2 byte sequences} testbytestring {
    expr {"\x00" eq [testbytestring "\xC0\x80"]}
} 1
test utf-1.3 {Tcl_UniCharToUtf: 2 byte sequences} testbytestring {
    expr {"\xE0" eq [testbytestring "\xC3\xA0"]}
} 1
test utf-1.4 {Tcl_UniCharToUtf: 3 byte sequences} testbytestring {
    expr {"\u4E4E" eq [testbytestring "\xE4\xB9\x8E"]}
} 1
test utf-1.5 {Tcl_UniCharToUtf: overflowed Tcl_UniChar} testbytestring {
    expr {[format %c 0x110000] eq [testbytestring "\xEF\xBF\xBD"]}
} 1
test utf-1.6 {Tcl_UniCharToUtf: negative Tcl_UniChar} testbytestring {
    expr {[format %c -1] eq [testbytestring "\xEF\xBF\xBD"]}
} 1
test utf-1.7.0 {Tcl_UniCharToUtf: 4 byte sequences} {fullutf Uesc testbytestring} {
    expr {"\U014E4E" eq [testbytestring "\xF0\x94\xB9\x8E"]}
} 1
test utf-1.7.1 {Tcl_UniCharToUtf: 4 byte sequences} {ucs2 Uesc testbytestring} {
    expr {"\U014E4E" eq [testbytestring "\xF0\x94\xB9\x8E"]}
} 0
test utf-1.8 {Tcl_UniCharToUtf: 3 byte sequence, high surrogate} testbytestring {
    expr {"\uD842" eq [testbytestring "\xED\xA1\x82"]}
} 1
test utf-1.9 {Tcl_UniCharToUtf: 3 byte sequence, low surrogate} testbytestring {
    expr {"\uDC42" eq [testbytestring "\xED\xB1\x82"]}
} 1
test utf-1.10 {Tcl_UniCharToUtf: 3 byte sequence, high surrogate} testbytestring {
    expr {[format %c 0xD842] eq [testbytestring "\xED\xA1\x82"]}
} 1
test utf-1.11 {Tcl_UniCharToUtf: 3 byte sequence, low surrogate} testbytestring {
    expr {[format %c 0xDC42] eq [testbytestring "\xED\xB1\x82"]}
} 1
test utf-1.12 {Tcl_UniCharToUtf: 4 byte sequence, high/low surrogate} {pairsTo4bytes testbytestring} {
    expr {"\uD842\uDC42" eq [testbytestring "\xF0\xA0\xA1\x82"]}
} 1
test utf-1.13 {Tcl_UniCharToUtf: Invalid surrogate} {Uesc testbytestring} {
    expr {"\UD842" eq [testbytestring "\xEF\xBF\xBD"]}
} 1

test utf-2.1 {Tcl_UtfToUniChar: low ascii} {
    string length "abc"
} 3
test utf-2.2 {Tcl_UtfToUniChar: naked trail bytes} testbytestring {
    string length [testbytestring "\x82\x83\x84"]
} 3
test utf-2.3 {Tcl_UtfToUniChar: lead (2-byte) followed by non-trail} testbytestring {
    string length [testbytestring "\xC2"]
} 1
test utf-2.4 {Tcl_UtfToUniChar: lead (2-byte) followed by trail} testbytestring {
    string length [testbytestring "\xC2\xA2"]
} 1
test utf-2.5 {Tcl_UtfToUniChar: lead (3-byte) followed by non-trail} testbytestring {
    string length [testbytestring "\xE2"]
} 1
test utf-2.6 {Tcl_UtfToUniChar: lead (3-byte) followed by 1 trail} testbytestring {
    string length [testbytestring "\xE2\xA2"]
} 2
test utf-2.7 {Tcl_UtfToUniChar: lead (3-byte) followed by 2 trail} testbytestring {
    string length [testbytestring "\xE4\xB9\x8E"]
} 1
test utf-2.8.0 {Tcl_UtfToUniChar: lead (4-byte) followed by 3 trail} {testbytestring ucs2} {
    string length [testbytestring "\xF0\x90\x80\x80"]
} 4
test utf-2.8.1 {Tcl_UtfToUniChar: lead (4-byte) followed by 3 trail} {testbytestring ucs4} {
    string length [testbytestring "\xF0\x90\x80\x80"]
} 1
test utf-2.8.2 {Tcl_UtfToUniChar: lead (4-byte) followed by 3 trail} {testbytestring tip389} {
    string length [testbytestring "\xF0\x90\x80\x80"]
} 2
test utf-2.9.0 {Tcl_UtfToUniChar: lead (4-byte) followed by 3 trail} {testbytestring ucs2} {
    string length [testbytestring "\xF4\x8F\xBF\xBF"]
} 4
test utf-2.9.1 {Tcl_UtfToUniChar: lead (4-byte) followed by 3 trail} {testbytestring ucs4} {
    string length [testbytestring "\xF4\x8F\xBF\xBF"]
} 1
test utf-2.9.2 {Tcl_UtfToUniChar: lead (4-byte) followed by 3 trail} {testbytestring tip389} {
    string length [testbytestring "\xF4\x8F\xBF\xBF"]
} 2
test utf-2.10 {Tcl_UtfToUniChar: lead (4-byte) followed by 3 trail, underflow} testbytestring {
    string length [testbytestring "\xF0\x8F\xBF\xBF"]
} 4
test utf-2.11 {Tcl_UtfToUniChar: lead (4-byte) followed by 3 trail, overflow} testbytestring {
    # Would decode to U+110000 but that is outside the Unicode range.
    string length [testbytestring "\xF4\x90\x80\x80"]
} 4
test utf-2.12 {Tcl_UtfToUniChar: longer UTF sequences not supported} testbytestring {
    string length [testbytestring "\xF8\xA2\xA2\xA2\xA2"]
} 5

test utf-3.1 {Tcl_UtfCharComplete} {
} {}

test utf-4.1 {Tcl_NumUtfChars: zero length} testnumutfchars {
    testnumutfchars ""
} 0
test utf-4.2 {Tcl_NumUtfChars: length 1} {testnumutfchars testbytestring} {
    testnumutfchars [testbytestring "\xC2\xA2"]
} 1
test utf-4.3 {Tcl_NumUtfChars: long string} {testnumutfchars testbytestring} {
    testnumutfchars [testbytestring "abc\xC2\xA2\xE4\xB9\x8E\xA2\x4E"]
} 7
test utf-4.4 {Tcl_NumUtfChars: #u0000} {testnumutfchars testbytestring} {
    testnumutfchars [testbytestring "\xC0\x80"]
} 1
test utf-4.5 {Tcl_NumUtfChars: zero length, calc len} testnumutfchars {
    testnumutfchars "" 0
} 0
test utf-4.6 {Tcl_NumUtfChars: length 1, calc len} {testnumutfchars testbytestring} {
    testnumutfchars [testbytestring "\xC2\xA2"] end
} 1
test utf-4.7 {Tcl_NumUtfChars: long string, calc len} {testnumutfchars testbytestring} {
<<<<<<< HEAD
    testnumutfchars [testbytestring "abc\xC2\xA2\xE4\xB9\x8E\uA2\x4E"] end
=======
    testnumutfchars [testbytestring "abc\xC2\xA2\xE4\xB9\x8E\xA2\x4E"] end
>>>>>>> 370f71be
} 7
test utf-4.8 {Tcl_NumUtfChars: #u0000, calc len} {testnumutfchars testbytestring} {
    testnumutfchars [testbytestring "\xC0\x80"] end
} 1
# Bug [2738427]: Tcl_NumUtfChars(...) no overflow check
test utf-4.9 {Tcl_NumUtfChars: #u20AC, calc len, incomplete} {testnumutfchars testbytestring} {
    testnumutfchars [testbytestring "\xE2\x82\xAC"] end-1
} 2
test utf-4.10 {Tcl_NumUtfChars: #u0000, calc len, overcomplete} {testnumutfchars testbytestring} {
    testnumutfchars [testbytestring "\x00"] end+1
} 2
test utf-4.11 {Tcl_NumUtfChars: 3 bytes of 4-byte UTF-8 characater} {testnumutfchars testbytestring} {
    testnumutfchars [testbytestring \xF0\x9F\x92\xA9] end-1
} 3
test utf-4.12.0 {Tcl_NumUtfChars: #4-byte UTF-8 character} {testnumutfchars testbytestring ucs2} {
    testnumutfchars [testbytestring \xF0\x9F\x92\xA9] end
} 4
test utf-4.12.1 {Tcl_NumUtfChars: #4-byte UTF-8 character} {testnumutfchars testbytestring ucs4} {
    testnumutfchars [testbytestring \xF0\x9F\x92\xA9] end
} 1
test utf-4.12.2 {Tcl_NumUtfChars: #4-byte UTF-8 character} {testnumutfchars testbytestring tip389} {
    testnumutfchars [testbytestring \xF0\x9F\x92\xA9] end
} 2

test utf-5.1 {Tcl_UtfFindFirst} {testfindfirst testbytestring} {
    testfindfirst [testbytestring "abcbc"] 98
} bcbc
test utf-5.2 {Tcl_UtfFindLast} {testfindlast testbytestring} {
    testfindlast [testbytestring "abcbc"] 98
} bc

test utf-6.1 {Tcl_UtfNext} testutfnext {
    # This takes the pointer one past the terminating NUL.
    # This is really an invalid call.
    testutfnext -bytestring {}
} 1
test utf-6.2 {Tcl_UtfNext} testutfnext {
    testutfnext -bytestring A
} 1
test utf-6.3 {Tcl_UtfNext} testutfnext {
    testutfnext -bytestring AA
} 1
test utf-6.4 {Tcl_UtfNext} testutfnext {
    testutfnext -bytestring A\xA0
} 1
test utf-6.5 {Tcl_UtfNext} testutfnext {
    testutfnext -bytestring A\xD0
} 1
test utf-6.6 {Tcl_UtfNext} testutfnext {
    testutfnext -bytestring A\xE8
} 1
test utf-6.7 {Tcl_UtfNext} testutfnext {
    testutfnext -bytestring A\xF2
} 1
test utf-6.8 {Tcl_UtfNext} testutfnext {
    testutfnext -bytestring A\xF8
} 1
test utf-6.9 {Tcl_UtfNext} testutfnext {
    testutfnext -bytestring \xA0
} 1
test utf-6.10 {Tcl_UtfNext} testutfnext {
    testutfnext -bytestring \xA0G
} 1
test utf-6.11 {Tcl_UtfNext} testutfnext {
    testutfnext -bytestring \xA0\xA0
} 2
test utf-6.12 {Tcl_UtfNext} testutfnext {
    testutfnext -bytestring \xA0\xD0
} 1
test utf-6.13 {Tcl_UtfNext} testutfnext {
    testutfnext -bytestring \xA0\xE8
} 1
test utf-6.14 {Tcl_UtfNext} testutfnext {
    testutfnext -bytestring \xA0\xF2
} 1
test utf-6.15 {Tcl_UtfNext} testutfnext {
    testutfnext -bytestring \xA0\xF8
} 1
test utf-6.16 {Tcl_UtfNext} testutfnext {
    testutfnext -bytestring \xD0
} 1
test utf-6.17 {Tcl_UtfNext} testutfnext {
    testutfnext -bytestring \xD0G
} 1
test utf-6.18 {Tcl_UtfNext} testutfnext {
    testutfnext -bytestring \xD0\xA0
} 2
test utf-6.19 {Tcl_UtfNext} testutfnext {
    testutfnext -bytestring \xD0\xD0
} 1
test utf-6.20 {Tcl_UtfNext} testutfnext {
    testutfnext -bytestring \xD0\xE8
} 1
test utf-6.21 {Tcl_UtfNext} testutfnext {
    testutfnext -bytestring \xD0\xF2
} 1
test utf-6.22 {Tcl_UtfNext} testutfnext {
    testutfnext -bytestring \xD0\xF8
} 1
test utf-6.23 {Tcl_UtfNext} testutfnext {
    testutfnext -bytestring \xE8
} 1
test utf-6.24 {Tcl_UtfNext} testutfnext {
    testutfnext -bytestring \xE8G
} 1
test utf-6.25 {Tcl_UtfNext} testutfnext {
    testutfnext -bytestring \xE8\xA0
} 1
test utf-6.26 {Tcl_UtfNext} testutfnext {
    testutfnext -bytestring \xE8\xD0
} 1
test utf-6.27 {Tcl_UtfNext} testutfnext {
    testutfnext -bytestring \xE8\xE8
} 1
test utf-6.28 {Tcl_UtfNext} testutfnext {
    testutfnext -bytestring \xE8\xF2
} 1
test utf-6.29 {Tcl_UtfNext} testutfnext {
    testutfnext -bytestring \xE8\xF8
} 1
test utf-6.30 {Tcl_UtfNext} testutfnext {
    testutfnext -bytestring \xF2
} 1
test utf-6.31 {Tcl_UtfNext} testutfnext {
    testutfnext -bytestring \xF2G
} 1
test utf-6.32 {Tcl_UtfNext} testutfnext {
    testutfnext -bytestring \xF2\xA0
} 1
test utf-6.33 {Tcl_UtfNext} testutfnext {
    testutfnext -bytestring \xF2\xD0
} 1
test utf-6.34 {Tcl_UtfNext} testutfnext {
    testutfnext -bytestring \xF2\xE8
} 1
test utf-6.35 {Tcl_UtfNext} testutfnext {
    testutfnext -bytestring \xF2\xF2
} 1
test utf-6.36 {Tcl_UtfNext} testutfnext {
    testutfnext -bytestring \xF2\xF8
} 1
test utf-6.37 {Tcl_UtfNext} testutfnext {
    testutfnext -bytestring \xF8
} 1
test utf-6.38 {Tcl_UtfNext} testutfnext {
    testutfnext -bytestring \xF8G
} 1
test utf-6.39 {Tcl_UtfNext} testutfnext {
    testutfnext -bytestring \xF8\xA0
} 1
test utf-6.40 {Tcl_UtfNext} testutfnext {
    testutfnext -bytestring \xF8\xD0
} 1
test utf-6.41 {Tcl_UtfNext} testutfnext {
    testutfnext -bytestring \xF8\xE8
} 1
test utf-6.42 {Tcl_UtfNext} testutfnext {
    testutfnext -bytestring \xF8\xF2
} 1
test utf-6.43 {Tcl_UtfNext} testutfnext {
    testutfnext -bytestring \xF8\xF8
} 1
test utf-6.44 {Tcl_UtfNext} testutfnext {
    testutfnext -bytestring \xD0\xA0G
} 2
test utf-6.45 {Tcl_UtfNext} testutfnext {
    testutfnext -bytestring \xD0\xA0\xA0
} 2
test utf-6.46 {Tcl_UtfNext} testutfnext {
    testutfnext -bytestring \xD0\xA0\xD0
} 2
test utf-6.47 {Tcl_UtfNext} testutfnext {
    testutfnext -bytestring \xD0\xA0\xE8
} 2
test utf-6.48 {Tcl_UtfNext} testutfnext {
    testutfnext -bytestring \xD0\xA0\xF2
} 2
test utf-6.49 {Tcl_UtfNext} testutfnext {
    testutfnext -bytestring \xD0\xA0\xF8
} 2
test utf-6.50 {Tcl_UtfNext} testutfnext {
    testutfnext -bytestring \xE8\xA0G
} 1
test utf-6.51 {Tcl_UtfNext} testutfnext {
    testutfnext -bytestring \xE8\xA0\xA0
} 3
test utf-6.52 {Tcl_UtfNext} testutfnext {
    testutfnext -bytestring \xE8\xA0\xD0
} 1
test utf-6.53 {Tcl_UtfNext} testutfnext {
    testutfnext -bytestring \xE8\xA0\xE8
} 1
test utf-6.54 {Tcl_UtfNext} testutfnext {
    testutfnext -bytestring \xE8\xA0\xF2
} 1
test utf-6.55 {Tcl_UtfNext} testutfnext {
    testutfnext -bytestring \xE8\xA0\xF8
} 1
test utf-6.56 {Tcl_UtfNext} testutfnext {
    testutfnext -bytestring \xF2\xA0G
} 1
test utf-6.57 {Tcl_UtfNext} testutfnext {
    testutfnext -bytestring \xF2\xA0\xA0
} 1
test utf-6.58 {Tcl_UtfNext} testutfnext {
    testutfnext -bytestring \xF2\xA0\xD0
} 1
test utf-6.59 {Tcl_UtfNext} testutfnext {
    testutfnext -bytestring \xF2\xA0\xE8
} 1
test utf-6.60 {Tcl_UtfNext} testutfnext {
    testutfnext -bytestring \xF2\xA0\xF2
} 1
test utf-6.61 {Tcl_UtfNext} testutfnext {
    testutfnext -bytestring \xF2\xA0\xF8
} 1
test utf-6.62 {Tcl_UtfNext} testutfnext {
    testutfnext -bytestring \xE8\xA0\xA0G
} 3
test utf-6.63 {Tcl_UtfNext} testutfnext {
    testutfnext -bytestring \xE8\xA0\xA0\xA0
} 3
test utf-6.64 {Tcl_UtfNext} testutfnext {
    testutfnext -bytestring \xE8\xA0\xA0\xD0
} 3
test utf-6.65 {Tcl_UtfNext} testutfnext {
    testutfnext -bytestring \xE8\xA0\xA0\xE8
} 3
test utf-6.66 {Tcl_UtfNext} testutfnext {
    testutfnext -bytestring \xE8\xA0\xA0\xF2
} 3
test utf-6.67 {Tcl_UtfNext} testutfnext {
    testutfnext -bytestring \xE8\xA0\xA0\xF8
} 3
test utf-6.68 {Tcl_UtfNext} testutfnext {
    testutfnext -bytestring \xF2\xA0\xA0G
} 1
test utf-6.69 {Tcl_UtfNext} testutfnext {
    testutfnext -bytestring \xF2\xA0\xA0\xA0
} 4
test utf-6.70 {Tcl_UtfNext} testutfnext {
    testutfnext -bytestring \xF2\xA0\xA0\xD0
} 1
test utf-6.71 {Tcl_UtfNext} testutfnext {
    testutfnext -bytestring \xF2\xA0\xA0\xE8
} 1
test utf-6.72 {Tcl_UtfNext} testutfnext {
    testutfnext -bytestring \xF2\xA0\xA0\xF2
} 1
test utf-6.73 {Tcl_UtfNext} testutfnext {
    testutfnext -bytestring \xF2\xA0\xA0\xF8
} 1
test utf-6.74 {Tcl_UtfNext} testutfnext {
    testutfnext -bytestring \xF2\xA0\xA0\xA0G
} 4
test utf-6.75 {Tcl_UtfNext} testutfnext {
    testutfnext -bytestring \xF2\xA0\xA0\xA0\xA0
} 4
test utf-6.76 {Tcl_UtfNext} testutfnext {
    testutfnext -bytestring \xF2\xA0\xA0\xA0\xD0
} 4
test utf-6.77 {Tcl_UtfNext} testutfnext {
    testutfnext -bytestring \xF2\xA0\xA0\xA0\xE8
} 4
test utf-6.78 {Tcl_UtfNext} testutfnext {
    testutfnext -bytestring \xF2\xA0\xA0\xA0\xF2
} 4
test utf-6.79 {Tcl_UtfNext} testutfnext {
    testutfnext -bytestring \xF2\xA0\xA0\xA0G\xF8
} 4
test utf-6.80 {Tcl_UtfNext - overlong sequences} testutfnext {
    testutfnext -bytestring \xC0\x80
} 2
test utf-6.81 {Tcl_UtfNext - overlong sequences} testutfnext {
    testutfnext -bytestring \xC0\x81
} 1
test utf-6.82 {Tcl_UtfNext - overlong sequences} testutfnext {
    testutfnext -bytestring \xC1\x80
} 1
test utf-6.83 {Tcl_UtfNext - overlong sequences} testutfnext {
    testutfnext -bytestring \xC2\x80
} 2
test utf-6.84 {Tcl_UtfNext - overlong sequences} testutfnext {
    testutfnext -bytestring \xE0\x80\x80
} 1
test utf-6.85 {Tcl_UtfNext - overlong sequences} testutfnext {
    testutfnext -bytestring \xE0\xA0\x80
} 3
test utf-6.86 {Tcl_UtfNext - overlong sequences} testutfnext {
    testutfnext -bytestring \xF0\x80\x80\x80
} 1
test utf-6.87 {Tcl_UtfNext - overlong sequences} testutfnext {
    testutfnext -bytestring \xF0\x90\x80\x80
} 4
test utf-6.88 {Tcl_UtfNext, pointing to 2th byte of 3-byte valid sequence} testutfnext {
    testutfnext -bytestring \xA0\xA0
} 2
test utf-6.89 {Tcl_UtfNext, pointing to 2th byte of 3-byte invalid sequence} testutfnext {
    testutfnext -bytestring \x80\x80
} 2
test utf-6.90 {Tcl_UtfNext, validity check [493dccc2de]} testutfnext {
    testutfnext -bytestring \xF4\x8F\xBF\xBF
} 4
test utf-6.91 {Tcl_UtfNext, validity check [493dccc2de]} testutfnext {
    testutfnext -bytestring \xF4\x90\x80\x80
} 1
test utf-6.92 {Tcl_UtfNext, pointing to 2th byte of 4-byte valid sequence} testutfnext {
<<<<<<< HEAD
    testutfnext -bytestring \xA0\xA0\xA0
} 3
test utf-6.93 {Tcl_UtfNext, pointing to 2th byte of 4-byte invalid sequence} testutfnext {
    testutfnext -bytestring \x80\x80\x80
} 3
=======
    testutfnext \xA0\xA0\xA0
} 1
test utf-6.93 {Tcl_UtfNext, pointing to 2th byte of 4-byte invalid sequence} testutfnext {
    testutfnext \x80\x80\x80
} 1
test utf-6.94 {Tcl_UtfNext, pointing to 2th byte of 5-byte invalid sequence} testutfnext {
    testutfnext \xA0\xA0\xA0\xA0
} 1
test utf-6.95 {Tcl_UtfNext, pointing to 2th byte of 5-byte invalid sequence} {testutfnext ucs2} {
    testutfnext \x80\x80\x80\x80
} 1
test utf-6.96 {Tcl_UtfNext, read limits} testutfnext {
    testutfnext G 0
} 0
test utf-6.97 {Tcl_UtfNext, read limits} testutfnext {
    testutfnext \xA0 0
} 0
test utf-6.98 {Tcl_UtfNext, read limits} testutfnext {
    testutfnext AG 1
} 1
test utf-6.99 {Tcl_UtfNext, read limits} testutfnext {
    testutfnext A\xA0 1
} 1
test utf-6.100 {Tcl_UtfNext, read limits} testutfnext {
    testutfnext \xD0\xA0G 1
} 0
test utf-6.101 {Tcl_UtfNext, read limits} testutfnext {
    testutfnext \xD0\xA0G 2
} 2
test utf-6.102 {Tcl_UtfNext, read limits} testutfnext {
    testutfnext \xD0\xA0\xA0 1
} 0
test utf-6.103 {Tcl_UtfNext, read limits} testutfnext {
    testutfnext \xD0\xA0\xA0 2
} 2
test utf-6.104 {Tcl_UtfNext, read limits} testutfnext {
    testutfnext \xE8\xA0\xA0G 1
} 0
test utf-6.105 {Tcl_UtfNext, read limits} testutfnext {
    testutfnext \xE8\xA0\xA0G 2
} 0
test utf-6.106 {Tcl_UtfNext, read limits} testutfnext {
    testutfnext \xE8\xA0\xA0G 3
} 3
test utf-6.107 {Tcl_UtfNext, read limits} testutfnext {
    testutfnext \xE8\xA0\xA0\xA0 1
} 0
test utf-6.108 {Tcl_UtfNext, read limits} testutfnext {
    testutfnext \xE8\xA0\xA0\xA0 2
} 0
test utf-6.109 {Tcl_UtfNext, read limits} testutfnext {
    testutfnext \xE8\xA0\xA0\xA0 3
} 3
test utf-6.110.0 {Tcl_UtfNext, read limits} {testutfnext ucs2} {
    testutfnext \xF2\xA0\xA0\xA0G 1
} 1
test utf-6.110.1 {Tcl_UtfNext, read limits} {testutfnext fullutf} {
    testutfnext \xF2\xA0\xA0\xA0G 1
} 0
test utf-6.111.0 {Tcl_UtfNext, read limits} {testutfnext ucs2} {
    testutfnext \xF2\xA0\xA0\xA0G 2
} 1
test utf-6.111.1 {Tcl_UtfNext, read limits} {testutfnext fullutf} {
    testutfnext \xF2\xA0\xA0\xA0G 2
} 0
test utf-6.112.0 {Tcl_UtfNext, read limits} {testutfnext ucs2} {
    testutfnext \xF2\xA0\xA0\xA0G 3
} 1
test utf-6.112.1 {Tcl_UtfNext, read limits} {testutfnext fullutf} {
    testutfnext \xF2\xA0\xA0\xA0G 3
} 0
test utf-6.113.0 {Tcl_UtfNext, read limits} {testutfnext ucs2} {
    testutfnext \xF2\xA0\xA0\xA0G 4
} 1
test utf-6.113.1 {Tcl_UtfNext, read limits} {testutfnext fullutf} {
    testutfnext \xF2\xA0\xA0\xA0G 4
} 4
test utf-6.114.0 {Tcl_UtfNext, read limits} {testutfnext ucs2} {
    testutfnext \xF2\xA0\xA0\xA0\xA0 1
} 1
test utf-6.114.1 {Tcl_UtfNext, read limits} {testutfnext fullutf} {
    testutfnext \xF2\xA0\xA0\xA0\xA0 1
} 0
test utf-6.115.0 {Tcl_UtfNext, read limits} {testutfnext ucs2} {
    testutfnext \xF2\xA0\xA0\xA0\xA0 2
} 1
test utf-6.115.1 {Tcl_UtfNext, read limits} {testutfnext fullutf} {
    testutfnext \xF2\xA0\xA0\xA0\xA0 2
} 0
test utf-6.116.0 {Tcl_UtfNext, read limits} {testutfnext ucs2} {
    testutfnext \xF2\xA0\xA0\xA0\xA0 3
} 1
test utf-6.116.1 {Tcl_UtfNext, read limits} {testutfnext fullutf} {
    testutfnext \xF2\xA0\xA0\xA0\xA0 3
} 0
test utf-6.117.0 {Tcl_UtfNext, read limits} {testutfnext ucs2} {
    testutfnext \xF2\xA0\xA0\xA0\xA0 4
} 1
test utf-6.117.1 {Tcl_UtfNext, read limits} {testutfnext fullutf} {
    testutfnext \xF2\xA0\xA0\xA0\xA0 4
} 4
test utf-6.118 {Tcl_UtfNext, read limits} {testutfnext ucs2} {
    testutfnext \xA0G 0
} 0
test utf-6.119 {Tcl_UtfNext, read limits} {testutfnext ucs2} {
    testutfnext \xA0G 1
} 1
test utf-6.120 {Tcl_UtfNext, read limits} {testutfnext ucs2} {
    testutfnext \xA0\xA0 1
} 1
test utf-6.121 {Tcl_UtfNext, read limits} {testutfnext ucs2} {
    testutfnext \xA0\xA0G 2
} 1
test utf-6.122 {Tcl_UtfNext, read limits} {testutfnext ucs2} {
    testutfnext \xA0\xA0\xA0 2
} 1
test utf-6.123 {Tcl_UtfNext, read limits} testutfnext {
    testutfnext \xA0\xA0\xA0G 3
} 1
test utf-6.124 {Tcl_UtfNext, read limits} testutfnext {
    testutfnext \xA0\xA0\xA0\xA0 3
} 1
test utf-6.125 {Tcl_UtfNext, read limits} testutfnext {
    testutfnext \xA0\xA0\xA0\xA0G 4
} 1
test utf-6.126 {Tcl_UtfNext, read limits} testutfnext {
    testutfnext \xA0\xA0\xA0\xA0\xA0 4
} 1
>>>>>>> 370f71be

test utf-7.1 {Tcl_UtfPrev} testutfprev {
    testutfprev {}
} 0
test utf-7.2 {Tcl_UtfPrev} testutfprev {
    testutfprev A
} 0
test utf-7.3 {Tcl_UtfPrev} testutfprev {
    testutfprev AA
} 1
test utf-7.4 {Tcl_UtfPrev} testutfprev {
    testutfprev A\xF8
} 1
test utf-7.4.1 {Tcl_UtfPrev} testutfprev {
    testutfprev A\xF8\xA0\xA0\xA0 2
} 1
test utf-7.4.2 {Tcl_UtfPrev} testutfprev {
    testutfprev A\xF8\xF8\xA0\xA0 2
} 1
test utf-7.5 {Tcl_UtfPrev} testutfprev {
    testutfprev A\xF2
} 1
test utf-7.5.1 {Tcl_UtfPrev} testutfprev {
    testutfprev A\xF2\xA0\xA0\xA0 2
} 1
test utf-7.5.2 {Tcl_UtfPrev} testutfprev {
    testutfprev A\xF2\xF8\xA0\xA0 2
} 1
test utf-7.6 {Tcl_UtfPrev} testutfprev {
    testutfprev A\xE8
} 1
test utf-7.6.1 {Tcl_UtfPrev} testutfprev {
    testutfprev A\xE8\xA0\xA0\xA0 2
} 1
test utf-7.6.2 {Tcl_UtfPrev} testutfprev {
    testutfprev A\xE8\xF8\xA0\xA0 2
} 1
test utf-7.7 {Tcl_UtfPrev} testutfprev {
    testutfprev A\xD0
} 1
test utf-7.7.1 {Tcl_UtfPrev} testutfprev {
    testutfprev A\xD0\xA0\xA0\xA0 2
} 1
test utf-7.7.2 {Tcl_UtfPrev} testutfprev {
    testutfprev A\xD0\xF8\xA0\xA0 2
} 1
test utf-7.8 {Tcl_UtfPrev} testutfprev {
    testutfprev A\xA0
} 1
test utf-7.8.1 {Tcl_UtfPrev} testutfprev {
    testutfprev A\xA0\xA0\xA0\xA0 2
} 1
test utf-7.8.2 {Tcl_UtfPrev} testutfprev {
    testutfprev A\xA0\xF8\xA0\xA0 2
} 1
test utf-7.9 {Tcl_UtfPrev} testutfprev {
    testutfprev A\xF8\xA0
} 2
test utf-7.9.1 {Tcl_UtfPrev} testutfprev {
    testutfprev A\xF8\xA0\xA0\xA0 3
} 2
test utf-7.9.2 {Tcl_UtfPrev} testutfprev {
    testutfprev A\xF8\xA0\xF8\xA0 3
} 2
test utf-7.10 {Tcl_UtfPrev} testutfprev {
    testutfprev A\xF2\xA0
} 1
<<<<<<< HEAD
test utf-7.10.1 {Tcl_UtfPrev} testutfprev {
    testutfprev A\xF2\xA0\xA0\xA0 3
} 1
test utf-7.10.2 {Tcl_UtfPrev} testutfprev {
=======
test utf-7.10.2 {Tcl_UtfPrev} {testutfprev ucs2} {
    testutfprev A\xF2\xA0\xA0\xA0 3
} 2
test utf-7.10.3 {Tcl_UtfPrev} {testutfprev fullutf} {
    testutfprev A\xF2\xA0\xA0\xA0 3
} 1
test utf-7.10.4 {Tcl_UtfPrev} {testutfprev ucs2} {
    testutfprev A\xF2\xA0\xF8\xA0 3
} 2
test utf-7.10.5 {Tcl_UtfPrev} {testutfprev fullutf} {
>>>>>>> 370f71be
    testutfprev A\xF2\xA0\xF8\xA0 3
} 1
test utf-7.11 {Tcl_UtfPrev} testutfprev {
    testutfprev A\xE8\xA0
} 1
test utf-7.11.1 {Tcl_UtfPrev} testutfprev {
    testutfprev A\xE8\xA0\xA0\xA0 3
} 1
test utf-7.11.2 {Tcl_UtfPrev} testutfprev {
    testutfprev A\xE8\xA0\xF8\xA0 3
} 1
test utf-7.11.3 {Tcl_UtfPrev} testutfprev {
    testutfprev A\xE8\xA0\xF8 3
} 1
test utf-7.12 {Tcl_UtfPrev} testutfprev {
    testutfprev A\xD0\xA0
} 1
test utf-7.12.1 {Tcl_UtfPrev} testutfprev {
    testutfprev A\xD0\xA0\xA0\xA0 3
} 1
test utf-7.12.2 {Tcl_UtfPrev} testutfprev {
    testutfprev A\xD0\xA0\xF8\xA0 3
} 1
test utf-7.13 {Tcl_UtfPrev} testutfprev {
    testutfprev A\xA0\xA0
} 2
test utf-7.13.1 {Tcl_UtfPrev} testutfprev {
    testutfprev A\xA0\xA0\xA0\xA0 3
} 2
test utf-7.13.2 {Tcl_UtfPrev} testutfprev {
    testutfprev A\xA0\xA0\xF8\xA0 3
} 2
test utf-7.14 {Tcl_UtfPrev} testutfprev {
    testutfprev A\xF8\xA0\xA0
} 3
test utf-7.14.1 {Tcl_UtfPrev} testutfprev {
    testutfprev A\xF8\xA0\xA0\xA0 4
} 3
test utf-7.14.2 {Tcl_UtfPrev} testutfprev {
    testutfprev A\xF8\xA0\xA0\xF8 4
} 3
test utf-7.15 {Tcl_UtfPrev} testutfprev {
    testutfprev A\xF2\xA0\xA0
} 1
test utf-7.15.1 {Tcl_UtfPrev} testutfprev {
    testutfprev A\xF2\xA0\xA0\xA0 4
} 1
test utf-7.15.2 {Tcl_UtfPrev} testutfprev {
    testutfprev A\xF2\xA0\xA0\xF8 4
} 1
test utf-7.16 {Tcl_UtfPrev} testutfprev {
    testutfprev A\xE8\xA0\xA0
} 1
test utf-7.16.1 {Tcl_UtfPrev} testutfprev {
    testutfprev A\xE8\xA0\xA0\xA0 4
} 1
test utf-7.16.2 {Tcl_UtfPrev} testutfprev {
    testutfprev A\xE8\xA0\xA0\xF8 4
} 1
test utf-7.17 {Tcl_UtfPrev} testutfprev {
    testutfprev A\xD0\xA0\xA0
} 3
test utf-7.17.1 {Tcl_UtfPrev} testutfprev {
    testutfprev A\xD0\xA0\xA0\xA0 4
} 3
test utf-7.17.2 {Tcl_UtfPrev} testutfprev {
    testutfprev A\xD0\xA0\xA0\xF8 4
} 3
<<<<<<< HEAD
test utf-7.18 {Tcl_UtfPrev} testutfprev {
    testutfprev A\xA0\xA0\xA0
} 3
test utf-7.18.1 {Tcl_UtfPrev} testutfprev {
    testutfprev A\xA0\xA0\xA0\xA0 4
} 3
test utf-7.18.2 {Tcl_UtfPrev} testutfprev {
    testutfprev A\xA0\xA0\xA0\xF8 4
} 3
test utf-7.19 {Tcl_UtfPrev} testutfprev {
    testutfprev A\xF8\xA0\xA0\xA0
} 4
test utf-7.20 {Tcl_UtfPrev} testutfprev {
    testutfprev A\xF2\xA0\xA0\xA0
} 1
test utf-7.21 {Tcl_UtfPrev} testutfprev {
    testutfprev A\xE8\xA0\xA0\xA0
} 4
test utf-7.22 {Tcl_UtfPrev} testutfprev {
    testutfprev A\xD0\xA0\xA0\xA0
} 4
test utf-7.23 {Tcl_UtfPrev} testutfprev {
=======
test utf-7.18.0 {Tcl_UtfPrev} {testutfprev ucs2} {
    testutfprev A\xA0\xA0\xA0
} 1
test utf-7.18.1 {Tcl_UtfPrev} {testutfprev fullutf} {
    testutfprev A\xA0\xA0\xA0
} 3
test utf-7.18.2 {Tcl_UtfPrev} {testutfprev ucs2} {
    testutfprev A\xA0\xA0\xA0\xA0 4
} 1
test utf-7.18.3 {Tcl_UtfPrev} {testutfprev fullutf} {
    testutfprev A\xA0\xA0\xA0\xA0 4
} 3
test utf-7.18.4 {Tcl_UtfPrev} {testutfprev ucs2} {
    testutfprev A\xA0\xA0\xA0\xF8 4
} 1
test utf-7.18.5 {Tcl_UtfPrev} {testutfprev fullutf} {
    testutfprev A\xA0\xA0\xA0\xF8 4
} 3
test utf-7.19.0 {Tcl_UtfPrev} {testutfprev ucs2} {
    testutfprev A\xF8\xA0\xA0\xA0
} 2
test utf-7.19.1 {Tcl_UtfPrev} {testutfprev fullutf} {
    testutfprev A\xF8\xA0\xA0\xA0
} 4
test utf-7.20.0 {Tcl_UtfPrev} {testutfprev ucs2} {
    testutfprev A\xF4\xA0\xA0\xA0
} 2
test utf-7.20.1 {Tcl_UtfPrev} {testutfprev fullutf} {
    testutfprev A\xF4\xA0\xA0\xA0
} 4
test utf-7.21.0 {Tcl_UtfPrev} {testutfprev ucs2} {
    testutfprev A\xE8\xA0\xA0\xA0
} 2
test utf-7.21.1 {Tcl_UtfPrev} {testutfprev fullutf} {
    testutfprev A\xE8\xA0\xA0\xA0
} 4
test utf-7.22.0 {Tcl_UtfPrev} {testutfprev ucs2} {
    testutfprev A\xD0\xA0\xA0\xA0
} 2
test utf-7.22.1 {Tcl_UtfPrev} {testutfprev fullutf} {
    testutfprev A\xD0\xA0\xA0\xA0
} 4
test utf-7.23.0 {Tcl_UtfPrev} {testutfprev ucs2} {
    testutfprev A\xA0\xA0\xA0\xA0
} 2
test utf-7.23.1 {Tcl_UtfPrev} {testutfprev fullutf} {
>>>>>>> 370f71be
    testutfprev A\xA0\xA0\xA0\xA0
} 4
test utf-7.24 {Tcl_UtfPrev -- overlong sequence}  testutfprev {
    testutfprev A\xC0\x81
} 2
test utf-7.25 {Tcl_UtfPrev -- overlong sequence}  testutfprev {
    testutfprev A\xC0\x81 2
} 1
test utf-7.26 {Tcl_UtfPrev -- overlong sequence}  testutfprev {
    testutfprev A\xE0\x80\x80
} 3
test utf-7.27 {Tcl_UtfPrev -- overlong sequence}  testutfprev {
    testutfprev A\xE0\x80
} 2
test utf-7.27.1 {Tcl_UtfPrev -- overlong sequence}  testutfprev {
    testutfprev A\xE0\x80\x80 3
} 2
test utf-7.28 {Tcl_UtfPrev -- overlong sequence}  testutfprev {
    testutfprev A\xE0
} 1
test utf-7.28.1 {Tcl_UtfPrev -- overlong sequence}  testutfprev {
    testutfprev A\xE0\x80\x80 2
} 1
<<<<<<< HEAD
test utf-7.29 {Tcl_UtfPrev -- overlong sequence}  testutfprev {
=======
test utf-7.29.0 {Tcl_UtfPrev -- overlong sequence}  {testutfprev ucs2} {
    testutfprev A\xF0\x80\x80\x80
} 2
test utf-7.29.1 {Tcl_UtfPrev -- overlong sequence}  {testutfprev fullutf} {
>>>>>>> 370f71be
    testutfprev A\xF0\x80\x80\x80
} 4
test utf-7.30 {Tcl_UtfPrev -- overlong sequence}  testutfprev {
    testutfprev A\xF0\x80\x80\x80 4
} 3
test utf-7.31 {Tcl_UtfPrev -- overlong sequence}  testutfprev {
    testutfprev A\xF0\x80\x80\x80 3
} 2
test utf-7.32 {Tcl_UtfPrev -- overlong sequence}  testutfprev {
    testutfprev A\xF0\x80\x80\x80 2
} 1
test utf-7.33 {Tcl_UtfPrev -- overlong sequence}  testutfprev {
    testutfprev A\xC0\x80
} 1
test utf-7.34 {Tcl_UtfPrev -- overlong sequence}  testutfprev {
    testutfprev A\xC1\x80
} 2
test utf-7.35 {Tcl_UtfPrev -- overlong sequence}  testutfprev {
    testutfprev A\xC2\x80
} 1
test utf-7.36 {Tcl_UtfPrev -- overlong sequence}  testutfprev {
    testutfprev A\xE0\xA0\x80
} 1
test utf-7.37 {Tcl_UtfPrev -- overlong sequence}  testutfprev {
    testutfprev A\xE0\xA0\x80 3
} 1
test utf-7.38 {Tcl_UtfPrev -- overlong sequence}  testutfprev {
    testutfprev A\xE0\xA0\x80 2
} 1
test utf-7.39 {Tcl_UtfPrev -- overlong sequence}  testutfprev {
    testutfprev A\xF0\x90\x80\x80
} 1
test utf-7.40 {Tcl_UtfPrev -- overlong sequence}  testutfprev {
    testutfprev A\xF0\x90\x80\x80 4
} 1
test utf-7.41 {Tcl_UtfPrev -- overlong sequence}  testutfprev {
    testutfprev A\xF0\x90\x80\x80 3
} 1
test utf-7.42 {Tcl_UtfPrev -- overlong sequence}  testutfprev {
    testutfprev A\xF0\x90\x80\x80 2
} 1
test utf-7.43 {Tcl_UtfPrev -- no lead byte at start}  testutfprev {
    testutfprev \xA0
} 0
test utf-7.44 {Tcl_UtfPrev -- no lead byte at start}  testutfprev {
    testutfprev \xA0\xA0
} 1
test utf-7.45 {Tcl_UtfPrev -- no lead byte at start}  testutfprev {
    testutfprev \xA0\xA0\xA0
} 2
test utf-7.46 {Tcl_UtfPrev -- no lead byte at start}  testutfprev {
    testutfprev \xA0\xA0\xA0\xA0
} 3
test utf-7.47 {Tcl_UtfPrev, pointing to 3th byte of 3-byte valid sequence} testutfprev {
    testutfprev \xE8\xA0
} 0
test utf-7.47.1 {Tcl_UtfPrev, pointing to 3th byte of 3-byte valid sequence} testutfprev {
    testutfprev \xE8\xA0\xA0 2
} 0
test utf-7.47.2 {Tcl_UtfPrev, pointing to 3th byte of 3-byte invalid sequence} testutfprev {
    testutfprev \xE8\xA0\x00 2
} 0
test utf-7.48 {Tcl_UtfPrev, validity check [493dccc2de]} testutfprev {
    testutfprev A\xF4\x8F\xBF\xBF
} 1
<<<<<<< HEAD
test utf-7.48.1 {Tcl_UtfPrev, validity check [493dccc2de]} testutfprev {
    testutfprev A\xF4\x8F\xBF\xBF 4
} 1
test utf-7.48.2 {Tcl_UtfPrev, validity check [493dccc2de]} testutfprev {
=======
test utf-7.48.2 {Tcl_UtfPrev, validity check [493dccc2de]} {testutfprev ucs2} {
    testutfprev A\xF4\x8F\xBF\xBF 4
} 3
test utf-7.48.3 {Tcl_UtfPrev, validity check [493dccc2de]} {testutfprev fullutf} {
    testutfprev A\xF4\x8F\xBF\xBF 4
} 1
test utf-7.48.4 {Tcl_UtfPrev, validity check [493dccc2de]} {testutfprev ucs2} {
    testutfprev A\xF4\x8F\xBF\xBF 3
} 2
test utf-7.48.5 {Tcl_UtfPrev, validity check [493dccc2de]} {testutfprev fullutf} {
>>>>>>> 370f71be
    testutfprev A\xF4\x8F\xBF\xBF 3
} 1
test utf-7.48.6 {Tcl_UtfPrev, validity check [493dccc2de]} testutfprev {
    testutfprev A\xF4\x8F\xBF\xBF 2
} 1
test utf-7.49 {Tcl_UtfPrev, validity check [493dccc2de]} testutfprev {
    testutfprev A\xF4\x90\x80\x80
} 4
test utf-7.49.1 {Tcl_UtfPrev, validity check [493dccc2de]} testutfprev {
    testutfprev A\xF4\x90\x80\x80 4
} 3
test utf-7.49.2 {Tcl_UtfPrev, validity check [493dccc2de]} testutfprev {
    testutfprev A\xF4\x90\x80\x80 3
} 2
test utf-7.49.3 {Tcl_UtfPrev, validity check [493dccc2de]} testutfprev {
    testutfprev A\xF4\x90\x80\x80 2
} 1

test utf-8.1 {Tcl_UniCharAtIndex: index = 0} {
    string index abcd 0
} a
test utf-8.2 {Tcl_UniCharAtIndex: index = 0} {
    string index \u4E4E\u25A 0
} "\u4E4E"
test utf-8.3 {Tcl_UniCharAtIndex: index > 0} {
    string index abcd 2
} c
test utf-8.4 {Tcl_UniCharAtIndex: index > 0} {
    string index \u4E4E\u25A\xFF\u543 2
} "\uFF"
test utf-8.5 {Tcl_UniCharAtIndex: high surrogate} {
    string index \uD842 0
} "\uD842"
test utf-8.6 {Tcl_UniCharAtIndex: low surrogate} {
    string index \uDC42 0
} "\uDC42"
test utf-8.7 {Tcl_UniCharAtIndex: Emoji} {
    string index \U1F600 0
} "\U1F600"
test utf-8.8 {Tcl_UniCharAtIndex: Emoji} {
    string index \U1F600 1
} {}

test utf-9.1 {Tcl_UtfAtIndex: index = 0} {
    string range abcd 0 2
} abc
test utf-9.2 {Tcl_UtfAtIndex: index > 0} {
    string range \u4E4E\u25A\xFF\u543klmnop 1 5
} "\u25A\xFF\u543kl"
test utf-9.3 {Tcl_UtfAtIndex: index = 0, Emoji} {
    string range \U1F600G 0 0
} "\U1F600"
test utf-9.4 {Tcl_UtfAtIndex: index > 0, Emoji} tip389 {
    string range \U1F600G 1 1
} {}


test utf-10.1 {Tcl_UtfBackslash: dst == NULL} {
    set x \n
} {
}
test utf-10.2 {Tcl_UtfBackslash: \u subst} testbytestring {
    expr {"\uA2" eq [testbytestring "\xC2\xA2"]}
} 1
test utf-10.3 {Tcl_UtfBackslash: longer \u subst} testbytestring {
    expr {"\u4E21" eq [testbytestring "\xE4\xB8\xA1"]}
} 1
test utf-10.4 {Tcl_UtfBackslash: stops at first non-hex} testbytestring {
    expr {"\u4E2k" eq "[testbytestring \xD3\xA2]k"}
} 1
test utf-10.5 {Tcl_UtfBackslash: stops after 4 hex chars} testbytestring {
    expr {"\u4E216" eq "[testbytestring \xE4\xB8\xA1]6"}
} 1
test utf-10.6 {Tcl_UtfBackslash: stops after 5 hex chars} {Uesc fullutf testbytestring} {
    expr {"\U1E2165" eq "[testbytestring \xF0\x9E\x88\x96]5"}
} 1
test utf-10.7 {Tcl_UtfBackslash: stops after 6 hex chars} {Uesc fullutf testbytestring} {
    expr {"\U10E2165" eq "[testbytestring \xF4\x8E\x88\x96]5"}
} 1

proc bsCheck {char num {constraints {}}} {
    global errNum
    test utf-10.$errNum {backslash substitution} $constraints {
	scan $char %c value
	set value
    } $num
    incr errNum
}
set errNum 8
bsCheck \b	8
bsCheck \e	101
bsCheck \f	12
bsCheck \n	10
bsCheck \r	13
bsCheck \t	9
bsCheck \v	11
bsCheck \{	123
bsCheck \}	125
bsCheck \[	91
bsCheck \]	93
bsCheck \$	36
bsCheck \ 	32
bsCheck \;	59
bsCheck \\	92
bsCheck \Ca	67
bsCheck \Ma	77
bsCheck \CMa	67
# prior to 8.3, this returned 8, as \8 as accepted as an
# octal value - but it isn't! [Bug: 3975]
bsCheck \8a	56
bsCheck \14	12
bsCheck \141	97
bsCheck b\0	98
bsCheck \x	120
bsCheck \xa	10
bsCheck \xA	10
bsCheck \x41	65
bsCheck \x541	65	pre388	;# == \x41
bsCheck \x541	84	!pre388	;# == \x54 1
bsCheck \u	117
bsCheck \uk	117
bsCheck \u41	65
bsCheck \ua	10
bsCheck \uA	10
bsCheck \340	224
bsCheck \uA1	161
bsCheck \u4E21	20001
bsCheck \741    225	pre388	;# == \341 
bsCheck \741    60	!pre388	;# == \74 1
bsCheck \U      85
bsCheck \Uk     85
bsCheck \U41    65			Uesc
bsCheck \Ua     10			Uesc
bsCheck \UA     10			Uesc
bsCheck \UA1    161			Uesc
bsCheck \U4E21  20001			Uesc
bsCheck \U004E21        20001		Uesc
bsCheck \U00004E21      20001		Uesc
bsCheck \U0000004E21    78		Uesc
bsCheck \U00110000      69632		{Uesc fullutf}
bsCheck \U01100000      69632		{Uesc fullutf}
bsCheck \U11000000      69632		{Uesc fullutf}
bsCheck \U0010FFFF      1114111		{Uesc fullutf}
bsCheck \U010FFFF0      1114111		{Uesc fullutf}
bsCheck \U10FFFF00      1114111		{Uesc fullutf}
bsCheck \UFFFFFFFF      1048575		{Uesc fullutf}

test utf-11.1 {Tcl_UtfToUpper} {
    string toupper {}
} {}
test utf-11.2 {Tcl_UtfToUpper} {
    string toupper abc
} ABC
test utf-11.3 {Tcl_UtfToUpper} {
    string toupper \xE3gh
} \xC3GH
test utf-11.4 {Tcl_UtfToUpper} {
    string toupper \u01E3gh
} \u01E2GH
test utf-11.5 {Tcl_UtfToUpper Georgian (new in Unicode 11)} {
    string toupper \u10D0\u1C90
} \u1C90\u1C90
test utf-11.6 {Tcl_UtfToUpper beyond U+FFFF} {Uesc fullutf} {
    string toupper \U10428
} \U10400
test utf-11.7 {Tcl_UtfToUpper beyond U+FFFF} {pairsTo4bytes} {
    string toupper \uD801\uDC28
} \uD801\uDC00
test utf-11.8 {Tcl_UtfToUpper low/high surrogate)} {
    string toupper \uDC24\uD824
} \uDC24\uD824

test utf-12.1 {Tcl_UtfToLower} {
    string tolower {}
} {}
test utf-12.2 {Tcl_UtfToLower} {
    string tolower ABC
} abc
test utf-12.3 {Tcl_UtfToLower} {
    string tolower \xC3GH
} \xE3gh
test utf-12.4 {Tcl_UtfToLower} {
    string tolower \u01E2GH
} \u01E3gh
test utf-12.5 {Tcl_UtfToLower Georgian (new in Unicode 11)} {
    string tolower \u10D0\u1C90
} \u10D0\u10D0
test utf-12.6 {Tcl_UtfToLower low/high surrogate)} {
    string tolower \uDC24\uD824
} \uDC24\uD824
test utf-12.7 {Tcl_UtfToLower beyond U+FFFF} {Uesc fullutf} {
    string tolower \U10400
} \U10428
test utf-12.8 {Tcl_UtfToLower beyond U+FFFF} {pairsTo4bytes} {
    string tolower \uD801\uDC00
} \uD801\uDC28

test utf-13.1 {Tcl_UtfToTitle} {
    string totitle {}
} {}
test utf-13.2 {Tcl_UtfToTitle} {
    string totitle abc
} Abc
test utf-13.3 {Tcl_UtfToTitle} {
    string totitle \xE3GH
} \xC3gh
test utf-13.4 {Tcl_UtfToTitle} {
    string totitle \u01F3AB
} \u01F2ab
test utf-13.5 {Tcl_UtfToTitle Georgian (new in Unicode 11)} {
    string totitle \u10D0\u1C90
} \u10D0\u1C90
test utf-13.6 {Tcl_UtfToTitle Georgian (new in Unicode 11)} {
    string totitle \u1C90\u10D0
} \u1C90\u10D0
test utf-13.7 {Tcl_UtfToTitle low/high surrogate)} {
    string totitle \uDC24\uD824
} \uDC24\uD824
test utf-13.8 {Tcl_UtfToTitle beyond U+FFFF} {Uesc fullutf} {
    string totitle \U10428
} \U10400
test utf-13.9 {Tcl_UtfToTitle beyond U+FFFF} {pairsTo4bytes} {
    string totitle \uD801\uDC28
} \uD801\uDC00

test utf-14.1 {Tcl_UtfNcasecmp} {
    string compare -nocase a b
} -1
test utf-14.2 {Tcl_UtfNcasecmp} {
    string compare -nocase b a
} 1
test utf-14.3 {Tcl_UtfNcasecmp} {
    string compare -nocase B a
} 1
test utf-14.4 {Tcl_UtfNcasecmp} {
    string compare -nocase aBcB abca
} 1

test utf-15.1 {Tcl_UniCharToUpper, negative delta} {
    string toupper aA
} AA
test utf-15.2 {Tcl_UniCharToUpper, positive delta} {
    string toupper \u0178\xFF
} \u0178\u0178
test utf-15.3 {Tcl_UniCharToUpper, no delta} {
    string toupper !
} !

test utf-16.1 {Tcl_UniCharToLower, negative delta} {
    string tolower aA
} aa
test utf-16.2 {Tcl_UniCharToLower, positive delta} {
    string tolower \u0178\xFF\uA78D\u01C5\U10400
} \xFF\xFF\u0265\u01C6\U10428

test utf-17.1 {Tcl_UniCharToLower, no delta} {
    string tolower !
} !

test utf-18.1 {Tcl_UniCharToTitle, add one for title} {
    string totitle \u01C4
} \u01C5
test utf-18.2 {Tcl_UniCharToTitle, subtract one for title} {
    string totitle \u01C6
} \u01C5
test utf-18.3 {Tcl_UniCharToTitle, subtract delta for title (positive)} {
    string totitle \u017F
} \x53
test utf-18.4 {Tcl_UniCharToTitle, subtract delta for title (negative)} {
    string totitle \xFF
} \u0178
test utf-18.5 {Tcl_UniCharToTitle, no delta} {
    string totitle !
} !

test utf-19.1 {TclUniCharLen} -body {
    list [regexp \\d abc456def foo] $foo
} -cleanup {
    unset -nocomplain foo
} -result {1 4}

test utf-20.1 {TclUniCharNcmp} {
} {}

test utf-21.1 {TclUniCharIsAlnum} {
    # this returns 1 with Unicode 7 compliance
    string is alnum \u1040\u021F\u0220
} 1
test utf-21.2 {unicode alnum char in regc_locale.c} {
    # this returns 1 with Unicode 7 compliance
    list [regexp {^[[:alnum:]]+$} \u1040\u021F\u0220] [regexp {^\w+$} \u1040\u021F\u0220_\u203F\u2040\u2054\uFE33\uFE34\uFE4D\uFE4E\uFE4F\uFF3F]
} {1 1}
test utf-21.3 {unicode print char in regc_locale.c} {
    # this returns 1 with Unicode 7 compliance
    regexp {^[[:print:]]+$} \uFBC1
} 1
test utf-21.4 {TclUniCharIsGraph} {
    # [Bug 3464428]
    string is graph \u0120
} 1
test utf-21.5 {unicode graph char in regc_locale.c} {
    # [Bug 3464428]
    regexp {^[[:graph:]]+$} \u0120
} 1
test utf-21.6 {TclUniCharIsGraph} {
    # [Bug 3464428]
    string is graph \xA0
} 0
test utf-21.7 {unicode graph char in regc_locale.c} {
    # [Bug 3464428]
    regexp {[[:graph:]]} \x20\xA0\u2028\u2029
} 0
test utf-21.8 {TclUniCharIsPrint} {
    # [Bug 3464428]
    string is print \x09
} 0
test utf-21.9 {unicode print char in regc_locale.c} {
    # [Bug 3464428]
    regexp {[[:print:]]} \x09
} 0
test utf-21.10 {unicode print char in regc_locale.c} {
    # [Bug 3464428]
    regexp {[[:print:]]} \x09
} 0
test utf-21.11 {TclUniCharIsControl} {
    # [Bug 3464428]
    string is control \x00\x1F\xAD\u0605\u061C\u180E\u2066\uFEFF
} 1
test utf-21.12 {unicode control char in regc_locale.c} {
    # [Bug 3464428], [Bug a876646efe]
    regexp {^[[:cntrl:]]*$} \x00\x1F\xAD\u0605\u061C\u180E\u2066\uFEFF
} 1

test utf-22.1 {TclUniCharIsWordChar} {
    string wordend "xyz123_bar fg" 0
} 10
test utf-22.2 {TclUniCharIsWordChar} {
    string wordend "x\u5080z123_bar\u203C fg" 0
} 10

test utf-23.1 {TclUniCharIsAlpha} {
    # this returns 1 with Unicode 7 compliance
    string is alpha \u021F\u0220\u037F\u052F
} 1
test utf-23.2 {unicode alpha char in regc_locale.c} {
    # this returns 1 with Unicode 7 compliance
    regexp {^[[:alpha:]]+$} \u021F\u0220\u037F\u052F
} 1

test utf-24.1 {TclUniCharIsDigit} {
    # this returns 1 with Unicode 7 compliance
    string is digit \u1040\uABF0
} 1
test utf-24.2 {unicode digit char in regc_locale.c} {
    # this returns 1 with Unicode 7 compliance
    list [regexp {^[[:digit:]]+$} \u1040\uABF0] [regexp {^\d+$} \u1040\uABF0]
} {1 1}

test utf-24.3 {TclUniCharIsSpace} {
    # this returns 1 with Unicode 7 compliance
    string is space \u1680\u180E\u202F
} 1
test utf-24.4 {unicode space char in regc_locale.c} {
    # this returns 1 with Unicode 7 compliance
    list [regexp {^[[:space:]]+$} \u1680\u180E\u202F] [regexp {^\s+$} \u1680\u180E\u202F]
} {1 1}
test utf-24.5 {TclUniCharIsSpace} tip413 {
    # this returns 1 with Unicode 7/TIP 413 compliance
    string is space \x85\u1680\u180E\u200B\u202F\u2060
} 1
test utf-24.6 {unicode space char in regc_locale.c} tip413 {
    # this returns 1 with Unicode 7/TIP 413 compliance
    list [regexp {^[[:space:]]+$} \x85\u1680\u180E\u200B\u202F\u2060] [regexp {^\s+$} \x85\u1680\u180E\u200B\u202F\u2060]
} {1 1}

proc UniCharCaseCmpTest {order one two {constraints {}}} {
    variable count
    test utf-25.$count {Tcl_UniCharNcasecmp} -setup {
	testobj freeallvars
    } -constraints [linsert $constraints 0 teststringobj] -cleanup {
	testobj freeallvars
    } -body {
	teststringobj set 1 $one
	teststringobj set 2 $two
	teststringobj maxchars 1
	teststringobj maxchars 2
	set result [string compare -nocase [teststringobj get 1] [teststringobj get 2]]
	if {$result eq [string map {< -1 = 0 > 1} $order]} {
	    set result ok
	} else {
	    set result "'$one' should be $order '$two' (no case)"
	}
	set result
    } -result ok
    incr count
}
variable count 1
UniCharCaseCmpTest < a b
UniCharCaseCmpTest > b a
UniCharCaseCmpTest > B a
UniCharCaseCmpTest > aBcB abca
UniCharCaseCmpTest < \uFFFF [format %c 0x10000]	{fullutf knownBug}
UniCharCaseCmpTest < \uFFFF \U10000		{Uesc fullutf knownBug}





unset count
rename UniCharCaseCmpTest {}

# cleanup
::tcltest::cleanupTests
return

# Local Variables:
# mode: tcl
# End:<|MERGE_RESOLUTION|>--- conflicted
+++ resolved
@@ -156,11 +156,7 @@
     testnumutfchars [testbytestring "\xC2\xA2"] end
 } 1
 test utf-4.7 {Tcl_NumUtfChars: long string, calc len} {testnumutfchars testbytestring} {
-<<<<<<< HEAD
-    testnumutfchars [testbytestring "abc\xC2\xA2\xE4\xB9\x8E\uA2\x4E"] end
-=======
     testnumutfchars [testbytestring "abc\xC2\xA2\xE4\xB9\x8E\xA2\x4E"] end
->>>>>>> 370f71be
 } 7
 test utf-4.8 {Tcl_NumUtfChars: #u0000, calc len} {testnumutfchars testbytestring} {
     testnumutfchars [testbytestring "\xC0\x80"] end
@@ -398,7 +394,10 @@
 test utf-6.68 {Tcl_UtfNext} testutfnext {
     testutfnext -bytestring \xF2\xA0\xA0G
 } 1
-test utf-6.69 {Tcl_UtfNext} testutfnext {
+test utf-6.69.0 {Tcl_UtfNext} {testutfnext tip389} {
+    testutfnext -bytestring \xF2\xA0\xA0\xA0
+} 4
+test utf-6.69.1 {Tcl_UtfNext} {testutfnext ucs4} {
     testutfnext -bytestring \xF2\xA0\xA0\xA0
 } 4
 test utf-6.70 {Tcl_UtfNext} testutfnext {
@@ -413,22 +412,40 @@
 test utf-6.73 {Tcl_UtfNext} testutfnext {
     testutfnext -bytestring \xF2\xA0\xA0\xF8
 } 1
-test utf-6.74 {Tcl_UtfNext} testutfnext {
+test utf-6.74.0 {Tcl_UtfNext} {testutfnext tip389} {
     testutfnext -bytestring \xF2\xA0\xA0\xA0G
 } 4
-test utf-6.75 {Tcl_UtfNext} testutfnext {
+test utf-6.74.1 {Tcl_UtfNext} {testutfnext ucs4} {
+    testutfnext -bytestring \xF2\xA0\xA0\xA0G
+} 4
+test utf-6.75.0 {Tcl_UtfNext} {testutfnext tip389} {
     testutfnext -bytestring \xF2\xA0\xA0\xA0\xA0
 } 4
-test utf-6.76 {Tcl_UtfNext} testutfnext {
+test utf-6.75.1 {Tcl_UtfNext} {testutfnext ucs4} {
+    testutfnext -bytestring \xF2\xA0\xA0\xA0\xA0
+} 4
+test utf-6.76.0 {Tcl_UtfNext} {testutfnext tip389} {
     testutfnext -bytestring \xF2\xA0\xA0\xA0\xD0
 } 4
-test utf-6.77 {Tcl_UtfNext} testutfnext {
+test utf-6.76.1 {Tcl_UtfNext} {testutfnext ucs4} {
+    testutfnext -bytestring \xF2\xA0\xA0\xA0\xD0
+} 4
+test utf-6.77.0 {Tcl_UtfNext} {testutfnext tip389} {
     testutfnext -bytestring \xF2\xA0\xA0\xA0\xE8
 } 4
-test utf-6.78 {Tcl_UtfNext} testutfnext {
+test utf-6.77.1 {Tcl_UtfNext} {testutfnext ucs4} {
+    testutfnext -bytestring \xF2\xA0\xA0\xA0\xE8
+} 4
+test utf-6.78.0 {Tcl_UtfNext} {testutfnext tip389} {
     testutfnext -bytestring \xF2\xA0\xA0\xA0\xF2
 } 4
-test utf-6.79 {Tcl_UtfNext} testutfnext {
+test utf-6.78.1 {Tcl_UtfNext} {testutfnext ucs4} {
+    testutfnext -bytestring \xF2\xA0\xA0\xA0\xF2
+} 4
+test utf-6.79.0 {Tcl_UtfNext} {testutfnext tip389} {
+    testutfnext -bytestring \xF2\xA0\xA0\xA0G\xF8
+} 4
+test utf-6.79.1 {Tcl_UtfNext} {testutfnext ucs4} {
     testutfnext -bytestring \xF2\xA0\xA0\xA0G\xF8
 } 4
 test utf-6.80 {Tcl_UtfNext - overlong sequences} testutfnext {
@@ -452,7 +469,10 @@
 test utf-6.86 {Tcl_UtfNext - overlong sequences} testutfnext {
     testutfnext -bytestring \xF0\x80\x80\x80
 } 1
-test utf-6.87 {Tcl_UtfNext - overlong sequences} testutfnext {
+test utf-6.87.0 {Tcl_UtfNext - overlong sequences} {testutfnext tip389} {
+    testutfnext -bytestring \xF0\x90\x80\x80
+} 4
+test utf-6.87.1 {Tcl_UtfNext - overlong sequences} {testutfnext ucs4} {
     testutfnext -bytestring \xF0\x90\x80\x80
 } 4
 test utf-6.88 {Tcl_UtfNext, pointing to 2th byte of 3-byte valid sequence} testutfnext {
@@ -461,149 +481,21 @@
 test utf-6.89 {Tcl_UtfNext, pointing to 2th byte of 3-byte invalid sequence} testutfnext {
     testutfnext -bytestring \x80\x80
 } 2
-test utf-6.90 {Tcl_UtfNext, validity check [493dccc2de]} testutfnext {
+test utf-6.90.0 {Tcl_UtfNext, validity check [493dccc2de]} {testutfnext tip389} {
+    testutfnext -bytestring \xF4\x8F\xBF\xBF
+} 4
+test utf-6.90.1 {Tcl_UtfNext, validity check [493dccc2de]} {testutfnext ucs4} {
     testutfnext -bytestring \xF4\x8F\xBF\xBF
 } 4
 test utf-6.91 {Tcl_UtfNext, validity check [493dccc2de]} testutfnext {
     testutfnext -bytestring \xF4\x90\x80\x80
 } 1
 test utf-6.92 {Tcl_UtfNext, pointing to 2th byte of 4-byte valid sequence} testutfnext {
-<<<<<<< HEAD
     testutfnext -bytestring \xA0\xA0\xA0
 } 3
 test utf-6.93 {Tcl_UtfNext, pointing to 2th byte of 4-byte invalid sequence} testutfnext {
     testutfnext -bytestring \x80\x80\x80
 } 3
-=======
-    testutfnext \xA0\xA0\xA0
-} 1
-test utf-6.93 {Tcl_UtfNext, pointing to 2th byte of 4-byte invalid sequence} testutfnext {
-    testutfnext \x80\x80\x80
-} 1
-test utf-6.94 {Tcl_UtfNext, pointing to 2th byte of 5-byte invalid sequence} testutfnext {
-    testutfnext \xA0\xA0\xA0\xA0
-} 1
-test utf-6.95 {Tcl_UtfNext, pointing to 2th byte of 5-byte invalid sequence} {testutfnext ucs2} {
-    testutfnext \x80\x80\x80\x80
-} 1
-test utf-6.96 {Tcl_UtfNext, read limits} testutfnext {
-    testutfnext G 0
-} 0
-test utf-6.97 {Tcl_UtfNext, read limits} testutfnext {
-    testutfnext \xA0 0
-} 0
-test utf-6.98 {Tcl_UtfNext, read limits} testutfnext {
-    testutfnext AG 1
-} 1
-test utf-6.99 {Tcl_UtfNext, read limits} testutfnext {
-    testutfnext A\xA0 1
-} 1
-test utf-6.100 {Tcl_UtfNext, read limits} testutfnext {
-    testutfnext \xD0\xA0G 1
-} 0
-test utf-6.101 {Tcl_UtfNext, read limits} testutfnext {
-    testutfnext \xD0\xA0G 2
-} 2
-test utf-6.102 {Tcl_UtfNext, read limits} testutfnext {
-    testutfnext \xD0\xA0\xA0 1
-} 0
-test utf-6.103 {Tcl_UtfNext, read limits} testutfnext {
-    testutfnext \xD0\xA0\xA0 2
-} 2
-test utf-6.104 {Tcl_UtfNext, read limits} testutfnext {
-    testutfnext \xE8\xA0\xA0G 1
-} 0
-test utf-6.105 {Tcl_UtfNext, read limits} testutfnext {
-    testutfnext \xE8\xA0\xA0G 2
-} 0
-test utf-6.106 {Tcl_UtfNext, read limits} testutfnext {
-    testutfnext \xE8\xA0\xA0G 3
-} 3
-test utf-6.107 {Tcl_UtfNext, read limits} testutfnext {
-    testutfnext \xE8\xA0\xA0\xA0 1
-} 0
-test utf-6.108 {Tcl_UtfNext, read limits} testutfnext {
-    testutfnext \xE8\xA0\xA0\xA0 2
-} 0
-test utf-6.109 {Tcl_UtfNext, read limits} testutfnext {
-    testutfnext \xE8\xA0\xA0\xA0 3
-} 3
-test utf-6.110.0 {Tcl_UtfNext, read limits} {testutfnext ucs2} {
-    testutfnext \xF2\xA0\xA0\xA0G 1
-} 1
-test utf-6.110.1 {Tcl_UtfNext, read limits} {testutfnext fullutf} {
-    testutfnext \xF2\xA0\xA0\xA0G 1
-} 0
-test utf-6.111.0 {Tcl_UtfNext, read limits} {testutfnext ucs2} {
-    testutfnext \xF2\xA0\xA0\xA0G 2
-} 1
-test utf-6.111.1 {Tcl_UtfNext, read limits} {testutfnext fullutf} {
-    testutfnext \xF2\xA0\xA0\xA0G 2
-} 0
-test utf-6.112.0 {Tcl_UtfNext, read limits} {testutfnext ucs2} {
-    testutfnext \xF2\xA0\xA0\xA0G 3
-} 1
-test utf-6.112.1 {Tcl_UtfNext, read limits} {testutfnext fullutf} {
-    testutfnext \xF2\xA0\xA0\xA0G 3
-} 0
-test utf-6.113.0 {Tcl_UtfNext, read limits} {testutfnext ucs2} {
-    testutfnext \xF2\xA0\xA0\xA0G 4
-} 1
-test utf-6.113.1 {Tcl_UtfNext, read limits} {testutfnext fullutf} {
-    testutfnext \xF2\xA0\xA0\xA0G 4
-} 4
-test utf-6.114.0 {Tcl_UtfNext, read limits} {testutfnext ucs2} {
-    testutfnext \xF2\xA0\xA0\xA0\xA0 1
-} 1
-test utf-6.114.1 {Tcl_UtfNext, read limits} {testutfnext fullutf} {
-    testutfnext \xF2\xA0\xA0\xA0\xA0 1
-} 0
-test utf-6.115.0 {Tcl_UtfNext, read limits} {testutfnext ucs2} {
-    testutfnext \xF2\xA0\xA0\xA0\xA0 2
-} 1
-test utf-6.115.1 {Tcl_UtfNext, read limits} {testutfnext fullutf} {
-    testutfnext \xF2\xA0\xA0\xA0\xA0 2
-} 0
-test utf-6.116.0 {Tcl_UtfNext, read limits} {testutfnext ucs2} {
-    testutfnext \xF2\xA0\xA0\xA0\xA0 3
-} 1
-test utf-6.116.1 {Tcl_UtfNext, read limits} {testutfnext fullutf} {
-    testutfnext \xF2\xA0\xA0\xA0\xA0 3
-} 0
-test utf-6.117.0 {Tcl_UtfNext, read limits} {testutfnext ucs2} {
-    testutfnext \xF2\xA0\xA0\xA0\xA0 4
-} 1
-test utf-6.117.1 {Tcl_UtfNext, read limits} {testutfnext fullutf} {
-    testutfnext \xF2\xA0\xA0\xA0\xA0 4
-} 4
-test utf-6.118 {Tcl_UtfNext, read limits} {testutfnext ucs2} {
-    testutfnext \xA0G 0
-} 0
-test utf-6.119 {Tcl_UtfNext, read limits} {testutfnext ucs2} {
-    testutfnext \xA0G 1
-} 1
-test utf-6.120 {Tcl_UtfNext, read limits} {testutfnext ucs2} {
-    testutfnext \xA0\xA0 1
-} 1
-test utf-6.121 {Tcl_UtfNext, read limits} {testutfnext ucs2} {
-    testutfnext \xA0\xA0G 2
-} 1
-test utf-6.122 {Tcl_UtfNext, read limits} {testutfnext ucs2} {
-    testutfnext \xA0\xA0\xA0 2
-} 1
-test utf-6.123 {Tcl_UtfNext, read limits} testutfnext {
-    testutfnext \xA0\xA0\xA0G 3
-} 1
-test utf-6.124 {Tcl_UtfNext, read limits} testutfnext {
-    testutfnext \xA0\xA0\xA0\xA0 3
-} 1
-test utf-6.125 {Tcl_UtfNext, read limits} testutfnext {
-    testutfnext \xA0\xA0\xA0\xA0G 4
-} 1
-test utf-6.126 {Tcl_UtfNext, read limits} testutfnext {
-    testutfnext \xA0\xA0\xA0\xA0\xA0 4
-} 1
->>>>>>> 370f71be
 
 test utf-7.1 {Tcl_UtfPrev} testutfprev {
     testutfprev {}
@@ -668,26 +560,22 @@
 test utf-7.9.2 {Tcl_UtfPrev} testutfprev {
     testutfprev A\xF8\xA0\xF8\xA0 3
 } 2
-test utf-7.10 {Tcl_UtfPrev} testutfprev {
+test utf-7.10.0 {Tcl_UtfPrev} {testutfprev tip389} {
     testutfprev A\xF2\xA0
 } 1
-<<<<<<< HEAD
-test utf-7.10.1 {Tcl_UtfPrev} testutfprev {
+test utf-7.10.1 {Tcl_UtfPrev} {testutfprev ucs4} {
+    testutfprev A\xF2\xA0
+} 1
+test utf-7.10.2 {Tcl_UtfPrev} {testutfprev tip389} {
     testutfprev A\xF2\xA0\xA0\xA0 3
 } 1
-test utf-7.10.2 {Tcl_UtfPrev} testutfprev {
-=======
-test utf-7.10.2 {Tcl_UtfPrev} {testutfprev ucs2} {
+test utf-7.10.3 {Tcl_UtfPrev} {testutfprev ucs4} {
     testutfprev A\xF2\xA0\xA0\xA0 3
-} 2
-test utf-7.10.3 {Tcl_UtfPrev} {testutfprev fullutf} {
-    testutfprev A\xF2\xA0\xA0\xA0 3
-} 1
-test utf-7.10.4 {Tcl_UtfPrev} {testutfprev ucs2} {
+} 1
+test utf-7.10.4 {Tcl_UtfPrev} {testutfprev tip389} {
     testutfprev A\xF2\xA0\xF8\xA0 3
-} 2
-test utf-7.10.5 {Tcl_UtfPrev} {testutfprev fullutf} {
->>>>>>> 370f71be
+} 1
+test utf-7.10.5 {Tcl_UtfPrev} {testutfprev ucs4} {
     testutfprev A\xF2\xA0\xF8\xA0 3
 } 1
 test utf-7.11 {Tcl_UtfPrev} testutfprev {
@@ -729,13 +617,22 @@
 test utf-7.14.2 {Tcl_UtfPrev} testutfprev {
     testutfprev A\xF8\xA0\xA0\xF8 4
 } 3
-test utf-7.15 {Tcl_UtfPrev} testutfprev {
+test utf-7.15.0 {Tcl_UtfPrev} {testutfprev tip389} {
     testutfprev A\xF2\xA0\xA0
 } 1
-test utf-7.15.1 {Tcl_UtfPrev} testutfprev {
+test utf-7.15.1 {Tcl_UtfPrev} {testutfprev ucs4} {
+    testutfprev A\xF2\xA0\xA0
+} 1
+test utf-7.15.2 {Tcl_UtfPrev} {testutfprev tip389} {
     testutfprev A\xF2\xA0\xA0\xA0 4
 } 1
-test utf-7.15.2 {Tcl_UtfPrev} testutfprev {
+test utf-7.15.3 {Tcl_UtfPrev} {testutfprev ucs4} {
+    testutfprev A\xF2\xA0\xA0\xA0 4
+} 1
+test utf-7.15.4 {Tcl_UtfPrev} {testutfprev tip389} {
+    testutfprev A\xF2\xA0\xA0\xF8 4
+} 1
+test utf-7.15.5 {Tcl_UtfPrev} {testutfprev ucs4} {
     testutfprev A\xF2\xA0\xA0\xF8 4
 } 1
 test utf-7.16 {Tcl_UtfPrev} testutfprev {
@@ -756,77 +653,52 @@
 test utf-7.17.2 {Tcl_UtfPrev} testutfprev {
     testutfprev A\xD0\xA0\xA0\xF8 4
 } 3
-<<<<<<< HEAD
-test utf-7.18 {Tcl_UtfPrev} testutfprev {
+test utf-7.18.0 {Tcl_UtfPrev} {testutfprev tip389} {
     testutfprev A\xA0\xA0\xA0
 } 3
-test utf-7.18.1 {Tcl_UtfPrev} testutfprev {
+test utf-7.18.1 {Tcl_UtfPrev} {testutfprev ucs4} {
+    testutfprev A\xA0\xA0\xA0
+} 3
+test utf-7.18.2 {Tcl_UtfPrev} {testutfprev tip389} {
     testutfprev A\xA0\xA0\xA0\xA0 4
 } 3
-test utf-7.18.2 {Tcl_UtfPrev} testutfprev {
+test utf-7.18.3 {Tcl_UtfPrev} {testutfprev ucs4} {
+    testutfprev A\xA0\xA0\xA0\xA0 4
+} 3
+test utf-7.18.4 {Tcl_UtfPrev} {testutfprev tip389} {
     testutfprev A\xA0\xA0\xA0\xF8 4
 } 3
-test utf-7.19 {Tcl_UtfPrev} testutfprev {
+test utf-7.18.5 {Tcl_UtfPrev} {testutfprev ucs4} {
+    testutfprev A\xA0\xA0\xA0\xF8 4
+} 3
+test utf-7.19.0 {Tcl_UtfPrev} {testutfprev tip389} {
     testutfprev A\xF8\xA0\xA0\xA0
 } 4
-test utf-7.20 {Tcl_UtfPrev} testutfprev {
+test utf-7.19.1 {Tcl_UtfPrev} {testutfprev ucs4} {
+    testutfprev A\xF8\xA0\xA0\xA0
+} 4
+test utf-7.20.0 {Tcl_UtfPrev} {testutfprev tip389} {
     testutfprev A\xF2\xA0\xA0\xA0
 } 1
-test utf-7.21 {Tcl_UtfPrev} testutfprev {
+test utf-7.20.1 {Tcl_UtfPrev} {testutfprev ucs4} {
+    testutfprev A\xF2\xA0\xA0\xA0
+} 1
+test utf-7.21.0 {Tcl_UtfPrev} {testutfprev tip389} {
     testutfprev A\xE8\xA0\xA0\xA0
 } 4
-test utf-7.22 {Tcl_UtfPrev} testutfprev {
+test utf-7.21.1 {Tcl_UtfPrev} {testutfprev ucs4} {
+    testutfprev A\xE8\xA0\xA0\xA0
+} 4
+test utf-7.22.0 {Tcl_UtfPrev} {testutfprev tip389} {
     testutfprev A\xD0\xA0\xA0\xA0
 } 4
-test utf-7.23 {Tcl_UtfPrev} testutfprev {
-=======
-test utf-7.18.0 {Tcl_UtfPrev} {testutfprev ucs2} {
-    testutfprev A\xA0\xA0\xA0
-} 1
-test utf-7.18.1 {Tcl_UtfPrev} {testutfprev fullutf} {
-    testutfprev A\xA0\xA0\xA0
-} 3
-test utf-7.18.2 {Tcl_UtfPrev} {testutfprev ucs2} {
-    testutfprev A\xA0\xA0\xA0\xA0 4
-} 1
-test utf-7.18.3 {Tcl_UtfPrev} {testutfprev fullutf} {
-    testutfprev A\xA0\xA0\xA0\xA0 4
-} 3
-test utf-7.18.4 {Tcl_UtfPrev} {testutfprev ucs2} {
-    testutfprev A\xA0\xA0\xA0\xF8 4
-} 1
-test utf-7.18.5 {Tcl_UtfPrev} {testutfprev fullutf} {
-    testutfprev A\xA0\xA0\xA0\xF8 4
-} 3
-test utf-7.19.0 {Tcl_UtfPrev} {testutfprev ucs2} {
-    testutfprev A\xF8\xA0\xA0\xA0
-} 2
-test utf-7.19.1 {Tcl_UtfPrev} {testutfprev fullutf} {
-    testutfprev A\xF8\xA0\xA0\xA0
-} 4
-test utf-7.20.0 {Tcl_UtfPrev} {testutfprev ucs2} {
-    testutfprev A\xF4\xA0\xA0\xA0
-} 2
-test utf-7.20.1 {Tcl_UtfPrev} {testutfprev fullutf} {
-    testutfprev A\xF4\xA0\xA0\xA0
-} 4
-test utf-7.21.0 {Tcl_UtfPrev} {testutfprev ucs2} {
-    testutfprev A\xE8\xA0\xA0\xA0
-} 2
-test utf-7.21.1 {Tcl_UtfPrev} {testutfprev fullutf} {
-    testutfprev A\xE8\xA0\xA0\xA0
-} 4
-test utf-7.22.0 {Tcl_UtfPrev} {testutfprev ucs2} {
+test utf-7.22.1 {Tcl_UtfPrev} {testutfprev ucs4} {
     testutfprev A\xD0\xA0\xA0\xA0
-} 2
-test utf-7.22.1 {Tcl_UtfPrev} {testutfprev fullutf} {
-    testutfprev A\xD0\xA0\xA0\xA0
-} 4
-test utf-7.23.0 {Tcl_UtfPrev} {testutfprev ucs2} {
+} 4
+test utf-7.23.0 {Tcl_UtfPrev} {testutfprev tip389} {
     testutfprev A\xA0\xA0\xA0\xA0
-} 2
-test utf-7.23.1 {Tcl_UtfPrev} {testutfprev fullutf} {
->>>>>>> 370f71be
+} 4
+test utf-7.23.1 {Tcl_UtfPrev} {testutfprev ucs4} {
     testutfprev A\xA0\xA0\xA0\xA0
 } 4
 test utf-7.24 {Tcl_UtfPrev -- overlong sequence}  testutfprev {
@@ -850,14 +722,10 @@
 test utf-7.28.1 {Tcl_UtfPrev -- overlong sequence}  testutfprev {
     testutfprev A\xE0\x80\x80 2
 } 1
-<<<<<<< HEAD
-test utf-7.29 {Tcl_UtfPrev -- overlong sequence}  testutfprev {
-=======
-test utf-7.29.0 {Tcl_UtfPrev -- overlong sequence}  {testutfprev ucs2} {
+test utf-7.29.0 {Tcl_UtfPrev -- overlong sequence}  {testutfprev tip389} {
     testutfprev A\xF0\x80\x80\x80
-} 2
-test utf-7.29.1 {Tcl_UtfPrev -- overlong sequence}  {testutfprev fullutf} {
->>>>>>> 370f71be
+} 4
+test utf-7.29.1 {Tcl_UtfPrev -- overlong sequence}  {testutfprev ucs4} {
     testutfprev A\xF0\x80\x80\x80
 } 4
 test utf-7.30 {Tcl_UtfPrev -- overlong sequence}  testutfprev {
@@ -887,13 +755,22 @@
 test utf-7.38 {Tcl_UtfPrev -- overlong sequence}  testutfprev {
     testutfprev A\xE0\xA0\x80 2
 } 1
-test utf-7.39 {Tcl_UtfPrev -- overlong sequence}  testutfprev {
+test utf-7.39.0 {Tcl_UtfPrev -- overlong sequence}  {testutfprev tip389} {
     testutfprev A\xF0\x90\x80\x80
 } 1
-test utf-7.40 {Tcl_UtfPrev -- overlong sequence}  testutfprev {
+test utf-7.39.1 {Tcl_UtfPrev -- overlong sequence}  {testutfprev ucs4} {
+    testutfprev A\xF0\x90\x80\x80
+} 1
+test utf-7.40.0 {Tcl_UtfPrev -- overlong sequence}  {testutfprev tip389} {
     testutfprev A\xF0\x90\x80\x80 4
 } 1
-test utf-7.41 {Tcl_UtfPrev -- overlong sequence}  testutfprev {
+test utf-7.40.1 {Tcl_UtfPrev -- overlong sequence}  {testutfprev ucs4} {
+    testutfprev A\xF0\x90\x80\x80 4
+} 1
+test utf-7.41.0 {Tcl_UtfPrev -- overlong sequence}  {testutfprev tip389} {
+    testutfprev A\xF0\x90\x80\x80 3
+} 1
+test utf-7.41.1 {Tcl_UtfPrev -- overlong sequence}  {testutfprev ucs4} {
     testutfprev A\xF0\x90\x80\x80 3
 } 1
 test utf-7.42 {Tcl_UtfPrev -- overlong sequence}  testutfprev {
@@ -908,7 +785,10 @@
 test utf-7.45 {Tcl_UtfPrev -- no lead byte at start}  testutfprev {
     testutfprev \xA0\xA0\xA0
 } 2
-test utf-7.46 {Tcl_UtfPrev -- no lead byte at start}  testutfprev {
+test utf-7.46.0 {Tcl_UtfPrev -- no lead byte at start}  {testutfprev tip389} {
+    testutfprev \xA0\xA0\xA0\xA0
+} 3
+test utf-7.46.1 {Tcl_UtfPrev -- no lead byte at start}  {testutfprev ucs4} {
     testutfprev \xA0\xA0\xA0\xA0
 } 3
 test utf-7.47 {Tcl_UtfPrev, pointing to 3th byte of 3-byte valid sequence} testutfprev {
@@ -920,41 +800,40 @@
 test utf-7.47.2 {Tcl_UtfPrev, pointing to 3th byte of 3-byte invalid sequence} testutfprev {
     testutfprev \xE8\xA0\x00 2
 } 0
-test utf-7.48 {Tcl_UtfPrev, validity check [493dccc2de]} testutfprev {
+test utf-7.48.0 {Tcl_UtfPrev, validity check [493dccc2de]} {testutfprev tip389} {
     testutfprev A\xF4\x8F\xBF\xBF
 } 1
-<<<<<<< HEAD
-test utf-7.48.1 {Tcl_UtfPrev, validity check [493dccc2de]} testutfprev {
+test utf-7.48.1 {Tcl_UtfPrev, validity check [493dccc2de]} {testutfprev ucs4} {
+    testutfprev A\xF4\x8F\xBF\xBF
+} 1
+test utf-7.48.2 {Tcl_UtfPrev, validity check [493dccc2de]} {testutfprev tip389} {
     testutfprev A\xF4\x8F\xBF\xBF 4
 } 1
-test utf-7.48.2 {Tcl_UtfPrev, validity check [493dccc2de]} testutfprev {
-=======
-test utf-7.48.2 {Tcl_UtfPrev, validity check [493dccc2de]} {testutfprev ucs2} {
+test utf-7.48.3 {Tcl_UtfPrev, validity check [493dccc2de]} {testutfprev ucs4} {
     testutfprev A\xF4\x8F\xBF\xBF 4
-} 3
-test utf-7.48.3 {Tcl_UtfPrev, validity check [493dccc2de]} {testutfprev fullutf} {
-    testutfprev A\xF4\x8F\xBF\xBF 4
-} 1
-test utf-7.48.4 {Tcl_UtfPrev, validity check [493dccc2de]} {testutfprev ucs2} {
+} 1
+test utf-7.48.4 {Tcl_UtfPrev, validity check [493dccc2de]} {testutfprev tip389} {
     testutfprev A\xF4\x8F\xBF\xBF 3
-} 2
-test utf-7.48.5 {Tcl_UtfPrev, validity check [493dccc2de]} {testutfprev fullutf} {
->>>>>>> 370f71be
+} 1
+test utf-7.48.5 {Tcl_UtfPrev, validity check [493dccc2de]} {testutfprev ucs4} {
     testutfprev A\xF4\x8F\xBF\xBF 3
 } 1
 test utf-7.48.6 {Tcl_UtfPrev, validity check [493dccc2de]} testutfprev {
     testutfprev A\xF4\x8F\xBF\xBF 2
 } 1
-test utf-7.49 {Tcl_UtfPrev, validity check [493dccc2de]} testutfprev {
+test utf-7.49.0 {Tcl_UtfPrev, validity check [493dccc2de]} {testutfprev tip389} {
     testutfprev A\xF4\x90\x80\x80
 } 4
-test utf-7.49.1 {Tcl_UtfPrev, validity check [493dccc2de]} testutfprev {
+test utf-7.49.1 {Tcl_UtfPrev, validity check [493dccc2de]} {testutfprev ucs4} {
+    testutfprev A\xF4\x90\x80\x80
+} 4
+test utf-7.49.2 {Tcl_UtfPrev, validity check [493dccc2de]} testutfprev {
     testutfprev A\xF4\x90\x80\x80 4
 } 3
-test utf-7.49.2 {Tcl_UtfPrev, validity check [493dccc2de]} testutfprev {
+test utf-7.49.3 {Tcl_UtfPrev, validity check [493dccc2de]} testutfprev {
     testutfprev A\xF4\x90\x80\x80 3
 } 2
-test utf-7.49.3 {Tcl_UtfPrev, validity check [493dccc2de]} testutfprev {
+test utf-7.49.4 {Tcl_UtfPrev, validity check [493dccc2de]} testutfprev {
     testutfprev A\xF4\x90\x80\x80 2
 } 1
 
