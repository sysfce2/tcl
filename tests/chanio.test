# -*- tcl -*-
# Functionality covered: operation of all IO commands, and all procedures
# defined in generic/tclIO.c.
#
# This file contains a collection of tests for one or more of the Tcl built-in
# commands. Sourcing this file into Tcl runs the tests and generates output
# for errors. No output means no errors were found.
#
# Copyright © 1991-1994 The Regents of the University of California.
# Copyright © 1994-1997 Sun Microsystems, Inc.
# Copyright © 1998-1999 Scriptics Corporation.
#
# See the file "license.terms" for information on usage and redistribution of
# this file, and for a DISCLAIMER OF ALL WARRANTIES.

if {"::tcltest" ni [namespace children]} {
    package require tcltest 2.5
    namespace import -force ::tcltest::*
}

namespace eval ::tcl::test::io {

    if {"::tcltest" ni [namespace children]} {
	package require tcltest 2.5
	namespace import -force ::tcltest::*
    }

    variable umaskValue
    variable path
    variable f
    variable i
    variable n
    variable v
    variable msg
    variable expected

    catch {
	::tcltest::loadTestedCommands
	package require -exact tcl::test [info patchlevel]
	set ::tcltestlib [info loaded {} Tcltest]
    }
    source [file join [file dirname [info script]] tcltests.tcl]

    testConstraint testbytestring   [llength [info commands testbytestring]]
    testConstraint testchannel      [llength [info commands testchannel]]
    testConstraint testfevent       [llength [info commands testfevent]]
    testConstraint testchannelevent [llength [info commands testchannelevent]]
    testConstraint testmainthread   [llength [info commands testmainthread]]
    testConstraint testservicemode  [llength [info commands testservicemode]]
    testConstraint notWinCI       [expr {
	$::tcl_platform(platform) ne "windows" || ![info exists ::env(CI)]}]
    testConstraint notOSX [expr {$::tcl_platform(os) ne "Darwin"}]
    # File permissions broken on wsl without some "exotic" wsl configuration
    testConstraint notWsl [expr {[llength [array names ::env *WSL*]] == 0}]
    testConstraint specialfiles  [expr {[file exists /dev/zero] || [file exists NUL]}]

    # You need a *very* special environment to do some tests.  In particular,
    # many file systems do not support large-files...
    testConstraint largefileSupport [expr {$::tcl_platform(os) ne "Darwin"}]

    # some tests can only be run is umask is 2 if "umask" cannot be run, the
    # tests will be skipped.
    set umaskValue 0
    testConstraint umask [expr {![catch {set umaskValue [scan [exec /bin/sh -c umask] %o]}]}]

    testConstraint makeFileInHome [expr {![file exists $::env(HOME)/_test_] && [file writable $::env(HOME)]}]

    # set up a long data file for some of the following tests

    set path(longfile) [makeFile {} longfile]
    set f [open $path(longfile) w]
    chan configure $f -eofchar {} -translation lf
    for { set i 0 } { $i < 100 } { incr i} {
	chan puts $f "#123456789abcdef0123456789abcdef0123456789abcdef0123456789abcdef0123456789abcdef
\#123456789abcdef01
\#"
    }
    chan close $f

    set path(cat) [makeFile {
	set f stdin
	if {$argv != ""} {
	    set f [open [lindex $argv 0]]
	}
	chan configure $f -encoding binary -translation lf -blocking 0 -eofchar \x1A
	chan configure stdout -encoding binary -translation lf -buffering none
	chan event $f readable "foo $f"
	proc foo {f} {
	    set x [chan read $f]
	    catch {chan puts -nonewline $x}
	    if {[chan eof $f]} {
		chan close $f
		exit 0
	    }
	}
	vwait forever
    } cat]

    set thisScript [file join [pwd] [info script]]

    proc contents {file} {
	set f [open $file]
	chan configure $f -translation binary
	set a [chan read $f]
	chan close $f
	return $a
    }

    # Wrapper round butt-ugly pipe syntax
    proc openpipe {{mode r+} args} {
	open "|[list [interpreter] {*}$args]" $mode
    }

test chan-io-1.5 {Tcl_WriteChars: CheckChannelErrors} {emptyTest} {
    # no test, need to cause an async error.
} {}
set path(test1) [makeFile {} test1]
test chan-io-1.6 {Tcl_WriteChars: WriteBytes} {
    set f [open $path(test1) w]
    chan configure $f -encoding binary
    chan puts -nonewline $f "a\x4D\x00"
    chan close $f
    contents $path(test1)
} aM\x00
test chan-io-1.7 {Tcl_WriteChars: WriteChars} {
    set f [open $path(test1) w]
    chan configure $f -encoding shiftjis
    chan puts -nonewline $f "a乍\x00"
    chan close $f
    contents $path(test1)
} "a\x93\xE1\x00"
set path(test2) [makeFile {} test2]
test chan-io-1.8 {Tcl_WriteChars: WriteChars} {
    # This test written for SF bug #506297.
    #
    # Executing this test without the fix for the referenced bug applied to
    # tcl will cause tcl, more specifically WriteChars, to go into an infinite
    # loop.
    set f [open $path(test2) w]
    chan configure      $f -encoding iso2022-jp
    chan puts -nonewline $f [format %s%c [string repeat " " 4] 12399]
    chan close           $f
    contents $path(test2)
} "    \x1B\$B\$O\x1B(B"
test chan-io-1.9 {Tcl_WriteChars: WriteChars} {
    # When closing a channel with an encoding that appends escape bytes, check
    # for the case where the escape bytes overflow the current IO buffer. The
    # bytes should be moved into a new buffer.
    set data "1234567890 [format %c 12399]"
    set sizes [list]
    # With default buffer size
    set f [open $path(test2) w]
    chan configure      $f -encoding iso2022-jp
    chan puts -nonewline $f $data
    chan close           $f
    lappend sizes [file size $path(test2)]
    # With buffer size equal to the length of the data, the escape bytes would
    # go into the next buffer.
    set f [open $path(test2) w]
    chan configure      $f -encoding iso2022-jp -buffersize 16
    chan puts -nonewline $f $data
    chan close           $f
    lappend sizes [file size $path(test2)]
    # With buffer size that is large enough to hold 1 byte of escaped data,
    # but not all 3. This should not write the escape bytes to the first
    # buffer and then again to the second buffer.
    set f [open $path(test2) w]
    chan configure      $f -encoding iso2022-jp -buffersize 17
    chan puts -nonewline $f $data
    chan close           $f
    lappend sizes [file size $path(test2)]
    # With buffer size that can hold 2 out of 3 bytes of escaped data.
    set f [open $path(test2) w]
    chan configure      $f -encoding iso2022-jp -buffersize 18
    chan puts -nonewline $f $data
    chan close           $f
    lappend sizes [file size $path(test2)]
    # With buffer size that can hold all the data and escape bytes.
    set f [open $path(test2) w]
    chan configure      $f -encoding iso2022-jp -buffersize 19
    chan puts -nonewline $f $data
    chan close           $f
    lappend sizes [file size $path(test2)]
} {19 19 19 19 19}

test chan-io-2.1 {WriteBytes} {
    # loop until all bytes are written
    set f [open $path(test1) w]
    chan configure $f  -encoding binary -buffersize 16 -translation crlf
    chan puts $f "abcdefghijklmnopqrstuvwxyz"
    chan close $f
    contents $path(test1)
} "abcdefghijklmnopqrstuvwxyz\r\n"
test chan-io-2.2 {WriteBytes: savedLF > 0} {
    # After flushing buffer, there was a \n left over from the last
    # \n -> \r\n expansion.  It gets stuck at beginning of this buffer.
    set f [open $path(test1) w]
    chan configure $f -encoding binary -buffersize 16 -translation crlf
    chan puts -nonewline $f "123456789012345\n12"
    set x [list [contents $path(test1)]]
    chan close $f
    lappend x [contents $path(test1)]
} [list "123456789012345\r" "123456789012345\r\n12"]
test chan-io-2.3 {WriteBytes: flush on line} -body {
    # Tcl "line" buffering has weird behavior: if current buffer contains a
    # \n, entire buffer gets flushed.  Logical behavior would be to flush only
    # up to the \n.
    set f [open $path(test1) w]
    chan configure $f -encoding binary -buffering line -translation crlf
    chan puts -nonewline $f "\n12"
    contents $path(test1)
} -cleanup {
    chan close $f
} -result "\r\n12"
test chan-io-2.4 {WriteBytes: reset sawLF after each buffer} {
    set f [open $path(test1) w]
     chan configure $f -encoding binary -buffering line -translation lf \
	     -buffersize 16
    chan puts -nonewline $f "abcdefg\nhijklmnopqrstuvwxyz"
    set x [list [contents $path(test1)]]
    chan close $f
    lappend x [contents $path(test1)]
} [list "abcdefg\nhijklmno" "abcdefg\nhijklmnopqrstuvwxyz"]

test chan-io-3.1 {WriteChars: compatibility with WriteBytes} {
    # loop until all bytes are written
    set f [open $path(test1) w]
    chan configure $f -encoding ascii -buffersize 16 -translation crlf
    chan puts $f "abcdefghijklmnopqrstuvwxyz"
    chan close $f
    contents $path(test1)
} "abcdefghijklmnopqrstuvwxyz\r\n"
test chan-io-3.2 {WriteChars: compatibility with WriteBytes: savedLF > 0} {
    # After flushing buffer, there was a \n left over from the last
    # \n -> \r\n expansion.  It gets stuck at beginning of this buffer.
    set f [open $path(test1) w]
    chan configure $f -encoding ascii -buffersize 16 -translation crlf
    chan puts -nonewline $f "123456789012345\n12"
    set x [list [contents $path(test1)]]
    chan close $f
    lappend x [contents $path(test1)]
} [list "123456789012345\r" "123456789012345\r\n12"]
test chan-io-3.3 {WriteChars: compatibility with WriteBytes: flush on line} -body {
    # Tcl "line" buffering has weird behavior: if current buffer contains a
    # \n, entire buffer gets flushed.  Logical behavior would be to flush only
    # up to the \n.
    set f [open $path(test1) w]
    chan configure $f -encoding ascii -buffering line -translation crlf
    chan puts -nonewline $f "\n12"
    contents $path(test1)
} -cleanup {
    chan close $f
} -result "\r\n12"
test chan-io-3.4 {WriteChars: loop over stage buffer} -body {
    # stage buffer maps to more than can be queued at once.
    set f [open $path(test1) w]
    chan configure $f -encoding jis0208 -buffersize 16 -profile tcl8
    chan puts -nonewline $f "\\\\\\\\\\\\\\\\\\\\\\\\\\\\\\"
    set x [list [contents $path(test1)]]
    chan close $f
    lappend x [contents $path(test1)]
} -cleanup {
    catch {chan close $f}
} -result [list "!)!)!)!)!)!)!)!)" "!)!)!)!)!)!)!)!)!)!)!)!)!)!)!)"]
test chan-io-3.5 {WriteChars: saved != 0} -body {
    # Bytes produced by UtfToExternal from end of last channel buffer had to
    # be moved to beginning of next channel buffer to preserve requested
    # buffersize.
    set f [open $path(test1) w]
    chan configure $f -encoding jis0208 -buffersize 17 -profile tcl8
    chan puts -nonewline $f "\\\\\\\\\\\\\\\\\\\\\\\\\\\\\\"
    set x [list [contents $path(test1)]]
    chan close $f
    lappend x [contents $path(test1)]
} -cleanup {
    catch {chan close $f}
} -result [list "!)!)!)!)!)!)!)!)!" "!)!)!)!)!)!)!)!)!)!)!)!)!)!)!)"]
test chan-io-3.6 {WriteChars: (stageRead + dstWrote == 0)} -body {
    # One incomplete UTF-8 character at end of staging buffer. Backup in src
    # to the beginning of that UTF-8 character and try again.
    #
    # Translate the first 16 bytes, produce 14 bytes of output, 2 left over
    # (first two bytes of Ａ in UTF-8). Given those two bytes try
    # translating them again, find that no bytes are read produced, and break
    # to outer loop where those two bytes will have the remaining 4 bytes (the
    # last byte of Ａ plus the all of Ｂ) appended.
    set f [open $path(test1) w]
    chan configure $f -encoding shiftjis -buffersize 16
    chan puts -nonewline $f 12345678901234ＡＢ
    set x [list [contents $path(test1)]]
    chan close $f
    lappend x [contents $path(test1)]
} -cleanup {
    catch {chan close $f}
} -result [list "12345678901234\x82\x60" "12345678901234\x82\x60\x82\x61"]
test chan-io-3.7 {WriteChars: (bufPtr->nextAdded > bufPtr->length)} -body {
    # When translating UTF-8 to external, the produced bytes went past end of
    # the channel buffer. This is done on purpose - we then truncate the bytes
    # at the end of the partial character to preserve the requested blocksize
    # on flush. The truncated bytes are moved to the beginning of the next
    # channel buffer.
    set f [open $path(test1) w]
    chan configure $f -encoding jis0208 -buffersize 17 -profile tcl8
    chan puts -nonewline $f "\\\\\\\\\\\\\\\\\\\\\\\\\\\\\\"
    set x [list [contents $path(test1)]]
    chan close $f
    lappend x [contents $path(test1)]
} -cleanup {
    catch {chan close $f}
} -result [list "!)!)!)!)!)!)!)!)!" "!)!)!)!)!)!)!)!)!)!)!)!)!)!)!)"]
test chan-io-3.8 {WriteChars: reset sawLF after each buffer} -body {
    set f [open $path(test1) w]
    chan configure $f -encoding ascii -buffering line -translation lf \
	     -buffersize 16
    chan puts -nonewline $f "abcdefg\nhijklmnopqrstuvwxyz"
    set x [list [contents $path(test1)]]
    chan close $f
    lappend x [contents $path(test1)]
} -cleanup {
    catch {chan close $f}
} -result [list "abcdefg\nhijklmno" "abcdefg\nhijklmnopqrstuvwxyz"]

test chan-io-4.1 {TranslateOutputEOL: lf} {
    # search for \n
    set f [open $path(test1) w]
    chan configure $f -buffering line -translation lf
    chan puts $f "abcde"
    set x [list [contents $path(test1)]]
    chan close $f
    lappend x [contents $path(test1)]
} [list "abcde\n" "abcde\n"]
test chan-io-4.2 {TranslateOutputEOL: cr} {
    # search for \n, replace with \r
    set f [open $path(test1) w]
    chan configure $f -buffering line -translation cr
    chan puts $f "abcde"
    set x [list [contents $path(test1)]]
    chan close $f
    lappend x [contents $path(test1)]
} [list "abcde\r" "abcde\r"]
test chan-io-4.3 {TranslateOutputEOL: crlf} {
    # simple case: search for \n, replace with \r
    set f [open $path(test1) w]
    chan configure $f -buffering line -translation crlf
    chan puts $f "abcde"
    set x [list [contents $path(test1)]]
    chan close $f
    lappend x [contents $path(test1)]
} [list "abcde\r\n" "abcde\r\n"]
test chan-io-4.4 {TranslateOutputEOL: crlf} {
    # Keep storing more bytes in output buffer until output buffer is full. We
    # have 13 bytes initially that would turn into 18 bytes. Fill dest buffer
    # while (dstEnd < dstMax).
    set f [open $path(test1) w]
    chan configure $f -translation crlf -buffersize 16
    chan puts -nonewline $f "1234567\n\n\n\n\nA"
    set x [list [contents $path(test1)]]
    chan close $f
    lappend x [contents $path(test1)]
} [list "1234567\r\n\r\n\r\n\r\n\r" "1234567\r\n\r\n\r\n\r\n\r\nA"]
test chan-io-4.5 {TranslateOutputEOL: crlf} {
    # Check for overflow of the destination buffer
    set f [open $path(test1) w]
    chan configure $f -translation crlf -buffersize 12
    chan puts -nonewline $f "12345678901\n456789012345678901234"
    chan close $f
    set x [contents $path(test1)]
} "12345678901\r\n456789012345678901234"

test chan-io-5.1 {CheckFlush: not full} {
    set f [open $path(test1) w]
    chan configure $f
    chan puts -nonewline $f "12345678901234567890"
    set x [list [contents $path(test1)]]
    chan close $f
    lappend x [contents $path(test1)]
} [list "" "12345678901234567890"]
test chan-io-5.2 {CheckFlush: full} {
    set f [open $path(test1) w]
    chan configure $f -buffersize 16
    chan puts -nonewline $f "12345678901234567890"
    set x [list [contents $path(test1)]]
    chan close $f
    lappend x [contents $path(test1)]
} [list "1234567890123456" "12345678901234567890"]
test chan-io-5.3 {CheckFlush: not line} {
    set f [open $path(test1) w]
    chan configure $f -buffering line
    chan puts -nonewline $f "12345678901234567890"
    set x [list [contents $path(test1)]]
    chan close $f
    lappend x [contents $path(test1)]
} [list "" "12345678901234567890"]
test chan-io-5.4 {CheckFlush: line} {
    set f [open $path(test1) w]
    chan configure $f -buffering line -translation lf -encoding ascii
    chan puts -nonewline $f "1234567890\n1234567890"
    set x [list [contents $path(test1)]]
    chan close $f
    lappend x [contents $path(test1)]
} [list "1234567890\n1234567890" "1234567890\n1234567890"]
test chan-io-5.5 {CheckFlush: none} {
    set f [open $path(test1) w]
    chan configure $f -buffering none
    chan puts -nonewline $f "1234567890"
    set x [list [contents $path(test1)]]
    chan close $f
    lappend x [contents $path(test1)]
} [list "1234567890" "1234567890"]

test chan-io-6.1 {Tcl_GetsObj: working} -body {
    set f [open $path(test1) w]
    chan puts $f "foo\nboo"
    chan close $f
    set f [open $path(test1)]
    chan gets $f
} -cleanup {
    chan close $f
} -result {foo}
test chan-io-6.2 {Tcl_GetsObj: CheckChannelErrors() != 0} emptyTest {
    # no test, need to cause an async error.
} {}
test chan-io-6.3 {Tcl_GetsObj: how many have we used?} -body {
    # if (bufPtr != NULL) {oldRemoved = bufPtr->nextRemoved}
    set f [open $path(test1) w]
    chan configure $f -translation crlf
    chan puts $f "abc\ndefg"
    chan close $f
    set f [open $path(test1)]
    list [chan tell $f] [chan gets $f line] [chan tell $f] [chan gets $f line] $line
} -cleanup {
    chan close $f
} -result {0 3 5 4 defg}
test chan-io-6.4 {Tcl_GetsObj: encoding == NULL} -body {
    set f [open $path(test1) w]
    chan configure $f -translation binary
    chan puts $f "\x81\x34\x00"
    chan close $f
    set f [open $path(test1)]
    chan configure $f -translation binary
    list [chan gets $f line] $line
} -cleanup {
    chan close $f
} -result [list 3 "\x81\x34\x00"]
test chan-io-6.5 {Tcl_GetsObj: encoding != NULL} -body {
    set f [open $path(test1) w]
    chan configure $f -translation binary
    chan puts $f "\x88\xEA\x92\x9A"
    chan close $f
    set f [open $path(test1)]
    chan configure $f -encoding shiftjis
    list [chan gets $f line] $line
} -cleanup {
    chan close $f
} -result [list 2 "一丁"]
set a "bbbbbbbbbbbbbbbbbbbbbbbbbbbbbbbbbbbbbbbbbbbbbbbbbbbbbbbbbbbbbbbb"
append a $a
append a $a
test chan-io-6.6 {Tcl_GetsObj: loop test} -body {
    # if (dst >= dstEnd)
    set f [open $path(test1) w]
    chan puts $f $a
    chan puts $f hi
    chan close $f
    set f [open $path(test1)]
    list [chan gets $f line] $line
} -cleanup {
    chan close $f
} -result [list 256 $a]
test chan-io-6.7 {Tcl_GetsObj: error in input} -constraints stdio -body {
    # if (FilterInputBytes(chanPtr, &gs) != 0)
    set f [openpipe w+ $path(cat)]
    chan puts -nonewline $f "hi\nwould"
    chan flush $f
    chan gets $f
    chan configure $f -blocking 0
    chan gets $f line
} -cleanup {
    chan close $f
} -result {-1}
test chan-io-6.8 {Tcl_GetsObj: remember if EOF is seen} -body {
    set f [open $path(test1) w]
    chan puts $f "abcdef\x1Aghijk\nwombat"
    chan close $f
    set f [open $path(test1)]
    chan configure $f -eofchar \x1A
    list [chan gets $f line] $line [chan gets $f line] $line
} -cleanup {
    chan close $f
} -result {6 abcdef -1 {}}
test chan-io-6.9 {Tcl_GetsObj: remember if EOF is seen} -body {
    set f [open $path(test1) w]
    chan puts $f "abcdefghijk\nwom\x1Abat"
    chan close $f
    set f [open $path(test1)]
    chan configure $f -eofchar \x1A
    list [chan gets $f line] $line [chan gets $f line] $line
} -cleanup {
    chan close $f
} -result {11 abcdefghijk 3 wom}
# Comprehensive tests
test chan-io-6.10 {Tcl_GetsObj: lf mode: no chars} -body {
    set f [open $path(test1) w]
    chan close $f
    set f [open $path(test1)]
    chan configure $f -translation lf
    list [chan gets $f line] $line
} -cleanup {
    chan close $f
} -result {-1 {}}
test chan-io-6.11 {Tcl_GetsObj: lf mode: lone \n} -body {
    set f [open $path(test1) w]
    chan configure $f -translation lf
    chan puts -nonewline $f "\n"
    chan close $f
    set f [open $path(test1)]
    chan configure $f -translation lf
    list [chan gets $f line] $line [chan gets $f line] $line
} -cleanup {
    chan close $f
} -result {0 {} -1 {}}
test chan-io-6.12 {Tcl_GetsObj: lf mode: lone \r} -body {
    set f [open $path(test1) w]
    chan configure $f -translation lf
    chan puts -nonewline $f "\r"
    chan close $f
    set f [open $path(test1)]
    chan configure $f -translation lf
    set x [list [chan gets $f line] $line [chan gets $f line] $line]
} -cleanup {
    chan close $f
} -result [list 1 "\r" -1 ""]
test chan-io-6.13 {Tcl_GetsObj: lf mode: 1 char} -body {
    set f [open $path(test1) w]
    chan configure $f -translation lf
    chan puts -nonewline $f a
    chan close $f
    set f [open $path(test1)]
    chan configure $f -translation lf
    list [chan gets $f line] $line [chan gets $f line] $line
} -cleanup {
    chan close $f
} -result {1 a -1 {}}
test chan-io-6.14 {Tcl_GetsObj: lf mode: 1 char followed by EOL} -body {
    set f [open $path(test1) w]
    chan configure $f -translation lf
    chan puts -nonewline $f "a\n"
    chan close $f
    set f [open $path(test1)]
    chan configure $f -translation lf
    list [chan gets $f line] $line [chan gets $f line] $line
} -cleanup {
    chan close $f
} -result {1 a -1 {}}
test chan-io-6.15 {Tcl_GetsObj: lf mode: several chars} -body {
    set f [open $path(test1) w]
    chan configure $f -translation lf
    chan puts -nonewline $f "abcd\nefgh\rijkl\r\nmnop"
    chan close $f
    set f [open $path(test1)]
    chan configure $f -translation lf
    list [chan gets $f line] $line [chan gets $f line] $line \
	[chan gets $f line] $line [chan gets $f line] $line
} -cleanup {
    chan close $f
} -result [list 4 "abcd" 10 "efgh\rijkl\r" 4 "mnop" -1 ""]
test chan-io-6.16 {Tcl_GetsObj: cr mode: no chars} -body {
    set f [open $path(test1) w]
    chan close $f
    set f [open $path(test1)]
    chan configure $f -translation cr
    list [chan gets $f line] $line
} -cleanup {
    chan close $f
} -result {-1 {}}
test chan-io-6.17 {Tcl_GetsObj: cr mode: lone \n} -body {
    set f [open $path(test1) w]
    chan configure $f -translation lf
    chan puts -nonewline $f "\n"
    chan close $f
    set f [open $path(test1)]
    chan configure $f -translation cr
    list [chan gets $f line] $line [chan gets $f line] $line
} -cleanup {
    chan close $f
} -result [list 1 "\n" -1 ""]
test chan-io-6.18 {Tcl_GetsObj: cr mode: lone \r} -body {
    set f [open $path(test1) w]
    chan configure $f -translation lf
    chan puts -nonewline $f "\r"
    chan close $f
    set f [open $path(test1)]
    chan configure $f -translation cr
    list [chan gets $f line] $line [chan gets $f line] $line
} -cleanup {
    chan close $f
} -result {0 {} -1 {}}
test chan-io-6.19 {Tcl_GetsObj: cr mode: 1 char} -body {
    set f [open $path(test1) w]
    chan configure $f -translation lf
    chan puts -nonewline $f a
    chan close $f
    set f [open $path(test1)]
    chan configure $f -translation cr
    list [chan gets $f line] $line [chan gets $f line] $line
} -cleanup {
    chan close $f
} -result {1 a -1 {}}
test chan-io-6.20 {Tcl_GetsObj: cr mode: 1 char followed by EOL} -body {
    set f [open $path(test1) w]
    chan configure $f -translation lf
    chan puts -nonewline $f "a\r"
    chan close $f
    set f [open $path(test1)]
    chan configure $f -translation cr
    list [chan gets $f line] $line [chan gets $f line] $line
} -cleanup {
    chan close $f
} -result {1 a -1 {}}
test chan-io-6.21 {Tcl_GetsObj: cr mode: several chars} -body {
    set f [open $path(test1) w]
    chan configure $f -translation lf
    chan puts -nonewline $f "abcd\nefgh\rijkl\r\nmnop"
    chan close $f
    set f [open $path(test1)]
    chan configure $f -translation cr
    list [chan gets $f line] $line [chan gets $f line] $line [chan gets $f line] $line [chan gets $f line] $line
} -cleanup {
    chan close $f
} -result [list 9 "abcd\nefgh" 4 "ijkl" 5 "\nmnop" -1 ""]
test chan-io-6.22 {Tcl_GetsObj: crlf mode: no chars} -body {
    set f [open $path(test1) w]
    chan close $f
    set f [open $path(test1)]
    chan configure $f -translation crlf
    list [chan gets $f line] $line
} -cleanup {
    chan close $f
} -result {-1 {}}
test chan-io-6.23 {Tcl_GetsObj: crlf mode: lone \n} -body {
    set f [open $path(test1) w]
    chan configure $f -translation lf
    chan puts -nonewline $f "\n"
    chan close $f
    set f [open $path(test1)]
    chan configure $f -translation crlf
    list [chan gets $f line] $line [chan gets $f line] $line
} -cleanup {
    chan close $f
} -result [list 1 "\n" -1 ""]
test chan-io-6.24 {Tcl_GetsObj: crlf mode: lone \r} -body {
    set f [open $path(test1) w]
    chan configure $f -translation lf
    chan puts -nonewline $f "\r"
    chan close $f
    set f [open $path(test1)]
    chan configure $f -translation crlf
    list [chan gets $f line] $line [chan gets $f line] $line
} -cleanup {
    chan close $f
} -result [list 1 "\r" -1 ""]
test chan-io-6.25 {Tcl_GetsObj: crlf mode: \r\r} -body {
    set f [open $path(test1) w]
    chan configure $f -translation lf
    chan puts -nonewline $f "\r\r"
    chan close $f
    set f [open $path(test1)]
    chan configure $f -translation crlf
    list [chan gets $f line] $line [chan gets $f line] $line
} -cleanup {
    chan close $f
} -result [list 2 "\r\r" -1 ""]
test chan-io-6.26 {Tcl_GetsObj: crlf mode: \r\n} -body {
    set f [open $path(test1) w]
    chan configure $f -translation lf
    chan puts -nonewline $f "\r\n"
    chan close $f
    set f [open $path(test1)]
    chan configure $f -translation crlf
    list [chan gets $f line] $line [chan gets $f line] $line
} -cleanup {
    chan close $f
} -result {0 {} -1 {}}
test chan-io-6.27 {Tcl_GetsObj: crlf mode: 1 char} -body {
    set f [open $path(test1) w]
    chan configure $f -translation lf
    chan puts -nonewline $f a
    chan close $f
    set f [open $path(test1)]
    chan configure $f -translation crlf
    list [chan gets $f line] $line [chan gets $f line] $line
} -cleanup {
    chan close $f
} -result {1 a -1 {}}
test chan-io-6.28 {Tcl_GetsObj: crlf mode: 1 char followed by EOL} -body {
    set f [open $path(test1) w]
    chan configure $f -translation lf
    chan puts -nonewline $f "a\r\n"
    chan close $f
    set f [open $path(test1)]
    chan configure $f -translation crlf
    list [chan gets $f line] $line [chan gets $f line] $line
} -cleanup {
    chan close $f
} -result {1 a -1 {}}
test chan-io-6.29 {Tcl_GetsObj: crlf mode: several chars} -body {
    set f [open $path(test1) w]
    chan configure $f -translation lf
    chan puts -nonewline $f "abcd\nefgh\rijkl\r\nmnop"
    chan close $f
    set f [open $path(test1)]
    chan configure $f -translation crlf
    list [chan gets $f line] $line [chan gets $f line] $line [chan gets $f line] $line
} -cleanup {
    chan close $f
} -result [list 14 "abcd\nefgh\rijkl" 4 "mnop" -1 ""]
test chan-io-6.30 {Tcl_GetsObj: crlf mode: buffer exhausted} -constraints {testchannel} -body {
    # if (eol >= dstEnd)
    set f [open $path(test1) w]
    chan configure $f -translation lf
    chan puts -nonewline $f "123456789012345\r\nabcdefghijklmnoprstuvwxyz"
    chan close $f
    set f [open $path(test1)]
    chan configure $f -translation crlf -buffersize 16
    list [chan gets $f line] $line [testchannel inputbuffered $f]
} -cleanup {
    chan close $f
} -result [list 15 "123456789012345" 15]
test chan-io-6.31 {Tcl_GetsObj: crlf mode: buffer exhausted, blocked} -setup {
    set x ""
} -constraints {stdio testchannel fileevent} -body {
    # (FilterInputBytes() != 0)
    set f [openpipe w+ $path(cat)]
    chan configure $f -translation {crlf lf} -buffering none
    chan puts -nonewline $f "bbbbbbbbbbbbbb\r\n123456789012345\r"
    chan configure $f -buffersize 16
    lappend x [chan gets $f]
    chan configure $f -blocking 0
    lappend x [chan gets $f line] $line [chan blocked $f] \
	[testchannel inputbuffered $f]
} -cleanup {
    chan close $f
} -result {bbbbbbbbbbbbbb -1 {} 1 16}
test chan-io-6.32 {Tcl_GetsObj: crlf mode: buffer exhausted, more data} -constraints {testchannel} -body {
    # not (FilterInputBytes() != 0)
    set f [open $path(test1) w]
    chan configure $f -translation lf
    chan puts -nonewline $f "123456789012345\r\n123"
    chan close $f
    set f [open $path(test1)]
    chan configure $f -translation crlf -buffersize 16
    list [chan gets $f line] $line [chan tell $f] [testchannel inputbuffered $f]
} -cleanup {
    chan close $f
} -result {15 123456789012345 17 3}
test chan-io-6.33 {Tcl_GetsObj: crlf mode: buffer exhausted, at eof} -body {
    # eol still equals dstEnd
    set f [open $path(test1) w]
    chan configure $f -translation lf
    chan puts -nonewline $f "123456789012345\r"
    chan close $f
    set f [open $path(test1)]
    chan configure $f -translation crlf -buffersize 16
    list [chan gets $f line] $line [chan eof $f]
} -cleanup {
    chan close $f
} -result [list 16 "123456789012345\r" 1]
test chan-io-6.34 {Tcl_GetsObj: crlf mode: buffer exhausted, not followed by \n} -body {
    # not (*eol == '\n')
    set f [open $path(test1) w]
    chan configure $f -translation lf
    chan puts -nonewline $f "123456789012345\rabcd\r\nefg"
    chan close $f
    set f [open $path(test1)]
    chan configure $f -translation crlf -buffersize 16
    list [chan gets $f line] $line [chan tell $f]
} -cleanup {
    chan close $f
} -result [list 20 "123456789012345\rabcd" 22]
test chan-io-6.35 {Tcl_GetsObj: auto mode: no chars} -body {
    set f [open $path(test1) w]
    chan close $f
    set f [open $path(test1)]
    chan configure $f -translation auto
    list [chan gets $f line] $line
} -cleanup {
    chan close $f
} -result {-1 {}}
test chan-io-6.36 {Tcl_GetsObj: auto mode: lone \n} -body {
    set f [open $path(test1) w]
    chan configure $f -translation lf
    chan puts -nonewline $f "\n"
    chan close $f
    set f [open $path(test1)]
    chan configure $f -translation auto
    list [chan gets $f line] $line [chan gets $f line] $line
} -cleanup {
    chan close $f
} -result {0 {} -1 {}}
test chan-io-6.37 {Tcl_GetsObj: auto mode: lone \r} -body {
    set f [open $path(test1) w]
    chan configure $f -translation lf
    chan puts -nonewline $f "\r"
    chan close $f
    set f [open $path(test1)]
    chan configure $f -translation auto
    list [chan gets $f line] $line [chan gets $f line] $line
} -cleanup {
    chan close $f
} -result {0 {} -1 {}}
test chan-io-6.38 {Tcl_GetsObj: auto mode: \r\r} -body {
    set f [open $path(test1) w]
    chan configure $f -translation lf
    chan puts -nonewline $f "\r\r"
    chan close $f
    set f [open $path(test1)]
    chan configure $f -translation auto
    list [chan gets $f line] $line [chan gets $f line] $line [chan gets $f line] $line
} -cleanup {
    chan close $f
} -result {0 {} 0 {} -1 {}}
test chan-io-6.39 {Tcl_GetsObj: auto mode: \r\n} -body {
    set f [open $path(test1) w]
    chan configure $f -translation lf
    chan puts -nonewline $f "\r\n"
    chan close $f
    set f [open $path(test1)]
    chan configure $f -translation auto
    list [chan gets $f line] $line [chan gets $f line] $line
} -cleanup {
    chan close $f
} -result {0 {} -1 {}}
test chan-io-6.40 {Tcl_GetsObj: auto mode: 1 char} -body {
    set f [open $path(test1) w]
    chan configure $f -translation lf
    chan puts -nonewline $f a
    chan close $f
    set f [open $path(test1)]
    chan configure $f -translation auto
    list [chan gets $f line] $line [chan gets $f line] $line
} -cleanup {
    chan close $f
} -result {1 a -1 {}}
test chan-io-6.41 {Tcl_GetsObj: auto mode: 1 char followed by EOL} -body {
    set f [open $path(test1) w]
    chan configure $f -translation lf
    chan puts -nonewline $f "a\r\n"
    chan close $f
    set f [open $path(test1)]
    chan configure $f -translation auto
    list [chan gets $f line] $line [chan gets $f line] $line
} -cleanup {
    chan close $f
} -result {1 a -1 {}}
test chan-io-6.42 {Tcl_GetsObj: auto mode: several chars} -setup {
    set x ""
} -body {
    set f [open $path(test1) w]
    chan configure $f -translation lf
    chan puts -nonewline $f "abcd\nefgh\rijkl\r\nmnop"
    chan close $f
    set f [open $path(test1)]
    chan configure $f -translation auto
    lappend x [chan gets $f line] $line [chan gets $f line] $line
    lappend x [chan gets $f line] $line [chan gets $f line] $line [chan gets $f line] $line
} -cleanup {
    chan close $f
} -result {4 abcd 4 efgh 4 ijkl 4 mnop -1 {}}
test chan-io-6.43 {Tcl_GetsObj: input saw cr} -setup {
    set x ""
} -constraints {stdio testchannel fileevent} -body {
    # if (chanPtr->flags & INPUT_SAW_CR)
    set f [openpipe w+ $path(cat)]
    chan configure $f -translation {auto lf} -buffering none
    chan puts -nonewline $f "bbbbbbbbbbbbbbb\n123456789abcdef\r"
    chan configure $f -buffersize 16
    lappend x [chan gets $f]
    chan configure $f -blocking 0
    lappend x [chan gets $f line] $line [testchannel queuedcr $f]
    chan configure $f -blocking 1
    chan puts -nonewline $f "\nabcd\refg\x1A"
    lappend x [chan gets $f line] $line [testchannel queuedcr $f]
    lappend x [chan gets $f line] $line
} -cleanup {
    chan close $f
} -result {bbbbbbbbbbbbbbb 15 123456789abcdef 1 4 abcd 0 3 efg}
test chan-io-6.44 {Tcl_GetsObj: input saw cr, not followed by cr} -setup {
    set x ""
} -constraints {stdio testchannel fileevent} -body {
    # not (*eol == '\n')
    set f [openpipe w+ $path(cat)]
    chan configure $f -translation {auto lf} -buffering none
    chan puts -nonewline $f "bbbbbbbbbbbbbbb\n123456789abcdef\r"
    chan configure $f -buffersize 16
    lappend x [chan gets $f]
    chan configure $f -blocking 0
    lappend x [chan gets $f line] $line [testchannel queuedcr $f]
    chan configure $f -blocking 1
    chan puts -nonewline $f "abcd\refg\x1A"
    lappend x [chan gets $f line] $line [testchannel queuedcr $f]
    lappend x [chan gets $f line] $line
} -cleanup {
    chan close $f
} -result {bbbbbbbbbbbbbbb 15 123456789abcdef 1 4 abcd 0 3 efg}
test chan-io-6.45 {Tcl_GetsObj: input saw cr, skip right number of bytes} -setup {
    set x ""
} -constraints {stdio testchannel fileevent} -body {
    # Tcl_ExternalToUtf()
    set f [openpipe w+ $path(cat)]
    chan configure $f -translation {auto lf} -buffering none
    chan configure $f -encoding utf-16
    chan puts -nonewline $f "bbbbbbbbbbbbbbb\n123456789abcdef\r"
    chan configure $f -buffersize 16
    chan gets $f
    chan configure $f -blocking 0
    lappend x [chan gets $f line] $line [testchannel queuedcr $f]
    chan configure $f -blocking 1
    chan puts -nonewline $f "\nabcd\refg"
    lappend x [chan gets $f line] $line [testchannel queuedcr $f]
} -cleanup {
    chan close $f
} -result {15 123456789abcdef 1 4 abcd 0}
test chan-io-6.46 {Tcl_GetsObj: input saw cr, followed by just \n should give eof} -setup {
    set x ""
} -constraints {stdio testchannel fileevent} -body {
    # memmove()
    set f [openpipe w+ $path(cat)]
    chan configure $f -translation {auto lf} -buffering none
    chan puts -nonewline $f "bbbbbbbbbbbbbbb\n123456789abcdef\r"
    chan configure $f -buffersize 16
    chan gets $f
    chan configure $f -blocking 0
    lappend x [chan gets $f line] $line [testchannel queuedcr $f]
    chan configure $f -blocking 1
    chan puts -nonewline $f "\n\x1A"
    lappend x [chan gets $f line] $line [testchannel queuedcr $f]
} -cleanup {
    chan close $f
} -result {15 123456789abcdef 1 -1 {} 0}
test chan-io-6.47 {Tcl_GetsObj: auto mode: \r at end of buffer, peek for \n} -constraints {testchannel} -body {
    # (eol == dstEnd)
    set f [open $path(test1) w]
    chan configure $f -translation lf
    chan puts -nonewline $f "123456789012345\r\nabcdefghijklmnopq"
    chan close $f
    set f [open $path(test1)]
    chan configure $f -translation auto -buffersize 16
    list [chan gets $f] [testchannel inputbuffered $f]
} -cleanup {
    chan close $f
} -result {123456789012345 15}
test chan-io-6.48 {Tcl_GetsObj: auto mode: \r at end of buffer, no more avail} -constraints {testchannel} -body {
    # PeekAhead() did not get any, so (eol >= dstEnd)
    set f [open $path(test1) w]
    chan configure $f -translation lf
    chan puts -nonewline $f "123456789012345\r"
    chan close $f
    set f [open $path(test1)]
    chan configure $f -translation auto -buffersize 16
    list [chan gets $f] [testchannel queuedcr $f]
} -cleanup {
    chan close $f
} -result {123456789012345 1}
test chan-io-6.49 {Tcl_GetsObj: auto mode: \r followed by \n} -constraints {testchannel} -body {
    # if (*eol == '\n') {skip++}
    set f [open $path(test1) w]
    chan configure $f -translation lf
    chan puts -nonewline $f "123456\r\n78901"
    chan close $f
    set f [open $path(test1)]
    list [chan gets $f] [testchannel queuedcr $f] [chan tell $f] [chan gets $f]
} -cleanup {
    chan close $f
} -result {123456 0 8 78901}
test chan-io-6.50 {Tcl_GetsObj: auto mode: \r not followed by \n} -constraints {testchannel} -body {
    # not (*eol == '\n')
    set f [open $path(test1) w]
    chan configure $f -translation lf
    chan puts -nonewline $f "123456\r78901"
    chan close $f
    set f [open $path(test1)]
    list [chan gets $f] [testchannel queuedcr $f] [chan tell $f] [chan gets $f]
} -cleanup {
    chan close $f
} -result {123456 0 7 78901}
test chan-io-6.51 {Tcl_GetsObj: auto mode: \n} -body {
    # else if (*eol == '\n') {goto gotoeol;}
    set f [open $path(test1) w]
    chan configure $f -translation lf
    chan puts -nonewline $f "123456\n78901"
    chan close $f
    set f [open $path(test1)]
    list [chan gets $f] [chan tell $f] [chan gets $f]
} -cleanup {
    chan close $f
} -result {123456 7 78901}
test chan-io-6.52 {Tcl_GetsObj: saw EOF character} -constraints {testchannel} -body {
    # if (eof != NULL)
    set f [open $path(test1) w]
    chan configure $f -translation lf
    chan puts -nonewline $f "123456\x1Ak9012345\r"
    chan close $f
    set f [open $path(test1)]
    chan configure $f -eofchar \x1A
    list [chan gets $f] [testchannel queuedcr $f] [chan tell $f] [chan gets $f]
} -cleanup {
    chan close $f
} -result {123456 0 6 {}}
test chan-io-6.53 {Tcl_GetsObj: device EOF} -body {
    # didn't produce any bytes
    set f [open $path(test1) w]
    chan close $f
    set f [open $path(test1)]
    list [chan gets $f line] $line [chan eof $f]
} -cleanup {
    chan close $f
} -result {-1 {} 1}
test chan-io-6.54 {Tcl_GetsObj: device EOF} -body {
    # got some bytes before EOF.
    set f [open $path(test1) w]
    chan puts -nonewline $f abc
    chan close $f
    set f [open $path(test1)]
    list [chan gets $f line] $line [chan eof $f]
} -cleanup {
    chan close $f
} -result {3 abc 1}
test chan-io-6.55 {Tcl_GetsObj: overconverted} -body {
    # Tcl_ExternalToUtf(), make sure state updated
    set f [open $path(test1) w]
    chan configure $f -encoding iso2022-jp
    chan puts $f "there一ok\n丁more bytes\nhere"
    chan close $f
    set f [open $path(test1)]
    chan configure $f -encoding iso2022-jp
    list [chan gets $f line] $line [chan gets $f line] $line [chan gets $f line] $line
} -cleanup {
    chan close $f
} -result [list 8 "there一ok" 11 "丁more bytes" 4 "here"]
test chan-io-6.56 {Tcl_GetsObj: incomplete lines should disable file events} -setup {
    update
    variable x {}
} -constraints {stdio fileevent} -body {
    set f [openpipe w+ $path(cat)]
    chan configure $f -buffering none
    chan puts -nonewline $f "foobar"
    chan configure $f -blocking 0
    after 500 [namespace code {
	lappend x timeout
    }]
    chan event $f readable [namespace code {
	lappend x [chan gets $f]
    }]
    vwait [namespace which -variable x]
    vwait [namespace which -variable x]
    chan configure $f -blocking 1
    chan puts -nonewline $f "baz\n"
    after 500 [namespace code {
	lappend x timeout
    }]
    chan configure $f -blocking 0
    vwait [namespace which -variable x]
    vwait [namespace which -variable x]
    return $x
} -cleanup {
    chan close $f
} -result {{} timeout foobarbaz timeout}

test chan-io-7.1 {FilterInputBytes: split up character at end of buffer} -body {
    # (result == TCL_CONVERT_MULTIBYTE)
    set f [open $path(test1) w]
    chan configure $f -encoding shiftjis
    chan puts $f "1234567890123０１２３４\nend"
    chan close $f
    set f [open $path(test1)]
    chan configure $f -encoding shiftjis -buffersize 16
    chan gets $f
} -cleanup {
    chan close $f
} -result "1234567890123０１２３４"
test chan-io-7.2 {FilterInputBytes: split up character in middle of buffer} -body {
    # (bufPtr->nextAdded < bufPtr->bufLength)
    set f [open $path(test1) w]
    chan configure $f -encoding binary
    chan puts -nonewline $f "1234567890\n123\x82\x4F\x82\x50\x82"
    chan close $f
    set f [open $path(test1)]
    chan configure $f -encoding shiftjis
    list [chan gets $f line] $line [chan eof $f]
} -cleanup {
    chan close $f
} -result {10 1234567890 0}
test chan-io-7.3 {FilterInputBytes: split up character at EOF} -setup {
    set x ""
} -constraints {testchannel} -body {
    set f [open $path(test1) w]
    chan configure $f -encoding binary
    chan puts -nonewline $f "1234567890123\x82\x4F\x82\x50\x82"
    chan close $f
    set f [open $path(test1)]
    chan configure $f -encoding shiftjis -profile tcl8
    lappend x [chan gets $f line] $line
    lappend x [chan tell $f] [testchannel inputbuffered $f] [chan eof $f]
    lappend x [chan gets $f line] $line
} -cleanup {
    chan close $f
} -result [list 16 "1234567890123０１\x82" 18 0 1 -1 ""]
test chan-io-7.4 {FilterInputBytes: recover from split up character} -setup {
    variable x ""
} -constraints {stdio fileevent} -body {
    set f [openpipe w+ $path(cat)]
    chan configure $f -encoding binary -buffering none
    chan puts -nonewline $f "1234567890123\x82\x4F\x82\x50\x82"
    chan configure $f -encoding shiftjis -blocking 0
    chan event $f read [namespace code {
	lappend x [chan gets $f line] $line [chan blocked $f]
    }]
    vwait [namespace which -variable x]
    chan configure $f -encoding binary -blocking 1
    chan puts $f "\x51\x82\x52"
    chan configure $f -encoding shiftjis
    vwait [namespace which -variable x]
    return $x
} -cleanup {
    chan close $f
} -result [list -1 "" 1 17 "1234567890123０１２３" 0]

test chan-io-8.1 {PeekAhead: only go to device if no more cached data} -constraints {testchannel} -body {
    # (bufPtr->nextPtr == NULL)
    set f [open $path(test1) w]
    chan configure $f -encoding ascii -translation lf
    chan puts -nonewline $f "123456789012345\r\n2345678"
    chan close $f
    set f [open $path(test1)]
    chan configure $f -encoding ascii -translation auto -buffersize 16
    # here
    chan gets $f
    testchannel inputbuffered $f
} -cleanup {
    chan close $f
} -result 7
test chan-io-8.2 {PeekAhead: only go to device if no more cached data} -setup {
    variable x {}
} -constraints {stdio testchannel fileevent} -body {
    # not (bufPtr->nextPtr == NULL)
    set f [openpipe w+ $path(cat)]
    chan configure $f -translation lf -encoding ascii -buffering none
    chan puts -nonewline $f "123456789012345\r\nbcdefghijklmnopqrstuvwxyz"
    chan event $f read [namespace code {
	lappend x [chan gets $f line] $line [testchannel inputbuffered $f]
    }]
    chan configure $f -encoding utf-16 -buffersize 16 -blocking 0
    vwait [namespace which -variable x]
    chan configure $f -translation auto -encoding ascii -blocking 1
    # here
    vwait [namespace which -variable x]
    return $x
} -cleanup {
    chan close $f
} -result {-1 {} 42 15 123456789012345 25}
test chan-io-8.3 {PeekAhead: no cached data available} -constraints {stdio testchannel fileevent} -body {
    # (bytesLeft == 0)
    set f [openpipe w+ $path(cat)]
    chan configure $f -translation {auto binary}
    chan puts -nonewline $f "abcdefghijklmno\r"
    chan flush $f
    list [chan gets $f line] $line [testchannel queuedcr $f]
} -cleanup {
    chan close $f
} -result {15 abcdefghijklmno 1}
set a "123456789012345678901234567890"
append a "123456789012345678901234567890"
append a "1234567890123456789012345678901"
test chan-io-8.4 {PeekAhead: cached data available in this buffer} -body {
    # not (bytesLeft == 0)
    set f [open $path(test1) w+]
    chan configure $f -translation binary
    chan puts $f "${a}\r\nabcdef"
    chan close $f
    set f [open $path(test1)]
    chan configure $f -encoding binary -translation auto
    # "${a}\r" was converted in one operation (because ENCODING_LINESIZE is
    # 30). To check if "\n" follows, calls PeekAhead and determines that
    # cached data is available in buffer w/o having to call driver.
    chan gets $f
} -cleanup {
    chan close $f
} -result $a
unset a
test chan-io-8.5 {PeekAhead: don't peek if last read was short} -constraints {stdio testchannel fileevent} -body {
    # (bufPtr->nextAdded < bufPtr->length)
    set f [openpipe w+ $path(cat)]
    chan configure $f -translation {auto binary}
    chan puts -nonewline $f "abcdefghijklmno\r"
    chan flush $f
    # here
    list [chan gets $f line] $line [testchannel queuedcr $f]
} -cleanup {
    chan close $f
} -result {15 abcdefghijklmno 1}
test chan-io-8.6 {PeekAhead: change to non-blocking mode} -constraints {stdio testchannel fileevent} -body {
    # ((chanPtr->flags & CHANNEL_NONBLOCKING) == 0)
    set f [openpipe w+ $path(cat)]
    chan configure $f -translation {auto binary} -buffersize 16
    chan puts -nonewline $f "abcdefghijklmno\r"
    chan flush $f
    # here
    list [chan gets $f line] $line [testchannel queuedcr $f]
} -cleanup {
    chan close $f
} -result {15 abcdefghijklmno 1}
test chan-io-8.7 {PeekAhead: cleanup} -setup {
    set x ""
} -constraints {stdio testchannel fileevent} -body {
    # Make sure bytes are removed from buffer.
    set f [openpipe w+ $path(cat)]
    chan configure $f -translation {auto binary} -buffering none
    chan puts -nonewline $f "abcdefghijklmno\r"
    # here
    lappend x [chan gets $f line] $line [testchannel queuedcr $f]
    chan puts -nonewline $f \x1A
    lappend x [chan gets $f line] $line
} -cleanup {
    chan close $f
} -result {15 abcdefghijklmno 1 -1 {}}

test chan-io-9.1 {CommonGetsCleanup} emptyTest {
} {}

test chan-io-10.1 {Tcl_ReadChars: CheckChannelErrors} emptyTest {
    # no test, need to cause an async error.
} {}
test chan-io-10.2 {Tcl_ReadChars: loop until enough copied} -body {
    # one time
    # for (copied = 0; (unsigned) toRead > 0; )
    set f [open $path(test1) w]
    chan puts $f abcdefghijklmnop
    chan close $f
    set f [open $path(test1)]
    chan read $f 5
} -cleanup {
    chan close $f
} -result {abcde}
test chan-io-10.3 {Tcl_ReadChars: loop until enough copied} -body {
    # multiple times
    # for (copied = 0; (unsigned) toRead > 0; )
    set f [open $path(test1) w]
    chan puts $f abcdefghijklmnopqrstuvwxyz
    chan close $f
    set f [open $path(test1)]
    chan configure $f -buffersize 16
    # here
    chan read $f 19
} -cleanup {
    chan close $f
} -result {abcdefghijklmnopqrs}
test chan-io-10.4 {Tcl_ReadChars: no more in channel buffer} -body {
    # (copiedNow < 0)
    set f [open $path(test1) w]
    chan puts -nonewline $f abcdefghijkl
    chan close $f
    set f [open $path(test1)]
    # here
    chan read $f 1000
} -cleanup {
    chan close $f
} -result {abcdefghijkl}
test chan-io-10.5 {Tcl_ReadChars: stop on EOF} -body {
    # (chanPtr->flags & CHANNEL_EOF)
    set f [open $path(test1) w]
    chan puts -nonewline $f abcdefghijkl
    chan close $f
    set f [open $path(test1)]
    # here
    chan read $f 1000
} -cleanup {
    chan close $f
} -result {abcdefghijkl}

test chan-io-11.1 {ReadBytes: want to read a lot} -body {
    # ((unsigned) toRead > (unsigned) srcLen)
    set f [open $path(test1) w]
    chan puts -nonewline $f abcdefghijkl
    chan close $f
    set f [open $path(test1)]
    chan configure $f -encoding binary
    # here
    chan read $f 1000
} -cleanup {
    chan close $f
} -result {abcdefghijkl}
test chan-io-11.2 {ReadBytes: want to read all} -body {
    # ((unsigned) toRead > (unsigned) srcLen)
    set f [open $path(test1) w]
    chan puts -nonewline $f abcdefghijkl
    chan close $f
    set f [open $path(test1)]
    chan configure $f -encoding binary
    # here
    chan read $f
} -cleanup {
    chan close $f
} -result {abcdefghijkl}
test chan-io-11.3 {ReadBytes: allocate more space} -body {
    # (toRead > length - offset - 1)
    set f [open $path(test1) w]
    chan puts -nonewline $f abcdefghijklmnopqrstuvwxyz
    chan close $f
    set f [open $path(test1)]
    chan configure $f -buffersize 16 -encoding binary
    # here
    chan read $f
} -cleanup {
    chan close $f
} -result {abcdefghijklmnopqrstuvwxyz}
test chan-io-11.4 {ReadBytes: EOF char found} -body {
    # (TranslateInputEOL() != 0)
    set f [open $path(test1) w]
    chan puts $f abcdefghijklmnopqrstuvwxyz
    chan close $f
    set f [open $path(test1)]
    chan configure $f -eofchar m -encoding binary
    # here
    list [chan read $f] [chan eof $f] [chan read $f] [chan eof $f]
} -cleanup {
    chan close $f
} -result {abcdefghijkl 1 {} 1}

test chan-io-12.1 {ReadChars: want to read a lot} -body {
    # ((unsigned) toRead > (unsigned) srcLen)
    set f [open $path(test1) w]
    chan puts -nonewline $f abcdefghijkl
    chan close $f
    set f [open $path(test1)]
    # here
    chan read $f 1000
} -cleanup {
    chan close $f
} -result {abcdefghijkl}
test chan-io-12.2 {ReadChars: want to read all} -body {
    # ((unsigned) toRead > (unsigned) srcLen)
    set f [open $path(test1) w]
    chan puts -nonewline $f abcdefghijkl
    chan close $f
    set f [open $path(test1)]
    # here
    chan read $f
} -cleanup {
    chan close $f
} -result {abcdefghijkl}
test chan-io-12.3 {ReadChars: allocate more space} -body {
    # (toRead > length - offset - 1)
    set f [open $path(test1) w]
    chan puts -nonewline $f abcdefghijklmnopqrstuvwxyz
    chan close $f
    set f [open $path(test1)]
    chan configure $f -buffersize 16
    # here
    chan read $f
} -cleanup {
    chan close $f
} -result {abcdefghijklmnopqrstuvwxyz}
test chan-io-12.4 {ReadChars: split-up char} -setup {
    variable x {}
} -constraints {stdio testchannel fileevent} -body {
    # (srcRead == 0)
    set f [openpipe w+ $path(cat)]
    chan configure $f -encoding binary -buffering none -buffersize 16
    chan puts -nonewline $f "123456789012345\x96"
    chan configure $f -encoding shiftjis -blocking 0
    chan event $f read [namespace code {
	lappend x [chan read $f] [testchannel inputbuffered $f]
    }]
    chan configure $f -encoding shiftjis
    vwait [namespace which -variable x]
    chan configure $f -encoding binary -blocking 1
    chan puts -nonewline $f \x7B
    after 500			;# Give the cat process time to catch up
    chan configure $f -encoding shiftjis -blocking 0
    vwait [namespace which -variable x]
    return $x
} -cleanup {
    chan close $f
} -result [list "123456789012345" 1 本 0]
test chan-io-12.5 {ReadChars: chan events on partial characters} -setup {
    variable x {}
} -constraints {stdio fileevent} -body {
    set path(test1) [makeFile {
	chan configure stdout -encoding binary -buffering none
	chan gets stdin; chan puts -nonewline \xE7
	chan gets stdin; chan puts -nonewline \x89
	chan gets stdin; chan puts -nonewline \xA6
    } test1]
    set f [openpipe r+ $path(test1)]
    chan event $f readable [namespace code {
	lappend x [chan read $f]
	if {[chan eof $f]} {
	    lappend x eof
	}
    }]
    chan puts $f "go1"
    chan flush $f
    chan configure $f -blocking 0 -encoding utf-8
    vwait [namespace which -variable x]
    after 500 [namespace code { lappend x timeout }]
    vwait [namespace which -variable x]
    chan puts $f "go2"
    chan flush $f
    vwait [namespace which -variable x]
    after 500 [namespace code { lappend x timeout }]
    vwait [namespace which -variable x]
    chan puts $f "go3"
    chan flush $f
    vwait [namespace which -variable x]
    vwait [namespace which -variable x]
    lappend x [catch {chan close $f} msg] $msg
} -result "{} timeout {} timeout 牦 {} eof 0 {}"

test chan-io-13.1 {TranslateInputEOL: cr mode} -body {
    set f [open $path(test1) w]
    chan configure $f -translation lf
    chan puts -nonewline $f "abcd\rdef\r"
    chan close $f
    set f [open $path(test1)]
    chan configure $f -translation cr
    chan read $f
} -cleanup {
    chan close $f
} -result "abcd\ndef\n"
test chan-io-13.2 {TranslateInputEOL: crlf mode} -body {
    set f [open $path(test1) w]
    chan configure $f -translation lf
    chan puts -nonewline $f "abcd\r\ndef\r\n"
    chan close $f
    set f [open $path(test1)]
    chan configure $f -translation crlf
    chan read $f
} -cleanup {
    chan close $f
} -result "abcd\ndef\n"
test chan-io-13.3 {TranslateInputEOL: crlf mode: naked cr} -body {
    # (src >= srcMax)
    set f [open $path(test1) w]
    chan configure $f -translation lf
    chan puts -nonewline $f "abcd\r\ndef\r"
    chan close $f
    set f [open $path(test1)]
    chan configure $f -translation crlf
    chan read $f
} -cleanup {
    chan close $f
} -result "abcd\ndef\r"
test chan-io-13.4 {TranslateInputEOL: crlf mode: cr followed by not \n} -body {
    # (src >= srcMax)
    set f [open $path(test1) w]
    chan configure $f -translation lf
    chan puts -nonewline $f "abcd\r\ndef\rfgh"
    chan close $f
    set f [open $path(test1)]
    chan configure $f -translation crlf
    chan read $f
} -cleanup {
    chan close $f
} -result "abcd\ndef\rfgh"
test chan-io-13.5 {TranslateInputEOL: crlf mode: naked lf} -body {
    # (src >= srcMax)
    set f [open $path(test1) w]
    chan configure $f -translation lf
    chan puts -nonewline $f "abcd\r\ndef\nfgh"
    chan close $f
    set f [open $path(test1)]
    chan configure $f -translation crlf
    chan read $f
} -cleanup {
    chan close $f
} -result "abcd\ndef\nfgh"
test chan-io-13.6 {TranslateInputEOL: auto mode: saw cr in last segment} -setup {
    variable x {}
    variable y {}
} -constraints {stdio testchannel fileevent} -body {
    # (chanPtr->flags & INPUT_SAW_CR)
    # This test may fail on slower machines.
    set f [openpipe w+ $path(cat)]
    chan configure $f -blocking 0 -buffering none -translation {auto lf}
    chan event $f read [namespace code {
	lappend x [chan read $f] [testchannel queuedcr $f]
    }]
    chan puts -nonewline $f "abcdefghj\r"
    after 500 [namespace code {set y ok}]
    vwait [namespace which -variable y]
    chan puts -nonewline $f "\n01234"
    after 500 [namespace code {set y ok}]
    vwait [namespace which -variable y]
    return $x
} -cleanup {
    chan close $f
} -result [list "abcdefghj\n" 1 "01234" 0]
test chan-io-13.7 {TranslateInputEOL: auto mode: naked \r} -constraints testchannel -body {
    # (src >= srcMax)
    set f [open $path(test1) w]
    chan configure $f -translation lf
    chan puts -nonewline $f "abcd\r"
    chan close $f
    set f [open $path(test1)]
    chan configure $f -translation auto
    list [chan read $f] [testchannel queuedcr $f]
} -cleanup {
    chan close $f
} -result [list "abcd\n" 1]
test chan-io-13.8 {TranslateInputEOL: auto mode: \r\n} -body {
    # (*src == '\n')
    set f [open $path(test1) w]
    chan configure $f -translation lf
    chan puts -nonewline $f "abcd\r\ndef"
    chan close $f
    set f [open $path(test1)]
    chan configure $f -translation auto
    chan read $f
} -cleanup {
    chan close $f
} -result "abcd\ndef"
test chan-io-13.9 {TranslateInputEOL: auto mode: \r followed by not \n} -body {
    set f [open $path(test1) w]
    chan configure $f -translation lf
    chan puts -nonewline $f "abcd\rdef"
    chan close $f
    set f [open $path(test1)]
    chan configure $f -translation auto
    chan read $f
} -cleanup {
    chan close $f
} -result "abcd\ndef"
test chan-io-13.10 {TranslateInputEOL: auto mode: \n} -body {
    # not (*src == '\r')
    set f [open $path(test1) w]
    chan configure $f -translation lf
    chan puts -nonewline $f "abcd\ndef"
    chan close $f
    set f [open $path(test1)]
    chan configure $f -translation auto
    chan read $f
} -cleanup {
    chan close $f
} -result "abcd\ndef"
test chan-io-13.11 {TranslateInputEOL: EOF char} -body {
    # (*chanPtr->inEofChar != '\x00')
    set f [open $path(test1) w]
    chan configure $f -translation lf
    chan puts -nonewline $f "abcd\ndefgh"
    chan close $f
    set f [open $path(test1)]
    chan configure $f -translation auto -eofchar e
    chan read $f
} -cleanup {
    chan close $f
} -result "abcd\nd"
test chan-io-13.12 {TranslateInputEOL: find EOF char in src} -body {
    # (*chanPtr->inEofChar != '\x00')
    set f [open $path(test1) w]
    chan configure $f -translation lf
    chan puts -nonewline $f "\r\n\r\n\r\nab\r\n\r\ndef\r\n\r\n\r\n"
    chan close $f
    set f [open $path(test1)]
    chan configure $f -translation auto -eofchar e
    chan read $f
} -cleanup {
    chan close $f
} -result "\n\n\nab\n\nd"

# Test standard handle management. The functions tested are Tcl_SetStdChannel
# and Tcl_GetStdChannel. Incidentally we are also testing channel table
# management.

if {[testConstraint testchannel]} {
    set consoleFileNames [lsort [testchannel open]]
} else {
    # just to avoid an error
    set consoleFileNames [list]
}

test chan-io-14.1 {Tcl_SetStdChannel and Tcl_GetStdChannel} {testchannel} {
    set result ""
    lappend result [chan configure stdin -buffering]
    lappend result [chan configure stdout -buffering]
    lappend result [chan configure stderr -buffering]
    lappend result [lsort [testchannel open]]
} [list line line none $consoleFileNames]
test chan-io-14.2 {Tcl_SetStdChannel and Tcl_GetStdChannel} -setup {
    interp create x
    set result ""
} -body {
    lappend result [x eval {chan configure stdin -buffering}]
    lappend result [x eval {chan configure stdout -buffering}]
    lappend result [x eval {chan configure stderr -buffering}]
} -cleanup {
    interp delete x
} -result {line line none}
set path(test3) [makeFile {} test3]
test chan-io-14.3 {Tcl_SetStdChannel & Tcl_GetStdChannel} -constraints exec -body {
    set f [open $path(test1) w]
    chan puts -nonewline $f {
	chan close stdin
	chan close stdout
	chan close stderr
	set f  [}
    chan puts $f [list open $path(test1) r]]
    chan puts $f "set f2 \[[list open $path(test2) w]]"
    chan puts $f "set f3 \[[list open $path(test3) w]]"
    chan puts $f {	chan puts stdout [chan gets stdin]
	chan puts stdout out
	chan puts stderr err
	chan close $f
	chan close $f2
	chan close $f3
    }
    chan close $f
    set result [exec [interpreter] $path(test1)]
    set f  [open $path(test2) r]
    set f2 [open $path(test3) r]
    lappend result [chan read $f] [chan read $f2]
} -cleanup {
    chan close $f
    chan close $f2
} -result {{
out
} {err
}}
# This test relies on the fact that stdout is used before stderr.
test chan-io-14.4 {Tcl_SetStdChannel & Tcl_GetStdChannel} -constraints {exec} -body {
    set f [open $path(test1) w]
    chan puts -nonewline $f { chan close stdin
	chan close stdout
	chan close stderr
	set f  [}
    chan puts $f [list open $path(test1) r]]
    chan puts $f "set f2 \[[list open $path(test2) w]]"
    chan puts $f "set f3 \[[list open $path(test3) w]]"
    chan puts $f {
	chan puts stdout [chan gets stdin]
	chan puts stdout $f2
	chan puts stderr $f3
	chan close $f
	chan close $f2
	chan close $f3
    }
    chan close $f
    set result [exec [interpreter] $path(test1)]
    set f  [open $path(test2) r]
    set f2 [open $path(test3) r]
    lappend result [chan read $f] [chan read $f2]
} -cleanup {
    chan close $f
    chan close $f2
} -result {{ chan close stdin
stdout
} {stderr
}}
catch {interp delete z}
test chan-io-14.5 {Tcl_GetChannel: stdio name translation} -setup {
    interp create z
} -body {
    chan eof stdin
    catch {z eval chan flush stdin} msg1
    catch {z eval chan close stdin} msg2
    catch {z eval chan flush stdin} msg3
    list $msg1 $msg2 $msg3
} -cleanup {
    interp delete z
} -result {{channel "stdin" wasn't opened for writing} {} {can not find channel named "stdin"}}
test chan-io-14.6 {Tcl_GetChannel: stdio name translation} -setup {
    interp create z
} -body {
    chan eof stdout
    catch {z eval chan flush stdout} msg1
    catch {z eval chan close stdout} msg2
    catch {z eval chan flush stdout} msg3
    list $msg1 $msg2 $msg3
} -cleanup {
    interp delete z
} -result {{} {} {can not find channel named "stdout"}}
test chan-io-14.7 {Tcl_GetChannel: stdio name translation} -setup {
    interp create z
} -body {
    chan eof stderr
    catch {z eval chan flush stderr} msg1
    catch {z eval chan close stderr} msg2
    catch {z eval chan flush stderr} msg3
    list $msg1 $msg2 $msg3
} -cleanup {
    interp delete z
} -result {{} {} {can not find channel named "stderr"}}
set path(script) [makeFile {} script]
test chan-io-14.8 {reuse of stdio special channels} -setup {
    file delete $path(script)
    file delete $path(test1)
} -constraints stdio -body {
    set f [open $path(script) w]
    chan puts -nonewline $f {
	chan close stderr
	set f [}
    chan puts $f [list open $path(test1) w]]
    chan puts -nonewline $f {
	chan puts stderr hello
	chan close $f
	set f [}
    chan puts $f [list open $path(test1) r]]
    chan puts $f {
	chan puts [chan gets $f]
    }
    chan close $f
    set f [openpipe r $path(script)]
    chan gets $f
} -cleanup {
    chan close $f
} -result hello
test chan-io-14.9 {reuse of stdio special channels} -setup {
    file delete $path(script)
    file delete $path(test1)
} -constraints {stdio fileevent} -body {
    set f [open $path(script) w]
    chan puts $f {
        array set path [lindex $argv 0]
	set f [open $path(test1) w]
	chan puts $f hello
	chan close $f
	chan close stderr
	set f [open "|[list [info nameofexecutable] $path(cat) $path(test1)]" r]
	chan puts [chan gets $f]
    }
    chan close $f
    set f [openpipe r $path(script) [array get path]]
    chan gets $f
} -cleanup {
    chan close $f
    # Added delay to give Windows time to stop the spawned process and clean
    # up its grip on the file test1. Added delete as proper test cleanup.
    # The failing tests were 18.1 and 18.2 as first re-users of file "test1".
    after [expr {[testConstraint win] ? 10000 : 500}]
    file delete $path(script)
    file delete $path(test1)
} -result hello

test chan-io-15.1 {Tcl_CreateChan CloseHandler} emptyTest {
} {}

test chan-io-16.1 {Tcl_DeleteChan CloseHandler} emptyTest {
} {}

# Test channel table management. The functions tested are GetChannelTable,
# DeleteChannelTable, Tcl_RegisterChannel, Tcl_UnregisterChannel,
# Tcl_GetChannel and Tcl_CreateChannel.
#
# These functions use "eof stdin" to ensure that the standard channels are
# added to the channel table of the interpreter.

test chan-io-17.1 {GetChannelTable, DeleteChannelTable on std handles} -setup {
    set l ""
} -constraints {testchannel} -body {
    set l1 [testchannel refcount stdin]
    chan eof stdin
    interp create x
    lappend l [expr {[testchannel refcount stdin] - $l1}]
    x eval {chan eof stdin}
    lappend l [expr {[testchannel refcount stdin] - $l1}]
    interp delete x
    lappend l [expr {[testchannel refcount stdin] - $l1}]
} -result {0 1 0}
test chan-io-17.2 {GetChannelTable, DeleteChannelTable on std handles} -setup  {
    set l ""
} -constraints {testchannel} -body {
    set l1 [testchannel refcount stdout]
    chan eof stdin
    interp create x
    lappend l [expr {[testchannel refcount stdout] - $l1}]
    x eval {chan eof stdout}
    lappend l [expr {[testchannel refcount stdout] - $l1}]
    interp delete x
    lappend l [expr {[testchannel refcount stdout] - $l1}]
} -result {0 1 0}
test chan-io-17.3 {GetChannelTable, DeleteChannelTable on std handles} -setup {
    set l ""
} -constraints {testchannel} -body {
    set l1 [testchannel refcount stderr]
    chan eof stdin
    interp create x
    lappend l [expr {[testchannel refcount stderr] - $l1}]
    x eval {chan eof stderr}
    lappend l [expr {[testchannel refcount stderr] - $l1}]
    interp delete x
    lappend l [expr {[testchannel refcount stderr] - $l1}]
} -result {0 1 0}

test chan-io-18.1 {Tcl_RegisterChannel, Tcl_UnregisterChannel} -setup {
    file delete -force $path(test1)
    set l ""
} -constraints {testchannel} -body {
    set f [open $path(test1) w]
    lappend l [lindex [testchannel info $f] 15]
    chan close $f
    if {[catch {lindex [testchannel info $f] 15} msg]} {
	lappend l $msg
    } else {
	lappend l "very broken: $f found after being chan closed"
    }
    string equal $l [list 1 "can not find channel named \"$f\""]
} -result 1
test chan-io-18.2 {Tcl_RegisterChannel, Tcl_UnregisterChannel} -setup {
    file delete -force $path(test1)
    set l ""
} -constraints {testchannel} -body {
    set f [open $path(test1) w]
    lappend l [lindex [testchannel info $f] 15]
    interp create x
    interp share "" $f x
    lappend l [lindex [testchannel info $f] 15]
    x eval chan close $f
    lappend l [lindex [testchannel info $f] 15]
    interp delete x
    lappend l [lindex [testchannel info $f] 15]
    chan close $f
    if {[catch {lindex [testchannel info $f] 15} msg]} {
	lappend l $msg
    } else {
	lappend l "very broken: $f found after being chan closed"
    }
    string equal $l [list 1 2 1 1 "can not find channel named \"$f\""]
} -result 1
test chan-io-18.3 {Tcl_RegisterChannel, Tcl_UnregisterChannel} -setup {
    file delete $path(test1)
    set l ""
} -constraints {testchannel} -body {
    set f [open $path(test1) w]
    lappend l [lindex [testchannel info $f] 15]
    interp create x
    interp share "" $f x
    lappend l [lindex [testchannel info $f] 15]
    interp delete x
    lappend l [lindex [testchannel info $f] 15]
    chan close $f
    if {[catch {lindex [testchannel info $f] 15} msg]} {
	lappend l $msg
    } else {
	lappend l "very broken: $f found after being chan closed"
    }
    string equal $l [list 1 2 1 "can not find channel named \"$f\""]
} -result 1

test chan-io-19.1 {Tcl_GetChannel->Tcl_GetStdChannel, standard handles} {
    chan eof stdin
} 0
test chan-io-19.2 {testing Tcl_GetChannel, user opened handle} -setup {
    file delete $path(test1)
} -body {
    set f [open $path(test1) w]
    chan eof $f
} -cleanup {
    chan close $f
} -result 0
test chan-io-19.3 {Tcl_GetChannel, channel not found} -body {
    chan eof file34
} -returnCodes error -result {can not find channel named "file34"}
test chan-io-19.4 {Tcl_CreateChannel, insertion into channel table} -setup {
    file delete $path(test1)
    set l ""
} -constraints {testchannel} -body {
    set f [open $path(test1) w]
    lappend l [chan eof $f]
    chan close $f
    if {[catch {lindex [testchannel info $f] 15} msg]} {
	lappend l $msg
    } else {
	lappend l "very broken: $f found after being chan closed"
    }
    string equal $l [list 0 "can not find channel named \"$f\""]
} -result 1

test chan-io-20.1 {Tcl_CreateChannel: initial settings} -setup {
    set old [encoding system]
} -body {
    set a [open $path(test2) w]
    encoding system ascii
    set f [open $path(test1) w]
    chan configure $f -encoding
} -cleanup {
    encoding system $old
    chan close $f
    chan close $a
} -result {ascii}
test chan-io-20.2 {Tcl_CreateChannel: initial settings} -constraints {win} -body {
    set f [open $path(test1) w+]
    list [chan configure $f -eofchar] [chan configure $f -translation]
} -cleanup {
    chan close $f
} -result {{} {auto crlf}}
test chan-io-20.3 {Tcl_CreateChannel: initial settings} -constraints {unix} -body {
    set f [open $path(test1) w+]
    list [chan configure $f -eofchar] [chan configure $f -translation]
} -cleanup {
    chan close $f
} -result {{} {auto lf}}
test chan-io-20.5 {Tcl_CreateChannel: install channel in empty slot} -setup {
    set path(stdout) [makeFile {} stdout]
} -constraints {stdio notWinCI} -body {
    set f [open $path(script) w]
    chan puts -nonewline $f {
	chan close stdout
	set f1 [}
    chan puts $f [list open $path(stdout) w]]
    chan puts $f {
	chan configure $f1 -buffersize 777
	chan puts stderr [chan configure stdout -buffersize]
    }
    chan close $f
    set f [openpipe r $path(script)]
    chan close $f
} -cleanup {
    removeFile $path(stdout)
} -returnCodes error -result {777}

test chan-io-21.1 {Chan CloseChannelsOnExit} emptyTest {
} {}

# Test management of attributes associated with a channel, such as its default
# translation, its name and type, etc. The functions tested in this group are
# Tcl_GetChannelName, Tcl_GetChannelType and Tcl_GetChannelFile.
# Tcl_GetChannelInstanceData not tested because files do not use the instance
# data.

test chan-io-22.1 {Tcl_GetChannelMode} emptyTest {
    # Not used anywhere in Tcl.
} {}

test chan-io-23.1 {Tcl_GetChannelName} -constraints {testchannel} -setup {
    file delete $path(test1)
} -body {
    set f [open $path(test1) w]
    set n [testchannel name $f]
    expr {$n eq $f ? "ok" : "$n != $f"}
} -cleanup {
    chan close $f
} -result ok

test chan-io-24.1 {Tcl_GetChannelType} -constraints {testchannel} -setup {
    file delete $path(test1)
} -body {
    set f [open $path(test1) w]
    testchannel type $f
} -cleanup {
    chan close $f
} -result "file"

test chan-io-25.1 {Tcl_GetChannelHandle, input} -setup {
    set l ""
} -constraints {testchannel} -body {
    set f [open $path(test1) w]
    chan configure $f -translation lf -eofchar {}
    chan puts $f "1234567890\n098765432"
    chan close $f
    set f [open $path(test1) r]
    chan gets $f
    lappend l [testchannel inputbuffered $f]
    lappend l [chan tell $f]
} -cleanup {
    chan close $f
} -result {10 11}
test chan-io-25.2 {Tcl_GetChannelHandle, output} -setup {
    file delete $path(test1)
    set l ""
} -constraints {testchannel} -body {
    set f [open $path(test1) w]
    chan configure $f -translation lf
    chan puts $f hello
    lappend l [testchannel outputbuffered $f]
    lappend l [chan tell $f]
    chan flush $f
    lappend l [testchannel outputbuffered $f]
    lappend l [chan tell $f]
} -cleanup {
    chan close $f
    file delete $path(test1)
} -result {6 6 0 6}

test chan-io-26.1 {Tcl_GetChannelInstanceData} -body {
    # "pid" command uses Tcl_GetChannelInstanceData
    # Don't care what pid is (but must be a number), just want to exercise it.
    set f [openpipe r << exit]
    pid $f
} -constraints stdio -cleanup {
    chan close $f
} -match regexp -result {^\d+$}

# Test flushing. The functions tested here are FlushChannel.

test chan-io-27.1 {FlushChannel, no output buffered} -setup {
    file delete $path(test1)
} -body {
    set f [open $path(test1) w]
    chan flush $f
    file size $path(test1)
} -cleanup {
    chan close $f
} -result 0
test chan-io-27.2 {FlushChannel, some output buffered} -setup {
    file delete $path(test1)
    set l ""
} -body {
    set f [open $path(test1) w]
    chan configure $f -translation lf -eofchar {}
    chan puts $f hello
    lappend l [file size $path(test1)]
    chan flush $f
    lappend l [file size $path(test1)]
    chan close $f
    lappend l [file size $path(test1)]
} -result {0 6 6}
test chan-io-27.3 {FlushChannel, implicit flush on chan close} -setup {
    file delete $path(test1)
    set l ""
} -body {
    set f [open $path(test1) w]
    chan configure $f -translation lf -eofchar {}
    chan puts $f hello
    lappend l [file size $path(test1)]
    chan close $f
    lappend l [file size $path(test1)]
} -result {0 6}
test chan-io-27.4 {FlushChannel, implicit flush when buffer fills} -setup {
    file delete $path(test1)
    set l ""
} -body {
    set f [open $path(test1) w]
    chan configure $f -translation lf -eofchar {}
    chan configure $f -buffersize 60
    lappend l [file size $path(test1)]
    for {set i 0} {$i < 12} {incr i} {
	chan puts $f hello
    }
    lappend l [file size $path(test1)]
    chan flush $f
    lappend l [file size $path(test1)]
} -cleanup {
    chan close $f
} -result {0 60 72}
test chan-io-27.5 {FlushChannel, implicit flush when buffer fills and on chan close} -setup {
    file delete $path(test1)
    set l ""
} -constraints {unixOrWin} -body {
    set f [open $path(test1) w]
    chan configure $f -translation lf -buffersize 60 -eofchar {}
    lappend l [file size $path(test1)]
    for {set i 0} {$i < 12} {incr i} {
	chan puts $f hello
    }
    lappend l [file size $path(test1)]
    chan close $f
    lappend l [file size $path(test1)]
} -result {0 60 72}
set path(pipe)   [makeFile {} pipe]
set path(output) [makeFile {} output]
test chan-io-27.6 {FlushChannel, async flushing, async chan close} -setup {
    file delete $path(pipe)
    file delete $path(output)
} -constraints {stdio asyncPipeChan Close} -body {
    set f [open $path(pipe) w]
    chan puts $f "set f \[[list open $path(output) w]]"
    chan puts $f {
	chan configure $f -translation lf -buffering none -eofchar {}
	while {![chan eof stdin]} {
	    after 20
	    chan puts -nonewline $f [chan read stdin 1024]
	}
	chan close $f
    }
    chan close $f
    set x 01234567890123456789012345678901
    for {set i 0} {$i < 11} {incr i} {
        set x "$x$x"
    }
    set f [open $path(output) w]
    chan close $f
    set f [openpipe w $path(pipe)]
    chan configure $f -blocking off
    chan puts -nonewline $f $x
    chan close $f
    set counter 0
    while {([file size $path(output)] < 65536) && ($counter < 1000)} {
	after 20 [list incr [namespace which -variable counter]]
	vwait [namespace which -variable counter]
    }
    if {$counter == 1000} {
        set result "file size only [file size $path(output)]"
    } else {
        set result ok
    }
} -result ok

# Tests closing a channel. The functions tested are Chan CloseChannel and
# Tcl_Chan Close.

test chan-io-28.1 {Chan CloseChannel called when all references are dropped} -setup {
    file delete $path(test1)
    set l ""
} -constraints {testchannel} -body {
    set f [open $path(test1) w]
    interp create x
    interp share "" $f x
    lappend l [testchannel refcount $f]
    x eval chan close $f
    interp delete x
    lappend l [testchannel refcount $f]
} -cleanup {
    chan close $f
} -result {2 1}
test chan-io-28.2 {Chan CloseChannel called when all references are dropped} -setup {
    file delete $path(test1)
} -body {
    set f [open $path(test1) w]
    interp create x
    interp share "" $f x
    chan puts -nonewline $f abc
    chan close $f
    x eval chan puts $f def
    x eval chan close $f
    interp delete x
    set f [open $path(test1) r]
    chan gets $f
} -cleanup {
    chan close $f
} -result abcdef
test chan-io-28.3 {Chan CloseChannel, not called before output queue is empty} -setup {
    file delete $path(pipe)
    file delete $path(output)
} -constraints {stdio asyncPipeChan Close nonPortable} -body {
    set f [open $path(pipe) w]
    chan puts $f {
	# Need to not have eof char appended on chan close, because the other
	# side of the pipe already chan closed, so that writing would cause an
	# error "invalid file".
	chan configure stdout -eofchar {}
	chan configure stderr -eofchar {}
	set f [open $path(output) w]
	chan configure $f -translation lf -buffering none
	for {set x 0} {$x < 20} {incr x} {
	    after 20
	    chan puts -nonewline $f [chan read stdin 1024]
	}
	chan close $f
    }
    chan close $f
    set x 01234567890123456789012345678901
    for {set i 0} {$i < 11} {incr i} {
        set x "$x$x"
    }
    set f [open $path(output) w]
    chan close $f
    set f [openpipe r+ $path(pipe)]
    chan configure $f -blocking off -eofchar {}
    chan puts -nonewline $f $x
    chan close $f
    set counter 0
    while {([file size $path(output)] < 20480) && ($counter < 1000)} {
	after 20 [list incr [namespace which -variable counter]]
	vwait [namespace which -variable counter]
    }
    if {$counter == 1000} {
        set result probably_broken
    } else {
        set result ok
    }
} -result ok
test chan-io-28.4 {Tcl_Chan Close} -constraints {testchannel} -setup {
    file delete $path(test1)
    set l ""
} -body {
    lappend l [lsort [testchannel open]]
    set f [open $path(test1) w]
    lappend l [lsort [testchannel open]]
    chan close $f
    lappend l [lsort [testchannel open]]
    set x [list $consoleFileNames \
		[lsort [list {*}$consoleFileNames $f]] \
		$consoleFileNames]
    expr {$l eq $x ? "ok" : "{$l} != {$x}"}
} -result ok
test chan-io-28.5 {Tcl_Chan Close vs standard handles} -setup {
    file delete $path(script)
} -constraints {stdio unix testchannel} -body {
    set f [open $path(script) w]
    chan puts $f {
	chan close stdin
	chan puts [testchannel open]
    }
    chan close $f
    set f [openpipe r $path(script)]
    set l [chan gets $f]
    chan close $f
    lsort $l
} -result {file1 file2}
test chan-io-28.6 {Tcl_CloseEx (half-close) pipe} -setup {
    set cat [makeFile {
	fconfigure stdout -buffering line
	while {[gets stdin line] >= 0} {puts $line}
	puts DONE
	exit 0
    } cat.tcl]
    variable done
} -body {
    set ff [openpipe r+ $cat]
    puts $ff Hey
    close $ff w
    set timer [after 1000 [namespace code {set done Failed}]]
    set acc {}
    fileevent $ff readable [namespace code {
	if {[gets $ff line] < 0} {
	    set done Succeeded
	} else {
	    lappend acc $line
	}
    }]
    vwait [namespace which -variable done]
    after cancel $timer
    close $ff r
    list $done $acc
} -cleanup {
    removeFile cat.tcl
} -result {Succeeded {Hey DONE}}
test chan-io-28.7 {Tcl_CloseEx (half-close) socket} -setup {
    set echo [makeFile {
	proc accept {s args} {set ::sok $s}
	set s [socket -server accept 0]
	puts [lindex [fconfigure $s -sockname] 2]
	flush stdout
	vwait ::sok
	fconfigure $sok -buffering line
	while {[gets $sok line]>=0} {puts $sok $line}
	puts $sok DONE
	exit 0
    } echo.tcl]
    variable done
    unset -nocomplain done
    set done ""
    set timer ""
    set ff [openpipe r $echo]
    gets $ff port
} -body {
    set s [socket 127.0.0.1 $port]
    puts $s Hey
    close $s w
    set timer [after 1000 [namespace code {set done Failed}]]
    set acc {}
    fileevent $s readable [namespace code {
	if {[gets $s line]<0} {
	    set done Succeeded
	} else {
	    lappend acc $line
	}
    }]
    vwait [namespace which -variable done]
    list $done $acc
} -cleanup {
    catch {close $s}
    close $ff
    after cancel $timer
    removeFile echo.tcl
} -result {Succeeded {Hey DONE}}

test chan-io-29.1 {Tcl_WriteChars, channel not writable} -body {
    chan puts stdin hello
} -returnCodes error -result {channel "stdin" wasn't opened for writing}
test chan-io-29.2 {Tcl_WriteChars, empty string} -setup {
    file delete $path(test1)
} -body {
    set f [open $path(test1) w]
    chan configure $f -eofchar {}
    chan puts -nonewline $f ""
    chan close $f
    file size $path(test1)
} -result 0
test chan-io-29.3 {Tcl_WriteChars, nonempty string} -setup {
    file delete $path(test1)
} -body {
    set f [open $path(test1) w]
    chan configure $f -eofchar {}
    chan puts -nonewline $f hello
    chan close $f
    file size $path(test1)
} -result 5
test chan-io-29.4 {Tcl_WriteChars, buffering in full buffering mode} -setup {
    file delete $path(test1)
    set l ""
} -constraints {testchannel} -body {
    set f [open $path(test1) w]
    chan configure $f -translation lf -buffering full -eofchar {}
    chan puts $f hello
    lappend l [testchannel outputbuffered $f]
    lappend l [file size $path(test1)]
    chan flush $f
    lappend l [testchannel outputbuffered $f]
    lappend l [file size $path(test1)]
} -cleanup {
    chan close $f
} -result {6 0 0 6}
test chan-io-29.5 {Tcl_WriteChars, buffering in line buffering mode} -setup {
    file delete $path(test1)
    set l ""
} -constraints {testchannel} -body {
    set f [open $path(test1) w]
    chan configure $f -translation lf -buffering line -eofchar {}
    chan puts -nonewline $f hello
    lappend l [testchannel outputbuffered $f]
    lappend l [file size $path(test1)]
    chan puts $f hello
    lappend l [testchannel outputbuffered $f]
    lappend l [file size $path(test1)]
} -cleanup {
    chan close $f
} -result {5 0 0 11}
test chan-io-29.6 {Tcl_WriteChars, buffering in no buffering mode} -setup {
    file delete $path(test1)
    set l ""
} -constraints {testchannel} -body {
    set f [open $path(test1) w]
    chan configure $f -translation lf -buffering none -eofchar {}
    chan puts -nonewline $f hello
    lappend l [testchannel outputbuffered $f]
    lappend l [file size $path(test1)]
    chan puts $f hello
    lappend l [testchannel outputbuffered $f]
    lappend l [file size $path(test1)]
} -cleanup {
    chan close $f
} -result {0 5 0 11}
test chan-io-29.7 {Tcl_Flush, full buffering} -setup {
    file delete $path(test1)
    set l ""
} -constraints {testchannel} -body {
    set f [open $path(test1) w]
    chan configure $f -translation lf -buffering full -eofchar {}
    chan puts -nonewline $f hello
    lappend l [testchannel outputbuffered $f]
    lappend l [file size $path(test1)]
    chan puts $f hello
    lappend l [testchannel outputbuffered $f]
    lappend l [file size $path(test1)]
    chan flush $f
    lappend l [testchannel outputbuffered $f]
    lappend l [file size $path(test1)]
} -cleanup {
    chan close $f
} -result {5 0 11 0 0 11}
test chan-io-29.8 {Tcl_Flush, full buffering} -setup {
    file delete $path(test1)
    set l ""
} -constraints {testchannel} -body {
    set f [open $path(test1) w]
    chan configure $f -translation lf -buffering line
    chan puts -nonewline $f hello
    lappend l [testchannel outputbuffered $f]
    lappend l [file size $path(test1)]
    chan flush $f
    lappend l [testchannel outputbuffered $f]
    lappend l [file size $path(test1)]
    chan puts $f hello
    lappend l [testchannel outputbuffered $f]
    lappend l [file size $path(test1)]
    chan flush $f
    lappend l [testchannel outputbuffered $f]
    lappend l [file size $path(test1)]
} -cleanup {
    chan close $f
} -result {5 0 0 5 0 11 0 11}
test chan-io-29.9 {Tcl_Flush, channel not writable} -body {
    chan flush stdin
} -returnCodes error -result {channel "stdin" wasn't opened for writing}
test chan-io-29.10 {Tcl_WriteChars, looping and buffering} -setup {
    file delete $path(test1)
} -body {
    set f1 [open $path(test1) w]
    chan configure $f1 -translation lf -eofchar {}
    set f2 [open $path(longfile) r]
    for {set x 0} {$x < 10} {incr x} {
	chan puts $f1 [chan gets $f2]
    }
    chan close $f2
    chan close $f1
    file size $path(test1)
} -result 387
test chan-io-29.11 {Tcl_WriteChars, no newline, implicit flush} -setup {
    file delete $path(test1)
} -body {
    set f1 [open $path(test1) w]
    chan configure $f1 -eofchar {}
    set f2 [open $path(longfile) r]
    for {set x 0} {$x < 10} {incr x} {
	chan puts -nonewline $f1 [chan gets $f2]
    }
    chan close $f1
    chan close $f2
    file size $path(test1)
} -result 377
test chan-io-29.12 {Tcl_WriteChars on a pipe} -setup {
    file delete $path(test1)
    file delete $path(pipe)
} -constraints stdio -body {
    set f1 [open $path(pipe) w]
    chan puts $f1 "set f1 \[[list open $path(longfile) r]]"
    chan puts $f1 {
	for {set x 0} {$x < 10} {incr x} {
	    chan puts [chan gets $f1]
	}
    }
    chan close $f1
    set f1 [openpipe r $path(pipe)]
    set f2 [open $path(longfile) r]
    set y ok
    for {set x 0} {$x < 10} {incr x} {
	set l1 [chan gets $f1]
	set l2 [chan gets $f2]
	if {$l1 ne $l2} {
	    set y broken:$x
	}
    }
    return $y
} -cleanup {
    chan close $f1
    chan close $f2
} -result ok
test chan-io-29.13 {Tcl_WriteChars to a pipe, line buffered} -setup {
    file delete $path(test1)
    file delete $path(pipe)
} -constraints stdio -body {
    set f1 [open $path(pipe) w]
    chan puts $f1 {
	chan puts [chan gets stdin]
	chan puts [chan gets stdin]
    }
    chan close $f1
    set y ok
    set f1 [openpipe r+ $path(pipe)]
    chan configure $f1 -buffering line
    set f2 [open $path(longfile) r]
    set line [chan gets $f2]
    chan puts $f1 $line
    set backline [chan gets $f1]
    if {$line ne $backline} {
	set y broken1
    }
    set line [chan gets $f2]
    chan puts $f1 $line
    set backline [chan gets $f1]
    if {$line ne $backline} {
	set y broken2
    }
    return $y
} -cleanup {
    chan close $f1
    chan close $f2
} -result ok
test chan-io-29.14 {Tcl_WriteChars, buffering and implicit flush at chan close} -setup {
    file delete $path(test3)
} -body {
    set f [open $path(test3) w]
    chan puts -nonewline $f "Text1"
    chan puts -nonewline $f " Text 2"
    chan puts $f " Text 3"
    chan close $f
    set f [open $path(test3) r]
    chan gets $f
} -cleanup {
    chan close $f
} -result {Text1 Text 2 Text 3}
test chan-io-29.15 {Tcl_Flush, channel not open for writing} -setup {
    file delete $path(test1)
    set fd [open $path(test1) w]
    chan close $fd
} -body {
    set fd [open $path(test1) r]
    chan flush $fd
} -returnCodes error -cleanup {
    catch {chan close $fd}
} -match glob -result {channel "*" wasn't opened for writing}
test chan-io-29.16 {Tcl_Flush on pipe opened only for reading} -setup {
    set fd [openpipe r cat longfile]
} -constraints stdio -body {
    chan flush $fd
} -returnCodes error -cleanup {
    catch {chan close $fd}
} -match glob -result {channel "*" wasn't opened for writing}
test chan-io-29.17 {Tcl_WriteChars buffers, then Tcl_Flush flushes} -setup {
    file delete $path(test1)
} -body {
    set f1 [open $path(test1) w]
    chan configure $f1 -translation lf
    chan puts $f1 hello
    chan puts $f1 hello
    chan puts $f1 hello
    chan flush $f1
    file size $path(test1)
} -cleanup {
    chan close $f1
} -result 18
test chan-io-29.18 {Tcl_WriteChars and Tcl_Flush intermixed} -setup {
    file delete $path(test1)
    set x ""
    set f1 [open $path(test1) w]
} -body {
    chan configure $f1 -translation lf
    chan puts $f1 hello
    chan puts $f1 hello
    chan puts $f1 hello
    chan flush $f1
    lappend x [file size $path(test1)]
    chan puts $f1 hello
    chan flush $f1
    lappend x [file size $path(test1)]
    chan puts $f1 hello
    chan flush $f1
    lappend x [file size $path(test1)]
} -cleanup {
    chan close $f1
} -result {18 24 30}
test chan-io-29.19 {Explicit and implicit flushes} -setup {
    file delete $path(test1)
} -body {
    set f1 [open $path(test1) w]
    chan configure $f1 -translation lf -eofchar {}
    set x ""
    chan puts $f1 hello
    chan puts $f1 hello
    chan puts $f1 hello
    chan flush $f1
    lappend x [file size $path(test1)]
    chan puts $f1 hello
    chan flush $f1
    lappend x [file size $path(test1)]
    chan puts $f1 hello
    chan close $f1
    lappend x [file size $path(test1)]
} -result {18 24 30}
test chan-io-29.20 {Implicit flush when buffer is full} -setup {
    file delete $path(test1)
} -body {
    set f1 [open $path(test1) w]
    chan configure $f1 -translation lf -eofchar {}
    set line "abcdefghijklmnopqrstuvwxyzABCDEFGHIJKLMNOPQRSTUVWXYZ0123456789"
    for {set x 0} {$x < 100} {incr x} {
      chan puts $f1 $line
    }
    set z ""
    lappend z [file size $path(test1)]
    for {set x 0} {$x < 100} {incr x} {
	chan puts $f1 $line
    }
    lappend z [file size $path(test1)]
    chan close $f1
    lappend z [file size $path(test1)]
} -result {4096 12288 12600}
test chan-io-29.21 {Tcl_Flush to pipe} -setup {
    file delete $path(pipe)
} -constraints stdio -body {
    set f1 [open $path(pipe) w]
    chan puts $f1 {set x [chan read stdin 6]}
    chan puts $f1 {set cnt [string length $x]}
    chan puts $f1 {chan puts "read $cnt characters"}
    chan close $f1
    set f1 [openpipe r+ $path(pipe)]
    chan puts $f1 hello
    chan flush $f1
    chan gets $f1
} -cleanup {
    catch {chan close $f1}
} -result "read 6 characters"
test chan-io-29.22 {Tcl_Flush called at other end of pipe} -setup {
    file delete $path(pipe)
} -constraints stdio -body {
    set f1 [open $path(pipe) w]
    chan puts $f1 {
	chan configure stdout -buffering full
	chan puts hello
	chan puts hello
	chan flush stdout
	chan gets stdin
	chan puts bye
	chan flush stdout
    }
    chan close $f1
    set f1 [openpipe r+ $path(pipe)]
    set x ""
    lappend x [chan gets $f1]
    lappend x [chan gets $f1]
    chan puts $f1 hello
    chan flush $f1
    lappend x [chan gets $f1]
} -cleanup {
    chan close $f1
} -result {hello hello bye}
test chan-io-29.23 {Tcl_Flush and line buffering at end of pipe} -setup {
    file delete $path(pipe)
} -constraints stdio -body {
    set f1 [open $path(pipe) w]
    chan puts $f1 {
	chan puts hello
	chan puts hello
	chan gets stdin
	chan puts bye
    }
    chan close $f1
    set f1 [openpipe r+ $path(pipe)]
    set x ""
    lappend x [chan gets $f1]
    lappend x [chan gets $f1]
    chan puts $f1 hello
    chan flush $f1
    lappend x [chan gets $f1]
} -cleanup {
    chan close $f1
} -result {hello hello bye}
test chan-io-29.24 {Tcl_WriteChars and Tcl_Flush move end of file} -setup {
    variable x {}
} -body {
    set f [open $path(test3) w]
    chan puts $f "Line 1"
    chan puts $f "Line 2"
    set f2 [open $path(test3)]
    lappend x [chan read -nonewline $f2]
    chan close $f2
    chan flush $f
    set f2 [open $path(test3)]
    lappend x [chan read -nonewline $f2]
} -cleanup {
    chan close $f2
    chan close $f
} -result "{} {Line 1\nLine 2}"
test chan-io-29.25 {Implicit flush with Tcl_Flush to command pipelines} -setup {
    file delete $path(test3)
} -constraints {stdio fileevent} -body {
    set f [openpipe w $path(cat) | [interpreter] $path(cat) > $path(test3)]
    chan puts $f "Line 1"
    chan puts $f "Line 2"
    chan close $f
    after 100
    set f [open $path(test3) r]
    chan read $f
} -cleanup {
    chan close $f
} -result "Line 1\nLine 2\n"
test chan-io-29.26 {Tcl_Flush, Tcl_Write on bidirectional pipelines} -constraints {stdio unixExecs} -body {
    set f [open "|[list cat -u]" r+]
    chan puts $f "Line1"
    chan flush $f
    chan gets $f
} -cleanup {
    chan close $f
} -result {Line1}
test chan-io-29.27 {Tcl_Flush on chan closed pipeline} -setup {
    file delete $path(pipe)
    set f [open $path(pipe) w]
    chan puts $f {exit}
    chan close $f
} -constraints stdio -body {
    set f [openpipe r+ $path(pipe)]
    chan gets $f
    chan puts $f output
    after 50
    #
    # The flush below will get a SIGPIPE. This is an expected part of the test
    # and indicates that the test operates correctly. If you run this test
    # under a debugger, the signal will by intercepted unless you disable the
    # debugger's signal interception.
    #
    if {[catch {chan flush $f} msg]} {
	set x [list 1 $msg $::errorCode]
	catch {chan close $f}
    } elseif {[catch {chan close $f} msg]} {
	set x [list 1 $msg $::errorCode]
    } else {
	set x {this was supposed to fail and did not}
    }
    string tolower $x
} -match glob -result {1 {error flushing "*": broken pipe} {posix epipe {broken pipe}}}
test chan-io-29.28 {Tcl_WriteChars, lf mode} -setup {
    file delete $path(test1)
} -body {
    set f [open $path(test1) w]
    chan configure $f -translation lf -eofchar {}
    chan puts $f hello\nthere\nand\nhere
    chan flush $f
    file size $path(test1)
} -cleanup {
    chan close $f
} -result 21
test chan-io-29.29 {Tcl_WriteChars, cr mode} -setup {
    file delete $path(test1)
} -body {
    set f [open $path(test1) w]
    chan configure $f -translation cr -eofchar {}
    chan puts $f hello\nthere\nand\nhere
    chan close $f
    file size $path(test1)
} -result 21
test chan-io-29.30 {Tcl_WriteChars, crlf mode} -setup {
    file delete $path(test1)
} -body {
    set f [open $path(test1) w]
    chan configure $f -translation crlf -eofchar {}
    chan puts $f hello\nthere\nand\nhere
    chan close $f
    file size $path(test1)
} -result 25
test chan-io-29.31 {Tcl_WriteChars, background flush} -setup {
    file delete $path(pipe)
    file delete $path(output)
} -constraints stdio -body {
    set f [open $path(pipe) w]
    chan puts $f "set f \[[list open $path(output)  w]]"
    chan puts $f {chan configure $f -translation lf}
    set x [list while {![chan eof stdin]}]
    set x "$x {"
    chan puts $f $x
    chan puts $f {  chan puts -nonewline $f [chan read stdin 4096]}
    chan puts $f {  chan flush $f}
    chan puts $f "}"
    chan puts $f {chan close $f}
    chan close $f
    set x 01234567890123456789012345678901
    for {set i 0} {$i < 11} {incr i} {
	set x "$x$x"
    }
    set f [open $path(output) w]
    chan close $f
    set f [openpipe r+ $path(pipe)]
    chan configure $f -blocking off
    chan puts -nonewline $f $x
    chan close $f
    set counter 0
    while {([file size $path(output)] < 65536) && ($counter < 1000)} {
	after 10 [list incr [namespace which -variable counter]]
	vwait [namespace which -variable counter]
    }
    if {$counter == 1000} {
	set result "file size only [file size $path(output)]"
    } else {
	set result ok
    }
    # allow a little time for the background process to chan close.
    # otherwise, the following test fails on the [file delete $path(output)]
    # on Windows because a process still has the file open.
    after 100 set v 1; vwait v
    return $result
} -result ok
test chan-io-29.32 {Tcl_WriteChars, background flush to slow reader} -setup {
    file delete $path(pipe)
    file delete $path(output)
} -constraints {stdio asyncPipeChan Close} -body {
    set f [open $path(pipe) w]
    chan puts $f "set f \[[list open $path(output) w]]"
    chan puts $f {chan configure $f -translation lf}
    set x [list while {![chan eof stdin]}]
    set x "$x \{"
    chan puts $f $x
    chan puts $f {  after 20}
    chan puts $f {  chan puts -nonewline $f [chan read stdin 1024]}
    chan puts $f {  chan flush $f}
    chan puts $f "\}"
    chan puts $f {chan close $f}
    chan close $f
    set x 01234567890123456789012345678901
    for {set i 0} {$i < 11} {incr i} {
	set x "$x$x"
    }
    set f [open $path(output) w]
    chan close $f
    set f [openpipe r+ $path(pipe)]
    chan configure $f -blocking off
    chan puts -nonewline $f $x
    chan close $f
    set counter 0
    while {([file size $path(output)] < 65536) && ($counter < 1000)} {
	after 20 [list incr [namespace which -variable counter]]
	vwait [namespace which -variable counter]
    }
    if {$counter == 1000} {
	set result "file size only [file size $path(output)]"
    } else {
	set result ok
    }
} -result ok
test chan-io-29.33 {Tcl_Flush, implicit flush on exit} -setup {
    set f [open $path(script) w]
    chan puts $f "set f \[[list open $path(test1) w]]"
    chan puts $f {chan configure $f -translation lf
	chan puts $f hello
	chan puts $f bye
	chan puts $f strange
    }
    chan close $f
} -constraints exec -body {
    exec [interpreter] $path(script)
    set f [open $path(test1) r]
    chan read $f
} -cleanup {
    chan close $f
} -result "hello\nbye\nstrange\n"
test chan-io-29.34 {Tcl_Chan Close, async flush on chan close, using sockets} -setup {
    variable c 0
    variable x running
    set l abcdefghijklmnopqrstuvwxyzabcdefghijklmnopqrstuvwxyzabcdefghijklmnopqrstuvwxyz
    proc writelots {s l} {
	for {set i 0} {$i < 2000} {incr i} {
	    chan puts $s $l
	}
    }
} -constraints {socket tempNotMac fileevent notWinCI} -body {
    proc accept {s a p} {
	variable x
	chan event $s readable [namespace code [list readit $s]]
	chan configure $s -blocking off
	set x accepted
    }
    proc readit {s} {
	variable c
	variable x
	set l [chan gets $s]
	if {[chan eof $s]} {
	    chan close $s
	    set x done
	} elseif {([string length $l] > 0) || ![chan blocked $s]} {
	    incr c
	}
    }
    set ss [socket -server [namespace code accept] -myaddr 127.0.0.1 0]
    set cs [socket 127.0.0.1 [lindex [chan configure $ss -sockname] 2]]
    vwait [namespace which -variable x]
    chan configure $cs -blocking off
    writelots $cs $l
    chan close $cs
    chan close $ss
    vwait [namespace which -variable x]
    set c
} -result 2000
test chan-io-29.35 {Tcl_Chan Close vs chan event vs multiple interpreters} -setup {
    catch {interp delete x}
    catch {interp delete y}
} -constraints {socket tempNotMac fileevent} -body {
    # On Mac, this test screws up sockets such that subsequent tests using
    # port 2828 either cause errors or panic().
    interp create x
    interp create y
    set s [socket -server [namespace code accept] -myaddr 127.0.0.1 0]
    proc accept {s a p} {
	chan puts $s hello
	chan close $s
    }
    set c [socket 127.0.0.1 [lindex [chan configure $s -sockname] 2]]
    interp share {} $c x
    interp share {} $c y
    chan close $c
    x eval {
	proc readit {s} {
	    chan gets $s
	    if {[chan eof $s]} {
		chan close $s
	    }
	}
    }
    y eval {
	proc readit {s} {
	    chan gets $s
	    if {[chan eof $s]} {
		chan close $s
	    }
	}
    }
    x eval "chan event $c readable \{readit $c\}"
    y eval "chan event $c readable \{readit $c\}"
    y eval [list chan close $c]
    update
} -cleanup {
    chan close $s
    interp delete x
    interp delete y
} -result ""

# Test end of line translations. Procedures tested are Tcl_Write, Tcl_Read.

test chan-io-30.1 {Tcl_Write lf, Tcl_Read lf} -setup {
    file delete $path(test1)
} -body {
    set f [open $path(test1) w]
    chan configure $f -translation lf
    chan puts $f hello\nthere\nand\nhere
    chan close $f
    set f [open $path(test1) r]
    chan configure $f -translation lf
    chan read $f
} -cleanup {
    chan close $f
} -result "hello\nthere\nand\nhere\n"
test chan-io-30.2 {Tcl_Write lf, Tcl_Read cr} -setup {
    file delete $path(test1)
} -body {
    set f [open $path(test1) w]
    chan configure $f -translation lf
    chan puts $f hello\nthere\nand\nhere
    chan close $f
    set f [open $path(test1) r]
    chan configure $f -translation cr
    chan read $f
} -cleanup {
    chan close $f
} -result "hello\nthere\nand\nhere\n"
test chan-io-30.3 {Tcl_Write lf, Tcl_Read crlf} -setup {
    file delete $path(test1)
} -body {
    set f [open $path(test1) w]
    chan configure $f -translation lf
    chan puts $f hello\nthere\nand\nhere
    chan close $f
    set f [open $path(test1) r]
    chan configure $f -translation crlf
    chan read $f
} -cleanup {
    chan close $f
} -result "hello\nthere\nand\nhere\n"
test chan-io-30.4 {Tcl_Write cr, Tcl_Read cr} -setup {
    file delete $path(test1)
} -body {
    set f [open $path(test1) w]
    chan configure $f -translation cr
    chan puts $f hello\nthere\nand\nhere
    chan close $f
    set f [open $path(test1) r]
    chan configure $f -translation cr
    chan read $f
} -cleanup {
    chan close $f
} -result "hello\nthere\nand\nhere\n"
test chan-io-30.5 {Tcl_Write cr, Tcl_Read lf} -setup {
    file delete $path(test1)
} -body {
    set f [open $path(test1) w]
    chan configure $f -translation cr
    chan puts $f hello\nthere\nand\nhere
    chan close $f
    set f [open $path(test1) r]
    chan configure $f -translation lf
    chan read $f
} -cleanup {
    chan close $f
} -result "hello\rthere\rand\rhere\r"
test chan-io-30.6 {Tcl_Write cr, Tcl_Read crlf} -setup {
    file delete $path(test1)
} -body {
    set f [open $path(test1) w]
    chan configure $f -translation cr
    chan puts $f hello\nthere\nand\nhere
    chan close $f
    set f [open $path(test1) r]
    chan configure $f -translation crlf
    chan read $f
} -cleanup {
    chan close $f
} -result "hello\rthere\rand\rhere\r"
test chan-io-30.7 {Tcl_Write crlf, Tcl_Read crlf} -setup {
    file delete $path(test1)
} -body {
    set f [open $path(test1) w]
    chan configure $f -translation crlf
    chan puts $f hello\nthere\nand\nhere
    chan close $f
    set f [open $path(test1) r]
    chan configure $f -translation crlf
    chan read $f
} -cleanup {
    chan close $f
} -result "hello\nthere\nand\nhere\n"
test chan-io-30.8 {Tcl_Write crlf, Tcl_Read lf} -setup {
    file delete $path(test1)
} -body {
    set f [open $path(test1) w]
    chan configure $f -translation crlf
    chan puts $f hello\nthere\nand\nhere
    chan close $f
    set f [open $path(test1) r]
    chan configure $f -translation lf
    chan read $f
} -cleanup {
    chan close $f
} -result "hello\r\nthere\r\nand\r\nhere\r\n"
test chan-io-30.9 {Tcl_Write crlf, Tcl_Read cr} -setup {
    file delete $path(test1)
} -body {
    set f [open $path(test1) w]
    chan configure $f -translation crlf
    chan puts $f hello\nthere\nand\nhere
    chan close $f
    set f [open $path(test1) r]
    chan configure $f -translation cr
    chan read $f
} -cleanup {
    chan close $f
} -result "hello\n\nthere\n\nand\n\nhere\n\n"
test chan-io-30.10 {Tcl_Write lf, Tcl_Read auto} -setup {
    file delete $path(test1)
} -body {
    set f [open $path(test1) w]
    chan configure $f -translation lf
    chan puts $f hello\nthere\nand\nhere
    chan close $f
    set f [open $path(test1) r]
    list [chan read $f] [chan configure $f -translation]
} -cleanup {
    chan close $f
} -result {{hello
there
and
here
} auto}
test chan-io-30.11 {Tcl_Write cr, Tcl_Read auto} -setup {
    file delete $path(test1)
} -body {
    set f [open $path(test1) w]
    chan configure $f -translation cr
    chan puts $f hello\nthere\nand\nhere
    chan close $f
    set f [open $path(test1) r]
    list [chan read $f] [chan configure $f -translation]
} -cleanup {
    chan close $f
} -result {{hello
there
and
here
} auto}
test chan-io-30.12 {Tcl_Write crlf, Tcl_Read auto} -setup {
    file delete $path(test1)
} -body {
    set f [open $path(test1) w]
    chan configure $f -translation crlf
    chan puts $f hello\nthere\nand\nhere
    chan close $f
    set f [open $path(test1) r]
    list [chan read $f] [chan configure $f -translation]
} -cleanup {
    chan close $f
} -result {{hello
there
and
here
} auto}
test chan-io-30.13 {Tcl_Write crlf on block boundary, Tcl_Read auto} -setup {
    file delete $path(test1)
} -body {
    set f [open $path(test1) w]
    chan configure $f -translation crlf
    set line "123456789ABCDE"	;# 14 char plus crlf
    chan puts -nonewline $f x	;# shift crlf across block boundary
    for {set i 0} {$i < 700} {incr i} {
	chan puts $f $line
    }
    chan close $f
    set f [open $path(test1) r]
    chan configure $f -translation auto
    string length [chan read $f]
} -cleanup {
    chan close $f
} -result [expr {700*15 + 1}]
test chan-io-30.14 {Tcl_Write crlf on block boundary, Tcl_Read crlf} -setup {
    file delete $path(test1)
} -body {
    set f [open $path(test1) w]
    chan configure $f -translation crlf
    set line "123456789ABCDE"	;# 14 char plus crlf
    chan puts -nonewline $f x	;# shift crlf across block boundary
    for {set i 0} {$i < 700} {incr i} {
	chan puts $f $line
    }
    chan close $f
    set f [open $path(test1) r]
    chan configure $f -translation crlf
    string length [chan read $f]
} -cleanup {
    chan close $f
} -result [expr {700*15 + 1}]
test chan-io-30.15 {Tcl_Write mixed, Tcl_Read auto} -setup {
    file delete $path(test1)
} -body {
    set f [open $path(test1) w]
    chan configure $f -translation lf
    chan puts $f hello\nthere\nand\rhere
    chan close $f
    set f [open $path(test1) r]
    chan configure $f -translation auto
    chan read $f
} -cleanup {
    chan close $f
} -result {hello
there
and
here
}
test chan-io-30.16 {Tcl_Write ^Z at end, Tcl_Read auto} -setup {
    file delete $path(test1)
} -body {
    set f [open $path(test1) w]
    chan configure $f -translation lf
    chan puts -nonewline $f hello\nthere\nand\rhere\n\x1A
    chan close $f
    set f [open $path(test1) r]
    chan configure $f -translation auto -eofchar \x1A
    chan read $f
} -cleanup {
    chan close $f
} -result {hello
there
and
here
}
test chan-io-30.17 {Tcl_Write, implicit ^Z at end, Tcl_Read auto} -setup {
    file delete $path(test1)
} -constraints {win} -body {
    set f [open $path(test1) w]
    chan configure $f -translation lf -eofchar \x1A
    chan puts $f hello\nthere\nand\rhere
    chan close $f
    set f [open $path(test1) r]
    chan configure $f -translation auto -eofchar \x1A
    chan read $f
} -cleanup {
    chan close $f
} -result {hello
there
and
here
}
test chan-io-30.18 {Tcl_Write, ^Z in middle, Tcl_Read auto} -setup {
    file delete $path(test1)
} -body {
    set f [open $path(test1) w]
    chan configure $f -translation lf
    set s [format "abc\ndef\n%cghi\nqrs" 26]
    chan puts $f $s
    chan close $f
    set f [open $path(test1) r]
    chan configure $f -translation auto -eofchar \x1A
    set l ""
    lappend l [chan gets $f]
    lappend l [chan gets $f]
    lappend l [chan eof $f]
    lappend l [chan gets $f]
    lappend l [chan eof $f]
    lappend l [chan gets $f]
    lappend l [chan eof $f]
} -cleanup {
    chan close $f
} -result {abc def 0 {} 1 {} 1}
test chan-io-30.19 {Tcl_Write, ^Z no newline in middle, Tcl_Read auto} -setup {
    file delete $path(test1)
} -body {
    set f [open $path(test1) w]
    chan configure $f -translation lf
    set s [format "abc\ndef\n%cghi\nqrs" 26]
    chan puts $f $s
    chan close $f
    set f [open $path(test1) r]
    chan configure $f -translation auto -eofchar \x1A
    set l ""
    lappend l [chan gets $f]
    lappend l [chan gets $f]
    lappend l [chan eof $f]
    lappend l [chan gets $f]
    lappend l [chan eof $f]
    lappend l [chan gets $f]
    lappend l [chan eof $f]
} -cleanup {
    chan close $f
} -result {abc def 0 {} 1 {} 1}
test chan-io-30.20 {Tcl_Write, ^Z in middle ignored, Tcl_Read lf} -setup {
    file delete $path(test1)
    set l ""
} -body {
    set f [open $path(test1) w]
    chan configure $f -translation lf -eofchar {}
    chan puts $f [format "abc\ndef\n%cghi\nqrs" 26]
    chan close $f
    set f [open $path(test1) r]
    chan configure $f -translation lf -eofchar {}
    lappend l [chan gets $f]
    lappend l [chan gets $f]
    lappend l [chan eof $f]
    lappend l [chan gets $f]
    lappend l [chan eof $f]
    lappend l [chan gets $f]
    lappend l [chan eof $f]
    lappend l [chan gets $f]
    lappend l [chan eof $f]
} -cleanup {
    chan close $f
} -result "abc def 0 \x1Aghi 0 qrs 0 {} 1"
test chan-io-30.21 {Tcl_Write, ^Z in middle ignored, Tcl_Read cr} -setup {
    file delete $path(test1)
    set l ""
} -body {
    set f [open $path(test1) w]
    chan configure $f -translation lf -eofchar {}
    chan puts $f [format "abc\ndef\n%cghi\nqrs" 26]
    chan close $f
    set f [open $path(test1) r]
    chan configure $f -translation cr -eofchar {}
    set x [chan gets $f]
    lappend l [string equal $x "abc\ndef\n\x1Aghi\nqrs\n"]
    lappend l [chan eof $f]
    lappend l [chan gets $f]
    lappend l [chan eof $f]
} -cleanup {
    chan close $f
} -result {1 1 {} 1}
test chan-io-30.22 {Tcl_Write, ^Z in middle ignored, Tcl_Read crlf} -setup {
    file delete $path(test1)
    set l ""
} -body {
    set f [open $path(test1) w]
    chan configure $f -translation lf -eofchar {}
    chan puts $f [format "abc\ndef\n%cghi\nqrs" 26]
    chan close $f
    set f [open $path(test1) r]
    chan configure $f -translation crlf -eofchar {}
    set x [chan gets $f]
    lappend l [string equal $x "abc\ndef\n\x1Aghi\nqrs\n"]
    lappend l [chan eof $f]
    lappend l [chan gets $f]
    lappend l [chan eof $f]
} -cleanup {
    chan close $f
} -result {1 1 {} 1}
test chan-io-30.23 {Tcl_Write lf, ^Z in middle, Tcl_Read auto} -setup {
    file delete $path(test1)
} -body {
    set f [open $path(test1) w]
    chan configure $f -translation lf
    chan puts $f [format abc\ndef\n%cqrs\ntuv 26]
    chan close $f
    set f [open $path(test1) r]
    chan configure $f -translation auto -eofchar \x1A
    list [string length [chan read $f]] [chan eof $f]
} -cleanup {
    chan close $f
} -result {8 1}
test chan-io-30.24 {Tcl_Write lf, ^Z in middle, Tcl_Read lf} -setup {
    file delete $path(test1)
} -body {
    set f [open $path(test1) w]
    chan configure $f -translation lf
    set c [format abc\ndef\n%cqrs\ntuv 26]
    chan puts $f $c
    chan close $f
    set f [open $path(test1) r]
    chan configure $f -translation lf -eofchar \x1A
    list [string length [chan read $f]] [chan eof $f]
} -cleanup {
    chan close $f
} -result {8 1}
test chan-io-30.25 {Tcl_Write cr, ^Z in middle, Tcl_Read auto} -setup {
    file delete $path(test1)
} -body {
    set f [open $path(test1) w]
    chan configure $f -translation cr
    set c [format abc\ndef\n%cqrs\ntuv 26]
    chan puts $f $c
    chan close $f
    set f [open $path(test1) r]
    chan configure $f -translation auto -eofchar \x1A
    list [string length [chan read $f]] [chan eof $f]
} -cleanup {
    chan close $f
} -result {8 1}
test chan-io-30.26 {Tcl_Write cr, ^Z in middle, Tcl_Read cr} -setup {
    file delete $path(test1)
} -body {
    set f [open $path(test1) w]
    chan configure $f -translation cr
    set c [format abc\ndef\n%cqrs\ntuv 26]
    chan puts $f $c
    chan close $f
    set f [open $path(test1) r]
    chan configure $f -translation cr -eofchar \x1A
    list [string length [chan read $f]] [chan eof $f]
} -cleanup {
    chan close $f
} -result {8 1}
test chan-io-30.27 {Tcl_Write crlf, ^Z in middle, Tcl_Read auto} -setup {
    file delete $path(test1)
} -body {
    set f [open $path(test1) w]
    chan configure $f -translation crlf
    set c [format abc\ndef\n%cqrs\ntuv 26]
    chan puts $f $c
    chan close $f
    set f [open $path(test1) r]
    chan configure $f -translation auto -eofchar \x1A
    list [string length [chan read $f]] [chan eof $f]
} -cleanup {
    chan close $f
} -result {8 1}
test chan-io-30.28 {Tcl_Write crlf, ^Z in middle, Tcl_Read crlf} -setup {
    file delete $path(test1)
} -body {
    set f [open $path(test1) w]
    chan configure $f -translation crlf
    set c [format abc\ndef\n%cqrs\ntuv 26]
    chan puts $f $c
    chan close $f
    set f [open $path(test1) r]
    chan configure $f -translation crlf -eofchar \x1A
    list [string length [chan read $f]] [chan eof $f]
} -cleanup {
    chan close $f
} -result {8 1}

# Test end of line translations. Functions tested are Tcl_Write and
# Tcl_Gets.

test chan-io-31.1 {Tcl_Write lf, Tcl_Gets auto} -setup {
    file delete $path(test1)
    set l ""
} -body {
    set f [open $path(test1) w]
    chan configure $f -translation lf
    chan puts $f hello\nthere\nand\nhere
    chan close $f
    set f [open $path(test1) r]
    lappend l [chan gets $f]
    lappend l [chan tell $f]
    lappend l [chan configure $f -translation]
    lappend l [chan gets $f]
    lappend l [chan tell $f]
    lappend l [chan configure $f -translation]
} -cleanup {
    chan close $f
} -result {hello 6 auto there 12 auto}
test chan-io-31.2 {Tcl_Write cr, Tcl_Gets auto} -setup {
    file delete $path(test1)
    set l ""
} -body {
    set f [open $path(test1) w]
    chan configure $f -translation cr
    chan puts $f hello\nthere\nand\nhere
    chan close $f
    set f [open $path(test1) r]
    lappend l [chan gets $f]
    lappend l [chan tell $f]
    lappend l [chan configure $f -translation]
    lappend l [chan gets $f]
    lappend l [chan tell $f]
    lappend l [chan configure $f -translation]
} -cleanup {
    chan close $f
} -result {hello 6 auto there 12 auto}
test chan-io-31.3 {Tcl_Write crlf, Tcl_Gets auto} -setup {
    file delete $path(test1)
    set l ""
} -body {
    set f [open $path(test1) w]
    chan configure $f -translation crlf
    chan puts $f hello\nthere\nand\nhere
    chan close $f
    set f [open $path(test1) r]
    lappend l [chan gets $f]
    lappend l [chan tell $f]
    lappend l [chan configure $f -translation]
    lappend l [chan gets $f]
    lappend l [chan tell $f]
    lappend l [chan configure $f -translation]
} -cleanup {
    chan close $f
} -result {hello 7 auto there 14 auto}
test chan-io-31.4 {Tcl_Write lf, Tcl_Gets lf} -setup {
    file delete $path(test1)
    set l ""
} -body {
    set f [open $path(test1) w]
    chan configure $f -translation lf
    chan puts $f hello\nthere\nand\nhere
    chan close $f
    set f [open $path(test1) r]
    chan configure $f -translation lf
    lappend l [chan gets $f]
    lappend l [chan tell $f]
    lappend l [chan configure $f -translation]
    lappend l [chan gets $f]
    lappend l [chan tell $f]
    lappend l [chan configure $f -translation]
} -cleanup {
    chan close $f
} -result {hello 6 lf there 12 lf}
test chan-io-31.5 {Tcl_Write lf, Tcl_Gets cr} -setup {
    file delete $path(test1)
    set l ""
} -body {
    set f [open $path(test1) w]
    chan configure $f -translation lf
    chan puts $f hello\nthere\nand\nhere
    chan close $f
    set f [open $path(test1) r]
    chan configure $f -translation cr
    lappend l [string length [chan gets $f]]
    lappend l [chan tell $f]
    lappend l [chan configure $f -translation]
    lappend l [chan eof $f]
    lappend l [chan gets $f]
    lappend l [chan tell $f]
    lappend l [chan configure $f -translation]
    lappend l [chan eof $f]
} -cleanup {
    chan close $f
} -result {21 21 cr 1 {} 21 cr 1}
test chan-io-31.6 {Tcl_Write lf, Tcl_Gets crlf} -setup {
    file delete $path(test1)
    set l ""
} -body {
    set f [open $path(test1) w]
    chan configure $f -translation lf
    chan puts $f hello\nthere\nand\nhere
    chan close $f
    set f [open $path(test1) r]
    chan configure $f -translation crlf
    lappend l [string length [chan gets $f]]
    lappend l [chan tell $f]
    lappend l [chan configure $f -translation]
    lappend l [chan eof $f]
    lappend l [chan gets $f]
    lappend l [chan tell $f]
    lappend l [chan configure $f -translation]
    lappend l [chan eof $f]
} -cleanup {
    chan close $f
} -result {21 21 crlf 1 {} 21 crlf 1}
test chan-io-31.7 {Tcl_Write cr, Tcl_Gets cr} -setup {
    file delete $path(test1)
    set l ""
} -body {
    set f [open $path(test1) w]
    chan configure $f -translation cr
    chan puts $f hello\nthere\nand\nhere
    chan close $f
    set f [open $path(test1) r]
    chan configure $f -translation cr
    lappend l [chan gets $f]
    lappend l [chan tell $f]
    lappend l [chan configure $f -translation]
    lappend l [chan eof $f]
    lappend l [chan gets $f]
    lappend l [chan tell $f]
    lappend l [chan configure $f -translation]
    lappend l [chan eof $f]
} -cleanup {
    chan close $f
} -result {hello 6 cr 0 there 12 cr 0}
test chan-io-31.8 {Tcl_Write cr, Tcl_Gets lf} -setup {
    file delete $path(test1)
    set l ""
} -body {
    set f [open $path(test1) w]
    chan configure $f -translation cr
    chan puts $f hello\nthere\nand\nhere
    chan close $f
    set f [open $path(test1) r]
    chan configure $f -translation lf
    lappend l [string length [chan gets $f]]
    lappend l [chan tell $f]
    lappend l [chan configure $f -translation]
    lappend l [chan eof $f]
    lappend l [chan gets $f]
    lappend l [chan tell $f]
    lappend l [chan configure $f -translation]
    lappend l [chan eof $f]
} -cleanup {
    chan close $f
} -result {21 21 lf 1 {} 21 lf 1}
test chan-io-31.9 {Tcl_Write cr, Tcl_Gets crlf} -setup {
    file delete $path(test1)
    set l ""
} -body {
    set f [open $path(test1) w]
    chan configure $f -translation cr
    chan puts $f hello\nthere\nand\nhere
    chan close $f
    set f [open $path(test1) r]
    chan configure $f -translation crlf
    lappend l [string length [chan gets $f]]
    lappend l [chan tell $f]
    lappend l [chan configure $f -translation]
    lappend l [chan eof $f]
    lappend l [chan gets $f]
    lappend l [chan tell $f]
    lappend l [chan configure $f -translation]
    lappend l [chan eof $f]
} -cleanup {
    chan close $f
} -result {21 21 crlf 1 {} 21 crlf 1}
test chan-io-31.10 {Tcl_Write crlf, Tcl_Gets crlf} -setup {
    file delete $path(test1)
    set l ""
} -body {
    set f [open $path(test1) w]
    chan configure $f -translation crlf
    chan puts $f hello\nthere\nand\nhere
    chan close $f
    set f [open $path(test1) r]
    chan configure $f -translation crlf
    lappend l [chan gets $f]
    lappend l [chan tell $f]
    lappend l [chan configure $f -translation]
    lappend l [chan eof $f]
    lappend l [chan gets $f]
    lappend l [chan tell $f]
    lappend l [chan configure $f -translation]
    lappend l [chan eof $f]
} -cleanup {
    chan close $f
} -result {hello 7 crlf 0 there 14 crlf 0}
test chan-io-31.11 {Tcl_Write crlf, Tcl_Gets cr} -setup {
    file delete $path(test1)
    set l ""
} -body {
    set f [open $path(test1) w]
    chan configure $f -translation crlf
    chan puts $f hello\nthere\nand\nhere
    chan close $f
    set f [open $path(test1) r]
    chan configure $f -translation cr
    lappend l [chan gets $f]
    lappend l [chan tell $f]
    lappend l [chan configure $f -translation]
    lappend l [chan eof $f]
    lappend l [string length [chan gets $f]]
    lappend l [chan tell $f]
    lappend l [chan configure $f -translation]
    lappend l [chan eof $f]
} -cleanup {
    chan close $f
} -result {hello 6 cr 0 6 13 cr 0}
test chan-io-31.12 {Tcl_Write crlf, Tcl_Gets lf} -setup {
    file delete $path(test1)
    set l ""
} -body {
    set f [open $path(test1) w]
    chan configure $f -translation crlf
    chan puts $f hello\nthere\nand\nhere
    chan close $f
    set f [open $path(test1) r]
    chan configure $f -translation lf
    lappend l [string length [chan gets $f]]
    lappend l [chan tell $f]
    lappend l [chan configure $f -translation]
    lappend l [chan eof $f]
    lappend l [string length [chan gets $f]]
    lappend l [chan tell $f]
    lappend l [chan configure $f -translation]
    lappend l [chan eof $f]
} -cleanup {
    chan close $f
} -result {6 7 lf 0 6 14 lf 0}
test chan-io-31.13 {binary mode is synonym of lf mode} -setup {
    file delete $path(test1)
} -body {
    set f [open $path(test1) w]
    chan configure $f -translation binary
    chan configure $f -translation
} -cleanup {
    chan close $f
} -result lf
#
# Test chan-io-9.14 has been removed because "auto" output translation mode is
# not supported.
#
test chan-io-31.14 {Tcl_Write mixed, Tcl_Gets auto} -setup {
    file delete $path(test1)
    set l ""
} -body {
    set f [open $path(test1) w]
    chan configure $f -translation lf
    chan puts $f hello\nthere\rand\r\nhere
    chan close $f
    set f [open $path(test1) r]
    chan configure $f -translation auto
    lappend l [chan gets $f]
    lappend l [chan gets $f]
    lappend l [chan gets $f]
    lappend l [chan gets $f]
    lappend l [chan eof $f]
    lappend l [chan gets $f]
    lappend l [chan eof $f]
} -cleanup {
    chan close $f
} -result {hello there and here 0 {} 1}
test chan-io-31.15 {Tcl_Write mixed, Tcl_Gets auto} -setup {
    file delete $path(test1)
    set l ""
} -body {
    set f [open $path(test1) w]
    chan configure $f -translation lf
    chan puts -nonewline $f hello\nthere\rand\r\nhere\r
    chan close $f
    set f [open $path(test1) r]
    chan configure $f -translation auto
    lappend l [chan gets $f]
    lappend l [chan gets $f]
    lappend l [chan gets $f]
    lappend l [chan gets $f]
    lappend l [chan eof $f]
    lappend l [chan gets $f]
    lappend l [chan eof $f]
} -cleanup {
    chan close $f
} -result {hello there and here 0 {} 1}
test chan-io-31.16 {Tcl_Write mixed, Tcl_Gets auto} -setup {
    file delete $path(test1)
    set l ""
} -body {
    set f [open $path(test1) w]
    chan configure $f -translation lf
    chan puts -nonewline $f hello\nthere\rand\r\nhere\n
    chan close $f
    set f [open $path(test1) r]
    lappend l [chan gets $f]
    lappend l [chan gets $f]
    lappend l [chan gets $f]
    lappend l [chan gets $f]
    lappend l [chan eof $f]
    lappend l [chan gets $f]
    lappend l [chan eof $f]
} -cleanup {
    chan close $f
} -result {hello there and here 0 {} 1}
test chan-io-31.17 {Tcl_Write mixed, Tcl_Gets auto} -setup {
    file delete $path(test1)
    set l ""
} -body {
    set f [open $path(test1) w]
    chan configure $f -translation lf
    chan puts -nonewline $f hello\nthere\rand\r\nhere\r\n
    chan close $f
    set f [open $path(test1) r]
    chan configure $f -translation auto
    lappend l [chan gets $f]
    lappend l [chan gets $f]
    lappend l [chan gets $f]
    lappend l [chan gets $f]
    lappend l [chan eof $f]
    lappend l [chan gets $f]
    lappend l [chan eof $f]
} -cleanup {
    chan close $f
} -result {hello there and here 0 {} 1}
test chan-io-31.18 {Tcl_Write ^Z at end, Tcl_Gets auto} -setup {
    file delete $path(test1)
    set l ""
} -body {
    set f [open $path(test1) w]
    chan configure $f -translation lf
    chan puts $f [format "hello\nthere\nand\rhere\n\%c" 26]
    chan close $f
    set f [open $path(test1) r]
    chan configure $f -translation auto -eofchar \x1A
    lappend l [chan gets $f]
    lappend l [chan gets $f]
    lappend l [chan gets $f]
    lappend l [chan gets $f]
    lappend l [chan eof $f]
    lappend l [chan gets $f]
    lappend l [chan eof $f]
} -cleanup {
    chan close $f
} -result {hello there and here 0 {} 1}
test chan-io-31.19 {Tcl_Write, implicit ^Z at end, Tcl_Gets auto} -setup {
    file delete $path(test1)
    set l ""
} -body {
    set f [open $path(test1) w]
    chan configure $f -translation lf -eofchar \x1A
    chan puts $f hello\nthere\nand\rhere
    chan close $f
    set f [open $path(test1) r]
    chan configure $f -translation auto -eofchar \x1A
    lappend l [chan gets $f]
    lappend l [chan gets $f]
    lappend l [chan gets $f]
    lappend l [chan gets $f]
    lappend l [chan eof $f]
    lappend l [chan gets $f]
    lappend l [chan eof $f]
} -cleanup {
    chan close $f
} -result {hello there and here 0 {} 1}
test chan-io-31.20 {Tcl_Write, ^Z in middle, Tcl_Gets auto, eofChar} -setup {
    file delete $path(test1)
    set l ""
} -body {
    set f [open $path(test1) w]
    chan configure $f -translation lf
    chan puts $f [format "abc\ndef\n%cqrs\ntuv" 26]
    chan close $f
    set f [open $path(test1) r]
    chan configure $f -translation auto -eofchar \x1A
    lappend l [chan gets $f]
    lappend l [chan gets $f]
    lappend l [chan eof $f]
    lappend l [chan gets $f]
    lappend l [chan eof $f]
} -cleanup {
    chan close $f
} -result {abc def 0 {} 1}
test chan-io-31.21 {Tcl_Write, no newline ^Z in middle, Tcl_Gets auto, eofChar} -setup {
    file delete $path(test1)
    set l ""
} -body {
    set f [open $path(test1) w]
    chan configure $f -translation lf
    chan puts $f [format "abc\ndef\n%cqrs\ntuv" 26]
    chan close $f
    set f [open $path(test1) r]
    chan configure $f -translation auto -eofchar \x1A
    lappend l [chan gets $f]
    lappend l [chan gets $f]
    lappend l [chan eof $f]
    lappend l [chan gets $f]
    lappend l [chan eof $f]
} -cleanup {
    chan close $f
} -result {abc def 0 {} 1}
test chan-io-31.22 {Tcl_Write, ^Z in middle ignored, Tcl_Gets lf} -setup {
    file delete $path(test1)
    set l ""
} -body {
    set f [open $path(test1) w]
    chan configure $f -translation lf -eofchar {}
    chan puts $f [format "abc\ndef\n%cqrs\ntuv" 26]
    chan close $f
    set f [open $path(test1) r]
    chan configure $f -translation lf -eofchar {}
    lappend l [chan gets $f]
    lappend l [chan gets $f]
    lappend l [chan eof $f]
    lappend l [chan gets $f]
    lappend l [chan eof $f]
    lappend l [chan gets $f]
    lappend l [chan eof $f]
    lappend l [chan gets $f]
    lappend l [chan eof $f]
} -cleanup {
    chan close $f
} -result "abc def 0 \x1Aqrs 0 tuv 0 {} 1"
test chan-io-31.23 {Tcl_Write, ^Z in middle ignored, Tcl_Gets cr} -setup {
    file delete $path(test1)
    set l ""
} -body {
    set f [open $path(test1) w]
    chan configure $f -translation cr -eofchar {}
    chan puts $f [format "abc\ndef\n%cqrs\ntuv" 26]
    chan close $f
    set f [open $path(test1) r]
    chan configure $f -translation cr -eofchar {}
    lappend l [chan gets $f]
    lappend l [chan gets $f]
    lappend l [chan eof $f]
    lappend l [chan gets $f]
    lappend l [chan eof $f]
    lappend l [chan gets $f]
    lappend l [chan eof $f]
    lappend l [chan gets $f]
    lappend l [chan eof $f]
} -cleanup {
    chan close $f
} -result "abc def 0 \x1Aqrs 0 tuv 0 {} 1"
test chan-io-31.24 {Tcl_Write, ^Z in middle ignored, Tcl_Gets crlf} -setup {
    file delete $path(test1)
    set l ""
} -body {
    set f [open $path(test1) w]
    chan configure $f -translation crlf -eofchar {}
    chan puts $f [format "abc\ndef\n%cqrs\ntuv" 26]
    chan close $f
    set f [open $path(test1) r]
    chan configure $f -translation crlf -eofchar {}
    lappend l [chan gets $f]
    lappend l [chan gets $f]
    lappend l [chan eof $f]
    lappend l [chan gets $f]
    lappend l [chan eof $f]
    lappend l [chan gets $f]
    lappend l [chan eof $f]
    lappend l [chan gets $f]
    lappend l [chan eof $f]
} -cleanup {
    chan close $f
} -result "abc def 0 \x1Aqrs 0 tuv 0 {} 1"
test chan-io-31.25 {Tcl_Write lf, ^Z in middle, Tcl_Gets auto} -setup {
    file delete $path(test1)
    set l ""
} -body {
    set f [open $path(test1) w]
    chan configure $f -translation lf
    chan puts $f [format "abc\ndef\n%cqrs\ntuv" 26]
    chan close $f
    set f [open $path(test1) r]
    chan configure $f -translation auto -eofchar \x1A
    lappend l [chan gets $f]
    lappend l [chan gets $f]
    lappend l [chan eof $f]
    lappend l [chan gets $f]
    lappend l [chan eof $f]
} -cleanup {
    chan close $f
} -result {abc def 0 {} 1}
test chan-io-31.26 {Tcl_Write lf, ^Z in middle, Tcl_Gets lf} -setup {
    file delete $path(test1)
    set l ""
} -body {
    set f [open $path(test1) w]
    chan configure $f -translation lf
    chan puts $f [format "abc\ndef\n%cqrs\ntuv" 26]
    chan close $f
    set f [open $path(test1) r]
    chan configure $f -translation lf -eofchar \x1A
    lappend l [chan gets $f]
    lappend l [chan gets $f]
    lappend l [chan eof $f]
    lappend l [chan gets $f]
    lappend l [chan eof $f]
} -cleanup {
    chan close $f
} -result {abc def 0 {} 1}
test chan-io-31.27 {Tcl_Write cr, ^Z in middle, Tcl_Gets auto} -setup {
    file delete $path(test1)
    set l ""
} -body {
    set f [open $path(test1) w]
    chan configure $f -translation cr -eofchar {}
    chan puts $f [format "abc\ndef\n%cqrs\ntuv" 26]
    chan close $f
    set f [open $path(test1) r]
    chan configure $f -translation auto -eofchar \x1A
    lappend l [chan gets $f]
    lappend l [chan gets $f]
    lappend l [chan eof $f]
    lappend l [chan gets $f]
    lappend l [chan eof $f]
} -cleanup {
    chan close $f
} -result {abc def 0 {} 1}
test chan-io-31.28 {Tcl_Write cr, ^Z in middle, Tcl_Gets cr} -setup {
    file delete $path(test1)
    set l ""
} -body {
    set f [open $path(test1) w]
    chan configure $f -translation cr -eofchar {}
    chan puts $f [format "abc\ndef\n%cqrs\ntuv" 26]
    chan close $f
    set f [open $path(test1) r]
    chan configure $f -translation cr -eofchar \x1A
    lappend l [chan gets $f]
    lappend l [chan gets $f]
    lappend l [chan eof $f]
    lappend l [chan gets $f]
    lappend l [chan eof $f]
} -cleanup {
    chan close $f
} -result {abc def 0 {} 1}
test chan-io-31.29 {Tcl_Write crlf, ^Z in middle, Tcl_Gets auto} -setup {
    file delete $path(test1)
    set l ""
} -body {
    set f [open $path(test1) w]
    chan configure $f -translation crlf -eofchar {}
    chan puts $f [format "abc\ndef\n%cqrs\ntuv" 26]
    chan close $f
    set f [open $path(test1) r]
    chan configure $f -translation auto -eofchar \x1A
    lappend l [chan gets $f]
    lappend l [chan gets $f]
    lappend l [chan eof $f]
    lappend l [chan gets $f]
    lappend l [chan eof $f]
} -cleanup {
    chan close $f
} -result {abc def 0 {} 1}
test chan-io-31.30 {Tcl_Write crlf, ^Z in middle, Tcl_Gets crlf} -setup {
    file delete $path(test1)
    set l ""
} -body {
    set f [open $path(test1) w]
    chan configure $f -translation crlf -eofchar {}
    chan puts $f [format "abc\ndef\n%cqrs\ntuv" 26]
    chan close $f
    set f [open $path(test1) r]
    chan configure $f -translation crlf -eofchar \x1A
    lappend l [chan gets $f]
    lappend l [chan gets $f]
    lappend l [chan eof $f]
    lappend l [chan gets $f]
    lappend l [chan eof $f]
} -cleanup {
    chan close $f
} -result {abc def 0 {} 1}
test chan-io-31.31 {Tcl_Write crlf on block boundary, Tcl_Gets crlf} -setup {
    file delete $path(test1)
    set c ""
} -body {
    set f [open $path(test1) w]
    chan configure $f -translation crlf
    set line "123456789ABCDE"	;# 14 char plus crlf
    chan puts -nonewline $f x	;# shift crlf across block boundary
    for {set i 0} {$i < 700} {incr i} {
	chan puts $f $line
    }
    chan close $f
    set f [open $path(test1) r]
    chan configure $f -translation crlf
    while {[chan gets $f line] >= 0} {
	append c $line\n
    }
    chan close $f
    string length $c
} -result [expr {700*15 + 1}]
test chan-io-31.32 {Tcl_Write crlf on block boundary, Tcl_Gets auto} -setup {
    file delete $path(test1)
    set c ""
} -body {
    set f [open $path(test1) w]
    chan configure $f -translation crlf
    set line "123456789ABCDE"	;# 14 char plus crlf
    chan puts -nonewline $f x	;# shift crlf across block boundary
    for {set i 0} {$i < 700} {incr i} {
	chan puts $f $line
    }
    chan close $f
    set f [open $path(test1) r]
    chan configure $f -translation auto
    while {[chan gets $f line] >= 0} {
	append c $line\n
    }
    chan close $f
    string length $c
} -result [expr {700*15 + 1}]

# Test Tcl_Read and buffering.

test chan-io-32.1 {Tcl_Read, channel not readable} -body {
    read stdout
} -returnCodes error -result {channel "stdout" wasn't opened for reading}
test chan-io-32.2 {Tcl_Read, zero byte count} {
    chan read stdin 0
} ""
test chan-io-32.3 {Tcl_Read, negative byte count} -setup {
    set f [open $path(longfile) r]
} -body {
    chan read $f -1
} -returnCodes error -cleanup {
    chan close $f
} -result {expected non-negative integer but got "-1"}
test chan-io-32.4 {Tcl_Read, positive byte count} -body {
    set f [open $path(longfile) r]
    string length [chan read $f 1024]
} -cleanup {
    chan close $f
} -result 1024
test chan-io-32.5 {Tcl_Read, multiple buffers} -body {
    set f [open $path(longfile) r]
    chan configure $f -buffersize 100
    string length [chan read $f 1024]
} -cleanup {
    chan close $f
} -result 1024
test chan-io-32.6 {Tcl_Read, very large read} {
    set f1 [open $path(longfile) r]
    set z [chan read $f1 1000000]
    chan close $f1
    set l [string length $z]
    set x ok
    set z [file size $path(longfile)]
    if {$z != $l} {
	set x "$z != $l"
    }
    set x
} ok
test chan-io-32.7 {Tcl_Read, nonblocking, file} {nonBlockFiles} {
    set f1 [open $path(longfile) r]
    chan configure $f1 -blocking off
    set z [chan read $f1 20]
    chan close $f1
    set l [string length $z]
    set x ok
    if {$l != 20} {
	set x "$l != 20"
    }
    set x
} ok
test chan-io-32.8 {Tcl_Read, nonblocking, file} {nonBlockFiles} {
    set f1 [open $path(longfile) r]
    chan configure $f1 -blocking off
    set z [chan read $f1 1000000]
    chan close $f1
    set x ok
    set l [string length $z]
    set z [file size $path(longfile)]
    if {$z != $l} {
	set x "$z != $l"
    }
    set x
} ok
test chan-io-32.9 {Tcl_Read, read to end of file} {
    set f1 [open $path(longfile) r]
    set z [chan read $f1]
    chan close $f1
    set l [string length $z]
    set x ok
    set z [file size $path(longfile)]
    if {$z != $l} {
	set x "$z != $l"
    }
    set x
} ok
test chan-io-32.10 {Tcl_Read from a pipe} -setup {
    file delete $path(pipe)
} -constraints stdio -body {
    set f1 [open $path(pipe) w]
    chan puts $f1 {chan puts [chan gets stdin]}
    chan close $f1
    set f1 [openpipe r+ $path(pipe)]
    chan puts $f1 hello
    chan flush $f1
    chan read $f1
} -cleanup {
    chan close $f1
} -result "hello\n"
test chan-io-32.11 {Tcl_Read from a pipe} -setup {
    file delete $path(pipe)
    set x ""
} -constraints stdio -body {
    set f1 [open $path(pipe) w]
    chan puts $f1 {chan puts [chan gets stdin]}
    chan puts $f1 {chan puts [chan gets stdin]}
    chan close $f1
    set f1 [openpipe r+ $path(pipe)]
    chan puts $f1 hello
    chan flush $f1
    lappend x [chan read $f1 6]
    chan puts $f1 hello
    chan flush $f1
    lappend x [chan read $f1]
} -cleanup {
    chan close $f1
} -result {{hello
} {hello
}}
test chan-io-32.12 {Tcl_Read, -nonewline} -setup {
    file delete $path(test1)
} -body {
    set f1 [open $path(test1) w]
    chan puts $f1 hello
    chan puts $f1 bye
    chan close $f1
    set f1 [open $path(test1) r]
    chan read -nonewline $f1
} -cleanup {
    chan close $f1
} -result {hello
bye}
test chan-io-32.13 {Tcl_Read, -nonewline} -setup {
    file delete $path(test1)
} -body {
    set f1 [open $path(test1) w]
    chan puts $f1 hello
    chan puts $f1 bye
    chan close $f1
    set f1 [open $path(test1) r]
    set c [chan read -nonewline $f1]
    list [string length $c] $c
} -cleanup {
    chan close $f1
} -result {9 {hello
bye}}
test chan-io-32.14 {Tcl_Read, reading in small chunks} -setup {
    file delete $path(test1)
} -body {
    set f [open $path(test1) w]
    chan puts $f "Two lines: this one"
    chan puts $f "and this one"
    chan close $f
    set f [open $path(test1)]
    list [chan read $f 1] [chan read $f 2] [chan read $f]
} -cleanup {
    chan close $f
} -result {T wo { lines: this one
and this one
}}
test chan-io-32.15 {Tcl_Read, asking for more input than available} -setup {
    file delete $path(test1)
} -body {
    set f [open $path(test1) w]
    chan puts $f "Two lines: this one"
    chan puts $f "and this one"
    chan close $f
    set f [open $path(test1)]
    chan read $f 100
} -cleanup {
    chan close $f
} -result {Two lines: this one
and this one
}
test chan-io-32.16 {Tcl_Read, read to end of file with -nonewline} -setup {
    file delete $path(test1)
} -body {
    set f [open $path(test1) w]
    chan puts $f "Two lines: this one"
    chan puts $f "and this one"
    chan close $f
    set f [open $path(test1)]
    chan read -nonewline $f
} -cleanup {
    chan close $f
} -result {Two lines: this one
and this one}

# Test Tcl_Gets.

test chan-io-33.1 {Tcl_Gets, reading what was written} -setup {
    file delete $path(test1)
} -body {
    set f1 [open $path(test1) w]
    chan puts $f1 "first line"
    chan close $f1
    set f1 [open $path(test1) r]
    chan gets $f1
} -cleanup {
    chan close $f1
} -result {first line}
test chan-io-33.2 {Tcl_Gets into variable} {
    set f1 [open $path(longfile) r]
    set c [chan gets $f1 x]
    set l [string length x]
    set z ok
    if {$l != $l} {
	set z broken
    }
    chan close $f1
    set z
} ok
test chan-io-33.3 {Tcl_Gets from pipe} -setup {
    file delete $path(pipe)
} -constraints stdio -body {
    set f1 [open $path(pipe) w]
    chan puts $f1 {chan puts [chan gets stdin]}
    chan close $f1
    set f1 [openpipe r+ $path(pipe)]
    chan puts $f1 hello
    chan flush $f1
    chan gets $f1
} -cleanup {
    chan close $f1
} -result hello
test chan-io-33.4 {Tcl_Gets with long line} -setup {
    file delete $path(test3)
} -body {
    set f [open $path(test3) w]
    chan puts -nonewline $f "abcdefghijklmnopqrstuvwxyzABCDEFGHIJKLMNOPQRSTUVWXYZ"
    chan puts -nonewline $f "abcdefghijklmnopqrstuvwxyzABCDEFGHIJKLMNOPQRSTUVWXYZ"
    chan puts -nonewline $f "abcdefghijklmnopqrstuvwxyzABCDEFGHIJKLMNOPQRSTUVWXYZ"
    chan puts -nonewline $f "abcdefghijklmnopqrstuvwxyzABCDEFGHIJKLMNOPQRSTUVWXYZ"
    chan puts $f "abcdefghijklmnopqrstuvwxyzABCDEFGHIJKLMNOPQRSTUVWXYZ"
    chan close $f
    set f [open $path(test3)]
    chan gets $f
} -cleanup {
    chan close $f
} -result {abcdefghijklmnopqrstuvwxyzABCDEFGHIJKLMNOPQRSTUVWXYZabcdefghijklmnopqrstuvwxyzABCDEFGHIJKLMNOPQRSTUVWXYZabcdefghijklmnopqrstuvwxyzABCDEFGHIJKLMNOPQRSTUVWXYZabcdefghijklmnopqrstuvwxyzABCDEFGHIJKLMNOPQRSTUVWXYZabcdefghijklmnopqrstuvwxyzABCDEFGHIJKLMNOPQRSTUVWXYZ}
test chan-io-33.5 {Tcl_Gets with long line} -setup {
    set f [open $path(test3) w]
    puts -nonewline $f "abcdefghijklmnopqrstuvwxyzABCDEFGHIJKLMNOPQRSTUVWXYZ"
    puts -nonewline $f "abcdefghijklmnopqrstuvwxyzABCDEFGHIJKLMNOPQRSTUVWXYZ"
    puts -nonewline $f "abcdefghijklmnopqrstuvwxyzABCDEFGHIJKLMNOPQRSTUVWXYZ"
    puts -nonewline $f "abcdefghijklmnopqrstuvwxyzABCDEFGHIJKLMNOPQRSTUVWXYZ"
    puts $f "abcdefghijklmnopqrstuvwxyzABCDEFGHIJKLMNOPQRSTUVWXYZ"
    close $f
} -body {
    set f [open $path(test3)]
    set x [chan gets $f y]
    chan close $f
    list $x $y
} -result {260 abcdefghijklmnopqrstuvwxyzABCDEFGHIJKLMNOPQRSTUVWXYZabcdefghijklmnopqrstuvwxyzABCDEFGHIJKLMNOPQRSTUVWXYZabcdefghijklmnopqrstuvwxyzABCDEFGHIJKLMNOPQRSTUVWXYZabcdefghijklmnopqrstuvwxyzABCDEFGHIJKLMNOPQRSTUVWXYZabcdefghijklmnopqrstuvwxyzABCDEFGHIJKLMNOPQRSTUVWXYZ}
test chan-io-33.6 {Tcl_Gets and end of file} -setup {
    file delete $path(test3)
    set x {}
} -body {
    set f [open $path(test3) w]
    chan puts -nonewline $f "Test1\nTest2"
    chan close $f
    set f [open $path(test3)]
    set y {}
    lappend x [chan gets $f y] $y
    set y {}
    lappend x [chan gets $f y] $y
    set y {}
    lappend x [chan gets $f y] $y
} -cleanup {
    chan close $f
} -result {5 Test1 5 Test2 -1 {}}
test chan-io-33.7 {Tcl_Gets and bad variable} -setup {
    set f [open $path(test3) w]
    chan puts $f "Line 1"
    chan puts $f "Line 2"
    chan close $f
    catch {unset x}
    set f [open $path(test3) r]
} -body {
    set x 24
    chan gets $f x(0)
} -returnCodes error -cleanup {
    chan close $f
} -result {can't set "x(0)": variable isn't array}
test chan-io-33.8 {Tcl_Gets, exercising double buffering} {
    set f [open $path(test3) w]
    chan configure $f -translation lf -eofchar {}
    set x ""
    for {set y 0} {$y < 99} {incr y} {set x "a$x"}
    for {set y 0} {$y < 100} {incr y} {chan puts $f $x}
    chan close $f
    set f [open $path(test3) r]
    chan configure $f -translation lf
    for {set y 0} {$y < 100} {incr y} {chan gets $f}
    chan close $f
    set y
} 100
test chan-io-33.9 {Tcl_Gets, exercising double buffering} {
    set f [open $path(test3) w]
    chan configure $f -translation lf -eofchar {}
    set x ""
    for {set y 0} {$y < 99} {incr y} {set x "a$x"}
    for {set y 0} {$y < 200} {incr y} {chan puts $f $x}
    chan close $f
    set f [open $path(test3) r]
    chan configure $f -translation lf
    for {set y 0} {$y < 200} {incr y} {chan gets $f}
    chan close $f
    set y
} 200
test chan-io-33.10 {Tcl_Gets, exercising double buffering} {
    set f [open $path(test3) w]
    chan configure $f -translation lf -eofchar {}
    set x ""
    for {set y 0} {$y < 99} {incr y} {set x "a$x"}
    for {set y 0} {$y < 300} {incr y} {chan puts $f $x}
    chan close $f
    set f [open $path(test3) r]
    chan configure $f -translation lf
    for {set y 0} {$y < 300} {incr y} {chan gets $f}
    chan close $f
    set y
} 300

# Test Tcl_Seek and Tcl_Tell.

test chan-io-34.1 {Tcl_Seek to current position at start of file} -body {
    set f1 [open $path(longfile) r]
    chan seek $f1 0 current
    chan tell $f1
} -cleanup {
    chan close $f1
} -result 0
test chan-io-34.2 {Tcl_Seek to offset from start} -setup {
    file delete $path(test1)
} -body {
    set f1 [open $path(test1) w]
    chan configure $f1 -translation lf -eofchar {}
    chan puts $f1 "abcdefghijklmnopqrstuvwxyz"
    chan puts $f1 "abcdefghijklmnopqrstuvwxyz"
    chan close $f1
    set f1 [open $path(test1) r]
    chan seek $f1 10 start
    chan tell $f1
} -cleanup {
    chan close $f1
} -result 10
test chan-io-34.3 {Tcl_Seek to end of file} -setup {
    file delete $path(test1)
} -body {
    set f1 [open $path(test1) w]
    chan configure $f1 -translation lf -eofchar {}
    chan puts $f1 "abcdefghijklmnopqrstuvwxyz"
    chan puts $f1 "abcdefghijklmnopqrstuvwxyz"
    chan close $f1
    set f1 [open $path(test1) r]
    chan seek $f1 0 end
    chan tell $f1
} -cleanup {
    chan close $f1
} -result 54
test chan-io-34.4 {Tcl_Seek to offset from end of file} -setup {
    file delete $path(test1)
} -body {
    set f1 [open $path(test1) w]
    chan configure $f1 -translation lf -eofchar {}
    chan puts $f1 "abcdefghijklmnopqrstuvwxyz"
    chan puts $f1 "abcdefghijklmnopqrstuvwxyz"
    chan close $f1
    set f1 [open $path(test1) r]
    chan seek $f1 -10 end
    chan tell $f1
} -cleanup {
    chan close $f1
} -result 44
test chan-io-34.5 {Tcl_Seek to offset from current position} -setup {
    file delete $path(test1)
} -body {
    set f1 [open $path(test1) w]
    chan configure $f1 -translation lf -eofchar {}
    chan puts $f1 "abcdefghijklmnopqrstuvwxyz"
    chan puts $f1 "abcdefghijklmnopqrstuvwxyz"
    chan close $f1
    set f1 [open $path(test1) r]
    chan seek $f1 10 current
    chan seek $f1 10 current
    chan tell $f1
} -cleanup {
    chan close $f1
} -result 20
test chan-io-34.6 {Tcl_Seek to offset from end of file} -setup {
    file delete $path(test1)
} -body {
    set f1 [open $path(test1) w]
    chan configure $f1 -translation lf -eofchar {}
    chan puts $f1 "abcdefghijklmnopqrstuvwxyz"
    chan puts $f1 "abcdefghijklmnopqrstuvwxyz"
    chan close $f1
    set f1 [open $path(test1) r]
    chan seek $f1 -10 end
    list [chan tell $f1] [chan read $f1]
} -cleanup {
    chan close $f1
} -result {44 {rstuvwxyz
}}
test chan-io-34.7 {Tcl_Seek to offset from end of file, then to current position} -setup {
    file delete $path(test1)
} -body {
    set f1 [open $path(test1) w]
    chan configure $f1 -translation lf -eofchar {}
    chan puts $f1 "abcdefghijklmnopqrstuvwxyz"
    chan puts $f1 "abcdefghijklmnopqrstuvwxyz"
    chan close $f1
    set f1 [open $path(test1) r]
    chan seek $f1 -10 end
    set c1 [chan tell $f1]
    set r1 [chan read $f1 5]
    chan seek $f1 0 current
    list $c1 $r1 [chan tell $f1]
} -cleanup {
    chan close $f1
} -result {44 rstuv 49}
test chan-io-34.8 {Tcl_Seek on pipes: not supported} -setup {
    set pipe [openpipe]
} -constraints stdio -body {
    chan seek $pipe 0 current
} -returnCodes error -cleanup {
    chan close $pipe
} -match glob -result {error during seek on "*": invalid argument}
test chan-io-34.9 {Tcl_Seek, testing buffered input flushing} -setup {
    file delete $path(test3)
} -body {
    set f [open $path(test3) w]
    chan configure $f -eofchar {}
    chan puts -nonewline $f "abcdefghijklmnopqrstuvwxyzABCDEFGHIJKLMNOPQRSTUVWXYZ"
    chan close $f
    set f [open $path(test3) RDWR]
    set x [chan read $f 1]
    chan seek $f 3
    lappend x [chan read $f 1]
    chan seek $f 0 start
    lappend x [chan read $f 1]
    chan seek $f 10 current
    lappend x [chan read $f 1]
    chan seek $f -2 end
    lappend x [chan read $f 1]
    chan seek $f 50 end
    lappend x [chan read $f 1]
    chan seek $f 1
    lappend x [chan read $f 1]
} -cleanup {
    chan close $f
} -result {a d a l Y {} b}
set path(test3) [makeFile {} test3]
test chan-io-34.10 {Tcl_Seek testing flushing of buffered input} {
    set f [open $path(test3) w]
    chan configure $f -translation lf
    chan puts $f xyz\n123
    chan close $f
    set f [open $path(test3) r+]
    chan configure $f -translation lf
    set x [chan gets $f]
    chan seek $f 0 current
    chan puts $f 456
    chan close $f
    list $x [viewFile test3]
} "xyz {xyz
456}"
test chan-io-34.11 {Tcl_Seek testing flushing of buffered output} {
    set f [open $path(test3) w]
    chan puts $f xyz\n123
    chan close $f
    set f [open $path(test3) w+]
    chan puts $f xyzzy
    chan seek $f 2
    set x [chan gets $f]
    chan close $f
    list $x [viewFile test3]
} "zzy xyzzy"
test chan-io-34.12 {Tcl_Seek testing combination of write, seek back and read} {
    set f [open $path(test3) w]
    chan configure $f -translation lf -eofchar {}
    chan puts $f xyz\n123
    chan close $f
    set f [open $path(test3) a+]
    chan configure $f -translation lf -eofchar {}
    chan puts $f xyzzy
    chan flush $f
    set x [chan tell $f]
    chan seek $f -4 cur
    set y [chan gets $f]
    chan close $f
    list $x [viewFile test3] $y
} {14 {xyz
123
xyzzy} zzy}
test chan-io-34.13 {Tcl_Tell at start of file} -setup {
    file delete $path(test1)
} -body {
    set f1 [open $path(test1) w]
    chan tell $f1
} -cleanup {
    chan close $f1
} -result 0
test chan-io-34.14 {Tcl_Tell after seek to end of file} -setup {
    file delete $path(test1)
} -body {
    set f1 [open $path(test1) w]
    chan configure $f1 -translation lf -eofchar {}
    chan puts $f1 "abcdefghijklmnopqrstuvwxyz"
    chan puts $f1 "abcdefghijklmnopqrstuvwxyz"
    chan close $f1
    set f1 [open $path(test1) r]
    chan seek $f1 0 end
    chan tell $f1
} -cleanup {
    chan close $f1
} -result 54
test chan-io-34.15 {Tcl_Tell combined with seeking} -setup {
    file delete $path(test1)
} -body {
    set f1 [open $path(test1) w]
    chan configure $f1 -translation lf -eofchar {}
    chan puts $f1 "abcdefghijklmnopqrstuvwxyz"
    chan puts $f1 "abcdefghijklmnopqrstuvwxyz"
    chan close $f1
    set f1 [open $path(test1) r]
    chan seek $f1 10 start
    set c1 [chan tell $f1]
    chan seek $f1 10 current
    list $c1 [chan tell $f1]
} -cleanup {
    chan close $f1
} -result {10 20}
test chan-io-34.16 {Tcl_Tell on pipe: always -1} -constraints stdio -body {
    set f1 [openpipe]
    chan tell $f1
} -cleanup {
    chan close $f1
} -result -1
test chan-io-34.17 {Tcl_Tell on pipe: always -1} stdio {
    set f1 [openpipe]
    chan puts $f1 {chan puts hello}
    chan flush $f1
    set c [chan tell $f1]
    chan gets $f1
    chan close $f1
    set c
} -1
test chan-io-34.18 {Tcl_Tell combined with seeking and reading} -setup {
    file delete $path(test2)
} -body {
    set f [open $path(test2) w]
    chan configure $f -translation lf -eofchar {}
    chan puts -nonewline $f "line1\nline2\nline3\nline4\nline5\n"
    chan close $f
    set f [open $path(test2)]
    chan configure $f -translation lf
    set x [chan tell $f]
    chan read $f 3
    lappend x [chan tell $f]
    chan seek $f 2
    lappend x [chan tell $f]
    chan seek $f 10 current
    lappend x [chan tell $f]
    chan seek $f 0 end
    lappend x [chan tell $f]
} -cleanup {
    chan close $f
} -result {0 3 2 12 30}
test chan-io-34.19 {Tcl_Tell combined with opening in append mode} -body {
    set f [open $path(test3) w]
    chan configure $f -translation lf -eofchar {}
    chan puts $f "abcdefghijklmnopqrstuvwxyz"
    chan puts $f "abcdefghijklmnopqrstuvwxyz"
    chan close $f
    set f [open $path(test3) a]
    chan tell $f
} -cleanup {
    chan close $f
} -result 54
test chan-io-34.20 {Tcl_Tell combined with writing} -setup {
    set l ""
} -body {
    set f [open $path(test3) w]
    chan seek $f 29 start
    lappend l [chan tell $f]
    chan puts -nonewline $f a
    chan seek $f 39 start
    lappend l [chan tell $f]
    chan puts -nonewline $f a
    lappend l [chan tell $f]
    chan seek $f 407 end
    lappend l [chan tell $f]
} -cleanup {
    chan close $f
} -result {29 39 40 447}
test chan-io-34.21 {Tcl_Seek and Tcl_Tell on large files} -setup {
    file delete $path(test3)
    set l ""
} -constraints {largefileSupport} -body {
    set f [open $path(test3) w]
    chan configure $f -encoding binary
    lappend l [chan tell $f]
    chan puts -nonewline $f abcdef
    lappend l [chan tell $f]
    chan flush $f
    lappend l [chan tell $f]
    # 4GB offset!
    chan seek $f 0x100000000
    lappend l [chan tell $f]
    chan puts -nonewline $f abcdef
    lappend l [chan tell $f]
    chan close $f
    lappend l [file size $path(test3)]
    # truncate...
    chan close [open $path(test3) w]
    lappend l [file size $path(test3)]
} -result {0 6 6 4294967296 4294967302 4294967302 0}

# Test Tcl_Eof

test chan-io-35.1 {Tcl_Eof} -setup {
    file delete $path(test1)
} -body {
    set f [open $path(test1) w]
    chan puts $f hello
    chan puts $f hello
    chan close $f
    set f [open $path(test1)]
    set x [chan eof $f]
    lappend x [chan eof $f]
    chan gets $f
    lappend x [chan eof $f]
    chan gets $f
    lappend x [chan eof $f]
    chan gets $f
    lappend x [chan eof $f]
    lappend x [chan eof $f]
} -cleanup {
    chan close $f
} -result {0 0 0 0 1 1}
test chan-io-35.2 {Tcl_Eof with pipe} -constraints stdio -setup {
    file delete $path(pipe)
} -body {
    set f1 [open $path(pipe) w]
    chan puts $f1 {chan gets stdin}
    chan puts $f1 {chan puts hello}
    chan close $f1
    set f1 [openpipe r+ $path(pipe)]
    chan puts $f1 hello
    set x [chan eof $f1]
    chan flush $f1
    lappend x [chan eof $f1]
    chan gets $f1
    lappend x [chan eof $f1]
    chan gets $f1
    lappend x [chan eof $f1]
} -cleanup {
    chan close $f1
} -result {0 0 0 1}
test chan-io-35.3 {Tcl_Eof with pipe} -constraints stdio -setup {
    file delete $path(pipe)
} -body {
    set f1 [open $path(pipe) w]
    chan puts $f1 {chan gets stdin}
    chan puts $f1 {chan puts hello}
    chan close $f1
    set f1 [openpipe r+ $path(pipe)]
    chan puts $f1 hello
    set x [chan eof $f1]
    chan flush $f1
    lappend x [chan eof $f1]
    chan gets $f1
    lappend x [chan eof $f1]
    chan gets $f1
    lappend x [chan eof $f1]
    chan gets $f1
    lappend x [chan eof $f1]
    chan gets $f1
    lappend x [chan eof $f1]
} -cleanup {
    chan close $f1
} -result {0 0 0 1 1 1}
test chan-io-35.4 {Tcl_Eof, eof detection on nonblocking file} -setup {
    file delete $path(test1)
    set l ""
} -constraints {nonBlockFiles} -body {
    chan close [open $path(test1) w]
    set f [open $path(test1) r]
    chan configure $f -blocking off
    lappend l [chan gets $f]
    lappend l [chan eof $f]
} -cleanup {
    chan close $f
} -result {{} 1}
test chan-io-35.5 {Tcl_Eof, eof detection on nonblocking pipe} -setup {
    file delete $path(pipe)
    set l ""
} -constraints stdio -body {
    set f [open $path(pipe) w]
    chan puts $f {
	exit
    }
    chan close $f
    set f [openpipe r $path(pipe)]
    lappend l [chan gets $f]
    lappend l [chan eof $f]
} -cleanup {
    chan close $f
} -result {{} 1}
test chan-io-35.6 {Tcl_Eof, eof char, lf write, auto read} -setup {
    file delete $path(test1)
} -body {
    set f [open $path(test1) w]
    chan configure $f -translation lf -eofchar \x1A
    chan puts $f abc\ndef
    chan close $f
    set s [file size $path(test1)]
    set f [open $path(test1) r]
    chan configure $f -translation auto -eofchar \x1A
    list $s [string length [chan read $f]] [chan eof $f]
} -cleanup {
    chan close $f
} -result {8 8 1}
test chan-io-35.7 {Tcl_Eof, eof char, lf write, lf read} -setup {
    file delete $path(test1)
} -body {
    set f [open $path(test1) w]
    chan configure $f -translation lf -eofchar \x1A
    chan puts $f abc\ndef
    chan close $f
    set s [file size $path(test1)]
    set f [open $path(test1) r]
    chan configure $f -translation lf -eofchar \x1A
    list $s [string length [chan read $f]] [chan eof $f]
} -cleanup {
    chan close $f
} -result {8 8 1}
test chan-io-35.8 {Tcl_Eof, eof char, cr write, auto read} -setup {
    file delete $path(test1)
} -body {
    set f [open $path(test1) w]
    chan configure $f -translation cr -eofchar \x1A
    chan puts $f abc\ndef
    chan close $f
    set s [file size $path(test1)]
    set f [open $path(test1) r]
    chan configure $f -translation auto -eofchar \x1A
    list $s [string length [chan read $f]] [chan eof $f]
} -cleanup {
    chan close $f
} -result {8 8 1}
test chan-io-35.9 {Tcl_Eof, eof char, cr write, cr read} -setup {
    file delete $path(test1)
} -body {
    set f [open $path(test1) w]
    chan configure $f -translation cr -eofchar \x1A
    chan puts $f abc\ndef
    chan close $f
    set s [file size $path(test1)]
    set f [open $path(test1) r]
    chan configure $f -translation cr -eofchar \x1A
    list $s [string length [chan read $f]] [chan eof $f]
} -cleanup {
    chan close $f
} -result {8 8 1}
test chan-io-35.10 {Tcl_Eof, eof char, crlf write, auto read} -setup {
    file delete $path(test1)
} -body {
    set f [open $path(test1) w]
    chan configure $f -translation crlf -eofchar \x1A
    chan puts $f abc\ndef
    chan close $f
    set s [file size $path(test1)]
    set f [open $path(test1) r]
    chan configure $f -translation auto -eofchar \x1A
    list $s [string length [chan read $f]] [chan eof $f]
} -cleanup {
    chan close $f
} -result {10 8 1}
test chan-io-35.11 {Tcl_Eof, eof char, crlf write, crlf read} -setup {
    file delete $path(test1)
} -body {
    set f [open $path(test1) w]
    chan configure $f -translation crlf -eofchar \x1A
    chan puts $f abc\ndef
    chan close $f
    set s [file size $path(test1)]
    set f [open $path(test1) r]
    chan configure $f -translation crlf -eofchar \x1A
    list $s [string length [chan read $f]] [chan eof $f]
} -cleanup {
    chan close $f
} -result {10 8 1}
test chan-io-35.12 {Tcl_Eof, eof char in middle, lf write, auto read} -setup {
    file delete $path(test1)
} -body {
    set f [open $path(test1) w]
    chan configure $f -translation lf -eofchar {}
    chan puts $f [format abc\ndef\n%cqrs\nuvw 26]
    chan close $f
    set c [file size $path(test1)]
    set f [open $path(test1) r]
    chan configure $f -translation auto -eofchar \x1A
    list $c [string length [chan read $f]] [chan eof $f]
} -cleanup {
    chan close $f
} -result {17 8 1}
test chan-io-35.13 {Tcl_Eof, eof char in middle, lf write, lf read} -setup {
    file delete $path(test1)
} -body {
    set f [open $path(test1) w]
    chan configure $f -translation lf -eofchar {}
    chan puts $f [format abc\ndef\n%cqrs\nuvw 26]
    chan close $f
    set c [file size $path(test1)]
    set f [open $path(test1) r]
    chan configure $f -translation lf -eofchar \x1A
    list $c [string length [chan read $f]] [chan eof $f]
} -cleanup {
    chan close $f
} -result {17 8 1}
test chan-io-35.14 {Tcl_Eof, eof char in middle, cr write, auto read} -setup {
    file delete $path(test1)
} -body {
    set f [open $path(test1) w]
    chan configure $f -translation cr -eofchar {}
    chan puts $f [format abc\ndef\n%cqrs\nuvw 26]
    chan close $f
    set c [file size $path(test1)]
    set f [open $path(test1) r]
    chan configure $f -translation auto -eofchar \x1A
    list $c [string length [chan read $f]] [chan eof $f]
} -cleanup {
    chan close $f
} -result {17 8 1}
test chan-io-35.15 {Tcl_Eof, eof char in middle, cr write, cr read} -setup {
    file delete $path(test1)
} -body {
    set f [open $path(test1) w]
    chan configure $f -translation cr -eofchar {}
    chan puts $f [format abc\ndef\n%cqrs\nuvw 26]
    chan close $f
    set c [file size $path(test1)]
    set f [open $path(test1) r]
    chan configure $f -translation cr -eofchar \x1A
    list $c [string length [chan read $f]] [chan eof $f]
} -cleanup {
    chan close $f
} -result {17 8 1}
test chan-io-35.16 {Tcl_Eof, eof char in middle, crlf write, auto read} -setup {
    file delete $path(test1)
} -body {
    set f [open $path(test1) w]
    chan configure $f -translation crlf -eofchar {}
    chan puts $f [format abc\ndef\n%cqrs\nuvw 26]
    chan close $f
    set c [file size $path(test1)]
    set f [open $path(test1) r]
    chan configure $f -translation auto -eofchar \x1A
    list $c [string length [chan read $f]] [chan eof $f]
} -cleanup {
    chan close $f
} -result {21 8 1}
test chan-io-35.17 {Tcl_Eof, eof char in middle, crlf write, crlf read} -setup {
    file delete $path(test1)
} -body {
    set f [open $path(test1) w]
    chan configure $f -translation crlf -eofchar {}
    chan puts $f [format abc\ndef\n%cqrs\nuvw 26]
    chan close $f
    set c [file size $path(test1)]
    set f [open $path(test1) r]
    chan configure $f -translation crlf -eofchar \x1A
    list $c [string length [chan read $f]] [chan eof $f]
} -cleanup {
    chan close $f
} -result {21 8 1}

# Test Tcl_InputBlocked

test chan-io-36.1 {Tcl_InputBlocked on nonblocking pipe} -setup {
    set x ""
} -constraints stdio -body {
    set f1 [openpipe]
    chan puts $f1 {chan puts hello_from_pipe}
    chan flush $f1
    chan gets $f1
    chan configure $f1 -blocking off -buffering full
    chan puts $f1 {chan puts hello}
    lappend x [chan gets $f1]
    lappend x [chan blocked $f1]
    chan flush $f1
    after 200
    lappend x [chan gets $f1]
    lappend x [chan blocked $f1]
    lappend x [chan gets $f1]
    lappend x [chan blocked $f1]
} -cleanup {
    chan close $f1
} -result {{} 1 hello 0 {} 1}
test chan-io-36.2 {Tcl_InputBlocked on blocking pipe} -setup {
    set x ""
} -constraints stdio -body {
    set f1 [openpipe]
    chan configure $f1 -buffering line
    chan puts $f1 {chan puts hello_from_pipe}
    lappend x [chan gets $f1]
    lappend x [chan blocked $f1]
    chan puts $f1 {exit}
    lappend x [chan gets $f1]
    lappend x [chan blocked $f1]
    lappend x [chan eof $f1]
} -cleanup {
    chan close $f1
} -result {hello_from_pipe 0 {} 0 1}
test chan-io-36.3 {Tcl_InputBlocked vs files, short read} -setup {
    file delete $path(test1)
    set l ""
} -body {
    set f [open $path(test1) w]
    chan puts $f abcdefghijklmnop
    chan close $f
    set f [open $path(test1) r]
    lappend l [chan blocked $f]
    lappend l [chan read $f 3]
    lappend l [chan blocked $f]
    lappend l [chan read -nonewline $f]
    lappend l [chan blocked $f]
    lappend l [chan eof $f]
} -cleanup {
    chan close $f
} -result {0 abc 0 defghijklmnop 0 1}
test chan-io-36.4 {Tcl_InputBlocked vs files, event driven read} -setup {
    file delete $path(test1)
    set l ""
    variable x
} -constraints {fileevent} -body {
    set f [open $path(test1) w]
    chan puts $f abcdefghijklmnop
    chan close $f
    set f [open $path(test1) r]
    chan event $f readable [namespace code {
	lappend l [chan read $f 3]
	if {[chan eof $f]} {lappend l eof; chan close $f; set x done}
    }]
    vwait [namespace which -variable x]
    return $l
} -result {abc def ghi jkl mno {p
} eof}
test chan-io-36.5 {Tcl_InputBlocked vs files, short read, nonblocking} -setup {
    file delete $path(test1)
    set l ""
} -constraints {nonBlockFiles} -body {
    set f [open $path(test1) w]
    chan puts $f abcdefghijklmnop
    chan close $f
    set f [open $path(test1) r]
    chan configure $f -blocking off
    lappend l [chan blocked $f]
    lappend l [chan read $f 3]
    lappend l [chan blocked $f]
    lappend l [chan read -nonewline $f]
    lappend l [chan blocked $f]
    lappend l [chan eof $f]
} -cleanup {
    chan close $f
} -result {0 abc 0 defghijklmnop 0 1}
test chan-io-36.6 {Tcl_InputBlocked vs files, event driven read} -setup {
    file delete $path(test1)
    set l ""
    variable x
} -constraints {nonBlockFiles fileevent} -body {
    set f [open $path(test1) w]
    chan puts $f abcdefghijklmnop
    chan close $f
    set f [open $path(test1) r]
    chan configure $f -blocking off
    chan event $f readable [namespace code {
	lappend l [chan read $f 3]
	if {[chan eof $f]} {lappend l eof; chan close $f; set x done}
    }]
    vwait [namespace which -variable x]
    return $l
} -result {abc def ghi jkl mno {p
} eof}

# Test Tcl_InputBuffered

test chan-io-37.1 {Tcl_InputBuffered} -setup {
    set l ""
} -constraints {testchannel} -body {
    set f [open $path(longfile) r]
    chan configure $f -buffersize 4096
    chan read $f 3
    lappend l [testchannel inputbuffered $f]
    lappend l [chan tell $f]
} -cleanup {
    chan close $f
} -result {4093 3}
test chan-io-37.2 {Tcl_InputBuffered, test input flushing on seek} -setup {
    set l ""
} -constraints {testchannel} -body {
    set f [open $path(longfile) r]
    chan configure $f -buffersize 4096
    chan read $f 3
    lappend l [testchannel inputbuffered $f]
    lappend l [chan tell $f]
    chan seek $f 0 current
    lappend l [testchannel inputbuffered $f]
    lappend l [chan tell $f]
} -cleanup {
    chan close $f
} -result {4093 3 0 3}

# Test Tcl_SetChannelBufferSize, Tcl_GetChannelBufferSize

test chan-io-38.1 {Tcl_GetChannelBufferSize, default buffer size} -body {
    set f [open $path(longfile) r]
    chan configure $f -buffersize
} -cleanup {
    chan close $f
} -result 4096
test chan-io-38.2 {Tcl_SetChannelBufferSize, Tcl_GetChannelBufferSize} -setup {
    set l ""
} -body {
    set f [open $path(longfile) r]
    lappend l [chan configure $f -buffersize]
    chan configure $f -buffersize 10000
    lappend l [chan configure $f -buffersize]
    chan configure $f -buffersize 1
    lappend l [chan configure $f -buffersize]
    chan configure $f -buffersize -1
    lappend l [chan configure $f -buffersize]
    chan configure $f -buffersize 0
    lappend l [chan configure $f -buffersize]
    chan configure $f -buffersize 100000
    lappend l [chan configure $f -buffersize]
    chan configure $f -buffersize 10000000
    lappend l [chan configure $f -buffersize]
} -cleanup {
    chan close $f
} -result {4096 10000 1 1 1 100000 1048576}
test chan-io-38.3 {Tcl_SetChannelBufferSize, changing buffersize between reads} {
    # This test crashes the interp if Bug #427196 is not fixed
    set chan [open [info script] r]
    chan configure $chan -buffersize 10 -encoding utf-8
    set var [chan read $chan 2]
    chan configure $chan -buffersize 32
    append var [chan read $chan]
    chan close $chan
} {}

# Test Tcl_SetChannelOption, Tcl_GetChannelOption

test chan-io-39.1 {Tcl_GetChannelOption} -setup {
    file delete $path(test1)
} -body {
    set f1 [open $path(test1) w]
    chan configure $f1 -blocking
} -cleanup {
    chan close $f1
} -result 1
#
# Test 17.2 was removed.
#
test chan-io-39.2 {Tcl_GetChannelOption} -setup {
    file delete $path(test1)
} -body {
    set f1 [open $path(test1) w]
    chan configure $f1 -buffering
} -cleanup {
    chan close $f1
} -result full
test chan-io-39.3 {Tcl_GetChannelOption} -setup {
    file delete $path(test1)
} -body {
    set f1 [open $path(test1) w]
    chan configure $f1 -buffering line
    chan configure $f1 -buffering
} -cleanup {
    chan close $f1
} -result line
test chan-io-39.4 {Tcl_GetChannelOption, Tcl_SetChannelOption} -setup {
    file delete $path(test1)
    set l ""
} -body {
    set f1 [open $path(test1) w]
    lappend l [chan configure $f1 -buffering]
    chan configure $f1 -buffering line
    lappend l [chan configure $f1 -buffering]
    chan configure $f1 -buffering none
    lappend l [chan configure $f1 -buffering]
    chan configure $f1 -buffering line
    lappend l [chan configure $f1 -buffering]
    chan configure $f1 -buffering full
    lappend l [chan configure $f1 -buffering]
} -cleanup {
    chan close $f1
} -result {full line none line full}
test chan-io-39.5 {Tcl_GetChannelOption, invariance} -setup {
    file delete $path(test1)
    set l ""
} -body {
    set f1 [open $path(test1) w]
    lappend l [chan configure $f1 -buffering]
    lappend l [list [catch {chan configure $f1 -buffering green} msg] $msg]
    lappend l [chan configure $f1 -buffering]
} -cleanup {
    chan close $f1
} -result {full {1 {bad value for -buffering: must be one of full, line, or none}} full}
test chan-io-39.6 {Tcl_SetChannelOption, multiple options} -setup {
    file delete $path(test1)
} -body {
    set f1 [open $path(test1) w]
    chan configure $f1 -translation lf -buffering line
    chan puts $f1 hello
    chan puts $f1 bye
    file size $path(test1)
} -cleanup {
    chan close $f1
} -result 10
test chan-io-39.7 {Tcl_SetChannelOption, buffering, translation} -setup {
    file delete $path(test1)
    set x ""
} -body {
    set f1 [open $path(test1) w]
    chan configure $f1 -translation lf
    chan puts $f1 hello
    chan puts $f1 bye
    chan configure $f1 -buffering line
    lappend x [file size $path(test1)]
    chan puts $f1 really_bye
    lappend x [file size $path(test1)]
} -cleanup {
    chan close $f1
} -result {0 21}
test chan-io-39.8 {Tcl_SetChannelOption, different buffering options} -setup {
    file delete $path(test1)
    set l ""
} -body {
    set f1 [open $path(test1) w]
    chan configure $f1 -translation lf -buffering none -eofchar {}
    chan puts -nonewline $f1 hello
    lappend l [file size $path(test1)]
    chan puts -nonewline $f1 hello
    lappend l [file size $path(test1)]
    chan configure $f1 -buffering full
    chan puts -nonewline $f1 hello
    lappend l [file size $path(test1)]
    chan configure $f1 -buffering none
    lappend l [file size $path(test1)]
    chan puts -nonewline $f1 hello
    lappend l [file size $path(test1)]
    chan close $f1
    lappend l [file size $path(test1)]
} -result {5 10 10 10 20 20}
test chan-io-39.9 {Tcl_SetChannelOption, blocking mode} -setup {
    file delete $path(test1)
    set x ""
} -constraints {nonBlockFiles} -body {
    set f1 [open $path(test1) w]
    chan close $f1
    set f1 [open $path(test1) r]
    lappend x [chan configure $f1 -blocking]
    chan configure $f1 -blocking off
    lappend x [chan configure $f1 -blocking]
    lappend x [chan gets $f1]
    lappend x [chan read $f1 1000]
    lappend x [chan blocked $f1]
    lappend x [chan eof $f1]
} -cleanup {
    chan close $f1
} -result {1 0 {} {} 0 1}
test chan-io-39.10 {Tcl_SetChannelOption, blocking mode} -setup {
    file delete $path(pipe)
    set x ""
} -constraints stdio -body {
    set f1 [open $path(pipe) w]
    chan puts $f1 {
	chan gets stdin
	after 100
	chan puts hi
	chan gets stdin
    }
    chan close $f1
    set f1 [openpipe r+ $path(pipe)]
    chan configure $f1 -blocking off -buffering line
    lappend x [chan configure $f1 -blocking]
    lappend x [chan gets $f1]
    lappend x [chan blocked $f1]
    chan configure $f1 -blocking on
    chan puts $f1 hello
    chan configure $f1 -blocking off
    lappend x [chan gets $f1]
    lappend x [chan blocked $f1]
    chan configure $f1 -blocking on
    chan puts $f1 bye
    chan configure $f1 -blocking off
    lappend x [chan gets $f1]
    lappend x [chan blocked $f1]
    chan configure $f1 -blocking on
    lappend x [chan configure $f1 -blocking]
    lappend x [chan gets $f1]
    lappend x [chan blocked $f1]
    lappend x [chan eof $f1]
    lappend x [chan gets $f1]
    lappend x [chan eof $f1]
} -cleanup {
    chan close $f1
} -result {0 {} 1 {} 1 {} 1 1 hi 0 0 {} 1}
test chan-io-39.11 {Tcl_SetChannelOption, Tcl_GetChannelOption, buffer size clipped to lower bound} -setup {
    file delete $path(test1)
} -body {
    set f [open $path(test1) w]
    chan configure $f -buffersize -10
    chan configure $f -buffersize
} -cleanup {
    chan close $f
} -result 1
test chan-io-39.12 {Tcl_SetChannelOption, Tcl_GetChannelOption buffer size clipped to upper bound} -setup {
    file delete $path(test1)
} -body {
    set f [open $path(test1) w]
    chan configure $f -buffersize 10000000
    chan configure $f -buffersize
} -cleanup {
    chan close $f
} -result 1048576
test chan-io-39.13 {Tcl_SetChannelOption, Tcl_GetChannelOption, buffer size} -setup {
    file delete $path(test1)
} -body {
    set f [open $path(test1) w]
    chan configure $f -buffersize 40000
    chan configure $f -buffersize
} -cleanup {
    chan close $f
} -result 40000
test chan-io-39.14 {Tcl_SetChannelOption: -encoding, binary & utf-8} -setup {
    file delete $path(test1)
} -body {
    set f [open $path(test1) w]
    chan configure $f -encoding {}
    chan puts -nonewline $f \xE7\x89\xA6
    chan close $f
    set f [open $path(test1) r]
    chan configure $f -encoding utf-8
    chan read $f
} -cleanup {
    chan close $f
} -result 牦
test chan-io-39.15 {Tcl_SetChannelOption: -encoding, binary & utf-8} -setup {
    file delete $path(test1)
} -body {
    set f [open $path(test1) w]
    chan configure $f -encoding binary
    chan puts -nonewline $f \xE7\x89\xA6
    chan close $f
    set f [open $path(test1) r]
    chan configure $f -encoding utf-8
    chan read $f
} -cleanup {
    chan close $f
} -result 牦
test chan-io-39.16 {Tcl_SetChannelOption: -encoding, errors} -setup {
    file delete $path(test1)
    set f [open $path(test1) w]
} -body {
    chan configure $f -encoding foobar
} -returnCodes error -cleanup {
    chan close $f
} -result {unknown encoding "foobar"}
test chan-io-39.17 {Tcl_SetChannelOption: -encoding, clearing CHANNEL_NEED_MORE_DATA} -setup {
    variable x {}
} -constraints {stdio fileevent} -body {
    set f [openpipe r+ $path(cat)]
    chan configure $f -encoding binary
    chan puts -nonewline $f \xE7
    chan flush $f
    chan configure $f -encoding utf-8 -blocking 0
    chan event $f readable [namespace code { lappend x [chan read $f] }]
    vwait [namespace which -variable x]
    after 300 [namespace code { lappend x timeout }]
    vwait [namespace which -variable x]
    chan configure $f -encoding utf-8
    vwait [namespace which -variable x]
    after 300 [namespace code { lappend x timeout }]
    vwait [namespace which -variable x]
    chan configure $f -encoding binary
    vwait [namespace which -variable x]
    after 300 [namespace code { lappend x timeout }]
    vwait [namespace which -variable x]
    return $x
} -cleanup {
    chan close $f
} -result "{} timeout {} timeout \xE7 timeout"
test chan-io-39.18 {Tcl_SetChannelOption, setting read mode independently} \
	-constraints {socket} -body {
    proc accept {s a p} {chan close $s}
    set s1 [socket -server [namespace code accept] -myaddr 127.0.0.1 0]
    set port [lindex [chan configure $s1 -sockname] 2]
    set s2 [socket 127.0.0.1 $port]
    update
    chan configure $s2 -translation {auto lf}
    chan configure $s2 -translation
} -cleanup {
    chan close $s1
    chan close $s2
} -result {auto lf}
test chan-io-39.19 {Tcl_SetChannelOption, setting read mode independently} \
	-constraints {socket} -body {
    proc accept {s a p} {chan close $s}
    set s1 [socket -server [namespace code accept] -myaddr 127.0.0.1 0]
    set port [lindex [chan configure $s1 -sockname] 2]
    set s2 [socket 127.0.0.1 $port]
    update
    chan configure $s2 -translation {auto crlf}
    chan configure $s2 -translation
} -cleanup {
    chan close $s1
    chan close $s2
} -result {auto crlf}
test chan-io-39.20 {Tcl_SetChannelOption, setting read mode independently} \
	-constraints {socket} -body {
    proc accept {s a p} {chan close $s}
    set s1 [socket -server [namespace code accept] -myaddr 127.0.0.1 0]
    set port [lindex [chan configure $s1 -sockname] 2]
    set s2 [socket 127.0.0.1 $port]
    update
    chan configure $s2 -translation {auto cr}
    chan configure $s2 -translation
} -cleanup {
    chan close $s1
    chan close $s2
} -result {auto cr}
test chan-io-39.21 {Tcl_SetChannelOption, setting read mode independently} \
	-constraints {socket} -body {
    proc accept {s a p} {chan close $s}
    set s1 [socket -server [namespace code accept] -myaddr 127.0.0.1 0]
    set port [lindex [chan configure $s1 -sockname] 2]
    set s2 [socket 127.0.0.1 $port]
    update
    chan configure $s2 -translation {auto auto}
    chan configure $s2 -translation
} -cleanup {
    chan close $s1
    chan close $s2
} -result {auto crlf}
test chan-io-39.22 {Tcl_SetChannelOption, invariance} -setup {
    file delete $path(test1)
    set l ""
} -constraints {unix deprecated} -body {
    set f1 [open $path(test1) w+]
    lappend l [chan configure $f1 -eofchar]
    chan configure $f1 -eofchar {O {}}
    lappend l [chan configure $f1 -eofchar]
    chan configure $f1 -eofchar D
    lappend l [chan configure $f1 -eofchar]
} -cleanup {
    chan close $f1
} -result {{} O D}
test chan-io-39.22a {Tcl_SetChannelOption, invariance} -constraints deprecated -setup {
    file delete $path(test1)
    set l [list]
} -body {
    set f1 [open $path(test1) w+]
    chan configure $f1 -eofchar {O {}}
    lappend l [chan configure $f1 -eofchar]
    chan configure $f1 -eofchar D
    lappend l [chan configure $f1 -eofchar]
    lappend l [list [catch {chan configure $f1 -eofchar {1 2 3}} msg] $msg]
} -cleanup {
    chan close $f1
} -result {O D {1 {bad value for -eofchar: must be non-NUL ASCII character}}}
test chan-io-39.23 {
	Tcl_GetChannelOption, server socket is not readable or writable, but should
	still have valid -eofchar and -translation options.
} -setup {
    set l [list]
} -body {
    set sock [socket -server [namespace code accept] -myaddr 127.0.0.1 0]
    lappend l [chan configure $sock -eofchar] \
	[chan configure $sock -translation]
} -cleanup {
    chan close $sock
} -result {{} auto}
test chan-io-39.24 {Tcl_SetChannelOption, server socket is not readable or\
        writable so we can't change -eofchar or -translation} -setup {
    set l [list]
} -body {
    set sock [socket -server [namespace code accept] -myaddr 127.0.0.1 0]
    chan configure $sock -eofchar D -translation lf
    lappend l [chan configure $sock -eofchar] \
	[chan configure $sock -translation]
} -cleanup {
    chan close $sock
} -result {{} auto}

test chan-io-40.1 {POSIX open access modes: RDWR} -setup {
    file delete $path(test3)
} -body {
    set f [open $path(test3) w]
    chan puts $f xyzzy
    chan close $f
    set f [open $path(test3) RDWR]
    chan puts -nonewline $f "ab"
    chan seek $f 0 current
    set x [chan gets $f]
    chan close $f
    set f [open $path(test3) r]
    lappend x [chan gets $f]
} -cleanup {
    chan close $f
} -result {zzy abzzy}
test chan-io-40.2 {POSIX open access modes: CREAT} -setup {
    file delete $path(test3)
} -constraints {unix notWsl} -body {
    set f [open $path(test3) {WRONLY CREAT} 0o600]
    file stat $path(test3) stats
    set x [format 0o%03o [expr {$stats(mode) & 0o777}]]
    chan puts $f "line 1"
    chan close $f
    set f [open $path(test3) r]
    lappend x [chan gets $f]
} -cleanup {
    chan close $f
} -result {0o600 {line 1}}
test chan-io-40.3 {POSIX open access modes: CREAT} -setup {
    file delete $path(test3)
} -constraints {unix umask notWsl} -body {
    # This test only works if your umask is 2, like ouster's.
    chan close [open $path(test3) {WRONLY CREAT}]
    file stat $path(test3) stats
    format 0o%03o [expr {$stats(mode) & 0o777}]
} -result [format 0o%03o [expr {0o666 & ~ $umaskValue}]]
test chan-io-40.4 {POSIX open access modes: CREAT} -setup {
    file delete $path(test3)
} -body {
    set f [open $path(test3) w]
    chan configure $f -eofchar {}
    chan puts $f xyzzy
    chan close $f
    set f [open $path(test3) {WRONLY CREAT}]
    chan configure $f -eofchar {}
    chan puts -nonewline $f "ab"
    chan close $f
    set f [open $path(test3) r]
    chan gets $f
} -cleanup {
    chan close $f
} -result abzzy
test chan-io-40.5 {POSIX open access modes: APPEND} -setup {
    file delete $path(test3)
    set x ""
} -body {
    set f [open $path(test3) w]
    chan configure $f -translation lf -eofchar {}
    chan puts $f xyzzy
    chan close $f
    set f [open $path(test3) {WRONLY APPEND}]
    chan configure $f -translation lf
    chan puts $f "new line"
    chan seek $f 0
    chan puts $f "abc"
    chan close $f
    set f [open $path(test3) r]
    chan configure $f -translation lf
    chan seek $f 6 current
    lappend x [chan gets $f]
    lappend x [chan gets $f]
} -cleanup {
    chan close $f
} -result {{new line} abc}
test chan-io-40.6 {POSIX open access modes: EXCL} -match regexp -setup {
    file delete $path(test3)
} -body {
    set f [open $path(test3) w]
    chan puts $f xyzzy
    chan close $f
    open $path(test3) {WRONLY CREAT EXCL}
} -returnCodes error -result {(?i)couldn't open ".*test3": file (already )?exists}
test chan-io-40.7 {POSIX open access modes: EXCL} -setup {
    file delete $path(test3)
} -body {
    set f [open $path(test3) {WRONLY CREAT EXCL}]
    chan configure $f -eofchar {}
    chan puts $f "A test line"
    chan close $f
    viewFile test3
} -result {A test line}
test chan-io-40.8 {POSIX open access modes: TRUNC} -setup {
    file delete $path(test3)
} -body {
    set f [open $path(test3) w]
    chan puts $f xyzzy
    chan close $f
    set f [open $path(test3) {WRONLY TRUNC}]
    chan puts $f abc
    chan close $f
    set f [open $path(test3) r]
    chan gets $f
} -cleanup {
    chan close $f
} -result abc
test chan-io-40.9 {POSIX open access modes: NONBLOCK} -setup {
    file delete $path(test3)
} -constraints {nonPortable unix} -body {
    set f [open $path(test3) {WRONLY NONBLOCK CREAT}]
    chan puts $f "NONBLOCK test"
    chan close $f
    set f [open $path(test3) r]
    chan gets $f
} -cleanup {
    chan close $f
} -result {NONBLOCK test}
test chan-io-40.10 {POSIX open access modes: RDONLY} -body {
    set f [open $path(test1) w]
    chan puts $f "two lines: this one"
    chan puts $f "and this"
    chan close $f
    set f [open $path(test1) RDONLY]
    list [chan gets $f] [catch {chan puts $f Test} msg] $msg
} -cleanup {
    chan close $f
} -match glob -result {{two lines: this one} 1 {channel "*" wasn't opened for writing}}
test chan-io-40.11 {POSIX open access modes: RDONLY} -match regexp -body {
    file delete $path(test3)
    open $path(test3) RDONLY
} -returnCodes error -result {(?i)couldn't open ".*test3": no such file or directory}
test chan-io-40.12 {POSIX open access modes: WRONLY} -match regexp -body {
    file delete $path(test3)
    open $path(test3) WRONLY
} -returnCodes error -result {(?i)couldn't open ".*test3": no such file or directory}
test chan-io-40.13 {POSIX open access modes: WRONLY} -body {
    makeFile xyzzy test3
    set f [open $path(test3) WRONLY]
    chan configure $f -eofchar {}
    chan puts -nonewline $f "ab"
    chan seek $f 0 current
    set x [list [catch {chan gets $f} msg] $msg]
    chan close $f
    lappend x [viewFile test3]
} -match glob -result {1 {channel "*" wasn't opened for reading} abzzy}
test chan-io-40.14 {POSIX open access modes: RDWR} -match regexp -body {
    file delete $path(test3)
    open $path(test3) RDWR
} -returnCodes error -result {(?i)couldn't open ".*test3": no such file or directory}
test chan-io-40.15 {POSIX open access modes: RDWR} {
    makeFile xyzzy test3
    set f [open $path(test3) RDWR]
    chan puts -nonewline $f "ab"
    chan seek $f 0 current
    set x [chan gets $f]
    chan close $f
    lappend x [viewFile test3]
} {zzy abzzy}
test chan-io-40.16 {verify no tilde substitution in open} -setup {
    set curdir [pwd]
    cd [temporaryDirectory]
} -body {
    close [open ~ w]
    list [file isfile ~]
} -cleanup {
    file delete ./~ ;# ./ because don't want to delete home in case of bugs!
    cd $curdir
} -result 1

test chan-io-41.1 {Tcl_FileeventCmd: errors} -constraints fileevent -body {
    chan event foo
} -returnCodes error -result {wrong # args: should be "chan event channelId event ?script?"}
test chan-io-41.2 {Tcl_FileeventCmd: errors} -constraints fileevent -body {
    chan event foo bar baz q
} -returnCodes error -result {wrong # args: should be "chan event channelId event ?script?"}
test chan-io-41.3 {Tcl_FileeventCmd: errors} -constraints fileevent -body {
    chan event gorp readable
} -returnCodes error -result {can not find channel named "gorp"}
test chan-io-41.4 {Tcl_FileeventCmd: errors} -constraints fileevent -body {
    chan event gorp writable
} -returnCodes error -result {can not find channel named "gorp"}
test chan-io-41.5 {Tcl_FileeventCmd: errors} -constraints fileevent -body {
    chan event gorp who-knows
} -returnCodes error -result {bad event name "who-knows": must be readable or writable}


test chan-io-41.6 {Tcl_FileeventCmd: directory} -constraints {fileevent unix} -setup {
    set tempdir [::tcltests::tempdir]
} -body {
    set chan [open $tempdir]
    chan event $chan readable [list ::apply [list {} {
	variable success
	set success 1
    } [namespace current]]]
    vwait [namespace current]::success
    return $success
} -cleanup {
    close $chan
    file delete -force tempdir
} -result 1


test chan-io-41.7 {Tcl_FileeventCmd: special} -constraints {
    fileevent specialfiles
} -body {
    set special /dev/zero
    if {![file exists $special]} {
	set special NUL
    }
    set chan [open $special]
    chan event $chan readable [list ::apply [list {} {
	variable success
	set success 1
    } [namespace current]]]
    vwait [namespace current]::success
    return $success
} -cleanup {
    close $chan
} -result 1


test chan-io-41.8 {Tcl_FileeventCmd: symbolic link} -constraints {fileevent unix} -setup {
    set tempdir [::tcltests::tempdir]
} -body {
    set target [makeFile {not again} thefile $tempdir]
    set link [file join $tempdir thelin]
    file link -symbolic $link $target
    set chan [open $link]
    chan event $chan readable [list ::apply [list {} {
	variable success
	set success 1
    } [namespace current]]]
    vwait [namespace current]::success
    return $success
} -cleanup {
    close $chan
    file delete -force $tempdir
} -result 1

#
# Test chan event on a file
#

set path(foo) [makeFile {} foo]
set f [open $path(foo) w+]

test chan-io-42.1 {Tcl_FileeventCmd: creating, deleting, querying} {fileevent} {
    list [chan event $f readable] [chan event $f writable]
} {{} {}}
test chan-io-42.2 {Tcl_FileeventCmd: replacing} {fileevent} {
    set result {}
    chan event $f r "first script"
    lappend result [chan event $f readable]
    chan event $f r "new script"
    lappend result [chan event $f readable]
    chan event $f r "yet another"
    lappend result [chan event $f readable]
    chan event $f r ""
    lappend result [chan event $f readable]
} {{first script} {new script} {yet another} {}}
test chan-io-42.3 {Tcl_FileeventCmd: replacing, with NULL chars in script} {fileevent} {
    set result {}
    chan event $f r "first scr\x00ipt"
    lappend result [string length [chan event $f readable]]
    chan event $f r "new scr\x00ipt"
    lappend result [string length [chan event $f readable]]
    chan event $f r "yet ano\x00ther"
    lappend result [string length [chan event $f readable]]
    chan event $f r ""
    lappend result [chan event $f readable]
} {13 11 12 {}}

test chan-io-43.1 {Tcl_FileeventCmd: creating, deleting, querying} {stdio unixExecs fileevent} {
    set result {}
    chan event $f readable "script 1"
    lappend result [chan event $f readable] [chan event $f writable]
    chan event $f writable "write script"
    lappend result [chan event $f readable] [chan event $f writable]
    chan event $f readable {}
    lappend result [chan event $f readable] [chan event $f writable]
    chan event $f writable {}
    lappend result [chan event $f readable] [chan event $f writable]
} {{script 1} {} {script 1} {write script} {} {write script} {} {}}
test chan-io-43.2 {Tcl_FileeventCmd: deleting when many present} -setup {
    set f2 [open "|[list cat -u]" r+]
    set f3 [open "|[list cat -u]" r+]
    set result {}
} -constraints {stdio unixExecs fileevent} -body {
    lappend result [chan event $f r] [chan event $f2 r] [chan event $f3 r]
    chan event $f r "chan read f"
    chan event $f2 r "chan read f2"
    chan event $f3 r "chan read f3"
    lappend result [chan event $f r] [chan event $f2 r] [chan event $f3 r]
    chan event $f2 r {}
    lappend result [chan event $f r] [chan event $f2 r] [chan event $f3 r]
    chan event $f3 r {}
    lappend result [chan event $f r] [chan event $f2 r] [chan event $f3 r]
    chan event $f r {}
    lappend result [chan event $f r] [chan event $f2 r] [chan event $f3 r]
} -cleanup {
    catch {chan close $f2}
    catch {chan close $f3}
} -result {{} {} {} {chan read f} {chan read f2} {chan read f3} {chan read f} {} {chan read f3} {chan read f} {} {} {} {} {}}

test chan-io-44.1 {FileEventProc procedure: normal read event} -setup {
    set f2 [open "|[list cat -u]" r+]
    set f3 [open "|[list cat -u]" r+]
} -constraints {stdio unixExecs fileevent} -body {
    chan event $f2 readable [namespace code {
	set x [chan gets $f2]; chan event $f2 readable {}
    }]
    chan puts $f2 text; chan flush $f2
    variable x initial
    vwait [namespace which -variable x]
    return $x
} -cleanup {
    catch {chan close $f2}
    catch {chan close $f3}
} -result {text}
test chan-io-44.2 {FileEventProc procedure: error in read event} -setup {
    set f2 [open "|[list cat -u]" r+]
    set f3 [open "|[list cat -u]" r+]
    proc myHandler {msg options} {
	variable x $msg
    }
    set handler [interp bgerror {}]
    interp bgerror {} [namespace which myHandler]
} -constraints {stdio unixExecs fileevent} -body {
    chan event $f2 readable {error bogus}
    chan puts $f2 text; chan flush $f2
    variable x initial
    vwait [namespace which -variable x]
    list $x [chan event $f2 readable]
} -cleanup {
    interp bgerror {} $handler
    catch {chan close $f2}
    catch {chan close $f3}
} -result {bogus {}}
test chan-io-44.3 {FileEventProc procedure: normal write event} -setup {
    set f2 [open "|[list cat -u]" r+]
    set f3 [open "|[list cat -u]" r+]
} -constraints {stdio unixExecs fileevent} -body {
    chan event $f2 writable [namespace code {
	lappend x "triggered"
	incr count -1
	if {$count <= 0} {
	    chan event $f2 writable {}
	}
    }]
    variable x initial
    set count 3
    vwait [namespace which -variable x]
    vwait [namespace which -variable x]
    vwait [namespace which -variable x]
    return $x
} -cleanup {
    catch {chan close $f2}
    catch {chan close $f3}
} -result {initial triggered triggered triggered}
test chan-io-44.4 {FileEventProc procedure: eror in write event} -setup {
    set f2 [open "|[list cat -u]" r+]
    set f3 [open "|[list cat -u]" r+]
    proc myHandler {msg options} {
	variable x $msg
    }
    set handler [interp bgerror {}]
    interp bgerror {} [namespace which myHandler]
} -constraints {stdio unixExecs fileevent} -body {
    chan event $f2 writable {error bad-write}
    variable x initial
    vwait [namespace which -variable x]
    list $x [chan event $f2 writable]
} -cleanup {
    interp bgerror {} $handler
    catch {chan close $f2}
    catch {chan close $f3}
} -result {bad-write {}}
test chan-io-44.5 {FileEventProc procedure: end of file} -constraints {
    stdio unixExecs fileevent
} -body {
    set f4 [openpipe r $path(cat) << foo]
    chan event $f4 readable [namespace code {
	if {[chan gets $f4 line] < 0} {
	    lappend x eof
	    chan event $f4 readable {}
	} else {
	    lappend x $line
	}
    }]
    variable x initial
    vwait [namespace which -variable x]
    vwait [namespace which -variable x]
    set x
} -cleanup {
    chan close $f4
} -result {initial foo eof}

chan close $f
makeFile "foo bar" foo

test chan-io-45.1 {DeleteFileEvent, cleanup on chan close} {fileevent} {
    set f [open $path(foo) r]
    chan event $f readable [namespace code {
	lappend x "binding triggered: \"[chan gets $f]\""
	chan event $f readable {}
    }]
    chan close $f
    set x initial
    after 100 [namespace code {
	set y done
    }]
    variable y
    vwait [namespace which -variable y]
    set x
} {initial}
test chan-io-45.2 {DeleteFileEvent, cleanup on chan close} {fileevent} {
    set f  [open $path(foo) r]
    set f2 [open $path(foo) r]
    chan event $f readable [namespace code {
	lappend x "f triggered: \"[chan gets $f]\""
	chan event $f readable {}
    }]
    chan event $f2 readable [namespace code {
	lappend x "f2 triggered: \"[chan gets $f2]\""
	chan event $f2 readable {}
    }]
    chan close $f
    variable x initial
    vwait [namespace which -variable x]
    chan close $f2
    set x
} {initial {f2 triggered: "foo bar"}}
test chan-io-45.3 {DeleteFileEvent, cleanup on chan close} {fileevent} {
    set f  [open $path(foo) r]
    set f2 [open $path(foo) r]
    set f3 [open $path(foo) r]
    chan event $f readable {f script}
    chan event $f2 readable {f2 script}
    chan event $f3 readable {f3 script}
    set x {}
    chan close $f2
    lappend x [catch {chan event $f readable} msg] $msg \
	    [catch {chan event $f2 readable}] \
	    [catch {chan event $f3 readable} msg] $msg
    chan close $f3
    lappend x [catch {chan event $f readable} msg] $msg \
	    [catch {chan event $f2 readable}] \
	    [catch {chan event $f3 readable}]
    chan close $f
    lappend x [catch {chan event $f readable}] \
	    [catch {chan event $f2 readable}] \
	    [catch {chan event $f3 readable}]
} {0 {f script} 1 0 {f3 script} 0 {f script} 1 1 1 1 1}

# Execute these tests only if the "testfevent" command is present.

test chan-io-46.1 {Tcl event loop vs multiple interpreters} {testfevent fileevent notOSX} {
    testfevent create
    set script "set f \[[list open $path(foo) r]]\n"
    append script {
	set x "no event"
	chan event $f readable [namespace code {
	    set x "f triggered: [chan gets $f]"
	    chan event $f readable {}
	}]
    }
    set timer [after 10 lappend x timeout]
    testfevent cmd $script
    vwait x
    after cancel $timer
    testfevent cmd {chan close $f}
    list [testfevent cmd {set x}] [testfevent cmd {info commands after}]
} {{f triggered: foo bar} after}
test chan-io-46.2 {Tcl event loop vs multiple interpreters} testfevent {
    testfevent create
    testfevent cmd {
        variable x 0
        after 100 {set x triggered}
        vwait [namespace which -variable x]
        set x
    }
} {triggered}
test chan-io-46.3 {Tcl event loop vs multiple interpreters} testfevent {
    testfevent create
    testfevent cmd {
        set x 0
        after 10 {lappend x timer}
        after 30
        set result $x
        update idletasks
        lappend result $x
        update
        lappend result $x
    }
} {0 0 {0 timer}}

test chan-io-47.1 {chan event vs multiple interpreters} -setup {
    set f  [open $path(foo) r]
    set f2 [open $path(foo) r]
    set f3 [open $path(foo) r]
    set x {}
} -constraints {testfevent fileevent} -body {
    chan event $f readable {script 1}
    testfevent create
    testfevent share $f2
    testfevent cmd "chan event $f2 readable {script 2}"
    chan event $f3 readable {sript 3}
    lappend x [chan event $f2 readable]
    testfevent delete
    lappend x [chan event $f readable] [chan event $f2 readable] \
        [chan event $f3 readable]
} -cleanup {
    chan close $f
    chan close $f2
    chan close $f3
} -result {{} {script 1} {} {sript 3}}
test chan-io-47.2 {deleting chan event on interpreter delete} -setup {
    set f  [open $path(foo) r]
    set f2 [open $path(foo) r]
    set f3 [open $path(foo) r]
    set f4 [open $path(foo) r]
} -constraints {testfevent fileevent} -body {
    chan event $f readable {script 1}
    testfevent create
    testfevent share $f2
    testfevent share $f3
    testfevent cmd "chan event $f2 readable {script 2}
        chan event $f3 readable {script 3}"
    chan event $f4 readable {script 4}
    testfevent delete
    list [chan event $f readable] [chan event $f2 readable] \
	[chan event $f3 readable] [chan event $f4 readable]
} -cleanup {
    chan close $f
    chan close $f2
    chan close $f3
    chan close $f4
} -result {{script 1} {} {} {script 4}}
test chan-io-47.3 {deleting chan event on interpreter delete} -setup {
    set f  [open $path(foo) r]
    set f2 [open $path(foo) r]
    set f3 [open $path(foo) r]
    set f4 [open $path(foo) r]
} -constraints {testfevent fileevent} -body {
    testfevent create
    testfevent share $f3
    testfevent share $f4
    chan event $f readable {script 1}
    chan event $f2 readable {script 2}
    testfevent cmd "chan event $f3 readable {script 3}
      chan event $f4 readable {script 4}"
    testfevent delete
    list [chan event $f readable] [chan event $f2 readable] \
	[chan event $f3 readable] [chan event $f4 readable]
} -cleanup {
    chan close $f
    chan close $f2
    chan close $f3
    chan close $f4
} -result {{script 1} {script 2} {} {}}
test chan-io-47.4 {file events on shared files and multiple interpreters} -setup {
    set f  [open $path(foo) r]
    set f2 [open $path(foo) r]
} -constraints {testfevent fileevent} -body {
    testfevent create
    testfevent share $f
    testfevent cmd "chan event $f readable {script 1}"
    chan event $f readable {script 2}
    chan event $f2 readable {script 3}
    list [chan event $f2 readable] [testfevent cmd "chan event $f readable"] \
	[chan event $f readable]
} -cleanup {
    testfevent delete
    chan close $f
    chan close $f2
} -result {{script 3} {script 1} {script 2}}
test chan-io-47.5 {file events on shared files, deleting file events} -setup {
    set f [open $path(foo) r]
} -body {
    testfevent create
    testfevent share $f
    testfevent cmd "chan event $f readable {script 1}"
    chan event $f readable {script 2}
    testfevent cmd "chan event $f readable {}"
    list [testfevent cmd "chan event $f readable"] [chan event $f readable]
} -constraints {testfevent fileevent} -cleanup {
    testfevent delete
    chan close $f
} -result {{} {script 2}}
test chan-io-47.6 {file events on shared files, deleting file events} -setup {
    set f [open $path(foo) r]
} -body {
    testfevent create
    testfevent share $f
    testfevent cmd "chan event $f readable {script 1}"
    chan event $f readable {script 2}
    chan event $f readable {}
    list [testfevent cmd "chan event $f readable"] [chan event $f readable]
} -constraints {testfevent fileevent} -cleanup {
    testfevent delete
    chan close $f
} -result {{script 1} {}}
unset path(foo)
removeFile foo

set path(bar) [makeFile {} bar]

test chan-io-48.1 {testing readability conditions} {fileevent} {
    set f [open $path(bar) w]
    chan puts $f abcdefg
    chan puts $f abcdefg
    chan puts $f abcdefg
    chan puts $f abcdefg
    chan puts $f abcdefg
    chan close $f
    set f [open $path(bar) r]
    chan event $f readable [namespace code {
	lappend l called
	if {[chan eof $f]} {
	    chan close $f
	    set x done
	} else {
	    chan gets $f
	}
    }]
    set l ""
    variable x not_done
    vwait [namespace which -variable x]
    list $x $l
} {done {called called called called called called called}}
test chan-io-48.2 {testing readability conditions} {nonBlockFiles fileevent} {
    set f [open $path(bar) w]
    chan puts $f abcdefg
    chan puts $f abcdefg
    chan puts $f abcdefg
    chan puts $f abcdefg
    chan puts $f abcdefg
    chan close $f
    set f [open $path(bar) r]
    chan event $f readable [namespace code {
	lappend l called
	if {[chan eof $f]} {
	    chan close $f
	    set x done
	} else {
	    chan gets $f
	}
    }]
    chan configure $f -blocking off
    set l ""
    variable x not_done
    vwait [namespace which -variable x]
    list $x $l
} {done {called called called called called called called}}
set path(my_script) [makeFile {} my_script]
test chan-io-48.3 {testing readability conditions} -setup {
    set l ""
} -constraints {stdio unix nonBlockFiles fileevent} -body {
    set f [open $path(bar) w]
    chan puts $f abcdefg
    chan puts $f abcdefg
    chan puts $f abcdefg
    chan puts $f abcdefg
    chan puts $f abcdefg
    chan close $f
    set f [open $path(my_script) w]
    chan puts $f {
	proc copy_slowly {f} {
	    while {![chan eof $f]} {
		chan puts [chan gets $f]
		after 200
	    }
	    chan close $f
	}
    }
    chan close $f
    set f [openpipe]
    chan event $f readable [namespace code {
	if {[chan eof $f]} {
	    set x done
	} else {
	    chan gets $f
	    lappend l [chan blocked $f]
	    chan gets $f
	    lappend l [chan blocked $f]
	}
    }]
    chan configure $f -buffering line
    chan configure $f -blocking off
    variable x not_done
    chan puts $f [list source $path(my_script)]
    chan puts $f "set f \[[list open $path(bar) r]]"
    chan puts $f {copy_slowly $f}
    chan puts $f {exit}
    vwait [namespace which -variable x]
    list $x $l
} -cleanup {
    chan close $f
} -result {done {0 1 0 1 0 1 0 1 0 1 0 1 0 0}}
unset path(bar)
removeFile bar

test chan-io-48.4 {lf write, testing readability, ^Z termination, auto read mode} -setup {
    file delete $path(test1)
    set c 0
    set l ""
} -constraints {fileevent} -body {
    set f [open $path(test1) w]
    chan configure $f -translation lf
    chan puts -nonewline $f [format "abc\ndef\n%c" 26]
    chan close $f
    set f [open $path(test1) r]
    chan configure $f -translation auto -eofchar \x1A
    chan event $f readable [namespace code {
	if {[chan eof $f]} {
	   set x done
	   chan close $f
	} else {
	   lappend l [chan gets $f]
	   incr c
	}
    }]
    variable x
    vwait [namespace which -variable x]
    list $c $l
} -result {3 {abc def {}}}
test chan-io-48.5 {lf write, testing readability, ^Z in middle, auto read mode} -setup {
    file delete $path(test1)
    set c 0
    set l ""
} -constraints {fileevent} -body {
    set f [open $path(test1) w]
    chan configure $f -translation lf
    chan puts -nonewline $f [format "abc\ndef\n%cfoo\nbar\n" 26]
    chan close $f
    set f [open $path(test1) r]
    chan configure $f -translation auto -eofchar \x1A
    chan event $f readable [namespace code {
	if {[chan eof $f]} {
	   set x done
	   chan close $f
	} else {
	   lappend l [chan gets $f]
	   incr c
	}
    }]
    variable x
    vwait [namespace which -variable x]
    list $c $l
} -result {3 {abc def {}}}
test chan-io-48.6 {cr write, testing readability, ^Z termination, auto read mode} -setup {
    file delete $path(test1)
    set c 0
    set l ""
} -constraints {fileevent} -body {
    set f [open $path(test1) w]
    chan configure $f -translation cr
    chan puts -nonewline $f [format "abc\ndef\n%c" 26]
    chan close $f
    set f [open $path(test1) r]
    chan configure $f -translation auto -eofchar \x1A
    chan event $f readable [namespace code {
	if {[chan eof $f]} {
	   set x done
	   chan close $f
	} else {
	   lappend l [chan gets $f]
	   incr c
	}
    }]
    variable x
    vwait [namespace which -variable x]
    list $c $l
} -result {3 {abc def {}}}
test chan-io-48.7 {cr write, testing readability, ^Z in middle, auto read mode} -setup {
    file delete $path(test1)
    set c 0
    set l ""
} -constraints {fileevent} -body {
    set f [open $path(test1) w]
    chan configure $f -translation cr
    chan puts -nonewline $f [format "abc\ndef\n%cfoo\nbar\n" 26]
    chan close $f
    set f [open $path(test1) r]
    chan configure $f -translation auto -eofchar \x1A
    chan event $f readable [namespace code {
	if {[chan eof $f]} {
	   set x done
	   chan close $f
	} else {
	   lappend l [chan gets $f]
	   incr c
	}
    }]
    variable x
    vwait [namespace which -variable x]
    list $c $l
} -result {3 {abc def {}}}
test chan-io-48.8 {crlf write, testing readability, ^Z termination, auto read mode} -setup {
    file delete $path(test1)
    set c 0
    set l ""
} -constraints {fileevent} -body {
    set f [open $path(test1) w]
    chan configure $f -translation crlf
    chan puts -nonewline $f [format "abc\ndef\n%c" 26]
    chan close $f
    set f [open $path(test1) r]
    chan configure $f -translation auto -eofchar \x1A
    chan event $f readable [namespace code {
	if {[chan eof $f]} {
	   set x done
	   chan close $f
	} else {
	   lappend l [chan gets $f]
	   incr c
	}
    }]
    variable x
    vwait [namespace which -variable x]
    list $c $l
} -result {3 {abc def {}}}
test chan-io-48.9 {crlf write, testing readability, ^Z in middle, auto read mode} -setup {
    file delete $path(test1)
    set c 0
    set l ""
} -constraints {fileevent} -body {
    set f [open $path(test1) w]
    chan configure $f -translation crlf
    chan puts -nonewline $f [format "abc\ndef\n%cfoo\nbar\n" 26]
    chan close $f
    set f [open $path(test1) r]
    chan configure $f -translation auto -eofchar \x1A
    chan event $f readable [namespace code {
	if {[chan eof $f]} {
	   set x done
	   chan close $f
	} else {
	   lappend l [chan gets $f]
	   incr c
	}
    }]
    variable x
    vwait [namespace which -variable x]
    list $c $l
} -result {3 {abc def {}}}
test chan-io-48.10 {lf write, testing readability, ^Z in middle, lf read mode} -setup {
    file delete $path(test1)
    set c 0
    set l ""
} -constraints {fileevent} -body {
    set f [open $path(test1) w]
    chan configure $f -translation lf
    chan puts -nonewline $f [format "abc\ndef\n%cfoo\nbar\n" 26]
    chan close $f
    set f [open $path(test1) r]
    chan configure $f -translation lf -eofchar \x1A
    chan event $f readable [namespace code {
	if {[chan eof $f]} {
	   set x done
	   chan close $f
	} else {
	   lappend l [chan gets $f]
	   incr c
	}
    }]
    variable x
    vwait [namespace which -variable x]
    list $c $l
} -result {3 {abc def {}}}
test chan-io-48.11 {lf write, testing readability, ^Z termination, lf read mode} -setup {
    file delete $path(test1)
    set c 0
    set l ""
} -constraints {fileevent} -body {
    set f [open $path(test1) w]
    chan configure $f -translation lf
    chan puts -nonewline $f [format "abc\ndef\n%c" 26]
    chan close $f
    set f [open $path(test1) r]
    chan configure $f -translation lf -eofchar \x1A
    chan event $f readable [namespace code {
	if {[chan eof $f]} {
	   set x done
	   chan close $f
	} else {
	   lappend l [chan gets $f]
	   incr c
	}
    }]
    variable x
    vwait [namespace which -variable x]
    list $c $l
} -result {3 {abc def {}}}
test chan-io-48.12 {cr write, testing readability, ^Z in middle, cr read mode} -setup {
    file delete $path(test1)
    set c 0
    set l ""
} -constraints {fileevent} -body {
    set f [open $path(test1) w]
    chan configure $f -translation cr
    chan puts -nonewline $f [format "abc\ndef\n%cfoo\nbar\n" 26]
    chan close $f
    set f [open $path(test1) r]
    chan configure $f -translation cr -eofchar \x1A
    chan event $f readable [namespace code {
	if {[chan eof $f]} {
	   set x done
	   chan close $f
	} else {
	   lappend l [chan gets $f]
	   incr c
	}
    }]
    variable x
    vwait [namespace which -variable x]
    list $c $l
} -result {3 {abc def {}}}
test chan-io-48.13 {cr write, testing readability, ^Z termination, cr read mode} -setup {
    file delete $path(test1)
    set c 0
    set l ""
} -constraints {fileevent} -body {
    set f [open $path(test1) w]
    chan configure $f -translation cr
    chan puts -nonewline $f [format "abc\ndef\n%c" 26]
    chan close $f
    set f [open $path(test1) r]
    chan configure $f -translation cr -eofchar \x1A
    chan event $f readable [namespace code {
	if {[chan eof $f]} {
	   set x done
	   chan close $f
	} else {
	   lappend l [chan gets $f]
	   incr c
	}
    }]
    variable x
    vwait [namespace which -variable x]
    list $c $l
} -result {3 {abc def {}}}
test chan-io-48.14 {crlf write, testing readability, ^Z in middle, crlf read mode} -setup {
    file delete $path(test1)
    set c 0
    set l ""
} -constraints {fileevent} -body {
    set f [open $path(test1) w]
    chan configure $f -translation crlf
    chan puts -nonewline $f [format "abc\ndef\n%cfoo\nbar\n" 26]
    chan close $f
    set f [open $path(test1) r]
    chan configure $f -translation crlf -eofchar \x1A
    chan event $f readable [namespace code {
	if {[chan eof $f]} {
	   set x done
	   chan close $f
	} else {
	   lappend l [chan gets $f]
	   incr c
	}
    }]
    variable x
    vwait [namespace which -variable x]
    list $c $l
} -result {3 {abc def {}}}
test chan-io-48.15 {crlf write, testing readability, ^Z termi, crlf read mode} -setup {
    file delete $path(test1)
    set c 0
    set l ""
} -constraints {fileevent} -body {
    set f [open $path(test1) w]
    chan configure $f -translation crlf
    chan puts -nonewline $f [format "abc\ndef\n%c" 26]
    chan close $f
    set f [open $path(test1) r]
    chan configure $f -translation crlf -eofchar \x1A
    chan event $f readable [namespace code {
	if {[chan eof $f]} {
	   set x done
	   chan close $f
	} else {
	   lappend l [chan gets $f]
	   incr c
	}
    }]
    variable x
    vwait [namespace which -variable x]
    list $c $l
} -result {3 {abc def {}}}

test chan-io-49.1 {testing crlf reading, leftover cr disgorgment} -setup {
    file delete $path(test1)
    set l ""
} -body {
    set f [open $path(test1) w]
    chan configure $f -translation lf
    chan puts -nonewline $f "a\rb\rc\r\n"
    chan close $f
    set f [open $path(test1) r]
    lappend l [file size $path(test1)]
    chan configure $f -translation crlf
    lappend l [chan read $f 1]
    lappend l [chan tell $f]
    lappend l [chan read $f 1]
    lappend l [chan tell $f]
    lappend l [chan read $f 1]
    lappend l [chan tell $f]
    lappend l [chan read $f 1]
    lappend l [chan tell $f]
    lappend l [chan read $f 1]
    lappend l [chan tell $f]
    lappend l [chan read $f 1]
    lappend l [chan tell $f]
    lappend l [chan eof $f]
    lappend l [chan read $f 1]
    lappend l [chan eof $f]
} -cleanup {
    chan close $f
} -result "7 a 1 [list \r] 2 b 3 [list \r] 4 c 5 {
} 7 0 {} 1"
test chan-io-49.2 {testing crlf reading, leftover cr disgorgment} -setup {
    file delete $path(test1)
    set l ""
} -body {
    set f [open $path(test1) w]
    chan configure $f -translation lf
    chan puts -nonewline $f "a\rb\rc\r\n"
    chan close $f
    set f [open $path(test1) r]
    lappend l [file size $path(test1)]
    chan configure $f -translation crlf
    lappend l [chan read $f 2]
    lappend l [chan tell $f]
    lappend l [chan read $f 2]
    lappend l [chan tell $f]
    lappend l [chan read $f 2]
    lappend l [chan tell $f]
    lappend l [chan eof $f]
    lappend l [chan read $f 2]
    lappend l [chan tell $f]
    lappend l [chan eof $f]
} -cleanup {
    chan close $f
} -result "7 [list a\r] 2 [list b\r] 4 [list c\n] 7 0 {} 7 1"
test chan-io-49.3 {testing crlf reading, leftover cr disgorgment} -setup {
    file delete $path(test1)
    set l ""
} -body {
    set f [open $path(test1) w]
    chan configure $f -translation lf
    chan puts -nonewline $f "a\rb\rc\r\n"
    chan close $f
    set f [open $path(test1) r]
    lappend l [file size $path(test1)]
    chan configure $f -translation crlf
    lappend l [chan read $f 3]
    lappend l [chan tell $f]
    lappend l [chan read $f 3]
    lappend l [chan tell $f]
    lappend l [chan eof $f]
    lappend l [chan read $f 3]
    lappend l [chan tell $f]
    lappend l [chan eof $f]
} -cleanup {
    chan close $f
} -result "7 [list a\rb] 3 [list \rc\n] 7 0 {} 7 1"
test chan-io-49.4 {testing crlf reading, leftover cr disgorgment} -setup {
    file delete $path(test1)
    set l ""
} -body {
    set f [open $path(test1) w]
    chan configure $f -translation lf
    chan puts -nonewline $f "a\rb\rc\r\n"
    chan close $f
    set f [open $path(test1) r]
    lappend l [file size $path(test1)]
    chan configure $f -translation crlf
    lappend l [chan read $f 3]
    lappend l [chan tell $f]
    lappend l [chan gets $f]
    lappend l [chan tell $f]
    lappend l [chan eof $f]
    lappend l [chan gets $f]
    lappend l [chan tell $f]
    lappend l [chan eof $f]
} -cleanup {
    chan close $f
} -result "7 [list a\rb] 3 [list \rc] 7 0 {} 7 1"
test chan-io-49.5 {testing crlf reading, leftover cr disgorgment} -setup {
    file delete $path(test1)
    set l ""
} -body {
    set f [open $path(test1) w]
    chan configure $f -translation lf
    chan puts -nonewline $f "a\rb\rc\r\n"
    chan close $f
    set f [open $path(test1) r]
    lappend l [file size $path(test1)]
    chan configure $f -translation crlf
    lappend l [set x [chan gets $f]]
    lappend l [chan tell $f]
    lappend l [chan gets $f]
    lappend l [chan tell $f]
    lappend l [chan eof $f]
} -cleanup {
    chan close $f
} -result [list 7 a\rb\rc 7 {} 7 1]

test chan-io-50.1 {testing handler deletion} -setup {
    file delete $path(test1)
} -constraints testchannelevent -body {
    set f [open $path(test1) w]
    chan close $f
    set f [open $path(test1) r]
    variable z not_called
    set timer [after 50 lappend z timeout]
    testservicemode 0
    testchannelevent $f add readable [namespace code {
	variable z called
	testchannelevent $f delete 0
    }]
    testservicemode 1
    vwait z
    after cancel $timer
    set z
} -cleanup {
    chan close $f
} -result called
test chan-io-50.2 {testing handler deletion with multiple handlers} -setup {
    file delete $path(test1)
    chan close [open $path(test1) w]
    set z ""
} -constraints {testchannelevent testservicemode} -body {
    proc delhandler {f i} {
	variable z
	lappend z "called delhandler $f $i"
	testchannelevent $f delete 0
    }
    set z ""
    set timer [after 50 lappend z timeout]
    testservicemode 0
    set f [open $path(test1) r]
    testchannelevent $f add readable [namespace code [list delhandler $f 1]]
    testchannelevent $f add readable [namespace code [list delhandler $f 0]]
    testservicemode 1
    vwait z
    after cancel $timer
    string equal $z \
	[list [list called delhandler $f 0] [list called delhandler $f 1]]
} -cleanup {
    chan close $f
} -result 1
test chan-io-50.3 {testing handler deletion with multiple handlers} -setup {
    file delete $path(test1)
    chan close [open $path(test1) w]
} -constraints {testchannelevent testservicemode} -body {
    proc notcalled {f i} {
	variable z
	lappend z "notcalled was called!! $f $i"
    }
    proc delhandler {f i} {
	variable z
	testchannelevent $f delete 1
	lappend z "delhandler $f $i called"
	testchannelevent $f delete 0
	lappend z "delhandler $f $i deleted myself"
    }
    set z ""
    set timer [after 50 lappend z timeout]
    testservicemode 0
    set f [open $path(test1) r]
    testchannelevent $f add readable [namespace code [list notcalled $f 1]]
    testchannelevent $f add readable [namespace code [list delhandler $f 0]]
    testservicemode 1
    vwait z
    after cancel $timer
    string equal $z \
	[list [list delhandler $f 0 called] \
	      [list delhandler $f 0 deleted myself]]
} -cleanup {
    chan close $f
} -result 1
test chan-io-50.4 {testing handler deletion vs reentrant calls} -setup {
    file delete $path(test1)
    set f [open $path(test1) w]
    chan close $f
} -constraints testchannelevent -body {
    set f [open $path(test1) r]
    testchannelevent $f add readable [namespace code {
	if {$u eq "recursive"} {
	    testchannelevent $f delete 0
	    lappend z "delrecursive deleting recursive"
	} else {
	    lappend z "delrecursive calling recursive"
	    set u recursive
	    update
	}
    }]
    variable u toplevel
    variable z ""
    set timer [after 50 lappend z timeout]
    vwait z
    after cancel $timer
    set z
} -cleanup {
    chan close $f
    update
} -result {{delrecursive calling recursive} {delrecursive deleting recursive}}
test chan-io-50.5 {testing handler deletion vs reentrant calls} -setup {
    file delete $path(test1)
    set f [open $path(test1) w]
    chan close $f
    update
} -constraints {testchannelevent testservicemode notOSX} -body {
    proc notcalled {f} {
	variable z
	lappend z "notcalled was called!! $f"
    }
    proc del {f} {
	variable u
	variable z
	if {$u eq "recursive"} {
	    testchannelevent $f delete 1
	    testchannelevent $f delete 0
	    lappend z "del deleted notcalled"
	    lappend z "del deleted myself"
	} else {
	    set u recursive
	    lappend z "del calling recursive"
	    set timer [after 50 lappend z timeout]
	    set mode [testservicemode 1]
	    vwait z
	    after cancel $timer
	    testservicemode $mode
	    lappend z "del after update"
	}
    }
    set z ""
    set u toplevel
    set timer [after 50 lappend z timeout]
    testservicemode 0
    set f [open $path(test1) r]
    testchannelevent $f add readable [namespace code [list notcalled $f]]
    testchannelevent $f add readable [namespace code [list del $f]]
    testservicemode 1
    vwait z
    after cancel $timer
    set z
} -cleanup {
    chan close $f
    update
} -result [list {del calling recursive} {del deleted notcalled} \
	       {del deleted myself} {del after update}]
test chan-io-50.6 {testing handler deletion vs reentrant calls} -setup {
    file delete $path(test1)
    set f [open $path(test1) w]
    chan close $f
} -constraints {testchannelevent testservicemode} -body {
    proc first {f} {
	variable u
	variable z
	if {$u eq "toplevel"} {
	    lappend z "first called"
	    set mode [testservicemode 1]
	    set timer [after 50 lappend z timeout]
	    set u first
	    vwait z
	    after cancel $timer
	    testservicemode $mode
	    lappend z "first after update"
	} else {
	    lappend z "first called not toplevel"
	}
    }
    proc second {f} {
	variable u
	variable z
	if {$u eq "first"} {
	    lappend z "second called, first time"
	    set u second
	    testchannelevent $f delete 0
	} elseif {$u eq "second"} {
	    lappend z "second called, second time"
	    testchannelevent $f delete 0
	} else {
	    lappend z "second called, cannot happen!"
	    testchannelevent $f removeall
	}
    }
    set z ""
    set u toplevel
    set timer [after 50 lappend z timeout]
    testservicemode 0
    set f [open $path(test1) r]
    testchannelevent $f add readable [namespace code [list second $f]]
    testchannelevent $f add readable [namespace code [list first $f]]
    testservicemode 1
    vwait z
    after cancel $timer
    set z
} -cleanup {
    chan close $f
} -result [list {first called} {first called not toplevel} \
	       {second called, first time} {second called, second time} \
	       {first after update}]

test chan-io-51.1 {Test old socket deletion on Macintosh} -setup {
    set x 0
    set result ""
    variable wait ""
} -constraints {socket} -body {
    proc accept {s a p} {
	variable x
	chan configure $s -blocking off
	chan puts $s "sock[incr x]"
	chan close $s
	variable wait done
    }
    set ss [socket -server [namespace code accept] -myaddr 127.0.0.1 0]
    set port [lindex [chan configure $ss -sockname] 2]
    set cs [socket 127.0.0.1 $port]
    vwait [namespace which -variable wait]
    lappend result [chan gets $cs]
    chan close $cs
    set cs [socket 127.0.0.1 $port]
    vwait [namespace which -variable wait]
    lappend result [chan gets $cs]
    chan close $cs
    set cs [socket 127.0.0.1 $port]
    vwait [namespace which -variable wait]
    lappend result [chan gets $cs]
    chan close $cs
    set cs [socket 127.0.0.1 $port]
    vwait [namespace which -variable wait]
    lappend result [chan gets $cs]
} -cleanup {
    chan close $cs
    chan close $ss
} -result {sock1 sock2 sock3 sock4}

test chan-io-52.1 {TclCopyChannel} -constraints {fcopy} -setup {
    file delete $path(test1)
} -body {
    set f1 [open $thisScript]
    set f2 [open $path(test1) w]
    chan copy $f1 $f2 -command " # "
    chan copy $f1 $f2
} -returnCodes error -cleanup {
    chan close $f1
    chan close $f2
} -match glob -result {channel "*" is busy}
test chan-io-52.2 {TclCopyChannel} -constraints {fcopy} -setup {
    file delete $path(test1)
} -body {
    set f1 [open $thisScript]
    set f2 [open $path(test1) w]
    set f3 [open $thisScript]
    chan copy $f1 $f2 -command " # "
    chan copy $f3 $f2
} -returnCodes error -cleanup {
    chan close $f1
    chan close $f2
    chan close $f3
} -match glob -result {channel "*" is busy}
test chan-io-52.3 {TclCopyChannel} -constraints {fcopy} -setup {
    file delete $path(test1)
} -body {
    set f1 [open $thisScript]
    set f2 [open $path(test1) w]
    chan configure $f1 -translation lf -encoding iso8859-1 -blocking 0
    chan configure $f2 -translation cr -encoding iso8859-1 -blocking 0
    set s0 [chan copy $f1 $f2]
    set result [list [chan configure $f1 -blocking] [chan configure $f2 -blocking]]
    chan close $f1
    chan close $f2
    set s1 [file size $thisScript]
    set s2 [file size $path(test1)]
    if {($s1 == $s2) && ($s0 == $s1)} {
        lappend result ok
    }
    return $result
} -result {0 0 ok}
test chan-io-52.4 {TclCopyChannel} -constraints {fcopy} -setup {
    file delete $path(test1)
} -body {
    set f1 [open $thisScript]
    set f2 [open $path(test1) w]
    chan configure $f1 -translation lf -blocking 0
    chan configure $f2 -translation cr -blocking 0
    chan copy $f1 $f2 -size 40
    set result [list [chan configure $f1 -blocking] [chan configure $f2 -blocking]]
    chan close $f1
    chan close $f2
    lappend result [file size $path(test1)]
} -result {0 0 40}
test chan-io-52.5 {TclCopyChannel, all} -constraints {fcopy} -setup {
    file delete $path(test1)
} -body {
    set f1 [open $thisScript]
    set f2 [open $path(test1) w]
    chan configure $f1 -translation lf -encoding iso8859-1 -blocking 0
    chan configure $f2 -translation lf -encoding iso8859-1 -blocking 0
    chan copy $f1 $f2 -size -1 ;# -1 means 'copy all', same as if no -size specified.
    set result [list [chan configure $f1 -blocking] [chan configure $f2 -blocking]]
    chan close $f1
    chan close $f2
    if {[file size $thisScript] == [file size $path(test1)]} {
        lappend result ok
    }
    return $result
} -result {0 0 ok}
test chan-io-52.5a {TclCopyChannel, all, other negative value} -setup {
    file delete $path(test1)
} -constraints {fcopy} -body {
    set f1 [open $thisScript]
    set f2 [open $path(test1) w]
    chan configure $f1 -translation lf -encoding iso8859-1 -blocking 0
    chan configure $f2 -translation lf -encoding iso8859-1 -blocking 0
    chan copy $f1 $f2 -size -2 ;# < 0 behaves like -1, copy all
    set result [list [chan configure $f1 -blocking] [chan configure $f2 -blocking]]
    chan close $f1
    chan close $f2
    if {[file size $thisScript] == [file size $path(test1)]} {
        lappend result ok
    }
    return $result
} -result {0 0 ok}
test chan-io-52.5b {TclCopyChannel, all, wrap to negative value} -setup {
    file delete $path(test1)
} -constraints {fcopy} -body {
    set f1 [open $thisScript]
    set f2 [open $path(test1) w]
    chan configure $f1 -translation lf -encoding iso8859-1 -blocking 0
    chan configure $f2 -translation lf -encoding iso8859-1 -blocking 0
    chan copy $f1 $f2 -size 3221176172 ;# Wrapped to < 0, behaves like -1, copy all
    set result [list [chan configure $f1 -blocking] [chan configure $f2 -blocking]]
    chan close $f1
    chan close $f2
    if {[file size $thisScript] ==  [file size $path(test1)]} {
        lappend result ok
    }
    return $result
} -result {0 0 ok}
test chan-io-52.6 {TclCopyChannel} -setup {
    file delete $path(test1)
} -constraints {fcopy} -body {
    set f1 [open $thisScript]
    set f2 [open $path(test1) w]
    chan configure $f1 -translation lf -encoding iso8859-1 -blocking 0
    chan configure $f2 -translation lf -encoding iso8859-1 -blocking 0
    set s0 [chan copy $f1 $f2 -size [expr {[file size $thisScript] + 5}]]
    set result [list [chan configure $f1 -blocking] [chan configure $f2 -blocking]]
    chan close $f1
    chan close $f2
    set s1 [file size $thisScript]
    set s2 [file size $path(test1)]
    if {($s1 == $s2) && ($s0 == $s1)} {
        lappend result ok
    }
    return $result
} -result {0 0 ok}
test chan-io-52.7 {TclCopyChannel} -constraints {fcopy} -setup {
    file delete $path(test1)
} -body {
    set f1 [open $thisScript]
    set f2 [open $path(test1) w]
    chan configure $f1 -translation lf -encoding iso8859-1 -blocking 0
    chan configure $f2 -translation lf -encoding iso8859-1 -blocking 0
    chan copy $f1 $f2
    set result [list [chan configure $f1 -blocking] [chan configure $f2 -blocking]]
    if {[file size $thisScript] == [file size $path(test1)]} {
        lappend result ok
    }
    return $result
} -cleanup {
    chan close $f1
    chan close $f2
} -result {0 0 ok}
test chan-io-52.8 {TclCopyChannel} -setup {
    file delete $path(test1)
    file delete $path(pipe)
} -constraints {stdio fcopy} -body {
    set f1 [open $path(pipe) w]
    chan configure $f1 -translation lf
    chan puts $f1 "
	chan puts ready
	chan gets stdin
	set f1 \[open [list $thisScript] r\]
	chan configure \$f1 -translation lf
	chan puts \[chan read \$f1 100\]
	chan close \$f1
    "
    chan close $f1
    set f1 [openpipe r+ $path(pipe)]
    chan configure $f1 -translation lf
    chan gets $f1
    chan puts $f1 ready
    chan flush $f1
    set f2 [open $path(test1) w]
    chan configure $f2 -translation lf
    set s0 [chan copy $f1 $f2 -size 40]
    catch {chan close $f1}
    chan close $f2
    list $s0 [file size $path(test1)]
} -result {40 40}
# Empty files, to register them with the test facility
set path(kyrillic.txt)   [makeFile {} kyrillic.txt]
set path(utf8-fcopy.txt) [makeFile {} utf8-fcopy.txt]
set path(utf8-rp.txt)    [makeFile {} utf8-rp.txt]
# Create kyrillic file, use lf translation to avoid os eol issues
set out [open $path(kyrillic.txt) w]
chan configure $out -encoding koi8-r -translation lf
chan puts       $out АА
chan close      $out
test chan-io-52.9 {TclCopyChannel & encodings} {fcopy} {
    # Copy kyrillic to UTF-8, using chan copy.
    set in  [open $path(kyrillic.txt) r]
    set out [open $path(utf8-fcopy.txt) w]
    chan configure $in  -encoding koi8-r -translation lf
    chan configure $out -encoding utf-8 -translation lf
    chan copy $in $out
    chan close $in
    chan close $out
    # Do the same again, but differently (read/chan puts).
    set in  [open $path(kyrillic.txt) r]
    set out [open $path(utf8-rp.txt) w]
    chan configure $in  -encoding koi8-r -translation lf
    chan configure $out -encoding utf-8 -translation lf
    chan puts -nonewline $out [chan read $in]
    chan close $in
    chan close $out
    list [file size $path(kyrillic.txt)] \
	    [file size $path(utf8-fcopy.txt)] \
	    [file size $path(utf8-rp.txt)]
} {3 5 5}
<<<<<<< HEAD
test chan-io-52.10 {TclCopyChannel & encodings} -constraints {fcopy} -body {
=======
test chan-io-52.10 {TclCopyChannel & encodings} -constraints {fcopy notWinCI} -body {
    # encoding to binary (=> implies that the internal utf-8 is written)
>>>>>>> 09e16559
    set in  [open $path(kyrillic.txt) r]
    set out [open $path(utf8-fcopy.txt) w]
    chan configure $in  -encoding koi8-r -translation lf
    # -translation binary is also -encoding binary
    chan configure $out -translation binary
    chan copy $in $out
    file size $path(utf8-fcopy.txt)
} -cleanup {
    chan close $in
    chan close $out
<<<<<<< HEAD
} -returnCodes 1 -match glob -result {error writing "*":\
	invalid or incomplete multibyte or wide character}
=======
    unset in out
} -result 5
>>>>>>> 09e16559
test chan-io-52.11 {TclCopyChannel & encodings} -setup {
    set f [open $path(utf8-fcopy.txt) w]
    fconfigure $f -encoding utf-8 -translation lf
    puts $f АА
    close $f
} -constraints {fcopy} -body {
    set in  [open $path(utf8-fcopy.txt) r]
    set out [open $path(kyrillic.txt) w]
    # -translation binary is also -encoding binary
    chan configure $in  -translation binary
    chan configure $out -encoding koi8-r -translation lf -profile strict
    catch {chan copy $in $out} cres copts
    return $cres
} -cleanup {
    if {$in in [chan names]} {
	close $in
    }
    if {$out in [chan names]} {
	close $out
    }
    catch {unset cres}
} -match glob -result  {error writing "*": invalid or incomplete\
	multibyte or wide character}

test chan-io-53.1 {CopyData} -setup {
    file delete $path(test1)
} -constraints {fcopy} -body {
    set f1 [open $thisScript]
    set f2 [open $path(test1) w]
    chan configure $f1 -translation lf -blocking 0
    chan configure $f2 -translation cr -blocking 0
    chan copy $f1 $f2 -size 0
    set result [list [chan configure $f1 -blocking] [chan configure $f2 -blocking]]
    chan close $f1
    chan close $f2
    lappend result [file size $path(test1)]
} -result {0 0 0}
test chan-io-53.2 {CopyData} -setup {
    file delete $path(test1)
} -constraints {fcopy} -body {
    set f1 [open $thisScript]
    set f2 [open $path(test1) w]
    chan configure $f1 -translation lf -encoding iso8859-1 -blocking 0
    chan configure $f2 -translation cr -encoding iso8859-1 -blocking 0
    chan copy $f1 $f2 -command [namespace code {set s0}]
    set result [list [chan configure $f1 -blocking] [chan configure $f2 -blocking]]
    variable s0
    vwait [namespace which -variable s0]
    chan close $f1
    chan close $f2
    set s1 [file size $thisScript]
    set s2 [file size $path(test1)]
    if {($s1 == $s2) && ($s0 == $s1)} {
        lappend result ok
    }
    return $result
} -result {0 0 ok}
test chan-io-53.3 {CopyData: background read underflow} -setup {
    file delete $path(test1)
    file delete $path(pipe)
} -constraints {stdio unix fcopy} -body {
    set f1 [open $path(pipe) w]
    chan puts -nonewline $f1 {
	chan puts ready
	chan flush stdout			;# Don't assume line buffered!
	chan copy stdin stdout -command { set x }
	vwait x
	set f [}
    chan puts $f1 [list open $path(test1) w]]
    chan puts $f1 {
	chan configure $f -translation lf
	chan puts $f "done"
	chan close $f
    }
    chan close $f1
    set f1 [openpipe r+ $path(pipe)]
    set result [chan gets $f1]
    chan puts $f1 line1
    chan flush $f1
    lappend result [chan gets $f1]
    chan puts $f1 line2
    chan flush $f1
    lappend result [chan gets $f1]
    chan close $f1
    after 500
    set f [open $path(test1)]
    lappend result [chan read $f]
} -cleanup {
    chan close $f
} -result "ready line1 line2 {done\n}"
test chan-io-53.4 {CopyData: background write overflow} -setup {
    set big bbbbbbbbbbbbbbbbbbbbbbbbbbbbbbbbbbbbbbbbbbbbbbbbbbbbbbbbbbbbbbbb\n
    variable x
    for {set x 0} {$x < 12} {incr x} {
	append big $big
    }
    file delete $path(test1)
    file delete $path(pipe)
} -constraints {stdio unix fileevent fcopy} -body {
    set f1 [open $path(pipe) w]
    chan puts $f1 {
	chan puts ready
	chan copy stdin stdout -command { set x }
	vwait x
	set f [open $path(test1) w]
	chan configure $f -translation lf
	chan puts $f "done"
	chan close $f
    }
    chan close $f1
    set f1 [openpipe r+ $path(pipe)]
    set result [chan gets $f1]
    chan configure $f1 -blocking 0
    chan puts $f1 $big
    chan flush $f1
    after 500
    set result ""
    chan event $f1 read [namespace code {
	append result [chan read $f1 1024]
	if {[string length $result] >= [string length $big]} {
	    set x done
	}
    }]
    vwait [namespace which -variable x]
    return $x
} -cleanup {
    set big {}
    chan close $f1
} -result done
set result {}
proc FcopyTestAccept {sock args} {
    after 1000 "chan close $sock"
}
proc FcopyTestDone {bytes {error {}}} {
    variable fcopyTestDone
    if {[string length $error]} {
	set fcopyTestDone 1
    } else {
	set fcopyTestDone 0
    }
}
test chan-io-53.5 {CopyData: error during chan copy} {socket fcopy} {
    variable fcopyTestDone
    set listen [socket -server [namespace code FcopyTestAccept] -myaddr 127.0.0.1 0]
    set in [open $thisScript]	;# 126 K
    set out [socket 127.0.0.1 [lindex [chan configure $listen -sockname] 2]]
    catch {unset fcopyTestDone}
    chan close $listen	;# This means the socket open never really succeeds
    chan copy $in $out -command [namespace code FcopyTestDone]
    variable fcopyTestDone
    if {![info exists fcopyTestDone]} {
	vwait [namespace which -variable fcopyTestDone]		;# The error occurs here in the b.g.
    }
    chan close $in
    chan close $out
    set fcopyTestDone	;# 1 for error condition
} 1
test chan-io-53.6 {CopyData: error during chan copy} -setup {
    variable fcopyTestDone
    file delete $path(pipe)
    file delete $path(test1)
    catch {unset fcopyTestDone}
} -constraints {stdio fcopy} -body {
    set f1 [open $path(pipe) w]
    chan puts $f1 "exit 1"
    chan close $f1
    set in [openpipe r+ $path(pipe)]
    set out [open $path(test1) w]
    chan copy $in $out -command [namespace code FcopyTestDone]
    variable fcopyTestDone
    if {![info exists fcopyTestDone]} {
	vwait [namespace which -variable fcopyTestDone]
    }
    return $fcopyTestDone	;# 0 for plain end of file
} -cleanup {
    catch {chan close $in}
    chan close $out
} -result 0
proc doFcopy {in out {bytes 0} {error {}}} {
    variable fcopyTestDone
    variable fcopyTestCount
    incr fcopyTestCount $bytes
    if {[string length $error]} {
	set fcopyTestDone 1
    } elseif {[chan eof $in]} {
	set fcopyTestDone 0
    } else {
        # Delay next chan copy to wait for size>0 input bytes
        after 100 [list chan copy $in $out -size 1000 \
		-command [namespace code [list doFcopy $in $out]]]
    }
}
test chan-io-53.7 {CopyData: Flooding chan copy from pipe} -setup {
    variable fcopyTestDone
    file delete $path(pipe)
    catch {unset fcopyTestDone}
} -constraints {stdio fcopy} -body {
    set fcopyTestCount 0
    set f1 [open $path(pipe) w]
    chan puts $f1 {
	# Write  10 bytes / 10 msec
	proc Write {count} {
	    chan puts -nonewline "1234567890"
	    if {[incr count -1]} {
	        after 10 [list Write $count]
	    } else {
	        set ::ready 1
	    }
	}
	chan configure stdout -buffering none
	Write 345 ;# 3450 bytes ~3.45 sec
	vwait ready
	exit 0
    }
    chan close $f1
    set in [openpipe r+ $path(pipe) &]
    set out [open $path(test1) w]
    doFcopy $in $out
    variable fcopyTestDone
    if {![info exists fcopyTestDone]} {
	vwait [namespace which -variable fcopyTestDone]
    }
    # -1=error 0=script error N=number of bytes
    expr {($fcopyTestDone == 0) ? $fcopyTestCount : -1}
} -cleanup {
    catch {chan close $in}
    chan close $out
} -result {3450}
test chan-io-53.8 {CopyData: async callback and error handling, Bug 1932639} -setup {
    # copy progress callback. errors out intentionally
    proc cmd args {
	lappend ::RES "CMD $args"
	error !STOP
    }
    # capture callback error here
    proc ::bgerror args {
	lappend ::RES "bgerror/OK $args"
	set ::forever has-been-reached
	return
    }
    # Files we use for our channels
    set foo [makeFile ashgdfashdgfasdhgfasdhgf foo]
    set bar [makeFile {} bar]
    # Channels to copy between
    set f [open $foo r] ; fconfigure $f -translation binary
    set g [open $bar w] ; fconfigure $g -translation binary -buffering none
} -constraints {stdio fcopy} -body {
    # Record input size, so that result is always defined
    lappend ::RES [file size $bar]
    # Run the copy. Should not invoke -command now.
    chan copy $f $g -size 2 -command [namespace code cmd]
    # Check that -command was not called synchronously
    set sbs [file size $bar]
    lappend ::RES [expr {($sbs > 0) ? "sync/FAIL" : "sync/OK"}] $sbs
    # Now let the async part happen. Should capture the error in cmd via
    # bgerror. If not break the event loop via timer.
    set token [after 1000 {
	lappend ::RES {bgerror/FAIL timeout}
	set ::forever has-been-reached
    }]
    vwait ::forever
    catch {after cancel $token}
    # Report
    set ::RES
} -cleanup {
    chan close $f
    chan close $g
    catch {unset ::RES}
    catch {unset ::forever}
    rename ::bgerror {}
    removeFile foo
    removeFile bar
} -result {0 sync/OK 0 {CMD 2} {bgerror/OK !STOP}}
test chan-io-53.8a {CopyData: async callback and error handling, Bug 1932639, at eof} -setup {
    # copy progress callback.
    proc cmd args {
	lappend ::RES "CMD $args"
	set ::forever has-been-reached
	return
    }
    # Files we use for our channels
    set foo [makeFile ashgdfashdgfasdhgfasdhgf foo]
    set bar [makeFile {} bar]
    # Channels to copy between
    set f [open $foo r] ; chan configure $f -translation binary
    set g [open $bar w] ; chan configure $g -translation binary -buffering none
} -constraints {stdio fcopy} -body {
    # Initialize and force eof on the input.
    chan seek $f 0 end ; chan read $f 1
    set ::RES [chan eof $f]
    # Run the copy. Should not invoke -command now.
    chan copy $f $g -size 2 -command [namespace code cmd]
    # Check that -command was not called synchronously
    lappend ::RES [expr {([llength $::RES] > 1) ? "sync/FAIL" : "sync/OK"}]
    # Now let the async part happen. Should capture the eof in cmd
    # If not break the event loop via timer.
    set token [after 1000 {
	lappend ::RES {cmd/FAIL timeout}
	set ::forever has-been-reached
    }]
    vwait ::forever
    catch {after cancel $token}
    # Report
    return $::RES
} -cleanup {
    chan close $f
    chan close $g
    catch {unset ::RES}
    catch {unset ::forever}
    removeFile foo
    removeFile bar
} -result {1 sync/OK {CMD 0}}
test chan-io-53.9 {CopyData: -size and event interaction, Bug 780533} -setup {
    set out [makeFile {} out]
    set err [makeFile {} err]
    set pipe [open "|[list [info nameofexecutable] 2> $err]" r+]
    chan configure $pipe -translation binary -buffering line
    chan puts $pipe {
	chan configure stdout -translation binary -buffering line
	chan puts stderr Waiting...
	after 1000
	foreach x {a b c} {
	    chan puts stderr Looping...
	    chan puts $x
	    after 500
	}
	proc bye args {
	    if {[chan gets stdin line]<0} {
		chan puts stderr "CHILD: EOF detected, exiting"
		exit
	    } else {
		chan puts stderr "CHILD: ignoring line: $line"
	    }
	}
	chan puts stderr Now-sleeping-forever
	chan event stdin readable bye
	vwait forever
    }
    proc ::done args {
	set ::forever OK
	return
    }
    set ::forever {}
    set out [open $out w]
} -constraints {stdio fcopy} -body {
    chan copy $pipe $out -size 6 -command ::done
    set token [after 5000 {
	set ::forever {fcopy hangs}
    }]
    vwait ::forever
    catch {after cancel $token}
    set ::forever
} -cleanup {
    chan close $pipe
    rename ::done {}
    if {[testConstraint win]} {
	after 1000;		# Allow Windows time to figure out that the
                                # process is gone
    }
    catch {close $out}
    catch {removeFile out}
    catch {removeFile err}
    catch {unset ::forever}
} -result OK
test chan-io-53.10 {Bug 1350564, multi-directional fcopy} -setup {
    set err [makeFile {} err]
    set pipe [open "|[list [info nameofexecutable] 2> $err]" r+]
    chan configure $pipe -translation binary -buffering line
    chan puts $pipe {
	chan configure stderr -buffering line
	# Kill server when pipe closed by invoker.
	proc bye args {
	    if {![chan eof stdin]} { chan gets stdin ; return }
	    chan puts stderr BYE
	    exit
	}
	# Server code. Bi-directional copy between 2 sockets.
	proc geof {sok} {
	    chan puts stderr DONE/$sok
	    chan close $sok
	}
	proc new {sok args} {
	    chan puts stderr NEW/$sok
	    global l srv
	    chan configure $sok -translation binary -buffering none
	    lappend l $sok
	    if {[llength $l] == 2} {
		chan close $srv
		foreach {a b} $l break
		chan copy $a $b -command [list geof $a]
		chan copy $b $a -command [list geof $b]
		chan puts stderr 2COPY
	    }
	    chan puts stderr ...
	}
	chan puts stderr SRV
	set l {}
	set srv [socket -server new -myaddr 127.0.0.1 0]
        set port [lindex [chan configure $srv -sockname] 2]
	chan puts stderr WAITING
	chan event stdin readable bye
	puts "OK $port"
	vwait forever
    }
    # wait for OK from server.
    lassign [chan gets $pipe] ok port
    # Now the two clients.
    proc done {sock} {
	if {[chan eof $sock]} { chan close $sock ; return }
	lappend ::forever [chan gets $sock]
	return
    }
    set a [socket 127.0.0.1 $port]
    set b [socket 127.0.0.1 $port]
    chan configure $a -translation binary -buffering none
    chan configure $b -translation binary -buffering none
    chan event  $a readable [namespace code "done $a"]
    chan event  $b readable [namespace code "done $b"]
} -constraints {stdio fcopy} -body {
    # Now pass data through the server in both directions.
    set ::forever {}
    chan puts $a AB
    vwait ::forever
    chan puts $b BA
    vwait ::forever
    set ::forever
} -cleanup {
    catch {chan close $a}
    catch {chan close $b}
    chan close $pipe
    if {[testConstraint win]} {
	after 1000		;# Give Windows time to kill the process
    }
    removeFile err
    catch {unset ::forever}
} -result {AB BA}

test chan-io-54.1 {Recursive channel events} {socket fileevent} {
    # This test checks to see if file events are delivered during recursive
    # event loops when there is buffered data on the channel.
    proc accept {s a p} {
	variable as
	chan configure $s -translation lf
	chan puts $s "line 1\nline2\nline3"
	chan flush $s
	set as $s
    }
    proc readit {s next} {
	variable x
	variable result
	lappend result $next
	if {$next == 1} {
	    chan event $s readable [namespace code [list readit $s 2]]
	    vwait [namespace which -variable x]
	}
	incr x
    }
    set ss [socket -server [namespace code accept] -myaddr 127.0.0.1 0]
    # We need to delay on some systems until the creation of the server socket
    # completes.
    set done 0
    for {set i 0} {$i < 10} {incr i} {
	if {![catch {
	    set cs [socket 127.0.0.1 [lindex [chan configure $ss -sockname] 2]]
	}]} {
	    set done 1
	    break
	}
	after 100
    }
    if {$done == 0} {
	chan close $ss
	error "failed to connect to server"
    }
    variable result {}
    variable x 0
    variable as
    vwait [namespace which -variable as]
    chan configure $cs -translation lf
    lappend result [chan gets $cs]
    chan configure $cs -blocking off
    chan event $cs readable [namespace code [list readit $cs 1]]
    set a [after 2000 [namespace code { set x failure }]]
    vwait [namespace which -variable x]
    after cancel $a
    chan close $as
    chan close $ss
    chan close $cs
    list $result $x
} {{{line 1} 1 2} 2}
test chan-io-54.2 {Testing for busy-wait in recursive channel events} -setup {
    set accept {}
    set after {}
    variable done 0
} -constraints {socket fileevent} -body {
    variable s [socket -server [namespace code accept] -myaddr 127.0.0.1 0]
    proc accept {s a p} {
	variable counter 0
	variable accept $s
	chan configure $s -blocking off -buffering line -translation lf
	chan event $s readable [namespace code "doit $s"]
    }
    proc doit {s} {
	variable counter
	variable after
	incr counter
	if {[chan gets $s] eq ""} {
	    chan event $s readable [namespace code "doit1 $s"]
	    set after [after 1000 [namespace code {
		chan puts $writer hello
		chan flush $writer
		set done 1
	    }]]
	}
    }
    proc doit1 {s} {
	variable counter
	variable accept
	incr counter
	chan gets $s
	chan close $s
	set accept {}
    }
    proc producer {} {
	variable s
	variable writer
	set writer [socket 127.0.0.1 [lindex [chan configure $s -sockname] 2]]
	chan configure $writer -buffering line
	chan puts -nonewline $writer hello
	chan flush $writer
    }
    producer
    vwait [namespace which -variable done]
    chan close $writer
    chan close $s
    after cancel $after
    set counter
} -cleanup {
    if {$accept ne {}} {chan close $accept}
} -result 1

set path(fooBar) [makeFile {} fooBar]

test chan-io-55.1 {ChannelEventScriptInvoker: deletion} -constraints {
    fileevent
} -setup {
    variable x
    proc eventScript {fd} {
	variable x
	chan close $fd
	error "planned error"
	set x whoops
    }
    proc myHandler args {
	variable x got_error
    }
    set handler [interp bgerror {}]
    interp bgerror {} [namespace which myHandler]
} -body {
    set f [open $path(fooBar) w]
    chan event $f writable [namespace code [list eventScript $f]]
    variable x not_done
    vwait [namespace which -variable x]
    set x
} -cleanup {
    interp bgerror {} $handler
} -result {got_error}

test chan-io-56.1 {ChannelTimerProc} {testchannelevent} {
    set f [open $path(fooBar) w]
    chan puts $f "this is a test"
    chan close $f
    set f [open $path(fooBar) r]
    testchannelevent $f add readable [namespace code {
	chan read $f 1
	incr x
    }]
    variable x 0
    vwait [namespace which -variable x]
    vwait [namespace which -variable x]
    set result $x
    testchannelevent $f set 0 none
    after idle [namespace code {set y done}]
    variable y
    vwait [namespace which -variable y]
    chan close $f
    lappend result $y
} {2 done}

test chan-io-57.1 {buffered data and file events, gets} -setup {
    variable s2
} -constraints {fileevent} -body {
    proc accept {sock args} {
	variable s2
	set s2 $sock
    }
    set server [socket -server [namespace code accept] -myaddr 127.0.0.1 0]
    set s [socket 127.0.0.1 [lindex [chan configure $server -sockname] 2]]
    vwait [namespace which -variable s2]
    update
    chan event $s2 readable [namespace code {lappend result readable}]
    chan puts $s "12\n34567890"
    chan flush $s
    variable result [chan gets $s2]
    after 1000 [namespace code {lappend result timer}]
    vwait [namespace which -variable result]
    lappend result [chan gets $s2]
    vwait [namespace which -variable result]
    set result
} -cleanup {
    chan close $s
    chan close $s2
    chan close $server
} -result {12 readable 34567890 timer}
test chan-io-57.2 {buffered data and file events, read} -setup {
    variable s2
} -constraints {fileevent} -body {
    proc accept {sock args} {
	variable s2
	set s2 $sock
    }
    set server [socket -server [namespace code accept] -myaddr 127.0.0.1 0]
    set s [socket 127.0.0.1 [lindex [chan configure $server -sockname] 2]]
    vwait [namespace which -variable s2]
    update
    chan event $s2 readable [namespace code {lappend result readable}]
    chan puts -nonewline $s "1234567890"
    chan flush $s
    variable result [chan read $s2 1]
    after 1000 [namespace code {lappend result timer}]
    vwait [namespace which -variable result]
    lappend result [chan read $s2 9]
    vwait [namespace which -variable result]
    set result
} -cleanup {
    chan close $s
    chan close $s2
    chan close $server
} -result {1 readable 234567890 timer}

test chan-io-58.1 {Tcl_NotifyChannel and error when closing} {stdio unixOrWin fileevent} {
    set out [open $path(script) w]
    chan puts $out {
	chan puts "normal message from pipe"
	chan puts stderr "error message from pipe"
	exit 1
    }
    proc readit {pipe} {
	variable x
	variable result
	if {[chan eof $pipe]} {
	    set x [catch {chan close $pipe} line]
	    lappend result catch $line
	} else {
	    chan gets $pipe line
	    lappend result chan gets $line
	}
    }
    chan close $out
    set pipe [openpipe r $path(script)]
    chan event $pipe readable [namespace code [list readit $pipe]]
    variable x ""
    set result ""
    vwait [namespace which -variable x]
    list $x $result
} {1 {chan gets {normal message from pipe} chan gets {} catch {error message from pipe}}}

test chan-io-59.1 {Thread reference of channels} {testmainthread testchannel} {
    # TIP #10
    # More complicated tests (like that the reference changes as a channel is
    # moved from thread to thread) can be done only in the extension which
    # fully implements the moving of channels between threads, i.e. 'Threads'.
    set f [open $path(longfile) r]
    set result [testchannel mthread $f]
    chan close $f
    string equal $result [testmainthread]
} {1}

test chan-io-60.1 {writing illegal utf sequences} {fileevent testbytestring} {
    # This test will hang in older revisions of the core.
    set out [open $path(script) w]
    chan puts $out "catch {load $::tcltestlib Tcltest}"
    chan puts $out {
	chan puts [testbytestring \xE2]
	exit 1
    }
    proc readit {pipe} {
	variable x
	variable result
	if {[chan eof $pipe]} {
	    set x [catch {chan close $pipe} line]
	    lappend result catch $line
	} else {
	    chan gets $pipe line
	    lappend result gets $line
	}
    }
    chan close $out
    set pipe [openpipe r $path(script)]
    chan event $pipe readable [namespace code [list readit $pipe]]
    variable x ""
    set result ""
    vwait [namespace which -variable x]
    # cut of the remainder of the error stack, especially the filename
    set result [lreplace $result 3 3 [lindex [split [lindex $result 3] \n] 0]]
    list $x $result
} {1 {gets {} catch {error writing "stdout": invalid or incomplete multibyte or wide character}}}

test chan-io-61.1 {Reset eof state after changing the eof char} -setup {
    set datafile [makeFile {} eofchar]
    set f [open $datafile w]
    chan configure $f -translation binary
    chan puts -nonewline $f [string repeat "Ho hum\n" 11]
    chan puts $f =
    set line [string repeat "Ge gla " 4]
    chan puts -nonewline $f [string repeat [string trimright $line]\n 834]
    chan close $f
} -body {
    set f [open $datafile r]
    chan configure $f -eofchar =
    set res {}
    lappend res [chan read $f; chan tell $f]
    chan configure $f -eofchar {}
    lappend res [chan read $f 1]
    lappend res [chan read $f; chan tell $f]
    # Any seek zaps the internals into a good state.
    #chan seek $f 0 start
    #chan seek $f 0 current
    #lappend res [chan read $f; chan tell $f]
} -cleanup {
    chan close $f
    removeFile eofchar
} -result {77 = 23431}

# Test the cutting and splicing of channels, this is incidentally the
# attach/detach facility of package Thread, but __without any safeguards__. It
# can also be used to emulate transfer of channels between threads, and is
# used for that here.

test chan-io-70.0 {Cutting & Splicing channels} -setup {
    set f [makeFile {... dummy ...} cutsplice]
    set res {}
} -constraints {testchannel} -body {
    set c [open $f r]
    lappend res [catch {chan seek $c 0 start}]
    testchannel cut $c
    lappend res [catch {chan seek $c 0 start}]
    testchannel splice $c
    lappend res [catch {chan seek $c 0 start}]
} -cleanup {
    chan close $c
    removeFile cutsplice
} -result {0 1 0}

test chan-io-70.1 {Transfer channel} -setup {
    set f [makeFile {... dummy ...} cutsplice]
    set res {}
} -constraints {testchannel thread} -body {
    set c [open $f r]
    lappend res [catch {chan seek $c 0 start}]
    testchannel cut $c
    lappend res [catch {chan seek $c 0 start}]
    set tid [thread::create -preserved]
    thread::send $tid [list set c $c]
    thread::send $tid {load {} Tcltest}
    lappend res [thread::send $tid {
	testchannel splice $c
	set res [catch {chan seek $c 0 start}]
	chan close $c
	set res
    }]
} -cleanup {
    thread::release $tid
    removeFile cutsplice
} -result {0 1 0}

# ### ### ### ######### ######### #########

foreach {n msg expected} {
     0 {}                                 {}
     1 {{message only}}                   {{message only}}
     2 {-options x}                       {-options x}
     3 {-options {x y} {the message}}     {-options {x y} {the message}}

     4 {-code 1     -level 0 -f ba snarf} {-code 1     -level 0 -f ba snarf}
     5 {-code 0     -level 0 -f ba snarf} {-code 1     -level 0 -f ba snarf}
     6 {-code 1     -level 5 -f ba snarf} {-code 1     -level 0 -f ba snarf}
     7 {-code 0     -level 5 -f ba snarf} {-code 1     -level 0 -f ba snarf}
     8 {-code error -level 0 -f ba snarf} {-code error -level 0 -f ba snarf}
     9 {-code ok    -level 0 -f ba snarf} {-code 1     -level 0 -f ba snarf}
    10 {-code error -level 5 -f ba snarf} {-code error -level 0 -f ba snarf}
    11 {-code ok    -level 5 -f ba snarf} {-code 1     -level 0 -f ba snarf}
    12 {-code boss  -level 0 -f ba snarf} {-code 1     -level 0 -f ba snarf}
    13 {-code boss  -level 5 -f ba snarf} {-code 1     -level 0 -f ba snarf}
    14 {-code 1     -level 0 -f ba}       {-code 1     -level 0 -f ba}
    15 {-code 0     -level 0 -f ba}       {-code 1     -level 0 -f ba}
    16 {-code 1     -level 5 -f ba}       {-code 1     -level 0 -f ba}
    17 {-code 0     -level 5 -f ba}       {-code 1     -level 0 -f ba}
    18 {-code error -level 0 -f ba}       {-code error -level 0 -f ba}
    19 {-code ok    -level 0 -f ba}       {-code 1     -level 0 -f ba}
    20 {-code error -level 5 -f ba}       {-code error -level 0 -f ba}
    21 {-code ok    -level 5 -f ba}       {-code 1     -level 0 -f ba}
    22 {-code boss  -level 0 -f ba}       {-code 1     -level 0 -f ba}
    23 {-code boss  -level 5 -f ba}       {-code 1     -level 0 -f ba}
    24 {-code 1     -level X -f ba snarf} {-code 1     -level 0 -f ba snarf}
    25 {-code 0     -level X -f ba snarf} {-code 1     -level 0 -f ba snarf}
    26 {-code error -level X -f ba snarf} {-code error -level 0 -f ba snarf}
    27 {-code ok    -level X -f ba snarf} {-code 1     -level 0 -f ba snarf}
    28 {-code boss  -level X -f ba snarf} {-code 1     -level 0 -f ba snarf}
    29 {-code 1     -level X -f ba}       {-code 1     -level 0 -f ba}
    30 {-code 0     -level X -f ba}       {-code 1     -level 0 -f ba}
    31 {-code error -level X -f ba}       {-code error -level 0 -f ba}
    32 {-code ok    -level X -f ba}       {-code 1     -level 0 -f ba}
    33 {-code boss  -level X -f ba}       {-code 1     -level 0 -f ba}

    34 {-code 1 -code 1     -level 0 -f ba snarf} {-code 1 -code 1     -level 0 -f ba snarf}
    35 {-code 1 -code 0     -level 0 -f ba snarf} {-code 1             -level 0 -f ba snarf}
    36 {-code 1 -code 1     -level 5 -f ba snarf} {-code 1 -code 1     -level 0 -f ba snarf}
    37 {-code 1 -code 0     -level 5 -f ba snarf} {-code 1             -level 0 -f ba snarf}
    38 {-code 1 -code error -level 0 -f ba snarf} {-code 1 -code error -level 0 -f ba snarf}
    39 {-code 1 -code ok    -level 0 -f ba snarf} {-code 1             -level 0 -f ba snarf}
    40 {-code 1 -code error -level 5 -f ba snarf} {-code 1 -code error -level 0 -f ba snarf}
    41 {-code 1 -code ok    -level 5 -f ba snarf} {-code 1             -level 0 -f ba snarf}
    42 {-code 1 -code boss  -level 0 -f ba snarf} {-code 1             -level 0 -f ba snarf}
    43 {-code 1 -code boss  -level 5 -f ba snarf} {-code 1             -level 0 -f ba snarf}
    44 {-code 1 -code 1     -level 0 -f ba}       {-code 1 -code 1     -level 0 -f ba}
    45 {-code 1 -code 0     -level 0 -f ba}       {-code 1             -level 0 -f ba}
    46 {-code 1 -code 1     -level 5 -f ba}       {-code 1 -code 1     -level 0 -f ba}
    47 {-code 1 -code 0     -level 5 -f ba}       {-code 1             -level 0 -f ba}
    48 {-code 1 -code error -level 0 -f ba}       {-code 1 -code error -level 0 -f ba}
    49 {-code 1 -code ok    -level 0 -f ba}       {-code 1             -level 0 -f ba}
    50 {-code 1 -code error -level 5 -f ba}       {-code 1 -code error -level 0 -f ba}
    51 {-code 1 -code ok    -level 5 -f ba}       {-code 1             -level 0 -f ba}
    52 {-code 1 -code boss  -level 0 -f ba}       {-code 1             -level 0 -f ba}
    53 {-code 1 -code boss  -level 5 -f ba}       {-code 1             -level 0 -f ba}
    54 {-code 1 -code 1     -level X -f ba snarf} {-code 1 -code 1     -level 0 -f ba snarf}
    55 {-code 1 -code 0     -level X -f ba snarf} {-code 1             -level 0 -f ba snarf}
    56 {-code 1 -code error -level X -f ba snarf} {-code 1 -code error -level 0 -f ba snarf}
    57 {-code 1 -code ok    -level X -f ba snarf} {-code 1             -level 0 -f ba snarf}
    58 {-code 1 -code boss  -level X -f ba snarf} {-code 1             -level 0 -f ba snarf}
    59 {-code 1 -code 1     -level X -f ba}       {-code 1 -code 1     -level 0 -f ba}
    60 {-code 1 -code 0     -level X -f ba}       {-code 1             -level 0 -f ba}
    61 {-code 1 -code error -level X -f ba}       {-code 1 -code error -level 0 -f ba}
    62 {-code 1 -code ok    -level X -f ba}       {-code 1             -level 0 -f ba}
    63 {-code 1 -code boss  -level X -f ba}       {-code 1             -level 0 -f ba}

    64 {-code 0 -code 1     -level 0 -f ba snarf} {-code 1 -level 0 -f ba snarf}
    65 {-code 0 -code 0     -level 0 -f ba snarf} {-code 1 -level 0 -f ba snarf}
    66 {-code 0 -code 1     -level 5 -f ba snarf} {-code 1 -level 0 -f ba snarf}
    67 {-code 0 -code 0     -level 5 -f ba snarf} {-code 1 -level 0 -f ba snarf}
    68 {-code 0 -code error -level 0 -f ba snarf} {-code 1 -level 0 -f ba snarf}
    69 {-code 0 -code ok    -level 0 -f ba snarf} {-code 1 -level 0 -f ba snarf}
    70 {-code 0 -code error -level 5 -f ba snarf} {-code 1 -level 0 -f ba snarf}
    71 {-code 0 -code ok    -level 5 -f ba snarf} {-code 1 -level 0 -f ba snarf}
    72 {-code 0 -code boss  -level 0 -f ba snarf} {-code 1 -level 0 -f ba snarf}
    73 {-code 0 -code boss  -level 5 -f ba snarf} {-code 1 -level 0 -f ba snarf}
    74 {-code 0 -code 1     -level 0 -f ba}       {-code 1 -level 0 -f ba}
    75 {-code 0 -code 0     -level 0 -f ba}       {-code 1 -level 0 -f ba}
    76 {-code 0 -code 1     -level 5 -f ba}       {-code 1 -level 0 -f ba}
    77 {-code 0 -code 0     -level 5 -f ba}       {-code 1 -level 0 -f ba}
    78 {-code 0 -code error -level 0 -f ba}       {-code 1 -level 0 -f ba}
    79 {-code 0 -code ok    -level 0 -f ba}       {-code 1 -level 0 -f ba}
    80 {-code 0 -code error -level 5 -f ba}       {-code 1 -level 0 -f ba}
    81 {-code 0 -code ok    -level 5 -f ba}       {-code 1 -level 0 -f ba}
    82 {-code 0 -code boss  -level 0 -f ba}       {-code 1 -level 0 -f ba}
    83 {-code 0 -code boss  -level 5 -f ba}       {-code 1 -level 0 -f ba}
    84 {-code 0 -code 1     -level X -f ba snarf} {-code 1 -level 0 -f ba snarf}
    85 {-code 0 -code 0     -level X -f ba snarf} {-code 1 -level 0 -f ba snarf}
    86 {-code 0 -code error -level X -f ba snarf} {-code 1 -level 0 -f ba snarf}
    87 {-code 0 -code ok    -level X -f ba snarf} {-code 1 -level 0 -f ba snarf}
    88 {-code 0 -code boss  -level X -f ba snarf} {-code 1 -level 0 -f ba snarf}
    89 {-code 0 -code 1     -level X -f ba}       {-code 1 -level 0 -f ba}
    90 {-code 0 -code 0     -level X -f ba}       {-code 1 -level 0 -f ba}
    91 {-code 0 -code error -level X -f ba}       {-code 1 -level 0 -f ba}
    92 {-code 0 -code ok    -level X -f ba}       {-code 1 -level 0 -f ba}
    93 {-code 0 -code boss  -level X -f ba}       {-code 1 -level 0 -f ba}

    94 {-code 1     -code 1 -level 0 -f ba snarf} {-code 1 -code 1     -level 0 -f ba snarf}
    95 {-code 0     -code 1 -level 0 -f ba snarf} {-code 1             -level 0 -f ba snarf}
    96 {-code 1     -code 1 -level 5 -f ba snarf} {-code 1 -code 1     -level 0 -f ba snarf}
    97 {-code 0     -code 1 -level 5 -f ba snarf} {-code 1             -level 0 -f ba snarf}
    98 {-code error -code 1 -level 0 -f ba snarf} {-code error -code 1 -level 0 -f ba snarf}
    99 {-code ok    -code 1 -level 0 -f ba snarf} {-code 1             -level 0 -f ba snarf}
    a0 {-code error -code 1 -level 5 -f ba snarf} {-code error -code 1 -level 0 -f ba snarf}
    a1 {-code ok    -code 1 -level 5 -f ba snarf} {-code 1             -level 0 -f ba snarf}
    a2 {-code boss  -code 1 -level 0 -f ba snarf} {-code 1             -level 0 -f ba snarf}
    a3 {-code boss  -code 1 -level 5 -f ba snarf} {-code 1             -level 0 -f ba snarf}
    a4 {-code 1     -code 1 -level 0 -f ba}       {-code 1 -code 1     -level 0 -f ba}
    a5 {-code 0     -code 1 -level 0 -f ba}       {-code 1             -level 0 -f ba}
    a6 {-code 1     -code 1 -level 5 -f ba}       {-code 1 -code 1     -level 0 -f ba}
    a7 {-code 0     -code 1 -level 5 -f ba}       {-code 1             -level 0 -f ba}
    a8 {-code error -code 1 -level 0 -f ba}       {-code error -code 1 -level 0 -f ba}
    a9 {-code ok    -code 1 -level 0 -f ba}       {-code 1             -level 0 -f ba}
    b0 {-code error -code 1 -level 5 -f ba}       {-code error -code 1 -level 0 -f ba}
    b1 {-code ok    -code 1 -level 5 -f ba}       {-code 1             -level 0 -f ba}
    b2 {-code boss  -code 1 -level 0 -f ba}       {-code 1             -level 0 -f ba}
    b3 {-code boss  -code 1 -level 5 -f ba}       {-code 1             -level 0 -f ba}
    b4 {-code 1     -code 1 -level X -f ba snarf} {-code 1 -code 1     -level 0 -f ba snarf}
    b5 {-code 0     -code 1 -level X -f ba snarf} {-code 1             -level 0 -f ba snarf}
    b6 {-code error -code 1 -level X -f ba snarf} {-code error -code 1 -level 0 -f ba snarf}
    b7 {-code ok    -code 1 -level X -f ba snarf} {-code 1             -level 0 -f ba snarf}
    b8 {-code boss  -code 1 -level X -f ba snarf} {-code 1             -level 0 -f ba snarf}
    b9 {-code 1     -code 1 -level X -f ba}       {-code 1 -code 1     -level 0 -f ba}
    c0 {-code 0     -code 1 -level X -f ba}       {-code 1             -level 0 -f ba}
    c1 {-code error -code 1 -level X -f ba}       {-code error -code 1 -level 0 -f ba}
    c2 {-code ok    -code 1 -level X -f ba}       {-code 1             -level 0 -f ba}
    c3 {-code boss  -code 1 -level X -f ba}       {-code 1             -level 0 -f ba}

    c4 {-code 1     -code 0 -level 0 -f ba snarf} {-code 1 -level 0 -f ba snarf}
    c5 {-code 0     -code 0 -level 0 -f ba snarf} {-code 1 -level 0 -f ba snarf}
    c6 {-code 1     -code 0 -level 5 -f ba snarf} {-code 1 -level 0 -f ba snarf}
    c7 {-code 0     -code 0 -level 5 -f ba snarf} {-code 1 -level 0 -f ba snarf}
    c8 {-code error -code 0 -level 0 -f ba snarf} {-code 1 -level 0 -f ba snarf}
    c9 {-code ok    -code 0 -level 0 -f ba snarf} {-code 1 -level 0 -f ba snarf}
    d0 {-code error -code 0 -level 5 -f ba snarf} {-code 1 -level 0 -f ba snarf}
    d1 {-code ok    -code 0 -level 5 -f ba snarf} {-code 1 -level 0 -f ba snarf}
    d2 {-code boss  -code 0 -level 0 -f ba snarf} {-code 1 -level 0 -f ba snarf}
    d3 {-code boss  -code 0 -level 5 -f ba snarf} {-code 1 -level 0 -f ba snarf}
    d4 {-code 1     -code 0 -level 0 -f ba}       {-code 1 -level 0 -f ba}
    d5 {-code 0     -code 0 -level 0 -f ba}       {-code 1 -level 0 -f ba}
    d6 {-code 1     -code 0 -level 5 -f ba}       {-code 1 -level 0 -f ba}
    d7 {-code 0     -code 0 -level 5 -f ba}       {-code 1 -level 0 -f ba}
    d8 {-code error -code 0 -level 0 -f ba}       {-code 1 -level 0 -f ba}
    d9 {-code ok    -code 0 -level 0 -f ba}       {-code 1 -level 0 -f ba}
    e0 {-code error -code 0 -level 5 -f ba}       {-code 1 -level 0 -f ba}
    e1 {-code ok    -code 0 -level 5 -f ba}       {-code 1 -level 0 -f ba}
    e2 {-code boss  -code 0 -level 0 -f ba}       {-code 1 -level 0 -f ba}
    e3 {-code boss  -code 0 -level 5 -f ba}       {-code 1 -level 0 -f ba}
    e4 {-code 1     -code 0 -level X -f ba snarf} {-code 1 -level 0 -f ba snarf}
    e5 {-code 0     -code 0 -level X -f ba snarf} {-code 1 -level 0 -f ba snarf}
    e6 {-code error -code 0 -level X -f ba snarf} {-code 1 -level 0 -f ba snarf}
    e7 {-code ok    -code 0 -level X -f ba snarf} {-code 1 -level 0 -f ba snarf}
    e8 {-code boss  -code 0 -level X -f ba snarf} {-code 1 -level 0 -f ba snarf}
    e9 {-code 1     -code 0 -level X -f ba}       {-code 1 -level 0 -f ba}
    f0 {-code 0     -code 0 -level X -f ba}       {-code 1 -level 0 -f ba}
    f1 {-code error -code 0 -level X -f ba}       {-code 1 -level 0 -f ba}
    f2 {-code ok    -code 0 -level X -f ba}       {-code 1 -level 0 -f ba}
    f3 {-code boss  -code 0 -level X -f ba}       {-code 1 -level 0 -f ba}
} {
    test chan-io-71.$n {Tcl_SetChannelError} -setup {
	set f [makeFile {... dummy ...} cutsplice]
    } -constraints {testchannel} -body {
	set c [open $f r]
	testchannel setchannelerror $c [lrange $msg 0 end]
    } -cleanup {
	chan close $c
	removeFile cutsplice
    } -result [lrange $expected 0 end]
    test chan-io-72.$n {Tcl_SetChannelErrorInterp} -setup {
	set f [makeFile {... dummy ...} cutsplice]
    } -constraints {testchannel} -body {
	set c [open $f r]
	testchannel setchannelerrorinterp $c [lrange $msg 0 end]
    } -cleanup {
	chan close $c
	removeFile cutsplice
    } -result [lrange $expected 0 end]
}

test chan-io-73.1 {channel Tcl_Obj SetChannelFromAny} -body {
    # Test for Bug 1847044 - don't spoil type unless we have a valid channel
    chan close [lreplace [list a] 0 end]
} -returnCodes error -match glob -result *

# ### ### ### ######### ######### #########

# cleanup
foreach file [list fooBar longfile script output test1 pipe my_script \
	test2 test3 cat kyrillic.txt utf8-fcopy.txt utf8-rp.txt] {
    removeFile $file
}
cleanupTests
}
namespace delete ::tcl::test::io<|MERGE_RESOLUTION|>--- conflicted
+++ resolved
@@ -6871,12 +6871,7 @@
 	    [file size $path(utf8-fcopy.txt)] \
 	    [file size $path(utf8-rp.txt)]
 } {3 5 5}
-<<<<<<< HEAD
 test chan-io-52.10 {TclCopyChannel & encodings} -constraints {fcopy} -body {
-=======
-test chan-io-52.10 {TclCopyChannel & encodings} -constraints {fcopy notWinCI} -body {
-    # encoding to binary (=> implies that the internal utf-8 is written)
->>>>>>> 09e16559
     set in  [open $path(kyrillic.txt) r]
     set out [open $path(utf8-fcopy.txt) w]
     chan configure $in  -encoding koi8-r -translation lf
@@ -6887,13 +6882,9 @@
 } -cleanup {
     chan close $in
     chan close $out
-<<<<<<< HEAD
+    unset in out
 } -returnCodes 1 -match glob -result {error writing "*":\
 	invalid or incomplete multibyte or wide character}
-=======
-    unset in out
-} -result 5
->>>>>>> 09e16559
 test chan-io-52.11 {TclCopyChannel & encodings} -setup {
     set f [open $path(utf8-fcopy.txt) w]
     fconfigure $f -encoding utf-8 -translation lf
