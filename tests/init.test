# Functionality covered: this file contains a collection of tests for the auto
# loading and namespaces.
#
# Sourcing this file into Tcl runs the tests and generates output for errors.
# No output means no errors were found.
#
# Copyright (c) 1997 Sun Microsystems, Inc.
# Copyright (c) 1998-1999 by Scriptics Corporation.
#
# See the file "license.terms" for information on usage and redistribution of
# this file, and for a DISCLAIMER OF ALL WARRANTIES.

if {"::tcltest" ni [namespace children]} {
    package require tcltest 2.3.4
    namespace import -force ::tcltest::*
}

# Clear out any namespaces called test_ns_*
catch {namespace delete {*}[namespace children :: test_ns_*]}
<<<<<<< HEAD

=======

test init-0.1 {no error on initialization phase (init.tcl)} -setup {
    interp create slave
} -body {
    slave eval {
	list [set v [info exists ::errorInfo]] \
		[if {$v} {set ::errorInfo}] \
	     [set v [info exists ::errorCode]] \
		[if {$v} {set ::errorCode}]
    }
} -cleanup {
    interp delete slave
} -result {0 {} 0 {}}

>>>>>>> d44d062d
# Six cases - white box testing

test init-1.1 {auto_qualify - absolute cmd - namespace} {
    auto_qualify ::foo::bar ::blue
} ::foo::bar
test init-1.2 {auto_qualify - absolute cmd - global} {
    auto_qualify ::global ::sub
} global
test init-1.3 {auto_qualify - no colons cmd - global} {
    auto_qualify nocolons ::
} nocolons 
test init-1.4 {auto_qualify - no colons cmd - namespace} {
    auto_qualify nocolons ::sub
} {::sub::nocolons nocolons}
test init-1.5 {auto_qualify - colons in cmd - global} {
    auto_qualify foo::bar ::
} ::foo::bar
test init-1.6 {auto_qualify - colons in cmd - namespace} {
    auto_qualify foo::bar ::sub
} {::sub::foo::bar ::foo::bar}
# Some additional tests
test init-1.7 {auto_qualify - multiples colons 1} {
    auto_qualify :::foo::::bar ::blue
} ::foo::bar
test init-1.8 {auto_qualify - multiple colons 2} {
    auto_qualify :::foo ::bar
} foo

# We use a sub-interp and auto_reset and double the tests because there is 2
# places where auto_loading occur (before loading the indexes files and after)

set testInterp [interp create]
tcltest::loadIntoSlaveInterpreter $testInterp {*}$argv
interp eval $testInterp {
    namespace import -force ::tcltest::*
    customMatch pairwise {apply {{mode pair} {
	if {[llength $pair] != 2} {error "need a pair of values to check"}
	string $mode [lindex $pair 0] [lindex $pair 1]
    }}}

    auto_reset
    catch {rename parray {}}

test init-2.0 {load parray - stage 1} -body {
    parray
} -returnCodes error -cleanup {
    rename parray {}  ;# remove it, for the next test - that should not fail.
} -result {wrong # args: should be "parray a ?pattern?"}
test init-2.1 {load parray - stage 2} -body {
    parray
} -returnCodes error -result {wrong # args: should be "parray a ?pattern?"}
auto_reset
catch {rename ::safe::setLogCmd {}}
#unset -nocomplain auto_index(::safe::setLogCmd) auto_oldpath
test init-2.2 {load ::safe::setLogCmd - stage 1} {
    ::safe::setLogCmd
    rename ::safe::setLogCmd {}  ;# should not fail
} {}
test init-2.3 {load ::safe::setLogCmd - stage 2} {
    ::safe::setLogCmd
    rename ::safe::setLogCmd {}  ;# should not fail
} {}
auto_reset
catch {rename ::safe::setLogCmd {}}
test init-2.4 {load safe:::setLogCmd - stage 1} {
    safe:::setLogCmd  ;# intentionally 3 :
    rename ::safe::setLogCmd {}  ;# should not fail
} {}
test init-2.5 {load safe:::setLogCmd - stage 2} {
    safe:::setLogCmd  ;# intentionally 3 :
    rename ::safe::setLogCmd {}  ;# should not fail
} {}
auto_reset
catch {rename ::safe::setLogCmd {}}
test init-2.6 {load setLogCmd from safe:: - stage 1} {
    namespace eval safe setLogCmd 
    rename ::safe::setLogCmd {}  ;# should not fail
} {}
test init-2.7 {oad setLogCmd from safe::  - stage 2} {
    namespace eval safe setLogCmd 
    rename ::safe::setLogCmd {}  ;# should not fail
} {}
test init-2.8 {load tcl::HistAdd} -setup {
    auto_reset
    catch {rename ::tcl::HistAdd {}}
} -body {
    # 3 ':' on purpose
    tcl:::HistAdd
} -returnCodes error -cleanup {
    rename ::tcl::HistAdd {}
} -result {wrong # args: should be "tcl:::HistAdd event ?exec?"}

test init-3.0 {random stuff in the auto_index, should still work} {
    set auto_index(foo:::bar::blah) {
        namespace eval foo {namespace eval bar {proc blah {} {return 1}}}
    }
    foo:::bar::blah
} 1

# Tests that compare the error stack trace generated when autoloading with
# that generated when no autoloading is necessary.  Ideally they should be the
# same.

set count 0
foreach arg [subst -nocommands -novariables {
    c
    {argument
                which spans
                multiple lines}
    {argument which is all on one line but which is of such great length that the Tcl C library will truncate it when appending it onto the global error stack}
    {argument which spans multiple lines
                and is long enough to be truncated and
"               <- includes a false lead in the prune point search
                and must be longer still to force truncation}
                {contrived example: rare circumstance 
		where the point at which to prune the
		error stack cannot be uniquely determined.
		foo bar foo
"}
    {contrived example: rare circumstance 
		where the point at which to prune the
		error stack cannot be uniquely determined.
		foo bar
"}
    {argument that contains non-ASCII character, \u20ac, and which is of such great length that it will be longer than 150 bytes so it will be truncated by the Tcl C library}
	}] {    ;# emacs needs -> "

    test init-4.$count.0 {::errorInfo produced by [unknown]} -setup {
	auto_reset
    } -body {
	catch {parray a b $arg}
	set first $::errorInfo
	catch {parray a b $arg}
	list $first $::errorInfo
    } -match pairwise -result equal
    test init-4.$count.1 {::errorInfo produced by [unknown]} -setup {
	auto_reset
    } -body {
	namespace eval junk [list array set $arg [list 1 2 3 4]]
	trace variable ::junk::$arg r \
		"[list error [subst {Variable \"$arg\" is write-only}]] ;# "
	catch {parray ::junk::$arg}
	set first $::errorInfo
	catch {parray ::junk::$arg}
	list $first $::errorInfo
    } -match pairwise -result equal

    incr count
}

test init-4.$count {[Bug 46f801ed5a]} -setup {
    auto_reset
    array set auto_index {demo {proc demo {} {tailcall error foo}}}
} -body {
    demo
} -cleanup {
    array unset auto_index demo
    rename demo {}
} -returnCodes error -result foo

test init-5.0 {return options passed through ::unknown} -setup {
    catch {rename xxx {}}
    set ::auto_index(::xxx) {proc ::xxx {} {
	return -code error -level 2 xxx
    }}
} -body {
    set code [catch {::xxx} foo bar]
    set code2 [catch {::xxx} foo2 bar2]
    list $code $foo $bar $code2 $foo2 $bar2
} -cleanup {
    unset ::auto_index(::xxx)
} -match glob -result {2 xxx {-errorcode NONE -code 1 -level 1} 2 xxx {-code 1 -level 1 -errorcode NONE}}

cleanupTests
}	;#  End of [interp eval $testInterp]

# cleanup
interp delete $testInterp
::tcltest::cleanupTests
return

# Local Variables:
# mode: tcl
# fill-column: 78
# End:<|MERGE_RESOLUTION|>--- conflicted
+++ resolved
@@ -17,10 +17,7 @@
 
 # Clear out any namespaces called test_ns_*
 catch {namespace delete {*}[namespace children :: test_ns_*]}
-<<<<<<< HEAD
--
-=======
+ 
 test init-0.1 {no error on initialization phase (init.tcl)} -setup {
     interp create slave
@@ -35,7 +32,6 @@
     interp delete slave
 } -result {0 {} 0 {}}
 
->>>>>>> d44d062d
 # Six cases - white box testing
 
 test init-1.1 {auto_qualify - absolute cmd - namespace} {
