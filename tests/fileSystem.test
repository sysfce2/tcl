# This file tests the filesystem and vfs internals.
#
# This file contains a collection of tests for one or more of the Tcl built-in
# commands. Sourcing this file into Tcl runs the tests and generates output
# for errors. No output means no errors were found.
#
# Copyright © 2002 Vincent Darley.
#
# See the file "license.terms" for information on usage and redistribution of
# this file, and for a DISCLAIMER OF ALL WARRANTIES.

namespace eval ::tcl::test::fileSystem {

    if {"::tcltest" ni [namespace children]} {
	package require tcltest 2.5
	namespace import -force ::tcltest::*
    }

    catch {
	file delete -force link.file
	file delete -force dir.link
	file delete -force [file join dir.dir linkinside.file]
    }

testConstraint loaddll 0
catch {
    ::tcltest::loadTestedCommands
    package require -exact tcl::test [info patchlevel]
    set ::ddever [package require dde]
    set ::ddelib [info loaded {} Dde]
    set ::regver  [package require registry]
    set ::reglib [info loaded {} Registry]
    testConstraint loaddll [expr {$::ddelib ne "" && $::reglib ne ""}]
}

# Test for commands defined in tcl::test package
testConstraint testfilesystem  	    [llength [info commands ::testfilesystem]]
testConstraint testsetplatform 	    [llength [info commands ::testsetplatform]]
testConstraint testsimplefilesystem [llength [info commands ::testsimplefilesystem]]
# Some things fail under all Continuous Integration systems for subtle reasons
# such as CI often running with elevated privileges in a container.
testConstraint notInCIenv           [expr {![info exists ::env(CI)]}]

cd [tcltest::temporaryDirectory]
makeFile "test file" gorp.file
makeDirectory dir.dir
makeDirectory [file join dir.dir dirinside.dir]
makeFile "test file in directory" [file join dir.dir inside.file]

testConstraint unusedDrive 0
testConstraint moreThanOneDrive 0
apply {{} {
    # The variables 'drive' and 'drives' will be used below.
    variable drive {} drives {}
    if {[testConstraint win]} {
	set vols [string map [list :/ {}] [file volumes]]
	for {set i 0} {$i < 26} {incr i} {
	    set drive [format %c [expr {$i + 65}]]
	    if {$drive ni $vols} {
		testConstraint unusedDrive 1
		break
	    }
	}

	set dir [pwd]
	try {
	    foreach vol [file volumes] {
		if {![catch {cd $vol}]} {
		    lappend drives $vol
		}
	    }
	    testConstraint moreThanOneDrive [llength $drives]
	} finally {
	    cd $dir
	}
    }
} ::tcl::test::fileSystem}

proc testPathEqual {one two} {
    if {$one eq $two} {
	return "ok"
    }
    return "not equal: $one $two"
}

testConstraint hasLinks [expr {![catch {
    file link link.file gorp.file
    cd dir.dir
    file link \
	[file join linkinside.file] \
	[file join inside.file]
    cd ..
    file link dir.link dir.dir
    cd dir.dir
    file link [file join dirinside.link] \
	[file join dirinside.dir]
    cd ..
}]}]

if {[testConstraint testsetplatform]} {
    set platform [testgetplatform]
}

# ----------------------------------------------------------------------

test filesystem-1.0 {link normalisation} {hasLinks} {
   string equal [file normalize gorp.file] [file normalize link.file]
} {0}
test filesystem-1.1 {link normalisation} {hasLinks} {
   string equal [file normalize dir.dir] [file normalize dir.link]
} {0}
test filesystem-1.2 {link normalisation} {hasLinks unix} {
    testPathEqual [file normalize [file join gorp.file foo]] \
	[file normalize [file join link.file foo]]
} ok
test filesystem-1.3 {link normalisation} {hasLinks} {
    testPathEqual [file normalize [file join dir.dir foo]] \
	[file normalize [file join dir.link foo]]
} ok
test filesystem-1.4 {link normalisation} {hasLinks} {
    testPathEqual [file normalize [file join dir.dir inside.file]] \
	[file normalize [file join dir.link inside.file]]
} ok
test filesystem-1.5 {link normalisation} {hasLinks} {
    testPathEqual [file normalize [file join dir.dir linkinside.file]] \
	[file normalize [file join dir.dir linkinside.file]]
} ok
test filesystem-1.6 {link normalisation} {hasLinks} {
    string equal [file normalize [file join dir.dir linkinside.file]] \
	[file normalize [file join dir.link inside.file]]
} {0}
test filesystem-1.7 {link normalisation} {hasLinks unix} {
    testPathEqual [file normalize [file join dir.link linkinside.file foo]] \
	[file normalize [file join dir.dir inside.file foo]]
} ok
test filesystem-1.8 {link normalisation} {hasLinks} {
    string equal [file normalize [file join dir.dir linkinside.filefoo]] \
	[file normalize [file join dir.link inside.filefoo]]
} {0}
test filesystem-1.9 {link normalisation} -setup {
    file delete -force dir.link
} -constraints {unix hasLinks} -body {
    file link dir.link [file nativename dir.dir]
    testPathEqual [file normalize [file join dir.dir linkinside.file foo]] \
	[file normalize [file join dir.link inside.file foo]]
} -result ok
test filesystem-1.10 {link normalisation: double link} -constraints {
    unix hasLinks
} -body {
    file link dir2.link dir.link
    testPathEqual [file normalize [file join dir.dir linkinside.file foo]] \
	[file normalize [file join dir2.link inside.file foo]]
} -cleanup {
    file delete dir2.link
} -result ok
makeDirectory dir2.file
test filesystem-1.11 {link normalisation: double link, back in tree} {unix hasLinks} {
    file link dir2.link dir.link
    file link [file join dir2.file dir2.link] [file join .. dir2.link]
    testPathEqual [file normalize [file join dir.dir linkinside.file foo]] \
	[file normalize [file join dir2.file dir2.link inside.file foo]]
} ok
test filesystem-1.12 {file new native path} {} {
    for {set i 0} {$i < 10} {incr i} {
	foreach f [lsort [glob -nocomplain -type l *]] {
	    catch {file readlink $f}
	}
    }
    # If we reach here we've succeeded. We used to crash above.
    expr {1}
} {1}
test filesystem-1.13 {file normalisation} {win} {
    # This used to be broken
    file normalize C:/thislongnamedoesntexist
} {C:/thislongnamedoesntexist}
test filesystem-1.14 {file normalisation} {win} {
    # This used to be broken
    file normalize c:/
} {C:/}
test filesystem-1.15 {file normalisation} {win} {
    file normalize c:/../
} {C:/}
test filesystem-1.16 {file normalisation} {win} {
    file normalize c:/.
} {C:/}
test filesystem-1.17 {file normalisation} {win} {
    file normalize c:/..
} {C:/}
test filesystem-1.17.1 {file normalisation} {win} {
    file normalize c:\\..
} {C:/}
test filesystem-1.18 {file normalisation} {win} {
    file normalize c:/./
} {C:/}
test filesystem-1.19 {file normalisation} {win unusedDrive} {
    file normalize ${drive}:/./../../..
} "${drive}:/"
test filesystem-1.20 {file normalisation} {win} {
    file normalize //name/foo/../
} {//name/foo}
test filesystem-1.21 {file normalisation} {win} {
    file normalize C:///foo/./
} {C:/foo}
test filesystem-1.22 {file normalisation} {win} {
    file normalize //name/foo/.
} {//name/foo}
test filesystem-1.23 {file normalisation} {win} {
    file normalize c:/./foo
} {C:/foo}
test filesystem-1.24 {file normalisation} {win unusedDrive} {
    file normalize ${drive}:/./../../../a
} "${drive}:/a"
test filesystem-1.25 {file normalisation} {win unusedDrive} {
    file normalize ${drive}:/./.././../../a
} "${drive}:/a"
test filesystem-1.25.1 {file normalisation} {win unusedDrive} {
    file normalize ${drive}:/./.././..\\..\\a\\bb
} "${drive}:/a/bb"
test filesystem-1.26 {link normalisation: link and ..} -setup {
    file delete -force dir2.link
} -constraints {hasLinks} -body {
    set dir [file join dir2 foo bar]
    file mkdir $dir
    file link dir2.link [file join dir2 foo bar]
    testPathEqual [file normalize [file join dir2 foo x]] \
	    [file normalize [file join dir2.link .. x]]
} -result ok
test filesystem-1.27 {file normalisation: up and down with ..} {
    set dir [file join dir2 foo bar]
    file mkdir $dir
    set dir2 [file join dir2 .. dir2 foo .. foo bar]
    list [testPathEqual [file normalize $dir] [file normalize $dir2]] \
	[file exists $dir] [file exists $dir2]
} {ok 1 1}
test filesystem-1.28 {link normalisation: link with .. and ..} -setup {
    file delete -force dir2.link
} -constraints {hasLinks} -body {
    set dir [file join dir2 foo bar]
    file mkdir $dir
    set to [file join dir2 .. dir2 foo .. foo bar]
    file link dir2.link $to
    testPathEqual [file normalize [file join dir2 foo x]] \
	    [file normalize [file join dir2.link .. x]]
} -result ok
test filesystem-1.29 {link normalisation: link with ..} -setup {
    file delete -force dir2.link
} -constraints {hasLinks} -body {
    set dir [file join dir2 foo bar]
    file mkdir $dir
    set to [file join dir2 .. dir2 foo .. foo bar]
    file link dir2.link $to
    set res [file normalize [file join dir2.link x yyy z]]
    if {[string match *..* $res]} {
	return "$res must not contain '..'"
    }
    return "ok"
} -result {ok}
test filesystem-1.29.1 {link normalisation with two consecutive links} {hasLinks} {
    testPathEqual [file normalize [file join dir.link dirinside.link abc]] \
	[file normalize [file join dir.dir dirinside.dir abc]]
} ok
file delete -force dir2.file
file delete -force dir2.link
file delete -force link.file dir.link
file delete -force dir2
file delete -force [file join dir.dir dirinside.link]
removeFile [file join dir.dir inside.file]
removeDirectory [file join dir.dir dirinside.dir]
removeDirectory dir.dir
test filesystem-1.30 {
    normalisation of nonexistent user - verify no tilde expansion
} -body {
    file normalize ~noonewiththisname
} -result [file join [pwd] ~noonewiththisname]
test filesystem-1.30.1 {normalisation of existing user} -body {
<<<<<<< HEAD
    file normalize ~$::tcl_platform(user)
} -result [file join [pwd] ~$::tcl_platform(user)]
=======
    catch {file normalize ~$::tcl_platform(user)}
} -result {0}
test filesystem-1.30.2 {normalisation of nonexistent user specified as user@domain} -body {
    file normalize ~nonexistentuser@nonexistentdomain
} -returnCodes error -result {user "nonexistentuser@nonexistentdomain" doesn't exist}
test filesystem-1.30.3 {file normalization should distinguish between ~ and ~user} -setup {
    set oldhome $::env(HOME)
    set olduserhome [file normalize ~$::tcl_platform(user)]
    set ::env(HOME) [file join $oldhome temp]
} -cleanup {
    set env(HOME) $oldhome
} -body {
    list [string equal [file normalize ~] $::env(HOME)] \
        [string equal $olduserhome [file normalize ~$::tcl_platform(user)]]
} -result {1 1}
>>>>>>> 6e7d72c1
test filesystem-1.31 {link normalisation: link near filesystem root} {testsetplatform} {
    testsetplatform unix
    file normalize /foo/../bar
} {/bar}
test filesystem-1.32 {link normalisation: link near filesystem root} {testsetplatform} {
    testsetplatform unix
    file normalize /../bar
} {/bar}
test filesystem-1.33 {link normalisation: link near filesystem root} {testsetplatform} {
    testsetplatform windows
    set res [file normalize C:/../bar]
    if {[testConstraint unix]} {
	# Some unices go further in normalizing this -- not really a problem
	# since this is a Windows test.
	regexp {C:/bar$} $res res
    }
    set res
} {C:/bar}
if {[testConstraint testsetplatform]} {
    testsetplatform $platform
}
test filesystem-1.34 {file normalisation with '/./'} -body {
    file normalize /foo/bar/anc/./.tml
} -match regexp -result {^(?:(?!/\./).)*$}
test filesystem-1.35a {file normalisation with '/./'} -body {
    file normalize /ffo/bar/anc/./foo/.tml
} -match regexp -result {^(?:(?!/\./).)*$}
test filesystem-1.35b {file normalisation with '/./'} {
    llength [regexp -all foo [file normalize /ffo/bar/anc/./foo/.tml]]
} 1
test filesystem-1.36a {file normalisation with '/./'} -body {
    file normalize /foo/bar/anc/././asdasd/.tml
} -match regexp -result {^(?:(?!/\./).)*$}
test filesystem-1.36b {file normalisation with '/./'} {
    llength [regexp -all asdasd [file normalize /foo/bar/anc/././asdasd/.tml]]
} 1
test filesystem-1.37 {file normalisation with '/./'} -body {
    set fname "/abc/./def/./ghi/./asda/.././.././asd/x/../../../../....."
    file norm $fname
} -match regexp -result {^(?:[^/]|/(?:[^/]|$))+$}
test filesystem-1.38 {file normalisation with volume relative} -setup {
    set dir [pwd]
} -constraints {win moreThanOneDrive notInCIenv} -body {
    set path "[string range [lindex $drives 0] 0 1]foo"
    cd [lindex $drives 1]
    file norm $path
} -cleanup {
    cd $dir
} -result "[lindex $drives 0]foo"
test filesystem-1.39 {file normalisation with volume relative} -setup {
    set old [pwd]
} -constraints {win} -body {
    set drv C:/
    cd [lindex [glob -type d -dir $drv *] 0]
    file norm [string range $drv 0 1]
} -cleanup {
    cd $old
} -match regexp -result {.*[^/]}
test filesystem-1.40 {file normalisation with repeated separators} {
    testPathEqual [file norm foo////bar] [file norm foo/bar]
} ok
test filesystem-1.41 {file normalisation with repeated separators} {win} {
    testPathEqual [file norm foo\\\\\\bar] [file norm foo/bar]
} ok
test filesystem-1.42 {file normalisation .. beyond root (Bug 1379287)} {
    testPathEqual [file norm /xxx/..] [file norm /]
} ok
test filesystem-1.42.1 {file normalisation .. beyond root (Bug 1379287)} {
    testPathEqual [file norm /xxx/../] [file norm /]
} ok
test filesystem-1.43 {file normalisation .. beyond root (Bug 1379287)} {
    testPathEqual [file norm /xxx/foo/../..] [file norm /]
} ok
test filesystem-1.43.1 {file normalisation .. beyond root (Bug 1379287)} {
    testPathEqual [file norm /xxx/foo/../../] [file norm /]
} ok
test filesystem-1.44 {file normalisation .. beyond root (Bug 1379287)} {
    testPathEqual [file norm /xxx/foo/../../bar] [file norm /bar]
} ok
test filesystem-1.45 {file normalisation .. beyond root (Bug 1379287)} {
    testPathEqual [file norm /xxx/../../bar] [file norm /bar]
} ok
test filesystem-1.46 {file normalisation .. beyond root (Bug 1379287)} {
    testPathEqual [file norm /xxx/../bar] [file norm /bar]
} ok
test filesystem-1.47 {file normalisation .. beyond root (Bug 1379287)} {
    testPathEqual [file norm /..] [file norm /]
} ok
test filesystem-1.48 {file normalisation .. beyond root (Bug 1379287)} {
    testPathEqual [file norm /../] [file norm /]
} ok
test filesystem-1.49 {file normalisation .. beyond root (Bug 1379287)} {
    testPathEqual [file norm /.] [file norm /]
} ok
test filesystem-1.50 {file normalisation .. beyond root (Bug 1379287)} {
    testPathEqual [file norm /./] [file norm /]
} ok
test filesystem-1.51 {file normalisation .. beyond root (Bug 1379287)} {
    testPathEqual [file norm /../..] [file norm /]
} ok
test filesystem-1.51.1 {file normalisation .. beyond root (Bug 1379287)} {
    testPathEqual [file norm /../../] [file norm /]
} ok
test filesystem-1.52 {bug f9f390d0fa: file join where strep is not canonical} -body {
    set x ///foo
    file normalize $x
    file join $x bar
} -result /foo/bar
test filesystem-1.52.1 {bug f9f390d0fa: file join where strep is not canonical} -body {
    set x ///foo
    file normalize $x
    file join $x
} -result /foo
test filesystem-1.53 {[Bug 3559678] - normalize when tail is empty} {
  string match */ [file normalize [lindex [glob -dir [pwd] {{}}] 0]]
} 0
test filesystem-1.54 {[Bug ce3a211dcb] - normalize when tail is empty} -setup {
    set save [pwd]
    cd [set home [makeDirectory ce3a211dcb]]
    makeDirectory A $home
    cd [lindex [glob */] 0]
} -body {
    string match */A [pwd]
} -cleanup {
    cd $home
    removeDirectory A $home
    cd $save
    removeDirectory ce3a211dcb
} -result 1

test filesystem-2.0 {new native path} {unix} {
   foreach f [lsort [glob -nocomplain /usr/bin/c*]] {
       catch {file readlink $f}
   }
   # If we reach here we've succeeded. We used to crash above.
   return ok
} ok

# Make sure the testfilesystem hasn't been registered.
if {[testConstraint testfilesystem]} {
  proc resetfs {} {
    while {![catch {testfilesystem 0}]} {}
  }
}

test filesystem-3.1 {Tcl_FSRegister & Tcl_FSUnregister} testfilesystem {
    set result {}
    lappend result [testfilesystem 1]
    lappend result [testfilesystem 0]
    lappend result [catch {testfilesystem 0} msg] $msg
} {registered unregistered 1 failed}
test filesystem-3.3 {Tcl_FSRegister} testfilesystem {
    testfilesystem 1
    testfilesystem 1
    testfilesystem 0
    testfilesystem 0
} {unregistered}
test filesystem-3.4 {Tcl_FSRegister} -constraints testfilesystem -body {
    testfilesystem 1
    file system bar
} -cleanup {
    testfilesystem 0
} -result {reporting}
test filesystem-3.5 {Tcl_FSUnregister} testfilesystem {
    resetfs
    lindex [file system bar] 0
} {native}

test filesystem-4.0 {testfilesystem} -constraints testfilesystem -body {
    testfilesystem 1
    set filesystemReport {}
    file exists foo
    testfilesystem 0
    return $filesystemReport
} -match glob -result {*{access foo}}
test filesystem-4.1 {testfilesystem} -constraints testfilesystem -body {
    testfilesystem 1
    set filesystemReport {}
    catch {file stat foo bar}
    testfilesystem 0
    return $filesystemReport
} -match glob -result {*{stat foo}}
test filesystem-4.2 {testfilesystem} -constraints testfilesystem -body {
    testfilesystem 1
    set filesystemReport {}
    catch {file lstat foo bar}
    testfilesystem 0
    return $filesystemReport
} -match glob -result {*{lstat foo}}
test filesystem-4.3 {testfilesystem} -constraints testfilesystem -body {
    testfilesystem 1
    set filesystemReport {}
    catch {glob *}
    testfilesystem 0
    return $filesystemReport
} -match glob -result {*{matchindirectory *}*}

# This test is meaningless if there is no tilde expansion
test filesystem-5.1 {cache and ~} -constraints {
    testfilesystem tildeexpansion
} -setup {
    set orig $::env(HOME)
} -body {
    set ::env(HOME) /foo/bar/blah
    set testdir ~
    set res1 "Parent of ~ (/foo/bar/blah) is [file dirname $testdir]"
    set ::env(HOME) /a/b/c
    set res2 "Parent of ~ (/a/b/c) is [file dirname $testdir]"
    list $res1 $res2
} -cleanup {
    set ::env(HOME) $orig
} -match regexp -result {{Parent of ~ \(/foo/bar/blah\) is ([a-zA-Z]:)?(/cygwin)?(/foo/bar|foo:bar)} {Parent of ~ \(/a/b/c\) is ([a-zA-Z]:)?(/cygwin)?(/a/b|a:b)}}

test filesystem-6.1 {empty file name} -returnCodes error -body {
    open ""
} -result {couldn't open "": no such file or directory}
test filesystem-6.2 {empty file name} -returnCodes error -body {
    file stat "" arr
} -result {could not read "": no such file or directory}
test filesystem-6.3 {empty file name} -returnCodes error -body {
    file atime ""
} -result {could not read "": no such file or directory}
test filesystem-6.4 {empty file name} -returnCodes error -body {
    file attributes ""
} -result {could not read "": no such file or directory}
test filesystem-6.5 {empty file name} -returnCodes error -body {
    file copy "" ""
} -result {error copying "": no such file or directory}
test filesystem-6.6 {empty file name} {file delete ""} {}
test filesystem-6.7 {empty file name} {file dirname ""} .
test filesystem-6.8 {empty file name} {file executable ""} 0
test filesystem-6.9 {empty file name} {file exists ""} 0
test filesystem-6.10 {empty file name} {file extension ""} {}
test filesystem-6.11 {empty file name} {file isdirectory ""} 0
test filesystem-6.12 {empty file name} {file isfile ""} 0
test filesystem-6.13 {empty file name} {file join ""} {}
test filesystem-6.14 {empty file name} -returnCodes error -body {
    file link ""
} -result {could not read link "": no such file or directory}
test filesystem-6.15 {empty file name} -returnCodes error -body {
    file lstat "" arr
} -result {could not read "": no such file or directory}
test filesystem-6.16 {empty file name} -returnCodes error -body {
    file mtime ""
} -result {could not read "": no such file or directory}
test filesystem-6.17 {empty file name} -returnCodes error -body {
    file mtime "" 0
} -result {could not read "": no such file or directory}
test filesystem-6.18 {empty file name} -returnCodes error -body {
    file mkdir ""
} -result {can't create directory "": no such file or directory}
test filesystem-6.19 {empty file name} {file nativename ""} {}
test filesystem-6.20 {empty file name} {file normalize ""} {}
test filesystem-6.21 {empty file name} {file owned ""} 0
test filesystem-6.22 {empty file name} {file pathtype ""} relative
test filesystem-6.23 {empty file name} {file readable ""} 0
test filesystem-6.24 {empty file name} -returnCodes error -body {
    file readlink ""
} -result {could not read link "": no such file or directory}
test filesystem-6.25 {empty file name} -returnCodes error -body {
    file rename "" ""
} -result {error renaming "": no such file or directory}
test filesystem-6.26 {empty file name} {file rootname ""} {}
test filesystem-6.27 {empty file name} -returnCodes error -body {
    file separator ""
} -result {unrecognised path}
test filesystem-6.28 {empty file name} -returnCodes error -body {
    file size ""
} -result {could not read "": no such file or directory}
test filesystem-6.29 {empty file name} {file split ""} {}
test filesystem-6.30 {empty file name} -returnCodes error -body {
    file system ""
} -result {unrecognised path}
test filesystem-6.31 {empty file name} {file tail ""} {}
test filesystem-6.32 {empty file name} -returnCodes error -body {
    file type ""
} -result {could not read "": no such file or directory}
test filesystem-6.33 {empty file name} {file writable ""} 0
test filesystem-6.34 {file name with (invalid) nul character} {
    list [catch "open foo\x00" msg] $msg
} [list 1 "couldn't open \"foo\x00\": filename is invalid on this platform"]

# Make sure the testfilesystem hasn't been registered.
if {[testConstraint testfilesystem]} {
    while {![catch {testfilesystem 0}]} {}
}

test filesystem-7.1.1 {load from vfs} -setup {
    set dir [pwd]
} -constraints {win testsimplefilesystem loaddll} -body {
    # This may cause a crash on exit
    cd [file dirname $::ddelib]
    testsimplefilesystem 1
    # This loads dde via a complex copy-to-temp operation
    load simplefs:/[file tail $::ddelib] Dde
    testsimplefilesystem 0
    return ok
    # The real result of this test is what happens when Tcl exits.
} -cleanup {
    cd $dir
} -result ok
test filesystem-7.1.2 {load from vfs, and then unload again} -setup {
    set dir [pwd]
} -constraints {win testsimplefilesystem loaddll} -body {
    # This may cause a crash on exit
    cd [file dirname $::reglib]
    testsimplefilesystem 1
    # This loads reg via a complex copy-to-temp operation
    load simplefs:/[file tail $::reglib] Registry
    unload simplefs:/[file tail $::reglib]
    testsimplefilesystem 0
    return ok
    # The real result of this test is what happens when Tcl exits.
} -cleanup {
    cd $dir
} -result ok
test filesystem-7.2 {cross-filesystem copy from vfs maintains mtime} -setup {
    set dir [pwd]
    cd [tcltest::temporaryDirectory]
} -constraints testsimplefilesystem -body {
    # We created this file several tests ago.
    set origtime [file mtime gorp.file]
    set res [file exists gorp.file]
    testsimplefilesystem 1
    file delete -force theCopy
    file copy simplefs:/gorp.file theCopy
    testsimplefilesystem 0
    set newtime [file mtime theCopy]
    lappend res [expr {$origtime == $newtime ? 1 : "$origtime != $newtime"}]
} -cleanup {
    catch {file delete theCopy}
    cd $dir
} -result {1 1}
test filesystem-7.3 {glob in simplefs} -setup {
    set dir [pwd]
    cd [tcltest::temporaryDirectory]
} -constraints testsimplefilesystem -body {
    file mkdir simpledir
    close [open [file join simpledir simplefile] w]
    testsimplefilesystem 1
    glob -nocomplain -dir simplefs:/simpledir *
} -cleanup {
    catch {testsimplefilesystem 0}
    file delete -force simpledir
    cd $dir
} -result {simplefs:/simpledir/simplefile}
test filesystem-7.3.1 {glob in simplefs: no path/dir} -setup {
    set dir [pwd]
    cd [tcltest::temporaryDirectory]
} -constraints testsimplefilesystem -body {
    file mkdir simpledir
    close [open [file join simpledir simplefile] w]
    testsimplefilesystem 1
    set res [glob -nocomplain simplefs:/simpledir/*]
    lappend res {*}[glob -nocomplain simplefs:/simpledir]
} -cleanup {
    catch {testsimplefilesystem 0}
    file delete -force simpledir
    cd $dir
} -result {simplefs:/simpledir/simplefile simplefs:/simpledir}
test filesystem-7.3.2 {glob in simplefs: no path/dir, no subdirectory} -setup {
    set dir [pwd]
    cd [tcltest::temporaryDirectory]
} -constraints testsimplefilesystem -body {
    file mkdir simpledir
    close [open [file join simpledir simplefile] w]
    testsimplefilesystem 1
    glob -nocomplain simplefs:/s*
} -cleanup {
    catch {testsimplefilesystem 0}
    file delete -force simpledir
    cd $dir
} -match glob -result ?*
test filesystem-7.3.3 {glob in simplefs: pattern is a volume} -setup {
    set dir [pwd]
    cd [tcltest::temporaryDirectory]
} -constraints testsimplefilesystem -body {
    file mkdir simpledir
    close [open [file join simpledir simplefile] w]
    testsimplefilesystem 1
    glob -nocomplain simplefs:/*
} -cleanup {
    testsimplefilesystem 0
    file delete -force simpledir
    cd $dir
} -match glob -result ?*
test filesystem-7.4 {cross-filesystem file copy with -force} -setup {
    set dir [pwd]
    cd [tcltest::temporaryDirectory]
    set fout [open [file join simplefile] w]
    puts -nonewline $fout "1234567890"
    close $fout
    testsimplefilesystem 1
} -constraints testsimplefilesystem -body {
    # First copy should succeed
    set res [catch {file copy simplefs:/simplefile file2} err]
    lappend res $err
    # Second copy should fail (no -force)
    lappend res [catch {file copy simplefs:/simplefile file2} err]
    lappend res $err
    # Third copy should succeed (-force)
    lappend res [catch {file copy -force simplefs:/simplefile file2} err]
    lappend res $err
    lappend res [file exists file2]
} -cleanup {
    catch {testsimplefilesystem 0}
    file delete -force simplefile
    file delete -force file2
    cd $dir
} -result {0 {} 1 {error copying "simplefs:/simplefile" to "file2": file already exists} 0 {} 1}
test filesystem-7.5 {cross-filesystem file copy with -force} -setup {
    set dir [pwd]
    cd [tcltest::temporaryDirectory]
    set fout [open [file join simplefile] w]
    puts -nonewline $fout "1234567890"
    close $fout
    testsimplefilesystem 1
} -constraints {testsimplefilesystem unix} -body {
    # First copy should succeed
    set res [catch {file copy simplefs:/simplefile file2} err]
    lappend res $err
    file attributes file2 -permissions 0
    # Second copy should fail (no -force)
    lappend res [catch {file copy simplefs:/simplefile file2} err]
    lappend res $err
    # Third copy should succeed (-force)
    lappend res [catch {file copy -force simplefs:/simplefile file2} err]
    lappend res $err
    lappend res [file exists file2]
} -cleanup {
    testsimplefilesystem 0
    file delete -force simplefile
    file delete -force file2
    cd $dir
} -result {0 {} 1 {error copying "simplefs:/simplefile" to "file2": file already exists} 0 {} 1}
test filesystem-7.6 {cross-filesystem dir copy with -force} -setup {
    set dir [pwd]
    cd [tcltest::temporaryDirectory]
    file delete -force simpledir
    file mkdir simpledir
    file mkdir dir2
    set fout [open [file join simpledir simplefile] w]
    puts -nonewline $fout "1234567890"
    close $fout
    testsimplefilesystem 1
} -constraints testsimplefilesystem -body {
    # First copy should succeed
    set res [catch {file copy simplefs:/simpledir dir2} err]
    lappend res $err
    # Second copy should fail (no -force)
    lappend res [catch {file copy simplefs:/simpledir dir2} err]
    lappend res $err
    # Third copy should succeed (-force)
    lappend res [catch {file copy -force simplefs:/simpledir dir2} err]
    lappend res $err
    lappend res [file exists [file join dir2 simpledir]] \
	    [file exists [file join dir2 simpledir simplefile]]
} -cleanup {
    testsimplefilesystem 0
    file delete -force simpledir
    file delete -force dir2
    cd $dir
} -result {0 {} 1 {error copying "simplefs:/simpledir" to "dir2/simpledir": file already exists} 0 {} 1 1}
test filesystem-7.7 {cross-filesystem dir copy with -force} -setup {
    set dir [pwd]
    cd [tcltest::temporaryDirectory]
    file delete -force simpledir
    file mkdir simpledir
    file mkdir dir2
    set fout [open [file join simpledir simplefile] w]
    puts -nonewline $fout "1234567890"
    close $fout
    testsimplefilesystem 1
} -constraints {testsimplefilesystem unix} -body {
    # First copy should succeed
    set res [catch {file copy simplefs:/simpledir dir2} err]
    lappend res $err
    # Second copy should fail (no -force)
    lappend res [catch {file copy simplefs:/simpledir dir2} err]
    lappend res $err
    # Third copy should succeed (-force)
    # I've noticed on some Unices that this only succeeds intermittently (some
    # runs work, some fail). This needs examining further.
    lappend res [catch {file copy -force simplefs:/simpledir dir2} err]
    lappend res $err
    lappend res [file exists [file join dir2 simpledir]] \
	    [file exists [file join dir2 simpledir simplefile]]
} -cleanup {
    testsimplefilesystem 0
    file delete -force simpledir
    file delete -force dir2
    cd $dir
} -result {0 {} 1 {error copying "simplefs:/simpledir" to "dir2/simpledir": file already exists} 0 {} 1 1}
removeFile gorp.file
test filesystem-7.8 {vfs cd} -setup {
    set dir [pwd]
    cd [tcltest::temporaryDirectory]
    file delete -force simpledir
    file mkdir simpledir
    testsimplefilesystem 1
} -constraints testsimplefilesystem -body {
    # This can variously cause an infinite loop or simply have no effect at
    # all (before certain bugs were fixed, of course).
    cd simplefs:/simpledir
    pwd
} -cleanup {
    cd [tcltest::temporaryDirectory]
    testsimplefilesystem 0
    file delete -force simpledir
    cd $dir
} -result {simplefs:/simpledir}

test filesystem-8.1 {relative path objects and caching of pwd} -setup {
    set dir [pwd]
    cd [tcltest::temporaryDirectory]
} -body {
    makeDirectory abc
    makeDirectory def
    makeFile "contents" [file join abc foo]
    cd abc
    set f "foo"
    set res {}
    lappend res [file exists $f]
    lappend res [file exists $f]
    cd ..
    cd def
    # If we haven't cleared the object's cwd cache, Tcl will think it still
    # exists.
    lappend res [file exists $f]
    lappend res [file exists $f]
} -cleanup {
    removeFile [file join abc foo]
    removeDirectory abc
    removeDirectory def
    cd $dir
} -result {1 1 0 0}
test filesystem-8.2 {relative path objects and use of pwd} -setup {
    set origdir [pwd]
    cd [tcltest::temporaryDirectory]
} -body {
    set dir "abc"
    makeDirectory $dir
    makeFile "contents" [file join abc foo]
    cd $dir
    file exists [lindex [glob *] 0]
} -cleanup {
    cd [tcltest::temporaryDirectory]
    removeFile [file join abc foo]
    removeDirectory abc
    cd $origdir
} -result 1
test filesystem-8.3 {path objects and empty string} {
    set anchor ""
    set dst foo
    set res $dst
    set yyy [file split $anchor]
    set dst [file join  $anchor $dst]
    lappend res $dst $yyy
} {foo foo {}}

proc TestFind1 {d f} {
    set r1 [file exists [file join $d $f]]
    lappend res "[file join $d $f] found: $r1"
    lappend res "is dir a dir? [file isdirectory $d]"
    set r2 [file exists [file join $d $f]]
    lappend res "[file join $d $f] found: $r2"
    return $res
}
proc TestFind2 {d f} {
    set r1 [file exists [file join $d $f]]
    lappend res "[file join $d $f] found: $r1"
    lappend res "is dir a dir? [file isdirectory [file join $d]]"
    set r2 [file exists [file join $d $f]]
    lappend res "[file join $d $f] found: $r2"
    return $res
}

test filesystem-9.1 {path objects and join and object rep} -setup {
    set origdir [pwd]
    cd [tcltest::temporaryDirectory]
} -body {
    file mkdir [file join a b c]
    TestFind1 a [file join b . c]
} -cleanup {
    file delete -force a
    cd $origdir
} -result {{a/b/./c found: 1} {is dir a dir? 1} {a/b/./c found: 1}}
test filesystem-9.2 {path objects and join and object rep} -setup {
    set origdir [pwd]
    cd [tcltest::temporaryDirectory]
} -body {
    file mkdir [file join a b c]
    TestFind2 a [file join b . c]
} -cleanup {
    file delete -force a
    cd $origdir
} -result {{a/b/./c found: 1} {is dir a dir? 1} {a/b/./c found: 1}}
test filesystem-9.2.1 {path objects and join and object rep} -setup {
    set origdir [pwd]
    cd [tcltest::temporaryDirectory]
} -body {
    file mkdir [file join a b c]
    TestFind2 a [file join b .]
} -cleanup {
    file delete -force a
    cd $origdir
} -result {{a/b/. found: 1} {is dir a dir? 1} {a/b/. found: 1}}
test filesystem-9.3 {path objects and join and object rep} -setup {
    set origdir [pwd]
    cd [tcltest::temporaryDirectory]
} -body {
    file mkdir [file join a b c]
    TestFind1 a [file join b .. b c]
} -cleanup {
    file delete -force a
    cd $origdir
} -result {{a/b/../b/c found: 1} {is dir a dir? 1} {a/b/../b/c found: 1}}
test filesystem-9.4 {path objects and join and object rep} -setup {
    set origdir [pwd]
    cd [tcltest::temporaryDirectory]
} -body {
    file mkdir [file join a b c]
    TestFind2 a [file join b .. b c]
} -cleanup {
    file delete -force a
    cd $origdir
} -result {{a/b/../b/c found: 1} {is dir a dir? 1} {a/b/../b/c found: 1}}
test filesystem-9.5 {path objects and file tail and object rep} -setup {
    set origdir [pwd]
    cd [tcltest::temporaryDirectory]
} -body {
    file mkdir dgp
    close [open dgp/test w]
    foreach relative [glob -nocomplain [file join * test]] {
	set absolute [file join [pwd] $relative]
	set res [list [file tail $absolute] "test"]
    }
    return $res
} -cleanup {
    file delete -force dgp
    cd $origdir
} -result {test test}
test filesystem-9.6 {path objects and file tail and object rep} win {
    set res {}
    set p "C:\\toto"
    lappend res [file join $p toto]
    file isdirectory $p
    lappend res [file join $p toto]
} {C:/toto/toto C:/toto/toto}
test filesystem-9.7 {path objects and glob and file tail and tilde} -setup {
    set res {}
    set origdir [pwd]
    cd [tcltest::temporaryDirectory]
} -body {
    file mkdir tilde
    close [open tilde/~testNotExist w]
    cd tilde
    set file [lindex [glob *test*] 0]
    lappend res [file exists $file] [catch {file tail $file} r] $r
    lappend res $file
    lappend res [file exists $file] [catch {file tail $file} r] $r
    lappend res [catch {file tail $file} r] $r
} -cleanup {
    cd [tcltest::temporaryDirectory]
    file delete -force tilde
    cd $origdir
} -result {1 0 ~testNotExist ~testNotExist 1 0 ~testNotExist 0 ~testNotExist}
test filesystem-9.8 {path objects and glob and file tail and tilde} -setup {
    set res {}
    set origdir [pwd]
    cd [tcltest::temporaryDirectory]
} -body {
    file mkdir tilde
    close [open tilde/~testNotExist w]
    cd tilde
    set file1 [lindex [glob *test*] 0]
    set file2 "~testNotExist"
    lappend res $file1 $file2
    lappend res [catch {file tail $file1} r] $r
    lappend res [catch {file tail $file2} r] $r
} -cleanup {
    cd [tcltest::temporaryDirectory]
    file delete -force tilde
    cd $origdir
} -result {~testNotExist ~testNotExist 0 ~testNotExist 0 ~testNotExist}
test filesystem-9.9 {path objects and glob and file tail and tilde} -setup {
    set res {}
    set origdir [pwd]
    cd [tcltest::temporaryDirectory]
} -body {
    file mkdir tilde
    close [open tilde/~testNotExist w]
    cd tilde
    set file1 [lindex [glob *test*] 0]
    set file2 "~testNotExist"
    lappend res [catch {file exists $file1} r] $r
    lappend res [catch {file exists $file2} r] $r
    lappend res [string equal $file1 $file2]
} -cleanup {
    cd [tcltest::temporaryDirectory]
    file delete -force tilde
    cd $origdir
} -result {0 1 0 1 1}

# ----------------------------------------------------------------------

test filesystem-10.1 {Bug 3414754} {
    string match */ [file join [pwd] foo/]
} 0

cleanupTests
unset -nocomplain drive drives
}
namespace delete ::tcl::test::fileSystem
return

# Local Variables:
# mode: tcl
# End:<|MERGE_RESOLUTION|>--- conflicted
+++ resolved
@@ -274,26 +274,18 @@
     file normalize ~noonewiththisname
 } -result [file join [pwd] ~noonewiththisname]
 test filesystem-1.30.1 {normalisation of existing user} -body {
-<<<<<<< HEAD
     file normalize ~$::tcl_platform(user)
 } -result [file join [pwd] ~$::tcl_platform(user)]
-=======
-    catch {file normalize ~$::tcl_platform(user)}
-} -result {0}
-test filesystem-1.30.2 {normalisation of nonexistent user specified as user@domain} -body {
-    file normalize ~nonexistentuser@nonexistentdomain
-} -returnCodes error -result {user "nonexistentuser@nonexistentdomain" doesn't exist}
 test filesystem-1.30.3 {file normalization should distinguish between ~ and ~user} -setup {
     set oldhome $::env(HOME)
-    set olduserhome [file normalize ~$::tcl_platform(user)]
+    set olduserhome [file home $::tcl_platform(user)]
     set ::env(HOME) [file join $oldhome temp]
 } -cleanup {
     set env(HOME) $oldhome
 } -body {
-    list [string equal [file normalize ~] $::env(HOME)] \
-        [string equal $olduserhome [file normalize ~$::tcl_platform(user)]]
+    list [string equal [file home] $::env(HOME)] \
+        [string equal $olduserhome [file home $::tcl_platform(user)]]
 } -result {1 1}
->>>>>>> 6e7d72c1
 test filesystem-1.31 {link normalisation: link near filesystem root} {testsetplatform} {
     testsetplatform unix
     file normalize /foo/../bar
