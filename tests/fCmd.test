# This file tests the tclFCmd.c file.
#
# This file contains a collection of tests for one or more of the Tcl built-in
# commands. Sourcing this file into Tcl runs the tests and generates output
# for errors. No output means no errors were found.
#
# Copyright (c) 1996-1997 Sun Microsystems, Inc.
# Copyright (c) 1999 by Scriptics Corporation.
#
# See the file "license.terms" for information on usage and redistribution of
# this file, and for a DISCLAIMER OF ALL WARRANTIES.

if {"::tcltest" ni [namespace children]} {
    package require tcltest 2.5
    namespace import -force ::tcltest::*
}

::tcltest::loadTestedCommands
catch [list package require -exact Tcltest [info patchlevel]]

cd [temporaryDirectory]

testConstraint testsetplatform [llength [info commands testsetplatform]]
testConstraint testchmod [llength [info commands testchmod]]
testConstraint winVista 0
testConstraint winXP 0
# Don't know how to determine this constraint correctly
testConstraint notNetworkFilesystem 0
testConstraint reg 0
if {[testConstraint win]} {
    catch {
	# Is the registry extension already static to this shell?
	try {
	    load {} Registry
	    set ::reglib {}
	} on error {} {
	    # try the location given to use on the commandline to tcltest
	    ::tcltest::loadTestedCommands
	    load $::reglib Registry
	}
	testConstraint reg 1
    }
}
testConstraint notWine [expr {$::tcl_platform(platform) ne "windows" || ![info exists ::env(TRAVIS_OS_NAME)] || ![string match linux $::env(TRAVIS_OS_NAME)]}]

set tmpspace /tmp;# default value
# Find a group that exists on this Unix system, or else skip tests that
# require Unix groups.
testConstraint foundGroup [expr {![testConstraint unix]}]
if {[testConstraint unix]} {
    catch {
	set groupList [exec groups]
	set group [lindex $groupList 0]
	testConstraint foundGroup 1
    }

    proc dev dir {
	file stat $dir stat
	return $stat(dev)
    }

    if {[catch {makeDirectory tcl[pid] /tmp} tmpspace] == 0} {
	testConstraint xdev [expr {([dev .] != [dev $tmpspace])}]
    }
}

# Also used in winFCmd...
if {[testConstraint win]} {
    if {$::tcl_platform(osVersion) >= 5.0} {
	testConstraint winVista 1
    } else {
	testConstraint winXP 1
    }
}

testConstraint darwin9 [expr {
    [testConstraint unix]
    && $tcl_platform(os) eq "Darwin"
    && [package vsatisfies 1.$::tcl_platform(osVersion) 1.9]
}]
testConstraint notDarwin9 [expr {![testConstraint darwin9]}]
testConstraint notContinuousIntegration [expr {![info exists ::env(CI)]}]

testConstraint fileSharing 0
testConstraint notFileSharing 1
testConstraint linkFile 1
testConstraint linkDirectory 1

# Several tests require need to match results against the unix username
set user {}
if {[testConstraint unix]} {
    catch {
	set user [exec whoami]
    }
    if {$user eq ""} {
	catch {
	    regexp {^[^(]*\(([^)]*)\)} [exec id] -> user
	}
    }
    if {$user eq ""} {
	set user "root"
    }
}

proc createfile {file {string a}} {
    set f [open $file w]
    puts -nonewline $f $string
    close $f
    return $string
}

#
# checkcontent --
#
#  Ensures that file "file" contains only the string "matchString" returns 0
#  if the file does not exist, or has a different content
#
proc checkcontent {file matchString} {
    try {
	set f [open $file]
	set fileString [read $f]
	close $f
    } on error {} {
	return 0
    }
    return [string match $matchString $fileString]
}

proc openup {path} {
    testchmod 0o777 $path
    if {[file isdirectory $path]} {
	catch {
	    foreach p [glob -directory $path *] {
		openup $p
	    }
	}
    }
}

proc cleanup {args} {
    set wd [list .]
    foreach p [concat $wd $args] {
	set x ""
	catch {
	    set x [glob -directory $p tf* td*]
	}
	foreach file $x {
	    if {
		[catch {file delete -force -- $file}]
		&& [testConstraint testchmod]
	    } then {
		catch {openup $file}
		catch {file delete -force -- $file}
	    }
	}
    }
}

proc contents {file} {
    set f [open $file]
    set r [read $f]
    close $f
    return $r
}


set root [lindex [file split [pwd]] 0]

# A really long file name.
# Length of long is 1216 chars, which should be greater than any static buffer
# or allowable filename.

set long "abcdefghihjllmnopqrstuvwxyz01234567890"
append long $long
append long $long
append long $long
append long $long
append long $long

test fCmd-1.1 {TclFileRenameCmd} -constraints {notRoot} -setup {
    cleanup
} -body {
    createfile tf1
    file rename tf1 tf2
    glob tf*
} -result {tf2}

test fCmd-2.1 {TclFileCopyCmd} -constraints {notRoot} -setup {
    cleanup
} -body {
    createfile tf1
    file copy tf1 tf2
    lsort [glob tf*]
} -result {tf1 tf2}

test fCmd-3.1 {FileCopyRename: FileForceOption fails} -constraints {notRoot} -body {
    file rename -xyz
} -returnCodes error -result {bad option "-xyz": must be -force or --}
test fCmd-3.2 {FileCopyRename: not enough args} -constraints {notRoot} -body {
    file rename xyz
} -returnCodes error -result {wrong # args: should be "file rename ?-option value ...? source ?source ...? target"}
test fCmd-3.3 {FileCopyRename: Tcl_TranslateFileName fails} -constraints {notRoot} -body {
    file rename xyz ~_totally_bogus_user
} -returnCodes error -result {user "_totally_bogus_user" doesn't exist}
test fCmd-3.4 {FileCopyRename: Tcl_TranslateFileName passes} -setup {
    cleanup
} -constraints {notRoot} -returnCodes error -body {
    file copy tf1 ~
} -result {error copying "tf1": no such file or directory}
test fCmd-3.5 {FileCopyRename: target doesn't exist: stat(target) != 0} -setup {
    cleanup
} -constraints {notRoot} -returnCodes error -body {
    file rename tf1 tf2 tf3
} -result {error renaming: target "tf3" is not a directory}
test fCmd-3.6 {FileCopyRename: target tf3 is not a dir: !S_ISDIR(target)} -setup {
    cleanup
} -constraints {notRoot} -returnCodes error -body {
    createfile tf3
    file rename tf1 tf2 tf3
} -result {error renaming: target "tf3" is not a directory}
test fCmd-3.7 {FileCopyRename: target exists & is directory} -setup {
    cleanup
} -constraints {notRoot} -body {
    file mkdir td1
    createfile tf1 tf1
    file rename tf1 td1
    contents [file join td1 tf1]
} -result {tf1}
test fCmd-3.8 {FileCopyRename: too many arguments: argc - i > 2} -setup {
    cleanup
} -constraints {notRoot} -returnCodes error -body {
    file rename tf1 tf2 tf3
} -result {error renaming: target "tf3" is not a directory}
test fCmd-3.9 {FileCopyRename: too many arguments: argc - i > 2} -setup {
    cleanup
} -constraints {notRoot} -returnCodes error -body {
    file copy -force -- tf1 tf2 tf3
} -result {error copying: target "tf3" is not a directory}
test fCmd-3.10 {FileCopyRename: just 2 arguments} -constraints notRoot -setup {
    cleanup
} -body {
    createfile tf1 tf1
    file rename tf1 tf2
    contents tf2
} -result {tf1}
test fCmd-3.11 {FileCopyRename: just 2 arguments} -constraints notRoot -setup {
    cleanup
} -body {
    createfile tf1 tf1
    file rename -force -force -- tf1 tf2
    contents tf2
} -result {tf1}
test fCmd-3.12 {FileCopyRename: move each source: 1 source} -setup {
    cleanup
} -constraints {notRoot} -body {
    createfile tf1 tf1
    file mkdir td1
    file rename tf1 td1
    contents [file join td1 tf1]
} -result {tf1}
test fCmd-3.13 {FileCopyRename: move each source: multiple sources} -setup {
    cleanup
} -constraints {notRoot} -body {
    createfile tf1 tf1
    createfile tf2 tf2
    createfile tf3 tf3
    createfile tf4 tf4
    file mkdir td1
    file rename tf1 tf2 tf3 tf4 td1
    list [contents [file join td1 tf1]] [contents [file join td1 tf2]] \
	[contents [file join td1 tf3]] [contents [file join td1 tf4]]
} -result {tf1 tf2 tf3 tf4}
test fCmd-3.14 {FileCopyRename: FileBasename fails} -setup {
    cleanup
} -constraints {notRoot} -returnCodes error -body {
    file mkdir td1
    file rename ~_totally_bogus_user td1
} -result {user "_totally_bogus_user" doesn't exist}
test fCmd-3.15 {FileCopyRename: source[0] == '\0'} -setup {
    cleanup
} -constraints {notRoot unixOrWin} -returnCodes error -body {
    file mkdir td1
    file rename / td1
} -result {error renaming "/" to "td1": file already exists}
test fCmd-3.16 {FileCopyRename: break on first error} -setup {
    cleanup
} -constraints {notRoot} -returnCodes error -body {
    createfile tf1
    createfile tf2
    createfile tf3
    createfile tf4
    file mkdir td1
    createfile [file join td1 tf3]
    file rename tf1 tf2 tf3 tf4 td1
} -result [subst {error renaming "tf3" to "[file join td1 tf3]": file already exists}]

test fCmd-4.1 {TclFileMakeDirsCmd: make each dir: 1 dir} -setup {
    cleanup
} -constraints {notRoot} -body {
    file mkdir td1
    glob td*
} -result {td1}
test fCmd-4.2 {TclFileMakeDirsCmd: make each dir: multiple dirs} -setup {
    cleanup
} -constraints {notRoot} -body {
    file mkdir td1 td2 td3
    lsort [glob td*]
} -result {td1 td2 td3}
test fCmd-4.3 {TclFileMakeDirsCmd: stops on first error} -setup {
    cleanup
} -constraints {notRoot} -body {
    createfile tf1
    catch {file mkdir td1 td2 tf1 td3 td4}
    glob td1 td2 tf1 td3 td4
} -result {td1 td2 tf1}
test fCmd-4.4 {TclFileMakeDirsCmd: Tcl_TranslateFileName fails} -setup {
    cleanup
} -constraints {notRoot} -returnCodes error -body {
    file mkdir ~_totally_bogus_user
} -result {user "_totally_bogus_user" doesn't exist}
test fCmd-4.5 {TclFileMakeDirsCmd: Tcl_SplitPath returns 0: *name == '\0'} -setup {
    cleanup
} -constraints {notRoot} -returnCodes error -body {
    file mkdir ""
} -result {can't create directory "": no such file or directory}
test fCmd-4.6 {TclFileMakeDirsCmd: one level deep} -setup {
    cleanup
} -constraints {notRoot} -body {
    file mkdir td1
    glob td1
} -result {td1}
test fCmd-4.7 {TclFileMakeDirsCmd: multi levels deep} -setup {
    cleanup
} -constraints {notRoot} -body {
    file mkdir [file join td1 td2 td3 td4]
    glob td1 [file join td1 td2]
} -result "td1 [file join td1 td2]"
test fCmd-4.8 {TclFileMakeDirsCmd: already exist: lstat(target) == 0} -setup {
    cleanup
} -constraints {notRoot} -body {
    file mkdir td1
    set x [file exists td1]
    file mkdir td1
    list $x [file exists td1]
} -result {1 1}
test fCmd-4.9 {TclFileMakeDirsCmd: exists, not dir} -setup {
    cleanup
} -constraints {notRoot} -returnCodes error -body {
    createfile tf1
    file mkdir tf1
} -result [subst {can't create directory "[file join tf1]": file already exists}]
test fCmd-4.10 {TclFileMakeDirsCmd: exists, is dir} -setup {
    cleanup
} -constraints {notRoot} -body {
    file mkdir td1
    set x [file exists td1]
    file mkdir td1
    list $x [file exists td1]
} -result {1 1}
test fCmd-4.11 {TclFileMakeDirsCmd: doesn't exist: errno != ENOENT} -setup {
    cleanup
} -constraints {unix notRoot testchmod} -returnCodes error -body {
    file mkdir td1/td2/td3
    testchmod 0 td1/td2
    file mkdir td1/td2/td3/td4
} -cleanup {
    testchmod 0o755 td1/td2
    cleanup
} -result {can't create directory "td1/td2/td3": permission denied}
test fCmd-4.13 {TclFileMakeDirsCmd: doesn't exist: errno == ENOENT} -setup {
    cleanup
} -constraints {notRoot} -body {
    set x [file exists td1]
    file mkdir td1
    list $x [file exists td1]
} -result {0 1}
test fCmd-4.14 {TclFileMakeDirsCmd: TclpCreateDirectory fails} -setup {
    cleanup
    file delete -force foo
} -constraints {unix notRoot} -body {
    file mkdir foo
    file attr foo -perm 040000
    file mkdir foo/tf1
} -returnCodes error -cleanup {
    file delete -force foo
} -result {can't create directory "foo/tf1": permission denied}
test fCmd-4.16 {TclFileMakeDirsCmd: TclpCreateDirectory succeeds} -setup {
    cleanup
} -constraints {notRoot} -body {
    file mkdir tf1
    file exists tf1
} -result {1}

test fCmd-5.1 {TclFileDeleteCmd: FileForceOption fails} -constraints {notRoot} -body {
    file delete -xyz
} -returnCodes error -result {bad option "-xyz": must be -force or --}
test fCmd-5.2 {TclFileDeleteCmd: accept 0 files (TIP 323)} -body {
    file delete -force -force
} -result {}
test fCmd-5.3 {TclFileDeleteCmd: 1 file} -constraints {notRoot} -setup {
    cleanup
} -body {
    createfile tf1
    createfile tf2
    file mkdir td1
    file delete tf2
    glob tf* td*
} -result {tf1 td1}
test fCmd-5.4 {TclFileDeleteCmd: multiple files} -constraints notRoot -setup {
    cleanup
} -body {
    createfile tf1
    createfile tf2
    file mkdir td1
    set x [list [file exists tf1] [file exists tf2] [file exists td1]]
    file delete tf1 td1 tf2
    lappend x [file exists tf1] [file exists tf2] [file exists tf3]
} -cleanup {cleanup} -result {1 1 1 0 0 0}
test fCmd-5.5 {TclFileDeleteCmd: stop at first error} -setup {
    cleanup
} -constraints {notRoot unixOrWin notWine} -body {
    createfile tf1
    createfile tf2
    file mkdir td1
    catch {file delete tf1 td1 $root tf2}
    list [file exists tf1] [file exists tf2] [file exists td1]
} -cleanup {cleanup} -result {0 1 0}
test fCmd-5.6 {TclFileDeleteCmd: Tcl_TranslateFileName fails} -constraints {notRoot} -body {
    file delete ~_totally_bogus_user
} -returnCodes error -result {user "_totally_bogus_user" doesn't exist}
test fCmd-5.7 {TclFileDeleteCmd: Tcl_TranslateFileName succeeds} -setup {
    catch {file delete ~/tf1}
} -constraints {notRoot} -body {
    createfile ~/tf1
    file delete ~/tf1
} -result {}
test fCmd-5.8 {TclFileDeleteCmd: file doesn't exist: lstat(name) != 0} -setup {
    cleanup
} -constraints {notRoot} -body {
    set x [file exists tf1]
    file delete tf1
    list $x [file exists tf1]
} -result {0 0}
test fCmd-5.9 {TclFileDeleteCmd: is directory} -constraints {notRoot} -setup {
    cleanup
} -body {
    file mkdir td1
    file delete td1
    file exists td1
} -result {0}
test fCmd-5.10 {TclFileDeleteCmd: TclpRemoveDirectory fails} -setup {
    cleanup
} -constraints {notRoot} -returnCodes error -body {
    file mkdir [file join td1 td2]
    file delete td1
} -result {error deleting "td1": directory not empty}
test fCmd-5.11 {TclFileDeleteCmd: TclpRemoveDirectory with cwd inside} -setup {
    cleanup
    set dir [pwd]
} -constraints {notRoot} -body {
    file mkdir [file join td1 td2]
    cd [file join td1 td2]
    set res [list [catch {file delete -force [file dirname [pwd]]} msg]]
    cd $dir
    lappend res [file exists td1] $msg
} -cleanup {
    cd $dir
} -result {0 0 {}}
test fCmd-5.12 {TclFileDeleteCmd: TclpRemoveDirectory with bad perms} -setup {
    cleanup
} -constraints {unix} -body {
    file mkdir [file join td1 td2]
    file attributes [file join td1 td2] -permissions u+rwx
    set res [list [catch {file delete -force td1} msg]]
    lappend res [file exists td1] $msg
} -result {0 0 {}}

test fCmd-6.1 {CopyRenameOneFile: bad source} {notRoot emptyTest} {
    # can't test this, because it's caught by FileCopyRename
} {}
test fCmd-6.2 {CopyRenameOneFile: bad target} {notRoot emptyTest} {
    # can't test this, because it's caught by FileCopyRename
} {}
test fCmd-6.3 {CopyRenameOneFile: lstat(source) != 0} -setup {
    cleanup
} -constraints {notRoot} -returnCodes error -body {
    file rename tf1 tf2
} -result {error renaming "tf1": no such file or directory}
test fCmd-6.4 {CopyRenameOneFile: lstat(source) == 0} -setup {
    cleanup
} -constraints {notRoot} -body {
    createfile tf1
    file rename tf1 tf2
    glob tf*
} -result {tf2}
test fCmd-6.5 {CopyRenameOneFile: lstat(target) != 0} -setup {
    cleanup
} -constraints {notRoot} -body {
    createfile tf1
    file rename tf1 tf2
    glob tf*
} -result {tf2}
test fCmd-6.6 {CopyRenameOneFile: errno != ENOENT} -setup {
    cleanup
} -constraints {unix notRoot testchmod} -body {
    file mkdir td1
    testchmod 0 td1
    createfile tf1
    file rename tf1 td1
} -returnCodes error -cleanup {
    testchmod 0o755 td1
} -result {error renaming "tf1" to "td1/tf1": permission denied}
test fCmd-6.9 {CopyRenameOneFile: errno == ENOENT} -setup {
    cleanup
} -constraints {unix notRoot} -body {
    createfile tf1
    file rename tf1 tf2
    glob tf*
} -result {tf2}
test fCmd-6.10 {CopyRenameOneFile: lstat(target) == 0} -setup {
    cleanup
} -constraints {notRoot} -returnCodes error -body {
    createfile tf1
    createfile tf2
    file rename tf1 tf2
} -result {error renaming "tf1" to "tf2": file already exists}
test fCmd-6.11 {CopyRenameOneFile: force == 0} -setup {
    cleanup
} -constraints {notRoot} -returnCodes error -body {
    createfile tf1
    createfile tf2
    file rename tf1 tf2
} -result {error renaming "tf1" to "tf2": file already exists}
test fCmd-6.12 {CopyRenameOneFile: force != 0} -setup {
    cleanup
} -constraints {notRoot} -body {
    createfile tf1
    createfile tf2
    file rename -force tf1 tf2
    glob tf*
} -result {tf2}
test fCmd-6.13 {CopyRenameOneFile: source is dir, target is file} -setup {
    cleanup
} -constraints {notRoot} -returnCodes error -body {
    file mkdir td1
    file mkdir td2
    createfile [file join td2 td1]
    file rename -force td1 td2
} -result [subst {can't overwrite file "[file join td2 td1]" with directory "td1"}]
test fCmd-6.14 {CopyRenameOneFile: source is file, target is dir} -setup {
    cleanup
} -constraints {notRoot} -returnCodes error -body {
    createfile tf1
    file mkdir [file join td1 tf1]
    file rename -force tf1 td1
} -result [subst {can't overwrite directory "[file join td1 tf1]" with file "tf1"}]
test fCmd-6.15 {CopyRenameOneFile: TclpRenameFile succeeds} -setup {
    cleanup
} -constraints {notRoot notNetworkFilesystem} -body {
    file mkdir [file join td1 td2]
    file mkdir td2
    createfile [file join td2 tf1]
    file rename -force td2 td1
    file exists [file join td1 td2 tf1]
} -result 1
test fCmd-6.16 {CopyRenameOneFile: TclpCopyRenameOneFile fails} -setup {
    cleanup
} -constraints {notRoot notWine} -body {
    file mkdir [file join td1 td2]
    createfile [file join td1 td2 tf1]
    file mkdir td2
    file rename -force td2 td1
} -returnCodes error -match glob -result \
    [subst {error renaming "td2" to "[file join td1 td2]": file *}]
test fCmd-6.17 {CopyRenameOneFile: errno == EINVAL} -setup {
    cleanup
} -constraints {notRoot notWine} -returnCodes error -body {
    file rename -force $root tf1
} -result [subst {error renaming "$root" to "tf1": trying to rename a volume or move a directory into itself}]
test fCmd-6.18 {CopyRenameOneFile: errno != EXDEV} -setup {
    cleanup
} -constraints {notRoot notWine} -body {
    file mkdir [file join td1 td2]
    createfile [file join td1 td2 tf1]
    file mkdir td2
    file rename -force td2 td1
} -returnCodes error -match glob -result \
    [subst {error renaming "td2" to "[file join td1 td2]": file *}]
test fCmd-6.19 {CopyRenameOneFile: errno == EXDEV} -setup {
    cleanup $tmpspace
} -constraints {unix notRoot} -body {
    createfile tf1
    file rename tf1 $tmpspace
    glob -nocomplain tf* [file join $tmpspace tf1]
} -result [file join $tmpspace tf1]
test fCmd-6.20 {CopyRenameOneFile: errno == EXDEV} -constraints {win} -setup {
    catch {file delete -force c:/tcl8975@ d:/tcl8975@}
} -body {
    file mkdir c:/tcl8975@
    if {[catch {file rename c:/tcl8975@ d:/}]} {
	return d:/tcl8975@
    }
    glob c:/tcl8975@ d:/tcl8975@
} -cleanup {
    file delete -force c:/tcl8975@
    catch {file delete -force d:/tcl8975@}
} -result {d:/tcl8975@}
test fCmd-6.21 {CopyRenameOneFile: copy/rename: S_ISDIR(source)} -setup {
    cleanup $tmpspace
} -constraints {unix notRoot} -body {
    file mkdir td1
    file rename td1 $tmpspace
    glob -nocomplain td* [file join $tmpspace td*]
} -result [file join $tmpspace td1]
test fCmd-6.22 {CopyRenameOneFile: copy/rename: !S_ISDIR(source)} -setup {
    cleanup $tmpspace
} -constraints {unix notRoot} -body {
    createfile tf1
    file rename tf1 $tmpspace
    glob -nocomplain tf* [file join $tmpspace tf*]
} -result [file join $tmpspace tf1]
test fCmd-6.23 {CopyRenameOneFile: TclpCopyDirectory failed} -setup {
    cleanup $tmpspace
} -constraints {xdev notRoot} -body {
    file mkdir td1/td2/td3
    file attributes td1 -permissions 0000
    file rename td1 $tmpspace
} -returnCodes error -cleanup {
    file attributes td1 -permissions 0755
    cleanup
} -match regexp -result {^error renaming "td1"( to "/tmp/tcl\d+/td1")?: permission denied$}
test fCmd-6.24 {CopyRenameOneFile: error uses original name} -setup {
    cleanup
} -constraints {unix notRoot} -body {
    file mkdir ~/td1/td2
    set td1name [file join [file dirname ~] [file tail ~] td1]
    file attributes $td1name -permissions 0000
    file copy ~/td1 td1
} -returnCodes error -cleanup {
    file attributes $td1name -permissions 0755
    file delete -force ~/td1
} -result {error copying "~/td1": permission denied}
test fCmd-6.25 {CopyRenameOneFile: error uses original name} -setup {
    cleanup
} -constraints {unix notRoot} -body {
    file mkdir td2
    file mkdir ~/td1
    set td1name [file join [file dirname ~] [file tail ~] td1]
    file attributes $td1name -permissions 0000
    file copy td2 ~/td1
} -returnCodes error -cleanup {
    file attributes $td1name -permissions 0755
    file delete -force ~/td1
} -result {error copying "td2" to "~/td1/td2": permission denied}
test fCmd-6.26 {CopyRenameOneFile: doesn't use original name} -setup {
    cleanup
} -constraints {unix notRoot} -body {
    file mkdir ~/td1/td2
    set td2name [file join [file dirname ~] [file tail ~] td1 td2]
    file attributes $td2name -permissions 0000
    file copy ~/td1 td1
} -returnCodes error -cleanup {
    file attributes $td2name -permissions 0755
    file delete -force ~/td1
} -result "error copying \"~/td1\" to \"td1\": \"[file join $::env(HOME) td1 td2]\": permission denied"
test fCmd-6.27 {CopyRenameOneFile: TclpCopyDirectory failed} -setup {
    cleanup $tmpspace
} -constraints {notRoot xdev} -returnCodes error -body {
    file mkdir td1/td2/td3
    file mkdir [file join $tmpspace td1]
    createfile [file join $tmpspace td1 tf1]
    file rename -force td1 $tmpspace
} -match glob -result {error renaming "td1" to "/tmp/tcl*/td1": file already exists}
test fCmd-6.28 {CopyRenameOneFile: TclpCopyDirectory failed} -setup {
    cleanup $tmpspace
} -constraints {notRoot xdev} -body {
    file mkdir td1/td2/td3
    file attributes td1/td2/td3 -permissions 0000
    file rename td1 $tmpspace
} -returnCodes error -cleanup {
    file attributes td1/td2/td3 -permissions 0755
    cleanup $tmpspace
} -match glob -result {error renaming "td1" to "/tmp/tcl*/td1": "td1/td2/td3": permission denied}
test fCmd-6.29 {CopyRenameOneFile: TclpCopyDirectory passed} -setup {
    cleanup $tmpspace
} -constraints {notRoot xdev} -body {
    file mkdir td1/td2/td3
    file rename td1 $tmpspace
    glob td* [file join $tmpspace td1 t*]
} -result [file join $tmpspace td1 td2]
test fCmd-6.30 {CopyRenameOneFile: TclpRemoveDirectory failed} -setup {
    cleanup $tmpspace
} -constraints {unix notRoot} -body {
    file mkdir foo/bar
    file attr foo -perm 040555
    file rename foo/bar $tmpspace
} -returnCodes error -cleanup {
    catch {file delete [file join $tmpspace bar]}
    catch {file attr foo -perm 040777}
    catch {file delete -force foo}
} -match glob -result {*: permission denied}
test fCmd-6.31 {CopyRenameOneFile: TclpDeleteFile passed} -setup {
    cleanup $tmpspace
} -constraints {notRoot xdev} -body {
    file mkdir [file join $tmpspace td1]
    createfile [file join $tmpspace td1 tf1]
    file rename [file join $tmpspace td1 tf1] tf1
    list [file exists [file join $tmpspace td1 tf1]] [file exists tf1]
} -result {0 1}
test fCmd-6.32 {CopyRenameOneFile: copy} -constraints {notRoot} -setup {
    cleanup
} -returnCodes error -body {
    file copy tf1 tf2
} -result {error copying "tf1": no such file or directory}

test fCmd-7.1 {FileForceOption: none} -constraints {notRoot} -setup {
    cleanup
} -returnCodes error -body {
    file mkdir [file join tf1 tf2]
    file delete tf1
} -result {error deleting "tf1": directory not empty}
test fCmd-7.2 {FileForceOption: -force} -constraints {notRoot} -setup {
    cleanup
} -body {
    file mkdir [file join tf1 tf2]
    file delete -force tf1
} -result {}
test fCmd-7.3 {FileForceOption: --} -constraints {notRoot} -body {
    createfile -tf1
    file delete -- -tf1
} -result {}
test fCmd-7.4 {FileForceOption: bad option} -constraints {notRoot} -setup {
    createfile -tf1
} -body {
    file delete -tf1
} -returnCodes error -cleanup {
    file delete -- -tf1
} -result {bad option "-tf1": must be -force or --}
test fCmd-7.5 {FileForceOption: multiple times through loop} -setup {
    cleanup
} -constraints {notRoot} -returnCodes error -body {
    createfile --
    createfile -force
    file delete -force -force -- -- -force
    glob -- -- -force
} -result {no files matched glob patterns "-- -force"}

test fCmd-8.1 {FileBasename: basename of ~user: argc == 1 && *path == ~} \
    -constraints {unix notRoot knownBug} -body {
    # Labelled knownBug because it is dangerous [Bug: 3881]
    file mkdir td1
    file attr td1 -perm 040000
    file rename ~$user td1
} -returnCodes error -cleanup {
    file delete -force td1
} -result "error renaming \"~$user\" to \"td1/[file tail ~$user]\": permission denied"
test fCmd-8.2 {FileBasename: basename of ~user: argc == 1 && *path == ~} \
	-constraints {unix notRoot} -body {
    string equal [file tail ~$user] ~$user
} -result 0
test fCmd-8.3 {file copy and path translation: ensure correct error} -body {
    file copy ~ [file join this file doesnt exist]
} -returnCodes error -result [subst \
	{error copying "~" to "[file join this file doesnt exist]": no such file or directory}]

test fCmd-9.1 {file rename: comprehensive: EACCES} -setup {
    cleanup
} -constraints {unix notRoot} -body {
    file mkdir td1
    file mkdir td2
    file attr td2 -perm 040000
    file rename td1 td2/
} -returnCodes error -cleanup {
    file delete -force td2
    file delete -force td1
} -result {error renaming "td1" to "td2/td1": permission denied}
test fCmd-9.2 {file rename: comprehensive: source doesn't exist} -setup {
    cleanup
} -constraints {notRoot} -returnCodes error -body {
    file rename tf1 tf2
} -result {error renaming "tf1": no such file or directory}
test fCmd-9.3 {file rename: comprehensive: file to new name} -setup {
    cleanup
} -constraints {notRoot testchmod} -body {
    createfile tf1
    createfile tf2
    testchmod 0o444 tf2
    file rename tf1 tf3
    file rename tf2 tf4
    list [lsort [glob tf*]] [file writable tf3] [file writable tf4]
} -result {{tf3 tf4} 1 0}
test fCmd-9.4.a {file rename: comprehensive: dir to new name} -setup {
    cleanup
} -constraints {win winXP testchmod} -body {
    file mkdir td1 td2
    testchmod 0o555 td2
    file rename td1 td3
    file rename td2 td4
    list [lsort [glob td*]] [file writable td3] [file writable td4]
} -cleanup {
    cleanup
} -result {{td3 td4} 1 0}
test fCmd-9.4.b {file rename: comprehensive: dir to new name} -setup {
    cleanup
} -constraints {unix notRoot testchmod notDarwin9} -body {
    file mkdir td1 td2
    testchmod 0o555 td2
    file rename td1 td3
    file rename td2 td4
    list [lsort [glob td*]] [file writable td3] [file writable td4]
} -cleanup {
    cleanup
} -result {{td3 td4} 1 0}
test fCmd-9.5 {file rename: comprehensive: file to self} -setup {
    cleanup
} -constraints {notRoot testchmod notWine} -body {
    createfile tf1 tf1
    createfile tf2 tf2
    testchmod 0o444 tf2
    file rename -force tf1 tf1
    file rename -force tf2 tf2
    list [contents tf1] [contents tf2] [file writable tf1] [file writable tf2]
} -result {tf1 tf2 1 0}
test fCmd-9.6.a {file rename: comprehensive: dir to self} -setup {
    cleanup
} -constraints {win winXP testchmod} -body {
    file mkdir td1
    file mkdir td2
    testchmod 0o555 td2
    file rename -force td1 .
    file rename -force td2 .
    list [lsort [glob td*]] [file writable td1] [file writable td2]
} -result {{td1 td2} 1 0}
test fCmd-9.6.b {file rename: comprehensive: dir to self} -setup {
    cleanup
} -constraints {unix notRoot testchmod} -body {
    file mkdir td1
    file mkdir td2
    testchmod 0o555 td2
    file rename -force td1 .
    file rename -force td2 .
    list [lsort [glob td*]] [file writable td1] [file writable td2]
} -result {{td1 td2} 1 0}
test fCmd-9.7 {file rename: comprehensive: file to existing file} -setup {
    cleanup
} -constraints {notRoot testchmod notWine} -body {
    createfile tf1
    createfile tf2
    createfile tfs1
    createfile tfs2
    createfile tfs3
    createfile tfs4
    createfile tfd1
    createfile tfd2
    createfile tfd3
    createfile tfd4
    testchmod 0o444 tfs3
    testchmod 0o444 tfs4
    testchmod 0o444 tfd2
    testchmod 0o444 tfd4
    set msg [list [catch {file rename tf1 tf2} msg] $msg]
    file rename -force tfs1 tfd1
    file rename -force tfs2 tfd2
    file rename -force tfs3 tfd3
    file rename -force tfs4 tfd4
    list [lsort [glob tf*]] $msg [file writable tfd1] [file writable tfd2] [file writable tfd3] [file writable tfd4]
} -result {{tf1 tf2 tfd1 tfd2 tfd3 tfd4} {1 {error renaming "tf1" to "tf2": file already exists}} 1 1 0 0}
test fCmd-9.8 {file rename: comprehensive: dir to empty dir} -setup {
    cleanup
} -constraints {notRoot testchmod notNetworkFilesystem} -body {
    # Under unix, you can rename a read-only directory, but you can't move it
    # into another directory.
    file mkdir td1
    file mkdir [file join td2 td1]
    file mkdir tds1
    file mkdir tds2
    file mkdir tds3
    file mkdir tds4
    file mkdir [file join tdd1 tds1]
    file mkdir [file join tdd2 tds2]
    file mkdir [file join tdd3 tds3]
    file mkdir [file join tdd4 tds4]
    if {![testConstraint unix]} {
	testchmod 0o555 tds3
	testchmod 0o555 tds4
    }
    testchmod 0o555 [file join tdd2 tds2]
    testchmod 0o555 [file join tdd4 tds4]
    set msg [list [catch {file rename td1 td2} msg] $msg]
    file rename -force tds1 tdd1
    file rename -force tds2 tdd2
    file rename -force tds3 tdd3
    file rename -force tds4 tdd4
    if {[testConstraint unix]} {
	set w3 0
	set w4 0
    } else {
	set w3 [file writable [file join tdd3 tds3]]
	set w4 [file writable [file join tdd4 tds4]]
    }
    list [lsort [glob td*]] $msg [file writable [file join tdd1 tds1]] \
    [file writable [file join tdd2 tds2]] $w3 $w4
} -result [subst {{td1 td2 tdd1 tdd2 tdd3 tdd4} {1 {error renaming "td1" to "[file join td2 td1]": file already exists}} 1 1 0 0}]
# Test can hit EEXIST or EBUSY, depending on underlying filesystem
test fCmd-9.9 {file rename: comprehensive: dir to non-empty dir} -setup {
    cleanup
} -constraints {notRoot testchmod notWine} -body {
    file mkdir tds1
    file mkdir tds2
    file mkdir [file join tdd1 tds1 xxx]
    file mkdir [file join tdd2 tds2 xxx]
    if {!([testConstraint unix] || [testConstraint winVista])} {
	testchmod 0o555 tds2
    }
    set a1 [list [catch {file rename -force tds1 tdd1} msg] $msg]
    set a2 [list [catch {file rename -force tds2 tdd2} msg] $msg]
    if {[testConstraint unix] || [testConstraint winVista]} {
	set w2 0
    } else {
	set w2 [file writable tds2]
    }
    list [lsort [glob td*]] $a1 $a2 [file writable tds1] $w2
} -match glob -result \
    [subst {{tdd1 tdd2 tds1 tds2} {1 {error renaming "tds1" to "[file join tdd1 tds1]": file *}} {1 {error renaming "tds2" to "[file join tdd2 tds2]": file *}} 1 0}]
test fCmd-9.10 {file rename: comprehensive: file to new name and dir} -setup {
    cleanup
} -constraints {notRoot testchmod} -body {
    createfile tf1
    createfile tf2
    file mkdir td1
    testchmod 0o444 tf2
    file rename tf1 [file join td1 tf3]
    file rename tf2 [file join td1 tf4]
    list [catch {glob tf*}] [lsort [glob -directory td1 t*]] \
    [file writable [file join td1 tf3]] [file writable [file join td1 tf4]]
} -result [subst {1 {[file join td1 tf3] [file join td1 tf4]} 1 0}]
test fCmd-9.11 {file rename: comprehensive: dir to new name and dir} -setup {
    cleanup
} -constraints {notRoot testchmod} -body {
    file mkdir td1
    file mkdir td2
    file mkdir td3
    if {!([testConstraint unix] || [testConstraint winVista])} {
	testchmod 0o555 td2
    }
    file rename td1 [file join td3 td3]
    file rename td2 [file join td3 td4]
    if {[testConstraint unix] || [testConstraint winVista]} {
        set w4 0
    } else {
	set w4 [file writable [file join td3 td4]]
    }
    list [lsort [glob td*]] [lsort [glob -directory td3 t*]] \
    [file writable [file join td3 td3]] $w4
} -result [subst {td3 {[file join td3 td3] [file join td3 td4]} 1 0}]
test fCmd-9.12 {file rename: comprehensive: target exists} -setup {
    cleanup
} -constraints {notRoot testchmod notNetworkFilesystem} -body {
    file mkdir [file join td1 td2] [file join td2 td1]
    testchmod 0o555 [file join td2 td1]
    file mkdir [file join td3 td4] [file join td4 td3]
    file rename -force td3 td4
    list [file exists td3] [file exists [file join td4 td3 td4]] \
	[catch {file rename td1 td2} msg] $msg
} -cleanup {
    testchmod 0o755 [file join td2 td1]
} -result [subst {0 1 1 {error renaming "td1" to "[file join td2 td1]": file already exists}}]
# Test can hit EEXIST or EBUSY, depending on underlying filesystem
test fCmd-9.13 {file rename: comprehensive: can't overwrite target} -setup {
    cleanup
} -constraints {notRoot notWine} -body {
    file mkdir [file join td1 td2] [file join td2 td1 td4]
    file rename -force td1 td2
} -returnCodes error -match glob -result \
    [subst {error renaming "td1" to "[file join td2 td1]": file *}]
test fCmd-9.14 {file rename: comprehensive: dir into self} -setup {
    cleanup
} -constraints {notRoot notWine} -body {
    file mkdir td1
    list [glob td*] [list [catch {file rename td1 td1} msg] $msg]
} -result [subst {td1 {1 {error renaming "td1" to "[file join td1 td1]": trying to rename a volume or move a directory into itself}}}]
test fCmd-9.14.1 {file rename: comprehensive: dir into self} -setup {
    cleanup
} -constraints {notRoot} -body {
    file mkdir td1
    file rename td1 td1x
    file rename td1x td1
    set msg "ok"
} -result {ok}
test fCmd-9.14.2 {file rename: comprehensive: dir into self} -setup {
    cleanup
    set dir [pwd]
} -constraints {nonPortable notRoot} -body {
    file mkdir td1
    cd td1
    file rename [file join .. td1] [file join .. td1x]
} -returnCodes error -cleanup {
    cd $dir
} -result [subst {error renaming "[file join .. td1]" to "[file join .. td1x]": permission denied}]
test fCmd-9.14.3 {file rename: comprehensive: dir into self} -setup {
    cleanup
    set dir [pwd]
} -constraints {notRoot} -body {
    file mkdir td1
    cd td1
    file rename [file join .. td1] [file join .. td1 foo]
} -returnCodes error -cleanup {
    cd $dir
} -result [subst {error renaming "[file join .. td1]" to "[file join .. td1 foo]": trying to rename a volume or move a directory into itself}]
test fCmd-9.15 {file rename: comprehensive: source and target incompatible} -setup {
    cleanup
} -constraints {notRoot} -returnCodes error -body {
    file mkdir td1
    createfile tf1
    file rename -force td1 tf1
} -cleanup {
    cleanup
} -result {can't overwrite file "tf1" with directory "td1"}
test fCmd-9.16 {file rename: comprehensive: source and target incompatible} -setup {
    cleanup
} -constraints {notRoot} -returnCodes error -body {
    file mkdir td1/tf1
    createfile tf1
    file rename -force tf1 td1
} -result [subst {can't overwrite directory "[file join td1 tf1]" with file "tf1"}]

test fCmd-10.1 {file copy: comprehensive: source doesn't exist} -setup {
    cleanup
} -constraints {notRoot} -returnCodes error -body {
    file copy tf1 tf2
} -result {error copying "tf1": no such file or directory}
test fCmd-10.2 {file copy: comprehensive: file to new name} -setup {
    cleanup
} -constraints {notRoot testchmod} -body {
    createfile tf1 tf1
    createfile tf2 tf2
    testchmod 0o444 tf2
    file copy tf1 tf3
    file copy tf2 tf4
    list [lsort [glob tf*]] [contents tf3] [contents tf4] [file writable tf3] [file writable tf4]
} -result {{tf1 tf2 tf3 tf4} tf1 tf2 1 0}
test fCmd-10.3 {file copy: comprehensive: dir to new name} -setup {
    cleanup
} -constraints {unix notRoot testchmod} -body {
    file mkdir [file join td1 tdx]
    file mkdir [file join td2 tdy]
    testchmod 0o555 td2
    file copy td1 td3
    file copy td2 td4
    list [lsort [glob td*]] [glob -directory td3 t*] \
	    [glob -directory td4 t*] [file writable td3] [file writable td4]
} -cleanup {
    testchmod 0o755 td2
    testchmod 0o755 td4
} -result [list {td1 td2 td3 td4} [file join td3 tdx] [file join td4 tdy] 1 0]
test fCmd-10.3.1 {file copy: comprehensive: dir to new name} -setup {
    cleanup
} -constraints {win notRoot testchmod} -body {
    # On Windows with ACLs, copying a directory is defined like this
    file mkdir [file join td1 tdx]
    file mkdir [file join td2 tdy]
    testchmod 0o555 td2
    file copy td1 td3
    file copy td2 td4
    list [lsort [glob td*]] [glob -directory td3 t*] \
	    [glob -directory td4 t*] [file writable td3] [file writable td4]
} -cleanup {
    testchmod 0o755 td2
    testchmod 0o755 td4
} -result [list {td1 td2 td3 td4} [file join td3 tdx] [file join td4 tdy] 1 1]
test fCmd-10.4 {file copy: comprehensive: file to existing file} -setup {
    cleanup
} -constraints {notRoot testchmod notWine} -body {
    createfile tf1
    createfile tf2
    createfile tfs1
    createfile tfs2
    createfile tfs3
    createfile tfs4
    createfile tfd1
    createfile tfd2
    createfile tfd3
    createfile tfd4
    testchmod 0o444 tfs3
    testchmod 0o444 tfs4
    testchmod 0o444 tfd2
    testchmod 0o444 tfd4
    set msg [list [catch {file copy tf1 tf2} msg] $msg]
    file copy -force tfs1 tfd1
    file copy -force tfs2 tfd2
    file copy -force tfs3 tfd3
    file copy -force tfs4 tfd4
    list [lsort [glob tf*]] $msg [file writable tfd1] [file writable tfd2] [file writable tfd3] [file writable tfd4]
} -result {{tf1 tf2 tfd1 tfd2 tfd3 tfd4 tfs1 tfs2 tfs3 tfs4} {1 {error copying "tf1" to "tf2": file already exists}} 1 1 0 0}
test fCmd-10.5 {file copy: comprehensive: dir to empty dir} -setup {
    cleanup
} -constraints {notRoot testchmod} -body {
    file mkdir td1
    file mkdir [file join td2 td1]
    file mkdir tds1
    file mkdir tds2
    file mkdir tds3
    file mkdir tds4
    file mkdir [file join tdd1 tds1]
    file mkdir [file join tdd2 tds2]
    file mkdir [file join tdd3 tds3]
    file mkdir [file join tdd4 tds4]
    testchmod 0o555 tds3
    testchmod 0o555 tds4
    testchmod 0o555 [file join tdd2 tds2]
    testchmod 0o555 [file join tdd4 tds4]
    set a1 [list [catch {file copy td1 td2} msg] $msg]
    set a2 [list [catch {file copy -force tds1 tdd1} msg] $msg]
    set a3 [catch {file copy -force tds2 tdd2}]
    set a4 [catch {file copy -force tds3 tdd3}]
    set a5 [catch {file copy -force tds4 tdd4}]
    list [lsort [glob td*]] $a1 $a2 $a3 $a4 $a5
} -result [subst {{td1 td2 tdd1 tdd2 tdd3 tdd4 tds1 tds2 tds3 tds4} {1 {error copying "td1" to "[file join td2 td1]": file already exists}} {1 {error copying "tds1" to "[file join tdd1 tds1]": file already exists}} 1 1 1}]
test fCmd-10.6 {file copy: comprehensive: dir to non-empty dir} -setup {
    cleanup
} -constraints {notRoot unixOrWin testchmod} -body {
    file mkdir tds1
    file mkdir tds2
    file mkdir [file join tdd1 tds1 xxx]
    file mkdir [file join tdd2 tds2 xxx]
    testchmod 0o555 tds2
    set a1 [list [catch {file copy -force tds1 tdd1} msg] $msg]
    set a2 [list [catch {file copy -force tds2 tdd2} msg] $msg]
    list [lsort [glob td*]] $a1 $a2 [file writable tds1] [file writable tds2]
} -result [subst {{tdd1 tdd2 tds1 tds2} {1 {error copying "tds1" to "[file join tdd1 tds1]": file already exists}} {1 {error copying "tds2" to "[file join tdd2 tds2]": file already exists}} 1 0}]
test fCmd-10.7 {file rename: comprehensive: file to new name and dir} -setup {
    cleanup
} -constraints {notRoot testchmod} -body {
    createfile tf1
    createfile tf2
    file mkdir td1
    testchmod 0o444 tf2
    file copy tf1 [file join td1 tf3]
    file copy tf2 [file join td1 tf4]
    list [lsort [glob tf*]] [lsort [glob -directory td1 t*]] \
    [file writable [file join td1 tf3]] [file writable [file join td1 tf4]]
} -result [subst {{tf1 tf2} {[file join td1 tf3] [file join td1 tf4]} 1 0}]
test fCmd-10.8 {file rename: comprehensive: dir to new name and dir} -setup {
    cleanup
} -constraints {unix notRoot testchmod} -body {
    file mkdir td1
    file mkdir td2
    file mkdir td3
    testchmod 0o555 td2
    file copy td1 [file join td3 td3]
    file copy td2 [file join td3 td4]
    list [lsort [glob td*]] [lsort [glob -directory td3 t*]] \
    [file writable [file join td3 td3]] [file writable [file join td3 td4]]
} -result [subst {{td1 td2 td3} {[file join td3 td3] [file join td3 td4]} 1 0}]
test fCmd-10.8.1 {file rename: comprehensive: dir to new name and dir} -setup {
    cleanup
} -constraints {win notRoot testchmod} -body {
    # On Windows with ACLs, copying a directory is defined like this
    file mkdir td1
    file mkdir td2
    file mkdir td3
    testchmod 0o555 td2
    file copy td1 [file join td3 td3]
    file copy td2 [file join td3 td4]
    list [lsort [glob td*]] [lsort [glob -directory td3 t*]] \
    [file writable [file join td3 td3]] [file writable [file join td3 td4]]
} -result [subst {{td1 td2 td3} {[file join td3 td3] [file join td3 td4]} 1 1}]
test fCmd-10.9 {file copy: comprehensive: source and target incompatible} -setup {
    cleanup
} -constraints {notRoot} -returnCodes error -body {
    file mkdir td1
    createfile tf1
    file copy -force td1 tf1
} -result {can't overwrite file "tf1" with directory "td1"}
test fCmd-10.10 {file copy: comprehensive: source and target incompatible} -setup {
    cleanup
} -constraints {notRoot} -returnCodes error -body {
    file mkdir [file join td1 tf1]
    createfile tf1
    file copy -force tf1 td1
} -result [subst {can't overwrite directory "[file join td1 tf1]" with file "tf1"}]
test fCmd-10.11 {file copy: copy to empty file name} -setup {
    cleanup
} -returnCodes error -body {
    createfile tf1
    file copy tf1 ""
} -result {error copying "tf1" to "": no such file or directory}
test fCmd-10.12 {file rename: rename to empty file name} -setup {
    cleanup
} -returnCodes error -body {
    createfile tf1
    file rename tf1 ""
} -result {error renaming "tf1" to "": no such file or directory}
cleanup

# old tests

test fCmd-11.1 {TclFileRenameCmd: -- option} -constraints notRoot -setup {
    catch {file delete -force -- -tfa1}
} -body {
    set s [createfile -tfa1]
    file rename -- -tfa1 tfa2
    list [checkcontent tfa2 $s] [file exists -tfa1]
} -cleanup {
    file delete tfa2
} -result {1 0}
test fCmd-11.2 {TclFileRenameCmd: bad option} -constraints notRoot -setup {
    catch {file delete -force -- tfa1}
} -body {
    set s [createfile tfa1]
    list [catch {file rename -x tfa1 tfa2}] \
	[checkcontent tfa1 $s] [file exists tfa2]
} -cleanup {
    file delete tfa1
} -result {1 1 0}
test fCmd-11.3 {TclFileRenameCmd: bad \# args} -returnCodes error -body {
    file rename --
} -match glob -result *
test fCmd-11.4 {TclFileRenameCmd: target filename translation failing} -setup {
    set temp $::env(HOME)
} -constraints notRoot -body {
    global env
    unset env(HOME)
    catch { file rename tfa ~/foobar }
} -cleanup {
    set ::env(HOME) $temp
} -result 1
test fCmd-11.5 {TclFileRenameCmd: > 1 source & target is not a dir} -setup {
    catch {file delete -force -- tfa1 tfa2 tfa3}
} -constraints {notRoot} -body {
    createfile tfa1
    createfile tfa2
    createfile tfa3
    catch {file rename tfa1 tfa2 tfa3}
} -cleanup {
    file delete tfa1 tfa2 tfa3
} -result {1}
test fCmd-11.6 {TclFileRenameCmd: : single file into directory} -setup {
    catch {file delete -force -- tfa1 tfad}
} -constraints {notRoot} -body {
    set s [createfile tfa1]
    file mkdir tfad
    file rename tfa1 tfad
    list [checkcontent tfad/tfa1 $s] [file exists tfa1]
} -cleanup {
    file delete -force tfad
} -result {1 0}
test fCmd-11.7 {TclFileRenameCmd: : multiple files into directory} -setup {
    catch {file delete -force -- tfa1 tfa2 tfad}
} -constraints {notRoot} -body {
    set s1 [createfile tfa1]
    set s2 [createfile tfa2]
    file mkdir tfad
    file rename tfa1 tfa2 tfad
    list [checkcontent tfad/tfa1 $s1] [checkcontent tfad/tfa2 $s2] \
	[file exists tfa1] [file exists tfa2]
} -cleanup {
    file delete -force tfad
} -result {1 1 0 0}
test fCmd-11.8 {TclFileRenameCmd: error renaming file to directory} -setup {
    catch {file delete -force -- tfa tfad}
} -constraints {notRoot} -body {
    set s [createfile tfa]
    file mkdir tfad
    file mkdir tfad/tfa
    list [catch {file rename tfa tfad}] [checkcontent tfa $s] [file isdir tfad]
} -cleanup {
    file delete -force tfa tfad
} -result {1 1 1}

#
# Coverage tests for renamefile() ;
#
test fCmd-12.1 {renamefile: source filename translation failing} -setup {
    set temp $::env(HOME)
} -constraints {notRoot} -body {
    global env
    unset env(HOME)
    catch {file rename ~/tfa1 tfa2}
} -cleanup {
    set ::env(HOME) $temp
} -result {1}
test fCmd-12.2 {renamefile: src filename translation failing} -setup {
    set temp $::env(HOME)
} -constraints {notRoot} -body {
    global env
    unset env(HOME)
    set s [createfile tfa1]
    file mkdir tfad
    catch {file rename tfa1 ~/tfa2 tfad}
} -cleanup {
    set ::env(HOME) $temp
    file delete -force tfad
} -result {1}
test fCmd-12.3 {renamefile: stat failing on source} -setup {
    catch {file delete -force -- tfa1 tfa2}
} -constraints {notRoot} -body {
    list [catch {file rename tfa1 tfa2}] [file exists tfa1] [file exists tfa2]
} -result {1 0 0}
test fCmd-12.4 {renamefile: error renaming file to directory} -setup {
    catch {file delete -force -- tfa tfad}
} -constraints {notRoot} -body {
    set s1 [createfile tfa]
    file mkdir tfad
    file mkdir tfad/tfa
    list [catch {file rename tfa tfad}] [checkcontent tfa $s1] \
	[file isdir tfad/tfa]
} -cleanup {
    file delete -force tfa tfad
} -result {1 1 1}
test fCmd-12.5 {renamefile: error renaming directory to file} -setup {
    catch {file delete -force -- tfa tfad}
} -constraints {notRoot} -body {
    file mkdir tfa
    file mkdir tfad
    set s [createfile tfad/tfa]
    list [catch {file rename tfa tfad}] [checkcontent tfad/tfa $s] \
	[file isdir tfad] [file isdir tfa]
} -cleanup {
    file delete -force tfa tfad
} -result {1 1 1 1}
test fCmd-12.6 {renamefile: TclRenameFile succeeding} -setup {
    catch {file delete -force -- tfa1 tfa2}
} -constraints {notRoot} -body {
    set s [createfile tfa1]
    file rename tfa1 tfa2
    list [checkcontent tfa2 $s] [file exists tfa1]
} -cleanup {
    file delete tfa2
} -result {1 0}
test fCmd-12.7 {renamefile: renaming directory into offspring} -setup {
    catch {file delete -force -- tfad}
} -constraints {notRoot} -body {
    file mkdir tfad
    file mkdir tfad/dir
    catch {file rename tfad tfad/dir}
} -cleanup {
    file delete -force tfad
} -result {1}
test fCmd-12.8 {renamefile: generic error} -setup {
    catch {file delete -force -- tfa}
} -constraints {unix notRoot} -body {
    file mkdir tfa
    file mkdir tfa/dir
    file attributes tfa -permissions 0555
    catch {file rename tfa/dir tfa2}
} -cleanup {
    catch {file attributes tfa -permissions 0777}
    file delete -force tfa
} -result {1}
test fCmd-12.9 {renamefile: moving a file across volumes} -setup {
    cleanup $tmpspace
} -constraints {unix notRoot} -body {
    set s [createfile tfa]
    file rename tfa $tmpspace
    list [checkcontent [file join $tmpspace tfa] $s] [file exists tfa]
} -cleanup {
    cleanup $tmpspace
} -result {1 0}
test fCmd-12.10 {renamefile: moving a directory across volumes} -setup {
    cleanup $tmpspace
} -constraints {xdev notRoot} -body {
    file mkdir tfad
    set s [createfile tfad/a]
    file rename tfad $tmpspace
    list [checkcontent [file join $tmpspace tfad a] $s] [file exists tfad]
} -cleanup {
    cleanup $tmpspace
} -result {1 0}

#
# Coverage tests for TclCopyFilesCmd()
#
test fCmd-13.1 {TclCopyFilesCmd: -force option} -constraints notRoot -setup {
    catch {file delete -force -- tfa1}
} -body {
    set s [createfile tfa1]
    file copy -force  tfa1 tfa2
    list [checkcontent tfa2 $s] [checkcontent tfa1 $s]
} -cleanup {
    file delete tfa1 tfa2
} -result {1 1}
test fCmd-13.2 {TclCopyFilesCmd: -- option} -constraints {notRoot} -setup {
    catch {file delete -force -- tfa1}
} -body {
    set s [createfile -tfa1]
    file copy --  -tfa1 tfa2
    list [checkcontent tfa2 $s] [checkcontent -tfa1 $s]
} -cleanup {
    file delete -- -tfa1 tfa2
} -result {1 1}
test fCmd-13.3 {TclCopyFilesCmd: bad option} -constraints {notRoot} -setup {
    catch {file delete -force -- tfa1}
} -body {
    set s [createfile tfa1]
    list [catch {file copy -x tfa1 tfa2}] \
	[checkcontent tfa1 $s] [file exists tfa2]
} -cleanup {
    file delete tfa1
} -result {1 1 0}
test fCmd-13.4 {TclCopyFilesCmd: bad \# args} -constraints {notRoot} -body {
    file copy --
} -returnCodes error -match glob -result *
test fCmd-13.5 {TclCopyFilesCmd: target filename translation failing} -setup {
    set temp $::env(HOME)
} -body {
    global env
    unset env(HOME)
    catch { file copy tfa ~/foobar }
} -cleanup {
    set ::env(HOME) $temp
} -result {1}
test fCmd-13.6 {TclCopyFilesCmd: > 1 source & target is not a dir} -setup {
    catch {file delete -force -- tfa1 tfa2 tfa3}
} -constraints {notRoot} -body {
    createfile tfa1
    createfile tfa2
    createfile tfa3
    catch {file copy tfa1 tfa2 tfa3}
} -cleanup {
    file delete tfa1 tfa2 tfa3
} -result {1}
test fCmd-13.7 {TclCopyFilesCmd: single file into directory} -setup {
    catch {file delete -force -- tfa1 tfad}
} -constraints {notRoot} -body {
    set s [createfile tfa1]
    file mkdir tfad
    file copy tfa1 tfad
    list [checkcontent tfad/tfa1 $s] [checkcontent tfa1 $s]
} -cleanup {
    file delete -force tfad tfa1
} -result {1 1}
test fCmd-13.8 {TclCopyFilesCmd: multiple files into directory} -setup {
    catch {file delete -force -- tfa1 tfa2 tfad}
} -constraints {notRoot} -body {
    set s1 [createfile tfa1]
    set s2 [createfile tfa2]
    file mkdir tfad
    file copy tfa1 tfa2 tfad
    list [checkcontent tfad/tfa1 $s1] [checkcontent tfad/tfa2 $s2] \
	[checkcontent tfa1 $s1] [checkcontent tfa2 $s2]
} -cleanup {
    file delete -force tfad tfa1 tfa2
} -result {1 1 1 1}
test fCmd-13.9 {TclCopyFilesCmd: error copying file to directory} -setup {
    catch {file delete -force -- tfa tfad}
} -constraints {notRoot} -body {
    set s [createfile tfa]
    file mkdir tfad
    file mkdir tfad/tfa
    list [catch {file copy tfa tfad}] [checkcontent tfa $s] \
	[file isdir tfad/tfa] [file isdir tfad]
} -cleanup {
    file delete -force tfa tfad
} -result {1 1 1 1}

#
# Coverage tests for copyfile()
#
test fCmd-14.1 {copyfile: source filename translation failing} -setup {
    set temp $::env(HOME)
} -constraints {notRoot} -body {
    global env
    unset env(HOME)
    catch {file copy ~/tfa1 tfa2}
} -cleanup {
    set ::env(HOME) $temp
} -result {1}
test fCmd-14.2 {copyfile: dst filename translation failing} -setup {
    set temp $::env(HOME)
} -constraints {notRoot} -body {
    global env
    unset env(HOME)
    set s [createfile tfa1]
    file mkdir tfad
    list [catch {file copy tfa1 ~/tfa2 tfad}] [checkcontent tfad/tfa1 $s]
} -cleanup {
    set ::env(HOME) $temp
    file delete -force tfa1 tfad
} -result {1 1}
test fCmd-14.3 {copyfile: stat failing on source} -setup {
    catch {file delete -force -- tfa1 tfa2}
} -constraints notRoot -body {
    list [catch {file copy tfa1 tfa2}] [file exists tfa1] [file exists tfa2]
} -result {1 0 0}
test fCmd-14.4 {copyfile: error copying file to directory} -setup {
    catch {file delete -force -- tfa tfad}
} -constraints {notRoot} -body {
    set s1 [createfile tfa]
    file mkdir tfad
    file mkdir tfad/tfa
    list [catch {file copy tfa tfad}] [checkcontent tfa $s1] \
	[file isdir tfad] [file isdir tfad/tfa]
} -cleanup {
    file delete -force tfa tfad
} -result {1 1 1 1}
test fCmd-14.5 {copyfile: error copying directory to file} -setup {
    catch {file delete -force -- tfa tfad}
} -constraints {notRoot} -body {
    file mkdir tfa
    file mkdir tfad
    set s [createfile tfad/tfa]
    list [catch {file copy tfa tfad}] [checkcontent tfad/tfa $s] \
	[file isdir tfad] [file isdir tfa]
} -cleanup {
     file delete -force tfa tfad
} -result {1 1 1 1}
test fCmd-14.6 {copyfile: copy file succeeding} -constraints notRoot -setup {
    catch {file delete -force -- tfa tfa2}
} -body {
    set s [createfile tfa]
    file copy tfa tfa2
    list [checkcontent tfa $s] [checkcontent tfa2 $s]
} -cleanup {
    file delete tfa tfa2
} -result {1 1}
test fCmd-14.7 {copyfile: copy directory succeeding} -setup {
    catch {file delete -force -- tfa tfa2}
} -constraints {notRoot} -body {
    file mkdir tfa
    set s [createfile tfa/file]
    file copy tfa tfa2
    list [checkcontent tfa/file $s] [checkcontent tfa2/file $s]
} -cleanup {
    file delete -force tfa tfa2
} -result {1 1}
test fCmd-14.8 {copyfile: copy directory failing} -setup {
    catch {file delete -force -- tfa}
} -constraints {unix notRoot} -body {
    file mkdir tfa/dir/a/b/c
    file attributes tfa/dir -permissions 0000
    catch {file copy tfa tfa2}
} -cleanup {
    file attributes tfa/dir -permissions 0777
    file delete -force tfa tfa2
} -result {1}

#
# Coverage tests for TclMkdirCmd()
#
test fCmd-15.1 {TclMakeDirsCmd: target filename translation failing} -setup {
    set temp $::env(HOME)
} -constraints {notRoot} -body {
    global env
    unset env(HOME)
    catch {file mkdir ~/tfa}
} -cleanup {
    set ::env(HOME) $temp
} -result {1}
#
# Can Tcl_SplitPath return argc == 0? If so them we need a test for that code.
#
test fCmd-15.2 {TclMakeDirsCmd - one directory} -setup {
    catch {file delete -force -- tfa}
} -constraints {notRoot} -body {
    file mkdir tfa
    file isdirectory tfa
} -cleanup {
    file delete tfa
} -result {1}
test fCmd-15.3 {TclMakeDirsCmd: - two directories} -setup {
    catch {file delete -force -- tfa1 tfa2}
} -constraints {notRoot} -body {
    file mkdir tfa1 tfa2
    list [file isdirectory tfa1] [file isdirectory tfa2]
} -cleanup {
    file delete tfa1 tfa2
} -result {1 1}
test fCmd-15.4 {TclMakeDirsCmd - stat failing} -setup {
    catch {file delete -force -- tfa}
} -constraints {unix notRoot} -body {
    file mkdir tfa
    createfile tfa/file
    file attributes tfa -permissions 0000
    catch {file mkdir tfa/file}
} -cleanup {
    file attributes tfa -permissions 0777
    file delete -force tfa
} -result {1}
test fCmd-15.5 {TclMakeDirsCmd: - making a directory several levels deep} -setup {
    catch {file delete -force -- tfa}
} -constraints {notRoot} -body {
    file mkdir tfa/a/b/c
    file isdir tfa/a/b/c
} -cleanup {
    file delete -force tfa
} -result {1}
test fCmd-15.6 {TclMakeDirsCmd: - trying to overwrite a file} -setup {
    catch {file delete -force -- tfa}
} -constraints {notRoot} -body {
    set s [createfile tfa]
    list [catch {file mkdir tfa}] [file isdir tfa] [file exists tfa] \
	[checkcontent tfa $s]
} -cleanup {
    file delete tfa
} -result {1 0 1 1}
test fCmd-15.7 {TclMakeDirsCmd - making several directories} -setup {
    catch {file delete -force -- tfa1 tfa2}
} -constraints {notRoot} -body {
    file mkdir tfa1 tfa2/a/b/c
    list [file isdir tfa1] [file isdir tfa2/a/b/c]
} -cleanup {
    file delete -force tfa1 tfa2
} -result {1 1}
test fCmd-15.8 {TclFileMakeDirsCmd: trying to create an existing dir} -body {
    file mkdir tfa
    file mkdir tfa
    file isdir tfa
} -constraints {notRoot} -cleanup {
    file delete tfa
} -result {1}

# Coverage tests for TclDeleteFilesCommand()
test fCmd-16.1 {test the -- argument} -constraints {notRoot} -setup {
    catch {file delete -force -- tfa}
} -body {
    createfile tfa
    file delete -- tfa
    file exists tfa
} -result 0
test fCmd-16.2 {test the -force and -- arguments} -constraints notRoot -setup {
    catch {file delete -force -- tfa}
} -body {
    createfile tfa
    file delete -force -- tfa
    file exists tfa
} -result 0
test fCmd-16.3 {test bad option} -constraints {notRoot} -setup {
    catch {file delete -force -- tfa}
} -body {
    createfile tfa
    catch {file delete -dog tfa}
} -cleanup {
    file delete tfa
} -result {1}
test fCmd-16.4 {accept zero files (TIP 323)} -body {
    file delete
} -result {}
test fCmd-16.5 {accept zero files (TIP 323)} -body {
    file delete --
} -result {}
test fCmd-16.6 {delete: source filename translation failing} -setup {
    set temp $::env(HOME)
} -constraints {notRoot} -body {
    global env
    unset env(HOME)
    catch {file delete ~/tfa}
} -cleanup {
    set ::env(HOME) $temp
} -result {1}
test fCmd-16.7 {remove a non-empty directory without -force} -setup {
    catch {file delete -force -- tfa}
} -constraints {notRoot} -body {
    file mkdir tfa
    createfile tfa/a
    catch {file delete tfa}
} -cleanup {
    file delete -force tfa
} -result {1}
test fCmd-16.8 {remove a normal file} -constraints {notRoot} -setup {
    catch {file delete -force -- tfa}
} -body {
    file mkdir tfa
    createfile tfa/a
    catch {file delete tfa}
} -cleanup {
    file delete -force tfa
} -result {1}
test fCmd-16.9 {error while deleting file} -setup {
    catch {file delete -force -- tfa}
} -constraints {unix notRoot} -body {
    file mkdir tfa
    createfile tfa/a
    file attributes tfa -permissions 0555
    catch {file delete tfa/a}
    #######
    #######  If any directory in a tree that is being removed does not have
    #######  write permission, the process will fail! This is also the case
    #######  with "rm -rf"
    #######
} -cleanup {
    file attributes tfa -permissions 0777
    file delete -force tfa
} -result {1}
test fCmd-16.10 {deleting multiple files} -constraints {notRoot} -setup {
    catch {file delete -force -- tfa1 tfa2}
} -body {
    createfile tfa1
    createfile tfa2
    file delete tfa1 tfa2
    list [file exists tfa1] [file exists tfa2]
} -result {0 0}
test fCmd-16.11 {TclFileDeleteCmd: removing a nonexistant file} -setup {
    catch {file delete -force -- tfa}
} -constraints {notRoot} -body {
    file delete tfa
} -result {}

# More coverage tests for mkpath()
test fCmd-17.1 {mkdir stat failing on target but not ENOENT} -setup {
     catch {file delete -force -- tfa1}
} -constraints {unix notRoot} -body {
     file mkdir tfa1
     file attributes tfa1 -permissions 0555
     catch {file mkdir tfa1/tfa2}
} -cleanup {
     file attributes tfa1 -permissions 0777
     file delete -force tfa1
} -result {1}
test fCmd-17.2 {mkdir several levels deep - relative} -setup {
    catch {file delete -force -- tfa}
} -constraints {notRoot} -body {
    file mkdir tfa/a/b
    file isdir tfa/a/b
} -cleanup {
    file delete tfa/a/b tfa/a tfa
} -result 1
test fCmd-17.3 {mkdir several levels deep - absolute} -setup {
    catch {file delete -force -- tfa}
} -constraints {notRoot} -body {
    set f [file join [pwd] tfa a]
    file mkdir $f
    file isdir $f
} -cleanup {
    file delete $f [file join [pwd] tfa]
} -result {1}

#
# Functionality tests for TclFileRenameCmd()
#
test fCmd-18.1 {TclFileRenameCmd: rename (first form) in the same directory} \
	-setup {
    catch {file delete -force -- tfad}
    set savedDir [pwd]
} -constraints {notRoot} -body {
    file mkdir tfad/dir
    cd tfad/dir
    set s [createfile foo]
    file rename  foo bar
    file rename bar ./foo
    file rename ./foo bar
    file rename ./bar ./foo
    file rename foo ../dir/bar
    file rename ../dir/bar ./foo
    file rename ../../tfad/dir/foo ../../tfad/dir/bar
    file rename [file join [pwd] bar] foo
    file rename foo [file join [pwd] bar]
    list [checkcontent bar $s] [file exists foo]
} -cleanup {
    cd $savedDir
    file delete -force tfad
} -result {1 0}
test fCmd-18.2 {TclFileRenameCmd: single dir to nonexistant} -setup {
    catch {file delete -force -- tfa1 tfa2}
} -constraints {notRoot} -body {
    file mkdir tfa1
    file rename tfa1 tfa2
    list [file exists tfa2] [file exists tfa1]
} -cleanup {
    file delete tfa2
} -result {1 0}
test fCmd-18.3 {TclFileRenameCmd: mixed dirs and files into directory} -setup {
    catch {file delete -force -- tfa1 tfad1 tfad2}
} -constraints {notRoot} -body {
    set s [createfile tfa1]
    file mkdir tfad1 tfad2
    file rename tfa1 tfad1 tfad2
    list [checkcontent tfad2/tfa1 $s] [file isdir tfad2/tfad1] \
	[file exists tfa1] [file exists tfad1]
} -cleanup {
    file delete tfad2/tfa1
    file delete -force tfad2
} -result {1 1 0 0}
test fCmd-18.4 {TclFileRenameCmd: attempt to replace non-dir with dir} -setup {
    catch {file delete -force -- tfa tfad}
} -constraints {notRoot} -body {
    set s [createfile tfa]
    file mkdir tfad
    list [catch {file rename tfad tfa}] [checkcontent tfa $s] [file isdir tfad]
} -cleanup {
    file delete tfa tfad
} -result {1 1 1}
test fCmd-18.5 {TclFileRenameCmd: attempt to replace dir with non-dir} -setup {
    catch {file delete -force -- tfa tfad}
} -constraints {notRoot} -body {
    set s [createfile tfa]
    file mkdir tfad/tfa
    list [catch {file rename tfa tfad}] [checkcontent tfa $s] \
	[file isdir tfad/tfa]
} -cleanup {
    file delete -force tfa tfad
} -result {1 1 1}
#
# On Windows there is no easy way to determine if two files are the same
#
test fCmd-18.6 {TclFileRenameCmd: rename a file to itself} -setup {
    catch {file delete -force -- tfa}
} -constraints {unix notRoot} -body {
    set s [createfile tfa]
    list [catch {file rename tfa tfa}] [checkcontent tfa $s]
} -cleanup {
    file delete tfa
} -result {1 1}
test fCmd-18.7 {TclFileRenameCmd: rename dir on top of another empty dir w/o -force} -setup {
    catch {file delete -force -- tfa tfad}
} -constraints {notRoot} -body {
    file mkdir tfa tfad/tfa
    list [catch {file rename tfa tfad}] [file isdir tfa]
} -cleanup {
    file delete -force tfa tfad
} -result {1 1}
test fCmd-18.8 {TclFileRenameCmd: rename dir on top of another empty dir w/ -force} -setup {
    catch {file delete -force -- tfa tfad}
} -constraints {notRoot notNetworkFilesystem} -body {
    file mkdir tfa tfad/tfa
    file rename -force tfa tfad
    file isdir tfa
} -cleanup {
    file delete -force tfad
} -result 0
test fCmd-18.9 {TclFileRenameCmd: rename dir on top of a non-empty dir w/o -force} -setup {
    catch {file delete -force -- tfa tfad}
} -constraints {notRoot} -body {
    file mkdir tfa tfad/tfa/file
    list [catch {file rename tfa tfad}] [file isdir tfa] \
	[file isdir tfad/tfa/file]
} -cleanup {
    file delete -force tfa tfad
} -result {1 1 1}
test fCmd-18.10 {TclFileRenameCmd: rename dir on top of a non-empty dir w/ -force} -setup {
    catch {file delete -force -- tfa tfad}
} -constraints {notRoot notNetworkFilesystem} -body {
    file mkdir tfa tfad/tfa/file
    list [catch {file rename -force tfa tfad}] [file isdir tfa] \
	[file isdir tfad/tfa/file]
} -cleanup {
    file delete -force tfa tfad
} -result {1 1 1}
test fCmd-18.11 {TclFileRenameCmd: rename a non-existant file} -setup {
    catch {file delete -force -- tfa1}
} -constraints {notRoot} -body {
    list [catch {file rename tfa1 tfa2}] [file exists tfa1] [file exists tfa2]
} -result {1 0 0}
test fCmd-18.12 {TclFileRenameCmd : rename a symbolic link to file} -setup {
    catch {file delete -force -- tfa1 tfa2 tfa3}
} -constraints {unix notRoot} -body {
    set s [createfile tfa1]
    file link -symbolic tfa2 tfa1
    file rename tfa2 tfa3
    file type tfa3
} -cleanup {
    file delete tfa1 tfa3
} -result link
test fCmd-18.13 {TclFileRenameCmd : rename a symbolic link to dir} -setup {
    catch {file delete -force -- tfa1 tfa2 tfa3}
} -constraints {unix notRoot} -body {
    file mkdir tfa1
    file link -symbolic tfa2 tfa1
    file rename tfa2 tfa3
    file type tfa3
} -cleanup {
    file delete tfa1 tfa3
} -result link
test fCmd-18.14 {TclFileRenameCmd : rename a path with sym link} -setup {
    catch {file delete -force -- tfa1 tfa2 tfa3}
} -constraints {unix notRoot} -body {
    file mkdir tfa1/a/b/c/d
    file mkdir tfa2
    set f [file join [pwd] tfa1/a/b]
    set f2 [file join [pwd] {tfa2/b alias}]
    file link -symbolic $f2 $f
    file rename {tfa2/b alias/c} tfa3
    list [file isdir tfa3] [file exists tfa1/a/b/c]
} -cleanup {
    file delete -force tfa1 tfa2 tfa3
} -result {1 0}
test fCmd-18.15 {TclFileRenameCmd : rename a file to a symlink dir} -setup {
    catch {file delete -force -- tfa1 tfa2 tfalink}
} -constraints {unix notRoot} -body {
    file mkdir tfa1
    set s [createfile tfa2]
    file link -symbolic tfalink tfa1
    file rename tfa2 tfalink
    checkcontent tfa1/tfa2 $s
} -cleanup {
    file delete -force tfa1 tfalink
} -result {1}
test fCmd-18.16 {TclFileRenameCmd: rename a dangling symlink} -setup {
    catch {file delete -force -- tfa1 tfalink}
} -constraints {unix notRoot} -body {
    file mkdir tfa1
    file link -symbolic tfalink tfa1
    file delete tfa1
    file rename tfalink tfa2
    file type tfa2
} -cleanup {
    file delete tfa2
} -result link

#
# Coverage tests for TclUnixRmdir
#
test fCmd-19.1 {remove empty directory} -constraints {notRoot} -setup {
    catch {file delete -force -- tfa}
} -body {
    file mkdir tfa
    file delete tfa
    file exists tfa
} -result {0}
test fCmd-19.2 {rmdir error besides EEXIST} -setup {
    catch {file delete -force -- tfa}
} -constraints {unix notRoot} -body {
    file mkdir tfa
    file mkdir tfa/a
    file attributes tfa -permissions 0555
    catch {file delete tfa/a}
} -cleanup {
    file attributes tfa -permissions 0777
    file delete -force tfa
} -result {1}
test fCmd-19.3 {recursive remove} -constraints {notRoot} -setup {
    catch {file delete -force -- tfa}
} -body {
    file mkdir tfa
    file mkdir tfa/a
    file delete -force tfa
    file exists tfa
} -result {0}

#
# TclUnixDeleteFile and TraversalDelete are covered by tests from the
# TclDeleteFilesCmd suite
#

#
# Coverage tests for TraverseUnixTree(), called from TclDeleteFilesCmd
#
test fCmd-20.1 {TraverseUnixTree : failure opening a subdirectory directory} -setup {
    catch {file delete -force -- tfa}
} -constraints {unix notRoot} -body {
    file mkdir tfa
    file mkdir tfa/a
    file attributes tfa/a -permissions 0000
    catch {file delete -force tfa}
} -cleanup {
    file attributes tfa/a -permissions 0777
    file delete -force tfa
} -result {1}
test fCmd-20.2 {TraverseUnixTree : recursive delete of large directory: Bug 1034337} -setup {
    catch {file delete -force -- tfa}
} -constraints {unix notRoot} -body {
    file mkdir tfa
    for {set i 1} {$i <= 300} {incr i} {
	createfile tfa/testfile_$i
    }
    file delete -force tfa
} -cleanup {
    while {[catch {file delete -force tfa}]} {}
} -result {}

#
# Feature testing for TclCopyFilesCmd
#
test fCmd-21.1 {copy : single file to nonexistant} -setup {
    catch {file delete -force -- tfa1 tfa2}
} -constraints {notRoot} -body {
    set s [createfile tfa1]
    file copy tfa1 tfa2
    list [checkcontent tfa2 $s] [checkcontent tfa1 $s]
} -cleanup {
    file delete tfa1 tfa2
} -result {1 1}
test fCmd-21.2 {copy : single dir to nonexistant} -setup {
    catch {file delete -force -- tfa1 tfa2}
} -constraints {notRoot} -body {
    file mkdir tfa1
    file copy tfa1 tfa2
    list [file isdir tfa2] [file isdir tfa1]
} -cleanup {
    file delete tfa1 tfa2
} -result {1 1}
test fCmd-21.3 {copy : single file into directory} -setup {
    catch {file delete -force -- tfa1 tfad}
} -constraints {notRoot} -body {
    set s [createfile tfa1]
    file mkdir tfad
    file copy tfa1 tfad
    list [checkcontent tfad/tfa1 $s] [checkcontent tfa1 $s]
} -cleanup {
    file delete -force tfa1 tfad
} -result {1 1}
test fCmd-21.4 {copy : more than one source and target is not a directory} -setup {
    catch {file delete -force -- tfa1 tfa2 tfa3}
} -constraints {notRoot} -body {
    createfile tfa1
    createfile tfa2
    createfile tfa3
    catch {file copy tfa1 tfa2 tfa3}
} -cleanup {
    file delete tfa1 tfa2 tfa3
} -result {1}
test fCmd-21.5 {copy : multiple files into directory} -constraints {notRoot} -setup {
    catch {file delete -force -- tfa1 tfa2 tfad}
} -body {
    set s1 [createfile tfa1]
    set s2 [createfile tfa2]
    file mkdir tfad
    file copy tfa1 tfa2 tfad
    list [checkcontent tfad/tfa1 $s1] [checkcontent tfad/tfa2 $s2] \
	[checkcontent tfa1 $s1] [checkcontent tfa2 $s2]
} -cleanup {
    file delete -force tfa1 tfa2 tfad
} -result {1 1 1 1}
test fCmd-21.6 {copy: mixed dirs and files into directory} -setup {
    catch {file delete -force -- tfa1 tfad1 tfad2}
} -constraints {notRoot notFileSharing} -body {
    set s [createfile tfa1]
    file mkdir tfad1 tfad2
    file copy tfa1 tfad1 tfad2
    list [checkcontent [file join tfad2 tfa1] $s] \
	[file isdir [file join tfad2 tfad1]] \
	[checkcontent tfa1 $s] [file isdir tfad1]
} -cleanup {
    file delete -force tfa1 tfad1 tfad2
} -result {1 1 1 1}
test fCmd-21.7.1 {TclCopyFilesCmd: copy a dangling link} -setup {
    catch {file delete -force tfad1 tfalink tfalink2}
} -constraints {unix notRoot dontCopyLinks} -body {
    file mkdir tfad1
    file link -symbolic tfalink tfad1
    file delete tfad1
    file copy tfalink tfalink2
} -returnCodes error -cleanup {
    file delete -force tfalink tfalink2
} -result {error copying "tfalink": the target of this link doesn't exist}
test fCmd-21.7.2 {TclCopyFilesCmd: copy a dangling link} -setup {
    catch {file delete -force tfad1 tfalink tfalink2}
} -constraints {unix notRoot} -body {
    file mkdir tfad1
    file link -symbolic tfalink tfad1
    file delete tfad1
    file copy tfalink tfalink2
    file type tfalink2
} -cleanup {
    file delete tfalink tfalink2
} -result link
test fCmd-21.8.1 {TclCopyFilesCmd: copy a link} -setup {
    catch {file delete -force tfad1 tfalink tfalink2}
} -constraints {unix notRoot dontCopyLinks} -body {
    file mkdir tfad1
    file link -symbolic tfalink tfad1
    file copy tfalink tfalink2
    list [file type tfalink] [file type tfalink2] [file isdir tfad1]
} -cleanup {
    file delete -force tfad1 tfalink tfalink2
} -result {link directory 1}
test fCmd-21.8.2 {TclCopyFilesCmd: copy a link} -setup {
    catch {file delete -force tfad1 tfalink tfalink2}
} -constraints {unix notRoot} -body {
    file mkdir tfad1
    file link -symbolic tfalink tfad1
    file copy tfalink tfalink2
    list [file type tfalink] [file type tfalink2] [file isdir tfad1]
} -cleanup {
    file delete -force tfad1 tfalink tfalink2
} -result {link link 1}
test fCmd-21.9 {TclCopyFilesCmd: copy dir with a link in it} -setup {
    catch {file delete -force tfad1 tfad2}
} -constraints {unix notRoot} -body {
    file mkdir tfad1
    file link -symbolic tfad1/tfalink "[pwd]/tfad1"
    file copy tfad1 tfad2
    file type tfad2/tfalink
} -cleanup {
    file delete -force tfad1 tfad2
} -result link
test fCmd-21.10 {TclFileCopyCmd: copy dir on top of another empty dir w/o -force} -setup {
    catch {file delete -force -- tfa tfad}
} -constraints {notRoot} -body {
    file mkdir tfa [file join tfad tfa]
    list [catch {file copy tfa tfad}] [file isdir tfa]
} -cleanup {
    file delete -force tfa tfad
} -result {1 1}
test fCmd-21.11 {TclFileCopyCmd: copy dir on top of a dir w/o -force} -setup {
    catch {file delete -force -- tfa tfad}
} -constraints {notRoot} -body {
    file mkdir tfa [file join tfad tfa file]
    list [catch {file copy tfa tfad}] [file isdir tfa] \
	[file isdir [file join tfad tfa file]]
} -cleanup {
    file delete -force tfa tfad
} -result {1 1 1}
test fCmd-21.12 {TclFileCopyCmd: copy dir on top of a non-empty dir w/ -force} -setup {
    catch {file delete -force -- tfa tfad}
} -constraints {notRoot} -body {
    file mkdir tfa [file join tfad tfa file]
    list [catch {file copy -force tfa tfad}] [file isdir tfa] \
	[file isdir [file join tfad tfa file]]
} -cleanup {
    file delete -force tfa tfad
} -result {1 1 1}

#
# Coverage testing for TclpRenameFile
#
test fCmd-22.1 {TclpRenameFile: rename and overwrite in a single dir} -setup {
    catch {file delete -force -- tfa1 tfa2}
} -constraints {notRoot} -body {
    set s [createfile tfa1]
    set s2 [createfile tfa2 q]
    set result [catch {file rename tfa1 tfa2}]
    file rename -force tfa1 tfa2
    lappend result [checkcontent tfa2 $s]
} -cleanup {
    file delete [glob tfa1 tfa2]
} -result {1 1}
test fCmd-22.2 {TclpRenameFile: attempt to overwrite itself} -setup {
    catch {file delete -force -- tfa1}
} -constraints {unix notRoot} -body {
    set s [createfile tfa1]
    file rename -force tfa1 tfa1
    checkcontent tfa1 $s
} -cleanup {
    file delete tfa1
} -result {1}
test fCmd-22.3 {TclpRenameFile: rename dir to existing dir} -setup {
    catch {file delete -force -- d1 tfad}
} -constraints {notRoot} -body {
    file mkdir d1 [file join tfad d1]
    list [catch {file rename d1 tfad}] [file isdir d1] \
	[file isdir [file join tfad d1]]
} -cleanup {
    file delete -force d1 tfad
} -result {1 1 1}
test fCmd-22.4 {TclpRenameFile: rename dir to dir several levels deep} -setup {
    catch {file delete -force -- d1 tfad}
} -constraints {notRoot} -body {
    file mkdir d1 [file join tfad a b c]
    file rename d1 [file join tfad a b c d1]
    list [file isdir d1] [file isdir [file join tfad a b c d1]]
} -cleanup {
    file delete -force [glob d1 tfad]
} -result {0 1}
#
# TclMacCopyFile needs to be redone.
#
test fCmd-22.5 {TclMacCopyFile: copy and overwrite in a single dir} -setup {
    catch {file delete -force -- tfa1 tfa2}
} -constraints {notRoot} -body {
    set s [createfile tfa1]
    set s2 [createfile tfa2 q]
    set result [catch {file copy tfa1 tfa2}]
    file copy -force tfa1 tfa2
    lappend result [checkcontent tfa2 $s] [checkcontent tfa1 $s]
} -cleanup {
    file delete tfa1 tfa2
} -result {1 1 1}

#
# TclMacMkdir - basic cases are covered elsewhere.
# Error cases are not covered.
#

#
# TclMacRmdir
# Error cases are not covered.
#
test fCmd-23.1 {TclMacRmdir: trying to remove a nonempty directory} -setup {
    catch {file delete -force -- tfad}
} -constraints {notRoot} -body {
    file mkdir [file join tfad dir]
    list [catch {file delete tfad}] [file delete -force tfad]
} -cleanup {
    catch {file delete -force tfad}
} -result {1 {}}

#
# TclMacDeleteFile
# Error cases are not covered.
#
test fCmd-24.1 {TclMacDeleteFile: deleting a normal file} -setup {
    catch {file delete -force -- tfa1}
} -constraints {notRoot} -body {
    createfile tfa1
    file delete tfa1
    file exists tfa1
} -cleanup {
    catch {file delete -force tfa1}
} -result {0}

#
# TclMacCopyDirectory
# Error cases are not covered.
#
test fCmd-25.1 {TclMacCopyDirectory: copying a normal directory} -setup {
    catch {file delete -force -- tfad1 tfad2}
} -constraints {notRoot notFileSharing} -body {
    file mkdir [file join tfad1 a b c]
    file copy tfad1 tfad2
    list [file isdir [file join tfad1 a b c]] \
	[file isdir [file join tfad2 a b c]]
} -cleanup {
    file delete -force tfad1 tfad2
} -result {1 1}
test fCmd-25.2 {TclMacCopyDirectory: copying a short path normal directory} -setup {
    catch {file delete -force -- tfad1 tfad2}
} -constraints {notRoot notFileSharing} -body {
    file mkdir tfad1
    file copy tfad1 tfad2
    list [file isdir tfad1] [file isdir tfad2]
} -cleanup {
    file delete tfad1 tfad2
} -result {1 1}
test fCmd-25.3 {TclMacCopyDirectory: copying dirs between different dirs} -setup {
    catch {file delete -force -- tfad1 tfad2}
} -constraints {notRoot notFileSharing} -body {
    file mkdir [file join tfad1 x y z]
    file mkdir [file join tfad2 dir]
    file copy tfad1 [file join tfad2 dir]
    list [file isdir [file join tfad1 x y z]] \
	[file isdir [file join tfad2 dir tfad1 x y z]]
} -cleanup {
    file delete -force tfad1 tfad2
} -result {1 1}

#
# Functionality tests for TclDeleteFilesCmd
#
test fCmd-26.1 {TclDeleteFilesCmd: delete symlink} -setup {
    catch {file delete -force -- tfad1 tfad2}
} -constraints {unix notRoot} -body {
    file mkdir tfad1
    file link -symbolic tfalink tfad1
    file delete tfalink
    list [file isdir tfad1] [file exists tfalink]
} -cleanup {
    file delete tfad1
    catch {file delete tfalink}
} -result {1 0}
test fCmd-26.2 {TclDeleteFilesCmd: delete dir with symlink} -setup {
    catch {file delete -force -- tfad1 tfad2}
} -constraints {unix notRoot} -body {
    file mkdir tfad1
    file mkdir tfad2
    file link -symbolic [file join tfad2 link] [file join .. tfad1]
    file delete -force tfad2
    list [file isdir tfad1] [file exists tfad2]
} -cleanup {
    file delete tfad1
} -result {1 0}
test fCmd-26.3 {TclDeleteFilesCmd: delete dangling symlink} -setup {
    catch {file delete -force -- tfad1 tfad2}
} -constraints {unix notRoot} -body {
    file mkdir tfad1
    file link -symbolic tfad2 tfad1
    file delete tfad1
    file delete tfad2
    list [file exists tfad1] [file exists tfad2]
} -result {0 0}

# There is no fCmd-27.1
test fCmd-27.2 {TclFileAttrsCmd - Tcl_TranslateFileName fails} -setup {
    set platform [testgetplatform]
} -constraints {testsetplatform} -body {
    testsetplatform unix
    file attributes ~_totally_bogus_user
} -returnCodes error -cleanup {
    testsetplatform $platform
} -result {user "_totally_bogus_user" doesn't exist}
test fCmd-27.3 {TclFileAttrsCmd - all attributes} -setup {
    catch {file delete -force -- foo.tmp}
} -body {
    createfile foo.tmp
    file attributes foo.tmp
    # Must be non-empty result
} -cleanup {
    file delete -force -- foo.tmp
} -match glob -result {?*}
test fCmd-27.4 {TclFileAttrsCmd - getting one option} -setup {
    catch {file delete -force -- foo.tmp}
} -body {
    createfile foo.tmp
    set attrs [file attributes foo.tmp]
    file attributes foo.tmp {*}[lindex $attrs 0]
    # Any successful result will do
} -cleanup {
    file delete -force -- foo.tmp
} -match glob -result *
test fCmd-27.5 {TclFileAttrsCmd - setting one option} -setup {
    catch {file delete -force -- foo.tmp}
} -constraints {foundGroup} -body {
    createfile foo.tmp
    set attrs [file attributes foo.tmp]
    file attributes foo.tmp {*}[lrange $attrs 0 1]
} -cleanup {
    file delete -force -- foo.tmp
} -result {}
test fCmd-27.6 {TclFileAttrsCmd - setting more than one option} -setup {
    catch {file delete -force -- foo.tmp}
} -constraints {foundGroup} -body {
    createfile foo.tmp
    set attrs [file attributes foo.tmp]
    file attributes foo.tmp {*}[lrange $attrs 0 3]
} -cleanup {
    file delete -force -- foo.tmp
} -result {}

if {
    [testConstraint win] &&
    ($::tcl_platform(osVersion) < 5.0
     || [lindex [file system [temporaryDirectory]] 1] ne "NTFS")
} then {
    testConstraint linkDirectory 0
    testConstraint linkFile 0
}

test fCmd-28.1 {file link} -returnCodes error -body {
    file link
} -result {wrong # args: should be "file link ?-linktype? linkname ?target?"}
test fCmd-28.2 {file link} -returnCodes error -body {
    file link a b c d
} -result {wrong # args: should be "file link ?-linktype? linkname ?target?"}
test fCmd-28.3 {file link} -returnCodes error -body {
    file link abc b c
} -result {bad option "abc": must be -symbolic or -hard}
test fCmd-28.4 {file link} -returnCodes error -body {
    file link -abc b c
} -result {bad option "-abc": must be -symbolic or -hard}
cd [workingDirectory]
makeDirectory abc.dir
makeDirectory abc2.dir
makeFile contents abc.file
makeFile contents abc2.file
cd [temporaryDirectory]
test fCmd-28.5 {file link: source already exists} -setup {
    cd [temporaryDirectory]
} -constraints {linkDirectory} -body {
    file link abc.dir abc2.dir
} -returnCodes error -cleanup {
    cd [workingDirectory]
} -result {could not create new link "abc.dir": that path already exists}
test fCmd-28.6 {file link: unsupported operation} -setup {
    cd [temporaryDirectory]
} -constraints {linkDirectory win} -body {
    file link -hard abc.link abc.dir
} -returnCodes error -cleanup {
    cd [workingDirectory]
} -result {could not create new link "abc.link" pointing to "abc.dir": illegal operation on a directory}
test fCmd-28.7 {file link: source already exists} -setup {
    cd [temporaryDirectory]
} -constraints {linkFile} -body {
    file link abc.file abc2.file
} -returnCodes error -cleanup {
    cd [workingDirectory]
} -result {could not create new link "abc.file": that path already exists}
test fCmd-28.8 {file link} -constraints {linkFile win} -setup {
    cd [temporaryDirectory]
} -body {
    file link -symbolic abc.link abc.file
} -returnCodes error -cleanup {
    cd [workingDirectory]
} -result {could not create new link "abc.link" pointing to "abc.file": not a directory}
test fCmd-28.9 {file link: success with file} -constraints {linkFile} -setup {
    cd [temporaryDirectory]
    file delete -force abc.link
} -body {
    file link abc.link abc.file
} -cleanup {
    cd [workingDirectory]
} -result abc.file
test fCmd-28.9.1 {file link: success with file} -setup {
    cd [temporaryDirectory]
    file delete -force abc.link
} -constraints {linkFile win} -body {
    file stat abc.file arr
    set res $arr(nlink)
    lappend res [catch {file link abc.link abc.file} msg] $msg
    file stat abc.file arr
    lappend res $arr(nlink)
} -cleanup {
    cd [workingDirectory]
} -result {1 0 abc.file 2}
cd [temporaryDirectory]
catch {file delete -force abc.link}
cd [workingDirectory]
test fCmd-28.10 {file link: linking to nonexistent path} -setup {
    cd [temporaryDirectory]
    file delete -force abc.link
} -constraints {linkDirectory} -body {
    file link abc.link abc2.doesnt
} -returnCodes error -cleanup {
    cd [workingDirectory]
} -result {could not create new link "abc.link": target "abc2.doesnt" doesn't exist}
test fCmd-28.10.1 {file link: linking to nonexistent path} -setup {
    cd [temporaryDirectory]
    file delete -force abc.link
} -constraints {linkDirectory} -body {
    file link doesnt/abc.link abc.dir
} -returnCodes error -cleanup {
    cd [workingDirectory]
} -result {could not create new link "doesnt/abc.link": no such file or directory}
test fCmd-28.11 {file link: success with directory} -setup {
    cd [temporaryDirectory]
    file delete -force abc.link
} -constraints {linkDirectory notWine} -body {
    file link abc.link abc.dir
} -cleanup {
    cd [workingDirectory]
} -result abc.dir
test fCmd-28.12 {file link: cd into a link} -setup {
    cd [temporaryDirectory]
    file delete -force abc.link
} -constraints {linkDirectory notWine} -body {
    file link abc.link abc.dir
    set orig [pwd]
    cd abc.link
    set dir [pwd]
    cd ..
    set up [pwd]
    cd $orig
    # Now '$up' should be either $orig or [file dirname abc.dir], depending on
    # whether 'cd' actually moves to the destination of a link, or simply
    # treats the link as a directory. (On windows the former, on unix the
    # latter, I believe)
    if {
	([file normalize $up] ne [file normalize $orig]) &&
	([file normalize $up] ne [file normalize [file dirname abc.dir]])
    } then {
	return "wrong directory with 'cd abc.link ; cd ..': \
		\"[file normalize $up]\" should be \"[file normalize $orig]\"\
		or \"[file normalize [file dirname abc.dir]]\""
    } else {
	return "ok"
    }
} -cleanup {
    file delete -force abc.link
    cd [workingDirectory]
} -result ok
test fCmd-28.13 {file link} -constraints {linkDirectory notWine} -setup {
    cd [temporaryDirectory]
    file link abc.link abc.dir
} -body {
    # duplicate link throws error
    file link abc.link abc.dir
} -returnCodes error -cleanup {
    file delete -force abc.link
    cd [workingDirectory]
} -result {could not create new link "abc.link": that path already exists}
test fCmd-28.14 {file link: deletes link not dir} -setup {
    cd [temporaryDirectory]
} -constraints {linkDirectory} -body {
    file delete -force abc.link
    list [file exists abc.link] [file exists abc.dir]
} -cleanup {
    cd [workingDirectory]
} -result {0 1}
test fCmd-28.15.1 {file link: copies link not dir} -setup {
    cd [temporaryDirectory]
    file delete -force abc.link
} -constraints {linkDirectory dontCopyLinks} -body {
    file link abc.link abc.dir
    file copy abc.link abc2.link
    # abc2.linkdir was a copy of a link to a dir, so it should end up as a
    # directory, not a link (links trace to endpoint).
    list [file type abc2.link] [file tail [file link abc.link]]
} -cleanup {
    file delete -force abc.link
    cd [workingDirectory]
} -result {directory abc.dir}
test fCmd-28.15.2 {file link: copies link not dir} -setup {
    cd [temporaryDirectory]
    file delete -force abc.link
} -constraints {linkDirectory notWine} -body {
    file link abc.link abc.dir
    file copy abc.link abc2.link
    list [file type abc2.link] [file tail [file link abc2.link]]
} -cleanup {
    file delete -force abc.link
    cd [workingDirectory]
} -result {link abc.dir}
cd [temporaryDirectory]
file delete -force abc.link
file delete -force abc2.link
cd abc.dir
file delete -force abc.file
file delete -force abc2.file
cd ..
file copy abc.file abc.dir
file copy abc2.file abc.dir
cd [workingDirectory]
test fCmd-28.16 {file link: glob inside link} -setup {
    cd [temporaryDirectory]
    file delete -force abc.link
} -constraints {linkDirectory notWine} -body {
    file link abc.link abc.dir
    lsort [glob -dir abc.link -tails *]
} -cleanup {
    file delete -force abc.link
    cd [workingDirectory]
} -result {abc.file abc2.file}
test fCmd-28.17 {file link: glob -type l} -setup {
    cd [temporaryDirectory]
    file link abc.link abc.dir
} -constraints {linkDirectory notWine} -body {
    glob -dir [pwd] -type l -tails abc*
} -cleanup {
    file delete -force abc.link
    cd [workingDirectory]
} -result {abc.link}
test fCmd-28.18 {file link: glob -type d} -constraints {linkDirectory notWine} -setup {
    cd [temporaryDirectory]
    file link abc.link abc.dir
} -body {
    lsort [glob -dir [pwd] -type d -tails abc*]
} -cleanup {
    file delete -force abc.link
    cd [workingDirectory]
} -result [lsort [list abc.link abc.dir abc2.dir]]
test fCmd-28.19 {file link: relative paths} -setup {
    cd [temporaryDirectory]
} -constraints {win linkDirectory notWine} -body {
    file mkdir d1/d2/d3
    file link d1/l2 d1/d2
} -cleanup {
    catch {file delete -force d1}
    cd [workingDirectory]
} -result d1/d2
test fCmd-28.20 {file link: relative paths} -setup {
    cd [temporaryDirectory]
} -constraints {unix linkDirectory} -body {
    file mkdir d1/d2/d3
    file link d1/l2 d1/d2
} -returnCodes error -cleanup {
    catch {file delete -force d1}
    cd [workingDirectory]
} -result {could not create new link "d1/l2": target "d1/d2" doesn't exist}
test fCmd-28.21 {file link: relative paths} -setup {
    cd [temporaryDirectory]
} -constraints {unix linkDirectory} -body {
    file mkdir d1/d2/d3
    file link d1/l2 d2
} -cleanup {
    catch {file delete -force d1}
    cd [workingDirectory]
} -result d2
test fCmd-28.22 {file link: relative paths} -setup {
    cd [temporaryDirectory]
} -constraints {unix linkDirectory} -body {
    file mkdir d1/d2/d3
    catch {file delete -force d1/l2}
    file link d1/l2 d2/d3
} -cleanup {
    catch {file delete -force d1}
    cd [workingDirectory]
} -result d2/d3
try {
    cd [temporaryDirectory]
    file delete -force abc.link
    file delete -force d1/d2
    file delete -force d1
} finally {
    cd [workingDirectory]
}
removeFile abc2.file
removeFile abc.file
removeDirectory abc2.dir
removeDirectory abc.dir

test fCmd-29.1 {weird memory corruption fault} -body {
    open [file join ~a_totally_bogus_user_id/foo bar]
} -returnCodes error -match glob -result *

test fCmd-30.1 {file writable on 'My Documents'} -setup {
    # Get the localized version of the folder name by looking in the registry.
    set mydocsname [registry get {HKEY_CURRENT_USER\SOFTWARE\Microsoft\Windows\CurrentVersion\Explorer\Shell Folders} Personal]
} -constraints {win reg} -body {
    file writable $mydocsname
} -result 1
test fCmd-30.2 {file readable on 'NTUSER.DAT'} -constraints {win notWine} -body {
    expr {[info exists env(USERPROFILE)]
          && [file exists $env(USERPROFILE)/NTUSER.DAT]
          && [file readable $env(USERPROFILE)/NTUSER.DAT]}
} -result {1}
<<<<<<< HEAD
test fCmd-30.3 {file readable on 'pagefile.sys'} -constraints {win notWine} -body {
=======
# At least one CI environment (GitHub Actions) is set up with the page file in
# an unusual location; skip the test if that is so.
test fCmd-30.3 {file readable on 'pagefile.sys'} -constraints {
    win notContinuousIntegration
} -body {
>>>>>>> 106838de
    set r {}
    if {[info exists env(SystemDrive)]} {
        set path $env(SystemDrive)/pagefile.sys
        lappend r exists [file exists $path]
        lappend r readable [file readable $path]
        lappend r stat [catch {file stat $path a} e] $e
    }
    return $r
} -result {exists 1 readable 0 stat 0 {}}

# cleanup
cleanup
if {[testConstraint unix]} {
    removeDirectory tcl[pid] /tmp
}
::tcltest::cleanupTests
return

# Local Variables:
# mode: tcl
# fill-column: 78
# End:<|MERGE_RESOLUTION|>--- conflicted
+++ resolved
@@ -41,7 +41,7 @@
 	testConstraint reg 1
     }
 }
-testConstraint notWine [expr {$::tcl_platform(platform) ne "windows" || ![info exists ::env(TRAVIS_OS_NAME)] || ![string match linux $::env(TRAVIS_OS_NAME)]}]
+testConstraint notCI [expr {![info exists ::env(CI)] || !$::env(CI)}]
 
 set tmpspace /tmp;# default value
 # Find a group that exists on this Unix system, or else skip tests that
@@ -2583,15 +2583,9 @@
           && [file exists $env(USERPROFILE)/NTUSER.DAT]
           && [file readable $env(USERPROFILE)/NTUSER.DAT]}
 } -result {1}
-<<<<<<< HEAD
-test fCmd-30.3 {file readable on 'pagefile.sys'} -constraints {win notWine} -body {
-=======
 # At least one CI environment (GitHub Actions) is set up with the page file in
 # an unusual location; skip the test if that is so.
-test fCmd-30.3 {file readable on 'pagefile.sys'} -constraints {
-    win notContinuousIntegration
-} -body {
->>>>>>> 106838de
+test fCmd-30.3 {file readable on 'pagefile.sys'} -constraints {win notCI} -body {
     set r {}
     if {[info exists env(SystemDrive)]} {
         set path $env(SystemDrive)/pagefile.sys
