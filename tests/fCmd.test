--- conflicted
+++ resolved
@@ -66,11 +66,7 @@
 }
 
 # Also used in winFCmd...
-<<<<<<< HEAD
 if {[testConstraint win]} {
-=======
-if {[testConstraint win] && [testConstraint nt]} {
->>>>>>> fe22db4e
     if {$::tcl_platform(osVersion) >= 5.0} {
 	if {$::tcl_platform(osVersion) >= 10.0} {
 	    testConstraint win10 1
