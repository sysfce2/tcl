--- conflicted
+++ resolved
@@ -26,7 +26,6 @@
 testConstraint win2000orXP 0
 # Don't know how to determine this constraint correctly
 testConstraint notNetworkFilesystem 0
-<<<<<<< HEAD
 testConstraint reg 0
 if {[testConstraint win]} {
     catch {
@@ -39,16 +38,6 @@
 	    ::tcltest::loadTestedCommands
 	    load $::reglib Registry
 	}
-=======
-testConstraint 95or98 [expr {[testConstraint 95] || [testConstraint 98]}]
-testConstraint 2000orNewer [expr {![testConstraint 95or98]}]
-testConstraint reg 0
-if {[testConstraint win]} {
-    if {![catch {
-	    ::tcltest::loadTestedCommands
-	    set ::regver [package require registry 1.3.3]
-	}]} {
->>>>>>> 4d51f6b0
 	testConstraint reg 1
     }
 }
@@ -427,15 +416,10 @@
     set x [list [file exists tf1] [file exists tf2] [file exists td1]]
     file delete tf1 td1 tf2
     lappend x [file exists tf1] [file exists tf2] [file exists tf3]
-<<<<<<< HEAD
 } -cleanup {cleanup} -result {1 1 1 0 0 0}
 test fCmd-5.5 {TclFileDeleteCmd: stop at first error} -setup {
-=======
-} {1 1 1 0 0 0}
-test fCmd-5.5 {TclFileDeleteCmd: stop at first error} {notRoot unixOrWin} {
->>>>>>> 4d51f6b0
-    cleanup
-} -constraints {notRoot unixOrPc} -body {
+    cleanup
+} -constraints {notRoot unixOrWin} -body {
     createfile tf1
     createfile tf2
     file mkdir td1
