--- conflicted
+++ resolved
@@ -23,12 +23,8 @@
 testConstraint testsetplatform [llength [info commands testsetplatform]]
 testConstraint testchmod [llength [info commands testchmod]]
 testConstraint winVista 0
-<<<<<<< HEAD
 testConstraint winXP 0
-=======
-testConstraint win2000orXP 0
 testConstraint win10 0
->>>>>>> 01279acc
 # Don't know how to determine this constraint correctly
 testConstraint notNetworkFilesystem 0
 testConstraint reg 0
@@ -71,13 +67,7 @@
 
 # Also used in winFCmd...
 if {[testConstraint win]} {
-<<<<<<< HEAD
     if {$::tcl_platform(osVersion) >= 5.0} {
-	testConstraint winVista 1
-    } else {
-	testConstraint winXP 1
-=======
-    if {[testConstraint nt] && $::tcl_platform(osVersion) >= 5.0} {
 	if {$::tcl_platform(osVersion) >= 10.0} {
 	    testConstraint win10 1
 	} elseif {$::tcl_platform(osVersion) >= 6.0} {
@@ -85,7 +75,6 @@
 	} else {
 	    testConstraint win2000orXP 1
 	}
->>>>>>> 01279acc
     }
 }
 
