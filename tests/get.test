--- conflicted
+++ resolved
@@ -20,11 +20,6 @@
 
 testConstraint testgetint [llength [info commands testgetint]]
 testConstraint testdoubleobj [llength [info commands testdoubleobj]]
-<<<<<<< HEAD
-testConstraint longIs32bit [expr {$tcl_platform(wordSize) == 4}]
-testConstraint longIs64bit [expr {$tcl_platform(wordSize) == 8}]
-=======
->>>>>>> 073fb533
  
 test get-1.1 {Tcl_GetInt procedure} testgetint {
@@ -48,29 +43,16 @@
 test get-1.7 {Tcl_GetInt procedure} testgetint {
     list [catch {testgetint 44 18446744073709551616} msg] $msg $errorCode
 } {1 {integer value too large to represent} {ARITH IOVERFLOW {integer value too large to represent}}}
-<<<<<<< HEAD
-test get-1.8 {Tcl_GetInt procedure} {testgetint longIs64bit} {
+test get-1.8 {Tcl_GetInt procedure} testgetint {
     testgetint 18446744073709551614
 } {-2}
-test get-1.9 {Tcl_GetInt procedure} {testgetint longIs64bit} {
+test get-1.9 {Tcl_GetInt procedure} testgetint {
     testgetint +18446744073709551614
 } {-2}
-test get-1.10 {Tcl_GetInt procedure} {testgetint longIs64bit} {
-    list [catch {testgetint -18446744073709551614} msg] $msg $errorCode
-} {1 {integer value too large to represent} {ARITH IOVERFLOW {integer value too large to represent}}}
-test get-1.11 {Tcl_GetInt procedure} {testgetint longIs32bit} {
-=======
-test get-1.8 {Tcl_GetInt procedure} testgetint {
-    list [catch {testgetint 18446744073709551614} msg] $msg $errorCode
-} {1 {integer value too large to represent} {ARITH IOVERFLOW {integer value too large to represent}}}
-test get-1.9 {Tcl_GetInt procedure} testgetint {
-    list [catch {testgetint +18446744073709551614} msg] $msg $errorCode
-} {1 {integer value too large to represent} {ARITH IOVERFLOW {integer value too large to represent}}}
 test get-1.10 {Tcl_GetInt procedure} testgetint {
     list [catch {testgetint -18446744073709551614} msg] $msg $errorCode
 } {1 {integer value too large to represent} {ARITH IOVERFLOW {integer value too large to represent}}}
 test get-1.11 {Tcl_GetInt procedure} testgetint {
->>>>>>> 073fb533
     list [catch {testgetint 44 4294967296} msg] $msg $errorCode
 } {1 {integer value too large to represent} {ARITH IOVERFLOW {integer value too large to represent}}}
 test get-1.12 {Tcl_GetInt procedure} testgetint {
