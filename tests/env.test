--- conflicted
+++ resolved
@@ -414,7 +414,6 @@
     }}
 } -cleanup cleanup1 -result 1
 
-<<<<<<< HEAD
 test env-7.4 {
     get env variable through upvar
 } -setup setup1 -body {
@@ -466,8 +465,6 @@
 
  
-=======
->>>>>>> 092e5f9f
 test env-8.0 {
     memory usage - valgrind does not report reachable memory
 } -body {
