# Commands covered:  none (tests environment variable implementation)
#
# This file contains a collection of tests for one or more of the Tcl built-in
# commands. Sourcing this file into Tcl runs the tests and generates output
# for errors. No output means no errors were found.
#
# Copyright © 1991-1993 The Regents of the University of California.
# Copyright © 1994 Sun Microsystems, Inc.
# Copyright © 1998-1999 Scriptics Corporation.
#
# See the file "license.terms" for information on usage and redistribution of
# this file, and for a DISCLAIMER OF ALL WARRANTIES.

if {"::tcltest" ni [namespace children]} {
    package require tcltest 2.5
    namespace import -force ::tcltest::*
}

loadTestedCommands
catch [list package require -exact tcl::test [info patchlevel]]
package require tcltests

# [exec] is required here to see the actual environment received by child
# processes.
proc getenv {} {
    global printenvScript
    catch {exec [interpreter] $printenvScript} out
    if {$out eq "child process exited abnormally"} {
	set out {}
    }
    return $out
}


proc envrestore {} {
    # Restore the environment variables at the end of the test.
    global env
    variable env2

    foreach name [array names env] {
	unset env($name)
    }
    array set env $env2
    return
}


proc envprep {} {
    # Save the current environment variables at the start of the test.
    global env
    variable keep
    variable env2

    set env2 [array get env]
    foreach name [array names env] {
	# Keep some environment variables that support operation of the tcltest
	# package.
	if {[string toupper $name] ni [string toupper $keep]} {
	    unset env($name)
	}
    }
    return
}


proc encodingrestore {} {
    variable sysenc
    encoding system $sysenc
    return
}


proc encodingswitch encoding {
    variable sysenc
    # Need to run [getenv] in known encoding, so save the current one here...
    set sysenc [encoding system]
    encoding system $encoding
    return
}


proc setup1 {} {
    global env
    envprep
    encodingswitch iso8859-1
}

proc setup2 {} {
    global env
    setup1
    set env(NAME1) {test string}
    set env(NAME2) {new value}
    set env(XYZZY) {garbage}
}


proc cleanup1 {} {
    encodingrestore
    envrestore
}

variable keep {
    TCL_LIBRARY PATH LD_LIBRARY_PATH LIBPATH PURE_PROG_NAME DISPLAY
    SHLIB_PATH SYSTEMDRIVE SYSTEMROOT DYLD_LIBRARY_PATH DYLD_FRAMEWORK_PATH
    DYLD_NEW_LOCAL_SHARED_REGIONS DYLD_NO_FIX_PREBINDING MSYSTEM
    __CF_USER_TEXT_ENCODING SECURITYSESSIONID LANG WINDIR TERM
    CommonProgramFiles CommonProgramFiles(x86) ProgramFiles
    ProgramFiles(x86) CommonProgramW6432 ProgramW6432
<<<<<<< HEAD
    WINECONFIGDIR WINEDATADIR WINEDLLDIR0 WINEHOMEDIR
=======
    WINECONFIGDIR WINEDATADIR WINEDLLDIR0 WINEHOMEDIR PROCESSOR_ARCHITECTURE
>>>>>>> dbae7c51
}

variable printenvScript [makeFile [string map [list @keep@ [list $keep]] {
    encoding system iso8859-1
    proc lrem {listname name} {
	upvar $listname list
	set i [lsearch -nocase $list $name]
	if {$i >= 0} {
	    set list [lreplace $list $i $i]
	}
	return $list
    }
    proc mangle s {
	regsub -all {\[|\\|\]} $s {\\&} s
	regsub -all "\[\u0000-\u001f\u007f-\uffff\]" $s {[manglechar {&}]} s
	return [subst -novariables $s]
    }
    proc manglechar c {
	return [format {\u%04x} [scan $c %c]]
    }

    set names [lsort [array names env]]
    if {$tcl_platform(platform) eq "windows"} {
	lrem names HOME
        lrem names COMSPEC
	lrem names ComSpec
	lrem names ""
    }
    foreach name @keep@ {
	lrem names $name
    }
    foreach p $names {
	puts [mangle $p]=[mangle $env($p)]
    }
    exit
}] printenv]


test env-1.1 {propagation of env values to child interpreters} -setup {
    catch {interp delete child}
    catch {unset env(test)}
} -body {
    interp create child
    set env(test) garbage
    child eval {set env(test)}
} -cleanup {
    interp delete child
    unset env(test)
} -result {garbage}


# This one crashed on Solaris under Tcl8.0, so we only want to make sure it
# runs.
test env-1.2 {lappend to env value} -setup {
    catch {unset env(test)}
} -body {
    set env(test) aaaaaaaaaaaaaaaa
    append env(test) bbbbbbbbbbbbbb
    unset env(test)
}


test env-1.3 {reflection of env by "array names"} -setup {
    catch {interp delete child}
    catch {unset env(test)}
} -body {
    interp create child
    child eval {set env(test) garbage}
    expr {"test" in [array names env]}
} -cleanup {
    interp delete child
    catch {unset env(test)}
} -result 1


test env-2.1 {
    adding environment variables
} -constraints exec -setup setup1 -body {
    getenv
} -cleanup cleanup1 -result {}


test env-2.2 {
    adding environment variables
} -constraints exec -setup setup1 -body {
    set env(NAME1) "test string"
    getenv
} -cleanup cleanup1 -result {NAME1=test string}


test env-2.3 {adding environment variables} -constraints exec -setup {
    setup1
    set env(NAME1) "test string"
} -body {
    set env(NAME2) "more"
    getenv
} -cleanup cleanup1 -result {NAME1=test string
NAME2=more}


test env-2.4 {
    adding environment variables
} -constraints exec -setup {
    setup1
    set env(NAME1) "test string"
    set env(NAME2) "more"
} -body {
    set env(XYZZY) "garbage"
    getenv
} -cleanup { cleanup1
} -result {NAME1=test string
NAME2=more
XYZZY=garbage}

test env-2.5 {different encoding (wide chars)} -constraints {win exec} -setup {
    # be sure set of (unicode) environment occurs if single-byte encoding is used:
    encodingswitch cp1252
    # german (cp1252) and russian (cp1251) characters together encoded as utf-8:
    set val 2d2dc3a4c3b6c3bcc39f2dd182d0b5d181d1822d2d
    set env(XYZZY) [encoding convertfrom utf-8 [binary decode hex $val]]
    # now switch to utf-8 (to see correct values from test):
    encoding system utf-8
} -body {
    exec [interpreter] << [string map [list \$val $val] {
	encoding system utf-8; fconfigure stdout -encoding utf-8
	set test [encoding convertfrom utf-8 [binary decode hex $val]]
	puts "[expr {$env(XYZZY) eq $test}] \ngot:\t\
	    $env(XYZZY) ([binary encode hex [encoding convertto $env(XYZZY)]]) \nexp:\t\
	    $test ([binary encode hex [encoding convertto $test]])"
    }]
} -cleanup {
    encodingrestore
    unset -nocomplain val f env(XYZZY)
} -match glob -result {1 *}

test env-3.1 {
    changing environment variables
} -constraints exec -setup setup2 -body {
    set result [getenv]
    unset env(NAME2)
    set result
} -cleanup {
    cleanup1
} -result {NAME1=test string
NAME2=new value
XYZZY=garbage}


test env-4.1 {
    unsetting environment variables
} -constraints exec -setup setup2 -body {
    unset -nocomplain env(NAME2)
    getenv
} -cleanup cleanup1 -result {NAME1=test string
XYZZY=garbage}

# env-4.2 is deleted

test env-4.3 {
    setting international environment variables
} -constraints exec -setup setup1 -body {
    set env(\ua7) \ub6
    getenv
} -cleanup cleanup1 -result {\u00a7=\u00b6}


test env-4.4 {
    changing international environment variables
} -constraints exec -setup setup1 -body {
    set env(\ua7) \ua7
    getenv
} -cleanup cleanup1 -result {\u00a7=\u00a7}


test env-4.5 {
    unsetting international environment variables
} -constraints exec -setup {
    setup1
    set env(\ua7) \ua7
} -body {
    set env(\ub6) \ua7
    unset env(\ua7)
    getenv
} -cleanup cleanup1 -result {\u00b6=\u00a7}

test env-5.0 {
    corner cases - set a value, it should exist
} -setup setup1 -body {
    set env(temp) a
    set env(temp)
} -cleanup cleanup1 -result a


test env-5.1 {
    corner cases - remove one elem at a time
} -setup setup1 -body {
    # When no environment variables exist, the env var will contain no
    # entries. The "array names" call synchs up the C-level environ array with
    # the Tcl level env array. Make sure an empty Tcl array is created.
    foreach e [array names env] {
	unset env($e)
    }
    array size env
} -cleanup cleanup1 -result 0


test env-5.2 {corner cases - unset the env array} -setup {
    interp create i
} -body {
    # Unsetting a variable in an interp detaches the C-level traces from the
    # Tcl "env" variable.
    i eval {
	unset env
	set env(THIS_SHOULDNT_EXIST) a
    }
    info exists env(THIS_SHOULDNT_EXIST)
} -cleanup {
    interp delete i
} -result {0}


test env-5.3 {corner cases: unset the env in parent should unset child} -setup {
    setup1
    interp create i
} -body {
    # Variables deleted in a parent interp should be deleted in child interp
    # too.
    i eval {set env(THIS_SHOULD_EXIST) a}
    set result [set env(THIS_SHOULD_EXIST)]
    unset env(THIS_SHOULD_EXIST)
    lappend result [i eval {catch {set env(THIS_SHOULD_EXIST)}}]
} -cleanup {
    cleanup1
    interp delete i
} -result {a 1}


test env-5.4 {corner cases - unset the env array} -setup {
    setup1
    interp create i
} -body {
    # The info exists command should be in synch with the env array.
    # Know Bug: 1737
    i eval {set env(THIS_SHOULD_EXIST) a}
    set     result [info exists env(THIS_SHOULD_EXIST)]
    lappend result [set env(THIS_SHOULD_EXIST)]
    lappend result [info exists env(THIS_SHOULD_EXIST)]
} -cleanup {
    cleanup1
    interp delete i
} -result {1 a 1}


test env-5.5 {
    corner cases - cannot have null entries on Windows
} -constraints win -body {
    set env() a
    catch {set env()}
} -cleanup cleanup1 -result 1

test env-6.1 {corner cases - add lots of env variables} -setup setup1 -body {
    set size [array size env]
    for {set i 0} {$i < 100} {incr i} {
	set env(BOGUS$i) $i
    }
    expr {[array size env] - $size}
} -cleanup cleanup1 -result 100

test env-7.1 {[219226]: whole env array should not be unset by read} -body {
    set n [array size env]
    set s [array startsearch env]
    while {[array anymore env $s]} {
	array nextelement env $s
	incr n -1
    }
    array donesearch env $s
    return $n
} -result 0

test env-7.2 {
    [219226]: links to env elements should not be removed by read
} -setup setup1 -body {
    apply {{} {
	set ::env(test7_2) ok
	upvar env(test7_2) elem
	set ::env(PATH)
	return $elem
    }}
} -cleanup cleanup1 -result ok

test env-7.3 {
    [9b4702]: testing existence of env(some_thing) should not destroy trace
} -setup setup1 -body {
    apply {{} {
      catch {unset ::env(test7_3)}
      proc foo args {
        set ::env(test7_3) ok
      }
      trace add variable ::env(not_yet_existent) write foo
      info exists ::env(not_yet_existent)
      set ::env(not_yet_existent) "Now I'm here";
      return [info exists ::env(test7_3)]
    }}
} -cleanup cleanup1 -result 1

test env-8.0 {
    memory usage - valgrind does not report reachable memory
} -body {
    set res [set env(__DUMMY__) {i'm with dummy}]
    unset env(__DUMMY__)
    return $res
} -result {i'm with dummy}



# cleanup
rename getenv {}
rename envrestore {}
rename envprep {}
rename encodingrestore {}
rename encodingswitch {}

removeFile $printenvScript
::tcltest::cleanupTests
return

# Local Variables:
# mode: tcl
# End:<|MERGE_RESOLUTION|>--- conflicted
+++ resolved
@@ -107,11 +107,7 @@
     __CF_USER_TEXT_ENCODING SECURITYSESSIONID LANG WINDIR TERM
     CommonProgramFiles CommonProgramFiles(x86) ProgramFiles
     ProgramFiles(x86) CommonProgramW6432 ProgramW6432
-<<<<<<< HEAD
-    WINECONFIGDIR WINEDATADIR WINEDLLDIR0 WINEHOMEDIR
-=======
     WINECONFIGDIR WINEDATADIR WINEDLLDIR0 WINEHOMEDIR PROCESSOR_ARCHITECTURE
->>>>>>> dbae7c51
 }
 
 variable printenvScript [makeFile [string map [list @keep@ [list $keep]] {
