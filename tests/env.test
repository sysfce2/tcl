--- conflicted
+++ resolved
@@ -16,13 +16,6 @@
     namespace import -force ::tcltest::*
 }
 
-<<<<<<< HEAD
-loadTestedCommands
-catch [list package require -exact tcl::test [info patchlevel]]
-package require tcltests
-
-=======
->>>>>>> 2a1443e0
 # [exec] is required here to see the actual environment received by child
 # processes.
 proc getenv {} {
