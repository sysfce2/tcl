--- conflicted
+++ resolved
@@ -12,11 +12,7 @@
 # See the file "license.terms" for information on usage and redistribution
 # of this file, and for a DISCLAIMER OF ALL WARRANTIES.
 
-<<<<<<< HEAD
-if {[string is none [lsearch [namespace children] ::tcltest]]} {
-=======
 if {"::tcltest" ni [namespace children]} {
->>>>>>> dc175e40
     package require tcltest
     namespace import -force ::tcltest::*
 }
