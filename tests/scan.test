--- conflicted
+++ resolved
@@ -623,7 +623,6 @@
     list [scan "ab\ufeffdef" "%\[ab\ufeff\]" a] $a
 } -result "1 ab\ufeff"
 
-<<<<<<< HEAD
 test scan-8.1 {error conditions} -body {
     scan a
 } -returnCodes error -match glob -result *
@@ -637,14 +636,14 @@
     scan a %O x
 } -result {bad scan conversion character "O"}
 test scan-8.5 {error conditions} -returnCodes error -body {
-    scan a %X x
-} -result {bad scan conversion character "X"}
+    scan a %B x
+} -result {bad scan conversion character "B"}
 test scan-8.6 {error conditions} -returnCodes error -body {
     scan a %F x
 } -result {bad scan conversion character "F"}
 test scan-8.7 {error conditions} -returnCodes error -body {
-    scan a %E x
-} -result {bad scan conversion character "E"}
+    scan a %p x
+} -result {bad scan conversion character "p"}
 test scan-8.8 {error conditions} -returnCodes error -body {
     scan a "%d %d" a
 } -result {different numbers of variable names and field specifiers}
@@ -652,37 +651,6 @@
     scan a "%d %d" a b c
 } -result {variable is not assigned by any conversion specifiers}
 test scan-8.10 {error conditions} -setup {
-=======
-test scan-8.1 {error conditions} {
-    catch {scan a}
-} 1
-test scan-8.2 {error conditions} {
-    catch {scan a} msg
-    set msg
-} {wrong # args: should be "scan string format ?varName varName ...?"}
-test scan-8.3 {error conditions} {
-    list [catch {scan a %D x} msg] $msg
-} {1 {bad scan conversion character "D"}}
-test scan-8.4 {error conditions} {
-    list [catch {scan a %O x} msg] $msg
-} {1 {bad scan conversion character "O"}}
-test scan-8.5 {error conditions} {
-    list [catch {scan a %B x} msg] $msg
-} {1 {bad scan conversion character "B"}}
-test scan-8.6 {error conditions} {
-    list [catch {scan a %F x} msg] $msg
-} {1 {bad scan conversion character "F"}}
-test scan-8.7 {error conditions} {
-    list [catch {scan a %p x} msg] $msg
-} {1 {bad scan conversion character "p"}}
-test scan-8.8 {error conditions} {
-    list [catch {scan a "%d %d" a} msg] $msg
-} {1 {different numbers of variable names and field specifiers}}
-test scan-8.9 {error conditions} {
-    list [catch {scan a "%d %d" a b c} msg] $msg
-} {1 {variable is not assigned by any conversion specifiers}}
-test scan-8.10 {error conditions} {
->>>>>>> 1c8937d8
     set a {}; set b {}; set c {}; set d {}
 } -body {
     list [expr {[scan "  a" " a %d %d %d %d" a b c d] <= 0}] $a $b $c $d
