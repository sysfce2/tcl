--- conflicted
+++ resolved
@@ -764,11 +764,7 @@
 		llength $name
 	}
 	return $count
-<<<<<<< HEAD
-} -result [expr {[info exists ::tcl_precision] ? 87 : 86}]
-=======
-} -result 82
->>>>>>> 8c5e1ee9
+} -result [expr {[info exists ::tcl_precision] ? 88 : 87}]
 
 runtests
 
