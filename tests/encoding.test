--- conflicted
+++ resolved
@@ -459,36 +459,21 @@
 test encoding-15.26 {UtfToUtfProc CESU-8} {
     encoding convertfrom cesu-8 \xC0\x80
 } \x00
-<<<<<<< HEAD
 test encoding-15.27 {UtfToUtfProc -profile strict CESU-8} {
+    encoding convertfrom -profile strict cesu-8 \x00
+} \x00
+test encoding-15.28 {UtfToUtfProc -profile strict CESU-8} -body {
     encoding convertfrom -profile strict cesu-8 \xC0\x80
-} \x00
-test encoding-15.28 {UtfToUtfProc -profile strict CESU-8} {
-    encoding convertfrom -profile strict cesu-8 \xC0\x80
-} \x00
-test encoding-15.29 {UtfToUtfProc CESU-8} {
-    encoding convertto cesu-8 \x00
-} \xC0\x80
-test encoding-15.30 {UtfToUtfProc -profile strict CESU-8} {
-    encoding convertto -profile strict cesu-8 \x00
-} \xC0\x80
-=======
-test encoding-15.27 {UtfToUtfProc -strict CESU-8} {
-    encoding convertfrom -strict cesu-8 \x00
-} \x00
-test encoding-15.28 {UtfToUtfProc -strict CESU-8} -body {
-    encoding convertfrom -strict cesu-8 \xC0\x80
 } -returnCodes 1 -result {unexpected byte sequence starting at index 0: '\xC0'}
 test encoding-15.29 {UtfToUtfProc CESU-8} {
     encoding convertto cesu-8 \x00
 } \x00
-test encoding-15.30 {UtfToUtfProc -strict CESU-8} {
-    encoding convertto -strict cesu-8 \x00
+test encoding-15.30 {UtfToUtfProc -profile strict CESU-8} {
+    encoding convertto -profile strict cesu-8 \x00
 } \x00
-test encoding-15.31 {UtfToUtfProc -strict CESU-8 (bytes F0-F4 are invalid)} -body {
-    encoding convertfrom -strict cesu-8 \xF1\x86\x83\x9C
+test encoding-15.31 {UtfToUtfProc -profile strict CESU-8 (bytes F0-F4 are invalid)} -body {
+    encoding convertfrom -profile strict cesu-8 \xF1\x86\x83\x9C
 } -returnCodes 1 -result {unexpected byte sequence starting at index 0: '\xF1'}
->>>>>>> f0284298
 
 test encoding-16.1 {Utf16ToUtfProc} -body {
     set val [encoding convertfrom utf-16 NN]
@@ -636,16 +621,11 @@
 test encoding-19.4 {TableFromUtfProc} -body {
     list [encoding convertfrom -failindex idx ascii AÁ] [set idx]
 } -result {A 1}
-<<<<<<< HEAD
-test encoding-19.4 {TableFromUtfProc} -body {
+test encoding-19.5 {TableFromUtfProc} -body {
     list [encoding convertfrom -failindex idx -profile strict ascii AÁ] [set idx]
-=======
-test encoding-19.5 {TableFromUtfProc} -body {
-    list [encoding convertfrom -failindex idx -strict ascii AÁ] [set idx]
->>>>>>> f0284298
 } -result {A 1}
 test encoding-19.6 {TableFromUtfProc} -body {
-    list [encoding convertfrom -failindex idx -strict ascii AÁB] [set idx]
+    list [encoding convertfrom -failindex idx -profile strict ascii AÁB] [set idx]
 } -result {A 1}
 
 test encoding-20.1 {TableFreefProc} {
@@ -869,16 +849,16 @@
     encoding convertfrom -profile strict utf-8 \xED\xA0\x80\xED\xB0\x80
 } -returnCodes 1 -result {unexpected byte sequence starting at index 0: '\xED'}
 test encoding-24.42 {Parse invalid utf-8, fallback to cp1252 [885c86a9a0]} -body {
-    encoding convertfrom -nocomplain utf-8 \xF0\x80\x80\x80
+    encoding convertfrom -profile tcl8 utf-8 \xF0\x80\x80\x80
 } -result \xF0\u20AC\u20AC\u20AC
 test encoding-24.43 {Parse invalid utf-8, fallback to cp1252 [885c86a9a0]} -body {
-    encoding convertfrom -nocomplain utf-8 \x80
+    encoding convertfrom -profile tcl8 utf-8 \x80
 } -result \u20AC
-test encoding-24.44 {Try to generate invalid ucs-2 with -strict} -body {
-    encoding convertto -strict ucs-2 \uD800
+test encoding-24.44 {Try to generate invalid ucs-2 with -profile strict} -body {
+    encoding convertto -profile strict ucs-2 \uD800
 } -returnCodes 1 -result {unexpected character at index 0: 'U+00D800'}
-test encoding-24.45 {Try to generate invalid ucs-2 with -strict} -body {
-    encoding convertto -strict ucs-2 \U10000
+test encoding-24.45 {Try to generate invalid ucs-2 with -profile strict} -body {
+    encoding convertto -profile strict ucs-2 \U10000
 } -returnCodes 1 -result {unexpected character at index 0: 'U+010000'}
 
 file delete [file join [temporaryDirectory] iso2022.txt]
