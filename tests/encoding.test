# This file contains a collection of tests for tclEncoding.c
# Sourcing this file into Tcl runs the tests and generates output for
# errors.  No output means no errors were found.
#
# Copyright (c) 1997 Sun Microsystems, Inc.
# Copyright (c) 1998-1999 by Scriptics Corporation.
#
# See the file "license.terms" for information on usage and redistribution
# of this file, and for a DISCLAIMER OF ALL WARRANTIES.
<<<<<<< HEAD
#
# RCS: @(#) $Id: encoding.test,v 1.18.2.10 2009/11/16 18:04:05 dgp Exp $
=======
>>>>>>> 64eb210f

package require tcltest 2

namespace eval ::tcl::test::encoding {
    variable x

namespace import -force ::tcltest::*

proc toutf {args} {
    variable x
    lappend x "toutf $args"
}
proc fromutf {args} {
    variable x
    lappend x "fromutf $args"
}

proc runtests {} {

    variable x

# Some tests require the testencoding command
testConstraint testencoding [llength [info commands testencoding]]
testConstraint exec [llength [info commands exec]]

# TclInitEncodingSubsystem is tested by the rest of this file
# TclFinalizeEncodingSubsystem is not currently tested

test encoding-1.1 {Tcl_GetEncoding: system encoding} {testencoding} {
    testencoding create foo [namespace origin toutf] [namespace origin fromutf]
    set old [encoding system]
    encoding system foo
    set x {}
    encoding convertto abcd
    encoding system $old
    testencoding delete foo
    set x
} {{fromutf }}
test encoding-1.2 {Tcl_GetEncoding: existing encoding} {testencoding} {
    testencoding create foo [namespace origin toutf] [namespace origin fromutf]
    set x {}
    encoding convertto foo abcd
    testencoding delete foo
    set x
} {{fromutf }}
test encoding-1.3 {Tcl_GetEncoding: load encoding} {
    list [encoding convertto jis0208 \u4e4e] \
	[encoding convertfrom jis0208 8C]
} "8C \u4e4e"

test encoding-2.1 {Tcl_FreeEncoding: refcount == 0} {
    encoding convertto jis0208 \u4e4e
} {8C}
test encoding-2.2 {Tcl_FreeEncoding: refcount != 0} {testencoding} {
    set system [encoding system]
    set path [encoding dirs]
    encoding system shiftjis		;# incr ref count
    encoding dirs [list [pwd]]
    set x [encoding convertto shiftjis \u4e4e]	;# old one found   
    encoding system identity
    llength shiftjis		;# Shimmer away any cache of Tcl_Encoding
    lappend x [catch {encoding convertto shiftjis \u4e4e} msg] $msg
    encoding system identity
    encoding dirs $path
    encoding system $system
    set x
} "\u008c\u00c1 1 {unknown encoding \"shiftjis\"}"

test encoding-3.1 {Tcl_GetEncodingName, NULL} {
    set old [encoding system]
    encoding system shiftjis
    set x [encoding system]
    encoding system $old
    set x
} {shiftjis}
test encoding-3.2 {Tcl_GetEncodingName, non-null} {
    set old [fconfigure stdout -encoding]
    fconfigure stdout -encoding jis0208
    set x [fconfigure stdout -encoding]
    fconfigure stdout -encoding $old
    set x
} {jis0208}

test encoding-4.1 {Tcl_GetEncodingNames} {testencoding} {
    cd [makeDirectory tmp]
    makeDirectory [file join tmp encoding]
    makeFile {} [file join tmp encoding junk.enc]
    makeFile {} [file join tmp encoding junk2.enc]
    set path [encoding dirs]
    encoding dirs {}
    catch {unset encodings}
    catch {unset x}
    foreach encoding [encoding names] {
	set encodings($encoding) 1
    }
    encoding dirs [list [file join [pwd] encoding]]
    foreach encoding [encoding names] {
	if {![info exists encodings($encoding)]} {
	    lappend x $encoding
	}
    }
    encoding dirs $path
    cd [workingDirectory]
    removeFile [file join tmp encoding junk2.enc]
    removeFile [file join tmp encoding junk.enc]
    removeDirectory [file join tmp encoding]
    removeDirectory tmp
    lsort $x
} {junk junk2}

test encoding-5.1 {Tcl_SetSystemEncoding} {
    set old [encoding system]
    encoding system jis0208
    set x [encoding convertto \u4e4e]
    encoding system identity
    encoding system $old
    set x
} {8C}
test encoding-5.2 {Tcl_SetSystemEncoding: test ref count} {
    set old [encoding system]
    encoding system $old
    string compare $old [encoding system]
} {0}

test encoding-6.1 {Tcl_CreateEncoding: new} {testencoding} {
    testencoding create foo [namespace code {toutf 1}] \
	[namespace code {fromutf 2}]
    set x {}
    encoding convertfrom foo abcd
    encoding convertto foo abcd
    testencoding delete foo
    set x
} {{toutf 1} {fromutf 2}}
test encoding-6.2 {Tcl_CreateEncoding: replace encoding} {testencoding} {
    testencoding create foo [namespace code {toutf a}] \
	[namespace code {fromutf b}]
    set x {}
    encoding convertfrom foo abcd
    encoding convertto foo abcd
    testencoding delete foo
    set x
} {{toutf a} {fromutf b}}

test encoding-7.1 {Tcl_ExternalToUtfDString: small buffer} {
    encoding convertfrom jis0208 8c8c8c8c
} "\u543e\u543e\u543e\u543e"
test encoding-7.2 {Tcl_UtfToExternalDString: big buffer} {
    set a 8C8C8C8C8C8C8C8C8C8C8C8C8C8C8C8C8C8C8C8C8C8C8C8C8C8C8C8C8C8C8C8C
    append a $a
    append a $a
    append a $a
    append a $a
    set x [encoding convertfrom jis0208 $a]
    list [string length $x] [string index $x 0]
} "512 \u4e4e"

test encoding-8.1 {Tcl_ExternalToUtf} {
    set f [open [file join [temporaryDirectory] dummy] w]
    fconfigure $f -translation binary -encoding iso8859-1
    puts -nonewline $f "ab\x8c\xc1g"
    close $f
    set f [open [file join [temporaryDirectory] dummy] r]
    fconfigure $f -translation binary -encoding shiftjis    
    set x [read $f]
    close $f
    file delete [file join [temporaryDirectory] dummy]
    set x
} "ab\u4e4eg"

test encoding-9.1 {Tcl_UtfToExternalDString: small buffer} {
    encoding convertto jis0208 "\u543e\u543e\u543e\u543e"
} {8c8c8c8c}
test encoding-9.2 {Tcl_UtfToExternalDString: big buffer} {
    set a \u4e4e\u4e4e\u4e4e\u4e4e\u4e4e\u4e4e\u4e4e\u4e4e
    append a $a
    append a $a
    append a $a
    append a $a
    append a $a
    append a $a
    set x [encoding convertto jis0208 $a]
    list [string length $x] [string range $x 0 1]
} "1024 8C"

test encoding-10.1 {Tcl_UtfToExternal} {
    set f [open [file join [temporaryDirectory] dummy] w]
    fconfigure $f -translation binary -encoding shiftjis
    puts -nonewline $f "ab\u4e4eg"
    close $f
    set f [open [file join [temporaryDirectory] dummy] r]
    fconfigure $f -translation binary -encoding iso8859-1
    set x [read $f]
    close $f
    file delete [file join [temporaryDirectory] dummy]
    set x
} "ab\x8c\xc1g"

proc viewable {str} {
    set res ""
    foreach c [split $str {}] {
	if {[string is print $c] && [string is ascii $c]} {
	    append res $c
	} else {
	    append res "\\u[format %4.4x [scan $c %c]]"
	}
    }
    return "$str ($res)"
}

test encoding-11.1 {LoadEncodingFile: unknown encoding} {testencoding} {
    set system [encoding system]
    set path [encoding dirs]
    encoding system iso8859-1
    encoding dirs {}
    llength jis0208	;# Shimmer any cached Tcl_Encoding in shared literal
    set x [list [catch {encoding convertto jis0208 \u4e4e} msg] $msg]
    encoding dirs $path
    encoding system $system
    lappend x [encoding convertto jis0208 \u4e4e]
} {1 {unknown encoding "jis0208"} 8C}
test encoding-11.2 {LoadEncodingFile: single-byte} {
    encoding convertfrom jis0201 \xa1
} "\uff61"
test encoding-11.3 {LoadEncodingFile: double-byte} {
    encoding convertfrom jis0208 8C
} "\u4e4e"
test encoding-11.4 {LoadEncodingFile: multi-byte} {
    encoding convertfrom shiftjis \x8c\xc1
} "\u4e4e"
test encoding-11.5 {LoadEncodingFile: escape file} {
    viewable [encoding convertto iso2022 \u4e4e]
} [viewable "\x1b\$B8C\x1b(B"]
test encoding-11.5.1 {LoadEncodingFile: escape file} {
    viewable [encoding convertto iso2022-jp \u4e4e]
} [viewable "\x1b\$B8C\x1b(B"]
test encoding-11.6 {LoadEncodingFile: invalid file} {testencoding} {
    set system [encoding system]
    set path [encoding dirs]
    encoding system identity
    cd [temporaryDirectory]
    encoding dirs [file join tmp encoding]
    makeDirectory tmp
    makeDirectory [file join tmp encoding]
    set f [open [file join tmp encoding splat.enc] w]
    fconfigure $f -translation binary 
    puts $f "abcdefghijklmnop"
    close $f
    set x [list [catch {encoding convertto splat \u4e4e} msg] $msg]
    file delete [file join [temporaryDirectory] tmp encoding splat.enc]
    removeDirectory [file join tmp encoding]
    removeDirectory tmp
    cd [workingDirectory]
    encoding dirs $path
    encoding system $system
    set x
} {1 {invalid encoding file "splat"}}

# OpenEncodingFile is fully tested by the rest of the tests in this file.

test encoding-12.1 {LoadTableEncoding: normal encoding} {
    set x [encoding convertto iso8859-3 \u120]
    append x [encoding convertto iso8859-3 \ud5]
    append x [encoding convertfrom iso8859-3 \xd5]
} "\xd5?\u120"
test encoding-12.2 {LoadTableEncoding: single-byte encoding} {
    set x [encoding convertto iso8859-3 ab\u0120g] 
    append x [encoding convertfrom iso8859-3 ab\xd5g]
} "ab\xd5gab\u120g"
test encoding-12.3 {LoadTableEncoding: multi-byte encoding} {
    set x [encoding convertto shiftjis ab\u4e4eg] 
    append x [encoding convertfrom shiftjis ab\x8c\xc1g]
} "ab\x8c\xc1gab\u4e4eg"
test encoding-12.4 {LoadTableEncoding: double-byte encoding} {
    set x [encoding convertto jis0208 \u4e4e\u3b1]
    append x [encoding convertfrom jis0208 8C&A]
} "8C&A\u4e4e\u3b1"
test encoding-12.5 {LoadTableEncoding: symbol encoding} {
    set x [encoding convertto symbol \u3b3]
    append x [encoding convertto symbol \u67]
    append x [encoding convertfrom symbol \x67]
} "\x67\x67\u3b3"

test encoding-13.1 {LoadEscapeTable} {
    viewable [set x [encoding convertto iso2022 ab\u4e4e\u68d9g]]
} [viewable "ab\x1b\$B8C\x1b\$\(DD%\x1b(Bg"]

test encoding-14.1 {BinaryProc} {
    encoding convertto identity \x12\x34\x56\xff\x69
} "\x12\x34\x56\xc3\xbf\x69"

test encoding-15.1 {UtfToUtfProc} {
    encoding convertto utf-8 \xa3
} "\xc2\xa3"

test encoding-15.2 {UtfToUtfProc null character output} {
    set x \u0000
    set y [encoding convertto utf-8 \u0000]
    set y [encoding convertfrom identity $y]
    binary scan $y H* z
    list [string bytelength $x] [string bytelength $y] $z
} {2 1 00}

test encoding-15.3 {UtfToUtfProc null character input} {
    set x [encoding convertfrom identity \x00]
    set y [encoding convertfrom utf-8 $x]
    binary scan [encoding convertto identity $y] H* z
    list [string bytelength $x] [string bytelength $y] $z
} {1 2 c080}

test encoding-16.1 {UnicodeToUtfProc} {
    set val [encoding convertfrom unicode NN]
    list $val [format %x [scan $val %c]]
} "\u4e4e 4e4e"

test encoding-17.1 {UtfToUnicodeProc} {
} {}

test encoding-18.1 {TableToUtfProc} {
} {}

test encoding-19.1 {TableFromUtfProc} {
} {}

test encoding-20.1 {TableFreefProc} {
} {}

test encoding-21.1 {EscapeToUtfProc} {
} {}

test encoding-22.1 {EscapeFromUtfProc} {
} {}

set iso2022encData "\u001b\$B;d\$I\$b\$G\$O!\"%A%C%W\$49XF~;~\$K\$4EPO?\$\$\$?\$@\$\$\$?\$4=;=j\$r%-%c%C%7%e%\"%&%H\$N:]\$N\u001b(B
\u001b\$B>.@Z<jAwIU@h\$H\$7\$F;HMQ\$7\$F\$*\$j\$^\$9!#62\$lF~\$j\$^\$9\$,!\"@5\$7\$\$=;=j\$r\$4EPO?\$7\$J\$*\u001b(B
\u001b\$B\$*4j\$\$\$\$\$?\$7\$^\$9!#\$^\$?!\"BgJQ62=L\$G\$9\$,!\"=;=jJQ99\$N\$\"\$H!\"F|K\\8l%5!<%S%9It!J\u001b(B
casino_japanese@___.com \u001b\$B!K\$^\$G\$4=;=jJQ99:Q\$NO\"Mm\$r\$\$\$?\$@\$1\$J\$\$\$G\u001b(B
\u001b\$B\$7\$g\$&\$+!)\u001b(B"

set iso2022uniData [encoding convertfrom iso2022-jp $iso2022encData]
set iso2022uniData2 "\u79c1\u3069\u3082\u3067\u306f\u3001\u30c1\u30c3\u30d7\u3054\u8cfc\u5165\u6642\u306b\u3054\u767b\u9332\u3044\u305f\u3060\u3044\u305f\u3054\u4f4f\u6240\u3092\u30ad\u30e3\u30c3\u30b7\u30e5\u30a2\u30a6\u30c8\u306e\u969b\u306e
\u5c0f\u5207\u624b\u9001\u4ed8\u5148\u3068\u3057\u3066\u4f7f\u7528\u3057\u3066\u304a\u308a\u307e\u3059\u3002\u6050\u308c\u5165\u308a\u307e\u3059\u304c\u3001\u6b63\u3057\u3044\u4f4f\u6240\u3092\u3054\u767b\u9332\u3057\u306a\u304a
\u304a\u9858\u3044\u3044\u305f\u3057\u307e\u3059\u3002\u307e\u305f\u3001\u5927\u5909\u6050\u7e2e\u3067\u3059\u304c\u3001\u4f4f\u6240\u5909\u66f4\u306e\u3042\u3068\u3001\u65e5\u672c\u8a9e\u30b5\u30fc\u30d3\u30b9\u90e8\uff08
\u0063\u0061\u0073\u0069\u006e\u006f\u005f\u006a\u0061\u0070\u0061\u006e\u0065\u0073\u0065\u0040\u005f\u005f\u005f\u002e\u0063\u006f\u006d\u0020\uff09\u307e\u3067\u3054\u4f4f\u6240\u5909\u66f4\u6e08\u306e\u9023\u7d61\u3092\u3044\u305f\u3060\u3051\u306a\u3044\u3067
\u3057\u3087\u3046\u304b\uff1f"

cd [temporaryDirectory]
set fid [open iso2022.txt w]
fconfigure $fid -encoding binary
puts -nonewline $fid $iso2022encData
close $fid

test encoding-23.1 {iso2022-jp escape encoding test} {
    string equal $iso2022uniData $iso2022uniData2
} 1
test encoding-23.2 {iso2022-jp escape encoding test} {
    # This checks that 'gets' isn't resetting the encoding inappropriately.
    # [Bug #523988]
    set fid [open iso2022.txt r]
    fconfigure $fid -encoding iso2022-jp
    set out ""
    set count 0
    while {[set num [gets $fid line]] >= 0} {
	if {$count} {
	    incr count 1 ; # account for newline
	    append out \n
	}
	append out $line
	incr count $num
    }
    close $fid
    if {[string compare $iso2022uniData $out]} {
	return -code error "iso2022-jp read in doesn't match original"
    }
    list $count $out
} [list [string length $iso2022uniData] $iso2022uniData]
test encoding-23.3 {iso2022-jp escape encoding test} {
    # read $fis <size> reads size in chars, not raw bytes.
    set fid [open iso2022.txt r]
    fconfigure $fid -encoding iso2022-jp
    set data [read $fid 50]
    close $fid
    set data
} [string range $iso2022uniData 0 49] ; # 0 .. 49 inclusive == 50
cd [workingDirectory]

test encoding-24.1 {EscapeFreeProc on open channels} -constraints {
	exec
} -setup {
    # Bug #524674 input
    set file [makeFile {
	set f [open [file join [file dirname [info script]] iso2022.txt]]
	fconfigure $f -encoding iso2022-jp
	gets $f
    } iso2022.tcl]
} -body {
    exec [interpreter] $file
} -cleanup {
    removeFile iso2022.tcl
} -result {}

test encoding-24.2 {EscapeFreeProc on open channels} -constraints {
	exec
} -setup {
    # Bug #524674 output
    set file [makeFile {
	encoding system cp1252;	# Bug #2891556 crash revelator
	fconfigure stdout -encoding iso2022-jp
	puts ab\u4e4e\u68d9g
	testfinexit
    } iso2022.tcl]
} -body {
    viewable [exec [interpreter] $file]
} -cleanup {
    removeFile iso2022.tcl
} -result "ab\x1b\$B8C\x1b\$(DD%\x1b(Bg (ab\\u001b\$B8C\\u001b\$(DD%\\u001b(Bg)"

test encoding-24.3 {EscapeFreeProc on open channels} {stdio} {
    # Bug #219314 - if we don't free escape encodings correctly on
    # channel closure, we go boom
    set file [makeFile {
	encoding system iso2022-jp
	set a "\u4e4e\u4e5e\u4e5f"; # 3 Japanese Kanji letters
	puts $a
    } iso2022.tcl]
    set f [open "|[list [interpreter] $file]"]
    fconfigure $f -encoding iso2022-jp
    set count [gets $f line]
    close $f
    removeFile iso2022.tcl
    list $count [viewable $line]
} [list 3 "\u4e4e\u4e5e\u4e5f (\\u4e4e\\u4e5e\\u4e5f)"]

file delete [file join [temporaryDirectory] iso2022.txt]

#
# Begin jajp encoding round-trip conformity tests
#
proc foreach-jisx0208 {varName command} {
    upvar 1 $varName code
    foreach range {
	{2121 217E}
	{2221 222E}
	{223A 2241}
	{224A 2250}
	{225C 226A}
	{2272 2279}
	{227E 227E}
	{2330 2339}
	{2421 2473}
	{2521 2576}
	{2821 2821}
	{282C 282C}
	{2837 2837}

	{30 21 4E 7E}
	{4F21 4F53}

	{50 21 73 7E}
	{7421 7426}
    } {
	if {[llength $range] == 2} {
	    # for adhoc range. simple {first last}. inclusive.
	    set first [scan [lindex $range 0] %x]
	    set last [scan [lindex $range 1] %x]
	    for {set i $first} {$i <= $last} {incr i} {
		set code $i
		uplevel 1 $command
	    }
	} elseif {[llength $range] == 4} {
	    # for uniform range.
	    set h0 [scan [lindex $range 0] %x]
	    set l0 [scan [lindex $range 1] %x]
	    set hend [scan [lindex $range 2] %x]
	    set lend [scan [lindex $range 3] %x]
	    for {set hi $h0} {$hi <= $hend} {incr hi} {
		for {set lo $l0} {$lo <= $lend} {incr lo} {
		    set code [expr {$hi << 8 | ($lo & 0xff)}]
		    uplevel 1 $command
		}
	    }
	} else {
	    error "really?"
	}
    }
}
proc gen-jisx0208-euc-jp {code} {
    binary format cc \
	[expr {($code >> 8) | 0x80}] [expr {($code & 0xff) | 0x80}]
}
proc gen-jisx0208-iso2022-jp {code} {
    binary format a3cca3 \
	"\x1b\$B" [expr {$code >> 8}] [expr {$code & 0xff}] "\x1b(B"
}
proc gen-jisx0208-cp932 {code} {
    set c1 [expr {($code >> 8) | 0x80}]
    set c2 [expr {($code & 0xff)| 0x80}]
    if {$c1 % 2} {
	set c1 [expr {($c1 >> 1) + ($c1 < 0xdf ? 0x31 : 0x71)}]
	incr c2 [expr {- (0x60 + ($c2 < 0xe0))}]
    } else {
	set c1 [expr {($c1 >> 1) + ($c1 < 0xdf ? 0x30 : 0x70)}]
	incr c2 -2
    }
    binary format cc $c1 $c2
}
proc channel-diff {fa fb} {
    set diff {}
    while {[gets $fa la] >= 0 && [gets $fb lb] >= 0} {
	if {[string compare $la $lb] == 0} continue
	# lappend diff $la $lb

	# For more readable (easy to analyze) output.
	set code [lindex $la 0]
	binary scan [lindex $la 1] H* expected
	binary scan [lindex $lb 1] H* got
	lappend diff [list $code $expected $got]
    }
    set diff
}

# Create char tables.
cd [temporaryDirectory]
foreach enc {cp932 euc-jp iso2022-jp} {
    set f [open $enc.chars w]
    fconfigure $f -encoding binary
    foreach-jisx0208 code {
	puts $f [format "%04X %s" $code [gen-jisx0208-$enc $code]]
    }
    close $f
}
# shiftjis == cp932 for jisx0208.
file copy -force cp932.chars shiftjis.chars

set NUM 0
foreach from {cp932 shiftjis euc-jp iso2022-jp} {
    foreach to {cp932 shiftjis euc-jp iso2022-jp} {
	test encoding-25.[incr NUM] "jisx0208 $from => $to" {
	    cd [temporaryDirectory]
	    set f [open $from.chars]
	    fconfigure $f -encoding $from
	    set out [open $from.$to.tcltestout w]
	    fconfigure $out -encoding $to
	    puts -nonewline $out [read $f]
	    close $out
	    close $f
	    
	    # then compare $to.chars <=> $from.to.tcltestout as binary.
	    set fa [open $to.chars]
	    fconfigure $fa -encoding binary
	    set fb [open $from.$to.tcltestout]
	    fconfigure $fb -encoding binary
	    set diff [channel-diff $fa $fb]
	    close $fa
	    close $fb
	    
	    # Difference should be empty.
	    set diff
	} {}
    }
}

testConstraint testgetdefenc [llength [info commands testgetdefenc]]

test encoding-26.0 {Tcl_GetDefaultEncodingDir} -constraints {
    testgetdefenc 
} -setup {
     set origDir [testgetdefenc]
     testsetdefenc slappy
} -body {
     testgetdefenc
} -cleanup {
     testsetdefenc $origDir
} -result slappy

file delete {*}[glob -directory [temporaryDirectory] *.chars *.tcltestout]
# ===> Cut here <===

# EscapeFreeProc, GetTableEncoding, unilen
# are fully tested by the rest of this file
}
runtests

}

# cleanup
namespace delete ::tcl::test::encoding
::tcltest::cleanupTests
return<|MERGE_RESOLUTION|>--- conflicted
+++ resolved
@@ -7,11 +7,6 @@
 #
 # See the file "license.terms" for information on usage and redistribution
 # of this file, and for a DISCLAIMER OF ALL WARRANTIES.
-<<<<<<< HEAD
-#
-# RCS: @(#) $Id: encoding.test,v 1.18.2.10 2009/11/16 18:04:05 dgp Exp $
-=======
->>>>>>> 64eb210f
 
 package require tcltest 2
 
