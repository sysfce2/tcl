# This file contains a collection of tests for tclEncoding.c
# Sourcing this file into Tcl runs the tests and generates output for errors.
# No output means no errors were found.
#
# Copyright (c) 1997 Sun Microsystems, Inc.
# Copyright (c) 1998-1999 by Scriptics Corporation.
#
# See the file "license.terms" for information on usage and redistribution of
# this file, and for a DISCLAIMER OF ALL WARRANTIES.

package require tcltest 2

namespace eval ::tcl::test::encoding {
    variable x

namespace import -force ::tcltest::*

catch {
    ::tcltest::loadTestedCommands
    package require -exact Tcltest [info patchlevel]
}

proc toutf {args} {
    variable x
    lappend x "toutf $args"
}
proc fromutf {args} {
    variable x
    lappend x "fromutf $args"
}

proc runtests {} {
    variable x

# Some tests require the testencoding command
testConstraint testencoding [llength [info commands testencoding]]
testConstraint testbytestring [llength [info commands testbytestring]]
testConstraint teststringbytes [llength [info commands teststringbytes]]
testConstraint exec [llength [info commands exec]]
testConstraint testgetencpath [llength [info commands testgetencpath]]

# TclInitEncodingSubsystem is tested by the rest of this file
# TclFinalizeEncodingSubsystem is not currently tested

test encoding-1.1 {Tcl_GetEncoding: system encoding} -setup {
    set old [encoding system]
} -constraints {testencoding} -body {
    testencoding create foo [namespace origin toutf] [namespace origin fromutf]
    encoding system foo
    set x {}
    encoding convertto abcd
    return $x
} -cleanup {
    encoding system $old
    testencoding delete foo
} -result {{fromutf }}
test encoding-1.2 {Tcl_GetEncoding: existing encoding} {testencoding} {
    testencoding create foo [namespace origin toutf] [namespace origin fromutf]
    set x {}
    encoding convertto foo abcd
    testencoding delete foo
    return $x
} {{fromutf }}
test encoding-1.3 {Tcl_GetEncoding: load encoding} {
    list [encoding convertto jis0208 \u4e4e] \
	[encoding convertfrom jis0208 8C]
} "8C \u4e4e"

test encoding-2.1 {Tcl_FreeEncoding: refcount == 0} {
    encoding convertto jis0208 \u4e4e
} {8C}
test encoding-2.2 {Tcl_FreeEncoding: refcount != 0} -setup {
    set system [encoding system]
    set path [encoding dirs]
} -constraints {testencoding} -body {
    encoding system shiftjis		;# incr ref count
    encoding dirs [list [pwd]]
    set x [encoding convertto shiftjis \u4e4e]	;# old one found
    encoding system iso8859-1
    llength shiftjis		;# Shimmer away any cache of Tcl_Encoding
    lappend x [catch {encoding convertto shiftjis \u4e4e} msg] $msg
} -cleanup {
    encoding system iso8859-1
    encoding dirs $path
    encoding system $system
} -result "\u008c\u00c1 1 {unknown encoding \"shiftjis\"}"

test encoding-3.1 {Tcl_GetEncodingName, NULL} -setup {
    set old [encoding system]
} -body {
    encoding system shiftjis
    encoding system
} -cleanup {
    encoding system $old
} -result {shiftjis}
test encoding-3.2 {Tcl_GetEncodingName, non-null} -setup {
    set old [fconfigure stdout -encoding]
} -body {
    fconfigure stdout -encoding jis0208
    fconfigure stdout -encoding
} -cleanup {
    fconfigure stdout -encoding $old
} -result {jis0208}

test encoding-4.1 {Tcl_GetEncodingNames} -constraints {testencoding} -setup {
    cd [makeDirectory tmp]
    makeDirectory [file join tmp encoding]
    set path [encoding dirs]
    encoding dirs {}
    catch {unset encodings}
    catch {unset x}
} -body {
    foreach encoding [encoding names] {
	set encodings($encoding) 1
    }
    makeFile {} [file join tmp encoding junk.enc]
    makeFile {} [file join tmp encoding junk2.enc]
    encoding dirs [list [file join [pwd] encoding]]
    foreach encoding [encoding names] {
	if {![info exists encodings($encoding)]} {
	    lappend x $encoding
	}
    }
    lsort $x
} -cleanup {
    encoding dirs $path
    cd [workingDirectory]
    removeFile [file join tmp encoding junk2.enc]
    removeFile [file join tmp encoding junk.enc]
    removeDirectory [file join tmp encoding]
    removeDirectory tmp
} -result {junk junk2}

test encoding-5.1 {Tcl_SetSystemEncoding} -setup {
    set old [encoding system]
} -body {
    encoding system jis0208
    encoding convertto \u4e4e
} -cleanup {
    encoding system iso8859-1
    encoding system $old
} -result {8C}
test encoding-5.2 {Tcl_SetSystemEncoding: test ref count} {
    set old [encoding system]
    encoding system $old
    string compare $old [encoding system]
} {0}

test encoding-6.1 {Tcl_CreateEncoding: new} {testencoding} {
    testencoding create foo [namespace code {toutf 1}] \
	[namespace code {fromutf 2}]
    set x {}
    encoding convertfrom foo abcd
    encoding convertto foo abcd
    testencoding delete foo
    return $x
} {{toutf 1} {fromutf 2}}
test encoding-6.2 {Tcl_CreateEncoding: replace encoding} {testencoding} {
    testencoding create foo [namespace code {toutf a}] \
	[namespace code {fromutf b}]
    set x {}
    encoding convertfrom foo abcd
    encoding convertto foo abcd
    testencoding delete foo
    return $x
} {{toutf a} {fromutf b}}

test encoding-7.1 {Tcl_ExternalToUtfDString: small buffer} {
    encoding convertfrom jis0208 8c8c8c8c
} "\u543e\u543e\u543e\u543e"
test encoding-7.2 {Tcl_UtfToExternalDString: big buffer} {
    set a 8C8C8C8C8C8C8C8C8C8C8C8C8C8C8C8C8C8C8C8C8C8C8C8C8C8C8C8C8C8C8C8C
    append a $a
    append a $a
    append a $a
    append a $a
    set x [encoding convertfrom jis0208 $a]
    list [string length $x] [string index $x 0]
} "512 \u4e4e"

test encoding-8.1 {Tcl_ExternalToUtf} {
    set f [open [file join [temporaryDirectory] dummy] w]
    fconfigure $f -translation binary -encoding iso8859-1
    puts -nonewline $f "ab\x8c\xc1g"
    close $f
    set f [open [file join [temporaryDirectory] dummy] r]
    fconfigure $f -translation binary -encoding shiftjis
    set x [read $f]
    close $f
    file delete [file join [temporaryDirectory] dummy]
    return $x
} "ab\u4e4eg"

test encoding-9.1 {Tcl_UtfToExternalDString: small buffer} {
    encoding convertto jis0208 "\u543e\u543e\u543e\u543e"
} {8c8c8c8c}
test encoding-9.2 {Tcl_UtfToExternalDString: big buffer} {
    set a \u4e4e\u4e4e\u4e4e\u4e4e\u4e4e\u4e4e\u4e4e\u4e4e
    append a $a
    append a $a
    append a $a
    append a $a
    append a $a
    append a $a
    set x [encoding convertto jis0208 $a]
    list [string length $x] [string range $x 0 1]
} "1024 8C"

test encoding-10.1 {Tcl_UtfToExternal} {
    set f [open [file join [temporaryDirectory] dummy] w]
    fconfigure $f -translation binary -encoding shiftjis
    puts -nonewline $f "ab\u4e4eg"
    close $f
    set f [open [file join [temporaryDirectory] dummy] r]
    fconfigure $f -translation binary -encoding iso8859-1
    set x [read $f]
    close $f
    file delete [file join [temporaryDirectory] dummy]
    return $x
} "ab\x8c\xc1g"

proc viewable {str} {
    set res ""
    foreach c [split $str {}] {
	if {[string is print $c] && [string is ascii $c]} {
	    append res $c
	} else {
	    append res "\\u[format %4.4x [scan $c %c]]"
	}
    }
    return "$str ($res)"
}

test encoding-11.1 {LoadEncodingFile: unknown encoding} {testencoding} {
    set system [encoding system]
    set path [encoding dirs]
    encoding system iso8859-1
    encoding dirs {}
    llength jis0208	;# Shimmer any cached Tcl_Encoding in shared literal
    set x [list [catch {encoding convertto jis0208 \u4e4e} msg] $msg]
    encoding dirs $path
    encoding system $system
    lappend x [encoding convertto jis0208 \u4e4e]
} {1 {unknown encoding "jis0208"} 8C}
test encoding-11.2 {LoadEncodingFile: single-byte} {
    encoding convertfrom jis0201 \xa1
} "\uff61"
test encoding-11.3 {LoadEncodingFile: double-byte} {
    encoding convertfrom jis0208 8C
} "\u4e4e"
test encoding-11.4 {LoadEncodingFile: multi-byte} {
    encoding convertfrom shiftjis \x8c\xc1
} "\u4e4e"
test encoding-11.5 {LoadEncodingFile: escape file} {
    viewable [encoding convertto iso2022 \u4e4e]
} [viewable "\x1b\$B8C\x1b(B"]
test encoding-11.5.1 {LoadEncodingFile: escape file} {
    viewable [encoding convertto iso2022-jp \u4e4e]
} [viewable "\x1b\$B8C\x1b(B"]
test encoding-11.6 {LoadEncodingFile: invalid file} -constraints {testencoding} -setup {
    set system [encoding system]
    set path [encoding dirs]
    encoding system iso8859-1
} -body {
    cd [temporaryDirectory]
    encoding dirs [file join tmp encoding]
    makeDirectory tmp
    makeDirectory [file join tmp encoding]
    set f [open [file join tmp encoding splat.enc] w]
    fconfigure $f -translation binary
    puts $f "abcdefghijklmnop"
    close $f
    encoding convertto splat \u4e4e
} -returnCodes error -cleanup {
    file delete [file join [temporaryDirectory] tmp encoding splat.enc]
    removeDirectory [file join tmp encoding]
    removeDirectory tmp
    cd [workingDirectory]
    encoding dirs $path
    encoding system $system
} -result {invalid encoding file "splat"}

# OpenEncodingFile is fully tested by the rest of the tests in this file.

test encoding-12.1 {LoadTableEncoding: normal encoding} {
    set x [encoding convertto iso8859-3 \u120]
    append x [encoding convertto iso8859-3 \ud5]
    append x [encoding convertfrom iso8859-3 \xd5]
} "\xd5?\u120"
test encoding-12.2 {LoadTableEncoding: single-byte encoding} {
    set x [encoding convertto iso8859-3 ab\u0120g]
    append x [encoding convertfrom iso8859-3 ab\xd5g]
} "ab\xd5gab\u120g"
test encoding-12.3 {LoadTableEncoding: multi-byte encoding} {
    set x [encoding convertto shiftjis ab\u4e4eg]
    append x [encoding convertfrom shiftjis ab\x8c\xc1g]
} "ab\x8c\xc1gab\u4e4eg"
test encoding-12.4 {LoadTableEncoding: double-byte encoding} {
    set x [encoding convertto jis0208 \u4e4e\u3b1]
    append x [encoding convertfrom jis0208 8C&A]
} "8C&A\u4e4e\u3b1"
test encoding-12.5 {LoadTableEncoding: symbol encoding} {
    set x [encoding convertto symbol \u3b3]
    append x [encoding convertto symbol \u67]
    append x [encoding convertfrom symbol \x67]
} "\x67\x67\u3b3"

test encoding-13.1 {LoadEscapeTable} {
    viewable [set x [encoding convertto iso2022 ab\u4e4e\u68d9g]]
} [viewable "ab\x1b\$B8C\x1b\$\(DD%\x1b(Bg"]

test encoding-15.1 {UtfToUtfProc} {
    encoding convertto utf-8 \xa3
} "\xc2\xa3"
test encoding-15.2 {UtfToUtfProc null character output} testbytestring {
    binary scan [testbytestring [encoding convertto utf-8 \u0000]] H* z
    set z
} 00
<<<<<<< HEAD
test encoding-15.3.a {UtfToUtfProc null character input} testbytestring {
    binary scan [testbytestring \xc0\x80] H* z
    set z
} 00
test encoding-15.3.b {UtfToUtfProc null character input} testbytestring {
    set y [encoding convertfrom utf-8 [encoding convertto utf-8 \u0000]]
    binary scan [testbytestring $y] H* z
    set z
} 00
=======
test encoding-15.3 {UtfToUtfProc null character input} teststringbytes {
    set y [encoding convertfrom utf-8 [encoding convertto utf-8 \u0000]]
    binary scan [teststringbytes $y] H* z
    set z
} c080
>>>>>>> f6f60120
test encoding-15.4 {UtfToUtfProc emoji character input} -body {
    set x \xED\xA0\xBD\xED\xB8\x82
    set y [encoding convertfrom utf-8 \xED\xA0\xBD\xED\xB8\x82]
    list [string length $x] $y
} -result "6 \U1F602"
test encoding-15.5 {UtfToUtfProc emoji character input} {
    set x \xF0\x9F\x98\x82
    set y [encoding convertfrom utf-8 \xF0\x9F\x98\x82]
    list [string length $x] $y
} "4 \U1F602"
test encoding-15.6 {UtfToUtfProc emoji character output} {
    set x \uDE02\uD83D\uDE02\uD83D
    set y [encoding convertto utf-8 \uDE02\uD83D\uDE02\uD83D]
    binary scan $y H* z
    list [string length $y] $z
} {10 edb882f09f9882eda0bd}
test encoding-15.7 {UtfToUtfProc emoji character output} {
    set x \uDE02\uD83D\uD83D
    set y [encoding convertto utf-8 \uDE02\uD83D\uD83D]
    binary scan $y H* z
    list [string length $x] [string length $y] $z
} {3 9 edb882eda0bdeda0bd}
test encoding-15.8 {UtfToUtfProc emoji character output} {
    set x \uDE02\uD83D\xE9
    set y [encoding convertto utf-8 \uDE02\uD83D\xE9]
    binary scan $y H* z
    list [string length $x] [string length $y] $z
} {3 8 edb882eda0bdc3a9}
test encoding-15.9 {UtfToUtfProc emoji character output} {
    set x \uDE02\uD83DX
    set y [encoding convertto utf-8 \uDE02\uD83DX]
    binary scan $y H* z
    list [string length $x] [string length $y] $z
} {3 7 edb882eda0bd58}
test encoding-15.10 {UtfToUtfProc high surrogate character output} {
    set x \uDE02\xE9
    set y [encoding convertto utf-8 \uDE02\xE9]
    binary scan $y H* z
    list [string length $x] [string length $y] $z
} {2 5 edb882c3a9}
test encoding-15.11 {UtfToUtfProc low surrogate character output} {
    set x \uDA02\xE9
    set y [encoding convertto utf-8 \uDA02\xE9]
    binary scan $y H* z
    list [string length $x] [string length $y] $z
} {2 5 eda882c3a9}
test encoding-15.12 {UtfToUtfProc high surrogate character output} {
    set x \uDE02Y
    set y [encoding convertto utf-8 \uDE02Y]
    binary scan $y H* z
    list [string length $x] [string length $y] $z
} {2 4 edb88259}
test encoding-15.13 {UtfToUtfProc low surrogate character output} {
    set x \uDA02Y
    set y [encoding convertto utf-8 \uDA02Y]
    binary scan $y H* z
    list [string length $x] [string length $y] $z
} {2 4 eda88259}
test encoding-15.14 {UtfToUtfProc high surrogate character output} {
    set x \uDE02
    set y [encoding convertto utf-8 \uDE02]
    binary scan $y H* z
    list [string length $x] [string length $y] $z
} {1 3 edb882}
test encoding-15.15 {UtfToUtfProc low surrogate character output} {
    set x \uDA02
    set y [encoding convertto utf-8 \uDA02]
    binary scan $y H* z
    list [string length $x] [string length $y] $z
} {1 3 eda882}
test encoding-15.16 {UtfToUtfProc emoji character output} {
    set x \U1F602
    set y [encoding convertto utf-8 \U1F602]
    binary scan $y H* z
    list [string length $y] $z
} {4 f09f9882}

test encoding-16.1 {Utf16ToUtfProc} -body {
    set val [encoding convertfrom utf-16 NN]
    list $val [format %x [scan $val %c]]
} -result "\u4E4E 4e4e"
test encoding-16.2 {Utf16ToUtfProc} -body {
    set val [encoding convertfrom utf-16 "\xD8\xD8\xDC\xDC"]
    list $val [format %x [scan $val %c]]
} -result "\U460DC 460dc"
test encoding-16.3 {Utf16ToUtfProc} -body {
    set val [encoding convertfrom utf-16 "\xDC\xDC"]
    list $val [format %x [scan $val %c]]
} -result "\uDCDC dcdc"
test encoding-16.4 {Ucs2ToUtfProc} -body {
    set val [encoding convertfrom ucs-2 NN]
    list $val [format %x [scan $val %c]]
} -result "\u4E4E 4e4e"
test encoding-16.4 {Ucs2ToUtfProc} -body {
    set val [encoding convertfrom ucs-2 "\xD8\xD8\xDC\xDC"]
    list $val [format %x [scan $val %c]]
} -result "\U460DC 460dc"

test encoding-17.1 {UtfToUtf16Proc} -body {
    encoding convertto utf-16 "\U460DC"
} -result "\xD8\xD8\xDC\xDC"
test encoding-17.2 {UtfToUtf16Proc} -body {
    encoding convertto utf-16 "\uDCDC"
} -result "\xDC\xDC"
test encoding-17.3 {UtfToUtf16Proc} -body {
    encoding convertto utf-16 "\uD8D8"
} -result "\xD8\xD8"
test encoding-17.4 {UtfToUcs2Proc} -body {
    encoding convertfrom utf-16 [encoding convertto ucs-2 "\U460DC"]
} -result "\uFFFD"

test encoding-18.1 {TableToUtfProc} {
} {}

test encoding-19.1 {TableFromUtfProc} {
} {}

test encoding-20.1 {TableFreefProc} {
} {}

test encoding-21.1 {EscapeToUtfProc} {
} {}

test encoding-22.1 {EscapeFromUtfProc} {
} {}

set iso2022encData "\u001b\$B;d\$I\$b\$G\$O!\"%A%C%W\$49XF~;~\$K\$4EPO?\$\$\$?\$@\$\$\$?\$4=;=j\$r%-%c%C%7%e%\"%&%H\$N:]\$N\u001b(B
\u001b\$B>.@Z<jAwIU@h\$H\$7\$F;HMQ\$7\$F\$*\$j\$^\$9!#62\$lF~\$j\$^\$9\$,!\"@5\$7\$\$=;=j\$r\$4EPO?\$7\$J\$*\u001b(B
\u001b\$B\$*4j\$\$\$\$\$?\$7\$^\$9!#\$^\$?!\"BgJQ62=L\$G\$9\$,!\"=;=jJQ99\$N\$\"\$H!\"F|K\\8l%5!<%S%9It!J\u001b(B
casino_japanese@___.com \u001b\$B!K\$^\$G\$4=;=jJQ99:Q\$NO\"Mm\$r\$\$\$?\$@\$1\$J\$\$\$G\u001b(B
\u001b\$B\$7\$g\$&\$+!)\u001b(B"

set iso2022uniData [encoding convertfrom iso2022-jp $iso2022encData]
set iso2022uniData2 "\u79c1\u3069\u3082\u3067\u306f\u3001\u30c1\u30c3\u30d7\u3054\u8cfc\u5165\u6642\u306b\u3054\u767b\u9332\u3044\u305f\u3060\u3044\u305f\u3054\u4f4f\u6240\u3092\u30ad\u30e3\u30c3\u30b7\u30e5\u30a2\u30a6\u30c8\u306e\u969b\u306e
\u5c0f\u5207\u624b\u9001\u4ed8\u5148\u3068\u3057\u3066\u4f7f\u7528\u3057\u3066\u304a\u308a\u307e\u3059\u3002\u6050\u308c\u5165\u308a\u307e\u3059\u304c\u3001\u6b63\u3057\u3044\u4f4f\u6240\u3092\u3054\u767b\u9332\u3057\u306a\u304a
\u304a\u9858\u3044\u3044\u305f\u3057\u307e\u3059\u3002\u307e\u305f\u3001\u5927\u5909\u6050\u7e2e\u3067\u3059\u304c\u3001\u4f4f\u6240\u5909\u66f4\u306e\u3042\u3068\u3001\u65e5\u672c\u8a9e\u30b5\u30fc\u30d3\u30b9\u90e8\uff08
\u0063\u0061\u0073\u0069\u006e\u006f\u005f\u006a\u0061\u0070\u0061\u006e\u0065\u0073\u0065\u0040\u005f\u005f\u005f\u002e\u0063\u006f\u006d\u0020\uff09\u307e\u3067\u3054\u4f4f\u6240\u5909\u66f4\u6e08\u306e\u9023\u7d61\u3092\u3044\u305f\u3060\u3051\u306a\u3044\u3067
\u3057\u3087\u3046\u304b\uff1f"

cd [temporaryDirectory]
set fid [open iso2022.txt w]
fconfigure $fid -encoding binary
puts -nonewline $fid $iso2022encData
close $fid

test encoding-23.1 {iso2022-jp escape encoding test} {
    string equal $iso2022uniData $iso2022uniData2
} 1
test encoding-23.2 {iso2022-jp escape encoding test} {
    # This checks that 'gets' isn't resetting the encoding inappropriately.
    # [Bug #523988]
    set fid [open iso2022.txt r]
    fconfigure $fid -encoding iso2022-jp
    set out ""
    set count 0
    while {[set num [gets $fid line]] >= 0} {
	if {$count} {
	    incr count 1 ; # account for newline
	    append out \n
	}
	append out $line
	incr count $num
    }
    close $fid
    if {[string compare $iso2022uniData $out]} {
	return -code error "iso2022-jp read in doesn't match original"
    }
    list $count $out
} [list [string length $iso2022uniData] $iso2022uniData]
test encoding-23.3 {iso2022-jp escape encoding test} {
    # read $fis <size> reads size in chars, not raw bytes.
    set fid [open iso2022.txt r]
    fconfigure $fid -encoding iso2022-jp
    set data [read $fid 50]
    close $fid
    return $data
} [string range $iso2022uniData 0 49] ; # 0 .. 49 inclusive == 50
cd [workingDirectory]

# Code to make the next few tests more intelligible; the code being tested
# should be in the body of the test!
proc runInSubprocess {contents {filename iso2022.tcl}} {
    set theFile [makeFile $contents $filename]
    try {
	exec [interpreter] $theFile
    } finally {
	removeFile $theFile
    }
}

test encoding-24.1 {EscapeFreeProc on open channels} exec {
    runInSubprocess {
	set f [open [file join [file dirname [info script]] iso2022.txt]]
	fconfigure $f -encoding iso2022-jp
	gets $f
    }
} {}
test encoding-24.2 {EscapeFreeProc on open channels} {exec} {
    # Bug #524674 output
    viewable [runInSubprocess {
	encoding system cp1252;	# Bug #2891556 crash revelator
	fconfigure stdout -encoding iso2022-jp
	puts ab\u4e4e\u68d9g
	set env(TCL_FINALIZE_ON_EXIT) 1
	exit
    }]
} "ab\x1b\$B8C\x1b\$(DD%\x1b(Bg (ab\\u001b\$B8C\\u001b\$(DD%\\u001b(Bg)"
test encoding-24.3 {EscapeFreeProc on open channels} {stdio} {
    # Bug #219314 - if we don't free escape encodings correctly on channel
    # closure, we go boom
    set file [makeFile {
	encoding system iso2022-jp
	set a "\u4e4e\u4e5e\u4e5f"; # 3 Japanese Kanji letters
	puts $a
    } iso2022.tcl]
    set f [open "|[list [interpreter] $file]"]
    fconfigure $f -encoding iso2022-jp
    set count [gets $f line]
    close $f
    removeFile iso2022.tcl
    list $count [viewable $line]
} [list 3 "\u4e4e\u4e5e\u4e5f (\\u4e4e\\u4e5e\\u4e5f)"]

test encoding-24.4 {Parse valid or invalid utf-8} {
    string length [encoding convertfrom utf-8 "\xc0\x80"]
} 1
test encoding-24.5 {Parse valid or invalid utf-8} {
    string length [encoding convertfrom utf-8 "\xc0\x81"]
} 2
test encoding-24.6 {Parse valid or invalid utf-8} {
    string length [encoding convertfrom utf-8 "\xc1\xbf"]
} 2
test encoding-24.7 {Parse valid or invalid utf-8} {
    string length [encoding convertfrom utf-8 "\xc2\x80"]
} 1
test encoding-24.8 {Parse valid or invalid utf-8} {
    string length [encoding convertfrom utf-8 "\xe0\x80\x80"]
} 3
test encoding-24.9 {Parse valid or invalid utf-8} {
    string length [encoding convertfrom utf-8 "\xe0\x9f\xbf"]
} 3
test encoding-24.10 {Parse valid or invalid utf-8} {
    string length [encoding convertfrom utf-8 "\xe0\xa0\x80"]
} 1
test encoding-24.11 {Parse valid or invalid utf-8} {
    string length [encoding convertfrom utf-8 "\xef\xbf\xbf"]
} 1

file delete [file join [temporaryDirectory] iso2022.txt]

#
# Begin jajp encoding round-trip conformity tests
#
proc foreach-jisx0208 {varName command} {
    upvar 1 $varName code
    foreach range {
	{2121 217E}
	{2221 222E}
	{223A 2241}
	{224A 2250}
	{225C 226A}
	{2272 2279}
	{227E 227E}
	{2330 2339}
	{2421 2473}
	{2521 2576}
	{2821 2821}
	{282C 282C}
	{2837 2837}

	{30 21 4E 7E}
	{4F21 4F53}

	{50 21 73 7E}
	{7421 7426}
    } {
	if {[llength $range] == 2} {
	    # for adhoc range. simple {first last}. inclusive.
	    scan $range %x%x first last
	    for {set i $first} {$i <= $last} {incr i} {
		set code $i
		uplevel 1 $command
	    }
	} elseif {[llength $range] == 4} {
	    # for uniform range.
	    scan $range %x%x%x%x h0 l0 hend lend
	    for {set hi $h0} {$hi <= $hend} {incr hi} {
		for {set lo $l0} {$lo <= $lend} {incr lo} {
		    set code [expr {$hi << 8 | ($lo & 0xff)}]
		    uplevel 1 $command
		}
	    }
	} else {
	    error "really?"
	}
    }
}
proc gen-jisx0208-euc-jp {code} {
    binary format cc \
	[expr {($code >> 8) | 0x80}] [expr {($code & 0xff) | 0x80}]
}
proc gen-jisx0208-iso2022-jp {code} {
    binary format a3cca3 \
	"\x1b\$B" [expr {$code >> 8}] [expr {$code & 0xff}] "\x1b(B"
}
proc gen-jisx0208-cp932 {code} {
    set c1 [expr {($code >> 8) | 0x80}]
    set c2 [expr {($code & 0xff)| 0x80}]
    if {$c1 % 2} {
	set c1 [expr {($c1 >> 1) + ($c1 < 0xdf ? 0x31 : 0x71)}]
	incr c2 [expr {- (0x60 + ($c2 < 0xe0))}]
    } else {
	set c1 [expr {($c1 >> 1) + ($c1 < 0xdf ? 0x30 : 0x70)}]
	incr c2 -2
    }
    binary format cc $c1 $c2
}
proc channel-diff {fa fb} {
    set diff {}
    while {[gets $fa la] >= 0 && [gets $fb lb] >= 0} {
	if {[string compare $la $lb] == 0} continue
	# lappend diff $la $lb

	# For more readable (easy to analyze) output.
	set code [lindex $la 0]
	binary scan [lindex $la 1] H* expected
	binary scan [lindex $lb 1] H* got
	lappend diff [list $code $expected $got]
    }
    return $diff
}

# Create char tables.
cd [temporaryDirectory]
foreach enc {cp932 euc-jp iso2022-jp} {
    set f [open $enc.chars w]
    fconfigure $f -encoding binary
    foreach-jisx0208 code {
	puts $f [format "%04X %s" $code [gen-jisx0208-$enc $code]]
    }
    close $f
}
# shiftjis == cp932 for jisx0208.
file copy -force cp932.chars shiftjis.chars

set NUM 0
foreach from {cp932 shiftjis euc-jp iso2022-jp} {
    foreach to {cp932 shiftjis euc-jp iso2022-jp} {
	test encoding-25.[incr NUM] "jisx0208 $from => $to" -setup {
	    cd [temporaryDirectory]
	} -body {
	    set f [open $from.chars]
	    fconfigure $f -encoding $from
	    set out [open $from.$to.tcltestout w]
	    fconfigure $out -encoding $to
	    puts -nonewline $out [read $f]
	    close $out
	    close $f
	    # then compare $to.chars <=> $from.to.tcltestout as binary.
	    set fa [open $to.chars rb]
	    set fb [open $from.$to.tcltestout rb]
	    channel-diff $fa $fb
	    # Difference should be empty.
	} -cleanup {
	    close $fa
	    close $fb
	} -result {}
    }
}

test encoding-26.0 {Tcl_GetEncodingSearchPath} -constraints {
    testgetencpath
} -setup {
    set origPath [testgetencpath]
    testsetencpath slappy
} -body {
    testgetencpath
} -cleanup {
    testsetencpath $origPath
} -result slappy

file delete {*}[glob -directory [temporaryDirectory] *.chars *.tcltestout]
# ===> Cut here <===

# EscapeFreeProc, GetTableEncoding, unilen are fully tested by the rest of
# this file.


test encoding-27.1 {encoding dirs basic behavior} -returnCodes error -body {
    encoding dirs ? ?
} -result {wrong # args: should be "encoding dirs ?dirList?"}
test encoding-27.2 {encoding dirs basic behavior} -returnCodes error -body {
    encoding dirs "\{not a list"
} -result "expected directory list but got \"\{not a list\""

}


test encoding-28.0 {all encodings load} -body {
	set string hello
	foreach name [encoding names] {
		if {$name ne "unicode"} {
		    incr count
		}
		encoding convertto $name $string

		# discard the cached internal representation of Tcl_Encoding
		# Unfortunately, without this, encoding 2-1 fails.
		llength $name
	}
	return $count
} -result 85

runtests

}

# cleanup
namespace delete ::tcl::test::encoding
::tcltest::cleanupTests
return

# Local Variables:
# mode: tcl
# End:<|MERGE_RESOLUTION|>--- conflicted
+++ resolved
@@ -317,23 +317,11 @@
     binary scan [testbytestring [encoding convertto utf-8 \u0000]] H* z
     set z
 } 00
-<<<<<<< HEAD
-test encoding-15.3.a {UtfToUtfProc null character input} testbytestring {
-    binary scan [testbytestring \xc0\x80] H* z
-    set z
-} 00
-test encoding-15.3.b {UtfToUtfProc null character input} testbytestring {
-    set y [encoding convertfrom utf-8 [encoding convertto utf-8 \u0000]]
-    binary scan [testbytestring $y] H* z
-    set z
-} 00
-=======
 test encoding-15.3 {UtfToUtfProc null character input} teststringbytes {
     set y [encoding convertfrom utf-8 [encoding convertto utf-8 \u0000]]
     binary scan [teststringbytes $y] H* z
     set z
 } c080
->>>>>>> f6f60120
 test encoding-15.4 {UtfToUtfProc emoji character input} -body {
     set x \xED\xA0\xBD\xED\xB8\x82
     set y [encoding convertfrom utf-8 \xED\xA0\xBD\xED\xB8\x82]
