# This file contains a collection of tests for tclEncoding.c
# Sourcing this file into Tcl runs the tests and generates output for errors.
# No output means no errors were found.
#
# Copyright © 1997 Sun Microsystems, Inc.
# Copyright © 1998-1999 Scriptics Corporation.
#
# See the file "license.terms" for information on usage and redistribution of
# this file, and for a DISCLAIMER OF ALL WARRANTIES.

if {"::tcltest" ni [namespace children]} {
    package require tcltest 2.5
    namespace import -force ::tcltest::*
}


namespace eval ::tcl::test::encoding {
    variable x

catch {
    ::tcltest::loadTestedCommands
    package require -exact tcl::test [info patchlevel]
}

proc toutf {args} {
    variable x
    lappend x "toutf $args"
}
proc fromutf {args} {
    variable x
    lappend x "fromutf $args"
}

proc runtests {} {
    variable x

# Some tests require the testencoding command
testConstraint testencoding [llength [info commands testencoding]]
testConstraint testbytestring [llength [info commands testbytestring]]
testConstraint teststringbytes [llength [info commands teststringbytes]]
testConstraint exec [llength [info commands exec]]
testConstraint testgetencpath [llength [info commands testgetencpath]]
testConstraint fullutf [expr {[format %c 0x010000] ne "\uFFFD"}]
testConstraint utf32 [expr {[testConstraint fullutf]
		&& [string length [format %c 0x10000]] == 1}]

# TclInitEncodingSubsystem is tested by the rest of this file
# TclFinalizeEncodingSubsystem is not currently tested

test encoding-1.1 {Tcl_GetEncoding: system encoding} -setup {
    set old [encoding system]
} -constraints {testencoding} -body {
    testencoding create foo [namespace origin toutf] [namespace origin fromutf]
    encoding system foo
    set x {}
    encoding convertto abcd
    return $x
} -cleanup {
    encoding system $old
    testencoding delete foo
} -result {{fromutf }}
test encoding-1.2 {Tcl_GetEncoding: existing encoding} {testencoding} {
    testencoding create foo [namespace origin toutf] [namespace origin fromutf]
    set x {}
    encoding convertto foo abcd
    testencoding delete foo
    return $x
} {{fromutf }}
test encoding-1.3 {Tcl_GetEncoding: load encoding} {
    list [encoding convertto jis0208 乎] \
	[encoding convertfrom jis0208 8C]
} "8C 乎"

test encoding-2.1 {Tcl_FreeEncoding: refcount == 0} {
    encoding convertto jis0208 乎
} {8C}
test encoding-2.2 {Tcl_FreeEncoding: refcount != 0} -setup {
    set system [encoding system]
    set path [encoding dirs]
} -constraints {testencoding} -body {
    encoding system shiftjis		;# incr ref count
    encoding dirs [list [pwd]]
    set x [encoding convertto shiftjis 乎]	;# old one found
    encoding system iso8859-1
    llength shiftjis		;# Shimmer away any cache of Tcl_Encoding
    lappend x [catch {encoding convertto shiftjis 乎} msg] $msg
} -cleanup {
    encoding system iso8859-1
    encoding dirs $path
    encoding system $system
} -result "\x8C\xC1 1 {unknown encoding \"shiftjis\"}"

test encoding-3.1 {Tcl_GetEncodingName, NULL} -setup {
    set old [encoding system]
} -body {
    encoding system shiftjis
    encoding system
} -cleanup {
    encoding system $old
} -result {shiftjis}
test encoding-3.2 {Tcl_GetEncodingName, non-null} -setup {
    set old [fconfigure stdout -encoding]
} -body {
    fconfigure stdout -encoding jis0208
    fconfigure stdout -encoding
} -cleanup {
    fconfigure stdout -encoding $old
} -result {jis0208}

test encoding-4.1 {Tcl_GetEncodingNames} -constraints {testencoding} -setup {
    cd [makeDirectory tmp]
    makeDirectory [file join tmp encoding]
    set path [encoding dirs]
    encoding dirs {}
    catch {unset encodings}
    catch {unset x}
} -body {
    foreach encoding [encoding names] {
	set encodings($encoding) 1
    }
    makeFile {} [file join tmp encoding junk.enc]
    makeFile {} [file join tmp encoding junk2.enc]
    encoding dirs [list [file join [pwd] encoding]]
    foreach encoding [encoding names] {
	if {![info exists encodings($encoding)]} {
	    lappend x $encoding
	}
    }
    lsort $x
} -cleanup {
    encoding dirs $path
    cd [workingDirectory]
    removeFile [file join tmp encoding junk2.enc]
    removeFile [file join tmp encoding junk.enc]
    removeDirectory [file join tmp encoding]
    removeDirectory tmp
} -result {junk junk2}

test encoding-5.1 {Tcl_SetSystemEncoding} -setup {
    set old [encoding system]
} -body {
    encoding system jis0208
    encoding convertto 乎
} -cleanup {
    encoding system iso8859-1
    encoding system $old
} -result {8C}
test encoding-5.2 {Tcl_SetSystemEncoding: test ref count} {
    set old [encoding system]
    encoding system $old
    string compare $old [encoding system]
} {0}

test encoding-6.1 {Tcl_CreateEncoding: new} {testencoding} {
    testencoding create foo [namespace code {toutf 1}] \
	[namespace code {fromutf 2}]
    set x {}
    encoding convertfrom foo abcd
    encoding convertto foo abcd
    testencoding delete foo
    return $x
} {{toutf 1} {fromutf 2}}
test encoding-6.2 {Tcl_CreateEncoding: replace encoding} {testencoding} {
    testencoding create foo [namespace code {toutf a}] \
	[namespace code {fromutf b}]
    set x {}
    encoding convertfrom foo abcd
    encoding convertto foo abcd
    testencoding delete foo
    return $x
} {{toutf a} {fromutf b}}

test encoding-7.1 {Tcl_ExternalToUtfDString: small buffer} {
    encoding convertfrom jis0208 8c8c8c8c
} 吾吾吾吾
test encoding-7.2 {Tcl_UtfToExternalDString: big buffer} {
    set a 8C8C8C8C8C8C8C8C8C8C8C8C8C8C8C8C8C8C8C8C8C8C8C8C8C8C8C8C8C8C8C8C
    append a $a
    append a $a
    append a $a
    append a $a
    set x [encoding convertfrom jis0208 $a]
    list [string length $x] [string index $x 0]
} "512 乎"

test encoding-8.1 {Tcl_ExternalToUtf} {
    set f [open [file join [temporaryDirectory] dummy] w]
    fconfigure $f -translation binary -encoding iso8859-1
    puts -nonewline $f "ab\x8C\xC1g"
    close $f
    set f [open [file join [temporaryDirectory] dummy] r]
    fconfigure $f -translation binary -encoding shiftjis
    set x [read $f]
    close $f
    file delete [file join [temporaryDirectory] dummy]
    return $x
} ab乎g

test encoding-9.1 {Tcl_UtfToExternalDString: small buffer} {
    encoding convertto jis0208 "吾吾吾吾"
} {8c8c8c8c}
test encoding-9.2 {Tcl_UtfToExternalDString: big buffer} {
    set a 乎乎乎乎乎乎乎乎
    append a $a
    append a $a
    append a $a
    append a $a
    append a $a
    append a $a
    set x [encoding convertto jis0208 $a]
    list [string length $x] [string range $x 0 1]
} "1024 8C"

test encoding-10.1 {Tcl_UtfToExternal} {
    set f [open [file join [temporaryDirectory] dummy] w]
    fconfigure $f -translation binary -encoding shiftjis
    puts -nonewline $f ab乎g
    close $f
    set f [open [file join [temporaryDirectory] dummy] r]
    fconfigure $f -translation binary -encoding iso8859-1
    set x [read $f]
    close $f
    file delete [file join [temporaryDirectory] dummy]
    return $x
} "ab\x8C\xC1g"

proc viewable {str} {
    set res ""
    foreach c [split $str {}] {
	if {[string is print $c] && [string is ascii $c]} {
	    append res $c
	} else {
	    append res "\\u[format %4.4X [scan $c %c]]"
	}
    }
    return "$str ($res)"
}

test encoding-11.1 {LoadEncodingFile: unknown encoding} {testencoding} {
    set system [encoding system]
    set path [encoding dirs]
    encoding system iso8859-1
    encoding dirs {}
    llength jis0208	;# Shimmer any cached Tcl_Encoding in shared literal
    set x [list [catch {encoding convertto jis0208 乎} msg] $msg]
    encoding dirs $path
    encoding system $system
    lappend x [encoding convertto jis0208 乎]
} {1 {unknown encoding "jis0208"} 8C}
test encoding-11.2 {LoadEncodingFile: single-byte} {
    encoding convertfrom jis0201 \xA1
} ｡
test encoding-11.3 {LoadEncodingFile: double-byte} {
    encoding convertfrom jis0208 8C
} 乎
test encoding-11.4 {LoadEncodingFile: multi-byte} {
    encoding convertfrom shiftjis \x8C\xC1
} 乎
test encoding-11.5 {LoadEncodingFile: escape file} {
    viewable [encoding convertto iso2022 乎]
} [viewable "\x1B\$B8C\x1B(B"]
test encoding-11.5.1 {LoadEncodingFile: escape file} {
    viewable [encoding convertto iso2022-jp 乎]
} [viewable "\x1B\$B8C\x1B(B"]
test encoding-11.6 {LoadEncodingFile: invalid file} -constraints {testencoding} -setup {
    set system [encoding system]
    set path [encoding dirs]
    encoding system iso8859-1
} -body {
    cd [temporaryDirectory]
    encoding dirs [file join tmp encoding]
    makeDirectory tmp
    makeDirectory [file join tmp encoding]
    set f [open [file join tmp encoding splat.enc] w]
    fconfigure $f -translation binary
    puts $f "abcdefghijklmnop"
    close $f
    encoding convertto splat 乎
} -returnCodes error -cleanup {
    file delete [file join [temporaryDirectory] tmp encoding splat.enc]
    removeDirectory [file join tmp encoding]
    removeDirectory tmp
    cd [workingDirectory]
    encoding dirs $path
    encoding system $system
} -result {invalid encoding file "splat"}
test encoding-11.8 {encoding: extended Unicode UTF-16} {
    viewable [encoding convertto utf-16le 😹]
} {=Ø9Þ (=\u00D89\u00DE)}
test encoding-11.9 {encoding: extended Unicode UTF-16} {
    viewable [encoding convertto utf-16be 😹]
} {Ø=Þ9 (\u00D8=\u00DE9)}
test encoding-11.10 {encoding: extended Unicode UTF-32} {
    viewable [encoding convertto utf-32le 😹]
} "9\xF6\x01\x00 (9\\u00F6\\u0001\\u0000)"
test encoding-11.11 {encoding: extended Unicode UTF-32} {
    viewable [encoding convertto utf-32be 😹]
} "\x00\x01\xF69 (\\u0000\\u0001\\u00F69)"
# OpenEncodingFile is fully tested by the rest of the tests in this file.

test encoding-12.1 {LoadTableEncoding: normal encoding} {
    set x [encoding convertto iso8859-3 Ġ]
    append x [encoding convertto -pass iso8859-3 Õ]
    append x [encoding convertfrom iso8859-3 Õ]
} "Õ?Ġ"
test encoding-12.2 {LoadTableEncoding: single-byte encoding} {
    set x [encoding convertto iso8859-3 abĠg]
    append x [encoding convertfrom iso8859-3 abÕg]
} "abÕgabĠg"
test encoding-12.3 {LoadTableEncoding: multi-byte encoding} {
    set x [encoding convertto shiftjis ab乎g]
    append x [encoding convertfrom shiftjis ab\x8C\xC1g]
} "ab\x8C\xC1gab乎g"
test encoding-12.4 {LoadTableEncoding: double-byte encoding} {
    set x [encoding convertto jis0208 乎α]
    append x [encoding convertfrom jis0208 8C&A]
} "8C&A乎α"
test encoding-12.5 {LoadTableEncoding: symbol encoding} {
    set x [encoding convertto symbol γ]
    append x [encoding convertto symbol g]
    append x [encoding convertfrom symbol g]
} "ggγ"

test encoding-13.1 {LoadEscapeTable} {
    viewable [set x [encoding convertto iso2022 ab乎棙g]]
} [viewable "ab\x1B\$B8C\x1B\$\(DD%\x1B(Bg"]

test encoding-15.1 {UtfToUtfProc} {
    encoding convertto utf-8 £
} "\xC2\xA3"
test encoding-15.2 {UtfToUtfProc null character output} testbytestring {
    binary scan [testbytestring [encoding convertto utf-8 \x00]] H* z
    set z
} 00
test encoding-15.3 {UtfToUtfProc null character input} teststringbytes {
    set y [encoding convertfrom utf-8 [encoding convertto utf-8 \x00]]
    binary scan [teststringbytes $y] H* z
    set z
} c080
test encoding-15.4 {UtfToUtfProc emoji character input} -body {
    set x \xED\xA0\xBD\xED\xB8\x82
    set y [encoding convertfrom -pass utf-8 \xED\xA0\xBD\xED\xB8\x82]
    list [string length $x] $y
} -result "6 \uD83D\uDE02"
test encoding-15.5 {UtfToUtfProc emoji character input} {
    set x \xF0\x9F\x98\x82
    set y [encoding convertfrom utf-8 \xF0\x9F\x98\x82]
    list [string length $x] $y
} "4 😂"
test encoding-15.6 {UtfToUtfProc emoji character output} utf32 {
    set x \uDE02\uD83D\uDE02\uD83D
    set y [encoding convertto -pass utf-8 \uDE02\uD83D\uDE02\uD83D]
    binary scan $y H* z
    list [string length $y] $z
} {12 edb882eda0bdedb882eda0bd}
test encoding-15.7 {UtfToUtfProc emoji character output} {
    set x \uDE02\uD83D\uD83D
    set y [encoding convertto -pass utf-8 \uDE02\uD83D\uD83D]
    binary scan $y H* z
    list [string length $x] [string length $y] $z
} {3 9 edb882eda0bdeda0bd}
test encoding-15.8 {UtfToUtfProc emoji character output} {
    set x \uDE02\uD83Dé
    set y [encoding convertto -pass utf-8 \uDE02\uD83Dé]
    binary scan $y H* z
    list [string length $x] [string length $y] $z
} {3 8 edb882eda0bdc3a9}
test encoding-15.9 {UtfToUtfProc emoji character output} {
    set x \uDE02\uD83DX
    set y [encoding convertto -pass utf-8 \uDE02\uD83DX]
    binary scan $y H* z
    list [string length $x] [string length $y] $z
} {3 7 edb882eda0bd58}
test encoding-15.10 {UtfToUtfProc high surrogate character output} {
    set x \uDE02é
    set y [encoding convertto -pass utf-8 \uDE02é]
    binary scan $y H* z
    list [string length $x] [string length $y] $z
} {2 5 edb882c3a9}
test encoding-15.11 {UtfToUtfProc low surrogate character output} {
    set x \uDA02é
    set y [encoding convertto -pass utf-8 \uDA02é]
    binary scan $y H* z
    list [string length $x] [string length $y] $z
} {2 5 eda882c3a9}
test encoding-15.12 {UtfToUtfProc high surrogate character output} {
    set x \uDE02Y
    set y [encoding convertto -pass utf-8 \uDE02Y]
    binary scan $y H* z
    list [string length $x] [string length $y] $z
} {2 4 edb88259}
test encoding-15.13 {UtfToUtfProc low surrogate character output} {
    set x \uDA02Y
    set y [encoding convertto -pass utf-8 \uDA02Y]
    binary scan $y H* z
    list [string length $x] [string length $y] $z
} {2 4 eda88259}
test encoding-15.14 {UtfToUtfProc high surrogate character output} {
    set x \uDE02
    set y [encoding convertto -pass utf-8 \uDE02]
    binary scan $y H* z
    list [string length $x] [string length $y] $z
} {1 3 edb882}
test encoding-15.15 {UtfToUtfProc low surrogate character output} {
    set x \uDA02
    set y [encoding convertto -pass utf-8 \uDA02]
    binary scan $y H* z
    list [string length $x] [string length $y] $z
} {1 3 eda882}
test encoding-15.16 {UtfToUtfProc: Invalid 4-byte UTF-8, see [ed29806ba]} {
    set x \xF0\xA0\xA1\xC2
    set y [encoding convertfrom -pass utf-8 \xF0\xA0\xA1\xC2]
    list [string length $x] $y
} "4 \xF0\xA0\xA1\xC2"
test encoding-15.17 {UtfToUtfProc emoji character output} {
    set x 😂
    set y [encoding convertto utf-8 😂]
    binary scan $y H* z
    list [string length $y] $z
} {4 f09f9882}
test encoding-15.18 {UtfToUtfProc CESU-8 6-byte sequence} {
    set y [encoding convertto cesu-8 \U10000]
    binary scan $y H* z
    list [string length $y] $z
} {6 eda080edb080}
test encoding-15.19 {UtfToUtfProc CESU-8 upper surrogate} {
    set y [encoding convertto cesu-8 \uD800]
    binary scan $y H* z
    list [string length $y] $z
} {3 eda080}
test encoding-15.20 {UtfToUtfProc CESU-8 lower surrogate} {
    set y [encoding convertto cesu-8 \uDC00]
    binary scan $y H* z
    list [string length $y] $z
} {3 edb080}
test encoding-15.21 {UtfToUtfProc CESU-8 noncharacter} {
    set y [encoding convertto cesu-8 \uFFFF]
    binary scan $y H* z
    list [string length $y] $z
} {3 efbfbf}
test encoding-15.22 {UtfToUtfProc CESU-8 bug [048dd20b4171c8da]} {
    set y [encoding convertto cesu-8 \x80]
    binary scan $y H* z
    list [string length $y] $z
} {2 c280}
test encoding-15.23 {UtfToUtfProc CESU-8 bug [048dd20b4171c8da]} {
    set y [encoding convertto cesu-8 \u100]
    binary scan $y H* z
    list [string length $y] $z
} {2 c480}
test encoding-15.24 {UtfToUtfProc CESU-8 bug [048dd20b4171c8da]} {
    set y [encoding convertto cesu-8 \u3FF]
    binary scan $y H* z
    list [string length $y] $z
} {2 cfbf}
test encoding-15.25 {UtfToUtfProc CESU-8} {
    encoding convertfrom cesu-8 \x00
} \x00
test encoding-15.26 {UtfToUtfProc CESU-8} {
	after 1
    encoding convertfrom -pass utf-8 \xC0\x80
} \x00
test encoding-15.27 {UtfToUtfProc -strict CESU-8} {
    encoding convertfrom -strict cesu-8 \x00
} \x00
test encoding-15.28 {UtfToUtfProc -strict CESU-8} -body {
    encoding convertfrom -strict cesu-8 \xC0\x80
} -returnCodes 1 -result {unexpected byte sequence starting at index 0: '\xC0'}
test encoding-15.29 {UtfToUtfProc CESU-8} {
    encoding convertto cesu-8 \x00
} \x00
test encoding-15.30 {UtfToUtfProc -strict CESU-8} {
    encoding convertto -strict cesu-8 \x00
} \x00
test encoding-15.31 {UtfToUtfProc -strict CESU-8 (bytes F0-F4 are invalid)} -body {
    encoding convertfrom -strict cesu-8 \xF1\x86\x83\x9C
} -returnCodes 1 -result {unexpected byte sequence starting at index 0: '\xF1'}

test encoding-16.1 {Utf16ToUtfProc} -body {
    set val [encoding convertfrom utf-16 NN]
    list $val [format %x [scan $val %c]]
} -result "乎 4e4e"
test encoding-16.2 {Utf16ToUtfProc} -body {
    set val [encoding convertfrom utf-16 "\xD8\xD8\xDC\xDC"]
    list $val [format %x [scan $val %c]]
} -result "\U460DC 460dc"
test encoding-16.3 {Utf16ToUtfProc} -body {
    set val [encoding convertfrom utf-16 "\xDC\xDC"]
    list $val [format %x [scan $val %c]]
} -result "\uDCDC dcdc"
test encoding-16.4 {Ucs2ToUtfProc} -body {
    set val [encoding convertfrom ucs-2 NN]
    list $val [format %x [scan $val %c]]
} -result "乎 4e4e"
test encoding-16.5 {Ucs2ToUtfProc} -body {
    set val [encoding convertfrom ucs-2 "\xD8\xD8\xDC\xDC"]
    list $val [format %x [scan $val %c]]
} -result "\U460DC 460dc"
test encoding-16.6 {Utf32ToUtfProc surrogate} -body {
    set val [encoding convertfrom utf-32le NN\0\0]
    list $val [format %x [scan $val %c]]
} -result "乎 4e4e"
test encoding-16.7 {Utf32ToUtfProc} -body {
    set val [encoding convertfrom -strict utf-32be \0\0NN]
    list $val [format %x [scan $val %c]]
} -result "乎 4e4e"
test encoding-16.8 {Utf32ToUtfProc} -body {
    set val [encoding convertfrom -pass utf-32 \x41\x00\x00\x41]
    list $val [format %x [scan $val %c]]
} -result "\uFFFD fffd"
test encoding-16.9 {Utf32ToUtfProc} -constraints utf32 -body {
    encoding convertfrom -pass utf-32le \x00\xD8\x00\x00
} -result \uD800
test encoding-16.10 {Utf32ToUtfProc} -body {
    encoding convertfrom -pass utf-32le \x00\xDC\x00\x00
} -result \uDC00
test encoding-16.11 {Utf32ToUtfProc} -body {
    encoding convertfrom -pass utf-32le \x00\xD8\x00\x00\x00\xDC\x00\x00
} -result \uD800\uDC00
test encoding-16.12 {Utf32ToUtfProc} -constraints utf32 -body {
    encoding convertfrom -pass utf-32le \x00\xDC\x00\x00\x00\xD8\x00\x00
} -result \uDC00\uD800
test encoding-16.13 {Utf16ToUtfProc} -body {
    encoding convertfrom utf-16le \x00\xD8
} -result \uD800
test encoding-16.14 {Utf16ToUtfProc} -body {
    encoding convertfrom utf-16le \x00\xDC
} -result \uDC00
test encoding-16.15 {Utf16ToUtfProc} -body {
    encoding convertfrom utf-16le \x00\xD8\x00\xDC
} -result \U010000
test encoding-16.16 {Utf16ToUtfProc} -body {
    encoding convertfrom utf-16le \x00\xDC\x00\xD8
} -result \uDC00\uD800
test encoding-16.17 {Utf32ToUtfProc} -body {
    list [encoding convertfrom -strict -failindex  idx utf-32le \x41\x00\x00\x00\x00\xD8\x00\x00\x42\x00\x00\x00] [set idx]
} -result {A 4}

<<<<<<< HEAD
test encoding-16.11 {
=======
test encoding-16.18 {
>>>>>>> 7c6f7101
    Utf16ToUtfProc, Tcl_UniCharToUtf, surrogate pairs in utf-16
} -body {
    apply [list {} {
	for {set i 0xD800} {$i < 0xDBFF} {incr i} {
	    for {set j 0xDC00} {$j < 0xDFFF} {incr j} {
		set string [binary format S2 [list $i $j]]
		set status [catch {
		    set decoded [encoding convertfrom utf-16be $string]
		    set encoded [encoding convertto utf-16be $decoded]
		}]
		if {$status || ( $encoded ne $string )} {
		    return [list [format %x $i] [format %x $j]]
		}
	    }
	}
	return done
    } [namespace current]]
} -result done
test encoding-16.19 {UnicodeToUtfProc, bug [d19fe0a5b]} -body {
    encoding convertfrom utf-16 "\x41\x41\x41"
} -result \u4141\uFFFD
test encoding-16.20 {UnicodeToUtfProc, bug [d19fe0a5b]} -constraints deprecated -body {
    encoding convertfrom utf-16 "\xD8\xD8"
} -result \uD8D8
test encoding-16.21 {UnicodeToUtfProc, bug [d19fe0a5b]} -body {
    encoding convertfrom utf-32 "\x00\x00\x00\x00\x41\x41"
} -result \x00\uFFFD

test encoding-17.1 {UtfToUtf16Proc} -body {
    encoding convertto utf-16 "\U460DC"
} -result "\xD8\xD8\xDC\xDC"
test encoding-17.2 {UtfToUcs2Proc} -body {
    encoding convertfrom utf-16 \xD8\xD8\xDC\xDC
} -result "\U460DC"
test encoding-17.3 {UtfToUtf16Proc} -body {
    encoding convertto -pass utf-16be "\uDCDC"
} -result "\xDC\xDC"
test encoding-17.4 {UtfToUtf16Proc} -body {
    encoding convertto -pass utf-16le "\uD8D8"
} -result "\xD8\xD8"
test encoding-17.5 {UtfToUtf16Proc} -body {
    encoding convertto utf-32le "\U460DC"
} -result "\xDC\x60\x04\x00"
test encoding-17.6 {UtfToUtf16Proc} -body {
    encoding convertto utf-32be "\U460DC"
} -result "\x00\x04\x60\xDC"
test encoding-17.7 {UtfToUtf16Proc} -body {
    encoding convertto -strict utf-16be "\uDCDC"
} -returnCodes error -result {unexpected character at index 0: 'U+00DCDC'}
test encoding-17.8 {UtfToUtf16Proc} -body {
    encoding convertto -strict utf-16le "\uD8D8"
} -returnCodes error -result {unexpected character at index 0: 'U+00D8D8'}
test encoding-17.9 {Utf32ToUtfProc} -body {
    encoding convertfrom -strict utf-32 "\xFF\xFF\xFF\xFF"
} -returnCodes error -result {unexpected byte sequence starting at index 0: '\xFF'}
test encoding-17.10 {Utf32ToUtfProc} -body {
    encoding convertfrom -pass utf-32 "\xFF\xFF\xFF\xFF"
} -result \uFFFD

test encoding-18.1 {TableToUtfProc on invalid input} -body {
	list [catch {encoding convertto jis0208 \\} res] $res
} -result {1 {unexpected character at index 0: 'U+00005C'}}
test encoding-18.2 {TableToUtfProc on invalid input with -strict} -body {
	list [catch {encoding convertto -strict jis0208 \\} res] $res
} -result {1 {unexpected character at index 0: 'U+00005C'}}
test encoding-18.3 {TableToUtfProc on invalid input with -strict -failindex} -body {
	list [catch {encoding convertto -strict -failindex pos jis0208 \\} res] $res $pos
} -result {0 {} 0}
test encoding-18.4 {TableToUtfProc on invalid input with -failindex -strict} -body {
	list [catch {encoding convertto -failindex pos -strict jis0208 \\} res] $res $pos
} -result {0 {} 0}
test encoding-18.5 {TableToUtfProc on invalid input with -failindex} -body {
	list [catch {encoding convertto -failindex pos jis0208 \\} res] $res $pos
} -result {0 {} 0}
test encoding-18.6 {TableToUtfProc on invalid input with -pass} -body {
	list [catch {encoding convertto -pass jis0208 \\} res] $res
} -result {0 !)}

test encoding-19.1 {TableFromUtfProc} -body {
    encoding convertfrom -pas ascii AÁ
} -result AÁ
test encoding-19.2 {TableFromUtfProc} -body {
    encoding convertfrom -pass ascii AÁ
} -result AÁ
test encoding-19.3 {TableFromUtfProc} -body {
    encoding convertfrom -strict ascii AÁ
} -returnCodes 1 -result {unexpected byte sequence starting at index 1: '\xC1'}
test encoding-19.4 {TableFromUtfProc} -body {
    list [encoding convertfrom -failindex idx ascii AÁ] [set idx]
} -result {A 1}
test encoding-19.5 {TableFromUtfProc} -body {
    list [encoding convertfrom -failindex idx -strict ascii AÁ] [set idx]
} -result {A 1}
test encoding-19.6 {TableFromUtfProc} -body {
    list [encoding convertfrom -failindex idx -strict ascii AÁB] [set idx]
} -result {A 1}

test encoding-20.1 {TableFreefProc} {
} {}

test encoding-21.1 {EscapeToUtfProc} {
} {}

test encoding-22.1 {EscapeFromUtfProc} {
} {}

set iso2022encData "\x1B\$B;d\$I\$b\$G\$O!\"%A%C%W\$49XF~;~\$K\$4EPO?\$\$\$?\$@\$\$\$?\$4=;=j\$r%-%c%C%7%e%\"%&%H\$N:]\$N\x1B(B
\x1B\$B>.@Z<jAwIU@h\$H\$7\$F;HMQ\$7\$F\$*\$j\$^\$9!#62\$lF~\$j\$^\$9\$,!\"@5\$7\$\$=;=j\$r\$4EPO?\$7\$J\$*\x1B(B
\x1B\$B\$*4j\$\$\$\$\$?\$7\$^\$9!#\$^\$?!\"BgJQ62=L\$G\$9\$,!\"=;=jJQ99\$N\$\"\$H!\"F|K\\8l%5!<%S%9It!J\x1B(B
casino_japanese@___.com \x1B\$B!K\$^\$G\$4=;=jJQ99:Q\$NO\"Mm\$r\$\$\$?\$@\$1\$J\$\$\$G\x1B(B
\x1B\$B\$7\$g\$&\$+!)\x1B(B"

set iso2022uniData [encoding convertfrom iso2022-jp $iso2022encData]
set iso2022uniData2 "私どもでは、チップご購入時にご登録いただいたご住所をキャッシュアウトの際の
小切手送付先として使用しております。恐れ入りますが、正しい住所をご登録しなお
お願いいたします。また、大変恐縮ですが、住所変更のあと、日本語サービス部（
casino_japanese@___.com ）までご住所変更済の連絡をいただけないで
しょうか？"

cd [temporaryDirectory]
set fid [open iso2022.txt w]
fconfigure $fid -encoding binary
puts -nonewline $fid $iso2022encData
close $fid

test encoding-23.1 {iso2022-jp escape encoding test} {
    string equal $iso2022uniData $iso2022uniData2
} 1
test encoding-23.2 {iso2022-jp escape encoding test} {
    # This checks that 'gets' isn't resetting the encoding inappropriately.
    # [Bug #523988]
    set fid [open iso2022.txt r]
    fconfigure $fid -encoding iso2022-jp
    set out ""
    set count 0
    while {[set num [gets $fid line]] >= 0} {
	if {$count} {
	    incr count 1 ; # account for newline
	    append out \n
	}
	append out $line
	incr count $num
    }
    close $fid
    if {[string compare $iso2022uniData $out]} {
	return -code error "iso2022-jp read in doesn't match original"
    }
    list $count $out
} [list [string length $iso2022uniData] $iso2022uniData]
test encoding-23.3 {iso2022-jp escape encoding test} {
    # read $fis <size> reads size in chars, not raw bytes.
    set fid [open iso2022.txt r]
    fconfigure $fid -encoding iso2022-jp
    set data [read $fid 50]
    close $fid
    return $data
} [string range $iso2022uniData 0 49] ; # 0 .. 49 inclusive == 50
cd [workingDirectory]

# Code to make the next few tests more intelligible; the code being tested
# should be in the body of the test!
proc runInSubprocess {contents {filename iso2022.tcl}} {
    set theFile [makeFile $contents $filename]
    try {
	exec [interpreter] $theFile
    } finally {
	removeFile $theFile
    }
}

test encoding-24.1 {EscapeFreeProc on open channels} exec {
    runInSubprocess {
	set f [open [file join [file dirname [info script]] iso2022.txt]]
	fconfigure $f -encoding iso2022-jp
	gets $f
    }
} {}
test encoding-24.2 {EscapeFreeProc on open channels} {exec} {
    # Bug #524674 output
    viewable [runInSubprocess {
	encoding system cp1252;	# Bug #2891556 crash revelator
	fconfigure stdout -encoding iso2022-jp
	puts ab乎棙g
	set env(TCL_FINALIZE_ON_EXIT) 1
	exit
    }]
} "ab\x1B\$B8C\x1B\$(DD%\x1B(Bg (ab\\u001B\$B8C\\u001B\$(DD%\\u001B(Bg)"
test encoding-24.3 {EscapeFreeProc on open channels} {stdio} {
    # Bug #219314 - if we don't free escape encodings correctly on channel
    # closure, we go boom
    set file [makeFile {
	encoding system iso2022-jp
	set a "乎乞也"; # 3 Japanese Kanji letters
	puts $a
    } iso2022.tcl]
    set f [open "|[list [interpreter] $file]"]
    fconfigure $f -encoding iso2022-jp
    set count [gets $f line]
    close $f
    removeFile iso2022.tcl
    list $count [viewable $line]
} [list 3 "乎乞也 (\\u4E4E\\u4E5E\\u4E5F)"]

test encoding-24.4 {Parse invalid utf-8, strict} -body {
    string length [encoding convertfrom -strict utf-8 "\xC0\x80"]
} -returnCodes 1 -result {unexpected byte sequence starting at index 0: '\xC0'}
test encoding-24.5 {Parse valid or invalid utf-8} {
    string length [encoding convertfrom -pass utf-8 "\xC0\x81"]
} 2
test encoding-24.6 {Parse valid or invalid utf-8} {
    string length [encoding convertfrom -pass utf-8 "\xC1\xBF"]
} 2
test encoding-24.7 {Parse valid or invalid utf-8} {
    string length [encoding convertfrom utf-8 "\xC2\x80"]
} 1
test encoding-24.8 {Parse valid or invalid utf-8} {
    string length [encoding convertfrom -pass utf-8 "\xE0\x80\x80"]
} 3
test encoding-24.9 {Parse valid or invalid utf-8} {
    string length [encoding convertfrom -pass utf-8 "\xE0\x9F\xBF"]
} 3
test encoding-24.10 {Parse valid or invalid utf-8} {
    string length [encoding convertfrom utf-8 "\xE0\xA0\x80"]
} 1
test encoding-24.11 {Parse valid or invalid utf-8} {
    string length [encoding convertfrom -pass utf-8 "\xEF\xBF\xBF"]
} 1
test encoding-24.12 {Parse invalid utf-8} -body {
    encoding convertfrom -strict utf-8 "\xC0\x81"
} -returnCodes 1 -result {unexpected byte sequence starting at index 0: '\xC0'}
test encoding-24.13 {Parse invalid utf-8} -body {
    encoding convertfrom -strict utf-8 "\xC1\xBF"
} -returnCodes 1 -result {unexpected byte sequence starting at index 0: '\xC1'}
test encoding-24.14 {Parse valid utf-8} {
    expr {[encoding convertfrom utf-8 "\xC2\x80"] eq "\u80"}
} 1
test encoding-24.15.default {Parse invalid utf-8, default} -body {
    encoding convertfrom utf-8 "Z\xE0\x80"
} -returnCodes 1 -result "unexpected byte sequence starting at index 1: '\\xE0'"
test encoding-24.15.strict {Parse invalid utf-8, -strict} -body {
    encoding convertfrom -strict utf-8 "Z\xE0\x80"
} -returnCodes 1 -result "unexpected byte sequence starting at index 1: '\\xE0'"
test encoding-24.15.pass {Parse invalid utf-8, -pass} -body {
    encoding convertfrom -pass utf-8 "Z\xE0\x80"
} -result Z\xE0\u20AC
test encoding-24.16 {Parse valid or invalid utf-8} -constraints testbytestring -body {
    encoding convertto utf-8 [testbytestring "Z\u4343\x80"]
} -returnCodes 1 -result {expected byte sequence but character 1 was '䍃' (U+004343)}
test encoding-24.17 {Parse valid or invalid utf-8} -constraints testbytestring -body {
    encoding convertto utf-8 [testbytestring "Z\xE0\x80"]
} -result "Z\xC3\xA0\xE2\x82\xAC"
test encoding-24.18 {Parse valid or invalid utf-8} -constraints testbytestring -body {
    encoding convertto utf-8 [testbytestring "Z\xE0\x80xxxxxx"]
} -result "Z\xC3\xA0\xE2\x82\xACxxxxxx"
test encoding-24.19.pass {Parse invalid utf-8, -default} -body {
    encoding convertto -pass utf-8 "ZX\uD800"
} -returnCodes 0 -result "ZXí\xa0\x80"
test encoding-24.19.strict {Parse invalid utf-8, -strict} -body {
    encoding convertto -strict utf-8 "ZX\uD800"
} -returnCodes 1 -match glob -result "unexpected character at index 2: 'U+00D800'"
test encoding-24.19.default {Parse invalid utf-8, -pass} -body {
    encoding convertto utf-8 "ZX\uD800"
} -returnCodes 1 -match glob -result "unexpected character at index 2: 'U+00D800'"
test encoding-24.20 {syntax error: Parse with -pass but without providing encoding} -body {
    string length [encoding convertfrom -pass "\x20"]
} -returnCodes 1 -result {unknown encoding "-pass"}
test encoding-24.21 {syntax error: Parse with -pass but without providing encoding} -body {
    string length [encoding convertto -pass "\x20"]
} -returnCodes 1 -result {unknown encoding "-pass"}
test encoding-24.22 {Syntax error, two encodings} -body {
    encoding convertfrom iso8859-1 utf-8 "ZX\uD800"
} -returnCodes 1 -result {wrong # args: should be "::tcl::encoding::convertfrom ?-pass|-strict|-failindex var? ?encoding? data"}
test encoding-24.23 {Syntax error, two encodings} -body {
    encoding convertto iso8859-1 utf-8 "ZX\uD800"
} -returnCodes 1 -result {wrong # args: should be "::tcl::encoding::convertto ?-pass|-strict|-failindex var? ?encoding? data"}
test encoding-24.24 {Parse invalid utf-8 with -strict} -body {
    encoding convertfrom -strict utf-8 "\xC0\x80\x00\x00"
} -returnCodes 1 -result {unexpected byte sequence starting at index 0: '\xC0'}
test encoding-24.25 {Parse invalid utf-8 with -strict} -body {
    encoding convertfrom -strict utf-8 "\x40\x80\x00\x00"
} -returnCodes 1 -result {unexpected byte sequence starting at index 1: '\x80'}
test encoding-24.26 {Parse valid utf-8 with -strict} -body {
    encoding convertfrom -strict utf-8 "\xF1\x80\x80\x80"
} -result \U40000
test encoding-24.27 {Parse invalid utf-8 with -strict} -body {
    encoding convertfrom -strict utf-8 "\xF0\x80\x80\x80"
} -returnCodes 1 -result {unexpected byte sequence starting at index 0: '\xF0'}
test encoding-24.28 {Parse invalid utf-8 with -strict} -body {
    encoding convertfrom -strict utf-8 "\xFF\x00\x00"
} -returnCodes 1 -result {unexpected byte sequence starting at index 0: '\xFF'}
test encoding-24.29 {Parse invalid utf-8} -body {
    encoding convertfrom utf-8 \xEF\xBF\xBF
} -result \uFFFF
test encoding-24.30 {Parse noncharacter with -strict} -body {
    encoding convertfrom -strict utf-8 \xEF\xBF\xBF
} -result \uFFFF
test encoding-24.31 {Parse valid or invalid utf-8} {
    expr {[encoding convertfrom -pass utf-8 "\xC0\x80"] eq "\0"}
} 1
test encoding-24.32 {Parse invalid utf-8 with -pass} -body {
    encoding convertfrom -pass utf-8 \xEF\xBF\xBF
} -result \uFFFF
test encoding-24.33 {Try to generate invalid utf-8} -body {
    encoding convertto utf-8 \uFFFF
} -result \xEF\xBF\xBF
test encoding-24.34 {Try to generate noncharacter with -strict} -body {
    encoding convertto -strict utf-8 \uFFFF
} -result \xEF\xBF\xBF
test encoding-24.35 {Try to generate invalid utf-8 with -pass} -body {
    encoding convertto -pass utf-8 \uFFFF
} -result \xEF\xBF\xBF
test encoding-24.36 {Parse invalid utf-8, default} -body {
    encoding convertfrom -strict utf-8 \xED\xA0\x80
} -returnCodes 1 -result {unexpected byte sequence starting at index 0: '\xED'}
test encoding-24.37 {Parse invalid utf-8 with -strict} -body {
    encoding convertfrom -strict utf-8 \xED\xA0\x80
} -returnCodes 1 -result {unexpected byte sequence starting at index 0: '\xED'}
test encoding-24.38 {Parse invalid utf-8 with -pass} -body {
    encoding convertfrom -pass utf-8 \xED\xA0\x80
} -result \uD800
test encoding-24.39 {Try to generate invalid utf-8} -body {
    encoding convertto -strict utf-8 \uD800
} -returnCodes 1 -result {unexpected character at index 0: 'U+00D800'}
test encoding-24.40 {Try to generate invalid utf-8 with -strict} -body {
    encoding convertto -strict utf-8 \uD800
} -returnCodes 1 -result {unexpected character at index 0: 'U+00D800'}
test encoding-24.41 {Try to generate invalid utf-8 with -pass} -body {
    encoding convertto -pass utf-8 \uD800
} -result \xED\xA0\x80
test encoding-24.41 {Parse invalid utf-8 with -strict} -body {
    encoding convertfrom -strict utf-8 \xED\xA0\x80\xED\xB0\x80
} -returnCodes 1 -result {unexpected byte sequence starting at index 0: '\xED'}
test encoding-24.42 {Parse invalid utf-8, fallback to cp1252 [885c86a9a0]} -body {
    encoding convertfrom -pass utf-8 \xF0\x80\x80\x80
} -result \xF0\u20AC\u20AC\u20AC
test encoding-24.43 {Parse invalid utf-8, fallback to cp1252 [885c86a9a0]} -body {
    encoding convertfrom -pass utf-8 \x80
} -result \u20AC
test encoding-24.44 {Try to generate invalid ucs-2 with -strict} -body {
    encoding convertto -strict ucs-2 \uD800
} -returnCodes 1 -result {unexpected character at index 0: 'U+00D800'}
test encoding-24.45 {Try to generate invalid ucs-2 with -strict} -body {
    encoding convertto -strict ucs-2 \U10000
} -returnCodes 1 -result {unexpected character at index 0: 'U+010000'}

file delete [file join [temporaryDirectory] iso2022.txt]

#
# Begin jajp encoding round-trip conformity tests
#
proc foreach-jisx0208 {varName command} {
    upvar 1 $varName code
    foreach range {
	{2121 217E}
	{2221 222E}
	{223A 2241}
	{224A 2250}
	{225C 226A}
	{2272 2279}
	{227E 227E}
	{2330 2339}
	{2421 2473}
	{2521 2576}
	{2821 2821}
	{282C 282C}
	{2837 2837}

	{30 21 4E 7E}
	{4F21 4F53}

	{50 21 73 7E}
	{7421 7426}
    } {
	if {[llength $range] == 2} {
	    # for adhoc range. simple {first last}. inclusive.
	    scan $range %x%x first last
	    for {set i $first} {$i <= $last} {incr i} {
		set code $i
		uplevel 1 $command
	    }
	} elseif {[llength $range] == 4} {
	    # for uniform range.
	    scan $range %x%x%x%x h0 l0 hend lend
	    for {set hi $h0} {$hi <= $hend} {incr hi} {
		for {set lo $l0} {$lo <= $lend} {incr lo} {
		    set code [expr {$hi << 8 | ($lo & 0xff)}]
		    uplevel 1 $command
		}
	    }
	} else {
	    error "really?"
	}
    }
}
proc gen-jisx0208-euc-jp {code} {
    binary format cc \
	[expr {($code >> 8) | 0x80}] [expr {($code & 0xFF) | 0x80}]
}
proc gen-jisx0208-iso2022-jp {code} {
    binary format a3cca3 \
	"\x1B\$B" [expr {$code >> 8}] [expr {$code & 0xFF}] "\x1B(B"
}
proc gen-jisx0208-cp932 {code} {
    set c1 [expr {($code >> 8) | 0x80}]
    set c2 [expr {($code & 0xff)| 0x80}]
    if {$c1 % 2} {
	set c1 [expr {($c1 >> 1) + ($c1 < 0xDF ? 0x31 : 0x71)}]
	incr c2 [expr {- (0x60 + ($c2 < 0xE0))}]
    } else {
	set c1 [expr {($c1 >> 1) + ($c1 < 0xDF ? 0x30 : 0x70)}]
	incr c2 -2
    }
    binary format cc $c1 $c2
}
proc channel-diff {fa fb} {
    set diff {}
    while {[gets $fa la] >= 0 && [gets $fb lb] >= 0} {
	if {[string compare $la $lb] == 0} continue
	# lappend diff $la $lb

	# For more readable (easy to analyze) output.
	set code [lindex $la 0]
	binary scan [lindex $la 1] H* expected
	binary scan [lindex $lb 1] H* got
	lappend diff [list $code $expected $got]
    }
    return $diff
}

# Create char tables.
cd [temporaryDirectory]
foreach enc {cp932 euc-jp iso2022-jp} {
    set f [open $enc.chars w]
    fconfigure $f -encoding binary
    foreach-jisx0208 code {
	puts $f [format "%04X %s" $code [gen-jisx0208-$enc $code]]
    }
    close $f
}
# shiftjis == cp932 for jisx0208.
file copy -force cp932.chars shiftjis.chars

set NUM 0
foreach from {cp932 shiftjis euc-jp iso2022-jp} {
    foreach to {cp932 shiftjis euc-jp iso2022-jp} {
	test encoding-25.[incr NUM] "jisx0208 $from => $to" -setup {
	    cd [temporaryDirectory]
	} -body {
	    set f [open $from.chars]
	    fconfigure $f -encoding $from
	    set out [open $from.$to.tcltestout w]
	    fconfigure $out -encoding $to
	    puts -nonewline $out [read $f]
	    close $out
	    close $f
	    # then compare $to.chars <=> $from.to.tcltestout as binary.
	    set fa [open $to.chars rb]
	    set fb [open $from.$to.tcltestout rb]
	    channel-diff $fa $fb
	    # Difference should be empty.
	} -cleanup {
	    close $fa
	    close $fb
	} -result {}
    }
}

test encoding-26.0 {Tcl_GetEncodingSearchPath} -constraints {
    testgetencpath
} -setup {
    set origPath [testgetencpath]
    testsetencpath slappy
} -body {
    testgetencpath
} -cleanup {
    testsetencpath $origPath
} -result slappy

file delete {*}[glob -directory [temporaryDirectory] *.chars *.tcltestout]
# ===> Cut here <===

# EscapeFreeProc, GetTableEncoding, unilen are fully tested by the rest of
# this file.


test encoding-27.1 {encoding dirs basic behavior} -returnCodes error -body {
    encoding dirs ? ?
} -result {wrong # args: should be "encoding dirs ?dirList?"}
test encoding-27.2 {encoding dirs basic behavior} -returnCodes error -body {
    encoding dirs "\{not a list"
} -result "expected directory list but got \"\{not a list\""

}


test encoding-28.0 {all encodings load} -body {
	set string hello
	foreach name [encoding names] {
		if {$name ne "unicode"} {
		    incr count
		}
		encoding convertto -pass $name $string

		# discard the cached internal representation of Tcl_Encoding
		# Unfortunately, without this, encoding 2-1 fails.
		llength $name
	}
	return $count
} -result 91

runtests

}

test encoding-29.0 {get encoding nul terminator lengths} -constraints {
    testencoding
} -body {
    list \
        [testencoding nullength ascii] \
        [testencoding nullength utf-16] \
        [testencoding nullength utf-32] \
        [testencoding nullength gb12345] \
        [testencoding nullength ksc5601]
} -result {1 2 4 2 2}


# cleanup
namespace delete ::tcl::test::encoding
::tcltest::cleanupTests
return

# Local Variables:
# mode: tcl
# End:<|MERGE_RESOLUTION|>--- conflicted
+++ resolved
@@ -537,11 +537,7 @@
     list [encoding convertfrom -strict -failindex  idx utf-32le \x41\x00\x00\x00\x00\xD8\x00\x00\x42\x00\x00\x00] [set idx]
 } -result {A 4}
 
-<<<<<<< HEAD
-test encoding-16.11 {
-=======
 test encoding-16.18 {
->>>>>>> 7c6f7101
     Utf16ToUtfProc, Tcl_UniCharToUtf, surrogate pairs in utf-16
 } -body {
     apply [list {} {
@@ -560,15 +556,22 @@
 	return done
     } [namespace current]]
 } -result done
-test encoding-16.19 {UnicodeToUtfProc, bug [d19fe0a5b]} -body {
-    encoding convertfrom utf-16 "\x41\x41\x41"
+test encoding-16.19.pass {UnicodeToUtfProc, bug [d19fe0a5b]} -body {
+    encoding convertfrom -pass utf-16 "\x41\x41\x41"
 } -result \u4141\uFFFD
-test encoding-16.20 {UnicodeToUtfProc, bug [d19fe0a5b]} -constraints deprecated -body {
+test encoding-16.19.strict {UnicodeToUtfProc, bug [d19fe0a5b]} -body {
+    encoding convertfrom -strict utf-16 "\x41\x41\x41"
+} -returnCodes 1 -result {unexpected byte sequence starting at index 2: '\x41'}
+test encoding-16.20 {UnicodeToUtfProc, bug [d19fe0a5b]} \
+	-constraints deprecated -body {
     encoding convertfrom utf-16 "\xD8\xD8"
 } -result \uD8D8
-test encoding-16.21 {UnicodeToUtfProc, bug [d19fe0a5b]} -body {
-    encoding convertfrom utf-32 "\x00\x00\x00\x00\x41\x41"
+test encoding-16.21.pass {UnicodeToUtfProc, bug [d19fe0a5b]} -body {
+    encoding convertfrom -pass utf-32 "\x00\x00\x00\x00\x41\x41"
 } -result \x00\uFFFD
+test encoding-16.21.strict {UnicodeToUtfProc, bug [d19fe0a5b]} -body {
+    encoding convertfrom -strict utf-32 "\x00\x00\x00\x00\x41\x41"
+} -returnCodes 1 -result {unexpected byte sequence starting at index 4: '\x41'}
 
 test encoding-17.1 {UtfToUtf16Proc} -body {
     encoding convertto utf-16 "\U460DC"
