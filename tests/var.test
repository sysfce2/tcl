--- conflicted
+++ resolved
@@ -1053,71 +1053,7 @@
 } -cleanup {
     unset -nocomplain i x
 } -result 0
-<<<<<<< HEAD
-
-test var-23.0 {Look up command from deleted namespace} -body {
-    variable msg
-    set result [namespace eval test_ns_var {
-        namespace delete [namespace current]
-	# Doesn't result in a panic with message called Tcl_FindHashEntry on
-	# deleted table when Tcl_FindCommand is called to find resolve "catch"  
-	catch {lindex success} [namespace parent]::msg
-    }]
-    list $result $msg
-}  -result {0 success} 
-
-test var-23.1 {set a variable after deleting current namespace} {
-    variable msg {}
-    set result [namespace eval test_ns_var {
-	variable var1
-        namespace delete [namespace current]
-	set var1 one
-	namespace which -variable var1
-    }]
-} {::var1}
-
-test var-23.3 {The current namespace after deleting the current namespace} {
-    variable msg {}
-    namespace eval test_ns_var {
-	variable var1
-        namespace delete [namespace current]
-	namespace current
-    }
-} :: 
-
-test var-23.4 {
-    declare a namespace variable after deleting the current namespace
-} {
-    variable msg {}
-    namespace eval test_ns_var {
-	variable var1
-        namespace delete [namespace current]
-	variable var1
-	set var1 one
-	namespace which -variable var1
-    }
-} {::var1}
-
-test var-23.5 {
-    create a procedure after deleting the current namespace
-} {
-    namespace eval test_ns_var {
-        namespace delete [namespace current]
-	proc p1 {} {return hello}
-	list [namespace which p1] [p1]
-    } $msg
-} {::p1 hello}
-
-test var-23.6 {
-    create a namespace after deleting the current namespace
-} {
-    namespace eval test_ns_var {
-        namespace delete [namespace current]
-	namespace eval one {namespace current}
-    }
-} {::one}
-
-=======
+
  
 unset -nocomplain a k v
@@ -1275,7 +1211,71 @@
 } -cleanup {
     unset -nocomplain $vn vn
 } -result {}
->>>>>>> 859bcc9f
+
++
+test var-24.0 {Look up command from deleted namespace} -body {
+    variable msg
+    set result [namespace eval test_ns_var {
+        namespace delete [namespace current]
+	# Doesn't result in a panic with message called Tcl_FindHashEntry on
+	# deleted table when Tcl_FindCommand is called to find resolve "catch"  
+	catch {lindex success} [namespace parent]::msg
+    }]
+    list $result $msg
+}  -result {0 success} 
+
+test var-24.1 {set a variable after deleting current namespace} {
+    variable msg {}
+    set result [namespace eval test_ns_var {
+	variable var1
+        namespace delete [namespace current]
+	set var1 one
+	namespace which -variable var1
+    }]
+} {::var1}
+
+test var-24.3 {The current namespace after deleting the current namespace} {
+    variable msg {}
+    namespace eval test_ns_var {
+	variable var1
+        namespace delete [namespace current]
+	namespace current
+    }
+} :: 
+
+test var-24.4 {
+    declare a namespace variable after deleting the current namespace
+} {
+    variable msg {}
+    namespace eval test_ns_var {
+	variable var1
+        namespace delete [namespace current]
+	variable var1
+	set var1 one
+	namespace which -variable var1
+    }
+} {::var1}
+
+test var-24.5 {
+    create a procedure after deleting the current namespace
+} {
+    namespace eval test_ns_var {
+        namespace delete [namespace current]
+	proc p1 {} {return hello}
+	list [namespace which p1] [p1]
+    } $msg
+} {::p1 hello}
+
+test var-24.6 {
+    create a namespace after deleting the current namespace
+} {
+    namespace eval test_ns_var {
+        namespace delete [namespace current]
+	namespace eval one {namespace current}
+    }
+} {::one}
+
  
 catch {namespace delete ns}
