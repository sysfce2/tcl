--- conflicted
+++ resolved
@@ -262,34 +262,22 @@
     set r [lrange [lseq 1 100] 10 20]
     set empty [lrange [lseq 1 100] 20 10]
     list $r $empty [lindex [tcl::unsupported::representation $r] 3]
-<<<<<<< HEAD
-} {{11 12 13 14 15 16 17 18 19 20 21} {} arithSeries}
-=======
 } -cleanup {
     unset r empty
 } -result {{11 12 13 14 15 16 17 18 19 20 21} {} arithseries}
->>>>>>> 674dc6d8
 
 test lseq-3.9 {lassign lseq} -constraints arithSeriesShimmer -body {
     set r [lseq 15]
     set r2 [lassign $r a b]
     list [lindex [tcl::unsupported::representation $r] 3] $a $b \
 	[lindex [tcl::unsupported::representation $r2] 3]
-<<<<<<< HEAD
-} {arithSeries 0 1 arithSeries}
-=======
 } -cleanup {unset r r2 a b} -result {arithseries 0 1 arithseries}
->>>>>>> 674dc6d8
 
 test lseq-3.10 {lsearch lseq must shimmer?} -constraints arithSeriesShimmer -body {
     set r [lseq 15 0]
     set a [lsearch $r 9]
     list [lindex [tcl::unsupported::representation $r] 3] $a
-<<<<<<< HEAD
-} {arithSeries 6}
-=======
 } -cleanup {unset r a} -result {arithseries 6}
->>>>>>> 674dc6d8
 
 test lseq-3.11 {lreverse lseq} -body {
     set r [lseq 15 0]
@@ -299,13 +287,9 @@
 	      $r \
 	      [lindex [tcl::unsupported::representation $a] 3] \
 	      $a] \n
-<<<<<<< HEAD
-} {arithSeries
-=======
 } -cleanup {unset r a} -result {arithseries
->>>>>>> 674dc6d8
 15 14 13 12 11 10 9 8 7 6 5 4 3 2 1 0
-arithSeries
+arithseries
 0 1 2 3 4 5 6 7 8 9 10 11 12 13 14 15}
 
 test lseq-3.12 {in operator} -body {
@@ -315,13 +299,9 @@
     set k [expr {-1 in $r}]
     set l [expr {4 ni $r}]
     list $i $j $k $l [lindex [tcl::unsupported::representation $r] 3]
-<<<<<<< HEAD
-} {1 1 0 0 arithSeries}
-=======
 } -cleanup {
     unset r i j k l
 } -result {1 1 0 0 arithseries}
->>>>>>> 674dc6d8
 
 test lseq-3.13 {lmap lseq shimmer} -constraints arithSeriesShimmer -body {
     set r [lseq 15]
@@ -330,13 +310,9 @@
     set rep-after [lindex [tcl::unsupported::representation $r] 3]
     set rep-m [lindex [tcl::unsupported::representation $m] 3]
     list $r ${rep-before} ${rep-after} ${rep-m} $m
-<<<<<<< HEAD
-} {{0 1 2 3 4 5 6 7 8 9 10 11 12 13 14} arithSeries arithSeries list {0 7 14 21 28 35 42 49 56 63 70 77 84 91 98}}
-=======
 } -cleanup {
     unset r rep-before m rep-after rep-m
 } -result {{0 1 2 3 4 5 6 7 8 9 10 11 12 13 14} arithseries arithseries list {0 7 14 21 28 35 42 49 56 63 70 77 84 91 98}}
->>>>>>> 674dc6d8
 
 test lseq-3.14 {array for shimmer} -constraints arithSeriesShimmerOk -body {
     array set testarray {a Test for This great Function}
@@ -352,13 +328,9 @@
     set valv [lmap v $vals {expr {$v in {Test This Function}}}]
     set vars-after [lindex [tcl::unsupported::representation $vars] 3]
     list ${vars-rep} $valk $valv ${vars-after}
-<<<<<<< HEAD
-} {arithSeries {1 1 1} {1 1 1} arithSeries}
-=======
 } -cleanup {
     unset testarray vars vars-rep 0 valk k  valv v vars-after
 } -result {arithseries {1 1 1} {1 1 1} arithseries}
->>>>>>> 674dc6d8
 
 test lseq-3.15 {join for shimmer} -constraints arithSeriesShimmer -body {
     set r [lseq 3]
@@ -366,13 +338,9 @@
     set str [join $r :]
     set rep-after [lindex [tcl::unsupported::representation $r] 3]
     list ${rep-before} $str ${rep-after}
-<<<<<<< HEAD
-} {arithSeries 0:1:2 arithSeries}
-=======
 } -cleanup {
     unset r rep-before str rep-after
 } -result {arithseries 0:1:2 arithseries}
->>>>>>> 674dc6d8
 
 test lseq-3.16 {error case} -body {
     lseq 16 to
@@ -425,13 +393,9 @@
     set lexical_sort [lsort $r]
     set rep-after [lindex [tcl::unsupported::representation $r] 3]
     list ${rep-before} $lexical_sort ${rep-after}
-<<<<<<< HEAD
-} {arithSeries {0 1 10 11 12 13 14 15 2 3 4 5 6 7 8 9} arithSeries}
-=======
 } -cleanup {
     unset r rep-before lexical_sort rep-after
 } -result {arithseries {0 1 10 11 12 13 14 15 2 3 4 5 6 7 8 9} arithseries}
->>>>>>> 674dc6d8
 
 test lseq-3.27 {lreplace shimmer} -constraints arithSeriesShimmer -body {
     set r [lseq 15 0]
@@ -444,13 +408,9 @@
     unset rep-before
     unset lexical_sort
     unset rep-after
-} -result {arithSeries {15 14 13 A B C 9 8 7 6 5 4 3 2 1 0} arithSeries}
-
-<<<<<<< HEAD
-test lseq-3.28 {lreverse bug in arithSeries} {} {
-=======
+} -result {arithseries {15 14 13 A B C 9 8 7 6 5 4 3 2 1 0} arithseries}
+
 test lseq-3.28 {lreverse bug in ArithSeries} -body {
->>>>>>> 674dc6d8
     set r [lseq -5 17 3]
     set rr [lreverse $r]
     list $r $rr [string equal $r [lreverse $rr]]
@@ -470,15 +430,11 @@
 	      $r \
 	      [lindex [tcl::unsupported::representation $a] 3] \
 	      $a] \n
-<<<<<<< HEAD
-} {arithSeries
-=======
 } -cleanup {
     unset r a
 } -result {arithseries
->>>>>>> 674dc6d8
 3.5 5.0 6.5 8.0 9.5 11.0 12.5 14.0 15.5 17.0 18.5
-arithSeries
+arithseries
 18.5 17.0 15.5 14.0 12.5 11.0 9.5 8.0 6.5 5.0 3.5}
 
 test lseq-3.31 {lreverse inplace with doubles} {arithSeriesDouble has64BitLengths} {
