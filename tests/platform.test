# The file tests the tcl_platform variable and platform package.
#
# This file contains a collection of tests for one or more of the Tcl
# built-in commands.  Sourcing this file into Tcl runs the tests and
# generates output for errors.  No output means no errors were found.
#
# Copyright (c) 1999 by Scriptics Corporation
#
# See the file "license.terms" for information on usage and redistribution
# of this file, and for a DISCLAIMER OF ALL WARRANTIES.

<<<<<<< HEAD
package require tcltest 2
=======
package require tcltest 2.5
package require tcltests
>>>>>>> 8b6d1aa3

namespace eval ::tcl::test::platform {
    namespace import ::tcltest::testConstraint
    namespace import ::tcltest::test
    namespace import ::tcltest::cleanupTests

    # This is not how [variable] works. See TIP 276.
    #variable ::tcl_platform
    namespace upvar :: tcl_platform tcl_platform

::tcltest::loadTestedCommands
catch [list package require -exact Tcltest [info patchlevel]]
package require tcltests

testConstraint testCPUID [llength [info commands testcpuid]]
testConstraint testlongsize [llength [info commands testlongsize]]

test platform-1.0 {tcl_platform(engine)} {
  set tcl_platform(engine)
} {Tcl}

test platform-1.1 {TclpSetVariables: tcl_platform} {
    interp create i
    i eval {catch {unset tcl_platform(debug)}}
    i eval {catch {unset tcl_platform(threaded)}}
    set result [i eval {lsort [array names tcl_platform]}]
    interp delete i
    set result
} {byteOrder engine machine os osVersion pathSeparator platform pointerSize user wordSize}

test platform-2.1 {tcl_platform(wordSize) indicates size of native word} testlongsize {
    expr {$tcl_platform(wordSize) == [testlongsize]}
} {1}

# On Windows/UNIX, test that the CPU ID works

test platform-3.1 {CPU ID on Windows/UNIX} \
    -constraints testCPUID \
    -body {
	set cpudata [testcpuid 0]
	binary format iii \
	    [lindex $cpudata 1] \
	    [lindex $cpudata 3] \
	    [lindex $cpudata 2]
    } \
    -match regexp \
    -result {^(?:AuthenticAMD|CentaurHauls|CyrixInstead|GenuineIntel)$}

# The platform package makes very few promises, but does promise that the
# format of string it produces consists of two non-empty words separated by a
# hyphen.
package require platform
test platform-4.1 {format of platform::identify result} -constraints notValgrind -match regexp -body {
    # [identify] may attempt to [exec] dpkg-architecture, which may not exist,
    # in which case fork will not be followed by exec, and valgrind will issue
    # "still reachable" reports.
    platform::identify
} -result {^([^-]+-)+[^-]+$}
test platform-4.2 {format of platform::generic result} -match regexp -body {
    platform::generic
} -result {^([^-]+-)+[^-]+$}

# cleanup
cleanupTests

}
namespace delete ::tcl::test::platform
return

# Local Variables:
# mode: tcl
# End:<|MERGE_RESOLUTION|>--- conflicted
+++ resolved
@@ -9,12 +9,7 @@
 # See the file "license.terms" for information on usage and redistribution
 # of this file, and for a DISCLAIMER OF ALL WARRANTIES.
 
-<<<<<<< HEAD
-package require tcltest 2
-=======
 package require tcltest 2.5
-package require tcltests
->>>>>>> 8b6d1aa3
 
 namespace eval ::tcl::test::platform {
     namespace import ::tcltest::testConstraint
