--- conflicted
+++ resolved
@@ -10,13 +10,8 @@
 # See the file "license.terms" for information on usage and redistribution
 # of this file, and for a DISCLAIMER OF ALL WARRANTIES.
 
-<<<<<<< HEAD
-if {[string is none [lsearch [namespace children] ::tcltest]]} {
+if {"::tcltest" ni [namespace children]} {
     package require tcltest 2.1
-=======
-if {"::tcltest" ni [namespace children]} {
-   package require tcltest 2.1
->>>>>>> 1f30c13c
     namespace import -force ::tcltest::*
 }
 
