# Commands covered: expr
#
# This file contains a collection of tests for one or more of the Tcl
# built-in commands. Sourcing this file into Tcl runs the tests and
# generates output for errors.  No output means no errors were found.
#
# Copyright © 1996-1997 Sun Microsystems, Inc.
# Copyright © 1998-2000 Scriptics Corporation.
#
# See the file "license.terms" for information on usage and redistribution
# of this file, and for a DISCLAIMER OF ALL WARRANTIES.

if {"::tcltest" ni [namespace children]} {
    package require tcltest 2.5
    namespace import -force ::tcltest::*
}

::tcltest::loadTestedCommands
catch [list package require -exact tcl::test [info patchlevel]]

# Determine if "long int" type is a 32 bit number and if the wide
# type is a 64 bit number on this machine.

testConstraint longIs32bit [expr {$tcl_platform(wordSize) == 4}]
testConstraint longIs64bit [expr {$tcl_platform(wordSize) == 8}]
testConstraint wideIs64bit [expr {wide(0x8000000000000000) < 0}]

# Big test for correct ordering of data in [expr]

proc testIEEE {} {
    variable ieeeValues
    binary scan [binary format dd -1.0 1.0] c* c
    switch -exact -- $c {
	{0 0 0 0 0 0 -16 -65 0 0 0 0 0 0 -16 63} {
	    # little endian
	    binary scan \x00\x00\x00\x00\x00\x00\xf0\xff d \
		ieeeValues(-Infinity)
	    binary scan \x00\x00\x00\x00\x00\x00\xf0\xbf d \
		ieeeValues(-Normal)
	    binary scan \x00\x00\x00\x00\x00\x00\x08\x80 d \
		ieeeValues(-Subnormal)
	    binary scan \x00\x00\x00\x00\x00\x00\x00\x80 d \
		ieeeValues(-0)
	    binary scan \x00\x00\x00\x00\x00\x00\x00\x00 d \
		ieeeValues(+0)
	    binary scan \x00\x00\x00\x00\x00\x00\x08\x00 d \
		ieeeValues(+Subnormal)
	    binary scan \x00\x00\x00\x00\x00\x00\xf0\x3f d \
		ieeeValues(+Normal)
	    binary scan \x00\x00\x00\x00\x00\x00\xf0\x7f d \
		ieeeValues(+Infinity)
	    binary scan \x00\x00\x00\x00\x00\x00\xf8\x7f d \
		ieeeValues(NaN)
	    binary scan \x00\x00\x00\x00\x00\x00\xf8\xff d \
		ieeeValues(-NaN)
	    set ieeeValues(littleEndian) 1
	    return 1
	}
	{-65 -16 0 0 0 0 0 0 63 -16 0 0 0 0 0 0} {
	    binary scan \xff\xf0\x00\x00\x00\x00\x00\x00 d \
		ieeeValues(-Infinity)
	    binary scan \xbf\xf0\x00\x00\x00\x00\x00\x00 d \
		ieeeValues(-Normal)
	    binary scan \x80\x08\x00\x00\x00\x00\x00\x00 d \
		ieeeValues(-Subnormal)
	    binary scan \x80\x00\x00\x00\x00\x00\x00\x00 d \
		ieeeValues(-0)
	    binary scan \x00\x00\x00\x00\x00\x00\x00\x00 d \
		ieeeValues(+0)
	    binary scan \x00\x08\x00\x00\x00\x00\x00\x00 d \
		ieeeValues(+Subnormal)
	    binary scan \x3f\xf0\x00\x00\x00\x00\x00\x00 d \
		ieeeValues(+Normal)
	    binary scan \x7f\xf0\x00\x00\x00\x00\x00\x00 d \
		ieeeValues(+Infinity)
	    binary scan \x7f\xf8\x00\x00\x00\x00\x00\x00 d \
		ieeeValues(NaN)
	    binary scan \xff\xf8\x00\x00\x00\x00\x00\x00 d \
		ieeeValues(-NaN)
	    set ieeeValues(littleEndian) 0
	    return 1
	}
	default {
	    return 0
	}
    }
}

testConstraint ieeeFloatingPoint [testIEEE]
# procedures used below

proc put_hello_char {c} {
    global a
    append a [format %c $c]
    return $c
}
proc hello_world {} {
    global a
    set a ""
    set L1 [set l0 [set h_1 [set q 0]]]
    for {put_hello_char [expr [put_hello_char [expr [set h 7]*10+2]]+29]} {$l0?[put_hello_char $l0]
        :!$h_1} {put_hello_char $ll;expr {$L1==2?[set ll [expr 32+0-0+[set bar 0]]]:0}} {expr {[incr L1]==[expr 1+([string length "abc"]-[string length "abc"])]
        ?[set ll [set l0 [expr 54<<1]]]:$ll==108&&$L1<3?
        [incr ll [expr 1|1<<1]; set ll $ll; set ll $ll; set ll $ll; set ll $ll; set l0 [expr ([string length "abc"]-[string length "abc"])+([string length "abc"]-[string length "abc"])-([string length "abc"]-[string length "abc"])+([string length "abc"]-[string length "abc"])]; set l0; set l0 $l0; set l0; set l0]:$L1==4&&$ll==32?[set ll [expr 19+$h1+([string length "abc"]-[string length "abc"])-([string length "abc"]-[string length "abc"])+([string length "abc"]-[string length "abc"])-([string length "abc"]-[string length "abc"])+[set foo [expr ([string length "abc"]-[string length "abc"])+([string length "abc"]-[string length "abc"])+([string length "abc"]-[string length "abc"])]]]]
        :[set q [expr $q-$h1+([string length "abc"]-[string length "abc"])-([string length "abc"]-[string length "abc"])]]};expr {$L1==5?[incr ll -8; set ll $ll; set ll]:$q&&$h1&&1};expr {$L1==4+2
        ?[incr ll 3]:[expr ([string length "abc"]-[string length "abc"])+1]};expr {$ll==($h<<4)+2+0&&$L1!=6?[incr ll -6]:[set h1 [expr 100+([string length "abc"]-[string length "abc"])-([string length "abc"]-[string length "abc"])]]}
        expr {$L1!=1<<3?[incr q [expr ([string length "abc"]-[string length "abc"])-1]]:[set h_1 [set ll $h1]]}
    }
    set a
}

proc 12days {a b c} {
    global xxx
    expr {1<$a?[expr {$a<3?[12days -79 -13 [string range $c [12days -87 \
	[expr 1-$b] [string range $c [12days -86 0 [string range $c 1 end]] \
	end]] end]]:1};expr {$a<$b?[12days [expr $a+1] $b $c]:3};expr {[12days \
	-94 [expr $a-27] $c]&&$a==2?$b<13?[12days 2 [expr $b+1] "%s %d %d\n"]:9
	:16}]:$a<0?$a<-72?[12days $b $a "@n'+,#'/*\{\}w+/w#cdnr/+,\{\}r/*de\}+,/*\{*+,/w\{%+,/w#q#n+,/#\{l+,/n\{n+,/+#n+,/#;#q#n+,/+k#;*+,/'r :'d*'3,\}\{w+K w'K:'+\}e#';dq#'l q#'+d'K#!/+k#;q#'r\}eKK#\}w'r\}eKK\{nl\]'/#;#q#n')\{)#\}w')\{)\{nl\]'/+#n';d\}rw' i;# )\{nl\]!/n\{n#'; r\{#w'r nc\{nl\]'/#\{l,+'K \{rw' iK\{;\[\{nl\]'/w#q#n'wk nw' iwk\{KK\{nl\]!/w\{%'l##w#' i; :\{nl\]'/*\{q#'ld;r'\}\{nlwb!/*de\}'c ;;\{nl'-\{\}rw\]'/+,\}##'*\}#nc,',#nw\]'/+kd'+e\}+;#'rdq#w! nr'/ ') \}+\}\{rl#'\{n' ')# \}'+\}##(!!/"]
	:$a<-50?[string compare [format %c $b] [string index $c 0]]==0?[append \
	xxx [string index $c 31];scan [string index $c 31] %c x;set x]
	:[12days -65 $b [string range $c 1 end]]:[12days [expr ([string compare \
	[string index $c 0] "/"]==0)+$a] $b [string range $c 1 end]]:0<$a
	?[12days 2 2 "%s"]:[string compare [string index $c 0] "/"]==0||
	[12days 0 [12days -61 [scan [string index $c 0] %c x; set x] \
	"!ek;dc i@bK'(q)-\[w\]*%n+r3#l,\{\}:\nuwloca-O;m .vpbks,fxntdCeghiry"] \
	[string range $c 1 end]]}
}
proc do_twelve_days {} {
    global xxx
    set xxx ""
    12days 1 1 1
    set result [string length $xxx]
    unset xxx
    return $result
}

# start of tests

catch {unset a b i x}

test expr-1.1 {TclCompileExprCmd: no expression} {
    list [catch {expr  } msg] $msg
} {1 {wrong # args: should be "expr arg ?arg ...?"}}
test expr-1.2 {TclCompileExprCmd: one expression word} {
    expr -25
} -25
test expr-1.3 {TclCompileExprCmd: two expression words} {
    expr -8.2   -6
} -14.2
test expr-1.4 {TclCompileExprCmd: five expression words} {
    expr 20 - 5 +10 -7
} 18
test expr-1.5 {TclCompileExprCmd: quoted expression word} {
    expr "0005"
} 5
test expr-1.6 {TclCompileExprCmd: quoted expression word} {
    catch {expr "0005"zxy} msg
    set msg
} {extra characters after close-quote}
test expr-1.7 {TclCompileExprCmd: expression word in braces} {
    expr {-0005}
} -5
test expr-1.8 {TclCompileExprCmd: expression word in braces} {
    expr {{-0x1234}}
} -4660
test expr-1.9 {TclCompileExprCmd: expression word in braces} {
    catch {expr {-0005}foo} msg
    set msg
} {extra characters after close-brace}
test expr-1.10 {TclCompileExprCmd: other expression word in braces} {
    expr 4*[llength "6 2"]
} 8
test expr-1.11 {TclCompileExprCmd: expression word terminated by ;} {
    expr 4*[llength "6 2"];
} 8
test expr-1.12 {TclCompileExprCmd: inlined expr (in "catch") inside other catch} {
    set a xxx
    catch {
	# Might not be a number
	set a [expr 10*$a]
    }
} 1
test expr-1.13 {TclCompileExprCmd: second level of substitutions in expr not in braces with single var reference} {
    set a xxx
    set x 27;  set bool {$x};  if $bool {set a foo}
    set a
} foo
test expr-1.14 {TclCompileExprCmd: second level of substitutions in expr with comparison as top-level operator} {
    set a xxx
    set x 2;  set b {$x};  set a [expr $b == 2]
    set a
} 1
test expr-1.15 {TclCompileExprCmd: second level of substitutions in expr with comparison as top-level operator} {
    set a xxx
    set x 2;  set b {$x};  set a [expr $b eq 2]
    set a
} 1

test expr-2.1 {TclCompileExpr: are builtin functions registered?} {
    expr double(5*[llength "6 2"])
} 10.0
test expr-2.2 {TclCompileExpr: error in expr} -body {
    expr 2***3
} -returnCodes error -match glob -result *
test expr-2.3 {TclCompileExpr: junk after legal expr} -body {
    expr 7*[llength "a b"]foo
} -returnCodes error -match glob -result *
test expr-2.4 {TclCompileExpr: numeric expr string rep == formatted int rep} {
    expr {0001}
} 1

test expr-3.1 {CompileCondExpr: just lor expr} {expr 3||0} 1
test expr-3.2 {CompileCondExpr: error in lor expr} -body {
    expr x||3
} -returnCodes error -match glob -result *
test expr-3.3 {CompileCondExpr: test true arm} {expr 3>2?44:66} 44
test expr-3.4 {CompileCondExpr: error compiling true arm} -body {
    expr 3>2?2***3:66
} -returnCodes error -match glob -result *
test expr-3.5 {CompileCondExpr: test false arm} {expr 2>3?44:66} 66
test expr-3.6 {CompileCondExpr: error compiling false arm} -body {
    expr 2>3?44:2***3
} -returnCodes error -match glob -result *
test expr-3.7 {CompileCondExpr: long arms & nested cond exprs} {
    hello_world
} {Hello world}
test expr-3.8 {CompileCondExpr: long arms & nested cond exprs} unix {
    # Fails with a stack overflow on threaded Windows builds
    do_twelve_days
} 2358

test expr-4.1 {CompileLorExpr: just land expr} {expr 1.3&&3.3} 1
test expr-4.2 {CompileLorExpr: error in land expr} -body {
    expr x&&3
} -returnCodes error -match glob -result *
test expr-4.3 {CompileLorExpr: simple lor exprs} {expr 0||1.0} 1
test expr-4.4 {CompileLorExpr: simple lor exprs} {expr 3.0||0.0} 1
test expr-4.5 {CompileLorExpr: simple lor exprs} {expr 0||0||1} 1
test expr-4.6 {CompileLorExpr: error compiling lor arm} -body {
    expr 2***3||4.0
} -returnCodes error -match glob -result *
test expr-4.7 {CompileLorExpr: error compiling lor arm} -body {
    expr 1.3||2***3
} -returnCodes error -match glob -result *
test expr-4.8 {CompileLorExpr: error compiling lor arms} {
    list [catch {expr {"a"||"b"}} msg] $msg
} {1 {expected boolean value but got "a"}}
test expr-4.9 {CompileLorExpr: long lor arm} {
    set a "abcdefghijkl"
    set i 7
    expr {[string compare [format %c $i] [string index $a $i]]&&[string compare [format %c $i] [string index $a $i]]&&[string compare [format %c $i] [string index $a $i]]&&[string compare [format %c $i] [string index $a $i]]&&[string compare [format %c $i] [string index $a $i]]&&[string compare [format %c $i] [string index $a $i]]&&[string compare [format %c $i] [string index $a $i]]&&[string compare [format %c $i] [string index $a $i]]&&[string compare [format %c $i] [string index $a $i]]&&[string compare [format %c $i] [string index $a $i]]&&[string compare [format %c $i] [string index $a $i]]&&[string compare [format %c $i] [string index $a $i]]&&[string compare [format %c $i] [string index $a $i]]&&[string compare [format %c $i] [string index $a $i]]&&[string compare [format %c $i] [string index $a $i]]&&[string compare [format %c $i] [string index $a $i]]&&[string compare [format %c $i] [string index $a $i]]&&[string compare [format %c $i] [string index $a $i]] || [string compare [format %c $i] [string index $a $i]]&&[string compare [format %c $i] [string index $a $i]]&&[string compare [format %c $i] [string index $a $i]]&&[string compare [format %c $i] [string index $a $i]]&&[string compare [format %c $i] [string index $a $i]]&&[string compare [format %c $i] [string index $a $i]]&&[string compare [format %c $i] [string index $a $i]]&&[string compare [format %c $i] [string index $a $i]]&&[string compare [format %c $i] [string index $a $i]]&&[string compare [format %c $i] [string index $a $i]]&&[string compare [format %c $i] [string index $a $i]]&&[string compare [format %c $i] [string index $a $i]]&&[string compare [format %c $i] [string index $a $i]]&&[string compare [format %c $i] [string index $a $i]]&&[string compare [format %c $i] [string index $a $i]]&&[string compare [format %c $i] [string index $a $i]]&&[string compare [format %c $i] [string index $a $i]]&&[string compare [format %c $i] [string index $a $i]] || [string compare [format %c $i] [string index $a $i]]&&[string compare [format %c $i] [string index $a $i]]&&[string compare [format %c $i] [string index $a $i]]&&[string compare [format %c $i] [string index $a $i]]&&[string compare [format %c $i] [string index $a $i]]&&[string compare [format %c $i] [string index $a $i]]&&[string compare [format %c $i] [string index $a $i]]&&[string compare [format %c $i] [string index $a $i]]&&[string compare [format %c $i] [string index $a $i]]&&[string compare [format %c $i] [string index $a $i]]&&[string compare [format %c $i] [string index $a $i]]&&[string compare [format %c $i] [string index $a $i]]&&[string compare [format %c $i] [string index $a $i]]&&[string compare [format %c $i] [string index $a $i]]&&[string compare [format %c $i] [string index $a $i]]&&[string compare [format %c $i] [string index $a $i]]&&[string compare [format %c $i] [string index $a $i]]&&[string compare [format %c $i] [string index $a $i]] || [string compare [format %c $i] [string index $a $i]]&&[string compare [format %c $i] [string index $a $i]]&&[string compare [format %c $i] [string index $a $i]]&&[string compare [format %c $i] [string index $a $i]]&&[string compare [format %c $i] [string index $a $i]]&&[string compare [format %c $i] [string index $a $i]]&&[string compare [format %c $i] [string index $a $i]]&&[string compare [format %c $i] [string index $a $i]]&&[string compare [format %c $i] [string index $a $i]]&&[string compare [format %c $i] [string index $a $i]]&&[string compare [format %c $i] [string index $a $i]]&&[string compare [format %c $i] [string index $a $i]]&&[string compare [format %c $i] [string index $a $i]]&&[string compare [format %c $i] [string index $a $i]]&&[string compare [format %c $i] [string index $a $i]]&&[string compare [format %c $i] [string index $a $i]]&&[string compare [format %c $i] [string index $a $i]]&&[string compare [format %c $i] [string index $a $i]]}
} 1
test expr-4.10 {CompileLorExpr: error compiling ! operand} {
    list [catch {expr {!"a"}} msg] $msg
} {1 {can't use non-numeric string as operand of "!"}}
test expr-4.11 {CompileLorExpr: error compiling land arms} {
    list [catch {expr {"a"||0}} msg] $msg
} {1 {expected boolean value but got "a"}}
test expr-4.12 {CompileLorExpr: error compiling land arms} {
    list [catch {expr {0||"a"}} msg] $msg
} {1 {expected boolean value but got "a"}}

test expr-5.1 {CompileLandExpr: just bitor expr} {expr 7|0x13} 23
test expr-5.2 {CompileLandExpr: error in bitor expr} -body {
    expr x|3
} -returnCodes error -match glob -result *
test expr-5.3 {CompileLandExpr: simple land exprs} {expr 0&&1.0} 0
test expr-5.4 {CompileLandExpr: simple land exprs} {expr 0&&0} 0
test expr-5.5 {CompileLandExpr: simple land exprs} {expr 3.0&&1.2} 1
test expr-5.6 {CompileLandExpr: simple land exprs} {expr 1&&1&&2} 1
test expr-5.7 {CompileLandExpr: error compiling land arm} -body {
    expr 2***3&&4.0
} -returnCodes error -match glob -result *
test expr-5.8 {CompileLandExpr: error compiling land arm} -body {
    expr 1.3&&2***3
} -returnCodes error -match glob -result *
test expr-5.9 {CompileLandExpr: error compiling land arm} {
    list [catch {expr {"a"&&"b"}} msg] $msg
} {1 {expected boolean value but got "a"}}
test expr-5.10 {CompileLandExpr: long land arms} {
    set a "abcdefghijkl"
    set i 7
    expr {[string compare [format %c 103] [string index $a $i]]^[string compare [format %c 105] [string index $a $i]]^[string compare [format %c 103] [string index $a $i]]^[string compare [format %c 105] [string index $a $i]]^[string compare [format %c 103] [string index $a $i]]^[string compare [format %c 105] [string index $a $i]]^[string compare [format %c 103] [string index $a $i]]^[string compare [format %c 105] [string index $a $i]]^[string compare [format %c 103] [string index $a $i]]^[string compare [format %c 105] [string index $a $i]]^[string compare [format %c 103] [string index $a $i]]^[string compare [format %c 105] [string index $a $i]]^[string compare [format %c 103] [string index $a $i]]^[string compare [format %c 105] [string index $a $i]]^[string compare [format %c 103] [string index $a $i]]^[string compare [format %c 105] [string index $a $i]]^[string compare [format %c 103] [string index $a $i]]^[string compare [format %c 105] [string index $a $i]] && [string compare [format %c 103] [string index $a $i]]^[string compare [format %c 105] [string index $a $i]]^[string compare [format %c 103] [string index $a $i]]^[string compare [format %c 105] [string index $a $i]]^[string compare [format %c 103] [string index $a $i]]^[string compare [format %c 105] [string index $a $i]]^[string compare [format %c 103] [string index $a $i]]^[string compare [format %c 105] [string index $a $i]]^[string compare [format %c 103] [string index $a $i]]^[string compare [format %c 105] [string index $a $i]]^[string compare [format %c 103] [string index $a $i]]^[string compare [format %c 105] [string index $a $i]]^[string compare [format %c 103] [string index $a $i]]^[string compare [format %c 105] [string index $a $i]]^[string compare [format %c 103] [string index $a $i]]^[string compare [format %c 105] [string index $a $i]]^[string compare [format %c 103] [string index $a $i]]^[string compare [format %c 105] [string index $a $i]] && [string compare [format %c 103] [string index $a $i]]^[string compare [format %c 105] [string index $a $i]]^[string compare [format %c 103] [string index $a $i]]^[string compare [format %c 105] [string index $a $i]]^[string compare [format %c 103] [string index $a $i]]^[string compare [format %c 105] [string index $a $i]]^[string compare [format %c 103] [string index $a $i]]^[string compare [format %c 105] [string index $a $i]]^[string compare [format %c 103] [string index $a $i]]^[string compare [format %c 105] [string index $a $i]]^[string compare [format %c 103] [string index $a $i]]^[string compare [format %c 105] [string index $a $i]]^[string compare [format %c 103] [string index $a $i]]^[string compare [format %c 105] [string index $a $i]]^[string compare [format %c 103] [string index $a $i]]^[string compare [format %c 105] [string index $a $i]]^[string compare [format %c 103] [string index $a $i]]^[string compare [format %c 105] [string index $a $i]] && [string compare [format %c 103] [string index $a $i]]^[string compare [format %c 105] [string index $a $i]]^[string compare [format %c 103] [string index $a $i]]^[string compare [format %c 105] [string index $a $i]]^[string compare [format %c 103] [string index $a $i]]^[string compare [format %c 105] [string index $a $i]]^[string compare [format %c 103] [string index $a $i]]^[string compare [format %c 105] [string index $a $i]]^[string compare [format %c 103] [string index $a $i]]^[string compare [format %c 105] [string index $a $i]]^[string compare [format %c 103] [string index $a $i]]^[string compare [format %c 105] [string index $a $i]]^[string compare [format %c 103] [string index $a $i]]^[string compare [format %c 105] [string index $a $i]]^[string compare [format %c 103] [string index $a $i]]^[string compare [format %c 105] [string index $a $i]]^[string compare [format %c 103] [string index $a $i]]^[string compare [format %c 105] [string index $a $i]]}
} 1

test expr-6.1 {CompileBitXorExpr: just bitand expr} {expr 7&0x13} 3
test expr-6.2 {CompileBitXorExpr: error in bitand expr} -body {
    expr x|3
} -returnCodes error -match glob -result *
test expr-6.3 {CompileBitXorExpr: simple bitxor exprs} {expr 7^0x13} 20
test expr-6.4 {CompileBitXorExpr: simple bitxor exprs} {expr 3^0x10} 19
test expr-6.5 {CompileBitXorExpr: simple bitxor exprs} {expr 0^7} 7
test expr-6.6 {CompileBitXorExpr: simple bitxor exprs} {expr -1^7} -8
test expr-6.7 {CompileBitXorExpr: error compiling bitxor arm} -body {
    expr 2***3|6
} -returnCodes error -match glob -result *
test expr-6.8 {CompileBitXorExpr: error compiling bitxor arm} -body {
    expr 2^x
} -returnCodes error -match glob -result *
test expr-6.9 {CompileBitXorExpr: runtime error in bitxor arm} {
    list [catch {expr {24.0^3}} msg] $msg
} {1 {can't use floating-point value as operand of "^"}}
test expr-6.10 {CompileBitXorExpr: runtime error in bitxor arm} {
    list [catch {expr {"a"^"b"}} msg] $msg
} {1 {can't use non-numeric string as operand of "^"}}

test expr-7.1 {CompileBitAndExpr: just equality expr} {expr 3==2} 0
test expr-7.2 {CompileBitAndExpr: just equality expr} {expr 2.0==2} 1
test expr-7.3 {CompileBitAndExpr: just equality expr} {expr 3.2!=2.2} 1
test expr-7.4 {CompileBitAndExpr: just equality expr} {expr {"abc" == "abd"}} 0
test expr-7.5 {CompileBitAndExpr: error in equality expr} -body {
    expr x==3
} -returnCodes error -match glob -result *
test expr-7.6 {CompileBitAndExpr: simple bitand exprs} {expr 7&0x13} 3
test expr-7.7 {CompileBitAndExpr: simple bitand exprs} {expr 0xf2&0x53} 82
test expr-7.8 {CompileBitAndExpr: simple bitand exprs} {expr 3&6} 2
test expr-7.9 {CompileBitAndExpr: simple bitand exprs} {expr -1&-7} -7
test expr-7.10 {CompileBitAndExpr: error compiling bitand arm} -body {
    expr 2***3&6
} -returnCodes error -match glob -result *
test expr-7.11 {CompileBitAndExpr: error compiling bitand arm} -body {
    expr 2&x
} -returnCodes error -match glob -result *
test expr-7.12 {CompileBitAndExpr: runtime error in bitand arm} {
    list [catch {expr {24.0&3}} msg] $msg
} {1 {can't use floating-point value as operand of "&"}}
test expr-7.13 {CompileBitAndExpr: runtime error in bitand arm} {
    list [catch {expr {"a"&"b"}} msg] $msg
} {1 {can't use non-numeric string as operand of "&"}}
test expr-7.14 {CompileBitAndExpr: equality expr} {expr 3eq2} 0
test expr-7.18 {CompileBitAndExpr: equality expr} {expr {"abc" eq "abd"}} 0
test expr-7.20 {CompileBitAndExpr: error in equality expr} -body {
    expr xne3
} -returnCodes error -match glob -result *

test expr-8.1 {CompileEqualityExpr: just relational expr} {expr 3>=2} 1
test expr-8.2 {CompileEqualityExpr: just relational expr} {expr 2<=2.1} 1
test expr-8.3 {CompileEqualityExpr: just relational expr} {expr 3.2>"2.2"} 1
test expr-8.4 {CompileEqualityExpr: just relational expr} {expr {"0y"<"0x12"}} 0
test expr-8.5 {CompileEqualityExpr: error in relational expr} -body {
    expr x>3
} -returnCodes error -match glob -result *
test expr-8.6 {CompileEqualityExpr: simple equality exprs} {expr 7==0x13} 0
test expr-8.7 {CompileEqualityExpr: simple equality exprs} {expr -0xf2!=0x53} 1
test expr-8.8 {CompileEqualityExpr: simple equality exprs} {expr {"12398712938788234-1298379" != ""}} 1
test expr-8.9 {CompileEqualityExpr: simple equality exprs} {expr -1!="abc"} 1
test expr-8.10 {CompileEqualityExpr: error compiling equality arm} -body {
    expr 2***3==6
} -returnCodes error -match glob -result *
test expr-8.11 {CompileEqualityExpr: error compiling equality arm} -body {
    expr 2!=x
} -returnCodes error -match glob -result *
test expr-8.12 {CompileBitAndExpr: equality expr} {expr {"a"eq"a"}} 1
test expr-8.13 {CompileBitAndExpr: equality expr} {expr {"\374" eq [set s \u00fc]}} 1
test expr-8.14 {CompileBitAndExpr: equality expr} {expr 3eq2} 0
test expr-8.15 {CompileBitAndExpr: equality expr} {expr 2.0eq2} 0
test expr-8.16 {CompileBitAndExpr: equality expr} {expr 3.2ne2.2} 1
test expr-8.17 {CompileBitAndExpr: equality expr} {expr 01eq1} 0
test expr-8.18 {CompileBitAndExpr: equality expr} {expr {"abc" eq "abd"}} 0
test expr-8.19 {CompileBitAndExpr: equality expr} {expr {"abc" ne "abd"}} 1
test expr-8.20 {CompileBitAndExpr: error in equality expr} -body {
    expr x ne3
} -returnCodes error -match glob -result *
test expr-8.21 {CompileBitAndExpr: error in equality expr} -body {
    # These should be ""ed to avoid the error
    expr a eq b
} -returnCodes error -match glob -result *
test expr-8.22 {CompileBitAndExpr: error in equality expr} -body {
    expr {false eqfalse}
} -returnCodes error -match glob -result *
test expr-8.23 {CompileBitAndExpr: error in equality expr} -body {
    expr {false nefalse}
} -returnCodes error -match glob -result *
test expr-8.24 {CompileEqualityExpr: simple equality exprs} {
    set x 12398712938788234
    expr {$x == 100}
} 0
test expr-8.25 {CompileEqualityExpr: simple equality exprs} {
    expr {"0x12 " == "0x12"}
} 1
test expr-8.26 {CompileEqualityExpr: simple equality exprs} {
    expr {"0x12 " eq "0x12"}
} 0
test expr-8.27 {CompileEqualityExpr: simple equality exprs} {
    expr {"1.0e100000000" == "0.0"}
} 0
test expr-8.28 {CompileEqualityExpr: just relational expr} {
    expr {"0y" == "0x0"}
} 0
test expr-8.29 {CompileEqualityExpr: just relational expr} {
    # Compare original strings from variables.
    set v1 "0y"
    set v2 "0x12"
    expr {$v1 < $v2}
} 0
test expr-8.30 {CompileEqualityExpr: simple equality exprs} {
    expr {"fake" != "bob"}
} 1
test expr-8.31 {expr edge cases} -body {
    expr {1e}
} -returnCodes error -match glob -result *
test expr-8.32 {expr edge cases} -body {
    expr {1E}
} -returnCodes error -match glob -result *
test expr-8.33 {expr edge cases} -body {
    expr {1e+}
} -returnCodes error -match glob -result *
test expr-8.34 {expr edge cases} -body {
    expr {1E+}
} -returnCodes error -match glob -result *
test expr-8.35 {expr edge cases} -body {
    expr {1ea}
} -returnCodes error -match glob -result *
test expr-8.36 {CompileEqualtyExpr: string comparison ops} {
    set x 012
    set y 0x0
    list [expr {$x < $y}] [expr {$x lt $y}] [expr {$x lt $x}]
} {0 1 0}
test expr-8.37 {CompileEqualtyExpr: string comparison ops} {
    set x 012
    set y 0x0
    list [expr {$x <= $y}] [expr {$x le $y}] [expr {$x le $x}]
} {0 1 1}
test expr-8.38 {CompileEqualtyExpr: string comparison ops} {
    set x 012
    set y 0x0
    list [expr {$x > $y}] [expr {$x gt $y}] [expr {$x gt $x}]
} {1 0 0}
test expr-8.39 {CompileEqualtyExpr: string comparison ops} {
    set x 012
    set y 0x0
    list [expr {$x >= $y}] [expr {$x ge $y}] [expr {$x ge $x}]
} {1 0 1}

test expr-9.1 {CompileRelationalExpr: just shift expr} {expr 3<<2} 12
test expr-9.2 {CompileRelationalExpr: just shift expr} {expr 0xff>>2} 63
test expr-9.3 {CompileRelationalExpr: just shift expr} {expr -1>>2} -1
test expr-9.4 {CompileRelationalExpr: just shift expr} {expr {1<<3}} 8
test expr-9.5 {CompileRelationalExpr: shift expr producing LONG_MIN} {
    expr {int(1<<63)}
} 9223372036854775808
test expr-9.6 {CompileRelationalExpr: error in shift expr} -body {
    expr x>>3
} -returnCodes error -match glob -result *
test expr-9.7 {CompileRelationalExpr: simple relational exprs} {expr 0xff>=+0x3} 1
test expr-9.8 {CompileRelationalExpr: simple relational exprs} {expr -0xf2<0x3} 1
test expr-9.9 {CompileRelationalExpr: error compiling relational arm} -body {
    expr 2***3>6
} -returnCodes error -match glob -result *
test expr-9.10 {CompileRelationalExpr: error compiling relational arm} -body {
    expr 2<x
} -returnCodes error -match glob -result *

test expr-10.1 {CompileShiftExpr: just add expr} {expr 4+-2} 2
test expr-10.2 {CompileShiftExpr: just add expr} {expr 0xff-2} 253
test expr-10.3 {CompileShiftExpr: just add expr} {expr -1--2} 1
test expr-10.4 {CompileShiftExpr: just add expr} {expr 1-0o123} -82
test expr-10.5 {CompileShiftExpr: error in add expr} -body {
    expr x+3
} -returnCodes error -match glob -result *
test expr-10.6 {CompileShiftExpr: simple shift exprs} {expr 0xff>>0x3} 31
test expr-10.7 {CompileShiftExpr: simple shift exprs} {expr -0xf2<<0x3} -1936
test expr-10.8 {CompileShiftExpr: error compiling shift arm} -body {
    expr 2***3>>6
} -returnCodes error -match glob -result *
test expr-10.9 {CompileShiftExpr: error compiling shift arm} -body {
    expr 2<<x
} -returnCodes error -match glob -result *
test expr-10.10 {CompileShiftExpr: runtime error} {
    list [catch {expr {24.0>>43}} msg] $msg
} {1 {can't use floating-point value as operand of ">>"}}
test expr-10.11 {CompileShiftExpr: runtime error} {
    list [catch {expr {"a"<<"b"}} msg] $msg
} {1 {can't use non-numeric string as operand of "<<"}}

test expr-11.1 {CompileAddExpr: just multiply expr} {expr 4*-2} -8
test expr-11.2 {CompileAddExpr: just multiply expr} {expr 0xff%2} 1
test expr-11.3 {CompileAddExpr: just multiply expr} {expr -1/2} -1
test expr-11.4 {CompileAddExpr: just multiply expr} {expr 7891%0o123} 6
test expr-11.5 {CompileAddExpr: error in multiply expr} -body {
    expr x*3
} -returnCodes error -match glob -result *
test expr-11.6 {CompileAddExpr: simple add exprs} {expr 0xff++0x3} 258
test expr-11.7 {CompileAddExpr: simple add exprs} {expr -0xf2--0x3} -239
test expr-11.8 {CompileAddExpr: error compiling add arm} -body {
    expr 2***3+6
} -returnCodes error -match glob -result *
test expr-11.9 {CompileAddExpr: error compiling add arm} -body {
    expr 2-x
} -returnCodes error -match glob -result *
test expr-11.10 {CompileAddExpr: runtime error} {
    list [catch {expr {24.0+"xx"}} msg] $msg
} {1 {can't use non-numeric string as operand of "+"}}
test expr-11.11 {CompileAddExpr: runtime error} {
    list [catch {expr {"a"-"b"}} msg] $msg
} {1 {can't use non-numeric string as operand of "-"}}
test expr-11.12 {CompileAddExpr: runtime error} {
    list [catch {expr {3/0}} msg] $msg
} {1 {divide by zero}}
test expr-11.13a {CompileAddExpr: runtime error} !ieeeFloatingPoint {
    list [catch {expr {2.3/0.0}} msg] $msg
} {1 {divide by zero}}
test expr-11.13b {CompileAddExpr: runtime error} ieeeFloatingPoint {
    list [catch {expr {2.3/0.0}} msg] $msg
} {0 Inf}

test expr-12.1 {CompileMultiplyExpr: just unary expr} {expr ~4} -5
test expr-12.2 {CompileMultiplyExpr: just unary expr} {expr --5} 5
test expr-12.3 {CompileMultiplyExpr: just unary expr} {expr !27} 0
test expr-12.4 {CompileMultiplyExpr: just unary expr} {expr ~0xff00ff} -16711936
test expr-12.5 {CompileMultiplyExpr: error in unary expr} -body {
    expr ~x
} -returnCodes error -match glob -result *
test expr-12.6 {CompileMultiplyExpr: simple multiply exprs} {expr 0xff*0x3} 765
test expr-12.7 {CompileMultiplyExpr: simple multiply exprs} {expr -0xf2%-0x3} -2
test expr-12.8 {CompileMultiplyExpr: error compiling multiply arm} -body {
    expr 2*3%%6
} -returnCodes error -match glob -result *
test expr-12.9 {CompileMultiplyExpr: error compiling multiply arm} -body {
    expr 2*x
} -returnCodes error -match glob -result *
test expr-12.10 {CompileMultiplyExpr: runtime error} {
    list [catch {expr {24.0*"xx"}} msg] $msg
} {1 {can't use non-numeric string as operand of "*"}}
test expr-12.11 {CompileMultiplyExpr: runtime error} {
    list [catch {expr {"a"/"b"}} msg] $msg
} {1 {can't use non-numeric string as operand of "/"}}

test expr-13.1 {CompileUnaryExpr: unary exprs} {expr -0xff} -255
test expr-13.2 {CompileUnaryExpr: unary exprs} {expr +0o00123} 83
test expr-13.3 {CompileUnaryExpr: unary exprs} {expr +--++36} 36
test expr-13.4 {CompileUnaryExpr: unary exprs} {expr !2} 0
test expr-13.5 {CompileUnaryExpr: unary exprs} {expr +--+-62.0} -62.0
test expr-13.6 {CompileUnaryExpr: unary exprs} {expr !0.0} 1
test expr-13.7 {CompileUnaryExpr: unary exprs} {expr !0xef} 0
test expr-13.8 {CompileUnaryExpr: error compiling unary expr} -body {
    expr ~x
} -returnCodes error -match glob -result *
test expr-13.9 {CompileUnaryExpr: error compiling unary expr} -body {
    expr !1.x
} -returnCodes error -match glob -result *
test expr-13.10 {CompileUnaryExpr: runtime error} {
    list [catch {expr {~"xx"}} msg] $msg
} {1 {can't use non-numeric string as operand of "~"}}
test expr-13.11 {CompileUnaryExpr: runtime error} {
    list [catch {expr ~4.0} msg] $msg
} {1 {can't use floating-point value as operand of "~"}}
test expr-13.12 {CompileUnaryExpr: just primary expr} {expr 0x123} 291
test expr-13.13 {CompileUnaryExpr: just primary expr} {
    set a 27
    expr $a
} 27
test expr-13.14 {CompileUnaryExpr: just primary expr} {
    expr double(27)
} 27.0
test expr-13.15 {CompileUnaryExpr: just primary expr} {expr "123"} 123
test expr-13.16 {CompileUnaryExpr: error in primary expr} {
    catch {expr [set]} msg
    set msg
} {wrong # args: should be "set varName ?newValue?"}
test expr-13.17 {CompileUnaryExpr: negating non-numeric boolean literals} {
    set a1 yes; set a0 no; set b1 true; set b0 false
    list [expr {!$a1}] [expr {!$a0}] [expr {!$b1}] [expr {!$b0}]
} {0 1 0 1}

test expr-14.1 {CompilePrimaryExpr: literal primary} {expr 1} 1
test expr-14.2 {CompilePrimaryExpr: literal primary} {expr 123} 123
test expr-14.3 {CompilePrimaryExpr: literal primary} {expr 0xff} 255
test expr-14.4 {CompilePrimaryExpr: literal primary} {expr 0o0010} 8
test expr-14.5 {CompilePrimaryExpr: literal primary} {expr 62.0} 62.0
test expr-14.6 {CompilePrimaryExpr: literal primary} {
    expr 3.1400000
} 3.14
test expr-14.7 {CompilePrimaryExpr: literal primary} {expr {{abcde}<{abcdef}}} 1
test expr-14.8 {CompilePrimaryExpr: literal primary} {expr {{abc\
def} < {abcdef}}} 1
test expr-14.9 {CompilePrimaryExpr: literal primary} {expr {{abc\tde} > {abc\tdef}}} 0
test expr-14.10 {CompilePrimaryExpr: literal primary} {expr {{123}}} 123
test expr-14.11 {CompilePrimaryExpr: var reference primary} {
    set i 789
    list [expr {$i}] [expr $i]
} {789 789}
test expr-14.12 {CompilePrimaryExpr: var reference primary} {
    set i {789}    ;# test expr's aggressive conversion to numeric semantics
    list [expr {$i}] [expr $i]
} {789 789}
test expr-14.13 {CompilePrimaryExpr: var reference primary} {
    catch {unset a}
    set a(foo) foo
    set a(bar) bar
    set a(123) 123
    set result ""
    lappend result [expr $a(123)] [expr {$a(bar)<$a(foo)}]
    catch {unset a}
    set result
} {123 1}
test expr-14.14 {CompilePrimaryExpr: var reference primary} {
    set i 123    ;# test "$var.0" floating point conversion hack
    list [expr $i] [expr $i.0] [expr $i.0/12.0]
} {123 123.0 10.25}
test expr-14.15 {CompilePrimaryExpr: var reference primary} {
    set i 123
    catch {expr $i.2} msg
    set msg
} 123.2
test expr-14.16 {CompilePrimaryExpr: error compiling var reference primary} -body {
    expr {$a(foo}
} -returnCodes error -match glob -result *
test expr-14.17 {CompilePrimaryExpr: string primary that looks like var ref} -body {
    expr $
} -returnCodes error -match glob -result *
test expr-14.18 {CompilePrimaryExpr: quoted string primary} {
    expr "21"
} 21
test expr-14.19 {CompilePrimaryExpr: quoted string primary} {
    set i 123
    set x 456
    expr "$i+$x"
} 579
test expr-14.20 {CompilePrimaryExpr: quoted string primary} {
    set i 3
    set x 6
    expr 2+"$i.$x"
} 5.6
test expr-14.21 {CompilePrimaryExpr: error in quoted string primary} {
    catch {expr "[set]"} msg
    set msg
} {wrong # args: should be "set varName ?newValue?"}
test expr-14.22 {CompilePrimaryExpr: subcommand primary} {
    expr {[set i 123; set i]}
} 123
test expr-14.23 {CompilePrimaryExpr: error in subcommand primary} -body {
    catch {expr {[set]}} msg
    set ::errorInfo
} -match glob -result {wrong # args: should be "set varName ?newValue?"
    while *ing
"set"*}
test expr-14.24 {CompilePrimaryExpr: error in subcommand primary} -body {
    expr {[set i}
} -returnCodes error -match glob -result *
test expr-14.25 {CompilePrimaryExpr: math function primary} {
    format %.6g [expr exp(1.0)]
} 2.71828
test expr-14.26 {CompilePrimaryExpr: math function primary} {
    format %.6g [expr pow(2.0+0.1,3.0+0.1)]
} 9.97424
test expr-14.27 {CompilePrimaryExpr: error in math function primary} -body {
    expr sinh::(2.0)
} -returnCodes error -match glob -result *
test expr-14.28 {CompilePrimaryExpr: subexpression primary} {
    expr 2+(3*4)
} 14
test expr-14.29 {CompilePrimaryExpr: error in subexpression primary} -body {
    catch {expr 2+(3*[set])} msg
    set ::errorInfo
} -match glob -result {wrong # args: should be "set varName ?newValue?"
    while *ing
"set"*}
test expr-14.30 {CompilePrimaryExpr: missing paren in subexpression primary} -body {
    expr 2+(3*(4+5)
} -returnCodes error -match glob -result *
test expr-14.31 {CompilePrimaryExpr: just var ref in subexpression primary} {
    set i "5+10"
    list "[expr $i] == 15" "[expr ($i)] == 15" "[eval expr ($i)] == 15"
} {{15 == 15} {15 == 15} {15 == 15}}
test expr-14.32 {CompilePrimaryExpr: unexpected token} -body {
    expr @
} -returnCodes error -match glob -result *

test expr-15.1 {CompileMathFuncCall: missing parenthesis} -body {
    expr sinh2.0)
} -returnCodes error -match glob -result *
test expr-15.2 {CompileMathFuncCall: unknown math function} -body {
    catch {expr whazzathuh(1)} msg
    set ::errorInfo
} -match glob -result {* "*whazzathuh"
    while *ing
"expr whazzathuh(1)"}
test expr-15.3 {CompileMathFuncCall: too many arguments} -body {
    catch {expr sin(1,2,3)} msg
    set ::errorInfo
} -match glob -result {too many arguments for math function*
    while *ing
"expr sin(1,2,3)"}
test expr-15.4 {CompileMathFuncCall: ')' found before last required arg} -body {
    catch {expr sin()} msg
    set ::errorInfo
} -match glob -result {not enough arguments for math function*
    while *ing
"expr sin()"}
test expr-15.5 {CompileMathFuncCall: not enough arguments} -body {
    catch {expr pow(1)} msg
    set ::errorInfo
} -match glob -result {not enough arguments for math function*
    while *ing
"expr pow(1)"}
test expr-15.6 {CompileMathFuncCall: missing ')'} -body {
    expr sin(1
} -returnCodes error -match glob -result *


test expr-16.1 {GetToken: checks whether integer token starting with "0x" (e.g., "0x$") is invalid} {
    catch {unset a}
    set a(VALUE) ff15
    set i 123
    if {[expr 0x$a(VALUE)] & 16} {
        set i {}
    }
    set i
} {}
test expr-16.2 {GetToken: check for string literal in braces} {
    expr {{1}}
} {1}

# Check "expr" and computed command names.

test expr-17.1 {expr and computed command names} {
    set i 0
    set z expr
    $z 1+2
} 3

# Check correct conversion of operands to numbers: If the string looks like
# an integer, convert to integer. Otherwise, if the string looks like a
# double, convert to double.

test expr-18.1 {expr and conversion of operands to numbers} {
    set x [lindex 11 0]
    catch {expr int($x)}
    expr {$x}
} 11
test expr-18.2 {whitespace strings should not be == 0 (buggy strtol/strtoul)} {
    expr {" "}
} { }

# Check "expr" and interpreter result object resetting before appending
# an error msg during evaluation of exprs not in {}s

test expr-19.1 {expr and interpreter result object resetting} {
    proc p {} {
        set t  10.0
        set x  2.0
        set dx 0.2
        set f  {$dx-$x/10}
        set g  {-$x/5}
        set center 1.0
        set x  [expr $x-$center]
        set dx [expr $dx+$g]
        set x  [expr $x+$f+$center]
        set x  [expr $x+$f+$center]
        set y  [expr round($x)]
    }
    p
} 3

# Test for incorrect "double evaluation" semantics

test expr-20.1 {wrong brace matching} {
    catch {unset l}
    catch {unset r}
    catch {unset q}
    catch {unset cmd}
    catch {unset a}
    set l "\{"; set r "\}"; set q "\""
    set cmd "expr $l$q|$q == $q$r$q$r"
    list [catch $cmd a] $a
} {1 {extra characters after close-brace}}
test expr-20.2 {double invocation of variable traces} -body {
    set exprtracecounter 0
    proc exprtraceproc {args} {
       upvar #0 exprtracecounter counter
       set argc [llength $args]
       set extraargs [lrange $args 0 [expr {$argc - 4}]]
       set name [lindex $args [expr {$argc - 3}]]
       upvar 1 $name var
       if {[incr counter] % 2 == 1} {
           set var "$counter oops [concat $extraargs]"
       } else {
           set var "$counter + [concat $extraargs]"
       }
    }
    trace variable exprtracevar r [list exprtraceproc 10]
    list [catch {expr "$exprtracevar + 20"} a] $a \
        [catch {expr "$exprtracevar + 20"} b] $b \
        [unset exprtracevar exprtracecounter]
} -match glob -result {1 * 0 32 {}}
test expr-20.3 {broken substitution of integer digits} {
    # fails with 8.0.x, but not 8.1b2
    list [set a 000; expr 0x1$a] [set a 1; expr ${a}000]
} {4096 1000}
test expr-20.4 {proper double evaluation compilation, error case} {
    catch {unset a}; # make sure $a doesn't exist
    list [catch {expr 1?{$a}:0} msg] $msg
} {1 {can't read "a": no such variable}}
test expr-20.5 {proper double evaluation compilation, working case} {
    set a yellow
    expr 1?{$a}:0
} yellow
test expr-20.6 {handling of compile error in trial compile} {
    list [catch {expr + {[incr]}} msg] $msg
} {1 {wrong # args: should be "incr varName ?increment?"}}
test expr-20.7 {handling of compile error in runtime case} {
    list [catch {expr + {[error foo]}} msg] $msg
} {1 foo}

# Test for non-numeric boolean literal handling
test expr-21.1 	{non-numeric boolean literals} {expr false } false
test expr-21.2 	{non-numeric boolean literals} {expr true  } true
test expr-21.3 	{non-numeric boolean literals} {expr off   } off
test expr-21.4 	{non-numeric boolean literals} {expr on    } on
test expr-21.5 	{non-numeric boolean literals} {expr no    } no
test expr-21.6 	{non-numeric boolean literals} {expr yes   } yes
test expr-21.7 	{non-numeric boolean literals} {expr !false} 1
test expr-21.8 	{non-numeric boolean literals} {expr !true } 0
test expr-21.9 	{non-numeric boolean literals} {expr !off  } 1
test expr-21.10 {non-numeric boolean literals} {expr !on   } 0
test expr-21.11 {non-numeric boolean literals} {expr !no   } 1
test expr-21.12 {non-numeric boolean literals} {expr !yes  } 0
test expr-21.13 {non-numeric boolean literals} -body {
    expr !truef
} -returnCodes error -match glob -result *
test expr-21.14 {non-numeric boolean literals} {
    list [catch {expr !"truef"} err] $err
} {1 {can't use non-numeric string as operand of "!"}}
test expr-21.15 {non-numeric boolean variables} {
    set v truef
    list [catch {expr {!$v}} err] $err
} {1 {can't use non-numeric string as operand of "!"}}
test expr-21.16 {non-numeric boolean variables} {
    set v "true "
    list [catch {expr {!$v}} err] $err
} {1 {can't use non-numeric string as operand of "!"}}
test expr-21.17 {non-numeric boolean variables} {
    set v "tru"
    list [catch {expr {!$v}} err] $err
} {0 0}
test expr-21.18 {non-numeric boolean variables} {
    set v "fal"
    list [catch {expr {!$v}} err] $err
} {0 1}
test expr-21.19 {non-numeric boolean variables} {
    set v "y"
    list [catch {expr {!$v}} err] $err
} {0 0}
test expr-21.20 {non-numeric boolean variables} {
    set v "of"
    list [catch {expr {!$v}} err] $err
} {0 1}
test expr-21.21 {non-numeric boolean variables} {
    set v "o"
    list [catch {expr {!$v}} err] $err
} {1 {can't use non-numeric string as operand of "!"}}
test expr-21.22 {non-numeric boolean variables} {
    set v ""
    list [catch {expr {!$v}} err] $err
} {1 {can't use empty string as operand of "!"}}

# Test for non-numeric float handling.
test expr-22.1 {non-numeric floats} {
    list [catch {expr {NaN + 1}} msg] $msg
} {1 {can't use non-numeric floating-point value as operand of "+"}}
test expr-22.2 {non-numeric floats} !ieeeFloatingPoint {
    list [catch {expr {Inf + 1}} msg] $msg
} {1 {can't use infinite floating-point value as operand of "+"}}
test expr-22.3 {non-numeric floats} {
    set nan NaN
    list [catch {expr {$nan + 1}} msg] $msg
} {1 {can't use non-numeric floating-point value as operand of "+"}}
test expr-22.4 {non-numeric floats} !ieeeFloatingPoint {
    set inf Inf
    list [catch {expr {$inf + 1}} msg] $msg
} {1 {can't use infinite floating-point value as operand of "+"}}
test expr-22.5 {non-numeric floats} {
    list [catch {expr NaN} msg] $msg
} {1 {domain error: argument not in valid range}}
test expr-22.6 {non-numeric floats} !ieeeFloatingPoint {
    list [catch {expr Inf} msg] $msg
} {1 {floating-point value too large to represent}}
test expr-22.7 {non-numeric floats} {
    list [catch {expr {1 / NaN}} msg] $msg
} {1 {can't use non-numeric floating-point value as operand of "/"}}
test expr-22.8 {non-numeric floats} !ieeeFloatingPoint {
    list [catch {expr {1 / Inf}} msg] $msg
} {1 {can't use infinite floating-point value as operand of "/"}}
# Make sure [Bug 761471] stays fixed.
test expr-22.9 {non-numeric floats: shared object equality and NaN} {
    set x NaN
    expr {$x == $x}
} 0
# Make sure [Bug d0f7ba56f0] stays fixed.
test expr-22.10 {non-numeric arguments: equality and NaN} {
    set x NaN
    expr {$x > "Gran"}
} 1
test expr-22.11 {non-numeric arguments: equality and NaN} {
    set x NaN
    expr {"Gran" < $x}
} 1

# Tests for exponentiation handling
test expr-23.1 {CompileExponentialExpr: just exponential expr} {expr 4**2} 16
test expr-23.2 {CompileExponentialExpr: just exponential expr} {expr 0xff**2} 65025
test expr-23.3 {CompileExponentialExpr: just exponential expr} {expr -1**2} 1
test expr-23.4 {CompileExponentialExpr: just exponential expr} {expr 18**07} 612220032
test expr-23.5 {CompileExponentialExpr: error in exponential expr} -body {
    expr x**3
} -returnCodes error -match glob -result *
test expr-23.6 {CompileExponentialExpr: simple expo exprs} {expr 0xff**0x3} 16581375
test expr-23.7 {CompileExponentialExpr: error compiling expo arm} -body {
    expr (-3-)**6
} -returnCodes error -match glob -result *
test expr-23.8 {CompileExponentialExpr: error compiling expo arm} -body {
    expr 2**x
} -returnCodes error -match glob -result *
test expr-23.9 {CompileExponentialExpr: runtime error} {
    list [catch {expr {24.0**"xx"}} msg] $msg
} {1 {can't use non-numeric string as operand of "**"}}
test expr-23.10 {CompileExponentialExpr: runtime error} {
    list [catch {expr {"a"**2}} msg] $msg
} {1 {can't use non-numeric string as operand of "**"}}
test expr-23.11 {CompileExponentialExpr: runtime error} {
    list [catch {expr {0**-1}} msg] $msg
} {1 {exponentiation of zero by negative power}}
test expr-23.12 {CompileExponentialExpr: runtime error} {
    list [catch {expr {0.0**-1.0}} msg] $msg
} {1 {exponentiation of zero by negative power}}
test expr-23.13 {CompileExponentialExpr: runtime error} {
    list [catch {expr {wide(0)**wide(-1)}} msg] $msg
} {1 {exponentiation of zero by negative power}}
test expr-23.14 {INST_EXPON: special cases} {expr {0**1}} 0
test expr-23.15 {INST_EXPON: special cases} {expr {0**0}} 1
test expr-23.16 {INST_EXPON: special cases} {expr {-2**-1}} 0
test expr-23.17 {INST_EXPON: special cases} {expr {-2**0}} 1
test expr-23.18 {INST_EXPON: special cases} {expr {-1**1}} -1
test expr-23.19 {INST_EXPON: special cases} {expr {-1**0}} 1
test expr-23.20 {INST_EXPON: special cases} {expr {-1**2}} 1
test expr-23.21 {INST_EXPON: special cases} {expr {-1**-1}} -1
test expr-23.22 {INST_EXPON: special cases} {expr {1**1234567}} 1
test expr-23.23 {INST_EXPON: special cases} {expr {2**-2}} 0
test expr-23.24 {INST_EXPON: special cases} {expr {wide(0)**wide(1)}} 0
test expr-23.25 {INST_EXPON: special cases} {expr {wide(0)**wide(0)}} 1
test expr-23.26 {INST_EXPON: special cases} {expr {wide(-2)**wide(-1)}} 0
test expr-23.27 {INST_EXPON: special cases} {expr {wide(-2)**wide(0)}} 1
test expr-23.28 {INST_EXPON: special cases} {expr {wide(-1)**wide(1)}} -1
test expr-23.29 {INST_EXPON: special cases} {expr {wide(-1)**wide(0)}} 1
test expr-23.30 {INST_EXPON: special cases} {expr {wide(-1)**wide(2)}} 1
test expr-23.31 {INST_EXPON: special cases} {expr {wide(-1)**wide(-1)}} -1
test expr-23.32 {INST_EXPON: special cases} {expr {wide(1)**wide(1234567)}} 1
test expr-23.33 {INST_EXPON: special cases} {expr {wide(2)**wide(-2)}} 0
test expr-23.34 {INST_EXPON: special cases} {expr {2**0}} 1
test expr-23.35 {INST_EXPON: special cases} {expr {wide(2)**0}} 1
test expr-23.36 {INST_EXPON: big integer} {expr {10**17}} 1[string repeat 0 17]
test expr-23.37 {INST_EXPON: big integer} {expr {10**18}} 1[string repeat 0 18]
test expr-23.38 {INST_EXPON: big integer} {expr {10**19}} 1[string repeat 0 19]
test expr-23.39 {INST_EXPON: big integer} {
    expr 1[string repeat 0 30]**2
} 1[string repeat 0 60]
test expr-23.40 {INST_EXPON: overflow to big integer} {expr {(-10)**3}} -1000
test expr-23.41 {INST_EXPON: overflow to big integer} {expr 2**64} [expr 1<<64]
test expr-23.42 {INST_EXPON: overflow to big integer} {expr 4**32} [expr 1<<64]
test expr-23.43 {INST_EXPON: overflow to big integer} {expr 16**16} [expr 1<<64]
test expr-23.44 {INST_EXPON: overflow to big integer} {expr 256**8} [expr 1<<64]
test expr-23.45 {INST_EXPON: Bug 1555371} {expr 2**1} 2
test expr-23.46 {INST_EXPON: Bug 1561260} -body {
    expr 5**28
} -match glob -result *5
test expr-23.47 {INST_EXPON: Bug 1561260} {
    expr 2**32*5**32
} 1[string repeat 0 32]
test expr-23.48 {INST_EXPON: TIP 274: right assoc} {
expr 2**3**4
} 2417851639229258349412352
test expr-23.49 {INST_EXPON: optimize powers of 2} {
    set trouble {test powers of 2}
    for {set tval 0} {$tval <= 66} {incr tval} {
	set is [expr {2 ** $tval}]
	set sb [expr {1 << $tval}]
	if {$is != $sb} {
	    append trouble \n "2**" $tval " is " $is " should be " $sb
	}
	if {$tval >= 1} {
	    set is [expr {-2 ** $tval}]
	    set sb [expr {1 << $tval}]
	    if {$tval & 1} {
		set sb [expr {-$sb}]
	    }
	    if {$is != $sb} {
		append trouble \n "-2**" $tval " is " $is " should be " $sb
	    }
	}
    }
    set trouble
} {test powers of 2}
test expr-23.50 {INST_EXPON: small powers of 32-bit integers} {
    set trouble {test small powers of 32-bit ints}
    for {set base 3} {$base <= 45} {incr base} {
	set sb $base
	set sbm [expr {-$base}]
	for {set expt 2} {$expt <= 8} {incr expt} {
	    set sb [expr {$sb * $base}]
	    set is [expr {$base ** $expt}]
	    if {$sb != $is} {
		append trouble \n $base ** $expt " is " $is " should be " $sb
	    }
	    set sbm [expr {-$sbm * $base}]
	    set ism [expr {(-$base) ** $expt}]
	    if {$sbm != $ism} {
		append trouble \n - $base ** $expt " is " $ism \
		    " should be " $sbm
	    }
	}
    }
    set trouble
} {test small powers of 32-bit ints}
test expr-23.51 {INST_EXPON: intermediate powers of 32-bit integers} {
    set trouble {test intermediate powers of 32-bit ints}
    for {set base 3} {$base <= 11} {incr base} {
	set sb [expr {$base ** 8}]
	set sbm $sb
	for {set expt 9} {$expt <= 21} {incr expt} {
	    set sb [expr {$sb * $base}]
	    set sbm [expr {$sbm * -$base}]
	    set is [expr {$base ** $expt}]
	    set ism [expr {-$base ** $expt}]
	    if {$sb != $is} {
		append trouble \n $base ** $expt " is " $is " should be " $sb
	    }
	    if {$sbm != $ism} {
		append trouble \n - $base ** $expt " is " $ism  \
		    " should be " $sbm
	    }
	}
    }
    set trouble
} {test intermediate powers of 32-bit ints}
test expr-23.52 {INST_EXPON: small integer powers with 64-bit results} {
    set trouble {test small int powers with 64-bit results}
    for {set exp 2} {$exp <= 16} {incr exp} {
	set base [expr {entier(pow(double(0x7fffffffffffffff),(1.0/$exp)))}]
	set sb 1
	set sbm 1
	for {set i 0} {$i < $exp} {incr i} {
	    set sb [expr {$sb * $base}]
	    set sbm [expr {$sbm * -$base}]
	}
	set is [expr {$base ** $exp}]
	set ism [expr {-$base ** $exp}]
	if {$sb != $is} {
	    append trouble \n $base ** $exp " is " $is " should be " $sb
	}
	if {$sbm != $ism} {
	    append trouble \n - $base ** $exp " is " $ism " should be " $sbm
	}
	incr base
	set sb 1
	set sbm 1
	for {set i 0} {$i < $exp} {incr i} {
	    set sb [expr {$sb * $base}]
	    set sbm [expr {$sbm * -$base}]
	}
	set is [expr {$base ** $exp}]
	set ism [expr {-$base ** $exp}]
	if {$sb != $is} {
	    append trouble \n $base ** $exp " is " $is " should be " $sb
	}
	if {$sbm != $ism} {
	    append trouble \n - $base ** $exp " is " $ism " should be " $sbm
	}
    }
    set trouble
} {test small int powers with 64-bit results}
test expr-23.53 {INST_EXPON: intermediate powers of 64-bit integers} {
    set trouble {test intermediate powers of 64-bit ints}
    for {set base 3} {$base <= 13} {incr base} {
	set sb [expr {$base ** 15}]
	set sbm [expr {-$sb}]
	for {set expt 16} {$expt <= 39} {incr expt} {
	    set sb [expr {$sb * $base}]
	    set sbm [expr {$sbm * -$base}]
	    set is [expr {$base ** $expt}]
	    set ism [expr {-$base ** $expt}]
	    if {$sb != $is} {
		append trouble \n $base ** $expt " is " $is " should be " $sb
	    }
	    if {$sbm != $ism} {
		append trouble \n - $base ** $expt " is " $ism  \
		    " should be " $sbm
	    }
	}
    }
    set trouble
} {test intermediate powers of 64-bit ints}
test expr-23.54.0 {INST_EXPON: Bug 2798543} {
    expr {3**9 == 3**65545}
} 0
test expr-23.54.1 {INST_EXPON: Bug 2798543} {
    expr {3**10 == 3**65546}
} 0
test expr-23.54.2 {INST_EXPON: Bug 2798543} {
    expr {3**11 == 3**65547}
} 0
test expr-23.54.3 {INST_EXPON: Bug 2798543} {
    expr {3**12 == 3**65548}
} 0
test expr-23.54.4 {INST_EXPON: Bug 2798543} {
    expr {3**13 == 3**65549}
} 0
test expr-23.54.5 {INST_EXPON: Bug 2798543} {
    expr {3**14 == 3**65550}
} 0
test expr-23.54.6 {INST_EXPON: Bug 2798543} {
    expr {3**15 == 3**65551}
} 0
test expr-23.54.7 {INST_EXPON: Bug 2798543} {
    expr {3**16 == 3**65552}
} 0
test expr-23.54.8 {INST_EXPON: Bug 2798543} {
    expr {3**17 == 3**65553}
} 0
test expr-23.54.9 {INST_EXPON: Bug 2798543} {
    expr {3**18 == 3**65554}
} 0
test expr-23.54.10 {INST_EXPON: Bug 2798543} {
    expr {3**19 == 3**65555}
} 0
test expr-23.54.11 {INST_EXPON: Bug 2798543} {
    expr {3**9 == 3**131081}
} 0
test expr-23.54.12 {INST_EXPON: Bug 2798543} -body {
    expr {3**268435456}
} -returnCodes error -result {exponent too large}
test expr-23.54.13 {INST_EXPON: Bug 2798543} {
    expr {(-3)**9 == (-3)**65545}
} 0
test expr-23.55.0 {INST_EXPON: Bug 2798543} {
    expr {4**9 == 4**65545}
} 0
test expr-23.55.1 {INST_EXPON: Bug 2798543} {
    expr {4**15 == 4**65551}
} 0
test expr-23.55.2 {INST_EXPON: Bug 2798543} {
    expr {4**9 == 4**131081}
} 0
test expr-23.55.3 {INST_EXPON: Bug 2798543} -body {
    expr {4**268435456}
} -returnCodes error -result {exponent too large}
test expr-23.55.4 {INST_EXPON: Bug 2798543} {
    expr {(-4)**9 == (-4)**65545}
} 0
test expr-23.56.0 {INST_EXPON: Bug 2798543} {
    expr {5**9 == 5**65545}
} 0
test expr-23.56.1 {INST_EXPON: Bug 2798543} {
    expr {5**13 == 5**65549}
} 0
test expr-23.56.2 {INST_EXPON: Bug 2798543} {
    expr {5**9 == 5**131081}
} 0
test expr-23.56.3 {INST_EXPON: Bug 2798543} -body {
    expr {5**268435456}
} -returnCodes error -result {exponent too large}
test expr-23.56.4 {INST_EXPON: Bug 2798543} {
    expr {(-5)**9 == (-5)**65545}
} 0
test expr-23.57.0 {INST_EXPON: Bug 2798543} {
    expr {6**9 == 6**65545}
} 0
test expr-23.57.1 {INST_EXPON: Bug 2798543} {
    expr {6**11 == 6**65547}
} 0
test expr-23.57.2 {INST_EXPON: Bug 2798543} {
    expr {6**9 == 6**131081}
} 0
test expr-23.57.3 {INST_EXPON: Bug 2798543} -body {
    expr {6**268435456}
} -returnCodes error -result {exponent too large}
test expr-23.57.4 {INST_EXPON: Bug 2798543} {
    expr {(-6)**9 == (-6)**65545}
} 0
test expr-23.58.0 {INST_EXPON: Bug 2798543} {
    expr {7**9 == 7**65545}
} 0
test expr-23.58.1 {INST_EXPON: Bug 2798543} {
    expr {7**11 == 7**65547}
} 0
test expr-23.58.2 {INST_EXPON: Bug 2798543} {
    expr {7**9 == 7**131081}
} 0
test expr-23.58.3 {INST_EXPON: Bug 2798543} -body {
    expr {7**268435456}
} -returnCodes error -result {exponent too large}
test expr-23.58.4 {INST_EXPON: Bug 2798543} {
    expr {(-7)**9 == (-7)**65545}
} 0
test expr-23.59.0 {INST_EXPON: Bug 2798543} {
    expr {8**9 == 8**65545}
} 0
test expr-23.59.1 {INST_EXPON: Bug 2798543} {
    expr {8**10 == 8**65546}
} 0
test expr-23.59.2 {INST_EXPON: Bug 2798543} {
    expr {8**9 == 8**131081}
} 0
test expr-23.59.3 {INST_EXPON: Bug 2798543} -body {
    expr {8**268435456}
} -returnCodes error -result {exponent too large}
test expr-23.59.4 {INST_EXPON: Bug 2798543} {
    expr {(-8)**9 == (-8)**65545}
} 0
test expr-23.60.0 {INST_EXPON: Bug 2798543} {
    expr {9**9 == 9**65545}
} 0
test expr-23.60.1 {INST_EXPON: Bug 2798543} {
    expr {9**9 == 9**131081}
} 0
test expr-23.60.2 {INST_EXPON: Bug 2798543} -body {
    expr {9**268435456}
} -returnCodes error -result {exponent too large}
test expr-23.60.3 {INST_EXPON: Bug 2798543} {
    expr {(-9)**9 == (-9)**65545}
} 0
test expr-23.61.0 {INST_EXPON: Bug 2798543} {
    expr {10**9 == 10**65545}
} 0
test expr-23.61.1 {INST_EXPON: Bug 2798543} {
    expr {10**9 == 10**131081}
} 0
test expr-23.61.2 {INST_EXPON: Bug 2798543} -body {
    expr {10**268435456}
} -returnCodes error -result {exponent too large}
test expr-23.61.3 {INST_EXPON: Bug 2798543} {
    expr {(-10)**9 == (-10)**65545}
} 0
test expr-23.62.0 {INST_EXPON: Bug 2798543} {
    expr {11**9 == 11**65545}
} 0
test expr-23.62.1 {INST_EXPON: Bug 2798543} {
    expr {11**9 == 11**131081}
} 0
test expr-23.62.2 {INST_EXPON: Bug 2798543} -body {
    expr {11**268435456}
} -returnCodes error -result {exponent too large}
test expr-23.62.3 {INST_EXPON: Bug 2798543} {
    expr {(-11)**9 == (-11)**65545}
} 0
test expr-23.63.0 {INST_EXPON: Bug 2798543} {
    expr {3**20 == 3**65556}
} 0
test expr-23.63.1 {INST_EXPON: Bug 2798543} {
    expr {3**39 == 3**65575}
} 0
test expr-23.63.2 {INST_EXPON: Bug 2798543} {
    expr {3**20 == 3**131092}
} 0
test expr-23.63.3 {INST_EXPON: Bug 2798543} -body {
    expr {3**268435456}
} -returnCodes error -result {exponent too large}
test expr-23.63.4 {INST_EXPON: Bug 2798543} {
    expr {(-3)**20 == (-3)**65556}
} 0
test expr-23.64.0 {INST_EXPON: Bug 2798543} {
    expr {4**17 == 4**65553}
} 0
test expr-23.64.1 {INST_EXPON: Bug 2798543} {
    expr {4**31 == 4**65567}
} 0
test expr-23.64.2 {INST_EXPON: Bug 2798543} {
    expr {4**17 == 4**131089}
} 0
test expr-23.64.3 {INST_EXPON: Bug 2798543} -body {
    expr {4**268435456}
} -returnCodes error -result {exponent too large}
test expr-23.64.4 {INST_EXPON: Bug 2798543} {
    expr {(-4)**17 == (-4)**65553}
} 0
test expr-23.65.0 {INST_EXPON: Bug 2798543} {
    expr {5**17 == 5**65553}
} 0
test expr-23.65.1 {INST_EXPON: Bug 2798543} {
    expr {5**27 == 5**65563}
} 0
test expr-23.65.2 {INST_EXPON: Bug 2798543} {
    expr {5**17 == 5**131089}
} 0
test expr-23.65.3 {INST_EXPON: Bug 2798543} -body {
    expr {5**268435456}
} -returnCodes error -result {exponent too large}
test expr-23.65.4 {INST_EXPON: Bug 2798543} {
    expr {(-5)**17 == (-5)**65553}
} 0
test expr-23.66.0 {INST_EXPON: Bug 2798543} {
    expr {6**17 == 6**65553}
} 0
test expr-23.66.1 {INST_EXPON: Bug 2798543} {
    expr {6**24 == 6**65560}
} 0
test expr-23.66.2 {INST_EXPON: Bug 2798543} {
    expr {6**17 == 6**131089}
} 0
test expr-23.66.3 {INST_EXPON: Bug 2798543} -body {
    expr {6**268435456}
} -returnCodes error -result {exponent too large}
test expr-23.66.4 {INST_EXPON: Bug 2798543} {
    expr {(-6)**17 == (-6)**65553}
} 0
test expr-23.67.0 {INST_EXPON: Bug 2798543} {
    expr {7**17 == 7**65553}
} 0
test expr-23.67.1 {INST_EXPON: Bug 2798543} {
    expr {7**22 == 7**65558}
} 0
test expr-23.67.2 {INST_EXPON: Bug 2798543} {
    expr {7**17 == 7**131089}
} 0
test expr-23.67.3 {INST_EXPON: Bug 2798543} -body {
    expr {7**268435456}
} -returnCodes error -result {exponent too large}
test expr-23.67.4 {INST_EXPON: Bug 2798543} {
    expr {(-7)**17 == (-7)**65553}
} 0
test expr-23.68.0 {INST_EXPON: Bug 2798543} {
    expr {8**17 == 8**65553}
} 0
test expr-23.68.1 {INST_EXPON: Bug 2798543} {
    expr {8**20 == 8**65556}
} 0
test expr-23.68.2 {INST_EXPON: Bug 2798543} {
    expr {8**17 == 8**131089}
} 0
test expr-23.68.3 {INST_EXPON: Bug 2798543} -body {
    expr {8**268435456}
} -returnCodes error -result {exponent too large}
test expr-23.68.4 {INST_EXPON: Bug 2798543} {
    expr {(-8)**17 == (-8)**65553}
} 0
test expr-23.69.0 {INST_EXPON: Bug 2798543} {
    expr {9**17 == 9**65553}
} 0
test expr-23.69.1 {INST_EXPON: Bug 2798543} {
    expr {9**19 == 9**65555}
} 0
test expr-23.69.2 {INST_EXPON: Bug 2798543} {
    expr {9**17 == 9**131089}
} 0
test expr-23.69.3 {INST_EXPON: Bug 2798543} -body {
    expr {9**268435456}
} -returnCodes error -result {exponent too large}
test expr-23.69.4 {INST_EXPON: Bug 2798543} {
    expr {(-9)**17 == (-9)**65553}
} 0
test expr-23.70.0 {INST_EXPON: Bug 2798543} {
    expr {10**17 == 10**65553}
} 0
test expr-23.70.1 {INST_EXPON: Bug 2798543} {
    expr {10**18 == 10**65554}
} 0
test expr-23.70.2 {INST_EXPON: Bug 2798543} {
    expr {10**17 == 10**131089}
} 0
test expr-23.70.3 {INST_EXPON: Bug 2798543} -body {
    expr {10**268435456}
} -returnCodes error -result {exponent too large}
test expr-23.70.4 {INST_EXPON: Bug 2798543} {
    expr {(-10)**17 == (-10)**65553}
} 0
test expr-23.71.0 {INST_EXPON: Bug 2798543} {
    expr {11**17 == 11**65553}
} 0
test expr-23.71.1 {INST_EXPON: Bug 2798543} {
    expr {11**18 == 11**65554}
} 0
test expr-23.71.2 {INST_EXPON: Bug 2798543} {
    expr {11**17 == 11**131089}
} 0
test expr-23.71.3 {INST_EXPON: Bug 2798543} -body {
    expr {11**268435456}
} -returnCodes error -result {exponent too large}
test expr-23.71.4 {INST_EXPON: Bug 2798543} {
    expr {(-11)**17 == (-11)**65553}
} 0
test expr-23.72.0 {INST_EXPON: Bug 2798543} {
    expr {12**17 == 12**65553}
} 0
test expr-23.72.1 {INST_EXPON: Bug 2798543} {
    expr {12**17 == 12**131089}
} 0
test expr-23.72.2 {INST_EXPON: Bug 2798543} -body {
    expr {12**268435456}
} -returnCodes error -result {exponent too large}
test expr-23.72.3 {INST_EXPON: Bug 2798543} {
    expr {(-12)**17 == (-12)**65553}
} 0
test expr-23.73.0 {INST_EXPON: Bug 2798543} {
    expr {13**17 == 13**65553}
} 0
test expr-23.73.1 {INST_EXPON: Bug 2798543} {
    expr {13**17 == 13**131089}
} 0
test expr-23.73.2 {INST_EXPON: Bug 2798543} -body {
    expr {13**268435456}
} -returnCodes error -result {exponent too large}
test expr-23.73.3 {INST_EXPON: Bug 2798543} {
    expr {(-13)**17 == (-13)**65553}
} 0
test expr-23.74.0 {INST_EXPON: Bug 2798543} {
    expr {14**17 == 14**65553}
} 0
test expr-23.74.1 {INST_EXPON: Bug 2798543} {
    expr {14**17 == 14**131089}
} 0
test expr-23.74.2 {INST_EXPON: Bug 2798543} -body {
    expr {14**268435456}
} -returnCodes error -result {exponent too large}
test expr-23.74.3 {INST_EXPON: Bug 2798543} {
    expr {(-14)**17 == (-14)**65553}
} 0


# Some compilers get this wrong; ensure that we work around it correctly
test expr-24.1 {expr edge cases; shifting} {expr int(5)>>32} 0
test expr-24.2 {expr edge cases; shifting} {expr int(5)>>63} 0
test expr-24.3 {expr edge cases; shifting} {expr wide(5)>>32} 0
test expr-24.4 {expr edge cases; shifting} {expr wide(5)>>63} 0
test expr-24.5 {expr edge cases; shifting} {expr int(5<<32)} 21474836480
test expr-24.6 {expr edge cases; shifting} {expr int(5<<63)} 46116860184273879040
test expr-24.7 {expr edge cases; shifting} {expr wide(5)<<32} 21474836480
test expr-24.8 {expr edge cases; shifting} {expr wide(10<<63)} 0
test expr-24.9 {expr edge cases; shifting} {expr 5>>32} 0

test expr-24.10 {INST_LSHIFT: Bug 1567222} {expr 500000000000000<<28} 134217728000000000000000

# List membership tests
test expr-25.1 {'in' operator} {expr {"a" in "a b c"}} 1
test expr-25.2 {'in' operator} {expr {"a" in "b a c"}} 1
test expr-25.3 {'in' operator} {expr {"a" in "b c a"}} 1
test expr-25.4 {'in' operator} {expr {"a" in ""}} 0
test expr-25.5 {'in' operator} {expr {"" in {a b c ""}}} 1
test expr-25.6 {'in' operator} {expr {"" in "a b c"}} 0
test expr-25.7 {'in' operator} {expr {"" in ""}} 0

test expr-26.1 {'ni' operator} {expr {"a" ni "a b c"}} 0
test expr-26.2 {'ni' operator} {expr {"a" ni "b a c"}} 0
test expr-26.3 {'ni' operator} {expr {"a" ni "b c a"}} 0
test expr-26.4 {'ni' operator} {expr {"a" ni ""}} 1
test expr-26.5 {'ni' operator} {expr {"" ni {a b c ""}}} 0
test expr-26.6 {'ni' operator} {expr {"" ni "a b c"}} 1
test expr-26.7 {'ni' operator} {expr {"" ni ""}} 1

foreach op {< <= == != > >=} {
    proc test$op {a b} [list expr "\$a $op \$b"]
}

test expr-27.1 {expr - correct ordering - not compiled} ieeeFloatingPoint {
    set problems {}
    # Ordering should be: -Infinity < -Normal < Subnormal < -0
    #                     < +0 < +Subnormal < +Normal < +Infinity
    # with equality within each class.
    set names {
	-Infinity -Normal -Subnormal -0 +0 +Subnormal +Normal +Infinity
    }
    set weights {
	-3 -2 -1 0 0 1 2 3
    }
    foreach name1 $names weight1 $weights {
	foreach name2 $names weight2 $weights {
	    foreach op {< <= == != >= >} {
		set shouldBe [expr "$weight1 $op $weight2"]
		set is [expr "\$ieeeValues($name1) $op \$ieeeValues($name2)"]
		if { $is != $shouldBe } {
		    append problems $name1 { } $op { } $name2 \
			":result is " $is ", should be $shouldBe" \n
		}
	    }
	}
    }
    set problems
} {}
test expr-27.2 {expr - correct ordering - compiled} ieeeFloatingPoint {
    set problems {}
    # Ordering should be: -Infinity < -Normal < Subnormal < -0
    #                     < +0 < +Subnormal < +Normal < +Infinity
    # with equality within each class.
    set names {
	-Infinity -Normal -Subnormal -0 +0 +Subnormal +Normal +Infinity
    }
    set weights {
	-3 -2 -1 0 0 1 2 3
    }
    foreach name1 $names weight1 $weights {
	foreach name2 $names weight2 $weights {
	    foreach op {< <= == != >= >} {
		set shouldBe [expr "$weight1 $op $weight2"]
		set is [test$op $ieeeValues($name1) $ieeeValues($name2)]
		if { $is != $shouldBe } {
		    append problems $name1 { } $op { } $name2 \
			":result is " $is ", should be $shouldBe" \n
		}
	    }
	}
    }
    set problems
} {}
test expr-27.3 {expr - NaN is unordered - not compiled} {
    set problems {}
    set names {
	-Infinity -Normal -Subnormal -0 +0 +Subnormal +Normal +Infinity NaN
    }
    foreach name1 $names {
	foreach op {< <= == != >= >} sb {0 0 0 1 0 0} {
	    if "(\$ieeeValues($name1) $op \$ieeeValues(NaN)) != $sb " {
		append problems $name1 { } $op { } NaN \
		    ": result is 1, should be $sb" \n
	    }
	    if "(\$ieeeValues(NaN) $op \$ieeeValues($name1)) != $sb" {
		append problems NaN { } $op { } $name1 \
		    ": result is 1, should be $sb" \n
	    }
	}
    }
    set problems
} {}
test expr-27.4 {expr - NaN is unordered - compiled} {
    set problems {}
    set names {
	-Infinity -Normal -Subnormal -0 +0 +Subnormal +Normal +Infinity NaN
    }
    foreach name1 $names {
	foreach op {< <= == != >= >} sb {0 0 0 1 0 0} {
	    if { [test$op $ieeeValues($name1) $ieeeValues(NaN)] != $sb } {
		append problems $ieeeValues($name1) { } $op { } $ieeeValues(NaN) \
		    ": result is 1, should be $sb" \n
	    }
	    if { [test$op $ieeeValues(NaN) $ieeeValues($name1)] != $sb } {
		append problems NaN { } $op { } $ieeeValues($name1) \
		    ": result is 1, should be $sb" \n
	    }
	}
    }
    set problems
} {}

proc convertToDouble { x } {
    variable ieeeValues
    binary scan [binary format d $x] c* bytes
    set result 0x
    if { $ieeeValues(littleEndian) } {
	for { set i 7 } { $i >= 0 } { incr i -1 } {
	    append result [format %02x [expr { [lindex $bytes $i] & 0xff }]]
	}
    } else {
	foreach byte $bytes {
	    append result [format %02x [expr { $byte & 0xff }]]
	}
    }
    return $result
}

test expr-28.1 {input floating-point conversion} {ieeeFloatingPoint} {
    # Ad2b d ALL 0 E0 OK 00000000000000 E-1023
    convertToDouble 0E0
} 0x0000000000000000
test expr-28.2 {input floating-point conversion} {ieeeFloatingPoint} {
    # Ad2b d ALL -0 E0 OK -0000000000000 E-1023
    convertToDouble -0E0
} 0x8000000000000000
test expr-28.3 {input floating-point conversion} {ieeeFloatingPoint} {
    # Ad2b d ALL 1 E0 OK 10000000000000 E0
    convertToDouble 1E0
} 0x3ff0000000000000
test expr-28.4 {input floating-point conversion} {ieeeFloatingPoint} {
    # Ad2b d ALL 15 E-1 OK 18000000000000 E0
    convertToDouble 15E-1
} 0x3ff8000000000000
test expr-28.5 {input floating-point conversion} {ieeeFloatingPoint} {
    # Ad2b d ALL 125 E-2 OK 14000000000000 E0
    convertToDouble 125E-2
} 0x3ff4000000000000
test expr-28.6 {input floating-point conversion} {ieeeFloatingPoint} {
    # Ad2b d ALL 1125 E-3 OK 12000000000000 E0
    convertToDouble 1125E-3
} 0x3ff2000000000000
test expr-28.7 {input floating-point conversion} {ieeeFloatingPoint} {
    # Ad2b d ALL 10625 E-4 OK 11000000000000 E0
    convertToDouble 10625E-4
} 0x3ff1000000000000
test expr-28.8 {input floating-point conversion} {ieeeFloatingPoint} {
    # Ad2b d ALL 103125 E-5 OK 10800000000000 E0
    convertToDouble 103125E-5
} 0x3ff0800000000000
test expr-28.9 {input floating-point conversion} {ieeeFloatingPoint} {
    # Ad2b d ALL 1015625 E-6 OK 10400000000000 E0
    convertToDouble 1015625E-6
} 0x3ff0400000000000
test expr-28.10 {input floating-point conversion} {ieeeFloatingPoint} {
    # Ad2b d ALL 10078125 E-7 OK 10200000000000 E0
    convertToDouble 10078125E-7
} 0x3ff0200000000000
test expr-28.11 {input floating-point conversion} {ieeeFloatingPoint} {
    # Ad2b d ALL 100390625 E-8 OK 10100000000000 E0
    convertToDouble 100390625E-8
} 0x3ff0100000000000
test expr-28.12 {input floating-point conversion} {ieeeFloatingPoint} {
    # Ad2b dieee ALL 1001953125 E-9 OK 10080000000000 E0
    convertToDouble 1001953125E-9
} 0x3ff0080000000000
test expr-28.13 {input floating-point conversion} {ieeeFloatingPoint} {
    # Ad2b dieee ALL 10009765625 E-10 OK 10040000000000 E0
    convertToDouble 10009765625E-10
} 0x3ff0040000000000
test expr-28.14 {input floating-point conversion} {ieeeFloatingPoint} {
    # Ad2b dieee ALL 100048828125 E-11 OK 10020000000000 E0
    convertToDouble 100048828125E-11
} 0x3ff0020000000000
test expr-28.15 {input floating-point conversion} {ieeeFloatingPoint} {
    # Ad2b dieee ALL 1000244140625 E-12 OK 10010000000000 E0
    convertToDouble 1000244140625E-12
} 0x3ff0010000000000
test expr-28.16 {input floating-point conversion} {ieeeFloatingPoint} {
    # Ad2b dieee ALL 10001220703125 E-13 OK 10008000000000 E0
    convertToDouble 10001220703125E-13
} 0x3ff0008000000000
test expr-28.17 {input floating-point conversion} {ieeeFloatingPoint} {
    # Ad2b dieee ALL 100006103515625 E-14 OK 10004000000000 E0
    convertToDouble 100006103515625E-14
} 0x3ff0004000000000
test expr-28.18 {input floating-point conversion} {ieeeFloatingPoint} {
    # Ad2b dieee ALL 1000030517578125 E-15 OK 10002000000000 E0
    convertToDouble 1000030517578125E-15
} 0x3ff0002000000000
test expr-28.19 {input floating-point conversion} {ieeeFloatingPoint} {
    # Ad2b dieee ALL 10000152587890625 E-16 OK 10001000000000 E0
    convertToDouble 10000152587890625E-16
} 0x3ff0001000000000
test expr-28.20 {input floating-point conversion} {ieeeFloatingPoint} {
    # Ad2b d UN +8 E153 x 1317e5ef3ab327_0000000001& E511
    convertToDouble +8E153
} 0x5fe317e5ef3ab327
test expr-28.21 {input floating-point conversion} {ieeeFloatingPoint} {
    # Ad2b d UN -1 E153 x -1317e5ef3ab327_0000000001& E508
    convertToDouble -1E153
} 0xdfb317e5ef3ab327
test expr-28.22 {input floating-point conversion} {ieeeFloatingPoint} {
    # Ad2b d UN +9 E306 x 19a2028368022e_00000000001& E1019
    convertToDouble +9E306
} 0x7fa9a2028368022e
test expr-28.23 {input floating-point conversion} {ieeeFloatingPoint} {
    # Ad2b d UN -2 E153 x -1317e5ef3ab327_0000000001& E509
    convertToDouble -2E153
} 0xdfc317e5ef3ab327
test expr-28.24 {input floating-point conversion} {ieeeFloatingPoint} {
    # Ad2b d UN +7 E-304 x 1eb8e84fa0b278_00000000001& E-1008
    convertToDouble +7E-304
} 0x00feb8e84fa0b278
test expr-28.25 {input floating-point conversion} {ieeeFloatingPoint} {
    # Ad2b d UN -3 E-49 x -1c0f92a6276c9d_000000001& E-162
    convertToDouble -3E-49
} 0xb5dc0f92a6276c9d
test expr-28.26 {input floating-point conversion} {ieeeFloatingPoint} {
    # Ad2b d UN +7 E-303 x 13339131c46f8b_00000000001& E-1004
    convertToDouble +7E-303
} 0x0133339131c46f8b
test expr-28.27 {input floating-point conversion} {ieeeFloatingPoint} {
    # Ad2b d UN -6 E-49 x -1c0f92a6276c9d_000000001& E-161
    convertToDouble -6E-49
} 0xb5ec0f92a6276c9d
test expr-28.28 {input floating-point conversion} {ieeeFloatingPoint} {
    # Ad2b d UN +9 E43 x 102498ea6df0c3_11111111110& E146
    convertToDouble +9E43
} 0x49102498ea6df0c4
test expr-28.29 {input floating-point conversion} {ieeeFloatingPoint} {
    # Ad2b d UN -9 E44 x -142dbf25096cf4_1111111110& E149
    convertToDouble -9E44
} 0xc9442dbf25096cf5
test expr-28.30 {input floating-point conversion} {ieeeFloatingPoint} {
    # Ad2b d UN +8 E303 x 1754e31cd072d9_1111111110& E1009
    convertToDouble +8E303
} 0x7f0754e31cd072da
test expr-28.31 {input floating-point conversion} {ieeeFloatingPoint} {
    # Ad2b d UN -1 E303 x -1754e31cd072d9_1111111110& E1006
    convertToDouble -1E303
} 0xfed754e31cd072da
test expr-28.32 {input floating-point conversion} {ieeeFloatingPoint} {
    # Ad2b d UN +7 E-287 x 1551603777f798_111111110& E-951
    convertToDouble +7E-287
} 0x048551603777f799
test expr-28.33 {input floating-point conversion} {ieeeFloatingPoint} {
    # Ad2b d UN -2 E-204 x -1410d9f9b2f7f2_11111110& E-677
    convertToDouble -2E-204
} 0x95a410d9f9b2f7f3
test expr-28.34 {input floating-point conversion} {ieeeFloatingPoint} {
    # Ad2b d UN +2 E-205 x 100d7b2e28c65b_11111110& E-680
    convertToDouble +2E-205
} 0x15700d7b2e28c65c
test expr-28.35 {input floating-point conversion} {ieeeFloatingPoint} {
    # Ad2b d UN -9 E-47 x -10711fed5b19a3_11111110& E-153
    convertToDouble -9E-47
} 0xb660711fed5b19a4
test expr-28.36 {input floating-point conversion} {ieeeFloatingPoint} {
    # Ad2b d UN +34 E195 x 1d1c26db7d0dae_000000000001& E652
    convertToDouble +34E195
} 0x68bd1c26db7d0dae
test expr-28.37 {input floating-point conversion} {ieeeFloatingPoint} {
    # Ad2b d UN -68 E195 x -1d1c26db7d0dae_000000000001& E653
    convertToDouble -68E195
} 0xe8cd1c26db7d0dae
test expr-28.38 {input floating-point conversion} {ieeeFloatingPoint} {
    # Ad2b d UN +85 E194 x 1d1c26db7d0dae_000000000001& E650
    convertToDouble +85E194
} 0x689d1c26db7d0dae
test expr-28.39 {input floating-point conversion} {ieeeFloatingPoint} {
    # Ad2b d UN -67 E97 x -139ac1ce2cc95f_000000000001& E328
    convertToDouble -67E97
} 0xd4739ac1ce2cc95f
test expr-28.40 {input floating-point conversion} {ieeeFloatingPoint} {
    # Ad2b d UN +93 E-234 x 127b2e4f210075_0000000000000001& E-771
    convertToDouble +93E-234
} 0x0fc27b2e4f210075
test expr-28.41 {input floating-point conversion} {ieeeFloatingPoint} {
    # Ad2b d UN -19 E-87 x -12e5f5dfa4fe9d_00000000000001& E-285
    convertToDouble -19E-87
} 0xae22e5f5dfa4fe9d
test expr-28.42 {input floating-point conversion} {ieeeFloatingPoint} {
    # Ad2b d UN +38 E-87 x 12e5f5dfa4fe9d_00000000000001& E-284
    convertToDouble +38E-87
} 0x2e32e5f5dfa4fe9d
test expr-28.43 {input floating-point conversion} {ieeeFloatingPoint} {
    # Ad2b d UN -38 E-88 x -1e3cbc9907fdc8_00000000000001& E-288
    convertToDouble -38E-88
} 0xadfe3cbc9907fdc8
test expr-28.44 {input floating-point conversion} {ieeeFloatingPoint} {
    # Ad2b d UN -69 E220 x -1e8aa8823a5db3_11111111110& E736
    convertToDouble -69E220
} 0xedfe8aa8823a5db4
test expr-28.45 {input floating-point conversion} {ieeeFloatingPoint} {
    # Ad2b d UN +18 E43 x 102498ea6df0c3_11111111110& E147
    convertToDouble +18E43
} 0x49202498ea6df0c4
test expr-28.46 {input floating-point conversion} {ieeeFloatingPoint} {
    # Ad2b d UN -36 E43 x -102498ea6df0c3_11111111110& E148
    convertToDouble -36E43
} 0xc9302498ea6df0c4
test expr-28.47 {input floating-point conversion} {ieeeFloatingPoint} {
    # Ad2b d UN +61 E-99 x 10ad836f269a16_11111111111110& E-323
    convertToDouble +61E-99
} 0x2bc0ad836f269a17
test expr-28.48 {input floating-point conversion} {ieeeFloatingPoint} {
    # Ad2b d UN -43 E-92 x -1c0794d9d40e95_111111111111110& E-301
    convertToDouble -43E-92
} 0xad2c0794d9d40e96
test expr-28.49 {input floating-point conversion} {ieeeFloatingPoint} {
    # Ad2b d UN +86 E-92 x 1c0794d9d40e95_111111111111110& E-300
    convertToDouble +86E-92
} 0x2d3c0794d9d40e96
test expr-28.50 {input floating-point conversion} {ieeeFloatingPoint} {
    # Ad2b d UN -51 E-74 x -1cd5bee57763e5_1111111111111110& E-241
    convertToDouble -51E-74
} 0xb0ecd5bee57763e6
test expr-28.51 {input floating-point conversion} {ieeeFloatingPoint} {
    # Ad2b d UN +283 E85 x 16c309024bab4b_00000000000000001& E290
    convertToDouble +283E85
} 0x5216c309024bab4b
test expr-28.52 {input floating-point conversion} {ieeeFloatingPoint} {
    # Ad2b d UN -566 E85 x -16c309024bab4b_00000000000000001& E291
    convertToDouble -566E85
} 0xd226c309024bab4b
test expr-28.53 {input floating-point conversion} {ieeeFloatingPoint} {
    # Ad2b d UN +589 E187 x 1526be9c22eb17_00000000000000001& E630
    convertToDouble +589E187
} 0x675526be9c22eb17
test expr-28.54 {input floating-point conversion} {ieeeFloatingPoint} {
    # Ad2b d UN -839 E143 x -1ae03f245703e2_000000000000001& E484
    convertToDouble -839E143
} 0xde3ae03f245703e2
test expr-28.55 {input floating-point conversion} {ieeeFloatingPoint} {
    # Ad2b d UN -744 E-234 x -127b2e4f210075_0000000000000001& E-768
    convertToDouble -744E-234
} 0x8ff27b2e4f210075
test expr-28.56 {input floating-point conversion} {ieeeFloatingPoint} {
    # Ad2b d UN +930 E-235 x 127b2e4f210075_0000000000000001& E-771
    convertToDouble +930E-235
} 0x0fc27b2e4f210075
test expr-28.57 {input floating-point conversion} {ieeeFloatingPoint} {
    # Ad2b d UN -186 E-234 x -127b2e4f210075_0000000000000001& E-770
    convertToDouble -186E-234
} 0x8fd27b2e4f210075
test expr-28.58 {input floating-point conversion} {ieeeFloatingPoint} {
    # Ad2b d UN +604 E175 x 17d93193f78fc5_1111111111111111110& E590
    convertToDouble +604E175
} 0x64d7d93193f78fc6
test expr-28.59 {input floating-point conversion} {ieeeFloatingPoint} {
    # Ad2b d UN -302 E175 x -17d93193f78fc5_1111111111111111110& E589
    convertToDouble -302E175
} 0xe4c7d93193f78fc6
test expr-28.60 {input floating-point conversion} {ieeeFloatingPoint} {
    # Ad2b d UN +755 E174 x 17d93193f78fc5_1111111111111111110& E587
    convertToDouble +755E174
} 0x64a7d93193f78fc6
test expr-28.61 {input floating-point conversion} {ieeeFloatingPoint} {
    # Ad2b d UN -151 E175 x -17d93193f78fc5_1111111111111111110& E588
    convertToDouble -151E175
} 0xe4b7d93193f78fc6
test expr-28.62 {input floating-point conversion} {ieeeFloatingPoint} {
    # Ad2b d UN +662 E-213 x 1bdb90e62a8cbc_1111111111111110& E-699
    convertToDouble +662E-213
} 0x144bdb90e62a8cbd
test expr-28.63 {input floating-point conversion} {ieeeFloatingPoint} {
    # Ad2b d UN -408 E-74 x -1cd5bee57763e5_1111111111111110& E-238
    convertToDouble -408E-74
} 0xb11cd5bee57763e6
test expr-28.64 {input floating-point conversion} {ieeeFloatingPoint} {
    # Ad2b d UN +510 E-75 x 1cd5bee57763e5_1111111111111110& E-241
    convertToDouble +510E-75
} 0x30ecd5bee57763e6
test expr-28.65 {input floating-point conversion} {ieeeFloatingPoint} {
    # Ad2b d UN +6782 E55 x 159bd3ad46e346_0000000000000000001& E195
    convertToDouble +6782E55
} 0x4c259bd3ad46e346
test expr-28.66 {input floating-point conversion} {ieeeFloatingPoint} {
    # Ad2b d UN -2309 E92 x -1bac6f7d64d119_000000000000000001& E316
    convertToDouble -2309E92
} 0xd3bbac6f7d64d119
test expr-28.67 {input floating-point conversion} {ieeeFloatingPoint} {
    # Ad2b d UN +7963 E34 x 1df4170f0fdecc_00000000000000000001& E125
    convertToDouble +7963E34
} 0x47cdf4170f0fdecc
test expr-28.68 {input floating-point conversion} {ieeeFloatingPoint} {
    # Ad2b d UN -3391 E55 x -159bd3ad46e346_0000000000000000001& E194
    convertToDouble -3391E55
} 0xcc159bd3ad46e346
test expr-28.69 {input floating-point conversion} {ieeeFloatingPoint} {
    # Ad2b d UN +7903 E-96 x 107c2d27a5b989_0000000000000000001& E-306
    convertToDouble +7903E-96
} 0x2cd07c2d27a5b989
test expr-28.70 {input floating-point conversion} {ieeeFloatingPoint} {
    # Ad2b d UN -7611 E-226 x -119b8744033457_0000000000000000001& E-738
    convertToDouble -7611E-226
} 0x91d19b8744033457
test expr-28.71 {input floating-point conversion} {ieeeFloatingPoint} {
    # Ad2b d UN +4907 E-196 x 11e90a8711440f_000000000000000001& E-639
    convertToDouble +4907E-196
} 0x1801e90a8711440f
test expr-28.72 {input floating-point conversion} {ieeeFloatingPoint} {
    # Ad2b d UN -5547 E-311 x -13f190452a29f4_000000000000000001& E-1021
    convertToDouble -5547E-311
} 0x8023f190452a29f4
test expr-28.73 {input floating-point conversion} {ieeeFloatingPoint} {
    # Ad2b d UN +5311 E241 x 1f1ce3c887c25f_11111111111111111110& E812
    convertToDouble +5311E241
} 0x72bf1ce3c887c260
test expr-28.74 {input floating-point conversion} {ieeeFloatingPoint} {
    # Ad2b d UN -5311 E243 x -184e91f4aa0fda_11111111111111111110& E819
    convertToDouble -5311E243
} 0xf3284e91f4aa0fdb
test expr-28.75 {input floating-point conversion} {ieeeFloatingPoint} {
    # Ad2b d UN +5311 E242 x 13720e5d54d97b_11111111111111111110& E816
    convertToDouble +5311E242
} 0x72f3720e5d54d97c
test expr-28.76 {input floating-point conversion} {ieeeFloatingPoint} {
    # Ad2b d UN +9269 E-45 x 19d69455a53bd8_111111111111111111110& E-137
    convertToDouble +9269E-45
} 0x3769d69455a53bd9
test expr-28.77 {input floating-point conversion} {ieeeFloatingPoint} {
    # Ad2b d UN -8559 E-289 x -104a81d35952fe_11111111111111111110& E-947
    convertToDouble -8559E-289
} 0x84c04a81d35952ff
test expr-28.78 {input floating-point conversion} {ieeeFloatingPoint} {
    # Ad2b d UN +8699 E-276 x 12d2df246ecd2c_1111111111111111111110& E-904
    convertToDouble +8699E-276
} 0x0772d2df246ecd2d
test expr-28.79 {input floating-point conversion} {ieeeFloatingPoint} {
    # Ad2b d UN -8085 E-64 x -14c98fce16152d_1111111111111111110& E-200
    convertToDouble -8085E-64
} 0xb374c98fce16152e
test expr-28.80 {input floating-point conversion} {ieeeFloatingPoint} {
    # Ad2b d UN +74819 E201 x 1dd455061eb3f1_0000000000000000000001& E683
    convertToDouble +74819E201
} 0x6aadd455061eb3f1
test expr-28.81 {input floating-point conversion} {ieeeFloatingPoint} {
    # Ad2b d UN -82081 E41 x -170105df3d47cb_000000000000000000000000001& E152
    convertToDouble -82081E41
} 0xc9770105df3d47cb
test expr-28.82 {input floating-point conversion} {ieeeFloatingPoint} {
    # Ad2b d UN +51881 E37 x 17d2950dc76da4_000000000000000000001& E138
    convertToDouble +51881E37
} 0x4897d2950dc76da4
test expr-28.83 {input floating-point conversion} {ieeeFloatingPoint} {
    # Ad2b d UN -55061 E157 x -1394fc0f33536c_000000000000000000001& E537
    convertToDouble -55061E157
} 0xe18394fc0f33536c
test expr-28.84 {input floating-point conversion} {ieeeFloatingPoint} {
    # Ad2b d UN +77402 E-215 x 10492a4a8a37fd_0000000000000000000000001& E-698
    convertToDouble +77402E-215
} 0x1450492a4a8a37fd
test expr-28.85 {input floating-point conversion} {ieeeFloatingPoint} {
    # Ad2b d UN -33891 E-92 x -1592f9932c06bd_00000000000000000000001& E-291
    convertToDouble -33891E-92
} 0xadc592f9932c06bd
test expr-28.86 {input floating-point conversion} {ieeeFloatingPoint} {
    # Ad2b d UN +38701 E-215 x 10492a4a8a37fd_0000000000000000000000001& E-699
    convertToDouble +38701E-215
} 0x1440492a4a8a37fd
test expr-28.87 {input floating-point conversion} {ieeeFloatingPoint} {
    # Ad2b d UN -82139 E-76 x -1d0681489839d5_00000000000000000000001& E-237
    convertToDouble -82139E-76
} 0xb12d0681489839d5
test expr-28.88 {input floating-point conversion} {ieeeFloatingPoint} {
    # Ad2b dieee UN +75859 E25 x 132645e1ba93ef_11111111111111111111110& E99
    convertToDouble +75859E25
} 0x46232645e1ba93f0
test expr-28.89 {input floating-point conversion} {ieeeFloatingPoint} {
    # Ad2b d UN +89509 E140 x 16f02bee68670c_1111111111111111111110& E481
    convertToDouble +89509E140
} 0x5e06f02bee68670d
test expr-28.90 {input floating-point conversion} {ieeeFloatingPoint} {
    # Ad2b d UN -57533 E287 x -1272ed2307f569_1111111111111111111110& E969
    convertToDouble -57533E287
} 0xfc8272ed2307f56a
test expr-28.91 {input floating-point conversion} {ieeeFloatingPoint} {
    # Ad2b d UN +46073 E-32 x 12405b773fbdf2_11111111111111111111110& E-91
    convertToDouble +46073E-32
} 0x3a42405b773fbdf3
test expr-28.92 {input floating-point conversion} {ieeeFloatingPoint} {
    # Ad2b d UN -92146 E-32 x -12405b773fbdf2_11111111111111111111110& E-90
    convertToDouble -92146E-32
} 0xba52405b773fbdf3
test expr-28.93 {input floating-point conversion} {ieeeFloatingPoint} {
    # Ad2b d UN +83771 E-74 x 17206bfc4ccabd_11111111111111111111110& E-230
    convertToDouble +83771E-74
} 0x3197206bfc4ccabe
test expr-28.94 {input floating-point conversion} {ieeeFloatingPoint} {
    # Ad2b d UN -34796 E-276 x -12d2df246ecd2c_1111111111111111111110& E-902
    convertToDouble -34796E-276
} 0x8792d2df246ecd2d
test expr-28.95 {input floating-point conversion} {ieeeFloatingPoint} {
    # Ad2b d UN +584169 E229 x 1d657059dc79aa_00000000000000000000000000001& E779
    convertToDouble +584169E229
} 0x70ad657059dc79aa
test expr-28.96 {input floating-point conversion} {ieeeFloatingPoint} {
    # Ad2b d UN +164162 E41 x 170105df3d47cb_000000000000000000000000001& E153
    convertToDouble +164162E41
} 0x49870105df3d47cb
test expr-28.97 {input floating-point conversion} {ieeeFloatingPoint} {
    # Ad2b d UN -328324 E41 x -170105df3d47cb_000000000000000000000000001& E154
    convertToDouble -328324E41
} 0xc9970105df3d47cb
test expr-28.98 {input floating-point conversion} {ieeeFloatingPoint} {
    # Ad2b dieee UN +209901 E-11 x 119b96f36ec68b_00000000000000000000000001& E-19
    convertToDouble +209901E-11
} 0x3ec19b96f36ec68b
test expr-28.99 {input floating-point conversion} {ieeeFloatingPoint} {
    # Ad2b dieee UN -419802 E-11 x -119b96f36ec68b_00000000000000000000000001& E-18
    convertToDouble -419802E-11
} 0xbed19b96f36ec68b
test expr-28.100 {input floating-point conversion} {ieeeFloatingPoint} {
    # Ad2b d UN +940189 E-112 x 1b99d6240c1a28_00000000000000000000000001& E-353
    convertToDouble +940189E-112
} 0x29eb99d6240c1a28
test expr-28.101 {input floating-point conversion} {ieeeFloatingPoint} {
    # Ad2b d UN -892771 E-213 x -125818c7294f27_0000000000000000000000000001& E-688
    convertToDouble -892771E-213
} 0x94f25818c7294f27
test expr-28.102 {input floating-point conversion} {ieeeFloatingPoint} {
    # Ad2b d UN +757803 E120 x 11e968b555bb80_11111111111111111111111111110& E418
    convertToDouble +757803E120
} 0x5a11e968b555bb81
test expr-28.103 {input floating-point conversion} {ieeeFloatingPoint} {
    # Ad2b d UN -252601 E120 x -17e1e0f1c7a4ab_11111111111111111111111111110& E416
    convertToDouble -252601E120
} 0xd9f7e1e0f1c7a4ac
test expr-28.104 {input floating-point conversion} {ieeeFloatingPoint} {
    # Ad2b d UN +252601 E121 x 1dda592e398dd6_1111111111111111111111111110& E419
    convertToDouble +252601E121
} 0x5a2dda592e398dd7
test expr-28.105 {input floating-point conversion} {ieeeFloatingPoint} {
    # Ad2b d UN -505202 E120 x -17e1e0f1c7a4ab_11111111111111111111111111110& E417
    convertToDouble -505202E120
} 0xda07e1e0f1c7a4ac
test expr-28.106 {input floating-point conversion} {ieeeFloatingPoint} {
    # Ad2b d UN +970811 E-264 x 1dda6b965c9629_11111111111111111111111110& E-858
    convertToDouble +970811E-264
} 0x0a5dda6b965c962a
test expr-28.107 {input floating-point conversion} {ieeeFloatingPoint} {
    # Ad2b d UN -654839 E-60 x -100e7db3b3f241_111111111111111111111111110& E-180
    convertToDouble -654839E-60
} 0xb4b00e7db3b3f242
test expr-28.108 {input floating-point conversion} {ieeeFloatingPoint} {
    # Ad2b d UN +289767 E-178 x 1caad28f23a100_11111111111111111111111110& E-574
    convertToDouble +289767E-178
} 0x1c1caad28f23a101
test expr-28.109 {input floating-point conversion} {ieeeFloatingPoint} {
    # Ad2b d UN -579534 E-178 x -1caad28f23a100_11111111111111111111111110& E-573
    convertToDouble -579534E-178
} 0x9c2caad28f23a101
test expr-28.110 {input floating-point conversion} {ieeeFloatingPoint} {
    # Ad2b d UN -8823691 E130 x -1e597c0b94b7ae_00000000000000000000000000000001& E454
    convertToDouble -8823691E130
} 0xdc5e597c0b94b7ae
test expr-28.111 {input floating-point conversion} {ieeeFloatingPoint} {
    # Ad2b d UN +9346704 E229 x 1d657059dc79aa_00000000000000000000000000001& E783
    convertToDouble +9346704E229
} 0x70ed657059dc79aa
test expr-28.112 {input floating-point conversion} {ieeeFloatingPoint} {
    # Ad2b d UN -1168338 E229 x -1d657059dc79aa_00000000000000000000000000001& E780
    convertToDouble -1168338E229
} 0xf0bd657059dc79aa
test expr-28.113 {input floating-point conversion} {ieeeFloatingPoint} {
    # Ad2b d UN -6063369 E-136 x -1ae6148e3902b3_000000000000000000000000000001& E-430
    convertToDouble -6063369E-136
} 0xa51ae6148e3902b3
test expr-28.114 {input floating-point conversion} {ieeeFloatingPoint} {
    # Ad2b d UN +3865421 E-225 x 15d4fe53afec65_00000000000000000000000000001& E-726
    convertToDouble +3865421E-225
} 0x1295d4fe53afec65
test expr-28.115 {input floating-point conversion} {ieeeFloatingPoint} {
    # Ad2b d UN -5783893 E-127 x -17e5902ce0e151_000000000000000000000000000000001& E-400
    convertToDouble -5783893E-127
} 0xa6f7e5902ce0e151
test expr-28.116 {input floating-point conversion} {ieeeFloatingPoint} {
    # Ad2b d UN +2572231 E223 x 10f73be1dff9ac_111111111111111111111111111110& E762
    convertToDouble +2572231E223
} 0x6f90f73be1dff9ad
test expr-28.117 {input floating-point conversion} {ieeeFloatingPoint} {
    # Ad2b d UN -5144462 E223 x -10f73be1dff9ac_111111111111111111111111111110& E763
    convertToDouble -5144462E223
} 0xefa0f73be1dff9ad
test expr-28.118 {input floating-point conversion} {ieeeFloatingPoint} {
    # Ad2b d UN +1817623 E109 x 1d85f96f3fe659_11111111111111111111111111110& E382
    convertToDouble +1817623E109
} 0x57dd85f96f3fe65a
test expr-28.119 {input floating-point conversion} {ieeeFloatingPoint} {
    # Ad2b d UN +6431543 E-97 x 14f6493f34a0bc_11111111111111111111111111110& E-300
    convertToDouble +6431543E-97
} 0x2d34f6493f34a0bd
test expr-28.120 {input floating-point conversion} {ieeeFloatingPoint} {
    # Ad2b dieee UN -5444097 E-21 x -18849dd33c95ae_11111111111111111111111111110& E-48
    convertToDouble -5444097E-21
} 0xbcf8849dd33c95af
test expr-28.121 {input floating-point conversion} {ieeeFloatingPoint} {
    # Ad2b d UN +8076999 E-121 x 1fd332f7e2e3b2_11111111111111111111111111110& E-380
    convertToDouble +8076999E-121
} 0x283fd332f7e2e3b3
test expr-28.122 {input floating-point conversion} {ieeeFloatingPoint} {
    # Ad2b d UN -9997649 E-270 x -1425e9d29e558d_1111111111111111111111111110& E-874
    convertToDouble -9997649E-270
} 0x895425e9d29e558e
test expr-28.123 {input floating-point conversion} {ieeeFloatingPoint} {
    # Ad2b d UN +50609263 E157 x 1193aff1f1c8e3_000000000000000000000000000000001& E547
    convertToDouble +50609263E157
} 0x622193aff1f1c8e3
test expr-28.124 {input floating-point conversion} {ieeeFloatingPoint} {
    # Ad2b d UN +70589528 E130 x 1e597c0b94b7ae_00000000000000000000000000000001& E457
    convertToDouble +70589528E130
} 0x5c8e597c0b94b7ae
test expr-28.125 {input floating-point conversion} {ieeeFloatingPoint} {
    # Ad2b d UN -88236910 E129 x -1e597c0b94b7ae_00000000000000000000000000000001& E454
    convertToDouble -88236910E129
} 0xdc5e597c0b94b7ae
test expr-28.126 {input floating-point conversion} {ieeeFloatingPoint} {
    # Ad2b d UN +87575437 E-310 x 1805c19e680456_0000000000000000000000000000000000001& E-1004
    convertToDouble +87575437E-310
} 0x013805c19e680456
test expr-28.127 {input floating-point conversion} {ieeeFloatingPoint} {
    # Ad2b d UN -23135572 E-127 x -17e5902ce0e151_000000000000000000000000000000001& E-398
    convertToDouble -23135572E-127
} 0xa717e5902ce0e151
test expr-28.128 {input floating-point conversion} {ieeeFloatingPoint} {
    # Ad2b d UN +85900881 E177 x 14375b2214e1b4_111111111111111111111111111111110& E614
    convertToDouble +85900881E177
} 0x6654375b2214e1b5
test expr-28.129 {input floating-point conversion} {ieeeFloatingPoint} {
    # Ad2b d UN -84863171 E113 x -1a4a8e56474b8b_111111111111111111111111111111110& E401
    convertToDouble -84863171E113
} 0xd90a4a8e56474b8c
test expr-28.130 {input floating-point conversion} {ieeeFloatingPoint} {
    # Ad2b d UN +68761586 E232 x 1a662c350f37f2_1111111111111111111111111111110& E796
    convertToDouble +68761586E232
} 0x71ba662c350f37f3
test expr-28.131 {input floating-point conversion} {ieeeFloatingPoint} {
    # Ad2b d UN -50464069 E286 x -1948dd06de561e_1111111111111111111111111111110& E975
    convertToDouble -50464069E286
} 0xfce948dd06de561f
test expr-28.132 {input floating-point conversion} {ieeeFloatingPoint} {
    # Ad2b d UN +27869147 E-248 x 1dbbac6f83a820_111111111111111111111111111111111110& E-800
    convertToDouble +27869147E-248
} 0x0dfdbbac6f83a821
test expr-28.133 {input floating-point conversion} {ieeeFloatingPoint} {
    # Ad2b d UN -55738294 E-248 x -1dbbac6f83a820_111111111111111111111111111111111110& E-799
    convertToDouble -55738294E-248
} 0x8e0dbbac6f83a821
test expr-28.134 {input floating-point conversion} {ieeeFloatingPoint} {
    # Ad2b d UN +70176353 E-53 x 100683a21de854_1111111111111111111111111111111110& E-150
    convertToDouble +70176353E-53
} 0x36900683a21de855
test expr-28.135 {input floating-point conversion} {ieeeFloatingPoint} {
    # Ad2b d UN -80555086 E-32 x -1f29ca0ff893b0_111111111111111111111111111111110& E-81
    convertToDouble -80555086E-32
} 0xbaef29ca0ff893b1
test expr-28.136 {input floating-point conversion} {ieeeFloatingPoint} {
    # Ad2b d UN -491080654 E121 x -1c569e968e0944_00000000000000000000000000000000000000001& E430
    convertToDouble -491080654E121
} 0xdadc569e968e0944
test expr-28.137 {input floating-point conversion} {ieeeFloatingPoint} {
    # Ad2b d UN +526250918 E287 x 14997a298b2f2e_0000000000000000000000000000000000001& E982
    convertToDouble +526250918E287
} 0x7d54997a298b2f2e
test expr-28.138 {input floating-point conversion} {ieeeFloatingPoint} {
    # Ad2b d UN -245540327 E121 x -1c569e968e0944_00000000000000000000000000000000000000001& E429
    convertToDouble -245540327E121
} 0xdacc569e968e0944
test expr-28.139 {input floating-point conversion} {ieeeFloatingPoint} {
    # Ad2b d UN -175150874 E-310 x -1805c19e680456_0000000000000000000000000000000000001& E-1003
    convertToDouble -175150874E-310
} 0x814805c19e680456
test expr-28.140 {input floating-point conversion} {ieeeFloatingPoint} {
    # Ad2b d UN +350301748 E-310 x 1805c19e680456_0000000000000000000000000000000000001& E-1002
    convertToDouble +350301748E-310
} 0x015805c19e680456
test expr-28.141 {input floating-point conversion} {ieeeFloatingPoint} {
    # Ad2b d UN -437877185 E-311 x -1805c19e680456_0000000000000000000000000000000000001& E-1005
    convertToDouble -437877185E-311
} 0x812805c19e680456
test expr-28.142 {input floating-point conversion} {ieeeFloatingPoint} {
    # Ad2b d UN +458117166 E52 x 16ce94febdc7a4_1111111111111111111111111111111111110& E201
    convertToDouble +458117166E52
} 0x4c86ce94febdc7a5
test expr-28.143 {input floating-point conversion} {ieeeFloatingPoint} {
    # Ad2b d UN -916234332 E52 x -16ce94febdc7a4_1111111111111111111111111111111111110& E202
    convertToDouble -916234332E52
} 0xcc96ce94febdc7a5
test expr-28.144 {input floating-point conversion} {ieeeFloatingPoint} {
    # Ad2b d UN +229058583 E52 x 16ce94febdc7a4_1111111111111111111111111111111111110& E200
    convertToDouble +229058583E52
} 0x4c76ce94febdc7a5
test expr-28.145 {input floating-point conversion} {ieeeFloatingPoint} {
    # Ad2b d UN -525789935 E98 x -16ecdc2a58fc64_11111111111111111111111111111111110& E354
    convertToDouble -525789935E98
} 0xd616ecdc2a58fc65
test expr-28.146 {input floating-point conversion} {ieeeFloatingPoint} {
    # Ad2b d UN +282926897 E-227 x 1ff5a70d3d2fee_1111111111111111111111111111111111110& E-727
    convertToDouble +282926897E-227
} 0x128ff5a70d3d2fef
test expr-28.147 {input floating-point conversion} {ieeeFloatingPoint} {
    # Ad2b d UN -565853794 E-227 x -1ff5a70d3d2fee_1111111111111111111111111111111111110& E-726
    convertToDouble -565853794E-227
} 0x929ff5a70d3d2fef
test expr-28.148 {input floating-point conversion} {ieeeFloatingPoint} {
    # Ad2b d UN +667284113 E-240 x 109355f8050c01_111111111111111111111111111111111110& E-768
    convertToDouble +667284113E-240
} 0x0ff09355f8050c02
test expr-28.149 {input floating-point conversion} {ieeeFloatingPoint} {
    # Ad2b d UN -971212611 E-126 x -1397d3c9745d2e_111111111111111111111111111111111111110& E-389
    convertToDouble -971212611E-126
} 0xa7a397d3c9745d2f
test expr-28.150 {input floating-point conversion} {ieeeFloatingPoint} {
    # Ad2b d UN +9981396317 E-182 x 18afe10a2a66aa_0000000000000000000000000000000000000001& E-572
    convertToDouble +9981396317E-182
} 0x1c38afe10a2a66aa
test expr-28.151 {input floating-point conversion} {ieeeFloatingPoint} {
    # Ad2b d UN -5035231965 E-156 x -101891fc4717fd_00000000000000000000000000000000000001& E-486
    convertToDouble -5035231965E-156
} 0xa1901891fc4717fd
test expr-28.152 {input floating-point conversion} {ieeeFloatingPoint} {
    # Ad2b d UN +8336960483 E-153 x 1a06a1024b95e1_000000000000000000000000000000000000001& E-476
    convertToDouble +8336960483E-153
} 0x223a06a1024b95e1
test expr-28.153 {input floating-point conversion} {ieeeFloatingPoint} {
    # Ad2b d UN -8056371144 E-155 x -101891fc4717fd_00000000000000000000000000000000000001& E-482
    convertToDouble -8056371144E-155
} 0xa1d01891fc4717fd
test expr-28.154 {input floating-point conversion} {ieeeFloatingPoint} {
    # Ad2b d UN +6418488827 E79 x 1021f14ed7b3f9_11111111111111111111111111111111111111110& E295
    convertToDouble +6418488827E79
} 0x526021f14ed7b3fa
test expr-28.155 {input floating-point conversion} {ieeeFloatingPoint} {
    # Ad2b d UN -3981006983 E252 x -102ebaf189d5f1_1111111111111111111111111111111111111110& E869
    convertToDouble -3981006983E252
} 0xf6402ebaf189d5f2
test expr-28.156 {input floating-point conversion} {ieeeFloatingPoint} {
    # Ad2b d UN +7962013966 E252 x 102ebaf189d5f1_1111111111111111111111111111111111111110& E870
    convertToDouble +7962013966E252
} 0x76502ebaf189d5f2
test expr-28.157 {input floating-point conversion} {ieeeFloatingPoint} {
    # Ad2b d UN -4713898551 E261 x -11d8813536e0df_11111111111111111111111111111111111110& E899
    convertToDouble -4713898551E261
} 0xf821d8813536e0e0
test expr-28.158 {input floating-point conversion} {ieeeFloatingPoint} {
    # Ad2b d UN +8715380633 E-58 x 14614c3219891e_11111111111111111111111111111111111111110& E-160
    convertToDouble +8715380633E-58
} 0x35f4614c3219891f
test expr-28.159 {input floating-point conversion} {ieeeFloatingPoint} {
    # Ad2b d UN -9078555839 E-109 x -1fc575867314ed_111111111111111111111111111111111111111111110& E-330
    convertToDouble -9078555839E-109
} 0xab5fc575867314ee
test expr-28.160 {input floating-point conversion} {ieeeFloatingPoint} {
    # Ad2b d UN +9712126110 E-127 x 1397d3c9745d2e_111111111111111111111111111111111111110& E-389
    convertToDouble +9712126110E-127
} 0x27a397d3c9745d2f
test expr-28.161 {input floating-point conversion} {ieeeFloatingPoint} {
    # Ad2b d UN +42333842451 E201 x 10189a26df575f_000000000000000000000000000000000000000000001& E703
    convertToDouble +42333842451E201
} 0x6be0189a26df575f
test expr-28.162 {input floating-point conversion} {ieeeFloatingPoint} {
    # Ad2b d UN -84667684902 E201 x -10189a26df575f_000000000000000000000000000000000000000000001& E704
    convertToDouble -84667684902E201
} 0xebf0189a26df575f
test expr-28.163 {input floating-point conversion} {ieeeFloatingPoint} {
    # Ad2b d UN +23792120709 E-315 x 10b517dc5d3212_00000000000000000000000000000000000000001& E-1012
    convertToDouble +23792120709E-315
} 0x00b0b517dc5d3212
test expr-28.164 {input floating-point conversion} {ieeeFloatingPoint} {
    # Ad2b d UN -78564021519 E-227 x -1155515fd37265_00000000000000000000000000000000000000000001& E-718
    convertToDouble -78564021519E-227
} 0x931155515fd37265
test expr-28.165 {input floating-point conversion} {ieeeFloatingPoint} {
    # Ad2b d UN +71812054883 E-188 x 1747b46d78c6fe_00000000000000000000000000000000000000001& E-589
    convertToDouble +71812054883E-188
} 0x1b2747b46d78c6fe
test expr-28.166 {input floating-point conversion} {ieeeFloatingPoint} {
    # Ad2b d UN -30311163631 E-116 x -163ef6f560afe7_00000000000000000000000000000000000000001& E-351
    convertToDouble -30311163631E-116
} 0xaa063ef6f560afe7
test expr-28.167 {input floating-point conversion} {ieeeFloatingPoint} {
    # Ad2b d UN +71803914657 E292 x 10c0c44cdc2c05_11111111111111111111111111111111111111111110& E1006
    convertToDouble +71803914657E292
} 0x7ed0c0c44cdc2c06
test expr-28.168 {input floating-point conversion} {ieeeFloatingPoint} {
    # Ad2b d UN +36314223356 E-109 x 1fc575867314ed_111111111111111111111111111111111111111111110& E-328
    convertToDouble +36314223356E-109
} 0x2b7fc575867314ee
test expr-28.169 {input floating-point conversion} {ieeeFloatingPoint} {
    # Ad2b d UN +18157111678 E-109 x 1fc575867314ed_111111111111111111111111111111111111111111110& E-329
    convertToDouble +18157111678E-109
} 0x2b6fc575867314ee
test expr-28.170 {input floating-point conversion} {ieeeFloatingPoint} {
    # Ad2b d UN -45392779195 E-110 x -1fc575867314ed_111111111111111111111111111111111111111111110& E-331
    convertToDouble -45392779195E-110
} 0xab4fc575867314ee
test expr-28.171 {input floating-point conversion} {ieeeFloatingPoint} {
    # Ad2b d UN +778380362293 E218 x 19ab8261990292_0000000000000000000000000000000000000000000000000001& E763
    convertToDouble +778380362293E218
} 0x6fa9ab8261990292
test expr-28.172 {input floating-point conversion} {ieeeFloatingPoint} {
    # Ad2b d UN -685763015669 E280 x -15fd7aa44d9477_000000000000000000000000000000000000000000000001& E969
    convertToDouble -685763015669E280
} 0xfc85fd7aa44d9477
test expr-28.173 {input floating-point conversion} {ieeeFloatingPoint} {
    # Ad2b d UN +952918668151 E70 x 14177a9915fbf8_00000000000000000000000000000000000000000000001& E272
    convertToDouble +952918668151E70
} 0x50f4177a9915fbf8
test expr-28.174 {input floating-point conversion} {ieeeFloatingPoint} {
    # Ad2b d UN -548357443505 E32 x -13abde2775e9b5_0000000000000000000000000000000000000000000001& E145
    convertToDouble -548357443505E32
} 0xc903abde2775e9b5
test expr-28.175 {input floating-point conversion} {ieeeFloatingPoint} {
    # Ad2b d UN +384865004907 E-285 x 1aa65b58639e69_00000000000000000000000000000000000000000000001& E-909
    convertToDouble +384865004907E-285
} 0x072aa65b58639e69
test expr-28.176 {input floating-point conversion} {ieeeFloatingPoint} {
    # Ad2b d UN -769730009814 E-285 x -1aa65b58639e69_00000000000000000000000000000000000000000000001& E-908
    convertToDouble -769730009814E-285
} 0x873aa65b58639e69
test expr-28.177 {input floating-point conversion} {ieeeFloatingPoint} {
    # Ad2b d UN +697015418417 E-93 x 152847dad80453_0000000000000000000000000000000000000000000001& E-270
    convertToDouble +697015418417E-93
} 0x2f152847dad80453
test expr-28.178 {input floating-point conversion} {ieeeFloatingPoint} {
    # Ad2b d UN -915654049301 E-28 x -1a645598d05989_0000000000000000000000000000000000000000000001& E-54
    convertToDouble -915654049301E-28
} 0xbc9a645598d05989
test expr-28.179 {input floating-point conversion} {ieeeFloatingPoint} {
    # Ad2b d UN +178548656339 E169 x 1b89d67c5b6d24_111111111111111111111111111111111111111111110& E598
    convertToDouble +178548656339E169
} 0x655b89d67c5b6d25
test expr-28.180 {input floating-point conversion} {ieeeFloatingPoint} {
    # Ad2b d UN -742522891517 E259 x -1c1c352fc3c308_11111111111111111111111111111111111111111111110& E899
    convertToDouble -742522891517E259
} 0xf82c1c352fc3c309
test expr-28.181 {input floating-point conversion} {ieeeFloatingPoint} {
    # Ad2b d UN +742522891517 E258 x 167cf7596968d3_11111111111111111111111111111111111111111111110& E896
    convertToDouble +742522891517E258
} 0x77f67cf7596968d4
test expr-28.182 {input floating-point conversion} {ieeeFloatingPoint} {
    # Ad2b d UN -357097312678 E169 x -1b89d67c5b6d24_111111111111111111111111111111111111111111110& E599
    convertToDouble -357097312678E169
} 0xe56b89d67c5b6d25
test expr-28.183 {input floating-point conversion} {ieeeFloatingPoint} {
    # Ad2b d UN -3113521449172 E218 x -19ab8261990292_0000000000000000000000000000000000000000000000000001& E765
    convertToDouble -3113521449172E218
} 0xefc9ab8261990292
test expr-28.184 {input floating-point conversion} {ieeeFloatingPoint} {
    # Ad2b d UN +3891901811465 E217 x 19ab8261990292_0000000000000000000000000000000000000000000000000001& E762
    convertToDouble +3891901811465E217
} 0x6f99ab8261990292
test expr-28.185 {input floating-point conversion} {ieeeFloatingPoint} {
    # Ad2b d UN -1556760724586 E218 x -19ab8261990292_0000000000000000000000000000000000000000000000000001& E764
    convertToDouble -1556760724586E218
} 0xefb9ab8261990292
test expr-28.186 {input floating-point conversion} {ieeeFloatingPoint} {
    # Ad2b d UN +9997878507563 E-195 x 153db2fea1ea31_0000000000000000000000000000000000000000000000001& E-605
    convertToDouble +9997878507563E-195
} 0x1a253db2fea1ea31
test expr-28.187 {input floating-point conversion} {ieeeFloatingPoint} {
    # Ad2b d UN -7247563029154 E-319 x -10493f056e9ef3_0000000000000000000000000000000000000000000000001& E-1017
    convertToDouble -7247563029154E-319
} 0x8060493f056e9ef3
test expr-28.188 {input floating-point conversion} {ieeeFloatingPoint} {
    # Ad2b d UN +3623781514577 E-319 x 10493f056e9ef3_0000000000000000000000000000000000000000000000001& E-1018
    convertToDouble +3623781514577E-319
} 0x0050493f056e9ef3
test expr-28.189 {input floating-point conversion} {ieeeFloatingPoint} {
    # Ad2b d UN -3092446298323 E-200 x -113918353bbc47_0000000000000000000000000000000000000000000000001& E-623
    convertToDouble -3092446298323E-200
} 0x99013918353bbc47
test expr-28.190 {input floating-point conversion} {ieeeFloatingPoint} {
    # Ad2b d UN +6363857920591 E145 x 128a61cf9483b6_1111111111111111111111111111111111111111111111111110& E524
    convertToDouble +6363857920591E145
} 0x60b28a61cf9483b7
test expr-28.191 {input floating-point conversion} {ieeeFloatingPoint} {
    # Ad2b d UN -8233559360849 E94 x -11f324d11d4861_1111111111111111111111111111111111111111111111110& E355
    convertToDouble -8233559360849E94
} 0xd621f324d11d4862
test expr-28.192 {input floating-point conversion} {ieeeFloatingPoint} {
    # Ad2b d UN +2689845954547 E49 x 10bd2bfd34f98a_1111111111111111111111111111111111111111111111110& E204
    convertToDouble +2689845954547E49
} 0x4cb0bd2bfd34f98b
test expr-28.193 {input floating-point conversion} {ieeeFloatingPoint} {
    # Ad2b d UN -5379691909094 E49 x -10bd2bfd34f98a_1111111111111111111111111111111111111111111111110& E205
    convertToDouble -5379691909094E49
} 0xccc0bd2bfd34f98b
test expr-28.194 {input floating-point conversion} {ieeeFloatingPoint} {
    # Ad2b d UN +5560322501926 E-301 x 15acc2053064c1_11111111111111111111111111111111111111111111111110& E-958
    convertToDouble +5560322501926E-301
} 0x0415acc2053064c2
test expr-28.195 {input floating-point conversion} {ieeeFloatingPoint} {
    # Ad2b d UN -7812878489261 E-179 x -126dae7bbeda74_11111111111111111111111111111111111111111111111111110& E-552
    convertToDouble -7812878489261E-179
} 0x9d726dae7bbeda75
test expr-28.196 {input floating-point conversion} {ieeeFloatingPoint} {
    # Ad2b d UN +8439398533053 E-256 x 170cc285f2d209_1111111111111111111111111111111111111111111111110& E-808
    convertToDouble +8439398533053E-256
} 0x0d770cc285f2d20a
test expr-28.197 {input floating-point conversion} {ieeeFloatingPoint} {
    # Ad2b d UN -2780161250963 E-301 x -15acc2053064c1_11111111111111111111111111111111111111111111111110& E-959
    convertToDouble -2780161250963E-301
} 0x8405acc2053064c2
test expr-28.198 {input floating-point conversion} {ieeeFloatingPoint} {
    # Ad2b d UN -87605699161665 E155 x -12920f96e7f9ef_00000000000000000000000000000000000000000000000000001& E561
    convertToDouble -87605699161665E155
} 0xe302920f96e7f9ef
test expr-28.199 {input floating-point conversion} {ieeeFloatingPoint} {
    # Ad2b d UN -17521139832333 E156 x -12920f96e7f9ef_00000000000000000000000000000000000000000000000000001& E562
    convertToDouble -17521139832333E156
} 0xe312920f96e7f9ef
test expr-28.200 {input floating-point conversion} {ieeeFloatingPoint} {
    # Ad2b d UN -88218101363513 E-170 x -18395688592faf_0000000000000000000000000000000000000000000000000001& E-519
    convertToDouble -88218101363513E-170
} 0x9f88395688592faf
test expr-28.201 {input floating-point conversion} {ieeeFloatingPoint} {
    # Ad2b d UN +38639244311627 E-115 x 114ef3e205c817_0000000000000000000000000000000000000000000000000001& E-337
    convertToDouble +38639244311627E-115
} 0x2ae14ef3e205c817
test expr-28.202 {input floating-point conversion} {ieeeFloatingPoint} {
    # Ad2b d UN +35593959807306 E261 x 1072f3819c1320_11111111111111111111111111111111111111111111111111110& E912
    convertToDouble +35593959807306E261
} 0x78f072f3819c1321
test expr-28.203 {input floating-point conversion} {ieeeFloatingPoint} {
    # Ad2b d UN -53390939710959 E260 x -13bd243521b08d_11111111111111111111111111111111111111111111111111110& E909
    convertToDouble -53390939710959E260
} 0xf8c3bd243521b08e
test expr-28.204 {input floating-point conversion} {ieeeFloatingPoint} {
    # Ad2b d UN +71187919614612 E261 x 1072f3819c1320_11111111111111111111111111111111111111111111111111110& E913
    convertToDouble +71187919614612E261
} 0x790072f3819c1321
test expr-28.205 {input floating-point conversion} {ieeeFloatingPoint} {
    # Ad2b d UN -88984899518265 E260 x -1072f3819c1320_11111111111111111111111111111111111111111111111111110& E910
    convertToDouble -88984899518265E260
} 0xf8d072f3819c1321
test expr-28.206 {input floating-point conversion} {ieeeFloatingPoint} {
    # Ad2b d UN +77003665618895 E-73 x 18bf7e7fa6f029_111111111111111111111111111111111111111111111111111111110& E-197
    convertToDouble +77003665618895E-73
} 0x33a8bf7e7fa6f02a
test expr-28.207 {input floating-point conversion} {ieeeFloatingPoint} {
    # Ad2b d UN -15400733123779 E-72 x -18bf7e7fa6f029_111111111111111111111111111111111111111111111111111111110& E-196
    convertToDouble -15400733123779E-72
} 0xb3b8bf7e7fa6f02a
test expr-28.208 {input floating-point conversion} {ieeeFloatingPoint} {
    # Ad2b d UN +61602932495116 E-72 x 18bf7e7fa6f029_111111111111111111111111111111111111111111111111111111110& E-194
    convertToDouble +61602932495116E-72
} 0x33d8bf7e7fa6f02a
test expr-28.209 {input floating-point conversion} {ieeeFloatingPoint} {
    # Ad2b d UN -30801466247558 E-72 x -18bf7e7fa6f029_111111111111111111111111111111111111111111111111111111110& E-195
    convertToDouble -30801466247558E-72
} 0xb3c8bf7e7fa6f02a
test expr-28.210 {input floating-point conversion} {ieeeFloatingPoint} {
    # Ad2b d UN +834735494917063 E-300 x 1fc6c26f899dd1_0000000000000000000000000000000000000000000000000000000001& E-948
    convertToDouble +834735494917063E-300
} 0x04bfc6c26f899dd1
test expr-28.211 {input floating-point conversion} {ieeeFloatingPoint} {
    # Ad2b d UN -589795149206434 E-151 x -15f2df5e675a0f_0000000000000000000000000000000000000000000000000000000001& E-453
    convertToDouble -589795149206434E-151
} 0xa3a5f2df5e675a0f
test expr-28.212 {input floating-point conversion} {ieeeFloatingPoint} {
    # Ad2b d UN +475603213226859 E-42 x 12d73088f4050a_000000000000000000000000000000000000000000000000000000001& E-91
    convertToDouble +475603213226859E-42
} 0x3a42d73088f4050a
test expr-28.213 {input floating-point conversion} {ieeeFloatingPoint} {
    # Ad2b d UN -294897574603217 E-151 x -15f2df5e675a0f_0000000000000000000000000000000000000000000000000000000001& E-454
    convertToDouble -294897574603217E-151
} 0xa395f2df5e675a0f
test expr-28.214 {input floating-point conversion} {ieeeFloatingPoint} {
    # Ad2b d UN +850813008001913 E93 x 172f7a1831ad70_11111111111111111111111111111111111111111111111111111110& E358
    convertToDouble +850813008001913E93
} 0x56572f7a1831ad71
test expr-28.215 {input floating-point conversion} {ieeeFloatingPoint} {
    # Ad2b d UN -203449172043339 E185 x -1102b47e4af987_11111111111111111111111111111111111111111111111111111110& E662
    convertToDouble -203449172043339E185
} 0xe95102b47e4af988
test expr-28.216 {input floating-point conversion} {ieeeFloatingPoint} {
    # Ad2b d UN +406898344086678 E185 x 1102b47e4af987_11111111111111111111111111111111111111111111111111111110& E663
    convertToDouble +406898344086678E185
} 0x696102b47e4af988
test expr-28.217 {input floating-point conversion} {ieeeFloatingPoint} {
    # Ad2b d UN -813796688173356 E185 x -1102b47e4af987_11111111111111111111111111111111111111111111111111111110& E664
    convertToDouble -813796688173356E185
} 0xe97102b47e4af988
test expr-28.218 {input floating-point conversion} {ieeeFloatingPoint} {
    # Ad2b d UN +6045338514609393 E244 x 1f746182e6cd5d_00000000000000000000000000000000000000000000000000000000001& E862
    convertToDouble +6045338514609393E244
} 0x75df746182e6cd5d
test expr-28.219 {input floating-point conversion} {ieeeFloatingPoint} {
    # Ad2b d UN -5145963778954906 E142 x -1dfc11fbf46087_00000000000000000000000000000000000000000000000000000000001& E523
    convertToDouble -5145963778954906E142
} 0xe0adfc11fbf46087
test expr-28.220 {input floating-point conversion} {ieeeFloatingPoint} {
    # Ad2b d UN +2572981889477453 E142 x 1dfc11fbf46087_00000000000000000000000000000000000000000000000000000000001& E522
    convertToDouble +2572981889477453E142
} 0x609dfc11fbf46087
test expr-28.221 {input floating-point conversion} {ieeeFloatingPoint} {
    # Ad2b d UN -6965949469487146 E74 x -15e2c10ad970b0_0000000000000000000000000000000000000000000000000000000001& E298
    convertToDouble -6965949469487146E74
} 0xd295e2c10ad970b0
test expr-28.222 {input floating-point conversion} {ieeeFloatingPoint} {
    # Ad2b d UN +6182410494241627 E-119 x 11b96458445d07_0000000000000000000000000000000000000000000000000000000000001& E-343
    convertToDouble +6182410494241627E-119
} 0x2a81b96458445d07
test expr-28.223 {input floating-point conversion} {ieeeFloatingPoint} {
    # Ad2b d UN -8510309498186985 E-277 x -1acc46749dccfe_000000000000000000000000000000000000000000000000000000000001& E-868
    convertToDouble -8510309498186985E-277
} 0x89bacc46749dccfe
test expr-28.224 {input floating-point conversion} {ieeeFloatingPoint} {
    # Ad2b d UN +6647704637273331 E-212 x 13e07d2c0cb1e9_0000000000000000000000000000000000000000000000000000000000001& E-652
    convertToDouble +6647704637273331E-212
} 0x1733e07d2c0cb1e9
test expr-28.225 {input floating-point conversion} {ieeeFloatingPoint} {
    # Ad2b d UN -2215901545757777 E-212 x -1a80a6e566428c_000000000000000000000000000000000000000000000000000000000001& E-654
    convertToDouble -2215901545757777E-212
} 0x971a80a6e566428c
test expr-28.226 {input floating-point conversion} {ieeeFloatingPoint} {
    # Ad2b d UN +3771476185376383 E276 x 183010aba78a53_111111111111111111111111111111111111111111111111111111111110& E968
    convertToDouble +3771476185376383E276
} 0x7c783010aba78a54
test expr-28.227 {input floating-point conversion} {ieeeFloatingPoint} {
    # Ad2b d UN -3729901848043846 E212 x -1f7d6721f7f143_111111111111111111111111111111111111111111111111111111111110& E755
    convertToDouble -3729901848043846E212
} 0xef2f7d6721f7f144
test expr-28.228 {input floating-point conversion} {ieeeFloatingPoint} {
    # Ad2b d UN +3771476185376383 E277 x 1e3c14d6916ce8_111111111111111111111111111111111111111111111111111111111110& E971
    convertToDouble +3771476185376383E277
} 0x7cae3c14d6916ce9
test expr-28.229 {input floating-point conversion} {ieeeFloatingPoint} {
    # Ad2b d UN -9977830465649166 E119 x -15f6de9d5d6b5a_111111111111111111111111111111111111111111111111111111111110& E448
    convertToDouble -9977830465649166E119
} 0xdbf5f6de9d5d6b5b
test expr-28.230 {input floating-point conversion} {ieeeFloatingPoint} {
    # Ad2b d UN +8439928496349319 E-142 x 12483a0f125699_111111111111111111111111111111111111111111111111111111111110& E-419
    convertToDouble +8439928496349319E-142
} 0x25c2483a0f12569a
test expr-28.231 {input floating-point conversion} {ieeeFloatingPoint} {
    # Ad2b d UN -8204230082070882 E-59 x -1d460f4fca1d36_1111111111111111111111111111111111111111111111111111111110& E-144
    convertToDouble -8204230082070882E-59
} 0xb6fd460f4fca1d37
test expr-28.232 {input floating-point conversion} {ieeeFloatingPoint} {
    # Ad2b d UN +8853686434843997 E-244 x 157a340eb5d4f0_11111111111111111111111111111111111111111111111111111111110& E-758
    convertToDouble +8853686434843997E-244
} 0x10957a340eb5d4f1
test expr-28.233 {input floating-point conversion} {ieeeFloatingPoint} {
    # Ad2b d UN -5553274272288559 E-104 x -1c47d20a19d1ed_1111111111111111111111111111111111111111111111111111111110& E-294
    convertToDouble -5553274272288559E-104
} 0xad9c47d20a19d1ee
test expr-28.234 {input floating-point conversion} {ieeeFloatingPoint} {
    # Ad2b d UN +36149023611096162 E144 x 1491daad0ba280_0000000000000000000000000000000000000000000000000000000000000001& E533
    convertToDouble +36149023611096162E144
} 0x614491daad0ba280
test expr-28.235 {input floating-point conversion} {ieeeFloatingPoint} {
    # Ad2b d UN -36149023611096162 E147 x -14166f8cfd5cb1_0000000000000000000000000000000000000000000000000000000000000001& E543
    convertToDouble -36149023611096162E147
} 0xe1e4166f8cfd5cb1
test expr-28.236 {input floating-point conversion} {ieeeFloatingPoint} {
    # Ad2b d UN +18074511805548081 E146 x 1011f2d73116f4_0000000000000000000000000000000000000000000000000000000000000001& E539
    convertToDouble +18074511805548081E146
} 0x61a011f2d73116f4
test expr-28.237 {input floating-point conversion} {ieeeFloatingPoint} {
    # Ad2b d UN -18074511805548081 E147 x -14166f8cfd5cb1_0000000000000000000000000000000000000000000000000000000000000001& E542
    convertToDouble -18074511805548081E147
} 0xe1d4166f8cfd5cb1
test expr-28.238 {input floating-point conversion} {ieeeFloatingPoint} {
    # Ad2b d UN +97338774138954421 E-290 x 10d9b828199006_0000000000000000000000000000000000000000000000000000000000000001& E-907
    convertToDouble +97338774138954421E-290
} 0x0740d9b828199006
test expr-28.239 {input floating-point conversion} {ieeeFloatingPoint} {
    # Ad2b d UN -88133809804950961 E-308 x -119710dc581911_000000000000000000000000000000000000000000000000000000000000001& E-967
    convertToDouble -88133809804950961E-308
} 0x83819710dc581911
test expr-28.240 {input floating-point conversion} {ieeeFloatingPoint} {
    # Ad2b d UN +94080055902682397 E-243 x 11d467e94b856e_0000000000000000000000000000000000000000000000000000000000000001& E-751
    convertToDouble +94080055902682397E-243
} 0x1101d467e94b856e
test expr-28.241 {input floating-point conversion} {ieeeFloatingPoint} {
    # Ad2b d UN -24691002732654881 E-115 x -159a2783ce70ab_000000000000000000000000000000000000000000000000000000000000001& E-328
    convertToDouble -24691002732654881E-115
} 0xab759a2783ce70ab
test expr-28.242 {input floating-point conversion} {ieeeFloatingPoint} {
    # Ad2b d UN +52306490527514614 E49 x 13de005bd620de_111111111111111111111111111111111111111111111111111111111111111110& E218
    convertToDouble +52306490527514614E49
} 0x4d93de005bd620df
test expr-28.243 {input floating-point conversion} {ieeeFloatingPoint} {
    # Ad2b d UN -26153245263757307 E49 x -13de005bd620de_111111111111111111111111111111111111111111111111111111111111111110& E217
    convertToDouble -26153245263757307E49
} 0xcd83de005bd620df
test expr-28.244 {input floating-point conversion} {ieeeFloatingPoint} {
    # Ad2b d UN +55188692254193604 E165 x 1a999ddec72ac9_11111111111111111111111111111111111111111111111111111111111110& E603
    convertToDouble +55188692254193604E165
} 0x65aa999ddec72aca
test expr-28.245 {input floating-point conversion} {ieeeFloatingPoint} {
    # Ad2b d UN -68985865317742005 E164 x -1a999ddec72ac9_11111111111111111111111111111111111111111111111111111111111110& E600
    convertToDouble -68985865317742005E164
} 0xe57a999ddec72aca
test expr-28.246 {input floating-point conversion} {ieeeFloatingPoint} {
    # Ad2b d UN +27176258005319167 E-261 x 17c0747bd76fa0_11111111111111111111111111111111111111111111111111111111111111110& E-813
    convertToDouble +27176258005319167E-261
} 0x0d27c0747bd76fa1
test expr-28.247 {input floating-point conversion} {ieeeFloatingPoint} {
    # Ad2b d UN -73169230107256116 E-248 x -122cea327fa99c_1111111111111111111111111111111111111111111111111111111111110& E-768
    convertToDouble -73169230107256116E-248
} 0x8ff22cea327fa99d
test expr-28.248 {input floating-point conversion} {ieeeFloatingPoint} {
    # Ad2b d UN +91461537634070145 E-249 x 122cea327fa99c_1111111111111111111111111111111111111111111111111111111111110& E-771
    convertToDouble +91461537634070145E-249
} 0x0fc22cea327fa99d
test expr-28.249 {input floating-point conversion} {ieeeFloatingPoint} {
    # Ad2b d UN -54352516010638334 E-261 x -17c0747bd76fa0_11111111111111111111111111111111111111111111111111111111111111110& E-812
    convertToDouble -54352516010638334E-261
} 0x8d37c0747bd76fa1
test expr-28.250 {input floating-point conversion} {ieeeFloatingPoint} {
    # Ad2b d UN +586144289638535878 E280 x 11eccbd6f62709_0000000000000000000000000000000000000000000000000000000000000000001& E989
    convertToDouble +586144289638535878E280
} 0x7dc1eccbd6f62709
test expr-28.251 {input floating-point conversion} {ieeeFloatingPoint} {
    # Ad2b d UN -601117006785295431 E245 x -1e8b3525b3737e_000000000000000000000000000000000000000000000000000000000000000001& E872
    convertToDouble -601117006785295431E245
} 0xf67e8b3525b3737e
test expr-28.252 {input floating-point conversion} {ieeeFloatingPoint} {
    # Ad2b d UN +293072144819267939 E280 x 11eccbd6f62709_0000000000000000000000000000000000000000000000000000000000000000001& E988
    convertToDouble +293072144819267939E280
} 0x7db1eccbd6f62709
test expr-28.253 {input floating-point conversion} {ieeeFloatingPoint} {
    # Ad2b d UN -953184713238516652 E272 x -138fd93f1f5342_00000000000000000000000000000000000000000000000000000000000000001& E963
    convertToDouble -953184713238516652E272
} 0xfc238fd93f1f5342
test expr-28.254 {input floating-point conversion} {ieeeFloatingPoint} {
    # Ad2b d UN +902042358290366539 E-281 x 122dc01ca1cb8c_0000000000000000000000000000000000000000000000000000000000000000001& E-874
    convertToDouble +902042358290366539E-281
} 0x09522dc01ca1cb8c
test expr-28.255 {input floating-point conversion} {ieeeFloatingPoint} {
    # Ad2b d UN -557035730189854663 E-294 x -13bfac6bc4767b_00000000000000000000000000000000000000000000000000000000000000000001& E-918
    convertToDouble -557035730189854663E-294
} 0x8693bfac6bc4767b
test expr-28.256 {input floating-point conversion} {ieeeFloatingPoint} {
    # Ad2b d UN +902042358290366539 E-280 x 16b93023ca3e6f_0000000000000000000000000000000000000000000000000000000000000000001& E-871
    convertToDouble +902042358290366539E-280
} 0x0986b93023ca3e6f
test expr-28.257 {input floating-point conversion} {ieeeFloatingPoint} {
    # Ad2b d UN -354944100507554393 E-238 x -19a91cece6ad07_000000000000000000000000000000000000000000000000000000000000000001& E-733
    convertToDouble -354944100507554393E-238
} 0x9229a91cece6ad07
test expr-28.258 {input floating-point conversion} {ieeeFloatingPoint} {
    # Ad2b d UN +272104041512242479 E199 x 1f92bacb3cb40b_11111111111111111111111111111111111111111111111111111111111111111111110& E718
    convertToDouble +272104041512242479E199
} 0x6cdf92bacb3cb40c
test expr-28.259 {input floating-point conversion} {ieeeFloatingPoint} {
    # Ad2b d UN -816312124536727437 E199 x -17ae0c186d8708_11111111111111111111111111111111111111111111111111111111111111111111110& E720
    convertToDouble -816312124536727437E199
} 0xecf7ae0c186d8709
test expr-28.260 {input floating-point conversion} {ieeeFloatingPoint} {
    # Ad2b d UN +544208083024484958 E199 x 1f92bacb3cb40b_11111111111111111111111111111111111111111111111111111111111111111111110& E719
    convertToDouble +544208083024484958E199
} 0x6cef92bacb3cb40c
test expr-28.261 {input floating-point conversion} {ieeeFloatingPoint} {
    # Ad2b d UN -792644927852378159 E78 x -17bff336d8ff05_111111111111111111111111111111111111111111111111111111111111111111110& E318
    convertToDouble -792644927852378159E78
} 0xd3d7bff336d8ff06
test expr-28.262 {input floating-point conversion} {ieeeFloatingPoint} {
    # Ad2b d UN -679406450132979175 E-263 x -17c0747bd76fa0_11111111111111111111111111111111111111111111111111111111111111110& E-815
    convertToDouble -679406450132979175E-263
} 0x8d07c0747bd76fa1
test expr-28.263 {input floating-point conversion} {ieeeFloatingPoint} {
    # Ad2b d UN +543525160106383340 E-262 x 17c0747bd76fa0_11111111111111111111111111111111111111111111111111111111111111110& E-812
    convertToDouble +543525160106383340E-262
} 0x0d37c0747bd76fa1
test expr-28.264 {input floating-point conversion} {ieeeFloatingPoint} {
    # Ad2b d UN +7400253695682920196 E215 x 1dca94e3990085_00000000000000000000000000000000000000000000000000000000000000000000001& E776
    convertToDouble +7400253695682920196E215
} 0x707dca94e3990085
test expr-28.265 {input floating-point conversion} {ieeeFloatingPoint} {
    # Ad2b d UN -1850063423920730049 E215 x -1dca94e3990085_00000000000000000000000000000000000000000000000000000000000000000000001& E774
    convertToDouble -1850063423920730049E215
} 0xf05dca94e3990085
test expr-28.266 {input floating-point conversion} {ieeeFloatingPoint} {
    # Ad2b d UN +3700126847841460098 E215 x 1dca94e3990085_00000000000000000000000000000000000000000000000000000000000000000000001& E775
    convertToDouble +3700126847841460098E215
} 0x706dca94e3990085
test expr-28.267 {input floating-point conversion} {ieeeFloatingPoint} {
    # Ad2b d UN -9250317119603650245 E214 x -1dca94e3990085_00000000000000000000000000000000000000000000000000000000000000000000001& E773
    convertToDouble -9250317119603650245E214
} 0xf04dca94e3990085
test expr-28.268 {input floating-point conversion} {ieeeFloatingPoint} {
    # Ad2b d UN +8396094300569779681 E-252 x 1ab223efcee35a_0000000000000000000000000000000000000000000000000000000000000000000000001& E-775
    convertToDouble +8396094300569779681E-252
} 0x0f8ab223efcee35a
test expr-28.269 {input floating-point conversion} {ieeeFloatingPoint} {
    # Ad2b d UN -3507665085003296281 E-75 x -160499b881ea50_00000000000000000000000000000000000000000000000000000000000000000000001& E-188
    convertToDouble -3507665085003296281E-75
} 0xb4360499b881ea50
test expr-28.270 {input floating-point conversion} {ieeeFloatingPoint} {
    # Ad2b d UN +7015330170006592562 E-75 x 160499b881ea50_00000000000000000000000000000000000000000000000000000000000000000000001& E-187
    convertToDouble +7015330170006592562E-75
} 0x34460499b881ea50
test expr-28.271 {input floating-point conversion} {ieeeFloatingPoint} {
    # Ad2b d UN -7015330170006592562 E-74 x -1b85c026a264e4_00000000000000000000000000000000000000000000000000000000000000000000001& E-184
    convertToDouble -7015330170006592562E-74
} 0xb47b85c026a264e4
test expr-28.272 {input floating-point conversion} {ieeeFloatingPoint} {
    # Ad2b d UN +7185620434951919351 E205 x 18d92d2bcc7a80_1111111111111111111111111111111111111111111111111111111111111111111111110& E743
    convertToDouble +7185620434951919351E205
} 0x6e68d92d2bcc7a81
test expr-28.273 {input floating-point conversion} {ieeeFloatingPoint} {
    # Ad2b d UN -1360520207561212395 E198 x -1f92bacb3cb40b_11111111111111111111111111111111111111111111111111111111111111111111110& E717
    convertToDouble -1360520207561212395E198
} 0xeccf92bacb3cb40c
test expr-28.274 {input floating-point conversion} {ieeeFloatingPoint} {
    # Ad2b d UN +2178999185345151731 E-184 x 19b2c4d2a82335_1111111111111111111111111111111111111111111111111111111111111111111110& E-551
    convertToDouble +2178999185345151731E-184
} 0x1d89b2c4d2a82336
test expr-28.275 {input floating-point conversion} {ieeeFloatingPoint} {
    # Ad2b d UN -8691089486201567102 E-218 x -1a9c42e5b6d89e_1111111111111111111111111111111111111111111111111111111111111111111110& E-662
    convertToDouble -8691089486201567102E-218
} 0x969a9c42e5b6d89f
test expr-28.276 {input floating-point conversion} {ieeeFloatingPoint} {
    # Ad2b d UN +4345544743100783551 E-218 x 1a9c42e5b6d89e_1111111111111111111111111111111111111111111111111111111111111111111110& E-663
    convertToDouble +4345544743100783551E-218
} 0x168a9c42e5b6d89f
test expr-28.277 {input floating-point conversion} {ieeeFloatingPoint} {
    # Ad2b d UN -4357998370690303462 E-184 x -19b2c4d2a82335_1111111111111111111111111111111111111111111111111111111111111111111110& E-550
    convertToDouble -4357998370690303462E-184
} 0x9d99b2c4d2a82336
test expr-28.278 {input floating-point conversion} {ieeeFloatingPoint} {
    # Ad2b d UN +59825267349106892461 E177 x 199c476d7868df_000000000000000000000000000000000000000000000000000000000000000000000001& E653
    convertToDouble +59825267349106892461E177
} 0x68c99c476d7868df
test expr-28.279 {input floating-point conversion} {ieeeFloatingPoint} {
    # Ad2b d UN -62259110684423957791 E47 x -1d8f2cfc20d6e8_0000000000000000000000000000000000000000000000000000000000000000000000001& E221
    convertToDouble -62259110684423957791E47
} 0xcdcd8f2cfc20d6e8
test expr-28.280 {input floating-point conversion} {ieeeFloatingPoint} {
    # Ad2b d UN +58380168477038565599 E265 x 1f686e9efbe48d_00000000000000000000000000000000000000000000000000000000000000000000000001& E945
    convertToDouble +58380168477038565599E265
} 0x7b0f686e9efbe48d
test expr-28.281 {input floating-point conversion} {ieeeFloatingPoint} {
    # Ad2b d UN -62259110684423957791 E48 x -12797c1d948651_0000000000000000000000000000000000000000000000000000000000000000000000001& E225
    convertToDouble -62259110684423957791E48
} 0xce02797c1d948651
test expr-28.282 {input floating-point conversion} {ieeeFloatingPoint} {
    # Ad2b d UN -33584377202279118724 E-252 x -1ab223efcee35a_0000000000000000000000000000000000000000000000000000000000000000000000001& E-773
    convertToDouble -33584377202279118724E-252
} 0x8faab223efcee35a
test expr-28.283 {input floating-point conversion} {ieeeFloatingPoint} {
    # Ad2b d UN -57484963479615354808 E205 x -18d92d2bcc7a80_1111111111111111111111111111111111111111111111111111111111111111111111110& E746
    convertToDouble -57484963479615354808E205
} 0xee98d92d2bcc7a81
test expr-28.284 {input floating-point conversion} {ieeeFloatingPoint} {
    # Ad2b d UN +71856204349519193510 E204 x 18d92d2bcc7a80_1111111111111111111111111111111111111111111111111111111111111111111111110& E743
    convertToDouble +71856204349519193510E204
} 0x6e68d92d2bcc7a81
test expr-28.285 {input floating-point conversion} {ieeeFloatingPoint} {
    # Ad2b d UN -14371240869903838702 E205 x -18d92d2bcc7a80_1111111111111111111111111111111111111111111111111111111111111111111111110& E744
    convertToDouble -14371240869903838702E205
} 0xee78d92d2bcc7a81
test expr-28.286 {input floating-point conversion} {ieeeFloatingPoint} {
    # Ad2b d UN +36992084760177624177 E-318 x 18c5f9551c2f99_111111111111111111111111111111111111111111111111111111111111111111111110& E-992
    convertToDouble +36992084760177624177E-318
} 0x01f8c5f9551c2f9a
test expr-28.287 {input floating-point conversion} {ieeeFloatingPoint} {
    # Ad2b d UN -73984169520355248354 E-318 x -18c5f9551c2f99_111111111111111111111111111111111111111111111111111111111111111111111110& E-991
    convertToDouble -73984169520355248354E-318
} 0x8208c5f9551c2f9a
test expr-28.288 {input floating-point conversion} {ieeeFloatingPoint} {
    # Ad2b d UN +99257763227713890244 E-115 x 15338a554b9ce0_11111111111111111111111111111111111111111111111111111111111111111111110& E-316
    convertToDouble +99257763227713890244E-115
} 0x2c35338a554b9ce1
test expr-28.289 {input floating-point conversion} {ieeeFloatingPoint} {
    # Ad2b d UN -87336362425182547697 E-280 x -1130304e7d9c32_11111111111111111111111111111111111111111111111111111111111111111111110& E-864
    convertToDouble -87336362425182547697E-280
} 0x89f130304e7d9c33
test expr-28.290 {input floating-point conversion} {ieeeFloatingPoint} {
    # Ad2b d UN +7 E289 x 1cbb547777a284_10000000001& E962
    convertToDouble +7E289
} 0x7c1cbb547777a285
test expr-28.291 {input floating-point conversion} {ieeeFloatingPoint} {
    # Ad2b d UN -3 E153 x -1ca3d8e6d80cba_100000001& E509
    convertToDouble -3E153
} 0xdfcca3d8e6d80cbb
test expr-28.292 {input floating-point conversion} {ieeeFloatingPoint} {
    # Ad2b d UN +6 E153 x 1ca3d8e6d80cba_100000001& E510
    convertToDouble +6E153
} 0x5fdca3d8e6d80cbb
test expr-28.293 {input floating-point conversion} {ieeeFloatingPoint} {
    # Ad2b d UN -5 E243 x -176ec98994f488_10000001& E809
    convertToDouble -5E243
} 0xf2876ec98994f489
test expr-28.294 {input floating-point conversion} {ieeeFloatingPoint} {
    # Ad2b d UN +7 E-161 x 1f7e0db3799aa2_10000000001& E-533
    convertToDouble +7E-161
} 0x1eaf7e0db3799aa3
test expr-28.295 {input floating-point conversion} {ieeeFloatingPoint} {
    # Ad2b d UN -7 E-172 x -15a4337446ef2a_1000000001& E-569
    convertToDouble -7E-172
} 0x9c65a4337446ef2b
test expr-28.296 {input floating-point conversion} {ieeeFloatingPoint} {
    # Ad2b d UN +8 E-63 x 1a53fc9631d10c_10000001& E-207
    convertToDouble +8E-63
} 0x330a53fc9631d10d
test expr-28.297 {input floating-point conversion} {ieeeFloatingPoint} {
    # Ad2b d UN -7 E-113 x -158c47e6eea282_10000001& E-373
    convertToDouble -7E-113
} 0xa8a58c47e6eea283
test expr-28.298 {input floating-point conversion} {ieeeFloatingPoint} {
    # Ad2b d UN +8 E126 x 17a2ecc414a03f_0111111111110& E421
    convertToDouble +8E126
} 0x5a47a2ecc414a03f
test expr-28.299 {input floating-point conversion} {ieeeFloatingPoint} {
    # Ad2b d UN -4 E126 x -17a2ecc414a03f_0111111111110& E420
    convertToDouble -4E126
} 0xda37a2ecc414a03f
test expr-28.300 {input floating-point conversion} {ieeeFloatingPoint} {
    # Ad2b d UN +5 E125 x 17a2ecc414a03f_0111111111110& E417
    convertToDouble +5E125
} 0x5a07a2ecc414a03f
test expr-28.301 {input floating-point conversion} {ieeeFloatingPoint} {
    # Ad2b d UN -1 E126 x -17a2ecc414a03f_0111111111110& E418
    convertToDouble -1E126
} 0xda17a2ecc414a03f
test expr-28.302 {input floating-point conversion} {ieeeFloatingPoint} {
    # Ad2b d UN +8 E-163 x 1708d0f84d3de7_011111110& E-539
    convertToDouble +8E-163
} 0x1e4708d0f84d3de7
test expr-28.303 {input floating-point conversion} {ieeeFloatingPoint} {
    # Ad2b d UN -1 E-163 x -1708d0f84d3de7_011111110& E-542
    convertToDouble -1E-163
} 0x9e1708d0f84d3de7
test expr-28.304 {input floating-point conversion} {ieeeFloatingPoint} {
    # Ad2b d UN +2 E-163 x 1708d0f84d3de7_011111110& E-541
    convertToDouble +2E-163
} 0x1e2708d0f84d3de7
test expr-28.305 {input floating-point conversion} {ieeeFloatingPoint} {
    # Ad2b d UN -4 E-163 x -1708d0f84d3de7_011111110& E-540
    convertToDouble -4E-163
} 0x9e3708d0f84d3de7
test expr-28.306 {input floating-point conversion} {ieeeFloatingPoint} {
    # Ad2b d UN +51 E195 x 15d51d249dca42_1000000000001& E653
    convertToDouble +51E195
} 0x68c5d51d249dca43
test expr-28.307 {input floating-point conversion} {ieeeFloatingPoint} {
    # Ad2b d UN -37 E46 x -1033d7eca0adee_100000000000001& E158
    convertToDouble -37E46
} 0xc9d033d7eca0adef
test expr-28.308 {input floating-point conversion} {ieeeFloatingPoint} {
    # Ad2b d UN +74 E46 x 1033d7eca0adee_100000000000001& E159
    convertToDouble +74E46
} 0x49e033d7eca0adef
test expr-28.309 {input floating-point conversion} {ieeeFloatingPoint} {
    # Ad2b d UN -56 E289 x -1cbb547777a284_10000000001& E965
    convertToDouble -56E289
} 0xfc4cbb547777a285
test expr-28.310 {input floating-point conversion} {ieeeFloatingPoint} {
    # Ad2b d UN +69 E-145 x 158a41b31c9a9a_100000000001& E-476
    convertToDouble +69E-145
} 0x22358a41b31c9a9b
test expr-28.311 {input floating-point conversion} {ieeeFloatingPoint} {
    # Ad2b d UN -70 E-162 x -1f7e0db3799aa2_10000000001& E-533
    convertToDouble -70E-162
} 0x9eaf7e0db3799aa3
test expr-28.312 {input floating-point conversion} {ieeeFloatingPoint} {
    # Ad2b d UN +56 E-161 x 1f7e0db3799aa2_10000000001& E-530
    convertToDouble +56E-161
} 0x1edf7e0db3799aa3
test expr-28.313 {input floating-point conversion} {ieeeFloatingPoint} {
    # Ad2b d UN -21 E-303 x -1ccd59caa6a750_10000000001& E-1003
    convertToDouble -21E-303
} 0x814ccd59caa6a751
test expr-28.314 {input floating-point conversion} {ieeeFloatingPoint} {
    # Ad2b d UN +34 E-276 x 12d5a4350d30ff_011111111110& E-912
    convertToDouble +34E-276
} 0x06f2d5a4350d30ff
test expr-28.315 {input floating-point conversion} {ieeeFloatingPoint} {
    # Ad2b d UN -68 E-276 x -12d5a4350d30ff_011111111110& E-911
    convertToDouble -68E-276
} 0x8702d5a4350d30ff
test expr-28.316 {input floating-point conversion} {ieeeFloatingPoint} {
    # Ad2b d UN +85 E-277 x 12d5a4350d30ff_011111111110& E-914
    convertToDouble +85E-277
} 0x06d2d5a4350d30ff
test expr-28.317 {input floating-point conversion} {ieeeFloatingPoint} {
    # Ad2b d UN -87 E-274 x -12d36cf48e7abd_011111111111110& E-904
    convertToDouble -87E-274
} 0x8772d36cf48e7abd
test expr-28.318 {input floating-point conversion} {ieeeFloatingPoint} {
    # Ad2b d UN +829 E102 x 17221a79cdd1d8_1000000000000001& E348
    convertToDouble +829E102
} 0x55b7221a79cdd1d9
test expr-28.319 {input floating-point conversion} {ieeeFloatingPoint} {
    # Ad2b d UN -623 E100 x -1640a62f3a83de_10000000000000000001& E341
    convertToDouble -623E100
} 0xd54640a62f3a83df
test expr-28.320 {input floating-point conversion} {ieeeFloatingPoint} {
    # Ad2b d UN +723 E-162 x 145457ee24abd2_1000000000000001& E-529
    convertToDouble +723E-162
} 0x1ee45457ee24abd3
test expr-28.321 {input floating-point conversion} {ieeeFloatingPoint} {
    # Ad2b d UN -457 E-102 x -1ffc81bc29f02a_100000000000000001& E-331
    convertToDouble -457E-102
} 0xab4ffc81bc29f02b
test expr-28.322 {input floating-point conversion} {ieeeFloatingPoint} {
    # Ad2b d UN +914 E-102 x 1ffc81bc29f02a_100000000000000001& E-330
    convertToDouble +914E-102
} 0x2b5ffc81bc29f02b
test expr-28.323 {input floating-point conversion} {ieeeFloatingPoint} {
    # Ad2b d UN -323 E-135 x -1d589ae4d70218_10000000000001& E-441
    convertToDouble -323E-135
} 0xa46d589ae4d70219
test expr-28.324 {input floating-point conversion} {ieeeFloatingPoint} {
    # Ad2b d UN +151 E176 x 1dcf7df8f573b7_0111111111111111110& E591
    convertToDouble +151E176
} 0x64edcf7df8f573b7
test expr-28.325 {input floating-point conversion} {ieeeFloatingPoint} {
    # Ad2b d UN -302 E176 x -1dcf7df8f573b7_0111111111111111110& E592
    convertToDouble -302E176
} 0xe4fdcf7df8f573b7
test expr-28.326 {input floating-point conversion} {ieeeFloatingPoint} {
    # Ad2b d UN +921 E90 x 1c420a45fd70ff_0111111111111110& E308
    convertToDouble +921E90
} 0x533c420a45fd70ff
test expr-28.327 {input floating-point conversion} {ieeeFloatingPoint} {
    # Ad2b d UN -604 E176 x -1dcf7df8f573b7_0111111111111111110& E593
    convertToDouble -604E176
} 0xe50dcf7df8f573b7
test expr-28.328 {input floating-point conversion} {ieeeFloatingPoint} {
    # Ad2b d UN +823 E-206 x 14a48933c208ad_0111111111111110& E-675
    convertToDouble +823E-206
} 0x15c4a48933c208ad
test expr-28.329 {input floating-point conversion} {ieeeFloatingPoint} {
    # Ad2b d UN -463 E-114 x -11d0c83f6378a5_011111111111110& E-370
    convertToDouble -463E-114
} 0xa8d1d0c83f6378a5
test expr-28.330 {input floating-point conversion} {ieeeFloatingPoint} {
    # Ad2b d UN +348 E-274 x 12d36cf48e7abd_011111111111110& E-902
    convertToDouble +348E-274
} 0x0792d36cf48e7abd
test expr-28.331 {input floating-point conversion} {ieeeFloatingPoint} {
    # Ad2b d UN +9968 E100 x 1640a62f3a83de_10000000000000000001& E345
    convertToDouble +9968E100
} 0x558640a62f3a83df
test expr-28.332 {input floating-point conversion} {ieeeFloatingPoint} {
    # Ad2b d UN -6230 E99 x -1640a62f3a83de_10000000000000000001& E341
    convertToDouble -6230E99
} 0xd54640a62f3a83df
test expr-28.333 {input floating-point conversion} {ieeeFloatingPoint} {
    # Ad2b d UN +1246 E100 x 1640a62f3a83de_10000000000000000001& E342
    convertToDouble +1246E100
} 0x555640a62f3a83df
test expr-28.334 {input floating-point conversion} {ieeeFloatingPoint} {
    # Ad2b d UN +6676 E-296 x 15519ac5142aaa_1000000000000000000001& E-971
    convertToDouble +6676E-296
} 0x0345519ac5142aab
test expr-28.335 {input floating-point conversion} {ieeeFloatingPoint} {
    # Ad2b d UN -8345 E-297 x -15519ac5142aaa_1000000000000000000001& E-974
    convertToDouble -8345E-297
} 0x8315519ac5142aab
test expr-28.336 {input floating-point conversion} {ieeeFloatingPoint} {
    # Ad2b d UN +1669 E-296 x 15519ac5142aaa_1000000000000000000001& E-973
    convertToDouble +1669E-296
} 0x0325519ac5142aab
test expr-28.337 {input floating-point conversion} {ieeeFloatingPoint} {
    # Ad2b d UN -3338 E-296 x -15519ac5142aaa_1000000000000000000001& E-972
    convertToDouble -3338E-296
} 0x8335519ac5142aab
test expr-28.338 {input floating-point conversion} {ieeeFloatingPoint} {
    # Ad2b d UN +3257 E58 x 1444b34a6fb3eb_01111111111111111110& E204
    convertToDouble +3257E58
} 0x4cb444b34a6fb3eb
test expr-28.339 {input floating-point conversion} {ieeeFloatingPoint} {
    # Ad2b d UN -6514 E58 x -1444b34a6fb3eb_01111111111111111110& E205
    convertToDouble -6514E58
} 0xccc444b34a6fb3eb
test expr-28.340 {input floating-point conversion} {ieeeFloatingPoint} {
    # Ad2b d UN +2416 E176 x 1dcf7df8f573b7_0111111111111111110& E595
    convertToDouble +2416E176
} 0x652dcf7df8f573b7
test expr-28.341 {input floating-point conversion} {ieeeFloatingPoint} {
    # Ad2b d UN +8085 E-63 x 19fbf3c19b9a79_0111111111111111110& E-197
    convertToDouble +8085E-63
} 0x33a9fbf3c19b9a79
test expr-28.342 {input floating-point conversion} {ieeeFloatingPoint} {
    # Ad2b d UN -3234 E-62 x -19fbf3c19b9a79_0111111111111111110& E-195
    convertToDouble -3234E-62
} 0xb3c9fbf3c19b9a79
test expr-28.343 {input floating-point conversion} {ieeeFloatingPoint} {
    # Ad2b d UN +1617 E-62 x 19fbf3c19b9a79_0111111111111111110& E-196
    convertToDouble +1617E-62
} 0x33b9fbf3c19b9a79
test expr-28.344 {input floating-point conversion} {ieeeFloatingPoint} {
    # Ad2b d UN -6468 E-62 x -19fbf3c19b9a79_0111111111111111110& E-194
    convertToDouble -6468E-62
} 0xb3d9fbf3c19b9a79
test expr-28.345 {input floating-point conversion} {ieeeFloatingPoint} {
    # Ad2b d UN +53418 E111 x 15b1051df943a8_1000000000000000000001& E384
    convertToDouble +53418E111
} 0x57f5b1051df943a9
test expr-28.346 {input floating-point conversion} {ieeeFloatingPoint} {
    # Ad2b d UN -60513 E160 x -15043b64e56c72_1000000000000000000001& E547
    convertToDouble -60513E160
} 0xe225043b64e56c73
test expr-28.347 {input floating-point conversion} {ieeeFloatingPoint} {
    # Ad2b d UN +26709 E111 x 15b1051df943a8_1000000000000000000001& E383
    convertToDouble +26709E111
} 0x57e5b1051df943a9
test expr-28.348 {input floating-point conversion} {ieeeFloatingPoint} {
    # Ad2b d UN -99447 E166 x -10782189b336ae_1000000000000000000001& E568
    convertToDouble -99447E166
} 0xe370782189b336af
test expr-28.349 {input floating-point conversion} {ieeeFloatingPoint} {
    # Ad2b d UN +12549 E48 x 10c52fe6dc6a1b_011111111111111111111110& E173
    convertToDouble +12549E48
} 0x4ac0c52fe6dc6a1b
test expr-28.350 {input floating-point conversion} {ieeeFloatingPoint} {
    # Ad2b d UN -25098 E48 x -10c52fe6dc6a1b_011111111111111111111110& E174
    convertToDouble -25098E48
} 0xcad0c52fe6dc6a1b
test expr-28.351 {input floating-point conversion} {ieeeFloatingPoint} {
    # Ad2b d UN +50196 E48 x 10c52fe6dc6a1b_011111111111111111111110& E175
    convertToDouble +50196E48
} 0x4ae0c52fe6dc6a1b
test expr-28.352 {input floating-point conversion} {ieeeFloatingPoint} {
    # Ad2b d UN -62745 E47 x -10c52fe6dc6a1b_011111111111111111111110& E172
    convertToDouble -62745E47
} 0xcab0c52fe6dc6a1b
test expr-28.353 {input floating-point conversion} {ieeeFloatingPoint} {
    # Ad2b d UN +83771 E-73 x 1ce886fb5ffd6d_0111111111111111111110& E-227
    convertToDouble +83771E-73
} 0x31cce886fb5ffd6d
test expr-28.354 {input floating-point conversion} {ieeeFloatingPoint} {
    # Ad2b d UN -97451 E-167 x -1c0f220fb1c70d_01111111111111111111110& E-539
    convertToDouble -97451E-167
} 0x9e4c0f220fb1c70d
test expr-28.355 {input floating-point conversion} {ieeeFloatingPoint} {
    # Ad2b d UN +86637 E-203 x 10943edb4e81db_0111111111111111111110& E-658
    convertToDouble +86637E-203
} 0x16d0943edb4e81db
test expr-28.356 {input floating-point conversion} {ieeeFloatingPoint} {
    # Ad2b d UN -75569 E-254 x -15a462d91c6ab3_0111111111111111111111111110& E-828
    convertToDouble -75569E-254
} 0x8c35a462d91c6ab3
test expr-28.357 {input floating-point conversion} {ieeeFloatingPoint} {
    # Ad2b d UN +473806 E83 x 17d15bf3186080_1000000000000000000000001& E294
    convertToDouble +473806E83
} 0x5257d15bf3186081
test expr-28.358 {input floating-point conversion} {ieeeFloatingPoint} {
    # Ad2b d UN -947612 E83 x -17d15bf3186080_1000000000000000000000001& E295
    convertToDouble -947612E83
} 0xd267d15bf3186081
test expr-28.359 {input floating-point conversion} {ieeeFloatingPoint} {
    # Ad2b d UN +292369 E76 x 18a85eb277e644_100000000000000000000000001& E270
    convertToDouble +292369E76
} 0x50d8a85eb277e645
test expr-28.360 {input floating-point conversion} {ieeeFloatingPoint} {
    # Ad2b d UN -584738 E76 x -18a85eb277e644_100000000000000000000000001& E271
    convertToDouble -584738E76
} 0xd0e8a85eb277e645
test expr-28.361 {input floating-point conversion} {ieeeFloatingPoint} {
    # Ad2b d UN +933587 E-140 x 1b248728b9c116_100000000000000000000000001& E-446
    convertToDouble +933587E-140
} 0x241b248728b9c117
test expr-28.362 {input floating-point conversion} {ieeeFloatingPoint} {
    # Ad2b dieee UN -720919 E-14 x -1ef696965cbf04_10000000000000000000000001& E-28
    convertToDouble -720919E-14
} 0xbe3ef696965cbf05
test expr-28.363 {input floating-point conversion} {ieeeFloatingPoint} {
    # Ad2b d UN +535001 E-149 x 10b38e07c745ae_1000000000000000000000001& E-476
    convertToDouble +535001E-149
} 0x2230b38e07c745af
test expr-28.364 {input floating-point conversion} {ieeeFloatingPoint} {
    # Ad2b d UN -890521 E-235 x -114828ee39c852_1000000000000000000000001& E-761
    convertToDouble -890521E-235
} 0x90614828ee39c853
test expr-28.365 {input floating-point conversion} {ieeeFloatingPoint} {
    # Ad2b d UN +548057 E81 x 11a1d9135cca53_0111111111111111111111110& E288
    convertToDouble +548057E81
} 0x51f1a1d9135cca53
test expr-28.366 {input floating-point conversion} {ieeeFloatingPoint} {
    # Ad2b d UN -706181 E88 x -1b156ac4c2d1e5_0111111111111111111111110& E311
    convertToDouble -706181E88
} 0xd36b156ac4c2d1e5
test expr-28.367 {input floating-point conversion} {ieeeFloatingPoint} {
    # Ad2b d UN +820997 E106 x 1b4f8b64fa125d_0111111111111111111111110& E371
    convertToDouble +820997E106
} 0x572b4f8b64fa125d
test expr-28.368 {input floating-point conversion} {ieeeFloatingPoint} {
    # Ad2b d UN -320681 E63 x -17ca18a876c5ef_0111111111111111111111110& E227
    convertToDouble -320681E63
} 0xce27ca18a876c5ef
test expr-28.369 {input floating-point conversion} {ieeeFloatingPoint} {
    # Ad2b d UN +928609 E-261 x 1be2dd66200bef_011111111111111111111111111110& E-848
    convertToDouble +928609E-261
} 0x0afbe2dd66200bef
test expr-28.370 {input floating-point conversion} {ieeeFloatingPoint} {
    # Ad2b d UN -302276 E-254 x -15a462d91c6ab3_0111111111111111111111111110& E-826
    convertToDouble -302276E-254
} 0x8c55a462d91c6ab3
test expr-28.371 {input floating-point conversion} {ieeeFloatingPoint} {
    # Ad2b d UN +151138 E-254 x 15a462d91c6ab3_0111111111111111111111111110& E-827
    convertToDouble +151138E-254
} 0x0c45a462d91c6ab3
test expr-28.372 {input floating-point conversion} {ieeeFloatingPoint} {
    # Ad2b d UN +4691773 E45 x 19147b9330eaae_1000000000000000000000000001& E171
    convertToDouble +4691773E45
} 0x4aa9147b9330eaaf
test expr-28.373 {input floating-point conversion} {ieeeFloatingPoint} {
    # Ad2b d UN -9383546 E45 x -19147b9330eaae_1000000000000000000000000001& E172
    convertToDouble -9383546E45
} 0xcab9147b9330eaaf
test expr-28.374 {input floating-point conversion} {ieeeFloatingPoint} {
    # Ad2b d UN +3059949 E-243 x 13ecf22ea07862_10000000000000000000000000001& E-786
    convertToDouble +3059949E-243
} 0x0ed3ecf22ea07863
test expr-28.375 {input floating-point conversion} {ieeeFloatingPoint} {
    # Ad2b d UN -6119898 E-243 x -13ecf22ea07862_10000000000000000000000000001& E-785
    convertToDouble -6119898E-243
} 0x8ee3ecf22ea07863
test expr-28.376 {input floating-point conversion} {ieeeFloatingPoint} {
    # Ad2b d UN +5356626 E-213 x 1b84252abdf6ba_100000000000000000000000001& E-686
    convertToDouble +5356626E-213
} 0x151b84252abdf6bb
test expr-28.377 {input floating-point conversion} {ieeeFloatingPoint} {
    # Ad2b d UN -4877378 E-199 x -11cd5cd90cb200_100000000000000000000000001& E-639
    convertToDouble -4877378E-199
} 0x9801cd5cd90cb201
test expr-28.378 {input floating-point conversion} {ieeeFloatingPoint} {
    # Ad2b d UN +7716693 E223 x 1972d9d2cff683_01111111111111111111111111110& E763
    convertToDouble +7716693E223
} 0x6fa972d9d2cff683
test expr-28.379 {input floating-point conversion} {ieeeFloatingPoint} {
    # Ad2b d UN -5452869 E109 x -16247b136fecc3_01111111111111111111111111110& E384
    convertToDouble -5452869E109
} 0xd7f6247b136fecc3
test expr-28.380 {input floating-point conversion} {ieeeFloatingPoint} {
    # Ad2b d UN +4590831 E156 x 14689b4a5fa201_011111111111111111111111111110& E540
    convertToDouble +4590831E156
} 0x61b4689b4a5fa201
test expr-28.381 {input floating-point conversion} {ieeeFloatingPoint} {
    # Ad2b d UN -9181662 E156 x -14689b4a5fa201_011111111111111111111111111110& E541
    convertToDouble -9181662E156
} 0xe1c4689b4a5fa201
test expr-28.382 {input floating-point conversion} {ieeeFloatingPoint} {
    # Ad2b d UN -3714436 E-261 x -1be2dd66200bef_011111111111111111111111111110& E-846
    convertToDouble -3714436E-261
} 0x8b1be2dd66200bef
test expr-28.383 {input floating-point conversion} {ieeeFloatingPoint} {
    # Ad2b d UN +4643045 E-262 x 1be2dd66200bef_011111111111111111111111111110& E-849
    convertToDouble +4643045E-262
} 0x0aebe2dd66200bef
test expr-28.384 {input floating-point conversion} {ieeeFloatingPoint} {
    # Ad2b d UN -7428872 E-261 x -1be2dd66200bef_011111111111111111111111111110& E-845
    convertToDouble -7428872E-261
} 0x8b2be2dd66200bef
test expr-28.385 {input floating-point conversion} {ieeeFloatingPoint} {
    # Ad2b d UN +52942146 E130 x 16c31d08af89c2_10000000000000000000000000000001& E457
    convertToDouble +52942146E130
} 0x5c86c31d08af89c3
test expr-28.386 {input floating-point conversion} {ieeeFloatingPoint} {
    # Ad2b d UN -27966061 E145 x -155bcf72fd10f8_1000000000000000000000000000000001& E506
    convertToDouble -27966061E145
} 0xdf955bcf72fd10f9
test expr-28.387 {input floating-point conversion} {ieeeFloatingPoint} {
    # Ad2b d UN +26471073 E130 x 16c31d08af89c2_10000000000000000000000000000001& E456
    convertToDouble +26471073E130
} 0x5c76c31d08af89c3
test expr-28.388 {input floating-point conversion} {ieeeFloatingPoint} {
    # Ad2b d UN -55932122 E145 x -155bcf72fd10f8_1000000000000000000000000000000001& E507
    convertToDouble -55932122E145
} 0xdfa55bcf72fd10f9
test expr-28.389 {input floating-point conversion} {ieeeFloatingPoint} {
    # Ad2b d UN +95412548 E-99 x 18e0bfb98864c8_100000000000000000000000000000001& E-303
    convertToDouble +95412548E-99
} 0x2d08e0bfb98864c9
test expr-28.390 {input floating-point conversion} {ieeeFloatingPoint} {
    # Ad2b d UN -47706274 E-99 x -18e0bfb98864c8_100000000000000000000000000000001& E-304
    convertToDouble -47706274E-99
} 0xacf8e0bfb98864c9
test expr-28.391 {input floating-point conversion} {ieeeFloatingPoint} {
    # Ad2b d UN +23853137 E-99 x 18e0bfb98864c8_100000000000000000000000000000001& E-305
    convertToDouble +23853137E-99
} 0x2ce8e0bfb98864c9
test expr-28.392 {input floating-point conversion} {ieeeFloatingPoint} {
    # Ad2b d UN -78493654 E-301 x -140d76077b648e_10000000000000000000000000000001& E-974
    convertToDouble -78493654E-301
} 0x83140d76077b648f
test expr-28.393 {input floating-point conversion} {ieeeFloatingPoint} {
    # Ad2b d UN +65346417 E29 x 13aa1ad778f23b_0111111111111111111111111111110& E122
    convertToDouble +65346417E29
} 0x4793aa1ad778f23b
test expr-28.394 {input floating-point conversion} {ieeeFloatingPoint} {
    # Ad2b d UN -51083099 E167 x -14a75eb58df47b_0111111111111111111111111111110& E580
    convertToDouble -51083099E167
} 0xe434a75eb58df47b
test expr-28.395 {input floating-point conversion} {ieeeFloatingPoint} {
    # Ad2b d UN +89396333 E264 x 1526f061ca9053_0111111111111111111111111111111110& E903
    convertToDouble +89396333E264
} 0x786526f061ca9053
test expr-28.396 {input floating-point conversion} {ieeeFloatingPoint} {
    # Ad2b d UN -84863171 E114 x -106e98f5ec8f37_0111111111111111111111111111111110& E405
    convertToDouble -84863171E114
} 0xd9406e98f5ec8f37
test expr-28.397 {input floating-point conversion} {ieeeFloatingPoint} {
    # Ad2b d UN +59540836 E-251 x 10430c2d075c07_011111111111111111111111111111110& E-808
    convertToDouble +59540836E-251
} 0x0d70430c2d075c07
test expr-28.398 {input floating-point conversion} {ieeeFloatingPoint} {
    # Ad2b d UN -74426045 E-252 x -10430c2d075c07_011111111111111111111111111111110& E-811
    convertToDouble -74426045E-252
} 0x8d40430c2d075c07
test expr-28.399 {input floating-point conversion} {ieeeFloatingPoint} {
    # Ad2b d UN +14885209 E-251 x 10430c2d075c07_011111111111111111111111111111110& E-810
    convertToDouble +14885209E-251
} 0x0d50430c2d075c07
test expr-28.400 {input floating-point conversion} {ieeeFloatingPoint} {
    # Ad2b d UN -29770418 E-251 x -10430c2d075c07_011111111111111111111111111111110& E-809
    convertToDouble -29770418E-251
} 0x8d60430c2d075c07
test expr-28.401 {input floating-point conversion} {ieeeFloatingPoint} {
    # Ad2b d UN +982161308 E122 x 11b6231e18c5ca_100000000000000000000000000000000000000001& E435
    convertToDouble +982161308E122
} 0x5b21b6231e18c5cb
test expr-28.402 {input floating-point conversion} {ieeeFloatingPoint} {
    # Ad2b d UN -245540327 E122 x -11b6231e18c5ca_100000000000000000000000000000000000000001& E433
    convertToDouble -245540327E122
} 0xdb01b6231e18c5cb
test expr-28.403 {input floating-point conversion} {ieeeFloatingPoint} {
    # Ad2b d UN +491080654 E122 x 11b6231e18c5ca_100000000000000000000000000000000000000001& E434
    convertToDouble +491080654E122
} 0x5b11b6231e18c5cb
test expr-28.404 {input floating-point conversion} {ieeeFloatingPoint} {
    # Ad2b d UN +525452622 E-310 x 12045136ce0340_1000000000000000000000000000000000001& E-1001
    convertToDouble +525452622E-310
} 0x0162045136ce0341
test expr-28.405 {input floating-point conversion} {ieeeFloatingPoint} {
    # Ad2b d UN -771837113 E-134 x -14e61f991c4ed0_100000000000000000000000000000000001& E-416
    convertToDouble -771837113E-134
} 0xa5f4e61f991c4ed1
test expr-28.406 {input floating-point conversion} {ieeeFloatingPoint} {
    # Ad2b d UN +820858081 E-150 x 14050669985a86_10000000000000000000000000000000001& E-469
    convertToDouble +820858081E-150
} 0x22a4050669985a87
test expr-28.407 {input floating-point conversion} {ieeeFloatingPoint} {
    # Ad2b d UN -262726311 E-310 x -12045136ce0340_1000000000000000000000000000000000001& E-1002
    convertToDouble -262726311E-310
} 0x8152045136ce0341
test expr-28.408 {input floating-point conversion} {ieeeFloatingPoint} {
    # Ad2b d UN +923091487 E209 x 10bc60e6896717_011111111111111111111111111111111110& E724
    convertToDouble +923091487E209
} 0x6d30bc60e6896717
test expr-28.409 {input floating-point conversion} {ieeeFloatingPoint} {
    # Ad2b d UN -653777767 E273 x -120223f2b3a881_0111111111111111111111111111111111111110& E936
    convertToDouble -653777767E273
} 0xfa720223f2b3a881
test expr-28.410 {input floating-point conversion} {ieeeFloatingPoint} {
    # Ad2b d UN +842116236 E-53 x 1809c5732cdc7f_0111111111111111111111111111111110& E-147
    convertToDouble +842116236E-53
} 0x36c809c5732cdc7f
test expr-28.411 {input floating-point conversion} {ieeeFloatingPoint} {
    # Ad2b d UN -741111169 E-202 x -15a3e1d1b73099_01111111111111111111111111111111110& E-642
    convertToDouble -741111169E-202
} 0x97d5a3e1d1b73099
test expr-28.412 {input floating-point conversion} {ieeeFloatingPoint} {
    # Ad2b d UN +839507247 E-284 x 129a1effc50859_0111111111111111111111111111111110& E-914
    convertToDouble +839507247E-284
} 0x06d29a1effc50859
test expr-28.413 {input floating-point conversion} {ieeeFloatingPoint} {
    # Ad2b d UN -951487269 E-264 x -1c92befccb5f59_0111111111111111111111111111111110& E-848
    convertToDouble -951487269E-264
} 0x8afc92befccb5f59
test expr-28.414 {input floating-point conversion} {ieeeFloatingPoint} {
    # Ad2b d UN -9821613080 E121 x -11b6231e18c5ca_100000000000000000000000000000000000000001& E435
    convertToDouble -9821613080E121
} 0xdb21b6231e18c5cb
test expr-28.415 {input floating-point conversion} {ieeeFloatingPoint} {
    # Ad2b d UN +6677856011 E-31 x 193a6d11077292_100000000000000000000000000000000000001& E-71
    convertToDouble +6677856011E-31
} 0x3b893a6d11077293
test expr-28.416 {input floating-point conversion} {ieeeFloatingPoint} {
    # Ad2b d UN -3573796826 E-266 x -112be2041a79fc_100000000000000000000000000000000000001& E-852
    convertToDouble -3573796826E-266
} 0x8ab12be2041a79fd
test expr-28.417 {input floating-point conversion} {ieeeFloatingPoint} {
    # Ad2b d UN +7147593652 E-266 x 112be2041a79fc_100000000000000000000000000000000000001& E-851
    convertToDouble +7147593652E-266
} 0x0ac12be2041a79fd
test expr-28.418 {input floating-point conversion} {ieeeFloatingPoint} {
    # Ad2b d UN -9981396317 E-181 x -1edbd94cb50054_100000000000000000000000000000000000001& E-569
    convertToDouble -9981396317E-181
} 0x9c6edbd94cb50055
test expr-28.419 {input floating-point conversion} {ieeeFloatingPoint} {
    # Ad2b d UN +3268888835 E272 x 120223f2b3a881_0111111111111111111111111111111111111110& E935
    convertToDouble +3268888835E272
} 0x7a620223f2b3a881
test expr-28.420 {input floating-point conversion} {ieeeFloatingPoint} {
    # Ad2b d UN -2615111068 E273 x -120223f2b3a881_0111111111111111111111111111111111111110& E938
    convertToDouble -2615111068E273
} 0xfa920223f2b3a881
test expr-28.421 {input floating-point conversion} {ieeeFloatingPoint} {
    # Ad2b d UN +1307555534 E273 x 120223f2b3a881_0111111111111111111111111111111111111110& E937
    convertToDouble +1307555534E273
} 0x7a820223f2b3a881
test expr-28.422 {input floating-point conversion} {ieeeFloatingPoint} {
    # Ad2b d UN +2990671154 E-190 x 13db11ac608107_01111111111111111111111111111111111111110& E-600
    convertToDouble +2990671154E-190
} 0x1a73db11ac608107
test expr-28.423 {input floating-point conversion} {ieeeFloatingPoint} {
    # Ad2b d UN -1495335577 E-190 x -13db11ac608107_01111111111111111111111111111111111111110& E-601
    convertToDouble -1495335577E-190
} 0x9a63db11ac608107
test expr-28.424 {input floating-point conversion} {ieeeFloatingPoint} {
    # Ad2b d UN +5981342308 E-190 x 13db11ac608107_01111111111111111111111111111111111111110& E-599
    convertToDouble +5981342308E-190
} 0x1a83db11ac608107
test expr-28.425 {input floating-point conversion} {ieeeFloatingPoint} {
    # Ad2b d UN -7476677885 E-191 x -13db11ac608107_01111111111111111111111111111111111111110& E-602
    convertToDouble -7476677885E-191
} 0x9a53db11ac608107
test expr-28.426 {input floating-point conversion} {ieeeFloatingPoint} {
    # Ad2b d UN +82259684194 E-202 x 12c3e72d179606_1000000000000000000000000000000000000000001& E-635
    convertToDouble +82259684194E-202
} 0x1842c3e72d179607
test expr-28.427 {input floating-point conversion} {ieeeFloatingPoint} {
    # Ad2b d UN -93227267727 E-49 x -1960fe08d5847e_100000000000000000000000000000000000000001& E-127
    convertToDouble -93227267727E-49
} 0xb80960fe08d5847f
test expr-28.428 {input floating-point conversion} {ieeeFloatingPoint} {
    # Ad2b d UN +41129842097 E-202 x 12c3e72d179606_1000000000000000000000000000000000000000001& E-636
    convertToDouble +41129842097E-202
} 0x1832c3e72d179607
test expr-28.429 {input floating-point conversion} {ieeeFloatingPoint} {
    # Ad2b d UN -47584241418 E-314 x -14e25dd3747e96_10000000000000000000000000000000000000001& E-1008
    convertToDouble -47584241418E-314
} 0x80f4e25dd3747e97
test expr-28.430 {input floating-point conversion} {ieeeFloatingPoint} {
    # Ad2b d UN -79360293406 E92 x -1c58a00bb31863_01111111111111111111111111111111111111110& E341
    convertToDouble -79360293406E92
} 0xd54c58a00bb31863
test expr-28.431 {input floating-point conversion} {ieeeFloatingPoint} {
    # Ad2b d UN +57332259349 E225 x 120811f528378b_01111111111111111111111111111111111111110& E783
    convertToDouble +57332259349E225
} 0x70e20811f528378b
test expr-28.432 {input floating-point conversion} {ieeeFloatingPoint} {
    # Ad2b d UN -57202326162 E111 x -1626f1c480545b_01111111111111111111111111111111111111110& E404
    convertToDouble -57202326162E111
} 0xd93626f1c480545b
test expr-28.433 {input floating-point conversion} {ieeeFloatingPoint} {
    # Ad2b d UN +86860597053 E-206 x 103b77d2b969d9_0111111111111111111111111111111111111111110& E-648
    convertToDouble +86860597053E-206
} 0x17703b77d2b969d9
test expr-28.434 {input floating-point conversion} {ieeeFloatingPoint} {
    # Ad2b d UN -53827010643 E-200 x -132fa69a69bd6d_0111111111111111111111111111111111111111110& E-629
    convertToDouble -53827010643E-200
} 0x98a32fa69a69bd6d
test expr-28.435 {input floating-point conversion} {ieeeFloatingPoint} {
    # Ad2b d UN +53587107423 E-61 x 100a19a3ffd981_011111111111111111111111111111111111111111110& E-167
    convertToDouble +53587107423E-61
} 0x35800a19a3ffd981
test expr-28.436 {input floating-point conversion} {ieeeFloatingPoint} {
    # Ad2b d UN +635007636765 E200 x 1824e73a4f030e_100000000000000000000000000000000000000000001& E703
    convertToDouble +635007636765E200
} 0x6be824e73a4f030f
test expr-28.437 {input floating-point conversion} {ieeeFloatingPoint} {
    # Ad2b d UN +508006109412 E201 x 1824e73a4f030e_100000000000000000000000000000000000000000001& E706
    convertToDouble +508006109412E201
} 0x6c1824e73a4f030f
test expr-28.438 {input floating-point conversion} {ieeeFloatingPoint} {
    # Ad2b d UN -254003054706 E201 x -1824e73a4f030e_100000000000000000000000000000000000000000001& E705
    convertToDouble -254003054706E201
} 0xec0824e73a4f030f
test expr-28.439 {input floating-point conversion} {ieeeFloatingPoint} {
    # Ad2b d UN +561029718715 E-72 x 1cd96a6972a14a_100000000000000000000000000000000000000000001& E-201
    convertToDouble +561029718715E-72
} 0x336cd96a6972a14b
test expr-28.440 {input floating-point conversion} {ieeeFloatingPoint} {
    # Ad2b d UN -897647549944 E-71 x -1cd96a6972a14a_100000000000000000000000000000000000000000001& E-197
    convertToDouble -897647549944E-71
} 0xb3acd96a6972a14b
test expr-28.441 {input floating-point conversion} {ieeeFloatingPoint} {
    # Ad2b d UN +112205943743 E-71 x 1cd96a6972a14a_100000000000000000000000000000000000000000001& E-200
    convertToDouble +112205943743E-71
} 0x337cd96a6972a14b
test expr-28.442 {input floating-point conversion} {ieeeFloatingPoint} {
    # Ad2b d UN -873947086081 E-236 x -19e117541d04e6_1000000000000000000000000000000000000000000001& E-745
    convertToDouble -873947086081E-236
} 0x9169e117541d04e7
test expr-28.443 {input floating-point conversion} {ieeeFloatingPoint} {
    # Ad2b d UN +809184709177 E116 x 1de27e59fb0679_011111111111111111111111111111111111111111110& E424
    convertToDouble +809184709177E116
} 0x5a7de27e59fb0679
test expr-28.444 {input floating-point conversion} {ieeeFloatingPoint} {
    # Ad2b d UN -573112917422 E81 x -11958b36c5102b_01111111111111111111111111111111111111111111110& E308
    convertToDouble -573112917422E81
} 0xd331958b36c5102b
test expr-28.445 {input floating-point conversion} {ieeeFloatingPoint} {
    # Ad2b d UN +286556458711 E81 x 11958b36c5102b_01111111111111111111111111111111111111111111110& E307
    convertToDouble +286556458711E81
} 0x5321958b36c5102b
test expr-28.446 {input floating-point conversion} {ieeeFloatingPoint} {
    # Ad2b d UN +952805821491 E-259 x 1551767ef8a9a3_011111111111111111111111111111111111111111110& E-821
    convertToDouble +952805821491E-259
} 0x0ca551767ef8a9a3
test expr-28.447 {input floating-point conversion} {ieeeFloatingPoint} {
    # Ad2b d UN -132189992873 E-44 x -1b746cf242410b_011111111111111111111111111111111111111111110& E-110
    convertToDouble -132189992873E-44
} 0xb91b746cf242410b
test expr-28.448 {input floating-point conversion} {ieeeFloatingPoint} {
    # Ad2b d UN -173696038493 E-144 x -1f8fefbb3249d3_011111111111111111111111111111111111111111110& E-442
    convertToDouble -173696038493E-144
} 0xa45f8fefbb3249d3
test expr-28.449 {input floating-point conversion} {ieeeFloatingPoint} {
    # Ad2b d UN +1831132757599 E-107 x 138e6edd48f2a2_1000000000000000000000000000000000000000000000001& E-315
    convertToDouble +1831132757599E-107
} 0x2c438e6edd48f2a3
test expr-28.450 {input floating-point conversion} {ieeeFloatingPoint} {
    # Ad2b d UN -9155663787995 E-108 x -138e6edd48f2a2_1000000000000000000000000000000000000000000000001& E-316
    convertToDouble -9155663787995E-108
} 0xac338e6edd48f2a3
test expr-28.451 {input floating-point conversion} {ieeeFloatingPoint} {
    # Ad2b d UN +7324531030396 E-107 x 138e6edd48f2a2_1000000000000000000000000000000000000000000000001& E-313
    convertToDouble +7324531030396E-107
} 0x2c638e6edd48f2a3
test expr-28.452 {input floating-point conversion} {ieeeFloatingPoint} {
    # Ad2b d UN -9277338894969 E-200 x -19d5a44fd99a6a_1000000000000000000000000000000000000000000000001& E-622
    convertToDouble -9277338894969E-200
} 0x9919d5a44fd99a6b
test expr-28.453 {input floating-point conversion} {ieeeFloatingPoint} {
    # Ad2b d UN +8188292423973 E287 x 1390273bf8f983_0111111111111111111111111111111111111111111111110& E996
    convertToDouble +8188292423973E287
} 0x7e3390273bf8f983
test expr-28.454 {input floating-point conversion} {ieeeFloatingPoint} {
    # Ad2b d UN -5672557437938 E59 x -148c2bd60a1523_011111111111111111111111111111111111111111111110& E238
    convertToDouble -5672557437938E59
} 0xced48c2bd60a1523
test expr-28.455 {input floating-point conversion} {ieeeFloatingPoint} {
    # Ad2b d UN +2836278718969 E59 x 148c2bd60a1523_011111111111111111111111111111111111111111111110& E237
    convertToDouble +2836278718969E59
} 0x4ec48c2bd60a1523
test expr-28.456 {input floating-point conversion} {ieeeFloatingPoint} {
    # Ad2b d UN -9995153153494 E54 x -17ba37c4fbe993_01111111111111111111111111111111111111111111110& E222
    convertToDouble -9995153153494E54
} 0xcdd7ba37c4fbe993
test expr-28.457 {input floating-point conversion} {ieeeFloatingPoint} {
    # Ad2b d UN +9224786422069 E-291 x 14ee5d56b32957_011111111111111111111111111111111111111111111111110& E-924
    convertToDouble +9224786422069E-291
} 0x0634ee5d56b32957
test expr-28.458 {input floating-point conversion} {ieeeFloatingPoint} {
    # Ad2b d UN -3142213164987 E-294 x -1d3409dfbca26f_011111111111111111111111111111111111111111111111110& E-936
    convertToDouble -3142213164987E-294
} 0x857d3409dfbca26f
test expr-28.459 {input floating-point conversion} {ieeeFloatingPoint} {
    # Ad2b d UN +6284426329974 E-294 x 1d3409dfbca26f_011111111111111111111111111111111111111111111111110& E-935
    convertToDouble +6284426329974E-294
} 0x058d3409dfbca26f
test expr-28.460 {input floating-point conversion} {ieeeFloatingPoint} {
    # Ad2b d UN -8340483752889 E-301 x -10419183e44b91_01111111111111111111111111111111111111111111111110& E-957
    convertToDouble -8340483752889E-301
} 0x8420419183e44b91
test expr-28.461 {input floating-point conversion} {ieeeFloatingPoint} {
    # Ad2b d UN +67039371486466 E89 x 17f203339c9628_10000000000000000000000000000000000000000000000000001& E341
    convertToDouble +67039371486466E89
} 0x5547f203339c9629
test expr-28.462 {input floating-point conversion} {ieeeFloatingPoint} {
    # Ad2b d UN -62150786615239 E197 x -12e79a035b9714_1000000000000000000000000000000000000000000000000001& E700
    convertToDouble -62150786615239E197
} 0xebb2e79a035b9715
test expr-28.463 {input floating-point conversion} {ieeeFloatingPoint} {
    # Ad2b d UN +33519685743233 E89 x 17f203339c9628_10000000000000000000000000000000000000000000000000001& E340
    convertToDouble +33519685743233E89
} 0x5537f203339c9629
test expr-28.464 {input floating-point conversion} {ieeeFloatingPoint} {
    # Ad2b d UN -52563419496999 E156 x -1bdb17625bf6e6_1000000000000000000000000000000000000000000000000001& E563
    convertToDouble -52563419496999E156
} 0xe32bdb17625bf6e7
test expr-28.465 {input floating-point conversion} {ieeeFloatingPoint} {
    # Ad2b d UN +32599460466991 E-65 x 1f395d4c779d8e_1000000000000000000000000000000000000000000000000001& E-172
    convertToDouble +32599460466991E-65
} 0x353f395d4c779d8f
test expr-28.466 {input floating-point conversion} {ieeeFloatingPoint} {
    # Ad2b d UN -41010988798007 E-133 x -152e1c9e04ee06_100000000000000000000000000000000000000000000000001& E-397
    convertToDouble -41010988798007E-133
} 0xa7252e1c9e04ee07
test expr-28.467 {input floating-point conversion} {ieeeFloatingPoint} {
    # Ad2b d UN +65198920933982 E-65 x 1f395d4c779d8e_1000000000000000000000000000000000000000000000000001& E-171
    convertToDouble +65198920933982E-65
} 0x354f395d4c779d8f
test expr-28.468 {input floating-point conversion} {ieeeFloatingPoint} {
    # Ad2b d UN -82021977596014 E-133 x -152e1c9e04ee06_100000000000000000000000000000000000000000000000001& E-396
    convertToDouble -82021977596014E-133
} 0xa7352e1c9e04ee07
test expr-28.469 {input floating-point conversion} {ieeeFloatingPoint} {
    # Ad2b d UN +80527976643809 E61 x 1c7c5aea080a49_0111111111111111111111111111111111111111111111111110& E248
    convertToDouble +80527976643809E61
} 0x4f7c7c5aea080a49
test expr-28.470 {input floating-point conversion} {ieeeFloatingPoint} {
    # Ad2b d UN -74712611505209 E158 x -1eeebe9ea010f3_011111111111111111111111111111111111111111111111110& E570
    convertToDouble -74712611505209E158
} 0xe39eeebe9ea010f3
test expr-28.471 {input floating-point conversion} {ieeeFloatingPoint} {
    # Ad2b d UN +53390939710959 E261 x 18ac6d426a1cb1_0111111111111111111111111111111111111111111111111110& E912
    convertToDouble +53390939710959E261
} 0x78f8ac6d426a1cb1
test expr-28.472 {input floating-point conversion} {ieeeFloatingPoint} {
    # Ad2b d UN -69277302659155 E225 x -1547166a3a2b0f_011111111111111111111111111111111111111111111111110& E793
    convertToDouble -69277302659155E225
} 0xf18547166a3a2b0f
test expr-28.473 {input floating-point conversion} {ieeeFloatingPoint} {
    # Ad2b d UN +46202199371337 E-72 x 128f9edfbd341f_0111111111111111111111111111111111111111111111111111111110& E-194
    convertToDouble +46202199371337E-72
} 0x33d28f9edfbd341f
test expr-28.474 {input floating-point conversion} {ieeeFloatingPoint} {
    # Ad2b d UN -23438635467783 E-179 x -1ba485b99e47af_0111111111111111111111111111111111111111111111111110& E-551
    convertToDouble -23438635467783E-179
} 0x9d8ba485b99e47af
test expr-28.475 {input floating-point conversion} {ieeeFloatingPoint} {
    # Ad2b d UN +41921560615349 E-67 x 19b2a5c4041e4b_0111111111111111111111111111111111111111111111111110& E-178
    convertToDouble +41921560615349E-67
} 0x34d9b2a5c4041e4b
test expr-28.476 {input floating-point conversion} {ieeeFloatingPoint} {
    # Ad2b d UN -92404398742674 E-72 x -128f9edfbd341f_0111111111111111111111111111111111111111111111111111111110& E-193
    convertToDouble -92404398742674E-72
} 0xb3e28f9edfbd341f
test expr-28.477 {input floating-point conversion} {ieeeFloatingPoint} {
    # Ad2b d UN +738545606647197 E124 x 13d8886a766a20_100000000000000000000000000000000000000000000000000001& E461
    convertToDouble +738545606647197E124
} 0x5cc3d8886a766a21
test expr-28.478 {input floating-point conversion} {ieeeFloatingPoint} {
    # Ad2b d UN -972708181182949 E117 x -15ed1f039cebfe_1000000000000000000000000000000000000000000000000000001& E438
    convertToDouble -972708181182949E117
} 0xdb55ed1f039cebff
test expr-28.479 {input floating-point conversion} {ieeeFloatingPoint} {
    # Ad2b d UN -837992143580825 E87 x -17f203339c9628_10000000000000000000000000000000000000000000000000001& E338
    convertToDouble -837992143580825E87
} 0xd517f203339c9629
test expr-28.480 {input floating-point conversion} {ieeeFloatingPoint} {
    # Ad2b d UN +609610927149051 E-255 x 104273b18918b0_100000000000000000000000000000000000000000000000000000001& E-798
    convertToDouble +609610927149051E-255
} 0x0e104273b18918b1
test expr-28.481 {input floating-point conversion} {ieeeFloatingPoint} {
    # Ad2b d UN -475603213226859 E-41 x -178cfcab31064c_10000000000000000000000000000000000000000000000000000001& E-88
    convertToDouble -475603213226859E-41
} 0xba778cfcab31064d
test expr-28.482 {input floating-point conversion} {ieeeFloatingPoint} {
    # Ad2b d UN +563002800671023 E-177 x 1035e7b5183922_10000000000000000000000000000000000000000000000000000001& E-539
    convertToDouble +563002800671023E-177
} 0x1e4035e7b5183923
test expr-28.483 {input floating-point conversion} {ieeeFloatingPoint} {
    # Ad2b d UN -951206426453718 E-41 x -178cfcab31064c_10000000000000000000000000000000000000000000000000000001& E-87
    convertToDouble -951206426453718E-41
} 0xba878cfcab31064d
test expr-28.484 {input floating-point conversion} {ieeeFloatingPoint} {
    # Ad2b d UN +805416432656519 E202 x 175d226331d039_01111111111111111111111111111111111111111111111111111110& E720
    convertToDouble +805416432656519E202
} 0x6cf75d226331d039
test expr-28.485 {input floating-point conversion} {ieeeFloatingPoint} {
    # Ad2b d UN -530658674694337 E159 x -112a13daa46fe3_0111111111111111111111111111111111111111111111111111110& E577
    convertToDouble -530658674694337E159
} 0xe4012a13daa46fe3
test expr-28.486 {input floating-point conversion} {ieeeFloatingPoint} {
    # Ad2b d UN +946574173863918 E208 x 1a2fbffdb7580b_011111111111111111111111111111111111111111111111111110& E740
    convertToDouble +946574173863918E208
} 0x6e3a2fbffdb7580b
test expr-28.487 {input floating-point conversion} {ieeeFloatingPoint} {
    # Ad2b d UN -318329953318553 E113 x -178358811cbc95_011111111111111111111111111111111111111111111111111110& E423
    convertToDouble -318329953318553E113
} 0xda678358811cbc95
test expr-28.488 {input floating-point conversion} {ieeeFloatingPoint} {
    # Ad2b d UN -462021993713370 E-73 x -128f9edfbd341f_0111111111111111111111111111111111111111111111111111111110& E-194
    convertToDouble -462021993713370E-73
} 0xb3d28f9edfbd341f
test expr-28.489 {input floating-point conversion} {ieeeFloatingPoint} {
    # Ad2b d UN +369617594970696 E-72 x 128f9edfbd341f_0111111111111111111111111111111111111111111111111111111110& E-191
    convertToDouble +369617594970696E-72
} 0x34028f9edfbd341f
test expr-28.490 {input floating-point conversion} {ieeeFloatingPoint} {
    # Ad2b d UN +3666156212014994 E233 x 1a37935f3b71c8_100000000000000000000000000000000000000000000000000000001& E825
    convertToDouble +3666156212014994E233
} 0x738a37935f3b71c9
test expr-28.491 {input floating-point conversion} {ieeeFloatingPoint} {
    # Ad2b d UN -1833078106007497 E233 x -1a37935f3b71c8_100000000000000000000000000000000000000000000000000000001& E824
    convertToDouble -1833078106007497E233
} 0xf37a37935f3b71c9
test expr-28.492 {input floating-point conversion} {ieeeFloatingPoint} {
    # Ad2b d UN +8301790508624232 E174 x 1dcfee6690ffc6_100000000000000000000000000000000000000000000000000000001& E630
    convertToDouble +8301790508624232E174
} 0x675dcfee6690ffc7
test expr-28.493 {input floating-point conversion} {ieeeFloatingPoint} {
    # Ad2b d UN -1037723813578029 E174 x -1dcfee6690ffc6_100000000000000000000000000000000000000000000000000000001& E627
    convertToDouble -1037723813578029E174
} 0xe72dcfee6690ffc7
test expr-28.494 {input floating-point conversion} {ieeeFloatingPoint} {
    # Ad2b d UN +7297662880581139 E-286 x 18ac8c79e1ff18_1000000000000000000000000000000000000000000000000000000000001& E-898
    convertToDouble +7297662880581139E-286
} 0x07d8ac8c79e1ff19
test expr-28.495 {input floating-point conversion} {ieeeFloatingPoint} {
    # Ad2b d UN -5106185698912191 E-276 x -141934d77659be_1000000000000000000000000000000000000000000000000000000000001& E-865
    convertToDouble -5106185698912191E-276
} 0x89e41934d77659bf
test expr-28.496 {input floating-point conversion} {ieeeFloatingPoint} {
    # Ad2b d UN +7487252720986826 E-165 x 18823a57adbef8_100000000000000000000000000000000000000000000000000000000000001& E-496
    convertToDouble +7487252720986826E-165
} 0x20f8823a57adbef9
test expr-28.497 {input floating-point conversion} {ieeeFloatingPoint} {
    # Ad2b d UN -3743626360493413 E-165 x -18823a57adbef8_100000000000000000000000000000000000000000000000000000000000001& E-497
    convertToDouble -3743626360493413E-165
} 0xa0e8823a57adbef9
test expr-28.498 {input floating-point conversion} {ieeeFloatingPoint} {
    # Ad2b d UN +3773057430100257 E230 x 1ba10d818fdafd_0111111111111111111111111111111111111111111111111111111110& E815
    convertToDouble +3773057430100257E230
} 0x72eba10d818fdafd
test expr-28.499 {input floating-point conversion} {ieeeFloatingPoint} {
    # Ad2b d UN -7546114860200514 E230 x -1ba10d818fdafd_0111111111111111111111111111111111111111111111111111111110& E816
    convertToDouble -7546114860200514E230
} 0xf2fba10d818fdafd
test expr-28.500 {input floating-point conversion} {ieeeFloatingPoint} {
    # Ad2b d UN +4321222892463822 E58 x 18750ea732fdad_011111111111111111111111111111111111111111111111111111110& E244
    convertToDouble +4321222892463822E58
} 0x4f38750ea732fdad
test expr-28.501 {input floating-point conversion} {ieeeFloatingPoint} {
    # Ad2b d UN -7793560217139653 E51 x -1280461b856ec5_0111111111111111111111111111111111111111111111111111111110& E222
    convertToDouble -7793560217139653E51
} 0xcdd280461b856ec5
test expr-28.502 {input floating-point conversion} {ieeeFloatingPoint} {
    # Ad2b d UN +26525993941010681 E112 x 187dcbf6ad5cf8_10000000000000000000000000000000000000000000000000000000000001& E426
    convertToDouble +26525993941010681E112
} 0x5a987dcbf6ad5cf9
test expr-28.503 {input floating-point conversion} {ieeeFloatingPoint} {
    # Ad2b d UN -53051987882021362 E112 x -187dcbf6ad5cf8_10000000000000000000000000000000000000000000000000000000000001& E427
    convertToDouble -53051987882021362E112
} 0xdaa87dcbf6ad5cf9
test expr-28.504 {input floating-point conversion} {ieeeFloatingPoint} {
    # Ad2b d UN +72844871414247907 E77 x 1bf00baf60b70c_100000000000000000000000000000000000000000000000000000000001& E311
    convertToDouble +72844871414247907E77
} 0x536bf00baf60b70d
test expr-28.505 {input floating-point conversion} {ieeeFloatingPoint} {
    # Ad2b d UN -88839359596763261 E105 x -1133b1a33a1108_100000000000000000000000000000000000000000000000000000000001& E405
    convertToDouble -88839359596763261E105
} 0xd94133b1a33a1109
test expr-28.506 {input floating-point conversion} {ieeeFloatingPoint} {
    # Ad2b d UN +18718131802467065 E-166 x 18823a57adbef8_100000000000000000000000000000000000000000000000000000000000001& E-498
    convertToDouble +18718131802467065E-166
} 0x20d8823a57adbef9
test expr-28.507 {input floating-point conversion} {ieeeFloatingPoint} {
    # Ad2b d UN -14974505441973652 E-165 x -18823a57adbef8_100000000000000000000000000000000000000000000000000000000000001& E-495
    convertToDouble -14974505441973652E-165
} 0xa108823a57adbef9
test expr-28.508 {input floating-point conversion} {ieeeFloatingPoint} {
    # Ad2b d UN +73429396004640239 E106 x 11c5cb19ef3451_01111111111111111111111111111111111111111111111111111111111110& E408
    convertToDouble +73429396004640239E106
} 0x5971c5cb19ef3451
test expr-28.509 {input floating-point conversion} {ieeeFloatingPoint} {
    # Ad2b d UN -58483921078398283 E57 x -108ce499519ce3_0111111111111111111111111111111111111111111111111111111111111110& E245
    convertToDouble -58483921078398283E57
} 0xcf408ce499519ce3
test expr-28.510 {input floating-point conversion} {ieeeFloatingPoint} {
    # Ad2b d UN +41391519190645203 E165 x 13f33667156017_011111111111111111111111111111111111111111111111111111111111110& E603
    convertToDouble +41391519190645203E165
} 0x65a3f33667156017
test expr-28.511 {input floating-point conversion} {ieeeFloatingPoint} {
    # Ad2b d UN -82783038381290406 E165 x -13f33667156017_011111111111111111111111111111111111111111111111111111111111110& E604
    convertToDouble -82783038381290406E165
} 0xe5b3f33667156017
test expr-28.512 {input floating-point conversion} {ieeeFloatingPoint} {
    # Ad2b d UN +58767043776702677 E-163 x 12c92fee3a3867_0111111111111111111111111111111111111111111111111111111111110& E-486
    convertToDouble +58767043776702677E-163
} 0x2192c92fee3a3867
test expr-28.513 {input floating-point conversion} {ieeeFloatingPoint} {
    # Ad2b d UN -90506231831231999 E-129 x -1bdc4114397ff3_01111111111111111111111111111111111111111111111111111111111110& E-373
    convertToDouble -90506231831231999E-129
} 0xa8abdc4114397ff3
test expr-28.514 {input floating-point conversion} {ieeeFloatingPoint} {
    # Ad2b d UN +64409240769861689 E-159 x 192238f7987779_011111111111111111111111111111111111111111111111111111111111110& E-473
    convertToDouble +64409240769861689E-159
} 0x22692238f7987779
test expr-28.515 {input floating-point conversion} {ieeeFloatingPoint} {
    # Ad2b d UN -77305427432277771 E-190 x -1e978b7780b613_0111111111111111111111111111111111111111111111111111111111110& E-576
    convertToDouble -77305427432277771E-190
} 0x9bfe978b7780b613
test expr-28.516 {input floating-point conversion} {ieeeFloatingPoint} {
    # Ad2b d UN +476592356619258326 E273 x 1873cf8ee72812_10000000000000000000000000000000000000000000000000000000000000001& E965
    convertToDouble +476592356619258326E273
} 0x7c4873cf8ee72813
test expr-28.517 {input floating-point conversion} {ieeeFloatingPoint} {
    # Ad2b d UN -953184713238516652 E273 x -1873cf8ee72812_10000000000000000000000000000000000000000000000000000000000000001& E966
    convertToDouble -953184713238516652E273
} 0xfc5873cf8ee72813
test expr-28.518 {input floating-point conversion} {ieeeFloatingPoint} {
    # Ad2b d UN +899810892172646163 E283 x 1adf51fa055e02_100000000000000000000000000000000000000000000000000000000000000000001& E999
    convertToDouble +899810892172646163E283
} 0x7e6adf51fa055e03
test expr-28.519 {input floating-point conversion} {ieeeFloatingPoint} {
    # Ad2b d UN -929167076892018333 E187 x -1da2c42fce2bc4_10000000000000000000000000000000000000000000000000000000000000000001& E680
    convertToDouble -929167076892018333E187
} 0xea7da2c42fce2bc5
test expr-28.520 {input floating-point conversion} {ieeeFloatingPoint} {
    # Ad2b d UN +647761278967534239 E-312 x 1a7a2476ec0b3e_10000000000000000000000000000000000000000000000000000000000000001& E-978
    convertToDouble +647761278967534239E-312
} 0x02da7a2476ec0b3f
test expr-28.521 {input floating-point conversion} {ieeeFloatingPoint} {
    # Ad2b d UN -644290479820542942 E-180 x -128d1407dfa832_10000000000000000000000000000000000000000000000000000000000000001& E-539
    convertToDouble -644290479820542942E-180
} 0x9e428d1407dfa833
test expr-28.522 {input floating-point conversion} {ieeeFloatingPoint} {
    # Ad2b d UN +926145344610700019 E-225 x 1307a67f1f69fe_10000000000000000000000000000000000000000000000000000000000000000001& E-688
    convertToDouble +926145344610700019E-225
} 0x14f307a67f1f69ff
test expr-28.523 {input floating-point conversion} {ieeeFloatingPoint} {
    # Ad2b d UN -958507931896511964 E-246 x -17406753df2f0c_10000000000000000000000000000000000000000000000000000000000000001& E-758
    convertToDouble -958507931896511964E-246
} 0x9097406753df2f0d
test expr-28.524 {input floating-point conversion} {ieeeFloatingPoint} {
    # Ad2b d UN +272104041512242479 E200 x 13bbb4bf05f087_011111111111111111111111111111111111111111111111111111111111111111111110& E722
    convertToDouble +272104041512242479E200
} 0x6d13bbb4bf05f087
test expr-28.525 {input floating-point conversion} {ieeeFloatingPoint} {
    # Ad2b d UN -792644927852378159 E79 x -1daff0048f3ec7_011111111111111111111111111111111111111111111111111111111111111111110& E321
    convertToDouble -792644927852378159E79
} 0xd40daff0048f3ec7
test expr-28.526 {input floating-point conversion} {ieeeFloatingPoint} {
    # Ad2b d UN +544208083024484958 E200 x 13bbb4bf05f087_011111111111111111111111111111111111111111111111111111111111111111111110& E723
    convertToDouble +544208083024484958E200
} 0x6d23bbb4bf05f087
test expr-28.527 {input floating-point conversion} {ieeeFloatingPoint} {
    # Ad2b d UN -929963218616126365 E290 x -108dcc0c505461_01111111111111111111111111111111111111111111111111111111111111110& E1023
    convertToDouble -929963218616126365E290
} 0xffe08dcc0c505461
test expr-28.528 {input floating-point conversion} {ieeeFloatingPoint} {
    # Ad2b d UN +305574339166810102 E-219 x 17f399fe02c4b9_011111111111111111111111111111111111111111111111111111111111111110& E-670
    convertToDouble +305574339166810102E-219
} 0x1617f399fe02c4b9
test expr-28.529 {input floating-point conversion} {ieeeFloatingPoint} {
    # Ad2b d UN -152787169583405051 E-219 x -17f399fe02c4b9_011111111111111111111111111111111111111111111111111111111111111110& E-671
    convertToDouble -152787169583405051E-219
} 0x9607f399fe02c4b9
test expr-28.530 {input floating-point conversion} {ieeeFloatingPoint} {
    # Ad2b d UN +611148678333620204 E-219 x 17f399fe02c4b9_011111111111111111111111111111111111111111111111111111111111111110& E-669
    convertToDouble +611148678333620204E-219
} 0x1627f399fe02c4b9
test expr-28.531 {input floating-point conversion} {ieeeFloatingPoint} {
    # Ad2b d UN -763935847917025255 E-220 x -17f399fe02c4b9_011111111111111111111111111111111111111111111111111111111111111110& E-672
    convertToDouble -763935847917025255E-220
} 0x95f7f399fe02c4b9
test expr-28.532 {input floating-point conversion} {ieeeFloatingPoint} {
    # Ad2b d UN +7439550220920798612 E158 x 177fe14f40159a_10000000000000000000000000000000000000000000000000000000000000000000001& E587
    convertToDouble +7439550220920798612E158
} 0x64a77fe14f40159b
test expr-28.533 {input floating-point conversion} {ieeeFloatingPoint} {
    # Ad2b d UN -3719775110460399306 E158 x -177fe14f40159a_10000000000000000000000000000000000000000000000000000000000000000000001& E586
    convertToDouble -3719775110460399306E158
} 0xe4977fe14f40159b
test expr-28.534 {input floating-point conversion} {ieeeFloatingPoint} {
    # Ad2b d UN +9299437776150998265 E157 x 177fe14f40159a_10000000000000000000000000000000000000000000000000000000000000000000001& E584
    convertToDouble +9299437776150998265E157
} 0x64777fe14f40159b
test expr-28.535 {input floating-point conversion} {ieeeFloatingPoint} {
    # Ad2b d UN -7120190517612959703 E120 x -13220dcd5899fc_1000000000000000000000000000000000000000000000000000000000000000000000001& E461
    convertToDouble -7120190517612959703E120
} 0xdcc3220dcd5899fd
test expr-28.536 {input floating-point conversion} {ieeeFloatingPoint} {
    # Ad2b d UN +3507665085003296281 E-73 x 11339818257f0e_100000000000000000000000000000000000000000000000000000000000000000000001& E-181
    convertToDouble +3507665085003296281E-73
} 0x34a1339818257f0f
test expr-28.537 {input floating-point conversion} {ieeeFloatingPoint} {
    # Ad2b d UN -7015330170006592562 E-73 x -11339818257f0e_100000000000000000000000000000000000000000000000000000000000000000000001& E-180
    convertToDouble -7015330170006592562E-73
} 0xb4b1339818257f0f
test expr-28.538 {input floating-point conversion} {ieeeFloatingPoint} {
    # Ad2b d UN -6684428762278255956 E-294 x -1d9f82a1a6b1b8_10000000000000000000000000000000000000000000000000000000000000000001& E-915
    convertToDouble -6684428762278255956E-294
} 0x86cd9f82a1a6b1b9
test expr-28.539 {input floating-point conversion} {ieeeFloatingPoint} {
    # Ad2b d UN -1088416166048969916 E200 x -13bbb4bf05f087_011111111111111111111111111111111111111111111111111111111111111111111110& E724
    convertToDouble -1088416166048969916E200
} 0xed33bbb4bf05f087
test expr-28.540 {input floating-point conversion} {ieeeFloatingPoint} {
    # Ad2b d UN -8707329328391759328 E200 x -13bbb4bf05f087_011111111111111111111111111111111111111111111111111111111111111111111110& E727
    convertToDouble -8707329328391759328E200
} 0xed63bbb4bf05f087
test expr-28.541 {input floating-point conversion} {ieeeFloatingPoint} {
    # Ad2b d UN +4439021781608558002 E-65 x 1038168b71e2c9_01111111111111111111111111111111111111111111111111111111111111111110& E-154
    convertToDouble +4439021781608558002E-65
} 0x365038168b71e2c9
test expr-28.542 {input floating-point conversion} {ieeeFloatingPoint} {
    # Ad2b d UN -8878043563217116004 E-65 x -1038168b71e2c9_01111111111111111111111111111111111111111111111111111111111111111110& E-153
    convertToDouble -8878043563217116004E-65
} 0xb66038168b71e2c9
test expr-28.543 {input floating-point conversion} {ieeeFloatingPoint} {
    # Ad2b d UN +2219510890804279001 E-65 x 1038168b71e2c9_01111111111111111111111111111111111111111111111111111111111111111110& E-155
    convertToDouble +2219510890804279001E-65
} 0x364038168b71e2c9
test expr-28.544 {input floating-point conversion} {ieeeFloatingPoint} {
    # Ad2b d UN +33051223951904955802 E55 x 1762068a24fd54_1000000000000000000000000000000000000000000000000000000000000000000000001& E247
    convertToDouble +33051223951904955802E55
} 0x4f6762068a24fd55
test expr-28.545 {input floating-point conversion} {ieeeFloatingPoint} {
    # Ad2b d UN -56961524140903677624 E120 x -13220dcd5899fc_1000000000000000000000000000000000000000000000000000000000000000000000001& E464
    convertToDouble -56961524140903677624E120
} 0xdcf3220dcd5899fd
test expr-28.546 {input floating-point conversion} {ieeeFloatingPoint} {
    # Ad2b d UN +71201905176129597030 E119 x 13220dcd5899fc_1000000000000000000000000000000000000000000000000000000000000000000000001& E461
    convertToDouble +71201905176129597030E119
} 0x5cc3220dcd5899fd
test expr-28.547 {input floating-point conversion} {ieeeFloatingPoint} {
    # Ad2b d UN +14030660340013185124 E-73 x 11339818257f0e_100000000000000000000000000000000000000000000000000000000000000000000001& E-179
    convertToDouble +14030660340013185124E-73
} 0x34c1339818257f0f
test expr-28.548 {input floating-point conversion} {ieeeFloatingPoint} {
    # Ad2b d UN -17538325425016481405 E-74 x -11339818257f0e_100000000000000000000000000000000000000000000000000000000000000000000001& E-182
    convertToDouble -17538325425016481405E-74
} 0xb491339818257f0f
test expr-28.549 {input floating-point conversion} {ieeeFloatingPoint} {
    # Ad2b d UN +67536228609141569109 E-133 x 10a1b35cf2a635_01111111111111111111111111111111111111111111111111111111111111111111110& E-376
    convertToDouble +67536228609141569109E-133
} 0x2870a1b35cf2a635
test expr-28.550 {input floating-point conversion} {ieeeFloatingPoint} {
    # Ad2b d UN -35620497849450218807 E-306 x -15b22082529425_0111111111111111111111111111111111111111111111111111111111111111111111110& E-952
    convertToDouble -35620497849450218807E-306
} 0x8475b22082529425
test expr-28.551 {input floating-point conversion} {ieeeFloatingPoint} {
    # Ad2b d UN +66550376797582521751 E-126 x 13897c0ede6c69_01111111111111111111111111111111111111111111111111111111111111111111110& E-353
    convertToDouble +66550376797582521751E-126
} 0x29e3897c0ede6c69
test expr-28.552 {input floating-point conversion} {ieeeFloatingPoint} {
    # Ad2b d UN -71240995698900437614 E-306 x -15b22082529425_0111111111111111111111111111111111111111111111111111111111111111111111110& E-951
    convertToDouble -71240995698900437614E-306
} 0x8485b22082529425
test expr-28.553 {input floating-point conversion} {ieeeFloatingPoint} {
    # Ad2b dieee UN +3 E24 x 13da329b633647_0001& E81
    convertToDouble +3E24
} 0x4503da329b633647
test expr-28.554 {input floating-point conversion} {ieeeFloatingPoint} {
    # Ad2b dieee UN -6 E24 x -13da329b633647_0001& E82
    convertToDouble -6E24
} 0xc513da329b633647
test expr-28.555 {input floating-point conversion} {ieeeFloatingPoint} {
    # Ad2b dieee UN +6 E26 x 1f04ef12cb04cf_0001& E88
    convertToDouble +6E26
} 0x457f04ef12cb04cf
test expr-28.556 {input floating-point conversion} {ieeeFloatingPoint} {
    # Ad2b dieee UN -7 E25 x -1cf389cd46047d_0000001& E85
    convertToDouble -7E25
} 0xc54cf389cd46047d
test expr-28.557 {input floating-point conversion} {ieeeFloatingPoint} {
    # Ad2b dieee UN +1 E-14 x 16849b86a12b9b_00000001& E-47
    convertToDouble +1E-14
} 0x3d06849b86a12b9b
test expr-28.558 {input floating-point conversion} {ieeeFloatingPoint} {
    # Ad2b dieee UN -2 E-14 x -16849b86a12b9b_00000001& E-46
    convertToDouble -2E-14
} 0xbd16849b86a12b9b
test expr-28.559 {input floating-point conversion} {ieeeFloatingPoint} {
    # Ad2b dieee UN +4 E-14 x 16849b86a12b9b_00000001& E-45
    convertToDouble +4E-14
} 0x3d26849b86a12b9b
test expr-28.560 {input floating-point conversion} {ieeeFloatingPoint} {
    # Ad2b dieee UN -8 E-14 x -16849b86a12b9b_00000001& E-44
    convertToDouble -8E-14
} 0xbd36849b86a12b9b
test expr-28.561 {input floating-point conversion} {ieeeFloatingPoint} {
    # Ad2b dieee UN +5 E26 x 19d971e4fe8401_1110& E88
    convertToDouble +5E26
} 0x4579d971e4fe8402
test expr-28.562 {input floating-point conversion} {ieeeFloatingPoint} {
    # Ad2b dieee UN -8 E27 x -19d971e4fe8401_1110& E92
    convertToDouble -8E27
} 0xc5b9d971e4fe8402
test expr-28.563 {input floating-point conversion} {ieeeFloatingPoint} {
    # Ad2b dieee UN +1 E27 x 19d971e4fe8401_1110& E89
    convertToDouble +1E27
} 0x4589d971e4fe8402
test expr-28.564 {input floating-point conversion} {ieeeFloatingPoint} {
    # Ad2b dieee UN -4 E27 x -19d971e4fe8401_1110& E91
    convertToDouble -4E27
} 0xc5a9d971e4fe8402
test expr-28.565 {input floating-point conversion} {ieeeFloatingPoint} {
    # Ad2b dieee UN +9 E-13 x 1faa7ab552a551_111110& E-41
    convertToDouble +9E-13
} 0x3d6faa7ab552a552
test expr-28.566 {input floating-point conversion} {ieeeFloatingPoint} {
    # Ad2b dieee UN -7 E-20 x -14a90ceafff9de_11110& E-64
    convertToDouble -7E-20
} 0xbbf4a90ceafff9df
test expr-28.567 {input floating-point conversion} {ieeeFloatingPoint} {
    # Ad2b dieee UN +56 E25 x 1cf389cd46047d_0000001& E88
    convertToDouble +56E25
} 0x457cf389cd46047d
test expr-28.568 {input floating-point conversion} {ieeeFloatingPoint} {
    # Ad2b dieee UN -70 E24 x -1cf389cd46047d_0000001& E85
    convertToDouble -70E24
} 0xc54cf389cd46047d
test expr-28.569 {input floating-point conversion} {ieeeFloatingPoint} {
    # Ad2b dieee UN +51 E26 x 107a9f01fbda8e_0000001& E92
    convertToDouble +51E26
} 0x45b07a9f01fbda8e
test expr-28.570 {input floating-point conversion} {ieeeFloatingPoint} {
    # Ad2b dieee UN +71 E-17 x 19949819f693d7_00000000001& E-51
    convertToDouble +71E-17
} 0x3cc9949819f693d7
test expr-28.571 {input floating-point conversion} {ieeeFloatingPoint} {
    # Ad2b dieee UN -31 E-5 x -1450efdc9c4da9_00000000001& E-12
    convertToDouble -31E-5
} 0xbf3450efdc9c4da9
test expr-28.572 {input floating-point conversion} {ieeeFloatingPoint} {
    # Ad2b dieee UN +62 E-5 x 1450efdc9c4da9_00000000001& E-11
    convertToDouble +62E-5
} 0x3f4450efdc9c4da9
test expr-28.573 {input floating-point conversion} {ieeeFloatingPoint} {
    # Ad2b dieee UN -94 E-8 x -1f8a89dc374df5_0000000001& E-21
    convertToDouble -94E-8
} 0xbeaf8a89dc374df5
test expr-28.574 {input floating-point conversion} {ieeeFloatingPoint} {
    # Ad2b dieee UN +67 E27 x 1b0fa33bba7231_11111110& E95
    convertToDouble +67E27
} 0x45eb0fa33bba7232
test expr-28.575 {input floating-point conversion} {ieeeFloatingPoint} {
    # Ad2b dieee UN -81 E24 x -10c01ab31bb5cb_1111110& E86
    convertToDouble -81E24
} 0xc550c01ab31bb5cc
test expr-28.576 {input floating-point conversion} {ieeeFloatingPoint} {
    # Ad2b dieee UN +54 E23 x 11ddfa58a6173f_111110& E82
    convertToDouble +54E23
} 0x4511ddfa58a61740
test expr-28.577 {input floating-point conversion} {ieeeFloatingPoint} {
    # Ad2b dieee UN -54 E25 x -1bead72a838453_111110& E88
    convertToDouble -54E25
} 0xc57bead72a838454
test expr-28.578 {input floating-point conversion} {ieeeFloatingPoint} {
    # Ad2b dieee UN +63 E-22 x 1dc03b8fd70169_11111111110& E-68
    convertToDouble +63E-22
} 0x3bbdc03b8fd7016a
test expr-28.579 {input floating-point conversion} {ieeeFloatingPoint} {
    # Ad2b dieee UN -63 E-23 x -17ccfc73126787_11111111110& E-71
    convertToDouble -63E-23
} 0xbb87ccfc73126788
test expr-28.580 {input floating-point conversion} {ieeeFloatingPoint} {
    # Ad2b dieee UN +43 E-4 x 119ce075f6fd21_111111110& E-8
    convertToDouble +43E-4
} 0x3f719ce075f6fd22
test expr-28.581 {input floating-point conversion} {ieeeFloatingPoint} {
    # Ad2b dieee UN -86 E-4 x -119ce075f6fd21_111111110& E-7
    convertToDouble -86E-4
} 0xbf819ce075f6fd22
test expr-28.582 {input floating-point conversion} {ieeeFloatingPoint} {
    # Ad2b dieee UN +942 E26 x 1306069e8681f3_00000000001& E96
    convertToDouble +942E26
} 0x45f306069e8681f3
test expr-28.583 {input floating-point conversion} {ieeeFloatingPoint} {
    # Ad2b dieee UN -471 E25 x -1e700a973d9cb8_0000000001& E91
    convertToDouble -471E25
} 0xc5ae700a973d9cb8
test expr-28.584 {input floating-point conversion} {ieeeFloatingPoint} {
    # Ad2b dieee UN +803 E24 x 14c1cee9cd666b_000000000001& E89
    convertToDouble +803E24
} 0x4584c1cee9cd666b
test expr-28.585 {input floating-point conversion} {ieeeFloatingPoint} {
    # Ad2b dieee UN -471 E26 x -1306069e8681f3_00000000001& E95
    convertToDouble -471E26
} 0xc5e306069e8681f3
test expr-28.586 {input floating-point conversion} {ieeeFloatingPoint} {
    # Ad2b dieee UN -409 E-21 x -1e2dcaa4115622_000000000001& E-62
    convertToDouble -409E-21
} 0xbc1e2dcaa4115622
test expr-28.587 {input floating-point conversion} {ieeeFloatingPoint} {
    # Ad2b dieee UN +818 E-21 x 1e2dcaa4115622_000000000001& E-61
    convertToDouble +818E-21
} 0x3c2e2dcaa4115622
test expr-28.588 {input floating-point conversion} {ieeeFloatingPoint} {
    # Ad2b dieee UN -867 E-8 x -122eabba029aba_000000000001& E-17
    convertToDouble -867E-8
} 0xbee22eabba029aba
test expr-28.589 {input floating-point conversion} {ieeeFloatingPoint} {
    # Ad2b dieee UN +538 E27 x 1b297cad9f70b5_1111111111111110& E98
    convertToDouble +538E27
} 0x461b297cad9f70b6
test expr-28.590 {input floating-point conversion} {ieeeFloatingPoint} {
    # Ad2b dieee UN -857 E24 x -16272678ba603b_11111111110& E89
    convertToDouble -857E24
} 0xc586272678ba603c
test expr-28.591 {input floating-point conversion} {ieeeFloatingPoint} {
    # Ad2b dieee UN +269 E27 x 1b297cad9f70b5_1111111111111110& E97
    convertToDouble +269E27
} 0x460b297cad9f70b6
test expr-28.592 {input floating-point conversion} {ieeeFloatingPoint} {
    # Ad2b dieee UN -403 E26 x -1046ec1e31dd85_1111111110& E95
    convertToDouble -403E26
} 0xc5e046ec1e31dd86
test expr-28.593 {input floating-point conversion} {ieeeFloatingPoint} {
    # Ad2b dieee UN +959 E-7 x 1923bd746a3527_11111111111110& E-14
    convertToDouble +959E-7
} 0x3f1923bd746a3528
test expr-28.594 {input floating-point conversion} {ieeeFloatingPoint} {
    # Ad2b dieee UN -959 E-6 x -1f6cacd184c271_1111111111110& E-11
    convertToDouble -959E-6
} 0xbf4f6cacd184c272
test expr-28.595 {input floating-point conversion} {ieeeFloatingPoint} {
    # Ad2b dieee UN +373 E-27 x 1cdc06b20ef182_1111111111110& E-82
    convertToDouble +373E-27
} 0x3adcdc06b20ef183
test expr-28.596 {input floating-point conversion} {ieeeFloatingPoint} {
    # Ad2b dieee UN -746 E-27 x -1cdc06b20ef182_1111111111110& E-81
    convertToDouble -746E-27
} 0xbaecdc06b20ef183
test expr-28.597 {input floating-point conversion} {ieeeFloatingPoint} {
    # Ad2b dieee UN +4069 E24 x 1a4b9887fbfe7a_0000000000001& E91
    convertToDouble +4069E24
} 0x45aa4b9887fbfe7a
test expr-28.598 {input floating-point conversion} {ieeeFloatingPoint} {
    # Ad2b dieee UN -4069 E23 x -150946d32ffec8_0000000000001& E88
    convertToDouble -4069E23
} 0xc5750946d32ffec8
test expr-28.599 {input floating-point conversion} {ieeeFloatingPoint} {
    # Ad2b dieee UN -8138 E24 x -1a4b9887fbfe7a_0000000000001& E92
    convertToDouble -8138E24
} 0xc5ba4b9887fbfe7a
test expr-28.600 {input floating-point conversion} {ieeeFloatingPoint} {
    # Ad2b dieee UN +8294 E-15 x 123d1b5eb1d778_000000000000000001& E-37
    convertToDouble +8294E-15
} 0x3da23d1b5eb1d778
test expr-28.601 {input floating-point conversion} {ieeeFloatingPoint} {
    # Ad2b dieee UN -4147 E-14 x -16cc62365e4d56_00000000000000001& E-35
    convertToDouble -4147E-14
} 0xbdc6cc62365e4d56
test expr-28.602 {input floating-point conversion} {ieeeFloatingPoint} {
    # Ad2b dieee UN +4147 E-15 x 123d1b5eb1d778_000000000000000001& E-38
    convertToDouble +4147E-15
} 0x3d923d1b5eb1d778
test expr-28.603 {input floating-point conversion} {ieeeFloatingPoint} {
    # Ad2b dieee UN -8294 E-14 x -16cc62365e4d56_00000000000000001& E-34
    convertToDouble -8294E-14
} 0xbdd6cc62365e4d56
test expr-28.604 {input floating-point conversion} {ieeeFloatingPoint} {
    # Ad2b dieee UN +538 E27 x 1b297cad9f70b5_1111111111111110& E98
    convertToDouble +538E27
} 0x461b297cad9f70b6
test expr-28.605 {input floating-point conversion} {ieeeFloatingPoint} {
    # Ad2b dieee UN -2690 E26 x -1b297cad9f70b5_1111111111111110& E97
    convertToDouble -2690E26
} 0xc60b297cad9f70b6
test expr-28.606 {input floating-point conversion} {ieeeFloatingPoint} {
    # Ad2b dieee UN +269 E27 x 1b297cad9f70b5_1111111111111110& E97
    convertToDouble +269E27
} 0x460b297cad9f70b6
test expr-28.607 {input floating-point conversion} {ieeeFloatingPoint} {
    # Ad2b dieee UN -2152 E27 x -1b297cad9f70b5_1111111111111110& E100
    convertToDouble -2152E27
} 0xc63b297cad9f70b6
test expr-28.608 {input floating-point conversion} {ieeeFloatingPoint} {
    # Ad2b dieee UN +1721 E-17 x 136071dcae4564_111111111111110& E-46
    convertToDouble +1721E-17
} 0x3d136071dcae4565
test expr-28.609 {input floating-point conversion} {ieeeFloatingPoint} {
    # Ad2b dieee UN -7979 E-27 x -134ac304747faf_111111111111110& E-77
    convertToDouble -7979E-27
} 0xbb234ac304747fb0
test expr-28.610 {input floating-point conversion} {ieeeFloatingPoint} {
    # Ad2b dieee UN +6884 E-17 x 136071dcae4564_111111111111110& E-44
    convertToDouble +6884E-17
} 0x3d336071dcae4565
test expr-28.611 {input floating-point conversion} {ieeeFloatingPoint} {
    # Ad2b dieee UN -8605 E-18 x -136071dcae4564_111111111111110& E-47
    convertToDouble -8605E-18
} 0xbd036071dcae4565
test expr-28.612 {input floating-point conversion} {ieeeFloatingPoint} {
    # Ad2b dieee UN +82854 E27 x 10570ed9e3cecc_00000000000000001& E106
    convertToDouble +82854E27
} 0x4690570ed9e3cecc
test expr-28.613 {input floating-point conversion} {ieeeFloatingPoint} {
    # Ad2b dieee UN -55684 E24 x -167d9735144ae3_00000000000000001& E95
    convertToDouble -55684E24
} 0xc5e67d9735144ae3
test expr-28.614 {input floating-point conversion} {ieeeFloatingPoint} {
    # Ad2b dieee UN +27842 E24 x 167d9735144ae3_00000000000000001& E94
    convertToDouble +27842E24
} 0x45d67d9735144ae3
test expr-28.615 {input floating-point conversion} {ieeeFloatingPoint} {
    # Ad2b dieee UN -48959 E25 x -18b7cd6ca56f85_00000000000000001& E98
    convertToDouble -48959E25
} 0xc618b7cd6ca56f85
test expr-28.616 {input floating-point conversion} {ieeeFloatingPoint} {
    # Ad2b dieee UN +81921 E-17 x 1cd2c9a6cdd003_000000000000000000001& E-41
    convertToDouble +81921E-17
} 0x3d6cd2c9a6cdd003
test expr-28.617 {input floating-point conversion} {ieeeFloatingPoint} {
    # Ad2b dieee UN -76207 E-8 x -18f8b4dd16f1df_0000000000000000001& E-11
    convertToDouble -76207E-8
} 0xbf48f8b4dd16f1df
test expr-28.618 {input floating-point conversion} {ieeeFloatingPoint} {
    # Ad2b dieee UN +4147 E-15 x 123d1b5eb1d778_000000000000000001& E-38
    convertToDouble +4147E-15
} 0x3d923d1b5eb1d778
test expr-28.619 {input floating-point conversion} {ieeeFloatingPoint} {
    # Ad2b dieee UN -41470 E-16 x -123d1b5eb1d778_000000000000000001& E-38
    convertToDouble -41470E-16
} 0xbd923d1b5eb1d778
test expr-28.620 {input floating-point conversion} {ieeeFloatingPoint} {
    # Ad2b dieee UN +89309 E24 x 12092ac5f2019e_1111111111111111110& E96
    convertToDouble +89309E24
} 0x45f2092ac5f2019f
test expr-28.621 {input floating-point conversion} {ieeeFloatingPoint} {
    # Ad2b dieee UN +75859 E26 x 17efd75a2938eb_1111111111111111111110& E102
    convertToDouble +75859E26
} 0x4657efd75a2938ec
test expr-28.622 {input floating-point conversion} {ieeeFloatingPoint} {
    # Ad2b dieee UN -75859 E25 x -132645e1ba93ef_1111111111111111111110& E99
    convertToDouble -75859E25
} 0xc6232645e1ba93f0
test expr-28.623 {input floating-point conversion} {ieeeFloatingPoint} {
    # Ad2b dieee UN +14257 E-23 x 150a246ecd44f2_1111111111111111110& E-63
    convertToDouble +14257E-23
} 0x3c050a246ecd44f3
test expr-28.624 {input floating-point conversion} {ieeeFloatingPoint} {
    # Ad2b dieee UN -28514 E-23 x -150a246ecd44f2_1111111111111111110& E-62
    convertToDouble -28514E-23
} 0xbc150a246ecd44f3
test expr-28.625 {input floating-point conversion} {ieeeFloatingPoint} {
    # Ad2b dieee UN +57028 E-23 x 150a246ecd44f2_1111111111111111110& E-61
    convertToDouble +57028E-23
} 0x3c250a246ecd44f3
test expr-28.626 {input floating-point conversion} {ieeeFloatingPoint} {
    # Ad2b dieee UN -71285 E-24 x -150a246ecd44f2_1111111111111111110& E-64
    convertToDouble -71285E-24
} 0xbbf50a246ecd44f3
test expr-28.627 {input floating-point conversion} {ieeeFloatingPoint} {
    # Ad2b dieee UN +344863 E27 x 1100c873963d6d_00000000000000000001& E108
    convertToDouble +344863E27
} 0x46b100c873963d6d
test expr-28.628 {input floating-point conversion} {ieeeFloatingPoint} {
    # Ad2b dieee UN -951735 E27 x -17764ad224e24a_000000000000000000001& E109
    convertToDouble -951735E27
} 0xc6c7764ad224e24a
test expr-28.629 {input floating-point conversion} {ieeeFloatingPoint} {
    # Ad2b dieee UN +200677 E23 x 1035e73135b834_0000000000000000001& E94
    convertToDouble +200677E23
} 0x45d035e73135b834
test expr-28.630 {input floating-point conversion} {ieeeFloatingPoint} {
    # Ad2b dieee UN -401354 E24 x -144360fd832641_0000000000000000001& E98
    convertToDouble -401354E24
} 0xc6144360fd832641
test expr-28.631 {input floating-point conversion} {ieeeFloatingPoint} {
    # Ad2b dieee UN +839604 E-11 x 119b96f36ec68b_00000000000000000000000001& E-17
    convertToDouble +839604E-11
} 0x3ee19b96f36ec68b
test expr-28.632 {input floating-point conversion} {ieeeFloatingPoint} {
    # Ad2b dieee UN -209901 E-11 x -119b96f36ec68b_00000000000000000000000001& E-19
    convertToDouble -209901E-11
} 0xbec19b96f36ec68b
test expr-28.633 {input floating-point conversion} {ieeeFloatingPoint} {
    # Ad2b dieee UN +419802 E-11 x 119b96f36ec68b_00000000000000000000000001& E-18
    convertToDouble +419802E-11
} 0x3ed19b96f36ec68b
test expr-28.634 {input floating-point conversion} {ieeeFloatingPoint} {
    # Ad2b dieee UN -537734 E-24 x -13d6c1088ae40e_0000000000000000000001& E-61
    convertToDouble -537734E-24
} 0xbc23d6c1088ae40e
test expr-28.635 {input floating-point conversion} {ieeeFloatingPoint} {
    # Ad2b dieee UN +910308 E26 x 11f3e1839eeab0_11111111111111111111110& E106
    convertToDouble +910308E26
} 0x4691f3e1839eeab1
test expr-28.636 {input floating-point conversion} {ieeeFloatingPoint} {
    # Ad2b dieee UN -227577 E26 x -11f3e1839eeab0_11111111111111111111110& E104
    convertToDouble -227577E26
} 0xc671f3e1839eeab1
test expr-28.637 {input floating-point conversion} {ieeeFloatingPoint} {
    # Ad2b dieee UN +455154 E26 x 11f3e1839eeab0_11111111111111111111110& E105
    convertToDouble +455154E26
} 0x4681f3e1839eeab1
test expr-28.638 {input floating-point conversion} {ieeeFloatingPoint} {
    # Ad2b dieee UN -531013 E25 x -10c17d25834171_11111111111111111111110& E102
    convertToDouble -531013E25
} 0xc650c17d25834172
test expr-28.639 {input floating-point conversion} {ieeeFloatingPoint} {
    # Ad2b dieee UN +963019 E-21 x 11592429784914_11111111111111111111110& E-50
    convertToDouble +963019E-21
} 0x3cd1592429784915
test expr-28.640 {input floating-point conversion} {ieeeFloatingPoint} {
    # Ad2b dieee UN -519827 E-13 x -1be872a8b30d7c_11111111111111111111110& E-25
    convertToDouble -519827E-13
} 0xbe6be872a8b30d7d
test expr-28.641 {input floating-point conversion} {ieeeFloatingPoint} {
    # Ad2b dieee UN +623402 E-27 x 178d2c97bde2a0_11111111111111111111110& E-71
    convertToDouble +623402E-27
} 0x3b878d2c97bde2a1
test expr-28.642 {input floating-point conversion} {ieeeFloatingPoint} {
    # Ad2b dieee UN -311701 E-27 x -178d2c97bde2a0_11111111111111111111110& E-72
    convertToDouble -311701E-27
} 0xbb778d2c97bde2a1
test expr-28.643 {input floating-point conversion} {ieeeFloatingPoint} {
    # Ad2b dieee UN +9613651 E26 x 17b31116270d9b_000000000000000000000001& E109
    convertToDouble +9613651E26
} 0x46c7b31116270d9b
test expr-28.644 {input floating-point conversion} {ieeeFloatingPoint} {
    # Ad2b dieee UN -9191316 E23 x -1733bfae0801fd_0000000000000000000001& E99
    convertToDouble -9191316E23
} 0xc62733bfae0801fd
test expr-28.645 {input floating-point conversion} {ieeeFloatingPoint} {
    # Ad2b dieee UN +4595658 E23 x 1733bfae0801fd_0000000000000000000001& E98
    convertToDouble +4595658E23
} 0x461733bfae0801fd
test expr-28.646 {input floating-point conversion} {ieeeFloatingPoint} {
    # Ad2b dieee UN -2297829 E23 x -1733bfae0801fd_0000000000000000000001& E97
    convertToDouble -2297829E23
} 0xc60733bfae0801fd
test expr-28.647 {input floating-point conversion} {ieeeFloatingPoint} {
    # Ad2b dieee UN -1679208 E-11 x -119b96f36ec68b_00000000000000000000000001& E-16
    convertToDouble -1679208E-11
} 0xbef19b96f36ec68b
test expr-28.648 {input floating-point conversion} {ieeeFloatingPoint} {
    # Ad2b dieee UN +3379223 E27 x 14d3794ce2fc25_1111111111111111111111110& E111
    convertToDouble +3379223E27
} 0x46e4d3794ce2fc26
test expr-28.649 {input floating-point conversion} {ieeeFloatingPoint} {
    # Ad2b dieee UN -6758446 E27 x -14d3794ce2fc25_1111111111111111111111110& E112
    convertToDouble -6758446E27
} 0xc6f4d3794ce2fc26
test expr-28.650 {input floating-point conversion} {ieeeFloatingPoint} {
    # Ad2b dieee UN +5444097 E-21 x 18849dd33c95ae_11111111111111111111111111110& E-48
    convertToDouble +5444097E-21
} 0x3cf8849dd33c95af
test expr-28.651 {input floating-point conversion} {ieeeFloatingPoint} {
    # Ad2b dieee UN -8399969 E-27 x -13d5783e85fcf7_1111111111111111111111110& E-67
    convertToDouble -8399969E-27
} 0xbbc3d5783e85fcf8
test expr-28.652 {input floating-point conversion} {ieeeFloatingPoint} {
    # Ad2b dieee UN +8366487 E-16 x 1cbf3d630403af_1111111111111111111111110& E-31
    convertToDouble +8366487E-16
} 0x3e0cbf3d630403b0
test expr-28.653 {input floating-point conversion} {ieeeFloatingPoint} {
    # Ad2b dieee UN -8366487 E-15 x -11f7865de2824d_11111111111111111111111110& E-27
    convertToDouble -8366487E-15
} 0xbe41f7865de2824e
test expr-28.654 {input floating-point conversion} {ieeeFloatingPoint} {
    # Ad2b dieee UN +65060671 E25 x 1009e7d474572a_0000000000000000000000000001& E109
    convertToDouble +65060671E25
} 0x46c009e7d474572a
test expr-28.655 {input floating-point conversion} {ieeeFloatingPoint} {
    # Ad2b dieee UN +65212389 E23 x 1493d098d37657_000000000000000000000000001& E102
    convertToDouble +65212389E23
} 0x465493d098d37657
test expr-28.656 {input floating-point conversion} {ieeeFloatingPoint} {
    # Ad2b dieee UN +55544957 E-13 x 174c1826f3010c_00000000000000000000000000001& E-18
    convertToDouble +55544957E-13
} 0x3ed74c1826f3010c
test expr-28.657 {input floating-point conversion} {ieeeFloatingPoint} {
    # Ad2b dieee UN -51040905 E-20 x -11f55b23c8bf2d_0000000000000000000000000001& E-41
    convertToDouble -51040905E-20
} 0xbd61f55b23c8bf2d
test expr-28.658 {input floating-point conversion} {ieeeFloatingPoint} {
    # Ad2b dieee UN +99585767 E-22 x 166cba8699f0f2_0000000000000000000000000001& E-47
    convertToDouble +99585767E-22
} 0x3d066cba8699f0f2
test expr-28.659 {input floating-point conversion} {ieeeFloatingPoint} {
    # Ad2b dieee UN -99585767 E-23 x -11f095387b2728_0000000000000000000000000001& E-50
    convertToDouble -99585767E-23
} 0xbcd1f095387b2728
test expr-28.660 {input floating-point conversion} {ieeeFloatingPoint} {
    # Ad2b dieee UN +40978393 E26 x 1941401cca2bfd_1111111111111111111111111110& E111
    convertToDouble +40978393E26
} 0x46e941401cca2bfe
test expr-28.661 {input floating-point conversion} {ieeeFloatingPoint} {
    # Ad2b dieee UN -67488159 E24 x -1a9e90059d12db_11111111111111111111111111110& E105
    convertToDouble -67488159E24
} 0xc68a9e90059d12dc
test expr-28.662 {input floating-point conversion} {ieeeFloatingPoint} {
    # Ad2b dieee UN +69005339 E23 x 15c634f6ef1f95_111111111111111111111111110& E102
    convertToDouble +69005339E23
} 0x4655c634f6ef1f96
test expr-28.663 {input floating-point conversion} {ieeeFloatingPoint} {
    # Ad2b dieee UN -81956786 E26 x -1941401cca2bfd_1111111111111111111111111110& E112
    convertToDouble -81956786E26
} 0xc6f941401cca2bfe
test expr-28.664 {input floating-point conversion} {ieeeFloatingPoint} {
    # Ad2b dieee UN -87105552 E-21 x -18849dd33c95ae_11111111111111111111111111110& E-44
    convertToDouble -87105552E-21
} 0xbd38849dd33c95af
test expr-28.665 {input floating-point conversion} {ieeeFloatingPoint} {
    # Ad2b dieee UN +10888194 E-21 x 18849dd33c95ae_11111111111111111111111111110& E-47
    convertToDouble +10888194E-21
} 0x3d08849dd33c95af
test expr-28.666 {input floating-point conversion} {ieeeFloatingPoint} {
    # Ad2b dieee UN -21776388 E-21 x -18849dd33c95ae_11111111111111111111111111110& E-46
    convertToDouble -21776388E-21
} 0xbd18849dd33c95af
test expr-28.667 {input floating-point conversion} {ieeeFloatingPoint} {
    # Ad2b dieee UN +635806667 E27 x 1e9cec176c96f8_000000000000000000000000000000001& E118
    convertToDouble +635806667E27
} 0x475e9cec176c96f8
test expr-28.668 {input floating-point conversion} {ieeeFloatingPoint} {
    # Ad2b dieee UN -670026614 E25 x -14a593f89f4194_00000000000000000000000000000001& E112
    convertToDouble -670026614E25
} 0xc6f4a593f89f4194
test expr-28.669 {input floating-point conversion} {ieeeFloatingPoint} {
    # Ad2b dieee UN +335013307 E26 x 19cef8f6c711f9_0000000000000000000000000000001& E114
    convertToDouble +335013307E26
} 0x4719cef8f6c711f9
test expr-28.670 {input floating-point conversion} {ieeeFloatingPoint} {
    # Ad2b dieee UN -335013307 E25 x -14a593f89f4194_00000000000000000000000000000001& E111
    convertToDouble -335013307E25
} 0xc6e4a593f89f4194
test expr-28.671 {input floating-point conversion} {ieeeFloatingPoint} {
    # Ad2b dieee UN +371790617 E-24 x 1aca538c61ba9c_000000000000000000000000000000001& E-52
    convertToDouble +371790617E-24
} 0x3cbaca538c61ba9c
test expr-28.672 {input floating-point conversion} {ieeeFloatingPoint} {
    # Ad2b dieee UN -371790617 E-25 x -156ea93d1afbb0_0000000000000000000000000000000001& E-55
    convertToDouble -371790617E-25
} 0xbc856ea93d1afbb0
test expr-28.673 {input floating-point conversion} {ieeeFloatingPoint} {
    # Ad2b dieee UN +743581234 E-24 x 1aca538c61ba9c_000000000000000000000000000000001& E-51
    convertToDouble +743581234E-24
} 0x3ccaca538c61ba9c
test expr-28.674 {input floating-point conversion} {ieeeFloatingPoint} {
    # Ad2b dieee UN -743581234 E-25 x -156ea93d1afbb0_0000000000000000000000000000000001& E-54
    convertToDouble -743581234E-25
} 0xbc956ea93d1afbb0
test expr-28.675 {input floating-point conversion} {ieeeFloatingPoint} {
    # Ad2b dieee UN +202464477 E24 x 13f6ec0435ce24_111111111111111111111111111110& E107
    convertToDouble +202464477E24
} 0x46a3f6ec0435ce25
test expr-28.676 {input floating-point conversion} {ieeeFloatingPoint} {
    # Ad2b dieee UN -404928954 E24 x -13f6ec0435ce24_111111111111111111111111111110& E108
    convertToDouble -404928954E24
} 0xc6b3f6ec0435ce25
test expr-28.677 {input floating-point conversion} {ieeeFloatingPoint} {
    # Ad2b dieee UN +997853758 E27 x 1805bfa33b98fa_111111111111111111111111111110& E119
    convertToDouble +997853758E27
} 0x476805bfa33b98fb
test expr-28.678 {input floating-point conversion} {ieeeFloatingPoint} {
    # Ad2b dieee UN -997853758 E26 x -1337cc829613fb_111111111111111111111111111110& E116
    convertToDouble -997853758E26
} 0xc73337cc829613fc
test expr-28.679 {input floating-point conversion} {ieeeFloatingPoint} {
    # Ad2b dieee UN +405498418 E-17 x 116a8093df66a6_111111111111111111111111111111110& E-28
    convertToDouble +405498418E-17
} 0x3e316a8093df66a7
test expr-28.680 {input floating-point conversion} {ieeeFloatingPoint} {
    # Ad2b dieee UN -582579084 E-14 x -186f653140a658_111111111111111111111111111111110& E-18
    convertToDouble -582579084E-14
} 0xbed86f653140a659
test expr-28.681 {input floating-point conversion} {ieeeFloatingPoint} {
    # Ad2b dieee UN +608247627 E-18 x 14e633e4a5ae61_111111111111111111111111111111110& E-31
    convertToDouble +608247627E-18
} 0x3e04e633e4a5ae62
test expr-28.682 {input floating-point conversion} {ieeeFloatingPoint} {
    # Ad2b dieee UN -291289542 E-14 x -186f653140a658_111111111111111111111111111111110& E-19
    convertToDouble -291289542E-14
} 0xbec86f653140a659
test expr-28.683 {input floating-point conversion} {ieeeFloatingPoint} {
    # Ad2b dieee UN -9537100005 E26 x -16f5b11191713a_000000000000000000000000000000001& E119
    convertToDouble -9537100005E26
} 0xc766f5b11191713a
test expr-28.684 {input floating-point conversion} {ieeeFloatingPoint} {
    # Ad2b dieee UN +6358066670 E27 x 1322138ea3de5b_000000000000000000000000000000001& E122
    convertToDouble +6358066670E27
} 0x479322138ea3de5b
test expr-28.685 {input floating-point conversion} {ieeeFloatingPoint} {
    # Ad2b dieee UN -1271613334 E27 x -1e9cec176c96f8_000000000000000000000000000000001& E119
    convertToDouble -1271613334E27
} 0xc76e9cec176c96f8
test expr-28.686 {input floating-point conversion} {ieeeFloatingPoint} {
    # Ad2b dieee UN +5229646999 E-16 x 118c3b89731f3d_000000000000000000000000000000000001& E-21
    convertToDouble +5229646999E-16
} 0x3ea18c3b89731f3d
test expr-28.687 {input floating-point conversion} {ieeeFloatingPoint} {
    # Ad2b dieee UN +5229646999 E-17 x 1c13927584fec8_00000000000000000000000000000000001& E-25
    convertToDouble +5229646999E-17
} 0x3e6c13927584fec8
test expr-28.688 {input floating-point conversion} {ieeeFloatingPoint} {
    # Ad2b dieee UN +4429943614 E24 x 1b4d37fa06864a_1111111111111111111111111111111110& E111
    convertToDouble +4429943614E24
} 0x46eb4d37fa06864b
test expr-28.689 {input floating-point conversion} {ieeeFloatingPoint} {
    # Ad2b dieee UN -8859887228 E24 x -1b4d37fa06864a_1111111111111111111111111111111110& E112
    convertToDouble -8859887228E24
} 0xc6fb4d37fa06864b
test expr-28.690 {input floating-point conversion} {ieeeFloatingPoint} {
    # Ad2b dieee UN +2214971807 E24 x 1b4d37fa06864a_1111111111111111111111111111111110& E110
    convertToDouble +2214971807E24
} 0x46db4d37fa06864b
test expr-28.691 {input floating-point conversion} {ieeeFloatingPoint} {
    # Ad2b dieee UN -4176887093 E26 x -141c692c5bd07a_111111111111111111111111111111110& E118
    convertToDouble -4176887093E26
} 0xc7541c692c5bd07b
test expr-28.692 {input floating-point conversion} {ieeeFloatingPoint} {
    # Ad2b dieee UN +4003495257 E-20 x 16026b2e07ec06_111111111111111111111111111111111110& E-35
    convertToDouble +4003495257E-20
} 0x3dc6026b2e07ec07
test expr-28.693 {input floating-point conversion} {ieeeFloatingPoint} {
    # Ad2b dieee UN -4361901637 E-23 x -188e29a9d7c5b8_11111111111111111111111111111111110& E-45
    convertToDouble -4361901637E-23
} 0xbd288e29a9d7c5b9
test expr-28.694 {input floating-point conversion} {ieeeFloatingPoint} {
    # Ad2b dieee UN +8723803274 E-23 x 188e29a9d7c5b8_11111111111111111111111111111111110& E-44
    convertToDouble +8723803274E-23
} 0x3d388e29a9d7c5b9
test expr-28.695 {input floating-point conversion} {ieeeFloatingPoint} {
    # Ad2b dieee UN -8006990514 E-20 x -16026b2e07ec06_111111111111111111111111111111111110& E-34
    convertToDouble -8006990514E-20
} 0xbdd6026b2e07ec07
test expr-28.696 {input floating-point conversion} {ieeeFloatingPoint} {
    # Ad2b dieee UN +72835110098 E27 x 1b65c41711fb6d_0000000000000000000000000000000000001& E125
    convertToDouble +72835110098E27
} 0x47cb65c41711fb6d
test expr-28.697 {input floating-point conversion} {ieeeFloatingPoint} {
    # Ad2b dieee UN -36417555049 E27 x -1b65c41711fb6d_0000000000000000000000000000000000001& E124
    convertToDouble -36417555049E27
} 0xc7bb65c41711fb6d
test expr-28.698 {input floating-point conversion} {ieeeFloatingPoint} {
    # Ad2b dieee UN +84279630104 E25 x 144a221b1cf62e_000000000000000000000000000000000001& E119
    convertToDouble +84279630104E25
} 0x47644a221b1cf62e
test expr-28.699 {input floating-point conversion} {ieeeFloatingPoint} {
    # Ad2b dieee UN -84279630104 E24 x -103b4e7c172b58_000000000000000000000000000000000001& E116
    convertToDouble -84279630104E24
} 0xc7303b4e7c172b58
test expr-28.700 {input floating-point conversion} {ieeeFloatingPoint} {
    # Ad2b dieee UN +21206176437 E-27 x 1872f563ae0cc9_0000000000000000000000000000000000001& E-56
    convertToDouble +21206176437E-27
} 0x3c7872f563ae0cc9
test expr-28.701 {input floating-point conversion} {ieeeFloatingPoint} {
    # Ad2b dieee UN -66461566917 E-22 x -1d3ae83e4322b3_00000000000000000000000000000000000001& E-38
    convertToDouble -66461566917E-22
} 0xbd9d3ae83e4322b3
test expr-28.702 {input floating-point conversion} {ieeeFloatingPoint} {
    # Ad2b dieee UN +64808355539 E-16 x 1b2ebe83265fbf_00000000000000000000000000000000000001& E-18
    convertToDouble +64808355539E-16
} 0x3edb2ebe83265fbf
test expr-28.703 {input floating-point conversion} {ieeeFloatingPoint} {
    # Ad2b dieee UN -84932679673 E-19 x -123d39339f1bf6_00000000000000000000000000000000000001& E-27
    convertToDouble -84932679673E-19
} 0xbe423d39339f1bf6
test expr-28.704 {input floating-point conversion} {ieeeFloatingPoint} {
    # Ad2b dieee UN +65205430094 E26 x 139f3e5d7fd76a_1111111111111111111111111111111111110& E122
    convertToDouble +65205430094E26
} 0x47939f3e5d7fd76b
test expr-28.705 {input floating-point conversion} {ieeeFloatingPoint} {
    # Ad2b dieee UN -68384463429 E25 x -107684982f634e_1111111111111111111111111111111111111110& E119
    convertToDouble -68384463429E25
} 0xc7607684982f634f
test expr-28.706 {input floating-point conversion} {ieeeFloatingPoint} {
    # Ad2b dieee UN +32602715047 E26 x 139f3e5d7fd76a_1111111111111111111111111111111111110& E121
    convertToDouble +32602715047E26
} 0x47839f3e5d7fd76b
test expr-28.707 {input floating-point conversion} {ieeeFloatingPoint} {
    # Ad2b dieee UN -62662203426 E27 x -1792269424688d_111111111111111111111111111111111110& E125
    convertToDouble -62662203426E27
} 0xc7c792269424688e
test expr-28.708 {input floating-point conversion} {ieeeFloatingPoint} {
    # Ad2b dieee UN +58784444678 E-18 x 1f8f45c64b4682_111111111111111111111111111111111111110& E-25
    convertToDouble +58784444678E-18
} 0x3e6f8f45c64b4683
test expr-28.709 {input floating-point conversion} {ieeeFloatingPoint} {
    # Ad2b dieee UN -50980203373 E-21 x -1c06d366394440_11111111111111111111111111111111111111111110& E-35
    convertToDouble -50980203373E-21
} 0xbdcc06d366394441
test expr-28.710 {input floating-point conversion} {ieeeFloatingPoint} {
    # Ad2b dieee UN +29392222339 E-18 x 1f8f45c64b4682_111111111111111111111111111111111111110& E-26
    convertToDouble +29392222339E-18
} 0x3e5f8f45c64b4683
test expr-28.711 {input floating-point conversion} {ieeeFloatingPoint} {
    # Ad2b dieee UN -75529940323 E-27 x -15c5203c0aad52_1111111111111111111111111111111111111110& E-54
    convertToDouble -75529940323E-27
} 0xbc95c5203c0aad53
test expr-28.712 {input floating-point conversion} {ieeeFloatingPoint} {
    # Ad2b dieee UN -937495906299 E26 x -11a1e0ebb6af11_000000000000000000000000000000000000000001& E126
    convertToDouble -937495906299E26
} 0xc7d1a1e0ebb6af11
test expr-28.713 {input floating-point conversion} {ieeeFloatingPoint} {
    # Ad2b dieee UN +842642485799 E-20 x 121879decdd7cb_000000000000000000000000000000000000000001& E-27
    convertToDouble +842642485799E-20
} 0x3e421879decdd7cb
test expr-28.714 {input floating-point conversion} {ieeeFloatingPoint} {
    # Ad2b dieee UN -387824150699 E-23 x -110e8302245571_00000000000000000000000000000000000000001& E-38
    convertToDouble -387824150699E-23
} 0xbd910e8302245571
test expr-28.715 {input floating-point conversion} {ieeeFloatingPoint} {
    # Ad2b dieee UN +924948814726 E-27 x 10a992d1fc6ded_00000000000000000000000000000000000000001& E-50
    convertToDouble +924948814726E-27
} 0x3cd0a992d1fc6ded
test expr-28.716 {input floating-point conversion} {ieeeFloatingPoint} {
    # Ad2b dieee UN -775648301398 E-23 x -110e8302245571_00000000000000000000000000000000000000001& E-37
    convertToDouble -775648301398E-23
} 0xbda10e8302245571
test expr-28.717 {input floating-point conversion} {ieeeFloatingPoint} {
    # Ad2b dieee UN +547075707432 E25 x 107684982f634e_1111111111111111111111111111111111111110& E122
    convertToDouble +547075707432E25
} 0x47907684982f634f
test expr-28.718 {input floating-point conversion} {ieeeFloatingPoint} {
    # Ad2b dieee UN +683844634290 E24 x 107684982f634e_1111111111111111111111111111111111111110& E119
    convertToDouble +683844634290E24
} 0x47607684982f634f
test expr-28.719 {input floating-point conversion} {ieeeFloatingPoint} {
    # Ad2b dieee UN -136768926858 E25 x -107684982f634e_1111111111111111111111111111111111111110& E120
    convertToDouble -136768926858E25
} 0xc7707684982f634f
test expr-28.720 {input floating-point conversion} {ieeeFloatingPoint} {
    # Ad2b dieee UN +509802033730 E-22 x 1c06d366394440_11111111111111111111111111111111111111111110& E-35
    convertToDouble +509802033730E-22
} 0x3dcc06d366394441
test expr-28.721 {input floating-point conversion} {ieeeFloatingPoint} {
    # Ad2b dieee UN +101960406746 E-21 x 1c06d366394440_11111111111111111111111111111111111111111110& E-34
    convertToDouble +101960406746E-21
} 0x3ddc06d366394441
test expr-28.722 {input floating-point conversion} {ieeeFloatingPoint} {
    # Ad2b dieee UN -815683253968 E-21 x -1c06d366394440_11111111111111111111111111111111111111111110& E-31
    convertToDouble -815683253968E-21
} 0xbe0c06d366394441
test expr-28.723 {input floating-point conversion} {ieeeFloatingPoint} {
    # Ad2b dieee UN +7344124123524 E24 x 1619b519dd6833_00000000000000000000000000000000000000000001& E122
    convertToDouble +7344124123524E24
} 0x479619b519dd6833
test expr-28.724 {input floating-point conversion} {ieeeFloatingPoint} {
    # Ad2b dieee UN -9180155154405 E23 x -1619b519dd6833_00000000000000000000000000000000000000000001& E119
    convertToDouble -9180155154405E23
} 0xc76619b519dd6833
test expr-28.725 {input floating-point conversion} {ieeeFloatingPoint} {
    # Ad2b dieee UN +6479463327323 E27 x 130a9b3e9bd05e_00000000000000000000000000000000000000000001& E132
    convertToDouble +6479463327323E27
} 0x48330a9b3e9bd05e
test expr-28.726 {input floating-point conversion} {ieeeFloatingPoint} {
    # Ad2b dieee UN -1836031030881 E24 x -1619b519dd6833_00000000000000000000000000000000000000000001& E120
    convertToDouble -1836031030881E24
} 0xc77619b519dd6833
test expr-28.727 {input floating-point conversion} {ieeeFloatingPoint} {
    # Ad2b dieee UN +4337269293039 E-19 x 1d1b5f354c63d6_00000000000000000000000000000000000000000001& E-22
    convertToDouble +4337269293039E-19
} 0x3e9d1b5f354c63d6
test expr-28.728 {input floating-point conversion} {ieeeFloatingPoint} {
    # Ad2b dieee UN -4599163554373 E-23 x -1948bf4d34088d_00000000000000000000000000000000000000000001& E-35
    convertToDouble -4599163554373E-23
} 0xbdc948bf4d34088d
test expr-28.729 {input floating-point conversion} {ieeeFloatingPoint} {
    # Ad2b dieee UN +9198327108746 E-23 x 1948bf4d34088d_00000000000000000000000000000000000000000001& E-34
    convertToDouble +9198327108746E-23
} 0x3dd948bf4d34088d
test expr-28.730 {input floating-point conversion} {ieeeFloatingPoint} {
    # Ad2b dieee UN +4812803938347 E27 x 1c4980a4ee94ce_111111111111111111111111111111111111111111110& E131
    convertToDouble +4812803938347E27
} 0x482c4980a4ee94cf
test expr-28.731 {input floating-point conversion} {ieeeFloatingPoint} {
    # Ad2b dieee UN -8412030890011 E23 x -14405075e52db9_11111111111111111111111111111111111111111110& E119
    convertToDouble -8412030890011E23
} 0xc764405075e52dba
test expr-28.732 {input floating-point conversion} {ieeeFloatingPoint} {
    # Ad2b dieee UN +9625607876694 E27 x 1c4980a4ee94ce_111111111111111111111111111111111111111111110& E132
    convertToDouble +9625607876694E27
} 0x483c4980a4ee94cf
test expr-28.733 {input floating-point conversion} {ieeeFloatingPoint} {
    # Ad2b dieee UN -4739968828249 E24 x -1c87140cdf8a1d_1111111111111111111111111111111111111111110& E121
    convertToDouble -4739968828249E24
} 0xc78c87140cdf8a1e
test expr-28.734 {input floating-point conversion} {ieeeFloatingPoint} {
    # Ad2b dieee UN +9697183891673 E-23 x 1aa7c959b6a666_11111111111111111111111111111111111111111111110& E-34
    convertToDouble +9697183891673E-23
} 0x3ddaa7c959b6a667
test expr-28.735 {input floating-point conversion} {ieeeFloatingPoint} {
    # Ad2b dieee UN -7368108517543 E-20 x -13c7535bbd85a1_1111111111111111111111111111111111111111111110& E-24
    convertToDouble -7368108517543E-20
} 0xbe73c7535bbd85a2
test expr-28.736 {input floating-point conversion} {ieeeFloatingPoint} {
    # Ad2b dieee UN +51461358161422 E25 x 18326f87d4cae0_0000000000000000000000000000000000000000000000001& E128
    convertToDouble +51461358161422E25
} 0x47f8326f87d4cae0
test expr-28.737 {input floating-point conversion} {ieeeFloatingPoint} {
    # Ad2b dieee UN -77192037242133 E26 x -16af488f577e32_0000000000000000000000000000000000000000000000001& E132
    convertToDouble -77192037242133E26
} 0xc836af488f577e32
test expr-28.738 {input floating-point conversion} {ieeeFloatingPoint} {
    # Ad2b dieee UN +77192037242133 E25 x 1225d3a5df9828_0000000000000000000000000000000000000000000000001& E129
    convertToDouble +77192037242133E25
} 0x480225d3a5df9828
test expr-28.739 {input floating-point conversion} {ieeeFloatingPoint} {
    # Ad2b dieee UN -51461358161422 E27 x -12e767221e3e7f_0000000000000000000000000000000000000000000000001& E135
    convertToDouble -51461358161422E27
} 0xc862e767221e3e7f
test expr-28.740 {input floating-point conversion} {ieeeFloatingPoint} {
    # Ad2b dieee UN +43999661561541 E-21 x 179f4476d372a3_0000000000000000000000000000000000000000000000001& E-25
    convertToDouble +43999661561541E-21
} 0x3e679f4476d372a3
test expr-28.741 {input floating-point conversion} {ieeeFloatingPoint} {
    # Ad2b dieee UN -87999323123082 E-21 x -179f4476d372a3_0000000000000000000000000000000000000000000000001& E-24
    convertToDouble -87999323123082E-21
} 0xbe779f4476d372a3
test expr-28.742 {input floating-point conversion} {ieeeFloatingPoint} {
    # Ad2b dieee UN +48374886826137 E-26 x 110538f23350d5_00000000000000000000000000000000000000000000001& E-41
    convertToDouble +48374886826137E-26
} 0x3d610538f23350d5
test expr-28.743 {input floating-point conversion} {ieeeFloatingPoint} {
    # Ad2b dieee UN -57684246567111 E-23 x -13d1f5c1b8a912_00000000000000000000000000000000000000000000001& E-31
    convertToDouble -57684246567111E-23
} 0xbe03d1f5c1b8a912
test expr-28.744 {input floating-point conversion} {ieeeFloatingPoint} {
    # Ad2b dieee UN +87192805957686 E23 x 1a3d16e55a9664_1111111111111111111111111111111111111111111110& E122
    convertToDouble +87192805957686E23
} 0x479a3d16e55a9665
test expr-28.745 {input floating-point conversion} {ieeeFloatingPoint} {
    # Ad2b dieee UN -75108713005913 E24 x -1c40b4baa79655_11111111111111111111111111111111111111111111110& E125
    convertToDouble -75108713005913E24
} 0xc7cc40b4baa79656
test expr-28.746 {input floating-point conversion} {ieeeFloatingPoint} {
    # Ad2b dieee UN +64233110587487 E27 x 179873e38669a6_1111111111111111111111111111111111111111111110& E135
    convertToDouble +64233110587487E27
} 0x48679873e38669a7
test expr-28.747 {input floating-point conversion} {ieeeFloatingPoint} {
    # Ad2b dieee UN -77577471133384 E-23 x -1aa7c959b6a666_11111111111111111111111111111111111111111111110& E-31
    convertToDouble -77577471133384E-23
} 0xbe0aa7c959b6a667
test expr-28.748 {input floating-point conversion} {ieeeFloatingPoint} {
    # Ad2b dieee UN +48485919458365 E-24 x 1aa7c959b6a666_11111111111111111111111111111111111111111111110& E-35
    convertToDouble +48485919458365E-24
} 0x3dcaa7c959b6a667
test expr-28.749 {input floating-point conversion} {ieeeFloatingPoint} {
    # Ad2b dieee UN -56908598265713 E-26 x -1405deef4bdef5_111111111111111111111111111111111111111111111110& E-41
    convertToDouble -56908598265713E-26
} 0xbd6405deef4bdef6
test expr-28.750 {input floating-point conversion} {ieeeFloatingPoint} {
    # Ad2b dieee UN +589722294620133 E23 x 162ed1b287caef_00000000000000000000000000000000000000000000000001& E125
    convertToDouble +589722294620133E23
} 0x47c62ed1b287caef
test expr-28.751 {input floating-point conversion} {ieeeFloatingPoint} {
    # Ad2b dieee UN +652835804449289 E-22 x 118640e490b087_0000000000000000000000000000000000000000000000000001& E-24
    convertToDouble +652835804449289E-22
} 0x3e718640e490b087
test expr-28.752 {input floating-point conversion} {ieeeFloatingPoint} {
    # Ad2b dieee UN -656415363936202 E-23 x -1c315cfe25d201_00000000000000000000000000000000000000000000000001& E-28
    convertToDouble -656415363936202E-23
} 0xbe3c315cfe25d201
test expr-28.753 {input floating-point conversion} {ieeeFloatingPoint} {
    # Ad2b dieee UN +579336749585745 E-25 x 1fd9709d9aeb19_00000000000000000000000000000000000000000000000001& E-35
    convertToDouble +579336749585745E-25
} 0x3dcfd9709d9aeb19
test expr-28.754 {input floating-point conversion} {ieeeFloatingPoint} {
    # Ad2b dieee UN -381292764980839 E-26 x -10c4f9921c3f8f_00000000000000000000000000000000000000000000000001& E-38
    convertToDouble -381292764980839E-26
} 0xbd90c4f9921c3f8f
test expr-28.755 {input floating-point conversion} {ieeeFloatingPoint} {
    # Ad2b dieee UN +965265859649698 E23 x 12279607edcb0c_1111111111111111111111111111111111111111111111110& E126
    convertToDouble +965265859649698E23
} 0x47d2279607edcb0d
test expr-28.756 {input floating-point conversion} {ieeeFloatingPoint} {
    # Ad2b dieee UN -848925235434882 E27 x -137d88ba4b43e3_1111111111111111111111111111111111111111111111111110& E139
    convertToDouble -848925235434882E27
} 0xc8a37d88ba4b43e4
test expr-28.757 {input floating-point conversion} {ieeeFloatingPoint} {
    # Ad2b dieee UN +536177612222491 E23 x 142b33dd3acafd_11111111111111111111111111111111111111111111111110& E125
    convertToDouble +536177612222491E23
} 0x47c42b33dd3acafe
test expr-28.758 {input floating-point conversion} {ieeeFloatingPoint} {
    # Ad2b dieee UN -424462617717441 E27 x -137d88ba4b43e3_1111111111111111111111111111111111111111111111111110& E138
    convertToDouble -424462617717441E27
} 0xc8937d88ba4b43e4
test expr-28.759 {input floating-point conversion} {ieeeFloatingPoint} {
    # Ad2b dieee UN +276009279888989 E-27 x 136c242313c288_111111111111111111111111111111111111111111111111110& E-42
    convertToDouble +276009279888989E-27
} 0x3d536c242313c289
test expr-28.760 {input floating-point conversion} {ieeeFloatingPoint} {
    # Ad2b dieee UN -608927158043691 E-26 x -1ac7e909c22f09_11111111111111111111111111111111111111111111111110& E-38
    convertToDouble -608927158043691E-26
} 0xbd9ac7e909c22f0a
test expr-28.761 {input floating-point conversion} {ieeeFloatingPoint} {
    # Ad2b dieee UN +552018559777978 E-27 x 136c242313c288_111111111111111111111111111111111111111111111111110& E-41
    convertToDouble +552018559777978E-27
} 0x3d636c242313c289
test expr-28.762 {input floating-point conversion} {ieeeFloatingPoint} {
    # Ad2b dieee UN -425678377667758 E-22 x -16da7aa49bdcd5_1111111111111111111111111111111111111111111111110& E-25
    convertToDouble -425678377667758E-22
} 0xbe66da7aa49bdcd6
test expr-28.763 {input floating-point conversion} {ieeeFloatingPoint} {
    # Ad2b dieee UN +8013702726927119 E26 x 126607f8f1b29e_00000000000000000000000000000000000000000000000000001& E139
    convertToDouble +8013702726927119E26
} 0x48a26607f8f1b29e
test expr-28.764 {input floating-point conversion} {ieeeFloatingPoint} {
    # Ad2b dieee UN +8862627962362001 E27 x 196f3b0e7787c2_00000000000000000000000000000000000000000000000000001& E142
    convertToDouble +8862627962362001E27
} 0x48d96f3b0e7787c2
test expr-28.765 {input floating-point conversion} {ieeeFloatingPoint} {
    # Ad2b dieee UN -5068007907757162 E26 x -17456a27848397_00000000000000000000000000000000000000000000000000001& E138
    convertToDouble -5068007907757162E26
} 0xc897456a27848397
test expr-28.766 {input floating-point conversion} {ieeeFloatingPoint} {
    # Ad2b dieee UN -7379714799828406 E-23 x -13cf4d2839e036_00000000000000000000000000000000000000000000000000001& E-24
    convertToDouble -7379714799828406E-23
} 0xbe73cf4d2839e036
test expr-28.767 {input floating-point conversion} {ieeeFloatingPoint} {
    # Ad2b dieee UN +4114538064016107 E-27 x 12188eda98010c_0000000000000000000000000000000000000000000000000001& E-38
    convertToDouble +4114538064016107E-27
} 0x3d92188eda98010c
test expr-28.768 {input floating-point conversion} {ieeeFloatingPoint} {
    # Ad2b dieee UN -3689857399914203 E-23 x -13cf4d2839e036_00000000000000000000000000000000000000000000000000001& E-25
    convertToDouble -3689857399914203E-23
} 0xbe63cf4d2839e036
test expr-28.769 {input floating-point conversion} {ieeeFloatingPoint} {
    # Ad2b dieee UN +5575954851815478 E23 x 1a37cfbf2ffdb5_1111111111111111111111111111111111111111111111111110& E128
    convertToDouble +5575954851815478E23
} 0x47fa37cfbf2ffdb6
test expr-28.770 {input floating-point conversion} {ieeeFloatingPoint} {
    # Ad2b dieee UN +3395700941739528 E27 x 137d88ba4b43e3_1111111111111111111111111111111111111111111111111110& E141
    convertToDouble +3395700941739528E27
} 0x48c37d88ba4b43e4
test expr-28.771 {input floating-point conversion} {ieeeFloatingPoint} {
    # Ad2b dieee UN +4115535777581961 E-23 x 1618596be30fe4_111111111111111111111111111111111111111111111111111110& E-25
    convertToDouble +4115535777581961E-23
} 0x3e6618596be30fe5
test expr-28.772 {input floating-point conversion} {ieeeFloatingPoint} {
    # Ad2b dieee UN -8231071555163922 E-23 x -1618596be30fe4_111111111111111111111111111111111111111111111111111110& E-24
    convertToDouble -8231071555163922E-23
} 0xbe7618596be30fe5
test expr-28.773 {input floating-point conversion} {ieeeFloatingPoint} {
    # Ad2b dieee UN +6550246696190871 E-26 x 1201538b0f8c69_111111111111111111111111111111111111111111111111111110& E-34
    convertToDouble +6550246696190871E-26
} 0x3dd201538b0f8c6a
test expr-28.774 {input floating-point conversion} {ieeeFloatingPoint} {
    # Ad2b dieee UN -68083046403986701 E27 x -186c70ba8ba28d_000000000000000000000000000000000000000000000000000000001& E145
    convertToDouble -68083046403986701E27
} 0xc9086c70ba8ba28d
test expr-28.775 {input floating-point conversion} {ieeeFloatingPoint} {
    # Ad2b dieee UN +43566388595783643 E27 x 1f41e1bf48b03f_111111111111111111111111111111111111111111111111111111110& E144
    convertToDouble +43566388595783643E27
} 0x48ff41e1bf48b040
test expr-28.776 {input floating-point conversion} {ieeeFloatingPoint} {
    # Ad2b dieee UN -87132777191567286 E27 x -1f41e1bf48b03f_111111111111111111111111111111111111111111111111111111110& E145
    convertToDouble -87132777191567286E27
} 0xc90f41e1bf48b040
test expr-28.777 {input floating-point conversion} {ieeeFloatingPoint} {
    # Ad2b dieee UN +59644881059342141 E25 x 1b6338d9d8ae38_11111111111111111111111111111111111111111111111111111110& E138
    convertToDouble +59644881059342141E25
} 0x489b6338d9d8ae39
test expr-28.778 {input floating-point conversion} {ieeeFloatingPoint} {
    # Ad2b dieee UN -83852770718576667 E23 x -18a4619ed6f442_111111111111111111111111111111111111111111111111111111110& E132
    convertToDouble -83852770718576667E23
} 0xc838a4619ed6f443
test expr-28.779 {input floating-point conversion} {ieeeFloatingPoint} {
    # Ad2b dieee UN +99482967418206961 E-25 x 155d224bfed7ac_11111111111111111111111111111111111111111111111111111111110& E-27
    convertToDouble +99482967418206961E-25
} 0x3e455d224bfed7ad
test expr-28.780 {input floating-point conversion} {ieeeFloatingPoint} {
    # Ad2b dieee UN -99482967418206961 E-26 x -11174ea3324623_11111111111111111111111111111111111111111111111111111111110& E-30
    convertToDouble -99482967418206961E-26
} 0xbe11174ea3324624
test expr-28.781 {input floating-point conversion} {ieeeFloatingPoint} {
    # Ad2b dieee UN +87446669969994614 E-27 x 1809832942376d_11111111111111111111111111111111111111111111111111111110& E-34
    convertToDouble +87446669969994614E-27
} 0x3dd809832942376e
test expr-28.782 {input floating-point conversion} {ieeeFloatingPoint} {
    # Ad2b dieee UN -43723334984997307 E-27 x -1809832942376d_11111111111111111111111111111111111111111111111111111110& E-35
    convertToDouble -43723334984997307E-27
} 0xbdc809832942376e
test expr-28.783 {input floating-point conversion} {ieeeFloatingPoint} {
    # Ad2b dieee UN +5 E24 x 108b2a2c280290_1001& E82
    convertToDouble +5E24
} 0x45108b2a2c280291
test expr-28.784 {input floating-point conversion} {ieeeFloatingPoint} {
    # Ad2b dieee UN -8 E25 x -108b2a2c280290_1001& E86
    convertToDouble -8E25
} 0xc5508b2a2c280291
test expr-28.785 {input floating-point conversion} {ieeeFloatingPoint} {
    # Ad2b dieee UN +1 E25 x 108b2a2c280290_1001& E83
    convertToDouble +1E25
} 0x45208b2a2c280291
test expr-28.786 {input floating-point conversion} {ieeeFloatingPoint} {
    # Ad2b dieee UN -4 E25 x -108b2a2c280290_1001& E85
    convertToDouble -4E25
} 0xc5408b2a2c280291
test expr-28.787 {input floating-point conversion} {ieeeFloatingPoint} {
    # Ad2b dieee UN +2 E-5 x 14f8b588e368f0_100001& E-16
    convertToDouble +2E-5
} 0x3ef4f8b588e368f1
test expr-28.788 {input floating-point conversion} {ieeeFloatingPoint} {
    # Ad2b dieee UN -5 E-6 x -14f8b588e368f0_100001& E-18
    convertToDouble -5E-6
} 0xbed4f8b588e368f1
test expr-28.789 {input floating-point conversion} {ieeeFloatingPoint} {
    # Ad2b dieee UN +4 E-5 x 14f8b588e368f0_100001& E-15
    convertToDouble +4E-5
} 0x3f04f8b588e368f1
test expr-28.790 {input floating-point conversion} {ieeeFloatingPoint} {
    # Ad2b dieee UN -3 E-20 x -11b578c96db19a_100001& E-65
    convertToDouble -3E-20
} 0xbbe1b578c96db19b
test expr-28.791 {input floating-point conversion} {ieeeFloatingPoint} {
    # Ad2b dieee UN +3 E27 x 1363156bbee301_0110& E91
    convertToDouble +3E27
} 0x45a363156bbee301
test expr-28.792 {input floating-point conversion} {ieeeFloatingPoint} {
    # Ad2b dieee UN -9 E26 x -1743b34e18439b_010& E89
    convertToDouble -9E26
} 0xc58743b34e18439b
test expr-28.793 {input floating-point conversion} {ieeeFloatingPoint} {
    # Ad2b dieee UN +7 E25 x 1cf389cd46047d_00& E85
    convertToDouble +7E25
} 0x454cf389cd46047d
test expr-28.794 {input floating-point conversion} {ieeeFloatingPoint} {
    # Ad2b dieee UN -6 E27 x -1363156bbee301_0110& E92
    convertToDouble -6E27
} 0xc5b363156bbee301
test expr-28.795 {input floating-point conversion} {ieeeFloatingPoint} {
    # Ad2b dieee UN +2 E-21 x 12e3b40a0e9b4f_0111110& E-69
    convertToDouble +2E-21
} 0x3ba2e3b40a0e9b4f
test expr-28.796 {input floating-point conversion} {ieeeFloatingPoint} {
    # Ad2b dieee UN -5 E-22 x -12e3b40a0e9b4f_0111110& E-71
    convertToDouble -5E-22
} 0xbb82e3b40a0e9b4f
test expr-28.797 {input floating-point conversion} {ieeeFloatingPoint} {
    # Ad2b dieee UN -4 E-21 x -12e3b40a0e9b4f_0111110& E-68
    convertToDouble -4E-21
} 0xbbb2e3b40a0e9b4f
test expr-28.798 {input floating-point conversion} {ieeeFloatingPoint} {
    # Ad2b dieee UN +87 E25 x 167d2d5406637c_10001& E89
    convertToDouble +87E25
} 0x45867d2d5406637d
test expr-28.799 {input floating-point conversion} {ieeeFloatingPoint} {
    # Ad2b dieee UN -97 E24 x -140f232256e982_1000000001& E86
    convertToDouble -97E24
} 0xc5540f232256e983
test expr-28.800 {input floating-point conversion} {ieeeFloatingPoint} {
    # Ad2b dieee UN +82 E-24 x 18c87154dff6c6_1000000001& E-74
    convertToDouble +82E-24
} 0x3b58c87154dff6c7
test expr-28.801 {input floating-point conversion} {ieeeFloatingPoint} {
    # Ad2b dieee UN -41 E-24 x -18c87154dff6c6_1000000001& E-75
    convertToDouble -41E-24
} 0xbb48c87154dff6c7
test expr-28.802 {input floating-point conversion} {ieeeFloatingPoint} {
    # Ad2b dieee UN +76 E-23 x 1cb644dc1633c0_10000001& E-71
    convertToDouble +76E-23
} 0x3b8cb644dc1633c1
test expr-28.803 {input floating-point conversion} {ieeeFloatingPoint} {
    # Ad2b dieee UN +83 E25 x 15747ab143e353_011111111110& E89
    convertToDouble +83E25
} 0x4585747ab143e353
test expr-28.804 {input floating-point conversion} {ieeeFloatingPoint} {
    # Ad2b dieee UN -50 E27 x -1431e0fae6d721_0111110& E95
    convertToDouble -50E27
} 0xc5e431e0fae6d721
test expr-28.805 {input floating-point conversion} {ieeeFloatingPoint} {
    # Ad2b dieee UN +25 E27 x 1431e0fae6d721_0111110& E94
    convertToDouble +25E27
} 0x45d431e0fae6d721
test expr-28.806 {input floating-point conversion} {ieeeFloatingPoint} {
    # Ad2b dieee UN -99 E27 x -13fe2e171cda19_011110& E96
    convertToDouble -99E27
} 0xc5f3fe2e171cda19
test expr-28.807 {input floating-point conversion} {ieeeFloatingPoint} {
    # Ad2b dieee UN +97 E-10 x 14d4a1a3157dc7_011111110& E-27
    convertToDouble +97E-10
} 0x3e44d4a1a3157dc7
test expr-28.808 {input floating-point conversion} {ieeeFloatingPoint} {
    # Ad2b dieee UN -57 E-20 x -15077f6f3242e7_011111110& E-61
    convertToDouble -57E-20
} 0xbc25077f6f3242e7
test expr-28.809 {input floating-point conversion} {ieeeFloatingPoint} {
    # Ad2b dieee UN +997 E23 x 149e12f51c1a3c_10000000001& E86
    convertToDouble +997E23
} 0x45549e12f51c1a3d
test expr-28.810 {input floating-point conversion} {ieeeFloatingPoint} {
    # Ad2b dieee UN +776 E24 x 140f232256e982_1000000001& E89
    convertToDouble +776E24
} 0x45840f232256e983
test expr-28.811 {input floating-point conversion} {ieeeFloatingPoint} {
    # Ad2b dieee UN -388 E24 x -140f232256e982_1000000001& E88
    convertToDouble -388E24
} 0xc5740f232256e983
test expr-28.812 {input floating-point conversion} {ieeeFloatingPoint} {
    # Ad2b dieee UN +521 E-10 x 1bf891c92c0890_100000000001& E-25
    convertToDouble +521E-10
} 0x3e6bf891c92c0891
test expr-28.813 {input floating-point conversion} {ieeeFloatingPoint} {
    # Ad2b dieee UN -506 E-26 x -1877fa0260beb2_10000000001& E-78
    convertToDouble -506E-26
} 0xbb1877fa0260beb3
test expr-28.814 {input floating-point conversion} {ieeeFloatingPoint} {
    # Ad2b dieee UN +739 E-10 x 13d65e8c76722c_10000000001& E-24
    convertToDouble +739E-10
} 0x3e73d65e8c76722d
test expr-28.815 {input floating-point conversion} {ieeeFloatingPoint} {
    # Ad2b dieee UN -867 E-7 x -16ba56a8834168_100000000001& E-14
    convertToDouble -867E-7
} 0xbf16ba56a8834169
test expr-28.816 {input floating-point conversion} {ieeeFloatingPoint} {
    # Ad2b dieee UN -415 E24 x -15747ab143e353_011111111110& E88
    convertToDouble -415E24
} 0xc575747ab143e353
test expr-28.817 {input floating-point conversion} {ieeeFloatingPoint} {
    # Ad2b dieee UN +332 E25 x 15747ab143e353_011111111110& E91
    convertToDouble +332E25
} 0x45a5747ab143e353
test expr-28.818 {input floating-point conversion} {ieeeFloatingPoint} {
    # Ad2b dieee UN -664 E25 x -15747ab143e353_011111111110& E92
    convertToDouble -664E25
} 0xc5b5747ab143e353
test expr-28.819 {input floating-point conversion} {ieeeFloatingPoint} {
    # Ad2b dieee UN +291 E-13 x 1ffeebfc8b81b5_01111111111110& E-36
    convertToDouble +291E-13
} 0x3dbffeebfc8b81b5
test expr-28.820 {input floating-point conversion} {ieeeFloatingPoint} {
    # Ad2b dieee UN -982 E-8 x -14981285e98e79_0111111111110& E-17
    convertToDouble -982E-8
} 0xbee4981285e98e79
test expr-28.821 {input floating-point conversion} {ieeeFloatingPoint} {
    # Ad2b dieee UN +582 E-13 x 1ffeebfc8b81b5_01111111111110& E-35
    convertToDouble +582E-13
} 0x3dcffeebfc8b81b5
test expr-28.822 {input floating-point conversion} {ieeeFloatingPoint} {
    # Ad2b dieee UN -491 E-8 x -14981285e98e79_0111111111110& E-18
    convertToDouble -491E-8
} 0xbed4981285e98e79
test expr-28.823 {input floating-point conversion} {ieeeFloatingPoint} {
    # Ad2b dieee UN +4574 E26 x 1717c1a612f954_100000000001& E98
    convertToDouble +4574E26
} 0x461717c1a612f955
test expr-28.824 {input floating-point conversion} {ieeeFloatingPoint} {
    # Ad2b dieee UN -8609 E26 x -15bb6f942546ee_1000000000001& E99
    convertToDouble -8609E26
} 0xc625bb6f942546ef
test expr-28.825 {input floating-point conversion} {ieeeFloatingPoint} {
    # Ad2b dieee UN +2287 E26 x 1717c1a612f954_100000000001& E97
    convertToDouble +2287E26
} 0x460717c1a612f955
test expr-28.826 {input floating-point conversion} {ieeeFloatingPoint} {
    # Ad2b dieee UN -4818 E24 x -1f22b65eb419a0_10000000001& E91
    convertToDouble -4818E24
} 0xc5af22b65eb419a1
test expr-28.827 {input floating-point conversion} {ieeeFloatingPoint} {
    # Ad2b dieee UN +6529 E-8 x 111d89a8b5c142_100000000000001& E-14
    convertToDouble +6529E-8
} 0x3f111d89a8b5c143
test expr-28.828 {input floating-point conversion} {ieeeFloatingPoint} {
    # Ad2b dieee UN -8151 E-21 x -12cb804b61b898_1000000000000001& E-57
    convertToDouble -8151E-21
} 0xbc62cb804b61b899
test expr-28.829 {input floating-point conversion} {ieeeFloatingPoint} {
    # Ad2b dieee UN +1557 E-12 x 1abfc227ab1026_10000000000001& E-30
    convertToDouble +1557E-12
} 0x3e1abfc227ab1027
test expr-28.830 {input floating-point conversion} {ieeeFloatingPoint} {
    # Ad2b dieee UN -2573 E-18 x -172cef1ebbca44_10000000000001& E-49
    convertToDouble -2573E-18
} 0xbce72cef1ebbca45
test expr-28.831 {input floating-point conversion} {ieeeFloatingPoint} {
    # Ad2b dieee UN +4929 E-16 x 1157a604ed019f_0111111111111110& E-41
    convertToDouble +4929E-16
} 0x3d6157a604ed019f
test expr-28.832 {input floating-point conversion} {ieeeFloatingPoint} {
    # Ad2b dieee UN -3053 E-22 x -1686f435fe6b6b_011111111111110& E-62
    convertToDouble -3053E-22
} 0xbc1686f435fe6b6b
test expr-28.833 {input floating-point conversion} {ieeeFloatingPoint} {
    # Ad2b dieee UN +9858 E-16 x 1157a604ed019f_0111111111111110& E-40
    convertToDouble +9858E-16
} 0x3d7157a604ed019f
test expr-28.834 {input floating-point conversion} {ieeeFloatingPoint} {
    # Ad2b dieee UN -7767 E-11 x -14d971170ed055_011111111111110& E-24
    convertToDouble -7767E-11
} 0xbe74d971170ed055
test expr-28.835 {input floating-point conversion} {ieeeFloatingPoint} {
    # Ad2b dieee UN +54339 E26 x 1125782ec15cbe_100000000000000001& E102
    convertToDouble +54339E26
} 0x465125782ec15cbf
test expr-28.836 {input floating-point conversion} {ieeeFloatingPoint} {
    # Ad2b dieee UN -62409 E25 x -1f822c980d4bb2_100000000000000001& E98
    convertToDouble -62409E25
} 0xc61f822c980d4bb3
test expr-28.837 {input floating-point conversion} {ieeeFloatingPoint} {
    # Ad2b dieee UN +32819 E27 x 19e3be885fc16a_100000000000001& E104
    convertToDouble +32819E27
} 0x4679e3be885fc16b
test expr-28.838 {input floating-point conversion} {ieeeFloatingPoint} {
    # Ad2b dieee UN -89849 E27 x -11b8371b6dda04_1000000000000001& E106
    convertToDouble -89849E27
} 0xc691b8371b6dda05
test expr-28.839 {input floating-point conversion} {ieeeFloatingPoint} {
    # Ad2b dieee UN +63876 E-20 x 1703856844bdbe_1000000000000000000001& E-51
    convertToDouble +63876E-20
} 0x3cc703856844bdbf
test expr-28.840 {input floating-point conversion} {ieeeFloatingPoint} {
    # Ad2b dieee UN -15969 E-20 x -1703856844bdbe_1000000000000000000001& E-53
    convertToDouble -15969E-20
} 0xbca703856844bdbf
test expr-28.841 {input floating-point conversion} {ieeeFloatingPoint} {
    # Ad2b dieee UN +31938 E-20 x 1703856844bdbe_1000000000000000000001& E-52
    convertToDouble +31938E-20
} 0x3cb703856844bdbf
test expr-28.842 {input floating-point conversion} {ieeeFloatingPoint} {
    # Ad2b dieee UN -79845 E-21 x -1703856844bdbe_1000000000000000000001& E-54
    convertToDouble -79845E-21
} 0xbc9703856844bdbf
test expr-28.843 {input floating-point conversion} {ieeeFloatingPoint} {
    # Ad2b dieee UN +89306 E27 x 119cccff237e17_011111111111110& E106
    convertToDouble +89306E27
} 0x46919cccff237e17
test expr-28.844 {input floating-point conversion} {ieeeFloatingPoint} {
    # Ad2b dieee UN -25487 E24 x -1496968ba07117_01111111111110& E94
    convertToDouble -25487E24
} 0xc5d496968ba07117
test expr-28.845 {input floating-point conversion} {ieeeFloatingPoint} {
    # Ad2b dieee UN +79889 E24 x 10222a1c7e27d3_01111111111110& E96
    convertToDouble +79889E24
} 0x45f0222a1c7e27d3
test expr-28.846 {input floating-point conversion} {ieeeFloatingPoint} {
    # Ad2b dieee UN -97379 E26 x -1eba3685911519_011111111111111110& E102
    convertToDouble -97379E26
} 0xc65eba3685911519
test expr-28.847 {input floating-point conversion} {ieeeFloatingPoint} {
    # Ad2b dieee UN +81002 E-8 x 1a8af0b45d9531_0111111111111111110& E-11
    convertToDouble +81002E-8
} 0x3f4a8af0b45d9531
test expr-28.848 {input floating-point conversion} {ieeeFloatingPoint} {
    # Ad2b dieee UN -43149 E-25 x -146064de6ecbed_011111111111111110& E-68
    convertToDouble -43149E-25
} 0xbbb46064de6ecbed
test expr-28.849 {input floating-point conversion} {ieeeFloatingPoint} {
    # Ad2b dieee UN +40501 E-8 x 1a8af0b45d9531_0111111111111111110& E-12
    convertToDouble +40501E-8
} 0x3f3a8af0b45d9531
test expr-28.850 {input floating-point conversion} {ieeeFloatingPoint} {
    # Ad2b dieee UN -60318 E-10 x -194c988f217e51_011111111111111110& E-18
    convertToDouble -60318E-10
} 0xbed94c988f217e51
test expr-28.851 {input floating-point conversion} {ieeeFloatingPoint} {
    # Ad2b dieee UN -648299 E27 x -1ff6af0bf00100_10000000000000000001& E108
    convertToDouble -648299E27
} 0xc6bff6af0bf00101
test expr-28.852 {input floating-point conversion} {ieeeFloatingPoint} {
    # Ad2b dieee UN +780649 E24 x 13b4d36f9edd18_10000000000000000001& E99
    convertToDouble +780649E24
} 0x4623b4d36f9edd19
test expr-28.853 {input floating-point conversion} {ieeeFloatingPoint} {
    # Ad2b dieee UN +720919 E-14 x 1ef696965cbf04_10000000000000000000000001& E-28
    convertToDouble +720919E-14
} 0x3e3ef696965cbf05
test expr-28.854 {input floating-point conversion} {ieeeFloatingPoint} {
    # Ad2b dieee UN -629703 E-11 x -1a69626d2629d0_1000000000000000000000001& E-18
    convertToDouble -629703E-11
} 0xbeda69626d2629d1
test expr-28.855 {input floating-point conversion} {ieeeFloatingPoint} {
    # Ad2b dieee UN +557913 E24 x 1c2adb44b394bf_01111111111111111110& E98
    convertToDouble +557913E24
} 0x461c2adb44b394bf
test expr-28.856 {input floating-point conversion} {ieeeFloatingPoint} {
    # Ad2b dieee UN -847899 E23 x -111f88fb93dce9_011111111111111111110& E96
    convertToDouble -847899E23
} 0xc5f11f88fb93dce9
test expr-28.857 {input floating-point conversion} {ieeeFloatingPoint} {
    # Ad2b dieee UN +565445 E27 x 1be0eb55770d4d_0111111111111111110& E108
    convertToDouble +565445E27
} 0x46bbe0eb55770d4d
test expr-28.858 {input floating-point conversion} {ieeeFloatingPoint} {
    # Ad2b dieee UN -736531 E24 x -1297b853d64ac7_01111111111111111110& E99
    convertToDouble -736531E24
} 0xc62297b853d64ac7
test expr-28.859 {input floating-point conversion} {ieeeFloatingPoint} {
    # Ad2b dieee UN +680013 E-19 x 13240293e95c3b_01111111111111111111110& E-44
    convertToDouble +680013E-19
} 0x3d33240293e95c3b
test expr-28.860 {input floating-point conversion} {ieeeFloatingPoint} {
    # Ad2b dieee UN -529981 E-10 x -1bc948d999ac11_011111111111111111110& E-15
    convertToDouble -529981E-10
} 0xbf0bc948d999ac11
test expr-28.861 {input floating-point conversion} {ieeeFloatingPoint} {
    # Ad2b dieee UN +382923 E-23 x 11a8c1c10a1fc5_011111111111111111110& E-58
    convertToDouble +382923E-23
} 0x3c51a8c1c10a1fc5
test expr-28.862 {input floating-point conversion} {ieeeFloatingPoint} {
    # Ad2b dieee UN -633614 E-18 x -164b166995a9b7_011111111111111111110& E-41
    convertToDouble -633614E-18
} 0xbd664b166995a9b7
test expr-28.863 {input floating-point conversion} {ieeeFloatingPoint} {
    # Ad2b dieee UN +2165479 E27 x 1ab10c016c34b8_100000000000000000000001& E110
    convertToDouble +2165479E27
} 0x46dab10c016c34b9
test expr-28.864 {input floating-point conversion} {ieeeFloatingPoint} {
    # Ad2b dieee UN -8661916 E27 x -1ab10c016c34b8_100000000000000000000001& E112
    convertToDouble -8661916E27
} 0xc6fab10c016c34b9
test expr-28.865 {input floating-point conversion} {ieeeFloatingPoint} {
    # Ad2b dieee UN +4330958 E27 x 1ab10c016c34b8_100000000000000000000001& E111
    convertToDouble +4330958E27
} 0x46eab10c016c34b9
test expr-28.866 {input floating-point conversion} {ieeeFloatingPoint} {
    # Ad2b dieee UN -9391993 E22 x -12f78bec748c98_1000000000000000000001& E96
    convertToDouble -9391993E22
} 0xc5f2f78bec748c99
test expr-28.867 {input floating-point conversion} {ieeeFloatingPoint} {
    # Ad2b dieee UN -5767352 E-14 x -1ef696965cbf04_10000000000000000000000001& E-25
    convertToDouble -5767352E-14
} 0xbe6ef696965cbf05
test expr-28.868 {input floating-point conversion} {ieeeFloatingPoint} {
    # Ad2b dieee UN +7209190 E-15 x 1ef696965cbf04_10000000000000000000000001& E-28
    convertToDouble +7209190E-15
} 0x3e3ef696965cbf05
test expr-28.869 {input floating-point conversion} {ieeeFloatingPoint} {
    # Ad2b dieee UN -1441838 E-14 x -1ef696965cbf04_10000000000000000000000001& E-27
    convertToDouble -1441838E-14
} 0xbe4ef696965cbf05
test expr-28.870 {input floating-point conversion} {ieeeFloatingPoint} {
    # Ad2b dieee UN +8478990 E22 x 111f88fb93dce9_011111111111111111110& E96
    convertToDouble +8478990E22
} 0x45f11f88fb93dce9
test expr-28.871 {input floating-point conversion} {ieeeFloatingPoint} {
    # Ad2b dieee UN +1473062 E24 x 1297b853d64ac7_01111111111111111110& E100
    convertToDouble +1473062E24
} 0x463297b853d64ac7
test expr-28.872 {input floating-point conversion} {ieeeFloatingPoint} {
    # Ad2b dieee UN +8366487 E-14 x 167567f55b22e1_0111111111111111111111110& E-24
    convertToDouble +8366487E-14
} 0x3e767567f55b22e1
test expr-28.873 {input floating-point conversion} {ieeeFloatingPoint} {
    # Ad2b dieee UN -8399969 E-25 x -1efd8be1b15b43_011111111111111111111110& E-61
    convertToDouble -8399969E-25
} 0xbc2efd8be1b15b43
test expr-28.874 {input floating-point conversion} {ieeeFloatingPoint} {
    # Ad2b dieee UN +9366737 E-12 x 13a4ba87ddc13f_011111111111111111111110& E-17
    convertToDouble +9366737E-12
} 0x3ee3a4ba87ddc13f
test expr-28.875 {input floating-point conversion} {ieeeFloatingPoint} {
    # Ad2b dieee UN -9406141 E-13 x -1f8fd047c84d49_0111111111111111111111110& E-21
    convertToDouble -9406141E-13
} 0xbeaf8fd047c84d49
test expr-28.876 {input floating-point conversion} {ieeeFloatingPoint} {
    # Ad2b dieee UN +65970979 E24 x 1a055dd68f3e3c_1000000000000000000000000001& E105
    convertToDouble +65970979E24
} 0x468a055dd68f3e3d
test expr-28.877 {input floating-point conversion} {ieeeFloatingPoint} {
    # Ad2b dieee UN -65060671 E26 x -140c61c9916cf4_100000000000000000000000001& E112
    convertToDouble -65060671E26
} 0xc6f40c61c9916cf5
test expr-28.878 {input floating-point conversion} {ieeeFloatingPoint} {
    # Ad2b dieee UN +54923002 E27 x 1527d37d8b38ea_10000000000000000000000001& E115
    convertToDouble +54923002E27
} 0x472527d37d8b38eb
test expr-28.879 {input floating-point conversion} {ieeeFloatingPoint} {
    # Ad2b dieee UN -63846927 E25 x -1f7a9d79dad9b4_10000000000000000000000001& E108
    convertToDouble -63846927E25
} 0xc6bf7a9d79dad9b5
test expr-28.880 {input floating-point conversion} {ieeeFloatingPoint} {
    # Ad2b dieee UN +99585767 E-21 x 1c07e928406d2e_100000000000000000000000001& E-44
    convertToDouble +99585767E-21
} 0x3d3c07e928406d2f
test expr-28.881 {input floating-point conversion} {ieeeFloatingPoint} {
    # Ad2b dieee UN +67488159 E25 x 10a31a03822bc9_011111111111111111111111111110& E109
    convertToDouble +67488159E25
} 0x46c0a31a03822bc9
test expr-28.882 {input floating-point conversion} {ieeeFloatingPoint} {
    # Ad2b dieee UN -69005339 E24 x -1b37c234aae77b_011111111111111111111111110& E105
    convertToDouble -69005339E24
} 0xc68b37c234aae77b
test expr-28.883 {input floating-point conversion} {ieeeFloatingPoint} {
    # Ad2b dieee UN +81956786 E27 x 1f919023fcb6fd_0111111111111111111111111110& E115
    convertToDouble +81956786E27
} 0x472f919023fcb6fd
test expr-28.884 {input floating-point conversion} {ieeeFloatingPoint} {
    # Ad2b dieee UN -40978393 E27 x -1f919023fcb6fd_0111111111111111111111111110& E114
    convertToDouble -40978393E27
} 0xc71f919023fcb6fd
test expr-28.885 {input floating-point conversion} {ieeeFloatingPoint} {
    # Ad2b dieee UN +77505754 E-12 x 145152b6f85e09_0111111111111111111111111110& E-14
    convertToDouble +77505754E-12
} 0x3f145152b6f85e09
test expr-28.886 {input floating-point conversion} {ieeeFloatingPoint} {
    # Ad2b dieee UN -38752877 E-12 x -145152b6f85e09_0111111111111111111111111110& E-15
    convertToDouble -38752877E-12
} 0xbf045152b6f85e09
test expr-28.887 {input floating-point conversion} {ieeeFloatingPoint} {
    # Ad2b dieee UN +82772981 E-15 x 16381dae63505f_0111111111111111111111111111110& E-24
    convertToDouble +82772981E-15
} 0x3e76381dae63505f
test expr-28.888 {input floating-point conversion} {ieeeFloatingPoint} {
    # Ad2b dieee UN -95593517 E-25 x -160ad862d8537d_0111111111111111111111111110& E-57
    convertToDouble -95593517E-25
} 0xbc660ad862d8537d
test expr-28.889 {input floating-point conversion} {ieeeFloatingPoint} {
    # Ad2b dieee UN +200036989 E25 x 18a80dedbc575e_10000000000000000000000000001& E110
    convertToDouble +200036989E25
} 0x46d8a80dedbc575f
test expr-28.890 {input floating-point conversion} {ieeeFloatingPoint} {
    # Ad2b dieee UN -772686455 E27 x -129a0c45ceca7a_1000000000000000000000000000001& E119
    convertToDouble -772686455E27
} 0xc7629a0c45ceca7b
test expr-28.891 {input floating-point conversion} {ieeeFloatingPoint} {
    # Ad2b dieee UN +859139907 E23 x 10f18c4dd0ffe2_10000000000000000000000000001& E106
    convertToDouble +859139907E23
} 0x4690f18c4dd0ffe3
test expr-28.892 {input floating-point conversion} {ieeeFloatingPoint} {
    # Ad2b dieee UN -400073978 E25 x -18a80dedbc575e_10000000000000000000000000001& E111
    convertToDouble -400073978E25
} 0xc6e8a80dedbc575f
test expr-28.893 {input floating-point conversion} {ieeeFloatingPoint} {
    # Ad2b dieee UN +569014327 E-14 x 17ddbeac19d3b2_100000000000000000000000000001& E-18
    convertToDouble +569014327E-14
} 0x3ed7ddbeac19d3b3
test expr-28.894 {input floating-point conversion} {ieeeFloatingPoint} {
    # Ad2b dieee UN -794263862 E-15 x -1aa6acb41dfc52_1000000000000000000000000000001& E-21
    convertToDouble -794263862E-15
} 0xbeaaa6acb41dfc53
test expr-28.895 {input floating-point conversion} {ieeeFloatingPoint} {
    # Ad2b dieee UN +397131931 E-15 x 1aa6acb41dfc52_1000000000000000000000000000001& E-22
    convertToDouble +397131931E-15
} 0x3e9aa6acb41dfc53
test expr-28.896 {input floating-point conversion} {ieeeFloatingPoint} {
    # Ad2b dieee UN -380398957 E-16 x -146c29d8331024_100000000000000000000000000001& E-25
    convertToDouble -380398957E-16
} 0xbe646c29d8331025
test expr-28.897 {input floating-point conversion} {ieeeFloatingPoint} {
    # Ad2b dieee UN +567366773 E27 x 1b5155dd5417f9_0111111111111111111111111111110& E118
    convertToDouble +567366773E27
} 0x475b5155dd5417f9
test expr-28.898 {input floating-point conversion} {ieeeFloatingPoint} {
    # Ad2b dieee UN -337440795 E24 x -10a31a03822bc9_011111111111111111111111111110& E108
    convertToDouble -337440795E24
} 0xc6b0a31a03822bc9
test expr-28.899 {input floating-point conversion} {ieeeFloatingPoint} {
    # Ad2b dieee UN +134976318 E25 x 10a31a03822bc9_011111111111111111111111111110& E110
    convertToDouble +134976318E25
} 0x46d0a31a03822bc9
test expr-28.900 {input floating-point conversion} {ieeeFloatingPoint} {
    # Ad2b dieee UN -269952636 E25 x -10a31a03822bc9_011111111111111111111111111110& E111
    convertToDouble -269952636E25
} 0xc6e0a31a03822bc9
test expr-28.901 {input floating-point conversion} {ieeeFloatingPoint} {
    # Ad2b dieee UN +932080597 E-20 x 147f25b4941e5b_0111111111111111111111111111110& E-37
    convertToDouble +932080597E-20
} 0x3da47f25b4941e5b
test expr-28.902 {input floating-point conversion} {ieeeFloatingPoint} {
    # Ad2b dieee UN -331091924 E-15 x -16381dae63505f_0111111111111111111111111111110& E-22
    convertToDouble -331091924E-15
} 0xbe96381dae63505f
test expr-28.903 {input floating-point conversion} {ieeeFloatingPoint} {
    # Ad2b dieee UN -413864905 E-16 x -16381dae63505f_0111111111111111111111111111110& E-25
    convertToDouble -413864905E-16
} 0xbe66381dae63505f
test expr-28.904 {input floating-point conversion} {ieeeFloatingPoint} {
    # Ad2b dieee UN +8539246247 E26 x 148eb7813eaeba_10000000000000000000000000000001& E119
    convertToDouble +8539246247E26
} 0x47648eb7813eaebb
test expr-28.905 {input floating-point conversion} {ieeeFloatingPoint} {
    # Ad2b dieee UN -5859139791 E26 x -1c35f28719d478_10000000000000000000000000000001& E118
    convertToDouble -5859139791E26
} 0xc75c35f28719d479
test expr-28.906 {input floating-point conversion} {ieeeFloatingPoint} {
    # Ad2b dieee UN +6105010149 E24 x 12d000fb2b138a_1000000000000000000000000000000001& E112
    convertToDouble +6105010149E24
} 0x46f2d000fb2b138b
test expr-28.907 {input floating-point conversion} {ieeeFloatingPoint} {
    # Ad2b dieee UN -3090745820 E27 x -129a0c45ceca7a_1000000000000000000000000000001& E121
    convertToDouble -3090745820E27
} 0xc7829a0c45ceca7b
test expr-28.908 {input floating-point conversion} {ieeeFloatingPoint} {
    # Ad2b dieee UN +3470877773 E-20 x 1314d381f2c31e_1000000000000000000000000000000001& E-35
    convertToDouble +3470877773E-20
} 0x3dc314d381f2c31f
test expr-28.909 {input floating-point conversion} {ieeeFloatingPoint} {
    # Ad2b dieee UN -6136309089 E-27 x -1c4c799fab4328_1000000000000000000000000000000001& E-58
    convertToDouble -6136309089E-27
} 0xbc5c4c799fab4329
test expr-28.910 {input floating-point conversion} {ieeeFloatingPoint} {
    # Ad2b dieee UN +8917758713 E-19 x 1ea424bda7d7f4_100000000000000000000000000000001& E-31
    convertToDouble +8917758713E-19
} 0x3e0ea424bda7d7f5
test expr-28.911 {input floating-point conversion} {ieeeFloatingPoint} {
    # Ad2b dieee UN -6941755546 E-20 x -1314d381f2c31e_1000000000000000000000000000000001& E-34
    convertToDouble -6941755546E-20
} 0xbdd314d381f2c31f
test expr-28.912 {input floating-point conversion} {ieeeFloatingPoint} {
    # Ad2b dieee UN +9194900535 E25 x 11b56f9c090dfb_011111111111111111111111111111111110& E116
    convertToDouble +9194900535E25
} 0x4731b56f9c090dfb
test expr-28.913 {input floating-point conversion} {ieeeFloatingPoint} {
    # Ad2b dieee UN -1838980107 E26 x -11b56f9c090dfb_011111111111111111111111111111111110& E117
    convertToDouble -1838980107E26
} 0xc741b56f9c090dfb
test expr-28.914 {input floating-point conversion} {ieeeFloatingPoint} {
    # Ad2b dieee UN +7355920428 E26 x 11b56f9c090dfb_011111111111111111111111111111111110& E119
    convertToDouble +7355920428E26
} 0x4761b56f9c090dfb
test expr-28.915 {input floating-point conversion} {ieeeFloatingPoint} {
    # Ad2b dieee UN -3677960214 E26 x -11b56f9c090dfb_011111111111111111111111111111111110& E118
    convertToDouble -3677960214E26
} 0xc751b56f9c090dfb
test expr-28.916 {input floating-point conversion} {ieeeFloatingPoint} {
    # Ad2b dieee UN +8473634343 E-17 x 16bf0984b232b7_0111111111111111111111111111111110& E-24
    convertToDouble +8473634343E-17
} 0x3e76bf0984b232b7
test expr-28.917 {input floating-point conversion} {ieeeFloatingPoint} {
    # Ad2b dieee UN -8870766274 E-16 x -1dc3ee22137269_0111111111111111111111111111111110& E-21
    convertToDouble -8870766274E-16
} 0xbeadc3ee22137269
test expr-28.918 {input floating-point conversion} {ieeeFloatingPoint} {
    # Ad2b dieee UN +4435383137 E-16 x 1dc3ee22137269_0111111111111111111111111111111110& E-22
    convertToDouble +4435383137E-16
} 0x3e9dc3ee22137269
test expr-28.919 {input floating-point conversion} {ieeeFloatingPoint} {
    # Ad2b dieee UN -9598990129 E-15 x -14216b286031e7_01111111111111111111111111111111110& E-17
    convertToDouble -9598990129E-15
} 0xbee4216b286031e7
test expr-28.920 {input floating-point conversion} {ieeeFloatingPoint} {
    # Ad2b dieee UN +71563496764 E26 x 15890d1ef6a0da_10000000000000000000000000000000000001& E122
    convertToDouble +71563496764E26
} 0x4795890d1ef6a0db
test expr-28.921 {input floating-point conversion} {ieeeFloatingPoint} {
    # Ad2b dieee UN -89454370955 E25 x -15890d1ef6a0da_10000000000000000000000000000000000001& E119
    convertToDouble -89454370955E25
} 0xc765890d1ef6a0db
test expr-28.922 {input floating-point conversion} {ieeeFloatingPoint} {
    # Ad2b dieee UN +17890874191 E26 x 15890d1ef6a0da_10000000000000000000000000000000000001& E120
    convertToDouble +17890874191E26
} 0x4775890d1ef6a0db
test expr-28.923 {input floating-point conversion} {ieeeFloatingPoint} {
    # Ad2b dieee UN -35781748382 E26 x -15890d1ef6a0da_10000000000000000000000000000000000001& E121
    convertToDouble -35781748382E26
} 0xc785890d1ef6a0db
test expr-28.924 {input floating-point conversion} {ieeeFloatingPoint} {
    # Ad2b dieee UN +57973447842 E-19 x 18e63f7cf5313c_1000000000000000000000000000000000000001& E-28
    convertToDouble +57973447842E-19
} 0x3e38e63f7cf5313d
test expr-28.925 {input floating-point conversion} {ieeeFloatingPoint} {
    # Ad2b dieee UN -28986723921 E-19 x -18e63f7cf5313c_1000000000000000000000000000000000000001& E-29
    convertToDouble -28986723921E-19
} 0xbe28e63f7cf5313d
test expr-28.926 {input floating-point conversion} {ieeeFloatingPoint} {
    # Ad2b dieee UN +76822711313 E-19 x 107f5f8b3bf818_100000000000000000000000000000000001& E-27
    convertToDouble +76822711313E-19
} 0x3e407f5f8b3bf819
test expr-28.927 {input floating-point conversion} {ieeeFloatingPoint} {
    # Ad2b dieee UN -97699466874 E-20 x -10c8de34de806e_10000000000000000000000000000000001& E-30
    convertToDouble -97699466874E-20
} 0xbe10c8de34de806f
test expr-28.928 {input floating-point conversion} {ieeeFloatingPoint} {
    # Ad2b dieee UN +67748656762 E27 x 197bf5559b31fd_01111111111111111111111111111111111110& E125
    convertToDouble +67748656762E27
} 0x47c97bf5559b31fd
test expr-28.929 {input floating-point conversion} {ieeeFloatingPoint} {
    # Ad2b dieee UN -19394840991 E24 x -1de1ea791a6e7d_0111111111111111111111111111111111110& E113
    convertToDouble -19394840991E24
} 0xc70de1ea791a6e7d
test expr-28.930 {input floating-point conversion} {ieeeFloatingPoint} {
    # Ad2b dieee UN +38789681982 E24 x 1de1ea791a6e7d_0111111111111111111111111111111111110& E114
    convertToDouble +38789681982E24
} 0x471de1ea791a6e7d
test expr-28.931 {input floating-point conversion} {ieeeFloatingPoint} {
    # Ad2b dieee UN -33874328381 E27 x -197bf5559b31fd_01111111111111111111111111111111111110& E124
    convertToDouble -33874328381E27
} 0xc7b97bf5559b31fd
test expr-28.932 {input floating-point conversion} {ieeeFloatingPoint} {
    # Ad2b dieee UN +54323763886 E-27 x 1f50c5c63e5441_0111111111111111111111111111111111110& E-55
    convertToDouble +54323763886E-27
} 0x3c8f50c5c63e5441
test expr-28.933 {input floating-point conversion} {ieeeFloatingPoint} {
    # Ad2b dieee UN -58987193887 E-20 x -14449185a4c829_011111111111111111111111111111111111110& E-31
    convertToDouble -58987193887E-20
} 0xbe04449185a4c829
test expr-28.934 {input floating-point conversion} {ieeeFloatingPoint} {
    # Ad2b dieee UN +27161881943 E-27 x 1f50c5c63e5441_0111111111111111111111111111111111110& E-56
    convertToDouble +27161881943E-27
} 0x3c7f50c5c63e5441
test expr-28.935 {input floating-point conversion} {ieeeFloatingPoint} {
    # Ad2b dieee UN -93042648033 E-19 x -13fb12dc023fd3_0111111111111111111111111111111111110& E-27
    convertToDouble -93042648033E-19
} 0xbe43fb12dc023fd3
test expr-28.936 {input floating-point conversion} {ieeeFloatingPoint} {
    # Ad2b dieee UN +520831059055 E27 x 187d469cb69dd0_10000000000000000000000000000000000000001& E128
    convertToDouble +520831059055E27
} 0x47f87d469cb69dd1
test expr-28.937 {input floating-point conversion} {ieeeFloatingPoint} {
    # Ad2b dieee UN -768124264394 E25 x -171d6a019edae8_1000000000000000000000000000000000000001& E122
    convertToDouble -768124264394E25
} 0xc7971d6a019edae9
test expr-28.938 {input floating-point conversion} {ieeeFloatingPoint} {
    # Ad2b dieee UN +384062132197 E25 x 171d6a019edae8_1000000000000000000000000000000000000001& E121
    convertToDouble +384062132197E25
} 0x47871d6a019edae9
test expr-28.939 {input floating-point conversion} {ieeeFloatingPoint} {
    # Ad2b dieee UN +765337749889 E-25 x 158ad6f5d0a854_100000000000000000000000000000000000000001& E-44
    convertToDouble +765337749889E-25
} 0x3d358ad6f5d0a855
test expr-28.940 {input floating-point conversion} {ieeeFloatingPoint} {
    # Ad2b dieee UN +794368912771 E25 x 17e79872f2f7ef_01111111111111111111111111111111111111110& E122
    convertToDouble +794368912771E25
} 0x4797e79872f2f7ef
test expr-28.941 {input floating-point conversion} {ieeeFloatingPoint} {
    # Ad2b dieee UN -994162090146 E23 x -132598f85e658b_011111111111111111111111111111111111110& E116
    convertToDouble -994162090146E23
} 0xc7332598f85e658b
test expr-28.942 {input floating-point conversion} {ieeeFloatingPoint} {
    # Ad2b dieee UN +781652779431 E26 x 1d670adf52038f_01111111111111111111111111111111111110& E125
    convertToDouble +781652779431E26
} 0x47cd670adf52038f
test expr-28.943 {input floating-point conversion} {ieeeFloatingPoint} {
    # Ad2b dieee UN +910077190046 E-26 x 147e3ce1871d79_01111111111111111111111111111111111111110& E-47
    convertToDouble +910077190046E-26
} 0x3d047e3ce1871d79
test expr-28.944 {input floating-point conversion} {ieeeFloatingPoint} {
    # Ad2b dieee UN -455038595023 E-26 x -147e3ce1871d79_01111111111111111111111111111111111111110& E-48
    convertToDouble -455038595023E-26
} 0xbcf47e3ce1871d79
test expr-28.945 {input floating-point conversion} {ieeeFloatingPoint} {
    # Ad2b dieee UN +471897551096 E-20 x 14449185a4c829_011111111111111111111111111111111111110& E-28
    convertToDouble +471897551096E-20
} 0x3e34449185a4c829
test expr-28.946 {input floating-point conversion} {ieeeFloatingPoint} {
    # Ad2b dieee UN -906698409911 E-21 x -1f27674f7d5745_0111111111111111111111111111111111111110& E-31
    convertToDouble -906698409911E-21
} 0xbe0f27674f7d5745
test expr-28.947 {input floating-point conversion} {ieeeFloatingPoint} {
    # Ad2b dieee UN +8854128003935 E25 x 10a71b8948faac_100000000000000000000000000000000000000001& E126
    convertToDouble +8854128003935E25
} 0x47d0a71b8948faad
test expr-28.948 {input floating-point conversion} {ieeeFloatingPoint} {
    # Ad2b dieee UN -8146122716299 E27 x -17f0762ac05654_1000000000000000000000000000000000000000001& E132
    convertToDouble -8146122716299E27
} 0xc837f0762ac05655
test expr-28.949 {input floating-point conversion} {ieeeFloatingPoint} {
    # Ad2b dieee UN +7083302403148 E26 x 10a71b8948faac_100000000000000000000000000000000000000001& E129
    convertToDouble +7083302403148E26
} 0x4800a71b8948faad
test expr-28.950 {input floating-point conversion} {ieeeFloatingPoint} {
    # Ad2b dieee UN -3541651201574 E26 x -10a71b8948faac_100000000000000000000000000000000000000001& E128
    convertToDouble -3541651201574E26
} 0xc7f0a71b8948faad
test expr-28.951 {input floating-point conversion} {ieeeFloatingPoint} {
    # Ad2b dieee UN +8394920649291 E-25 x 1d8978e8c1cc78_100000000000000000000000000000000000000000001& E-41
    convertToDouble +8394920649291E-25
} 0x3d6d8978e8c1cc79
test expr-28.952 {input floating-point conversion} {ieeeFloatingPoint} {
    # Ad2b dieee UN -7657975756753 E-22 x -1a5006d695fef0_1000000000000000000000000000000000000000000001& E-31
    convertToDouble -7657975756753E-22
} 0xbe0a5006d695fef1
test expr-28.953 {input floating-point conversion} {ieeeFloatingPoint} {
    # Ad2b dieee UN +5473834002228 E-20 x 1d632e1f745624_100000000000000000000000000000000000000000001& E-25
    convertToDouble +5473834002228E-20
} 0x3e6d632e1f745625
test expr-28.954 {input floating-point conversion} {ieeeFloatingPoint} {
    # Ad2b dieee UN -6842292502785 E-21 x -1d632e1f745624_100000000000000000000000000000000000000000001& E-28
    convertToDouble -6842292502785E-21
} 0xbe3d632e1f745625
test expr-28.955 {input floating-point conversion} {ieeeFloatingPoint} {
    # Ad2b dieee UN -2109568884597 E25 x -1fbdc386609b13_011111111111111111111111111111111111111110& E123
    convertToDouble -2109568884597E25
} 0xc7afbdc386609b13
test expr-28.956 {input floating-point conversion} {ieeeFloatingPoint} {
    # Ad2b dieee UN +8438275538388 E25 x 1fbdc386609b13_011111111111111111111111111111111111111110& E125
    convertToDouble +8438275538388E25
} 0x47cfbdc386609b13
test expr-28.957 {input floating-point conversion} {ieeeFloatingPoint} {
    # Ad2b dieee UN -4219137769194 E25 x -1fbdc386609b13_011111111111111111111111111111111111111110& E124
    convertToDouble -4219137769194E25
} 0xc7bfbdc386609b13
test expr-28.958 {input floating-point conversion} {ieeeFloatingPoint} {
    # Ad2b dieee UN +3200141789841 E-25 x 1684dcea3829f7_0111111111111111111111111111111111111111110& E-42
    convertToDouble +3200141789841E-25
} 0x3d5684dcea3829f7
test expr-28.959 {input floating-point conversion} {ieeeFloatingPoint} {
    # Ad2b dieee UN -8655689322607 E-22 x -1dbd9ff5dc8991_011111111111111111111111111111111111111110& E-31
    convertToDouble -8655689322607E-22
} 0xbe0dbd9ff5dc8991
test expr-28.960 {input floating-point conversion} {ieeeFloatingPoint} {
    # Ad2b dieee UN +6400283579682 E-25 x 1684dcea3829f7_0111111111111111111111111111111111111111110& E-41
    convertToDouble +6400283579682E-25
} 0x3d6684dcea3829f7
test expr-28.961 {input floating-point conversion} {ieeeFloatingPoint} {
    # Ad2b dieee UN -8837719634493 E-21 x -12fa9676d2585b_011111111111111111111111111111111111111110& E-27
    convertToDouble -8837719634493E-21
} 0xbe42fa9676d2585b
test expr-28.962 {input floating-point conversion} {ieeeFloatingPoint} {
    # Ad2b dieee UN +19428217075297 E24 x 1d3b7a1d154aba_10000000000000000000000000000000000000000000001& E123
    convertToDouble +19428217075297E24
} 0x47ad3b7a1d154abb
test expr-28.963 {input floating-point conversion} {ieeeFloatingPoint} {
    # Ad2b dieee UN -38856434150594 E24 x -1d3b7a1d154aba_10000000000000000000000000000000000000000000001& E124
    convertToDouble -38856434150594E24
} 0xc7bd3b7a1d154abb
test expr-28.964 {input floating-point conversion} {ieeeFloatingPoint} {
    # Ad2b dieee UN +77712868301188 E24 x 1d3b7a1d154aba_10000000000000000000000000000000000000000000001& E125
    convertToDouble +77712868301188E24
} 0x47cd3b7a1d154abb
test expr-28.965 {input floating-point conversion} {ieeeFloatingPoint} {
    # Ad2b dieee UN -77192037242133 E27 x -1c5b1ab32d5dbe_1000000000000000000000000000000000000000000000001& E135
    convertToDouble -77192037242133E27
} 0xc86c5b1ab32d5dbf
test expr-28.966 {input floating-point conversion} {ieeeFloatingPoint} {
    # Ad2b dieee UN +76579757567530 E-23 x 1a5006d695fef0_1000000000000000000000000000000000000000000001& E-31
    convertToDouble +76579757567530E-23
} 0x3e0a5006d695fef1
test expr-28.967 {input floating-point conversion} {ieeeFloatingPoint} {
    # Ad2b dieee UN +15315951513506 E-22 x 1a5006d695fef0_1000000000000000000000000000000000000000000001& E-30
    convertToDouble +15315951513506E-22
} 0x3e1a5006d695fef1
test expr-28.968 {input floating-point conversion} {ieeeFloatingPoint} {
    # Ad2b dieee UN -38289878783765 E-23 x -1a5006d695fef0_1000000000000000000000000000000000000000000001& E-32
    convertToDouble -38289878783765E-23
} 0xbdfa5006d695fef1
test expr-28.969 {input floating-point conversion} {ieeeFloatingPoint} {
    # Ad2b dieee UN +49378033925202 E25 x 1737aa2567167b_0111111111111111111111111111111111111111111110& E128
    convertToDouble +49378033925202E25
} 0x47f737aa2567167b
test expr-28.970 {input floating-point conversion} {ieeeFloatingPoint} {
    # Ad2b dieee UN -50940527102367 E24 x -132964f2944b05_0111111111111111111111111111111111111111111111110& E125
    convertToDouble -50940527102367E24
} 0xc7c32964f2944b05
test expr-28.971 {input floating-point conversion} {ieeeFloatingPoint} {
    # Ad2b dieee UN +98756067850404 E25 x 1737aa2567167b_0111111111111111111111111111111111111111111110& E129
    convertToDouble +98756067850404E25
} 0x480737aa2567167b
test expr-28.972 {input floating-point conversion} {ieeeFloatingPoint} {
    # Ad2b dieee UN -99589397544892 E26 x -1d4446075c4933_0111111111111111111111111111111111111111111110& E132
    convertToDouble -99589397544892E26
} 0xc83d4446075c4933
test expr-28.973 {input floating-point conversion} {ieeeFloatingPoint} {
    # Ad2b dieee UN -56908598265713 E-25 x -190756ab1ed6b3_011111111111111111111111111111111111111111111110& E-38
    convertToDouble -56908598265713E-25
} 0xbd990756ab1ed6b3
test expr-28.974 {input floating-point conversion} {ieeeFloatingPoint} {
    # Ad2b dieee UN +97470695699657 E-22 x 14ee821710e655_01111111111111111111111111111111111111111111110& E-27
    convertToDouble +97470695699657E-22
} 0x3e44ee821710e655
test expr-28.975 {input floating-point conversion} {ieeeFloatingPoint} {
    # Ad2b dieee UN -35851901247343 E-25 x -1f8921657e1581_0111111111111111111111111111111111111111111110& E-39
    convertToDouble -35851901247343E-25
} 0xbd8f8921657e1581
test expr-28.976 {input floating-point conversion} {ieeeFloatingPoint} {
    # Ad2b dieee UN +154384074484266 E27 x 1c5b1ab32d5dbe_1000000000000000000000000000000000000000000000001& E136
    convertToDouble +154384074484266E27
} 0x487c5b1ab32d5dbf
test expr-28.977 {input floating-point conversion} {ieeeFloatingPoint} {
    # Ad2b dieee UN -308768148968532 E27 x -1c5b1ab32d5dbe_1000000000000000000000000000000000000000000000001& E137
    convertToDouble -308768148968532E27
} 0xc88c5b1ab32d5dbf
test expr-28.978 {input floating-point conversion} {ieeeFloatingPoint} {
    # Ad2b dieee UN +910990389005985 E23 x 112242592ae54a_100000000000000000000000000000000000000000000001& E126
    convertToDouble +910990389005985E23
} 0x47d12242592ae54b
test expr-28.979 {input floating-point conversion} {ieeeFloatingPoint} {
    # Ad2b dieee UN +271742424169201 E-27 x 131f46bcf7b452_10000000000000000000000000000000000000000000000001& E-42
    convertToDouble +271742424169201E-27
} 0x3d531f46bcf7b453
test expr-28.980 {input floating-point conversion} {ieeeFloatingPoint} {
    # Ad2b dieee UN -543484848338402 E-27 x -131f46bcf7b452_10000000000000000000000000000000000000000000000001& E-41
    convertToDouble -543484848338402E-27
} 0xbd631f46bcf7b453
test expr-28.981 {input floating-point conversion} {ieeeFloatingPoint} {
    # Ad2b dieee UN +162192083357563 E-26 x 1c887b68658760_1000000000000000000000000000000000000000000000001& E-40
    convertToDouble +162192083357563E-26
} 0x3d7c887b68658761
test expr-28.982 {input floating-point conversion} {ieeeFloatingPoint} {
    # Ad2b dieee UN -869254552770081 E-23 x -12aac70665485e_1000000000000000000000000000000000000000000000000001& E-27
    convertToDouble -869254552770081E-23
} 0xbe42aac70665485f
test expr-28.983 {input floating-point conversion} {ieeeFloatingPoint} {
    # Ad2b dieee UN +664831007626046 E24 x 1f429cb67eb075_011111111111111111111111111111111111111111111111110& E128
    convertToDouble +664831007626046E24
} 0x47ff429cb67eb075
test expr-28.984 {input floating-point conversion} {ieeeFloatingPoint} {
    # Ad2b dieee UN -332415503813023 E24 x -1f429cb67eb075_011111111111111111111111111111111111111111111111110& E127
    convertToDouble -332415503813023E24
} 0xc7ef429cb67eb075
test expr-28.985 {input floating-point conversion} {ieeeFloatingPoint} {
    # Ad2b dieee UN +943701829041427 E24 x 162fb2e38ee461_01111111111111111111111111111111111111111111111110& E129
    convertToDouble +943701829041427E24
} 0x48062fb2e38ee461
test expr-28.986 {input floating-point conversion} {ieeeFloatingPoint} {
    # Ad2b dieee UN -101881054204734 E24 x -132964f2944b05_0111111111111111111111111111111111111111111111110& E126
    convertToDouble -101881054204734E24
} 0xc7d32964f2944b05
test expr-28.987 {input floating-point conversion} {ieeeFloatingPoint} {
    # Ad2b dieee UN +828027839666967 E-27 x 1d2236349da3cd_011111111111111111111111111111111111111111111111110& E-41
    convertToDouble +828027839666967E-27
} 0x3d6d2236349da3cd
test expr-28.988 {input floating-point conversion} {ieeeFloatingPoint} {
    # Ad2b dieee UN -280276135608777 E-27 x -13b901892fd0bf_0111111111111111111111111111111111111111111111110& E-42
    convertToDouble -280276135608777E-27
} 0xbd53b901892fd0bf
test expr-28.989 {input floating-point conversion} {ieeeFloatingPoint} {
    # Ad2b dieee UN +212839188833879 E-21 x 1c91194dc2d40b_0111111111111111111111111111111111111111111111110& E-23
    convertToDouble +212839188833879E-21
} 0x3e8c91194dc2d40b
test expr-28.990 {input floating-point conversion} {ieeeFloatingPoint} {
    # Ad2b dieee UN -113817196531426 E-25 x -190756ab1ed6b3_011111111111111111111111111111111111111111111110& E-37
    convertToDouble -113817196531426E-25
} 0xbda90756ab1ed6b3
test expr-28.991 {input floating-point conversion} {ieeeFloatingPoint} {
    # Ad2b dieee UN +9711553197796883 E27 x 1bdeec25c0f03e_10000000000000000000000000000000000000000000000000001& E142
    convertToDouble +9711553197796883E27
} 0x48dbdeec25c0f03f
test expr-28.992 {input floating-point conversion} {ieeeFloatingPoint} {
    # Ad2b dieee UN -2739849386524269 E26 x -19295ade212370_1000000000000000000000000000000000000000000000000001& E137
    convertToDouble -2739849386524269E26
} 0xc889295ade212371
test expr-28.993 {input floating-point conversion} {ieeeFloatingPoint} {
    # Ad2b dieee UN +5479698773048538 E26 x 19295ade212370_1000000000000000000000000000000000000000000000000001& E138
    convertToDouble +5479698773048538E26
} 0x4899295ade212371
test expr-28.994 {input floating-point conversion} {ieeeFloatingPoint} {
    # Ad2b dieee UN +6124568318523113 E-25 x 150b3a2e0aff14_1000000000000000000000000000000000000000000000000000001& E-31
    convertToDouble +6124568318523113E-25
} 0x3e050b3a2e0aff15
test expr-28.995 {input floating-point conversion} {ieeeFloatingPoint} {
    # Ad2b dieee UN -1139777988171071 E-24 x -1394cbee428ea4_10000000000000000000000000000000000000000000000000001& E-30
    convertToDouble -1139777988171071E-24
} 0xbe1394cbee428ea5
test expr-28.996 {input floating-point conversion} {ieeeFloatingPoint} {
    # Ad2b dieee UN +6322612303128019 E-27 x 1bcea0ec21e250_1000000000000000000000000000000000000000000000000000001& E-38
    convertToDouble +6322612303128019E-27
} 0x3d9bcea0ec21e251
test expr-28.997 {input floating-point conversion} {ieeeFloatingPoint} {
    # Ad2b dieee UN -2955864564844617 E-25 x -1450030e26c6dc_10000000000000000000000000000000000000000000000000001& E-32
    convertToDouble -2955864564844617E-25
} 0xbdf450030e26c6dd
test expr-28.998 {input floating-point conversion} {ieeeFloatingPoint} {
    # Ad2b dieee UN -9994029144998961 E25 x -125b2b7fed4a61_0111111111111111111111111111111111111111111111111110& E136
    convertToDouble -9994029144998961E25
} 0xc8725b2b7fed4a61
test expr-28.999 {input floating-point conversion} {ieeeFloatingPoint} {
    # Ad2b dieee UN -2971238324022087 E27 x -110dd7a301db67_0111111111111111111111111111111111111111111111111110& E141
    convertToDouble -2971238324022087E27
} 0xc8c10dd7a301db67
test expr-28.1000 {input floating-point conversion} {ieeeFloatingPoint} {
    # Ad2b dieee UN -1656055679333934 E-27 x -1d2236349da3cd_011111111111111111111111111111111111111111111111110& E-40
    convertToDouble -1656055679333934E-27
} 0xbd7d2236349da3cd
test expr-28.1001 {input floating-point conversion} {ieeeFloatingPoint} {
    # Ad2b dieee UN -1445488709150234 E-26 x -1fc960c59526c7_0111111111111111111111111111111111111111111111110& E-37
    convertToDouble -1445488709150234E-26
} 0xbdafc960c59526c7
test expr-28.1002 {input floating-point conversion} {ieeeFloatingPoint} {
    # Ad2b dieee UN +55824717499885172 E27 x 1406b0cd17fd56_1000000000000000000000000000000000000000000000000000000001& E145
    convertToDouble +55824717499885172E27
} 0x490406b0cd17fd57
test expr-28.1003 {input floating-point conversion} {ieeeFloatingPoint} {
    # Ad2b dieee UN -69780896874856465 E26 x -1406b0cd17fd56_1000000000000000000000000000000000000000000000000000000001& E142
    convertToDouble -69780896874856465E26
} 0xc8d406b0cd17fd57
test expr-28.1004 {input floating-point conversion} {ieeeFloatingPoint} {
    # Ad2b dieee UN +84161538867545199 E25 x 13529217bdce6c_10000000000000000000000000000000000000000000000000000000001& E139
    convertToDouble +84161538867545199E25
} 0x48a3529217bdce6d
test expr-28.1005 {input floating-point conversion} {ieeeFloatingPoint} {
    # Ad2b dieee UN -27912358749942586 E27 x -1406b0cd17fd56_1000000000000000000000000000000000000000000000000000000001& E144
    convertToDouble -27912358749942586E27
} 0xc8f406b0cd17fd57
test expr-28.1006 {input floating-point conversion} {ieeeFloatingPoint} {
    # Ad2b dieee UN +24711112462926331 E-25 x 153a07f6040d22_100000000000000000000000000000000000000000000000000000001& E-29
    convertToDouble +24711112462926331E-25
} 0x3e253a07f6040d23
test expr-28.1007 {input floating-point conversion} {ieeeFloatingPoint} {
    # Ad2b dieee UN -12645224606256038 E-27 x -1bcea0ec21e250_1000000000000000000000000000000000000000000000000000001& E-37
    convertToDouble -12645224606256038E-27
} 0xbdabcea0ec21e251
test expr-28.1008 {input floating-point conversion} {ieeeFloatingPoint} {
    # Ad2b dieee UN -12249136637046226 E-25 x -150b3a2e0aff14_1000000000000000000000000000000000000000000000000000001& E-30
    convertToDouble -12249136637046226E-25
} 0xbe150b3a2e0aff15
test expr-28.1009 {input floating-point conversion} {ieeeFloatingPoint} {
    # Ad2b dieee UN +74874448287465757 E27 x 1adc21d1d50b09_01111111111111111111111111111111111111111111111111111110& E145
    convertToDouble +74874448287465757E27
} 0x490adc21d1d50b09
test expr-28.1010 {input floating-point conversion} {ieeeFloatingPoint} {
    # Ad2b dieee UN -35642836832753303 E24 x -1a2fac2b421f53_0111111111111111111111111111111111111111111111111111110& E134
    convertToDouble -35642836832753303E24
} 0xc85a2fac2b421f53
test expr-28.1011 {input floating-point conversion} {ieeeFloatingPoint} {
    # Ad2b dieee UN -71285673665506606 E24 x -1a2fac2b421f53_0111111111111111111111111111111111111111111111111111110& E135
    convertToDouble -71285673665506606E24
} 0xc86a2fac2b421f53
test expr-28.1012 {input floating-point conversion} {ieeeFloatingPoint} {
    # Ad2b dieee UN +43723334984997307 E-26 x 1e0be3f392c549_01111111111111111111111111111111111111111111111111111110& E-32
    convertToDouble +43723334984997307E-26
} 0x3dfe0be3f392c549
test expr-28.1013 {input floating-point conversion} {ieeeFloatingPoint} {
    # Ad2b dieee UN +10182419849537963 E-24 x 15ddd831ebbe53_011111111111111111111111111111111111111111111111111110& E-27
    convertToDouble +10182419849537963E-24
} 0x3e45ddd831ebbe53
test expr-28.1014 {input floating-point conversion} {ieeeFloatingPoint} {
    # Ad2b dieee UN -93501703572661982 E-26 x -10103f97ea6e13_0111111111111111111111111111111111111111111111111110& E-30
    convertToDouble -93501703572661982E-26
} 0xbe10103f97ea6e13

test expr-29.1 {smallest representible number} {ieeeFloatingPoint} {
    list [catch {convertToDouble 4.9406564584124654e-324} result] \
	$result \
	[catch {convertToDouble 2.4703282292062327e-324} result] \
	$result \
	[catch {convertToDouble 2.47032822920623e-324} result] \
	$result
} {0 0x0000000000000001 0 0x0000000000000001 0 0x0000000000000000}
test expr-29.2 {smallest representible number} {ieeeFloatingPoint} {
    list [catch {convertToDouble -4.9406564584124654e-324} result] \
	$result \
	[catch {convertToDouble -2.4703282292062327e-324} result] \
	$result \
	[catch {convertToDouble -2.47032822920623e-324} result] \
	$result
} {0 0x8000000000000001 0 0x8000000000000001 0 0x8000000000000000}
test expr-29.3 {silent underflow on input conversion} {ieeeFloatingPoint} {
    set v ?
    list [scan 2.47032822920623e-324 %g v] $v
} {1 0.0}
test expr-29.4 {silent underflow on input conversion} {ieeeFloatingPoint} {
    set v ?
    list [scan -2.47032822920623e-324 %g v] $v
} {1 -0.0}

test expr-30.1 {largest representible number} {ieeeFloatingPoint} {
    list [catch {convertToDouble 1.7976931348623155e+308} result] \
	$result \
	[catch {convertToDouble 1.7976931348623157e+308} result] \
	$result \
	[catch {convertToDouble 1.7976931348623159e+308} result] \
	$result
} {0 0x7feffffffffffffe 0 0x7fefffffffffffff 0 0x7ff0000000000000}
test expr-30.2 {largest representible number} {ieeeFloatingPoint} {
    list [catch {convertToDouble -1.7976931348623155e+308} result] \
	$result \
	[catch {convertToDouble -1.7976931348623157e+308} result] \
	$result \
	[catch {convertToDouble -1.7976931348623159e+308} result] \
	$result
} {0 0xffeffffffffffffe 0 0xffefffffffffffff 0 0xfff0000000000000}
test expr-30.3 {silent overflow on input conversion} {ieeeFloatingPoint} {
    set v ?
    list [scan 1.7976931348623159e+308 %f v] $v
} {1 Inf}
test expr-30.4 {silent overflow on input conversion} {ieeeFloatingPoint} {
    set v ?
    list [scan -1.7976931348623159e+308 %f v] $v
} {1 -Inf}

# bool() tests (TIP #182)
set i 0
foreach s {yes true on} {
    test expr-31.$i.0 {boolean conversion} {expr bool($s)} 1
    test expr-31.$i.1 {boolean conversion} {expr bool(!$s)} 0
    test expr-31.$i.2 {boolean conversion} {expr bool("$s")} 1
    test expr-31.$i.3 {boolean conversion} {expr bool(!"$s")} 0
    set j 1
    while {$j < [string length $s]-1} {
	test expr-31.$i.4.$j {boolean conversion} {
	    expr bool([string range $s 0 $j])
	} 1
	test expr-31.$i.5.$j {boolean conversion} {
	    expr bool("[string range $s 0 $j]")
	} 1
	incr j
    }
    incr i
}
test expr-31.0.4.0 {boolean conversion} {expr bool(y)} 1
test expr-31.0.5.0 {boolean conversion} {expr bool("y")} 1
test expr-31.1.4.0 {boolean conversion} {expr bool(t)} 1
test expr-31.1.5.0 {boolean conversion} {expr bool("t")} 1
test expr-31.2.4.0 {boolean conversion} -body {
    expr bool(o)
} -returnCodes error -match glob -result *
test expr-31.2.5.0 {boolean conversion} -body {
    expr bool("o")
} -returnCodes error -match glob -result *
foreach s {no false off} {
    test expr-31.$i.0 {boolean conversion} {expr bool($s)} 0
    test expr-31.$i.1 {boolean conversion} {expr bool(!$s)} 1
    test expr-31.$i.2 {boolean conversion} {expr bool("$s")} 0
    test expr-31.$i.3 {boolean conversion} {expr bool(!"$s")} 1
    set j 1
    while {$j < [string length $s]-1} {
	test expr-31.$i.4.$j {boolean conversion} {
	    expr bool([string range $s 0 $j])
	} 0
	test expr-31.$i.5.$j {boolean conversion} {
	    expr bool("[string range $s 0 $j]")
	} 0
	incr j
    }
    incr i
}
test expr-31.3.4.0 {boolean conversion} {expr bool(n)} 0
test expr-31.3.5.0 {boolean conversion} {expr bool("n")} 0
test expr-31.4.4.0 {boolean conversion} {expr bool(f)} 0
test expr-31.4.5.0 {boolean conversion} {expr bool("f")} 0
test expr-31.6  {boolean conversion} {expr bool(-1 + 1)} 0
test expr-31.7  {boolean conversion} {expr bool(0 + 1)} 1
test expr-31.8  {boolean conversion} {expr bool(0.0)} 0
test expr-31.9  {boolean conversion} {expr bool(0x0)} 0
test expr-31.10 {boolean conversion} {expr bool(wide(0))} 0
test expr-31.11 {boolean conversion} {expr bool(5.0)} 1
test expr-31.12 {boolean conversion} {expr bool(5)} 1
test expr-31.13 {boolean conversion} {expr bool(0x5)} 1
test expr-31.14 {boolean conversion} {expr bool(wide(5))} 1
test expr-31.15 {boolean conversion} -body {
    expr bool("fred")
} -returnCodes error -match glob -result *

test expr-32.1 {expr mod basics} {
    set mod_nums [list \
        {-3 1} {-3 2} {-3 3} {-3 4} {-3 5} \
        {-3 -1} {-3 -2} {-3 -3} {-3 -4} {-3 -5} \
        {-2 1} {-2 2} {-2 3} {-2 4} {-2 5} \
        {-2 -1} {-2 -2} {-2 -3} {-2 -4} {-2 -5} \
        {-1 1} {-1 2} {-1 3} {-1 4} {-1 5} \
        {-1 -1} {-1 -2} {-1 -3} {-1 -4} {-1 -5} \
        {0 -100} {0 -1} {0 1} {0 100} \
        {1 1} {1 2} {1 3} {1 4} {1 5} \
        {1 -1} {1 -2} {1 -3} {1 -4} {1 -5} \
        {2 1} {2 2} {2 3} {2 4} {2 5} \
        {2 -1} {2 -2} {2 -3} {2 -4} {2 -5} \
        {3 1} {3 2} {3 3} {3 4} {3 5} \
        {3 -1} {3 -2} {3 -3} {3 -4} {3 -5} \
        ]
    set results [list]
    foreach pair $mod_nums {
        set dividend [lindex $pair 0]
        set divisor [lindex $pair 1]
        lappend results [expr {$dividend % $divisor}]
    }
    set results
} [list \
    0 1 0 1 2 \
    0 -1 0 -3 -3 \
    0 0 1 2 3 \
    0 0 -2 -2 -2 \
    0 1 2 3 4 \
    0 -1 -1 -1 -1 \
    0 0 0 0 \
    0 1 1 1 1 \
    0 -1 -2 -3 -4 \
    0 0 2 2 2 \
    0 0 -1 -2 -3 \
    0 1 0 3 3 \
    0 -1 0 -1 -2 \
    ]

test expr-32.2 {expr div basics} {
    set mod_nums [list \
        {-3 1} {-3 2} {-3 3} {-3 4} {-3 5} \
        {-3 -1} {-3 -2} {-3 -3} {-3 -4} {-3 -5} \
        {-2 1} {-2 2} {-2 3} {-2 4} {-2 5} \
        {-2 -1} {-2 -2} {-2 -3} {-2 -4} {-2 -5} \
        {-1 1} {-1 2} {-1 3} {-1 4} {-1 5} \
        {-1 -1} {-1 -2} {-1 -3} {-1 -4} {-1 -5} \
        {0 -100} {0 -1} {0 1} {0 100} \
        {1 1} {1 2} {1 3} {1 4} {1 5} \
        {1 -1} {1 -2} {1 -3} {1 -4} {1 -5} \
        {2 1} {2 2} {2 3} {2 4} {2 5} \
        {2 -1} {2 -2} {2 -3} {2 -4} {2 -5} \
        {3 1} {3 2} {3 3} {3 4} {3 5} \
        {3 -1} {3 -2} {3 -3} {3 -4} {3 -5} \
        ]
    set results [list]
    foreach pair $mod_nums {
        set dividend [lindex $pair 0]
        set divisor [lindex $pair 1]
        lappend results [expr {$dividend / $divisor}]
    }
    set results
} [list \
    -3 -2 -1 -1 -1 \
    3 1 1 0 0 \
    -2 -1 -1 -1 -1 \
    2 1 0 0 0 \
    -1 -1 -1 -1 -1 \
    1 0 0 0 0 \
    0 0 0 0 \
    1 0 0 0 0 \
    -1 -1 -1 -1 -1 \
    2 1 0 0 0 \
    -2 -1 -1 -1 -1 \
    3 1 1 0 0 \
    -3 -2 -1 -1 -1 \
    ]

test expr-32.3 {Bug 1585704} {
    expr 1%(1<<63)
} 1
test expr-32.4 {Bug 1585704} {
    expr -1%(1<<63)
} [expr (1<<63)-1]
test expr-32.5 {Bug 1585704} {
    expr (1<<32)%(1<<63)
} [expr 1<<32]
test expr-32.6 {Bug 1585704} {
    expr -(1<<32)%(1<<63)
} [expr (1<<63)-(1<<32)]
test expr-32.7 {bignum regression} {
    expr {0%(1<<63)}
} 0
test expr-32.8 {bignum regression} {
    expr {0%-(1<<63)}
} 0
test expr-32.9 {bignum regression} {
    expr {0%-(1+(1<<63))}
} 0

test expr-33.1 {parse largest long value} {
    set max_long_str 2147483647
    set max_long_hex "0x7FFFFFFF "

    # Convert to integer (long, not wide) internal rep
    set max_long 2147483647
    string is integer $max_long

    list \
        [expr {" $max_long_str "}] \
        [expr {$max_long_str + 0}] \
        [expr {$max_long + 0}] \
        [expr {2147483647 + 0}] \
        [expr {$max_long == $max_long_hex}] \
        [expr {int(2147483647 + 1) > 0}] \

} {2147483647 2147483647 2147483647 2147483647 1 1}
test expr-33.2 {parse smallest long value} longIs32bit {
    set min_long_str -2147483648
    set min_long_hex "-0x80000000 "

    set min_long -2147483648
    # This will convert to integer (not wide) internal rep
    string is integer $min_long

    # Note: If the final expression returns 0 then the
    # expression literal is being promoted to a wide type
    # when it should be parsed as a long type.
    list \
        [expr {" $min_long_str "}] \
        [expr {$min_long_str + 0}] \
        [expr {$min_long + 0}] \
        [expr {-2147483648 + 0}] \
        [expr {$min_long == $min_long_hex}] \
        [expr {int(-2147483648 - 1) == -0x80000001}] \

} {-2147483648 -2147483648 -2147483648 -2147483648 1 1}
test expr-33.3 {parse largest wide value} wideIs64bit {
    set max_wide_str 9223372036854775807
    set max_wide_hex "0x7FFFFFFFFFFFFFFF "

    # Convert to wide integer
    set max_wide 9223372036854775807
    string is integer $max_wide

    list \
        [expr {" $max_wide_str "}] \
        [expr {$max_wide_str + 0}] \
        [expr {$max_wide + 0}] \
        [expr {9223372036854775807 + 0}] \
        [expr {$max_wide == $max_wide_hex}] \
        [expr {wide(9223372036854775807 + 1) < 0}] \

} {9223372036854775807 9223372036854775807 9223372036854775807 9223372036854775807 1 1}
test expr-33.4 {parse smallest wide value} wideIs64bit {
    set min_wide_str -9223372036854775808
    set min_wide_hex "-0x8000000000000000 "

    set min_wide -9223372036854775808
    # Convert to wide integer
    string is integer $min_wide

    # Note: If the final expression returns 0 then the
    # wide integer is not being parsed correctly with
    # the leading - sign.
    list \
        [expr {" $min_wide_str "}] \
        [expr {$min_wide_str + 0}] \
        [expr {$min_wide + 0}] \
        [expr {-9223372036854775808 + 0}] \
        [expr {$min_wide == $min_wide_hex}] \
        [expr {wide(-9223372036854775808 - 1) == 0x7FFFFFFFFFFFFFFF}] \

} {-9223372036854775808 -9223372036854775808 -9223372036854775808 -9223372036854775808 1 1}

set min -2147483648
set max 2147483647

test expr-34.1 {expr edge cases} {
    expr {$min / $min}
} {1}
test expr-34.2 {expr edge cases} {
    expr {$min % $min}
} {0}
test expr-34.3 {expr edge cases} {
    expr {$min / ($min + 1)}
} {1}
test expr-34.4 {expr edge cases} {
    expr {$min % ($min + 1)}
} {-1}
test expr-34.5 {expr edge cases} {
    expr {$min / ($min + 2)}
} {1}
test expr-34.6 {expr edge cases} {
    expr {$min % ($min + 2)}
} {-2}
test expr-34.7 {expr edge cases} {
    expr {$min / ($min + 3)}
} {1}
test expr-34.8 {expr edge cases} {
    expr {$min % ($min + 3)}
} {-3}
test expr-34.9 {expr edge cases} {
    expr {$min / -3}
} {715827882}
test expr-34.10 {expr edge cases} {
    expr {$min % -3}
} {-2}
test expr-34.11 {expr edge cases} {
    expr {$min / -2}
} {1073741824}
test expr-34.12 {expr edge cases} {
    expr {$min % -2}
} {0}
test expr-34.13 {expr edge cases} {
    expr {int($min / -1)}
} {2147483648}
test expr-34.14 {expr edge cases} {
    expr {$min % -1}
} {0}
test expr-34.15 {expr edge cases} {
    expr {-int($min * -1)}
} $min
test expr-34.16 {expr edge cases} {
    expr {-int(-$min)}
} $min
test expr-34.17 {expr edge cases} {
    expr {$min / 1}
} $min
test expr-34.18 {expr edge cases} {
    expr {$min % 1}
} {0}
test expr-34.19 {expr edge cases} {
    expr {$min / 2}
} {-1073741824}
test expr-34.20 {expr edge cases} {
    expr {$min % 2}
} {0}
test expr-34.21 {expr edge cases} {
    expr {$min / 3}
} {-715827883}
test expr-34.22 {expr edge cases} {
    expr {$min % 3}
} {1}
test expr-34.23 {expr edge cases} {
    expr {$min / ($max - 3)}
} {-2}
test expr-34.24 {expr edge cases} {
    expr {$min % ($max - 3)}
} {2147483640}
test expr-34.25 {expr edge cases} {
    expr {$min / ($max - 2)}
} {-2}
test expr-34.26 {expr edge cases} {
    expr {$min % ($max - 2)}
} {2147483642}
test expr-34.27 {expr edge cases} {
    expr {$min / ($max - 1)}
} {-2}
test expr-34.28 {expr edge cases} {
    expr {$min % ($max - 1)}
} {2147483644}
test expr-34.29 {expr edge cases} {
    expr {$min / $max}
} {-2}
test expr-34.30 {expr edge cases} {
    expr {$min % $max}
} {2147483646}
test expr-34.31 {expr edge cases} {
    expr {$max / $max}
} {1}
test expr-34.32 {expr edge cases} {
    expr {$max % $max}
} {0}
test expr-34.33 {expr edge cases} {
    expr {$max / ($max - 1)}
} {1}
test expr-34.34 {expr edge cases} {
    expr {$max % ($max - 1)}
} {1}
test expr-34.35 {expr edge cases} {
    expr {$max / ($max - 2)}
} {1}
test expr-34.36 {expr edge cases} {
    expr {$max % ($max - 2)}
} {2}
test expr-34.37 {expr edge cases} {
    expr {$max / ($max - 3)}
} {1}
test expr-34.38 {expr edge cases} {
    expr {$max % ($max - 3)}
} {3}
test expr-34.39 {expr edge cases} {
    expr {$max / 3}
} {715827882}
test expr-34.40 {expr edge cases} {
    expr {$max % 3}
} {1}
test expr-34.41 {expr edge cases} {
    expr {$max / 2}
} {1073741823}
test expr-34.42 {expr edge cases} {
    expr {$max % 2}
} {1}
test expr-34.43 {expr edge cases} {
    expr {$max / 1}
} $max
test expr-34.44 {expr edge cases} {
    expr {$max % 1}
} {0}
test expr-34.45 {expr edge cases} {
    expr {$max / -1}
} "-$max"
test expr-34.46 {expr edge cases} {
    expr {$max % -1}
} {0}
test expr-34.47 {expr edge cases} {
    expr {$max / -2}
} {-1073741824}
test expr-34.48 {expr edge cases} {
    expr {$max % -2}
} {-1}
test expr-34.49 {expr edge cases} {
    expr {$max / -3}
} {-715827883}
test expr-34.50 {expr edge cases} {
    expr {$max % -3}
} {-2}
test expr-34.51 {expr edge cases} {
    expr {$max / ($min + 3)}
} {-2}
test expr-34.52 {expr edge cases} {
    expr {$max % ($min + 3)}
} {-2147483643}
test expr-34.53 {expr edge cases} {
    expr {$max / ($min + 2)}
} {-2}
test expr-34.54 {expr edge cases} {
    expr {$max % ($min + 2)}
} {-2147483645}
test expr-34.55 {expr edge cases} {
    expr {$max / ($min + 1)}
} {-1}
test expr-34.56 {expr edge cases} {
    expr {$max % ($min + 1)}
} {0}
test expr-34.57 {expr edge cases} {
    expr {$max / $min}
} {-1}
test expr-34.58 {expr edge cases} {
    expr {$max % $min}
} {-1}
test expr-34.59 {expr edge cases} {
    expr {($min + 1) / ($max - 1)}
} {-2}
test expr-34.60 {expr edge cases} {
    expr {($min + 1) % ($max - 1)}
} {2147483645}
test expr-34.61 {expr edge cases} {
    expr {($max - 1) / ($min + 1)}
} {-1}
test expr-34.62 {expr edge cases} {
    expr {($max - 1) % ($min + 1)}
} {-1}
test expr-34.63 {expr edge cases} {
    expr {($max - 1) / $min}
} {-1}
test expr-34.64 {expr edge cases} {
    expr {($max - 1) % $min}
} {-2}
test expr-34.65 {expr edge cases} {
    expr {($max - 2) / $min}
} {-1}
test expr-34.66 {expr edge cases} {
    expr {($max - 2) % $min}
} {-3}
test expr-34.67 {expr edge cases} {
    expr {($max - 3) / $min}
} {-1}
test expr-34.68 {expr edge cases} {
    expr {($max - 3) % $min}
} {-4}
test expr-34.69 {expr edge cases} {
    expr {-3 / $min}
} {0}
test expr-34.70 {expr edge cases} {
    expr {-3 % $min}
} {-3}
test expr-34.71 {expr edge cases} {
    expr {-2 / $min}
} {0}
test expr-34.72 {expr edge cases} {
    expr {-2 % $min}
} {-2}
test expr-34.73 {expr edge cases} {
    expr {-1 / $min}
} {0}
test expr-34.74 {expr edge cases} {
    expr {-1 % $min}
} {-1}
test expr-34.75 {expr edge cases} {
    expr {0 / $min}
} {0}
test expr-34.76 {expr edge cases} {
    expr {0 % $min}
} {0}
test expr-34.77 {expr edge cases} {
    expr {0 / ($min + 1)}
} {0}
test expr-34.78 {expr edge cases} {
    expr {0 % ($min + 1)}
} {0}
test expr-34.79 {expr edge cases} {
    expr {1 / $min}
} {-1}
test expr-34.80 {expr edge cases} {
    expr {1 % $min}
} {-2147483647}
test expr-34.81 {expr edge cases} {
    expr {1 / ($min + 1)}
} {-1}
test expr-34.82 {expr edge cases} {
    expr {1 % ($min + 1)}
} {-2147483646}
test expr-34.83 {expr edge cases} {
    expr {2 / $min}
} {-1}
test expr-34.84 {expr edge cases} {
    expr {2 % $min}
} {-2147483646}
test expr-34.85 {expr edge cases} {
    expr {2 / ($min + 1)}
} {-1}
test expr-34.86 {expr edge cases} {
    expr {2 % ($min + 1)}
} {-2147483645}
test expr-34.87 {expr edge cases} {
    expr {3 / $min}
} {-1}
test expr-34.88 {expr edge cases} {
    expr {3 % $min}
} {-2147483645}
test expr-34.89 {expr edge cases} {
    expr {3 / ($min + 1)}
} {-1}
test expr-34.90 {expr edge cases} {
    expr {3 % ($min + 1)}
} {-2147483644}

# Euclidean property:
# quotient * divisor + remainder = dividend

test expr-35.1 {expr edge cases} {
    set dividend $max
    set divisor 2
    set q [expr {$dividend / $divisor}]
    set r [expr {$dividend % $divisor}]
    list $q * $divisor + $r = [expr {($divisor * $q) + $r}]
} {1073741823 * 2 + 1 = 2147483647}
test expr-35.2 {expr edge cases} {
    set dividend [expr {$max - 1}]
    set divisor 2
    set q [expr {$dividend / $divisor}]
    set r [expr {$dividend % $divisor}]
    list $q * $divisor + $r = [expr {($q * $divisor) + $r}]
} {1073741823 * 2 + 0 = 2147483646}
test expr-35.3 {expr edge cases} {
    set dividend [expr {$max - 2}]
    set divisor 2
    set q [expr {$dividend / $divisor}]
    set r [expr {$dividend % $divisor}]
    list $q * $divisor + $r = [expr {($q * $divisor) + $r}]
} {1073741822 * 2 + 1 = 2147483645}
test expr-35.4 {expr edge cases} {
    set dividend $max
    set divisor 3
    set q [expr {$dividend / $divisor}]
    set r [expr {$dividend % $divisor}]
    list $q * $divisor + $r = [expr {($q * $divisor) + $r}]
} {715827882 * 3 + 1 = 2147483647}
test expr-35.5 {expr edge cases} {
    set dividend [expr {$max - 1}]
    set divisor 3
    set q [expr {$dividend / $divisor}]
    set r [expr {$dividend % $divisor}]
    list $q * $divisor + $r = [expr {($q * $divisor) + $r}]
} {715827882 * 3 + 0 = 2147483646}
test expr-35.6 {expr edge cases} {
    set dividend [expr {$max - 2}]
    set divisor 3
    set q [expr {$dividend / $divisor}]
    set r [expr {$dividend % $divisor}]
    list $q * $divisor + $r = [expr {($q * $divisor) + $r}]
} {715827881 * 3 + 2 = 2147483645}
test expr-35.7 {expr edge cases} {
    set dividend $min
    set divisor 2
    set q [expr {$dividend / $divisor}]
    set r [expr {$dividend % $divisor}]
    list $q * $divisor + $r = [expr {($q * $divisor) + $r}]
} {-1073741824 * 2 + 0 = -2147483648}
test expr-35.8 {expr edge cases} {
    set dividend [expr {$min + 1}]
    set divisor 2
    set q [expr {$dividend / $divisor}]
    set r [expr {$dividend % $divisor}]
    list $q * $divisor + $r = [expr {($q * $divisor) + $r}]
} {-1073741824 * 2 + 1 = -2147483647}
test expr-35.9 {expr edge cases} {
    set dividend [expr {$min + 2}]
    set divisor 2
    set q [expr {$dividend / $divisor}]
    set r [expr {$dividend % $divisor}]
    list $q * $divisor + $r = [expr {($q * $divisor) + $r}]
} {-1073741823 * 2 + 0 = -2147483646}
test expr-35.10 {expr edge cases} {
    # Two things could happen here. The multiplication
    # could overflow a 32 bit type, so that when
    # 1 is added it overflows again back to min.
    # The multiplication could also use a wide type
    # to hold ($min - 1) until 1 is added and
    # the number becomes $min again.
    set dividend $min
    set divisor 3
    set q [expr {$dividend / $divisor}]
    set r [expr {$dividend % $divisor}]
    list $q * $divisor + $r = [expr {($q * $divisor) + $r}]
} {-715827883 * 3 + 1 = -2147483648}
test expr-35.11 {expr edge cases} {
    set dividend $min
    set divisor -3
    set q [expr {$dividend / $divisor}]
    set r [expr {$dividend % $divisor}]
    list $q * $divisor + $r = [expr {($q * $divisor) + $r}]
} {715827882 * -3 + -2 = -2147483648}
test expr-35.12 {expr edge cases} {
    set dividend $min
    set divisor $min
    set q [expr {$dividend / $divisor}]
    set r [expr {$dividend % $divisor}]
    list $q * $divisor + $r = [expr {($q * $divisor) + $r}]
} {1 * -2147483648 + 0 = -2147483648}
test expr-35.13 {expr edge cases} {
    set dividend $min
    set divisor [expr {$min + 1}]
    set q [expr {$dividend / $divisor}]
    set r [expr {$dividend % $divisor}]
    list $q * $divisor + $r = [expr {($q * $divisor) + $r}]
} {1 * -2147483647 + -1 = -2147483648}
test expr-35.14 {expr edge cases} {
    set dividend $min
    set divisor [expr {$min + 2}]
    set q [expr {$dividend / $divisor}]
    set r [expr {$dividend % $divisor}]
    list $q * $divisor + $r = [expr {($q * $divisor) + $r}]
} {1 * -2147483646 + -2 = -2147483648}

# 64bit wide integer checks

set min -9223372036854775808
set max 9223372036854775807

test expr-36.1 {expr edge cases} {wideIs64bit} {
    expr {$min / $min}
} {1}
test expr-36.2 {expr edge cases} {wideIs64bit} {
    expr {$min % $min}
} {0}
test expr-36.3 {expr edge cases} {wideIs64bit} {
    expr {$min / ($min + 1)}
} {1}
test expr-36.4 {expr edge cases} {wideIs64bit} {
    expr {$min % ($min + 1)}
} {-1}
test expr-36.5 {expr edge cases} {wideIs64bit} {
    expr {$min / ($min + 2)}
} {1}
test expr-36.6 {expr edge cases} {wideIs64bit} {
    expr {$min % ($min + 2)}
} {-2}
test expr-36.7 {expr edge cases} {wideIs64bit} {
    expr {$min / ($min + 3)}
} {1}
test expr-36.8 {expr edge cases} {wideIs64bit} {
    expr {$min % ($min + 3)}
} {-3}
test expr-36.9 {expr edge cases} {wideIs64bit} {
    expr {$min / -3}
} {3074457345618258602}
test expr-36.10 {expr edge cases} {wideIs64bit} {
    expr {$min % -3}
} {-2}
test expr-36.11 {expr edge cases} {wideIs64bit} {
    expr {$min / -2}
} {4611686018427387904}
test expr-36.12 {expr edge cases} {wideIs64bit} {
    expr {$min % -2}
} {0}
test expr-36.13 {expr edge cases} wideIs64bit {
    expr {wide($min / -1)}
} $min
test expr-36.14 {expr edge cases} {wideIs64bit} {
    expr {$min % -1}
} {0}
test expr-36.15 {expr edge cases} wideIs64bit {
    expr {wide($min * -1)}
} $min
test expr-36.16 {expr edge cases} wideIs64bit {
    expr {wide(-$min)}
} $min
test expr-36.17 {expr edge cases} {wideIs64bit} {
    expr {$min / 1}
} $min
test expr-36.18 {expr edge cases} {wideIs64bit} {
    expr {$min % 1}
} {0}
test expr-36.19 {expr edge cases} {wideIs64bit} {
    expr {$min / 2}
} {-4611686018427387904}
test expr-36.20 {expr edge cases} {wideIs64bit} {
    expr {$min % 2}
} {0}
test expr-36.21 {expr edge cases} {wideIs64bit} {
    expr {$min / 3}
} {-3074457345618258603}
test expr-36.22 {expr edge cases} {wideIs64bit} {
    expr {$min % 3}
} {1}
test expr-36.23 {expr edge cases} {wideIs64bit} {
    expr {$min / ($max - 3)}
} {-2}
test expr-36.24 {expr edge cases} {wideIs64bit} {
    expr {$min % ($max - 3)}
} {9223372036854775800}
test expr-36.25 {expr edge cases} {wideIs64bit} {
    expr {$min / ($max - 2)}
} {-2}
test expr-36.26 {expr edge cases} {wideIs64bit} {
    expr {$min % ($max - 2)}
} {9223372036854775802}
test expr-36.27 {expr edge cases} {wideIs64bit} {
    expr {$min / ($max - 1)}
} {-2}
test expr-36.28 {expr edge cases} {wideIs64bit} {
    expr {$min % ($max - 1)}
} {9223372036854775804}
test expr-36.29 {expr edge cases} {wideIs64bit} {
    expr {$min / $max}
} {-2}
test expr-36.30 {expr edge cases} {wideIs64bit} {
    expr {$min % $max}
} {9223372036854775806}
test expr-36.31 {expr edge cases} {wideIs64bit} {
    expr {$max / $max}
} {1}
test expr-36.32 {expr edge cases} {wideIs64bit} {
    expr {$max % $max}
} {0}
test expr-36.33 {expr edge cases} {wideIs64bit} {
    expr {$max / ($max - 1)}
} {1}
test expr-36.34 {expr edge cases} {wideIs64bit} {
    expr {$max % ($max - 1)}
} {1}
test expr-36.35 {expr edge cases} {wideIs64bit} {
    expr {$max / ($max - 2)}
} {1}
test expr-36.36 {expr edge cases} {wideIs64bit} {
    expr {$max % ($max - 2)}
} {2}
test expr-36.37 {expr edge cases} {wideIs64bit} {
    expr {$max / ($max - 3)}
} {1}
test expr-36.38 {expr edge cases} {wideIs64bit} {
    expr {$max % ($max - 3)}
} {3}
test expr-36.39 {expr edge cases} {wideIs64bit} {
    expr {$max / 3}
} {3074457345618258602}
test expr-36.40 {expr edge cases} {wideIs64bit} {
    expr {$max % 3}
} {1}
test expr-36.41 {expr edge cases} {wideIs64bit} {
    expr {$max / 2}
} {4611686018427387903}
test expr-36.42 {expr edge cases} {wideIs64bit} {
    expr {$max % 2}
} {1}
test expr-36.43 {expr edge cases} {wideIs64bit} {
    expr {$max / 1}
} $max
test expr-36.44 {expr edge cases} {wideIs64bit} {
    expr {$max % 1}
} {0}
test expr-36.45 {expr edge cases} {wideIs64bit} {
    expr {$max / -1}
} "-$max"
test expr-36.46 {expr edge cases} {wideIs64bit} {
    expr {$max % -1}
} {0}
test expr-36.47 {expr edge cases} {wideIs64bit} {
    expr {$max / -2}
} {-4611686018427387904}
test expr-36.48 {expr edge cases} {wideIs64bit} {
    expr {$max % -2}
} {-1}
test expr-36.49 {expr edge cases} {wideIs64bit} {
    expr {$max / -3}
} {-3074457345618258603}
test expr-36.50 {expr edge cases} {wideIs64bit} {
    expr {$max % -3}
} {-2}
test expr-36.51 {expr edge cases} {wideIs64bit} {
    expr {$max / ($min + 3)}
} {-2}
test expr-36.52 {expr edge cases} {wideIs64bit} {
    expr {$max % ($min + 3)}
} {-9223372036854775803}
test expr-36.53 {expr edge cases} {wideIs64bit} {
    expr {$max / ($min + 2)}
} {-2}
test expr-36.54 {expr edge cases} {wideIs64bit} {
    expr {$max % ($min + 2)}
} {-9223372036854775805}
test expr-36.55 {expr edge cases} {wideIs64bit} {
    expr {$max / ($min + 1)}
} {-1}
test expr-36.56 {expr edge cases} {wideIs64bit} {
    expr {$max % ($min + 1)}
} {0}
test expr-36.57 {expr edge cases} {wideIs64bit} {
    expr {$max / $min}
} {-1}
test expr-36.58 {expr edge cases} {wideIs64bit} {
    expr {$max % $min}
} {-1}
test expr-36.59 {expr edge cases} {wideIs64bit} {
    expr {($min + 1) / ($max - 1)}
} {-2}
test expr-36.60 {expr edge cases} {wideIs64bit} {
    expr {($min + 1) % ($max - 1)}
} {9223372036854775805}
test expr-36.61 {expr edge cases} {wideIs64bit} {
    expr {($max - 1) / ($min + 1)}
} {-1}
test expr-36.62 {expr edge cases} {wideIs64bit} {
    expr {($max - 1) % ($min + 1)}
} {-1}
test expr-36.63 {expr edge cases} {wideIs64bit} {
    expr {($max - 1) / $min}
} {-1}
test expr-36.64 {expr edge cases} {wideIs64bit} {
    expr {($max - 1) % $min}
} {-2}
test expr-36.65 {expr edge cases} {wideIs64bit} {
    expr {($max - 2) / $min}
} {-1}
test expr-36.66 {expr edge cases} {wideIs64bit} {
    expr {($max - 2) % $min}
} {-3}
test expr-36.67 {expr edge cases} {wideIs64bit} {
    expr {($max - 3) / $min}
} {-1}
test expr-36.68 {expr edge cases} {wideIs64bit} {
    expr {($max - 3) % $min}
} {-4}
test expr-36.69 {expr edge cases} {wideIs64bit} {
    expr {-3 / $min}
} {0}
test expr-36.70 {expr edge cases} {wideIs64bit} {
    expr {-3 % $min}
} {-3}
test expr-36.71 {expr edge cases} {wideIs64bit} {
    expr {-2 / $min}
} {0}
test expr-36.72 {expr edge cases} {wideIs64bit} {
    expr {-2 % $min}
} {-2}
test expr-36.73 {expr edge cases} {wideIs64bit} {
    expr {-1 / $min}
} {0}
test expr-36.74 {expr edge cases} {wideIs64bit} {
    expr {-1 % $min}
} {-1}
test expr-36.75 {expr edge cases} {wideIs64bit} {
    expr {0 / $min}
} {0}
test expr-36.76 {expr edge cases} {wideIs64bit} {
    expr {0 % $min}
} {0}
test expr-36.77 {expr edge cases} {wideIs64bit} {
    expr {0 / ($min + 1)}
} {0}
test expr-36.78 {expr edge cases} {wideIs64bit} {
    expr {0 % ($min + 1)}
} {0}
test expr-36.79 {expr edge cases} {wideIs64bit} {
    expr {1 / $min}
} {-1}
test expr-36.80 {expr edge cases} {wideIs64bit} {
    expr {1 % $min}
} {-9223372036854775807}
test expr-36.81 {expr edge cases} {wideIs64bit} {
    expr {1 / ($min + 1)}
} {-1}
test expr-36.82 {expr edge cases} {wideIs64bit} {
    expr {1 % ($min + 1)}
} {-9223372036854775806}
test expr-36.83 {expr edge cases} {wideIs64bit} {
    expr {2 / $min}
} {-1}
test expr-36.84 {expr edge cases} {wideIs64bit} {
    expr {2 % $min}
} {-9223372036854775806}
test expr-36.85 {expr edge cases} {wideIs64bit} {
    expr {2 / ($min + 1)}
} {-1}
test expr-36.86 {expr edge cases} {wideIs64bit} {
    expr {2 % ($min + 1)}
} {-9223372036854775805}
test expr-36.87 {expr edge cases} {wideIs64bit} {
    expr {3 / $min}
} {-1}
test expr-36.88 {expr edge cases} {wideIs64bit} {
    expr {3 % $min}
} {-9223372036854775805}
test expr-36.89 {expr edge cases} {wideIs64bit} {
    expr {3 / ($min + 1)}
} {-1}
test expr-36.90 {expr edge cases} {wideIs64bit} {
    expr {3 % ($min + 1)}
} {-9223372036854775804}

test expr-37.1 {expr edge cases} {wideIs64bit} {
    set dividend $max
    set divisor 2
    set q [expr {$dividend / $divisor}]
    set r [expr {$dividend % $divisor}]
    list $q * $divisor + $r = [expr {($divisor * $q) + $r}]
} {4611686018427387903 * 2 + 1 = 9223372036854775807}
test expr-37.2 {expr edge cases} {wideIs64bit} {
    set dividend [expr {$max - 1}]
    set divisor 2
    set q [expr {$dividend / $divisor}]
    set r [expr {$dividend % $divisor}]
    list $q * $divisor + $r = [expr {($q * $divisor) + $r}]
} {4611686018427387903 * 2 + 0 = 9223372036854775806}
test expr-37.3 {expr edge cases} {wideIs64bit} {
    set dividend [expr {$max - 2}]
    set divisor 2
    set q [expr {$dividend / $divisor}]
    set r [expr {$dividend % $divisor}]
    list $q * $divisor + $r = [expr {($q * $divisor) + $r}]
} {4611686018427387902 * 2 + 1 = 9223372036854775805}
test expr-37.4 {expr edge cases} {wideIs64bit} {
    set dividend $max
    set divisor 3
    set q [expr {$dividend / $divisor}]
    set r [expr {$dividend % $divisor}]
    list $q * $divisor + $r = [expr {($q * $divisor) + $r}]
} {3074457345618258602 * 3 + 1 = 9223372036854775807}
test expr-37.5 {expr edge cases} {wideIs64bit} {
    set dividend [expr {$max - 1}]
    set divisor 3
    set q [expr {$dividend / $divisor}]
    set r [expr {$dividend % $divisor}]
    list $q * $divisor + $r = [expr {($q * $divisor) + $r}]
} {3074457345618258602 * 3 + 0 = 9223372036854775806}
test expr-37.6 {expr edge cases} {wideIs64bit} {
    set dividend [expr {$max - 2}]
    set divisor 3
    set q [expr {$dividend / $divisor}]
    set r [expr {$dividend % $divisor}]
    list $q * $divisor + $r = [expr {($q * $divisor) + $r}]
} {3074457345618258601 * 3 + 2 = 9223372036854775805}
test expr-37.7 {expr edge cases} {wideIs64bit} {
    set dividend $min
    set divisor 2
    set q [expr {$dividend / $divisor}]
    set r [expr {$dividend % $divisor}]
    list $q * $divisor + $r = [expr {($q * $divisor) + $r}]
} {-4611686018427387904 * 2 + 0 = -9223372036854775808}
test expr-37.8 {expr edge cases} {wideIs64bit} {
    set dividend [expr {$min + 1}]
    set divisor 2
    set q [expr {$dividend / $divisor}]
    set r [expr {$dividend % $divisor}]
    list $q * $divisor + $r = [expr {($q * $divisor) + $r}]
} {-4611686018427387904 * 2 + 1 = -9223372036854775807}
test expr-37.9 {expr edge cases} {wideIs64bit} {
    set dividend [expr {$min + 2}]
    set divisor 2
    set q [expr {$dividend / $divisor}]
    set r [expr {$dividend % $divisor}]
    list $q * $divisor + $r = [expr {($q * $divisor) + $r}]
} {-4611686018427387903 * 2 + 0 = -9223372036854775806}
test expr-37.10 {expr edge cases} {wideIs64bit} {
    # Multiplication overflows 64 bit type here,
    # so when the 1 is added it overflows
    # again and we end up back at min.
    set dividend $min
    set divisor 3
    set q [expr {$dividend / $divisor}]
    set r [expr {$dividend % $divisor}]
    list $q * $divisor + $r = [expr {($q * $divisor) + $r}]
} {-3074457345618258603 * 3 + 1 = -9223372036854775808}
test expr-37.11 {expr edge cases} {wideIs64bit} {
    set dividend $min
    set divisor -3
    set q [expr {$dividend / $divisor}]
    set r [expr {$dividend % $divisor}]
    list $q * $divisor + $r = [expr {($q * $divisor) + $r}]
} {3074457345618258602 * -3 + -2 = -9223372036854775808}
test expr-37.12 {expr edge cases} {wideIs64bit} {
    set dividend $min
    set divisor $min
    set q [expr {$dividend / $divisor}]
    set r [expr {$dividend % $divisor}]
    list $q * $divisor + $r = [expr {($q * $divisor) + $r}]
} {1 * -9223372036854775808 + 0 = -9223372036854775808}
test expr-37.13 {expr edge cases} {wideIs64bit} {
    set dividend $min
    set divisor [expr {$min + 1}]
    set q [expr {$dividend / $divisor}]
    set r [expr {$dividend % $divisor}]
    list $q * $divisor + $r = [expr {($q * $divisor) + $r}]
} {1 * -9223372036854775807 + -1 = -9223372036854775808}
test expr-37.14 {expr edge cases} {wideIs64bit} {
    set dividend $min
    set divisor [expr {$min + 2}]
    set q [expr {$dividend / $divisor}]
    set r [expr {$dividend % $divisor}]
    list $q * $divisor + $r = [expr {($q * $divisor) + $r}]
} {1 * -9223372036854775806 + -2 = -9223372036854775808}

test expr-38.1 {abs of smallest 32-bit integer [Bug 1241572]} {wideIs64bit} {
    expr {abs(-2147483648)}
} 2147483648
test expr-38.2 {abs and -0 [Bug 1893815]} {
    expr {abs(-0)}
} 0
test expr-38.3 {abs and -0 [Bug 1893815]} {
    expr {abs(-0.0)}
} 0.0
test expr-38.4 {abs and -0 [Bug 1893815]} {
    expr {abs(-1e-324)}
} 0.0
test expr-38.5 {abs and -0 [Bug 1893815]} {
    ::tcl::mathfunc::abs -0
} 0
test expr-38.6 {abs and -0 [Bug 1893815]} {
    ::tcl::mathfunc::abs -0.0
} 0.0
test expr-38.7 {abs and -0 [Bug 1893815]} {
    ::tcl::mathfunc::abs -1e-324
} 0.0
test expr-38.8 {abs and 0.0 [Bug 2954959]} {
    ::tcl::mathfunc::abs 0.0
} 0.0
test expr-38.9 {abs and 0.0 [Bug 2954959]} {
    expr {abs(0.0)}
} 0.0
test expr-38.10 {abs and -0x0 [Bug 2954959]} {
    expr {abs(-0x0)}
} 0
test expr-38.11 {abs and 0x0 [Bug 2954959]} {
    ::tcl::mathfunc::abs { 	0x0}
} { 	0x0}
test expr-38.12 {abs and -0x0 [Bug 2954959]} {
    ::tcl::mathfunc::abs { 	-0x0}
} 0
test expr-38.13 {abs and 0.0 [Bug 2954959]} {
    ::tcl::mathfunc::abs 1e-324
} 1e-324
<<<<<<< HEAD
test expr-38.14 {abs and WIDE_MIN special-case} {
    ::tcl::mathfunc::abs -9223372036854775808
} 9223372036854775808
=======
test expr-38.14 {abs and INT64_MIN special-case} {
    ::tcl::mathfunc::abs -9223372036854775808
} 9223372036854775808
test expr-38.15 {abs and INT128_MIN special-case} {
    ::tcl::mathfunc::abs -170141183460469231731687303715884105728
} 170141183460469231731687303715884105728
>>>>>>> 957890bf

testConstraint testexprlongobj   [llength [info commands testexprlongobj]]
testConstraint testexprdoubleobj [llength [info commands testexprdoubleobj]]

test expr-39.1 {Check that Tcl_ExprLongObj doesn't modify interpreter result if no error} testexprlongobj {
    testexprlongobj 4+1
} {This is a result: 5}
#Check for [Bug 1109484]
test expr-39.2 {Tcl_ExprLongObj handles wide ints gracefully} testexprlongobj {
    testexprlongobj wide(1)+2
} {This is a result: 3}

test expr-39.3 {Tcl_ExprLongObj on the empty string} \
    -constraints {testexprlongobj}\
    -body {testexprlongobj ""} \
    -match glob \
    -returnCodes error -result *
test expr-39.4 {Tcl_ExprLongObj coerces doubles} testexprlongobj {
    testexprlongobj 3+.14159
} {This is a result: 3}
test expr-39.5 {Tcl_ExprLongObj handles overflows} {testexprlongobj longIs32bit} {
    testexprlongobj 0x80000000
} {This is a result: -2147483648}
test expr-39.6 {Tcl_ExprLongObj handles overflows} {testexprlongobj longIs32bit} {
    testexprlongobj 0xffffffff
} {This is a result: -1}
test expr-39.7 {Tcl_ExprLongObj handles overflows} \
    -constraints {testexprlongobj longIs32bit} \
    -match glob \
    -body {
	list [catch {testexprlongobj 0x100000000} result] $result
    } \
    -result {1 {integer value too large to represent*}}
test expr-39.8 {Tcl_ExprLongObj handles overflows} testexprlongobj {
    testexprlongobj -0x80000000
} {This is a result: -2147483648}
test expr-39.9 {Tcl_ExprLongObj handles overflows} {testexprlongobj longIs32bit} {
    testexprlongobj -0x7fffffff
} {This is a result: -2147483647}
test expr-39.10 {Tcl_ExprLongObj handles overflows} \
    -constraints {testexprlongobj longIs32bit} \
    -match glob \
    -body {
	list [catch {testexprlongobj -0x100000000} result] $result
    } \
    -result {1 {integer value too large to represent*}}
test expr-39.11 {Tcl_ExprLongObj handles overflows} {testexprlongobj longIs32bit} {
    testexprlongobj 2147483648.
} {This is a result: -2147483648}
test expr-39.12 {Tcl_ExprLongObj handles overflows} {testexprlongobj longIs32bit} {
    testexprlongobj 4294967295.
} {This is a result: -1}
test expr-39.13 {Tcl_ExprLongObj handles overflows} \
    -constraints {testexprlongobj longIs32bit} \
    -match glob \
    -body {
	list [catch {testexprlongobj 4294967296.} result] $result
    } \
    -result {1 {integer value too large to represent*}}
test expr-39.14 {Tcl_ExprLongObj handles overflows} testexprlongobj {
    testexprlongobj -2147483648.
} {This is a result: -2147483648}
test expr-39.15 {Tcl_ExprLongObj handles overflows} {testexprlongobj longIs32bit} {
    testexprlongobj -2147483648.
} {This is a result: -2147483648}
test expr-39.16 {Tcl_ExprLongObj handles overflows} \
    -constraints {testexprlongobj longIs32bit} \
    -match glob \
    -body {
	list [catch {testexprlongobj 4294967296.} result] $result
    } \
    -result {1 {integer value too large to represent*}}

test expr-39.17 {Check that Tcl_ExprDoubleObj doesn't modify interpreter result if no error} testexprdoubleobj {
    testexprdoubleobj 4.+1.
} {This is a result: 5.0}
#Check for [Bug 1109484]
test expr-39.18 {Tcl_ExprDoubleObj on the empty string} \
    -constraints {testexprdoubleobj} \
    -match glob \
    -body {testexprdoubleobj ""} \
    -returnCodes error -result *
test expr-39.19 {Tcl_ExprDoubleObj coerces wides} testexprdoubleobj {
    testexprdoubleobj 1[string repeat 0 17]
} {This is a result: 1e+17}
test expr-39.20 {Tcl_ExprDoubleObj coerces bignums} testexprdoubleobj {
    testexprdoubleobj 1[string repeat 0 38]
} {This is a result: 1e+38}
test expr-39.21 {Tcl_ExprDoubleObj handles overflows} \
    testexprdoubleobj&&ieeeFloatingPoint {
	testexprdoubleobj 17976931348623157[string repeat 0 292].
    } {This is a result: 1.7976931348623157e+308}
test expr-39.22 {Tcl_ExprDoubleObj handles overflows that look like int} \
    testexprdoubleobj&&ieeeFloatingPoint {
	testexprdoubleobj 17976931348623157[string repeat 0 292]
    } {This is a result: 1.7976931348623157e+308}
test expr-39.23 {Tcl_ExprDoubleObj handles overflows} \
    testexprdoubleobj&&ieeeFloatingPoint {
	testexprdoubleobj 17976931348623165[string repeat 0 292].
    } {This is a result: Inf}
test expr-39.24 {Tcl_ExprDoubleObj handles overflows that look like int} \
    testexprdoubleobj&&ieeeFloatingPoint {
	testexprdoubleobj 17976931348623165[string repeat 0 292]
    } {This is a result: Inf}
test expr-39.25 {Tcl_ExprDoubleObj and NaN} \
    {testexprdoubleobj ieeeFloatingPoint} {
	list [catch {testexprdoubleobj 0.0/0.0} result] $result
    } {1 {domain error: argument not in valid range}}

test expr-40.1 {large octal shift} {
    expr 0o100000000000000000000000000000000
} [expr 0x1000000000000000000000000]
test expr-40.2 {large octal shift} {
    expr 0o100000000000000000000000000000001
} [expr 0x1000000000000000000000001]

test expr-41.1 {exponent overflow} {
    expr 1.0e2147483630
} Inf
test expr-41.2 {exponent underflow} {
    expr 1.0e-2147483630
} 0.0

test expr-41.3 {exponent overflow} {
    expr 1e2147483647
} Inf
test expr-41.4 {exponent overflow} {
    expr 1e2147483648
} Inf
test expr-41.5 {exponent overflow} {
    expr 100e2147483645
} Inf
test expr-41.6 {exponent overflow} {
    expr 100e2147483646
} Inf
test expr-41.7 {exponent overflow} {
    expr 1.0e2147483647
} Inf
test expr-41.8 {exponent overflow} {
    expr 1.0e2147483648
} Inf
test expr-41.9 {exponent overflow} {
    expr 1.2e2147483647
} Inf
test expr-41.10 {exponent overflow} {
    expr 1.2e2147483648
} Inf

test expr-41.11 {exponent overflow} {
    expr 1e-2147483648
} 0.0
test expr-41.12 {exponent overflow} {
    expr 1e-2147483649
} 0.0
test expr-41.13 {exponent overflow} {
    expr 100e-2147483650
} 0.0
test expr-41.14 {exponent overflow} {
    expr 100e-2147483651
} 0.0
test expr-41.15 {exponent overflow} {
    expr 1.0e-2147483648
} 0.0
test expr-41.16 {exponent overflow} {
    expr 1.0e-2147483649
} 0.0
test expr-41.17 {exponent overflow} {
    expr 1.23e-2147483646
} 0.0
test expr-41.18 {exponent overflow} {
    expr 1.23e-2147483647
} 0.0

test expr-41.19 {numSigDigs == 0} {
    expr 0e309
} 0.0
test expr-41.20 {numSigDigs == 0} {
    expr 0e310
} 0.0
test expr-41.21 {negative zero, large exponent} {
    expr -0e309
} -0.0
test expr-41.22 {negative zero, large exponent} {
    expr -0e310
} -0.0
test expr-41.23 {floating point overflow on significand (Bug 1de6b0629e)} {
    expr 123[string repeat 0 309]1e-310
} 123.0

test expr-42.1 {denormals} ieeeFloatingPoint {
    expr 7e-324
} 5e-324

# TIP 114

test expr-43.1 {0b notation} {
    expr 0b0
} 0
test expr-43.2 {0b notation} {
    expr 0b1
} 1
test expr-43.3 {0b notation} {
    expr 0b10
} 2
test expr-43.4 {0b notation} {
    expr 0b11
} 3
test expr-43.5 {0b notation} {
    expr 0b100
} 4
test expr-43.6 {0b notation} {
    expr 0b101
} 5
test expr-43.7 {0b notation} {
    expr 0b1000
} 8
test expr-43.8 {0b notation} {
    expr 0b1001
} 9
test expr-43.9 {0b notation} {
    expr 0b1[string repeat 0 31]
} 2147483648
test expr-43.10 {0b notation} {
    expr 0b1[string repeat 0 30]1
} 2147483649
test expr-43.11 {0b notation} {
    expr 0b[string repeat 1 64]
} 18446744073709551615
test expr-43.12 {0b notation} {
    expr 0b1[string repeat 0 64]
} 18446744073709551616
test expr-43.13 {0b notation} {
    expr 0b1[string repeat 0 63]1
} 18446744073709551617

test expr-44.1 {0o notation} {
    expr 0o0
} 0
test expr-44.2 {0o notation} {
    expr 0o1
} 1
test expr-44.3 {0o notation} {
    expr 0o7
} 7
test expr-44.4 {0o notation} {
    expr 0o10
} 8
test expr-44.5 {0o notation} {
    expr 0o11
} 9
test expr-44.6 {0o notation} {
    expr 0o100
} 64
test expr-44.7 {0o notation} {
    expr 0o101
} 65
test expr-44.8 {0o notation} {
    expr 0o1000
} 512
test expr-44.9 {0o notation} {
    expr 0o1001
} 513
test expr-44.10 {0o notation} {
    expr 0o1[string repeat 7 21]
} 18446744073709551615
test expr-44.11 {0o notation} {
    expr 0o2[string repeat 0 21]
} 18446744073709551616
test expr-44.12 {0o notation} {
    expr 0o2[string repeat 0 20]1
} 18446744073709551617

# TIP 237 again

test expr-45.1 {entier} {
    expr entier(0)
} 0
test expr-45.2 {entier} {
    expr entier(0.5)
} 0
test expr-45.3 {entier} {
    expr entier(1.0)
} 1
test expr-45.4 {entier} {
    expr entier(1.5)
} 1
test expr-45.5 {entier} {
    expr entier(2.0)
} 2
test expr-45.6 {entier} {
    expr entier(1e+22)
} 10000000000000000000000
test expr-45.7 {entier} {
    list [catch {expr entier(Inf)} result] $result
} {1 {integer value too large to represent}}
test expr-45.8 {entier} ieeeFloatingPoint {
    list [catch {expr {entier($ieeeValues(NaN))}} result] $result
} {1 {floating point value is Not a Number}}
test expr-45.9 {entier} ieeeFloatingPoint {
    list [catch {expr {entier($ieeeValues(-NaN))}} result] $result
} {1 {floating point value is Not a Number}}

test expr-46.1 {round() rounds to +-infinity} {
    expr round(0.5)
} 1
test expr-46.2 {round() rounds to +-infinity} {
    expr round(1.5)
} 2
test expr-46.3 {round() rounds to +-infinity} {
    expr round(-0.5)
} -1
test expr-46.4 {round() rounds to +-infinity} {
    expr round(-1.5)
} -2
test expr-46.5 {round() overflow} {
    expr round(9.2233720368547758e+018)
} 9223372036854775808
test expr-46.6 {round() overflow} {
    expr round(-9.2233720368547758e+018)
} -9223372036854775808
test expr-46.7 {round() bad value} -body {
    set x trash
    expr {round($x)}
} -returnCodes error -match glob -result *
test expr-46.8 {round() already an integer} {
    set x 123456789012
    incr x
    expr round($x)
} 123456789013
test expr-46.9 {round() boundary case - 1/2 - 1 ulp} {
    set x 0.25
    set bit 0.125
    while 1 {
	set newx [expr {$x + $bit}]
	if { $newx == $x || $newx == 0.5 } break
	set x $newx
	set bit [expr { $bit / 2.0 }]
    }
    expr {round($x)}
} 0
test expr-46.10 {round() boundary case - 1/2 + 1 ulp} {
    set x 0.75
    set bit 0.125
    while 1 {
	set newx [expr {$x - $bit}]
	if { $newx == $x || $newx == 0.5 } break
	set x $newx
	set bit [expr { $bit / 2.0 }]
    }
    expr {round($x)}
} 1
test expr-46.11 {round() boundary case - -1/2 - 1 ulp} {
    set x -0.75
    set bit 0.125
    while 1 {
	set newx [expr {$x + $bit}]
	if { $newx == $x || $newx == -0.5 } break
	set x $newx
	set bit [expr { $bit / 2.0 }]
    }
    expr {round($x)}
} -1
test expr-46.12 {round() boundary case - -1/2 + 1 ulp} {
    set x -0.25
    set bit 0.125
    while 1 {
	set newx [expr {$x - $bit}]
	if { $newx == $x || $newx == -0.5 } break
	set x $newx
	set bit [expr { $bit / 2.0 }]
    }
    expr {round($x)}
} 0
test expr-46.13 {round() boundary case - round down} {
    expr {round(2147483647 - 0.51)}
} 2147483646

test expr-46.14 {round() boundary case - round up} {
    expr {round(2147483647 - 0.50)}
} 2147483647

test expr-46.15 {round() boundary case - round up to wide} {
    expr {round(2147483647 + 0.50)}
} [expr {wide(2147483647) + 1}]

test expr-46.16 {round() boundary case - round up} {
    expr {round(-2147483648 + 0.51)}
} -2147483647

test expr-46.17 {round() boundary case - round down} {
    expr {round(-2147483648 + 0.50)}
} -2147483648
test expr-46.18 {round() boundary case - round down to wide} {
    expr {round(-2147483648 - 0.50)}
} [expr {wide(-2147483648) - 1}]

test expr-46.19 {round() handling of long/bignum boundary} {
    expr {round(double(0x7fffffffffffffff))}
} 9223372036854775808

test expr-47.1 {isqrt() - arg count} {
    list [catch {expr {isqrt(1,2)}} result] $result
} {1 {too many arguments for math function "isqrt"}}

test expr-47.2 {isqrt() - non-number} {
    list [catch {expr {isqrt({rubbish})}} result] $result
} {1 {expected number but got "rubbish"}}

test expr-47.3 {isqrt() - NaN} ieeeFloatingPoint {
    list [catch {expr {isqrt(NaN)}} result] $result
} {1 {floating point value is Not a Number}}

test expr-47.4 {isqrt() of negative floating point number} {
    list [catch {expr {isqrt(-1.0)}} result] $result
} {1 {square root of negative argument}}

test expr-47.5 {isqrt() of floating point zero} {
    expr isqrt(0.0)
} 0

test expr-47.6 {isqrt() of exact floating point numbers} {
    set trouble {}
    for {set i 0} {$i < 16} {incr i} {
	set root [expr {1 << $i}]
	set rm1 [expr {$root - 1}]
	set arg [expr {pow(2., (2 * $i))}]
	if {isqrt($arg-1) != $rm1} {
	    append trouble "i = " $i ": isqrt( " $arg "-1) != " $rm1 "\n"
	}
	if {isqrt($arg) != $root} {
	    append trouble "i = " $i ": isqrt( " $arg ") != " $root "\n"
	}
	if {isqrt($arg+1) != $root} {
	    append trouble "i = " $i ": isqrt( " $arg "+1) != " $root "\n"
	}
    }
    set trouble
} {}

test expr-47.7 {isqrt() of exact floating point numbers} ieeeFloatingPoint {
    set trouble {}
    for {set i 17} {$i < 27} {incr i} {
	set root [expr {1 << $i}]
	set rm1 [expr {$root - 1}]
	set arg [expr {pow(2., (2 * $i))}]
	if {isqrt($arg-1.0) != $rm1} {
	    append trouble "i = " $i ": isqrt( " $arg "-1) != " $rm1 "\n"
	}
	if {isqrt($arg) != $root} {
	    append trouble "i = " $i ": isqrt( " $arg ") != " $root "\n"
	}
	if {isqrt($arg+1.0) != $root} {
	    append trouble "i = " $i ": isqrt( " $arg "+1) != " $root "\n"
	}
    }
    set trouble
} {}

test expr-47.8 {isqrt of inexact floating point number} ieeeFloatingPoint {
    expr isqrt(2[string repeat 0 34])
} 141421356237309504

test expr-47.9 {isqrt of negative int} {
    list [catch {expr isqrt(-1)} result] $result
} {1 {square root of negative argument}}

test expr-47.10 {isqrt of negative bignum} {
    list [catch {expr isqrt(-1[string repeat 0 1000])} result] $result
} {1 {square root of negative argument}}

test expr-47.11 {isqrt of zero} {
    expr {isqrt(0)}
} 0

test expr-47.12 {isqrt of various sizes of integer} {
    set faults 0
    set trouble {}
    for {set i 0} {$faults < 10 && $i <= 1024} {incr i} {
	set root [expr {1 << $i}]
	set rm1 [expr {$root - 1}]
	set arg [expr {1 << (2 * $i)}]
	set tval [expr {isqrt($arg-1)}]
	if {$tval != $rm1} {
	    append trouble "i = " $i ": isqrt(" $arg "-1) == " $tval \
		" != " $rm1 "\n"
	    incr faults
	}
	set tval [expr {isqrt($arg)}]
	if {$tval != $root} {
	    append trouble "i = " $i ": isqrt(" $arg ") == " $tval \
		" != " $root "\n"
	    incr faults
	}
	set tval [expr {isqrt($arg+1)}]
	if {$tval != $root} {
	    append trouble "i = " $i ": isqrt(" $arg "+1) == " $tval \
		" != " $root "\n"
	    incr faults
	}
    }
    set trouble
} {}

test expr-47.13 {isqrt and floating point rounding (Bug 2143288)} {
    set trouble {}
    set faults 0
    for {set i 0} {$i < 29 && $faults < 10} {incr i} {
	for {set j 0} {$j <= $i} {incr j} {
	    set k [expr {isqrt((1<<56)+(1<<$i)+(1<<$j))}]
	    if {$k != (1<<28)} {
		append trouble "i = $i, j = $j, k = $k\n"
		incr faults
	    }
	}
	set k [expr {isqrt((1<<56)+(1<<29)+(1<<$i))}]
	if {$k != (1<<28)+1} {
	    append trouble "i = $i, k = $k\n"
	    incr faults
	}
    }
    set trouble
} {}

test expr-48.1 {Bug 1770224} {
    expr {-0x8000000000000001 >> 0x8000000000000000}
} -1

test expr-49.1 {Bug 2823282} {
    coroutine foo apply {{} {set expr expr; $expr {[yield]}}}
    foo 1
} 1

test expr-50.1 {test sqrt() of bignums with non-Inf answer} {
    expr {sqrt("1[string repeat 0 616]") == 1e308}
} 1

test expr-51.1 {test round-to-even on input} {
    expr 6.9294956446009195e15
} 6929495644600920.0

test expr-52.1 {
	comparison with empty string does not generate string representation
} {
	set a [list one two three]
	list [expr {$a eq {}}] [expr {$a < {}}] [expr {$a > {}}] [
		string match {*no string representation*} [
		::tcl::unsupported::representation $a]]
} {0 0 1 1}

foreach func {isfinite isinf isnan isnormal issubnormal} {
    test expr-53.1.$func {float classification: basic arg handling} -body {
	expr ${func}()
    } -returnCodes error -result "not enough arguments for math function \"$func\""
    test expr-53.2.$func {float classification: basic arg handling} -body {
	expr ${func}(1,2)
    } -returnCodes error -result "too many arguments for math function \"$func\""
    test expr-53.3.$func {float classification: basic arg handling} -body {
	expr ${func}(true)
    } -returnCodes error -result {expected number but got "true"}
    test expr-53.4.$func {float classification: basic arg handling} -body {
	expr ${func}("gorp")
    } -returnCodes error -result {expected number but got "gorp"}
    test expr-53.5.$func {float classification: basic arg handling} -body {
	expr ${func}(1.0)
    } -match glob -result *
    test expr-53.6.$func {float classification: basic arg handling} -body {
	expr ${func}(0x123)
    } -match glob -result *
}

test expr-54.0 {float classification: isfinite} {expr {isfinite(1.0)}} 1
test expr-54.1 {float classification: isfinite} {expr {isfinite(-1.0)}} 1
test expr-54.2 {float classification: isfinite} {expr {isfinite(0.0)}} 1
test expr-54.3 {float classification: isfinite} {expr {isfinite(-0.0)}} 1
test expr-54.4 {float classification: isfinite} {expr {isfinite(1/Inf)}} 1
test expr-54.5 {float classification: isfinite} {expr {isfinite(-1/Inf)}} 1
test expr-54.6 {float classification: isfinite} {expr {isfinite(1e-314)}} 1
test expr-54.7 {float classification: isfinite} {expr {isfinite(inf)}} 0
test expr-54.8 {float classification: isfinite} {expr {isfinite(-inf)}} 0
test expr-54.9 {float classification: isfinite} {expr {isfinite(NaN)}} 0

test expr-55.0 {float classification: isinf} {expr {isinf(1.0)}} 0
test expr-55.1 {float classification: isinf} {expr {isinf(-1.0)}} 0
test expr-55.2 {float classification: isinf} {expr {isinf(0.0)}} 0
test expr-55.3 {float classification: isinf} {expr {isinf(-0.0)}} 0
test expr-55.4 {float classification: isinf} {expr {isinf(1/Inf)}} 0
test expr-55.5 {float classification: isinf} {expr {isinf(-1/Inf)}} 0
test expr-55.6 {float classification: isinf} {expr {isinf(1e-314)}} 0
test expr-55.7 {float classification: isinf} {expr {isinf(inf)}} 1
test expr-55.8 {float classification: isinf} {expr {isinf(-inf)}} 1
test expr-55.9 {float classification: isinf} {expr {isinf(NaN)}} 0

test expr-56.0 {float classification: isnan} {expr {isnan(1.0)}} 0
test expr-56.1 {float classification: isnan} {expr {isnan(-1.0)}} 0
test expr-56.2 {float classification: isnan} {expr {isnan(0.0)}} 0
test expr-56.3 {float classification: isnan} {expr {isnan(-0.0)}} 0
test expr-56.4 {float classification: isnan} {expr {isnan(1/Inf)}} 0
test expr-56.5 {float classification: isnan} {expr {isnan(-1/Inf)}} 0
test expr-56.6 {float classification: isnan} {expr {isnan(1e-314)}} 0
test expr-56.7 {float classification: isnan} {expr {isnan(inf)}} 0
test expr-56.8 {float classification: isnan} {expr {isnan(-inf)}} 0
test expr-56.9 {float classification: isnan} {expr {isnan(NaN)}} 1

test expr-57.0 {float classification: isnormal} {expr {isnormal(1.0)}} 1
test expr-57.1 {float classification: isnormal} {expr {isnormal(-1.0)}} 1
test expr-57.2 {float classification: isnormal} {expr {isnormal(0.0)}} 0
test expr-57.3 {float classification: isnormal} {expr {isnormal(-0.0)}} 0
test expr-57.4 {float classification: isnormal} {expr {isnormal(1/Inf)}} 0
test expr-57.5 {float classification: isnormal} {expr {isnormal(-1/Inf)}} 0
test expr-57.6 {float classification: isnormal} {expr {isnormal(1e-314)}} 0
test expr-57.7 {float classification: isnormal} {expr {isnormal(inf)}} 0
test expr-57.8 {float classification: isnormal} {expr {isnormal(-inf)}} 0
test expr-57.9 {float classification: isnormal} {expr {isnormal(NaN)}} 0

test expr-58.0 {float classification: issubnormal} {expr {issubnormal(1.0)}} 0
test expr-58.1 {float classification: issubnormal} {expr {issubnormal(-1.0)}} 0
test expr-58.2 {float classification: issubnormal} {expr {issubnormal(0.0)}} 0
test expr-58.3 {float classification: issubnormal} {expr {issubnormal(-0.0)}} 0
test expr-58.4 {float classification: issubnormal} {expr {issubnormal(1/Inf)}} 0
test expr-58.5 {float classification: issubnormal} {expr {issubnormal(-1/Inf)}} 0
test expr-58.6 {float classification: issubnormal} {expr {issubnormal(1e-314)}} 1
test expr-58.7 {float classification: issubnormal} {expr {issubnormal(inf)}} 0
test expr-58.8 {float classification: issubnormal} {expr {issubnormal(-inf)}} 0
test expr-58.9 {float classification: issubnormal} {expr {issubnormal(NaN)}} 0

test expr-59.0 {float classification: fpclassify} {fpclassify 1.0} normal
test expr-59.1 {float classification: fpclassify} {fpclassify -1.0} normal
test expr-59.2 {float classification: fpclassify} {fpclassify 0.0} zero
test expr-59.3 {float classification: fpclassify} {fpclassify -0.0} zero
test expr-59.4 {float classification: fpclassify} {fpclassify [expr 1/Inf]} zero
test expr-59.5 {float classification: fpclassify} {fpclassify [expr -1/Inf]} zero
test expr-59.6 {float classification: fpclassify} {fpclassify 1e-314} subnormal
test expr-59.7 {float classification: fpclassify} {fpclassify inf} infinite
test expr-59.8 {float classification: fpclassify} {fpclassify -inf} infinite
test expr-59.9 {float classification: fpclassify} {fpclassify NaN} nan
test expr-59.10 {float classification: fpclassify} -returnCodes error -body {
    fpclassify
} -result {wrong # args: should be "fpclassify floatValue"}
test expr-59.11 {float classification: fpclassify} -returnCodes error -body {
    fpclassify a b
} -result {wrong # args: should be "fpclassify floatValue"}
test expr-59.12 {float classification: fpclassify} -returnCodes error -body {
    fpclassify gorp
} -result {expected number but got "gorp"}

test expr-60.1 {float classification: basic arg handling} -body {
    expr isunordered()
} -returnCodes error -result {not enough arguments for math function "isunordered"}
test expr-60.2 {float classification: basic arg handling} -body {
    expr isunordered(1)
} -returnCodes error -result {not enough arguments for math function "isunordered"}
test expr-60.3 {float classification: basic arg handling} -body {
    expr {isunordered(1, 2, 3)}
} -returnCodes error -result {too many arguments for math function "isunordered"}
test expr-60.4 {float classification: basic arg handling} -body {
    expr {isunordered(true, 1.0)}
} -returnCodes error -result {expected number but got "true"}
test expr-60.5 {float classification: basic arg handling} -body {
    expr {isunordered("gorp", 1.0)}
} -returnCodes error -result {expected number but got "gorp"}
test expr-60.6 {float classification: basic arg handling} -body {
    expr {isunordered(0x123, 1.0)}
} -match glob -result *
test expr-60.7 {float classification: basic arg handling} -body {
    expr {isunordered(1.0, true)}
} -returnCodes error -result {expected number but got "true"}
test expr-60.8 {float classification: basic arg handling} -body {
    expr {isunordered(1.0, "gorp")}
} -returnCodes error -result {expected number but got "gorp"}
test expr-60.9 {float classification: basic arg handling} -body {
    expr {isunordered(1.0, 0x123)}
} -match glob -result *

# Big matrix of comparisons, but it's just a binary isinf()
set values {1.0 -1.0 0.0 -0.0 1e-314 Inf -Inf NaN}
set results {0 0 0 0 0 0 0 1}
set ctr 0
foreach v1 $values r1 $results {
    foreach v2 $values r2 $results {
	test expr-61.[incr ctr] "float classification: isunordered($v1,$v2)" {
	    expr {isunordered($v1, $v2)}
	} [expr {$r1 || $r2}]
    }
}
unset -nocomplain values results ctr

test expr-62.1 {TIP 582: comments} -body {
    expr {1 # + 2}
} -result 1
test expr-62.2 {TIP 582: comments} -body {
    expr "1 #\n+ 2"
} -result 3
test expr-62.3 {TIP 582: comments} -setup {
    set ctr 0
} -body {
    expr {
	# This is a demonstration of a comment
	1 + 2 + 3
	# and another comment
	+ 4 + 5
	# + [incr ctr]
	+ [incr ctr]
    }
} -result 16
# Buggy because line breaks aren't tracked inside expressions at all
test expr-62.4 {TIP 582: comments don't hide line breaks} -setup {
    proc getline {} {
	dict get [info frame -1] line
    }
    set base [getline]
} -constraints knownBug -body {
    expr {
	0
	# a comment
	+ [getline] - $base
    }
} -cleanup {
    rename getline ""
} -result 5
test expr-62.5 {TIP 582: comments don't splice tokens} {
    set a False
    expr {$a#don't splice
ne#don't splice
false}
} 1
test expr-62.6 {TIP 582: comments don't splice tokens} {
    expr {0x2#don't splice
ne#don't splice
2}
} 1
test expr-62.7 {TIP 582: comments can go inside function calls} {
    expr {max(1,# comment
	      2)}
} 2
test expr-62.8 {TIP 582: comments can go inside function calls} {
    expr {max(1# comment
	      ,2)}
} 2
test expr-62.9 {TIP 582: comments can go inside function calls} {
    expr {max(# comment
	      1,2)}
} 2
test expr-62.10 {TIP 582: comments can go inside function calls} {
    expr {max# comment
	     (1,2)}
} 2

# cleanup
unset -nocomplain a
unset -nocomplain min
unset -nocomplain max
::tcltest::cleanupTests
return

# Local Variables:
# mode: tcl
# End:<|MERGE_RESOLUTION|>--- conflicted
+++ resolved
@@ -6700,18 +6700,12 @@
 test expr-38.13 {abs and 0.0 [Bug 2954959]} {
     ::tcl::mathfunc::abs 1e-324
 } 1e-324
-<<<<<<< HEAD
-test expr-38.14 {abs and WIDE_MIN special-case} {
-    ::tcl::mathfunc::abs -9223372036854775808
-} 9223372036854775808
-=======
 test expr-38.14 {abs and INT64_MIN special-case} {
     ::tcl::mathfunc::abs -9223372036854775808
 } 9223372036854775808
 test expr-38.15 {abs and INT128_MIN special-case} {
     ::tcl::mathfunc::abs -170141183460469231731687303715884105728
 } 170141183460469231731687303715884105728
->>>>>>> 957890bf
 
 testConstraint testexprlongobj   [llength [info commands testexprlongobj]]
 testConstraint testexprdoubleobj [llength [info commands testexprdoubleobj]]
