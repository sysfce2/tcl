--- conflicted
+++ resolved
@@ -9,13 +9,8 @@
 #
 
 # List of defined encoding profiles
-<<<<<<< HEAD
-set encProfiles {tcl8 strict replace}
+set encProfiles {tcl8 strict replace lossless}
 set encDefaultProfile strict; # Should reflect the default from implementation
-=======
-set encProfiles {tcl8 strict replace lossless}
-set encDefaultProfile tcl8; # Should reflect the default from implementation
->>>>>>> 633ebe17
 
 # encValidStrings - Table of valid strings.
 #
