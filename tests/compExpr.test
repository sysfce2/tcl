# This file contains a collection of tests for the procedures in the file
# tclCompExpr.c.  Sourcing this file into Tcl runs the tests and generates
# output for errors.  No output means no errors were found.
#
# Copyright (c) 1997 Sun Microsystems, Inc.
# Copyright (c) 1998-1999 by Scriptics Corporation.
#
# See the file "license.terms" for information on usage and redistribution of
# this file, and for a DISCLAIMER OF ALL WARRANTIES.

if {"::tcltest" ni [namespace children]} {
    package require tcltest 2.5
    namespace import -force ::tcltest::*
}

::tcltest::loadTestedCommands
catch [list package require -exact Tcltest [info patchlevel]]

# Constrain memory leak tests
testConstraint memory [llength [info commands memory]]

catch {unset a}

test compExpr-1.1 {TclCompileExpr procedure, successful expr parse and compile} {
    expr 1+2
} 3
test compExpr-1.2 {TclCompileExpr procedure, error parsing expr} -body {
    expr 1+2+
} -returnCodes error -match glob -result *
test compExpr-1.3 {TclCompileExpr procedure, error compiling expr} -body {
    list [catch {expr "foo(123)"} msg] $msg
} -match glob -result {1 {* "*foo"}}
test compExpr-1.4 {TclCompileExpr procedure, expr has no operators} {
    set a {0o00123}
    expr {$a}
} 83

test compExpr-2.1 {CompileSubExpr procedure, TCL_TOKEN_WORD parse token} -setup {
    unset -nocomplain a
} -body {
    set a 27
    expr {"foo$a" < "bar"}
} -result 0
test compExpr-2.2 {CompileSubExpr procedure, error compiling TCL_TOKEN_WORD parse token} -body {
    expr {"00[expr 1+]" + 17}
} -returnCodes error -match glob -result *
test compExpr-2.3 {CompileSubExpr procedure, TCL_TOKEN_TEXT parse token} {
    expr {{12345}}
} 12345
test compExpr-2.4 {CompileSubExpr procedure, empty TCL_TOKEN_TEXT parse token} {
    expr {{}}
} {}
test compExpr-2.5 {CompileSubExpr procedure, TCL_TOKEN_BS parse token} {
    expr "\{  \\
 +123 \}"
} 123
test compExpr-2.6 {CompileSubExpr procedure, TCL_TOKEN_COMMAND parse token} {
    expr {[info tclversion] != ""}
} 1
test compExpr-2.7 {CompileSubExpr procedure, TCL_TOKEN_COMMAND parse token} {
    expr {[]}
} {}
test compExpr-2.8 {CompileSubExpr procedure, error in TCL_TOKEN_COMMAND parse token} -body {
    expr {[foo "bar"xxx] + 17}
} -returnCodes error -match glob -result *
test compExpr-2.9 {CompileSubExpr procedure, TCL_TOKEN_VARIABLE parse token} -setup {
    unset -nocomplain a
} -body {
    set a 123
    expr {$a*2}
} -result 246
test compExpr-2.10 {CompileSubExpr procedure, TCL_TOKEN_VARIABLE parse token} -setup {
    unset -nocomplain a
    unset -nocomplain b
} -body {
    set a(george) martha
    set b geo
    expr {$a(${b}rge)}
} -result martha
test compExpr-2.11 {CompileSubExpr procedure, error in TCL_TOKEN_VARIABLE parse token} -body {
    unset -nocomplain a
    expr {$a + 17}
} -returnCodes error -result {can't read "a": no such variable}
test compExpr-2.12 {CompileSubExpr procedure, TCL_TOKEN_SUB_EXPR parse token} {
    expr {27||3? 3<<(1+4) : 4&&9}
} 96
test compExpr-2.13 {CompileSubExpr procedure, error in TCL_TOKEN_SUB_EXPR parse token} -setup {
    unset -nocomplain a
} -body {
    set a 15
    list [catch {expr {27 || "$a[expr 1+]00"}} msg] $msg
} -result {0 1}
test compExpr-2.14 {CompileSubExpr procedure, TCL_TOKEN_OPERATOR token, op found} {
    expr {5*6}
} 30
test compExpr-2.15 {CompileSubExpr procedure, TCL_TOKEN_OPERATOR token, math function found} {
    format %.6g [expr {sin(2.0)}]
} 0.909297
test compExpr-2.16 {CompileSubExpr procedure, TCL_TOKEN_OPERATOR token, math function not found} -body {
    list [catch {expr {fred(2.0)}} msg] $msg
} -match glob -result {1 {* "*fred"}}
test compExpr-2.17 {CompileSubExpr procedure, TCL_TOKEN_OPERATOR token, normal operator} {
    expr {4*2}
} 8
test compExpr-2.18 {CompileSubExpr procedure, TCL_TOKEN_OPERATOR token, normal operator} {
    expr {4/2}
} 2
test compExpr-2.19 {CompileSubExpr procedure, TCL_TOKEN_OPERATOR token, normal operator} {
    expr {4%2}
} 0
test compExpr-2.20 {CompileSubExpr procedure, TCL_TOKEN_OPERATOR token, normal operator} {
    expr {4<<2}
} 16
test compExpr-2.21 {CompileSubExpr procedure, TCL_TOKEN_OPERATOR token, normal operator} {
    expr {4>>2}
} 1
test compExpr-2.22 {CompileSubExpr procedure, TCL_TOKEN_OPERATOR token, normal operator} {
    expr {4<2}
} 0
test compExpr-2.23 {CompileSubExpr procedure, TCL_TOKEN_OPERATOR token, normal operator} {
    expr {4>2}
} 1
test compExpr-2.24 {CompileSubExpr procedure, TCL_TOKEN_OPERATOR token, normal operator} {
    expr {4<=2}
} 0
test compExpr-2.25 {CompileSubExpr procedure, TCL_TOKEN_OPERATOR token, normal operator} {
    expr {4>=2}
} 1
test compExpr-2.26 {CompileSubExpr procedure, TCL_TOKEN_OPERATOR token, normal operator} {
    expr {4==2}
} 0
test compExpr-2.27 {CompileSubExpr procedure, TCL_TOKEN_OPERATOR token, normal operator} {
    expr {4!=2}
} 1
test compExpr-2.28 {CompileSubExpr procedure, TCL_TOKEN_OPERATOR token, normal operator} {
    expr {4&2}
} 0
test compExpr-2.29 {CompileSubExpr procedure, TCL_TOKEN_OPERATOR token, normal operator} {
    expr {4^2}
} 6
test compExpr-2.30 {CompileSubExpr procedure, TCL_TOKEN_OPERATOR token, normal operator} {
    expr {4|2}
} 6
test compExpr-2.31 {CompileSubExpr procedure, TCL_TOKEN_OPERATOR token, normal operator, 1 operand} {
    expr {!4}
} 0
test compExpr-2.32 {CompileSubExpr procedure, TCL_TOKEN_OPERATOR token, normal operator, 1 operand} {
    expr {~4}
} -5
test compExpr-2.33 {CompileSubExpr procedure, TCL_TOKEN_OPERATOR token, normal operator, comparison} -setup {
    unset -nocomplain a
} -body {
    set a 15
    expr {$a==15}  ;# compiled out-of-line to runtime call on Tcl_ExprObjCmd
} -result 1
test compExpr-2.34 {CompileSubExpr procedure, TCL_TOKEN_OPERATOR token, special operator} {
    expr {+2}
} 2
test compExpr-2.35 {CompileSubExpr procedure, TCL_TOKEN_OPERATOR token, error in special operator} -body {
    expr {+[expr 1+]}
} -returnCodes error -match glob -result *
test compExpr-2.36 {CompileSubExpr procedure, TCL_TOKEN_OPERATOR token, special operator} {
    expr {4+2}
} 6
test compExpr-2.37 {CompileSubExpr procedure, TCL_TOKEN_OPERATOR token, error in special operator} -body {
    expr {[expr 1+]+5}
} -returnCodes error -match glob -result *
test compExpr-2.38 {CompileSubExpr procedure, TCL_TOKEN_OPERATOR token, error in special operator} -body {
    expr {5+[expr 1+]}
} -returnCodes error -match glob -result *
test compExpr-2.39 {CompileSubExpr procedure, TCL_TOKEN_OPERATOR token, special operator} {
    expr {-2}
} -2
test compExpr-2.40 {CompileSubExpr procedure, TCL_TOKEN_OPERATOR token, special operator} {
    expr {4-2}
} 2
test compExpr-2.41 {CompileSubExpr procedure, TCL_TOKEN_OPERATOR token, special operator} -setup {
    unset -nocomplain a
} -body {
    set a true
    expr {0||$a}
} -result 1
test compExpr-2.42 {CompileSubExpr procedure, error in TCL_TOKEN_SUB_EXPR parse token} -setup {
    unset -nocomplain a
} -body {
    set a 15
    list [catch {expr {27 || "$a[expr 1+]00"}} msg] $msg
} -result {0 1}
test compExpr-2.43 {CompileSubExpr procedure, TCL_TOKEN_OPERATOR token, special operator} -setup {
    unset -nocomplain a
} -body {
    set a false
    expr {3&&$a}
} -result 0
test compExpr-2.44 {CompileSubExpr procedure, TCL_TOKEN_OPERATOR token, special operator} -setup {
    unset -nocomplain a
} -body {
    set a false
    expr {$a||1? 1 : 0}
} -result 1
test compExpr-2.45 {CompileSubExpr procedure, error in TCL_TOKEN_SUB_EXPR parse token} -setup {
    unset -nocomplain a
} -body {
    set a 15
    list [catch {expr {1? 54 : "$a[expr 1+]00"}} msg] $msg
} -result {0 54}

test compExpr-3.1 {CompileLandOrLorExpr procedure, numeric 1st operand} -setup {
    unset -nocomplain a
} -body {
    set a 2
    expr {[set a]||0}
} -result 1
test compExpr-3.2 {CompileLandOrLorExpr procedure, nonnumeric 1st operand} -setup {
    unset -nocomplain a
} -body {
    set a no
    expr {$a&&1}
} -result 0
test compExpr-3.3 {CompileSubExpr procedure, error in 1st operand} -body {
    expr {[expr *2]||0}
} -returnCodes error -match glob -result *
test compExpr-3.4 {CompileLandOrLorExpr procedure, result is 1 or 0} -setup {
    unset -nocomplain a
    unset -nocomplain b
} -body {
    set a no
    set b true
    expr {$a || $b}
} -result 1
test compExpr-3.5 {CompileLandOrLorExpr procedure, short-circuit semantics} -setup {
    unset -nocomplain a
} -body {
    set a yes
    expr {$a || [exit]}
} -result 1
test compExpr-3.6 {CompileLandOrLorExpr procedure, short-circuit semantics} -setup {
    unset -nocomplain a
} -body {
    set a no
    expr {$a && [exit]}
} -result 0
test compExpr-3.7 {CompileLandOrLorExpr procedure, numeric 2nd operand} -setup {
    unset -nocomplain a
} -body {
    set a 2
    expr {0||[set a]}
} -result 1
test compExpr-3.8 {CompileLandOrLorExpr procedure, nonnumeric 2nd operand} -setup {
    unset -nocomplain a
} -body {
    set a no
    expr {1&&$a}
} -result 0
test compExpr-3.9 {CompileLandOrLorExpr procedure, error in 2nd operand} -body {
    expr {0||[expr %2]}
} -returnCodes error -match glob -result *
test compExpr-3.10 {CompileLandOrLorExpr procedure, long lor/land arm} {
    set a "abcdefghijkl"
    set i 7
    expr {[string compare [format %c $i] [string index $a $i]]&&[string compare [format %c $i] [string index $a $i]]&&[string compare [format %c $i] [string index $a $i]]&&[string compare [format %c $i] [string index $a $i]]&&[string compare [format %c $i] [string index $a $i]]&&[string compare [format %c $i] [string index $a $i]]&&[string compare [format %c $i] [string index $a $i]]&&[string compare [format %c $i] [string index $a $i]]&&[string compare [format %c $i] [string index $a $i]]&&[string compare [format %c $i] [string index $a $i]]&&[string compare [format %c $i] [string index $a $i]]&&[string compare [format %c $i] [string index $a $i]]&&[string compare [format %c $i] [string index $a $i]]&&[string compare [format %c $i] [string index $a $i]]&&[string compare [format %c $i] [string index $a $i]]&&[string compare [format %c $i] [string index $a $i]]&&[string compare [format %c $i] [string index $a $i]]&&[string compare [format %c $i] [string index $a $i]] || [string compare [format %c $i] [string index $a $i]]&&[string compare [format %c $i] [string index $a $i]]&&[string compare [format %c $i] [string index $a $i]]&&[string compare [format %c $i] [string index $a $i]]&&[string compare [format %c $i] [string index $a $i]]&&[string compare [format %c $i] [string index $a $i]]&&[string compare [format %c $i] [string index $a $i]]&&[string compare [format %c $i] [string index $a $i]]&&[string compare [format %c $i] [string index $a $i]]&&[string compare [format %c $i] [string index $a $i]]&&[string compare [format %c $i] [string index $a $i]]&&[string compare [format %c $i] [string index $a $i]]&&[string compare [format %c $i] [string index $a $i]]&&[string compare [format %c $i] [string index $a $i]]&&[string compare [format %c $i] [string index $a $i]]&&[string compare [format %c $i] [string index $a $i]]&&[string compare [format %c $i] [string index $a $i]]&&[string compare [format %c $i] [string index $a $i]] || [string compare [format %c $i] [string index $a $i]]&&[string compare [format %c $i] [string index $a $i]]&&[string compare [format %c $i] [string index $a $i]]&&[string compare [format %c $i] [string index $a $i]]&&[string compare [format %c $i] [string index $a $i]]&&[string compare [format %c $i] [string index $a $i]]&&[string compare [format %c $i] [string index $a $i]]&&[string compare [format %c $i] [string index $a $i]]&&[string compare [format %c $i] [string index $a $i]]&&[string compare [format %c $i] [string index $a $i]]&&[string compare [format %c $i] [string index $a $i]]&&[string compare [format %c $i] [string index $a $i]]&&[string compare [format %c $i] [string index $a $i]]&&[string compare [format %c $i] [string index $a $i]]&&[string compare [format %c $i] [string index $a $i]]&&[string compare [format %c $i] [string index $a $i]]&&[string compare [format %c $i] [string index $a $i]]&&[string compare [format %c $i] [string index $a $i]] || [string compare [format %c $i] [string index $a $i]]&&[string compare [format %c $i] [string index $a $i]]&&[string compare [format %c $i] [string index $a $i]]&&[string compare [format %c $i] [string index $a $i]]&&[string compare [format %c $i] [string index $a $i]]&&[string compare [format %c $i] [string index $a $i]]&&[string compare [format %c $i] [string index $a $i]]&&[string compare [format %c $i] [string index $a $i]]&&[string compare [format %c $i] [string index $a $i]]&&[string compare [format %c $i] [string index $a $i]]&&[string compare [format %c $i] [string index $a $i]]&&[string compare [format %c $i] [string index $a $i]]&&[string compare [format %c $i] [string index $a $i]]&&[string compare [format %c $i] [string index $a $i]]&&[string compare [format %c $i] [string index $a $i]]&&[string compare [format %c $i] [string index $a $i]]&&[string compare [format %c $i] [string index $a $i]]&&[string compare [format %c $i] [string index $a $i]]}
} 1

test compExpr-4.1 {CompileCondExpr procedure, simple test} -setup {
    unset -nocomplain a
} -body {
    set a 2
    expr {($a > 1)? "ok" : "nope"}
} -result ok
test compExpr-4.2 {CompileCondExpr procedure, complex test, convert to numeric} -setup {
    unset -nocomplain a
} -body {
    set a no
    expr {[set a]? 27 : -54}
} -result -54
test compExpr-4.3 {CompileCondExpr procedure, error in test} -body {
    expr {[expr *2]? +1 : -1}
} -returnCodes error -match glob -result *
test compExpr-4.4 {CompileCondExpr procedure, simple "true" clause} -setup {
    unset -nocomplain a
} -body {
    set a no
    expr {1? (27-2) : -54}
} -result 25
test compExpr-4.5 {CompileCondExpr procedure, convert "true" clause to numeric} -setup {
    unset -nocomplain a
} -body {
    set a no
    expr {1? $a : -54}
} -result no
test compExpr-4.6 {CompileCondExpr procedure, error in "true" clause} -body {
    expr {1? [expr *2] : -127}
} -returnCodes error -match glob -result *
test compExpr-4.7 {CompileCondExpr procedure, simple "false" clause} -setup {
    unset -nocomplain a
} -body {
    set a no
    expr {(2-2)? -3.14159 : "nope"}
} -result nope
test compExpr-4.8 {CompileCondExpr procedure, convert "false" clause to numeric} -setup {
    unset -nocomplain a
} -body {
    set a 0o0123
    expr {0? 42 : $a}
} -result 83
test compExpr-4.9 {CompileCondExpr procedure, error in "false" clause} {
    list [catch {expr {1? 15 : [expr *2]}} msg] $msg
} {0 15}

test compExpr-5.1 {CompileMathFuncCall procedure, math function found} {
    format %.6g [expr atan2(1.0, 2.0)]
} 0.463648
test compExpr-5.2 {CompileMathFuncCall procedure, math function not found} -body {
    expr {do_it()}
} -returnCodes error -match glob -result {* "*do_it"}
<<<<<<< HEAD
test compExpr-5.5 {CompileMathFuncCall procedure, too few arguments} -body {
=======
test compExpr-5.3 {CompileMathFuncCall: call registered math function} testmathfunctions {
    expr 3*T1()-1
} 368
test compExpr-5.4 {CompileMathFuncCall: call registered math function} testmathfunctions {
    expr T2()*3
} 1035
test compExpr-5.5 {CompileMathFuncCall procedure, not enough arguments} -body {
>>>>>>> 65d23f7c
    expr {atan2(1.0)}
} -returnCodes error -match glob -result {not enough arguments for math function*}
test compExpr-5.6 {CompileMathFuncCall procedure, complex argument} {
    format %.6g [expr pow(2.1, 27.5-(24.4*(5%2)))]
} 9.97424
test compExpr-5.7 {CompileMathFuncCall procedure, error in argument} -body {
    expr {sinh(2.*)}
} -returnCodes error -match glob -result *
test compExpr-5.8 {CompileMathFuncCall procedure, too many arguments} -body {
    expr {sinh(2.0, 3.0)}
} -returnCodes error -match glob -result {too many arguments for math function*}
test compExpr-5.9 {CompileMathFuncCall procedure, too many arguments} -body {
    expr {0 <= rand(5.2)}
} -returnCodes error -match glob -result {too many arguments for math function*}

test compExpr-6.1 {LogSyntaxError procedure, error in expr longer than 60 chars} -body {
    expr {(+0123456)*(+0123456)*(+0123456)*(+0123456)*(+0123456)*(+0123456)*(+0123456)/} -1 foo 3
} -returnCodes error -match glob -result *

test compExpr-7.1 {Memory Leak} -constraints memory -setup {
    proc getbytes {} {
	set lines [split [memory info] \n]
	lindex $lines 3 3
    }
} -body {
    set end [getbytes]
    for {set i 0} {$i < 5} {incr i} {
	interp create child
	child eval expr 1+2+3+4+5+6+7+8+9+10+11+12+13
	interp delete child
	set tmp $end
	set end [getbytes]
    }
    set leakedBytes [expr {$end - $tmp}]
} -cleanup {
    unset end i tmp
    rename getbytes {}
} -result 0

test compExpr-7.2 {[Bug 1869989]: expr parser memleak} -constraints memory -setup {
    proc getbytes {} {
        set lines [split [memory info] \n]
        lindex $lines 3 3
    }
} -body {
    set i 5
    set end [getbytes]
    while {[incr i -1]} {
        expr ${i}000
        set tmp $end
        set end [getbytes]
    }
    set leakedBytes [expr {$end - $tmp}]
} -cleanup {
    unset end i tmp
    rename getbytes {}
} -result 0

# cleanup
catch {unset a}
catch {unset b}
::tcltest::cleanupTests
return

# Local Variables:
# mode: tcl
# fill-column: 78
# End:<|MERGE_RESOLUTION|>--- conflicted
+++ resolved
@@ -314,17 +314,7 @@
 test compExpr-5.2 {CompileMathFuncCall procedure, math function not found} -body {
     expr {do_it()}
 } -returnCodes error -match glob -result {* "*do_it"}
-<<<<<<< HEAD
-test compExpr-5.5 {CompileMathFuncCall procedure, too few arguments} -body {
-=======
-test compExpr-5.3 {CompileMathFuncCall: call registered math function} testmathfunctions {
-    expr 3*T1()-1
-} 368
-test compExpr-5.4 {CompileMathFuncCall: call registered math function} testmathfunctions {
-    expr T2()*3
-} 1035
 test compExpr-5.5 {CompileMathFuncCall procedure, not enough arguments} -body {
->>>>>>> 65d23f7c
     expr {atan2(1.0)}
 } -returnCodes error -match glob -result {not enough arguments for math function*}
 test compExpr-5.6 {CompileMathFuncCall procedure, complex argument} {
