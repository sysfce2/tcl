# Commands covered:  string
#
# This file contains a collection of tests for one or more of the Tcl
# built-in commands.  Sourcing this file into Tcl runs the tests and
# generates output for errors.  No output means no errors were found.
#
# Copyright © 1991-1993 The Regents of the University of California.
# Copyright © 1994 Sun Microsystems, Inc.
# Copyright © 1998-1999 Scriptics Corporation.
# Copyright © 2001 Kevin B. Kenny.  All rights reserved.
#
# See the file "license.terms" for information on usage and redistribution
# of this file, and for a DISCLAIMER OF ALL WARRANTIES.

if {"::tcltest" ni [namespace children]} {
    package require tcltest 2.5
    namespace import -force ::tcltest::*
}

::tcltest::loadTestedCommands
catch [list package require -exact tcl::test [info patchlevel]]

# Helper commands to test various optimizations, code paths, and special cases.
proc makeByteArray {s} {binary format a* $s}
proc makeUnicode {s} {lindex [regexp -inline .* $s] 0}
proc makeList {args} {return $args}
proc makeShared {s} {uplevel 1 [list lappend copy $s]; return $s}

# Some tests require the testobj command

testConstraint testobj [expr {[info commands testobj] ne {}}]
testConstraint testindexobj [expr {[info commands testindexobj] ne {}}]
testConstraint testevalex [expr {[info commands testevalex] ne {}}]
testConstraint utf16 [expr {[string length \U010000] == 2}]
testConstraint testbytestring   [llength [info commands testbytestring]]

# Used for constraining memory leak tests
testConstraint memory [llength [info commands memory]]
if {[testConstraint memory]} {
    proc getbytes {} {
        set lines [split [memory info] \n]
        return [lindex $lines 3 3]
    }
    proc leaktest {script {iterations 3}} {
        set end [getbytes]
        for {set i 0} {$i < $iterations} {incr i} {
            uplevel 1 $script
            set tmp $end
            set end [getbytes]
        }
        return [expr {$end - $tmp}]
    }
}

proc representationpoke s {
    set r [::tcl::unsupported::representation $s]
    list [lindex $r 3] [string match {*, string representation "*"} $r]
}

foreach noComp {0 1} {

if {$noComp} {
    if {[info commands testevalex] eq {}} {
	test string-0.1.$noComp "show testevalex availability" {testevalex} {list} {}
	continue
    }
    interp alias {} run {} testevalex
    set constraints testevalex
} else {
    interp alias {} run {} try
    set constraints {}
}


test string-1.1.$noComp {error conditions} {
    list [catch {run {string gorp a b}} msg] $msg
} {1 {unknown or ambiguous subcommand "gorp": must be bytelength, cat, compare, equal, first, index, insert, is, last, length, map, match, range, repeat, replace, reverse, tolower, totitle, toupper, trim, trimleft, trimright, wordend, or wordstart}}
test string-1.2.$noComp {error conditions} {
    list [catch {run {string}} msg] $msg
} {1 {wrong # args: should be "string subcommand ?arg ...?"}}
test stringComp-1.3.$noComp {error condition - undefined method during compile} {
    # We don't want this to complain about 'never' because it may never
    # be called, or string may get redefined.  This must compile OK.
    proc foo {str i} {
        if {"yes" == "no"} { string never called but complains here }
        string index $str $i
    }
    foo abc 0
} a

test string-2.1.$noComp {string compare, not enough args} {
    list [catch {run {string compare a}} msg] $msg
} {1 {wrong # args: should be "string compare ?-nocase? ?-length int? string1 string2"}}
test string-2.2.$noComp {string compare, bad args} {
    list [catch {run {string compare a b c}} msg] $msg
} {1 {bad option "a": must be -nocase or -length}}
test string-2.3.$noComp {string compare, bad args} {
    list [catch {run {string compare -length -nocase str1 str2}} msg] $msg
} {1 {expected integer but got "-nocase"}}
test string-2.4.$noComp {string compare, too many args} {
    list [catch {run {string compare -length 10 -nocase str1 str2 str3}} msg] $msg
} {1 {wrong # args: should be "string compare ?-nocase? ?-length int? string1 string2"}}
test string-2.5.$noComp {string compare with length unspecified} {
    list [catch {run {string compare -length 10 10}} msg] $msg
} {1 {wrong # args: should be "string compare ?-nocase? ?-length int? string1 string2"}}
test string-2.6.$noComp {string compare} {
    run {string compare abcde abdef}
} -1
test string-2.7.$noComp {string compare, shortest method name} {
    run {string co abcde ABCDE}
} 1
test string-2.8.$noComp {string compare} {
    run {string compare abcde abcde}
} 0
test string-2.9.$noComp {string compare with length} {
    run {string compare -length 2 abcde abxyz}
} 0
test string-2.10.$noComp {string compare with special index} {
    list [catch {run {string compare -length end-3 abcde abxyz}} msg] $msg
} {1 {expected integer but got "end-3"}}
test string-2.11.$noComp {string compare, unicode} {
    run {string compare ab\u7266 ab\u7267}
} -1
test string-2.11.1.$noComp {string compare, unicode} {
    run {string compare \334 \xDC}
} 0
test string-2.11.2.$noComp {string compare, unicode} {
    run {string compare \334 \xFC}
} -1
test string-2.11.3.$noComp {string compare, unicode} {
    run {string compare \334\334\334\374\374 \334\334\334\334\334}
} 1
test string-2.12.$noComp {string compare, high bit} {
    # This test will fail if the underlying comparison
    # is using signed chars instead of unsigned chars.
    # (like SunOS's default memcmp thus the compat/memcmp.c)
    run {string compare "\x80" "@"}
    # Nb this tests works also in utf-8 space because \x80 is
    # translated into a 2 or more bytelength but whose first byte has
    # the high bit set.
} 1
test string-2.13.$noComp {string compare -nocase} {
    run {string compare -nocase abcde abdef}
} -1
test string-2.13.1.$noComp {string compare -nocase} {
    run {string compare -nocase abcde Abdef}
} -1
test string-2.14.$noComp {string compare -nocase} {
    run {string compare -nocase abcde ABCDE}
} 0
test string-2.15.$noComp {string compare -nocase} {
    run {string compare -nocase abcde abcde}
} 0
test string-2.15.1.$noComp {string compare -nocase} {
    run {string compare -nocase \334 \xDC}
} 0
test string-2.15.2.$noComp {string compare -nocase} {
    run {string compare -nocase \334\334\334\374\xFC \334\334\334\334\334}
} 0
test string-2.16.$noComp {string compare -nocase with length} {
    run {string compare -length 2 -nocase abcde Abxyz}
} 0
test string-2.17.$noComp {string compare -nocase with length} {
    run {string compare -nocase -length 3 abcde Abxyz}
} -1
test string-2.18.$noComp {string compare -nocase with length <= 0} {
    run {string compare -nocase -length -1 abcde AbCdEf}
} -1
test string-2.19.$noComp {string compare -nocase with excessive length} {
    run {string compare -nocase -length 50 AbCdEf abcde}
} 1
test string-2.20.$noComp {string compare -len unicode} {
    # These are strings that are 6 BYTELENGTH long, but the length
    # shouldn't make a different because there are actually 3 CHARS long
    run {string compare -len 5 \334\334\334 \334\334\374}
} -1
test string-2.21.$noComp {string compare -nocase with special index} {
    list [catch {run {string compare -nocase -length end-3 Abcde abxyz}} msg] $msg
} {1 {expected integer but got "end-3"}}
test string-2.22.$noComp {string compare, null strings} {
    run {string compare "" ""}
} 0
test string-2.23.$noComp {string compare, null strings} {
    run {string compare "" foo}
} -1
test string-2.24.$noComp {string compare, null strings} {
    run {string compare foo ""}
} 1
test string-2.25.$noComp {string compare -nocase, null strings} {
    run {string compare -nocase "" ""}
} 0
test string-2.26.$noComp {string compare -nocase, null strings} {
    run {string compare -nocase "" foo}
} -1
test string-2.27.$noComp {string compare -nocase, null strings} {
    run {string compare -nocase foo ""}
} 1
test string-2.28.$noComp {string compare with length, unequal strings} {
    run {string compare -length 2 abc abde}
} 0
test string-2.29.$noComp {string compare with length, unequal strings} {
    run {string compare -length 2 ab abde}
} 0
test string-2.30.$noComp {string compare with NUL character vs. other ASCII} {
    # Be careful here, since UTF-8 rep comparison with memcmp() of
    # these puts chars in the wrong order
    run {string compare \x00 \x01}
} -1
test string-2.31.$noComp {string compare, high bit} {
    run {string compare "a\x80" "a@"}
} 1
test string-2.32.$noComp {string compare, high bit} {
    run {string compare "a\x00" "a\x01"}
} -1
test string-2.33.$noComp {string compare, high bit} {
    run {string compare "\x00\x00" "\x00\x01"}
} -1
test string-2.34.$noComp {string compare, binary equal} {
    run {string compare [binary format a100 0] [binary format a100 0]}
} 0
test string-2.35.$noComp {string compare, binary neq} {
    run {string compare [binary format a100a 0 1] [binary format a100a 0 0]}
} 1
test string-2.36.$noComp {string compare, binary neq unequal length} {
    run {string compare [binary format a20a 0 1] [binary format a100a 0 0]}
} 1

# only need a few tests on equal, since it uses the same code as
# string compare, but just modifies the return output
test string-3.1.$noComp {string equal} {
    run {string equal abcde abdef}
} 0
test string-3.2.$noComp {string equal} {
    run {string e abcde ABCDE}
} 0
test string-3.3.$noComp {string equal} {
    run {string equal abcde abcde}
} 1
test string-3.4.$noComp {string equal -nocase} {
    run {string equal -nocase \334\334\334\334\374\374\374\374 \334\334\334\334\334\334\334\334}
} 1
test string-3.5.$noComp {string equal -nocase} {
    run {string equal -nocase abcde abdef}
} 0
test string-3.6.$noComp {string equal -nocase} {
    run {string eq -nocase abcde ABCDE}
} 1
test string-3.7.$noComp {string equal -nocase} {
    run {string equal -nocase abcde abcde}
} 1
test string-3.8.$noComp {string equal with length, unequal strings} {
    run {string equal -length 2 abc abde}
} 1
test string-3.9.$noComp {string equal, not enough args} {
    list [catch {run {string equal a}} msg] $msg
} {1 {wrong # args: should be "string equal ?-nocase? ?-length int? string1 string2"}}
test string-3.10.$noComp {string equal, bad args} {
    list [catch {run {string equal a b c}} msg] $msg
} {1 {bad option "a": must be -nocase or -length}}
test string-3.11.$noComp {string equal, bad args} {
    list [catch {run {string equal -length -nocase str1 str2}} msg] $msg
} {1 {expected integer but got "-nocase"}}
test string-3.12.$noComp {string equal, too many args} {
    list [catch {run {string equal -length 10 -nocase str1 str2 str3}} msg] $msg
} {1 {wrong # args: should be "string equal ?-nocase? ?-length int? string1 string2"}}
test string-3.13.$noComp {string equal with length unspecified} {
    list [catch {run {string equal -length 10 10}} msg] $msg
} {1 {wrong # args: should be "string equal ?-nocase? ?-length int? string1 string2"}}
test string-3.14.$noComp {string equal with length} {
    run {string equal -length 2 abcde abxyz}
} 1
test string-3.15.$noComp {string equal with special index} {
    list [catch {run {string equal -length end-3 abcde abxyz}} msg] $msg
} {1 {expected integer but got "end-3"}}

test string-3.16.$noComp {string equal, unicode} {
    run {string equal ab\u7266 ab\u7267}
} 0
test string-3.17.$noComp {string equal, unicode} {
    run {string equal \334 \xDC}
} 1
test string-3.18.$noComp {string equal, unicode} {
    run {string equal \334 \xFC}
} 0
test string-3.19.$noComp {string equal, unicode} {
    run {string equal \334\334\334\374\374 \334\334\334\334\334}
} 0
test string-3.20.$noComp {string equal, high bit} {
    # This test will fail if the underlying comparaison
    # is using signed chars instead of unsigned chars.
    # (like SunOS's default memcmp thus the compat/memcmp.c)
    run {string equal "\x80" "@"}
    # Nb this tests works also in utf8 space because \x80 is
    # translated into a 2 or more bytelength but whose first byte has
    # the high bit set.
} 0
test string-3.21.$noComp {string equal -nocase} {
    run {string equal -nocase abcde Abdef}
} 0
test string-3.22.$noComp {string equal, -nocase unicode} {
    run {string equal -nocase \334 \xDC}
} 1
test string-3.23.$noComp {string equal, -nocase unicode} {
    run {string equal -nocase \334\334\334\374\xFC \334\334\334\334\334}
} 1
test string-3.24.$noComp {string equal -nocase with length} {
    run {string equal -length 2 -nocase abcde Abxyz}
} 1
test string-3.25.$noComp {string equal -nocase with length} {
    run {string equal -nocase -length 3 abcde Abxyz}
} 0
test string-3.26.$noComp {string equal -nocase with length <= 0} {
    run {string equal -nocase -length -1 abcde AbCdEf}
} 0
test string-3.27.$noComp {string equal -nocase with excessive length} {
    run {string equal -nocase -length 50 AbCdEf abcde}
} 0
test string-3.28.$noComp {string equal -len unicode} {
    # These are strings that are 6 BYTELENGTH long, but the length
    # shouldn't make a different because there are actually 3 CHARS long
    run {string equal -len 5 \334\334\334 \334\334\374}
} 0
test string-3.29.$noComp {string equal -nocase with special index} {
    list [catch {run {string equal -nocase -length end-3 Abcde abxyz}} msg] $msg
} {1 {expected integer but got "end-3"}}
test string-3.30.$noComp {string equal, null strings} {
    run {string equal "" ""}
} 1
test string-3.31.$noComp {string equal, null strings} {
    run {string equal "" foo}
} 0
test string-3.32.$noComp {string equal, null strings} {
    run {string equal foo ""}
} 0
test string-3.33.$noComp {string equal -nocase, null strings} {
    run {string equal -nocase "" ""}
} 1
test string-3.34.$noComp {string equal -nocase, null strings} {
    run {string equal -nocase "" foo}
} 0
test string-3.35.$noComp {string equal -nocase, null strings} {
    run {string equal -nocase foo ""}
} 0
test string-3.36.$noComp {string equal with NUL character vs. other ASCII} {
    # Be careful here, since UTF-8 rep comparison with memcmp() of
    # these puts chars in the wrong order
    run {string equal \x00 \x01}
} 0
test string-3.37.$noComp {string equal, high bit} {
    run {string equal "a\x80" "a@"}
} 0
test string-3.38.$noComp {string equal, high bit} {
    run {string equal "a\x00" "a\x01"}
} 0
test string-3.39.$noComp {string equal, high bit} {
    run {string equal "a\x00\x00" "a\x00\x01"}
} 0
test string-3.40.$noComp {string equal, binary equal} {
    run {string equal [binary format a100 0] [binary format a100 0]}
} 1
test string-3.41.$noComp {string equal, binary neq} {
    run {string equal [binary format a100a 0 1] [binary format a100a 0 0]}
} 0
test string-3.42.$noComp {string equal, binary neq inequal length} {
    run {string equal [binary format a20a 0 1] [binary format a100a 0 0]}
} 0


test string-4.1.$noComp {string first, not enough args} {
    list [catch {run {string first a}} msg] $msg
} {1 {wrong # args: should be "string first needleString haystackString ?startIndex?"}}
test string-4.2.$noComp {string first, bad args} {
    list [catch {run {string first a b c}} msg] $msg
} {1 {bad index "c": must be integer?[+-]integer? or end?[+-]integer?}}
test string-4.3.$noComp {string first, too many args} {
    list [catch {run {string first a b 5 d}} msg] $msg
} {1 {wrong # args: should be "string first needleString haystackString ?startIndex?"}}
test string-4.4.$noComp {string first} {
    run {string first bq abcdefgbcefgbqrs}
} 12
test string-4.5.$noComp {string first} {
    run {string fir bcd abcdefgbcefgbqrs}
} 1
test string-4.6.$noComp {string first} {
    run {string f b abcdefgbcefgbqrs}
} 1
test string-4.7.$noComp {string first} {
    run {string first xxx x123xx345xxx789xxx012}
} 9
test string-4.8.$noComp {string first} {
    run {string first "" x123xx345xxx789xxx012}
} -1
test string-4.9.$noComp {string first, unicode} {
    run {string first x abc\u7266x}
} 4
test string-4.10.$noComp {string first, unicode} {
    run {string first \u7266 abc\u7266x}
} 3
test string-4.11.$noComp {string first, start index} {
    run {string first \u7266 abc\u7266x 3}
} 3
test string-4.12.$noComp {string first, start index} -body {
    run {string first \u7266 abc\u7266x 4}
} -result -1
test string-4.13.$noComp {string first, start index} -body {
    run {string first \u7266 abc\u7266x end-2}
} -result 3
test string-4.14.$noComp {string first, negative start index} -body {
    run {string first b abc -1}
} -result 1
test string-4.15.$noComp {string first, ability to two-byte encoded utf-8 chars} -body {
    # Test for a bug in Tcl 8.3 where test for all-single-byte-encoded
    # strings was incorrect, leading to an index returned by [string first]
    # which pointed past the end of the string.
    set uchar \u057E    ;# character with two-byte encoding in utf-8
    run {string first % %#$uchar$uchar#$uchar$uchar#% 3}
} -result 8
test string-4.16.$noComp {string first, normal string vs pure unicode string} -body {
    set s hello
    regexp ll $s m
    # Representation checks are canaries
    run {list [representationpoke $s] [representationpoke $m] \
	[string first $m $s]}
} -result {{string 1} {string 0} 2}
test string-4.17.$noComp {string first, corner case} -body {
    run {string first a aaa 4294967295}
} -result {-1}
test string-4.18.$noComp {string first, corner case} -body {
    run {string first a aaa -1}
} -result {0}
test string-4.19.$noComp {string first, corner case} -body {
    run {string first a aaa end-5}
} -result {0}
test string-4.20.$noComp {string last, corner case} -body {
    run {string last a aaa 4294967295}
} -result {2}
test string-4.21.$noComp {string last, corner case} -body {
    run {string last a aaa -1}
} -result {-1}
test string-4.22.$noComp {string last, corner case} {
    run {string last a aaa end-5}
} {-1}

test string-5.1.$noComp {string index} {
    list [catch {run {string index}} msg] $msg
} {1 {wrong # args: should be "string index string charIndex"}}
test string-5.2.$noComp {string index} {
    list [catch {run {string index a b c}} msg] $msg
} {1 {wrong # args: should be "string index string charIndex"}}
test string-5.3.$noComp {string index} {
    run {string index abcde 0}
} a
test string-5.4.$noComp {string index} {
    run {string ind abcde 4}
} e
test string-5.5.$noComp {string index} {
    run {string index abcde 5}
} {}
test string-5.6.$noComp {string index} {
    list [catch {run {string index abcde -10}} msg] $msg
} {0 {}}
test string-5.7.$noComp {string index} {
    list [catch {run {string index a xyz}} msg] $msg
} {1 {bad index "xyz": must be integer?[+-]integer? or end?[+-]integer?}}
test string-5.8.$noComp {string index} {
    run {string index abc end}
} c
test string-5.9.$noComp {string index} {
    run {string index abc end-1}
} b
test string-5.10.$noComp {string index, unicode} {
    run {string index abc\u7266d 4}
} d
test string-5.11.$noComp {string index, unicode} {
    run {string index abc\u7266d 3}
} \u7266
test string-5.12.$noComp {string index, unicode over char length, under byte length} -body {
    run {string index \334\374\334\374 6}
} -result {}
test string-5.13.$noComp {string index, bytearray object} {
    run {string index [binary format a5 fuz] 0}
} f
test string-5.14.$noComp {string index, bytearray object} {
    run {string index [binary format I* {0x50515253 0x52}] 3}
} S
test string-5.15.$noComp {string index, bytearray object} {
    set b [binary format I* {0x50515253 0x52}]
    set i1 [run {string index $b end-6}]
    set i2 [run {string index $b 1}]
    run {string compare $i1 $i2}
} 0
test string-5.16.$noComp {string index, bytearray object with string obj shimmering} {
    set str "0123456789\x00 abcdedfghi"
    binary scan $str H* dump
    run {string compare [run {string index $str 10}] \x00}
} 0
test string-5.17.$noComp {string index, bad integer} -body {
    list [catch {run {string index "abc" 0o8}} msg] $msg
} -match glob -result {1 {*invalid octal number*}}
test string-5.18.$noComp {string index, bad integer} -body {
    list [catch {run {string index "abc" end-0o0289}} msg] $msg
} -match glob -result {1 {*invalid octal number*}}
test string-5.19.$noComp {string index, bytearray object out of bounds} {
    run {string index [binary format I* {0x50515253 0x52}] -1}
} {}
test string-5.20.$noComp {string index, bytearray object out of bounds} -body {
    run {string index [binary format I* {0x50515253 0x52}] 20}
} -result {}
test string-5.21.$noComp {string index, surrogates, bug [11ae2be95dac9417]} -constraints utf16 -body {
    run {list [string index a\U100000b 1] [string index a\U100000b 2] [string index a\U100000b 3]}
} -result [list \U100000 {} b]


test string-6.1.$noComp {string is, not enough args} {
    list [catch {run {string is}} msg] $msg
} {1 {wrong # args: should be "string is class ?-strict? ?-failindex var? str"}}
test string-6.2.$noComp {string is, not enough args} {
    list [catch {run {string is alpha}} msg] $msg
} {1 {wrong # args: should be "string is class ?-strict? ?-failindex var? str"}}
test string-6.3.$noComp {string is, bad args} {
    list [catch {run {string is alpha -failin str}} msg] $msg
} {1 {wrong # args: should be "string is alpha ?-strict? ?-failindex var? str"}}
test string-6.4.$noComp {string is, too many args} {
    list [catch {run {string is alpha -failin var -strict str more}} msg] $msg
} {1 {wrong # args: should be "string is class ?-strict? ?-failindex var? str"}}
test string-6.5.$noComp {string is, class check} {
    list [catch {run {string is bogus str}} msg] $msg
} {1 {bad class "bogus": must be alnum, alpha, ascii, control, boolean, dict, digit, double, entier, false, graph, integer, list, lower, print, punct, space, true, upper, wideinteger, wordchar, or xdigit}}
test string-6.6.$noComp {string is, ambiguous class} {
    list [catch {run {string is al str}} msg] $msg
} {1 {ambiguous class "al": must be alnum, alpha, ascii, control, boolean, dict, digit, double, entier, false, graph, integer, list, lower, print, punct, space, true, upper, wideinteger, wordchar, or xdigit}}
test string-6.7.$noComp {string is alpha, all ok} {
    run {string is alpha -strict -failindex var abc}
} 1
test string-6.8.$noComp {string is, error in var} {
    list [run {string is alpha -failindex var abc5def}] $var
} {0 3}
test string-6.9.$noComp {string is, var shouldn't get set} {
    catch {unset var}
    list [catch {run {string is alpha -failindex var abc; set var}} msg] $msg
} {1 {can't read "var": no such variable}}
test string-6.10.$noComp {string is, ok on empty} {
    run {string is alpha {}}
} 1
test string-6.11.$noComp {string is, -strict check against empty} {
    run {string is alpha -strict {}}
} 0
test string-6.12.$noComp {string is alnum, true} {
    run {string is alnum abc123}
} 1
test string-6.13.$noComp {string is alnum, false} {
    list [run {string is alnum -failindex var abc1.23}] $var
} {0 4}
test string-6.14.$noComp {string is alnum, unicode} "run {string is alnum abc\xFC}" 1
test string-6.15.$noComp {string is alpha, true} {
    run {string is alpha abc}
} 1
test string-6.16.$noComp {string is alpha, false} {
    list [run {string is alpha -fail var a1bcde}] $var
} {0 1}
test string-6.17.$noComp {string is alpha, unicode} {
    run {string is alpha abc\374}
} 1
test string-6.18.$noComp {string is ascii, true} {
    run {string is ascii abc\x7Fend\x00}
} 1
test string-6.19.$noComp {string is ascii, false} {
    list [run {string is ascii -fail var abc\x00def\x80more}] $var
} {0 7}
test string-6.20.$noComp {string is boolean, true} {
    run {string is boolean true}
} 1
test string-6.21.$noComp {string is boolean, true} {
    run {string is boolean f}
} 1
test string-6.22.$noComp {string is boolean, true based on type} {
    run {string is bool [run {string compare a a}]}
} 1
test string-6.23.$noComp {string is boolean, false} {
    list [run {string is bool -fail var yada}] $var
} {0 0}
test string-6.24.$noComp {string is digit, true} {
    run {string is digit 0123456789}
} 1
test string-6.25.$noComp {string is digit, false} {
    list [run {string is digit -fail var 0123\xDC567}] $var
} {0 4}
test string-6.26.$noComp {string is digit, false} {
    list [run {string is digit -fail var +123567}] $var
} {0 0}
test string-6.27.$noComp {string is double, true} {
    run {string is double 1}
} 1
test string-6.28.$noComp {string is double, true} {
    run {string is double [expr {double(1)}]}
} 1
test string-6.29.$noComp {string is double, true} {
    run {string is double 1.0}
} 1
test string-6.30.$noComp {string is double, true} {
    run {string is double [run {string compare a a}]}
} 1
test string-6.31.$noComp {string is double, true} {
    run {string is double "   +1.0e-1  "}
} 1
test string-6.32.$noComp {string is double, true} {
    run {string is double "\n1.0\v"}
} 1
test string-6.33.$noComp {string is double, false} {
    list [run {string is double -fail var 1abc}] $var
} {0 1}
test string-6.34.$noComp {string is double, false} {
    list [run {string is double -fail var abc}] $var
} {0 0}
test string-6.35.$noComp {string is double, false} {
    list [run {string is double -fail var "   1.0e4e4  "}] $var
} {0 8}
test string-6.36.$noComp {string is double, false} {
    list [run {string is double -fail var "\n"}] $var
} {0 0}
test string-6.37.$noComp {string is double, false on int overflow} -setup {
    set var priorValue
} -body {
    # Make it the largest int recognizable, with one more digit for overflow
    # Since bignums arrived in Tcl 8.5, the sense of this test changed.
    # Now integer values that exceed native limits become bignums, and
    # bignums can convert to doubles without error.
    list [run {string is double -fail var 9223372036854775808}] $var
} -result {1 priorValue}
# string-6.38 removed, underflow on input is no longer an error.
test string-6.39.$noComp {string is double, false} {
    # This test is non-portable because IRIX thinks
    # that .e1 is a valid double - this is really a bug
    # on IRIX as .e1 should NOT be a valid double
    #
    # Portable now. Tcl 8.5 does its own double parsing.

    list [run {string is double -fail var .e1}] $var
} {0 0}
test string-6.40.$noComp {string is false, true} {
    run {string is false false}
} 1
test string-6.41.$noComp {string is false, true} {
    run {string is false FaLsE}
} 1
test string-6.42.$noComp {string is false, true} {
    run {string is false N}
} 1
test string-6.43.$noComp {string is false, true} {
    run {string is false 0}
} 1
test string-6.44.$noComp {string is false, true} {
    run {string is false off}
} 1
test string-6.45.$noComp {string is false, false} {
    list [run {string is false -fail var abc}] $var
} {0 0}
test string-6.46.$noComp {string is false, false} {
    catch {unset var}
    list [run {string is false -fail var Y}] $var
} {0 0}
test string-6.47.$noComp {string is false, false} {
    catch {unset var}
    list [run {string is false -fail var offensive}] $var
} {0 0}
test string-6.48.$noComp {string is integer, true} {
    run {string is integer +1234567890}
} 1
test string-6.49.$noComp {string is integer, true on type} {
    run {string is integer [expr {int(50.0)}]}
} 1
test string-6.50.$noComp {string is integer, true} {
    run {string is integer [list -10]}
} 1
test string-6.51.$noComp {string is integer, true as hex} {
    run {string is integer 0xabcdef}
} 1
test string-6.52.$noComp {string is integer, true as octal} {
    run {string is integer 012345}
} 1
test string-6.53.$noComp {string is integer, true with whitespace} {
    run {string is integer "  \n1234\v"}
} 1
test string-6.54.$noComp {string is integer, false} {
    list [run {string is integer -fail var 123abc}] $var
} {0 3}
test string-6.55.$noComp {string is integer, no overflow possible} {
    run {string is integer +9223372036854775808}
} 1
test string-6.56.$noComp {string is integer, false} {
    list [run {string is integer -fail var [expr {double(1)}]}] $var
} {0 1}
test string-6.57.$noComp {string is integer, false} {
    list [run {string is integer -fail var "    "}] $var
} {0 0}
test string-6.58.$noComp {string is integer, false on bad octal} {
    list [run {string is integer -fail var 0o36963}] $var
} {0 4}
test string-6.58.1.$noComp {string is integer, false on bad octal} {
    list [run {string is integer -fail var 0o36963}] $var
} {0 4}
test string-6.59.$noComp {string is integer, false on bad hex} {
    list [run {string is integer -fail var 0X345XYZ}] $var
} {0 5}
test string-6.60.$noComp {string is lower, true} {
    run {string is lower abc}
} 1
test string-6.61.$noComp {string is lower, unicode true} {
    run {string is lower abc\xFCue}
} 1
test string-6.62.$noComp {string is lower, false} {
    list [run {string is lower -fail var aBc}] $var
} {0 1}
test string-6.63.$noComp {string is lower, false} {
    list [run {string is lower -fail var abc1}] $var
} {0 3}
test string-6.64.$noComp {string is lower, unicode false} {
    list [run {string is lower -fail var ab\xDCUE}] $var
} {0 2}
test string-6.65.$noComp {string is space, true} {
    run {string is space " \t\n\v\f"}
} 1
test string-6.66.$noComp {string is space, false} {
    list [run {string is space -fail var " \t\n\v1\f"}] $var
} {0 4}
test string-6.67.$noComp {string is true, true} {
    run {string is true true}
} 1
test string-6.68.$noComp {string is true, true} {
    run {string is true TrU}
} 1
test string-6.69.$noComp {string is true, true} {
    run {string is true ye}
} 1
test string-6.70.$noComp {string is true, true} {
    run {string is true 1}
} 1
test string-6.71.$noComp {string is true, true} {
    run {string is true on}
} 1
test string-6.72.$noComp {string is true, false} {
    list [run {string is true -fail var onto}] $var
} {0 0}
test string-6.73.$noComp {string is true, false} {
    catch {unset var}
    list [run {string is true -fail var 25}] $var
} {0 0}
test string-6.74.$noComp {string is true, false} {
    catch {unset var}
    list [run {string is true -fail var no}] $var
} {0 0}
test string-6.75.$noComp {string is upper, true} {
    run {string is upper ABC}
} 1
test string-6.76.$noComp {string is upper, unicode true} {
    run {string is upper ABC\xDCUE}
} 1
test string-6.77.$noComp {string is upper, false} {
    list [run {string is upper -fail var AbC}] $var
} {0 1}
test string-6.78.$noComp {string is upper, false} {
    list [run {string is upper -fail var AB2C}] $var
} {0 2}
test string-6.79.$noComp {string is upper, unicode false} {
    list [run {string is upper -fail var ABC\xFCue}] $var
} {0 3}
test string-6.80.$noComp {string is wordchar, true} {
    run {string is wordchar abc_123}
} 1
test string-6.81.$noComp {string is wordchar, unicode true} {
    run {string is wordchar abc\xFCab\xDCAB\u5001\U1D7CA}
} 1
test string-6.82.$noComp {string is wordchar, false} {
    list [run {string is wordchar -fail var abcd.ef}] $var
} {0 4}
test string-6.83.$noComp {string is wordchar, unicode false} {
    list [run {string is wordchar -fail var abc\x80def}] $var
} {0 3}
test string-6.84.$noComp {string is control} {
    ## Control chars are in the ranges
    ## 00..1F && 7F..9F
    list [run {string is control -fail var \x00\x01\x10\x1F\x7F\x80\x9F\x60}] $var
} {0 7}
test string-6.85.$noComp {string is control} {
    run {string is control \u0100}
} 0
test string-6.86.$noComp {string is graph} {
    ## graph is any print char, except space
    list [run {string is gra -fail var "0123abc!@#\$\u0100\UE0100\UE01EF "}] $var
} {0 14}
test string-6.87.$noComp {string is print} {
    ## basically any printable char
    list [run {string is print -fail var "0123abc!@#\$\u0100 \UE0100\UE01EF\x10"}] $var
} {0 15}
test string-6.88.$noComp {string is punct} {
    ## any graph char that isn't alnum
    list [run {string is punct -fail var "_!@#\xBEq0"}] $var
} {0 4}
test string-6.89.$noComp {string is xdigit} {
    list [run {string is xdigit -fail var 0123456789\x61bcdefABCDEFg}] $var
} {0 22}

test string-6.90.$noComp {string is integer, bad integers} {
    # SF bug #634856
    set result ""
    set numbers [list 1 +1 ++1 +-1 -+1 -1 --1 "- +1"]
    foreach num $numbers {
	lappend result [run {string is int -strict $num}]
    }
    return $result
} {1 1 0 0 0 1 0 0}
test string-6.91.$noComp {string is double, bad doubles} {
    set result ""
    set numbers [list 1.0 +1.0 ++1.0 +-1.0 -+1.0 -1.0 --1.0 "- +1.0"]
    foreach num $numbers {
	lappend result [run {string is double -strict $num}]
    }
    return $result
} {1 1 0 0 0 1 0 0}
test string-6.92.$noComp {string is integer, no 64-bit overflow} {
    # Bug 718878
    set x 0x10000000000000000
    run {string is integer $x}
} 1
test string-6.93.$noComp {string is integer, no 64-bit overflow} {
    # Bug 718878
    set x 0x10000000000000000
    append x ""
    run {string is integer $x}
} 1
test string-6.94.$noComp {string is integer, no 64-bit overflow} {
    # Bug 718878
    set x 0x10000000000000000
    run {string is integer [expr {$x}]}
} 1
test string-6.95.$noComp {string is wideinteger, true} {
    run {string is wideinteger +1234567890}
} 1
test string-6.96.$noComp {string is wideinteger, true on type} {
    run {string is wideinteger [expr {wide(50.0)}]}
} 1
test string-6.97.$noComp {string is wideinteger, true} {
    run {string is wideinteger [list -10]}
} 1
test string-6.98.$noComp {string is wideinteger, true as hex} {
    run {string is wideinteger 0xabcdef}
} 1
test string-6.99.$noComp {string is wideinteger, true as octal} {
    run {string is wideinteger 0123456}
} 1
test string-6.100.$noComp {string is wideinteger, true with whitespace} {
    run {string is wideinteger "  \n1234\v"}
} 1
test string-6.101.$noComp {string is wideinteger, false} {
    list [run {string is wideinteger -fail var 123abc}] $var
} {0 3}
test string-6.102.$noComp {string is wideinteger, false on overflow} {
    list [run {string is wideinteger -fail var +9223372036854775808}] $var
} {0 -1}
test string-6.103.$noComp {string is wideinteger, false} {
    list [run {string is wideinteger -fail var [expr {double(1)}]}] $var
} {0 1}
test string-6.104.$noComp {string is wideinteger, false} {
    list [run {string is wideinteger -fail var "    "}] $var
} {0 0}
test string-6.105.$noComp {string is wideinteger, false on bad octal} {
    list [run {string is wideinteger -fail var 0o36963}] $var
} {0 4}
test string-6.105.1.$noComp {string is wideinteger, false on bad octal} {
    list [run {string is wideinteger -fail var 0o36963}] $var
} {0 4}
test string-6.106.$noComp {string is wideinteger, false on bad hex} {
    list [run {string is wideinteger -fail var 0X345XYZ}] $var
} {0 5}
test string-6.107.$noComp {string is integer, bad integers} {
    # SF bug #634856
    set result ""
    set numbers [list 1 +1 ++1 +-1 -+1 -1 --1 "- +1"]
    foreach num $numbers {
	lappend result [run {string is wideinteger -strict $num}]
    }
    return $result
} {1 1 0 0 0 1 0 0}
test string-6.108.$noComp {string is double, Bug 1382287} {
    set x 2turtledoves
    run {string is double $x}
    run {string is double $x}
} 0
test string-6.109.$noComp {string is double, Bug 1360532} {
    run {string is double 1\xA0}
} 0
test string-6.110.$noComp {string is entier, true} {
    run {string is entier +1234567890}
} 1
test string-6.111.$noComp {string is entier, true on type} {
    run {string is entier [expr {wide(50.0)}]}
} 1
test string-6.112.$noComp {string is entier, true} {
    run {string is entier [list -10]}
} 1
test string-6.113.$noComp {string is entier, true as hex} {
    run {string is entier 0xabcdef}
} 1
test string-6.114.$noComp {string is entier, true as octal} {
    run {string is entier 0123456}
} 1
test string-6.115.$noComp {string is entier, true with whitespace} {
    run {string is entier "  \n1234\v"}
} 1
test string-6.116.$noComp {string is entier, false} {
    list [run {string is entier -fail var 123abc}] $var
} {0 3}
test string-6.117.$noComp {string is entier, false} {
    list [run {string is entier -fail var 123123123123123123123123123123123123123123123123123123123123123123123123123123123123abc}] $var
} {0 84}
test string-6.118.$noComp {string is entier, false} {
    list [run {string is entier -fail var [expr {double(1)}]}] $var
} {0 1}
test string-6.119.$noComp {string is entier, false} {
    list [run {string is entier -fail var "    "}] $var
} {0 0}
test string-6.120.$noComp {string is entier, false on bad octal} {
    list [run {string is entier -fail var 0o36963}] $var
} {0 4}
test string-6.121.1.$noComp {string is entier, false on bad octal} {
    list [run {string is entier -fail var 0o36963}] $var
} {0 4}
test string-6.122.$noComp {string is entier, false on bad hex} {
    list [run {string is entier -fail var 0X345XYZ}] $var
} {0 5}
test string-6.123.$noComp {string is entier, bad integers} {
    # SF bug #634856
    set result ""
    set numbers [list 1 +1 ++1 +-1 -+1 -1 --1 "- +1"]
    foreach num $numbers {
	lappend result [run {string is entier -strict $num}]
    }
    return $result
} {1 1 0 0 0 1 0 0}
test string-6.124.$noComp {string is entier, true} {
    run {string is entier +1234567890123456789012345678901234567890}
} 1
test string-6.125.$noComp {string is entier, true} {
    run {string is entier [list -10000000000000000000000000000000000000000000000000000000000000000000000000000000000000]}
} 1
test string-6.126.$noComp {string is entier, true as hex} {
    run {string is entier 0xabcdefabcdefabcdefabcdefabcdefabcdefabcdefabcdefabcdefabcdefabcdefabcdefabcdefabcdef}
} 1
test string-6.127.$noComp {string is entier, true as octal} {
    run {string is entier 0123456112341234561234565623456123456123456123456123456123456123456123456123456123456}
} 1
test string-6.128.$noComp {string is entier, true with whitespace} {
    run {string is entier "  \n12340000000000000000000000000000000000000000000000000000000000000000000000000000000000000\v"}
} 1
test string-6.129.$noComp {string is entier, false on bad octal} {
    list [run {string is entier -fail var 0o1234561123412345612345656234561234561234561234561234561234561234561234561234561234536963}] $var
} {0 87}
test string-6.130.1.$noComp {string is entier, false on bad octal} {
    list [run {string is entier -fail var 0o1234561123412345612345656234561234561234561234561234561234561234561234561234561234536963}] $var
} {0 87}
test string-6.131.$noComp {string is entier, false on bad hex} {
    list [run {string is entier -fail var 0X12345611234123456123456562345612345612345612345612345612345612345612345612345612345345XYZ}] $var
} {0 88}

test string-7.1.$noComp {string last, not enough args} {
    list [catch {run {string last a}} msg] $msg
} {1 {wrong # args: should be "string last needleString haystackString ?lastIndex?"}}
test string-7.2.$noComp {string last, bad args} {
    list [catch {run {string last a b c}} msg] $msg
} {1 {bad index "c": must be integer?[+-]integer? or end?[+-]integer?}}
test string-7.3.$noComp {string last, too many args} {
    list [catch {run {string last a b c d}} msg] $msg
} {1 {wrong # args: should be "string last needleString haystackString ?lastIndex?"}}
test string-7.4.$noComp {string last} {
    run {string la xxx xxxx123xx345x678}
} 1
test string-7.5.$noComp {string last} {
    run {string last xx xxxx123xx345x678}
} 7
test string-7.6.$noComp {string last} {
    run {string las x xxxx123xx345x678}
} 12
test string-7.7.$noComp {string last, unicode} {
    run {string las x xxxx12\u7266xx345x678}
} 12
test string-7.8.$noComp {string last, unicode} {
    run {string las \u7266 xxxx12\u7266xx345x678}
} 6
test string-7.9.$noComp {string last, stop index} {
    run {string las \u7266 xxxx12\u7266xx345x678}
} 6
test string-7.10.$noComp {string last, unicode} {
    run {string las \u7266 xxxx12\u7266xx345x678}
} 6
test string-7.11.$noComp {string last, start index} {
    run {string last \u7266 abc\u7266x 3}
} 3
test string-7.12.$noComp {string last, start index} {
    run {string last \u7266 abc\u7266x 2}
} -1
test string-7.13.$noComp {string last, start index} {
    ## Constrain to last 'a' should work
    run {string last ba badbad end-1}
} 3
test string-7.14.$noComp {string last, start index} {
    ## Constrain to last 'b' should skip last 'ba'
    run {string last ba badbad end-2}
} 0
test string-7.15.$noComp {string last, start index} {
    run {string last \334a \334ad\334ad 0}
} -1
test string-7.16.$noComp {string last, start index} {
    run {string last \334a \334ad\334ad end-1}
} 3

test string-8.1.$noComp {string bytelength} {
    list [catch {run {string bytelength}} msg] $msg
} {1 {wrong # args: should be "string bytelength string"}}
test string-8.2.$noComp {string bytelength} {
    list [catch {run {string bytelength a b}} msg] $msg
} {1 {wrong # args: should be "string bytelength string"}}
test string-8.3.$noComp {string bytelength} {
    run {string bytelength "\xC7"}
} 2
test string-8.4.$noComp {string bytelength} {
    run {string b ""}
} 0

test string-9.1.$noComp {string length} {
    list [catch {run {string length}} msg] $msg
} {1 {wrong # args: should be "string length string"}}
test string-9.2.$noComp {string length} {
    list [catch {run {string length a b}} msg] $msg
} {1 {wrong # args: should be "string length string"}}
test string-9.3.$noComp {string length} {
    run {string length "a little string"}
} 15
test string-9.4.$noComp {string length} {
    run {string le ""}
} 0
test string-9.5.$noComp {string length, unicode} {
    run {string le "abcd\u7266"}
} 5
test string-9.6.$noComp {string length, bytearray object} {
    run {string length [binary format a5 foo]}
} 5
test string-9.7.$noComp {string length, bytearray object} {
    run {string length [binary format I* {0x50515253 0x52}]}
} 8

test string-10.1.$noComp {string map, not enough args} {
    list [catch {run {string map}} msg] $msg
} {1 {wrong # args: should be "string map ?-nocase? charMap string"}}
test string-10.2.$noComp {string map, bad args} {
    list [catch {run {string map {a b} abba oops}} msg] $msg
} {1 {bad option "a b": must be -nocase}}
test string-10.3.$noComp {string map, too many args} {
    list [catch {run {string map -nocase {a b} str1 str2}} msg] $msg
} {1 {wrong # args: should be "string map ?-nocase? charMap string"}}
test string-10.4.$noComp {string map} {
    run {string map {a b} abba}
} {bbbb}
test string-10.5.$noComp {string map} {
    run {string map {a b} a}
} {b}
test string-10.6.$noComp {string map -nocase} {
    run {string map -nocase {a b} Abba}
} {bbbb}
test string-10.7.$noComp {string map} {
    run {string map {abc 321 ab * a A} aabcabaababcab}
} {A321*A*321*}
test string-10.8.$noComp {string map -nocase} {
    run {string map -nocase {aBc 321 Ab * a A} aabcabaababcab}
} {A321*A*321*}
test string-10.9.$noComp {string map -nocase} {
    run {string map -no {abc 321 Ab * a A} aAbCaBaAbAbcAb}
} {A321*A*321*}
test string-10.10.$noComp {string map} {
    list [catch {run {string map {a b c} abba}} msg] $msg
} {1 {char map list unbalanced}}
test string-10.11.$noComp {string map, nulls} {
    run {string map {\x00 NULL blah \x00nix} {qwerty}}
} {qwerty}
test string-10.12.$noComp {string map, unicode} {
    run {string map [list \374 ue UE \334] "a\374ueUE\000EU"}
} aueue\334\0EU
test string-10.13.$noComp {string map, -nocase unicode} {
    run {string map -nocase [list \374 ue UE \334] "a\374ueUE\000EU"}
} aue\334\334\0EU
test string-10.14.$noComp {string map, -nocase null arguments} {
    run {string map -nocase {{} abc} foo}
} foo
test string-10.15.$noComp {string map, one pair case} {
    run {string map -nocase {abc 32} aAbCaBaAbAbcAb}
} {a32aBaAb32Ab}
test string-10.16.$noComp {string map, one pair case} {
    run {string map -nocase {ab 4321} aAbCaBaAbAbcAb}
} {a4321C4321a43214321c4321}
test string-10.17.$noComp {string map, one pair case} {
    run {string map {Ab 4321} aAbCaBaAbAbcAb}
} {a4321CaBa43214321c4321}
test string-10.18.$noComp {string map, empty argument} {
    run {string map -nocase {{} abc} foo}
} foo
test string-10.19.$noComp {string map, empty arguments} {
    run {string map -nocase {{} abc f bar {} def} foo}
} baroo
test string-10.20.$noComp {string map, dictionaries don't alter map ordering} {
    set map {aa X a Y}
    list [run {string map [dict create aa X a Y] aaa}] [run {string map $map aaa}] [dict size $map] [run {string map $map aaa}]
} {XY XY 2 XY}
test string-10.20.1.$noComp {string map, dictionaries don't alter map ordering} {
    set map {a X b Y a Z}
    list [run {string map [dict create a X b Y a Z] aaa}] [run {string map $map aaa}] [dict size $map] [run {string map $map aaa}]
} {ZZZ XXX 2 XXX}
test string-10.21.$noComp {string map, ABR checks} {
    run {string map {longstring foob} long}
} long
test string-10.22.$noComp {string map, ABR checks} {
    run {string map {long foob} long}
} foob
test string-10.23.$noComp {string map, ABR checks} {
    run {string map {lon foob} long}
} foobg
test string-10.24.$noComp {string map, ABR checks} {
    run {string map {lon foob} longlo}
} foobglo
test string-10.25.$noComp {string map, ABR checks} {
    run {string map {lon foob} longlon}
} foobgfoob
test string-10.26.$noComp {string map, ABR checks} {
    run {string map {longstring foob longstring bar} long}
} long
test string-10.27.$noComp {string map, ABR checks} {
    run {string map {long foob longstring bar} long}
} foob
test string-10.28.$noComp {string map, ABR checks} {
    run {string map {lon foob longstring bar} long}
} foobg
test string-10.29.$noComp {string map, ABR checks} {
    run {string map {lon foob longstring bar} longlo}
} foobglo
test string-10.30.$noComp {string map, ABR checks} {
    run {string map {lon foob longstring bar} longlon}
} foobgfoob
test string-10.31.$noComp {string map, nasty sharing crash from [Bug 1018562]} {
    set a {a b}
    run {string map $a $a}
} {b b}

test string-11.1.$noComp {string match, not enough args} {
    list [catch {run {string match a}} msg] $msg
} {1 {wrong # args: should be "string match ?-nocase? pattern string"}}
test string-11.2.$noComp {string match, too many args} {
    list [catch {run {string match a b c d}} msg] $msg
} {1 {wrong # args: should be "string match ?-nocase? pattern string"}}
test string-11.3.$noComp {string match} {
    run {string match abc abc}
} 1
test string-11.4.$noComp {string match} {
    run {string mat abc abd}
} 0
test string-11.5.$noComp {string match} {
    run {string match ab*c abc}
} 1
test string-11.6.$noComp {string match} {
    run {string match ab**c abc}
} 1
test string-11.7.$noComp {string match} {
    run {string match ab* abcdef}
} 1
test string-11.8.$noComp {string match} {
    run {string match *c abc}
} 1
test string-11.9.$noComp {string match} {
    run {string match *3*6*9 0123456789}
} 1
test string-11.9.1.$noComp {string match} {
    run {string match *3*6*89 0123456789}
} 1
test string-11.9.2.$noComp {string match} {
    run {string match *3*456*89 0123456789}
} 1
test string-11.9.3.$noComp {string match} {
    run {string match *3*6* 0123456789}
} 1
test string-11.9.4.$noComp {string match} {
    run {string match *3*56* 0123456789}
} 1
test string-11.9.5.$noComp {string match} {
    run {string match *3*456*** 0123456789}
} 1
test string-11.9.6.$noComp {string match} {
    run {string match **3*456** 0123456789}
} 1
test string-11.9.7.$noComp {string match} {
    run {string match *3***456* 0123456789}
} 1
test string-11.9.8.$noComp {string match} {
    run {string match *3***\[456]* 0123456789}
} 1
test string-11.9.9.$noComp {string match} {
    run {string match *3***\[4-6]* 0123456789}
} 1
test string-11.9.10.$noComp {string match} {
    run {string match *3***\[4-6] 0123456789}
} 0
test string-11.9.11.$noComp {string match} {
    run {string match *3***\[4-6] 0123456}
} 1
test string-11.10.$noComp {string match} {
    run {string match *3*6*9 01234567890}
} 0
test string-11.10.1.$noComp {string match} {
    run {string match *3*6*89 01234567890}
} 0
test string-11.10.2.$noComp {string match} {
    run {string match *3*456*89 01234567890}
} 0
test string-11.10.3.$noComp {string match} {
    run {string match **3*456*89 01234567890}
} 0
test string-11.10.4.$noComp {string match} {
    run {string match *3*456***89 01234567890}
} 0
test string-11.11.$noComp {string match} {
    run {string match a?c abc}
} 1
test string-11.12.$noComp {string match} {
    run {string match a??c abc}
} 0
test string-11.13.$noComp {string match} {
    run {string match ?1??4???8? 0123456789}
} 1
test string-11.14.$noComp {string match} {
    run {string match {[abc]bc} abc}
} 1
test string-11.15.$noComp {string match} {
    run {string match {a[abc]c} abc}
} 1
test string-11.16.$noComp {string match} {
    run {string match {a[xyz]c} abc}
} 0
test string-11.17.$noComp {string match} {
    run {string match {12[2-7]45} 12345}
} 1
test string-11.18.$noComp {string match} {
    run {string match {12[ab2-4cd]45} 12345}
} 1
test string-11.19.$noComp {string match} {
    run {string match {12[ab2-4cd]45} 12b45}
} 1
test string-11.20.$noComp {string match} {
    run {string match {12[ab2-4cd]45} 12d45}
} 1
test string-11.21.$noComp {string match} {
    run {string match {12[ab2-4cd]45} 12145}
} 0
test string-11.22.$noComp {string match} {
    run {string match {12[ab2-4cd]45} 12545}
} 0
test string-11.23.$noComp {string match} {
    run {string match {a\*b} a*b}
} 1
test string-11.24.$noComp {string match} {
    run {string match {a\*b} ab}
} 0
test string-11.25.$noComp {string match} {
    run {string match {a\*\?\[\]\\\x} "a*?\[\]\\x"}
} 1
test string-11.26.$noComp {string match} {
    run {string match ** ""}
} 1
test string-11.27.$noComp {string match} {
    run {string match *. ""}
} 0
test string-11.28.$noComp {string match} {
    run {string match "" ""}
} 1
test string-11.29.$noComp {string match} {
    run {string match \[a a}
} 1
test string-11.30.$noComp {string match, bad args} {
    list [catch {run {string match - b c}} msg] $msg
} {1 {bad option "-": must be -nocase}}
test string-11.31.$noComp {string match case} {
    run {string match a A}
} 0
test string-11.32.$noComp {string match nocase} {
    run {string match -n a A}
} 1
test string-11.33.$noComp {string match nocase} {
    run {string match -nocase a\334 A\374}
} 1
test string-11.34.$noComp {string match nocase} {
    run {string match -nocase a*f ABCDEf}
} 1
test string-11.35.$noComp {string match case, false hope} {
    # This is true because '_' lies between the A-Z and a-z ranges
    run {string match {[A-z]} _}
} 1
test string-11.36.$noComp {string match nocase range} {
    # This is false because although '_' lies between the A-Z and a-z ranges,
    # we lower case the end points before checking the ranges.
    run {string match -nocase {[A-z]} _}
} 0
test string-11.37.$noComp {string match nocase} {
    run {string match -nocase {[A-fh-Z]} g}
} 0
test string-11.38.$noComp {string match case, reverse range} {
    run {string match {[A-fh-Z]} g}
} 1
test string-11.39.$noComp {string match, *\ case} {
    run {string match {*\abc} abc}
} 1
test string-11.39.1.$noComp {string match, *\ case} {
    run {string match {*ab\c} abc}
} 1
test string-11.39.2.$noComp {string match, *\ case} {
    run {string match {*ab\*} ab*}
} 1
test string-11.39.3.$noComp {string match, *\ case} {
    run {string match {*ab\*} abc}
} 0
test string-11.39.4.$noComp {string match, *\ case} {
    run {string match {*ab\\*} {ab\c}}
} 1
test string-11.39.5.$noComp {string match, *\ case} {
    run {string match {*ab\\*} {ab\*}}
} 1
test string-11.40.$noComp {string match, *special case} {
    run {string match {*[ab]} abc}
} 0
test string-11.41.$noComp {string match, *special case} {
    run {string match {*[ab]*} abc}
} 1
test string-11.42.$noComp {string match, *special case} {
    run {string match "*\\" "\\"}
} 0
test string-11.43.$noComp {string match, *special case} {
    run {string match "*\\\\" "\\"}
} 1
test string-11.44.$noComp {string match, *special case} {
    run {string match "*???" "12345"}
} 1
test string-11.45.$noComp {string match, *special case} {
    run {string match "*???" "12"}
} 0
test string-11.46.$noComp {string match, *special case} {
    run {string match "*\\*" "abc*"}
} 1
test string-11.47.$noComp {string match, *special case} {
    run {string match "*\\*" "*"}
} 1
test string-11.48.$noComp {string match, *special case} {
    run {string match "*\\*" "*abc"}
} 0
test string-11.49.$noComp {string match, *special case} {
    run {string match "?\\*" "a*"}
} 1
test string-11.50.$noComp {string match, *special case} {
    run {string match "\\" "\\"}
} 0
test string-11.51.$noComp {string match; *, -nocase and UTF-8} {
    run {string match -nocase [binary format I 717316707] \
	    [binary format I 2028036707]}
} 1
test string-11.52.$noComp {string match, null char in string} {
    set out ""
    set ptn "*abc*"
    foreach elem [list "\x00@abc" "@abc" "\x00@abc\x00" "blahabcblah"] {
	lappend out [run {string match $ptn $elem}]
    }
    set out
} {1 1 1 1}
test string-11.53.$noComp {string match, null char in pattern} {
    set out ""
    foreach {ptn elem} [list \
	    "*\x00abc\x00"  "\x00abc\x00" \
	    "*\x00abc\x00"  "\x00abc\x00ef" \
	    "*\x00abc\x00*" "\x00abc\x00ef" \
	    "*\x00abc\x00"  "@\x00abc\x00ef" \
	    "*\x00abc\x00*"  "@\x00abc\x00ef" \
	    ] {
	lappend out [run {string match $ptn $elem}]
    }
    set out
} {1 0 1 0 1}
test string-11.54.$noComp {string match, failure} {
    set longString ""
    for {set i 0} {$i < 10} {incr i} {
	append longString "abcdefghijklmnopqrstuvwxy\x00z01234567890123"
    }
    run {string first $longString 123}
    list [run {string match *cba* $longString}] \
	    [run {string match *a*l*\x00* $longString}] \
	    [run {string match *a*l*\x00*123 $longString}] \
	    [run {string match *a*l*\x00*123* $longString}] \
	    [run {string match *a*l*\x00*cba* $longString}] \
	    [run {string match *===* $longString}]
} {0 1 1 1 0 0}
test string-11.55.$noComp {string match, invalid binary optimization} {
    [format string] match \u0141 [binary format c 65]
} 0

test stringComp-12.1.0.$noComp {Bug 3588366: end-offsets before start} {
    apply {s {
        string range $s 0 end-5
    }} 12345
} {}
test string-12.1.$noComp {string range} {
    list [catch {run {string range}} msg] $msg
} {1 {wrong # args: should be "string range string first last"}}
test string-12.2.$noComp {string range} {
    list [catch {run {string range a 1}} msg] $msg
} {1 {wrong # args: should be "string range string first last"}}
test string-12.3.$noComp {string range} {
    list [catch {run {string range a 1 2 3}} msg] $msg
} {1 {wrong # args: should be "string range string first last"}}
test string-12.4.$noComp {string range} {
    run {string range abcdefghijklmnop 2 14}
} {cdefghijklmno}
test string-12.5.$noComp {string range, last > length} {
    run {string range abcdefghijklmnop 7 1000}
} {hijklmnop}
test string-12.6.$noComp {string range} {
    run {string range abcdefghijklmnop 10 end}
} {klmnop}
test string-12.7.$noComp {string range, last < first} {
    run {string range abcdefghijklmnop 10 9}
} {}
test string-12.8.$noComp {string range, first < 0} {
    run {string range abcdefghijklmnop -3 2}
} {abc}
test string-12.9.$noComp {string range} {
    run {string range abcdefghijklmnop -3 -2}
} {}
test string-12.10.$noComp {string range} {
    run {string range abcdefghijklmnop 1000 1010}
} {}
test string-12.11.$noComp {string range} {
    run {string range abcdefghijklmnop -100 end}
} {abcdefghijklmnop}
test string-12.12.$noComp {string range} {
    list [catch {run {string range abc abc 1}} msg] $msg
} {1 {bad index "abc": must be integer?[+-]integer? or end?[+-]integer?}}
test string-12.13.$noComp {string range} {
    list [catch {run {string range abc 1 eof}} msg] $msg
} {1 {bad index "eof": must be integer?[+-]integer? or end?[+-]integer?}}
test string-12.14.$noComp {string range} {
    run {string range abcdefghijklmnop end-1 end}
} {op}
test string-12.15.$noComp {string range} {
    run {string range abcdefghijklmnop end 1000}
} {p}
test string-12.16.$noComp {string range} {
    run {string range abcdefghijklmnop end end-1}
} {}
test string-12.17.$noComp {string range, unicode} {
    run {string range ab\u7266cdefghijklmnop 5 5}
} e
test string-12.18.$noComp {string range, unicode} {
    run {string range ab\u7266cdefghijklmnop 2 3}
} \u7266c
test string-12.19.$noComp {string range, bytearray object} {
    set b [binary format I* {0x50515253 0x52}]
    set r1 [run {string range $b 1 end-1}]
    set r2 [run {string range $b 1 6}]
    run {string equal $r1 $r2}
} 1
test string-12.20.$noComp {string range, out of bounds indices} {
    run {string range \xFF 0 1}
} \xFF
# Bug 1410553
test string-12.21.$noComp {string range, regenerates correct reps, bug 1410553} {
    set bytes "\x00 \x03 \x41"
    set rxBuffer {}
    foreach ch $bytes {
	append rxBuffer $ch
	if {$ch eq "\x03"} {
	    run {string length $rxBuffer}
	}
    }
    set rxCRC [run {string range $rxBuffer end-1 end}]
    binary scan [join $bytes {}] "H*" input_hex
    binary scan $rxBuffer "H*" rxBuffer_hex
    binary scan $rxCRC "H*" rxCRC_hex
    list $input_hex $rxBuffer_hex $rxCRC_hex
} {000341 000341 0341}
test string-12.22.$noComp {string range, shimmering binary/index} {
    set s 0000000001
    binary scan $s a* x
    run {string range $s $s end}
} 000000001
test string-12.23.$noComp {string range, surrogates, bug [11ae2be95dac9417]} utf16 {
    run {list [string range a\U100000b 1 1] [string range a\U100000b 2 2] [string range a\U100000b 3 3]}
} [list \U100000 {} b]
test string-12.24.$noComp {bignum index arithmetic} -setup {
    proc demo {i j} {string range fubar $i $j}
} -cleanup {
    rename demo {}
} -body {
    demo 2 0+0x10000000000000000
} -result bar
test string-12.25.$noComp {bignum index arithmetic} -setup {
    proc demo {i j} {string range fubar $i $j}
} -cleanup {
    rename demo {}
} -body {
    demo 0x10000000000000000-0xffffffffffffffff 3
} -result uba

test string-13.1.$noComp {string repeat} {
    list [catch {run {string repeat}} msg] $msg
} {1 {wrong # args: should be "string repeat string count"}}
test string-13.2.$noComp {string repeat} {
    list [catch {run {string repeat abc 10 oops}} msg] $msg
} {1 {wrong # args: should be "string repeat string count"}}
test string-13.3.$noComp {string repeat} {
    run {string repeat {} 100}
} {}
test string-13.4.$noComp {string repeat} {
    run {string repeat { } 5}
} {     }
test string-13.5.$noComp {string repeat} {
    run {string repeat abc 3}
} {abcabcabc}
test string-13.6.$noComp {string repeat} {
    run {string repeat abc -1}
} {}
test string-13.7.$noComp {string repeat} {
    list [catch {run {string repeat abc end}} msg] $msg
} {1 {expected integer but got "end"}}
test string-13.8.$noComp {string repeat} {
    run {string repeat {} -1000}
} {}
test string-13.9.$noComp {string repeat} {
    run {string repeat {} 0}
} {}
test string-13.10.$noComp {string repeat} {
    run {string repeat def 0}
} {}
test string-13.11.$noComp {string repeat} {
    run {string repeat def 1}
} def
test string-13.12.$noComp {string repeat} {
    run {string repeat ab\u7266cd 3}
} ab\u7266cdab\u7266cdab\u7266cd
test string-13.13.$noComp {string repeat} {
    run {string repeat \x00 3}
} \x00\x00\x00
test string-13.14.$noComp {string repeat} {
    # The string range will ensure us that string repeat gets a unicode string
    run {string repeat [run {string range ab\u7266cd 2 3}] 3}
} \u7266c\u7266c\u7266c

test string-14.1.$noComp {string replace} {
    list [catch {run {string replace}} msg] $msg
} {1 {wrong # args: should be "string replace string first last ?string?"}}
test string-14.2.$noComp {string replace} {
    list [catch {run {string replace a 1}} msg] $msg
} {1 {wrong # args: should be "string replace string first last ?string?"}}
test string-14.3.$noComp {string replace} {
    list [catch {run {string replace a 1 2 3 4}} msg] $msg
} {1 {wrong # args: should be "string replace string first last ?string?"}}
test string-14.4.$noComp {string replace} {
} {}
test string-14.5.$noComp {string replace} {
    run {string replace abcdefghijklmnop 2 14}
} {abp}
test string-14.6.$noComp {string replace} -body {
    run {string replace abcdefghijklmnop 7 1000}
} -result {abcdefg}
test string-14.7.$noComp {string replace} {
    run {string replace abcdefghijklmnop 10 end}
} {abcdefghij}
test string-14.8.$noComp {string replace} {
    run {string replace abcdefghijklmnop 10 9}
} {abcdefghijklmnop}
test string-14.9.$noComp {string replace} {
    run {string replace abcdefghijklmnop -3 2}
} {defghijklmnop}
test string-14.10.$noComp {string replace} {
    run {string replace abcdefghijklmnop -3 -2}
} {abcdefghijklmnop}
test string-14.11.$noComp {string replace} -body {
    run {string replace abcdefghijklmnop 1000 1010}
} -result {abcdefghijklmnop}
test string-14.12.$noComp {string replace} {
    run {string replace abcdefghijklmnop -100 end}
} {}
test string-14.13.$noComp {string replace} {
    list [catch {run {string replace abc abc 1}} msg] $msg
} {1 {bad index "abc": must be integer?[+-]integer? or end?[+-]integer?}}
test string-14.14.$noComp {string replace} {
    list [catch {run {string replace abc 1 eof}} msg] $msg
} {1 {bad index "eof": must be integer?[+-]integer? or end?[+-]integer?}}
test string-14.15.$noComp {string replace} {
    run {string replace abcdefghijklmnop end-10 end-2 NEW}
} {abcdeNEWop}
test string-14.16.$noComp {string replace} {
    run {string replace abcdefghijklmnop 0 end foo}
} {foo}
test string-14.17.$noComp {string replace} {
    run {string replace abcdefghijklmnop end end-1}
} {abcdefghijklmnop}
test string-14.18.$noComp {string replace} {
    run {string replace abcdefghijklmnop 10 9 XXX}
} {abcdefghijklmnop}
test string-14.19.$noComp {string replace} {
    run {string replace {} -1 0 A}
} A
test string-14.20.$noComp {string replace} {
    run {string replace [makeByteArray abcdefghijklmnop] end-10 end-2\
	    [makeByteArray NEW]}
} {abcdeNEWop}


test stringComp-14.21.$noComp {Bug 82e7f67325} {
    apply {x {
        set a [join $x {}]
        lappend b [string length [string replace ___! 0 2 $a]]
        lappend b [string length [string replace ___! 0 2 $a[unset a]]]
    }} {a b}
} {3 3}
test stringComp-14.22.$noComp {Bug 82e7f67325} memory {
    # As in stringComp-14.1, but make sure we don't retain too many refs
    leaktest {
        apply {x {
            set a [join $x {}]
            lappend b [string length [string replace ___! 0 2 $a]]
            lappend b [string length [string replace ___! 0 2 $a[unset a]]]
        }} {a b}
    }
} {0}
test stringComp-14.23.$noComp {Bug 0dca3bfa8f} {
    apply {arg {
        set argCopy $arg
        set arg [string replace $arg 1 2 aa]
        # Crashes in comparison before fix
        expr {$arg ne $argCopy}
    }} abcde
} 1
test stringComp-14.24.$noComp {Bug 1af8de570511} {
    apply {{x y} {
        # Generate an unshared string value
        set val ""
        for { set i 0 } { $i < $x } { incr i } {
            set val [format "0%s" $val]
        }
        string replace $val[unset val] 1 1 $y
    }} 4 x
} 0x00
test stringComp-14.25.$noComp {} {
    string length [string replace [string repeat a\xFE 2] 3 end {}]
} 3
test stringComp-14.26.$noComp {} {
    run {string replace abcd 0x10000000000000000-0xffffffffffffffff 2 e}
} aed

test string-15.1.$noComp {string tolower not enough args} {
    list [catch {run {string tolower}} msg] $msg
} {1 {wrong # args: should be "string tolower string ?first? ?last?"}}
test string-15.2.$noComp {string tolower bad args} {
    list [catch {run {string tolower a b}} msg] $msg
} {1 {bad index "b": must be integer?[+-]integer? or end?[+-]integer?}}
test string-15.3.$noComp {string tolower too many args} {
    list [catch {run {string tolower ABC 1 end oops}} msg] $msg
} {1 {wrong # args: should be "string tolower string ?first? ?last?"}}
test string-15.4.$noComp {string tolower} {
    run {string tolower ABCDeF}
} {abcdef}
test string-15.5.$noComp {string tolower} {
    run {string tolower "ABC  XyZ"}
} {abc  xyz}
test string-15.6.$noComp {string tolower} {
    run {string tolower {123#$&*()}}
} {123#$&*()}
test string-15.7.$noComp {string tolower} {
    run {string tolower ABC 1}
} AbC
test string-15.8.$noComp {string tolower} {
    run {string tolower ABC 1 end}
} Abc
test string-15.9.$noComp {string tolower} {
    run {string tolower ABC 0 end-1}
} abC
test string-15.10.$noComp {string tolower, unicode} {
     run {string tolower ABCabc\xC7\xE7}
} "abcabc\xE7\xE7"
test string-15.11.$noComp {string tolower, compiled} {
    lindex [run {string tolower [list A B [list C]]}] 1
} b

test string-16.1.$noComp {string toupper} {
    list [catch {run {string toupper}} msg] $msg
} {1 {wrong # args: should be "string toupper string ?first? ?last?"}}
test string-16.2.$noComp {string toupper} {
    list [catch {run {string toupper a b}} msg] $msg
} {1 {bad index "b": must be integer?[+-]integer? or end?[+-]integer?}}
test string-16.3.$noComp {string toupper} {
    list [catch {run {string toupper a 1 end oops}} msg] $msg
} {1 {wrong # args: should be "string toupper string ?first? ?last?"}}
test string-16.4.$noComp {string toupper} {
    run {string toupper abCDEf}
} {ABCDEF}
test string-16.5.$noComp {string toupper} {
    run {string toupper "abc xYz"}
} {ABC XYZ}
test string-16.6.$noComp {string toupper} {
    run {string toupper {123#$&*()}}
} {123#$&*()}
test string-16.7.$noComp {string toupper} {
    run {string toupper abc 1}
} aBc
test string-16.8.$noComp {string toupper} {
    run {string toupper abc 1 end}
} aBC
test string-16.9.$noComp {string toupper} {
    run {string toupper abc 0 end-1}
} ABc
test string-16.10.$noComp {string toupper, unicode} {
    run {string toupper ABCabc\xC7\xE7}
} "ABCABC\xC7\xC7"
test string-16.11.$noComp {string toupper, compiled} {
    lindex [run {string toupper [list a b [list c]]}] 1
} B

test string-17.1.$noComp {string totitle} {
    list [catch {run {string totitle}} msg] $msg
} {1 {wrong # args: should be "string totitle string ?first? ?last?"}}
test string-17.2.$noComp {string totitle} {
    list [catch {run {string totitle a b}} msg] $msg
} {1 {bad index "b": must be integer?[+-]integer? or end?[+-]integer?}}
test string-17.3.$noComp {string totitle} {
    run {string totitle abCDEf}
} {Abcdef}
test string-17.4.$noComp {string totitle} {
    run {string totitle "abc xYz"}
} {Abc xyz}
test string-17.5.$noComp {string totitle} {
    run {string totitle {123#$&*()}}
} {123#$&*()}
test string-17.6.$noComp {string totitle, unicode} {
    run {string totitle ABCabc\xC7\xE7}
} "Abcabc\xE7\xE7"
test string-17.7.$noComp {string totitle, unicode} {
    run {string totitle \u01F3BCabc\xC7\xE7}
} "\u01F2bcabc\xE7\xE7"
test string-17.8.$noComp {string totitle, compiled} {
    lindex [run {string totitle [list aa bb [list cc]]}] 0
} Aa
test string-17.9.$noComp {string totitle, surrogates, bug [11ae2be95dac9417]} utf16 {
    run {list [string totitle a\U118c0c 1 1] [string totitle a\U118c0c 2 2] \
	[string totitle a\U118c0c 3 3]}
} [list a\U118a0c a\U118c0C a\U118c0C]

test string-18.1.$noComp {string trim} {
    list [catch {run {string trim}} msg] $msg
} {1 {wrong # args: should be "string trim string ?chars?"}}
test string-18.2.$noComp {string trim} {
    list [catch {run {string trim a b c}} msg] $msg
} {1 {wrong # args: should be "string trim string ?chars?"}}
test string-18.3.$noComp {string trim} {
    run {string trim "    XYZ      "}
} {XYZ}
test string-18.4.$noComp {string trim} {
    run {string trim "\t\nXYZ\t\n\r\n"}
} {XYZ}
test string-18.5.$noComp {string trim} {
    run {string trim "  A XYZ A    "}
} {A XYZ A}
test string-18.6.$noComp {string trim} {
    run {string trim "XXYYZZABC XXYYZZ" ZYX}
} {ABC }
test string-18.7.$noComp {string trim} {
    run {string trim "    \t\r      "}
} {}
test string-18.8.$noComp {string trim} {
    run {string trim {abcdefg} {}}
} {abcdefg}
test string-18.9.$noComp {string trim} {
    run {string trim {}}
} {}
test string-18.10.$noComp {string trim} {
    run {string trim ABC DEF}
} {ABC}
test string-18.11.$noComp {string trim, unicode} {
    run {string trim "\xE7\xE8 AB\xE7C \xE8\xE7" \xE7\xE8}
} " AB\xE7C "
test string-18.12.$noComp {string trim, unicode default} {
    run {string trim \uFEFF\x00\x85\xA0\u1680\u180EABC\u1361\u2000\u2001\u2002\u2003\u2004\u2005\u2006\u2007\u2008\u2009\u200A\u200B\u2028\u2029\u202F\u205F\u3000}
} ABC\u1361

test string-19.1.$noComp {string trimleft} {
    list [catch {run {string trimleft}} msg] $msg
} {1 {wrong # args: should be "string trimleft string ?chars?"}}
test string-19.2.$noComp {string trimleft} {
    run {string trimleft "    XYZ      "}
} {XYZ      }
test string-19.3.$noComp {string trimleft, unicode default} {
    run {string trimleft \uFEFF\x85\xA0\x00\u1680\u180E\u2000\u2001\u2002\u2003\u2004\u2005\u2006\u2007\u2008\u2009\u200A\u200B\u2028\u2029\u202F\u205F\u3000\u1361ABC}
} \u1361ABC

test string-20.1.$noComp {string trimright errors} {
    list [catch {run {string trimright}} msg] $msg
} {1 {wrong # args: should be "string trimright string ?chars?"}}
test string-20.2.$noComp {string trimright errors} {
    list [catch {run {string trimg a}} msg] $msg
} {1 {unknown or ambiguous subcommand "trimg": must be bytelength, cat, compare, equal, first, index, insert, is, last, length, map, match, range, repeat, replace, reverse, tolower, totitle, toupper, trim, trimleft, trimright, wordend, or wordstart}}
test string-20.3.$noComp {string trimright} {
    run {string trimright "    XYZ      "}
} {    XYZ}
test string-20.4.$noComp {string trimright} {
    run {string trimright "   "}
} {}
test string-20.5.$noComp {string trimright} {
    run {string trimright ""}
} {}
test string-20.6.$noComp {string trimright, unicode default} {
    run {string trimright ABC\u1361\x85\x00\xA0\u1680\u180E\u2000\u2001\u2002\u2003\u2004\u2005\u2006\u2007\u2008\u2009\u200A\u200B\u2028\u2029\u202F\u205F\u3000}
} ABC\u1361
test string-20.7.$noComp {string trim on not valid utf-8 sequence (consider NTS as continuation char), bug [c61818e4c9]} {testbytestring} {
    set result {}
    set a [testbytestring \xC0\x80\xA0]
    set b foo$a
    set m [list \x00 U \xA0 V [testbytestring \xA0] W]
    lappend result [string map $m $b]
    lappend result [string map $m [run {string trimright $b x}]]
    lappend result [string map $m [run {string trimright $b \x00}]]
    lappend result [string map $m [run {string trimleft $b fox}]]
    lappend result [string map $m [run {string trimleft $b fo\x00}]]
    lappend result [string map $m [run {string trim $b fox}]]
    lappend result [string map $m [run {string trim $b fo\x00}]]
} [list {*}[lrepeat 3 fooUV] {*}[lrepeat 2 UV V]]
test string-20.8.$noComp {[c61818e4c9] [string trimright] fails when UtfPrev is ok} {testbytestring} {
    set result {}
    set a [testbytestring \xE8\xA0]
    set b foo$a
    set m [list \xE8 U \xA0 V [testbytestring \xE8] W [testbytestring \xA0] X]]
    lappend result [string map $m $b]
    lappend result [string map $m [run {string trimright $b x}]]
    lappend result [string map $m [run {string trimright $b \xE8}]]
    lappend result [string map $m [run {string trimright $b [testbytestring \xE8]}]]
    lappend result [string map $m [run {string trimright $b \xA0}]]
    lappend result [string map $m [run {string trimright $b [testbytestring \xA0]}]]
    lappend result [string map $m [run {string trimright $b \xE8\xA0}]]
    lappend result [string map $m [run {string trimright $b [testbytestring \xE8\xA0]}]]
    lappend result [string map $m [run {string trimright $b \u0000}]]
} [list {*}[lrepeat 4 fooUV] {*}[lrepeat 2 fooU] {*}[lrepeat 2 foo] fooUV]

test string-21.1.$noComp {string wordend} -body {
    list [catch {run {string wordend a}} msg] $msg
} -result {1 {wrong # args: should be "string wordend string index"}}
test string-21.2.$noComp {string wordend} -body {
    list [catch {run {string wordend a b c}} msg] $msg
} -result {1 {wrong # args: should be "string wordend string index"}}
test string-21.3.$noComp {string wordend} -body {
    list [catch {run {string wordend a gorp}} msg] $msg
} -result {1 {bad index "gorp": must be integer?[+-]integer? or end?[+-]integer?}}
test string-21.4.$noComp {string wordend} -body {
    run {string wordend abc. -1}
} -result 3
test string-21.5.$noComp {string wordend} -body {
    run {string wordend abc. 100}
} -result 4
test string-21.6.$noComp {string wordend} -body {
    run {string wordend "word_one two three" 2}
} -result 8
test string-21.7.$noComp {string wordend} -body {
    run {string wordend "one .&# three" 5}
} -result 6
test string-21.8.$noComp {string wordend} -body {
    run {string worde "x.y" 0}
} -result 1
test string-21.9.$noComp {string wordend} -body {
    run {string worde "x.y" end-1}
} -result 2
test string-21.10.$noComp {string wordend, unicode} -body {
    run {string wordend "xyz\xC7de fg" 0}
} -result 6
test string-21.11.$noComp {string wordend, unicode} -body {
    run {string wordend "xyz\uC700de fg" 0}
} -result 6
test string-21.12.$noComp {string wordend, unicode} -body {
    run {string wordend "xyz\u203Fde fg" 0}
} -result 6
test string-21.13.$noComp {string wordend, unicode} -body {
    run {string wordend "xyz\u2045de fg" 0}
} -result 3
test string-21.14.$noComp {string wordend, unicode} -body {
    run {string wordend "\uC700\uC700 abc" 8}
} -result 6
test string-21.15.$noComp {string wordend, unicode} -body {
    run {string wordend "\U1D7CA\U1D7CA abc" 0}
} -result 2
test string-21.16.$noComp {string wordend, unicode} -constraints utf16 -body {
    run {string wordend "\U1D7CA\U1D7CA abc" 10}
} -result 8
test string-21.17.$noComp {string trim, unicode} {
    run {string trim "\uD83D\uDE02Hello world!\uD83D\uDE02" \uD83D\uDE02}
} "Hello world!"
test string-21.18.$noComp {string trimleft, unicode} {
    run {string trimleft "\uD83D\uDE02Hello world!\uD83D\uDE02" \uD83D\uDE02}
} "Hello world!\uD83D\uDE02"
test string-21.19.$noComp {string trimright, unicode} {
    run {string trimright "\uD83D\uDE02Hello world!\uD83D\uDE02" \uD83D\uDE02}
} "\uD83D\uDE02Hello world!"
test string-21.20.$noComp {string trim, unicode} {
    run {string trim "\uF602Hello world!\uF602" \uD83D\uDE02}
} "\uF602Hello world!\uF602"
test string-21.21.$noComp {string trimleft, unicode} {
    run {string trimleft "\uF602Hello world!\uF602" \uD83D\uDE02}
} "\uF602Hello world!\uF602"
test string-21.22.$noComp {string trimright, unicode} {
    run {string trimright "\uF602Hello world!\uF602" \uD83D\uDE02}
} "\uF602Hello world!\uF602"
test string-21.23.$noComp {string trim, unicode} {
    run {string trim "\uD83D\uDE02Hello world!\uD83D\uDE02" \uD93D\uDE02}
} "\uD83D\uDE02Hello world!\uD83D\uDE02"
test string-21.24.$noComp {string trimleft, unicode} {
    run {string trimleft "\uD83D\uDE02Hello world!\uD83D\uDE02" \uD93D\uDE02}
} "\uD83D\uDE02Hello world!\uD83D\uDE02"
test string-21.25.$noComp {string trimright, unicode} {
    run {string trimright "\uD83D\uDE02Hello world!\uD83D\uDE02" \uD93D\uDE02}
} "\uD83D\uDE02Hello world!\uD83D\uDE02"

test string-22.1.$noComp {string wordstart} -body {
    list [catch {run {string word a}} msg] $msg
} -result {1 {unknown or ambiguous subcommand "word": must be bytelength, cat, compare, equal, first, index, insert, is, last, length, map, match, range, repeat, replace, reverse, tolower, totitle, toupper, trim, trimleft, trimright, wordend, or wordstart}}
test string-22.2.$noComp {string wordstart} -body {
    list [catch {run {string wordstart a}} msg] $msg
} -result {1 {wrong # args: should be "string wordstart string index"}}
test string-22.3.$noComp {string wordstart} -body {
    list [catch {run {string wordstart a b c}} msg] $msg
} -result {1 {wrong # args: should be "string wordstart string index"}}
test string-22.4.$noComp {string wordstart} -body {
    list [catch {run {string wordstart a gorp}} msg] $msg
} -result {1 {bad index "gorp": must be integer?[+-]integer? or end?[+-]integer?}}
test string-22.5.$noComp {string wordstart} -body {
    run {string wordstart "one two three_words" 400}
} -result 8
test string-22.6.$noComp {string wordstart} -body {
    run {string wordstart "one two three_words" 2}
} -result 0
test string-22.7.$noComp {string wordstart} -body {
    run {string wordstart "one two three_words" -2}
} -result 0
test string-22.8.$noComp {string wordstart} -body {
    run {string wordstart "one .*&^ three" 6}
} -result 6
test string-22.9.$noComp {string wordstart} -body {
    run {string wordstart "one two three" 4}
} -result 4
test string-22.10.$noComp {string wordstart} -body {
    run {string wordstart "one two three" end-5}
} -result 7
test string-22.11.$noComp {string wordstart, unicode} -body {
    run {string wordstart "one tw\xC7o three" 7}
} -result 4
test string-22.12.$noComp {string wordstart, unicode} -body {
    run {string wordstart "ab\uC700\uC700 cdef ghi" 12}
} -result 10
test string-22.13.$noComp {string wordstart, unicode} -body {
    run {string wordstart "\uC700\uC700 abc" 8}
} -result 3
test string-22.14.$noComp {string wordstart, invalid UTF-8} -constraints testbytestring -body {
    # See Bug c61818e4c9
    set demo [testbytestring "abc def\xE0\xA9ghi"]
    run {string index $demo [string wordstart $demo 10]}
} -result g
test string-22.15.$noComp {string wordstart, unicode} -body {
    run {string wordstart "\U1D7CA\U1D7CA abc" 0}
} -result 0
test string-22.16.$noComp {string wordstart, unicode} -constraints utf16 -body {
    run {string wordstart "\U1D7CA\U1D7CA abc" 10}
} -result 5

test string-23.0.$noComp {string is boolean, Bug 1187123} testindexobj {
    set x 5
    catch {testindexobj $x foo bar soom}
    run {string is boolean $x}
} 0
test string-23.1.$noComp {string is command with empty string} {
    set s ""
    list \
        [run {string is alnum $s}] \
        [run {string is alpha $s}] \
        [run {string is ascii $s}] \
        [run {string is control $s}] \
        [run {string is boolean $s}] \
        [run {string is digit $s}] \
        [run {string is double $s}] \
        [run {string is false $s}] \
        [run {string is graph $s}] \
        [run {string is integer $s}] \
        [run {string is lower $s}] \
        [run {string is print $s}] \
        [run {string is punct $s}] \
        [run {string is space $s}] \
        [run {string is true $s}] \
        [run {string is upper $s}] \
        [run {string is wordchar $s}] \
        [run {string is xdigit $s}] \

} {1 1 1 1 1 1 1 1 1 1 1 1 1 1 1 1 1 1}
test string-23.2.$noComp {string is command with empty string} {
    set s ""
    list \
        [run {string is alnum -strict $s}] \
        [run {string is alpha -strict $s}] \
        [run {string is ascii -strict $s}] \
        [run {string is control -strict $s}] \
        [run {string is boolean -strict $s}] \
        [run {string is digit -strict $s}] \
        [run {string is double -strict $s}] \
        [run {string is false -strict $s}] \
        [run {string is graph -strict $s}] \
        [run {string is integer -strict $s}] \
        [run {string is lower -strict $s}] \
        [run {string is print -strict $s}] \
        [run {string is punct -strict $s}] \
        [run {string is space -strict $s}] \
        [run {string is true -strict $s}] \
        [run {string is upper -strict $s}] \
        [run {string is wordchar -strict $s}] \
        [run {string is xdigit -strict $s}] \

} {0 0 0 0 0 0 0 0 0 0 0 0 0 0 0 0 0 0}

test string-24.1.$noComp {string reverse command} -body {
    run {string reverse}
} -returnCodes error -result "wrong # args: should be \"string reverse string\""
test string-24.2.$noComp {string reverse command} -body {
    run {string reverse a b}
} -returnCodes error -result "wrong # args: should be \"string reverse string\""
test string-24.3.$noComp {string reverse command - shared string} {
    set x abcde
    run {string reverse $x}
} edcba
test string-24.4.$noComp {string reverse command - unshared string} {
    set x abc
    set y de
    run {string reverse $x$y}
} edcba
test string-24.5.$noComp {string reverse command - shared unicode string} {
    set x abcde\uD0AD
    run {string reverse $x}
} \uD0ADedcba
test string-24.6.$noComp {string reverse command - unshared string} {
    set x abc
    set y de\uD0AD
    run {string reverse $x$y}
} \uD0ADedcba
test string-24.7.$noComp {string reverse command - simple case} {
    run {string reverse a}
} a
test string-24.8.$noComp {string reverse command - simple case} {
    run {string reverse \uD0AD}
} \uD0AD
test string-24.9.$noComp {string reverse command - simple case} {
    run {string reverse {}}
} {}
test string-24.10.$noComp {string reverse command - corner case} {
    set x \uBEEF\uD0AD
    run {string reverse $x}
} \uD0AD\uBEEF
test string-24.11.$noComp {string reverse command - corner case} {
    set x \uBEEF
    set y \uD0AD
    run {string reverse $x$y}
} \uD0AD\uBEEF
test string-24.12.$noComp {string reverse command - corner case} {
    set x \uBEEF
    set y \uD0AD
    run {string is ascii [run {string reverse $x$y}]}
} 0
test string-24.13.$noComp {string reverse command - pure Unicode string} {
    run {string reverse [run {string range \uBEEF\uD0AD\uBEEF\uD0AD\uBEEF\uD0AD 1 5}]}
} \uD0AD\uBEEF\uD0AD\uBEEF\uD0AD
test string-24.14.$noComp {string reverse command - pure bytearray} {
    binary scan [run {string reverse [binary format H* 010203]}] H* x
    set x
} 030201
test string-24.15.$noComp {string reverse command - pure bytearray} {
    binary scan [run {tcl::string::reverse [binary format H* 010203]}] H* x
    set x
} 030201
<<<<<<< HEAD
test string-24.16.$noComp {string reverse command - surrogates} knownBug {
    run {string reverse \u0444bulb\uD83D\uDE02}
} \uD83D\uDE02blub\u0444
test string-24.17.$noComp {string reverse command - surrogates} knownBug {
    run {string reverse \uD83D\uDE02hello\uD83D\uDE02}
} \uD83D\uDE02olleh\uD83D\uDE02
test string-24.18.$noComp {string reverse command - surrogates} knownBug {
=======
test string-24.16 {string reverse command - surrogates} {
    string reverse \u0444bulb\uD83D\uDE02
} \uD83D\uDE02blub\u0444
test string-24.17 {string reverse command - surrogates} {
    string reverse \uD83D\uDE02hello\uD83D\uDE02
} \uD83D\uDE02olleh\uD83D\uDE02
test string-24.18 {string reverse command - surrogates} {
>>>>>>> 999decdd
    set s \u0444bulb\uD83D\uDE02
    # shim shimmery ...
    string index $s 0
    run {string reverse $s}
} \uD83D\uDE02blub\u0444
<<<<<<< HEAD
test string-24.19.$noComp {string reverse command - surrogates} knownBug {
=======
test string-24.19 {string reverse command - surrogates} {
>>>>>>> 999decdd
    set s \uD83D\uDE02hello\uD83D\uDE02
    # shim shimmery ...
    string index $s 0
    run {string reverse $s}
} \uD83D\uDE02olleh\uD83D\uDE02

test string-25.1.$noComp {string is list} {
    run {string is list {a b c}}
} 1
test string-25.2.$noComp {string is list} {
    run {string is list "a \{b c"}
} 0
test string-25.3.$noComp {string is list} {
    run {string is list {a {b c}d e}}
} 0
test string-25.4.$noComp {string is list} {
    run {string is list {}}
} 1
test string-25.5.$noComp {string is list} {
    run {string is list -strict {a b c}}
} 1
test string-25.6.$noComp {string is list} {
    run {string is list -strict "a \{b c"}
} 0
test string-25.7.$noComp {string is list} {
    run {string is list -strict {a {b c}d e}}
} 0
test string-25.8.$noComp {string is list} {
    run {string is list -strict {}}
} 1
test string-25.9.$noComp {string is list} {
    set x {}
    list [run {string is list -failindex x {a b c}}] $x
} {1 {}}
test string-25.10.$noComp {string is list} {
    set x {}
    list [run {string is list -failindex x "a \{b c"}] $x
} {0 2}
test string-25.11.$noComp {string is list} {
    set x {}
    list [run {string is list -failindex x {a b {b c}d e}}] $x
} {0 4}
test string-25.12.$noComp {string is list} {
    set x {}
    list [run {string is list -failindex x {}}] $x
} {1 {}}
test string-25.13.$noComp {string is list} {
    set x {}
    list [run {string is list -failindex x {  {b c}d e}}] $x
} {0 2}
test string-25.14.$noComp {string is list} {
    set x {}
    list [run {string is list -failindex x "\uABCD {b c}d e"}] $x
} {0 2}

test string-26.1.$noComp {tcl::prefix, not enough args} -body {
    tcl::prefix match a
} -returnCodes 1 -result {wrong # args: should be "tcl::prefix match ?options? table string"}
test string-26.2.$noComp {tcl::prefix, bad args} -body {
    tcl::prefix match a b c
} -returnCodes 1 -result {bad option "a": must be -error, -exact, or -message}
test string-26.2.1.$noComp {tcl::prefix, empty table} -body {
    tcl::prefix match {} foo
} -returnCodes 1 -result {bad option "foo": no valid options}
test string-26.3.$noComp {tcl::prefix, bad args} -body {
    tcl::prefix match -error "{}x" -exact str1 str2
} -returnCodes 1 -result {list element in braces followed by "x" instead of space}
test string-26.3.1.$noComp {tcl::prefix, bad args} -body {
    tcl::prefix match -error "x" -exact str1 str2
} -returnCodes 1 -result {error options must have an even number of elements}
test string-26.3.2.$noComp {tcl::prefix, bad args} -body {
    tcl::prefix match -error str1 str2
} -returnCodes 1 -result {missing value for -error}
test string-26.4.$noComp {tcl::prefix, bad args} -body {
    tcl::prefix match -message str1 str2
} -returnCodes 1 -result {missing value for -message}
test string-26.5.$noComp {tcl::prefix} {
    tcl::prefix match {apa bepa cepa depa} cepa
} cepa
test string-26.6.$noComp {tcl::prefix} {
    tcl::prefix match {apa bepa cepa depa} be
} bepa
test string-26.7.$noComp {tcl::prefix} -body {
    tcl::prefix match -exact {apa bepa cepa depa} be
} -returnCodes 1 -result {bad option "be": must be apa, bepa, cepa, or depa}
test string-26.8.$noComp {tcl::prefix} -body {
    tcl::prefix match -message wombat {apa bepa bear depa} be
} -returnCodes 1 -result {ambiguous wombat "be": must be apa, bepa, bear, or depa}
test string-26.9.$noComp {tcl::prefix} -body {
    tcl::prefix match -error {} {apa bepa bear depa} be
} -returnCodes 0 -result {}
test string-26.10.$noComp {tcl::prefix} -body {
    tcl::prefix match -error {-level 1} {apa bepa bear depa} be
} -returnCodes 2 -result {ambiguous option "be": must be apa, bepa, bear, or depa}
test string-26.10.1.$noComp {tcl::prefix} -setup {
    proc _testprefix {args} {
        array set opts {-a x -b y -c y}
        foreach {opt val} $args {
            set opt [tcl::prefix match -error {-level 1} {-a -b -c} $opt]
            set opts($opt) $val
        }
        array get opts
    }
} -body {
    set a [catch {_testprefix -x u} result options]
    dict get $options -errorinfo
} -cleanup {
    rename _testprefix {}
} -result {bad option "-x": must be -a, -b, or -c
    while executing
"_testprefix -x u"}

# Helper for memory stress tests
# Repeat each body in a local space checking that memory does not increase
proc MemStress {args} {
    set res {}
    foreach body $args {
        set end 0
        for {set i 0} {$i < 5} {incr i} {
            proc MemStress_Body {} $body
            uplevel 1 MemStress_Body
            rename MemStress_Body {}
            set tmp $end
            set end [lindex [lindex [split [memory info] "\n"] 3] 3]
        }
        lappend res [expr {$end - $tmp}]
    }
    return $res
}

test string-26.11.$noComp {tcl::prefix: testing for leaks} -body {
    # This test is made to stress object reference management
    MemStress {
        set table {hejj miff gurk}
        set item [lindex $table 1]
        # If not careful, this can cause a circular reference
        # that will cause a leak.
        tcl::prefix match $table $item
    } {
        # A similar case with nested lists
        set table2 {hejj {miff maff} gurk}
        set item [lindex [lindex $table2 1] 0]
        tcl::prefix match $table2 $item
    } {
        # A similar case with dict
        set table3 {hejj {miff maff} gurk2}
        set item [lindex [dict keys [lindex $table3 1]] 0]
        tcl::prefix match $table3 $item
    }
} -constraints memory -result {0 0 0}

test string-26.12.$noComp {tcl::prefix: testing for leaks} -body {
    # This is a memory leak test in a form that might actually happen
    # in real code.  The shared literal "miff" causes a connection
    # between the item and the table.
    MemStress {
        proc stress1 {item} {
            set table [list hejj miff gurk]
            tcl::prefix match $table $item
        }
        proc stress2 {} {
            stress1 miff
        }
        stress2
        rename stress1 {}
        rename stress2 {}
    }
} -constraints memory -result 0

test string-26.13.$noComp {tcl::prefix: testing for leaks} -body {
    # This test is made to stress object reference management
    MemStress {
        set table [list hejj miff]
        set item $table
        set error $table
        # Use the same objects in all places
        catch {
            tcl::prefix match -error $error $table $item
        }
    }
} -constraints memory -result {0}

test string-27.1.$noComp {tcl::prefix all, not enough args} -body {
    tcl::prefix all a
} -returnCodes 1 -result {wrong # args: should be "tcl::prefix all table string"}
test string-27.2.$noComp {tcl::prefix all, bad args} -body {
    tcl::prefix all a b c
} -returnCodes 1 -result {wrong # args: should be "tcl::prefix all table string"}
test string-27.3.$noComp {tcl::prefix all, bad args} -body {
    tcl::prefix all "{}x" str2
} -returnCodes 1 -result {list element in braces followed by "x" instead of space}
test string-27.4.$noComp {tcl::prefix all} {
    tcl::prefix all {apa bepa cepa depa} c
} cepa
test string-27.5.$noComp {tcl::prefix all} {
    tcl::prefix all {apa bepa cepa depa} cepa
} cepa
test string-27.6.$noComp {tcl::prefix all} {
    tcl::prefix all {apa bepa cepa depa} cepax
} {}
test string-27.7.$noComp {tcl::prefix all} {
    tcl::prefix all {apa aska appa} a
} {apa aska appa}
test string-27.8.$noComp {tcl::prefix all} {
    tcl::prefix all {apa aska appa} ap
} {apa appa}
test string-27.9.$noComp {tcl::prefix all} {
    tcl::prefix all {apa aska appa} p
} {}
test string-27.10.$noComp {tcl::prefix all} {
    tcl::prefix all {apa aska appa} {}
} {apa aska appa}

test string-28.1.$noComp {tcl::prefix longest, not enough args} -body {
    tcl::prefix longest a
} -returnCodes 1 -result {wrong # args: should be "tcl::prefix longest table string"}
test string-28.2.$noComp {tcl::prefix longest, bad args} -body {
    tcl::prefix longest a b c
} -returnCodes 1 -result {wrong # args: should be "tcl::prefix longest table string"}
test string-28.3.$noComp {tcl::prefix longest, bad args} -body {
    tcl::prefix longest "{}x" str2
} -returnCodes 1 -result {list element in braces followed by "x" instead of space}
test string-28.4.$noComp {tcl::prefix longest} {
    tcl::prefix longest {apa bepa cepa depa} c
} cepa
test string-28.5.$noComp {tcl::prefix longest} {
    tcl::prefix longest {apa bepa cepa depa} cepa
} cepa
test string-28.6.$noComp {tcl::prefix longest} {
    tcl::prefix longest {apa bepa cepa depa} cepax
} {}
test string-28.7.$noComp {tcl::prefix longest} {
    tcl::prefix longest {apa aska appa} a
} a
test string-28.8.$noComp {tcl::prefix longest} {
    tcl::prefix longest {apa aska appa} ap
} ap
test string-28.9.$noComp {tcl::prefix longest} {
    tcl::prefix longest {apa bska appa} a
} ap
test string-28.10.$noComp {tcl::prefix longest} {
    tcl::prefix longest {apa bska appa} {}
} {}
test string-28.11.$noComp {tcl::prefix longest} {
    tcl::prefix longest {{} bska appa} {}
} {}
test string-28.12.$noComp {tcl::prefix longest} {
    tcl::prefix longest {apa {} appa} {}
} {}
test string-28.13.$noComp {tcl::prefix longest} {
    # Test utf-8 handling
    tcl::prefix longest {ax\x90 bep ax\x91} a
} ax

test string-29.1.$noComp {string cat, no arg} {
    run {string cat}
} ""
test string-29.2.$noComp {string cat, single arg} {
    set x FOO
    run {string compare $x [run {string cat $x}]}
} 0
test string-29.3.$noComp {string cat, two args} {
    set x FOO
    run {string compare $x$x [run {string cat $x $x}]}
} 0
test string-29.4.$noComp {string cat, many args} {
    set x FOO
    set n 260
    set xx [run {string repeat $x $n}]
    set vv [run {string repeat {$x} $n}]
    set vvs [run {string repeat {$x } $n}]
    set r1 [run {string compare $xx [subst $vv]}]
    set r2 [run {string compare $xx [eval "run {string cat $vvs}"]}]
    list $r1 $r2
} {0 0}
if {$noComp} {
test string-29.5.$noComp {string cat, efficiency} -body {
    tcl::unsupported::representation [run {string cat [list x] [list]}]
} -match glob -result {*no string representation}
test string-29.6.$noComp {string cat, efficiency} -body {
    tcl::unsupported::representation [run {string cat [list] [list x]}]
} -match glob -result {*no string representation}
test string-29.7.$noComp {string cat, efficiency} -body {
    tcl::unsupported::representation [run {string cat [list x] [list] [list]}]
} -match glob -result {*no string representation}
test string-29.8.$noComp {string cat, efficiency} -body {
    tcl::unsupported::representation [run {string cat [list] [list x] [list]}]
} -match glob -result {*no string representation}
test string-29.9.$noComp {string cat, efficiency} -body {
    tcl::unsupported::representation [run {string cat [list] [list] [list x]}]
} -match glob -result {*no string representation}
test string-29.10.$noComp {string cat, efficiency} -body {
    tcl::unsupported::representation [run {string cat [list x] [list x]}]
} -match glob -result {*, string representation "xx"}
test string-29.11.$noComp {string cat, efficiency} -body {
    tcl::unsupported::representation \
	[run {string cat [list x] [encoding convertto utf-8 {}]}]
} -match glob -result {*no string representation}
test string-29.12.$noComp {string cat, efficiency} -body {
    tcl::unsupported::representation \
	[run {string cat [encoding convertto utf-8 {}] [list x]}]
} -match glob -result {*, string representation "x"}
test string-29.13.$noComp {string cat, efficiency} -body {
    tcl::unsupported::representation [run {string cat \
	[encoding convertto utf-8 {}] [encoding convertto utf-8 {}] [list x]}]
} -match glob -result {*, string representation "x"}
test string-29.14.$noComp {string cat, efficiency} -setup {
    set e [encoding convertto utf-8 {}]
} -cleanup {
    unset e
} -body {
    tcl::unsupported::representation [run {string cat $e $e [list x]}]
} -match glob -result {*no string representation}
test string-29.15.$noComp {string cat, efficiency} -setup {
    set e [encoding convertto utf-8 {}]
    set f [encoding convertto utf-8 {}]
} -cleanup {
    unset e f
} -body {
    tcl::unsupported::representation [run {string cat $e $f $e $f [list x]}]
} -match glob -result {*no string representation}
}

test string-30.1.1.$noComp {[Bug ba921a8d98]: string cat} {
    run {string cat [set data [binary format a* hello]] [encoding convertto $data] [unset data]}
} hellohello
test string-30.1.2.$noComp {[Bug ba921a8d98]: inplace cat by subst (compiled to "strcat" instruction)} {
    run {set x "[set data [binary format a* hello]][encoding convertto $data][unset data]"}
} hellohello

# Note: string-31.* tests use [tcl::string::insert] rather than [string insert]
# to dodge ticket [3397978fff] which would cause all arguments to be shared,
# thereby preventing the optimizations from being tested.
test string-31.1.$noComp {string insert, start of string} {
    run {tcl::string::insert 0123 0 _}
} _0123
test string-31.2.$noComp {string insert, middle of string} {
    run {tcl::string::insert 0123 2 _}
} 01_23
test string-31.3.$noComp {string insert, end of string} {
    run {tcl::string::insert 0123 4 _}
} 0123_
test string-31.4.$noComp {string insert, start of string, end-relative} {
    run {tcl::string::insert 0123 end-4 _}
} _0123
test string-31.5.$noComp {string insert, middle of string, end-relative} {
    run {tcl::string::insert 0123 end-2 _}
} 01_23
test string-31.6.$noComp {string insert, end of string, end-relative} {
    run {tcl::string::insert 0123 end _}
} 0123_
test string-31.7.$noComp {string insert, empty target string} {
    run {tcl::string::insert {} 0 _}
} _
test string-31.8.$noComp {string insert, empty insert string} {
    run {tcl::string::insert 0123 0 {}}
} 0123
test string-31.9.$noComp {string insert, empty strings} {
    run {tcl::string::insert {} 0 {}}
} {}
test string-31.10.$noComp {string insert, negative index} {
    run {tcl::string::insert 0123 -1 _}
} _0123
test string-31.11.$noComp {string insert, index beyond end} {
    run {tcl::string::insert 0123 5 _}
} 0123_
test string-31.12.$noComp {string insert, start of string, pure byte array} {
    run {tcl::string::insert [makeByteArray 0123] 0 [makeByteArray _]}
} _0123
test string-31.13.$noComp {string insert, middle of string, pure byte array} {
    run {tcl::string::insert [makeByteArray 0123] 2 [makeByteArray _]}
} 01_23
test string-31.14.$noComp {string insert, end of string, pure byte array} {
    run {tcl::string::insert [makeByteArray 0123] 4 [makeByteArray _]}
} 0123_
test string-31.15.$noComp {string insert, pure byte array, neither shared} {
    run {tcl::string::insert [makeByteArray 0123] 2 [makeByteArray _]}
} 01_23
test string-31.16.$noComp {string insert, pure byte array, first shared} {
    run {tcl::string::insert [makeShared [makeByteArray 0123]] 2\
            [makeByteArray _]}
} 01_23
test string-31.17.$noComp {string insert, pure byte array, second shared} {
    run {tcl::string::insert [makeByteArray 0123] 2\
            [makeShared [makeByteArray _]]}
} 01_23
test string-31.18.$noComp {string insert, pure byte array, both shared} {
    run {tcl::string::insert [makeShared [makeByteArray 0123]] 2\
            [makeShared [makeByteArray _]]}
} 01_23
test string-31.19.$noComp {string insert, start of string, pure Unicode} {
    run {tcl::string::insert [makeUnicode 0123] 0 [makeUnicode _]}
} _0123
test string-31.20.$noComp {string insert, middle of string, pure Unicode} {
    run {tcl::string::insert [makeUnicode 0123] 2 [makeUnicode _]}
} 01_23
test string-31.21.$noComp {string insert, end of string, pure Unicode} {
    run {tcl::string::insert [makeUnicode 0123] 4 [makeUnicode _]}
} 0123_
test string-31.22.$noComp {string insert, str start, pure Uni, first shared} {
    run {tcl::string::insert [makeShared [makeUnicode 0123]] 0 [makeUnicode _]}
} _0123
test string-31.23.$noComp {string insert, string mid, pure Uni, 2nd shared} {
    run {tcl::string::insert [makeUnicode 0123] 2 [makeShared [makeUnicode _]]}
} 01_23
test string-31.24.$noComp {string insert, string end, pure Uni, both shared} {
    run {tcl::string::insert [makeShared [makeUnicode 0123]] 4\
            [makeShared [makeUnicode _]]}
} 0123_
test string-31.25.$noComp {string insert, neither byte array nor Unicode} {
    run {tcl::string::insert [makeList a b c] 1 zzzzzz}
} {azzzzzz b c}
test string-31.26.$noComp {[11229bad5f] string insert, compiler} -setup {
    set i 2
} -body {
    run {tcl::string::insert abcd $i xyz}
} -cleanup {
    unset i
} -result abxyzcd

test string-32.1.$noComp {string is dict} {
    string is dict {a b c d}
} 1
test string-32.1a.$noComp {string is dict} {
    string is dict {a b c}
} 0
test string-32.2.$noComp {string is dict} {
    string is dict "a \{b c"
} 0
test string-32.3.$noComp {string is dict} {
    string is dict {a {b c}d e}
} 0
test string-32.4.$noComp {string is dict} {
    string is dict {}
} 1
test string-32.5.$noComp {string is dict} {
    string is dict -strict {a b c d}
} 1
test string-32.5a.$noComp {string is dict} {
    string is dict -strict {a b c}
} 0
test string-32.6.$noComp {string is dict} {
    string is dict -strict "a \{b c"
} 0
test string-32.7.$noComp {string is dict} {
    string is dict -strict {a {b c}d e}
} 0
test string-32.8.$noComp {string is dict} {
    string is dict -strict {}
} 1
test string-32.9.$noComp {string is dict} {
    set x {}
    list [string is dict -failindex x {a b c d}] $x
} {1 {}}
test string-32.9a.$noComp {string is dict} {
    set x {}
    list [string is dict -failindex x {a b c}] $x
} {0 -1}
test string-32.10.$noComp {string is dict} {
    set x {}
    list [string is dict -failindex x "a \{b c d"] $x
} {0 2}
test string-32.10a.$noComp {string is dict} {
    set x {}
    list [string is dict -failindex x "a \{b c"] $x
} {0 2}
test string-32.11.$noComp {string is dict} {
    set x {}
    list [string is dict -failindex x {a b {b c}d e}] $x
} {0 4}
test string-32.12.$noComp {string is dict} {
    set x {}
    list [string is dict -failindex x {}] $x
} {1 {}}
test string-32.13.$noComp {string is dict} {
    set x {}
    list [string is dict -failindex x {  {b c}d e}] $x
} {0 2}
test string-32.14.$noComp {string is dict} {
    set x {}
    list [string is dict -failindex x "\uABCD {b c}d e"] $x
} {0 2}
test string-32.15.$noComp {string is dict, valid dict} {
    string is dict {a b c d e f}
} 1
test string-32.16.$noComp {string is dict, invalid dict} {
    string is dict a
} 0
test string-32.17.$noComp {string is dict, valid dict packed in invalid dict} {
    string is dict {{a b c d e f g h}}
} 0

};				# foreach noComp {0 1}

# cleanup
rename MemStress {}
rename makeByteArray {}
rename makeUnicode {}
rename makeList {}
rename makeShared {}
catch {rename foo {}}
::tcltest::cleanupTests
return

# Local Variables:
# mode: tcl
# End:<|MERGE_RESOLUTION|>--- conflicted
+++ resolved
@@ -2087,33 +2087,19 @@
     binary scan [run {tcl::string::reverse [binary format H* 010203]}] H* x
     set x
 } 030201
-<<<<<<< HEAD
-test string-24.16.$noComp {string reverse command - surrogates} knownBug {
+test string-24.16.$noComp {string reverse command - surrogates} {
     run {string reverse \u0444bulb\uD83D\uDE02}
 } \uD83D\uDE02blub\u0444
-test string-24.17.$noComp {string reverse command - surrogates} knownBug {
+test string-24.17.$noComp {string reverse command - surrogates} {
     run {string reverse \uD83D\uDE02hello\uD83D\uDE02}
 } \uD83D\uDE02olleh\uD83D\uDE02
-test string-24.18.$noComp {string reverse command - surrogates} knownBug {
-=======
-test string-24.16 {string reverse command - surrogates} {
-    string reverse \u0444bulb\uD83D\uDE02
-} \uD83D\uDE02blub\u0444
-test string-24.17 {string reverse command - surrogates} {
-    string reverse \uD83D\uDE02hello\uD83D\uDE02
-} \uD83D\uDE02olleh\uD83D\uDE02
-test string-24.18 {string reverse command - surrogates} {
->>>>>>> 999decdd
+test string-24.18.$noComp {string reverse command - surrogates} {
     set s \u0444bulb\uD83D\uDE02
     # shim shimmery ...
     string index $s 0
     run {string reverse $s}
 } \uD83D\uDE02blub\u0444
-<<<<<<< HEAD
-test string-24.19.$noComp {string reverse command - surrogates} knownBug {
-=======
-test string-24.19 {string reverse command - surrogates} {
->>>>>>> 999decdd
+test string-24.19.$noComp {string reverse command - surrogates} {
     set s \uD83D\uDE02hello\uD83D\uDE02
     # shim shimmery ...
     string index $s 0
