# Commands covered:  string
#
# This file contains a collection of tests for one or more of the Tcl
# built-in commands.  Sourcing this file into Tcl runs the tests and
# generates output for errors.  No output means no errors were found.
#
# Copyright © 1991-1993 The Regents of the University of California.
# Copyright © 1994 Sun Microsystems, Inc.
# Copyright © 1998-1999 Scriptics Corporation.
# Copyright © 2001 Kevin B. Kenny.  All rights reserved.
#
# See the file "license.terms" for information on usage and redistribution
# of this file, and for a DISCLAIMER OF ALL WARRANTIES.

if {"::tcltest" ni [namespace children]} {
    package require tcltest 2.5
    namespace import -force ::tcltest::*
}

::tcltest::loadTestedCommands
catch [list package require -exact tcl::test [info patchlevel]]

# Helper commands to test various optimizations, code paths, and special cases.
proc makeByteArray {s} {binary format a* $s}
proc makeUnicode {s} {lindex [regexp -inline .* $s] 0}
proc makeList {args} {return $args}
proc makeShared {s} {uplevel 1 [list lappend copy $s]; return $s}

# Some tests require the testobj command

testConstraint testobj [expr {[info commands testobj] ne {}}]
testConstraint testindexobj [expr {[info commands testindexobj] ne {}}]
testConstraint testevalex [expr {[info commands testevalex] ne {}}]
testConstraint utf16 [expr {[string length \U010000] == 2}]
testConstraint testbytestring   [llength [info commands testbytestring]]

# Used for constraining memory leak tests
testConstraint memory [llength [info commands memory]]
if {[testConstraint memory]} {
    proc getbytes {} {
        set lines [split [memory info] \n]
        return [lindex $lines 3 3]
    }
    proc leaktest {script {iterations 3}} {
        set end [getbytes]
        for {set i 0} {$i < $iterations} {incr i} {
            uplevel 1 $script
            set tmp $end
            set end [getbytes]
        }
        return [expr {$end - $tmp}]
    }
}

proc representationpoke s {
    set r [::tcl::unsupported::representation $s]
    list [lindex $r 3] [string match {*, string representation "*"} $r]
}

foreach noComp {0 1} {

if {$noComp} {
    if {[info commands testevalex] eq {}} {
	test string-0.1.$noComp "show testevalex availability" {testevalex} {list} {}
	continue
    }
    interp alias {} run {} testevalex
    set constraints testevalex
} else {
    interp alias {} run {} try
    set constraints {}
}


test string-1.1.$noComp {error conditions} {
    list [catch {run {string gorp a b}} msg] $msg
} {1 {unknown or ambiguous subcommand "gorp": must be bytelength, cat, compare, equal, first, index, insert, is, last, length, map, match, range, repeat, replace, reverse, tolower, totitle, toupper, trim, trimleft, trimright, wordend, or wordstart}}
test string-1.2.$noComp {error conditions} {
    list [catch {run {string}} msg] $msg
} {1 {wrong # args: should be "string subcommand ?arg ...?"}}
test stringComp-1.3.$noComp {error condition - undefined method during compile} {
    # We don't want this to complain about 'never' because it may never
    # be called, or string may get redefined.  This must compile OK.
    proc foo {str i} {
        if {"yes" == "no"} { string never called but complains here }
        string index $str $i
    }
    foo abc 0
} a

test string-2.1.$noComp {string compare, not enough args} {
    list [catch {run {string compare a}} msg] $msg
} {1 {wrong # args: should be "string compare ?-nocase? ?-length int? string1 string2"}}
test string-2.2.$noComp {string compare, bad args} {
    list [catch {run {string compare a b c}} msg] $msg
} {1 {bad option "a": must be -nocase or -length}}
test string-2.3.$noComp {string compare, bad args} {
    list [catch {run {string compare -length -nocase str1 str2}} msg] $msg
} {1 {expected integer but got "-nocase"}}
test string-2.4.$noComp {string compare, too many args} {
    list [catch {run {string compare -length 10 -nocase str1 str2 str3}} msg] $msg
} {1 {wrong # args: should be "string compare ?-nocase? ?-length int? string1 string2"}}
test string-2.5.$noComp {string compare with length unspecified} {
    list [catch {run {string compare -length 10 10}} msg] $msg
} {1 {wrong # args: should be "string compare ?-nocase? ?-length int? string1 string2"}}
test string-2.6.$noComp {string compare} {
    run {string compare abcde abdef}
} -1
test string-2.7.$noComp {string compare, shortest method name} {
    run {string co abcde ABCDE}
} 1
test string-2.8.$noComp {string compare} {
    run {string compare abcde abcde}
} 0
test string-2.9.$noComp {string compare with length} {
    run {string compare -length 2 abcde abxyz}
} 0
test string-2.10.$noComp {string compare with special index} {
    list [catch {run {string compare -length end-3 abcde abxyz}} msg] $msg
} {1 {expected integer but got "end-3"}}
test string-2.11.$noComp {string compare, unicode} {
    run {string compare ab\u7266 ab\u7267}
} -1
test string-2.11.1.$noComp {string compare, unicode} {
    run {string compare \334 \xDC}
} 0
test string-2.11.2.$noComp {string compare, unicode} {
    run {string compare \334 \xFC}
} -1
test string-2.11.3.$noComp {string compare, unicode} {
    run {string compare \334\334\334\374\374 \334\334\334\334\334}
} 1
test string-2.12.$noComp {string compare, high bit} {
    # This test will fail if the underlying comparison
    # is using signed chars instead of unsigned chars.
    # (like SunOS's default memcmp thus the compat/memcmp.c)
    run {string compare "\x80" "@"}
    # Nb this tests works also in utf-8 space because \x80 is
    # translated into a 2 or more bytelength but whose first byte has
    # the high bit set.
} 1
test string-2.13.$noComp {string compare -nocase} {
    run {string compare -nocase abcde abdef}
} -1
test string-2.13.1.$noComp {string compare -nocase} {
    run {string compare -nocase abcde Abdef}
} -1
test string-2.14.$noComp {string compare -nocase} {
    run {string compare -nocase abcde ABCDE}
} 0
test string-2.15.$noComp {string compare -nocase} {
    run {string compare -nocase abcde abcde}
} 0
test string-2.15.1.$noComp {string compare -nocase} {
    run {string compare -nocase \334 \xDC}
} 0
test string-2.15.2.$noComp {string compare -nocase} {
    run {string compare -nocase \334\334\334\374\xFC \334\334\334\334\334}
} 0
test string-2.16.$noComp {string compare -nocase with length} {
    run {string compare -length 2 -nocase abcde Abxyz}
} 0
test string-2.17.$noComp {string compare -nocase with length} {
    run {string compare -nocase -length 3 abcde Abxyz}
} -1
test string-2.18.$noComp {string compare -nocase with length <= 0} {
    run {string compare -nocase -length -1 abcde AbCdEf}
} -1
test string-2.19.$noComp {string compare -nocase with excessive length} {
    run {string compare -nocase -length 50 AbCdEf abcde}
} 1
test string-2.20.$noComp {string compare -len unicode} {
    # These are strings that are 6 BYTELENGTH long, but the length
    # shouldn't make a different because there are actually 3 CHARS long
    run {string compare -len 5 \334\334\334 \334\334\374}
} -1
test string-2.21.$noComp {string compare -nocase with special index} {
    list [catch {run {string compare -nocase -length end-3 Abcde abxyz}} msg] $msg
} {1 {expected integer but got "end-3"}}
test string-2.22.$noComp {string compare, null strings} {
    run {string compare "" ""}
} 0
test string-2.23.$noComp {string compare, null strings} {
    run {string compare "" foo}
} -1
test string-2.24.$noComp {string compare, null strings} {
    run {string compare foo ""}
} 1
test string-2.25.$noComp {string compare -nocase, null strings} {
    run {string compare -nocase "" ""}
} 0
test string-2.26.$noComp {string compare -nocase, null strings} {
    run {string compare -nocase "" foo}
} -1
test string-2.27.$noComp {string compare -nocase, null strings} {
    run {string compare -nocase foo ""}
} 1
test string-2.28.$noComp {string compare with length, unequal strings} {
    run {string compare -length 2 abc abde}
} 0
test string-2.29.$noComp {string compare with length, unequal strings} {
    run {string compare -length 2 ab abde}
} 0
test string-2.30.$noComp {string compare with NUL character vs. other ASCII} {
    # Be careful here, since UTF-8 rep comparison with memcmp() of
    # these puts chars in the wrong order
    run {string compare \x00 \x01}
} -1
test string-2.31.$noComp {string compare, high bit} {
    run {string compare "a\x80" "a@"}
} 1
test string-2.32.$noComp {string compare, high bit} {
    run {string compare "a\x00" "a\x01"}
} -1
test string-2.33.$noComp {string compare, high bit} {
    run {string compare "\x00\x00" "\x00\x01"}
} -1
test string-2.34.$noComp {string compare, binary equal} {
    run {string compare [binary format a100 0] [binary format a100 0]}
} 0
test string-2.35.$noComp {string compare, binary neq} {
    run {string compare [binary format a100a 0 1] [binary format a100a 0 0]}
} 1
test string-2.36.$noComp {string compare, binary neq unequal length} {
    run {string compare [binary format a20a 0 1] [binary format a100a 0 0]}
} 1

# only need a few tests on equal, since it uses the same code as
# string compare, but just modifies the return output
test string-3.1.$noComp {string equal} {
    run {string equal abcde abdef}
} 0
test string-3.2.$noComp {string equal} {
    run {string e abcde ABCDE}
} 0
test string-3.3.$noComp {string equal} {
    run {string equal abcde abcde}
} 1
test string-3.4.$noComp {string equal -nocase} {
    run {string equal -nocase \334\334\334\334\374\374\374\374 \334\334\334\334\334\334\334\334}
} 1
test string-3.5.$noComp {string equal -nocase} {
    run {string equal -nocase abcde abdef}
} 0
test string-3.6.$noComp {string equal -nocase} {
    run {string eq -nocase abcde ABCDE}
} 1
test string-3.7.$noComp {string equal -nocase} {
    run {string equal -nocase abcde abcde}
} 1
test string-3.8.$noComp {string equal with length, unequal strings} {
    run {string equal -length 2 abc abde}
} 1
test string-3.9.$noComp {string equal, not enough args} {
    list [catch {run {string equal a}} msg] $msg
} {1 {wrong # args: should be "string equal ?-nocase? ?-length int? string1 string2"}}
test string-3.10.$noComp {string equal, bad args} {
    list [catch {run {string equal a b c}} msg] $msg
} {1 {bad option "a": must be -nocase or -length}}
test string-3.11.$noComp {string equal, bad args} {
    list [catch {run {string equal -length -nocase str1 str2}} msg] $msg
} {1 {expected integer but got "-nocase"}}
test string-3.12.$noComp {string equal, too many args} {
    list [catch {run {string equal -length 10 -nocase str1 str2 str3}} msg] $msg
} {1 {wrong # args: should be "string equal ?-nocase? ?-length int? string1 string2"}}
test string-3.13.$noComp {string equal with length unspecified} {
    list [catch {run {string equal -length 10 10}} msg] $msg
} {1 {wrong # args: should be "string equal ?-nocase? ?-length int? string1 string2"}}
test string-3.14.$noComp {string equal with length} {
    run {string equal -length 2 abcde abxyz}
} 1
test string-3.15.$noComp {string equal with special index} {
    list [catch {run {string equal -length end-3 abcde abxyz}} msg] $msg
} {1 {expected integer but got "end-3"}}

test string-3.16.$noComp {string equal, unicode} {
    run {string equal ab\u7266 ab\u7267}
} 0
test string-3.17.$noComp {string equal, unicode} {
    run {string equal \334 \xDC}
} 1
test string-3.18.$noComp {string equal, unicode} {
    run {string equal \334 \xFC}
} 0
test string-3.19.$noComp {string equal, unicode} {
    run {string equal \334\334\334\374\374 \334\334\334\334\334}
} 0
test string-3.20.$noComp {string equal, high bit} {
    # This test will fail if the underlying comparaison
    # is using signed chars instead of unsigned chars.
    # (like SunOS's default memcmp thus the compat/memcmp.c)
    run {string equal "\x80" "@"}
    # Nb this tests works also in utf8 space because \x80 is
    # translated into a 2 or more bytelength but whose first byte has
    # the high bit set.
} 0
test string-3.21.$noComp {string equal -nocase} {
    run {string equal -nocase abcde Abdef}
} 0
test string-3.22.$noComp {string equal, -nocase unicode} {
    run {string equal -nocase \334 \xDC}
} 1
test string-3.23.$noComp {string equal, -nocase unicode} {
    run {string equal -nocase \334\334\334\374\xFC \334\334\334\334\334}
} 1
test string-3.24.$noComp {string equal -nocase with length} {
    run {string equal -length 2 -nocase abcde Abxyz}
} 1
test string-3.25.$noComp {string equal -nocase with length} {
    run {string equal -nocase -length 3 abcde Abxyz}
} 0
test string-3.26.$noComp {string equal -nocase with length <= 0} {
    run {string equal -nocase -length -1 abcde AbCdEf}
} 0
test string-3.27.$noComp {string equal -nocase with excessive length} {
    run {string equal -nocase -length 50 AbCdEf abcde}
} 0
test string-3.28.$noComp {string equal -len unicode} {
    # These are strings that are 6 BYTELENGTH long, but the length
    # shouldn't make a different because there are actually 3 CHARS long
    run {string equal -len 5 \334\334\334 \334\334\374}
} 0
test string-3.29.$noComp {string equal -nocase with special index} {
    list [catch {run {string equal -nocase -length end-3 Abcde abxyz}} msg] $msg
} {1 {expected integer but got "end-3"}}
test string-3.30.$noComp {string equal, null strings} {
    run {string equal "" ""}
} 1
test string-3.31.$noComp {string equal, null strings} {
    run {string equal "" foo}
} 0
test string-3.32.$noComp {string equal, null strings} {
    run {string equal foo ""}
} 0
test string-3.33.$noComp {string equal -nocase, null strings} {
    run {string equal -nocase "" ""}
} 1
test string-3.34.$noComp {string equal -nocase, null strings} {
    run {string equal -nocase "" foo}
} 0
test string-3.35.$noComp {string equal -nocase, null strings} {
    run {string equal -nocase foo ""}
} 0
test string-3.36.$noComp {string equal with NUL character vs. other ASCII} {
    # Be careful here, since UTF-8 rep comparison with memcmp() of
    # these puts chars in the wrong order
    run {string equal \x00 \x01}
} 0
test string-3.37.$noComp {string equal, high bit} {
    run {string equal "a\x80" "a@"}
} 0
test string-3.38.$noComp {string equal, high bit} {
    run {string equal "a\x00" "a\x01"}
} 0
test string-3.39.$noComp {string equal, high bit} {
    run {string equal "a\x00\x00" "a\x00\x01"}
} 0
test string-3.40.$noComp {string equal, binary equal} {
    run {string equal [binary format a100 0] [binary format a100 0]}
} 1
test string-3.41.$noComp {string equal, binary neq} {
    run {string equal [binary format a100a 0 1] [binary format a100a 0 0]}
} 0
test string-3.42.$noComp {string equal, binary neq inequal length} {
    run {string equal [binary format a20a 0 1] [binary format a100a 0 0]}
} 0


test string-4.1.$noComp {string first, not enough args} {
    list [catch {run {string first a}} msg] $msg
} {1 {wrong # args: should be "string first needleString haystackString ?startIndex?"}}
test string-4.2.$noComp {string first, bad args} {
    list [catch {run {string first a b c}} msg] $msg
} {1 {bad index "c": must be integer?[+-]integer? or end?[+-]integer?}}
test string-4.3.$noComp {string first, too many args} {
    list [catch {run {string first a b 5 d}} msg] $msg
} {1 {wrong # args: should be "string first needleString haystackString ?startIndex?"}}
test string-4.4.$noComp {string first} {
    run {string first bq abcdefgbcefgbqrs}
} 12
test string-4.5.$noComp {string first} {
    run {string fir bcd abcdefgbcefgbqrs}
} 1
test string-4.6.$noComp {string first} {
    run {string f b abcdefgbcefgbqrs}
} 1
test string-4.7.$noComp {string first} {
    run {string first xxx x123xx345xxx789xxx012}
} 9
test string-4.8.$noComp {string first} {
    run {string first "" x123xx345xxx789xxx012}
} -1
test string-4.9.$noComp {string first, unicode} {
    run {string first x abc\u7266x}
} 4
test string-4.10.$noComp {string first, unicode} {
    run {string first \u7266 abc\u7266x}
} 3
test string-4.11.$noComp {string first, start index} {
    run {string first \u7266 abc\u7266x 3}
} 3
test string-4.12.$noComp {string first, start index} -body {
    run {string first \u7266 abc\u7266x 4}
} -result -1
test string-4.13.$noComp {string first, start index} -body {
    run {string first \u7266 abc\u7266x end-2}
} -result 3
test string-4.14.$noComp {string first, negative start index} -body {
    run {string first b abc -1}
} -result 1
test string-4.15.$noComp {string first, ability to two-byte encoded utf-8 chars} -body {
    # Test for a bug in Tcl 8.3 where test for all-single-byte-encoded
    # strings was incorrect, leading to an index returned by [string first]
    # which pointed past the end of the string.
    set uchar \u057E    ;# character with two-byte encoding in utf-8
    run {string first % %#$uchar$uchar#$uchar$uchar#% 3}
} -result 8
test string-4.16.$noComp {string first, normal string vs pure unicode string} -body {
    set s hello
    regexp ll $s m
    # Representation checks are canaries
    run {list [representationpoke $s] [representationpoke $m] \
	[string first $m $s]}
} -result {{string 1} {string 0} 2}
test string-4.17.$noComp {string first, corner case} -body {
    run {string first a aaa 4294967295}
} -result {-1}
test string-4.18.$noComp {string first, corner case} -body {
    run {string first a aaa -1}
} -result {0}
test string-4.19.$noComp {string first, corner case} -body {
    run {string first a aaa end-5}
} -result {0}
test string-4.20.$noComp {string last, corner case} -body {
    run {string last a aaa 4294967295}
} -result {2}
test string-4.21.$noComp {string last, corner case} -body {
    run {string last a aaa -1}
} -result {-1}
test string-4.22.$noComp {string last, corner case} {
    run {string last a aaa end-5}
} {-1}

test string-5.1.$noComp {string index} {
    list [catch {run {string index}} msg] $msg
} {1 {wrong # args: should be "string index string charIndex"}}
test string-5.2.$noComp {string index} {
    list [catch {run {string index a b c}} msg] $msg
} {1 {wrong # args: should be "string index string charIndex"}}
test string-5.3.$noComp {string index} {
    run {string index abcde 0}
} a
test string-5.4.$noComp {string index} {
    run {string ind abcde 4}
} e
test string-5.5.$noComp {string index} {
    run {string index abcde 5}
} {}
test string-5.6.$noComp {string index} {
    list [catch {run {string index abcde -10}} msg] $msg
} {0 {}}
test string-5.7.$noComp {string index} {
    list [catch {run {string index a xyz}} msg] $msg
} {1 {bad index "xyz": must be integer?[+-]integer? or end?[+-]integer?}}
test string-5.8.$noComp {string index} {
    run {string index abc end}
} c
test string-5.9.$noComp {string index} {
    run {string index abc end-1}
} b
test string-5.10.$noComp {string index, unicode} {
    run {string index abc\u7266d 4}
} d
test string-5.11.$noComp {string index, unicode} {
    run {string index abc\u7266d 3}
} \u7266
test string-5.12.$noComp {string index, unicode over char length, under byte length} -body {
    run {string index \334\374\334\374 6}
} -result {}
test string-5.13.$noComp {string index, bytearray object} {
    run {string index [binary format a5 fuz] 0}
} f
test string-5.14.$noComp {string index, bytearray object} {
    run {string index [binary format I* {0x50515253 0x52}] 3}
} S
test string-5.15.$noComp {string index, bytearray object} {
    set b [binary format I* {0x50515253 0x52}]
    set i1 [run {string index $b end-6}]
    set i2 [run {string index $b 1}]
    run {string compare $i1 $i2}
} 0
test string-5.16.$noComp {string index, bytearray object with string obj shimmering} {
    set str "0123456789\x00 abcdedfghi"
    binary scan $str H* dump
    run {string compare [run {string index $str 10}] \x00}
} 0
test string-5.17.$noComp {string index, bad integer} -body {
    list [catch {run {string index "abc" 0o8}} msg] $msg
} -match glob -result {1 {*invalid octal number*}}
test string-5.18.$noComp {string index, bad integer} -body {
    list [catch {run {string index "abc" end-0o0289}} msg] $msg
} -match glob -result {1 {*invalid octal number*}}
test string-5.19.$noComp {string index, bytearray object out of bounds} {
    run {string index [binary format I* {0x50515253 0x52}] -1}
} {}
test string-5.20.$noComp {string index, bytearray object out of bounds} -body {
    run {string index [binary format I* {0x50515253 0x52}] 20}
} -result {}
test string-5.21.$noComp {string index, surrogates, bug [11ae2be95dac9417]} -constraints utf16 -body {
    run {list [string index a\U100000b 1] [string index a\U100000b 2] [string index a\U100000b 3]}
} -result [list \U100000 {} b]


test string-6.1.$noComp {string is, not enough args} {
    list [catch {run {string is}} msg] $msg
} {1 {wrong # args: should be "string is class ?-strict? ?-failindex var? str"}}
test string-6.2.$noComp {string is, not enough args} {
    list [catch {run {string is alpha}} msg] $msg
} {1 {wrong # args: should be "string is class ?-strict? ?-failindex var? str"}}
test string-6.3.$noComp {string is, bad args} {
    list [catch {run {string is alpha -failin str}} msg] $msg
} {1 {wrong # args: should be "string is alpha ?-strict? ?-failindex var? str"}}
test string-6.4.$noComp {string is, too many args} {
    list [catch {run {string is alpha -failin var -strict str more}} msg] $msg
} {1 {wrong # args: should be "string is class ?-strict? ?-failindex var? str"}}
test string-6.5.$noComp {string is, class check} {
    list [catch {run {string is bogus str}} msg] $msg
} {1 {bad class "bogus": must be alnum, alpha, ascii, control, boolean, dict, digit, double, entier, false, graph, integer, list, lower, print, punct, space, true, upper, wideinteger, wordchar, or xdigit}}
test string-6.6.$noComp {string is, ambiguous class} {
    list [catch {run {string is al str}} msg] $msg
} {1 {ambiguous class "al": must be alnum, alpha, ascii, control, boolean, dict, digit, double, entier, false, graph, integer, list, lower, print, punct, space, true, upper, wideinteger, wordchar, or xdigit}}
test string-6.7.$noComp {string is alpha, all ok} {
    run {string is alpha -strict -failindex var abc}
} 1
test string-6.8.$noComp {string is, error in var} {
    list [run {string is alpha -failindex var abc5def}] $var
} {0 3}
test string-6.9.$noComp {string is, var shouldn't get set} {
    catch {unset var}
    list [catch {run {string is alpha -failindex var abc; set var}} msg] $msg
} {1 {can't read "var": no such variable}}
test string-6.10.$noComp {string is, ok on empty} {
    run {string is alpha {}}
} 1
test string-6.11.$noComp {string is, -strict check against empty} {
    run {string is alpha -strict {}}
} 0
test string-6.12.$noComp {string is alnum, true} {
    run {string is alnum abc123}
} 1
test string-6.13.$noComp {string is alnum, false} {
    list [run {string is alnum -failindex var abc1.23}] $var
} {0 4}
test string-6.14.$noComp {string is alnum, unicode} "run {string is alnum abc\xFC}" 1
test string-6.15.$noComp {string is alpha, true} {
    run {string is alpha abc}
} 1
test string-6.16.$noComp {string is alpha, false} {
    list [run {string is alpha -fail var a1bcde}] $var
} {0 1}
test string-6.17.$noComp {string is alpha, unicode} {
    run {string is alpha abc\374}
} 1
test string-6.18.$noComp {string is ascii, true} {
    run {string is ascii abc\x7Fend\x00}
} 1
test string-6.19.$noComp {string is ascii, false} {
    list [run {string is ascii -fail var abc\x00def\x80more}] $var
} {0 7}
test string-6.20.$noComp {string is boolean, true} {
    run {string is boolean true}
} 1
test string-6.21.$noComp {string is boolean, true} {
    run {string is boolean f}
} 1
test string-6.22.$noComp {string is boolean, true based on type} {
    run {string is bool [run {string compare a a}]}
} 1
test string-6.23.$noComp {string is boolean, false} {
    list [run {string is bool -fail var yada}] $var
} {0 0}
test string-6.24.$noComp {string is digit, true} {
    run {string is digit 0123456789}
} 1
test string-6.25.$noComp {string is digit, false} {
    list [run {string is digit -fail var 0123\xDC567}] $var
} {0 4}
test string-6.26.$noComp {string is digit, false} {
    list [run {string is digit -fail var +123567}] $var
} {0 0}
test string-6.27.$noComp {string is double, true} {
    run {string is double 1}
} 1
<<<<<<< HEAD
test string-6.28.$noComp {string is double, true} {
    run {string is double [expr double(1)]}
=======
test string-6.28 {string is double, true} {
    string is double [expr {double(1)}]
>>>>>>> 8d49123e
} 1
test string-6.29.$noComp {string is double, true} {
    run {string is double 1.0}
} 1
test string-6.30.$noComp {string is double, true} {
    run {string is double [run {string compare a a}]}
} 1
test string-6.31.$noComp {string is double, true} {
    run {string is double "   +1.0e-1  "}
} 1
test string-6.32.$noComp {string is double, true} {
    run {string is double "\n1.0\v"}
} 1
test string-6.33.$noComp {string is double, false} {
    list [run {string is double -fail var 1abc}] $var
} {0 1}
test string-6.34.$noComp {string is double, false} {
    list [run {string is double -fail var abc}] $var
} {0 0}
test string-6.35.$noComp {string is double, false} {
    list [run {string is double -fail var "   1.0e4e4  "}] $var
} {0 8}
test string-6.36.$noComp {string is double, false} {
    list [run {string is double -fail var "\n"}] $var
} {0 0}
test string-6.37.$noComp {string is double, false on int overflow} -setup {
    set var priorValue
} -body {
    # Make it the largest int recognizable, with one more digit for overflow
    # Since bignums arrived in Tcl 8.5, the sense of this test changed.
    # Now integer values that exceed native limits become bignums, and
    # bignums can convert to doubles without error.
    list [run {string is double -fail var 9223372036854775808}] $var
} -result {1 priorValue}
# string-6.38 removed, underflow on input is no longer an error.
test string-6.39.$noComp {string is double, false} {
    # This test is non-portable because IRIX thinks
    # that .e1 is a valid double - this is really a bug
    # on IRIX as .e1 should NOT be a valid double
    #
    # Portable now. Tcl 8.5 does its own double parsing.

    list [run {string is double -fail var .e1}] $var
} {0 0}
test string-6.40.$noComp {string is false, true} {
    run {string is false false}
} 1
test string-6.41.$noComp {string is false, true} {
    run {string is false FaLsE}
} 1
test string-6.42.$noComp {string is false, true} {
    run {string is false N}
} 1
test string-6.43.$noComp {string is false, true} {
    run {string is false 0}
} 1
test string-6.44.$noComp {string is false, true} {
    run {string is false off}
} 1
test string-6.45.$noComp {string is false, false} {
    list [run {string is false -fail var abc}] $var
} {0 0}
test string-6.46.$noComp {string is false, false} {
    catch {unset var}
    list [run {string is false -fail var Y}] $var
} {0 0}
test string-6.47.$noComp {string is false, false} {
    catch {unset var}
    list [run {string is false -fail var offensive}] $var
} {0 0}
test string-6.48.$noComp {string is integer, true} {
    run {string is integer +1234567890}
} 1
<<<<<<< HEAD
test string-6.49.$noComp {string is integer, true on type} {
    run {string is integer [expr int(50.0)]}
=======
test string-6.49 {string is integer, true on type} {
    string is integer [expr {int(50.0)}]
>>>>>>> 8d49123e
} 1
test string-6.50.$noComp {string is integer, true} {
    run {string is integer [list -10]}
} 1
test string-6.51.$noComp {string is integer, true as hex} {
    run {string is integer 0xabcdef}
} 1
test string-6.52.$noComp {string is integer, true as octal} {
    run {string is integer 012345}
} 1
test string-6.53.$noComp {string is integer, true with whitespace} {
    run {string is integer "  \n1234\v"}
} 1
test string-6.54.$noComp {string is integer, false} {
    list [run {string is integer -fail var 123abc}] $var
} {0 3}
<<<<<<< HEAD
test string-6.55.$noComp {string is integer, no overflow possible} {
    run {string is integer +9223372036854775808}
} 1
test string-6.56.$noComp {string is integer, false} {
    list [run {string is integer -fail var [expr double(1)]}] $var
=======
test string-6.55 {string is integer, false on overflow} {
    list [string is integer -fail var +[largest_int]0] $var
} {0 -1}
test string-6.56 {string is integer, false} {
    list [string is integer -fail var [expr {double(1)}]] $var
>>>>>>> 8d49123e
} {0 1}
test string-6.57.$noComp {string is integer, false} {
    list [run {string is integer -fail var "    "}] $var
} {0 0}
test string-6.58.$noComp {string is integer, false on bad octal} {
    list [run {string is integer -fail var 0o36963}] $var
} {0 4}
test string-6.58.1.$noComp {string is integer, false on bad octal} {
    list [run {string is integer -fail var 0o36963}] $var
} {0 4}
test string-6.59.$noComp {string is integer, false on bad hex} {
    list [run {string is integer -fail var 0X345XYZ}] $var
} {0 5}
test string-6.60.$noComp {string is lower, true} {
    run {string is lower abc}
} 1
test string-6.61.$noComp {string is lower, unicode true} {
    run {string is lower abc\xFCue}
} 1
test string-6.62.$noComp {string is lower, false} {
    list [run {string is lower -fail var aBc}] $var
} {0 1}
test string-6.63.$noComp {string is lower, false} {
    list [run {string is lower -fail var abc1}] $var
} {0 3}
test string-6.64.$noComp {string is lower, unicode false} {
    list [run {string is lower -fail var ab\xDCUE}] $var
} {0 2}
test string-6.65.$noComp {string is space, true} {
    run {string is space " \t\n\v\f"}
} 1
test string-6.66.$noComp {string is space, false} {
    list [run {string is space -fail var " \t\n\v1\f"}] $var
} {0 4}
test string-6.67.$noComp {string is true, true} {
    run {string is true true}
} 1
test string-6.68.$noComp {string is true, true} {
    run {string is true TrU}
} 1
test string-6.69.$noComp {string is true, true} {
    run {string is true ye}
} 1
test string-6.70.$noComp {string is true, true} {
    run {string is true 1}
} 1
test string-6.71.$noComp {string is true, true} {
    run {string is true on}
} 1
test string-6.72.$noComp {string is true, false} {
    list [run {string is true -fail var onto}] $var
} {0 0}
test string-6.73.$noComp {string is true, false} {
    catch {unset var}
    list [run {string is true -fail var 25}] $var
} {0 0}
test string-6.74.$noComp {string is true, false} {
    catch {unset var}
    list [run {string is true -fail var no}] $var
} {0 0}
test string-6.75.$noComp {string is upper, true} {
    run {string is upper ABC}
} 1
test string-6.76.$noComp {string is upper, unicode true} {
    run {string is upper ABC\xDCUE}
} 1
test string-6.77.$noComp {string is upper, false} {
    list [run {string is upper -fail var AbC}] $var
} {0 1}
test string-6.78.$noComp {string is upper, false} {
    list [run {string is upper -fail var AB2C}] $var
} {0 2}
test string-6.79.$noComp {string is upper, unicode false} {
    list [run {string is upper -fail var ABC\xFCue}] $var
} {0 3}
test string-6.80.$noComp {string is wordchar, true} {
    run {string is wordchar abc_123}
} 1
test string-6.81.$noComp {string is wordchar, unicode true} {
    run {string is wordchar abc\xFCab\xDCAB\u5001\U1D7CA}
} 1
test string-6.82.$noComp {string is wordchar, false} {
    list [run {string is wordchar -fail var abcd.ef}] $var
} {0 4}
test string-6.83.$noComp {string is wordchar, unicode false} {
    list [run {string is wordchar -fail var abc\x80def}] $var
} {0 3}
test string-6.84.$noComp {string is control} {
    ## Control chars are in the ranges
    ## 00..1F && 7F..9F
    list [run {string is control -fail var \x00\x01\x10\x1F\x7F\x80\x9F\x60}] $var
} {0 7}
test string-6.85.$noComp {string is control} {
    run {string is control \u0100}
} 0
test string-6.86.$noComp {string is graph} {
    ## graph is any print char, except space
    list [run {string is gra -fail var "0123abc!@#\$\u0100\UE0100\UE01EF "}] $var
} {0 14}
test string-6.87.$noComp {string is print} {
    ## basically any printable char
    list [run {string is print -fail var "0123abc!@#\$\u0100 \UE0100\UE01EF\x10"}] $var
} {0 15}
test string-6.88.$noComp {string is punct} {
    ## any graph char that isn't alnum
    list [run {string is punct -fail var "_!@#\xBEq0"}] $var
} {0 4}
test string-6.89.$noComp {string is xdigit} {
    list [run {string is xdigit -fail var 0123456789\x61bcdefABCDEFg}] $var
} {0 22}

test string-6.90.$noComp {string is integer, bad integers} {
    # SF bug #634856
    set result ""
    set numbers [list 1 +1 ++1 +-1 -+1 -1 --1 "- +1"]
    foreach num $numbers {
	lappend result [run {string is int -strict $num}]
    }
    return $result
} {1 1 0 0 0 1 0 0}
test string-6.91.$noComp {string is double, bad doubles} {
    set result ""
    set numbers [list 1.0 +1.0 ++1.0 +-1.0 -+1.0 -1.0 --1.0 "- +1.0"]
    foreach num $numbers {
	lappend result [run {string is double -strict $num}]
    }
    return $result
} {1 1 0 0 0 1 0 0}
test string-6.92.$noComp {string is integer, no 64-bit overflow} {
    # Bug 718878
    set x 0x10000000000000000
    run {string is integer $x}
} 1
test string-6.93.$noComp {string is integer, no 64-bit overflow} {
    # Bug 718878
    set x 0x10000000000000000
    append x ""
    run {string is integer $x}
} 1
test string-6.94.$noComp {string is integer, no 64-bit overflow} {
    # Bug 718878
    set x 0x10000000000000000
    run {string is integer [expr {$x}]}
} 1
<<<<<<< HEAD
test string-6.95.$noComp {string is wideinteger, true} {
    run {string is wideinteger +1234567890}
=======
test string-6.96 {string is wideinteger, true on type} {
    string is wideinteger [expr {wide(50.0)}]
>>>>>>> 8d49123e
} 1
test string-6.96.$noComp {string is wideinteger, true on type} {
    run {string is wideinteger [expr wide(50.0)]}
} 1
test string-6.97.$noComp {string is wideinteger, true} {
    run {string is wideinteger [list -10]}
} 1
test string-6.98.$noComp {string is wideinteger, true as hex} {
    run {string is wideinteger 0xabcdef}
} 1
test string-6.99.$noComp {string is wideinteger, true as octal} {
    run {string is wideinteger 0123456}
} 1
test string-6.100.$noComp {string is wideinteger, true with whitespace} {
    run {string is wideinteger "  \n1234\v"}
} 1
test string-6.101.$noComp {string is wideinteger, false} {
    list [run {string is wideinteger -fail var 123abc}] $var
} {0 3}
test string-6.102.$noComp {string is wideinteger, false on overflow} {
    list [run {string is wideinteger -fail var +9223372036854775808}] $var
} {0 -1}
<<<<<<< HEAD
test string-6.103.$noComp {string is wideinteger, false} {
    list [run {string is wideinteger -fail var [expr double(1)]}] $var
=======
test string-6.103 {string is wideinteger, false} {
    list [string is wideinteger -fail var [expr {double(1)}]] $var
>>>>>>> 8d49123e
} {0 1}
test string-6.104.$noComp {string is wideinteger, false} {
    list [run {string is wideinteger -fail var "    "}] $var
} {0 0}
test string-6.105.$noComp {string is wideinteger, false on bad octal} {
    list [run {string is wideinteger -fail var 0o36963}] $var
} {0 4}
test string-6.105.1.$noComp {string is wideinteger, false on bad octal} {
    list [run {string is wideinteger -fail var 0o36963}] $var
} {0 4}
test string-6.106.$noComp {string is wideinteger, false on bad hex} {
    list [run {string is wideinteger -fail var 0X345XYZ}] $var
} {0 5}
test string-6.107.$noComp {string is integer, bad integers} {
    # SF bug #634856
    set result ""
    set numbers [list 1 +1 ++1 +-1 -+1 -1 --1 "- +1"]
    foreach num $numbers {
	lappend result [run {string is wideinteger -strict $num}]
    }
    return $result
} {1 1 0 0 0 1 0 0}
test string-6.108.$noComp {string is double, Bug 1382287} {
    set x 2turtledoves
    run {string is double $x}
    run {string is double $x}
} 0
test string-6.109.$noComp {string is double, Bug 1360532} {
    run {string is double 1\xA0}
} 0
test string-6.110.$noComp {string is entier, true} {
    run {string is entier +1234567890}
} 1
<<<<<<< HEAD
test string-6.111.$noComp {string is entier, true on type} {
    run {string is entier [expr wide(50.0)]}
=======
test string-6.111 {string is entier, true on type} {
    string is entier [expr {wide(50.0)}]
>>>>>>> 8d49123e
} 1
test string-6.112.$noComp {string is entier, true} {
    run {string is entier [list -10]}
} 1
test string-6.113.$noComp {string is entier, true as hex} {
    run {string is entier 0xabcdef}
} 1
test string-6.114.$noComp {string is entier, true as octal} {
    run {string is entier 0123456}
} 1
test string-6.115.$noComp {string is entier, true with whitespace} {
    run {string is entier "  \n1234\v"}
} 1
test string-6.116.$noComp {string is entier, false} {
    list [run {string is entier -fail var 123abc}] $var
} {0 3}
test string-6.117.$noComp {string is entier, false} {
    list [run {string is entier -fail var 123123123123123123123123123123123123123123123123123123123123123123123123123123123123abc}] $var
} {0 84}
<<<<<<< HEAD
test string-6.118.$noComp {string is entier, false} {
    list [run {string is entier -fail var [expr double(1)]}] $var
=======
test string-6.118 {string is entier, false} {
    list [string is entier -fail var [expr {double(1)}]] $var
>>>>>>> 8d49123e
} {0 1}
test string-6.119.$noComp {string is entier, false} {
    list [run {string is entier -fail var "    "}] $var
} {0 0}
test string-6.120.$noComp {string is entier, false on bad octal} {
    list [run {string is entier -fail var 0o36963}] $var
} {0 4}
test string-6.121.1.$noComp {string is entier, false on bad octal} {
    list [run {string is entier -fail var 0o36963}] $var
} {0 4}
test string-6.122.$noComp {string is entier, false on bad hex} {
    list [run {string is entier -fail var 0X345XYZ}] $var
} {0 5}
test string-6.123.$noComp {string is entier, bad integers} {
    # SF bug #634856
    set result ""
    set numbers [list 1 +1 ++1 +-1 -+1 -1 --1 "- +1"]
    foreach num $numbers {
	lappend result [run {string is entier -strict $num}]
    }
    return $result
} {1 1 0 0 0 1 0 0}
test string-6.124.$noComp {string is entier, true} {
    run {string is entier +1234567890123456789012345678901234567890}
} 1
test string-6.125.$noComp {string is entier, true} {
    run {string is entier [list -10000000000000000000000000000000000000000000000000000000000000000000000000000000000000]}
} 1
test string-6.126.$noComp {string is entier, true as hex} {
    run {string is entier 0xabcdefabcdefabcdefabcdefabcdefabcdefabcdefabcdefabcdefabcdefabcdefabcdefabcdefabcdef}
} 1
test string-6.127.$noComp {string is entier, true as octal} {
    run {string is entier 0123456112341234561234565623456123456123456123456123456123456123456123456123456123456}
} 1
test string-6.128.$noComp {string is entier, true with whitespace} {
    run {string is entier "  \n12340000000000000000000000000000000000000000000000000000000000000000000000000000000000000\v"}
} 1
test string-6.129.$noComp {string is entier, false on bad octal} {
    list [run {string is entier -fail var 0o1234561123412345612345656234561234561234561234561234561234561234561234561234561234536963}] $var
} {0 87}
test string-6.130.1.$noComp {string is entier, false on bad octal} {
    list [run {string is entier -fail var 0o1234561123412345612345656234561234561234561234561234561234561234561234561234561234536963}] $var
} {0 87}
test string-6.131.$noComp {string is entier, false on bad hex} {
    list [run {string is entier -fail var 0X12345611234123456123456562345612345612345612345612345612345612345612345612345612345345XYZ}] $var
} {0 88}

test string-7.1.$noComp {string last, not enough args} {
    list [catch {run {string last a}} msg] $msg
} {1 {wrong # args: should be "string last needleString haystackString ?lastIndex?"}}
test string-7.2.$noComp {string last, bad args} {
    list [catch {run {string last a b c}} msg] $msg
} {1 {bad index "c": must be integer?[+-]integer? or end?[+-]integer?}}
test string-7.3.$noComp {string last, too many args} {
    list [catch {run {string last a b c d}} msg] $msg
} {1 {wrong # args: should be "string last needleString haystackString ?lastIndex?"}}
test string-7.4.$noComp {string last} {
    run {string la xxx xxxx123xx345x678}
} 1
test string-7.5.$noComp {string last} {
    run {string last xx xxxx123xx345x678}
} 7
test string-7.6.$noComp {string last} {
    run {string las x xxxx123xx345x678}
} 12
test string-7.7.$noComp {string last, unicode} {
    run {string las x xxxx12\u7266xx345x678}
} 12
test string-7.8.$noComp {string last, unicode} {
    run {string las \u7266 xxxx12\u7266xx345x678}
} 6
test string-7.9.$noComp {string last, stop index} {
    run {string las \u7266 xxxx12\u7266xx345x678}
} 6
test string-7.10.$noComp {string last, unicode} {
    run {string las \u7266 xxxx12\u7266xx345x678}
} 6
test string-7.11.$noComp {string last, start index} {
    run {string last \u7266 abc\u7266x 3}
} 3
test string-7.12.$noComp {string last, start index} {
    run {string last \u7266 abc\u7266x 2}
} -1
test string-7.13.$noComp {string last, start index} {
    ## Constrain to last 'a' should work
    run {string last ba badbad end-1}
} 3
test string-7.14.$noComp {string last, start index} {
    ## Constrain to last 'b' should skip last 'ba'
    run {string last ba badbad end-2}
} 0
test string-7.15.$noComp {string last, start index} {
    run {string last \334a \334ad\334ad 0}
} -1
test string-7.16.$noComp {string last, start index} {
    run {string last \334a \334ad\334ad end-1}
} 3

test string-8.1.$noComp {string bytelength} {
    list [catch {run {string bytelength}} msg] $msg
} {1 {wrong # args: should be "string bytelength string"}}
test string-8.2.$noComp {string bytelength} {
    list [catch {run {string bytelength a b}} msg] $msg
} {1 {wrong # args: should be "string bytelength string"}}
test string-8.3.$noComp {string bytelength} {
    run {string bytelength "\xC7"}
} 2
test string-8.4.$noComp {string bytelength} {
    run {string b ""}
} 0

test string-9.1.$noComp {string length} {
    list [catch {run {string length}} msg] $msg
} {1 {wrong # args: should be "string length string"}}
test string-9.2.$noComp {string length} {
    list [catch {run {string length a b}} msg] $msg
} {1 {wrong # args: should be "string length string"}}
test string-9.3.$noComp {string length} {
    run {string length "a little string"}
} 15
test string-9.4.$noComp {string length} {
    run {string le ""}
} 0
test string-9.5.$noComp {string length, unicode} {
    run {string le "abcd\u7266"}
} 5
test string-9.6.$noComp {string length, bytearray object} {
    run {string length [binary format a5 foo]}
} 5
test string-9.7.$noComp {string length, bytearray object} {
    run {string length [binary format I* {0x50515253 0x52}]}
} 8

test string-10.1.$noComp {string map, not enough args} {
    list [catch {run {string map}} msg] $msg
} {1 {wrong # args: should be "string map ?-nocase? charMap string"}}
test string-10.2.$noComp {string map, bad args} {
    list [catch {run {string map {a b} abba oops}} msg] $msg
} {1 {bad option "a b": must be -nocase}}
test string-10.3.$noComp {string map, too many args} {
    list [catch {run {string map -nocase {a b} str1 str2}} msg] $msg
} {1 {wrong # args: should be "string map ?-nocase? charMap string"}}
test string-10.4.$noComp {string map} {
    run {string map {a b} abba}
} {bbbb}
test string-10.5.$noComp {string map} {
    run {string map {a b} a}
} {b}
test string-10.6.$noComp {string map -nocase} {
    run {string map -nocase {a b} Abba}
} {bbbb}
test string-10.7.$noComp {string map} {
    run {string map {abc 321 ab * a A} aabcabaababcab}
} {A321*A*321*}
test string-10.8.$noComp {string map -nocase} {
    run {string map -nocase {aBc 321 Ab * a A} aabcabaababcab}
} {A321*A*321*}
test string-10.9.$noComp {string map -nocase} {
    run {string map -no {abc 321 Ab * a A} aAbCaBaAbAbcAb}
} {A321*A*321*}
test string-10.10.$noComp {string map} {
    list [catch {run {string map {a b c} abba}} msg] $msg
} {1 {char map list unbalanced}}
test string-10.11.$noComp {string map, nulls} {
    run {string map {\x00 NULL blah \x00nix} {qwerty}}
} {qwerty}
test string-10.12.$noComp {string map, unicode} {
    run {string map [list \374 ue UE \334] "a\374ueUE\000EU"}
} aueue\334\0EU
test string-10.13.$noComp {string map, -nocase unicode} {
    run {string map -nocase [list \374 ue UE \334] "a\374ueUE\000EU"}
} aue\334\334\0EU
test string-10.14.$noComp {string map, -nocase null arguments} {
    run {string map -nocase {{} abc} foo}
} foo
test string-10.15.$noComp {string map, one pair case} {
    run {string map -nocase {abc 32} aAbCaBaAbAbcAb}
} {a32aBaAb32Ab}
test string-10.16.$noComp {string map, one pair case} {
    run {string map -nocase {ab 4321} aAbCaBaAbAbcAb}
} {a4321C4321a43214321c4321}
test string-10.17.$noComp {string map, one pair case} {
    run {string map {Ab 4321} aAbCaBaAbAbcAb}
} {a4321CaBa43214321c4321}
test string-10.18.$noComp {string map, empty argument} {
    run {string map -nocase {{} abc} foo}
} foo
test string-10.19.$noComp {string map, empty arguments} {
    run {string map -nocase {{} abc f bar {} def} foo}
} baroo
test string-10.20.$noComp {string map, dictionaries don't alter map ordering} {
    set map {aa X a Y}
    list [run {string map [dict create aa X a Y] aaa}] [run {string map $map aaa}] [dict size $map] [run {string map $map aaa}]
} {XY XY 2 XY}
test string-10.20.1.$noComp {string map, dictionaries don't alter map ordering} {
    set map {a X b Y a Z}
    list [run {string map [dict create a X b Y a Z] aaa}] [run {string map $map aaa}] [dict size $map] [run {string map $map aaa}]
} {ZZZ XXX 2 XXX}
test string-10.21.$noComp {string map, ABR checks} {
    run {string map {longstring foob} long}
} long
test string-10.22.$noComp {string map, ABR checks} {
    run {string map {long foob} long}
} foob
test string-10.23.$noComp {string map, ABR checks} {
    run {string map {lon foob} long}
} foobg
test string-10.24.$noComp {string map, ABR checks} {
    run {string map {lon foob} longlo}
} foobglo
test string-10.25.$noComp {string map, ABR checks} {
    run {string map {lon foob} longlon}
} foobgfoob
test string-10.26.$noComp {string map, ABR checks} {
    run {string map {longstring foob longstring bar} long}
} long
test string-10.27.$noComp {string map, ABR checks} {
    run {string map {long foob longstring bar} long}
} foob
test string-10.28.$noComp {string map, ABR checks} {
    run {string map {lon foob longstring bar} long}
} foobg
test string-10.29.$noComp {string map, ABR checks} {
    run {string map {lon foob longstring bar} longlo}
} foobglo
test string-10.30.$noComp {string map, ABR checks} {
    run {string map {lon foob longstring bar} longlon}
} foobgfoob
test string-10.31.$noComp {string map, nasty sharing crash from [Bug 1018562]} {
    set a {a b}
    run {string map $a $a}
} {b b}

test string-11.1.$noComp {string match, not enough args} {
    list [catch {run {string match a}} msg] $msg
} {1 {wrong # args: should be "string match ?-nocase? pattern string"}}
test string-11.2.$noComp {string match, too many args} {
    list [catch {run {string match a b c d}} msg] $msg
} {1 {wrong # args: should be "string match ?-nocase? pattern string"}}
test string-11.3.$noComp {string match} {
    run {string match abc abc}
} 1
test string-11.4.$noComp {string match} {
    run {string mat abc abd}
} 0
test string-11.5.$noComp {string match} {
    run {string match ab*c abc}
} 1
test string-11.6.$noComp {string match} {
    run {string match ab**c abc}
} 1
test string-11.7.$noComp {string match} {
    run {string match ab* abcdef}
} 1
test string-11.8.$noComp {string match} {
    run {string match *c abc}
} 1
test string-11.9.$noComp {string match} {
    run {string match *3*6*9 0123456789}
} 1
test string-11.9.1.$noComp {string match} {
    run {string match *3*6*89 0123456789}
} 1
test string-11.9.2.$noComp {string match} {
    run {string match *3*456*89 0123456789}
} 1
test string-11.9.3.$noComp {string match} {
    run {string match *3*6* 0123456789}
} 1
test string-11.9.4.$noComp {string match} {
    run {string match *3*56* 0123456789}
} 1
test string-11.9.5.$noComp {string match} {
    run {string match *3*456*** 0123456789}
} 1
test string-11.9.6.$noComp {string match} {
    run {string match **3*456** 0123456789}
} 1
test string-11.9.7.$noComp {string match} {
    run {string match *3***456* 0123456789}
} 1
test string-11.9.8.$noComp {string match} {
    run {string match *3***\[456]* 0123456789}
} 1
test string-11.9.9.$noComp {string match} {
    run {string match *3***\[4-6]* 0123456789}
} 1
test string-11.9.10.$noComp {string match} {
    run {string match *3***\[4-6] 0123456789}
} 0
test string-11.9.11.$noComp {string match} {
    run {string match *3***\[4-6] 0123456}
} 1
test string-11.10.$noComp {string match} {
    run {string match *3*6*9 01234567890}
} 0
test string-11.10.1.$noComp {string match} {
    run {string match *3*6*89 01234567890}
} 0
test string-11.10.2.$noComp {string match} {
    run {string match *3*456*89 01234567890}
} 0
test string-11.10.3.$noComp {string match} {
    run {string match **3*456*89 01234567890}
} 0
test string-11.10.4.$noComp {string match} {
    run {string match *3*456***89 01234567890}
} 0
test string-11.11.$noComp {string match} {
    run {string match a?c abc}
} 1
test string-11.12.$noComp {string match} {
    run {string match a??c abc}
} 0
test string-11.13.$noComp {string match} {
    run {string match ?1??4???8? 0123456789}
} 1
test string-11.14.$noComp {string match} {
    run {string match {[abc]bc} abc}
} 1
test string-11.15.$noComp {string match} {
    run {string match {a[abc]c} abc}
} 1
test string-11.16.$noComp {string match} {
    run {string match {a[xyz]c} abc}
} 0
test string-11.17.$noComp {string match} {
    run {string match {12[2-7]45} 12345}
} 1
test string-11.18.$noComp {string match} {
    run {string match {12[ab2-4cd]45} 12345}
} 1
test string-11.19.$noComp {string match} {
    run {string match {12[ab2-4cd]45} 12b45}
} 1
test string-11.20.$noComp {string match} {
    run {string match {12[ab2-4cd]45} 12d45}
} 1
test string-11.21.$noComp {string match} {
    run {string match {12[ab2-4cd]45} 12145}
} 0
test string-11.22.$noComp {string match} {
    run {string match {12[ab2-4cd]45} 12545}
} 0
test string-11.23.$noComp {string match} {
    run {string match {a\*b} a*b}
} 1
test string-11.24.$noComp {string match} {
    run {string match {a\*b} ab}
} 0
test string-11.25.$noComp {string match} {
    run {string match {a\*\?\[\]\\\x} "a*?\[\]\\x"}
} 1
test string-11.26.$noComp {string match} {
    run {string match ** ""}
} 1
test string-11.27.$noComp {string match} {
    run {string match *. ""}
} 0
test string-11.28.$noComp {string match} {
    run {string match "" ""}
} 1
test string-11.29.$noComp {string match} {
    run {string match \[a a}
} 1
test string-11.30.$noComp {string match, bad args} {
    list [catch {run {string match - b c}} msg] $msg
} {1 {bad option "-": must be -nocase}}
test string-11.31.$noComp {string match case} {
    run {string match a A}
} 0
test string-11.32.$noComp {string match nocase} {
    run {string match -n a A}
} 1
test string-11.33.$noComp {string match nocase} {
    run {string match -nocase a\334 A\374}
} 1
test string-11.34.$noComp {string match nocase} {
    run {string match -nocase a*f ABCDEf}
} 1
test string-11.35.$noComp {string match case, false hope} {
    # This is true because '_' lies between the A-Z and a-z ranges
    run {string match {[A-z]} _}
} 1
test string-11.36.$noComp {string match nocase range} {
    # This is false because although '_' lies between the A-Z and a-z ranges,
    # we lower case the end points before checking the ranges.
    run {string match -nocase {[A-z]} _}
} 0
test string-11.37.$noComp {string match nocase} {
    run {string match -nocase {[A-fh-Z]} g}
} 0
test string-11.38.$noComp {string match case, reverse range} {
    run {string match {[A-fh-Z]} g}
} 1
test string-11.39.$noComp {string match, *\ case} {
    run {string match {*\abc} abc}
} 1
test string-11.39.1.$noComp {string match, *\ case} {
    run {string match {*ab\c} abc}
} 1
test string-11.39.2.$noComp {string match, *\ case} {
    run {string match {*ab\*} ab*}
} 1
test string-11.39.3.$noComp {string match, *\ case} {
    run {string match {*ab\*} abc}
} 0
test string-11.39.4.$noComp {string match, *\ case} {
    run {string match {*ab\\*} {ab\c}}
} 1
test string-11.39.5.$noComp {string match, *\ case} {
    run {string match {*ab\\*} {ab\*}}
} 1
test string-11.40.$noComp {string match, *special case} {
    run {string match {*[ab]} abc}
} 0
test string-11.41.$noComp {string match, *special case} {
    run {string match {*[ab]*} abc}
} 1
test string-11.42.$noComp {string match, *special case} {
    run {string match "*\\" "\\"}
} 0
test string-11.43.$noComp {string match, *special case} {
    run {string match "*\\\\" "\\"}
} 1
test string-11.44.$noComp {string match, *special case} {
    run {string match "*???" "12345"}
} 1
test string-11.45.$noComp {string match, *special case} {
    run {string match "*???" "12"}
} 0
test string-11.46.$noComp {string match, *special case} {
    run {string match "*\\*" "abc*"}
} 1
test string-11.47.$noComp {string match, *special case} {
    run {string match "*\\*" "*"}
} 1
test string-11.48.$noComp {string match, *special case} {
    run {string match "*\\*" "*abc"}
} 0
test string-11.49.$noComp {string match, *special case} {
    run {string match "?\\*" "a*"}
} 1
test string-11.50.$noComp {string match, *special case} {
    run {string match "\\" "\\"}
} 0
test string-11.51.$noComp {string match; *, -nocase and UTF-8} {
    run {string match -nocase [binary format I 717316707] \
	    [binary format I 2028036707]}
} 1
test string-11.52.$noComp {string match, null char in string} {
    set out ""
    set ptn "*abc*"
    foreach elem [list "\x00@abc" "@abc" "\x00@abc\x00" "blahabcblah"] {
	lappend out [run {string match $ptn $elem}]
    }
    set out
} {1 1 1 1}
test string-11.53.$noComp {string match, null char in pattern} {
    set out ""
    foreach {ptn elem} [list \
	    "*\x00abc\x00"  "\x00abc\x00" \
	    "*\x00abc\x00"  "\x00abc\x00ef" \
	    "*\x00abc\x00*" "\x00abc\x00ef" \
	    "*\x00abc\x00"  "@\x00abc\x00ef" \
	    "*\x00abc\x00*"  "@\x00abc\x00ef" \
	    ] {
	lappend out [run {string match $ptn $elem}]
    }
    set out
} {1 0 1 0 1}
test string-11.54.$noComp {string match, failure} {
    set longString ""
    for {set i 0} {$i < 10} {incr i} {
	append longString "abcdefghijklmnopqrstuvwxy\x00z01234567890123"
    }
    run {string first $longString 123}
    list [run {string match *cba* $longString}] \
	    [run {string match *a*l*\x00* $longString}] \
	    [run {string match *a*l*\x00*123 $longString}] \
	    [run {string match *a*l*\x00*123* $longString}] \
	    [run {string match *a*l*\x00*cba* $longString}] \
	    [run {string match *===* $longString}]
} {0 1 1 1 0 0}
test string-11.55.$noComp {string match, invalid binary optimization} {
    [format string] match \u0141 [binary format c 65]
} 0

test stringComp-12.1.0.$noComp {Bug 3588366: end-offsets before start} {
    apply {s {
        string range $s 0 end-5
    }} 12345
} {}
test string-12.1.$noComp {string range} {
    list [catch {run {string range}} msg] $msg
} {1 {wrong # args: should be "string range string first last"}}
test string-12.2.$noComp {string range} {
    list [catch {run {string range a 1}} msg] $msg
} {1 {wrong # args: should be "string range string first last"}}
test string-12.3.$noComp {string range} {
    list [catch {run {string range a 1 2 3}} msg] $msg
} {1 {wrong # args: should be "string range string first last"}}
test string-12.4.$noComp {string range} {
    run {string range abcdefghijklmnop 2 14}
} {cdefghijklmno}
test string-12.5.$noComp {string range, last > length} {
    run {string range abcdefghijklmnop 7 1000}
} {hijklmnop}
test string-12.6.$noComp {string range} {
    run {string range abcdefghijklmnop 10 end}
} {klmnop}
test string-12.7.$noComp {string range, last < first} {
    run {string range abcdefghijklmnop 10 9}
} {}
test string-12.8.$noComp {string range, first < 0} {
    run {string range abcdefghijklmnop -3 2}
} {abc}
test string-12.9.$noComp {string range} {
    run {string range abcdefghijklmnop -3 -2}
} {}
test string-12.10.$noComp {string range} {
    run {string range abcdefghijklmnop 1000 1010}
} {}
test string-12.11.$noComp {string range} {
    run {string range abcdefghijklmnop -100 end}
} {abcdefghijklmnop}
test string-12.12.$noComp {string range} {
    list [catch {run {string range abc abc 1}} msg] $msg
} {1 {bad index "abc": must be integer?[+-]integer? or end?[+-]integer?}}
test string-12.13.$noComp {string range} {
    list [catch {run {string range abc 1 eof}} msg] $msg
} {1 {bad index "eof": must be integer?[+-]integer? or end?[+-]integer?}}
test string-12.14.$noComp {string range} {
    run {string range abcdefghijklmnop end-1 end}
} {op}
test string-12.15.$noComp {string range} {
    run {string range abcdefghijklmnop end 1000}
} {p}
test string-12.16.$noComp {string range} {
    run {string range abcdefghijklmnop end end-1}
} {}
test string-12.17.$noComp {string range, unicode} {
    run {string range ab\u7266cdefghijklmnop 5 5}
} e
test string-12.18.$noComp {string range, unicode} {
    run {string range ab\u7266cdefghijklmnop 2 3}
} \u7266c
test string-12.19.$noComp {string range, bytearray object} {
    set b [binary format I* {0x50515253 0x52}]
    set r1 [run {string range $b 1 end-1}]
    set r2 [run {string range $b 1 6}]
    run {string equal $r1 $r2}
} 1
test string-12.20.$noComp {string range, out of bounds indices} {
    run {string range \xFF 0 1}
} \xFF
# Bug 1410553
test string-12.21.$noComp {string range, regenerates correct reps, bug 1410553} {
    set bytes "\x00 \x03 \x41"
    set rxBuffer {}
    foreach ch $bytes {
	append rxBuffer $ch
	if {$ch eq "\x03"} {
	    run {string length $rxBuffer}
	}
    }
    set rxCRC [run {string range $rxBuffer end-1 end}]
    binary scan [join $bytes {}] "H*" input_hex
    binary scan $rxBuffer "H*" rxBuffer_hex
    binary scan $rxCRC "H*" rxCRC_hex
    list $input_hex $rxBuffer_hex $rxCRC_hex
} {000341 000341 0341}
test string-12.22.$noComp {string range, shimmering binary/index} {
    set s 0000000001
    binary scan $s a* x
    run {string range $s $s end}
} 000000001
test string-12.23.$noComp {string range, surrogates, bug [11ae2be95dac9417]} utf16 {
    run {list [string range a\U100000b 1 1] [string range a\U100000b 2 2] [string range a\U100000b 3 3]}
} [list \U100000 {} b]
test string-12.24.$noComp {bignum index arithmetic} -setup {
    proc demo {i j} {string range fubar $i $j}
} -cleanup {
    rename demo {}
} -body {
    demo 2 0+0x10000000000000000
} -result bar
test string-12.25.$noComp {bignum index arithmetic} -setup {
    proc demo {i j} {string range fubar $i $j}
} -cleanup {
    rename demo {}
} -body {
    demo 0x10000000000000000-0xffffffffffffffff 3
} -result uba

test string-13.1.$noComp {string repeat} {
    list [catch {run {string repeat}} msg] $msg
} {1 {wrong # args: should be "string repeat string count"}}
test string-13.2.$noComp {string repeat} {
    list [catch {run {string repeat abc 10 oops}} msg] $msg
} {1 {wrong # args: should be "string repeat string count"}}
test string-13.3.$noComp {string repeat} {
    run {string repeat {} 100}
} {}
test string-13.4.$noComp {string repeat} {
    run {string repeat { } 5}
} {     }
test string-13.5.$noComp {string repeat} {
    run {string repeat abc 3}
} {abcabcabc}
test string-13.6.$noComp {string repeat} {
    run {string repeat abc -1}
} {}
test string-13.7.$noComp {string repeat} {
    list [catch {run {string repeat abc end}} msg] $msg
} {1 {expected integer but got "end"}}
test string-13.8.$noComp {string repeat} {
    run {string repeat {} -1000}
} {}
test string-13.9.$noComp {string repeat} {
    run {string repeat {} 0}
} {}
test string-13.10.$noComp {string repeat} {
    run {string repeat def 0}
} {}
test string-13.11.$noComp {string repeat} {
    run {string repeat def 1}
} def
test string-13.12.$noComp {string repeat} {
    run {string repeat ab\u7266cd 3}
} ab\u7266cdab\u7266cdab\u7266cd
test string-13.13.$noComp {string repeat} {
    run {string repeat \x00 3}
} \x00\x00\x00
test string-13.14.$noComp {string repeat} {
    # The string range will ensure us that string repeat gets a unicode string
    run {string repeat [run {string range ab\u7266cd 2 3}] 3}
} \u7266c\u7266c\u7266c

test string-14.1.$noComp {string replace} {
    list [catch {run {string replace}} msg] $msg
} {1 {wrong # args: should be "string replace string first last ?string?"}}
test string-14.2.$noComp {string replace} {
    list [catch {run {string replace a 1}} msg] $msg
} {1 {wrong # args: should be "string replace string first last ?string?"}}
test string-14.3.$noComp {string replace} {
    list [catch {run {string replace a 1 2 3 4}} msg] $msg
} {1 {wrong # args: should be "string replace string first last ?string?"}}
test string-14.4.$noComp {string replace} {
} {}
test string-14.5.$noComp {string replace} {
    run {string replace abcdefghijklmnop 2 14}
} {abp}
test string-14.6.$noComp {string replace} -body {
    run {string replace abcdefghijklmnop 7 1000}
} -result {abcdefg}
test string-14.7.$noComp {string replace} {
    run {string replace abcdefghijklmnop 10 end}
} {abcdefghij}
test string-14.8.$noComp {string replace} {
    run {string replace abcdefghijklmnop 10 9}
} {abcdefghijklmnop}
test string-14.9.$noComp {string replace} {
    run {string replace abcdefghijklmnop -3 2}
} {defghijklmnop}
test string-14.10.$noComp {string replace} {
    run {string replace abcdefghijklmnop -3 -2}
} {abcdefghijklmnop}
test string-14.11.$noComp {string replace} -body {
    run {string replace abcdefghijklmnop 1000 1010}
} -result {abcdefghijklmnop}
test string-14.12.$noComp {string replace} {
    run {string replace abcdefghijklmnop -100 end}
} {}
test string-14.13.$noComp {string replace} {
    list [catch {run {string replace abc abc 1}} msg] $msg
} {1 {bad index "abc": must be integer?[+-]integer? or end?[+-]integer?}}
test string-14.14.$noComp {string replace} {
    list [catch {run {string replace abc 1 eof}} msg] $msg
} {1 {bad index "eof": must be integer?[+-]integer? or end?[+-]integer?}}
test string-14.15.$noComp {string replace} {
    run {string replace abcdefghijklmnop end-10 end-2 NEW}
} {abcdeNEWop}
test string-14.16.$noComp {string replace} {
    run {string replace abcdefghijklmnop 0 end foo}
} {foo}
test string-14.17.$noComp {string replace} {
    run {string replace abcdefghijklmnop end end-1}
} {abcdefghijklmnop}
test string-14.18.$noComp {string replace} {
    run {string replace abcdefghijklmnop 10 9 XXX}
} {abcdefghijklmnop}
test string-14.19.$noComp {string replace} {
    run {string replace {} -1 0 A}
} A
test string-14.20.$noComp {string replace} {
    run {string replace [makeByteArray abcdefghijklmnop] end-10 end-2\
	    [makeByteArray NEW]}
} {abcdeNEWop}


test stringComp-14.21.$noComp {Bug 82e7f67325} {
    apply {x {
        set a [join $x {}]
        lappend b [string length [string replace ___! 0 2 $a]]
        lappend b [string length [string replace ___! 0 2 $a[unset a]]]
    }} {a b}
} {3 3}
test stringComp-14.22.$noComp {Bug 82e7f67325} memory {
    # As in stringComp-14.1, but make sure we don't retain too many refs
    leaktest {
        apply {x {
            set a [join $x {}]
            lappend b [string length [string replace ___! 0 2 $a]]
            lappend b [string length [string replace ___! 0 2 $a[unset a]]]
        }} {a b}
    }
} {0}
test stringComp-14.23.$noComp {Bug 0dca3bfa8f} {
    apply {arg {
        set argCopy $arg
        set arg [string replace $arg 1 2 aa]
        # Crashes in comparison before fix
        expr {$arg ne $argCopy}
    }} abcde
} 1
test stringComp-14.24.$noComp {Bug 1af8de570511} {
    apply {{x y} {
        # Generate an unshared string value
        set val ""
        for { set i 0 } { $i < $x } { incr i } {
            set val [format "0%s" $val]
        }
        string replace $val[unset val] 1 1 $y
    }} 4 x
} 0x00
test stringComp-14.25.$noComp {} {
    string length [string replace [string repeat a\xFE 2] 3 end {}]
} 3
test stringComp-14.26.$noComp {} {
    run {string replace abcd 0x10000000000000000-0xffffffffffffffff 2 e}
} aed

test string-15.1.$noComp {string tolower not enough args} {
    list [catch {run {string tolower}} msg] $msg
} {1 {wrong # args: should be "string tolower string ?first? ?last?"}}
test string-15.2.$noComp {string tolower bad args} {
    list [catch {run {string tolower a b}} msg] $msg
} {1 {bad index "b": must be integer?[+-]integer? or end?[+-]integer?}}
test string-15.3.$noComp {string tolower too many args} {
    list [catch {run {string tolower ABC 1 end oops}} msg] $msg
} {1 {wrong # args: should be "string tolower string ?first? ?last?"}}
test string-15.4.$noComp {string tolower} {
    run {string tolower ABCDeF}
} {abcdef}
test string-15.5.$noComp {string tolower} {
    run {string tolower "ABC  XyZ"}
} {abc  xyz}
test string-15.6.$noComp {string tolower} {
    run {string tolower {123#$&*()}}
} {123#$&*()}
test string-15.7.$noComp {string tolower} {
    run {string tolower ABC 1}
} AbC
test string-15.8.$noComp {string tolower} {
    run {string tolower ABC 1 end}
} Abc
test string-15.9.$noComp {string tolower} {
    run {string tolower ABC 0 end-1}
} abC
test string-15.10.$noComp {string tolower, unicode} {
     run {string tolower ABCabc\xC7\xE7}
} "abcabc\xE7\xE7"
test string-15.11.$noComp {string tolower, compiled} {
    lindex [run {string tolower [list A B [list C]]}] 1
} b

test string-16.1.$noComp {string toupper} {
    list [catch {run {string toupper}} msg] $msg
} {1 {wrong # args: should be "string toupper string ?first? ?last?"}}
test string-16.2.$noComp {string toupper} {
    list [catch {run {string toupper a b}} msg] $msg
} {1 {bad index "b": must be integer?[+-]integer? or end?[+-]integer?}}
test string-16.3.$noComp {string toupper} {
    list [catch {run {string toupper a 1 end oops}} msg] $msg
} {1 {wrong # args: should be "string toupper string ?first? ?last?"}}
test string-16.4.$noComp {string toupper} {
    run {string toupper abCDEf}
} {ABCDEF}
test string-16.5.$noComp {string toupper} {
    run {string toupper "abc xYz"}
} {ABC XYZ}
test string-16.6.$noComp {string toupper} {
    run {string toupper {123#$&*()}}
} {123#$&*()}
test string-16.7.$noComp {string toupper} {
    run {string toupper abc 1}
} aBc
test string-16.8.$noComp {string toupper} {
    run {string toupper abc 1 end}
} aBC
test string-16.9.$noComp {string toupper} {
    run {string toupper abc 0 end-1}
} ABc
test string-16.10.$noComp {string toupper, unicode} {
    run {string toupper ABCabc\xC7\xE7}
} "ABCABC\xC7\xC7"
test string-16.11.$noComp {string toupper, compiled} {
    lindex [run {string toupper [list a b [list c]]}] 1
} B

test string-17.1.$noComp {string totitle} {
    list [catch {run {string totitle}} msg] $msg
} {1 {wrong # args: should be "string totitle string ?first? ?last?"}}
test string-17.2.$noComp {string totitle} {
    list [catch {run {string totitle a b}} msg] $msg
} {1 {bad index "b": must be integer?[+-]integer? or end?[+-]integer?}}
test string-17.3.$noComp {string totitle} {
    run {string totitle abCDEf}
} {Abcdef}
test string-17.4.$noComp {string totitle} {
    run {string totitle "abc xYz"}
} {Abc xyz}
test string-17.5.$noComp {string totitle} {
    run {string totitle {123#$&*()}}
} {123#$&*()}
test string-17.6.$noComp {string totitle, unicode} {
    run {string totitle ABCabc\xC7\xE7}
} "Abcabc\xE7\xE7"
test string-17.7.$noComp {string totitle, unicode} {
    run {string totitle \u01F3BCabc\xC7\xE7}
} "\u01F2bcabc\xE7\xE7"
test string-17.8.$noComp {string totitle, compiled} {
    lindex [run {string totitle [list aa bb [list cc]]}] 0
} Aa
test string-17.9.$noComp {string totitle, surrogates, bug [11ae2be95dac9417]} utf16 {
    run {list [string totitle a\U118c0c 1 1] [string totitle a\U118c0c 2 2] \
	[string totitle a\U118c0c 3 3]}
} [list a\U118a0c a\U118c0C a\U118c0C]

test string-18.1.$noComp {string trim} {
    list [catch {run {string trim}} msg] $msg
} {1 {wrong # args: should be "string trim string ?chars?"}}
test string-18.2.$noComp {string trim} {
    list [catch {run {string trim a b c}} msg] $msg
} {1 {wrong # args: should be "string trim string ?chars?"}}
test string-18.3.$noComp {string trim} {
    run {string trim "    XYZ      "}
} {XYZ}
test string-18.4.$noComp {string trim} {
    run {string trim "\t\nXYZ\t\n\r\n"}
} {XYZ}
test string-18.5.$noComp {string trim} {
    run {string trim "  A XYZ A    "}
} {A XYZ A}
test string-18.6.$noComp {string trim} {
    run {string trim "XXYYZZABC XXYYZZ" ZYX}
} {ABC }
test string-18.7.$noComp {string trim} {
    run {string trim "    \t\r      "}
} {}
test string-18.8.$noComp {string trim} {
    run {string trim {abcdefg} {}}
} {abcdefg}
test string-18.9.$noComp {string trim} {
    run {string trim {}}
} {}
test string-18.10.$noComp {string trim} {
    run {string trim ABC DEF}
} {ABC}
test string-18.11.$noComp {string trim, unicode} {
    run {string trim "\xE7\xE8 AB\xE7C \xE8\xE7" \xE7\xE8}
} " AB\xE7C "
test string-18.12.$noComp {string trim, unicode default} {
    run {string trim \uFEFF\x00\x85\xA0\u1680\u180EABC\u1361\u2000\u2001\u2002\u2003\u2004\u2005\u2006\u2007\u2008\u2009\u200A\u200B\u2028\u2029\u202F\u205F\u3000}
} ABC\u1361

test string-19.1.$noComp {string trimleft} {
    list [catch {run {string trimleft}} msg] $msg
} {1 {wrong # args: should be "string trimleft string ?chars?"}}
test string-19.2.$noComp {string trimleft} {
    run {string trimleft "    XYZ      "}
} {XYZ      }
test string-19.3.$noComp {string trimleft, unicode default} {
    run {string trimleft \uFEFF\x85\xA0\x00\u1680\u180E\u2000\u2001\u2002\u2003\u2004\u2005\u2006\u2007\u2008\u2009\u200A\u200B\u2028\u2029\u202F\u205F\u3000\u1361ABC}
} \u1361ABC

test string-20.1.$noComp {string trimright errors} {
    list [catch {run {string trimright}} msg] $msg
} {1 {wrong # args: should be "string trimright string ?chars?"}}
test string-20.2.$noComp {string trimright errors} {
    list [catch {run {string trimg a}} msg] $msg
} {1 {unknown or ambiguous subcommand "trimg": must be bytelength, cat, compare, equal, first, index, insert, is, last, length, map, match, range, repeat, replace, reverse, tolower, totitle, toupper, trim, trimleft, trimright, wordend, or wordstart}}
test string-20.3.$noComp {string trimright} {
    run {string trimright "    XYZ      "}
} {    XYZ}
test string-20.4.$noComp {string trimright} {
    run {string trimright "   "}
} {}
test string-20.5.$noComp {string trimright} {
    run {string trimright ""}
} {}
test string-20.6.$noComp {string trimright, unicode default} {
    run {string trimright ABC\u1361\x85\x00\xA0\u1680\u180E\u2000\u2001\u2002\u2003\u2004\u2005\u2006\u2007\u2008\u2009\u200A\u200B\u2028\u2029\u202F\u205F\u3000}
} ABC\u1361
test string-20.7.$noComp {string trim on not valid utf-8 sequence (consider NTS as continuation char), bug [c61818e4c9]} {testbytestring} {
    set result {}
    set a [testbytestring \xC0\x80\xA0]
    set b foo$a
    set m [list \x00 U \xA0 V [testbytestring \xA0] W]
    lappend result [string map $m $b]
    lappend result [string map $m [run {string trimright $b x}]]
    lappend result [string map $m [run {string trimright $b \x00}]]
    lappend result [string map $m [run {string trimleft $b fox}]]
    lappend result [string map $m [run {string trimleft $b fo\x00}]]
    lappend result [string map $m [run {string trim $b fox}]]
    lappend result [string map $m [run {string trim $b fo\x00}]]
} [list {*}[lrepeat 3 fooUV] {*}[lrepeat 2 UV V]]
test string-20.8.$noComp {[c61818e4c9] [string trimright] fails when UtfPrev is ok} {testbytestring} {
    set result {}
    set a [testbytestring \xE8\xA0]
    set b foo$a
    set m [list \xE8 U \xA0 V [testbytestring \xE8] W [testbytestring \xA0] X]]
    lappend result [string map $m $b]
    lappend result [string map $m [run {string trimright $b x}]]
    lappend result [string map $m [run {string trimright $b \xE8}]]
    lappend result [string map $m [run {string trimright $b [testbytestring \xE8]}]]
    lappend result [string map $m [run {string trimright $b \xA0}]]
    lappend result [string map $m [run {string trimright $b [testbytestring \xA0]}]]
    lappend result [string map $m [run {string trimright $b \xE8\xA0}]]
    lappend result [string map $m [run {string trimright $b [testbytestring \xE8\xA0]}]]
    lappend result [string map $m [run {string trimright $b \u0000}]]
} [list {*}[lrepeat 4 fooUV] {*}[lrepeat 2 fooU] {*}[lrepeat 2 foo] fooUV]

test string-21.1.$noComp {string wordend} -body {
    list [catch {run {string wordend a}} msg] $msg
} -result {1 {wrong # args: should be "string wordend string index"}}
test string-21.2.$noComp {string wordend} -body {
    list [catch {run {string wordend a b c}} msg] $msg
} -result {1 {wrong # args: should be "string wordend string index"}}
test string-21.3.$noComp {string wordend} -body {
    list [catch {run {string wordend a gorp}} msg] $msg
} -result {1 {bad index "gorp": must be integer?[+-]integer? or end?[+-]integer?}}
test string-21.4.$noComp {string wordend} -body {
    run {string wordend abc. -1}
} -result 3
test string-21.5.$noComp {string wordend} -body {
    run {string wordend abc. 100}
} -result 4
test string-21.6.$noComp {string wordend} -body {
    run {string wordend "word_one two three" 2}
} -result 8
test string-21.7.$noComp {string wordend} -body {
    run {string wordend "one .&# three" 5}
} -result 6
test string-21.8.$noComp {string wordend} -body {
    run {string worde "x.y" 0}
} -result 1
test string-21.9.$noComp {string wordend} -body {
    run {string worde "x.y" end-1}
} -result 2
test string-21.10.$noComp {string wordend, unicode} -body {
    run {string wordend "xyz\xC7de fg" 0}
} -result 6
test string-21.11.$noComp {string wordend, unicode} -body {
    run {string wordend "xyz\uC700de fg" 0}
} -result 6
test string-21.12.$noComp {string wordend, unicode} -body {
    run {string wordend "xyz\u203Fde fg" 0}
} -result 6
test string-21.13.$noComp {string wordend, unicode} -body {
    run {string wordend "xyz\u2045de fg" 0}
} -result 3
test string-21.14.$noComp {string wordend, unicode} -body {
    run {string wordend "\uC700\uC700 abc" 8}
} -result 6
test string-21.15.$noComp {string wordend, unicode} -body {
    run {string wordend "\U1D7CA\U1D7CA abc" 0}
} -result 2
test string-21.16.$noComp {string wordend, unicode} -constraints utf16 -body {
    run {string wordend "\U1D7CA\U1D7CA abc" 10}
} -result 8

test string-22.1.$noComp {string wordstart} -body {
    list [catch {run {string word a}} msg] $msg
} -result {1 {unknown or ambiguous subcommand "word": must be bytelength, cat, compare, equal, first, index, insert, is, last, length, map, match, range, repeat, replace, reverse, tolower, totitle, toupper, trim, trimleft, trimright, wordend, or wordstart}}
test string-22.2.$noComp {string wordstart} -body {
    list [catch {run {string wordstart a}} msg] $msg
} -result {1 {wrong # args: should be "string wordstart string index"}}
test string-22.3.$noComp {string wordstart} -body {
    list [catch {run {string wordstart a b c}} msg] $msg
} -result {1 {wrong # args: should be "string wordstart string index"}}
test string-22.4.$noComp {string wordstart} -body {
    list [catch {run {string wordstart a gorp}} msg] $msg
} -result {1 {bad index "gorp": must be integer?[+-]integer? or end?[+-]integer?}}
test string-22.5.$noComp {string wordstart} -body {
    run {string wordstart "one two three_words" 400}
} -result 8
test string-22.6.$noComp {string wordstart} -body {
    run {string wordstart "one two three_words" 2}
} -result 0
test string-22.7.$noComp {string wordstart} -body {
    run {string wordstart "one two three_words" -2}
} -result 0
test string-22.8.$noComp {string wordstart} -body {
    run {string wordstart "one .*&^ three" 6}
} -result 6
test string-22.9.$noComp {string wordstart} -body {
    run {string wordstart "one two three" 4}
} -result 4
test string-22.10.$noComp {string wordstart} -body {
    run {string wordstart "one two three" end-5}
} -result 7
test string-22.11.$noComp {string wordstart, unicode} -body {
    run {string wordstart "one tw\xC7o three" 7}
} -result 4
test string-22.12.$noComp {string wordstart, unicode} -body {
    run {string wordstart "ab\uC700\uC700 cdef ghi" 12}
} -result 10
test string-22.13.$noComp {string wordstart, unicode} -body {
    run {string wordstart "\uC700\uC700 abc" 8}
} -result 3
test string-22.14.$noComp {string wordstart, invalid UTF-8} -constraints testbytestring -body {
    # See Bug c61818e4c9
    set demo [testbytestring "abc def\xE0\xA9ghi"]
    run {string index $demo [string wordstart $demo 10]}
} -result g
test string-22.15.$noComp {string wordstart, unicode} -body {
    run {string wordstart "\U1D7CA\U1D7CA abc" 0}
} -result 0
test string-22.16.$noComp {string wordstart, unicode} -constraints utf16 -body {
    run {string wordstart "\U1D7CA\U1D7CA abc" 10}
} -result 5

test string-23.0.$noComp {string is boolean, Bug 1187123} testindexobj {
    set x 5
    catch {testindexobj $x foo bar soom}
    run {string is boolean $x}
} 0
test string-23.1.$noComp {string is command with empty string} {
    set s ""
    list \
        [run {string is alnum $s}] \
        [run {string is alpha $s}] \
        [run {string is ascii $s}] \
        [run {string is control $s}] \
        [run {string is boolean $s}] \
        [run {string is digit $s}] \
        [run {string is double $s}] \
        [run {string is false $s}] \
        [run {string is graph $s}] \
        [run {string is integer $s}] \
        [run {string is lower $s}] \
        [run {string is print $s}] \
        [run {string is punct $s}] \
        [run {string is space $s}] \
        [run {string is true $s}] \
        [run {string is upper $s}] \
        [run {string is wordchar $s}] \
        [run {string is xdigit $s}] \

} {1 1 1 1 1 1 1 1 1 1 1 1 1 1 1 1 1 1}
test string-23.2.$noComp {string is command with empty string} {
    set s ""
    list \
        [run {string is alnum -strict $s}] \
        [run {string is alpha -strict $s}] \
        [run {string is ascii -strict $s}] \
        [run {string is control -strict $s}] \
        [run {string is boolean -strict $s}] \
        [run {string is digit -strict $s}] \
        [run {string is double -strict $s}] \
        [run {string is false -strict $s}] \
        [run {string is graph -strict $s}] \
        [run {string is integer -strict $s}] \
        [run {string is lower -strict $s}] \
        [run {string is print -strict $s}] \
        [run {string is punct -strict $s}] \
        [run {string is space -strict $s}] \
        [run {string is true -strict $s}] \
        [run {string is upper -strict $s}] \
        [run {string is wordchar -strict $s}] \
        [run {string is xdigit -strict $s}] \

} {0 0 0 0 0 0 0 0 0 0 0 0 0 0 0 0 0 0}

test string-24.1.$noComp {string reverse command} -body {
    run {string reverse}
} -returnCodes error -result "wrong # args: should be \"string reverse string\""
test string-24.2.$noComp {string reverse command} -body {
    run {string reverse a b}
} -returnCodes error -result "wrong # args: should be \"string reverse string\""
test string-24.3.$noComp {string reverse command - shared string} {
    set x abcde
    run {string reverse $x}
} edcba
test string-24.4.$noComp {string reverse command - unshared string} {
    set x abc
    set y de
    run {string reverse $x$y}
} edcba
test string-24.5.$noComp {string reverse command - shared unicode string} {
    set x abcde\uD0AD
    run {string reverse $x}
} \uD0ADedcba
test string-24.6.$noComp {string reverse command - unshared string} {
    set x abc
    set y de\uD0AD
    run {string reverse $x$y}
} \uD0ADedcba
test string-24.7.$noComp {string reverse command - simple case} {
    run {string reverse a}
} a
test string-24.8.$noComp {string reverse command - simple case} {
    run {string reverse \uD0AD}
} \uD0AD
test string-24.9.$noComp {string reverse command - simple case} {
    run {string reverse {}}
} {}
test string-24.10.$noComp {string reverse command - corner case} {
    set x \uBEEF\uD0AD
    run {string reverse $x}
} \uD0AD\uBEEF
test string-24.11.$noComp {string reverse command - corner case} {
    set x \uBEEF
    set y \uD0AD
    run {string reverse $x$y}
} \uD0AD\uBEEF
test string-24.12.$noComp {string reverse command - corner case} {
    set x \uBEEF
    set y \uD0AD
    run {string is ascii [run {string reverse $x$y}]}
} 0
test string-24.13.$noComp {string reverse command - pure Unicode string} {
    run {string reverse [run {string range \uBEEF\uD0AD\uBEEF\uD0AD\uBEEF\uD0AD 1 5}]}
} \uD0AD\uBEEF\uD0AD\uBEEF\uD0AD
test string-24.14.$noComp {string reverse command - pure bytearray} {
    binary scan [run {string reverse [binary format H* 010203]}] H* x
    set x
} 030201
test string-24.15.$noComp {string reverse command - pure bytearray} {
    binary scan [run {tcl::string::reverse [binary format H* 010203]}] H* x
    set x
} 030201

test string-25.1.$noComp {string is list} {
    run {string is list {a b c}}
} 1
test string-25.2.$noComp {string is list} {
    run {string is list "a \{b c"}
} 0
test string-25.3.$noComp {string is list} {
    run {string is list {a {b c}d e}}
} 0
test string-25.4.$noComp {string is list} {
    run {string is list {}}
} 1
test string-25.5.$noComp {string is list} {
    run {string is list -strict {a b c}}
} 1
test string-25.6.$noComp {string is list} {
    run {string is list -strict "a \{b c"}
} 0
test string-25.7.$noComp {string is list} {
    run {string is list -strict {a {b c}d e}}
} 0
test string-25.8.$noComp {string is list} {
    run {string is list -strict {}}
} 1
test string-25.9.$noComp {string is list} {
    set x {}
    list [run {string is list -failindex x {a b c}}] $x
} {1 {}}
test string-25.10.$noComp {string is list} {
    set x {}
    list [run {string is list -failindex x "a \{b c"}] $x
} {0 2}
test string-25.11.$noComp {string is list} {
    set x {}
    list [run {string is list -failindex x {a b {b c}d e}}] $x
} {0 4}
test string-25.12.$noComp {string is list} {
    set x {}
    list [run {string is list -failindex x {}}] $x
} {1 {}}
test string-25.13.$noComp {string is list} {
    set x {}
    list [run {string is list -failindex x {  {b c}d e}}] $x
} {0 2}
test string-25.14.$noComp {string is list} {
    set x {}
    list [run {string is list -failindex x "\uABCD {b c}d e"}] $x
} {0 2}

test string-26.1.$noComp {tcl::prefix, not enough args} -body {
    tcl::prefix match a
} -returnCodes 1 -result {wrong # args: should be "tcl::prefix match ?options? table string"}
test string-26.2.$noComp {tcl::prefix, bad args} -body {
    tcl::prefix match a b c
} -returnCodes 1 -result {bad option "a": must be -error, -exact, or -message}
test string-26.2.1.$noComp {tcl::prefix, empty table} -body {
    tcl::prefix match {} foo
} -returnCodes 1 -result {bad option "foo": no valid options}
test string-26.3.$noComp {tcl::prefix, bad args} -body {
    tcl::prefix match -error "{}x" -exact str1 str2
} -returnCodes 1 -result {list element in braces followed by "x" instead of space}
test string-26.3.1.$noComp {tcl::prefix, bad args} -body {
    tcl::prefix match -error "x" -exact str1 str2
} -returnCodes 1 -result {error options must have an even number of elements}
test string-26.3.2.$noComp {tcl::prefix, bad args} -body {
    tcl::prefix match -error str1 str2
} -returnCodes 1 -result {missing value for -error}
test string-26.4.$noComp {tcl::prefix, bad args} -body {
    tcl::prefix match -message str1 str2
} -returnCodes 1 -result {missing value for -message}
test string-26.5.$noComp {tcl::prefix} {
    tcl::prefix match {apa bepa cepa depa} cepa
} cepa
test string-26.6.$noComp {tcl::prefix} {
    tcl::prefix match {apa bepa cepa depa} be
} bepa
test string-26.7.$noComp {tcl::prefix} -body {
    tcl::prefix match -exact {apa bepa cepa depa} be
} -returnCodes 1 -result {bad option "be": must be apa, bepa, cepa, or depa}
test string-26.8.$noComp {tcl::prefix} -body {
    tcl::prefix match -message wombat {apa bepa bear depa} be
} -returnCodes 1 -result {ambiguous wombat "be": must be apa, bepa, bear, or depa}
test string-26.9.$noComp {tcl::prefix} -body {
    tcl::prefix match -error {} {apa bepa bear depa} be
} -returnCodes 0 -result {}
test string-26.10.$noComp {tcl::prefix} -body {
    tcl::prefix match -error {-level 1} {apa bepa bear depa} be
} -returnCodes 2 -result {ambiguous option "be": must be apa, bepa, bear, or depa}
test string-26.10.1.$noComp {tcl::prefix} -setup {
    proc _testprefix {args} {
        array set opts {-a x -b y -c y}
        foreach {opt val} $args {
            set opt [tcl::prefix match -error {-level 1} {-a -b -c} $opt]
            set opts($opt) $val
        }
        array get opts
    }
} -body {
    set a [catch {_testprefix -x u} result options]
    dict get $options -errorinfo
} -cleanup {
    rename _testprefix {}
} -result {bad option "-x": must be -a, -b, or -c
    while executing
"_testprefix -x u"}

# Helper for memory stress tests
# Repeat each body in a local space checking that memory does not increase
proc MemStress {args} {
    set res {}
    foreach body $args {
        set end 0
        for {set i 0} {$i < 5} {incr i} {
            proc MemStress_Body {} $body
            uplevel 1 MemStress_Body
            rename MemStress_Body {}
            set tmp $end
            set end [lindex [lindex [split [memory info] "\n"] 3] 3]
        }
        lappend res [expr {$end - $tmp}]
    }
    return $res
}

test string-26.11.$noComp {tcl::prefix: testing for leaks} -body {
    # This test is made to stress object reference management
    MemStress {
        set table {hejj miff gurk}
        set item [lindex $table 1]
        # If not careful, this can cause a circular reference
        # that will cause a leak.
        tcl::prefix match $table $item
    } {
        # A similar case with nested lists
        set table2 {hejj {miff maff} gurk}
        set item [lindex [lindex $table2 1] 0]
        tcl::prefix match $table2 $item
    } {
        # A similar case with dict
        set table3 {hejj {miff maff} gurk2}
        set item [lindex [dict keys [lindex $table3 1]] 0]
        tcl::prefix match $table3 $item
    }
} -constraints memory -result {0 0 0}

test string-26.12.$noComp {tcl::prefix: testing for leaks} -body {
    # This is a memory leak test in a form that might actually happen
    # in real code.  The shared literal "miff" causes a connection
    # between the item and the table.
    MemStress {
        proc stress1 {item} {
            set table [list hejj miff gurk]
            tcl::prefix match $table $item
        }
        proc stress2 {} {
            stress1 miff
        }
        stress2
        rename stress1 {}
        rename stress2 {}
    }
} -constraints memory -result 0

test string-26.13.$noComp {tcl::prefix: testing for leaks} -body {
    # This test is made to stress object reference management
    MemStress {
        set table [list hejj miff]
        set item $table
        set error $table
        # Use the same objects in all places
        catch {
            tcl::prefix match -error $error $table $item
        }
    }
} -constraints memory -result {0}

test string-27.1.$noComp {tcl::prefix all, not enough args} -body {
    tcl::prefix all a
} -returnCodes 1 -result {wrong # args: should be "tcl::prefix all table string"}
test string-27.2.$noComp {tcl::prefix all, bad args} -body {
    tcl::prefix all a b c
} -returnCodes 1 -result {wrong # args: should be "tcl::prefix all table string"}
test string-27.3.$noComp {tcl::prefix all, bad args} -body {
    tcl::prefix all "{}x" str2
} -returnCodes 1 -result {list element in braces followed by "x" instead of space}
test string-27.4.$noComp {tcl::prefix all} {
    tcl::prefix all {apa bepa cepa depa} c
} cepa
test string-27.5.$noComp {tcl::prefix all} {
    tcl::prefix all {apa bepa cepa depa} cepa
} cepa
test string-27.6.$noComp {tcl::prefix all} {
    tcl::prefix all {apa bepa cepa depa} cepax
} {}
test string-27.7.$noComp {tcl::prefix all} {
    tcl::prefix all {apa aska appa} a
} {apa aska appa}
test string-27.8.$noComp {tcl::prefix all} {
    tcl::prefix all {apa aska appa} ap
} {apa appa}
test string-27.9.$noComp {tcl::prefix all} {
    tcl::prefix all {apa aska appa} p
} {}
test string-27.10.$noComp {tcl::prefix all} {
    tcl::prefix all {apa aska appa} {}
} {apa aska appa}

test string-28.1.$noComp {tcl::prefix longest, not enough args} -body {
    tcl::prefix longest a
} -returnCodes 1 -result {wrong # args: should be "tcl::prefix longest table string"}
test string-28.2.$noComp {tcl::prefix longest, bad args} -body {
    tcl::prefix longest a b c
} -returnCodes 1 -result {wrong # args: should be "tcl::prefix longest table string"}
test string-28.3.$noComp {tcl::prefix longest, bad args} -body {
    tcl::prefix longest "{}x" str2
} -returnCodes 1 -result {list element in braces followed by "x" instead of space}
test string-28.4.$noComp {tcl::prefix longest} {
    tcl::prefix longest {apa bepa cepa depa} c
} cepa
test string-28.5.$noComp {tcl::prefix longest} {
    tcl::prefix longest {apa bepa cepa depa} cepa
} cepa
test string-28.6.$noComp {tcl::prefix longest} {
    tcl::prefix longest {apa bepa cepa depa} cepax
} {}
test string-28.7.$noComp {tcl::prefix longest} {
    tcl::prefix longest {apa aska appa} a
} a
test string-28.8.$noComp {tcl::prefix longest} {
    tcl::prefix longest {apa aska appa} ap
} ap
test string-28.9.$noComp {tcl::prefix longest} {
    tcl::prefix longest {apa bska appa} a
} ap
test string-28.10.$noComp {tcl::prefix longest} {
    tcl::prefix longest {apa bska appa} {}
} {}
test string-28.11.$noComp {tcl::prefix longest} {
    tcl::prefix longest {{} bska appa} {}
} {}
test string-28.12.$noComp {tcl::prefix longest} {
    tcl::prefix longest {apa {} appa} {}
} {}
test string-28.13.$noComp {tcl::prefix longest} {
    # Test utf-8 handling
    tcl::prefix longest {ax\x90 bep ax\x91} a
} ax

test string-29.1.$noComp {string cat, no arg} {
    run {string cat}
} ""
test string-29.2.$noComp {string cat, single arg} {
    set x FOO
    run {string compare $x [run {string cat $x}]}
} 0
test string-29.3.$noComp {string cat, two args} {
    set x FOO
    run {string compare $x$x [run {string cat $x $x}]}
} 0
test string-29.4.$noComp {string cat, many args} {
    set x FOO
    set n 260
    set xx [run {string repeat $x $n}]
    set vv [run {string repeat {$x} $n}]
    set vvs [run {string repeat {$x } $n}]
    set r1 [run {string compare $xx [subst $vv]}]
    set r2 [run {string compare $xx [eval "run {string cat $vvs}"]}]
    list $r1 $r2
} {0 0}
if {$noComp} {
test string-29.5.$noComp {string cat, efficiency} -body {
    tcl::unsupported::representation [run {string cat [list x] [list]}]
} -match glob -result {*no string representation}
test string-29.6.$noComp {string cat, efficiency} -body {
    tcl::unsupported::representation [run {string cat [list] [list x]}]
} -match glob -result {*no string representation}
test string-29.7.$noComp {string cat, efficiency} -body {
    tcl::unsupported::representation [run {string cat [list x] [list] [list]}]
} -match glob -result {*no string representation}
test string-29.8.$noComp {string cat, efficiency} -body {
    tcl::unsupported::representation [run {string cat [list] [list x] [list]}]
} -match glob -result {*no string representation}
test string-29.9.$noComp {string cat, efficiency} -body {
    tcl::unsupported::representation [run {string cat [list] [list] [list x]}]
} -match glob -result {*no string representation}
test string-29.10.$noComp {string cat, efficiency} -body {
    tcl::unsupported::representation [run {string cat [list x] [list x]}]
} -match glob -result {*, string representation "xx"}
test string-29.11.$noComp {string cat, efficiency} -body {
    tcl::unsupported::representation \
	[run {string cat [list x] [encoding convertto utf-8 {}]}]
} -match glob -result {*no string representation}
test string-29.12.$noComp {string cat, efficiency} -body {
    tcl::unsupported::representation \
	[run {string cat [encoding convertto utf-8 {}] [list x]}]
} -match glob -result {*, string representation "x"}
test string-29.13.$noComp {string cat, efficiency} -body {
    tcl::unsupported::representation [run {string cat \
	[encoding convertto utf-8 {}] [encoding convertto utf-8 {}] [list x]}]
} -match glob -result {*, string representation "x"}
test string-29.14.$noComp {string cat, efficiency} -setup {
    set e [encoding convertto utf-8 {}]
} -cleanup {
    unset e
} -body {
    tcl::unsupported::representation [run {string cat $e $e [list x]}]
} -match glob -result {*no string representation}
test string-29.15.$noComp {string cat, efficiency} -setup {
    set e [encoding convertto utf-8 {}]
    set f [encoding convertto utf-8 {}]
} -cleanup {
    unset e f
} -body {
    tcl::unsupported::representation [run {string cat $e $f $e $f [list x]}]
} -match glob -result {*no string representation}
}

test string-30.1.1.$noComp {[Bug ba921a8d98]: string cat} {
    run {string cat [set data [binary format a* hello]] [encoding convertto $data] [unset data]}
} hellohello
test string-30.1.2.$noComp {[Bug ba921a8d98]: inplace cat by subst (compiled to "strcat" instruction)} {
    run {set x "[set data [binary format a* hello]][encoding convertto $data][unset data]"}
} hellohello

# Note: string-31.* tests use [tcl::string::insert] rather than [string insert]
# to dodge ticket [3397978fff] which would cause all arguments to be shared,
# thereby preventing the optimizations from being tested.
test string-31.1.$noComp {string insert, start of string} {
    run {tcl::string::insert 0123 0 _}
} _0123
test string-31.2.$noComp {string insert, middle of string} {
    run {tcl::string::insert 0123 2 _}
} 01_23
test string-31.3.$noComp {string insert, end of string} {
    run {tcl::string::insert 0123 4 _}
} 0123_
test string-31.4.$noComp {string insert, start of string, end-relative} {
    run {tcl::string::insert 0123 end-4 _}
} _0123
test string-31.5.$noComp {string insert, middle of string, end-relative} {
    run {tcl::string::insert 0123 end-2 _}
} 01_23
test string-31.6.$noComp {string insert, end of string, end-relative} {
    run {tcl::string::insert 0123 end _}
} 0123_
test string-31.7.$noComp {string insert, empty target string} {
    run {tcl::string::insert {} 0 _}
} _
test string-31.8.$noComp {string insert, empty insert string} {
    run {tcl::string::insert 0123 0 {}}
} 0123
test string-31.9.$noComp {string insert, empty strings} {
    run {tcl::string::insert {} 0 {}}
} {}
test string-31.10.$noComp {string insert, negative index} {
    run {tcl::string::insert 0123 -1 _}
} _0123
test string-31.11.$noComp {string insert, index beyond end} {
    run {tcl::string::insert 0123 5 _}
} 0123_
test string-31.12.$noComp {string insert, start of string, pure byte array} {
    run {tcl::string::insert [makeByteArray 0123] 0 [makeByteArray _]}
} _0123
test string-31.13.$noComp {string insert, middle of string, pure byte array} {
    run {tcl::string::insert [makeByteArray 0123] 2 [makeByteArray _]}
} 01_23
test string-31.14.$noComp {string insert, end of string, pure byte array} {
    run {tcl::string::insert [makeByteArray 0123] 4 [makeByteArray _]}
} 0123_
test string-31.15.$noComp {string insert, pure byte array, neither shared} {
    run {tcl::string::insert [makeByteArray 0123] 2 [makeByteArray _]}
} 01_23
test string-31.16.$noComp {string insert, pure byte array, first shared} {
    run {tcl::string::insert [makeShared [makeByteArray 0123]] 2\
            [makeByteArray _]}
} 01_23
test string-31.17.$noComp {string insert, pure byte array, second shared} {
    run {tcl::string::insert [makeByteArray 0123] 2\
            [makeShared [makeByteArray _]]}
} 01_23
test string-31.18.$noComp {string insert, pure byte array, both shared} {
    run {tcl::string::insert [makeShared [makeByteArray 0123]] 2\
            [makeShared [makeByteArray _]]}
} 01_23
test string-31.19.$noComp {string insert, start of string, pure Unicode} {
    run {tcl::string::insert [makeUnicode 0123] 0 [makeUnicode _]}
} _0123
test string-31.20.$noComp {string insert, middle of string, pure Unicode} {
    run {tcl::string::insert [makeUnicode 0123] 2 [makeUnicode _]}
} 01_23
test string-31.21.$noComp {string insert, end of string, pure Unicode} {
    run {tcl::string::insert [makeUnicode 0123] 4 [makeUnicode _]}
} 0123_
test string-31.22.$noComp {string insert, str start, pure Uni, first shared} {
    run {tcl::string::insert [makeShared [makeUnicode 0123]] 0 [makeUnicode _]}
} _0123
test string-31.23.$noComp {string insert, string mid, pure Uni, 2nd shared} {
    run {tcl::string::insert [makeUnicode 0123] 2 [makeShared [makeUnicode _]]}
} 01_23
test string-31.24.$noComp {string insert, string end, pure Uni, both shared} {
    run {tcl::string::insert [makeShared [makeUnicode 0123]] 4\
            [makeShared [makeUnicode _]]}
} 0123_
test string-31.25.$noComp {string insert, neither byte array nor Unicode} {
    run {tcl::string::insert [makeList a b c] 1 zzzzzz}
} {azzzzzz b c}
test string-31.26.$noComp {[11229bad5f] string insert, compiler} -setup {
    set i 2
} -body {
    run {tcl::string::insert abcd $i xyz}
} -cleanup {
    unset i
} -result abxyzcd

test string-32.1.$noComp {string is dict} {
    string is dict {a b c d}
} 1
test string-32.1a.$noComp {string is dict} {
    string is dict {a b c}
} 0
test string-32.2.$noComp {string is dict} {
    string is dict "a \{b c"
} 0
test string-32.3.$noComp {string is dict} {
    string is dict {a {b c}d e}
} 0
test string-32.4.$noComp {string is dict} {
    string is dict {}
} 1
test string-32.5.$noComp {string is dict} {
    string is dict -strict {a b c d}
} 1
test string-32.5a.$noComp {string is dict} {
    string is dict -strict {a b c}
} 0
test string-32.6.$noComp {string is dict} {
    string is dict -strict "a \{b c"
} 0
test string-32.7.$noComp {string is dict} {
    string is dict -strict {a {b c}d e}
} 0
test string-32.8.$noComp {string is dict} {
    string is dict -strict {}
} 1
test string-32.9.$noComp {string is dict} {
    set x {}
    list [string is dict -failindex x {a b c d}] $x
} {1 {}}
test string-32.9a.$noComp {string is dict} {
    set x {}
    list [string is dict -failindex x {a b c}] $x
} {0 -1}
test string-32.10.$noComp {string is dict} {
    set x {}
    list [string is dict -failindex x "a \{b c d"] $x
} {0 2}
test string-32.10a.$noComp {string is dict} {
    set x {}
    list [string is dict -failindex x "a \{b c"] $x
} {0 2}
test string-32.11.$noComp {string is dict} {
    set x {}
    list [string is dict -failindex x {a b {b c}d e}] $x
} {0 4}
test string-32.12.$noComp {string is dict} {
    set x {}
    list [string is dict -failindex x {}] $x
} {1 {}}
test string-32.13.$noComp {string is dict} {
    set x {}
    list [string is dict -failindex x {  {b c}d e}] $x
} {0 2}
test string-32.14.$noComp {string is dict} {
    set x {}
    list [string is dict -failindex x "\uABCD {b c}d e"] $x
} {0 2}
test string-32.15.$noComp {string is dict, valid dict} {
    string is dict {a b c d e f}
} 1
test string-32.16.$noComp {string is dict, invalid dict} {
    string is dict a
} 0
test string-32.17.$noComp {string is dict, valid dict packed in invalid dict} {
    string is dict {{a b c d e f g h}}
} 0

};				# foreach noComp {0 1}

# cleanup
rename MemStress {}
rename makeByteArray {}
rename makeUnicode {}
rename makeList {}
rename makeShared {}
catch {rename foo {}}
::tcltest::cleanupTests
return

# Local Variables:
# mode: tcl
# End:<|MERGE_RESOLUTION|>--- conflicted
+++ resolved
@@ -592,13 +592,8 @@
 test string-6.27.$noComp {string is double, true} {
     run {string is double 1}
 } 1
-<<<<<<< HEAD
 test string-6.28.$noComp {string is double, true} {
-    run {string is double [expr double(1)]}
-=======
-test string-6.28 {string is double, true} {
-    string is double [expr {double(1)}]
->>>>>>> 8d49123e
+    run {string is double [expr {double(1)}]}
 } 1
 test string-6.29.$noComp {string is double, true} {
     run {string is double 1.0}
@@ -672,13 +667,8 @@
 test string-6.48.$noComp {string is integer, true} {
     run {string is integer +1234567890}
 } 1
-<<<<<<< HEAD
 test string-6.49.$noComp {string is integer, true on type} {
-    run {string is integer [expr int(50.0)]}
-=======
-test string-6.49 {string is integer, true on type} {
-    string is integer [expr {int(50.0)}]
->>>>>>> 8d49123e
+    run {string is integer [expr {int(50.0)}]}
 } 1
 test string-6.50.$noComp {string is integer, true} {
     run {string is integer [list -10]}
@@ -695,19 +685,11 @@
 test string-6.54.$noComp {string is integer, false} {
     list [run {string is integer -fail var 123abc}] $var
 } {0 3}
-<<<<<<< HEAD
 test string-6.55.$noComp {string is integer, no overflow possible} {
     run {string is integer +9223372036854775808}
 } 1
 test string-6.56.$noComp {string is integer, false} {
-    list [run {string is integer -fail var [expr double(1)]}] $var
-=======
-test string-6.55 {string is integer, false on overflow} {
-    list [string is integer -fail var +[largest_int]0] $var
-} {0 -1}
-test string-6.56 {string is integer, false} {
-    list [string is integer -fail var [expr {double(1)}]] $var
->>>>>>> 8d49123e
+    list [run {string is integer -fail var [expr {double(1)}]}] $var
 } {0 1}
 test string-6.57.$noComp {string is integer, false} {
     list [run {string is integer -fail var "    "}] $var
@@ -852,16 +834,11 @@
     set x 0x10000000000000000
     run {string is integer [expr {$x}]}
 } 1
-<<<<<<< HEAD
 test string-6.95.$noComp {string is wideinteger, true} {
     run {string is wideinteger +1234567890}
-=======
-test string-6.96 {string is wideinteger, true on type} {
-    string is wideinteger [expr {wide(50.0)}]
->>>>>>> 8d49123e
 } 1
 test string-6.96.$noComp {string is wideinteger, true on type} {
-    run {string is wideinteger [expr wide(50.0)]}
+    run {string is wideinteger [expr {wide(50.0)}]}
 } 1
 test string-6.97.$noComp {string is wideinteger, true} {
     run {string is wideinteger [list -10]}
@@ -881,13 +858,8 @@
 test string-6.102.$noComp {string is wideinteger, false on overflow} {
     list [run {string is wideinteger -fail var +9223372036854775808}] $var
 } {0 -1}
-<<<<<<< HEAD
 test string-6.103.$noComp {string is wideinteger, false} {
-    list [run {string is wideinteger -fail var [expr double(1)]}] $var
-=======
-test string-6.103 {string is wideinteger, false} {
-    list [string is wideinteger -fail var [expr {double(1)}]] $var
->>>>>>> 8d49123e
+    list [run {string is wideinteger -fail var [expr {double(1)}]}] $var
 } {0 1}
 test string-6.104.$noComp {string is wideinteger, false} {
     list [run {string is wideinteger -fail var "    "}] $var
@@ -921,13 +893,8 @@
 test string-6.110.$noComp {string is entier, true} {
     run {string is entier +1234567890}
 } 1
-<<<<<<< HEAD
 test string-6.111.$noComp {string is entier, true on type} {
-    run {string is entier [expr wide(50.0)]}
-=======
-test string-6.111 {string is entier, true on type} {
-    string is entier [expr {wide(50.0)}]
->>>>>>> 8d49123e
+    run {string is entier [expr {wide(50.0)}]}
 } 1
 test string-6.112.$noComp {string is entier, true} {
     run {string is entier [list -10]}
@@ -947,13 +914,8 @@
 test string-6.117.$noComp {string is entier, false} {
     list [run {string is entier -fail var 123123123123123123123123123123123123123123123123123123123123123123123123123123123123abc}] $var
 } {0 84}
-<<<<<<< HEAD
 test string-6.118.$noComp {string is entier, false} {
-    list [run {string is entier -fail var [expr double(1)]}] $var
-=======
-test string-6.118 {string is entier, false} {
-    list [string is entier -fail var [expr {double(1)}]] $var
->>>>>>> 8d49123e
+    list [run {string is entier -fail var [expr {double(1)}]}] $var
 } {0 1}
 test string-6.119.$noComp {string is entier, false} {
     list [run {string is entier -fail var "    "}] $var
