# Commands covered:  string
#
# This file contains a collection of tests for one or more of the Tcl
# built-in commands.  Sourcing this file into Tcl runs the tests and
# generates output for errors.  No output means no errors were found.
#
# Copyright (c) 1991-1993 The Regents of the University of California.
# Copyright (c) 1994 Sun Microsystems, Inc.
# Copyright (c) 1998-1999 by Scriptics Corporation.
# Copyright (c) 2001 by Kevin B. Kenny.  All rights reserved.
#
# See the file "license.terms" for information on usage and redistribution
# of this file, and for a DISCLAIMER OF ALL WARRANTIES.

if {[lsearch [namespace children] ::tcltest] == -1} {
    package require tcltest
    namespace import -force ::tcltest::*
}

::tcltest::loadTestedCommands
catch [list package require -exact Tcltest [info patchlevel]]

# Helper commands to test various optimizations, code paths, and special cases.
proc makeByteArray {s} {binary format a* $s}
proc makeUnicode {s} {lindex [regexp -inline .* $s] 0}
proc makeList {args} {return $args}
proc makeShared {s} {uplevel 1 [list lappend copy $s]; return $s}

# Some tests require the testobj command

testConstraint testobj [expr {[info commands testobj] ne {}}]
testConstraint testindexobj [expr {[info commands testindexobj] ne {}}]
testConstraint testevalex [expr {[info commands testevalex] ne {}}]
<<<<<<< HEAD
testConstraint fullutf [expr {[string length \U010000] == 1}]
=======
testConstraint tip389 [expr {[string length \U010000] == 2}]
testConstraint testbytestring   [llength [info commands testbytestring]]
>>>>>>> 1faed93c

# Used for constraining memory leak tests
testConstraint memory [llength [info commands memory]]
if {[testConstraint memory]} {
    proc getbytes {} {
        set lines [split [memory info] \n]
        return [lindex $lines 3 3]
    }
    proc leaktest {script {iterations 3}} {
        set end [getbytes]
        for {set i 0} {$i < $iterations} {incr i} {
            uplevel 1 $script
            set tmp $end
            set end [getbytes]
        }
        return [expr {$end - $tmp}]
    }
}

proc representationpoke s {
    set r [::tcl::unsupported::representation $s]
    list [lindex $r 3] [string match {*, string representation "*"} $r]
}

foreach noComp {0 1} {

if {$noComp} {
    if {[info commands testevalex] eq {}} {
	test string-0.1.$noComp "show testevalex availability" {testevalex} {list} {}
	continue
    }
    interp alias {} run {} testevalex
    set constraints testevalex
} else {
    interp alias {} run {} try
    set constraints {}
}


test string-1.1.$noComp {error conditions} {
    list [catch {run {string gorp a b}} msg] $msg
} {1 {unknown or ambiguous subcommand "gorp": must be bytelength, cat, compare, equal, first, index, insert, is, last, length, map, match, range, repeat, replace, reverse, tolower, totitle, toupper, trim, trimleft, trimright, wordend, or wordstart}}
test string-1.2.$noComp {error conditions} {
    list [catch {run {string}} msg] $msg
} {1 {wrong # args: should be "string subcommand ?arg ...?"}}
test stringComp-1.3.$noComp {error condition - undefined method during compile} {
    # We don't want this to complain about 'never' because it may never
    # be called, or string may get redefined.  This must compile OK.
    proc foo {str i} {
        if {"yes" == "no"} { string never called but complains here }
        string index $str $i
    }
    foo abc 0
} a

test string-2.1.$noComp {string compare, too few args} {
    list [catch {run {string compare a}} msg] $msg
} {1 {wrong # args: should be "string compare ?-nocase? ?-length int? string1 string2"}}
test string-2.2.$noComp {string compare, bad args} {
    list [catch {run {string compare a b c}} msg] $msg
} {1 {bad option "a": must be -nocase or -length}}
test string-2.3.$noComp {string compare, bad args} {
    list [catch {run {string compare -length -nocase str1 str2}} msg] $msg
} {1 {expected integer but got "-nocase"}}
test string-2.4.$noComp {string compare, too many args} {
    list [catch {run {string compare -length 10 -nocase str1 str2 str3}} msg] $msg
} {1 {wrong # args: should be "string compare ?-nocase? ?-length int? string1 string2"}}
test string-2.5.$noComp {string compare with length unspecified} {
    list [catch {run {string compare -length 10 10}} msg] $msg
} {1 {wrong # args: should be "string compare ?-nocase? ?-length int? string1 string2"}}
test string-2.6.$noComp {string compare} {
    run {string compare abcde abdef}
} -1
test string-2.7.$noComp {string compare, shortest method name} {
    run {string co abcde ABCDE}
} 1
test string-2.8.$noComp {string compare} {
    run {string compare abcde abcde}
} 0
test string-2.9.$noComp {string compare with length} {
    run {string compare -length 2 abcde abxyz}
} 0
test string-2.10.$noComp {string compare with special index} {
    list [catch {run {string compare -length end-3 abcde abxyz}} msg] $msg
} {1 {expected integer but got "end-3"}}
test string-2.11.$noComp {string compare, unicode} {
    run {string compare ab\u7266 ab\u7267}
} -1
test string-2.11.1.$noComp {string compare, unicode} {
    run {string compare \334 \xDC}
} 0
test string-2.11.2.$noComp {string compare, unicode} {
    run {string compare \334 \xFC}
} -1
test string-2.11.3.$noComp {string compare, unicode} {
    run {string compare \334\334\334\374\374 \334\334\334\334\334}
} 1
test string-2.12.$noComp {string compare, high bit} {
    # This test will fail if the underlying comparaison
    # is using signed chars instead of unsigned chars.
    # (like SunOS's default memcmp thus the compat/memcmp.c)
    run {string compare "\x80" "@"}
    # Nb this tests works also in utf8 space because \x80 is
    # translated into a 2 or more bytelength but whose first byte has
    # the high bit set.
} 1
test string-2.13.$noComp {string compare -nocase} {
    run {string compare -nocase abcde abdef}
} -1
test string-2.13.1.$noComp {string compare -nocase} {
    run {string compare -nocase abcde Abdef}
} -1
test string-2.14.$noComp {string compare -nocase} {
    run {string compare -nocase abcde ABCDE}
} 0
test string-2.15.$noComp {string compare -nocase} {
    run {string compare -nocase abcde abcde}
} 0
test string-2.15.1.$noComp {string compare -nocase} {
    run {string compare -nocase \334 \xDC}
} 0
test string-2.15.2.$noComp {string compare -nocase} {
    run {string compare -nocase \334\334\334\374\xFC \334\334\334\334\334}
} 0
test string-2.16.$noComp {string compare -nocase with length} {
    run {string compare -length 2 -nocase abcde Abxyz}
} 0
test string-2.17.$noComp {string compare -nocase with length} {
    run {string compare -nocase -length 3 abcde Abxyz}
} -1
test string-2.18.$noComp {string compare -nocase with length <= 0} {
    run {string compare -nocase -length -1 abcde AbCdEf}
} -1
test string-2.19.$noComp {string compare -nocase with excessive length} {
    run {string compare -nocase -length 50 AbCdEf abcde}
} 1
test string-2.20.$noComp {string compare -len unicode} {
    # These are strings that are 6 BYTELENGTH long, but the length
    # shouldn't make a different because there are actually 3 CHARS long
    run {string compare -len 5 \334\334\334 \334\334\374}
} -1
test string-2.21.$noComp {string compare -nocase with special index} {
    list [catch {run {string compare -nocase -length end-3 Abcde abxyz}} msg] $msg
} {1 {expected integer but got "end-3"}}
test string-2.22.$noComp {string compare, null strings} {
    run {string compare "" ""}
} 0
test string-2.23.$noComp {string compare, null strings} {
    run {string compare "" foo}
} -1
test string-2.24.$noComp {string compare, null strings} {
    run {string compare foo ""}
} 1
test string-2.25.$noComp {string compare -nocase, null strings} {
    run {string compare -nocase "" ""}
} 0
test string-2.26.$noComp {string compare -nocase, null strings} {
    run {string compare -nocase "" foo}
} -1
test string-2.27.$noComp {string compare -nocase, null strings} {
    run {string compare -nocase foo ""}
} 1
test string-2.28.$noComp {string compare with length, unequal strings} {
    run {string compare -length 2 abc abde}
} 0
test string-2.29.$noComp {string compare with length, unequal strings} {
    run {string compare -length 2 ab abde}
} 0
test string-2.30.$noComp {string compare with NUL character vs. other ASCII} {
    # Be careful here, since UTF-8 rep comparison with memcmp() of
    # these puts chars in the wrong order
    run {string compare \x00 \x01}
} -1
test string-2.31.$noComp {string compare, high bit} {
    run {string compare "a\x80" "a@"}
} 1
test string-2.32.$noComp {string compare, high bit} {
    run {string compare "a\x00" "a\x01"}
} -1
test string-2.33.$noComp {string compare, high bit} {
    run {string compare "\x00\x00" "\x00\x01"}
} -1
test string-2.34.$noComp {string compare, binary equal} {
    run {string compare [binary format a100 0] [binary format a100 0]}
} 0
test string-2.35.$noComp {string compare, binary neq} {
    run {string compare [binary format a100a 0 1] [binary format a100a 0 0]}
} 1
test string-2.36.$noComp {string compare, binary neq unequal length} {
    run {string compare [binary format a20a 0 1] [binary format a100a 0 0]}
} 1

# only need a few tests on equal, since it uses the same code as
# string compare, but just modifies the return output
test string-3.1.$noComp {string equal} {
    run {string equal abcde abdef}
} 0
test string-3.2.$noComp {string equal} {
    run {string e abcde ABCDE}
} 0
test string-3.3.$noComp {string equal} {
    run {string equal abcde abcde}
} 1
test string-3.4.$noComp {string equal -nocase} {
    run {string equal -nocase \334\334\334\334\374\374\374\374 \334\334\334\334\334\334\334\334}
} 1
test string-3.5.$noComp {string equal -nocase} {
    run {string equal -nocase abcde abdef}
} 0
test string-3.6.$noComp {string equal -nocase} {
    run {string eq -nocase abcde ABCDE}
} 1
test string-3.7.$noComp {string equal -nocase} {
    run {string equal -nocase abcde abcde}
} 1
test string-3.8.$noComp {string equal with length, unequal strings} {
    run {string equal -length 2 abc abde}
} 1
test string-3.9.$noComp {string equal, too few args} {
    list [catch {run {string equal a}} msg] $msg
} {1 {wrong # args: should be "string equal ?-nocase? ?-length int? string1 string2"}}
test string-3.10.$noComp {string equal, bad args} {
    list [catch {run {string equal a b c}} msg] $msg
} {1 {bad option "a": must be -nocase or -length}}
test string-3.11.$noComp {string equal, bad args} {
    list [catch {run {string equal -length -nocase str1 str2}} msg] $msg
} {1 {expected integer but got "-nocase"}}
test string-3.12.$noComp {string equal, too many args} {
    list [catch {run {string equal -length 10 -nocase str1 str2 str3}} msg] $msg
} {1 {wrong # args: should be "string equal ?-nocase? ?-length int? string1 string2"}}
test string-3.13.$noComp {string equal with length unspecified} {
    list [catch {run {string equal -length 10 10}} msg] $msg
} {1 {wrong # args: should be "string equal ?-nocase? ?-length int? string1 string2"}}
test string-3.14.$noComp {string equal with length} {
    run {string equal -length 2 abcde abxyz}
} 1
test string-3.15.$noComp {string equal with special index} {
    list [catch {run {string equal -length end-3 abcde abxyz}} msg] $msg
} {1 {expected integer but got "end-3"}}

test string-3.16.$noComp {string equal, unicode} {
    run {string equal ab\u7266 ab\u7267}
} 0
test string-3.17.$noComp {string equal, unicode} {
    run {string equal \334 \xDC}
} 1
test string-3.18.$noComp {string equal, unicode} {
    run {string equal \334 \xFC}
} 0
test string-3.19.$noComp {string equal, unicode} {
    run {string equal \334\334\334\374\374 \334\334\334\334\334}
} 0
test string-3.20.$noComp {string equal, high bit} {
    # This test will fail if the underlying comparaison
    # is using signed chars instead of unsigned chars.
    # (like SunOS's default memcmp thus the compat/memcmp.c)
    run {string equal "\x80" "@"}
    # Nb this tests works also in utf8 space because \x80 is
    # translated into a 2 or more bytelength but whose first byte has
    # the high bit set.
} 0
test string-3.21.$noComp {string equal -nocase} {
    run {string equal -nocase abcde Abdef}
} 0
test string-3.22.$noComp {string equal, -nocase unicode} {
    run {string equal -nocase \334 \xDC}
} 1
test string-3.23.$noComp {string equal, -nocase unicode} {
    run {string equal -nocase \334\334\334\374\xFC \334\334\334\334\334}
} 1
test string-3.24.$noComp {string equal -nocase with length} {
    run {string equal -length 2 -nocase abcde Abxyz}
} 1
test string-3.25.$noComp {string equal -nocase with length} {
    run {string equal -nocase -length 3 abcde Abxyz}
} 0
test string-3.26.$noComp {string equal -nocase with length <= 0} {
    run {string equal -nocase -length -1 abcde AbCdEf}
} 0
test string-3.27.$noComp {string equal -nocase with excessive length} {
    run {string equal -nocase -length 50 AbCdEf abcde}
} 0
test string-3.28.$noComp {string equal -len unicode} {
    # These are strings that are 6 BYTELENGTH long, but the length
    # shouldn't make a different because there are actually 3 CHARS long
    run {string equal -len 5 \334\334\334 \334\334\374}
} 0
test string-3.29.$noComp {string equal -nocase with special index} {
    list [catch {run {string equal -nocase -length end-3 Abcde abxyz}} msg] $msg
} {1 {expected integer but got "end-3"}}
test string-3.30.$noComp {string equal, null strings} {
    run {string equal "" ""}
} 1
test string-3.31.$noComp {string equal, null strings} {
    run {string equal "" foo}
} 0
test string-3.32.$noComp {string equal, null strings} {
    run {string equal foo ""}
} 0
test string-3.33.$noComp {string equal -nocase, null strings} {
    run {string equal -nocase "" ""}
} 1
test string-3.34.$noComp {string equal -nocase, null strings} {
    run {string equal -nocase "" foo}
} 0
test string-3.35.$noComp {string equal -nocase, null strings} {
    run {string equal -nocase foo ""}
} 0
test string-3.36.$noComp {string equal with NUL character vs. other ASCII} {
    # Be careful here, since UTF-8 rep comparison with memcmp() of
    # these puts chars in the wrong order
    run {string equal \x00 \x01}
} 0
test string-3.37.$noComp {string equal, high bit} {
    run {string equal "a\x80" "a@"}
} 0
test string-3.38.$noComp {string equal, high bit} {
    run {string equal "a\x00" "a\x01"}
} 0
test string-3.39.$noComp {string equal, high bit} {
    run {string equal "a\x00\x00" "a\x00\x01"}
} 0
test string-3.40.$noComp {string equal, binary equal} {
    run {string equal [binary format a100 0] [binary format a100 0]}
} 1
test string-3.41.$noComp {string equal, binary neq} {
    run {string equal [binary format a100a 0 1] [binary format a100a 0 0]}
} 0
test string-3.42.$noComp {string equal, binary neq inequal length} {
    run {string equal [binary format a20a 0 1] [binary format a100a 0 0]}
} 0


test string-4.1.$noComp {string first, too few args} {
    list [catch {run {string first a}} msg] $msg
} {1 {wrong # args: should be "string first needleString haystackString ?startIndex?"}}
test string-4.2.$noComp {string first, bad args} {
    list [catch {run {string first a b c}} msg] $msg
} {1 {bad index "c": must be integer?[+-]integer? or end?[+-]integer?}}
test string-4.3.$noComp {string first, too many args} {
    list [catch {run {string first a b 5 d}} msg] $msg
} {1 {wrong # args: should be "string first needleString haystackString ?startIndex?"}}
test string-4.4.$noComp {string first} {
    run {string first bq abcdefgbcefgbqrs}
} 12
test string-4.5.$noComp {string first} {
    run {string fir bcd abcdefgbcefgbqrs}
} 1
test string-4.6.$noComp {string first} {
    run {string f b abcdefgbcefgbqrs}
} 1
test string-4.7.$noComp {string first} {
    run {string first xxx x123xx345xxx789xxx012}
} 9
test string-4.8.$noComp {string first} {
    run {string first "" x123xx345xxx789xxx012}
} -1
test string-4.9.$noComp {string first, unicode} {
    run {string first x abc\u7266x}
} 4
test string-4.10.$noComp {string first, unicode} {
    run {string first \u7266 abc\u7266x}
} 3
test string-4.11.$noComp {string first, start index} {
    run {string first \u7266 abc\u7266x 3}
} 3
test string-4.12.$noComp {string first, start index} -body {
    run {string first \u7266 abc\u7266x 4}
} -result -1
test string-4.13.$noComp {string first, start index} -body {
    run {string first \u7266 abc\u7266x end-2}
} -result 3
test string-4.14.$noComp {string first, negative start index} -body {
    run {string first b abc -1}
} -result 1
test string-4.15.$noComp {string first, ability to two-byte encoded utf-8 chars} -body {
    # Test for a bug in Tcl 8.3 where test for all-single-byte-encoded
    # strings was incorrect, leading to an index returned by [string first]
    # which pointed past the end of the string.
    set uchar \u057E    ;# character with two-byte encoding in utf-8
    run {string first % %#$uchar$uchar#$uchar$uchar#% 3}
} -result 8
test string-4.16.$noComp {string first, normal string vs pure unicode string} -body {
    set s hello
    regexp ll $s m
    # Representation checks are canaries
    run {list [representationpoke $s] [representationpoke $m] \
	[string first $m $s]}
} -result {{string 1} {string 0} 2}
test string-4.17.$noComp {string first, corner case} -body {
    run {string first a aaa 4294967295}
} -result {-1}
test string-4.18.$noComp {string first, corner case} -body {
    run {string first a aaa -1}
} -result {0}
test string-4.19.$noComp {string first, corner case} -body {
    run {string first a aaa end-5}
} -result {0}
test string-4.20.$noComp {string last, corner case} -body {
    run {string last a aaa 4294967295}
} -result {2}
test string-4.21.$noComp {string last, corner case} -body {
    run {string last a aaa -1}
} -result {-1}
test string-4.22.$noComp {string last, corner case} {
    run {string last a aaa end-5}
} {-1}

test string-5.1.$noComp {string index} {
    list [catch {run {string index}} msg] $msg
} {1 {wrong # args: should be "string index string charIndex"}}
test string-5.2.$noComp {string index} {
    list [catch {run {string index a b c}} msg] $msg
} {1 {wrong # args: should be "string index string charIndex"}}
test string-5.3.$noComp {string index} {
    run {string index abcde 0}
} a
test string-5.4.$noComp {string index} {
    run {string ind abcde 4}
} e
test string-5.5.$noComp {string index} {
    run {string index abcde 5}
} {}
test string-5.6.$noComp {string index} {
    list [catch {run {string index abcde -10}} msg] $msg
} {0 {}}
test string-5.7.$noComp {string index} {
    list [catch {run {string index a xyz}} msg] $msg
} {1 {bad index "xyz": must be integer?[+-]integer? or end?[+-]integer?}}
test string-5.8.$noComp {string index} {
    run {string index abc end}
} c
test string-5.9.$noComp {string index} {
    run {string index abc end-1}
} b
test string-5.10.$noComp {string index, unicode} {
    run {string index abc\u7266d 4}
} d
test string-5.11.$noComp {string index, unicode} {
    run {string index abc\u7266d 3}
} \u7266
test string-5.12.$noComp {string index, unicode over char length, under byte length} -body {
    run {string index \334\374\334\374 6}
} -result {}
test string-5.13.$noComp {string index, bytearray object} {
    run {string index [binary format a5 fuz] 0}
} f
test string-5.14.$noComp {string index, bytearray object} {
    run {string index [binary format I* {0x50515253 0x52}] 3}
} S
test string-5.15.$noComp {string index, bytearray object} {
    set b [binary format I* {0x50515253 0x52}]
    set i1 [run {string index $b end-6}]
    set i2 [run {string index $b 1}]
    run {string compare $i1 $i2}
} 0
test string-5.16.$noComp {string index, bytearray object with string obj shimmering} {
    set str "0123456789\x00 abcdedfghi"
    binary scan $str H* dump
    run {string compare [run {string index $str 10}] \x00}
} 0
test string-5.17.$noComp {string index, bad integer} -body {
    list [catch {run {string index "abc" 0o8}} msg] $msg
} -match glob -result {1 {*}}
test string-5.18.$noComp {string index, bad integer} -body {
    list [catch {run {string index "abc" end-0o0289}} msg] $msg
} -match glob -result {1 {*}}
test string-5.19.$noComp {string index, bytearray object out of bounds} -body {
    run {string index [binary format I* {0x50515253 0x52}] -1}
} -result {}
test string-5.20.$noComp {string index, bytearray object out of bounds} -body {
    run {string index [binary format I* {0x50515253 0x52}] 20}
} -result {}
test string-5.21.$noComp {string index, surrogates, bug [11ae2be95dac9417]} -constraints fullutf -body {
    run {list [string index a\U100000b 1] [string index a\U100000b 2] [string index a\U100000b 3]}
} -result [list \U100000 b {}]


proc largest_int {} {
    # This will give us what the largest valid int on this machine is,
    # so we can test for overflow properly below on >32 bit systems
    set int 1
    set exp 7; # assume we get at least 8 bits
    while {wide($int) > 0} { set int [expr {wide(1) << [incr exp]}] }
    return [expr {$int-1}]
}

test string-6.1.$noComp {string is, too few args} {
    list [catch {run {string is}} msg] $msg
} {1 {wrong # args: should be "string is class ?-strict? ?-failindex var? str"}}
test string-6.2.$noComp {string is, too few args} {
    list [catch {run {string is alpha}} msg] $msg
} {1 {wrong # args: should be "string is class ?-strict? ?-failindex var? str"}}
test string-6.3.$noComp {string is, bad args} {
    list [catch {run {string is alpha -failin str}} msg] $msg
} {1 {wrong # args: should be "string is alpha ?-strict? ?-failindex var? str"}}
test string-6.4.$noComp {string is, too many args} {
    list [catch {run {string is alpha -failin var -strict str more}} msg] $msg
} {1 {wrong # args: should be "string is class ?-strict? ?-failindex var? str"}}
test string-6.5.$noComp {string is, class check} {
    list [catch {run {string is bogus str}} msg] $msg
} {1 {bad class "bogus": must be alnum, alpha, ascii, control, boolean, dict, digit, double, entier, false, graph, integer, list, lower, print, punct, space, true, upper, wideinteger, wordchar, or xdigit}}
test string-6.6.$noComp {string is, ambiguous class} {
    list [catch {run {string is al str}} msg] $msg
} {1 {ambiguous class "al": must be alnum, alpha, ascii, control, boolean, dict, digit, double, entier, false, graph, integer, list, lower, print, punct, space, true, upper, wideinteger, wordchar, or xdigit}}
test string-6.7.$noComp {string is alpha, all ok} {
    run {string is alpha -strict -failindex var abc}
} 1
test string-6.8.$noComp {string is, error in var} {
    list [run {string is alpha -failindex var abc5def}] $var
} {0 3}
test string-6.9.$noComp {string is, var shouldn't get set} {
    catch {unset var}
    list [catch {run {string is alpha -failindex var abc; set var}} msg] $msg
} {1 {can't read "var": no such variable}}
test string-6.10.$noComp {string is, ok on empty} {
    run {string is alpha {}}
} 1
test string-6.11.$noComp {string is, -strict check against empty} {
    run {string is alpha -strict {}}
} 0
test string-6.12.$noComp {string is alnum, true} {
    run {string is alnum abc123}
} 1
test string-6.13.$noComp {string is alnum, false} {
    list [run {string is alnum -failindex var abc1.23}] $var
} {0 4}
test string-6.14.$noComp {string is alnum, unicode} "run {string is alnum abc\xFC}" 1
test string-6.15.$noComp {string is alpha, true} {
    run {string is alpha abc}
} 1
test string-6.16.$noComp {string is alpha, false} {
    list [run {string is alpha -fail var a1bcde}] $var
} {0 1}
test string-6.17.$noComp {string is alpha, unicode} {
    run {string is alpha abc\374}
} 1
test string-6.18.$noComp {string is ascii, true} {
    run {string is ascii abc\x7Fend\x00}
} 1
test string-6.19.$noComp {string is ascii, false} {
    list [run {string is ascii -fail var abc\x00def\x80more}] $var
} {0 7}
test string-6.20.$noComp {string is boolean, true} {
    run {string is boolean true}
} 1
test string-6.21.$noComp {string is boolean, true} {
    run {string is boolean f}
} 1
test string-6.22.$noComp {string is boolean, true based on type} {
    run {string is bool [run {string compare a a}]}
} 1
test string-6.23.$noComp {string is boolean, false} {
    list [run {string is bool -fail var yada}] $var
} {0 0}
test string-6.24.$noComp {string is digit, true} {
    run {string is digit 0123456789}
} 1
test string-6.25.$noComp {string is digit, false} {
    list [run {string is digit -fail var 0123\xDC567}] $var
} {0 4}
test string-6.26.$noComp {string is digit, false} {
    list [run {string is digit -fail var +123567}] $var
} {0 0}
test string-6.27.$noComp {string is double, true} {
    run {string is double 1}
} 1
test string-6.28.$noComp {string is double, true} {
    run {string is double [expr double(1)]}
} 1
test string-6.29.$noComp {string is double, true} {
    run {string is double 1.0}
} 1
test string-6.30.$noComp {string is double, true} {
    run {string is double [run {string compare a a}]}
} 1
test string-6.31.$noComp {string is double, true} {
    run {string is double "   +1.0e-1  "}
} 1
test string-6.32.$noComp {string is double, true} {
    run {string is double "\n1.0\v"}
} 1
test string-6.33.$noComp {string is double, false} {
    list [run {string is double -fail var 1abc}] $var
} {0 1}
test string-6.34.$noComp {string is double, false} {
    list [run {string is double -fail var abc}] $var
} {0 0}
test string-6.35.$noComp {string is double, false} {
    list [run {string is double -fail var "   1.0e4e4  "}] $var
} {0 8}
test string-6.36.$noComp {string is double, false} {
    list [run {string is double -fail var "\n"}] $var
} {0 0}
test string-6.37.$noComp {string is double, false on int overflow} -setup {
    set var priorValue
} -body {
    # Make it the largest int recognizable, with one more digit for overflow
    # Since bignums arrived in Tcl 8.5, the sense of this test changed.
    # Now integer values that exceed native limits become bignums, and
    # bignums can convert to doubles without error.
    list [run {string is double -fail var [largest_int]0}] $var
} -result {1 priorValue}
# string-6.38 removed, underflow on input is no longer an error.
test string-6.39.$noComp {string is double, false} {
    # This test is non-portable because IRIX thinks
    # that .e1 is a valid double - this is really a bug
    # on IRIX as .e1 should NOT be a valid double
    #
    # Portable now. Tcl 8.5 does its own double parsing.

    list [run {string is double -fail var .e1}] $var
} {0 0}
test string-6.40.$noComp {string is false, true} {
    run {string is false false}
} 1
test string-6.41.$noComp {string is false, true} {
    run {string is false FaLsE}
} 1
test string-6.42.$noComp {string is false, true} {
    run {string is false N}
} 1
test string-6.43.$noComp {string is false, true} {
    run {string is false 0}
} 1
test string-6.44.$noComp {string is false, true} {
    run {string is false off}
} 1
test string-6.45.$noComp {string is false, false} {
    list [run {string is false -fail var abc}] $var
} {0 0}
test string-6.46.$noComp {string is false, false} {
    catch {unset var}
    list [run {string is false -fail var Y}] $var
} {0 0}
test string-6.47.$noComp {string is false, false} {
    catch {unset var}
    list [run {string is false -fail var offensive}] $var
} {0 0}
test string-6.48.$noComp {string is integer, true} {
    run {string is integer +1234567890}
} 1
test string-6.49.$noComp {string is integer, true on type} {
    run {string is integer [expr int(50.0)]}
} 1
test string-6.50.$noComp {string is integer, true} {
    run {string is integer [list -10]}
} 1
test string-6.51.$noComp {string is integer, true as hex} {
    run {string is integer 0xabcdef}
} 1
test string-6.52.$noComp {string is integer, true as octal} {
    run {string is integer 012345}
} 1
test string-6.53.$noComp {string is integer, true with whitespace} {
    run {string is integer "  \n1234\v"}
} 1
test string-6.54.$noComp {string is integer, false} {
    list [run {string is integer -fail var 123abc}] $var
} {0 3}
test string-6.55.$noComp {string is integer, no overflow possible} {
    run {string is integer +[largest_int]0}
} 1
test string-6.56.$noComp {string is integer, false} {
    list [run {string is integer -fail var [expr double(1)]}] $var
} {0 1}
test string-6.57.$noComp {string is integer, false} {
    list [run {string is integer -fail var "    "}] $var
} {0 0}
test string-6.58.$noComp {string is integer, false on bad octal} {
    list [run {string is integer -fail var 0o36963}] $var
} {0 4}
test string-6.58.1.$noComp {string is integer, false on bad octal} {
    list [run {string is integer -fail var 0o36963}] $var
} {0 4}
test string-6.59.$noComp {string is integer, false on bad hex} {
    list [run {string is integer -fail var 0X345XYZ}] $var
} {0 5}
test string-6.60.$noComp {string is lower, true} {
    run {string is lower abc}
} 1
test string-6.61.$noComp {string is lower, unicode true} {
    run {string is lower abc\xFCue}
} 1
test string-6.62.$noComp {string is lower, false} {
    list [run {string is lower -fail var aBc}] $var
} {0 1}
test string-6.63.$noComp {string is lower, false} {
    list [run {string is lower -fail var abc1}] $var
} {0 3}
test string-6.64.$noComp {string is lower, unicode false} {
    list [run {string is lower -fail var ab\xDCUE}] $var
} {0 2}
test string-6.65.$noComp {string is space, true} {
    run {string is space " \t\n\v\f"}
} 1
test string-6.66.$noComp {string is space, false} {
    list [run {string is space -fail var " \t\n\v1\f"}] $var
} {0 4}
test string-6.67.$noComp {string is true, true} {
    run {string is true true}
} 1
test string-6.68.$noComp {string is true, true} {
    run {string is true TrU}
} 1
test string-6.69.$noComp {string is true, true} {
    run {string is true ye}
} 1
test string-6.70.$noComp {string is true, true} {
    run {string is true 1}
} 1
test string-6.71.$noComp {string is true, true} {
    run {string is true on}
} 1
test string-6.72.$noComp {string is true, false} {
    list [run {string is true -fail var onto}] $var
} {0 0}
test string-6.73.$noComp {string is true, false} {
    catch {unset var}
    list [run {string is true -fail var 25}] $var
} {0 0}
test string-6.74.$noComp {string is true, false} {
    catch {unset var}
    list [run {string is true -fail var no}] $var
} {0 0}
test string-6.75.$noComp {string is upper, true} {
    run {string is upper ABC}
} 1
test string-6.76.$noComp {string is upper, unicode true} {
    run {string is upper ABC\xDCUE}
} 1
test string-6.77.$noComp {string is upper, false} {
    list [run {string is upper -fail var AbC}] $var
} {0 1}
test string-6.78.$noComp {string is upper, false} {
    list [run {string is upper -fail var AB2C}] $var
} {0 2}
test string-6.79.$noComp {string is upper, unicode false} {
    list [run {string is upper -fail var ABC\xFCue}] $var
} {0 3}
test string-6.80.$noComp {string is wordchar, true} {
    run {string is wordchar abc_123}
} 1
test string-6.81.$noComp {string is wordchar, unicode true} {
    run {string is wordchar abc\xFCab\xDCAB\u5001}
} 1
test string-6.82.$noComp {string is wordchar, false} {
    list [run {string is wordchar -fail var abcd.ef}] $var
} {0 4}
test string-6.83.$noComp {string is wordchar, unicode false} {
    list [run {string is wordchar -fail var abc\x80def}] $var
} {0 3}
test string-6.84.$noComp {string is control} {
    ## Control chars are in the ranges
    ## 00..1F && 7F..9F
    list [run {string is control -fail var \x00\x01\x10\x1F\x7F\x80\x9F\x60}] $var
} {0 7}
test string-6.85.$noComp {string is control} {
    run {string is control \u0100}
} 0
test string-6.86.$noComp {string is graph} {
    ## graph is any print char, except space
    list [run {string is gra -fail var "0123abc!@#\$\u0100\UE0100\UE01EF "}] $var
} {0 14}
test string-6.87.$noComp {string is print} {
    ## basically any printable char
    list [run {string is print -fail var "0123abc!@#\$\u0100 \UE0100\UE01EF\x10"}] $var
} {0 15}
test string-6.88.$noComp {string is punct} {
    ## any graph char that isn't alnum
    list [run {string is punct -fail var "_!@#\xBEq0"}] $var
} {0 4}
test string-6.89.$noComp {string is xdigit} {
    list [run {string is xdigit -fail var 0123456789\x61bcdefABCDEFg}] $var
} {0 22}

test string-6.90.$noComp {string is integer, bad integers} {
    # SF bug #634856
    set result ""
    set numbers [list 1 +1 ++1 +-1 -+1 -1 --1 "- +1"]
    foreach num $numbers {
	lappend result [run {string is int -strict $num}]
    }
    return $result
} {1 1 0 0 0 1 0 0}
test string-6.91.$noComp {string is double, bad doubles} {
    set result ""
    set numbers [list 1.0 +1.0 ++1.0 +-1.0 -+1.0 -1.0 --1.0 "- +1.0"]
    foreach num $numbers {
	lappend result [run {string is double -strict $num}]
    }
    return $result
} {1 1 0 0 0 1 0 0}
test string-6.92.$noComp {string is integer, no 64-bit overflow} {
    # Bug 718878
    set x 0x10000000000000000
    run {string is integer $x}
} 1
test string-6.93.$noComp {string is integer, no 64-bit overflow} {
    # Bug 718878
    set x 0x10000000000000000
    append x ""
    run {string is integer $x}
} 1
test string-6.94.$noComp {string is integer, no 64-bit overflow} {
    # Bug 718878
    set x 0x10000000000000000
    run {string is integer [expr {$x}]}
} 1
test string-6.95.$noComp {string is wideinteger, true} {
    run {string is wideinteger +1234567890}
} 1
test string-6.96.$noComp {string is wideinteger, true on type} {
    run {string is wideinteger [expr wide(50.0)]}
} 1
test string-6.97.$noComp {string is wideinteger, true} {
    run {string is wideinteger [list -10]}
} 1
test string-6.98.$noComp {string is wideinteger, true as hex} {
    run {string is wideinteger 0xabcdef}
} 1
test string-6.99.$noComp {string is wideinteger, true as octal} {
    run {string is wideinteger 0123456}
} 1
test string-6.100.$noComp {string is wideinteger, true with whitespace} {
    run {string is wideinteger "  \n1234\v"}
} 1
test string-6.101.$noComp {string is wideinteger, false} {
    list [run {string is wideinteger -fail var 123abc}] $var
} {0 3}
test string-6.102.$noComp {string is wideinteger, false on overflow} {
    list [run {string is wideinteger -fail var +[largest_int]0}] $var
} {0 -1}
test string-6.103.$noComp {string is wideinteger, false} {
    list [run {string is wideinteger -fail var [expr double(1)]}] $var
} {0 1}
test string-6.104.$noComp {string is wideinteger, false} {
    list [run {string is wideinteger -fail var "    "}] $var
} {0 0}
test string-6.105.$noComp {string is wideinteger, false on bad octal} {
    list [run {string is wideinteger -fail var 0o36963}] $var
} {0 4}
test string-6.105.1.$noComp {string is wideinteger, false on bad octal} {
    list [run {string is wideinteger -fail var 0o36963}] $var
} {0 4}
test string-6.106.$noComp {string is wideinteger, false on bad hex} {
    list [run {string is wideinteger -fail var 0X345XYZ}] $var
} {0 5}
test string-6.107.$noComp {string is integer, bad integers} {
    # SF bug #634856
    set result ""
    set numbers [list 1 +1 ++1 +-1 -+1 -1 --1 "- +1"]
    foreach num $numbers {
	lappend result [run {string is wideinteger -strict $num}]
    }
    return $result
} {1 1 0 0 0 1 0 0}
test string-6.108.$noComp {string is double, Bug 1382287} {
    set x 2turtledoves
    run {string is double $x}
    run {string is double $x}
} 0
test string-6.109.$noComp {string is double, Bug 1360532} {
    run {string is double 1\xA0}
} 0
test string-6.110.$noComp {string is entier, true} {
    run {string is entier +1234567890}
} 1
test string-6.111.$noComp {string is entier, true on type} {
    run {string is entier [expr wide(50.0)]}
} 1
test string-6.112.$noComp {string is entier, true} {
    run {string is entier [list -10]}
} 1
test string-6.113.$noComp {string is entier, true as hex} {
    run {string is entier 0xabcdef}
} 1
test string-6.114.$noComp {string is entier, true as octal} {
    run {string is entier 0123456}
} 1
test string-6.115.$noComp {string is entier, true with whitespace} {
    run {string is entier "  \n1234\v"}
} 1
test string-6.116.$noComp {string is entier, false} {
    list [run {string is entier -fail var 123abc}] $var
} {0 3}
test string-6.117.$noComp {string is entier, false} {
    list [run {string is entier -fail var 123123123123123123123123123123123123123123123123123123123123123123123123123123123123abc}] $var
} {0 84}
test string-6.118.$noComp {string is entier, false} {
    list [run {string is entier -fail var [expr double(1)]}] $var
} {0 1}
test string-6.119.$noComp {string is entier, false} {
    list [run {string is entier -fail var "    "}] $var
} {0 0}
test string-6.120.$noComp {string is entier, false on bad octal} {
    list [run {string is entier -fail var 0o36963}] $var
} {0 4}
test string-6.121.1.$noComp {string is entier, false on bad octal} {
    list [run {string is entier -fail var 0o36963}] $var
} {0 4}
test string-6.122.$noComp {string is entier, false on bad hex} {
    list [run {string is entier -fail var 0X345XYZ}] $var
} {0 5}
test string-6.123.$noComp {string is entier, bad integers} {
    # SF bug #634856
    set result ""
    set numbers [list 1 +1 ++1 +-1 -+1 -1 --1 "- +1"]
    foreach num $numbers {
	lappend result [run {string is entier -strict $num}]
    }
    return $result
} {1 1 0 0 0 1 0 0}
test string-6.124.$noComp {string is entier, true} {
    run {string is entier +1234567890123456789012345678901234567890}
} 1
test string-6.125.$noComp {string is entier, true} {
    run {string is entier [list -10000000000000000000000000000000000000000000000000000000000000000000000000000000000000]}
} 1
test string-6.126.$noComp {string is entier, true as hex} {
    run {string is entier 0xabcdefabcdefabcdefabcdefabcdefabcdefabcdefabcdefabcdefabcdefabcdefabcdefabcdefabcdef}
} 1
test string-6.127.$noComp {string is entier, true as octal} {
    run {string is entier 0123456112341234561234565623456123456123456123456123456123456123456123456123456123456}
} 1
test string-6.128.$noComp {string is entier, true with whitespace} {
    run {string is entier "  \n12340000000000000000000000000000000000000000000000000000000000000000000000000000000000000\v"}
} 1
test string-6.129.$noComp {string is entier, false on bad octal} {
    list [run {string is entier -fail var 0o1234561123412345612345656234561234561234561234561234561234561234561234561234561234536963}] $var
} {0 87}
test string-6.130.1.$noComp {string is entier, false on bad octal} {
    list [run {string is entier -fail var 0o1234561123412345612345656234561234561234561234561234561234561234561234561234561234536963}] $var
} {0 87}
test string-6.131.$noComp {string is entier, false on bad hex} {
    list [run {string is entier -fail var 0X12345611234123456123456562345612345612345612345612345612345612345612345612345612345345XYZ}] $var
} {0 88}

catch {rename largest_int {}}

test string-7.1.$noComp {string last, too few args} {
    list [catch {run {string last a}} msg] $msg
} {1 {wrong # args: should be "string last needleString haystackString ?lastIndex?"}}
test string-7.2.$noComp {string last, bad args} {
    list [catch {run {string last a b c}} msg] $msg
} {1 {bad index "c": must be integer?[+-]integer? or end?[+-]integer?}}
test string-7.3.$noComp {string last, too many args} {
    list [catch {run {string last a b c d}} msg] $msg
} {1 {wrong # args: should be "string last needleString haystackString ?lastIndex?"}}
test string-7.4.$noComp {string last} {
    run {string la xxx xxxx123xx345x678}
} 1
test string-7.5.$noComp {string last} {
    run {string last xx xxxx123xx345x678}
} 7
test string-7.6.$noComp {string last} {
    run {string las x xxxx123xx345x678}
} 12
test string-7.7.$noComp {string last, unicode} {
    run {string las x xxxx12\u7266xx345x678}
} 12
test string-7.8.$noComp {string last, unicode} {
    run {string las \u7266 xxxx12\u7266xx345x678}
} 6
test string-7.9.$noComp {string last, stop index} {
    run {string las \u7266 xxxx12\u7266xx345x678}
} 6
test string-7.10.$noComp {string last, unicode} {
    run {string las \u7266 xxxx12\u7266xx345x678}
} 6
test string-7.11.$noComp {string last, start index} {
    run {string last \u7266 abc\u7266x 3}
} 3
test string-7.12.$noComp {string last, start index} {
    run {string last \u7266 abc\u7266x 2}
} -1
test string-7.13.$noComp {string last, start index} {
    ## Constrain to last 'a' should work
    run {string last ba badbad end-1}
} 3
test string-7.14.$noComp {string last, start index} {
    ## Constrain to last 'b' should skip last 'ba'
    run {string last ba badbad end-2}
} 0
test string-7.15.$noComp {string last, start index} {
    run {string last \334a \334ad\334ad 0}
} -1
test string-7.16.$noComp {string last, start index} {
    run {string last \334a \334ad\334ad end-1}
} 3

test string-8.1.$noComp {string bytelength} {
    list [catch {run {string bytelength}} msg] $msg
} {1 {wrong # args: should be "string bytelength string"}}
test string-8.2.$noComp {string bytelength} {
    list [catch {run {string bytelength a b}} msg] $msg
} {1 {wrong # args: should be "string bytelength string"}}
test string-8.3.$noComp {string bytelength} {
    run {string bytelength "\xC7"}
} 2
test string-8.4.$noComp {string bytelength} {
    run {string b ""}
} 0

test string-9.1.$noComp {string length} {
    list [catch {run {string length}} msg] $msg
} {1 {wrong # args: should be "string length string"}}
test string-9.2.$noComp {string length} {
    list [catch {run {string length a b}} msg] $msg
} {1 {wrong # args: should be "string length string"}}
test string-9.3.$noComp {string length} {
    run {string length "a little string"}
} 15
test string-9.4.$noComp {string length} {
    run {string le ""}
} 0
test string-9.5.$noComp {string length, unicode} {
    run {string le "abcd\u7266"}
} 5
test string-9.6.$noComp {string length, bytearray object} {
    run {string length [binary format a5 foo]}
} 5
test string-9.7.$noComp {string length, bytearray object} {
    run {string length [binary format I* {0x50515253 0x52}]}
} 8

test string-10.1.$noComp {string map, too few args} {
    list [catch {run {string map}} msg] $msg
} {1 {wrong # args: should be "string map ?-nocase? charMap string"}}
test string-10.2.$noComp {string map, bad args} {
    list [catch {run {string map {a b} abba oops}} msg] $msg
} {1 {bad option "a b": must be -nocase}}
test string-10.3.$noComp {string map, too many args} {
    list [catch {run {string map -nocase {a b} str1 str2}} msg] $msg
} {1 {wrong # args: should be "string map ?-nocase? charMap string"}}
test string-10.4.$noComp {string map} {
    run {string map {a b} abba}
} {bbbb}
test string-10.5.$noComp {string map} {
    run {string map {a b} a}
} {b}
test string-10.6.$noComp {string map -nocase} {
    run {string map -nocase {a b} Abba}
} {bbbb}
test string-10.7.$noComp {string map} {
    run {string map {abc 321 ab * a A} aabcabaababcab}
} {A321*A*321*}
test string-10.8.$noComp {string map -nocase} {
    run {string map -nocase {aBc 321 Ab * a A} aabcabaababcab}
} {A321*A*321*}
test string-10.9.$noComp {string map -nocase} {
    run {string map -no {abc 321 Ab * a A} aAbCaBaAbAbcAb}
} {A321*A*321*}
test string-10.10.$noComp {string map} {
    list [catch {run {string map {a b c} abba}} msg] $msg
} {1 {char map list unbalanced}}
test string-10.11.$noComp {string map, nulls} {
    run {string map {\x00 NULL blah \x00nix} {qwerty}}
} {qwerty}
test string-10.12.$noComp {string map, unicode} {
    run {string map [list \374 ue UE \334] "a\374ueUE\000EU"}
} aueue\334\0EU
test string-10.13.$noComp {string map, -nocase unicode} {
    run {string map -nocase [list \374 ue UE \334] "a\374ueUE\000EU"}
} aue\334\334\0EU
test string-10.14.$noComp {string map, -nocase null arguments} {
    run {string map -nocase {{} abc} foo}
} foo
test string-10.15.$noComp {string map, one pair case} {
    run {string map -nocase {abc 32} aAbCaBaAbAbcAb}
} {a32aBaAb32Ab}
test string-10.16.$noComp {string map, one pair case} {
    run {string map -nocase {ab 4321} aAbCaBaAbAbcAb}
} {a4321C4321a43214321c4321}
test string-10.17.$noComp {string map, one pair case} {
    run {string map {Ab 4321} aAbCaBaAbAbcAb}
} {a4321CaBa43214321c4321}
test string-10.18.$noComp {string map, empty argument} {
    run {string map -nocase {{} abc} foo}
} foo
test string-10.19.$noComp {string map, empty arguments} {
    run {string map -nocase {{} abc f bar {} def} foo}
} baroo
test string-10.20.$noComp {string map, dictionaries don't alter map ordering} {
    set map {aa X a Y}
    list [run {string map [dict create aa X a Y] aaa}] [run {string map $map aaa}] [dict size $map] [run {string map $map aaa}]
} {XY XY 2 XY}
test string-10.20.1.$noComp {string map, dictionaries don't alter map ordering} {
    set map {a X b Y a Z}
    list [run {string map [dict create a X b Y a Z] aaa}] [run {string map $map aaa}] [dict size $map] [run {string map $map aaa}]
} {ZZZ XXX 2 XXX}
test string-10.21.$noComp {string map, ABR checks} {
    run {string map {longstring foob} long}
} long
test string-10.22.$noComp {string map, ABR checks} {
    run {string map {long foob} long}
} foob
test string-10.23.$noComp {string map, ABR checks} {
    run {string map {lon foob} long}
} foobg
test string-10.24.$noComp {string map, ABR checks} {
    run {string map {lon foob} longlo}
} foobglo
test string-10.25.$noComp {string map, ABR checks} {
    run {string map {lon foob} longlon}
} foobgfoob
test string-10.26.$noComp {string map, ABR checks} {
    run {string map {longstring foob longstring bar} long}
} long
test string-10.27.$noComp {string map, ABR checks} {
    run {string map {long foob longstring bar} long}
} foob
test string-10.28.$noComp {string map, ABR checks} {
    run {string map {lon foob longstring bar} long}
} foobg
test string-10.29.$noComp {string map, ABR checks} {
    run {string map {lon foob longstring bar} longlo}
} foobglo
test string-10.30.$noComp {string map, ABR checks} {
    run {string map {lon foob longstring bar} longlon}
} foobgfoob
test string-10.31.$noComp {string map, nasty sharing crash from [Bug 1018562]} {
    set a {a b}
    run {string map $a $a}
} {b b}

test string-11.1.$noComp {string match, too few args} {
    list [catch {run {string match a}} msg] $msg
} {1 {wrong # args: should be "string match ?-nocase? pattern string"}}
test string-11.2.$noComp {string match, too many args} {
    list [catch {run {string match a b c d}} msg] $msg
} {1 {wrong # args: should be "string match ?-nocase? pattern string"}}
test string-11.3.$noComp {string match} {
    run {string match abc abc}
} 1
test string-11.4.$noComp {string match} {
    run {string mat abc abd}
} 0
test string-11.5.$noComp {string match} {
    run {string match ab*c abc}
} 1
test string-11.6.$noComp {string match} {
    run {string match ab**c abc}
} 1
test string-11.7.$noComp {string match} {
    run {string match ab* abcdef}
} 1
test string-11.8.$noComp {string match} {
    run {string match *c abc}
} 1
test string-11.9.$noComp {string match} {
    run {string match *3*6*9 0123456789}
} 1
test string-11.9.1.$noComp {string match} {
    run {string match *3*6*89 0123456789}
} 1
test string-11.9.2.$noComp {string match} {
    run {string match *3*456*89 0123456789}
} 1
test string-11.9.3.$noComp {string match} {
    run {string match *3*6* 0123456789}
} 1
test string-11.9.4.$noComp {string match} {
    run {string match *3*56* 0123456789}
} 1
test string-11.9.5.$noComp {string match} {
    run {string match *3*456*** 0123456789}
} 1
test string-11.9.6.$noComp {string match} {
    run {string match **3*456** 0123456789}
} 1
test string-11.9.7.$noComp {string match} {
    run {string match *3***456* 0123456789}
} 1
test string-11.9.8.$noComp {string match} {
    run {string match *3***\[456]* 0123456789}
} 1
test string-11.9.9.$noComp {string match} {
    run {string match *3***\[4-6]* 0123456789}
} 1
test string-11.9.10.$noComp {string match} {
    run {string match *3***\[4-6] 0123456789}
} 0
test string-11.9.11.$noComp {string match} {
    run {string match *3***\[4-6] 0123456}
} 1
test string-11.10.$noComp {string match} {
    run {string match *3*6*9 01234567890}
} 0
test string-11.10.1.$noComp {string match} {
    run {string match *3*6*89 01234567890}
} 0
test string-11.10.2.$noComp {string match} {
    run {string match *3*456*89 01234567890}
} 0
test string-11.10.3.$noComp {string match} {
    run {string match **3*456*89 01234567890}
} 0
test string-11.10.4.$noComp {string match} {
    run {string match *3*456***89 01234567890}
} 0
test string-11.11.$noComp {string match} {
    run {string match a?c abc}
} 1
test string-11.12.$noComp {string match} {
    run {string match a??c abc}
} 0
test string-11.13.$noComp {string match} {
    run {string match ?1??4???8? 0123456789}
} 1
test string-11.14.$noComp {string match} {
    run {string match {[abc]bc} abc}
} 1
test string-11.15.$noComp {string match} {
    run {string match {a[abc]c} abc}
} 1
test string-11.16.$noComp {string match} {
    run {string match {a[xyz]c} abc}
} 0
test string-11.17.$noComp {string match} {
    run {string match {12[2-7]45} 12345}
} 1
test string-11.18.$noComp {string match} {
    run {string match {12[ab2-4cd]45} 12345}
} 1
test string-11.19.$noComp {string match} {
    run {string match {12[ab2-4cd]45} 12b45}
} 1
test string-11.20.$noComp {string match} {
    run {string match {12[ab2-4cd]45} 12d45}
} 1
test string-11.21.$noComp {string match} {
    run {string match {12[ab2-4cd]45} 12145}
} 0
test string-11.22.$noComp {string match} {
    run {string match {12[ab2-4cd]45} 12545}
} 0
test string-11.23.$noComp {string match} {
    run {string match {a\*b} a*b}
} 1
test string-11.24.$noComp {string match} {
    run {string match {a\*b} ab}
} 0
test string-11.25.$noComp {string match} {
    run {string match {a\*\?\[\]\\\x} "a*?\[\]\\x"}
} 1
test string-11.26.$noComp {string match} {
    run {string match ** ""}
} 1
test string-11.27.$noComp {string match} {
    run {string match *. ""}
} 0
test string-11.28.$noComp {string match} {
    run {string match "" ""}
} 1
test string-11.29.$noComp {string match} {
    run {string match \[a a}
} 1
test string-11.30.$noComp {string match, bad args} {
    list [catch {run {string match - b c}} msg] $msg
} {1 {bad option "-": must be -nocase}}
test string-11.31.$noComp {string match case} {
    run {string match a A}
} 0
test string-11.32.$noComp {string match nocase} {
    run {string match -n a A}
} 1
test string-11.33.$noComp {string match nocase} {
    run {string match -nocase a\334 A\374}
} 1
test string-11.34.$noComp {string match nocase} {
    run {string match -nocase a*f ABCDEf}
} 1
test string-11.35.$noComp {string match case, false hope} {
    # This is true because '_' lies between the A-Z and a-z ranges
    run {string match {[A-z]} _}
} 1
test string-11.36.$noComp {string match nocase range} {
    # This is false because although '_' lies between the A-Z and a-z ranges,
    # we lower case the end points before checking the ranges.
    run {string match -nocase {[A-z]} _}
} 0
test string-11.37.$noComp {string match nocase} {
    run {string match -nocase {[A-fh-Z]} g}
} 0
test string-11.38.$noComp {string match case, reverse range} {
    run {string match {[A-fh-Z]} g}
} 1
test string-11.39.$noComp {string match, *\ case} {
    run {string match {*\abc} abc}
} 1
test string-11.39.1.$noComp {string match, *\ case} {
    run {string match {*ab\c} abc}
} 1
test string-11.39.2.$noComp {string match, *\ case} {
    run {string match {*ab\*} ab*}
} 1
test string-11.39.3.$noComp {string match, *\ case} {
    run {string match {*ab\*} abc}
} 0
test string-11.39.4.$noComp {string match, *\ case} {
    run {string match {*ab\\*} {ab\c}}
} 1
test string-11.39.5.$noComp {string match, *\ case} {
    run {string match {*ab\\*} {ab\*}}
} 1
test string-11.40.$noComp {string match, *special case} {
    run {string match {*[ab]} abc}
} 0
test string-11.41.$noComp {string match, *special case} {
    run {string match {*[ab]*} abc}
} 1
test string-11.42.$noComp {string match, *special case} {
    run {string match "*\\" "\\"}
} 0
test string-11.43.$noComp {string match, *special case} {
    run {string match "*\\\\" "\\"}
} 1
test string-11.44.$noComp {string match, *special case} {
    run {string match "*???" "12345"}
} 1
test string-11.45.$noComp {string match, *special case} {
    run {string match "*???" "12"}
} 0
test string-11.46.$noComp {string match, *special case} {
    run {string match "*\\*" "abc*"}
} 1
test string-11.47.$noComp {string match, *special case} {
    run {string match "*\\*" "*"}
} 1
test string-11.48.$noComp {string match, *special case} {
    run {string match "*\\*" "*abc"}
} 0
test string-11.49.$noComp {string match, *special case} {
    run {string match "?\\*" "a*"}
} 1
test string-11.50.$noComp {string match, *special case} {
    run {string match "\\" "\\"}
} 0
test string-11.51.$noComp {string match; *, -nocase and UTF-8} {
    run {string match -nocase [binary format I 717316707] \
	    [binary format I 2028036707]}
} 1
test string-11.52.$noComp {string match, null char in string} {
    set out ""
    set ptn "*abc*"
    foreach elem [list "\x00@abc" "@abc" "\x00@abc\x00" "blahabcblah"] {
	lappend out [run {string match $ptn $elem}]
    }
    set out
} {1 1 1 1}
test string-11.53.$noComp {string match, null char in pattern} {
    set out ""
    foreach {ptn elem} [list \
	    "*\x00abc\x00"  "\x00abc\x00" \
	    "*\x00abc\x00"  "\x00abc\x00ef" \
	    "*\x00abc\x00*" "\x00abc\x00ef" \
	    "*\x00abc\x00"  "@\x00abc\x00ef" \
	    "*\x00abc\x00*"  "@\x00abc\x00ef" \
	    ] {
	lappend out [run {string match $ptn $elem}]
    }
    set out
} {1 0 1 0 1}
test string-11.54.$noComp {string match, failure} {
    set longString ""
    for {set i 0} {$i < 10} {incr i} {
	append longString "abcdefghijklmnopqrstuvwxy\x00z01234567890123"
    }
    run {string first $longString 123}
    list [run {string match *cba* $longString}] \
	    [run {string match *a*l*\x00* $longString}] \
	    [run {string match *a*l*\x00*123 $longString}] \
	    [run {string match *a*l*\x00*123* $longString}] \
	    [run {string match *a*l*\x00*cba* $longString}] \
	    [run {string match *===* $longString}]
} {0 1 1 1 0 0}
test string-11.55.$noComp {string match, invalid binary optimization} {
    [format string] match \u0141 [binary format c 65]
} 0

test stringComp-12.1.0.$noComp {Bug 3588366: end-offsets before start} {
    apply {s {
        string range $s 0 end-5
    }} 12345
} {}
test string-12.1.$noComp {string range} {
    list [catch {run {string range}} msg] $msg
} {1 {wrong # args: should be "string range string first last"}}
test string-12.2.$noComp {string range} {
    list [catch {run {string range a 1}} msg] $msg
} {1 {wrong # args: should be "string range string first last"}}
test string-12.3.$noComp {string range} {
    list [catch {run {string range a 1 2 3}} msg] $msg
} {1 {wrong # args: should be "string range string first last"}}
test string-12.4.$noComp {string range} {
    run {string range abcdefghijklmnop 2 14}
} {cdefghijklmno}
test string-12.5.$noComp {string range, last > length} {
    run {string range abcdefghijklmnop 7 1000}
} {hijklmnop}
test string-12.6.$noComp {string range} {
    run {string range abcdefghijklmnop 10 end}
} {klmnop}
test string-12.7.$noComp {string range, last < first} {
    run {string range abcdefghijklmnop 10 9}
} {}
test string-12.8.$noComp {string range, first < 0} {
    run {string range abcdefghijklmnop -3 2}
} {abc}
test string-12.9.$noComp {string range} {
    run {string range abcdefghijklmnop -3 -2}
} {}
test string-12.10.$noComp {string range} {
    run {string range abcdefghijklmnop 1000 1010}
} {}
test string-12.11.$noComp {string range} {
    run {string range abcdefghijklmnop -100 end}
} {abcdefghijklmnop}
test string-12.12.$noComp {string range} {
    list [catch {run {string range abc abc 1}} msg] $msg
} {1 {bad index "abc": must be integer?[+-]integer? or end?[+-]integer?}}
test string-12.13.$noComp {string range} {
    list [catch {run {string range abc 1 eof}} msg] $msg
} {1 {bad index "eof": must be integer?[+-]integer? or end?[+-]integer?}}
test string-12.14.$noComp {string range} {
    run {string range abcdefghijklmnop end-1 end}
} {op}
test string-12.15.$noComp {string range} {
    run {string range abcdefghijklmnop end 1000}
} {p}
test string-12.16.$noComp {string range} {
    run {string range abcdefghijklmnop end end-1}
} {}
test string-12.17.$noComp {string range, unicode} {
    run {string range ab\u7266cdefghijklmnop 5 5}
} e
test string-12.18.$noComp {string range, unicode} {
    run {string range ab\u7266cdefghijklmnop 2 3}
} \u7266c
test string-12.19.$noComp {string range, bytearray object} {
    set b [binary format I* {0x50515253 0x52}]
    set r1 [run {string range $b 1 end-1}]
    set r2 [run {string range $b 1 6}]
    run {string equal $r1 $r2}
} 1
test string-12.20.$noComp {string range, out of bounds indices} {
    run {string range \xFF 0 1}
} \xFF
# Bug 1410553
test string-12.21.$noComp {string range, regenerates correct reps, bug 1410553} {
    set bytes "\x00 \x03 \x41"
    set rxBuffer {}
    foreach ch $bytes {
	append rxBuffer $ch
	if {$ch eq "\x03"} {
	    run {string length $rxBuffer}
	}
    }
    set rxCRC [run {string range $rxBuffer end-1 end}]
    binary scan [join $bytes {}] "H*" input_hex
    binary scan $rxBuffer "H*" rxBuffer_hex
    binary scan $rxCRC "H*" rxCRC_hex
    list $input_hex $rxBuffer_hex $rxCRC_hex
} {000341 000341 0341}
test string-12.22.$noComp {string range, shimmering binary/index} {
    set s 0000000001
    binary scan $s a* x
    run {string range $s $s end}
} 000000001
test string-12.23.$noComp {string range, surrogates, bug [11ae2be95dac9417]} fullutf {
    run {list [string range a\U100000b 1 1] [string range a\U100000b 2 2] [string range a\U100000b 3 3]}
} [list \U100000 b {}]

test string-13.1.$noComp {string repeat} {
    list [catch {run {string repeat}} msg] $msg
} {1 {wrong # args: should be "string repeat string count"}}
test string-13.2.$noComp {string repeat} {
    list [catch {run {string repeat abc 10 oops}} msg] $msg
} {1 {wrong # args: should be "string repeat string count"}}
test string-13.3.$noComp {string repeat} {
    run {string repeat {} 100}
} {}
test string-13.4.$noComp {string repeat} {
    run {string repeat { } 5}
} {     }
test string-13.5.$noComp {string repeat} {
    run {string repeat abc 3}
} {abcabcabc}
test string-13.6.$noComp {string repeat} {
    run {string repeat abc -1}
} {}
test string-13.7.$noComp {string repeat} {
    list [catch {run {string repeat abc end}} msg] $msg
} {1 {expected integer but got "end"}}
test string-13.8.$noComp {string repeat} {
    run {string repeat {} -1000}
} {}
test string-13.9.$noComp {string repeat} {
    run {string repeat {} 0}
} {}
test string-13.10.$noComp {string repeat} {
    run {string repeat def 0}
} {}
test string-13.11.$noComp {string repeat} {
    run {string repeat def 1}
} def
test string-13.12.$noComp {string repeat} {
    run {string repeat ab\u7266cd 3}
} ab\u7266cdab\u7266cdab\u7266cd
test string-13.13.$noComp {string repeat} {
    run {string repeat \x00 3}
} \x00\x00\x00
test string-13.14.$noComp {string repeat} {
    # The string range will ensure us that string repeat gets a unicode string
    run {string repeat [run {string range ab\u7266cd 2 3}] 3}
} \u7266c\u7266c\u7266c

test string-14.1.$noComp {string replace} {
    list [catch {run {string replace}} msg] $msg
} {1 {wrong # args: should be "string replace string first last ?string?"}}
test string-14.2.$noComp {string replace} {
    list [catch {run {string replace a 1}} msg] $msg
} {1 {wrong # args: should be "string replace string first last ?string?"}}
test string-14.3.$noComp {string replace} {
    list [catch {run {string replace a 1 2 3 4}} msg] $msg
} {1 {wrong # args: should be "string replace string first last ?string?"}}
test string-14.4.$noComp {string replace} {
} {}
test string-14.5.$noComp {string replace} {
    run {string replace abcdefghijklmnop 2 14}
} {abp}
test string-14.6.$noComp {string replace} -body {
    run {string replace abcdefghijklmnop 7 1000}
} -result {abcdefg}
test string-14.7.$noComp {string replace} {
    run {string replace abcdefghijklmnop 10 end}
} {abcdefghij}
test string-14.8.$noComp {string replace} {
    run {string replace abcdefghijklmnop 10 9}
} {abcdefghijklmnop}
test string-14.9.$noComp {string replace} {
    run {string replace abcdefghijklmnop -3 2}
} {defghijklmnop}
test string-14.10.$noComp {string replace} {
    run {string replace abcdefghijklmnop -3 -2}
} {abcdefghijklmnop}
test string-14.11.$noComp {string replace} -body {
    run {string replace abcdefghijklmnop 1000 1010}
} -result {abcdefghijklmnop}
test string-14.12.$noComp {string replace} {
    run {string replace abcdefghijklmnop -100 end}
} {}
test string-14.13.$noComp {string replace} {
    list [catch {run {string replace abc abc 1}} msg] $msg
} {1 {bad index "abc": must be integer?[+-]integer? or end?[+-]integer?}}
test string-14.14.$noComp {string replace} {
    list [catch {run {string replace abc 1 eof}} msg] $msg
} {1 {bad index "eof": must be integer?[+-]integer? or end?[+-]integer?}}
test string-14.15.$noComp {string replace} {
    run {string replace abcdefghijklmnop end-10 end-2 NEW}
} {abcdeNEWop}
test string-14.16.$noComp {string replace} {
    run {string replace abcdefghijklmnop 0 end foo}
} {foo}
test string-14.17.$noComp {string replace} {
    run {string replace abcdefghijklmnop end end-1}
} {abcdefghijklmnop}
test string-14.18.$noComp {string replace} {
    run {string replace abcdefghijklmnop 10 9 XXX}
} {abcdefghijklmnop}
test string-14.19.$noComp {string replace} {
    run {string replace {} -1 0 A}
} A
test string-14.20.$noComp {string replace} {
    run {string replace [makeByteArray abcdefghijklmnop] end-10 end-2\
	    [makeByteArray NEW]}
} {abcdeNEWop}


test stringComp-14.21.$noComp {Bug 82e7f67325} {
    apply {x {
        set a [join $x {}]
        lappend b [string length [string replace ___! 0 2 $a]]
        lappend b [string length [string replace ___! 0 2 $a[unset a]]]
    }} {a b}
} {3 3}
test stringComp-14.22.$noComp {Bug 82e7f67325} memory {
    # As in stringComp-14.1, but make sure we don't retain too many refs
    leaktest {
        apply {x {
            set a [join $x {}]
            lappend b [string length [string replace ___! 0 2 $a]]
            lappend b [string length [string replace ___! 0 2 $a[unset a]]]
        }} {a b}
    }
} {0}
test stringComp-14.23.$noComp {Bug 0dca3bfa8f} {
    apply {arg {
        set argCopy $arg
        set arg [string replace $arg 1 2 aa]
        # Crashes in comparison before fix
        expr {$arg ne $argCopy}
    }} abcde
} 1
test stringComp-14.24.$noComp {Bug 1af8de570511} {
    apply {{x y} {
        # Generate an unshared string value
        set val ""
        for { set i 0 } { $i < $x } { incr i } {
            set val [format "0%s" $val]
        }
        string replace $val[unset val] 1 1 $y
    }} 4 x
} 0x00
test stringComp-14.25.$noComp {} {
    string length [string replace [string repeat a\xFE 2] 3 end {}]
} 3

test string-15.1.$noComp {string tolower too few args} {
    list [catch {run {string tolower}} msg] $msg
} {1 {wrong # args: should be "string tolower string ?first? ?last?"}}
test string-15.2.$noComp {string tolower bad args} {
    list [catch {run {string tolower a b}} msg] $msg
} {1 {bad index "b": must be integer?[+-]integer? or end?[+-]integer?}}
test string-15.3.$noComp {string tolower too many args} {
    list [catch {run {string tolower ABC 1 end oops}} msg] $msg
} {1 {wrong # args: should be "string tolower string ?first? ?last?"}}
test string-15.4.$noComp {string tolower} {
    run {string tolower ABCDeF}
} {abcdef}
test string-15.5.$noComp {string tolower} {
    run {string tolower "ABC  XyZ"}
} {abc  xyz}
test string-15.6.$noComp {string tolower} {
    run {string tolower {123#$&*()}}
} {123#$&*()}
test string-15.7.$noComp {string tolower} {
    run {string tolower ABC 1}
} AbC
test string-15.8.$noComp {string tolower} {
    run {string tolower ABC 1 end}
} Abc
test string-15.9.$noComp {string tolower} {
    run {string tolower ABC 0 end-1}
} abC
test string-15.10.$noComp {string tolower, unicode} {
     run {string tolower ABCabc\xC7\xE7}
} "abcabc\xE7\xE7"
test string-15.11.$noComp {string tolower, compiled} {
    lindex [run {string tolower [list A B [list C]]}] 1
} b

test string-16.1.$noComp {string toupper} {
    list [catch {run {string toupper}} msg] $msg
} {1 {wrong # args: should be "string toupper string ?first? ?last?"}}
test string-16.2.$noComp {string toupper} {
    list [catch {run {string toupper a b}} msg] $msg
} {1 {bad index "b": must be integer?[+-]integer? or end?[+-]integer?}}
test string-16.3.$noComp {string toupper} {
    list [catch {run {string toupper a 1 end oops}} msg] $msg
} {1 {wrong # args: should be "string toupper string ?first? ?last?"}}
test string-16.4.$noComp {string toupper} {
    run {string toupper abCDEf}
} {ABCDEF}
test string-16.5.$noComp {string toupper} {
    run {string toupper "abc xYz"}
} {ABC XYZ}
test string-16.6.$noComp {string toupper} {
    run {string toupper {123#$&*()}}
} {123#$&*()}
test string-16.7.$noComp {string toupper} {
    run {string toupper abc 1}
} aBc
test string-16.8.$noComp {string toupper} {
    run {string toupper abc 1 end}
} aBC
test string-16.9.$noComp {string toupper} {
    run {string toupper abc 0 end-1}
} ABc
test string-16.10.$noComp {string toupper, unicode} {
    run {string toupper ABCabc\xC7\xE7}
} "ABCABC\xC7\xC7"
test string-16.11.$noComp {string toupper, compiled} {
    lindex [run {string toupper [list a b [list c]]}] 1
} B

test string-17.1.$noComp {string totitle} {
    list [catch {run {string totitle}} msg] $msg
} {1 {wrong # args: should be "string totitle string ?first? ?last?"}}
test string-17.2.$noComp {string totitle} {
    list [catch {run {string totitle a b}} msg] $msg
} {1 {bad index "b": must be integer?[+-]integer? or end?[+-]integer?}}
test string-17.3.$noComp {string totitle} {
    run {string totitle abCDEf}
} {Abcdef}
test string-17.4.$noComp {string totitle} {
    run {string totitle "abc xYz"}
} {Abc xyz}
test string-17.5.$noComp {string totitle} {
    run {string totitle {123#$&*()}}
} {123#$&*()}
test string-17.6.$noComp {string totitle, unicode} {
    run {string totitle ABCabc\xC7\xE7}
} "Abcabc\xE7\xE7"
test string-17.7.$noComp {string totitle, unicode} {
    run {string totitle \u01F3BCabc\xC7\xE7}
} "\u01F2bcabc\xE7\xE7"
test string-17.8.$noComp {string totitle, compiled} {
    lindex [run {string totitle [list aa bb [list cc]]}] 0
} Aa
test string-17.9.$noComp {string totitle, surrogates, bug [11ae2be95dac9417]} fullutf {
    run {list [string totitle a\U118c0c 1 1] [string totitle a\U118c0c 2 2] \
	[string totitle a\U118c0c 3 3]}
} [list a\U118a0c a\U118c0C a\U118c0c]

test string-18.1.$noComp {string trim} {
    list [catch {run {string trim}} msg] $msg
} {1 {wrong # args: should be "string trim string ?chars?"}}
test string-18.2.$noComp {string trim} {
    list [catch {run {string trim a b c}} msg] $msg
} {1 {wrong # args: should be "string trim string ?chars?"}}
test string-18.3.$noComp {string trim} {
    run {string trim "    XYZ      "}
} {XYZ}
test string-18.4.$noComp {string trim} {
    run {string trim "\t\nXYZ\t\n\r\n"}
} {XYZ}
test string-18.5.$noComp {string trim} {
    run {string trim "  A XYZ A    "}
} {A XYZ A}
test string-18.6.$noComp {string trim} {
    run {string trim "XXYYZZABC XXYYZZ" ZYX}
} {ABC }
test string-18.7.$noComp {string trim} {
    run {string trim "    \t\r      "}
} {}
test string-18.8.$noComp {string trim} {
    run {string trim {abcdefg} {}}
} {abcdefg}
test string-18.9.$noComp {string trim} {
    run {string trim {}}
} {}
test string-18.10.$noComp {string trim} {
    run {string trim ABC DEF}
} {ABC}
test string-18.11.$noComp {string trim, unicode} {
    run {string trim "\xE7\xE8 AB\xE7C \xE8\xE7" \xE7\xE8}
} " AB\xE7C "
test string-18.12.$noComp {string trim, unicode default} {
    run {string trim \uFEFF\x00\x85\xA0\u1680\u180EABC\u1361\u2000\u2001\u2002\u2003\u2004\u2005\u2006\u2007\u2008\u2009\u200A\u200B\u2028\u2029\u202F\u205F\u3000}
} ABC\u1361

test string-19.1.$noComp {string trimleft} {
    list [catch {run {string trimleft}} msg] $msg
} {1 {wrong # args: should be "string trimleft string ?chars?"}}
test string-19.2.$noComp {string trimleft} {
    run {string trimleft "    XYZ      "}
} {XYZ      }
test string-19.3.$noComp {string trimleft, unicode default} {
    run {string trimleft \uFEFF\x85\xA0\x00\u1680\u180E\u2000\u2001\u2002\u2003\u2004\u2005\u2006\u2007\u2008\u2009\u200A\u200B\u2028\u2029\u202F\u205F\u3000\u1361ABC}
} \u1361ABC

test string-20.1.$noComp {string trimright errors} {
    list [catch {run {string trimright}} msg] $msg
} {1 {wrong # args: should be "string trimright string ?chars?"}}
test string-20.2.$noComp {string trimright errors} {
    list [catch {run {string trimg a}} msg] $msg
} {1 {unknown or ambiguous subcommand "trimg": must be bytelength, cat, compare, equal, first, index, insert, is, last, length, map, match, range, repeat, replace, reverse, tolower, totitle, toupper, trim, trimleft, trimright, wordend, or wordstart}}
test string-20.3.$noComp {string trimright} {
    run {string trimright "    XYZ      "}
} {    XYZ}
test string-20.4.$noComp {string trimright} {
    run {string trimright "   "}
} {}
test string-20.5.$noComp {string trimright} {
    run {string trimright ""}
} {}
test string-20.6.$noComp {string trimright, unicode default} {
    run {string trimright ABC\u1361\x85\x00\xA0\u1680\u180E\u2000\u2001\u2002\u2003\u2004\u2005\u2006\u2007\u2008\u2009\u200A\u200B\u2028\u2029\u202F\u205F\u3000}
} ABC\u1361
test string-20.7.$noComp {string trim on not valid utf-8 sequence (consider NTS as continuation char), bug [c61818e4c9]} {testbytestring knownBug} {
    set result {}
    set a [testbytestring \xC0\x80\x88]
    set b foo$a
    set m [list \x00 U \x88 V [testbytestring \x88] W]
    lappend result [string map $m $b]
    lappend result [string map $m [run {string trimright $b x}]]
    lappend result [string map $m [run {string trimright $b \x00}]]
    lappend result [string map $m [run {string trimleft $b fox}]]
    lappend result [string map $m [run {string trimleft $b fo\x00}]]
    lappend result [string map $m [run {string trim $b fox}]]
    lappend result [string map $m [run {string trim $b fo\x00}]]
} [list {*}[lrepeat 3 fooUV] {*}[lrepeat 2 UV V]]
test string-20.8 {[c61818e4c9] [string trimright] fails when UtfPrev is ok} {testbytestring knownBug} {
    set result {}
    set a [testbytestring \xE8\x80]
    set b foo$a
    set m [list \xE8 U \x80 V [testbytestring \xE8] W [testbytestring \x80] X]]
    lappend result [string map $m $b]
    lappend result [string map $m [run {string trimright $b x}]]
    lappend result [string map $m [run {string trimright $b \xE8}]]
    lappend result [string map $m [run {string trimright $b [testbytestring \xE8]}]]
    lappend result [string map $m [run {string trimright $b \x80}]]
    lappend result [string map $m [run {string trimright $b [testbytestring \x80]}]]
    lappend result [string map $m [run {string trimright $b \xE8\x80}]]
    lappend result [string map $m [run {string trimright $b [testbytestring \xE8\x80]}]]
    lappend result [string map $m [run {string trimright $b \u0000}]]
} [list {*}[lrepeat 4 fooUV] {*}[lrepeat 2 fooU] {*}[lrepeat 2 foo] fooUV]

test string-21.1.$noComp {string wordend} -body {
    list [catch {run {string wordend a}} msg] $msg
} -result {1 {wrong # args: should be "string wordend string index"}}
test string-21.2.$noComp {string wordend} -body {
    list [catch {run {string wordend a b c}} msg] $msg
} -result {1 {wrong # args: should be "string wordend string index"}}
test string-21.3.$noComp {string wordend} -body {
    list [catch {run {string wordend a gorp}} msg] $msg
} -result {1 {bad index "gorp": must be integer?[+-]integer? or end?[+-]integer?}}
test string-21.4.$noComp {string wordend} -body {
    run {string wordend abc. -1}
} -result 3
test string-21.5.$noComp {string wordend} -body {
    run {string wordend abc. 100}
} -result 4
test string-21.6.$noComp {string wordend} -body {
    run {string wordend "word_one two three" 2}
} -result 8
test string-21.7.$noComp {string wordend} -body {
    run {string wordend "one .&# three" 5}
} -result 6
test string-21.8.$noComp {string wordend} -body {
    run {string worde "x.y" 0}
} -result 1
test string-21.9.$noComp {string wordend} -body {
    run {string worde "x.y" end-1}
} -result 2
test string-21.10.$noComp {string wordend, unicode} -body {
    run {string wordend "xyz\xC7de fg" 0}
} -result 6
test string-21.11.$noComp {string wordend, unicode} -body {
    run {string wordend "xyz\uC700de fg" 0}
} -result 6
test string-21.12.$noComp {string wordend, unicode} -body {
    run {string wordend "xyz\u203Fde fg" 0}
} -result 6
test string-21.13.$noComp {string wordend, unicode} -body {
    run {string wordend "xyz\u2045de fg" 0}
} -result 3
test string-21.14.$noComp {string wordend, unicode} -body {
    run {string wordend "\uC700\uC700 abc" 8}
} -result 6
test string-21.15.$noComp {string wordend, unicode} -body {
    run {string wordend "\U1D7CA\U1D7CA abc" 0}
} -result 2
test string-21.16.$noComp {string wordend, unicode} -constraints fullutf -body {
    run {string wordend "\U1D7CA\U1D7CA abc" 10}
} -result 6

test string-22.1.$noComp {string wordstart} -body {
    list [catch {run {string word a}} msg] $msg
} -result {1 {unknown or ambiguous subcommand "word": must be bytelength, cat, compare, equal, first, index, insert, is, last, length, map, match, range, repeat, replace, reverse, tolower, totitle, toupper, trim, trimleft, trimright, wordend, or wordstart}}
test string-22.2.$noComp {string wordstart} -body {
    list [catch {run {string wordstart a}} msg] $msg
} -result {1 {wrong # args: should be "string wordstart string index"}}
test string-22.3.$noComp {string wordstart} -body {
    list [catch {run {string wordstart a b c}} msg] $msg
} -result {1 {wrong # args: should be "string wordstart string index"}}
test string-22.4.$noComp {string wordstart} -body {
    list [catch {run {string wordstart a gorp}} msg] $msg
} -result {1 {bad index "gorp": must be integer?[+-]integer? or end?[+-]integer?}}
test string-22.5.$noComp {string wordstart} -body {
    run {string wordstart "one two three_words" 400}
} -result 8
test string-22.6.$noComp {string wordstart} -body {
    run {string wordstart "one two three_words" 2}
} -result 0
test string-22.7.$noComp {string wordstart} -body {
    run {string wordstart "one two three_words" -2}
} -result 0
test string-22.8.$noComp {string wordstart} -body {
    run {string wordstart "one .*&^ three" 6}
} -result 6
test string-22.9.$noComp {string wordstart} -body {
    run {string wordstart "one two three" 4}
} -result 4
test string-22.10.$noComp {string wordstart} -body {
    run {string wordstart "one two three" end-5}
} -result 7
test string-22.11.$noComp {string wordstart, unicode} -body {
    run {string wordstart "one tw\xC7o three" 7}
} -result 4
test string-22.12.$noComp {string wordstart, unicode} -body {
    run {string wordstart "ab\uC700\uC700 cdef ghi" 12}
} -result 10
test string-22.13.$noComp {string wordstart, unicode} -body {
    run {string wordstart "\uC700\uC700 abc" 8}
} -result 3
test string-22.14.$noComp {string wordstart, invalid UTF-8} -constraints testbytestring -body {
    # See Bug c61818e4c9
    set demo [testbytestring "abc def\xE0\xA9ghi"]
    run {string index $demo [string wordstart $demo 10]}
} -result g
test string-22.15.$noComp {string wordstart, unicode} -body {
    run {string wordstart "\U1D7CA\U1D7CA abc" 0}
} -result 0
<<<<<<< HEAD
test string-22.15.$noComp {string wordstart, unicode} -constraints fullutf -body {
=======
test string-22.16.$noComp {string wordstart, unicode} -constraints tip389 -body {
>>>>>>> 1faed93c
    run {string wordstart "\U1D7CA\U1D7CA abc" 10}
} -result 3

test string-23.0.$noComp {string is boolean, Bug 1187123} testindexobj {
    set x 5
    catch {testindexobj $x foo bar soom}
    run {string is boolean $x}
} 0
test string-23.1.$noComp {string is command with empty string} {
    set s ""
    list \
        [run {string is alnum $s}] \
        [run {string is alpha $s}] \
        [run {string is ascii $s}] \
        [run {string is control $s}] \
        [run {string is boolean $s}] \
        [run {string is digit $s}] \
        [run {string is double $s}] \
        [run {string is false $s}] \
        [run {string is graph $s}] \
        [run {string is integer $s}] \
        [run {string is lower $s}] \
        [run {string is print $s}] \
        [run {string is punct $s}] \
        [run {string is space $s}] \
        [run {string is true $s}] \
        [run {string is upper $s}] \
        [run {string is wordchar $s}] \
        [run {string is xdigit $s}] \

} {1 1 1 1 1 1 1 1 1 1 1 1 1 1 1 1 1 1}
test string-23.2.$noComp {string is command with empty string} {
    set s ""
    list \
        [run {string is alnum -strict $s}] \
        [run {string is alpha -strict $s}] \
        [run {string is ascii -strict $s}] \
        [run {string is control -strict $s}] \
        [run {string is boolean -strict $s}] \
        [run {string is digit -strict $s}] \
        [run {string is double -strict $s}] \
        [run {string is false -strict $s}] \
        [run {string is graph -strict $s}] \
        [run {string is integer -strict $s}] \
        [run {string is lower -strict $s}] \
        [run {string is print -strict $s}] \
        [run {string is punct -strict $s}] \
        [run {string is space -strict $s}] \
        [run {string is true -strict $s}] \
        [run {string is upper -strict $s}] \
        [run {string is wordchar -strict $s}] \
        [run {string is xdigit -strict $s}] \

} {0 0 0 0 0 0 0 0 0 0 0 0 0 0 0 0 0 0}

test string-24.1.$noComp {string reverse command} -body {
    run {string reverse}
} -returnCodes error -result "wrong # args: should be \"string reverse string\""
test string-24.2.$noComp {string reverse command} -body {
    run {string reverse a b}
} -returnCodes error -result "wrong # args: should be \"string reverse string\""
test string-24.3.$noComp {string reverse command - shared string} {
    set x abcde
    run {string reverse $x}
} edcba
test string-24.4.$noComp {string reverse command - unshared string} {
    set x abc
    set y de
    run {string reverse $x$y}
} edcba
test string-24.5.$noComp {string reverse command - shared unicode string} {
    set x abcde\uD0AD
    run {string reverse $x}
} \uD0ADedcba
test string-24.6.$noComp {string reverse command - unshared string} {
    set x abc
    set y de\uD0AD
    run {string reverse $x$y}
} \uD0ADedcba
test string-24.7.$noComp {string reverse command - simple case} {
    run {string reverse a}
} a
test string-24.8.$noComp {string reverse command - simple case} {
    run {string reverse \uD0AD}
} \uD0AD
test string-24.9.$noComp {string reverse command - simple case} {
    run {string reverse {}}
} {}
test string-24.10.$noComp {string reverse command - corner case} {
    set x \uBEEF\uD0AD
    run {string reverse $x}
} \uD0AD\uBEEF
test string-24.11.$noComp {string reverse command - corner case} {
    set x \uBEEF
    set y \uD0AD
    run {string reverse $x$y}
} \uD0AD\uBEEF
test string-24.12.$noComp {string reverse command - corner case} {
    set x \uBEEF
    set y \uD0AD
    run {string is ascii [run {string reverse $x$y}]}
} 0
test string-24.13.$noComp {string reverse command - pure Unicode string} {
    run {string reverse [run {string range \uBEEF\uD0AD\uBEEF\uD0AD\uBEEF\uD0AD 1 5}]}
} \uD0AD\uBEEF\uD0AD\uBEEF\uD0AD
test string-24.14.$noComp {string reverse command - pure bytearray} {
    binary scan [run {string reverse [binary format H* 010203]}] H* x
    set x
} 030201
test string-24.15.$noComp {string reverse command - pure bytearray} {
    binary scan [run {tcl::string::reverse [binary format H* 010203]}] H* x
    set x
} 030201

test string-25.1.$noComp {string is list} {
    run {string is list {a b c}}
} 1
test string-25.2.$noComp {string is list} {
    run {string is list "a \{b c"}
} 0
test string-25.3.$noComp {string is list} {
    run {string is list {a {b c}d e}}
} 0
test string-25.4.$noComp {string is list} {
    run {string is list {}}
} 1
test string-25.5.$noComp {string is list} {
    run {string is list -strict {a b c}}
} 1
test string-25.6.$noComp {string is list} {
    run {string is list -strict "a \{b c"}
} 0
test string-25.7.$noComp {string is list} {
    run {string is list -strict {a {b c}d e}}
} 0
test string-25.8.$noComp {string is list} {
    run {string is list -strict {}}
} 1
test string-25.9.$noComp {string is list} {
    set x {}
    list [run {string is list -failindex x {a b c}}] $x
} {1 {}}
test string-25.10.$noComp {string is list} {
    set x {}
    list [run {string is list -failindex x "a \{b c"}] $x
} {0 2}
test string-25.11.$noComp {string is list} {
    set x {}
    list [run {string is list -failindex x {a b {b c}d e}}] $x
} {0 4}
test string-25.12.$noComp {string is list} {
    set x {}
    list [run {string is list -failindex x {}}] $x
} {1 {}}
test string-25.13.$noComp {string is list} {
    set x {}
    list [run {string is list -failindex x {  {b c}d e}}] $x
} {0 2}
test string-25.14.$noComp {string is list} {
    set x {}
    list [run {string is list -failindex x "\uABCD {b c}d e"}] $x
} {0 2}

test string-26.1.$noComp {tcl::prefix, too few args} -body {
    tcl::prefix match a
} -returnCodes 1 -result {wrong # args: should be "tcl::prefix match ?options? table string"}
test string-26.2.$noComp {tcl::prefix, bad args} -body {
    tcl::prefix match a b c
} -returnCodes 1 -result {bad option "a": must be -error, -exact, or -message}
test string-26.2.1.$noComp {tcl::prefix, empty table} -body {
    tcl::prefix match {} foo
} -returnCodes 1 -result {bad option "foo": no valid options}
test string-26.3.$noComp {tcl::prefix, bad args} -body {
    tcl::prefix match -error "{}x" -exact str1 str2
} -returnCodes 1 -result {list element in braces followed by "x" instead of space}
test string-26.3.1.$noComp {tcl::prefix, bad args} -body {
    tcl::prefix match -error "x" -exact str1 str2
} -returnCodes 1 -result {error options must have an even number of elements}
test string-26.3.2.$noComp {tcl::prefix, bad args} -body {
    tcl::prefix match -error str1 str2
} -returnCodes 1 -result {missing value for -error}
test string-26.4.$noComp {tcl::prefix, bad args} -body {
    tcl::prefix match -message str1 str2
} -returnCodes 1 -result {missing value for -message}
test string-26.5.$noComp {tcl::prefix} {
    tcl::prefix match {apa bepa cepa depa} cepa
} cepa
test string-26.6.$noComp {tcl::prefix} {
    tcl::prefix match {apa bepa cepa depa} be
} bepa
test string-26.7.$noComp {tcl::prefix} -body {
    tcl::prefix match -exact {apa bepa cepa depa} be
} -returnCodes 1 -result {bad option "be": must be apa, bepa, cepa, or depa}
test string-26.8.$noComp {tcl::prefix} -body {
    tcl::prefix match -message wombat {apa bepa bear depa} be
} -returnCodes 1 -result {ambiguous wombat "be": must be apa, bepa, bear, or depa}
test string-26.9.$noComp {tcl::prefix} -body {
    tcl::prefix match -error {} {apa bepa bear depa} be
} -returnCodes 0 -result {}
test string-26.10.$noComp {tcl::prefix} -body {
    tcl::prefix match -error {-level 1} {apa bepa bear depa} be
} -returnCodes 2 -result {ambiguous option "be": must be apa, bepa, bear, or depa}
test string-26.10.1.$noComp {tcl::prefix} -setup {
    proc _testprefix {args} {
        array set opts {-a x -b y -c y}
        foreach {opt val} $args {
            set opt [tcl::prefix match -error {-level 1} {-a -b -c} $opt]
            set opts($opt) $val
        }
        array get opts
    }
} -body {
    set a [catch {_testprefix -x u} result options]
    dict get $options -errorinfo
} -cleanup {
    rename _testprefix {}
} -result {bad option "-x": must be -a, -b, or -c
    while executing
"_testprefix -x u"}

# Helper for memory stress tests
# Repeat each body in a local space checking that memory does not increase
proc MemStress {args} {
    set res {}
    foreach body $args {
        set end 0
        for {set i 0} {$i < 5} {incr i} {
            proc MemStress_Body {} $body
            uplevel 1 MemStress_Body
            rename MemStress_Body {}
            set tmp $end
            set end [lindex [lindex [split [memory info] "\n"] 3] 3]
        }
        lappend res [expr {$end - $tmp}]
    }
    return $res
}

test string-26.11.$noComp {tcl::prefix: testing for leaks} -body {
    # This test is made to stress object reference management
    MemStress {
        set table {hejj miff gurk}
        set item [lindex $table 1]
        # If not careful, this can cause a circular reference
        # that will cause a leak.
        tcl::prefix match $table $item
    } {
        # A similar case with nested lists
        set table2 {hejj {miff maff} gurk}
        set item [lindex [lindex $table2 1] 0]
        tcl::prefix match $table2 $item
    } {
        # A similar case with dict
        set table3 {hejj {miff maff} gurk2}
        set item [lindex [dict keys [lindex $table3 1]] 0]
        tcl::prefix match $table3 $item
    }
} -constraints memory -result {0 0 0}

test string-26.12.$noComp {tcl::prefix: testing for leaks} -body {
    # This is a memory leak test in a form that might actually happen
    # in real code.  The shared literal "miff" causes a connection
    # between the item and the table.
    MemStress {
        proc stress1 {item} {
            set table [list hejj miff gurk]
            tcl::prefix match $table $item
        }
        proc stress2 {} {
            stress1 miff
        }
        stress2
        rename stress1 {}
        rename stress2 {}
    }
} -constraints memory -result 0

test string-26.13.$noComp {tcl::prefix: testing for leaks} -body {
    # This test is made to stress object reference management
    MemStress {
        set table [list hejj miff]
        set item $table
        set error $table
        # Use the same objects in all places
        catch {
            tcl::prefix match -error $error $table $item
        }
    }
} -constraints memory -result {0}

test string-27.1.$noComp {tcl::prefix all, too few args} -body {
    tcl::prefix all a
} -returnCodes 1 -result {wrong # args: should be "tcl::prefix all table string"}
test string-27.2.$noComp {tcl::prefix all, bad args} -body {
    tcl::prefix all a b c
} -returnCodes 1 -result {wrong # args: should be "tcl::prefix all table string"}
test string-27.3.$noComp {tcl::prefix all, bad args} -body {
    tcl::prefix all "{}x" str2
} -returnCodes 1 -result {list element in braces followed by "x" instead of space}
test string-27.4.$noComp {tcl::prefix all} {
    tcl::prefix all {apa bepa cepa depa} c
} cepa
test string-27.5.$noComp {tcl::prefix all} {
    tcl::prefix all {apa bepa cepa depa} cepa
} cepa
test string-27.6.$noComp {tcl::prefix all} {
    tcl::prefix all {apa bepa cepa depa} cepax
} {}
test string-27.7.$noComp {tcl::prefix all} {
    tcl::prefix all {apa aska appa} a
} {apa aska appa}
test string-27.8.$noComp {tcl::prefix all} {
    tcl::prefix all {apa aska appa} ap
} {apa appa}
test string-27.9.$noComp {tcl::prefix all} {
    tcl::prefix all {apa aska appa} p
} {}
test string-27.10.$noComp {tcl::prefix all} {
    tcl::prefix all {apa aska appa} {}
} {apa aska appa}

test string-28.1.$noComp {tcl::prefix longest, too few args} -body {
    tcl::prefix longest a
} -returnCodes 1 -result {wrong # args: should be "tcl::prefix longest table string"}
test string-28.2.$noComp {tcl::prefix longest, bad args} -body {
    tcl::prefix longest a b c
} -returnCodes 1 -result {wrong # args: should be "tcl::prefix longest table string"}
test string-28.3.$noComp {tcl::prefix longest, bad args} -body {
    tcl::prefix longest "{}x" str2
} -returnCodes 1 -result {list element in braces followed by "x" instead of space}
test string-28.4.$noComp {tcl::prefix longest} {
    tcl::prefix longest {apa bepa cepa depa} c
} cepa
test string-28.5.$noComp {tcl::prefix longest} {
    tcl::prefix longest {apa bepa cepa depa} cepa
} cepa
test string-28.6.$noComp {tcl::prefix longest} {
    tcl::prefix longest {apa bepa cepa depa} cepax
} {}
test string-28.7.$noComp {tcl::prefix longest} {
    tcl::prefix longest {apa aska appa} a
} a
test string-28.8.$noComp {tcl::prefix longest} {
    tcl::prefix longest {apa aska appa} ap
} ap
test string-28.9.$noComp {tcl::prefix longest} {
    tcl::prefix longest {apa bska appa} a
} ap
test string-28.10.$noComp {tcl::prefix longest} {
    tcl::prefix longest {apa bska appa} {}
} {}
test string-28.11.$noComp {tcl::prefix longest} {
    tcl::prefix longest {{} bska appa} {}
} {}
test string-28.12.$noComp {tcl::prefix longest} {
    tcl::prefix longest {apa {} appa} {}
} {}
test string-28.13.$noComp {tcl::prefix longest} {
    # Test UTF8 handling
    tcl::prefix longest {ax\x90 bep ax\x91} a
} ax

test string-29.1.$noComp {string cat, no arg} {
    run {string cat}
} ""
test string-29.2.$noComp {string cat, single arg} {
    set x FOO
    run {string compare $x [run {string cat $x}]}
} 0
test string-29.3.$noComp {string cat, two args} {
    set x FOO
    run {string compare $x$x [run {string cat $x $x}]}
} 0
test string-29.4.$noComp {string cat, many args} {
    set x FOO
    set n 260
    set xx [run {string repeat $x $n}]
    set vv [run {string repeat {$x} $n}]
    set vvs [run {string repeat {$x } $n}]
    set r1 [run {string compare $xx [subst $vv]}]
    set r2 [run {string compare $xx [eval "run {string cat $vvs}"]}]
    list $r1 $r2
} {0 0}
if {$noComp} {
test string-29.5.$noComp {string cat, efficiency} -body {
    tcl::unsupported::representation [run {string cat [list x] [list]}]
} -match glob -result {*no string representation}
test string-29.6.$noComp {string cat, efficiency} -body {
    tcl::unsupported::representation [run {string cat [list] [list x]}]
} -match glob -result {*no string representation}
test string-29.7.$noComp {string cat, efficiency} -body {
    tcl::unsupported::representation [run {string cat [list x] [list] [list]}]
} -match glob -result {*no string representation}
test string-29.8.$noComp {string cat, efficiency} -body {
    tcl::unsupported::representation [run {string cat [list] [list x] [list]}]
} -match glob -result {*no string representation}
test string-29.9.$noComp {string cat, efficiency} -body {
    tcl::unsupported::representation [run {string cat [list] [list] [list x]}]
} -match glob -result {*no string representation}
test string-29.10.$noComp {string cat, efficiency} -body {
    tcl::unsupported::representation [run {string cat [list x] [list x]}]
} -match glob -result {*, string representation "xx"}
test string-29.11.$noComp {string cat, efficiency} -body {
    tcl::unsupported::representation \
	[run {string cat [list x] [encoding convertto utf-8 {}]}]
} -match glob -result {*no string representation}
test string-29.12.$noComp {string cat, efficiency} -body {
    tcl::unsupported::representation \
	[run {string cat [encoding convertto utf-8 {}] [list x]}]
} -match glob -result {*, string representation "x"}
test string-29.13.$noComp {string cat, efficiency} -body {
    tcl::unsupported::representation [run {string cat \
	[encoding convertto utf-8 {}] [encoding convertto utf-8 {}] [list x]}]
} -match glob -result {*, string representation "x"}
test string-29.14.$noComp {string cat, efficiency} -setup {
    set e [encoding convertto utf-8 {}]
} -cleanup {
    unset e
} -body {
    tcl::unsupported::representation [run {string cat $e $e [list x]}]
} -match glob -result {*no string representation}
test string-29.15.$noComp {string cat, efficiency} -setup {
    set e [encoding convertto utf-8 {}]
    set f [encoding convertto utf-8 {}]
} -cleanup {
    unset e f
} -body {
    tcl::unsupported::representation [run {string cat $e $f $e $f [list x]}]
} -match glob -result {*no string representation}
}

test string-30.1.1.$noComp {[Bug ba921a8d98]: string cat} {
    run {string cat [set data [binary format a* hello]] [encoding convertto $data] [unset data]}
} hellohello
test string-30.1.2.$noComp {[Bug ba921a8d98]: inplace cat by subst (compiled to "strcat" instruction)} {
    run {set x "[set data [binary format a* hello]][encoding convertto $data][unset data]"}
} hellohello

# Note: string-31.* tests use [tcl::string::insert] rather than [string insert]
# to dodge ticket [3397978fff] which would cause all arguments to be shared,
# thereby preventing the optimizations from being tested.
test string-31.1.$noComp {string insert, start of string} {
    run {tcl::string::insert 0123 0 _}
} _0123
test string-31.2.$noComp {string insert, middle of string} {
    run {tcl::string::insert 0123 2 _}
} 01_23
test string-31.3.$noComp {string insert, end of string} {
    run {tcl::string::insert 0123 4 _}
} 0123_
test string-31.4.$noComp {string insert, start of string, end-relative} {
    run {tcl::string::insert 0123 end-4 _}
} _0123
test string-31.5.$noComp {string insert, middle of string, end-relative} {
    run {tcl::string::insert 0123 end-2 _}
} 01_23
test string-31.6.$noComp {string insert, end of string, end-relative} {
    run {tcl::string::insert 0123 end _}
} 0123_
test string-31.7.$noComp {string insert, empty target string} {
    run {tcl::string::insert {} 0 _}
} _
test string-31.8.$noComp {string insert, empty insert string} {
    run {tcl::string::insert 0123 0 {}}
} 0123
test string-31.9.$noComp {string insert, empty strings} {
    run {tcl::string::insert {} 0 {}}
} {}
test string-31.10.$noComp {string insert, negative index} {
    run {tcl::string::insert 0123 -1 _}
} _0123
test string-31.11.$noComp {string insert, index beyond end} {
    run {tcl::string::insert 0123 5 _}
} 0123_
test string-31.12.$noComp {string insert, start of string, pure byte array} {
    run {tcl::string::insert [makeByteArray 0123] 0 [makeByteArray _]}
} _0123
test string-31.13.$noComp {string insert, middle of string, pure byte array} {
    run {tcl::string::insert [makeByteArray 0123] 2 [makeByteArray _]}
} 01_23
test string-31.14.$noComp {string insert, end of string, pure byte array} {
    run {tcl::string::insert [makeByteArray 0123] 4 [makeByteArray _]}
} 0123_
test string-31.15.$noComp {string insert, pure byte array, neither shared} {
    run {tcl::string::insert [makeByteArray 0123] 2 [makeByteArray _]}
} 01_23
test string-31.16.$noComp {string insert, pure byte array, first shared} {
    run {tcl::string::insert [makeShared [makeByteArray 0123]] 2\
            [makeByteArray _]}
} 01_23
test string-31.17.$noComp {string insert, pure byte array, second shared} {
    run {tcl::string::insert [makeByteArray 0123] 2\
            [makeShared [makeByteArray _]]}
} 01_23
test string-31.18.$noComp {string insert, pure byte array, both shared} {
    run {tcl::string::insert [makeShared [makeByteArray 0123]] 2\
            [makeShared [makeByteArray _]]}
} 01_23
test string-31.19.$noComp {string insert, start of string, pure Unicode} {
    run {tcl::string::insert [makeUnicode 0123] 0 [makeUnicode _]}
} _0123
test string-31.20.$noComp {string insert, middle of string, pure Unicode} {
    run {tcl::string::insert [makeUnicode 0123] 2 [makeUnicode _]}
} 01_23
test string-31.21.$noComp {string insert, end of string, pure Unicode} {
    run {tcl::string::insert [makeUnicode 0123] 4 [makeUnicode _]}
} 0123_
test string-31.22.$noComp {string insert, str start, pure Uni, first shared} {
    run {tcl::string::insert [makeShared [makeUnicode 0123]] 0 [makeUnicode _]}
} _0123
test string-31.23.$noComp {string insert, string mid, pure Uni, 2nd shared} {
    run {tcl::string::insert [makeUnicode 0123] 2 [makeShared [makeUnicode _]]}
} 01_23
test string-31.24.$noComp {string insert, string end, pure Uni, both shared} {
    run {tcl::string::insert [makeShared [makeUnicode 0123]] 4\
            [makeShared [makeUnicode _]]}
} 0123_
test string-31.25.$noComp {string insert, neither byte array nor Unicode} {
    run {tcl::string::insert [makeList a b c] 1 zzzzzz}
} {azzzzzz b c}

test string-32.1.$noComp {string is dict} {
    string is dict {a b c d}
} 1
test string-32.1a.$noComp {string is dict} {
    string is dict {a b c}
} 0
test string-32.2.$noComp {string is dict} {
    string is dict "a \{b c"
} 0
test string-32.3.$noComp {string is dict} {
    string is dict {a {b c}d e}
} 0
test string-32.4.$noComp {string is dict} {
    string is dict {}
} 1
test string-32.5.$noComp {string is dict} {
    string is dict -strict {a b c d}
} 1
test string-32.5a.$noComp {string is dict} {
    string is dict -strict {a b c}
} 0
test string-32.6.$noComp {string is dict} {
    string is dict -strict "a \{b c"
} 0
test string-32.7.$noComp {string is dict} {
    string is dict -strict {a {b c}d e}
} 0
test string-32.8.$noComp {string is dict} {
    string is dict -strict {}
} 1
test string-32.9.$noComp {string is dict} {
    set x {}
    list [string is dict -failindex x {a b c d}] $x
} {1 {}}
test string-32.9a.$noComp {string is dict} {
    set x {}
    list [string is dict -failindex x {a b c}] $x
} {0 -1}
test string-32.10.$noComp {string is dict} {
    set x {}
    list [string is dict -failindex x "a \{b c d"] $x
} {0 2}
test string-32.10a.$noComp {string is dict} {
    set x {}
    list [string is dict -failindex x "a \{b c"] $x
} {0 2}
test string-32.11.$noComp {string is dict} {
    set x {}
    list [string is dict -failindex x {a b {b c}d e}] $x
} {0 4}
test string-32.12.$noComp {string is dict} {
    set x {}
    list [string is dict -failindex x {}] $x
} {1 {}}
test string-32.13.$noComp {string is dict} {
    set x {}
    list [string is dict -failindex x {  {b c}d e}] $x
} {0 2}
test string-32.14.$noComp {string is dict} {
    set x {}
    list [string is dict -failindex x "\uABCD {b c}d e"] $x
} {0 2}
test string-32.15.$noComp {string is dict, valid dict} {
    string is dict {a b c d e f}
} 1
test string-32.16.$noComp {string is dict, invalid dict} {
    string is dict a
} 0
test string-32.17.$noComp {string is dict, valid dict packed in invalid dict} {
    string is dict {{a b c d e f g h}}
} 0

};				# foreach noComp {0 1}

# cleanup
rename MemStress {}
rename makeByteArray {}
rename makeUnicode {}
rename makeList {}
rename makeShared {}
catch {rename foo {}}
::tcltest::cleanupTests
return

# Local Variables:
# mode: tcl
# End:<|MERGE_RESOLUTION|>--- conflicted
+++ resolved
@@ -31,12 +31,8 @@
 testConstraint testobj [expr {[info commands testobj] ne {}}]
 testConstraint testindexobj [expr {[info commands testindexobj] ne {}}]
 testConstraint testevalex [expr {[info commands testevalex] ne {}}]
-<<<<<<< HEAD
 testConstraint fullutf [expr {[string length \U010000] == 1}]
-=======
-testConstraint tip389 [expr {[string length \U010000] == 2}]
 testConstraint testbytestring   [llength [info commands testbytestring]]
->>>>>>> 1faed93c
 
 # Used for constraining memory leak tests
 testConstraint memory [llength [info commands memory]]
@@ -1944,11 +1940,7 @@
 test string-22.15.$noComp {string wordstart, unicode} -body {
     run {string wordstart "\U1D7CA\U1D7CA abc" 0}
 } -result 0
-<<<<<<< HEAD
-test string-22.15.$noComp {string wordstart, unicode} -constraints fullutf -body {
-=======
-test string-22.16.$noComp {string wordstart, unicode} -constraints tip389 -body {
->>>>>>> 1faed93c
+test string-22.16.$noComp {string wordstart, unicode} -constraints fullutf -body {
     run {string wordstart "\U1D7CA\U1D7CA abc" 10}
 } -result 3
 
