# Commands covered:  string
#
# This file contains a collection of tests for one or more of the Tcl
# built-in commands.  Sourcing this file into Tcl runs the tests and
# generates output for errors.  No output means no errors were found.
#
# Copyright (c) 1991-1993 The Regents of the University of California.
# Copyright (c) 1994 Sun Microsystems, Inc.
# Copyright (c) 1998-1999 by Scriptics Corporation.
# Copyright (c) 2001 by Kevin B. Kenny.  All rights reserved.
#
# See the file "license.terms" for information on usage and redistribution
# of this file, and for a DISCLAIMER OF ALL WARRANTIES.

if {"::tcltest" ni [namespace children]} {
    package require tcltest 2.5
    namespace import -force ::tcltest::*
}

::tcltest::loadTestedCommands
catch [list package require -exact Tcltest [info patchlevel]]

# Helper commands to test various optimizations, code paths, and special cases.
proc makeByteArray {s} {binary format a* $s}
proc makeUnicode {s} {lindex [regexp -inline .* $s] 0}
proc makeList {args} {return $args}
proc makeShared {s} {uplevel 1 [list lappend copy $s]; return $s}

# Some tests require the testobj command

testConstraint testobj [expr {[info commands testobj] ne {}}]
testConstraint testindexobj [expr {[info commands testindexobj] ne {}}]
testConstraint testevalex [expr {[info commands testevalex] ne {}}]
testConstraint utf16 [expr {[string length \U010000] == 2}]
testConstraint testbytestring   [llength [info commands testbytestring]]

# Used for constraining memory leak tests
testConstraint memory [llength [info commands memory]]
if {[testConstraint memory]} {
    proc getbytes {} {
        set lines [split [memory info] \n]
        return [lindex $lines 3 3]
    }
    proc leaktest {script {iterations 3}} {
        set end [getbytes]
        for {set i 0} {$i < $iterations} {incr i} {
            uplevel 1 $script
            set tmp $end
            set end [getbytes]
        }
        return [expr {$end - $tmp}]
    }
}

proc representationpoke s {
    set r [::tcl::unsupported::representation $s]
    list [lindex $r 3] [string match {*, string representation "*"} $r]
}

foreach noComp {0 1} {

if {$noComp} {
    if {[info commands testevalex] eq {}} {
	test string-0.1.$noComp "show testevalex availability" {testevalex} {list} {}
	continue
    }
    interp alias {} run {} testevalex
    set constraints testevalex
} else {
    interp alias {} run {} try
    set constraints {}
}


test string-1.1.$noComp {error conditions} {
    list [catch {run {string gorp a b}} msg] $msg
} {1 {unknown or ambiguous subcommand "gorp": must be bytelength, cat, compare, equal, first, index, insert, is, last, length, map, match, range, repeat, replace, reverse, tolower, totitle, toupper, trim, trimleft, trimright, wordend, or wordstart}}
test string-1.2.$noComp {error conditions} {
    list [catch {run {string}} msg] $msg
} {1 {wrong # args: should be "string subcommand ?arg ...?"}}
test stringComp-1.3.$noComp {error condition - undefined method during compile} {
    # We don't want this to complain about 'never' because it may never
    # be called, or string may get redefined.  This must compile OK.
    proc foo {str i} {
        if {"yes" == "no"} { string never called but complains here }
        string index $str $i
    }
    foo abc 0
} a

<<<<<<< HEAD
test string-2.1.$noComp {string compare, too few args} {
    list [catch {run {string compare a}} msg] $msg
=======
test string-2.1 {string compare, not enough args} {
    list [catch {string compare a} msg] $msg
>>>>>>> 65d23f7c
} {1 {wrong # args: should be "string compare ?-nocase? ?-length int? string1 string2"}}
test string-2.2.$noComp {string compare, bad args} {
    list [catch {run {string compare a b c}} msg] $msg
} {1 {bad option "a": must be -nocase or -length}}
test string-2.3.$noComp {string compare, bad args} {
    list [catch {run {string compare -length -nocase str1 str2}} msg] $msg
} {1 {expected integer but got "-nocase"}}
test string-2.4.$noComp {string compare, too many args} {
    list [catch {run {string compare -length 10 -nocase str1 str2 str3}} msg] $msg
} {1 {wrong # args: should be "string compare ?-nocase? ?-length int? string1 string2"}}
test string-2.5.$noComp {string compare with length unspecified} {
    list [catch {run {string compare -length 10 10}} msg] $msg
} {1 {wrong # args: should be "string compare ?-nocase? ?-length int? string1 string2"}}
test string-2.6.$noComp {string compare} {
    run {string compare abcde abdef}
} -1
test string-2.7.$noComp {string compare, shortest method name} {
    run {string co abcde ABCDE}
} 1
test string-2.8.$noComp {string compare} {
    run {string compare abcde abcde}
} 0
test string-2.9.$noComp {string compare with length} {
    run {string compare -length 2 abcde abxyz}
} 0
test string-2.10.$noComp {string compare with special index} {
    list [catch {run {string compare -length end-3 abcde abxyz}} msg] $msg
} {1 {expected integer but got "end-3"}}
test string-2.11.$noComp {string compare, unicode} {
    run {string compare ab\u7266 ab\u7267}
} -1
test string-2.11.1.$noComp {string compare, unicode} {
    run {string compare \334 \xDC}
} 0
test string-2.11.2.$noComp {string compare, unicode} {
    run {string compare \334 \xFC}
} -1
test string-2.11.3.$noComp {string compare, unicode} {
    run {string compare \334\334\334\374\374 \334\334\334\334\334}
} 1
test string-2.12.$noComp {string compare, high bit} {
    # This test will fail if the underlying comparison
    # is using signed chars instead of unsigned chars.
    # (like SunOS's default memcmp thus the compat/memcmp.c)
    run {string compare "\x80" "@"}
    # Nb this tests works also in utf-8 space because \x80 is
    # translated into a 2 or more bytelength but whose first byte has
    # the high bit set.
} 1
test string-2.13.$noComp {string compare -nocase} {
    run {string compare -nocase abcde abdef}
} -1
test string-2.13.1.$noComp {string compare -nocase} {
    run {string compare -nocase abcde Abdef}
} -1
test string-2.14.$noComp {string compare -nocase} {
    run {string compare -nocase abcde ABCDE}
} 0
test string-2.15.$noComp {string compare -nocase} {
    run {string compare -nocase abcde abcde}
} 0
test string-2.15.1.$noComp {string compare -nocase} {
    run {string compare -nocase \334 \xDC}
} 0
test string-2.15.2.$noComp {string compare -nocase} {
    run {string compare -nocase \334\334\334\374\xFC \334\334\334\334\334}
} 0
test string-2.16.$noComp {string compare -nocase with length} {
    run {string compare -length 2 -nocase abcde Abxyz}
} 0
test string-2.17.$noComp {string compare -nocase with length} {
    run {string compare -nocase -length 3 abcde Abxyz}
} -1
test string-2.18.$noComp {string compare -nocase with length <= 0} {
    run {string compare -nocase -length -1 abcde AbCdEf}
} -1
test string-2.19.$noComp {string compare -nocase with excessive length} {
    run {string compare -nocase -length 50 AbCdEf abcde}
} 1
test string-2.20.$noComp {string compare -len unicode} {
    # These are strings that are 6 BYTELENGTH long, but the length
    # shouldn't make a different because there are actually 3 CHARS long
    run {string compare -len 5 \334\334\334 \334\334\374}
} -1
test string-2.21.$noComp {string compare -nocase with special index} {
    list [catch {run {string compare -nocase -length end-3 Abcde abxyz}} msg] $msg
} {1 {expected integer but got "end-3"}}
test string-2.22.$noComp {string compare, null strings} {
    run {string compare "" ""}
} 0
test string-2.23.$noComp {string compare, null strings} {
    run {string compare "" foo}
} -1
test string-2.24.$noComp {string compare, null strings} {
    run {string compare foo ""}
} 1
test string-2.25.$noComp {string compare -nocase, null strings} {
    run {string compare -nocase "" ""}
} 0
test string-2.26.$noComp {string compare -nocase, null strings} {
    run {string compare -nocase "" foo}
} -1
test string-2.27.$noComp {string compare -nocase, null strings} {
    run {string compare -nocase foo ""}
} 1
test string-2.28.$noComp {string compare with length, unequal strings} {
    run {string compare -length 2 abc abde}
} 0
test string-2.29.$noComp {string compare with length, unequal strings} {
    run {string compare -length 2 ab abde}
} 0
test string-2.30.$noComp {string compare with NUL character vs. other ASCII} {
    # Be careful here, since UTF-8 rep comparison with memcmp() of
    # these puts chars in the wrong order
    run {string compare \x00 \x01}
} -1
test string-2.31.$noComp {string compare, high bit} {
    run {string compare "a\x80" "a@"}
} 1
test string-2.32.$noComp {string compare, high bit} {
    run {string compare "a\x00" "a\x01"}
} -1
test string-2.33.$noComp {string compare, high bit} {
    run {string compare "\x00\x00" "\x00\x01"}
} -1
test string-2.34.$noComp {string compare, binary equal} {
    run {string compare [binary format a100 0] [binary format a100 0]}
} 0
test string-2.35.$noComp {string compare, binary neq} {
    run {string compare [binary format a100a 0 1] [binary format a100a 0 0]}
} 1
test string-2.36.$noComp {string compare, binary neq unequal length} {
    run {string compare [binary format a20a 0 1] [binary format a100a 0 0]}
} 1

# only need a few tests on equal, since it uses the same code as
# string compare, but just modifies the return output
test string-3.1.$noComp {string equal} {
    run {string equal abcde abdef}
} 0
test string-3.2.$noComp {string equal} {
    run {string e abcde ABCDE}
} 0
test string-3.3.$noComp {string equal} {
    run {string equal abcde abcde}
} 1
test string-3.4.$noComp {string equal -nocase} {
    run {string equal -nocase \334\334\334\334\374\374\374\374 \334\334\334\334\334\334\334\334}
} 1
test string-3.5.$noComp {string equal -nocase} {
    run {string equal -nocase abcde abdef}
} 0
test string-3.6.$noComp {string equal -nocase} {
    run {string eq -nocase abcde ABCDE}
} 1
test string-3.7.$noComp {string equal -nocase} {
    run {string equal -nocase abcde abcde}
} 1
test string-3.8.$noComp {string equal with length, unequal strings} {
    run {string equal -length 2 abc abde}
} 1
test string-3.9.$noComp {string equal, too few args} {
    list [catch {run {string equal a}} msg] $msg
} {1 {wrong # args: should be "string equal ?-nocase? ?-length int? string1 string2"}}
test string-3.10.$noComp {string equal, bad args} {
    list [catch {run {string equal a b c}} msg] $msg
} {1 {bad option "a": must be -nocase or -length}}
test string-3.11.$noComp {string equal, bad args} {
    list [catch {run {string equal -length -nocase str1 str2}} msg] $msg
} {1 {expected integer but got "-nocase"}}
test string-3.12.$noComp {string equal, too many args} {
    list [catch {run {string equal -length 10 -nocase str1 str2 str3}} msg] $msg
} {1 {wrong # args: should be "string equal ?-nocase? ?-length int? string1 string2"}}
test string-3.13.$noComp {string equal with length unspecified} {
    list [catch {run {string equal -length 10 10}} msg] $msg
} {1 {wrong # args: should be "string equal ?-nocase? ?-length int? string1 string2"}}
test string-3.14.$noComp {string equal with length} {
    run {string equal -length 2 abcde abxyz}
} 1
test string-3.15.$noComp {string equal with special index} {
    list [catch {run {string equal -length end-3 abcde abxyz}} msg] $msg
} {1 {expected integer but got "end-3"}}

test string-3.16.$noComp {string equal, unicode} {
    run {string equal ab\u7266 ab\u7267}
} 0
test string-3.17.$noComp {string equal, unicode} {
    run {string equal \334 \xDC}
} 1
test string-3.18.$noComp {string equal, unicode} {
    run {string equal \334 \xFC}
} 0
test string-3.19.$noComp {string equal, unicode} {
    run {string equal \334\334\334\374\374 \334\334\334\334\334}
} 0
test string-3.20.$noComp {string equal, high bit} {
    # This test will fail if the underlying comparaison
    # is using signed chars instead of unsigned chars.
    # (like SunOS's default memcmp thus the compat/memcmp.c)
    run {string equal "\x80" "@"}
    # Nb this tests works also in utf8 space because \x80 is
    # translated into a 2 or more bytelength but whose first byte has
    # the high bit set.
} 0
test string-3.21.$noComp {string equal -nocase} {
    run {string equal -nocase abcde Abdef}
} 0
test string-3.22.$noComp {string equal, -nocase unicode} {
    run {string equal -nocase \334 \xDC}
} 1
test string-3.23.$noComp {string equal, -nocase unicode} {
    run {string equal -nocase \334\334\334\374\xFC \334\334\334\334\334}
} 1
test string-3.24.$noComp {string equal -nocase with length} {
    run {string equal -length 2 -nocase abcde Abxyz}
} 1
test string-3.25.$noComp {string equal -nocase with length} {
    run {string equal -nocase -length 3 abcde Abxyz}
} 0
test string-3.26.$noComp {string equal -nocase with length <= 0} {
    run {string equal -nocase -length -1 abcde AbCdEf}
} 0
test string-3.27.$noComp {string equal -nocase with excessive length} {
    run {string equal -nocase -length 50 AbCdEf abcde}
} 0
test string-3.28.$noComp {string equal -len unicode} {
    # These are strings that are 6 BYTELENGTH long, but the length
    # shouldn't make a different because there are actually 3 CHARS long
    run {string equal -len 5 \334\334\334 \334\334\374}
} 0
test string-3.29.$noComp {string equal -nocase with special index} {
    list [catch {run {string equal -nocase -length end-3 Abcde abxyz}} msg] $msg
} {1 {expected integer but got "end-3"}}
test string-3.30.$noComp {string equal, null strings} {
    run {string equal "" ""}
} 1
test string-3.31.$noComp {string equal, null strings} {
    run {string equal "" foo}
} 0
test string-3.32.$noComp {string equal, null strings} {
    run {string equal foo ""}
} 0
test string-3.33.$noComp {string equal -nocase, null strings} {
    run {string equal -nocase "" ""}
} 1
test string-3.34.$noComp {string equal -nocase, null strings} {
    run {string equal -nocase "" foo}
} 0
test string-3.35.$noComp {string equal -nocase, null strings} {
    run {string equal -nocase foo ""}
} 0
test string-3.36.$noComp {string equal with NUL character vs. other ASCII} {
    # Be careful here, since UTF-8 rep comparison with memcmp() of
    # these puts chars in the wrong order
    run {string equal \x00 \x01}
} 0
test string-3.37.$noComp {string equal, high bit} {
    run {string equal "a\x80" "a@"}
} 0
test string-3.38.$noComp {string equal, high bit} {
    run {string equal "a\x00" "a\x01"}
} 0
test string-3.39.$noComp {string equal, high bit} {
    run {string equal "a\x00\x00" "a\x00\x01"}
} 0
test string-3.40.$noComp {string equal, binary equal} {
    run {string equal [binary format a100 0] [binary format a100 0]}
} 1
test string-3.41.$noComp {string equal, binary neq} {
    run {string equal [binary format a100a 0 1] [binary format a100a 0 0]}
} 0
test string-3.42.$noComp {string equal, binary neq inequal length} {
    run {string equal [binary format a20a 0 1] [binary format a100a 0 0]}
} 0

<<<<<<< HEAD

test string-4.1.$noComp {string first, too few args} {
    list [catch {run {string first a}} msg] $msg
=======
test string-4.1 {string first, not enough args} {
    list [catch {string first a} msg] $msg
>>>>>>> 65d23f7c
} {1 {wrong # args: should be "string first needleString haystackString ?startIndex?"}}
test string-4.2.$noComp {string first, bad args} {
    list [catch {run {string first a b c}} msg] $msg
} {1 {bad index "c": must be integer?[+-]integer? or end?[+-]integer?}}
test string-4.3.$noComp {string first, too many args} {
    list [catch {run {string first a b 5 d}} msg] $msg
} {1 {wrong # args: should be "string first needleString haystackString ?startIndex?"}}
test string-4.4.$noComp {string first} {
    run {string first bq abcdefgbcefgbqrs}
} 12
test string-4.5.$noComp {string first} {
    run {string fir bcd abcdefgbcefgbqrs}
} 1
test string-4.6.$noComp {string first} {
    run {string f b abcdefgbcefgbqrs}
} 1
test string-4.7.$noComp {string first} {
    run {string first xxx x123xx345xxx789xxx012}
} 9
test string-4.8.$noComp {string first} {
    run {string first "" x123xx345xxx789xxx012}
} -1
test string-4.9.$noComp {string first, unicode} {
    run {string first x abc\u7266x}
} 4
test string-4.10.$noComp {string first, unicode} {
    run {string first \u7266 abc\u7266x}
} 3
test string-4.11.$noComp {string first, start index} {
    run {string first \u7266 abc\u7266x 3}
} 3
test string-4.12.$noComp {string first, start index} -body {
    run {string first \u7266 abc\u7266x 4}
} -result -1
test string-4.13.$noComp {string first, start index} -body {
    run {string first \u7266 abc\u7266x end-2}
} -result 3
test string-4.14.$noComp {string first, negative start index} -body {
    run {string first b abc -1}
} -result 1
test string-4.15.$noComp {string first, ability to two-byte encoded utf-8 chars} -body {
    # Test for a bug in Tcl 8.3 where test for all-single-byte-encoded
    # strings was incorrect, leading to an index returned by [string first]
    # which pointed past the end of the string.
    set uchar \u057E    ;# character with two-byte encoding in utf-8
    run {string first % %#$uchar$uchar#$uchar$uchar#% 3}
} -result 8
test string-4.16.$noComp {string first, normal string vs pure unicode string} -body {
    set s hello
    regexp ll $s m
    # Representation checks are canaries
    run {list [representationpoke $s] [representationpoke $m] \
	[string first $m $s]}
} -result {{string 1} {string 0} 2}
test string-4.17.$noComp {string first, corner case} -body {
    run {string first a aaa 4294967295}
} -result {-1}
test string-4.18.$noComp {string first, corner case} -body {
    run {string first a aaa -1}
} -result {0}
test string-4.19.$noComp {string first, corner case} -body {
    run {string first a aaa end-5}
} -result {0}
test string-4.20.$noComp {string last, corner case} -body {
    run {string last a aaa 4294967295}
} -result {2}
test string-4.21.$noComp {string last, corner case} -body {
    run {string last a aaa -1}
} -result {-1}
test string-4.22.$noComp {string last, corner case} {
    run {string last a aaa end-5}
} {-1}

test string-5.1.$noComp {string index} {
    list [catch {run {string index}} msg] $msg
} {1 {wrong # args: should be "string index string charIndex"}}
test string-5.2.$noComp {string index} {
    list [catch {run {string index a b c}} msg] $msg
} {1 {wrong # args: should be "string index string charIndex"}}
test string-5.3.$noComp {string index} {
    run {string index abcde 0}
} a
test string-5.4.$noComp {string index} {
    run {string ind abcde 4}
} e
test string-5.5.$noComp {string index} {
    run {string index abcde 5}
} {}
test string-5.6.$noComp {string index} {
    list [catch {run {string index abcde -10}} msg] $msg
} {0 {}}
test string-5.7.$noComp {string index} {
    list [catch {run {string index a xyz}} msg] $msg
} {1 {bad index "xyz": must be integer?[+-]integer? or end?[+-]integer?}}
test string-5.8.$noComp {string index} {
    run {string index abc end}
} c
test string-5.9.$noComp {string index} {
    run {string index abc end-1}
} b
test string-5.10.$noComp {string index, unicode} {
    run {string index abc\u7266d 4}
} d
test string-5.11.$noComp {string index, unicode} {
    run {string index abc\u7266d 3}
} \u7266
test string-5.12.$noComp {string index, unicode over char length, under byte length} -body {
    run {string index \334\374\334\374 6}
} -result {}
test string-5.13.$noComp {string index, bytearray object} {
    run {string index [binary format a5 fuz] 0}
} f
test string-5.14.$noComp {string index, bytearray object} {
    run {string index [binary format I* {0x50515253 0x52}] 3}
} S
test string-5.15.$noComp {string index, bytearray object} {
    set b [binary format I* {0x50515253 0x52}]
    set i1 [run {string index $b end-6}]
    set i2 [run {string index $b 1}]
    run {string compare $i1 $i2}
} 0
test string-5.16.$noComp {string index, bytearray object with string obj shimmering} {
    set str "0123456789\x00 abcdedfghi"
    binary scan $str H* dump
    run {string compare [run {string index $str 10}] \x00}
} 0
test string-5.17.$noComp {string index, bad integer} -body {
    list [catch {run {string index "abc" 0o8}} msg] $msg
} -match glob -result {1 {*invalid octal number*}}
test string-5.18.$noComp {string index, bad integer} -body {
    list [catch {run {string index "abc" end-0o0289}} msg] $msg
} -match glob -result {1 {*invalid octal number*}}
test string-5.19.$noComp {string index, bytearray object out of bounds} {
    run {string index [binary format I* {0x50515253 0x52}] -1}
} {}
test string-5.20.$noComp {string index, bytearray object out of bounds} -body {
    run {string index [binary format I* {0x50515253 0x52}] 20}
} -result {}
test string-5.21.$noComp {string index, surrogates, bug [11ae2be95dac9417]} -constraints utf16 -body {
    run {list [string index a\U100000b 1] [string index a\U100000b 2] [string index a\U100000b 3]}
} -result [list \U100000 {} b]


proc largest_int {} {
    # This will give us what the largest valid int on this machine is,
    # so we can test for overflow properly below on >32 bit systems
    set int 1
    set exp 7; # assume we get at least 8 bits
    while {wide($int) > 0} { set int [expr {wide(1) << [incr exp]}] }
    return [expr {$int-1}]
}

<<<<<<< HEAD
test string-6.1.$noComp {string is, too few args} {
    list [catch {run {string is}} msg] $msg
} {1 {wrong # args: should be "string is class ?-strict? ?-failindex var? str"}}
test string-6.2.$noComp {string is, too few args} {
    list [catch {run {string is alpha}} msg] $msg
=======
test string-6.1 {string is, not enough args} {
    list [catch {string is} msg] $msg
} {1 {wrong # args: should be "string is class ?-strict? ?-failindex var? str"}}
test string-6.2 {string is, not enough args} {
    list [catch {string is alpha} msg] $msg
>>>>>>> 65d23f7c
} {1 {wrong # args: should be "string is class ?-strict? ?-failindex var? str"}}
test string-6.3.$noComp {string is, bad args} {
    list [catch {run {string is alpha -failin str}} msg] $msg
} {1 {wrong # args: should be "string is alpha ?-strict? ?-failindex var? str"}}
test string-6.4.$noComp {string is, too many args} {
    list [catch {run {string is alpha -failin var -strict str more}} msg] $msg
} {1 {wrong # args: should be "string is class ?-strict? ?-failindex var? str"}}
test string-6.5.$noComp {string is, class check} {
    list [catch {run {string is bogus str}} msg] $msg
} {1 {bad class "bogus": must be alnum, alpha, ascii, control, boolean, dict, digit, double, entier, false, graph, integer, list, lower, print, punct, space, true, upper, wideinteger, wordchar, or xdigit}}
test string-6.6.$noComp {string is, ambiguous class} {
    list [catch {run {string is al str}} msg] $msg
} {1 {ambiguous class "al": must be alnum, alpha, ascii, control, boolean, dict, digit, double, entier, false, graph, integer, list, lower, print, punct, space, true, upper, wideinteger, wordchar, or xdigit}}
test string-6.7.$noComp {string is alpha, all ok} {
    run {string is alpha -strict -failindex var abc}
} 1
test string-6.8.$noComp {string is, error in var} {
    list [run {string is alpha -failindex var abc5def}] $var
} {0 3}
test string-6.9.$noComp {string is, var shouldn't get set} {
    catch {unset var}
    list [catch {run {string is alpha -failindex var abc; set var}} msg] $msg
} {1 {can't read "var": no such variable}}
test string-6.10.$noComp {string is, ok on empty} {
    run {string is alpha {}}
} 1
test string-6.11.$noComp {string is, -strict check against empty} {
    run {string is alpha -strict {}}
} 0
test string-6.12.$noComp {string is alnum, true} {
    run {string is alnum abc123}
} 1
test string-6.13.$noComp {string is alnum, false} {
    list [run {string is alnum -failindex var abc1.23}] $var
} {0 4}
test string-6.14.$noComp {string is alnum, unicode} "run {string is alnum abc\xFC}" 1
test string-6.15.$noComp {string is alpha, true} {
    run {string is alpha abc}
} 1
test string-6.16.$noComp {string is alpha, false} {
    list [run {string is alpha -fail var a1bcde}] $var
} {0 1}
test string-6.17.$noComp {string is alpha, unicode} {
    run {string is alpha abc\374}
} 1
test string-6.18.$noComp {string is ascii, true} {
    run {string is ascii abc\x7Fend\x00}
} 1
test string-6.19.$noComp {string is ascii, false} {
    list [run {string is ascii -fail var abc\x00def\x80more}] $var
} {0 7}
test string-6.20.$noComp {string is boolean, true} {
    run {string is boolean true}
} 1
test string-6.21.$noComp {string is boolean, true} {
    run {string is boolean f}
} 1
test string-6.22.$noComp {string is boolean, true based on type} {
    run {string is bool [run {string compare a a}]}
} 1
test string-6.23.$noComp {string is boolean, false} {
    list [run {string is bool -fail var yada}] $var
} {0 0}
test string-6.24.$noComp {string is digit, true} {
    run {string is digit 0123456789}
} 1
test string-6.25.$noComp {string is digit, false} {
    list [run {string is digit -fail var 0123\xDC567}] $var
} {0 4}
test string-6.26.$noComp {string is digit, false} {
    list [run {string is digit -fail var +123567}] $var
} {0 0}
test string-6.27.$noComp {string is double, true} {
    run {string is double 1}
} 1
test string-6.28.$noComp {string is double, true} {
    run {string is double [expr double(1)]}
} 1
test string-6.29.$noComp {string is double, true} {
    run {string is double 1.0}
} 1
test string-6.30.$noComp {string is double, true} {
    run {string is double [run {string compare a a}]}
} 1
test string-6.31.$noComp {string is double, true} {
    run {string is double "   +1.0e-1  "}
} 1
test string-6.32.$noComp {string is double, true} {
    run {string is double "\n1.0\v"}
} 1
test string-6.33.$noComp {string is double, false} {
    list [run {string is double -fail var 1abc}] $var
} {0 1}
test string-6.34.$noComp {string is double, false} {
    list [run {string is double -fail var abc}] $var
} {0 0}
test string-6.35.$noComp {string is double, false} {
    list [run {string is double -fail var "   1.0e4e4  "}] $var
} {0 8}
test string-6.36.$noComp {string is double, false} {
    list [run {string is double -fail var "\n"}] $var
} {0 0}
test string-6.37.$noComp {string is double, false on int overflow} -setup {
    set var priorValue
} -body {
    # Make it the largest int recognizable, with one more digit for overflow
    # Since bignums arrived in Tcl 8.5, the sense of this test changed.
    # Now integer values that exceed native limits become bignums, and
    # bignums can convert to doubles without error.
    list [run {string is double -fail var [largest_int]0}] $var
} -result {1 priorValue}
# string-6.38 removed, underflow on input is no longer an error.
test string-6.39.$noComp {string is double, false} {
    # This test is non-portable because IRIX thinks
    # that .e1 is a valid double - this is really a bug
    # on IRIX as .e1 should NOT be a valid double
    #
    # Portable now. Tcl 8.5 does its own double parsing.

    list [run {string is double -fail var .e1}] $var
} {0 0}
test string-6.40.$noComp {string is false, true} {
    run {string is false false}
} 1
test string-6.41.$noComp {string is false, true} {
    run {string is false FaLsE}
} 1
test string-6.42.$noComp {string is false, true} {
    run {string is false N}
} 1
test string-6.43.$noComp {string is false, true} {
    run {string is false 0}
} 1
test string-6.44.$noComp {string is false, true} {
    run {string is false off}
} 1
test string-6.45.$noComp {string is false, false} {
    list [run {string is false -fail var abc}] $var
} {0 0}
test string-6.46.$noComp {string is false, false} {
    catch {unset var}
    list [run {string is false -fail var Y}] $var
} {0 0}
test string-6.47.$noComp {string is false, false} {
    catch {unset var}
    list [run {string is false -fail var offensive}] $var
} {0 0}
test string-6.48.$noComp {string is integer, true} {
    run {string is integer +1234567890}
} 1
test string-6.49.$noComp {string is integer, true on type} {
    run {string is integer [expr int(50.0)]}
} 1
test string-6.50.$noComp {string is integer, true} {
    run {string is integer [list -10]}
} 1
test string-6.51.$noComp {string is integer, true as hex} {
    run {string is integer 0xabcdef}
} 1
test string-6.52.$noComp {string is integer, true as octal} {
    run {string is integer 012345}
} 1
test string-6.53.$noComp {string is integer, true with whitespace} {
    run {string is integer "  \n1234\v"}
} 1
test string-6.54.$noComp {string is integer, false} {
    list [run {string is integer -fail var 123abc}] $var
} {0 3}
test string-6.55.$noComp {string is integer, no overflow possible} {
    run {string is integer +[largest_int]0}
} 1
test string-6.56.$noComp {string is integer, false} {
    list [run {string is integer -fail var [expr double(1)]}] $var
} {0 1}
test string-6.57.$noComp {string is integer, false} {
    list [run {string is integer -fail var "    "}] $var
} {0 0}
test string-6.58.$noComp {string is integer, false on bad octal} {
    list [run {string is integer -fail var 0o36963}] $var
} {0 4}
test string-6.58.1.$noComp {string is integer, false on bad octal} {
    list [run {string is integer -fail var 0o36963}] $var
} {0 4}
test string-6.59.$noComp {string is integer, false on bad hex} {
    list [run {string is integer -fail var 0X345XYZ}] $var
} {0 5}
test string-6.60.$noComp {string is lower, true} {
    run {string is lower abc}
} 1
test string-6.61.$noComp {string is lower, unicode true} {
    run {string is lower abc\xFCue}
} 1
test string-6.62.$noComp {string is lower, false} {
    list [run {string is lower -fail var aBc}] $var
} {0 1}
test string-6.63.$noComp {string is lower, false} {
    list [run {string is lower -fail var abc1}] $var
} {0 3}
test string-6.64.$noComp {string is lower, unicode false} {
    list [run {string is lower -fail var ab\xDCUE}] $var
} {0 2}
test string-6.65.$noComp {string is space, true} {
    run {string is space " \t\n\v\f"}
} 1
test string-6.66.$noComp {string is space, false} {
    list [run {string is space -fail var " \t\n\v1\f"}] $var
} {0 4}
test string-6.67.$noComp {string is true, true} {
    run {string is true true}
} 1
test string-6.68.$noComp {string is true, true} {
    run {string is true TrU}
} 1
test string-6.69.$noComp {string is true, true} {
    run {string is true ye}
} 1
test string-6.70.$noComp {string is true, true} {
    run {string is true 1}
} 1
test string-6.71.$noComp {string is true, true} {
    run {string is true on}
} 1
test string-6.72.$noComp {string is true, false} {
    list [run {string is true -fail var onto}] $var
} {0 0}
test string-6.73.$noComp {string is true, false} {
    catch {unset var}
    list [run {string is true -fail var 25}] $var
} {0 0}
test string-6.74.$noComp {string is true, false} {
    catch {unset var}
    list [run {string is true -fail var no}] $var
} {0 0}
test string-6.75.$noComp {string is upper, true} {
    run {string is upper ABC}
} 1
test string-6.76.$noComp {string is upper, unicode true} {
    run {string is upper ABC\xDCUE}
} 1
test string-6.77.$noComp {string is upper, false} {
    list [run {string is upper -fail var AbC}] $var
} {0 1}
test string-6.78.$noComp {string is upper, false} {
    list [run {string is upper -fail var AB2C}] $var
} {0 2}
test string-6.79.$noComp {string is upper, unicode false} {
    list [run {string is upper -fail var ABC\xFCue}] $var
} {0 3}
test string-6.80.$noComp {string is wordchar, true} {
    run {string is wordchar abc_123}
} 1
test string-6.81.$noComp {string is wordchar, unicode true} {
    run {string is wordchar abc\xFCab\xDCAB\u5001\U1D7CA}
} 1
test string-6.82.$noComp {string is wordchar, false} {
    list [run {string is wordchar -fail var abcd.ef}] $var
} {0 4}
test string-6.83.$noComp {string is wordchar, unicode false} {
    list [run {string is wordchar -fail var abc\x80def}] $var
} {0 3}
test string-6.84.$noComp {string is control} {
    ## Control chars are in the ranges
    ## 00..1F && 7F..9F
    list [run {string is control -fail var \x00\x01\x10\x1F\x7F\x80\x9F\x60}] $var
} {0 7}
test string-6.85.$noComp {string is control} {
    run {string is control \u0100}
} 0
test string-6.86.$noComp {string is graph} {
    ## graph is any print char, except space
    list [run {string is gra -fail var "0123abc!@#\$\u0100\UE0100\UE01EF "}] $var
} {0 14}
test string-6.87.$noComp {string is print} {
    ## basically any printable char
    list [run {string is print -fail var "0123abc!@#\$\u0100 \UE0100\UE01EF\x10"}] $var
} {0 15}
test string-6.88.$noComp {string is punct} {
    ## any graph char that isn't alnum
    list [run {string is punct -fail var "_!@#\xBEq0"}] $var
} {0 4}
test string-6.89.$noComp {string is xdigit} {
    list [run {string is xdigit -fail var 0123456789\x61bcdefABCDEFg}] $var
} {0 22}

test string-6.90.$noComp {string is integer, bad integers} {
    # SF bug #634856
    set result ""
    set numbers [list 1 +1 ++1 +-1 -+1 -1 --1 "- +1"]
    foreach num $numbers {
	lappend result [run {string is int -strict $num}]
    }
    return $result
} {1 1 0 0 0 1 0 0}
test string-6.91.$noComp {string is double, bad doubles} {
    set result ""
    set numbers [list 1.0 +1.0 ++1.0 +-1.0 -+1.0 -1.0 --1.0 "- +1.0"]
    foreach num $numbers {
	lappend result [run {string is double -strict $num}]
    }
    return $result
} {1 1 0 0 0 1 0 0}
test string-6.92.$noComp {string is integer, no 64-bit overflow} {
    # Bug 718878
    set x 0x10000000000000000
    run {string is integer $x}
} 1
test string-6.93.$noComp {string is integer, no 64-bit overflow} {
    # Bug 718878
    set x 0x10000000000000000
    append x ""
    run {string is integer $x}
} 1
test string-6.94.$noComp {string is integer, no 64-bit overflow} {
    # Bug 718878
    set x 0x10000000000000000
    run {string is integer [expr {$x}]}
} 1
test string-6.95.$noComp {string is wideinteger, true} {
    run {string is wideinteger +1234567890}
} 1
test string-6.96.$noComp {string is wideinteger, true on type} {
    run {string is wideinteger [expr wide(50.0)]}
} 1
test string-6.97.$noComp {string is wideinteger, true} {
    run {string is wideinteger [list -10]}
} 1
test string-6.98.$noComp {string is wideinteger, true as hex} {
    run {string is wideinteger 0xabcdef}
} 1
test string-6.99.$noComp {string is wideinteger, true as octal} {
    run {string is wideinteger 0123456}
} 1
test string-6.100.$noComp {string is wideinteger, true with whitespace} {
    run {string is wideinteger "  \n1234\v"}
} 1
test string-6.101.$noComp {string is wideinteger, false} {
    list [run {string is wideinteger -fail var 123abc}] $var
} {0 3}
test string-6.102.$noComp {string is wideinteger, false on overflow} {
    list [run {string is wideinteger -fail var +[largest_int]0}] $var
} {0 -1}
test string-6.103.$noComp {string is wideinteger, false} {
    list [run {string is wideinteger -fail var [expr double(1)]}] $var
} {0 1}
test string-6.104.$noComp {string is wideinteger, false} {
    list [run {string is wideinteger -fail var "    "}] $var
} {0 0}
test string-6.105.$noComp {string is wideinteger, false on bad octal} {
    list [run {string is wideinteger -fail var 0o36963}] $var
} {0 4}
test string-6.105.1.$noComp {string is wideinteger, false on bad octal} {
    list [run {string is wideinteger -fail var 0o36963}] $var
} {0 4}
test string-6.106.$noComp {string is wideinteger, false on bad hex} {
    list [run {string is wideinteger -fail var 0X345XYZ}] $var
} {0 5}
test string-6.107.$noComp {string is integer, bad integers} {
    # SF bug #634856
    set result ""
    set numbers [list 1 +1 ++1 +-1 -+1 -1 --1 "- +1"]
    foreach num $numbers {
	lappend result [run {string is wideinteger -strict $num}]
    }
    return $result
} {1 1 0 0 0 1 0 0}
test string-6.108.$noComp {string is double, Bug 1382287} {
    set x 2turtledoves
    run {string is double $x}
    run {string is double $x}
} 0
test string-6.109.$noComp {string is double, Bug 1360532} {
    run {string is double 1\xA0}
} 0
test string-6.110.$noComp {string is entier, true} {
    run {string is entier +1234567890}
} 1
test string-6.111.$noComp {string is entier, true on type} {
    run {string is entier [expr wide(50.0)]}
} 1
test string-6.112.$noComp {string is entier, true} {
    run {string is entier [list -10]}
} 1
test string-6.113.$noComp {string is entier, true as hex} {
    run {string is entier 0xabcdef}
} 1
test string-6.114.$noComp {string is entier, true as octal} {
    run {string is entier 0123456}
} 1
test string-6.115.$noComp {string is entier, true with whitespace} {
    run {string is entier "  \n1234\v"}
} 1
test string-6.116.$noComp {string is entier, false} {
    list [run {string is entier -fail var 123abc}] $var
} {0 3}
test string-6.117.$noComp {string is entier, false} {
    list [run {string is entier -fail var 123123123123123123123123123123123123123123123123123123123123123123123123123123123123abc}] $var
} {0 84}
test string-6.118.$noComp {string is entier, false} {
    list [run {string is entier -fail var [expr double(1)]}] $var
} {0 1}
test string-6.119.$noComp {string is entier, false} {
    list [run {string is entier -fail var "    "}] $var
} {0 0}
test string-6.120.$noComp {string is entier, false on bad octal} {
    list [run {string is entier -fail var 0o36963}] $var
} {0 4}
test string-6.121.1.$noComp {string is entier, false on bad octal} {
    list [run {string is entier -fail var 0o36963}] $var
} {0 4}
test string-6.122.$noComp {string is entier, false on bad hex} {
    list [run {string is entier -fail var 0X345XYZ}] $var
} {0 5}
test string-6.123.$noComp {string is entier, bad integers} {
    # SF bug #634856
    set result ""
    set numbers [list 1 +1 ++1 +-1 -+1 -1 --1 "- +1"]
    foreach num $numbers {
	lappend result [run {string is entier -strict $num}]
    }
    return $result
} {1 1 0 0 0 1 0 0}
test string-6.124.$noComp {string is entier, true} {
    run {string is entier +1234567890123456789012345678901234567890}
} 1
test string-6.125.$noComp {string is entier, true} {
    run {string is entier [list -10000000000000000000000000000000000000000000000000000000000000000000000000000000000000]}
} 1
test string-6.126.$noComp {string is entier, true as hex} {
    run {string is entier 0xabcdefabcdefabcdefabcdefabcdefabcdefabcdefabcdefabcdefabcdefabcdefabcdefabcdefabcdef}
} 1
test string-6.127.$noComp {string is entier, true as octal} {
    run {string is entier 0123456112341234561234565623456123456123456123456123456123456123456123456123456123456}
} 1
test string-6.128.$noComp {string is entier, true with whitespace} {
    run {string is entier "  \n12340000000000000000000000000000000000000000000000000000000000000000000000000000000000000\v"}
} 1
test string-6.129.$noComp {string is entier, false on bad octal} {
    list [run {string is entier -fail var 0o1234561123412345612345656234561234561234561234561234561234561234561234561234561234536963}] $var
} {0 87}
test string-6.130.1.$noComp {string is entier, false on bad octal} {
    list [run {string is entier -fail var 0o1234561123412345612345656234561234561234561234561234561234561234561234561234561234536963}] $var
} {0 87}
test string-6.131.$noComp {string is entier, false on bad hex} {
    list [run {string is entier -fail var 0X12345611234123456123456562345612345612345612345612345612345612345612345612345612345345XYZ}] $var
} {0 88}

catch {rename largest_int {}}

<<<<<<< HEAD
test string-7.1.$noComp {string last, too few args} {
    list [catch {run {string last a}} msg] $msg
} {1 {wrong # args: should be "string last needleString haystackString ?lastIndex?"}}
test string-7.2.$noComp {string last, bad args} {
    list [catch {run {string last a b c}} msg] $msg
=======
test string-7.1 {string last, not enough args} {
    list [catch {string last a} msg] $msg
} {1 {wrong # args: should be "string last needleString haystackString ?startIndex?"}}
test string-7.2 {string last, bad args} {
    list [catch {string last a b c} msg] $msg
>>>>>>> 65d23f7c
} {1 {bad index "c": must be integer?[+-]integer? or end?[+-]integer?}}
test string-7.3.$noComp {string last, too many args} {
    list [catch {run {string last a b c d}} msg] $msg
} {1 {wrong # args: should be "string last needleString haystackString ?lastIndex?"}}
test string-7.4.$noComp {string last} {
    run {string la xxx xxxx123xx345x678}
} 1
test string-7.5.$noComp {string last} {
    run {string last xx xxxx123xx345x678}
} 7
test string-7.6.$noComp {string last} {
    run {string las x xxxx123xx345x678}
} 12
test string-7.7.$noComp {string last, unicode} {
    run {string las x xxxx12\u7266xx345x678}
} 12
test string-7.8.$noComp {string last, unicode} {
    run {string las \u7266 xxxx12\u7266xx345x678}
} 6
test string-7.9.$noComp {string last, stop index} {
    run {string las \u7266 xxxx12\u7266xx345x678}
} 6
test string-7.10.$noComp {string last, unicode} {
    run {string las \u7266 xxxx12\u7266xx345x678}
} 6
test string-7.11.$noComp {string last, start index} {
    run {string last \u7266 abc\u7266x 3}
} 3
test string-7.12.$noComp {string last, start index} {
    run {string last \u7266 abc\u7266x 2}
} -1
test string-7.13.$noComp {string last, start index} {
    ## Constrain to last 'a' should work
    run {string last ba badbad end-1}
} 3
test string-7.14.$noComp {string last, start index} {
    ## Constrain to last 'b' should skip last 'ba'
    run {string last ba badbad end-2}
} 0
test string-7.15.$noComp {string last, start index} {
    run {string last \334a \334ad\334ad 0}
} -1
test string-7.16.$noComp {string last, start index} {
    run {string last \334a \334ad\334ad end-1}
} 3

test string-8.1.$noComp {string bytelength} {
    list [catch {run {string bytelength}} msg] $msg
} {1 {wrong # args: should be "string bytelength string"}}
test string-8.2.$noComp {string bytelength} {
    list [catch {run {string bytelength a b}} msg] $msg
} {1 {wrong # args: should be "string bytelength string"}}
test string-8.3.$noComp {string bytelength} {
    run {string bytelength "\xC7"}
} 2
test string-8.4.$noComp {string bytelength} {
    run {string b ""}
} 0

test string-9.1.$noComp {string length} {
    list [catch {run {string length}} msg] $msg
} {1 {wrong # args: should be "string length string"}}
test string-9.2.$noComp {string length} {
    list [catch {run {string length a b}} msg] $msg
} {1 {wrong # args: should be "string length string"}}
test string-9.3.$noComp {string length} {
    run {string length "a little string"}
} 15
test string-9.4.$noComp {string length} {
    run {string le ""}
} 0
test string-9.5.$noComp {string length, unicode} {
    run {string le "abcd\u7266"}
} 5
test string-9.6.$noComp {string length, bytearray object} {
    run {string length [binary format a5 foo]}
} 5
test string-9.7.$noComp {string length, bytearray object} {
    run {string length [binary format I* {0x50515253 0x52}]}
} 8

<<<<<<< HEAD
test string-10.1.$noComp {string map, too few args} {
    list [catch {run {string map}} msg] $msg
=======
test string-10.1 {string map, not enough args} {
    list [catch {string map} msg] $msg
>>>>>>> 65d23f7c
} {1 {wrong # args: should be "string map ?-nocase? charMap string"}}
test string-10.2.$noComp {string map, bad args} {
    list [catch {run {string map {a b} abba oops}} msg] $msg
} {1 {bad option "a b": must be -nocase}}
test string-10.3.$noComp {string map, too many args} {
    list [catch {run {string map -nocase {a b} str1 str2}} msg] $msg
} {1 {wrong # args: should be "string map ?-nocase? charMap string"}}
test string-10.4.$noComp {string map} {
    run {string map {a b} abba}
} {bbbb}
test string-10.5.$noComp {string map} {
    run {string map {a b} a}
} {b}
test string-10.6.$noComp {string map -nocase} {
    run {string map -nocase {a b} Abba}
} {bbbb}
test string-10.7.$noComp {string map} {
    run {string map {abc 321 ab * a A} aabcabaababcab}
} {A321*A*321*}
test string-10.8.$noComp {string map -nocase} {
    run {string map -nocase {aBc 321 Ab * a A} aabcabaababcab}
} {A321*A*321*}
test string-10.9.$noComp {string map -nocase} {
    run {string map -no {abc 321 Ab * a A} aAbCaBaAbAbcAb}
} {A321*A*321*}
test string-10.10.$noComp {string map} {
    list [catch {run {string map {a b c} abba}} msg] $msg
} {1 {char map list unbalanced}}
test string-10.11.$noComp {string map, nulls} {
    run {string map {\x00 NULL blah \x00nix} {qwerty}}
} {qwerty}
test string-10.12.$noComp {string map, unicode} {
    run {string map [list \374 ue UE \334] "a\374ueUE\000EU"}
} aueue\334\0EU
test string-10.13.$noComp {string map, -nocase unicode} {
    run {string map -nocase [list \374 ue UE \334] "a\374ueUE\000EU"}
} aue\334\334\0EU
test string-10.14.$noComp {string map, -nocase null arguments} {
    run {string map -nocase {{} abc} foo}
} foo
test string-10.15.$noComp {string map, one pair case} {
    run {string map -nocase {abc 32} aAbCaBaAbAbcAb}
} {a32aBaAb32Ab}
test string-10.16.$noComp {string map, one pair case} {
    run {string map -nocase {ab 4321} aAbCaBaAbAbcAb}
} {a4321C4321a43214321c4321}
test string-10.17.$noComp {string map, one pair case} {
    run {string map {Ab 4321} aAbCaBaAbAbcAb}
} {a4321CaBa43214321c4321}
test string-10.18.$noComp {string map, empty argument} {
    run {string map -nocase {{} abc} foo}
} foo
test string-10.19.$noComp {string map, empty arguments} {
    run {string map -nocase {{} abc f bar {} def} foo}
} baroo
test string-10.20.$noComp {string map, dictionaries don't alter map ordering} {
    set map {aa X a Y}
    list [run {string map [dict create aa X a Y] aaa}] [run {string map $map aaa}] [dict size $map] [run {string map $map aaa}]
} {XY XY 2 XY}
test string-10.20.1.$noComp {string map, dictionaries don't alter map ordering} {
    set map {a X b Y a Z}
    list [run {string map [dict create a X b Y a Z] aaa}] [run {string map $map aaa}] [dict size $map] [run {string map $map aaa}]
} {ZZZ XXX 2 XXX}
test string-10.21.$noComp {string map, ABR checks} {
    run {string map {longstring foob} long}
} long
test string-10.22.$noComp {string map, ABR checks} {
    run {string map {long foob} long}
} foob
test string-10.23.$noComp {string map, ABR checks} {
    run {string map {lon foob} long}
} foobg
test string-10.24.$noComp {string map, ABR checks} {
    run {string map {lon foob} longlo}
} foobglo
test string-10.25.$noComp {string map, ABR checks} {
    run {string map {lon foob} longlon}
} foobgfoob
test string-10.26.$noComp {string map, ABR checks} {
    run {string map {longstring foob longstring bar} long}
} long
test string-10.27.$noComp {string map, ABR checks} {
    run {string map {long foob longstring bar} long}
} foob
test string-10.28.$noComp {string map, ABR checks} {
    run {string map {lon foob longstring bar} long}
} foobg
test string-10.29.$noComp {string map, ABR checks} {
    run {string map {lon foob longstring bar} longlo}
} foobglo
test string-10.30.$noComp {string map, ABR checks} {
    run {string map {lon foob longstring bar} longlon}
} foobgfoob
test string-10.31.$noComp {string map, nasty sharing crash from [Bug 1018562]} {
    set a {a b}
    run {string map $a $a}
} {b b}

<<<<<<< HEAD
test string-11.1.$noComp {string match, too few args} {
    list [catch {run {string match a}} msg] $msg
=======
test string-11.1 {string match, not enough args} {
    list [catch {string match a} msg] $msg
>>>>>>> 65d23f7c
} {1 {wrong # args: should be "string match ?-nocase? pattern string"}}
test string-11.2.$noComp {string match, too many args} {
    list [catch {run {string match a b c d}} msg] $msg
} {1 {wrong # args: should be "string match ?-nocase? pattern string"}}
test string-11.3.$noComp {string match} {
    run {string match abc abc}
} 1
test string-11.4.$noComp {string match} {
    run {string mat abc abd}
} 0
test string-11.5.$noComp {string match} {
    run {string match ab*c abc}
} 1
test string-11.6.$noComp {string match} {
    run {string match ab**c abc}
} 1
test string-11.7.$noComp {string match} {
    run {string match ab* abcdef}
} 1
test string-11.8.$noComp {string match} {
    run {string match *c abc}
} 1
test string-11.9.$noComp {string match} {
    run {string match *3*6*9 0123456789}
} 1
test string-11.9.1.$noComp {string match} {
    run {string match *3*6*89 0123456789}
} 1
test string-11.9.2.$noComp {string match} {
    run {string match *3*456*89 0123456789}
} 1
test string-11.9.3.$noComp {string match} {
    run {string match *3*6* 0123456789}
} 1
test string-11.9.4.$noComp {string match} {
    run {string match *3*56* 0123456789}
} 1
test string-11.9.5.$noComp {string match} {
    run {string match *3*456*** 0123456789}
} 1
test string-11.9.6.$noComp {string match} {
    run {string match **3*456** 0123456789}
} 1
test string-11.9.7.$noComp {string match} {
    run {string match *3***456* 0123456789}
} 1
test string-11.9.8.$noComp {string match} {
    run {string match *3***\[456]* 0123456789}
} 1
test string-11.9.9.$noComp {string match} {
    run {string match *3***\[4-6]* 0123456789}
} 1
test string-11.9.10.$noComp {string match} {
    run {string match *3***\[4-6] 0123456789}
} 0
test string-11.9.11.$noComp {string match} {
    run {string match *3***\[4-6] 0123456}
} 1
test string-11.10.$noComp {string match} {
    run {string match *3*6*9 01234567890}
} 0
test string-11.10.1.$noComp {string match} {
    run {string match *3*6*89 01234567890}
} 0
test string-11.10.2.$noComp {string match} {
    run {string match *3*456*89 01234567890}
} 0
test string-11.10.3.$noComp {string match} {
    run {string match **3*456*89 01234567890}
} 0
test string-11.10.4.$noComp {string match} {
    run {string match *3*456***89 01234567890}
} 0
test string-11.11.$noComp {string match} {
    run {string match a?c abc}
} 1
test string-11.12.$noComp {string match} {
    run {string match a??c abc}
} 0
test string-11.13.$noComp {string match} {
    run {string match ?1??4???8? 0123456789}
} 1
test string-11.14.$noComp {string match} {
    run {string match {[abc]bc} abc}
} 1
test string-11.15.$noComp {string match} {
    run {string match {a[abc]c} abc}
} 1
test string-11.16.$noComp {string match} {
    run {string match {a[xyz]c} abc}
} 0
test string-11.17.$noComp {string match} {
    run {string match {12[2-7]45} 12345}
} 1
test string-11.18.$noComp {string match} {
    run {string match {12[ab2-4cd]45} 12345}
} 1
test string-11.19.$noComp {string match} {
    run {string match {12[ab2-4cd]45} 12b45}
} 1
test string-11.20.$noComp {string match} {
    run {string match {12[ab2-4cd]45} 12d45}
} 1
test string-11.21.$noComp {string match} {
    run {string match {12[ab2-4cd]45} 12145}
} 0
test string-11.22.$noComp {string match} {
    run {string match {12[ab2-4cd]45} 12545}
} 0
test string-11.23.$noComp {string match} {
    run {string match {a\*b} a*b}
} 1
test string-11.24.$noComp {string match} {
    run {string match {a\*b} ab}
} 0
test string-11.25.$noComp {string match} {
    run {string match {a\*\?\[\]\\\x} "a*?\[\]\\x"}
} 1
test string-11.26.$noComp {string match} {
    run {string match ** ""}
} 1
test string-11.27.$noComp {string match} {
    run {string match *. ""}
} 0
test string-11.28.$noComp {string match} {
    run {string match "" ""}
} 1
test string-11.29.$noComp {string match} {
    run {string match \[a a}
} 1
test string-11.30.$noComp {string match, bad args} {
    list [catch {run {string match - b c}} msg] $msg
} {1 {bad option "-": must be -nocase}}
test string-11.31.$noComp {string match case} {
    run {string match a A}
} 0
test string-11.32.$noComp {string match nocase} {
    run {string match -n a A}
} 1
test string-11.33.$noComp {string match nocase} {
    run {string match -nocase a\334 A\374}
} 1
test string-11.34.$noComp {string match nocase} {
    run {string match -nocase a*f ABCDEf}
} 1
test string-11.35.$noComp {string match case, false hope} {
    # This is true because '_' lies between the A-Z and a-z ranges
    run {string match {[A-z]} _}
} 1
test string-11.36.$noComp {string match nocase range} {
    # This is false because although '_' lies between the A-Z and a-z ranges,
    # we lower case the end points before checking the ranges.
    run {string match -nocase {[A-z]} _}
} 0
test string-11.37.$noComp {string match nocase} {
    run {string match -nocase {[A-fh-Z]} g}
} 0
test string-11.38.$noComp {string match case, reverse range} {
    run {string match {[A-fh-Z]} g}
} 1
test string-11.39.$noComp {string match, *\ case} {
    run {string match {*\abc} abc}
} 1
test string-11.39.1.$noComp {string match, *\ case} {
    run {string match {*ab\c} abc}
} 1
test string-11.39.2.$noComp {string match, *\ case} {
    run {string match {*ab\*} ab*}
} 1
test string-11.39.3.$noComp {string match, *\ case} {
    run {string match {*ab\*} abc}
} 0
test string-11.39.4.$noComp {string match, *\ case} {
    run {string match {*ab\\*} {ab\c}}
} 1
test string-11.39.5.$noComp {string match, *\ case} {
    run {string match {*ab\\*} {ab\*}}
} 1
test string-11.40.$noComp {string match, *special case} {
    run {string match {*[ab]} abc}
} 0
test string-11.41.$noComp {string match, *special case} {
    run {string match {*[ab]*} abc}
} 1
test string-11.42.$noComp {string match, *special case} {
    run {string match "*\\" "\\"}
} 0
test string-11.43.$noComp {string match, *special case} {
    run {string match "*\\\\" "\\"}
} 1
test string-11.44.$noComp {string match, *special case} {
    run {string match "*???" "12345"}
} 1
test string-11.45.$noComp {string match, *special case} {
    run {string match "*???" "12"}
} 0
test string-11.46.$noComp {string match, *special case} {
    run {string match "*\\*" "abc*"}
} 1
test string-11.47.$noComp {string match, *special case} {
    run {string match "*\\*" "*"}
} 1
test string-11.48.$noComp {string match, *special case} {
    run {string match "*\\*" "*abc"}
} 0
test string-11.49.$noComp {string match, *special case} {
    run {string match "?\\*" "a*"}
} 1
test string-11.50.$noComp {string match, *special case} {
    run {string match "\\" "\\"}
} 0
test string-11.51.$noComp {string match; *, -nocase and UTF-8} {
    run {string match -nocase [binary format I 717316707] \
	    [binary format I 2028036707]}
} 1
test string-11.52.$noComp {string match, null char in string} {
    set out ""
    set ptn "*abc*"
    foreach elem [list "\x00@abc" "@abc" "\x00@abc\x00" "blahabcblah"] {
	lappend out [run {string match $ptn $elem}]
    }
    set out
} {1 1 1 1}
test string-11.53.$noComp {string match, null char in pattern} {
    set out ""
    foreach {ptn elem} [list \
	    "*\x00abc\x00"  "\x00abc\x00" \
	    "*\x00abc\x00"  "\x00abc\x00ef" \
	    "*\x00abc\x00*" "\x00abc\x00ef" \
	    "*\x00abc\x00"  "@\x00abc\x00ef" \
	    "*\x00abc\x00*"  "@\x00abc\x00ef" \
	    ] {
	lappend out [run {string match $ptn $elem}]
    }
    set out
} {1 0 1 0 1}
test string-11.54.$noComp {string match, failure} {
    set longString ""
    for {set i 0} {$i < 10} {incr i} {
	append longString "abcdefghijklmnopqrstuvwxy\x00z01234567890123"
    }
    run {string first $longString 123}
    list [run {string match *cba* $longString}] \
	    [run {string match *a*l*\x00* $longString}] \
	    [run {string match *a*l*\x00*123 $longString}] \
	    [run {string match *a*l*\x00*123* $longString}] \
	    [run {string match *a*l*\x00*cba* $longString}] \
	    [run {string match *===* $longString}]
} {0 1 1 1 0 0}
test string-11.55.$noComp {string match, invalid binary optimization} {
    [format string] match \u0141 [binary format c 65]
} 0

test stringComp-12.1.0.$noComp {Bug 3588366: end-offsets before start} {
    apply {s {
        string range $s 0 end-5
    }} 12345
} {}
test string-12.1.$noComp {string range} {
    list [catch {run {string range}} msg] $msg
} {1 {wrong # args: should be "string range string first last"}}
test string-12.2.$noComp {string range} {
    list [catch {run {string range a 1}} msg] $msg
} {1 {wrong # args: should be "string range string first last"}}
test string-12.3.$noComp {string range} {
    list [catch {run {string range a 1 2 3}} msg] $msg
} {1 {wrong # args: should be "string range string first last"}}
test string-12.4.$noComp {string range} {
    run {string range abcdefghijklmnop 2 14}
} {cdefghijklmno}
test string-12.5.$noComp {string range, last > length} {
    run {string range abcdefghijklmnop 7 1000}
} {hijklmnop}
test string-12.6.$noComp {string range} {
    run {string range abcdefghijklmnop 10 end}
} {klmnop}
test string-12.7.$noComp {string range, last < first} {
    run {string range abcdefghijklmnop 10 9}
} {}
test string-12.8.$noComp {string range, first < 0} {
    run {string range abcdefghijklmnop -3 2}
} {abc}
test string-12.9.$noComp {string range} {
    run {string range abcdefghijklmnop -3 -2}
} {}
test string-12.10.$noComp {string range} {
    run {string range abcdefghijklmnop 1000 1010}
} {}
test string-12.11.$noComp {string range} {
    run {string range abcdefghijklmnop -100 end}
} {abcdefghijklmnop}
test string-12.12.$noComp {string range} {
    list [catch {run {string range abc abc 1}} msg] $msg
} {1 {bad index "abc": must be integer?[+-]integer? or end?[+-]integer?}}
test string-12.13.$noComp {string range} {
    list [catch {run {string range abc 1 eof}} msg] $msg
} {1 {bad index "eof": must be integer?[+-]integer? or end?[+-]integer?}}
test string-12.14.$noComp {string range} {
    run {string range abcdefghijklmnop end-1 end}
} {op}
test string-12.15.$noComp {string range} {
    run {string range abcdefghijklmnop end 1000}
} {p}
test string-12.16.$noComp {string range} {
    run {string range abcdefghijklmnop end end-1}
} {}
test string-12.17.$noComp {string range, unicode} {
    run {string range ab\u7266cdefghijklmnop 5 5}
} e
test string-12.18.$noComp {string range, unicode} {
    run {string range ab\u7266cdefghijklmnop 2 3}
} \u7266c
test string-12.19.$noComp {string range, bytearray object} {
    set b [binary format I* {0x50515253 0x52}]
    set r1 [run {string range $b 1 end-1}]
    set r2 [run {string range $b 1 6}]
    run {string equal $r1 $r2}
} 1
test string-12.20.$noComp {string range, out of bounds indices} {
    run {string range \xFF 0 1}
} \xFF
# Bug 1410553
test string-12.21.$noComp {string range, regenerates correct reps, bug 1410553} {
    set bytes "\x00 \x03 \x41"
    set rxBuffer {}
    foreach ch $bytes {
	append rxBuffer $ch
	if {$ch eq "\x03"} {
	    run {string length $rxBuffer}
	}
    }
    set rxCRC [run {string range $rxBuffer end-1 end}]
    binary scan [join $bytes {}] "H*" input_hex
    binary scan $rxBuffer "H*" rxBuffer_hex
    binary scan $rxCRC "H*" rxCRC_hex
    list $input_hex $rxBuffer_hex $rxCRC_hex
} {000341 000341 0341}
test string-12.22.$noComp {string range, shimmering binary/index} {
    set s 0000000001
    binary scan $s a* x
    run {string range $s $s end}
} 000000001
test string-12.23.$noComp {string range, surrogates, bug [11ae2be95dac9417]} utf16 {
    run {list [string range a\U100000b 1 1] [string range a\U100000b 2 2] [string range a\U100000b 3 3]}
} [list \U100000 {} b]
test string-12.24.$noComp {bignum index arithmetic} -setup {
    proc demo {i j} {string range fubar $i $j}
} -cleanup {
    rename demo {}
} -body {
    demo 2 0+0x10000000000000000
} -result bar
test string-12.25.$noComp {bignum index arithmetic} -setup {
    proc demo {i j} {string range fubar $i $j}
} -cleanup {
    rename demo {}
} -body {
    demo 0x10000000000000000-0xffffffffffffffff 3
} -result uba

test string-13.1.$noComp {string repeat} {
    list [catch {run {string repeat}} msg] $msg
} {1 {wrong # args: should be "string repeat string count"}}
test string-13.2.$noComp {string repeat} {
    list [catch {run {string repeat abc 10 oops}} msg] $msg
} {1 {wrong # args: should be "string repeat string count"}}
test string-13.3.$noComp {string repeat} {
    run {string repeat {} 100}
} {}
test string-13.4.$noComp {string repeat} {
    run {string repeat { } 5}
} {     }
test string-13.5.$noComp {string repeat} {
    run {string repeat abc 3}
} {abcabcabc}
test string-13.6.$noComp {string repeat} {
    run {string repeat abc -1}
} {}
test string-13.7.$noComp {string repeat} {
    list [catch {run {string repeat abc end}} msg] $msg
} {1 {expected integer but got "end"}}
test string-13.8.$noComp {string repeat} {
    run {string repeat {} -1000}
} {}
test string-13.9.$noComp {string repeat} {
    run {string repeat {} 0}
} {}
test string-13.10.$noComp {string repeat} {
    run {string repeat def 0}
} {}
test string-13.11.$noComp {string repeat} {
    run {string repeat def 1}
} def
test string-13.12.$noComp {string repeat} {
    run {string repeat ab\u7266cd 3}
} ab\u7266cdab\u7266cdab\u7266cd
test string-13.13.$noComp {string repeat} {
    run {string repeat \x00 3}
} \x00\x00\x00
test string-13.14.$noComp {string repeat} {
    # The string range will ensure us that string repeat gets a unicode string
    run {string repeat [run {string range ab\u7266cd 2 3}] 3}
} \u7266c\u7266c\u7266c

test string-14.1.$noComp {string replace} {
    list [catch {run {string replace}} msg] $msg
} {1 {wrong # args: should be "string replace string first last ?string?"}}
test string-14.2.$noComp {string replace} {
    list [catch {run {string replace a 1}} msg] $msg
} {1 {wrong # args: should be "string replace string first last ?string?"}}
test string-14.3.$noComp {string replace} {
    list [catch {run {string replace a 1 2 3 4}} msg] $msg
} {1 {wrong # args: should be "string replace string first last ?string?"}}
test string-14.4.$noComp {string replace} {
} {}
test string-14.5.$noComp {string replace} {
    run {string replace abcdefghijklmnop 2 14}
} {abp}
test string-14.6.$noComp {string replace} -body {
    run {string replace abcdefghijklmnop 7 1000}
} -result {abcdefg}
test string-14.7.$noComp {string replace} {
    run {string replace abcdefghijklmnop 10 end}
} {abcdefghij}
test string-14.8.$noComp {string replace} {
    run {string replace abcdefghijklmnop 10 9}
} {abcdefghijklmnop}
test string-14.9.$noComp {string replace} {
    run {string replace abcdefghijklmnop -3 2}
} {defghijklmnop}
test string-14.10.$noComp {string replace} {
    run {string replace abcdefghijklmnop -3 -2}
} {abcdefghijklmnop}
test string-14.11.$noComp {string replace} -body {
    run {string replace abcdefghijklmnop 1000 1010}
} -result {abcdefghijklmnop}
test string-14.12.$noComp {string replace} {
    run {string replace abcdefghijklmnop -100 end}
} {}
test string-14.13.$noComp {string replace} {
    list [catch {run {string replace abc abc 1}} msg] $msg
} {1 {bad index "abc": must be integer?[+-]integer? or end?[+-]integer?}}
test string-14.14.$noComp {string replace} {
    list [catch {run {string replace abc 1 eof}} msg] $msg
} {1 {bad index "eof": must be integer?[+-]integer? or end?[+-]integer?}}
test string-14.15.$noComp {string replace} {
    run {string replace abcdefghijklmnop end-10 end-2 NEW}
} {abcdeNEWop}
test string-14.16.$noComp {string replace} {
    run {string replace abcdefghijklmnop 0 end foo}
} {foo}
test string-14.17.$noComp {string replace} {
    run {string replace abcdefghijklmnop end end-1}
} {abcdefghijklmnop}
test string-14.18.$noComp {string replace} {
    run {string replace abcdefghijklmnop 10 9 XXX}
} {abcdefghijklmnop}
test string-14.19.$noComp {string replace} {
    run {string replace {} -1 0 A}
} A
test string-14.20.$noComp {string replace} {
    run {string replace [makeByteArray abcdefghijklmnop] end-10 end-2\
	    [makeByteArray NEW]}
} {abcdeNEWop}


test stringComp-14.21.$noComp {Bug 82e7f67325} {
    apply {x {
        set a [join $x {}]
        lappend b [string length [string replace ___! 0 2 $a]]
        lappend b [string length [string replace ___! 0 2 $a[unset a]]]
    }} {a b}
} {3 3}
test stringComp-14.22.$noComp {Bug 82e7f67325} memory {
    # As in stringComp-14.1, but make sure we don't retain too many refs
    leaktest {
        apply {x {
            set a [join $x {}]
            lappend b [string length [string replace ___! 0 2 $a]]
            lappend b [string length [string replace ___! 0 2 $a[unset a]]]
        }} {a b}
    }
} {0}
test stringComp-14.23.$noComp {Bug 0dca3bfa8f} {
    apply {arg {
        set argCopy $arg
        set arg [string replace $arg 1 2 aa]
        # Crashes in comparison before fix
        expr {$arg ne $argCopy}
    }} abcde
} 1
test stringComp-14.24.$noComp {Bug 1af8de570511} {
    apply {{x y} {
        # Generate an unshared string value
        set val ""
        for { set i 0 } { $i < $x } { incr i } {
            set val [format "0%s" $val]
        }
        string replace $val[unset val] 1 1 $y
    }} 4 x
} 0x00
test stringComp-14.25.$noComp {} {
    string length [string replace [string repeat a\xFE 2] 3 end {}]
} 3
test stringComp-14.26.$noComp {} {
    run {string replace abcd 0x10000000000000000-0xffffffffffffffff 2 e}
} aed

<<<<<<< HEAD
test string-15.1.$noComp {string tolower too few args} {
    list [catch {run {string tolower}} msg] $msg
=======
test string-15.1 {string tolower not enough args} {
    list [catch {string tolower} msg] $msg
>>>>>>> 65d23f7c
} {1 {wrong # args: should be "string tolower string ?first? ?last?"}}
test string-15.2.$noComp {string tolower bad args} {
    list [catch {run {string tolower a b}} msg] $msg
} {1 {bad index "b": must be integer?[+-]integer? or end?[+-]integer?}}
test string-15.3.$noComp {string tolower too many args} {
    list [catch {run {string tolower ABC 1 end oops}} msg] $msg
} {1 {wrong # args: should be "string tolower string ?first? ?last?"}}
test string-15.4.$noComp {string tolower} {
    run {string tolower ABCDeF}
} {abcdef}
test string-15.5.$noComp {string tolower} {
    run {string tolower "ABC  XyZ"}
} {abc  xyz}
test string-15.6.$noComp {string tolower} {
    run {string tolower {123#$&*()}}
} {123#$&*()}
test string-15.7.$noComp {string tolower} {
    run {string tolower ABC 1}
} AbC
test string-15.8.$noComp {string tolower} {
    run {string tolower ABC 1 end}
} Abc
test string-15.9.$noComp {string tolower} {
    run {string tolower ABC 0 end-1}
} abC
test string-15.10.$noComp {string tolower, unicode} {
     run {string tolower ABCabc\xC7\xE7}
} "abcabc\xE7\xE7"
test string-15.11.$noComp {string tolower, compiled} {
    lindex [run {string tolower [list A B [list C]]}] 1
} b

test string-16.1.$noComp {string toupper} {
    list [catch {run {string toupper}} msg] $msg
} {1 {wrong # args: should be "string toupper string ?first? ?last?"}}
test string-16.2.$noComp {string toupper} {
    list [catch {run {string toupper a b}} msg] $msg
} {1 {bad index "b": must be integer?[+-]integer? or end?[+-]integer?}}
test string-16.3.$noComp {string toupper} {
    list [catch {run {string toupper a 1 end oops}} msg] $msg
} {1 {wrong # args: should be "string toupper string ?first? ?last?"}}
test string-16.4.$noComp {string toupper} {
    run {string toupper abCDEf}
} {ABCDEF}
test string-16.5.$noComp {string toupper} {
    run {string toupper "abc xYz"}
} {ABC XYZ}
test string-16.6.$noComp {string toupper} {
    run {string toupper {123#$&*()}}
} {123#$&*()}
test string-16.7.$noComp {string toupper} {
    run {string toupper abc 1}
} aBc
test string-16.8.$noComp {string toupper} {
    run {string toupper abc 1 end}
} aBC
test string-16.9.$noComp {string toupper} {
    run {string toupper abc 0 end-1}
} ABc
test string-16.10.$noComp {string toupper, unicode} {
    run {string toupper ABCabc\xC7\xE7}
} "ABCABC\xC7\xC7"
test string-16.11.$noComp {string toupper, compiled} {
    lindex [run {string toupper [list a b [list c]]}] 1
} B

test string-17.1.$noComp {string totitle} {
    list [catch {run {string totitle}} msg] $msg
} {1 {wrong # args: should be "string totitle string ?first? ?last?"}}
test string-17.2.$noComp {string totitle} {
    list [catch {run {string totitle a b}} msg] $msg
} {1 {bad index "b": must be integer?[+-]integer? or end?[+-]integer?}}
test string-17.3.$noComp {string totitle} {
    run {string totitle abCDEf}
} {Abcdef}
test string-17.4.$noComp {string totitle} {
    run {string totitle "abc xYz"}
} {Abc xyz}
test string-17.5.$noComp {string totitle} {
    run {string totitle {123#$&*()}}
} {123#$&*()}
test string-17.6.$noComp {string totitle, unicode} {
    run {string totitle ABCabc\xC7\xE7}
} "Abcabc\xE7\xE7"
test string-17.7.$noComp {string totitle, unicode} {
    run {string totitle \u01F3BCabc\xC7\xE7}
} "\u01F2bcabc\xE7\xE7"
test string-17.8.$noComp {string totitle, compiled} {
    lindex [run {string totitle [list aa bb [list cc]]}] 0
} Aa
test string-17.9.$noComp {string totitle, surrogates, bug [11ae2be95dac9417]} utf16 {
    run {list [string totitle a\U118c0c 1 1] [string totitle a\U118c0c 2 2] \
	[string totitle a\U118c0c 3 3]}
} [list a\U118a0c a\U118c0C a\U118c0C]

test string-18.1.$noComp {string trim} {
    list [catch {run {string trim}} msg] $msg
} {1 {wrong # args: should be "string trim string ?chars?"}}
test string-18.2.$noComp {string trim} {
    list [catch {run {string trim a b c}} msg] $msg
} {1 {wrong # args: should be "string trim string ?chars?"}}
test string-18.3.$noComp {string trim} {
    run {string trim "    XYZ      "}
} {XYZ}
test string-18.4.$noComp {string trim} {
    run {string trim "\t\nXYZ\t\n\r\n"}
} {XYZ}
test string-18.5.$noComp {string trim} {
    run {string trim "  A XYZ A    "}
} {A XYZ A}
test string-18.6.$noComp {string trim} {
    run {string trim "XXYYZZABC XXYYZZ" ZYX}
} {ABC }
test string-18.7.$noComp {string trim} {
    run {string trim "    \t\r      "}
} {}
test string-18.8.$noComp {string trim} {
    run {string trim {abcdefg} {}}
} {abcdefg}
test string-18.9.$noComp {string trim} {
    run {string trim {}}
} {}
test string-18.10.$noComp {string trim} {
    run {string trim ABC DEF}
} {ABC}
test string-18.11.$noComp {string trim, unicode} {
    run {string trim "\xE7\xE8 AB\xE7C \xE8\xE7" \xE7\xE8}
} " AB\xE7C "
test string-18.12.$noComp {string trim, unicode default} {
    run {string trim \uFEFF\x00\x85\xA0\u1680\u180EABC\u1361\u2000\u2001\u2002\u2003\u2004\u2005\u2006\u2007\u2008\u2009\u200A\u200B\u2028\u2029\u202F\u205F\u3000}
} ABC\u1361

test string-19.1.$noComp {string trimleft} {
    list [catch {run {string trimleft}} msg] $msg
} {1 {wrong # args: should be "string trimleft string ?chars?"}}
test string-19.2.$noComp {string trimleft} {
    run {string trimleft "    XYZ      "}
} {XYZ      }
test string-19.3.$noComp {string trimleft, unicode default} {
    run {string trimleft \uFEFF\x85\xA0\x00\u1680\u180E\u2000\u2001\u2002\u2003\u2004\u2005\u2006\u2007\u2008\u2009\u200A\u200B\u2028\u2029\u202F\u205F\u3000\u1361ABC}
} \u1361ABC

test string-20.1.$noComp {string trimright errors} {
    list [catch {run {string trimright}} msg] $msg
} {1 {wrong # args: should be "string trimright string ?chars?"}}
test string-20.2.$noComp {string trimright errors} {
    list [catch {run {string trimg a}} msg] $msg
} {1 {unknown or ambiguous subcommand "trimg": must be bytelength, cat, compare, equal, first, index, insert, is, last, length, map, match, range, repeat, replace, reverse, tolower, totitle, toupper, trim, trimleft, trimright, wordend, or wordstart}}
test string-20.3.$noComp {string trimright} {
    run {string trimright "    XYZ      "}
} {    XYZ}
test string-20.4.$noComp {string trimright} {
    run {string trimright "   "}
} {}
test string-20.5.$noComp {string trimright} {
    run {string trimright ""}
} {}
test string-20.6.$noComp {string trimright, unicode default} {
    run {string trimright ABC\u1361\x85\x00\xA0\u1680\u180E\u2000\u2001\u2002\u2003\u2004\u2005\u2006\u2007\u2008\u2009\u200A\u200B\u2028\u2029\u202F\u205F\u3000}
} ABC\u1361
test string-20.7.$noComp {string trim on not valid utf-8 sequence (consider NTS as continuation char), bug [c61818e4c9]} {testbytestring} {
    set result {}
    set a [testbytestring \xC0\x80\xA0]
    set b foo$a
    set m [list \x00 U \xA0 V [testbytestring \xA0] W]
    lappend result [string map $m $b]
    lappend result [string map $m [run {string trimright $b x}]]
    lappend result [string map $m [run {string trimright $b \x00}]]
    lappend result [string map $m [run {string trimleft $b fox}]]
    lappend result [string map $m [run {string trimleft $b fo\x00}]]
    lappend result [string map $m [run {string trim $b fox}]]
    lappend result [string map $m [run {string trim $b fo\x00}]]
} [list {*}[lrepeat 3 fooUV] {*}[lrepeat 2 UV V]]
test string-20.8.$noComp {[c61818e4c9] [string trimright] fails when UtfPrev is ok} {testbytestring} {
    set result {}
    set a [testbytestring \xE8\xA0]
    set b foo$a
    set m [list \xE8 U \xA0 V [testbytestring \xE8] W [testbytestring \xA0] X]]
    lappend result [string map $m $b]
    lappend result [string map $m [run {string trimright $b x}]]
    lappend result [string map $m [run {string trimright $b \xE8}]]
    lappend result [string map $m [run {string trimright $b [testbytestring \xE8]}]]
    lappend result [string map $m [run {string trimright $b \xA0}]]
    lappend result [string map $m [run {string trimright $b [testbytestring \xA0]}]]
    lappend result [string map $m [run {string trimright $b \xE8\xA0}]]
    lappend result [string map $m [run {string trimright $b [testbytestring \xE8\xA0]}]]
    lappend result [string map $m [run {string trimright $b \u0000}]]
} [list {*}[lrepeat 4 fooUV] {*}[lrepeat 2 fooU] {*}[lrepeat 2 foo] fooUV]

test string-21.1.$noComp {string wordend} -body {
    list [catch {run {string wordend a}} msg] $msg
} -result {1 {wrong # args: should be "string wordend string index"}}
test string-21.2.$noComp {string wordend} -body {
    list [catch {run {string wordend a b c}} msg] $msg
} -result {1 {wrong # args: should be "string wordend string index"}}
test string-21.3.$noComp {string wordend} -body {
    list [catch {run {string wordend a gorp}} msg] $msg
} -result {1 {bad index "gorp": must be integer?[+-]integer? or end?[+-]integer?}}
test string-21.4.$noComp {string wordend} -body {
    run {string wordend abc. -1}
} -result 3
test string-21.5.$noComp {string wordend} -body {
    run {string wordend abc. 100}
} -result 4
test string-21.6.$noComp {string wordend} -body {
    run {string wordend "word_one two three" 2}
} -result 8
test string-21.7.$noComp {string wordend} -body {
    run {string wordend "one .&# three" 5}
} -result 6
test string-21.8.$noComp {string wordend} -body {
    run {string worde "x.y" 0}
} -result 1
test string-21.9.$noComp {string wordend} -body {
    run {string worde "x.y" end-1}
} -result 2
test string-21.10.$noComp {string wordend, unicode} -body {
    run {string wordend "xyz\xC7de fg" 0}
} -result 6
test string-21.11.$noComp {string wordend, unicode} -body {
    run {string wordend "xyz\uC700de fg" 0}
} -result 6
test string-21.12.$noComp {string wordend, unicode} -body {
    run {string wordend "xyz\u203Fde fg" 0}
} -result 6
test string-21.13.$noComp {string wordend, unicode} -body {
    run {string wordend "xyz\u2045de fg" 0}
} -result 3
test string-21.14.$noComp {string wordend, unicode} -body {
    run {string wordend "\uC700\uC700 abc" 8}
} -result 6
test string-21.15.$noComp {string wordend, unicode} -body {
    run {string wordend "\U1D7CA\U1D7CA abc" 0}
} -result 2
test string-21.16.$noComp {string wordend, unicode} -constraints utf16 -body {
    run {string wordend "\U1D7CA\U1D7CA abc" 10}
} -result 8

test string-22.1.$noComp {string wordstart} -body {
    list [catch {run {string word a}} msg] $msg
} -result {1 {unknown or ambiguous subcommand "word": must be bytelength, cat, compare, equal, first, index, insert, is, last, length, map, match, range, repeat, replace, reverse, tolower, totitle, toupper, trim, trimleft, trimright, wordend, or wordstart}}
test string-22.2.$noComp {string wordstart} -body {
    list [catch {run {string wordstart a}} msg] $msg
} -result {1 {wrong # args: should be "string wordstart string index"}}
test string-22.3.$noComp {string wordstart} -body {
    list [catch {run {string wordstart a b c}} msg] $msg
} -result {1 {wrong # args: should be "string wordstart string index"}}
test string-22.4.$noComp {string wordstart} -body {
    list [catch {run {string wordstart a gorp}} msg] $msg
} -result {1 {bad index "gorp": must be integer?[+-]integer? or end?[+-]integer?}}
test string-22.5.$noComp {string wordstart} -body {
    run {string wordstart "one two three_words" 400}
} -result 8
test string-22.6.$noComp {string wordstart} -body {
    run {string wordstart "one two three_words" 2}
} -result 0
test string-22.7.$noComp {string wordstart} -body {
    run {string wordstart "one two three_words" -2}
} -result 0
test string-22.8.$noComp {string wordstart} -body {
    run {string wordstart "one .*&^ three" 6}
} -result 6
test string-22.9.$noComp {string wordstart} -body {
    run {string wordstart "one two three" 4}
} -result 4
test string-22.10.$noComp {string wordstart} -body {
    run {string wordstart "one two three" end-5}
} -result 7
test string-22.11.$noComp {string wordstart, unicode} -body {
    run {string wordstart "one tw\xC7o three" 7}
} -result 4
test string-22.12.$noComp {string wordstart, unicode} -body {
    run {string wordstart "ab\uC700\uC700 cdef ghi" 12}
} -result 10
test string-22.13.$noComp {string wordstart, unicode} -body {
    run {string wordstart "\uC700\uC700 abc" 8}
} -result 3
test string-22.14.$noComp {string wordstart, invalid UTF-8} -constraints testbytestring -body {
    # See Bug c61818e4c9
    set demo [testbytestring "abc def\xE0\xA9ghi"]
    run {string index $demo [string wordstart $demo 10]}
} -result g
test string-22.15.$noComp {string wordstart, unicode} -body {
    run {string wordstart "\U1D7CA\U1D7CA abc" 0}
} -result 0
test string-22.16.$noComp {string wordstart, unicode} -constraints utf16 -body {
    run {string wordstart "\U1D7CA\U1D7CA abc" 10}
} -result 5

test string-23.0.$noComp {string is boolean, Bug 1187123} testindexobj {
    set x 5
    catch {testindexobj $x foo bar soom}
    run {string is boolean $x}
} 0
test string-23.1.$noComp {string is command with empty string} {
    set s ""
    list \
        [run {string is alnum $s}] \
        [run {string is alpha $s}] \
        [run {string is ascii $s}] \
        [run {string is control $s}] \
        [run {string is boolean $s}] \
        [run {string is digit $s}] \
        [run {string is double $s}] \
        [run {string is false $s}] \
        [run {string is graph $s}] \
        [run {string is integer $s}] \
        [run {string is lower $s}] \
        [run {string is print $s}] \
        [run {string is punct $s}] \
        [run {string is space $s}] \
        [run {string is true $s}] \
        [run {string is upper $s}] \
        [run {string is wordchar $s}] \
        [run {string is xdigit $s}] \

} {1 1 1 1 1 1 1 1 1 1 1 1 1 1 1 1 1 1}
test string-23.2.$noComp {string is command with empty string} {
    set s ""
    list \
        [run {string is alnum -strict $s}] \
        [run {string is alpha -strict $s}] \
        [run {string is ascii -strict $s}] \
        [run {string is control -strict $s}] \
        [run {string is boolean -strict $s}] \
        [run {string is digit -strict $s}] \
        [run {string is double -strict $s}] \
        [run {string is false -strict $s}] \
        [run {string is graph -strict $s}] \
        [run {string is integer -strict $s}] \
        [run {string is lower -strict $s}] \
        [run {string is print -strict $s}] \
        [run {string is punct -strict $s}] \
        [run {string is space -strict $s}] \
        [run {string is true -strict $s}] \
        [run {string is upper -strict $s}] \
        [run {string is wordchar -strict $s}] \
        [run {string is xdigit -strict $s}] \

} {0 0 0 0 0 0 0 0 0 0 0 0 0 0 0 0 0 0}

test string-24.1.$noComp {string reverse command} -body {
    run {string reverse}
} -returnCodes error -result "wrong # args: should be \"string reverse string\""
test string-24.2.$noComp {string reverse command} -body {
    run {string reverse a b}
} -returnCodes error -result "wrong # args: should be \"string reverse string\""
test string-24.3.$noComp {string reverse command - shared string} {
    set x abcde
    run {string reverse $x}
} edcba
test string-24.4.$noComp {string reverse command - unshared string} {
    set x abc
    set y de
    run {string reverse $x$y}
} edcba
test string-24.5.$noComp {string reverse command - shared unicode string} {
    set x abcde\uD0AD
    run {string reverse $x}
} \uD0ADedcba
test string-24.6.$noComp {string reverse command - unshared string} {
    set x abc
    set y de\uD0AD
    run {string reverse $x$y}
} \uD0ADedcba
test string-24.7.$noComp {string reverse command - simple case} {
    run {string reverse a}
} a
test string-24.8.$noComp {string reverse command - simple case} {
    run {string reverse \uD0AD}
} \uD0AD
test string-24.9.$noComp {string reverse command - simple case} {
    run {string reverse {}}
} {}
test string-24.10.$noComp {string reverse command - corner case} {
    set x \uBEEF\uD0AD
    run {string reverse $x}
} \uD0AD\uBEEF
test string-24.11.$noComp {string reverse command - corner case} {
    set x \uBEEF
    set y \uD0AD
    run {string reverse $x$y}
} \uD0AD\uBEEF
test string-24.12.$noComp {string reverse command - corner case} {
    set x \uBEEF
    set y \uD0AD
    run {string is ascii [run {string reverse $x$y}]}
} 0
test string-24.13.$noComp {string reverse command - pure Unicode string} {
    run {string reverse [run {string range \uBEEF\uD0AD\uBEEF\uD0AD\uBEEF\uD0AD 1 5}]}
} \uD0AD\uBEEF\uD0AD\uBEEF\uD0AD
test string-24.14.$noComp {string reverse command - pure bytearray} {
    binary scan [run {string reverse [binary format H* 010203]}] H* x
    set x
} 030201
test string-24.15.$noComp {string reverse command - pure bytearray} {
    binary scan [run {tcl::string::reverse [binary format H* 010203]}] H* x
    set x
} 030201

test string-25.1.$noComp {string is list} {
    run {string is list {a b c}}
} 1
test string-25.2.$noComp {string is list} {
    run {string is list "a \{b c"}
} 0
test string-25.3.$noComp {string is list} {
    run {string is list {a {b c}d e}}
} 0
test string-25.4.$noComp {string is list} {
    run {string is list {}}
} 1
test string-25.5.$noComp {string is list} {
    run {string is list -strict {a b c}}
} 1
test string-25.6.$noComp {string is list} {
    run {string is list -strict "a \{b c"}
} 0
test string-25.7.$noComp {string is list} {
    run {string is list -strict {a {b c}d e}}
} 0
test string-25.8.$noComp {string is list} {
    run {string is list -strict {}}
} 1
test string-25.9.$noComp {string is list} {
    set x {}
    list [run {string is list -failindex x {a b c}}] $x
} {1 {}}
test string-25.10.$noComp {string is list} {
    set x {}
    list [run {string is list -failindex x "a \{b c"}] $x
} {0 2}
test string-25.11.$noComp {string is list} {
    set x {}
    list [run {string is list -failindex x {a b {b c}d e}}] $x
} {0 4}
test string-25.12.$noComp {string is list} {
    set x {}
    list [run {string is list -failindex x {}}] $x
} {1 {}}
test string-25.13.$noComp {string is list} {
    set x {}
    list [run {string is list -failindex x {  {b c}d e}}] $x
} {0 2}
test string-25.14.$noComp {string is list} {
    set x {}
    list [run {string is list -failindex x "\uABCD {b c}d e"}] $x
} {0 2}

<<<<<<< HEAD
test string-26.1.$noComp {tcl::prefix, too few args} -body {
=======
test string-26.1 {tcl::prefix, not enough args} -body {
>>>>>>> 65d23f7c
    tcl::prefix match a
} -returnCodes 1 -result {wrong # args: should be "tcl::prefix match ?options? table string"}
test string-26.2.$noComp {tcl::prefix, bad args} -body {
    tcl::prefix match a b c
} -returnCodes 1 -result {bad option "a": must be -error, -exact, or -message}
test string-26.2.1.$noComp {tcl::prefix, empty table} -body {
    tcl::prefix match {} foo
} -returnCodes 1 -result {bad option "foo": no valid options}
test string-26.3.$noComp {tcl::prefix, bad args} -body {
    tcl::prefix match -error "{}x" -exact str1 str2
} -returnCodes 1 -result {list element in braces followed by "x" instead of space}
test string-26.3.1.$noComp {tcl::prefix, bad args} -body {
    tcl::prefix match -error "x" -exact str1 str2
} -returnCodes 1 -result {error options must have an even number of elements}
test string-26.3.2.$noComp {tcl::prefix, bad args} -body {
    tcl::prefix match -error str1 str2
} -returnCodes 1 -result {missing value for -error}
test string-26.4.$noComp {tcl::prefix, bad args} -body {
    tcl::prefix match -message str1 str2
} -returnCodes 1 -result {missing value for -message}
test string-26.5.$noComp {tcl::prefix} {
    tcl::prefix match {apa bepa cepa depa} cepa
} cepa
test string-26.6.$noComp {tcl::prefix} {
    tcl::prefix match {apa bepa cepa depa} be
} bepa
test string-26.7.$noComp {tcl::prefix} -body {
    tcl::prefix match -exact {apa bepa cepa depa} be
} -returnCodes 1 -result {bad option "be": must be apa, bepa, cepa, or depa}
test string-26.8.$noComp {tcl::prefix} -body {
    tcl::prefix match -message wombat {apa bepa bear depa} be
} -returnCodes 1 -result {ambiguous wombat "be": must be apa, bepa, bear, or depa}
test string-26.9.$noComp {tcl::prefix} -body {
    tcl::prefix match -error {} {apa bepa bear depa} be
} -returnCodes 0 -result {}
test string-26.10.$noComp {tcl::prefix} -body {
    tcl::prefix match -error {-level 1} {apa bepa bear depa} be
} -returnCodes 2 -result {ambiguous option "be": must be apa, bepa, bear, or depa}
test string-26.10.1.$noComp {tcl::prefix} -setup {
    proc _testprefix {args} {
        array set opts {-a x -b y -c y}
        foreach {opt val} $args {
            set opt [tcl::prefix match -error {-level 1} {-a -b -c} $opt]
            set opts($opt) $val
        }
        array get opts
    }
} -body {
    set a [catch {_testprefix -x u} result options]
    dict get $options -errorinfo
} -cleanup {
    rename _testprefix {}
} -result {bad option "-x": must be -a, -b, or -c
    while executing
"_testprefix -x u"}

# Helper for memory stress tests
# Repeat each body in a local space checking that memory does not increase
proc MemStress {args} {
    set res {}
    foreach body $args {
        set end 0
        for {set i 0} {$i < 5} {incr i} {
            proc MemStress_Body {} $body
            uplevel 1 MemStress_Body
            rename MemStress_Body {}
            set tmp $end
            set end [lindex [lindex [split [memory info] "\n"] 3] 3]
        }
        lappend res [expr {$end - $tmp}]
    }
    return $res
}

test string-26.11.$noComp {tcl::prefix: testing for leaks} -body {
    # This test is made to stress object reference management
    MemStress {
        set table {hejj miff gurk}
        set item [lindex $table 1]
        # If not careful, this can cause a circular reference
        # that will cause a leak.
        tcl::prefix match $table $item
    } {
        # A similar case with nested lists
        set table2 {hejj {miff maff} gurk}
        set item [lindex [lindex $table2 1] 0]
        tcl::prefix match $table2 $item
    } {
        # A similar case with dict
        set table3 {hejj {miff maff} gurk2}
        set item [lindex [dict keys [lindex $table3 1]] 0]
        tcl::prefix match $table3 $item
    }
} -constraints memory -result {0 0 0}

test string-26.12.$noComp {tcl::prefix: testing for leaks} -body {
    # This is a memory leak test in a form that might actually happen
    # in real code.  The shared literal "miff" causes a connection
    # between the item and the table.
    MemStress {
        proc stress1 {item} {
            set table [list hejj miff gurk]
            tcl::prefix match $table $item
        }
        proc stress2 {} {
            stress1 miff
        }
        stress2
        rename stress1 {}
        rename stress2 {}
    }
} -constraints memory -result 0

test string-26.13.$noComp {tcl::prefix: testing for leaks} -body {
    # This test is made to stress object reference management
    MemStress {
        set table [list hejj miff]
        set item $table
        set error $table
        # Use the same objects in all places
        catch {
            tcl::prefix match -error $error $table $item
        }
    }
} -constraints memory -result {0}

<<<<<<< HEAD
test string-27.1.$noComp {tcl::prefix all, too few args} -body {
=======
test string-27.1 {tcl::prefix all, not enough args} -body {
>>>>>>> 65d23f7c
    tcl::prefix all a
} -returnCodes 1 -result {wrong # args: should be "tcl::prefix all table string"}
test string-27.2.$noComp {tcl::prefix all, bad args} -body {
    tcl::prefix all a b c
} -returnCodes 1 -result {wrong # args: should be "tcl::prefix all table string"}
test string-27.3.$noComp {tcl::prefix all, bad args} -body {
    tcl::prefix all "{}x" str2
} -returnCodes 1 -result {list element in braces followed by "x" instead of space}
test string-27.4.$noComp {tcl::prefix all} {
    tcl::prefix all {apa bepa cepa depa} c
} cepa
test string-27.5.$noComp {tcl::prefix all} {
    tcl::prefix all {apa bepa cepa depa} cepa
} cepa
test string-27.6.$noComp {tcl::prefix all} {
    tcl::prefix all {apa bepa cepa depa} cepax
} {}
test string-27.7.$noComp {tcl::prefix all} {
    tcl::prefix all {apa aska appa} a
} {apa aska appa}
test string-27.8.$noComp {tcl::prefix all} {
    tcl::prefix all {apa aska appa} ap
} {apa appa}
test string-27.9.$noComp {tcl::prefix all} {
    tcl::prefix all {apa aska appa} p
} {}
test string-27.10.$noComp {tcl::prefix all} {
    tcl::prefix all {apa aska appa} {}
} {apa aska appa}

<<<<<<< HEAD
test string-28.1.$noComp {tcl::prefix longest, too few args} -body {
=======
test string-28.1 {tcl::prefix longest, not enough args} -body {
>>>>>>> 65d23f7c
    tcl::prefix longest a
} -returnCodes 1 -result {wrong # args: should be "tcl::prefix longest table string"}
test string-28.2.$noComp {tcl::prefix longest, bad args} -body {
    tcl::prefix longest a b c
} -returnCodes 1 -result {wrong # args: should be "tcl::prefix longest table string"}
test string-28.3.$noComp {tcl::prefix longest, bad args} -body {
    tcl::prefix longest "{}x" str2
} -returnCodes 1 -result {list element in braces followed by "x" instead of space}
test string-28.4.$noComp {tcl::prefix longest} {
    tcl::prefix longest {apa bepa cepa depa} c
} cepa
test string-28.5.$noComp {tcl::prefix longest} {
    tcl::prefix longest {apa bepa cepa depa} cepa
} cepa
test string-28.6.$noComp {tcl::prefix longest} {
    tcl::prefix longest {apa bepa cepa depa} cepax
} {}
test string-28.7.$noComp {tcl::prefix longest} {
    tcl::prefix longest {apa aska appa} a
} a
test string-28.8.$noComp {tcl::prefix longest} {
    tcl::prefix longest {apa aska appa} ap
} ap
test string-28.9.$noComp {tcl::prefix longest} {
    tcl::prefix longest {apa bska appa} a
} ap
test string-28.10.$noComp {tcl::prefix longest} {
    tcl::prefix longest {apa bska appa} {}
} {}
test string-28.11.$noComp {tcl::prefix longest} {
    tcl::prefix longest {{} bska appa} {}
} {}
test string-28.12.$noComp {tcl::prefix longest} {
    tcl::prefix longest {apa {} appa} {}
} {}
test string-28.13.$noComp {tcl::prefix longest} {
    # Test utf-8 handling
    tcl::prefix longest {ax\x90 bep ax\x91} a
} ax

test string-29.1.$noComp {string cat, no arg} {
    run {string cat}
} ""
test string-29.2.$noComp {string cat, single arg} {
    set x FOO
    run {string compare $x [run {string cat $x}]}
} 0
test string-29.3.$noComp {string cat, two args} {
    set x FOO
    run {string compare $x$x [run {string cat $x $x}]}
} 0
test string-29.4.$noComp {string cat, many args} {
    set x FOO
    set n 260
    set xx [run {string repeat $x $n}]
    set vv [run {string repeat {$x} $n}]
    set vvs [run {string repeat {$x } $n}]
    set r1 [run {string compare $xx [subst $vv]}]
    set r2 [run {string compare $xx [eval "run {string cat $vvs}"]}]
    list $r1 $r2
} {0 0}
if {$noComp} {
test string-29.5.$noComp {string cat, efficiency} -body {
    tcl::unsupported::representation [run {string cat [list x] [list]}]
} -match glob -result {*no string representation}
test string-29.6.$noComp {string cat, efficiency} -body {
    tcl::unsupported::representation [run {string cat [list] [list x]}]
} -match glob -result {*no string representation}
test string-29.7.$noComp {string cat, efficiency} -body {
    tcl::unsupported::representation [run {string cat [list x] [list] [list]}]
} -match glob -result {*no string representation}
test string-29.8.$noComp {string cat, efficiency} -body {
    tcl::unsupported::representation [run {string cat [list] [list x] [list]}]
} -match glob -result {*no string representation}
test string-29.9.$noComp {string cat, efficiency} -body {
    tcl::unsupported::representation [run {string cat [list] [list] [list x]}]
} -match glob -result {*no string representation}
test string-29.10.$noComp {string cat, efficiency} -body {
    tcl::unsupported::representation [run {string cat [list x] [list x]}]
} -match glob -result {*, string representation "xx"}
test string-29.11.$noComp {string cat, efficiency} -body {
    tcl::unsupported::representation \
	[run {string cat [list x] [encoding convertto utf-8 {}]}]
} -match glob -result {*no string representation}
test string-29.12.$noComp {string cat, efficiency} -body {
    tcl::unsupported::representation \
	[run {string cat [encoding convertto utf-8 {}] [list x]}]
} -match glob -result {*, string representation "x"}
test string-29.13.$noComp {string cat, efficiency} -body {
    tcl::unsupported::representation [run {string cat \
	[encoding convertto utf-8 {}] [encoding convertto utf-8 {}] [list x]}]
} -match glob -result {*, string representation "x"}
test string-29.14.$noComp {string cat, efficiency} -setup {
    set e [encoding convertto utf-8 {}]
} -cleanup {
    unset e
} -body {
    tcl::unsupported::representation [run {string cat $e $e [list x]}]
} -match glob -result {*no string representation}
test string-29.15.$noComp {string cat, efficiency} -setup {
    set e [encoding convertto utf-8 {}]
    set f [encoding convertto utf-8 {}]
} -cleanup {
    unset e f
} -body {
    tcl::unsupported::representation [run {string cat $e $f $e $f [list x]}]
} -match glob -result {*no string representation}
}

test string-30.1.1.$noComp {[Bug ba921a8d98]: string cat} {
    run {string cat [set data [binary format a* hello]] [encoding convertto $data] [unset data]}
} hellohello
test string-30.1.2.$noComp {[Bug ba921a8d98]: inplace cat by subst (compiled to "strcat" instruction)} {
    run {set x "[set data [binary format a* hello]][encoding convertto $data][unset data]"}
} hellohello

# Note: string-31.* tests use [tcl::string::insert] rather than [string insert]
# to dodge ticket [3397978fff] which would cause all arguments to be shared,
# thereby preventing the optimizations from being tested.
test string-31.1.$noComp {string insert, start of string} {
    run {tcl::string::insert 0123 0 _}
} _0123
test string-31.2.$noComp {string insert, middle of string} {
    run {tcl::string::insert 0123 2 _}
} 01_23
test string-31.3.$noComp {string insert, end of string} {
    run {tcl::string::insert 0123 4 _}
} 0123_
test string-31.4.$noComp {string insert, start of string, end-relative} {
    run {tcl::string::insert 0123 end-4 _}
} _0123
test string-31.5.$noComp {string insert, middle of string, end-relative} {
    run {tcl::string::insert 0123 end-2 _}
} 01_23
test string-31.6.$noComp {string insert, end of string, end-relative} {
    run {tcl::string::insert 0123 end _}
} 0123_
test string-31.7.$noComp {string insert, empty target string} {
    run {tcl::string::insert {} 0 _}
} _
test string-31.8.$noComp {string insert, empty insert string} {
    run {tcl::string::insert 0123 0 {}}
} 0123
test string-31.9.$noComp {string insert, empty strings} {
    run {tcl::string::insert {} 0 {}}
} {}
test string-31.10.$noComp {string insert, negative index} {
    run {tcl::string::insert 0123 -1 _}
} _0123
test string-31.11.$noComp {string insert, index beyond end} {
    run {tcl::string::insert 0123 5 _}
} 0123_
test string-31.12.$noComp {string insert, start of string, pure byte array} {
    run {tcl::string::insert [makeByteArray 0123] 0 [makeByteArray _]}
} _0123
test string-31.13.$noComp {string insert, middle of string, pure byte array} {
    run {tcl::string::insert [makeByteArray 0123] 2 [makeByteArray _]}
} 01_23
test string-31.14.$noComp {string insert, end of string, pure byte array} {
    run {tcl::string::insert [makeByteArray 0123] 4 [makeByteArray _]}
} 0123_
test string-31.15.$noComp {string insert, pure byte array, neither shared} {
    run {tcl::string::insert [makeByteArray 0123] 2 [makeByteArray _]}
} 01_23
test string-31.16.$noComp {string insert, pure byte array, first shared} {
    run {tcl::string::insert [makeShared [makeByteArray 0123]] 2\
            [makeByteArray _]}
} 01_23
test string-31.17.$noComp {string insert, pure byte array, second shared} {
    run {tcl::string::insert [makeByteArray 0123] 2\
            [makeShared [makeByteArray _]]}
} 01_23
test string-31.18.$noComp {string insert, pure byte array, both shared} {
    run {tcl::string::insert [makeShared [makeByteArray 0123]] 2\
            [makeShared [makeByteArray _]]}
} 01_23
test string-31.19.$noComp {string insert, start of string, pure Unicode} {
    run {tcl::string::insert [makeUnicode 0123] 0 [makeUnicode _]}
} _0123
test string-31.20.$noComp {string insert, middle of string, pure Unicode} {
    run {tcl::string::insert [makeUnicode 0123] 2 [makeUnicode _]}
} 01_23
test string-31.21.$noComp {string insert, end of string, pure Unicode} {
    run {tcl::string::insert [makeUnicode 0123] 4 [makeUnicode _]}
} 0123_
test string-31.22.$noComp {string insert, str start, pure Uni, first shared} {
    run {tcl::string::insert [makeShared [makeUnicode 0123]] 0 [makeUnicode _]}
} _0123
test string-31.23.$noComp {string insert, string mid, pure Uni, 2nd shared} {
    run {tcl::string::insert [makeUnicode 0123] 2 [makeShared [makeUnicode _]]}
} 01_23
test string-31.24.$noComp {string insert, string end, pure Uni, both shared} {
    run {tcl::string::insert [makeShared [makeUnicode 0123]] 4\
            [makeShared [makeUnicode _]]}
} 0123_
test string-31.25.$noComp {string insert, neither byte array nor Unicode} {
    run {tcl::string::insert [makeList a b c] 1 zzzzzz}
} {azzzzzz b c}

test string-32.1.$noComp {string is dict} {
    string is dict {a b c d}
} 1
test string-32.1a.$noComp {string is dict} {
    string is dict {a b c}
} 0
test string-32.2.$noComp {string is dict} {
    string is dict "a \{b c"
} 0
test string-32.3.$noComp {string is dict} {
    string is dict {a {b c}d e}
} 0
test string-32.4.$noComp {string is dict} {
    string is dict {}
} 1
test string-32.5.$noComp {string is dict} {
    string is dict -strict {a b c d}
} 1
test string-32.5a.$noComp {string is dict} {
    string is dict -strict {a b c}
} 0
test string-32.6.$noComp {string is dict} {
    string is dict -strict "a \{b c"
} 0
test string-32.7.$noComp {string is dict} {
    string is dict -strict {a {b c}d e}
} 0
test string-32.8.$noComp {string is dict} {
    string is dict -strict {}
} 1
test string-32.9.$noComp {string is dict} {
    set x {}
    list [string is dict -failindex x {a b c d}] $x
} {1 {}}
test string-32.9a.$noComp {string is dict} {
    set x {}
    list [string is dict -failindex x {a b c}] $x
} {0 -1}
test string-32.10.$noComp {string is dict} {
    set x {}
    list [string is dict -failindex x "a \{b c d"] $x
} {0 2}
test string-32.10a.$noComp {string is dict} {
    set x {}
    list [string is dict -failindex x "a \{b c"] $x
} {0 2}
test string-32.11.$noComp {string is dict} {
    set x {}
    list [string is dict -failindex x {a b {b c}d e}] $x
} {0 4}
test string-32.12.$noComp {string is dict} {
    set x {}
    list [string is dict -failindex x {}] $x
} {1 {}}
test string-32.13.$noComp {string is dict} {
    set x {}
    list [string is dict -failindex x {  {b c}d e}] $x
} {0 2}
test string-32.14.$noComp {string is dict} {
    set x {}
    list [string is dict -failindex x "\uABCD {b c}d e"] $x
} {0 2}
test string-32.15.$noComp {string is dict, valid dict} {
    string is dict {a b c d e f}
} 1
test string-32.16.$noComp {string is dict, invalid dict} {
    string is dict a
} 0
test string-32.17.$noComp {string is dict, valid dict packed in invalid dict} {
    string is dict {{a b c d e f g h}}
} 0

};				# foreach noComp {0 1}

# cleanup
rename MemStress {}
rename makeByteArray {}
rename makeUnicode {}
rename makeList {}
rename makeShared {}
catch {rename foo {}}
::tcltest::cleanupTests
return

# Local Variables:
# mode: tcl
# End:<|MERGE_RESOLUTION|>--- conflicted
+++ resolved
@@ -89,13 +89,8 @@
     foo abc 0
 } a
 
-<<<<<<< HEAD
-test string-2.1.$noComp {string compare, too few args} {
+test string-2.1.$noComp {string compare, not enough args} {
     list [catch {run {string compare a}} msg] $msg
-=======
-test string-2.1 {string compare, not enough args} {
-    list [catch {string compare a} msg] $msg
->>>>>>> 65d23f7c
 } {1 {wrong # args: should be "string compare ?-nocase? ?-length int? string1 string2"}}
 test string-2.2.$noComp {string compare, bad args} {
     list [catch {run {string compare a b c}} msg] $msg
@@ -257,7 +252,7 @@
 test string-3.8.$noComp {string equal with length, unequal strings} {
     run {string equal -length 2 abc abde}
 } 1
-test string-3.9.$noComp {string equal, too few args} {
+test string-3.9.$noComp {string equal, not enough args} {
     list [catch {run {string equal a}} msg] $msg
 } {1 {wrong # args: should be "string equal ?-nocase? ?-length int? string1 string2"}}
 test string-3.10.$noComp {string equal, bad args} {
@@ -371,14 +366,9 @@
     run {string equal [binary format a20a 0 1] [binary format a100a 0 0]}
 } 0
 
-<<<<<<< HEAD
-
-test string-4.1.$noComp {string first, too few args} {
+
+test string-4.1.$noComp {string first, not enough args} {
     list [catch {run {string first a}} msg] $msg
-=======
-test string-4.1 {string first, not enough args} {
-    list [catch {string first a} msg] $msg
->>>>>>> 65d23f7c
 } {1 {wrong # args: should be "string first needleString haystackString ?startIndex?"}}
 test string-4.2.$noComp {string first, bad args} {
     list [catch {run {string first a b c}} msg] $msg
@@ -531,19 +521,11 @@
     return [expr {$int-1}]
 }
 
-<<<<<<< HEAD
-test string-6.1.$noComp {string is, too few args} {
+test string-6.1.$noComp {string is, not enough args} {
     list [catch {run {string is}} msg] $msg
 } {1 {wrong # args: should be "string is class ?-strict? ?-failindex var? str"}}
-test string-6.2.$noComp {string is, too few args} {
+test string-6.2.$noComp {string is, not enough args} {
     list [catch {run {string is alpha}} msg] $msg
-=======
-test string-6.1 {string is, not enough args} {
-    list [catch {string is} msg] $msg
-} {1 {wrong # args: should be "string is class ?-strict? ?-failindex var? str"}}
-test string-6.2 {string is, not enough args} {
-    list [catch {string is alpha} msg] $msg
->>>>>>> 65d23f7c
 } {1 {wrong # args: should be "string is class ?-strict? ?-failindex var? str"}}
 test string-6.3.$noComp {string is, bad args} {
     list [catch {run {string is alpha -failin str}} msg] $msg
@@ -992,19 +974,11 @@
 
 catch {rename largest_int {}}
 
-<<<<<<< HEAD
-test string-7.1.$noComp {string last, too few args} {
+test string-7.1.$noComp {string last, not enough args} {
     list [catch {run {string last a}} msg] $msg
 } {1 {wrong # args: should be "string last needleString haystackString ?lastIndex?"}}
 test string-7.2.$noComp {string last, bad args} {
     list [catch {run {string last a b c}} msg] $msg
-=======
-test string-7.1 {string last, not enough args} {
-    list [catch {string last a} msg] $msg
-} {1 {wrong # args: should be "string last needleString haystackString ?startIndex?"}}
-test string-7.2 {string last, bad args} {
-    list [catch {string last a b c} msg] $msg
->>>>>>> 65d23f7c
 } {1 {bad index "c": must be integer?[+-]integer? or end?[+-]integer?}}
 test string-7.3.$noComp {string last, too many args} {
     list [catch {run {string last a b c d}} msg] $msg
@@ -1086,13 +1060,8 @@
     run {string length [binary format I* {0x50515253 0x52}]}
 } 8
 
-<<<<<<< HEAD
-test string-10.1.$noComp {string map, too few args} {
+test string-10.1.$noComp {string map, not enough args} {
     list [catch {run {string map}} msg] $msg
-=======
-test string-10.1 {string map, not enough args} {
-    list [catch {string map} msg] $msg
->>>>>>> 65d23f7c
 } {1 {wrong # args: should be "string map ?-nocase? charMap string"}}
 test string-10.2.$noComp {string map, bad args} {
     list [catch {run {string map {a b} abba oops}} msg] $msg
@@ -1191,13 +1160,8 @@
     run {string map $a $a}
 } {b b}
 
-<<<<<<< HEAD
-test string-11.1.$noComp {string match, too few args} {
+test string-11.1.$noComp {string match, not enough args} {
     list [catch {run {string match a}} msg] $msg
-=======
-test string-11.1 {string match, not enough args} {
-    list [catch {string match a} msg] $msg
->>>>>>> 65d23f7c
 } {1 {wrong # args: should be "string match ?-nocase? pattern string"}}
 test string-11.2.$noComp {string match, too many args} {
     list [catch {run {string match a b c d}} msg] $msg
@@ -1706,13 +1670,8 @@
     run {string replace abcd 0x10000000000000000-0xffffffffffffffff 2 e}
 } aed
 
-<<<<<<< HEAD
-test string-15.1.$noComp {string tolower too few args} {
+test string-15.1.$noComp {string tolower not enough args} {
     list [catch {run {string tolower}} msg] $msg
-=======
-test string-15.1 {string tolower not enough args} {
-    list [catch {string tolower} msg] $msg
->>>>>>> 65d23f7c
 } {1 {wrong # args: should be "string tolower string ?first? ?last?"}}
 test string-15.2.$noComp {string tolower bad args} {
     list [catch {run {string tolower a b}} msg] $msg
@@ -2162,11 +2121,7 @@
     list [run {string is list -failindex x "\uABCD {b c}d e"}] $x
 } {0 2}
 
-<<<<<<< HEAD
-test string-26.1.$noComp {tcl::prefix, too few args} -body {
-=======
-test string-26.1 {tcl::prefix, not enough args} -body {
->>>>>>> 65d23f7c
+test string-26.1.$noComp {tcl::prefix, not enough args} -body {
     tcl::prefix match a
 } -returnCodes 1 -result {wrong # args: should be "tcl::prefix match ?options? table string"}
 test string-26.2.$noComp {tcl::prefix, bad args} -body {
@@ -2293,11 +2248,7 @@
     }
 } -constraints memory -result {0}
 
-<<<<<<< HEAD
-test string-27.1.$noComp {tcl::prefix all, too few args} -body {
-=======
-test string-27.1 {tcl::prefix all, not enough args} -body {
->>>>>>> 65d23f7c
+test string-27.1.$noComp {tcl::prefix all, not enough args} -body {
     tcl::prefix all a
 } -returnCodes 1 -result {wrong # args: should be "tcl::prefix all table string"}
 test string-27.2.$noComp {tcl::prefix all, bad args} -body {
@@ -2328,11 +2279,7 @@
     tcl::prefix all {apa aska appa} {}
 } {apa aska appa}
 
-<<<<<<< HEAD
-test string-28.1.$noComp {tcl::prefix longest, too few args} -body {
-=======
-test string-28.1 {tcl::prefix longest, not enough args} -body {
->>>>>>> 65d23f7c
+test string-28.1.$noComp {tcl::prefix longest, not enough args} -body {
     tcl::prefix longest a
 } -returnCodes 1 -result {wrong # args: should be "tcl::prefix longest table string"}
 test string-28.2.$noComp {tcl::prefix longest, bad args} -body {
