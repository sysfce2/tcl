--- conflicted
+++ resolved
@@ -402,13 +402,9 @@
     run {string first 牦 abc牦x 3}
 } 3
 test string-4.12.$noComp {string first, start index} -body {
-<<<<<<< HEAD
-    run {expr {[string first \u7266 abc\u7266x 4]<0}}
-} -result 1
-=======
-    run {string first 牦 abc牦x 4}
+    run {expr {[string first 牦 abc牦x 4]<0}}
 } -result -1
->>>>>>> fbe1e767
+>>
 test string-4.13.$noComp {string first, start index} -body {
     run {string first 牦 abc牦x end-2}
 } -result 3
@@ -862,13 +858,8 @@
     list [run {string is wideinteger -fail var 123abc}] $var
 } {0 3}
 test string-6.102.$noComp {string is wideinteger, false on overflow} {
-<<<<<<< HEAD
-    list [run {string is wideinteger -fail var +[largest_int]0}] [expr {$var<0}]
+    list [run {string is wideinteger -fail var +9223372036854775808}] [expr {$var<0}]
 } {0 1}
-=======
-    list [run {string is wideinteger -fail var +9223372036854775808}] $var
-} {0 -1}
->>>>>>> fbe1e767
 test string-6.103.$noComp {string is wideinteger, false} {
     list [run {string is wideinteger -fail var [expr {double(1)}]}] $var
 } {0 1}
@@ -1030,13 +1021,8 @@
     run {string last 牦 abc牦x 3}
 } 3
 test string-7.12.$noComp {string last, start index} {
-<<<<<<< HEAD
-    run {expr {[string last \u7266 abc\u7266x 2]<0}}
-} 1
-=======
-    run {string last 牦 abc牦x 2}
+    run {expr {[string last 牦 abc牦x 2]<0}}
 } -1
->>>>>>> fbe1e767
 test string-7.13.$noComp {string last, start index} {
     ## Constrain to last 'a' should work
     run {string last ba badbad end-1}
@@ -1046,15 +1032,10 @@
     run {string last ba badbad end-2}
 } 0
 test string-7.15.$noComp {string last, start index} {
-<<<<<<< HEAD
-    run {expr {[string last \334a \334ad\334ad 0]<0}}
-} 1
-=======
-    run {string last Üa ÜadÜad 0}
-} -1
->>>>>>> fbe1e767
+    run {expr {[string last Üa ÜadÜad 0]<0}}
+} 1
 test string-7.16.$noComp {string last, start index} {
-    run {string last Üa ÜadÜad end-1}
+    run {expr {[string last Üa ÜadÜad end-1}
 } 3
 
 test string-8.1.$noComp {string bytelength} nodep {
