--- conflicted
+++ resolved
@@ -28,15 +28,10 @@
 
 # Some tests require the testobj command
 
-<<<<<<< HEAD
 testConstraint testobj [expr {[info commands testobj] ne {}}]
 testConstraint testindexobj [expr {[info commands testindexobj] ne {}}]
 testConstraint testevalex [expr {[info commands testevalex] ne {}}]
-=======
-testConstraint testobj [expr {[info commands testobj] != {}}]
-testConstraint testindexobj [expr {[info commands testindexobj] != {}}]
 testConstraint fullutf [expr {[format %c 0x010000] != "\ufffd"}]
->>>>>>> a91a25c0
 
 # Used for constraining memory leak tests
 testConstraint memory [llength [info commands memory]]
