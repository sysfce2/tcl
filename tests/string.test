--- conflicted
+++ resolved
@@ -500,22 +500,15 @@
 test string-5.18.$noComp {string index, bad integer} -body {
     list [catch {run {string index "abc" end-0o0289}} msg] $msg
 } -match glob -result {1 {*}}
-test string-5.19.$noComp {string index, bytearray object out of bounds} {
+test string-5.19.$noComp {string index, bytearray object out of bounds} -body {
     run {string index [binary format I* {0x50515253 0x52}] -1}
-} {}
+} -result {}
 test string-5.20.$noComp {string index, bytearray object out of bounds} -body {
     run {string index [binary format I* {0x50515253 0x52}] 20}
-<<<<<<< HEAD
-} {}
-test string-5.21.$noComp {string index, surrogates, bug [11ae2be95dac9417]} fullutf {
+} -result {}
+test string-5.21.$noComp {string index, surrogates, bug [11ae2be95dac9417]} -constraints fullutf -body {
     run {list [string index a\U100000b 1] [string index a\U100000b 2] [string index a\U100000b 3]}
-} [list \U100000 b {}]
-=======
-} -result {}
-test string-5.21.$noComp {string index, surrogates, bug [11ae2be95dac9417]} -constraints {tip389} -body {
-    run {list [string index a\U100000b 1] [string index a\U100000b 2] [string index a\U100000b 3]}
-} -result [list \U100000 {} b]
->>>>>>> ccddbae8
+} -result [list \U100000 b {}]
 
 
 proc largest_int {} {
