# assemble.test --
#
#	Test suite for the 'tcl::unsupported::assemble' command
#
# Copyright (c) 2010 by Ozgur Dogan Ugurlu.
# Copyright (c) 2010 by Kevin B. Kenny.
#
# See the file "license.terms" for information on usage and redistribution of
# this file, and for a DISCLAIMER OF ALL WARRANTIES.
#-----------------------------------------------------------------------------

# Commands covered: assemble

if {"::tcltest" ni [namespace children]} {
    package require tcltest 2.5
    namespace import -force ::tcltest::*
}
namespace eval tcl::unsupported {namespace export assemble}
namespace import tcl::unsupported::assemble

# Procedure to make code that fills the literal and local variable tables, to
# force instructions to spill to four bytes.

proc fillTables {} {
    set s {}
    set sep {}
    for {set i 0} {$i < 256} {incr i} {
	append s $sep [list set v$i literal$i]
	set sep \n
    }
    return $s
}

testConstraint memory [llength [info commands memory]]
if {[testConstraint memory]} {
    proc getbytes {} {
	set lines [split [memory info] \n]
	return [lindex $lines 3 3]
    }
    proc leaktest {script {iterations 3}} {
	set end [getbytes]
	for {set i 0} {$i < $iterations} {incr i} {
	    uplevel 1 $script
	    set tmp $end
	    set end [getbytes]
	}
	return [expr {$end - $tmp}]
    }
}

# assemble-1 - TclNRAssembleObjCmd

test assemble-1.1 {wrong # args, direct eval} {
    -body {
	eval [list assemble]
    }
    -returnCodes error
    -result {wrong # args*}
    -match glob
}
test assemble-1.2 {wrong # args, direct eval} {
    -body {
	eval [list assemble too many]
    }
    -returnCodes error
    -result {wrong # args*}
    -match glob
}
test assemble-1.3 {error reporting, direct eval} {
    -body {
	list [catch {
	    eval [list assemble {
		# bad opcode
		rubbish
	    }]
	} result] $result $errorInfo
    }
    -match glob
    -result {1 {bad instruction "rubbish":*} {bad instruction "rubbish":*
    while executing
"rubbish"
    ("assemble" body, line 3)*}}
    -cleanup {unset result}
}
test assemble-1.4 {simple direct eval} {
    -body {
	eval [list assemble {push {this is a test}}]
    }
    -result {this is a test}
}

# assemble-2 - CompileAssembleObj

test assemble-2.1 {bytecode reuse, direct eval} {
    -body {
	set x {push "this is a test"}
	list [eval [list assemble $x]] \
	    [eval [list assemble $x]]
    }
    -result {{this is a test} {this is a test}}
}
test assemble-2.2 {bytecode discard, direct eval} {
    -body {
	set x {load value}
	proc p1 {x} {
	    set value value1
	    assemble $x
	}
	proc p2 {x} {
	    set a b
	    set value value2
	    assemble $x
	}
	list [p1 $x] [p2 $x]
    }
    -result {value1 value2}
    -cleanup {
	unset x
	rename p1 {}
	rename p2 {}
    }
}
test assemble-2.3 {null script, direct eval} {
    -body {
	set x {}
	assemble $x
    }
    -result {}
    -cleanup {unset x}
}

# assemble-3 - TclCompileAssembleCmd

test assemble-3.1 {wrong # args, compiled path} {
    -body {
	proc x {} {
	    assemble
	}
	x
    }
    -returnCodes error
    -match glob
    -result {wrong # args:*}
}
test assemble-3.2 {wrong # args, compiled path} {
    -body {
	proc x {} {
	    assemble too many
	}
	x
    }
    -returnCodes error
    -match glob
    -result {wrong # args:*}
    -cleanup {
	rename x {}
    }
}

# assemble-4 - TclAssembleCode mainline

test assemble-4.1 {syntax error} {
    -body {
	proc x {} {
	    assemble {
		{}extra
	    }
	}
	list [catch x result] $result $::errorInfo
    }
    -cleanup {
	rename x {}
	unset result
    }
    -match glob
    -result {1 {extra characters after close-brace} {extra characters after close-brace
    while executing
"{}e"
    ("assemble" body, line 2)*}}
}
test assemble-4.2 {null command} {
    -body {
	proc x {} {
	    assemble {
		push hello; pop;;push goodbye
	    }
	}
	x
    }
    -result goodbye
    -cleanup {
	rename x {}
    }
}

# assemble-5 - GetNextOperand off-nominal cases

test assemble-5.1 {unsupported expansion} {
    -body {
	proc x {y} {
	    assemble {
		{*}$y
	    }
	}
	list [catch {x {push hello}} result] $result $::errorCode
    }
    -result {1 {assembly code may not contain substitutions} {TCL ASSEM NOSUBST}}
    -cleanup {
	rename x {}
	unset result
    }
}
test assemble-5.2 {unsupported substitution} {
    -body {
	proc x {y} {
	    assemble {
		$y
	    }
	}
	list [catch {x {nop}} result] $result $::errorCode
    }
    -cleanup {
	rename x {}
	unset result
    }
    -result {1 {assembly code may not contain substitutions} {TCL ASSEM NOSUBST}}
}
test assemble-5.3 {unsupported substitution} {
    -body {
	proc x {} {
	    assemble {
		[x]
	    }
	}
	list [catch {x} result] $result $::errorCode
    }
    -result {1 {assembly code may not contain substitutions} {TCL ASSEM NOSUBST}}
}
test assemble-5.4 {backslash substitution} {
    -body {
	proc x {} {
	    assemble {
		p\x75sh\
		    hello\ world
	    }
	}
	x
    }
    -cleanup {
	rename x {}
    }
    -result {hello world}
}

# assemble-6 - ASSEM_PUSH

test assemble-6.1 {push, wrong # args} {
    -body {
	assemble push
    }
    -returnCodes error
    -match glob
    -result {wrong # args*}
}
test assemble-6.2 {push, wrong # args} {
    -body {
	assemble {push too many}
    }
    -returnCodes error
    -match glob
    -result {wrong # args*}
}
test assemble-6.3 {push} {
    -body {
	eval [list assemble {push hello}]
    }
    -result hello
}
test assemble-6.4 {push4} {
    -body {
	proc x {} "
            [fillTables]
            assemble {push hello}
        "
	x
    }
    -cleanup {
	rename x {}
    }
    -result hello
}

# assemble-7 - ASSEM_1BYTE

test assemble-7.1 {add, wrong # args} {
    -body {
	assemble {add excess}
    }
    -returnCodes error
    -match glob
    -result {wrong # args*}
}
test assemble-7.2 {add} {
    -body {
	assemble {
	    push 2
	    push 2
	    add
	}
    }
    -result {4}
}
test assemble-7.3 {appendArrayStk} {
    -body {
	set a(b) {hello, }
	assemble {
	    push a
	    push b
	    push world
	    appendArrayStk
	}
	set a(b)
    }
    -result {hello, world}
    -cleanup {unset a}
}
test assemble-7.4 {appendStk} {
    -body {
	set a {hello, }
	assemble {
	    push a
	    push world
	    appendStk
	}
	set a
    }
    -result {hello, world}
    -cleanup {unset a}
}
test assemble-7.5 {bitwise ops} {
    -body {
	list \
	    [assemble {push 0b1100; push 0b1010; bitand}] \
	    [assemble {push 0b1100; bitnot}] \
	    [assemble {push 0b1100; push 0b1010; bitor}] \
	    [assemble {push 0b1100; push 0b1010; bitxor}]
    }
    -result {8 -13 14 6}
}
test assemble-7.6 {div} {
    -body {
	assemble {push 999999; push 7; div}
    }
    -result 142857
}
test assemble-7.7 {dup} {
    -body {
	assemble {
	    push 1; dup; dup; add; dup; add; dup; add; add
	}
    }
    -result 9
}
test assemble-7.8 {eq} {
    -body {
	list \
	    [assemble {push able; push baker; eq}] \
	    [assemble {push able; push able;  eq}]
    }
    -result {0 1}
}
test assemble-7.9 {evalStk} {
    -body {
	assemble {
	    push {concat test 7.3}
	    evalStk
	}
    }
    -result {test 7.3}
}
test assemble-7.9a {evalStk, syntax} {
    -body {
	assemble {
	    push {{}bad}
	    evalStk
	}
    }
    -returnCodes error
    -result {extra characters after close-brace}
}
test assemble-7.9b {evalStk, backtrace} {
    -body {
	proc y {z} {
	    error testing
	}
	proc x {} {
	    assemble {
		push {
		    # test error in evalStk
		    y asd
		}
		evalStk
	    }
	}
	list [catch x result] $result $errorInfo
    }
    -result {1 testing {testing
    while executing
"error testing"
    (procedure "y" line 2)
    invoked from within
"y asd"*}}
    -match glob
    -cleanup {
	rename y {}
	rename x {}
    }
}
test assemble-7.10 {existArrayStk} {
    -body {
	proc x {name key} {
	    set a(b) c
	    assemble {
		load name; load key; existArrayStk
	    }
	}
	list [x a a] [x a b] [x b a] [x b b]
    }
    -result {0 1 0 0}
    -cleanup {rename x {}}
}
test assemble-7.11 {existStk} {
    -body {
	proc x {name} {
	    set a b
	    assemble {
		load name; existStk
	    }
	}
	list [x a] [x b]
    }
    -result {1 0}
    -cleanup {rename x {}}
}
test assemble-7.12 {expon} {
    -body {
	assemble {push 3; push 4; expon}
    }
    -result 81
}
test assemble-7.13 {exprStk} {
    -body {
	assemble {
	    push {acos(-1)}
	    exprStk
	}
    }
    -result 3.141592653589793
}
test assemble-7.13a {exprStk, syntax} {
    -body {
	assemble {
	    push {2+}
	    exprStk
	}
    }
    -returnCodes error
    -result {missing operand at _@_
in expression "2+_@_"}
}
test assemble-7.13b {exprStk, backtrace} {
    -body {
	proc y {z} {
	    error testing
	}
	proc x {} {
	    assemble {
		push {[y asd]}
		exprStk
	    }
	}
	list [catch x result] $result $errorInfo
    }
    -result {1 testing {testing
    while executing
"error testing"
    (procedure "y" line 2)
    invoked from within
"y asd"*}}
    -match glob
    -cleanup {
	rename y {}
	rename x {}
    }
}
test assemble-7.14 {ge gt le lt} {
    -body {
	proc x {a b} {
	    list [assemble {load a; load b; ge}] \
		[assemble {load a; load b; gt}] \
		[assemble {load a; load b; le}] \
		[assemble {load a; load b; lt}]
	}
	list [x 0 0] [x 0 1] [x 1 0]
    }
    -result {{1 0 1 0} {0 0 1 1} {1 1 0 0}}
    -cleanup {rename x {}}
}
test assemble-7.15 {incrArrayStk} {
    -body {
	proc x {} {
	    set a(b) 5
	    assemble {
		push a; push b; push 7; incrArrayStk
	    }
	}
	x
    }
    -result 12
    -cleanup {rename x {}}
}
test assemble-7.16 {incrStk} {
    -body {
	proc x {} {
	    set a 5
	    assemble {
		push a; push 7; incrStk
	    }
	}
	x
    }
    -result 12
    -cleanup {rename x {}}
}
test assemble-7.17 {land/lor} {
    -body {
	proc x {a b} {
	    list \
		[assemble {load a; load b; land}] \
		[assemble {load a; load b; lor}]
	}
	list [x 0 0] [x 0 23] [x 35 0] [x 47 59]
    }
    -result {{0 0} {0 1} {0 1} {1 1}}
    -cleanup {rename x {}}
}
test assemble-7.18 {lappendArrayStk} {
    -body {
	proc x {} {
	    set able(baker) charlie
	    assemble {
		push able
		push baker
		push dog
		lappendArrayStk
	    }
	}
	x
    }
    -result {charlie dog}
    -cleanup {rename x {}}
}
test assemble-7.19 {lappendStk} {
    -body {
	proc x {} {
	    set able baker
	    assemble {
		push able
		push charlie
		lappendStk
	    }
	}
	x
    }
    -result {baker charlie}
    -cleanup {rename x {}}
}
test assemble-7.20 {listIndex} {
    -body {
	assemble {
	    push {a b c d}
	    push 2
	    listIndex
	}
    }
    -result c
}
test assemble-7.21 {listLength} {
    -body {
	assemble {
	    push {a b c d}
	    listLength
	}
    }
    -result 4
}
test assemble-7.22 {loadArrayStk} {
    -body {
	proc x {} {
	    set able(baker) charlie
	    assemble {
		push able
		push baker
		loadArrayStk
	    }
	}
	x
    }
    -result charlie
    -cleanup {rename x {}}
}
test assemble-7.23 {loadStk} {
    -body {
	proc x {} {
	    set able baker
	    assemble {
		push able
		loadStk
	    }
	}
	x
    }
    -result baker
    -cleanup {rename x {}}
}
test assemble-7.24 {lsetList} {
    -body {
	proc x {} {
	    set l {{a b} {c d} {e f} {g h}}
	    assemble {
		push {2 1}; push i; load l; lsetList
	    }
	}
	x
    }
    -result {{a b} {c d} {e i} {g h}}
}
test assemble-7.25 {lshift} {
    -body {
	assemble {push 16; push 4; lshift}
    }
    -result 256
}
test assemble-7.26 {mod} {
    -body {
	assemble {push 123456; push 1000; mod}
    }
    -result 456
}
test assemble-7.27 {mult} {
    -body {
	assemble {push 12345679; push 9; mult}
    }
    -result 111111111
}
test assemble-7.28 {neq} {
    -body {
	list \
	    [assemble {push able; push baker; neq}] \
	    [assemble {push able; push able;  neq}]
    }
    -result {1 0}
}
test assemble-7.29 {not} {
    -body {
	list \
	    [assemble {push 17; not}] \
	    [assemble {push 0; not}]
    }
    -result {0 1}
}
test assemble-7.30 {pop} {
    -body {
	assemble {push this; pop; push that}
    }
    -result that
}
test assemble-7.31 {rshift} {
    -body {
	assemble {push 257; push 4; rshift}
    }
    -result 16
}
test assemble-7.32 {storeArrayStk} {
    -body {
	proc x {} {
	    assemble {
		push able; push baker; push charlie; storeArrayStk
	    }
	    array get able
	}
	x
    }
    -result {baker charlie}
    -cleanup {rename x {}}
}
test assemble-7.33 {storeStk} {
    -body {
	proc x {} {
	    assemble {
		push able; push baker; storeStk
	    }
	    set able
	}
	x
    }
    -result {baker}
    -cleanup {rename x {}}
}
test assemble-7,34 {strcmp} {
    -body {
	proc x {a b} {
	    assemble {
		load a; load b; strcmp
	    }
	}
	list [x able baker] [x baker able] [x baker baker]
    }
    -result {-1 1 0}
    -cleanup {rename x {}}
}
test assemble-7.35 {streq/strneq} {
    -body {
	proc x {a b} {
	    list \
		[assemble {load a; load b; streq}] \
		[assemble {load a; load b; strneq}]
	}
	list [x able able] [x able baker]
    }
    -result {{1 0} {0 1}}
    -cleanup {rename x {}}
}
test assemble-7.36 {strindex} {
    -body {
	assemble {push testing; push 4; strindex}
    }
    -result i
}
test assemble-7.37 {strlen} {
    -body {
	assemble {push testing; strlen}
    }
    -result 7
}
test assemble-7.38 {sub} {
    -body {
	assemble {push 42; push 17; sub}
    }
    -result 25
}
test assemble-7.39 {tryCvtToNumeric} {
    -body {
	assemble {
	    push 42; tryCvtToNumeric
	}
    }
    -result 42
}
# assemble-7.40 absent
test assemble-7.41 {uminus} {
    -body {
	assemble {
	    push 42; uminus
	}
    }
    -result -42
}
test assemble-7.42 {uplus} {
    -body {
	assemble {
	    push 42; uplus
	}
    }
    -result 42
}
test assemble-7.43 {uplus} {
    -body {
	assemble {
	    push NaN; uplus
	}
    }
    -returnCodes error
    -result {can't use non-numeric floating-point value as operand of "+"}
}
test assemble-7.43.1 {tryCvtToNumeric} {
    -body {
	assemble {
	    push NaN; tryCvtToNumeric
	}
    }
    -returnCodes error
    -result {domain error: argument not in valid range}
}
test assemble-7.44 {listIn} {
    -body {
	assemble {
	    push b; push {a b c}; listIn
	}
    }
    -result 1
}
test assemble-7.45 {listNotIn} {
    -body {
	assemble {
	    push d; push {a b c}; listNotIn
	}
    }
    -result 1
}
test assemble-7.46 {nop} {
    -body {
	assemble { push x; nop; nop; nop}
    }
    -result x
}

# assemble-8 ASSEM_LVT and FindLocalVar

test assemble-8.1 {load, wrong # args} {
    -body {
	assemble load
    }
    -returnCodes error
    -match glob
    -result {wrong # args*}
}
test assemble-8.2 {load, wrong # args} {
    -body {
	assemble {load too many}
    }
    -returnCodes error
    -match glob
    -result {wrong # args*}
}
test assemble-8.3 {nonlocal var} {
    -body {
	list [catch {assemble {load ::env}} result] $result $errorCode
    }
    -result {1 {variable "::env" is not local} {TCL ASSEM NONLOCAL ::env}}
    -cleanup {unset result}
}
test assemble-8.4 {bad context} {
    -body {
	set x 1
	list [catch {assemble {load x}} result] $result $errorCode
    }
    -result {1 {cannot use this instruction to create a variable in a non-proc context} {TCL ASSEM LVT}}
    -cleanup {unset result}
}
test assemble-8.5 {bad context} {
    -body {
	namespace eval assem {
	    set x 1
	    assemble {load x}
	}
    }
    -result {cannot use this instruction to create a variable in a non-proc context}
    -errorCode {TCL ASSEM LVT}
    -cleanup {namespace delete assem}
}
test assemble-8.6 {load1} {
    -body {
	proc x {a} {
	    assemble {
		load a
	    }
	}
	x able
    }
    -result able
    -cleanup {rename x {}}
}
test assemble-8.7 {load4} {
    -body {
	proc x {a} "
	    [fillTables]
            set b \$a
            assemble {load b}
        "
	x able
    }
    -result able
    -cleanup {rename x {}}
}
test assemble-8.8 {loadArray1} {
    -body {
	proc x {} {
	    set able(baker) charlie
	    assemble {
		push baker
		loadArray able
	    }
	}
	x
    }
    -result charlie
    -cleanup {rename x {}}
}
test assemble-8.9 {loadArray4} {
    -body "
	proc x {} {
            [fillTables]
	    set able(baker) charlie
	    assemble {
		push baker
		loadArray able
	    }
	}
	x
    "
    -result charlie
    -cleanup {rename x {}}
}
test assemble-8.10 {append1} {
    -body {
	proc x {} {
	    set y {hello, }
	    assemble {
		push world; append y
	    }
	}
	x
    }
    -result {hello, world}
    -cleanup {rename x {}}
}
test assemble-8.11 {append4} {
    -body {
	proc x {} "
            [fillTables]
	    set y {hello, }
	    assemble {
		push world; append y
	    }
	"
	x
    }
    -result {hello, world}
    -cleanup {rename x {}}
}
test assemble-8.12 {appendArray1} {
    -body {
	proc x {} {
	    set y(z) {hello, }
	    assemble {
		push z; push world; appendArray y
	    }
	}
	x
    }
    -result {hello, world}
    -cleanup {rename x {}}
}
test assemble-8.13 {appendArray4} {
    -body {
	proc x {} "
            [fillTables]
	    set y(z) {hello, }
	    assemble {
		push z; push world; appendArray y
	    }
	"
	x
    }
    -result {hello, world}
    -cleanup {rename x {}}
}
test assemble-8.14 {lappend1} {
    -body {
	proc x {} {
	    set y {hello,}
	    assemble {
		push world; lappend y
	    }
	}
	x
    }
    -result {hello, world}
    -cleanup {rename x {}}
}
test assemble-8.15 {lappend4} {
    -body {
	proc x {} "
            [fillTables]
	    set y {hello,}
	    assemble {
		push world; lappend y
	    }
	"
	x
    }
    -result {hello, world}
    -cleanup {rename x {}}
}
test assemble-8.16 {lappendArray1} {
    -body {
	proc x {} {
	    set y(z) {hello,}
	    assemble {
		push z; push world; lappendArray y
	    }
	}
	x
    }
    -result {hello, world}
    -cleanup {rename x {}}
}
test assemble-8.17 {lappendArray4} {
    -body {
	proc x {} "
            [fillTables]
	    set y(z) {hello,}
	    assemble {
		push z; push world; lappendArray y
	    }
	"
	x
    }
    -result {hello, world}
    -cleanup {rename x {}}
}
test assemble-8.18 {store1} {
    -body {
	proc x {} {
	    assemble {
		push test; store y
	    }
	    set y
	}
	x
    }
    -result {test}
    -cleanup {rename x {}}
}
test assemble-8.19 {store4} {
    -body {
	proc x {} "
            [fillTables]
	    assemble {
		push test; store y
	    }
            set y
	"
	x
    }
    -result test
    -cleanup {rename x {}}
}
test assemble-8.20 {storeArray1} {
    -body {
	proc x {} {
	    assemble {
		push z; push test; storeArray y
	    }
	    set y(z)
	}
	x
    }
    -result test
    -cleanup {rename x {}}
}
test assemble-8.21 {storeArray4} {
    -body {
	proc x {} "
            [fillTables]
	    assemble {
		push z; push test; storeArray y
	    }
	"
	x
    }
    -result test
    -cleanup {rename x {}}
}

# assemble-9 - ASSEM_CONCAT1, GetIntegerOperand, CheckOneByte

test assemble-9.1 {wrong # args} {
    -body {assemble concat}
    -result {wrong # args*}
    -match glob
    -returnCodes error
}
test assemble-9.2 {wrong # args} {
    -body {assemble {concat too many}}
    -result {wrong # args*}
    -match glob
    -returnCodes error
}
test assemble-9.3 {not a number} {
    -body {assemble {concat rubbish}}
    -result {expected integer but got "rubbish"}
    -returnCodes error
}
test assemble-9.4 {too small} {
    -body {assemble {concat -1}}
    -result {operand does not fit in one byte}
    -returnCodes error
}
test assemble-9.5 {too small} {
    -body {assemble {concat 256}}
    -result {operand does not fit in one byte}
    -returnCodes error
}
test assemble-9.6 {concat} {
    -body {
	assemble {push h; push e; push l; push l; push o; concat 5}
    }
    -result hello
}
test assemble-9.7 {concat} {
    -body {
	assemble {concat 0}
    }
    -result {operand must be positive}
    -errorCode {TCL ASSEM POSITIVE}
}

# assemble-10 -- eval and expr

test assemble-10.1 {eval - wrong # args} {
    -body {
	assemble {eval}
    }
    -returnCodes error
    -match glob
    -result {wrong # args*}
}
test assemble-10.2 {eval - wrong # args} {
    -body {
	assemble {eval too many}
    }
    -returnCodes error
    -match glob
    -result {wrong # args*}
}
test assemble-10.3 {eval} {
    -body {
	proc x {} {
	    assemble {
		push 3
		store n
		pop
		eval {expr {3*$n + 1}}
		push 1
		add
	    }
	}
	x
    }
    -result 11
    -cleanup {rename x {}}
}
test assemble-10.4 {expr} {
    -body {
	proc x {} {
	    assemble {
		push 3
		store n
		pop
		expr {3*$n + 1}
		push 1
		add
	    }
	}
	x
    }
    -result 11
    -cleanup {rename x {}}
}
test assemble-10.5 {eval and expr - nonsimple} {
    -body {
	proc x {} {
	    assemble {
		eval "s\x65t n 3"
		pop
		expr "\x33*\$n + 1"
		push 1
		add
	    }
	}
	x
    }
    -result 11
    -cleanup {
	rename x {}
    }
}
test assemble-10.6 {eval - noncompilable} {
    -body {
	list [catch {assemble {eval $x}} result] $result $::errorCode
    }
    -result {1 {assembly code may not contain substitutions} {TCL ASSEM NOSUBST}}
}
test assemble-10.7 {expr - noncompilable} {
    -body {
	list [catch {assemble {expr $x}} result] $result $::errorCode
    }
    -result {1 {assembly code may not contain substitutions} {TCL ASSEM NOSUBST}}
}

# assemble-11 - ASSEM_LVT4 (exist, existArray, dictAppend, dictLappend,
#			    nsupvar, variable, upvar)

test assemble-11.1 {exist - wrong # args} {
    -body {
	assemble {exist}
    }
    -returnCodes error
    -match glob
    -result {wrong # args*}
}
test assemble-11.2 {exist - wrong # args} {
    -body {
	assemble {exist too many}
    }
    -returnCodes error
    -match glob
    -result {wrong # args*}
}
test assemble-11.3 {nonlocal var} {
    -body {
	list [catch {assemble {exist ::env}} result] $result $errorCode
    }
    -result {1 {variable "::env" is not local} {TCL ASSEM NONLOCAL ::env}}
    -cleanup {unset result}
}
test assemble-11.4 {exist} {
    -body {
	proc x {} {
	    set y z
	    list [assemble {exist y}] \
		[assemble {exist z}]
	}
	x
    }
    -result {1 0}
    -cleanup {rename x {}}
}
test assemble-11.5 {existArray} {
    -body {
	proc x {} {
	    set a(b) c
	    list [assemble {push b; existArray a}] \
		[assemble {push c; existArray a}] \
		[assemble {push a; existArray b}]
	}
	x
    }
    -result {1 0 0}
    -cleanup {rename x {}}
}
test assemble-11.6 {dictAppend} {
    -body {
	proc x {} {
	    set dict {a 1 b 2 c 3}
	    assemble {push b; push 22; dictAppend dict}
	}
	x
    }
    -result {a 1 b 222 c 3}
    -cleanup {rename x {}}
}
test assemble-11.7 {dictLappend} {
    -body {
	proc x {} {
	    set dict {a 1 b 2 c 3}
	    assemble {push b; push 2; dictLappend dict}
	}
	x
    }
    -result {a 1 b {2 2} c 3}
    -cleanup {rename x {}}
}
test assemble-11.8 {upvar} {
    -body {
	proc x {v} {
	    assemble {push 1; load v; upvar w; pop; load w}
	}
	proc y {} {
	    set z 123
	    x z
	}
	y
    }
    -result 123
    -cleanup {rename x {}; rename y {}}
}
test assemble-11.9 {nsupvar} {
    -body {
	namespace eval q { variable v 123 }
	proc x {} {
	    assemble {push q; push v; nsupvar y; pop; load y}
	}
	x
    }
    -result 123
    -cleanup {namespace delete q; rename x {}}
}
test assemble-11.10 {variable} {
    -body {
	namespace eval q { namespace eval r {variable v 123}}
	proc x {} {
	    assemble {push q::r::v; variable y; load y}
	}
	x
    }
    -result 123
    -cleanup {namespace delete q; rename x {}}
}

# assemble-12 - ASSEM_LVT1 (incr and incrArray)

test assemble-12.1 {incr - wrong # args} {
    -body {
	assemble {incr}
    }
    -returnCodes error
    -match glob
    -result {wrong # args*}
}
test assemble-12.2 {incr - wrong # args} {
    -body {
	assemble {incr too many}
    }
    -returnCodes error
    -match glob
    -result {wrong # args*}
}
test assemble-12.3 {incr nonlocal var} {
    -body {
	list [catch {assemble {incr ::env}} result] $result $errorCode
    }
    -result {1 {variable "::env" is not local} {TCL ASSEM NONLOCAL ::env}}
    -cleanup {unset result}
}
test assemble-12.4 {incr} {
    -body {
	proc x {} {
	    set y 5
	    assemble {push 3; incr y}
	}
	x
    }
    -result 8
    -cleanup {rename x {}}
}
test assemble-12.5 {incrArray} {
    -body {
	proc x {} {
	    set a(b) 5
	    assemble {push b; push 3; incrArray a}
	}
	x
    }
    -result 8
    -cleanup {rename x {}}
}
test assemble-12.6 {incr, stupid stack restriction} {
    -body {
	proc x {} "
	    [fillTables]
            set y 5
            assemble {push 3; incr y}
        "
	list [catch {x} result] $result $errorCode
    }
    -result {1 {operand does not fit in one byte} {TCL ASSEM 1BYTE}}
    -cleanup {unset result; rename x {}}
}

# assemble-13 -- ASSEM_LVT1_SINT1 - incrImm and incrArrayImm

test assemble-13.1 {incrImm - wrong # args} {
    -body {
	assemble {incrImm x}
    }
    -returnCodes error
    -match glob
    -result {wrong # args*}
}
test assemble-13.2 {incrImm - wrong # args} {
    -body {
	assemble {incrImm too many args}
    }
    -returnCodes error
    -match glob
    -result {wrong # args*}
}
test assemble-13.3 {incrImm nonlocal var} {
    -body {
	list [catch {assemble {incrImm ::env 2}} result] $result $errorCode
    }
    -result {1 {variable "::env" is not local} {TCL ASSEM NONLOCAL ::env}}
    -cleanup {unset result}
}
test assemble-13.4 {incrImm not a number} {
    -body {
	proc x {} {
	    assemble {incrImm x rubbish}
	}
	x
    }
    -returnCodes error
    -result {expected integer but got "rubbish"}
    -cleanup {rename x {}}
}
test assemble-13.5 {incrImm too big} {
    -body {
	proc x {} {
	    assemble {incrImm x 0x80}
	}
	list [catch x result] $result $::errorCode
    }
    -result {1 {operand does not fit in one byte} {TCL ASSEM 1BYTE}}
    -cleanup {rename x {}; unset result}
}
test assemble-13.6 {incrImm too small} {
    -body {
	proc x {} {
	    assemble {incrImm x -0x81}
	}
	list [catch x result] $result $::errorCode
    }
    -result {1 {operand does not fit in one byte} {TCL ASSEM 1BYTE}}
    -cleanup {rename x {}; unset result}
}
test assemble-13.7 {incrImm} {
    -body {
	proc x {} {
	    set y 1
	    list [assemble {incrImm y -0x80}] [assemble {incrImm y 0x7f}]
	}
	x
    }
    -result {-127 0}
    -cleanup {rename x {}}
}
test assemble-13.8 {incrArrayImm} {
    -body {
	proc x {} {
	    set a(b) 5
	    assemble {push b; incrArrayImm a 3}
	}
	x
    }
    -result 8
    -cleanup {rename x {}}
}
test assemble-13.9 {incrImm, stupid stack restriction} {
    -body {
	proc x {} "
	    [fillTables]
            set y 5
            assemble {incrImm y 3}
        "
	list [catch {x} result] $result $errorCode
    }
    -result {1 {operand does not fit in one byte} {TCL ASSEM 1BYTE}}
    -cleanup {unset result; rename x {}}
}

# assemble-14 -- ASSEM_SINT1 (incrArrayStkImm and incrStkImm)

test assemble-14.1 {incrStkImm - wrong # args} {
    -body {
	assemble {incrStkImm}
    }
    -returnCodes error
    -match glob
    -result {wrong # args*}
}
test assemble-14.2 {incrStkImm - wrong # args} {
    -body {
	assemble {incrStkImm too many}
    }
    -returnCodes error
    -match glob
    -result {wrong # args*}
}
test assemble-14.3 {incrStkImm not a number} {
    -body {
	proc x {} {
	    assemble {incrStkImm rubbish}
	}
	x
    }
    -returnCodes error
    -result {expected integer but got "rubbish"}
    -cleanup {rename x {}}
}
test assemble-14.4 {incrStkImm too big} {
    -body {
	proc x {} {
	    assemble {incrStkImm 0x80}
	}
	list [catch x result] $result $::errorCode
    }
    -result {1 {operand does not fit in one byte} {TCL ASSEM 1BYTE}}
    -cleanup {rename x {}; unset result}
}
test assemble-14.5 {incrStkImm too small} {
    -body {
	proc x {} {
	    assemble {incrStkImm -0x81}
	}
	list [catch x result] $result $::errorCode
    }
    -result {1 {operand does not fit in one byte} {TCL ASSEM 1BYTE}}
    -cleanup {rename x {}; unset result}
}
test assemble-14.6 {incrStkImm} {
    -body {
	proc x {} {
	    set y 1
	    list [assemble {push y; incrStkImm -0x80}] \
		[assemble {push y; incrStkImm 0x7f}]
	}
	x
    }
    -result {-127 0}
    -cleanup {rename x {}}
}
test assemble-14.7 {incrArrayStkImm} {
    -body {
	proc x {} {
	    set a(b) 5
	    assemble {push a; push b; incrArrayStkImm 3}
	}
	x
    }
    -result 8
    -cleanup {rename x {}}
}

# assemble-15 - listIndexImm

<<<<<<< HEAD
test assemble-15.1 {listIndexImm - wrong # args} {
    -body {
	assemble {listIndexImm}
    }
    -returnCodes error
    -match glob
    -result {wrong # args*}
}
test assemble-15.2 {listIndexImm - wrong # args} {
    -body {
	assemble {listIndexImm too many}
    }
    -returnCodes error
    -match glob
    -result {wrong # args*}
}
test assemble-15.3 {listIndexImm - bad substitution} {
    -body {
	list [catch {assemble {listIndexImm $foo}} result] $result $::errorCode
    }
    -result {1 {assembly code may not contain substitutions} {TCL ASSEM NOSUBST}}
    -cleanup {unset result}
}
test assemble-15.4 {listIndexImm - invalid index} {
    -body {
	assemble {listIndexImm rubbish}
    }
    -returnCodes error
    -match glob
    -result {bad index "rubbish"*}
}
test assemble-15.5 {listIndexImm} {
    -body {
	assemble {push {a b c}; listIndexImm 2}
    }
    -result c
}
test assemble-15.6 {listIndexImm} {
    -body {
	assemble {push {a b c}; listIndexImm end-1}
    }
    -result b
}
test assemble-15.7 {listIndexImm} {
    -body {
	assemble {push {a b c}; listIndexImm end}
    }
    -result c
}
test assemble-15.8 {listIndexImm} -constraints nonPortable -body {
    assemble {push {a b c}; listIndexImm end+2}
} -result {}
test assemble-15.9 {listIndexImm} {
=======
test assemble-15.1 {listIndexImm - wrong # args} -body {
    assemble {listIndexImm}
} -returnCodes error -match glob -result {wrong # args*}
test assemble-15.2 {listIndexImm - wrong # args} -body {
    assemble {listIndexImm too many}
} -returnCodes error -match glob -result {wrong # args*}
test assemble-15.3 {listIndexImm - bad substitution} -body {
    list [catch {assemble {listIndexImm $foo}} result] $result $::errorCode
} -cleanup {
    unset result
} -result {1 {assembly code may not contain substitutions} {TCL ASSEM NOSUBST}}
test assemble-15.4 {listIndexImm - invalid index} -body {
    assemble {listIndexImm rubbish}
} -returnCodes error -match glob -result {bad index "rubbish"*}
test assemble-15.5 {listIndexImm} -body {
    assemble {push {a b c}; listIndexImm 2}
} -result c
test assemble-15.6 {listIndexImm} -body {
    assemble {push {a b c}; listIndexImm end-1}
} -result b
test assemble-15.7 {listIndexImm} -body {
    assemble {push {a b c}; listIndexImm end}
} -result c
test assemble-15.8 {listIndexImm} -body {
    assemble {push {a b c}; listIndexImm end+2}
} -result {}
test assemble-15.9 {listIndexImm} -body {
>>>>>>> f7550ff0
    assemble {push {a b c}; listIndexImm -1-1}
} -result {}

# assemble-16 - invokeStk

test assemble-16.1 {invokeStk - wrong # args} {
    -body {
	assemble {invokeStk}
    }
    -returnCodes error
    -match glob
    -result {wrong # args*}
}
test assemble-16.2 {invokeStk - wrong # args} {
    -body {
	assemble {invokeStk too many}
    }
    -returnCodes error
    -match glob
    -result {wrong # args*}
}
test assemble-16.3 {invokeStk - not a number} {
    -body {
	proc x {} {
	    assemble {invokeStk rubbish}
	}
	x
    }
    -returnCodes error
    -result {expected integer but got "rubbish"}
    -cleanup {rename x {}}
}
test assemble-16.4 {invokeStk - no operands} {
    -body {
	proc x {} {
	    assemble {invokeStk 0}
	}
	list [catch x result] $result $::errorCode
    }
    -result {1 {operand must be positive} {TCL ASSEM POSITIVE}}
    -cleanup {rename x {}; unset result}
}
test assemble-16.5 {invokeStk1} {
    -body {
	tcl::unsupported::assemble {push concat; push 1; push 2; invokeStk 3}
    }
    -result {1 2}
}
test assemble-16.6 {invokeStk4} {
    -body {
	proc x {n} {
	    set code {push concat}
	    set shouldbe {}
	    for {set i 1} {$i < $n} {incr i} {
		append code \n {push a} $i
		lappend shouldbe a$i
	    }
	    append code \n {invokeStk} { } $n
	    set is [assemble $code]
	    expr {$is eq $shouldbe}
	}
	list [x 254] [x 255] [x 256] [x 257]
    }
    -result {1 1 1 1}
    -cleanup {rename x {}}
}

# assemble-17 -- jumps and labels

test assemble-17.1 {label, wrong # args} {
    -body {
	assemble {label}
    }
    -returnCodes error
    -match glob
    -result {wrong # args*}
}
test assemble-17.2 {label, wrong # args} {
    -body {
	assemble {label too many}
    }
    -returnCodes error
    -match glob
    -result {wrong # args*}
}
test assemble-17.3 {label, bad subst} {
    -body {
	list [catch {assemble {label $foo}} result] $result $::errorCode
    }
    -result {1 {assembly code may not contain substitutions} {TCL ASSEM NOSUBST}}
    -cleanup {unset result}
}
test assemble-17.4 {duplicate label} {
    -body {
	list [catch {assemble {label foo; label foo}} result] \
	    $result $::errorCode
    }
    -result {1 {duplicate definition of label "foo"} {TCL ASSEM DUPLABEL foo}}
}
test assemble-17.5 {jump, wrong # args} {
    -body {
	assemble {jump}
    }
    -returnCodes error
    -match glob
    -result {wrong # args*}
}
test assemble-17.6 {jump, wrong # args} {
    -body {
	assemble {jump too many}
    }
    -returnCodes error
    -match glob
    -result {wrong # args*}
}
test assemble-17.7 {jump, bad subst} {
    -body {
	list [catch {assemble {jump $foo}} result] $result $::errorCode
    }
    -result {1 {assembly code may not contain substitutions} {TCL ASSEM NOSUBST}}
    -cleanup {unset result}
}
test assemble-17.8 {jump - ahead and back} {
    -body {
	assemble {
	    jump three

	    label one
	    push a
	    jump four

	    label two
	    push b
	    jump six

	    label three
	    push c
	    jump five

	    label four
	    push d
	    jump two

	    label five
	    push e
	    jump one

	    label six
	    push f
	    concat 6
	}
    }
    -result ceadbf
}
test assemble-17.9 {jump - resolve a label multiple times} {
    -body {
	proc x {} {
	    set case 0
	    set result {}
	    assemble {
		jump common

		label zero
		pop
		incrImm case 1
		pop
		push a
		append result
		pop
		jump common

		label one
		pop
		incrImm case 1
		pop
		push b
		append result
		pop
		jump common

		label common
		load case
		dup
		push 0
		eq
		jumpTrue zero
		dup
		push 1
		eq
		jumpTrue one
		dup
		push 2
		eq
		jumpTrue two
		dup
		push 3
		eq
		jumpTrue three

		label two
		pop
		incrImm case 1
		pop
		push c
		append result
		pop
		jump common

		label three
		pop
		incrImm case 1
		pop
		push d
		append result
	    }
	}
	x
    }
    -result abcd
    -cleanup {rename x {}}
}
test assemble-17.10 {jump4 needed} {
    -body {
	assemble "push x; jump one; label two; [string repeat {dup; pop;} 128]
	      jump three; label one; jump two; label three"
    }
    -result x
}
test assemble-17.11 {jumpTrue} {
    -body {
	proc x {y} {
	    assemble {
		load y
		jumpTrue then
		push no
		jump else
		label then
		push yes
		label else
	    }
	}
	list [x 0] [x 1]
    }
    -result {no yes}
    -cleanup {rename x {}}
}
test assemble-17.12 {jumpFalse} {
    -body {
	proc x {y} {
	    assemble {
		load y
		jumpFalse then
		push no
		jump else
		label then
		push yes
		label else
	    }
	}
	list [x 0] [x 1]
    }
    -result {yes no}
    -cleanup {rename x {}}
}
test assemble-17.13 {jump to undefined label} {
    -body {
	list [catch {assemble {jump nowhere}} result] $result $::errorCode
    }
    -result {1 {undefined label "nowhere"} {TCL ASSEM NOLABEL nowhere}}
}
test assemble-17.14 {jump to undefined label, line number correct?} {
    -body {
	catch {assemble {#1
	    #2
	    #3
	    jump nowhere
	    #5
	    #6
	}}
	set ::errorInfo
    }
    -match glob
    -result {*"assemble" body, line 4*}
}
test assemble-17.15 {multiple passes of code resizing} {
    -setup {
	set body {
	    push -
	}
	for {set i 0} {$i < 14} {incr i} {
	    append body "label a" $i \
		"; push a; concat 2; nop; nop; jump b" \
		$i \n
	}
	append body {label a14; push a; concat 2; push 1; jumpTrue b14} \n
	append body {label a15; push a; concat 2; push 0; jumpFalse b15} \n
	for {set i 0} {$i < 15} {incr i} {
	    append body "label b" $i \
		"; push b; concat 2; nop; nop; jump a" \
		[expr {$i+1}] \n
	}
	append body {label c; push -; concat 2; nop; nop; nop; jump d} \n
	append body {label b15; push b; concat 2; nop; nop; jump c} \n
	append body {label d}
	proc x {} [list assemble $body]
    }
    -body {
	x
    }
    -cleanup {
	catch {unset body}
	catch {rename x {}}
    }
    -result -abababababababababababababababab-
}

# assemble-18 - lindexMulti

test assemble-18.1 {lindexMulti - wrong # args} {
    -body {
	assemble {lindexMulti}
    }
    -returnCodes error
    -match glob
    -result {wrong # args*}
}
test assemble-18.2 {lindexMulti - wrong # args} {
    -body {
	assemble {lindexMulti too many}
    }
    -returnCodes error
    -match glob
    -result {wrong # args*}
}
test assemble-18.3 {lindexMulti - bad subst} {
    -body {
	assemble {lindexMulti $foo}
    }
    -returnCodes error
    -match glob
    -result {assembly code may not contain substitutions}
}
test assemble-18.4 {lindexMulti - not a number} {
    -body {
	proc x {} {
	    assemble {lindexMulti rubbish}
	}
	x
    }
    -returnCodes error
    -result {expected integer but got "rubbish"}
    -cleanup {rename x {}}
}
test assemble-18.5 {lindexMulti - bad operand count} {
    -body {
	proc x {} {
	    assemble {lindexMulti 0}
	}
	list [catch x result] $result $::errorCode
    }
    -result {1 {operand must be positive} {TCL ASSEM POSITIVE}}
    -cleanup {rename x {}; unset result}
}
test assemble-18.6 {lindexMulti} {
    -body {
	assemble {push {{a b c} {d e f} {g h j}}; lindexMulti 1}
    }
    -result {{a b c} {d e f} {g h j}}
}
test assemble-18.7 {lindexMulti} {
    -body {
	assemble {push {{a b c} {d e f} {g h j}}; push 1; lindexMulti 2}
    }
    -result {d e f}
}
test assemble-18.8 {lindexMulti} {
    -body {
	assemble {push {{a b c} {d e f} {g h j}}; push 2; push 1; lindexMulti 3}
    }
    -result h
}

# assemble-19 - list

test assemble-19.1 {list - wrong # args} {
    -body {
	assemble {list}
    }
    -returnCodes error
    -match glob
    -result {wrong # args*}
}
test assemble-19.2 {list - wrong # args} {
    -body {
	assemble {list too many}
    }
    -returnCodes error
    -match glob
    -result {wrong # args*}
}
test assemble-19.3 {list - bad subst} {
    -body {
	assemble {list $foo}
    }
    -returnCodes error
    -match glob
    -result {assembly code may not contain substitutions}
}
test assemble-19.4 {list - not a number} {
    -body {
	proc x {} {
	    assemble {list rubbish}
	}
	x
    }
    -returnCodes error
    -result {expected integer but got "rubbish"}
    -cleanup {rename x {}}
}
test assemble-19.5 {list - negative operand count} {
    -body {
	proc x {} {
	    assemble {list -1}
	}
	list [catch x result] $result $::errorCode
    }
    -result {1 {operand must be nonnegative} {TCL ASSEM NONNEGATIVE}}
    -cleanup {rename x {}; unset result}
}
test assemble-19.6 {list - no args} {
    -body {
	assemble {list 0}
    }
    -result {}
}
test assemble-19.7 {list - 1 arg} {
    -body {
	assemble {push hello; list 1}
    }
    -result hello
}
test assemble-19.8 {list - 2 args} {
    -body {
	assemble {push hello; push world; list 2}
    }
    -result {hello world}
}

# assemble-20 - lsetFlat

test assemble-20.1 {lsetFlat - wrong # args} {
    -body {
	assemble {lsetFlat}
    }
    -returnCodes error
    -match glob
    -result {wrong # args*}
}
test assemble-20.2 {lsetFlat - wrong # args} {
    -body {
	assemble {lsetFlat too many}
    }
    -returnCodes error
    -match glob
    -result {wrong # args*}
}
test assemble-20.3 {lsetFlat - bad subst} {
    -body {
	assemble {lsetFlat $foo}
    }
    -returnCodes error
    -match glob
    -result {assembly code may not contain substitutions}
}
test assemble-20.4 {lsetFlat - not a number} {
    -body {
	proc x {} {
	    assemble {lsetFlat rubbish}
	}
	x
    }
    -returnCodes error
    -result {expected integer but got "rubbish"}
    -cleanup {rename x {}}
}
test assemble-20.5 {lsetFlat - negative operand count} {
    -body {
	proc x {} {
	    assemble {lsetFlat 1}
	}
	list [catch x result] $result $::errorCode
    }
    -result {1 {operand must be >=2} {TCL ASSEM OPERAND>=2}}
    -cleanup {rename x {}; unset result}
}
test assemble-20.6 {lsetFlat} {
    -body {
	assemble {push b; push a; lsetFlat 2}
    }
    -result b
}
test assemble-20.7 {lsetFlat} {
    -body {
	assemble {push 1; push d; push {a b c}; lsetFlat 3}
    }
    -result {a d c}
}

# assemble-21 - over

test assemble-21.1 {over - wrong # args} {
    -body {
	assemble {over}
    }
    -returnCodes error
    -match glob
    -result {wrong # args*}
}
test assemble-21.2 {over - wrong # args} {
    -body {
	assemble {over too many}
    }
    -returnCodes error
    -match glob
    -result {wrong # args*}
}
test assemble-21.3 {over - bad subst} {
    -body {
	assemble {over $foo}
    }
    -returnCodes error
    -match glob
    -result {assembly code may not contain substitutions}
}
test assemble-21.4 {over - not a number} {
    -body {
	proc x {} {
	    assemble {over rubbish}
	}
	x
    }
    -returnCodes error
    -result {expected integer but got "rubbish"}
    -cleanup {rename x {}}
}
test assemble-21.5 {over - negative operand count} {
    -body {
	proc x {} {
	    assemble {over -1}
	}
	list [catch x result] $result $::errorCode
    }
    -result {1 {operand must be nonnegative} {TCL ASSEM NONNEGATIVE}}
    -cleanup {rename x {}; unset result}
}
test assemble-21.6 {over} {
    -body {
	proc x {} {
	    assemble {
		push 1
		push 2
		push 3
		over 0
		store x
		pop
		pop
		pop
		pop
		load x
	    }
	}
	x
    }
    -result 3
    -cleanup {rename x {}}
}
test assemble-21.7 {over} {
    -body {
	proc x {} {
	    assemble {
		push 1
		push 2
		push 3
		over 2
		store x
		pop
		pop
		pop
		pop
		load x
	    }
	}
	x
    }
    -result 1
    -cleanup {rename x {}}
}

# assemble-22 - reverse

test assemble-22.1 {reverse - wrong # args} {
    -body {
	assemble {reverse}
    }
    -returnCodes error
    -match glob
    -result {wrong # args*}
}
test assemble-22.2 {reverse - wrong # args} {
    -body {
	assemble {reverse too many}
    }
    -returnCodes error
    -match glob
    -result {wrong # args*}
}

test assemble-22.3 {reverse - bad subst} {
    -body {
	assemble {reverse $foo}
    }
    -returnCodes error
    -match glob
    -result {assembly code may not contain substitutions}
}

test assemble-22.4 {reverse - not a number} {
    -body {
	proc x {} {
	    assemble {reverse rubbish}
	}
	x
    }
    -returnCodes error
    -result {expected integer but got "rubbish"}
    -cleanup {rename x {}}
}
test assemble-22.5 {reverse - negative operand count} {
    -body {
	proc x {} {
	    assemble {reverse -1}
	}
	list [catch x result] $result $::errorCode
    }
    -result {1 {operand must be nonnegative} {TCL ASSEM NONNEGATIVE}}
    -cleanup {rename x {}; unset result}
}
test assemble-22.6 {reverse - zero operand count} {
    -body {
	proc x {} {
	    assemble {push 1; reverse 0}
	}
	x
    }
    -result 1
    -cleanup {rename x {}}
}
test assemble-22.7 {reverse} {
    -body {
	proc x {} {
	    assemble {
		push 1
		push 2
		push 3
		reverse 1
		store x
		pop
		pop
		pop
		load x
	    }
	}
	x
    }
    -result 3
    -cleanup {rename x {}}
}
test assemble-22.8 {reverse} {
    -body {
	proc x {} {
	    assemble {
		push 1
		push 2
		push 3
		reverse 3
		store x
		pop
		pop
		pop
		load x
	    }
	}
	x
    }
    -result 1
    -cleanup {rename x {}}
}

# assemble-23 - ASSEM_BOOL (strmatch, unsetStk, unsetArrayStk)

test assemble-23.1 {strmatch - wrong # args} {
    -body {
	assemble {strmatch}
    }
    -returnCodes error
    -match glob
    -result {wrong # args*}
}
test assemble-23.2 {strmatch - wrong # args} {
    -body {
	assemble {strmatch too many}
    }
    -returnCodes error
    -match glob
    -result {wrong # args*}
}
test assemble-23.3 {strmatch - bad subst} {
    -body {
	assemble {strmatch $foo}
    }
    -returnCodes error
    -match glob
    -result {assembly code may not contain substitutions}
}
test assemble-23.4 {strmatch - not a boolean} {
    -body {
	proc x {} {
	    assemble {strmatch rubbish}
	}
	x
    }
    -returnCodes error
    -result {expected boolean value but got "rubbish"}
    -cleanup {rename x {}}
}
test assemble-23.5 {strmatch} {
    -body {
	proc x {a b} {
	    list [assemble {load a; load b; strmatch 0}] \
		[assemble {load a; load b; strmatch 1}]
	}
	list [x foo*.grill fengbar.grill] [x foo*.grill foobar.grill] [x foo*.grill FOOBAR.GRILL]
    }
    -result {{0 0} {1 1} {0 1}}
    -cleanup {rename x {}}
}
test assemble-23.6 {unsetStk} {
    -body {
	proc x {} {
	    set a {}
	    assemble {push a; unsetStk false}
	    info exists a
	}
	x
    }
    -result 0
    -cleanup {rename x {}}
}
test assemble-23.7 {unsetStk} {
    -body {
	proc x {} {
	    assemble {push a; unsetStk false}
	    info exists a
	}
	x
    }
    -result 0
    -cleanup {rename x {}}
}
test assemble-23.8 {unsetStk} {
    -body {
	proc x {} {
	    assemble {push a; unsetStk true}
	    info exists a
	}
	x
    }
    -returnCodes error
    -result {can't unset "a": no such variable}
    -cleanup {rename x {}}
}
test assemble-23.9 {unsetArrayStk} {
    -body {
	proc x {} {
	    set a(b) {}
	    assemble {push a; push b; unsetArrayStk false}
	    info exists a(b)
	}
	x
    }
    -result 0
    -cleanup {rename x {}}
}
test assemble-23.10 {unsetArrayStk} {
    -body {
	proc x {} {
	    assemble {push a; push b; unsetArrayStk false}
	    info exists a(b)
	}
	x
    }
    -result 0
    -cleanup {rename x {}}
}
test assemble-23.11 {unsetArrayStk} {
    -body {
	proc x {} {
	    assemble {push a; push b; unsetArrayStk true}
	    info exists a(b)
	}
	x
    }
    -returnCodes error
    -result {can't unset "a(b)": no such variable}
    -cleanup {rename x {}}
}

# assemble-24 -- ASSEM_BOOL_LVT4 (unset; unsetArray)

test assemble-24.1 {unset - wrong # args} {
    -body {
	assemble {unset one}
    }
    -returnCodes error
    -match glob
    -result {wrong # args*}
}
test assemble-24.2 {unset - wrong # args} {
    -body {
	assemble {unset too many args}
    }
    -returnCodes error
    -match glob
    -result {wrong # args*}
}
test assemble-24.3 {unset - bad subst -arg 1} {
    -body {
	assemble {unset $foo bar}
    }
    -returnCodes error
    -match glob
    -result {assembly code may not contain substitutions}
}
test assemble-24.4 {unset - not a boolean} {
    -body {
	proc x {} {
	    assemble {unset rubbish trash}
	}
	x
    }
    -returnCodes error
    -result {expected boolean value but got "rubbish"}
    -cleanup {rename x {}}
}
test assemble-24.5 {unset - bad subst - arg 2} {
    -body {
	assemble {unset true $bar}
    }
    -returnCodes error
    -result {assembly code may not contain substitutions}
}
test assemble-24.6 {unset - nonlocal var} {
    -body {
	assemble {unset true ::foo::bar}
    }
    -returnCodes error
    -result {variable "::foo::bar" is not local}
}
test assemble-24.7 {unset} {
    -body {
	proc x {} {
	    set a {}
	    assemble {unset false a}
	    info exists a
	}
	x
    }
    -result 0
    -cleanup {rename x {}}
}
test assemble-24.8 {unset} {
    -body {
	proc x {} {
	    assemble {unset false a}
	    info exists a
	}
	x
    }
    -result 0
    -cleanup {rename x {}}
}
test assemble-24.9 {unset} {
    -body {
	proc x {} {
	    assemble {unset true a}
	    info exists a
	}
	x
    }
    -returnCodes error
    -result {can't unset "a": no such variable}
    -cleanup {rename x {}}
}
test assemble-24.10 {unsetArray} {
    -body {
	proc x {} {
	    set a(b) {}
	    assemble {push b; unsetArray false a}
	    info exists a(b)
	}
	x
    }
    -result 0
    -cleanup {rename x {}}
}
test assemble-24.11 {unsetArray} {
    -body {
	proc x {} {
	    assemble {push b; unsetArray false a}
	    info exists a(b)
	}
	x
    }
    -result 0
    -cleanup {rename x {}}
}
test assemble-24.12 {unsetArray} {
    -body {
	proc x {} {
	    assemble {push b; unsetArray true a}
	    info exists a(b)
	}
	x
    }
    -returnCodes error
    -result {can't unset "a(b)": no such variable}
    -cleanup {rename x {}}
}

# assemble-25 - dict get

test assemble-25.1 {dict get - wrong # args} {
    -body {
	assemble {dictGet}
    }
    -returnCodes error
    -match glob
    -result {wrong # args*}
}
test assemble-25.2 {dict get - wrong # args} {
    -body {
	assemble {dictGet too many}
    }
    -returnCodes error
    -match glob
    -result {wrong # args*}
}
test assemble-25.3 {dictGet - bad subst} {
    -body {
	assemble {dictGet $foo}
    }
    -returnCodes error
    -match glob
    -result {assembly code may not contain substitutions}
}
test assemble-25.4 {dict get - not a number} {
    -body {
	proc x {} {
	    assemble {dictGet rubbish}
	}
	x
    }
    -returnCodes error
    -result {expected integer but got "rubbish"}
    -cleanup {rename x {}}
}
test assemble-25.5 {dictGet - negative operand count} {
    -body {
	proc x {} {
	    assemble {dictGet 0}
	}
	list [catch x result] $result $::errorCode
    }
    -result {1 {operand must be positive} {TCL ASSEM POSITIVE}}
    -cleanup {rename x {}; unset result}
}
test assemble-25.6 {dictGet - 1 index} {
    -body {
	assemble {push {a 1 b 2}; push a; dictGet 1}
    }
    -result 1
}

# assemble-26 - dict set

test assemble-26.1 {dict set - wrong # args} {
    -body {
	assemble {dictSet 1}
    }
    -returnCodes error
    -match glob
    -result {wrong # args*}
}
test assemble-26.2 {dict get - wrong # args} {
    -body {
	assemble {dictSet too many args}
    }
    -returnCodes error
    -match glob
    -result {wrong # args*}
}
test assemble-26.3 {dictSet - bad subst} {
    -body {
	assemble {dictSet 1 $foo}
    }
    -returnCodes error
    -match glob
    -result {assembly code may not contain substitutions}
}
test assemble-26.4 {dictSet - not a number} {
    -body {
	proc x {} {
	    assemble {dictSet rubbish foo}
	}
	x
    }
    -returnCodes error
    -result {expected integer but got "rubbish"}
    -cleanup {rename x {}}
}
test assemble-26.5 {dictSet - zero operand count} {
    -body {
	proc x {} {
	    assemble {dictSet 0 foo}
	}
	list [catch x result] $result $::errorCode
    }
    -result {1 {operand must be positive} {TCL ASSEM POSITIVE}}
    -cleanup {rename x {}; unset result}
}
test assemble-26.6 {dictSet - bad local} {
    -body {
	proc x {} {
	    assemble {dictSet 1 ::foo::bar}
	}
	list [catch x result] $result $::errorCode
    }
    -result {1 {variable "::foo::bar" is not local} {TCL ASSEM NONLOCAL ::foo::bar}}
    -cleanup {rename x {}; unset result}
}
test assemble-26.7 {dictSet} {
    -body {
	proc x {} {
	    set dict {a 1 b 2 c 3}
	    assemble {push b; push 4; dictSet 1 dict}
	}
	x
    }
    -result {a 1 b 4 c 3}
    -cleanup {rename x {}}
}

# assemble-27 - dictUnset

test assemble-27.1 {dictUnset - wrong # args} {
    -body {
	assemble {dictUnset 1}
    }
    -returnCodes error
    -match glob
    -result {wrong # args*}
}
test assemble-27.2 {dictUnset - wrong # args} {
    -body {
	assemble {dictUnset too many args}
    }
    -returnCodes error
    -match glob
    -result {wrong # args*}
}
test assemble-27.3 {dictUnset - bad subst} {
    -body {
	assemble {dictUnset 1 $foo}
    }
    -returnCodes error
    -match glob
    -result {assembly code may not contain substitutions}
}
test assemble-27.4 {dictUnset - not a number} {
    -body {
	proc x {} {
	    assemble {dictUnset rubbish foo}
	}
	x
    }
    -returnCodes error
    -result {expected integer but got "rubbish"}
    -cleanup {rename x {}}
}
test assemble-27.5 {dictUnset - zero operand count} {
    -body {
	proc x {} {
	    assemble {dictUnset 0 foo}
	}
	list [catch x result] $result $::errorCode
    }
    -result {1 {operand must be positive} {TCL ASSEM POSITIVE}}
    -cleanup {rename x {}; unset result}
}
test assemble-27.6 {dictUnset - bad local} {
    -body {
	proc x {} {
	    assemble {dictUnset 1 ::foo::bar}
	}
	list [catch x result] $result $::errorCode
    }
    -result {1 {variable "::foo::bar" is not local} {TCL ASSEM NONLOCAL ::foo::bar}}
    -cleanup {rename x {}; unset result}
}
test assemble-27.7 {dictUnset} {
    -body {
	proc x {} {
	    set dict {a 1 b 2 c 3}
	    assemble {push b; dictUnset 1 dict}
	}
	x
    }
    -result {a 1 c 3}
    -cleanup {rename x {}}
}

# assemble-28 - dictIncrImm

test assemble-28.1 {dictIncrImm - wrong # args} {
    -body {
	assemble {dictIncrImm 1}
    }
    -returnCodes error
    -match glob
    -result {wrong # args*}
}
test assemble-28.2 {dictIncrImm - wrong # args} {
    -body {
	assemble {dictIncrImm too many args}
    }
    -returnCodes error
    -match glob
    -result {wrong # args*}
}
test assemble-28.3 {dictIncrImm - bad subst} {
    -body {
	assemble {dictIncrImm 1 $foo}
    }
    -returnCodes error
    -match glob
    -result {assembly code may not contain substitutions}
}
test assemble-28.4 {dictIncrImm - not a number} {
    -body {
	proc x {} {
	    assemble {dictIncrImm rubbish foo}
	}
	x
    }
    -returnCodes error
    -result {expected integer but got "rubbish"}
    -cleanup {rename x {}}
}
test assemble-28.5 {dictIncrImm - bad local} {
    -body {
	proc x {} {
	    assemble {dictIncrImm 1 ::foo::bar}
	}
	list [catch x result] $result $::errorCode
    }
    -result {1 {variable "::foo::bar" is not local} {TCL ASSEM NONLOCAL ::foo::bar}}
    -cleanup {rename x {}; unset result}
}
test assemble-28.6 {dictIncrImm} {
    -body {
	proc x {} {
	    set dict {a 1 b 2 c 3}
	    assemble {push b; dictIncrImm 42 dict}
	}
	x
    }
    -result {a 1 b 44 c 3}
    -cleanup {rename x {}}
}

# assemble-29 - ASSEM_REGEXP

test assemble-29.1 {regexp - wrong # args} {
    -body {
	assemble {regexp}
    }
    -returnCodes error
    -match glob
    -result {wrong # args*}
}
test assemble-29.2 {regexp - wrong # args} {
    -body {
	assemble {regexp too many}
    }
    -returnCodes error
    -match glob
    -result {wrong # args*}
}
test assemble-29.3 {regexp - bad subst} {
    -body {
	assemble {regexp $foo}
    }
    -returnCodes error
    -match glob
    -result {assembly code may not contain substitutions}
}
test assemble-29.4 {regexp - not a boolean} {
    -body {
	proc x {} {
	    assemble {regexp rubbish}
	}
	x
    }
    -returnCodes error
    -result {expected boolean value but got "rubbish"}
    -cleanup {rename x {}}
}
test assemble-29.5 {regexp} {
    -body {
	assemble {push br.*br; push abracadabra; regexp false}
    }
    -result 1
}
test assemble-29.6 {regexp} {
    -body {
	assemble {push br.*br; push aBRacadabra; regexp false}
    }
    -result 0
}
test assemble-29.7 {regexp} {
    -body {
	assemble {push br.*br; push aBRacadabra; regexp true}
    }
    -result 1
}

# assemble-30 - Catches

test assemble-30.1 {simplest possible catch} {
    -body {
	proc x {} {
	    assemble {
		beginCatch @bad
		push error
		push testing
		invokeStk 2
		pop
		push 0
		jump @ok
		label @bad
		push 1; # should be pushReturnCode
		label @ok
		endCatch
	    }
	}
	x
    }
    -result 1
    -cleanup {rename x {}}
}
test assemble-30.2 {catch in external catch conntext} {
    -body {
	proc x {} {
	    list [catch {
		assemble {
		    beginCatch @bad
		    push error
		    push testing
		    invokeStk 2
		    pop
		    push 0
		    jump @ok
		    label @bad
		    pushReturnCode
		    label @ok
		    endCatch
		}
	    } result] $result
	}
	x
    }
    -result {0 1}
    -cleanup {rename x {}}
}
test assemble-30.3 {embedded catches} {
    -body {
	proc x {} {
	    list [catch {
		assemble {
		    beginCatch @bad
		    push error
		    eval { list [catch {error whatever} result] $result }
		    invokeStk 2
		    push 0
		    reverse 2
		    jump @done
		    label @bad
		    pushReturnCode
		    pushResult
		    label @done
		    endCatch
		    list 2
		}
	    } result2] $result2
	}
	x
    }
    -result {0 {1 {1 whatever}}}
    -cleanup {rename x {}}
}
test assemble-30.4 {throw in wrong context} {
    -body {
	proc x {} {
	    list [catch {
		assemble {
		    beginCatch @bad
		    push error
		    eval { list [catch {error whatever} result] $result }
		    invokeStk 2
		    push 0
		    reverse 2
		    jump @done

		    label @bad
		    load x
		    pushResult

		    label @done
		    endCatch
		    list 2
		}
	    } result] $result $::errorCode [split $::errorInfo \n]
	}
	x
    }
    -match glob
    -result {1 {"loadScalar1" instruction may not appear in a context where an exception has been caught and not disposed of.} {TCL ASSEM BADTHROW} {{"loadScalar1" instruction may not appear in a context where an exception has been caught and not disposed of.} {    in assembly code between lines 10 and 15}*}}
    -cleanup {rename x {}}
}
test assemble-30.5 {unclosed catch} {
    -body {
	proc x {} {
	    assemble {
		beginCatch @error
		push 0
		jump @done
		label @error
		push 1
		label @done
		push ""
		pop
	    }
	}
	list [catch {x} result] $result $::errorCode $::errorInfo
    }
    -match glob
    -result {1 {catch still active on exit from assembly code} {TCL ASSEM UNCLOSEDCATCH} {catch still active on exit from assembly code
    ("assemble" body, line 2)*}}
    -cleanup {rename x {}}
}
test assemble-30.6 {inconsistent catch contexts} {
    -body {
	proc x {y} {
	    assemble {
		load y
		jumpTrue @inblock
		beginCatch @error
		label @inblock
		push 0
		jump @done
		label @error
		push 1
		label @done
	    }
	}
	list [catch {x 2} result] $::errorCode $::errorInfo
    }
    -match glob
    -result {1 {TCL ASSEM BADCATCH} {execution reaches an instruction in inconsistent exception contexts
    ("assemble" body, line 5)*}}
    -cleanup {rename x {}}
}

# assemble-31 - Jump tables

test assemble-31.1 {jumpTable, wrong # args} {
    -body {
	assemble {jumpTable}
    }
    -returnCodes error
    -match glob
    -result {wrong # args*}
}
test assemble-31.2 {jumpTable, wrong # args} {
    -body {
	assemble {jumpTable too many}
    }
    -returnCodes error
    -match glob
    -result {wrong # args*}
}
test assemble-31.3 {jumpTable - bad subst} {
    -body {
	assemble {jumpTable $foo}
    }
    -returnCodes error
    -match glob
    -result {assembly code may not contain substitutions}
}
test assemble-31.4 {jumptable - not a list} {
    -body {
	assemble {jumpTable \{rubbish}
    }
    -returnCodes error
    -result {unmatched open brace in list}
}
test assemble-31.5 {jumpTable, badly structured} {
    -body {
	list [catch {assemble {
	    # line 2
	    jumpTable {one two three};# line 3
	}} result] \
	    $result $::errorCode $::errorInfo
    }
    -match glob
    -result {1 {jump table must have an even number of list elements} {TCL ASSEM BADJUMPTABLE} {jump table must have an even number of list elements*("assemble" body, line 3)*}}
}
test assemble-31.6 {jumpTable, missing symbol} {
    -body {
	list [catch {assemble {
	    # line 2
	    jumpTable {1 a};# line 3
	}} result] \
	    $result $::errorCode $::errorInfo
    }
    -match glob
    -result {1 {undefined label "a"} {TCL ASSEM NOLABEL a} {undefined label "a"*("assemble" body, line 3)*}}
}
test assemble-31.7 {jumptable, actual example} {
    -setup {
	proc x {} {
	    set result {}
	    for {set i 0} {$i < 5} {incr i} {
		lappend result [assemble {
		    load i
		    jumpTable {1 @one 2 @two 3 @three}
		    push {none of the above}
		    jump @done
		    label @one
		    push one
		    jump @done
		    label @two
		    push two
		    jump @done
		    label @three
		    push three
		    label @done
		}]
	    }
	    set tcl_traceCompile 2
	    set result
	}
    }
    -body x
    -result {{none of the above} one two three {none of the above}}
    -cleanup {set tcl_traceCompile 0; rename x {}}
}

test assemble-40.1 {unbalanced stack} {
    -body {
	list \
	    [catch {
		assemble {
		    push 3
		    dup
		    mult
		    push 4
		    dup
		    mult
		    pop
		    expon
		}
	    } result] $result $::errorInfo
    }
    -result {1 {stack underflow} {stack underflow
    in assembly code between lines 1 and end of assembly code*}}
    -match glob
   -returnCodes ok
}
test assemble-40.2 {unbalanced stack} {*}{
    -body {
	list \
	    [catch {
		assemble {
		    label a
		    push {}
		    label b
		    pop
		    label c
		    pop
		    label d
		    push {}
		}
	    } result] $result $::errorInfo
    }
    -result {1 {stack underflow} {stack underflow
    in assembly code between lines 7 and 9*}}
    -match glob
   -returnCodes ok
}

test assemble-41.1 {Inconsistent stack usage} {*}{
    -body {
	proc x {y} {
	    assemble {
		load y
		jumpFalse else
		push 0
		jump then
	      label else
		push 1
		push 2
	      label then
		pop
	    }
	}
	catch {x 1}
	set errorInfo
    }
    -match glob
    -result {inconsistent stack depths on two execution paths
    ("assemble" body, line 10)*}
}
test assemble-41.2 {Inconsistent stack, jumptable and default} {
    -body {
	proc x {y} {
	    assemble {
		load y
		jumpTable {0 else}
		push 0
	      label else
		pop
	    }
	}
	catch {x 1}
	set errorInfo
    }
    -match glob
    -result {inconsistent stack depths on two execution paths
    ("assemble" body, line 6)*}
}
test assemble-41.3 {Inconsistent stack, two legs of jumptable} {
    -body {
	proc x {y} {
	    assemble {
		load y
		jumpTable {0 no 1 yes}
		label no
		push 0
		label yes
		pop
	    }
	}
	catch {x 1}
	set errorInfo
    }
    -match glob
    -result {inconsistent stack depths on two execution paths
    ("assemble" body, line 7)*}
}

test assemble-50.1 {Ulam's 3n+1 problem, TAL implementation} {
    -body {
	proc ulam {n} {
	    assemble {
		load n;		# max
		dup;		# max n
		jump start;     # max n

		label loop;	# max n
		over 1;         # max n max
		over 1;		# max in max n
		ge;             # man n max>=n
		jumpTrue skip;  # max n

		reverse 2;      # n max
		pop;            # n
		dup;            # n n

		label skip;	# max n
		dup;            # max n n
		push 2;         # max n n 2
		mod;            # max n n%2
		jumpTrue odd;   # max n

		push 2;         # max n 2
		div;            # max n/2 -> max n
		jump start;     # max n

		label odd;	# max n
		push 3;         # max n 3
		mult;           # max 3*n
		push 1;         # max 3*n 1
		add;            # max 3*n+1

		label start;	# max n
		dup;		# max n n
		push 1;		# max n n 1
		neq;		# max n n>1
		jumpTrue loop;	# max n

		pop;		# max
	    }
	}
	set result {}
	for {set i 1} {$i < 30} {incr i} {
	    lappend result [ulam $i]
	}
	set result
    }
    -result {1 2 16 4 16 16 52 8 52 16 52 16 40 52 160 16 52 52 88 20 64 52 160 24 88 40 9232 52 88}
}

test assemble-51.1 {memory leak testing} memory {
    leaktest {
	apply {{} {assemble {push hello}}}
    }
} 0
test assemble-51.2 {memory leak testing} memory {
    leaktest {
	apply {{{x 0}} {assemble {incrImm x 1}}}
    }
} 0
test assemble-51.3 {memory leak testing} memory {
    leaktest {
	apply {{n} {
	    assemble {
		load n;		# max
		dup;		# max n
		jump start;     # max n

		label loop;	# max n
		over 1;         # max n max
		over 1;		# max in max n
		ge;             # man n max>=n
		jumpTrue skip;  # max n

		reverse 2;      # n max
		pop;            # n
		dup;            # n n

		label skip;	# max n
		dup;            # max n n
		push 2;         # max n n 2
		mod;            # max n n%2
		jumpTrue odd;   # max n

		push 2;         # max n 2
		div;            # max n/2 -> max n
		jump start;     # max n

		label odd;	# max n
		push 3;         # max n 3
		mult;           # max 3*n
		push 1;         # max 3*n 1
		add;            # max 3*n+1

		label start;	# max n
		dup;		# max n n
		push 1;		# max n n 1
		neq;		# max n n>1
		jumpTrue loop;	# max n

		pop;		# max
	    }
	}} 1
    }
} 0
test assemble-51.4 {memory leak testing} memory {
    leaktest {
	catch {
	    apply {{} {
		assemble {reverse polish notation}
	    }}
	}
    }
} 0

test assemble-52.1 {Bug 3154ea2759} {
    apply {{} {
	# Needs six exception ranges to force the range allocations to use the
	# malloced store.
	::tcl::unsupported::assemble {
	    beginCatch @badLabel
	    push error
	    push testing
	    invokeStk 2
	    pop
	    push 0
	    jump @okLabel
	    label @badLabel
	    push 1;		# should be pushReturnCode
	    label @okLabel
	    endCatch
	    pop

	    beginCatch @badLabel2
	    push error
	    push testing
	    invokeStk 2
	    pop
	    push 0
	    jump @okLabel2
	    label @badLabel2
	    push 1;		# should be pushReturnCode
	    label @okLabel2
	    endCatch
	    pop

	    beginCatch @badLabel3
	    push error
	    push testing
	    invokeStk 2
	    pop
	    push 0
	    jump @okLabel3
	    label @badLabel3
	    push 1;		# should be pushReturnCode
	    label @okLabel3
	    endCatch
	    pop

	    beginCatch @badLabel4
	    push error
	    push testing
	    invokeStk 2
	    pop
	    push 0
	    jump @okLabel4
	    label @badLabel4
	    push 1;		# should be pushReturnCode
	    label @okLabel4
	    endCatch
	    pop

	    beginCatch @badLabel5
	    push error
	    push testing
	    invokeStk 2
	    pop
	    push 0
	    jump @okLabel5
	    label @badLabel5
	    push 1;		# should be pushReturnCode
	    label @okLabel5
	    endCatch
	    pop

	    beginCatch @badLabel6
	    push error
	    push testing
	    invokeStk 2
	    pop
	    push 0
	    jump @okLabel6
	    label @badLabel6
	    push 1;		# should be pushReturnCode
	    label @okLabel6
	    endCatch
	    pop
	}
    }}
} {};				# must not crash

rename fillTables {}
rename assemble {}

::tcltest::cleanupTests
return

# Local Variables:
# mode: tcl
# fill-column: 78
# End:<|MERGE_RESOLUTION|>--- conflicted
+++ resolved
@@ -32,6 +32,7 @@
 }
 
 testConstraint memory [llength [info commands memory]]
+testConstraint nodep [info exists tcl_precision]
 if {[testConstraint memory]} {
     proc getbytes {} {
 	set lines [split [memory info] \n]
@@ -1537,61 +1538,6 @@
 
 # assemble-15 - listIndexImm
 
-<<<<<<< HEAD
-test assemble-15.1 {listIndexImm - wrong # args} {
-    -body {
-	assemble {listIndexImm}
-    }
-    -returnCodes error
-    -match glob
-    -result {wrong # args*}
-}
-test assemble-15.2 {listIndexImm - wrong # args} {
-    -body {
-	assemble {listIndexImm too many}
-    }
-    -returnCodes error
-    -match glob
-    -result {wrong # args*}
-}
-test assemble-15.3 {listIndexImm - bad substitution} {
-    -body {
-	list [catch {assemble {listIndexImm $foo}} result] $result $::errorCode
-    }
-    -result {1 {assembly code may not contain substitutions} {TCL ASSEM NOSUBST}}
-    -cleanup {unset result}
-}
-test assemble-15.4 {listIndexImm - invalid index} {
-    -body {
-	assemble {listIndexImm rubbish}
-    }
-    -returnCodes error
-    -match glob
-    -result {bad index "rubbish"*}
-}
-test assemble-15.5 {listIndexImm} {
-    -body {
-	assemble {push {a b c}; listIndexImm 2}
-    }
-    -result c
-}
-test assemble-15.6 {listIndexImm} {
-    -body {
-	assemble {push {a b c}; listIndexImm end-1}
-    }
-    -result b
-}
-test assemble-15.7 {listIndexImm} {
-    -body {
-	assemble {push {a b c}; listIndexImm end}
-    }
-    -result c
-}
-test assemble-15.8 {listIndexImm} -constraints nonPortable -body {
-    assemble {push {a b c}; listIndexImm end+2}
-} -result {}
-test assemble-15.9 {listIndexImm} {
-=======
 test assemble-15.1 {listIndexImm - wrong # args} -body {
     assemble {listIndexImm}
 } -returnCodes error -match glob -result {wrong # args*}
@@ -1615,11 +1561,10 @@
 test assemble-15.7 {listIndexImm} -body {
     assemble {push {a b c}; listIndexImm end}
 } -result c
-test assemble-15.8 {listIndexImm} -body {
+test assemble-15.8 {listIndexImm} -constraints nodep -body {
     assemble {push {a b c}; listIndexImm end+2}
 } -result {}
 test assemble-15.9 {listIndexImm} -body {
->>>>>>> f7550ff0
     assemble {push {a b c}; listIndexImm -1-1}
 } -result {}
 
