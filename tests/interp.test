--- conflicted
+++ resolved
@@ -3566,44 +3566,28 @@
 } -cleanup {
     interp delete child
 } -returnCodes error -result {wrong # args: should be "child bgerror ?cmdPrefix?"}
-<<<<<<< HEAD
-test interp-36.4 {SlaveBgerror syntax} -setup {
-=======
 test interp-36.4 {ChildBgerror syntax} -setup {
->>>>>>> 40c6be54
     interp create child
 } -body {
     child bgerror \{
 } -cleanup {
     interp delete child
 } -returnCodes error -result {cmdPrefix must be list of length >= 1}
-<<<<<<< HEAD
-test interp-36.5 {SlaveBgerror syntax} -setup {
-=======
 test interp-36.5 {ChildBgerror syntax} -setup {
->>>>>>> 40c6be54
     interp create child
 } -body {
     child bgerror {}
 } -cleanup {
     interp delete child
 } -returnCodes error -result {cmdPrefix must be list of length >= 1}
-<<<<<<< HEAD
-test interp-36.6 {SlaveBgerror returns handler} -setup {
-=======
 test interp-36.6 {ChildBgerror returns handler} -setup {
->>>>>>> 40c6be54
     interp create child
 } -body {
     child bgerror {foo bar soom}
 } -cleanup {
     interp delete child
 } -result {foo bar soom}
-<<<<<<< HEAD
-test interp-36.7 {SlaveBgerror sets error handler of child [1999035]} -setup {
-=======
 test interp-36.7 {ChildBgerror sets error handler of child [1999035]} -setup {
->>>>>>> 40c6be54
     interp create child
     child alias handler handler
     child bgerror handler
