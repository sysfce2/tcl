--- conflicted
+++ resolved
@@ -71,19 +71,12 @@
 } 0
 test interp-2.3 {basic interpreter creation} {
     catch {interp create -safe}
-<<<<<<< HEAD
 } 0
-test interp-2.4 {basic interpreter creation} {
-    list [catch {interp create a} msg] $msg
-} {1 {interpreter named "a" already exists, cannot create}}
-=======
-} 0 
 test interp-2.4 {basic interpreter creation} -setup {
     catch {interp create a}
 } -returnCodes error -body {
     interp create a
 } -result {interpreter named "a" already exists, cannot create}
->>>>>>> f5bf1de9
 test interp-2.5 {basic interpreter creation} {
     interp create b -safe
 } b
