--- conflicted
+++ resolved
@@ -113,11 +113,7 @@
     exit
 } sh2]
 set path(sleep) [makeFile {
-<<<<<<< HEAD
-    after [expr {[lindex $argv 0] * 1000}]
-=======
     after [expr {$argv*1000}]
->>>>>>> 800a6d49
     exit
 } sleep]
 set path(exit) [makeFile {
