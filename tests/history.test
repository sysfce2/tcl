# Commands covered:  history
#
# This file contains a collection of tests for one or more of the Tcl built-in
# commands.  Sourcing this file into Tcl runs the tests and generates output
# for errors.  No output means no errors were found.
#
# Copyright (c) 1991-1993 The Regents of the University of California.
# Copyright (c) 1994 Sun Microsystems, Inc.
# Copyright (c) 1998-1999 by Scriptics Corporation.
#
# See the file "license.terms" for information on usage and redistribution of
# this file, and for a DISCLAIMER OF ALL WARRANTIES.
<<<<<<< HEAD

if {[lsearch [namespace children] ::tcltest] == -1} {
    package require tcltest
=======
  
if {"::tcltest" ni [namespace children]} {
    package require tcltest 2
>>>>>>> 4778bdc7
    namespace import -force ::tcltest::*
}

# The history command might be autoloaded...
if {[catch {history}]} {
    testConstraint history 0
} else {
    testConstraint history 1
}

if {[testConstraint history]} {
    set num [history nextid]
    history keep 3
    history add {set a 12345}
    history add {set b [format {A test %s} string]}
    history add {Another test}
} else {
    # Dummy value, must be numeric
    set num 0
}

# "history event"

test history-1.1 {event option} history {history event -1} \
	{set b [format {A test %s} string]}
test history-1.2 {event option} history {history event $num} \
	{set a 12345}
test history-1.3 {event option} history {history event [expr $num+2]} \
	{Another test}
test history-1.4 {event option} history {history event set} \
	{set b [format {A test %s} string]}
test history-1.5 {event option} history {history e "* a*"} \
	{set a 12345}
test history-1.6 {event option} history {catch {history event *gorp} msg} 1
test history-1.7 {event option} history {
    catch {history event *gorp} msg
    set msg
} {no event matches "*gorp"}
test history-1.8 {event option} history {history event} \
	{set b [format {A test %s} string]}
test history-1.9 {event option} history {catch {history event 123 456} msg} 1
test history-1.10 {event option} history {
    catch {history event 123 456} msg
    set msg
} {wrong # args: should be "history event ?event?"}

# "history redo"

if {[testConstraint history]} {
    set a 0
    history redo -2
}
test history-2.1 {redo option} history {set a} 12345
if {[testConstraint history]} {
    set b 0
    history redo
}
test history-2.2 {redo option} history {set b} {A test string}
test history-2.3 {redo option} history {catch {history redo -3 -4}} 1
test history-2.4 {redo option} history {
    catch {history redo -3 -4} msg
    set msg
} {wrong # args: should be "history redo ?event?"}

# "history add"

if {[testConstraint history]} {
    history add "set a 444" exec
}
test history-3.1 {add option} history {set a} 444
test history-3.2 {add option} history {catch {history add "set a 444" execGorp}} 1
test history-3.3 {add option} history {
    catch {history add "set a 444" execGorp} msg
    set msg
} {bad argument "execGorp": should be "exec"}
test history-3.4 {add option} history {catch {history add "set a 444" a} msg} 1
test history-3.5 {add option} history {
    catch {history add "set a 444" a} msg
    set msg
} {bad argument "a": should be "exec"}
if {[testConstraint history]} {
    history add "set a 555" e
}
test history-3.6 {add option} history {set a} 555
if {[testConstraint history]} {
    history add "set a 666"
}
test history-3.7 {add option} history {set a} 555
test history-3.8 {add option} history {catch {history add "set a 666" e f} msg} 1
test history-3.9 {add option} history {
    catch {history add "set a 666" e f} msg
    set msg
} {wrong # args: should be "history add event ?exec?"}

# "history change"

if {[testConstraint history]} {
    history change "A test value"
}
test history-4.1 {change option} history {history event [expr {[history n]-1}]} \
	"A test value"
if {[testConstraint history]} {
    history ch "Another test" -1
}
test history-4.2 {change option} history {history e} "Another test"
test history-4.3 {change option} history {history event [expr {[history n]-1}]} \
	"A test value"
test history-4.4 {change option} history {catch {history change Foo 4 10}} 1
test history-4.5 {change option} history {
    catch {history change Foo 4 10} msg
    set msg
} {wrong # args: should be "history change newValue ?event?"}
test history-4.6 {change option} history {
    catch {history change Foo [expr {[history n]-4}]}
} 1
if {[testConstraint history]} {
    set num [expr {[history n]-4}]
}
test history-4.7 {change option} history {
    catch {history change Foo $num} msg
    set msg
} "event \"$num\" is too far in the past"

# "history info"

if {[testConstraint history]} {
    set num [history n]
    history add set\ a\ {b\nc\ d\ e}
    history add {set b 1234}
    history add set\ c\ {a\nb\nc}
}
test history-5.1 {info option} history {history info} [format {%6d  set a {b
	c d e}
%6d  set b 1234
%6d  set c {a
	b
	c}} $num [expr $num+1] [expr $num+2]]
test history-5.2 {info option} history {history i 2} [format {%6d  set b 1234
%6d  set c {a
	b
	c}} [expr $num+1] [expr $num+2]]
test history-5.3 {info option} history {catch {history i 2 3}} 1
test history-5.4 {info option} history {
    catch {history i 2 3} msg
    set msg
} {wrong # args: should be "history info ?count?"}
test history-5.5 {info option} history {history} [format {%6d  set a {b
	c d e}
%6d  set b 1234
%6d  set c {a
	b
	c}} $num [expr $num+1] [expr $num+2]]

# "history keep"

if {[testConstraint history]} {
    history add "foo1"
    history add "foo2"
    history add "foo3"
    history keep 2
}
test history-6.1 {keep option} history {history event [expr [history n]-1]} foo3
test history-6.2 {keep option} history {history event -1} foo2
test history-6.3 {keep option} history {catch {history event -3}} 1
test history-6.4 {keep option} history {
    catch {history event -3} msg
    set msg
} {event "-3" is too far in the past}
if {[testConstraint history]} {
    history k 5
}
test history-6.5 {keep option} history {history event -1} foo2
test history-6.6 {keep option} history {history event -2} {}
test history-6.7 {keep option} history {history event -3} {}
test history-6.8 {keep option} history {history event -4} {}
test history-6.9 {keep option} history {catch {history event -5}} 1
test history-6.10 {keep option} history {catch {history keep 4 6}} 1
test history-6.11 {keep option} history {
    catch {history keep 4 6} msg
    set msg
} {wrong # args: should be "history keep ?count?"}
test history-6.12 {keep option} history {catch {history keep}} 0
test history-6.13 {keep option} history {
    history keep
} {5}
test history-6.14 {keep option} history {catch {history keep -3}} 1
test history-6.15 {keep option} history {
    catch {history keep -3} msg
    set msg
} {illegal keep count "-3"}
test history-6.16 {keep option} history {
    catch {history keep butter} msg
    set msg
} {illegal keep count "butter"}

# "history nextid"

if {[testConstraint history]} {
    set num [history n]
    history add "Testing"
    history add "Testing2"
}
test history-7.1 {nextid option} history {history event} "Testing"
test history-7.2 {nextid option} history {history next} [expr $num+2]
test history-7.3 {nextid option} history {catch {history nextid garbage}} 1
test history-7.4 {nextid option} history {
    catch {history nextid garbage} msg
    set msg
} {wrong # args: should be "history nextid"}

# "history clear"

if {[testConstraint history]} {
    set num [history n]
    history add "Testing"
    history add "Testing2"
}
test history-8.1 {clear option} history {catch {history clear junk}} 1
test history-8.2 {clear option} history {history clear} {}
if {[testConstraint history]} {
    history clear
    history add "Testing"
}
test history-8.3 {clear option} history {history} {     1  Testing}

# miscellaneous

test history-9.1 {miscellaneous} history {catch {history gorp} msg} 1
test history-9.2 {miscellaneous} history {
    catch {history gorp} msg
    set msg
} {unknown or ambiguous subcommand "gorp": must be add, change, clear, event, info, keep, nextid, or redo}

# History retains references; Bug 1ae12987cb
test history-10.1 {references kept by history} -constraints history -setup {
    interp create histtest
    histtest eval {
	# Trigger any autoloading that might be present
	catch {history}
	proc refcount {x} {
	    set rep [::tcl::unsupported::representation $x]
	    regexp {with a refcount of (\d+)} $rep -> rc
	    # Ignore the references due to calling this procedure
	    return [expr {$rc - 3}]
	}
    }
} -body {
    histtest eval {
	# A fresh object, refcount 1 from the variable we write it to
	set obj [expr rand()]
	set baseline [refcount $obj]
	lappend result [refcount $obj]
	history add [list list $obj]
	lappend result [refcount $obj]
	history clear
	lappend result [refcount $obj]
    }
} -cleanup {
    interp delete histtest
} -result {1 2 1}
test history-10.2 {references kept by history} -constraints history -setup {
    interp create histtest
    histtest eval {
	# Trigger any autoloading that might be present
	catch {history}
	proc refcount {x} {
	    set rep [::tcl::unsupported::representation $x]
	    regexp {with a refcount of (\d+)} $rep -> rc
	    # Ignore the references due to calling this procedure
	    return [expr {$rc - 3}]
	}
    }
} -body {
    histtest eval {
	# A fresh object, refcount 1 from the variable we write it to
	set obj [expr rand()]
	set baseline [refcount $obj]
	lappend result [refcount $obj]
	history add [list list $obj]
	lappend result [refcount $obj]
	rename history {}
	lappend result [refcount $obj]
    }
} -cleanup {
    interp delete histtest
} -result {1 2 1}

# cleanup
::tcltest::cleanupTests
return

# Local Variables:
# mode: tcl
# End:<|MERGE_RESOLUTION|>--- conflicted
+++ resolved
@@ -10,15 +10,9 @@
 #
 # See the file "license.terms" for information on usage and redistribution of
 # this file, and for a DISCLAIMER OF ALL WARRANTIES.
-<<<<<<< HEAD
-
-if {[lsearch [namespace children] ::tcltest] == -1} {
-    package require tcltest
-=======
-  
+
 if {"::tcltest" ni [namespace children]} {
     package require tcltest 2
->>>>>>> 4778bdc7
     namespace import -force ::tcltest::*
 }
 
