--- conflicted
+++ resolved
@@ -388,11 +388,7 @@
     testlink set 14 -2.0 0 xyzzy 995511 64 250 30000 60000 0xbeefbabe 12321 32123 3.25 1231231234
     trace add var int write x
     testlink update 32 4.0 3 abcd 113355 65 251 30001 60001 0xbabebeef 12322 32124 3.125 12312312340
-<<<<<<< HEAD
-    trace remove var int write x
-=======
     trace remove variable int write x
->>>>>>> 524d6bb3
     return $x
 } {{int {} write} 32 -2.0 0 xyzzy 995511}
 test link-8.2 {Tcl_UpdateLinkedVar procedure} {testlink} {
@@ -406,11 +402,7 @@
     testlink delete
     trace add var int write x
     testlink update 32 4.0 6 abcd 113355 65 251 30001 60001 0xbabebeef 12322 32124 3.125 12312312340
-<<<<<<< HEAD
-    trace remove var int write x
-=======
     trace remove variable int write x
->>>>>>> 524d6bb3
     return $x
 } {}
 test link-8.3 {Tcl_UpdateLinkedVar procedure, read-only variable} {testlink} {
