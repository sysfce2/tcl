# The file tests the tclCmdAH.c file.
#
# This file contains a collection of tests for one or more of the Tcl built-in
# commands. Sourcing this file into Tcl runs the tests and generates output
# for errors. No output means no errors were found.
#
# Copyright (c) 1996-1998 by Sun Microsystems, Inc.
# Copyright (c) 1998-1999 by Scriptics Corporation.
#
# See the file "license.terms" for information on usage and redistribution of
# this file, and for a DISCLAIMER OF ALL WARRANTIES.

if {"::tcltest" ni [namespace children]} {
    package require tcltest 2.1
    namespace import -force ::tcltest::*
}

::tcltest::loadTestedCommands
catch [list package require -exact Tcltest [info patchlevel]]

testConstraint testchmod       [llength [info commands testchmod]]
testConstraint testsetplatform [llength [info commands testsetplatform]]
testConstraint testvolumetype  [llength [info commands testvolumetype]]
testConstraint time64bit [expr {
    $::tcl_platform(pointerSize) >= 8 ||
    [llength [info command testsize]] && [testsize st_mtime] >= 8
}]
testConstraint linkDirectory [expr {
    ![testConstraint win] ||
    ($::tcl_platform(osVersion) >= 5.0
     && [lindex [file system [temporaryDirectory]] 1] eq "NTFS")
}]
testConstraint knownMsvcBug [expr {![info exists ::env(TRAVIS_OS_NAME)] || ![string match windows $::env(TRAVIS_OS_NAME)]}]

global env
set cmdAHwd [pwd]
catch {set platform [testgetplatform]}

proc waitForEvenSecondForFAT {} {
    # Windows 9x uses filesystems (the FAT* family of FSes) without enough
    # data in its timestamps for even per-second-accurate timings. :^(
    # This procedure based on work by Helmut Giese
    if {
	[testConstraint win] &&
	[lindex [file system [temporaryDirectory]] 1] ne "NTFS"
    } then {
	# Assume non-NTFS means FAT{12,16,32} and hence in need of special
	# help...
	set start [clock seconds]
	while {1} {
	    set now [clock seconds]
	    if {$now!=$start && !($now & 1)} {
		break
	    }
	    after 50
	}
    }
}

test cmdAH-0.1 {Tcl_BreakObjCmd, errors} -body {
    break foo
} -returnCodes error -result {wrong # args: should be "break"}
test cmdAH-0.2 {Tcl_BreakObjCmd, success} {
    list [catch {break} msg] $msg
} {3 {}}

# Tcl_CaseObjCmd is tested in case.test

test cmdAH-1.1 {Tcl_CatchObjCmd, errors} -returnCodes error -body {
    catch
} -result {wrong # args: should be "catch script ?resultVarName? ?optionVarName?"}
test cmdAH-1.2 {Tcl_CatchObjCmd, errors} {
    list [catch {catch foo bar baz} msg] $msg
} {0 1}
test cmdAH-1.3 {Tcl_CatchObjCmd, errors} -returnCodes error -body {
    catch foo bar baz spaz
} -result {wrong # args: should be "catch script ?resultVarName? ?optionVarName?"}
test cmdAH-1.4 {Bug 3595576} {
    catch {catch {} -> noSuchNs::var}
} 1
test cmdAH-1.5 {Bug 3595576} {
    catch {catch error -> noSuchNs::var}
} 1

test cmdAH-2.1 {Tcl_CdObjCmd} -returnCodes error -body {
    cd foo bar
} -result {wrong # args: should be "cd ?dirName?"}
set foodir [file join [temporaryDirectory] foo]
test cmdAH-2.2 {Tcl_CdObjCmd} -setup {
    file delete -force $foodir
    set oldpwd [pwd]
} -body {
    file mkdir $foodir
    cd $foodir
    file tail [pwd]
} -cleanup {
    cd $oldpwd
    file delete $foodir
} -result foo
test cmdAH-2.3 {Tcl_CdObjCmd} -setup {
    global env
    set oldpwd [pwd]
    set temp $env(HOME)
    file delete -force $foodir
} -body {
    set env(HOME) $oldpwd
    file mkdir $foodir
    cd $foodir
    cd ~
    string equal [pwd] $oldpwd
} -cleanup {
    cd $oldpwd
    file delete $foodir
    set env(HOME) $temp
} -result 1
test cmdAH-2.4 {Tcl_CdObjCmd} -setup {
    global env
    set oldpwd [pwd]
    set temp $env(HOME)
    file delete -force $foodir
} -body {
    set env(HOME) $oldpwd
    file mkdir $foodir
    cd $foodir
    cd
    string equal [pwd] $oldpwd
} -cleanup {
    cd $oldpwd
    file delete $foodir
    set env(HOME) $temp
} -result 1
test cmdAH-2.5 {Tcl_CdObjCmd} -returnCodes error -body {
    cd ~~
} -result {user "~" doesn't exist}
test cmdAH-2.6 {Tcl_CdObjCmd} -returnCodes error -body {
    cd _foobar
} -result {couldn't change working directory to "_foobar": no such file or directory}
test cmdAH-2.6.1 {Tcl_CdObjCmd} -returnCodes error -body {
    cd ""
} -result {couldn't change working directory to "": no such file or directory}
test cmdAH-2.6.2 {cd} -constraints {unix nonPortable} -setup {
    set dir [pwd]
} -body {
    cd /
    pwd
} -cleanup {
    cd $dir
} -result {/}
test cmdAH-2.6.3 {Tcl_CdObjCmd, bug #3118489} -setup {
    set dir [pwd]
} -returnCodes error -body {
    cd .\0
} -cleanup {
    cd $dir
} -match glob -result "couldn't change working directory to \".\0\": *"
test cmdAH-2.7 {Tcl_ConcatObjCmd} {
    concat
} {}
test cmdAH-2.8 {Tcl_ConcatObjCmd} {
    concat a
} a
test cmdAH-2.9 {Tcl_ConcatObjCmd} {
    concat a {b c}
} {a b c}

test cmdAH-3.1 {Tcl_ContinueObjCmd, errors} -returnCodes error -body {
    continue foo
} -result {wrong # args: should be "continue"}
test cmdAH-3.2 {Tcl_ContinueObjCmd, success} {
    list [catch {continue} msg] $msg
} {4 {}}

test cmdAH-4.1 {Tcl_EncodingObjCmd} -returnCodes error -body {
    encoding
} -result {wrong # args: should be "encoding subcommand ?arg ...?"}
test cmdAH-4.2 {Tcl_EncodingObjCmd} -returnCodes error -body {
    encoding foo
} -result {unknown or ambiguous subcommand "foo": must be convertfrom, convertto, dirs, names, or system}
test cmdAH-4.3 {Tcl_EncodingObjCmd} -returnCodes error -body {
    encoding convertto
} -result {wrong # args: should be "encoding convertto ?encoding? data"}
test cmdAH-4.4 {Tcl_EncodingObjCmd} -returnCodes error -body {
    encoding convertto foo bar
} -result {unknown encoding "foo"}
test cmdAH-4.5 {Tcl_EncodingObjCmd} -setup {
    set system [encoding system]
} -body {
    encoding system jis0208
    encoding convertto \u4e4e
} -cleanup {
    encoding system $system
} -result 8C
test cmdAH-4.6 {Tcl_EncodingObjCmd} -setup {
    set system [encoding system]
} -body {
    encoding system iso8859-1
    encoding convertto jis0208 \u4e4e
} -cleanup {
    encoding system $system
} -result 8C
test cmdAH-4.7 {Tcl_EncodingObjCmd} -returnCodes error -body {
    encoding convertfrom
} -result {wrong # args: should be "encoding convertfrom ?encoding? data"}
test cmdAH-4.8 {Tcl_EncodingObjCmd} -returnCodes error -body {
    encoding convertfrom foo bar
} -result {unknown encoding "foo"}
test cmdAH-4.9 {Tcl_EncodingObjCmd} -setup {
    set system [encoding system]
} -body {
    encoding system jis0208
    encoding convertfrom 8C
} -cleanup {
    encoding system $system
} -result \u4e4e
test cmdAH-4.10 {Tcl_EncodingObjCmd} -setup {
    set system [encoding system]
} -body {
    encoding system iso8859-1
    encoding convertfrom jis0208 8C
} -cleanup {
    encoding system $system
} -result \u4e4e
test cmdAH-4.11 {Tcl_EncodingObjCmd} -returnCodes error -body {
    encoding names foo
} -result {wrong # args: should be "encoding names"}
test cmdAH-4.12 {Tcl_EncodingObjCmd} -returnCodes error -body {
    encoding system foo bar
} -result {wrong # args: should be "encoding system ?encoding?"}
test cmdAH-4.13 {Tcl_EncodingObjCmd} -setup {
    set system [encoding system]
} -body {
    encoding system iso8859-1
    encoding system
} -cleanup {
    encoding system $system
} -result iso8859-1

test cmdAH-5.1 {Tcl_FileObjCmd} -returnCodes error -body {
    file
} -result {wrong # args: should be "file subcommand ?arg ...?"}
test cmdAH-5.2 {Tcl_FileObjCmd} -returnCodes error -body {
    file x
} -result {unknown or ambiguous subcommand "x": must be atime, attributes, channels, copy, delete, dirname, executable, exists, extension, isdirectory, isfile, join, link, lstat, mkdir, mtime, nativename, normalize, owned, pathtype, readable, readlink, rename, rootname, separator, size, split, stat, system, tail, tempfile, type, volumes, or writable}
test cmdAH-5.3 {Tcl_FileObjCmd} -returnCodes error -body {
    file exists
} -result {wrong # args: should be "file exists name"}
test cmdAH-5.4 {Tcl_FileObjCmd} {
    file exists ""
} 0

# volume
test cmdAH-6.1 {Tcl_FileObjCmd: volumes} -returnCodes error -body {
    file volumes x
} -result {wrong # args: should be "file volumes"}
test cmdAH-6.2 {Tcl_FileObjCmd: volumes} -body {
    lindex [file volumes] 0
} -match glob -result ?*
test cmdAH-6.3 {Tcl_FileObjCmd: volumes} -constraints unix -body {
    set volumeList [file volumes]
    glob -nocomplain [lindex $volumeList 0]*
} -match glob -result *
test cmdAH-6.4 {Tcl_FileObjCmd: volumes} -constraints win -body {
    set volumeList [string tolower [file volumes]]
    set element [lsearch -exact $volumeList "c:/"]
    list [expr {$element>-1}] [glob -nocomplain [lindex $volumeList $element]*]
} -match glob -result {1 *}

# attributes
test cmdAH-7.1 {Tcl_FileObjCmd - file attrs} -setup {
    set foofile [makeFile abcde foo.file]
    catch {file delete -force $foofile}
} -body {
    close [open $foofile w]
    file attributes $foofile
} -cleanup {
    # We used [makeFile] so we undo with [removeFile]
    removeFile $foofile
} -match glob -result *

# dirname
test cmdAH-8.1 {Tcl_FileObjCmd: dirname} -returnCodes error -body {
    file dirname a b
} -result {wrong # args: should be "file dirname name"}
test cmdAH-8.2 {Tcl_FileObjCmd: dirname} testsetplatform {
    testsetplatform unix
    file dirname /a/b
} /a
test cmdAH-8.3 {Tcl_FileObjCmd: dirname} testsetplatform {
    testsetplatform unix
    file dirname {}
} .
test cmdAH-8.5 {Tcl_FileObjCmd: dirname} testsetplatform {
    testsetplatform win
    file dirname {}
} .
test cmdAH-8.6 {Tcl_FileObjCmd: dirname} testsetplatform {
    testsetplatform unix
    file dirname .def
} .
test cmdAH-8.8 {Tcl_FileObjCmd: dirname} testsetplatform {
    testsetplatform win
    file dirname a
} .
test cmdAH-8.9 {Tcl_FileObjCmd: dirname} testsetplatform {
    testsetplatform unix
    file dirname a/b/c.d
} a/b
test cmdAH-8.10 {Tcl_FileObjCmd: dirname} testsetplatform {
    testsetplatform unix
    file dirname a/b.c/d
} a/b.c
test cmdAH-8.11 {Tcl_FileObjCmd: dirname} testsetplatform {
    testsetplatform unix
    file dirname /.
} /
test cmdAH-8.12 {Tcl_FileObjCmd: dirname} testsetplatform {
    testsetplatform unix
    file dirname /
} /
test cmdAH-8.13 {Tcl_FileObjCmd: dirname} testsetplatform {
    testsetplatform unix
    file dirname /foo
} /
test cmdAH-8.14 {Tcl_FileObjCmd: dirname} testsetplatform {
    testsetplatform unix
    file dirname //foo
} /
test cmdAH-8.15 {Tcl_FileObjCmd: dirname} testsetplatform {
    testsetplatform unix
    file dirname //foo/bar
} /foo
test cmdAH-8.16 {Tcl_FileObjCmd: dirname} testsetplatform {
    testsetplatform unix
    file dirname {//foo\/bar/baz}
} {/foo\/bar}
test cmdAH-8.17 {Tcl_FileObjCmd: dirname} testsetplatform {
    testsetplatform unix
    file dirname {//foo\/bar/baz/blat}
} {/foo\/bar/baz}
test cmdAH-8.18 {Tcl_FileObjCmd: dirname} testsetplatform {
    testsetplatform unix
    file dirname /foo//
} /
test cmdAH-8.19 {Tcl_FileObjCmd: dirname} testsetplatform {
    testsetplatform unix
    file dirname ./a
} .
test cmdAH-8.20 {Tcl_FileObjCmd: dirname} testsetplatform {
    testsetplatform unix
    file dirname a/.a
} a
test cmdAH-8.21 {Tcl_FileObjCmd: dirname} testsetplatform {
    testsetplatform windows
    file dirname c:foo
} c:
test cmdAH-8.22 {Tcl_FileObjCmd: dirname} testsetplatform {
    testsetplatform windows
    file dirname c:
} c:
test cmdAH-8.23 {Tcl_FileObjCmd: dirname} testsetplatform {
    testsetplatform windows
    file dirname c:/
} c:/
test cmdAH-8.24 {Tcl_FileObjCmd: dirname} testsetplatform {
    testsetplatform windows
    file dirname {c:\foo}
} c:/
test cmdAH-8.25 {Tcl_FileObjCmd: dirname} testsetplatform {
    testsetplatform windows
    file dirname {//foo/bar/baz}
} //foo/bar
test cmdAH-8.26 {Tcl_FileObjCmd: dirname} testsetplatform {
    testsetplatform windows
    file dirname {//foo/bar}
} //foo/bar
test cmdAH-8.38 {Tcl_FileObjCmd: dirname} testsetplatform {
    testsetplatform unix
    file dirname ~/foo
} ~
test cmdAH-8.39 {Tcl_FileObjCmd: dirname} testsetplatform {
    testsetplatform unix
    file dirname ~bar/foo
} ~bar
test cmdAH-8.43 {Tcl_FileObjCmd: dirname} -setup {
    global env
    set temp $env(HOME)
} -constraints testsetplatform -body {
    set env(HOME) "/homewontexist/test"
    testsetplatform unix
    file dirname ~
} -cleanup {
    set env(HOME) $temp
} -result /homewontexist
test cmdAH-8.44 {Tcl_FileObjCmd: dirname} -setup {
    global env
    set temp $env(HOME)
} -constraints testsetplatform -body {
    set env(HOME) "~"
    testsetplatform unix
    file dirname ~
} -cleanup {
    set env(HOME) $temp
} -result ~
test cmdAH-8.45 {Tcl_FileObjCmd: dirname} -setup {
    set temp $::env(HOME)
} -constraints {win testsetplatform} -match regexp -body {
    set ::env(HOME) "/homewontexist/test"
    testsetplatform windows
    file dirname ~
} -cleanup {
    set ::env(HOME) $temp
} -result {([a-zA-Z]:?)/homewontexist}
test cmdAH-8.46 {Tcl_FileObjCmd: dirname} {
    set f [file normalize [info nameof]]
    file exists $f
    set res1 [file dirname [file join $f foo/bar]]
    set res2 [file dirname "${f}/foo/bar"]
    if {$res1 eq $res2} {
	return "ok"
    }
    return "file dirname problem, $res1, $res2 not equal"
} {ok}

# tail
test cmdAH-9.1 {Tcl_FileObjCmd: tail} -returnCodes error -body {
    file tail a b
} -result {wrong # args: should be "file tail name"}
test cmdAH-9.2 {Tcl_FileObjCmd: tail} testsetplatform {
    testsetplatform unix
    file tail /a/b
} b
test cmdAH-9.3 {Tcl_FileObjCmd: tail} testsetplatform {
    testsetplatform unix
    file tail {}
} {}
test cmdAH-9.5 {Tcl_FileObjCmd: tail} testsetplatform {
    testsetplatform win
    file tail {}
} {}
test cmdAH-9.6 {Tcl_FileObjCmd: tail} testsetplatform {
    testsetplatform unix
    file tail .def
} .def
test cmdAH-9.8 {Tcl_FileObjCmd: tail} testsetplatform {
    testsetplatform win
    file tail a
} a
test cmdAH-9.9 {Tcl_FileObjCmd: tail} testsetplatform {
    testsetplatform unix
    file ta a/b/c.d
} c.d
test cmdAH-9.10 {Tcl_FileObjCmd: tail} testsetplatform {
    testsetplatform unix
    file tail a/b.c/d
} d
test cmdAH-9.11 {Tcl_FileObjCmd: tail} testsetplatform {
    testsetplatform unix
    file tail /.
} .
test cmdAH-9.12 {Tcl_FileObjCmd: tail} testsetplatform {
    testsetplatform unix
    file tail /
} {}
test cmdAH-9.13 {Tcl_FileObjCmd: tail} testsetplatform {
    testsetplatform unix
    file tail /foo
} foo
test cmdAH-9.14 {Tcl_FileObjCmd: tail} testsetplatform {
    testsetplatform unix
    file tail //foo
} foo
test cmdAH-9.15 {Tcl_FileObjCmd: tail} testsetplatform {
    testsetplatform unix
    file tail //foo/bar
} bar
test cmdAH-9.16 {Tcl_FileObjCmd: tail} testsetplatform {
    testsetplatform unix
    file tail {//foo\/bar/baz}
} baz
test cmdAH-9.17 {Tcl_FileObjCmd: tail} testsetplatform {
    testsetplatform unix
    file tail {//foo\/bar/baz/blat}
} blat
test cmdAH-9.18 {Tcl_FileObjCmd: tail} testsetplatform {
    testsetplatform unix
    file tail /foo//
} foo
test cmdAH-9.19 {Tcl_FileObjCmd: tail} testsetplatform {
    testsetplatform unix
    file tail ./a
} a
test cmdAH-9.20 {Tcl_FileObjCmd: tail} testsetplatform {
    testsetplatform unix
    file tail a/.a
} .a
test cmdAH-9.21 {Tcl_FileObjCmd: tail} testsetplatform {
    testsetplatform windows
    file tail c:foo
} foo
test cmdAH-9.22 {Tcl_FileObjCmd: tail} testsetplatform {
    testsetplatform windows
    file tail c:
} {}
test cmdAH-9.23 {Tcl_FileObjCmd: tail} testsetplatform {
    testsetplatform windows
    file tail c:/
} {}
test cmdAH-9.24 {Tcl_FileObjCmd: tail} testsetplatform {
    testsetplatform windows
    file tail {c:\foo}
} foo
test cmdAH-9.25 {Tcl_FileObjCmd: tail} testsetplatform {
    testsetplatform windows
    file tail {//foo/bar/baz}
} baz
test cmdAH-9.26 {Tcl_FileObjCmd: tail} testsetplatform {
    testsetplatform windows
    file tail {//foo/bar}
} {}
test cmdAH-9.42 {Tcl_FileObjCmd: tail} -constraints testsetplatform -setup {
    global env
    set temp $env(HOME)
} -body {
    set env(HOME) "/home/test"
    testsetplatform unix
    file tail ~
} -cleanup {
    set env(HOME) $temp
} -result test
test cmdAH-9.43 {Tcl_FileObjCmd: tail} -constraints testsetplatform -setup {
    global env
    set temp $env(HOME)
} -body {
    set env(HOME) "~"
    testsetplatform unix
    file tail ~
} -cleanup {
    set env(HOME) $temp
} -result {}
test cmdAH-9.44 {Tcl_FileObjCmd: tail} -constraints testsetplatform -setup {
    global env
    set temp $env(HOME)
} -body {
    set env(HOME) "/home/test"
    testsetplatform windows
    file tail ~
} -cleanup {
    set env(HOME) $temp
} -result test
test cmdAH-9.46 {Tcl_FileObjCmd: tail} testsetplatform {
    testsetplatform unix
    file tail {f.oo\bar/baz.bat}
} baz.bat
test cmdAH-9.47 {Tcl_FileObjCmd: tail} testsetplatform {
    testsetplatform windows
    file tail c:foo
} foo
test cmdAH-9.48 {Tcl_FileObjCmd: tail} testsetplatform {
    testsetplatform windows
    file tail c:
} {}
test cmdAH-9.49 {Tcl_FileObjCmd: tail} testsetplatform {
    testsetplatform windows
    file tail c:/foo
} foo
test cmdAH-9.50 {Tcl_FileObjCmd: tail} testsetplatform {
    testsetplatform windows
    file tail {c:/foo\bar}
} bar
test cmdAH-9.51 {Tcl_FileObjCmd: tail} testsetplatform {
    testsetplatform windows
    file tail {foo\bar}
} bar
test cmdAH-9.52 {Tcl_FileObjCmd: tail / normalize, bug 7a9dc52b29} {
    list \
	[file tail {~/~foo}] \
	[file tail {~/test/~foo}] \
	[file tail [file normalize {~/~foo}]] \
	[file tail [file normalize {~/test/~foo}]]
} [lrepeat 4 ./~foo]

# rootname
test cmdAH-10.1 {Tcl_FileObjCmd: rootname} -returnCodes error -body {
    file rootname a b
} -result {wrong # args: should be "file rootname name"}
test cmdAH-10.2 {Tcl_FileObjCmd: rootname} testsetplatform {
    testsetplatform unix
    file rootname {}
} {}
test cmdAH-10.3 {Tcl_FileObjCmd: rootname} testsetplatform {
    testsetplatform unix
    file ro foo
} foo
test cmdAH-10.4 {Tcl_FileObjCmd: rootname} testsetplatform {
    testsetplatform unix
    file rootname foo.
} foo
test cmdAH-10.5 {Tcl_FileObjCmd: rootname} testsetplatform {
    testsetplatform unix
    file rootname .foo
} {}
test cmdAH-10.6 {Tcl_FileObjCmd: rootname} testsetplatform {
    testsetplatform unix
    file rootname abc.def
} abc
test cmdAH-10.7 {Tcl_FileObjCmd: rootname} testsetplatform {
    testsetplatform unix
    file rootname abc.def.ghi
} abc.def
test cmdAH-10.8 {Tcl_FileObjCmd: rootname} testsetplatform {
    testsetplatform unix
    file rootname a/b/c.d
} a/b/c
test cmdAH-10.9 {Tcl_FileObjCmd: rootname} testsetplatform {
    testsetplatform unix
    file rootname a/b.c/d
} a/b.c/d
test cmdAH-10.10 {Tcl_FileObjCmd: rootname} testsetplatform {
    testsetplatform unix
    file rootname a/b.c/
} a/b.c/
test cmdAH-10.23 {Tcl_FileObjCmd: rootname} testsetplatform {
    testsetplatform windows
    file rootname {}
} {}
test cmdAH-10.24 {Tcl_FileObjCmd: rootname} testsetplatform {
    testsetplatform windows
    file ro foo
} foo
test cmdAH-10.25 {Tcl_FileObjCmd: rootname} testsetplatform {
    testsetplatform windows
    file rootname foo.
} foo
test cmdAH-10.26 {Tcl_FileObjCmd: rootname} testsetplatform {
    testsetplatform windows
    file rootname .foo
} {}
test cmdAH-10.27 {Tcl_FileObjCmd: rootname} testsetplatform {
    testsetplatform windows
    file rootname abc.def
} abc
test cmdAH-10.28 {Tcl_FileObjCmd: rootname} testsetplatform {
    testsetplatform windows
    file rootname abc.def.ghi
} abc.def
test cmdAH-10.29 {Tcl_FileObjCmd: rootname} testsetplatform {
    testsetplatform windows
    file rootname a/b/c.d
} a/b/c
test cmdAH-10.30 {Tcl_FileObjCmd: rootname} testsetplatform {
    testsetplatform windows
    file rootname a/b.c/d
} a/b.c/d
test cmdAH-10.31 {Tcl_FileObjCmd: rootname} testsetplatform {
    testsetplatform windows
    file rootname a\\b.c\\
} a\\b.c\\
test cmdAH-10.32 {Tcl_FileObjCmd: rootname} testsetplatform {
    testsetplatform windows
    file rootname a\\b\\c.d
} a\\b\\c
test cmdAH-10.33 {Tcl_FileObjCmd: rootname} testsetplatform {
    testsetplatform windows
    file rootname a\\b.c\\d
} a\\b.c\\d
test cmdAH-10.34 {Tcl_FileObjCmd: rootname} testsetplatform {
    testsetplatform windows
    file rootname a\\b.c\\
} a\\b.c\\
set num 35
foreach outer { {} a .a a. a.a } {
    foreach inner { {} a .a a. a.a } {
	set thing [format %s/%s $outer $inner]
	;test cmdAH-10.$num {Tcl_FileObjCmd: rootname and extension options} testsetplatform "
	    testsetplatform unix
	    [list format %s%s [file rootname $thing] [file ext $thing]]
	" $thing
	incr num
    }
}

# extension
test cmdAH-11.1 {Tcl_FileObjCmd: extension} -returnCodes error -body {
    file extension a b
} -result {wrong # args: should be "file extension name"}
test cmdAH-11.2 {Tcl_FileObjCmd: extension} testsetplatform {
    testsetplatform unix
    file extension {}
} {}
test cmdAH-11.3 {Tcl_FileObjCmd: extension} testsetplatform {
    testsetplatform unix
    file ext foo
} {}
test cmdAH-11.4 {Tcl_FileObjCmd: extension} testsetplatform {
    testsetplatform unix
    file extension foo.
} .
test cmdAH-11.5 {Tcl_FileObjCmd: extension} testsetplatform {
    testsetplatform unix
    file extension .foo
} .foo
test cmdAH-11.6 {Tcl_FileObjCmd: extension} testsetplatform {
    testsetplatform unix
    file extension abc.def
} .def
test cmdAH-11.7 {Tcl_FileObjCmd: extension} testsetplatform {
    testsetplatform unix
    file extension abc.def.ghi
} .ghi
test cmdAH-11.8 {Tcl_FileObjCmd: extension} testsetplatform {
    testsetplatform unix
    file extension a/b/c.d
} .d
test cmdAH-11.9 {Tcl_FileObjCmd: extension} testsetplatform {
    testsetplatform unix
    file extension a/b.c/d
} {}
test cmdAH-11.10 {Tcl_FileObjCmd: extension} testsetplatform {
    testsetplatform unix
    file extension a/b.c/
} {}
test cmdAH-11.23 {Tcl_FileObjCmd: extension} testsetplatform {
    testsetplatform windows
    file extension {}
} {}
test cmdAH-11.24 {Tcl_FileObjCmd: extension} testsetplatform {
    testsetplatform windows
    file ext foo
} {}
test cmdAH-11.25 {Tcl_FileObjCmd: extension} testsetplatform {
    testsetplatform windows
    file extension foo.
} .
test cmdAH-11.26 {Tcl_FileObjCmd: extension} testsetplatform {
    testsetplatform windows
    file extension .foo
} .foo
test cmdAH-11.27 {Tcl_FileObjCmd: extension} testsetplatform {
    testsetplatform windows
    file extension abc.def
} .def
test cmdAH-11.28 {Tcl_FileObjCmd: extension} testsetplatform {
    testsetplatform windows
    file extension abc.def.ghi
} .ghi
test cmdAH-11.29 {Tcl_FileObjCmd: extension} testsetplatform {
    testsetplatform windows
    file extension a/b/c.d
} .d
test cmdAH-11.30 {Tcl_FileObjCmd: extension} testsetplatform {
    testsetplatform windows
    file extension a/b.c/d
} {}
test cmdAH-11.31 {Tcl_FileObjCmd: extension} testsetplatform {
    testsetplatform windows
    file extension a\\b.c\\
} {}
test cmdAH-11.32 {Tcl_FileObjCmd: extension} testsetplatform {
    testsetplatform windows
    file extension a\\b\\c.d
} .d
test cmdAH-11.33 {Tcl_FileObjCmd: extension} testsetplatform {
    testsetplatform windows
    file extension a\\b.c\\d
} {}
test cmdAH-11.34 {Tcl_FileObjCmd: extension} testsetplatform {
    testsetplatform windows
    file extension a\\b.c\\
} {}
foreach {test onPlatform value result} {
    cmdAH-11.35 unix    a..b   .b
    cmdAH-11.36 windows a..b   .b
    cmdAH-11.37 unix    a...b  .b
    cmdAH-11.38 windows a...b  .b
    cmdAH-11.39 unix    a.c..b .b
    cmdAH-11.40 windows a.c..b .b
    cmdAH-11.41 unix    ..b    .b
    cmdAH-11.42 windows ..b    .b
} {
    test $test {Tcl_FileObjCmd: extension} testsetplatform "
	testsetplatform $onPlatform
	file extension $value
    " $result
}

# pathtype
test cmdAH-12.1 {Tcl_FileObjCmd: pathtype} -returnCodes error -body {
    file pathtype a b
} -result {wrong # args: should be "file pathtype name"}
test cmdAH-12.2 {Tcl_FileObjCmd: pathtype} testsetplatform {
    testsetplatform unix
    file pathtype /a
} absolute
test cmdAH-12.3 {Tcl_FileObjCmd: pathtype} testsetplatform {
    testsetplatform unix
    file p a
} relative
test cmdAH-12.4 {Tcl_FileObjCmd: pathtype} testsetplatform {
    testsetplatform windows
    file pathtype c:a
} volumerelative

# split
test cmdAH-13.1 {Tcl_FileObjCmd: split} -returnCodes error -body {
    file split a b
} -result {wrong # args: should be "file split name"}
test cmdAH-13.2 {Tcl_FileObjCmd: split} testsetplatform {
    testsetplatform unix
    file split a
} a
test cmdAH-13.3 {Tcl_FileObjCmd: split} testsetplatform {
    testsetplatform unix
    file split a/b
} {a b}

# join
test cmdAH-14.1 {Tcl_FileObjCmd: join} testsetplatform {
    testsetplatform unix
    file join a
} a
test cmdAH-14.2 {Tcl_FileObjCmd: join} testsetplatform {
    testsetplatform unix
    file join a b
} a/b
test cmdAH-14.3 {Tcl_FileObjCmd: join} testsetplatform {
    testsetplatform unix
    file join a b c d
} a/b/c/d

# error handling of Tcl_TranslateFileName
test cmdAH-15.1 {Tcl_FileObjCmd} -constraints testsetplatform -body {
    testsetplatform unix
    file atime ~_bad_user
} -returnCodes error -result {user "_bad_user" doesn't exist}

catch {testsetplatform $platform}

# readable
set gorpfile [makeFile abcde gorp.file]
set dirfile [makeDirectory dir.file]
test cmdAH-16.1 {Tcl_FileObjCmd: readable} {
    -returnCodes error
    -body   {file readable a b}
    -result {wrong # args: should be "file readable name"}
}
test cmdAH-16.2 {Tcl_FileObjCmd: readable} {
    -constraints testchmod
    -setup  	 {testchmod 0o444 $gorpfile}
    -body   	 {file readable $gorpfile}
    -result 	 1
}
test cmdAH-16.3 {Tcl_FileObjCmd: readable} {
    -constraints {unix notRoot testchmod}
    -setup  	 {testchmod 0o333 $gorpfile}
    -body   	 {file readable $gorpfile}
    -result 	 0
}

# writable
test cmdAH-17.1 {Tcl_FileObjCmd: writable} {
    -returnCodes error
    -body   {file writable a b}
    -result {wrong # args: should be "file writable name"}
}
test cmdAH-17.2 {Tcl_FileObjCmd: writable} {
    -constraints {notRoot testchmod}
    -setup  	 {testchmod 0o555 $gorpfile}
    -body   	 {file writable $gorpfile}
    -result 	 0
}
test cmdAH-17.3 {Tcl_FileObjCmd: writable} {
    -constraints testchmod
    -setup  	 {testchmod 0o222 $gorpfile}
    -body   	 {file writable $gorpfile}
    -result 	 1
}

# executable
removeFile $gorpfile
removeDirectory $dirfile
set dirfile [makeDirectory dir.file]
set gorpfile [makeFile abcde gorp.file]
test cmdAH-18.1 {Tcl_FileObjCmd: executable} -returnCodes error -body {
    file executable a b
} -result {wrong # args: should be "file executable name"}
test cmdAH-18.2 {Tcl_FileObjCmd: executable} {notRoot} {
    file executable $gorpfile
} 0
test cmdAH-18.3 {Tcl_FileObjCmd: executable} {unix testchmod} {
    # Only on unix will setting the execute bit on a regular file cause that
    # file to be executable.
    testchmod 0o775 $gorpfile
    file exe $gorpfile
} 1
test cmdAH-18.5 {Tcl_FileObjCmd: executable} -constraints {win} -body {
    # On windows, must be a .exe, .com, etc.
    set x {}
    set gorpexes {}
    foreach ext {exe com cmd bat} {
        lappend x [file exe nosuchfile.$ext]
        set gorpexe [makeFile foo gorp.$ext]
        lappend gorpexes $gorpexe
        lappend x [file exe $gorpexe] [file exe [string toupper $gorpexe]]
    }
    set x
} -cleanup {
    foreach gorpexe $gorpexes {
        removeFile $gorpexe
    }
} -result {0 1 1 0 1 1 0 1 1 0 1 1}
test cmdAH-18.6 {Tcl_FileObjCmd: executable} {} {
    # Directories are always executable.
    file exe $dirfile
} 1

removeDirectory $dirfile
removeFile $gorpfile
set linkfile [file join [temporaryDirectory] link.file]
file delete $linkfile

# exists
test cmdAH-19.1 {Tcl_FileObjCmd: exists} -returnCodes error -body {
    file exists a b
} -result {wrong # args: should be "file exists name"}
test cmdAH-19.2 {Tcl_FileObjCmd: exists} {file exists $gorpfile} 0
test cmdAH-19.3 {Tcl_FileObjCmd: exists} {
    file exists [file join [temporaryDirectory] dir.file gorp.file]
} 0
catch {
    set gorpfile [makeFile abcde gorp.file]
    set dirfile [makeDirectory dir.file]
    set subgorp [makeFile 12345 [file join $dirfile gorp.file]]
}
test cmdAH-19.4 {Tcl_FileObjCmd: exists} {
    file exists $gorpfile
} 1
test cmdAH-19.5 {Tcl_FileObjCmd: exists} {
    file exists $subgorp
} 1
# nativename
test cmdAH-19.6 {Tcl_FileObjCmd: nativename} -body {
    testsetplatform unix
    file nativename a/b
} -constraints testsetplatform -cleanup {
    testsetplatform $platform
} -result a/b
test cmdAH-19.7 {Tcl_FileObjCmd: nativename} -body {
    testsetplatform windows
    file nativename a/b
} -constraints testsetplatform -cleanup {
    testsetplatform $platform
} -result {a\b}
test cmdAH-19.9 {Tcl_FileObjCmd: ~ : exists} {
    file exists ~nOsUcHuSeR
} 0
test cmdAH-19.10 {Tcl_FileObjCmd: ~ : nativename} -body {
    # should probably be a non-error in fact...
    file nativename ~nOsUcHuSeR
} -returnCodes error -match glob -result *
# The test below has to be done in /tmp rather than the current directory in
# order to guarantee (?) a local file system: some NFS file systems won't do
# the stuff below correctly.
test cmdAH-19.11 {Tcl_FileObjCmd: exists} -constraints {unix notRoot} -setup {
    file delete -force /tmp/tcl.foo.dir/file
    file delete -force /tmp/tcl.foo.dir
} -body {
    makeDirectory /tmp/tcl.foo.dir
    makeFile 12345 /tmp/tcl.foo.dir/file
    file attributes /tmp/tcl.foo.dir -permissions 0000
    file exists /tmp/tcl.foo.dir/file
} -cleanup {
    file attributes /tmp/tcl.foo.dir -permissions 0775
    removeFile /tmp/tcl.foo.dir/file
    removeDirectory /tmp/tcl.foo.dir
} -result 0
test cmdAH-19.12 {Bug 3608360: [file exists] mustn't do globbing} -setup {
    set newdirfile [makeDirectory newdir.file]
    set cwd [pwd]
    cd $newdirfile
    # Content of file is totally unimportant; name is *not*
    set innocentBystander [makeFile "abc" [file join $newdirfile foo.bar]]
} -body {
    list [file exists foo.bar] [file exists *.bar]
} -cleanup {
    cd $cwd
    removeFile $innocentBystander
    removeDirectory $newdirfile
} -result {1 0}

# Stat related commands

catch {testsetplatform $platform}
removeFile $gorpfile
set gorpfile [makeFile "Test string" gorp.file]
catch {file attributes $gorpfile -permissions 0765}

# avoid problems with non-local filesystems
if {[testConstraint unix] && [file exists /tmp]} {
    set file [makeFile "data" touch.me /tmp]
} else {
    set file [makeFile "data" touch.me]
}

# atime
test cmdAH-20.1 {Tcl_FileObjCmd: atime} -returnCodes error -body {
    file atime a b c
} -result {wrong # args: should be "file atime name ?time?"}
test cmdAH-20.2 {Tcl_FileObjCmd: atime} -setup {
    unset -nocomplain stat
} -body {
    file stat $gorpfile stat
    list [expr {[file mtime $gorpfile] == $stat(mtime)}] \
	    [expr {[file atime $gorpfile] == $stat(atime)}]
} -result {1 1}
test cmdAH-20.3 {Tcl_FileObjCmd: atime} {
    list [catch {file atime _bogus_} msg] [string tolower $msg] $errorCode
} {1 {could not read "_bogus_": no such file or directory} {POSIX ENOENT {no such file or directory}}}
test cmdAH-20.4 {Tcl_FileObjCmd: atime} -returnCodes error -body {
    file atime $file notint
} -result {expected integer but got "notint"}
test cmdAH-20.5 {Tcl_FileObjCmd: atime touch} {unix} {
    set atime [file atime $file]
    after 1100; # pause a sec to notice change in atime
    set newatime [clock seconds]
    set modatime [file atime $file $newatime]
    expr {$newatime == $modatime ? 1 : "$newatime != $modatime"}
} 1
test cmdAH-20.6 {Tcl_FileObjCmd: atime touch} -setup {
    set old [pwd]
    cd $::tcltest::temporaryDirectory
    set volumetype [testvolumetype]
    cd $old
} -constraints {win testvolumetype} -body {
    if {"NTFS" ne $volumetype} {
	# Windows FAT doesn't understand atime, but NTFS does. May also fail
	# for Windows on NFS mounted disks.
	return 1
    }
    cd $old
    set atime [file atime $file]
    after 1100; # pause a sec to notice change in atime
    set newatime [clock seconds]
    set modatime [file atime $file $newatime]
    expr {$newatime == $modatime ? 1 : "$newatime != $modatime"}
} -result 1
test cmdAH-20.7 {
    Tcl_FileObjCmd: atime (built-in Windows names)
} -constraints {win} -body {
    file atime con
} -result "could not get access time for file \"con\"" -returnCodes error
test cmdAH-20.7.1 {
    Tcl_FileObjCmd: atime (built-in Windows names with dir path and extension)
} -constraints {win} -body {
    file atime [file join [temporaryDirectory] CON.txt]
} -match regexp -result {could not (?:get access time|read)} -returnCodes error

if {[testConstraint unix] && [file exists /tmp]} {
    removeFile touch.me /tmp
} else {
    removeFile touch.me
}

# isdirectory
test cmdAH-21.1 {Tcl_FileObjCmd: isdirectory} -returnCodes error -body {
    file isdirectory a b
} -result {wrong # args: should be "file isdirectory name"}
test cmdAH-21.2 {Tcl_FileObjCmd: isdirectory} {file isdirectory $gorpfile} 0
test cmdAH-21.3 {Tcl_FileObjCmd: isdirectory} {file isdirectory $dirfile} 1

# isfile
test cmdAH-22.1 {Tcl_FileObjCmd: isfile} -returnCodes error -body {
    file isfile a b
} -result {wrong # args: should be "file isfile name"}
test cmdAH-22.2 {Tcl_FileObjCmd: isfile} {file isfile $gorpfile} 1
test cmdAH-22.3 {Tcl_FileObjCmd: isfile} {file isfile $dirfile} 0

# lstat and readlink: don't run these tests everywhere, since not all sites
# will have symbolic links
catch {file link -symbolic $linkfile $gorpfile}
test cmdAH-23.1 {Tcl_FileObjCmd: lstat} -returnCodes error -body {
    file lstat a
} -result {wrong # args: should be "file lstat name varName"}
test cmdAH-23.2 {Tcl_FileObjCmd: lstat} -returnCodes error -body {
    file lstat a b c
} -result {wrong # args: should be "file lstat name varName"}
test cmdAH-23.3 {Tcl_FileObjCmd: lstat} -setup {
    unset -nocomplain stat
} -constraints {unix nonPortable} -body {
    file lstat $linkfile stat
    lsort [array names stat]
} -result {atime ctime dev gid ino mode mtime nlink size type uid}
test cmdAH-23.4 {Tcl_FileObjCmd: lstat} -setup {
    unset -nocomplain stat
} -constraints {unix nonPortable} -body {
    file lstat $linkfile stat
    list $stat(nlink) [expr $stat(mode)&0777] $stat(type)
} -result {1 511 link}
test cmdAH-23.5 {Tcl_FileObjCmd: lstat errors} {nonPortable} {
    list [catch {file lstat _bogus_ stat} msg] [string tolower $msg] \
	$errorCode
} {1 {could not read "_bogus_": no such file or directory} {POSIX ENOENT {no such file or directory}}}
test cmdAH-23.6 {Tcl_FileObjCmd: lstat errors} -setup {
    unset -nocomplain x
} -body {
    set x 44
    list [catch {file lstat $gorpfile x} msg] $msg $errorCode
} -result {1 {can't set "x(dev)": variable isn't array} {TCL LOOKUP VARNAME x}}
unset -nocomplain stat
# mkdir
set dirA [file join [temporaryDirectory] a]
set dirB [file join [temporaryDirectory] a]
test cmdAH-23.7 {Tcl_FileObjCmd: mkdir} -setup {
    catch {file delete -force $dirA}
} -body {
    file mkdir $dirA
    file isdirectory $dirA
} -cleanup {
    file delete $dirA
} -result {1}
test cmdAH-23.8 {Tcl_FileObjCmd: mkdir} -setup {
    catch {file delete -force $dirA}
} -body {
    file mkdir $dirA/b
    file isdirectory $dirA/b
} -cleanup {
    file delete -force $dirA
} -result {1}
test cmdAH-23.9 {Tcl_FileObjCmd: mkdir} -setup {
    catch {file delete -force $dirA}
} -body {
    file mkdir $dirA/b/c
    file isdirectory $dirA/b/c
} -cleanup {
    file delete -force $dirA
} -result {1}
test cmdAH-23.10 {Tcl_FileObjCmd: mkdir} -setup {
    catch {file delete -force $dirA}
    catch {file delete -force $dirB}
} -body {
    file mkdir $dirA/b $dirB/a/c
    list [file isdirectory $dirA/b] [file isdirectory $dirB/a/c]
} -cleanup {
    file delete -force $dirA
    file delete -force $dirB
} -result {1 1}
test cmdAH-23.11 {Tcl_FileObjCmd: mkdir} {
    # Allow zero arguments (TIP 323)
    file mkdir
} {}

set file [makeFile "data" touch.me]
# mtime
test cmdAH-24.1 {Tcl_FileObjCmd: mtime} -returnCodes error -body {
    file mtime a b c
} -result {wrong # args: should be "file mtime name ?time?"}
test cmdAH-24.2 {Tcl_FileObjCmd: mtime} -setup {
    # Check (allowing for clock-skew and OS interrupts as best we can) that
    # the change in mtime on a file being written is the time elapsed between
    # writes. Note that this can still fail on very busy systems if there are
    # long preemptions between the writes and the reading of the clock, but
    # there's not much you can do about that other than the completely
    # horrible "keep on trying to write until you managed to do it all in less
    # than a second." - DKF
    waitForEvenSecondForFAT
} -body {
    set f [open $gorpfile w]
    puts $f "More text"
    close $f
    set clockOld [clock seconds]
    set fileOld [file mtime $gorpfile]
    after 2000
    set f [open $gorpfile w]
    puts $f "More text"
    close $f
    set clockNew [clock seconds]
    set fileNew [file mtime $gorpfile]
    expr {
	(($fileNew > $fileOld) && ($clockNew > $clockOld) &&
	(abs(($fileNew-$fileOld) - ($clockNew-$clockOld)) <= 1)) ? "1" :
	"file:($fileOld=>$fileNew) clock:($clockOld=>$clockNew)"
    }
} -result {1}
test cmdAH-24.3 {Tcl_FileObjCmd: mtime} -setup {
    unset -nocomplain stat
} -body {
    file stat $gorpfile stat
    list [expr {[file mtime $gorpfile] == $stat(mtime)}] \
	    [expr {[file atime $gorpfile] == $stat(atime)}]
} -result {1 1}
test cmdAH-24.4 {Tcl_FileObjCmd: mtime} {
    list [catch {file mtime _bogus_} msg] [string tolower $msg] $errorCode
} {1 {could not read "_bogus_": no such file or directory} {POSIX ENOENT {no such file or directory}}}
test cmdAH-24.5 {Tcl_FileObjCmd: mtime} -setup {
    # Under Unix, use a file in /tmp to avoid clock skew due to NFS. On other
    # platforms, just use a file in the local directory.
    if {[testConstraint unix]} {
	set name /tmp/tcl.test.[pid]
    } else {
	set name [file join [temporaryDirectory] tf]
    }
} -body {
    # Make sure that a new file's time is correct. 10 seconds variance is
    # allowed used due to slow networks or clock skew on a network drive.
    file delete -force $name
    close [open $name w]
    expr {abs([clock seconds]-[file mtime $name])<10}
} -cleanup {
    file delete $name
} -result {1}
test cmdAH-24.7 {Tcl_FileObjCmd: mtime} -returnCodes error -body {
    file mtime $file notint
} -result {expected integer but got "notint"}
test cmdAH-24.8 {Tcl_FileObjCmd: mtime touch} unix {
    set mtime [file mtime $file]
    after 1100; # pause a sec to notice change in mtime
    set newmtime [clock seconds]
    set modmtime [file mtime $file $newmtime]
    expr {$newmtime == $modmtime ? 1 : "$newmtime != $modmtime"}
} 1
test cmdAH-24.9 {Tcl_FileObjCmd: mtime touch with non-ascii chars} -setup {
    set oldfile $file
} -constraints unix -body {
    # introduce some non-ascii characters.
    append file \u2022
    file delete -force $file
    file rename $oldfile $file
    set mtime [file mtime $file]
    after 1100; # pause a sec to notice change in mtime
    set newmtime [clock seconds]
    set modmtime [file mtime $file $newmtime]
    expr {$newmtime == $modmtime ? 1 : "$newmtime != $modmtime"}
} -cleanup {
    file rename $file $oldfile
} -result 1
test cmdAH-24.10 {Tcl_FileObjCmd: mtime touch} -constraints win -setup {
    waitForEvenSecondForFAT
} -body {
    set mtime [file mtime $file]
    after 2100; # pause two secs to notice change in mtime on FAT fs'es
    set newmtime [clock seconds]
    set modmtime [file mtime $file $newmtime]
    expr {$newmtime == $modmtime ? 1 : "$newmtime != $modmtime"}
} -result 1
test cmdAH-24.11 {Tcl_FileObjCmd: mtime touch with non-ascii chars} -setup {
    waitForEvenSecondForFAT
    set oldfile $file
} -constraints win -body {
    # introduce some non-ascii characters.
    append file \u2022
    file delete -force $file
    file rename $oldfile $file
    set mtime [file mtime $file]
    after 2100; # pause two secs to notice change in mtime on FAT fs'es
    set newmtime [clock seconds]
    set modmtime [file mtime $file $newmtime]
    expr {$newmtime == $modmtime ? 1 : "$newmtime != $modmtime"}
} -cleanup {
    file rename $file $oldfile
} -result 1
removeFile touch.me
rename waitForEvenSecondForFAT {}
test cmdAH-24.12 {Tcl_FileObjCmd: mtime and daylight savings} -setup {
    set name [file join [temporaryDirectory] clockchange]
    file delete -force $name
    close [open $name w]
} -body {
    set time [clock scan "21:00:00 October 30 2004 GMT"]
    file mtime $name $time
    set newmtime [file mtime $name]
    expr {$newmtime == $time ? 1 : "$newmtime != $time"}
} -cleanup {
    file delete $name
} -result {1}
# bug 1420432: setting mtime fails for directories on windows.
test cmdAH-24.13 {Tcl_FileObjCmd: directory mtime} -setup {
    set dirname [file join [temporaryDirectory] tmp[pid]]
    file delete -force $dirname
} -constraints tempNotWin -body {
    file mkdir $dirname
    set old [file mtime $dirname]
    file mtime $dirname 0
    set new [file mtime $dirname]
    list $new [expr {$old != $new}]
} -cleanup {
    file delete -force $dirname
} -result {0 1}
test cmdAH-24.14 {
    Tcl_FileObjCmd: mtime (built-in Windows names)
} -constraints {win} -body {
    file mtime con
} -result "could not get modification time for file \"con\"" -returnCodes error
test cmdAH-24.14.1 {
    Tcl_FileObjCmd: mtime (built-in Windows names with dir path and extension)
} -constraints {win} -body {
    file mtime [file join [temporaryDirectory] CON.txt]
} -match regexp -result {could not (?:get modification time|read)} -returnCodes error

# 3155760000 is 64-bit unix time, Wed Jan 01 00:00:00 GMT 2070:
test cmdAH-24.20.1 {Tcl_FileObjCmd: atime 64-bit time_t, bug [4718b41c56]} -constraints {time64bit} -setup {
    set filename [makeFile "" foo.text]
} -body {
    list [file atime $filename 3155760000] [file atime $filename]
} -cleanup {
    removeFile $filename
} -result {3155760000 3155760000}
test cmdAH-24.20.2 {Tcl_FileObjCmd: mtime 64-bit time_t, bug [4718b41c56]} -constraints {time64bit} -setup {
    set filename [makeFile "" foo.text]
} -body {
    list [file mtime $filename 3155760000] [file mtime $filename]
} -cleanup {
    file delete -force $filename
} -result {3155760000 3155760000}

# owned
<<<<<<< HEAD
test cmdAH-25.1 {Tcl_FileObjCmd: owned} -returnCodes error -body {
    file owned a b
} -result {wrong # args: should be "file owned name"}
test cmdAH-25.2 {Tcl_FileObjCmd: owned} -constraints win -body {
    file owned $gorpfile
=======

test cmdAH-25.1 {Tcl_FileObjCmd: owned} {
    list [catch {file owned a b} msg] $msg
} {1 {wrong # args: should be "file owned name"}}
test cmdAH-25.2 {Tcl_FileObjCmd: owned} -constraints win -setup {
    set fn $gorpfile
    # prefer temp file to check owner (try to avoid bug [7de2d722bd]):
    if {
	[info exists ::env(TEMP)] && [file isdirectory $::env(TEMP)] &&
        [file dirname $fn] ne [file normalize $::env(TEMP)]
    } {
	set fn [file join $::env(TEMP)/test-owner-from-tcl.txt]
	set fn [makeFile "data" test-owner-from-tcl.txt $::env(TEMP)]
    }
    # be sure we have really owned this file before trying to check that
    # (avoid dependency on admin with UAC and the setting "System objects:
    # Default owner for objects created by members of the Administrators group"):
    catch {
	exec takeown /F [file nativename $fn]
    }
} -body {
    file owned $fn
} -cleanup {
    if {$fn ne $gorpfile} {
	removeFile $fn
    }
>>>>>>> e42f8873
} -result 1
test cmdAH-25.2.1 {Tcl_FileObjCmd: owned} -constraints unix -setup {
    # Avoid problems with AFS
    set tmpfile [makeFile "data" touch.me /tmp]
} -body {
    file owned $tmpfile
} -cleanup {
    removeFile touch.me /tmp
} -result 1
test cmdAH-25.3 {Tcl_FileObjCmd: owned} {unix notRoot} {
    file owned /
} 0
test cmdAH-25.3.1 {Tcl_FileObjCmd: owned} -constraints {win knownMsvcBug} -body {
    file owned $env(windir)
} -result 0
test cmdAH-25.4 {Tcl_FileObjCmd: owned} -body {
    file owned nosuchfile
} -result 0

# readlink
test cmdAH-26.1 {Tcl_FileObjCmd: readlink} -returnCodes error -body {
    file readlink a b
} -result {wrong # args: should be "file readlink name"}
test cmdAH-26.2 {Tcl_FileObjCmd: readlink} {unix nonPortable} {
    file readlink $linkfile
} $gorpfile
test cmdAH-26.3 {Tcl_FileObjCmd: readlink errors} {unix nonPortable} {
    list [catch {file readlink _bogus_} msg] [string tolower $msg] $errorCode
} {1 {could not readlink "_bogus_": no such file or directory} {POSIX ENOENT {no such file or directory}}}
test cmdAH-26.5 {Tcl_FileObjCmd: readlink errors} {win nonPortable} {
    list [catch {file readlink _bogus_} msg] [string tolower $msg] $errorCode
} {1 {could not readlink "_bogus_": invalid argument} {POSIX EINVAL {invalid argument}}}

# size
test cmdAH-27.1 {Tcl_FileObjCmd: size} -returnCodes error -body {
    file size a b
} -result {wrong # args: should be "file size name"}
test cmdAH-27.2 {Tcl_FileObjCmd: size} {
    set oldsize [file size $gorpfile]
    set f [open $gorpfile a]
    fconfigure $f -translation lf -eofchar {}
    puts $f "More text"
    close $f
    expr {[file size $gorpfile] - $oldsize}
} {10}
test cmdAH-27.3 {Tcl_FileObjCmd: size} {
    list [catch {file size _bogus_} msg] [string tolower $msg] $errorCode
} {1 {could not read "_bogus_": no such file or directory} {POSIX ENOENT {no such file or directory}}}
test cmdAH-27.4 {
    Tcl_FileObjCmd: size (built-in Windows names)
} -constraints {win} -body {
    file size con
} -result 0
test cmdAH-27.4.1 {
    Tcl_FileObjCmd: size (built-in Windows names with dir path and extension)
} -constraints {win} -body {
    try {
	set res [file size [file join [temporaryDirectory] con.txt]]
    } trap {POSIX ENOENT} {} {
	set res 0
    }
    set res
} -result 0

catch {testsetplatform $platform}
removeFile $gorpfile
set gorpfile [makeFile "Test string" gorp.file]
catch {file attributes $gorpfile -permissions 0765}

# stat
test cmdAH-28.1 {Tcl_FileObjCmd: stat} -returnCodes error -body {
    file stat _bogus_
} -result {wrong # args: should be "file stat name varName"}
test cmdAH-28.2 {Tcl_FileObjCmd: stat} -returnCodes error -body {
    file stat _bogus_ a b
} -result {wrong # args: should be "file stat name varName"}
test cmdAH-28.3 {Tcl_FileObjCmd: stat} -setup {
    unset -nocomplain stat
    set stat(blocks) [set stat(blksize) {}]
} -body {
    file stat $gorpfile stat
    unset stat(blocks) stat(blksize); # Ignore these fields; not always set
    lsort [array names stat]
} -result {atime ctime dev gid ino mode mtime nlink size type uid}
test cmdAH-28.4 {Tcl_FileObjCmd: stat} -setup {
    unset -nocomplain stat
} -body {
    file stat $gorpfile stat
    list $stat(nlink) $stat(size) $stat(type)
} -result {1 12 file}
test cmdAH-28.5 {Tcl_FileObjCmd: stat} -constraints {unix} -setup {
    unset -nocomplain stat
} -body {
    file stat $gorpfile stat
    expr {$stat(mode) & 0o777}
} -result {501}
test cmdAH-28.6 {Tcl_FileObjCmd: stat} {
    list [catch {file stat _bogus_ stat} msg] [string tolower $msg] $errorCode
} {1 {could not read "_bogus_": no such file or directory} {POSIX ENOENT {no such file or directory}}}
test cmdAH-28.7 {Tcl_FileObjCmd: stat} -setup {
    unset -nocomplain x
} -returnCodes error -body {
    set x 44
    file stat $gorpfile x
} -result {can't set "x(dev)": variable isn't array}
test cmdAH-28.8 {Tcl_FileObjCmd: stat} -setup {
    set filename [makeFile "" foo.text]
} -body {
    # Sign extension of purported unsigned short to int.
    file stat $filename stat
    expr {$stat(mode) > 0}
} -cleanup {
    removeFile $filename
} -result 1
test cmdAH-28.9 {Tcl_FileObjCmd: stat} win {
    # stat of root directory was failing. Don't care about answer, just that
    # test runs. Relative paths that resolve to root
    set old [pwd]
    cd c:/
    file stat c: stat
    file stat c:. stat
    file stat . stat
    cd $old
    file stat / stat
    file stat c:/ stat
    file stat c:/. stat
} {}
test cmdAH-28.10 {Tcl_FileObjCmd: stat} {win nonPortable} {
    # stat of root directory was failing. Don't care about answer, just that
    # test runs.
    file stat //pop/$env(USERNAME) stat
    file stat //pop/$env(USERNAME)/ stat
    file stat //pop/$env(USERNAME)/. stat
} {}
test cmdAH-28.11 {Tcl_FileObjCmd: stat} -setup {
    set old [pwd]
} -constraints {win nonPortable} -body {
    # stat of network directory was returning id of current local drive.
    cd c:/
    file stat //pop/$env(USERNAME) stat
    expr {$stat(dev) == 2}
} -cleanup {
    cd $old
} -result 0
test cmdAH-28.12 {Tcl_FileObjCmd: stat} -setup {
    set filename [makeFile "" foo.test]
} -body {
    # stat(mode) with S_IFREG flag was returned as a negative number if mode_t
    # was a short instead of an unsigned short.
    file stat $filename stat
    expr {$stat(mode) > 0}
} -cleanup {
    removeFile $filename
} -result 1
test cmdAH-28.13 {Tcl_FileObjCmd: stat (built-in Windows names)} -constraints {win} -setup {
    unset -nocomplain stat
} -body {
    file stat con stat
    lmap elem {atime ctime dev gid ino mode mtime nlink size type uid} {set stat($elem)}
} -result {0 0 -1 0 0 8630 0 0 0 characterSpecial 0}
test cmdAH-28.13.1 {Tcl_FileObjCmd: stat (built-in Windows names)} -constraints {win} -setup {
    unset -nocomplain stat
} -body {
    try {
	file stat [file join [temporaryDirectory] CON.txt] stat
	set res [lmap elem {atime ctime dev gid ino mode mtime nlink size type uid} {set stat($elem)}]
    } trap {POSIX ENOENT} {} {
	set res {0 0 -1 0 0 8630 0 0 0 characterSpecial 0}
    }
    set res
} -result {0 0 -1 0 0 8630 0 0 0 characterSpecial 0}
unset -nocomplain stat

# type
test cmdAH-29.1 {Tcl_FileObjCmd: type} -returnCodes error -body {
    file type a b
} -result {wrong # args: should be "file type name"}
test cmdAH-29.2 {Tcl_FileObjCmd: type} {
    file type $dirfile
} directory
test cmdAH-29.3.0 {Tcl_FileObjCmd: delete removes link not file} {unix nonPortable} {
    set exists [list [file exists $linkfile] [file exists $gorpfile]]
    file delete $linkfile
    set exists2	[list [file exists $linkfile] [file exists $gorpfile]]
    list $exists $exists2
} {{1 1} {0 1}}
test cmdAH-29.3 {Tcl_FileObjCmd: type} {
    file type $gorpfile
} file
test cmdAH-29.4 {Tcl_FileObjCmd: type} -constraints {unix} -setup {
    catch {file delete $linkfile}
} -body {
    # Unlike [exec ln -s], [file link] requires an existing target
    file link -symbolic $linkfile $gorpfile
    file type $linkfile
} -cleanup {
    file delete $linkfile
} -result link
test cmdAH-29.4.1 {Tcl_FileObjCmd: type} -constraints {linkDirectory} -setup {
    set tempdir [makeDirectory temp]
} -body {
    set linkdir [file join [temporaryDirectory] link.dir]
    file link -symbolic $linkdir $tempdir
    file type $linkdir
} -cleanup {
    file delete $linkdir
    removeDirectory $tempdir
} -result link
test cmdAH-29.5 {Tcl_FileObjCmd: type} {
    list [catch {file type _bogus_} msg] [string tolower $msg] $errorCode
} {1 {could not read "_bogus_": no such file or directory} {POSIX ENOENT {no such file or directory}}}
test cmdAH-29.6 {
    Tcl_FileObjCmd: type (built-in Windows names)
} -constraints {win} -body {
    file type con
} -result "characterSpecial"
test cmdAH-29.6.1 {
    Tcl_FileObjCmd: type (built-in Windows names, with dir path and extension)
} -constraints {win} -body {
    try {
	set res [file type [file join [temporaryDirectory] CON.txt]]
    } trap {POSIX ENOENT} {} {
	set res {characterSpecial}
    }
    set res
} -result "characterSpecial"

# Error conditions
test cmdAH-30.1 {Tcl_FileObjCmd: error conditions} -returnCodes error -body {
    file gorp x
} -result {unknown or ambiguous subcommand "gorp": must be atime, attributes, channels, copy, delete, dirname, executable, exists, extension, isdirectory, isfile, join, link, lstat, mkdir, mtime, nativename, normalize, owned, pathtype, readable, readlink, rename, rootname, separator, size, split, stat, system, tail, tempfile, type, volumes, or writable}
test cmdAH-30.2 {Tcl_FileObjCmd: error conditions} -returnCodes error -body {
    file ex x
} -match glob -result {unknown or ambiguous subcommand "ex": must be *}
test cmdAH-30.3 {Tcl_FileObjCmd: error conditions} -returnCodes error -body {
    file is x
} -match glob -result {unknown or ambiguous subcommand "is": must be *}
test cmdAH-30.4 {Tcl_FileObjCmd: error conditions} -returnCodes error -body {
    file z x
} -match glob -result {unknown or ambiguous subcommand "z": must be *}
test cmdAH-30.5 {Tcl_FileObjCmd: error conditions} -returnCodes error -body {
    file read x
} -match glob -result {unknown or ambiguous subcommand "read": must be *}
test cmdAH-30.6 {Tcl_FileObjCmd: error conditions} -returnCodes error -body {
    file s x
} -match glob -result {unknown or ambiguous subcommand "s": must be *}
test cmdAH-30.7 {Tcl_FileObjCmd: error conditions} -returnCodes error -body {
    file t x
} -match glob -result {unknown or ambiguous subcommand "t": must be *}
test cmdAH-30.8 {Tcl_FileObjCmd: error conditions} -returnCodes error -body {
    file dirname ~woohgy
} -result {user "woohgy" doesn't exist}

# channels
# In testing 'file channels', we need to make sure that a channel created in
# one interp isn't visible in another.

interp create simpleInterp
interp create -safe safeInterp
interp create
catch {safeInterp expose file file}

test cmdAH-31.1 {Tcl_FileObjCmd: channels, too many args} -body {
    file channels a b
} -returnCodes error -result {wrong # args: should be "file channels ?pattern?"}
test cmdAH-31.2 {Tcl_FileObjCmd: channels, too many args} {
    # Normal interps start out with only the standard channels
    lsort [simpleInterp eval [list file chan]]
} {stderr stdin stdout}
test cmdAH-31.3 {Tcl_FileObjCmd: channels, globbing} {
    string equal [file channels] [file channels *]
} {1}
test cmdAH-31.4 {Tcl_FileObjCmd: channels, globbing} {
    lsort [file channels std*]
} {stderr stdin stdout}
set newFileId [open $gorpfile w]
test cmdAH-31.5 {Tcl_FileObjCmd: channels} {
    set res [file channels $newFileId]
    string equal $newFileId $res
} {1}
test cmdAH-31.6 {Tcl_FileObjCmd: channels in other interp} {
    # Safe interps start out with no channels
    safeInterp eval [list file channels]
} {}
test cmdAH-31.7 {Tcl_FileObjCmd: channels in other interp} -body {
    safeInterp eval [list puts $newFileId "hello"]
} -returnCodes error -result "can not find channel named \"$newFileId\""
interp share {} $newFileId safeInterp
interp share {} stdout safeInterp
test cmdAH-31.8 {Tcl_FileObjCmd: channels in other interp} {
    # $newFileId should now be visible in both interps
    list [file channels $newFileId] \
	    [safeInterp eval [list file channels $newFileId]]
} [list $newFileId $newFileId]
test cmdAH-31.9 {Tcl_FileObjCmd: channels in other interp} {
    lsort [safeInterp eval [list file channels]]
} [lsort [list stdout $newFileId]]
test cmdAH-31.10 {Tcl_FileObjCmd: channels in other interp} {
    # we can now write to $newFileId from slave
    safeInterp eval [list puts $newFileId "hello"]
} {}
interp transfer {} $newFileId safeInterp
test cmdAH-31.11 {Tcl_FileObjCmd: channels in other interp} {
    # $newFileId should now be visible only in safeInterp
    list [file channels $newFileId] \
	    [safeInterp eval [list file channels $newFileId]]
} [list {} $newFileId]
test cmdAH-31.12 {Tcl_FileObjCmd: channels in other interp} {
    lsort [safeInterp eval [list file channels]]
} [lsort [list stdout $newFileId]]
test cmdAH-31.13 {Tcl_FileObjCmd: channels in other interp} {
    safeInterp eval [list close $newFileId]
    safeInterp eval [list file channels]
} {stdout}

# Temp files (TIP#210)
test cmdAH-32.1 {file tempfile - usage} -returnCodes error -body {
    file tempfile a b c
} -result {wrong # args: should be "file tempfile ?nameVar? ?template?"}
test cmdAH-32.2 {file tempfile - returns a read/write channel} -body {
    set f [file tempfile]
    puts $f ok
    seek $f 0
    gets $f
} -cleanup {
    catch {close $f}
} -result ok
test cmdAH-32.3 {file tempfile - makes filenames} -setup {
    unset -nocomplain name
} -body {
    set result [info exists name]
    set f [file tempfile name]
    lappend result [info exists name] [file exists $name]
    close $f
    lappend result [file exists $name]
} -cleanup {
    catch {close $f}
    catch {file delete $name}
} -result {0 1 1 1}
# We try to obey the template on Unix, but don't (currently) bother on Win
test cmdAH-32.4 {file tempfile - templates} -constraints unix -body {
    close [file tempfile name foo]
    expr {[string match foo* [file tail $name]] ? "ok" : "foo produced $name"}
} -cleanup {
    catch {file delete $name}
} -result ok
test cmdAH-32.5 {file tempfile - templates} -constraints unix -body {
    set template [file join $dirfile foo]
    close [file tempfile name $template]
    expr {[string match $template* $name] ? "ok" : "$template produced $name"}
} -cleanup {
    catch {file delete $name}
} -result ok
# Not portable; not all unix systems have mkstemps()
test cmdAH-32.6 {file tempfile - templates} -body {
    set template [file join $dirfile foo]
    close [file tempfile name $template.bar]
    expr {[string match $template*.bar $name] ? "ok" :
	  "$template.bar produced $name"}
} -constraints {unix nonPortable} -cleanup {
    catch {file delete $name}
} -result ok

# This shouldn't work, but just in case a test above failed...
catch {close $newFileId}

interp delete safeInterp
interp delete simpleInterp

# cleanup
catch {testsetplatform $platform}
unset -nocomplain platform

# Tcl_ForObjCmd is tested in for.test

catch {file attributes $dirfile -permissions 0777}
removeDirectory $dirfile
removeFile $gorpfile
# No idea how well [removeFile] copes with links...
file delete $linkfile

cd $cmdAHwd

::tcltest::cleanupTests
return

# Local Variables:
# mode: tcl
# End:<|MERGE_RESOLUTION|>--- conflicted
+++ resolved
@@ -1313,17 +1313,9 @@
 } -result {3155760000 3155760000}
 
 # owned
-<<<<<<< HEAD
 test cmdAH-25.1 {Tcl_FileObjCmd: owned} -returnCodes error -body {
     file owned a b
 } -result {wrong # args: should be "file owned name"}
-test cmdAH-25.2 {Tcl_FileObjCmd: owned} -constraints win -body {
-    file owned $gorpfile
-=======
-
-test cmdAH-25.1 {Tcl_FileObjCmd: owned} {
-    list [catch {file owned a b} msg] $msg
-} {1 {wrong # args: should be "file owned name"}}
 test cmdAH-25.2 {Tcl_FileObjCmd: owned} -constraints win -setup {
     set fn $gorpfile
     # prefer temp file to check owner (try to avoid bug [7de2d722bd]):
@@ -1346,7 +1338,6 @@
     if {$fn ne $gorpfile} {
 	removeFile $fn
     }
->>>>>>> e42f8873
 } -result 1
 test cmdAH-25.2.1 {Tcl_FileObjCmd: owned} -constraints unix -setup {
     # Avoid problems with AFS
