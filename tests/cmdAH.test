# The file tests the tclCmdAH.c file.
#
# This file contains a collection of tests for one or more of the Tcl
# built-in commands.  Sourcing this file into Tcl runs the tests and
# generates output for errors.  No output means no errors were found.
#
# Copyright (c) 1996-1998 by Sun Microsystems, Inc.
# Copyright (c) 1998-1999 by Scriptics Corporation.
#
# See the file "license.terms" for information on usage and redistribution
# of this file, and for a DISCLAIMER OF ALL WARRANTIES.

if {[lsearch [namespace children] ::tcltest] == -1} {
    package require tcltest 2.1
    namespace import -force ::tcltest::*
}

testConstraint testchmod       [llength [info commands testchmod]]
testConstraint testsetplatform [llength [info commands testsetplatform]]
testConstraint testvolumetype  [llength [info commands testvolumetype]]
testConstraint linkDirectory [expr {
    ![testConstraint win] ||
    ($::tcl_platform(osVersion) >= 5.0
     && [lindex [file system [temporaryDirectory]] 1] eq "NTFS")
}]

global env
set cmdAHwd [pwd]
catch {set platform [testgetplatform]}

test cmdAH-0.1 {Tcl_BreakObjCmd, errors} {
    list [catch {break foo} msg] $msg
} {1 {wrong # args: should be "break"}}
test cmdAH-0.2 {Tcl_BreakObjCmd, success} {
    list [catch {break} msg] $msg
} {3 {}}

# Tcl_CaseObjCmd is tested in case.test

test cmdAH-1.1 {Tcl_CatchObjCmd, errors} {
    list [catch {catch} msg] $msg
} {1 {wrong # args: should be "catch script ?resultVarName? ?optionVarName?"}}
test cmdAH-1.2 {Tcl_CatchObjCmd, errors} {
    list [catch {catch foo bar baz} msg] $msg
} {0 1}
test cmdAH-1.3 {Tcl_CatchObjCmd, errors} {
    list [catch {catch foo bar baz spaz} msg] $msg
} {1 {wrong # args: should be "catch script ?resultVarName? ?optionVarName?"}}
test cmdAH-1.4 {Bug 3595576} {
    catch {catch {} -> noSuchNs::var}
} 1
test cmdAH-1.5 {Bug 3595576} {
    catch {catch error -> noSuchNs::var}
} 1

test cmdAH-2.1 {Tcl_CdObjCmd} {
    list [catch {cd foo bar} msg] $msg
} {1 {wrong # args: should be "cd ?dirName?"}}
set foodir [file join [temporaryDirectory] foo]
test cmdAH-2.2 {Tcl_CdObjCmd} {
    file delete -force $foodir
    file mkdir $foodir
    cd $foodir
    set result [file tail [pwd]]
    cd ..
    file delete $foodir
    set result
} foo
test cmdAH-2.3 {Tcl_CdObjCmd} {
    global env
    set oldpwd [pwd]
    set temp $env(HOME)
    set env(HOME) $oldpwd
    file delete -force $foodir
    file mkdir $foodir
    cd $foodir
    cd ~
    set result [string equal [pwd] $oldpwd]
    file delete $foodir
    set env(HOME) $temp
    set result
} 1
test cmdAH-2.4 {Tcl_CdObjCmd} {
    global env
    set oldpwd [pwd]
    set temp $env(HOME)
    set env(HOME) $oldpwd
    file delete -force $foodir
    file mkdir $foodir
    cd $foodir
    cd
    set result [string equal [pwd] $oldpwd]
    file delete $foodir
    set env(HOME) $temp
    set result
} 1
test cmdAH-2.5 {Tcl_CdObjCmd} {
    list [catch {cd ~~} msg] $msg
} {1 {user "~" doesn't exist}}
test cmdAH-2.6 {Tcl_CdObjCmd} {
    list [catch {cd _foobar} msg] $msg
} {1 {couldn't change working directory to "_foobar": no such file or directory}}
test cmdAH-2.6.1 {Tcl_CdObjCmd} {
    list [catch {cd ""} msg] $msg
} {1 {couldn't change working directory to "": no such file or directory}}

test cmdAH-2.6.3 {Tcl_CdObjCmd, bug #3118489} -returnCodes error -body {
    cd .\0
} -result "couldn't change working directory to \".\0\": no such file or directory"
test cmdAH-2.7 {Tcl_ConcatObjCmd} {
    concat
} {}
test cmdAH-2.8 {Tcl_ConcatObjCmd} {
    concat a
} a
test cmdAH-2.9 {Tcl_ConcatObjCmd} {
    concat a {b c}
} {a b c}

test cmdAH-3.1 {Tcl_ContinueObjCmd, errors} {
    list [catch {continue foo} msg] $msg
} {1 {wrong # args: should be "continue"}}
test cmdAH-3.2 {Tcl_ContinueObjCmd, success} {
    list [catch {continue} msg] $msg
} {4 {}}

test cmdAH-4.1 {Tcl_EncodingObjCmd} {
    list [catch {encoding} msg] $msg
} {1 {wrong # args: should be "encoding option ?arg ...?"}}
test cmdAH-4.2 {Tcl_EncodingObjCmd} {
    list [catch {encoding foo} msg] $msg
} {1 {bad option "foo": must be convertfrom, convertto, dirs, names, or system}}
test cmdAH-4.3 {Tcl_EncodingObjCmd} {
    list [catch {encoding convertto} msg] $msg
} {1 {wrong # args: should be "encoding convertto ?encoding? data"}}
test cmdAH-4.4 {Tcl_EncodingObjCmd} {
    list [catch {encoding convertto foo bar} msg] $msg
} {1 {unknown encoding "foo"}}
test cmdAH-4.5 {Tcl_EncodingObjCmd} {
    set system [encoding system]
    encoding system jis0208
    set x [encoding convertto \u4e4e]
    encoding system $system
    set x
} 8C
test cmdAH-4.6 {Tcl_EncodingObjCmd} {
    set system [encoding system]
<<<<<<< HEAD
    encoding system identity
=======
    encoding system iso8859-1
>>>>>>> 5875b16a
    set x [encoding convertto jis0208 \u4e4e]
    encoding system $system
    set x
} 8C
test cmdAH-4.7 {Tcl_EncodingObjCmd} {
    list [catch {encoding convertfrom} msg] $msg
} {1 {wrong # args: should be "encoding convertfrom ?encoding? data"}}
test cmdAH-4.8 {Tcl_EncodingObjCmd} {
    list [catch {encoding convertfrom foo bar} msg] $msg
} {1 {unknown encoding "foo"}}
test cmdAH-4.9 {Tcl_EncodingObjCmd} {
    set system [encoding system]
    encoding system jis0208
    set x [encoding convertfrom 8C]
    encoding system $system
    set x
} \u4e4e
test cmdAH-4.10 {Tcl_EncodingObjCmd} {
    set system [encoding system]
<<<<<<< HEAD
    encoding system identity
=======
    encoding system iso8859-1
>>>>>>> 5875b16a
    set x [encoding convertfrom jis0208 8C]
    encoding system $system
    set x
} \u4e4e
test cmdAH-4.11 {Tcl_EncodingObjCmd} {
    list [catch {encoding names foo} msg] $msg
} {1 {wrong # args: should be "encoding names"}}
test cmdAH-4.12 {Tcl_EncodingObjCmd} {
    list [catch {encoding system foo bar} msg] $msg
} {1 {wrong # args: should be "encoding system ?encoding?"}}
test cmdAH-4.13 {Tcl_EncodingObjCmd} {
    set system [encoding system]
<<<<<<< HEAD
    encoding system identity
    set x [encoding system]
    encoding system $system
    set x
} identity
=======
    encoding system iso8859-1
    set x [encoding system]
    encoding system $system
    set x
} iso8859-1
>>>>>>> 5875b16a

test cmdAH-5.1 {Tcl_FileObjCmd} {
    list [catch file msg] $msg
} {1 {wrong # args: should be "file option ?arg ...?"}}
test cmdAH-5.2 {Tcl_FileObjCmd} {
    list [catch {file x} msg] $msg
} {1 {bad option "x": must be atime, attributes, channels, copy, delete, dirname, executable, exists, extension, isdirectory, isfile, join, link, lstat, mtime, mkdir, nativename, normalize, owned, pathtype, readable, readlink, rename, rootname, separator, size, split, stat, system, tail, type, volumes, or writable}}
test cmdAH-5.3 {Tcl_FileObjCmd} {
    list [catch {file exists} msg] $msg
} {1 {wrong # args: should be "file exists name"}}
test cmdAH-5.4 {Tcl_FileObjCmd} {
    list [catch {file exists ""} msg] $msg
} {0 0}

#volume

test cmdAH-6.1 {Tcl_FileObjCmd: volumes} {
    list [catch {file volumes x} msg] $msg
} {1 {wrong # args: should be "file volumes"}}
test cmdAH-6.2 {Tcl_FileObjCmd: volumes} {
	set volumeList [file volumes]
	if { [llength $volumeList] == 0 } {
		set result 0
	} else {
		set result 1
	}
} {1}
test cmdAH-6.3 {Tcl_FileObjCmd: volumes} {unix} {
    set volumeList [file volumes]
    catch [list glob -nocomplain [lindex $volumeList 0]*]
} {0}
test cmdAH-6.4 {Tcl_FileObjCmd: volumes} win {
    set volumeList [string tolower [file volumes]]
    list [catch {lsearch $volumeList "c:/"} element] [expr $element != -1] [catch {list glob -nocomplain [lindex $volumeList $element]*}]
} {0 1 0}

test cmdAH-6.5 {cd} {unix nonPortable} {
    set dir [pwd]
    cd /
    set res [pwd]
    cd $dir
    set res
} {/}

# attributes

test cmdAH-7.1 {Tcl_FileObjCmd - file attrs} {
    set foofile [makeFile abcde foo.file]
    catch {file delete -force $foofile}
    close [open $foofile w]
    set res [catch {file attributes $foofile}]
    # We used [makeFile] so we undo with [removeFile]
    removeFile $foofile
    set res
} {0}

# dirname

test cmdAH-8.1 {Tcl_FileObjCmd: dirname} testsetplatform {
    testsetplatform unix
    list [catch {file dirname a b} msg] $msg
} {1 {wrong # args: should be "file dirname name"}}
test cmdAH-8.2 {Tcl_FileObjCmd: dirname} testsetplatform {
    testsetplatform unix
    file dirname /a/b
} /a
test cmdAH-8.3 {Tcl_FileObjCmd: dirname} testsetplatform {
    testsetplatform unix
    file dirname {}
} .
test cmdAH-8.5 {Tcl_FileObjCmd: dirname} testsetplatform {
    testsetplatform win
    file dirname {}
} .
test cmdAH-8.6 {Tcl_FileObjCmd: dirname} testsetplatform {
    testsetplatform unix
    file dirname .def
} .
test cmdAH-8.8 {Tcl_FileObjCmd: dirname} testsetplatform {
    testsetplatform win
    file dirname a
} .
test cmdAH-8.9 {Tcl_FileObjCmd: dirname} testsetplatform {
    testsetplatform unix
    file dirname a/b/c.d
} a/b
test cmdAH-8.10 {Tcl_FileObjCmd: dirname} testsetplatform {
    testsetplatform unix
    file dirname a/b.c/d
} a/b.c
test cmdAH-8.11 {Tcl_FileObjCmd: dirname} testsetplatform {
    testsetplatform unix
    file dirname /.
} /
test cmdAH-8.12 {Tcl_FileObjCmd: dirname} testsetplatform {
    testsetplatform unix
    list [catch {file dirname /} msg] $msg
} {0 /}
test cmdAH-8.13 {Tcl_FileObjCmd: dirname} testsetplatform {
    testsetplatform unix
    list [catch {file dirname /foo} msg] $msg
} {0 /}
test cmdAH-8.14 {Tcl_FileObjCmd: dirname} testsetplatform {
    testsetplatform unix
    list [catch {file dirname //foo} msg] $msg
} {0 /}
test cmdAH-8.15 {Tcl_FileObjCmd: dirname} testsetplatform {
    testsetplatform unix
    list [catch {file dirname //foo/bar} msg] $msg
} {0 /foo}
test cmdAH-8.16 {Tcl_FileObjCmd: dirname} testsetplatform {
    testsetplatform unix
    list [catch {file dirname {//foo\/bar/baz}} msg] $msg
} {0 {/foo\/bar}}
test cmdAH-8.17 {Tcl_FileObjCmd: dirname} testsetplatform {
    testsetplatform unix
    list [catch {file dirname {//foo\/bar/baz/blat}} msg] $msg
} {0 {/foo\/bar/baz}}
test cmdAH-8.18 {Tcl_FileObjCmd: dirname} testsetplatform {
    testsetplatform unix
    list [catch {file dirname /foo//} msg] $msg
} {0 /}
test cmdAH-8.19 {Tcl_FileObjCmd: dirname} testsetplatform {
    testsetplatform unix
    list [catch {file dirname ./a} msg] $msg
} {0 .}
test cmdAH-8.20 {Tcl_FileObjCmd: dirname} testsetplatform {
    testsetplatform unix
    list [catch {file dirname a/.a} msg] $msg
} {0 a}
test cmdAH-8.21 {Tcl_FileObjCmd: dirname} testsetplatform {
    testsetplatform windows
    list [catch {file dirname c:foo} msg] $msg
} {0 c:}
test cmdAH-8.22 {Tcl_FileObjCmd: dirname} testsetplatform {
    testsetplatform windows
    list [catch {file dirname c:} msg] $msg
} {0 c:}
test cmdAH-8.23 {Tcl_FileObjCmd: dirname} testsetplatform {
    testsetplatform windows
    list [catch {file dirname c:/} msg] $msg
} {0 c:/}
test cmdAH-8.24 {Tcl_FileObjCmd: dirname} testsetplatform {
    testsetplatform windows
    list [catch {file dirname {c:\foo}} msg] $msg
} {0 c:/}
test cmdAH-8.25 {Tcl_FileObjCmd: dirname} testsetplatform {
    testsetplatform windows
    list [catch {file dirname {//foo/bar/baz}} msg] $msg
} {0 //foo/bar}
test cmdAH-8.26 {Tcl_FileObjCmd: dirname} testsetplatform {
    testsetplatform windows
    list [catch {file dirname {//foo/bar}} msg] $msg
} {0 //foo/bar}
test cmdAH-8.38 {Tcl_FileObjCmd: dirname} testsetplatform {
    testsetplatform unix
    list [catch {file dirname ~/foo} msg] $msg
} {0 ~}
test cmdAH-8.39 {Tcl_FileObjCmd: dirname} testsetplatform {
    testsetplatform unix
    list [catch {file dirname ~bar/foo} msg] $msg
} {0 ~bar}
test cmdAH-8.43 {Tcl_FileObjCmd: dirname} testsetplatform {
    global env
    set temp $env(HOME)
    set env(HOME) "/homewontexist/test"
    testsetplatform unix
    set result [list [catch {file dirname ~} msg] $msg]
    set env(HOME) $temp
    set result
} {0 /homewontexist}
test cmdAH-8.44 {Tcl_FileObjCmd: dirname} testsetplatform {
    global env
    set temp $env(HOME)
    set env(HOME) "~"
    testsetplatform unix
    set result [list [catch {file dirname ~} msg] $msg]
    set env(HOME) $temp
    set result
} {0 ~}
test cmdAH-8.45 {Tcl_FileObjCmd: dirname} {
    -constraints {win testsetplatform}
    -match regexp
    -setup {
	set temp $::env(HOME)
    }	
    -body {
	set ::env(HOME) "/homewontexist/test"
	testsetplatform windows
	file dirname ~
    }
    -cleanup {
	set ::env(HOME) $temp
    }
    -result {([a-zA-Z]:?)/homewontexist}
}
test cmdAH-8.46 {Tcl_FileObjCmd: dirname} {
    set f [file normalize [info nameof]]
    file exists $f
    set res1 [file dirname [file join $f foo/bar]]
    set res2 [file dirname "${f}/foo/bar"]
    if {$res1 eq $res2} {
	set res "ok"
    } else {
        set res "file dirname problem, $res1, $res2 not equal"
    }
    set res
} {ok}

# tail

test cmdAH-9.1 {Tcl_FileObjCmd: tail} testsetplatform {
    testsetplatform unix
    list [catch {file tail a b} msg] $msg
} {1 {wrong # args: should be "file tail name"}}
test cmdAH-9.2 {Tcl_FileObjCmd: tail} testsetplatform {
    testsetplatform unix
    file tail /a/b
} b
test cmdAH-9.3 {Tcl_FileObjCmd: tail} testsetplatform {
    testsetplatform unix
    file tail {}
} {}
test cmdAH-9.5 {Tcl_FileObjCmd: tail} testsetplatform {
    testsetplatform win
    file tail {}
} {}
test cmdAH-9.6 {Tcl_FileObjCmd: tail} testsetplatform {
    testsetplatform unix
    file tail .def
} .def
test cmdAH-9.8 {Tcl_FileObjCmd: tail} testsetplatform {
    testsetplatform win
    file tail a
} a
test cmdAH-9.9 {Tcl_FileObjCmd: tail} testsetplatform {
    testsetplatform unix
    file ta a/b/c.d
} c.d
test cmdAH-9.10 {Tcl_FileObjCmd: tail} testsetplatform {
    testsetplatform unix
    file tail a/b.c/d
} d
test cmdAH-9.11 {Tcl_FileObjCmd: tail} testsetplatform {
    testsetplatform unix
    file tail /.
} .
test cmdAH-9.12 {Tcl_FileObjCmd: tail} testsetplatform {
    testsetplatform unix
    file tail /
} {}
test cmdAH-9.13 {Tcl_FileObjCmd: tail} testsetplatform {
    testsetplatform unix
    file tail /foo
} foo
test cmdAH-9.14 {Tcl_FileObjCmd: tail} testsetplatform {
    testsetplatform unix
    file tail //foo
} foo
test cmdAH-9.15 {Tcl_FileObjCmd: tail} testsetplatform {
    testsetplatform unix
    file tail //foo/bar
} bar
test cmdAH-9.16 {Tcl_FileObjCmd: tail} testsetplatform {
    testsetplatform unix
    file tail {//foo\/bar/baz}
} baz
test cmdAH-9.17 {Tcl_FileObjCmd: tail} testsetplatform {
    testsetplatform unix
    file tail {//foo\/bar/baz/blat}
} blat
test cmdAH-9.18 {Tcl_FileObjCmd: tail} testsetplatform {
    testsetplatform unix
    file tail /foo//
} foo
test cmdAH-9.19 {Tcl_FileObjCmd: tail} testsetplatform {
    testsetplatform unix
    file tail ./a
} a
test cmdAH-9.20 {Tcl_FileObjCmd: tail} testsetplatform {
    testsetplatform unix
    file tail a/.a
} .a
test cmdAH-9.21 {Tcl_FileObjCmd: tail} testsetplatform {
    testsetplatform windows
    file tail c:foo
} foo
test cmdAH-9.22 {Tcl_FileObjCmd: tail} testsetplatform {
    testsetplatform windows
    file tail c:
} {}
test cmdAH-9.23 {Tcl_FileObjCmd: tail} testsetplatform {
    testsetplatform windows
    file tail c:/
} {}
test cmdAH-9.24 {Tcl_FileObjCmd: tail} testsetplatform {
    testsetplatform windows
    file tail {c:\foo}
} foo
test cmdAH-9.25 {Tcl_FileObjCmd: tail} testsetplatform {
    testsetplatform windows
    file tail {//foo/bar/baz}
} baz
test cmdAH-9.26 {Tcl_FileObjCmd: tail} testsetplatform {
    testsetplatform windows
    file tail {//foo/bar}
} {}
test cmdAH-9.42 {Tcl_FileObjCmd: tail} testsetplatform {
    global env
    set temp $env(HOME)
    set env(HOME) "/home/test"
    testsetplatform unix
    set result [file tail ~]
    set env(HOME) $temp
    set result
} test
test cmdAH-9.43 {Tcl_FileObjCmd: tail} testsetplatform {
    global env
    set temp $env(HOME)
    set env(HOME) "~"
    testsetplatform unix
    set result [file tail ~]
    set env(HOME) $temp
    set result
} {}
test cmdAH-9.44 {Tcl_FileObjCmd: tail} testsetplatform {
    global env
    set temp $env(HOME)
    set env(HOME) "/home/test"
    testsetplatform windows
    set result [file tail ~]
    set env(HOME) $temp
    set result
} test
test cmdAH-9.46 {Tcl_FileObjCmd: tail} testsetplatform {
    testsetplatform unix
    file tail {f.oo\bar/baz.bat}
} baz.bat
test cmdAH-9.47 {Tcl_FileObjCmd: tail} testsetplatform {
    testsetplatform windows
    file tail c:foo
} foo
test cmdAH-9.48 {Tcl_FileObjCmd: tail} testsetplatform {
    testsetplatform windows
    file tail c:
} {}
test cmdAH-9.49 {Tcl_FileObjCmd: tail} testsetplatform {
    testsetplatform windows
    file tail c:/foo
} foo
test cmdAH-9.50 {Tcl_FileObjCmd: tail} testsetplatform {
    testsetplatform windows
    file tail {c:/foo\bar}
} bar
test cmdAH-9.51 {Tcl_FileObjCmd: tail} testsetplatform {
    testsetplatform windows
    file tail {foo\bar}
} bar
test cmdAH-9.52 {Tcl_FileObjCmd: tail / normalize, bug 7a9dc52b29} {
    list \
	[file tail {~/~foo}] \
	[file tail {~/test/~foo}] \
	[file tail [file normalize {~/~foo}]] \
	[file tail [file normalize {~/test/~foo}]]
} [lrepeat 4 ./~foo]

# rootname

test cmdAH-10.1 {Tcl_FileObjCmd: rootname} testsetplatform {
    testsetplatform unix
    list [catch {file rootname a b} msg] $msg
} {1 {wrong # args: should be "file rootname name"}}
test cmdAH-10.2 {Tcl_FileObjCmd: rootname} testsetplatform {
    testsetplatform unix
    file rootname {}
} {}
test cmdAH-10.3 {Tcl_FileObjCmd: rootname} testsetplatform {
    testsetplatform unix
    file ro foo
} foo
test cmdAH-10.4 {Tcl_FileObjCmd: rootname} testsetplatform {
    testsetplatform unix
    file rootname foo.
} foo
test cmdAH-10.5 {Tcl_FileObjCmd: rootname} testsetplatform {
    testsetplatform unix
    file rootname .foo
} {}
test cmdAH-10.6 {Tcl_FileObjCmd: rootname} testsetplatform {
    testsetplatform unix
    file rootname abc.def
} abc
test cmdAH-10.7 {Tcl_FileObjCmd: rootname} testsetplatform {
    testsetplatform unix
    file rootname abc.def.ghi
} abc.def
test cmdAH-10.8 {Tcl_FileObjCmd: rootname} testsetplatform {
    testsetplatform unix
    file rootname a/b/c.d
} a/b/c
test cmdAH-10.9 {Tcl_FileObjCmd: rootname} testsetplatform {
    testsetplatform unix
    file rootname a/b.c/d
} a/b.c/d
test cmdAH-10.10 {Tcl_FileObjCmd: rootname} testsetplatform {
    testsetplatform unix
    file rootname a/b.c/
} a/b.c/
test cmdAH-10.23 {Tcl_FileObjCmd: rootname} testsetplatform {
    testsetplatform windows
    file rootname {}
} {}
test cmdAH-10.24 {Tcl_FileObjCmd: rootname} testsetplatform {
    testsetplatform windows
    file ro foo
} foo
test cmdAH-10.25 {Tcl_FileObjCmd: rootname} testsetplatform {
    testsetplatform windows
    file rootname foo.
} foo
test cmdAH-10.26 {Tcl_FileObjCmd: rootname} testsetplatform {
    testsetplatform windows
    file rootname .foo
} {}
test cmdAH-10.27 {Tcl_FileObjCmd: rootname} testsetplatform {
    testsetplatform windows
    file rootname abc.def
} abc
test cmdAH-10.28 {Tcl_FileObjCmd: rootname} testsetplatform {
    testsetplatform windows
    file rootname abc.def.ghi
} abc.def
test cmdAH-10.29 {Tcl_FileObjCmd: rootname} testsetplatform {
    testsetplatform windows
    file rootname a/b/c.d
} a/b/c
test cmdAH-10.30 {Tcl_FileObjCmd: rootname} testsetplatform {
    testsetplatform windows
    file rootname a/b.c/d
} a/b.c/d
test cmdAH-10.31 {Tcl_FileObjCmd: rootname} testsetplatform {
    testsetplatform windows
    file rootname a\\b.c\\
} a\\b.c\\
test cmdAH-10.32 {Tcl_FileObjCmd: rootname} testsetplatform {
    testsetplatform windows
    file rootname a\\b\\c.d
} a\\b\\c
test cmdAH-10.33 {Tcl_FileObjCmd: rootname} testsetplatform {
    testsetplatform windows
    file rootname a\\b.c\\d
} a\\b.c\\d
test cmdAH-10.34 {Tcl_FileObjCmd: rootname} testsetplatform {
    testsetplatform windows
    file rootname a\\b.c\\
} a\\b.c\\
set num 35
foreach outer { {} a .a a. a.a } {
    foreach inner { {} a .a a. a.a } {
	set thing [format %s/%s $outer $inner]
	;test cmdAH-10.$num {Tcl_FileObjCmd: rootname and extension options} testsetplatform "
	    testsetplatform unix
	    [list format %s%s [file rootname $thing] [file ext $thing]]
	" $thing
	incr num
    }
}

# extension

test cmdAH-11.1 {Tcl_FileObjCmd: extension} testsetplatform {
    testsetplatform unix
    list [catch {file extension a b} msg] $msg
} {1 {wrong # args: should be "file extension name"}}
test cmdAH-11.2 {Tcl_FileObjCmd: extension} testsetplatform {
    testsetplatform unix
    file extension {}
} {}
test cmdAH-11.3 {Tcl_FileObjCmd: extension} testsetplatform {
    testsetplatform unix
    file ext foo
} {}
test cmdAH-11.4 {Tcl_FileObjCmd: extension} testsetplatform {
    testsetplatform unix
    file extension foo.
} .
test cmdAH-11.5 {Tcl_FileObjCmd: extension} testsetplatform {
    testsetplatform unix
    file extension .foo
} .foo
test cmdAH-11.6 {Tcl_FileObjCmd: extension} testsetplatform {
    testsetplatform unix
    file extension abc.def
} .def
test cmdAH-11.7 {Tcl_FileObjCmd: extension} testsetplatform {
    testsetplatform unix
    file extension abc.def.ghi
} .ghi
test cmdAH-11.8 {Tcl_FileObjCmd: extension} testsetplatform {
    testsetplatform unix
    file extension a/b/c.d
} .d
test cmdAH-11.9 {Tcl_FileObjCmd: extension} testsetplatform {
    testsetplatform unix
    file extension a/b.c/d
} {}
test cmdAH-11.10 {Tcl_FileObjCmd: extension} testsetplatform {
    testsetplatform unix
    file extension a/b.c/
} {}
test cmdAH-11.23 {Tcl_FileObjCmd: extension} testsetplatform {
    testsetplatform windows
    file extension {}
} {}
test cmdAH-11.24 {Tcl_FileObjCmd: extension} testsetplatform {
    testsetplatform windows
    file ext foo
} {}
test cmdAH-11.25 {Tcl_FileObjCmd: extension} testsetplatform {
    testsetplatform windows
    file extension foo.
} .
test cmdAH-11.26 {Tcl_FileObjCmd: extension} testsetplatform {
    testsetplatform windows
    file extension .foo
} .foo
test cmdAH-11.27 {Tcl_FileObjCmd: extension} testsetplatform {
    testsetplatform windows
    file extension abc.def
} .def
test cmdAH-11.28 {Tcl_FileObjCmd: extension} testsetplatform {
    testsetplatform windows
    file extension abc.def.ghi
} .ghi
test cmdAH-11.29 {Tcl_FileObjCmd: extension} testsetplatform {
    testsetplatform windows
    file extension a/b/c.d
} .d
test cmdAH-11.30 {Tcl_FileObjCmd: extension} testsetplatform {
    testsetplatform windows
    file extension a/b.c/d
} {}
test cmdAH-11.31 {Tcl_FileObjCmd: extension} testsetplatform {
    testsetplatform windows
    file extension a\\b.c\\
} {}
test cmdAH-11.32 {Tcl_FileObjCmd: extension} testsetplatform {
    testsetplatform windows
    file extension a\\b\\c.d
} .d
test cmdAH-11.33 {Tcl_FileObjCmd: extension} testsetplatform {
    testsetplatform windows
    file extension a\\b.c\\d
} {}
test cmdAH-11.34 {Tcl_FileObjCmd: extension} testsetplatform {
    testsetplatform windows
    file extension a\\b.c\\
} {}
set num 35
foreach value {a..b a...b a.c..b ..b} result {.b .b .b .b} {
    foreach p {unix windows} {
	;test cmdAH-11.$num {Tcl_FileObjCmd: extension} testsetplatform "
	    testsetplatform $p
	    file extension $value
	" $result
	incr num
    }
}

# pathtype

test cmdAH-12.1 {Tcl_FileObjCmd: pathtype} testsetplatform {
    testsetplatform unix
    list [catch {file pathtype a b} msg] $msg
} {1 {wrong # args: should be "file pathtype name"}}
test cmdAH-12.2 {Tcl_FileObjCmd: pathtype} testsetplatform {
    testsetplatform unix
    file pathtype /a
} absolute
test cmdAH-12.3 {Tcl_FileObjCmd: pathtype} testsetplatform {
    testsetplatform unix
    file p a
} relative
test cmdAH-12.4 {Tcl_FileObjCmd: pathtype} testsetplatform {
    testsetplatform windows
    file pathtype c:a
} volumerelative

# split

test cmdAH-13.1 {Tcl_FileObjCmd: split} testsetplatform {
    testsetplatform unix
    list [catch {file split a b} msg] $msg
} {1 {wrong # args: should be "file split name"}}
test cmdAH-13.2 {Tcl_FileObjCmd: split} testsetplatform {
    testsetplatform unix
    file split a
} a
test cmdAH-13.3 {Tcl_FileObjCmd: split} testsetplatform {
    testsetplatform unix
    file split a/b
} {a b}

# join

test cmdAH-14.1 {Tcl_FileObjCmd: join} testsetplatform {
    testsetplatform unix
    file join a
} a
test cmdAH-14.2 {Tcl_FileObjCmd: join} testsetplatform {
    testsetplatform unix
    file join a b
} a/b
test cmdAH-14.3 {Tcl_FileObjCmd: join} testsetplatform {
    testsetplatform unix
    file join a b c d
} a/b/c/d

# error handling of Tcl_TranslateFileName

test cmdAH-15.1 {Tcl_FileObjCmd} testsetplatform {
    testsetplatform unix
    list [catch {file atime ~_bad_user} msg] $msg
} {1 {user "_bad_user" doesn't exist}}

catch {testsetplatform $platform}

# readable

set gorpfile [makeFile abcde gorp.file]
set dirfile [makeDirectory dir.file]

test cmdAH-16.1 {Tcl_FileObjCmd: readable} {
    -body   {list [catch {file readable a b} msg] $msg}
    -result {1 {wrong # args: should be "file readable name"}}
}
test cmdAH-16.2 {Tcl_FileObjCmd: readable} {
    -constraints testchmod
    -setup  	 {testchmod 0444 $gorpfile}
    -body   	 {file readable $gorpfile}
    -result 	 1
}
test cmdAH-16.3 {Tcl_FileObjCmd: readable} {
    -constraints {unix notRoot testchmod}
    -setup  	 {testchmod 0333 $gorpfile}
    -body   	 {file reada $gorpfile}
    -result 	 0
}

# writable

test cmdAH-17.1 {Tcl_FileObjCmd: writable} {
    -body   {list [catch {file writable a b} msg] $msg}
    -result {1 {wrong # args: should be "file writable name"}}
}
test cmdAH-17.2 {Tcl_FileObjCmd: writable} {
    -constraints {notRoot testchmod}
    -setup  	 {testchmod 0555 $gorpfile}
    -body   	 {file writable $gorpfile}
    -result 	 0
}
test cmdAH-17.3 {Tcl_FileObjCmd: writable} {
    -constraints testchmod
    -setup  	 {testchmod 0222 $gorpfile}
    -body   	 {file writable $gorpfile}
    -result 	 1
}


# executable

removeFile $gorpfile
removeDirectory $dirfile
set dirfile [makeDirectory dir.file]
set gorpfile [makeFile abcde gorp.file]

test cmdAH-18.1 {Tcl_FileObjCmd: executable} {} {
    list [catch {file executable a b} msg] $msg
} {1 {wrong # args: should be "file executable name"}}
test cmdAH-18.2 {Tcl_FileObjCmd: executable} {notRoot} {
    file executable $gorpfile
} 0
test cmdAH-18.3 {Tcl_FileObjCmd: executable} {unix testchmod} {
    # Only on unix will setting the execute bit on a regular file
    # cause that file to be executable.

    testchmod 0775 $gorpfile
    file exe $gorpfile
} 1

test cmdAH-18.5 {Tcl_FileObjCmd: executable} {win} {
    # On pc, must be a .exe, .com, etc.

    set x [file exe $gorpfile]
    set gorpexe [makeFile foo gorp.exe]
    lappend x [file exe $gorpexe]
    removeFile $gorpexe
    set x
} {0 1}
test cmdAH-18.5.1 {Tcl_FileObjCmd: executable} {win} {
    # On pc, must be a .exe, .com, etc.

    set x [file exe $gorpfile]
    set gorpexe [makeFile foo gorp.exe]
    lappend x [file exe [string toupper $gorpexe]]
    removeFile $gorpexe
    set x
} {0 1}
test cmdAH-18.6 {Tcl_FileObjCmd: executable} {} {
    # Directories are always executable.

    file exe $dirfile
} 1

removeDirectory $dirfile
removeFile $gorpfile
set linkfile [file join [temporaryDirectory] link.file]
file delete $linkfile

# exists

test cmdAH-19.1 {Tcl_FileObjCmd: exists} {
    list [catch {file exists a b} msg] $msg
} {1 {wrong # args: should be "file exists name"}}
test cmdAH-19.2 {Tcl_FileObjCmd: exists} {file exists $gorpfile} 0
test cmdAH-19.3 {Tcl_FileObjCmd: exists} {
    file exists [file join [temporaryDirectory] dir.file gorp.file]
} 0
catch {
    set gorpfile [makeFile abcde gorp.file]
    set dirfile [makeDirectory dir.file]
    set subgorp [makeFile 12345 [file join $dirfile gorp.file]]
}
test cmdAH-19.4 {Tcl_FileObjCmd: exists} {
    file exists $gorpfile
} 1
test cmdAH-19.5 {Tcl_FileObjCmd: exists} {
    file exists $subgorp
} 1

# nativename
test cmdAH-19.6 {Tcl_FileObjCmd: nativename} testsetplatform {
    testsetplatform unix
    list [catch {file nativename a/b} msg] $msg [testsetplatform $platform]
} {0 a/b {}}
test cmdAH-19.7 {Tcl_FileObjCmd: nativename} testsetplatform {
    testsetplatform windows
    list [catch {file nativename a/b} msg] $msg [testsetplatform $platform]
} {0 {a\b} {}}

test cmdAH-19.9 {Tcl_FileObjCmd: ~ : exists} {
    file exists ~nOsUcHuSeR
} 0
test cmdAH-19.10 {Tcl_FileObjCmd: ~ : nativename} {
    # should probably be 0 in fact...
    catch {file nativename ~nOsUcHuSeR}
} 1

# The test below has to be done in /tmp rather than the current
# directory in order to guarantee (?) a local file system:  some
# NFS file systems won't do the stuff below correctly.

test cmdAH-19.11 {Tcl_FileObjCmd: exists} {unix notRoot} {
    file delete -force /tmp/tcl.foo.dir/file
    file delete -force /tmp/tcl.foo.dir
    makeDirectory /tmp/tcl.foo.dir
    makeFile 12345 /tmp/tcl.foo.dir/file
    file attributes /tmp/tcl.foo.dir -permissions 0000

    set result [file exists /tmp/tcl.foo.dir/file]

    file attributes /tmp/tcl.foo.dir -permissions 0775
    removeFile /tmp/tcl.foo.dir/file
    removeDirectory /tmp/tcl.foo.dir
    set result
} 0
test cmdAH-19.12 {Bug 3608360: [file exists] mustn't do globbing} -setup {
    set newdirfile [makeDirectory newdir.file]
    set cwd [pwd]
    cd $newdirfile
    # Content of file is totally unimportant; name is *not*
    set innocentBystander [makeFile "abc" [file join $newdirfile foo.bar]]
} -body {
    list [file exists foo.bar] [file exists *.bar]
} -cleanup {
    cd $cwd
    removeFile $innocentBystander
    removeDirectory $newdirfile
} -result {1 0}

# Stat related commands

catch {testsetplatform $platform}
removeFile $gorpfile
set gorpfile [makeFile "Test string" gorp.file]
catch {file attributes $gorpfile -permissions 0765}

# atime

# avoid problems with non-local filesystems
if {[testConstraint unix] && [file exists /tmp]} {
    set file [makeFile "data" touch.me /tmp]
} else {
    set file [makeFile "data" touch.me]
}

test cmdAH-20.1 {Tcl_FileObjCmd: atime} {
    list [catch {file atime a b c} msg] $msg
} {1 {wrong # args: should be "file atime name ?time?"}}
test cmdAH-20.2 {Tcl_FileObjCmd: atime} {
    catch {unset stat}
    file stat $gorpfile stat
    list [expr {[file mtime $gorpfile] == $stat(mtime)}] \
	    [expr {[file atime $gorpfile] == $stat(atime)}]
} {1 1}
test cmdAH-20.3 {Tcl_FileObjCmd: atime} {
    string tolower [list [catch {file atime _bogus_} msg] \
	    $msg $errorCode]
} {1 {could not read "_bogus_": no such file or directory} {posix enoent {no such file or directory}}}
test cmdAH-20.4 {Tcl_FileObjCmd: atime} {
    list [catch {file atime $file notint} msg] $msg
} {1 {expected integer but got "notint"}}
test cmdAH-20.5 {Tcl_FileObjCmd: atime touch} {unix} {
    set atime [file atime $file]
    after 1100; # pause a sec to notice change in atime
    set newatime [clock seconds]
    set modatime [file atime $file $newatime]
    expr {$newatime == $modatime ? 1 : "$newatime != $modatime"}
} 1
test cmdAH-20.6 {Tcl_FileObjCmd: atime touch} {win testvolumetype} {
    set old [pwd]
    cd $::tcltest::temporaryDirectory
    if {"NTFS" ne [testvolumetype]} {
	# Windows FAT doesn't understand atime, but NTFS does
	# May also fail for Windows on NFS mounted disks
	cd $old
	return 1
    }
    cd $old
    set atime [file atime $file]
    after 1100; # pause a sec to notice change in atime
    set newatime [clock seconds]
    set modatime [file atime $file $newatime]
    expr {$newatime == $modatime ? 1 : "$newatime != $modatime"}
} 1

if {[testConstraint unix] && [file exists /tmp]} {
    removeFile touch.me /tmp
} else {
    removeFile touch.me
}

# isdirectory

test cmdAH-21.1 {Tcl_FileObjCmd: isdirectory} {
    list [catch {file isdirectory a b} msg] $msg
} {1 {wrong # args: should be "file isdirectory name"}}
test cmdAH-21.2 {Tcl_FileObjCmd: isdirectory} {
    file isdirectory $gorpfile
} 0
test cmdAH-21.3 {Tcl_FileObjCmd: isdirectory} {
    file isd $dirfile
} 1

# isfile

test cmdAH-22.1 {Tcl_FileObjCmd: isfile} {
    list [catch {file isfile a b} msg] $msg
} {1 {wrong # args: should be "file isfile name"}}
test cmdAH-22.2 {Tcl_FileObjCmd: isfile} {file isfile $gorpfile} 1
test cmdAH-22.3 {Tcl_FileObjCmd: isfile} {file isfile $dirfile} 0

# lstat and readlink:  don't run these tests everywhere, since not all
# sites will have symbolic links

catch {file link -symbolic $linkfile $gorpfile}
test cmdAH-23.1 {Tcl_FileObjCmd: lstat} {
    list [catch {file lstat a} msg] $msg
} {1 {wrong # args: should be "file lstat name varName"}}
test cmdAH-23.2 {Tcl_FileObjCmd: lstat} {
    list [catch {file lstat a b c} msg] $msg
} {1 {wrong # args: should be "file lstat name varName"}}
test cmdAH-23.3 {Tcl_FileObjCmd: lstat} {unix nonPortable} {
    catch {unset stat}
    file lstat $linkfile stat
    lsort [array names stat]
} {atime ctime dev gid ino mode mtime nlink size type uid}
test cmdAH-23.4 {Tcl_FileObjCmd: lstat} {unix nonPortable} {
    catch {unset stat}
    file lstat $linkfile stat
    list $stat(nlink) [expr $stat(mode)&0777] $stat(type)
} {1 511 link}
test cmdAH-23.5 {Tcl_FileObjCmd: lstat errors} {nonPortable} {
    string tolower [list [catch {file lstat _bogus_ stat} msg] \
	    $msg $errorCode]
} {1 {could not read "_bogus_": no such file or directory} {posix enoent {no such file or directory}}}
test cmdAH-23.6 {Tcl_FileObjCmd: lstat errors} {
    catch {unset x}
    set x 44
    list [catch {file lstat $gorpfile x} msg] $msg $errorCode
} {1 {can't set "x(dev)": variable isn't array} NONE}
catch {unset stat}

# mkdir

set dirA [file join [temporaryDirectory] a]
set dirB [file join [temporaryDirectory] a]
test cmdAH-23.7 {Tcl_FileObjCmd: mkdir} {
    catch {file delete -force $dirA}
    file mkdir $dirA
    set res [file isdirectory $dirA]
    file delete $dirA
    set res
} {1}
test cmdAH-23.8 {Tcl_FileObjCmd: mkdir} {
    catch {file delete -force $dirA}
    file mkdir $dirA/b
    set res [file isdirectory $dirA/b]
    file delete -force $dirA
    set res
} {1}
test cmdAH-23.9 {Tcl_FileObjCmd: mkdir} {
    catch {file delete -force $dirA}
    file mkdir $dirA/b/c
    set res [file isdirectory $dirA/b/c]
    file delete -force $dirA
    set res
} {1}
test cmdAH-23.10 {Tcl_FileObjCmd: mkdir} {
    catch {file delete -force $dirA}
    catch {file delete -force $dirB}
    file mkdir $dirA/b $dirB/a/c
    set res [list [file isdirectory $dirA/b] [file isdirectory $dirB/a/c]]
    file delete -force $dirA
    file delete -force $dirB
    set res
} {1 1}

# mtime

proc waitForEvenSecondForFAT {} {
    # Windows 9x uses filesystems (the FAT* family of FSes) without
    # enough data in its timestamps for even per-second-accurate
    # timings.  :^(
    # This procedure based on work by Helmut Giese

    if {
	[testConstraint win]
	&& [lindex [file system [temporaryDirectory]] 1] ne "NTFS"
    } then {
	# Assume non-NTFS means FAT{12,16,32} and hence in need of special help
	set start [clock seconds]
	while {1} {
	    set now [clock seconds]
	    if {$now!=$start && !($now & 1)} {
		break
	    }
	    after 50
	}
    }
}
set file [makeFile "data" touch.me]

test cmdAH-24.1 {Tcl_FileObjCmd: mtime} {
    list [catch {file mtime a b c} msg] $msg
} {1 {wrong # args: should be "file mtime name ?time?"}}
# Check (allowing for clock-skew and OS interrupts as best we can)
# that the change in mtime on a file being written is the time elapsed
# between writes.  Note that this can still fail on very busy systems
# if there are long preemptions between the writes and the reading of
# the clock, but there's not much you can do about that other than the
# completely horrible "keep on trying to write until you managed to do
# it all in less than a second."  - DKF
test cmdAH-24.2 {Tcl_FileObjCmd: mtime} {
    waitForEvenSecondForFAT
    set f [open $gorpfile w]
    puts $f "More text"
    close $f
    set clockOld [clock seconds]
    set fileOld [file mtime $gorpfile]
    after 2000
    set f [open $gorpfile w]
    puts $f "More text"
    close $f
    set clockNew [clock seconds]
    set fileNew [file mtime $gorpfile]
    expr {
	(($fileNew > $fileOld) && ($clockNew > $clockOld) &&
	(abs(($fileNew-$fileOld) - ($clockNew-$clockOld)) <= 1)) ? "1" :
	"file:($fileOld=>$fileNew) clock:($clockOld=>$clockNew)"
    }
} {1}
test cmdAH-24.3 {Tcl_FileObjCmd: mtime} {
    catch {unset stat}
    file stat $gorpfile stat
    list [expr {[file mtime $gorpfile] == $stat(mtime)}] \
	    [expr {[file atime $gorpfile] == $stat(atime)}]
} {1 1}
test cmdAH-24.4 {Tcl_FileObjCmd: mtime} {
    string tolower [list [catch {file mtime _bogus_} msg] $msg \
	    $errorCode]
} {1 {could not read "_bogus_": no such file or directory} {posix enoent {no such file or directory}}}
test cmdAH-24.5 {Tcl_FileObjCmd: mtime} {
    # Under Unix, use a file in /tmp to avoid clock skew due to NFS.
    # On other platforms, just use a file in the local directory.
    if {[testConstraint unix]} {
	set name /tmp/tcl.test.[pid]
    } else {
	set name [file join [temporaryDirectory] tf]
    }
    # Make sure that a new file's time is correct.  10 seconds variance
    # is allowed used due to slow networks or clock skew on a network drive.
    file delete -force $name
    close [open $name w]
    set a [expr abs([clock seconds]-[file mtime $name])<10]
    file delete $name
    set a
} {1}
test cmdAH-24.7 {Tcl_FileObjCmd: mtime} {
    list [catch {file mtime $file notint} msg] $msg
} {1 {expected integer but got "notint"}}
test cmdAH-24.8 {Tcl_FileObjCmd: mtime touch} unix {
    set mtime [file mtime $file]
    after 1100; # pause a sec to notice change in mtime
    set newmtime [clock seconds]
    set modmtime [file mtime $file $newmtime]
    expr {$newmtime == $modmtime ? 1 : "$newmtime != $modmtime"}
} 1
test cmdAH-24.9 {Tcl_FileObjCmd: mtime touch with non-ascii chars} unix {
    set oldfile $file
    # introduce some non-ascii characters.
    append file \u2022
    file delete -force $file
    file rename $oldfile $file
    set mtime [file mtime $file]
    after 1100; # pause a sec to notice change in mtime
    set newmtime [clock seconds]
    set err [catch {file mtime $file $newmtime} modmtime]
    file rename $file $oldfile
    if {$err} {
	error $modmtime
    }
    expr {$newmtime == $modmtime ? 1 : "$newmtime != $modmtime"}
} 1
test cmdAH-24.10 {Tcl_FileObjCmd: mtime touch} win {
    waitForEvenSecondForFAT
    set mtime [file mtime $file]
    after 2100; # pause two secs to notice change in mtime on FAT fs'es
    set newmtime [clock seconds]
    set modmtime [file mtime $file $newmtime]
    expr {$newmtime == $modmtime ? 1 : "$newmtime != $modmtime"}
} 1
test cmdAH-24.11 {Tcl_FileObjCmd: mtime touch with non-ascii chars} win {
    waitForEvenSecondForFAT
    set oldfile $file
    # introduce some non-ascii characters.
    append file \u2022
    file delete -force $file
    file rename $oldfile $file
    set mtime [file mtime $file]
    after 2100; # pause two secs to notice change in mtime on FAT fs'es
    set newmtime [clock seconds]
    set err [catch {file mtime $file $newmtime} modmtime]
    file rename $file $oldfile
    if {$err} {
	error $modmtime
    }
    expr {$newmtime == $modmtime ? 1 : "$newmtime != $modmtime"}
} 1
removeFile touch.me
rename waitForEvenSecondForFAT {}
test cmdAH-24.12 {Tcl_FileObjCmd: mtime and daylight savings} {
    set name [file join [temporaryDirectory] clockchange]
    file delete -force $name
    close [open $name w]
    set time [clock scan "21:00:00 October 30 2004 GMT"]
    file mtime $name $time
    set newmtime [file mtime $name]
    file delete $name
    expr {$newmtime == $time ? 1 : "$newmtime != $time"}
} {1}
# bug 1420432: setting mtime fails for directories on windows.
test cmdAH-24.13 {Tcl_FileObjCmd: directory mtime} -setup {
    set dirname [file join [temporaryDirectory] tmp[pid]]
    file delete -force $dirname
} -constraints tempNotWin -body {
    file mkdir $dirname
    set old [file mtime $dirname]
    file mtime $dirname 0
    set new [file mtime $dirname]
    list $new [expr {$old != $new}]
} -cleanup {
    file delete -force $dirname
} -result {0 1}

# owned

test cmdAH-25.1 {Tcl_FileObjCmd: owned} {
    list [catch {file owned a b} msg] $msg
} {1 {wrong # args: should be "file owned name"}}
test cmdAH-25.2 {Tcl_FileObjCmd: owned} -constraints win -body {
    file owned $gorpfile
} -result 1
test cmdAH-25.2.1 {Tcl_FileObjCmd: owned} -constraints unix -setup {
    # Avoid problems with AFS
    set tmpfile [makeFile "data" touch.me /tmp]
} -body {
    file owned $tmpfile
} -cleanup {
    removeFile touch.me /tmp
} -result 1
test cmdAH-25.3 {Tcl_FileObjCmd: owned} {unix notRoot} {
    file owned /
} 0

# readlink

test cmdAH-26.1 {Tcl_FileObjCmd: readlink} {
    list [catch {file readlink a b} msg] $msg
} {1 {wrong # args: should be "file readlink name"}}
test cmdAH-26.2 {Tcl_FileObjCmd: readlink} {unix nonPortable} {
    file readlink $linkfile
} $gorpfile
test cmdAH-26.3 {Tcl_FileObjCmd: readlink errors} {unix nonPortable} {
    list [catch {file readlink _bogus_} msg] [string tolower $msg] \
	    [string tolower $errorCode]
} {1 {could not readlink "_bogus_": no such file or directory} {posix enoent {no such file or directory}}}
test cmdAH-26.5 {Tcl_FileObjCmd: readlink errors} {win nonPortable} {
    list [catch {file readlink _bogus_} msg] [string tolower $msg] \
	    [string tolower $errorCode]
} {1 {could not readlink "_bogus_": invalid argument} {posix einval {invalid argument}}}

# size

test cmdAH-27.1 {Tcl_FileObjCmd: size} {
    list [catch {file size a b} msg] $msg
} {1 {wrong # args: should be "file size name"}}
test cmdAH-27.2 {Tcl_FileObjCmd: size} {
    set oldsize [file size $gorpfile]
    set f [open $gorpfile a]
    fconfigure $f -translation lf -eofchar {}
    puts $f "More text"
    close $f
    expr {[file size $gorpfile] - $oldsize}
} {10}
test cmdAH-27.3 {Tcl_FileObjCmd: size} {
    string tolower [list [catch {file size _bogus_} msg] $msg \
	    $errorCode]
} {1 {could not read "_bogus_": no such file or directory} {posix enoent {no such file or directory}}}

# stat

catch {testsetplatform $platform}
removeFile $gorpfile
set gorpfile [makeFile "Test string" gorp.file]
catch {file attributes $gorpfile -permissions 0765}

test cmdAH-28.1 {Tcl_FileObjCmd: stat} {
    list [catch {file stat _bogus_} msg] $msg $errorCode
} {1 {wrong # args: should be "file stat name varName"} NONE}
test cmdAH-28.2 {Tcl_FileObjCmd: stat} {
    list [catch {file stat _bogus_ a b} msg] $msg $errorCode
} {1 {wrong # args: should be "file stat name varName"} NONE}
test cmdAH-28.3 {Tcl_FileObjCmd: stat} {
    catch {unset stat}
    set stat(blocks) [set stat(blksize) {}]
    file stat $gorpfile stat
    unset stat(blocks) stat(blksize)
    lsort [array names stat]
} {atime ctime dev gid ino mode mtime nlink size type uid}
test cmdAH-28.4 {Tcl_FileObjCmd: stat} {
    catch {unset stat}
    file stat $gorpfile stat
    list $stat(nlink) $stat(size) $stat(type)
} {1 12 file}
test cmdAH-28.5 {Tcl_FileObjCmd: stat} {unix} {
    catch {unset stat}
    file stat $gorpfile stat
    expr $stat(mode)&0o777
} {501}
test cmdAH-28.6 {Tcl_FileObjCmd: stat} {
    string tolower [list [catch {file stat _bogus_ stat} msg] \
	    $msg $errorCode]
} {1 {could not read "_bogus_": no such file or directory} {posix enoent {no such file or directory}}}
test cmdAH-28.7 {Tcl_FileObjCmd: stat} {
    catch {unset x}
    set x 44
    list [catch {file stat $gorpfile x} msg] $msg $errorCode
} {1 {can't set "x(dev)": variable isn't array} NONE}
test cmdAH-28.8 {Tcl_FileObjCmd: stat} {
    # Sign extension of purported unsigned short to int.

    set filename [makeFile "" foo.text]
    file stat $filename stat
    set x [expr {$stat(mode) > 0}]
    removeFile $filename
    set x
} 1
test cmdAH-28.9 {Tcl_FileObjCmd: stat} win {
    # stat of root directory was failing.
    # don't care about answer, just that test runs.

    # relative paths that resolve to root
    set old [pwd]
    cd c:/
    file stat c: stat
    file stat c:. stat
    file stat . stat
    cd $old

    file stat / stat
    file stat c:/ stat
    file stat c:/. stat
} {}
test cmdAH-28.10 {Tcl_FileObjCmd: stat} {win nonPortable} {
    # stat of root directory was failing.
    # don't care about answer, just that test runs.

    file stat //pop/$env(USERNAME) stat
    file stat //pop/$env(USERNAME)/ stat
    file stat //pop/$env(USERNAME)/. stat
} {}
test cmdAH-28.11 {Tcl_FileObjCmd: stat} {win nonPortable} {
    # stat of network directory was returning id of current local drive.

    set old [pwd]
    cd c:/

    file stat //pop/$env(USERNAME) stat
    cd $old
    expr {$stat(dev) == 2}
} 0
test cmdAH-28.12 {Tcl_FileObjCmd: stat} {
    # stat(mode) with S_IFREG flag was returned as a negative number
    # if mode_t was a short instead of an unsigned short.

    set filename [makeFile "" foo.test]
    file stat $filename stat
    removeFile $filename
    expr {$stat(mode) > 0}
} 1
catch {unset stat}

# type

test cmdAH-29.1 {Tcl_FileObjCmd: type} {
    list [catch {file size a b} msg] $msg
} {1 {wrong # args: should be "file size name"}}
test cmdAH-29.2 {Tcl_FileObjCmd: type} {
    file type $dirfile
} directory
test cmdAH-29.3.0 {Tcl_FileObjCmd: delete removes link not file} {unix nonPortable} {
    set exists [list [file exists $linkfile] [file exists $gorpfile]]
    file delete $linkfile
    set exists2	[list [file exists $linkfile] [file exists $gorpfile]]
    list $exists $exists2
} {{1 1} {0 1}}
test cmdAH-29.3 {Tcl_FileObjCmd: type} {
    file type $gorpfile
} file
test cmdAH-29.4 {Tcl_FileObjCmd: type} {unix} {
    catch {file delete $linkfile}
    # Unlike [exec ln -s], [file link] requires an existing target
    file link -symbolic $linkfile $gorpfile
    set result [file type $linkfile]
    file delete $linkfile
    set result
} link
test cmdAH-29.4.1 {Tcl_FileObjCmd: type} {linkDirectory} {
    set tempdir [makeDirectory temp]
    set linkdir [file join [temporaryDirectory] link.dir]
    file link -symbolic $linkdir $tempdir
    set result [file type $linkdir]
    file delete $linkdir
    removeDirectory $tempdir
    set result
} link
test cmdAH-29.5 {Tcl_FileObjCmd: type} {
    string tolower [list [catch {file type _bogus_} msg] $msg $errorCode]
} {1 {could not read "_bogus_": no such file or directory} {posix enoent {no such file or directory}}}

# Error conditions

test cmdAH-30.1 {Tcl_FileObjCmd: error conditions} {
    list [catch {file gorp x} msg] $msg
} {1 {bad option "gorp": must be atime, attributes, channels, copy, delete, dirname, executable, exists, extension, isdirectory, isfile, join, link, lstat, mtime, mkdir, nativename, normalize, owned, pathtype, readable, readlink, rename, rootname, separator, size, split, stat, system, tail, type, volumes, or writable}}
test cmdAH-30.2 {Tcl_FileObjCmd: error conditions} {
    list [catch {file ex x} msg] $msg
} {1 {ambiguous option "ex": must be atime, attributes, channels, copy, delete, dirname, executable, exists, extension, isdirectory, isfile, join, link, lstat, mtime, mkdir, nativename, normalize, owned, pathtype, readable, readlink, rename, rootname, separator, size, split, stat, system, tail, type, volumes, or writable}}
test cmdAH-30.3 {Tcl_FileObjCmd: error conditions} {
    list [catch {file is x} msg] $msg
} {1 {ambiguous option "is": must be atime, attributes, channels, copy, delete, dirname, executable, exists, extension, isdirectory, isfile, join, link, lstat, mtime, mkdir, nativename, normalize, owned, pathtype, readable, readlink, rename, rootname, separator, size, split, stat, system, tail, type, volumes, or writable}}
test cmdAH-30.4 {Tcl_FileObjCmd: error conditions} {
    list [catch {file z x} msg] $msg
} {1 {bad option "z": must be atime, attributes, channels, copy, delete, dirname, executable, exists, extension, isdirectory, isfile, join, link, lstat, mtime, mkdir, nativename, normalize, owned, pathtype, readable, readlink, rename, rootname, separator, size, split, stat, system, tail, type, volumes, or writable}}
test cmdAH-30.5 {Tcl_FileObjCmd: error conditions} {
    list [catch {file read x} msg] $msg
} {1 {ambiguous option "read": must be atime, attributes, channels, copy, delete, dirname, executable, exists, extension, isdirectory, isfile, join, link, lstat, mtime, mkdir, nativename, normalize, owned, pathtype, readable, readlink, rename, rootname, separator, size, split, stat, system, tail, type, volumes, or writable}}
test cmdAH-30.6 {Tcl_FileObjCmd: error conditions} {
    list [catch {file s x} msg] $msg
} {1 {ambiguous option "s": must be atime, attributes, channels, copy, delete, dirname, executable, exists, extension, isdirectory, isfile, join, link, lstat, mtime, mkdir, nativename, normalize, owned, pathtype, readable, readlink, rename, rootname, separator, size, split, stat, system, tail, type, volumes, or writable}}
test cmdAH-30.7 {Tcl_FileObjCmd: error conditions} {
    list [catch {file t x} msg] $msg
} {1 {ambiguous option "t": must be atime, attributes, channels, copy, delete, dirname, executable, exists, extension, isdirectory, isfile, join, link, lstat, mtime, mkdir, nativename, normalize, owned, pathtype, readable, readlink, rename, rootname, separator, size, split, stat, system, tail, type, volumes, or writable}}
test cmdAH-30.8 {Tcl_FileObjCmd: error conditions} {
    list [catch {file dirname ~woohgy} msg] $msg
} {1 {user "woohgy" doesn't exist}}

# channels
# In testing 'file channels', we need to make sure that a channel
# created in one interp isn't visible in another.

interp create simpleInterp
interp create -safe safeInterp
interp c
safeInterp expose file file

test cmdAH-31.1 {Tcl_FileObjCmd: channels, too many args} {
    list [catch {file channels a b} msg] $msg
} {1 {wrong # args: should be "file channels ?pattern?"}}
test cmdAH-31.2 {Tcl_FileObjCmd: channels, too many args} {
    # Normal interps start out with only the standard channels
    lsort [simpleInterp eval [list file chan]]
} [lsort {stderr stdout stdin}]
test cmdAH-31.3 {Tcl_FileObjCmd: channels, globbing} {
    string equal [file channels] [file channels *]
} {1}
test cmdAH-31.4 {Tcl_FileObjCmd: channels, globbing} {
    lsort [file channels std*]
} [lsort {stdout stderr stdin}]

set newFileId [open $gorpfile w]

test cmdAH-31.5 {Tcl_FileObjCmd: channels} {
    set res [file channels $newFileId]
    string equal $newFileId $res
} {1}
test cmdAH-31.6 {Tcl_FileObjCmd: channels in other interp} {
    # Safe interps start out with no channels
    safeInterp eval [list file channels]
} {}
test cmdAH-31.7 {Tcl_FileObjCmd: channels in other interp} {
    list [catch {safeInterp eval [list puts $newFileId "hello"]} msg] $msg
} [list 1 "can not find channel named \"$newFileId\""]

interp share {} $newFileId safeInterp
interp share {} stdout safeInterp

test cmdAH-31.8 {Tcl_FileObjCmd: channels in other interp} {
    # $newFileId should now be visible in both interps
    list [file channels $newFileId] \
	    [safeInterp eval [list file channels $newFileId]]
} [list $newFileId $newFileId]
test cmdAH-31.9 {Tcl_FileObjCmd: channels in other interp} {
    lsort [safeInterp eval [list file channels]]
} [lsort [list stdout $newFileId]]
test cmdAH-31.10 {Tcl_FileObjCmd: channels in other interp} {
    # we can now write to $newFileId from slave
    safeInterp eval [list puts $newFileId "hello"]
} {}

interp transfer {} $newFileId safeInterp

test cmdAH-31.11 {Tcl_FileObjCmd: channels in other interp} {
    # $newFileId should now be visible only in safeInterp
    list [file channels $newFileId] \
	    [safeInterp eval [list file channels $newFileId]]
} [list {} $newFileId]
test cmdAH-31.12 {Tcl_FileObjCmd: channels in other interp} {
    lsort [safeInterp eval [list file channels]]
} [lsort [list stdout $newFileId]]
test cmdAH-31.13 {Tcl_FileObjCmd: channels in other interp} {
    safeInterp eval [list close $newFileId]
    safeInterp eval [list file channels]
} {stdout}

# This shouldn't work, but just in case a test above failed...
catch {close $newFileId}

interp delete safeInterp
interp delete simpleInterp

# cleanup
catch {testsetplatform $platform}
catch {unset platform}

# Tcl_ForObjCmd is tested in for.test

catch {file attributes $dirfile -permissions 0777}
removeDirectory $dirfile
removeFile $gorpfile
# No idea how well [removeFile] copes with links...
file delete $linkfile

cd $cmdAHwd

::tcltest::cleanupTests
return

# Local Variables:
# mode: tcl
# End:<|MERGE_RESOLUTION|>--- conflicted
+++ resolved
@@ -145,11 +145,7 @@
 } 8C
 test cmdAH-4.6 {Tcl_EncodingObjCmd} {
     set system [encoding system]
-<<<<<<< HEAD
-    encoding system identity
-=======
     encoding system iso8859-1
->>>>>>> 5875b16a
     set x [encoding convertto jis0208 \u4e4e]
     encoding system $system
     set x
@@ -169,11 +165,7 @@
 } \u4e4e
 test cmdAH-4.10 {Tcl_EncodingObjCmd} {
     set system [encoding system]
-<<<<<<< HEAD
-    encoding system identity
-=======
     encoding system iso8859-1
->>>>>>> 5875b16a
     set x [encoding convertfrom jis0208 8C]
     encoding system $system
     set x
@@ -186,19 +178,11 @@
 } {1 {wrong # args: should be "encoding system ?encoding?"}}
 test cmdAH-4.13 {Tcl_EncodingObjCmd} {
     set system [encoding system]
-<<<<<<< HEAD
-    encoding system identity
-    set x [encoding system]
-    encoding system $system
-    set x
-} identity
-=======
     encoding system iso8859-1
     set x [encoding system]
     encoding system $system
     set x
 } iso8859-1
->>>>>>> 5875b16a
 
 test cmdAH-5.1 {Tcl_FileObjCmd} {
     list [catch file msg] $msg
