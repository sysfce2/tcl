--- conflicted
+++ resolved
@@ -401,7 +401,6 @@
     file dirname ~
 } -cleanup {
     set env(HOME) $temp
-<<<<<<< HEAD
 } -result ~
 test cmdAH-8.45 {Tcl_FileObjCmd: dirname} -setup {
     set temp $::env(HOME)
@@ -412,26 +411,6 @@
 } -cleanup {
     set ::env(HOME) $temp
 } -result {([a-zA-Z]:?)/homewontexist}
-=======
-    set result
-} {0 ~}
-test cmdAH-8.45 {Tcl_FileObjCmd: dirname} {
-    -constraints {win testsetplatform}
-    -match regexp
-    -setup {
-	set temp $::env(HOME)
-    }
-    -body {
-	set ::env(HOME) "/homewontexist/test"
-	testsetplatform windows
-	file dirname ~
-    }
-    -cleanup {
-	set ::env(HOME) $temp
-    }
-    -result {([a-zA-Z]:?)/homewontexist}
-}
->>>>>>> 4d51f6b0
 test cmdAH-8.46 {Tcl_FileObjCmd: dirname} {
     set f [file normalize [info nameof]]
     file exists $f
@@ -914,9 +893,8 @@
     testchmod 0o775 $gorpfile
     file exe $gorpfile
 } 1
-<<<<<<< HEAD
 test cmdAH-18.5 {Tcl_FileObjCmd: executable} -constraints {win} -body {
-    # On pc, must be a .exe, .com, etc.
+    # On windows, must be a .exe, .com, etc.
     set x {}
     set gorpexes {}
     foreach ext {exe com cmd bat} {
@@ -925,25 +903,6 @@
         lappend gorpexes $gorpexe
         lappend x [file exe $gorpexe] [file exe [string toupper $gorpexe]]
     }
-=======
-
-test cmdAH-18.5 {Tcl_FileObjCmd: executable} {win} {
-    # On windows, must be a .exe, .com, etc.
-
-    set x [file exe $gorpfile]
-    set gorpexe [makeFile foo gorp.exe]
-    lappend x [file exe $gorpexe]
-    removeFile $gorpexe
-    set x
-} {0 1}
-test cmdAH-18.5.1 {Tcl_FileObjCmd: executable} {win} {
-    # On windows, must be a .exe, .com, etc.
-
-    set x [file exe $gorpfile]
-    set gorpexe [makeFile foo gorp.exe]
-    lappend x [file exe [string toupper $gorpexe]]
-    removeFile $gorpexe
->>>>>>> 4d51f6b0
     set x
 } -cleanup {
     foreach gorpexe $gorpexes {
