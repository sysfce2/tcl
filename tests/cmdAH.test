# The file tests the tclCmdAH.c file.
#
# This file contains a collection of tests for one or more of the Tcl built-in
# commands. Sourcing this file into Tcl runs the tests and generates output
# for errors. No output means no errors were found.
#
# Copyright © 1996-1998 Sun Microsystems, Inc.
# Copyright © 1998-1999 Scriptics Corporation.
#
# See the file "license.terms" for information on usage and redistribution of
# this file, and for a DISCLAIMER OF ALL WARRANTIES.

if {"::tcltest" ni [namespace children]} {
    package require tcltest 2.5
    namespace import -force ::tcltest::*
}

::tcltest::loadTestedCommands
catch [list package require -exact tcl::test [info patchlevel]]

testConstraint testchmod       [llength [info commands testchmod]]
testConstraint testsetplatform [llength [info commands testsetplatform]]
testConstraint testvolumetype  [llength [info commands testvolumetype]]
testConstraint testbytestring [llength [info commands testbytestring]]
testConstraint linkDirectory [expr {
    ![testConstraint win] ||
    ($::tcl_platform(osVersion) >= 5.0
     && [lindex [file system [temporaryDirectory]] 1] eq "NTFS")
}]
testConstraint notWine [expr {![info exists ::env(CI_USING_WINE)]}]

global env
set cmdAHwd [pwd]
catch {set platform [testgetplatform]}

proc waitForEvenSecondForFAT {} {
    # Windows 9x uses filesystems (the FAT* family of FSes) without enough
    # data in its timestamps for even per-second-accurate timings. :^(
    # This procedure based on work by Helmut Giese
    if {
	[testConstraint win] &&
	[lindex [file system [temporaryDirectory]] 1] ne "NTFS"
    } then {
	# Assume non-NTFS means FAT{12,16,32} and hence in need of special
	# help...
	set start [clock seconds]
	while {1} {
	    set now [clock seconds]
	    if {$now!=$start && !($now & 1)} {
		break
	    }
	    after 50
	}
    }
}

test cmdAH-0.1 {Tcl_BreakObjCmd, errors} -body {
    break foo
} -returnCodes error -result {wrong # args: should be "break"}
test cmdAH-0.2 {Tcl_BreakObjCmd, success} {
    list [catch {break} msg] $msg
} {3 {}}

test cmdAH-1.1 {Tcl_CatchObjCmd, errors} -returnCodes error -body {
    catch
} -result {wrong # args: should be "catch script ?resultVarName? ?optionVarName?"}
test cmdAH-1.2 {Tcl_CatchObjCmd, errors} {
    list [catch {catch foo bar baz} msg] $msg
} {0 1}
test cmdAH-1.3 {Tcl_CatchObjCmd, errors} -returnCodes error -body {
    catch foo bar baz spaz
} -result {wrong # args: should be "catch script ?resultVarName? ?optionVarName?"}
test cmdAH-1.4 {Bug 3595576} {
    catch {catch {} -> noSuchNs::var}
} 1
test cmdAH-1.5 {Bug 3595576} {
    catch {catch error -> noSuchNs::var}
} 1

test cmdAH-2.1 {Tcl_CdObjCmd} -returnCodes error -body {
    cd foo bar
} -result {wrong # args: should be "cd ?dirName?"}
set foodir [file join [temporaryDirectory] foo]
test cmdAH-2.2 {Tcl_CdObjCmd} -setup {
    file delete -force $foodir
    set oldpwd [pwd]
} -body {
    file mkdir $foodir
    cd $foodir
    file tail [pwd]
} -cleanup {
    cd $oldpwd
    file delete $foodir
} -result foo
test cmdAH-2.3 {Tcl_CdObjCmd} -setup {
    global env
    set oldpwd [pwd]
    set temp $env(HOME)
    file delete -force $foodir
} -body {
    set env(HOME) $oldpwd
    file mkdir $foodir
    cd $foodir
    cd [file home]
    string equal [pwd] $oldpwd
} -cleanup {
    cd $oldpwd
    file delete $foodir
    set env(HOME) $temp
} -result 1
test cmdAH-2.4 {Tcl_CdObjCmd} -setup {
    global env
    set oldpwd [pwd]
    set temp $env(HOME)
    file delete -force $foodir
} -body {
    set env(HOME) $oldpwd
    file mkdir $foodir
    cd $foodir
    cd
    string equal [pwd] $oldpwd
} -cleanup {
    cd $oldpwd
    file delete $foodir
    set env(HOME) $temp
} -result 1
test cmdAH-2.5 {Tcl_CdObjCmd} -returnCodes error -body {
    cd ~
} -result {couldn't change working directory to "~": no such file or directory}
test cmdAH-2.5.1 {Tcl_CdObjCmd} -setup {
    set oldpwd [pwd]
    cd [temporaryDirectory]
    file delete ./~
    file mkdir ~
} -body {
    cd ~
    pwd
} -cleanup {
    cd [temporaryDirectory]
    file delete ./~
    cd $oldpwd
} -result [file join [temporaryDirectory] ~]
test cmdAH-2.6 {Tcl_CdObjCmd} -returnCodes error -body {
    cd _foobar
} -result {couldn't change working directory to "_foobar": no such file or directory}
test cmdAH-2.6.1 {Tcl_CdObjCmd} -returnCodes error -body {
    cd ""
} -result {couldn't change working directory to "": no such file or directory}
test cmdAH-2.6.2 {cd} -constraints {unix nonPortable} -setup {
    set dir [pwd]
} -body {
    cd /
    pwd
} -cleanup {
    cd $dir
} -result {/}
test cmdAH-2.6.3 {Tcl_CdObjCmd, bug #3118489} -setup {
    set dir [pwd]
} -returnCodes error -body {
    cd .\x00
} -cleanup {
    cd $dir
} -match glob -result "couldn't change working directory to \".\x00\": *"
test cmdAH-2.7 {Tcl_ConcatObjCmd} {
    concat
} {}
test cmdAH-2.8 {Tcl_ConcatObjCmd} {
    concat a
} a
test cmdAH-2.9 {Tcl_ConcatObjCmd} {
    concat a {b c}
} {a b c}

test cmdAH-3.1 {Tcl_ContinueObjCmd, errors} -returnCodes error -body {
    continue foo
} -result {wrong # args: should be "continue"}
test cmdAH-3.2 {Tcl_ContinueObjCmd, success} {
    list [catch {continue} msg] $msg
} {4 {}}

test cmdAH-4.1 {Tcl_EncodingObjCmd} -returnCodes error -body {
    encoding
} -result {wrong # args: should be "encoding subcommand ?arg ...?"}
test cmdAH-4.2 {Tcl_EncodingObjCmd} -returnCodes error -body {
    encoding foo
} -result {unknown or ambiguous subcommand "foo": must be convertfrom, convertto, dirs, names, or system}
test cmdAH-4.3 {Tcl_EncodingObjCmd} -returnCodes error -body {
    encoding convertto
<<<<<<< HEAD
} -result {wrong # args: should be "encoding convertto ?-pass|-strict|-failindex var? ?encoding? data"}
=======
} -result {wrong # args: should be "encoding convertto ?-strict? ?-failindex var? ?encoding? data" or "encoding convertto -nocomplain ?encoding? data"}
>>>>>>> 23e46e58
test cmdAH-4.4 {Tcl_EncodingObjCmd} -returnCodes error -body {
    encoding convertto foo bar
} -result {unknown encoding "foo"}
test cmdAH-4.5 {Tcl_EncodingObjCmd} -setup {
    set system [encoding system]
} -body {
    encoding system jis0208
    encoding convertto 乎
} -cleanup {
    encoding system $system
} -result 8C
test cmdAH-4.6 {Tcl_EncodingObjCmd} -setup {
    set system [encoding system]
} -body {
    encoding system iso8859-1
    encoding convertto jis0208 乎
} -cleanup {
    encoding system $system
} -result 8C
test cmdAH-4.7 {Tcl_EncodingObjCmd} -returnCodes error -body {
    encoding convertfrom
<<<<<<< HEAD
} -result {wrong # args: should be "encoding convertfrom ?-pass|-strict|-failindex var? ?encoding? data"}
=======
} -result {wrong # args: should be "encoding convertfrom ?-strict? ?-failindex var? ?encoding? data" or "encoding convertfrom -nocomplain ?encoding? data"}
>>>>>>> 23e46e58
test cmdAH-4.8 {Tcl_EncodingObjCmd} -returnCodes error -body {
    encoding convertfrom foo bar
} -result {unknown encoding "foo"}
test cmdAH-4.9 {Tcl_EncodingObjCmd} -setup {
    set system [encoding system]
} -body {
    encoding system jis0208
    encoding convertfrom 8C
} -cleanup {
    encoding system $system
} -result 乎
test cmdAH-4.10 {Tcl_EncodingObjCmd} -setup {
    set system [encoding system]
} -body {
    encoding system iso8859-1
    encoding convertfrom jis0208 8C
} -cleanup {
    encoding system $system
} -result 乎
test cmdAH-4.11 {Tcl_EncodingObjCmd} -returnCodes error -body {
    encoding names foo
} -result {wrong # args: should be "encoding names"}
test cmdAH-4.12 {Tcl_EncodingObjCmd} -returnCodes error -body {
    encoding system foo bar
} -result {wrong # args: should be "encoding system ?encoding?"}
test cmdAH-4.13 {Tcl_EncodingObjCmd} -setup {
    set system [encoding system]
} -body {
    encoding system iso8859-1
    encoding system
} -cleanup {
    encoding system $system
} -result iso8859-1

<<<<<<< HEAD
test cmdAH-4.14.1 {Syntax error, -pass and -failindex, no encoding} -body {
    encoding convertfrom -pass -failindex 2 [encoding system] ABC
} -result ABC
test cmdAH-4.14.2 {-pass and -failindex, no encoding} -body {
    encoding convertto -pass -failindex 2 [encoding system] ABC
} -result ABC
test cmdAH-4.15.1 {Syntax error, -failindex and -pass, no encoding} -body {
    encoding convertfrom -failindex 2 -pass ABC
} -returnCodes 1 -result {unknown encoding "-pass"}
test cmdAH-4.15.2 {Syntax error, -failindex and -pass, no encoding} -body {
    encoding convertto -failindex 2 -pass ABC
} -returnCodes 1 -result {unknown encoding "-pass"}
test cmdAH-4.16.1 {-pass and -failindex, encoding} -body {
    encoding convertfrom -pass -failindex 2 utf-8 ABC
} -result ABC
test cmdAH-4.16.2 {-pass and -failindex, encoding} -body {
    encoding convertto -pass -failindex 2 utf-8 ABC
} -result ABC 
test cmdAH-4.17.1 {-failindex and -pass, encoding} -body {
    encoding convertfrom -failindex 2 -pass utf-8 ABC
} -result ABC
test cmdAH-4.17.2 {Syntax error, -failindex and -pass, encoding} -body {
    encoding convertto -failindex 2 -pass utf-8 ABC
} -result ABC 
test cmdAH-4.18.1 {Syntax error, -failindex with no var, no encoding} -body {
    encoding convertfrom -failindex ABC
} -returnCodes 1 -result {unknown encoding "-failindex"}
=======
test cmdAH-4.14.1 {Syntax error, -nocomplain and -failindex, no encoding} -body {
    encoding convertfrom -nocomplain -failindex 2 ABC
} -returnCodes 1 -result {wrong # args: should be "encoding convertfrom ?-strict? ?-failindex var? ?encoding? data" or "encoding convertfrom -nocomplain ?encoding? data"}
test cmdAH-4.14.2 {Syntax error, -nocomplain and -failindex, no encoding} -body {
    encoding convertto -nocomplain -failindex 2 ABC
} -returnCodes 1 -result {wrong # args: should be "encoding convertto ?-strict? ?-failindex var? ?encoding? data" or "encoding convertto -nocomplain ?encoding? data"}
test cmdAH-4.15.1 {Syntax error, -failindex and -nocomplain, no encoding} -body {
    encoding convertfrom -failindex 2 -nocomplain ABC
} -returnCodes 1 -result {unknown encoding "-nocomplain"}
test cmdAH-4.15.2 {Syntax error, -failindex and -nocomplain, no encoding} -body {
    encoding convertto -failindex 2 -nocomplain ABC
} -returnCodes 1 -result {unknown encoding "-nocomplain"}
test cmdAH-4.16.1 {Syntax error, -nocomplain and -failindex, encoding} -body {
    encoding convertfrom -nocomplain -failindex 2 utf-8 ABC
} -returnCodes 1 -result {wrong # args: should be "encoding convertfrom ?-strict? ?-failindex var? ?encoding? data" or "encoding convertfrom -nocomplain ?encoding? data"}
test cmdAH-4.16.2 {Syntax error, -nocomplain and -failindex, encoding} -body {
    encoding convertto -nocomplain -failindex 2 utf-8 ABC
} -returnCodes 1 -result {wrong # args: should be "encoding convertto ?-strict? ?-failindex var? ?encoding? data" or "encoding convertto -nocomplain ?encoding? data"}
test cmdAH-4.17.1 {Syntax error, -failindex and -nocomplain, encoding} -body {
    encoding convertfrom -failindex 2 -nocomplain utf-8 ABC
} -returnCodes 1 -result {wrong # args: should be "encoding convertfrom ?-strict? ?-failindex var? ?encoding? data" or "encoding convertfrom -nocomplain ?encoding? data"}
test cmdAH-4.17.2 {Syntax error, -failindex and -nocomplain, encoding} -body {
    encoding convertto -failindex 2 -nocomplain utf-8 ABC
} -returnCodes 1 -result {wrong # args: should be "encoding convertto ?-strict? ?-failindex var? ?encoding? data" or "encoding convertto -nocomplain ?encoding? data"}
test cmdAH-4.18.1 {Syntax error, -failindex with no var, no encoding} -body {
    encoding convertfrom -failindex ABC
} -returnCodes 1 -result {wrong # args: should be "::tcl::encoding::convertfrom ?-strict? ?-failindex var? ?encoding? data" or "::tcl::encoding::convertfrom -nocomplain ?encoding? data"}
>>>>>>> 23e46e58
test cmdAH-4.18.2 {Syntax error, -failindex with no var, no encoding (byte compiled)} -setup {
    proc encoding_test {} {
        encoding convertfrom -failindex ABC
    }
} -body {
    # Compile and execute
    encoding_test
<<<<<<< HEAD
} -returnCodes 1 -result {unknown encoding "-failindex"} -cleanup {
=======
} -returnCodes 1 -result {wrong # args: should be "::tcl::encoding::convertfrom ?-strict? ?-failindex var? ?encoding? data" or "::tcl::encoding::convertfrom -nocomplain ?encoding? data"} -cleanup {
>>>>>>> 23e46e58
    rename encoding_test ""
}
test cmdAH-4.18.3 {Syntax error, -failindex with no var, no encoding} -body {
    encoding convertto -failindex ABC
<<<<<<< HEAD
} -returnCodes 1 -result {unknown encoding "-failindex"}
=======
} -returnCodes 1 -result {wrong # args: should be "::tcl::encoding::convertto ?-strict? ?-failindex var? ?encoding? data" or "::tcl::encoding::convertto -nocomplain ?encoding? data"}
>>>>>>> 23e46e58
test cmdAH-4.18.4 {Syntax error, -failindex with no var, no encoding (byte compiled)} -setup {
    proc encoding_test {} {
        encoding convertto -failindex ABC
    }
} -body {
    # Compile and execute
    encoding_test
<<<<<<< HEAD
} -returnCodes 1 -result {unknown encoding "-failindex"} -cleanup {
=======
} -returnCodes 1 -result {wrong # args: should be "::tcl::encoding::convertto ?-strict? ?-failindex var? ?encoding? data" or "::tcl::encoding::convertto -nocomplain ?encoding? data"} -cleanup {
>>>>>>> 23e46e58
    rename encoding_test ""
}
test cmdAH-4.19.1 {convertrom -failindex with correct data} -body {
    encoding convertfrom -failindex test [encoding system] ABC
    set test
} -returnCodes 0 -result -1
test cmdAH-4.19.2 {convertrom -failindex with correct data (byt compiled)} -setup {
    proc encoding_test {} {
	encoding convertfrom -failindex test [encoding system] ABC
	set test
    }
} -body {
    # Compile and execute
    encoding_test
} -returnCodes 0 -result -1 -cleanup {
    rename encoding_test ""
}
test cmdAH-4.19.3 {convertrom -failindex with correct data} -body {
    encoding convertto -failindex test [encoding system] ABC
    set test
} -returnCodes 0 -result -1
test cmdAH-4.19.4 {convertrom -failindex with correct data (byte compiled)} -setup {
    proc encoding_test {} {
	encoding convertto -failindex test [encoding system] ABC
	set test
    }
} -body {
    # Compile and execute
    encoding_test
} -returnCodes 0 -result -1 -cleanup {
    rename encoding_test {}
}
test cmdAH-4.20.1 {convertrom -failindex with incomplete utf8} -body {
    set x [encoding convertfrom -strict -failindex i utf-8 A\xc3]
    binary scan $x H* y
    list $y $i
} -returnCodes 0 -result {41 1}
test cmdAH-4.20.2 {convertrom -failindex with incomplete utf8 (byte compiled)} -setup {
    proc encoding_test {} {
	set x [encoding convertfrom -strict -failindex i utf-8 A\xc3]
	binary scan $x H* y
	list $y $i
    }
} -body {
    # Compile and execute
    encoding_test
} -returnCodes 0 -result {41 1} -cleanup {
<<<<<<< HEAD
    rename encoding_test {} 
=======
    rename encoding_test ""
}
test cmdAH-4.20.3 {convertrom -failindex with incomplete utf8} -body {
    set x [encoding convertfrom -strict -failindex i utf-8 A\xc3]
    binary scan $x H* y
    list $y $i
} -returnCodes 0 -result {41 1}
test cmdAH-4.20.4 {convertrom -failindex with incomplete utf8 (byte compiled)} -setup {
    proc encoding_test {} {
	set x [encoding convertfrom -strict -failindex i utf-8 A\xc3]
	binary scan $x H* y
	list $y $i
    }
} -body {
    # Compile and execute
    encoding_test
} -returnCodes 0 -result {41 1} -cleanup {
    rename encoding_test ""
}
test cmdAH-4.20.5 {convertrom -failindex with incomplete utf8} -body {
    set x [encoding convertfrom -failindex i -strict utf-8 A\xc3]
    binary scan $x H* y
    list $y $i
} -returnCodes 0 -result {41 1}
test cmdAH-4.20.6 {convertrom -failindex with incomplete utf8 (byte compiled)} -setup {
    proc encoding_test {} {
	set x [encoding convertfrom -failindex i -strict utf-8 A\xc3]
	binary scan $x H* y
	list $y $i
    }
} -body {
    # Compile and execute
    encoding_test
} -returnCodes 0 -result {41 1} -cleanup {
    rename encoding_test ""
>>>>>>> 23e46e58
}
test cmdAH-4.21.1 {convertto -failindex with wrong character} -body {
    set x [encoding convertto -strict -failindex i iso8859-1 A\u0141]
    binary scan $x H* y
    list $y $i
} -returnCodes 0 -result {41 1}
test cmdAH-4.21.2 {convertto -failindex with wrong character (byte compiled)} -setup {
    proc encoding_test {} {
    set x [encoding convertto -strict -failindex i iso8859-1 A\u0141]
	binary scan $x H* y
	list $y $i
    }
} -body {
    # Compile and execute
    encoding_test
} -returnCodes 0 -result {41 1} -cleanup {
    rename encoding_test {}
}
test cmdAH-4.22 {convertfrom -strict} -body {
    encoding convertfrom -strict utf-8 A\x00B
} -result A\x00B

test cmdAH-4.23 {convertfrom -strict} -body {
    encoding convertfrom -strict utf-8 A\xC0\x80B
} -returnCodes error -result {unexpected byte sequence starting at index 1: '\xC0'}

test cmdAH-4.24 {convertto -strict} -body {
    encoding convertto -strict utf-8 A\x00B
} -result A\x00B

test cmdAH-4.25 {convertfrom -strict} -constraints knownBug -body {
    encoding convertfrom -strict utf-8 A\x80B
} -returnCodes error -result {unexpected byte sequence starting at index 1: '\x80'}

test cmdAH-4.26 {convertto -strict} -constraints {testbytestring knownBug} -body {
    encoding convertto -strict utf-8 A[testbytestring \x80]B
} -returnCodes error -result {unexpected byte sequence starting at index 1: '\x80'}

test cmdAH-5.1 {Tcl_FileObjCmd} -returnCodes error -body {
    file
} -result {wrong # args: should be "file subcommand ?arg ...?"}
test cmdAH-5.2 {Tcl_FileObjCmd} -returnCodes error -body {
    file x
} -result {unknown or ambiguous subcommand "x": must be atime, attributes, channels, copy, delete, dirname, executable, exists, extension, home, isdirectory, isfile, join, link, lstat, mkdir, mtime, nativename, normalize, owned, pathtype, readable, readlink, rename, rootname, separator, size, split, stat, system, tail, tempdir, tempfile, tildeexpand, type, volumes, or writable}
test cmdAH-5.3 {Tcl_FileObjCmd} -returnCodes error -body {
    file exists
} -result {wrong # args: should be "file exists name"}
test cmdAH-5.4 {Tcl_FileObjCmd} {
    file exists ""
} 0

# volume
test cmdAH-6.1 {Tcl_FileObjCmd: volumes} -returnCodes error -body {
    file volumes x
} -result {wrong # args: should be "file volumes"}
test cmdAH-6.2 {Tcl_FileObjCmd: volumes} -body {
    lindex [file volumes] 0
} -match glob -result ?*
test cmdAH-6.3 {Tcl_FileObjCmd: volumes} -constraints unix -body {
    set volumeList [file volumes]
    glob -nocomplain [lindex $volumeList 0]*
} -match glob -result *
test cmdAH-6.4 {Tcl_FileObjCmd: volumes} -constraints win -body {
    set volumeList [string tolower [file volumes]]
    set element [lsearch -exact $volumeList "c:/"]
    list [expr {$element>=0}] [glob -nocomplain [lindex $volumeList $element]*]
} -match glob -result {1 *}

# attributes
test cmdAH-7.1 {Tcl_FileObjCmd - file attrs} -setup {
    set foofile [makeFile abcde foo.file]
    catch {file delete -force $foofile}
} -body {
    close [open $foofile w]
    file attributes $foofile
} -cleanup {
    # We used [makeFile] so we undo with [removeFile]
    removeFile $foofile
} -match glob -result *

# dirname
test cmdAH-8.1 {Tcl_FileObjCmd: dirname} -returnCodes error -body {
    file dirname a b
} -result {wrong # args: should be "file dirname name"}
test cmdAH-8.2 {Tcl_FileObjCmd: dirname} testsetplatform {
    testsetplatform unix
    file dirname /a/b
} /a
test cmdAH-8.3 {Tcl_FileObjCmd: dirname} testsetplatform {
    testsetplatform unix
    file dirname {}
} .
test cmdAH-8.5 {Tcl_FileObjCmd: dirname} testsetplatform {
    testsetplatform win
    file dirname {}
} .
test cmdAH-8.6 {Tcl_FileObjCmd: dirname} testsetplatform {
    testsetplatform unix
    file dirname .def
} .
test cmdAH-8.8 {Tcl_FileObjCmd: dirname} testsetplatform {
    testsetplatform win
    file dirname a
} .
test cmdAH-8.9 {Tcl_FileObjCmd: dirname} testsetplatform {
    testsetplatform unix
    file dirname a/b/c.d
} a/b
test cmdAH-8.10 {Tcl_FileObjCmd: dirname} testsetplatform {
    testsetplatform unix
    file dirname a/b.c/d
} a/b.c
test cmdAH-8.11 {Tcl_FileObjCmd: dirname} testsetplatform {
    testsetplatform unix
    file dirname /.
} /
test cmdAH-8.12 {Tcl_FileObjCmd: dirname} testsetplatform {
    testsetplatform unix
    file dirname /
} /
test cmdAH-8.13 {Tcl_FileObjCmd: dirname} testsetplatform {
    testsetplatform unix
    file dirname /foo
} /
test cmdAH-8.14 {Tcl_FileObjCmd: dirname} testsetplatform {
    testsetplatform unix
    file dirname //foo
} //foo
test cmdAH-8.15 {Tcl_FileObjCmd: dirname} testsetplatform {
    testsetplatform unix
    file dirname //foo/bar
} //foo
test cmdAH-8.16 {Tcl_FileObjCmd: dirname} testsetplatform {
    testsetplatform unix
    file dirname {//foo\/bar/baz}
} {//foo\/bar}
test cmdAH-8.17 {Tcl_FileObjCmd: dirname} testsetplatform {
    testsetplatform unix
    file dirname {//foo\/bar/baz/blat}
} {//foo\/bar/baz}
test cmdAH-8.18 {Tcl_FileObjCmd: dirname} testsetplatform {
    testsetplatform unix
    file dirname /foo//
} /
test cmdAH-8.19 {Tcl_FileObjCmd: dirname} testsetplatform {
    testsetplatform unix
    file dirname ./a
} .
test cmdAH-8.20 {Tcl_FileObjCmd: dirname} testsetplatform {
    testsetplatform unix
    file dirname a/.a
} a
test cmdAH-8.21 {Tcl_FileObjCmd: dirname} testsetplatform {
    testsetplatform windows
    file dirname c:foo
} c:
test cmdAH-8.22 {Tcl_FileObjCmd: dirname} testsetplatform {
    testsetplatform windows
    file dirname c:
} c:
test cmdAH-8.23 {Tcl_FileObjCmd: dirname} testsetplatform {
    testsetplatform windows
    file dirname c:/
} c:/
test cmdAH-8.24 {Tcl_FileObjCmd: dirname} testsetplatform {
    testsetplatform windows
    file dirname {c:\foo}
} c:/
test cmdAH-8.25 {Tcl_FileObjCmd: dirname} testsetplatform {
    testsetplatform windows
    file dirname {//foo/bar/baz}
} //foo/bar
test cmdAH-8.26 {Tcl_FileObjCmd: dirname} testsetplatform {
    testsetplatform windows
    file dirname {//foo/bar}
} //foo/bar
test cmdAH-8.38 {Tcl_FileObjCmd: dirname} testsetplatform {
    testsetplatform unix
    file dirname ~/foo
} ~
test cmdAH-8.39 {Tcl_FileObjCmd: dirname} testsetplatform {
    testsetplatform unix
    file dirname ~bar/foo
} ~bar
test cmdAH-8.43 {Tcl_FileObjCmd: dirname} -setup {
    global env
    set temp $env(HOME)
} -constraints testsetplatform -body {
    set env(HOME) "/homewontexist/test"
    testsetplatform unix
    file dirname [file home]
} -cleanup {
    set env(HOME) $temp
} -result /homewontexist
test cmdAH-8.44 {Tcl_FileObjCmd: dirname} -setup {
    global env
    set temp $env(HOME)
} -constraints testsetplatform -body {
    set env(HOME) "~"
    testsetplatform unix
    file dirname [file home]
} -cleanup {
    set env(HOME) $temp
} -result .
test cmdAH-8.45 {Tcl_FileObjCmd: dirname ~} -body {
    file dirname ~
} -result .
test cmdAH-8.46 {Tcl_FileObjCmd: dirname} {
    set f [file normalize [info nameof]]
    file exists $f
    set res1 [file dirname [file join $f foo/bar]]
    set res2 [file dirname "${f}/foo/bar"]
    if {$res1 eq $res2} {
	return "ok"
    }
    return "file dirname problem, $res1, $res2 not equal"
} {ok}

# tail
test cmdAH-9.1 {Tcl_FileObjCmd: tail} -returnCodes error -body {
    file tail a b
} -result {wrong # args: should be "file tail name"}
test cmdAH-9.2 {Tcl_FileObjCmd: tail} testsetplatform {
    testsetplatform unix
    file tail /a/b
} b
test cmdAH-9.3 {Tcl_FileObjCmd: tail} testsetplatform {
    testsetplatform unix
    file tail {}
} {}
test cmdAH-9.5 {Tcl_FileObjCmd: tail} testsetplatform {
    testsetplatform win
    file tail {}
} {}
test cmdAH-9.6 {Tcl_FileObjCmd: tail} testsetplatform {
    testsetplatform unix
    file tail .def
} .def
test cmdAH-9.8 {Tcl_FileObjCmd: tail} testsetplatform {
    testsetplatform win
    file tail a
} a
test cmdAH-9.9 {Tcl_FileObjCmd: tail} testsetplatform {
    testsetplatform unix
    file ta a/b/c.d
} c.d
test cmdAH-9.10 {Tcl_FileObjCmd: tail} testsetplatform {
    testsetplatform unix
    file tail a/b.c/d
} d
test cmdAH-9.11 {Tcl_FileObjCmd: tail} testsetplatform {
    testsetplatform unix
    file tail /.
} .
test cmdAH-9.12 {Tcl_FileObjCmd: tail} testsetplatform {
    testsetplatform unix
    file tail /
} {}
test cmdAH-9.13 {Tcl_FileObjCmd: tail} testsetplatform {
    testsetplatform unix
    file tail /foo
} foo
test cmdAH-9.14 {Tcl_FileObjCmd: tail} testsetplatform {
    testsetplatform unix
    file tail //foo
} {}
test cmdAH-9.15 {Tcl_FileObjCmd: tail} testsetplatform {
    testsetplatform unix
    file tail //foo/bar
} bar
test cmdAH-9.16 {Tcl_FileObjCmd: tail} testsetplatform {
    testsetplatform unix
    file tail {//foo\/bar/baz}
} baz
test cmdAH-9.17 {Tcl_FileObjCmd: tail} testsetplatform {
    testsetplatform unix
    file tail {//foo\/bar/baz/blat}
} blat
test cmdAH-9.18 {Tcl_FileObjCmd: tail} testsetplatform {
    testsetplatform unix
    file tail /foo//
} foo
test cmdAH-9.19 {Tcl_FileObjCmd: tail} testsetplatform {
    testsetplatform unix
    file tail ./a
} a
test cmdAH-9.20 {Tcl_FileObjCmd: tail} testsetplatform {
    testsetplatform unix
    file tail a/.a
} .a
test cmdAH-9.21 {Tcl_FileObjCmd: tail} testsetplatform {
    testsetplatform windows
    file tail c:foo
} foo
test cmdAH-9.22 {Tcl_FileObjCmd: tail} testsetplatform {
    testsetplatform windows
    file tail c:
} {}
test cmdAH-9.23 {Tcl_FileObjCmd: tail} testsetplatform {
    testsetplatform windows
    file tail c:/
} {}
test cmdAH-9.24 {Tcl_FileObjCmd: tail} testsetplatform {
    testsetplatform windows
    file tail {c:\foo}
} foo
test cmdAH-9.25 {Tcl_FileObjCmd: tail} testsetplatform {
    testsetplatform windows
    file tail {//foo/bar/baz}
} baz
test cmdAH-9.26 {Tcl_FileObjCmd: tail} testsetplatform {
    testsetplatform windows
    file tail {//foo/bar}
} {}
test cmdAH-9.42 {Tcl_FileObjCmd: tail ~} -body {
    file tail ~
} -result ~
test cmdAH-9.43 {Tcl_FileObjCmd: tail} -constraints testsetplatform -setup {
    global env
    set temp $env(HOME)
} -body {
    set env(HOME) "~"
    testsetplatform unix
    file tail [file home]
} -cleanup {
    set env(HOME) $temp
} -result ~
test cmdAH-9.46 {Tcl_FileObjCmd: tail} testsetplatform {
    testsetplatform unix
    file tail {f.oo\bar/baz.bat}
} baz.bat
test cmdAH-9.47 {Tcl_FileObjCmd: tail} testsetplatform {
    testsetplatform windows
    file tail c:foo
} foo
test cmdAH-9.48 {Tcl_FileObjCmd: tail} testsetplatform {
    testsetplatform windows
    file tail c:
} {}
test cmdAH-9.49 {Tcl_FileObjCmd: tail} testsetplatform {
    testsetplatform windows
    file tail c:/foo
} foo
test cmdAH-9.50 {Tcl_FileObjCmd: tail} testsetplatform {
    testsetplatform windows
    file tail {c:/foo\bar}
} bar
test cmdAH-9.51 {Tcl_FileObjCmd: tail} testsetplatform {
    testsetplatform windows
    file tail {foo\bar}
} bar
test cmdAH-9.52 {Tcl_FileObjCmd: tail / normalize, bug 7a9dc52b29} {
    list \
	[file tail {~/~foo}] \
	[file tail {~/test/~foo}] \
	[file tail [file normalize {~/~foo}]] \
	[file tail [file normalize {~/test/~foo}]]
} [lrepeat 4 ~foo]

# rootname
test cmdAH-10.1 {Tcl_FileObjCmd: rootname} -returnCodes error -body {
    file rootname a b
} -result {wrong # args: should be "file rootname name"}
test cmdAH-10.2 {Tcl_FileObjCmd: rootname} testsetplatform {
    testsetplatform unix
    file rootname {}
} {}
test cmdAH-10.3 {Tcl_FileObjCmd: rootname} testsetplatform {
    testsetplatform unix
    file ro foo
} foo
test cmdAH-10.4 {Tcl_FileObjCmd: rootname} testsetplatform {
    testsetplatform unix
    file rootname foo.
} foo
test cmdAH-10.5 {Tcl_FileObjCmd: rootname} testsetplatform {
    testsetplatform unix
    file rootname .foo
} {}
test cmdAH-10.6 {Tcl_FileObjCmd: rootname} testsetplatform {
    testsetplatform unix
    file rootname abc.def
} abc
test cmdAH-10.7 {Tcl_FileObjCmd: rootname} testsetplatform {
    testsetplatform unix
    file rootname abc.def.ghi
} abc.def
test cmdAH-10.8 {Tcl_FileObjCmd: rootname} testsetplatform {
    testsetplatform unix
    file rootname a/b/c.d
} a/b/c
test cmdAH-10.9 {Tcl_FileObjCmd: rootname} testsetplatform {
    testsetplatform unix
    file rootname a/b.c/d
} a/b.c/d
test cmdAH-10.10 {Tcl_FileObjCmd: rootname} testsetplatform {
    testsetplatform unix
    file rootname a/b.c/
} a/b.c/
test cmdAH-10.23 {Tcl_FileObjCmd: rootname} testsetplatform {
    testsetplatform windows
    file rootname {}
} {}
test cmdAH-10.24 {Tcl_FileObjCmd: rootname} testsetplatform {
    testsetplatform windows
    file ro foo
} foo
test cmdAH-10.25 {Tcl_FileObjCmd: rootname} testsetplatform {
    testsetplatform windows
    file rootname foo.
} foo
test cmdAH-10.26 {Tcl_FileObjCmd: rootname} testsetplatform {
    testsetplatform windows
    file rootname .foo
} {}
test cmdAH-10.27 {Tcl_FileObjCmd: rootname} testsetplatform {
    testsetplatform windows
    file rootname abc.def
} abc
test cmdAH-10.28 {Tcl_FileObjCmd: rootname} testsetplatform {
    testsetplatform windows
    file rootname abc.def.ghi
} abc.def
test cmdAH-10.29 {Tcl_FileObjCmd: rootname} testsetplatform {
    testsetplatform windows
    file rootname a/b/c.d
} a/b/c
test cmdAH-10.30 {Tcl_FileObjCmd: rootname} testsetplatform {
    testsetplatform windows
    file rootname a/b.c/d
} a/b.c/d
test cmdAH-10.31 {Tcl_FileObjCmd: rootname} testsetplatform {
    testsetplatform windows
    file rootname a\\b.c\\
} a\\b.c\\
test cmdAH-10.32 {Tcl_FileObjCmd: rootname} testsetplatform {
    testsetplatform windows
    file rootname a\\b\\c.d
} a\\b\\c
test cmdAH-10.33 {Tcl_FileObjCmd: rootname} testsetplatform {
    testsetplatform windows
    file rootname a\\b.c\\d
} a\\b.c\\d
test cmdAH-10.34 {Tcl_FileObjCmd: rootname} testsetplatform {
    testsetplatform windows
    file rootname a\\b.c\\
} a\\b.c\\
set num 35
foreach outer { {} a .a a. a.a } {
    foreach inner { {} a .a a. a.a } {
	set thing [format %s/%s $outer $inner]
	;test cmdAH-10.$num {Tcl_FileObjCmd: rootname and extension options} testsetplatform "
	    testsetplatform unix
	    [list format %s%s [file rootname $thing] [file ext $thing]]
	" $thing
	incr num
    }
}

# extension
test cmdAH-11.1 {Tcl_FileObjCmd: extension} -returnCodes error -body {
    file extension a b
} -result {wrong # args: should be "file extension name"}
test cmdAH-11.2 {Tcl_FileObjCmd: extension} testsetplatform {
    testsetplatform unix
    file extension {}
} {}
test cmdAH-11.3 {Tcl_FileObjCmd: extension} testsetplatform {
    testsetplatform unix
    file ext foo
} {}
test cmdAH-11.4 {Tcl_FileObjCmd: extension} testsetplatform {
    testsetplatform unix
    file extension foo.
} .
test cmdAH-11.5 {Tcl_FileObjCmd: extension} testsetplatform {
    testsetplatform unix
    file extension .foo
} .foo
test cmdAH-11.6 {Tcl_FileObjCmd: extension} testsetplatform {
    testsetplatform unix
    file extension abc.def
} .def
test cmdAH-11.7 {Tcl_FileObjCmd: extension} testsetplatform {
    testsetplatform unix
    file extension abc.def.ghi
} .ghi
test cmdAH-11.8 {Tcl_FileObjCmd: extension} testsetplatform {
    testsetplatform unix
    file extension a/b/c.d
} .d
test cmdAH-11.9 {Tcl_FileObjCmd: extension} testsetplatform {
    testsetplatform unix
    file extension a/b.c/d
} {}
test cmdAH-11.10 {Tcl_FileObjCmd: extension} testsetplatform {
    testsetplatform unix
    file extension a/b.c/
} {}
test cmdAH-11.23 {Tcl_FileObjCmd: extension} testsetplatform {
    testsetplatform windows
    file extension {}
} {}
test cmdAH-11.24 {Tcl_FileObjCmd: extension} testsetplatform {
    testsetplatform windows
    file ext foo
} {}
test cmdAH-11.25 {Tcl_FileObjCmd: extension} testsetplatform {
    testsetplatform windows
    file extension foo.
} .
test cmdAH-11.26 {Tcl_FileObjCmd: extension} testsetplatform {
    testsetplatform windows
    file extension .foo
} .foo
test cmdAH-11.27 {Tcl_FileObjCmd: extension} testsetplatform {
    testsetplatform windows
    file extension abc.def
} .def
test cmdAH-11.28 {Tcl_FileObjCmd: extension} testsetplatform {
    testsetplatform windows
    file extension abc.def.ghi
} .ghi
test cmdAH-11.29 {Tcl_FileObjCmd: extension} testsetplatform {
    testsetplatform windows
    file extension a/b/c.d
} .d
test cmdAH-11.30 {Tcl_FileObjCmd: extension} testsetplatform {
    testsetplatform windows
    file extension a/b.c/d
} {}
test cmdAH-11.31 {Tcl_FileObjCmd: extension} testsetplatform {
    testsetplatform windows
    file extension a\\b.c\\
} {}
test cmdAH-11.32 {Tcl_FileObjCmd: extension} testsetplatform {
    testsetplatform windows
    file extension a\\b\\c.d
} .d
test cmdAH-11.33 {Tcl_FileObjCmd: extension} testsetplatform {
    testsetplatform windows
    file extension a\\b.c\\d
} {}
test cmdAH-11.34 {Tcl_FileObjCmd: extension} testsetplatform {
    testsetplatform windows
    file extension a\\b.c\\
} {}
foreach {test onPlatform value result} {
    cmdAH-11.35 unix    a..b   .b
    cmdAH-11.36 windows a..b   .b
    cmdAH-11.37 unix    a...b  .b
    cmdAH-11.38 windows a...b  .b
    cmdAH-11.39 unix    a.c..b .b
    cmdAH-11.40 windows a.c..b .b
    cmdAH-11.41 unix    ..b    .b
    cmdAH-11.42 windows ..b    .b
} {
    test $test {Tcl_FileObjCmd: extension} testsetplatform "
	testsetplatform $onPlatform
	file extension $value
    " $result
}

# pathtype
test cmdAH-12.1 {Tcl_FileObjCmd: pathtype} -returnCodes error -body {
    file pathtype a b
} -result {wrong # args: should be "file pathtype name"}
test cmdAH-12.2 {Tcl_FileObjCmd: pathtype} testsetplatform {
    testsetplatform unix
    file pathtype /a
} absolute
test cmdAH-12.3 {Tcl_FileObjCmd: pathtype} testsetplatform {
    testsetplatform unix
    file p a
} relative
test cmdAH-12.4 {Tcl_FileObjCmd: pathtype} testsetplatform {
    testsetplatform windows
    file pathtype c:a
} volumerelative

# split
test cmdAH-13.1 {Tcl_FileObjCmd: split} -returnCodes error -body {
    file split a b
} -result {wrong # args: should be "file split name"}
test cmdAH-13.2 {Tcl_FileObjCmd: split} testsetplatform {
    testsetplatform unix
    file split a
} a
test cmdAH-13.3 {Tcl_FileObjCmd: split} testsetplatform {
    testsetplatform unix
    file split a/b
} {a b}

# join
test cmdAH-14.1 {Tcl_FileObjCmd: join} testsetplatform {
    testsetplatform unix
    file join a
} a
test cmdAH-14.2 {Tcl_FileObjCmd: join} testsetplatform {
    testsetplatform unix
    file join a b
} a/b
test cmdAH-14.3 {Tcl_FileObjCmd: join} testsetplatform {
    testsetplatform unix
    file join a b c d
} a/b/c/d

# error handling of Tcl_TranslateFileName
test cmdAH-15.1 {Tcl_FileObjCmd} -constraints testsetplatform -body {
    testsetplatform unix
    file atime ~_bad_user
} -returnCodes error -result {could not read "~_bad_user": no such file or directory}

catch {testsetplatform $platform}

# readable
set gorpfile [makeFile abcde gorp.file]
set dirfile [makeDirectory dir.file]
test cmdAH-16.1 {Tcl_FileObjCmd: readable} {
    -returnCodes error
    -body   {file readable a b}
    -result {wrong # args: should be "file readable name"}
}
test cmdAH-16.2 {Tcl_FileObjCmd: readable} {
    -constraints testchmod
    -setup  	 {testchmod 0o444 $gorpfile}
    -body   	 {file readable $gorpfile}
    -result 	 1
}
test cmdAH-16.3 {Tcl_FileObjCmd: readable} {
    -constraints {unix notRoot testchmod}
    -setup  	 {testchmod 0o333 $gorpfile}
    -body   	 {file readable $gorpfile}
    -result 	 0
}

# writable
test cmdAH-17.1 {Tcl_FileObjCmd: writable} {
    -returnCodes error
    -body   {file writable a b}
    -result {wrong # args: should be "file writable name"}
}
test cmdAH-17.2 {Tcl_FileObjCmd: writable} {
    -constraints {notRoot testchmod}
    -setup  	 {testchmod 0o555 $gorpfile}
    -body   	 {file writable $gorpfile}
    -result 	 0
}
test cmdAH-17.3 {Tcl_FileObjCmd: writable} {
    -constraints testchmod
    -setup  	 {testchmod 0o222 $gorpfile}
    -body   	 {file writable $gorpfile}
    -result 	 1
}

# executable
removeFile $gorpfile
removeDirectory $dirfile
set dirfile [makeDirectory dir.file]
set gorpfile [makeFile abcde gorp.file]
test cmdAH-18.1 {Tcl_FileObjCmd: executable} -returnCodes error -body {
    file executable a b
} -result {wrong # args: should be "file executable name"}
test cmdAH-18.2 {Tcl_FileObjCmd: executable} {notRoot} {
    file executable $gorpfile
} 0
test cmdAH-18.3 {Tcl_FileObjCmd: executable} {unix testchmod} {
    # Only on unix will setting the execute bit on a regular file cause that
    # file to be executable.
    testchmod 0o775 $gorpfile
    file exe $gorpfile
} 1
test cmdAH-18.5 {Tcl_FileObjCmd: executable} -constraints {win} -body {
    # On windows, must be a .exe, .com, etc.
    set x {}
    set gorpexes {}
    foreach ext {exe com cmd bat} {
        lappend x [file exe nosuchfile.$ext]
        set gorpexe [makeFile foo gorp.$ext]
        lappend gorpexes $gorpexe
        lappend x [file exe $gorpexe] [file exe [string toupper $gorpexe]]
    }
    set x
} -cleanup {
    foreach gorpexe $gorpexes {
        removeFile $gorpexe
    }
} -result {0 1 1 0 1 1 0 1 1 0 1 1}
test cmdAH-18.6 {Tcl_FileObjCmd: executable} {} {
    # Directories are always executable.
    file exe $dirfile
} 1

removeDirectory $dirfile
removeFile $gorpfile
set linkfile [file join [temporaryDirectory] link.file]
file delete $linkfile

# exists
test cmdAH-19.1 {Tcl_FileObjCmd: exists} -returnCodes error -body {
    file exists a b
} -result {wrong # args: should be "file exists name"}
test cmdAH-19.2 {Tcl_FileObjCmd: exists} {file exists $gorpfile} 0
test cmdAH-19.3 {Tcl_FileObjCmd: exists} {
    file exists [file join [temporaryDirectory] dir.file gorp.file]
} 0
catch {
    set gorpfile [makeFile abcde gorp.file]
    set dirfile [makeDirectory dir.file]
    set subgorp [makeFile 12345 [file join $dirfile gorp.file]]
}
test cmdAH-19.4 {Tcl_FileObjCmd: exists} {
    file exists $gorpfile
} 1
test cmdAH-19.5 {Tcl_FileObjCmd: exists} {
    file exists $subgorp
} 1
# nativename
test cmdAH-19.6 {Tcl_FileObjCmd: nativename} -body {
    testsetplatform unix
    file nativename a/b
} -constraints testsetplatform -cleanup {
    testsetplatform $platform
} -result a/b
test cmdAH-19.7 {Tcl_FileObjCmd: nativename} -body {
    testsetplatform windows
    file nativename a/b
} -constraints testsetplatform -cleanup {
    testsetplatform $platform
} -result {a\b}
test cmdAH-19.9 {Tcl_FileObjCmd: ~ : exists} {
    file exists ~nOsUcHuSeR
} 0
test cmdAH-19.10 {Tcl_FileObjCmd: ~ : nativename} -body {
    file nativename ~nOsUcHuSeR
} -result ~nOsUcHuSeR
# The test below has to be done in /tmp rather than the current directory in
# order to guarantee (?) a local file system: some NFS file systems won't do
# the stuff below correctly.
test cmdAH-19.11 {Tcl_FileObjCmd: exists} -constraints {unix notRoot} -setup {
    file delete -force /tmp/tcl.foo.dir/file
    file delete -force /tmp/tcl.foo.dir
} -body {
    makeDirectory /tmp/tcl.foo.dir
    makeFile 12345 /tmp/tcl.foo.dir/file
    file attributes /tmp/tcl.foo.dir -permissions 0
    file exists /tmp/tcl.foo.dir/file
} -cleanup {
    file attributes /tmp/tcl.foo.dir -permissions 0o775
    removeFile /tmp/tcl.foo.dir/file
    removeDirectory /tmp/tcl.foo.dir
} -result 0
test cmdAH-19.12 {Bug 3608360: [file exists] mustn't do globbing} -setup {
    set newdirfile [makeDirectory newdir.file]
    set cwd [pwd]
    cd $newdirfile
    # Content of file is totally unimportant; name is *not*
    set innocentBystander [makeFile "abc" [file join $newdirfile foo.bar]]
} -body {
    list [file exists foo.bar] [file exists *.bar]
} -cleanup {
    cd $cwd
    removeFile $innocentBystander
    removeDirectory $newdirfile
} -result {1 0}

# Stat related commands

catch {testsetplatform $platform}
removeFile $gorpfile
set gorpfile [makeFile "Test string" gorp.file]
catch {file attributes $gorpfile -permissions 0o765}

# avoid problems with non-local filesystems
if {[testConstraint unix] && [file exists /tmp]} {
    set file [makeFile "data" touch.me /tmp]
} else {
    set file [makeFile "data" touch.me]
}

# atime
test cmdAH-20.1 {Tcl_FileObjCmd: atime} -returnCodes error -body {
    file atime a b c
} -result {wrong # args: should be "file atime name ?time?"}
test cmdAH-20.2 {Tcl_FileObjCmd: atime} -setup {
    unset -nocomplain stat
} -body {
    file stat $gorpfile stat
    list [expr {[file mtime $gorpfile] == $stat(mtime)}] \
	    [expr {[file atime $gorpfile] == $stat(atime)}]
} -result {1 1}
test cmdAH-20.3 {Tcl_FileObjCmd: atime} {
    list [catch {file atime _bogus_} msg] [string tolower $msg] $errorCode
} {1 {could not read "_bogus_": no such file or directory} {POSIX ENOENT {no such file or directory}}}
test cmdAH-20.4 {Tcl_FileObjCmd: atime} -returnCodes error -body {
    file atime $file notint
} -result {expected integer but got "notint"}
test cmdAH-20.5 {Tcl_FileObjCmd: atime touch} {unix} {
    set atime [file atime $file]
    after 1100; # pause a sec to notice change in atime
    set newatime [clock seconds]
    set modatime [file atime $file $newatime]
    expr {$newatime == $modatime ? 1 : "$newatime != $modatime"}
} 1
test cmdAH-20.6 {Tcl_FileObjCmd: atime touch} -setup {
    set old [pwd]
    cd $::tcltest::temporaryDirectory
    set volumetype [testvolumetype]
    cd $old
} -constraints {win testvolumetype} -body {
    if {"NTFS" ne $volumetype} {
	# Windows FAT doesn't understand atime, but NTFS does. May also fail
	# for Windows on NFS mounted disks.
	return 1
    }
    cd $old
    set atime [file atime $file]
    after 1100; # pause a sec to notice change in atime
    set newatime [clock seconds]
    set modatime [file atime $file $newatime]
    expr {$newatime == $modatime ? 1 : "$newatime != $modatime"}
} -result 1
test cmdAH-20.7 {
    Tcl_FileObjCmd: atime (built-in Windows names)
} -constraints {win} -body {
    file atime con
} -result "could not get access time for file \"con\"" -returnCodes error
test cmdAH-20.7.1 {
    Tcl_FileObjCmd: atime (built-in Windows names with dir path and extension)
} -constraints {win} -body {
    file atime [file join [temporaryDirectory] CON.txt]
} -match regexp -result {could not (?:get access time|read)} -returnCodes error

if {[testConstraint unix] && [file exists /tmp]} {
    removeFile touch.me /tmp
} else {
    removeFile touch.me
}

# isdirectory
test cmdAH-21.1 {Tcl_FileObjCmd: isdirectory} -returnCodes error -body {
    file isdirectory a b
} -result {wrong # args: should be "file isdirectory name"}
test cmdAH-21.2 {Tcl_FileObjCmd: isdirectory} {file isdirectory $gorpfile} 0
test cmdAH-21.3 {Tcl_FileObjCmd: isdirectory} {file isdirectory $dirfile} 1

# isfile
test cmdAH-22.1 {Tcl_FileObjCmd: isfile} -returnCodes error -body {
    file isfile a b
} -result {wrong # args: should be "file isfile name"}
test cmdAH-22.2 {Tcl_FileObjCmd: isfile} {file isfile $gorpfile} 1
test cmdAH-22.3 {Tcl_FileObjCmd: isfile} {file isfile $dirfile} 0

# lstat and readlink: don't run these tests everywhere, since not all sites
# will have symbolic links
catch {file link -symbolic $linkfile $gorpfile}
test cmdAH-23.1 {Tcl_FileObjCmd: lstat} -returnCodes error -body {
    file lstat a
} -result {could not read "a": no such file or directory}
test cmdAH-23.2 {Tcl_FileObjCmd: lstat} -returnCodes error -body {
    file lstat a b c
} -result {wrong # args: should be "file lstat name ?varName?"}
test cmdAH-23.3 {Tcl_FileObjCmd: lstat} -setup {
    unset -nocomplain stat
} -constraints {unix nonPortable} -body {
    file lstat $linkfile stat
    lsort [array names stat]
} -result {atime ctime dev gid ino mode mtime nlink size type uid}
test cmdAH-23.4 {Tcl_FileObjCmd: lstat} -setup {
    unset -nocomplain stat
} -constraints {unix nonPortable} -body {
    file lstat $linkfile stat
    list $stat(nlink) [expr {$stat(mode) & 0o777}] $stat(type)
} -result {1 511 link}
test cmdAH-23.5 {Tcl_FileObjCmd: lstat errors} {nonPortable} {
    list [catch {file lstat _bogus_ stat} msg] [string tolower $msg] \
	$errorCode
} {1 {could not read "_bogus_": no such file or directory} {POSIX ENOENT {no such file or directory}}}
test cmdAH-23.6 {Tcl_FileObjCmd: lstat errors} -setup {
    unset -nocomplain x
} -body {
    set x 44
    list [catch {file lstat $gorpfile x} msg] $msg $errorCode
} -result {1 {can't set "x(dev)": variable isn't array} {TCL LOOKUP VARNAME x}}
unset -nocomplain stat
# mkdir
set dirA [file join [temporaryDirectory] a]
set dirB [file join [temporaryDirectory] a]
test cmdAH-23.7 {Tcl_FileObjCmd: mkdir} -setup {
    catch {file delete -force $dirA}
} -body {
    file mkdir $dirA
    file isdirectory $dirA
} -cleanup {
    file delete $dirA
} -result {1}
test cmdAH-23.8 {Tcl_FileObjCmd: mkdir} -setup {
    catch {file delete -force $dirA}
} -body {
    file mkdir $dirA/b
    file isdirectory $dirA/b
} -cleanup {
    file delete -force $dirA
} -result {1}
test cmdAH-23.9 {Tcl_FileObjCmd: mkdir} -setup {
    catch {file delete -force $dirA}
} -body {
    file mkdir $dirA/b/c
    file isdirectory $dirA/b/c
} -cleanup {
    file delete -force $dirA
} -result {1}
test cmdAH-23.10 {Tcl_FileObjCmd: mkdir} -setup {
    catch {file delete -force $dirA}
    catch {file delete -force $dirB}
} -body {
    file mkdir $dirA/b $dirB/a/c
    list [file isdirectory $dirA/b] [file isdirectory $dirB/a/c]
} -cleanup {
    file delete -force $dirA
    file delete -force $dirB
} -result {1 1}
test cmdAH-23.11 {Tcl_FileObjCmd: mkdir} {
    # Allow zero arguments (TIP 323)
    file mkdir
} {}

set file [makeFile "data" touch.me]
# mtime
test cmdAH-24.1 {Tcl_FileObjCmd: mtime} -returnCodes error -body {
    file mtime a b c
} -result {wrong # args: should be "file mtime name ?time?"}
test cmdAH-24.2 {Tcl_FileObjCmd: mtime} -setup {
    # Check (allowing for clock-skew and OS interrupts as best we can) that
    # the change in mtime on a file being written is the time elapsed between
    # writes. Note that this can still fail on very busy systems if there are
    # long preemptions between the writes and the reading of the clock, but
    # there's not much you can do about that other than the completely
    # horrible "keep on trying to write until you managed to do it all in less
    # than a second." - DKF
    waitForEvenSecondForFAT
} -body {
    set f [open $gorpfile w]
    puts $f "More text"
    close $f
    set clockOld [clock seconds]
    set fileOld [file mtime $gorpfile]
    after 2000
    set f [open $gorpfile w]
    puts $f "More text"
    close $f
    set clockNew [clock seconds]
    set fileNew [file mtime $gorpfile]
    expr {
	(($fileNew > $fileOld) && ($clockNew > $clockOld) &&
	(abs(($fileNew-$fileOld) - ($clockNew-$clockOld)) <= 1)) ? "1" :
	"file:($fileOld=>$fileNew) clock:($clockOld=>$clockNew)"
    }
} -result {1}
test cmdAH-24.3 {Tcl_FileObjCmd: mtime} -setup {
    unset -nocomplain stat
} -body {
    file stat $gorpfile stat
    list [expr {[file mtime $gorpfile] == $stat(mtime)}] \
	    [expr {[file atime $gorpfile] == $stat(atime)}]
} -result {1 1}
test cmdAH-24.4 {Tcl_FileObjCmd: mtime} {
    list [catch {file mtime _bogus_} msg] [string tolower $msg] $errorCode
} {1 {could not read "_bogus_": no such file or directory} {POSIX ENOENT {no such file or directory}}}
test cmdAH-24.5 {Tcl_FileObjCmd: mtime} -setup {
    # Under Unix, use a file in /tmp to avoid clock skew due to NFS. On other
    # platforms, just use a file in the local directory.
    if {[testConstraint unix]} {
	set name /tmp/tcl.test.[pid]
    } else {
	set name [file join [temporaryDirectory] tf]
    }
} -body {
    # Make sure that a new file's time is correct. 10 seconds variance is
    # allowed used due to slow networks or clock skew on a network drive.
    file delete -force $name
    close [open $name w]
    expr {abs([clock seconds]-[file mtime $name])<10}
} -cleanup {
    file delete $name
} -result {1}
test cmdAH-24.7 {Tcl_FileObjCmd: mtime} -returnCodes error -body {
    file mtime $file notint
} -result {expected integer but got "notint"}
test cmdAH-24.8 {Tcl_FileObjCmd: mtime touch} unix {
    set mtime [file mtime $file]
    after 1100; # pause a sec to notice change in mtime
    set newmtime [clock seconds]
    set modmtime [file mtime $file $newmtime]
    expr {$newmtime == $modmtime ? 1 : "$newmtime != $modmtime"}
} 1
test cmdAH-24.9 {Tcl_FileObjCmd: mtime touch with non-ascii chars} -setup {
    set oldfile $file
} -constraints unix -body {
    # introduce some non-ascii characters.
    append file •
    file delete -force $file
    file rename $oldfile $file
    set mtime [file mtime $file]
    after 1100; # pause a sec to notice change in mtime
    set newmtime [clock seconds]
    set modmtime [file mtime $file $newmtime]
    expr {$newmtime == $modmtime ? 1 : "$newmtime != $modmtime"}
} -cleanup {
    file rename $file $oldfile
} -result 1
test cmdAH-24.10 {Tcl_FileObjCmd: mtime touch} -constraints win -setup {
    waitForEvenSecondForFAT
} -body {
    set mtime [file mtime $file]
    after 2100; # pause two secs to notice change in mtime on FAT fs'es
    set newmtime [clock seconds]
    set modmtime [file mtime $file $newmtime]
    expr {$newmtime == $modmtime ? 1 : "$newmtime != $modmtime"}
} -result 1
test cmdAH-24.11 {Tcl_FileObjCmd: mtime touch with non-ascii chars} -setup {
    waitForEvenSecondForFAT
    set oldfile $file
} -constraints win -body {
    # introduce some non-ascii characters.
    append file •
    file delete -force $file
    file rename $oldfile $file
    set mtime [file mtime $file]
    after 2100; # pause two secs to notice change in mtime on FAT fs'es
    set newmtime [clock seconds]
    set modmtime [file mtime $file $newmtime]
    expr {$newmtime == $modmtime ? 1 : "$newmtime != $modmtime"}
} -cleanup {
    file rename $file $oldfile
} -result 1
removeFile touch.me
rename waitForEvenSecondForFAT {}
test cmdAH-24.12 {Tcl_FileObjCmd: mtime and daylight savings} -setup {
    set name [file join [temporaryDirectory] clockchange]
    file delete -force $name
    close [open $name w]
} -body {
    set time [clock scan "21:00:00 October 30 2004 GMT"]
    file mtime $name $time
    set newmtime [file mtime $name]
    expr {$newmtime == $time ? 1 : "$newmtime != $time"}
} -cleanup {
    file delete $name
} -result {1}
# bug 1420432: setting mtime fails for directories on windows.
test cmdAH-24.13 {Tcl_FileObjCmd: directory mtime} -setup {
    set dirname [file join [temporaryDirectory] tmp[pid]]
    file delete -force $dirname
} -constraints tempNotWin -body {
    file mkdir $dirname
    set old [file mtime $dirname]
    file mtime $dirname 0
    set new [file mtime $dirname]
    list $new [expr {$old != $new}]
} -cleanup {
    file delete -force $dirname
} -result {0 1}
test cmdAH-24.14 {
    Tcl_FileObjCmd: mtime (built-in Windows names)
} -constraints {win} -body {
    file mtime con
} -result "could not get modification time for file \"con\"" -returnCodes error
test cmdAH-24.14.1 {
    Tcl_FileObjCmd: mtime (built-in Windows names with dir path and extension)
} -constraints {win} -body {
    file mtime [file join [temporaryDirectory] CON.txt]
} -match regexp -result {could not (?:get modification time|read)} -returnCodes error

# 3155760000 is 64-bit unix time, Wed Jan 01 00:00:00 GMT 2070:
test cmdAH-24.20.1 {Tcl_FileObjCmd: atime 64-bit time_t, bug [4718b41c56]} -setup {
    set filename [makeFile "" foo.text]
} -body {
    list [file atime $filename 3155760000] [file atime $filename]
} -cleanup {
    removeFile $filename
} -result {3155760000 3155760000}
test cmdAH-24.20.2 {Tcl_FileObjCmd: mtime 64-bit time_t, bug [4718b41c56]} -setup {
    set filename [makeFile "" foo.text]
} -body {
    list [file mtime $filename 3155760000] [file mtime $filename]
} -cleanup {
    file delete -force $filename
} -result {3155760000 3155760000}

# owned
test cmdAH-25.1 {Tcl_FileObjCmd: owned} -returnCodes error -body {
    file owned a b
} -result {wrong # args: should be "file owned name"}
test cmdAH-25.2 {Tcl_FileObjCmd: owned} -constraints win -setup {
    set fn $gorpfile
    # prefer temp file to check owner (try to avoid bug [7de2d722bd]):
    if {
	[info exists ::env(TEMP)] && [file isdirectory $::env(TEMP)] &&
        [file dirname $fn] ne [file normalize $::env(TEMP)]
    } {
	set fn [file join $::env(TEMP)/test-owner-from-tcl.txt]
	set fn [makeFile "data" test-owner-from-tcl.txt $::env(TEMP)]
    }
    # be sure we have really owned this file before trying to check that
    # (avoid dependency on admin with UAC and the setting "System objects:
    # Default owner for objects created by members of the Administrators group"):
    catch {
	exec takeown /F [file nativename $fn]
    }
} -body {
    file owned $fn
} -cleanup {
    if {$fn ne $gorpfile} {
	removeFile $fn
    }
} -result 1
test cmdAH-25.2.1 {Tcl_FileObjCmd: owned} -constraints unix -setup {
    # Avoid problems with AFS
    set tmpfile [makeFile "data" touch.me /tmp]
} -body {
    file owned $tmpfile
} -cleanup {
    removeFile touch.me /tmp
} -result 1
test cmdAH-25.3 {Tcl_FileObjCmd: owned} {unix notRoot} {
    file owned /
} 0
test cmdAH-25.3.1 {Tcl_FileObjCmd: owned} -constraints {win notWine} -body {
    if {[info exists env(SystemRoot)]} {
	file owned $env(SystemRoot)
    } else {
	file owned $env(windir)
    }
} -result 0
test cmdAH-25.4 {Tcl_FileObjCmd: owned} -body {
    file owned nosuchfile
} -result 0

# readlink
test cmdAH-26.1 {Tcl_FileObjCmd: readlink} -returnCodes error -body {
    file readlink a b
} -result {wrong # args: should be "file readlink name"}
test cmdAH-26.2 {Tcl_FileObjCmd: readlink} {unix nonPortable} {
    file readlink $linkfile
} $gorpfile
test cmdAH-26.3 {Tcl_FileObjCmd: readlink errors} {unix nonPortable} {
    list [catch {file readlink _bogus_} msg] [string tolower $msg] $errorCode
} {1 {could not readlink "_bogus_": no such file or directory} {POSIX ENOENT {no such file or directory}}}
test cmdAH-26.5 {Tcl_FileObjCmd: readlink errors} {win nonPortable} {
    list [catch {file readlink _bogus_} msg] [string tolower $msg] $errorCode
} {1 {could not readlink "_bogus_": invalid argument} {POSIX EINVAL {invalid argument}}}

# size
test cmdAH-27.1 {Tcl_FileObjCmd: size} -returnCodes error -body {
    file size a b
} -result {wrong # args: should be "file size name"}
test cmdAH-27.2 {Tcl_FileObjCmd: size} {
    set oldsize [file size $gorpfile]
    set f [open $gorpfile a]
    fconfigure $f -translation lf -eofchar {}
    puts $f "More text"
    close $f
    expr {[file size $gorpfile] - $oldsize}
} {10}
test cmdAH-27.3 {Tcl_FileObjCmd: size} {
    list [catch {file size _bogus_} msg] [string tolower $msg] $errorCode
} {1 {could not read "_bogus_": no such file or directory} {POSIX ENOENT {no such file or directory}}}
test cmdAH-27.4 {
    Tcl_FileObjCmd: size (built-in Windows names)
} -constraints {win} -body {
    file size con
} -result 0
test cmdAH-27.4.1 {
    Tcl_FileObjCmd: size (built-in Windows names with dir path and extension)
} -constraints {win} -body {
    try {
	set res [file size [file join [temporaryDirectory] con.txt]]
    } trap {POSIX ENOENT} {} {
	set res 0
    }
    set res
} -result 0

catch {testsetplatform $platform}
removeFile $gorpfile
set gorpfile [makeFile "Test string" gorp.file]
catch {file attributes $gorpfile -permissions 0o765}

# stat
test cmdAH-28.1 {Tcl_FileObjCmd: stat} -returnCodes error -body {
    file stat
} -result {wrong # args: should be "file stat name ?varName?"}
test cmdAH-28.2 {Tcl_FileObjCmd: stat} -returnCodes error -body {
    file stat _bogus_ a b
} -result {wrong # args: should be "file stat name ?varName?"}
test cmdAH-28.3 {Tcl_FileObjCmd: stat} -setup {
    unset -nocomplain stat
    array set stat {blocks {} blksize {}}
} -body {
    file stat $gorpfile stat
    unset stat(blocks) stat(blksize); # Ignore these fields; not always set
    lsort [array names stat]
} -result {atime ctime dev gid ino mode mtime nlink size type uid}
test cmdAH-28.4 {Tcl_FileObjCmd: stat} -setup {
    unset -nocomplain stat
} -body {
    file stat $gorpfile stat
    list $stat(nlink) $stat(size) $stat(type)
} -result {1 12 file}
test cmdAH-28.5 {Tcl_FileObjCmd: stat} -constraints {unix} -setup {
    unset -nocomplain stat
} -body {
    file stat $gorpfile stat
    format 0o%03o [expr {$stat(mode) & 0o777}]
} -result 0o765
test cmdAH-28.6 {Tcl_FileObjCmd: stat} {
    list [catch {file stat _bogus_ stat} msg] [string tolower $msg] $errorCode
} {1 {could not read "_bogus_": no such file or directory} {POSIX ENOENT {no such file or directory}}}
test cmdAH-28.7 {Tcl_FileObjCmd: stat} -setup {
    unset -nocomplain x
} -returnCodes error -body {
    set x 44
    file stat $gorpfile x
} -result {can't set "x(dev)": variable isn't array}
test cmdAH-28.8 {Tcl_FileObjCmd: stat} -setup {
    set filename [makeFile "" foo.text]
} -body {
    # Sign extension of purported unsigned short to int.
    file stat $filename stat
    expr {$stat(mode) > 0}
} -cleanup {
    removeFile $filename
} -result 1
test cmdAH-28.9 {Tcl_FileObjCmd: stat} win {
    # stat of root directory was failing. Don't care about answer, just that
    # test runs. Relative paths that resolve to root
    set old [pwd]
    cd c:/
    file stat c: stat
    file stat c:. stat
    file stat . stat
    cd $old
    file stat / stat
    file stat c:/ stat
    file stat c:/. stat
} {}
test cmdAH-28.10 {Tcl_FileObjCmd: stat} {win nonPortable} {
    # stat of root directory was failing. Don't care about answer, just that
    # test runs.
    file stat //pop/$env(USERNAME) stat
    file stat //pop/$env(USERNAME)/ stat
    file stat //pop/$env(USERNAME)/. stat
} {}
test cmdAH-28.11 {Tcl_FileObjCmd: stat} -setup {
    set old [pwd]
} -constraints {win nonPortable} -body {
    # stat of network directory was returning id of current local drive.
    cd c:/
    file stat //pop/$env(USERNAME) stat
    expr {$stat(dev) == 2}
} -cleanup {
    cd $old
} -result 0
test cmdAH-28.12 {Tcl_FileObjCmd: stat} -setup {
    set filename [makeFile "" foo.test]
} -body {
    # stat(mode) with S_IFREG flag was returned as a negative number if mode_t
    # was a short instead of an unsigned short.
    file stat $filename stat
    expr {$stat(mode) > 0}
} -cleanup {
    removeFile $filename
} -result 1
test cmdAH-28.13 {Tcl_FileObjCmd: stat (built-in Windows names)} -constraints {win} -setup {
    unset -nocomplain stat
} -body {
    file stat con stat
    lmap elem {atime ctime dev gid ino mode mtime nlink size type uid} {set stat($elem)}
} -result {0 0 -1 0 0 8630 0 0 0 characterSpecial 0}
test cmdAH-28.13.1 {Tcl_FileObjCmd: stat (built-in Windows names)} -constraints {win} -setup {
    unset -nocomplain stat
} -body {
    try {
	file stat [file join [temporaryDirectory] CON.txt] stat
	set res [lmap elem {atime ctime dev gid ino mode mtime nlink size type uid} {set stat($elem)}]
    } trap {POSIX ENOENT} {} {
	set res {0 0 -1 0 0 8630 0 0 0 characterSpecial 0}
    }
    set res
} -result {0 0 -1 0 0 8630 0 0 0 characterSpecial 0}
test cmdAH-28.14 {Tcl_FileObjCmd: stat} -setup {
    unset -nocomplain stat
} -body {
    file stat $gorpfile stat
    expr {
		[lsort -stride 2 [array get stat]]
		eq
		[lsort -stride 2 [file stat $gorpfile]]
	}
} -result {1}
unset -nocomplain stat

# type
test cmdAH-29.1 {Tcl_FileObjCmd: type} -returnCodes error -body {
    file type a b
} -result {wrong # args: should be "file type name"}
test cmdAH-29.2 {Tcl_FileObjCmd: type} {
    file type $dirfile
} directory
test cmdAH-29.3.0 {Tcl_FileObjCmd: delete removes link not file} {unix nonPortable} {
    set exists [list [file exists $linkfile] [file exists $gorpfile]]
    file delete $linkfile
    set exists2	[list [file exists $linkfile] [file exists $gorpfile]]
    list $exists $exists2
} {{1 1} {0 1}}
test cmdAH-29.3 {Tcl_FileObjCmd: type} {
    file type $gorpfile
} file
test cmdAH-29.4 {Tcl_FileObjCmd: type} -constraints {unix} -setup {
    catch {file delete $linkfile}
} -body {
    # Unlike [exec ln -s], [file link] requires an existing target
    file link -symbolic $linkfile $gorpfile
    file type $linkfile
} -cleanup {
    file delete $linkfile
} -result link
test cmdAH-29.4.1 {Tcl_FileObjCmd: type} -constraints {linkDirectory notWine} -setup {
    set tempdir [makeDirectory temp]
} -body {
    set linkdir [file join [temporaryDirectory] link.dir]
    file link -symbolic $linkdir $tempdir
    file type $linkdir
} -cleanup {
    file delete $linkdir
    removeDirectory $tempdir
} -result link
test cmdAH-29.5 {Tcl_FileObjCmd: type} {
    list [catch {file type _bogus_} msg] [string tolower $msg] $errorCode
} {1 {could not read "_bogus_": no such file or directory} {POSIX ENOENT {no such file or directory}}}
test cmdAH-29.6 {
    Tcl_FileObjCmd: type (built-in Windows names)
} -constraints {win} -body {
    file type con
} -result "characterSpecial"
test cmdAH-29.6.1 {
    Tcl_FileObjCmd: type (built-in Windows names, with dir path and extension)
} -constraints {win} -body {
    try {
	set res [file type [file join [temporaryDirectory] CON.txt]]
    } trap {POSIX ENOENT} {} {
	set res {characterSpecial}
    }
    set res
} -result "characterSpecial"

# Error conditions
test cmdAH-30.1 {Tcl_FileObjCmd: error conditions} -returnCodes error -body {
    file gorp x
} -result {unknown or ambiguous subcommand "gorp": must be atime, attributes, channels, copy, delete, dirname, executable, exists, extension, home, isdirectory, isfile, join, link, lstat, mkdir, mtime, nativename, normalize, owned, pathtype, readable, readlink, rename, rootname, separator, size, split, stat, system, tail, tempdir, tempfile, tildeexpand, type, volumes, or writable}
test cmdAH-30.2 {Tcl_FileObjCmd: error conditions} -returnCodes error -body {
    file ex x
} -match glob -result {unknown or ambiguous subcommand "ex": must be *}
test cmdAH-30.3 {Tcl_FileObjCmd: error conditions} -returnCodes error -body {
    file is x
} -match glob -result {unknown or ambiguous subcommand "is": must be *}
test cmdAH-30.4 {Tcl_FileObjCmd: error conditions} -returnCodes error -body {
    file z x
} -match glob -result {unknown or ambiguous subcommand "z": must be *}
test cmdAH-30.5 {Tcl_FileObjCmd: error conditions} -returnCodes error -body {
    file read x
} -match glob -result {unknown or ambiguous subcommand "read": must be *}
test cmdAH-30.6 {Tcl_FileObjCmd: error conditions} -returnCodes error -body {
    file s x
} -match glob -result {unknown or ambiguous subcommand "s": must be *}
test cmdAH-30.7 {Tcl_FileObjCmd: error conditions} -returnCodes error -body {
    file t x
} -match glob -result {unknown or ambiguous subcommand "t": must be *}

# channels
# In testing 'file channels', we need to make sure that a channel created in
# one interp isn't visible in another.

interp create simpleInterp
interp create -safe safeInterp
interp create
catch {safeInterp expose file file}

test cmdAH-31.1 {Tcl_FileObjCmd: channels, too many args} -body {
    file channels a b
} -returnCodes error -result {wrong # args: should be "file channels ?pattern?"}
test cmdAH-31.2 {Tcl_FileObjCmd: channels, too many args} {
    # Normal interps start out with only the standard channels
    lsort [simpleInterp eval [list file chan]]
} {stderr stdin stdout}
test cmdAH-31.3 {Tcl_FileObjCmd: channels, globbing} {
    string equal [file channels] [file channels *]
} {1}
test cmdAH-31.4 {Tcl_FileObjCmd: channels, globbing} {
    lsort [file channels std*]
} {stderr stdin stdout}
set newFileId [open $gorpfile w]
test cmdAH-31.5 {Tcl_FileObjCmd: channels} {
    set res [file channels $newFileId]
    string equal $newFileId $res
} {1}
test cmdAH-31.6 {Tcl_FileObjCmd: channels in other interp} {
    # Safe interps start out with no channels
    safeInterp eval [list file channels]
} {}
test cmdAH-31.7 {Tcl_FileObjCmd: channels in other interp} -body {
    safeInterp eval [list puts $newFileId "hello"]
} -returnCodes error -result "can not find channel named \"$newFileId\""
interp share {} $newFileId safeInterp
interp share {} stdout safeInterp
test cmdAH-31.8 {Tcl_FileObjCmd: channels in other interp} {
    # $newFileId should now be visible in both interps
    list [file channels $newFileId] \
	    [safeInterp eval [list file channels $newFileId]]
} [list $newFileId $newFileId]
test cmdAH-31.9 {Tcl_FileObjCmd: channels in other interp} {
    lsort [safeInterp eval [list file channels]]
} [lsort [list stdout $newFileId]]
test cmdAH-31.10 {Tcl_FileObjCmd: channels in other interp} {
    # we can now write to $newFileId from child
    safeInterp eval [list puts $newFileId "hello"]
} {}
interp transfer {} $newFileId safeInterp
test cmdAH-31.11 {Tcl_FileObjCmd: channels in other interp} {
    # $newFileId should now be visible only in safeInterp
    list [file channels $newFileId] \
	    [safeInterp eval [list file channels $newFileId]]
} [list {} $newFileId]
test cmdAH-31.12 {Tcl_FileObjCmd: channels in other interp} {
    lsort [safeInterp eval [list file channels]]
} [lsort [list stdout $newFileId]]
test cmdAH-31.13 {Tcl_FileObjCmd: channels in other interp} {
    safeInterp eval [list close $newFileId]
    safeInterp eval [list file channels]
} {stdout}

# Temp files (TIP#210)
test cmdAH-32.1 {file tempfile - usage} -returnCodes error -body {
    file tempfile a b c
} -result {wrong # args: should be "file tempfile ?nameVar? ?template?"}
test cmdAH-32.2 {file tempfile - returns a read/write channel} -body {
    set f [file tempfile]
    puts $f ok
    seek $f 0
    gets $f
} -cleanup {
    catch {close $f}
} -result ok
test cmdAH-32.3 {file tempfile - makes filenames} -setup {
    unset -nocomplain name
} -body {
    set result [info exists name]
    set f [file tempfile name]
    lappend result [info exists name] [file exists $name]
    close $f
    lappend result [file exists $name]
} -cleanup {
    catch {close $f}
    catch {file delete $name}
} -result {0 1 1 1}
# We try to obey the template on Unix, but don't (currently) bother on Win
test cmdAH-32.4 {file tempfile - templates} -constraints unix -body {
    close [file tempfile name foo]
    expr {[string match foo* [file tail $name]] ? "ok" : "foo produced $name"}
} -cleanup {
    catch {file delete $name}
} -result ok
test cmdAH-32.5 {file tempfile - templates} -constraints unix -body {
    set template [file join $dirfile foo]
    close [file tempfile name $template]
    expr {[string match $template* $name] ? "ok" : "$template produced $name"}
} -cleanup {
    catch {file delete $name}
} -result ok
# Not portable; not all unix systems have mkstemps()
test cmdAH-32.6 {file tempfile - templates} -body {
    set template [file join $dirfile foo]
    close [file tempfile name $template.bar]
    expr {[string match $template*.bar $name] ? "ok" :
	  "$template.bar produced $name"}
} -constraints {unix nonPortable} -cleanup {
    catch {file delete $name}
} -result ok

test cmdAH-33.1 {file tempdir} -body {
    file tempdir a b
} -returnCodes error -result {wrong # args: should be "file tempdir ?template?"}
test cmdAH-33.2 {file tempdir} -body {
    set d [file tempdir]
    list [file tail $d] [file exists $d] [file type $d] \
	[glob -nocomplain -directory $d *]
} -match glob -result {tcl_* 1 directory {}} -cleanup {
    catch {file delete $d}
}
test cmdAH-33.3 {file tempdir} -body {
    set d [file tempdir gorp]
    list [file tail $d] [file exists $d] [file type $d] \
	[glob -nocomplain -directory $d *]
} -match glob -result {gorp_* 1 directory {}} -cleanup {
    catch {file delete $d}
}
test cmdAH-33.4 {file tempdir} -setup {
    set base [file join [temporaryDirectory] gorp]
    file mkdir $base
} -body {
    set pre [glob -nocomplain -directory $base *]
    set d [file normalize [file tempdir $base/]]
    list [string map [list $base GORP:] $d] [file exists $d] [file type $d] \
	$pre [glob -nocomplain -directory $d *]
} -match glob -result {GORP:/tcl_* 1 directory {} {}} -cleanup {
    catch {file delete -force $base}
}
test cmdAH-33.5 {file tempdir} -setup {
    set base [file join [temporaryDirectory] gorp]
    file mkdir $base
} -body {
    set pre [glob -nocomplain -directory $base *]
    set d [file normalize [file tempdir $base/gorp]]
    list [string map [list $base GORP:] $d] [file exists $d] [file type $d] \
	$pre [glob -nocomplain -directory $d *]
} -match glob -result {GORP:/gorp_* 1 directory {} {}} -cleanup {
    catch {file delete -force $base}
}
test cmdAH-33.6 {file tempdir: missing parent dir} -setup {
    set base [file join [temporaryDirectory] gorp]
    file mkdir $base
} -returnCodes error -body {
    file tempdir $base/quux/
} -cleanup {
    catch {file delete -force $base}
} -result {can't create temporary directory: no such file or directory}
test cmdAH-33.7 {file tempdir: missing parent dir} -setup {
    set base [file join [temporaryDirectory] gorp]
    file mkdir $base
} -returnCodes error -body {
    file tempdir $base/quux/foobar
} -cleanup {
    catch {file delete -force $base}
} -result {can't create temporary directory: no such file or directory}

# This shouldn't work, but just in case a test above failed...
catch {close $newFileId}

interp delete safeInterp
interp delete simpleInterp

# cleanup
catch {testsetplatform $platform}
unset -nocomplain platform

# Tcl_ForObjCmd is tested in for.test

catch {file attributes $dirfile -permissions 0o777}
removeDirectory $dirfile
removeFile $gorpfile
# No idea how well [removeFile] copes with links...
file delete $linkfile

cd $cmdAHwd

::tcltest::cleanupTests
return

# Local Variables:
# mode: tcl
# End:<|MERGE_RESOLUTION|>--- conflicted
+++ resolved
@@ -187,11 +187,7 @@
 } -result {unknown or ambiguous subcommand "foo": must be convertfrom, convertto, dirs, names, or system}
 test cmdAH-4.3 {Tcl_EncodingObjCmd} -returnCodes error -body {
     encoding convertto
-<<<<<<< HEAD
 } -result {wrong # args: should be "encoding convertto ?-pass|-strict|-failindex var? ?encoding? data"}
-=======
-} -result {wrong # args: should be "encoding convertto ?-strict? ?-failindex var? ?encoding? data" or "encoding convertto -nocomplain ?encoding? data"}
->>>>>>> 23e46e58
 test cmdAH-4.4 {Tcl_EncodingObjCmd} -returnCodes error -body {
     encoding convertto foo bar
 } -result {unknown encoding "foo"}
@@ -213,11 +209,7 @@
 } -result 8C
 test cmdAH-4.7 {Tcl_EncodingObjCmd} -returnCodes error -body {
     encoding convertfrom
-<<<<<<< HEAD
 } -result {wrong # args: should be "encoding convertfrom ?-pass|-strict|-failindex var? ?encoding? data"}
-=======
-} -result {wrong # args: should be "encoding convertfrom ?-strict? ?-failindex var? ?encoding? data" or "encoding convertfrom -nocomplain ?encoding? data"}
->>>>>>> 23e46e58
 test cmdAH-4.8 {Tcl_EncodingObjCmd} -returnCodes error -body {
     encoding convertfrom foo bar
 } -result {unknown encoding "foo"}
@@ -252,7 +244,6 @@
     encoding system $system
 } -result iso8859-1
 
-<<<<<<< HEAD
 test cmdAH-4.14.1 {Syntax error, -pass and -failindex, no encoding} -body {
     encoding convertfrom -pass -failindex 2 [encoding system] ABC
 } -result ABC
@@ -280,35 +271,6 @@
 test cmdAH-4.18.1 {Syntax error, -failindex with no var, no encoding} -body {
     encoding convertfrom -failindex ABC
 } -returnCodes 1 -result {unknown encoding "-failindex"}
-=======
-test cmdAH-4.14.1 {Syntax error, -nocomplain and -failindex, no encoding} -body {
-    encoding convertfrom -nocomplain -failindex 2 ABC
-} -returnCodes 1 -result {wrong # args: should be "encoding convertfrom ?-strict? ?-failindex var? ?encoding? data" or "encoding convertfrom -nocomplain ?encoding? data"}
-test cmdAH-4.14.2 {Syntax error, -nocomplain and -failindex, no encoding} -body {
-    encoding convertto -nocomplain -failindex 2 ABC
-} -returnCodes 1 -result {wrong # args: should be "encoding convertto ?-strict? ?-failindex var? ?encoding? data" or "encoding convertto -nocomplain ?encoding? data"}
-test cmdAH-4.15.1 {Syntax error, -failindex and -nocomplain, no encoding} -body {
-    encoding convertfrom -failindex 2 -nocomplain ABC
-} -returnCodes 1 -result {unknown encoding "-nocomplain"}
-test cmdAH-4.15.2 {Syntax error, -failindex and -nocomplain, no encoding} -body {
-    encoding convertto -failindex 2 -nocomplain ABC
-} -returnCodes 1 -result {unknown encoding "-nocomplain"}
-test cmdAH-4.16.1 {Syntax error, -nocomplain and -failindex, encoding} -body {
-    encoding convertfrom -nocomplain -failindex 2 utf-8 ABC
-} -returnCodes 1 -result {wrong # args: should be "encoding convertfrom ?-strict? ?-failindex var? ?encoding? data" or "encoding convertfrom -nocomplain ?encoding? data"}
-test cmdAH-4.16.2 {Syntax error, -nocomplain and -failindex, encoding} -body {
-    encoding convertto -nocomplain -failindex 2 utf-8 ABC
-} -returnCodes 1 -result {wrong # args: should be "encoding convertto ?-strict? ?-failindex var? ?encoding? data" or "encoding convertto -nocomplain ?encoding? data"}
-test cmdAH-4.17.1 {Syntax error, -failindex and -nocomplain, encoding} -body {
-    encoding convertfrom -failindex 2 -nocomplain utf-8 ABC
-} -returnCodes 1 -result {wrong # args: should be "encoding convertfrom ?-strict? ?-failindex var? ?encoding? data" or "encoding convertfrom -nocomplain ?encoding? data"}
-test cmdAH-4.17.2 {Syntax error, -failindex and -nocomplain, encoding} -body {
-    encoding convertto -failindex 2 -nocomplain utf-8 ABC
-} -returnCodes 1 -result {wrong # args: should be "encoding convertto ?-strict? ?-failindex var? ?encoding? data" or "encoding convertto -nocomplain ?encoding? data"}
-test cmdAH-4.18.1 {Syntax error, -failindex with no var, no encoding} -body {
-    encoding convertfrom -failindex ABC
-} -returnCodes 1 -result {wrong # args: should be "::tcl::encoding::convertfrom ?-strict? ?-failindex var? ?encoding? data" or "::tcl::encoding::convertfrom -nocomplain ?encoding? data"}
->>>>>>> 23e46e58
 test cmdAH-4.18.2 {Syntax error, -failindex with no var, no encoding (byte compiled)} -setup {
     proc encoding_test {} {
         encoding convertfrom -failindex ABC
@@ -316,20 +278,12 @@
 } -body {
     # Compile and execute
     encoding_test
-<<<<<<< HEAD
 } -returnCodes 1 -result {unknown encoding "-failindex"} -cleanup {
-=======
-} -returnCodes 1 -result {wrong # args: should be "::tcl::encoding::convertfrom ?-strict? ?-failindex var? ?encoding? data" or "::tcl::encoding::convertfrom -nocomplain ?encoding? data"} -cleanup {
->>>>>>> 23e46e58
     rename encoding_test ""
 }
 test cmdAH-4.18.3 {Syntax error, -failindex with no var, no encoding} -body {
     encoding convertto -failindex ABC
-<<<<<<< HEAD
 } -returnCodes 1 -result {unknown encoding "-failindex"}
-=======
-} -returnCodes 1 -result {wrong # args: should be "::tcl::encoding::convertto ?-strict? ?-failindex var? ?encoding? data" or "::tcl::encoding::convertto -nocomplain ?encoding? data"}
->>>>>>> 23e46e58
 test cmdAH-4.18.4 {Syntax error, -failindex with no var, no encoding (byte compiled)} -setup {
     proc encoding_test {} {
         encoding convertto -failindex ABC
@@ -337,11 +291,7 @@
 } -body {
     # Compile and execute
     encoding_test
-<<<<<<< HEAD
 } -returnCodes 1 -result {unknown encoding "-failindex"} -cleanup {
-=======
-} -returnCodes 1 -result {wrong # args: should be "::tcl::encoding::convertto ?-strict? ?-failindex var? ?encoding? data" or "::tcl::encoding::convertto -nocomplain ?encoding? data"} -cleanup {
->>>>>>> 23e46e58
     rename encoding_test ""
 }
 test cmdAH-4.19.1 {convertrom -failindex with correct data} -body {
@@ -389,10 +339,7 @@
     # Compile and execute
     encoding_test
 } -returnCodes 0 -result {41 1} -cleanup {
-<<<<<<< HEAD
     rename encoding_test {} 
-=======
-    rename encoding_test ""
 }
 test cmdAH-4.20.3 {convertrom -failindex with incomplete utf8} -body {
     set x [encoding convertfrom -strict -failindex i utf-8 A\xc3]
@@ -427,7 +374,6 @@
     encoding_test
 } -returnCodes 0 -result {41 1} -cleanup {
     rename encoding_test ""
->>>>>>> 23e46e58
 }
 test cmdAH-4.21.1 {convertto -failindex with wrong character} -body {
     set x [encoding convertto -strict -failindex i iso8859-1 A\u0141]
