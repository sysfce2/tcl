# Commands covered:  format
#
# This file contains a collection of tests for one or more of the Tcl
# built-in commands.  Sourcing this file into Tcl runs the tests and
# generates output for errors.  No output means no errors were found.
#
# Copyright (c) 1991-1994 The Regents of the University of California.
# Copyright (c) 1994-1998 Sun Microsystems, Inc.
#
# See the file "license.terms" for information on usage and redistribution
# of this file, and for a DISCLAIMER OF ALL WARRANTIES.

if {[lsearch [namespace children] ::tcltest] == -1} {
    package require tcltest 2
    namespace import -force ::tcltest::*
}

# %u output depends on word length, so this test is not portable.
testConstraint longIs32bit [expr {int(0x80000000) < 0}]
testConstraint longIs64bit [expr {int(0x8000000000000000) < 0}]
testConstraint wideIs64bit \
	[expr {(wide(0x80000000) > 0) && (wide(0x8000000000000000) < 0)}]
testConstraint wideBiggerThanInt [expr {wide(0x80000000) != int(0x80000000)}]
<<<<<<< HEAD

=======
testConstraint knownMsvcBug [expr {![info exists ::env(TRAVIS_OS_NAME)] || ![string match windows $::env(TRAVIS_OS_NAME)]}]

>>>>>>> 50912fc6
test format-1.1 {integer formatting} {
    format "%*d %d %d %d" 6 34 16923 -12 -1
} {    34 16923 -12 -1}
test format-1.2 {integer formatting} {
    format "%4d %4d %4d %4d %d %#x %#X" 6 34 16923 -12 -1 14 12
} {   6   34 16923  -12 -1 0xe 0XC}
test format-1.3 {integer formatting} longIs32bit {
    format "%4u %4u %4u %4u %d %#o" 6 34 16923 -12 -1 0
} {   6   34 16923 4294967284 -1 0}
test format-1.3.1 {integer formatting} longIs64bit {
    format "%4u %4u %4u %4u %d %#o" 6 34 16923 -12 -1 0
} {   6   34 16923 18446744073709551604 -1 0}
test format-1.4 {integer formatting} {
    format "%-4d %-4i %-4d %-4ld" 6 34 16923 -12 -1
} {6    34   16923 -12 }
test format-1.5 {integer formatting} {
    format "%04d %04d %04d %04i" 6 34 16923 -12 -1
} {0006 0034 16923 -012}
test format-1.6 {integer formatting} {
    format "%00*d" 6 34
} {000034}
# Printing negative numbers in hex or octal format depends on word
# length, so these tests are not portable.
test format-1.7 {integer formatting} longIs32bit {
    format "%4x %4x %4x %4x" 6 34 16923 -12 -1
} {   6   22 421b fffffff4}
test format-1.7.1 {integer formatting} longIs64bit {
    format "%4x %4x %4x %4x" 6 34 16923 -12 -1
} {   6   22 421b fffffffffffffff4}
test format-1.8 {integer formatting} longIs32bit {
    format "%#x %#x %#X %#X %#x" 0 6 34 16923 -12 -1
} {0x0 0x6 0X22 0X421B 0xfffffff4}
test format-1.8.1 {integer formatting} longIs64bit {
    format "%#x %#x %#X %#X %#x" 0 6 34 16923 -12 -1
} {0x0 0x6 0X22 0X421B 0xfffffffffffffff4}
test format-1.9 {integer formatting} longIs32bit {
    format "%#5x %#20x %#20x %#20x %#20x" 0 6 34 16923 -12 -1
} {  0x0                  0x6                 0x22               0x421b           0xfffffff4}
test format-1.9.1 {integer formatting} longIs64bit {
    format "%#5x %#20x %#20x %#20x %#20x" 0 6 34 16923 -12 -1
} {  0x0                  0x6                 0x22               0x421b   0xfffffffffffffff4}
test format-1.10 {integer formatting} longIs32bit {
    format "%-#5x %-#20x %-#20x %-#20x %-#20x" 0 6 34 16923 -12 -1
} {0x0   0x6                  0x22                 0x421b               0xfffffff4          }
test format-1.10.1 {integer formatting} longIs64bit {
    format "%-#5x %-#20x %-#20x %-#20x %-#20x" 0 6 34 16923 -12 -1
} {0x0   0x6                  0x22                 0x421b               0xfffffffffffffff4  }
test format-1.11 {integer formatting} longIs32bit {
    format "%-#5o %-#20o %#-20o %#-20o %#-20o" 0 6 34 16923 -12 -1
} {0     06                   042                  041033               037777777764        }
test format-1.11.1 {integer formatting} longIs64bit {
    format "%-#5o %-#20o %#-20o %#-20o %#-20o" 0 6 34 16923 -12 -1
} {0     06                   042                  041033               01777777777777777777764}
test format-1.12 {integer formatting} {
    format "%b %#b %#b %llb" 5 0 5 [expr {2**100}]
} {101 0b0 0b101 10000000000000000000000000000000000000000000000000000000000000000000000000000000000000000000000000000}
test format-1.13 {integer formatting} longIs32bit {
    format "%#d %#d %#d %#d %#d" 0 6 34 16923 -12 -1
} {0 6 34 16923 -12}
test format-1.13.1 {integer formatting} longIs64bit {
    format "%#d %#d %#d %#d %#d" 0 6 34 16923 -12 -1
} {0 6 34 16923 -12}
test format-1.14 {integer formatting} longIs32bit {
    format "%#5d %#20d %#20d %#20d %#20d" 0 6 34 16923 -12 -1
} {    0                    6                   34                16923                  -12}
test format-1.14.1 {integer formatting} longIs64bit {
    format "%#5d %#20d %#20d %#20d %#20d" 0 6 34 16923 -12 -1
} {    0                    6                   34                16923                  -12}
test format-1.15 {integer formatting} longIs32bit {
    format "%-#5d %-#20d %-#20d %-#20d %-#20d" 0 6 34 16923 -12 -1
} {0     6                    34                   16923                -12                 }
test format-1.15.1 {integer formatting} longIs64bit {
    format "%-#5d %-#20d %-#20d %-#20d %-#20d" 0 6 34 16923 -12 -1
} {0     6                    34                   16923                -12                 }


test format-2.1 {string formatting} {
    format "%s %s %c %s" abcd {This is a very long test string.} 120 x
} {abcd This is a very long test string. x x}
test format-2.2 {string formatting} {
    format "%20s %20s %20c %20s" abcd {This is a very long test string.} 120 x
} {                abcd This is a very long test string.                    x                    x}
test format-2.3 {string formatting} {
    format "%.10s %.10s %c %.10s" abcd {This is a very long test string.} 120 x
} {abcd This is a  x x}
test format-2.4 {string formatting} {
    format "%s %s %% %c %s" abcd {This is a very long test string.} 120 x
} {abcd This is a very long test string. % x x}
test format-2.5 {string formatting, embedded nulls} {
    format "%10s" abc\0def
} "   abc\0def"
test format-2.6 {string formatting, international chars} {
    format "%10s" abc\ufeffdef
} "   abc\ufeffdef"
test format-2.7 {string formatting, international chars} {
    format "%.5s" abc\ufeffdef
} "abc\ufeffd"
test format-2.8 {string formatting, international chars} {
    format "foo\ufeffbar%s" baz
} "foo\ufeffbarbaz"
test format-2.9 {string formatting, width} {
    format "a%5sa" f
} "a    fa"
test format-2.10 {string formatting, width} {
    format "a%-5sa" f
} "af    a"
test format-2.11 {string formatting, width} {
    format "a%2sa" foo
} "afooa"
test format-2.12 {string formatting, width} {
    format "a%0sa" foo
} "afooa"
test format-2.13 {string formatting, precision} {
    format "a%.2sa" foobarbaz
} "afoa"
test format-2.14 {string formatting, precision} {
    format "a%.sa" foobarbaz
} "aa"
test format-2.15 {string formatting, precision} {
    list [catch {format "a%.-2sa" foobarbaz} msg] $msg
} {1 {bad field specifier "-"}}
test format-2.16 {string formatting, width and precision} {
    format "a%5.2sa" foobarbaz
} "a   foa"
test format-2.17 {string formatting, width and precision} {
    format "a%5.7sa" foobarbaz
} "afoobarba"

test format-3.1 {Tcl_FormatObjCmd: character formatting} {
    format "|%c|%0c|%-1c|%1c|%-6c|%6c|%*c|%*c|" 65 65 65 65 65 65 3 65 -4 65
} "|A|A|A|A|A     |     A|  A|A   |"
test format-3.2 {Tcl_FormatObjCmd: international character formatting} {
    format "|%c|%0c|%-1c|%1c|%-6c|%6c|%*c|%*c|" 0xa2 0x4e4e 0x25a 0xc3 0xff08 0 3 0x6575 -4 0x4e4f
} "|\ua2|\u4e4e|\u25a|\uc3|\uff08     |     \0|  \u6575|\u4e4f   |"

test format-4.1 {e and f formats} {eformat} {
    format "%e %e %e %e" 34.2e12 68.514 -.125 -16000. .000053
} {3.420000e+13 6.851400e+01 -1.250000e-01 -1.600000e+04}
test format-4.2 {e and f formats} {eformat} {
    format "%20e %20e %20e %20e" 34.2e12 68.514 -.125 -16000. .000053
} {        3.420000e+13         6.851400e+01        -1.250000e-01        -1.600000e+04}
test format-4.3 {e and f formats} {eformat} {
    format "%.1e %.1e %.1e %.1e" 34.2e12 68.514 -.126 -16000. .000053
} {3.4e+13 6.9e+01 -1.3e-01 -1.6e+04}
test format-4.4 {e and f formats} {eformat} {
    format "%020e %020e %020e %020e" 34.2e12 68.514 -.126 -16000. .000053
} {000000003.420000e+13 000000006.851400e+01 -00000001.260000e-01 -00000001.600000e+04}
test format-4.5 {e and f formats} {eformat} {
    format "%7.1e %7.1e %7.1e %7.1e" 34.2e12 68.514 -.126 -16000. .000053
} {3.4e+13 6.9e+01 -1.3e-01 -1.6e+04}
test format-4.6 {e and f formats} {
    format "%f %f %f %f" 34.2e12 68.514 -.125 -16000. .000053
} {34200000000000.000000 68.514000 -0.125000 -16000.000000}
test format-4.7 {e and f formats} {
    format "%.4f %.4f %.4f %.4f %.4f" 34.2e12 68.514 -.125 -16000. .000053
} {34200000000000.0000 68.5140 -0.1250 -16000.0000 0.0001}
test format-4.8 {e and f formats} {eformat} {
    format "%.4e %.5e %.6e" -9.99996 -9.99996 9.99996
} {-1.0000e+01 -9.99996e+00 9.999960e+00}
test format-4.9 {e and f formats} {
    format "%.4f %.5f %.6f" -9.99996 -9.99996 9.99996
} {-10.0000 -9.99996 9.999960}
test format-4.10 {e and f formats} {
    format "%20f %-20f %020f" -9.99996 -9.99996 9.99996
} {           -9.999960 -9.999960            0000000000009.999960}
test format-4.11 {e and f formats} {
    format "%-020f %020f" -9.99996 -9.99996 9.99996
} {-9.999960            -000000000009.999960}
test format-4.12 {e and f formats} {eformat} {
    format "%.0e %#.0e" -9.99996 -9.99996 9.99996
} {-1e+01 -1.e+01}
test format-4.13 {e and f formats} {
    format "%.0f %#.0f" -9.99996 -9.99996 9.99996
} {-10 -10.}
test format-4.14 {e and f formats} {
    format "%.4f %.5f %.6f" -9.99996 -9.99996 9.99996
} {-10.0000 -9.99996 9.999960}
test format-4.15 {e and f formats} {
    format "%3.0f %3.0f %3.0f %3.0f" 1.0 1.1 1.01 1.001
} {  1   1   1   1}
test format-4.16 {e and f formats} {
    format "%3.1f %3.1f %3.1f %3.1f" 0.0 0.1 0.01 0.001
} {0.0 0.1 0.0 0.0}

test format-5.1 {g-format} {eformat} {
    format "%.3g" 12341.0
} {1.23e+04}
test format-5.2 {g-format} {eformat} {
    format "%.3G" 1234.12345
} {1.23E+03}
test format-5.3 {g-format} {
    format "%.3g" 123.412345
} {123}
test format-5.4 {g-format} {
    format "%.3g" 12.3412345
} {12.3}
test format-5.5 {g-format} {
    format "%.3g" 1.23412345
} {1.23}
test format-5.6 {g-format} {
    format "%.3g" 1.23412345
} {1.23}
test format-5.7 {g-format} {
    format "%.3g" .123412345
} {0.123}
test format-5.8 {g-format} {
    format "%.3g" .012341
} {0.0123}
test format-5.9 {g-format} {
    format "%.3g" .0012341
} {0.00123}
test format-5.10 {g-format} {
    format "%.3g" .00012341
} {0.000123}
test format-5.11 {g-format} {eformat} {
    format "%.3g" .00001234
} {1.23e-05}
test format-5.12 {g-format} {eformat} {
    format "%.4g" 9999.6
} {1e+04}
test format-5.13 {g-format} {
    format "%.4g" 999.96
} {1000}
test format-5.14 {g-format} {
    format "%.3g" 1.0
} {1}
test format-5.15 {g-format} {
    format "%.3g" .1
} {0.1}
test format-5.16 {g-format} {
    format "%.3g" .01
} {0.01}
test format-5.17 {g-format} {
    format "%.3g" .001
} {0.001}
test format-5.18 {g-format} {eformat} {
    format "%.3g" .00001
} {1e-05}
test format-5.19 {g-format} {eformat} {
    format "%#.3g" 1234.0
} {1.23e+03}
test format-5.20 {g-format} {eformat} {
    format "%#.3G" 9999.5
} {1.00E+04}

test format-6.1 {floating-point zeroes} {eformat} {
    format "%e %f %g" 0.0 0.0 0.0 0.0
} {0.000000e+00 0.000000 0}
test format-6.2 {floating-point zeroes} {eformat} {
    format "%.4e %.4f %.4g" 0.0 0.0 0.0 0.0
} {0.0000e+00 0.0000 0}
test format-6.3 {floating-point zeroes} {eformat knownMsvcBug} {
    format "%#.4e %#.4f %#.4g" 0.0 0.0 0.0 0.0
} {0.0000e+00 0.0000 0.000}
test format-6.4 {floating-point zeroes} {eformat} {
    format "%.0e %.0f %.0g" 0.0 0.0 0.0 0.0
} {0e+00 0 0}
test format-6.5 {floating-point zeroes} {eformat knownMsvcBug} {
    format "%#.0e %#.0f %#.0g" 0.0 0.0 0.0 0.0
} {0.e+00 0. 0.}
test format-6.6 {floating-point zeroes} {
    format "%3.0f %3.0f %3.0f %3.0f" 0.0 0.0 0.0 0.0
} {  0   0   0   0}
test format-6.7 {floating-point zeroes} {
    format "%3.0f %3.0f %3.0f %3.0f" 1.0 1.1 1.01 1.001
} {  1   1   1   1}
test format-6.8 {floating-point zeroes} {
    format "%3.1f %3.1f %3.1f %3.1f" 0.0 0.1 0.01 0.001
} {0.0 0.1 0.0 0.0}

test format-7.1 {various syntax features} {
    format "%*.*f" 12 3 12.345678901
} {      12.346}
test format-7.2 {various syntax features} {
    format "%0*.*f" 12 3 12.345678901
} {00000012.346}
test format-7.3 {various syntax features} {
    format "\*\t\\n"
} {*	\n}

test format-8.1 {error conditions} {
    catch format
} 1
test format-8.2 {error conditions} {
    catch format msg
    set msg
} {wrong # args: should be "format formatString ?arg ...?"}
test format-8.3 {error conditions} {
    catch {format %*d}
} 1
test format-8.4 {error conditions} {
    catch {format %*d} msg
    set msg
} {not enough arguments for all format specifiers}
test format-8.5 {error conditions} {
    catch {format %*.*f 12}
} 1
test format-8.6 {error conditions} {
    catch {format %*.*f 12} msg
    set msg
} {not enough arguments for all format specifiers}
test format-8.7 {error conditions} {
    catch {format %*.*f 12 3}
} 1
test format-8.8 {error conditions} {
    catch {format %*.*f 12 3} msg
    set msg
} {not enough arguments for all format specifiers}
test format-8.9 {error conditions} {
    list [catch {format %*d x 3} msg] $msg
} {1 {expected integer but got "x"}}
test format-8.10 {error conditions} {
    list [catch {format %*.*f 2 xyz 3} msg] $msg
} {1 {expected integer but got "xyz"}}
test format-8.11 {error conditions} {
    catch {format %d 2a}
} 1
test format-8.12 {error conditions} {
    catch {format %d 2a} msg
    set msg
} {expected integer but got "2a"}
test format-8.13 {error conditions} {
    catch {format %c 2x}
} 1
test format-8.14 {error conditions} {
    catch {format %c 2x} msg
    set msg
} {expected integer but got "2x"}
test format-8.15 {error conditions} {
    catch {format %f 2.1z}
} 1
test format-8.16 {error conditions} {
    catch {format %f 2.1z} msg
    set msg
} {expected floating-point number but got "2.1z"}
test format-8.17 {error conditions} {
    catch {format ab%}
} 1
test format-8.18 {error conditions} {
    catch {format ab% 12} msg
    set msg
} {format string ended in middle of field specifier}
test format-8.19 {error conditions} {
    catch {format %q x}
} 1
test format-8.20 {error conditions} {
    catch {format %q x} msg
    set msg
} {bad field specifier "q"}
test format-8.21 {error conditions} {
    catch {format %d}
} 1
test format-8.22 {error conditions} {
    catch {format %d} msg
    set msg
} {not enough arguments for all format specifiers}
test format-8.23 {error conditions} {
    catch {format "%d %d" 24 xyz} msg
    set msg
} {expected integer but got "xyz"}

test format-9.1 {long result} {
    set a {1234567890abcdefghijklmnopqrstuvwxyzABCDEFGHIJKLMNOPQRSTUVWXYZ 1 2 3 4 5 6 7 8 9 0 a b c d e f g h i j k l m n o p q r s t u v w x y z A B C D E F G H I J K L M N O P Q R S T U V W X Y Z}
    format {1111 2222 3333 4444 5555 6666 7777 8888 9999 aaaa bbbb cccc dddd eeee ffff gggg hhhh iiii jjjj kkkk llll mmmm nnnn oooo pppp qqqq rrrr ssss tttt uuuu vvvv wwww xxxx yyyy zzzz AAAA BBBB CCCC DDDD EEEE FFFF GGGG %s %s} $a $a
} {1111 2222 3333 4444 5555 6666 7777 8888 9999 aaaa bbbb cccc dddd eeee ffff gggg hhhh iiii jjjj kkkk llll mmmm nnnn oooo pppp qqqq rrrr ssss tttt uuuu vvvv wwww xxxx yyyy zzzz AAAA BBBB CCCC DDDD EEEE FFFF GGGG 1234567890abcdefghijklmnopqrstuvwxyzABCDEFGHIJKLMNOPQRSTUVWXYZ 1 2 3 4 5 6 7 8 9 0 a b c d e f g h i j k l m n o p q r s t u v w x y z A B C D E F G H I J K L M N O P Q R S T U V W X Y Z 1234567890abcdefghijklmnopqrstuvwxyzABCDEFGHIJKLMNOPQRSTUVWXYZ 1 2 3 4 5 6 7 8 9 0 a b c d e f g h i j k l m n o p q r s t u v w x y z A B C D E F G H I J K L M N O P Q R S T U V W X Y Z}

test format-10.1 {"h" format specifier} {
    format %hd 0xffff
} -1
test format-10.2 {"h" format specifier} {
    format %hx 0x10fff
} fff
test format-10.3 {"h" format specifier} {
    format %hd 0x10000
} 0
test format-10.4 {"h" format specifier} {
    # Bug 1154163: This is minimal behaviour for %hx specifier!
    format %hx 1
} 1
test format-10.5 {"h" format specifier} {
    # Bug 1284178: Highly out-of-range values shouldn't cause errors
    format %hu 0x100000000
} 0

test format-11.1 {XPG3 %$n specifiers} {
    format {%2$d %1$d} 4 5
} {5 4}
test format-11.2 {XPG3 %$n specifiers} {
    format {%2$d %1$d %1$d %3$d} 4 5 6
} {5 4 4 6}
test format-11.3 {XPG3 %$n specifiers} {
    list [catch {format {%2$d %3$d} 4 5} msg] $msg
} {1 {"%n$" argument index out of range}}
test format-11.4 {XPG3 %$n specifiers} {
    list [catch {format {%2$d %0$d} 4 5 6} msg] $msg
} {1 {"%n$" argument index out of range}}
test format-11.5 {XPG3 %$n specifiers} {
    list [catch {format {%d %1$d} 4 5 6} msg] $msg
} {1 {cannot mix "%" and "%n$" conversion specifiers}}
test format-11.6 {XPG3 %$n specifiers} {
    list [catch {format {%2$d %d} 4 5 6} msg] $msg
} {1 {cannot mix "%" and "%n$" conversion specifiers}}
test format-11.7 {XPG3 %$n specifiers} {
    list [catch {format {%2$d %3d} 4 5 6} msg] $msg
} {1 {cannot mix "%" and "%n$" conversion specifiers}}
test format-11.8 {XPG3 %$n specifiers} {
    format {%2$*d %3$d} 1 10 4
} {         4 4}
test format-11.9 {XPG3 %$n specifiers} {
    format {%2$.*s %4$d} 1 5 abcdefghijklmnop 44
} {abcde 44}
test format-11.10 {XPG3 %$n specifiers} {
    list [catch {format {%2$*d} 4} msg] $msg
} {1 {"%n$" argument index out of range}}
test format-11.11 {XPG3 %$n specifiers} {
    list [catch {format {%2$*d} 4 5} msg] $msg
} {1 {"%n$" argument index out of range}}
test format-11.12 {XPG3 %$n specifiers} {
    list [catch {format {%2$*d} 4 5 6} msg] $msg
} {0 {    6}}

test format-12.1 {negative width specifiers} {
    format "%*d" -47 25
} {25                                             }

test format-13.1 {tcl_precision fuzzy comparison} {
    catch {unset a}
    catch {unset b}
    catch {unset c}
    catch {unset d}
    set a 0.0000000000001
    set b 0.00000000000001
    set c 0.00000000000000001
    set d [expr $a + $b + $c]
    format {%0.10f %0.12f %0.15f %0.17f} $d $d $d $d
} {0.0000000000 0.000000000000 0.000000000000110 0.00000000000011001}
test format-13.2 {tcl_precision fuzzy comparison} {
    catch {unset a}
    catch {unset b}
    catch {unset c}
    catch {unset d}
    set a 0.000000000001
    set b 0.000000000000005
    set c 0.0000000000000008
    set d [expr $a + $b + $c]
    format {%0.10f %0.12f %0.15f %0.17f} $d $d $d $d
} {0.0000000000 0.000000000001 0.000000000001006 0.00000000000100580}
test format-13.3 {tcl_precision fuzzy comparison} {
    catch {unset a}
    catch {unset b}
    catch {unset c}
    set a 0.00000000000099
    set b 0.000000000000011
    set c [expr $a + $b]
    format {%0.10f %0.12f %0.15f %0.17f} $c $c $c $c
} {0.0000000000 0.000000000001 0.000000000001001 0.00000000000100100}
test format-13.4 {tcl_precision fuzzy comparison} {
    catch {unset a}
    catch {unset b}
    catch {unset c}
    set a 0.444444444444
    set b 0.33333333333333
    set c [expr $a + $b]
    format {%0.10f %0.12f %0.15f %0.16f} $c $c $c $c
} {0.7777777778 0.777777777777 0.777777777777330 0.7777777777773300}
test format-13.5 {tcl_precision fuzzy comparison} {
    catch {unset a}
    catch {unset b}
    catch {unset c}
    set a 0.444444444444
    set b 0.99999999999999
    set c [expr $a + $b]
    format {%0.10f %0.12f %0.15f} $c $c $c
} {1.4444444444 1.444444444444 1.444444444443990}

test format-14.1 {testing MAX_FLOAT_SIZE for 0 and 1} {
    format {%s} ""
} {}
test format-14.2 {testing MAX_FLOAT_SIZE for 0 and 1} {
    format {%s} "a"
} {a}

test format-15.1 {testing %0..s 0 padding for chars/strings} {
    format %05s a
} {0000a}
test format-15.2 {testing %0..s 0 padding for chars/strings} {
    format "% 5s" a
} {    a}
test format-15.3 {testing %0..s 0 padding for chars/strings} {
    format %5s a
} {    a}
test format-15.4 {testing %0..s 0 padding for chars/strings} {
    format %05c 61
} {0000=}
test format-15.5 {testing %d space padding for integers} {
    format "(% 1d) (% 1d)" 10 -10
} {( 10) (-10)}
test format-15.6 {testing %d plus padding for integers} {
    format "(%+1d) (%+1d)" 10 -10
} {(+10) (-10)}

set a "0123456789"
set b ""
for {set i 0} {$i < 290} {incr i} {
    append b $a
}
for {set i 290} {$i < 400} {incr i} {
    test format-16.[expr $i -289] {testing MAX_FLOAT_SIZE} {
        format {%s} $b
    } $b
    append b "x"
}

test format-17.1 {testing %d with wide} {wideIs64bit wideBiggerThanInt} {
    format %d 7810179016327718216
} 1819043144
test format-17.2 {testing %ld with wide} {wideIs64bit} {
    format %ld 7810179016327718216
} 7810179016327718216
test format-17.3 {testing %ld with non-wide} {wideIs64bit} {
    format %ld 42
} 42
test format-17.4 {testing %l with non-integer} {
    format %lf 1
} 1.000000
test format-17.5 {testing %llu with positive bignum} -body {
    format %llu 0xabcdef0123456789abcdef
} -returnCodes 1 -result {unsigned bignum format is invalid}
test format-17.6 {testing %llu with negative number} -body {
    format %llu -1
} -returnCodes 1 -result {unsigned bignum format is invalid}

test format-18.1 {do not demote existing numeric values} {
    set a 0xaaaaaaaa
    # Ensure $a and $b are separate objects
    set b 0xaaaa
    append b aaaa
    set result [expr {$a == $b}]
    format %08lx $b
    lappend result [expr {$a == $b}]
    set b 0xaaaa
    append b aaaa
    lappend result [expr {$a == $b}]
    format %08x $b
    lappend result [expr {$a == $b}]
} {1 1 1 1}
test format-18.2 {do not demote existing numeric values} {wideBiggerThanInt} {
    set a [expr {0xaaaaaaaaaa + 1}]
    set b 0xaaaaaaaaab
    list [format %08x $a] [expr {$a == $b}]
} {aaaaaaab 1}

test format-19.1 {regression test - tcl-core message by Brian Griffin on 26 0ctober 2004} -body {
    set x 0x8fedc654
    list [expr { ~ $x }] [format %08x [expr { ~$x }]]
} -match regexp -result {-2414724693 f*701239ab}
test format-19.2 {Bug 1867855} {
    format %llx 0
} 0
test format-19.3 {Bug 2830354} {
    string length [format %340f 0]
} 340

test format-19.4.1 {Bug d498578df4: width overflow should cause limit exceeded} \
-constraints {longIs32bit} -body {
    # in case of overflow into negative, it produces width -2 (and limit exceeded),
    # in case of width will be unsigned, it will be outside limit (2GB for 32bit)...
    # and it don't throw an error in case the bug is not fixed (and probably no segfault).
    format %[expr {0xffffffff - 1}]g 0
} -returnCodes error -result "max size for a Tcl value exceeded"

test format-19.4.2 {Bug d498578df4: width overflow should cause limit exceeded} -body {
    # limit should exceeds in any case,
    # and it don't throw an error in case the bug is not fixed (and probably no segfault).
    format %[expr {0xffffffffffffffff - 1}]g 0
} -returnCodes error -result "max size for a Tcl value exceeded"

# Note that this test may fail in future versions
test format-20.1 {Bug 2932421: plain %s caused intrep change of args} -body {
    set x [dict create a b c d]
    format %s $x
    # After this, obj in $x should be a dict
    # We are testing to make sure it has not been shimmered to a
    # different intrep when that is not necessary.
    # Whether or not there is a string rep - we should not care!
    tcl::unsupported::representation $x
} -match glob -result {value is a dict *}

# cleanup
catch {unset a}
catch {unset b}
catch {unset c}
catch {unset d}
::tcltest::cleanupTests
return

# Local Variables:
# mode: tcl
# End:<|MERGE_RESOLUTION|>--- conflicted
+++ resolved
@@ -21,13 +21,9 @@
 testConstraint wideIs64bit \
 	[expr {(wide(0x80000000) > 0) && (wide(0x8000000000000000) < 0)}]
 testConstraint wideBiggerThanInt [expr {wide(0x80000000) != int(0x80000000)}]
-<<<<<<< HEAD
+testConstraint knownMsvcBug [expr {![info exists ::env(TRAVIS_OS_NAME)] || ![string match windows $::env(TRAVIS_OS_NAME)]}]
  
-=======
-testConstraint knownMsvcBug [expr {![info exists ::env(TRAVIS_OS_NAME)] || ![string match windows $::env(TRAVIS_OS_NAME)]}]
-
->>>>>>> 50912fc6
 test format-1.1 {integer formatting} {
     format "%*d %d %d %d" 6 34 16923 -12 -1
 } {    34 16923 -12 -1}
