--- conflicted
+++ resolved
@@ -55,7 +55,6 @@
 } {   6   22 421b fffffffffffffff4}
 test format-1.8 {integer formatting} longIs32bit {
     format "%#x %#x %#X %#X %#x" 0 6 34 16923 -12 -1
-<<<<<<< HEAD
 } {0 0x6 0X22 0X421B 0xfffffff4}
 test format-1.8.1 {integer formatting} longIs64bit {
     format "%#x %#x %#X %#X %#x" 0 6 34 16923 -12 -1
@@ -78,33 +77,9 @@
 test format-1.11.1 {integer formatting} longIs64bit {
     format "%-#5o %-#20o %#-20o %#-20o %#-20o" 0 6 34 16923 -12 -1
 } {0     0o6                  0o42                 0o41033              0o1777777777777777777764}
-=======
-} {0x0 0x6 0X22 0X421B 0xfffffff4}
-test format-1.8.1 {integer formatting} longIs64bit {
-    format "%#x %#x %#X %#X %#x" 0 6 34 16923 -12 -1
-} {0x0 0x6 0X22 0X421B 0xfffffffffffffff4}
-test format-1.9 {integer formatting} longIs32bit {
-    format "%#5x %#20x %#20x %#20x %#20x" 0 6 34 16923 -12 -1
-} {  0x0                  0x6                 0x22               0x421b           0xfffffff4}
-test format-1.9.1 {integer formatting} longIs64bit {
-    format "%#5x %#20x %#20x %#20x %#20x" 0 6 34 16923 -12 -1
-} {  0x0                  0x6                 0x22               0x421b   0xfffffffffffffff4}
-test format-1.10 {integer formatting} longIs32bit {
-    format "%-#5x %-#20x %-#20x %-#20x %-#20x" 0 6 34 16923 -12 -1
-} {0x0   0x6                  0x22                 0x421b               0xfffffff4          }
-test format-1.10.1 {integer formatting} longIs64bit {
-    format "%-#5x %-#20x %-#20x %-#20x %-#20x" 0 6 34 16923 -12 -1
-} {0x0   0x6                  0x22                 0x421b               0xfffffffffffffff4  }
-test format-1.11 {integer formatting} longIs32bit {
-    format "%-#5o %-#20o %#-20o %#-20o %#-20o" 0 6 34 16923 -12 -1
-} {0     06                   042                  041033               037777777764        }
-test format-1.11.1 {integer formatting} longIs64bit {
-    format "%-#5o %-#20o %#-20o %#-20o %#-20o" 0 6 34 16923 -12 -1
-} {0     06                   042                  041033               01777777777777777777764}
->>>>>>> 15b0a781
 test format-1.12 {integer formatting} {
     format "%b %#b %#b %llb" 5 0 5 [expr {2**100}]
-} {101 0b0 0b101 10000000000000000000000000000000000000000000000000000000000000000000000000000000000000000000000000000}
+} {101 0 0b101 10000000000000000000000000000000000000000000000000000000000000000000000000000000000000000000000000000}
 
 test format-2.1 {string formatting} {
     format "%s %s %c %s" abcd {This is a very long test string.} 120 x
@@ -405,11 +380,11 @@
 # therefore they are not documented. It's intended use is through the
 # function Tcl_AppendPrintfToObj (et al).
 test format-8.26 {Undocumented formats} -body {
-    format "%p %p %#x" 0 [expr 2**31] [expr 2**31]
-} -result {0x0 0x80000000 0x80000000}
+    format "%p %#x" [expr 2**31] [expr 2**31]
+} -result {0x80000000 0x80000000}
 test format-8.27 {Undocumented formats} -constraints pointerIs64bit -body {
-    format "%p %p %#llx" 0 [expr 2**33] [expr 2**33]
-} -result {0x0 0x200000000 0x200000000}
+    format "%p %#llx" [expr 2**33] [expr 2**33]
+} -result {0x200000000 0x200000000}
 
 test format-9.1 {long result} {
     set a {1234567890abcdefghijklmnopqrstuvwxyzABCDEFGHIJKLMNOPQRSTUVWXYZ 1 2 3 4 5 6 7 8 9 0 a b c d e f g h i j k l m n o p q r s t u v w x y z A B C D E F G H I J K L M N O P Q R S T U V W X Y Z}
@@ -575,15 +550,9 @@
 test format-17.4 {testing %l with non-integer} {
     format %lf 1
 } 1.000000
-<<<<<<< HEAD
-test format-17.5 {testing %llu with bignum} {
-    format %llu 0xabcdef0123456789abcdef
-} 207698809136909011942886895
-=======
 test format-17.5 {testing %llu with positive bignum} -body {
     format %llu 0xabcdef0123456789abcdef
-} -returnCodes 1 -result {unsigned bignum format is invalid}
->>>>>>> 15b0a781
+} -result 207698809136909011942886895
 test format-17.6 {testing %llu with negative number} -body {
     format %llu -1
 } -returnCodes 1 -result {unsigned bignum format is invalid}
