# Commands covered:  format
#
# This file contains a collection of tests for one or more of the Tcl
# built-in commands.  Sourcing this file into Tcl runs the tests and
# generates output for errors.  No output means no errors were found.
#
# Copyright (c) 1991-1994 The Regents of the University of California.
# Copyright (c) 1994-1998 Sun Microsystems, Inc.
#
# See the file "license.terms" for information on usage and redistribution
# of this file, and for a DISCLAIMER OF ALL WARRANTIES.

if {[lsearch [namespace children] ::tcltest] == -1} {
    package require tcltest 2
    namespace import -force ::tcltest::*
}

# %u output depends on word length, so this test is not portable.
testConstraint longIs32bit [expr {int(0x80000000) < 0}]
testConstraint longIs64bit [expr {int(0x8000000000000000) < 0}]
testConstraint wideIs64bit \
	[expr {(wide(0x80000000) > 0) && (wide(0x8000000000000000) < 0)}]
testConstraint wideBiggerThanInt [expr {wide(0x80000000) != int(0x80000000)}]
testConstraint pointerIs64bit [expr {$tcl_platform(pointerSize) >= 8}]

test format-1.1 {integer formatting} {
    format "%*d %d %d %d" 6 34 16923 -12 -1
} {    34 16923 -12 -1}
test format-1.2 {integer formatting} {
    format "%4d %4d %4d %4d %d %#x %#X" 6 34 16923 -12 -1 14 12
} {   6   34 16923  -12 -1 0xe 0xC}
test format-1.3 {integer formatting} longIs32bit {
    format "%4u %4u %4u %4u %d %#o" 6 34 16923 -12 -1 0
} {   6   34 16923 4294967284 -1 0}
test format-1.3.1 {integer formatting} longIs64bit {
    format "%4u %4u %4u %4u %d %#o" 6 34 16923 -12 -1 0
} {   6   34 16923 18446744073709551604 -1 0}
test format-1.4 {integer formatting} {
    format "%-4d %-4i %-4d %-4ld" 6 34 16923 -12 -1
} {6    34   16923 -12 }
test format-1.5 {integer formatting} {
    format "%04d %04d %04d %04i" 6 34 16923 -12 -1
} {0006 0034 16923 -012}
test format-1.6 {integer formatting} {
    format "%00*d" 6 34
} {000034}
# Printing negative numbers in hex or octal format depends on word
# length, so these tests are not portable.
test format-1.7 {integer formatting} longIs32bit {
    format "%4x %4x %4x %4x" 6 34 16923 -12 -1
} {   6   22 421b fffffff4}
test format-1.7.1 {integer formatting} longIs64bit {
    format "%4x %4x %4x %4x" 6 34 16923 -12 -1
} {   6   22 421b fffffffffffffff4}
test format-1.8 {integer formatting} longIs32bit {
    format "%#x %#x %#X %#X %#x" 0 6 34 16923 -12 -1
} {0 0x6 0x22 0x421B 0xfffffff4}
test format-1.8.1 {integer formatting} longIs64bit {
    format "%#x %#x %#X %#X %#x" 0 6 34 16923 -12 -1
} {0 0x6 0x22 0x421B 0xfffffffffffffff4}
test format-1.9 {integer formatting} longIs32bit {
    format "%#5x %#20x %#20x %#20x %#20x" 0 6 34 16923 -12 -1
} {    0                  0x6                 0x22               0x421b           0xfffffff4}
test format-1.9.1 {integer formatting} longIs64bit {
    format "%#5x %#20x %#20x %#20x %#20x" 0 6 34 16923 -12 -1
} {    0                  0x6                 0x22               0x421b   0xfffffffffffffff4}
test format-1.10 {integer formatting} longIs32bit {
    format "%-#5x %-#20x %-#20x %-#20x %-#20x" 0 6 34 16923 -12 -1
} {0     0x6                  0x22                 0x421b               0xfffffff4          }
test format-1.10.1 {integer formatting} longIs64bit {
    format "%-#5x %-#20x %-#20x %-#20x %-#20x" 0 6 34 16923 -12 -1
} {0     0x6                  0x22                 0x421b               0xfffffffffffffff4  }
test format-1.11 {integer formatting} longIs32bit {
    format "%-#5o %-#20o %#-20o %#-20o %#-20o" 0 6 34 16923 -12 -1
} {0     0o6                  0o42                 0o41033              0o37777777764       }
test format-1.11.1 {integer formatting} longIs64bit {
    format "%-#5o %-#20o %#-20o %#-20o %#-20o" 0 6 34 16923 -12 -1
} {0     0o6                  0o42                 0o41033              0o1777777777777777777764}
test format-1.12 {integer formatting} {
    format "%b %#b %#b %llb" 5 0 5 [expr {2**100}]
} {101 0 0b101 10000000000000000000000000000000000000000000000000000000000000000000000000000000000000000000000000000}
test format-1.13 {integer formatting} {
<<<<<<< HEAD
    format "%#d %#d %#d %#d %#d" 0 6 34 16923 -12 -1
} {0 6 34 16923 -12}
test format-1.14 {integer formatting} {
    format "%#5d %#20d %#20d %#20d %#20d" 0 6 34 16923 -12 -1
} {    0                    6                   34                16923                  -12}
test format-1.15 {integer formatting} {
    format "%-#5d %-#20d %-#20d %-#20d %-#20d" 0 6 34 16923 -12 -1
} {0     6                    34                   16923                -12                 }
=======
    format "%#0d %#0d %#0d %#0d %#0d" 0 6 34 16923 -12 -1
} {0 6 34 16923 -12}
test format-1.14 {integer formatting} {
    format "%#05d %#020d %#020d %#020d %#020d" 0 6 34 16923 -12 -1
} {00000 00000000000000000006 00000000000000000034 00000000000000016923 -0000000000000000012}
test format-1.15 {integer formatting} {
    format "%-#05d %-#020d %-#020d %-#020d %-#020d" 0 6 34 16923 -12 -1
} {00000 00000000000000000006 00000000000000000034 00000000000000016923 -0000000000000000012}
>>>>>>> f9a0feeb


test format-2.1 {string formatting} {
    format "%s %s %c %s" abcd {This is a very long test string.} 120 x
} {abcd This is a very long test string. x x}
test format-2.2 {string formatting} {
    format "%20s %20s %20c %20s" abcd {This is a very long test string.} 120 x
} {                abcd This is a very long test string.                    x                    x}
test format-2.3 {string formatting} {
    format "%.10s %.10s %c %.10s" abcd {This is a very long test string.} 120 x
} {abcd This is a  x x}
test format-2.4 {string formatting} {
    format "%s %s %% %c %s" abcd {This is a very long test string.} 120 x
} {abcd This is a very long test string. % x x}
test format-2.5 {string formatting, embedded nulls} {
    format "%10s" abc\0def
} "   abc\0def"
test format-2.6 {string formatting, international chars} {
    format "%10s" abc\ufeffdef
} "   abc\ufeffdef"
test format-2.7 {string formatting, international chars} {
    format "%.5s" abc\ufeffdef
} "abc\ufeffd"
test format-2.8 {string formatting, international chars} {
    format "foo\ufeffbar%s" baz
} "foo\ufeffbarbaz"
test format-2.9 {string formatting, width} {
    format "a%5sa" f
} "a    fa"
test format-2.10 {string formatting, width} {
    format "a%-5sa" f
} "af    a"
test format-2.11 {string formatting, width} {
    format "a%2sa" foo
} "afooa"
test format-2.12 {string formatting, width} {
    format "a%0sa" foo
} "afooa"
test format-2.13 {string formatting, precision} {
    format "a%.2sa" foobarbaz
} "afoa"
test format-2.14 {string formatting, precision} {
    format "a%.sa" foobarbaz
} "aa"
test format-2.15 {string formatting, precision} {
    list [catch {format "a%.-2sa" foobarbaz} msg] $msg
} {1 {bad field specifier "-"}}
test format-2.16 {string formatting, width and precision} {
    format "a%5.2sa" foobarbaz
} "a   foa"
test format-2.17 {string formatting, width and precision} {
    format "a%5.7sa" foobarbaz
} "afoobarba"

test format-3.1 {Tcl_FormatObjCmd: character formatting} {
    format "|%c|%0c|%-1c|%1c|%-6c|%6c|%*c|%*c|" 65 65 65 65 65 65 3 65 -4 65
} "|A|A|A|A|A     |     A|  A|A   |"
test format-3.2 {Tcl_FormatObjCmd: international character formatting} {
    format "|%c|%0c|%-1c|%1c|%-6c|%6c|%*c|%*c|" 0xa2 0x4e4e 0x25a 0xc3 0xff08 0 3 0x6575 -4 0x4e4f
} "|\ua2|\u4e4e|\u25a|\uc3|\uff08     |     \0|  \u6575|\u4e4f   |"

test format-4.1 {e and f formats} {eformat} {
    format "%e %e %e %e" 34.2e12 68.514 -.125 -16000. .000053
} {3.420000e+13 6.851400e+01 -1.250000e-01 -1.600000e+04}
test format-4.2 {e and f formats} {eformat} {
    format "%20e %20e %20e %20e" 34.2e12 68.514 -.125 -16000. .000053
} {        3.420000e+13         6.851400e+01        -1.250000e-01        -1.600000e+04}
test format-4.3 {e and f formats} {eformat} {
    format "%.1e %.1e %.1e %.1e" 34.2e12 68.514 -.126 -16000. .000053
} {3.4e+13 6.9e+01 -1.3e-01 -1.6e+04}
test format-4.4 {e and f formats} {eformat} {
    format "%020e %020e %020e %020e" 34.2e12 68.514 -.126 -16000. .000053
} {000000003.420000e+13 000000006.851400e+01 -00000001.260000e-01 -00000001.600000e+04}
test format-4.5 {e and f formats} {eformat} {
    format "%7.1e %7.1e %7.1e %7.1e" 34.2e12 68.514 -.126 -16000. .000053
} {3.4e+13 6.9e+01 -1.3e-01 -1.6e+04}
test format-4.6 {e and f formats} {
    format "%f %f %f %f" 34.2e12 68.514 -.125 -16000. .000053
} {34200000000000.000000 68.514000 -0.125000 -16000.000000}
test format-4.7 {e and f formats} {
    format "%.4f %.4f %.4f %.4f %.4f" 34.2e12 68.514 -.125 -16000. .000053
} {34200000000000.0000 68.5140 -0.1250 -16000.0000 0.0001}
test format-4.8 {e and f formats} {eformat} {
    format "%.4e %.5e %.6e" -9.99996 -9.99996 9.99996
} {-1.0000e+01 -9.99996e+00 9.999960e+00}
test format-4.9 {e and f formats} {
    format "%.4f %.5f %.6f" -9.99996 -9.99996 9.99996
} {-10.0000 -9.99996 9.999960}
test format-4.10 {e and f formats} {
    format "%20f %-20f %020f" -9.99996 -9.99996 9.99996
} {           -9.999960 -9.999960            0000000000009.999960}
test format-4.11 {e and f formats} {
    format "%-020f %020f" -9.99996 -9.99996 9.99996
} {-9.999960            -000000000009.999960}
test format-4.12 {e and f formats} {eformat} {
    format "%.0e %#.0e" -9.99996 -9.99996 9.99996
} {-1e+01 -1.e+01}
test format-4.13 {e and f formats} {
    format "%.0f %#.0f" -9.99996 -9.99996 9.99996
} {-10 -10.}
test format-4.14 {e and f formats} {
    format "%.4f %.5f %.6f" -9.99996 -9.99996 9.99996
} {-10.0000 -9.99996 9.999960}
test format-4.15 {e and f formats} {
    format "%3.0f %3.0f %3.0f %3.0f" 1.0 1.1 1.01 1.001
} {  1   1   1   1}
test format-4.16 {e and f formats} {
    format "%3.1f %3.1f %3.1f %3.1f" 0.0 0.1 0.01 0.001
} {0.0 0.1 0.0 0.0}

test format-5.1 {g-format} {eformat} {
    format "%.3g" 12341.0
} {1.23e+04}
test format-5.2 {g-format} {eformat} {
    format "%.3G" 1234.12345
} {1.23E+03}
test format-5.3 {g-format} {
    format "%.3g" 123.412345
} {123}
test format-5.4 {g-format} {
    format "%.3g" 12.3412345
} {12.3}
test format-5.5 {g-format} {
    format "%.3g" 1.23412345
} {1.23}
test format-5.6 {g-format} {
    format "%.3g" 1.23412345
} {1.23}
test format-5.7 {g-format} {
    format "%.3g" .123412345
} {0.123}
test format-5.8 {g-format} {
    format "%.3g" .012341
} {0.0123}
test format-5.9 {g-format} {
    format "%.3g" .0012341
} {0.00123}
test format-5.10 {g-format} {
    format "%.3g" .00012341
} {0.000123}
test format-5.11 {g-format} {eformat} {
    format "%.3g" .00001234
} {1.23e-05}
test format-5.12 {g-format} {eformat} {
    format "%.4g" 9999.6
} {1e+04}
test format-5.13 {g-format} {
    format "%.4g" 999.96
} {1000}
test format-5.14 {g-format} {
    format "%.3g" 1.0
} {1}
test format-5.15 {g-format} {
    format "%.3g" .1
} {0.1}
test format-5.16 {g-format} {
    format "%.3g" .01
} {0.01}
test format-5.17 {g-format} {
    format "%.3g" .001
} {0.001}
test format-5.18 {g-format} {eformat} {
    format "%.3g" .00001
} {1e-05}
test format-5.19 {g-format} {eformat} {
    format "%#.3g" 1234.0
} {1.23e+03}
test format-5.20 {g-format} {eformat} {
    format "%#.3G" 9999.5
} {1.00E+04}

test format-6.1 {floating-point zeroes} {eformat} {
    format "%e %f %g" 0.0 0.0 0.0 0.0
} {0.000000e+00 0.000000 0}
test format-6.2 {floating-point zeroes} {eformat} {
    format "%.4e %.4f %.4g" 0.0 0.0 0.0 0.0
} {0.0000e+00 0.0000 0}
test format-6.3 {floating-point zeroes} {eformat} {
    format "%#.4e %#.4f %#.4g" 0.0 0.0 0.0 0.0
} {0.0000e+00 0.0000 0.000}
test format-6.4 {floating-point zeroes} {eformat} {
    format "%.0e %.0f %.0g" 0.0 0.0 0.0 0.0
} {0e+00 0 0}
test format-6.5 {floating-point zeroes} {eformat} {
    format "%#.0e %#.0f %#.0g" 0.0 0.0 0.0 0.0
} {0.e+00 0. 0.}
test format-6.6 {floating-point zeroes} {
    format "%3.0f %3.0f %3.0f %3.0f" 0.0 0.0 0.0 0.0
} {  0   0   0   0}
test format-6.7 {floating-point zeroes} {
    format "%3.0f %3.0f %3.0f %3.0f" 1.0 1.1 1.01 1.001
} {  1   1   1   1}
test format-6.8 {floating-point zeroes} {
    format "%3.1f %3.1f %3.1f %3.1f" 0.0 0.1 0.01 0.001
} {0.0 0.1 0.0 0.0}

test format-7.1 {various syntax features} {
    format "%*.*f" 12 3 12.345678901
} {      12.346}
test format-7.2 {various syntax features} {
    format "%0*.*f" 12 3 12.345678901
} {00000012.346}
test format-7.3 {various syntax features} {
    format "\*\t\\n"
} {*	\n}

test format-8.1 {error conditions} {
    catch format
} 1
test format-8.2 {error conditions} {
    catch format msg
    set msg
} {wrong # args: should be "format formatString ?arg ...?"}
test format-8.3 {error conditions} {
    catch {format %*d}
} 1
test format-8.4 {error conditions} {
    catch {format %*d} msg
    set msg
} {not enough arguments for all format specifiers}
test format-8.5 {error conditions} {
    catch {format %*.*f 12}
} 1
test format-8.6 {error conditions} {
    catch {format %*.*f 12} msg
    set msg
} {not enough arguments for all format specifiers}
test format-8.7 {error conditions} {
    catch {format %*.*f 12 3}
} 1
test format-8.8 {error conditions} {
    catch {format %*.*f 12 3} msg
    set msg
} {not enough arguments for all format specifiers}
test format-8.9 {error conditions} {
    list [catch {format %*d x 3} msg] $msg
} {1 {expected integer but got "x"}}
test format-8.10 {error conditions} {
    list [catch {format %*.*f 2 xyz 3} msg] $msg
} {1 {expected integer but got "xyz"}}
test format-8.11 {error conditions} {
    catch {format %d 2a}
} 1
test format-8.12 {error conditions} {
    catch {format %d 2a} msg
    set msg
} {expected integer but got "2a"}
test format-8.13 {error conditions} {
    catch {format %c 2x}
} 1
test format-8.14 {error conditions} {
    catch {format %c 2x} msg
    set msg
} {expected integer but got "2x"}
test format-8.15 {error conditions} {
    catch {format %f 2.1z}
} 1
test format-8.16 {error conditions} {
    catch {format %f 2.1z} msg
    set msg
} {expected floating-point number but got "2.1z"}
test format-8.17 {error conditions} {
    catch {format ab%}
} 1
test format-8.18 {error conditions} {
    catch {format ab% 12} msg
    set msg
} {format string ended in middle of field specifier}
test format-8.19 {error conditions} {
    catch {format %q x}
} 1
test format-8.20 {error conditions} {
    catch {format %r x} msg
    set msg
} {bad field specifier "r"}
test format-8.21 {error conditions} {
    catch {format %d}
} 1
test format-8.22 {error conditions} {
    catch {format %d} msg
    set msg
} {not enough arguments for all format specifiers}
test format-8.23 {error conditions} {
    catch {format "%d %d" 24 xyz} msg
    set msg
} {expected integer but got "xyz"}
# Since "%zd" and "%td" are equivalent to "%lld" in 64-bit platforms and
# equivalent to "%d" in 32-bit platforms, they are really not useful in
# scripts, therefore they are not documented. It's intended use is through
# the function Tcl_AppendPrintfToObj (et al).
test format-8.24 {Undocumented formats} -body {
    format "%zd %td %d" [expr 2**30] [expr 2**30] [expr 2**30]
} -result {1073741824 1073741824 1073741824}
test format-8.25 {Undocumented formats} -constraints pointerIs64bit -body {
    format "%zd %td %lld" [expr 2**33] [expr 2**33] [expr 2**33]
} -result {8589934592 8589934592 8589934592}
# Since "%p" is equivalent to "%#llx" in 64-bit platforms and equivalent
# to "%#x" in 32-bit platforms, it are really not useful in scripts,
# therefore they are not documented. It's intended use is through the
# function Tcl_AppendPrintfToObj (et al).
test format-8.26 {Undocumented formats} -body {
    format "%p %#x" [expr 2**31] [expr 2**31]
} -result {0x80000000 0x80000000}
test format-8.27 {Undocumented formats} -constraints pointerIs64bit -body {
    format "%p %#llx" [expr 2**33] [expr 2**33]
} -result {0x200000000 0x200000000}

test format-9.1 {long result} {
    set a {1234567890abcdefghijklmnopqrstuvwxyzABCDEFGHIJKLMNOPQRSTUVWXYZ 1 2 3 4 5 6 7 8 9 0 a b c d e f g h i j k l m n o p q r s t u v w x y z A B C D E F G H I J K L M N O P Q R S T U V W X Y Z}
    format {1111 2222 3333 4444 5555 6666 7777 8888 9999 aaaa bbbb cccc dddd eeee ffff gggg hhhh iiii jjjj kkkk llll mmmm nnnn oooo pppp qqqq rrrr ssss tttt uuuu vvvv wwww xxxx yyyy zzzz AAAA BBBB CCCC DDDD EEEE FFFF GGGG %s %s} $a $a
} {1111 2222 3333 4444 5555 6666 7777 8888 9999 aaaa bbbb cccc dddd eeee ffff gggg hhhh iiii jjjj kkkk llll mmmm nnnn oooo pppp qqqq rrrr ssss tttt uuuu vvvv wwww xxxx yyyy zzzz AAAA BBBB CCCC DDDD EEEE FFFF GGGG 1234567890abcdefghijklmnopqrstuvwxyzABCDEFGHIJKLMNOPQRSTUVWXYZ 1 2 3 4 5 6 7 8 9 0 a b c d e f g h i j k l m n o p q r s t u v w x y z A B C D E F G H I J K L M N O P Q R S T U V W X Y Z 1234567890abcdefghijklmnopqrstuvwxyzABCDEFGHIJKLMNOPQRSTUVWXYZ 1 2 3 4 5 6 7 8 9 0 a b c d e f g h i j k l m n o p q r s t u v w x y z A B C D E F G H I J K L M N O P Q R S T U V W X Y Z}

test format-10.1 {"h" format specifier} {
    format %hd 0xffff
} -1
test format-10.2 {"h" format specifier} {
    format %hx 0x10fff
} fff
test format-10.3 {"h" format specifier} {
    format %hd 0x10000
} 0
test format-10.4 {"h" format specifier} {
    # Bug 1154163: This is minimal behaviour for %hx specifier!
    format %hx 1
} 1
test format-10.5 {"h" format specifier} {
    # Bug 1284178: Highly out-of-range values shouldn't cause errors
    format %hu 0x100000000
} 0

test format-11.1 {XPG3 %$n specifiers} {
    format {%2$d %1$d} 4 5
} {5 4}
test format-11.2 {XPG3 %$n specifiers} {
    format {%2$d %1$d %1$d %3$d} 4 5 6
} {5 4 4 6}
test format-11.3 {XPG3 %$n specifiers} {
    list [catch {format {%2$d %3$d} 4 5} msg] $msg
} {1 {"%n$" argument index out of range}}
test format-11.4 {XPG3 %$n specifiers} {
    list [catch {format {%2$d %0$d} 4 5 6} msg] $msg
} {1 {"%n$" argument index out of range}}
test format-11.5 {XPG3 %$n specifiers} {
    list [catch {format {%d %1$d} 4 5 6} msg] $msg
} {1 {cannot mix "%" and "%n$" conversion specifiers}}
test format-11.6 {XPG3 %$n specifiers} {
    list [catch {format {%2$d %d} 4 5 6} msg] $msg
} {1 {cannot mix "%" and "%n$" conversion specifiers}}
test format-11.7 {XPG3 %$n specifiers} {
    list [catch {format {%2$d %3d} 4 5 6} msg] $msg
} {1 {cannot mix "%" and "%n$" conversion specifiers}}
test format-11.8 {XPG3 %$n specifiers} {
    format {%2$*d %3$d} 1 10 4
} {         4 4}
test format-11.9 {XPG3 %$n specifiers} {
    format {%2$.*s %4$d} 1 5 abcdefghijklmnop 44
} {abcde 44}
test format-11.10 {XPG3 %$n specifiers} {
    list [catch {format {%2$*d} 4} msg] $msg
} {1 {"%n$" argument index out of range}}
test format-11.11 {XPG3 %$n specifiers} {
    list [catch {format {%2$*d} 4 5} msg] $msg
} {1 {"%n$" argument index out of range}}
test format-11.12 {XPG3 %$n specifiers} {
    list [catch {format {%2$*d} 4 5 6} msg] $msg
} {0 {    6}}

test format-12.1 {negative width specifiers} {
    format "%*d" -47 25
} {25                                             }

test format-13.1 {tcl_precision fuzzy comparison} {
    catch {unset a}
    catch {unset b}
    catch {unset c}
    catch {unset d}
    set a 0.0000000000001
    set b 0.00000000000001
    set c 0.00000000000000001
    set d [expr $a + $b + $c]
    format {%0.10f %0.12f %0.15f %0.17f} $d $d $d $d
} {0.0000000000 0.000000000000 0.000000000000110 0.00000000000011001}
test format-13.2 {tcl_precision fuzzy comparison} {
    catch {unset a}
    catch {unset b}
    catch {unset c}
    catch {unset d}
    set a 0.000000000001
    set b 0.000000000000005
    set c 0.0000000000000008
    set d [expr $a + $b + $c]
    format {%0.10f %0.12f %0.15f %0.17f} $d $d $d $d
} {0.0000000000 0.000000000001 0.000000000001006 0.00000000000100580}
test format-13.3 {tcl_precision fuzzy comparison} {
    catch {unset a}
    catch {unset b}
    catch {unset c}
    set a 0.00000000000099
    set b 0.000000000000011
    set c [expr $a + $b]
    format {%0.10f %0.12f %0.15f %0.17f} $c $c $c $c
} {0.0000000000 0.000000000001 0.000000000001001 0.00000000000100100}
test format-13.4 {tcl_precision fuzzy comparison} {
    catch {unset a}
    catch {unset b}
    catch {unset c}
    set a 0.444444444444
    set b 0.33333333333333
    set c [expr $a + $b]
    format {%0.10f %0.12f %0.15f %0.16f} $c $c $c $c
} {0.7777777778 0.777777777777 0.777777777777330 0.7777777777773300}
test format-13.5 {tcl_precision fuzzy comparison} {
    catch {unset a}
    catch {unset b}
    catch {unset c}
    set a 0.444444444444
    set b 0.99999999999999
    set c [expr $a + $b]
    format {%0.10f %0.12f %0.15f} $c $c $c
} {1.4444444444 1.444444444444 1.444444444443990}

test format-14.1 {testing MAX_FLOAT_SIZE for 0 and 1} {
    format {%s} ""
} {}
test format-14.2 {testing MAX_FLOAT_SIZE for 0 and 1} {
    format {%s} "a"
} {a}

test format-15.1 {testing %0..s 0 padding for chars/strings} {
    format %05s a
} {0000a}
test format-15.2 {testing %0..s 0 padding for chars/strings} {
    format "% 5s" a
} {    a}
test format-15.3 {testing %0..s 0 padding for chars/strings} {
    format %5s a
} {    a}
test format-15.4 {testing %0..s 0 padding for chars/strings} {
    format %05c 61
} {0000=}
test format-15.5 {testing %d space padding for integers} {
    format "(% 1d) (% 1d)" 10 -10
} {( 10) (-10)}
test format-15.6 {testing %d plus padding for integers} {
    format "(%+1d) (%+1d)" 10 -10
} {(+10) (-10)}

set a "0123456789"
set b ""
for {set i 0} {$i < 290} {incr i} {
    append b $a
}
for {set i 290} {$i < 400} {incr i} {
    test format-16.[expr $i -289] {testing MAX_FLOAT_SIZE} {
        format {%s} $b
    } $b
    append b "x"
}

test format-17.1 {testing %d with wide} {wideIs64bit wideBiggerThanInt} {
    format %d 7810179016327718216
} 1819043144
test format-17.2 {testing %ld with wide} {wideIs64bit} {
    format %ld 7810179016327718216
} 7810179016327718216
test format-17.3 {testing %ld with non-wide} {wideIs64bit} {
    format %ld 42
} 42
test format-17.4 {testing %l with non-integer} {
    format %lf 1
} 1.000000
test format-17.5 {testing %llu with positive bignum} -body {
    format %llu 0xabcdef0123456789abcdef
} -result 207698809136909011942886895
test format-17.6 {testing %llu with negative number} -body {
    format %llu -1
} -returnCodes 1 -result {unsigned bignum format is invalid}

test format-18.1 {do not demote existing numeric values} {
    set a 0xaaaaaaaa
    # Ensure $a and $b are separate objects
    set b 0xaaaa
    append b aaaa
    set result [expr {$a == $b}]
    format %08lx $b
    lappend result [expr {$a == $b}]
    set b 0xaaaa
    append b aaaa
    lappend result [expr {$a == $b}]
    format %08x $b
    lappend result [expr {$a == $b}]
} {1 1 1 1}
test format-18.2 {do not demote existing numeric values} {wideBiggerThanInt} {
    set a [expr {0xaaaaaaaaaa + 1}]
    set b 0xaaaaaaaaab
    list [format %08x $a] [expr {$a == $b}]
} {aaaaaaab 1}

test format-19.1 {regression test - tcl-core message by Brian Griffin on 26 0ctober 2004} -body {
    set x 0x8fedc654
    list [expr { ~ $x }] [format %08x [expr { ~$x }]]
} -match regexp -result {-2414724693 f*701239ab}
test format-19.2 {Bug 1867855} {
    format %llx 0
} 0
test format-19.3 {Bug 2830354} {
    string length [format %340f 0]
} 340

# Note that this test may fail in future versions
test format-20.1 {Bug 2932421: plain %s caused intrep change of args} -body {
    set x [dict create a b c d]
    format %s $x
    # After this, obj in $x should be a dict
    # We are testing to make sure it has not been shimmered to a
    # different intrep when that is not necessary.
    # Whether or not there is a string rep - we should not care!
    tcl::unsupported::representation $x
} -match glob -result {value is a dict *}

# cleanup
catch {unset a}
catch {unset b}
catch {unset c}
catch {unset d}
::tcltest::cleanupTests
return

# Local Variables:
# mode: tcl
# End:<|MERGE_RESOLUTION|>--- conflicted
+++ resolved
@@ -81,16 +81,6 @@
     format "%b %#b %#b %llb" 5 0 5 [expr {2**100}]
 } {101 0 0b101 10000000000000000000000000000000000000000000000000000000000000000000000000000000000000000000000000000}
 test format-1.13 {integer formatting} {
-<<<<<<< HEAD
-    format "%#d %#d %#d %#d %#d" 0 6 34 16923 -12 -1
-} {0 6 34 16923 -12}
-test format-1.14 {integer formatting} {
-    format "%#5d %#20d %#20d %#20d %#20d" 0 6 34 16923 -12 -1
-} {    0                    6                   34                16923                  -12}
-test format-1.15 {integer formatting} {
-    format "%-#5d %-#20d %-#20d %-#20d %-#20d" 0 6 34 16923 -12 -1
-} {0     6                    34                   16923                -12                 }
-=======
     format "%#0d %#0d %#0d %#0d %#0d" 0 6 34 16923 -12 -1
 } {0 6 34 16923 -12}
 test format-1.14 {integer formatting} {
@@ -99,7 +89,6 @@
 test format-1.15 {integer formatting} {
     format "%-#05d %-#020d %-#020d %-#020d %-#020d" 0 6 34 16923 -12 -1
 } {00000 00000000000000000006 00000000000000000034 00000000000000016923 -0000000000000000012}
->>>>>>> f9a0feeb
 
 
 test format-2.1 {string formatting} {
