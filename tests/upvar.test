# Commands covered:  'upvar', 'namespace upvar'
#
# This file contains a collection of tests for one or more of the Tcl built-in
# commands. Sourcing this file into Tcl runs the tests and generates output
# for errors. No output means no errors were found.
#
# Copyright (c) 1991-1993 The Regents of the University of California.
# Copyright (c) 1994 Sun Microsystems, Inc.
# Copyright (c) 1998-1999 by Scriptics Corporation.
#
# See the file "license.terms" for information on usage and redistribution of
# this file, and for a DISCLAIMER OF ALL WARRANTIES.

if {[lsearch [namespace children] ::tcltest] == -1} {
    package require tcltest 2
    namespace import -force ::tcltest::*
}

::tcltest::loadTestedCommands
catch [list package require -exact Tcltest [info patchlevel]]

testConstraint testupvar [llength [info commands testupvar]]

test upvar-1.1 {reading variables with upvar} {
    proc p1 {a b} {set c 22; set d 33; p2}
    proc p2 {} {upvar a x1 b x2 c x3 d x4; set a abc; list $x1 $x2 $x3 $x4 $a}
    p1 foo bar
} {foo bar 22 33 abc}
test upvar-1.2 {reading variables with upvar} {
    proc p1 {a b} {set c 22; set d 33; p2}
    proc p2 {} {p3}
    proc p3 {} {upvar 2 a x1 b x2 c x3 d x4; set a abc; list $x1 $x2 $x3 $x4 $a}
    p1 foo bar
} {foo bar 22 33 abc}
test upvar-1.3 {reading variables with upvar} {
    proc p1 {a b} {set c 22; set d 33; p2}
    proc p2 {} {p3}
    proc p3 {} {
	upvar #1 a x1 b x2 c x3 d x4
	set a abc
	list $x1 $x2 $x3 $x4 $a
    }
    p1 foo bar
} {foo bar 22 33 abc}
test upvar-1.4 {reading variables with upvar} {
    set x1 44
    set x2 55
    proc p1 {} {p2}
    proc p2 {} {
	upvar 2 x1 x1 x2 a
	upvar #0 x1 b
	set c $b
	incr b 3
	list $x1 $a $b
    }
    p1
} {47 55 47}
test upvar-1.5 {reading array elements with upvar} {
    proc p1 {} {set a(0) zeroth; set a(1) first; p2}
    proc p2 {} {upvar a(0) x; set x}
    p1
} {zeroth}

test upvar-2.1 {writing variables with upvar} {
    proc p1 {a b} {set c 22; set d 33; p2; list $a $b $c $d}
    proc p2 {} {
	upvar a x1 b x2 c x3 d x4
	set x1 14
	set x4 88
    }
    p1 foo bar
} {14 bar 22 88}
test upvar-2.2 {writing variables with upvar} {
    set x1 44
    set x2 55
    proc p1 {x1 x2} {
	upvar #0 x1 a
	upvar x2 b
	set a $x1
	set b $x2
    }
    p1 newbits morebits
    list $x1 $x2
} {newbits morebits}
test upvar-2.3 {writing variables with upvar} {
    catch {unset x1}
    catch {unset x2}
    proc p1 {x1 x2} {
	upvar #0 x1 a
	upvar x2 b
	set a $x1
	set b $x2
    }
    p1 newbits morebits
    list [catch {set x1} msg] $msg [catch {set x2} msg] $msg
} {0 newbits 0 morebits}
test upvar-2.4 {writing array elements with upvar} {
    proc p1 {} {set a(0) zeroth; set a(1) first; list [p2] $a(0)}
    proc p2 {} {upvar a(0) x; set x xyzzy}
    p1
} {xyzzy xyzzy}

test upvar-3.1 {unsetting variables with upvar} {
    proc p1 {a b} {set c 22; set d 33; p2; lsort [info vars]}
    proc p2 {} {
	upvar 1 a x1 d x2
	unset x1 x2
    }
    p1 foo bar
} {b c}
test upvar-3.2 {unsetting variables with upvar} {
    proc p1 {a b} {set c 22; set d 33; p2; lsort [info vars]}
    proc p2 {} {
	upvar 1 a x1 d x2
	unset x1 x2
	set x2 28
    }
    p1 foo bar
} {b c d}
test upvar-3.3 {unsetting variables with upvar} {
    set x1 44
    set x2 55
    proc p1 {} {p2}
    proc p2 {} {
	upvar 2 x1 a
	upvar #0 x2 b
	unset a b
    }
    p1
    list [info exists x1] [info exists x2]
} {0 0}
test upvar-3.4 {unsetting variables with upvar} {
    set x1 44
    set x2 55
    proc p1 {} {
	upvar x1 a x2 b
	unset a b
	set b 118
    }
    p1
    list [info exists x1] [catch {set x2} msg] $msg
} {0 0 118}
test upvar-3.5 {unsetting array elements with upvar} {
    proc p1 {} {
	set a(0) zeroth
	set a(1) first
	set a(2) second
	p2
	array names a
    }
    proc p2 {} {upvar a(0) x; unset x}
    lsort [p1]
} {1 2}
test upvar-3.6 {unsetting then resetting array elements with upvar} {
    proc p1 {} {
	set a(0) zeroth
	set a(1) first
	set a(2) second
	p2
	list [lsort [array names a]] [catch {set a(0)} msg] $msg
    }
    proc p2 {} {upvar a(0) x; unset x; set x 12345}
    p1
} {{0 1 2} 0 12345}

test upvar-4.1 {nested upvars} {
    set x1 88
    proc p1 {a b} {set c 22; set d 33; p2}
    proc p2 {} {global x1; upvar c x2; p3}
    proc p3 {} {
	upvar x1 a x2 b
	list $a $b
    }
    p1 14 15
} {88 22}
test upvar-4.2 {nested upvars} {
    set x1 88
    proc p1 {a b} {set c 22; set d 33; p2; list $a $b $c $d}
    proc p2 {} {global x1; upvar c x2; p3}
    proc p3 {} {
	upvar x1 a x2 b
	set a foo
	set b bar
    }
    list [p1 14 15] $x1
} {{14 15 bar 33} foo}

proc tproc {args} {global x; set x [list $args [uplevel info vars]]}
test upvar-5.1 {traces involving upvars} {
    proc p1 {a b} {set c 22; set d 33; trace var c rw tproc; p2}
    proc p2 {} {upvar c x1; set x1 22}
    set x ---
    p1 foo bar
    set x
} {{x1 {} w} x1}
test upvar-5.2 {traces involving upvars} {
    proc p1 {a b} {set c 22; set d 33; trace var c rw tproc; p2}
    proc p2 {} {upvar c x1; set x1}
    set x ---
    p1 foo bar
    set x
} {{x1 {} r} x1}
test upvar-5.3 {traces involving upvars} {
    proc p1 {a b} {set c 22; set d 33; trace var c rwu tproc; p2}
    proc p2 {} {upvar c x1; unset x1}
    set x ---
    p1 foo bar
    set x
} {{x1 {} u} x1}

test upvar-6.1 {retargeting an upvar} {
    proc p1 {} {
	set a(0) zeroth
	set a(1) first
	set a(2) second
	p2
    }
    proc p2 {} {
	upvar a x
	set result {}
	foreach i [array names x] {
	    upvar a($i) x
	    lappend result $x
	}
	lsort $result
    }
    p1
} {first second zeroth}
test upvar-6.2 {retargeting an upvar} {
    set x 44
    set y abcde
    proc p1 {} {
	global x
	set result $x
	upvar y x
	lappend result $x
    }
    p1
} {44 abcde}
test upvar-6.3 {retargeting an upvar} {
    set x 44
    set y abcde
    proc p1 {} {
	upvar y x
	lappend result $x
	global x
	lappend result $x
    }
    p1
} {abcde 44}

test upvar-7.1 {upvar to same level} {
    set x 44
    set y 55
    catch {unset uv}
    upvar #0 x uv
    set uv abc
    upvar 0 y uv
    set uv xyzzy
    list $x $y
} {abc xyzzy}
test upvar-7.2 {upvar to same level} {
    set x 1234
    set y 4567
    proc p1 {x y} {
	upvar 0 x uv
	set uv $y
	return "$x $y"
    }
    p1 44 89
} {89 89}
test upvar-7.3 {upvar to same level} {
    set x 1234
    set y 4567
    proc p1 {x y} {
	upvar #1 x uv
	set uv $y
	return "$x $y"
    }
    p1 xyz abc
} {abc abc}
test upvar-7.4 {upvar to same level: tricky problems when deleting variable table} {
    proc tt {} {upvar #1 toto loc;  return $loc}
    list [catch tt msg] $msg
} {1 {can't read "loc": no such variable}}
test upvar-7.5 {potential memory leak when deleting variable table} {
    proc leak {} {
	array set foo {1 2 3 4}
	upvar 0 foo(1) bar
    }
    leak
} {}

test upvar-8.1 {errors in upvar command} -returnCodes error -body {
    upvar
} -result {wrong # args: should be "upvar ?level? otherVar localVar ?otherVar localVar ...?"}
test upvar-8.2 {errors in upvar command} -returnCodes error -body {
    upvar 1
} -result {wrong # args: should be "upvar ?level? otherVar localVar ?otherVar localVar ...?"}
test upvar-8.2.1 {upvar with numeric first argument} {
    apply {{} {set 0 ok; apply {{} {upvar 0 x; return $x}}}}
} ok
test upvar-8.3 {errors in upvar command} -returnCodes error -body {
    proc p1 {} {upvar a b c}
    p1
} -result {bad level "a"}
test upvar-8.4 {errors in upvar command} -returnCodes error -body {
    proc p1 {} {upvar 0 b b}
    p1
} -result {can't upvar from variable to itself}
test upvar-8.5 {errors in upvar command} -returnCodes error -body {
    proc p1 {} {upvar 0 a b; upvar 0 b a}
    p1
} -result {can't upvar from variable to itself}
test upvar-8.6 {errors in upvar command} -returnCodes error -body {
    proc p1 {} {set a 33; upvar b a}
    p1
} -result {variable "a" already exists}
test upvar-8.7 {errors in upvar command} -returnCodes error -body {
    proc p1 {} {trace variable a w foo; upvar b a}
    p1
} -result {variable "a" has traces: can't use for upvar}
test upvar-8.8 {create nested array with upvar} -body {
    proc p1 {} {upvar x(a) b; set b(2) 44}
    catch {unset x}
    p1
} -returnCodes error -cleanup {
    unset x
} -result {can't set "b(2)": variable isn't array}
test upvar-8.9 {upvar won't create namespace variable that refers to procedure variable} -setup {
    catch {namespace delete {*}[namespace children :: test_ns_*]}
    catch {rename MakeLink ""}
    namespace eval ::test_ns_1 {}
} -returnCodes error -body {
    proc MakeLink {a} {
	namespace eval ::test_ns_1 {
	    upvar a a
	}
	unset ::test_ns_1::a
    }
    MakeLink 1
} -result {bad variable name "a": upvar won't create namespace variable that refers to procedure variable}
test upvar-8.10 {upvar will create element alias for new array element} -setup {
    catch {unset upvarArray}
} -body {
    array set upvarArray {}
    catch {upvar 0 upvarArray(elem) upvarArrayElemAlias}
} -result {0}
test upvar-8.11 {upvar will not create a variable that looks like an array} -setup {
    catch {unset upvarArray}
} -body {
    array set upvarArray {}
    upvar 0 upvarArray(elem) upvarArrayElemAlias(elem)
} -returnCodes 1 -match glob -result *

test upvar-9.1 {Tcl_UpVar2 procedure} testupvar {
    list [catch {testupvar xyz a {} x global} msg] $msg
} {1 {bad level "xyz"}}
test upvar-9.2 {Tcl_UpVar2 procedure} testupvar {
    catch {unset a}
    catch {unset x}
    set a 44
    list [catch "testupvar #0 a 1 x global" msg] $msg
} {1 {can't access "a(1)": variable isn't array}}
test upvar-9.3 {Tcl_UpVar2 procedure} testupvar {
    proc foo {} {
	testupvar 1 a {} x local
	set x
    }
    catch {unset a}
    catch {unset x}
    set a 44
    foo
} {44}
test upvar-9.4 {Tcl_UpVar2 procedure} testupvar {
    proc foo {} {
	testupvar 1 a {} _up_ global
	list [catch {set x} msg] $msg
    }
    catch {unset a}
    catch {unset _up_}
    set a 44
    concat [foo] $_up_
} {1 {can't read "x": no such variable} 44}
test upvar-9.5 {Tcl_UpVar2 procedure} testupvar {
    proc foo {} {
	testupvar 1 a b x local
	set x
    }
    catch {unset a}
    catch {unset x}
    set a(b) 1234
    foo
} {1234}
test upvar-9.6 {Tcl_UpVar procedure} testupvar {
    proc foo {} {
	testupvar 1 a x local
	set x
    }
    catch {unset a}
    catch {unset x}
    set a xyzzy
    foo
} {xyzzy}
test upvar-9.7 {Tcl_UpVar procedure} testupvar {
    proc foo {} {
	testupvar #0 a(b) x local
	set x
    }
    catch {unset a}
    catch {unset x}
    set a(b) 1234
    foo
} {1234}
catch {unset a}

<<<<<<< HEAD
=======
test upvar-10.1 {CompileWord OBOE} -setup {
    proc linenumber {} {dict get [info frame -1] line}
} -body {
    apply {n {
        upvar 1 {*}{
        } [return [incr n -[linenumber]]] x
    }} [linenumber]
} -cleanup {
    rename linenumber {}
} -result 1


>>>>>>> 77946f66
#
# Tests for 'namespace upvar'. As the implementation is essentially the same as
# for 'upvar', we only test that the variables are linked correctly, i.e., we
# assume that the behaviour of variables once the link is established has
# already been tested above.
#

# Clear out any namespaces called test_ns_*
catch {namespace delete {*}[namespace children :: test_ns_*]}
namespace eval test_ns_0 {
    variable x test_ns_0
}
set ::x test_global

test upvar-NS-1.1 {nsupvar links to correct variable} -body {
    namespace eval test_ns_1 {
	namespace upvar ::test_ns_0 x w
	set w
    }
} -result {test_ns_0} -cleanup {
    namespace delete test_ns_1
}
test upvar-NS-1.2 {nsupvar links to correct variable} -body {
    namespace eval test_ns_1 {
	proc a {} {
	    namespace upvar ::test_ns_0 x w
	    set w
	}
	return [a]
    }
} -result {test_ns_0} -cleanup {
    namespace delete test_ns_1
}
test upvar-NS-1.3 {nsupvar links to correct variable} -body {
    namespace eval test_ns_1 {
	namespace upvar test_ns_0 x w
	set w
    }
} -returnCodes error -cleanup {
    namespace delete test_ns_1
} -result {namespace "test_ns_0" not found in "::test_ns_1"}
test upvar-NS-1.4 {nsupvar links to correct variable} -body {
    namespace eval test_ns_1 {
	proc a {} {
	    namespace upvar test_ns_0 x w
	    set w
	}
	return [a]
    }
} -returnCodes error -cleanup {
    namespace delete test_ns_1
} -result {namespace "test_ns_0" not found in "::test_ns_1"}
    
test upvar-NS-1.5 {nsupvar links to correct variable} -body {
    namespace eval test_ns_1 {
	namespace eval test_ns_0 {}
	namespace upvar test_ns_0 x w
	set w
    }
} -cleanup {
    namespace delete test_ns_1
} -result {can't read "w": no such variable} -returnCodes error
test upvar-NS-1.6 {nsupvar links to correct variable} -body {
    namespace eval test_ns_1 {
	namespace eval test_ns_0 {}
	proc a {} {
	    namespace upvar test_ns_0 x w
	    set w
	}
	return [a]
    }
} -cleanup {
    namespace delete test_ns_1
} -result {can't read "w": no such variable} -returnCodes error
test upvar-NS-1.7 {nsupvar links to correct variable} -body {
    namespace eval test_ns_1 {
	namespace eval test_ns_0 {
	    variable x test_ns_1::test_ns_0
	}
	namespace upvar test_ns_0 x w
	set w
    }
} -cleanup {
    namespace delete test_ns_1
} -result {test_ns_1::test_ns_0}
test upvar-NS-1.8 {nsupvar links to correct variable} -body {
    namespace eval test_ns_1 {
	namespace eval test_ns_0 {
	    variable x test_ns_1::test_ns_0
	}
	proc a {} {
	    namespace upvar test_ns_0 x w
	    set w
	}
	return [a]
    }
} -cleanup {
    namespace delete test_ns_1
} -result {test_ns_1::test_ns_0}
test upvar-NS-1.9 {nsupvar links to correct variable} -body {
    namespace eval test_ns_1 {
	variable x test_ns_1
	proc a {} {
	    namespace upvar test_ns_0 x w
	    set w
	}
	return [a]
    }
} -returnCodes error -cleanup {
    namespace delete test_ns_1
} -result {namespace "test_ns_0" not found in "::test_ns_1"}

test upvar-NS-2.1 {TIP 323} -returnCodes error -body {
    namespace upvar
} -result {wrong # args: should be "namespace upvar ns ?otherVar myVar ...?"}
test upvar-NS-2.2 {TIP 323} -setup {
    namespace eval test_ns_1 {}
} -body {
    namespace upvar test_ns_1
} -cleanup {
    namespace delete test_ns_1
} -result {}

# cleanup
::tcltest::cleanupTests
return

# Local Variables:
# mode: tcl
# End:<|MERGE_RESOLUTION|>--- conflicted
+++ resolved
@@ -415,8 +415,6 @@
 } {1234}
 catch {unset a}
 
-<<<<<<< HEAD
-=======
 test upvar-10.1 {CompileWord OBOE} -setup {
     proc linenumber {} {dict get [info frame -1] line}
 } -body {
@@ -428,8 +426,6 @@
     rename linenumber {}
 } -result 1
 
-
->>>>>>> 77946f66
 #
 # Tests for 'namespace upvar'. As the implementation is essentially the same as
 # for 'upvar', we only test that the variables are linked correctly, i.e., we
