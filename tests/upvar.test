--- conflicted
+++ resolved
@@ -367,15 +367,11 @@
 
 test upvar-9.1 {Tcl_UpVar2 procedure} testupvar {
     list [catch {testupvar xyz a {} x global} msg] $msg
-<<<<<<< HEAD
-} {1 {bad level "xyz"}}
+} {1 {bad level "1"}}
 test upvar-9.1.1 {TclGetFrame, via Tcl_UpVar2} testupvar {
     apply {{} {testupvar xyz a {} x local; set x foo}}
     set a
 } foo
-=======
-} {1 {bad level "1"}}
->>>>>>> d0f80800
 test upvar-9.2 {Tcl_UpVar2 procedure} testupvar {
     catch {unset a}
     catch {unset x}
