# The tests in this file cover the procedures in tclCmdMZ.c.
#
# This file contains a collection of tests for one or more of the Tcl built-in
# commands. Sourcing this file into Tcl runs the tests and generates output
# for errors. No output means no errors were found.
#
# Copyright (c) 1991-1993 The Regents of the University of California.
# Copyright (c) 1994 Sun Microsystems, Inc.
# Copyright (c) 1998-1999 by Scriptics Corporation.
#
# See the file "license.terms" for information on usage and redistribution of
# this file, and for a DISCLAIMER OF ALL WARRANTIES.

if {[catch {package require tcltest 2.1}]} {
    puts stderr "Skipping tests in [info script]. tcltest 2.1 required."
    return
}

namespace eval ::tcl::test::cmdMZ {
    namespace import ::tcltest::cleanupTests
    namespace import ::tcltest::customMatch
    namespace import ::tcltest::makeFile
    namespace import ::tcltest::removeFile
    namespace import ::tcltest::temporaryDirectory
    namespace import ::tcltest::test

<<<<<<< HEAD
    proc ListGlobMatch {expected actual} {
	if {[llength $expected] != [llength $actual]} {
	    return 0
	}
	foreach e $expected a $actual {
	    if {![string match $e $a]} {
		return 0
	    }
	}
	return 1
    }
    customMatch listGlob [namespace which ListGlobMatch]

=======
    if {[namespace which -command ::tcl::unsupported::timerate] ne ""} {
	namespace import ::tcl::unsupported::timerate
    }

>>>>>>> 1b75160c
# Tcl_PwdObjCmd

test cmdMZ-1.1 {Tcl_PwdObjCmd} -returnCodes error -body {
    pwd a
} -result {wrong # args: should be "pwd"}
test cmdMZ-1.2 {Tcl_PwdObjCmd: simple pwd} {
    catch pwd
} 0
test cmdMZ-1.3 {Tcl_PwdObjCmd: simple pwd} -body {
    pwd
} -match glob -result {?*}
test cmdMZ-1.4 {Tcl_PwdObjCmd: failure} -setup {
    set cwd [pwd]
    set foodir [file join [temporaryDirectory] foo]
    file delete -force $foodir
    file mkdir $foodir
    cd $foodir
} -constraints {unix nonPortable} -body {
    # This test fails on various unix platforms (eg Linux) where permissions
    # caching causes this to fail. The caching is strictly incorrect, but we
    # have no control over that.
    file attr . -permissions 000
    pwd
} -returnCodes error -cleanup {
    cd $cwd
    file delete -force $foodir
} -result {error getting working directory name: permission denied}

# The tests for Tcl_RegexpObjCmd, Tcl_RegsubObjCmd are in regexp.test

# Tcl_RenameObjCmd

test cmdMZ-2.1 {Tcl_RenameObjCmd: error conditions} -returnCodes error -body {
    rename r1
} -result {wrong # args: should be "rename oldName newName"}
test cmdMZ-2.2 {Tcl_RenameObjCmd: error conditions} -returnCodes error -body {
    rename r1 r2 r3
} -result {wrong # args: should be "rename oldName newName"}
test cmdMZ-2.3 {Tcl_RenameObjCmd: success} -setup {
    catch {rename r2 {}}
} -body {
    proc r1 {} {return "r1"}
    rename r1 r2
    r2
} -result {r1}
test cmdMZ-2.4 {Tcl_RenameObjCmd: success} {
    proc r1 {} {return "r1"}
    rename r1 {}
    list [catch {r1} msg] $msg
} {1 {invalid command name "r1"}}

# Some tests for Tcl_ReturnObjCmd are in proc-old.test

test cmdMZ-return-1.0 {return checks for bad option values} -body {
    return -options foo
} -returnCodes error -match glob -result {bad -options value:*}
test cmdMZ-return-1.1 {return checks for bad option values} -body {
    return -code err
} -returnCodes error -match glob -result {bad completion code "err": must be ok, error, return, break, continue*, or an integer}
test cmdMZ-return-1.2 {return checks for bad option values} -body {
    return -code 0x100000000
} -returnCodes error -match glob -result {bad completion code "0x100000000": must be ok, error, return, break, continue*, or an integer}
test cmdMZ-return-1.3 {return checks for bad option values} -body {
    return -level foo
} -returnCodes error -match glob -result {bad -level value: *}
test cmdMZ-return-1.4 {return checks for bad option values} -body {
    return -level -1
} -returnCodes error -match glob -result {bad -level value: *}
test cmdMZ-return-1.5 {return checks for bad option values} -body {
    return -level 3.1415926
} -returnCodes error -match glob -result {bad -level value: *}

proc dictSort {d} {
    set result {}
    foreach k [lsort [dict keys $d]] {
	dict set result $k [dict get $d $k]
    }
    return $result
}

test cmdMZ-return-2.0 {return option handling} {
    list [catch return -> foo] [dictSort $foo]
} {2 {-code 0 -level 1}}
test cmdMZ-return-2.1 {return option handling} {
    list [catch {return -bar soom} -> foo] [dictSort $foo]
} {2 {-bar soom -code 0 -level 1}}
test cmdMZ-return-2.2 {return option handling} {
    list [catch {return -code return} -> foo] [dictSort $foo]
} {2 {-code 0 -level 2}}
test cmdMZ-return-2.3 {return option handling} {
    list [catch {return -code return -level 10} -> foo] [dictSort $foo]
} {2 {-code 0 -level 11}}
test cmdMZ-return-2.4 {return option handling} -body {
    return -level 0 -code error
} -returnCodes error -result {}
test cmdMZ-return-2.5 {return option handling} -body {
    return -level 0 -code return
} -returnCodes return -result {}
test cmdMZ-return-2.6 {return option handling} -body {
    return -level 0 -code break
} -returnCodes break -result {}
test cmdMZ-return-2.7 {return option handling} -body {
    return -level 0 -code continue
} -returnCodes continue -result {}
test cmdMZ-return-2.8 {return option handling} -body {
    return -level 0 -code -1
} -returnCodes -1 -result {}
test cmdMZ-return-2.9 {return option handling} -body {
    return -level 0 -code 10
} -returnCodes 10 -result {}
test cmdMZ-return-2.10 {return option handling} -body {
    list [catch {return -level 0 -code error} -> foo] [dictSort $foo]
} -match glob -result {1 {-code 1 -errorcode NONE -errorinfo {
    while executing
"return -level 0 -code error"} -errorline 1 -errorstack * -level 0}}
test cmdMZ-return-2.11 {return option handling} {
    list [catch {return -level 0 -code break} -> foo] [dictSort $foo]
} {3 {-code 3 -level 0}}
test cmdMZ-return-2.12 {return option handling} -body {
    return -level 0 -code error -options {-code ok}
} -returnCodes ok -result {}
test cmdMZ-return-2.13 {return option handling} -body {
    return -level 0 -code error -options {-code err}
} -returnCodes error -match glob -result {bad completion code "err": must be ok, error, return, break, continue*, or an integer}
test cmdMZ-return-2.14 {return option handling} -body {
    return -level 0 -code error -options {-code foo -options {-code break}}
} -returnCodes break -result {}
test cmdMZ-return-2.15 {return opton handling} {
    list [catch {
	apply {{} {
	    return -code error -errorcode {a b} c
	}}
    } result] $result $::errorCode
} {1 c {a b}}
test cmdMZ-return-2.16 {return opton handling} {
    list [catch {
	apply {{} {
	    return -code error -errorcode [list a b] c
	}}
    } result] $result $::errorCode
} {1 c {a b}}
test cmdMZ-return-2.17 {return opton handling} {
    list [catch {
	apply {{} {
	    return -code error -errorcode a\ b c
	}}
    } result] $result $::errorCode
} {1 c {a b}}
test cmdMZ-return-2.18 {return option handling} {
    list [catch {
	return -code error -errorstack [list CALL a CALL b] yo
    } -> foo] [dictSort $foo] [info errorstack]
} {2 {-code 1 -errorcode NONE -errorstack {CALL a CALL b} -level 1} {CALL a CALL b}}

# Check that the result of a [return -options $opts $result] is
# indistinguishable from that of the originally caught script, no matter what
# the script is/does. (TIP 90)
foreach {testid script} {
    cmdMZ-return-3.0 {}
    cmdMZ-return-3.1 {format x}
    cmdMZ-return-3.2 {set}
    cmdMZ-return-3.3 {set a 1}
    cmdMZ-return-3.4 {error}
    cmdMZ-return-3.5 {error foo}
    cmdMZ-return-3.6 {error foo bar}
    cmdMZ-return-3.7 {error foo bar baz}
    cmdMZ-return-3.8 {return -level 0}
    cmdMZ-return-3.9 {return -code error}
    cmdMZ-return-3.10 {return -code error -errorinfo foo}
    cmdMZ-return-3.11 {return -code error -errorinfo foo -errorcode bar}
    cmdMZ-return-3.12 {return -code error -errorinfo foo -errorcode bar -errorline 10}
    cmdMZ-return-3.12.1 {return -code error -errorinfo foo -errorcode bar -errorline 10 -errorstack baz}
    cmdMZ-return-3.13 {return -options {x y z 2}}
    cmdMZ-return-3.14 {return -level 3 -code break sdf}
} {
    test $testid "check that return after a catch is same:\n$script" {
	set one [list [catch $script foo bar] $foo [dictSort $bar] \
		$::errorCode $::errorInfo]
	set two [list [catch {return -options $bar $foo} foo2 bar2] \
		$foo2 [dictSort $bar2] $::errorCode $::errorInfo]
	string equal $one $two
    } 1
}

# The tests for Tcl_ScanObjCmd are in scan.test

# Tcl_SourceObjCmd
# More tests of Tcl_SourceObjCmd are in source.test

test cmdMZ-3.3 {Tcl_SourceObjCmd: error conditions} -constraints {
    unixOrPc
} -returnCodes error -body {
    source
} -match glob -result {wrong # args: should be "source*fileName"}
test cmdMZ-3.4 {Tcl_SourceObjCmd: error conditions} -constraints {
    unixOrPc
} -returnCodes error -body {
    source a b
} -match glob -result {wrong # args: should be "source*fileName"}
test cmdMZ-3.5 {Tcl_SourceObjCmd: error in script} -body {
    set file [makeFile {
	set x 146
	error "error in sourced file"
	set y $x
    } source.file]
    list [catch {source $file} msg] $msg $::errorInfo
} -cleanup {
    removeFile source.file
} -match listGlob -result {1 {error in sourced file} {error in sourced file
    while executing
"error "error in sourced file""
    (file "*" line 3)
    invoked from within
"source $file"}}
test cmdMZ-3.6 {Tcl_SourceObjCmd: simple script} -body {
    set file [makeFile {list ok} source.file]
    source $file
} -cleanup {
    removeFile source.file
} -result ok

# Tcl_SplitObjCmd

test cmdMZ-4.1 {Tcl_SplitObjCmd: split errors} -returnCodes error -body {
    split
} -result {wrong # args: should be "split string ?splitChars?"}
test cmdMZ-4.2 {Tcl_SplitObjCmd: split errors} -returnCodes error -body {
    split a b c
} -result {wrong # args: should be "split string ?splitChars?"}
test cmdMZ-4.3 {Tcl_SplitObjCmd: basic split commands} {
    split "a\n b\t\r c\n "
} {a {} b {} {} c {} {}}
test cmdMZ-4.4 {Tcl_SplitObjCmd: basic split commands} {
    split "word 1xyzword 2zword 3" xyz
} {{word 1} {} {} {word 2} {word 3}}
test cmdMZ-4.5 {Tcl_SplitObjCmd: basic split commands} {
    split "12345" {}
} {1 2 3 4 5}
test cmdMZ-4.6 {Tcl_SplitObjCmd: basic split commands} {
    split "a\}b\[c\{\]\$"
} "a\\\}b\\\[c\\\{\\\]\\\$"
test cmdMZ-4.7 {Tcl_SplitObjCmd: basic split commands} {
    split {} {}
} {}
test cmdMZ-4.8 {Tcl_SplitObjCmd: basic split commands} {
    split {}
} {}
test cmdMZ-4.9 {Tcl_SplitObjCmd: basic split commands} {
    split {   }
} {{} {} {} {}}
test cmdMZ-4.10 {Tcl_SplitObjCmd: basic split commands} {
    apply {{} {
        set x {}
        foreach f [split {]\n} {}] {
            append x $f
        }
        return $x
    }}
} {]\n}
test cmdMZ-4.11 {Tcl_SplitObjCmd: basic split commands} {
    apply {{} {
        set x ab\000c
        set y [split $x {}]
	binary scan $y c* z
        return $z
    }}
} {97 32 98 32 0 32 99}
test cmdMZ-4.12 {Tcl_SplitObjCmd: basic split commands} {
    split "a0ab1b2bbb3\000c4" ab\000c
} {{} 0 {} 1 2 {} {} 3 {} 4}
test cmdMZ-4.13 {Tcl_SplitObjCmd: basic split commands} {
    # if not UTF-8 aware, result is "a {} {} b qw\xe5 {} N wq"
    split "a\u4e4eb qw\u5e4e\x4e wq" " \u4e4e"
} "a b qw\u5e4eN wq"

# The tests for Tcl_StringObjCmd are in string.test
# The tests for Tcl_SubstObjCmd are in subst.test
# The tests for Tcl_SwitchObjCmd are in switch.test

# todo: rewrite this if monotonic clock is provided resp. command "after" 
# gets microsecond accuracy (RFE [fdfbd5e10] gets merged):
proc _nrt_sleep {msec} {
    set usec [expr {$msec * 1000}]
    set stime [clock microseconds]
    while {abs([clock microseconds] - $stime) < $usec} {after 0}
}

test cmdMZ-5.1 {Tcl_TimeObjCmd: basic format of command} -body {
    time
} -returnCodes error -result {wrong # args: should be "time command ?count?"}
test cmdMZ-5.2 {Tcl_TimeObjCmd: basic format of command} -body {
    time a b c
} -returnCodes error -result {wrong # args: should be "time command ?count?"}
test cmdMZ-5.3 {Tcl_TimeObjCmd: basic format of command} -body {
    time a b
} -returnCodes error -result {expected integer but got "b"}
test cmdMZ-5.4 {Tcl_TimeObjCmd: nothing happens with negative iteration counts} {
    time bogusCmd -12456
} {0 microseconds per iteration}
test cmdMZ-5.5 {Tcl_TimeObjCmd: result format} -body {
    time {format 1}
} -match regexp -result {^\d+ microseconds per iteration}
test cmdMZ-5.6 {Tcl_TimeObjCmd: slower commands take longer} {
    expr {[lindex [time {_nrt_sleep 1}] 0] < [lindex [time {_nrt_sleep 20}] 0]}
} 1
test cmdMZ-5.7 {Tcl_TimeObjCmd: errors generate right trace} {
    list [catch {time {error foo}} msg] $msg $::errorInfo
} {1 foo {foo
    while executing
"error foo"
    invoked from within
"time {error foo}"}}

test cmdMZ-6.1 {Tcl_TimeRateObjCmd: basic format of command} {
    list [catch {timerate} msg] $msg
} {1 {wrong # args: should be "timerate ?-direct? ?-calibrate? ?-overhead double? command ?time ?max-count??"}}
test cmdMZ-6.2.1 {Tcl_TimeRateObjCmd: basic format of command} {
    list [catch {timerate a b c d} msg] $msg
} {1 {wrong # args: should be "timerate ?-direct? ?-calibrate? ?-overhead double? command ?time ?max-count??"}}
test cmdMZ-6.2.2 {Tcl_TimeRateObjCmd: basic format of command} {
    list [catch {timerate a b c} msg] $msg
} {1 {expected integer but got "b"}}
test cmdMZ-6.2.3 {Tcl_TimeRateObjCmd: basic format of command} {
    list [catch {timerate a b} msg] $msg
} {1 {expected integer but got "b"}}
test cmdMZ-6.3 {Tcl_TimeRateObjCmd: basic format of command} {
    list [catch {timerate -overhead b {} a b} msg] $msg
} {1 {expected floating-point number but got "b"}}
test cmdMZ-6.4 {Tcl_TimeRateObjCmd: compile of script happens even with negative iteration counts} {
    list [catch {timerate "foreach a {c d e} \{" -12456} msg] $msg
} {1 {missing close-brace}}
test cmdMZ-6.5a {Tcl_TimeRateObjCmd: result format and one iteration} {
    regexp {^\d+(?:\.\d+)? \ws/# 1 # \d+(?:\.\d+)? #/sec \d+(?:\.\d+)? nett-ms$} [timerate {} 0]
} 1
test cmdMZ-6.5b {Tcl_TimeRateObjCmd: result format without iterations} {
    regexp {^0 \ws/# 0 # 0 #/sec 0 nett-ms$} [timerate {} 0 0]
} 1
test cmdMZ-6.6 {Tcl_TimeRateObjCmd: slower commands take longer, but it remains almost the same time of measument} {
    set m1 [timerate {_nrt_sleep 0} 20]
    set m2 [timerate {_nrt_sleep 0.2} 20]
    list \
	[expr {[lindex $m1 0] < [lindex $m2 0]}] \
	[expr {[lindex $m1 0] < 100}] \
	[expr {[lindex $m2 0] > 100}] \
	[expr {[lindex $m1 2] > 1000}] \
	[expr {[lindex $m2 2] < 1000}] \
	[expr {[lindex $m1 4] > 50000}] \
	[expr {[lindex $m2 4] < 50000}] \
	[expr {[lindex $m1 6] > 10 && [lindex $m1 6] < 100}] \
	[expr {[lindex $m2 6] > 10 && [lindex $m2 6] < 100}]
} [lrepeat 9 1]
test cmdMZ-6.7 {Tcl_TimeRateObjCmd: errors generate right trace} {
    list [catch {timerate {error foo} 1} msg] $msg $::errorInfo
} {1 foo {foo
    while executing
"error foo"
    invoked from within
"timerate {error foo} 1"}}
test cmdMZ-6.8 {Tcl_TimeRateObjCmd: allow (conditional) break from timerate} {
    set m1 [timerate {break}]
    list \
	[expr {[lindex $m1 0] < 1000}] \
	[expr {[lindex $m1 2] == 1}] \
	[expr {[lindex $m1 4] > 1000}] \
	[expr {[lindex $m1 6] < 10}]
} {1 1 1 1}
test cmdMZ-6.9 {Tcl_TimeRateObjCmd: max count of iterations} {
    set m1 [timerate {} 1000 5];	# max-count wins
    set m2 [timerate {_nrt_sleep 20} 1 5];	# max-time wins
    list [lindex $m1 2] [lindex $m2 2]
} {5 1}
test cmdMZ-6.10 {Tcl_TimeRateObjCmd: huge overhead cause 0us result} {
    set m1 [timerate -overhead 1e6 {_nrt_sleep 10} 100 1]
    list \
	[expr {[lindex $m1 0] == 0.0}] \
	[expr {[lindex $m1 2] == 1}] \
	[expr {[lindex $m1 4] == 1000000}] \
	[expr {[lindex $m1 6] <= 0.001}]
} {1 1 1 1}

# The tests for Tcl_WhileObjCmd are in while.test

# cleanup
cleanupTests
}
namespace delete ::tcl::test::cmdMZ
return

# Local Variables:
# mode: tcl
# End:<|MERGE_RESOLUTION|>--- conflicted
+++ resolved
@@ -24,7 +24,10 @@
     namespace import ::tcltest::temporaryDirectory
     namespace import ::tcltest::test
 
-<<<<<<< HEAD
+    if {[namespace which -command ::tcl::unsupported::timerate] ne ""} {
+	namespace import ::tcl::unsupported::timerate
+    }
+
     proc ListGlobMatch {expected actual} {
 	if {[llength $expected] != [llength $actual]} {
 	    return 0
@@ -39,12 +42,6 @@
     customMatch listGlob [namespace which ListGlobMatch]
  
-=======
-    if {[namespace which -command ::tcl::unsupported::timerate] ne ""} {
-	namespace import ::tcl::unsupported::timerate
-    }
-
->>>>>>> 1b75160c
 # Tcl_PwdObjCmd
 
 test cmdMZ-1.1 {Tcl_PwdObjCmd} -returnCodes error -body {
