--- conflicted
+++ resolved
@@ -235,41 +235,15 @@
 # More tests of Tcl_SourceObjCmd are in source.test
 
 test cmdMZ-3.3 {Tcl_SourceObjCmd: error conditions} -constraints {
-<<<<<<< HEAD
-    unixOrPc
+    unixOrWin
 } -returnCodes error -body {
     source
 } -match glob -result {wrong # args: should be "source*fileName"}
 test cmdMZ-3.4 {Tcl_SourceObjCmd: error conditions} -constraints {
-    unixOrPc
+    unixOrWin
 } -returnCodes error -body {
     source a b
 } -match glob -result {wrong # args: should be "source*fileName"}
-=======
-    unixOrWin
-} -body {
-    list [catch {source} msg] $msg
-} -match glob -result {1 {wrong # args: should be "source*fileName"}}
-test cmdMZ-3.4 {Tcl_SourceObjCmd: error conditions} -constraints {
-    unixOrWin
-} -body {
-    list [catch {source a b} msg] $msg
-} -match glob -result {1 {wrong # args: should be "source*fileName"}}
-
-proc ListGlobMatch {expected actual} {
-    if {[llength $expected] != [llength $actual]} {
-        return 0
-    }
-    foreach e $expected a $actual {
-        if {![string match $e $a]} {
-            return 0
-        }
-    }
-    return 1
-}
-customMatch listGlob [namespace which ListGlobMatch]
-
->>>>>>> 7bb5429d
 test cmdMZ-3.5 {Tcl_SourceObjCmd: error in script} -body {
     set file [makeFile {
 	set x 146
