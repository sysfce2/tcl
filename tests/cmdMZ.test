# The tests in this file cover the procedures in tclCmdMZ.c.
#
# This file contains a collection of tests for one or more of the Tcl built-in
# commands. Sourcing this file into Tcl runs the tests and generates output
# for errors. No output means no errors were found.
#
# Copyright (c) 1991-1993 The Regents of the University of California.
# Copyright (c) 1994 Sun Microsystems, Inc.
# Copyright (c) 1998-1999 by Scriptics Corporation.
#
# See the file "license.terms" for information on usage and redistribution of
# this file, and for a DISCLAIMER OF ALL WARRANTIES.

if {[catch {package require tcltest 2.1}]} {
    puts stderr "Skipping tests in [info script]. tcltest 2.1 required."
    return
}

namespace eval ::tcl::test::cmdMZ {
    namespace import ::tcltest::cleanupTests
    namespace import ::tcltest::customMatch
    namespace import ::tcltest::makeFile
    namespace import ::tcltest::removeFile
    namespace import ::tcltest::temporaryDirectory
    namespace import ::tcltest::test

    proc ListGlobMatch {expected actual} {
	if {[llength $expected] != [llength $actual]} {
	    return 0
	}
	foreach e $expected a $actual {
	    if {![string match $e $a]} {
		return 0
	    }
	}
	return 1
    }
    customMatch listGlob [namespace which ListGlobMatch]

# Tcl_PwdObjCmd

test cmdMZ-1.1 {Tcl_PwdObjCmd} -returnCodes error -body {
    pwd a
} -result {wrong # args: should be "pwd"}
test cmdMZ-1.2 {Tcl_PwdObjCmd: simple pwd} {
    catch pwd
} 0
test cmdMZ-1.3 {Tcl_PwdObjCmd: simple pwd} -body {
    pwd
} -match glob -result {?*}
test cmdMZ-1.4 {Tcl_PwdObjCmd: failure} -setup {
    set cwd [pwd]
    set foodir [file join [temporaryDirectory] foo]
    file delete -force $foodir
    file mkdir $foodir
    cd $foodir
} -constraints {unix nonPortable} -body {
    # This test fails on various unix platforms (eg Linux) where permissions
    # caching causes this to fail. The caching is strictly incorrect, but we
    # have no control over that.
    file attr . -permissions 000
    pwd
} -returnCodes error -cleanup {
    cd $cwd
    file delete -force $foodir
} -result {error getting working directory name: permission denied}

# The tests for Tcl_RegexpObjCmd, Tcl_RegsubObjCmd are in regexp.test

# Tcl_RenameObjCmd

test cmdMZ-2.1 {Tcl_RenameObjCmd: error conditions} -returnCodes error -body {
    rename r1
} -result {wrong # args: should be "rename oldName newName"}
test cmdMZ-2.2 {Tcl_RenameObjCmd: error conditions} -returnCodes error -body {
    rename r1 r2 r3
} -result {wrong # args: should be "rename oldName newName"}
test cmdMZ-2.3 {Tcl_RenameObjCmd: success} -setup {
    catch {rename r2 {}}
} -body {
    proc r1 {} {return "r1"}
    rename r1 r2
    r2
} -result {r1}
test cmdMZ-2.4 {Tcl_RenameObjCmd: success} {
    proc r1 {} {return "r1"}
    rename r1 {}
    list [catch {r1} msg] $msg
} {1 {invalid command name "r1"}}

# Some tests for Tcl_ReturnObjCmd are in proc-old.test

test cmdMZ-return-1.0 {return checks for bad option values} -body {
    return -options foo
} -returnCodes error -match glob -result {bad -options value:*}
test cmdMZ-return-1.1 {return checks for bad option values} -body {
    return -code err
} -returnCodes error -match glob -result {bad completion code "err": must be ok, error, return, break, continue*, or an integer}
test cmdMZ-return-1.2 {return checks for bad option values} -body {
    return -code 0x100000000
} -returnCodes error -match glob -result {bad completion code "0x100000000": must be ok, error, return, break, continue*, or an integer}
test cmdMZ-return-1.3 {return checks for bad option values} -body {
    return -level foo
} -returnCodes error -match glob -result {bad -level value: *}
test cmdMZ-return-1.4 {return checks for bad option values} -body {
    return -level -1
} -returnCodes error -match glob -result {bad -level value: *}
test cmdMZ-return-1.5 {return checks for bad option values} -body {
    return -level 3.1415926
} -returnCodes error -match glob -result {bad -level value: *}

proc dictSort {d} {
    set result {}
    foreach k [lsort [dict keys $d]] {
	dict set result $k [dict get $d $k]
    }
    return $result
}

test cmdMZ-return-2.0 {return option handling} {
    list [catch return -> foo] [dictSort $foo]
} {2 {-code 0 -level 1}}
test cmdMZ-return-2.1 {return option handling} {
    list [catch {return -bar soom} -> foo] [dictSort $foo]
} {2 {-bar soom -code 0 -level 1}}
test cmdMZ-return-2.2 {return option handling} {
    list [catch {return -code return} -> foo] [dictSort $foo]
} {2 {-code 0 -level 2}}
test cmdMZ-return-2.3 {return option handling} {
    list [catch {return -code return -level 10} -> foo] [dictSort $foo]
} {2 {-code 0 -level 11}}
test cmdMZ-return-2.4 {return option handling} -body {
    return -level 0 -code error
} -returnCodes error -result {}
test cmdMZ-return-2.5 {return option handling} -body {
    return -level 0 -code return
} -returnCodes return -result {}
test cmdMZ-return-2.6 {return option handling} -body {
    return -level 0 -code break
} -returnCodes break -result {}
test cmdMZ-return-2.7 {return option handling} -body {
    return -level 0 -code continue
} -returnCodes continue -result {}
test cmdMZ-return-2.8 {return option handling} -body {
    return -level 0 -code -1
} -returnCodes -1 -result {}
test cmdMZ-return-2.9 {return option handling} -body {
    return -level 0 -code 10
} -returnCodes 10 -result {}
test cmdMZ-return-2.10 {return option handling} -body {
    list [catch {return -level 0 -code error} -> foo] [dictSort $foo]
} -match glob -result {1 {-code 1 -errorcode NONE -errorinfo {
    while executing
"return -level 0 -code error"} -errorline 1 -errorstack * -level 0}}
test cmdMZ-return-2.11 {return option handling} {
    list [catch {return -level 0 -code break} -> foo] [dictSort $foo]
} {3 {-code 3 -level 0}}
test cmdMZ-return-2.12 {return option handling} -body {
    return -level 0 -code error -options {-code ok}
} -returnCodes ok -result {}
test cmdMZ-return-2.13 {return option handling} -body {
    return -level 0 -code error -options {-code err}
} -returnCodes error -match glob -result {bad completion code "err": must be ok, error, return, break, continue*, or an integer}
test cmdMZ-return-2.14 {return option handling} -body {
    return -level 0 -code error -options {-code foo -options {-code break}}
} -returnCodes break -result {}
test cmdMZ-return-2.15 {return opton handling} {
    list [catch {
	apply {{} {
	    return -code error -errorcode {a b} c
	}}
    } result] $result $::errorCode
} {1 c {a b}}
test cmdMZ-return-2.16 {return opton handling} {
    list [catch {
	apply {{} {
	    return -code error -errorcode [list a b] c
	}}
    } result] $result $::errorCode
} {1 c {a b}}
test cmdMZ-return-2.17 {return opton handling} {
    list [catch {
	apply {{} {
	    return -code error -errorcode a\ b c
	}}
    } result] $result $::errorCode
} {1 c {a b}}
test cmdMZ-return-2.18 {return option handling} {
    list [catch {
	return -code error -errorstack [list CALL a CALL b] yo
    } -> foo] [dictSort $foo] [info errorstack]
} {2 {-code 1 -errorcode NONE -errorstack {CALL a CALL b} -level 1} {CALL a CALL b}}

# Check that the result of a [return -options $opts $result] is
# indistinguishable from that of the originally caught script, no matter what
# the script is/does. (TIP 90)
foreach {testid script} {
    cmdMZ-return-3.0 {}
    cmdMZ-return-3.1 {format x}
    cmdMZ-return-3.2 {set}
    cmdMZ-return-3.3 {set a 1}
    cmdMZ-return-3.4 {error}
    cmdMZ-return-3.5 {error foo}
    cmdMZ-return-3.6 {error foo bar}
    cmdMZ-return-3.7 {error foo bar baz}
    cmdMZ-return-3.8 {return -level 0}
    cmdMZ-return-3.9 {return -code error}
    cmdMZ-return-3.10 {return -code error -errorinfo foo}
    cmdMZ-return-3.11 {return -code error -errorinfo foo -errorcode bar}
    cmdMZ-return-3.12 {return -code error -errorinfo foo -errorcode bar -errorline 10}
    cmdMZ-return-3.12.1 {return -code error -errorinfo foo -errorcode bar -errorline 10 -errorstack baz}
    cmdMZ-return-3.13 {return -options {x y z 2}}
    cmdMZ-return-3.14 {return -level 3 -code break sdf}
} {
    test $testid "check that return after a catch is same:\n$script" {
	set one [list [catch $script foo bar] $foo [dictSort $bar] \
		$::errorCode $::errorInfo]
	set two [list [catch {return -options $bar $foo} foo2 bar2] \
		$foo2 [dictSort $bar2] $::errorCode $::errorInfo]
	string equal $one $two
    } 1
}

# The tests for Tcl_ScanObjCmd are in scan.test

# Tcl_SourceObjCmd
# More tests of Tcl_SourceObjCmd are in source.test

test cmdMZ-3.3 {Tcl_SourceObjCmd: error conditions} -constraints {
    unixOrPc
} -returnCodes error -body {
    source
} -match glob -result {wrong # args: should be "source*fileName"}
test cmdMZ-3.4 {Tcl_SourceObjCmd: error conditions} -constraints {
    unixOrPc
} -returnCodes error -body {
    source a b
} -match glob -result {wrong # args: should be "source*fileName"}
test cmdMZ-3.5 {Tcl_SourceObjCmd: error in script} -body {
    set file [makeFile {
	set x 146
	error "error in sourced file"
	set y $x
    } source.file]
    list [catch {source $file} msg] $msg $::errorInfo
} -cleanup {
    removeFile source.file
} -match listGlob -result {1 {error in sourced file} {error in sourced file
    while executing
"error "error in sourced file""
    (file "*" line 3)
    invoked from within
"source $file"}}
test cmdMZ-3.6 {Tcl_SourceObjCmd: simple script} -body {
    set file [makeFile {list ok} source.file]
    source $file
} -cleanup {
    removeFile source.file
} -result ok

# Tcl_SplitObjCmd

test cmdMZ-4.1 {Tcl_SplitObjCmd: split errors} -returnCodes error -body {
    split
} -result {wrong # args: should be "split string ?splitChars?"}
test cmdMZ-4.2 {Tcl_SplitObjCmd: split errors} -returnCodes error -body {
    split a b c
} -result {wrong # args: should be "split string ?splitChars?"}
test cmdMZ-4.3 {Tcl_SplitObjCmd: basic split commands} {
    split "a\n b\t\r c\n "
} {a {} b {} {} c {} {}}
test cmdMZ-4.4 {Tcl_SplitObjCmd: basic split commands} {
    split "word 1xyzword 2zword 3" xyz
} {{word 1} {} {} {word 2} {word 3}}
test cmdMZ-4.5 {Tcl_SplitObjCmd: basic split commands} {
    split "12345" {}
} {1 2 3 4 5}
test cmdMZ-4.6 {Tcl_SplitObjCmd: basic split commands} {
    split "a\}b\[c\{\]\$"
} "a\\\}b\\\[c\\\{\\\]\\\$"
test cmdMZ-4.7 {Tcl_SplitObjCmd: basic split commands} {
    split {} {}
} {}
test cmdMZ-4.8 {Tcl_SplitObjCmd: basic split commands} {
    split {}
} {}
test cmdMZ-4.9 {Tcl_SplitObjCmd: basic split commands} {
    split {   }
} {{} {} {} {}}
test cmdMZ-4.10 {Tcl_SplitObjCmd: basic split commands} {
    apply {{} {
        set x {}
        foreach f [split {]\n} {}] {
            append x $f
        }
        return $x
    }}
} {]\n}
test cmdMZ-4.11 {Tcl_SplitObjCmd: basic split commands} {
    apply {{} {
        set x ab\000c
        set y [split $x {}]
	binary scan $y c* z
        return $z
    }}
} {97 32 98 32 0 32 99}
test cmdMZ-4.12 {Tcl_SplitObjCmd: basic split commands} {
    split "a0ab1b2bbb3\000c4" ab\000c
} {{} 0 {} 1 2 {} {} 3 {} 4}
test cmdMZ-4.13 {Tcl_SplitObjCmd: basic split commands} {
    # if not UTF-8 aware, result is "a {} {} b qw\xe5 {} N wq"
    split "a\u4e4eb qw\u5e4e\x4e wq" " \u4e4e"
} "a b qw\u5e4eN wq"

# The tests for Tcl_StringObjCmd are in string.test
# The tests for Tcl_SubstObjCmd are in subst.test
# The tests for Tcl_SwitchObjCmd are in switch.test

<<<<<<< HEAD
test cmdMZ-5.1 {Tcl_TimeObjCmd: basic format of command} -body {
    time
} -returnCodes error -result {wrong # args: should be "time command ?count?"}
test cmdMZ-5.2 {Tcl_TimeObjCmd: basic format of command} -body {
    time a b c
} -returnCodes error -result {wrong # args: should be "time command ?count?"}
test cmdMZ-5.3 {Tcl_TimeObjCmd: basic format of command} -body {
    time a b
} -returnCodes error -result {expected integer but got "b"}
=======
# todo: rewrite this if monotonic clock is provided resp. command "after" 
# gets microsecond accuracy (RFE [fdfbd5e10] gets merged):
proc _nrt_sleep {msec} {
    set usec [expr {$msec * 1000}]
    set stime [clock microseconds]
    while {abs([clock microseconds] - $stime) < $usec} {after 0}
}

test cmdMZ-5.1 {Tcl_TimeObjCmd: basic format of command} {
    list [catch {time} msg] $msg
} {1 {wrong # args: should be "time command ?count?"}}
test cmdMZ-5.2 {Tcl_TimeObjCmd: basic format of command} {
    list [catch {time a b c} msg] $msg
} {1 {wrong # args: should be "time command ?count?"}}
test cmdMZ-5.3 {Tcl_TimeObjCmd: basic format of command} {
    list [catch {time a b} msg] $msg
} {1 {expected integer but got "b"}}
>>>>>>> f2c8c6c4
test cmdMZ-5.4 {Tcl_TimeObjCmd: nothing happens with negative iteration counts} {
    time bogusCmd -12456
} {0 microseconds per iteration}
test cmdMZ-5.5 {Tcl_TimeObjCmd: result format} -body {
    time {format 1}
} -match regexp -result {^\d+ microseconds per iteration}
test cmdMZ-5.6 {Tcl_TimeObjCmd: slower commands take longer} {
    expr {[lindex [time {_nrt_sleep 1}] 0] < [lindex [time {_nrt_sleep 20}] 0]}
} 1
test cmdMZ-5.7 {Tcl_TimeObjCmd: errors generate right trace} {
    list [catch {time {error foo}} msg] $msg $::errorInfo
} {1 foo {foo
    while executing
"error foo"
    invoked from within
"time {error foo}"}}

test cmdMZ-6.1 {Tcl_TimeRateObjCmd: basic format of command} {
    list [catch {timerate} msg] $msg
} {1 {wrong # args: should be "timerate ?-direct? ?-calibrate? ?-overhead double? command ?time ?max-count??"}}
test cmdMZ-6.2.1 {Tcl_TimeRateObjCmd: basic format of command} {
    list [catch {timerate a b c d} msg] $msg
} {1 {wrong # args: should be "timerate ?-direct? ?-calibrate? ?-overhead double? command ?time ?max-count??"}}
test cmdMZ-6.2.2 {Tcl_TimeRateObjCmd: basic format of command} {
    list [catch {timerate a b c} msg] $msg
} {1 {expected integer but got "b"}}
test cmdMZ-6.2.3 {Tcl_TimeRateObjCmd: basic format of command} {
    list [catch {timerate a b} msg] $msg
} {1 {expected integer but got "b"}}
test cmdMZ-6.3 {Tcl_TimeRateObjCmd: basic format of command} {
    list [catch {timerate -overhead b {} a b} msg] $msg
} {1 {expected floating-point number but got "b"}}
test cmdMZ-6.4 {Tcl_TimeRateObjCmd: compile of script happens even with negative iteration counts} {
    list [catch {timerate "foreach a {c d e} \{" -12456} msg] $msg
} {1 {missing close-brace}}
test cmdMZ-6.5a {Tcl_TimeRateObjCmd: result format and one iteration} {
    regexp {^\d+(?:\.\d+)? \ws/# 1 # \d+(?:\.\d+)? #/sec \d+(?:\.\d+)? nett-ms$} [timerate {} 0]
} 1
test cmdMZ-6.5b {Tcl_TimeRateObjCmd: result format without iterations} {
    regexp {^0 \ws/# 0 # 0 #/sec 0 nett-ms$} [timerate {} 0 0]
} 1
test cmdMZ-6.6 {Tcl_TimeRateObjCmd: slower commands take longer, but it remains almost the same time of measument} {
    set m1 [timerate {_nrt_sleep 0} 20]
    set m2 [timerate {_nrt_sleep 0.2} 20]
    list \
	[expr {[lindex $m1 0] < [lindex $m2 0]}] \
	[expr {[lindex $m1 0] < 100}] \
	[expr {[lindex $m2 0] > 100}] \
	[expr {[lindex $m1 2] > 1000}] \
	[expr {[lindex $m2 2] < 1000}] \
	[expr {[lindex $m1 4] > 50000}] \
	[expr {[lindex $m2 4] < 50000}] \
	[expr {[lindex $m1 6] > 10 && [lindex $m1 6] < 100}] \
	[expr {[lindex $m2 6] > 10 && [lindex $m2 6] < 100}]
} [lrepeat 9 1]
test cmdMZ-6.7 {Tcl_TimeRateObjCmd: errors generate right trace} {
    list [catch {timerate {error foo} 1} msg] $msg $::errorInfo
} {1 foo {foo
    while executing
"error foo"
    invoked from within
"timerate {error foo} 1"}}
test cmdMZ-6.8 {Tcl_TimeRateObjCmd: allow (conditional) break from timerate} {
    set m1 [timerate {break}]
    list \
	[expr {[lindex $m1 0] < 1000}] \
	[expr {[lindex $m1 2] == 1}] \
	[expr {[lindex $m1 4] > 1000}] \
	[expr {[lindex $m1 6] < 10}]
} {1 1 1 1}
test cmdMZ-6.9 {Tcl_TimeRateObjCmd: max count of iterations} {
    set m1 [timerate {} 1000 5];	# max-count wins
    set m2 [timerate {_nrt_sleep 20} 1 5];	# max-time wins
    list [lindex $m1 2] [lindex $m2 2]
} {5 1}
test cmdMZ-6.10 {Tcl_TimeRateObjCmd: huge overhead cause 0us result} {
    set m1 [timerate -overhead 1e6 {_nrt_sleep 10} 100 1]
    list \
	[expr {[lindex $m1 0] == 0.0}] \
	[expr {[lindex $m1 2] == 1}] \
	[expr {[lindex $m1 4] == 1000000}] \
	[expr {[lindex $m1 6] <= 0.001}]
} {1 1 1 1}

# The tests for Tcl_WhileObjCmd are in while.test

# cleanup
cleanupTests
}
namespace delete ::tcl::test::cmdMZ
return

# Local Variables:
# mode: tcl
# End:<|MERGE_RESOLUTION|>--- conflicted
+++ resolved
@@ -317,7 +317,14 @@
 # The tests for Tcl_SubstObjCmd are in subst.test
 # The tests for Tcl_SwitchObjCmd are in switch.test
 
-<<<<<<< HEAD
+# todo: rewrite this if monotonic clock is provided resp. command "after" 
+# gets microsecond accuracy (RFE [fdfbd5e10] gets merged):
+proc _nrt_sleep {msec} {
+    set usec [expr {$msec * 1000}]
+    set stime [clock microseconds]
+    while {abs([clock microseconds] - $stime) < $usec} {after 0}
+}
+
 test cmdMZ-5.1 {Tcl_TimeObjCmd: basic format of command} -body {
     time
 } -returnCodes error -result {wrong # args: should be "time command ?count?"}
@@ -327,25 +334,6 @@
 test cmdMZ-5.3 {Tcl_TimeObjCmd: basic format of command} -body {
     time a b
 } -returnCodes error -result {expected integer but got "b"}
-=======
-# todo: rewrite this if monotonic clock is provided resp. command "after" 
-# gets microsecond accuracy (RFE [fdfbd5e10] gets merged):
-proc _nrt_sleep {msec} {
-    set usec [expr {$msec * 1000}]
-    set stime [clock microseconds]
-    while {abs([clock microseconds] - $stime) < $usec} {after 0}
-}
-
-test cmdMZ-5.1 {Tcl_TimeObjCmd: basic format of command} {
-    list [catch {time} msg] $msg
-} {1 {wrong # args: should be "time command ?count?"}}
-test cmdMZ-5.2 {Tcl_TimeObjCmd: basic format of command} {
-    list [catch {time a b c} msg] $msg
-} {1 {wrong # args: should be "time command ?count?"}}
-test cmdMZ-5.3 {Tcl_TimeObjCmd: basic format of command} {
-    list [catch {time a b} msg] $msg
-} {1 {expected integer but got "b"}}
->>>>>>> f2c8c6c4
 test cmdMZ-5.4 {Tcl_TimeObjCmd: nothing happens with negative iteration counts} {
     time bogusCmd -12456
 } {0 microseconds per iteration}
