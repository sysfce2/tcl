--- conflicted
+++ resolved
@@ -346,17 +346,9 @@
 test cmdMZ-5.4 {Tcl_TimeObjCmd: nothing happens with negative iteration counts} {
     time bogusCmd -12456
 } {0 microseconds per iteration}
-<<<<<<< HEAD
 test cmdMZ-5.5 {Tcl_TimeObjCmd: result format} -body {
     time {format 1}
 } -match regexp -result {^\d+ microseconds per iteration}
-test cmdMZ-5.6 {Tcl_TimeObjCmd: slower commands take longer} {
-    expr {[lindex [time {_nrt_sleep 0.01}] 0] < [lindex [time {_nrt_sleep 10.0}] 0]}
-} 1
-=======
-test cmdMZ-5.5 {Tcl_TimeObjCmd: result format} {
-    regexp {^\d+ microseconds per iteration} [time {format 1}]
-} 1
 test cmdMZ-5.6 {Tcl_TimeObjCmd: slower commands take longer} -body {
     set m1 [lindex [time {_nrt_sleep 0.01}] 0]
     set m2 [lindex [time {_nrt_sleep 10.0}] 0]
@@ -364,7 +356,6 @@
 	[expr {$m1 < $m2}] \
 	$m1 $m2; # interesting only in error case.
 } -match glob -result [list 1 *]
->>>>>>> e722bb71
 test cmdMZ-5.7 {Tcl_TimeObjCmd: errors generate right trace} {
     list [catch {time {error foo}} msg] $msg $::errorInfo
 } {1 foo {foo
