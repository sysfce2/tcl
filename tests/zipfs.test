--- conflicted
+++ resolved
@@ -1452,11 +1452,7 @@
     testzipfsglob basic-type-d-f  $basicMounts [list -type {d f} $defMountPt/*]  [zipfspathsmt $defMountPt test testdir]
     testzipfsglob basic-type-l    $basicMounts [list -type l $defMountPt/*]      {}
     foreach type {b c l p s} {
-<<<<<<< HEAD
-        testzipfsglob basic-type-$type    $basicMounts [list -type $type $defMountPt/*]          {}
-=======
-        testzipfsglob basic-type-1-$type    $basicMounts [list -type $type $defMountPt/*]          "no files matched glob pattern \"$defMountPt/*\"" -returnCodes error
->>>>>>> 13d13e57
+        testzipfsglob basic-type-1-$type    $basicMounts [list -type $type $defMountPt/*]          {}
         testzipfsglob basic-type-f-$type  $basicMounts [list -type [list f $type] $defMountPt/*] [zipfspathsmt $defMountPt test]
         testzipfsglob basic-type-d-$type  $basicMounts [list -type [list d $type] $defMountPt/*] [zipfspathsmt $defMountPt testdir]
     }
