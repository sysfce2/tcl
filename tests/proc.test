# This file contains tests for the tclProc.c source file. Tests appear in the
# same order as the C code that they test. The set of tests is currently
# incomplete since it includes only new tests, in particular tests for code
# changed for the addition of Tcl namespaces. Other procedure-related tests
# appear in other test files such as proc-old.test.
#
# Sourcing this file into Tcl runs the tests and generates output for errors.
# No output means no errors were found.
#
<<<<<<< HEAD
# Copyright © 1997 Sun Microsystems, Inc.
# Copyright © 1998-1999 Scriptics Corporation.
=======
# Copyright (c) 1997 Sun Microsystems, Inc.
# Copyright (c) 1998-1999 Scriptics Corporation.
>>>>>>> 9b0b59d0
#
# See the file "license.terms" for information on usage and redistribution of
# this file, and for a DISCLAIMER OF ALL WARRANTIES.

if {"::tcltest" ni [namespace children]} {
    package require tcltest 2.5
    namespace import -force ::tcltest::*
}
::tcltest::loadTestedCommands

testConstraint tcl::test [expr {![catch {package require tcl::test}]}]
testConstraint memory	    [llength [info commands memory]]

catch {namespace delete {*}[namespace children :: test_ns_*]}
catch {rename p ""}
catch {rename {} ""}
catch {unset msg}

test proc-1.1 {Tcl_ProcObjCmd, put proc in namespace specified in name, if any} -setup {
    catch {namespace delete {*}[namespace children :: test_ns_*]}
} -body {
    namespace eval test_ns_1 {
        namespace eval baz {}
    }
    proc test_ns_1::baz::p {} {
        return "p in [namespace current]"
    }
    list [test_ns_1::baz::p] \
         [namespace eval test_ns_1 {baz::p}] \
         [info commands test_ns_1::baz::*]
} -result {{p in ::test_ns_1::baz} {p in ::test_ns_1::baz} ::test_ns_1::baz::p}
test proc-1.2 {Tcl_ProcObjCmd, namespace specified in proc name must exist} -setup {
    catch {namespace delete {*}[namespace children :: test_ns_*]}
} -returnCodes error -body {
    proc test_ns_1::baz::p {} {}
} -result {can't create procedure "test_ns_1::baz::p": unknown namespace}
test proc-1.3 {Tcl_ProcObjCmd, empty proc name} -setup {
    catch {namespace delete {*}[namespace children :: test_ns_*]}
} -body {
    proc :: {} {
        return "empty called"
    }
    list [::] \
         [info body {}]
} -result {{empty called} {
        return "empty called"
    }}
test proc-1.4 {Tcl_ProcObjCmd, simple proc name and proc defined in namespace} -setup {
    catch {namespace delete {*}[namespace children :: test_ns_*]}
} -body {
    namespace eval test_ns_1 {
        namespace eval baz {
            proc p {} {
                return "p in [namespace current]"
            }
        }
    }
    list [test_ns_1::baz::p] \
         [info commands test_ns_1::baz::*]
} -result {{p in ::test_ns_1::baz} ::test_ns_1::baz::p}
test proc-1.5 {Tcl_ProcObjCmd, qualified proc name and proc defined in namespace} -setup {
    catch {namespace delete {*}[namespace children :: test_ns_*]}
} -body {
    namespace eval test_ns_1::baz {}
    namespace eval test_ns_1 {
        proc baz::p {} {
            return "p in [namespace current]"
        }
    }
    list [test_ns_1::baz::p] \
         [info commands test_ns_1::baz::*] \
         [namespace eval test_ns_1::baz {namespace which p}]
} -result {{p in ::test_ns_1::baz} ::test_ns_1::baz::p ::test_ns_1::baz::p}
test proc-1.6 {Tcl_ProcObjCmd, namespace code ignores single ":"s in middle or end of command names} -setup {
    catch {namespace delete {*}[namespace children :: test_ns_*]}
} -body {
    namespace eval test_ns_1 {
        proc q: {} {return "q:"}
        proc value:at: {} {return "value:at:"}
    }
    list [namespace eval test_ns_1 {q:}] \
         [namespace eval test_ns_1 {value:at:}] \
         [test_ns_1::q:] \
         [test_ns_1::value:at:] \
         [lsort [info commands test_ns_1::*]] \
         [namespace eval test_ns_1 {namespace which q:}] \
         [namespace eval test_ns_1 {namespace which value:at:}]
} -result {q: value:at: q: value:at: {::test_ns_1::q: ::test_ns_1::value:at:} ::test_ns_1::q: ::test_ns_1::value:at:}
test proc-1.7 {Tcl_ProcObjCmd, check that formal parameter names are not array elements} -setup {
    catch {rename p ""}
} -returnCodes error -body {
    proc p {a(1) a(2)} {
	set z [expr {$a(1)+$a(2)}]
	puts "$z=z, $a(1)=$a(1)"
    }
} -result {formal parameter "a(1)" is an array element}
test proc-1.8 {Tcl_ProcObjCmd, check that formal parameter names are simple names} -setup {
    catch {rename p ""}
} -body {
    proc p {b:a b::a} {
    }
} -returnCodes error -result {formal parameter "b::a" is not a simple name}
test proc-1.9 {Tcl_ProcObjCmd, arguments via canonical list (string-representation bug [631b4c45df])} -body {
    set v 2
    binary scan AB cc a b
    proc p [list [list a $a] [list b $b] [list v [expr {$v + 2}]]] {expr {$a + $b + $v}}
    p
} -result [expr {65+66+4}] -cleanup {
   rename p {}
}

test proc-2.1 {TclFindProc, simple proc name and proc not in namespace} -setup {
    catch {namespace delete {*}[namespace children :: test_ns_*]}
    catch {rename p ""}
} -body {
    proc p {} {return "p in [namespace current]"}
    info body p
} -result {return "p in [namespace current]"}
test proc-2.2 {TclFindProc, simple proc name and proc defined in namespace} -setup {
    catch {namespace delete {*}[namespace children :: test_ns_*]}
} -body {
    namespace eval test_ns_1 {
        namespace eval baz {
            proc p {} {return "p in [namespace current]"}
        }
    }
    namespace eval test_ns_1::baz {info body p}
} -result {return "p in [namespace current]"}
test proc-2.3 {TclFindProc, qualified proc name and proc defined in namespace} -setup {
    catch {namespace delete {*}[namespace children :: test_ns_*]}
} -body {
    namespace eval test_ns_1::baz {}
    namespace eval test_ns_1 {
        proc baz::p {} {return "p in [namespace current]"}
    }
    namespace eval test_ns_1 {info body baz::p}
} -result {return "p in [namespace current]"}
test proc-2.4 {TclFindProc, global proc and executing in namespace} -setup {
    catch {namespace delete {*}[namespace children :: test_ns_*]}
    catch {rename p ""}
} -body {
    proc p {} {return "global p"}
    namespace eval test_ns_1::baz {info body p}
} -result {return "global p"}

test proc-3.1 {TclObjInterpProc, proc defined and executing in same namespace} -setup {
    catch {namespace delete {*}[namespace children :: test_ns_*]}
} -body {
    proc p {} {return "p in [namespace current]"}
    p
} -result {p in ::}
test proc-3.2 {TclObjInterpProc, proc defined and executing in same namespace} -setup {
    catch {namespace delete {*}[namespace children :: test_ns_*]}
} -body {
    namespace eval test_ns_1::baz {
        proc p {} {return "p in [namespace current]"}
        p
    }
} -result {p in ::test_ns_1::baz}
test proc-3.3 {TclObjInterpProc, proc defined and executing in different namespaces} -setup {
    catch {namespace delete {*}[namespace children :: test_ns_*]}
    catch {rename p ""}
} -body {
    proc p {} {return "p in [namespace current]"}
    namespace eval test_ns_1::baz {
        p
    }
} -result {p in ::}
test proc-3.4 {TclObjInterpProc, procs execute in the namespace in which they were defined unless renamed into new namespace} -setup {
    catch {namespace delete {*}[namespace children :: test_ns_*]}
    catch {rename p ""}
} -body {
    namespace eval test_ns_1::baz {
        proc p {} {return "p in [namespace current]"}
        rename ::test_ns_1::baz::p ::p
        list [p] [namespace which p]
    }
} -result {{p in ::} ::p}
test proc-3.5 {TclObjInterpProc, any old result is reset before appending error msg about missing arguments} -body {
    proc p {x} {info commands 3m}
    p
} -returnCodes error -result {wrong # args: should be "p x"}
test proc-3.6 {TclObjInterpProc, proper quoting of proc name, Bug 942757} -body {
    proc {a b  c} {x} {info commands 3m}
    {a b  c}
} -returnCodes error -result {wrong # args: should be "{a b  c} x"}

test proc-3.7 {TclObjInterpProc, wrong num args, Bug 3366265} {
    proc {} {x} {}
    list [catch {{}} msg] $msg
} {1 {wrong # args: should be "{} x"}}

catch {namespace delete {*}[namespace children :: test_ns_*]}
catch {rename p ""}
catch {rename {} ""}
catch {rename {a b  c} {}}
catch {unset msg}

catch {rename p ""}
catch {rename t ""}

# Note that the test require that procedures whose body is used to create
# procbody objects must be executed before the tcl::procbodytest::proc command is
# executed, so that the Proc struct is populated correctly (CompiledLocals are
# added at compile time).

test proc-4.1 {TclCreateProc, procbody obj} -constraints tcl::test -body {
    proc p x {return "$x:$x"}
    set rv [p P]
    tcl::procbodytest::proc t x p
    lappend rv [t T]
} -cleanup {
    catch {rename p ""}
    catch {rename t ""}
} -result {P:P T:T}
test proc-4.2 {TclCreateProc, procbody obj, use compiled locals} -body {
    proc p x {
	set y [string tolower $x]
	return "$x:$y"
    }
    set rv [p P]
    tcl::procbodytest::proc t x p
    lappend rv [t T]
} -constraints tcl::test -cleanup {
    catch {rename p ""}
    catch {rename t ""}
} -result {P:p T:t}
test proc-4.3 {TclCreateProc, procbody obj, too many args} -body {
    proc p x {
	set y [string tolower $x]
	return "$x:$y"
    }
    set rv [p P]
    tcl::procbodytest::proc t {x x1 x2} p
    lappend rv [t T]
} -constraints tcl::test -returnCodes error -cleanup {
    catch {rename p ""}
    catch {rename t ""}
} -result {procedure "t": arg list contains 3 entries, precompiled header expects 1}
test proc-4.4 {TclCreateProc, procbody obj, inconsistent arg name} -body {
    proc p {x y z} {
	set v [join [list $x $y $z]]
	set w [string tolower $v]
	return "$v:$w"
    }
    set rv [p P Q R]
    tcl::procbodytest::proc t {x x1 z} p
    lappend rv [t S T U]
} -constraints tcl::test -returnCodes error -cleanup {
    catch {rename p ""}
    catch {rename t ""}
} -result {procedure "t": formal parameter 1 is inconsistent with precompiled body}
test proc-4.5 {TclCreateProc, procbody obj, inconsistent arg default type} -body {
    proc p {x y {z Z}} {
	set v [join [list $x $y $z]]
	set w [string tolower $v]
	return "$v:$w"
    }
    set rv [p P Q R]
    tcl::procbodytest::proc t {x y z} p
    lappend rv [t S T U]
} -constraints tcl::test -returnCodes error -cleanup {
    catch {rename p ""}
    catch {rename t ""}
} -result {procedure "t": formal parameter 2 is inconsistent with precompiled body}
test proc-4.6 {TclCreateProc, procbody obj, inconsistent arg default type} -body {
    proc p {x y z} {
	set v [join [list $x $y $z]]
	set w [string tolower $v]
	return "$v:$w"
    }
    set rv [p P Q R]
    tcl::procbodytest::proc t {x y {z Z}} p
    lappend rv [t S T U]
} -returnCodes error -constraints tcl::test -cleanup {
    catch {rename p ""}
    catch {rename t ""}
} -result {procedure "t": formal parameter 2 is inconsistent with precompiled body}
test proc-4.7 {TclCreateProc, procbody obj, inconsistent arg default value} -body {
    proc p {x y {z Z}} {
	set v [join [list $x $y $z]]
	set w [string tolower $v]
	return "$v:$w"
    }
    set rv [p P Q R]
    tcl::procbodytest::proc t {x y {z ZZ}} p
    lappend rv [t S T U]
} -constraints tcl::test -returnCodes error -cleanup {
    catch {rename p ""}
    catch {rename t ""}
} -result {procedure "t": formal parameter "z" has default value inconsistent with precompiled body}
test proc-4.8 {TclCreateProc, procbody obj, no leak on multiple iterations} -setup {
    proc getbytes {} {
	set lines [split [memory info] "\n"]
	lindex $lines 3 3
    }
    proc px x {
	set y [string tolower $x]
	return "$x:$y"
    }
    px x
} -constraints {tcl::test memory} -body {
    set end [getbytes]
    for {set i 0} {$i < 5} {incr i} {
	tcl::procbodytest::proc tx x px
	set tmp $end
	set end [getbytes]
    }
    set leakedBytes [expr {$end - $tmp}]
} -cleanup {
    rename getbytes {}
    unset -nocomplain end i tmp leakedBytes
} -result 0
test proc-4.9 {[39fed4dae5] Valid Tcl_PkgPresent return} tcl::test {
    tcl::procbodytest::check
} 1
test proc-4.10 {
    TclCreateProc, issue a8579d906a28, argument with no name
} -body {
    catch {
	proc p1 [list [list [expr {1 + 2}] default]] {}
    }
} -cleanup {
    catch {rename p1 {}}
} -result 0

test proc-5.1 {Bytecompiling noop; test for correct argument substitution} -body {
    proc p args {} ; # this will be bytecompiled into t
    proc t {} {
	set res {}
	set a 0
	set b 0
	trace add variable a read {append res a ;#}
	trace add variable b write {append res b ;#}
	p $a ccccccw {bfe} {$a} [incr b] [incr a] {[incr b]} {$a} hello
	set res
    }
    t
} -cleanup {
    catch {rename p ""}
    catch {rename t ""}
} -result {aba}

test proc-6.1 {ProcessProcResultCode: Bug 647307 (negative return code)} -body {
    proc a {} {return -code -5}
    proc b {} a
    catch b
} -cleanup {
    rename a {}
    rename b {}
} -result -5

test proc-7.1 {Redefining a compiled cmd: Bug 729692} {
    proc bar args {}
    proc foo {} {
	proc bar args {return bar}
	bar
    }
    foo
} bar
test proc-7.2 {Shadowing a compiled cmd: Bug 729692} -body {
    namespace eval ugly {}
    proc ugly::foo {} {
	proc set args {return bar}
	set x 1
    }
    ugly::foo
} -cleanup {
    namespace delete ugly
} -result bar
test proc-7.3 {Returning loop exception from redefined cmd: Bug 729692} -body {
    namespace eval ugly {}
    proc ugly::foo {} {
	set i 0
	while { 1 } {
	    if { [incr i] > 3 } {
		proc continue {} {return -code break}
	    }
	    continue
	}
	return $i
    }
    ugly::foo
} -cleanup {
    namespace delete ugly
} -result 4

test proc-7.4 {Proc struct outlives its interp: Bug 3532959} {
    set lambda x
    lappend lambda {set a 1}
    interp create child
    child eval [list apply $lambda foo]
    interp delete child
    unset lambda
} {}

test proc-7.5 {[631b4c45df] Crash in argument processing} {
    binary scan A c val
    proc foo [list  [list from $val]] {}
    rename foo {}
    unset -nocomplain val
} {}

test proc-7.6 {[51d5f22997] Crash in argument processing} -cleanup {
    rename foo {}
} -body {
    proc foo {{x {}} {y {}} args} {}
    foo
} -result {}


# cleanup
catch {rename p ""}
catch {rename t ""}
::tcltest::cleanupTests
return

# Local Variables:
# mode: tcl
# fill-column: 78
# End:<|MERGE_RESOLUTION|>--- conflicted
+++ resolved
@@ -7,13 +7,8 @@
 # Sourcing this file into Tcl runs the tests and generates output for errors.
 # No output means no errors were found.
 #
-<<<<<<< HEAD
 # Copyright © 1997 Sun Microsystems, Inc.
 # Copyright © 1998-1999 Scriptics Corporation.
-=======
-# Copyright (c) 1997 Sun Microsystems, Inc.
-# Copyright (c) 1998-1999 Scriptics Corporation.
->>>>>>> 9b0b59d0
 #
 # See the file "license.terms" for information on usage and redistribution of
 # this file, and for a DISCLAIMER OF ALL WARRANTIES.
