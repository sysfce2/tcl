# This file contains a collection of tests for the procedures in the
# file tclParse.c.  Sourcing this file into Tcl runs the tests and
# generates output for errors.  No output means no errors were found.
#
# Copyright (c) 1997 Sun Microsystems, Inc.
# Copyright (c) 1998-1999 by Scriptics Corporation.
#
# See the file "license.terms" for information on usage and redistribution
# of this file, and for a DISCLAIMER OF ALL WARRANTIES.

if {[catch {package require tcltest 2.0.2}]} {
    puts stderr "Skipping tests in [info script]. tcltest 2.0.2 required."
    return
}

namespace eval ::tcl::test::parse {
    namespace import ::tcltest::*

testConstraint testparser [llength [info commands testparser]]
testConstraint testevalobjv [llength [info commands testevalobjv]]
testConstraint testevalex [llength [info commands testevalex]]
testConstraint testparsevarname [llength [info commands testparsevarname]]
testConstraint testparsevar [llength [info commands testparsevar]]
testConstraint testasync [llength [info commands testasync]]
testConstraint testcmdtrace [llength [info commands testcmdtrace]]

test parse-1.1 {Tcl_ParseCommand procedure, computing string length} testparser {
    testparser [bytestring "foo\0 bar"] -1
} {- foo 1 simple foo 1 text foo 0 {}}
test parse-1.2 {Tcl_ParseCommand procedure, computing string length} testparser {
    testparser "foo bar" -1
} {- {foo bar} 2 simple foo 1 text foo 0 simple bar 1 text bar 0 {}}
test parse-1.3 {Tcl_ParseCommand procedure, leading space} testparser {
    testparser "  \n\t   foo" 0
} {- foo 1 simple foo 1 text foo 0 {}}
test parse-1.4 {Tcl_ParseCommand procedure, leading space} testparser {
    testparser "\f\r\vfoo" 0
} {- foo 1 simple foo 1 text foo 0 {}}
test parse-1.5 {Tcl_ParseCommand procedure, backslash-newline in leading space} testparser {
    testparser "  \\\n foo" 0
} {- foo 1 simple foo 1 text foo 0 {}}
test parse-1.6 {Tcl_ParseCommand procedure, backslash-newline in leading space} testparser {
    testparser {  \a foo} 0
} {- {\a foo} 2 word {\a} 1 backslash {\a} 0 simple foo 1 text foo 0 {}}
test parse-1.7 {Tcl_ParseCommand procedure, missing continuation line in leading space} testparser {
    testparser "   \\\n" 0
} {- {} 0 {}}
test parse-1.8 {Tcl_ParseCommand procedure, eof in leading space} testparser {
    testparser "      foo" 3
} {- {} 0 {   foo}}
test parse-1.9 {Tcl_ParseCommand procedure, backslash newline + newline} testparser {
    testparser "cmd1\\\n\ncmd2" 0
} {- cmd1\\\n\n 1 simple cmd1 1 text cmd1 0 cmd2}
test parse-1.10 {Tcl_ParseCommand procedure, backslash newline + newline} testparser {
    testparser "list \\\nA B\\\n\nlist C D" 0
} {- list\ \\\nA\ B\\\n\n 3 simple list 1 text list 0 simple A 1 text A 0 simple B 1 text B 0 {list C D}}

test parse-2.1 {Tcl_ParseCommand procedure, comments} testparser {
    testparser "# foo bar\n foo" 0
} {{# foo bar
} foo 1 simple foo 1 text foo 0 {}}
test parse-2.2 {Tcl_ParseCommand procedure, several comments} testparser {
    testparser " # foo bar\n # another comment\n\n   foo" 0
} {{# foo bar
 # another comment
} foo 1 simple foo 1 text foo 0 {}}
test parse-2.3 {Tcl_ParseCommand procedure, backslash-newline in comments} testparser {
    testparser " # foo bar\\\ncomment on continuation line\nfoo" 0
} {\#\ foo\ bar\\\ncomment\ on\ continuation\ line\n foo 1 simple foo 1 text foo 0 {}}
test parse-2.4 {Tcl_ParseCommand procedure, missing continuation line in comment} testparser {
    testparser "#   \\\n" 0
} {\#\ \ \ \\\n {} 0 {}}
test parse-2.5 {Tcl_ParseCommand procedure, eof in comment} testparser {
    testparser " # foo bar\nfoo" 8
} {{# foo b} {} 0 {ar
foo}}

test parse-3.1 {Tcl_ParseCommand procedure, parsing words, skipping space} testparser {
    testparser "foo  bar\t\tx" 0
} {- {foo  bar		x} 3 simple foo 1 text foo 0 simple bar 1 text bar 0 simple x 1 text x 0 {}}
test parse-3.2 {Tcl_ParseCommand procedure, missing continuation line in leading space} testparser {
    testparser "abc  \\\n" 0
} {- abc\ \ \\\n 1 simple abc 1 text abc 0 {}}
test parse-3.3 {Tcl_ParseCommand procedure, parsing words, command ends in space} testparser {
    testparser "foo  ;  bar x" 0
} {- {foo  ;} 1 simple foo 1 text foo 0 {  bar x}}
test parse-3.4 {Tcl_ParseCommand procedure, parsing words, command ends in space} testparser {
    testparser "foo       " 5
} {- {foo  } 1 simple foo 1 text foo 0 {     }}
test parse-3.5 {Tcl_ParseCommand procedure, quoted words} testparser {
    testparser {foo "a b c" d "efg";} 0
} {- {foo "a b c" d "efg";} 4 simple foo 1 text foo 0 simple {"a b c"} 1 text {a b c} 0 simple d 1 text d 0 simple {"efg"} 1 text efg 0 {}}
test parse-3.6 {Tcl_ParseCommand procedure, words in braces} testparser {
    testparser {foo {a $b [concat foo]} {c d}} 0
} {- {foo {a $b [concat foo]} {c d}} 3 simple foo 1 text foo 0 simple {{a $b [concat foo]}} 1 text {a $b [concat foo]} 0 simple {{c d}} 1 text {c d} 0 {}}
test parse-3.7 {Tcl_ParseCommand procedure, error in unquoted word} testparser {
    list [catch {testparser "foo \$\{abc" 0} msg] $msg $::errorInfo
} {1 {missing close-brace for variable name} missing\ close-brace\ for\ variable\ name\n\ \ \ \ (remainder\ of\ script:\ \"\{abc\")\n\ \ \ \ invoked\ from\ within\n\"testparser\ \"foo\ \\\$\\\{abc\"\ 0\"}

test parse-4.1 {Tcl_ParseCommand procedure, simple words} testparser {
    testparser {foo} 0
} {- foo 1 simple foo 1 text foo 0 {}}
test parse-4.2 {Tcl_ParseCommand procedure, simple words} testparser {
    testparser {{abc}} 0
} {- {{abc}} 1 simple {{abc}} 1 text abc 0 {}}
test parse-4.3 {Tcl_ParseCommand procedure, simple words} testparser {
    testparser {"c d"} 0
} {- {"c d"} 1 simple {"c d"} 1 text {c d} 0 {}}
test parse-4.4 {Tcl_ParseCommand procedure, simple words} testparser {
    testparser {x$d} 0
} {- {x$d} 1 word {x$d} 3 text x 0 variable {$d} 1 text d 0 {}}
test parse-4.5 {Tcl_ParseCommand procedure, simple words} testparser {
    testparser {"a [foo] b"} 0
} {- {"a [foo] b"} 1 word {"a [foo] b"} 3 text {a } 0 command {[foo]} 0 text { b} 0 {}}
test parse-4.6 {Tcl_ParseCommand procedure, simple words} testparser {
    testparser {$x} 0
} {- {$x} 1 word {$x} 2 variable {$x} 1 text x 0 {}}

test parse-5.1 {Tcl_ParseCommand procedure, backslash-newline terminates word} testparser {
    testparser "{abc}\\\n" 0
} {- \{abc\}\\\n 1 simple {{abc}} 1 text abc 0 {}}
test parse-5.2 {Tcl_ParseCommand procedure, backslash-newline terminates word} testparser {
    testparser "foo\\\nbar" 0
} {- foo\\\nbar 2 simple foo 1 text foo 0 simple bar 1 text bar 0 {}}
test parse-5.3 {Tcl_ParseCommand procedure, word terminator is command terminator} testparser {
    testparser "foo\n bar" 0
} {- {foo
} 1 simple foo 1 text foo 0 { bar}}
test parse-5.4 {Tcl_ParseCommand procedure, word terminator is command terminator} testparser {
    testparser "foo; bar" 0
} {- {foo;} 1 simple foo 1 text foo 0 { bar}}
test parse-5.5 {Tcl_ParseCommand procedure, word terminator is end of string} testparser {
    testparser "\"foo\" bar" 5
} {- {"foo"} 1 simple {"foo"} 1 text foo 0 { bar}}
test parse-5.6 {Tcl_ParseCommand procedure, junk after close quote} testparser {
    list [catch {testparser {foo "bar"x} 0} msg] $msg $::errorInfo
} {1 {extra characters after close-quote} {extra characters after close-quote
    (remainder of script: "x")
    invoked from within
"testparser {foo "bar"x} 0"}}
test parse-5.7 {Tcl_ParseCommand procedure, backslash-newline after close quote} testparser {
    testparser "foo \"bar\"\\\nx" 0
} {- foo\ \"bar\"\\\nx 3 simple foo 1 text foo 0 simple {"bar"} 1 text bar 0 simple x 1 text x 0 {}}
test parse-5.8 {Tcl_ParseCommand procedure, junk after close brace} testparser {
    list [catch {testparser {foo {bar}x} 0} msg] $msg $::errorInfo
} {1 {extra characters after close-brace} {extra characters after close-brace
    (remainder of script: "x")
    invoked from within
"testparser {foo {bar}x} 0"}}
test parse-5.9 {Tcl_ParseCommand procedure, backslash-newline after close brace} testparser {
    testparser "foo {bar}\\\nx" 0
} {- foo\ \{bar\}\\\nx 3 simple foo 1 text foo 0 simple {{bar}} 1 text bar 0 simple x 1 text x 0 {}}
test parse-5.10 {Tcl_ParseCommand procedure, multiple deletion of non-static buffer} testparser {
    # This test is designed to catch bug 1681.
    list [catch {testparser "a \"\\1\\2\\3\\4\\5\\6\\7\\8\\9\\1\\2\\3\\4\\5\\6\\7\\8" 0} msg] $msg $::errorInfo
} "1 {missing \"} {missing \"
    (remainder of script: \"\"\\1\\2\\3\\4\\5\\6\\7\\8\\9\\1\\2\\3\\4\\5\\6\\7\\8\")
    invoked from within
\"testparser \"a \\\"\\\\1\\\\2\\\\3\\\\4\\\\5\\\\6\\\\7\\\\8\\\\9\\\\1\\\\2\\\\3\\\\4\\\\5\\\\6\\\\7\\\\8\" 0\"}"

test parse-5.11 {Tcl_ParseCommand: {*} parsing} testparser {
    testparser {{expan}} 0
} {- {{expan}} 1 simple {{expan}} 1 text expan 0 {}}
test parse-5.12 {Tcl_ParseCommand: {*} parsing} -constraints {
    testparser
} -body {
    testparser {{expan}x} 0
} -returnCodes error  -result {extra characters after close-brace}
test parse-5.13 {Tcl_ParseCommand: {*} parsing} testparser {
    testparser {{**}} 0
} {- {{**}} 1 simple {{**}} 1 text ** 0 {}}
test parse-5.14 {Tcl_ParseCommand: {*} parsing} -constraints {
    testparser
} -body {
    testparser {{**}x} 0
} -returnCodes error  -result {extra characters after close-brace}
test parse-5.15 {Tcl_ParseCommand: {*} parsing} -constraints {
    testparser
} -body {
    testparser {{*}{123456}x} 0
} -returnCodes error  -result {extra characters after close-brace}
test parse-5.16 {Tcl_ParseCommand: {*} parsing} testparser {
    testparser {{123456\
			}} 0
} {- {{123456 }} 1 simple {{123456 }} 1 text {123456 } 0 {}}
test parse-5.17 {Tcl_ParseCommand: {*} parsing} -constraints {
    testparser
} -body {
    testparser {{123456\
			}x} 0
} -returnCodes error  -result {extra characters after close-brace}
test parse-5.18 {Tcl_ParseCommand: {*} parsing} testparser {
    testparser {{*\
			}} 0
} {- {{* }} 1 simple {{* }} 1 text {* } 0 {}}
test parse-5.19 {Tcl_ParseCommand: {*} parsing} -constraints {
    testparser
} -body {
    testparser {{*\
			}x} 0
} -returnCodes error  -result {extra characters after close-brace}
test parse-5.20 {Tcl_ParseCommand: {*} parsing} testparser {
    testparser {{123456}} 0
} {- {{123456}} 1 simple {{123456}} 1 text 123456 0 {}}
test parse-5.21 {Tcl_ParseCommand: {*} parsing} -constraints {
    testparser
} -body {
    testparser {{123456}x} 0
} -returnCodes error  -result {extra characters after close-brace}
test parse-5.22 {Tcl_ParseCommand: {*} parsing} testparser {
    testparser {{*}} 0
} {- {{*}} 1 simple {{*}} 1 text * 0 {}}
test parse-5.23 {Tcl_ParseCommand: {*} parsing} testparser {
    testparser {{*} } 0
} {- {{*} } 1 simple {{*}} 1 text * 0 {}}
test parse-5.24 {Tcl_ParseCommand: {*} parsing} testparser {
    testparser {{*}x} 0
} {- {{*}x} 1 simple x 1 text x 0 {}}
test parse-5.25 {Tcl_ParseCommand: {*} parsing} testparser {
    testparser {{*}
} 0
} {- {{*}
} 1 simple {{*}} 1 text * 0 {}}
test parse-5.26 {Tcl_ParseCommand: {*} parsing} testparser {
    testparser {{*};} 0
} {- {{*};} 1 simple {{*}} 1 text * 0 {}}
test parse-5.27 {Tcl_ParseCommand: {*} parsing} testparser {
    testparser "{*}\\\n foo bar" 0
} {- \{*\}\\\n\ foo\ bar 3 simple {{*}} 1 text * 0 simple foo 1 text foo 0 simple bar 1 text bar 0 {}}
test parse-5.28 {Tcl_ParseCommand: {*} parsing, expanded literals} testparser {
    testparser {{*}{a b}} 0
} {- {{*}{a b}} 2 simple a 1 text a 0 simple b 1 text b 0 {}}
test parse-5.29 {Tcl_ParseCommand: {*} parsing, expanded literals, naked backslashes} testparser {
    testparser {{*}{a \n b}} 0
} {- {{*}{a \n b}} 1 expand {{*}{a \n b}} 1 text {a \n b} 0 {}}
<<<<<<< HEAD
=======
test parse-5.30 {Tcl_ParseCommand: {*} parsing, expanded literals} testparser {
    testparser {{*}"a b"} 0
} {- {{*}"a b"} 2 simple a 1 text a 0 simple b 1 text b 0 {}}
test parse-5.31 {Tcl_ParseCommand: {*} parsing, expanded literals, naked backslashes} testparser {
    testparser {{*}"a \n b"} 0
} {- {{*}"a \n b"} 1 expand {{*}"a \n b"} 3 text {a } 0 backslash {\n} 0 text { b} 0 {}}
>>>>>>> 9af81099

test parse-6.1 {ParseTokens procedure, empty word} testparser {
    testparser {""} 0
} {- {""} 1 simple {""} 1 text {} 0 {}}
test parse-6.2 {ParseTokens procedure, simple range} testparser {
    testparser {"abc$x.e"} 0
} {- {"abc$x.e"} 1 word {"abc$x.e"} 4 text abc 0 variable {$x} 1 text x 0 text .e 0 {}}
test parse-6.3 {ParseTokens procedure, variable reference} testparser {
    testparser {abc$x.e $y(z)} 0
} {- {abc$x.e $y(z)} 2 word {abc$x.e} 4 text abc 0 variable {$x} 1 text x 0 text .e 0 word {$y(z)} 3 variable {$y(z)} 2 text y 0 text z 0 {}}
test parse-6.4 {ParseTokens procedure, variable reference} testparser {
    list [catch {testparser {$x([a )} 0} msg] $msg
} {1 {missing close-bracket}}
test parse-6.5 {ParseTokens procedure, command substitution} testparser {
    testparser {[foo $x bar]z} 0
} {- {[foo $x bar]z} 1 word {[foo $x bar]z} 2 command {[foo $x bar]} 0 text z 0 {}}
test parse-6.6 {ParseTokens procedure, command substitution} testparser {
    testparser {[foo \] [a b]]} 0
} {- {[foo \] [a b]]} 1 word {[foo \] [a b]]} 1 command {[foo \] [a b]]} 0 {}}
test parse-6.7 {ParseTokens procedure, error in command substitution} testparser {
    list [catch {testparser {a [b {}c d] e} 0} msg] $msg $::errorInfo
} {1 {extra characters after close-brace} {extra characters after close-brace
    (remainder of script: "c d] e")
    invoked from within
"testparser {a [b {}c d] e} 0"}}
test parse-6.8 {ParseTokens procedure, error in command substitution} {
    info complete {a [b {}c d]}
} {1}
test parse-6.9 {ParseTokens procedure, error in command substitution} {
    info complete {a [b "c d}
} {0}
test parse-6.10 {ParseTokens procedure, incomplete sub-command} {
    info complete {puts [
	expr 1+1
	#this is a comment ]}
} {0}
test parse-6.11 {ParseTokens procedure, memory allocation for big nested command} testparser {
    testparser {[$a(b) $a(b) $a(b) $a(b) $a(b) $a(b) $a(b) $a(b) $a(b) $a(b) $a(b) $a(b) $a(b) $a(b) $a(b) $a(b)]} 0
} {- {[$a(b) $a(b) $a(b) $a(b) $a(b) $a(b) $a(b) $a(b) $a(b) $a(b) $a(b) $a(b) $a(b) $a(b) $a(b) $a(b)]} 1 word {[$a(b) $a(b) $a(b) $a(b) $a(b) $a(b) $a(b) $a(b) $a(b) $a(b) $a(b) $a(b) $a(b) $a(b) $a(b) $a(b)]} 1 command {[$a(b) $a(b) $a(b) $a(b) $a(b) $a(b) $a(b) $a(b) $a(b) $a(b) $a(b) $a(b) $a(b) $a(b) $a(b) $a(b)]} 0 {}}
test parse-6.12 {ParseTokens procedure, missing close bracket} testparser {
    list [catch {testparser {[foo $x bar} 0} msg] $msg $::errorInfo
} {1 {missing close-bracket} {missing close-bracket
    (remainder of script: "[foo $x bar")
    invoked from within
"testparser {[foo $x bar} 0"}}
test parse-6.13 {ParseTokens procedure, backslash-newline without continuation line} testparser {
    list [catch {testparser "\"a b\\\n" 0} msg] $msg $::errorInfo
} {1 {missing "} missing\ \"\n\ \ \ \ (remainder\ of\ script:\ \"\"a\ b\\\n\")\n\ \ \ \ invoked\ from\ within\n\"testparser\ \"\\\"a\ b\\\\\\n\"\ 0\"}
test parse-6.14 {ParseTokens procedure, backslash-newline} testparser {
    testparser "b\\\nc" 0
} {- b\\\nc 2 simple b 1 text b 0 simple c 1 text c 0 {}}
test parse-6.15 {ParseTokens procedure, backslash-newline} testparser {
    testparser "\"b\\\nc\"" 0
} {- \"b\\\nc\" 1 word \"b\\\nc\" 3 text b 0 backslash \\\n 0 text c 0 {}}
test parse-6.16 {ParseTokens procedure, backslash substitution} testparser {
    testparser {\n\a\x7f} 0
} {- {\n\a\x7f} 1 word {\n\a\x7f} 3 backslash {\n} 0 backslash {\a} 0 backslash {\x7f} 0 {}}
test parse-6.17 {ParseTokens procedure, null characters} testparser {
    testparser [bytestring "foo\0zz"] 0
} "- [bytestring foo\0zz] 1 word [bytestring foo\0zz] 3 text foo 0 text [bytestring \0] 0 text zz 0 {}"
test parse-6.18 {ParseTokens procedure, seek past numBytes for close-bracket} testparser {
    # Test for Bug 681841
    list [catch {testparser {[a]} 2} msg] $msg
} {1 {missing close-bracket}}

test parse-7.1 {Tcl_FreeParse and ExpandTokenArray procedures} testparser {
    testparser {$a(b) $a(b) $a(b) $a(b) $a(b) $a(b) $a(b) $a(b) $a(b) $a(b) $a(b) $a(b) $a(b) $a(b) $a(b) $a(b) } 0
} {- {$a(b) $a(b) $a(b) $a(b) $a(b) $a(b) $a(b) $a(b) $a(b) $a(b) $a(b) $a(b) $a(b) $a(b) $a(b) $a(b) } 16 word {$a(b)} 3 variable {$a(b)} 2 text a 0 text b 0 word {$a(b)} 3 variable {$a(b)} 2 text a 0 text b 0 word {$a(b)} 3 variable {$a(b)} 2 text a 0 text b 0 word {$a(b)} 3 variable {$a(b)} 2 text a 0 text b 0 word {$a(b)} 3 variable {$a(b)} 2 text a 0 text b 0 word {$a(b)} 3 variable {$a(b)} 2 text a 0 text b 0 word {$a(b)} 3 variable {$a(b)} 2 text a 0 text b 0 word {$a(b)} 3 variable {$a(b)} 2 text a 0 text b 0 word {$a(b)} 3 variable {$a(b)} 2 text a 0 text b 0 word {$a(b)} 3 variable {$a(b)} 2 text a 0 text b 0 word {$a(b)} 3 variable {$a(b)} 2 text a 0 text b 0 word {$a(b)} 3 variable {$a(b)} 2 text a 0 text b 0 word {$a(b)} 3 variable {$a(b)} 2 text a 0 text b 0 word {$a(b)} 3 variable {$a(b)} 2 text a 0 text b 0 word {$a(b)} 3 variable {$a(b)} 2 text a 0 text b 0 word {$a(b)} 3 variable {$a(b)} 2 text a 0 text b 0 {}}

test parse-8.1 {Tcl_EvalObjv procedure} testevalobjv {
    testevalobjv 0 concat this is a test
} {this is a test}
test parse-8.2 {Tcl_EvalObjv procedure, unknown commands} testevalobjv {
    rename ::unknown unknown.old
    set x [catch {testevalobjv 10 asdf poiu} msg]
    rename unknown.old ::unknown
    list $x $msg
} {1 {invalid command name "asdf"}}
test parse-8.3 {Tcl_EvalObjv procedure, unknown commands} testevalobjv {
    rename ::unknown unknown.old
    proc ::unknown args {
	return "unknown $args"
    }
    set x [catch {testevalobjv 0 asdf poiu} msg]
    rename ::unknown {}
    rename unknown.old ::unknown
    list $x $msg
} {0 {unknown asdf poiu}}
test parse-8.4 {Tcl_EvalObjv procedure, unknown commands} testevalobjv {
    rename ::unknown unknown.old
    proc ::unknown args {
	error "I don't like that command"
    }
    set x [catch {testevalobjv 0 asdf poiu} msg]
    rename ::unknown {}
    rename unknown.old ::unknown
    list $x $msg
} {1 {I don't like that command}}
test parse-8.5 {Tcl_EvalObjv procedure, command traces} {testevalobjv testcmdtrace} {
    testevalobjv 0 set x 123
    testcmdtrace tracetest {testevalobjv 0 set x $x}
} {{testevalobjv 0 set x $x} {testevalobjv 0 set x 123} {set x 123} {set x 123}}
test parse-8.7 {Tcl_EvalObjv procedure, TCL_EVAL_GLOBAL flag} -constraints {
    testevalobjv
} -setup {
    proc x {} {
	set y 23
	set z [testevalobjv 1 set y]
	return [list $z $y]
    }
    set ::y 16
} -cleanup {
    unset ::y
} -body {
    x
} -result {16 23}
test parse-8.8 {Tcl_EvalObjv procedure, async handlers} -constraints {
    testevalobjv testasync
} -setup {
    variable ::aresult
    variable ::acode
    proc async1 {result code} {
	variable ::aresult 
	variable ::acode
	set aresult $result
	set acode $code
	return "new result"
    }
    set handler1 [testasync create async1]
    set aresult xxx
    set acode yyy
} -cleanup {
    testasync delete
} -body {
    list [testevalobjv 0 testasync mark $handler1 original 0] $acode $aresult
} -result {{new result} 0 original}
test parse-8.9 {Tcl_EvalObjv procedure, exceptional return} testevalobjv {
    list [catch {testevalobjv 0 error message} msg] $msg
} {1 message}
test parse-8.10 {Tcl_EvalObjv procedure, TCL_EVAL_GLOBAL} testevalobjv {
    rename ::unknown unknown.save
    proc ::unknown args {lappend ::info [info level]}
    catch {rename ::noSuchCommand {}}
    set ::info {}
    namespace eval test_ns_1 {
       testevalobjv 1 noSuchCommand
       uplevel #0 noSuchCommand
    }
    namespace delete test_ns_1
    rename ::unknown {}
    rename unknown.save ::unknown
    set ::info
} {1 1}
test parse-8.11 {Tcl_EvalObjv procedure, TCL_EVAL_INVOKE} testevalobjv {
    rename ::unknown unknown.save
    proc ::unknown args {lappend ::info [info level]; uplevel 1 foo}
    proc ::foo args {lappend ::info global}
    catch {rename ::noSuchCommand {}}
    set ::slave [interp create]
    $::slave alias bar noSuchCommand
    set ::info {}
    namespace eval test_ns_1 {
       proc foo args {lappend ::info namespace}
       $::slave eval bar
       testevalobjv 1 [list $::slave eval bar]
       uplevel #0 [list $::slave eval bar]
    }
    namespace delete test_ns_1
    rename ::foo {}
    rename ::unknown {}
    rename unknown.save ::unknown
    set ::info
} [subst {[set level 2; incr level [info level]] global 1 global 1 global}]
test parse-8.12 {Tcl_EvalObjv procedure, TCL_EVAL_INVOKE} {
    set ::auto_index(noSuchCommand) {
        proc noSuchCommand {} {lappend ::info global}
    }
    set ::auto_index(::[string trimleft [namespace current]::test_ns_1::noSuchCommand :]) [list \
        proc [namespace current]::test_ns_1::noSuchCommand {} {
            lappend ::info ns
        }]
    catch {rename ::noSuchCommand {}}
    set ::slave [interp create]
    $::slave alias bar noSuchCommand
    set ::info {}
    namespace eval test_ns_1 {
        $::slave eval bar
    }
    namespace delete test_ns_1
    interp delete $::slave
    catch {rename ::noSuchCommand {}}
    set ::info
} global


test parse-9.1 {Tcl_LogCommandInfo, line numbers} testevalex {
    catch {unset x}
    list [catch {testevalex {for {} 1 {} {


	# asdf
	set x
    }}}] $::errorInfo
} {1 {can't read "x": no such variable
    while executing
"set x"
    ("for" body line 5)
    invoked from within
"for {} 1 {} {


	# asdf
	set x
    }"
    invoked from within
"testevalex {for {} 1 {} {


	# asdf
	set x
    }}"}}
test parse-9.2 {Tcl_LogCommandInfo, truncating long commands} {
    list [catch {set a b 111111111 222222222 333333333 444444444 555555555 666666666 777777777 888888888 999999999 000000000 aaaaaaaaa bbbbbbbbb ccccccccc ddddddddd eeeeeeeee fffffffff ggggggggg}] $::errorInfo
} {1 {wrong # args: should be "set varName ?newValue?"
    while executing
"set a b 111111111 222222222 333333333 444444444 555555555 666666666 777777777 888888888 999999999 000000000 aaaaaaaaa bbbbbbbbb ccccccccc ddddddddd ee..."}}

test parse-10.1 {Tcl_EvalTokens, simple text} testevalex {
    testevalex {concat test}
} {test}
test parse-10.2 {Tcl_EvalTokens, backslash sequences} testevalex {
    testevalex {concat test\063\062test}
} {test32test}
test parse-10.3 {Tcl_EvalTokens, nested commands} testevalex {
    testevalex {concat [expr 2 + 6]}
} {8}
test parse-10.4 {Tcl_EvalTokens, nested commands} testevalex {
    catch {unset a}
    list [catch {testevalex {concat xxx[expr $a]}} msg] $msg
} {1 {can't read "a": no such variable}}
test parse-10.5 {Tcl_EvalTokens, simple variables} testevalex {
    set a hello
    testevalex {concat $a}
} {hello}
test parse-10.6 {Tcl_EvalTokens, array variables} testevalex {
    catch {unset a}
    set a(12) 46
    testevalex {concat $a(12)}
} {46}
test parse-10.7 {Tcl_EvalTokens, array variables} testevalex {
    catch {unset a}
    set a(12) 46
    testevalex {concat $a(1[expr 3 - 1])}
} {46}
test parse-10.8 {Tcl_EvalTokens, array variables} testevalex {
    catch {unset a}
    list [catch {testevalex {concat $x($a)}} msg] $msg
} {1 {can't read "a": no such variable}}
test parse-10.9 {Tcl_EvalTokens, array variables} testevalex {
    catch {unset a}
    list [catch {testevalex {concat xyz$a(1)}} msg] $msg
} {1 {can't read "a(1)": no such variable}}
test parse-10.10 {Tcl_EvalTokens, object values} testevalex {
    set a 123
    testevalex {concat $a}
} {123}
test parse-10.11 {Tcl_EvalTokens, object values} testevalex {
    set a 123
    testevalex {concat $a$a$a}
} {123123123}
test parse-10.12 {Tcl_EvalTokens, object values} testevalex {
    testevalex {concat [expr 2][expr 4][expr 6]}
} {246}
test parse-10.13 {Tcl_EvalTokens, string values} testevalex {
    testevalex {concat {a" b"}}
} {a" b"}
test parse-10.14 {Tcl_EvalTokens, string values} testevalex {
    set a 111
    testevalex {concat x$a.$a.$a}
} {x111.111.111}

test parse-11.1 {Tcl_EvalEx, TCL_EVAL_GLOBAL flag} -constraints {
    testevalex
} -setup {
    proc x {} {
	set y 777
	set z [testevalex "set y" global]
	return [list $z $y]
    }
    set ::y 321
} -cleanup {
    unset ::y
} -body {
    x
} -result {321 777}
test parse-11.2 {Tcl_EvalEx, error while parsing} testevalex {
    list [catch {testevalex {concat "abc}} msg] $msg
} {1 {missing "}}
test parse-11.3 {Tcl_EvalEx, error while collecting words} testevalex {
    catch {unset a}
    list [catch {testevalex {concat xyz $a}} msg] $msg
} {1 {can't read "a": no such variable}}
test parse-11.4 {Tcl_EvalEx, error in Tcl_EvalObjv call} testevalex {
    catch {unset a}
    list [catch {testevalex {_bogus_ a b c d}} msg] $msg
} {1 {invalid command name "_bogus_"}}
test parse-11.5 {Tcl_EvalEx, exceptional return} testevalex {
    list [catch {testevalex {break}} msg] $msg
} {3 {}}
test parse-11.6 {Tcl_EvalEx, freeing memory} testevalex {
    testevalex {concat a b c d e f g h i j k l m n o p q r s t u v w x y z}
} {a b c d e f g h i j k l m n o p q r s t u v w x y z}
test parse-11.7 {Tcl_EvalEx, multiple commands in script} testevalex {
    list [testevalex {set a b; set c d}] $a $c
} {d b d}
test parse-11.8 {Tcl_EvalEx, multiple commands in script} testevalex {
    list [testevalex {
	set a b
	set c d
    }] $a $c
} {d b d}
test parse-11.9 {Tcl_EvalEx, freeing memory after error} testevalex {
    catch {unset a}
    list [catch {testevalex {concat a b c d e f g h i j k l m n o p q r s t u v w x y z $a}} msg] $msg
} {1 {can't read "a": no such variable}}
test parse-11.10 {Tcl_EvalTokens, empty commands} testevalex {
    testevalex {concat xyz;   }
} {xyz}
test parse-11.11 {Tcl_EvalTokens, empty commands} testevalex {
    testevalex "concat abc; ; # this is a comment\n"
} {abc}
test parse-11.12 {Tcl_EvalTokens, empty commands} testevalex {
    testevalex {}
} {}

test parse-12.1 {Tcl_ParseVarName procedure, initialization} testparsevarname {
    list [catch {testparsevarname {$a([first second])} 8 0} msg] $msg
} {1 {missing close-bracket}}
test parse-12.2 {Tcl_ParseVarName procedure, initialization} testparsevarname {
    testparsevarname {$a([first second])} 0 0
} {- {} 0 variable {$a([first second])} 2 text a 0 command {[first second]} 0 {}}
test parse-12.3 {Tcl_ParseVarName procedure, initialization} testparsevarname {
    list [catch {testparsevarname {$abcd} 3 0} msg] $msg
} {0 {- {} 0 variable {$ab} 1 text ab 0 cd}}
test parse-12.4 {Tcl_ParseVarName procedure, initialization} testparsevarname {
    testparsevarname {$abcd} 0 0
} {- {} 0 variable {$abcd} 1 text abcd 0 {}}
test parse-12.5 {Tcl_ParseVarName procedure, just a dollar sign} testparsevarname {
    testparsevarname {$abcd} 1 0
} {- {} 0 text {$} 0 abcd}
test parse-12.6 {Tcl_ParseVarName procedure, braced variable name} testparser {
    testparser {${..[]b}cd} 0
} {- {${..[]b}cd} 1 word {${..[]b}cd} 3 variable {${..[]b}} 1 text {..[]b} 0 text cd 0 {}}
test parse-12.7 {Tcl_ParseVarName procedure, braced variable name} testparser {
    testparser "\$\{\{\} " 0
} {- \$\{\{\}\  1 word \$\{\{\} 2 variable \$\{\{\} 1 text \{ 0 {}}
test parse-12.8 {Tcl_ParseVarName procedure, missing close brace} testparser {
    list [catch {testparser "$\{abc" 0} msg] $msg $::errorInfo
} {1 {missing close-brace for variable name} missing\ close-brace\ for\ variable\ name\n\ \ \ \ (remainder\ of\ script:\ \"\{abc\")\n\ \ \ \ invoked\ from\ within\n\"testparser\ \"\$\\\{abc\"\ 0\"}
test parse-12.9 {Tcl_ParseVarName procedure, missing close brace} testparsevarname {
    list [catch {testparsevarname {${bcd}} 4 0} msg] $msg
} {1 {missing close-brace for variable name}}
test parse-12.10 {Tcl_ParseVarName procedure, missing close brace} testparsevarname {
    list [catch {testparsevarname {${bc}} 4 0} msg] $msg
} {1 {missing close-brace for variable name}}
test parse-12.11 {Tcl_ParseVarName procedure, simple variable name} testparser {
    testparser {$az_AZ.} 0
} {- {$az_AZ.} 1 word {$az_AZ.} 3 variable {$az_AZ} 1 text az_AZ 0 text . 0 {}}
test parse-12.12 {Tcl_ParseVarName procedure, simple variable name} testparser {
    testparser {$abcdefg} 4
} {- {$abc} 1 word {$abc} 2 variable {$abc} 1 text abc 0 defg}
test parse-12.13 {Tcl_ParseVarName procedure, simple variable name with ::} testparser {
    testparser {$xyz::ab:c} 0
} {- {$xyz::ab:c} 1 word {$xyz::ab:c} 3 variable {$xyz::ab} 1 text xyz::ab 0 text :c 0 {}}
test parse-12.14 {Tcl_ParseVarName procedure, variable names with many colons} testparser {
    testparser {$xyz:::::c} 0
} {- {$xyz:::::c} 1 word {$xyz:::::c} 2 variable {$xyz:::::c} 1 text xyz:::::c 0 {}}
test parse-12.15 {Tcl_ParseVarName procedure, : vs. ::} testparsevarname {
    testparsevarname {$ab:cd} 0 0
} {- {} 0 variable {$ab} 1 text ab 0 :cd}
test parse-12.16 {Tcl_ParseVarName procedure, eof in ::} testparsevarname {
    testparsevarname {$ab::cd} 4 0
} {- {} 0 variable {$ab} 1 text ab 0 ::cd}
test parse-12.17 {Tcl_ParseVarName procedure, eof in ::} testparsevarname {
    testparsevarname {$ab:::cd} 5 0
} {- {} 0 variable {$ab::} 1 text ab:: 0 :cd}
test parse-12.18 {Tcl_ParseVarName procedure, no variable name} testparser {
    testparser {$$ $.} 0
} {- {$$ $.} 2 word {$$} 2 text {$} 0 text {$} 0 word {$.} 2 text {$} 0 text . 0 {}}
test parse-12.19 {Tcl_ParseVarName procedure, EOF before (} testparsevarname {
    testparsevarname {$ab(cd)} 3 0
} {- {} 0 variable {$ab} 1 text ab 0 (cd)}
test parse-12.20 {Tcl_ParseVarName procedure, array reference} testparser {
    testparser {$x(abc)} 0
} {- {$x(abc)} 1 word {$x(abc)} 3 variable {$x(abc)} 2 text x 0 text abc 0 {}}
test parse-12.21 {Tcl_ParseVarName procedure, array reference} testparser {
    testparser {$x(ab$cde[foo bar])} 0
} {- {$x(ab$cde[foo bar])} 1 word {$x(ab$cde[foo bar])} 6 variable {$x(ab$cde[foo bar])} 5 text x 0 text ab 0 variable {$cde} 1 text cde 0 command {[foo bar]} 0 {}}
test parse-12.22 {Tcl_ParseVarName procedure, array reference} testparser {
    testparser {$x([cmd arg]zz)} 0
} {- {$x([cmd arg]zz)} 1 word {$x([cmd arg]zz)} 4 variable {$x([cmd arg]zz)} 3 text x 0 command {[cmd arg]} 0 text zz 0 {}}
test parse-12.23 {Tcl_ParseVarName procedure, missing close paren in array reference} testparser {
    list [catch {testparser {$x(poiu} 0} msg] $msg $::errorInfo
} {1 {missing )} {missing )
    (remainder of script: "(poiu")
    invoked from within
"testparser {$x(poiu} 0"}}
test parse-12.24 {Tcl_ParseVarName procedure, missing close paren in array reference} testparsevarname {
    list [catch {testparsevarname {$ab(cd)} 6 0} msg] $msg $::errorInfo
} {1 {missing )} {missing )
    (remainder of script: "(cd)")
    invoked from within
"testparsevarname {$ab(cd)} 6 0"}}
test parse-12.25 {Tcl_ParseVarName procedure, nested array reference} testparser {
    testparser {$x(a$y(b$z))} 0
} {- {$x(a$y(b$z))} 1 word {$x(a$y(b$z))} 8 variable {$x(a$y(b$z))} 7 text x 0 text a 0 variable {$y(b$z)} 4 text y 0 text b 0 variable {$z} 1 text z 0 {}}

test parse-13.1 {Tcl_ParseVar procedure} testparsevar {
    set abc 24
    testparsevar {$abc.fg}
} {24 .fg}
test parse-13.2 {Tcl_ParseVar procedure, no variable name} testparsevar {
    testparsevar {$}
} {{$} {}}
test parse-13.3 {Tcl_ParseVar procedure, no variable name} testparsevar {
    testparsevar {$.123}
} {{$} .123}
test parse-13.4 {Tcl_ParseVar procedure, error looking up variable} testparsevar {
    catch {unset abc}
    list [catch {testparsevar {$abc}} msg] $msg
} {1 {can't read "abc": no such variable}}
test parse-13.5 {Tcl_ParseVar procedure, error looking up variable} testparsevar {
    catch {unset abc}
    list [catch {testparsevar {$abc([bogus x y z])}} msg] $msg
} {1 {invalid command name "bogus"}}

test parse-14.1 {Tcl_ParseBraces procedure, computing string length} testparser {
    testparser [bytestring "foo\0 bar"] -1
} {- foo 1 simple foo 1 text foo 0 {}}
test parse-14.2 {Tcl_ParseBraces procedure, computing string length} testparser {
    testparser "foo bar" -1
} {- {foo bar} 2 simple foo 1 text foo 0 simple bar 1 text bar 0 {}}
test parse-14.3 {Tcl_ParseBraces procedure, words in braces} testparser {
    testparser {foo {a $b [concat foo]} {c d}} 0
} {- {foo {a $b [concat foo]} {c d}} 3 simple foo 1 text foo 0 simple {{a $b [concat foo]}} 1 text {a $b [concat foo]} 0 simple {{c d}} 1 text {c d} 0 {}}
test parse-14.4 {Tcl_ParseBraces procedure, empty nested braces} testparser {
    testparser {foo {{}}} 0
} {- {foo {{}}} 2 simple foo 1 text foo 0 simple {{{}}} 1 text {{}} 0 {}}
test parse-14.5 {Tcl_ParseBraces procedure, nested braces} testparser {
    testparser {foo {{a {b} c} {} {d e}}} 0
} {- {foo {{a {b} c} {} {d e}}} 2 simple foo 1 text foo 0 simple {{{a {b} c} {} {d e}}} 1 text {{a {b} c} {} {d e}} 0 {}}
test parse-14.6 {Tcl_ParseBraces procedure, backslashes in words in braces} testparser {
    testparser "foo {a \\n\\\{}" 0
} {- {foo {a \n\{}} 2 simple foo 1 text foo 0 simple {{a \n\{}} 1 text {a \n\{} 0 {}}
test parse-14.7 {Tcl_ParseBraces procedure, missing continuation line in braces} testparser {
    list [catch {testparser "\{abc\\\n" 0} msg] $msg $::errorInfo
} {1 {missing close-brace} missing\ close-brace\n\ \ \ \ (remainder\ of\ script:\ \"\{abc\\\n\")\n\ \ \ \ invoked\ from\ within\n\"testparser\ \"\\\{abc\\\\\\n\"\ 0\"}
test parse-14.8 {Tcl_ParseBraces procedure, backslash-newline in braces} testparser {
    testparser "foo {\\\nx}" 0
} {- foo\ \{\\\nx\} 2 simple foo 1 text foo 0 word \{\\\nx\} 2 backslash \\\n 0 text x 0 {}}
test parse-14.9 {Tcl_ParseBraces procedure, backslash-newline in braces} testparser {
    testparser "foo {a \\\n   b}" 0
} {- foo\ \{a\ \\\n\ \ \ b\} 2 simple foo 1 text foo 0 word \{a\ \\\n\ \ \ b\} 3 text {a } 0 backslash \\\n\ \ \  0 text b 0 {}}
test parse-14.10 {Tcl_ParseBraces procedure, backslash-newline in braces} testparser {
    testparser "foo {xyz\\\n }" 0
} {- foo\ \{xyz\\\n\ \} 2 simple foo 1 text foo 0 word \{xyz\\\n\ \} 2 text xyz 0 backslash \\\n\  0 {}}
test parse-14.11 {Tcl_ParseBraces procedure, empty braced string} testparser {
    testparser {foo {}} 0
} {- {foo {}} 2 simple foo 1 text foo 0 simple {{}} 1 text {} 0 {}}
test parse-14.12 {Tcl_ParseBraces procedure, missing close brace} testparser {
    list [catch {testparser "foo \{xy\\\nz" 0} msg] $msg $::errorInfo
} {1 {missing close-brace} missing\ close-brace\n\ \ \ \ (remainder\ of\ script:\ \"\{xy\\\nz\")\n\ \ \ \ invoked\ from\ within\n\"testparser\ \"foo\ \\\{xy\\\\\\nz\"\ 0\"}

test parse-15.1 {Tcl_ParseQuotedString procedure, computing string length} testparser {
    testparser [bytestring "foo\0 bar"] -1
} {- foo 1 simple foo 1 text foo 0 {}}
test parse-15.2 {Tcl_ParseQuotedString procedure, computing string length} testparser {
    testparser "foo bar" -1
} {- {foo bar} 2 simple foo 1 text foo 0 simple bar 1 text bar 0 {}}
test parse-15.3 {Tcl_ParseQuotedString procedure, word is quoted string} testparser {
    testparser {foo "a b c" d "efg";} 0
} {- {foo "a b c" d "efg";} 4 simple foo 1 text foo 0 simple {"a b c"} 1 text {a b c} 0 simple d 1 text d 0 simple {"efg"} 1 text efg 0 {}}
test parse-15.4 {Tcl_ParseQuotedString procedure, garbage after quoted string} testparser {
    list [catch {testparser {foo "a b c"d} 0} msg] $msg $::errorInfo
} {1 {extra characters after close-quote} {extra characters after close-quote
    (remainder of script: "d")
    invoked from within
"testparser {foo "a b c"d} 0"}}

test parse-15.5 {CommandComplete procedure} {
    info complete ""
} 1
test parse-15.6 {CommandComplete procedure} {
    info complete "  \n"
} 1
test parse-15.7 {CommandComplete procedure} {
    info complete "abc def"
} 1
test parse-15.8 {CommandComplete procedure} {
    info complete "a b c d e f \t\n"
} 1
test parse-15.9 {CommandComplete procedure} {
    info complete {a b c"d}
} 1
test parse-15.10 {CommandComplete procedure} {
    info complete {a b "c d" e}
} 1
test parse-15.11 {CommandComplete procedure} {
    info complete {a b "c d"}
} 1
test parse-15.12 {CommandComplete procedure} {
    info complete {a b "c d"}
} 1
test parse-15.13 {CommandComplete procedure} {
    info complete {a b "c d}
} 0
test parse-15.14 {CommandComplete procedure} {
    info complete {a b "}
} 0
test parse-15.15 {CommandComplete procedure} {
    info complete {a b "cd"xyz}
} 1
test parse-15.16 {CommandComplete procedure} {
    info complete {a b "c $d() d"}
} 1
test parse-15.17 {CommandComplete procedure} {
    info complete {a b "c $dd("}
} 0
test parse-15.18 {CommandComplete procedure} {
    info complete {a b "c \"}
} 0
test parse-15.19 {CommandComplete procedure} {
    info complete {a b "c [d e f]"}
} 1
test parse-15.20 {CommandComplete procedure} {
    info complete {a b "c [d e f] g"}
} 1
test parse-15.21 {CommandComplete procedure} {
    info complete {a b "c [d e f"}
} 0
test parse-15.22 {CommandComplete procedure} {
    info complete {a {b c d} e}
} 1
test parse-15.23 {CommandComplete procedure} {
    info complete {a {b c d}}
} 1
test parse-15.24 {CommandComplete procedure} {
    info complete "a b\{c d"
} 1
test parse-15.25 {CommandComplete procedure} {
    info complete "a b \{c"
} 0
test parse-15.26 {CommandComplete procedure} {
    info complete "a b \{c{ }"
} 0
test parse-15.27 {CommandComplete procedure} {
    info complete "a b {c d e}xxx"
} 1
test parse-15.28 {CommandComplete procedure} {
    info complete "a b {c \\\{d e}xxx"
} 1
test parse-15.29 {CommandComplete procedure} {
    info complete {a b [ab cd ef]}
} 1
test parse-15.30 {CommandComplete procedure} {
    info complete {a b x[ab][cd][ef] gh}
} 1
test parse-15.31 {CommandComplete procedure} {
    info complete {a b x[ab][cd[ef] gh}
} 0
test parse-15.32 {CommandComplete procedure} {
    info complete {a b x[ gh}
} 0
test parse-15.33 {CommandComplete procedure} {
    info complete {[]]]}
} 1
test parse-15.34 {CommandComplete procedure} {
    info complete {abc x$yyy}
} 1
test parse-15.35 {CommandComplete procedure} {
    info complete "abc x\${abc\[\\d} xyz"
} 1
test parse-15.36 {CommandComplete procedure} {
    info complete "abc x\$\{ xyz"
} 0
test parse-15.37 {CommandComplete procedure} {
    info complete {word $a(xyz)}
} 1
test parse-15.38 {CommandComplete procedure} {
    info complete {word $a(}
} 0
test parse-15.39 {CommandComplete procedure} {
    info complete "set a \\\n"
} 0
test parse-15.40 {CommandComplete procedure} {
    info complete "set a \\\\\n"
} 1
test parse-15.41 {CommandComplete procedure} {
    info complete "set a \\n "
} 1
test parse-15.42 {CommandComplete procedure} {
    info complete "set a \\"
} 1
test parse-15.43 {CommandComplete procedure} {
    info complete "foo \\\n\{"
} 0
test parse-15.44 {CommandComplete procedure} {
    info complete "a\nb\n# \{\n# \{\nc\n"
} 1
test parse-15.45 {CommandComplete procedure} {
    info complete "#Incomplete comment\\\n"
} 0
test parse-15.46 {CommandComplete procedure} {
    info complete "#Incomplete comment\\\nBut now it's complete.\n"
} 1
test parse-15.47 {CommandComplete procedure} {
    info complete "# Complete comment\\\\\n"
} 1
test parse-15.48 {CommandComplete procedure} {
    info complete "abc\\\n def"
} 1
test parse-15.49 {CommandComplete procedure} {
    info complete "abc\\\n "
} 1
test parse-15.50 {CommandComplete procedure} {
    info complete "abc\\\n"
} 0
test parse-15.51 {CommandComplete procedure} "
    info complete \"\\\{abc\\\}\\\{\"
" 1
test parse-15.52 {CommandComplete procedure} {
    info complete "\"abc\"("
} 1
test parse-15.53 {CommandComplete procedure} "
    info complete \" # \{\"
" 1
test parse-15.54 {CommandComplete procedure} "
    info complete \"foo bar;# \{\"
" 1
test parse-15.55 {CommandComplete procedure} {
    info complete "set x [bytestring \0]; puts hi"
} 1
test parse-15.56 {CommandComplete procedure} {
    info complete "set x [bytestring \0]; \{"
} 0
test parse-15.57 {CommandComplete procedure} {
    info complete "# Comment should be complete command"
} 1
test parse-15.58 {CommandComplete procedure, memory leaks} {
    info complete "1 2 3 4 5 6 7 8 9 10 11 12 13 14 15 16 17 18 19 20 21 22"
} 1
test parse-15.59 {CommandComplete procedure} {
    # Test for Tcl Bug 684744
    info complete [encoding convertfrom identity "\x00;if 1 \{"]
} 0
test parse-15.60 {CommandComplete procedure} {
    # Test for Tcl Bug 1968882
    info complete \\\n
} 0

test parse-16.1 {Bug 218885 (Scriptics bug 2535)} {
    subst {[eval {return foo}]bar}
} foobar

test parse-17.1 {Correct return codes from errors during substitution} {
    catch {eval {w[continue]}}
} 4

test parse-18.1 {Tcl_SubstObj, ParseTokens flags} {
    subst {foo\t$::tcl_library\t[set ::tcl_library]}
} "foo	$::tcl_library	$::tcl_library"
test parse-18.2 {Tcl_SubstObj, ParseTokens flags} {
    subst -nocommands {foo\t$::tcl_library\t[set ::tcl_library]}
} "foo	$::tcl_library	\[set ::tcl_library]"
test parse-18.3 {Tcl_SubstObj, ParseTokens flags} {
    subst -novariables {foo\t$::tcl_library\t[set ::tcl_library]}
} "foo	\$::tcl_library	$::tcl_library"
test parse-18.4 {Tcl_SubstObj, ParseTokens flags} {
    subst -nobackslashes {foo\t$::tcl_library\t[set ::tcl_library]}
} "foo\\t$::tcl_library\\t$::tcl_library"
test parse-18.5 {Tcl_SubstObj, ParseTokens flags} {
    subst -novariables -nobackslashes {foo\t$::tcl_library\t[set ::tcl_library]}
} "foo\\t\$::tcl_library\\t$::tcl_library"
test parse-18.6 {Tcl_SubstObj, ParseTokens flags} {
    subst -nocommands -nobackslashes {foo\t$::tcl_library\t[set ::tcl_library]}
} "foo\\t$::tcl_library\\t\[set ::tcl_library]"
test parse-18.7 {Tcl_SubstObj, ParseTokens flags} {
    subst -nocommands -novariables {foo\t$::tcl_library\t[set ::tcl_library]}
} "foo	\$::tcl_library	\[set ::tcl_library]"
test parse-18.8 {Tcl_SubstObj, ParseTokens flags} {
    subst -nocommands -novariables -nobackslashes \
	    {foo\t$::tcl_library\t[set ::tcl_library]}
} "foo\\t\$::tcl_library\\t\[set ::tcl_library]"

test parse-18.9 {Tcl_SubstObj, parse errors} {
    list [catch "subst foo\$\{foo" msg] $msg
} [list 1 "missing close-brace for variable name"]
test parse-18.10 {Tcl_SubstObj, parse errors} {
    list [catch "subst foo\[set \$\{foo]" msg] $msg
} [list 1 "missing close-brace for variable name"]
test parse-18.11 {Tcl_SubstObj, parse errors} {
    list [catch "subst foo\$array(\$\{foo)" msg] $msg
} [list 1 "missing close-brace for variable name"]
test parse-18.12 {Tcl_SubstObj, parse errors} {
    list [catch "subst foo\$(\$\{foo)" msg] $msg
} [list 1 "missing close-brace for variable name"]
test parse-18.13 {Tcl_SubstObj, parse errors} {
    list [catch "subst \[" msg] $msg
} [list 1 "missing close-bracket"]

test parse-18.14 {Tcl_SubstObj, exception handling} {
    subst {abc,[break],def}
} {abc,}
test parse-18.15 {Tcl_SubstObj, exception handling} {
    subst {abc,[continue; expr 1+2],def}
} {abc,,def}
test parse-18.16 {Tcl_SubstObj, exception handling} {
    subst {abc,[return foo; expr 1+2],def}
} {abc,foo,def}
test parse-18.17 {Tcl_SubstObj, exception handling} {
    subst {abc,[return -code 10 foo; expr 1+2],def}
} {abc,foo,def}
test parse-18.18 {Tcl_SubstObj, exception handling} {
    subst {abc,[break; set {} {}{}],def}
} {abc,}
test parse-18.19 {Tcl_SubstObj, exception handling} {
    list [catch {subst {abc,[continue; expr 1+2; set {} {}{}],def}} msg] $msg
} [list 1 "extra characters after close-brace"]
test parse-18.20 {Tcl_SubstObj, exception handling} {
    list [catch {subst {abc,[return foo; expr 1+2; set {} {}{}],def}} msg] $msg
} [list 1 "extra characters after close-brace"]
test parse-18.21 {Tcl_SubstObj, exception handling} {
    list [catch {
	subst {abc,[return -code 10 foo; expr 1+2; set {} {}{}],def}
    } msg] $msg
} [list 1 "extra characters after close-brace"]

test parse-18.22 {Tcl_SubstObj, side effects} {
    set a 0
    list [subst {foo[incr a]bar}] $a
} [list foo1bar 1]
test parse-18.23 {Tcl_SubstObj, side effects} {
    set a 0
    list [subst {foo[incr a; incr a]bar}] $a
} [list foo2bar 2]
test parse-18.24 {Tcl_SubstObj, side effects} {
    set a 0
    list [subst {foo[incr a; break; incr a]bar}] $a
} [list foo 1]
test parse-18.25 {Tcl_SubstObj, side effects} {
    set a 0
    list [subst {foo[incr a; continue; incr a]bar}] $a
} [list foobar 1]
test parse-18.26 {Tcl_SubstObj, side effects} {
    set a 0
    list [subst {foo[incr a; return; incr a]bar}] $a
} [list foobar 1]
test parse-18.27 {Tcl_SubstObj, side effects} {
    set a 0
    list [subst {foo[incr a; return -code 10; incr a]bar}] $a
} [list foobar 1]
test parse-18.28 {Tcl_SubstObj, side effects} {
    set a 0
    catch {subst {foo[incr a; parse error {}{}; incr a]bar}}
    set a
} 1
test parse-18.29 {Tcl_SubstObj, side effects} {
    set a 0
    catch {subst {foo[incr a; incr a; parse error {}{}]bar}}
    set a
} 2
test parse-18.30 {Tcl_SubstObj, side effects} {
    set a 0
    catch {subst {foo[incr a; incr a parse error {}{}]bar}}
    set a
} 1

test parse-19.1 {Bug 1115904: recursion limit in Tcl_EvalEx} -constraints {
    testevalex
} -setup {
    interp create i
    load {} Tcltest i
    i eval {proc {} args {}}
    interp recursionlimit i 3
} -body {
    i eval {testevalex {[]}}
} -cleanup {
    interp delete i
}

test parse-19.2 {Bug 1115904: recursion limit in Tcl_EvalEx} -constraints {
    testevalex
} -setup {
    interp create i
    load {} Tcltest i
    i eval {proc {} args {}}
    interp recursionlimit i 2
} -body {
    i eval {testevalex {[[]]}}
} -cleanup {
    interp delete i
} -returnCodes error -match glob -result {too many nested*}

test parse-19.3 {Bug 1115904: recursion limit in Tcl_EvalEx} emptyTest {
    # Test no longer valid in Tcl 8.6
} {}
test parse-19.4 {Bug 1115904: recursion limit in Tcl_EvalEx} emptyTest {
    # Test no longer valid in Tcl 8.6
} {}

test parse-20.1 {TclParseBackslash: truncated escape} testparser {
    testparser {\u12345} 1
} {- \\ 1 simple \\ 1 text \\ 0 u12345}
test parse-20.2 {TclParseBackslash: truncated escape} testparser {
    testparser {\u12345} 2
} {- {\u} 1 word {\u} 1 backslash {\u} 0 12345}
test parse-20.3 {TclParseBackslash: truncated escape} testparser {
    testparser {\u12345} 3
} {- {\u1} 1 word {\u1} 1 backslash {\u1} 0 2345}
test parse-20.4 {TclParseBackslash: truncated escape} testparser {
    testparser {\u12345} 4
} {- {\u12} 1 word {\u12} 1 backslash {\u12} 0 345}
test parse-20.5 {TclParseBackslash: truncated escape} testparser {
    testparser {\u12345} 5
} {- {\u123} 1 word {\u123} 1 backslash {\u123} 0 45}
test parse-20.6 {TclParseBackslash: truncated escape} testparser {
    testparser {\u12345} 6
} {- {\u1234} 1 word {\u1234} 1 backslash {\u1234} 0 5}
test parse-20.7 {TclParseBackslash: truncated escape} testparser {
    testparser {\u12345} 7
} {- {\u12345} 1 word {\u12345} 2 backslash {\u1234} 0 text 5 0 {}}

test parse-20.8 {TclParseBackslash: truncated escape} testparser {
    testparser {\x12X} 1
} {- \\ 1 simple \\ 1 text \\ 0 x12X}
test parse-20.9 {TclParseBackslash: truncated escape} testparser {
    testparser {\x12X} 2
} {- {\x} 1 word {\x} 1 backslash {\x} 0 12X}
test parse-20.10 {TclParseBackslash: truncated escape} testparser {
    testparser {\x12X} 3
} {- {\x1} 1 word {\x1} 1 backslash {\x1} 0 2X}
test parse-20.11 {TclParseBackslash: truncated escape} testparser {
    testparser {\x12X} 4
} {- {\x12} 1 word {\x12} 1 backslash {\x12} 0 X}
test parse-20.12 {TclParseBackslash: truncated escape} testparser {
    testparser {\x12X} 5
} {- {\x12X} 1 word {\x12X} 2 backslash {\x12} 0 text X 0 {}}

cleanupTests
}

namespace delete ::tcl::test::parse
return<|MERGE_RESOLUTION|>--- conflicted
+++ resolved
@@ -233,15 +233,12 @@
 test parse-5.29 {Tcl_ParseCommand: {*} parsing, expanded literals, naked backslashes} testparser {
     testparser {{*}{a \n b}} 0
 } {- {{*}{a \n b}} 1 expand {{*}{a \n b}} 1 text {a \n b} 0 {}}
-<<<<<<< HEAD
-=======
 test parse-5.30 {Tcl_ParseCommand: {*} parsing, expanded literals} testparser {
     testparser {{*}"a b"} 0
 } {- {{*}"a b"} 2 simple a 1 text a 0 simple b 1 text b 0 {}}
 test parse-5.31 {Tcl_ParseCommand: {*} parsing, expanded literals, naked backslashes} testparser {
     testparser {{*}"a \n b"} 0
 } {- {{*}"a \n b"} 1 expand {{*}"a \n b"} 3 text {a } 0 backslash {\n} 0 text { b} 0 {}}
->>>>>>> 9af81099
 
 test parse-6.1 {ParseTokens procedure, empty word} testparser {
     testparser {""} 0
