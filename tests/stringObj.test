--- conflicted
+++ resolved
@@ -472,8 +472,6 @@
     teststringobj set 1 foo
     teststringobj appendself2 1 3
 } foo
-<<<<<<< HEAD
-=======
 
 test stringObj-16.0 {Tcl_GetRange: normal case} testobj {
     teststringobj set 1 abcde
@@ -499,8 +497,6 @@
     teststringobj set 1 abcde
     teststringobj range 1 -1 -1
 } abcde
-
->>>>>>> d2cb5714
  
 if {[testConstraint testobj]} {
