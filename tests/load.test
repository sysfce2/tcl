--- conflicted
+++ resolved
@@ -135,14 +135,9 @@
     catch {interp delete x}
     interp create x
 } -constraints [list $dll $loaded] -body {
-<<<<<<< HEAD
 } -constraints [list $dll $loaded] -body {
-    load -global [file join $testDir pkga$ext] pkga
-    load {} pkga x
-=======
     load -global [file join $testDir pkga$ext] Pkga
     load {} Pkga x
->>>>>>> 800a6d49
     info loaded x
 } -cleanup {
     interp delete x
