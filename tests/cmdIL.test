# This file contains a collection of tests for the procedures in the file
# tclCmdIL.c. Sourcing this file into Tcl runs the tests and generates output
# for errors. No output means no errors were found.
#
# Copyright (c) 1997 Sun Microsystems, Inc.
# Copyright (c) 1998-1999 by Scriptics Corporation.
#
# See the file "license.terms" for information on usage and redistribution of
# this file, and for a DISCLAIMER OF ALL WARRANTIES.

if {[lsearch [namespace children] ::tcltest] == -1} {
    package require tcltest 2
    namespace import -force ::tcltest::*
}

::tcltest::loadTestedCommands
catch [list package require -exact Tcltest [info patchlevel]]

# Used for constraining memory leak tests
testConstraint memory [llength [info commands memory]]
testConstraint testobj [llength [info commands testobj]]
testConstraint fullutf [expr {[format %c 0x010000] != "\ufffd"}]

test cmdIL-1.1 {Tcl_LsortObjCmd procedure} -returnCodes error -body {
    lsort
} -result {wrong # args: should be "lsort ?-option value ...? list"}
test cmdIL-1.2 {Tcl_LsortObjCmd procedure} -returnCodes error -body {
    lsort -foo {1 3 2 5}
} -result {bad option "-foo": must be -ascii, -command, -decreasing, -dictionary, -increasing, -index, -indices, -integer, -nocase, -real, -stride, or -unique}
test cmdIL-1.3 {Tcl_LsortObjCmd procedure, default options} {
    lsort {d e c b a \{ d35 d300}
} {a b c d d300 d35 e \{}
test cmdIL-1.4 {Tcl_LsortObjCmd procedure, -ascii option} {
    lsort -integer -ascii {d e c b a d35 d300}
} {a b c d d300 d35 e}
test cmdIL-1.5 {Tcl_LsortObjCmd procedure, -command option} -body {
    lsort -command {1 3 2 5}
} -returnCodes error -result {"-command" option must be followed by comparison command}
test cmdIL-1.6 {Tcl_LsortObjCmd procedure, -command option} -setup {
    proc cmp {a b} {
	expr {[string match x* $b] - [string match x* $a]}
    }
} -body {
    lsort -command cmp {x1 abc x2 def x3 x4}
} -result {x1 x2 x3 x4 abc def} -cleanup {
    rename cmp ""
}
test cmdIL-1.7 {Tcl_LsortObjCmd procedure, -decreasing option} {
    lsort -decreasing {d e c b a d35 d300}
} {e d35 d300 d c b a}
test cmdIL-1.8 {Tcl_LsortObjCmd procedure, -dictionary option} {
    lsort -dictionary {d e c b a d35 d300}
} {a b c d d35 d300 e}
test cmdIL-1.9 {Tcl_LsortObjCmd procedure, -dictionary option} {
    lsort -dictionary {1k 0k 10k}
} {0k 1k 10k}
test cmdIL-1.10 {Tcl_LsortObjCmd procedure, -increasing option} {
    lsort -decreasing -increasing {d e c b a d35 d300}
} {a b c d d300 d35 e}
test cmdIL-1.11 {Tcl_LsortObjCmd procedure, -index option} -body {
    lsort -index {1 3 2 5}
} -returnCodes error -result {"-index" option must be followed by list index}
test cmdIL-1.12 {Tcl_LsortObjCmd procedure, -index option} -body {
    lsort -index foo {1 3 2 5}
} -returnCodes error -result {bad index "foo": must be integer?[+-]integer? or end?[+-]integer?}
test cmdIL-1.13 {Tcl_LsortObjCmd procedure, -index option} {
    lsort -index end -integer {{2 25} {10 20 50 100} {3 16 42} 1}
} {1 {2 25} {3 16 42} {10 20 50 100}}
test cmdIL-1.14 {Tcl_LsortObjCmd procedure, -index option} {
    lsort -index 1 -integer {{1 25 100} {3 16 42} {10 20 50}}
} {{3 16 42} {10 20 50} {1 25 100}}
test cmdIL-1.15 {Tcl_LsortObjCmd procedure, -integer option} {
    lsort -integer {24 6 300 18}
} {6 18 24 300}
test cmdIL-1.16 {Tcl_LsortObjCmd procedure, -integer option} -body {
    lsort -integer {1 3 2.4}
} -returnCodes error -result {expected integer but got "2.4"}
test cmdIL-1.17 {Tcl_LsortObjCmd procedure, -real option} {
    lsort -real {24.2 6e3 150e-1}
} {150e-1 24.2 6e3}
test cmdIL-1.18 {Tcl_LsortObjCmd procedure, bogus list} -body {
    lsort "1 2 3 \{ 4"
} -returnCodes error -result {unmatched open brace in list}
test cmdIL-1.19 {Tcl_LsortObjCmd procedure, empty list} {
    lsort {}
} {}
test cmdIL-1.22 {Tcl_LsortObjCmd procedure, unique sort} {
    lsort -integer -unique {3 1 2 3 1 4 3}
} {1 2 3 4}
test cmdIL-1.23 {Tcl_LsortObjCmd procedure, unique sort with index} {
    # lsort -unique should return the last unique item
    lsort -unique -index 0 {{a b} {c b} {a c} {d a}}
} {{a c} {c b} {d a}}
test cmdIL-1.24 {Tcl_LsortObjCmd procedure, order of -index and -command} -setup {
    catch {rename 1 ""}
    proc testcmp {a b} {return [string compare $a $b]}
} -body {
    set l [list [list a b] [list c d]]
    lsort -command testcmp -index 1 $l
} -cleanup {
    rename testcmp ""
} -result [list [list a b] [list c d]]
test cmdIL-1.25 {Tcl_LsortObjCmd procedure, order of -index and -command} -setup {
    catch {rename 1 ""}
    proc testcmp {a b} {return [string compare $a $b]}
} -body {
    set l [list [list a b] [list c d]]
    lsort -index 1 -command testcmp $l
} -cleanup {
    rename testcmp ""
} -result [list [list a b] [list c d]]
# Note that the required order only exists in the end-1'th element; indexing
# using the end element or any fixed offset from the start will not work...
test cmdIL-1.26 {Tcl_LsortObjCmd procedure, offset indexing from end} {
    lsort -index end-1 {{a 1 e i} {b 2 3 f g} {c 4 5 6 d h}}
} {{c 4 5 6 d h} {a 1 e i} {b 2 3 f g}}
test cmdIL-1.27 {Tcl_LsortObjCmd procedure, returning indices} {
    lsort -indices {a c b}
} {0 2 1}
test cmdIL-1.28 {Tcl_LsortObjCmd procedure, returning indices} {
    lsort -indices -unique -decreasing -real {1.2 34.5 34.5 5.6}
} {2 3 0}
test cmdIL-1.29 {Tcl_LsortObjCmd procedure, loss of list rep during sorting} {
    set l {1 2 3}
    string length [lsort -command {apply {args {string length $::l}}} $l]
} 5
test cmdIL-1.30 {Tcl_LsortObjCmd procedure, -stride option} {
    lsort -stride 2 {f e d c b a}
} {b a d c f e}
test cmdIL-1.31 {Tcl_LsortObjCmd procedure, -stride option} {
    lsort -stride 3 {f e d c b a}
} {c b a f e d}
test cmdIL-1.32 {lsort -stride errors} -returnCodes error -body {
    lsort -stride foo bar
} -result {expected integer but got "foo"}
test cmdIL-1.33 {lsort -stride errors} -returnCodes error -body {
    lsort -stride 1 bar
} -result {stride length must be at least 2}
test cmdIL-1.34 {lsort -stride errors} -returnCodes error -body {
    lsort -stride 2 {a b c}
} -result {list size must be a multiple of the stride length}
test cmdIL-1.35 {lsort -stride errors} -returnCodes error -body {
    lsort -stride 2 -index 3 {a b c d}
} -result {when used with "-stride", the leading "-index" value must be within the group}
test cmdIL-1.36 {lsort -stride and -index: Bug 2918962} {
    lsort -stride 2 -index {0 1} {
	{{c o d e} 54321} {{b l a h} 94729}
	{{b i g} 12345} {{d e m o} 34512}
    }
} {{{b i g} 12345} {{d e m o} 34512} {{c o d e} 54321} {{b l a h} 94729}}
<<<<<<< HEAD
test cmdIL-1.37 {Tcl_LsortObjCmd procedure, Bug 8e1e31eac0fd6b6c} {
    lsort -ascii [list \0 \x7f \x80 \uffff]
} [list \0 \x7f \x80 \uffff]
test cmdIL-1.38 {Tcl_LsortObjCmd procedure, Bug 8e1e31eac0fd6b6c} {
    lsort -ascii -nocase [list \0 \x7f \x80 \uffff]
} [list \0 \x7f \x80 \uffff]
test cmdIL-1.39 {Tcl_LsortObjCmd procedure, Bug 8e1e31eac0fd6b6c} fullutf {
    lsort -ascii [list \0 \x7f \x80 \U01ffff \uffff]
} [list \0 \x7f \x80 \uffff \U01ffff]
test cmdIL-1.40 {Tcl_LsortObjCmd procedure, Bug 8e1e31eac0fd6b6c} fullutf {
    lsort -ascii -nocase [list \0 \x7f \x80 \U01ffff \uffff]
} [list \0 \x7f \x80 \uffff \U01ffff]
=======
test cmdIL-1.41 {lsort -stride and -index} -body {
    lsort -stride 2 -index -2 {a 2 b 1}
} -returnCodes error -result {index "-2" cannot select an element from any list}
test cmdIL-1.42 {lsort -stride and-index} -body {
    lsort -stride 2 -index -1-1 {a 2 b 1}
} -returnCodes error -result {index "-1-1" cannot select an element from any list}
>>>>>>> f131b507

# Can't think of any good tests for the MergeSort and MergeLists procedures,
# except a bunch of random lists to sort.

test cmdIL-2.1 {MergeSort and MergeLists procedures} -setup {
    set result {}
    set r 1435753299
    proc rand {} {
	global r
	set r [expr {(16807 * $r) % (0x7fffffff)}]
    }
} -body {
    for {set i 0} {$i < 150} {incr i} {
	set x {}
	for {set j 0} {$j < $i} {incr j} {
	    lappend x [expr {[rand] & 0xfff}]
	}
	set y [lsort -integer $x]
	set old -1
	foreach el $y {
	    if {$el < $old} {
		append result "list {$x} sorted to {$y}, element $el out of order\n"
		break
	    }
	    set old $el
	}
    }
    string trim $result
} -cleanup {
    rename rand ""
} -result {}

test cmdIL-3.1 {SortCompare procedure, skip comparisons after error} -body {
    set ::x 0
    list [catch {
	lsort -integer -command {apply {{a b} {
	    incr ::x
	    error "error #$::x"
	}}} {48 6 28 190 16 2 3 6 1}
    } msg] $msg $::x
} -result {1 {error #1} 1}
test cmdIL-3.2 {SortCompare procedure, -index option} -body {
    lsort -integer -index 2 "\\\{ {30 40 50}"
} -returnCodes error -result {unmatched open brace in list}
test cmdIL-3.3 {SortCompare procedure, -index option} -body {
    lsort -integer -index 2 {{20 10} {15 30 40}}
} -returnCodes error -result {element 2 missing from sublist "20 10"}
test cmdIL-3.4 {SortCompare procedure, -index option} -body {
    lsort -integer -index 2 "{a b c} \\\{"
} -returnCodes error -result {expected integer but got "c"}
test cmdIL-3.4.1 {SortCompare procedure, -index option} -body {
    lsort -integer -index 2 "{1 2 3} \\\{"
} -returnCodes error -result {unmatched open brace in list}
test cmdIL-3.5 {SortCompare procedure, -index option} -body {
    lsort -integer -index 2 {{20 10 13} {15}}
} -returnCodes error -result {element 2 missing from sublist "15"}
test cmdIL-3.5.1 {SortCompare procedure, -index option (out of range, calculated index)} -body {
    lsort -index 1+3 {{1 . c} {2 . b} {3 . a}}
} -returnCodes error -result {element 4 missing from sublist "1 . c"}
test cmdIL-3.5.2 {SortCompare procedure, -index option (out of range, calculated index)} -body {
    lsort -index -1-1 {{1 . c} {2 . b} {3 . a}}
} -returnCodes error -result {index "-1-1" cannot select an element from any list}
test cmdIL-3.5.3 {SortCompare procedure, -index option (out of range, calculated index)} -body {
    lsort -index -2 {{1 . c} {2 . b} {3 . a}}
} -returnCodes error -result {index "-2" cannot select an element from any list}
test cmdIL-3.5.4 {SortCompare procedure, -index option (out of range, calculated index)} -body {
    lsort -index end-4 {{1 . c} {2 . b} {3 . a}}
} -returnCodes error -result {element -2 missing from sublist "1 . c"}
test cmdIL-3.5.5 {SortCompare procedure, -index option} {
    lsort -index {} {a b}
} {a b}
test cmdIL-3.5.6 {SortCompare procedure, -index option} {
    lsort -index {} [list a \{]
} {a \{}
test cmdIL-3.5.7 {SortCompare procedure, -index option (out of range, calculated index)} -body {
    lsort -index end--1 {{1 . c} {2 . b} {3 . a}}
} -returnCodes error -result {index "end--1" cannot select an element from any list}
test cmdIL-3.5.8 {SortCompare procedure, -index option (out of range, calculated index)} -body {
    lsort -index end+1 {{1 . c} {2 . b} {3 . a}}
} -returnCodes error -result {index "end+1" cannot select an element from any list}
test cmdIL-3.5.9 {SortCompare procedure, -index option (out of range, calculated index)} -body {
    lsort -index end+2 {{1 . c} {2 . b} {3 . a}}
} -returnCodes error -result {index "end+2" cannot select an element from any list}
test cmdIL-3.6 {SortCompare procedure, -index option} {
    lsort -integer -index 2 {{1 15 30} {2 5 25} {3 25 20}}
} {{3 25 20} {2 5 25} {1 15 30}}
test cmdIL-3.7 {SortCompare procedure, -ascii option} {
    lsort -ascii {d e c b a d35 d300 100 20}
} {100 20 a b c d d300 d35 e}
test cmdIL-3.8 {SortCompare procedure, -dictionary option} {
    lsort -dictionary {d e c b a d35 d300 100 20}
} {20 100 a b c d d35 d300 e}
test cmdIL-3.9 {SortCompare procedure, -integer option} -body {
    lsort -integer {x 3}
} -returnCodes error -result {expected integer but got "x"}
test cmdIL-3.10 {SortCompare procedure, -integer option} -body {
    lsort -integer {3 q}
} -returnCodes error -result {expected integer but got "q"}
test cmdIL-3.11 {SortCompare procedure, -integer option} {
    lsort -integer {35 21 0x20 0d30 0o23 100 8}
} {8 0o23 21 0d30 0x20 35 100}
test cmdIL-3.12 {SortCompare procedure, -real option} -body {
    lsort -real {6...4 3}
} -returnCodes error -result {expected floating-point number but got "6...4"}
test cmdIL-3.13 {SortCompare procedure, -real option} -body {
    lsort -real {3 1x7}
} -returnCodes error -result {expected floating-point number but got "1x7"}
test cmdIL-3.14 {SortCompare procedure, -real option} {
    lsort -real {24 2.5e01 16.7 85e-1 10.004}
} {85e-1 10.004 16.7 24 2.5e01}
test cmdIL-3.15 {SortCompare procedure, -command option} -body {
    proc cmp {a b} {
	error "comparison error"
    }
    list [catch {lsort -command cmp {48 6}} msg] $msg $::errorInfo
} -cleanup {
    rename cmp ""
} -result {1 {comparison error} {comparison error
    while executing
"error "comparison error""
    (procedure "cmp" line 2)
    invoked from within
"cmp 48 6"
    (-compare command)
    invoked from within
"lsort -command cmp {48 6}"}}
test cmdIL-3.16 {SortCompare procedure, -command option, long command} -body {
    proc cmp {dummy a b} {
	string compare $a $b
    }
    lsort -command {cmp {this argument is very very long in order to make the dstring overflow its statically allocated space}} {{this first element is also long in order to help expand the dstring} {the second element, last but not least, is quite long also, in order to make absolutely sure that space is allocated dynamically for the dstring}}
} -cleanup {
    rename cmp ""
} -result {{the second element, last but not least, is quite long also, in order to make absolutely sure that space is allocated dynamically for the dstring} {this first element is also long in order to help expand the dstring}}
test cmdIL-3.17 {SortCompare procedure, -command option, non-integer result} -body {
    proc cmp {a b} {
	return foow
    }
    lsort -command cmp {48 6}
} -returnCodes error -cleanup {
    rename cmp ""
} -result {-compare command returned non-integer result}
test cmdIL-3.18 {SortCompare procedure, -command option} -body {
    proc cmp {a b} {
	expr {$b - $a}
    }
    lsort -command cmp {48 6 18 22 21 35 36}
} -cleanup {
    rename cmp ""
} -result {48 36 35 22 21 18 6}
test cmdIL-3.19 {SortCompare procedure, -decreasing option} {
    lsort -decreasing -integer {35 21 0x20 30 0o23 100 8}
} {100 35 0x20 30 21 0o23 8}

test cmdIL-4.1 {DictionaryCompare procedure, numerics, leading zeros} {
    lsort -dictionary {a003b a03b}
} {a03b a003b}
test cmdIL-4.2 {DictionaryCompare procedure, numerics, leading zeros} {
    lsort -dictionary {a3b a03b}
} {a3b a03b}
test cmdIL-4.3 {DictionaryCompare procedure, numerics, leading zeros} {
    lsort -dictionary {a3b A03b}
} {A03b a3b}
test cmdIL-4.4 {DictionaryCompare procedure, numerics, leading zeros} {
    lsort -dictionary {a3b a03B}
} {a3b a03B}
test cmdIL-4.5 {DictionaryCompare procedure, numerics, leading zeros} {
    lsort -dictionary {00000 000}
} {000 00000}
test cmdIL-4.6 {DictionaryCompare procedure, numerics, different lengths} {
    lsort -dictionary {a321b a03210b}
} {a321b a03210b}
test cmdIL-4.7 {DictionaryCompare procedure, numerics, different lengths} {
    lsort -dictionary {a03210b a321b}
} {a321b a03210b}
test cmdIL-4.8 {DictionaryCompare procedure, numerics} {
    lsort -dictionary {48 6a 18b 22a 21aa 35 36}
} {6a 18b 21aa 22a 35 36 48}
test cmdIL-4.9 {DictionaryCompare procedure, numerics} {
    lsort -dictionary {a123x a123b}
} {a123b a123x}
test cmdIL-4.10 {DictionaryCompare procedure, numerics} {
    lsort -dictionary {a123b a123x}
} {a123b a123x}
test cmdIL-4.11 {DictionaryCompare procedure, numerics} {
    lsort -dictionary {a1b aab}
} {a1b aab}
test cmdIL-4.12 {DictionaryCompare procedure, numerics} {
    lsort -dictionary {a1b a!b}
} {a!b a1b}
test cmdIL-4.13 {DictionaryCompare procedure, numerics} {
    lsort -dictionary {a1b2c a1b1c}
} {a1b1c a1b2c}
test cmdIL-4.14 {DictionaryCompare procedure, numerics} {
    lsort -dictionary {a1b2c a1b3c}
} {a1b2c a1b3c}
test cmdIL-4.15 {DictionaryCompare procedure, long numbers} {
    lsort -dictionary {a7654884321988762b a7654884321988761b}
} {a7654884321988761b a7654884321988762b}
test cmdIL-4.16 {DictionaryCompare procedure, long numbers} {
    lsort -dictionary {a8765488432198876b a7654884321988761b}
} {a7654884321988761b a8765488432198876b}
test cmdIL-4.17 {DictionaryCompare procedure, case} {
    lsort -dictionary {aBCd abcc}
} {abcc aBCd}
test cmdIL-4.18 {DictionaryCompare procedure, case} {
    lsort -dictionary {aBCd abce}
} {aBCd abce}
test cmdIL-4.19 {DictionaryCompare procedure, case} {
    lsort -dictionary {abcd ABcc}
} {ABcc abcd}
test cmdIL-4.20 {DictionaryCompare procedure, case} {
    lsort -dictionary {abcd ABce}
} {abcd ABce}
test cmdIL-4.21 {DictionaryCompare procedure, case} {
    lsort -dictionary {abCD ABcd}
} {ABcd abCD}
test cmdIL-4.22 {DictionaryCompare procedure, case} {
    lsort -dictionary {ABcd aBCd}
} {ABcd aBCd}
test cmdIL-4.23 {DictionaryCompare procedure, case} {
    lsort -dictionary {ABcd AbCd}
} {ABcd AbCd}
test cmdIL-4.24 {DictionaryCompare procedure, international characters} {hasIsoLocale} {
    ::tcltest::set_iso8859_1_locale
    set result [lsort -dictionary "a b c A B C \xe3 \xc4"]
    ::tcltest::restore_locale
    set result
} "A a B b C c \xe3 \xc4"
test cmdIL-4.25 {DictionaryCompare procedure, international characters} {hasIsoLocale} {
    ::tcltest::set_iso8859_1_locale
    set result [lsort -dictionary "a23\xe3 a23\xc5 a23\xe4"]
    ::tcltest::restore_locale
    set result
} "a23\xe3 a23\xe4 a23\xc5"
test cmdIL-4.26 {DefaultCompare procedure, signed characters} {
    set l [lsort [list "abc\200" "abc"]]
    set viewlist {}
    foreach s $l {
	set viewelem ""
	set len [string length $s]
	for {set i 0} {$i < $len} {incr i} {
	    set c [string index $s $i]
	    scan $c %c d
	    if {$d > 0 && $d < 128} {
		append viewelem $c
	    } else {
		append viewelem "\\[format %03o $d]"
	    }
	}
	lappend viewlist $viewelem
    }
    set viewlist
} [list "abc" "abc\\200"]
test cmdIL-4.27 {DictionaryCompare procedure, signed characters} {
    set l [lsort -dictionary [list "abc\200" "abc"]]
    set viewlist {}
    foreach s $l {
	set viewelem ""
	set len [string length $s]
	for {set i 0} {$i < $len} {incr i} {
	    set c [string index $s $i]
	    scan $c %c d
	    if {$d > 0 && $d < 128} {
		append viewelem $c
	    } else {
		append viewelem "\\[format %03o $d]"
	    }
	}
	lappend viewlist $viewelem
    }
    set viewlist
} [list "abc" "abc\\200"]
test cmdIL-4.28 {DictionaryCompare procedure, chars between Z and a in ASCII} {
    lsort -dictionary [list AA ` c CC]
} [list ` AA c CC]
test cmdIL-4.29 {DictionaryCompare procedure, chars between Z and a in ASCII} {
    lsort -dictionary [list AA ` c ^ \\ CC \[ \]]
} [list \[ \\ \] ^ ` AA c CC]
test cmdIL-4.30 {DictionaryCompare procedure, chars between Z and a in ASCII} {
    lsort -dictionary [list AA ` c ^ _ \\ CC \[ dude \] funky]
} [list \[ \\ \] ^ _ ` AA c CC dude funky]
test cmdIL-4.31 {DictionaryCompare procedure, chars between Z and a in ASCII} {
    lsort -dictionary [list AA c ` CC]
} [list ` AA c CC]
test cmdIL-4.32 {DictionaryCompare procedure, chars between Z and a in ASCII} {
    lsort -dictionary [list AA c CC `]
} [list ` AA c CC]
test cmdIL-4.33 {DictionaryCompare procedure, chars between Z and a in ASCII} {
    lsort -dictionary [list AA ! c CC `]
} [list ! ` AA c CC]
test cmdIL-4.34 {SortCompare procedure, -ascii option with -nocase option} {
    lsort -ascii -nocase {d e c b a d35 d300 100 20}
} {100 20 a b c d d300 d35 e}
test cmdIL-4.35 {SortCompare procedure, -ascii option with -nocase option} {
    lsort -ascii -nocase {d E c B a D35 d300 100 20}
} {100 20 a B c d d300 D35 E}
test cmdIL-4.36 {SortCompare procedure, UTF-8 with -nocase option} {
    scan [lsort -ascii -nocase [list \u101 \u100]] %c%c%c
} {257 32 256}
test cmdIL-4.37 {SortCompare procedure, UTF-8 with -nocase option} {
    scan [lsort -ascii -nocase [list a\u0000a a]] %c%c%c%c%c
} {97 32 97 0 97}
test cmdIL-4.38 {SortCompare procedure, UTF-8 with -nocase option} {
    scan [lsort -ascii -nocase [list a a\u0000a]] %c%c%c%c%c
} {97 32 97 0 97}

test cmdIL-5.1 {lsort with list style index} {
    lsort -ascii -decreasing -index {0 1} {
	{{Jim Alpha} 20000410}
	{{Joe Bravo} 19990320}
	{{Jacky Charlie} 19390911}
    }
} {{{Jacky Charlie} 19390911} {{Joe Bravo} 19990320} {{Jim Alpha} 20000410}}
test cmdIL-5.2 {lsort with list style index} {
    lsort -decreasing -index {0 1} {
	{{Jim Alpha} 20000410}
	{{Joe Bravo} 19990320}
	{{Jacky Charlie} 19390911}
    }
} {{{Jacky Charlie} 19390911} {{Joe Bravo} 19990320} {{Jim Alpha} 20000410}}
test cmdIL-5.3 {lsort with list style index} {
    lsort -integer -increasing -index {1 end} {
	{{Jim Alpha} 20000410}
	{{Joe Bravo} 19990320}
	{{Jacky Charlie} 19390911}
    }
} {{{Jacky Charlie} 19390911} {{Joe Bravo} 19990320} {{Jim Alpha} 20000410}}
test cmdIL-5.4 {lsort with list style index} {
    lsort -integer -index {1 end-1} {
	{the {0 1 2 3 4 5} quick}
	{brown {0 1 2 3 4} fox}
	{jumps {30 31 2 33} over}
	{the {0 1 2} lazy}
	{dogs {0 1}}
    }
} {{dogs {0 1}} {the {0 1 2} lazy} {jumps {30 31 2 33} over} {brown {0 1 2 3 4} fox} {the {0 1 2 3 4 5} quick}}
test cmdIL-5.5 {lsort with list style index and sharing} -body {
    proc test_lsort {l} {
	set n $l
	foreach e $l {lappend n [list [expr {rand()}] $e]}
	lindex [lsort -real -index $l $n] 1 1
    }
    expr srand(1)
    test_lsort 0
} -result 0 -cleanup {
    rename test_lsort ""
}
test cmdIL-5.6 {lsort with multiple list-style index options} {
    lsort -index {1 2 3} -index 0 {{a b} {c d} {b e}}
} {{a b} {b e} {c d}}

# Compiled version
test cmdIL-6.1 {lassign command syntax} -returnCodes error -body {
    apply {{} { lassign }}
} -result {wrong # args: should be "lassign list ?varName ...?"}
test cmdIL-6.2 {lassign command syntax} {
    apply {{} { lassign x }}
} x
test cmdIL-6.3 {lassign command} -body {
    apply {{} {
	set x FAIL
	list [lassign a x] $x
    }}
} -result {{} a}
test cmdIL-6.4 {lassign command} -body {
    apply {{} {
	set x FAIL
	set y FAIL
	list [lassign a x y] $x $y
    }}
} -result {{} a {}}
test cmdIL-6.5 {lassign command} -body {
    apply {{} {
	set x FAIL
	set y FAIL
	list [lassign {a b} x y] $x $y
    }}
} -result {{} a b}
test cmdIL-6.6 {lassign command} -body {
    apply {{} {
	set x FAIL
	set y FAIL
	list [lassign {a b c} x y] $x $y
    }}
} -result {c a b}
test cmdIL-6.7 {lassign command} -body {
    apply {{} {
	set x FAIL
	set y FAIL
	list [lassign {a b c d} x y] $x $y
    }}
} -result {{c d} a b}
test cmdIL-6.8 {lassign command - list format error} -body {
    apply {{} {
	set x FAIL
	set y FAIL
	list [catch {lassign {a {b}c d} x y} msg] $msg $x $y
    }}
} -result {1 {list element in braces followed by "c" instead of space} FAIL FAIL}
test cmdIL-6.9 {lassign command - assignment to arrays} -body {
    apply {{} {
	list [lassign {a b} x(x)] $x(x)
    }}
} -result {b a}
test cmdIL-6.10 {lassign command - variable update error} -body {
    apply {{} {
	set x(x) {}
	lassign a x
    }}
} -returnCodes error -result {can't set "x": variable is array}
test cmdIL-6.11 {lassign command - variable update error} -body {
    apply {{} {
	set x(x) {}
	set y FAIL
	list [catch {lassign a y x} msg] $msg $y
    }}
} -result {1 {can't set "x": variable is array} a}
test cmdIL-6.12 {lassign command - memory leak testing} -setup {
    unset -nocomplain x y
    set x(x) {}
    set y FAIL
    proc getbytes {} {
        set lines [split [memory info] "\n"]
        lindex [lindex $lines 3] 3
    }
    proc stress {} {
	global x y
	lassign {} y y y y y y y y y y y y y y y y y y y y y y y y y y y y y y
	catch {lassign {} y y y y y y y y y y y y y y y y y y y y y y y y y x}
	catch {lassign {} x}
    }
} -constraints memory -body {
    set end [getbytes]
    for {set i 0} {$i < 5} {incr i} {
	stress
	set tmp $end
	set end [getbytes]
    }
    expr {$end - $tmp}
} -result 0 -cleanup {
    unset -nocomplain x y i tmp end
    rename getbytes {}
    rename stress {}
}
# Force non-compiled version
test cmdIL-6.13 {lassign command syntax} -returnCodes error -body {
    apply {{} {
	set lassign lassign
	$lassign
    }}
} -result {wrong # args: should be "lassign list ?varName ...?"}
test cmdIL-6.14 {lassign command syntax} {
    apply {{} {
	set lassign lassign
	$lassign x
    }}
} x
test cmdIL-6.15 {lassign command} -body {
    apply {{} {
	set lassign lassign
	set x FAIL
	list [$lassign a x] $x
    }}
} -result {{} a}
test cmdIL-6.16 {lassign command} -body {
    apply {{} {
	set lassign lassign
	set x FAIL
	set y FAIL
	list [$lassign a x y] $x $y
    }}
} -result {{} a {}}
test cmdIL-6.17 {lassign command} -body {
    apply {{} {
	set lassign lassign
	set x FAIL
	set y FAIL
	list [$lassign {a b} x y] $x $y
    }}
} -result {{} a b}
test cmdIL-6.18 {lassign command} -body {
    apply {{} {
	set lassign lassign
	set x FAIL
	set y FAIL
	list [$lassign {a b c} x y] $x $y
    }}
} -result {c a b}
test cmdIL-6.19 {lassign command} -body {
    apply {{} {
	set lassign lassign
	set x FAIL
	set y FAIL
	list [$lassign {a b c d} x y] $x $y
    }}
} -result {{c d} a b}
test cmdIL-6.20 {lassign command - list format error} -body {
    apply {{} {
	set lassign lassign
	set x FAIL
	set y FAIL
	list [catch {$lassign {a {b}c d} x y} msg] $msg $x $y
    }}
} -result {1 {list element in braces followed by "c" instead of space} FAIL FAIL}
test cmdIL-6.21 {lassign command - assignment to arrays} -body {
    apply {{} {
	set lassign lassign
	list [$lassign {a b} x(x)] $x(x)
    }}
} -result {b a}
test cmdIL-6.22 {lassign command - variable update error} -body {
    apply {{} {
	set lassign lassign
	set x(x) {}
	$lassign a x
    }}
} -returnCodes 1 -result {can't set "x": variable is array}
test cmdIL-6.23 {lassign command - variable update error} -body {
    apply {{} {
	set lassign lassign
	set x(x) {}
	set y FAIL
	list [catch {$lassign a y x} msg] $msg $y
    }}
} -result {1 {can't set "x": variable is array} a}
test cmdIL-6.24 {lassign command - memory leak testing} -setup {
    set x(x) {}
    set y FAIL
    proc getbytes {} {
        set lines [split [memory info] "\n"]
        lindex [lindex $lines 3] 3
    }
    proc stress {} {
	global x y
	set lassign lassign
	$lassign {} y y y y y y y y y y y y y y y y y y y y y y y y y y y y y y
	catch {$lassign {} y y y y y y y y y y y y y y y y y y y y y y y y y x}
	catch {$lassign {} x}
    }
} -constraints memory -body {
    set end [getbytes]
    for {set i 0} {$i < 5} {incr i} {
	stress
	set tmp $end
	set end [getbytes]
    }
    expr {$end - $tmp}
} -result 0 -cleanup {
    unset -nocomplain x y i tmp end
    rename getbytes {}
    rename stress {}
}
# Assorted shimmering problems
test cmdIL-6.25 {lassign command - shimmering protection} -body {
    apply {{} {
	set x {a b c}
	list [lassign $x $x y] $x [set $x] $y
    }}
} -result {c {a b c} a b}
test cmdIL-6.26 {lassign command - shimmering protection} -body {
    apply {{} {
	set x {a b c}
	set lassign lassign
	list [$lassign $x $x y] $x [set $x] $y
    }}
} -result {c {a b c} a b}

test cmdIL-7.1 {lreverse command} -body {
    lreverse
} -returnCodes error -result "wrong # args: should be \"lreverse list\""
test cmdIL-7.2 {lreverse command} -body {
    lreverse a b
} -returnCodes error -result "wrong # args: should be \"lreverse list\""
test cmdIL-7.3 {lreverse command} -body {
    lreverse "not \{a list"
} -returnCodes error -result {unmatched open brace in list}
test cmdIL-7.4 {lreverse command - shared object} {
    set x {a b {c d} e f}
    lreverse $x
} {f e {c d} b a}
test cmdIL-7.5 {lreverse command - unshared object} {
    lreverse [list a b {c d} e f]
} {f e {c d} b a}
test cmdIL-7.6 {lreverse command - unshared object [Bug 1672585]} {
    lreverse [set x {1 2 3}][unset x]
} {3 2 1}
test cmdIL-7.7 {lreverse command - empty object [Bug 1876793]} {
    lreverse [list]
} {}
test cmdIL-7.8 {lreverse command - shared intrep [Bug 1675044]} -setup {
    teststringobj set 1 {1 2 3}
    testobj convert 1 list
    testobj duplicate 1 2
    variable x [teststringobj get 1]
    variable y [teststringobj get 2]
    testobj freeallvars
    proc K {a b} {return $a}
} -constraints testobj -body {
    lreverse [K $y [unset y]]
    lindex $x 0
} -cleanup {
    unset -nocomplain x y
    rename K {}
} -result 1

# This belongs in info test, but adding tests there breaks tests
# that compute source file line numbers.
test info-20.6 {Bug 3587651} -setup {
    namespace eval my {namespace eval tcl {namespace eval mathfunc {
        proc demo x {return 42}
    }}}} -body {    namespace eval my {expr {"demo" in [info functions]}}} -cleanup {
    namespace delete my
} -result 1


# cleanup
::tcltest::cleanupTests
return

# Local Variables:
# mode: tcl
# End:<|MERGE_RESOLUTION|>--- conflicted
+++ resolved
@@ -148,7 +148,6 @@
 	{{b i g} 12345} {{d e m o} 34512}
     }
 } {{{b i g} 12345} {{d e m o} 34512} {{c o d e} 54321} {{b l a h} 94729}}
-<<<<<<< HEAD
 test cmdIL-1.37 {Tcl_LsortObjCmd procedure, Bug 8e1e31eac0fd6b6c} {
     lsort -ascii [list \0 \x7f \x80 \uffff]
 } [list \0 \x7f \x80 \uffff]
@@ -161,14 +160,12 @@
 test cmdIL-1.40 {Tcl_LsortObjCmd procedure, Bug 8e1e31eac0fd6b6c} fullutf {
     lsort -ascii -nocase [list \0 \x7f \x80 \U01ffff \uffff]
 } [list \0 \x7f \x80 \uffff \U01ffff]
-=======
 test cmdIL-1.41 {lsort -stride and -index} -body {
     lsort -stride 2 -index -2 {a 2 b 1}
 } -returnCodes error -result {index "-2" cannot select an element from any list}
 test cmdIL-1.42 {lsort -stride and-index} -body {
     lsort -stride 2 -index -1-1 {a 2 b 1}
 } -returnCodes error -result {index "-1-1" cannot select an element from any list}
->>>>>>> f131b507
 
 # Can't think of any good tests for the MergeSort and MergeLists procedures,
 # except a bunch of random lists to sort.
