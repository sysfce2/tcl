# The file tests the tclZlib.c file.
#
# This file contains a collection of tests for one or more of the Tcl built-in
# commands. Sourcing this file into Tcl runs the tests and generates output
# for errors. No output means no errors were found.
#
# Copyright © 1996-1998 Sun Microsystems, Inc.
# Copyright © 1998-1999 Scriptics Corporation.
#
# See the file "license.terms" for information on usage and redistribution of
# this file, and for a DISCLAIMER OF ALL WARRANTIES.

if {"::tcltest" ni [namespace children]} {
    package require tcltest 2.5
    namespace import -force ::tcltest::*
}

testConstraint zlib [llength [info commands zlib]]
testConstraint recentZlib 0
catch {
    # Work around a bug in some versions of zlib; known to manifest on at
    # least Mac OS X Mountain Lion...
    testConstraint recentZlib \
	    [package vsatisfies [zlib::pkgconfig get zlibVersion] 1.2.6]
}

test zlib-1.1 {zlib basics} -constraints zlib -returnCodes error -body {
    zlib
} -result {wrong # args: should be "zlib command arg ?...?"}
test zlib-1.2 {zlib basics} -constraints zlib -returnCodes error -body {
    zlib ? {}
} -result {bad command "?": must be adler32, compress, crc32, decompress, deflate, gunzip, gzip, inflate, push, or stream}
test zlib-1.3 {zlib basics} -constraints zlib -body {
    zlib::pkgconfig list
} -result zlibVersion
test zlib-1.4 {zlib basics} -constraints zlib -body {
    package present tcl::zlib
} -result 2.0.1

test zlib-2.1 {zlib compress/decompress} zlib {
    zlib decompress [zlib compress abcdefghijklm]
} abcdefghijklm

test zlib-3.1 {zlib deflate/inflate} zlib {
    zlib inflate [zlib deflate abcdefghijklm]
} abcdefghijklm

test zlib-4.1 {zlib gzip/gunzip} zlib {
    zlib gunzip [zlib gzip abcdefghijklm]
} abcdefghijklm
test zlib-4.2 {zlib gzip/gunzip} zlib {
    set s [string repeat abcdef 5]
    list [zlib gunzip [zlib gzip $s -header {comment gorp}] -header head] \
	[dict get $head comment] [dict get $head size]
} {abcdefabcdefabcdefabcdefabcdef gorp 30}

test zlib-5.1 {zlib adler32} zlib {
    format %x [expr {[zlib adler32 abcdeabcdeabcdeabcdeabcdeabcde] & 0xffffffff}]
} b3b50b9b
test zlib-5.2 {zlib adler32} zlib {
    format %x [expr {[zlib adler32 abcdeabcdeabcdeabcdeabcdeabcde 42] & 0xffffffff}]
} b8830bc4
test zlib-5.3 {zlib adler32} -constraints zlib -returnCodes error -body {
    zlib adler32 abcdeabcdeabcdeabcdeabcdeabcde 42 x
} -result {wrong # args: should be "zlib adler32 data ?startValue?"}

test zlib-6.1 {zlib crc32} zlib {
    format %x [expr {[zlib crc32 abcdeabcdeabcdeabcdeabcdeabcde] & 0xffffffff}]
} 6f73e901
test zlib-6.2 {zlib crc32} zlib {
    format %x [expr {[zlib crc32 abcdeabcdeabcdeabcdeabcdeabcde 42] & 0xffffffff}]
} ce1c4914
test zlib-6.3 {zlib crc32} -constraints zlib -returnCodes error -body {
    zlib crc32 abcdeabcdeabcdeabcdeabcdeabcde 42 x
} -result {wrong # args: should be "zlib crc32 data ?startValue?"}
test zlib-6.4 {zlib crc32: bug 2662434} -constraints zlib -body {
    zlib crc32 "dabale arroz a la zorra el abad"
} -result 3842832571

test zlib-7.0 {zlib stream} -constraints zlib -returnCodes error -setup {
    set s [zlib stream compress]
} -body {
    $s ?
} -cleanup {
    $s close
} -result {bad option "?": must be add, checksum, close, eof, finalize, flush, fullflush, get, header, put, or reset}
test zlib-7.1 {zlib stream} zlib {
    set s [zlib stream compress]
    $s put -finalize abcdeEDCBA
    set data [$s get]
    set result [list [$s get] [format %x [$s checksum]]]
    $s close
    lappend result [zlib decompress $data]
} {{} 136f033f abcdeEDCBA}
test zlib-7.2 {zlib stream} zlib {
    set s [zlib stream decompress]
    $s put -finalize [zlib compress abcdeEDCBA]
    set data [$s get]
    set result [list [$s get] [format %x [$s checksum]]]
    $s close
    lappend result $data
} {{} 136f033f abcdeEDCBA}
test zlib-7.3 {zlib stream} zlib {
    set s [zlib stream deflate]
    $s put -finalize abcdeEDCBA
    set data [$s get]
    set result [list [$s get] [format %x [$s checksum]]]
    $s close
    lappend result [zlib inflate $data]
} {{} 1 abcdeEDCBA}
test zlib-7.4 {zlib stream} zlib {
    set s [zlib stream inflate]
    $s put -finalize [zlib deflate abcdeEDCBA]
    set data [$s get]
    set result [list [$s get] [format %x [$s checksum]]]
    $s close
    lappend result $data
} {{} 1 abcdeEDCBA}
test zlib-7.5 {zlib stream} zlib {
    set s [zlib stream gzip]
    $s put -finalize abcdeEDCBA..
    set data [$s get]
    set result [list [$s get] [format %x [$s checksum]]]
    $s close
    lappend result [zlib gunzip $data]
} {{} 69f34b6a abcdeEDCBA..}
test zlib-7.6 {zlib stream} zlib {
    set s [zlib stream gunzip]
    $s put -finalize [zlib gzip abcdeEDCBA..]
    set data [$s get]
    set result [list [$s get] [format %x [$s checksum]]]
    $s close
    lappend result $data
} {{} 69f34b6a abcdeEDCBA..}
test zlib-7.7 {zlib stream: Bug 25842c161} -constraints zlib -body {
    set s [zlib stream deflate]
    $s put {}
} -cleanup {
    catch {$s close}
} -result ""
# Also causes Tk Bug 10f2e7872b
test zlib-7.8 {zlib stream: Bug b26e38a3e4} -constraints zlib -setup {
    expr {srand(12345)}
    set randdata {}
    for {set i 0} {$i<6001} {incr i} {
	append randdata [binary format c [expr {int(256*rand())}]]
    }
} -body {
    set strm [zlib stream compress]
    for {set i 1} {$i<3000} {incr i} {
	$strm put $randdata
    }
    $strm put -finalize $randdata
    set data [$strm get]
    list [string length $data] [string length [zlib decompress $data]]
} -cleanup {
    catch {$strm close}
    unset -nocomplain randdata data
} -result {120185 18003000}
test zlib-7.9 {zlib stream finalize (bug 25842c161)} -constraints zlib -setup {
    set z1 [zlib stream gzip]
    set z2 [zlib stream gzip]
} -body {
    $z1 put ABCDEedbca..
    $z1 finalize
    zlib gunzip [$z1 get]
} -cleanup {
    $z1 close
} -result ABCDEedbca..
test zlib-7.10 {zlib stream finalize (bug 25842c161)} -constraints zlib -setup {
    set z2 [zlib stream gzip]
} -body {
    $z2 put -finalize ABCDEedbca..
    zlib gunzip [$z2 get]
} -cleanup {
    $z2 close
} -result ABCDEedbca..
test zlib-7.11 {zlib stream put -finalize (bug 25842c161)} -constraints zlib -setup {
    set c [zlib stream gzip]
    set d [zlib stream gunzip]
} -body {
    $c put abcdeEDCBA..
    $c finalize
    $d put [$c get]
    $d finalize
    $d get
} -cleanup {
    $c close
    $d close
} -result abcdeEDCBA..
test zlib-7.12 {zlib stream put; zlib stream finalize (bug 25842c161)} -constraints zlib -setup {
    set c [zlib stream gzip]
    set d [zlib stream gunzip]
} -body {
    $c put -finalize abcdeEDCBA..
    $d put -finalize [$c get]
    $d get
} -cleanup {
    $c close
    $d close
} -result abcdeEDCBA..

test zlib-8.1 {zlib transformation} -constraints zlib -setup {
    set file [makeFile {} test.gz]
} -body {
    set f [zlib push gzip [open $file w] -header {comment gorp}]
    puts $f "ok"
    close $f
    set f [zlib push gunzip [open $file]]
    list [gets $f] [dict get [chan configure $f -header] comment]
} -cleanup {
    close $f
    removeFile $file
} -result {ok gorp}
test zlib-8.2 {zlib transformation} -constraints zlib -setup {
    set file [makeFile {} test.z]
} -body {
    set f [zlib push compress [open $file w]]
    puts $f "ok"
    close $f
    set f [zlib push decompress [open $file]]
    gets $f
} -cleanup {
    close $f
    removeFile $file
} -result ok
test zlib-8.3 {zlib transformation and fileevent} -constraints zlib -setup {
    set srv [socket -myaddr localhost -server {apply {{c a p} {
        fconfigure $c -translation binary -buffering none -blocking 0
        puts -nonewline $c [zlib gzip [string repeat a 81920]]
        close $c
    }}} 0]
    set port [lindex [fconfigure $srv -sockname] 2]
    set file [makeFile {} test.gz]
    set fout [open $file wb]
} -body {
    set sin [socket localhost $port]
    try {
	fconfigure $sin -translation binary
	zlib push gunzip $sin
	after 1000 {set total timeout}
	fcopy $sin $fout -command {apply {{c {e {}}} {
	    set ::total [expr {$e eq {} ? $c : $e}]
	}}}
	vwait total
	after cancel {set total timeout}
    } finally {
	close $sin
    }
    append total --> [file size $file]
} -cleanup {
    close $fout
    close $srv
    removeFile $file
} -result 81920-->81920
test zlib-8.4 {transformation and flushing: Bug 3517696} -setup {
    set file [makeFile {} test.z]
    set fd [open $file w]
} -constraints zlib -body {
    zlib push compress $fd
    puts $fd "qwertyuiop"
    fconfigure $fd -flush sync
    puts $fd "qwertyuiop"
} -cleanup {
    catch {close $fd}
    removeFile $file
} -result {}
test zlib-8.5 {transformation and flushing and fileevents: Bug 3525907} -setup {
    foreach {r w} [chan pipe] break
} -constraints zlib -body {
    set ::res {}
    fconfigure $w -buffering none
    zlib push compress $w
    puts -nonewline $w qwertyuiop
    chan configure $w -flush sync
    after 500 {puts -nonewline $w asdfghjkl;close $w}
    fconfigure $r -blocking 0 -buffering none
    zlib push decompress $r
    fileevent $r readable {set msg [read $r];lappend ::res $msg;if {[eof $r]} {set ::done 1}}
    after 250 {lappend ::res MIDDLE}
    vwait ::done
    set ::res
} -cleanup {
    catch {close $r}
} -result {qwertyuiop MIDDLE asdfghjkl {}}
test zlib-8.6 {transformation and fconfigure} -setup {
    set file [makeFile {} test.z]
    set fd [open $file wb]
} -constraints zlib -body {
    list [fconfigure $fd] [zlib push compress $fd; fconfigure $fd] \
	[chan pop $fd; fconfigure $fd]
} -cleanup {
    catch {close $fd}
    removeFile $file
<<<<<<< HEAD
} -result {{-blocking 1 -buffering full -buffersize 4096 -encoding binary -eofchar {} -encodingpass 1 -encodingstrict 0 -translation lf} {-blocking 1 -buffering full -buffersize 4096 -encoding binary -eofchar {} -encodingpass 1 -encodingstrict 0 -translation lf -checksum 1 -dictionary {}} {-blocking 1 -buffering full -buffersize 4096 -encoding binary -eofchar {} -encodingpass 1 -encodingstrict 0 -translation lf}}
=======
} -result {{-blocking 1 -buffering full -buffersize 4096 -encoding binary -eofchar {} -profile tcl8 -translation lf} {-blocking 1 -buffering full -buffersize 4096 -encoding binary -eofchar {} -profile tcl8 -translation lf -checksum 1 -dictionary {}} {-blocking 1 -buffering full -buffersize 4096 -encoding binary -eofchar {} -profile tcl8 -translation lf}}
>>>>>>> 1a75f270
test zlib-8.7 {transformation and fconfigure} -setup {
    set file [makeFile {} test.gz]
    set fd [open $file wb]
} -constraints zlib -body {
    list [fconfigure $fd] [zlib push gzip $fd; fconfigure $fd] \
	[chan pop $fd; fconfigure $fd]
} -cleanup {
    catch {close $fd}
    removeFile $file
<<<<<<< HEAD
} -result {{-blocking 1 -buffering full -buffersize 4096 -encoding binary -eofchar {} -encodingpass 1 -encodingstrict 0 -translation lf} {-blocking 1 -buffering full -buffersize 4096 -encoding binary -eofchar {} -encodingpass 1 -encodingstrict 0 -translation lf -checksum 0} {-blocking 1 -buffering full -buffersize 4096 -encoding binary -eofchar {} -encodingpass 1 -encodingstrict 0 -translation lf}}
=======
} -result {{-blocking 1 -buffering full -buffersize 4096 -encoding binary -eofchar {} -profile tcl8 -translation lf} {-blocking 1 -buffering full -buffersize 4096 -encoding binary -eofchar {} -profile tcl8 -translation lf -checksum 0} {-blocking 1 -buffering full -buffersize 4096 -encoding binary -eofchar {} -profile tcl8 -translation lf}}
>>>>>>> 1a75f270
# Input is headers from fetching SPDY draft
# Dictionary is that which is proposed _in_ SPDY draft
set spdyHeaders "HTTP/1.0 200 OK\r\nContent-Type: text/html; charset=utf-8\r\nX-Robots-Tag: noarchive\r\nLast-Modified: Tue, 05 Jun 2012 02:43:25 GMT\r\nETag: \"1338864205129|#public|0|en|||0\"\r\nExpires: Tue, 05 Jun 2012 16:17:11 GMT\r\nDate: Tue, 05 Jun 2012 16:17:06 GMT\r\nCache-Control: public, max-age=5\r\nX-Content-Type-Options: nosniff\r\nX-XSS-Protection: 1; mode=block\r\nServer: GSE\r\n"
set spdyDict "optionsgetheadpostputdeletetraceacceptaccept-charsetaccept-encodingaccept-languageauthorizationexpectfromhostif-modified-sinceif-matchif-none-matchif-rangeif-unmodifiedsincemax-forwardsproxy-authorizationrangerefererteuser-agent100101200201202203204205206300301302303304305306307400401402403404405406407408409410411412413414415416417500501502503504505accept-rangesageetaglocationproxy-authenticatepublicretry-afterservervarywarningwww-authenticateallowcontent-basecontent-encodingcache-controlconnectiondatetrailertransfer-encodingupgradeviawarningcontent-languagecontent-lengthcontent-locationcontent-md5content-rangecontent-typeetagexpireslast-modifiedset-cookieMondayTuesdayWednesdayThursdayFridaySaturdaySundayJanFebMarAprMayJunJulAugSepOctNovDecchunkedtext/htmlimage/pngimage/jpgimage/gifapplication/xmlapplication/xhtmltext/plainpublicmax-agecharset=iso-8859-1utf-8gzipdeflateHTTP/1.1statusversionurl"
test zlib-8.8 {transformation and fconfigure} -setup {
    lassign [chan pipe] inSide outSide
} -constraints zlib -body {
    zlib push compress $outSide -dictionary $spdyDict
    fconfigure $outSide -blocking 1 -translation binary -buffering none
    fconfigure $inSide -blocking 1 -translation binary
    puts -nonewline $outSide $spdyHeaders
    chan pop $outSide
    chan close $outSide
    set compressed [read $inSide]
    catch {zlib decompress $compressed} err opt
    list [string length [zlib compress $spdyHeaders]] \
	[string length $compressed] \
	$err [dict get $opt -errorcode] [zlib adler32 $spdyDict]
} -cleanup {
    catch {close $outSide}
    catch {close $inSide}
} -result {260 222 {need dictionary} {TCL ZLIB NEED_DICT 2381337010} 2381337010}
test zlib-8.9 {transformation and fconfigure} -setup {
    lassign [chan pipe] inSide outSide
    set strm [zlib stream decompress]
} -constraints zlib -body {
    zlib push compress $outSide -dictionary $spdyDict
    fconfigure $outSide -blocking 1 -translation binary -buffering none
    fconfigure $inSide -blocking 1 -translation binary
    puts -nonewline $outSide $spdyHeaders
    set result [fconfigure $outSide -checksum]
    chan pop $outSide
    chan close $outSide
    $strm put -dictionary $spdyDict [read $inSide]
    lappend result [string length $spdyHeaders] [string length [$strm get]]
} -cleanup {
    catch {close $outSide}
    catch {close $inSide}
    catch {$strm close}
} -result {3064818174 358 358}
test zlib-8.10 {transformation and fconfigure} -setup {
    lassign [chan pipe] inSide outSide
} -constraints {zlib recentZlib} -body {
    zlib push deflate $outSide -dictionary $spdyDict
    fconfigure $outSide -blocking 1 -translation binary -buffering none
    fconfigure $inSide -blocking 1 -translation binary
    puts -nonewline $outSide $spdyHeaders
    chan pop $outSide
    chan close $outSide
    set compressed [read $inSide]
    catch {
	zlib inflate $compressed
	throw UNREACHABLE "should be unreachable"
    } err opt
    list [string length [zlib deflate $spdyHeaders]] \
	[string length $compressed] \
	$err [dict get $opt -errorcode]
} -cleanup {
    catch {close $outSide}
    catch {close $inSide}
} -result {254 212 {data error} {TCL ZLIB DATA}}
test zlib-8.11 {transformation and fconfigure} -setup {
    lassign [chan pipe] inSide outSide
    set strm [zlib stream inflate]
} -constraints zlib -body {
    zlib push deflate $outSide -dictionary $spdyDict
    fconfigure $outSide -blocking 1 -translation binary -buffering none
    fconfigure $inSide -blocking 1 -translation binary
    puts -nonewline $outSide $spdyHeaders
    chan pop $outSide
    chan close $outSide
    $strm put -dictionary $spdyDict [read $inSide]
    list [string length $spdyHeaders] [string length [$strm get]]
} -cleanup {
    catch {close $outSide}
    catch {close $inSide}
    catch {$strm close}
} -result {358 358}
test zlib-8.12 {transformation and fconfigure} -setup {
    lassign [chan pipe] inSide outSide
    set strm [zlib stream compress]
} -constraints zlib -body {
    $strm put -dictionary $spdyDict -finalize $spdyHeaders
    zlib push decompress $inSide
    fconfigure $outSide -blocking 1 -translation binary
    fconfigure $inSide -translation binary -dictionary $spdyDict
    puts -nonewline $outSide [$strm get]
    close $outSide
    list [string length $spdyHeaders] [string length [read $inSide]] \
	[fconfigure $inSide -checksum]
} -cleanup {
    catch {close $outSide}
    catch {close $inSide}
    catch {$strm close}
} -result {358 358 3064818174}
test zlib-8.13 {transformation and fconfigure} -setup {
    lassign [chan pipe] inSide outSide
    set strm [zlib stream compress]
} -constraints zlib -body {
    $strm put -dictionary $spdyDict -finalize $spdyHeaders
    zlib push decompress $inSide -dictionary $spdyDict
    fconfigure $outSide -blocking 1 -translation binary
    fconfigure $inSide -translation binary
    puts -nonewline $outSide [$strm get]
    close $outSide
    list [string length $spdyHeaders] [string length [read $inSide]] \
	[fconfigure $inSide -checksum]
} -cleanup {
    catch {close $outSide}
    catch {close $inSide}
    catch {$strm close}
} -result {358 358 3064818174}
test zlib-8.14 {transformation and fconfigure} -setup {
    lassign [chan pipe] inSide outSide
    set strm [zlib stream deflate]
} -constraints zlib -body {
    $strm put -finalize -dictionary $spdyDict $spdyHeaders
    zlib push inflate $inSide
    fconfigure $outSide -blocking 1 -buffering none -translation binary
    fconfigure $inSide -translation binary -dictionary $spdyDict
    puts -nonewline $outSide [$strm get]
    close $outSide
    list [string length $spdyHeaders] [string length [read $inSide]]
} -cleanup {
    catch {close $outSide}
    catch {close $inSide}
    catch {$strm close}
} -result {358 358}
test zlib-8.15 {transformation and fconfigure} -setup {
    lassign [chan pipe] inSide outSide
    set strm [zlib stream deflate]
} -constraints zlib -body {
    $strm put -finalize -dictionary $spdyDict $spdyHeaders
    zlib push inflate $inSide -dictionary $spdyDict
    fconfigure $outSide -blocking 1 -buffering none -translation binary
    fconfigure $inSide -translation binary
    puts -nonewline $outSide [$strm get]
    close $outSide
    list [string length $spdyHeaders] [string length [read $inSide]]
} -cleanup {
    catch {close $outSide}
    catch {close $inSide}
    catch {$strm close}
} -result {358 358}
test zlib-8.16 {Bug 3603553: buffer transfer with large writes} -setup {
    # Actual data isn't very important; needs to be substantially larger than
    # the internal buffer (32kB) and incompressible.
    set largeData {}
    for {set i 0;expr {srand(1)}} {$i < 100000} {incr i} {
	append largeData [lindex "a b c d e f g h i j k l m n o p" \
		[expr {int(16*rand())}]]
    }
    set file [makeFile {} test.gz]
} -constraints zlib -body {
    set f [open $file wb]
    fconfigure $f -buffering none
    zlib push gzip $f
    puts -nonewline $f $largeData
    close $f
    file size $file
} -cleanup {
    removeFile $file
} -result 57647
test zlib-8.17 {Bug dd260aaf: fconfigure} -setup {
    lassign [chan pipe] inSide outSide
} -constraints zlib -body {
    zlib push inflate $inSide
    zlib push deflate $outSide
    list [chan configure $inSide -dictionary] [chan configure $outSide -dictionary]
} -cleanup {
    catch {close $inSide}
    catch {close $outSide}
} -result {{} {}}
test zlib-8.18 {Bug dd260aaf: fconfigure} -setup {
    lassign [chan pipe] inSide outSide
} -constraints zlib -body {
    zlib push inflate $inSide -dictionary "one two"
    zlib push deflate $outSide -dictionary "one two"
    list [chan configure $inSide -dictionary] [chan configure $outSide -dictionary]
} -cleanup {
    catch {close $inSide}
    catch {close $outSide}
} -result {{one two} {one two}}
test zlib-8.19 {zlib transformation, bug f9eafc3886} -constraints zlib -setup {
    set file [makeFile {} test.gz]
} -body {
    set f [zlib push gzip [open $file w] -header [list comment [string repeat A 500]]]
} -cleanup {
    catch {close $f}
    removeFile $file
} -returnCodes 1 -result {Comment too large for zip}
test zlib-8.20 {zlib transformation, bug f9eafc3886} -constraints zlib -setup {
    set file [makeFile {} test.gz]
} -body {
    set f [zlib push gzip [open $file w] -header [list filename [string repeat A 5000]]]
} -cleanup {
    catch {close $f}
    removeFile $file
} -returnCodes 1 -result {Filename too large for zip}
test zlib-8.21 {zlib transformation, bug f9eafc3886} -constraints zlib -setup {
    set file [makeFile {} test.gz]
} -body {
    set f [zlib push gzip [open $file w] -header [list comment \u100]]
} -cleanup {
    catch {close $f}
    removeFile $file
} -returnCodes 1 -result {Comment contains characters > 0xFF}
test zlib-8.22 {zlib transformation, bug f9eafc3886} -constraints zlib -setup {
    set file [makeFile {} test.gz]
} -body {
    set f [zlib push gzip [open $file w] -header [list filename \u100]]
} -cleanup {
    catch {close $f}
    removeFile $file
} -returnCodes 1 -result {Filename contains characters > 0xFF}

test zlib-9.1 "check fcopy with push" -constraints zlib -setup {
    set sfile [makeFile {} testsrc.gz]
    set file [makeFile {} test.gz]
    set f [open $sfile wb]
    puts -nonewline $f [zlib gzip [string repeat a 81920]]
    close $f
} -body {
    set fin [zlib push gunzip [open $sfile rb]]
    set fout [open $file wb]
    set total [fcopy $fin $fout]
    close $fin ; close $fout
    list copied $total size [file size $file]
} -cleanup {
    removeFile $file
    removeFile $sfile
} -result {copied 81920 size 81920}
test zlib-9.2 "socket fcopy with push" -constraints zlib -setup {
    set srv [socket -myaddr localhost -server {apply {{c a p} {
        chan configure $c -translation binary -buffering none -blocking 0
        puts -nonewline $c [zlib gzip [string repeat a 81920]]
        close $c
        set ::total -1
    }}} 0]
    set file [makeFile {} test.gz]
} -body {
    lassign [chan configure $srv -sockname] addr name port
    set sin [socket $addr $port]
    chan configure $sin -translation binary
    zlib push gunzip $sin
    after 1000 {set ::total timeout}
    vwait ::total
    after cancel {set ::total timeout}
    if {$::total != -1} {error "unexpected value $::total of ::total"}
    set total [fcopy $sin [set fout [open $file wb]]]
    close $sin
    close $fout
    list read $total size [file size $file]
} -cleanup {
    close $srv
    removeFile $file
} -result {read 81920 size 81920}
test zlib-9.3 "socket fcopy bg (identity)" -constraints {tempNotWin zlib} -setup {
    set srv [socket -myaddr localhost -server {apply {{c a p} {
        #puts "connection from $a:$p on $c"
        chan configure $c -translation binary -buffering none -blocking 0
        puts -nonewline $c [string repeat a 81920]
        close $c
    }}} 0]
    set file [makeFile {} test.gz]
} -body {
    lassign [chan configure $srv -sockname] addr name port
    #puts "listening for connections on $addr $port"
    set sin [socket localhost $port]
    chan configure $sin -translation binary
    update
    set fout [open $file wb]
    after 1000 {set ::total timeout}
    fcopy $sin $fout -command {apply {{c {e {}}} {
        set ::total [expr {$e eq {} ? $c : $e}]
    }}}
    vwait ::total
    after cancel {set ::total timeout}
    close $sin; close $fout
    list read $::total size [file size $file]
} -cleanup {
    close $srv
    removeFile $file
} -returnCodes {ok error} -result {read 81920 size 81920}
test zlib-9.4 "socket fcopy bg (gzip)" -constraints zlib -setup {
    set srv [socket -myaddr localhost -server {apply {{c a p} {
        chan configure $c -translation binary -buffering none -blocking 0
        puts -nonewline $c [zlib gzip [string repeat a 81920]]
        close $c
    }}} 0]
    set file [makeFile {} test.gz]
} -body {
    lassign [chan configure $srv -sockname] addr name port
    set sin [socket $addr $port]
    chan configure $sin -translation binary
    zlib push gunzip $sin
    update
    set fout [open $file wb]
    after 1000 {set ::total timeout}
    fcopy $sin $fout -command {apply {{c {e {}}} {
        set ::total [expr {$e eq {} ? $c : $e}]
    }}}
    vwait ::total
    after cancel {set ::total timeout}
    close $sin; close $fout
    list read $::total size [file size $file]
} -cleanup {
    close $srv
    removeFile $file
} -result {read 81920 size 81920}
test zlib-9.5 "socket fcopy incremental (gzip)" -constraints zlib -setup {
    set srv [socket -myaddr localhost -server {apply {{c a p} {
        chan configure $c -translation binary -buffering none -blocking 0
        puts -nonewline $c [zlib gzip [string repeat a 81920]]
        close $c
    }}} 0]
    proc zlib95copy {i o t c {e {}}} {
        incr t $c
        if {$e ne {}} {
            set ::total [list error $e]
        } elseif {[eof $i]} {
            set ::total [list eof $t]
        } else {
            fcopy $i $o -size 8192 -command [list zlib95copy $i $o $t]
        }
    }
    set file [makeFile {} test.gz]
} -body {
    lassign [chan configure $srv -sockname] addr name port
    set sin [socket $addr $port]
    chan configure $sin -translation binary
    zlib push gunzip $sin
    update
    set fout [open $file wb]
    after 1000 {set ::total timeout}
    fcopy $sin $fout -size 8192 -command [list zlib95copy $sin $fout 0]
    vwait ::total
    after cancel {set ::total timeout}
    close $sin; close $fout
    list $::total size [file size $file]
} -cleanup {
    close $srv
    rename zlib95copy {}
    removeFile $file
} -result {{eof 81920} size 81920}
test zlib-9.6 "bug #2818131 (gzip)" -constraints zlib -setup {
    set srv [socket -myaddr localhost -server {apply {{c a p} {
        chan configure $c -translation binary -buffering none -blocking 0
        zlib push gzip $c
        puts -nonewline $c [string repeat hello 100]
        close $c
    }}} 0]
} -body {
    lassign [chan configure $srv -sockname] addr name port
    after 1000 {set ::total timeout}
    set s [socket $addr $port]
    chan configure $s -translation binary
    zlib push gunzip $s
    chan event $s readable [list apply {{s} {
        set d [read $s]
        if {[eof $s]} {
            chan event $s readable {}
            set ::total [list eof [string length $d]]
        }
    }} $s]
    vwait ::total
    after cancel {set ::total timeout}
    close $s
    set ::total
} -cleanup {
    close $srv
    unset -nocomplain total
} -result {eof 500}
test zlib-9.7 "bug #2818131 (compress)" -constraints zlib -setup {
    set srv [socket -myaddr localhost -server {apply {{c a p} {
        chan configure $c -translation binary -buffering none -blocking 0
        zlib push compress $c
        puts -nonewline $c [string repeat hello 100]
        close $c
    }}} 0]
} -body {
    lassign [chan configure $srv -sockname] addr name port
    after 1000 {set ::total timeout}
    set s [socket $addr $port]
    chan configure $s -translation binary
    zlib push decompress $s
    chan event $s readable [list apply {{s} {
        set d [read $s]
        if {[eof $s]} {
            chan event $s readable {}
            set ::total [list eof [string length $d]]
        }
    }} $s]
    vwait ::total
    after cancel {set ::total timeout}
    close $s
    set ::total
} -cleanup {
    close $srv
    unset -nocomplain total
} -result {eof 500}
test zlib-9.8 "bug #2818131 (deflate)" -constraints zlib -setup {
    set srv [socket -myaddr localhost -server {apply {{c a p} {
        chan configure $c -translation binary -buffering none -blocking 0
        zlib push deflate $c
        puts -nonewline $c [string repeat hello 100]
        close $c
    }}} 0]
} -body {
    lassign [chan configure $srv -sockname] addr name port
    after 1000 {set ::total timeout}
    set s [socket $addr $port]
    chan configure $s -translation binary
    zlib push inflate $s
    chan event $s readable [list apply {{s} {
        set d [read $s]
        if {[eof $s]} {
            chan event $s readable {}
            set ::total [list eof [string length $d]]
        }
    }} $s]
    vwait ::total
    after cancel {set ::total timeout}
    close $s
    set ::total
} -cleanup {
    unset -nocomplain total
    close $srv
} -result {eof 500}
test zlib-9.9 "bug #2818131 (gzip mismatch)" -constraints zlib -setup {
    proc bgerror {s} {set ::total [list error $s]}
    set srv [socket -myaddr localhost -server {apply {{c a p} {
        chan configure $c -translation binary -buffering none -blocking 0
        zlib push gzip $c
        puts -nonewline $c [string repeat hello 100]
        close $c
    }}} 0]
} -body {
    lassign [chan configure $srv -sockname] addr name port
    after 1000 {set ::total timeout}
    set s [socket $addr $port]
    try {
        chan configure $s -translation binary
        zlib push inflate $s
        chan event $s readable [list apply {{s} {
            set d [read $s]
            if {[eof $s]} {
                chan event $s readable {}
                set ::total [list eof [string length $d]]
            }
        }} $s]
        vwait ::total
    } finally {
	after cancel {set ::total timeout}
        close $s
    }
    set ::total
} -cleanup {
    unset -nocomplain total
    close $srv
    rename bgerror {}
} -result {error {invalid block type}}
test zlib-9.10 "bug #2818131 (compress mismatch)" -constraints zlib -setup {
    proc bgerror {s} {set ::total [list error $s]}
    set srv [socket -myaddr localhost -server {apply {{c a p} {
        chan configure $c -translation binary -buffering none -blocking 0
        zlib push compress $c
        puts -nonewline $c [string repeat hello 100]
        close $c
    }}} 0]
} -body {
    lassign [chan configure $srv -sockname] addr name port
    after 1000 {set ::total timeout}
    set s [socket $addr $port]
    try {
        chan configure $s -translation binary
        zlib push inflate $s
        chan event $s readable [list apply {{s} {
            set d [read $s]
            if {[eof $s]} {
                chan event $s readable {}
                set ::total [list eof [string length $d]]
            }
        }} $s]
        vwait ::total
    } finally {
	after cancel {set ::total timeout}
        close $s
    }
    set ::total
} -cleanup {
    unset -nocomplain total
    close $srv
    rename bgerror {}
} -result {error {invalid stored block lengths}}
test zlib-9.11 "bug #2818131 (deflate mismatch)" -constraints zlib -setup {
    proc bgerror {s} {set ::total [list error $s]}
    set srv [socket -myaddr localhost -server {apply {{c a p} {
        chan configure $c -translation binary -buffering none -blocking 0
        zlib push deflate $c
        puts -nonewline $c [string repeat hello 100]
        close $c
    }}} 0]
} -body {
    lassign [chan configure $srv -sockname] addr name port
    after 1000 {set ::total timeout}
    set s [socket $addr $port]
    try {
        chan configure $s -translation binary
        zlib push gunzip $s
        chan event $s readable [list apply {{s} {
            set d [read $s]
            if {[eof $s]} {
                chan event $s readable {}
                set ::total [list eof [string length $d]]
            }
        }} $s]
        vwait ::total
    } finally {
	after cancel {set ::total timeout}
        close $s
    }
    set ::total
} -cleanup {
    unset -nocomplain total
    close $srv
    rename bgerror {}
} -result {error {incorrect header check}}

test zlib-10.0 "bug #2818131 (close with null interp)" -constraints {
    zlib
} -setup {
    proc bgerror {s} {set ::total [list error $s]}
    set srv [socket -myaddr localhost -server {apply {{c a p} {
        chan configure $c -translation binary
        zlib push inflate $c
        chan event $c readable [list apply {{c} {
            set d [read $c]
            if {[eof $c]} {
                chan event $c readable {}
                close $c
                set ::total [list eof [string length $d]]
            }
        }} $c]
    }}} 0]
} -body {
    lassign [chan configure $srv -sockname] addr name port
    after 1000 {set ::total timeout}
    set s [socket $addr $port]
    chan configure $s -translation binary -buffering none -blocking 0
    zlib push gzip $s
    chan event $s xyzzy [list apply {{s} {
        if {[gets $s line] < 0} {
            chan close $s
        }
    }} $s]
    after idle [list apply {{s} {
        puts $s test
        chan close $s
        after 100 {set ::total done}
    }} $s]
    vwait ::total
    after cancel {set ::total timeout}
    after cancel {set ::total done}
    set ::total
} -cleanup {
    close $srv
    rename bgerror {}
} -returnCodes error \
  -result {bad event name "xyzzy": must be readable or writable}
test zlib-10.1 "bug #2818131 (mismatch read)" -constraints {
    zlib
} -setup {
    proc bgerror {s} {set ::total [list error $s]}
    proc zlibRead {c} {
        set d [read $c]
        if {[eof $c]} {
            chan event $c readable {}
            close $c
            set ::total [list eof [string length $d]]
        }
    }
    set srv [socket -myaddr localhost -server {apply {{c a p} {
        chan configure $c -translation binary
        zlib push inflate $c
        chan event $c readable [list zlibRead $c]
    }}} 0]
} -body {
    lassign [chan configure $srv -sockname] addr name port
    after 1000 {set ::total timeout}
    set s [socket $addr $port]
    chan configure $s -translation binary -buffering none -blocking 0
    zlib push gzip $s
    chan event $s readable [list zlibRead $s]
    after idle [list apply {{s} {
        puts $s test
        chan close $s
        after 100 {set ::total done}
    }} $s]
    vwait ::total
    after cancel {set ::total timeout}
    after cancel {set ::total done}
    set ::total
} -cleanup {
    close $srv
    rename bgerror {}
    rename zlibRead {}
} -result {error {invalid block type}}
test zlib-10.2 "bug #2818131 (mismatch gets)" -constraints {
    zlib
} -setup {
    proc bgerror {s} {set ::total [list error $s]}
    proc zlibRead {c} {
        if {[gets $c line] < 0} {
            close $c
            set ::total [list error -1]
        } elseif {[eof $c]} {
            chan event $c readable {}
            close $c
            set ::total [list eof 0]
        }
    }
    set srv [socket -myaddr localhost -server {apply {{c a p} {
        chan configure $c -translation binary
        zlib push inflate $c
        chan event $c readable [list zlibRead $c]
    }}} 0]
} -body {
    lassign [chan configure $srv -sockname] addr name port
    after 1000 {set ::total timeout}
    set s [socket $addr $port]
    chan configure $s -translation binary -buffering none -blocking 0
    zlib push gzip $s
    chan event $s readable [list zlibRead $s]
    after idle [list apply {{s} {
        puts $s test
        chan close $s
        after 100 {set ::total done}
    }} $s]
    vwait ::total
    after cancel {set ::total timeout}
    after cancel {set ::total done}
    set ::total
} -cleanup {
    close $srv
    rename bgerror {}
    rename zlibRead {}
} -result {error {invalid block type}}

test zlib-11.1 "Bug #3390073: mis-applied gzip filtering" -setup {
    set file [makeFile {} test.input]
} -constraints zlib -body {
    set f [open $file wb]
    puts -nonewline [zlib push gzip $f] [string repeat "hello" 1000]
    close $f
    set f [open $file rb]
    set d [read $f]
    close $f
    set d [zlib gunzip $d]
    list [regexp -all "hello" $d] [string length [regsub -all "hello" $d {}]]
} -cleanup {
    removeFile $file
} -result {1000 0}
test zlib-11.2 "Bug #3390073: mis-applied gzip filtering" -setup {
    set file [makeFile {} test.input]
} -constraints zlib -body {
    set f [open $file wb]
    puts -nonewline [zlib push gzip $f -header {filename /foo/bar}] \
	[string repeat "hello" 1000]
    close $f
    set f [open $file rb]
    set d [read $f]
    close $f
    set d [zlib gunzip $d -header h]
    list [regexp -all "hello" $d] [dict get $h filename] \
	[string length [regsub -all "hello" $d {}]]
} -cleanup {
    removeFile $file
} -result {1000 /foo/bar 0}
test zlib-11.3 {Bug 3595576 variant} -setup {
    set file [makeFile {} test.input]
} -constraints zlib -body {
    set f [open $file wb]
    puts -nonewline [zlib push gzip $f -header {filename /foo/bar}] \
	[string repeat "hello" 1000]
    close $f
    set f [open $file rb]
    set d [read $f]
    close $f
    zlib gunzip $d -header noSuchNs::foo
} -cleanup {
    removeFile $file
} -returnCodes error -result {can't set "noSuchNs::foo": parent namespace doesn't exist}

test zlib-12.1 {Tk Bug 9eb55debc5} -constraints zlib -setup {
    set stream [zlib stream compress]
} -body {
    for {set opts {};set y 0} {$y < 60} {incr y} {
	for {set line {};set x 0} {$x < 100} {incr x} {
	    append line [binary format ccc $x $y 128]
	}
	if {$y == 59} {
	    set opts -finalize
	}
	$stream put {*}$opts $line
    }
    set data [$stream get]
    list [string length $data] [string length [zlib decompress $data]]
} -cleanup {
    $stream close
} -result {12026 18000}
test zlib-12.2 {Patrick Dunnigan's issue} -constraints zlib -setup {
    set filesrc [makeFile {} test.input]
    set filedst [makeFile {} test.output]
    set f [open $filesrc "wb"]
    for {set i 0} {$i < 10000} {incr i} {
	puts -nonewline $f "x"
    }
    close $f
} -body {
    set fin [open $filesrc "rb"]
    set fout [open $filedst "wb"]
    set header [dict create filename "test.input" time 0]
    try {
	fcopy $fin [zlib push gzip $fout -header $header]
    } finally {
	close $fin
	close $fout
    }
    file size $filedst
} -cleanup {
    removeFile $filesrc
    removeFile $filedst
} -result 56

set zlibbinf ""
proc _zlibbinf {} {
  # inlined zlib.bin file creator:
  variable zlibbinf
  if {$zlibbinf eq ""} {
    set zlibbinf [makeFile {} test-zlib-13.bin]
    set f [open $zlibbinf wb]
    puts -nonewline $f [zlib decompress [binary decode base64 {
      eJx7e+6s1+EAgYaLjK3ratptGmOck0vT/y/ZujHAd0qJelDBXfUPJ3tfrtLbpX+wOOFHmtn03/tizm
      /+tXROXU3d203b79p5X6/0cvUyFzTsqOj4sa9r8SrZI5zT7265e2Xzq595Fb9LbpgffVy7cZaJ/d15
      4U9L7LLM2vdqut8+aSU/r6q9Ltv6+T9mBhTgIK97bH33m/O1C1eBwf9FDKNgaIDaj9wA+5hToA==
    }]]
    close $f
  }
  return $zlibbinf
}
test zlib-13.1 {Ticket [8af92dfb66] - zlib stream mis-expansion} -constraints zlib -setup {
    set pathin  [_zlibbinf]
    set chanin  [open $pathin rb]
    set pathout [makeFile {} test-zlib-13.deflated]
    set chanout [open $pathout wb]
    zlib push inflate $chanin
    fcopy $chanin $chanout
    close $chanin
    close $chanout
} -body {
    file size $pathout
} -cleanup {
    removeFile $pathout
    unset chanin pathin chanout pathout
} -result 458752

test zlib-13.2 {Ticket [f70ce1fead] - zlib multi-stream expansion} -constraints zlib -setup {
    # Start from the basic asset
    set pathin  [_zlibbinf]
    set chanin  [open $pathin rb]
    # Create a multi-stream by copying the asset twice into it.
    set pathout [makeFile {} test-zlib-13.multi]
    set chanout [open $pathout wb]
    fcopy $chanin $chanout
    seek  $chanin 0 start
    fcopy $chanin $chanout
    close $chanin
    close $chanout
    # The multi-stream file shall be our input
    set pathin $pathout
    set chanin [open $pathin rb]
    # And our destinations
    set pathout1 [makeFile {} test-zlib-13.multi-1]
    set pathout2 [makeFile {} test-zlib-13.multi-2]
} -body {
    # Decode first stream
    set chanout [open $pathout1 wb]
    zlib push inflate $chanin
    fcopy $chanin $chanout
    chan pop $chanin
    close $chanout
    # Decode second stream
    set chanout [open $pathout2 wb]
    zlib push inflate $chanin
    fcopy $chanin $chanout
    chan pop $chanin
    close $chanout
    #
    list [file size $pathout1] [file size $pathout2]
} -cleanup {
    close $chanin
    removeFile $pathout
    removeFile $pathout1
    removeFile $pathout2
    unset chanin pathin chanout pathout pathout1 pathout2
} -result {458752 458752}

if {$zlibbinf ne ""} {
   removeFile $zlibbinf
}
unset zlibbinf
rename _zlibbinf {}


::tcltest::cleanupTests
return

# Local Variables:
# mode: tcl
# End:<|MERGE_RESOLUTION|>--- conflicted
+++ resolved
@@ -293,11 +293,7 @@
 } -cleanup {
     catch {close $fd}
     removeFile $file
-<<<<<<< HEAD
-} -result {{-blocking 1 -buffering full -buffersize 4096 -encoding binary -eofchar {} -encodingpass 1 -encodingstrict 0 -translation lf} {-blocking 1 -buffering full -buffersize 4096 -encoding binary -eofchar {} -encodingpass 1 -encodingstrict 0 -translation lf -checksum 1 -dictionary {}} {-blocking 1 -buffering full -buffersize 4096 -encoding binary -eofchar {} -encodingpass 1 -encodingstrict 0 -translation lf}}
-=======
-} -result {{-blocking 1 -buffering full -buffersize 4096 -encoding binary -eofchar {} -profile tcl8 -translation lf} {-blocking 1 -buffering full -buffersize 4096 -encoding binary -eofchar {} -profile tcl8 -translation lf -checksum 1 -dictionary {}} {-blocking 1 -buffering full -buffersize 4096 -encoding binary -eofchar {} -profile tcl8 -translation lf}}
->>>>>>> 1a75f270
+} -result {{-blocking 1 -buffering full -buffersize 4096 -encoding binary -eofchar {} -profile strict -translation lf} {-blocking 1 -buffering full -buffersize 4096 -encoding binary -eofchar {} -profile strict -translation lf -checksum 1 -dictionary {}} {-blocking 1 -buffering full -buffersize 4096 -encoding binary -eofchar {} -profile strict -translation lf}}
 test zlib-8.7 {transformation and fconfigure} -setup {
     set file [makeFile {} test.gz]
     set fd [open $file wb]
@@ -307,11 +303,7 @@
 } -cleanup {
     catch {close $fd}
     removeFile $file
-<<<<<<< HEAD
-} -result {{-blocking 1 -buffering full -buffersize 4096 -encoding binary -eofchar {} -encodingpass 1 -encodingstrict 0 -translation lf} {-blocking 1 -buffering full -buffersize 4096 -encoding binary -eofchar {} -encodingpass 1 -encodingstrict 0 -translation lf -checksum 0} {-blocking 1 -buffering full -buffersize 4096 -encoding binary -eofchar {} -encodingpass 1 -encodingstrict 0 -translation lf}}
-=======
-} -result {{-blocking 1 -buffering full -buffersize 4096 -encoding binary -eofchar {} -profile tcl8 -translation lf} {-blocking 1 -buffering full -buffersize 4096 -encoding binary -eofchar {} -profile tcl8 -translation lf -checksum 0} {-blocking 1 -buffering full -buffersize 4096 -encoding binary -eofchar {} -profile tcl8 -translation lf}}
->>>>>>> 1a75f270
+} -result {{-blocking 1 -buffering full -buffersize 4096 -encoding binary -eofchar {} -profile strict -translation lf} {-blocking 1 -buffering full -buffersize 4096 -encoding binary -eofchar {} -profile strict -translation lf -checksum 0} {-blocking 1 -buffering full -buffersize 4096 -encoding binary -eofchar {} -profile strict -translation lf}}
 # Input is headers from fetching SPDY draft
 # Dictionary is that which is proposed _in_ SPDY draft
 set spdyHeaders "HTTP/1.0 200 OK\r\nContent-Type: text/html; charset=utf-8\r\nX-Robots-Tag: noarchive\r\nLast-Modified: Tue, 05 Jun 2012 02:43:25 GMT\r\nETag: \"1338864205129|#public|0|en|||0\"\r\nExpires: Tue, 05 Jun 2012 16:17:11 GMT\r\nDate: Tue, 05 Jun 2012 16:17:06 GMT\r\nCache-Control: public, max-age=5\r\nX-Content-Type-Options: nosniff\r\nX-XSS-Protection: 1; mode=block\r\nServer: GSE\r\n"
