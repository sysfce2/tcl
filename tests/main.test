--- conflicted
+++ resolved
@@ -1,9 +1,4 @@
 # This file contains a collection of tests for generic/tclMain.c.
-<<<<<<< HEAD
-#
-# RCS: @(#) $Id: main.test,v 1.23 2010/11/18 15:50:54 nijtmans Exp $
-=======
->>>>>>> 09374559
 
 if {[catch {package require tcltest 2.0.2}]} {
     puts stderr "Skipping tests in [info script]. tcltest 2.0.2 required."
