# Commands covered:  none
#
# This file contains a collection of tests for Tcl_GetCommandInfo,
# Tcl_SetCommandInfo, Tcl_CreateCommand, Tcl_DeleteCommand, and
# Tcl_NameOfCommand.  Sourcing this file into Tcl runs the tests
# and generates output for errors.  No output means no errors were
# found.
#
# Copyright (c) 1993 The Regents of the University of California.
# Copyright (c) 1994-1996 Sun Microsystems, Inc.
# Copyright (c) 1998-1999 by Scriptics Corporation.
#
# See the file "license.terms" for information on usage and redistribution
# of this file, and for a DISCLAIMER OF ALL WARRANTIES.
<<<<<<< HEAD
#
# RCS: @(#) $Id: cmdInfo.test,v 1.7.4.3 2007/04/08 14:59:42 dgp Exp $
=======
>>>>>>> 64eb210f

if {[lsearch [namespace children] ::tcltest] == -1} {
    package require tcltest 2
    namespace import -force ::tcltest::*
}

testConstraint testcmdinfo  [llength [info commands testcmdinfo]]
testConstraint testcmdtoken [llength [info commands testcmdtoken]]

test cmdinfo-1.1 {command procedure and clientData} {testcmdinfo} {
    testcmdinfo create x1
    testcmdinfo get x1
} {CmdProc1 original CmdDelProc1 original :: stringProc}
test cmdinfo-1.2 {command procedure and clientData} {testcmdinfo} {
    testcmdinfo create x1
    x1
} {CmdProc1 original}
test cmdinfo-1.3 {command procedure and clientData} {testcmdinfo} {
    testcmdinfo create x1
    testcmdinfo modify x1
    testcmdinfo get x1
} {CmdProc2 new_command_data CmdDelProc2 new_delete_data :: stringProc}
test cmdinfo-1.4 {command procedure and clientData} {testcmdinfo} {
    testcmdinfo create x1
    testcmdinfo modify x1
    x1
} {CmdProc2 new_command_data}

test cmdinfo-2.1 {command deletion callbacks} {testcmdinfo} {
    testcmdinfo create x1
    testcmdinfo delete x1
} {CmdDelProc1 original}
test cmdinfo-2.2 {command deletion callbacks} {testcmdinfo} {
    testcmdinfo create x1
    testcmdinfo modify x1
    testcmdinfo delete x1
} {CmdDelProc2 new_delete_data}

test cmdinfo-3.1 {Tcl_Get/SetCommandInfo return values} {testcmdinfo} {
    testcmdinfo get non_existent
} {??}
test cmdinfo-3.2 {Tcl_Get/SetCommandInfo return values} {testcmdinfo} {
    testcmdinfo create x1
    testcmdinfo modify x1
} 1
test cmdinfo-3.3 {Tcl_Get/SetCommandInfo return values} {testcmdinfo} {
    testcmdinfo modify non_existent
} 0

test cmdinfo-4.1 {Tcl_GetCommandName/Tcl_GetCommandFullName procedures} \
	{testcmdtoken} {
    set x [testcmdtoken create x1]
    rename x1 newName
    set y [testcmdtoken name $x]
    rename newName x1
    lappend y {*}[testcmdtoken name $x]
} {newName ::newName x1 ::x1}

catch {rename newTestCmd {}}
catch {rename newTestCmd2 {}}

test cmdinfo-5.1 {Names for commands created when inside namespaces} \
	{testcmdtoken} {
    # create namespace cmdInfoNs1
    namespace eval cmdInfoNs1 {}   ;# creates namespace cmdInfoNs1
    # create namespace cmdInfoNs1::cmdInfoNs2 and execute a script in it
    set x [namespace eval cmdInfoNs1::cmdInfoNs2 {
        # the following creates a cmd in the global namespace
        testcmdtoken create testCmd
    }]
    set y [testcmdtoken name $x]
    rename ::testCmd newTestCmd
    lappend y {*}[testcmdtoken name $x]
} {testCmd ::testCmd newTestCmd ::newTestCmd}

test cmdinfo-6.1 {Names for commands created when outside namespaces} \
	{testcmdtoken} {
    set x [testcmdtoken create cmdInfoNs1::cmdInfoNs2::testCmd]
    set y [testcmdtoken name $x]
    rename cmdInfoNs1::cmdInfoNs2::testCmd newTestCmd2
    lappend y {*}[testcmdtoken name $x]
} {testCmd ::cmdInfoNs1::cmdInfoNs2::testCmd newTestCmd2 ::newTestCmd2}

# cleanup
catch {namespace delete cmdInfoNs1::cmdInfoNs2 cmdInfoNs1}
catch {rename x1 ""}
::tcltest::cleanupTests
return

# Local Variables:
# mode: tcl
# End:<|MERGE_RESOLUTION|>--- conflicted
+++ resolved
@@ -12,11 +12,6 @@
 #
 # See the file "license.terms" for information on usage and redistribution
 # of this file, and for a DISCLAIMER OF ALL WARRANTIES.
-<<<<<<< HEAD
-#
-# RCS: @(#) $Id: cmdInfo.test,v 1.7.4.3 2007/04/08 14:59:42 dgp Exp $
-=======
->>>>>>> 64eb210f
 
 if {[lsearch [namespace children] ::tcltest] == -1} {
     package require tcltest 2
