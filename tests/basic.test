# This file contains tests for the tclBasic.c source file. Tests appear in
# the same order as the C code that they test. The set of tests is
# currently incomplete since it currently includes only new tests for
# code changed for the addition of Tcl namespaces. Other variable-
# related tests appear in several other test files including
# assocd.test, cmdInfo.test, eval.test, expr.test, interp.test,
# and trace.test.
#
# Sourcing this file into Tcl runs the tests and generates output for
# errors. No output means no errors were found.
#
# Copyright (c) 1997 Sun Microsystems, Inc.
# Copyright (c) 1998-1999 by Scriptics Corporation.
#
# See the file "license.terms" for information on usage and redistribution
# of this file, and for a DISCLAIMER OF ALL WARRANTIES.
<<<<<<< HEAD
#
# RCS: @(#) $Id: basic.test,v 1.27.2.16 2009/09/17 18:12:50 dgp Exp $
#
=======
>>>>>>> 64eb210f

package require tcltest 2
namespace import -force ::tcltest::*

testConstraint testevalex [llength [info commands testevalex]]
testConstraint testcmdtoken [llength [info commands testcmdtoken]]
testConstraint testcreatecommand [llength [info commands testcreatecommand]]
testConstraint exec [llength [info commands exec]]

catch {namespace delete test_ns_basic}
catch {interp delete test_interp}
catch {rename p ""}
catch {rename q ""}
catch {rename cmd ""}
catch {unset x}

test basic-1.1 {Tcl_CreateInterp, creates interp's global namespace} {
    catch {interp delete test_interp}
    interp create test_interp
    interp eval test_interp {
        namespace eval test_ns_basic {
            proc p {} {
                return [namespace current]
            }
        }
    }
    list [interp eval test_interp {test_ns_basic::p}] \
         [interp delete test_interp]
} {::test_ns_basic {}}

test basic-2.1 {TclHideUnsafeCommands} {emptyTest} {
} {}

test basic-3.1 {Tcl_CallWhenDeleted: see dcall.test} {emptyTest} {
} {}

test basic-4.1 {Tcl_DontCallWhenDeleted: see dcall.test} {emptyTest} {
} {}

test basic-5.1 {Tcl_SetAssocData: see assoc.test} {emptyTest} {
} {}

test basic-6.1 {Tcl_DeleteAssocData: see assoc.test} {emptyTest} {
} {}

test basic-7.1 {Tcl_GetAssocData: see assoc.test} {emptyTest} {
} {}

test basic-8.1 {Tcl_InterpDeleted} {emptyTest} {
} {}

test basic-9.1 {Tcl_DeleteInterp: see interp.test} {emptyTest} {
} {}

test basic-10.1 {DeleteInterpProc, destroys interp's global namespace} {
    catch {interp delete test_interp}
    interp create test_interp
    interp eval test_interp {
        namespace eval test_ns_basic {
            namespace export p
            proc p {} {
                return [namespace current]
            }
        }
        namespace eval test_ns_2 {
            namespace import ::test_ns_basic::p
            variable v 27
            proc q {} {
                variable v
                return "[p] $v"
            }
        }
    }
    list [interp eval test_interp {test_ns_2::q}] \
         [interp eval test_interp {namespace delete ::}] \
         [catch {interp eval test_interp {set a 123}} msg] $msg \
         [interp delete test_interp]
} {{::test_ns_basic 27} {} 1 {invalid command name "set"} {}}

test basic-11.1 {HiddenCmdsDeleteProc, invalidate cached refs to deleted hidden cmd} {
    catch {interp delete test_interp}
    interp create test_interp
    interp eval test_interp {
        proc p {} {
            return 27
        }
    }
    interp alias {} localP test_interp p
    list [interp eval test_interp {p}] \
         [localP] \
         [test_interp hide p] \
         [catch {localP} msg] $msg \
         [interp delete test_interp] \
         [catch {localP} msg] $msg
} {27 27 {} 1 {invalid command name "p"} {} 1 {invalid command name "localP"}}

# NB: More tests about hide/expose are found in interp.test

test basic-12.1 {Tcl_HideCommand, names of hidden cmds can't have namespace qualifiers} {
    catch {interp delete test_interp}
    interp create test_interp
    interp eval test_interp {
        namespace eval test_ns_basic {
            proc p {} {
                return [namespace current]
            }
        }
    }
    list [catch {test_interp hide test_ns_basic::p x} msg] $msg \
	 [catch {test_interp hide x test_ns_basic::p} msg1] $msg1 \
         [interp delete test_interp]
} {1 {can only hide global namespace commands (use rename then hide)} 1 {cannot use namespace qualifiers in hidden command token (rename)} {}}

test basic-12.2 {Tcl_HideCommand, a hidden cmd remembers its containing namespace} {
    catch {namespace delete test_ns_basic}
    catch {rename cmd ""}
    proc cmd {} {   ;# note that this is global
        return [namespace current]
    }
    namespace eval test_ns_basic {
        proc hideCmd {} {
            interp hide {} cmd
        }
        proc exposeCmd {} {
            interp expose {} cmd
        }
        proc callCmd {} {
            cmd
        }
    }
    list [test_ns_basic::callCmd] \
         [test_ns_basic::hideCmd] \
         [catch {cmd} msg] $msg \
         [test_ns_basic::exposeCmd] \
         [test_ns_basic::callCmd] \
         [namespace delete test_ns_basic]
} {:: {} 1 {invalid command name "cmd"} {} :: {}}

test basic-13.1 {Tcl_ExposeCommand, a command stays in the global namespace and cannot go to another namespace} {
    catch {namespace delete test_ns_basic}
    catch {rename cmd ""}
    proc cmd {} {   ;# note that this is global
        return [namespace current]
    }
    namespace eval test_ns_basic {
        proc hideCmd {} {
            interp hide {} cmd
        }
        proc exposeCmdFailing {} {
            interp expose {} cmd ::test_ns_basic::newCmd
        }
        proc exposeCmdWorkAround {} {
            interp expose {} cmd;
	    rename cmd ::test_ns_basic::newCmd;
        }
        proc callCmd {} {
            cmd
        }
    }
    list [test_ns_basic::callCmd] \
         [test_ns_basic::hideCmd] \
         [catch {test_ns_basic::exposeCmdFailing} msg] $msg \
         [test_ns_basic::exposeCmdWorkAround] \
         [test_ns_basic::newCmd] \
         [namespace delete test_ns_basic]
} {:: {} 1 {cannot expose to a namespace (use expose to toplevel, then rename)} {} ::test_ns_basic {}}
test basic-13.2 {Tcl_ExposeCommand, invalidate cached refs to cmd now being exposed} {
    catch {rename p ""}
    catch {rename cmd ""}
    proc p {} {
        cmd
    }
    proc cmd {} {
        return 42
    }
    list [p] \
         [interp hide {} cmd] \
         [proc cmd {} {return Hello}] \
         [cmd] \
         [rename cmd ""] \
         [interp expose {} cmd] \
         [p]
} {42 {} {} Hello {} {} 42}

test basic-14.1 {Tcl_CreateCommand, new cmd goes into a namespace specified in its name, if any} {testcreatecommand} {
    catch {namespace delete {*}[namespace children :: test_ns_*]}
    list [testcreatecommand create] \
	 [test_ns_basic::createdcommand] \
	 [testcreatecommand delete]
} {{} {CreatedCommandProc in ::test_ns_basic} {}}
test basic-14.2 {Tcl_CreateCommand, namespace code ignore single ":"s in middle or end of names} {testcreatecommand} {
    catch {namespace delete {*}[namespace children :: test_ns_*]}
    catch {rename value:at: ""}
    list [testcreatecommand create2] \
	 [value:at:] \
	 [testcreatecommand delete2]
} {{} {CreatedCommandProc2 in ::} {}}

test basic-15.1 {Tcl_CreateObjCommand, new cmd goes into a namespace specified in its name, if any} {
    catch {namespace delete {*}[namespace children :: test_ns_*]}
    namespace eval test_ns_basic {}
    proc test_ns_basic::cmd {} {  ;# proc requires that ns already exist
        return [namespace current]
    }
    list [test_ns_basic::cmd] \
         [namespace delete test_ns_basic]
} {::test_ns_basic {}}

test basic-16.1 {TclInvokeStringCommand} {emptyTest} {
} {}

test basic-17.1 {TclInvokeObjCommand} {emptyTest} {
} {}

test basic-18.1 {TclRenameCommand, name of existing cmd can have namespace qualifiers} {
    catch {namespace delete {*}[namespace children :: test_ns_*]}
    catch {rename cmd ""}
    namespace eval test_ns_basic {
        proc p {} {
            return "p in [namespace current]"
        }
    }
    list [test_ns_basic::p] \
         [rename test_ns_basic::p test_ns_basic::q] \
         [test_ns_basic::q] 
} {{p in ::test_ns_basic} {} {p in ::test_ns_basic}}
test basic-18.2 {TclRenameCommand, existing cmd must be found} {
    catch {namespace delete {*}[namespace children :: test_ns_*]}
    list [catch {rename test_ns_basic::p test_ns_basic::q} msg] $msg
} {1 {can't rename "test_ns_basic::p": command doesn't exist}}
test basic-18.3 {TclRenameCommand, delete cmd if new name is empty} {
    catch {namespace delete {*}[namespace children :: test_ns_*]}
    namespace eval test_ns_basic {
        proc p {} {
            return "p in [namespace current]"
        }
    }
    list [info commands test_ns_basic::*] \
         [rename test_ns_basic::p ""] \
         [info commands test_ns_basic::*]
} {::test_ns_basic::p {} {}}
test basic-18.4 {TclRenameCommand, bad new name} {
    catch {namespace delete {*}[namespace children :: test_ns_*]}
    namespace eval test_ns_basic {
        proc p {} {
            return "p in [namespace current]"
        }
    }
    rename test_ns_basic::p :::george::martha
} {}
test basic-18.5 {TclRenameCommand, new name must not already exist} {
    namespace eval test_ns_basic {
        proc q {} {
            return 42
        }
    }
    list [catch {rename test_ns_basic::q :::george::martha} msg] $msg
} {1 {can't rename to ":::george::martha": command already exists}}
test basic-18.6 {TclRenameCommand, check for command shadowing by newly renamed cmd} {
    catch {namespace delete {*}[namespace children :: test_ns_*]}
    catch {rename p ""}
    catch {rename q ""}
    proc p {} {
        return "p in [namespace current]"
    }
    proc q {} {
        return "q in [namespace current]"
    }
    namespace eval test_ns_basic {
        proc callP {} {
            p
        }
    }
    list [test_ns_basic::callP] \
         [rename q test_ns_basic::p] \
         [test_ns_basic::callP]
} {{p in ::} {} {q in ::test_ns_basic}}

test basic-19.1 {Tcl_SetCommandInfo} {emptyTest} {
} {}

test basic-20.1 {Tcl_GetCommandInfo, names for commands created inside namespaces} {testcmdtoken} {
    catch {namespace delete {*}[namespace children :: test_ns_*]}
    catch {rename p ""}
    catch {rename q ""}
    catch {unset x}
    set x [namespace eval test_ns_basic::test_ns_basic2 {
        # the following creates a cmd in the global namespace
        testcmdtoken create p
    }]
    list [testcmdtoken name $x] \
         [rename ::p q] \
         [testcmdtoken name $x]
} {{p ::p} {} {q ::q}}
test basic-20.2 {Tcl_GetCommandInfo, names for commands created outside namespaces} {testcmdtoken} {
    catch {rename q ""}
    set x [testcmdtoken create test_ns_basic::test_ns_basic2::p]
    list [testcmdtoken name $x] \
         [rename test_ns_basic::test_ns_basic2::p q] \
         [testcmdtoken name $x]
} {{p ::test_ns_basic::test_ns_basic2::p} {} {q ::q}}
test basic-20.3 {Tcl_GetCommandInfo, #-quoting} testcmdtoken {
    catch {rename \# ""}
    set x [testcmdtoken create \#]
    testcmdtoken name $x
} {{#} ::#}

test basic-21.1 {Tcl_GetCommandName} {emptyTest} {
} {}

test basic-22.1 {Tcl_GetCommandFullName} {
    catch {namespace delete {*}[namespace children :: test_ns_*]}
    namespace eval test_ns_basic1 {
        namespace export cmd*
        proc cmd1 {} {}
        proc cmd2 {} {}
    }
    namespace eval test_ns_basic2 {
        namespace export *
        namespace import ::test_ns_basic1::*
        proc p {} {}
    }
    namespace eval test_ns_basic3 {
        namespace import ::test_ns_basic2::*
        proc q {} {}
        list [namespace which -command foreach] \
             [namespace which -command q] \
             [namespace which -command p] \
             [namespace which -command cmd1] \
             [namespace which -command ::test_ns_basic2::cmd2]
    }
} {::foreach ::test_ns_basic3::q ::test_ns_basic3::p ::test_ns_basic3::cmd1 ::test_ns_basic2::cmd2}

test basic-23.1 {Tcl_DeleteCommand} {emptyTest} {
} {}

test basic-24.1 {Tcl_DeleteCommandFromToken, invalidate all compiled code if cmd has compile proc} {
    catch {interp delete test_interp}
    catch {unset x}
    interp create test_interp
    interp eval test_interp {
        proc useSet {} {
            return [set a 123]
        }
    }
    set x [interp eval test_interp {useSet}]
    interp eval test_interp {
        rename set ""
        proc set {args} {
            return "set called with $args"
        }
    }
    list $x \
         [interp eval test_interp {useSet}] \
         [interp delete test_interp]
} {123 {set called with a 123} {}}
test basic-24.2 {Tcl_DeleteCommandFromToken, deleting commands changes command epoch} {
    catch {namespace delete {*}[namespace children :: test_ns_*]}
    catch {rename p ""}
    proc p {} {
        return "global p"
    }
    namespace eval test_ns_basic {
        proc p {} {
            return "namespace p"
        }
        proc callP {} {
            p
        }
    }
    list [test_ns_basic::callP] \
         [rename test_ns_basic::p ""] \
         [test_ns_basic::callP]
} {{namespace p} {} {global p}}
test basic-24.3 {Tcl_DeleteCommandFromToken, delete imported cmds that refer to a deleted cmd} {
    catch {namespace delete {*}[namespace children :: test_ns_*]}
    catch {rename p ""}
    namespace eval test_ns_basic {
        namespace export p
        proc p {} {return 42}
    }
    namespace eval test_ns_basic2 {
        namespace import ::test_ns_basic::*
        proc callP {} {
            p
        }
    }
    list [test_ns_basic2::callP] \
         [info commands test_ns_basic2::*] \
         [rename test_ns_basic::p ""] \
         [catch {test_ns_basic2::callP} msg] $msg \
         [info commands test_ns_basic2::*]
} {42 {::test_ns_basic2::callP ::test_ns_basic2::p} {} 1 {invalid command name "p"} ::test_ns_basic2::callP}

test basic-25.1 {TclCleanupCommand} {emptyTest} {
} {}

test basic-26.1 {Tcl_EvalObj: preserve object while evaling it} -setup {
    proc myHandler {msg options} {
	set ::x [dict get $options -errorinfo]
    }
    set handler [interp bgerror {}]
    interp bgerror {} [namespace which myHandler]
    set fName [makeFile {} test1]
} -body {
    # If object isn't preserved, errorInfo would be set to
    # "foo\n    while executing\n\"garbage bytes\"" because the object's
    # string would have been freed, leaving garbage bytes for the error
    # message.
    set f [open $fName w]
    fileevent $f writable "fileevent $f writable {}; error foo"
    set x {}
    vwait x
    close $f
    set x
} -cleanup {
    removeFile test1
    interp bgerror {} $handler
    rename myHandler {}
} -result "foo\n    while executing\n\"error foo\""

test basic-26.2 {Tcl_EvalObjEx, pure-list branch: preserve "objv"} -body {
    #
    # Follow the pure-list branch in a manner that
    #   a - the pure-list internal rep is destroyed by shimmering
    #   b - the command returns an error
    # As the error code in Tcl_EvalObjv accesses the list elements, this will
    # cause a segfault if [Bug 1119369] has not been fixed. 
    # NOTE: a MEM_DEBUG build may be necessary to guarantee the segfault.
    #

    set SRC [list foo 1] ;# pure-list command 
    proc foo str {
	# Shimmer pure-list to cmdName, cleanup and error
	proc $::SRC {} {}; $::SRC
	error "BAD CALL"
    }
    catch {eval $SRC}
} -result 1 -cleanup {
    rename foo {}
    rename $::SRC {}
    unset ::SRC
}

test basic-26.3 {Tcl_EvalObjEx, pure-list branch: preserve "objv"} -body {
    #
    # Follow the pure-list branch in a manner that
    #   a - the pure-list internal rep is destroyed by shimmering
    #   b - the command accesses its command line
    # This will cause a segfault if [Bug 1119369] has not been fixed. 
    # NOTE: a MEM_DEBUG build may be necessary to guarantee the segfault.
    #

    set SRC [list foo 1] ;# pure-list command 
    proc foo str {
	# Shimmer pure-list to cmdName, cleanup and error
	proc $::SRC {} {}; $::SRC
	info level 0
    }
    catch {eval $SRC}
} -result 0 -cleanup {
    rename foo {}
    rename $::SRC {}
    unset ::SRC
}

test basic-27.1 {Tcl_ExprLong} {emptyTest} {
} {}

test basic-28.1 {Tcl_ExprDouble} {emptyTest} {
} {}

test basic-29.1 {Tcl_ExprBoolean} {emptyTest} {
} {}

test basic-30.1 {Tcl_ExprLongObj} {emptyTest} {
} {}

test basic-31.1 {Tcl_ExprDoubleObj} {emptyTest} {
} {}

test basic-32.1 {Tcl_ExprBooleanObj} {emptyTest} {
} {}

test basic-36.1 {Tcl_EvalObjv, lookup of "unknown" command} {
    catch {namespace delete {*}[namespace children :: test_ns_*]}
    catch {interp delete test_interp}
    interp create test_interp
    interp eval test_interp {
        proc unknown {args} {
            return "global unknown"
        }
        namespace eval test_ns_basic {
            proc unknown {args} {
                return "namespace unknown"
            }
        }
    }
    list [interp alias test_interp newAlias test_interp doesntExist] \
         [catch {interp eval test_interp {newAlias}} msg] $msg \
         [interp delete test_interp]
} {newAlias 0 {global unknown} {}}

test basic-37.1 {Tcl_ExprString: see expr.test} {emptyTest} {
} {}

test basic-38.1 {Tcl_ExprObj} {emptyTest} {
} {}

# Tests basic-39.* and basic-40.* refactored into trace.test

test basic-41.1 {Tcl_AddErrorInfo} {emptyTest} {
} {}

test basic-42.1 {Tcl_AddObjErrorInfo} {emptyTest} {
} {}

test basic-43.1 {Tcl_VarEval} {emptyTest} {
} {}

test basic-44.1 {Tcl_GlobalEval} {emptyTest} {
} {}

test basic-45.1 {Tcl_SetRecursionLimit: see interp.test} {emptyTest} {
} {}

test basic-46.1 {Tcl_AllowExceptions: exception return not allowed} {stdio} {
    catch {close $f}
    set res [catch {
	set f [open |[list [interpreter]] w+]
	fconfigure $f -buffering line
	puts $f {fconfigure stdout -buffering line}
	puts $f continue
	puts $f {puts $::errorInfo}
	puts $f {puts DONE}
	set newMsg {}
	set msg {}
	while {$newMsg != "DONE"} {
	    set newMsg [gets $f]
	    append msg "${newMsg}\n"
	}
	close $f
    } error]
    list $res $msg
} {1 {invoked "continue" outside of a loop
    while executing
"continue"
DONE
}}

test basic-46.2 {Tcl_AllowExceptions: exception return not allowed} -setup {
    set fName [makeFile {
	puts hello
	break
    } BREAKtest]
} -constraints {
    exec
} -body {
    exec [interpreter] $fName
} -cleanup {
    removeFile BREAKtest
} -returnCodes error -match glob -result {hello
invoked "break" outside of a loop
    while executing
"break"
    (file "*BREAKtest" line 3)}    

test basic-46.3 {Tcl_AllowExceptions: exception return not allowed} -setup {
    set fName [makeFile {
	interp alias {} patch {} info patchlevel
	patch
	break
    } BREAKtest]
} -constraints {
    exec
} -body {
    exec [interpreter] $fName
} -cleanup {
    removeFile BREAKtest
} -returnCodes error -match glob -result {invoked "break" outside of a loop
    while executing
"break"
    (file "*BREAKtest" line 4)}    

test basic-46.4 {Tcl_AllowExceptions: exception return not allowed} -setup {
    set fName [makeFile {
	foo [set a 1] [break]
    } BREAKtest]
} -constraints {
    exec
} -body {
    exec [interpreter] $fName
} -cleanup {
    removeFile BREAKtest
} -returnCodes error -match glob -result {invoked "break" outside of a loop
    while executing*
"foo \[set a 1] \[break]"
    (file "*BREAKtest" line 2)}

test basic-46.5 {Tcl_AllowExceptions: exception return not allowed} -setup {
    set fName [makeFile {
	return -code return
    } BREAKtest]
} -constraints {
    exec
} -body {
    exec [interpreter] $fName
} -cleanup {
    removeFile BREAKtest
} -returnCodes error -match glob -result {command returned bad code: 2
    while executing
"return -code return"
    (file "*BREAKtest" line 2)}

test basic-47.1 {Tcl_EvalEx: check for missing close-bracket} -constraints {
    testevalex
} -body {
    testevalex {a[set b [format cd]}
} -returnCodes error -result {missing close-bracket}

# Some lists for expansion tests to work with
set l1 [list a {b b} c d]
set l2 [list e f {g g} h]
proc l3 {} {
    list i j k {l l}
}

# Do all tests once byte compiled and once with direct string evaluation
for {set noComp 0} {$noComp <= 1} {incr noComp} {

if $noComp {
    interp alias {} run {} testevalex
    set constraints testevalex
} else {
    interp alias {} run {} if 1
    set constraints {}
}

test basic-47.2.$noComp {Tcl_EvalEx: error during word expansion} -body {
    run {{*}\{}
} -constraints $constraints -returnCodes error -result {unmatched open brace in list}

test basic-47.3.$noComp {Tcl_EvalEx, error during substitution} -body {
    run {{*}[error foo]}
} -constraints $constraints -returnCodes error -result foo

test basic-47.4.$noComp {Tcl_EvalEx: no expansion} $constraints {
    run {list {*} {*}	{*}}
} {* * *}

test basic-47.5.$noComp {Tcl_EvalEx: expansion} $constraints {
    run {list {*}{} {*}	{*}x {*}"y z"}
} {* x y z}

test basic-47.6.$noComp {Tcl_EvalEx: expansion to zero args} $constraints {
    run {list {*}{}}
} {}

test basic-47.7.$noComp {Tcl_EvalEx: expansion to one arg} $constraints {
    run {list {*}x}
} x

test basic-47.8.$noComp {Tcl_EvalEx: expansion to many args} $constraints {
    run {list {*}"y z"}
} {y z}

test basic-47.9.$noComp {Tcl_EvalEx: expansion and subst order} $constraints {
    set x 0
    run {list [incr x] {*}[incr x] [incr x] \
		{*}[list [incr x] [incr x]] [incr x]}
} {1 2 3 4 5 6}

test basic-47.10.$noComp {Tcl_EvalEx: expand and memory management} $constraints {
    run {concat {*}{} a b c d e f g h i j k l m n o p q r}
} {a b c d e f g h i j k l m n o p q r}

test basic-47.11.$noComp {Tcl_EvalEx: expand and memory management} $constraints {
    run {concat {*}1 a b c d e f g h i j k l m n o p q r}
} {1 a b c d e f g h i j k l m n o p q r}

test basic-47.12.$noComp {Tcl_EvalEx: expand and memory management} $constraints {
    run {concat {*}{1 2} a b c d e f g h i j k l m n o p q r}
} {1 2 a b c d e f g h i j k l m n o p q r}

test basic-47.13.$noComp {Tcl_EvalEx: expand and memory management} $constraints {
    run {concat {*}{} {*}{1 2} a b c d e f g h i j k l m n o p q}
} {1 2 a b c d e f g h i j k l m n o p q}

test basic-47.14.$noComp {Tcl_EvalEx: expand and memory management} $constraints {
    run {concat {*}{} a b c d e f g h i j k l m n o p q r s}
} {a b c d e f g h i j k l m n o p q r s}

test basic-47.15.$noComp {Tcl_EvalEx: expand and memory management} $constraints {
    run {concat {*}1 a b c d e f g h i j k l m n o p q r s}
} {1 a b c d e f g h i j k l m n o p q r s}

test basic-47.16.$noComp {Tcl_EvalEx: expand and memory management} $constraints {
    run {concat {*}{1 2} a b c d e f g h i j k l m n o p q r s}
} {1 2 a b c d e f g h i j k l m n o p q r s}

test basic-47.17.$noComp {Tcl_EvalEx: expand and memory management} $constraints {
    run {concat {*}{} {*}{1 2} a b c d e f g h i j k l m n o p q r}
} {1 2 a b c d e f g h i j k l m n o p q r}

test basic-48.1.$noComp {expansion: parsing} $constraints {
	run { # A comment

		# Another comment
		list 1  2\
			3   {*}$::l1
            
		# Comment again
	}
} {1 2 3 a {b b} c d}

test basic-48.2.$noComp {no expansion} $constraints {
        run {list $::l1 $::l2 [l3]}
} {{a {b b} c d} {e f {g g} h} {i j k {l l}}}

test basic-48.3.$noComp {expansion} $constraints {
        run {list {*}$::l1 $::l2 {*}[l3]}
} {a {b b} c d {e f {g g} h} i j k {l l}}

test basic-48.4.$noComp {expansion: really long cmd} $constraints {
        set cmd [list list]
        for {set t 0} {$t < 500} {incr t} {
            lappend cmd {{*}$::l1}
        }
        llength [run [join $cmd]]
} 2000

test basic-48.5.$noComp {expansion: error detection} -setup {
	set l "a {a b}x y"
} -constraints $constraints -body {
	run {list $::l1 {*}$l}
} -cleanup {
	unset l
} -returnCodes 1 -result {list element in braces followed by "x" instead of space}

test basic-48.6.$noComp {expansion: odd usage} $constraints {
        run {list {*}$::l1$::l2}
} {a {b b} c de f {g g} h}

test basic-48.7.$noComp {expansion: odd usage} -constraints $constraints -body {
        run {list {*}[l3]$::l1}
} -returnCodes 1 -result {list element in braces followed by "a" instead of space}

test basic-48.8.$noComp {expansion: odd usage} $constraints {
        run {list {*}hej$::l1}
} {heja {b b} c d}

test basic-48.9.$noComp {expansion: Not all {*} should trigger} $constraints {
	run {list {*}$::l1 \{*\}$::l2 "{*}$::l1" {{*} i j k}}
} {a {b b} c d {{*}e f {g g} h} {{*}a {b b} c d} {{*} i j k}}

test basic-48.10.$noComp {expansion: expansion of command word} -setup {
	set cmd [list string range jultomte]
} -constraints $constraints -body {
	run {{*}$cmd 2 6}
} -cleanup {
	unset cmd
} -result ltomt

test basic-48.11.$noComp {expansion: expansion into nothing} -setup {
        set cmd {}
        set bar {}
} -constraints $constraints -body {
        run {{*}$cmd {*}$bar}
} -cleanup {
	unset cmd bar
} -result {}

test basic-48.12.$noComp {expansion: odd usage} $constraints {
	run {list {*}$::l1 {*}"hej hopp" {*}$::l2}
} {a {b b} c d hej hopp e f {g g} h}

test basic-48.13.$noComp {expansion: odd usage} $constraints {
	run {list {*}$::l1 {*}{hej hopp} {*}$::l2}
} {a {b b} c d hej hopp e f {g g} h}

test basic-48.14.$noComp {expansion: hash command} -setup {
        catch {rename \# ""}
        set cmd "#"
    } -constraints $constraints -body { 
           run { {*}$cmd apa bepa }
    } -cleanup {
	unset cmd
} -returnCodes 1 -result {invalid command name "#"}

test basic-48.15.$noComp {expansion: complex words} -setup {
            set a(x) [list a {b c} d e]
            set b x
            set c [list {f\ g h\ i j k} x y]
            set d {0\ 1 2 3}
    } -constraints $constraints -body {
            run { lappend d {*}$a($b) {*}[lindex $c 0] }
    } -cleanup {
	unset a b c d
} -result {{0 1} 2 3 a {b c} d e {f g} {h i} j k}

testConstraint memory [llength [info commands memory]]
test basic-48.16.$noComp {expansion: testing for leaks} -setup {
        proc getbytes {} {
            set lines [split [memory info] "\n"]
            lindex [lindex $lines 3] 3
        }
        # This test is made to stress the allocation, reallocation and
        # object reference management in Tcl_EvalEx.
        proc stress {} {
            set a x
            # Create free objects that should disappear
            set l [list 1$a 2$a 3$a 4$a 5$a 6$a 7$a]
            # A short number of words and a short result (8)
            set l [run {list {*}$l $a$a}]
            # A short number of words and a longer result (27)
            set l [run {list {*}$l $a$a {*}$l $a$a {*}$l $a$a}]
            # A short number of words and a longer result, with an error
            # This is to stress the cleanup in the error case
            if {![catch {run {_moo_ {*}$l $a$a {*}$l $a$a {*}$l}}]} {
                error "An error was expected in the previous statement"
            }
            # Many words
            set l [run {list {*}$l $a$a {*}$l $a$a \
                                 {*}$l $a$a {*}$l $a$a \
                                 {*}$l $a$a {*}$l $a$a \
                                 {*}$l $a$a {*}$l $a$a \
                                 {*}$l $a$a {*}$l $a$a \
                                 {*}$l $a$a {*}$l $a$a \
                                 {*}$l $a$a {*}$l $a$a \
                                 {*}$l $a$a {*}$l $a$a \
                                 {*}$l $a$a {*}$l $a$a \
                                 {*}$l $a$a}]

            if {[llength $l] != 19*28} {
                error "Bad Length: [llength $l] should be [expr {19*28}]"
            }
        }
    } -constraints [linsert $constraints 0 memory] -body {
        set end [getbytes]
        for {set i 0} {$i < 5} {incr i} {
            stress
            set tmp $end
            set end [getbytes]
        }    
        set leak [expr {$end - $tmp}]
    } -cleanup {
	unset end i tmp
	rename getbytes {}
	rename stress {}
} -result 0

test basic-48.17.$noComp {expansion: object safety} -setup {
        set old_precision $::tcl_precision
        set ::tcl_precision 4
    } -constraints $constraints -body { 
            set third [expr {1.0/3.0}]
            set l [list $third $third]
            set x [run {list $third {*}$l $third}]
	    set res [list]
            foreach t $x {
                lappend res [expr {$t * 3.0}]
            }
            set res
    } -cleanup {
        set ::tcl_precision $old_precision
        unset old_precision res t l x third
} -result {1.0 1.0 1.0 1.0}

test basic-48.18.$noComp {expansion: list semantics} -constraints $constraints -body {
        set badcmd {
            list a b
            set apa 10
        }
        set apa 0
        list [llength [run { {*}$badcmd }]] $apa
    } -cleanup {
	unset apa badcmd
} -result {5 0}

test basic-48.19.$noComp {expansion: error checking order} -body {
        set badlist "a {}x y"
        set a 0
        set b 0
        catch {run {list [incr a] {*}$badlist [incr b]}}
        list $a $b
    } -constraints $constraints -cleanup {
	unset badlist a b
} -result {1 0}

test basic-48.20.$noComp {expansion: odd case with word boundaries} $constraints {
    run {list {*}$::l1 {*}"hej hopp" {*}$::l2}
} {a {b b} c d hej hopp e f {g g} h}

test basic-48.21.$noComp {expansion: odd case with word boundaries} $constraints {
    run {list {*}$::l1 {*}{hej hopp} {*}$::l2}
} {a {b b} c d hej hopp e f {g g} h}

test basic-48.22.$noComp {expansion: odd case with word boundaries} -body {
    run {list {*}$::l1 {*}"hej hopp {*}$::l2}
} -constraints $constraints -returnCodes error -result {missing "}

test basic-48.23.$noComp {expansion: handle return codes} -constraints $constraints -body {
        set res {}
        for {set t 0} {$t < 10} {incr t} {
            run { {*}break }
        }
        lappend res $t

        for {set t 0} {$t < 10} {incr t} {
            run { {*}continue }
            set t 20
        }
        lappend res $t

        lappend res [catch { run { {*}{error Hejsan} } } err]
        lappend res $err
    } -cleanup {
	unset res t
} -result {0 10 1 Hejsan}

} ;# End of noComp loop

test basic-49.1 {Tcl_EvalEx: verify TCL_EVAL_GLOBAL operation} testevalex {
    set ::x global
    namespace eval ns {
	variable x namespace
	testevalex {set x changed} global
	set ::result [list $::x $x]
    }
    namespace delete ns
    set ::result
} {changed namespace}
test basic-49.2 {Tcl_EvalEx: verify TCL_EVAL_GLOBAL operation} testevalex {
    set ::x global
    namespace eval ns {
	variable x namespace
	testevalex {set ::context $x} global
    }
    namespace delete ns
    set ::context
} {global}

# Clean up after expand tests
unset noComp l1 l2 constraints
rename l3 {}
rename run {}

 #cleanup
catch {namespace delete {*}[namespace children :: test_ns_*]}
catch {namespace delete george}
catch {interp delete test_interp}
catch {rename p ""}
catch {rename q ""}
catch {rename cmd ""}
catch {rename value:at: ""}
catch {unset x}
::tcltest::cleanupTests
return<|MERGE_RESOLUTION|>--- conflicted
+++ resolved
@@ -14,12 +14,6 @@
 #
 # See the file "license.terms" for information on usage and redistribution
 # of this file, and for a DISCLAIMER OF ALL WARRANTIES.
-<<<<<<< HEAD
-#
-# RCS: @(#) $Id: basic.test,v 1.27.2.16 2009/09/17 18:12:50 dgp Exp $
-#
-=======
->>>>>>> 64eb210f
 
 package require tcltest 2
 namespace import -force ::tcltest::*
