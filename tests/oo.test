--- conflicted
+++ resolved
@@ -314,8 +314,6 @@
 } -cleanup {
     interp delete slave
 }
-<<<<<<< HEAD
-=======
 test oo-1.18.4 {correct handling of cleanup in superclass set error} -setup {
     interp create slave
 } -body {
@@ -350,7 +348,6 @@
 } -returnCodes error -cleanup {
     interp delete slave
 } -result {attempt to form circular dependency graph}
->>>>>>> 5da72a82
 test oo-1.19 {basic test of OO functionality: teardown order} -body {
     oo::object create o
     namespace delete [info object namespace o]
