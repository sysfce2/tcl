# genStubs.tcl --
#
#	This script generates a set of stub files for a given
#	interface.
#
#
# Copyright (c) 1998-1999 by Scriptics Corporation.
# Copyright (c) 2007 Daniel A. Steffen <das@users.sourceforge.net>
#
# See the file "license.terms" for information on usage and redistribution
# of this file, and for a DISCLAIMER OF ALL WARRANTIES.

package require Tcl 8.4

namespace eval genStubs {
    # libraryName --
    #
    #	The name of the entire library.  This value is used to compute
    #	the USE_*_STUBS macro and the name of the init file.

    variable libraryName "UNKNOWN"

    # interfaces --
    #
    #	An array indexed by interface name that is used to maintain
    #   the set of valid interfaces.  The value is empty.

    array set interfaces {}

    # curName --
    #
    #	The name of the interface currently being defined.

    variable curName "UNKNOWN"

    # scspec --
    #
    #	Storage class specifier for external function declarations.
    #	Normally "EXTERN", may be set to something like XYZAPI
    #
    variable scspec "EXTERN"

    # epoch, revision --
    #
    #	The epoch and revision numbers of the interface currently being defined.
    #   (@@@TODO: should be an array mapping interface names -> numbers)
    #

    variable epoch {}
    variable revision 0

    # hooks --
    #
    #	An array indexed by interface name that contains the set of
    #	subinterfaces that should be defined for a given interface.

    array set hooks {}

    # stubs --
    #
    #	This three dimensional array is indexed first by interface name,
    #	second by platform name, and third by a numeric offset or the
    #	constant "lastNum".  The lastNum entry contains the largest
    #	numeric offset used for a given interface/platform combo.  Each
    #	numeric offset contains the C function specification that
    #	should be used for the given entry in the stub table.  The spec
    #	consists of a list in the form returned by parseDecl.

    array set stubs {}

    # outDir --
    #
    #	The directory where the generated files should be placed.

    variable outDir .
}

# genStubs::library --
#
#	This function is used in the declarations file to set the name
#	of the library that the interfaces are associated with (e.g. "tcl").
#	This value will be used to define the inline conditional macro.
#
# Arguments:
#	name	The library name.
#
# Results:
#	None.

proc genStubs::library {name} {
    variable libraryName $name
}

# genStubs::interface --
#
#	This function is used in the declarations file to set the name
#	of the interface currently being defined.
#
# Arguments:
#	name	The name of the interface.
#
# Results:
#	None.

proc genStubs::interface {name} {
    variable curName $name
    variable interfaces

    set interfaces($name) {}
    return
}

# genStubs::scspec --
#
#	Define the storage class macro used for external function declarations.
#	Typically, this will be a macro like XYZAPI or EXTERN that
#	expands to either DLLIMPORT or DLLEXPORT, depending on whether
#	-DBUILD_XYZ has been set.
#
proc genStubs::scspec {value} {
    variable scspec $value
}

# genStubs::epoch --
#
#	Define the epoch number for this library.  The epoch
#	should be incrememented when a release is made that
#	contains incompatible changes to the public API.
#
proc genStubs::epoch {value} {
    variable epoch $value
}

# genStubs::hooks --
#
#	This function defines the subinterface hooks for the current
#	interface.
#
# Arguments:
#	names	The ordered list of interfaces that are reachable through the
#		hook vector.
#
# Results:
#	None.

proc genStubs::hooks {names} {
    variable curName
    variable hooks

    set hooks($curName) $names
    return
}

# genStubs::declare --
#
#	This function is used in the declarations file to declare a new
#	interface entry.
#
# Arguments:
#	index		The index number of the interface.
#	platform	The platform the interface belongs to.  Should be one
#			of generic, win, unix, or macosx or aqua or x11.
#	decl		The C function declaration, or {} for an undefined
#			entry.
#
# Results:
#	None.

proc genStubs::declare {args} {
    variable stubs
    variable curName
    variable revision

    incr revision
    if {[llength $args] == 2} {
	lassign $args index decl
	set platformList generic
    } elseif {[llength $args] == 3} {
	lassign $args index platformList decl
    } else {
	puts stderr "wrong # args: declare $args"
	return
    }

    # Check for duplicate declarations, then add the declaration and
    # bump the lastNum counter if necessary.

    foreach platform $platformList {
	if {[info exists stubs($curName,$platform,$index)]} {
	    puts stderr "Duplicate entry: declare $args"
	}
    }
    regsub -all "\[ \t\n\]+" [string trim $decl] " " decl
    set decl [parseDecl $decl]

    foreach platform $platformList {
	if {$decl ne ""} {
	    set stubs($curName,$platform,$index) $decl
	    if {![info exists stubs($curName,$platform,lastNum)] \
		    || ($index > $stubs($curName,$platform,lastNum))} {
		set stubs($curName,$platform,lastNum) $index
	    }
	}
    }
    return
}

# genStubs::export --
#
#	This function is used in the declarations file to declare a symbol
#	that is exported from the library but is not in the stubs table.
#
# Arguments:
#	decl		The C function declaration, or {} for an undefined
#			entry.
#
# Results:
#	None.

proc genStubs::export {args} {
    if {[llength $args] != 1} {
	puts stderr "wrong # args: export $args"
    }
    return
}

# genStubs::rewriteFile --
#
#	This function replaces the machine generated portion of the
#	specified file with new contents.  It looks for the !BEGIN! and
#	!END! comments to determine where to place the new text.
#
# Arguments:
#	file	The name of the file to modify.
#	text	The new text to place in the file.
#
# Results:
#	None.

proc genStubs::rewriteFile {file text} {
    if {![file exists $file]} {
	puts stderr "Cannot find file: $file"
	return
    }
    set in [open ${file} r]
    set out [open ${file}.new w]
    fconfigure $out -translation lf

    while {![eof $in]} {
	set line [gets $in]
	if {[string match "*!BEGIN!*" $line]} {
	    break
	}
	puts $out $line
    }
    puts $out "/* !BEGIN!: Do not edit below this line. */"
    puts $out $text
    while {![eof $in]} {
	set line [gets $in]
	if {[string match "*!END!*" $line]} {
	    break
	}
    }
    puts $out "/* !END!: Do not edit above this line. */"
    puts -nonewline $out [read $in]
    close $in
    close $out
    file rename -force ${file}.new ${file}
    return
}

# genStubs::addPlatformGuard --
#
#	Wrap a string inside a platform #ifdef.
#
# Arguments:
#	plat	Platform to test.
#
# Results:
#	Returns the original text inside an appropriate #ifdef.

proc genStubs::addPlatformGuard {plat iftxt {eltxt {}}} {
    set text ""
    switch $plat {
	win {
	    append text "#ifdef __WIN32__ /* WIN */\n${iftxt}"
	    if {$eltxt ne ""} {
		append text "#else /* WIN */\n${eltxt}"
	    }
	    append text "#endif /* WIN */\n"
	}
	unix {
	    append text "#if !defined(__WIN32__) && !defined(MAC_OSX_TCL)\
		    /* UNIX */\n${iftxt}"
	    if {$eltxt ne ""} {
		append text "#else /* UNIX */\n${eltxt}"
	    }
	    append text "#endif /* UNIX */\n"
	}
	macosx {
	    append text "#ifdef MAC_OSX_TCL /* MACOSX */\n${iftxt}"
	    if {$eltxt ne ""} {
		append text "#else /* MACOSX */\n${eltxt}"
	    }
	    append text "#endif /* MACOSX */\n"
	}
	aqua {
	    append text "#ifdef MAC_OSX_TK /* AQUA */\n${iftxt}"
	    if {$eltxt ne ""} {
		append text "#else /* AQUA */\n${eltxt}"
	    }
	    append text "#endif /* AQUA */\n"
	}
	x11 {
	    append text "#if !(defined(__WIN32__) || defined(MAC_OSX_TK))\
		    /* X11 */\n${iftxt}"
	    if {$eltxt ne ""} {
		append text "#else /* X11 */\n${eltxt}"
	    }
	    append text "#endif /* X11 */\n"
	}
	default {
	    append text "${iftxt}${eltxt}"
	}
    }
    return $text
}

# genStubs::emitSlots --
#
#	Generate the stub table slots for the given interface.  If there
#	are no generic slots, then one table is generated for each
#	platform, otherwise one table is generated for all platforms.
#
# Arguments:
#	name	The name of the interface being emitted.
#	textVar	The variable to use for output.
#
# Results:
#	None.

proc genStubs::emitSlots {name textVar} {
    upvar $textVar text

    forAllStubs $name makeSlot 1 text {"    void (*reserved$i)(void);\n"}
    return
}

# genStubs::parseDecl --
#
#	Parse a C function declaration into its component parts.
#
# Arguments:
#	decl	The function declaration.
#
# Results:
#	Returns a list of the form {returnType name args}.  The args
#	element consists of a list of type/name pairs, or a single
#	element "void".  If the function declaration is malformed
#	then an error is displayed and the return value is {}.

proc genStubs::parseDecl {decl} {
    if {![regexp {^(.*)\((.*)\)$} $decl all prefix args]} {
	set prefix $decl
	set args {}
    }
    set prefix [string trim $prefix]
    if {![regexp {^(.+[ ][*]*)([^ *]+)$} $prefix all rtype fname]} {
	puts stderr "Bad return type: $decl"
	return
    }
    set rtype [string trim $rtype]
    if {$args eq ""} {
	return [list $rtype $fname {}]
    }
    foreach arg [split $args ,] {
	lappend argList [string trim $arg]
    }
    if {![string compare [lindex $argList end] "..."]} {
	set args TCL_VARARGS
	foreach arg [lrange $argList 0 end-1] {
	    set argInfo [parseArg $arg]
	    if {[llength $argInfo] == 2 || [llength $argInfo] == 3} {
		lappend args $argInfo
	    } else {
		puts stderr "Bad argument: '$arg' in '$decl'"
		return
	    }
	}
    } else {
	set args {}
	foreach arg $argList {
	    set argInfo [parseArg $arg]
	    if {![string compare $argInfo "void"]} {
		lappend args "void"
		break
	    } elseif {[llength $argInfo] == 2 || [llength $argInfo] == 3} {
		lappend args $argInfo
	    } else {
		puts stderr "Bad argument: '$arg' in '$decl'"
		return
	    }
	}
    }
    return [list $rtype $fname $args]
}

# genStubs::parseArg --
#
#	This function parses a function argument into a type and name.
#
# Arguments:
#	arg	The argument to parse.
#
# Results:
#	Returns a list of type and name with an optional third array
#	indicator.  If the argument is malformed, returns "".

proc genStubs::parseArg {arg} {
    if {![regexp {^(.+[ ][*]*)([^][ *]+)(\[\])?$} $arg all type name array]} {
	if {$arg eq "void"} {
	    return $arg
	} else {
	    return
	}
    }
    set result [list [string trim $type] $name]
    if {$array ne ""} {
	lappend result $array
    }
    return $result
}

# genStubs::makeDecl --
#
#	Generate the prototype for a function.
#
# Arguments:
#	name	The interface name.
#	decl	The function declaration.
#	index	The slot index for this function.
#
# Results:
#	Returns the formatted declaration string.

proc genStubs::makeDecl {name decl index} {
    variable scspec
    lassign $decl rtype fname args

    append text "/* $index */\n"
    set line "$scspec $rtype"
    set count [expr {2 - ([string length $line] / 8)}]
    append line [string range "\t\t\t" 0 $count]
    set pad [expr {24 - [string length $line]}]
    if {$pad <= 0} {
	append line " "
	set pad 0
    }
    if {$args eq ""} {
	append line $fname
	append text $line
	append text ";\n"
	return $text
    }
    append line $fname

    set arg1 [lindex $args 0]
    switch -exact $arg1 {
	void {
	    append line "(void)"
	}
	TCL_VARARGS {
	    set sep "("
	    foreach arg [lrange $args 1 end] {
		append line $sep
		set next {}
		append next [lindex $arg 0]
		if {[string index $next end] ne "*"} {
		    append next " "
		}
		append next [lindex $arg 1] [lindex $arg 2]
		if {[string length $line] + [string length $next] \
			+ $pad > 76} {
		    append text [string trimright $line] \n
		    set line "\t\t\t\t"
		    set pad 28
		}
		append line $next
		set sep ", "
	    }
	    append line ", ...)"
	    if {[lindex $args end] eq "{const char *} format"} {
		append line " TCL_FORMAT_PRINTF(" [expr [llength $args] - 1] ", " [llength $args] ")"
	    }
	}
	default {
	    set sep "("
	    foreach arg $args {
		append line $sep
		set next {}
		append next [lindex $arg 0]
		if {[string index $next end] ne "*"} {
		    append next " "
		}
		append next [lindex $arg 1] [lindex $arg 2]
		if {[string length $line] + [string length $next] \
			+ $pad > 76} {
		    append text [string trimright $line] \n
		    set line "\t\t\t\t"
		    set pad 28
		}
		append line $next
		set sep ", "
	    }
	    append line ")"
	}
    }
    return "$text$line;\n"
}

# genStubs::makeMacro --
#
#	Generate the inline macro for a function.
#
# Arguments:
#	name	The interface name.
#	decl	The function declaration.
#	index	The slot index for this function.
#
# Results:
#	Returns the formatted macro definition.

proc genStubs::makeMacro {name decl index} {
    lassign $decl rtype fname args

    set lfname [string tolower [string index $fname 0]]
    append lfname [string range $fname 1 end]

    set text "#define $fname \\\n\t("
    if {$args eq ""} {
	append text "*"
    }
    append text "${name}StubsPtr->$lfname)"
    append text " /* $index */\n"
    return $text
}

# genStubs::makeSlot --
#
#	Generate the stub table entry for a function.
#
# Arguments:
#	name	The interface name.
#	decl	The function declaration.
#	index	The slot index for this function.
#
# Results:
#	Returns the formatted table entry.

proc genStubs::makeSlot {name decl index} {
    lassign $decl rtype fname args

    set lfname [string tolower [string index $fname 0]]
    append lfname [string range $fname 1 end]

    set text "    "
    if {$args eq ""} {
	append text $rtype " *" $lfname "; /* $index */\n"
	return $text
    }
<<<<<<< HEAD
    if {[string range $rtype end-7 end] eq "CALLBACK"} {
	append text [string trim [string range $rtype 0 end-8]] " (CALLBACK *" $lfname ") "
=======
    if {[string range $rtype end-8 end] == "__stdcall"} {
	append text [string trim [string range $rtype 0 end-9]] " (__stdcall *" $lfname ") "
>>>>>>> 8c655b2b
    } else {
	append text $rtype " (*" $lfname ") "
    }
    set arg1 [lindex $args 0]
    switch -exact $arg1 {
	void {
	    append text "(void)"
	}
	TCL_VARARGS {
	    set sep "("
	    foreach arg [lrange $args 1 end] {
		append text $sep [lindex $arg 0]
		if {[string index $text end] ne "*"} {
		    append text " "
		}
		append text [lindex $arg 1] [lindex $arg 2]
		set sep ", "
	    }
	    append text ", ...)"
	    if {[lindex $args end] eq "{const char *} format"} {
		append text " TCL_FORMAT_PRINTF(" [expr [llength $args] - 1] ", " [llength $args] ")"
	    }
	}
	default {
	    set sep "("
	    foreach arg $args {
		append text $sep [lindex $arg 0]
		if {[string index $text end] ne "*"} {
		    append text " "
		}
		append text [lindex $arg 1] [lindex $arg 2]
		set sep ", "
	    }
	    append text ")"
	}
    }

    append text "; /* $index */\n"
    return $text
}

# genStubs::makeInit --
#
#	Generate the prototype for a function.
#
# Arguments:
#	name	The interface name.
#	decl	The function declaration.
#	index	The slot index for this function.
#
# Results:
#	Returns the formatted declaration string.

proc genStubs::makeInit {name decl index} {
    if {[lindex $decl 2] eq ""} {
	append text "    &" [lindex $decl 1] ", /* " $index " */\n"
    } else {
	append text "    " [lindex $decl 1] ", /* " $index " */\n"
    }
    return $text
}

# genStubs::forAllStubs --
#
#	This function iterates over all of the platforms and invokes
#	a callback for each slot.  The result of the callback is then
#	placed inside appropriate platform guards.
#
# Arguments:
#	name		The interface name.
#	slotProc	The proc to invoke to handle the slot.  It will
#			have the interface name, the declaration,  and
#			the index appended.
#	onAll		If 1, emit the skip string even if there are
#			definitions for one or more platforms.
#	textVar		The variable to use for output.
#	skipString	The string to emit if a slot is skipped.  This
#			string will be subst'ed in the loop so "$i" can
#			be used to substitute the index value.
#
# Results:
#	None.

proc genStubs::forAllStubs {name slotProc onAll textVar
	{skipString {"/* Slot $i is reserved */\n"}}} {
    variable stubs
    upvar $textVar text

    set plats [array names stubs $name,*,lastNum]
    if {[info exists stubs($name,generic,lastNum)]} {
	# Emit integrated stubs block
	set lastNum -1
	foreach plat [array names stubs $name,*,lastNum] {
	    if {$stubs($plat) > $lastNum} {
		set lastNum $stubs($plat)
	    }
	}
	for {set i 0} {$i <= $lastNum} {incr i} {
	    set slots [array names stubs $name,*,$i]
	    set emit 0
	    if {[info exists stubs($name,generic,$i)]} {
		if {[llength $slots] > 1} {
		    puts stderr "conflicting generic and platform entries:\
			    $name $i"
		}
		append text [$slotProc $name $stubs($name,generic,$i) $i]
		set emit 1
	    } elseif {[llength $slots] > 0} {
		array set slot {unix 0 x11 0 win 0 macosx 0 aqua 0}
		foreach s $slots {
		    set slot([lindex [split $s ,] 1]) 1
		}
		# "aqua", "macosx" and "x11" are special cases:
		# "macosx" implies "unix", "aqua" implies "macosx" and "x11"
		# implies "unix", so we need to be careful not to emit
		# duplicate stubs entries:
		if {($slot(unix) && $slot(macosx)) || (
			($slot(unix) || $slot(macosx)) &&
			($slot(x11)  || $slot(aqua)))} {
		    puts stderr "conflicting platform entries: $name $i"
		}
		## unix ##
		set temp {}
		set plat unix
		if {!$slot(aqua) && !$slot(x11)} {
		    if {$slot($plat)} {
			append temp [$slotProc $name $stubs($name,$plat,$i) $i]
		    } elseif {$onAll} {
			eval {append temp} $skipString
		    }
		}
		if {$temp ne ""} {
		    append text [addPlatformGuard $plat $temp]
		    set emit 1
		}
		## x11 ##
		set temp {}
		set plat x11
		if {!$slot(unix) && !$slot(macosx)} {
		    if {$slot($plat)} {
			append temp [$slotProc $name $stubs($name,$plat,$i) $i]
		    } elseif {$onAll} {
			eval {append temp} $skipString
		    }
		}
		if {$temp ne ""} {
		    append text [addPlatformGuard $plat $temp]
		    set emit 1
		}
		## win ##
		set temp {}
		set plat win
		if {$slot($plat)} {
		    append temp [$slotProc $name $stubs($name,$plat,$i) $i]
		} elseif {$onAll} {
		    eval {append temp} $skipString
		}
		if {$temp ne ""} {
		    append text [addPlatformGuard $plat $temp]
		    set emit 1
		}
		## macosx ##
		set temp {}
		set plat macosx
		if {!$slot(aqua) && !$slot(x11)} {
		    if {$slot($plat)} {
			append temp [$slotProc $name $stubs($name,$plat,$i) $i]
		    } elseif {$slot(unix)} {
			append temp [$slotProc $name $stubs($name,unix,$i) $i]
		    } elseif {$onAll} {
			eval {append temp} $skipString
		    }
		}
		if {$temp ne ""} {
		    append text [addPlatformGuard $plat $temp]
		    set emit 1
		}
		## aqua ##
		set temp {}
		set plat aqua
		if {!$slot(unix) && !$slot(macosx)} {
		    if {[string range $skipString 1 2] ne "/*"} {
			# genStubs.tcl previously had a bug here causing it to
			# erroneously generate both a unix entry and an aqua
			# entry for a given stubs table slot. To preserve
			# backwards compatibility, generate a dummy stubs entry
			# before every aqua entry (note that this breaks the
			# correspondence between emitted entry number and
			# actual position of the entry in the stubs table, e.g.
			# TkIntStubs entry 113 for aqua is in fact at position
			# 114 in the table, entry 114 at position 116 etc).
			eval {append temp} $skipString
			set temp "[string range $temp 0 end-1] /*\
				Dummy entry for stubs table backwards\
				compatibility */\n"
		    }
		    if {$slot($plat)} {
			append temp [$slotProc $name $stubs($name,$plat,$i) $i]
		    } elseif {$onAll} {
			eval {append temp} $skipString
		    }
		}
		if {$temp ne ""} {
		    append text [addPlatformGuard $plat $temp]
		    set emit 1
		}
	    }
	    if {!$emit} {
		eval {append text} $skipString
	    }
	}
    } else {
	# Emit separate stubs blocks per platform
	array set block {unix 0 x11 0 win 0 macosx 0 aqua 0}
	foreach s [array names stubs $name,*,lastNum] {
	    set block([lindex [split $s ,] 1]) 1
	}
	## unix ##
	if {$block(unix) && !$block(x11)} {
	    set temp {}
	    set plat unix
	    set lastNum $stubs($name,$plat,lastNum)
	    for {set i 0} {$i <= $lastNum} {incr i} {
		if {[info exists stubs($name,$plat,$i)]} {
		    append temp [$slotProc $name $stubs($name,$plat,$i) $i]
		} else {
		    eval {append temp} $skipString
		}
	    }
	    append text [addPlatformGuard $plat $temp]
	}
	## win ##
	if {$block(win)} {
	    set temp {}
	    set plat win
	    set lastNum $stubs($name,$plat,lastNum)
	    for {set i 0} {$i <= $lastNum} {incr i} {
		if {[info exists stubs($name,$plat,$i)]} {
		    append temp [$slotProc $name $stubs($name,$plat,$i) $i]
		} else {
		    eval {append temp} $skipString
		}
	    }
	    append text [addPlatformGuard $plat $temp]
	}
	## macosx ##
	if {$block(macosx) && !$block(aqua) && !$block(x11)} {
	    set temp {}
	    set lastNum -1
	    foreach plat {unix macosx} {
		if {$block($plat)} {
		    set lastNum [expr {$lastNum > $stubs($name,$plat,lastNum)
			    ? $lastNum : $stubs($name,$plat,lastNum)}]
		}
	    }
	    for {set i 0} {$i <= $lastNum} {incr i} {
		set emit 0
		foreach plat {unix macosx} {
		    if {[info exists stubs($name,$plat,$i)]} {
			append temp [$slotProc $name $stubs($name,$plat,$i) $i]
			set emit 1
			break
		    }
		}
		if {!$emit} {
		    eval {append temp} $skipString
		}
	    }
	    append text [addPlatformGuard macosx $temp]
	}
	## aqua ##
	if {$block(aqua)} {
	    set temp {}
	    set lastNum -1
	    foreach plat {unix macosx aqua} {
		if {$block($plat)} {
		    set lastNum [expr {$lastNum > $stubs($name,$plat,lastNum)
			    ? $lastNum : $stubs($name,$plat,lastNum)}]
		}
	    }
	    for {set i 0} {$i <= $lastNum} {incr i} {
		set emit 0
		foreach plat {unix macosx aqua} {
		    if {[info exists stubs($name,$plat,$i)]} {
			append temp [$slotProc $name $stubs($name,$plat,$i) $i]
			set emit 1
			break
		    }
		}
		if {!$emit} {
		    eval {append temp} $skipString
		}
	    }
	    append text [addPlatformGuard aqua $temp]
	}
	## x11 ##
	if {$block(x11)} {
	    set temp {}
	    set lastNum -1
	    foreach plat {unix macosx x11} {
		if {$block($plat)} {
		    set lastNum [expr {$lastNum > $stubs($name,$plat,lastNum)
			    ? $lastNum : $stubs($name,$plat,lastNum)}]
		}
	    }
	    for {set i 0} {$i <= $lastNum} {incr i} {
		set emit 0
		foreach plat {unix macosx x11} {
		    if {[info exists stubs($name,$plat,$i)]} {
			if {$plat ne "macosx"} {
			    append temp [$slotProc $name \
				    $stubs($name,$plat,$i) $i]
			} else {
			    eval {set etxt} $skipString
			    append temp [addPlatformGuard $plat [$slotProc \
				    $name $stubs($name,$plat,$i) $i] $etxt]
			}
			set emit 1
			break
		    }
		}
		if {!$emit} {
		    eval {append temp} $skipString
		}
	    }
	    append text [addPlatformGuard x11 $temp]
	}
    }
}

# genStubs::emitDeclarations --
#
#	This function emits the function declarations for this interface.
#
# Arguments:
#	name	The interface name.
#	textVar	The variable to use for output.
#
# Results:
#	None.

proc genStubs::emitDeclarations {name textVar} {
    upvar $textVar text

    append text "\n/*\n * Exported function declarations:\n */\n\n"
    forAllStubs $name makeDecl 0 text
    return
}

# genStubs::emitMacros --
#
#	This function emits the inline macros for an interface.
#
# Arguments:
#	name	The name of the interface being emitted.
#	textVar	The variable to use for output.
#
# Results:
#	None.

proc genStubs::emitMacros {name textVar} {
    variable libraryName
    upvar $textVar text

    set upName [string toupper $libraryName]
    append text "\n#if defined(USE_${upName}_STUBS)\n"
    append text "\n/*\n * Inline function declarations:\n */\n\n"

    forAllStubs $name makeMacro 0 text

    append text "\n#endif /* defined(USE_${upName}_STUBS) */\n"
    return
}

# genStubs::emitHeader --
#
#	This function emits the body of the <name>Decls.h file for
#	the specified interface.
#
# Arguments:
#	name	The name of the interface being emitted.
#
# Results:
#	None.

proc genStubs::emitHeader {name} {
    variable outDir
    variable hooks
    variable epoch
    variable revision

    set capName [string toupper [string index $name 0]]
    append capName [string range $name 1 end]

    if {$epoch ne ""} {
	set CAPName [string toupper $name]
	append text "\n"
	append text "#define ${CAPName}_STUBS_EPOCH $epoch\n"
	append text "#define ${CAPName}_STUBS_REVISION $revision\n"
    }

    emitDeclarations $name text

    if {[info exists hooks($name)]} {
	append text "\ntypedef struct ${capName}StubHooks {\n"
	foreach hook $hooks($name) {
	    set capHook [string toupper [string index $hook 0]]
	    append capHook [string range $hook 1 end]
	    append text "    const struct ${capHook}Stubs *${hook}Stubs;\n"
	}
	append text "} ${capName}StubHooks;\n"
    }
    append text "\ntypedef struct ${capName}Stubs {\n"
    append text "    int magic;\n"
    if {$epoch ne ""} {
	append text "    int epoch;\n"
	append text "    int revision;\n"
    }
    append text "    const struct ${capName}StubHooks *hooks;\n\n"

    emitSlots $name text

    append text "} ${capName}Stubs;\n\n"

    append text "#ifdef __cplusplus\nextern \"C\" {\n#endif\n"
    append text "extern const ${capName}Stubs *${name}StubsPtr;\n"
    append text "#ifdef __cplusplus\n}\n#endif\n"

    emitMacros $name text

    rewriteFile [file join $outDir ${name}Decls.h] $text
    return
}

# genStubs::emitInit --
#
#	Generate the table initializers for an interface.
#
# Arguments:
#	name		The name of the interface to initialize.
#	textVar		The variable to use for output.
#
# Results:
#	Returns the formatted output.

proc genStubs::emitInit {name textVar} {
    variable hooks
    variable interfaces
    variable epoch
    upvar $textVar text
    set root 1

    set capName [string toupper [string index $name 0]]
    append capName [string range $name 1 end]

    if {[info exists hooks($name)]} {
	append text "\nstatic const ${capName}StubHooks ${name}StubHooks = \{\n"
	set sep "    "
	foreach sub $hooks($name) {
	    append text $sep "&${sub}Stubs"
	    set sep ",\n    "
	}
	append text "\n\};\n"
    }
    foreach intf [array names interfaces] {
	if {[info exists hooks($intf)]} {
	    if {[lsearch -exact $hooks($intf) $name] >= 0} {
		set root 0
		break
	    }
	}
    }

    append text "\n"
    if {!$root} {
	append text "static "
    }
    append text "const ${capName}Stubs ${name}Stubs = \{\n    TCL_STUB_MAGIC,\n"
    if {$epoch ne ""} {
	set CAPName [string toupper $name]
	append text "    ${CAPName}_STUBS_EPOCH,\n"
	append text "    ${CAPName}_STUBS_REVISION,\n"
    }
    if {[info exists hooks($name)]} {
	append text "    &${name}StubHooks,\n"
    } else {
	append text "    0,\n"
    }

    forAllStubs $name makeInit 1 text {"    0, /* $i */\n"}

    append text "\};\n"
    return
}

# genStubs::emitInits --
#
#	This function emits the body of the <name>StubInit.c file for
#	the specified interface.
#
# Arguments:
#	name	The name of the interface being emitted.
#
# Results:
#	None.

proc genStubs::emitInits {} {
    variable hooks
    variable outDir
    variable libraryName
    variable interfaces

    # Assuming that dependencies only go one level deep, we need to emit
    # all of the leaves first to avoid needing forward declarations.

    set leaves {}
    set roots {}
    foreach name [lsort [array names interfaces]] {
	if {[info exists hooks($name)]} {
	    lappend roots $name
	} else {
	    lappend leaves $name
	}
    }
    foreach name $leaves {
	emitInit $name text
    }
    foreach name $roots {
	emitInit $name text
    }

    rewriteFile [file join $outDir ${libraryName}StubInit.c] $text
}

# genStubs::init --
#
#	This is the main entry point.
#
# Arguments:
#	None.
#
# Results:
#	None.

proc genStubs::init {} {
    global argv argv0
    variable outDir
    variable interfaces

    if {[llength $argv] < 2} {
	puts stderr "usage: $argv0 outDir declFile ?declFile...?"
	exit 1
    }

    set outDir [lindex $argv 0]

    foreach file [lrange $argv 1 end] {
	source $file
    }

    foreach name [lsort [array names interfaces]] {
	puts "Emitting $name"
	emitHeader $name
    }

    emitInits
}

# lassign --
#
#	This function emulates the TclX lassign command.
#
# Arguments:
#	valueList	A list containing the values to be assigned.
#	args		The list of variables to be assigned.
#
# Results:
#	Returns any values that were not assigned to variables.

if {[string length [namespace which lassign]] == 0} {
    proc lassign {valueList args} {
	if {[llength $args] == 0} {
	    error "wrong # args: should be \"lassign list varName ?varName ...?\""
	}
	uplevel [list foreach $args $valueList {break}]
	return [lrange $valueList [llength $args] end]
    }
}

genStubs::init<|MERGE_RESOLUTION|>--- conflicted
+++ resolved
@@ -568,13 +568,8 @@
 	append text $rtype " *" $lfname "; /* $index */\n"
 	return $text
     }
-<<<<<<< HEAD
-    if {[string range $rtype end-7 end] eq "CALLBACK"} {
-	append text [string trim [string range $rtype 0 end-8]] " (CALLBACK *" $lfname ") "
-=======
-    if {[string range $rtype end-8 end] == "__stdcall"} {
+    if {[string range $rtype end-8 end] eq "__stdcall"} {
 	append text [string trim [string range $rtype 0 end-9]] " (__stdcall *" $lfname ") "
->>>>>>> 8c655b2b
     } else {
 	append text $rtype " (*" $lfname ") "
     }
