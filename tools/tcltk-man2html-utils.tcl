--- conflicted
+++ resolved
@@ -50,13 +50,8 @@
 
 proc copyright {copyright {level {}}} {
     # We don't actually generate a separate copyright page anymore
-<<<<<<< HEAD
     #set page "${level}copyright.html"
     #return "<a href=\"$page\">Copyright</a> &copy; [htmlize-text [lrange $copyright 2 end]]"
-=======
-    #set page "${level}copyright.htm"
-    #return "<A HREF=\"$page\">Copyright</A> &copy; [htmlize-text [lrange $copyright 2 end]]"
->>>>>>> 17de9498
     # obfuscate any email addresses that may appear in name
     set who [string map {@ (at)} [lrange $copyright 2 end]]
     return "Copyright &copy; [htmlize-text $who]"
@@ -583,19 +578,11 @@
 	set enddl "</dl>"
 	if {$code eq ".IP"} {
 	    if {[regexp {^\[[\da-f]+\]|\(?[\da-f]+\)$} $rest]} {
-<<<<<<< HEAD
 		set dl "<ol class=\"[string tolower $manual(section)]\">"
 		set enddl "</ol>"
-	    } elseif {"&#8226;" eq $rest} {
+	    } elseif {"&bull;" eq $rest} {
 		set dl "<ul class=\"[string tolower $manual(section)]\">"
 		set enddl "</ul>"
-=======
-		set dl "<OL class=\"[string tolower $manual(section)]\">"
-		set enddl "</OL>"
-	    } elseif {"&bull;" eq $rest} {
-		set dl "<UL class=\"[string tolower $manual(section)]\">"
-		set enddl "</UL>"
->>>>>>> 17de9498
 	    }
 	}
 	man-puts $dl
@@ -618,15 +605,9 @@
 			} elseif {[regexp {^\[([\da-f]+)\]$} $rest -> value]} {
 			    man-puts "$para<li value=\"$value\">"
 			} elseif {[regexp {^\(?([\da-f]+)\)$} $rest -> value]} {
-<<<<<<< HEAD
 			    man-puts "$para<li value=\"$value\">"
-			} elseif {"&#8226;" eq $rest} {
+			} elseif {"&bull;" eq $rest} {
 			    man-puts "$para<li>"
-=======
-			    man-puts "$para<LI value=\"$value\">"
-			} elseif {"&bull;" eq $rest} {
-			    man-puts "$para<LI>"
->>>>>>> 17de9498
 			} else {
 			    man-puts "$para<dt>[long-toc $rest]<dd>"
 			}
