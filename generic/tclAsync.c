--- conflicted
+++ resolved
@@ -407,16 +407,11 @@
 	    lastHandler = asyncPtr->prevPtr;
 	}
     }
-<<<<<<< HEAD
-    Tcl_MutexUnlock(&tsdPtr->asyncMutex);
-    Tcl_Free(asyncPtr);
-=======
     if (asyncPtr->nextPtr != NULL) {
 	asyncPtr->nextPtr->prevPtr = asyncPtr->prevPtr;
     }
     Tcl_MutexUnlock(&asyncMutex);
-    ckfree(asyncPtr);
->>>>>>> 94b33884
+    Tcl_Free(asyncPtr);
 }
  
