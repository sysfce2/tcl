--- conflicted
+++ resolved
@@ -120,11 +120,7 @@
     AsyncHandler *asyncPtr;
     ThreadSpecificData *tsdPtr = TCL_TSD_INIT(&dataKey);
 
-<<<<<<< HEAD
-    asyncPtr = Tcl_Alloc(sizeof(AsyncHandler));
-=======
-    asyncPtr = (AsyncHandler*)ckalloc(sizeof(AsyncHandler));
->>>>>>> 5fdc51f6
+    asyncPtr = (AsyncHandler*)Tcl_Alloc(sizeof(AsyncHandler));
     asyncPtr->ready = 0;
     asyncPtr->nextPtr = NULL;
     asyncPtr->proc = proc;
