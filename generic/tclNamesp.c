--- conflicted
+++ resolved
@@ -1116,12 +1116,7 @@
     Interp *iPtr = (Interp *) nsPtr->interp;
     register Tcl_HashEntry *entryPtr;
     Tcl_HashSearch search;
-<<<<<<< HEAD
-    Tcl_Namespace *childNsPtr;
-    Tcl_Command cmd;
-=======
     int i;
->>>>>>> 2f61163e
 
     /*
      * Start by destroying the namespace's variable table, since variables
