--- conflicted
+++ resolved
@@ -3148,12 +3148,7 @@
     Namespace *currNsPtr;
     Tcl_Obj *listPtr, *objPtr;
     const char *arg;
-<<<<<<< HEAD
     size_t length;
-    (void)dummy;
-=======
-    int length;
->>>>>>> 467d03db
 
     if (objc != 2) {
 	Tcl_WrongNumArgs(interp, 1, objv, "arg");
@@ -4288,12 +4283,7 @@
     Tcl_Obj *const objv[])	/* Argument objects. */
 {
     const char *name, *p;
-<<<<<<< HEAD
     size_t length;
-    (void)dummy;
-=======
-    int length;
->>>>>>> 467d03db
 
     if (objc != 2) {
 	Tcl_WrongNumArgs(interp, 1, objv, "string");
