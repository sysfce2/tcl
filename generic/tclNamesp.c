/*
 * tclNamesp.c --
 *
 *	Contains support for namespaces, which provide a separate context of
 *	commands and global variables. The global :: namespace is the
 *	traditional Tcl "global" scope. Other namespaces are created as
 *	children of the global namespace. These other namespaces contain
 *	special-purpose commands and variables for packages.
 *
 * Copyright (c) 1993-1997 Lucent Technologies.
 * Copyright (c) 1997 Sun Microsystems, Inc.
 * Copyright (c) 1998-1999 by Scriptics Corporation.
 * Copyright (c) 2002-2005 Donal K. Fellows.
 * Copyright (c) 2006 Neil Madden.
 * Contributions from Don Porter, NIST, 2007. (not subject to US copyright)
 *
 * Originally implemented by
 *   Michael J. McLennan
 *   Bell Labs Innovations for Lucent Technologies
 *   mmclennan@lucent.com
 *
 * See the file "license.terms" for information on usage and redistribution of
 * this file, and for a DISCLAIMER OF ALL WARRANTIES.
 */

#include "tclInt.h"
#include "tclCompile.h" /* for TclLogCommandInfo visibility */
#include <assert.h>

/*
 * Thread-local storage used to avoid having a global lock on data that is not
 * limited to a single interpreter.
 */

typedef struct {
    size_t numNsCreated;	/* Count of the number of namespaces created
				 * within the thread. This value is used as a
				 * unique id for each namespace. Cannot be
				 * per-interp because the nsId is used to
				 * distinguish objects which can be passed
				 * around between interps in the same thread,
				 * but does not need to be global because
				 * object internal reps are always per-thread
				 * anyway. */
} ThreadSpecificData;

static Tcl_ThreadDataKey dataKey;

/*
 * This structure contains a cached pointer to a namespace that is the result
 * of resolving the namespace's name in some other namespace. It is the
 * internal representation for a nsName object. It contains the pointer along
 * with some information that is used to check the cached pointer's validity.
 */

typedef struct {
    Namespace *nsPtr;		/* A cached pointer to the Namespace that the
				 * name resolved to. */
    Namespace *refNsPtr;	/* Points to the namespace context in which
				 * the name was resolved. NULL if the name is
				 * fully qualified and thus the resolution
				 * does not depend on the context. */
    size_t refCount;		/* Reference count: 1 for each nsName object
				 * that has a pointer to this ResolvedNsName
				 * structure as its internal rep. This
				 * structure can be freed when refCount
				 * becomes zero. */
} ResolvedNsName;

/*
 * Declarations for functions local to this file:
 */

static void		DeleteImportedCmd(ClientData clientData);
static int		DoImport(Tcl_Interp *interp,
			    Namespace *nsPtr, Tcl_HashEntry *hPtr,
			    const char *cmdName, const char *pattern,
			    Namespace *importNsPtr, int allowOverwrite);
static void		DupNsNameInternalRep(Tcl_Obj *objPtr,Tcl_Obj *copyPtr);
static char *		ErrorCodeRead(ClientData clientData,Tcl_Interp *interp,
			    const char *name1, const char *name2, int flags);
static char *		ErrorInfoRead(ClientData clientData,Tcl_Interp *interp,
			    const char *name1, const char *name2, int flags);
static char *		EstablishErrorCodeTraces(ClientData clientData,
			    Tcl_Interp *interp, const char *name1,
			    const char *name2, int flags);
static char *		EstablishErrorInfoTraces(ClientData clientData,
			    Tcl_Interp *interp, const char *name1,
			    const char *name2, int flags);
static void		FreeNsNameInternalRep(Tcl_Obj *objPtr);
static int		GetNamespaceFromObj(Tcl_Interp *interp,
			    Tcl_Obj *objPtr, Tcl_Namespace **nsPtrPtr);
static int		InvokeImportedNRCmd(ClientData clientData,
			    Tcl_Interp *interp,int objc,Tcl_Obj *const objv[]);
static Tcl_ObjCmdProc	NamespaceChildrenCmd;
static Tcl_ObjCmdProc	NamespaceCodeCmd;
static Tcl_ObjCmdProc	NamespaceCurrentCmd;
static Tcl_ObjCmdProc	NamespaceDeleteCmd;
static Tcl_ObjCmdProc	NamespaceEvalCmd;
static Tcl_ObjCmdProc	NRNamespaceEvalCmd;
static Tcl_ObjCmdProc	NamespaceExistsCmd;
static Tcl_ObjCmdProc	NamespaceExportCmd;
static Tcl_ObjCmdProc	NamespaceForgetCmd;
static void		NamespaceFree(Namespace *nsPtr);
static Tcl_ObjCmdProc	NamespaceImportCmd;
static Tcl_ObjCmdProc	NamespaceInscopeCmd;
static Tcl_ObjCmdProc	NRNamespaceInscopeCmd;
static Tcl_ObjCmdProc	NamespaceOriginCmd;
static Tcl_ObjCmdProc	NamespaceParentCmd;
static Tcl_ObjCmdProc	NamespacePathCmd;
static Tcl_ObjCmdProc	NamespaceQualifiersCmd;
static Tcl_ObjCmdProc	NamespaceTailCmd;
static Tcl_ObjCmdProc	NamespaceUpvarCmd;
static Tcl_ObjCmdProc	NamespaceUnknownCmd;
static Tcl_ObjCmdProc	NamespaceWhichCmd;
static int		SetNsNameFromAny(Tcl_Interp *interp, Tcl_Obj *objPtr);
static void		UnlinkNsPath(Namespace *nsPtr);

static Tcl_NRPostProc NsEval_Callback;

/*
 * This structure defines a Tcl object type that contains a namespace
 * reference. It is used in commands that take the name of a namespace as an
 * argument. The namespace reference is resolved, and the result in cached in
 * the object.
 */

static const Tcl_ObjType nsNameType = {
    "nsName",			/* the type's name */
    FreeNsNameInternalRep,	/* freeIntRepProc */
    DupNsNameInternalRep,	/* dupIntRepProc */
    NULL,			/* updateStringProc */
    SetNsNameFromAny		/* setFromAnyProc */
};

#define NsNameSetIntRep(objPtr, nnPtr)					\
    do {								\
	Tcl_ObjIntRep ir;						\
	(nnPtr)->refCount++;						\
	ir.twoPtrValue.ptr1 = (nnPtr);					\
	ir.twoPtrValue.ptr2 = NULL;					\
	Tcl_StoreIntRep((objPtr), &nsNameType, &ir);			\
    } while (0)

#define NsNameGetIntRep(objPtr, nnPtr)					\
    do {								\
	const Tcl_ObjIntRep *irPtr;					\
	irPtr = TclFetchIntRep((objPtr), &nsNameType);			\
	(nnPtr) = irPtr ? (ResolvedNsName *)irPtr->twoPtrValue.ptr1 : NULL;		\
    } while (0)

/*
 * Array of values describing how to implement each standard subcommand of the
 * "namespace" command.
 */

static const EnsembleImplMap defaultNamespaceMap[] = {
    {"children",   NamespaceChildrenCmd, TclCompileBasic0To2ArgCmd, NULL, NULL, 0},
    {"code",	   NamespaceCodeCmd,	TclCompileNamespaceCodeCmd, NULL, NULL, 0},
    {"current",	   NamespaceCurrentCmd,	TclCompileNamespaceCurrentCmd, NULL, NULL, 0},
    {"delete",	   NamespaceDeleteCmd,	TclCompileBasicMin0ArgCmd, NULL, NULL, 0},
    {"ensemble",   TclNamespaceEnsembleCmd, NULL, NULL, NULL, 0},
    {"eval",	   NamespaceEvalCmd,	NULL, NRNamespaceEvalCmd, NULL, 0},
    {"exists",	   NamespaceExistsCmd,	TclCompileBasic1ArgCmd, NULL, NULL, 0},
    {"export",	   NamespaceExportCmd,	TclCompileBasicMin0ArgCmd, NULL, NULL, 0},
    {"forget",	   NamespaceForgetCmd,	TclCompileBasicMin0ArgCmd, NULL, NULL, 0},
    {"import",	   NamespaceImportCmd,	TclCompileBasicMin0ArgCmd, NULL, NULL, 0},
    {"inscope",	   NamespaceInscopeCmd,	NULL, NRNamespaceInscopeCmd, NULL, 0},
    {"origin",	   NamespaceOriginCmd,	TclCompileNamespaceOriginCmd, NULL, NULL, 0},
    {"parent",	   NamespaceParentCmd,	TclCompileBasic0Or1ArgCmd, NULL, NULL, 0},
    {"path",	   NamespacePathCmd,	TclCompileBasic0Or1ArgCmd, NULL, NULL, 0},
    {"qualifiers", NamespaceQualifiersCmd, TclCompileNamespaceQualifiersCmd, NULL, NULL, 0},
    {"tail",	   NamespaceTailCmd,	TclCompileNamespaceTailCmd, NULL, NULL, 0},
    {"unknown",	   NamespaceUnknownCmd, TclCompileBasic0Or1ArgCmd, NULL, NULL, 0},
    {"upvar",	   NamespaceUpvarCmd,	TclCompileNamespaceUpvarCmd, NULL, NULL, 0},
    {"which",	   NamespaceWhichCmd,	TclCompileNamespaceWhichCmd, NULL, NULL, 0},
    {NULL, NULL, NULL, NULL, NULL, 0}
};

/*
 *----------------------------------------------------------------------
 *
 * TclInitNamespaceSubsystem --
 *
 *	This function is called to initialize all the structures that are used
 *	by namespaces on a per-process basis.
 *
 * Results:
 *	None.
 *
 * Side effects:
 *	None.
 *
 *----------------------------------------------------------------------
 */

void
TclInitNamespaceSubsystem(void)
{
    /*
     * Does nothing for now.
     */
}

/*
 *----------------------------------------------------------------------
 *
 * Tcl_GetCurrentNamespace --
 *
 *	Returns a pointer to an interpreter's currently active namespace.
 *
 * Results:
 *	Returns a pointer to the interpreter's current namespace.
 *
 * Side effects:
 *	None.
 *
 *----------------------------------------------------------------------
 */

Tcl_Namespace *
Tcl_GetCurrentNamespace(
    Tcl_Interp *interp)/* Interpreter whose current namespace is
				 * being queried. */
{
    return TclGetCurrentNamespace(interp);
}

/*
 *----------------------------------------------------------------------
 *
 * Tcl_GetGlobalNamespace --
 *
 *	Returns a pointer to an interpreter's global :: namespace.
 *
 * Results:
 *	Returns a pointer to the specified interpreter's global namespace.
 *
 * Side effects:
 *	None.
 *
 *----------------------------------------------------------------------
 */

Tcl_Namespace *
Tcl_GetGlobalNamespace(
    Tcl_Interp *interp)/* Interpreter whose global namespace should
				 * be returned. */
{
    return TclGetGlobalNamespace(interp);
}

/*
 *----------------------------------------------------------------------
 *
 * Tcl_PushCallFrame --
 *
 *	Pushes a new call frame onto the interpreter's Tcl call stack. Called
 *	when executing a Tcl procedure or a "namespace eval" or "namespace
 *	inscope" command.
 *
 * Results:
 *	Returns TCL_OK if successful, or TCL_ERROR (along with an error
 *	message in the interpreter's result object) if something goes wrong.
 *
 * Side effects:
 *	Modifies the interpreter's Tcl call stack.
 *
 *----------------------------------------------------------------------
 */

int
Tcl_PushCallFrame(
    Tcl_Interp *interp,		/* Interpreter in which the new call frame is
				 * to be pushed. */
    Tcl_CallFrame *callFramePtr,/* Points to a call frame structure to push.
				 * Storage for this has already been allocated
				 * by the caller; typically this is the
				 * address of a CallFrame structure allocated
				 * on the caller's C stack. The call frame
				 * will be initialized by this function. The
				 * caller can pop the frame later with
				 * Tcl_PopCallFrame, and it is responsible for
				 * freeing the frame's storage. */
    Tcl_Namespace *namespacePtr,/* Points to the namespace in which the frame
				 * will execute. If NULL, the interpreter's
				 * current namespace will be used. */
    int isProcCallFrame)	/* If nonzero, the frame represents a called
				 * Tcl procedure and may have local vars. Vars
				 * will ordinarily be looked up in the frame.
				 * If new variables are created, they will be
				 * created in the frame. If 0, the frame is
				 * for a "namespace eval" or "namespace
				 * inscope" command and var references are
				 * treated as references to namespace
				 * variables. */
{
    Interp *iPtr = (Interp *) interp;
    CallFrame *framePtr = (CallFrame *) callFramePtr;
    Namespace *nsPtr;

    if (namespacePtr == NULL) {
	nsPtr = (Namespace *) TclGetCurrentNamespace(interp);
    } else {
	nsPtr = (Namespace *) namespacePtr;

	/*
	 * TODO: Examine whether it would be better to guard based on NS_DYING
	 * or NS_KILLED. It appears that these are not tested because they can
	 * be set in a global interp that has been [namespace delete]d, but
	 * which never really completely goes away because of lingering global
	 * things like ::errorInfo and [::unknown] and hidden commands.
	 * Review of those designs might permit stricter checking here.
	 */

	if (nsPtr->flags & NS_DEAD) {
	    Tcl_Panic("Trying to push call frame for dead namespace");
	}
    }

    nsPtr->activationCount++;
    framePtr->nsPtr = nsPtr;
    framePtr->isProcCallFrame = isProcCallFrame;
    framePtr->objc = 0;
    framePtr->objv = NULL;
    framePtr->callerPtr = iPtr->framePtr;
    framePtr->callerVarPtr = iPtr->varFramePtr;
    if (iPtr->varFramePtr != NULL) {
	framePtr->level = (iPtr->varFramePtr->level + 1);
    } else {
	framePtr->level = 0;
    }
    framePtr->procPtr = NULL;		/* no called procedure */
    framePtr->varTablePtr = NULL;	/* and no local variables */
    framePtr->numCompiledLocals = 0;
    framePtr->compiledLocals = NULL;
    framePtr->clientData = NULL;
    framePtr->localCachePtr = NULL;
    framePtr->tailcallPtr = NULL;

    /*
     * Push the new call frame onto the interpreter's stack of procedure call
     * frames making it the current frame.
     */

    iPtr->framePtr = framePtr;
    iPtr->varFramePtr = framePtr;

    return TCL_OK;
}

/*
 *----------------------------------------------------------------------
 *
 * Tcl_PopCallFrame --
 *
 *	Removes a call frame from the Tcl call stack for the interpreter.
 *	Called to remove a frame previously pushed by Tcl_PushCallFrame.
 *
 * Results:
 *	None.
 *
 * Side effects:
 *	Modifies the call stack of the interpreter. Resets various fields of
 *	the popped call frame. If a namespace has been deleted and has no more
 *	activations on the call stack, the namespace is destroyed.
 *
 *----------------------------------------------------------------------
 */

void
Tcl_PopCallFrame(
    Tcl_Interp *interp)		/* Interpreter with call frame to pop. */
{
    Interp *iPtr = (Interp *) interp;
    CallFrame *framePtr = iPtr->framePtr;
    Namespace *nsPtr;

    /*
     * It's important to remove the call frame from the interpreter's stack of
     * call frames before deleting local variables, so that traces invoked by
     * the variable deletion don't see the partially-deleted frame.
     */

    if (framePtr->callerPtr) {
	iPtr->framePtr = framePtr->callerPtr;
	iPtr->varFramePtr = framePtr->callerVarPtr;
    } else {
	/* Tcl_PopCallFrame: trying to pop rootCallFrame! */
    }

    if (framePtr->varTablePtr != NULL) {
	TclDeleteVars(iPtr, framePtr->varTablePtr);
	Tcl_Free(framePtr->varTablePtr);
	framePtr->varTablePtr = NULL;
    }
    if (framePtr->numCompiledLocals > 0) {
	TclDeleteCompiledLocalVars(iPtr, framePtr);
	if (framePtr->localCachePtr->refCount-- <= 1) {
	    TclFreeLocalCache(interp, framePtr->localCachePtr);
	}
	framePtr->localCachePtr = NULL;
    }

    /*
     * Decrement the namespace's count of active call frames. If the namespace
     * is "dying" and there are no more active call frames, call
     * Tcl_DeleteNamespace to destroy it.
     */

    nsPtr = framePtr->nsPtr;
    if ((--nsPtr->activationCount <= (unsigned)(nsPtr == iPtr->globalNsPtr))
	    && (nsPtr->flags & NS_DYING)) {
	Tcl_DeleteNamespace((Tcl_Namespace *) nsPtr);
    }
    framePtr->nsPtr = NULL;

    if (framePtr->tailcallPtr) {
	TclSetTailcall(interp, framePtr->tailcallPtr);
    }
}

/*
 *----------------------------------------------------------------------
 *
 * TclPushStackFrame --
 *
 *	Allocates a new call frame in the interpreter's execution stack, then
 *	pushes it onto the interpreter's Tcl call stack. Called when executing
 *	a Tcl procedure or a "namespace eval" or "namespace inscope" command.
 *
 * Results:
 *	Returns TCL_OK if successful, or TCL_ERROR (along with an error
 *	message in the interpreter's result object) if something goes wrong.
 *
 * Side effects:
 *	Modifies the interpreter's Tcl call stack.
 *
 *----------------------------------------------------------------------
 */

int
TclPushStackFrame(
    Tcl_Interp *interp,		/* Interpreter in which the new call frame is
				 * to be pushed. */
    Tcl_CallFrame **framePtrPtr,/* Place to store a pointer to the stack
				 * allocated call frame. */
    Tcl_Namespace *namespacePtr,/* Points to the namespace in which the frame
				 * will execute. If NULL, the interpreter's
				 * current namespace will be used. */
    int isProcCallFrame)	/* If nonzero, the frame represents a called
				 * Tcl procedure and may have local vars. Vars
				 * will ordinarily be looked up in the frame.
				 * If new variables are created, they will be
				 * created in the frame. If 0, the frame is
				 * for a "namespace eval" or "namespace
				 * inscope" command and var references are
				 * treated as references to namespace
				 * variables. */
{
    *framePtrPtr = (Tcl_CallFrame *)TclStackAlloc(interp, sizeof(CallFrame));
    return Tcl_PushCallFrame(interp, *framePtrPtr, namespacePtr,
	    isProcCallFrame);
}

void
TclPopStackFrame(
    Tcl_Interp *interp)		/* Interpreter with call frame to pop. */
{
    CallFrame *freePtr = ((Interp *) interp)->framePtr;

    Tcl_PopCallFrame(interp);
    TclStackFree(interp, freePtr);
}

/*
 *----------------------------------------------------------------------
 *
 * EstablishErrorCodeTraces --
 *
 *	Creates traces on the ::errorCode variable to keep its value
 *	consistent with the expectations of legacy code.
 *
 * Results:
 *	None.
 *
 * Side effects:
 *	Read and unset traces are established on ::errorCode.
 *
 *----------------------------------------------------------------------
 */

static char *
EstablishErrorCodeTraces(
    TCL_UNUSED(ClientData),
    Tcl_Interp *interp,
    TCL_UNUSED(const char *) /*name1*/,
    TCL_UNUSED(const char *) /*name2*/,
    TCL_UNUSED(int) /*flags*/)
{
    Tcl_TraceVar2(interp, "errorCode", NULL, TCL_GLOBAL_ONLY|TCL_TRACE_READS,
	    ErrorCodeRead, NULL);
    Tcl_TraceVar2(interp, "errorCode", NULL, TCL_GLOBAL_ONLY|TCL_TRACE_UNSETS,
	    EstablishErrorCodeTraces, NULL);
    return NULL;
}

/*
 *----------------------------------------------------------------------
 *
 * ErrorCodeRead --
 *
 *	Called when the ::errorCode variable is read. Copies the current value
 *	of the interp's errorCode field into ::errorCode.
 *
 * Results:
 *	None.
 *
 * Side effects:
 *	None.
 *
 *----------------------------------------------------------------------
 */

static char *
ErrorCodeRead(
    TCL_UNUSED(ClientData),
    Tcl_Interp *interp,
    TCL_UNUSED(const char *) /*name1*/,
    TCL_UNUSED(const char *) /*name2*/,
    TCL_UNUSED(int) /*flags*/)
{
    Interp *iPtr = (Interp *) interp;

    if (Tcl_InterpDeleted(interp) || !(iPtr->flags & ERR_LEGACY_COPY)) {
	return NULL;
    }
    if (iPtr->errorCode) {
	Tcl_ObjSetVar2(interp, iPtr->ecVar, NULL,
		iPtr->errorCode, TCL_GLOBAL_ONLY);
	return NULL;
    }
    if (NULL == Tcl_ObjGetVar2(interp, iPtr->ecVar, NULL, TCL_GLOBAL_ONLY)) {
	Tcl_ObjSetVar2(interp, iPtr->ecVar, NULL,
		Tcl_NewObj(), TCL_GLOBAL_ONLY);
    }
    return NULL;
}

/*
 *----------------------------------------------------------------------
 *
 * EstablishErrorInfoTraces --
 *
 *	Creates traces on the ::errorInfo variable to keep its value
 *	consistent with the expectations of legacy code.
 *
 * Results:
 *	None.
 *
 * Side effects:
 *	Read and unset traces are established on ::errorInfo.
 *
 *----------------------------------------------------------------------
 */

static char *
EstablishErrorInfoTraces(
    TCL_UNUSED(ClientData),
    Tcl_Interp *interp,
    TCL_UNUSED(const char *) /*name1*/,
    TCL_UNUSED(const char *) /*name2*/,
    TCL_UNUSED(int) /*flags*/)
{
    Tcl_TraceVar2(interp, "errorInfo", NULL, TCL_GLOBAL_ONLY|TCL_TRACE_READS,
	    ErrorInfoRead, NULL);
    Tcl_TraceVar2(interp, "errorInfo", NULL, TCL_GLOBAL_ONLY|TCL_TRACE_UNSETS,
	    EstablishErrorInfoTraces, NULL);
    return NULL;
}

/*
 *----------------------------------------------------------------------
 *
 * ErrorInfoRead --
 *
 *	Called when the ::errorInfo variable is read. Copies the current value
 *	of the interp's errorInfo field into ::errorInfo.
 *
 * Results:
 *	None.
 *
 * Side effects:
 *	None.
 *
 *----------------------------------------------------------------------
 */

static char *
ErrorInfoRead(
    TCL_UNUSED(ClientData),
    Tcl_Interp *interp,
    TCL_UNUSED(const char *) /*name1*/,
    TCL_UNUSED(const char *) /*name2*/,
    TCL_UNUSED(int) /*flags*/)
{
    Interp *iPtr = (Interp *) interp;

    if (Tcl_InterpDeleted(interp) || !(iPtr->flags & ERR_LEGACY_COPY)) {
	return NULL;
    }
    if (iPtr->errorInfo) {
	Tcl_ObjSetVar2(interp, iPtr->eiVar, NULL,
		iPtr->errorInfo, TCL_GLOBAL_ONLY);
	return NULL;
    }
    if (NULL == Tcl_ObjGetVar2(interp, iPtr->eiVar, NULL, TCL_GLOBAL_ONLY)) {
	Tcl_ObjSetVar2(interp, iPtr->eiVar, NULL,
		Tcl_NewObj(), TCL_GLOBAL_ONLY);
    }
    return NULL;
}

/*
 *----------------------------------------------------------------------
 *
 * Tcl_CreateNamespace --
 *
 *	Creates a new namespace with the given name. If there is no active
 *	namespace (i.e., the interpreter is being initialized), the global ::
 *	namespace is created and returned.
 *
 * Results:
 *	Returns a pointer to the new namespace if successful. If the namespace
 *	already exists or if another error occurs, this routine returns NULL,
 *	along with an error message in the interpreter's result object.
 *
 * Side effects:
 *	If the name contains "::" qualifiers and a parent namespace does not
 *	already exist, it is automatically created.
 *
 *----------------------------------------------------------------------
 */

Tcl_Namespace *
Tcl_CreateNamespace(
    Tcl_Interp *interp,		/* Interpreter in which a new namespace is
				 * being created. Also used for error
				 * reporting. */
    const char *name,		/* Name for the new namespace. May be a
				 * qualified name with names of ancestor
				 * namespaces separated by "::"s. */
    ClientData clientData,	/* One-word value to store with namespace. */
    Tcl_NamespaceDeleteProc *deleteProc)
				/* Function called to delete client data when
				 * the namespace is deleted. NULL if no
				 * function should be called. */
{
    Interp *iPtr = (Interp *) interp;
    Namespace *nsPtr, *ancestorPtr;
    Namespace *parentPtr, *dummy1Ptr, *dummy2Ptr;
    Namespace *globalNsPtr = iPtr->globalNsPtr;
    const char *simpleName;
    Tcl_HashEntry *entryPtr;
    Tcl_DString buffer1, buffer2;
    Tcl_DString *namePtr, *buffPtr;
    int newEntry;
    size_t nameLen;
    ThreadSpecificData *tsdPtr = TCL_TSD_INIT(&dataKey);
    const char *nameStr;
    Tcl_DString tmpBuffer;

    Tcl_DStringInit(&tmpBuffer);

    /*
     * If there is no active namespace, the interpreter is being initialized.
     */

    if ((globalNsPtr == NULL) && (iPtr->varFramePtr == NULL)) {
	/*
	 * Treat this namespace as the global namespace, and avoid looking for
	 * a parent.
	 */

	parentPtr = NULL;
	simpleName = "";
	goto doCreate;
    }

    /*
     * Ensure that there are no trailing colons as that causes chaos when a
     * deleteProc is specified. [Bug d614d63989]
     */

    if (deleteProc != NULL) {
	nameStr = name + strlen(name) - 2;
	if (nameStr >= name && nameStr[1] == ':' && nameStr[0] == ':') {
	    Tcl_DStringAppend(&tmpBuffer, name, -1);
	    while ((nameLen = Tcl_DStringLength(&tmpBuffer)) > 0
		    && Tcl_DStringValue(&tmpBuffer)[nameLen-1] == ':') {
		Tcl_DStringSetLength(&tmpBuffer, nameLen-1);
	    }
	    name = Tcl_DStringValue(&tmpBuffer);
	}
    }

    /*
     * If we've ended up with an empty string now, we're attempting to create
     * the global namespace despite the global namespace existing. That's
     * naughty!
     */

    if (*name == '\0') {
	Tcl_SetObjResult(interp, Tcl_NewStringObj("can't create namespace"
                " \"\": only global namespace can have empty name", -1));
	Tcl_SetErrorCode(interp, "TCL", "OPERATION", "NAMESPACE",
		"CREATEGLOBAL", NULL);
	Tcl_DStringFree(&tmpBuffer);
	return NULL;
    }

    /*
     * Find the parent for the new namespace.
     */

    TclGetNamespaceForQualName(interp, name, NULL, TCL_CREATE_NS_IF_UNKNOWN,
	    &parentPtr, &dummy1Ptr, &dummy2Ptr, &simpleName);

    /*
     * If the unqualified name at the end is empty, there were trailing "::"s
     * after the namespace's name which we ignore. The new namespace was
     * already (recursively) created and is pointed to by parentPtr.
     */

    if (*simpleName == '\0') {
	Tcl_DStringFree(&tmpBuffer);
	return (Tcl_Namespace *) parentPtr;
    }

    /*
     * Check for a bad namespace name and make sure that the name does not
     * already exist in the parent namespace.
     */

    if (
#ifndef BREAK_NAMESPACE_COMPAT
	Tcl_FindHashEntry(&parentPtr->childTable, simpleName) != NULL
#else
	parentPtr->childTablePtr != NULL &&
	Tcl_FindHashEntry(parentPtr->childTablePtr, simpleName) != NULL
#endif
    ) {
	Tcl_SetObjResult(interp, Tcl_ObjPrintf(
		"can't create namespace \"%s\": already exists", name));
	Tcl_SetErrorCode(interp, "TCL", "OPERATION", "NAMESPACE",
		"CREATEEXISTING", NULL);
	Tcl_DStringFree(&tmpBuffer);
	return NULL;
    }

    /*
     * Create the new namespace and root it in its parent. Increment the count
     * of namespaces created.
     */

  doCreate:
    nsPtr = (Namespace *)Tcl_Alloc(sizeof(Namespace));
    nameLen = strlen(simpleName) + 1;
    nsPtr->name = (char *)Tcl_Alloc(nameLen);
    memcpy(nsPtr->name, simpleName, nameLen);
    nsPtr->fullName = NULL;		/* Set below. */
    nsPtr->clientData = clientData;
    nsPtr->deleteProc = deleteProc;
    nsPtr->parentPtr = parentPtr;
#ifndef BREAK_NAMESPACE_COMPAT
    Tcl_InitHashTable(&nsPtr->childTable, TCL_STRING_KEYS);
#else
    nsPtr->childTablePtr = NULL;
#endif
    nsPtr->nsId = ++(tsdPtr->numNsCreated);
    nsPtr->interp = interp;
    nsPtr->flags = 0;
    nsPtr->activationCount = 0;
    nsPtr->refCount = 0;
    Tcl_InitHashTable(&nsPtr->cmdTable, TCL_STRING_KEYS);
    TclInitVarHashTable(&nsPtr->varTable, nsPtr);
    nsPtr->exportArrayPtr = NULL;
    nsPtr->numExportPatterns = 0;
    nsPtr->maxExportPatterns = 0;
    nsPtr->cmdRefEpoch = 0;
    nsPtr->resolverEpoch = 0;
    nsPtr->cmdResProc = NULL;
    nsPtr->varResProc = NULL;
    nsPtr->compiledVarResProc = NULL;
    nsPtr->exportLookupEpoch = 0;
    nsPtr->ensembles = NULL;
    nsPtr->unknownHandlerPtr = NULL;
    nsPtr->commandPathLength = 0;
    nsPtr->commandPathArray = NULL;
    nsPtr->commandPathSourceList = NULL;
    nsPtr->earlyDeleteProc = NULL;

    if (parentPtr != NULL) {
	entryPtr = Tcl_CreateHashEntry(
		TclGetNamespaceChildTable((Tcl_Namespace *) parentPtr),
		simpleName, &newEntry);
	Tcl_SetHashValue(entryPtr, nsPtr);
    } else {
	/*
	 * In the global namespace create traces to maintain the ::errorInfo
	 * and ::errorCode variables.
	 */

	iPtr->globalNsPtr = nsPtr;
	EstablishErrorInfoTraces(NULL, interp, NULL, NULL, 0);
	EstablishErrorCodeTraces(NULL, interp, NULL, NULL, 0);
    }

    /*
     * Build the fully qualified name for this namespace.
     */

    Tcl_DStringInit(&buffer1);
    Tcl_DStringInit(&buffer2);
    namePtr = &buffer1;
    buffPtr = &buffer2;
    for (ancestorPtr = nsPtr; ancestorPtr != NULL;
	    ancestorPtr = ancestorPtr->parentPtr) {
	if (ancestorPtr != globalNsPtr) {
	    Tcl_DString *tempPtr = namePtr;

	    TclDStringAppendLiteral(buffPtr, "::");
	    Tcl_DStringAppend(buffPtr, ancestorPtr->name, -1);
	    TclDStringAppendDString(buffPtr, namePtr);

	    /*
	     * Clear the unwanted buffer or we end up appending to previous
	     * results, making the namespace fullNames of nested namespaces
	     * very wrong (and strange).
	     */

	    TclDStringClear(namePtr);

	    /*
	     * Now swap the buffer pointers so that we build in the other
	     * buffer. This is faster than repeated copying back and forth
	     * between buffers.
	     */

	    namePtr = buffPtr;
	    buffPtr = tempPtr;
	}
    }

    name = Tcl_DStringValue(namePtr);
    nameLen = Tcl_DStringLength(namePtr);
    nsPtr->fullName = (char *)Tcl_Alloc(nameLen + 1);
    memcpy(nsPtr->fullName, name, nameLen + 1);

    Tcl_DStringFree(&buffer1);
    Tcl_DStringFree(&buffer2);
    Tcl_DStringFree(&tmpBuffer);

    /*
     * If compilation of commands originating from the parent NS is
     * suppressed, suppress it for commands originating in this one too.
     */

    if (nsPtr->parentPtr != NULL &&
	    nsPtr->parentPtr->flags & NS_SUPPRESS_COMPILATION) {
	nsPtr->flags |= NS_SUPPRESS_COMPILATION;
    }

    /*
     * Return a pointer to the new namespace.
     */

    return (Tcl_Namespace *) nsPtr;
}

/*
 *----------------------------------------------------------------------
 *
 * Tcl_DeleteNamespace --
 *
 *	Deletes a namespace and all of the commands, variables, and other
 *	namespaces within it.
 *
 * Results:
 *	None.
 *
 * Side effects:
 *	When a namespace is deleted, it is automatically removed as a child of
 *	its parent namespace. Also, all its commands, variables and child
 *	namespaces are deleted.
 *
 *----------------------------------------------------------------------
 */

void
Tcl_DeleteNamespace(
    Tcl_Namespace *namespacePtr)/* Points to the namespace to delete. */
{
    Namespace *nsPtr = (Namespace *) namespacePtr;
    Interp *iPtr = (Interp *) nsPtr->interp;
    Namespace *globalNsPtr = (Namespace *)
	    TclGetGlobalNamespace((Tcl_Interp *) iPtr);
    Tcl_HashEntry *entryPtr;
    Tcl_HashSearch search;
    Command *cmdPtr;

    /*
     * Ensure that this namespace doesn't get deallocated in the meantime.
     */
    nsPtr->refCount++;

    /*
     * Give anyone interested - notably TclOO - a chance to use this namespace
     * normally despite the fact that the namespace is going to go. Allows the
     * calling of destructors. Will only be called once (unless re-established
     * by the called function). [Bug 2950259]
     *
     * Note that setting this field requires access to the internal definition
     * of namespaces, so it should only be accessed by code that knows about
     * being careful with reentrancy.
     */

    if (nsPtr->earlyDeleteProc != NULL) {
	Tcl_NamespaceDeleteProc *earlyDeleteProc = nsPtr->earlyDeleteProc;

	nsPtr->earlyDeleteProc = NULL;
	nsPtr->activationCount++;
	earlyDeleteProc(nsPtr->clientData);
	nsPtr->activationCount--;
    }

    /*
     * Delete all coroutine commands now: break the circular ref cycle between
     * the namespace and the coroutine command [Bug 2724403]. This code is
     * essentially duplicated in TclTeardownNamespace() for all other
     * commands. Don't optimize to Tcl_NextHashEntry() because of traces.
     *
     * NOTE: we could avoid traversing the ns's command list by keeping a
     * separate list of coros.
     */

    for (entryPtr = Tcl_FirstHashEntry(&nsPtr->cmdTable, &search);
	    entryPtr != NULL;) {
	cmdPtr = (Command *)Tcl_GetHashValue(entryPtr);
	if (cmdPtr->nreProc == TclNRInterpCoroutine) {
	    Tcl_DeleteCommandFromToken((Tcl_Interp *) iPtr,
		    (Tcl_Command) cmdPtr);
	    entryPtr = Tcl_FirstHashEntry(&nsPtr->cmdTable, &search);
	} else {
	    entryPtr = Tcl_NextHashEntry(&search);
	}
    }

    /*
     * If the namespace has associated ensemble commands, delete them first.
     * This leaves the actual contents of the namespace alone (unless they are
     * linked ensemble commands, of course). Note that this code is actually
     * reentrant so command delete traces won't purturb things badly.
     */

    while (nsPtr->ensembles != NULL) {
	EnsembleConfig *ensemblePtr = (EnsembleConfig *) nsPtr->ensembles;

	/*
	 * Splice out and link to indicate that we've already been killed.
	 */

	nsPtr->ensembles = (Tcl_Ensemble *) ensemblePtr->next;
	ensemblePtr->next = ensemblePtr;
	Tcl_DeleteCommandFromToken(nsPtr->interp, ensemblePtr->token);
    }

    /*
     * If the namespace has a registered unknown handler (TIP 181), then free
     * it here.
     */

    if (nsPtr->unknownHandlerPtr != NULL) {
	Tcl_DecrRefCount(nsPtr->unknownHandlerPtr);
	nsPtr->unknownHandlerPtr = NULL;
    }

    /*
     * If the namespace is on the call frame stack, it is marked as "dying"
     * (NS_DYING is OR'd into its flags): the namespace can't be looked up by
     * name but its commands and variables are still usable by those active
     * call frames. When all active call frames referring to the namespace
     * have been popped from the Tcl stack, Tcl_PopCallFrame will call this
     * function again to delete everything in the namespace. If no nsName
     * objects refer to the namespace (i.e., if its refCount is zero), its
     * commands and variables are deleted and the storage for its namespace
     * structure is freed. Otherwise, if its refCount is nonzero, the
     * namespace's commands and variables are deleted but the structure isn't
     * freed. Instead, NS_DEAD is OR'd into the structure's flags to allow the
     * namespace resolution code to recognize that the namespace is "deleted".
     * The structure's storage is freed by FreeNsNameInternalRep when its
     * refCount reaches 0.
     */

    if (nsPtr->activationCount > (unsigned)(nsPtr == globalNsPtr)) {
	nsPtr->flags |= NS_DYING;
	if (nsPtr->parentPtr != NULL) {
	    entryPtr = Tcl_FindHashEntry(
		    TclGetNamespaceChildTable((Tcl_Namespace *)
			    nsPtr->parentPtr), nsPtr->name);
	    if (entryPtr != NULL) {
		Tcl_DeleteHashEntry(entryPtr);
	    }
	}
	nsPtr->parentPtr = NULL;
    } else if (!(nsPtr->flags & NS_KILLED)) {
	/*
	 * Delete the namespace and everything in it. If this is the global
	 * namespace, then clear it but don't free its storage unless the
	 * interpreter is being torn down. Set the NS_KILLED flag to avoid
	 * recursive calls here - if the namespace is really in the process of
	 * being deleted, ignore any second call.
	 */

	nsPtr->flags |= (NS_DYING|NS_KILLED);

	TclTeardownNamespace(nsPtr);

	if ((nsPtr != globalNsPtr) || (iPtr->flags & DELETED)) {
	    /*
	     * If this is the global namespace, then it may have residual
	     * "errorInfo" and "errorCode" variables for errors that occurred
	     * while it was being torn down. Try to clear the variable list
	     * one last time.
	     */

	    TclDeleteNamespaceVars(nsPtr);

#ifndef BREAK_NAMESPACE_COMPAT
	    Tcl_DeleteHashTable(&nsPtr->childTable);
#else
	    if (nsPtr->childTablePtr != NULL) {
		Tcl_DeleteHashTable(nsPtr->childTablePtr);
		Tcl_Free(nsPtr->childTablePtr);
	    }
#endif
	    Tcl_DeleteHashTable(&nsPtr->cmdTable);

	    nsPtr ->flags |= NS_DEAD;
	} else {
	    /*
	     * Restore the ::errorInfo and ::errorCode traces.
	     */

	    EstablishErrorInfoTraces(NULL, nsPtr->interp, NULL, NULL, 0);
	    EstablishErrorCodeTraces(NULL, nsPtr->interp, NULL, NULL, 0);

	    /*
	     * We didn't really kill it, so remove the KILLED marks, so it can
	     * get killed later, avoiding mem leaks.
	     */

	    nsPtr->flags &= ~(NS_DYING|NS_KILLED);
	}
    }
    TclNsDecrRefCount(nsPtr);
}

int
TclNamespaceDeleted(
    Namespace *nsPtr)
{
    return (nsPtr->flags & NS_DYING) ? 1 : 0;
}

/*
 *----------------------------------------------------------------------
 *
 * TclTeardownNamespace --
 *
 *	Used internally to dismantle and unlink a namespace when it is
 *	deleted. Divorces the namespace from its parent, and deletes all
 *	commands, variables, and child namespaces.
 *
 *	This is kept separate from Tcl_DeleteNamespace so that the global
 *	namespace can be handled specially.
 *
 * Results:
 *	None.
 *
 * Side effects:
 *	Removes this namespace from its parent's child namespace hashtable.
 *	Deletes all commands, variables and namespaces in this namespace.
 *
 *----------------------------------------------------------------------
 */

void
TclTeardownNamespace(
    Namespace *nsPtr)	/* Points to the namespace to be dismantled
				 * and unlinked from its parent. */
{
    Interp *iPtr = (Interp *) nsPtr->interp;
    Tcl_HashEntry *entryPtr;
    Tcl_HashSearch search;
    size_t i;

    /*
     * Start by destroying the namespace's variable table, since variables
     * might trigger traces. Variable table should be cleared but not freed!
     * TclDeleteNamespaceVars frees it, so we reinitialize it afterwards.
     */

    TclDeleteNamespaceVars(nsPtr);
    TclInitVarHashTable(&nsPtr->varTable, nsPtr);

    /*
     * Delete all commands in this namespace. Be careful when traversing the
     * hash table: when each command is deleted, it removes itself from the
     * command table. Because of traces (and the desire to avoid the quadratic
     * problems of just using Tcl_FirstHashEntry over and over, [Bug
     * f97d4ee020]) we copy to a temporary array and then delete all those
     * commands.
     */

    while (nsPtr->cmdTable.numEntries > 0) {
	size_t length = nsPtr->cmdTable.numEntries;
	Command **cmds = (Command **)TclStackAlloc((Tcl_Interp *) iPtr,
		sizeof(Command *) * length);

	i = 0;
	for (entryPtr = Tcl_FirstHashEntry(&nsPtr->cmdTable, &search);
		entryPtr != NULL;
		entryPtr = Tcl_NextHashEntry(&search)) {
	    cmds[i] = (Command *)Tcl_GetHashValue(entryPtr);
	    cmds[i]->refCount++;
	    i++;
	}
	for (i = 0 ; i < length ; i++) {
	    Tcl_DeleteCommandFromToken((Tcl_Interp *) iPtr,
		    (Tcl_Command) cmds[i]);
	    TclCleanupCommandMacro(cmds[i]);
	}
	TclStackFree((Tcl_Interp *) iPtr, cmds);
    }
    Tcl_DeleteHashTable(&nsPtr->cmdTable);
    Tcl_InitHashTable(&nsPtr->cmdTable, TCL_STRING_KEYS);

    /*
     * Remove the namespace from its parent's child hashtable.
     */

    if (nsPtr->parentPtr != NULL) {
	entryPtr = Tcl_FindHashEntry(
		TclGetNamespaceChildTable((Tcl_Namespace *)
			nsPtr->parentPtr), nsPtr->name);
	if (entryPtr != NULL) {
	    Tcl_DeleteHashEntry(entryPtr);
	}
    }
    nsPtr->parentPtr = NULL;

    /*
     * Delete the namespace path if one is installed.
     */

    if (nsPtr->commandPathLength != 0) {
	UnlinkNsPath(nsPtr);
	nsPtr->commandPathLength = 0;
    }
    if (nsPtr->commandPathSourceList != NULL) {
	NamespacePathEntry *nsPathPtr = nsPtr->commandPathSourceList;

	do {
	    if (nsPathPtr->nsPtr != NULL && nsPathPtr->creatorNsPtr != NULL) {
		nsPathPtr->creatorNsPtr->cmdRefEpoch++;
	    }
	    nsPathPtr->nsPtr = NULL;
	    nsPathPtr = nsPathPtr->nextPtr;
	} while (nsPathPtr != NULL);
	nsPtr->commandPathSourceList = NULL;
    }

    /*
     * Delete all the child namespaces.
     *
     * BE CAREFUL: When each child is deleted, it will divorce itself from its
     * parent. You can't traverse a hash table properly if its elements are
     * being deleted.  Because of traces (and the desire to avoid the
     * quadratic problems of just using Tcl_FirstHashEntry over and over, [Bug
     * f97d4ee020]) we copy to a temporary array and then delete all those
     * namespaces.
     *
     * Important: leave the hash table itself still live.
     */

#ifndef BREAK_NAMESPACE_COMPAT
    while (nsPtr->childTable.numEntries > 0) {
	size_t length = nsPtr->childTable.numEntries;
	Namespace **children = (Namespace **)TclStackAlloc((Tcl_Interp *) iPtr,
		sizeof(Namespace *) * length);

	i = 0;
	for (entryPtr = Tcl_FirstHashEntry(&nsPtr->childTable, &search);
		entryPtr != NULL;
		entryPtr = Tcl_NextHashEntry(&search)) {
	    children[i] = (Namespace *)Tcl_GetHashValue(entryPtr);
	    children[i]->refCount++;
	    i++;
	}
	for (i = 0 ; i < length ; i++) {
	    Tcl_DeleteNamespace((Tcl_Namespace *) children[i]);
	    TclNsDecrRefCount(children[i]);
	}
	TclStackFree((Tcl_Interp *) iPtr, children);
    }
#else
    if (nsPtr->childTablePtr != NULL) {
	while (nsPtr->childTablePtr->numEntries > 0) {
	    size_t length = nsPtr->childTablePtr->numEntries;
	    Namespace **children = (Namespace **)TclStackAlloc((Tcl_Interp *) iPtr,
		    sizeof(Namespace *) * length);

	    i = 0;
	    for (entryPtr = Tcl_FirstHashEntry(nsPtr->childTablePtr, &search);
		    entryPtr != NULL;
		    entryPtr = Tcl_NextHashEntry(&search)) {
		children[i] = Tcl_GetHashValue(entryPtr);
		children[i]->refCount++;
		i++;
	    }
	    for (i = 0 ; i < length ; i++) {
		Tcl_DeleteNamespace((Tcl_Namespace *) children[i]);
		TclNsDecrRefCount(children[i]);
	    }
	    TclStackFree((Tcl_Interp *) iPtr, children);
	}
    }
#endif

    /*
     * Free the namespace's export pattern array.
     */

    if (nsPtr->exportArrayPtr != NULL) {
	for (i = 0;  i < nsPtr->numExportPatterns;  i++) {
	    Tcl_Free(nsPtr->exportArrayPtr[i]);
	}
	Tcl_Free(nsPtr->exportArrayPtr);
	nsPtr->exportArrayPtr = NULL;
	nsPtr->numExportPatterns = 0;
	nsPtr->maxExportPatterns = 0;
    }

    /*
     * Free any client data associated with the namespace.
     */

    if (nsPtr->deleteProc != NULL) {
	nsPtr->deleteProc(nsPtr->clientData);
    }
    nsPtr->deleteProc = NULL;
    nsPtr->clientData = NULL;

    /*
     * Reset the namespace's id field to ensure that this namespace won't be
     * interpreted as valid by, e.g., the cache validation code for cached
     * command references in Tcl_GetCommandFromObj.
     */

    nsPtr->nsId = 0;
}

/*
 *----------------------------------------------------------------------
 *
 * NamespaceFree --
 *
 *	Called after a namespace has been deleted, when its reference count
 *	reaches 0. Frees the data structure representing the namespace.
 *
 * Results:
 *	None.
 *
 * Side effects:
 *	None.
 *
 *----------------------------------------------------------------------
 */

static void
NamespaceFree(
    Namespace *nsPtr)	/* Points to the namespace to free. */
{
    /*
     * Most of the namespace's contents are freed when the namespace is
     * deleted by Tcl_DeleteNamespace. All that remains is to free its names
     * (for error messages), and the structure itself.
     */

    Tcl_Free(nsPtr->name);
    Tcl_Free(nsPtr->fullName);
    Tcl_Free(nsPtr);
}

/*
 *----------------------------------------------------------------------
 *
 * TclNsDecrRefCount --
 *
 *	Drops a reference to a namespace and frees it if the namespace has
 *	been deleted and the last reference has just been dropped.
 *
 * Results:
 *	None.
 *
 * Side effects:
 *	None.
 *
 *----------------------------------------------------------------------
 */

void
TclNsDecrRefCount(
    Namespace *nsPtr)
{
    if ((nsPtr->refCount-- <= 1) && (nsPtr->flags & NS_DEAD)) {
	NamespaceFree(nsPtr);
    }
}

/*
 *----------------------------------------------------------------------
 *
 * Tcl_Export --
 *
 *	Makes all the commands matching a pattern available to later be
 *	imported from the namespace specified by namespacePtr (or the current
 *	namespace if namespacePtr is NULL). The specified pattern is appended
 *	onto the namespace's export pattern list, which is optionally cleared
 *	beforehand.
 *
 * Results:
 *	Returns TCL_OK if successful, or TCL_ERROR (along with an error
 *	message in the interpreter's result) if something goes wrong.
 *
 * Side effects:
 *	Appends the export pattern onto the namespace's export list.
 *	Optionally reset the namespace's export pattern list.
 *
 *----------------------------------------------------------------------
 */

int
Tcl_Export(
    Tcl_Interp *interp,		/* Current interpreter. */
    Tcl_Namespace *namespacePtr,/* Points to the namespace from which commands
				 * are to be exported. NULL for the current
				 * namespace. */
    const char *pattern,	/* String pattern indicating which commands to
				 * export. This pattern may not include any
				 * namespace qualifiers; only commands in the
				 * specified namespace may be exported. */
    int resetListFirst)		/* If nonzero, resets the namespace's export
				 * list before appending. */
{
#define INIT_EXPORT_PATTERNS 5
    Namespace *nsPtr, *exportNsPtr, *dummyPtr;
    Namespace *currNsPtr = (Namespace *) TclGetCurrentNamespace(interp);
    const char *simplePattern;
    char *patternCpy;
    size_t neededElems, len, i;

    /*
     * If the specified namespace is NULL, use the current namespace.
     */

    if (namespacePtr == NULL) {
	nsPtr = (Namespace *) currNsPtr;
    } else {
	nsPtr = (Namespace *) namespacePtr;
    }

    /*
     * If resetListFirst is true (nonzero), clear the namespace's export
     * pattern list.
     */

    if (resetListFirst) {
	if (nsPtr->exportArrayPtr != NULL) {
	    for (i = 0;  i < nsPtr->numExportPatterns;  i++) {
		Tcl_Free(nsPtr->exportArrayPtr[i]);
	    }
	    Tcl_Free(nsPtr->exportArrayPtr);
	    nsPtr->exportArrayPtr = NULL;
	    TclInvalidateNsCmdLookup(nsPtr);
	    nsPtr->numExportPatterns = 0;
	    nsPtr->maxExportPatterns = 0;
	}
    }

    /*
     * Check that the pattern doesn't have namespace qualifiers.
     */

    TclGetNamespaceForQualName(interp, pattern, nsPtr, TCL_NAMESPACE_ONLY,
	    &exportNsPtr, &dummyPtr, &dummyPtr, &simplePattern);

    if ((exportNsPtr != nsPtr) || (strcmp(pattern, simplePattern) != 0)) {
	Tcl_SetObjResult(interp, Tcl_ObjPrintf("invalid export pattern"
                " \"%s\": pattern can't specify a namespace", pattern));
	Tcl_SetErrorCode(interp, "TCL", "EXPORT", "INVALID", NULL);
	return TCL_ERROR;
    }

    /*
     * Make sure that we don't already have the pattern in the array
     */

    if (nsPtr->exportArrayPtr != NULL) {
	for (i = 0;  i < nsPtr->numExportPatterns;  i++) {
	    if (strcmp(pattern, nsPtr->exportArrayPtr[i]) == 0) {
		/*
		 * The pattern already exists in the list.
		 */

		return TCL_OK;
	    }
	}
    }

    /*
     * Make sure there is room in the namespace's pattern array for the new
     * pattern.
     */

    neededElems = nsPtr->numExportPatterns + 1;
    if (neededElems > nsPtr->maxExportPatterns) {
	nsPtr->maxExportPatterns = nsPtr->maxExportPatterns ?
		2 * nsPtr->maxExportPatterns : INIT_EXPORT_PATTERNS;
	nsPtr->exportArrayPtr = (char **)Tcl_Realloc(nsPtr->exportArrayPtr,
		sizeof(char *) * nsPtr->maxExportPatterns);
    }

    /*
     * Add the pattern to the namespace's array of export patterns.
     */

    len = strlen(pattern);
    patternCpy = (char *)Tcl_Alloc(len + 1);
    memcpy(patternCpy, pattern, len + 1);

    nsPtr->exportArrayPtr[nsPtr->numExportPatterns] = patternCpy;
    nsPtr->numExportPatterns++;

    /*
     * The list of commands actually exported from the namespace might have
     * changed (probably will have!) However, we do not need to recompute this
     * just yet; next time we need the info will be soon enough.
     */

    TclInvalidateNsCmdLookup(nsPtr);

    return TCL_OK;
#undef INIT_EXPORT_PATTERNS
}

/*
 *----------------------------------------------------------------------
 *
 * Tcl_AppendExportList --
 *
 *	Appends onto the argument object the list of export patterns for the
 *	specified namespace.
 *
 * Results:
 *	The return value is normally TCL_OK; in this case the object
 *	referenced by objPtr has each export pattern appended to it. If an
 *	error occurs, TCL_ERROR is returned and the interpreter's result holds
 *	an error message.
 *
 * Side effects:
 *	If necessary, the object referenced by objPtr is converted into a list
 *	object.
 *
 *----------------------------------------------------------------------
 */

int
Tcl_AppendExportList(
    Tcl_Interp *interp,		/* Interpreter used for error reporting. */
    Tcl_Namespace *namespacePtr,/* Points to the namespace whose export
				 * pattern list is appended onto objPtr. NULL
				 * for the current namespace. */
    Tcl_Obj *objPtr)		/* Points to the Tcl object onto which the
				 * export pattern list is appended. */
{
    Namespace *nsPtr;
    size_t i;
    int result;

    /*
     * If the specified namespace is NULL, use the current namespace.
     */

    if (namespacePtr == NULL) {
	nsPtr = (Namespace *) TclGetCurrentNamespace(interp);
    } else {
	nsPtr = (Namespace *) namespacePtr;
    }

    /*
     * Append the export pattern list onto objPtr.
     */

    for (i = 0;  i < nsPtr->numExportPatterns;  i++) {
	result = Tcl_ListObjAppendElement(interp, objPtr,
		Tcl_NewStringObj(nsPtr->exportArrayPtr[i], -1));
	if (result != TCL_OK) {
	    return result;
	}
    }
    return TCL_OK;
}

/*
 *----------------------------------------------------------------------
 *
 * Tcl_Import --
 *
 *	Imports all of the commands matching a pattern into the namespace
 *	specified by namespacePtr (or the current namespace if contextNsPtr is
 *	NULL). This is done by creating a new command (the "imported command")
 *	that points to the real command in its original namespace.
 *
 *	If matching commands are on the autoload path but haven't been loaded
 *	yet, this command forces them to be loaded, then creates the links to
 *	them.
 *
 * Results:
 *	Returns TCL_OK if successful, or TCL_ERROR (along with an error
 *	message in the interpreter's result) if something goes wrong.
 *
 * Side effects:
 *	Creates new commands in the importing namespace. These indirect calls
 *	back to the real command and are deleted if the real commands are
 *	deleted.
 *
 *----------------------------------------------------------------------
 */

int
Tcl_Import(
    Tcl_Interp *interp,		/* Current interpreter. */
    Tcl_Namespace *namespacePtr,/* Points to the namespace into which the
				 * commands are to be imported. NULL for the
				 * current namespace. */
    const char *pattern,	/* String pattern indicating which commands to
				 * import. This pattern should be qualified by
				 * the name of the namespace from which to
				 * import the command(s). */
    int allowOverwrite)		/* If nonzero, allow existing commands to be
				 * overwritten by imported commands. If 0,
				 * return an error if an imported cmd
				 * conflicts with an existing one. */
{
    Namespace *nsPtr, *importNsPtr, *dummyPtr;
    const char *simplePattern;
    Tcl_HashEntry *hPtr;
    Tcl_HashSearch search;

    /*
     * If the specified namespace is NULL, use the current namespace.
     */

    if (namespacePtr == NULL) {
	nsPtr = (Namespace *) TclGetCurrentNamespace(interp);
    } else {
	nsPtr = (Namespace *) namespacePtr;
    }

    /*
     * First, invoke the "auto_import" command with the pattern being
     * imported. This command is part of the Tcl library. It looks for
     * imported commands in autoloaded libraries and loads them in. That way,
     * they will be found when we try to create links below.
     *
     * Note that we don't just call Tcl_EvalObjv() directly because we do not
     * want absence of the command to be a failure case.
     */

    if (Tcl_FindCommand(interp,"auto_import",NULL,TCL_GLOBAL_ONLY) != NULL) {
	Tcl_Obj *objv[2];
	int result;

	TclNewLiteralStringObj(objv[0], "auto_import");
	objv[1] = Tcl_NewStringObj(pattern, -1);

	Tcl_IncrRefCount(objv[0]);
	Tcl_IncrRefCount(objv[1]);
	result = Tcl_EvalObjv(interp, 2, objv, TCL_GLOBAL_ONLY);
	Tcl_DecrRefCount(objv[0]);
	Tcl_DecrRefCount(objv[1]);

	if (result != TCL_OK) {
	    return TCL_ERROR;
	}
	Tcl_ResetResult(interp);
    }

    /*
     * From the pattern, find the namespace from which we are importing and
     * get the simple pattern (no namespace qualifiers or ::'s) at the end.
     */

    if (strlen(pattern) == 0) {
	Tcl_SetObjResult(interp, Tcl_NewStringObj("empty import pattern",-1));
	Tcl_SetErrorCode(interp, "TCL", "IMPORT", "EMPTY", NULL);
	return TCL_ERROR;
    }
    TclGetNamespaceForQualName(interp, pattern, nsPtr, TCL_NAMESPACE_ONLY,
	    &importNsPtr, &dummyPtr, &dummyPtr, &simplePattern);

    if (importNsPtr == NULL) {
	Tcl_SetObjResult(interp, Tcl_ObjPrintf(
                "unknown namespace in import pattern \"%s\"", pattern));
	Tcl_SetErrorCode(interp, "TCL", "LOOKUP", "NAMESPACE", pattern, NULL);
	return TCL_ERROR;
    }
    if (importNsPtr == nsPtr) {
	if (pattern == simplePattern) {
	    Tcl_SetObjResult(interp, Tcl_ObjPrintf(
		    "no namespace specified in import pattern \"%s\"",
                    pattern));
	    Tcl_SetErrorCode(interp, "TCL", "IMPORT", "ORIGIN", NULL);
	} else {
	    Tcl_SetObjResult(interp, Tcl_ObjPrintf(
                    "import pattern \"%s\" tries to import from namespace"
                    " \"%s\" into itself", pattern, importNsPtr->name));
	    Tcl_SetErrorCode(interp, "TCL", "IMPORT", "SELF", NULL);
	}
	return TCL_ERROR;
    }

    /*
     * Scan through the command table in the source namespace and look for
     * exported commands that match the string pattern. Create an "imported
     * command" in the current namespace for each imported command; these
     * commands redirect their invocations to the "real" command.
     */

    if ((simplePattern != NULL) && TclMatchIsTrivial(simplePattern)) {
	hPtr = Tcl_FindHashEntry(&importNsPtr->cmdTable, simplePattern);
	if (hPtr == NULL) {
	    return TCL_OK;
	}
	return DoImport(interp, nsPtr, hPtr, simplePattern, pattern,
		importNsPtr, allowOverwrite);
    }
    for (hPtr = Tcl_FirstHashEntry(&importNsPtr->cmdTable, &search);
	    (hPtr != NULL); hPtr = Tcl_NextHashEntry(&search)) {
	char *cmdName = (char *)Tcl_GetHashKey(&importNsPtr->cmdTable, hPtr);

	if (Tcl_StringMatch(cmdName, simplePattern) &&
		DoImport(interp, nsPtr, hPtr, cmdName, pattern, importNsPtr,
		allowOverwrite) == TCL_ERROR) {
	    return TCL_ERROR;
	}
    }
    return TCL_OK;
}

/*
 *----------------------------------------------------------------------
 *
 * DoImport --
 *
 *	Import a particular command from one namespace into another. Helper
 *	for Tcl_Import().
 *
 * Results:
 *	Standard Tcl result code. If TCL_ERROR, appends an error message to
 *	the interpreter result.
 *
 * Side effects:
 *	A new command is created in the target namespace unless this is a
 *	reimport of exactly the same command as before.
 *
 *----------------------------------------------------------------------
 */

static int
DoImport(
    Tcl_Interp *interp,
    Namespace *nsPtr,
    Tcl_HashEntry *hPtr,
    const char *cmdName,
    const char *pattern,
    Namespace *importNsPtr,
    int allowOverwrite)
{
    size_t i = 0, exported = 0;
    Tcl_HashEntry *found;

    /*
     * The command cmdName in the source namespace matches the pattern. Check
     * whether it was exported. If it wasn't, we ignore it.
     */

    while (!exported && (i < importNsPtr->numExportPatterns)) {
	exported |= Tcl_StringMatch(cmdName,
		importNsPtr->exportArrayPtr[i++]);
    }
    if (!exported) {
	return TCL_OK;
    }

    /*
     * Unless there is a name clash, create an imported command in the current
     * namespace that refers to cmdPtr.
     */

    found = Tcl_FindHashEntry(&nsPtr->cmdTable, cmdName);
    if ((found == NULL) || allowOverwrite) {
	/*
	 * Create the imported command and its client data. To create the new
	 * command in the current namespace, generate a fully qualified name
	 * for it.
	 */

	Tcl_DString ds;
	Tcl_Command importedCmd;
	ImportedCmdData *dataPtr;
	Command *cmdPtr;
	ImportRef *refPtr;

	Tcl_DStringInit(&ds);
	Tcl_DStringAppend(&ds, nsPtr->fullName, -1);
	if (nsPtr != ((Interp *) interp)->globalNsPtr) {
	    TclDStringAppendLiteral(&ds, "::");
	}
	Tcl_DStringAppend(&ds, cmdName, -1);

	/*
	 * Check whether creating the new imported command in the current
	 * namespace would create a cycle of imported command references.
	 */

	cmdPtr = (Command *)Tcl_GetHashValue(hPtr);
	if (found != NULL && cmdPtr->deleteProc == DeleteImportedCmd) {
	    Command *overwrite = (Command *)Tcl_GetHashValue(found);
	    Command *linkCmd = cmdPtr;

	    while (linkCmd->deleteProc == DeleteImportedCmd) {
		dataPtr = (ImportedCmdData *)linkCmd->objClientData;
		linkCmd = dataPtr->realCmdPtr;
		if (overwrite == linkCmd) {
		    Tcl_SetObjResult(interp, Tcl_ObjPrintf(
                            "import pattern \"%s\" would create a loop"
                            " containing command \"%s\"",
                            pattern, Tcl_DStringValue(&ds)));
		    Tcl_DStringFree(&ds);
		    Tcl_SetErrorCode(interp, "TCL", "IMPORT", "LOOP", NULL);
		    return TCL_ERROR;
		}
	    }
	}

	dataPtr = (ImportedCmdData *)Tcl_Alloc(sizeof(ImportedCmdData));
	importedCmd = Tcl_NRCreateCommand(interp, Tcl_DStringValue(&ds),
		TclInvokeImportedCmd, InvokeImportedNRCmd, dataPtr,
		DeleteImportedCmd);
	dataPtr->realCmdPtr = cmdPtr;
	/* corresponding decrement is in DeleteImportedCmd */ 
	cmdPtr->refCount++;
	dataPtr->selfPtr = (Command *) importedCmd;
	dataPtr->selfPtr->compileProc = cmdPtr->compileProc;
	Tcl_DStringFree(&ds);

	/*
	 * Create an ImportRef structure describing this new import command
	 * and add it to the import ref list in the "real" command.
	 */

	refPtr = (ImportRef *)Tcl_Alloc(sizeof(ImportRef));
	refPtr->importedCmdPtr = (Command *) importedCmd;
	refPtr->nextPtr = cmdPtr->importRefPtr;
	cmdPtr->importRefPtr = refPtr;
    } else {
	Command *overwrite = (Command *)Tcl_GetHashValue(found);

	if (overwrite->deleteProc == DeleteImportedCmd) {
	    ImportedCmdData *dataPtr = (ImportedCmdData *)overwrite->objClientData;

	    if (dataPtr->realCmdPtr == Tcl_GetHashValue(hPtr)) {
		/*
		 * Repeated import of same command is acceptable.
		 */

		return TCL_OK;
	    }
	}
	Tcl_SetObjResult(interp, Tcl_ObjPrintf(
                "can't import command \"%s\": already exists", cmdName));
	Tcl_SetErrorCode(interp, "TCL", "IMPORT", "OVERWRITE", NULL);
	return TCL_ERROR;
    }
    return TCL_OK;
}

/*
 *----------------------------------------------------------------------
 *
 * Tcl_ForgetImport --
 *
 *	Deletes commands previously imported into the namespace indicated.
 *	The by namespacePtr, or the current namespace of interp, when
 *	namespacePtr is NULL. The pattern controls which imported commands are
 *	deleted. A simple pattern, one without namespace separators, matches
 *	the current command names of imported commands in the namespace.
 *	Matching imported commands are deleted. A qualified pattern is
 *	interpreted as deletion selection on the basis of where the command is
 *	imported from. The original command and "first link" command for each
 *	imported command are determined, and they are matched against the
 *	pattern. A match leads to deletion of the imported command.
 *
 * Results:
 *	Returns TCL_ERROR and records an error message in the interp result if
 *	a namespace qualified pattern refers to a namespace that does not
 *	exist. Otherwise, returns TCL_OK.
 *
 * Side effects:
 *	May delete commands.
 *
 *----------------------------------------------------------------------
 */

int
Tcl_ForgetImport(
    Tcl_Interp *interp,		/* Current interpreter. */
    Tcl_Namespace *namespacePtr,/* Points to the namespace from which
				 * previously imported commands should be
				 * removed. NULL for current namespace. */
    const char *pattern)	/* String pattern indicating which imported
				 * commands to remove. */
{
    Namespace *nsPtr, *sourceNsPtr, *dummyPtr;
    const char *simplePattern;
    char *cmdName;
    Tcl_HashEntry *hPtr;
    Tcl_HashSearch search;

    /*
     * If the specified namespace is NULL, use the current namespace.
     */

    if (namespacePtr == NULL) {
	nsPtr = (Namespace *) TclGetCurrentNamespace(interp);
    } else {
	nsPtr = (Namespace *) namespacePtr;
    }

    /*
     * Parse the pattern into its namespace-qualification (if any) and the
     * simple pattern.
     */

    TclGetNamespaceForQualName(interp, pattern, nsPtr, TCL_NAMESPACE_ONLY,
	    &sourceNsPtr, &dummyPtr, &dummyPtr, &simplePattern);

    if (sourceNsPtr == NULL) {
	Tcl_SetObjResult(interp, Tcl_ObjPrintf(
		"unknown namespace in namespace forget pattern \"%s\"",
		pattern));
	Tcl_SetErrorCode(interp, "TCL", "LOOKUP", "NAMESPACE", pattern, NULL);
	return TCL_ERROR;
    }

    if (strcmp(pattern, simplePattern) == 0) {
	/*
	 * The pattern is simple. Delete any imported commands that match it.
	 */

	if (TclMatchIsTrivial(simplePattern)) {
	    hPtr = Tcl_FindHashEntry(&nsPtr->cmdTable, simplePattern);
	    if (hPtr != NULL) {
		Command *cmdPtr = (Command *)Tcl_GetHashValue(hPtr);

		if (cmdPtr && (cmdPtr->deleteProc == DeleteImportedCmd)) {
		    Tcl_DeleteCommandFromToken(interp, (Tcl_Command) cmdPtr);
		}
	    }
	    return TCL_OK;
	}
	for (hPtr = Tcl_FirstHashEntry(&nsPtr->cmdTable, &search);
		(hPtr != NULL); hPtr = Tcl_NextHashEntry(&search)) {
	    Command *cmdPtr = (Command *)Tcl_GetHashValue(hPtr);

	    if (cmdPtr->deleteProc != DeleteImportedCmd) {
		continue;
	    }
	    cmdName = (char *)Tcl_GetHashKey(&nsPtr->cmdTable, hPtr);
	    if (Tcl_StringMatch(cmdName, simplePattern)) {
		Tcl_DeleteCommandFromToken(interp, (Tcl_Command) cmdPtr);
	    }
	}
	return TCL_OK;
    }

    /*
     * The pattern was namespace-qualified.
     */

    for (hPtr = Tcl_FirstHashEntry(&nsPtr->cmdTable, &search); (hPtr != NULL);
	    hPtr = Tcl_NextHashEntry(&search)) {
	Tcl_CmdInfo info;
	Tcl_Command token = (Tcl_Command)Tcl_GetHashValue(hPtr);
	Tcl_Command origin = TclGetOriginalCommand(token);

	if (Tcl_GetCommandInfoFromToken(origin, &info) == 0) {
	    continue;			/* Not an imported command. */
	}
	if (info.namespacePtr != (Tcl_Namespace *) sourceNsPtr) {
	    /*
	     * Original not in namespace we're matching. Check the first link
	     * in the import chain.
	     */

	    Command *cmdPtr = (Command *) token;
	    ImportedCmdData *dataPtr = (ImportedCmdData *)cmdPtr->objClientData;
	    Tcl_Command firstToken = (Tcl_Command) dataPtr->realCmdPtr;

	    if (firstToken == origin) {
		continue;
	    }
	    Tcl_GetCommandInfoFromToken(firstToken, &info);
	    if (info.namespacePtr != (Tcl_Namespace *) sourceNsPtr) {
		continue;
	    }
	    origin = firstToken;
	}
	if (Tcl_StringMatch(Tcl_GetCommandName(NULL, origin), simplePattern)){
	    Tcl_DeleteCommandFromToken(interp, token);
	}
    }
    return TCL_OK;
}

/*
 *----------------------------------------------------------------------
 *
 * TclGetOriginalCommand --
 *
 *	An imported command is created in an namespace when a "real" command
 *	is imported from another namespace. If the specified command is an
 *	imported command, this function returns the original command it refers
 *	to.
 *
 * Results:
 *	If the command was imported into a sequence of namespaces a, b,...,n
 *	where each successive namespace just imports the command from the
 *	previous namespace, this function returns the Tcl_Command token in the
 *	first namespace, a. Otherwise, if the specified command is not an
 *	imported command, the function returns NULL.
 *
 * Side effects:
 *	None.
 *
 *----------------------------------------------------------------------
 */

Tcl_Command
TclGetOriginalCommand(
    Tcl_Command command)	/* The imported command for which the original
				 * command should be returned. */
{
    Command *cmdPtr = (Command *) command;
    ImportedCmdData *dataPtr;

    if (cmdPtr->deleteProc != DeleteImportedCmd) {
	return NULL;
    }

    while (cmdPtr->deleteProc == DeleteImportedCmd) {
	dataPtr = (ImportedCmdData *)cmdPtr->objClientData;
	cmdPtr = dataPtr->realCmdPtr;
    }
    return (Tcl_Command) cmdPtr;
}

/*
 *----------------------------------------------------------------------
 *
 * TclInvokeImportedCmd --
 *
 *	Invoked by Tcl whenever the user calls an imported command that was
 *	created by Tcl_Import. Finds the "real" command (in another
 *	namespace), and passes control to it.
 *
 * Results:
 *	Returns TCL_OK if successful, and TCL_ERROR if anything goes wrong.
 *
 * Side effects:
 *	Returns a result in the interpreter's result object. If anything goes
 *	wrong, the result object is set to an error message.
 *
 *----------------------------------------------------------------------
 */

static int
InvokeImportedNRCmd(
    ClientData clientData,	/* Points to the imported command's
				 * ImportedCmdData structure. */
    Tcl_Interp *interp,		/* Current interpreter. */
    int objc,			/* Number of arguments. */
    Tcl_Obj *const objv[])	/* The argument objects. */
{
    ImportedCmdData *dataPtr = (ImportedCmdData *)clientData;
    Command *realCmdPtr = dataPtr->realCmdPtr;

    TclSkipTailcall(interp);
    return TclNREvalObjv(interp, objc, objv, TCL_EVAL_NOERR, realCmdPtr);
}

int
TclInvokeImportedCmd(
    ClientData clientData,	/* Points to the imported command's
				 * ImportedCmdData structure. */
    Tcl_Interp *interp,		/* Current interpreter. */
    int objc,			/* Number of arguments. */
    Tcl_Obj *const objv[])	/* The argument objects. */
{
    return Tcl_NRCallObjProc(interp, InvokeImportedNRCmd, clientData,
	    objc, objv);
}

/*
 *----------------------------------------------------------------------
 *
 * DeleteImportedCmd --
 *
 *	Invoked by Tcl whenever an imported command is deleted. The "real"
 *	command keeps a list of all the imported commands that refer to it, so
 *	those imported commands can be deleted when the real command is
 *	deleted. This function removes the imported command reference from the
 *	real command's list, and frees up the memory associated with the
 *	imported command.
 *
 * Results:
 *	None.
 *
 * Side effects:
 *	Removes the imported command from the real command's import list.
 *
 *----------------------------------------------------------------------
 */

static void
DeleteImportedCmd(
    ClientData clientData)	/* Points to the imported command's
				 * ImportedCmdData structure. */
{
    ImportedCmdData *dataPtr = (ImportedCmdData *)clientData;
    Command *realCmdPtr = dataPtr->realCmdPtr;
    Command *selfPtr = dataPtr->selfPtr;
    ImportRef *refPtr, *prevPtr;

    prevPtr = NULL;
    for (refPtr = realCmdPtr->importRefPtr; refPtr != NULL;
	    refPtr = refPtr->nextPtr) {
	if (refPtr->importedCmdPtr == selfPtr) {
	    /*
	     * Remove *refPtr from real command's list of imported commands
	     * that refer to it.
	     */

	    if (prevPtr == NULL) { /* refPtr is first in list. */
		realCmdPtr->importRefPtr = refPtr->nextPtr;
	    } else {
		prevPtr->nextPtr = refPtr->nextPtr;
	    }
<<<<<<< HEAD
	    Tcl_Free(refPtr);
	    Tcl_Free(dataPtr);
=======
	    ckfree(refPtr);
	    TclCleanupCommandMacro(realCmdPtr);
	    ckfree(dataPtr);
>>>>>>> 83ebf7f1
	    return;
	}
	prevPtr = refPtr;
    }

    Tcl_Panic("DeleteImportedCmd: did not find cmd in real cmd's list of import references");
}

/*
 *----------------------------------------------------------------------
 *
 * TclGetNamespaceForQualName --
 *
 *	Given a qualified name specifying a command, variable, or namespace,
 *	and a namespace in which to resolve the name, this function returns a
 *	pointer to the namespace that contains the item. A qualified name
 *	consists of the "simple" name of an item qualified by the names of an
 *	arbitrary number of containing namespace separated by "::"s. If the
 *	qualified name starts with "::", it is interpreted absolutely from the
 *	global namespace. Otherwise, it is interpreted relative to the
 *	namespace specified by cxtNsPtr if it is non-NULL. If cxtNsPtr is
 *	NULL, the name is interpreted relative to the current namespace.
 *
 *	A relative name like "foo::bar::x" can be found starting in either the
 *	current namespace or in the global namespace. So each search usually
 *	follows two tracks, and two possible namespaces are returned. If the
 *	function sets either *nsPtrPtr or *altNsPtrPtr to NULL, then that path
 *	failed.
 *
 *	If "flags" contains TCL_GLOBAL_ONLY, the relative qualified name is
 *	sought only in the global :: namespace. The alternate search (also)
 *	starting from the global namespace is ignored and *altNsPtrPtr is set
 *	NULL.
 *
 *	If "flags" contains TCL_NAMESPACE_ONLY, the relative qualified name is
 *	sought only in the namespace specified by cxtNsPtr. The alternate
 *	search starting from the global namespace is ignored and *altNsPtrPtr
 *	is set NULL. If both TCL_GLOBAL_ONLY and TCL_NAMESPACE_ONLY are
 *	specified, TCL_GLOBAL_ONLY is ignored and the search starts from the
 *	namespace specified by cxtNsPtr.
 *
 *	If "flags" contains TCL_CREATE_NS_IF_UNKNOWN, all namespace components
 *	of the qualified name that cannot be found are automatically created
 *	within their specified parent. This makes sure that functions like
 *	Tcl_CreateCommand always succeed. There is no alternate search path,
 *	so *altNsPtrPtr is set NULL.
 *
 *	If "flags" contains TCL_FIND_ONLY_NS, the qualified name is treated as
 *	a reference to a namespace, and the entire qualified name is followed.
 *	If the name is relative, the namespace is looked up only in the
 *	current namespace. A pointer to the namespace is stored in *nsPtrPtr
 *	and NULL is stored in *simpleNamePtr. Otherwise, if TCL_FIND_ONLY_NS
 *	is not specified, only the leading components are treated as namespace
 *	names, and a pointer to the simple name of the final component is
 *	stored in *simpleNamePtr.
 *
 * Results:
 *	It sets *nsPtrPtr and *altNsPtrPtr to point to the two possible
 *	namespaces which represent the last (containing) namespace in the
 *	qualified name. If the function sets either *nsPtrPtr or *altNsPtrPtr
 *	to NULL, then the search along that path failed. The function also
 *	stores a pointer to the simple name of the final component in
 *	*simpleNamePtr. If the qualified name is "::" or was treated as a
 *	namespace reference (TCL_FIND_ONLY_NS), the function stores a pointer
 *	to the namespace in *nsPtrPtr, NULL in *altNsPtrPtr, and sets
 *	*simpleNamePtr to point to an empty string.
 *
 *	If there is an error, this function returns TCL_ERROR. If "flags"
 *	contains TCL_LEAVE_ERR_MSG, an error message is returned in the
 *	interpreter's result object. Otherwise, the interpreter's result
 *	object is left unchanged.
 *
 *	*actualCxtPtrPtr is set to the actual context namespace. It is set to
 *	the input context namespace pointer in cxtNsPtr. If cxtNsPtr is NULL,
 *	it is set to the current namespace context.
 *
 *	For backwards compatibility with the TclPro byte code loader, this
 *	function always returns TCL_OK.
 *
 * Side effects:
 *	If "flags" contains TCL_CREATE_NS_IF_UNKNOWN, new namespaces may be
 *	created.
 *
 *----------------------------------------------------------------------
 */

int
TclGetNamespaceForQualName(
    Tcl_Interp *interp,		/* Interpreter in which to find the namespace
				 * containing qualName. */
    const char *qualName,	/* A namespace-qualified name of an command,
				 * variable, or namespace. */
    Namespace *cxtNsPtr,	/* The namespace in which to start the search
				 * for qualName's namespace. If NULL start
				 * from the current namespace. Ignored if
				 * TCL_GLOBAL_ONLY is set. */
    int flags,			/* Flags controlling the search: an OR'd
				 * combination of TCL_GLOBAL_ONLY,
				 * TCL_NAMESPACE_ONLY, TCL_FIND_ONLY_NS, and
				 * TCL_CREATE_NS_IF_UNKNOWN. */
    Namespace **nsPtrPtr,	/* Address where function stores a pointer to
				 * containing namespace if qualName is found
				 * starting from *cxtNsPtr or, if
				 * TCL_GLOBAL_ONLY is set, if qualName is
				 * found in the global :: namespace. NULL is
				 * stored otherwise. */
    Namespace **altNsPtrPtr,	/* Address where function stores a pointer to
				 * containing namespace if qualName is found
				 * starting from the global :: namespace.
				 * NULL is stored if qualName isn't found
				 * starting from :: or if the TCL_GLOBAL_ONLY,
				 * TCL_NAMESPACE_ONLY, TCL_FIND_ONLY_NS,
				 * TCL_CREATE_NS_IF_UNKNOWN flag is set. */
    Namespace **actualCxtPtrPtr,/* Address where function stores a pointer to
				 * the actual namespace from which the search
				 * started. This is either cxtNsPtr, the ::
				 * namespace if TCL_GLOBAL_ONLY was specified,
				 * or the current namespace if cxtNsPtr was
				 * NULL. */
    const char **simpleNamePtr) /* Address where function stores the simple
				 * name at end of the qualName, or NULL if
				 * qualName is "::" or the flag
				 * TCL_FIND_ONLY_NS was specified. */
{
    Interp *iPtr = (Interp *) interp;
    Namespace *nsPtr = cxtNsPtr;
    Namespace *altNsPtr;
    Namespace *globalNsPtr = iPtr->globalNsPtr;
    const char *start, *end;
    const char *nsName;
    Tcl_HashEntry *entryPtr;
    Tcl_DString buffer;
    int len;

    /*
     * Determine the context namespace nsPtr in which to start the primary
     * search. If the qualName name starts with a "::" or TCL_GLOBAL_ONLY was
     * specified, search from the global namespace. Otherwise, use the
     * namespace given in cxtNsPtr, or if that is NULL, use the current
     * namespace context. Note that we always treat two or more adjacent ":"s
     * as a namespace separator.
     */

    if (flags & TCL_GLOBAL_ONLY) {
	nsPtr = globalNsPtr;
    } else if (nsPtr == NULL) {
	nsPtr = iPtr->varFramePtr->nsPtr;
    }

    start = qualName;			/* Points to start of qualifying
					 * namespace. */
    if ((*qualName == ':') && (*(qualName+1) == ':')) {
	start = qualName+2;		/* Skip over the initial :: */
	while (*start == ':') {
	    start++;			/* Skip over a subsequent : */
	}
	nsPtr = globalNsPtr;
	if (*start == '\0') {		/* qualName is just two or more
					 * ":"s. */
	    *nsPtrPtr = globalNsPtr;
	    *altNsPtrPtr = NULL;
	    *actualCxtPtrPtr = globalNsPtr;
	    *simpleNamePtr = start;	/* Points to empty string. */
	    return TCL_OK;
	}
    }
    *actualCxtPtrPtr = nsPtr;

    /*
     * Start an alternate search path starting with the global namespace.
     * However, if the starting context is the global namespace, or if the
     * flag is set to search only the namespace *cxtNsPtr, ignore the
     * alternate search path.
     */

    altNsPtr = globalNsPtr;
    if ((nsPtr == globalNsPtr)
	    || (flags & (TCL_NAMESPACE_ONLY | TCL_FIND_ONLY_NS))) {
	altNsPtr = NULL;
    }

    /*
     * Loop to resolve each namespace qualifier in qualName.
     */

    Tcl_DStringInit(&buffer);
    end = start;
    while (*start != '\0') {
	/*
	 * Find the next namespace qualifier (i.e., a name ending in "::") or
	 * the end of the qualified name (i.e., a name ending in "\0"). Set
	 * len to the number of characters, starting from start, in the name;
	 * set end to point after the "::"s or at the "\0".
	 */

	len = 0;
	for (end = start;  *end != '\0';  end++) {
	    if ((*end == ':') && (*(end+1) == ':')) {
		end += 2;		/* Skip over the initial :: */
		while (*end == ':') {
		    end++;		/* Skip over the subsequent : */
		}
		break;			/* Exit for loop; end is after ::'s */
	    }
	    len++;
	}

	if (*end=='\0' && !(end-start>=2 && *(end-1)==':' && *(end-2)==':')) {
	    /*
	     * qualName ended with a simple name at start. If TCL_FIND_ONLY_NS
	     * was specified, look this up as a namespace. Otherwise, start is
	     * the name of a cmd or var and we are done.
	     */

	    if (flags & TCL_FIND_ONLY_NS) {
		nsName = start;
	    } else {
		*nsPtrPtr = nsPtr;
		*altNsPtrPtr = altNsPtr;
		*simpleNamePtr = start;
		Tcl_DStringFree(&buffer);
		return TCL_OK;
	    }
	} else {
	    /*
	     * start points to the beginning of a namespace qualifier ending
	     * in "::". end points to the start of a name in that namespace
	     * that might be empty. Copy the namespace qualifier to a buffer
	     * so it can be null terminated. We can't modify the incoming
	     * qualName since it may be a string constant.
	     */

	    TclDStringClear(&buffer);
	    Tcl_DStringAppend(&buffer, start, len);
	    nsName = Tcl_DStringValue(&buffer);
	}

	/*
	 * Look up the namespace qualifier nsName in the current namespace
	 * context. If it isn't found but TCL_CREATE_NS_IF_UNKNOWN is set,
	 * create that qualifying namespace. This is needed for functions like
	 * Tcl_CreateCommand that cannot fail.
	 */

	if (nsPtr != NULL) {
#ifndef BREAK_NAMESPACE_COMPAT
	    entryPtr = Tcl_FindHashEntry(&nsPtr->childTable, nsName);
#else
	    if (nsPtr->childTablePtr == NULL) {
		entryPtr = NULL;
	    } else {
		entryPtr = Tcl_FindHashEntry(nsPtr->childTablePtr, nsName);
	    }
#endif
	    if (entryPtr != NULL) {
		nsPtr = (Namespace *)Tcl_GetHashValue(entryPtr);
	    } else if (flags & TCL_CREATE_NS_IF_UNKNOWN) {
		Tcl_CallFrame *framePtr;

		(void) TclPushStackFrame(interp, &framePtr,
			(Tcl_Namespace *) nsPtr, /*isProcCallFrame*/ 0);

		nsPtr = (Namespace *)
			Tcl_CreateNamespace(interp, nsName, NULL, NULL);
		TclPopStackFrame(interp);

		if (nsPtr == NULL) {
		    Tcl_Panic("Could not create namespace '%s'", nsName);
		}
	    } else {			/* Namespace not found and was not
					 * created. */
		nsPtr = NULL;
	    }
	}

	/*
	 * Look up the namespace qualifier in the alternate search path too.
	 */

	if (altNsPtr != NULL) {
#ifndef BREAK_NAMESPACE_COMPAT
	    entryPtr = Tcl_FindHashEntry(&altNsPtr->childTable, nsName);
#else
	    if (altNsPtr->childTablePtr != NULL) {
		entryPtr = Tcl_FindHashEntry(altNsPtr->childTablePtr, nsName);
	    } else {
		entryPtr = NULL;
	    }
#endif
	    if (entryPtr != NULL) {
		altNsPtr = (Namespace *)Tcl_GetHashValue(entryPtr);
	    } else {
		altNsPtr = NULL;
	    }
	}

	/*
	 * If both search paths have failed, return NULL results.
	 */

	if ((nsPtr == NULL) && (altNsPtr == NULL)) {
	    *nsPtrPtr = NULL;
	    *altNsPtrPtr = NULL;
	    *simpleNamePtr = NULL;
	    Tcl_DStringFree(&buffer);
	    return TCL_OK;
	}

	start = end;
    }

    /*
     * We ignore trailing "::"s in a namespace name, but in a command or
     * variable name, trailing "::"s refer to the cmd or var named {}.
     */

    if ((flags & TCL_FIND_ONLY_NS) || (end>start && *(end-1)!=':')) {
	*simpleNamePtr = NULL;		/* Found namespace name. */
    } else {
	*simpleNamePtr = end;		/* Found cmd/var: points to empty
					 * string. */
    }

    /*
     * As a special case, if we are looking for a namespace and qualName is ""
     * and the current active namespace (nsPtr) is not the global namespace,
     * return NULL (no namespace was found). This is because namespaces can
     * not have empty names except for the global namespace.
     */

    if ((flags & TCL_FIND_ONLY_NS) && (*qualName == '\0')
	    && (nsPtr != globalNsPtr)) {
	nsPtr = NULL;
    }

    *nsPtrPtr = nsPtr;
    *altNsPtrPtr = altNsPtr;
    Tcl_DStringFree(&buffer);
    return TCL_OK;
}

/*
 *----------------------------------------------------------------------
 *
 * TclEnsureNamespace --
 *
 *	Provide a namespace that is not deleted.
 *
 * Value
 *
 *	namespacePtr, if it is not scheduled for deletion, or a pointer to a
 *	new namespace with the same name otherwise.
 *
 * Effect
 *	None.
 *
 *----------------------------------------------------------------------
 */
Tcl_Namespace *
TclEnsureNamespace(
    Tcl_Interp *interp,
    Tcl_Namespace *namespacePtr)
{
    Namespace *nsPtr = (Namespace *) namespacePtr;
    if (!(nsPtr->flags & NS_DYING)) {
	    return namespacePtr;
    }
    return Tcl_CreateNamespace(interp, nsPtr->fullName, NULL, NULL);
}

/*
 *----------------------------------------------------------------------
 *
 * Tcl_FindNamespace --
 *
 *	Searches for a namespace.
 *
 * Results:
 *	Returns a pointer to the namespace if it is found. Otherwise, returns
 *	NULL and leaves an error message in the interpreter's result object if
 *	"flags" contains TCL_LEAVE_ERR_MSG.
 *
 * Side effects:
 *	None.
 *
 *----------------------------------------------------------------------
 */

Tcl_Namespace *
Tcl_FindNamespace(
    Tcl_Interp *interp,		/* The interpreter in which to find the
				 * namespace. */
    const char *name,		/* Namespace name. If it starts with "::",
				 * will be looked up in global namespace.
				 * Else, looked up first in contextNsPtr
				 * (current namespace if contextNsPtr is
				 * NULL), then in global namespace. */
    Tcl_Namespace *contextNsPtr,/* Ignored if TCL_GLOBAL_ONLY flag is set or
				 * if the name starts with "::". Otherwise,
				 * points to namespace in which to resolve
				 * name; if NULL, look up name in the current
				 * namespace. */
    int flags)		/* Flags controlling namespace lookup: an OR'd
				 * combination of TCL_GLOBAL_ONLY and
				 * TCL_LEAVE_ERR_MSG flags. */
{
    Namespace *nsPtr, *dummy1Ptr, *dummy2Ptr;
    const char *dummy;

    /*
     * Find the namespace(s) that contain the specified namespace name. Add
     * the TCL_FIND_ONLY_NS flag to resolve the name all the way down to its
     * last component, a namespace.
     */

    TclGetNamespaceForQualName(interp, name, (Namespace *) contextNsPtr,
	    flags|TCL_FIND_ONLY_NS, &nsPtr, &dummy1Ptr, &dummy2Ptr, &dummy);

    if (nsPtr != NULL) {
	return (Tcl_Namespace *) nsPtr;
    }

    if (flags & TCL_LEAVE_ERR_MSG) {
	Tcl_SetObjResult(interp, Tcl_ObjPrintf(
                "unknown namespace \"%s\"", name));
	Tcl_SetErrorCode(interp, "TCL", "LOOKUP", "NAMESPACE", name, NULL);
    }
    return NULL;
}

/*
 *----------------------------------------------------------------------
 *
 * Tcl_FindCommand --
 *
 *	Searches for a command.
 *
 * Results:
 *	Returns a token for the command if it is found. Otherwise, if it can't
 *	be found or there is an error, returns NULL and leaves an error
 *	message in the interpreter's result object if "flags" contains
 *	TCL_LEAVE_ERR_MSG.
 *
 * Side effects:
 *	None.
 *
 *----------------------------------------------------------------------
 */

Tcl_Command
Tcl_FindCommand(
    Tcl_Interp *interp,		/* The interpreter in which to find the
				 * command and to report errors. */
    const char *name,		/* Command's name. If it starts with "::",
				 * will be looked up in global namespace.
				 * Else, looked up first in contextNsPtr
				 * (current namespace if contextNsPtr is
				 * NULL), then in global namespace. */
    Tcl_Namespace *contextNsPtr,/* Ignored if TCL_GLOBAL_ONLY flag set.
				 * Otherwise, points to namespace in which to
				 * resolve name. If NULL, look up name in the
				 * current namespace. */
    int flags)			/* An OR'd combination of flags:
				 * TCL_GLOBAL_ONLY (look up name only in
				 * global namespace), TCL_NAMESPACE_ONLY (look
				 * up only in contextNsPtr, or the current
				 * namespace if contextNsPtr is NULL), and
				 * TCL_LEAVE_ERR_MSG. If both TCL_GLOBAL_ONLY
				 * and TCL_NAMESPACE_ONLY are given,
				 * TCL_GLOBAL_ONLY is ignored. */
{
    Interp *iPtr = (Interp *) interp;
    Namespace *cxtNsPtr;
    Tcl_HashEntry *entryPtr;
    Command *cmdPtr;
    const char *simpleName;
    int result;

    /*
     * If this namespace has a command resolver, then give it first crack at
     * the command resolution. If the interpreter has any command resolvers,
     * consult them next. The command resolver functions may return a
     * Tcl_Command value, they may signal to continue onward, or they may
     * signal an error.
     */

    if ((flags & TCL_GLOBAL_ONLY) || !strncmp(name, "::", 2)) {
	cxtNsPtr = (Namespace *) TclGetGlobalNamespace(interp);
    } else if (contextNsPtr != NULL) {
	cxtNsPtr = (Namespace *) contextNsPtr;
    } else {
	cxtNsPtr = (Namespace *) TclGetCurrentNamespace(interp);
    }

    if (cxtNsPtr->cmdResProc != NULL || iPtr->resolverPtr != NULL) {
	ResolverScheme *resPtr = iPtr->resolverPtr;
	Tcl_Command cmd;

	if (cxtNsPtr->cmdResProc) {
	    result = cxtNsPtr->cmdResProc(interp, name,
		    (Tcl_Namespace *) cxtNsPtr, flags, &cmd);
	} else {
	    result = TCL_CONTINUE;
	}

	while (result == TCL_CONTINUE && resPtr) {
	    if (resPtr->cmdResProc) {
		result = resPtr->cmdResProc(interp, name,
			(Tcl_Namespace *) cxtNsPtr, flags, &cmd);
	    }
	    resPtr = resPtr->nextPtr;
	}

	if (result == TCL_OK) {
	    ((Command *)cmd)->flags |= CMD_VIA_RESOLVER;
	    return cmd;

	} else if (result != TCL_CONTINUE) {
	    return NULL;
	}
    }

    /*
     * Find the namespace(s) that contain the command.
     */

    cmdPtr = NULL;
    if (cxtNsPtr->commandPathLength!=0 && strncmp(name, "::", 2)
	    && !(flags & TCL_NAMESPACE_ONLY)) {
	size_t i;
	Namespace *pathNsPtr, *realNsPtr, *dummyNsPtr;

	(void) TclGetNamespaceForQualName(interp, name, cxtNsPtr,
		TCL_NAMESPACE_ONLY, &realNsPtr, &dummyNsPtr, &dummyNsPtr,
		&simpleName);
	if ((realNsPtr != NULL) && (simpleName != NULL)) {
	    if ((cxtNsPtr == realNsPtr)
		    || !(realNsPtr->flags & NS_DYING)) {
		entryPtr = Tcl_FindHashEntry(&realNsPtr->cmdTable, simpleName);
		if (entryPtr != NULL) {
		    cmdPtr = (Command *)Tcl_GetHashValue(entryPtr);
		}
	    }
	}

	/*
	 * Next, check along the path.
	 */

	for (i=0 ; i<cxtNsPtr->commandPathLength && cmdPtr==NULL ; i++) {
	    pathNsPtr = cxtNsPtr->commandPathArray[i].nsPtr;
	    if (pathNsPtr == NULL) {
		continue;
	    }
	    (void) TclGetNamespaceForQualName(interp, name, pathNsPtr,
		    TCL_NAMESPACE_ONLY, &realNsPtr, &dummyNsPtr, &dummyNsPtr,
		    &simpleName);
	    if ((realNsPtr != NULL) && (simpleName != NULL)
		    && !(realNsPtr->flags & NS_DYING)) {
		entryPtr = Tcl_FindHashEntry(&realNsPtr->cmdTable, simpleName);
		if (entryPtr != NULL) {
		    cmdPtr = (Command *)Tcl_GetHashValue(entryPtr);
		}
	    }
	}

	/*
	 * If we've still not found the command, look in the global namespace
	 * as a last resort.
	 */

	if (cmdPtr == NULL) {
	    (void) TclGetNamespaceForQualName(interp, name, NULL,
		    TCL_GLOBAL_ONLY, &realNsPtr, &dummyNsPtr, &dummyNsPtr,
		    &simpleName);
	    if ((realNsPtr != NULL) && (simpleName != NULL)
		    && !(realNsPtr->flags & NS_DYING)) {
		entryPtr = Tcl_FindHashEntry(&realNsPtr->cmdTable, simpleName);
		if (entryPtr != NULL) {
		    cmdPtr = (Command *)Tcl_GetHashValue(entryPtr);
		}
	    }
	}
    } else {
	Namespace *nsPtr[2];
	int search;

	TclGetNamespaceForQualName(interp, name, cxtNsPtr,
		flags, &nsPtr[0], &nsPtr[1], &cxtNsPtr, &simpleName);

	/*
	 * Look for the command in the command table of its namespace. Be sure
	 * to check both possible search paths: from the specified namespace
	 * context and from the global namespace.
	 */

	for (search = 0;  (search < 2) && (cmdPtr == NULL);  search++) {
	    if ((nsPtr[search] != NULL) && (simpleName != NULL)) {
		entryPtr = Tcl_FindHashEntry(&nsPtr[search]->cmdTable,
			simpleName);
		if (entryPtr != NULL) {
		    cmdPtr = (Command *)Tcl_GetHashValue(entryPtr);
		}
	    }
	}
    }

    if (cmdPtr != NULL) {
	cmdPtr->flags  &= ~CMD_VIA_RESOLVER;
	return (Tcl_Command) cmdPtr;
    }

    if (flags & TCL_LEAVE_ERR_MSG) {
	Tcl_SetObjResult(interp, Tcl_ObjPrintf(
                "unknown command \"%s\"", name));
	Tcl_SetErrorCode(interp, "TCL", "LOOKUP", "COMMAND", name, NULL);
    }
    return NULL;
}

/*
 *----------------------------------------------------------------------
 *
 * TclResetShadowedCmdRefs --
 *
 *	Called when a command is added to a namespace to check for existing
 *	command references that the new command may invalidate. Consider the
 *	following cases that could happen when you add a command "foo" to a
 *	namespace "b":
 *	   1. It could shadow a command named "foo" at the global scope. If
 *	      it does, all command references in the namespace "b" are
 *	      suspect.
 *	   2. Suppose the namespace "b" resides in a namespace "a". Then to
 *	      "a" the new command "b::foo" could shadow another command
 *	      "b::foo" in the global namespace. If so, then all command
 *	      references in "a" * are suspect.
 *	The same checks are applied to all parent namespaces, until we reach
 *	the global :: namespace.
 *
 * Results:
 *	None.
 *
 * Side effects:
 *	If the new command shadows an existing command, the cmdRefEpoch
 *	counter is incremented in each namespace that sees the shadow. This
 *	invalidates all command references that were previously cached in that
 *	namespace. The next time the commands are used, they are resolved from
 *	scratch.
 *
 *----------------------------------------------------------------------
 */

void
TclResetShadowedCmdRefs(
    Tcl_Interp *interp,		/* Interpreter containing the new command. */
    Command *newCmdPtr)		/* Points to the new command. */
{
    char *cmdName;
    Tcl_HashEntry *hPtr;
    Namespace *nsPtr;
    Namespace *trailNsPtr, *shadowNsPtr;
    Namespace *globalNsPtr = (Namespace *) TclGetGlobalNamespace(interp);
    int found, i;
    int trailFront = -1;
    int trailSize = 5;		/* Formerly NUM_TRAIL_ELEMS. */
    Namespace **trailPtr = (Namespace **)TclStackAlloc(interp,
	    trailSize * sizeof(Namespace *));

    /*
     * Start at the namespace containing the new command, and work up through
     * the list of parents. Stop just before the global namespace, since the
     * global namespace can't "shadow" its own entries.
     *
     * The namespace "trail" list we build consists of the names of each
     * namespace that encloses the new command, in order from outermost to
     * innermost: for example, "a" then "b". Each iteration of this loop
     * eventually extends the trail upwards by one namespace, nsPtr. We use
     * this trail list to see if nsPtr (e.g. "a" in 2. above) could have
     * now-invalid cached command references. This will happen if nsPtr
     * (e.g. "a") contains a sequence of child namespaces (e.g. "b") such that
     * there is a identically-named sequence of child namespaces starting from
     * :: (e.g. "::b") whose tail namespace contains a command also named
     * cmdName.
     */

    cmdName = (char *)Tcl_GetHashKey(newCmdPtr->hPtr->tablePtr, newCmdPtr->hPtr);
    for (nsPtr=newCmdPtr->nsPtr ; (nsPtr!=NULL) && (nsPtr!=globalNsPtr) ;
	    nsPtr=nsPtr->parentPtr) {
	/*
	 * Find the maximal sequence of child namespaces contained in nsPtr
	 * such that there is a identically-named sequence of child namespaces
	 * starting from ::. shadowNsPtr will be the tail of this sequence, or
	 * the deepest namespace under :: that might contain a command now
	 * shadowed by cmdName. We check below if shadowNsPtr actually
	 * contains a command cmdName.
	 */

	found = 1;
	shadowNsPtr = globalNsPtr;

	for (i = trailFront;  i >= 0;  i--) {
	    trailNsPtr = trailPtr[i];
#ifndef BREAK_NAMESPACE_COMPAT
	    hPtr = Tcl_FindHashEntry(&shadowNsPtr->childTable,
		    trailNsPtr->name);
#else
	    if (shadowNsPtr->childTablePtr != NULL) {
		hPtr = Tcl_FindHashEntry(shadowNsPtr->childTablePtr,
			trailNsPtr->name);
	    } else {
		hPtr = NULL;
	    }
#endif
	    if (hPtr != NULL) {
		shadowNsPtr = (Namespace *)Tcl_GetHashValue(hPtr);
	    } else {
		found = 0;
		break;
	    }
	}

	/*
	 * If shadowNsPtr contains a command named cmdName, we invalidate all
	 * of the command refs cached in nsPtr. As a boundary case,
	 * shadowNsPtr is initially :: and we check for case 1. above.
	 */

	if (found) {
	    hPtr = Tcl_FindHashEntry(&shadowNsPtr->cmdTable, cmdName);
	    if (hPtr != NULL) {
		nsPtr->cmdRefEpoch++;
		TclInvalidateNsPath(nsPtr);

		/*
		 * If the shadowed command was compiled to bytecodes, we
		 * invalidate all the bytecodes in nsPtr, to force a new
		 * compilation. We use the resolverEpoch to signal the need
		 * for a fresh compilation of every bytecode.
		 */

		if (((Command *)Tcl_GetHashValue(hPtr))->compileProc != NULL){
		    nsPtr->resolverEpoch++;
		}
	    }
	}

	/*
	 * Insert nsPtr at the front of the trail list: i.e., at the end of
	 * the trailPtr array.
	 */

	trailFront++;
	if (trailFront == trailSize) {
	    int newSize = 2 * trailSize;

	    trailPtr = (Namespace **)TclStackRealloc(interp, trailPtr,
		    newSize * sizeof(Namespace *));
	    trailSize = newSize;
	}
	trailPtr[trailFront] = nsPtr;
    }
    TclStackFree(interp, trailPtr);
}

/*
 *----------------------------------------------------------------------
 *
 * TclGetNamespaceFromObj, GetNamespaceFromObj --
 *
 *	Gets the namespace specified by the name in a Tcl_Obj.
 *
 * Results:
 *	Returns TCL_OK if the namespace was resolved successfully, and stores
 *	a pointer to the namespace in the location specified by nsPtrPtr. If
 *	the namespace can't be found, or anything else goes wrong, this
 *	function returns TCL_ERROR and writes an error message to interp,
 *	if non-NULL.
 *
 * Side effects:
 *	May update the internal representation for the object, caching the
 *	namespace reference. The next time this function is called, the
 *	namespace value can be found quickly.
 *
 *----------------------------------------------------------------------
 */

int
TclGetNamespaceFromObj(
    Tcl_Interp *interp,		/* The current interpreter. */
    Tcl_Obj *objPtr,		/* The object to be resolved as the name of a
				 * namespace. */
    Tcl_Namespace **nsPtrPtr)	/* Result namespace pointer goes here. */
{
    if (GetNamespaceFromObj(interp, objPtr, nsPtrPtr) == TCL_ERROR) {
	const char *name = TclGetString(objPtr);

	if ((name[0] == ':') && (name[1] == ':')) {
	    Tcl_SetObjResult(interp, Tcl_ObjPrintf(
		    "namespace \"%s\" not found", name));
	} else {
	    /*
	     * Get the current namespace name.
	     */

	    NamespaceCurrentCmd(NULL, interp, 1, NULL);
	    Tcl_SetObjResult(interp, Tcl_ObjPrintf(
		    "namespace \"%s\" not found in \"%s\"", name,
		    Tcl_GetStringResult(interp)));
	}
	Tcl_SetErrorCode(interp, "TCL", "LOOKUP", "NAMESPACE", name, NULL);
	return TCL_ERROR;
    }
    return TCL_OK;
}

static int
GetNamespaceFromObj(
    Tcl_Interp *interp,		/* The current interpreter. */
    Tcl_Obj *objPtr,		/* The object to be resolved as the name of a
				 * namespace. */
    Tcl_Namespace **nsPtrPtr)	/* Result namespace pointer goes here. */
{
    ResolvedNsName *resNamePtr;

    NsNameGetIntRep(objPtr, resNamePtr);
    if (resNamePtr) {
	Namespace *nsPtr, *refNsPtr;

	/*
	 * Check that the ResolvedNsName is still valid; avoid letting the ref
	 * cross interps.
	 */

	nsPtr = resNamePtr->nsPtr;
	refNsPtr = resNamePtr->refNsPtr;
	if (!(nsPtr->flags & NS_DYING) && (interp == nsPtr->interp)
		&& (!refNsPtr || (refNsPtr ==
		(Namespace *) TclGetCurrentNamespace(interp)))) {
	    *nsPtrPtr = (Tcl_Namespace *) nsPtr;
	    return TCL_OK;
	}
	Tcl_StoreIntRep(objPtr, &nsNameType, NULL);
    }
    if (SetNsNameFromAny(interp, objPtr) == TCL_OK) {
	NsNameGetIntRep(objPtr, resNamePtr);
	assert(resNamePtr != NULL);
	*nsPtrPtr = (Tcl_Namespace *) resNamePtr->nsPtr;
	return TCL_OK;
    }
    return TCL_ERROR;
}

/*
 *----------------------------------------------------------------------
 *
 * TclInitNamespaceCmd --
 *
 *	This function is called to create the "namespace" Tcl command. See the
 *	user documentation for details on what it does.
 *
 * Results:
 *	Handle for the namespace command, or NULL on failure.
 *
 * Side effects:
 *	none
 *
 *----------------------------------------------------------------------
 */

Tcl_Command
TclInitNamespaceCmd(
    Tcl_Interp *interp)		/* Current interpreter. */
{
    return TclMakeEnsemble(interp, "namespace", defaultNamespaceMap);
}

/*
 *----------------------------------------------------------------------
 *
 * NamespaceChildrenCmd --
 *
 *	Invoked to implement the "namespace children" command that returns a
 *	list containing the fully-qualified names of the child namespaces of a
 *	given namespace. Handles the following syntax:
 *
 *	    namespace children ?name? ?pattern?
 *
 * Results:
 *	Returns TCL_OK if successful, and TCL_ERROR if anything goes wrong.
 *
 * Side effects:
 *	Returns a result in the interpreter's result object. If anything goes
 *	wrong, the result is an error message.
 *
 *----------------------------------------------------------------------
 */

static int
NamespaceChildrenCmd(
    TCL_UNUSED(ClientData),
    Tcl_Interp *interp,		/* Current interpreter. */
    int objc,			/* Number of arguments. */
    Tcl_Obj *const objv[])	/* Argument objects. */
{
    Tcl_Namespace *namespacePtr;
    Namespace *nsPtr, *childNsPtr;
    Namespace *globalNsPtr = (Namespace *) TclGetGlobalNamespace(interp);
    const char *pattern = NULL;
    Tcl_DString buffer;
    Tcl_HashEntry *entryPtr;
    Tcl_HashSearch search;
    Tcl_Obj *listPtr, *elemPtr;

    /*
     * Get a pointer to the specified namespace, or the current namespace.
     */

    if (objc == 1) {
	nsPtr = (Namespace *) TclGetCurrentNamespace(interp);
    } else if ((objc == 2) || (objc == 3)) {
	if (TclGetNamespaceFromObj(interp, objv[1], &namespacePtr) != TCL_OK){
	    return TCL_ERROR;
	}
	nsPtr = (Namespace *) namespacePtr;
    } else {
	Tcl_WrongNumArgs(interp, 1, objv, "?name? ?pattern?");
	return TCL_ERROR;
    }

    /*
     * Get the glob-style pattern, if any, used to narrow the search.
     */

    Tcl_DStringInit(&buffer);
    if (objc == 3) {
	const char *name = TclGetString(objv[2]);

	if ((*name == ':') && (*(name+1) == ':')) {
	    pattern = name;
	} else {
	    Tcl_DStringAppend(&buffer, nsPtr->fullName, -1);
	    if (nsPtr != globalNsPtr) {
		TclDStringAppendLiteral(&buffer, "::");
	    }
	    Tcl_DStringAppend(&buffer, name, -1);
	    pattern = Tcl_DStringValue(&buffer);
	}
    }

    /*
     * Create a list containing the full names of all child namespaces whose
     * names match the specified pattern, if any.
     */

    listPtr = Tcl_NewListObj(0, NULL);
    if ((pattern != NULL) && TclMatchIsTrivial(pattern)) {
	size_t length = strlen(nsPtr->fullName);

	if (strncmp(pattern, nsPtr->fullName, length) != 0) {
	    goto searchDone;
	}
	if (
#ifndef BREAK_NAMESPACE_COMPAT
	    Tcl_FindHashEntry(&nsPtr->childTable, pattern+length) != NULL
#else
	    nsPtr->childTablePtr != NULL &&
	    Tcl_FindHashEntry(nsPtr->childTablePtr, pattern+length) != NULL
#endif
	) {
	    Tcl_ListObjAppendElement(interp, listPtr,
		    Tcl_NewStringObj(pattern, -1));
	}
	goto searchDone;
    }
#ifndef BREAK_NAMESPACE_COMPAT
    entryPtr = Tcl_FirstHashEntry(&nsPtr->childTable, &search);
#else
    if (nsPtr->childTablePtr == NULL) {
	goto searchDone;
    }
    entryPtr = Tcl_FirstHashEntry(nsPtr->childTablePtr, &search);
#endif
    while (entryPtr != NULL) {
	childNsPtr = (Namespace *)Tcl_GetHashValue(entryPtr);
	if ((pattern == NULL)
		|| Tcl_StringMatch(childNsPtr->fullName, pattern)) {
	    elemPtr = Tcl_NewStringObj(childNsPtr->fullName, -1);
	    Tcl_ListObjAppendElement(interp, listPtr, elemPtr);
	}
	entryPtr = Tcl_NextHashEntry(&search);
    }

  searchDone:
    Tcl_SetObjResult(interp, listPtr);
    Tcl_DStringFree(&buffer);
    return TCL_OK;
}

/*
 *----------------------------------------------------------------------
 *
 * NamespaceCodeCmd --
 *
 *	Invoked to implement the "namespace code" command to capture the
 *	namespace context of a command. Handles the following syntax:
 *
 *	    namespace code arg
 *
 *	Here "arg" can be a list. "namespace code arg" produces a result
 *	equivalent to that produced by the command
 *
 *	    list ::namespace inscope [namespace current] $arg
 *
 *	However, if "arg" is itself a scoped value starting with "::namespace
 *	inscope", then the result is just "arg".
 *
 * Results:
 *	Returns TCL_OK if successful, and TCL_ERROR if anything goes wrong.
 *
 * Side effects:
 *	If anything goes wrong, this function returns an error message as the
 *	result in the interpreter's result object.
 *
 *----------------------------------------------------------------------
 */

static int
NamespaceCodeCmd(
    TCL_UNUSED(ClientData),
    Tcl_Interp *interp,		/* Current interpreter. */
    int objc,			/* Number of arguments. */
    Tcl_Obj *const objv[])	/* Argument objects. */
{
    Namespace *currNsPtr;
    Tcl_Obj *listPtr, *objPtr;
    const char *arg;
    size_t length;

    if (objc != 2) {
	Tcl_WrongNumArgs(interp, 1, objv, "arg");
	return TCL_ERROR;
    }

    /*
     * If "arg" is already a scoped value, then return it directly.
     * Take care to only check for scoping in precisely the style that
     * [::namespace code] generates it.  Anything more forgiving can have
     * the effect of failing in namespaces that contain their own custom
     " "namespace" command.  [Bug 3202171].
     */

    arg = TclGetStringFromObj(objv[1], &length);
    if (*arg==':' && length > 20
	    && strncmp(arg, "::namespace inscope ", 20) == 0) {
	Tcl_SetObjResult(interp, objv[1]);
	return TCL_OK;
    }

    /*
     * Otherwise, construct a scoped command by building a list with
     * "namespace inscope", the full name of the current namespace, and the
     * argument "arg". By constructing a list, we ensure that scoped commands
     * are interpreted properly when they are executed later, by the
     * "namespace inscope" command.
     */

    TclNewObj(listPtr);
    TclNewLiteralStringObj(objPtr, "::namespace");
    Tcl_ListObjAppendElement(interp, listPtr, objPtr);
    TclNewLiteralStringObj(objPtr, "inscope");
    Tcl_ListObjAppendElement(interp, listPtr, objPtr);

    currNsPtr = (Namespace *) TclGetCurrentNamespace(interp);
    if (currNsPtr == (Namespace *) TclGetGlobalNamespace(interp)) {
	TclNewLiteralStringObj(objPtr, "::");
    } else {
	objPtr = Tcl_NewStringObj(currNsPtr->fullName, -1);
    }
    Tcl_ListObjAppendElement(interp, listPtr, objPtr);

    Tcl_ListObjAppendElement(interp, listPtr, objv[1]);

    Tcl_SetObjResult(interp, listPtr);
    return TCL_OK;
}

/*
 *----------------------------------------------------------------------
 *
 * NamespaceCurrentCmd --
 *
 *	Invoked to implement the "namespace current" command which returns the
 *	fully-qualified name of the current namespace. Handles the following
 *	syntax:
 *
 *	    namespace current
 *
 * Results:
 *	Returns TCL_OK if successful, and TCL_ERROR if anything goes wrong.
 *
 * Side effects:
 *	Returns a result in the interpreter's result object. If anything goes
 *	wrong, the result is an error message.
 *
 *----------------------------------------------------------------------
 */

static int
NamespaceCurrentCmd(
    TCL_UNUSED(ClientData),
    Tcl_Interp *interp,		/* Current interpreter. */
    int objc,			/* Number of arguments. */
    Tcl_Obj *const objv[])	/* Argument objects. */
{
    Namespace *currNsPtr;

    if (objc != 1) {
	Tcl_WrongNumArgs(interp, 1, objv, NULL);
	return TCL_ERROR;
    }

    /*
     * The "real" name of the global namespace ("::") is the null string, but
     * we return "::" for it as a convenience to programmers. Note that "" and
     * "::" are treated as synonyms by the namespace code so that it is still
     * easy to do things like:
     *
     *    namespace [namespace current]::bar { ... }
     */

    currNsPtr = (Namespace *) TclGetCurrentNamespace(interp);
    if (currNsPtr == (Namespace *) TclGetGlobalNamespace(interp)) {
	Tcl_SetObjResult(interp, Tcl_NewStringObj("::", 2));
    } else {
	Tcl_SetObjResult(interp, Tcl_NewStringObj(currNsPtr->fullName, -1));
    }
    return TCL_OK;
}

/*
 *----------------------------------------------------------------------
 *
 * NamespaceDeleteCmd --
 *
 *	Invoked to implement the "namespace delete" command to delete
 *	namespace(s). Handles the following syntax:
 *
 *	    namespace delete ?name name...?
 *
 *	Each name identifies a namespace. It may include a sequence of
 *	namespace qualifiers separated by "::"s. If a namespace is found, it
 *	is deleted: all variables and procedures contained in that namespace
 *	are deleted. If that namespace is being used on the call stack, it is
 *	kept alive (but logically deleted) until it is removed from the call
 *	stack: that is, it can no longer be referenced by name but any
 *	currently executing procedure that refers to it is allowed to do so
 *	until the procedure returns. If the namespace can't be found, this
 *	function returns an error. If no namespaces are specified, this
 *	command does nothing.
 *
 * Results:
 *	Returns TCL_OK if successful, and TCL_ERROR if anything goes wrong.
 *
 * Side effects:
 *	Deletes the specified namespaces. If anything goes wrong, this
 *	function returns an error message in the interpreter's result object.
 *
 *----------------------------------------------------------------------
 */

static int
NamespaceDeleteCmd(
    TCL_UNUSED(ClientData),
    Tcl_Interp *interp,		/* Current interpreter. */
    int objc,			/* Number of arguments. */
    Tcl_Obj *const objv[])	/* Argument objects. */
{
    Tcl_Namespace *namespacePtr;
    const char *name;
    int i;

    if (objc < 1) {
	Tcl_WrongNumArgs(interp, 1, objv, "?name name...?");
	return TCL_ERROR;
    }

    /*
     * Destroying one namespace may cause another to be destroyed. Break this
     * into two passes: first check to make sure that all namespaces on the
     * command line are valid, and report any errors.
     */

    for (i = 1;  i < objc;  i++) {
	name = TclGetString(objv[i]);
	namespacePtr = Tcl_FindNamespace(interp, name, NULL, /*flags*/ 0);
	if ((namespacePtr == NULL)
		|| (((Namespace *) namespacePtr)->flags & NS_KILLED)) {
	    Tcl_SetObjResult(interp, Tcl_ObjPrintf(
                    "unknown namespace \"%s\" in namespace delete command",
		    TclGetString(objv[i])));
	    Tcl_SetErrorCode(interp, "TCL", "LOOKUP", "NAMESPACE",
		    TclGetString(objv[i]), NULL);
	    return TCL_ERROR;
	}
    }

    /*
     * Okay, now delete each namespace.
     */

    for (i = 1;  i < objc;  i++) {
	name = TclGetString(objv[i]);
	namespacePtr = Tcl_FindNamespace(interp, name, NULL, /* flags */ 0);
	if (namespacePtr) {
	    Tcl_DeleteNamespace(namespacePtr);
	}
    }
    return TCL_OK;
}

/*
 *----------------------------------------------------------------------
 *
 * NamespaceEvalCmd --
 *
 *	Invoked to implement the "namespace eval" command. Executes commands
 *	in a namespace. If the namespace does not already exist, it is
 *	created. Handles the following syntax:
 *
 *	    namespace eval name arg ?arg...?
 *
 *	If more than one arg argument is specified, the command that is
 *	executed is the result of concatenating the arguments together with a
 *	space between each argument.
 *
 * Results:
 *	Returns TCL_OK if the namespace is found and the commands are executed
 *	successfully. Returns TCL_ERROR if anything goes wrong.
 *
 * Side effects:
 *	Returns the result of the command in the interpreter's result object.
 *	If anything goes wrong, this function returns an error message as the
 *	result.
 *
 *----------------------------------------------------------------------
 */

static int
NamespaceEvalCmd(
    ClientData clientData,	/* Arbitrary value passed to cmd. */
    Tcl_Interp *interp,		/* Current interpreter. */
    int objc,			/* Number of arguments. */
    Tcl_Obj *const objv[])	/* Argument objects. */
{
    return Tcl_NRCallObjProc(interp, NRNamespaceEvalCmd, clientData, objc,
	    objv);
}

static int
NRNamespaceEvalCmd(
    TCL_UNUSED(ClientData),
    Tcl_Interp *interp,		/* Current interpreter. */
    int objc,			/* Number of arguments. */
    Tcl_Obj *const objv[])	/* Argument objects. */
{
    Interp *iPtr = (Interp *) interp;
    CmdFrame *invoker;
    int word;
    Tcl_Namespace *namespacePtr;
    CallFrame *framePtr, **framePtrPtr;
    Tcl_Obj *objPtr;
    int result;

    if (objc < 3) {
	Tcl_WrongNumArgs(interp, 1, objv, "name arg ?arg...?");
	return TCL_ERROR;
    }

    /*
     * Try to resolve the namespace reference, caching the result in the
     * namespace object along the way.
     */

    result = GetNamespaceFromObj(interp, objv[1], &namespacePtr);

    /*
     * If the namespace wasn't found, try to create it.
     */

    if (result == TCL_ERROR) {
	const char *name = TclGetString(objv[1]);

	namespacePtr = Tcl_CreateNamespace(interp, name, NULL, NULL);
	if (namespacePtr == NULL) {
	    return TCL_ERROR;
	}
    }

    /*
     * Make the specified namespace the current namespace and evaluate the
     * command(s).
     */

    /* This is needed to satisfy GCC 3.3's strict aliasing rules */
    framePtrPtr = &framePtr;
    (void) TclPushStackFrame(interp, (Tcl_CallFrame **) framePtrPtr,
	    namespacePtr, /*isProcCallFrame*/ 0);

    framePtr->objv = TclFetchEnsembleRoot(interp, objv, objc, &framePtr->objc);

    if (objc == 3) {
	/*
	 * TIP #280: Make actual argument location available to eval'd script.
	 */

	objPtr = objv[2];
	invoker = iPtr->cmdFramePtr;
	word = 3;
	TclArgumentGet(interp, objPtr, &invoker, &word);
    } else {
	/*
	 * More than one argument: concatenate them together with spaces
	 * between, then evaluate the result. Tcl_EvalObjEx will delete the
	 * object when it decrements its refcount after eval'ing it.
	 */

	objPtr = Tcl_ConcatObj(objc-2, objv+2);
	invoker = NULL;
	word = 0;
    }

    /*
     * TIP #280: Make invoking context available to eval'd script.
     */

    TclNRAddCallback(interp, NsEval_Callback, namespacePtr, "eval",
	    NULL, NULL);
    return TclNREvalObjEx(interp, objPtr, 0, invoker, word);
}

static int
NsEval_Callback(
    ClientData data[],
    Tcl_Interp *interp,
    int result)
{
    Tcl_Namespace *namespacePtr = (Tcl_Namespace *)data[0];

    if (result == TCL_ERROR) {
	size_t length = strlen(namespacePtr->fullName);
	unsigned limit = 200;
	int overflow = (length > limit);
	char *cmd = (char *)data[1];

	Tcl_AppendObjToErrorInfo(interp, Tcl_ObjPrintf(
		"\n    (in namespace %s \"%.*s%s\" script line %d)",
		cmd,
		(overflow ? limit : (unsigned)length), namespacePtr->fullName,
		(overflow ? "..." : ""), Tcl_GetErrorLine(interp)));
    }

    /*
     * Restore the previous "current" namespace.
     */

    TclPopStackFrame(interp);
    return result;
}

/*
 *----------------------------------------------------------------------
 *
 * NamespaceExistsCmd --
 *
 *	Invoked to implement the "namespace exists" command that returns true
 *	if the given namespace currently exists, and false otherwise. Handles
 *	the following syntax:
 *
 *	    namespace exists name
 *
 * Results:
 *	Returns TCL_OK if successful, and TCL_ERROR if anything goes wrong.
 *
 * Side effects:
 *	Returns a result in the interpreter's result object. If anything goes
 *	wrong, the result is an error message.
 *
 *----------------------------------------------------------------------
 */

static int
NamespaceExistsCmd(
    TCL_UNUSED(ClientData),
    Tcl_Interp *interp,		/* Current interpreter. */
    int objc,			/* Number of arguments. */
    Tcl_Obj *const objv[])	/* Argument objects. */
{
    Tcl_Namespace *namespacePtr;

    if (objc != 2) {
	Tcl_WrongNumArgs(interp, 1, objv, "name");
	return TCL_ERROR;
    }

    Tcl_SetObjResult(interp, Tcl_NewBooleanObj(
	    GetNamespaceFromObj(interp, objv[1], &namespacePtr) == TCL_OK));
    return TCL_OK;
}

/*
 *----------------------------------------------------------------------
 *
 * NamespaceExportCmd --
 *
 *	Invoked to implement the "namespace export" command that specifies
 *	which commands are exported from a namespace. The exported commands
 *	are those that can be imported into another namespace using "namespace
 *	import". Both commands defined in a namespace and commands the
 *	namespace has imported can be exported by a namespace. This command
 *	has the following syntax:
 *
 *	    namespace export ?-clear? ?pattern pattern...?
 *
 *	Each pattern may contain "string match"-style pattern matching special
 *	characters, but the pattern may not include any namespace qualifiers:
 *	that is, the pattern must specify commands in the current (exporting)
 *	namespace. The specified patterns are appended onto the namespace's
 *	list of export patterns.
 *
 *	To reset the namespace's export pattern list, specify the "-clear"
 *	flag.
 *
 *	If there are no export patterns and the "-clear" flag isn't given,
 *	this command returns the namespace's current export list.
 *
 * Results:
 *	Returns TCL_OK if successful, and TCL_ERROR if anything goes wrong.
 *
 * Side effects:
 *	Returns a result in the interpreter's result object. If anything goes
 *	wrong, the result is an error message.
 *
 *----------------------------------------------------------------------
 */

static int
NamespaceExportCmd(
    TCL_UNUSED(ClientData),
    Tcl_Interp *interp,		/* Current interpreter. */
    int objc,			/* Number of arguments. */
    Tcl_Obj *const objv[])	/* Argument objects. */
{
    int firstArg, i;

    if (objc < 1) {
	Tcl_WrongNumArgs(interp, 1, objv, "?-clear? ?pattern pattern...?");
	return TCL_ERROR;
    }

    /*
     * If no pattern arguments are given, and "-clear" isn't specified, return
     * the namespace's current export pattern list.
     */

    if (objc == 1) {
	Tcl_Obj *listPtr = Tcl_NewObj();

	(void) Tcl_AppendExportList(interp, NULL, listPtr);
	Tcl_SetObjResult(interp, listPtr);
	return TCL_OK;
    }

    /*
     * Process the optional "-clear" argument.
     */

    firstArg = 1;
    if (strcmp("-clear", TclGetString(objv[firstArg])) == 0) {
	Tcl_Export(interp, NULL, "::", 1);
	Tcl_ResetResult(interp);
	firstArg++;
    }

    /*
     * Add each pattern to the namespace's export pattern list.
     */

    for (i = firstArg;  i < objc;  i++) {
	int result = Tcl_Export(interp, NULL, TclGetString(objv[i]), 0);
	if (result != TCL_OK) {
	    return result;
	}
    }
    return TCL_OK;
}

/*
 *----------------------------------------------------------------------
 *
 * NamespaceForgetCmd --
 *
 *	Invoked to implement the "namespace forget" command to remove imported
 *	commands from a namespace. Handles the following syntax:
 *
 *	    namespace forget ?pattern pattern...?
 *
 *	Each pattern is a name like "foo::*" or "a::b::x*". That is, the
 *	pattern may include the special pattern matching characters recognized
 *	by the "string match" command, but only in the command name at the end
 *	of the qualified name; the special pattern characters may not appear
 *	in a namespace name. All of the commands that match that pattern are
 *	checked to see if they have an imported command in the current
 *	namespace that refers to the matched command. If there is an alias, it
 *	is removed.
 *
 * Results:
 *	Returns TCL_OK if successful, and TCL_ERROR if anything goes wrong.
 *
 * Side effects:
 *	Imported commands are removed from the current namespace. If anything
 *	goes wrong, this function returns an error message in the
 *	interpreter's result object.
 *
 *----------------------------------------------------------------------
 */

static int
NamespaceForgetCmd(
    TCL_UNUSED(ClientData),
    Tcl_Interp *interp,		/* Current interpreter. */
    int objc,			/* Number of arguments. */
    Tcl_Obj *const objv[])	/* Argument objects. */
{
    const char *pattern;
    int i, result;

    if (objc < 1) {
	Tcl_WrongNumArgs(interp, 1, objv, "?pattern pattern...?");
	return TCL_ERROR;
    }

    for (i = 1;  i < objc;  i++) {
	pattern = TclGetString(objv[i]);
	result = Tcl_ForgetImport(interp, NULL, pattern);
	if (result != TCL_OK) {
	    return result;
	}
    }
    return TCL_OK;
}

/*
 *----------------------------------------------------------------------
 *
 * NamespaceImportCmd --
 *
 *	Invoked to implement the "namespace import" command that imports
 *	commands into a namespace. Handles the following syntax:
 *
 *	    namespace import ?-force? ?pattern pattern...?
 *
 *	Each pattern is a namespace-qualified name like "foo::*", "a::b::x*",
 *	or "bar::p". That is, the pattern may include the special pattern
 *	matching characters recognized by the "string match" command, but only
 *	in the command name at the end of the qualified name; the special
 *	pattern characters may not appear in a namespace name. All of the
 *	commands that match the pattern and which are exported from their
 *	namespace are made accessible from the current namespace context. This
 *	is done by creating a new "imported command" in the current namespace
 *	that points to the real command in its original namespace; when the
 *	imported command is called, it invokes the real command.
 *
 *	If an imported command conflicts with an existing command, it is
 *	treated as an error. But if the "-force" option is included, then
 *	existing commands are overwritten by the imported commands.
 *
 *	If there are no pattern arguments and the "-force" flag isn't given,
 *	this command returns the list of commands currently imported in
 *	the current namespace.
 *
 * Results:
 *	Returns TCL_OK if successful, and TCL_ERROR if anything goes wrong.
 *
 * Side effects:
 *	Adds imported commands to the current namespace. If anything goes
 *	wrong, this function returns an error message in the interpreter's
 *	result object.
 *
 *----------------------------------------------------------------------
 */

static int
NamespaceImportCmd(
    TCL_UNUSED(ClientData),
    Tcl_Interp *interp,		/* Current interpreter. */
    int objc,			/* Number of arguments. */
    Tcl_Obj *const objv[])	/* Argument objects. */
{
    int allowOverwrite = 0;
    const char *string, *pattern;
    int i, result;
    int firstArg;

    if (objc < 1) {
	Tcl_WrongNumArgs(interp, 1, objv, "?-force? ?pattern pattern...?");
	return TCL_ERROR;
    }

    /*
     * Skip over the optional "-force" as the first argument.
     */

    firstArg = 1;
    if (firstArg < objc) {
	string = TclGetString(objv[firstArg]);
	if ((*string == '-') && (strcmp(string, "-force") == 0)) {
	    allowOverwrite = 1;
	    firstArg++;
	}
    } else {
	/*
	 * When objc == 1, command is just [namespace import]. Introspection
	 * form to return list of imported commands.
	 */

	Tcl_HashEntry *hPtr;
	Tcl_HashSearch search;
	Namespace *nsPtr = (Namespace *) TclGetCurrentNamespace(interp);
	Tcl_Obj *listPtr;

	TclNewObj(listPtr);
	for (hPtr = Tcl_FirstHashEntry(&nsPtr->cmdTable, &search);
		hPtr != NULL; hPtr = Tcl_NextHashEntry(&search)) {
	    Command *cmdPtr = (Command *)Tcl_GetHashValue(hPtr);

	    if (cmdPtr->deleteProc == DeleteImportedCmd) {
		Tcl_ListObjAppendElement(NULL, listPtr, Tcl_NewStringObj(
			(char *)Tcl_GetHashKey(&nsPtr->cmdTable, hPtr) ,-1));
	    }
	}
	Tcl_SetObjResult(interp, listPtr);
	return TCL_OK;
    }

    /*
     * Handle the imports for each of the patterns.
     */

    for (i = firstArg;  i < objc;  i++) {
	pattern = TclGetString(objv[i]);
	result = Tcl_Import(interp, NULL, pattern, allowOverwrite);
	if (result != TCL_OK) {
	    return result;
	}
    }
    return TCL_OK;
}

/*
 *----------------------------------------------------------------------
 *
 * NamespaceInscopeCmd --
 *
 *	Invoked to implement the "namespace inscope" command that executes a
 *	script in the context of a particular namespace. This command is not
 *	expected to be used directly by programmers; calls to it are generated
 *	implicitly when programs use "namespace code" commands to register
 *	callback scripts. Handles the following syntax:
 *
 *	    namespace inscope name arg ?arg...?
 *
 *	The "namespace inscope" command is much like the "namespace eval"
 *	command except that it has lappend semantics and the namespace must
 *	already exist. It treats the first argument as a list, and appends any
 *	arguments after the first onto the end as proper list elements. For
 *	example,
 *
 *	    namespace inscope ::foo {a b} c d e
 *
 *	is equivalent to
 *
 *	    namespace eval ::foo [concat {a b} [list c d e]]
 *
 *	This lappend semantics is important because many callback scripts are
 *	actually prefixes.
 *
 * Results:
 *	Returns TCL_OK to indicate success, or TCL_ERROR to indicate failure.
 *
 * Side effects:
 *	Returns a result in the Tcl interpreter's result object.
 *
 *----------------------------------------------------------------------
 */

static int
NamespaceInscopeCmd(
    ClientData clientData,	/* Arbitrary value passed to cmd. */
    Tcl_Interp *interp,		/* Current interpreter. */
    int objc,			/* Number of arguments. */
    Tcl_Obj *const objv[])	/* Argument objects. */
{
    return Tcl_NRCallObjProc(interp, NRNamespaceInscopeCmd, clientData, objc,
	    objv);
}

static int
NRNamespaceInscopeCmd(
    TCL_UNUSED(ClientData),
    Tcl_Interp *interp,		/* Current interpreter. */
    int objc,			/* Number of arguments. */
    Tcl_Obj *const objv[])	/* Argument objects. */
{
    Tcl_Namespace *namespacePtr;
    CallFrame *framePtr, **framePtrPtr;
    int i;
    Tcl_Obj *cmdObjPtr;

    if (objc < 3) {
	Tcl_WrongNumArgs(interp, 1, objv, "name arg ?arg...?");
	return TCL_ERROR;
    }

    /*
     * Resolve the namespace reference.
     */

    if (TclGetNamespaceFromObj(interp, objv[1], &namespacePtr) != TCL_OK) {
	return TCL_ERROR;
    }

    /*
     * Make the specified namespace the current namespace.
     */

    framePtrPtr = &framePtr;		/* This is needed to satisfy GCC's
					 * strict aliasing rules. */
    (void) TclPushStackFrame(interp, (Tcl_CallFrame **) framePtrPtr,
	    namespacePtr, /*isProcCallFrame*/ 0);

    framePtr->objv = TclFetchEnsembleRoot(interp, objv, objc, &framePtr->objc);

    /*
     * Execute the command. If there is just one argument, just treat it as a
     * script and evaluate it. Otherwise, create a list from the arguments
     * after the first one, then concatenate the first argument and the list
     * of extra arguments to form the command to evaluate.
     */

    if (objc == 3) {
	cmdObjPtr = objv[2];
    } else {
	Tcl_Obj *concatObjv[2];
	Tcl_Obj *listPtr;

	listPtr = Tcl_NewListObj(0, NULL);
	for (i = 3;  i < objc;  i++) {
	    if (Tcl_ListObjAppendElement(interp, listPtr, objv[i]) != TCL_OK){
		Tcl_DecrRefCount(listPtr);	/* Free unneeded obj. */
		return TCL_ERROR;
	    }
	}

	concatObjv[0] = objv[2];
	concatObjv[1] = listPtr;
	cmdObjPtr = Tcl_ConcatObj(2, concatObjv);
	Tcl_DecrRefCount(listPtr);    /* We're done with the list object. */
    }

    TclNRAddCallback(interp, NsEval_Callback, namespacePtr, "inscope",
	    NULL, NULL);
    return TclNREvalObjEx(interp, cmdObjPtr, 0, NULL, 0);
}

/*
 *----------------------------------------------------------------------
 *
 * NamespaceOriginCmd --
 *
 *	Invoked to implement the "namespace origin" command to return the
 *	fully-qualified name of the "real" command to which the specified
 *	"imported command" refers. Handles the following syntax:
 *
 *	    namespace origin name
 *
 * Results:
 *	An imported command is created in an namespace when that namespace
 *	imports a command from another namespace. If a command is imported
 *	into a sequence of namespaces a, b,...,n where each successive
 *	namespace just imports the command from the previous namespace, this
 *	command returns the fully-qualified name of the original command in
 *	the first namespace, a. If "name" does not refer to an alias, its
 *	fully-qualified name is returned. The returned name is stored in the
 *	interpreter's result object. This function returns TCL_OK if
 *	successful, and TCL_ERROR if anything goes wrong.
 *
 * Side effects:
 *	If anything goes wrong, this function returns an error message in the
 *	interpreter's result object.
 *
 *----------------------------------------------------------------------
 */

static int
NamespaceOriginCmd(
    TCL_UNUSED(ClientData),
    Tcl_Interp *interp,		/* Current interpreter. */
    int objc,			/* Number of arguments. */
    Tcl_Obj *const objv[])	/* Argument objects. */
{
    Tcl_Command cmd, origCmd;
    Tcl_Obj *resultPtr;

    if (objc != 2) {
	Tcl_WrongNumArgs(interp, 1, objv, "name");
	return TCL_ERROR;
    }

    cmd = Tcl_GetCommandFromObj(interp, objv[1]);
    if (cmd == NULL) {
	goto namespaceOriginError;
    }
    origCmd = TclGetOriginalCommand(cmd);
    if (origCmd == NULL) {
	origCmd = cmd;
    } 
    TclNewObj(resultPtr);
    Tcl_GetCommandFullName(interp, origCmd, resultPtr);
    if (TclCheckEmptyString(resultPtr) == TCL_EMPTYSTRING_YES ) {
	Tcl_DecrRefCount(resultPtr);
	namespaceOriginError:
	Tcl_SetObjResult(interp, Tcl_ObjPrintf(
                "invalid command name \"%s\"", TclGetString(objv[1])));
	Tcl_SetErrorCode(interp, "TCL", "LOOKUP", "COMMAND",
		TclGetString(objv[1]), NULL);
	return TCL_ERROR;
    }
    Tcl_SetObjResult(interp, resultPtr);
    return TCL_OK;
}


/*
 *----------------------------------------------------------------------
 *
 * NamespaceParentCmd --
 *
 *	Invoked to implement the "namespace parent" command that returns the
 *	fully-qualified name of the parent namespace for a specified
 *	namespace. Handles the following syntax:
 *
 *	    namespace parent ?name?
 *
 * Results:
 *	Returns TCL_OK if successful, and TCL_ERROR if anything goes wrong.
 *
 * Side effects:
 *	Returns a result in the interpreter's result object. If anything goes
 *	wrong, the result is an error message.
 *
 *----------------------------------------------------------------------
 */

static int
NamespaceParentCmd(
    TCL_UNUSED(ClientData),
    Tcl_Interp *interp,		/* Current interpreter. */
    int objc,			/* Number of arguments. */
    Tcl_Obj *const objv[])	/* Argument objects. */
{
    Tcl_Namespace *nsPtr;

    if (objc == 1) {
	nsPtr = TclGetCurrentNamespace(interp);
    } else if (objc == 2) {
	if (TclGetNamespaceFromObj(interp, objv[1], &nsPtr) != TCL_OK) {
	    return TCL_ERROR;
	}
    } else {
	Tcl_WrongNumArgs(interp, 1, objv, "?name?");
	return TCL_ERROR;
    }

    /*
     * Report the parent of the specified namespace.
     */

    if (nsPtr->parentPtr != NULL) {
	Tcl_SetObjResult(interp, Tcl_NewStringObj(
		nsPtr->parentPtr->fullName, -1));
    }
    return TCL_OK;
}

/*
 *----------------------------------------------------------------------
 *
 * NamespacePathCmd --
 *
 *	Invoked to implement the "namespace path" command that reads and
 *	writes the current namespace's command resolution path. Has one
 *	optional argument: if present, it is a list of named namespaces to set
 *	the path to, and if absent, the current path should be returned.
 *	Handles the following syntax:
 *
 *	    namespace path ?nsList?
 *
 * Results:
 *	Returns TCL_OK if successful, and TCL_ERROR if anything goes wrong
 *	(most notably if the namespace list contains the name of something
 *	other than a namespace). In the successful-exit case, may set the
 *	interpreter result to the list of names of the namespaces on the
 *	current namespace's path.
 *
 * Side effects:
 *	May update the namespace path (triggering a recomputing of all command
 *	names that depend on the namespace for resolution).
 *
 *----------------------------------------------------------------------
 */

static int
NamespacePathCmd(
    TCL_UNUSED(ClientData),
    Tcl_Interp *interp,		/* Current interpreter. */
    int objc,			/* Number of arguments. */
    Tcl_Obj *const objv[])	/* Argument objects. */
{
    Namespace *nsPtr = (Namespace *) TclGetCurrentNamespace(interp);
    size_t i;
    int nsObjc, result = TCL_ERROR;
    Tcl_Obj **nsObjv;
    Tcl_Namespace **namespaceList = NULL;

    if (objc > 2) {
	Tcl_WrongNumArgs(interp, 1, objv, "?pathList?");
	return TCL_ERROR;
    }

    /*
     * If no path is given, return the current path.
     */

    if (objc == 1) {
	Tcl_Obj *resultObj = Tcl_NewObj();

	for (i=0 ; i<nsPtr->commandPathLength ; i++) {
	    if (nsPtr->commandPathArray[i].nsPtr != NULL) {
		Tcl_ListObjAppendElement(NULL, resultObj, Tcl_NewStringObj(
			nsPtr->commandPathArray[i].nsPtr->fullName, -1));
	    }
	}
	Tcl_SetObjResult(interp, resultObj);
	return TCL_OK;
    }

    /*
     * There is a path given, so parse it into an array of namespace pointers.
     */

    if (TclListObjGetElements(interp, objv[1], &nsObjc, &nsObjv) != TCL_OK) {
	goto badNamespace;
    }
    if (nsObjc != 0) {
	namespaceList = (Tcl_Namespace **)TclStackAlloc(interp,
		sizeof(Tcl_Namespace *) * nsObjc);

	for (i=0 ; i<(size_t)nsObjc ; i++) {
	    if (TclGetNamespaceFromObj(interp, nsObjv[i],
		    &namespaceList[i]) != TCL_OK) {
		goto badNamespace;
	    }
	}
    }

    /*
     * Now we have the list of valid namespaces, install it as the path.
     */

    TclSetNsPath(nsPtr, nsObjc, namespaceList);

    result = TCL_OK;
  badNamespace:
    if (namespaceList != NULL) {
	TclStackFree(interp, namespaceList);
    }
    return result;
}

/*
 *----------------------------------------------------------------------
 *
 * TclSetNsPath --
 *
 *	Sets the namespace command name resolution path to the given list of
 *	namespaces. If the list is empty (of zero length) the path is set to
 *	empty and the default old-style behaviour of command name resolution
 *	is used.
 *
 * Results:
 *	nothing
 *
 * Side effects:
 *	Invalidates the command name resolution caches for any command
 *	resolved in the given namespace.
 *
 *----------------------------------------------------------------------
 */

void
TclSetNsPath(
    Namespace *nsPtr,		/* Namespace whose path is to be set. */
    size_t pathLength,		/* Length of pathAry. */
    Tcl_Namespace *pathAry[])	/* Array of namespaces that are the path. */
{
    if (pathLength != 0) {
	NamespacePathEntry *tmpPathArray =
		(NamespacePathEntry *)Tcl_Alloc(sizeof(NamespacePathEntry) * pathLength);
	size_t i;

	for (i=0 ; i<pathLength ; i++) {
	    tmpPathArray[i].nsPtr = (Namespace *) pathAry[i];
	    tmpPathArray[i].creatorNsPtr = nsPtr;
	    tmpPathArray[i].prevPtr = NULL;
	    tmpPathArray[i].nextPtr =
		    tmpPathArray[i].nsPtr->commandPathSourceList;
	    if (tmpPathArray[i].nextPtr != NULL) {
		tmpPathArray[i].nextPtr->prevPtr = &tmpPathArray[i];
	    }
	    tmpPathArray[i].nsPtr->commandPathSourceList = &tmpPathArray[i];
	}
	if (nsPtr->commandPathLength != 0) {
	    UnlinkNsPath(nsPtr);
	}
	nsPtr->commandPathArray = tmpPathArray;
    } else {
	if (nsPtr->commandPathLength != 0) {
	    UnlinkNsPath(nsPtr);
	}
    }

    nsPtr->commandPathLength = pathLength;
    nsPtr->cmdRefEpoch++;
    nsPtr->resolverEpoch++;
}

/*
 *----------------------------------------------------------------------
 *
 * UnlinkNsPath --
 *
 *	Delete the given namespace's command name resolution path. Only call
 *	if the path is non-empty. Caller must reset the counter containing the
 *	path size.
 *
 * Results:
 *	nothing
 *
 * Side effects:
 *	Deletes the array of path entries and unlinks those path entries from
 *	the target namespace's list of interested namespaces.
 *
 *----------------------------------------------------------------------
 */

static void
UnlinkNsPath(
    Namespace *nsPtr)
{
    size_t i;
    for (i=0 ; i<nsPtr->commandPathLength ; i++) {
	NamespacePathEntry *nsPathPtr = &nsPtr->commandPathArray[i];

	if (nsPathPtr->prevPtr != NULL) {
	    nsPathPtr->prevPtr->nextPtr = nsPathPtr->nextPtr;
	}
	if (nsPathPtr->nextPtr != NULL) {
	    nsPathPtr->nextPtr->prevPtr = nsPathPtr->prevPtr;
	}
	if (nsPathPtr->nsPtr != NULL) {
	    if (nsPathPtr->nsPtr->commandPathSourceList == nsPathPtr) {
		nsPathPtr->nsPtr->commandPathSourceList = nsPathPtr->nextPtr;
	    }
	}
    }
    Tcl_Free(nsPtr->commandPathArray);
}

/*
 *----------------------------------------------------------------------
 *
 * TclInvalidateNsPath --
 *
 *	Invalidate the name resolution caches for all names looked up in
 *	namespaces whose name path includes the given namespace.
 *
 * Results:
 *	nothing
 *
 * Side effects:
 *	Increments the command reference epoch in each namespace whose path
 *	includes the given namespace. This causes any cached resolved names
 *	whose root cacheing context starts at that namespace to be recomputed
 *	the next time they are used.
 *
 *----------------------------------------------------------------------
 */

void
TclInvalidateNsPath(
    Namespace *nsPtr)
{
    NamespacePathEntry *nsPathPtr = nsPtr->commandPathSourceList;

    while (nsPathPtr != NULL) {
	if (nsPathPtr->nsPtr != NULL) {
	    nsPathPtr->creatorNsPtr->cmdRefEpoch++;
	}
	nsPathPtr = nsPathPtr->nextPtr;
    }
}

/*
 *----------------------------------------------------------------------
 *
 * NamespaceQualifiersCmd --
 *
 *	Invoked to implement the "namespace qualifiers" command that returns
 *	any leading namespace qualifiers in a string. These qualifiers are
 *	namespace names separated by "::"s. For example, for "::foo::p" this
 *	command returns "::foo", and for "::" it returns "". This command is
 *	the complement of the "namespace tail" command. Note that this command
 *	does not check whether the "namespace" names are, in fact, the names
 *	of currently defined namespaces. Handles the following syntax:
 *
 *	    namespace qualifiers string
 *
 * Results:
 *	Returns TCL_OK if successful, and TCL_ERROR if anything goes wrong.
 *
 * Side effects:
 *	Returns a result in the interpreter's result object. If anything goes
 *	wrong, the result is an error message.
 *
 *----------------------------------------------------------------------
 */

static int
NamespaceQualifiersCmd(
    TCL_UNUSED(ClientData),
    Tcl_Interp *interp,		/* Current interpreter. */
    int objc,			/* Number of arguments. */
    Tcl_Obj *const objv[])	/* Argument objects. */
{
    const char *name, *p;
    size_t length;

    if (objc != 2) {
	Tcl_WrongNumArgs(interp, 1, objv, "string");
	return TCL_ERROR;
    }

    /*
     * Find the end of the string, then work backward and find the start of
     * the last "::" qualifier.
     */

    name = TclGetString(objv[1]);
    for (p = name;  *p != '\0';  p++) {
	/* empty body */
    }
    while (--p >= name) {
	if ((*p == ':') && (p > name) && (*(p-1) == ':')) {
	    p -= 2;			/* Back up over the :: */
	    while ((p >= name) && (*p == ':')) {
		p--;			/* Back up over the preceeding : */
	    }
	    break;
	}
    }

    if (p >= name) {
	length = p-name+1;
	Tcl_SetObjResult(interp, Tcl_NewStringObj(name, length));
    }
    return TCL_OK;
}

/*
 *----------------------------------------------------------------------
 *
 * NamespaceUnknownCmd --
 *
 *	Invoked to implement the "namespace unknown" command (TIP 181) that
 *	sets or queries a per-namespace unknown command handler. This handler
 *	is called when command lookup fails (current and global ns). The
 *	default handler for the global namespace is ::unknown. The default
 *	handler for other namespaces is to call the global namespace unknown
 *	handler. Passing an empty list results in resetting the handler to its
 *	default.
 *
 *	    namespace unknown ?handler?
 *
 * Results:
 *	Returns TCL_OK if successful, and TCL_ERROR if anything goes wrong.
 *
 * Side effects:
 *	If no handler is specified, returns a result in the interpreter's
 *	result object, otherwise it sets the unknown handler pointer in the
 *	current namespace to the script fragment provided. If anything goes
 *	wrong, the result is an error message.
 *
 *----------------------------------------------------------------------
 */

static int
NamespaceUnknownCmd(
    TCL_UNUSED(ClientData),
    Tcl_Interp *interp,		/* Current interpreter. */
    int objc,			/* Number of arguments. */
    Tcl_Obj *const objv[])	/* Argument objects. */
{
    Tcl_Namespace *currNsPtr;
    Tcl_Obj *resultPtr;
    int rc;

    if (objc > 2) {
	Tcl_WrongNumArgs(interp, 1, objv, "?script?");
	return TCL_ERROR;
    }

    currNsPtr = TclGetCurrentNamespace(interp);

    if (objc == 1) {
	/*
	 * Introspection - return the current namespace handler.
	 */

	resultPtr = Tcl_GetNamespaceUnknownHandler(interp, currNsPtr);
	if (resultPtr == NULL) {
	    TclNewObj(resultPtr);
	}
	Tcl_SetObjResult(interp, resultPtr);
    } else {
	rc = Tcl_SetNamespaceUnknownHandler(interp, currNsPtr, objv[1]);
	if (rc == TCL_OK) {
	    Tcl_SetObjResult(interp, objv[1]);
	}
	return rc;
    }
    return TCL_OK;
}

/*
 *----------------------------------------------------------------------
 *
 * Tcl_GetNamespaceUnknownHandler --
 *
 *	Returns the unknown command handler registered for the given
 *	namespace.
 *
 * Results:
 *	Returns the current unknown command handler, or NULL if none exists
 *	for the namespace.
 *
 * Side effects:
 *	None.
 *
 *----------------------------------------------------------------------
 */

Tcl_Obj *
Tcl_GetNamespaceUnknownHandler(
    Tcl_Interp *interp,		/* The interpreter in which the namespace
				 * exists. */
    Tcl_Namespace *nsPtr)	/* The namespace. */
{
    Namespace *currNsPtr = (Namespace *) nsPtr;

    if (currNsPtr->unknownHandlerPtr == NULL &&
	    currNsPtr == ((Interp *) interp)->globalNsPtr) {
	/*
	 * Default handler for global namespace is "::unknown". For all other
	 * namespaces, it is NULL (which falls back on the global unknown
	 * handler).
	 */

	TclNewLiteralStringObj(currNsPtr->unknownHandlerPtr, "::unknown");
	Tcl_IncrRefCount(currNsPtr->unknownHandlerPtr);
    }
    return currNsPtr->unknownHandlerPtr;
}

/*
 *----------------------------------------------------------------------
 *
 * Tcl_SetNamespaceUnknownHandler --
 *
 *	Sets the unknown command handler for the given namespace to the
 *	command prefix passed.
 *
 * Results:
 *	Returns TCL_OK if successful, and TCL_ERROR if anything goes wrong.
 *
 * Side effects:
 *	Sets the namespace unknown command handler. If the passed in handler
 *	is NULL or an empty list, then the handler is reset to its default. If
 *	an error occurs, then an error message is left in the interpreter
 *	result.
 *
 *----------------------------------------------------------------------
 */

int
Tcl_SetNamespaceUnknownHandler(
    Tcl_Interp *interp,		/* Interpreter in which the namespace
				 * exists. */
    Tcl_Namespace *nsPtr,	/* Namespace which is being updated. */
    Tcl_Obj *handlerPtr)	/* The new handler, or NULL to reset. */
{
    int lstlen = 0;
    Namespace *currNsPtr = (Namespace *) nsPtr;

    /*
     * Ensure that we check for errors *first* before we change anything.
     */

    if (handlerPtr != NULL) {
	if (TclListObjLength(interp, handlerPtr, &lstlen) != TCL_OK) {
	    /*
	     * Not a list.
	     */

	    return TCL_ERROR;
	}
	if (lstlen > 0) {
	    /*
	     * We are going to be saving this handler. Increment the reference
	     * count before decrementing the refcount on the previous handler,
	     * so that nothing strange can happen if we are told to set the
	     * handler to the previous value.
	     */

	    Tcl_IncrRefCount(handlerPtr);
	}
    }

    /*
     * Remove old handler next.
     */

    if (currNsPtr->unknownHandlerPtr != NULL) {
	Tcl_DecrRefCount(currNsPtr->unknownHandlerPtr);
    }

    /*
     * Install the new handler.
     */

    if (lstlen > 0) {
	/*
	 * Just store the handler. It already has the correct reference count.
	 */

	currNsPtr->unknownHandlerPtr = handlerPtr;
    } else {
	/*
	 * If NULL or an empty list is passed, this resets to the default
	 * handler.
	 */

	currNsPtr->unknownHandlerPtr = NULL;
    }
    return TCL_OK;
}

/*
 *----------------------------------------------------------------------
 *
 * NamespaceTailCmd --
 *
 *	Invoked to implement the "namespace tail" command that returns the
 *	trailing name at the end of a string with "::" namespace qualifiers.
 *	These qualifiers are namespace names separated by "::"s. For example,
 *	for "::foo::p" this command returns "p", and for "::" it returns "".
 *	This command is the complement of the "namespace qualifiers" command.
 *	Note that this command does not check whether the "namespace" names
 *	are, in fact, the names of currently defined namespaces. Handles the
 *	following syntax:
 *
 *	    namespace tail string
 *
 * Results:
 *	Returns TCL_OK if successful, and TCL_ERROR if anything goes wrong.
 *
 * Side effects:
 *	Returns a result in the interpreter's result object. If anything goes
 *	wrong, the result is an error message.
 *
 *----------------------------------------------------------------------
 */

static int
NamespaceTailCmd(
    TCL_UNUSED(ClientData),
    Tcl_Interp *interp,		/* Current interpreter. */
    int objc,			/* Number of arguments. */
    Tcl_Obj *const objv[])	/* Argument objects. */
{
    const char *name, *p;

    if (objc != 2) {
	Tcl_WrongNumArgs(interp, 1, objv, "string");
	return TCL_ERROR;
    }

    /*
     * Find the end of the string, then work backward and find the last "::"
     * qualifier.
     */

    name = TclGetString(objv[1]);
    for (p = name;  *p != '\0';  p++) {
	/* empty body */
    }
    while (--p > name) {
	if ((*p == ':') && (*(p-1) == ':')) {
	    p++;			/* Just after the last "::" */
	    break;
	}
    }

    if (p >= name) {
	Tcl_SetObjResult(interp, Tcl_NewStringObj(p, -1));
    }
    return TCL_OK;
}

/*
 *----------------------------------------------------------------------
 *
 * NamespaceUpvarCmd --
 *
 *	Invoked to implement the "namespace upvar" command, that creates
 *	variables in the current scope linked to variables in another
 *	namespace. Handles the following syntax:
 *
 *	    namespace upvar ns otherVar myVar ?otherVar myVar ...?
 *
 * Results:
 *	Returns TCL_OK if successful, and TCL_ERROR if anything goes wrong.
 *
 * Side effects:
 *	Creates new variables in the current scope, linked to the
 *	corresponding variables in the stipulated nmamespace. If anything goes
 *	wrong, the result is an error message.
 *
 *----------------------------------------------------------------------
 */

static int
NamespaceUpvarCmd(
    TCL_UNUSED(ClientData),
    Tcl_Interp *interp,		/* Current interpreter. */
    int objc,			/* Number of arguments. */
    Tcl_Obj *const objv[])	/* Argument objects. */
{
    Interp *iPtr = (Interp *) interp;
    Tcl_Namespace *nsPtr, *savedNsPtr;
    Var *otherPtr, *arrayPtr;
    const char *myName;

    if (objc < 2 || (objc & 1)) {
	Tcl_WrongNumArgs(interp, 1, objv, "ns ?otherVar myVar ...?");
	return TCL_ERROR;
    }

    if (TclGetNamespaceFromObj(interp, objv[1], &nsPtr) != TCL_OK) {
	return TCL_ERROR;
    }

    objc -= 2;
    objv += 2;

    for (; objc>0 ; objc-=2, objv+=2) {
	/*
	 * Locate the other variable.
	 */

	savedNsPtr = (Tcl_Namespace *) iPtr->varFramePtr->nsPtr;
	iPtr->varFramePtr->nsPtr = (Namespace *) nsPtr;
	otherPtr = TclObjLookupVarEx(interp, objv[0], NULL,
		(TCL_NAMESPACE_ONLY|TCL_LEAVE_ERR_MSG|TCL_AVOID_RESOLVERS),
		"access", /*createPart1*/ 1, /*createPart2*/ 1, &arrayPtr);
	iPtr->varFramePtr->nsPtr = (Namespace *) savedNsPtr;
	if (otherPtr == NULL) {
	    return TCL_ERROR;
	}

	/*
	 * Create the new variable and link it to otherPtr.
	 */

	myName = TclGetString(objv[1]);
	if (TclPtrMakeUpvar(interp, otherPtr, myName, 0, -1) != TCL_OK) {
	    return TCL_ERROR;
	}
    }

    return TCL_OK;
}

/*
 *----------------------------------------------------------------------
 *
 * NamespaceWhichCmd --
 *
 *	Invoked to implement the "namespace which" command that returns the
 *	fully-qualified name of a command or variable. If the specified
 *	command or variable does not exist, it returns "". Handles the
 *	following syntax:
 *
 *	    namespace which ?-command? ?-variable? name
 *
 * Results:
 *	Returns TCL_OK if successful, and TCL_ERROR if anything goes wrong.
 *
 * Side effects:
 *	Returns a result in the interpreter's result object. If anything goes
 *	wrong, the result is an error message.
 *
 *----------------------------------------------------------------------
 */

static int
NamespaceWhichCmd(
    TCL_UNUSED(ClientData),
    Tcl_Interp *interp,		/* Current interpreter. */
    int objc,			/* Number of arguments. */
    Tcl_Obj *const objv[])	/* Argument objects. */
{
    static const char *const opts[] = {
	"-command", "-variable", NULL
    };
    int lookupType = 0;
    Tcl_Obj *resultPtr;

    if (objc < 2 || objc > 3) {
    badArgs:
	Tcl_WrongNumArgs(interp, 1, objv, "?-command? ?-variable? name");
	return TCL_ERROR;
    } else if (objc == 3) {
	/*
	 * Look for a flag controlling the lookup.
	 */

	if (Tcl_GetIndexFromObj(interp, objv[1], opts, "option", 0,
		&lookupType) != TCL_OK) {
	    /*
	     * Preserve old style of error message!
	     */

	    Tcl_ResetResult(interp);
	    goto badArgs;
	}
    }

    TclNewObj(resultPtr);
    switch (lookupType) {
    case 0: {				/* -command */
	Tcl_Command cmd = Tcl_GetCommandFromObj(interp, objv[objc-1]);

	if (cmd != NULL) {
	    Tcl_GetCommandFullName(interp, cmd, resultPtr);
	}
	break;
    }
    case 1: {				/* -variable */
	Tcl_Var var = Tcl_FindNamespaceVar(interp,
		TclGetString(objv[objc-1]), NULL, /*flags*/ 0);

	if (var != NULL) {
	    Tcl_GetVariableFullName(interp, var, resultPtr);
	}
	break;
    }
    }
    Tcl_SetObjResult(interp, resultPtr);
    return TCL_OK;
}

/*
 *----------------------------------------------------------------------
 *
 * FreeNsNameInternalRep --
 *
 *	Frees the resources associated with a nsName object's internal
 *	representation.
 *
 * Results:
 *	None.
 *
 * Side effects:
 *	Decrements the ref count of any Namespace structure pointed to by the
 *	nsName's internal representation. If there are no more references to
 *	the namespace, it's structure will be freed.
 *
 *----------------------------------------------------------------------
 */

static void
FreeNsNameInternalRep(
    Tcl_Obj *objPtr)	/* nsName object with internal representation
				 * to free. */
{
    ResolvedNsName *resNamePtr;

    NsNameGetIntRep(objPtr, resNamePtr);
    assert(resNamePtr != NULL);

    /*
     * Decrement the reference count of the namespace. If there are no more
     * references, free it up.
     */

    if (resNamePtr->refCount-- <= 1) {
	/*
	 * Decrement the reference count for the cached namespace. If the
	 * namespace is dead, and there are no more references to it, free
	 * it.
	 */

	TclNsDecrRefCount(resNamePtr->nsPtr);
	Tcl_Free(resNamePtr);
    }
}

/*
 *----------------------------------------------------------------------
 *
 * DupNsNameInternalRep --
 *
 *	Initializes the internal representation of a nsName object to a copy
 *	of the internal representation of another nsName object.
 *
 * Results:
 *	None.
 *
 * Side effects:
 *	copyPtr's internal rep is set to refer to the same namespace
 *	referenced by srcPtr's internal rep. Increments the ref count of the
 *	ResolvedNsName structure used to hold the namespace reference.
 *
 *----------------------------------------------------------------------
 */

static void
DupNsNameInternalRep(
    Tcl_Obj *srcPtr,		/* Object with internal rep to copy. */
    Tcl_Obj *copyPtr)	/* Object with internal rep to set. */
{
    ResolvedNsName *resNamePtr;

    NsNameGetIntRep(srcPtr, resNamePtr);
    assert(resNamePtr != NULL);
    NsNameSetIntRep(copyPtr, resNamePtr);
}

/*
 *----------------------------------------------------------------------
 *
 * SetNsNameFromAny --
 *
 *	Attempt to generate a nsName internal representation for a Tcl object.
 *
 * Results:
 *	Returns TCL_OK if the value could be converted to a proper namespace
 *	reference. Otherwise, it returns TCL_ERROR, along with an error
 *	message in the interpreter's result object.
 *
 * Side effects:
 *	If successful, the object is made a nsName object. Its internal rep is
 *	set to point to a ResolvedNsName, which contains a cached pointer to
 *	the Namespace. Reference counts are kept on both the ResolvedNsName
 *	and the Namespace, so we can keep track of their usage and free them
 *	when appropriate.
 *
 *----------------------------------------------------------------------
 */

static int
SetNsNameFromAny(
    Tcl_Interp *interp,		/* Points to the namespace in which to resolve
				 * name. Also used for error reporting if not
				 * NULL. */
    Tcl_Obj *objPtr)	/* The object to convert. */
{
    const char *dummy;
    Namespace *nsPtr, *dummy1Ptr, *dummy2Ptr;
    ResolvedNsName *resNamePtr;
    const char *name;

    if (interp == NULL) {
	return TCL_ERROR;
    }

    name = TclGetString(objPtr);
    TclGetNamespaceForQualName(interp, name, NULL, TCL_FIND_ONLY_NS,
	     &nsPtr, &dummy1Ptr, &dummy2Ptr, &dummy);

    if ((nsPtr == NULL) || (nsPtr->flags & NS_DYING)) {
	return TCL_ERROR;
    }

    /*
     * If we found a namespace, then create a new ResolvedNsName structure
     * that holds a reference to it.
     */

    nsPtr->refCount++;
    resNamePtr = (ResolvedNsName *)Tcl_Alloc(sizeof(ResolvedNsName));
    resNamePtr->nsPtr = nsPtr;
    if ((name[0] == ':') && (name[1] == ':')) {
	resNamePtr->refNsPtr = NULL;
    } else {
	resNamePtr->refNsPtr = (Namespace *) TclGetCurrentNamespace(interp);
    }
    resNamePtr->refCount = 0;
    NsNameSetIntRep(objPtr, resNamePtr);
    return TCL_OK;
}

/*
 *----------------------------------------------------------------------
 *
 * TclGetNamespaceCommandTable --
 *
 *	Returns the hash table of commands.
 *
 * Results:
 *	Pointer to the hash table.
 *
 * Side effects:
 *	None.
 *
 *----------------------------------------------------------------------
 */

Tcl_HashTable *
TclGetNamespaceCommandTable(
    Tcl_Namespace *nsPtr)
{
    return &((Namespace *) nsPtr)->cmdTable;
}

/*
 *----------------------------------------------------------------------
 *
 * TclGetNamespaceChildTable --
 *
 *	Returns the hash table of child namespaces.
 *
 * Results:
 *	Pointer to the hash table.
 *
 * Side effects:
 *	Might allocate memory.
 *
 *----------------------------------------------------------------------
 */

Tcl_HashTable *
TclGetNamespaceChildTable(
    Tcl_Namespace *nsPtr)
{
    Namespace *nPtr = (Namespace *) nsPtr;
#ifndef BREAK_NAMESPACE_COMPAT
    return &nPtr->childTable;
#else
    if (nPtr->childTablePtr == NULL) {
	nPtr->childTablePtr = (Tcl_HashTable *)Tcl_Alloc(sizeof(Tcl_HashTable));
	Tcl_InitHashTable(nPtr->childTablePtr, TCL_STRING_KEYS);
    }
    return nPtr->childTablePtr;
#endif
}

/*
 *----------------------------------------------------------------------
 *
 * TclLogCommandInfo --
 *
 *	This function is invoked after an error occurs in an interpreter. It
 *	adds information to iPtr->errorInfo/errorStack fields to describe the
 *	command that was being executed when the error occurred. When pc and
 *	tosPtr are non-NULL, conveying a bytecode execution "inner context",
 *	and the offending instruction is suitable, that inner context is
 *	recorded in errorStack.
 *
 * Results:
 *	None.
 *
 * Side effects:
 *	Information about the command is added to errorInfo/errorStack and the
 *	line number stored internally in the interpreter is set.
 *
 *----------------------------------------------------------------------
 */

void
TclLogCommandInfo(
    Tcl_Interp *interp,		/* Interpreter in which to log information. */
    const char *script,		/* First character in script containing
				 * command (must be <= command). */
    const char *command,	/* First character in command that generated
				 * the error. */
    size_t length,			/* Number of bytes in command (-1 means
				 * use all bytes up to first null byte). */
    const unsigned char *pc,    /* Current pc of bytecode execution context */
    Tcl_Obj **tosPtr)		/* Current stack of bytecode execution
				 * context */
{
    const char *p;
    Interp *iPtr = (Interp *) interp;
    int overflow, limit = 150;
    Var *varPtr, *arrayPtr;

    if (iPtr->flags & ERR_ALREADY_LOGGED) {
	/*
	 * Someone else has already logged error information for this command;
	 * we shouldn't add anything more.
	 */

	return;
    }

    if (command != NULL) {
	/*
	 * Compute the line number where the error occurred.
	 */

	iPtr->errorLine = 1;
	for (p = script; p != command; p++) {
	    if (*p == '\n') {
		iPtr->errorLine++;
	    }
	}

	if (length == TCL_INDEX_NONE) {
	    length = strlen(command);
	}
	overflow = (length > (size_t)limit);
	Tcl_AppendObjToErrorInfo(interp, Tcl_ObjPrintf(
		"\n    %s\n\"%.*s%s\"", ((iPtr->errorInfo == NULL)
		? "while executing" : "invoked from within"),
		(overflow ? limit : (int)length), command,
		(overflow ? "..." : "")));

	varPtr = TclObjLookupVarEx(interp, iPtr->eiVar, NULL, TCL_GLOBAL_ONLY,
		NULL, 0, 0, &arrayPtr);
	if ((varPtr == NULL) || !TclIsVarTraced(varPtr)) {
	    /*
	     * Should not happen.
	     */

	    return;
	} else {
	    Tcl_HashEntry *hPtr
		    = Tcl_FindHashEntry(&iPtr->varTraces, (char *) varPtr);
	    VarTrace *tracePtr = (VarTrace *)Tcl_GetHashValue(hPtr);

	    if (tracePtr->traceProc != EstablishErrorInfoTraces) {
		/*
		 * The most recent trace set on ::errorInfo is not the one the
		 * core itself puts on last. This means some other code is
		 * tracing the variable, and the additional trace(s) might be
		 * write traces that expect the timing of writes to
		 * ::errorInfo that existed Tcl releases before 8.5. To
		 * satisfy that compatibility need, we write the current
		 * -errorinfo value to the ::errorInfo variable.
		 */

		Tcl_ObjSetVar2(interp, iPtr->eiVar, NULL, iPtr->errorInfo,
			TCL_GLOBAL_ONLY);
	    }
	}
    }

    /*
     * TIP #348
     */

    if (Tcl_IsShared(iPtr->errorStack)) {
	Tcl_Obj *newObj;

	newObj = Tcl_DuplicateObj(iPtr->errorStack);
	Tcl_DecrRefCount(iPtr->errorStack);
	Tcl_IncrRefCount(newObj);
	iPtr->errorStack = newObj;
    }
    if (iPtr->resetErrorStack) {
	int len;

	iPtr->resetErrorStack = 0;
	Tcl_ListObjLength(interp, iPtr->errorStack, &len);

	/*
	 * Reset while keeping the list intrep as much as possible.
	 */

	Tcl_ListObjReplace(interp, iPtr->errorStack, 0, len, 0, NULL);
	if (pc != NULL) {
	    Tcl_Obj *innerContext;

	    innerContext = TclGetInnerContext(interp, pc, tosPtr);
	    if (innerContext != NULL) {
		Tcl_ListObjAppendElement(NULL, iPtr->errorStack,
			iPtr->innerLiteral);
		Tcl_ListObjAppendElement(NULL, iPtr->errorStack, innerContext);
	    }
	} else if (command != NULL) {
	    Tcl_ListObjAppendElement(NULL, iPtr->errorStack,
		    iPtr->innerLiteral);
	    Tcl_ListObjAppendElement(NULL, iPtr->errorStack,
		    Tcl_NewStringObj(command, length));
	}
    }

    if (!iPtr->framePtr->objc) {
	/*
	 * Special frame, nothing to report.
	 */
    } else if (iPtr->varFramePtr != iPtr->framePtr) {
	/*
	 * uplevel case, [lappend errorstack UP $relativelevel]
	 */

	Tcl_ListObjAppendElement(NULL, iPtr->errorStack, iPtr->upLiteral);
	Tcl_ListObjAppendElement(NULL, iPtr->errorStack, Tcl_NewIntObj(
		iPtr->framePtr->level - iPtr->varFramePtr->level));
    } else if (iPtr->framePtr != iPtr->rootFramePtr) {
	/*
	 * normal case, [lappend errorstack CALL [info level 0]]
	 */

	Tcl_ListObjAppendElement(NULL, iPtr->errorStack, iPtr->callLiteral);
	Tcl_ListObjAppendElement(NULL, iPtr->errorStack, Tcl_NewListObj(
		iPtr->framePtr->objc, iPtr->framePtr->objv));
    }
}

/*
 *----------------------------------------------------------------------
 *
 * TclErrorStackResetIf --
 *
 *	The TIP 348 reset/no-bc part of TLCI, for specific use by
 *	TclCompileSyntaxError.
 *
 * Results:
 *	None.
 *
 * Side effects:
 *	Reset errorstack if it needs be, and in that case remember the
 *	passed-in error message as inner context.
 *
 *----------------------------------------------------------------------
 */

void
TclErrorStackResetIf(
    Tcl_Interp *interp,
    const char *msg,
    size_t length)
{
    Interp *iPtr = (Interp *) interp;

    if (Tcl_IsShared(iPtr->errorStack)) {
	Tcl_Obj *newObj;

	newObj = Tcl_DuplicateObj(iPtr->errorStack);
	Tcl_DecrRefCount(iPtr->errorStack);
	Tcl_IncrRefCount(newObj);
	iPtr->errorStack = newObj;
    }
    if (iPtr->resetErrorStack) {
	int len;

	iPtr->resetErrorStack = 0;
	Tcl_ListObjLength(interp, iPtr->errorStack, &len);

	/*
	 * Reset while keeping the list intrep as much as possible.
	 */

	Tcl_ListObjReplace(interp, iPtr->errorStack, 0, len, 0, NULL);
	Tcl_ListObjAppendElement(NULL, iPtr->errorStack, iPtr->innerLiteral);
	Tcl_ListObjAppendElement(NULL, iPtr->errorStack,
		Tcl_NewStringObj(msg, length));
    }
}

/*
 *----------------------------------------------------------------------
 *
 * Tcl_LogCommandInfo --
 *
 *	This function is invoked after an error occurs in an interpreter. It
 *	adds information to iPtr->errorInfo/errorStack fields to describe the
 *	command that was being executed when the error occurred.
 *
 * Results:
 *	None.
 *
 * Side effects:
 *	Information about the command is added to errorInfo/errorStack and the
 *	line number stored internally in the interpreter is set.
 *
 *----------------------------------------------------------------------
 */

void
Tcl_LogCommandInfo(
    Tcl_Interp *interp,		/* Interpreter in which to log information. */
    const char *script,		/* First character in script containing
				 * command (must be <= command). */
    const char *command,	/* First character in command that generated
				 * the error. */
    size_t length)		/* Number of bytes in command (-1 means use
				 * all bytes up to first null byte). */
{
    TclLogCommandInfo(interp, script, command, length, NULL, NULL);
}


/*
 * Local Variables:
 * mode: c
 * c-basic-offset: 4
 * fill-column: 78
 * tab-width: 8
 * End:
 */<|MERGE_RESOLUTION|>--- conflicted
+++ resolved
@@ -2102,14 +2102,9 @@
 	    } else {
 		prevPtr->nextPtr = refPtr->nextPtr;
 	    }
-<<<<<<< HEAD
 	    Tcl_Free(refPtr);
+	    TclCleanupCommandMacro(realCmdPtr);
 	    Tcl_Free(dataPtr);
-=======
-	    ckfree(refPtr);
-	    TclCleanupCommandMacro(realCmdPtr);
-	    ckfree(dataPtr);
->>>>>>> 83ebf7f1
 	    return;
 	}
 	prevPtr = refPtr;
