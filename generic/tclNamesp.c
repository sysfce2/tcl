/*
 * tclNamesp.c --
 *
 *	Contains support for namespaces, which provide a separate context of
 *	commands and global variables. The global :: namespace is the
 *	traditional Tcl "global" scope. Other namespaces are created as
 *	children of the global namespace. These other namespaces contain
 *	special-purpose commands and variables for packages.
 *
 * Copyright © 1993-1997 Lucent Technologies.
 * Copyright © 1997 Sun Microsystems, Inc.
 * Copyright © 1998-1999 Scriptics Corporation.
 * Copyright © 2002-2005 Donal K. Fellows.
 * Copyright © 2006 Neil Madden.
 * Contributions from Don Porter, NIST, 2007. (not subject to US copyright)
 *
 * Originally implemented by
 *   Michael J. McLennan
 *   Bell Labs Innovations for Lucent Technologies
 *   mmclennan@lucent.com
 *
 * See the file "license.terms" for information on usage and redistribution of
 * this file, and for a DISCLAIMER OF ALL WARRANTIES.
 */

#include "tclInt.h"
#include "tclCompile.h" /* for TclLogCommandInfo visibility */
#include <assert.h>

/*
 * Thread-local storage used to avoid having a global lock on data that is not
 * limited to a single interpreter.
 */

typedef struct {
    size_t numNsCreated;	/* Count of the number of namespaces created
				 * within the thread. This value is used as a
				 * unique id for each namespace. Cannot be
				 * per-interp because the nsId is used to
				 * distinguish objects which can be passed
				 * around between interps in the same thread,
				 * but does not need to be global because
				 * object internal reps are always per-thread
				 * anyway. */
} ThreadSpecificData;

static Tcl_ThreadDataKey dataKey;

/*
 * This structure contains a cached pointer to a namespace that is the result
 * of resolving the namespace's name in some other namespace. It is the
 * internal representation for a nsName object. It contains the pointer along
 * with some information that is used to check the cached pointer's validity.
 */

typedef struct {
    Namespace *nsPtr;		/* A cached pointer to the Namespace that the
				 * name resolved to. */
    Namespace *refNsPtr;	/* Points to the namespace context in which
				 * the name was resolved. NULL if the name is
				 * fully qualified and thus the resolution
				 * does not depend on the context. */
    size_t refCount;		/* Reference count: 1 for each nsName object
				 * that has a pointer to this ResolvedNsName
				 * structure as its internal rep. This
				 * structure can be freed when refCount
				 * becomes zero. */
} ResolvedNsName;

/*
 * Declarations for functions local to this file:
 */

static void		DeleteImportedCmd(void *clientData);
static int		DoImport(Tcl_Interp *interp,
			    Namespace *nsPtr, Tcl_HashEntry *hPtr,
			    const char *cmdName, const char *pattern,
			    Namespace *importNsPtr, int allowOverwrite);
static void		DupNsNameInternalRep(Tcl_Obj *objPtr,Tcl_Obj *copyPtr);
static char *		ErrorCodeRead(void *clientData,Tcl_Interp *interp,
			    const char *name1, const char *name2, int flags);
static char *		ErrorInfoRead(void *clientData,Tcl_Interp *interp,
			    const char *name1, const char *name2, int flags);
static char *		EstablishErrorCodeTraces(void *clientData,
			    Tcl_Interp *interp, const char *name1,
			    const char *name2, int flags);
static char *		EstablishErrorInfoTraces(void *clientData,
			    Tcl_Interp *interp, const char *name1,
			    const char *name2, int flags);
static void		FreeNsNameInternalRep(Tcl_Obj *objPtr);
static int		GetNamespaceFromObj(Tcl_Interp *interp,
			    Tcl_Obj *objPtr, Tcl_Namespace **nsPtrPtr);
static int		InvokeImportedNRCmd(void *clientData,
			    Tcl_Interp *interp,int objc,Tcl_Obj *const objv[]);
static Tcl_ObjCmdProc	NamespaceChildrenCmd;
static Tcl_ObjCmdProc	NamespaceCodeCmd;
static Tcl_ObjCmdProc	NamespaceCurrentCmd;
static Tcl_ObjCmdProc	NamespaceDeleteCmd;
static Tcl_ObjCmdProc	NamespaceEvalCmd;
static Tcl_ObjCmdProc	NRNamespaceEvalCmd;
static Tcl_ObjCmdProc	NamespaceExistsCmd;
static Tcl_ObjCmdProc	NamespaceExportCmd;
static Tcl_ObjCmdProc	NamespaceForgetCmd;
static void		NamespaceFree(Namespace *nsPtr);
static Tcl_ObjCmdProc	NamespaceImportCmd;
static Tcl_ObjCmdProc	NamespaceInscopeCmd;
static Tcl_ObjCmdProc	NRNamespaceInscopeCmd;
static Tcl_ObjCmdProc	NamespaceOriginCmd;
static Tcl_ObjCmdProc	NamespaceParentCmd;
static Tcl_ObjCmdProc	NamespacePathCmd;
static Tcl_ObjCmdProc	NamespaceQualifiersCmd;
static Tcl_ObjCmdProc	NamespaceTailCmd;
static Tcl_ObjCmdProc	NamespaceUpvarCmd;
static Tcl_ObjCmdProc	NamespaceUnknownCmd;
static Tcl_ObjCmdProc	NamespaceWhichCmd;
static int		SetNsNameFromAny(Tcl_Interp *interp, Tcl_Obj *objPtr);
static void		UnlinkNsPath(Namespace *nsPtr);

static Tcl_NRPostProc NsEval_Callback;

/*
 * This structure defines a Tcl object type that contains a namespace
 * reference. It is used in commands that take the name of a namespace as an
 * argument. The namespace reference is resolved, and the result in cached in
 * the object.
 */

static const Tcl_ObjType nsNameType = {
    "nsName",			/* the type's name */
    FreeNsNameInternalRep,	/* freeIntRepProc */
    DupNsNameInternalRep,	/* dupIntRepProc */
    NULL,			/* updateStringProc */
    SetNsNameFromAny,		/* setFromAnyProc */
    TCL_OBJTYPE_V0
};

#define NsNameSetInternalRep(objPtr, nnPtr)					\
    do {								\
	Tcl_ObjInternalRep ir;						\
	(nnPtr)->refCount++;						\
	ir.twoPtrValue.ptr1 = (nnPtr);					\
	ir.twoPtrValue.ptr2 = NULL;					\
	Tcl_StoreInternalRep((objPtr), &nsNameType, &ir);			\
    } while (0)

#define NsNameGetInternalRep(objPtr, nnPtr)					\
    do {								\
	const Tcl_ObjInternalRep *irPtr;					\
	irPtr = TclFetchInternalRep((objPtr), &nsNameType);			\
	(nnPtr) = irPtr ? (ResolvedNsName *)irPtr->twoPtrValue.ptr1 : NULL;		\
    } while (0)

/*
 * Array of values describing how to implement each standard subcommand of the
 * "namespace" command.
 */

static const EnsembleImplMap defaultNamespaceMap[] = {
    {"children",   NamespaceChildrenCmd, TclCompileBasic0To2ArgCmd, NULL, NULL, 0},
    {"code",	   NamespaceCodeCmd,	TclCompileNamespaceCodeCmd, NULL, NULL, 0},
    {"current",	   NamespaceCurrentCmd,	TclCompileNamespaceCurrentCmd, NULL, NULL, 0},
    {"delete",	   NamespaceDeleteCmd,	TclCompileBasicMin0ArgCmd, NULL, NULL, 0},
    {"ensemble",   TclNamespaceEnsembleCmd, NULL, NULL, NULL, 0},
    {"eval",	   NamespaceEvalCmd,	NULL, NRNamespaceEvalCmd, NULL, 0},
    {"exists",	   NamespaceExistsCmd,	TclCompileBasic1ArgCmd, NULL, NULL, 0},
    {"export",	   NamespaceExportCmd,	TclCompileBasicMin0ArgCmd, NULL, NULL, 0},
    {"forget",	   NamespaceForgetCmd,	TclCompileBasicMin0ArgCmd, NULL, NULL, 0},
    {"import",	   NamespaceImportCmd,	TclCompileBasicMin0ArgCmd, NULL, NULL, 0},
    {"inscope",	   NamespaceInscopeCmd,	NULL, NRNamespaceInscopeCmd, NULL, 0},
    {"origin",	   NamespaceOriginCmd,	TclCompileNamespaceOriginCmd, NULL, NULL, 0},
    {"parent",	   NamespaceParentCmd,	TclCompileBasic0Or1ArgCmd, NULL, NULL, 0},
    {"path",	   NamespacePathCmd,	TclCompileBasic0Or1ArgCmd, NULL, NULL, 0},
    {"qualifiers", NamespaceQualifiersCmd, TclCompileNamespaceQualifiersCmd, NULL, NULL, 0},
    {"tail",	   NamespaceTailCmd,	TclCompileNamespaceTailCmd, NULL, NULL, 0},
    {"unknown",	   NamespaceUnknownCmd, TclCompileBasic0Or1ArgCmd, NULL, NULL, 0},
    {"upvar",	   NamespaceUpvarCmd,	TclCompileNamespaceUpvarCmd, NULL, NULL, 0},
    {"which",	   NamespaceWhichCmd,	TclCompileNamespaceWhichCmd, NULL, NULL, 0},
    {NULL, NULL, NULL, NULL, NULL, 0}
};

/*
 *----------------------------------------------------------------------
 *
 * TclInitNamespaceSubsystem --
 *
 *	This function is called to initialize all the structures that are used
 *	by namespaces on a per-process basis.
 *
 * Results:
 *	None.
 *
 * Side effects:
 *	None.
 *
 *----------------------------------------------------------------------
 */

void
TclInitNamespaceSubsystem(void)
{
    /*
     * Does nothing for now.
     */
}

/*
 *----------------------------------------------------------------------
 *
 * Tcl_GetCurrentNamespace --
 *
 *	Returns a pointer to an interpreter's currently active namespace.
 *
 * Results:
 *	Returns a pointer to the interpreter's current namespace.
 *
 * Side effects:
 *	None.
 *
 *----------------------------------------------------------------------
 */

Tcl_Namespace *
Tcl_GetCurrentNamespace(
    Tcl_Interp *interp)/* Interpreter whose current namespace is
				 * being queried. */
{
    return TclGetCurrentNamespace(interp);
}

/*
 *----------------------------------------------------------------------
 *
 * Tcl_GetGlobalNamespace --
 *
 *	Returns a pointer to an interpreter's global :: namespace.
 *
 * Results:
 *	Returns a pointer to the specified interpreter's global namespace.
 *
 * Side effects:
 *	None.
 *
 *----------------------------------------------------------------------
 */

Tcl_Namespace *
Tcl_GetGlobalNamespace(
    Tcl_Interp *interp)/* Interpreter whose global namespace should
				 * be returned. */
{
    return TclGetGlobalNamespace(interp);
}

/*
 *----------------------------------------------------------------------
 *
 * Tcl_PushCallFrame --
 *
 *	Pushes a new call frame onto the interpreter's Tcl call stack. Called
 *	when executing a Tcl procedure or a "namespace eval" or "namespace
 *	inscope" command.
 *
 * Results:
 *	Returns TCL_OK if successful, or TCL_ERROR (along with an error
 *	message in the interpreter's result object) if something goes wrong.
 *
 * Side effects:
 *	Modifies the interpreter's Tcl call stack.
 *
 *----------------------------------------------------------------------
 */

int
Tcl_PushCallFrame(
    Tcl_Interp *interp,		/* Interpreter in which the new call frame is
				 * to be pushed. */
    Tcl_CallFrame *callFramePtr,/* Points to a call frame structure to push.
				 * Storage for this has already been allocated
				 * by the caller; typically this is the
				 * address of a CallFrame structure allocated
				 * on the caller's C stack. The call frame
				 * will be initialized by this function. The
				 * caller can pop the frame later with
				 * Tcl_PopCallFrame, and it is responsible for
				 * freeing the frame's storage. */
    Tcl_Namespace *namespacePtr,/* Points to the namespace in which the frame
				 * will execute. If NULL, the interpreter's
				 * current namespace will be used. */
    int isProcCallFrame)	/* If nonzero, the frame represents a called
				 * Tcl procedure and may have local vars. Vars
				 * will ordinarily be looked up in the frame.
				 * If new variables are created, they will be
				 * created in the frame. If 0, the frame is
				 * for a "namespace eval" or "namespace
				 * inscope" command and var references are
				 * treated as references to namespace
				 * variables. */
{
    Interp *iPtr = (Interp *) interp;
    CallFrame *framePtr = (CallFrame *) callFramePtr;
    Namespace *nsPtr;

    if (namespacePtr == NULL) {
	nsPtr = (Namespace *) TclGetCurrentNamespace(interp);
    } else {
	nsPtr = (Namespace *) namespacePtr;

	/*
	 * TODO: Examine whether it would be better to guard based on NS_DYING
	 * or NS_TEARDOWN. It appears that these are not tested because they can
	 * be set in a global interp that has been [namespace delete]d, but
	 * which never really completely goes away because of lingering global
	 * things like ::errorInfo and [::unknown] and hidden commands.
	 * Review of those designs might permit stricter checking here.
	 */

	if (nsPtr->flags & NS_DEAD) {
	    Tcl_Panic("Trying to push call frame for dead namespace");
	}
    }

    nsPtr->activationCount++;
    framePtr->nsPtr = nsPtr;
    framePtr->isProcCallFrame = isProcCallFrame;
    framePtr->objc = 0;
    framePtr->objv = NULL;
    framePtr->callerPtr = iPtr->framePtr;
    framePtr->callerVarPtr = iPtr->varFramePtr;
    if (iPtr->varFramePtr != NULL) {
	framePtr->level = iPtr->varFramePtr->level + 1U;
    } else {
	framePtr->level = 0;
    }
    framePtr->procPtr = NULL;		/* no called procedure */
    framePtr->varTablePtr = NULL;	/* and no local variables */
    framePtr->numCompiledLocals = 0;
    framePtr->compiledLocals = NULL;
    framePtr->clientData = NULL;
    framePtr->localCachePtr = NULL;
    framePtr->tailcallPtr = NULL;

    /*
     * Push the new call frame onto the interpreter's stack of procedure call
     * frames making it the current frame.
     */

    iPtr->framePtr = framePtr;
    iPtr->varFramePtr = framePtr;

    return TCL_OK;
}

/*
 *----------------------------------------------------------------------
 *
 * Tcl_PopCallFrame --
 *
 *	Removes a call frame from the Tcl call stack for the interpreter.
 *	Called to remove a frame previously pushed by Tcl_PushCallFrame.
 *
 * Results:
 *	None.
 *
 * Side effects:
 *	Modifies the call stack of the interpreter. Resets various fields of
 *	the popped call frame. If a namespace has been deleted and has no more
 *	activations on the call stack, the namespace is destroyed.
 *
 *----------------------------------------------------------------------
 */

void
Tcl_PopCallFrame(
    Tcl_Interp *interp)		/* Interpreter with call frame to pop. */
{
    Interp *iPtr = (Interp *) interp;
    CallFrame *framePtr = iPtr->framePtr;
    Namespace *nsPtr;

    /*
     * It's important to remove the call frame from the interpreter's stack of
     * call frames before deleting local variables, so that traces invoked by
     * the variable deletion don't see the partially-deleted frame.
     */

    if (framePtr->callerPtr) {
	iPtr->framePtr = framePtr->callerPtr;
	iPtr->varFramePtr = framePtr->callerVarPtr;
    } else {
	/* Tcl_PopCallFrame: trying to pop rootCallFrame! */
    }

    if (framePtr->varTablePtr != NULL) {
	TclDeleteVars(iPtr, framePtr->varTablePtr);
	Tcl_Free(framePtr->varTablePtr);
	framePtr->varTablePtr = NULL;
    }
    if (framePtr->numCompiledLocals + 1 > 1) {
	TclDeleteCompiledLocalVars(iPtr, framePtr);
	if (framePtr->localCachePtr->refCount-- <= 1) {
	    TclFreeLocalCache(interp, framePtr->localCachePtr);
	}
	framePtr->localCachePtr = NULL;
    }

    /*
     * Decrement the namespace's count of active call frames. If the namespace
     * is "dying" and there are no more active call frames, call
     * Tcl_DeleteNamespace to destroy it.
     */

    nsPtr = framePtr->nsPtr;
    if ((--nsPtr->activationCount <= (nsPtr == iPtr->globalNsPtr))
	    && (nsPtr->flags & NS_DYING)) {
	Tcl_DeleteNamespace((Tcl_Namespace *) nsPtr);
    }
    framePtr->nsPtr = NULL;

    if (framePtr->tailcallPtr) {
	/* Reusing the existing reference count from framePtr->tailcallPtr, so
	 * no need to Tcl_IncrRefCount(framePtr->tailcallPtr)*/
	TclSetTailcall(interp, framePtr->tailcallPtr);
    }
}

/*
 *----------------------------------------------------------------------
 *
 * TclPushStackFrame --
 *
 *	Allocates a new call frame in the interpreter's execution stack, then
 *	pushes it onto the interpreter's Tcl call stack. Called when executing
 *	a Tcl procedure or a "namespace eval" or "namespace inscope" command.
 *
 * Results:
 *	Returns TCL_OK if successful, or TCL_ERROR (along with an error
 *	message in the interpreter's result object) if something goes wrong.
 *
 * Side effects:
 *	Modifies the interpreter's Tcl call stack.
 *
 *----------------------------------------------------------------------
 */

int
TclPushStackFrame(
    Tcl_Interp *interp,		/* Interpreter in which the new call frame is
				 * to be pushed. */
    Tcl_CallFrame **framePtrPtr,/* Place to store a pointer to the stack
				 * allocated call frame. */
    Tcl_Namespace *namespacePtr,/* Points to the namespace in which the frame
				 * will execute. If NULL, the interpreter's
				 * current namespace will be used. */
    int isProcCallFrame)	/* If nonzero, the frame represents a called
				 * Tcl procedure and may have local vars. Vars
				 * will ordinarily be looked up in the frame.
				 * If new variables are created, they will be
				 * created in the frame. If 0, the frame is
				 * for a "namespace eval" or "namespace
				 * inscope" command and var references are
				 * treated as references to namespace
				 * variables. */
{
    *framePtrPtr = (Tcl_CallFrame *)TclStackAlloc(interp, sizeof(CallFrame));
    return Tcl_PushCallFrame(interp, *framePtrPtr, namespacePtr,
	    isProcCallFrame);
}

void
TclPopStackFrame(
    Tcl_Interp *interp)		/* Interpreter with call frame to pop. */
{
    CallFrame *freePtr = ((Interp *) interp)->framePtr;

    Tcl_PopCallFrame(interp);
    TclStackFree(interp, freePtr);
}

/*
 *----------------------------------------------------------------------
 *
 * EstablishErrorCodeTraces --
 *
 *	Creates traces on the ::errorCode variable to keep its value
 *	consistent with the expectations of legacy code.
 *
 * Results:
 *	None.
 *
 * Side effects:
 *	Read and unset traces are established on ::errorCode.
 *
 *----------------------------------------------------------------------
 */

static char *
EstablishErrorCodeTraces(
    TCL_UNUSED(void *),
    Tcl_Interp *interp,
    TCL_UNUSED(const char *) /*name1*/,
    TCL_UNUSED(const char *) /*name2*/,
    TCL_UNUSED(int) /*flags*/)
{
    Tcl_TraceVar2(interp, "errorCode", NULL, TCL_GLOBAL_ONLY|TCL_TRACE_READS,
	    ErrorCodeRead, NULL);
    Tcl_TraceVar2(interp, "errorCode", NULL, TCL_GLOBAL_ONLY|TCL_TRACE_UNSETS,
	    EstablishErrorCodeTraces, NULL);
    return NULL;
}

/*
 *----------------------------------------------------------------------
 *
 * ErrorCodeRead --
 *
 *	Called when the ::errorCode variable is read. Copies the current value
 *	of the interp's errorCode field into ::errorCode.
 *
 * Results:
 *	None.
 *
 * Side effects:
 *	None.
 *
 *----------------------------------------------------------------------
 */

static char *
ErrorCodeRead(
    TCL_UNUSED(void *),
    Tcl_Interp *interp,
    TCL_UNUSED(const char *) /*name1*/,
    TCL_UNUSED(const char *) /*name2*/,
    TCL_UNUSED(int) /*flags*/)
{
    Interp *iPtr = (Interp *) interp;

    if (Tcl_InterpDeleted(interp) || !(iPtr->flags & ERR_LEGACY_COPY)) {
	return NULL;
    }
    if (iPtr->errorCode) {
	Tcl_ObjSetVar2(interp, iPtr->ecVar, NULL,
		iPtr->errorCode, TCL_GLOBAL_ONLY);
	return NULL;
    }
    if (NULL == Tcl_ObjGetVar2(interp, iPtr->ecVar, NULL, TCL_GLOBAL_ONLY)) {
	Tcl_ObjSetVar2(interp, iPtr->ecVar, NULL,
		Tcl_NewObj(), TCL_GLOBAL_ONLY);
    }
    return NULL;
}

/*
 *----------------------------------------------------------------------
 *
 * EstablishErrorInfoTraces --
 *
 *	Creates traces on the ::errorInfo variable to keep its value
 *	consistent with the expectations of legacy code.
 *
 * Results:
 *	None.
 *
 * Side effects:
 *	Read and unset traces are established on ::errorInfo.
 *
 *----------------------------------------------------------------------
 */

static char *
EstablishErrorInfoTraces(
    TCL_UNUSED(void *),
    Tcl_Interp *interp,
    TCL_UNUSED(const char *) /*name1*/,
    TCL_UNUSED(const char *) /*name2*/,
    TCL_UNUSED(int) /*flags*/)
{
    Tcl_TraceVar2(interp, "errorInfo", NULL, TCL_GLOBAL_ONLY|TCL_TRACE_READS,
	    ErrorInfoRead, NULL);
    Tcl_TraceVar2(interp, "errorInfo", NULL, TCL_GLOBAL_ONLY|TCL_TRACE_UNSETS,
	    EstablishErrorInfoTraces, NULL);
    return NULL;
}

/*
 *----------------------------------------------------------------------
 *
 * ErrorInfoRead --
 *
 *	Called when the ::errorInfo variable is read. Copies the current value
 *	of the interp's errorInfo field into ::errorInfo.
 *
 * Results:
 *	None.
 *
 * Side effects:
 *	None.
 *
 *----------------------------------------------------------------------
 */

static char *
ErrorInfoRead(
    TCL_UNUSED(void *),
    Tcl_Interp *interp,
    TCL_UNUSED(const char *) /*name1*/,
    TCL_UNUSED(const char *) /*name2*/,
    TCL_UNUSED(int) /*flags*/)
{
    Interp *iPtr = (Interp *) interp;

    if (Tcl_InterpDeleted(interp) || !(iPtr->flags & ERR_LEGACY_COPY)) {
	return NULL;
    }
    if (iPtr->errorInfo) {
	Tcl_ObjSetVar2(interp, iPtr->eiVar, NULL,
		iPtr->errorInfo, TCL_GLOBAL_ONLY);
	return NULL;
    }
    if (NULL == Tcl_ObjGetVar2(interp, iPtr->eiVar, NULL, TCL_GLOBAL_ONLY)) {
	Tcl_ObjSetVar2(interp, iPtr->eiVar, NULL,
		Tcl_NewObj(), TCL_GLOBAL_ONLY);
    }
    return NULL;
}

/*
 *----------------------------------------------------------------------
 *
 * Tcl_CreateNamespace --
 *
 *	Creates a new namespace with the given name. If there is no active
 *	namespace (i.e., the interpreter is being initialized), the global ::
 *	namespace is created and returned.
 *
 * Results:
 *	Returns a pointer to the new namespace if successful. If the namespace
 *	already exists or if another error occurs, this routine returns NULL,
 *	along with an error message in the interpreter's result object.
 *
 * Side effects:
 *	If the name contains "::" qualifiers and a parent namespace does not
 *	already exist, it is automatically created.
 *
 *----------------------------------------------------------------------
 */

Tcl_Namespace *
Tcl_CreateNamespace(
    Tcl_Interp *interp,		/* Interpreter in which a new namespace is
				 * being created. Also used for error
				 * reporting. */
    const char *name,		/* Name for the new namespace. May be a
				 * qualified name with names of ancestor
				 * namespaces separated by "::"s. */
    void *clientData,	/* One-word value to store with namespace. */
    Tcl_NamespaceDeleteProc *deleteProc)
				/* Function called to delete client data when
				 * the namespace is deleted. NULL if no
				 * function should be called. */
{
    Interp *iPtr = (Interp *) interp;
    Namespace *nsPtr, *ancestorPtr;
    Namespace *parentPtr, *dummy1Ptr, *dummy2Ptr;
    Namespace *globalNsPtr = iPtr->globalNsPtr;
    const char *simpleName;
    Tcl_HashEntry *entryPtr;
    Tcl_DString buffer1, buffer2;
    Tcl_DString *namePtr, *buffPtr;
    int newEntry;
    size_t nameLen;
    ThreadSpecificData *tsdPtr = TCL_TSD_INIT(&dataKey);
    const char *nameStr;
    Tcl_DString tmpBuffer;

    Tcl_DStringInit(&tmpBuffer);

    /*
     * If there is no active namespace, the interpreter is being initialized.
     */

    if ((globalNsPtr == NULL) && (iPtr->varFramePtr == NULL)) {
	/*
	 * Treat this namespace as the global namespace, and avoid looking for
	 * a parent.
	 */

	parentPtr = NULL;
	simpleName = "";
	goto doCreate;
    }

    /*
     * Ensure that there are no trailing colons as that causes chaos when a
     * deleteProc is specified. [Bug d614d63989]
     */

    if (deleteProc != NULL) {
	nameStr = name + strlen(name) - 2;
	if (nameStr >= name && nameStr[1] == ':' && nameStr[0] == ':') {
	    Tcl_DStringAppend(&tmpBuffer, name, -1);
	    while ((nameLen = Tcl_DStringLength(&tmpBuffer)) > 0
		    && Tcl_DStringValue(&tmpBuffer)[nameLen-1] == ':') {
		Tcl_DStringSetLength(&tmpBuffer, nameLen-1);
	    }
	    name = Tcl_DStringValue(&tmpBuffer);
	}
    }

    /*
     * If we've ended up with an empty string now, we're attempting to create
     * the global namespace despite the global namespace existing. That's
     * naughty!
     */

    if (*name == '\0') {
	Tcl_SetObjResult(interp, Tcl_NewStringObj("can't create namespace"
                " \"\": only global namespace can have empty name", -1));
	Tcl_SetErrorCode(interp, "TCL", "OPERATION", "NAMESPACE",
		"CREATEGLOBAL", NULL);
	Tcl_DStringFree(&tmpBuffer);
	return NULL;
    }

    /*
     * Find the parent for the new namespace.
     */

    TclGetNamespaceForQualName(interp, name, NULL, TCL_CREATE_NS_IF_UNKNOWN,
	    &parentPtr, &dummy1Ptr, &dummy2Ptr, &simpleName);

    /*
     * If the unqualified name at the end is empty, there were trailing "::"s
     * after the namespace's name which we ignore. The new namespace was
     * already (recursively) created and is pointed to by parentPtr.
     */

    if (*simpleName == '\0') {
	Tcl_DStringFree(&tmpBuffer);
	return (Tcl_Namespace *) parentPtr;
    }

    /*
     * Check for a bad namespace name and make sure that the name does not
     * already exist in the parent namespace.
     */

    if (
#ifndef BREAK_NAMESPACE_COMPAT
	Tcl_FindHashEntry(&parentPtr->childTable, simpleName) != NULL
#else
	parentPtr->childTablePtr != NULL &&
	Tcl_FindHashEntry(parentPtr->childTablePtr, simpleName) != NULL
#endif
    ) {
	Tcl_SetObjResult(interp, Tcl_ObjPrintf(
		"can't create namespace \"%s\": already exists", name));
	Tcl_SetErrorCode(interp, "TCL", "OPERATION", "NAMESPACE",
		"CREATEEXISTING", NULL);
	Tcl_DStringFree(&tmpBuffer);
	return NULL;
    }

    /*
     * Create the new namespace and root it in its parent. Increment the count
     * of namespaces created.
     */

  doCreate:
    nsPtr = (Namespace *)Tcl_Alloc(sizeof(Namespace));
    nameLen = strlen(simpleName) + 1;
    nsPtr->name = (char *)Tcl_Alloc(nameLen);
    memcpy(nsPtr->name, simpleName, nameLen);
    nsPtr->fullName = NULL;		/* Set below. */
    nsPtr->clientData = clientData;
    nsPtr->deleteProc = deleteProc;
    nsPtr->parentPtr = parentPtr;
#ifndef BREAK_NAMESPACE_COMPAT
    Tcl_InitHashTable(&nsPtr->childTable, TCL_STRING_KEYS);
#else
    nsPtr->childTablePtr = NULL;
#endif
    nsPtr->nsId = ++(tsdPtr->numNsCreated);
    nsPtr->interp = interp;
    nsPtr->flags = 0;
    nsPtr->activationCount = 0;
    nsPtr->refCount = 0;
    Tcl_InitHashTable(&nsPtr->cmdTable, TCL_STRING_KEYS);
    TclInitVarHashTable(&nsPtr->varTable, nsPtr);
    nsPtr->exportPatternList = NULL;
    nsPtr->cmdRefEpoch = 0;
    nsPtr->resolverEpoch = 0;
    nsPtr->cmdResProc = NULL;
    nsPtr->varResProc = NULL;
    nsPtr->compiledVarResProc = NULL;
    nsPtr->exportLookupEpoch = 0;
    nsPtr->ensembles = NULL;
    nsPtr->unknownHandlerPtr = NULL;
    nsPtr->commandPathLength = 0;
    nsPtr->commandPathArray = NULL;
    nsPtr->commandPathSourceList = NULL;
    nsPtr->earlyDeleteProc = NULL;

    if (parentPtr != NULL) {
	entryPtr = Tcl_CreateHashEntry(
		TclGetNamespaceChildTable((Tcl_Namespace *) parentPtr),
		simpleName, &newEntry);
	Tcl_SetHashValue(entryPtr, nsPtr);
    } else {
	/*
	 * In the global namespace create traces to maintain the ::errorInfo
	 * and ::errorCode variables.
	 */

	iPtr->globalNsPtr = nsPtr;
	EstablishErrorInfoTraces(NULL, interp, NULL, NULL, 0);
	EstablishErrorCodeTraces(NULL, interp, NULL, NULL, 0);
    }

    /*
     * Build the fully qualified name for this namespace.
     */

    Tcl_DStringInit(&buffer1);
    Tcl_DStringInit(&buffer2);
    namePtr = &buffer1;
    buffPtr = &buffer2;
    for (ancestorPtr = nsPtr; ancestorPtr != NULL;
	    ancestorPtr = ancestorPtr->parentPtr) {
	if (ancestorPtr != globalNsPtr) {
	    Tcl_DString *tempPtr = namePtr;

	    TclDStringAppendLiteral(buffPtr, "::");
	    Tcl_DStringAppend(buffPtr, ancestorPtr->name, -1);
	    TclDStringAppendDString(buffPtr, namePtr);

	    /*
	     * Clear the unwanted buffer or we end up appending to previous
	     * results, making the namespace fullNames of nested namespaces
	     * very wrong (and strange).
	     */

	    TclDStringClear(namePtr);

	    /*
	     * Now swap the buffer pointers so that we build in the other
	     * buffer. This is faster than repeated copying back and forth
	     * between buffers.
	     */

	    namePtr = buffPtr;
	    buffPtr = tempPtr;
	}
    }

    name = Tcl_DStringValue(namePtr);
    nameLen = Tcl_DStringLength(namePtr);
    nsPtr->fullName = (char *)Tcl_Alloc(nameLen + 1);
    memcpy(nsPtr->fullName, name, nameLen + 1);

    Tcl_DStringFree(&buffer1);
    Tcl_DStringFree(&buffer2);
    Tcl_DStringFree(&tmpBuffer);

    /*
     * If compilation of commands originating from the parent NS is
     * suppressed, suppress it for commands originating in this one too.
     */

    if (nsPtr->parentPtr != NULL &&
	    nsPtr->parentPtr->flags & NS_SUPPRESS_COMPILATION) {
	nsPtr->flags |= NS_SUPPRESS_COMPILATION;
    }

    /*
     * Return a pointer to the new namespace.
     */

    return (Tcl_Namespace *) nsPtr;
}

/*
 *----------------------------------------------------------------------
 *
 * Tcl_DeleteNamespace --
 *
 *	Deletes a namespace and all of the commands, variables, and other
 *	namespaces within it.
 *
 * Results:
 *	None.
 *
 * Side effects:
 *	When a namespace is deleted, it is automatically removed as a child of
 *	its parent namespace. Also, all its commands, variables and child
 *	namespaces are deleted.
 *
 *----------------------------------------------------------------------
 */

void
Tcl_DeleteNamespace(
    Tcl_Namespace *namespacePtr)/* Points to the namespace to delete. */
{
    Namespace *nsPtr = (Namespace *) namespacePtr;
    Interp *iPtr = (Interp *) nsPtr->interp;
    Namespace *globalNsPtr = (Namespace *)
	    TclGetGlobalNamespace((Tcl_Interp *) iPtr);
    Tcl_HashEntry *entryPtr;
    Tcl_HashSearch search;
    Command *cmdPtr;

    /*
     * Ensure that this namespace doesn't get deallocated in the meantime.
     */
    nsPtr->refCount++;

    /*
     * Give anyone interested - notably TclOO - a chance to use this namespace
     * normally despite the fact that the namespace is going to go. Allows the
     * calling of destructors. Will only be called once (unless re-established
     * by the called function). [Bug 2950259]
     *
     * Note that setting this field requires access to the internal definition
     * of namespaces, so it should only be accessed by code that knows about
     * being careful with reentrancy.
     */

    if (nsPtr->earlyDeleteProc != NULL) {
	Tcl_NamespaceDeleteProc *earlyDeleteProc = nsPtr->earlyDeleteProc;

	nsPtr->earlyDeleteProc = NULL;
	nsPtr->activationCount++;
	earlyDeleteProc(nsPtr->clientData);
	nsPtr->activationCount--;
    }

    /*
     * Delete all coroutine commands now: break the circular ref cycle between
     * the namespace and the coroutine command [Bug 2724403]. This code is
     * essentially duplicated in TclTeardownNamespace() for all other
     * commands. Don't optimize to Tcl_NextHashEntry() because of traces.
     *
     * NOTE: we could avoid traversing the ns's command list by keeping a
     * separate list of coros.
     */

    for (entryPtr = Tcl_FirstHashEntry(&nsPtr->cmdTable, &search);
	    entryPtr != NULL;) {
	cmdPtr = (Command *)Tcl_GetHashValue(entryPtr);
	if (cmdPtr->nreProc == TclNRInterpCoroutine) {
	    Tcl_DeleteCommandFromToken((Tcl_Interp *) iPtr,
		    (Tcl_Command) cmdPtr);
	    entryPtr = Tcl_FirstHashEntry(&nsPtr->cmdTable, &search);
	} else {
	    entryPtr = Tcl_NextHashEntry(&search);
	}
    }

    /*
     * If the namespace has associated ensemble commands, delete them first.
     * This leaves the actual contents of the namespace alone (unless they are
     * linked ensemble commands, of course). Note that this code is actually
     * reentrant so command delete traces won't purturb things badly.
     */

    while (nsPtr->ensembles != NULL) {
	EnsembleConfig *ensemblePtr = (EnsembleConfig *) nsPtr->ensembles;

	/*
	 * Splice out and link to indicate that we've already been killed.
	 */

	nsPtr->ensembles = (Tcl_Ensemble *) ensemblePtr->next;
	ensemblePtr->next = ensemblePtr;
	Tcl_DeleteCommandFromToken(nsPtr->interp, ensemblePtr->token);
    }

    /*
     * If the namespace has a registered unknown handler (TIP 181), then free
     * it here.
     */

    if (nsPtr->unknownHandlerPtr != NULL) {
	Tcl_DecrRefCount(nsPtr->unknownHandlerPtr);
	nsPtr->unknownHandlerPtr = NULL;
    }

    /*
	 * If the namespace is on the call frame stack, it is marked as "dying"
	 * (NS_DYING is OR'd into its flags):  Contents of the namespace are
	 * still available and visible until the namespace is later marked as
	 * NS_DEAD, and its commands and variables are still usable by any
	 * active call frames referring to th namespace. When all active call
	 * frames referring to the namespace have been popped from the Tcl
	 * stack, Tcl_PopCallFrame calls Tcl_DeleteNamespace again. If no
	 * nsName objects refer to the namespace (i.e., if its refCount is
	 * zero), its commands and variables are deleted and the storage for
	 * its namespace structure is freed.  Otherwise, if its refCount is
	 * nonzero, the namespace's commands and variables are deleted but the
	 * structure isn't freed. Instead, NS_DEAD is OR'd into the structure's
	 * flags to allow the namespace resolution code to recognize that the
	 * namespace is "deleted".  The structure's storage is freed by
	 * FreeNsNameInternalRep when its refCount reaches 0.
     */

    if (nsPtr->activationCount > (nsPtr == globalNsPtr)) {
	nsPtr->flags |= NS_DYING;
	if (nsPtr->parentPtr != NULL) {
	    entryPtr = Tcl_FindHashEntry(
		    TclGetNamespaceChildTable((Tcl_Namespace *)
			    nsPtr->parentPtr), nsPtr->name);
	    if (entryPtr != NULL) {
		Tcl_DeleteHashEntry(entryPtr);
	    }
	}
	nsPtr->parentPtr = NULL;
    } else if (!(nsPtr->flags & NS_TEARDOWN)) {
	/*
	 * Delete the namespace and everything in it. If this is the global
	 * namespace, then clear it but don't free its storage unless the
	 * interpreter is being torn down. Set the NS_TEARDOWN flag to avoid
	 * recursive calls here - if the namespace is really in the process of
	 * being deleted, ignore any second call.
	 */

	nsPtr->flags |= (NS_DYING|NS_TEARDOWN);

	TclTeardownNamespace(nsPtr);

	if ((nsPtr != globalNsPtr) || (iPtr->flags & DELETED)) {
	    /*
	     * If this is the global namespace, then it may have residual
	     * "errorInfo" and "errorCode" variables for errors that occurred
	     * while it was being torn down. Try to clear the variable list
	     * one last time.
	     */

	    TclDeleteNamespaceVars(nsPtr);

#ifndef BREAK_NAMESPACE_COMPAT
	    Tcl_DeleteHashTable(&nsPtr->childTable);
#else
	    if (nsPtr->childTablePtr != NULL) {
		Tcl_DeleteHashTable(nsPtr->childTablePtr);
		Tcl_Free(nsPtr->childTablePtr);
	    }
#endif
	    Tcl_DeleteHashTable(&nsPtr->cmdTable);

	    nsPtr ->flags |= NS_DEAD;
	} else {
	    /*
	     * Restore the ::errorInfo and ::errorCode traces.
	     */

	    EstablishErrorInfoTraces(NULL, nsPtr->interp, NULL, NULL, 0);
	    EstablishErrorCodeTraces(NULL, nsPtr->interp, NULL, NULL, 0);

	    /*
	     * We didn't really kill it, so remove the KILLED marks, so it can
	     * get killed later, avoiding mem leaks.
	     */

	    nsPtr->flags &= ~(NS_DYING|NS_TEARDOWN);
	}
    }
    TclNsDecrRefCount(nsPtr);
}

int
TclNamespaceDeleted(
    Namespace *nsPtr)
{
    return (nsPtr->flags & NS_DYING) ? 1 : 0;
}

void
TclDeleteNamespaceChildren(
    Namespace *nsPtr	/* Namespace whose children to delete */
)
{
    Interp *iPtr = (Interp *) nsPtr->interp;
    Tcl_HashEntry *entryPtr;
    size_t i;
    int unchecked;
    Tcl_HashSearch search;
    /*
     * Delete all the child namespaces.
     *
     * BE CAREFUL: When each child is deleted, it divorces itself from its
     * parent.  The hash table can't be proplery traversed if its elements are
     * being deleted.  Because of traces (and the desire to avoid the
     * quadratic problems of just using Tcl_FirstHashEntry over and over, [Bug
     * f97d4ee020]) copy to a temporary array and then delete all those
     * namespaces.
     *
     * Important: leave the hash table itself still live.
     */

#ifndef BREAK_NAMESPACE_COMPAT
    unchecked = (nsPtr->childTable.numEntries > 0);
    while (nsPtr->childTable.numEntries > 0 && unchecked) {
	size_t length = nsPtr->childTable.numEntries;
	Namespace **children = (Namespace **)TclStackAlloc((Tcl_Interp *) iPtr,
		sizeof(Namespace *) * length);

	i = 0;
	for (entryPtr = Tcl_FirstHashEntry(&nsPtr->childTable, &search);
		entryPtr != NULL;
		entryPtr = Tcl_NextHashEntry(&search)) {
	    children[i] = (Namespace *)Tcl_GetHashValue(entryPtr);
	    children[i]->refCount++;
	    i++;
	}
	unchecked = 0;
	for (i = 0 ; i < length ; i++) {
	    if (!(children[i]->flags & NS_DYING)) {
		unchecked = 1;
		Tcl_DeleteNamespace((Tcl_Namespace *) children[i]);
		TclNsDecrRefCount(children[i]);
	    }
	}
	TclStackFree((Tcl_Interp *) iPtr, children);
    }
#else
    if (nsPtr->childTablePtr != NULL) {
	unchecked = (nsPtr->childTable.numEntries > 0);
	while (nsPtr->childTable.numEntries > 0 && unchecked) {
	    size_t length = nsPtr->childTablePtr->numEntries;
	    Namespace **children = (Namespace **)TclStackAlloc((Tcl_Interp *) iPtr,
		    sizeof(Namespace *) * length);

	    i = 0;
	    for (entryPtr = Tcl_FirstHashEntry(nsPtr->childTablePtr, &search);
		    entryPtr != NULL;
		    entryPtr = Tcl_NextHashEntry(&search)) {
		children[i] = (Namespace *)Tcl_GetHashValue(entryPtr);
		children[i]->refCount++;
		i++;
	    }
	    unchecked = 0;
	    for (i = 0 ; i < length ; i++) {
		if (!(children[i]->flags & NS_DYING)) {
		    unchecked = 1;
		    Tcl_DeleteNamespace((Tcl_Namespace *) children[i]);
		    TclNsDecrRefCount(children[i]);
		}
	    }
	    TclStackFree((Tcl_Interp *) iPtr, children);
	}
    }
#endif
}

/*
 *----------------------------------------------------------------------
 *
 * TclTeardownNamespace --
 *
 *	Used internally to dismantle and unlink a namespace when it is
 *	deleted. Divorces the namespace from its parent, and deletes all
 *	commands, variables, and child namespaces.
 *
 *	This is kept separate from Tcl_DeleteNamespace so that the global
 *	namespace can be handled specially.
 *
 * Results:
 *	None.
 *
 * Side effects:
 *	Removes this namespace from its parent's child namespace hashtable.
 *	Deletes all commands, variables and namespaces in this namespace.
 *
 *----------------------------------------------------------------------
 */

void
TclTeardownNamespace(
    Namespace *nsPtr)	/* Points to the namespace to be dismantled
				 * and unlinked from its parent. */
{
    Interp *iPtr = (Interp *) nsPtr->interp;
    Tcl_HashEntry *entryPtr;
    Tcl_HashSearch search;
    Tcl_Size i;

    /*
     * Start by destroying the namespace's variable table, since variables
     * might trigger traces. Variable table should be cleared but not freed!
     * TclDeleteNamespaceVars frees it, so we reinitialize it afterwards.
     */

    TclDeleteNamespaceVars(nsPtr);
    TclInitVarHashTable(&nsPtr->varTable, nsPtr);

    /*
     * Delete all commands in this namespace. Be careful when traversing the
     * hash table: when each command is deleted, it removes itself from the
     * command table. Because of traces (and the desire to avoid the quadratic
     * problems of just using Tcl_FirstHashEntry over and over, [Bug
     * f97d4ee020]) we copy to a temporary array and then delete all those
     * commands.
     */

    while (nsPtr->cmdTable.numEntries > 0) {
	Tcl_Size length = nsPtr->cmdTable.numEntries;
	Command **cmds = (Command **)TclStackAlloc((Tcl_Interp *) iPtr,
		sizeof(Command *) * length);

	i = 0;
	for (entryPtr = Tcl_FirstHashEntry(&nsPtr->cmdTable, &search);
		entryPtr != NULL;
		entryPtr = Tcl_NextHashEntry(&search)) {
	    cmds[i] = (Command *)Tcl_GetHashValue(entryPtr);
	    cmds[i]->refCount++;
	    i++;
	}
	for (i = 0 ; i < length ; i++) {
	    Tcl_DeleteCommandFromToken((Tcl_Interp *) iPtr,
		    (Tcl_Command) cmds[i]);
	    TclCleanupCommandMacro(cmds[i]);
	}
	TclStackFree((Tcl_Interp *) iPtr, cmds);
    }
    Tcl_DeleteHashTable(&nsPtr->cmdTable);
    Tcl_InitHashTable(&nsPtr->cmdTable, TCL_STRING_KEYS);

    /*
     * Remove the namespace from its parent's child hashtable.
     */

    if (nsPtr->parentPtr != NULL) {
	entryPtr = Tcl_FindHashEntry(
		TclGetNamespaceChildTable((Tcl_Namespace *)
			nsPtr->parentPtr), nsPtr->name);
	if (entryPtr != NULL) {
	    Tcl_DeleteHashEntry(entryPtr);
	}
    }
    nsPtr->parentPtr = NULL;

    /*
     * Delete the namespace path if one is installed.
     */

    if (nsPtr->commandPathLength != 0) {
	UnlinkNsPath(nsPtr);
	nsPtr->commandPathLength = 0;
    }
    if (nsPtr->commandPathSourceList != NULL) {
	NamespacePathEntry *nsPathPtr = nsPtr->commandPathSourceList;

	do {
	    if (nsPathPtr->nsPtr != NULL && nsPathPtr->creatorNsPtr != NULL) {
		nsPathPtr->creatorNsPtr->cmdRefEpoch++;
	    }
	    nsPathPtr->nsPtr = NULL;
	    nsPathPtr = nsPathPtr->nextPtr;
	} while (nsPathPtr != NULL);
	nsPtr->commandPathSourceList = NULL;
    }

    TclDeleteNamespaceChildren(nsPtr);

    /*
     * Free the namespace's export pattern array.
     */

    if (nsPtr->exportPatternList != NULL) {
	Tcl_DecrRefCount(nsPtr->exportPatternList);
	nsPtr->exportPatternList = NULL;
    }

    /*
     * Free any client data associated with the namespace.
     */

    if (nsPtr->deleteProc != NULL) {
	nsPtr->deleteProc(nsPtr->clientData);
    }
    nsPtr->deleteProc = NULL;
    nsPtr->clientData = NULL;

    /*
     * Reset the namespace's id field to ensure that this namespace won't be
     * interpreted as valid by, e.g., the cache validation code for cached
     * command references in Tcl_GetCommandFromObj.
     */

    nsPtr->nsId = 0;
}

/*
 *----------------------------------------------------------------------
 *
 * NamespaceFree --
 *
 *	Called after a namespace has been deleted, when its reference count
 *	reaches 0. Frees the data structure representing the namespace.
 *
 * Results:
 *	None.
 *
 * Side effects:
 *	None.
 *
 *----------------------------------------------------------------------
 */

static void
NamespaceFree(
    Namespace *nsPtr)	/* Points to the namespace to free. */
{
    /*
     * Most of the namespace's contents are freed when the namespace is
     * deleted by Tcl_DeleteNamespace. All that remains is to free its names
     * (for error messages), and the structure itself.
     */

    Tcl_Free(nsPtr->name);
    Tcl_Free(nsPtr->fullName);
    Tcl_Free(nsPtr);
}

/*
 *----------------------------------------------------------------------
 *
 * TclNsDecrRefCount --
 *
 *	Drops a reference to a namespace and frees it if the namespace has
 *	been deleted and the last reference has just been dropped.
 *
 * Results:
 *	None.
 *
 * Side effects:
 *	None.
 *
 *----------------------------------------------------------------------
 */

void
TclNsDecrRefCount(
    Namespace *nsPtr)
{
    if ((nsPtr->refCount-- <= 1) && (nsPtr->flags & NS_DEAD)) {
	NamespaceFree(nsPtr);
    }
}

/*
 *----------------------------------------------------------------------
 *
 * Tcl_Export --
 *
 *	Makes all the commands matching a pattern available to later be
 *	imported from the namespace specified by namespacePtr (or the current
 *	namespace if namespacePtr is NULL). The specified pattern is appended
 *	onto the namespace's export pattern list, which is optionally cleared
 *	beforehand.
 *
 * Results:
 *	Returns TCL_OK if successful, or TCL_ERROR (along with an error
 *	message in the interpreter's result) if something goes wrong.
 *
 * Side effects:
 *	Appends the export pattern onto the namespace's export list.
 *	Optionally reset the namespace's export pattern list.
 *
 *----------------------------------------------------------------------
 */

int
Tcl_Export(
    Tcl_Interp *interp,		/* Current interpreter. */
    Tcl_Namespace *namespacePtr,/* Points to the namespace from which commands
				 * are to be exported. NULL for the current
				 * namespace. */
    const char *pattern,	/* String pattern indicating which commands to
				 * export. This pattern may not include any
				 * namespace qualifiers; only commands in the
				 * specified namespace may be exported. */
    int resetListFirst)		/* If nonzero, resets the namespace's export
				 * list before appending. */
{
    Namespace *nsPtr, *exportNsPtr, *dummyPtr;
    Namespace *currNsPtr = (Namespace *) TclGetCurrentNamespace(interp);
    const char *simplePattern;
<<<<<<< HEAD
=======
    char *patternCpy;
    Tcl_Size neededElems, len, i;
>>>>>>> e90011ea

    /*
     * If the specified namespace is NULL, use the current namespace.
     */

    if (namespacePtr == NULL) {
	nsPtr = (Namespace *) currNsPtr;
    } else {
	nsPtr = (Namespace *) namespacePtr;
    }

    /*
     * If resetListFirst is true (nonzero), clear the namespace's export
     * pattern list.
     */

    if (resetListFirst && nsPtr->exportPatternList) {
	TclInvalidateNsCmdLookup(nsPtr);
	Tcl_DecrRefCount(nsPtr->exportPatternList);
	nsPtr->exportPatternList = NULL;
    }

    /*
     * Check that the pattern doesn't have namespace qualifiers.
     */

    TclGetNamespaceForQualName(interp, pattern, nsPtr, TCL_NAMESPACE_ONLY,
	    &exportNsPtr, &dummyPtr, &dummyPtr, &simplePattern);

    if ((exportNsPtr != nsPtr) || (strcmp(pattern, simplePattern) != 0)) {
	Tcl_SetObjResult(interp, Tcl_ObjPrintf("invalid export pattern"
                " \"%s\": pattern can't specify a namespace", pattern));
	Tcl_SetErrorCode(interp, "TCL", "EXPORT", "INVALID", NULL);
	return TCL_ERROR;
    }

    /*
     * Make sure that we don't already have the pattern in the array
     */

    if (nsPtr->exportPatternList != NULL) {
	size_t objc;
	Tcl_Obj **objv;

	TclListObjGetElementsM(NULL, nsPtr->exportPatternList, &objc, &objv);
	while (objc--) {
	    if (strcmp(pattern, Tcl_GetString(*objv++)) == 0) {
		/*
		 * The pattern already exists in the list.
		 */

		return TCL_OK;
	    }
	}
    } else {
	nsPtr->exportPatternList = Tcl_NewObj();
    }

    /*
     * Add the pattern to the namespace's list of export patterns.
     */

    Tcl_ListObjAppendElement(NULL, nsPtr->exportPatternList,
	    Tcl_NewStringObj(pattern, -1));

    /*
     * The list of commands actually exported from the namespace might have
     * changed (probably will have!) However, we do not need to recompute this
     * just yet; next time we need the info will be soon enough.
     */

    TclInvalidateNsCmdLookup(nsPtr);

    return TCL_OK;
}

/*
 *----------------------------------------------------------------------
 *
 * Tcl_AppendExportList --
 *
 *	Appends onto the argument object the list of export patterns for the
 *	specified namespace.
 *
 * Results:
 *	The return value is normally TCL_OK; in this case the object
 *	referenced by objPtr has each export pattern appended to it. If an
 *	error occurs, TCL_ERROR is returned and the interpreter's result holds
 *	an error message.
 *
 * Side effects:
 *	If necessary, the object referenced by objPtr is converted into a list
 *	object.
 *
 *----------------------------------------------------------------------
 */

int
Tcl_AppendExportList(
    Tcl_Interp *interp,		/* Interpreter used for error reporting. */
    Tcl_Namespace *namespacePtr,/* Points to the namespace whose export
				 * pattern list is appended onto objPtr. NULL
				 * for the current namespace. */
    Tcl_Obj *objPtr)		/* Points to the Tcl object onto which the
				 * export pattern list is appended. */
{
    Namespace *nsPtr;
<<<<<<< HEAD
=======
    Tcl_Size i;
    int result;
>>>>>>> e90011ea

    /*
     * If the specified namespace is NULL, use the current namespace.
     */

    if (namespacePtr == NULL) {
	nsPtr = (Namespace *) TclGetCurrentNamespace(interp);
    } else {
	nsPtr = (Namespace *) namespacePtr;
    }

    /*
     * Append the export pattern list onto objPtr.
     */

<<<<<<< HEAD
    if (nsPtr->exportPatternList == NULL) {
	return TCL_OK;
    }
    return Tcl_ListObjAppendList(interp, objPtr, nsPtr->exportPatternList);
}

/*
 *----------------------------------------------------------------------
 *
 * TclFillTableWithExports --
 *
 *	Use the array of patterns and the hash table whose keys are the
 *	commands exported by the namespace.  The corresponding values do not
 *	matter here.  Filter the commands in the namsapce against the
 *	patterns in the export list to find out what commands are actually
 *	exported.  Use an intermediate hash table to make memory management
 *	easier and to make exact matching much easier.
 *
 *	Suggestion for future enhancement: Compute the unique prefixes and
 *	place them in the hash too for even faster matching.
 *
 * Results:
 *
 * Side effects:
 *
 *----------------------------------------------------------------------
 */

void
TclFillTableWithExports(
    Namespace *nsPtr,
    Tcl_HashTable *hash)
{
    Tcl_HashSearch search;
    Tcl_HashEntry *hPtr;

    if (nsPtr->exportPatternList == NULL) {
	return;
    }

    hPtr = Tcl_FirstHashEntry(&nsPtr->cmdTable, &search);
    for (; hPtr != NULL; hPtr = Tcl_NextHashEntry(&search)) {
	size_t objc;
	Tcl_Obj **objv;
	char *nsCmdName = (char *)Tcl_GetHashKey(&nsPtr->cmdTable, hPtr);

	TclListObjGetElementsM(NULL, nsPtr->exportPatternList, &objc, &objv);
	while (objc--) {
	    if (Tcl_StringMatch(nsCmdName, Tcl_GetString(*objv++))) {
		int isNew;
		Tcl_HashEntry *exportPtr = Tcl_CreateHashEntry(hash,
			nsCmdName, &isNew);

		/*
		 * Remember, hash entries have a full reference to the
		 * substituted part of the command (as a list) as their
		 * content!
		 */

		if (isNew) {
		    Tcl_Obj *cmdObj, *cmdPrefixObj;

#if 1
		    TclNewObj(cmdObj);
		    Tcl_AppendStringsToObj(cmdObj, nsPtr->fullName,
			    (nsPtr->parentPtr ? "::" : ""), nsCmdName, NULL);
#else
		    cmdObj = Tcl_NewStringObj(nsCmdName, TCL_INDEX_NONE);
#endif
		    cmdPrefixObj = Tcl_NewListObj(1, &cmdObj);
		    Tcl_SetHashValue(exportPtr, cmdPrefixObj);
		    Tcl_IncrRefCount(cmdPrefixObj);
		}
		break;
	    }
=======
    for (i = 0;  i < nsPtr->numExportPatterns;  i++) {
	result = Tcl_ListObjAppendElement(interp, objPtr,
		Tcl_NewStringObj(nsPtr->exportArrayPtr[i], -1));
	if (result != TCL_OK) {
	    return result;
>>>>>>> e90011ea
	}
    }
}

/*
 *----------------------------------------------------------------------
 *
 * Tcl_Import --
 *
 *	Imports all of the commands matching a pattern into the namespace
 *	specified by namespacePtr (or the current namespace if contextNsPtr is
 *	NULL). This is done by creating a new command (the "imported command")
 *	that points to the real command in its original namespace.
 *
 *	If matching commands are on the autoload path but haven't been loaded
 *	yet, this command forces them to be loaded, then creates the links to
 *	them.
 *
 * Results:
 *	Returns TCL_OK if successful, or TCL_ERROR (along with an error
 *	message in the interpreter's result) if something goes wrong.
 *
 * Side effects:
 *	Creates new commands in the importing namespace. These indirect calls
 *	back to the real command and are deleted if the real commands are
 *	deleted.
 *
 *----------------------------------------------------------------------
 */

int
Tcl_Import(
    Tcl_Interp *interp,		/* Current interpreter. */
    Tcl_Namespace *namespacePtr,/* Points to the namespace into which the
				 * commands are to be imported. NULL for the
				 * current namespace. */
    const char *pattern,	/* String pattern indicating which commands to
				 * import. This pattern should be qualified by
				 * the name of the namespace from which to
				 * import the command(s). */
    int allowOverwrite)		/* If nonzero, allow existing commands to be
				 * overwritten by imported commands. If 0,
				 * return an error if an imported cmd
				 * conflicts with an existing one. */
{
    Namespace *nsPtr, *importNsPtr, *dummyPtr;
    const char *simplePattern;
    Tcl_HashEntry *hPtr;
    Tcl_HashSearch search;

    /*
     * If the specified namespace is NULL, use the current namespace.
     */

    if (namespacePtr == NULL) {
	nsPtr = (Namespace *) TclGetCurrentNamespace(interp);
    } else {
	nsPtr = (Namespace *) namespacePtr;
    }

    /*
     * First, invoke the "auto_import" command with the pattern being
     * imported. This command is part of the Tcl library. It looks for
     * imported commands in autoloaded libraries and loads them in. That way,
     * they will be found when we try to create links below.
     *
     * Note that we don't just call Tcl_EvalObjv() directly because we do not
     * want absence of the command to be a failure case.
     */

    if (Tcl_FindCommand(interp,"auto_import",NULL,TCL_GLOBAL_ONLY) != NULL) {
	Tcl_Obj *objv[2];
	int result;

	TclNewLiteralStringObj(objv[0], "auto_import");
	objv[1] = Tcl_NewStringObj(pattern, -1);

	Tcl_IncrRefCount(objv[0]);
	Tcl_IncrRefCount(objv[1]);
	result = Tcl_EvalObjv(interp, 2, objv, TCL_GLOBAL_ONLY);
	Tcl_DecrRefCount(objv[0]);
	Tcl_DecrRefCount(objv[1]);

	if (result != TCL_OK) {
	    return TCL_ERROR;
	}
	Tcl_ResetResult(interp);
    }

    /*
     * From the pattern, find the namespace from which we are importing and
     * get the simple pattern (no namespace qualifiers or ::'s) at the end.
     */

    if (strlen(pattern) == 0) {
	Tcl_SetObjResult(interp, Tcl_NewStringObj("empty import pattern",-1));
	Tcl_SetErrorCode(interp, "TCL", "IMPORT", "EMPTY", NULL);
	return TCL_ERROR;
    }
    TclGetNamespaceForQualName(interp, pattern, nsPtr, TCL_NAMESPACE_ONLY,
	    &importNsPtr, &dummyPtr, &dummyPtr, &simplePattern);

    if (importNsPtr == NULL) {
	Tcl_SetObjResult(interp, Tcl_ObjPrintf(
                "unknown namespace in import pattern \"%s\"", pattern));
	Tcl_SetErrorCode(interp, "TCL", "LOOKUP", "NAMESPACE", pattern, NULL);
	return TCL_ERROR;
    }
    if (importNsPtr == nsPtr) {
	if (pattern == simplePattern) {
	    Tcl_SetObjResult(interp, Tcl_ObjPrintf(
		    "no namespace specified in import pattern \"%s\"",
                    pattern));
	    Tcl_SetErrorCode(interp, "TCL", "IMPORT", "ORIGIN", NULL);
	} else {
	    Tcl_SetObjResult(interp, Tcl_ObjPrintf(
                    "import pattern \"%s\" tries to import from namespace"
                    " \"%s\" into itself", pattern, importNsPtr->name));
	    Tcl_SetErrorCode(interp, "TCL", "IMPORT", "SELF", NULL);
	}
	return TCL_ERROR;
    }

    /*
     * Scan through the command table in the source namespace and look for
     * exported commands that match the string pattern. Create an "imported
     * command" in the current namespace for each imported command; these
     * commands redirect their invocations to the "real" command.
     */

    if ((simplePattern != NULL) && TclMatchIsTrivial(simplePattern)) {
	hPtr = Tcl_FindHashEntry(&importNsPtr->cmdTable, simplePattern);
	if (hPtr == NULL) {
	    return TCL_OK;
	}
	return DoImport(interp, nsPtr, hPtr, simplePattern, pattern,
		importNsPtr, allowOverwrite);
    }
    for (hPtr = Tcl_FirstHashEntry(&importNsPtr->cmdTable, &search);
	    (hPtr != NULL); hPtr = Tcl_NextHashEntry(&search)) {
	char *cmdName = (char *)Tcl_GetHashKey(&importNsPtr->cmdTable, hPtr);

	if (Tcl_StringMatch(cmdName, simplePattern) &&
		DoImport(interp, nsPtr, hPtr, cmdName, pattern, importNsPtr,
		allowOverwrite) == TCL_ERROR) {
	    return TCL_ERROR;
	}
    }
    return TCL_OK;
}

/*
 *----------------------------------------------------------------------
 *
 * DoImport --
 *
 *	Import a particular command from one namespace into another. Helper
 *	for Tcl_Import().
 *
 * Results:
 *	Standard Tcl result code. If TCL_ERROR, appends an error message to
 *	the interpreter result.
 *
 * Side effects:
 *	A new command is created in the target namespace unless this is a
 *	reimport of exactly the same command as before.
 *
 *----------------------------------------------------------------------
 */

static int
DoImport(
    Tcl_Interp *interp,
    Namespace *nsPtr,
    Tcl_HashEntry *hPtr,
    const char *cmdName,
    const char *pattern,
    Namespace *importNsPtr,
    int allowOverwrite)
{
<<<<<<< HEAD
    size_t objc, exported = 0;
    Tcl_Obj **objv;
=======
    Tcl_Size i = 0, exported = 0;
>>>>>>> e90011ea
    Tcl_HashEntry *found;

    /*
     * The command cmdName in the source namespace matches the pattern. Check
     * whether it was exported. If it wasn't, we ignore it.
     */

    if (importNsPtr->exportPatternList == NULL) {
	return TCL_OK;
    }

    TclListObjGetElementsM(NULL, importNsPtr->exportPatternList, &objc, &objv);
    while (!exported && objc--) {
	exported |= Tcl_StringMatch(cmdName, Tcl_GetString(*objv++));
    }
    if (!exported) {
	return TCL_OK;
    }

    /*
     * Unless there is a name clash, create an imported command in the current
     * namespace that refers to cmdPtr.
     */

    found = Tcl_FindHashEntry(&nsPtr->cmdTable, cmdName);
    if ((found == NULL) || allowOverwrite) {
	/*
	 * Create the imported command and its client data. To create the new
	 * command in the current namespace, generate a fully qualified name
	 * for it.
	 */

	Tcl_DString ds;
	Tcl_Command importedCmd;
	ImportedCmdData *dataPtr;
	Command *cmdPtr;
	ImportRef *refPtr;

	Tcl_DStringInit(&ds);
	Tcl_DStringAppend(&ds, nsPtr->fullName, -1);
	if (nsPtr != ((Interp *) interp)->globalNsPtr) {
	    TclDStringAppendLiteral(&ds, "::");
	}
	Tcl_DStringAppend(&ds, cmdName, -1);

	/*
	 * Check whether creating the new imported command in the current
	 * namespace would create a cycle of imported command references.
	 */

	cmdPtr = (Command *)Tcl_GetHashValue(hPtr);
	if (found != NULL && cmdPtr->deleteProc == DeleteImportedCmd) {
	    Command *overwrite = (Command *)Tcl_GetHashValue(found);
	    Command *linkCmd = cmdPtr;

	    while (linkCmd->deleteProc == DeleteImportedCmd) {
		dataPtr = (ImportedCmdData *)linkCmd->objClientData;
		linkCmd = dataPtr->realCmdPtr;
		if (overwrite == linkCmd) {
		    Tcl_SetObjResult(interp, Tcl_ObjPrintf(
                            "import pattern \"%s\" would create a loop"
                            " containing command \"%s\"",
                            pattern, Tcl_DStringValue(&ds)));
		    Tcl_DStringFree(&ds);
		    Tcl_SetErrorCode(interp, "TCL", "IMPORT", "LOOP", NULL);
		    return TCL_ERROR;
		}
	    }
	}

	dataPtr = (ImportedCmdData *)Tcl_Alloc(sizeof(ImportedCmdData));
	importedCmd = Tcl_NRCreateCommand(interp, Tcl_DStringValue(&ds),
		TclInvokeImportedCmd, InvokeImportedNRCmd, dataPtr,
		DeleteImportedCmd);
	dataPtr->realCmdPtr = cmdPtr;
	/* corresponding decrement is in DeleteImportedCmd */
	cmdPtr->refCount++;
	dataPtr->selfPtr = (Command *) importedCmd;
	dataPtr->selfPtr->compileProc = cmdPtr->compileProc;
	Tcl_DStringFree(&ds);

	/*
	 * Create an ImportRef structure describing this new import command
	 * and add it to the import ref list in the "real" command.
	 */

	refPtr = (ImportRef *)Tcl_Alloc(sizeof(ImportRef));
	refPtr->importedCmdPtr = (Command *) importedCmd;
	refPtr->nextPtr = cmdPtr->importRefPtr;
	cmdPtr->importRefPtr = refPtr;
    } else {
	Command *overwrite = (Command *)Tcl_GetHashValue(found);

	if (overwrite->deleteProc == DeleteImportedCmd) {
	    ImportedCmdData *dataPtr = (ImportedCmdData *)overwrite->objClientData;

	    if (dataPtr->realCmdPtr == Tcl_GetHashValue(hPtr)) {
		/*
		 * Repeated import of same command is acceptable.
		 */

		return TCL_OK;
	    }
	}
	Tcl_SetObjResult(interp, Tcl_ObjPrintf(
                "can't import command \"%s\": already exists", cmdName));
	Tcl_SetErrorCode(interp, "TCL", "IMPORT", "OVERWRITE", NULL);
	return TCL_ERROR;
    }
    return TCL_OK;
}

/*
 *----------------------------------------------------------------------
 *
 * Tcl_ForgetImport --
 *
 *	Deletes commands previously imported into the namespace indicated.
 *	The by namespacePtr, or the current namespace of interp, when
 *	namespacePtr is NULL. The pattern controls which imported commands are
 *	deleted. A simple pattern, one without namespace separators, matches
 *	the current command names of imported commands in the namespace.
 *	Matching imported commands are deleted. A qualified pattern is
 *	interpreted as deletion selection on the basis of where the command is
 *	imported from. The original command and "first link" command for each
 *	imported command are determined, and they are matched against the
 *	pattern. A match leads to deletion of the imported command.
 *
 * Results:
 *	Returns TCL_ERROR and records an error message in the interp result if
 *	a namespace qualified pattern refers to a namespace that does not
 *	exist. Otherwise, returns TCL_OK.
 *
 * Side effects:
 *	May delete commands.
 *
 *----------------------------------------------------------------------
 */

int
Tcl_ForgetImport(
    Tcl_Interp *interp,		/* Current interpreter. */
    Tcl_Namespace *namespacePtr,/* Points to the namespace from which
				 * previously imported commands should be
				 * removed. NULL for current namespace. */
    const char *pattern)	/* String pattern indicating which imported
				 * commands to remove. */
{
    Namespace *nsPtr, *sourceNsPtr, *dummyPtr;
    const char *simplePattern;
    char *cmdName;
    Tcl_HashEntry *hPtr;
    Tcl_HashSearch search;

    /*
     * If the specified namespace is NULL, use the current namespace.
     */

    if (namespacePtr == NULL) {
	nsPtr = (Namespace *) TclGetCurrentNamespace(interp);
    } else {
	nsPtr = (Namespace *) namespacePtr;
    }

    /*
     * Parse the pattern into its namespace-qualification (if any) and the
     * simple pattern.
     */

    TclGetNamespaceForQualName(interp, pattern, nsPtr, TCL_NAMESPACE_ONLY,
	    &sourceNsPtr, &dummyPtr, &dummyPtr, &simplePattern);

    if (sourceNsPtr == NULL) {
	Tcl_SetObjResult(interp, Tcl_ObjPrintf(
		"unknown namespace in namespace forget pattern \"%s\"",
		pattern));
	Tcl_SetErrorCode(interp, "TCL", "LOOKUP", "NAMESPACE", pattern, NULL);
	return TCL_ERROR;
    }

    if (strcmp(pattern, simplePattern) == 0) {
	/*
	 * The pattern is simple. Delete any imported commands that match it.
	 */

	if (TclMatchIsTrivial(simplePattern)) {
	    hPtr = Tcl_FindHashEntry(&nsPtr->cmdTable, simplePattern);
	    if (hPtr != NULL) {
		Command *cmdPtr = (Command *)Tcl_GetHashValue(hPtr);

		if (cmdPtr && (cmdPtr->deleteProc == DeleteImportedCmd)) {
		    Tcl_DeleteCommandFromToken(interp, (Tcl_Command) cmdPtr);
		}
	    }
	    return TCL_OK;
	}
	for (hPtr = Tcl_FirstHashEntry(&nsPtr->cmdTable, &search);
		(hPtr != NULL); hPtr = Tcl_NextHashEntry(&search)) {
	    Command *cmdPtr = (Command *)Tcl_GetHashValue(hPtr);

	    if (cmdPtr->deleteProc != DeleteImportedCmd) {
		continue;
	    }
	    cmdName = (char *)Tcl_GetHashKey(&nsPtr->cmdTable, hPtr);
	    if (Tcl_StringMatch(cmdName, simplePattern)) {
		Tcl_DeleteCommandFromToken(interp, (Tcl_Command) cmdPtr);
	    }
	}
	return TCL_OK;
    }

    /*
     * The pattern was namespace-qualified.
     */

    for (hPtr = Tcl_FirstHashEntry(&nsPtr->cmdTable, &search); (hPtr != NULL);
	    hPtr = Tcl_NextHashEntry(&search)) {
	Tcl_CmdInfo info;
	Tcl_Command token = (Tcl_Command)Tcl_GetHashValue(hPtr);
	Tcl_Command origin = TclGetOriginalCommand(token);

	if (Tcl_GetCommandInfoFromToken(origin, &info) == 0) {
	    continue;			/* Not an imported command. */
	}
	if (info.namespacePtr != (Tcl_Namespace *) sourceNsPtr) {
	    /*
	     * Original not in namespace we're matching. Check the first link
	     * in the import chain.
	     */

	    Command *cmdPtr = (Command *) token;
	    ImportedCmdData *dataPtr = (ImportedCmdData *)cmdPtr->objClientData;
	    Tcl_Command firstToken = (Tcl_Command) dataPtr->realCmdPtr;

	    if (firstToken == origin) {
		continue;
	    }
	    Tcl_GetCommandInfoFromToken(firstToken, &info);
	    if (info.namespacePtr != (Tcl_Namespace *) sourceNsPtr) {
		continue;
	    }
	    origin = firstToken;
	}
	if (Tcl_StringMatch(Tcl_GetCommandName(NULL, origin), simplePattern)){
	    Tcl_DeleteCommandFromToken(interp, token);
	}
    }
    return TCL_OK;
}

/*
 *----------------------------------------------------------------------
 *
 * TclGetOriginalCommand --
 *
 *	An imported command is created in an namespace when a "real" command
 *	is imported from another namespace. If the specified command is an
 *	imported command, this function returns the original command it refers
 *	to.
 *
 * Results:
 *	If the command was imported into a sequence of namespaces a, b,...,n
 *	where each successive namespace just imports the command from the
 *	previous namespace, this function returns the Tcl_Command token in the
 *	first namespace, a. Otherwise, if the specified command is not an
 *	imported command, the function returns NULL.
 *
 * Side effects:
 *	None.
 *
 *----------------------------------------------------------------------
 */

Tcl_Command
TclGetOriginalCommand(
    Tcl_Command command)	/* The imported command for which the original
				 * command should be returned. */
{
    Command *cmdPtr = (Command *) command;
    ImportedCmdData *dataPtr;

    if (cmdPtr->deleteProc != DeleteImportedCmd) {
	return NULL;
    }

    while (cmdPtr->deleteProc == DeleteImportedCmd) {
	dataPtr = (ImportedCmdData *)cmdPtr->objClientData;
	cmdPtr = dataPtr->realCmdPtr;
    }
    return (Tcl_Command) cmdPtr;
}

/*
 *----------------------------------------------------------------------
 *
 * TclInvokeImportedCmd --
 *
 *	Invoked by Tcl whenever the user calls an imported command that was
 *	created by Tcl_Import. Finds the "real" command (in another
 *	namespace), and passes control to it.
 *
 * Results:
 *	Returns TCL_OK if successful, and TCL_ERROR if anything goes wrong.
 *
 * Side effects:
 *	Returns a result in the interpreter's result object. If anything goes
 *	wrong, the result object is set to an error message.
 *
 *----------------------------------------------------------------------
 */

static int
InvokeImportedNRCmd(
    void *clientData,	/* Points to the imported command's
				 * ImportedCmdData structure. */
    Tcl_Interp *interp,		/* Current interpreter. */
    int objc,			/* Number of arguments. */
    Tcl_Obj *const objv[])	/* The argument objects. */
{
    ImportedCmdData *dataPtr = (ImportedCmdData *)clientData;
    Command *realCmdPtr = dataPtr->realCmdPtr;

    TclSkipTailcall(interp);
    return TclNREvalObjv(interp, objc, objv, TCL_EVAL_NOERR, realCmdPtr);
}

int
TclInvokeImportedCmd(
    void *clientData,	/* Points to the imported command's
				 * ImportedCmdData structure. */
    Tcl_Interp *interp,		/* Current interpreter. */
    int objc,			/* Number of arguments. */
    Tcl_Obj *const objv[])	/* The argument objects. */
{
    return Tcl_NRCallObjProc(interp, InvokeImportedNRCmd, clientData,
	    objc, objv);
}

/*
 *----------------------------------------------------------------------
 *
 * DeleteImportedCmd --
 *
 *	Invoked by Tcl whenever an imported command is deleted. The "real"
 *	command keeps a list of all the imported commands that refer to it, so
 *	those imported commands can be deleted when the real command is
 *	deleted. This function removes the imported command reference from the
 *	real command's list, and frees up the memory associated with the
 *	imported command.
 *
 * Results:
 *	None.
 *
 * Side effects:
 *	Removes the imported command from the real command's import list.
 *
 *----------------------------------------------------------------------
 */

static void
DeleteImportedCmd(
    void *clientData)	/* Points to the imported command's
				 * ImportedCmdData structure. */
{
    ImportedCmdData *dataPtr = (ImportedCmdData *)clientData;
    Command *realCmdPtr = dataPtr->realCmdPtr;
    Command *selfPtr = dataPtr->selfPtr;
    ImportRef *refPtr, *prevPtr;

    prevPtr = NULL;
    for (refPtr = realCmdPtr->importRefPtr; refPtr != NULL;
	    refPtr = refPtr->nextPtr) {
	if (refPtr->importedCmdPtr == selfPtr) {
	    /*
	     * Remove *refPtr from real command's list of imported commands
	     * that refer to it.
	     */

	    if (prevPtr == NULL) { /* refPtr is first in list. */
		realCmdPtr->importRefPtr = refPtr->nextPtr;
	    } else {
		prevPtr->nextPtr = refPtr->nextPtr;
	    }
	    Tcl_Free(refPtr);
	    TclCleanupCommandMacro(realCmdPtr);
	    Tcl_Free(dataPtr);
	    return;
	}
	prevPtr = refPtr;
    }

    Tcl_Panic("DeleteImportedCmd: did not find cmd in real cmd's list of import references");
}

/*
 *----------------------------------------------------------------------
 *
 * TclGetNamespaceForQualName --
 *
 *	Given a qualified name specifying a command, variable, or namespace,
 *	and a namespace in which to resolve the name, this function returns a
 *	pointer to the namespace that contains the item. A qualified name
 *	consists of the "simple" name of an item qualified by the names of an
 *	arbitrary number of containing namespace separated by "::"s. If the
 *	qualified name starts with "::", it is interpreted absolutely from the
 *	global namespace. Otherwise, it is interpreted relative to the
 *	namespace specified by cxtNsPtr if it is non-NULL. If cxtNsPtr is
 *	NULL, the name is interpreted relative to the current namespace.
 *
 *	A relative name like "foo::bar::x" can be found starting in either the
 *	current namespace or in the global namespace. So each search usually
 *	follows two tracks, and two possible namespaces are returned. If the
 *	function sets either *nsPtrPtr or *altNsPtrPtr to NULL, then that path
 *	failed.
 *
 *	If "flags" contains TCL_GLOBAL_ONLY, the relative qualified name is
 *	sought only in the global :: namespace. The alternate search (also)
 *	starting from the global namespace is ignored and *altNsPtrPtr is set
 *	NULL.
 *
 *	If "flags" contains TCL_NAMESPACE_ONLY, the relative qualified name is
 *	sought only in the namespace specified by cxtNsPtr. The alternate
 *	search starting from the global namespace is ignored and *altNsPtrPtr
 *	is set NULL. If both TCL_GLOBAL_ONLY and TCL_NAMESPACE_ONLY are
 *	specified, TCL_GLOBAL_ONLY is ignored and the search starts from the
 *	namespace specified by cxtNsPtr.
 *
 *	If "flags" contains TCL_CREATE_NS_IF_UNKNOWN, all namespace components
 *	of the qualified name that cannot be found are automatically created
 *	within their specified parent. This makes sure that functions like
 *	Tcl_CreateCommand always succeed. There is no alternate search path,
 *	so *altNsPtrPtr is set NULL.
 *
 *	If "flags" contains TCL_FIND_ONLY_NS, the qualified name is treated as
 *	a reference to a namespace, and the entire qualified name is followed.
 *	If the name is relative, the namespace is looked up only in the
 *	current namespace. A pointer to the namespace is stored in *nsPtrPtr
 *	and NULL is stored in *simpleNamePtr. Otherwise, if TCL_FIND_ONLY_NS
 *	is not specified, only the leading components are treated as namespace
 *	names, and a pointer to the simple name of the final component is
 *	stored in *simpleNamePtr.
 *
 * Results:
 *	It sets *nsPtrPtr and *altNsPtrPtr to point to the two possible
 *	namespaces which represent the last (containing) namespace in the
 *	qualified name. If the function sets either *nsPtrPtr or *altNsPtrPtr
 *	to NULL, then the search along that path failed. The function also
 *	stores a pointer to the simple name of the final component in
 *	*simpleNamePtr. If the qualified name is "::" or was treated as a
 *	namespace reference (TCL_FIND_ONLY_NS), the function stores a pointer
 *	to the namespace in *nsPtrPtr, NULL in *altNsPtrPtr, and sets
 *	*simpleNamePtr to point to an empty string.
 *
 *	If there is an error, this function returns TCL_ERROR. If "flags"
 *	contains TCL_LEAVE_ERR_MSG, an error message is returned in the
 *	interpreter's result object. Otherwise, the interpreter's result
 *	object is left unchanged.
 *
 *	*actualCxtPtrPtr is set to the actual context namespace. It is set to
 *	the input context namespace pointer in cxtNsPtr. If cxtNsPtr is NULL,
 *	it is set to the current namespace context.
 *
 *	For backwards compatibility with the TclPro byte code loader, this
 *	function always returns TCL_OK.
 *
 * Side effects:
 *	If "flags" contains TCL_CREATE_NS_IF_UNKNOWN, new namespaces may be
 *	created.
 *
 *----------------------------------------------------------------------
 */

int
TclGetNamespaceForQualName(
    Tcl_Interp *interp,		/* Interpreter in which to find the namespace
				 * containing qualName. */
    const char *qualName,	/* A namespace-qualified name of an command,
				 * variable, or namespace. */
    Namespace *cxtNsPtr,	/* The namespace in which to start the search
				 * for qualName's namespace. If NULL start
				 * from the current namespace. Ignored if
				 * TCL_GLOBAL_ONLY is set. */
    int flags,			/* Flags controlling the search: an OR'd
				 * combination of TCL_GLOBAL_ONLY,
				 * TCL_NAMESPACE_ONLY, TCL_FIND_ONLY_NS, and
				 * TCL_CREATE_NS_IF_UNKNOWN. */
    Namespace **nsPtrPtr,	/* Address where function stores a pointer to
				 * containing namespace if qualName is found
				 * starting from *cxtNsPtr or, if
				 * TCL_GLOBAL_ONLY is set, if qualName is
				 * found in the global :: namespace. NULL is
				 * stored otherwise. */
    Namespace **altNsPtrPtr,	/* Address where function stores a pointer to
				 * containing namespace if qualName is found
				 * starting from the global :: namespace.
				 * NULL is stored if qualName isn't found
				 * starting from :: or if the TCL_GLOBAL_ONLY,
				 * TCL_NAMESPACE_ONLY, TCL_FIND_ONLY_NS,
				 * TCL_CREATE_NS_IF_UNKNOWN flag is set. */
    Namespace **actualCxtPtrPtr,/* Address where function stores a pointer to
				 * the actual namespace from which the search
				 * started. This is either cxtNsPtr, the ::
				 * namespace if TCL_GLOBAL_ONLY was specified,
				 * or the current namespace if cxtNsPtr was
				 * NULL. */
    const char **simpleNamePtr) /* Address where function stores the simple
				 * name at end of the qualName, or NULL if
				 * qualName is "::" or the flag
				 * TCL_FIND_ONLY_NS was specified. */
{
    Interp *iPtr = (Interp *) interp;
    Namespace *nsPtr = cxtNsPtr;
    Namespace *altNsPtr;
    Namespace *globalNsPtr = iPtr->globalNsPtr;
    const char *start, *end;
    const char *nsName;
    Tcl_HashEntry *entryPtr;
    Tcl_DString buffer;
    int len;

    /*
     * Determine the context namespace nsPtr in which to start the primary
     * search. If the qualName name starts with a "::" or TCL_GLOBAL_ONLY was
     * specified, search from the global namespace. Otherwise, use the
     * namespace given in cxtNsPtr, or if that is NULL, use the current
     * namespace context. Note that we always treat two or more adjacent ":"s
     * as a namespace separator.
     */

    if (flags & TCL_GLOBAL_ONLY) {
	nsPtr = globalNsPtr;
    } else if (nsPtr == NULL) {
	nsPtr = iPtr->varFramePtr->nsPtr;
    }

    start = qualName;			/* Points to start of qualifying
					 * namespace. */
    if ((*qualName == ':') && (*(qualName+1) == ':')) {
	start = qualName+2;		/* Skip over the initial :: */
	while (*start == ':') {
	    start++;			/* Skip over a subsequent : */
	}
	nsPtr = globalNsPtr;
	if (*start == '\0') {		/* qualName is just two or more
					 * ":"s. */
	    *nsPtrPtr = globalNsPtr;
	    *altNsPtrPtr = NULL;
	    *actualCxtPtrPtr = globalNsPtr;
	    *simpleNamePtr = start;	/* Points to empty string. */
	    return TCL_OK;
	}
    }
    *actualCxtPtrPtr = nsPtr;

    /*
     * Start an alternate search path starting with the global namespace.
     * However, if the starting context is the global namespace, or if the
     * flag is set to search only the namespace *cxtNsPtr, ignore the
     * alternate search path.
     */

    altNsPtr = globalNsPtr;
    if ((nsPtr == globalNsPtr)
	    || (flags & (TCL_NAMESPACE_ONLY | TCL_FIND_ONLY_NS))) {
	altNsPtr = NULL;
    }

    /*
     * Loop to resolve each namespace qualifier in qualName.
     */

    Tcl_DStringInit(&buffer);
    end = start;
    while (*start != '\0') {
	/*
	 * Find the next namespace qualifier (i.e., a name ending in "::") or
	 * the end of the qualified name (i.e., a name ending in "\0"). Set
	 * len to the number of characters, starting from start, in the name;
	 * set end to point after the "::"s or at the "\0".
	 */

	len = 0;
	for (end = start;  *end != '\0';  end++) {
	    if ((*end == ':') && (*(end+1) == ':')) {
		end += 2;		/* Skip over the initial :: */
		while (*end == ':') {
		    end++;		/* Skip over the subsequent : */
		}
		break;			/* Exit for loop; end is after ::'s */
	    }
	    len++;
	}

	if (*end=='\0' && !(end-start>=2 && *(end-1)==':' && *(end-2)==':')) {
	    /*
	     * qualName ended with a simple name at start. If TCL_FIND_ONLY_NS
	     * was specified, look this up as a namespace. Otherwise, start is
	     * the name of a cmd or var and we are done.
	     */

	    if (flags & TCL_FIND_ONLY_NS) {
		nsName = start;
	    } else {
		*nsPtrPtr = nsPtr;
		*altNsPtrPtr = altNsPtr;
		*simpleNamePtr = start;
		Tcl_DStringFree(&buffer);
		return TCL_OK;
	    }
	} else {
	    /*
	     * start points to the beginning of a namespace qualifier ending
	     * in "::". end points to the start of a name in that namespace
	     * that might be empty. Copy the namespace qualifier to a buffer
	     * so it can be null terminated. We can't modify the incoming
	     * qualName since it may be a string constant.
	     */

	    TclDStringClear(&buffer);
	    Tcl_DStringAppend(&buffer, start, len);
	    nsName = Tcl_DStringValue(&buffer);
	}

	/*
	 * Look up the namespace qualifier nsName in the current namespace
	 * context. If it isn't found but TCL_CREATE_NS_IF_UNKNOWN is set,
	 * create that qualifying namespace. This is needed for functions like
	 * Tcl_CreateCommand that cannot fail.
	 */

	if (nsPtr != NULL) {
#ifndef BREAK_NAMESPACE_COMPAT
	    entryPtr = Tcl_FindHashEntry(&nsPtr->childTable, nsName);
#else
	    if (nsPtr->childTablePtr == NULL) {
		entryPtr = NULL;
	    } else {
		entryPtr = Tcl_FindHashEntry(nsPtr->childTablePtr, nsName);
	    }
#endif
	    if (entryPtr != NULL) {
		nsPtr = (Namespace *)Tcl_GetHashValue(entryPtr);
	    } else if (flags & TCL_CREATE_NS_IF_UNKNOWN) {
		Tcl_CallFrame *framePtr;

		(void) TclPushStackFrame(interp, &framePtr,
			(Tcl_Namespace *) nsPtr, /*isProcCallFrame*/ 0);

		nsPtr = (Namespace *)
			Tcl_CreateNamespace(interp, nsName, NULL, NULL);
		TclPopStackFrame(interp);

		if (nsPtr == NULL) {
		    Tcl_Panic("Could not create namespace '%s'", nsName);
		}
	    } else {			/* Namespace not found and was not
					 * created. */
		nsPtr = NULL;
	    }
	}

	/*
	 * Look up the namespace qualifier in the alternate search path too.
	 */

	if (altNsPtr != NULL) {
#ifndef BREAK_NAMESPACE_COMPAT
	    entryPtr = Tcl_FindHashEntry(&altNsPtr->childTable, nsName);
#else
	    if (altNsPtr->childTablePtr != NULL) {
		entryPtr = Tcl_FindHashEntry(altNsPtr->childTablePtr, nsName);
	    } else {
		entryPtr = NULL;
	    }
#endif
	    if (entryPtr != NULL) {
		altNsPtr = (Namespace *)Tcl_GetHashValue(entryPtr);
	    } else {
		altNsPtr = NULL;
	    }
	}

	/*
	 * If both search paths have failed, return NULL results.
	 */

	if ((nsPtr == NULL) && (altNsPtr == NULL)) {
	    *nsPtrPtr = NULL;
	    *altNsPtrPtr = NULL;
	    *simpleNamePtr = NULL;
	    Tcl_DStringFree(&buffer);
	    return TCL_OK;
	}

	start = end;
    }

    /*
     * We ignore trailing "::"s in a namespace name, but in a command or
     * variable name, trailing "::"s refer to the cmd or var named {}.
     */

    if ((flags & TCL_FIND_ONLY_NS) || (end>start && *(end-1)!=':')) {
	*simpleNamePtr = NULL;		/* Found namespace name. */
    } else {
	*simpleNamePtr = end;		/* Found cmd/var: points to empty
					 * string. */
    }

    /*
     * As a special case, if we are looking for a namespace and qualName is ""
     * and the current active namespace (nsPtr) is not the global namespace,
     * return NULL (no namespace was found). This is because namespaces can
     * not have empty names except for the global namespace.
     */

    if ((flags & TCL_FIND_ONLY_NS) && (*qualName == '\0')
	    && (nsPtr != globalNsPtr)) {
	nsPtr = NULL;
    }

    *nsPtrPtr = nsPtr;
    *altNsPtrPtr = altNsPtr;
    Tcl_DStringFree(&buffer);
    return TCL_OK;
}

/*
 *----------------------------------------------------------------------
 *
 * TclEnsureNamespace --
 *
 *	Provide a namespace that is not deleted.
 *
 * Value
 *
 *	namespacePtr, if it is not scheduled for deletion, or a pointer to a
 *	new namespace with the same name otherwise.
 *
 * Effect
 *	None.
 *
 *----------------------------------------------------------------------
 */
Tcl_Namespace *
TclEnsureNamespace(
    Tcl_Interp *interp,
    Tcl_Namespace *namespacePtr)
{
    Namespace *nsPtr = (Namespace *) namespacePtr;
    if (!(nsPtr->flags & NS_DYING)) {
	    return namespacePtr;
    }
    return Tcl_CreateNamespace(interp, nsPtr->fullName, NULL, NULL);
}

/*
 *----------------------------------------------------------------------
 *
 * Tcl_FindNamespace --
 *
 *	Searches for a namespace.
 *
 * Results:
 *	Returns a pointer to the namespace if it is found. Otherwise, returns
 *	NULL and leaves an error message in the interpreter's result object if
 *	"flags" contains TCL_LEAVE_ERR_MSG.
 *
 * Side effects:
 *	None.
 *
 *----------------------------------------------------------------------
 */

Tcl_Namespace *
Tcl_FindNamespace(
    Tcl_Interp *interp,		/* The interpreter in which to find the
				 * namespace. */
    const char *name,		/* Namespace name. If it starts with "::",
				 * will be looked up in global namespace.
				 * Else, looked up first in contextNsPtr
				 * (current namespace if contextNsPtr is
				 * NULL), then in global namespace. */
    Tcl_Namespace *contextNsPtr,/* Ignored if TCL_GLOBAL_ONLY flag is set or
				 * if the name starts with "::". Otherwise,
				 * points to namespace in which to resolve
				 * name; if NULL, look up name in the current
				 * namespace. */
    int flags)		/* Flags controlling namespace lookup: an OR'd
				 * combination of TCL_GLOBAL_ONLY and
				 * TCL_LEAVE_ERR_MSG flags. */
{
    Namespace *nsPtr, *dummy1Ptr, *dummy2Ptr;
    const char *dummy;

    /*
     * Find the namespace(s) that contain the specified namespace name. Add
     * the TCL_FIND_ONLY_NS flag to resolve the name all the way down to its
     * last component, a namespace.
     */

    TclGetNamespaceForQualName(interp, name, (Namespace *) contextNsPtr,
	    flags|TCL_FIND_ONLY_NS, &nsPtr, &dummy1Ptr, &dummy2Ptr, &dummy);

    if (nsPtr != NULL) {
	return (Tcl_Namespace *) nsPtr;
    }

    if (flags & TCL_LEAVE_ERR_MSG) {
	Tcl_SetObjResult(interp, Tcl_ObjPrintf(
                "unknown namespace \"%s\"", name));
	Tcl_SetErrorCode(interp, "TCL", "LOOKUP", "NAMESPACE", name, NULL);
    }
    return NULL;
}

/*
 *----------------------------------------------------------------------
 *
 * Tcl_FindCommand --
 *
 *	Searches for a command.
 *
 * Results:
 *	Returns a token for the command if it is found. Otherwise, if it can't
 *	be found or there is an error, returns NULL and leaves an error
 *	message in the interpreter's result object if "flags" contains
 *	TCL_LEAVE_ERR_MSG.
 *
 * Side effects:
 *	None.
 *
 *----------------------------------------------------------------------
 */

Tcl_Command
Tcl_FindCommand(
    Tcl_Interp *interp,		/* The interpreter in which to find the
				 * command and to report errors. */
    const char *name,		/* Command's name. If it starts with "::",
				 * will be looked up in global namespace.
				 * Else, looked up first in contextNsPtr
				 * (current namespace if contextNsPtr is
				 * NULL), then in global namespace. */
    Tcl_Namespace *contextNsPtr,/* Ignored if TCL_GLOBAL_ONLY flag set.
				 * Otherwise, points to namespace in which to
				 * resolve name. If NULL, look up name in the
				 * current namespace. */
    int flags)			/* An OR'd combination of flags:
				 * TCL_GLOBAL_ONLY (look up name only in
				 * global namespace), TCL_NAMESPACE_ONLY (look
				 * up only in contextNsPtr, or the current
				 * namespace if contextNsPtr is NULL), and
				 * TCL_LEAVE_ERR_MSG. If both TCL_GLOBAL_ONLY
				 * and TCL_NAMESPACE_ONLY are given,
				 * TCL_GLOBAL_ONLY is ignored. */
{
    Interp *iPtr = (Interp *) interp;
    Namespace *cxtNsPtr;
    Tcl_HashEntry *entryPtr;
    Command *cmdPtr;
    const char *simpleName;
    int result;

    /*
     * If this namespace has a command resolver, then give it first crack at
     * the command resolution. If the interpreter has any command resolvers,
     * consult them next. The command resolver functions may return a
     * Tcl_Command value, they may signal to continue onward, or they may
     * signal an error.
     */

    if ((flags & TCL_GLOBAL_ONLY) || !strncmp(name, "::", 2)) {
	cxtNsPtr = (Namespace *) TclGetGlobalNamespace(interp);
    } else if (contextNsPtr != NULL) {
	cxtNsPtr = (Namespace *) contextNsPtr;
    } else {
	cxtNsPtr = (Namespace *) TclGetCurrentNamespace(interp);
    }

    if (cxtNsPtr->cmdResProc != NULL || iPtr->resolverPtr != NULL) {
	ResolverScheme *resPtr = iPtr->resolverPtr;
	Tcl_Command cmd;

	if (cxtNsPtr->cmdResProc) {
	    result = cxtNsPtr->cmdResProc(interp, name,
		    (Tcl_Namespace *) cxtNsPtr, flags, &cmd);
	} else {
	    result = TCL_CONTINUE;
	}

	while (result == TCL_CONTINUE && resPtr) {
	    if (resPtr->cmdResProc) {
		result = resPtr->cmdResProc(interp, name,
			(Tcl_Namespace *) cxtNsPtr, flags, &cmd);
	    }
	    resPtr = resPtr->nextPtr;
	}

	if (result == TCL_OK) {
	    ((Command *)cmd)->flags |= CMD_VIA_RESOLVER;
	    return cmd;

	} else if (result != TCL_CONTINUE) {
	    return NULL;
	}
    }

    /*
     * Find the namespace(s) that contain the command.
     */

    cmdPtr = NULL;
    if (cxtNsPtr->commandPathLength!=0 && strncmp(name, "::", 2)
	    && !(flags & TCL_NAMESPACE_ONLY)) {
	Tcl_Size i;
	Namespace *pathNsPtr, *realNsPtr, *dummyNsPtr;

	(void) TclGetNamespaceForQualName(interp, name, cxtNsPtr,
		TCL_NAMESPACE_ONLY, &realNsPtr, &dummyNsPtr, &dummyNsPtr,
		&simpleName);
	if ((realNsPtr != NULL) && (simpleName != NULL)) {
	    if ((cxtNsPtr == realNsPtr)
		    || !(realNsPtr->flags & NS_DEAD)) {
		entryPtr = Tcl_FindHashEntry(&realNsPtr->cmdTable, simpleName);
		if (entryPtr != NULL) {
		    cmdPtr = (Command *)Tcl_GetHashValue(entryPtr);
		}
	    }
	}

	/*
	 * Next, check along the path.
	 */

	for (i=0 ; (cmdPtr == NULL) && i<cxtNsPtr->commandPathLength ; i++) {
	    pathNsPtr = cxtNsPtr->commandPathArray[i].nsPtr;
	    if (pathNsPtr == NULL) {
		continue;
	    }
	    (void) TclGetNamespaceForQualName(interp, name, pathNsPtr,
		    TCL_NAMESPACE_ONLY, &realNsPtr, &dummyNsPtr, &dummyNsPtr,
		    &simpleName);
	    if ((realNsPtr != NULL) && (simpleName != NULL)
		    && !(realNsPtr->flags & NS_DEAD)) {
		entryPtr = Tcl_FindHashEntry(&realNsPtr->cmdTable, simpleName);
		if (entryPtr != NULL) {
		    cmdPtr = (Command *)Tcl_GetHashValue(entryPtr);
		}
	    }
	}

	/*
	 * If we've still not found the command, look in the global namespace
	 * as a last resort.
	 */

	if (cmdPtr == NULL) {
	    (void) TclGetNamespaceForQualName(interp, name, NULL,
		    TCL_GLOBAL_ONLY, &realNsPtr, &dummyNsPtr, &dummyNsPtr,
		    &simpleName);
	    if ((realNsPtr != NULL) && (simpleName != NULL)
		    && !(realNsPtr->flags & NS_DEAD)) {
		entryPtr = Tcl_FindHashEntry(&realNsPtr->cmdTable, simpleName);
		if (entryPtr != NULL) {
		    cmdPtr = (Command *)Tcl_GetHashValue(entryPtr);
		}
	    }
	}
    } else {
	Namespace *nsPtr[2];
	int search;

	TclGetNamespaceForQualName(interp, name, cxtNsPtr,
		flags, &nsPtr[0], &nsPtr[1], &cxtNsPtr, &simpleName);

	/*
	 * Look for the command in the command table of its namespace. Be sure
	 * to check both possible search paths: from the specified namespace
	 * context and from the global namespace.
	 */

	for (search = 0;  (search < 2) && (cmdPtr == NULL);  search++) {
	    if ((nsPtr[search] != NULL) && (simpleName != NULL)) {
		entryPtr = Tcl_FindHashEntry(&nsPtr[search]->cmdTable,
			simpleName);
		if (entryPtr != NULL) {
		    cmdPtr = (Command *)Tcl_GetHashValue(entryPtr);
		}
	    }
	}
    }

    if (cmdPtr != NULL) {
	cmdPtr->flags  &= ~CMD_VIA_RESOLVER;
	return (Tcl_Command) cmdPtr;
    }

    if (flags & TCL_LEAVE_ERR_MSG) {
	Tcl_SetObjResult(interp, Tcl_ObjPrintf(
                "unknown command \"%s\"", name));
	Tcl_SetErrorCode(interp, "TCL", "LOOKUP", "COMMAND", name, NULL);
    }
    return NULL;
}

/*
 *----------------------------------------------------------------------
 *
 * TclResetShadowedCmdRefs --
 *
 *	Called when a command is added to a namespace to check for existing
 *	command references that the new command may invalidate. Consider the
 *	following cases that could happen when you add a command "foo" to a
 *	namespace "b":
 *	   1. It could shadow a command named "foo" at the global scope. If
 *	      it does, all command references in the namespace "b" are
 *	      suspect.
 *	   2. Suppose the namespace "b" resides in a namespace "a". Then to
 *	      "a" the new command "b::foo" could shadow another command
 *	      "b::foo" in the global namespace. If so, then all command
 *	      references in "a" * are suspect.
 *	The same checks are applied to all parent namespaces, until we reach
 *	the global :: namespace.
 *
 * Results:
 *	None.
 *
 * Side effects:
 *	If the new command shadows an existing command, the cmdRefEpoch
 *	counter is incremented in each namespace that sees the shadow. This
 *	invalidates all command references that were previously cached in that
 *	namespace. The next time the commands are used, they are resolved from
 *	scratch.
 *
 *----------------------------------------------------------------------
 */

void
TclResetShadowedCmdRefs(
    Tcl_Interp *interp,		/* Interpreter containing the new command. */
    Command *newCmdPtr)		/* Points to the new command. */
{
    char *cmdName;
    Tcl_HashEntry *hPtr;
    Namespace *nsPtr;
    Namespace *trailNsPtr, *shadowNsPtr;
    Namespace *globalNsPtr = (Namespace *) TclGetGlobalNamespace(interp);
    int found, i;
    int trailFront = -1;
    int trailSize = 5;		/* Formerly NUM_TRAIL_ELEMS. */
    Namespace **trailPtr = (Namespace **)TclStackAlloc(interp,
	    trailSize * sizeof(Namespace *));

    /*
     * Start at the namespace containing the new command, and work up through
     * the list of parents. Stop just before the global namespace, since the
     * global namespace can't "shadow" its own entries.
     *
     * The namespace "trail" list we build consists of the names of each
     * namespace that encloses the new command, in order from outermost to
     * innermost: for example, "a" then "b". Each iteration of this loop
     * eventually extends the trail upwards by one namespace, nsPtr. We use
     * this trail list to see if nsPtr (e.g. "a" in 2. above) could have
     * now-invalid cached command references. This will happen if nsPtr
     * (e.g. "a") contains a sequence of child namespaces (e.g. "b") such that
     * there is a identically-named sequence of child namespaces starting from
     * :: (e.g. "::b") whose tail namespace contains a command also named
     * cmdName.
     */

    cmdName = (char *)Tcl_GetHashKey(newCmdPtr->hPtr->tablePtr, newCmdPtr->hPtr);
    for (nsPtr=newCmdPtr->nsPtr ; (nsPtr!=NULL) && (nsPtr!=globalNsPtr) ;
	    nsPtr=nsPtr->parentPtr) {
	/*
	 * Find the maximal sequence of child namespaces contained in nsPtr
	 * such that there is a identically-named sequence of child namespaces
	 * starting from ::. shadowNsPtr will be the tail of this sequence, or
	 * the deepest namespace under :: that might contain a command now
	 * shadowed by cmdName. We check below if shadowNsPtr actually
	 * contains a command cmdName.
	 */

	found = 1;
	shadowNsPtr = globalNsPtr;

	for (i = trailFront;  i >= 0;  i--) {
	    trailNsPtr = trailPtr[i];
#ifndef BREAK_NAMESPACE_COMPAT
	    hPtr = Tcl_FindHashEntry(&shadowNsPtr->childTable,
		    trailNsPtr->name);
#else
	    if (shadowNsPtr->childTablePtr != NULL) {
		hPtr = Tcl_FindHashEntry(shadowNsPtr->childTablePtr,
			trailNsPtr->name);
	    } else {
		hPtr = NULL;
	    }
#endif
	    if (hPtr != NULL) {
		shadowNsPtr = (Namespace *)Tcl_GetHashValue(hPtr);
	    } else {
		found = 0;
		break;
	    }
	}

	/*
	 * If shadowNsPtr contains a command named cmdName, we invalidate all
	 * of the command refs cached in nsPtr. As a boundary case,
	 * shadowNsPtr is initially :: and we check for case 1. above.
	 */

	if (found) {
	    hPtr = Tcl_FindHashEntry(&shadowNsPtr->cmdTable, cmdName);
	    if (hPtr != NULL) {
		nsPtr->cmdRefEpoch++;
		TclInvalidateNsPath(nsPtr);

		/*
		 * If the shadowed command was compiled to bytecodes, we
		 * invalidate all the bytecodes in nsPtr, to force a new
		 * compilation. We use the resolverEpoch to signal the need
		 * for a fresh compilation of every bytecode.
		 */

		if (((Command *)Tcl_GetHashValue(hPtr))->compileProc != NULL){
		    nsPtr->resolverEpoch++;
		}
	    }
	}

	/*
	 * Insert nsPtr at the front of the trail list: i.e., at the end of
	 * the trailPtr array.
	 */

	trailFront++;
	if (trailFront == trailSize) {
	    int newSize = 2 * trailSize;

	    trailPtr = (Namespace **)TclStackRealloc(interp, trailPtr,
		    newSize * sizeof(Namespace *));
	    trailSize = newSize;
	}
	trailPtr[trailFront] = nsPtr;
    }
    TclStackFree(interp, trailPtr);
}

/*
 *----------------------------------------------------------------------
 *
 * TclGetNamespaceFromObj, GetNamespaceFromObj --
 *
 *	Gets the namespace specified by the name in a Tcl_Obj.
 *
 * Results:
 *	Returns TCL_OK if the namespace was resolved successfully, and stores
 *	a pointer to the namespace in the location specified by nsPtrPtr. If
 *	the namespace can't be found, or anything else goes wrong, this
 *	function returns TCL_ERROR and writes an error message to interp,
 *	if non-NULL.
 *
 * Side effects:
 *	May update the internal representation for the object, caching the
 *	namespace reference. The next time this function is called, the
 *	namespace value can be found quickly.
 *
 *----------------------------------------------------------------------
 */

int
TclGetNamespaceFromObj(
    Tcl_Interp *interp,		/* The current interpreter. */
    Tcl_Obj *objPtr,		/* The object to be resolved as the name of a
				 * namespace. */
    Tcl_Namespace **nsPtrPtr)	/* Result namespace pointer goes here. */
{
    if (GetNamespaceFromObj(interp, objPtr, nsPtrPtr) == TCL_ERROR) {
	const char *name = TclGetString(objPtr);

	if ((name[0] == ':') && (name[1] == ':')) {
	    Tcl_SetObjResult(interp, Tcl_ObjPrintf(
		    "namespace \"%s\" not found", name));
	} else {
	    /*
	     * Get the current namespace name.
	     */

	    NamespaceCurrentCmd(NULL, interp, 1, NULL);
	    Tcl_SetObjResult(interp, Tcl_ObjPrintf(
		    "namespace \"%s\" not found in \"%s\"", name,
		    Tcl_GetStringResult(interp)));
	}
	Tcl_SetErrorCode(interp, "TCL", "LOOKUP", "NAMESPACE", name, NULL);
	return TCL_ERROR;
    }
    return TCL_OK;
}

static int
GetNamespaceFromObj(
    Tcl_Interp *interp,		/* The current interpreter. */
    Tcl_Obj *objPtr,		/* The object to be resolved as the name of a
				 * namespace. */
    Tcl_Namespace **nsPtrPtr)	/* Result namespace pointer goes here. */
{
    ResolvedNsName *resNamePtr;

    NsNameGetInternalRep(objPtr, resNamePtr);
    if (resNamePtr) {
	Namespace *nsPtr, *refNsPtr;

	/*
	 * Check that the ResolvedNsName is still valid; avoid letting the ref
	 * cross interps.
	 */

	nsPtr = resNamePtr->nsPtr;
	refNsPtr = resNamePtr->refNsPtr;
	if (!(nsPtr->flags & NS_DYING) && (interp == nsPtr->interp)
		&& (!refNsPtr || (refNsPtr ==
		(Namespace *) TclGetCurrentNamespace(interp)))) {
	    *nsPtrPtr = (Tcl_Namespace *) nsPtr;
	    return TCL_OK;
	}
	Tcl_StoreInternalRep(objPtr, &nsNameType, NULL);
    }
    if (SetNsNameFromAny(interp, objPtr) == TCL_OK) {
	NsNameGetInternalRep(objPtr, resNamePtr);
	assert(resNamePtr != NULL);
	*nsPtrPtr = (Tcl_Namespace *) resNamePtr->nsPtr;
	return TCL_OK;
    }
    return TCL_ERROR;
}

/*
 *----------------------------------------------------------------------
 *
 * TclInitNamespaceCmd --
 *
 *	This function is called to create the "namespace" Tcl command. See the
 *	user documentation for details on what it does.
 *
 * Results:
 *	Handle for the namespace command, or NULL on failure.
 *
 * Side effects:
 *	none
 *
 *----------------------------------------------------------------------
 */

Tcl_Command
TclInitNamespaceCmd(
    Tcl_Interp *interp)		/* Current interpreter. */
{
    return TclMakeEnsemble(interp, "namespace", defaultNamespaceMap);
}

/*
 *----------------------------------------------------------------------
 *
 * NamespaceChildrenCmd --
 *
 *	Invoked to implement the "namespace children" command that returns a
 *	list containing the fully-qualified names of the child namespaces of a
 *	given namespace. Handles the following syntax:
 *
 *	    namespace children ?name? ?pattern?
 *
 * Results:
 *	Returns TCL_OK if successful, and TCL_ERROR if anything goes wrong.
 *
 * Side effects:
 *	Returns a result in the interpreter's result object. If anything goes
 *	wrong, the result is an error message.
 *
 *----------------------------------------------------------------------
 */

static int
NamespaceChildrenCmd(
    TCL_UNUSED(void *),
    Tcl_Interp *interp,		/* Current interpreter. */
    int objc,			/* Number of arguments. */
    Tcl_Obj *const objv[])	/* Argument objects. */
{
    Tcl_Namespace *namespacePtr;
    Namespace *nsPtr, *childNsPtr;
    Namespace *globalNsPtr = (Namespace *) TclGetGlobalNamespace(interp);
    const char *pattern = NULL;
    Tcl_DString buffer;
    Tcl_HashEntry *entryPtr;
    Tcl_HashSearch search;
    Tcl_Obj *listPtr, *elemPtr;

    /*
     * Get a pointer to the specified namespace, or the current namespace.
     */

    if (objc == 1) {
	nsPtr = (Namespace *) TclGetCurrentNamespace(interp);
    } else if ((objc == 2) || (objc == 3)) {
	if (TclGetNamespaceFromObj(interp, objv[1], &namespacePtr) != TCL_OK){
	    return TCL_ERROR;
	}
	nsPtr = (Namespace *) namespacePtr;
    } else {
	Tcl_WrongNumArgs(interp, 1, objv, "?name? ?pattern?");
	return TCL_ERROR;
    }

    /*
     * Get the glob-style pattern, if any, used to narrow the search.
     */

    Tcl_DStringInit(&buffer);
    if (objc == 3) {
	const char *name = TclGetString(objv[2]);

	if ((*name == ':') && (*(name+1) == ':')) {
	    pattern = name;
	} else {
	    Tcl_DStringAppend(&buffer, nsPtr->fullName, -1);
	    if (nsPtr != globalNsPtr) {
		TclDStringAppendLiteral(&buffer, "::");
	    }
	    Tcl_DStringAppend(&buffer, name, -1);
	    pattern = Tcl_DStringValue(&buffer);
	}
    }

    /*
     * Create a list containing the full names of all child namespaces whose
     * names match the specified pattern, if any.
     */

    listPtr = Tcl_NewListObj(0, NULL);
    if ((pattern != NULL) && TclMatchIsTrivial(pattern)) {
	size_t length = strlen(nsPtr->fullName);

	if (strncmp(pattern, nsPtr->fullName, length) != 0) {
	    goto searchDone;
	}
	if (
#ifndef BREAK_NAMESPACE_COMPAT
	    Tcl_FindHashEntry(&nsPtr->childTable, pattern+length) != NULL
#else
	    nsPtr->childTablePtr != NULL &&
	    Tcl_FindHashEntry(nsPtr->childTablePtr, pattern+length) != NULL
#endif
	) {
	    Tcl_ListObjAppendElement(interp, listPtr,
		    Tcl_NewStringObj(pattern, -1));
	}
	goto searchDone;
    }
#ifndef BREAK_NAMESPACE_COMPAT
    entryPtr = Tcl_FirstHashEntry(&nsPtr->childTable, &search);
#else
    if (nsPtr->childTablePtr == NULL) {
	goto searchDone;
    }
    entryPtr = Tcl_FirstHashEntry(nsPtr->childTablePtr, &search);
#endif
    while (entryPtr != NULL) {
	childNsPtr = (Namespace *)Tcl_GetHashValue(entryPtr);
	if ((pattern == NULL)
		|| Tcl_StringMatch(childNsPtr->fullName, pattern)) {
	    elemPtr = Tcl_NewStringObj(childNsPtr->fullName, -1);
	    Tcl_ListObjAppendElement(interp, listPtr, elemPtr);
	}
	entryPtr = Tcl_NextHashEntry(&search);
    }

  searchDone:
    Tcl_SetObjResult(interp, listPtr);
    Tcl_DStringFree(&buffer);
    return TCL_OK;
}

/*
 *----------------------------------------------------------------------
 *
 * NamespaceCodeCmd --
 *
 *	Invoked to implement the "namespace code" command to capture the
 *	namespace context of a command. Handles the following syntax:
 *
 *	    namespace code arg
 *
 *	Here "arg" can be a list. "namespace code arg" produces a result
 *	equivalent to that produced by the command
 *
 *	    list ::namespace inscope [namespace current] $arg
 *
 *	However, if "arg" is itself a scoped value starting with "::namespace
 *	inscope", then the result is just "arg".
 *
 * Results:
 *	Returns TCL_OK if successful, and TCL_ERROR if anything goes wrong.
 *
 * Side effects:
 *	If anything goes wrong, this function returns an error message as the
 *	result in the interpreter's result object.
 *
 *----------------------------------------------------------------------
 */

static int
NamespaceCodeCmd(
    TCL_UNUSED(void *),
    Tcl_Interp *interp,		/* Current interpreter. */
    int objc,			/* Number of arguments. */
    Tcl_Obj *const objv[])	/* Argument objects. */
{
    Namespace *currNsPtr;
    Tcl_Obj *listPtr, *objPtr;
    const char *arg;
    size_t length;

    if (objc != 2) {
	Tcl_WrongNumArgs(interp, 1, objv, "arg");
	return TCL_ERROR;
    }

    /*
     * If "arg" is already a scoped value, then return it directly.
     * Take care to only check for scoping in precisely the style that
     * [::namespace code] generates it.  Anything more forgiving can have
     * the effect of failing in namespaces that contain their own custom
     " "namespace" command.  [Bug 3202171].
     */

    arg = Tcl_GetStringFromObj(objv[1], &length);
    if (*arg==':' && length > 20
	    && strncmp(arg, "::namespace inscope ", 20) == 0) {
	Tcl_SetObjResult(interp, objv[1]);
	return TCL_OK;
    }

    /*
     * Otherwise, construct a scoped command by building a list with
     * "namespace inscope", the full name of the current namespace, and the
     * argument "arg". By constructing a list, we ensure that scoped commands
     * are interpreted properly when they are executed later, by the
     * "namespace inscope" command.
     */

    TclNewObj(listPtr);
    TclNewLiteralStringObj(objPtr, "::namespace");
    Tcl_ListObjAppendElement(interp, listPtr, objPtr);
    TclNewLiteralStringObj(objPtr, "inscope");
    Tcl_ListObjAppendElement(interp, listPtr, objPtr);

    currNsPtr = (Namespace *) TclGetCurrentNamespace(interp);
    if (currNsPtr == (Namespace *) TclGetGlobalNamespace(interp)) {
	TclNewLiteralStringObj(objPtr, "::");
    } else {
	objPtr = Tcl_NewStringObj(currNsPtr->fullName, -1);
    }
    Tcl_ListObjAppendElement(interp, listPtr, objPtr);

    Tcl_ListObjAppendElement(interp, listPtr, objv[1]);

    Tcl_SetObjResult(interp, listPtr);
    return TCL_OK;
}

/*
 *----------------------------------------------------------------------
 *
 * NamespaceCurrentCmd --
 *
 *	Invoked to implement the "namespace current" command which returns the
 *	fully-qualified name of the current namespace. Handles the following
 *	syntax:
 *
 *	    namespace current
 *
 * Results:
 *	Returns TCL_OK if successful, and TCL_ERROR if anything goes wrong.
 *
 * Side effects:
 *	Returns a result in the interpreter's result object. If anything goes
 *	wrong, the result is an error message.
 *
 *----------------------------------------------------------------------
 */

static int
NamespaceCurrentCmd(
    TCL_UNUSED(void *),
    Tcl_Interp *interp,		/* Current interpreter. */
    int objc,			/* Number of arguments. */
    Tcl_Obj *const objv[])	/* Argument objects. */
{
    Namespace *currNsPtr;

    if (objc != 1) {
	Tcl_WrongNumArgs(interp, 1, objv, NULL);
	return TCL_ERROR;
    }

    /*
     * The "real" name of the global namespace ("::") is the null string, but
     * we return "::" for it as a convenience to programmers. Note that "" and
     * "::" are treated as synonyms by the namespace code so that it is still
     * easy to do things like:
     *
     *    namespace [namespace current]::bar { ... }
     */

    currNsPtr = (Namespace *) TclGetCurrentNamespace(interp);
    if (currNsPtr == (Namespace *) TclGetGlobalNamespace(interp)) {
	Tcl_SetObjResult(interp, Tcl_NewStringObj("::", 2));
    } else {
	Tcl_SetObjResult(interp, Tcl_NewStringObj(currNsPtr->fullName, -1));
    }
    return TCL_OK;
}

/*
 *----------------------------------------------------------------------
 *
 * NamespaceDeleteCmd --
 *
 *	Invoked to implement the "namespace delete" command to delete
 *	namespace(s). Handles the following syntax:
 *
 *	    namespace delete ?name name...?
 *
 *	Each name identifies a namespace. It may include a sequence of
 *	namespace qualifiers separated by "::"s. If a namespace is found, it
 *	is deleted: all variables and procedures contained in that namespace
 *	are deleted. If that namespace is being used on the call stack, it is
 *	kept alive (but logically deleted) until it is removed from the call
 *	stack: that is, it can no longer be referenced by name but any
 *	currently executing procedure that refers to it is allowed to do so
 *	until the procedure returns. If the namespace can't be found, this
 *	function returns an error. If no namespaces are specified, this
 *	command does nothing.
 *
 * Results:
 *	Returns TCL_OK if successful, and TCL_ERROR if anything goes wrong.
 *
 * Side effects:
 *	Deletes the specified namespaces. If anything goes wrong, this
 *	function returns an error message in the interpreter's result object.
 *
 *----------------------------------------------------------------------
 */

static int
NamespaceDeleteCmd(
    TCL_UNUSED(void *),
    Tcl_Interp *interp,		/* Current interpreter. */
    int objc,			/* Number of arguments. */
    Tcl_Obj *const objv[])	/* Argument objects. */
{
    Tcl_Namespace *namespacePtr;
    const char *name;
    int i;

    if (objc < 1) {
	Tcl_WrongNumArgs(interp, 1, objv, "?name name...?");
	return TCL_ERROR;
    }

    /*
     * Destroying one namespace may cause another to be destroyed. Break this
     * into two passes: first check to make sure that all namespaces on the
     * command line are valid, and report any errors.
     */

    for (i = 1;  i < objc;  i++) {
	name = TclGetString(objv[i]);
	namespacePtr = Tcl_FindNamespace(interp, name, NULL, /*flags*/ 0);
	if ((namespacePtr == NULL)
		|| (((Namespace *) namespacePtr)->flags & NS_TEARDOWN)) {
	    Tcl_SetObjResult(interp, Tcl_ObjPrintf(
                    "unknown namespace \"%s\" in namespace delete command",
		    TclGetString(objv[i])));
	    Tcl_SetErrorCode(interp, "TCL", "LOOKUP", "NAMESPACE",
		    TclGetString(objv[i]), NULL);
	    return TCL_ERROR;
	}
    }

    /*
     * Okay, now delete each namespace.
     */

    for (i = 1;  i < objc;  i++) {
	name = TclGetString(objv[i]);
	namespacePtr = Tcl_FindNamespace(interp, name, NULL, /* flags */ 0);
	if (namespacePtr) {
	    Tcl_DeleteNamespace(namespacePtr);
	}
    }
    return TCL_OK;
}

/*
 *----------------------------------------------------------------------
 *
 * NamespaceEvalCmd --
 *
 *	Invoked to implement the "namespace eval" command. Executes commands
 *	in a namespace. If the namespace does not already exist, it is
 *	created. Handles the following syntax:
 *
 *	    namespace eval name arg ?arg...?
 *
 *	If more than one arg argument is specified, the command that is
 *	executed is the result of concatenating the arguments together with a
 *	space between each argument.
 *
 * Results:
 *	Returns TCL_OK if the namespace is found and the commands are executed
 *	successfully. Returns TCL_ERROR if anything goes wrong.
 *
 * Side effects:
 *	Returns the result of the command in the interpreter's result object.
 *	If anything goes wrong, this function returns an error message as the
 *	result.
 *
 *----------------------------------------------------------------------
 */

static int
NamespaceEvalCmd(
    void *clientData,	/* Arbitrary value passed to cmd. */
    Tcl_Interp *interp,		/* Current interpreter. */
    int objc,			/* Number of arguments. */
    Tcl_Obj *const objv[])	/* Argument objects. */
{
    return Tcl_NRCallObjProc(interp, NRNamespaceEvalCmd, clientData, objc,
	    objv);
}

static int
NRNamespaceEvalCmd(
    TCL_UNUSED(void *),
    Tcl_Interp *interp,		/* Current interpreter. */
    int objc,			/* Number of arguments. */
    Tcl_Obj *const objv[])	/* Argument objects. */
{
    Interp *iPtr = (Interp *) interp;
    CmdFrame *invoker;
    int word;
    Tcl_Namespace *namespacePtr;
    CallFrame *framePtr, **framePtrPtr;
    Tcl_Obj *objPtr;
    int result;

    if (objc < 3) {
	Tcl_WrongNumArgs(interp, 1, objv, "name arg ?arg...?");
	return TCL_ERROR;
    }

    /*
     * Try to resolve the namespace reference, caching the result in the
     * namespace object along the way.
     */

    result = GetNamespaceFromObj(interp, objv[1], &namespacePtr);

    /*
     * If the namespace wasn't found, try to create it.
     */

    if (result == TCL_ERROR) {
	const char *name = TclGetString(objv[1]);

	namespacePtr = Tcl_CreateNamespace(interp, name, NULL, NULL);
	if (namespacePtr == NULL) {
	    return TCL_ERROR;
	}
    }

    /*
     * Make the specified namespace the current namespace and evaluate the
     * command(s).
     */

    /* This is needed to satisfy GCC 3.3's strict aliasing rules */
    framePtrPtr = &framePtr;
    (void) TclPushStackFrame(interp, (Tcl_CallFrame **) framePtrPtr,
	    namespacePtr, /*isProcCallFrame*/ 0);

    framePtr->objv = TclFetchEnsembleRoot(interp, objv, objc, &framePtr->objc);

    if (objc == 3) {
	/*
	 * TIP #280: Make actual argument location available to eval'd script.
	 */

	objPtr = objv[2];
	invoker = iPtr->cmdFramePtr;
	word = 3;
	TclArgumentGet(interp, objPtr, &invoker, &word);
    } else {
	/*
	 * More than one argument: concatenate them together with spaces
	 * between, then evaluate the result. Tcl_EvalObjEx will delete the
	 * object when it decrements its refcount after eval'ing it.
	 */

	objPtr = Tcl_ConcatObj(objc-2, objv+2);
	invoker = NULL;
	word = 0;
    }

    /*
     * TIP #280: Make invoking context available to eval'd script.
     */

    TclNRAddCallback(interp, NsEval_Callback, namespacePtr, "eval",
	    NULL, NULL);
    return TclNREvalObjEx(interp, objPtr, 0, invoker, word);
}

static int
NsEval_Callback(
    void *data[],
    Tcl_Interp *interp,
    int result)
{
    Tcl_Namespace *namespacePtr = (Tcl_Namespace *)data[0];

    if (result == TCL_ERROR) {
	size_t length = strlen(namespacePtr->fullName);
	unsigned limit = 200;
	int overflow = (length > limit);
	char *cmd = (char *)data[1];

	Tcl_AppendObjToErrorInfo(interp, Tcl_ObjPrintf(
		"\n    (in namespace %s \"%.*s%s\" script line %d)",
		cmd,
		(overflow ? limit : (unsigned)length), namespacePtr->fullName,
		(overflow ? "..." : ""), Tcl_GetErrorLine(interp)));
    }

    /*
     * Restore the previous "current" namespace.
     */

    TclPopStackFrame(interp);
    return result;
}

/*
 *----------------------------------------------------------------------
 *
 * NamespaceExistsCmd --
 *
 *	Invoked to implement the "namespace exists" command that returns true
 *	if the given namespace currently exists, and false otherwise. Handles
 *	the following syntax:
 *
 *	    namespace exists name
 *
 * Results:
 *	Returns TCL_OK if successful, and TCL_ERROR if anything goes wrong.
 *
 * Side effects:
 *	Returns a result in the interpreter's result object. If anything goes
 *	wrong, the result is an error message.
 *
 *----------------------------------------------------------------------
 */

static int
NamespaceExistsCmd(
    TCL_UNUSED(void *),
    Tcl_Interp *interp,		/* Current interpreter. */
    int objc,			/* Number of arguments. */
    Tcl_Obj *const objv[])	/* Argument objects. */
{
    Tcl_Namespace *namespacePtr;

    if (objc != 2) {
	Tcl_WrongNumArgs(interp, 1, objv, "name");
	return TCL_ERROR;
    }

    Tcl_SetObjResult(interp, Tcl_NewBooleanObj(
	    GetNamespaceFromObj(interp, objv[1], &namespacePtr) == TCL_OK));
    return TCL_OK;
}

/*
 *----------------------------------------------------------------------
 *
 * NamespaceExportCmd --
 *
 *	Invoked to implement the "namespace export" command that specifies
 *	which commands are exported from a namespace. The exported commands
 *	are those that can be imported into another namespace using "namespace
 *	import". Both commands defined in a namespace and commands the
 *	namespace has imported can be exported by a namespace. This command
 *	has the following syntax:
 *
 *	    namespace export ?-clear? ?pattern pattern...?
 *
 *	Each pattern may contain "string match"-style pattern matching special
 *	characters, but the pattern may not include any namespace qualifiers:
 *	that is, the pattern must specify commands in the current (exporting)
 *	namespace. The specified patterns are appended onto the namespace's
 *	list of export patterns.
 *
 *	To reset the namespace's export pattern list, specify the "-clear"
 *	flag.
 *
 *	If there are no export patterns and the "-clear" flag isn't given,
 *	this command returns the namespace's current export list.
 *
 * Results:
 *	Returns TCL_OK if successful, and TCL_ERROR if anything goes wrong.
 *
 * Side effects:
 *	Returns a result in the interpreter's result object. If anything goes
 *	wrong, the result is an error message.
 *
 *----------------------------------------------------------------------
 */

static int
NamespaceExportCmd(
    TCL_UNUSED(void *),
    Tcl_Interp *interp,		/* Current interpreter. */
    int objc,			/* Number of arguments. */
    Tcl_Obj *const objv[])	/* Argument objects. */
{
    Namespace *nsPtr;
    Tcl_Obj *dict, *value;
    size_t startSize, endSize, firstArg, i;
    int changed = 0;
    int code = TCL_OK;

    if (objc < 1) {
	Tcl_WrongNumArgs(interp, 1, objv, "?-clear? ?pattern pattern...?");
	return TCL_ERROR;
    }

    /*
     * If no pattern arguments are given, and "-clear" isn't specified, return
     * the namespace's current export pattern list.
     */

    nsPtr = (Namespace *) TclGetCurrentNamespace(interp);
    if (objc == 1) {
	if (nsPtr->exportPatternList) {
	    Tcl_SetObjResult(interp,
		    TclListObjCopy(NULL, nsPtr->exportPatternList));
	}
	return TCL_OK;
    }

    /*
     * Process the optional "-clear" argument.
     */

    firstArg = 1;
    if (strcmp("-clear", TclGetString(objv[firstArg])) == 0) {
	if (nsPtr->exportPatternList) {
	    Tcl_DecrRefCount(nsPtr->exportPatternList);
	    nsPtr->exportPatternList = NULL;
	    changed = 1;
	}
	firstArg++;
    }

    /*
     * Add each pattern to the namespace's export pattern list.
     * Use a dict as a simple way to screen out duplicates.
     */

    dict = Tcl_NewDictObj();
    value = Tcl_NewObj();
    Tcl_IncrRefCount(value);
    if (nsPtr->exportPatternList) {
	size_t epc;
	Tcl_Obj **epv;

	TclListObjGetElementsM(NULL, nsPtr->exportPatternList, &epc, &epv);
	while (epc--) {
	    Tcl_DictObjPut(NULL, dict, *epv++, value);
	}
    }
    Tcl_DictObjSize(NULL, dict, &startSize);

    for (i = firstArg;  i < (size_t) objc;  i++) {
	Namespace *exportNsPtr, *dummyPtr;
	const char *simplePattern, *pattern = Tcl_GetString(objv[i]);

	TclGetNamespaceForQualName(interp, pattern, nsPtr,
		TCL_NAMESPACE_ONLY, &exportNsPtr, &dummyPtr, &dummyPtr,
		&simplePattern);

	if ((exportNsPtr != nsPtr) || (strcmp(pattern, simplePattern) != 0)) {
	    Tcl_SetObjResult(interp, Tcl_ObjPrintf("invalid export pattern"
		    " \"%s\": pattern can't specify a namespace", pattern));
	    Tcl_SetErrorCode(interp, "TCL", "EXPORT", "INVALID", NULL);
	    code = TCL_ERROR;
	    break;
	}

	Tcl_DictObjPut(NULL, dict, objv[i], value);
    }
    Tcl_DictObjSize(NULL, dict, &endSize);
    changed |= (endSize > startSize);

    if (endSize > startSize) {
	int done;
	Tcl_Obj *ep;
	Tcl_DictSearch search;

	if (nsPtr->exportPatternList == NULL) {
	    nsPtr->exportPatternList = Tcl_NewObj();
	    Tcl_IncrRefCount(nsPtr->exportPatternList);
	}

	i = 0;
	Tcl_DictObjFirst(NULL, dict, &search, &ep, NULL, &done);
	for (; !done; i++, Tcl_DictObjNext(&search, &ep, NULL, &done)) {
	    if (i < startSize) {
		continue;
	    }
	    Tcl_ListObjAppendElement(NULL, nsPtr->exportPatternList, ep);
	}
	Tcl_DictObjDone(&search);
    }
    Tcl_DecrRefCount(value);
    Tcl_DecrRefCount(dict);

    if (changed) {
	TclInvalidateNsCmdLookup(nsPtr);
    }
    return code;
}

/*
 *----------------------------------------------------------------------
 *
 * NamespaceForgetCmd --
 *
 *	Invoked to implement the "namespace forget" command to remove imported
 *	commands from a namespace. Handles the following syntax:
 *
 *	    namespace forget ?pattern pattern...?
 *
 *	Each pattern is a name like "foo::*" or "a::b::x*". That is, the
 *	pattern may include the special pattern matching characters recognized
 *	by the "string match" command, but only in the command name at the end
 *	of the qualified name; the special pattern characters may not appear
 *	in a namespace name. All of the commands that match that pattern are
 *	checked to see if they have an imported command in the current
 *	namespace that refers to the matched command. If there is an alias, it
 *	is removed.
 *
 * Results:
 *	Returns TCL_OK if successful, and TCL_ERROR if anything goes wrong.
 *
 * Side effects:
 *	Imported commands are removed from the current namespace. If anything
 *	goes wrong, this function returns an error message in the
 *	interpreter's result object.
 *
 *----------------------------------------------------------------------
 */

static int
NamespaceForgetCmd(
    TCL_UNUSED(void *),
    Tcl_Interp *interp,		/* Current interpreter. */
    int objc,			/* Number of arguments. */
    Tcl_Obj *const objv[])	/* Argument objects. */
{
    const char *pattern;
    int i, result;

    if (objc < 1) {
	Tcl_WrongNumArgs(interp, 1, objv, "?pattern pattern...?");
	return TCL_ERROR;
    }

    for (i = 1;  i < objc;  i++) {
	pattern = TclGetString(objv[i]);
	result = Tcl_ForgetImport(interp, NULL, pattern);
	if (result != TCL_OK) {
	    return result;
	}
    }
    return TCL_OK;
}

/*
 *----------------------------------------------------------------------
 *
 * NamespaceImportCmd --
 *
 *	Invoked to implement the "namespace import" command that imports
 *	commands into a namespace. Handles the following syntax:
 *
 *	    namespace import ?-force? ?pattern pattern...?
 *
 *	Each pattern is a namespace-qualified name like "foo::*", "a::b::x*",
 *	or "bar::p". That is, the pattern may include the special pattern
 *	matching characters recognized by the "string match" command, but only
 *	in the command name at the end of the qualified name; the special
 *	pattern characters may not appear in a namespace name. All of the
 *	commands that match the pattern and which are exported from their
 *	namespace are made accessible from the current namespace context. This
 *	is done by creating a new "imported command" in the current namespace
 *	that points to the real command in its original namespace; when the
 *	imported command is called, it invokes the real command.
 *
 *	If an imported command conflicts with an existing command, it is
 *	treated as an error. But if the "-force" option is included, then
 *	existing commands are overwritten by the imported commands.
 *
 *	If there are no pattern arguments and the "-force" flag isn't given,
 *	this command returns the list of commands currently imported in
 *	the current namespace.
 *
 * Results:
 *	Returns TCL_OK if successful, and TCL_ERROR if anything goes wrong.
 *
 * Side effects:
 *	Adds imported commands to the current namespace. If anything goes
 *	wrong, this function returns an error message in the interpreter's
 *	result object.
 *
 *----------------------------------------------------------------------
 */

static int
NamespaceImportCmd(
    TCL_UNUSED(void *),
    Tcl_Interp *interp,		/* Current interpreter. */
    int objc,			/* Number of arguments. */
    Tcl_Obj *const objv[])	/* Argument objects. */
{
    int allowOverwrite = 0;
    const char *string, *pattern;
    int i, result;
    int firstArg;

    if (objc < 1) {
	Tcl_WrongNumArgs(interp, 1, objv, "?-force? ?pattern pattern...?");
	return TCL_ERROR;
    }

    /*
     * Skip over the optional "-force" as the first argument.
     */

    firstArg = 1;
    if (firstArg < objc) {
	string = TclGetString(objv[firstArg]);
	if ((*string == '-') && (strcmp(string, "-force") == 0)) {
	    allowOverwrite = 1;
	    firstArg++;
	}
    } else {
	/*
	 * When objc == 1, command is just [namespace import]. Introspection
	 * form to return list of imported commands.
	 */

	Tcl_HashEntry *hPtr;
	Tcl_HashSearch search;
	Namespace *nsPtr = (Namespace *) TclGetCurrentNamespace(interp);
	Tcl_Obj *listPtr;

	TclNewObj(listPtr);
	for (hPtr = Tcl_FirstHashEntry(&nsPtr->cmdTable, &search);
		hPtr != NULL; hPtr = Tcl_NextHashEntry(&search)) {
	    Command *cmdPtr = (Command *)Tcl_GetHashValue(hPtr);

	    if (cmdPtr->deleteProc == DeleteImportedCmd) {
		Tcl_ListObjAppendElement(NULL, listPtr, Tcl_NewStringObj(
			(char *)Tcl_GetHashKey(&nsPtr->cmdTable, hPtr) ,-1));
	    }
	}
	Tcl_SetObjResult(interp, listPtr);
	return TCL_OK;
    }

    /*
     * Handle the imports for each of the patterns.
     */

    for (i = firstArg;  i < objc;  i++) {
	pattern = TclGetString(objv[i]);
	result = Tcl_Import(interp, NULL, pattern, allowOverwrite);
	if (result != TCL_OK) {
	    return result;
	}
    }
    return TCL_OK;
}

/*
 *----------------------------------------------------------------------
 *
 * NamespaceInscopeCmd --
 *
 *	Invoked to implement the "namespace inscope" command that executes a
 *	script in the context of a particular namespace. This command is not
 *	expected to be used directly by programmers; calls to it are generated
 *	implicitly when programs use "namespace code" commands to register
 *	callback scripts. Handles the following syntax:
 *
 *	    namespace inscope name arg ?arg...?
 *
 *	The "namespace inscope" command is much like the "namespace eval"
 *	command except that it has lappend semantics and the namespace must
 *	already exist. It treats the first argument as a list, and appends any
 *	arguments after the first onto the end as proper list elements. For
 *	example,
 *
 *	    namespace inscope ::foo {a b} c d e
 *
 *	is equivalent to
 *
 *	    namespace eval ::foo [concat {a b} [list c d e]]
 *
 *	This lappend semantics is important because many callback scripts are
 *	actually prefixes.
 *
 * Results:
 *	Returns TCL_OK to indicate success, or TCL_ERROR to indicate failure.
 *
 * Side effects:
 *	Returns a result in the Tcl interpreter's result object.
 *
 *----------------------------------------------------------------------
 */

static int
NamespaceInscopeCmd(
    void *clientData,	/* Arbitrary value passed to cmd. */
    Tcl_Interp *interp,		/* Current interpreter. */
    int objc,			/* Number of arguments. */
    Tcl_Obj *const objv[])	/* Argument objects. */
{
    return Tcl_NRCallObjProc(interp, NRNamespaceInscopeCmd, clientData, objc,
	    objv);
}

static int
NRNamespaceInscopeCmd(
    TCL_UNUSED(void *),
    Tcl_Interp *interp,		/* Current interpreter. */
    int objc,			/* Number of arguments. */
    Tcl_Obj *const objv[])	/* Argument objects. */
{
    Tcl_Namespace *namespacePtr;
    CallFrame *framePtr, **framePtrPtr;
    int i;
    Tcl_Obj *cmdObjPtr;

    if (objc < 3) {
	Tcl_WrongNumArgs(interp, 1, objv, "name arg ?arg...?");
	return TCL_ERROR;
    }

    /*
     * Resolve the namespace reference.
     */

    if (TclGetNamespaceFromObj(interp, objv[1], &namespacePtr) != TCL_OK) {
	return TCL_ERROR;
    }

    /*
     * Make the specified namespace the current namespace.
     */

    framePtrPtr = &framePtr;		/* This is needed to satisfy GCC's
					 * strict aliasing rules. */
    (void) TclPushStackFrame(interp, (Tcl_CallFrame **) framePtrPtr,
	    namespacePtr, /*isProcCallFrame*/ 0);

    framePtr->objv = TclFetchEnsembleRoot(interp, objv, objc, &framePtr->objc);

    /*
     * Execute the command. If there is just one argument, just treat it as a
     * script and evaluate it. Otherwise, create a list from the arguments
     * after the first one, then concatenate the first argument and the list
     * of extra arguments to form the command to evaluate.
     */

    if (objc == 3) {
	cmdObjPtr = objv[2];
    } else {
	Tcl_Obj *concatObjv[2];
	Tcl_Obj *listPtr;

	listPtr = Tcl_NewListObj(0, NULL);
	for (i = 3;  i < objc;  i++) {
	    if (Tcl_ListObjAppendElement(interp, listPtr, objv[i]) != TCL_OK){
		Tcl_DecrRefCount(listPtr);	/* Free unneeded obj. */
		return TCL_ERROR;
	    }
	}

	concatObjv[0] = objv[2];
	concatObjv[1] = listPtr;
	cmdObjPtr = Tcl_ConcatObj(2, concatObjv);
	Tcl_DecrRefCount(listPtr);    /* We're done with the list object. */
    }

    TclNRAddCallback(interp, NsEval_Callback, namespacePtr, "inscope",
	    NULL, NULL);
    return TclNREvalObjEx(interp, cmdObjPtr, 0, NULL, 0);
}

/*
 *----------------------------------------------------------------------
 *
 * NamespaceOriginCmd --
 *
 *	Invoked to implement the "namespace origin" command to return the
 *	fully-qualified name of the "real" command to which the specified
 *	"imported command" refers. Handles the following syntax:
 *
 *	    namespace origin name
 *
 * Results:
 *	An imported command is created in an namespace when that namespace
 *	imports a command from another namespace. If a command is imported
 *	into a sequence of namespaces a, b,...,n where each successive
 *	namespace just imports the command from the previous namespace, this
 *	command returns the fully-qualified name of the original command in
 *	the first namespace, a. If "name" does not refer to an alias, its
 *	fully-qualified name is returned. The returned name is stored in the
 *	interpreter's result object. This function returns TCL_OK if
 *	successful, and TCL_ERROR if anything goes wrong.
 *
 * Side effects:
 *	If anything goes wrong, this function returns an error message in the
 *	interpreter's result object.
 *
 *----------------------------------------------------------------------
 */

static int
NamespaceOriginCmd(
    TCL_UNUSED(void *),
    Tcl_Interp *interp,		/* Current interpreter. */
    int objc,			/* Number of arguments. */
    Tcl_Obj *const objv[])	/* Argument objects. */
{
    Tcl_Command cmd, origCmd;
    Tcl_Obj *resultPtr;

    if (objc != 2) {
	Tcl_WrongNumArgs(interp, 1, objv, "name");
	return TCL_ERROR;
    }

    cmd = Tcl_GetCommandFromObj(interp, objv[1]);
    if (cmd == NULL) {
	goto namespaceOriginError;
    }
    origCmd = TclGetOriginalCommand(cmd);
    if (origCmd == NULL) {
	origCmd = cmd;
    }
    TclNewObj(resultPtr);
    Tcl_GetCommandFullName(interp, origCmd, resultPtr);
    if (TclCheckEmptyString(resultPtr) == TCL_EMPTYSTRING_YES ) {
	Tcl_DecrRefCount(resultPtr);
	namespaceOriginError:
	Tcl_SetObjResult(interp, Tcl_ObjPrintf(
                "invalid command name \"%s\"", TclGetString(objv[1])));
	Tcl_SetErrorCode(interp, "TCL", "LOOKUP", "COMMAND",
		TclGetString(objv[1]), NULL);
	return TCL_ERROR;
    }
    Tcl_SetObjResult(interp, resultPtr);
    return TCL_OK;
}


/*
 *----------------------------------------------------------------------
 *
 * NamespaceParentCmd --
 *
 *	Invoked to implement the "namespace parent" command that returns the
 *	fully-qualified name of the parent namespace for a specified
 *	namespace. Handles the following syntax:
 *
 *	    namespace parent ?name?
 *
 * Results:
 *	Returns TCL_OK if successful, and TCL_ERROR if anything goes wrong.
 *
 * Side effects:
 *	Returns a result in the interpreter's result object. If anything goes
 *	wrong, the result is an error message.
 *
 *----------------------------------------------------------------------
 */

static int
NamespaceParentCmd(
    TCL_UNUSED(void *),
    Tcl_Interp *interp,		/* Current interpreter. */
    int objc,			/* Number of arguments. */
    Tcl_Obj *const objv[])	/* Argument objects. */
{
    Tcl_Namespace *nsPtr;

    if (objc == 1) {
	nsPtr = TclGetCurrentNamespace(interp);
    } else if (objc == 2) {
	if (TclGetNamespaceFromObj(interp, objv[1], &nsPtr) != TCL_OK) {
	    return TCL_ERROR;
	}
    } else {
	Tcl_WrongNumArgs(interp, 1, objv, "?name?");
	return TCL_ERROR;
    }

    /*
     * Report the parent of the specified namespace.
     */

    if (nsPtr->parentPtr != NULL) {
	Tcl_SetObjResult(interp, Tcl_NewStringObj(
		nsPtr->parentPtr->fullName, -1));
    }
    return TCL_OK;
}

/*
 *----------------------------------------------------------------------
 *
 * NamespacePathCmd --
 *
 *	Invoked to implement the "namespace path" command that reads and
 *	writes the current namespace's command resolution path. Has one
 *	optional argument: if present, it is a list of named namespaces to set
 *	the path to, and if absent, the current path should be returned.
 *	Handles the following syntax:
 *
 *	    namespace path ?nsList?
 *
 * Results:
 *	Returns TCL_OK if successful, and TCL_ERROR if anything goes wrong
 *	(most notably if the namespace list contains the name of something
 *	other than a namespace). In the successful-exit case, may set the
 *	interpreter result to the list of names of the namespaces on the
 *	current namespace's path.
 *
 * Side effects:
 *	May update the namespace path (triggering a recomputing of all command
 *	names that depend on the namespace for resolution).
 *
 *----------------------------------------------------------------------
 */

static int
NamespacePathCmd(
    TCL_UNUSED(void *),
    Tcl_Interp *interp,		/* Current interpreter. */
    int objc,			/* Number of arguments. */
    Tcl_Obj *const objv[])	/* Argument objects. */
{
    Namespace *nsPtr = (Namespace *) TclGetCurrentNamespace(interp);
    Tcl_Size nsObjc, i;
    int result = TCL_ERROR;
    Tcl_Obj **nsObjv;
    Tcl_Namespace **namespaceList = NULL;

    if (objc > 2) {
	Tcl_WrongNumArgs(interp, 1, objv, "?pathList?");
	return TCL_ERROR;
    }

    /*
     * If no path is given, return the current path.
     */

    if (objc == 1) {
	Tcl_Obj *resultObj;

	TclNewObj(resultObj);
	for (i=0 ; i<nsPtr->commandPathLength ; i++) {
	    if (nsPtr->commandPathArray[i].nsPtr != NULL) {
		Tcl_ListObjAppendElement(NULL, resultObj, Tcl_NewStringObj(
			nsPtr->commandPathArray[i].nsPtr->fullName, -1));
	    }
	}
	Tcl_SetObjResult(interp, resultObj);
	return TCL_OK;
    }

    /*
     * There is a path given, so parse it into an array of namespace pointers.
     */

    if (TclListObjGetElementsM(interp, objv[1], &nsObjc, &nsObjv) != TCL_OK) {
	goto badNamespace;
    }
    if (nsObjc != 0) {
	namespaceList = (Tcl_Namespace **)TclStackAlloc(interp,
		sizeof(Tcl_Namespace *) * nsObjc);

	for (i = 0; i < nsObjc; i++) {
	    if (TclGetNamespaceFromObj(interp, nsObjv[i],
		    &namespaceList[i]) != TCL_OK) {
		goto badNamespace;
	    }
	}
    }

    /*
     * Now we have the list of valid namespaces, install it as the path.
     */

    TclSetNsPath(nsPtr, nsObjc, namespaceList);

    result = TCL_OK;
  badNamespace:
    if (namespaceList != NULL) {
	TclStackFree(interp, namespaceList);
    }
    return result;
}

/*
 *----------------------------------------------------------------------
 *
 * TclSetNsPath --
 *
 *	Sets the namespace command name resolution path to the given list of
 *	namespaces. If the list is empty (of zero length) the path is set to
 *	empty and the default old-style behaviour of command name resolution
 *	is used.
 *
 * Results:
 *	nothing
 *
 * Side effects:
 *	Invalidates the command name resolution caches for any command
 *	resolved in the given namespace.
 *
 *----------------------------------------------------------------------
 */

void
TclSetNsPath(
    Namespace *nsPtr,		/* Namespace whose path is to be set. */
    Tcl_Size pathLength,	/* Length of pathAry. */
    Tcl_Namespace *pathAry[])	/* Array of namespaces that are the path. */
{
    if (pathLength != 0) {
	NamespacePathEntry *tmpPathArray =
		(NamespacePathEntry *)Tcl_Alloc(sizeof(NamespacePathEntry) * pathLength);
	Tcl_Size i;

	for (i=0 ; i<pathLength ; i++) {
	    tmpPathArray[i].nsPtr = (Namespace *) pathAry[i];
	    tmpPathArray[i].creatorNsPtr = nsPtr;
	    tmpPathArray[i].prevPtr = NULL;
	    tmpPathArray[i].nextPtr =
		    tmpPathArray[i].nsPtr->commandPathSourceList;
	    if (tmpPathArray[i].nextPtr != NULL) {
		tmpPathArray[i].nextPtr->prevPtr = &tmpPathArray[i];
	    }
	    tmpPathArray[i].nsPtr->commandPathSourceList = &tmpPathArray[i];
	}
	if (nsPtr->commandPathLength != 0) {
	    UnlinkNsPath(nsPtr);
	}
	nsPtr->commandPathArray = tmpPathArray;
    } else {
	if (nsPtr->commandPathLength != 0) {
	    UnlinkNsPath(nsPtr);
	}
    }

    nsPtr->commandPathLength = pathLength;
    nsPtr->cmdRefEpoch++;
    nsPtr->resolverEpoch++;
}

/*
 *----------------------------------------------------------------------
 *
 * UnlinkNsPath --
 *
 *	Delete the given namespace's command name resolution path. Only call
 *	if the path is non-empty. Caller must reset the counter containing the
 *	path size.
 *
 * Results:
 *	nothing
 *
 * Side effects:
 *	Deletes the array of path entries and unlinks those path entries from
 *	the target namespace's list of interested namespaces.
 *
 *----------------------------------------------------------------------
 */

static void
UnlinkNsPath(
    Namespace *nsPtr)
{
    Tcl_Size i;
    for (i=0 ; i<nsPtr->commandPathLength ; i++) {
	NamespacePathEntry *nsPathPtr = &nsPtr->commandPathArray[i];

	if (nsPathPtr->prevPtr != NULL) {
	    nsPathPtr->prevPtr->nextPtr = nsPathPtr->nextPtr;
	}
	if (nsPathPtr->nextPtr != NULL) {
	    nsPathPtr->nextPtr->prevPtr = nsPathPtr->prevPtr;
	}
	if (nsPathPtr->nsPtr != NULL) {
	    if (nsPathPtr->nsPtr->commandPathSourceList == nsPathPtr) {
		nsPathPtr->nsPtr->commandPathSourceList = nsPathPtr->nextPtr;
	    }
	}
    }
    Tcl_Free(nsPtr->commandPathArray);
}

/*
 *----------------------------------------------------------------------
 *
 * TclInvalidateNsPath --
 *
 *	Invalidate the name resolution caches for all names looked up in
 *	namespaces whose name path includes the given namespace.
 *
 * Results:
 *	nothing
 *
 * Side effects:
 *	Increments the command reference epoch in each namespace whose path
 *	includes the given namespace. This causes any cached resolved names
 *	whose root caching context starts at that namespace to be recomputed
 *	the next time they are used.
 *
 *----------------------------------------------------------------------
 */

void
TclInvalidateNsPath(
    Namespace *nsPtr)
{
    NamespacePathEntry *nsPathPtr = nsPtr->commandPathSourceList;

    while (nsPathPtr != NULL) {
	if (nsPathPtr->nsPtr != NULL) {
	    nsPathPtr->creatorNsPtr->cmdRefEpoch++;
	}
	nsPathPtr = nsPathPtr->nextPtr;
    }
}

/*
 *----------------------------------------------------------------------
 *
 * NamespaceQualifiersCmd --
 *
 *	Invoked to implement the "namespace qualifiers" command that returns
 *	any leading namespace qualifiers in a string. These qualifiers are
 *	namespace names separated by "::"s. For example, for "::foo::p" this
 *	command returns "::foo", and for "::" it returns "". This command is
 *	the complement of the "namespace tail" command. Note that this command
 *	does not check whether the "namespace" names are, in fact, the names
 *	of currently defined namespaces. Handles the following syntax:
 *
 *	    namespace qualifiers string
 *
 * Results:
 *	Returns TCL_OK if successful, and TCL_ERROR if anything goes wrong.
 *
 * Side effects:
 *	Returns a result in the interpreter's result object. If anything goes
 *	wrong, the result is an error message.
 *
 *----------------------------------------------------------------------
 */

static int
NamespaceQualifiersCmd(
    TCL_UNUSED(void *),
    Tcl_Interp *interp,		/* Current interpreter. */
    int objc,			/* Number of arguments. */
    Tcl_Obj *const objv[])	/* Argument objects. */
{
    const char *name, *p;
    size_t length;

    if (objc != 2) {
	Tcl_WrongNumArgs(interp, 1, objv, "string");
	return TCL_ERROR;
    }

    /*
     * Find the end of the string, then work backward and find the start of
     * the last "::" qualifier.
     */

    name = TclGetString(objv[1]);
    for (p = name;  *p != '\0';  p++) {
	/* empty body */
    }
    while (--p >= name) {
	if ((*p == ':') && (p > name) && (*(p-1) == ':')) {
	    p -= 2;			/* Back up over the :: */
	    while ((p >= name) && (*p == ':')) {
		p--;			/* Back up over the preceding : */
	    }
	    break;
	}
    }

    if (p >= name) {
	length = p-name+1;
	Tcl_SetObjResult(interp, Tcl_NewStringObj(name, length));
    }
    return TCL_OK;
}

/*
 *----------------------------------------------------------------------
 *
 * NamespaceUnknownCmd --
 *
 *	Invoked to implement the "namespace unknown" command (TIP 181) that
 *	sets or queries a per-namespace unknown command handler. This handler
 *	is called when command lookup fails (current and global ns). The
 *	default handler for the global namespace is ::unknown. The default
 *	handler for other namespaces is to call the global namespace unknown
 *	handler. Passing an empty list results in resetting the handler to its
 *	default.
 *
 *	    namespace unknown ?handler?
 *
 * Results:
 *	Returns TCL_OK if successful, and TCL_ERROR if anything goes wrong.
 *
 * Side effects:
 *	If no handler is specified, returns a result in the interpreter's
 *	result object, otherwise it sets the unknown handler pointer in the
 *	current namespace to the script fragment provided. If anything goes
 *	wrong, the result is an error message.
 *
 *----------------------------------------------------------------------
 */

static int
NamespaceUnknownCmd(
    TCL_UNUSED(void *),
    Tcl_Interp *interp,		/* Current interpreter. */
    int objc,			/* Number of arguments. */
    Tcl_Obj *const objv[])	/* Argument objects. */
{
    Tcl_Namespace *currNsPtr;
    Tcl_Obj *resultPtr;
    int rc;

    if (objc > 2) {
	Tcl_WrongNumArgs(interp, 1, objv, "?script?");
	return TCL_ERROR;
    }

    currNsPtr = TclGetCurrentNamespace(interp);

    if (objc == 1) {
	/*
	 * Introspection - return the current namespace handler.
	 */

	resultPtr = Tcl_GetNamespaceUnknownHandler(interp, currNsPtr);
	if (resultPtr == NULL) {
	    TclNewObj(resultPtr);
	}
	Tcl_SetObjResult(interp, resultPtr);
    } else {
	rc = Tcl_SetNamespaceUnknownHandler(interp, currNsPtr, objv[1]);
	if (rc == TCL_OK) {
	    Tcl_SetObjResult(interp, objv[1]);
	}
	return rc;
    }
    return TCL_OK;
}

/*
 *----------------------------------------------------------------------
 *
 * Tcl_GetNamespaceUnknownHandler --
 *
 *	Returns the unknown command handler registered for the given
 *	namespace.
 *
 * Results:
 *	Returns the current unknown command handler, or NULL if none exists
 *	for the namespace.
 *
 * Side effects:
 *	None.
 *
 *----------------------------------------------------------------------
 */

Tcl_Obj *
Tcl_GetNamespaceUnknownHandler(
    Tcl_Interp *interp,		/* The interpreter in which the namespace
				 * exists. */
    Tcl_Namespace *nsPtr)	/* The namespace. */
{
    Namespace *currNsPtr = (Namespace *) nsPtr;

    if (currNsPtr->unknownHandlerPtr == NULL &&
	    currNsPtr == ((Interp *) interp)->globalNsPtr) {
	/*
	 * Default handler for global namespace is "::unknown". For all other
	 * namespaces, it is NULL (which falls back on the global unknown
	 * handler).
	 */

	TclNewLiteralStringObj(currNsPtr->unknownHandlerPtr, "::unknown");
	Tcl_IncrRefCount(currNsPtr->unknownHandlerPtr);
    }
    return currNsPtr->unknownHandlerPtr;
}

/*
 *----------------------------------------------------------------------
 *
 * Tcl_SetNamespaceUnknownHandler --
 *
 *	Sets the unknown command handler for the given namespace to the
 *	command prefix passed.
 *
 * Results:
 *	Returns TCL_OK if successful, and TCL_ERROR if anything goes wrong.
 *
 * Side effects:
 *	Sets the namespace unknown command handler. If the passed in handler
 *	is NULL or an empty list, then the handler is reset to its default. If
 *	an error occurs, then an error message is left in the interpreter
 *	result.
 *
 *----------------------------------------------------------------------
 */

int
Tcl_SetNamespaceUnknownHandler(
    Tcl_Interp *interp,		/* Interpreter in which the namespace
				 * exists. */
    Tcl_Namespace *nsPtr,	/* Namespace which is being updated. */
    Tcl_Obj *handlerPtr)	/* The new handler, or NULL to reset. */
{
    Tcl_Size lstlen = 0;
    Namespace *currNsPtr = (Namespace *) nsPtr;

    /*
     * Ensure that we check for errors *first* before we change anything.
     */

    if (handlerPtr != NULL) {
	if (TclListObjLengthM(interp, handlerPtr, &lstlen) != TCL_OK) {
	    /*
	     * Not a list.
	     */

	    return TCL_ERROR;
	}
	if (lstlen > 0) {
	    /*
	     * We are going to be saving this handler. Increment the reference
	     * count before decrementing the refcount on the previous handler,
	     * so that nothing strange can happen if we are told to set the
	     * handler to the previous value.
	     */

	    Tcl_IncrRefCount(handlerPtr);
	}
    }

    /*
     * Remove old handler next.
     */

    if (currNsPtr->unknownHandlerPtr != NULL) {
	Tcl_DecrRefCount(currNsPtr->unknownHandlerPtr);
    }

    /*
     * Install the new handler.
     */

    if (lstlen > 0) {
	/*
	 * Just store the handler. It already has the correct reference count.
	 */

	currNsPtr->unknownHandlerPtr = handlerPtr;
    } else {
	/*
	 * If NULL or an empty list is passed, this resets to the default
	 * handler.
	 */

	currNsPtr->unknownHandlerPtr = NULL;
    }
    return TCL_OK;
}

/*
 *----------------------------------------------------------------------
 *
 * NamespaceTailCmd --
 *
 *	Invoked to implement the "namespace tail" command that returns the
 *	trailing name at the end of a string with "::" namespace qualifiers.
 *	These qualifiers are namespace names separated by "::"s. For example,
 *	for "::foo::p" this command returns "p", and for "::" it returns "".
 *	This command is the complement of the "namespace qualifiers" command.
 *	Note that this command does not check whether the "namespace" names
 *	are, in fact, the names of currently defined namespaces. Handles the
 *	following syntax:
 *
 *	    namespace tail string
 *
 * Results:
 *	Returns TCL_OK if successful, and TCL_ERROR if anything goes wrong.
 *
 * Side effects:
 *	Returns a result in the interpreter's result object. If anything goes
 *	wrong, the result is an error message.
 *
 *----------------------------------------------------------------------
 */

static int
NamespaceTailCmd(
    TCL_UNUSED(void *),
    Tcl_Interp *interp,		/* Current interpreter. */
    int objc,			/* Number of arguments. */
    Tcl_Obj *const objv[])	/* Argument objects. */
{
    const char *name, *p;

    if (objc != 2) {
	Tcl_WrongNumArgs(interp, 1, objv, "string");
	return TCL_ERROR;
    }

    /*
     * Find the end of the string, then work backward and find the last "::"
     * qualifier.
     */

    name = TclGetString(objv[1]);
    for (p = name;  *p != '\0';  p++) {
	/* empty body */
    }
    while (--p > name) {
	if ((*p == ':') && (*(p-1) == ':')) {
	    p++;			/* Just after the last "::" */
	    break;
	}
    }

    if (p >= name) {
	Tcl_SetObjResult(interp, Tcl_NewStringObj(p, -1));
    }
    return TCL_OK;
}

/*
 *----------------------------------------------------------------------
 *
 * NamespaceUpvarCmd --
 *
 *	Invoked to implement the "namespace upvar" command, that creates
 *	variables in the current scope linked to variables in another
 *	namespace. Handles the following syntax:
 *
 *	    namespace upvar ns otherVar myVar ?otherVar myVar ...?
 *
 * Results:
 *	Returns TCL_OK if successful, and TCL_ERROR if anything goes wrong.
 *
 * Side effects:
 *	Creates new variables in the current scope, linked to the
 *	corresponding variables in the stipulated namespace. If anything goes
 *	wrong, the result is an error message.
 *
 *----------------------------------------------------------------------
 */

static int
NamespaceUpvarCmd(
    TCL_UNUSED(void *),
    Tcl_Interp *interp,		/* Current interpreter. */
    int objc,			/* Number of arguments. */
    Tcl_Obj *const objv[])	/* Argument objects. */
{
    Interp *iPtr = (Interp *) interp;
    Tcl_Namespace *nsPtr, *savedNsPtr;
    Var *otherPtr, *arrayPtr;
    const char *myName;

    if (objc < 2 || (objc & 1)) {
	Tcl_WrongNumArgs(interp, 1, objv, "ns ?otherVar myVar ...?");
	return TCL_ERROR;
    }

    if (TclGetNamespaceFromObj(interp, objv[1], &nsPtr) != TCL_OK) {
	return TCL_ERROR;
    }

    objc -= 2;
    objv += 2;

    for (; objc>0 ; objc-=2, objv+=2) {
	/*
	 * Locate the other variable.
	 */

	savedNsPtr = (Tcl_Namespace *) iPtr->varFramePtr->nsPtr;
	iPtr->varFramePtr->nsPtr = (Namespace *) nsPtr;
	otherPtr = TclObjLookupVarEx(interp, objv[0], NULL,
		(TCL_NAMESPACE_ONLY|TCL_LEAVE_ERR_MSG|TCL_AVOID_RESOLVERS),
		"access", /*createPart1*/ 1, /*createPart2*/ 1, &arrayPtr);
	iPtr->varFramePtr->nsPtr = (Namespace *) savedNsPtr;
	if (otherPtr == NULL) {
	    return TCL_ERROR;
	}

	/*
	 * Create the new variable and link it to otherPtr.
	 */

	myName = TclGetString(objv[1]);
	if (TclPtrMakeUpvar(interp, otherPtr, myName, 0, -1) != TCL_OK) {
	    return TCL_ERROR;
	}
    }

    return TCL_OK;
}

/*
 *----------------------------------------------------------------------
 *
 * NamespaceWhichCmd --
 *
 *	Invoked to implement the "namespace which" command that returns the
 *	fully-qualified name of a command or variable. If the specified
 *	command or variable does not exist, it returns "". Handles the
 *	following syntax:
 *
 *	    namespace which ?-command? ?-variable? name
 *
 * Results:
 *	Returns TCL_OK if successful, and TCL_ERROR if anything goes wrong.
 *
 * Side effects:
 *	Returns a result in the interpreter's result object. If anything goes
 *	wrong, the result is an error message.
 *
 *----------------------------------------------------------------------
 */

static int
NamespaceWhichCmd(
    TCL_UNUSED(void *),
    Tcl_Interp *interp,		/* Current interpreter. */
    int objc,			/* Number of arguments. */
    Tcl_Obj *const objv[])	/* Argument objects. */
{
    static const char *const opts[] = {
	"-command", "-variable", NULL
    };
    int lookupType = 0;
    Tcl_Obj *resultPtr;

    if (objc < 2 || objc > 3) {
    badArgs:
	Tcl_WrongNumArgs(interp, 1, objv, "?-command? ?-variable? name");
	return TCL_ERROR;
    } else if (objc == 3) {
	/*
	 * Look for a flag controlling the lookup.
	 */

	if (Tcl_GetIndexFromObj(interp, objv[1], opts, "option", 0,
		&lookupType) != TCL_OK) {
	    /*
	     * Preserve old style of error message!
	     */

	    Tcl_ResetResult(interp);
	    goto badArgs;
	}
    }

    TclNewObj(resultPtr);
    switch (lookupType) {
    case 0: {				/* -command */
	Tcl_Command cmd = Tcl_GetCommandFromObj(interp, objv[objc-1]);

	if (cmd != NULL) {
	    Tcl_GetCommandFullName(interp, cmd, resultPtr);
	}
	break;
    }
    case 1: {				/* -variable */
	Tcl_Var var = Tcl_FindNamespaceVar(interp,
		TclGetString(objv[objc-1]), NULL, /*flags*/ 0);

	if (var != NULL) {
	    Tcl_GetVariableFullName(interp, var, resultPtr);
	}
	break;
    }
    }
    Tcl_SetObjResult(interp, resultPtr);
    return TCL_OK;
}

/*
 *----------------------------------------------------------------------
 *
 * FreeNsNameInternalRep --
 *
 *	Frees the resources associated with a nsName object's internal
 *	representation.
 *
 * Results:
 *	None.
 *
 * Side effects:
 *	Decrements the ref count of any Namespace structure pointed to by the
 *	nsName's internal representation. If there are no more references to
 *	the namespace, it's structure will be freed.
 *
 *----------------------------------------------------------------------
 */

static void
FreeNsNameInternalRep(
    Tcl_Obj *objPtr)	/* nsName object with internal representation
				 * to free. */
{
    ResolvedNsName *resNamePtr;

    NsNameGetInternalRep(objPtr, resNamePtr);
    assert(resNamePtr != NULL);

    /*
     * Decrement the reference count of the namespace. If there are no more
     * references, free it up.
     */

    if (resNamePtr->refCount-- <= 1) {
	/*
	 * Decrement the reference count for the cached namespace. If the
	 * namespace is dead, and there are no more references to it, free
	 * it.
	 */

	TclNsDecrRefCount(resNamePtr->nsPtr);
	Tcl_Free(resNamePtr);
    }
}

/*
 *----------------------------------------------------------------------
 *
 * DupNsNameInternalRep --
 *
 *	Initializes the internal representation of a nsName object to a copy
 *	of the internal representation of another nsName object.
 *
 * Results:
 *	None.
 *
 * Side effects:
 *	copyPtr's internal rep is set to refer to the same namespace
 *	referenced by srcPtr's internal rep. Increments the ref count of the
 *	ResolvedNsName structure used to hold the namespace reference.
 *
 *----------------------------------------------------------------------
 */

static void
DupNsNameInternalRep(
    Tcl_Obj *srcPtr,		/* Object with internal rep to copy. */
    Tcl_Obj *copyPtr)	/* Object with internal rep to set. */
{
    ResolvedNsName *resNamePtr;

    NsNameGetInternalRep(srcPtr, resNamePtr);
    assert(resNamePtr != NULL);
    NsNameSetInternalRep(copyPtr, resNamePtr);
}

/*
 *----------------------------------------------------------------------
 *
 * SetNsNameFromAny --
 *
 *	Attempt to generate a nsName internal representation for a Tcl object.
 *
 * Results:
 *	Returns TCL_OK if the value could be converted to a proper namespace
 *	reference. Otherwise, it returns TCL_ERROR, along with an error
 *	message in the interpreter's result object.
 *
 * Side effects:
 *	If successful, the object is made a nsName object. Its internal rep is
 *	set to point to a ResolvedNsName, which contains a cached pointer to
 *	the Namespace. Reference counts are kept on both the ResolvedNsName
 *	and the Namespace, so we can keep track of their usage and free them
 *	when appropriate.
 *
 *----------------------------------------------------------------------
 */

static int
SetNsNameFromAny(
    Tcl_Interp *interp,		/* Points to the namespace in which to resolve
				 * name. Also used for error reporting if not
				 * NULL. */
    Tcl_Obj *objPtr)	/* The object to convert. */
{
    const char *dummy;
    Namespace *nsPtr, *dummy1Ptr, *dummy2Ptr;
    ResolvedNsName *resNamePtr;
    const char *name;

    if (interp == NULL) {
	return TCL_ERROR;
    }

    name = TclGetString(objPtr);
    TclGetNamespaceForQualName(interp, name, NULL, TCL_FIND_ONLY_NS,
	     &nsPtr, &dummy1Ptr, &dummy2Ptr, &dummy);

    if ((nsPtr == NULL) || (nsPtr->flags & NS_DYING)) {
	return TCL_ERROR;
    }

    /*
     * If we found a namespace, then create a new ResolvedNsName structure
     * that holds a reference to it.
     */

    nsPtr->refCount++;
    resNamePtr = (ResolvedNsName *)Tcl_Alloc(sizeof(ResolvedNsName));
    resNamePtr->nsPtr = nsPtr;
    if ((name[0] == ':') && (name[1] == ':')) {
	resNamePtr->refNsPtr = NULL;
    } else {
	resNamePtr->refNsPtr = (Namespace *) TclGetCurrentNamespace(interp);
    }
    resNamePtr->refCount = 0;
    NsNameSetInternalRep(objPtr, resNamePtr);
    return TCL_OK;
}

/*
 *----------------------------------------------------------------------
 *
 * TclGetNamespaceCommandTable --
 *
 *	Returns the hash table of commands.
 *
 * Results:
 *	Pointer to the hash table.
 *
 * Side effects:
 *	None.
 *
 *----------------------------------------------------------------------
 */

Tcl_HashTable *
TclGetNamespaceCommandTable(
    Tcl_Namespace *nsPtr)
{
    return &((Namespace *) nsPtr)->cmdTable;
}

/*
 *----------------------------------------------------------------------
 *
 * TclGetNamespaceChildTable --
 *
 *	Returns the hash table of child namespaces.
 *
 * Results:
 *	Pointer to the hash table.
 *
 * Side effects:
 *	Might allocate memory.
 *
 *----------------------------------------------------------------------
 */

Tcl_HashTable *
TclGetNamespaceChildTable(
    Tcl_Namespace *nsPtr)
{
    Namespace *nPtr = (Namespace *) nsPtr;
#ifndef BREAK_NAMESPACE_COMPAT
    return &nPtr->childTable;
#else
    if (nPtr->childTablePtr == NULL) {
	nPtr->childTablePtr = (Tcl_HashTable *)Tcl_Alloc(sizeof(Tcl_HashTable));
	Tcl_InitHashTable(nPtr->childTablePtr, TCL_STRING_KEYS);
    }
    return nPtr->childTablePtr;
#endif
}

/*
 *----------------------------------------------------------------------
 *
 * TclLogCommandInfo --
 *
 *	Invoked after an error occurs in an interpreter.
 *	Adds information to iPtr->errorInfo/errorStack fields to describe the
 *	command that was being executed when the error occurred. When pc and
 *	tosPtr are non-NULL, conveying a bytecode execution "inner context",
 *	and the offending instruction is suitable, and that inner context is
 *	recorded in errorStack.
 *
 * Results:
 *	None.
 *
 * Side effects:
 *	Information about the command is added to errorInfo/errorStack and the
 *	line number stored internally in the interpreter is set.
 *
 *----------------------------------------------------------------------
 */

void
TclLogCommandInfo(
    Tcl_Interp *interp,		/* Interpreter in which to log information. */
    const char *script,		/* First character in script containing
				 * command (must be <= command). */
    const char *command,	/* First character in command that generated
				 * the error. */
    Tcl_Size length,		/* Number of bytes in command (< 0 means use
				 * all bytes up to first null byte).
				*/
    const unsigned char *pc,    /* Current pc of bytecode execution context */
    Tcl_Obj **tosPtr)		/* Current stack of bytecode execution
				 * context */
{
    const char *p;
    Interp *iPtr = (Interp *) interp;
    int overflow, limit = 150;
    Var *varPtr, *arrayPtr;

    if (iPtr->flags & ERR_ALREADY_LOGGED) {
	/*
	 * Someone else has already logged error information for this command.
	 * Don't add anything more.
	 */

	return;
    }

    if (command != NULL) {
	/*
	 * Compute the line number where the error occurred.
	 */

	iPtr->errorLine = 1;
	for (p = script; p != command; p++) {
	    if (*p == '\n') {
		iPtr->errorLine++;
	    }
	}

	if (length < 0) {
	    length = strlen(command);
	}
	overflow = (length > limit);
	Tcl_AppendObjToErrorInfo(interp, Tcl_ObjPrintf(
		"\n    %s\n\"%.*s%s\"", ((iPtr->errorInfo == NULL)
		? "while executing" : "invoked from within"),
		(overflow ? limit : (int)length), command,
		(overflow ? "..." : "")));

	varPtr = TclObjLookupVarEx(interp, iPtr->eiVar, NULL, TCL_GLOBAL_ONLY,
		NULL, 0, 0, &arrayPtr);
	if ((varPtr == NULL) || !TclIsVarTraced(varPtr)) {
	    /*
	     * Should not happen.
	     */

	    return;
	} else {
	    Tcl_HashEntry *hPtr
		    = Tcl_FindHashEntry(&iPtr->varTraces, varPtr);
	    VarTrace *tracePtr = (VarTrace *)Tcl_GetHashValue(hPtr);

	    if (tracePtr->traceProc != EstablishErrorInfoTraces) {
		/*
		 * The most recent trace set on ::errorInfo is not the one the
		 * core itself puts on last. This means some other code is
		 * tracing the variable, and the additional trace(s) might be
		 * write traces that expect the timing of writes to
		 * ::errorInfo that existed Tcl releases before 8.5. To
		 * satisfy that compatibility need, we write the current
		 * -errorinfo value to the ::errorInfo variable.
		 */

		Tcl_ObjSetVar2(interp, iPtr->eiVar, NULL, iPtr->errorInfo,
			TCL_GLOBAL_ONLY);
	    }
	}
    }

    /*
     * TIP #348
     */

    if (Tcl_IsShared(iPtr->errorStack)) {
	Tcl_Obj *newObj;

	newObj = Tcl_DuplicateObj(iPtr->errorStack);
	Tcl_DecrRefCount(iPtr->errorStack);
	Tcl_IncrRefCount(newObj);
	iPtr->errorStack = newObj;
    }
    if (iPtr->resetErrorStack) {
	Tcl_Size len;

	iPtr->resetErrorStack = 0;
	TclListObjLengthM(interp, iPtr->errorStack, &len);

	/*
	 * Reset while keeping the list internalrep as much as possible.
	 */

	Tcl_ListObjReplace(interp, iPtr->errorStack, 0, len, 0, NULL);
	if (pc != NULL) {
	    Tcl_Obj *innerContext;

	    innerContext = TclGetInnerContext(interp, pc, tosPtr);
	    if (innerContext != NULL) {
		Tcl_ListObjAppendElement(NULL, iPtr->errorStack,
			iPtr->innerLiteral);
		Tcl_ListObjAppendElement(NULL, iPtr->errorStack, innerContext);
	    }
	} else if (command != NULL) {
	    Tcl_ListObjAppendElement(NULL, iPtr->errorStack,
		    iPtr->innerLiteral);
	    Tcl_ListObjAppendElement(NULL, iPtr->errorStack,
		    Tcl_NewStringObj(command, length));
	}
    }

    if (!iPtr->framePtr->objc) {
	/*
	 * Special frame, nothing to report.
	 */
    } else if (iPtr->varFramePtr != iPtr->framePtr) {
	/*
	 * uplevel case, [lappend errorstack UP $relativelevel]
	 */

	Tcl_ListObjAppendElement(NULL, iPtr->errorStack, iPtr->upLiteral);
	Tcl_ListObjAppendElement(NULL, iPtr->errorStack, Tcl_NewWideIntObj(
		(int)(iPtr->framePtr->level - iPtr->varFramePtr->level)));
    } else if (iPtr->framePtr != iPtr->rootFramePtr) {
	/*
	 * normal case, [lappend errorstack CALL [info level 0]]
	 */

	Tcl_ListObjAppendElement(NULL, iPtr->errorStack, iPtr->callLiteral);
	Tcl_ListObjAppendElement(NULL, iPtr->errorStack, Tcl_NewListObj(
		iPtr->framePtr->objc, iPtr->framePtr->objv));
    }
}

/*
 *----------------------------------------------------------------------
 *
 * TclErrorStackResetIf --
 *
 *	The TIP 348 reset/no-bc part of TLCI, for specific use by
 *	TclCompileSyntaxError.
 *
 * Results:
 *	None.
 *
 * Side effects:
 *	Reset errorstack if it needs be, and in that case remember the
 *	passed-in error message as inner context.
 *
 *----------------------------------------------------------------------
 */

void
TclErrorStackResetIf(
    Tcl_Interp *interp,
    const char *msg,
    Tcl_Size length)
{
    Interp *iPtr = (Interp *) interp;

    if (Tcl_IsShared(iPtr->errorStack)) {
	Tcl_Obj *newObj;

	newObj = Tcl_DuplicateObj(iPtr->errorStack);
	Tcl_DecrRefCount(iPtr->errorStack);
	Tcl_IncrRefCount(newObj);
	iPtr->errorStack = newObj;
    }
    if (iPtr->resetErrorStack) {
	Tcl_Size len;

	iPtr->resetErrorStack = 0;
	TclListObjLengthM(interp, iPtr->errorStack, &len);

	/*
	 * Reset while keeping the list internalrep as much as possible.
	 */

	Tcl_ListObjReplace(interp, iPtr->errorStack, 0, len, 0, NULL);
	Tcl_ListObjAppendElement(NULL, iPtr->errorStack, iPtr->innerLiteral);
	Tcl_ListObjAppendElement(NULL, iPtr->errorStack,
		Tcl_NewStringObj(msg, length));
    }
}

/*
 *----------------------------------------------------------------------
 *
 * Tcl_LogCommandInfo --
 *
 *	This function is invoked after an error occurs in an interpreter. It
 *	adds information to iPtr->errorInfo/errorStack fields to describe the
 *	command that was being executed when the error occurred.
 *
 * Results:
 *	None.
 *
 * Side effects:
 *	Information about the command is added to errorInfo/errorStack and the
 *	line number stored internally in the interpreter is set.
 *
 *----------------------------------------------------------------------
 */

void
Tcl_LogCommandInfo(
    Tcl_Interp *interp,		/* Interpreter in which to log information. */
    const char *script,		/* First character in script containing
				 * command (must be <= command). */
    const char *command,	/* First character in command that generated
				 * the error. */
    Tcl_Size length)		/* Number of bytes in command (-1 means use
				 * all bytes up to first null byte). */
{
    TclLogCommandInfo(interp, script, command, length, NULL, NULL);
}


/*
 * Local Variables:
 * mode: c
 * c-basic-offset: 4
 * fill-column: 78
 * tab-width: 8
 * End:
 */<|MERGE_RESOLUTION|>--- conflicted
+++ resolved
@@ -679,7 +679,7 @@
     Tcl_DString buffer1, buffer2;
     Tcl_DString *namePtr, *buffPtr;
     int newEntry;
-    size_t nameLen;
+    Tcl_Size nameLen;
     ThreadSpecificData *tsdPtr = TCL_TSD_INIT(&dataKey);
     const char *nameStr;
     Tcl_DString tmpBuffer;
@@ -1095,7 +1095,7 @@
 {
     Interp *iPtr = (Interp *) nsPtr->interp;
     Tcl_HashEntry *entryPtr;
-    size_t i;
+    Tcl_Size i;
     int unchecked;
     Tcl_HashSearch search;
     /*
@@ -1114,7 +1114,7 @@
 #ifndef BREAK_NAMESPACE_COMPAT
     unchecked = (nsPtr->childTable.numEntries > 0);
     while (nsPtr->childTable.numEntries > 0 && unchecked) {
-	size_t length = nsPtr->childTable.numEntries;
+	Tcl_Size length = nsPtr->childTable.numEntries;
 	Namespace **children = (Namespace **)TclStackAlloc((Tcl_Interp *) iPtr,
 		sizeof(Namespace *) * length);
 
@@ -1140,7 +1140,7 @@
     if (nsPtr->childTablePtr != NULL) {
 	unchecked = (nsPtr->childTable.numEntries > 0);
 	while (nsPtr->childTable.numEntries > 0 && unchecked) {
-	    size_t length = nsPtr->childTablePtr->numEntries;
+	    Tcl_Size length = nsPtr->childTablePtr->numEntries;
 	    Namespace **children = (Namespace **)TclStackAlloc((Tcl_Interp *) iPtr,
 		    sizeof(Namespace *) * length);
 
@@ -1404,11 +1404,6 @@
     Namespace *nsPtr, *exportNsPtr, *dummyPtr;
     Namespace *currNsPtr = (Namespace *) TclGetCurrentNamespace(interp);
     const char *simplePattern;
-<<<<<<< HEAD
-=======
-    char *patternCpy;
-    Tcl_Size neededElems, len, i;
->>>>>>> e90011ea
 
     /*
      * If the specified namespace is NULL, use the current namespace.
@@ -1450,7 +1445,7 @@
      */
 
     if (nsPtr->exportPatternList != NULL) {
-	size_t objc;
+	Tcl_Size objc;
 	Tcl_Obj **objv;
 
 	TclListObjGetElementsM(NULL, nsPtr->exportPatternList, &objc, &objv);
@@ -1517,11 +1512,6 @@
 				 * export pattern list is appended. */
 {
     Namespace *nsPtr;
-<<<<<<< HEAD
-=======
-    Tcl_Size i;
-    int result;
->>>>>>> e90011ea
 
     /*
      * If the specified namespace is NULL, use the current namespace.
@@ -1537,7 +1527,6 @@
      * Append the export pattern list onto objPtr.
      */
 
-<<<<<<< HEAD
     if (nsPtr->exportPatternList == NULL) {
 	return TCL_OK;
     }
@@ -1581,7 +1570,7 @@
 
     hPtr = Tcl_FirstHashEntry(&nsPtr->cmdTable, &search);
     for (; hPtr != NULL; hPtr = Tcl_NextHashEntry(&search)) {
-	size_t objc;
+	Tcl_Size objc;
 	Tcl_Obj **objv;
 	char *nsCmdName = (char *)Tcl_GetHashKey(&nsPtr->cmdTable, hPtr);
 
@@ -1606,7 +1595,7 @@
 		    Tcl_AppendStringsToObj(cmdObj, nsPtr->fullName,
 			    (nsPtr->parentPtr ? "::" : ""), nsCmdName, NULL);
 #else
-		    cmdObj = Tcl_NewStringObj(nsCmdName, TCL_INDEX_NONE);
+		    cmdObj = Tcl_NewStringObj(nsCmdName, -1);
 #endif
 		    cmdPrefixObj = Tcl_NewListObj(1, &cmdObj);
 		    Tcl_SetHashValue(exportPtr, cmdPrefixObj);
@@ -1614,13 +1603,6 @@
 		}
 		break;
 	    }
-=======
-    for (i = 0;  i < nsPtr->numExportPatterns;  i++) {
-	result = Tcl_ListObjAppendElement(interp, objPtr,
-		Tcl_NewStringObj(nsPtr->exportArrayPtr[i], -1));
-	if (result != TCL_OK) {
-	    return result;
->>>>>>> e90011ea
 	}
     }
 }
@@ -1803,12 +1785,8 @@
     Namespace *importNsPtr,
     int allowOverwrite)
 {
-<<<<<<< HEAD
-    size_t objc, exported = 0;
+    Tcl_Size objc, exported = 0;
     Tcl_Obj **objv;
-=======
-    Tcl_Size i = 0, exported = 0;
->>>>>>> e90011ea
     Tcl_HashEntry *found;
 
     /*
@@ -3244,7 +3222,7 @@
     Namespace *currNsPtr;
     Tcl_Obj *listPtr, *objPtr;
     const char *arg;
-    size_t length;
+    Tcl_Size length;
 
     if (objc != 2) {
 	Tcl_WrongNumArgs(interp, 1, objv, "arg");
@@ -3667,7 +3645,7 @@
 {
     Namespace *nsPtr;
     Tcl_Obj *dict, *value;
-    size_t startSize, endSize, firstArg, i;
+    Tcl_Size startSize, endSize, firstArg, i;
     int changed = 0;
     int code = TCL_OK;
 
@@ -3713,7 +3691,7 @@
     value = Tcl_NewObj();
     Tcl_IncrRefCount(value);
     if (nsPtr->exportPatternList) {
-	size_t epc;
+	Tcl_Size epc;
 	Tcl_Obj **epv;
 
 	TclListObjGetElementsM(NULL, nsPtr->exportPatternList, &epc, &epv);
@@ -3723,7 +3701,7 @@
     }
     Tcl_DictObjSize(NULL, dict, &startSize);
 
-    for (i = firstArg;  i < (size_t) objc;  i++) {
+    for (i = firstArg;  i < objc;  i++) {
 	Namespace *exportNsPtr, *dummyPtr;
 	const char *simplePattern, *pattern = Tcl_GetString(objv[i]);
 
@@ -4443,7 +4421,7 @@
     Tcl_Obj *const objv[])	/* Argument objects. */
 {
     const char *name, *p;
-    size_t length;
+    Tcl_Size length;
 
     if (objc != 2) {
 	Tcl_WrongNumArgs(interp, 1, objv, "string");
