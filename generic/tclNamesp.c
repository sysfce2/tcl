--- conflicted
+++ resolved
@@ -1790,7 +1790,7 @@
 		TclInvokeImportedCmd, InvokeImportedNRCmd, dataPtr,
 		DeleteImportedCmd);
 	dataPtr->realCmdPtr = cmdPtr;
-	/* corresponding decrement is in DeleteImportedCmd */ 
+	/* corresponding decrement is in DeleteImportedCmd */
 	cmdPtr->refCount++;
 	dataPtr->selfPtr = (Command *) importedCmd;
 	dataPtr->selfPtr->compileProc = cmdPtr->compileProc;
@@ -2102,14 +2102,9 @@
 	    } else {
 		prevPtr->nextPtr = refPtr->nextPtr;
 	    }
-<<<<<<< HEAD
 	    Tcl_Free(refPtr);
+	    TclCleanupCommandMacro(realCmdPtr);
 	    Tcl_Free(dataPtr);
-=======
-	    ckfree(refPtr);
-	    TclCleanupCommandMacro(realCmdPtr);
-	    ckfree(dataPtr);
->>>>>>> 45e00e9d
 	    return;
 	}
 	prevPtr = refPtr;
@@ -3953,7 +3948,7 @@
     origCmd = TclGetOriginalCommand(cmd);
     if (origCmd == NULL) {
 	origCmd = cmd;
-    } 
+    }
     TclNewObj(resultPtr);
     Tcl_GetCommandFullName(interp, origCmd, resultPtr);
     if (TclCheckEmptyString(resultPtr) == TCL_EMPTYSTRING_YES ) {
