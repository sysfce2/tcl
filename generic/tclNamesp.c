/*
 * tclNamesp.c --
 *
 *	Contains support for namespaces, which provide a separate context of
 *	commands and global variables. The global :: namespace is the
 *	traditional Tcl "global" scope. Other namespaces are created as
 *	children of the global namespace. These other namespaces contain
 *	special-purpose commands and variables for packages.
 *
 * Copyright (c) 1993-1997 Lucent Technologies.
 * Copyright (c) 1997 Sun Microsystems, Inc.
 * Copyright (c) 1998-1999 by Scriptics Corporation.
 * Copyright (c) 2002-2005 Donal K. Fellows.
 * Copyright (c) 2006 Neil Madden.
 * Contributions from Don Porter, NIST, 2007. (not subject to US copyright)
 *
 * Originally implemented by
 *   Michael J. McLennan
 *   Bell Labs Innovations for Lucent Technologies
 *   mmclennan@lucent.com
 *
 * See the file "license.terms" for information on usage and redistribution of
 * this file, and for a DISCLAIMER OF ALL WARRANTIES.
 */

#include "tclInt.h"
#include "tclCompile.h" /* for TclLogCommandInfo visibility */
#include <assert.h>

/*
 * Thread-local storage used to avoid having a global lock on data that is not
 * limited to a single interpreter.
 */

typedef struct {
    size_t numNsCreated;	/* Count of the number of namespaces created
				 * within the thread. This value is used as a
				 * unique id for each namespace. Cannot be
				 * per-interp because the nsId is used to
				 * distinguish objects which can be passed
				 * around between interps in the same thread,
				 * but does not need to be global because
				 * object internal reps are always per-thread
				 * anyway. */
} ThreadSpecificData;

static Tcl_ThreadDataKey dataKey;

/*
 * This structure contains a cached pointer to a namespace that is the result
 * of resolving the namespace's name in some other namespace. It is the
 * internal representation for a nsName object. It contains the pointer along
 * with some information that is used to check the cached pointer's validity.
 */

typedef struct {
    Namespace *nsPtr;		/* A cached pointer to the Namespace that the
				 * name resolved to. */
    Namespace *refNsPtr;	/* Points to the namespace context in which
				 * the name was resolved. NULL if the name is
				 * fully qualified and thus the resolution
				 * does not depend on the context. */
    size_t refCount;		/* Reference count: 1 for each nsName object
				 * that has a pointer to this ResolvedNsName
				 * structure as its internal rep. This
				 * structure can be freed when refCount
				 * becomes zero. */
} ResolvedNsName;

/*
 * Declarations for functions local to this file:
 */

static void		DeleteImportedCmd(ClientData clientData);
static int		DoImport(Tcl_Interp *interp,
			    Namespace *nsPtr, Tcl_HashEntry *hPtr,
			    const char *cmdName, const char *pattern,
			    Namespace *importNsPtr, int allowOverwrite);
static void		DupNsNameInternalRep(Tcl_Obj *objPtr,Tcl_Obj *copyPtr);
static char *		ErrorCodeRead(ClientData clientData,Tcl_Interp *interp,
			    const char *name1, const char *name2, int flags);
static char *		ErrorInfoRead(ClientData clientData,Tcl_Interp *interp,
			    const char *name1, const char *name2, int flags);
static char *		EstablishErrorCodeTraces(ClientData clientData,
			    Tcl_Interp *interp, const char *name1,
			    const char *name2, int flags);
static char *		EstablishErrorInfoTraces(ClientData clientData,
			    Tcl_Interp *interp, const char *name1,
			    const char *name2, int flags);
static void		FreeNsNameInternalRep(Tcl_Obj *objPtr);
static int		GetNamespaceFromObj(Tcl_Interp *interp,
			    Tcl_Obj *objPtr, Tcl_Namespace **nsPtrPtr);
static int		InvokeImportedNRCmd(ClientData clientData,
			    Tcl_Interp *interp,int objc,Tcl_Obj *const objv[]);
static int		NamespaceChildrenCmd(ClientData dummy,
			    Tcl_Interp *interp,int objc,Tcl_Obj *const objv[]);
static int		NamespaceCodeCmd(ClientData dummy, Tcl_Interp *interp,
			    int objc, Tcl_Obj *const objv[]);
static int		NamespaceCurrentCmd(ClientData dummy,
			    Tcl_Interp *interp,int objc,Tcl_Obj *const objv[]);
static int		NamespaceDeleteCmd(ClientData dummy,Tcl_Interp *interp,
			    int objc, Tcl_Obj *const objv[]);
static int		NamespaceEvalCmd(ClientData dummy, Tcl_Interp *interp,
			    int objc, Tcl_Obj *const objv[]);
static int		NRNamespaceEvalCmd(ClientData dummy,
			    Tcl_Interp *interp,int objc,Tcl_Obj *const objv[]);
static int		NamespaceExistsCmd(ClientData dummy,Tcl_Interp *interp,
			    int objc, Tcl_Obj *const objv[]);
static int		NamespaceExportCmd(ClientData dummy,Tcl_Interp *interp,
			    int objc, Tcl_Obj *const objv[]);
static int		NamespaceForgetCmd(ClientData dummy,Tcl_Interp *interp,
			    int objc, Tcl_Obj *const objv[]);
static void		NamespaceFree(Namespace *nsPtr);
static int		NamespaceImportCmd(ClientData dummy,Tcl_Interp *interp,
			    int objc, Tcl_Obj *const objv[]);
static int		NamespaceInscopeCmd(ClientData dummy,
			    Tcl_Interp *interp,int objc,Tcl_Obj *const objv[]);
static int		NRNamespaceInscopeCmd(ClientData dummy,
			    Tcl_Interp *interp,int objc,Tcl_Obj *const objv[]);
static int		NamespaceOriginCmd(ClientData dummy,Tcl_Interp *interp,
			    int objc, Tcl_Obj *const objv[]);
static int		NamespaceParentCmd(ClientData dummy,Tcl_Interp *interp,
			    int objc, Tcl_Obj *const objv[]);
static int		NamespacePathCmd(ClientData dummy, Tcl_Interp *interp,
			    int objc, Tcl_Obj *const objv[]);
static int		NamespaceQualifiersCmd(ClientData dummy,
			    Tcl_Interp *interp,int objc,Tcl_Obj *const objv[]);
static int		NamespaceTailCmd(ClientData dummy, Tcl_Interp *interp,
			    int objc, Tcl_Obj *const objv[]);
static int		NamespaceUpvarCmd(ClientData dummy, Tcl_Interp *interp,
			    int objc, Tcl_Obj *const objv[]);
static int		NamespaceUnknownCmd(ClientData dummy,
			    Tcl_Interp *interp,int objc,Tcl_Obj *const objv[]);
static int		NamespaceWhichCmd(ClientData dummy, Tcl_Interp *interp,
			    int objc, Tcl_Obj *const objv[]);
static int		SetNsNameFromAny(Tcl_Interp *interp, Tcl_Obj *objPtr);
static void		UnlinkNsPath(Namespace *nsPtr);

static Tcl_NRPostProc NsEval_Callback;

/*
 * This structure defines a Tcl object type that contains a namespace
 * reference. It is used in commands that take the name of a namespace as an
 * argument. The namespace reference is resolved, and the result in cached in
 * the object.
 */

static const Tcl_ObjType nsNameType = {
    "nsName",			/* the type's name */
    FreeNsNameInternalRep,	/* freeIntRepProc */
    DupNsNameInternalRep,	/* dupIntRepProc */
    NULL,			/* updateStringProc */
    SetNsNameFromAny		/* setFromAnyProc */
};

#define NsNameSetIntRep(objPtr, nnPtr)					\
    do {								\
	Tcl_ObjIntRep ir;						\
	(nnPtr)->refCount++;						\
	ir.twoPtrValue.ptr1 = (nnPtr);					\
	ir.twoPtrValue.ptr2 = NULL;					\
	Tcl_StoreIntRep((objPtr), &nsNameType, &ir);			\
    } while (0)

#define NsNameGetIntRep(objPtr, nnPtr)					\
    do {								\
	const Tcl_ObjIntRep *irPtr;					\
	irPtr = TclFetchIntRep((objPtr), &nsNameType);			\
	(nnPtr) = irPtr ? irPtr->twoPtrValue.ptr1 : NULL;		\
    } while (0)

/*
 * Array of values describing how to implement each standard subcommand of the
 * "namespace" command.
 */

static const EnsembleImplMap defaultNamespaceMap[] = {
    {"children",   NamespaceChildrenCmd, TclCompileBasic0To2ArgCmd, NULL, NULL, 0},
    {"code",	   NamespaceCodeCmd,	TclCompileNamespaceCodeCmd, NULL, NULL, 0},
    {"current",	   NamespaceCurrentCmd,	TclCompileNamespaceCurrentCmd, NULL, NULL, 0},
    {"delete",	   NamespaceDeleteCmd,	TclCompileBasicMin0ArgCmd, NULL, NULL, 0},
    {"ensemble",   TclNamespaceEnsembleCmd, NULL, NULL, NULL, 0},
    {"eval",	   NamespaceEvalCmd,	NULL, NRNamespaceEvalCmd, NULL, 0},
    {"exists",	   NamespaceExistsCmd,	TclCompileBasic1ArgCmd, NULL, NULL, 0},
    {"export",	   NamespaceExportCmd,	TclCompileBasicMin0ArgCmd, NULL, NULL, 0},
    {"forget",	   NamespaceForgetCmd,	TclCompileBasicMin0ArgCmd, NULL, NULL, 0},
    {"import",	   NamespaceImportCmd,	TclCompileBasicMin0ArgCmd, NULL, NULL, 0},
    {"inscope",	   NamespaceInscopeCmd,	NULL, NRNamespaceInscopeCmd, NULL, 0},
    {"origin",	   NamespaceOriginCmd,	TclCompileNamespaceOriginCmd, NULL, NULL, 0},
    {"parent",	   NamespaceParentCmd,	TclCompileBasic0Or1ArgCmd, NULL, NULL, 0},
    {"path",	   NamespacePathCmd,	TclCompileBasic0Or1ArgCmd, NULL, NULL, 0},
    {"qualifiers", NamespaceQualifiersCmd, TclCompileNamespaceQualifiersCmd, NULL, NULL, 0},
    {"tail",	   NamespaceTailCmd,	TclCompileNamespaceTailCmd, NULL, NULL, 0},
    {"unknown",	   NamespaceUnknownCmd, TclCompileBasic0Or1ArgCmd, NULL, NULL, 0},
    {"upvar",	   NamespaceUpvarCmd,	TclCompileNamespaceUpvarCmd, NULL, NULL, 0},
    {"which",	   NamespaceWhichCmd,	TclCompileNamespaceWhichCmd, NULL, NULL, 0},
    {NULL, NULL, NULL, NULL, NULL, 0}
};

/*
 *----------------------------------------------------------------------
 *
 * TclInitNamespaceSubsystem --
 *
 *	This function is called to initialize all the structures that are used
 *	by namespaces on a per-process basis.
 *
 * Results:
 *	None.
 *
 * Side effects:
 *	None.
 *
 *----------------------------------------------------------------------
 */

void
TclInitNamespaceSubsystem(void)
{
    /*
     * Does nothing for now.
     */
}

/*
 *----------------------------------------------------------------------
 *
 * Tcl_GetCurrentNamespace --
 *
 *	Returns a pointer to an interpreter's currently active namespace.
 *
 * Results:
 *	Returns a pointer to the interpreter's current namespace.
 *
 * Side effects:
 *	None.
 *
 *----------------------------------------------------------------------
 */

Tcl_Namespace *
Tcl_GetCurrentNamespace(
    register Tcl_Interp *interp)/* Interpreter whose current namespace is
				 * being queried. */
{
    return TclGetCurrentNamespace(interp);
}

/*
 *----------------------------------------------------------------------
 *
 * Tcl_GetGlobalNamespace --
 *
 *	Returns a pointer to an interpreter's global :: namespace.
 *
 * Results:
 *	Returns a pointer to the specified interpreter's global namespace.
 *
 * Side effects:
 *	None.
 *
 *----------------------------------------------------------------------
 */

Tcl_Namespace *
Tcl_GetGlobalNamespace(
    register Tcl_Interp *interp)/* Interpreter whose global namespace should
				 * be returned. */
{
    return TclGetGlobalNamespace(interp);
}

/*
 *----------------------------------------------------------------------
 *
 * Tcl_PushCallFrame --
 *
 *	Pushes a new call frame onto the interpreter's Tcl call stack. Called
 *	when executing a Tcl procedure or a "namespace eval" or "namespace
 *	inscope" command.
 *
 * Results:
 *	Returns TCL_OK if successful, or TCL_ERROR (along with an error
 *	message in the interpreter's result object) if something goes wrong.
 *
 * Side effects:
 *	Modifies the interpreter's Tcl call stack.
 *
 *----------------------------------------------------------------------
 */

int
Tcl_PushCallFrame(
    Tcl_Interp *interp,		/* Interpreter in which the new call frame is
				 * to be pushed. */
    Tcl_CallFrame *callFramePtr,/* Points to a call frame structure to push.
				 * Storage for this has already been allocated
				 * by the caller; typically this is the
				 * address of a CallFrame structure allocated
				 * on the caller's C stack. The call frame
				 * will be initialized by this function. The
				 * caller can pop the frame later with
				 * Tcl_PopCallFrame, and it is responsible for
				 * freeing the frame's storage. */
    Tcl_Namespace *namespacePtr,/* Points to the namespace in which the frame
				 * will execute. If NULL, the interpreter's
				 * current namespace will be used. */
    int isProcCallFrame)	/* If nonzero, the frame represents a called
				 * Tcl procedure and may have local vars. Vars
				 * will ordinarily be looked up in the frame.
				 * If new variables are created, they will be
				 * created in the frame. If 0, the frame is
				 * for a "namespace eval" or "namespace
				 * inscope" command and var references are
				 * treated as references to namespace
				 * variables. */
{
    Interp *iPtr = (Interp *) interp;
    register CallFrame *framePtr = (CallFrame *) callFramePtr;
    register Namespace *nsPtr;

    if (namespacePtr == NULL) {
	nsPtr = (Namespace *) TclGetCurrentNamespace(interp);
    } else {
	nsPtr = (Namespace *) namespacePtr;

	/*
	 * TODO: Examine whether it would be better to guard based on NS_DYING
	 * or NS_KILLED. It appears that these are not tested because they can
	 * be set in a global interp that has been [namespace delete]d, but
	 * which never really completely goes away because of lingering global
	 * things like ::errorInfo and [::unknown] and hidden commands.
	 * Review of those designs might permit stricter checking here.
	 */

	if (nsPtr->flags & NS_DEAD) {
	    Tcl_Panic("Trying to push call frame for dead namespace");
	    /*NOTREACHED*/
	}
    }

    nsPtr->activationCount++;
    framePtr->nsPtr = nsPtr;
    framePtr->isProcCallFrame = isProcCallFrame;
    framePtr->objc = 0;
    framePtr->objv = NULL;
    framePtr->callerPtr = iPtr->framePtr;
    framePtr->callerVarPtr = iPtr->varFramePtr;
    if (iPtr->varFramePtr != NULL) {
	framePtr->level = (iPtr->varFramePtr->level + 1);
    } else {
	framePtr->level = 0;
    }
    framePtr->procPtr = NULL;		/* no called procedure */
    framePtr->varTablePtr = NULL;	/* and no local variables */
    framePtr->numCompiledLocals = 0;
    framePtr->compiledLocals = NULL;
    framePtr->clientData = NULL;
    framePtr->localCachePtr = NULL;
    framePtr->tailcallPtr = NULL;

    /*
     * Push the new call frame onto the interpreter's stack of procedure call
     * frames making it the current frame.
     */

    iPtr->framePtr = framePtr;
    iPtr->varFramePtr = framePtr;

    return TCL_OK;
}

/*
 *----------------------------------------------------------------------
 *
 * Tcl_PopCallFrame --
 *
 *	Removes a call frame from the Tcl call stack for the interpreter.
 *	Called to remove a frame previously pushed by Tcl_PushCallFrame.
 *
 * Results:
 *	None.
 *
 * Side effects:
 *	Modifies the call stack of the interpreter. Resets various fields of
 *	the popped call frame. If a namespace has been deleted and has no more
 *	activations on the call stack, the namespace is destroyed.
 *
 *----------------------------------------------------------------------
 */

void
Tcl_PopCallFrame(
    Tcl_Interp *interp)		/* Interpreter with call frame to pop. */
{
    register Interp *iPtr = (Interp *) interp;
    register CallFrame *framePtr = iPtr->framePtr;
    Namespace *nsPtr;

    /*
     * It's important to remove the call frame from the interpreter's stack of
     * call frames before deleting local variables, so that traces invoked by
     * the variable deletion don't see the partially-deleted frame.
     */

    if (framePtr->callerPtr) {
	iPtr->framePtr = framePtr->callerPtr;
	iPtr->varFramePtr = framePtr->callerVarPtr;
    } else {
	/* Tcl_PopCallFrame: trying to pop rootCallFrame! */
    }

    if (framePtr->varTablePtr != NULL) {
	TclDeleteVars(iPtr, framePtr->varTablePtr);
	Tcl_Free(framePtr->varTablePtr);
	framePtr->varTablePtr = NULL;
    }
    if (framePtr->numCompiledLocals > 0) {
	TclDeleteCompiledLocalVars(iPtr, framePtr);
	if (framePtr->localCachePtr->refCount-- <= 1) {
	    TclFreeLocalCache(interp, framePtr->localCachePtr);
	}
	framePtr->localCachePtr = NULL;
    }

    /*
     * Decrement the namespace's count of active call frames. If the namespace
     * is "dying" and there are no more active call frames, call
     * Tcl_DeleteNamespace to destroy it.
     */

    nsPtr = framePtr->nsPtr;
    if ((--nsPtr->activationCount <= (nsPtr == iPtr->globalNsPtr))
	    && (nsPtr->flags & NS_DYING)) {
	Tcl_DeleteNamespace((Tcl_Namespace *) nsPtr);
    }
    framePtr->nsPtr = NULL;

    if (framePtr->tailcallPtr) {
	TclSetTailcall(interp, framePtr->tailcallPtr);
    }
}

/*
 *----------------------------------------------------------------------
 *
 * TclPushStackFrame --
 *
 *	Allocates a new call frame in the interpreter's execution stack, then
 *	pushes it onto the interpreter's Tcl call stack. Called when executing
 *	a Tcl procedure or a "namespace eval" or "namespace inscope" command.
 *
 * Results:
 *	Returns TCL_OK if successful, or TCL_ERROR (along with an error
 *	message in the interpreter's result object) if something goes wrong.
 *
 * Side effects:
 *	Modifies the interpreter's Tcl call stack.
 *
 *----------------------------------------------------------------------
 */

int
TclPushStackFrame(
    Tcl_Interp *interp,		/* Interpreter in which the new call frame is
				 * to be pushed. */
    Tcl_CallFrame **framePtrPtr,/* Place to store a pointer to the stack
				 * allocated call frame. */
    Tcl_Namespace *namespacePtr,/* Points to the namespace in which the frame
				 * will execute. If NULL, the interpreter's
				 * current namespace will be used. */
    int isProcCallFrame)	/* If nonzero, the frame represents a called
				 * Tcl procedure and may have local vars. Vars
				 * will ordinarily be looked up in the frame.
				 * If new variables are created, they will be
				 * created in the frame. If 0, the frame is
				 * for a "namespace eval" or "namespace
				 * inscope" command and var references are
				 * treated as references to namespace
				 * variables. */
{
    *framePtrPtr = TclStackAlloc(interp, sizeof(CallFrame));
    return Tcl_PushCallFrame(interp, *framePtrPtr, namespacePtr,
	    isProcCallFrame);
}

void
TclPopStackFrame(
    Tcl_Interp *interp)		/* Interpreter with call frame to pop. */
{
    CallFrame *freePtr = ((Interp *) interp)->framePtr;

    Tcl_PopCallFrame(interp);
    TclStackFree(interp, freePtr);
}

/*
 *----------------------------------------------------------------------
 *
 * EstablishErrorCodeTraces --
 *
 *	Creates traces on the ::errorCode variable to keep its value
 *	consistent with the expectations of legacy code.
 *
 * Results:
 *	None.
 *
 * Side effects:
 *	Read and unset traces are established on ::errorCode.
 *
 *----------------------------------------------------------------------
 */

static char *
EstablishErrorCodeTraces(
    ClientData clientData,
    Tcl_Interp *interp,
    const char *name1,
    const char *name2,
    int flags)
{
    Tcl_TraceVar2(interp, "errorCode", NULL, TCL_GLOBAL_ONLY|TCL_TRACE_READS,
	    ErrorCodeRead, NULL);
    Tcl_TraceVar2(interp, "errorCode", NULL, TCL_GLOBAL_ONLY|TCL_TRACE_UNSETS,
	    EstablishErrorCodeTraces, NULL);
    return NULL;
}

/*
 *----------------------------------------------------------------------
 *
 * ErrorCodeRead --
 *
 *	Called when the ::errorCode variable is read. Copies the current value
 *	of the interp's errorCode field into ::errorCode.
 *
 * Results:
 *	None.
 *
 * Side effects:
 *	None.
 *
 *----------------------------------------------------------------------
 */

static char *
ErrorCodeRead(
    ClientData clientData,
    Tcl_Interp *interp,
    const char *name1,
    const char *name2,
    int flags)
{
    Interp *iPtr = (Interp *) interp;

    if (Tcl_InterpDeleted(interp) || !(iPtr->flags & ERR_LEGACY_COPY)) {
	return NULL;
    }
    if (iPtr->errorCode) {
	Tcl_ObjSetVar2(interp, iPtr->ecVar, NULL,
		iPtr->errorCode, TCL_GLOBAL_ONLY);
	return NULL;
    }
    if (NULL == Tcl_ObjGetVar2(interp, iPtr->ecVar, NULL, TCL_GLOBAL_ONLY)) {
	Tcl_ObjSetVar2(interp, iPtr->ecVar, NULL,
		Tcl_NewObj(), TCL_GLOBAL_ONLY);
    }
    return NULL;
}

/*
 *----------------------------------------------------------------------
 *
 * EstablishErrorInfoTraces --
 *
 *	Creates traces on the ::errorInfo variable to keep its value
 *	consistent with the expectations of legacy code.
 *
 * Results:
 *	None.
 *
 * Side effects:
 *	Read and unset traces are established on ::errorInfo.
 *
 *----------------------------------------------------------------------
 */

static char *
EstablishErrorInfoTraces(
    ClientData clientData,
    Tcl_Interp *interp,
    const char *name1,
    const char *name2,
    int flags)
{
    Tcl_TraceVar2(interp, "errorInfo", NULL, TCL_GLOBAL_ONLY|TCL_TRACE_READS,
	    ErrorInfoRead, NULL);
    Tcl_TraceVar2(interp, "errorInfo", NULL, TCL_GLOBAL_ONLY|TCL_TRACE_UNSETS,
	    EstablishErrorInfoTraces, NULL);
    return NULL;
}

/*
 *----------------------------------------------------------------------
 *
 * ErrorInfoRead --
 *
 *	Called when the ::errorInfo variable is read. Copies the current value
 *	of the interp's errorInfo field into ::errorInfo.
 *
 * Results:
 *	None.
 *
 * Side effects:
 *	None.
 *
 *----------------------------------------------------------------------
 */

static char *
ErrorInfoRead(
    ClientData clientData,
    Tcl_Interp *interp,
    const char *name1,
    const char *name2,
    int flags)
{
    Interp *iPtr = (Interp *) interp;

    if (Tcl_InterpDeleted(interp) || !(iPtr->flags & ERR_LEGACY_COPY)) {
	return NULL;
    }
    if (iPtr->errorInfo) {
	Tcl_ObjSetVar2(interp, iPtr->eiVar, NULL,
		iPtr->errorInfo, TCL_GLOBAL_ONLY);
	return NULL;
    }
    if (NULL == Tcl_ObjGetVar2(interp, iPtr->eiVar, NULL, TCL_GLOBAL_ONLY)) {
	Tcl_ObjSetVar2(interp, iPtr->eiVar, NULL,
		Tcl_NewObj(), TCL_GLOBAL_ONLY);
    }
    return NULL;
}

/*
 *----------------------------------------------------------------------
 *
 * Tcl_CreateNamespace --
 *
 *	Creates a new namespace with the given name. If there is no active
 *	namespace (i.e., the interpreter is being initialized), the global ::
 *	namespace is created and returned.
 *
 * Results:
 *	Returns a pointer to the new namespace if successful. If the namespace
 *	already exists or if another error occurs, this routine returns NULL,
 *	along with an error message in the interpreter's result object.
 *
 * Side effects:
 *	If the name contains "::" qualifiers and a parent namespace does not
 *	already exist, it is automatically created.
 *
 *----------------------------------------------------------------------
 */

Tcl_Namespace *
Tcl_CreateNamespace(
    Tcl_Interp *interp,		/* Interpreter in which a new namespace is
				 * being created. Also used for error
				 * reporting. */
    const char *name,		/* Name for the new namespace. May be a
				 * qualified name with names of ancestor
				 * namespaces separated by "::"s. */
    ClientData clientData,	/* One-word value to store with namespace. */
    Tcl_NamespaceDeleteProc *deleteProc)
				/* Function called to delete client data when
				 * the namespace is deleted. NULL if no
				 * function should be called. */
{
    Interp *iPtr = (Interp *) interp;
    register Namespace *nsPtr, *ancestorPtr;
    Namespace *parentPtr, *dummy1Ptr, *dummy2Ptr;
    Namespace *globalNsPtr = iPtr->globalNsPtr;
    const char *simpleName;
    Tcl_HashEntry *entryPtr;
    Tcl_DString buffer1, buffer2;
    Tcl_DString *namePtr, *buffPtr;
    int newEntry;
    size_t nameLen;
    ThreadSpecificData *tsdPtr = TCL_TSD_INIT(&dataKey);
    const char *nameStr;
    Tcl_DString tmpBuffer;

    Tcl_DStringInit(&tmpBuffer);

    /*
     * If there is no active namespace, the interpreter is being initialized.
     */

    if ((globalNsPtr == NULL) && (iPtr->varFramePtr == NULL)) {
	/*
	 * Treat this namespace as the global namespace, and avoid looking for
	 * a parent.
	 */

	parentPtr = NULL;
	simpleName = "";
	goto doCreate;
    }

    /*
     * Ensure that there are no trailing colons as that causes chaos when a
     * deleteProc is specified. [Bug d614d63989]
     */

    if (deleteProc != NULL) {
	nameStr = name + strlen(name) - 2;
	if (nameStr >= name && nameStr[1] == ':' && nameStr[0] == ':') {
	    Tcl_DStringAppend(&tmpBuffer, name, -1);
	    while ((nameLen = Tcl_DStringLength(&tmpBuffer)) > 0
		    && Tcl_DStringValue(&tmpBuffer)[nameLen-1] == ':') {
		Tcl_DStringSetLength(&tmpBuffer, nameLen-1);
	    }
	    name = Tcl_DStringValue(&tmpBuffer);
	}
    }

    /*
     * If we've ended up with an empty string now, we're attempting to create
     * the global namespace despite the global namespace existing. That's
     * naughty!
     */

    if (*name == '\0') {
	Tcl_SetObjResult(interp, Tcl_NewStringObj("can't create namespace"
                " \"\": only global namespace can have empty name", -1));
	Tcl_SetErrorCode(interp, "TCL", "OPERATION", "NAMESPACE",
		"CREATEGLOBAL", NULL);
	Tcl_DStringFree(&tmpBuffer);
	return NULL;
    }

    /*
     * Find the parent for the new namespace.
     */

    TclGetNamespaceForQualName(interp, name, NULL, TCL_CREATE_NS_IF_UNKNOWN,
	    &parentPtr, &dummy1Ptr, &dummy2Ptr, &simpleName);

    /*
     * If the unqualified name at the end is empty, there were trailing "::"s
     * after the namespace's name which we ignore. The new namespace was
     * already (recursively) created and is pointed to by parentPtr.
     */

    if (*simpleName == '\0') {
	Tcl_DStringFree(&tmpBuffer);
	return (Tcl_Namespace *) parentPtr;
    }

    /*
     * Check for a bad namespace name and make sure that the name does not
     * already exist in the parent namespace.
     */

    if (
#ifndef BREAK_NAMESPACE_COMPAT
	Tcl_FindHashEntry(&parentPtr->childTable, simpleName) != NULL
#else
	parentPtr->childTablePtr != NULL &&
	Tcl_FindHashEntry(parentPtr->childTablePtr, simpleName) != NULL
#endif
    ) {
	Tcl_SetObjResult(interp, Tcl_ObjPrintf(
		"can't create namespace \"%s\": already exists", name));
	Tcl_SetErrorCode(interp, "TCL", "OPERATION", "NAMESPACE",
		"CREATEEXISTING", NULL);
	Tcl_DStringFree(&tmpBuffer);
	return NULL;
    }

    /*
     * Create the new namespace and root it in its parent. Increment the count
     * of namespaces created.
     */

  doCreate:
    nsPtr = Tcl_Alloc(sizeof(Namespace));
    nameLen = strlen(simpleName) + 1;
    nsPtr->name = Tcl_Alloc(nameLen);
    memcpy(nsPtr->name, simpleName, nameLen);
    nsPtr->fullName = NULL;		/* Set below. */
    nsPtr->clientData = clientData;
    nsPtr->deleteProc = deleteProc;
    nsPtr->parentPtr = parentPtr;
#ifndef BREAK_NAMESPACE_COMPAT
    Tcl_InitHashTable(&nsPtr->childTable, TCL_STRING_KEYS);
#else
    nsPtr->childTablePtr = NULL;
#endif
    nsPtr->nsId = ++(tsdPtr->numNsCreated);
    nsPtr->interp = interp;
    nsPtr->flags = 0;
    nsPtr->activationCount = 0;
    nsPtr->refCount = 0;
    Tcl_InitHashTable(&nsPtr->cmdTable, TCL_STRING_KEYS);
    TclInitVarHashTable(&nsPtr->varTable, nsPtr);
    nsPtr->exportPatternList = NULL;
    nsPtr->cmdRefEpoch = 0;
    nsPtr->resolverEpoch = 0;
    nsPtr->cmdResProc = NULL;
    nsPtr->varResProc = NULL;
    nsPtr->compiledVarResProc = NULL;
    nsPtr->exportLookupEpoch = 0;
    nsPtr->ensembles = NULL;
    nsPtr->unknownHandlerPtr = NULL;
    nsPtr->commandPathLength = 0;
    nsPtr->commandPathArray = NULL;
    nsPtr->commandPathSourceList = NULL;
    nsPtr->earlyDeleteProc = NULL;

    if (parentPtr != NULL) {
	entryPtr = Tcl_CreateHashEntry(
		TclGetNamespaceChildTable((Tcl_Namespace *) parentPtr),
		simpleName, &newEntry);
	Tcl_SetHashValue(entryPtr, nsPtr);
    } else {
	/*
	 * In the global namespace create traces to maintain the ::errorInfo
	 * and ::errorCode variables.
	 */

	iPtr->globalNsPtr = nsPtr;
	EstablishErrorInfoTraces(NULL, interp, NULL, NULL, 0);
	EstablishErrorCodeTraces(NULL, interp, NULL, NULL, 0);
    }

    /*
     * Build the fully qualified name for this namespace.
     */

    Tcl_DStringInit(&buffer1);
    Tcl_DStringInit(&buffer2);
    namePtr = &buffer1;
    buffPtr = &buffer2;
    for (ancestorPtr = nsPtr; ancestorPtr != NULL;
	    ancestorPtr = ancestorPtr->parentPtr) {
	if (ancestorPtr != globalNsPtr) {
	    register Tcl_DString *tempPtr = namePtr;

	    TclDStringAppendLiteral(buffPtr, "::");
	    Tcl_DStringAppend(buffPtr, ancestorPtr->name, -1);
	    TclDStringAppendDString(buffPtr, namePtr);

	    /*
	     * Clear the unwanted buffer or we end up appending to previous
	     * results, making the namespace fullNames of nested namespaces
	     * very wrong (and strange).
	     */

	    TclDStringClear(namePtr);

	    /*
	     * Now swap the buffer pointers so that we build in the other
	     * buffer. This is faster than repeated copying back and forth
	     * between buffers.
	     */

	    namePtr = buffPtr;
	    buffPtr = tempPtr;
	}
    }

    name = Tcl_DStringValue(namePtr);
    nameLen = Tcl_DStringLength(namePtr);
    nsPtr->fullName = Tcl_Alloc(nameLen + 1);
    memcpy(nsPtr->fullName, name, nameLen + 1);

    Tcl_DStringFree(&buffer1);
    Tcl_DStringFree(&buffer2);
    Tcl_DStringFree(&tmpBuffer);

    /*
     * If compilation of commands originating from the parent NS is
     * suppressed, suppress it for commands originating in this one too.
     */

    if (nsPtr->parentPtr != NULL &&
	    nsPtr->parentPtr->flags & NS_SUPPRESS_COMPILATION) {
	nsPtr->flags |= NS_SUPPRESS_COMPILATION;
    }

    /*
     * Return a pointer to the new namespace.
     */

    return (Tcl_Namespace *) nsPtr;
}

/*
 *----------------------------------------------------------------------
 *
 * Tcl_DeleteNamespace --
 *
 *	Deletes a namespace and all of the commands, variables, and other
 *	namespaces within it.
 *
 * Results:
 *	None.
 *
 * Side effects:
 *	When a namespace is deleted, it is automatically removed as a child of
 *	its parent namespace. Also, all its commands, variables and child
 *	namespaces are deleted.
 *
 *----------------------------------------------------------------------
 */

void
Tcl_DeleteNamespace(
    Tcl_Namespace *namespacePtr)/* Points to the namespace to delete. */
{
    register Namespace *nsPtr = (Namespace *) namespacePtr;
    Interp *iPtr = (Interp *) nsPtr->interp;
    Namespace *globalNsPtr = (Namespace *)
	    TclGetGlobalNamespace((Tcl_Interp *) iPtr);
    Tcl_HashEntry *entryPtr;
    Tcl_HashSearch search;
    Command *cmdPtr;

    /*
     * Ensure that this namespace doesn't get deallocated in the meantime.
     */
    nsPtr->refCount++;

    /*
     * Give anyone interested - notably TclOO - a chance to use this namespace
     * normally despite the fact that the namespace is going to go. Allows the
     * calling of destructors. Will only be called once (unless re-established
     * by the called function). [Bug 2950259]
     *
     * Note that setting this field requires access to the internal definition
     * of namespaces, so it should only be accessed by code that knows about
     * being careful with reentrancy.
     */

    if (nsPtr->earlyDeleteProc != NULL) {
	Tcl_NamespaceDeleteProc *earlyDeleteProc = nsPtr->earlyDeleteProc;

	nsPtr->earlyDeleteProc = NULL;
	nsPtr->activationCount++;
	earlyDeleteProc(nsPtr->clientData);
	nsPtr->activationCount--;
    }

    /*
     * Delete all coroutine commands now: break the circular ref cycle between
     * the namespace and the coroutine command [Bug 2724403]. This code is
     * essentially duplicated in TclTeardownNamespace() for all other
     * commands. Don't optimize to Tcl_NextHashEntry() because of traces.
     *
     * NOTE: we could avoid traversing the ns's command list by keeping a
     * separate list of coros.
     */

    for (entryPtr = Tcl_FirstHashEntry(&nsPtr->cmdTable, &search);
	    entryPtr != NULL;) {
	cmdPtr = Tcl_GetHashValue(entryPtr);
	if (cmdPtr->nreProc == TclNRInterpCoroutine) {
	    Tcl_DeleteCommandFromToken((Tcl_Interp *) iPtr,
		    (Tcl_Command) cmdPtr);
	    entryPtr = Tcl_FirstHashEntry(&nsPtr->cmdTable, &search);
	} else {
	    entryPtr = Tcl_NextHashEntry(&search);
	}
    }

    /*
     * If the namespace has associated ensemble commands, delete them first.
     * This leaves the actual contents of the namespace alone (unless they are
     * linked ensemble commands, of course). Note that this code is actually
     * reentrant so command delete traces won't purturb things badly.
     */

    while (nsPtr->ensembles != NULL) {
	EnsembleConfig *ensemblePtr = (EnsembleConfig *) nsPtr->ensembles;

	/*
	 * Splice out and link to indicate that we've already been killed.
	 */

	nsPtr->ensembles = (Tcl_Ensemble *) ensemblePtr->next;
	ensemblePtr->next = ensemblePtr;
	Tcl_DeleteCommandFromToken(nsPtr->interp, ensemblePtr->token);
    }

    /*
     * If the namespace has a registered unknown handler (TIP 181), then free
     * it here.
     */

    if (nsPtr->unknownHandlerPtr != NULL) {
	Tcl_DecrRefCount(nsPtr->unknownHandlerPtr);
	nsPtr->unknownHandlerPtr = NULL;
    }

    /*
     * If the namespace is on the call frame stack, it is marked as "dying"
     * (NS_DYING is OR'd into its flags): the namespace can't be looked up by
     * name but its commands and variables are still usable by those active
     * call frames. When all active call frames referring to the namespace
     * have been popped from the Tcl stack, Tcl_PopCallFrame will call this
     * function again to delete everything in the namespace. If no nsName
     * objects refer to the namespace (i.e., if its refCount is zero), its
     * commands and variables are deleted and the storage for its namespace
     * structure is freed. Otherwise, if its refCount is nonzero, the
     * namespace's commands and variables are deleted but the structure isn't
     * freed. Instead, NS_DEAD is OR'd into the structure's flags to allow the
     * namespace resolution code to recognize that the namespace is "deleted".
     * The structure's storage is freed by FreeNsNameInternalRep when its
     * refCount reaches 0.
     */

    if (nsPtr->activationCount > (nsPtr == globalNsPtr)) {
	nsPtr->flags |= NS_DYING;
	if (nsPtr->parentPtr != NULL) {
	    entryPtr = Tcl_FindHashEntry(
		    TclGetNamespaceChildTable((Tcl_Namespace *)
			    nsPtr->parentPtr), nsPtr->name);
	    if (entryPtr != NULL) {
		Tcl_DeleteHashEntry(entryPtr);
	    }
	}
	nsPtr->parentPtr = NULL;
    } else if (!(nsPtr->flags & NS_KILLED)) {
	/*
	 * Delete the namespace and everything in it. If this is the global
	 * namespace, then clear it but don't free its storage unless the
	 * interpreter is being torn down. Set the NS_KILLED flag to avoid
	 * recursive calls here - if the namespace is really in the process of
	 * being deleted, ignore any second call.
	 */

	nsPtr->flags |= (NS_DYING|NS_KILLED);

	TclTeardownNamespace(nsPtr);

	if ((nsPtr != globalNsPtr) || (iPtr->flags & DELETED)) {
	    /*
	     * If this is the global namespace, then it may have residual
	     * "errorInfo" and "errorCode" variables for errors that occurred
	     * while it was being torn down. Try to clear the variable list
	     * one last time.
	     */

	    TclDeleteNamespaceVars(nsPtr);

#ifndef BREAK_NAMESPACE_COMPAT
	    Tcl_DeleteHashTable(&nsPtr->childTable);
#else
	    if (nsPtr->childTablePtr != NULL) {
		Tcl_DeleteHashTable(nsPtr->childTablePtr);
		Tcl_Free(nsPtr->childTablePtr);
	    }
#endif
	    Tcl_DeleteHashTable(&nsPtr->cmdTable);

	    nsPtr ->flags |= NS_DEAD;
	} else {
	    /*
	     * Restore the ::errorInfo and ::errorCode traces.
	     */

	    EstablishErrorInfoTraces(NULL, nsPtr->interp, NULL, NULL, 0);
	    EstablishErrorCodeTraces(NULL, nsPtr->interp, NULL, NULL, 0);

	    /*
	     * We didn't really kill it, so remove the KILLED marks, so it can
	     * get killed later, avoiding mem leaks.
	     */

	    nsPtr->flags &= ~(NS_DYING|NS_KILLED);
	}
    }
    TclNsDecrRefCount(nsPtr);
}

/*
 *----------------------------------------------------------------------
 *
 * TclTeardownNamespace --
 *
 *	Used internally to dismantle and unlink a namespace when it is
 *	deleted. Divorces the namespace from its parent, and deletes all
 *	commands, variables, and child namespaces.
 *
 *	This is kept separate from Tcl_DeleteNamespace so that the global
 *	namespace can be handled specially.
 *
 * Results:
 *	None.
 *
 * Side effects:
 *	Removes this namespace from its parent's child namespace hashtable.
 *	Deletes all commands, variables and namespaces in this namespace.
 *
 *----------------------------------------------------------------------
 */

void
TclTeardownNamespace(
    register Namespace *nsPtr)	/* Points to the namespace to be dismantled
				 * and unlinked from its parent. */
{
    Interp *iPtr = (Interp *) nsPtr->interp;
    register Tcl_HashEntry *entryPtr;
    Tcl_HashSearch search;
    size_t i;

    /*
     * Start by destroying the namespace's variable table, since variables
     * might trigger traces. Variable table should be cleared but not freed!
     * TclDeleteNamespaceVars frees it, so we reinitialize it afterwards.
     */

    TclDeleteNamespaceVars(nsPtr);
    TclInitVarHashTable(&nsPtr->varTable, nsPtr);

    /*
     * Delete all commands in this namespace. Be careful when traversing the
     * hash table: when each command is deleted, it removes itself from the
     * command table. Because of traces (and the desire to avoid the quadratic
     * problems of just using Tcl_FirstHashEntry over and over, [Bug
     * f97d4ee020]) we copy to a temporary array and then delete all those
     * commands.
     */

    while (nsPtr->cmdTable.numEntries > 0) {
	size_t length = nsPtr->cmdTable.numEntries;
	Command **cmds = TclStackAlloc((Tcl_Interp *) iPtr,
		sizeof(Command *) * length);

	i = 0;
	for (entryPtr = Tcl_FirstHashEntry(&nsPtr->cmdTable, &search);
		entryPtr != NULL;
		entryPtr = Tcl_NextHashEntry(&search)) {
	    cmds[i] = Tcl_GetHashValue(entryPtr);
	    cmds[i]->refCount++;
	    i++;
	}
	for (i = 0 ; i < length ; i++) {
	    Tcl_DeleteCommandFromToken((Tcl_Interp *) iPtr,
		    (Tcl_Command) cmds[i]);
	    TclCleanupCommandMacro(cmds[i]);
	}
	TclStackFree((Tcl_Interp *) iPtr, cmds);
    }
    Tcl_DeleteHashTable(&nsPtr->cmdTable);
    Tcl_InitHashTable(&nsPtr->cmdTable, TCL_STRING_KEYS);

    /*
     * Remove the namespace from its parent's child hashtable.
     */

    if (nsPtr->parentPtr != NULL) {
	entryPtr = Tcl_FindHashEntry(
		TclGetNamespaceChildTable((Tcl_Namespace *)
			nsPtr->parentPtr), nsPtr->name);
	if (entryPtr != NULL) {
	    Tcl_DeleteHashEntry(entryPtr);
	}
    }
    nsPtr->parentPtr = NULL;

    /*
     * Delete the namespace path if one is installed.
     */

    if (nsPtr->commandPathLength != 0) {
	UnlinkNsPath(nsPtr);
	nsPtr->commandPathLength = 0;
    }
    if (nsPtr->commandPathSourceList != NULL) {
	NamespacePathEntry *nsPathPtr = nsPtr->commandPathSourceList;

	do {
	    if (nsPathPtr->nsPtr != NULL && nsPathPtr->creatorNsPtr != NULL) {
		nsPathPtr->creatorNsPtr->cmdRefEpoch++;
	    }
	    nsPathPtr->nsPtr = NULL;
	    nsPathPtr = nsPathPtr->nextPtr;
	} while (nsPathPtr != NULL);
	nsPtr->commandPathSourceList = NULL;
    }

    /*
     * Delete all the child namespaces.
     *
     * BE CAREFUL: When each child is deleted, it will divorce itself from its
     * parent. You can't traverse a hash table properly if its elements are
     * being deleted.  Because of traces (and the desire to avoid the
     * quadratic problems of just using Tcl_FirstHashEntry over and over, [Bug
     * f97d4ee020]) we copy to a temporary array and then delete all those
     * namespaces.
     *
     * Important: leave the hash table itself still live.
     */

#ifndef BREAK_NAMESPACE_COMPAT
    while (nsPtr->childTable.numEntries > 0) {
	size_t length = nsPtr->childTable.numEntries;
	Namespace **children = TclStackAlloc((Tcl_Interp *) iPtr,
		sizeof(Namespace *) * length);

	i = 0;
	for (entryPtr = Tcl_FirstHashEntry(&nsPtr->childTable, &search);
		entryPtr != NULL;
		entryPtr = Tcl_NextHashEntry(&search)) {
	    children[i] = Tcl_GetHashValue(entryPtr);
	    children[i]->refCount++;
	    i++;
	}
	for (i = 0 ; i < length ; i++) {
	    Tcl_DeleteNamespace((Tcl_Namespace *) children[i]);
	    TclNsDecrRefCount(children[i]);
	}
	TclStackFree((Tcl_Interp *) iPtr, children);
    }
#else
    if (nsPtr->childTablePtr != NULL) {
	while (nsPtr->childTablePtr->numEntries > 0) {
	    size_t length = nsPtr->childTablePtr->numEntries;
	    Namespace **children = TclStackAlloc((Tcl_Interp *) iPtr,
		    sizeof(Namespace *) * length);

	    i = 0;
	    for (entryPtr = Tcl_FirstHashEntry(nsPtr->childTablePtr, &search);
		    entryPtr != NULL;
		    entryPtr = Tcl_NextHashEntry(&search)) {
		children[i] = Tcl_GetHashValue(entryPtr);
		children[i]->refCount++;
		i++;
	    }
	    for (i = 0 ; i < length ; i++) {
		Tcl_DeleteNamespace((Tcl_Namespace *) children[i]);
		TclNsDecrRefCount(children[i]);
	    }
	    TclStackFree((Tcl_Interp *) iPtr, children);
	}
    }
#endif

    /*
     * Free the namespace's export pattern array.
     */

    if (nsPtr->exportPatternList != NULL) {
	Tcl_DecrRefCount(nsPtr->exportPatternList);
	nsPtr->exportPatternList = NULL;
    }

    /*
     * Free any client data associated with the namespace.
     */

    if (nsPtr->deleteProc != NULL) {
	nsPtr->deleteProc(nsPtr->clientData);
    }
    nsPtr->deleteProc = NULL;
    nsPtr->clientData = NULL;

    /*
     * Reset the namespace's id field to ensure that this namespace won't be
     * interpreted as valid by, e.g., the cache validation code for cached
     * command references in Tcl_GetCommandFromObj.
     */

    nsPtr->nsId = 0;
}

/*
 *----------------------------------------------------------------------
 *
 * NamespaceFree --
 *
 *	Called after a namespace has been deleted, when its reference count
 *	reaches 0. Frees the data structure representing the namespace.
 *
 * Results:
 *	None.
 *
 * Side effects:
 *	None.
 *
 *----------------------------------------------------------------------
 */

static void
NamespaceFree(
    register Namespace *nsPtr)	/* Points to the namespace to free. */
{
    /*
     * Most of the namespace's contents are freed when the namespace is
     * deleted by Tcl_DeleteNamespace. All that remains is to free its names
     * (for error messages), and the structure itself.
     */

    Tcl_Free(nsPtr->name);
    Tcl_Free(nsPtr->fullName);
    Tcl_Free(nsPtr);
}

/*
 *----------------------------------------------------------------------
 *
 * TclNsDecrRefCount --
 *
 *	Drops a reference to a namespace and frees it if the namespace has
 *	been deleted and the last reference has just been dropped.
 *
 * Results:
 *	None.
 *
 * Side effects:
 *	None.
 *
 *----------------------------------------------------------------------
 */

void
TclNsDecrRefCount(
    Namespace *nsPtr)
{
    if ((nsPtr->refCount-- <= 1) && (nsPtr->flags & NS_DEAD)) {
	NamespaceFree(nsPtr);
    }
}

/*
 *----------------------------------------------------------------------
 *
 * Tcl_Export --
 *
 *	Makes all the commands matching a pattern available to later be
 *	imported from the namespace specified by namespacePtr (or the current
 *	namespace if namespacePtr is NULL). The specified pattern is appended
 *	onto the namespace's export pattern list, which is optionally cleared
 *	beforehand.
 *
 * Results:
 *	Returns TCL_OK if successful, or TCL_ERROR (along with an error
 *	message in the interpreter's result) if something goes wrong.
 *
 * Side effects:
 *	Appends the export pattern onto the namespace's export list.
 *	Optionally reset the namespace's export pattern list.
 *
 *----------------------------------------------------------------------
 */

int
Tcl_Export(
    Tcl_Interp *interp,		/* Current interpreter. */
    Tcl_Namespace *namespacePtr,/* Points to the namespace from which commands
				 * are to be exported. NULL for the current
				 * namespace. */
    const char *pattern,	/* String pattern indicating which commands to
				 * export. This pattern may not include any
				 * namespace qualifiers; only commands in the
				 * specified namespace may be exported. */
    int resetListFirst)		/* If nonzero, resets the namespace's export
				 * list before appending. */
{
    Namespace *nsPtr, *exportNsPtr, *dummyPtr;
    Namespace *currNsPtr = (Namespace *) TclGetCurrentNamespace(interp);
    const char *simplePattern;

    /*
     * If the specified namespace is NULL, use the current namespace.
     */

    if (namespacePtr == NULL) {
	nsPtr = (Namespace *) currNsPtr;
    } else {
	nsPtr = (Namespace *) namespacePtr;
    }

    /*
     * If resetListFirst is true (nonzero), clear the namespace's export
     * pattern list.
     */

    if (resetListFirst && nsPtr->exportPatternList) {
	TclInvalidateNsCmdLookup(nsPtr);
	Tcl_DecrRefCount(nsPtr->exportPatternList);
	nsPtr->exportPatternList = NULL;
    }

    /*
     * Check that the pattern doesn't have namespace qualifiers.
     */

    TclGetNamespaceForQualName(interp, pattern, nsPtr, TCL_NAMESPACE_ONLY,
	    &exportNsPtr, &dummyPtr, &dummyPtr, &simplePattern);

    if ((exportNsPtr != nsPtr) || (strcmp(pattern, simplePattern) != 0)) {
	Tcl_SetObjResult(interp, Tcl_ObjPrintf("invalid export pattern"
                " \"%s\": pattern can't specify a namespace", pattern));
	Tcl_SetErrorCode(interp, "TCL", "EXPORT", "INVALID", NULL);
	return TCL_ERROR;
    }

    /*
     * Make sure that we don't already have the pattern in the array
     */

    if (nsPtr->exportPatternList != NULL) {
	int objc;
	Tcl_Obj **objv;

	Tcl_ListObjGetElements(NULL, nsPtr->exportPatternList, &objc, &objv);
	while (objc--) {
	    if (strcmp(pattern, Tcl_GetString(*objv++)) == 0) {
		/*
		 * The pattern already exists in the list.
		 */

		return TCL_OK;
	    }
	}
    } else {
	nsPtr->exportPatternList = Tcl_NewObj();
    }

    /*
     * Add the pattern to the namespace's list of export patterns.
     */

    Tcl_ListObjAppendElement(NULL, nsPtr->exportPatternList,
	    Tcl_NewStringObj(pattern, -1));

    /*
     * The list of commands actually exported from the namespace might have
     * changed (probably will have!) However, we do not need to recompute this
     * just yet; next time we need the info will be soon enough.
     */

    TclInvalidateNsCmdLookup(nsPtr);

    return TCL_OK;
}

/*
 *----------------------------------------------------------------------
 *
 * Tcl_AppendExportList --
 *
 *	Appends onto the argument object the list of export patterns for the
 *	specified namespace.
 *
 * Results:
 *	The return value is normally TCL_OK; in this case the object
 *	referenced by objPtr has each export pattern appended to it. If an
 *	error occurs, TCL_ERROR is returned and the interpreter's result holds
 *	an error message.
 *
 * Side effects:
 *	If necessary, the object referenced by objPtr is converted into a list
 *	object.
 *
 *----------------------------------------------------------------------
 */

int
Tcl_AppendExportList(
    Tcl_Interp *interp,		/* Interpreter used for error reporting. */
    Tcl_Namespace *namespacePtr,/* Points to the namespace whose export
				 * pattern list is appended onto objPtr. NULL
				 * for the current namespace. */
    Tcl_Obj *objPtr)		/* Points to the Tcl object onto which the
				 * export pattern list is appended. */
{
    Namespace *nsPtr;

    /*
     * If the specified namespace is NULL, use the current namespace.
     */

    if (namespacePtr == NULL) {
	nsPtr = (Namespace *) TclGetCurrentNamespace(interp);
    } else {
	nsPtr = (Namespace *) namespacePtr;
    }

    /*
     * Append the export pattern list onto objPtr.
     */

    if (nsPtr->exportPatternList == NULL) {
	return TCL_OK;
    }
    return Tcl_ListObjAppendList(interp, objPtr, nsPtr->exportPatternList);
}

/*
 *----------------------------------------------------------------------
 *
 * TclFillTableWithExports --
 *
 *	Discover what commands are actually exported by *nsPtr.
 *	What we have is an array of patterns and a hash table whose keys
 *	are the command names defined in the namespace (the contents do
 *	not matter here.) We must find out what commands are actually
 *	exported by filtering each command in the namespace against each of
 *	the patterns in the export list.  Store the exported command
 * 	set in hash, with fully qualified command prefix as value.
 *
 *	Suggestion for future enhancement: compute the unique prefixes and
 *	place them in the hash too, which should make for even faster
 *	matching.
 *
 * Results:
 *
 * Side effects:
 *
 *----------------------------------------------------------------------
 */

void
TclFillTableWithExports(
    Namespace *nsPtr,
    Tcl_HashTable *hash)
{
    Tcl_HashSearch search;
    Tcl_HashEntry *hPtr;

    if (nsPtr->exportPatternList == NULL) {
	return;
    }

    hPtr = Tcl_FirstHashEntry(&nsPtr->cmdTable, &search);
    for (; hPtr != NULL; hPtr = Tcl_NextHashEntry(&search)) {
	int objc;
	Tcl_Obj **objv;
	char *nsCmdName = Tcl_GetHashKey(&nsPtr->cmdTable, hPtr);

	Tcl_ListObjGetElements(NULL, nsPtr->exportPatternList, &objc, &objv);
	while (objc--) {
	    if (Tcl_StringMatch(nsCmdName, Tcl_GetString(*objv++))) {
		int isNew;
		Tcl_HashEntry *exportPtr = Tcl_CreateHashEntry(hash,
			nsCmdName, &isNew);

		/*
		 * Remember, hash entries have a full reference to the
		 * substituted part of the command (as a list) as their
		 * content!
		 */

		if (isNew) {
		    Tcl_Obj *cmdObj, *cmdPrefixObj;

#if 0
		    TclNewObj(cmdObj);
		    Tcl_AppendStringsToObj(cmdObj, nsPtr->fullName,
			    (nsPtr->parentPtr ? "::" : ""), nsCmdName, NULL);
#else
		    cmdObj = Tcl_NewStringObj(nsCmdName, -1);
#endif
		    cmdPrefixObj = Tcl_NewListObj(1, &cmdObj);
		    Tcl_SetHashValue(exportPtr, cmdPrefixObj);
		    Tcl_IncrRefCount(cmdPrefixObj);
		}
		break;
	    }
	}
    }
}

/*
 *----------------------------------------------------------------------
 *
 * Tcl_Import --
 *
 *	Imports all of the commands matching a pattern into the namespace
 *	specified by namespacePtr (or the current namespace if contextNsPtr is
 *	NULL). This is done by creating a new command (the "imported command")
 *	that points to the real command in its original namespace.
 *
 *	If matching commands are on the autoload path but haven't been loaded
 *	yet, this command forces them to be loaded, then creates the links to
 *	them.
 *
 * Results:
 *	Returns TCL_OK if successful, or TCL_ERROR (along with an error
 *	message in the interpreter's result) if something goes wrong.
 *
 * Side effects:
 *	Creates new commands in the importing namespace. These indirect calls
 *	back to the real command and are deleted if the real commands are
 *	deleted.
 *
 *----------------------------------------------------------------------
 */

int
Tcl_Import(
    Tcl_Interp *interp,		/* Current interpreter. */
    Tcl_Namespace *namespacePtr,/* Points to the namespace into which the
				 * commands are to be imported. NULL for the
				 * current namespace. */
    const char *pattern,	/* String pattern indicating which commands to
				 * import. This pattern should be qualified by
				 * the name of the namespace from which to
				 * import the command(s). */
    int allowOverwrite)		/* If nonzero, allow existing commands to be
				 * overwritten by imported commands. If 0,
				 * return an error if an imported cmd
				 * conflicts with an existing one. */
{
    Namespace *nsPtr, *importNsPtr, *dummyPtr;
    const char *simplePattern;
    register Tcl_HashEntry *hPtr;
    Tcl_HashSearch search;

    /*
     * If the specified namespace is NULL, use the current namespace.
     */

    if (namespacePtr == NULL) {
	nsPtr = (Namespace *) TclGetCurrentNamespace(interp);
    } else {
	nsPtr = (Namespace *) namespacePtr;
    }

    /*
     * First, invoke the "auto_import" command with the pattern being
     * imported. This command is part of the Tcl library. It looks for
     * imported commands in autoloaded libraries and loads them in. That way,
     * they will be found when we try to create links below.
     *
     * Note that we don't just call Tcl_EvalObjv() directly because we do not
     * want absence of the command to be a failure case.
     */

    if (Tcl_FindCommand(interp,"auto_import",NULL,TCL_GLOBAL_ONLY) != NULL) {
	Tcl_Obj *objv[2];
	int result;

	TclNewLiteralStringObj(objv[0], "auto_import");
	objv[1] = Tcl_NewStringObj(pattern, -1);

	Tcl_IncrRefCount(objv[0]);
	Tcl_IncrRefCount(objv[1]);
	result = Tcl_EvalObjv(interp, 2, objv, TCL_GLOBAL_ONLY);
	Tcl_DecrRefCount(objv[0]);
	Tcl_DecrRefCount(objv[1]);

	if (result != TCL_OK) {
	    return TCL_ERROR;
	}
	Tcl_ResetResult(interp);
    }

    /*
     * From the pattern, find the namespace from which we are importing and
     * get the simple pattern (no namespace qualifiers or ::'s) at the end.
     */

    if (strlen(pattern) == 0) {
	Tcl_SetObjResult(interp, Tcl_NewStringObj("empty import pattern",-1));
	Tcl_SetErrorCode(interp, "TCL", "IMPORT", "EMPTY", NULL);
	return TCL_ERROR;
    }
    TclGetNamespaceForQualName(interp, pattern, nsPtr, TCL_NAMESPACE_ONLY,
	    &importNsPtr, &dummyPtr, &dummyPtr, &simplePattern);

    if (importNsPtr == NULL) {
	Tcl_SetObjResult(interp, Tcl_ObjPrintf(
                "unknown namespace in import pattern \"%s\"", pattern));
	Tcl_SetErrorCode(interp, "TCL", "LOOKUP", "NAMESPACE", pattern, NULL);
	return TCL_ERROR;
    }
    if (importNsPtr == nsPtr) {
	if (pattern == simplePattern) {
	    Tcl_SetObjResult(interp, Tcl_ObjPrintf(
		    "no namespace specified in import pattern \"%s\"",
                    pattern));
	    Tcl_SetErrorCode(interp, "TCL", "IMPORT", "ORIGIN", NULL);
	} else {
	    Tcl_SetObjResult(interp, Tcl_ObjPrintf(
                    "import pattern \"%s\" tries to import from namespace"
                    " \"%s\" into itself", pattern, importNsPtr->name));
	    Tcl_SetErrorCode(interp, "TCL", "IMPORT", "SELF", NULL);
	}
	return TCL_ERROR;
    }

    /*
     * Scan through the command table in the source namespace and look for
     * exported commands that match the string pattern. Create an "imported
     * command" in the current namespace for each imported command; these
     * commands redirect their invocations to the "real" command.
     */

    if ((simplePattern != NULL) && TclMatchIsTrivial(simplePattern)) {
	hPtr = Tcl_FindHashEntry(&importNsPtr->cmdTable, simplePattern);
	if (hPtr == NULL) {
	    return TCL_OK;
	}
	return DoImport(interp, nsPtr, hPtr, simplePattern, pattern,
		importNsPtr, allowOverwrite);
    }
    for (hPtr = Tcl_FirstHashEntry(&importNsPtr->cmdTable, &search);
	    (hPtr != NULL); hPtr = Tcl_NextHashEntry(&search)) {
	char *cmdName = Tcl_GetHashKey(&importNsPtr->cmdTable, hPtr);

	if (Tcl_StringMatch(cmdName, simplePattern) &&
		DoImport(interp, nsPtr, hPtr, cmdName, pattern, importNsPtr,
		allowOverwrite) == TCL_ERROR) {
	    return TCL_ERROR;
	}
    }
    return TCL_OK;
}

/*
 *----------------------------------------------------------------------
 *
 * DoImport --
 *
 *	Import a particular command from one namespace into another. Helper
 *	for Tcl_Import().
 *
 * Results:
 *	Standard Tcl result code. If TCL_ERROR, appends an error message to
 *	the interpreter result.
 *
 * Side effects:
 *	A new command is created in the target namespace unless this is a
 *	reimport of exactly the same command as before.
 *
 *----------------------------------------------------------------------
 */

static int
DoImport(
    Tcl_Interp *interp,
    Namespace *nsPtr,
    Tcl_HashEntry *hPtr,
    const char *cmdName,
    const char *pattern,
    Namespace *importNsPtr,
    int allowOverwrite)
{
    int objc;
    size_t exported = 0;
    Tcl_Obj **objv;
    Tcl_HashEntry *found;

    /*
     * The command cmdName in the source namespace matches the pattern. Check
     * whether it was exported. If it wasn't, we ignore it.
     */

    if (importNsPtr->exportPatternList == NULL) {
	return TCL_OK;
    }

    Tcl_ListObjGetElements(NULL, importNsPtr->exportPatternList, &objc, &objv);
    while (!exported && objc--) {
	exported |= Tcl_StringMatch(cmdName, Tcl_GetString(*objv++));
    }
    if (!exported) {
	return TCL_OK;
    }

    /*
     * Unless there is a name clash, create an imported command in the current
     * namespace that refers to cmdPtr.
     */

    found = Tcl_FindHashEntry(&nsPtr->cmdTable, cmdName);
    if ((found == NULL) || allowOverwrite) {
	/*
	 * Create the imported command and its client data. To create the new
	 * command in the current namespace, generate a fully qualified name
	 * for it.
	 */

	Tcl_DString ds;
	Tcl_Command importedCmd;
	ImportedCmdData *dataPtr;
	Command *cmdPtr;
	ImportRef *refPtr;

	Tcl_DStringInit(&ds);
	Tcl_DStringAppend(&ds, nsPtr->fullName, -1);
	if (nsPtr != ((Interp *) interp)->globalNsPtr) {
	    TclDStringAppendLiteral(&ds, "::");
	}
	Tcl_DStringAppend(&ds, cmdName, -1);

	/*
	 * Check whether creating the new imported command in the current
	 * namespace would create a cycle of imported command references.
	 */

	cmdPtr = Tcl_GetHashValue(hPtr);
	if (found != NULL && cmdPtr->deleteProc == DeleteImportedCmd) {
	    Command *overwrite = Tcl_GetHashValue(found);
	    Command *linkCmd = cmdPtr;

	    while (linkCmd->deleteProc == DeleteImportedCmd) {
		dataPtr = linkCmd->objClientData;
		linkCmd = dataPtr->realCmdPtr;
		if (overwrite == linkCmd) {
		    Tcl_SetObjResult(interp, Tcl_ObjPrintf(
                            "import pattern \"%s\" would create a loop"
                            " containing command \"%s\"",
                            pattern, Tcl_DStringValue(&ds)));
		    Tcl_DStringFree(&ds);
		    Tcl_SetErrorCode(interp, "TCL", "IMPORT", "LOOP", NULL);
		    return TCL_ERROR;
		}
	    }
	}

	dataPtr = Tcl_Alloc(sizeof(ImportedCmdData));
	importedCmd = Tcl_NRCreateCommand(interp, Tcl_DStringValue(&ds),
		TclInvokeImportedCmd, InvokeImportedNRCmd, dataPtr,
		DeleteImportedCmd);
	dataPtr->realCmdPtr = cmdPtr;
	dataPtr->selfPtr = (Command *) importedCmd;
	dataPtr->selfPtr->compileProc = cmdPtr->compileProc;
	Tcl_DStringFree(&ds);

	/*
	 * Create an ImportRef structure describing this new import command
	 * and add it to the import ref list in the "real" command.
	 */

	refPtr = Tcl_Alloc(sizeof(ImportRef));
	refPtr->importedCmdPtr = (Command *) importedCmd;
	refPtr->nextPtr = cmdPtr->importRefPtr;
	cmdPtr->importRefPtr = refPtr;
    } else {
	Command *overwrite = Tcl_GetHashValue(found);

	if (overwrite->deleteProc == DeleteImportedCmd) {
	    ImportedCmdData *dataPtr = overwrite->objClientData;

	    if (dataPtr->realCmdPtr == Tcl_GetHashValue(hPtr)) {
		/*
		 * Repeated import of same command is acceptable.
		 */

		return TCL_OK;
	    }
	}
	Tcl_SetObjResult(interp, Tcl_ObjPrintf(
                "can't import command \"%s\": already exists", cmdName));
	Tcl_SetErrorCode(interp, "TCL", "IMPORT", "OVERWRITE", NULL);
	return TCL_ERROR;
    }
    return TCL_OK;
}

/*
 *----------------------------------------------------------------------
 *
 * Tcl_ForgetImport --
 *
 *	Deletes commands previously imported into the namespace indicated.
 *	The by namespacePtr, or the current namespace of interp, when
 *	namespacePtr is NULL. The pattern controls which imported commands are
 *	deleted. A simple pattern, one without namespace separators, matches
 *	the current command names of imported commands in the namespace.
 *	Matching imported commands are deleted. A qualified pattern is
 *	interpreted as deletion selection on the basis of where the command is
 *	imported from. The original command and "first link" command for each
 *	imported command are determined, and they are matched against the
 *	pattern. A match leads to deletion of the imported command.
 *
 * Results:
 *	Returns TCL_ERROR and records an error message in the interp result if
 *	a namespace qualified pattern refers to a namespace that does not
 *	exist. Otherwise, returns TCL_OK.
 *
 * Side effects:
 *	May delete commands.
 *
 *----------------------------------------------------------------------
 */

int
Tcl_ForgetImport(
    Tcl_Interp *interp,		/* Current interpreter. */
    Tcl_Namespace *namespacePtr,/* Points to the namespace from which
				 * previously imported commands should be
				 * removed. NULL for current namespace. */
    const char *pattern)	/* String pattern indicating which imported
				 * commands to remove. */
{
    Namespace *nsPtr, *sourceNsPtr, *dummyPtr;
    const char *simplePattern;
    char *cmdName;
    register Tcl_HashEntry *hPtr;
    Tcl_HashSearch search;

    /*
     * If the specified namespace is NULL, use the current namespace.
     */

    if (namespacePtr == NULL) {
	nsPtr = (Namespace *) TclGetCurrentNamespace(interp);
    } else {
	nsPtr = (Namespace *) namespacePtr;
    }

    /*
     * Parse the pattern into its namespace-qualification (if any) and the
     * simple pattern.
     */

    TclGetNamespaceForQualName(interp, pattern, nsPtr, TCL_NAMESPACE_ONLY,
	    &sourceNsPtr, &dummyPtr, &dummyPtr, &simplePattern);

    if (sourceNsPtr == NULL) {
	Tcl_SetObjResult(interp, Tcl_ObjPrintf(
		"unknown namespace in namespace forget pattern \"%s\"",
		pattern));
	Tcl_SetErrorCode(interp, "TCL", "LOOKUP", "NAMESPACE", pattern, NULL);
	return TCL_ERROR;
    }

    if (strcmp(pattern, simplePattern) == 0) {
	/*
	 * The pattern is simple. Delete any imported commands that match it.
	 */

	if (TclMatchIsTrivial(simplePattern)) {
	    hPtr = Tcl_FindHashEntry(&nsPtr->cmdTable, simplePattern);
	    if (hPtr != NULL) {
		Command *cmdPtr = Tcl_GetHashValue(hPtr);

		if (cmdPtr && (cmdPtr->deleteProc == DeleteImportedCmd)) {
		    Tcl_DeleteCommandFromToken(interp, (Tcl_Command) cmdPtr);
		}
	    }
	    return TCL_OK;
	}
	for (hPtr = Tcl_FirstHashEntry(&nsPtr->cmdTable, &search);
		(hPtr != NULL); hPtr = Tcl_NextHashEntry(&search)) {
	    Command *cmdPtr = Tcl_GetHashValue(hPtr);

	    if (cmdPtr->deleteProc != DeleteImportedCmd) {
		continue;
	    }
	    cmdName = Tcl_GetHashKey(&nsPtr->cmdTable, hPtr);
	    if (Tcl_StringMatch(cmdName, simplePattern)) {
		Tcl_DeleteCommandFromToken(interp, (Tcl_Command) cmdPtr);
	    }
	}
	return TCL_OK;
    }

    /*
     * The pattern was namespace-qualified.
     */

    for (hPtr = Tcl_FirstHashEntry(&nsPtr->cmdTable, &search); (hPtr != NULL);
	    hPtr = Tcl_NextHashEntry(&search)) {
	Tcl_CmdInfo info;
	Tcl_Command token = Tcl_GetHashValue(hPtr);
	Tcl_Command origin = TclGetOriginalCommand(token);

	if (Tcl_GetCommandInfoFromToken(origin, &info) == 0) {
	    continue;			/* Not an imported command. */
	}
	if (info.namespacePtr != (Tcl_Namespace *) sourceNsPtr) {
	    /*
	     * Original not in namespace we're matching. Check the first link
	     * in the import chain.
	     */

	    Command *cmdPtr = (Command *) token;
	    ImportedCmdData *dataPtr = cmdPtr->objClientData;
	    Tcl_Command firstToken = (Tcl_Command) dataPtr->realCmdPtr;

	    if (firstToken == origin) {
		continue;
	    }
	    Tcl_GetCommandInfoFromToken(firstToken, &info);
	    if (info.namespacePtr != (Tcl_Namespace *) sourceNsPtr) {
		continue;
	    }
	    origin = firstToken;
	}
	if (Tcl_StringMatch(Tcl_GetCommandName(NULL, origin), simplePattern)){
	    Tcl_DeleteCommandFromToken(interp, token);
	}
    }
    return TCL_OK;
}

/*
 *----------------------------------------------------------------------
 *
 * TclGetOriginalCommand --
 *
 *	An imported command is created in an namespace when a "real" command
 *	is imported from another namespace. If the specified command is an
 *	imported command, this function returns the original command it refers
 *	to.
 *
 * Results:
 *	If the command was imported into a sequence of namespaces a, b,...,n
 *	where each successive namespace just imports the command from the
 *	previous namespace, this function returns the Tcl_Command token in the
 *	first namespace, a. Otherwise, if the specified command is not an
 *	imported command, the function returns NULL.
 *
 * Side effects:
 *	None.
 *
 *----------------------------------------------------------------------
 */

Tcl_Command
TclGetOriginalCommand(
    Tcl_Command command)	/* The imported command for which the original
				 * command should be returned. */
{
    register Command *cmdPtr = (Command *) command;
    ImportedCmdData *dataPtr;

    if (cmdPtr->deleteProc != DeleteImportedCmd) {
	return NULL;
    }

    while (cmdPtr->deleteProc == DeleteImportedCmd) {
	dataPtr = cmdPtr->objClientData;
	cmdPtr = dataPtr->realCmdPtr;
    }
    return (Tcl_Command) cmdPtr;
}

/*
 *----------------------------------------------------------------------
 *
 * TclInvokeImportedCmd --
 *
 *	Invoked by Tcl whenever the user calls an imported command that was
 *	created by Tcl_Import. Finds the "real" command (in another
 *	namespace), and passes control to it.
 *
 * Results:
 *	Returns TCL_OK if successful, and TCL_ERROR if anything goes wrong.
 *
 * Side effects:
 *	Returns a result in the interpreter's result object. If anything goes
 *	wrong, the result object is set to an error message.
 *
 *----------------------------------------------------------------------
 */

static int
InvokeImportedNRCmd(
    ClientData clientData,	/* Points to the imported command's
				 * ImportedCmdData structure. */
    Tcl_Interp *interp,		/* Current interpreter. */
    int objc,			/* Number of arguments. */
    Tcl_Obj *const objv[])	/* The argument objects. */
{
    ImportedCmdData *dataPtr = clientData;
    Command *realCmdPtr = dataPtr->realCmdPtr;

    TclSkipTailcall(interp);
    return TclNREvalObjv(interp, objc, objv, TCL_EVAL_NOERR, realCmdPtr);
}

int
TclInvokeImportedCmd(
    ClientData clientData,	/* Points to the imported command's
				 * ImportedCmdData structure. */
    Tcl_Interp *interp,		/* Current interpreter. */
    int objc,			/* Number of arguments. */
    Tcl_Obj *const objv[])	/* The argument objects. */
{
    return Tcl_NRCallObjProc(interp, InvokeImportedNRCmd, clientData,
	    objc, objv);
}

/*
 *----------------------------------------------------------------------
 *
 * DeleteImportedCmd --
 *
 *	Invoked by Tcl whenever an imported command is deleted. The "real"
 *	command keeps a list of all the imported commands that refer to it, so
 *	those imported commands can be deleted when the real command is
 *	deleted. This function removes the imported command reference from the
 *	real command's list, and frees up the memory associated with the
 *	imported command.
 *
 * Results:
 *	None.
 *
 * Side effects:
 *	Removes the imported command from the real command's import list.
 *
 *----------------------------------------------------------------------
 */

static void
DeleteImportedCmd(
    ClientData clientData)	/* Points to the imported command's
				 * ImportedCmdData structure. */
{
    ImportedCmdData *dataPtr = clientData;
    Command *realCmdPtr = dataPtr->realCmdPtr;
    Command *selfPtr = dataPtr->selfPtr;
    register ImportRef *refPtr, *prevPtr;

    prevPtr = NULL;
    for (refPtr = realCmdPtr->importRefPtr; refPtr != NULL;
	    refPtr = refPtr->nextPtr) {
	if (refPtr->importedCmdPtr == selfPtr) {
	    /*
	     * Remove *refPtr from real command's list of imported commands
	     * that refer to it.
	     */

	    if (prevPtr == NULL) { /* refPtr is first in list. */
		realCmdPtr->importRefPtr = refPtr->nextPtr;
	    } else {
		prevPtr->nextPtr = refPtr->nextPtr;
	    }
	    Tcl_Free(refPtr);
	    Tcl_Free(dataPtr);
	    return;
	}
	prevPtr = refPtr;
    }

    Tcl_Panic("DeleteImportedCmd: did not find cmd in real cmd's list of import references");
}

/*
 *----------------------------------------------------------------------
 *
 * TclGetNamespaceForQualName --
 *
 *	Given a qualified name specifying a command, variable, or namespace,
 *	and a namespace in which to resolve the name, this function returns a
 *	pointer to the namespace that contains the item. A qualified name
 *	consists of the "simple" name of an item qualified by the names of an
 *	arbitrary number of containing namespace separated by "::"s. If the
 *	qualified name starts with "::", it is interpreted absolutely from the
 *	global namespace. Otherwise, it is interpreted relative to the
 *	namespace specified by cxtNsPtr if it is non-NULL. If cxtNsPtr is
 *	NULL, the name is interpreted relative to the current namespace.
 *
 *	A relative name like "foo::bar::x" can be found starting in either the
 *	current namespace or in the global namespace. So each search usually
 *	follows two tracks, and two possible namespaces are returned. If the
 *	function sets either *nsPtrPtr or *altNsPtrPtr to NULL, then that path
 *	failed.
 *
 *	If "flags" contains TCL_GLOBAL_ONLY, the relative qualified name is
 *	sought only in the global :: namespace. The alternate search (also)
 *	starting from the global namespace is ignored and *altNsPtrPtr is set
 *	NULL.
 *
 *	If "flags" contains TCL_NAMESPACE_ONLY, the relative qualified name is
 *	sought only in the namespace specified by cxtNsPtr. The alternate
 *	search starting from the global namespace is ignored and *altNsPtrPtr
 *	is set NULL. If both TCL_GLOBAL_ONLY and TCL_NAMESPACE_ONLY are
 *	specified, TCL_GLOBAL_ONLY is ignored and the search starts from the
 *	namespace specified by cxtNsPtr.
 *
 *	If "flags" contains TCL_CREATE_NS_IF_UNKNOWN, all namespace components
 *	of the qualified name that cannot be found are automatically created
 *	within their specified parent. This makes sure that functions like
 *	Tcl_CreateCommand always succeed. There is no alternate search path,
 *	so *altNsPtrPtr is set NULL.
 *
 *	If "flags" contains TCL_FIND_ONLY_NS, the qualified name is treated as
 *	a reference to a namespace, and the entire qualified name is followed.
 *	If the name is relative, the namespace is looked up only in the
 *	current namespace. A pointer to the namespace is stored in *nsPtrPtr
 *	and NULL is stored in *simpleNamePtr. Otherwise, if TCL_FIND_ONLY_NS
 *	is not specified, only the leading components are treated as namespace
 *	names, and a pointer to the simple name of the final component is
 *	stored in *simpleNamePtr.
 *
 * Results:
 *	It sets *nsPtrPtr and *altNsPtrPtr to point to the two possible
 *	namespaces which represent the last (containing) namespace in the
 *	qualified name. If the function sets either *nsPtrPtr or *altNsPtrPtr
 *	to NULL, then the search along that path failed. The function also
 *	stores a pointer to the simple name of the final component in
 *	*simpleNamePtr. If the qualified name is "::" or was treated as a
 *	namespace reference (TCL_FIND_ONLY_NS), the function stores a pointer
 *	to the namespace in *nsPtrPtr, NULL in *altNsPtrPtr, and sets
 *	*simpleNamePtr to point to an empty string.
 *
 *	If there is an error, this function returns TCL_ERROR. If "flags"
 *	contains TCL_LEAVE_ERR_MSG, an error message is returned in the
 *	interpreter's result object. Otherwise, the interpreter's result
 *	object is left unchanged.
 *
 *	*actualCxtPtrPtr is set to the actual context namespace. It is set to
 *	the input context namespace pointer in cxtNsPtr. If cxtNsPtr is NULL,
 *	it is set to the current namespace context.
 *
 *	For backwards compatibility with the TclPro byte code loader, this
 *	function always returns TCL_OK.
 *
 * Side effects:
 *	If "flags" contains TCL_CREATE_NS_IF_UNKNOWN, new namespaces may be
 *	created.
 *
 *----------------------------------------------------------------------
 */

int
TclGetNamespaceForQualName(
    Tcl_Interp *interp,		/* Interpreter in which to find the namespace
				 * containing qualName. */
    const char *qualName,	/* A namespace-qualified name of an command,
				 * variable, or namespace. */
    Namespace *cxtNsPtr,	/* The namespace in which to start the search
				 * for qualName's namespace. If NULL start
				 * from the current namespace. Ignored if
				 * TCL_GLOBAL_ONLY is set. */
    int flags,			/* Flags controlling the search: an OR'd
				 * combination of TCL_GLOBAL_ONLY,
				 * TCL_NAMESPACE_ONLY, TCL_FIND_ONLY_NS, and
				 * TCL_CREATE_NS_IF_UNKNOWN. */
    Namespace **nsPtrPtr,	/* Address where function stores a pointer to
				 * containing namespace if qualName is found
				 * starting from *cxtNsPtr or, if
				 * TCL_GLOBAL_ONLY is set, if qualName is
				 * found in the global :: namespace. NULL is
				 * stored otherwise. */
    Namespace **altNsPtrPtr,	/* Address where function stores a pointer to
				 * containing namespace if qualName is found
				 * starting from the global :: namespace.
				 * NULL is stored if qualName isn't found
				 * starting from :: or if the TCL_GLOBAL_ONLY,
				 * TCL_NAMESPACE_ONLY, TCL_FIND_ONLY_NS,
				 * TCL_CREATE_NS_IF_UNKNOWN flag is set. */
    Namespace **actualCxtPtrPtr,/* Address where function stores a pointer to
				 * the actual namespace from which the search
				 * started. This is either cxtNsPtr, the ::
				 * namespace if TCL_GLOBAL_ONLY was specified,
				 * or the current namespace if cxtNsPtr was
				 * NULL. */
    const char **simpleNamePtr) /* Address where function stores the simple
				 * name at end of the qualName, or NULL if
				 * qualName is "::" or the flag
				 * TCL_FIND_ONLY_NS was specified. */
{
    Interp *iPtr = (Interp *) interp;
    Namespace *nsPtr = cxtNsPtr;
    Namespace *altNsPtr;
    Namespace *globalNsPtr = iPtr->globalNsPtr;
    const char *start, *end;
    const char *nsName;
    Tcl_HashEntry *entryPtr;
    Tcl_DString buffer;
    int len;

    /*
     * Determine the context namespace nsPtr in which to start the primary
     * search. If the qualName name starts with a "::" or TCL_GLOBAL_ONLY was
     * specified, search from the global namespace. Otherwise, use the
     * namespace given in cxtNsPtr, or if that is NULL, use the current
     * namespace context. Note that we always treat two or more adjacent ":"s
     * as a namespace separator.
     */

    if (flags & TCL_GLOBAL_ONLY) {
	nsPtr = globalNsPtr;
    } else if (nsPtr == NULL) {
	nsPtr = iPtr->varFramePtr->nsPtr;
    }

    start = qualName;			/* Points to start of qualifying
					 * namespace. */
    if ((*qualName == ':') && (*(qualName+1) == ':')) {
	start = qualName+2;		/* Skip over the initial :: */
	while (*start == ':') {
	    start++;			/* Skip over a subsequent : */
	}
	nsPtr = globalNsPtr;
	if (*start == '\0') {		/* qualName is just two or more
					 * ":"s. */
	    *nsPtrPtr = globalNsPtr;
	    *altNsPtrPtr = NULL;
	    *actualCxtPtrPtr = globalNsPtr;
	    *simpleNamePtr = start;	/* Points to empty string. */
	    return TCL_OK;
	}
    }
    *actualCxtPtrPtr = nsPtr;

    /*
     * Start an alternate search path starting with the global namespace.
     * However, if the starting context is the global namespace, or if the
     * flag is set to search only the namespace *cxtNsPtr, ignore the
     * alternate search path.
     */

    altNsPtr = globalNsPtr;
    if ((nsPtr == globalNsPtr)
	    || (flags & (TCL_NAMESPACE_ONLY | TCL_FIND_ONLY_NS))) {
	altNsPtr = NULL;
    }

    /*
     * Loop to resolve each namespace qualifier in qualName.
     */

    Tcl_DStringInit(&buffer);
    end = start;
    while (*start != '\0') {
	/*
	 * Find the next namespace qualifier (i.e., a name ending in "::") or
	 * the end of the qualified name (i.e., a name ending in "\0"). Set
	 * len to the number of characters, starting from start, in the name;
	 * set end to point after the "::"s or at the "\0".
	 */

	len = 0;
	for (end = start;  *end != '\0';  end++) {
	    if ((*end == ':') && (*(end+1) == ':')) {
		end += 2;		/* Skip over the initial :: */
		while (*end == ':') {
		    end++;		/* Skip over the subsequent : */
		}
		break;			/* Exit for loop; end is after ::'s */
	    }
	    len++;
	}

	if (*end=='\0' && !(end-start>=2 && *(end-1)==':' && *(end-2)==':')) {
	    /*
	     * qualName ended with a simple name at start. If TCL_FIND_ONLY_NS
	     * was specified, look this up as a namespace. Otherwise, start is
	     * the name of a cmd or var and we are done.
	     */

	    if (flags & TCL_FIND_ONLY_NS) {
		nsName = start;
	    } else {
		*nsPtrPtr = nsPtr;
		*altNsPtrPtr = altNsPtr;
		*simpleNamePtr = start;
		Tcl_DStringFree(&buffer);
		return TCL_OK;
	    }
	} else {
	    /*
	     * start points to the beginning of a namespace qualifier ending
	     * in "::". end points to the start of a name in that namespace
	     * that might be empty. Copy the namespace qualifier to a buffer
	     * so it can be null terminated. We can't modify the incoming
	     * qualName since it may be a string constant.
	     */

	    TclDStringClear(&buffer);
	    Tcl_DStringAppend(&buffer, start, len);
	    nsName = Tcl_DStringValue(&buffer);
	}

	/*
	 * Look up the namespace qualifier nsName in the current namespace
	 * context. If it isn't found but TCL_CREATE_NS_IF_UNKNOWN is set,
	 * create that qualifying namespace. This is needed for functions like
	 * Tcl_CreateCommand that cannot fail.
	 */

	if (nsPtr != NULL) {
#ifndef BREAK_NAMESPACE_COMPAT
	    entryPtr = Tcl_FindHashEntry(&nsPtr->childTable, nsName);
#else
	    if (nsPtr->childTablePtr == NULL) {
		entryPtr = NULL;
	    } else {
		entryPtr = Tcl_FindHashEntry(nsPtr->childTablePtr, nsName);
	    }
#endif
	    if (entryPtr != NULL) {
		nsPtr = Tcl_GetHashValue(entryPtr);
	    } else if (flags & TCL_CREATE_NS_IF_UNKNOWN) {
		Tcl_CallFrame *framePtr;

		(void) TclPushStackFrame(interp, &framePtr,
			(Tcl_Namespace *) nsPtr, /*isProcCallFrame*/ 0);

		nsPtr = (Namespace *)
			Tcl_CreateNamespace(interp, nsName, NULL, NULL);
		TclPopStackFrame(interp);

		if (nsPtr == NULL) {
		    Tcl_Panic("Could not create namespace '%s'", nsName);
		}
	    } else {			/* Namespace not found and was not
					 * created. */
		nsPtr = NULL;
	    }
	}

	/*
	 * Look up the namespace qualifier in the alternate search path too.
	 */

	if (altNsPtr != NULL) {
#ifndef BREAK_NAMESPACE_COMPAT
	    entryPtr = Tcl_FindHashEntry(&altNsPtr->childTable, nsName);
#else
	    if (altNsPtr->childTablePtr != NULL) {
		entryPtr = Tcl_FindHashEntry(altNsPtr->childTablePtr, nsName);
	    } else {
		entryPtr = NULL;
	    }
#endif
	    if (entryPtr != NULL) {
		altNsPtr = Tcl_GetHashValue(entryPtr);
	    } else {
		altNsPtr = NULL;
	    }
	}

	/*
	 * If both search paths have failed, return NULL results.
	 */

	if ((nsPtr == NULL) && (altNsPtr == NULL)) {
	    *nsPtrPtr = NULL;
	    *altNsPtrPtr = NULL;
	    *simpleNamePtr = NULL;
	    Tcl_DStringFree(&buffer);
	    return TCL_OK;
	}

	start = end;
    }

    /*
     * We ignore trailing "::"s in a namespace name, but in a command or
     * variable name, trailing "::"s refer to the cmd or var named {}.
     */

    if ((flags & TCL_FIND_ONLY_NS) || (end>start && *(end-1)!=':')) {
	*simpleNamePtr = NULL;		/* Found namespace name. */
    } else {
	*simpleNamePtr = end;		/* Found cmd/var: points to empty
					 * string. */
    }

    /*
     * As a special case, if we are looking for a namespace and qualName is ""
     * and the current active namespace (nsPtr) is not the global namespace,
     * return NULL (no namespace was found). This is because namespaces can
     * not have empty names except for the global namespace.
     */

    if ((flags & TCL_FIND_ONLY_NS) && (*qualName == '\0')
	    && (nsPtr != globalNsPtr)) {
	nsPtr = NULL;
    }

    *nsPtrPtr = nsPtr;
    *altNsPtrPtr = altNsPtr;
    Tcl_DStringFree(&buffer);
    return TCL_OK;
}

/*
 *----------------------------------------------------------------------
 *
 * TclEnsureNamespace --
 *
 *	Provide a namespace that is not deleted.
 *
 * Value
 *
 *	namespacePtr, if it is not scheduled for deletion, or a pointer to a
 *	new namespace with the same name otherwise.
 *
 * Effect
 *	None.
 *
 *----------------------------------------------------------------------
 */
Tcl_Namespace *
TclEnsureNamespace(
    Tcl_Interp *interp,
    Tcl_Namespace *namespacePtr)
{
    Namespace *nsPtr = (Namespace *) namespacePtr;
    if (!(nsPtr->flags & NS_DYING)) {
	    return namespacePtr;
    }
    return Tcl_CreateNamespace(interp, nsPtr->fullName, NULL, NULL);
}

/*
 *----------------------------------------------------------------------
 *
 * Tcl_FindNamespace --
 *
 *	Searches for a namespace.
 *
 * Results:
 *	Returns a pointer to the namespace if it is found. Otherwise, returns
 *	NULL and leaves an error message in the interpreter's result object if
 *	"flags" contains TCL_LEAVE_ERR_MSG.
 *
 * Side effects:
 *	None.
 *
 *----------------------------------------------------------------------
 */

Tcl_Namespace *
Tcl_FindNamespace(
    Tcl_Interp *interp,		/* The interpreter in which to find the
				 * namespace. */
    const char *name,		/* Namespace name. If it starts with "::",
				 * will be looked up in global namespace.
				 * Else, looked up first in contextNsPtr
				 * (current namespace if contextNsPtr is
				 * NULL), then in global namespace. */
    Tcl_Namespace *contextNsPtr,/* Ignored if TCL_GLOBAL_ONLY flag is set or
				 * if the name starts with "::". Otherwise,
				 * points to namespace in which to resolve
				 * name; if NULL, look up name in the current
				 * namespace. */
    register int flags)		/* Flags controlling namespace lookup: an OR'd
				 * combination of TCL_GLOBAL_ONLY and
				 * TCL_LEAVE_ERR_MSG flags. */
{
    Namespace *nsPtr, *dummy1Ptr, *dummy2Ptr;
    const char *dummy;

    /*
     * Find the namespace(s) that contain the specified namespace name. Add
     * the TCL_FIND_ONLY_NS flag to resolve the name all the way down to its
     * last component, a namespace.
     */

    TclGetNamespaceForQualName(interp, name, (Namespace *) contextNsPtr,
	    flags|TCL_FIND_ONLY_NS, &nsPtr, &dummy1Ptr, &dummy2Ptr, &dummy);

    if (nsPtr != NULL) {
	return (Tcl_Namespace *) nsPtr;
    }

    if (flags & TCL_LEAVE_ERR_MSG) {
	Tcl_SetObjResult(interp, Tcl_ObjPrintf(
                "unknown namespace \"%s\"", name));
	Tcl_SetErrorCode(interp, "TCL", "LOOKUP", "NAMESPACE", name, NULL);
    }
    return NULL;
}

/*
 *----------------------------------------------------------------------
 *
 * Tcl_FindCommand --
 *
 *	Searches for a command.
 *
 * Results:
 *	Returns a token for the command if it is found. Otherwise, if it can't
 *	be found or there is an error, returns NULL and leaves an error
 *	message in the interpreter's result object if "flags" contains
 *	TCL_LEAVE_ERR_MSG.
 *
 * Side effects:
 *	None.
 *
 *----------------------------------------------------------------------
 */

Tcl_Command
Tcl_FindCommand(
    Tcl_Interp *interp,		/* The interpreter in which to find the
				 * command and to report errors. */
    const char *name,		/* Command's name. If it starts with "::",
				 * will be looked up in global namespace.
				 * Else, looked up first in contextNsPtr
				 * (current namespace if contextNsPtr is
				 * NULL), then in global namespace. */
    Tcl_Namespace *contextNsPtr,/* Ignored if TCL_GLOBAL_ONLY flag set.
				 * Otherwise, points to namespace in which to
				 * resolve name. If NULL, look up name in the
				 * current namespace. */
    int flags)			/* An OR'd combination of flags:
				 * TCL_GLOBAL_ONLY (look up name only in
				 * global namespace), TCL_NAMESPACE_ONLY (look
				 * up only in contextNsPtr, or the current
				 * namespace if contextNsPtr is NULL), and
				 * TCL_LEAVE_ERR_MSG. If both TCL_GLOBAL_ONLY
				 * and TCL_NAMESPACE_ONLY are given,
				 * TCL_GLOBAL_ONLY is ignored. */
{
    Interp *iPtr = (Interp *) interp;
    Namespace *cxtNsPtr;
    register Tcl_HashEntry *entryPtr;
    register Command *cmdPtr;
    const char *simpleName;
    int result;

    /*
     * If this namespace has a command resolver, then give it first crack at
     * the command resolution. If the interpreter has any command resolvers,
     * consult them next. The command resolver functions may return a
     * Tcl_Command value, they may signal to continue onward, or they may
     * signal an error.
     */

    if ((flags & TCL_GLOBAL_ONLY) || !strncmp(name, "::", 2)) {
	cxtNsPtr = (Namespace *) TclGetGlobalNamespace(interp);
    } else if (contextNsPtr != NULL) {
	cxtNsPtr = (Namespace *) contextNsPtr;
    } else {
	cxtNsPtr = (Namespace *) TclGetCurrentNamespace(interp);
    }

    if (cxtNsPtr->cmdResProc != NULL || iPtr->resolverPtr != NULL) {
	ResolverScheme *resPtr = iPtr->resolverPtr;
	Tcl_Command cmd;

	if (cxtNsPtr->cmdResProc) {
	    result = cxtNsPtr->cmdResProc(interp, name,
		    (Tcl_Namespace *) cxtNsPtr, flags, &cmd);
	} else {
	    result = TCL_CONTINUE;
	}

	while (result == TCL_CONTINUE && resPtr) {
	    if (resPtr->cmdResProc) {
		result = resPtr->cmdResProc(interp, name,
			(Tcl_Namespace *) cxtNsPtr, flags, &cmd);
	    }
	    resPtr = resPtr->nextPtr;
	}

	if (result == TCL_OK) {
	    ((Command *)cmd)->flags |= CMD_VIA_RESOLVER;
	    return cmd;

	} else if (result != TCL_CONTINUE) {
	    return NULL;
	}
    }

    /*
     * Find the namespace(s) that contain the command.
     */

    cmdPtr = NULL;
    if (cxtNsPtr->commandPathLength!=0 && strncmp(name, "::", 2)
	    && !(flags & TCL_NAMESPACE_ONLY)) {
	size_t i;
	Namespace *pathNsPtr, *realNsPtr, *dummyNsPtr;

	(void) TclGetNamespaceForQualName(interp, name, cxtNsPtr,
		TCL_NAMESPACE_ONLY, &realNsPtr, &dummyNsPtr, &dummyNsPtr,
		&simpleName);
	if ((realNsPtr != NULL) && (simpleName != NULL)) {
	    if ((cxtNsPtr == realNsPtr)
		    || !(realNsPtr->flags & NS_DYING)) {
		entryPtr = Tcl_FindHashEntry(&realNsPtr->cmdTable, simpleName);
		if (entryPtr != NULL) {
		    cmdPtr = Tcl_GetHashValue(entryPtr);
		}
	    }
	}

	/*
	 * Next, check along the path.
	 */

	for (i=0 ; i<cxtNsPtr->commandPathLength && cmdPtr==NULL ; i++) {
	    pathNsPtr = cxtNsPtr->commandPathArray[i].nsPtr;
	    if (pathNsPtr == NULL) {
		continue;
	    }
	    (void) TclGetNamespaceForQualName(interp, name, pathNsPtr,
		    TCL_NAMESPACE_ONLY, &realNsPtr, &dummyNsPtr, &dummyNsPtr,
		    &simpleName);
	    if ((realNsPtr != NULL) && (simpleName != NULL)
		    && !(realNsPtr->flags & NS_DYING)) {
		entryPtr = Tcl_FindHashEntry(&realNsPtr->cmdTable, simpleName);
		if (entryPtr != NULL) {
		    cmdPtr = Tcl_GetHashValue(entryPtr);
		}
	    }
	}

	/*
	 * If we've still not found the command, look in the global namespace
	 * as a last resort.
	 */

	if (cmdPtr == NULL) {
	    (void) TclGetNamespaceForQualName(interp, name, NULL,
		    TCL_GLOBAL_ONLY, &realNsPtr, &dummyNsPtr, &dummyNsPtr,
		    &simpleName);
	    if ((realNsPtr != NULL) && (simpleName != NULL)
		    && !(realNsPtr->flags & NS_DYING)) {
		entryPtr = Tcl_FindHashEntry(&realNsPtr->cmdTable, simpleName);
		if (entryPtr != NULL) {
		    cmdPtr = Tcl_GetHashValue(entryPtr);
		}
	    }
	}
    } else {
	Namespace *nsPtr[2];
	register int search;

	TclGetNamespaceForQualName(interp, name, cxtNsPtr,
		flags, &nsPtr[0], &nsPtr[1], &cxtNsPtr, &simpleName);

	/*
	 * Look for the command in the command table of its namespace. Be sure
	 * to check both possible search paths: from the specified namespace
	 * context and from the global namespace.
	 */

	for (search = 0;  (search < 2) && (cmdPtr == NULL);  search++) {
	    if ((nsPtr[search] != NULL) && (simpleName != NULL)) {
		entryPtr = Tcl_FindHashEntry(&nsPtr[search]->cmdTable,
			simpleName);
		if (entryPtr != NULL) {
		    cmdPtr = Tcl_GetHashValue(entryPtr);
		}
	    }
	}
    }

    if (cmdPtr != NULL) {
	cmdPtr->flags  &= ~CMD_VIA_RESOLVER;
	return (Tcl_Command) cmdPtr;
    }

    if (flags & TCL_LEAVE_ERR_MSG) {
	Tcl_SetObjResult(interp, Tcl_ObjPrintf(
                "unknown command \"%s\"", name));
	Tcl_SetErrorCode(interp, "TCL", "LOOKUP", "COMMAND", name, NULL);
    }
    return NULL;
}

/*
 *----------------------------------------------------------------------
 *
 * TclResetShadowedCmdRefs --
 *
 *	Called when a command is added to a namespace to check for existing
 *	command references that the new command may invalidate. Consider the
 *	following cases that could happen when you add a command "foo" to a
 *	namespace "b":
 *	   1. It could shadow a command named "foo" at the global scope. If
 *	      it does, all command references in the namespace "b" are
 *	      suspect.
 *	   2. Suppose the namespace "b" resides in a namespace "a". Then to
 *	      "a" the new command "b::foo" could shadow another command
 *	      "b::foo" in the global namespace. If so, then all command
 *	      references in "a" * are suspect.
 *	The same checks are applied to all parent namespaces, until we reach
 *	the global :: namespace.
 *
 * Results:
 *	None.
 *
 * Side effects:
 *	If the new command shadows an existing command, the cmdRefEpoch
 *	counter is incremented in each namespace that sees the shadow. This
 *	invalidates all command references that were previously cached in that
 *	namespace. The next time the commands are used, they are resolved from
 *	scratch.
 *
 *----------------------------------------------------------------------
 */

void
TclResetShadowedCmdRefs(
    Tcl_Interp *interp,		/* Interpreter containing the new command. */
    Command *newCmdPtr)		/* Points to the new command. */
{
    char *cmdName;
    Tcl_HashEntry *hPtr;
    register Namespace *nsPtr;
    Namespace *trailNsPtr, *shadowNsPtr;
    Namespace *globalNsPtr = (Namespace *) TclGetGlobalNamespace(interp);
    int found, i;
    int trailFront = -1;
    int trailSize = 5;		/* Formerly NUM_TRAIL_ELEMS. */
    Namespace **trailPtr = TclStackAlloc(interp,
	    trailSize * sizeof(Namespace *));

    /*
     * Start at the namespace containing the new command, and work up through
     * the list of parents. Stop just before the global namespace, since the
     * global namespace can't "shadow" its own entries.
     *
     * The namespace "trail" list we build consists of the names of each
     * namespace that encloses the new command, in order from outermost to
     * innermost: for example, "a" then "b". Each iteration of this loop
     * eventually extends the trail upwards by one namespace, nsPtr. We use
     * this trail list to see if nsPtr (e.g. "a" in 2. above) could have
     * now-invalid cached command references. This will happen if nsPtr
     * (e.g. "a") contains a sequence of child namespaces (e.g. "b") such that
     * there is a identically-named sequence of child namespaces starting from
     * :: (e.g. "::b") whose tail namespace contains a command also named
     * cmdName.
     */

    cmdName = Tcl_GetHashKey(newCmdPtr->hPtr->tablePtr, newCmdPtr->hPtr);
    for (nsPtr=newCmdPtr->nsPtr ; (nsPtr!=NULL) && (nsPtr!=globalNsPtr) ;
	    nsPtr=nsPtr->parentPtr) {
	/*
	 * Find the maximal sequence of child namespaces contained in nsPtr
	 * such that there is a identically-named sequence of child namespaces
	 * starting from ::. shadowNsPtr will be the tail of this sequence, or
	 * the deepest namespace under :: that might contain a command now
	 * shadowed by cmdName. We check below if shadowNsPtr actually
	 * contains a command cmdName.
	 */

	found = 1;
	shadowNsPtr = globalNsPtr;

	for (i = trailFront;  i >= 0;  i--) {
	    trailNsPtr = trailPtr[i];
#ifndef BREAK_NAMESPACE_COMPAT
	    hPtr = Tcl_FindHashEntry(&shadowNsPtr->childTable,
		    trailNsPtr->name);
#else
	    if (shadowNsPtr->childTablePtr != NULL) {
		hPtr = Tcl_FindHashEntry(shadowNsPtr->childTablePtr,
			trailNsPtr->name);
	    } else {
		hPtr = NULL;
	    }
#endif
	    if (hPtr != NULL) {
		shadowNsPtr = Tcl_GetHashValue(hPtr);
	    } else {
		found = 0;
		break;
	    }
	}

	/*
	 * If shadowNsPtr contains a command named cmdName, we invalidate all
	 * of the command refs cached in nsPtr. As a boundary case,
	 * shadowNsPtr is initially :: and we check for case 1. above.
	 */

	if (found) {
	    hPtr = Tcl_FindHashEntry(&shadowNsPtr->cmdTable, cmdName);
	    if (hPtr != NULL) {
		nsPtr->cmdRefEpoch++;
		TclInvalidateNsPath(nsPtr);

		/*
		 * If the shadowed command was compiled to bytecodes, we
		 * invalidate all the bytecodes in nsPtr, to force a new
		 * compilation. We use the resolverEpoch to signal the need
		 * for a fresh compilation of every bytecode.
		 */

		if (((Command *)Tcl_GetHashValue(hPtr))->compileProc != NULL){
		    nsPtr->resolverEpoch++;
		}
	    }
	}

	/*
	 * Insert nsPtr at the front of the trail list: i.e., at the end of
	 * the trailPtr array.
	 */

	trailFront++;
	if (trailFront == trailSize) {
	    int newSize = 2 * trailSize;

	    trailPtr = TclStackRealloc(interp, trailPtr,
		    newSize * sizeof(Namespace *));
	    trailSize = newSize;
	}
	trailPtr[trailFront] = nsPtr;
    }
    TclStackFree(interp, trailPtr);
}

/*
 *----------------------------------------------------------------------
 *
 * TclGetNamespaceFromObj, GetNamespaceFromObj --
 *
 *	Gets the namespace specified by the name in a Tcl_Obj.
 *
 * Results:
 *	Returns TCL_OK if the namespace was resolved successfully, and stores
 *	a pointer to the namespace in the location specified by nsPtrPtr. If
 *	the namespace can't be found, or anything else goes wrong, this
 *	function returns TCL_ERROR and writes an error message to interp,
 *	if non-NULL.
 *
 * Side effects:
 *	May update the internal representation for the object, caching the
 *	namespace reference. The next time this function is called, the
 *	namespace value can be found quickly.
 *
 *----------------------------------------------------------------------
 */

int
TclGetNamespaceFromObj(
    Tcl_Interp *interp,		/* The current interpreter. */
    Tcl_Obj *objPtr,		/* The object to be resolved as the name of a
				 * namespace. */
    Tcl_Namespace **nsPtrPtr)	/* Result namespace pointer goes here. */
{
    if (GetNamespaceFromObj(interp, objPtr, nsPtrPtr) == TCL_ERROR) {
	const char *name = TclGetString(objPtr);

	if ((name[0] == ':') && (name[1] == ':')) {
	    Tcl_SetObjResult(interp, Tcl_ObjPrintf(
		    "namespace \"%s\" not found", name));
	} else {
	    /*
	     * Get the current namespace name.
	     */

	    NamespaceCurrentCmd(NULL, interp, 1, NULL);
	    Tcl_SetObjResult(interp, Tcl_ObjPrintf(
		    "namespace \"%s\" not found in \"%s\"", name,
		    Tcl_GetStringResult(interp)));
	}
	Tcl_SetErrorCode(interp, "TCL", "LOOKUP", "NAMESPACE", name, NULL);
	return TCL_ERROR;
    }
    return TCL_OK;
}

static int
GetNamespaceFromObj(
    Tcl_Interp *interp,		/* The current interpreter. */
    Tcl_Obj *objPtr,		/* The object to be resolved as the name of a
				 * namespace. */
    Tcl_Namespace **nsPtrPtr)	/* Result namespace pointer goes here. */
{
    ResolvedNsName *resNamePtr;

    NsNameGetIntRep(objPtr, resNamePtr);
    if (resNamePtr) {
	Namespace *nsPtr, *refNsPtr;

	/*
	 * Check that the ResolvedNsName is still valid; avoid letting the ref
	 * cross interps.
	 */

	nsPtr = resNamePtr->nsPtr;
	refNsPtr = resNamePtr->refNsPtr;
	if (!(nsPtr->flags & NS_DYING) && (interp == nsPtr->interp)
		&& (!refNsPtr || (refNsPtr ==
		(Namespace *) TclGetCurrentNamespace(interp)))) {
	    *nsPtrPtr = (Tcl_Namespace *) nsPtr;
	    return TCL_OK;
	}
	Tcl_StoreIntRep(objPtr, &nsNameType, NULL);
    }
    if (SetNsNameFromAny(interp, objPtr) == TCL_OK) {
	NsNameGetIntRep(objPtr, resNamePtr);
	assert(resNamePtr != NULL);
	*nsPtrPtr = (Tcl_Namespace *) resNamePtr->nsPtr;
	return TCL_OK;
    }
    return TCL_ERROR;
}

/*
 *----------------------------------------------------------------------
 *
 * TclInitNamespaceCmd --
 *
 *	This function is called to create the "namespace" Tcl command. See the
 *	user documentation for details on what it does.
 *
 * Results:
 *	Handle for the namespace command, or NULL on failure.
 *
 * Side effects:
 *	none
 *
 *----------------------------------------------------------------------
 */

Tcl_Command
TclInitNamespaceCmd(
    Tcl_Interp *interp)		/* Current interpreter. */
{
    return TclMakeEnsemble(interp, "namespace", defaultNamespaceMap);
}

/*
 *----------------------------------------------------------------------
 *
 * NamespaceChildrenCmd --
 *
 *	Invoked to implement the "namespace children" command that returns a
 *	list containing the fully-qualified names of the child namespaces of a
 *	given namespace. Handles the following syntax:
 *
 *	    namespace children ?name? ?pattern?
 *
 * Results:
 *	Returns TCL_OK if successful, and TCL_ERROR if anything goes wrong.
 *
 * Side effects:
 *	Returns a result in the interpreter's result object. If anything goes
 *	wrong, the result is an error message.
 *
 *----------------------------------------------------------------------
 */

static int
NamespaceChildrenCmd(
    ClientData dummy,		/* Not used. */
    Tcl_Interp *interp,		/* Current interpreter. */
    int objc,			/* Number of arguments. */
    Tcl_Obj *const objv[])	/* Argument objects. */
{
    Tcl_Namespace *namespacePtr;
    Namespace *nsPtr, *childNsPtr;
    Namespace *globalNsPtr = (Namespace *) TclGetGlobalNamespace(interp);
    const char *pattern = NULL;
    Tcl_DString buffer;
    register Tcl_HashEntry *entryPtr;
    Tcl_HashSearch search;
    Tcl_Obj *listPtr, *elemPtr;

    /*
     * Get a pointer to the specified namespace, or the current namespace.
     */

    if (objc == 1) {
	nsPtr = (Namespace *) TclGetCurrentNamespace(interp);
    } else if ((objc == 2) || (objc == 3)) {
	if (TclGetNamespaceFromObj(interp, objv[1], &namespacePtr) != TCL_OK){
	    return TCL_ERROR;
	}
	nsPtr = (Namespace *) namespacePtr;
    } else {
	Tcl_WrongNumArgs(interp, 1, objv, "?name? ?pattern?");
	return TCL_ERROR;
    }

    /*
     * Get the glob-style pattern, if any, used to narrow the search.
     */

    Tcl_DStringInit(&buffer);
    if (objc == 3) {
	const char *name = TclGetString(objv[2]);

	if ((*name == ':') && (*(name+1) == ':')) {
	    pattern = name;
	} else {
	    Tcl_DStringAppend(&buffer, nsPtr->fullName, -1);
	    if (nsPtr != globalNsPtr) {
		TclDStringAppendLiteral(&buffer, "::");
	    }
	    Tcl_DStringAppend(&buffer, name, -1);
	    pattern = Tcl_DStringValue(&buffer);
	}
    }

    /*
     * Create a list containing the full names of all child namespaces whose
     * names match the specified pattern, if any.
     */

    listPtr = Tcl_NewListObj(0, NULL);
    if ((pattern != NULL) && TclMatchIsTrivial(pattern)) {
	size_t length = strlen(nsPtr->fullName);

	if (strncmp(pattern, nsPtr->fullName, length) != 0) {
	    goto searchDone;
	}
	if (
#ifndef BREAK_NAMESPACE_COMPAT
	    Tcl_FindHashEntry(&nsPtr->childTable, pattern+length) != NULL
#else
	    nsPtr->childTablePtr != NULL &&
	    Tcl_FindHashEntry(nsPtr->childTablePtr, pattern+length) != NULL
#endif
	) {
	    Tcl_ListObjAppendElement(interp, listPtr,
		    Tcl_NewStringObj(pattern, -1));
	}
	goto searchDone;
    }
#ifndef BREAK_NAMESPACE_COMPAT
    entryPtr = Tcl_FirstHashEntry(&nsPtr->childTable, &search);
#else
    if (nsPtr->childTablePtr == NULL) {
	goto searchDone;
    }
    entryPtr = Tcl_FirstHashEntry(nsPtr->childTablePtr, &search);
#endif
    while (entryPtr != NULL) {
	childNsPtr = Tcl_GetHashValue(entryPtr);
	if ((pattern == NULL)
		|| Tcl_StringMatch(childNsPtr->fullName, pattern)) {
	    elemPtr = Tcl_NewStringObj(childNsPtr->fullName, -1);
	    Tcl_ListObjAppendElement(interp, listPtr, elemPtr);
	}
	entryPtr = Tcl_NextHashEntry(&search);
    }

  searchDone:
    Tcl_SetObjResult(interp, listPtr);
    Tcl_DStringFree(&buffer);
    return TCL_OK;
}

/*
 *----------------------------------------------------------------------
 *
 * NamespaceCodeCmd --
 *
 *	Invoked to implement the "namespace code" command to capture the
 *	namespace context of a command. Handles the following syntax:
 *
 *	    namespace code arg
 *
 *	Here "arg" can be a list. "namespace code arg" produces a result
 *	equivalent to that produced by the command
 *
 *	    list ::namespace inscope [namespace current] $arg
 *
 *	However, if "arg" is itself a scoped value starting with "::namespace
 *	inscope", then the result is just "arg".
 *
 * Results:
 *	Returns TCL_OK if successful, and TCL_ERROR if anything goes wrong.
 *
 * Side effects:
 *	If anything goes wrong, this function returns an error message as the
 *	result in the interpreter's result object.
 *
 *----------------------------------------------------------------------
 */

static int
NamespaceCodeCmd(
    ClientData dummy,		/* Not used. */
    Tcl_Interp *interp,		/* Current interpreter. */
    int objc,			/* Number of arguments. */
    Tcl_Obj *const objv[])	/* Argument objects. */
{
    Namespace *currNsPtr;
    Tcl_Obj *listPtr, *objPtr;
    register const char *arg;
    size_t length;

    if (objc != 2) {
	Tcl_WrongNumArgs(interp, 1, objv, "arg");
	return TCL_ERROR;
    }

    /*
     * If "arg" is already a scoped value, then return it directly.
     * Take care to only check for scoping in precisely the style that
     * [::namespace code] generates it.  Anything more forgiving can have
     * the effect of failing in namespaces that contain their own custom
     " "namespace" command.  [Bug 3202171].
     */

    arg = TclGetStringFromObj(objv[1], &length);
    if (*arg==':' && length > 20
	    && strncmp(arg, "::namespace inscope ", 20) == 0) {
	Tcl_SetObjResult(interp, objv[1]);
	return TCL_OK;
    }

    /*
     * Otherwise, construct a scoped command by building a list with
     * "namespace inscope", the full name of the current namespace, and the
     * argument "arg". By constructing a list, we ensure that scoped commands
     * are interpreted properly when they are executed later, by the
     * "namespace inscope" command.
     */

    TclNewObj(listPtr);
    TclNewLiteralStringObj(objPtr, "::namespace");
    Tcl_ListObjAppendElement(interp, listPtr, objPtr);
    TclNewLiteralStringObj(objPtr, "inscope");
    Tcl_ListObjAppendElement(interp, listPtr, objPtr);

    currNsPtr = (Namespace *) TclGetCurrentNamespace(interp);
    if (currNsPtr == (Namespace *) TclGetGlobalNamespace(interp)) {
	TclNewLiteralStringObj(objPtr, "::");
    } else {
	objPtr = Tcl_NewStringObj(currNsPtr->fullName, -1);
    }
    Tcl_ListObjAppendElement(interp, listPtr, objPtr);

    Tcl_ListObjAppendElement(interp, listPtr, objv[1]);

    Tcl_SetObjResult(interp, listPtr);
    return TCL_OK;
}

/*
 *----------------------------------------------------------------------
 *
 * NamespaceCurrentCmd --
 *
 *	Invoked to implement the "namespace current" command which returns the
 *	fully-qualified name of the current namespace. Handles the following
 *	syntax:
 *
 *	    namespace current
 *
 * Results:
 *	Returns TCL_OK if successful, and TCL_ERROR if anything goes wrong.
 *
 * Side effects:
 *	Returns a result in the interpreter's result object. If anything goes
 *	wrong, the result is an error message.
 *
 *----------------------------------------------------------------------
 */

static int
NamespaceCurrentCmd(
    ClientData dummy,		/* Not used. */
    Tcl_Interp *interp,		/* Current interpreter. */
    int objc,			/* Number of arguments. */
    Tcl_Obj *const objv[])	/* Argument objects. */
{
    register Namespace *currNsPtr;

    if (objc != 1) {
	Tcl_WrongNumArgs(interp, 1, objv, NULL);
	return TCL_ERROR;
    }

    /*
     * The "real" name of the global namespace ("::") is the null string, but
     * we return "::" for it as a convenience to programmers. Note that "" and
     * "::" are treated as synonyms by the namespace code so that it is still
     * easy to do things like:
     *
     *    namespace [namespace current]::bar { ... }
     */

    currNsPtr = (Namespace *) TclGetCurrentNamespace(interp);
    if (currNsPtr == (Namespace *) TclGetGlobalNamespace(interp)) {
	Tcl_SetObjResult(interp, Tcl_NewStringObj("::", 2));
    } else {
	Tcl_SetObjResult(interp, Tcl_NewStringObj(currNsPtr->fullName, -1));
    }
    return TCL_OK;
}

/*
 *----------------------------------------------------------------------
 *
 * NamespaceDeleteCmd --
 *
 *	Invoked to implement the "namespace delete" command to delete
 *	namespace(s). Handles the following syntax:
 *
 *	    namespace delete ?name name...?
 *
 *	Each name identifies a namespace. It may include a sequence of
 *	namespace qualifiers separated by "::"s. If a namespace is found, it
 *	is deleted: all variables and procedures contained in that namespace
 *	are deleted. If that namespace is being used on the call stack, it is
 *	kept alive (but logically deleted) until it is removed from the call
 *	stack: that is, it can no longer be referenced by name but any
 *	currently executing procedure that refers to it is allowed to do so
 *	until the procedure returns. If the namespace can't be found, this
 *	function returns an error. If no namespaces are specified, this
 *	command does nothing.
 *
 * Results:
 *	Returns TCL_OK if successful, and TCL_ERROR if anything goes wrong.
 *
 * Side effects:
 *	Deletes the specified namespaces. If anything goes wrong, this
 *	function returns an error message in the interpreter's result object.
 *
 *----------------------------------------------------------------------
 */

static int
NamespaceDeleteCmd(
    ClientData dummy,		/* Not used. */
    Tcl_Interp *interp,		/* Current interpreter. */
    int objc,			/* Number of arguments. */
    Tcl_Obj *const objv[])	/* Argument objects. */
{
    Tcl_Namespace *namespacePtr;
    const char *name;
    register int i;

    if (objc < 1) {
	Tcl_WrongNumArgs(interp, 1, objv, "?name name...?");
	return TCL_ERROR;
    }

    /*
     * Destroying one namespace may cause another to be destroyed. Break this
     * into two passes: first check to make sure that all namespaces on the
     * command line are valid, and report any errors.
     */

    for (i = 1;  i < objc;  i++) {
	name = TclGetString(objv[i]);
	namespacePtr = Tcl_FindNamespace(interp, name, NULL, /*flags*/ 0);
	if ((namespacePtr == NULL)
		|| (((Namespace *) namespacePtr)->flags & NS_KILLED)) {
	    Tcl_SetObjResult(interp, Tcl_ObjPrintf(
                    "unknown namespace \"%s\" in namespace delete command",
		    TclGetString(objv[i])));
	    Tcl_SetErrorCode(interp, "TCL", "LOOKUP", "NAMESPACE",
		    TclGetString(objv[i]), NULL);
	    return TCL_ERROR;
	}
    }

    /*
     * Okay, now delete each namespace.
     */

    for (i = 1;  i < objc;  i++) {
	name = TclGetString(objv[i]);
	namespacePtr = Tcl_FindNamespace(interp, name, NULL, /* flags */ 0);
	if (namespacePtr) {
	    Tcl_DeleteNamespace(namespacePtr);
	}
    }
    return TCL_OK;
}

/*
 *----------------------------------------------------------------------
 *
 * NamespaceEvalCmd --
 *
 *	Invoked to implement the "namespace eval" command. Executes commands
 *	in a namespace. If the namespace does not already exist, it is
 *	created. Handles the following syntax:
 *
 *	    namespace eval name arg ?arg...?
 *
 *	If more than one arg argument is specified, the command that is
 *	executed is the result of concatenating the arguments together with a
 *	space between each argument.
 *
 * Results:
 *	Returns TCL_OK if the namespace is found and the commands are executed
 *	successfully. Returns TCL_ERROR if anything goes wrong.
 *
 * Side effects:
 *	Returns the result of the command in the interpreter's result object.
 *	If anything goes wrong, this function returns an error message as the
 *	result.
 *
 *----------------------------------------------------------------------
 */

static int
NamespaceEvalCmd(
    ClientData clientData,	/* Arbitrary value passed to cmd. */
    Tcl_Interp *interp,		/* Current interpreter. */
    int objc,			/* Number of arguments. */
    Tcl_Obj *const objv[])	/* Argument objects. */
{
    return Tcl_NRCallObjProc(interp, NRNamespaceEvalCmd, clientData, objc,
	    objv);
}

static int
NRNamespaceEvalCmd(
    ClientData dummy,		/* Not used. */
    Tcl_Interp *interp,		/* Current interpreter. */
    int objc,			/* Number of arguments. */
    Tcl_Obj *const objv[])	/* Argument objects. */
{
    Interp *iPtr = (Interp *) interp;
    CmdFrame *invoker;
    int word;
    Tcl_Namespace *namespacePtr;
    CallFrame *framePtr, **framePtrPtr;
    Tcl_Obj *objPtr;
    int result;

    if (objc < 3) {
	Tcl_WrongNumArgs(interp, 1, objv, "name arg ?arg...?");
	return TCL_ERROR;
    }

    /*
     * Try to resolve the namespace reference, caching the result in the
     * namespace object along the way.
     */

    result = GetNamespaceFromObj(interp, objv[1], &namespacePtr);

    /*
     * If the namespace wasn't found, try to create it.
     */

    if (result == TCL_ERROR) {
	const char *name = TclGetString(objv[1]);

	namespacePtr = Tcl_CreateNamespace(interp, name, NULL, NULL);
	if (namespacePtr == NULL) {
	    return TCL_ERROR;
	}
    }

    /*
     * Make the specified namespace the current namespace and evaluate the
     * command(s).
     */

    /* This is needed to satisfy GCC 3.3's strict aliasing rules */
    framePtrPtr = &framePtr;
    (void) TclPushStackFrame(interp, (Tcl_CallFrame **) framePtrPtr,
	    namespacePtr, /*isProcCallFrame*/ 0);

    framePtr->objv = TclFetchEnsembleRoot(interp, objv, objc, &framePtr->objc);

    if (objc == 3) {
	/*
	 * TIP #280: Make actual argument location available to eval'd script.
	 */

	objPtr = objv[2];
	invoker = iPtr->cmdFramePtr;
	word = 3;
	TclArgumentGet(interp, objPtr, &invoker, &word);
    } else {
	/*
	 * More than one argument: concatenate them together with spaces
	 * between, then evaluate the result. Tcl_EvalObjEx will delete the
	 * object when it decrements its refcount after eval'ing it.
	 */

	objPtr = Tcl_ConcatObj(objc-2, objv+2);
	invoker = NULL;
	word = 0;
    }

    /*
     * TIP #280: Make invoking context available to eval'd script.
     */

    TclNRAddCallback(interp, NsEval_Callback, namespacePtr, "eval",
	    NULL, NULL);
    return TclNREvalObjEx(interp, objPtr, 0, invoker, word);
}

static int
NsEval_Callback(
    ClientData data[],
    Tcl_Interp *interp,
    int result)
{
    Tcl_Namespace *namespacePtr = data[0];

    if (result == TCL_ERROR) {
	size_t length = strlen(namespacePtr->fullName);
	unsigned limit = 200;
	int overflow = (length > limit);
	char *cmd = data[1];

	Tcl_AppendObjToErrorInfo(interp, Tcl_ObjPrintf(
		"\n    (in namespace %s \"%.*s%s\" script line %d)",
		cmd,
		(overflow ? limit : (unsigned)length), namespacePtr->fullName,
		(overflow ? "..." : ""), Tcl_GetErrorLine(interp)));
    }

    /*
     * Restore the previous "current" namespace.
     */

    TclPopStackFrame(interp);
    return result;
}

/*
 *----------------------------------------------------------------------
 *
 * NamespaceExistsCmd --
 *
 *	Invoked to implement the "namespace exists" command that returns true
 *	if the given namespace currently exists, and false otherwise. Handles
 *	the following syntax:
 *
 *	    namespace exists name
 *
 * Results:
 *	Returns TCL_OK if successful, and TCL_ERROR if anything goes wrong.
 *
 * Side effects:
 *	Returns a result in the interpreter's result object. If anything goes
 *	wrong, the result is an error message.
 *
 *----------------------------------------------------------------------
 */

static int
NamespaceExistsCmd(
    ClientData dummy,		/* Not used. */
    Tcl_Interp *interp,		/* Current interpreter. */
    int objc,			/* Number of arguments. */
    Tcl_Obj *const objv[])	/* Argument objects. */
{
    Tcl_Namespace *namespacePtr;

    if (objc != 2) {
	Tcl_WrongNumArgs(interp, 1, objv, "name");
	return TCL_ERROR;
    }

    Tcl_SetObjResult(interp, Tcl_NewBooleanObj(
	    GetNamespaceFromObj(interp, objv[1], &namespacePtr) == TCL_OK));
    return TCL_OK;
}

/*
 *----------------------------------------------------------------------
 *
 * NamespaceExportCmd --
 *
 *	Invoked to implement the "namespace export" command that specifies
 *	which commands are exported from a namespace. The exported commands
 *	are those that can be imported into another namespace using "namespace
 *	import". Both commands defined in a namespace and commands the
 *	namespace has imported can be exported by a namespace. This command
 *	has the following syntax:
 *
 *	    namespace export ?-clear? ?pattern pattern...?
 *
 *	Each pattern may contain "string match"-style pattern matching special
 *	characters, but the pattern may not include any namespace qualifiers:
 *	that is, the pattern must specify commands in the current (exporting)
 *	namespace. The specified patterns are appended onto the namespace's
 *	list of export patterns.
 *
 *	To reset the namespace's export pattern list, specify the "-clear"
 *	flag.
 *
 *	If there are no export patterns and the "-clear" flag isn't given,
 *	this command returns the namespace's current export list.
 *
 * Results:
 *	Returns TCL_OK if successful, and TCL_ERROR if anything goes wrong.
 *
 * Side effects:
 *	Returns a result in the interpreter's result object. If anything goes
 *	wrong, the result is an error message.
 *
 *----------------------------------------------------------------------
 */

static int
NamespaceExportCmd(
    ClientData dummy,		/* Not used. */
    Tcl_Interp *interp,		/* Current interpreter. */
    int objc,			/* Number of arguments. */
    Tcl_Obj *const objv[])	/* Argument objects. */
{
    Namespace *nsPtr;
    Tcl_Obj *dict, *value;
    int startSize, endSize, firstArg, i, changed = 0;
    int code = TCL_OK;

    if (objc < 1) {
	Tcl_WrongNumArgs(interp, 1, objv, "?-clear? ?pattern pattern...?");
	return TCL_ERROR;
    }

    /*
     * If no pattern arguments are given, and "-clear" isn't specified, return
     * the namespace's current export pattern list.
     */

    nsPtr = (Namespace *) TclGetCurrentNamespace(interp);
    if (objc == 1) {
	if (nsPtr->exportPatternList) {
	    Tcl_SetObjResult(interp,
		    TclListObjCopy(NULL, nsPtr->exportPatternList));
	}
	return TCL_OK;
    }

    /*
     * Process the optional "-clear" argument.
     */

    firstArg = 1;
<<<<<<< HEAD
    if (strcmp("-clear", Tcl_GetString(objv[firstArg])) == 0) {
	if (nsPtr->exportPatternList) {
	    Tcl_DecrRefCount(nsPtr->exportPatternList);
	    nsPtr->exportPatternList = NULL;
	    changed = 1;
	}
=======
    if (strcmp("-clear", TclGetString(objv[firstArg])) == 0) {
	Tcl_Export(interp, NULL, "::", 1);
	Tcl_ResetResult(interp);
>>>>>>> eee14742
	firstArg++;
    }

    /*
     * Add each pattern to the namespace's export pattern list.
     * Use a dict as a simple way to screen out duplicates.
     */

    dict = Tcl_NewDictObj();
    value = Tcl_NewObj();
    Tcl_IncrRefCount(value);
    if (nsPtr->exportPatternList) {
	int epc;
	Tcl_Obj **epv;

	Tcl_ListObjGetElements(NULL, nsPtr->exportPatternList, &epc, &epv);
	while (epc--) {
	    Tcl_DictObjPut(NULL, dict, *epv++, value);
	}
    }
    Tcl_DictObjSize(NULL, dict, &startSize);

    for (i = firstArg;  i < objc;  i++) {
<<<<<<< HEAD
	Namespace *exportNsPtr, *dummyPtr;
	const char *simplePattern, *pattern = Tcl_GetString(objv[i]);

	TclGetNamespaceForQualName(interp, pattern, nsPtr,
		TCL_NAMESPACE_ONLY, &exportNsPtr, &dummyPtr, &dummyPtr,
		&simplePattern);

	if ((exportNsPtr != nsPtr) || (strcmp(pattern, simplePattern) != 0)) {
	    Tcl_SetObjResult(interp, Tcl_ObjPrintf("invalid export pattern"
		    " \"%s\": pattern can't specify a namespace", pattern));
	    Tcl_SetErrorCode(interp, "TCL", "EXPORT", "INVALID", NULL);
	    code = TCL_ERROR;
	    break;
=======
	int result = Tcl_Export(interp, NULL, TclGetString(objv[i]), 0);
	if (result != TCL_OK) {
	    return result;
>>>>>>> eee14742
	}

	Tcl_DictObjPut(NULL, dict, objv[i], value);
    }
    Tcl_DictObjSize(NULL, dict, &endSize);
    changed |= (endSize > startSize);

    if (endSize > startSize) {
	int done;
	Tcl_Obj *ep;
	Tcl_DictSearch search;

	if (nsPtr->exportPatternList == NULL) {
	    nsPtr->exportPatternList = Tcl_NewObj();
	    Tcl_IncrRefCount(nsPtr->exportPatternList);
	}

	i = 0;
	Tcl_DictObjFirst(NULL, dict, &search, &ep, NULL, &done);
	for (; !done; i++, Tcl_DictObjNext(&search, &ep, NULL, &done)) {
	    if (i < startSize) {
		continue;
	    }
	    Tcl_ListObjAppendElement(NULL, nsPtr->exportPatternList, ep);
	}
	Tcl_DictObjDone(&search);
    }
    Tcl_DecrRefCount(value);
    Tcl_DecrRefCount(dict);

    if (changed) {
	TclInvalidateNsCmdLookup(nsPtr);
    }
    return code;
}

/*
 *----------------------------------------------------------------------
 *
 * NamespaceForgetCmd --
 *
 *	Invoked to implement the "namespace forget" command to remove imported
 *	commands from a namespace. Handles the following syntax:
 *
 *	    namespace forget ?pattern pattern...?
 *
 *	Each pattern is a name like "foo::*" or "a::b::x*". That is, the
 *	pattern may include the special pattern matching characters recognized
 *	by the "string match" command, but only in the command name at the end
 *	of the qualified name; the special pattern characters may not appear
 *	in a namespace name. All of the commands that match that pattern are
 *	checked to see if they have an imported command in the current
 *	namespace that refers to the matched command. If there is an alias, it
 *	is removed.
 *
 * Results:
 *	Returns TCL_OK if successful, and TCL_ERROR if anything goes wrong.
 *
 * Side effects:
 *	Imported commands are removed from the current namespace. If anything
 *	goes wrong, this function returns an error message in the
 *	interpreter's result object.
 *
 *----------------------------------------------------------------------
 */

static int
NamespaceForgetCmd(
    ClientData dummy,		/* Not used. */
    Tcl_Interp *interp,		/* Current interpreter. */
    int objc,			/* Number of arguments. */
    Tcl_Obj *const objv[])	/* Argument objects. */
{
    const char *pattern;
    register int i, result;

    if (objc < 1) {
	Tcl_WrongNumArgs(interp, 1, objv, "?pattern pattern...?");
	return TCL_ERROR;
    }

    for (i = 1;  i < objc;  i++) {
	pattern = TclGetString(objv[i]);
	result = Tcl_ForgetImport(interp, NULL, pattern);
	if (result != TCL_OK) {
	    return result;
	}
    }
    return TCL_OK;
}

/*
 *----------------------------------------------------------------------
 *
 * NamespaceImportCmd --
 *
 *	Invoked to implement the "namespace import" command that imports
 *	commands into a namespace. Handles the following syntax:
 *
 *	    namespace import ?-force? ?pattern pattern...?
 *
 *	Each pattern is a namespace-qualified name like "foo::*", "a::b::x*",
 *	or "bar::p". That is, the pattern may include the special pattern
 *	matching characters recognized by the "string match" command, but only
 *	in the command name at the end of the qualified name; the special
 *	pattern characters may not appear in a namespace name. All of the
 *	commands that match the pattern and which are exported from their
 *	namespace are made accessible from the current namespace context. This
 *	is done by creating a new "imported command" in the current namespace
 *	that points to the real command in its original namespace; when the
 *	imported command is called, it invokes the real command.
 *
 *	If an imported command conflicts with an existing command, it is
 *	treated as an error. But if the "-force" option is included, then
 *	existing commands are overwritten by the imported commands.
 *
 *	If there are no pattern arguments and the "-force" flag isn't given,
 *	this command returns the list of commands currently imported in
 *	the current namespace.
 *
 * Results:
 *	Returns TCL_OK if successful, and TCL_ERROR if anything goes wrong.
 *
 * Side effects:
 *	Adds imported commands to the current namespace. If anything goes
 *	wrong, this function returns an error message in the interpreter's
 *	result object.
 *
 *----------------------------------------------------------------------
 */

static int
NamespaceImportCmd(
    ClientData dummy,		/* Not used. */
    Tcl_Interp *interp,		/* Current interpreter. */
    int objc,			/* Number of arguments. */
    Tcl_Obj *const objv[])	/* Argument objects. */
{
    int allowOverwrite = 0;
    const char *string, *pattern;
    register int i, result;
    int firstArg;

    if (objc < 1) {
	Tcl_WrongNumArgs(interp, 1, objv, "?-force? ?pattern pattern...?");
	return TCL_ERROR;
    }

    /*
     * Skip over the optional "-force" as the first argument.
     */

    firstArg = 1;
    if (firstArg < objc) {
	string = TclGetString(objv[firstArg]);
	if ((*string == '-') && (strcmp(string, "-force") == 0)) {
	    allowOverwrite = 1;
	    firstArg++;
	}
    } else {
	/*
	 * When objc == 1, command is just [namespace import]. Introspection
	 * form to return list of imported commands.
	 */

	Tcl_HashEntry *hPtr;
	Tcl_HashSearch search;
	Namespace *nsPtr = (Namespace *) TclGetCurrentNamespace(interp);
	Tcl_Obj *listPtr;

	TclNewObj(listPtr);
	for (hPtr = Tcl_FirstHashEntry(&nsPtr->cmdTable, &search);
		hPtr != NULL; hPtr = Tcl_NextHashEntry(&search)) {
	    Command *cmdPtr = Tcl_GetHashValue(hPtr);

	    if (cmdPtr->deleteProc == DeleteImportedCmd) {
		Tcl_ListObjAppendElement(NULL, listPtr, Tcl_NewStringObj(
			Tcl_GetHashKey(&nsPtr->cmdTable, hPtr) ,-1));
	    }
	}
	Tcl_SetObjResult(interp, listPtr);
	return TCL_OK;
    }

    /*
     * Handle the imports for each of the patterns.
     */

    for (i = firstArg;  i < objc;  i++) {
	pattern = TclGetString(objv[i]);
	result = Tcl_Import(interp, NULL, pattern, allowOverwrite);
	if (result != TCL_OK) {
	    return result;
	}
    }
    return TCL_OK;
}

/*
 *----------------------------------------------------------------------
 *
 * NamespaceInscopeCmd --
 *
 *	Invoked to implement the "namespace inscope" command that executes a
 *	script in the context of a particular namespace. This command is not
 *	expected to be used directly by programmers; calls to it are generated
 *	implicitly when programs use "namespace code" commands to register
 *	callback scripts. Handles the following syntax:
 *
 *	    namespace inscope name arg ?arg...?
 *
 *	The "namespace inscope" command is much like the "namespace eval"
 *	command except that it has lappend semantics and the namespace must
 *	already exist. It treats the first argument as a list, and appends any
 *	arguments after the first onto the end as proper list elements. For
 *	example,
 *
 *	    namespace inscope ::foo {a b} c d e
 *
 *	is equivalent to
 *
 *	    namespace eval ::foo [concat {a b} [list c d e]]
 *
 *	This lappend semantics is important because many callback scripts are
 *	actually prefixes.
 *
 * Results:
 *	Returns TCL_OK to indicate success, or TCL_ERROR to indicate failure.
 *
 * Side effects:
 *	Returns a result in the Tcl interpreter's result object.
 *
 *----------------------------------------------------------------------
 */

static int
NamespaceInscopeCmd(
    ClientData clientData,	/* Arbitrary value passed to cmd. */
    Tcl_Interp *interp,		/* Current interpreter. */
    int objc,			/* Number of arguments. */
    Tcl_Obj *const objv[])	/* Argument objects. */
{
    return Tcl_NRCallObjProc(interp, NRNamespaceInscopeCmd, clientData, objc,
	    objv);
}

static int
NRNamespaceInscopeCmd(
    ClientData dummy,		/* Not used. */
    Tcl_Interp *interp,		/* Current interpreter. */
    int objc,			/* Number of arguments. */
    Tcl_Obj *const objv[])	/* Argument objects. */
{
    Tcl_Namespace *namespacePtr;
    CallFrame *framePtr, **framePtrPtr;
    int i;
    Tcl_Obj *cmdObjPtr;

    if (objc < 3) {
	Tcl_WrongNumArgs(interp, 1, objv, "name arg ?arg...?");
	return TCL_ERROR;
    }

    /*
     * Resolve the namespace reference.
     */

    if (TclGetNamespaceFromObj(interp, objv[1], &namespacePtr) != TCL_OK) {
	return TCL_ERROR;
    }

    /*
     * Make the specified namespace the current namespace.
     */

    framePtrPtr = &framePtr;		/* This is needed to satisfy GCC's
					 * strict aliasing rules. */
    (void) TclPushStackFrame(interp, (Tcl_CallFrame **) framePtrPtr,
	    namespacePtr, /*isProcCallFrame*/ 0);

    framePtr->objv = TclFetchEnsembleRoot(interp, objv, objc, &framePtr->objc);

    /*
     * Execute the command. If there is just one argument, just treat it as a
     * script and evaluate it. Otherwise, create a list from the arguments
     * after the first one, then concatenate the first argument and the list
     * of extra arguments to form the command to evaluate.
     */

    if (objc == 3) {
	cmdObjPtr = objv[2];
    } else {
	Tcl_Obj *concatObjv[2];
	register Tcl_Obj *listPtr;

	listPtr = Tcl_NewListObj(0, NULL);
	for (i = 3;  i < objc;  i++) {
	    if (Tcl_ListObjAppendElement(interp, listPtr, objv[i]) != TCL_OK){
		Tcl_DecrRefCount(listPtr);	/* Free unneeded obj. */
		return TCL_ERROR;
	    }
	}

	concatObjv[0] = objv[2];
	concatObjv[1] = listPtr;
	cmdObjPtr = Tcl_ConcatObj(2, concatObjv);
	Tcl_DecrRefCount(listPtr);    /* We're done with the list object. */
    }

    TclNRAddCallback(interp, NsEval_Callback, namespacePtr, "inscope",
	    NULL, NULL);
    return TclNREvalObjEx(interp, cmdObjPtr, 0, NULL, 0);
}

/*
 *----------------------------------------------------------------------
 *
 * NamespaceOriginCmd --
 *
 *	Invoked to implement the "namespace origin" command to return the
 *	fully-qualified name of the "real" command to which the specified
 *	"imported command" refers. Handles the following syntax:
 *
 *	    namespace origin name
 *
 * Results:
 *	An imported command is created in an namespace when that namespace
 *	imports a command from another namespace. If a command is imported
 *	into a sequence of namespaces a, b,...,n where each successive
 *	namespace just imports the command from the previous namespace, this
 *	command returns the fully-qualified name of the original command in
 *	the first namespace, a. If "name" does not refer to an alias, its
 *	fully-qualified name is returned. The returned name is stored in the
 *	interpreter's result object. This function returns TCL_OK if
 *	successful, and TCL_ERROR if anything goes wrong.
 *
 * Side effects:
 *	If anything goes wrong, this function returns an error message in the
 *	interpreter's result object.
 *
 *----------------------------------------------------------------------
 */

static int
NamespaceOriginCmd(
    ClientData dummy,		/* Not used. */
    Tcl_Interp *interp,		/* Current interpreter. */
    int objc,			/* Number of arguments. */
    Tcl_Obj *const objv[])	/* Argument objects. */
{
    Tcl_Command command, origCommand;
    Tcl_Obj *resultPtr;

    if (objc != 2) {
	Tcl_WrongNumArgs(interp, 1, objv, "name");
	return TCL_ERROR;
    }

    command = Tcl_GetCommandFromObj(interp, objv[1]);
    if (command == NULL) {
	Tcl_SetObjResult(interp, Tcl_ObjPrintf(
                "invalid command name \"%s\"", TclGetString(objv[1])));
	Tcl_SetErrorCode(interp, "TCL", "LOOKUP", "COMMAND",
		TclGetString(objv[1]), NULL);
	return TCL_ERROR;
    }
    origCommand = TclGetOriginalCommand(command);
    TclNewObj(resultPtr);
    if (origCommand == NULL) {
	/*
	 * The specified command isn't an imported command. Return the
	 * command's name qualified by the full name of the namespace it was
	 * defined in.
	 */

	Tcl_GetCommandFullName(interp, command, resultPtr);
    } else {
	Tcl_GetCommandFullName(interp, origCommand, resultPtr);
    }
    Tcl_SetObjResult(interp, resultPtr);
    return TCL_OK;
}

/*
 *----------------------------------------------------------------------
 *
 * NamespaceParentCmd --
 *
 *	Invoked to implement the "namespace parent" command that returns the
 *	fully-qualified name of the parent namespace for a specified
 *	namespace. Handles the following syntax:
 *
 *	    namespace parent ?name?
 *
 * Results:
 *	Returns TCL_OK if successful, and TCL_ERROR if anything goes wrong.
 *
 * Side effects:
 *	Returns a result in the interpreter's result object. If anything goes
 *	wrong, the result is an error message.
 *
 *----------------------------------------------------------------------
 */

static int
NamespaceParentCmd(
    ClientData dummy,		/* Not used. */
    Tcl_Interp *interp,		/* Current interpreter. */
    int objc,			/* Number of arguments. */
    Tcl_Obj *const objv[])	/* Argument objects. */
{
    Tcl_Namespace *nsPtr;

    if (objc == 1) {
	nsPtr = TclGetCurrentNamespace(interp);
    } else if (objc == 2) {
	if (TclGetNamespaceFromObj(interp, objv[1], &nsPtr) != TCL_OK) {
	    return TCL_ERROR;
	}
    } else {
	Tcl_WrongNumArgs(interp, 1, objv, "?name?");
	return TCL_ERROR;
    }

    /*
     * Report the parent of the specified namespace.
     */

    if (nsPtr->parentPtr != NULL) {
	Tcl_SetObjResult(interp, Tcl_NewStringObj(
		nsPtr->parentPtr->fullName, -1));
    }
    return TCL_OK;
}

/*
 *----------------------------------------------------------------------
 *
 * NamespacePathCmd --
 *
 *	Invoked to implement the "namespace path" command that reads and
 *	writes the current namespace's command resolution path. Has one
 *	optional argument: if present, it is a list of named namespaces to set
 *	the path to, and if absent, the current path should be returned.
 *	Handles the following syntax:
 *
 *	    namespace path ?nsList?
 *
 * Results:
 *	Returns TCL_OK if successful, and TCL_ERROR if anything goes wrong
 *	(most notably if the namespace list contains the name of something
 *	other than a namespace). In the successful-exit case, may set the
 *	interpreter result to the list of names of the namespaces on the
 *	current namespace's path.
 *
 * Side effects:
 *	May update the namespace path (triggering a recomputing of all command
 *	names that depend on the namespace for resolution).
 *
 *----------------------------------------------------------------------
 */

static int
NamespacePathCmd(
    ClientData dummy,		/* Not used. */
    Tcl_Interp *interp,		/* Current interpreter. */
    int objc,			/* Number of arguments. */
    Tcl_Obj *const objv[])	/* Argument objects. */
{
    Namespace *nsPtr = (Namespace *) TclGetCurrentNamespace(interp);
    size_t i;
    int nsObjc, result = TCL_ERROR;
    Tcl_Obj **nsObjv;
    Tcl_Namespace **namespaceList = NULL;

    if (objc > 2) {
	Tcl_WrongNumArgs(interp, 1, objv, "?pathList?");
	return TCL_ERROR;
    }

    /*
     * If no path is given, return the current path.
     */

    if (objc == 1) {
	Tcl_Obj *resultObj = Tcl_NewObj();

	for (i=0 ; i<nsPtr->commandPathLength ; i++) {
	    if (nsPtr->commandPathArray[i].nsPtr != NULL) {
		Tcl_ListObjAppendElement(NULL, resultObj, Tcl_NewStringObj(
			nsPtr->commandPathArray[i].nsPtr->fullName, -1));
	    }
	}
	Tcl_SetObjResult(interp, resultObj);
	return TCL_OK;
    }

    /*
     * There is a path given, so parse it into an array of namespace pointers.
     */

    if (TclListObjGetElements(interp, objv[1], &nsObjc, &nsObjv) != TCL_OK) {
	goto badNamespace;
    }
    if (nsObjc != 0) {
	namespaceList = TclStackAlloc(interp,
		sizeof(Tcl_Namespace *) * nsObjc);

	for (i=0 ; i<(size_t)nsObjc ; i++) {
	    if (TclGetNamespaceFromObj(interp, nsObjv[i],
		    &namespaceList[i]) != TCL_OK) {
		goto badNamespace;
	    }
	}
    }

    /*
     * Now we have the list of valid namespaces, install it as the path.
     */

    TclSetNsPath(nsPtr, nsObjc, namespaceList);

    result = TCL_OK;
  badNamespace:
    if (namespaceList != NULL) {
	TclStackFree(interp, namespaceList);
    }
    return result;
}

/*
 *----------------------------------------------------------------------
 *
 * TclSetNsPath --
 *
 *	Sets the namespace command name resolution path to the given list of
 *	namespaces. If the list is empty (of zero length) the path is set to
 *	empty and the default old-style behaviour of command name resolution
 *	is used.
 *
 * Results:
 *	nothing
 *
 * Side effects:
 *	Invalidates the command name resolution caches for any command
 *	resolved in the given namespace.
 *
 *----------------------------------------------------------------------
 */

void
TclSetNsPath(
    Namespace *nsPtr,		/* Namespace whose path is to be set. */
    size_t pathLength,		/* Length of pathAry. */
    Tcl_Namespace *pathAry[])	/* Array of namespaces that are the path. */
{
    if (pathLength != 0) {
	NamespacePathEntry *tmpPathArray =
		Tcl_Alloc(sizeof(NamespacePathEntry) * pathLength);
	size_t i;

	for (i=0 ; i<pathLength ; i++) {
	    tmpPathArray[i].nsPtr = (Namespace *) pathAry[i];
	    tmpPathArray[i].creatorNsPtr = nsPtr;
	    tmpPathArray[i].prevPtr = NULL;
	    tmpPathArray[i].nextPtr =
		    tmpPathArray[i].nsPtr->commandPathSourceList;
	    if (tmpPathArray[i].nextPtr != NULL) {
		tmpPathArray[i].nextPtr->prevPtr = &tmpPathArray[i];
	    }
	    tmpPathArray[i].nsPtr->commandPathSourceList = &tmpPathArray[i];
	}
	if (nsPtr->commandPathLength != 0) {
	    UnlinkNsPath(nsPtr);
	}
	nsPtr->commandPathArray = tmpPathArray;
    } else {
	if (nsPtr->commandPathLength != 0) {
	    UnlinkNsPath(nsPtr);
	}
    }

    nsPtr->commandPathLength = pathLength;
    nsPtr->cmdRefEpoch++;
    nsPtr->resolverEpoch++;
}

/*
 *----------------------------------------------------------------------
 *
 * UnlinkNsPath --
 *
 *	Delete the given namespace's command name resolution path. Only call
 *	if the path is non-empty. Caller must reset the counter containing the
 *	path size.
 *
 * Results:
 *	nothing
 *
 * Side effects:
 *	Deletes the array of path entries and unlinks those path entries from
 *	the target namespace's list of interested namespaces.
 *
 *----------------------------------------------------------------------
 */

static void
UnlinkNsPath(
    Namespace *nsPtr)
{
    size_t i;
    for (i=0 ; i<nsPtr->commandPathLength ; i++) {
	NamespacePathEntry *nsPathPtr = &nsPtr->commandPathArray[i];

	if (nsPathPtr->prevPtr != NULL) {
	    nsPathPtr->prevPtr->nextPtr = nsPathPtr->nextPtr;
	}
	if (nsPathPtr->nextPtr != NULL) {
	    nsPathPtr->nextPtr->prevPtr = nsPathPtr->prevPtr;
	}
	if (nsPathPtr->nsPtr != NULL) {
	    if (nsPathPtr->nsPtr->commandPathSourceList == nsPathPtr) {
		nsPathPtr->nsPtr->commandPathSourceList = nsPathPtr->nextPtr;
	    }
	}
    }
    Tcl_Free(nsPtr->commandPathArray);
}

/*
 *----------------------------------------------------------------------
 *
 * TclInvalidateNsPath --
 *
 *	Invalidate the name resolution caches for all names looked up in
 *	namespaces whose name path includes the given namespace.
 *
 * Results:
 *	nothing
 *
 * Side effects:
 *	Increments the command reference epoch in each namespace whose path
 *	includes the given namespace. This causes any cached resolved names
 *	whose root cacheing context starts at that namespace to be recomputed
 *	the next time they are used.
 *
 *----------------------------------------------------------------------
 */

void
TclInvalidateNsPath(
    Namespace *nsPtr)
{
    NamespacePathEntry *nsPathPtr = nsPtr->commandPathSourceList;

    while (nsPathPtr != NULL) {
	if (nsPathPtr->nsPtr != NULL) {
	    nsPathPtr->creatorNsPtr->cmdRefEpoch++;
	}
	nsPathPtr = nsPathPtr->nextPtr;
    }
}

/*
 *----------------------------------------------------------------------
 *
 * NamespaceQualifiersCmd --
 *
 *	Invoked to implement the "namespace qualifiers" command that returns
 *	any leading namespace qualifiers in a string. These qualifiers are
 *	namespace names separated by "::"s. For example, for "::foo::p" this
 *	command returns "::foo", and for "::" it returns "". This command is
 *	the complement of the "namespace tail" command. Note that this command
 *	does not check whether the "namespace" names are, in fact, the names
 *	of currently defined namespaces. Handles the following syntax:
 *
 *	    namespace qualifiers string
 *
 * Results:
 *	Returns TCL_OK if successful, and TCL_ERROR if anything goes wrong.
 *
 * Side effects:
 *	Returns a result in the interpreter's result object. If anything goes
 *	wrong, the result is an error message.
 *
 *----------------------------------------------------------------------
 */

static int
NamespaceQualifiersCmd(
    ClientData dummy,		/* Not used. */
    Tcl_Interp *interp,		/* Current interpreter. */
    int objc,			/* Number of arguments. */
    Tcl_Obj *const objv[])	/* Argument objects. */
{
    register const char *name, *p;
    size_t length;

    if (objc != 2) {
	Tcl_WrongNumArgs(interp, 1, objv, "string");
	return TCL_ERROR;
    }

    /*
     * Find the end of the string, then work backward and find the start of
     * the last "::" qualifier.
     */

    name = TclGetString(objv[1]);
    for (p = name;  *p != '\0';  p++) {
	/* empty body */
    }
    while (--p >= name) {
	if ((*p == ':') && (p > name) && (*(p-1) == ':')) {
	    p -= 2;			/* Back up over the :: */
	    while ((p >= name) && (*p == ':')) {
		p--;			/* Back up over the preceeding : */
	    }
	    break;
	}
    }

    if (p >= name) {
	length = p-name+1;
	Tcl_SetObjResult(interp, Tcl_NewStringObj(name, length));
    }
    return TCL_OK;
}

/*
 *----------------------------------------------------------------------
 *
 * NamespaceUnknownCmd --
 *
 *	Invoked to implement the "namespace unknown" command (TIP 181) that
 *	sets or queries a per-namespace unknown command handler. This handler
 *	is called when command lookup fails (current and global ns). The
 *	default handler for the global namespace is ::unknown. The default
 *	handler for other namespaces is to call the global namespace unknown
 *	handler. Passing an empty list results in resetting the handler to its
 *	default.
 *
 *	    namespace unknown ?handler?
 *
 * Results:
 *	Returns TCL_OK if successful, and TCL_ERROR if anything goes wrong.
 *
 * Side effects:
 *	If no handler is specified, returns a result in the interpreter's
 *	result object, otherwise it sets the unknown handler pointer in the
 *	current namespace to the script fragment provided. If anything goes
 *	wrong, the result is an error message.
 *
 *----------------------------------------------------------------------
 */

static int
NamespaceUnknownCmd(
    ClientData dummy,		/* Not used. */
    Tcl_Interp *interp,		/* Current interpreter. */
    int objc,			/* Number of arguments. */
    Tcl_Obj *const objv[])	/* Argument objects. */
{
    Tcl_Namespace *currNsPtr;
    Tcl_Obj *resultPtr;
    int rc;

    if (objc > 2) {
	Tcl_WrongNumArgs(interp, 1, objv, "?script?");
	return TCL_ERROR;
    }

    currNsPtr = TclGetCurrentNamespace(interp);

    if (objc == 1) {
	/*
	 * Introspection - return the current namespace handler.
	 */

	resultPtr = Tcl_GetNamespaceUnknownHandler(interp, currNsPtr);
	if (resultPtr == NULL) {
	    TclNewObj(resultPtr);
	}
	Tcl_SetObjResult(interp, resultPtr);
    } else {
	rc = Tcl_SetNamespaceUnknownHandler(interp, currNsPtr, objv[1]);
	if (rc == TCL_OK) {
	    Tcl_SetObjResult(interp, objv[1]);
	}
	return rc;
    }
    return TCL_OK;
}

/*
 *----------------------------------------------------------------------
 *
 * Tcl_GetNamespaceUnknownHandler --
 *
 *	Returns the unknown command handler registered for the given
 *	namespace.
 *
 * Results:
 *	Returns the current unknown command handler, or NULL if none exists
 *	for the namespace.
 *
 * Side effects:
 *	None.
 *
 *----------------------------------------------------------------------
 */

Tcl_Obj *
Tcl_GetNamespaceUnknownHandler(
    Tcl_Interp *interp,		/* The interpreter in which the namespace
				 * exists. */
    Tcl_Namespace *nsPtr)	/* The namespace. */
{
    Namespace *currNsPtr = (Namespace *) nsPtr;

    if (currNsPtr->unknownHandlerPtr == NULL &&
	    currNsPtr == ((Interp *) interp)->globalNsPtr) {
	/*
	 * Default handler for global namespace is "::unknown". For all other
	 * namespaces, it is NULL (which falls back on the global unknown
	 * handler).
	 */

	TclNewLiteralStringObj(currNsPtr->unknownHandlerPtr, "::unknown");
	Tcl_IncrRefCount(currNsPtr->unknownHandlerPtr);
    }
    return currNsPtr->unknownHandlerPtr;
}

/*
 *----------------------------------------------------------------------
 *
 * Tcl_SetNamespaceUnknownHandler --
 *
 *	Sets the unknown command handler for the given namespace to the
 *	command prefix passed.
 *
 * Results:
 *	Returns TCL_OK if successful, and TCL_ERROR if anything goes wrong.
 *
 * Side effects:
 *	Sets the namespace unknown command handler. If the passed in handler
 *	is NULL or an empty list, then the handler is reset to its default. If
 *	an error occurs, then an error message is left in the interpreter
 *	result.
 *
 *----------------------------------------------------------------------
 */

int
Tcl_SetNamespaceUnknownHandler(
    Tcl_Interp *interp,		/* Interpreter in which the namespace
				 * exists. */
    Tcl_Namespace *nsPtr,	/* Namespace which is being updated. */
    Tcl_Obj *handlerPtr)	/* The new handler, or NULL to reset. */
{
    int lstlen = 0;
    Namespace *currNsPtr = (Namespace *) nsPtr;

    /*
     * Ensure that we check for errors *first* before we change anything.
     */

    if (handlerPtr != NULL) {
	if (TclListObjLength(interp, handlerPtr, &lstlen) != TCL_OK) {
	    /*
	     * Not a list.
	     */

	    return TCL_ERROR;
	}
	if (lstlen > 0) {
	    /*
	     * We are going to be saving this handler. Increment the reference
	     * count before decrementing the refcount on the previous handler,
	     * so that nothing strange can happen if we are told to set the
	     * handler to the previous value.
	     */

	    Tcl_IncrRefCount(handlerPtr);
	}
    }

    /*
     * Remove old handler next.
     */

    if (currNsPtr->unknownHandlerPtr != NULL) {
	Tcl_DecrRefCount(currNsPtr->unknownHandlerPtr);
    }

    /*
     * Install the new handler.
     */

    if (lstlen > 0) {
	/*
	 * Just store the handler. It already has the correct reference count.
	 */

	currNsPtr->unknownHandlerPtr = handlerPtr;
    } else {
	/*
	 * If NULL or an empty list is passed, this resets to the default
	 * handler.
	 */

	currNsPtr->unknownHandlerPtr = NULL;
    }
    return TCL_OK;
}

/*
 *----------------------------------------------------------------------
 *
 * NamespaceTailCmd --
 *
 *	Invoked to implement the "namespace tail" command that returns the
 *	trailing name at the end of a string with "::" namespace qualifiers.
 *	These qualifiers are namespace names separated by "::"s. For example,
 *	for "::foo::p" this command returns "p", and for "::" it returns "".
 *	This command is the complement of the "namespace qualifiers" command.
 *	Note that this command does not check whether the "namespace" names
 *	are, in fact, the names of currently defined namespaces. Handles the
 *	following syntax:
 *
 *	    namespace tail string
 *
 * Results:
 *	Returns TCL_OK if successful, and TCL_ERROR if anything goes wrong.
 *
 * Side effects:
 *	Returns a result in the interpreter's result object. If anything goes
 *	wrong, the result is an error message.
 *
 *----------------------------------------------------------------------
 */

static int
NamespaceTailCmd(
    ClientData dummy,		/* Not used. */
    Tcl_Interp *interp,		/* Current interpreter. */
    int objc,			/* Number of arguments. */
    Tcl_Obj *const objv[])	/* Argument objects. */
{
    register const char *name, *p;

    if (objc != 2) {
	Tcl_WrongNumArgs(interp, 1, objv, "string");
	return TCL_ERROR;
    }

    /*
     * Find the end of the string, then work backward and find the last "::"
     * qualifier.
     */

    name = TclGetString(objv[1]);
    for (p = name;  *p != '\0';  p++) {
	/* empty body */
    }
    while (--p > name) {
	if ((*p == ':') && (*(p-1) == ':')) {
	    p++;			/* Just after the last "::" */
	    break;
	}
    }

    if (p >= name) {
	Tcl_SetObjResult(interp, Tcl_NewStringObj(p, -1));
    }
    return TCL_OK;
}

/*
 *----------------------------------------------------------------------
 *
 * NamespaceUpvarCmd --
 *
 *	Invoked to implement the "namespace upvar" command, that creates
 *	variables in the current scope linked to variables in another
 *	namespace. Handles the following syntax:
 *
 *	    namespace upvar ns otherVar myVar ?otherVar myVar ...?
 *
 * Results:
 *	Returns TCL_OK if successful, and TCL_ERROR if anything goes wrong.
 *
 * Side effects:
 *	Creates new variables in the current scope, linked to the
 *	corresponding variables in the stipulated nmamespace. If anything goes
 *	wrong, the result is an error message.
 *
 *----------------------------------------------------------------------
 */

static int
NamespaceUpvarCmd(
    ClientData dummy,		/* Not used. */
    Tcl_Interp *interp,		/* Current interpreter. */
    int objc,			/* Number of arguments. */
    Tcl_Obj *const objv[])	/* Argument objects. */
{
    Interp *iPtr = (Interp *) interp;
    Tcl_Namespace *nsPtr, *savedNsPtr;
    Var *otherPtr, *arrayPtr;
    const char *myName;

    if (objc < 2 || (objc & 1)) {
	Tcl_WrongNumArgs(interp, 1, objv, "ns ?otherVar myVar ...?");
	return TCL_ERROR;
    }

    if (TclGetNamespaceFromObj(interp, objv[1], &nsPtr) != TCL_OK) {
	return TCL_ERROR;
    }

    objc -= 2;
    objv += 2;

    for (; objc>0 ; objc-=2, objv+=2) {
	/*
	 * Locate the other variable.
	 */

	savedNsPtr = (Tcl_Namespace *) iPtr->varFramePtr->nsPtr;
	iPtr->varFramePtr->nsPtr = (Namespace *) nsPtr;
	otherPtr = TclObjLookupVarEx(interp, objv[0], NULL,
		(TCL_NAMESPACE_ONLY|TCL_LEAVE_ERR_MSG|TCL_AVOID_RESOLVERS),
		"access", /*createPart1*/ 1, /*createPart2*/ 1, &arrayPtr);
	iPtr->varFramePtr->nsPtr = (Namespace *) savedNsPtr;
	if (otherPtr == NULL) {
	    return TCL_ERROR;
	}

	/*
	 * Create the new variable and link it to otherPtr.
	 */

	myName = TclGetString(objv[1]);
	if (TclPtrMakeUpvar(interp, otherPtr, myName, 0, -1) != TCL_OK) {
	    return TCL_ERROR;
	}
    }

    return TCL_OK;
}

/*
 *----------------------------------------------------------------------
 *
 * NamespaceWhichCmd --
 *
 *	Invoked to implement the "namespace which" command that returns the
 *	fully-qualified name of a command or variable. If the specified
 *	command or variable does not exist, it returns "". Handles the
 *	following syntax:
 *
 *	    namespace which ?-command? ?-variable? name
 *
 * Results:
 *	Returns TCL_OK if successful, and TCL_ERROR if anything goes wrong.
 *
 * Side effects:
 *	Returns a result in the interpreter's result object. If anything goes
 *	wrong, the result is an error message.
 *
 *----------------------------------------------------------------------
 */

static int
NamespaceWhichCmd(
    ClientData dummy,		/* Not used. */
    Tcl_Interp *interp,		/* Current interpreter. */
    int objc,			/* Number of arguments. */
    Tcl_Obj *const objv[])	/* Argument objects. */
{
    static const char *const opts[] = {
	"-command", "-variable", NULL
    };
    int lookupType = 0;
    Tcl_Obj *resultPtr;

    if (objc < 2 || objc > 3) {
    badArgs:
	Tcl_WrongNumArgs(interp, 1, objv, "?-command? ?-variable? name");
	return TCL_ERROR;
    } else if (objc == 3) {
	/*
	 * Look for a flag controlling the lookup.
	 */

	if (Tcl_GetIndexFromObj(interp, objv[1], opts, "option", 0,
		&lookupType) != TCL_OK) {
	    /*
	     * Preserve old style of error message!
	     */

	    Tcl_ResetResult(interp);
	    goto badArgs;
	}
    }

    TclNewObj(resultPtr);
    switch (lookupType) {
    case 0: {				/* -command */
	Tcl_Command cmd = Tcl_GetCommandFromObj(interp, objv[objc-1]);

	if (cmd != NULL) {
	    Tcl_GetCommandFullName(interp, cmd, resultPtr);
	}
	break;
    }
    case 1: {				/* -variable */
	Tcl_Var var = Tcl_FindNamespaceVar(interp,
		TclGetString(objv[objc-1]), NULL, /*flags*/ 0);

	if (var != NULL) {
	    Tcl_GetVariableFullName(interp, var, resultPtr);
	}
	break;
    }
    }
    Tcl_SetObjResult(interp, resultPtr);
    return TCL_OK;
}

/*
 *----------------------------------------------------------------------
 *
 * FreeNsNameInternalRep --
 *
 *	Frees the resources associated with a nsName object's internal
 *	representation.
 *
 * Results:
 *	None.
 *
 * Side effects:
 *	Decrements the ref count of any Namespace structure pointed to by the
 *	nsName's internal representation. If there are no more references to
 *	the namespace, it's structure will be freed.
 *
 *----------------------------------------------------------------------
 */

static void
FreeNsNameInternalRep(
    register Tcl_Obj *objPtr)	/* nsName object with internal representation
				 * to free. */
{
    ResolvedNsName *resNamePtr;

    NsNameGetIntRep(objPtr, resNamePtr);
    assert(resNamePtr != NULL);

    /*
     * Decrement the reference count of the namespace. If there are no more
     * references, free it up.
     */

    if (resNamePtr->refCount-- <= 1) {
	/*
	 * Decrement the reference count for the cached namespace. If the
	 * namespace is dead, and there are no more references to it, free
	 * it.
	 */

	TclNsDecrRefCount(resNamePtr->nsPtr);
	Tcl_Free(resNamePtr);
    }
}

/*
 *----------------------------------------------------------------------
 *
 * DupNsNameInternalRep --
 *
 *	Initializes the internal representation of a nsName object to a copy
 *	of the internal representation of another nsName object.
 *
 * Results:
 *	None.
 *
 * Side effects:
 *	copyPtr's internal rep is set to refer to the same namespace
 *	referenced by srcPtr's internal rep. Increments the ref count of the
 *	ResolvedNsName structure used to hold the namespace reference.
 *
 *----------------------------------------------------------------------
 */

static void
DupNsNameInternalRep(
    Tcl_Obj *srcPtr,		/* Object with internal rep to copy. */
    register Tcl_Obj *copyPtr)	/* Object with internal rep to set. */
{
    ResolvedNsName *resNamePtr;

    NsNameGetIntRep(srcPtr, resNamePtr);
    assert(resNamePtr != NULL);
    NsNameSetIntRep(copyPtr, resNamePtr);
}

/*
 *----------------------------------------------------------------------
 *
 * SetNsNameFromAny --
 *
 *	Attempt to generate a nsName internal representation for a Tcl object.
 *
 * Results:
 *	Returns TCL_OK if the value could be converted to a proper namespace
 *	reference. Otherwise, it returns TCL_ERROR, along with an error
 *	message in the interpreter's result object.
 *
 * Side effects:
 *	If successful, the object is made a nsName object. Its internal rep is
 *	set to point to a ResolvedNsName, which contains a cached pointer to
 *	the Namespace. Reference counts are kept on both the ResolvedNsName
 *	and the Namespace, so we can keep track of their usage and free them
 *	when appropriate.
 *
 *----------------------------------------------------------------------
 */

static int
SetNsNameFromAny(
    Tcl_Interp *interp,		/* Points to the namespace in which to resolve
				 * name. Also used for error reporting if not
				 * NULL. */
    register Tcl_Obj *objPtr)	/* The object to convert. */
{
    const char *dummy;
    Namespace *nsPtr, *dummy1Ptr, *dummy2Ptr;
    register ResolvedNsName *resNamePtr;
    const char *name;

    if (interp == NULL) {
	return TCL_ERROR;
    }

    name = TclGetString(objPtr);
    TclGetNamespaceForQualName(interp, name, NULL, TCL_FIND_ONLY_NS,
	     &nsPtr, &dummy1Ptr, &dummy2Ptr, &dummy);

    if ((nsPtr == NULL) || (nsPtr->flags & NS_DYING)) {
	return TCL_ERROR;
    }

    /*
     * If we found a namespace, then create a new ResolvedNsName structure
     * that holds a reference to it.
     */

    nsPtr->refCount++;
    resNamePtr = Tcl_Alloc(sizeof(ResolvedNsName));
    resNamePtr->nsPtr = nsPtr;
    if ((name[0] == ':') && (name[1] == ':')) {
	resNamePtr->refNsPtr = NULL;
    } else {
	resNamePtr->refNsPtr = (Namespace *) TclGetCurrentNamespace(interp);
    }
    resNamePtr->refCount = 0;
    NsNameSetIntRep(objPtr, resNamePtr);
    return TCL_OK;
}

/*
 *----------------------------------------------------------------------
 *
 * TclGetNamespaceCommandTable --
 *
 *	Returns the hash table of commands.
 *
 * Results:
 *	Pointer to the hash table.
 *
 * Side effects:
 *	None.
 *
 *----------------------------------------------------------------------
 */

Tcl_HashTable *
TclGetNamespaceCommandTable(
    Tcl_Namespace *nsPtr)
{
    return &((Namespace *) nsPtr)->cmdTable;
}

/*
 *----------------------------------------------------------------------
 *
 * TclGetNamespaceChildTable --
 *
 *	Returns the hash table of child namespaces.
 *
 * Results:
 *	Pointer to the hash table.
 *
 * Side effects:
 *	Might allocate memory.
 *
 *----------------------------------------------------------------------
 */

Tcl_HashTable *
TclGetNamespaceChildTable(
    Tcl_Namespace *nsPtr)
{
    Namespace *nPtr = (Namespace *) nsPtr;
#ifndef BREAK_NAMESPACE_COMPAT
    return &nPtr->childTable;
#else
    if (nPtr->childTablePtr == NULL) {
	nPtr->childTablePtr = Tcl_Alloc(sizeof(Tcl_HashTable));
	Tcl_InitHashTable(nPtr->childTablePtr, TCL_STRING_KEYS);
    }
    return nPtr->childTablePtr;
#endif
}

/*
 *----------------------------------------------------------------------
 *
 * TclLogCommandInfo --
 *
 *	This function is invoked after an error occurs in an interpreter. It
 *	adds information to iPtr->errorInfo/errorStack fields to describe the
 *	command that was being executed when the error occurred. When pc and
 *	tosPtr are non-NULL, conveying a bytecode execution "inner context",
 *	and the offending instruction is suitable, that inner context is
 *	recorded in errorStack.
 *
 * Results:
 *	None.
 *
 * Side effects:
 *	Information about the command is added to errorInfo/errorStack and the
 *	line number stored internally in the interpreter is set.
 *
 *----------------------------------------------------------------------
 */

void
TclLogCommandInfo(
    Tcl_Interp *interp,		/* Interpreter in which to log information. */
    const char *script,		/* First character in script containing
				 * command (must be <= command). */
    const char *command,	/* First character in command that generated
				 * the error. */
    size_t length,			/* Number of bytes in command (-1 means
				 * use all bytes up to first null byte). */
    const unsigned char *pc,    /* Current pc of bytecode execution context */
    Tcl_Obj **tosPtr)		/* Current stack of bytecode execution
				 * context */
{
    register const char *p;
    Interp *iPtr = (Interp *) interp;
    int overflow, limit = 150;
    Var *varPtr, *arrayPtr;

    if (iPtr->flags & ERR_ALREADY_LOGGED) {
	/*
	 * Someone else has already logged error information for this command;
	 * we shouldn't add anything more.
	 */

	return;
    }

    if (command != NULL) {
	/*
	 * Compute the line number where the error occurred.
	 */

	iPtr->errorLine = 1;
	for (p = script; p != command; p++) {
	    if (*p == '\n') {
		iPtr->errorLine++;
	    }
	}

	if (length == TCL_AUTO_LENGTH) {
	    length = strlen(command);
	}
	overflow = (length > (size_t)limit);
	Tcl_AppendObjToErrorInfo(interp, Tcl_ObjPrintf(
		"\n    %s\n\"%.*s%s\"", ((iPtr->errorInfo == NULL)
		? "while executing" : "invoked from within"),
		(overflow ? limit : (int)length), command,
		(overflow ? "..." : "")));

	varPtr = TclObjLookupVarEx(interp, iPtr->eiVar, NULL, TCL_GLOBAL_ONLY,
		NULL, 0, 0, &arrayPtr);
	if ((varPtr == NULL) || !TclIsVarTraced(varPtr)) {
	    /*
	     * Should not happen.
	     */

	    return;
	} else {
	    Tcl_HashEntry *hPtr
		    = Tcl_FindHashEntry(&iPtr->varTraces, (char *) varPtr);
	    VarTrace *tracePtr = Tcl_GetHashValue(hPtr);

	    if (tracePtr->traceProc != EstablishErrorInfoTraces) {
		/*
		 * The most recent trace set on ::errorInfo is not the one the
		 * core itself puts on last. This means some other code is
		 * tracing the variable, and the additional trace(s) might be
		 * write traces that expect the timing of writes to
		 * ::errorInfo that existed Tcl releases before 8.5. To
		 * satisfy that compatibility need, we write the current
		 * -errorinfo value to the ::errorInfo variable.
		 */

		Tcl_ObjSetVar2(interp, iPtr->eiVar, NULL, iPtr->errorInfo,
			TCL_GLOBAL_ONLY);
	    }
	}
    }

    /*
     * TIP #348
     */

    if (Tcl_IsShared(iPtr->errorStack)) {
	Tcl_Obj *newObj;

	newObj = Tcl_DuplicateObj(iPtr->errorStack);
	Tcl_DecrRefCount(iPtr->errorStack);
	Tcl_IncrRefCount(newObj);
	iPtr->errorStack = newObj;
    }
    if (iPtr->resetErrorStack) {
	int len;

	iPtr->resetErrorStack = 0;
	Tcl_ListObjLength(interp, iPtr->errorStack, &len);

	/*
	 * Reset while keeping the list intrep as much as possible.
	 */

	Tcl_ListObjReplace(interp, iPtr->errorStack, 0, len, 0, NULL);
	if (pc != NULL) {
	    Tcl_Obj *innerContext;

	    innerContext = TclGetInnerContext(interp, pc, tosPtr);
	    if (innerContext != NULL) {
		Tcl_ListObjAppendElement(NULL, iPtr->errorStack,
			iPtr->innerLiteral);
		Tcl_ListObjAppendElement(NULL, iPtr->errorStack, innerContext);
	    }
	} else if (command != NULL) {
	    Tcl_ListObjAppendElement(NULL, iPtr->errorStack,
		    iPtr->innerLiteral);
	    Tcl_ListObjAppendElement(NULL, iPtr->errorStack,
		    Tcl_NewStringObj(command, length));
	}
    }

    if (!iPtr->framePtr->objc) {
	/*
	 * Special frame, nothing to report.
	 */
    } else if (iPtr->varFramePtr != iPtr->framePtr) {
	/*
	 * uplevel case, [lappend errorstack UP $relativelevel]
	 */

	Tcl_ListObjAppendElement(NULL, iPtr->errorStack, iPtr->upLiteral);
	Tcl_ListObjAppendElement(NULL, iPtr->errorStack, Tcl_NewIntObj(
		iPtr->framePtr->level - iPtr->varFramePtr->level));
    } else if (iPtr->framePtr != iPtr->rootFramePtr) {
	/*
	 * normal case, [lappend errorstack CALL [info level 0]]
	 */

	Tcl_ListObjAppendElement(NULL, iPtr->errorStack, iPtr->callLiteral);
	Tcl_ListObjAppendElement(NULL, iPtr->errorStack, Tcl_NewListObj(
		iPtr->framePtr->objc, iPtr->framePtr->objv));
    }
}

/*
 *----------------------------------------------------------------------
 *
 * TclErrorStackResetIf --
 *
 *	The TIP 348 reset/no-bc part of TLCI, for specific use by
 *	TclCompileSyntaxError.
 *
 * Results:
 *	None.
 *
 * Side effects:
 *	Reset errorstack if it needs be, and in that case remember the
 *	passed-in error message as inner context.
 *
 *----------------------------------------------------------------------
 */

void
TclErrorStackResetIf(
    Tcl_Interp *interp,
    const char *msg,
    size_t length)
{
    Interp *iPtr = (Interp *) interp;

    if (Tcl_IsShared(iPtr->errorStack)) {
	Tcl_Obj *newObj;

	newObj = Tcl_DuplicateObj(iPtr->errorStack);
	Tcl_DecrRefCount(iPtr->errorStack);
	Tcl_IncrRefCount(newObj);
	iPtr->errorStack = newObj;
    }
    if (iPtr->resetErrorStack) {
	int len;

	iPtr->resetErrorStack = 0;
	Tcl_ListObjLength(interp, iPtr->errorStack, &len);

	/*
	 * Reset while keeping the list intrep as much as possible.
	 */

	Tcl_ListObjReplace(interp, iPtr->errorStack, 0, len, 0, NULL);
	Tcl_ListObjAppendElement(NULL, iPtr->errorStack, iPtr->innerLiteral);
	Tcl_ListObjAppendElement(NULL, iPtr->errorStack,
		Tcl_NewStringObj(msg, length));
    }
}

/*
 *----------------------------------------------------------------------
 *
 * Tcl_LogCommandInfo --
 *
 *	This function is invoked after an error occurs in an interpreter. It
 *	adds information to iPtr->errorInfo/errorStack fields to describe the
 *	command that was being executed when the error occurred.
 *
 * Results:
 *	None.
 *
 * Side effects:
 *	Information about the command is added to errorInfo/errorStack and the
 *	line number stored internally in the interpreter is set.
 *
 *----------------------------------------------------------------------
 */

void
Tcl_LogCommandInfo(
    Tcl_Interp *interp,		/* Interpreter in which to log information. */
    const char *script,		/* First character in script containing
				 * command (must be <= command). */
    const char *command,	/* First character in command that generated
				 * the error. */
    size_t length)		/* Number of bytes in command (-1 means use
				 * all bytes up to first null byte). */
{
    TclLogCommandInfo(interp, script, command, length, NULL, NULL);
}


/*
 * Local Variables:
 * mode: c
 * c-basic-offset: 4
 * fill-column: 78
 * tab-width: 8
 * End:
 */<|MERGE_RESOLUTION|>--- conflicted
+++ resolved
@@ -3658,18 +3658,12 @@
      */
 
     firstArg = 1;
-<<<<<<< HEAD
-    if (strcmp("-clear", Tcl_GetString(objv[firstArg])) == 0) {
+    if (strcmp("-clear", TclGetString(objv[firstArg])) == 0) {
 	if (nsPtr->exportPatternList) {
 	    Tcl_DecrRefCount(nsPtr->exportPatternList);
 	    nsPtr->exportPatternList = NULL;
 	    changed = 1;
 	}
-=======
-    if (strcmp("-clear", TclGetString(objv[firstArg])) == 0) {
-	Tcl_Export(interp, NULL, "::", 1);
-	Tcl_ResetResult(interp);
->>>>>>> eee14742
 	firstArg++;
     }
 
@@ -3693,7 +3687,6 @@
     Tcl_DictObjSize(NULL, dict, &startSize);
 
     for (i = firstArg;  i < objc;  i++) {
-<<<<<<< HEAD
 	Namespace *exportNsPtr, *dummyPtr;
 	const char *simplePattern, *pattern = Tcl_GetString(objv[i]);
 
@@ -3707,11 +3700,6 @@
 	    Tcl_SetErrorCode(interp, "TCL", "EXPORT", "INVALID", NULL);
 	    code = TCL_ERROR;
 	    break;
-=======
-	int result = Tcl_Export(interp, NULL, TclGetString(objv[i]), 0);
-	if (result != TCL_OK) {
-	    return result;
->>>>>>> eee14742
 	}
 
 	Tcl_DictObjPut(NULL, dict, objv[i], value);
