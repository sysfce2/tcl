--- conflicted
+++ resolved
@@ -795,12 +795,8 @@
     if (size < sizeof(hPtr->key)) {
 	allocsize = sizeof(hPtr->key);
     }
-<<<<<<< HEAD
     hPtr = Tcl_Alloc(offsetof(Tcl_HashEntry, key) + allocsize);
-=======
-    hPtr = ckalloc(offsetof(Tcl_HashEntry, key) + allocsize);
     memset(hPtr, 0, sizeof(Tcl_HashEntry) + allocsize - sizeof(hPtr->key));
->>>>>>> 2ba722d2
     memcpy(hPtr->key.string, string, size);
     Tcl_SetHashValue(hPtr, NULL);
     return hPtr;
