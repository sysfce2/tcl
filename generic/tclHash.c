--- conflicted
+++ resolved
@@ -28,28 +28,24 @@
  */
 
 #define RANDOM_INDEX(tablePtr, i) \
-<<<<<<< HEAD
     ((((i)*(size_t)1103515245) >> (tablePtr)->downShift) & (tablePtr)->mask)
-=======
-    ((((i)*1103515245UL) >> (tablePtr)->downShift) & (tablePtr)->mask)
->>>>>>> 1780f3e8
 
 /*
  * Prototypes for the array hash key methods.
  */
 
-static Tcl_HashEntry *	AllocArrayEntry(Tcl_HashTable *tablePtr, void *keyPtr);
-static int		CompareArrayKeys(void *keyPtr, Tcl_HashEntry *hPtr);
-static TCL_HASH_TYPE	HashArrayKey(Tcl_HashTable *tablePtr, void *keyPtr);
+static Tcl_HashEntry *	AllocArrayEntry(Tcl_HashTable *tablePtr, CONST90 void *keyPtr);
+static int		CompareArrayKeys(CONST90 void *keyPtr, Tcl_HashEntry *hPtr);
+static TCL_HASH_TYPE	HashArrayKey(Tcl_HashTable *tablePtr, CONST90 void *keyPtr);
 
 /*
  * Prototypes for the string hash key methods.
  */
 
 static Tcl_HashEntry *	AllocStringEntry(Tcl_HashTable *tablePtr,
-			    void *keyPtr);
-static int		CompareStringKeys(void *keyPtr, Tcl_HashEntry *hPtr);
-static TCL_HASH_TYPE	HashStringKey(Tcl_HashTable *tablePtr, void *keyPtr);
+			    CONST90 void *keyPtr);
+static int		CompareStringKeys(CONST90 void *keyPtr, Tcl_HashEntry *hPtr);
+static TCL_HASH_TYPE	HashStringKey(Tcl_HashTable *tablePtr, CONST90 void *keyPtr);
 
 /*
  * Function prototypes for static functions in this file:
@@ -255,12 +251,7 @@
 {
     register Tcl_HashEntry *hPtr;
     const Tcl_HashKeyType *typePtr;
-<<<<<<< HEAD
     size_t hash, index;
-=======
-    unsigned int hash;
-    unsigned int index;
->>>>>>> 1780f3e8
 
     if (tablePtr->keyType == TCL_STRING_KEYS) {
 	typePtr = &tclStringHashKeyType;
@@ -380,11 +371,7 @@
     const Tcl_HashKeyType *typePtr;
     Tcl_HashTable *tablePtr;
     Tcl_HashEntry **bucketPtr;
-<<<<<<< HEAD
     size_t index;
-=======
-    unsigned int index;
->>>>>>> 1780f3e8
 
     tablePtr = entryPtr->tablePtr;
 
@@ -676,13 +663,13 @@
 static Tcl_HashEntry *
 AllocArrayEntry(
     Tcl_HashTable *tablePtr,	/* Hash table. */
-    void *keyPtr)		/* Key to store in the hash table entry. */
+    CONST90 void *keyPtr)		/* Key to store in the hash table entry. */
 {
     int *array = (int *) keyPtr;
     register int *iPtr1, *iPtr2;
     Tcl_HashEntry *hPtr;
     int count;
-    unsigned int size;
+    size_t size;
 
     count = tablePtr->keyType;
 
@@ -721,7 +708,7 @@
 
 static int
 CompareArrayKeys(
-    void *keyPtr,		/* New key to compare. */
+    CONST90 void *keyPtr,		/* New key to compare. */
     Tcl_HashEntry *hPtr)	/* Existing key to compare. */
 {
     register const int *iPtr1 = (const int *) keyPtr;
@@ -762,7 +749,7 @@
 static TCL_HASH_TYPE
 HashArrayKey(
     Tcl_HashTable *tablePtr,	/* Hash table. */
-    void *keyPtr)		/* Key from which to compute hash value. */
+    CONST90 void *keyPtr)		/* Key from which to compute hash value. */
 {
     register const int *array = (const int *) keyPtr;
     register TCL_HASH_TYPE result;
@@ -795,11 +782,11 @@
 static Tcl_HashEntry *
 AllocStringEntry(
     Tcl_HashTable *tablePtr,	/* Hash table. */
-    void *keyPtr)		/* Key to store in the hash table entry. */
+    CONST90 void *keyPtr)		/* Key to store in the hash table entry. */
 {
     const char *string = (const char *) keyPtr;
     Tcl_HashEntry *hPtr;
-    unsigned int size, allocsize;
+    size_t size, allocsize;
 
     allocsize = size = strlen(string) + 1;
     if (size < sizeof(hPtr->key)) {
@@ -831,7 +818,7 @@
 
 static int
 CompareStringKeys(
-    void *keyPtr,		/* New key to compare. */
+    CONST90 void *keyPtr,		/* New key to compare. */
     Tcl_HashEntry *hPtr)	/* Existing key to compare. */
 {
     register const char *p1 = (const char *) keyPtr;
@@ -861,7 +848,7 @@
 static TCL_HASH_TYPE
 HashStringKey(
     Tcl_HashTable *tablePtr,	/* Hash table. */
-    void *keyPtr)		/* Key from which to compute hash value. */
+    CONST90 void *keyPtr)		/* Key from which to compute hash value. */
 {
     register const char *string = keyPtr;
     register TCL_HASH_TYPE result;
@@ -989,12 +976,7 @@
 RebuildTable(
     register Tcl_HashTable *tablePtr)	/* Table to enlarge. */
 {
-<<<<<<< HEAD
     size_t count, index, oldSize = tablePtr->numBuckets;
-=======
-    int count, oldSize = tablePtr->numBuckets;
-    unsigned int index;
->>>>>>> 1780f3e8
     Tcl_HashEntry **oldBuckets = tablePtr->buckets;
     register Tcl_HashEntry **oldChainPtr, **newChainPtr;
     register Tcl_HashEntry *hPtr;
@@ -1035,7 +1017,9 @@
 	*newChainPtr = NULL;
     }
     tablePtr->rebuildSize *= 4;
-    tablePtr->downShift -= 2;
+    if (tablePtr->downShift > 1) {
+	tablePtr->downShift -= 2;
+    }
     tablePtr->mask = (tablePtr->mask << 2) + 3;
 
     /*
