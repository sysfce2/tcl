/*
 * tclHash.c --
 *
 *	Implementation of in-memory hash tables for Tcl and Tcl-based
 *	applications.
 *
 * Copyright © 1991-1993 The Regents of the University of California.
 * Copyright © 1994 Sun Microsystems, Inc.
 *
 * See the file "license.terms" for information on usage and redistribution of
 * this file, and for a DISCLAIMER OF ALL WARRANTIES.
 */

#include "tclInt.h"

/*
 * When there are this many entries per bucket, on average, rebuild the hash
 * table to make it larger.
 */

#define REBUILD_MULTIPLIER	3

/*
 * The following macro takes a preliminary integer hash value and produces an
 * index into a hash tables bucket list. The idea is to make it so that
 * preliminary values that are arbitrarily similar will end up in different
 * buckets. The hash function was taken from a random-number generator.
 */

#define RANDOM_INDEX(tablePtr, i) \
    ((((i)*(size_t)1103515245) >> (tablePtr)->downShift) & (tablePtr)->mask)

/*
 * Prototypes for the array hash key methods.
 */

static Tcl_HashEntry *	AllocArrayEntry(Tcl_HashTable *tablePtr, void *keyPtr);
static int		CompareArrayKeys(void *keyPtr, Tcl_HashEntry *hPtr);
static TCL_HASH_TYPE	HashArrayKey(Tcl_HashTable *tablePtr, void *keyPtr);

/*
 * Prototypes for the string hash key methods.
 */

static Tcl_HashEntry *	AllocStringEntry(Tcl_HashTable *tablePtr,
			    void *keyPtr);
static int		CompareStringKeys(void *keyPtr, Tcl_HashEntry *hPtr);
static TCL_HASH_TYPE	HashStringKey(Tcl_HashTable *tablePtr, void *keyPtr);

/*
 * Function prototypes for static functions in this file:
 */

static Tcl_HashEntry *	BogusFind(Tcl_HashTable *tablePtr, const char *key);
static Tcl_HashEntry *	BogusCreate(Tcl_HashTable *tablePtr, const char *key,
			    int *newPtr);
static Tcl_HashEntry *	CreateHashEntry(Tcl_HashTable *tablePtr, const char *key,
			    int *newPtr);
static Tcl_HashEntry *	FindHashEntry(Tcl_HashTable *tablePtr, const char *key);
static void		RebuildTable(Tcl_HashTable *tablePtr);

const Tcl_HashKeyType tclArrayHashKeyType = {
    TCL_HASH_KEY_TYPE_VERSION,		/* version */
    TCL_HASH_KEY_RANDOMIZE_HASH,	/* flags */
    HashArrayKey,			/* hashKeyProc */
    CompareArrayKeys,			/* compareKeysProc */
    AllocArrayEntry,			/* allocEntryProc */
    NULL				/* freeEntryProc */
};

const Tcl_HashKeyType tclOneWordHashKeyType = {
    TCL_HASH_KEY_TYPE_VERSION,		/* version */
    0,					/* flags */
    NULL, /* HashOneWordKey, */		/* hashProc */
    NULL, /* CompareOneWordKey, */	/* compareProc */
    NULL, /* AllocOneWordKey, */	/* allocEntryProc */
    NULL  /* FreeOneWordKey, */		/* freeEntryProc */
};

const Tcl_HashKeyType tclStringHashKeyType = {
    TCL_HASH_KEY_TYPE_VERSION,		/* version */
    0,					/* flags */
    HashStringKey,			/* hashKeyProc */
    CompareStringKeys,			/* compareKeysProc */
    AllocStringEntry,			/* allocEntryProc */
    NULL				/* freeEntryProc */
};

/*
 *----------------------------------------------------------------------
 *
 * Tcl_InitHashTable --
 *
 *	Given storage for a hash table, set up the fields to prepare the hash
 *	table for use.
 *
 * Results:
 *	None.
 *
 * Side effects:
 *	TablePtr is now ready to be passed to Tcl_FindHashEntry and
 *	Tcl_CreateHashEntry.
 *
 *----------------------------------------------------------------------
 */

void
Tcl_InitHashTable(
    Tcl_HashTable *tablePtr,
				/* Pointer to table record, which is supplied
				 * by the caller. */
    int keyType)		/* Type of keys to use in table:
				 * TCL_STRING_KEYS, TCL_ONE_WORD_KEYS, or an
				 * integer >= 2. */
{
    /*
     * Use a special value to inform the extended version that it must not
     * access any of the new fields in the Tcl_HashTable. If an extension is
     * rebuilt then any calls to this function will be redirected to the
     * extended version by a macro.
     */

    Tcl_InitCustomHashTable(tablePtr, keyType, (const Tcl_HashKeyType *) -1);
}

/*
 *----------------------------------------------------------------------
 *
 * Tcl_InitCustomHashTable --
 *
 *	Given storage for a hash table, set up the fields to prepare the hash
 *	table for use. This is an extended version of Tcl_InitHashTable which
 *	supports user defined keys.
 *
 * Results:
 *	None.
 *
 * Side effects:
 *	TablePtr is now ready to be passed to Tcl_FindHashEntry and
 *	Tcl_CreateHashEntry.
 *
 *----------------------------------------------------------------------
 */

void
Tcl_InitCustomHashTable(
    Tcl_HashTable *tablePtr,
				/* Pointer to table record, which is supplied
				 * by the caller. */
    int keyType,		/* Type of keys to use in table:
				 * TCL_STRING_KEYS, TCL_ONE_WORD_KEYS,
				 * TCL_CUSTOM_TYPE_KEYS, TCL_CUSTOM_PTR_KEYS,
				 * or an integer >= 2. */
    const Tcl_HashKeyType *typePtr) /* Pointer to structure which defines the
				 * behaviour of this table. */
{
#if (TCL_SMALL_HASH_TABLE != 4)
    Tcl_Panic("Tcl_InitCustomHashTable: TCL_SMALL_HASH_TABLE is %d, not 4",
	    TCL_SMALL_HASH_TABLE);
#endif

    tablePtr->buckets = tablePtr->staticBuckets;
    tablePtr->staticBuckets[0] = tablePtr->staticBuckets[1] = 0;
    tablePtr->staticBuckets[2] = tablePtr->staticBuckets[3] = 0;
    tablePtr->numBuckets = TCL_SMALL_HASH_TABLE;
    tablePtr->numEntries = 0;
    tablePtr->rebuildSize = TCL_SMALL_HASH_TABLE*REBUILD_MULTIPLIER;
    tablePtr->downShift = 28;
    tablePtr->mask = 3;
    tablePtr->keyType = keyType;
    tablePtr->findProc = FindHashEntry;
    tablePtr->createProc = CreateHashEntry;

    if (typePtr == NULL) {
	/*
	 * The caller has been rebuilt so the hash table is an extended
	 * version.
	 */
    } else if (typePtr != (Tcl_HashKeyType *) -1) {
	/*
	 * The caller is requesting a customized hash table so it must be an
	 * extended version.
	 */

	tablePtr->typePtr = typePtr;
    } else {
	/*
	 * The caller has not been rebuilt so the hash table is not extended.
	 */
    }
}

/*
 *----------------------------------------------------------------------
 *
 * FindHashEntry --
 *
 *	Given a hash table find the entry with a matching key.
 *
 * Results:
 *	The return value is a token for the matching entry in the hash table,
 *	or NULL if there was no matching entry.
 *
 * Side effects:
 *	None.
 *
 *----------------------------------------------------------------------
 */

static Tcl_HashEntry *
FindHashEntry(
    Tcl_HashTable *tablePtr,	/* Table in which to lookup entry. */
    const char *key)		/* Key to use to find matching entry. */
{
    return CreateHashEntry(tablePtr, key, NULL);
}


/*
 *----------------------------------------------------------------------
 *
 * CreateHashEntry --
 *
 *	Given a hash table with string keys, and a string key, find the entry
 *	with a matching key. If there is no matching entry, then create a new
 *	entry that does match.
 *
 * Results:
 *	The return value is a pointer to the matching entry. If this is a
 *	newly-created entry, then *newPtr will be set to a non-zero value;
 *	otherwise *newPtr will be set to 0. If this is a new entry the value
 *	stored in the entry will initially be 0.
 *
 * Side effects:
 *	A new entry may be added to the hash table.
 *
 *----------------------------------------------------------------------
 */

static Tcl_HashEntry *
CreateHashEntry(
    Tcl_HashTable *tablePtr,	/* Table in which to lookup entry. */
    const char *key,		/* Key to use to find or create matching
				 * entry. */
    int *newPtr)		/* Store info here telling whether a new entry
				 * was created. */
{
    Tcl_HashEntry *hPtr;
    const Tcl_HashKeyType *typePtr;
    TCL_HASH_TYPE hash, index;

    if (tablePtr->keyType == TCL_STRING_KEYS) {
	typePtr = &tclStringHashKeyType;
    } else if (tablePtr->keyType == TCL_ONE_WORD_KEYS) {
	typePtr = &tclOneWordHashKeyType;
    } else if (tablePtr->keyType == TCL_CUSTOM_TYPE_KEYS
	    || tablePtr->keyType == TCL_CUSTOM_PTR_KEYS) {
	typePtr = tablePtr->typePtr;
    } else {
	typePtr = &tclArrayHashKeyType;
    }

    if (typePtr->hashKeyProc) {
	hash = typePtr->hashKeyProc(tablePtr, (void *) key);
	if (typePtr->flags & TCL_HASH_KEY_RANDOMIZE_HASH) {
	    index = RANDOM_INDEX(tablePtr, hash);
	} else {
	    index = hash & tablePtr->mask;
	}
    } else {
	hash = PTR2UINT(key);
	index = RANDOM_INDEX(tablePtr, hash);
    }

    /*
     * Search all of the entries in the appropriate bucket.
     */

    if (typePtr->compareKeysProc) {
	Tcl_CompareHashKeysProc *compareKeysProc = typePtr->compareKeysProc;

	for (hPtr = tablePtr->buckets[index]; hPtr != NULL;
		hPtr = hPtr->nextPtr) {
	    if (hash != hPtr->hash) {
		continue;
	    }
	    /* if keys pointers or values are equal */
	    if ((key == hPtr->key.oneWordValue)
		|| compareKeysProc((void *) key, hPtr)
	    ) {
		if (newPtr) {
		    *newPtr = 0;
		}
		return hPtr;
	    }
	}
    } else {
	for (hPtr = tablePtr->buckets[index]; hPtr != NULL;
		hPtr = hPtr->nextPtr) {
	    if (hash != hPtr->hash) {
		continue;
	    }
	    if (key == hPtr->key.oneWordValue) {
		if (newPtr) {
		    *newPtr = 0;
		}
		return hPtr;
	    }
	}
    }

    if (!newPtr) {
	return NULL;
    }

    /*
     * Entry not found. Add a new one to the bucket.
     */

    *newPtr = 1;
    if (typePtr->allocEntryProc) {
	hPtr = typePtr->allocEntryProc(tablePtr, (void *) key);
    } else {
	hPtr = (Tcl_HashEntry *)Tcl_Alloc(sizeof(Tcl_HashEntry));
	hPtr->key.oneWordValue = (char *) key;
	Tcl_SetHashValue(hPtr, NULL);
    }

    hPtr->tablePtr = tablePtr;
    hPtr->hash = hash;
    hPtr->nextPtr = tablePtr->buckets[index];
    tablePtr->buckets[index] = hPtr;
    tablePtr->numEntries++;

    /*
     * If the table has exceeded a decent size, rebuild it with many more
     * buckets.
     */

    if (tablePtr->numEntries >= tablePtr->rebuildSize) {
	RebuildTable(tablePtr);
    }
    return hPtr;
}

/*
 *----------------------------------------------------------------------
 *
 * Tcl_DeleteHashEntry --
 *
 *	Remove a single entry from a hash table.
 *
 * Results:
 *	None.
 *
 * Side effects:
 *	The entry given by entryPtr is deleted from its table and should never
 *	again be used by the caller. It is up to the caller to free the
 *	clientData field of the entry, if that is relevant.
 *
 *----------------------------------------------------------------------
 */

void
Tcl_DeleteHashEntry(
    Tcl_HashEntry *entryPtr)
{
    Tcl_HashEntry *prevPtr;
    const Tcl_HashKeyType *typePtr;
    Tcl_HashTable *tablePtr;
    Tcl_HashEntry **bucketPtr;
    TCL_HASH_TYPE index;

    tablePtr = entryPtr->tablePtr;

    if (tablePtr->keyType == TCL_STRING_KEYS) {
	typePtr = &tclStringHashKeyType;
    } else if (tablePtr->keyType == TCL_ONE_WORD_KEYS) {
	typePtr = &tclOneWordHashKeyType;
    } else if (tablePtr->keyType == TCL_CUSTOM_TYPE_KEYS
	    || tablePtr->keyType == TCL_CUSTOM_PTR_KEYS) {
	typePtr = tablePtr->typePtr;
    } else {
	typePtr = &tclArrayHashKeyType;
    }

    if (typePtr->hashKeyProc == NULL
	    || typePtr->flags & TCL_HASH_KEY_RANDOMIZE_HASH) {
	index = RANDOM_INDEX(tablePtr, entryPtr->hash);
    } else {
	index = entryPtr->hash & tablePtr->mask;
    }

    bucketPtr = &tablePtr->buckets[index];

    if (*bucketPtr == entryPtr) {
	*bucketPtr = entryPtr->nextPtr;
    } else {
	for (prevPtr = *bucketPtr; ; prevPtr = prevPtr->nextPtr) {
	    if (prevPtr == NULL) {
		Tcl_Panic("malformed bucket chain in Tcl_DeleteHashEntry");
	    }
	    if (prevPtr->nextPtr == entryPtr) {
		prevPtr->nextPtr = entryPtr->nextPtr;
		break;
	    }
	}
    }

    tablePtr->numEntries--;
    if (typePtr->freeEntryProc) {
	typePtr->freeEntryProc(entryPtr);
    } else {
	Tcl_Free(entryPtr);
    }
}

/*
 *----------------------------------------------------------------------
 *
 * Tcl_DeleteHashTable --
 *
 *	Free up everything associated with a hash table except for the record
 *	for the table itself.
 *
 * Results:
 *	None.
 *
 * Side effects:
 *	The hash table is no longer useable.
 *
 *----------------------------------------------------------------------
 */

void
Tcl_DeleteHashTable(
    Tcl_HashTable *tablePtr)	/* Table to delete. */
{
    Tcl_HashEntry *hPtr, *nextPtr;
    const Tcl_HashKeyType *typePtr;
    size_t i;

    if (tablePtr->keyType == TCL_STRING_KEYS) {
	typePtr = &tclStringHashKeyType;
    } else if (tablePtr->keyType == TCL_ONE_WORD_KEYS) {
	typePtr = &tclOneWordHashKeyType;
    } else if (tablePtr->keyType == TCL_CUSTOM_TYPE_KEYS
	    || tablePtr->keyType == TCL_CUSTOM_PTR_KEYS) {
	typePtr = tablePtr->typePtr;
    } else {
	typePtr = &tclArrayHashKeyType;
    }

    /*
     * Free up all the entries in the table.
     */

    for (i = 0; i < tablePtr->numBuckets; i++) {
	hPtr = tablePtr->buckets[i];
	while (hPtr != NULL) {
	    nextPtr = hPtr->nextPtr;
	    if (typePtr->freeEntryProc) {
		typePtr->freeEntryProc(hPtr);
	    } else {
		Tcl_Free(hPtr);
	    }
	    hPtr = nextPtr;
	}
    }

    /*
     * Free up the bucket array, if it was dynamically allocated.
     */

    if (tablePtr->buckets != tablePtr->staticBuckets) {
	if (typePtr->flags & TCL_HASH_KEY_SYSTEM_HASH) {
	    TclpSysFree((char *) tablePtr->buckets);
	} else {
	    Tcl_Free(tablePtr->buckets);
	}
    }

    /*
     * Arrange for panics if the table is used again without
     * re-initialization.
     */

    tablePtr->findProc = BogusFind;
    tablePtr->createProc = BogusCreate;
}

/*
 *----------------------------------------------------------------------
 *
 * Tcl_FirstHashEntry --
 *
 *	Locate the first entry in a hash table and set up a record that can be
 *	used to step through all the remaining entries of the table.
 *
 * Results:
 *	The return value is a pointer to the first entry in tablePtr, or NULL
 *	if tablePtr has no entries in it. The memory at *searchPtr is
 *	initialized so that subsequent calls to Tcl_NextHashEntry will return
 *	all of the entries in the table, one at a time.
 *
 * Side effects:
 *	None.
 *
 *----------------------------------------------------------------------
 */

Tcl_HashEntry *
Tcl_FirstHashEntry(
    Tcl_HashTable *tablePtr,	/* Table to search. */
    Tcl_HashSearch *searchPtr)	/* Place to store information about progress
				 * through the table. */
{
    searchPtr->tablePtr = tablePtr;
    searchPtr->nextIndex = 0;
    searchPtr->nextEntryPtr = NULL;
    return Tcl_NextHashEntry(searchPtr);
}

/*
 *----------------------------------------------------------------------
 *
 * Tcl_NextHashEntry --
 *
 *	Once a hash table enumeration has been initiated by calling
 *	Tcl_FirstHashEntry, this function may be called to return successive
 *	elements of the table.
 *
 * Results:
 *	The return value is the next entry in the hash table being enumerated,
 *	or NULL if the end of the table is reached.
 *
 * Side effects:
 *	None.
 *
 *----------------------------------------------------------------------
 */

Tcl_HashEntry *
Tcl_NextHashEntry(
    Tcl_HashSearch *searchPtr)
				/* Place to store information about progress
				 * through the table. Must have been
				 * initialized by calling
				 * Tcl_FirstHashEntry. */
{
    Tcl_HashEntry *hPtr;
    Tcl_HashTable *tablePtr = searchPtr->tablePtr;

    while (searchPtr->nextEntryPtr == NULL) {
	if (searchPtr->nextIndex >= tablePtr->numBuckets) {
	    return NULL;
	}
	searchPtr->nextEntryPtr =
		tablePtr->buckets[searchPtr->nextIndex];
	searchPtr->nextIndex++;
    }
    hPtr = searchPtr->nextEntryPtr;
    searchPtr->nextEntryPtr = hPtr->nextPtr;
    return hPtr;
}

/*
 *----------------------------------------------------------------------
 *
 * Tcl_HashStats --
 *
 *	Return statistics describing the layout of the hash table in its hash
 *	buckets.
 *
 * Results:
 *	The return value is a malloc-ed string containing information about
 *	tablePtr. It is the caller's responsibility to free this string.
 *
 * Side effects:
 *	None.
 *
 *----------------------------------------------------------------------
 */

char *
Tcl_HashStats(
    Tcl_HashTable *tablePtr)	/* Table for which to produce stats. */
{
#define NUM_COUNTERS 10
    size_t i;
    TCL_HASH_TYPE count[NUM_COUNTERS], overflow, j;
    double average, tmp;
    Tcl_HashEntry *hPtr;
    char *result, *p;

    /*
     * Compute a histogram of bucket usage.
     */

    for (i = 0; i < NUM_COUNTERS; i++) {
	count[i] = 0;
    }
    overflow = 0;
    average = 0.0;
    for (i = 0; i < tablePtr->numBuckets; i++) {
	j = 0;
	for (hPtr = tablePtr->buckets[i]; hPtr != NULL; hPtr = hPtr->nextPtr) {
	    j++;
	}
	if (j < NUM_COUNTERS) {
	    count[j]++;
	} else {
	    overflow++;
	}
	tmp = j;
	if (tablePtr->numEntries != 0) {
	    average += (tmp+1.0)*(tmp/tablePtr->numEntries)/2.0;
	}
    }

    /*
     * Print out the histogram and a few other pieces of information.
     */

<<<<<<< HEAD
    result = (char *)Tcl_Alloc((NUM_COUNTERS * 60) + 300);
    sprintf(result, "%" TCL_Z_MODIFIER "u entries in table, %" TCL_Z_MODIFIER "u buckets\n",
	    tablePtr->numEntries, tablePtr->numBuckets);
    p = result + strlen(result);
    for (i = 0; i < NUM_COUNTERS; i++) {
	sprintf(p, "number of buckets with %" TCL_Z_MODIFIER "u entries: %" TCL_Z_MODIFIER "u\n",
		i, count[i]);
	p += strlen(p);
    }
    sprintf(p, "number of buckets with %d or more entries: %" TCL_Z_MODIFIER "u\n",
=======
    result = (char *)ckalloc((NUM_COUNTERS * 60) + 300);
    snprintf(result, 60, "%u entries in table, %u buckets\n",
	    tablePtr->numEntries, tablePtr->numBuckets);
    p = result + strlen(result);
    for (i = 0; i < NUM_COUNTERS; i++) {
	snprintf(p, 60, "number of buckets with %u entries: %u\n",
		i, count[i]);
	p += strlen(p);
    }
    snprintf(p, 60, "number of buckets with %u or more entries: %u\n",
>>>>>>> ed24f448
	    NUM_COUNTERS, overflow);
    p += strlen(p);
    snprintf(p, 60, "average search distance for entry: %.1f", average);
    return result;
}

/*
 *----------------------------------------------------------------------
 *
 * AllocArrayEntry --
 *
 *	Allocate space for a Tcl_HashEntry containing the array key.
 *
 * Results:
 *	The return value is a pointer to the created entry.
 *
 * Side effects:
 *	None.
 *
 *----------------------------------------------------------------------
 */

static Tcl_HashEntry *
AllocArrayEntry(
    Tcl_HashTable *tablePtr,	/* Hash table. */
    void *keyPtr)			/* Key to store in the hash table entry. */
{
    Tcl_HashEntry *hPtr;
    TCL_HASH_TYPE count = tablePtr->keyType * sizeof(int);
    TCL_HASH_TYPE size = offsetof(Tcl_HashEntry, key) + count;

    if (size < sizeof(Tcl_HashEntry)) {
	size = sizeof(Tcl_HashEntry);
    }
    hPtr = (Tcl_HashEntry *)Tcl_Alloc(size);

    memcpy(hPtr->key.string, keyPtr, count);
    Tcl_SetHashValue(hPtr, NULL);

    return hPtr;
}

/*
 *----------------------------------------------------------------------
 *
 * CompareArrayKeys --
 *
 *	Compares two array keys.
 *
 * Results:
 *	The return value is 0 if they are different and 1 if they are the
 *	same.
 *
 * Side effects:
 *	None.
 *
 *----------------------------------------------------------------------
 */

static int
CompareArrayKeys(
    void *keyPtr,			/* New key to compare. */
    Tcl_HashEntry *hPtr)	/* Existing key to compare. */
{
    size_t count = hPtr->tablePtr->keyType * sizeof(int);

    return !memcmp(keyPtr, hPtr->key.string, count);
}

/*
 *----------------------------------------------------------------------
 *
 * HashArrayKey --
 *
 *	Compute a one-word summary of an array, which can be used to generate
 *	a hash index.
 *
 * Results:
 *	The return value is a one-word summary of the information in
 *	string.
 *
 * Side effects:
 *	None.
 *
 *----------------------------------------------------------------------
 */

static TCL_HASH_TYPE
HashArrayKey(
    Tcl_HashTable *tablePtr,	/* Hash table. */
    void *keyPtr)				/* Key from which to compute hash value. */
{
    const int *array = (const int *) keyPtr;
    TCL_HASH_TYPE result;
    int count;

    for (result = 0, count = tablePtr->keyType; count > 0;
	    count--, array++) {
	result += *array;
    }
    return result;
}

/*
 *----------------------------------------------------------------------
 *
 * AllocStringEntry --
 *
 *	Allocate space for a Tcl_HashEntry containing the string key.
 *
 * Results:
 *	The return value is a pointer to the created entry.
 *
 * Side effects:
 *	None.
 *
 *----------------------------------------------------------------------
 */

static Tcl_HashEntry *
AllocStringEntry(
    TCL_UNUSED(Tcl_HashTable *),
    void *keyPtr)			/* Key to store in the hash table entry. */
{
    const char *string = (const char *) keyPtr;
    Tcl_HashEntry *hPtr;
    size_t size, allocsize;

    allocsize = size = strlen(string) + 1;
    if (size < sizeof(hPtr->key)) {
	allocsize = sizeof(hPtr->key);
    }
    hPtr = (Tcl_HashEntry *)Tcl_Alloc(offsetof(Tcl_HashEntry, key) + allocsize);
    memset(hPtr, 0, offsetof(Tcl_HashEntry, key) + allocsize);
    memcpy(hPtr->key.string, string, size);
    Tcl_SetHashValue(hPtr, NULL);
    return hPtr;
}

/*
 *----------------------------------------------------------------------
 *
 * CompareStringKeys --
 *
 *	Compares two string keys.
 *
 * Results:
 *	The return value is 0 if they are different and 1 if they are the
 *	same.
 *
 * Side effects:
 *	None.
 *
 *----------------------------------------------------------------------
 */

static int
CompareStringKeys(
    void *keyPtr,			/* New key to compare. */
    Tcl_HashEntry *hPtr)	/* Existing key to compare. */
{
    return !strcmp((char *)keyPtr, hPtr->key.string);
}

/*
 *----------------------------------------------------------------------
 *
 * HashStringKey --
 *
 *	Compute a one-word summary of a text string, which can be used to
 *	generate a hash index.
 *
 * Results:
 *	The return value is a one-word summary of the information in string.
 *
 * Side effects:
 *	None.
 *
 *----------------------------------------------------------------------
 */

static TCL_HASH_TYPE
HashStringKey(
    TCL_UNUSED(Tcl_HashTable *),
    void *keyPtr)			/* Key from which to compute hash value. */
{
    const char *string = (const char *)keyPtr;
    TCL_HASH_TYPE result;
    char c;

    /*
     * I tried a zillion different hash functions and asked many other people
     * for advice. Many people had their own favorite functions, all
     * different, but no-one had much idea why they were good ones. I chose
     * the one below (multiply by 9 and add new character) because of the
     * following reasons:
     *
     * 1. Multiplying by 10 is perfect for keys that are decimal strings, and
     *    multiplying by 9 is just about as good.
     * 2. Times-9 is (shift-left-3) plus (old). This means that each
     *    character's bits hang around in the low-order bits of the hash value
     *    for ever, plus they spread fairly rapidly up to the high-order bits
     *    to fill out the hash value. This seems works well both for decimal
     *    and non-decimal strings, but isn't strong against maliciously-chosen
     *    keys.
     *
     * Note that this function is very weak against malicious strings; it's
     * very easy to generate multiple keys that have the same hashcode. On the
     * other hand, that hardly ever actually occurs and this function *is*
     * very cheap, even by comparison with industry-standard hashes like FNV.
     * If real strength of hash is required though, use a custom hash based on
     * Bob Jenkins's lookup3(), but be aware that it's significantly slower.
     * Since Tcl command and namespace names are usually reasonably-named (the
     * main use for string hashes in modern Tcl) speed is far more important
     * than strength.
     *
     * See also HashString in tclLiteral.c.
     * See also TclObjHashKey in tclObj.c.
     *
     * See [tcl-Feature Request #2958832]
     */

    if ((result = UCHAR(*string)) != 0) {
	while ((c = *++string) != 0) {
	    result += (result << 3) + UCHAR(c);
	}
    }
    return result;
}

/*
 *----------------------------------------------------------------------
 *
 * BogusFind --
 *
 *	This function is invoked when Tcl_FindHashEntry is called on a
 *	table that has been deleted.
 *
 * Results:
 *	If Tcl_Panic returns (which it shouldn't) this function returns NULL.
 *
 * Side effects:
 *	Generates a panic.
 *
 *----------------------------------------------------------------------
 */

static Tcl_HashEntry *
BogusFind(
    TCL_UNUSED(Tcl_HashTable *),
    TCL_UNUSED(const char *))
{
    Tcl_Panic("called %s on deleted table", "Tcl_FindHashEntry");
    return NULL;
}

/*
 *----------------------------------------------------------------------
 *
 * BogusCreate --
 *
 *	This function is invoked when Tcl_CreateHashEntry is called on a
 *	table that has been deleted.
 *
 * Results:
 *	If panic returns (which it shouldn't) this function returns NULL.
 *
 * Side effects:
 *	Generates a panic.
 *
 *----------------------------------------------------------------------
 */

static Tcl_HashEntry *
BogusCreate(
    TCL_UNUSED(Tcl_HashTable *),
    TCL_UNUSED(const char *),
    TCL_UNUSED(int *))
{
    Tcl_Panic("called %s on deleted table", "Tcl_CreateHashEntry");
    return NULL;
}

/*
 *----------------------------------------------------------------------
 *
 * RebuildTable --
 *
 *	This function is invoked when the ratio of entries to hash buckets
 *	becomes too large. It creates a new table with a larger bucket array
 *	and moves all of the entries into the new table.
 *
 * Results:
 *	None.
 *
 * Side effects:
 *	Memory gets reallocated and entries get re-hashed to new buckets.
 *
 *----------------------------------------------------------------------
 */

static void
RebuildTable(
    Tcl_HashTable *tablePtr)	/* Table to enlarge. */
{
    TCL_HASH_TYPE count, index, oldSize = tablePtr->numBuckets;
    Tcl_HashEntry **oldBuckets = tablePtr->buckets;
    Tcl_HashEntry **oldChainPtr, **newChainPtr;
    Tcl_HashEntry *hPtr;
    const Tcl_HashKeyType *typePtr;

    /* Avoid outgrowing capability of the memory allocators */
    if (oldSize > UINT_MAX / (4 * sizeof(Tcl_HashEntry *))) {
	tablePtr->rebuildSize = INT_MAX;
	return;
    }

    if (tablePtr->keyType == TCL_STRING_KEYS) {
	typePtr = &tclStringHashKeyType;
    } else if (tablePtr->keyType == TCL_ONE_WORD_KEYS) {
	typePtr = &tclOneWordHashKeyType;
    } else if (tablePtr->keyType == TCL_CUSTOM_TYPE_KEYS
	    || tablePtr->keyType == TCL_CUSTOM_PTR_KEYS) {
	typePtr = tablePtr->typePtr;
    } else {
	typePtr = &tclArrayHashKeyType;
    }

    /*
     * Allocate and initialize the new bucket array, and set up hashing
     * constants for new array size.
     */

    tablePtr->numBuckets *= 4;
    if (typePtr->flags & TCL_HASH_KEY_SYSTEM_HASH) {
	tablePtr->buckets = (Tcl_HashEntry **)TclpSysAlloc(
		tablePtr->numBuckets * sizeof(Tcl_HashEntry *));
    } else {
	tablePtr->buckets =
		(Tcl_HashEntry **)Tcl_Alloc(tablePtr->numBuckets * sizeof(Tcl_HashEntry *));
    }
    for (count = tablePtr->numBuckets, newChainPtr = tablePtr->buckets;
	    count > 0; count--, newChainPtr++) {
	*newChainPtr = NULL;
    }
    tablePtr->rebuildSize *= 4;
    if (tablePtr->downShift > 1) {
	tablePtr->downShift -= 2;
    }
    tablePtr->mask = (tablePtr->mask << 2) + 3;

    /*
     * Rehash all of the existing entries into the new bucket array.
     */

    for (oldChainPtr = oldBuckets; oldSize > 0; oldSize--, oldChainPtr++) {
	for (hPtr = *oldChainPtr; hPtr != NULL; hPtr = *oldChainPtr) {
	    *oldChainPtr = hPtr->nextPtr;
	    if (typePtr->hashKeyProc == NULL
		    || typePtr->flags & TCL_HASH_KEY_RANDOMIZE_HASH) {
		index = RANDOM_INDEX(tablePtr, hPtr->hash);
	    } else {
		index = hPtr->hash & tablePtr->mask;
	    }
	    hPtr->nextPtr = tablePtr->buckets[index];
	    tablePtr->buckets[index] = hPtr;
	}
    }

    /*
     * Free up the old bucket array, if it was dynamically allocated.
     */

    if (oldBuckets != tablePtr->staticBuckets) {
	if (typePtr->flags & TCL_HASH_KEY_SYSTEM_HASH) {
	    TclpSysFree((char *) oldBuckets);
	} else {
	    Tcl_Free(oldBuckets);
	}
    }
}

/*
 * Local Variables:
 * mode: c
 * c-basic-offset: 4
 * fill-column: 78
 * End:
 */<|MERGE_RESOLUTION|>--- conflicted
+++ resolved
@@ -631,29 +631,16 @@
      * Print out the histogram and a few other pieces of information.
      */
 
-<<<<<<< HEAD
     result = (char *)Tcl_Alloc((NUM_COUNTERS * 60) + 300);
-    sprintf(result, "%" TCL_Z_MODIFIER "u entries in table, %" TCL_Z_MODIFIER "u buckets\n",
+    snprintf(result, 60, "%" TCL_Z_MODIFIER "u entries in table, %" TCL_Z_MODIFIER "u buckets\n",
 	    tablePtr->numEntries, tablePtr->numBuckets);
     p = result + strlen(result);
     for (i = 0; i < NUM_COUNTERS; i++) {
-	sprintf(p, "number of buckets with %" TCL_Z_MODIFIER "u entries: %" TCL_Z_MODIFIER "u\n",
+	snprintf(p, 60, "number of buckets with %" TCL_Z_MODIFIER "u entries: %" TCL_Z_MODIFIER "u\n",
 		i, count[i]);
 	p += strlen(p);
     }
-    sprintf(p, "number of buckets with %d or more entries: %" TCL_Z_MODIFIER "u\n",
-=======
-    result = (char *)ckalloc((NUM_COUNTERS * 60) + 300);
-    snprintf(result, 60, "%u entries in table, %u buckets\n",
-	    tablePtr->numEntries, tablePtr->numBuckets);
-    p = result + strlen(result);
-    for (i = 0; i < NUM_COUNTERS; i++) {
-	snprintf(p, 60, "number of buckets with %u entries: %u\n",
-		i, count[i]);
-	p += strlen(p);
-    }
-    snprintf(p, 60, "number of buckets with %u or more entries: %u\n",
->>>>>>> ed24f448
+    snprintf(p, 60, "number of buckets with %d or more entries: %" TCL_Z_MODIFIER "u\n",
 	    NUM_COUNTERS, overflow);
     p += strlen(p);
     snprintf(p, 60, "average search distance for entry: %.1f", average);
