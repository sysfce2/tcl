--- conflicted
+++ resolved
@@ -881,11 +881,7 @@
     Tcl_HashTable *tablePtr,	/* Hash table. */
     void *keyPtr)		/* Key from which to compute hash value. */
 {
-<<<<<<< HEAD
     const char *string = (const char *)keyPtr;
-=======
-    const char *string = keyPtr;
->>>>>>> 3c048c4c
     unsigned int result;
     char c;
 
