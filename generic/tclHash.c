--- conflicted
+++ resolved
@@ -657,29 +657,16 @@
      * Print out the histogram and a few other pieces of information.
      */
 
-<<<<<<< HEAD
     result = (char *)ckalloc((NUM_COUNTERS * 60) + 300);
-    sprintf(result, "%u entries in table, %u buckets\n",
+    snprintf(result, 60, "%u entries in table, %u buckets\n",
 	    tablePtr->numEntries, tablePtr->numBuckets);
     p = result + strlen(result);
     for (i = 0; i < NUM_COUNTERS; i++) {
-	sprintf(p, "number of buckets with %u entries: %u\n",
+	snprintf(p, 60, "number of buckets with %u entries: %u\n",
 		i, count[i]);
 	p += strlen(p);
     }
-    sprintf(p, "number of buckets with %u or more entries: %u\n",
-=======
-    result = ckalloc((NUM_COUNTERS * 60) + 300);
-    snprintf(result, 60, "%d entries in table, %d buckets\n",
-	    tablePtr->numEntries, tablePtr->numBuckets);
-    p = result + strlen(result);
-    for (i = 0; i < NUM_COUNTERS; i++) {
-	snprintf(p, 60, "number of buckets with %d entries: %d\n",
-		i, count[i]);
-	p += strlen(p);
-    }
-    snprintf(p, 60, "number of buckets with %d or more entries: %d\n",
->>>>>>> 18614557
+    snprintf(p, 60, "number of buckets with %u or more entries: %u\n",
 	    NUM_COUNTERS, overflow);
     p += strlen(p);
     snprintf(p, 60, "average search distance for entry: %.1f", average);
