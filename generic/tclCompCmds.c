--- conflicted
+++ resolved
@@ -3081,12 +3081,7 @@
      * Loop counter.
      */
 
-<<<<<<< HEAD
-    Tcl_DictObjPut(NULL, dictObj, Tcl_NewStringObj("loop", -1),
-	   Tcl_NewWideIntObj(infoPtr->loopCtTemp));
-=======
-    TclDictPut(NULL, dictObj, "loop", Tcl_NewIntObj(infoPtr->loopCtTemp));
->>>>>>> d7c90af0
+    TclDictPut(NULL, dictObj, "loop", Tcl_NewWideIntObj(infoPtr->loopCtTemp));
 
     /*
      * Assignment targets.
@@ -3121,12 +3116,8 @@
      * Jump offset.
      */
 
-<<<<<<< HEAD
-    Tcl_DictObjPut(NULL, dictObj, Tcl_NewStringObj("jumpOffset", -1),
-	   Tcl_NewWideIntObj(infoPtr->loopCtTemp));
-=======
-    TclDictPut(NULL, dictObj, "jumpOffset", Tcl_NewIntObj(infoPtr->loopCtTemp));
->>>>>>> d7c90af0
+    TclDictPut(NULL, dictObj, "jumpOffset",
+	    Tcl_NewWideIntObj(infoPtr->loopCtTemp));
 
     /*
      * Assignment targets.
