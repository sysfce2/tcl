/*
 * tclCompCmds.c --
 *
 *	This file contains compilation procedures that compile various Tcl
 *	commands into a sequence of instructions ("bytecodes").
 *
 * Copyright (c) 1997-1998 Sun Microsystems, Inc.
 * Copyright (c) 2001 by Kevin B. Kenny.  All rights reserved.
 * Copyright (c) 2002 ActiveState Corporation.
 * Copyright (c) 2004-2013 by Donal K. Fellows.
 *
 * See the file "license.terms" for information on usage and redistribution of
 * this file, and for a DISCLAIMER OF ALL WARRANTIES.
 */

#include "tclInt.h"
#include "tclCompile.h"
#include <assert.h>

/*
 * Prototypes for procedures defined later in this file:
 */

static ClientData	DupDictUpdateInfo(ClientData clientData);
static void		FreeDictUpdateInfo(ClientData clientData);
static void		PrintDictUpdateInfo(ClientData clientData,
			    Tcl_Obj *appendObj, ByteCode *codePtr,
			    unsigned int pcOffset);
static ClientData	DupForeachInfo(ClientData clientData);
static void		FreeForeachInfo(ClientData clientData);
static void		PrintForeachInfo(ClientData clientData,
			    Tcl_Obj *appendObj, ByteCode *codePtr,
			    unsigned int pcOffset);
static int		CompileEachloopCmd(Tcl_Interp *interp,
			    Tcl_Parse *parsePtr, Command *cmdPtr,
			    CompileEnv *envPtr, int collect);
static int		CompileDictEachCmd(Tcl_Interp *interp,
			    Tcl_Parse *parsePtr, Command *cmdPtr,
			    struct CompileEnv *envPtr, int collect);

/*
 * The structures below define the AuxData types defined in this file.
 */

const AuxDataType tclForeachInfoType = {
    "ForeachInfo",		/* name */
    DupForeachInfo,		/* dupProc */
    FreeForeachInfo,		/* freeProc */
    PrintForeachInfo		/* printProc */
};

const AuxDataType tclDictUpdateInfoType = {
    "DictUpdateInfo",		/* name */
    DupDictUpdateInfo,		/* dupProc */
    FreeDictUpdateInfo,		/* freeProc */
    PrintDictUpdateInfo		/* printProc */
};

/*
 *----------------------------------------------------------------------
 *
 * TclCompileAppendCmd --
 *
 *	Procedure called to compile the "append" command.
 *
 * Results:
 *	Returns TCL_OK for a successful compile. Returns TCL_ERROR to defer
 *	evaluation to runtime.
 *
 * Side effects:
 *	Instructions are added to envPtr to execute the "append" command at
 *	runtime.
 *
 *----------------------------------------------------------------------
 */

int
TclCompileAppendCmd(
    Tcl_Interp *interp,		/* Used for error reporting. */
    Tcl_Parse *parsePtr,	/* Points to a parse structure for the command
				 * created by Tcl_ParseCommand. */
    Command *cmdPtr,		/* Points to defintion of command being
				 * compiled. */
    CompileEnv *envPtr)		/* Holds resulting instructions. */
{
    Tcl_Token *varTokenPtr, *valueTokenPtr;
    int isScalar, localIndex, numWords, i;
    DefineLineInformation;	/* TIP #280 */

    /* TODO: Consider support for compiling expanded args. */
    numWords = parsePtr->numWords;
    if (numWords == 1) {
	return TCL_ERROR;
    } else if (numWords == 2) {
	/*
	 * append varName == set varName
	 */

	return TclCompileSetCmd(interp, parsePtr, cmdPtr, envPtr);
    } else if (numWords > 3) {
	/*
	 * APPEND instructions currently only handle one value, but we can
	 * handle some multi-value cases by stringing them together.
	 */

	goto appendMultiple;
    }

    /*
     * Decide if we can use a frame slot for the var/array name or if we need
     * to emit code to compute and push the name at runtime. We use a frame
     * slot (entry in the array of local vars) if we are compiling a procedure
     * body and if the name is simple text that does not include namespace
     * qualifiers.
     */

    varTokenPtr = TokenAfter(parsePtr->tokenPtr);

    PushVarNameWord(interp, varTokenPtr, envPtr, 0,
	    &localIndex, &isScalar, 1);

    /*
     * We are doing an assignment, otherwise TclCompileSetCmd was called, so
     * push the new value. This will need to be extended to push a value for
     * each argument.
     */

	valueTokenPtr = TokenAfter(varTokenPtr);
	CompileWord(envPtr, valueTokenPtr, interp, 2);

    /*
     * Emit instructions to set/get the variable.
     */

	if (isScalar) {
	    if (localIndex < 0) {
		TclEmitOpcode(INST_APPEND_STK, envPtr);
	    } else {
		Emit14Inst(INST_APPEND_SCALAR, localIndex, envPtr);
	    }
	} else {
	    if (localIndex < 0) {
		TclEmitOpcode(INST_APPEND_ARRAY_STK, envPtr);
	    } else {
		Emit14Inst(INST_APPEND_ARRAY, localIndex, envPtr);
	    }
	}

    return TCL_OK;

  appendMultiple:
    /*
     * Can only handle the case where we are appending to a local scalar when
     * there are multiple values to append.  Fortunately, this is common.
     */

    varTokenPtr = TokenAfter(parsePtr->tokenPtr);
    PushVarNameWord(interp, varTokenPtr, envPtr, TCL_NO_ELEMENT,
	    &localIndex, &isScalar, 1);
    if (!isScalar || localIndex < 0) {
	return TCL_ERROR;
    }

    /*
     * Definitely appending to a local scalar; generate the words and append
     * them.
     */

    valueTokenPtr = TokenAfter(varTokenPtr);
    for (i = 2 ; i < numWords ; i++) {
	CompileWord(envPtr, valueTokenPtr, interp, i);
	valueTokenPtr = TokenAfter(valueTokenPtr);
    }
    TclEmitInstInt4(	  INST_REVERSE, numWords-2,		envPtr);
    for (i = 2 ; i < numWords ;) {
	Emit14Inst(	  INST_APPEND_SCALAR, localIndex,	envPtr);
	if (++i < numWords) {
	    TclEmitOpcode(INST_POP,				envPtr);
	}
    }

    return TCL_OK;
}

/*
 *----------------------------------------------------------------------
 *
 * TclCompileArray*Cmd --
 *
 *	Functions called to compile "array" sucommands.
 *
 * Results:
 *	All return TCL_OK for a successful compile, and TCL_ERROR to defer
 *	evaluation to runtime.
 *
 * Side effects:
 *	Instructions are added to envPtr to execute the "array" subcommand at
 *	runtime.
 *
 *----------------------------------------------------------------------
 */

int
TclCompileArrayExistsCmd(
    Tcl_Interp *interp,		/* Used for looking up stuff. */
    Tcl_Parse *parsePtr,	/* Points to a parse structure for the command
				 * created by Tcl_ParseCommand. */
    Command *cmdPtr,		/* Points to defintion of command being
				 * compiled. */
    CompileEnv *envPtr)		/* Holds resulting instructions. */
{
    DefineLineInformation;	/* TIP #280 */
    Tcl_Token *tokenPtr;
    int isScalar, localIndex;

    if (parsePtr->numWords != 2) {
	return TCL_ERROR;
    }

    tokenPtr = TokenAfter(parsePtr->tokenPtr);
    PushVarNameWord(interp, tokenPtr, envPtr, TCL_NO_ELEMENT,
	    &localIndex, &isScalar, 1);
    if (!isScalar) {
	return TCL_ERROR;
    }

    if (localIndex >= 0) {
	TclEmitInstInt4(INST_ARRAY_EXISTS_IMM, localIndex,	envPtr);
    } else {
	TclEmitOpcode(	INST_ARRAY_EXISTS_STK,			envPtr);
    }
    return TCL_OK;
}

int
TclCompileArraySetCmd(
    Tcl_Interp *interp,		/* Used for looking up stuff. */
    Tcl_Parse *parsePtr,	/* Points to a parse structure for the command
				 * created by Tcl_ParseCommand. */
    Command *cmdPtr,		/* Points to defintion of command being
				 * compiled. */
    CompileEnv *envPtr)		/* Holds resulting instructions. */
{
    DefineLineInformation;	/* TIP #280 */
    Tcl_Token *varTokenPtr, *dataTokenPtr;
    int isScalar, localIndex, code = TCL_OK;
    int isDataLiteral, isDataValid, isDataEven, len;
    int dataVar, iterVar, keyVar, valVar, infoIndex;
    int back, fwd, offsetBack, offsetFwd;
    Tcl_Obj *literalObj;
    ForeachInfo *infoPtr;

    if (parsePtr->numWords != 3) {
	return TCL_ERROR;
    }

    varTokenPtr = TokenAfter(parsePtr->tokenPtr);
    dataTokenPtr = TokenAfter(varTokenPtr);
    literalObj = Tcl_NewObj();
    isDataLiteral = TclWordKnownAtCompileTime(dataTokenPtr, literalObj);
    isDataValid = (isDataLiteral
	    && Tcl_ListObjLength(NULL, literalObj, &len) == TCL_OK);
    isDataEven = (isDataValid && (len & 1) == 0);

    /*
     * Special case: literal odd-length argument is always an error.
     */

    if (isDataValid && !isDataEven) {
	PushStringLiteral(envPtr, "list must have an even number of elements");
	PushStringLiteral(envPtr, "-errorCode {TCL ARGUMENT FORMAT}");
	TclEmitInstInt4(INST_RETURN_IMM, 1,			envPtr);
	TclEmitInt4(		0,				envPtr);
	goto done;
    }

    /*
     * Except for the special "ensure array" case below, when we're not in
     * a proc, we cannot do a better compile than generic.
     */

    if (envPtr->procPtr == NULL && !(isDataEven && len == 0)) {
	code = TclCompileBasic2ArgCmd(interp, parsePtr, cmdPtr, envPtr);
	goto done;
    }

    PushVarNameWord(interp, varTokenPtr, envPtr, TCL_NO_ELEMENT,
	    &localIndex, &isScalar, 1);
    if (!isScalar) {
	code = TCL_ERROR;
	goto done;
    }
    /*
     * Special case: literal empty value argument is just an "ensure array"
     * operation.
     */

    if (isDataEven && len == 0) {
	if (localIndex >= 0) {
	    TclEmitInstInt4(INST_ARRAY_EXISTS_IMM, localIndex,	envPtr);
	    TclEmitInstInt1(INST_JUMP_TRUE1, 7,			envPtr);
	    TclEmitInstInt4(INST_ARRAY_MAKE_IMM, localIndex,	envPtr);
	} else {
	    TclEmitOpcode(  INST_DUP,				envPtr);
	    TclEmitOpcode(  INST_ARRAY_EXISTS_STK,		envPtr);
	    TclEmitInstInt1(INST_JUMP_TRUE1, 5
#ifdef TCL_COMPILE_DEBUG
+10
#endif
,			envPtr);
	    TclEmitOpcode(  INST_ARRAY_MAKE_STK,		envPtr);
	    TclEmitInstInt1(INST_JUMP1, 3
#ifdef TCL_COMPILE_DEBUG
+10
#endif
,			envPtr);
	    /* Each branch decrements stack depth, but we only take one. */
	    TclAdjustStackDepth(1, envPtr);
	    TclEmitOpcode(  INST_POP,				envPtr);
	}
	PushStringLiteral(envPtr, "");
	goto done;
    }

    /*
     * Prepare for the internal foreach.
     */

    dataVar = AnonymousLocal(envPtr);
    iterVar = AnonymousLocal(envPtr);
    keyVar = AnonymousLocal(envPtr);
    valVar = AnonymousLocal(envPtr);

    infoPtr = ckalloc(sizeof(ForeachInfo) + sizeof(ForeachVarList *));
    infoPtr->numLists = 1;
    infoPtr->firstValueTemp = dataVar;
    infoPtr->loopCtTemp = iterVar;
    infoPtr->varLists[0] = ckalloc(sizeof(ForeachVarList) * 2*sizeof(int));
    infoPtr->varLists[0]->numVars = 2;
    infoPtr->varLists[0]->varIndexes[0] = keyVar;
    infoPtr->varLists[0]->varIndexes[1] = valVar;
    infoIndex = TclCreateAuxData(infoPtr, &tclForeachInfoType, envPtr);

    /*
     * Start issuing instructions to write to the array.
     */

    CompileWord(envPtr, dataTokenPtr, interp, 2);
    if (!isDataLiteral || !isDataValid) {
	/*
	 * Only need this safety check if we're handling a non-literal or list
	 * containing an invalid literal; with valid list literals, we've
	 * already checked (worth it because literals are a very common
	 * use-case with [array set]).
	 */

	TclEmitOpcode(	INST_DUP,				envPtr);
	TclEmitOpcode(	INST_LIST_LENGTH,			envPtr);
	PushStringLiteral(envPtr, "1");
	TclEmitOpcode(	INST_BITAND,				envPtr);
	offsetFwd = CurrentOffset(envPtr);
	TclEmitInstInt1(INST_JUMP_FALSE1, 0,			envPtr);
	PushStringLiteral(envPtr, "list must have an even number of elements");
	PushStringLiteral(envPtr, "-errorCode {TCL ARGUMENT FORMAT}");
	TclEmitInstInt4(INST_RETURN_IMM, 1,			envPtr);
	TclEmitInt4(		0,				envPtr);
	TclAdjustStackDepth(-1, envPtr);
	fwd = CurrentOffset(envPtr) - offsetFwd;
	TclStoreInt1AtPtr(fwd, envPtr->codeStart+offsetFwd+1);
    }
    Emit14Inst(		INST_STORE_SCALAR, dataVar,		envPtr);
    TclEmitOpcode(	INST_POP,				envPtr);

    if (localIndex >= 0) {
	TclEmitInstInt4(INST_ARRAY_EXISTS_IMM, localIndex,	envPtr);
	TclEmitInstInt1(INST_JUMP_TRUE1, 7,			envPtr);
	TclEmitInstInt4(INST_ARRAY_MAKE_IMM, localIndex,	envPtr);
	TclEmitInstInt4(INST_FOREACH_START4, infoIndex,		envPtr);
	offsetBack = CurrentOffset(envPtr);
	TclEmitInstInt4(INST_FOREACH_STEP4, infoIndex,		envPtr);
	offsetFwd = CurrentOffset(envPtr);
	TclEmitInstInt1(INST_JUMP_FALSE1, 0,			envPtr);
	Emit14Inst(	INST_LOAD_SCALAR, keyVar,		envPtr);
	Emit14Inst(	INST_LOAD_SCALAR, valVar,		envPtr);
	Emit14Inst(	INST_STORE_ARRAY, localIndex,		envPtr);
	TclEmitOpcode(	INST_POP,				envPtr);
	back = offsetBack - CurrentOffset(envPtr);
	TclEmitInstInt1(INST_JUMP1, back,			envPtr);
	fwd = CurrentOffset(envPtr) - offsetFwd;
	TclStoreInt1AtPtr(fwd, envPtr->codeStart+offsetFwd+1);
    } else {
	TclEmitOpcode(	INST_DUP,				envPtr);
	TclEmitOpcode(	INST_ARRAY_EXISTS_STK,			envPtr);
	TclEmitInstInt1(INST_JUMP_TRUE1, 4
#ifdef TCL_COMPILE_DEBUG
+15
#endif
,			envPtr);
	TclEmitOpcode(	INST_DUP,				envPtr);
	TclEmitOpcode(	INST_ARRAY_MAKE_STK,			envPtr);
	TclEmitInstInt4(INST_FOREACH_START4, infoIndex,		envPtr);
	offsetBack = CurrentOffset(envPtr);
	TclEmitInstInt4(INST_FOREACH_STEP4, infoIndex,		envPtr);
	offsetFwd = CurrentOffset(envPtr);
	TclEmitInstInt1(INST_JUMP_FALSE1, 0,			envPtr);
	TclEmitOpcode(	INST_DUP,				envPtr);
	Emit14Inst(	INST_LOAD_SCALAR, keyVar,		envPtr);
	Emit14Inst(	INST_LOAD_SCALAR, valVar,		envPtr);
	TclEmitOpcode(	INST_STORE_ARRAY_STK,			envPtr);
	TclEmitOpcode(	INST_POP,				envPtr);
	back = offsetBack - CurrentOffset(envPtr);
	TclEmitInstInt1(INST_JUMP1, back,			envPtr);
	fwd = CurrentOffset(envPtr) - offsetFwd;
	TclStoreInt1AtPtr(fwd, envPtr->codeStart+offsetFwd+1);
	TclEmitOpcode(	INST_POP,				envPtr);
    }
    if (!isDataLiteral) {
	TclEmitInstInt1(INST_UNSET_SCALAR, 0,			envPtr);
	TclEmitInt4(		dataVar,			envPtr);
    }
    PushStringLiteral(envPtr,	"");
  done:
    Tcl_DecrRefCount(literalObj);
    return code;
}

int
TclCompileArrayUnsetCmd(
    Tcl_Interp *interp,		/* Used for looking up stuff. */
    Tcl_Parse *parsePtr,	/* Points to a parse structure for the command
				 * created by Tcl_ParseCommand. */
    Command *cmdPtr,		/* Points to defintion of command being
				 * compiled. */
    CompileEnv *envPtr)		/* Holds resulting instructions. */
{
    DefineLineInformation;	/* TIP #280 */
    Tcl_Token *tokenPtr = TokenAfter(parsePtr->tokenPtr);
    int isScalar, localIndex;

    if (parsePtr->numWords != 2) {
	return TclCompileBasic2ArgCmd(interp, parsePtr, cmdPtr, envPtr);
    }

    PushVarNameWord(interp, tokenPtr, envPtr, TCL_NO_ELEMENT,
	    &localIndex, &isScalar, 1);
    if (!isScalar) {
	return TCL_ERROR;
    }

    if (localIndex >= 0) {
	TclEmitInstInt4(INST_ARRAY_EXISTS_IMM, localIndex,	envPtr);
	TclEmitInstInt1(INST_JUMP_FALSE1, 8
#ifdef TCL_COMPILE_DEBUG
+5
#endif
,			envPtr);
	TclEmitInstInt1(INST_UNSET_SCALAR, 1,			envPtr);
	TclEmitInt4(		localIndex,			envPtr);
    } else {
	TclEmitOpcode(	INST_DUP,				envPtr);
	TclEmitOpcode(	INST_ARRAY_EXISTS_STK,			envPtr);
	TclEmitInstInt1(INST_JUMP_FALSE1, 6
#ifdef TCL_COMPILE_DEBUG
+10
#endif
,			envPtr);
	TclEmitInstInt1(INST_UNSET_STK, 1,			envPtr);
	TclEmitInstInt1(INST_JUMP1, 3
#ifdef TCL_COMPILE_DEBUG
+10
#endif
,				envPtr);
	/* Each branch decrements stack depth, but we only take one. */
	TclAdjustStackDepth(1, envPtr);
	TclEmitOpcode(	INST_POP,				envPtr);
    }
    PushStringLiteral(envPtr,	"");
    return TCL_OK;
}

/*
 *----------------------------------------------------------------------
 *
 * TclCompileBreakCmd --
 *
 *	Procedure called to compile the "break" command.
 *
 * Results:
 *	Returns TCL_OK for a successful compile. Returns TCL_ERROR to defer
 *	evaluation to runtime.
 *
 * Side effects:
 *	Instructions are added to envPtr to execute the "break" command at
 *	runtime.
 *
 *----------------------------------------------------------------------
 */

int
TclCompileBreakCmd(
    Tcl_Interp *interp,		/* Used for error reporting. */
    Tcl_Parse *parsePtr,	/* Points to a parse structure for the command
				 * created by Tcl_ParseCommand. */
    Command *cmdPtr,		/* Points to defintion of command being
				 * compiled. */
    CompileEnv *envPtr)		/* Holds resulting instructions. */
{
    ExceptionRange *rangePtr;
    ExceptionAux *auxPtr;

    if (parsePtr->numWords != 1) {
	return TCL_ERROR;
    }

    /*
     * Find the innermost exception range that contains this command.
     */

    rangePtr = TclGetInnermostExceptionRange(envPtr, TCL_BREAK, &auxPtr);
    if (rangePtr && rangePtr->type == LOOP_EXCEPTION_RANGE) {
	/*
	 * Found the target! No need for a nasty INST_BREAK here.
	 */

	TclCleanupStackForBreakContinue(envPtr, auxPtr);
	TclAddLoopBreakFixup(envPtr, auxPtr);
	TclAdjustStackDepth(1, envPtr);
    } else {
	/*
	 * Emit a real break.
	 */

	PushStringLiteral(envPtr, "");
	TclEmitOpcode(INST_DUP, envPtr);
	TclEmitInstInt4(INST_RETURN_IMM, TCL_BREAK, envPtr);
	TclEmitInt4(0, envPtr);
    }

    return TCL_OK;
}

/*
 *----------------------------------------------------------------------
 *
 * TclCompileCatchCmd --
 *
 *	Procedure called to compile the "catch" command.
 *
 * Results:
 *	Returns TCL_OK for a successful compile. Returns TCL_ERROR to defer
 *	evaluation to runtime.
 *
 * Side effects:
 *	Instructions are added to envPtr to execute the "catch" command at
 *	runtime.
 *
 *----------------------------------------------------------------------
 */

int
TclCompileCatchCmd(
    Tcl_Interp *interp,		/* Used for error reporting. */
    Tcl_Parse *parsePtr,	/* Points to a parse structure for the command
				 * created by Tcl_ParseCommand. */
    Command *cmdPtr,		/* Points to defintion of command being
				 * compiled. */
    CompileEnv *envPtr)		/* Holds resulting instructions. */
{
    JumpFixup jumpFixup;
    Tcl_Token *cmdTokenPtr, *resultNameTokenPtr, *optsNameTokenPtr;
    int resultIndex, optsIndex, range;
    DefineLineInformation;	/* TIP #280 */

    /*
     * If syntax does not match what we expect for [catch], do not compile.
     * Let runtime checks determine if syntax has changed.
     */

    if ((parsePtr->numWords < 2) || (parsePtr->numWords > 4)) {
	return TCL_ERROR;
    }

    /*
     * If variables were specified and the catch command is at global level
     * (not in a procedure), don't compile it inline: the payoff is too small.
     */

    if ((parsePtr->numWords >= 3) && !EnvHasLVT(envPtr)) {
	return TCL_ERROR;
    }

    /*
     * Make sure the variable names, if any, have no substitutions and just
     * refer to local scalars.
     */

    resultIndex = optsIndex = -1;
    cmdTokenPtr = TokenAfter(parsePtr->tokenPtr);
    if (parsePtr->numWords >= 3) {
	resultNameTokenPtr = TokenAfter(cmdTokenPtr);
	/* DGP */
	resultIndex = LocalScalarFromToken(resultNameTokenPtr, envPtr);
	if (resultIndex < 0) {
	    return TCL_ERROR;
	}

	/* DKF */
	if (parsePtr->numWords == 4) {
	    optsNameTokenPtr = TokenAfter(resultNameTokenPtr);
	    optsIndex = LocalScalarFromToken(optsNameTokenPtr, envPtr);
	    if (optsIndex < 0) {
		return TCL_ERROR;
	    }
	}
    }

    /*
     * We will compile the catch command. Declare the exception range that it
     * uses.
     */

    range = TclCreateExceptRange(CATCH_EXCEPTION_RANGE, envPtr);

    /*
     * If the body is a simple word, compile a BEGIN_CATCH instruction,
     * followed by the instructions to eval the body.
     * Otherwise, compile instructions to substitute the body text before
     * starting the catch, then BEGIN_CATCH, and then EVAL_STK to evaluate the
     * substituted body.
     * Care has to be taken to make sure that substitution happens outside the
     * catch range so that errors in the substitution are not caught.
     * [Bug 219184]
     * The reason for duplicating the script is that EVAL_STK would otherwise
     * begin by undeflowing the stack below the mark set by BEGIN_CATCH4.
     */

    if (cmdTokenPtr->type == TCL_TOKEN_SIMPLE_WORD) {
	TclEmitInstInt4(	INST_BEGIN_CATCH4, range,	envPtr);
	ExceptionRangeStarts(envPtr, range);
	BODY(cmdTokenPtr, 1);
    } else {
	SetLineInformation(1);
	CompileTokens(envPtr, cmdTokenPtr, interp);
	TclEmitInstInt4(	INST_BEGIN_CATCH4, range,	envPtr);
	ExceptionRangeStarts(envPtr, range);
	TclEmitOpcode(		INST_DUP,			envPtr);
	TclEmitOpcode(		INST_EVAL_STK,			envPtr);
    }
    /* Stack at this point:
     *    nonsimple:  script <mark> result
     *    simple:            <mark> result
     */

    if (resultIndex == -1) {
	/*
	 * Special case when neither result nor options are being saved. In
	 * that case, we can skip quite a bit of the command epilogue; all we
	 * have to do is drop the result and push the return code (and, of
	 * course, finish the catch context).
	 */

	TclEmitOpcode(		INST_POP,			envPtr);
	PushStringLiteral(envPtr, "0");
	TclEmitInstInt1(	INST_JUMP1, 3
#ifdef TCL_COMPILE_DEBUG
+10
#endif
,			envPtr);
	TclAdjustStackDepth(-1, envPtr);
	ExceptionRangeTarget(envPtr, range, catchOffset);
	TclEmitOpcode(		INST_PUSH_RETURN_CODE,		envPtr);
	ExceptionRangeEnds(envPtr, range);
	TclEmitOpcode(		INST_END_CATCH,			envPtr);

	/*
	 * Stack at this point:
	 *    nonsimple:  script <mark> returnCode
	 *    simple:            <mark> returnCode
	 */

	goto dropScriptAtEnd;
    }

    /*
     * Emit the "no errors" epilogue: push "0" (TCL_OK) as the catch result,
     * and jump around the "error case" code.
     */

    PushStringLiteral(envPtr, "0");
    TclEmitForwardJump(envPtr, TCL_UNCONDITIONAL_JUMP, &jumpFixup);
    /* Stack at this point: ?script? <mark> result TCL_OK */

    /* 
     * Emit the "error case" epilogue. Push the interpreter result and the
     * return code.
     */

    TclAdjustStackDepth(-2, envPtr);
    ExceptionRangeTarget(envPtr, range, catchOffset);
    /* Stack at this point:  ?script? */
    TclEmitOpcode(		INST_PUSH_RESULT,		envPtr);
    TclEmitOpcode(		INST_PUSH_RETURN_CODE,		envPtr);

    /*
     * Update the target of the jump after the "no errors" code. 
     */

    /* Stack at this point: ?script? result returnCode */
    if (TclFixupForwardJumpToHere(envPtr, &jumpFixup, 127)) {
	Tcl_Panic("TclCompileCatchCmd: bad jump distance %d",
		(int)(CurrentOffset(envPtr) - jumpFixup.codeOffset));
    }

    /*
     * Push the return options if the caller wants them.
     */

    if (optsIndex != -1) {
	TclEmitOpcode(		INST_PUSH_RETURN_OPTIONS,	envPtr);
    }

    /*
     * End the catch
     */

    ExceptionRangeEnds(envPtr, range);
    TclEmitOpcode(		INST_END_CATCH,			envPtr);

    /*
     * At this point, the top of the stack is inconveniently ordered:
     *		?script? result returnCode ?returnOptions?
     * Reverse the stack to bring the result to the top.
     */

    if (optsIndex != -1) {
	TclEmitInstInt4(	INST_REVERSE, 3,		envPtr);
    } else {
	TclEmitInstInt4(	INST_REVERSE, 2,		envPtr);
    }

    /*
     * Store the result and remove it from the stack.
     */

    Emit14Inst(			INST_STORE_SCALAR, resultIndex,	envPtr);
    TclEmitOpcode(		INST_POP,			envPtr);

    /*
     * Stack is now ?script? ?returnOptions? returnCode.
     * If the options dict has been requested, it is buried on the stack under
     * the return code. Reverse the stack to bring it to the top, store it and
     * remove it from the stack.
     */

    if (optsIndex != -1) {
	TclEmitInstInt4(	INST_REVERSE, 2,		envPtr);
	Emit14Inst(		INST_STORE_SCALAR, optsIndex,	envPtr);
	TclEmitOpcode(		INST_POP,			envPtr);
    }

  dropScriptAtEnd:

    /*
     * Stack is now ?script? result. Get rid of the subst'ed script if it's
     * hanging arond.
     */

    if (cmdTokenPtr->type != TCL_TOKEN_SIMPLE_WORD) {
	TclEmitInstInt4(	INST_REVERSE, 2,		envPtr);
	TclEmitOpcode(		INST_POP,			envPtr);
    }

    return TCL_OK;
}

/*
 *----------------------------------------------------------------------
 *
 * TclCompileContinueCmd --
 *
 *	Procedure called to compile the "continue" command.
 *
 * Results:
 *	Returns TCL_OK for a successful compile. Returns TCL_ERROR to defer
 *	evaluation to runtime.
 *
 * Side effects:
 *	Instructions are added to envPtr to execute the "continue" command at
 *	runtime.
 *
 *----------------------------------------------------------------------
 */

int
TclCompileContinueCmd(
    Tcl_Interp *interp,		/* Used for error reporting. */
    Tcl_Parse *parsePtr,	/* Points to a parse structure for the command
				 * created by Tcl_ParseCommand. */
    Command *cmdPtr,		/* Points to defintion of command being
				 * compiled. */
    CompileEnv *envPtr)		/* Holds resulting instructions. */
{
    ExceptionRange *rangePtr;
    ExceptionAux *auxPtr;

    /*
     * There should be no argument after the "continue".
     */

    if (parsePtr->numWords != 1) {
	return TCL_ERROR;
    }

    /*
     * See if we can find a valid continueOffset (i.e., not -1) in the
     * innermost containing exception range.
     */

    rangePtr = TclGetInnermostExceptionRange(envPtr, TCL_CONTINUE, &auxPtr);
    if (rangePtr && rangePtr->type == LOOP_EXCEPTION_RANGE) {
	/*
	 * Found the target! No need for a nasty INST_CONTINUE here.
	 */

	TclCleanupStackForBreakContinue(envPtr, auxPtr);
	TclAddLoopContinueFixup(envPtr, auxPtr);
	TclAdjustStackDepth(1, envPtr);
    } else {
	/*
	 * Emit a real continue.
	 */

	PushStringLiteral(envPtr, "");
	TclEmitOpcode(INST_DUP, envPtr);
	TclEmitInstInt4(INST_RETURN_IMM, TCL_CONTINUE, envPtr);
	TclEmitInt4(0, envPtr);
    }

    return TCL_OK;
}

/*
 *----------------------------------------------------------------------
 *
 * TclCompileDict*Cmd --
 *
 *	Functions called to compile "dict" sucommands.
 *
 * Results:
 *	All return TCL_OK for a successful compile, and TCL_ERROR to defer
 *	evaluation to runtime.
 *
 * Side effects:
 *	Instructions are added to envPtr to execute the "dict" subcommand at
 *	runtime.
 *
 *----------------------------------------------------------------------
 */

int
TclCompileDictSetCmd(
    Tcl_Interp *interp,		/* Used for looking up stuff. */
    Tcl_Parse *parsePtr,	/* Points to a parse structure for the command
				 * created by Tcl_ParseCommand. */
    Command *cmdPtr,		/* Points to defintion of command being
				 * compiled. */
    CompileEnv *envPtr)		/* Holds resulting instructions. */
{
    Tcl_Token *tokenPtr;
    int i, dictVarIndex;
    DefineLineInformation;	/* TIP #280 */
    Tcl_Token *varTokenPtr;

    /*
     * There must be at least one argument after the command.
     */

    if (parsePtr->numWords < 4) {
	return TCL_ERROR;
    }

    /*
     * The dictionary variable must be a local scalar that is knowable at
     * compile time; anything else exceeds the complexity of the opcode. So
     * discover what the index is.
     */

    varTokenPtr = TokenAfter(parsePtr->tokenPtr);
    dictVarIndex = LocalScalarFromToken(varTokenPtr, envPtr);
    if (dictVarIndex < 0) {
	return TCL_ERROR;
    }

    /*
     * Remaining words (key path and value to set) can be handled normally.
     */

    tokenPtr = TokenAfter(varTokenPtr);
    for (i=2 ; i< parsePtr->numWords ; i++) {
	CompileWord(envPtr, tokenPtr, interp, i);
	tokenPtr = TokenAfter(tokenPtr);
    }

    /*
     * Now emit the instruction to do the dict manipulation.
     */

    TclEmitInstInt4( INST_DICT_SET, parsePtr->numWords-2,	envPtr);
    TclEmitInt4(     dictVarIndex,			envPtr);
    return TCL_OK;
}

int
TclCompileDictIncrCmd(
    Tcl_Interp *interp,		/* Used for looking up stuff. */
    Tcl_Parse *parsePtr,	/* Points to a parse structure for the command
				 * created by Tcl_ParseCommand. */
    Command *cmdPtr,		/* Points to defintion of command being
				 * compiled. */
    CompileEnv *envPtr)		/* Holds resulting instructions. */
{
    DefineLineInformation;	/* TIP #280 */
    Tcl_Token *varTokenPtr, *keyTokenPtr;
    int dictVarIndex, incrAmount;

    /*
     * There must be at least two arguments after the command.
     */

    if (parsePtr->numWords < 3 || parsePtr->numWords > 4) {
	return TCL_ERROR;
    }
    varTokenPtr = TokenAfter(parsePtr->tokenPtr);
    keyTokenPtr = TokenAfter(varTokenPtr);

    /*
     * Parse the increment amount, if present.
     */

    if (parsePtr->numWords == 4) {
	const char *word;
	int numBytes, code;
	Tcl_Token *incrTokenPtr;
	Tcl_Obj *intObj;

	incrTokenPtr = TokenAfter(keyTokenPtr);
	if (incrTokenPtr->type != TCL_TOKEN_SIMPLE_WORD) {
	    return TclCompileBasic2Or3ArgCmd(interp, parsePtr,cmdPtr, envPtr);
	}
	word = incrTokenPtr[1].start;
	numBytes = incrTokenPtr[1].size;

	intObj = Tcl_NewStringObj(word, numBytes);
	Tcl_IncrRefCount(intObj);
	code = TclGetIntFromObj(NULL, intObj, &incrAmount);
	TclDecrRefCount(intObj);
	if (code != TCL_OK) {
	    return TclCompileBasic2Or3ArgCmd(interp, parsePtr,cmdPtr, envPtr);
	}
    } else {
	incrAmount = 1;
    }

    /*
     * The dictionary variable must be a local scalar that is knowable at
     * compile time; anything else exceeds the complexity of the opcode. So
     * discover what the index is.
     */

    dictVarIndex = LocalScalarFromToken(varTokenPtr, envPtr);
    if (dictVarIndex < 0) {
	return TclCompileBasic2Or3ArgCmd(interp, parsePtr, cmdPtr, envPtr);
    }

    /*
     * Emit the key and the code to actually do the increment.
     */

    CompileWord(envPtr, keyTokenPtr, interp, 2);
    TclEmitInstInt4( INST_DICT_INCR_IMM, incrAmount,	envPtr);
    TclEmitInt4(     dictVarIndex,			envPtr);
    return TCL_OK;
}

int
TclCompileDictGetCmd(
    Tcl_Interp *interp,		/* Used for looking up stuff. */
    Tcl_Parse *parsePtr,	/* Points to a parse structure for the command
				 * created by Tcl_ParseCommand. */
    Command *cmdPtr,		/* Points to defintion of command being
				 * compiled. */
    CompileEnv *envPtr)		/* Holds resulting instructions. */
{
    Tcl_Token *tokenPtr;
    int i;
    DefineLineInformation;	/* TIP #280 */

    /*
     * There must be at least two arguments after the command (the single-arg
     * case is legal, but too special and magic for us to deal with here).
     */

    /* TODO: Consider support for compiling expanded args. */
    if (parsePtr->numWords < 3) {
	return TCL_ERROR;
    }
    tokenPtr = TokenAfter(parsePtr->tokenPtr);

    /*
     * Only compile this because we need INST_DICT_GET anyway.
     */

    for (i=1 ; i<parsePtr->numWords ; i++) {
	CompileWord(envPtr, tokenPtr, interp, i);
	tokenPtr = TokenAfter(tokenPtr);
    }
<<<<<<< HEAD
    TclEmitInstInt4(INST_DICT_GET, numWords, envPtr);
=======
    TclEmitInstInt4(INST_DICT_GET, parsePtr->numWords-2, envPtr);
    TclAdjustStackDepth(-1, envPtr);
>>>>>>> 0f1e3523
    return TCL_OK;
}

int
TclCompileDictExistsCmd(
    Tcl_Interp *interp,		/* Used for looking up stuff. */
    Tcl_Parse *parsePtr,	/* Points to a parse structure for the command
				 * created by Tcl_ParseCommand. */
    Command *cmdPtr,		/* Points to defintion of command being
				 * compiled. */
    CompileEnv *envPtr)		/* Holds resulting instructions. */
{
    Tcl_Token *tokenPtr;
    int numWords, i;
    DefineLineInformation;	/* TIP #280 */

    /*
     * There must be at least two arguments after the command (the single-arg
     * case is legal, but too special and magic for us to deal with here).
     */

    /* TODO: Consider support for compiling expanded args. */
    if (parsePtr->numWords < 3) {
	return TCL_ERROR;
    }
    tokenPtr = TokenAfter(parsePtr->tokenPtr);
    numWords = parsePtr->numWords-1;

    /*
     * Now we do the code generation.
     */

    for (i=0 ; i<numWords ; i++) {
	CompileWord(envPtr, tokenPtr, interp, i);
	tokenPtr = TokenAfter(tokenPtr);
    }
    TclEmitInstInt4(INST_DICT_EXISTS, numWords, envPtr);
    return TCL_OK;
}

int
TclCompileDictUnsetCmd(
    Tcl_Interp *interp,		/* Used for looking up stuff. */
    Tcl_Parse *parsePtr,	/* Points to a parse structure for the command
				 * created by Tcl_ParseCommand. */
    Command *cmdPtr,		/* Points to defintion of command being
				 * compiled. */
    CompileEnv *envPtr)		/* Holds resulting instructions. */
{
    Tcl_Token *tokenPtr;
    DefineLineInformation;	/* TIP #280 */
    int i, dictVarIndex;

    /*
     * There must be at least one argument after the variable name for us to
     * compile to bytecode.
     */

    /* TODO: Consider support for compiling expanded args. */
    if (parsePtr->numWords < 3) {
	return TCL_ERROR;
    }

    /*
     * The dictionary variable must be a local scalar that is knowable at
     * compile time; anything else exceeds the complexity of the opcode. So
     * discover what the index is.
     */

    tokenPtr = TokenAfter(parsePtr->tokenPtr);
    dictVarIndex = LocalScalarFromToken(tokenPtr, envPtr);
    if (dictVarIndex < 0) {
	return TclCompileBasicMin2ArgCmd(interp, parsePtr, cmdPtr, envPtr);
    }

    /*
     * Remaining words (the key path) can be handled normally.
     */

    for (i=2 ; i<parsePtr->numWords ; i++) {
	tokenPtr = TokenAfter(tokenPtr);
	CompileWord(envPtr, tokenPtr, interp, i);
    }

    /*
     * Now emit the instruction to do the dict manipulation.
     */

    TclEmitInstInt4( INST_DICT_UNSET, parsePtr->numWords-2,	envPtr);
    TclEmitInt4(	dictVarIndex,				envPtr);
    return TCL_OK;
}

int
TclCompileDictCreateCmd(
    Tcl_Interp *interp,		/* Used for looking up stuff. */
    Tcl_Parse *parsePtr,	/* Points to a parse structure for the command
				 * created by Tcl_ParseCommand. */
    Command *cmdPtr,		/* Points to defintion of command being
				 * compiled. */
    CompileEnv *envPtr)		/* Holds resulting instructions. */
{
    DefineLineInformation;	/* TIP #280 */
    int worker;			/* Temp var for building the value in. */
    Tcl_Token *tokenPtr;
    Tcl_Obj *keyObj, *valueObj, *dictObj;
    const char *bytes;
    int i, len;

    if ((parsePtr->numWords & 1) == 0) {
	return TCL_ERROR;
    }

    /*
     * See if we can build the value at compile time...
     */

    tokenPtr = TokenAfter(parsePtr->tokenPtr);
    dictObj = Tcl_NewObj();
    Tcl_IncrRefCount(dictObj);
    for (i=1 ; i<parsePtr->numWords ; i+=2) {
	keyObj = Tcl_NewObj();
	Tcl_IncrRefCount(keyObj);
	if (!TclWordKnownAtCompileTime(tokenPtr, keyObj)) {
	    Tcl_DecrRefCount(keyObj);
	    Tcl_DecrRefCount(dictObj);
	    goto nonConstant;
	}
	tokenPtr = TokenAfter(tokenPtr);
	valueObj = Tcl_NewObj();
	Tcl_IncrRefCount(valueObj);
	if (!TclWordKnownAtCompileTime(tokenPtr, valueObj)) {
	    Tcl_DecrRefCount(keyObj);
	    Tcl_DecrRefCount(valueObj);
	    Tcl_DecrRefCount(dictObj);
	    goto nonConstant;
	}
	tokenPtr = TokenAfter(tokenPtr);
	Tcl_DictObjPut(NULL, dictObj, keyObj, valueObj);
	Tcl_DecrRefCount(keyObj);
	Tcl_DecrRefCount(valueObj);
    }

    /*
     * We did! Excellent. The "verifyDict" is to do type forcing.
     */

    bytes = Tcl_GetStringFromObj(dictObj, &len);
    PushLiteral(envPtr, bytes, len);
    TclEmitOpcode(		INST_DUP,			envPtr);
    TclEmitOpcode(		INST_DICT_VERIFY,		envPtr);
    Tcl_DecrRefCount(dictObj);
    return TCL_OK;

    /*
     * Otherwise, we've got to issue runtime code to do the building, which we
     * do by [dict set]ting into an unnamed local variable. This requires that
     * we are in a context with an LVT.
     */

  nonConstant:
    worker = AnonymousLocal(envPtr);
    if (worker < 0) {
	return TclCompileBasicMin0ArgCmd(interp, parsePtr, cmdPtr, envPtr);
    }

    PushStringLiteral(envPtr,		"");
    Emit14Inst(			INST_STORE_SCALAR, worker,	envPtr);
    TclEmitOpcode(		INST_POP,			envPtr);
    tokenPtr = TokenAfter(parsePtr->tokenPtr);
    for (i=1 ; i<parsePtr->numWords ; i+=2) {
	CompileWord(envPtr, tokenPtr, interp, i);
	tokenPtr = TokenAfter(tokenPtr);
	CompileWord(envPtr, tokenPtr, interp, i+1);
	tokenPtr = TokenAfter(tokenPtr);
	TclEmitInstInt4(	INST_DICT_SET, 2,		envPtr);
	TclEmitInt4(			worker,			envPtr);
	TclEmitOpcode(		INST_POP,			envPtr);
    }
    Emit14Inst(			INST_LOAD_SCALAR, worker,	envPtr);
    TclEmitInstInt1(		INST_UNSET_SCALAR, 0,		envPtr);
    TclEmitInt4(			worker,			envPtr);
    return TCL_OK;
}

int
TclCompileDictMergeCmd(
    Tcl_Interp *interp,		/* Used for looking up stuff. */
    Tcl_Parse *parsePtr,	/* Points to a parse structure for the command
				 * created by Tcl_ParseCommand. */
    Command *cmdPtr,		/* Points to defintion of command being
				 * compiled. */
    CompileEnv *envPtr)		/* Holds resulting instructions. */
{
    DefineLineInformation;	/* TIP #280 */
    Tcl_Token *tokenPtr;
    int i, workerIndex, infoIndex, outLoop;

    /*
     * Deal with some special edge cases. Note that in the case with one
     * argument, the only thing to do is to verify the dict-ness.
     */

    /* TODO: Consider support for compiling expanded args. (less likely) */
    if (parsePtr->numWords < 2) {
	PushStringLiteral(envPtr, "");
	return TCL_OK;
    } else if (parsePtr->numWords == 2) {
	tokenPtr = TokenAfter(parsePtr->tokenPtr);
	CompileWord(envPtr, tokenPtr, interp, 1);
	TclEmitOpcode(		INST_DUP,			envPtr);
	TclEmitOpcode(		INST_DICT_VERIFY,		envPtr);
	return TCL_OK;
    }

    /*
     * There's real merging work to do.
     *
     * Allocate some working space. This means we'll only ever compile this
     * command when there's an LVT present.
     */

    workerIndex = AnonymousLocal(envPtr);
    if (workerIndex < 0) {
	return TclCompileBasicMin2ArgCmd(interp, parsePtr, cmdPtr, envPtr);
    }
    infoIndex = AnonymousLocal(envPtr);

    /*
     * Get the first dictionary and verify that it is so.
     */

    tokenPtr = TokenAfter(parsePtr->tokenPtr);
    CompileWord(envPtr, tokenPtr, interp, 1);
    TclEmitOpcode(		INST_DUP,			envPtr);
    TclEmitOpcode(		INST_DICT_VERIFY,		envPtr);
    Emit14Inst(			INST_STORE_SCALAR, workerIndex,	envPtr);
    TclEmitOpcode(		INST_POP,			envPtr);

    /*
     * For each of the remaining dictionaries...
     */

    outLoop = TclCreateExceptRange(CATCH_EXCEPTION_RANGE, envPtr);
    TclEmitInstInt4(		INST_BEGIN_CATCH4, outLoop,	envPtr);
    ExceptionRangeStarts(envPtr, outLoop);
    for (i=2 ; i<parsePtr->numWords ; i++) {
	/*
	 * Get the dictionary, and merge its pairs into the first dict (using
	 * a small loop).
	 */

	tokenPtr = TokenAfter(tokenPtr);
	CompileWord(envPtr, tokenPtr, interp, i);
	TclEmitInstInt4(	INST_DICT_FIRST, infoIndex,	envPtr);
	TclEmitInstInt1(	INST_JUMP_TRUE1, 24
#ifdef TCL_COMPILE_DEBUG
+25
#endif
,		envPtr);
	TclEmitInstInt4(	INST_REVERSE, 2,		envPtr);
	TclEmitInstInt4(	INST_DICT_SET, 2,		envPtr);
	TclEmitInt4(			workerIndex,		envPtr);
	TclEmitOpcode(		INST_POP,			envPtr);
	TclEmitInstInt4(	INST_DICT_NEXT, infoIndex,	envPtr);
	TclEmitInstInt1(	INST_JUMP_FALSE1, -20
#ifdef TCL_COMPILE_DEBUG
-15
#endif
,		envPtr);
	TclEmitOpcode(		INST_POP,			envPtr);
	TclEmitOpcode(		INST_POP,			envPtr);
	TclEmitInstInt1(	INST_UNSET_SCALAR, 0,		envPtr);
	TclEmitInt4(			infoIndex,		envPtr);
    }
    ExceptionRangeEnds(envPtr, outLoop);
    TclEmitOpcode(		INST_END_CATCH,			envPtr);

    /*
     * Clean up any state left over.
     */

    Emit14Inst(			INST_LOAD_SCALAR, workerIndex,	envPtr);
    TclEmitInstInt1(		INST_UNSET_SCALAR, 0,		envPtr);
    TclEmitInt4(			workerIndex,		envPtr);
    TclEmitInstInt1(		INST_JUMP1, 18
#ifdef TCL_COMPILE_DEBUG
+20
#endif
,			envPtr);

    /*
     * If an exception happens when starting to iterate over the second (and
     * subsequent) dicts. This is strictly not necessary, but it is nice.
     */

    TclAdjustStackDepth(-1, envPtr);
    ExceptionRangeTarget(envPtr, outLoop, catchOffset);
    TclEmitOpcode(		INST_PUSH_RETURN_OPTIONS,	envPtr);
    TclEmitOpcode(		INST_PUSH_RESULT,		envPtr);
    TclEmitOpcode(		INST_END_CATCH,			envPtr);
    TclEmitInstInt1(		INST_UNSET_SCALAR, 0,		envPtr);
    TclEmitInt4(			workerIndex,		envPtr);
    TclEmitInstInt1(		INST_UNSET_SCALAR, 0,		envPtr);
    TclEmitInt4(			infoIndex,		envPtr);
    TclEmitOpcode(		INST_RETURN_STK,		envPtr);

    return TCL_OK;
}

int
TclCompileDictForCmd(
    Tcl_Interp *interp,		/* Used for looking up stuff. */
    Tcl_Parse *parsePtr,	/* Points to a parse structure for the command
				 * created by Tcl_ParseCommand. */
    Command *cmdPtr,		/* Points to defintion of command being
				 * compiled. */
    CompileEnv *envPtr)		/* Holds resulting instructions. */
{
    return CompileDictEachCmd(interp, parsePtr, cmdPtr, envPtr,
	    TCL_EACH_KEEP_NONE);
}

int
TclCompileDictMapCmd(
    Tcl_Interp *interp,		/* Used for looking up stuff. */
    Tcl_Parse *parsePtr,	/* Points to a parse structure for the command
				 * created by Tcl_ParseCommand. */
    Command *cmdPtr,		/* Points to defintion of command being
				 * compiled. */
    CompileEnv *envPtr)		/* Holds resulting instructions. */
{
    return CompileDictEachCmd(interp, parsePtr, cmdPtr, envPtr,
	    TCL_EACH_COLLECT);
}

int
CompileDictEachCmd(
    Tcl_Interp *interp,		/* Used for looking up stuff. */
    Tcl_Parse *parsePtr,	/* Points to a parse structure for the command
				 * created by Tcl_ParseCommand. */
    Command *cmdPtr,		/* Points to defintion of command being
				 * compiled. */
    CompileEnv *envPtr,		/* Holds resulting instructions. */
    int collect)		/* Flag == TCL_EACH_COLLECT to collect and
				 * construct a new dictionary with the loop
				 * body result. */
{
    DefineLineInformation;	/* TIP #280 */
    Tcl_Token *varsTokenPtr, *dictTokenPtr, *bodyTokenPtr;
    int keyVarIndex, valueVarIndex, nameChars, loopRange, catchRange;
    int infoIndex, jumpDisplacement, bodyTargetOffset, emptyTargetOffset;
    int numVars, endTargetOffset;
    int collectVar = -1;	/* Index of temp var holding the result
				 * dict. */
    const char **argv;
    Tcl_DString buffer;

    /*
     * There must be three arguments after the command.
     */

    if (parsePtr->numWords != 4) {
	return TclCompileBasic3ArgCmd(interp, parsePtr, cmdPtr, envPtr);
    }

    varsTokenPtr = TokenAfter(parsePtr->tokenPtr);
    dictTokenPtr = TokenAfter(varsTokenPtr);
    bodyTokenPtr = TokenAfter(dictTokenPtr);
    if (varsTokenPtr->type != TCL_TOKEN_SIMPLE_WORD ||
	    bodyTokenPtr->type != TCL_TOKEN_SIMPLE_WORD) {
	return TclCompileBasic3ArgCmd(interp, parsePtr, cmdPtr, envPtr);
    }

    /*
     * Create temporary variable to capture return values from loop body when
     * we're collecting results.
     */

    if (collect == TCL_EACH_COLLECT) {
	collectVar = AnonymousLocal(envPtr);
	if (collectVar < 0) {
	    return TclCompileBasic3ArgCmd(interp, parsePtr, cmdPtr, envPtr);
	}
    }

    /*
     * Check we've got a pair of variables and that they are local variables.
     * Then extract their indices in the LVT.
     */

    Tcl_DStringInit(&buffer);
    TclDStringAppendToken(&buffer, &varsTokenPtr[1]);
    if (Tcl_SplitList(NULL, Tcl_DStringValue(&buffer), &numVars,
	    &argv) != TCL_OK) {
	Tcl_DStringFree(&buffer);
	return TclCompileBasic3ArgCmd(interp, parsePtr, cmdPtr, envPtr);
    }
    Tcl_DStringFree(&buffer);
    if (numVars != 2) {
	ckfree(argv);
	return TclCompileBasic3ArgCmd(interp, parsePtr, cmdPtr, envPtr);
    }

    nameChars = strlen(argv[0]);
    keyVarIndex = LocalScalar(argv[0], nameChars, envPtr);
    nameChars = strlen(argv[1]);
    valueVarIndex = LocalScalar(argv[1], nameChars, envPtr);
    ckfree(argv);

    if ((keyVarIndex < 0) || (valueVarIndex < 0)) {
	return TclCompileBasic3ArgCmd(interp, parsePtr, cmdPtr, envPtr);
    }

    /*
     * Allocate a temporary variable to store the iterator reference. The
     * variable will contain a Tcl_DictSearch reference which will be
     * allocated by INST_DICT_FIRST and disposed when the variable is unset
     * (at which point it should also have been finished with).
     */

    infoIndex = AnonymousLocal(envPtr);
    if (infoIndex < 0) {
	return TclCompileBasic3ArgCmd(interp, parsePtr, cmdPtr, envPtr);
    }

    /*
     * Preparation complete; issue instructions. Note that this code issues
     * fixed-sized jumps. That simplifies things a lot!
     *
     * First up, initialize the accumulator dictionary if needed.
     */

    if (collect == TCL_EACH_COLLECT) {
	PushStringLiteral(envPtr, "");
	Emit14Inst(	INST_STORE_SCALAR, collectVar,		envPtr);
	TclEmitOpcode(	INST_POP,				envPtr);
    }

    /*
     * Get the dictionary and start the iteration. No catching of errors at
     * this point.
     */

    CompileWord(envPtr, dictTokenPtr, interp, 2);

    /*
     * Now we catch errors from here on so that we can finalize the search
     * started by Tcl_DictObjFirst above.
     */

    catchRange = TclCreateExceptRange(CATCH_EXCEPTION_RANGE, envPtr);
    TclEmitInstInt4(	INST_BEGIN_CATCH4, catchRange,		envPtr);
    ExceptionRangeStarts(envPtr, catchRange);

    TclEmitInstInt4(	INST_DICT_FIRST, infoIndex,		envPtr);
    emptyTargetOffset = CurrentOffset(envPtr);
    TclEmitInstInt4(	INST_JUMP_TRUE4, 0,			envPtr);

    /*
     * Inside the iteration, write the loop variables.
     */

    bodyTargetOffset = CurrentOffset(envPtr);
    Emit14Inst(		INST_STORE_SCALAR, keyVarIndex,		envPtr);
    TclEmitOpcode(	INST_POP,				envPtr);
    Emit14Inst(		INST_STORE_SCALAR, valueVarIndex,	envPtr);
    TclEmitOpcode(	INST_POP,				envPtr);

    /*
     * Set up the loop exception targets.
     */

    loopRange = TclCreateExceptRange(LOOP_EXCEPTION_RANGE, envPtr);
    ExceptionRangeStarts(envPtr, loopRange);

    /*
     * Compile the loop body itself. It should be stack-neutral.
     */

    BODY(bodyTokenPtr, 3);
    if (collect == TCL_EACH_COLLECT) {
	Emit14Inst(	INST_LOAD_SCALAR, keyVarIndex,		envPtr);
	TclEmitInstInt4(INST_OVER, 1,				envPtr);
	TclEmitInstInt4(INST_DICT_SET, 2,			envPtr);
	TclEmitInt4(		collectVar,			envPtr);
	TclEmitOpcode(	INST_POP,				envPtr);
    }
    TclEmitOpcode(	INST_POP,				envPtr);

    /*
     * Both exception target ranges (error and loop) end here.
     */

    ExceptionRangeEnds(envPtr, loopRange);
    ExceptionRangeEnds(envPtr, catchRange);

    /*
     * Continue (or just normally process) by getting the next pair of items
     * from the dictionary and jumping back to the code to write them into
     * variables if there is another pair.
     */

    ExceptionRangeTarget(envPtr, loopRange, continueOffset);
    TclEmitInstInt4(	INST_DICT_NEXT, infoIndex,		envPtr);
    jumpDisplacement = bodyTargetOffset - CurrentOffset(envPtr);
    TclEmitInstInt4(	INST_JUMP_FALSE4, jumpDisplacement,	envPtr);
    endTargetOffset = CurrentOffset(envPtr);
    TclEmitInstInt1(	INST_JUMP1, 0,				envPtr);

    /*
     * Error handler "finally" clause, which force-terminates the iteration
     * and rethrows the error.
     */

    TclAdjustStackDepth(-1, envPtr);
    ExceptionRangeTarget(envPtr, catchRange, catchOffset);
    TclEmitOpcode(	INST_PUSH_RETURN_OPTIONS,		envPtr);
    TclEmitOpcode(	INST_PUSH_RESULT,			envPtr);
    TclEmitOpcode(	INST_END_CATCH,				envPtr);
    TclEmitInstInt1(	INST_UNSET_SCALAR, 0,			envPtr);
    TclEmitInt4(		infoIndex,			envPtr);
    if (collect == TCL_EACH_COLLECT) {
	TclEmitInstInt1(INST_UNSET_SCALAR, 0,			envPtr);
	TclEmitInt4(		collectVar,			envPtr);
    }
    TclEmitOpcode(	INST_RETURN_STK,			envPtr);

    /*
     * Otherwise we're done (the jump after the DICT_FIRST points here) and we
     * need to pop the bogus key/value pair (pushed to keep stack calculations
     * easy!) Note that we skip the END_CATCH. [Bug 1382528]
     */

    jumpDisplacement = CurrentOffset(envPtr) - emptyTargetOffset;
    TclUpdateInstInt4AtPc(INST_JUMP_TRUE4, jumpDisplacement,
	    envPtr->codeStart + emptyTargetOffset);
    jumpDisplacement = CurrentOffset(envPtr) - endTargetOffset;
    TclUpdateInstInt1AtPc(INST_JUMP1, jumpDisplacement,
	    envPtr->codeStart + endTargetOffset);
    TclEmitOpcode(	INST_POP,				envPtr);
    TclEmitOpcode(	INST_POP,				envPtr);
    ExceptionRangeTarget(envPtr, loopRange, breakOffset);
    TclFinalizeLoopExceptionRange(envPtr, loopRange);
    TclEmitOpcode(	INST_END_CATCH,				envPtr);

    /*
     * Final stage of the command (normal case) is that we push an empty
     * object (or push the accumulator as the result object). This is done
     * last to promote peephole optimization when it's dropped immediately.
     */

    TclEmitInstInt1(	INST_UNSET_SCALAR, 0,			envPtr);
    TclEmitInt4(		infoIndex,			envPtr);
    if (collect == TCL_EACH_COLLECT) {
	Emit14Inst(	INST_LOAD_SCALAR, collectVar,		envPtr);
	TclEmitInstInt1(INST_UNSET_SCALAR, 0,			envPtr);
	TclEmitInt4(		collectVar,			envPtr);
    } else {
	PushStringLiteral(envPtr, "");
    }
    return TCL_OK;
}

int
TclCompileDictUpdateCmd(
    Tcl_Interp *interp,		/* Used for looking up stuff. */
    Tcl_Parse *parsePtr,	/* Points to a parse structure for the command
				 * created by Tcl_ParseCommand. */
    Command *cmdPtr,		/* Points to defintion of command being
				 * compiled. */
    CompileEnv *envPtr)		/* Holds resulting instructions. */
{
    DefineLineInformation;	/* TIP #280 */
    int i, dictIndex, numVars, range, infoIndex;
    Tcl_Token **keyTokenPtrs, *dictVarTokenPtr, *bodyTokenPtr, *tokenPtr;
    DictUpdateInfo *duiPtr;
    JumpFixup jumpFixup;

    /*
     * There must be at least one argument after the command.
     */

    if (parsePtr->numWords < 5) {
	return TCL_ERROR;
    }

    /*
     * Parse the command. Expect the following:
     *   dict update <lit(eral)> <any> <lit> ?<any> <lit> ...? <lit>
     */

    if ((parsePtr->numWords - 1) & 1) {
	return TCL_ERROR;
    }
    numVars = (parsePtr->numWords - 3) / 2;

    /*
     * The dictionary variable must be a local scalar that is knowable at
     * compile time; anything else exceeds the complexity of the opcode. So
     * discover what the index is.
     */

    dictVarTokenPtr = TokenAfter(parsePtr->tokenPtr);
    dictIndex = LocalScalarFromToken(dictVarTokenPtr, envPtr);
    if (dictIndex < 0) {
	goto issueFallback;
    }

    /*
     * Assemble the instruction metadata. This is complex enough that it is
     * represented as auxData; it holds an ordered list of variable indices
     * that are to be used.
     */

    duiPtr = ckalloc(sizeof(DictUpdateInfo) + sizeof(int) * (numVars - 1));
    duiPtr->length = numVars;
    keyTokenPtrs = TclStackAlloc(interp, sizeof(Tcl_Token *) * numVars);
    tokenPtr = TokenAfter(dictVarTokenPtr);

    for (i=0 ; i<numVars ; i++) {
	/*
	 * Put keys to one side for later compilation to bytecode.
	 */

	keyTokenPtrs[i] = tokenPtr;
	tokenPtr = TokenAfter(tokenPtr);

	/*
	 * Stash the index in the auxiliary data (if it is indeed a local
	 * scalar that is resolvable at compile-time).
	 */

	duiPtr->varIndices[i] = LocalScalarFromToken(tokenPtr, envPtr);
	if (duiPtr->varIndices[i] < 0) {
	    goto failedUpdateInfoAssembly;
	}
	tokenPtr = TokenAfter(tokenPtr);
    }
    if (tokenPtr->type != TCL_TOKEN_SIMPLE_WORD) {
	goto failedUpdateInfoAssembly;
    }
    bodyTokenPtr = tokenPtr;

    /*
     * The list of variables to bind is stored in auxiliary data so that it
     * can't be snagged by literal sharing and forced to shimmer dangerously.
     */

    infoIndex = TclCreateAuxData(duiPtr, &tclDictUpdateInfoType, envPtr);

    for (i=0 ; i<numVars ; i++) {
	CompileWord(envPtr, keyTokenPtrs[i], interp, 2*i+2);
    }
    TclEmitInstInt4(	INST_LIST, numVars,			envPtr);
    TclEmitInstInt4(	INST_DICT_UPDATE_START, dictIndex,	envPtr);
    TclEmitInt4(		infoIndex,			envPtr);

    range = TclCreateExceptRange(CATCH_EXCEPTION_RANGE, envPtr);
    TclEmitInstInt4(	INST_BEGIN_CATCH4, range,		envPtr);

    ExceptionRangeStarts(envPtr, range);
    BODY(bodyTokenPtr, parsePtr->numWords - 1);
    ExceptionRangeEnds(envPtr, range);

    /*
     * Normal termination code: the stack has the key list below the result of
     * the body evaluation: swap them and finish the update code.
     */

    TclEmitOpcode(	INST_END_CATCH,				envPtr);
    TclEmitInstInt4(	INST_REVERSE, 2,			envPtr);
    TclEmitInstInt4(	INST_DICT_UPDATE_END, dictIndex,	envPtr);
    TclEmitInt4(		infoIndex,			envPtr);

    /*
     * Jump around the exceptional termination code.
     */

    TclEmitForwardJump(envPtr, TCL_UNCONDITIONAL_JUMP, &jumpFixup);

    /*
     * Termination code for non-ok returns: stash the result and return
     * options in the stack, bring up the key list, finish the update code,
     * and finally return with the catched return data
     */

    ExceptionRangeTarget(envPtr, range, catchOffset);
    TclEmitOpcode(	INST_PUSH_RESULT,			envPtr);
    TclEmitOpcode(	INST_PUSH_RETURN_OPTIONS,		envPtr);
    TclEmitOpcode(	INST_END_CATCH,				envPtr);
    TclEmitInstInt4(	INST_REVERSE, 3,			envPtr);

    TclEmitInstInt4(	INST_DICT_UPDATE_END, dictIndex,	envPtr);
    TclEmitInt4(		infoIndex,			envPtr);
    TclEmitOpcode(	INST_RETURN_STK,			envPtr);

    if (TclFixupForwardJumpToHere(envPtr, &jumpFixup, 127)) {
	Tcl_Panic("TclCompileDictCmd(update): bad jump distance %d",
		(int) (CurrentOffset(envPtr) - jumpFixup.codeOffset));
    }
    TclStackFree(interp, keyTokenPtrs);
    return TCL_OK;

    /*
     * Clean up after a failure to create the DictUpdateInfo structure.
     */

  failedUpdateInfoAssembly:
    ckfree(duiPtr);
    TclStackFree(interp, keyTokenPtrs);
  issueFallback:
    return TclCompileBasicMin2ArgCmd(interp, parsePtr, cmdPtr, envPtr);
}

int
TclCompileDictAppendCmd(
    Tcl_Interp *interp,		/* Used for looking up stuff. */
    Tcl_Parse *parsePtr,	/* Points to a parse structure for the command
				 * created by Tcl_ParseCommand. */
    Command *cmdPtr,		/* Points to defintion of command being
				 * compiled. */
    CompileEnv *envPtr)		/* Holds resulting instructions. */
{
    DefineLineInformation;	/* TIP #280 */
    Tcl_Token *tokenPtr;
    int i, dictVarIndex;

    /*
     * There must be at least two argument after the command. And we impose an
     * (arbirary) safe limit; anyone exceeding it should stop worrying about
     * speed quite so much. ;-)
     */

    /* TODO: Consider support for compiling expanded args. */
    if (parsePtr->numWords<4 || parsePtr->numWords>100) {
	return TCL_ERROR;
    }

    /*
     * Get the index of the local variable that we will be working with.
     */

    tokenPtr = TokenAfter(parsePtr->tokenPtr);
    dictVarIndex = LocalScalarFromToken(tokenPtr, envPtr);
    if (dictVarIndex < 0) {
	return TclCompileBasicMin2ArgCmd(interp, parsePtr,cmdPtr, envPtr);
    }

    /*
     * Produce the string to concatenate onto the dictionary entry.
     */

    tokenPtr = TokenAfter(tokenPtr);
    for (i=2 ; i<parsePtr->numWords ; i++) {
	CompileWord(envPtr, tokenPtr, interp, i);
	tokenPtr = TokenAfter(tokenPtr);
    }
    if (parsePtr->numWords > 4) {
	TclEmitInstInt1(INST_CONCAT1, parsePtr->numWords-3, envPtr);
    }

    /*
     * Do the concatenation.
     */

    TclEmitInstInt4(INST_DICT_APPEND, dictVarIndex, envPtr);
    return TCL_OK;
}

int
TclCompileDictLappendCmd(
    Tcl_Interp *interp,		/* Used for looking up stuff. */
    Tcl_Parse *parsePtr,	/* Points to a parse structure for the command
				 * created by Tcl_ParseCommand. */
    Command *cmdPtr,		/* Points to defintion of command being
				 * compiled. */
    CompileEnv *envPtr)		/* Holds resulting instructions. */
{
    DefineLineInformation;	/* TIP #280 */
    Tcl_Token *varTokenPtr, *keyTokenPtr, *valueTokenPtr;
    int dictVarIndex;

    /*
     * There must be three arguments after the command.
     */

    /* TODO: Consider support for compiling expanded args. */
    /* Probably not.  Why is INST_DICT_LAPPEND limited to one value? */
    if (parsePtr->numWords != 4) {
	return TCL_ERROR;
    }

    /*
     * Parse the arguments.
     */

    varTokenPtr = TokenAfter(parsePtr->tokenPtr);
    keyTokenPtr = TokenAfter(varTokenPtr);
    valueTokenPtr = TokenAfter(keyTokenPtr);
    dictVarIndex = LocalScalarFromToken(varTokenPtr, envPtr);
    if (dictVarIndex < 0) {
	return TclCompileBasic3ArgCmd(interp, parsePtr, cmdPtr, envPtr);
    }

    /*
     * Issue the implementation.
     */

    CompileWord(envPtr, keyTokenPtr, interp, 2);
    CompileWord(envPtr, valueTokenPtr, interp, 3);
    TclEmitInstInt4(	INST_DICT_LAPPEND, dictVarIndex,	envPtr);
    return TCL_OK;
}

int
TclCompileDictWithCmd(
    Tcl_Interp *interp,		/* Used for looking up stuff. */
    Tcl_Parse *parsePtr,	/* Points to a parse structure for the command
				 * created by Tcl_ParseCommand. */
    Command *cmdPtr,		/* Points to defintion of command being
				 * compiled. */
    CompileEnv *envPtr)		/* Holds resulting instructions. */
{
    DefineLineInformation;	/* TIP #280 */
    int i, range, varNameTmp = -1, pathTmp = -1, keysTmp, gotPath;
    int dictVar, bodyIsEmpty = 1;
    Tcl_Token *varTokenPtr, *tokenPtr;
    JumpFixup jumpFixup;
    const char *ptr, *end;

    /*
     * There must be at least one argument after the command.
     */

    /* TODO: Consider support for compiling expanded args. */
    if (parsePtr->numWords < 3) {
	return TCL_ERROR;
    }

    /*
     * Parse the command (trivially). Expect the following:
     *   dict with <any (varName)> ?<any> ...? <literal>
     */

    varTokenPtr = TokenAfter(parsePtr->tokenPtr);
    tokenPtr = TokenAfter(varTokenPtr);
    for (i=3 ; i<parsePtr->numWords ; i++) {
	tokenPtr = TokenAfter(tokenPtr);
    }
    if (tokenPtr->type != TCL_TOKEN_SIMPLE_WORD) {
	return TclCompileBasicMin2ArgCmd(interp, parsePtr, cmdPtr, envPtr);
    }

    /*
     * Test if the last word is an empty script; if so, we can compile it in
     * all cases, but if it is non-empty we need local variable table entries
     * to hold the temporary variables (used to keep stack usage simple).
     */

    for (ptr=tokenPtr[1].start,end=ptr+tokenPtr[1].size ; ptr!=end ; ptr++) {
	if (*ptr!=' ' && *ptr!='\t' && *ptr!='\n' && *ptr!='\r') {
	    if (envPtr->procPtr == NULL) {
		return TclCompileBasicMin2ArgCmd(interp, parsePtr, cmdPtr,
			envPtr);
	    }
	    bodyIsEmpty = 0;
	    break;
	}
    }

    /*
     * Determine if we're manipulating a dict in a simple local variable.
     */

    gotPath = (parsePtr->numWords > 3);
    dictVar = LocalScalarFromToken(varTokenPtr, envPtr);

    /*
     * Special case: an empty body means we definitely have no need to issue
     * try-finally style code or to allocate local variable table entries for
     * storing temporaries. Still need to do both INST_DICT_EXPAND and
     * INST_DICT_RECOMBINE_* though, because we can't determine if we're free
     * of traces.
     */

    if (bodyIsEmpty) {
	if (dictVar >= 0) {
	    if (gotPath) {
		/*
		 * Case: Path into dict in LVT with empty body.
		 */

		tokenPtr = TokenAfter(varTokenPtr);
		for (i=2 ; i<parsePtr->numWords-1 ; i++) {
		    CompileWord(envPtr, tokenPtr, interp, i-1);
		    tokenPtr = TokenAfter(tokenPtr);
		}
		TclEmitInstInt4(INST_LIST, parsePtr->numWords-3,envPtr);
		Emit14Inst(	INST_LOAD_SCALAR, dictVar,	envPtr);
		TclEmitInstInt4(INST_OVER, 1,			envPtr);
		TclEmitOpcode(	INST_DICT_EXPAND,		envPtr);
		TclEmitInstInt4(INST_DICT_RECOMBINE_IMM, dictVar, envPtr);
	    } else {
		/*
		 * Case: Direct dict in LVT with empty body.
		 */

		PushStringLiteral(envPtr, "");
		Emit14Inst(	INST_LOAD_SCALAR, dictVar,	envPtr);
		PushStringLiteral(envPtr, "");
		TclEmitOpcode(	INST_DICT_EXPAND,		envPtr);
		TclEmitInstInt4(INST_DICT_RECOMBINE_IMM, dictVar, envPtr);
	    }
	} else {
	    if (gotPath) {
		/*
		 * Case: Path into dict in non-simple var with empty body.
		 */

		tokenPtr = varTokenPtr;
		for (i=1 ; i<parsePtr->numWords-1 ; i++) {
		    CompileWord(envPtr, tokenPtr, interp, i-1);
		    tokenPtr = TokenAfter(tokenPtr);
		}
		TclEmitInstInt4(INST_LIST, parsePtr->numWords-3,envPtr);
		TclEmitInstInt4(INST_OVER, 1,			envPtr);
		TclEmitOpcode(	INST_LOAD_STK,			envPtr);
		TclEmitInstInt4(INST_OVER, 1,			envPtr);
		TclEmitOpcode(	INST_DICT_EXPAND,		envPtr);
		TclEmitOpcode(	INST_DICT_RECOMBINE_STK,	envPtr);
	    } else {
		/*
		 * Case: Direct dict in non-simple var with empty body.
		 */

		CompileWord(envPtr, varTokenPtr, interp, 0);
		TclEmitOpcode(	INST_DUP,			envPtr);
		TclEmitOpcode(	INST_LOAD_STK,			envPtr);
		PushStringLiteral(envPtr, "");
		TclEmitOpcode(	INST_DICT_EXPAND,		envPtr);
		PushStringLiteral(envPtr, "");
		TclEmitInstInt4(INST_REVERSE, 2,		envPtr);
		TclEmitOpcode(	INST_DICT_RECOMBINE_STK,	envPtr);
	    }
	}
	PushStringLiteral(envPtr, "");
	return TCL_OK;
    }

    /*
     * OK, we have a non-trivial body. This means that the focus is on
     * generating a try-finally structure where the INST_DICT_RECOMBINE_* goes
     * in the 'finally' clause.
     *
     * Start by allocating local (unnamed, untraced) working variables.
     */

    if (dictVar == -1) {
	varNameTmp = AnonymousLocal(envPtr);
    }
    if (gotPath) {
	pathTmp = AnonymousLocal(envPtr);
    }
    keysTmp = AnonymousLocal(envPtr);

    /*
     * Issue instructions. First, the part to expand the dictionary.
     */

    if (dictVar == -1) {
	CompileWord(envPtr, varTokenPtr, interp, 0);
	Emit14Inst(		INST_STORE_SCALAR, varNameTmp,	envPtr);
    }
    tokenPtr = TokenAfter(varTokenPtr);
    if (gotPath) {
	for (i=2 ; i<parsePtr->numWords-1 ; i++) {
	    CompileWord(envPtr, tokenPtr, interp, i-1);
	    tokenPtr = TokenAfter(tokenPtr);
	}
	TclEmitInstInt4(	INST_LIST, parsePtr->numWords-3,envPtr);
	Emit14Inst(		INST_STORE_SCALAR, pathTmp,	envPtr);
	TclEmitOpcode(		INST_POP,			envPtr);
    }
    if (dictVar == -1) {
	TclEmitOpcode(		INST_LOAD_STK,			envPtr);
    } else {
	Emit14Inst(		INST_LOAD_SCALAR, dictVar,	envPtr);
    }
    if (gotPath) {
	Emit14Inst(		INST_LOAD_SCALAR, pathTmp,	envPtr);
    } else {
	PushStringLiteral(envPtr, "");
    }
    TclEmitOpcode(		INST_DICT_EXPAND,		envPtr);
    Emit14Inst(			INST_STORE_SCALAR, keysTmp,	envPtr);
    TclEmitOpcode(		INST_POP,			envPtr);

    /*
     * Now the body of the [dict with].
     */

    range = TclCreateExceptRange(CATCH_EXCEPTION_RANGE, envPtr);
    TclEmitInstInt4(		INST_BEGIN_CATCH4, range,	envPtr);

    ExceptionRangeStarts(envPtr, range);
    BODY(tokenPtr, parsePtr->numWords - 1);
    ExceptionRangeEnds(envPtr, range);

    /*
     * Now fold the results back into the dictionary in the OK case.
     */

    TclEmitOpcode(		INST_END_CATCH,			envPtr);
    if (dictVar == -1) {
	Emit14Inst(		INST_LOAD_SCALAR, varNameTmp,	envPtr);
    }
    if (gotPath) {
	Emit14Inst(		INST_LOAD_SCALAR, pathTmp,	envPtr);
    } else {
	PushStringLiteral(envPtr, "");
    }
    Emit14Inst(			INST_LOAD_SCALAR, keysTmp,	envPtr);
    if (dictVar == -1) {
	TclEmitOpcode(		INST_DICT_RECOMBINE_STK,	envPtr);
    } else {
	TclEmitInstInt4(	INST_DICT_RECOMBINE_IMM, dictVar, envPtr);
    }
    TclEmitForwardJump(envPtr, TCL_UNCONDITIONAL_JUMP, &jumpFixup);

    /*
     * Now fold the results back into the dictionary in the exception case.
     */

    TclAdjustStackDepth(-1, envPtr);
    ExceptionRangeTarget(envPtr, range, catchOffset);
    TclEmitOpcode(		INST_PUSH_RETURN_OPTIONS,	envPtr);
    TclEmitOpcode(		INST_PUSH_RESULT,		envPtr);
    TclEmitOpcode(		INST_END_CATCH,			envPtr);
    if (dictVar == -1) {
	Emit14Inst(		INST_LOAD_SCALAR, varNameTmp,	envPtr);
    }
    if (parsePtr->numWords > 3) {
	Emit14Inst(		INST_LOAD_SCALAR, pathTmp,	envPtr);
    } else {
	PushStringLiteral(envPtr, "");
    }
    Emit14Inst(			INST_LOAD_SCALAR, keysTmp,	envPtr);
    if (dictVar == -1) {
	TclEmitOpcode(		INST_DICT_RECOMBINE_STK,	envPtr);
    } else {
	TclEmitInstInt4(	INST_DICT_RECOMBINE_IMM, dictVar, envPtr);
    }
    TclEmitOpcode(		INST_RETURN_STK,		envPtr);

    /*
     * Prepare for the start of the next command.
     */

    if (TclFixupForwardJumpToHere(envPtr, &jumpFixup, 127)) {
	Tcl_Panic("TclCompileDictCmd(update): bad jump distance %d",
		(int) (CurrentOffset(envPtr) - jumpFixup.codeOffset));
    }
    return TCL_OK;
}

/*
 *----------------------------------------------------------------------
 *
 * DupDictUpdateInfo, FreeDictUpdateInfo --
 *
 *	Functions to duplicate, release and print the aux data created for use
 *	with the INST_DICT_UPDATE_START and INST_DICT_UPDATE_END instructions.
 *
 * Results:
 *	DupDictUpdateInfo: a copy of the auxiliary data
 *	FreeDictUpdateInfo: none
 *	PrintDictUpdateInfo: none
 *
 * Side effects:
 *	DupDictUpdateInfo: allocates memory
 *	FreeDictUpdateInfo: releases memory
 *	PrintDictUpdateInfo: none
 *
 *----------------------------------------------------------------------
 */

static ClientData
DupDictUpdateInfo(
    ClientData clientData)
{
    DictUpdateInfo *dui1Ptr, *dui2Ptr;
    unsigned len;

    dui1Ptr = clientData;
    len = sizeof(DictUpdateInfo) + sizeof(int) * (dui1Ptr->length - 1);
    dui2Ptr = ckalloc(len);
    memcpy(dui2Ptr, dui1Ptr, len);
    return dui2Ptr;
}

static void
FreeDictUpdateInfo(
    ClientData clientData)
{
    ckfree(clientData);
}

static void
PrintDictUpdateInfo(
    ClientData clientData,
    Tcl_Obj *appendObj,
    ByteCode *codePtr,
    unsigned int pcOffset)
{
    DictUpdateInfo *duiPtr = clientData;
    int i;

    for (i=0 ; i<duiPtr->length ; i++) {
	if (i) {
	    Tcl_AppendToObj(appendObj, ", ", -1);
	}
	Tcl_AppendPrintfToObj(appendObj, "%%v%u", duiPtr->varIndices[i]);
    }
}

/*
 *----------------------------------------------------------------------
 *
 * TclCompileErrorCmd --
 *
 *	Procedure called to compile the "error" command.
 *
 * Results:
 *	Returns TCL_OK for a successful compile. Returns TCL_ERROR to defer
 *	evaluation to runtime.
 *
 * Side effects:
 *	Instructions are added to envPtr to execute the "error" command at
 *	runtime.
 *
 *----------------------------------------------------------------------
 */

int
TclCompileErrorCmd(
    Tcl_Interp *interp,		/* Used for context. */
    Tcl_Parse *parsePtr,	/* Points to a parse structure for the command
				 * created by Tcl_ParseCommand. */
    Command *cmdPtr,		/* Points to defintion of command being
				 * compiled. */
    CompileEnv *envPtr)		/* Holds resulting instructions. */
{
    /*
     * General syntax: [error message ?errorInfo? ?errorCode?]
     * However, we only deal with the case where there is just a message.
     */
    Tcl_Token *messageTokenPtr;
    DefineLineInformation;	/* TIP #280 */

    if (parsePtr->numWords != 2) {
	return TCL_ERROR;
    }
    messageTokenPtr = TokenAfter(parsePtr->tokenPtr);

    PushStringLiteral(envPtr, "-code error -level 0");
    CompileWord(envPtr, messageTokenPtr, interp, 1);
    TclEmitOpcode(INST_RETURN_STK, envPtr);
    return TCL_OK;
}

/*
 *----------------------------------------------------------------------
 *
 * TclCompileExprCmd --
 *
 *	Procedure called to compile the "expr" command.
 *
 * Results:
 *	Returns TCL_OK for a successful compile. Returns TCL_ERROR to defer
 *	evaluation to runtime.
 *
 * Side effects:
 *	Instructions are added to envPtr to execute the "expr" command at
 *	runtime.
 *
 *----------------------------------------------------------------------
 */

int
TclCompileExprCmd(
    Tcl_Interp *interp,		/* Used for error reporting. */
    Tcl_Parse *parsePtr,	/* Points to a parse structure for the command
				 * created by Tcl_ParseCommand. */
    Command *cmdPtr,		/* Points to defintion of command being
				 * compiled. */
    CompileEnv *envPtr)		/* Holds resulting instructions. */
{
    Tcl_Token *firstWordPtr;

    if (parsePtr->numWords == 1) {
	return TCL_ERROR;
    }

    /*
     * TIP #280: Use the per-word line information of the current command.
     */

    envPtr->line = envPtr->extCmdMapPtr->loc[
	    envPtr->extCmdMapPtr->nuloc-1].line[1];

    firstWordPtr = TokenAfter(parsePtr->tokenPtr);
    TclCompileExprWords(interp, firstWordPtr, parsePtr->numWords-1, envPtr);
    return TCL_OK;
}

/*
 *----------------------------------------------------------------------
 *
 * TclCompileForCmd --
 *
 *	Procedure called to compile the "for" command.
 *
 * Results:
 *	Returns TCL_OK for a successful compile. Returns TCL_ERROR to defer
 *	evaluation to runtime.
 *
 * Side effects:
 *	Instructions are added to envPtr to execute the "for" command at
 *	runtime.
 *
 *----------------------------------------------------------------------
 */

int
TclCompileForCmd(
    Tcl_Interp *interp,		/* Used for error reporting. */
    Tcl_Parse *parsePtr,	/* Points to a parse structure for the command
				 * created by Tcl_ParseCommand. */
    Command *cmdPtr,		/* Points to defintion of command being
				 * compiled. */
    CompileEnv *envPtr)		/* Holds resulting instructions. */
{
    Tcl_Token *startTokenPtr, *testTokenPtr, *nextTokenPtr, *bodyTokenPtr;
    JumpFixup jumpEvalCondFixup;
    int bodyCodeOffset, nextCodeOffset, jumpDist;
    int bodyRange, nextRange;
    DefineLineInformation;	/* TIP #280 */

    if (parsePtr->numWords != 5) {
	return TCL_ERROR;
    }

    /*
     * If the test expression requires substitutions, don't compile the for
     * command inline. E.g., the expression might cause the loop to never
     * execute or execute forever, as in "for {} "$x > 5" {incr x} {}".
     */

    startTokenPtr = TokenAfter(parsePtr->tokenPtr);
    testTokenPtr = TokenAfter(startTokenPtr);
    if (testTokenPtr->type != TCL_TOKEN_SIMPLE_WORD) {
	return TCL_ERROR;
    }

    /*
     * Bail out also if the body or the next expression require substitutions
     * in order to insure correct behaviour [Bug 219166]
     */

    nextTokenPtr = TokenAfter(testTokenPtr);
    bodyTokenPtr = TokenAfter(nextTokenPtr);
    if ((nextTokenPtr->type != TCL_TOKEN_SIMPLE_WORD)
	    || (bodyTokenPtr->type != TCL_TOKEN_SIMPLE_WORD)) {
	return TCL_ERROR;
    }

    /*
     * Inline compile the initial command.
     */

    BODY(startTokenPtr, 1);
    TclEmitOpcode(INST_POP, envPtr);

    /*
     * Jump to the evaluation of the condition. This code uses the "loop
     * rotation" optimisation (which eliminates one branch from the loop).
     * "for start cond next body" produces then:
     *       start
     *       goto A
     *    B: body                : bodyCodeOffset
     *       next                : nextCodeOffset, continueOffset
     *    A: cond -> result      : testCodeOffset
     *       if (result) goto B
     */

    TclEmitForwardJump(envPtr, TCL_UNCONDITIONAL_JUMP, &jumpEvalCondFixup);

    /*
     * Compile the loop body.
     */

    bodyRange = TclCreateExceptRange(LOOP_EXCEPTION_RANGE, envPtr);
    bodyCodeOffset = ExceptionRangeStarts(envPtr, bodyRange);
    BODY(bodyTokenPtr, 4);
    ExceptionRangeEnds(envPtr, bodyRange);
    TclEmitOpcode(INST_POP, envPtr);

    /*
     * Compile the "next" subcommand. Note that this exception range will not
     * have a continueOffset (other than -1) connected to it; it won't trap
     * TCL_CONTINUE but rather just TCL_BREAK.
     */

    nextRange = TclCreateExceptRange(LOOP_EXCEPTION_RANGE, envPtr);
    envPtr->exceptAuxArrayPtr[nextRange].supportsContinue = 0;
    nextCodeOffset = ExceptionRangeStarts(envPtr, nextRange);
    BODY(nextTokenPtr, 3);
    ExceptionRangeEnds(envPtr, nextRange);
    TclEmitOpcode(INST_POP, envPtr);

    /*
     * Compile the test expression then emit the conditional jump that
     * terminates the for.
     */

    if (TclFixupForwardJumpToHere(envPtr, &jumpEvalCondFixup, 127)) {
	bodyCodeOffset += 3;
	nextCodeOffset += 3;
    }

    SetLineInformation(2);
    TclCompileExprWords(interp, testTokenPtr, 1, envPtr);

    jumpDist = CurrentOffset(envPtr) - bodyCodeOffset;
    if (jumpDist > 127) {
	TclEmitInstInt4(INST_JUMP_TRUE4, -jumpDist, envPtr);
    } else {
	TclEmitInstInt1(INST_JUMP_TRUE1, -jumpDist, envPtr);
    }

    /*
     * Fix the starting points of the exception ranges (may have moved due to
     * jump type modification) and set where the exceptions target.
     */

    envPtr->exceptArrayPtr[bodyRange].codeOffset = bodyCodeOffset;
    envPtr->exceptArrayPtr[bodyRange].continueOffset = nextCodeOffset;

    envPtr->exceptArrayPtr[nextRange].codeOffset = nextCodeOffset;

    ExceptionRangeTarget(envPtr, bodyRange, breakOffset);
    ExceptionRangeTarget(envPtr, nextRange, breakOffset);
    TclFinalizeLoopExceptionRange(envPtr, bodyRange);
    TclFinalizeLoopExceptionRange(envPtr, nextRange);

    /*
     * The for command's result is an empty string.
     */

    PushStringLiteral(envPtr, "");

    return TCL_OK;
}

/*
 *----------------------------------------------------------------------
 *
 * TclCompileForeachCmd --
 *
 *	Procedure called to compile the "foreach" command.
 *
 * Results:
 *	Returns TCL_OK for a successful compile. Returns TCL_ERROR to defer
 *	evaluation to runtime.
 *
 * Side effects:
 *	Instructions are added to envPtr to execute the "foreach" command at
 *	runtime.
 *
 *----------------------------------------------------------------------
 */

int
TclCompileForeachCmd(
    Tcl_Interp *interp,		/* Used for error reporting. */
    Tcl_Parse *parsePtr,	/* Points to a parse structure for the command
				 * created by Tcl_ParseCommand. */
    Command *cmdPtr,		/* Points to defintion of command being
				 * compiled. */
    CompileEnv *envPtr)		/* Holds resulting instructions. */
{
    return CompileEachloopCmd(interp, parsePtr, cmdPtr, envPtr,
	    TCL_EACH_KEEP_NONE);
}

/*
 *----------------------------------------------------------------------
 *
 * TclCompileLmapCmd --
 *
 *	Procedure called to compile the "lmap" command.
 *
 * Results:
 *	Returns TCL_OK for a successful compile. Returns TCL_ERROR to defer
 *	evaluation to runtime.
 *
 * Side effects:
 *	Instructions are added to envPtr to execute the "lmap" command at
 *	runtime.
 *
 *----------------------------------------------------------------------
 */

int
TclCompileLmapCmd(
    Tcl_Interp *interp,		/* Used for error reporting. */
    Tcl_Parse *parsePtr,	/* Points to a parse structure for the command
				 * created by Tcl_ParseCommand. */
    Command *cmdPtr,		/* Points to defintion of command being
				 * compiled. */
    CompileEnv *envPtr)		/* Holds resulting instructions. */
{
    return CompileEachloopCmd(interp, parsePtr, cmdPtr, envPtr,
	    TCL_EACH_COLLECT);
}

/*
 *----------------------------------------------------------------------
 *
 * CompileEachloopCmd --
 *
 *	Procedure called to compile the "foreach" and "lmap" commands.
 *
 * Results:
 *	Returns TCL_OK for a successful compile. Returns TCL_ERROR to defer
 *	evaluation to runtime.
 *
 * Side effects:
 *	Instructions are added to envPtr to execute the "foreach" command at
 *	runtime.
 *
 *----------------------------------------------------------------------
 */

static int
CompileEachloopCmd(
    Tcl_Interp *interp,		/* Used for error reporting. */
    Tcl_Parse *parsePtr,	/* Points to a parse structure for the command
				 * created by Tcl_ParseCommand. */
    Command *cmdPtr,		/* Points to defintion of command being
				 * compiled. */
    CompileEnv *envPtr,		/* Holds resulting instructions. */
    int collect)		/* Select collecting or accumulating mode
				 * (TCL_EACH_*) */
{
    Proc *procPtr = envPtr->procPtr;
    ForeachInfo *infoPtr;	/* Points to the structure describing this
				 * foreach command. Stored in a AuxData
				 * record in the ByteCode. */
    int firstValueTemp;		/* Index of the first temp var in the frame
				 * used to point to a value list. */
    int loopCtTemp;		/* Index of temp var holding the loop's
				 * iteration count. */
    int collectVar = -1;	/* Index of temp var holding the result var
				 * index. */

    Tcl_Token *tokenPtr, *bodyTokenPtr;
    unsigned char *jumpPc;
    JumpFixup jumpFalseFixup;
    int jumpBackDist, jumpBackOffset, infoIndex, range;
    int numWords, numLists, numVars, loopIndex, tempVar, i, j, code;
    DefineLineInformation;	/* TIP #280 */

    /*
     * We parse the variable list argument words and create two arrays:
     *    varcList[i] is number of variables in i-th var list.
     *    varvList[i] points to array of var names in i-th var list.
     */

    int *varcList;
    const char ***varvList;

    /*
     * If the foreach command isn't in a procedure, don't compile it inline:
     * the payoff is too small.
     */

    if (procPtr == NULL) {
	return TCL_ERROR;
    }

    numWords = parsePtr->numWords;
    if ((numWords < 4) || (numWords%2 != 0)) {
	return TCL_ERROR;
    }

    /*
     * Bail out if the body requires substitutions in order to insure correct
     * behaviour. [Bug 219166]
     */

    for (i = 0, tokenPtr = parsePtr->tokenPtr; i < numWords-1; i++) {
	tokenPtr = TokenAfter(tokenPtr);
    }
    bodyTokenPtr = tokenPtr;
    if (bodyTokenPtr->type != TCL_TOKEN_SIMPLE_WORD) {
	return TCL_ERROR;
    }

    /*
     * Allocate storage for the varcList and varvList arrays if necessary.
     */

    numLists = (numWords - 2)/2;
    varcList = TclStackAlloc(interp, numLists * sizeof(int));
    memset(varcList, 0, numLists * sizeof(int));
    varvList = (const char ***) TclStackAlloc(interp,
	    numLists * sizeof(const char **));
    memset((char*) varvList, 0, numLists * sizeof(const char **));

    /*
     * Break up each var list and set the varcList and varvList arrays. Don't
     * compile the foreach inline if any var name needs substitutions or isn't
     * a scalar, or if any var list needs substitutions.
     */

    loopIndex = 0;
    for (i = 0, tokenPtr = parsePtr->tokenPtr;
	    i < numWords-1;
	    i++, tokenPtr = TokenAfter(tokenPtr)) {
	Tcl_DString varList;

	if (i%2 != 1) {
	    continue;
	}
	if (tokenPtr->type != TCL_TOKEN_SIMPLE_WORD) {
	    code = TCL_ERROR;
	    goto done;
	}

	/*
	 * Lots of copying going on here. Need a ListObj wizard to show a
	 * better way.
	 */

	Tcl_DStringInit(&varList);
	TclDStringAppendToken(&varList, &tokenPtr[1]);
	code = Tcl_SplitList(NULL, Tcl_DStringValue(&varList),
		&varcList[loopIndex], &varvList[loopIndex]);
	Tcl_DStringFree(&varList);
	if (code != TCL_OK) {
	    code = TCL_ERROR;
	    goto done;
	}
	numVars = varcList[loopIndex];

	/*
	 * If the variable list is empty, we can enter an infinite loop when
	 * the interpreted version would not. Take care to ensure this does
	 * not happen. [Bug 1671138]
	 */

	if (numVars == 0) {
	    code = TCL_ERROR;
	    goto done;
	}

	for (j = 0;  j < numVars;  j++) {
	    const char *varName = varvList[loopIndex][j];

	    if (!TclIsLocalScalar(varName, (int) strlen(varName))) {
		code = TCL_ERROR;
		goto done;
	    }
	}
	loopIndex++;
    }

    if (collect == TCL_EACH_COLLECT) {
	collectVar = AnonymousLocal(envPtr);
	if (collectVar < 0) {
	    return TCL_ERROR;
	}
    }
	    
    /*
     * We will compile the foreach command. Reserve (numLists + 1) temporary
     * variables:
     *    - numLists temps to hold each value list
     *    - 1 temp for the loop counter (index of next element in each list)
     *
     * At this time we don't try to reuse temporaries; if there are two
     * nonoverlapping foreach loops, they don't share any temps.
     */

    code = TCL_OK;
    firstValueTemp = -1;
    for (loopIndex = 0;  loopIndex < numLists;  loopIndex++) {
	tempVar = AnonymousLocal(envPtr);
	if (loopIndex == 0) {
	    firstValueTemp = tempVar;
	}
    }
    loopCtTemp = AnonymousLocal(envPtr);

    /*
     * Create and initialize the ForeachInfo and ForeachVarList data
     * structures describing this command. Then create a AuxData record
     * pointing to the ForeachInfo structure.
     */

    infoPtr = ckalloc(sizeof(ForeachInfo)
	    + numLists * sizeof(ForeachVarList *));
    infoPtr->numLists = numLists;
    infoPtr->firstValueTemp = firstValueTemp;
    infoPtr->loopCtTemp = loopCtTemp;
    for (loopIndex = 0;  loopIndex < numLists;  loopIndex++) {
	ForeachVarList *varListPtr;

	numVars = varcList[loopIndex];
	varListPtr = ckalloc(sizeof(ForeachVarList)
		+ numVars * sizeof(int));
	varListPtr->numVars = numVars;
	for (j = 0;  j < numVars;  j++) {
	    const char *varName = varvList[loopIndex][j];
	    int nameChars = strlen(varName);

	    varListPtr->varIndexes[j] = TclFindCompiledLocal(varName,
		    nameChars, /*create*/ 1, envPtr);
	}
	infoPtr->varLists[loopIndex] = varListPtr;
    }
    infoIndex = TclCreateAuxData(infoPtr, &tclForeachInfoType, envPtr);

    /*
     * Create an exception record to handle [break] and [continue].
     */

    range = TclCreateExceptRange(LOOP_EXCEPTION_RANGE, envPtr);

    /*
     * Evaluate then store each value list in the associated temporary.
     */

    loopIndex = 0;
    for (i = 0, tokenPtr = parsePtr->tokenPtr;
	    i < numWords-1;
	    i++, tokenPtr = TokenAfter(tokenPtr)) {
	if ((i%2 == 0) && (i > 0)) {
	    CompileWord(envPtr, tokenPtr, interp, i);
	    tempVar = (firstValueTemp + loopIndex);
	    Emit14Inst(		INST_STORE_SCALAR, tempVar,	envPtr);
	    TclEmitOpcode(	INST_POP,			envPtr);
	    loopIndex++;
	}
    }

    /*
     * Create temporary variable to capture return values from loop body.
     */
     
    if (collect == TCL_EACH_COLLECT) {
	PushStringLiteral(envPtr, "");
	Emit14Inst(		INST_STORE_SCALAR, collectVar,	envPtr);
	TclEmitOpcode(		INST_POP,			envPtr);
    }

    /*
     * Initialize the temporary var that holds the count of loop iterations.
     */

    TclEmitInstInt4(		INST_FOREACH_START4, infoIndex,	envPtr);

    /*
     * Top of loop code: assign each loop variable and check whether
     * to terminate the loop.
     */

    ExceptionRangeTarget(envPtr, range, continueOffset);
    TclEmitInstInt4(		INST_FOREACH_STEP4, infoIndex,	envPtr);
    TclEmitForwardJump(envPtr, TCL_FALSE_JUMP, &jumpFalseFixup);

    /*
     * Inline compile the loop body.
     */

    ExceptionRangeStarts(envPtr, range);
    BODY(bodyTokenPtr, numWords - 1);
    ExceptionRangeEnds(envPtr, range);

    if (collect == TCL_EACH_COLLECT) {
	Emit14Inst(		INST_LAPPEND_SCALAR, collectVar,envPtr);
    }
    TclEmitOpcode(		INST_POP,			envPtr);

    /*
     * Jump back to the test at the top of the loop. Generate a 4 byte jump if
     * the distance to the test is > 120 bytes. This is conservative and
     * ensures that we won't have to replace this jump if we later need to
     * replace the ifFalse jump with a 4 byte jump.
     */

    jumpBackOffset = CurrentOffset(envPtr);
    jumpBackDist = jumpBackOffset-envPtr->exceptArrayPtr[range].continueOffset;
    if (jumpBackDist > 120) {
	TclEmitInstInt4(INST_JUMP4, -jumpBackDist, envPtr);
    } else {
	TclEmitInstInt1(INST_JUMP1, -jumpBackDist, envPtr);
    }

    /*
     * Fix the target of the jump after the foreach_step test.
     */

    if (TclFixupForwardJumpToHere(envPtr, &jumpFalseFixup, 127)) {
	/*
	 * Update the loop body's starting PC offset since it moved down.
	 */

	envPtr->exceptArrayPtr[range].codeOffset += 3;

	/*
	 * Update the jump back to the test at the top of the loop since it
	 * also moved down 3 bytes.
	 */

	jumpBackOffset += 3;
	jumpPc = (envPtr->codeStart + jumpBackOffset);
	jumpBackDist += 3;
	if (jumpBackDist > 120) {
	    TclUpdateInstInt4AtPc(INST_JUMP4, -jumpBackDist, jumpPc);
	} else {
	    TclUpdateInstInt1AtPc(INST_JUMP1, -jumpBackDist, jumpPc);
	}
    }

    /*
     * Set the loop's break target.
     */

    ExceptionRangeTarget(envPtr, range, breakOffset);
    TclFinalizeLoopExceptionRange(envPtr, range);

    /*
     * The command's result is an empty string if not collecting, or the
     * list of results from evaluating the loop body.
     */

    if (collect == TCL_EACH_COLLECT) {
	Emit14Inst(		INST_LOAD_SCALAR, collectVar,	envPtr);
	TclEmitInstInt1(INST_UNSET_SCALAR, 0,			envPtr);
	TclEmitInt4(		collectVar,			envPtr);
    } else {
	PushStringLiteral(envPtr, "");
    }

  done:
    for (loopIndex = 0;  loopIndex < numLists;  loopIndex++) {
	if (varvList[loopIndex] != NULL) {
	    ckfree(varvList[loopIndex]);
	}
    }
    TclStackFree(interp, (void *)varvList);
    TclStackFree(interp, varcList);
    return code;
}

/*
 *----------------------------------------------------------------------
 *
 * DupForeachInfo --
 *
 *	This procedure duplicates a ForeachInfo structure created as auxiliary
 *	data during the compilation of a foreach command.
 *
 * Results:
 *	A pointer to a newly allocated copy of the existing ForeachInfo
 *	structure is returned.
 *
 * Side effects:
 *	Storage for the copied ForeachInfo record is allocated. If the
 *	original ForeachInfo structure pointed to any ForeachVarList records,
 *	these structures are also copied and pointers to them are stored in
 *	the new ForeachInfo record.
 *
 *----------------------------------------------------------------------
 */

static ClientData
DupForeachInfo(
    ClientData clientData)	/* The foreach command's compilation auxiliary
				 * data to duplicate. */
{
    register ForeachInfo *srcPtr = clientData;
    ForeachInfo *dupPtr;
    register ForeachVarList *srcListPtr, *dupListPtr;
    int numVars, i, j, numLists = srcPtr->numLists;

    dupPtr = ckalloc(sizeof(ForeachInfo)
	    + numLists * sizeof(ForeachVarList *));
    dupPtr->numLists = numLists;
    dupPtr->firstValueTemp = srcPtr->firstValueTemp;
    dupPtr->loopCtTemp = srcPtr->loopCtTemp;

    for (i = 0;  i < numLists;  i++) {
	srcListPtr = srcPtr->varLists[i];
	numVars = srcListPtr->numVars;
	dupListPtr = ckalloc(sizeof(ForeachVarList)
		+ numVars * sizeof(int));
	dupListPtr->numVars = numVars;
	for (j = 0;  j < numVars;  j++) {
	    dupListPtr->varIndexes[j] =	srcListPtr->varIndexes[j];
	}
	dupPtr->varLists[i] = dupListPtr;
    }
    return dupPtr;
}

/*
 *----------------------------------------------------------------------
 *
 * FreeForeachInfo --
 *
 *	Procedure to free a ForeachInfo structure created as auxiliary data
 *	during the compilation of a foreach command.
 *
 * Results:
 *	None.
 *
 * Side effects:
 *	Storage for the ForeachInfo structure pointed to by the ClientData
 *	argument is freed as is any ForeachVarList record pointed to by the
 *	ForeachInfo structure.
 *
 *----------------------------------------------------------------------
 */

static void
FreeForeachInfo(
    ClientData clientData)	/* The foreach command's compilation auxiliary
				 * data to free. */
{
    register ForeachInfo *infoPtr = clientData;
    register ForeachVarList *listPtr;
    int numLists = infoPtr->numLists;
    register int i;

    for (i = 0;  i < numLists;  i++) {
	listPtr = infoPtr->varLists[i];
	ckfree(listPtr);
    }
    ckfree(infoPtr);
}

/*
 *----------------------------------------------------------------------
 *
 * PrintForeachInfo --
 *
 *	Function to write a human-readable representation of a ForeachInfo
 *	structure to stdout for debugging.
 *
 * Results:
 *	None.
 *
 * Side effects:
 *	None.
 *
 *----------------------------------------------------------------------
 */

static void
PrintForeachInfo(
    ClientData clientData,
    Tcl_Obj *appendObj,
    ByteCode *codePtr,
    unsigned int pcOffset)
{
    register ForeachInfo *infoPtr = clientData;
    register ForeachVarList *varsPtr;
    int i, j;

    Tcl_AppendToObj(appendObj, "data=[", -1);

    for (i=0 ; i<infoPtr->numLists ; i++) {
	if (i) {
	    Tcl_AppendToObj(appendObj, ", ", -1);
	}
	Tcl_AppendPrintfToObj(appendObj, "%%v%u",
		(unsigned) (infoPtr->firstValueTemp + i));
    }
    Tcl_AppendPrintfToObj(appendObj, "], loop=%%v%u",
	    (unsigned) infoPtr->loopCtTemp);
    for (i=0 ; i<infoPtr->numLists ; i++) {
	if (i) {
	    Tcl_AppendToObj(appendObj, ",", -1);
	}
	Tcl_AppendPrintfToObj(appendObj, "\n\t\t it%%v%u\t[",
		(unsigned) (infoPtr->firstValueTemp + i));
	varsPtr = infoPtr->varLists[i];
	for (j=0 ; j<varsPtr->numVars ; j++) {
	    if (j) {
		Tcl_AppendToObj(appendObj, ", ", -1);
	    }
	    Tcl_AppendPrintfToObj(appendObj, "%%v%u",
		    (unsigned) varsPtr->varIndexes[j]);
	}
	Tcl_AppendToObj(appendObj, "]", -1);
    }
}

/*
 *----------------------------------------------------------------------
 *
 * TclCompileFormatCmd --
 *
 *	Procedure called to compile the "format" command. Handles cases that
 *	can be done as constants or simple string concatenation only.
 *
 * Results:
 *	Returns TCL_OK for a successful compile. Returns TCL_ERROR to defer
 *	evaluation to runtime.
 *
 * Side effects:
 *	Instructions are added to envPtr to execute the "format" command at
 *	runtime.
 *
 *----------------------------------------------------------------------
 */

int
TclCompileFormatCmd(
    Tcl_Interp *interp,		/* Used for error reporting. */
    Tcl_Parse *parsePtr,	/* Points to a parse structure for the command
				 * created by Tcl_ParseCommand. */
    Command *cmdPtr,		/* Points to defintion of command being
				 * compiled. */
    CompileEnv *envPtr)		/* Holds resulting instructions. */
{
    DefineLineInformation;	/* TIP #280 */
    Tcl_Token *tokenPtr = parsePtr->tokenPtr;
    Tcl_Obj **objv, *formatObj, *tmpObj;
    char *bytes, *start;
    int i, j, len;

    /*
     * Don't handle any guaranteed-error cases.
     */

    if (parsePtr->numWords < 2) {
	return TCL_ERROR;
    }

    /*
     * Check if the argument words are all compile-time-known literals; that's
     * a case we can handle by compiling to a constant.
     */

    formatObj = Tcl_NewObj();
    Tcl_IncrRefCount(formatObj);
    tokenPtr = TokenAfter(tokenPtr);
    if (!TclWordKnownAtCompileTime(tokenPtr, formatObj)) {
	Tcl_DecrRefCount(formatObj);
	return TCL_ERROR;
    }

    objv = ckalloc((parsePtr->numWords-2) * sizeof(Tcl_Obj *));
    for (i=0 ; i+2 < parsePtr->numWords ; i++) {
	tokenPtr = TokenAfter(tokenPtr);
	objv[i] = Tcl_NewObj();
	Tcl_IncrRefCount(objv[i]);
	if (!TclWordKnownAtCompileTime(tokenPtr, objv[i])) {
	    goto checkForStringConcatCase;
	}
    }

    /*
     * Everything is a literal, so the result is constant too (or an error if
     * the format is broken). Do the format now.
     */

    tmpObj = Tcl_Format(interp, Tcl_GetString(formatObj),
	    parsePtr->numWords-2, objv);
    for (; --i>=0 ;) {
	Tcl_DecrRefCount(objv[i]);
    }
    ckfree(objv);
    Tcl_DecrRefCount(formatObj);
    if (tmpObj == NULL) {
	TclCompileSyntaxError(interp, envPtr);
	return TCL_OK;
    }

    /*
     * Not an error, always a constant result, so just push the result as a
     * literal. Job done.
     */

    bytes = Tcl_GetStringFromObj(tmpObj, &len);
    PushLiteral(envPtr, bytes, len);
    Tcl_DecrRefCount(tmpObj);
    return TCL_OK;

  checkForStringConcatCase:
    /*
     * See if we can generate a sequence of things to concatenate. This
     * requires that all the % sequences be %s or %%, as everything else is
     * sufficiently complex that we don't bother.
     *
     * First, get the state of the system relatively sensible (cleaning up
     * after our attempt to spot a literal).
     */

    for (; i>=0 ; i--) {
	Tcl_DecrRefCount(objv[i]);
    }
    ckfree(objv);
    tokenPtr = TokenAfter(parsePtr->tokenPtr);
    tokenPtr = TokenAfter(tokenPtr);
    i = 0;

    /*
     * Now scan through and check for non-%s and non-%% substitutions.
     */

    for (bytes = Tcl_GetString(formatObj) ; *bytes ; bytes++) {
	if (*bytes == '%') {
	    bytes++;
	    if (*bytes == 's') {
		i++;
		continue;
	    } else if (*bytes == '%') {
		continue;
	    }
	    Tcl_DecrRefCount(formatObj);
	    return TCL_ERROR;
	}
    }

    /*
     * Check if the number of things to concatenate will fit in a byte.
     */

    if (i+2 != parsePtr->numWords || i > 125) {
	Tcl_DecrRefCount(formatObj);
	return TCL_ERROR;
    }

    /*
     * Generate the pushes of the things to concatenate, a sequence of
     * literals and compiled tokens (of which at least one is non-literal or
     * we'd have the case in the first half of this function) which we will
     * concatenate.
     */

    i = 0;			/* The count of things to concat. */
    j = 2;			/* The index into the argument tokens, for
				 * TIP#280 handling. */
    start = Tcl_GetString(formatObj);
				/* The start of the currently-scanned literal
				 * in the format string. */
    tmpObj = Tcl_NewObj();	/* The buffer used to accumulate the literal
				 * being built. */
    for (bytes = start ; *bytes ; bytes++) {
	if (*bytes == '%') {
	    Tcl_AppendToObj(tmpObj, start, bytes - start);
	    if (*++bytes == '%') {
		Tcl_AppendToObj(tmpObj, "%", 1);
	    } else {
		char *b = Tcl_GetStringFromObj(tmpObj, &len);

		/*
		 * If there is a non-empty literal from the format string,
		 * push it and reset.
		 */

		if (len > 0) {
		    PushLiteral(envPtr, b, len);
		    Tcl_DecrRefCount(tmpObj);
		    tmpObj = Tcl_NewObj();
		    i++;
		}

		/*
		 * Push the code to produce the string that would be
		 * substituted with %s, except we'll be concatenating
		 * directly.
		 */

		CompileWord(envPtr, tokenPtr, interp, j);
		tokenPtr = TokenAfter(tokenPtr);
		j++;
		i++;
	    }
	    start = bytes + 1;
	}
    }

    /*
     * Handle the case of a trailing literal.
     */

    Tcl_AppendToObj(tmpObj, start, bytes - start);
    bytes = Tcl_GetStringFromObj(tmpObj, &len);
    if (len > 0) {
	PushLiteral(envPtr, bytes, len);
	i++;
    }
    Tcl_DecrRefCount(tmpObj);
    Tcl_DecrRefCount(formatObj);

    if (i > 1) {
	/*
	 * Do the concatenation, which produces the result.
	 */

	TclEmitInstInt1(INST_CONCAT1, i, envPtr);
    } else {
	/*
	 * EVIL HACK! Force there to be a string representation in the case
	 * where there's just a "%s" in the format; case covered by the test
	 * format-20.1 (and it is horrible...)
	 */

	TclEmitOpcode(INST_DUP, envPtr);
	PushStringLiteral(envPtr, "");
	TclEmitOpcode(INST_STR_EQ, envPtr);
	TclEmitOpcode(INST_POP, envPtr);
    }
    return TCL_OK;
}

/*
 *----------------------------------------------------------------------
 *
 * TclPushVarName --
 *
 *	Procedure used in the compiling where pushing a variable name is
 *	necessary (append, lappend, set).
 *
 * Results:
 *	The values written to *localIndexPtr and *isScalarPtr signal to
 *	the caller what the instructions emitted by this routine will do:
 *
 *	*isScalarPtr	(*localIndexPtr < 0)
 *	1		1	Push the varname on the stack. (Stack +1)
 *	1		0	*localIndexPtr is the index of the compiled
 *				local for this varname.  No instructions
 *				emitted.	(Stack +0)
 *	0		1	Push part1 and part2 names of array element
 *				on the stack.	(Stack +2)
 *	0		0	*localIndexPtr is the index of the compiled
 *				local for this array.  Element name is pushed
 *				on the stack.	(Stack +1)
 *
 * Side effects:
 *	Instructions are added to envPtr.
 *
 *----------------------------------------------------------------------
 */

void
TclPushVarName(
    Tcl_Interp *interp,		/* Used for error reporting. */
    Tcl_Token *varTokenPtr,	/* Points to a variable token. */
    CompileEnv *envPtr,		/* Holds resulting instructions. */
    int flags,			/* TCL_NO_LARGE_INDEX | TCL_NO_ELEMENT. */
    int *localIndexPtr,		/* Must not be NULL. */
    int *isScalarPtr)		/* Must not be NULL. */
{
    register const char *p;
    const char *name, *elName;
    register int i, n;
    Tcl_Token *elemTokenPtr = NULL;
    int nameChars, elNameChars, simpleVarName, localIndex;
    int elemTokenCount = 0, allocedTokens = 0, removedParen = 0;

    /*
     * Decide if we can use a frame slot for the var/array name or if we need
     * to emit code to compute and push the name at runtime. We use a frame
     * slot (entry in the array of local vars) if we are compiling a procedure
     * body and if the name is simple text that does not include namespace
     * qualifiers.
     */

    simpleVarName = 0;
    name = elName = NULL;
    nameChars = elNameChars = 0;
    localIndex = -1;

    /*
     * Check not only that the type is TCL_TOKEN_SIMPLE_WORD, but whether
     * curly braces surround the variable name. This really matters for array
     * elements to handle things like
     *    set {x($foo)} 5
     * which raises an undefined var error if we are not careful here.
     */

    if ((varTokenPtr->type == TCL_TOKEN_SIMPLE_WORD) &&
	    (varTokenPtr->start[0] != '{')) {
	/*
	 * A simple variable name. Divide it up into "name" and "elName"
	 * strings. If it is not a local variable, look it up at runtime.
	 */

	simpleVarName = 1;

	name = varTokenPtr[1].start;
	nameChars = varTokenPtr[1].size;
	if (name[nameChars-1] == ')') {
	    /*
	     * last char is ')' => potential array reference.
	     */

	    for (i=0,p=name ; i<nameChars ; i++,p++) {
		if (*p == '(') {
		    elName = p + 1;
		    elNameChars = nameChars - i - 2;
		    nameChars = i;
		    break;
		}
	    }

	    if ((elName != NULL) && elNameChars) {
		/*
		 * An array element, the element name is a simple string:
		 * assemble the corresponding token.
		 */

		elemTokenPtr = TclStackAlloc(interp, sizeof(Tcl_Token));
		allocedTokens = 1;
		elemTokenPtr->type = TCL_TOKEN_TEXT;
		elemTokenPtr->start = elName;
		elemTokenPtr->size = elNameChars;
		elemTokenPtr->numComponents = 0;
		elemTokenCount = 1;
	    }
	}
    } else if (((n = varTokenPtr->numComponents) > 1)
	    && (varTokenPtr[1].type == TCL_TOKEN_TEXT)
	    && (varTokenPtr[n].type == TCL_TOKEN_TEXT)
	    && (varTokenPtr[n].start[varTokenPtr[n].size - 1] == ')')) {
	/*
	 * Check for parentheses inside first token.
	 */

	simpleVarName = 0;
	for (i = 0, p = varTokenPtr[1].start;
		i < varTokenPtr[1].size; i++, p++) {
	    if (*p == '(') {
		simpleVarName = 1;
		break;
	    }
	}
	if (simpleVarName) {
	    int remainingChars;

	    /*
	     * Check the last token: if it is just ')', do not count it.
	     * Otherwise, remove the ')' and flag so that it is restored at
	     * the end.
	     */

	    if (varTokenPtr[n].size == 1) {
		n--;
	    } else {
		varTokenPtr[n].size--;
		removedParen = n;
	    }

	    name = varTokenPtr[1].start;
	    nameChars = p - varTokenPtr[1].start;
	    elName = p + 1;
	    remainingChars = (varTokenPtr[2].start - p) - 1;
	    elNameChars = (varTokenPtr[n].start-p) + varTokenPtr[n].size - 2;

	    if (remainingChars) {
		/*
		 * Make a first token with the extra characters in the first
		 * token.
		 */

		elemTokenPtr = TclStackAlloc(interp, n * sizeof(Tcl_Token));
		allocedTokens = 1;
		elemTokenPtr->type = TCL_TOKEN_TEXT;
		elemTokenPtr->start = elName;
		elemTokenPtr->size = remainingChars;
		elemTokenPtr->numComponents = 0;
		elemTokenCount = n;

		/*
		 * Copy the remaining tokens.
		 */

		memcpy(elemTokenPtr+1, varTokenPtr+2,
			(n-1) * sizeof(Tcl_Token));
	    } else {
		/*
		 * Use the already available tokens.
		 */

		elemTokenPtr = &varTokenPtr[2];
		elemTokenCount = n - 1;
	    }
	}
    }

    if (simpleVarName) {
	/*
	 * See whether name has any namespace separators (::'s).
	 */

	int hasNsQualifiers = 0;

	for (i = 0, p = name;  i < nameChars;  i++, p++) {
	    if ((*p == ':') && ((i+1) < nameChars) && (*(p+1) == ':')) {
		hasNsQualifiers = 1;
		break;
	    }
	}

	/*
	 * Look up the var name's index in the array of local vars in the proc
	 * frame. If retrieving the var's value and it doesn't already exist,
	 * push its name and look it up at runtime.
	 */

	if (!hasNsQualifiers) {
	    localIndex = TclFindCompiledLocal(name, nameChars, 1, envPtr);
	    if ((flags & TCL_NO_LARGE_INDEX) && (localIndex > 255)) {
		/*
		 * We'll push the name.
		 */

		localIndex = -1;
	    }
	}
	if (localIndex < 0) {
	    PushLiteral(envPtr, name, nameChars);
	}

	/*
	 * Compile the element script, if any, and only if not inhibited. [Bug
	 * 3600328]
	 */

	if (elName != NULL && !(flags & TCL_NO_ELEMENT)) {
	    if (elNameChars) {
		TclCompileTokens(interp, elemTokenPtr, elemTokenCount,
			envPtr);
	    } else {
		PushStringLiteral(envPtr, "");
	    }
	}
    } else {
	/*
	 * The var name isn't simple: compile and push it.
	 */

	CompileTokens(envPtr, varTokenPtr, interp);
    }

    if (removedParen) {
	varTokenPtr[removedParen].size++;
    }
    if (allocedTokens) {
	TclStackFree(interp, elemTokenPtr);
    }
    *localIndexPtr = localIndex;
    *isScalarPtr = (elName == NULL);
}

/*
 * Local Variables:
 * mode: c
 * c-basic-offset: 4
 * fill-column: 78
 * End:
 */<|MERGE_RESOLUTION|>--- conflicted
+++ resolved
@@ -1020,12 +1020,7 @@
 	CompileWord(envPtr, tokenPtr, interp, i);
 	tokenPtr = TokenAfter(tokenPtr);
     }
-<<<<<<< HEAD
-    TclEmitInstInt4(INST_DICT_GET, numWords, envPtr);
-=======
-    TclEmitInstInt4(INST_DICT_GET, parsePtr->numWords-2, envPtr);
-    TclAdjustStackDepth(-1, envPtr);
->>>>>>> 0f1e3523
+    TclEmitInstInt4(INST_DICT_GET, parsePtr->numWords-1, envPtr);
     return TCL_OK;
 }
 
