--- conflicted
+++ resolved
@@ -271,14 +271,8 @@
     }
 
     varTokenPtr = TokenAfter(parsePtr->tokenPtr);
-<<<<<<< HEAD
     PushVarName(interp, varTokenPtr, envPtr, TCL_NO_ELEMENT,
 	    &localIndex, &simpleVarName, &isScalar);
-    dataTokenPtr = TokenAfter(varTokenPtr);
-=======
-    PushVarNameWord(interp, varTokenPtr, envPtr, TCL_NO_ELEMENT,
-	    &localIndex, &simpleVarName, &isScalar, 1);
->>>>>>> a15d0278
     if (!isScalar) {
 	return TCL_ERROR;
     }
@@ -379,26 +373,7 @@
      * Start issuing instructions to write to the array.
      */
 
-<<<<<<< HEAD
     CompileWord(envPtr, dataTokenPtr, interp);
-    TclEmitOpcode(	INST_DUP,				envPtr);
-    TclEmitOpcode(	INST_LIST_LENGTH,			envPtr);
-    PushLiteral(envPtr, "1", 1);
-    TclEmitOpcode(	INST_BITAND,				envPtr);
-    offsetFwd = CurrentOffset(envPtr);
-    TclEmitInstInt1(	INST_JUMP_FALSE1, 0,			envPtr);
-    savedStackDepth = envPtr->currStackDepth;
-    PushLiteral(envPtr, "list must have an even number of elements",
-	    strlen("list must have an even number of elements"));
-    PushLiteral(envPtr, "-errorCode {TCL ARGUMENT FORMAT}",
-	    strlen("-errorCode {TCL ARGUMENT FORMAT}"));
-    TclEmitInstInt4(	INST_RETURN_IMM, 1,			envPtr);
-    TclEmitInt4(		0,				envPtr);
-    envPtr->currStackDepth = savedStackDepth;
-    fwd = CurrentOffset(envPtr) - offsetFwd;
-    TclStoreInt1AtPtr(fwd, envPtr->codeStart+offsetFwd+1);
-=======
-    CompileWord(envPtr, dataTokenPtr, interp, 2);
     if (!isDataLiteral || !isDataValid) {
 	/*
 	 * Only need this safety check if we're handling a non-literal or list
@@ -424,7 +399,6 @@
 	fwd = CurrentOffset(envPtr) - offsetFwd;
 	TclStoreInt1AtPtr(fwd, envPtr->codeStart+offsetFwd+1);
     }
->>>>>>> a15d0278
     Emit14Inst(		INST_STORE_SCALAR, dataVar,		envPtr);
     TclEmitOpcode(	INST_POP,				envPtr);
 
