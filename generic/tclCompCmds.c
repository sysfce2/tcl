--- conflicted
+++ resolved
@@ -393,15 +393,9 @@
     keyVar = AnonymousLocal(envPtr);
     valVar = AnonymousLocal(envPtr);
 
-<<<<<<< HEAD
-    infoPtr = (ForeachInfo *)ckalloc(sizeof(ForeachInfo));
+    infoPtr = (ForeachInfo *)ckalloc(offsetof(ForeachInfo, varLists) + sizeof(ForeachVarList *));
     infoPtr->numLists = 1;
-    infoPtr->varLists[0] = (ForeachVarList *)ckalloc(sizeof(ForeachVarList) + sizeof(int));
-=======
-    infoPtr = ckalloc(TclOffset(ForeachInfo, varLists) + sizeof(ForeachVarList *));
-    infoPtr->numLists = 1;
-    infoPtr->varLists[0] = ckalloc(TclOffset(ForeachVarList, varIndexes) + 2 * sizeof(int));
->>>>>>> 2592b1e9
+    infoPtr->varLists[0] = (ForeachVarList *)ckalloc(offsetof(ForeachVarList, varIndexes) + 2 * sizeof(int));
     infoPtr->varLists[0]->numVars = 2;
     infoPtr->varLists[0]->varIndexes[0] = keyVar;
     infoPtr->varLists[0]->varIndexes[1] = valVar;
@@ -1805,11 +1799,7 @@
      * that are to be used.
      */
 
-<<<<<<< HEAD
-    duiPtr = (DictUpdateInfo *)ckalloc(sizeof(DictUpdateInfo) + sizeof(int) * (numVars - 1));
-=======
-    duiPtr = ckalloc(TclOffset(DictUpdateInfo, varIndices) + sizeof(int) * numVars);
->>>>>>> 2592b1e9
+    duiPtr = (DictUpdateInfo *)ckalloc(offsetof(DictUpdateInfo, varIndices) + sizeof(int) * numVars);
     duiPtr->length = numVars;
     keyTokenPtrs = (Tcl_Token **)TclStackAlloc(interp, sizeof(Tcl_Token *) * numVars);
     tokenPtr = TokenAfter(dictVarTokenPtr);
@@ -2291,15 +2281,9 @@
     DictUpdateInfo *dui1Ptr, *dui2Ptr;
     size_t len;
 
-<<<<<<< HEAD
     dui1Ptr = (DictUpdateInfo *)clientData;
-    len = sizeof(DictUpdateInfo) + sizeof(int) * (dui1Ptr->length - 1);
+    len = offsetof(DictUpdateInfo, varIndices) + sizeof(int) * dui1Ptr->length;
     dui2Ptr = (DictUpdateInfo *)ckalloc(len);
-=======
-    dui1Ptr = clientData;
-    len = TclOffset(DictUpdateInfo, varIndices) + sizeof(int) * dui1Ptr->length;
-    dui2Ptr = ckalloc(len);
->>>>>>> 2592b1e9
     memcpy(dui2Ptr, dui1Ptr, len);
     return dui2Ptr;
 }
@@ -2754,13 +2738,8 @@
      */
 
     numLists = (numWords - 2)/2;
-<<<<<<< HEAD
-    infoPtr = (ForeachInfo *)ckalloc(sizeof(ForeachInfo)
-	    + (numLists - 1) * sizeof(ForeachVarList *));
-=======
-    infoPtr = ckalloc(TclOffset(ForeachInfo, varLists)
+    infoPtr = (ForeachInfo *)ckalloc(offsetof(ForeachInfo, varLists)
 	    + numLists * sizeof(ForeachVarList *));
->>>>>>> 2592b1e9
     infoPtr->numLists = 0;	/* Count this up as we go */
 
     /*
@@ -2793,13 +2772,8 @@
 	    goto done;
 	}
 
-<<<<<<< HEAD
-	varListPtr = (ForeachVarList *)ckalloc(sizeof(ForeachVarList)
-		+ (numVars - 1) * sizeof(int));
-=======
-	varListPtr = ckalloc(TclOffset(ForeachVarList, varIndexes)
+	varListPtr = (ForeachVarList *)ckalloc(offsetof(ForeachVarList, varIndexes)
 		+ numVars * sizeof(int));
->>>>>>> 2592b1e9
 	varListPtr->numVars = numVars;
 	infoPtr->varLists[i/2] = varListPtr;
 	infoPtr->numLists++;
@@ -2935,11 +2909,7 @@
     ForeachVarList *srcListPtr, *dupListPtr;
     int numVars, i, j, numLists = srcPtr->numLists;
 
-<<<<<<< HEAD
-    dupPtr = (ForeachInfo *)ckalloc(sizeof(ForeachInfo)
-=======
-    dupPtr = ckalloc(TclOffset(ForeachInfo, varLists)
->>>>>>> 2592b1e9
+    dupPtr = (ForeachInfo *)ckalloc(offsetof(ForeachInfo, varLists)
 	    + numLists * sizeof(ForeachVarList *));
     dupPtr->numLists = numLists;
     dupPtr->firstValueTemp = srcPtr->firstValueTemp;
@@ -2948,11 +2918,7 @@
     for (i = 0;  i < numLists;  i++) {
 	srcListPtr = srcPtr->varLists[i];
 	numVars = srcListPtr->numVars;
-<<<<<<< HEAD
-	dupListPtr = (ForeachVarList *)ckalloc(sizeof(ForeachVarList)
-=======
-	dupListPtr = ckalloc(TclOffset(ForeachVarList, varIndexes)
->>>>>>> 2592b1e9
+	dupListPtr = (ForeachVarList *)ckalloc(offsetof(ForeachVarList, varIndexes)
 		+ numVars * sizeof(int));
 	dupListPtr->numVars = numVars;
 	for (j = 0;  j < numVars;  j++) {
