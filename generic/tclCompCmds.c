/*
 * tclCompCmds.c --
 *
 *	This file contains compilation procedures that compile various Tcl
 *	commands into a sequence of instructions ("bytecodes").
 *
 * Copyright (c) 1997-1998 Sun Microsystems, Inc.
 * Copyright (c) 2001 by Kevin B. Kenny.  All rights reserved.
 * Copyright (c) 2002 ActiveState Corporation.
 * Copyright (c) 2004-2013 by Donal K. Fellows.
 *
 * See the file "license.terms" for information on usage and redistribution of
 * this file, and for a DISCLAIMER OF ALL WARRANTIES.
 */

#include "tclInt.h"
#include "tclCompile.h"
#include <assert.h>

/*
 * Prototypes for procedures defined later in this file:
 */

static ClientData	DupDictUpdateInfo(ClientData clientData);
static void		FreeDictUpdateInfo(ClientData clientData);
static void		PrintDictUpdateInfo(ClientData clientData,
			    Tcl_Obj *appendObj, ByteCode *codePtr,
			    unsigned int pcOffset);
static ClientData	DupForeachInfo(ClientData clientData);
static void		FreeForeachInfo(ClientData clientData);
static void		PrintForeachInfo(ClientData clientData,
			    Tcl_Obj *appendObj, ByteCode *codePtr,
			    unsigned int pcOffset);
static int		CompileEachloopCmd(Tcl_Interp *interp,
			    Tcl_Parse *parsePtr, Command *cmdPtr,
			    CompileEnv *envPtr, int collect);
static int		CompileDictEachCmd(Tcl_Interp *interp,
			    Tcl_Parse *parsePtr, Command *cmdPtr,
			    struct CompileEnv *envPtr, int collect);

/*
 * The structures below define the AuxData types defined in this file.
 */

const AuxDataType tclForeachInfoType = {
    "ForeachInfo",		/* name */
    DupForeachInfo,		/* dupProc */
    FreeForeachInfo,		/* freeProc */
    PrintForeachInfo		/* printProc */
};

const AuxDataType tclDictUpdateInfoType = {
    "DictUpdateInfo",		/* name */
    DupDictUpdateInfo,		/* dupProc */
    FreeDictUpdateInfo,		/* freeProc */
    PrintDictUpdateInfo		/* printProc */
};

/*
 *----------------------------------------------------------------------
 *
 * TclCompileAppendCmd --
 *
 *	Procedure called to compile the "append" command.
 *
 * Results:
 *	Returns TCL_OK for a successful compile. Returns TCL_ERROR to defer
 *	evaluation to runtime.
 *
 * Side effects:
 *	Instructions are added to envPtr to execute the "append" command at
 *	runtime.
 *
 *----------------------------------------------------------------------
 */

int
TclCompileAppendCmd(
    Tcl_Interp *interp,		/* Used for error reporting. */
    Tcl_Parse *parsePtr,	/* Points to a parse structure for the command
				 * created by Tcl_ParseCommand. */
    Command *cmdPtr,		/* Points to defintion of command being
				 * compiled. */
    CompileEnv *envPtr)		/* Holds resulting instructions. */
{
    Tcl_Token *varTokenPtr, *valueTokenPtr;
    int isScalar, localIndex, numWords, i;
    DefineLineInformation;	/* TIP #280 */

    numWords = parsePtr->numWords;
    if (numWords == 1) {
	return TCL_ERROR;
    } else if (numWords == 2) {
	/*
	 * append varName == set varName
	 */

	return TclCompileSetCmd(interp, parsePtr, cmdPtr, envPtr);
    } else if (numWords > 3) {
	/*
	 * APPEND instructions currently only handle one value, but we can
	 * handle some multi-value cases by stringing them together.
	 */

	goto appendMultiple;
    }

    /*
     * Decide if we can use a frame slot for the var/array name or if we need
     * to emit code to compute and push the name at runtime. We use a frame
     * slot (entry in the array of local vars) if we are compiling a procedure
     * body and if the name is simple text that does not include namespace
     * qualifiers.
     */

    varTokenPtr = TokenAfter(parsePtr->tokenPtr);

    PushVarNameWord(interp, varTokenPtr, envPtr, 0,
	    &localIndex, &isScalar, 1);

    /*
     * We are doing an assignment, otherwise TclCompileSetCmd was called, so
     * push the new value. This will need to be extended to push a value for
     * each argument.
     */

	valueTokenPtr = TokenAfter(varTokenPtr);
	CompileWord(envPtr, valueTokenPtr, interp, 2);

    /*
     * Emit instructions to set/get the variable.
     */

	if (isScalar) {
	    if (localIndex < 0) {
		TclEmitOpcode(INST_APPEND_STK, envPtr);
	    } else {
		Emit14Inst(INST_APPEND_SCALAR, localIndex, envPtr);
	    }
	} else {
	    if (localIndex < 0) {
		TclEmitOpcode(INST_APPEND_ARRAY_STK, envPtr);
	    } else {
		Emit14Inst(INST_APPEND_ARRAY, localIndex, envPtr);
	    }
	}

    return TCL_OK;

  appendMultiple:
    /*
     * Can only handle the case where we are appending to a local scalar when
     * there are multiple values to append.  Fortunately, this is common.
     */

    varTokenPtr = TokenAfter(parsePtr->tokenPtr);
    PushVarNameWord(interp, varTokenPtr, envPtr, TCL_NO_ELEMENT,
	    &localIndex, &isScalar, 1);
    if (!isScalar || localIndex < 0) {
	return TCL_ERROR;
    }

    /*
     * Definitely appending to a local scalar; generate the words and append
     * them.
     */

    valueTokenPtr = TokenAfter(varTokenPtr);
    for (i = 2 ; i < numWords ; i++) {
	CompileWord(envPtr, valueTokenPtr, interp, i);
	valueTokenPtr = TokenAfter(valueTokenPtr);
    }
    TclEmitInstInt4(	  INST_REVERSE, numWords-2,		envPtr);
    for (i = 2 ; i < numWords ;) {
	Emit14Inst(	  INST_APPEND_SCALAR, localIndex,	envPtr);
	if (++i < numWords) {
	    TclEmitOpcode(INST_POP,				envPtr);
	}
    }

    return TCL_OK;
}

/*
 *----------------------------------------------------------------------
 *
 * TclCompileArray*Cmd --
 *
 *	Functions called to compile "array" sucommands.
 *
 * Results:
 *	All return TCL_OK for a successful compile, and TCL_ERROR to defer
 *	evaluation to runtime.
 *
 * Side effects:
 *	Instructions are added to envPtr to execute the "array" subcommand at
 *	runtime.
 *
 *----------------------------------------------------------------------
 */

int
TclCompileArrayExistsCmd(
    Tcl_Interp *interp,		/* Used for looking up stuff. */
    Tcl_Parse *parsePtr,	/* Points to a parse structure for the command
				 * created by Tcl_ParseCommand. */
    Command *cmdPtr,		/* Points to defintion of command being
				 * compiled. */
    CompileEnv *envPtr)		/* Holds resulting instructions. */
{
    DefineLineInformation;	/* TIP #280 */
    Tcl_Token *tokenPtr;
    int isScalar, localIndex;

    if (parsePtr->numWords != 2) {
	return TCL_ERROR;
    }

    tokenPtr = TokenAfter(parsePtr->tokenPtr);
    PushVarNameWord(interp, tokenPtr, envPtr, TCL_NO_ELEMENT,
	    &localIndex, &isScalar, 1);
    if (!isScalar) {
	return TCL_ERROR;
    }

    if (localIndex >= 0) {
	TclEmitInstInt4(INST_ARRAY_EXISTS_IMM, localIndex,	envPtr);
    } else {
	TclEmitOpcode(	INST_ARRAY_EXISTS_STK,			envPtr);
    }
    return TCL_OK;
}

int
TclCompileArraySetCmd(
    Tcl_Interp *interp,		/* Used for looking up stuff. */
    Tcl_Parse *parsePtr,	/* Points to a parse structure for the command
				 * created by Tcl_ParseCommand. */
    Command *cmdPtr,		/* Points to defintion of command being
				 * compiled. */
    CompileEnv *envPtr)		/* Holds resulting instructions. */
{
    DefineLineInformation;	/* TIP #280 */
    Tcl_Token *varTokenPtr, *dataTokenPtr;
    int isScalar, localIndex, code = TCL_OK;
    int isDataLiteral, isDataValid, isDataEven, len;
    int dataVar, iterVar, keyVar, valVar, infoIndex;
    int back, fwd, offsetBack, offsetFwd;
    Tcl_Obj *literalObj;
    ForeachInfo *infoPtr;

    if (parsePtr->numWords != 3) {
	return TCL_ERROR;
    }

    varTokenPtr = TokenAfter(parsePtr->tokenPtr);
    dataTokenPtr = TokenAfter(varTokenPtr);
    literalObj = Tcl_NewObj();
    isDataLiteral = TclWordKnownAtCompileTime(dataTokenPtr, literalObj);
    isDataValid = (isDataLiteral
	    && Tcl_ListObjLength(NULL, literalObj, &len) == TCL_OK);
    isDataEven = (isDataValid && (len & 1) == 0);

    /*
     * Special case: literal odd-length argument is always an error.
     */

    if (isDataValid && !isDataEven) {
	PushStringLiteral(envPtr, "list must have an even number of elements");
	PushStringLiteral(envPtr, "-errorCode {TCL ARGUMENT FORMAT}");
	TclEmitInstInt4(INST_RETURN_IMM, 1,			envPtr);
	TclEmitInt4(		0,				envPtr);
	goto done;
    }

    /*
     * Except for the special "ensure array" case below, when we're not in
     * a proc, we cannot do a better compile than generic.
     */

    if (envPtr->procPtr == NULL && !(isDataEven && len == 0)) {
	code = TclCompileBasic2ArgCmd(interp, parsePtr, cmdPtr, envPtr);
	goto done;
    }

    PushVarNameWord(interp, varTokenPtr, envPtr, TCL_NO_ELEMENT,
	    &localIndex, &isScalar, 1);
    if (!isScalar) {
	code = TCL_ERROR;
	goto done;
    }
    /*
     * Special case: literal empty value argument is just an "ensure array"
     * operation.
     */

    if (isDataEven && len == 0) {
	if (localIndex >= 0) {
	    TclEmitInstInt4(INST_ARRAY_EXISTS_IMM, localIndex,	envPtr);
	    TclEmitInstInt1(INST_JUMP_TRUE1, 7,			envPtr);
	    TclEmitInstInt4(INST_ARRAY_MAKE_IMM, localIndex,	envPtr);
	} else {
	    TclEmitOpcode(  INST_DUP,				envPtr);
	    TclEmitOpcode(  INST_ARRAY_EXISTS_STK,		envPtr);
	    TclEmitInstInt1(INST_JUMP_TRUE1, 5
#ifdef TCL_COMPILE_DEBUG
+10
#endif
,			envPtr);
	    TclEmitOpcode(  INST_ARRAY_MAKE_STK,		envPtr);
	    TclEmitInstInt1(INST_JUMP1, 3
#ifdef TCL_COMPILE_DEBUG
+10
#endif
,			envPtr);
	    /* Each branch decrements stack depth, but we only take one. */
	    TclAdjustStackDepth(1, envPtr);
	    TclEmitOpcode(  INST_POP,				envPtr);
	}
	PushStringLiteral(envPtr, "");
	goto done;
    }

    /*
     * Prepare for the internal foreach.
     */

    dataVar = TclFindCompiledLocal(NULL, 0, 1, envPtr);
    iterVar = TclFindCompiledLocal(NULL, 0, 1, envPtr);
    keyVar = TclFindCompiledLocal(NULL, 0, 1, envPtr);
    valVar = TclFindCompiledLocal(NULL, 0, 1, envPtr);

    infoPtr = ckalloc(sizeof(ForeachInfo) + sizeof(ForeachVarList *));
    infoPtr->numLists = 1;
    infoPtr->firstValueTemp = dataVar;
    infoPtr->loopCtTemp = iterVar;
    infoPtr->varLists[0] = ckalloc(sizeof(ForeachVarList) * 2*sizeof(int));
    infoPtr->varLists[0]->numVars = 2;
    infoPtr->varLists[0]->varIndexes[0] = keyVar;
    infoPtr->varLists[0]->varIndexes[1] = valVar;
    infoIndex = TclCreateAuxData(infoPtr, &tclForeachInfoType, envPtr);

    /*
     * Start issuing instructions to write to the array.
     */

    CompileWord(envPtr, dataTokenPtr, interp, 2);
    if (!isDataLiteral || !isDataValid) {
	/*
	 * Only need this safety check if we're handling a non-literal or list
	 * containing an invalid literal; with valid list literals, we've
	 * already checked (worth it because literals are a very common
	 * use-case with [array set]).
	 */

	TclEmitOpcode(	INST_DUP,				envPtr);
	TclEmitOpcode(	INST_LIST_LENGTH,			envPtr);
	PushStringLiteral(envPtr, "1");
	TclEmitOpcode(	INST_BITAND,				envPtr);
	offsetFwd = CurrentOffset(envPtr);
	TclEmitInstInt1(INST_JUMP_FALSE1, 0,			envPtr);
	PushStringLiteral(envPtr, "list must have an even number of elements");
	PushStringLiteral(envPtr, "-errorCode {TCL ARGUMENT FORMAT}");
	TclEmitInstInt4(INST_RETURN_IMM, 1,			envPtr);
	TclEmitInt4(		0,				envPtr);
	TclAdjustStackDepth(-1, envPtr);
	fwd = CurrentOffset(envPtr) - offsetFwd;
	TclStoreInt1AtPtr(fwd, envPtr->codeStart+offsetFwd+1);
    }
    Emit14Inst(		INST_STORE_SCALAR, dataVar,		envPtr);
    TclEmitOpcode(	INST_POP,				envPtr);

    if (localIndex >= 0) {
	TclEmitInstInt4(INST_ARRAY_EXISTS_IMM, localIndex,	envPtr);
	TclEmitInstInt1(INST_JUMP_TRUE1, 7,			envPtr);
	TclEmitInstInt4(INST_ARRAY_MAKE_IMM, localIndex,	envPtr);
	TclEmitInstInt4(INST_FOREACH_START4, infoIndex,		envPtr);
	offsetBack = CurrentOffset(envPtr);
	TclEmitInstInt4(INST_FOREACH_STEP4, infoIndex,		envPtr);
	offsetFwd = CurrentOffset(envPtr);
	TclEmitInstInt1(INST_JUMP_FALSE1, 0,			envPtr);
	Emit14Inst(	INST_LOAD_SCALAR, keyVar,		envPtr);
	Emit14Inst(	INST_LOAD_SCALAR, valVar,		envPtr);
	Emit14Inst(	INST_STORE_ARRAY, localIndex,		envPtr);
	TclEmitOpcode(	INST_POP,				envPtr);
	back = offsetBack - CurrentOffset(envPtr);
	TclEmitInstInt1(INST_JUMP1, back,			envPtr);
	fwd = CurrentOffset(envPtr) - offsetFwd;
	TclStoreInt1AtPtr(fwd, envPtr->codeStart+offsetFwd+1);
    } else {
	TclEmitOpcode(	INST_DUP,				envPtr);
	TclEmitOpcode(	INST_ARRAY_EXISTS_STK,			envPtr);
	TclEmitInstInt1(INST_JUMP_TRUE1, 4
#ifdef TCL_COMPILE_DEBUG
+15
#endif
,			envPtr);
	TclEmitOpcode(	INST_DUP,				envPtr);
	TclEmitOpcode(	INST_ARRAY_MAKE_STK,			envPtr);
	TclEmitInstInt4(INST_FOREACH_START4, infoIndex,		envPtr);
	offsetBack = CurrentOffset(envPtr);
	TclEmitInstInt4(INST_FOREACH_STEP4, infoIndex,		envPtr);
	offsetFwd = CurrentOffset(envPtr);
	TclEmitInstInt1(INST_JUMP_FALSE1, 0,			envPtr);
	TclEmitOpcode(	INST_DUP,				envPtr);
	Emit14Inst(	INST_LOAD_SCALAR, keyVar,		envPtr);
	Emit14Inst(	INST_LOAD_SCALAR, valVar,		envPtr);
	TclEmitOpcode(	INST_STORE_ARRAY_STK,			envPtr);
	TclEmitOpcode(	INST_POP,				envPtr);
	back = offsetBack - CurrentOffset(envPtr);
	TclEmitInstInt1(INST_JUMP1, back,			envPtr);
	fwd = CurrentOffset(envPtr) - offsetFwd;
	TclStoreInt1AtPtr(fwd, envPtr->codeStart+offsetFwd+1);
	TclEmitOpcode(	INST_POP,				envPtr);
    }
    if (!isDataLiteral) {
	TclEmitInstInt1(INST_UNSET_SCALAR, 0,			envPtr);
	TclEmitInt4(		dataVar,			envPtr);
    }
    PushStringLiteral(envPtr,	"");
  done:
    Tcl_DecrRefCount(literalObj);
    return code;
}

int
TclCompileArrayUnsetCmd(
    Tcl_Interp *interp,		/* Used for looking up stuff. */
    Tcl_Parse *parsePtr,	/* Points to a parse structure for the command
				 * created by Tcl_ParseCommand. */
    Command *cmdPtr,		/* Points to defintion of command being
				 * compiled. */
    CompileEnv *envPtr)		/* Holds resulting instructions. */
{
    DefineLineInformation;	/* TIP #280 */
    Tcl_Token *tokenPtr = TokenAfter(parsePtr->tokenPtr);
    int isScalar, localIndex;

    if (parsePtr->numWords != 2) {
	return TclCompileBasic2ArgCmd(interp, parsePtr, cmdPtr, envPtr);
    }

    PushVarNameWord(interp, tokenPtr, envPtr, TCL_NO_ELEMENT,
	    &localIndex, &isScalar, 1);
    if (!isScalar) {
	return TCL_ERROR;
    }

    if (localIndex >= 0) {
	TclEmitInstInt4(INST_ARRAY_EXISTS_IMM, localIndex,	envPtr);
	TclEmitInstInt1(INST_JUMP_FALSE1, 8
#ifdef TCL_COMPILE_DEBUG
+5
#endif
,			envPtr);
	TclEmitInstInt1(INST_UNSET_SCALAR, 1,			envPtr);
	TclEmitInt4(		localIndex,			envPtr);
    } else {
	TclEmitOpcode(	INST_DUP,				envPtr);
	TclEmitOpcode(	INST_ARRAY_EXISTS_STK,			envPtr);
	TclEmitInstInt1(INST_JUMP_FALSE1, 6
#ifdef TCL_COMPILE_DEBUG
+10
#endif
,			envPtr);
	TclEmitInstInt1(INST_UNSET_STK, 1,			envPtr);
	TclEmitInstInt1(INST_JUMP1, 3
#ifdef TCL_COMPILE_DEBUG
+10
#endif
,				envPtr);
	/* Each branch decrements stack depth, but we only take one. */
	TclAdjustStackDepth(1, envPtr);
	TclEmitOpcode(	INST_POP,				envPtr);
    }
    PushStringLiteral(envPtr,	"");
    return TCL_OK;
}

/*
 *----------------------------------------------------------------------
 *
 * TclCompileBreakCmd --
 *
 *	Procedure called to compile the "break" command.
 *
 * Results:
 *	Returns TCL_OK for a successful compile. Returns TCL_ERROR to defer
 *	evaluation to runtime.
 *
 * Side effects:
 *	Instructions are added to envPtr to execute the "break" command at
 *	runtime.
 *
 *----------------------------------------------------------------------
 */

int
TclCompileBreakCmd(
    Tcl_Interp *interp,		/* Used for error reporting. */
    Tcl_Parse *parsePtr,	/* Points to a parse structure for the command
				 * created by Tcl_ParseCommand. */
    Command *cmdPtr,		/* Points to defintion of command being
				 * compiled. */
    CompileEnv *envPtr)		/* Holds resulting instructions. */
{
    ExceptionRange *rangePtr;
    ExceptionAux *auxPtr;

    if (parsePtr->numWords != 1) {
	return TCL_ERROR;
    }

    /*
     * Find the innermost exception range that contains this command.
     */

    rangePtr = TclGetInnermostExceptionRange(envPtr, TCL_BREAK, &auxPtr);
    if (rangePtr && rangePtr->type == LOOP_EXCEPTION_RANGE) {
	/*
	 * Found the target! No need for a nasty INST_BREAK here.
	 */

	TclCleanupStackForBreakContinue(envPtr, auxPtr);
	TclAddLoopBreakFixup(envPtr, auxPtr);
	TclAdjustStackDepth(1, envPtr);
    } else {
	/*
	 * Emit a real break.
	 */

	PushStringLiteral(envPtr, "");
	TclEmitOpcode(INST_DUP, envPtr);
	TclEmitInstInt4(INST_RETURN_IMM, TCL_BREAK, envPtr);
	TclEmitInt4(0, envPtr);
    }

    return TCL_OK;
}

/*
 *----------------------------------------------------------------------
 *
 * TclCompileCatchCmd --
 *
 *	Procedure called to compile the "catch" command.
 *
 * Results:
 *	Returns TCL_OK for a successful compile. Returns TCL_ERROR to defer
 *	evaluation to runtime.
 *
 * Side effects:
 *	Instructions are added to envPtr to execute the "catch" command at
 *	runtime.
 *
 *----------------------------------------------------------------------
 */

int
TclCompileCatchCmd(
    Tcl_Interp *interp,		/* Used for error reporting. */
    Tcl_Parse *parsePtr,	/* Points to a parse structure for the command
				 * created by Tcl_ParseCommand. */
    Command *cmdPtr,		/* Points to defintion of command being
				 * compiled. */
    CompileEnv *envPtr)		/* Holds resulting instructions. */
{
    JumpFixup jumpFixup;
    Tcl_Token *cmdTokenPtr, *resultNameTokenPtr, *optsNameTokenPtr;
    const char *name;
    int resultIndex, optsIndex, nameChars, range;
    int initStackDepth = envPtr->currStackDepth;
    int savedStackDepth;
    DefineLineInformation;	/* TIP #280 */

    /*
     * If syntax does not match what we expect for [catch], do not compile.
     * Let runtime checks determine if syntax has changed.
     */

    if ((parsePtr->numWords < 2) || (parsePtr->numWords > 4)) {
	return TCL_ERROR;
    }

    /*
     * If variables were specified and the catch command is at global level
     * (not in a procedure), don't compile it inline: the payoff is too small.
     */

    if ((parsePtr->numWords >= 3) && !EnvHasLVT(envPtr)) {
	return TCL_ERROR;
    }

    /*
     * Make sure the variable names, if any, have no substitutions and just
     * refer to local scalars.
     */

    resultIndex = optsIndex = -1;
    cmdTokenPtr = TokenAfter(parsePtr->tokenPtr);
    if (parsePtr->numWords >= 3) {
	resultNameTokenPtr = TokenAfter(cmdTokenPtr);
	/* DGP */
	if (resultNameTokenPtr->type != TCL_TOKEN_SIMPLE_WORD) {
	    return TCL_ERROR;
	}

	name = resultNameTokenPtr[1].start;
	nameChars = resultNameTokenPtr[1].size;
	if (!TclIsLocalScalar(name, nameChars)) {
	    return TCL_ERROR;
	}
	resultIndex = TclFindCompiledLocal(resultNameTokenPtr[1].start,
		resultNameTokenPtr[1].size, /*create*/ 1, envPtr);
	if (resultIndex < 0) {
	    return TCL_ERROR;
	}

	/* DKF */
	if (parsePtr->numWords == 4) {
	    optsNameTokenPtr = TokenAfter(resultNameTokenPtr);
	    if (optsNameTokenPtr->type != TCL_TOKEN_SIMPLE_WORD) {
		return TCL_ERROR;
	    }
	    name = optsNameTokenPtr[1].start;
	    nameChars = optsNameTokenPtr[1].size;
	    if (!TclIsLocalScalar(name, nameChars)) {
		return TCL_ERROR;
	    }
	    optsIndex = TclFindCompiledLocal(optsNameTokenPtr[1].start,
		    optsNameTokenPtr[1].size, /*create*/ 1, envPtr);
	    if (optsIndex < 0) {
		return TCL_ERROR;
	    }
	}
    }

    /*
     * We will compile the catch command. Declare the exception range that it
     * uses.
     */

    range = TclCreateExceptRange(CATCH_EXCEPTION_RANGE, envPtr);

    /*
     * If the body is a simple word, compile a BEGIN_CATCH instruction,
     * followed by the instructions to eval the body.
     * Otherwise, compile instructions to substitute the body text before
     * starting the catch, then BEGIN_CATCH, and then EVAL_STK to evaluate the
     * substituted body.
     * Care has to be taken to make sure that substitution happens outside the
     * catch range so that errors in the substitution are not caught.
     * [Bug 219184]
     * The reason for duplicating the script is that EVAL_STK would otherwise
     * begin by undeflowing the stack below the mark set by BEGIN_CATCH4.
     */

    SetLineInformation(1);
    if (cmdTokenPtr->type == TCL_TOKEN_SIMPLE_WORD) {
	savedStackDepth = envPtr->currStackDepth;
	TclEmitInstInt4(	INST_BEGIN_CATCH4, range,	envPtr);
	ExceptionRangeStarts(envPtr, range);
	CompileBody(envPtr, cmdTokenPtr, interp);
    } else {
	CompileTokens(envPtr, cmdTokenPtr, interp);
	savedStackDepth = envPtr->currStackDepth;
	TclEmitInstInt4(	INST_BEGIN_CATCH4, range,	envPtr);
	ExceptionRangeStarts(envPtr, range);
	TclEmitOpcode(		INST_DUP,			envPtr);
	TclEmitOpcode(		INST_EVAL_STK,			envPtr);
    }
    /* Stack at this point:
     *    nonsimple:  script <mark> result
     *    simple:            <mark> result
     */

    if (resultIndex == -1) {
	/*
	 * Special case when neither result nor options are being saved. In
	 * that case, we can skip quite a bit of the command epilogue; all we
	 * have to do is drop the result and push the return code (and, of
	 * course, finish the catch context).
	 */

	TclEmitOpcode(		INST_POP,			envPtr);
	PushStringLiteral(envPtr, "0");
	TclEmitInstInt1(	INST_JUMP1, 3
#ifdef TCL_COMPILE_DEBUG
+5
#endif
,			envPtr);
	envPtr->currStackDepth = savedStackDepth;
	ExceptionRangeTarget(envPtr, range, catchOffset);
	TclEmitOpcode(		INST_PUSH_RETURN_CODE,		envPtr);
	ExceptionRangeEnds(envPtr, range);
	TclEmitOpcode(		INST_END_CATCH,			envPtr);

	/*
	 * Stack at this point:
	 *    nonsimple:  script <mark> returnCode
	 *    simple:            <mark> returnCode
	 */

	goto dropScriptAtEnd;
    }

    /*
     * Emit the "no errors" epilogue: push "0" (TCL_OK) as the catch result,
     * and jump around the "error case" code.
     */

    PushStringLiteral(envPtr, "0");
    TclEmitForwardJump(envPtr, TCL_UNCONDITIONAL_JUMP, &jumpFixup);
    /* Stack at this point: ?script? <mark> result TCL_OK */

    /* 
     * Emit the "error case" epilogue. Push the interpreter result and the
     * return code.
     */

    envPtr->currStackDepth = savedStackDepth;
    ExceptionRangeTarget(envPtr, range, catchOffset);
    /* Stack at this point:  ?script? */
    TclEmitOpcode(		INST_PUSH_RESULT,		envPtr);
    TclEmitOpcode(		INST_PUSH_RETURN_CODE,		envPtr);

    /*
     * Update the target of the jump after the "no errors" code. 
     */

    /* Stack at this point: ?script? result returnCode */
    if (TclFixupForwardJumpToHere(envPtr, &jumpFixup, 127)) {
	Tcl_Panic("TclCompileCatchCmd: bad jump distance %d",
		(int)(CurrentOffset(envPtr) - jumpFixup.codeOffset));
    }

    /*
     * Push the return options if the caller wants them.
     */

    if (optsIndex != -1) {
	TclEmitOpcode(		INST_PUSH_RETURN_OPTIONS,	envPtr);
    }

    /*
     * End the catch
     */

    ExceptionRangeEnds(envPtr, range);
    TclEmitOpcode(		INST_END_CATCH,			envPtr);

    /*
     * At this point, the top of the stack is inconveniently ordered:
     *		?script? result returnCode ?returnOptions?
     * Reverse the stack to bring the result to the top.
     */

    if (optsIndex != -1) {
	TclEmitInstInt4(	INST_REVERSE, 3,		envPtr);
    } else {
	TclEmitInstInt4(	INST_REVERSE, 2,		envPtr);
    }

    /*
     * Store the result and remove it from the stack.
     */

    Emit14Inst(			INST_STORE_SCALAR, resultIndex,	envPtr);
    TclEmitOpcode(		INST_POP,			envPtr);

    /*
     * Stack is now ?script? ?returnOptions? returnCode.
     * If the options dict has been requested, it is buried on the stack under
     * the return code. Reverse the stack to bring it to the top, store it and
     * remove it from the stack.
     */

    if (optsIndex != -1) {
	TclEmitInstInt4(	INST_REVERSE, 2,		envPtr);
	Emit14Inst(		INST_STORE_SCALAR, optsIndex,	envPtr);
	TclEmitOpcode(		INST_POP,			envPtr);
    }

  dropScriptAtEnd:

    /*
     * Stack is now ?script? result. Get rid of the subst'ed script if it's
     * hanging arond.
     */

    if (cmdTokenPtr->type != TCL_TOKEN_SIMPLE_WORD) {
	TclEmitInstInt4(	INST_REVERSE, 2,		envPtr);
	TclEmitOpcode(		INST_POP,			envPtr);
    }

    /* 
     * Result of all this, on either branch, should have been to leave one
     * operand -- the return code -- on the stack.
     */

    if (envPtr->currStackDepth != initStackDepth + 1) {
	Tcl_Panic("in TclCompileCatchCmd, currStackDepth = %d should be %d",
		  envPtr->currStackDepth, initStackDepth+1);
    }
    return TCL_OK;
}

/*
 *----------------------------------------------------------------------
 *
 * TclCompileContinueCmd --
 *
 *	Procedure called to compile the "continue" command.
 *
 * Results:
 *	Returns TCL_OK for a successful compile. Returns TCL_ERROR to defer
 *	evaluation to runtime.
 *
 * Side effects:
 *	Instructions are added to envPtr to execute the "continue" command at
 *	runtime.
 *
 *----------------------------------------------------------------------
 */

int
TclCompileContinueCmd(
    Tcl_Interp *interp,		/* Used for error reporting. */
    Tcl_Parse *parsePtr,	/* Points to a parse structure for the command
				 * created by Tcl_ParseCommand. */
    Command *cmdPtr,		/* Points to defintion of command being
				 * compiled. */
    CompileEnv *envPtr)		/* Holds resulting instructions. */
{
    ExceptionRange *rangePtr;
    ExceptionAux *auxPtr;

    /*
     * There should be no argument after the "continue".
     */

    if (parsePtr->numWords != 1) {
	return TCL_ERROR;
    }

    /*
     * See if we can find a valid continueOffset (i.e., not -1) in the
     * innermost containing exception range.
     */

    rangePtr = TclGetInnermostExceptionRange(envPtr, TCL_CONTINUE, &auxPtr);
    if (rangePtr && rangePtr->type == LOOP_EXCEPTION_RANGE) {
	/*
	 * Found the target! No need for a nasty INST_CONTINUE here.
	 */

	TclCleanupStackForBreakContinue(envPtr, auxPtr);
	TclAddLoopContinueFixup(envPtr, auxPtr);
	TclAdjustStackDepth(1, envPtr);
    } else {
	/*
	 * Emit a real continue.
	 */

	PushStringLiteral(envPtr, "");
	TclEmitOpcode(INST_DUP, envPtr);
	TclEmitInstInt4(INST_RETURN_IMM, TCL_CONTINUE, envPtr);
	TclEmitInt4(0, envPtr);
    }

    return TCL_OK;
}

/*
 *----------------------------------------------------------------------
 *
 * TclCompileDict*Cmd --
 *
 *	Functions called to compile "dict" sucommands.
 *
 * Results:
 *	All return TCL_OK for a successful compile, and TCL_ERROR to defer
 *	evaluation to runtime.
 *
 * Side effects:
 *	Instructions are added to envPtr to execute the "dict" subcommand at
 *	runtime.
 *
 *----------------------------------------------------------------------
 */

int
TclCompileDictSetCmd(
    Tcl_Interp *interp,		/* Used for looking up stuff. */
    Tcl_Parse *parsePtr,	/* Points to a parse structure for the command
				 * created by Tcl_ParseCommand. */
    Command *cmdPtr,		/* Points to defintion of command being
				 * compiled. */
    CompileEnv *envPtr)		/* Holds resulting instructions. */
{
    Tcl_Token *tokenPtr;
    int numWords, i;
    DefineLineInformation;	/* TIP #280 */
    Tcl_Token *varTokenPtr;
    int dictVarIndex, nameChars;
    const char *name;

    /*
     * There must be at least one argument after the command.
     */

    if (parsePtr->numWords < 4) {
	return TCL_ERROR;
    }

    /*
     * The dictionary variable must be a local scalar that is knowable at
     * compile time; anything else exceeds the complexity of the opcode. So
     * discover what the index is.
     */

    varTokenPtr = TokenAfter(parsePtr->tokenPtr);
    if (varTokenPtr->type != TCL_TOKEN_SIMPLE_WORD) {
	return TCL_ERROR;
    }
    name = varTokenPtr[1].start;
    nameChars = varTokenPtr[1].size;
    if (!TclIsLocalScalar(name, nameChars)) {
	return TCL_ERROR;
    }
    dictVarIndex = TclFindCompiledLocal(name, nameChars, 1, envPtr);
    if (dictVarIndex < 0) {
	return TCL_ERROR;
    }

    /*
     * Remaining words (key path and value to set) can be handled normally.
     */

    tokenPtr = TokenAfter(varTokenPtr);
    numWords = parsePtr->numWords-1;
    for (i=1 ; i<numWords ; i++) {
	CompileWord(envPtr, tokenPtr, interp, i);
	tokenPtr = TokenAfter(tokenPtr);
    }

    /*
     * Now emit the instruction to do the dict manipulation.
     */

    TclEmitInstInt4( INST_DICT_SET, numWords-1,		envPtr);
    TclEmitInt4(     dictVarIndex,			envPtr);
    return TCL_OK;
}

int
TclCompileDictIncrCmd(
    Tcl_Interp *interp,		/* Used for looking up stuff. */
    Tcl_Parse *parsePtr,	/* Points to a parse structure for the command
				 * created by Tcl_ParseCommand. */
    Command *cmdPtr,		/* Points to defintion of command being
				 * compiled. */
    CompileEnv *envPtr)		/* Holds resulting instructions. */
{
    DefineLineInformation;	/* TIP #280 */
    Tcl_Token *varTokenPtr, *keyTokenPtr;
    int dictVarIndex, nameChars, incrAmount;
    const char *name;

    /*
     * There must be at least two arguments after the command.
     */

    if (parsePtr->numWords < 3 || parsePtr->numWords > 4) {
	return TCL_ERROR;
    }
    varTokenPtr = TokenAfter(parsePtr->tokenPtr);
    keyTokenPtr = TokenAfter(varTokenPtr);

    /*
     * Parse the increment amount, if present.
     */

    if (parsePtr->numWords == 4) {
	const char *word;
	int numBytes, code;
	Tcl_Token *incrTokenPtr;
	Tcl_Obj *intObj;

	incrTokenPtr = TokenAfter(keyTokenPtr);
	if (incrTokenPtr->type != TCL_TOKEN_SIMPLE_WORD) {
	    return TclCompileBasic2Or3ArgCmd(interp, parsePtr,cmdPtr, envPtr);
	}
	word = incrTokenPtr[1].start;
	numBytes = incrTokenPtr[1].size;

	intObj = Tcl_NewStringObj(word, numBytes);
	Tcl_IncrRefCount(intObj);
	code = TclGetIntFromObj(NULL, intObj, &incrAmount);
	TclDecrRefCount(intObj);
	if (code != TCL_OK) {
	    return TclCompileBasic2Or3ArgCmd(interp, parsePtr,cmdPtr, envPtr);
	}
    } else {
	incrAmount = 1;
    }

    /*
     * The dictionary variable must be a local scalar that is knowable at
     * compile time; anything else exceeds the complexity of the opcode. So
     * discover what the index is.
     */

    if (varTokenPtr->type != TCL_TOKEN_SIMPLE_WORD) {
	return TclCompileBasic2Or3ArgCmd(interp, parsePtr, cmdPtr, envPtr);
    }
    name = varTokenPtr[1].start;
    nameChars = varTokenPtr[1].size;
    if (!TclIsLocalScalar(name, nameChars)) {
	return TclCompileBasic2Or3ArgCmd(interp, parsePtr, cmdPtr, envPtr);
    }
    dictVarIndex = TclFindCompiledLocal(name, nameChars, 1, envPtr);
    if (dictVarIndex < 0) {
	return TclCompileBasic2Or3ArgCmd(interp, parsePtr, cmdPtr, envPtr);
    }

    /*
     * Emit the key and the code to actually do the increment.
     */

    CompileWord(envPtr, keyTokenPtr, interp, 3);
    TclEmitInstInt4( INST_DICT_INCR_IMM, incrAmount,	envPtr);
    TclEmitInt4(     dictVarIndex,			envPtr);
    return TCL_OK;
}

int
TclCompileDictGetCmd(
    Tcl_Interp *interp,		/* Used for looking up stuff. */
    Tcl_Parse *parsePtr,	/* Points to a parse structure for the command
				 * created by Tcl_ParseCommand. */
    Command *cmdPtr,		/* Points to defintion of command being
				 * compiled. */
    CompileEnv *envPtr)		/* Holds resulting instructions. */
{
    Tcl_Token *tokenPtr;
    int numWords, i;
    DefineLineInformation;	/* TIP #280 */

    /*
     * There must be at least two arguments after the command (the single-arg
     * case is legal, but too special and magic for us to deal with here).
     */

    if (parsePtr->numWords < 3) {
	return TCL_ERROR;
    }
    tokenPtr = TokenAfter(parsePtr->tokenPtr);
    numWords = parsePtr->numWords-1;

    /*
     * Only compile this because we need INST_DICT_GET anyway.
     */

    for (i=0 ; i<numWords ; i++) {
	CompileWord(envPtr, tokenPtr, interp, i);
	tokenPtr = TokenAfter(tokenPtr);
    }
    TclEmitInstInt4(INST_DICT_GET, numWords, envPtr);
    return TCL_OK;
}

int
TclCompileDictExistsCmd(
    Tcl_Interp *interp,		/* Used for looking up stuff. */
    Tcl_Parse *parsePtr,	/* Points to a parse structure for the command
				 * created by Tcl_ParseCommand. */
    Command *cmdPtr,		/* Points to defintion of command being
				 * compiled. */
    CompileEnv *envPtr)		/* Holds resulting instructions. */
{
    Tcl_Token *tokenPtr;
    int numWords, i;
    DefineLineInformation;	/* TIP #280 */

    /*
     * There must be at least two arguments after the command (the single-arg
     * case is legal, but too special and magic for us to deal with here).
     */

    if (parsePtr->numWords < 3) {
	return TCL_ERROR;
    }
    tokenPtr = TokenAfter(parsePtr->tokenPtr);
    numWords = parsePtr->numWords-1;

    /*
     * Now we do the code generation.
     */

    for (i=0 ; i<numWords ; i++) {
	CompileWord(envPtr, tokenPtr, interp, i);
	tokenPtr = TokenAfter(tokenPtr);
    }
    TclEmitInstInt4(INST_DICT_EXISTS, numWords, envPtr);
    return TCL_OK;
}

int
TclCompileDictUnsetCmd(
    Tcl_Interp *interp,		/* Used for looking up stuff. */
    Tcl_Parse *parsePtr,	/* Points to a parse structure for the command
				 * created by Tcl_ParseCommand. */
    Command *cmdPtr,		/* Points to defintion of command being
				 * compiled. */
    CompileEnv *envPtr)		/* Holds resulting instructions. */
{
    Tcl_Token *tokenPtr;
    DefineLineInformation;	/* TIP #280 */
    int i, dictVarIndex, nameChars;
    const char *name;

    /*
     * There must be at least one argument after the variable name for us to
     * compile to bytecode.
     */

    if (parsePtr->numWords < 3) {
	return TCL_ERROR;
    }

    /*
     * The dictionary variable must be a local scalar that is knowable at
     * compile time; anything else exceeds the complexity of the opcode. So
     * discover what the index is.
     */

    tokenPtr = TokenAfter(parsePtr->tokenPtr);
    if (tokenPtr->type != TCL_TOKEN_SIMPLE_WORD) {
	return TclCompileBasicMin2ArgCmd(interp, parsePtr, cmdPtr, envPtr);
    }
    name = tokenPtr[1].start;
    nameChars = tokenPtr[1].size;
    if (!TclIsLocalScalar(name, nameChars)) {
	return TclCompileBasicMin2ArgCmd(interp, parsePtr, cmdPtr, envPtr);
    }
    dictVarIndex = TclFindCompiledLocal(name, nameChars, 1, envPtr);
    if (dictVarIndex < 0) {
	return TclCompileBasicMin2ArgCmd(interp, parsePtr, cmdPtr, envPtr);
    }

    /*
     * Remaining words (the key path) can be handled normally.
     */

    for (i=2 ; i<parsePtr->numWords ; i++) {
	tokenPtr = TokenAfter(tokenPtr);
	CompileWord(envPtr, tokenPtr, interp, i);
    }

    /*
     * Now emit the instruction to do the dict manipulation.
     */

    TclEmitInstInt4( INST_DICT_UNSET, parsePtr->numWords-2,	envPtr);
    TclEmitInt4(	dictVarIndex,				envPtr);
    return TCL_OK;
}

int
TclCompileDictCreateCmd(
    Tcl_Interp *interp,		/* Used for looking up stuff. */
    Tcl_Parse *parsePtr,	/* Points to a parse structure for the command
				 * created by Tcl_ParseCommand. */
    Command *cmdPtr,		/* Points to defintion of command being
				 * compiled. */
    CompileEnv *envPtr)		/* Holds resulting instructions. */
{
    DefineLineInformation;	/* TIP #280 */
    int worker;			/* Temp var for building the value in. */
    Tcl_Token *tokenPtr;
    Tcl_Obj *keyObj, *valueObj, *dictObj;
    const char *bytes;
    int i, len;

    if ((parsePtr->numWords & 1) == 0) {
	return TCL_ERROR;
    }

    /*
     * See if we can build the value at compile time...
     */

    tokenPtr = TokenAfter(parsePtr->tokenPtr);
    dictObj = Tcl_NewObj();
    Tcl_IncrRefCount(dictObj);
    for (i=1 ; i<parsePtr->numWords ; i+=2) {
	keyObj = Tcl_NewObj();
	Tcl_IncrRefCount(keyObj);
	if (!TclWordKnownAtCompileTime(tokenPtr, keyObj)) {
	    Tcl_DecrRefCount(keyObj);
	    Tcl_DecrRefCount(dictObj);
	    goto nonConstant;
	}
	tokenPtr = TokenAfter(tokenPtr);
	valueObj = Tcl_NewObj();
	Tcl_IncrRefCount(valueObj);
	if (!TclWordKnownAtCompileTime(tokenPtr, valueObj)) {
	    Tcl_DecrRefCount(keyObj);
	    Tcl_DecrRefCount(valueObj);
	    Tcl_DecrRefCount(dictObj);
	    goto nonConstant;
	}
	tokenPtr = TokenAfter(tokenPtr);
	Tcl_DictObjPut(NULL, dictObj, keyObj, valueObj);
	Tcl_DecrRefCount(keyObj);
	Tcl_DecrRefCount(valueObj);
    }

    /*
     * We did! Excellent. The "verifyDict" is to do type forcing.
     */

    bytes = Tcl_GetStringFromObj(dictObj, &len);
    PushLiteral(envPtr, bytes, len);
    TclEmitOpcode(		INST_DUP,			envPtr);
    TclEmitOpcode(		INST_DICT_VERIFY,		envPtr);
    Tcl_DecrRefCount(dictObj);
    return TCL_OK;

    /*
     * Otherwise, we've got to issue runtime code to do the building, which we
     * do by [dict set]ting into an unnamed local variable. This requires that
     * we are in a context with an LVT.
     */

  nonConstant:
    worker = TclFindCompiledLocal(NULL, 0, 1, envPtr);
    if (worker < 0) {
	return TclCompileBasicMin0ArgCmd(interp, parsePtr, cmdPtr, envPtr);
    }

    PushStringLiteral(envPtr,		"");
    Emit14Inst(			INST_STORE_SCALAR, worker,	envPtr);
    TclEmitOpcode(		INST_POP,			envPtr);
    tokenPtr = TokenAfter(parsePtr->tokenPtr);
    for (i=1 ; i<parsePtr->numWords ; i+=2) {
	CompileWord(envPtr, tokenPtr, interp, i);
	tokenPtr = TokenAfter(tokenPtr);
	CompileWord(envPtr, tokenPtr, interp, i+1);
	tokenPtr = TokenAfter(tokenPtr);
	TclEmitInstInt4(	INST_DICT_SET, 2,		envPtr);
	TclEmitInt4(			worker,			envPtr);
	TclEmitOpcode(		INST_POP,			envPtr);
    }
    Emit14Inst(			INST_LOAD_SCALAR, worker,	envPtr);
    TclEmitInstInt1(		INST_UNSET_SCALAR, 0,		envPtr);
    TclEmitInt4(			worker,			envPtr);
    return TCL_OK;
}

int
TclCompileDictMergeCmd(
    Tcl_Interp *interp,		/* Used for looking up stuff. */
    Tcl_Parse *parsePtr,	/* Points to a parse structure for the command
				 * created by Tcl_ParseCommand. */
    Command *cmdPtr,		/* Points to defintion of command being
				 * compiled. */
    CompileEnv *envPtr)		/* Holds resulting instructions. */
{
    DefineLineInformation;	/* TIP #280 */
    Tcl_Token *tokenPtr;
    int i, workerIndex, infoIndex, outLoop;

    /*
     * Deal with some special edge cases. Note that in the case with one
     * argument, the only thing to do is to verify the dict-ness.
     */

    if (parsePtr->numWords < 2) {
	PushStringLiteral(envPtr, "");
	return TCL_OK;
    } else if (parsePtr->numWords == 2) {
	tokenPtr = TokenAfter(parsePtr->tokenPtr);
	CompileWord(envPtr, tokenPtr, interp, 1);
	TclEmitOpcode(		INST_DUP,			envPtr);
	TclEmitOpcode(		INST_DICT_VERIFY,		envPtr);
	return TCL_OK;
    }

    /*
     * There's real merging work to do.
     *
     * Allocate some working space. This means we'll only ever compile this
     * command when there's an LVT present.
     */

    workerIndex = TclFindCompiledLocal(NULL, 0, 1, envPtr);
    if (workerIndex < 0) {
	return TclCompileBasicMin2ArgCmd(interp, parsePtr, cmdPtr, envPtr);
    }
    infoIndex = TclFindCompiledLocal(NULL, 0, 1, envPtr);

    /*
     * Get the first dictionary and verify that it is so.
     */

    tokenPtr = TokenAfter(parsePtr->tokenPtr);
    CompileWord(envPtr, tokenPtr, interp, 1);
    TclEmitOpcode(		INST_DUP,			envPtr);
    TclEmitOpcode(		INST_DICT_VERIFY,		envPtr);
    Emit14Inst(			INST_STORE_SCALAR, workerIndex,	envPtr);
    TclEmitOpcode(		INST_POP,			envPtr);

    /*
     * For each of the remaining dictionaries...
     */

    outLoop = TclCreateExceptRange(CATCH_EXCEPTION_RANGE, envPtr);
    TclEmitInstInt4(		INST_BEGIN_CATCH4, outLoop,	envPtr);
    ExceptionRangeStarts(envPtr, outLoop);
    for (i=2 ; i<parsePtr->numWords ; i++) {
	/*
	 * Get the dictionary, and merge its pairs into the first dict (using
	 * a small loop).
	 */

	tokenPtr = TokenAfter(tokenPtr);
	CompileWord(envPtr, tokenPtr, interp, i);
	TclEmitInstInt4(	INST_DICT_FIRST, infoIndex,	envPtr);
	TclEmitInstInt1(	INST_JUMP_TRUE1, 24
#ifdef TCL_COMPILE_DEBUG
+25
#endif
,		envPtr);
	TclEmitInstInt4(	INST_REVERSE, 2,		envPtr);
	TclEmitInstInt4(	INST_DICT_SET, 2,		envPtr);
	TclEmitInt4(			workerIndex,		envPtr);
	TclEmitOpcode(		INST_POP,			envPtr);
	TclEmitInstInt4(	INST_DICT_NEXT, infoIndex,	envPtr);
	TclEmitInstInt1(	INST_JUMP_FALSE1, -20
#ifdef TCL_COMPILE_DEBUG
-15
#endif
,		envPtr);
	TclEmitOpcode(		INST_POP,			envPtr);
	TclEmitOpcode(		INST_POP,			envPtr);
	TclEmitInstInt1(	INST_UNSET_SCALAR, 0,		envPtr);
	TclEmitInt4(			infoIndex,		envPtr);
    }
    ExceptionRangeEnds(envPtr, outLoop);
    TclEmitOpcode(		INST_END_CATCH,			envPtr);

    /*
     * Clean up any state left over.
     */

    Emit14Inst(			INST_LOAD_SCALAR, workerIndex,	envPtr);
    TclEmitInstInt1(		INST_UNSET_SCALAR, 0,		envPtr);
    TclEmitInt4(			workerIndex,		envPtr);
    TclEmitInstInt1(		INST_JUMP1, 18
#ifdef TCL_COMPILE_DEBUG
+20
#endif
,			envPtr);

    /*
     * If an exception happens when starting to iterate over the second (and
     * subsequent) dicts. This is strictly not necessary, but it is nice.
     */

    TclAdjustStackDepth(-1, envPtr);
    ExceptionRangeTarget(envPtr, outLoop, catchOffset);
    TclEmitOpcode(		INST_PUSH_RETURN_OPTIONS,	envPtr);
    TclEmitOpcode(		INST_PUSH_RESULT,		envPtr);
    TclEmitOpcode(		INST_END_CATCH,			envPtr);
    TclEmitInstInt1(		INST_UNSET_SCALAR, 0,		envPtr);
    TclEmitInt4(			workerIndex,		envPtr);
    TclEmitInstInt1(		INST_UNSET_SCALAR, 0,		envPtr);
    TclEmitInt4(			infoIndex,		envPtr);
    TclEmitOpcode(		INST_RETURN_STK,		envPtr);

    return TCL_OK;
}

int
TclCompileDictForCmd(
    Tcl_Interp *interp,		/* Used for looking up stuff. */
    Tcl_Parse *parsePtr,	/* Points to a parse structure for the command
				 * created by Tcl_ParseCommand. */
    Command *cmdPtr,		/* Points to defintion of command being
				 * compiled. */
    CompileEnv *envPtr)		/* Holds resulting instructions. */
{
    return CompileDictEachCmd(interp, parsePtr, cmdPtr, envPtr,
	    TCL_EACH_KEEP_NONE);
}

int
TclCompileDictMapCmd(
    Tcl_Interp *interp,		/* Used for looking up stuff. */
    Tcl_Parse *parsePtr,	/* Points to a parse structure for the command
				 * created by Tcl_ParseCommand. */
    Command *cmdPtr,		/* Points to defintion of command being
				 * compiled. */
    CompileEnv *envPtr)		/* Holds resulting instructions. */
{
    return CompileDictEachCmd(interp, parsePtr, cmdPtr, envPtr,
	    TCL_EACH_COLLECT);
}

int
CompileDictEachCmd(
    Tcl_Interp *interp,		/* Used for looking up stuff. */
    Tcl_Parse *parsePtr,	/* Points to a parse structure for the command
				 * created by Tcl_ParseCommand. */
    Command *cmdPtr,		/* Points to defintion of command being
				 * compiled. */
    CompileEnv *envPtr,		/* Holds resulting instructions. */
    int collect)		/* Flag == TCL_EACH_COLLECT to collect and
				 * construct a new dictionary with the loop
				 * body result. */
{
    DefineLineInformation;	/* TIP #280 */
    Tcl_Token *varsTokenPtr, *dictTokenPtr, *bodyTokenPtr;
    int keyVarIndex, valueVarIndex, nameChars, loopRange, catchRange;
    int infoIndex, jumpDisplacement, bodyTargetOffset, emptyTargetOffset;
    int numVars, endTargetOffset;
    int collectVar = -1;	/* Index of temp var holding the result
				 * dict. */
    int savedStackDepth = envPtr->currStackDepth;
				/* Needed because jumps confuse the stack
				 * space calculator. */
    const char **argv;
    Tcl_DString buffer;

    /*
     * There must be three arguments after the command.
     */

    if (parsePtr->numWords != 4) {
	return TclCompileBasic3ArgCmd(interp, parsePtr, cmdPtr, envPtr);
    }

    varsTokenPtr = TokenAfter(parsePtr->tokenPtr);
    dictTokenPtr = TokenAfter(varsTokenPtr);
    bodyTokenPtr = TokenAfter(dictTokenPtr);
    if (varsTokenPtr->type != TCL_TOKEN_SIMPLE_WORD ||
	    bodyTokenPtr->type != TCL_TOKEN_SIMPLE_WORD) {
	return TclCompileBasic3ArgCmd(interp, parsePtr, cmdPtr, envPtr);
    }

    /*
     * Create temporary variable to capture return values from loop body when
     * we're collecting results.
     */

    if (collect == TCL_EACH_COLLECT) {
	collectVar = TclFindCompiledLocal(NULL, /*nameChars*/ 0, /*create*/ 1,
		envPtr);
	if (collectVar < 0) {
	    return TclCompileBasic3ArgCmd(interp, parsePtr, cmdPtr, envPtr);
	}
    }

    /*
     * Check we've got a pair of variables and that they are local variables.
     * Then extract their indices in the LVT.
     */

    Tcl_DStringInit(&buffer);
    TclDStringAppendToken(&buffer, &varsTokenPtr[1]);
    if (Tcl_SplitList(NULL, Tcl_DStringValue(&buffer), &numVars,
	    &argv) != TCL_OK) {
	Tcl_DStringFree(&buffer);
	return TclCompileBasic3ArgCmd(interp, parsePtr, cmdPtr, envPtr);
    }
    Tcl_DStringFree(&buffer);
    if (numVars != 2) {
	ckfree(argv);
	return TclCompileBasic3ArgCmd(interp, parsePtr, cmdPtr, envPtr);
    }

    nameChars = strlen(argv[0]);
    if (!TclIsLocalScalar(argv[0], nameChars)) {
	ckfree(argv);
	return TclCompileBasic3ArgCmd(interp, parsePtr, cmdPtr, envPtr);
    }
    keyVarIndex = TclFindCompiledLocal(argv[0], nameChars, 1, envPtr);

    nameChars = strlen(argv[1]);
    if (!TclIsLocalScalar(argv[1], nameChars)) {
	ckfree(argv);
	return TclCompileBasic3ArgCmd(interp, parsePtr, cmdPtr, envPtr);
    }
    valueVarIndex = TclFindCompiledLocal(argv[1], nameChars, 1, envPtr);
    ckfree(argv);

    if ((keyVarIndex < 0) || (valueVarIndex < 0)) {
	return TclCompileBasic3ArgCmd(interp, parsePtr, cmdPtr, envPtr);
    }

    /*
     * Allocate a temporary variable to store the iterator reference. The
     * variable will contain a Tcl_DictSearch reference which will be
     * allocated by INST_DICT_FIRST and disposed when the variable is unset
     * (at which point it should also have been finished with).
     */

    infoIndex = TclFindCompiledLocal(NULL, 0, 1, envPtr);
    if (infoIndex < 0) {
	return TclCompileBasic3ArgCmd(interp, parsePtr, cmdPtr, envPtr);
    }

    /*
     * Preparation complete; issue instructions. Note that this code issues
     * fixed-sized jumps. That simplifies things a lot!
     *
     * First up, initialize the accumulator dictionary if needed.
     */

    if (collect == TCL_EACH_COLLECT) {
	PushStringLiteral(envPtr, "");
	Emit14Inst(	INST_STORE_SCALAR, collectVar,		envPtr);
	TclEmitOpcode(	INST_POP,				envPtr);
    }

    /*
     * Get the dictionary and start the iteration. No catching of errors at
     * this point.
     */

    CompileWord(envPtr, dictTokenPtr, interp, 3);

    /*
     * Now we catch errors from here on so that we can finalize the search
     * started by Tcl_DictObjFirst above.
     */

    catchRange = TclCreateExceptRange(CATCH_EXCEPTION_RANGE, envPtr);
    TclEmitInstInt4(	INST_BEGIN_CATCH4, catchRange,		envPtr);
    ExceptionRangeStarts(envPtr, catchRange);

    TclEmitInstInt4(	INST_DICT_FIRST, infoIndex,		envPtr);
    emptyTargetOffset = CurrentOffset(envPtr);
    TclEmitInstInt4(	INST_JUMP_TRUE4, 0,			envPtr);

    /*
     * Inside the iteration, write the loop variables.
     */

    bodyTargetOffset = CurrentOffset(envPtr);
    Emit14Inst(		INST_STORE_SCALAR, keyVarIndex,		envPtr);
    TclEmitOpcode(	INST_POP,				envPtr);
    Emit14Inst(		INST_STORE_SCALAR, valueVarIndex,	envPtr);
    TclEmitOpcode(	INST_POP,				envPtr);

    /*
     * Set up the loop exception targets.
     */

    loopRange = TclCreateExceptRange(LOOP_EXCEPTION_RANGE, envPtr);
    ExceptionRangeStarts(envPtr, loopRange);

    /*
     * Compile the loop body itself. It should be stack-neutral.
     */

    SetLineInformation(3);
    CompileBody(envPtr, bodyTokenPtr, interp);
    if (collect == TCL_EACH_COLLECT) {
	Emit14Inst(	INST_LOAD_SCALAR, keyVarIndex,		envPtr);
	TclEmitInstInt4(INST_OVER, 1,				envPtr);
	TclEmitInstInt4(INST_DICT_SET, 2,			envPtr);
	TclEmitInt4(		collectVar,			envPtr);
	TclEmitOpcode(	INST_POP,				envPtr);
    }
    TclEmitOpcode(	INST_POP,				envPtr);

    /*
     * Both exception target ranges (error and loop) end here.
     */

    ExceptionRangeEnds(envPtr, loopRange);
    ExceptionRangeEnds(envPtr, catchRange);

    /*
     * Continue (or just normally process) by getting the next pair of items
     * from the dictionary and jumping back to the code to write them into
     * variables if there is another pair.
     */

    ExceptionRangeTarget(envPtr, loopRange, continueOffset);
    TclEmitInstInt4(	INST_DICT_NEXT, infoIndex,		envPtr);
    jumpDisplacement = bodyTargetOffset - CurrentOffset(envPtr);
    TclEmitInstInt4(	INST_JUMP_FALSE4, jumpDisplacement,	envPtr);
    endTargetOffset = CurrentOffset(envPtr);
    TclEmitInstInt1(	INST_JUMP1, 0,				envPtr);

    /*
     * Error handler "finally" clause, which force-terminates the iteration
     * and rethrows the error.
     */

    TclAdjustStackDepth(-1, envPtr);
    ExceptionRangeTarget(envPtr, catchRange, catchOffset);
    TclEmitOpcode(	INST_PUSH_RETURN_OPTIONS,		envPtr);
    TclEmitOpcode(	INST_PUSH_RESULT,			envPtr);
    TclEmitOpcode(	INST_END_CATCH,				envPtr);
    TclEmitInstInt1(	INST_UNSET_SCALAR, 0,			envPtr);
    TclEmitInt4(		infoIndex,			envPtr);
    if (collect == TCL_EACH_COLLECT) {
	TclEmitInstInt1(INST_UNSET_SCALAR, 0,			envPtr);
	TclEmitInt4(		collectVar,			envPtr);
    }
    TclEmitOpcode(	INST_RETURN_STK,			envPtr);

    /*
     * Otherwise we're done (the jump after the DICT_FIRST points here) and we
     * need to pop the bogus key/value pair (pushed to keep stack calculations
     * easy!) Note that we skip the END_CATCH. [Bug 1382528]
     */

//    TclAdjustStackDepth(1, envPtr);
    jumpDisplacement = CurrentOffset(envPtr) - emptyTargetOffset;
    TclUpdateInstInt4AtPc(INST_JUMP_TRUE4, jumpDisplacement,
	    envPtr->codeStart + emptyTargetOffset);
    jumpDisplacement = CurrentOffset(envPtr) - endTargetOffset;
    TclUpdateInstInt1AtPc(INST_JUMP1, jumpDisplacement,
	    envPtr->codeStart + endTargetOffset);
    TclEmitOpcode(	INST_POP,				envPtr);
    TclEmitOpcode(	INST_POP,				envPtr);
    ExceptionRangeTarget(envPtr, loopRange, breakOffset);
    TclFinalizeLoopExceptionRange(envPtr, loopRange);
    TclEmitOpcode(	INST_END_CATCH,				envPtr);

    /*
     * Final stage of the command (normal case) is that we push an empty
     * object (or push the accumulator as the result object). This is done
     * last to promote peephole optimization when it's dropped immediately.
     */

    TclEmitInstInt1(	INST_UNSET_SCALAR, 0,			envPtr);
    TclEmitInt4(		infoIndex,			envPtr);
    if (collect == TCL_EACH_COLLECT) {
	Emit14Inst(	INST_LOAD_SCALAR, collectVar,		envPtr);
	TclEmitInstInt1(INST_UNSET_SCALAR, 0,			envPtr);
	TclEmitInt4(		collectVar,			envPtr);
    } else {
	PushStringLiteral(envPtr, "");
    }
    return TCL_OK;
}

int
TclCompileDictUpdateCmd(
    Tcl_Interp *interp,		/* Used for looking up stuff. */
    Tcl_Parse *parsePtr,	/* Points to a parse structure for the command
				 * created by Tcl_ParseCommand. */
    Command *cmdPtr,		/* Points to defintion of command being
				 * compiled. */
    CompileEnv *envPtr)		/* Holds resulting instructions. */
{
    DefineLineInformation;	/* TIP #280 */
    const char *name;
    int i, nameChars, dictIndex, numVars, range, infoIndex;
    Tcl_Token **keyTokenPtrs, *dictVarTokenPtr, *bodyTokenPtr, *tokenPtr;
    DictUpdateInfo *duiPtr;
    JumpFixup jumpFixup;

    /*
     * There must be at least one argument after the command.
     */

    if (parsePtr->numWords < 5) {
	return TCL_ERROR;
    }

    /*
     * Parse the command. Expect the following:
     *   dict update <lit(eral)> <any> <lit> ?<any> <lit> ...? <lit>
     */

    if ((parsePtr->numWords - 1) & 1) {
	return TCL_ERROR;
    }
    numVars = (parsePtr->numWords - 3) / 2;

    /*
     * The dictionary variable must be a local scalar that is knowable at
     * compile time; anything else exceeds the complexity of the opcode. So
     * discover what the index is.
     */

    dictVarTokenPtr = TokenAfter(parsePtr->tokenPtr);
    if (dictVarTokenPtr->type != TCL_TOKEN_SIMPLE_WORD) {
	goto issueFallback;
    }
    name = dictVarTokenPtr[1].start;
    nameChars = dictVarTokenPtr[1].size;
    if (!TclIsLocalScalar(name, nameChars)) {
	goto issueFallback;
    }
    dictIndex = TclFindCompiledLocal(name, nameChars, 1, envPtr);
    if (dictIndex < 0) {
	goto issueFallback;
    }

    /*
     * Assemble the instruction metadata. This is complex enough that it is
     * represented as auxData; it holds an ordered list of variable indices
     * that are to be used.
     */

    duiPtr = ckalloc(sizeof(DictUpdateInfo) + sizeof(int) * (numVars - 1));
    duiPtr->length = numVars;
    keyTokenPtrs = TclStackAlloc(interp, sizeof(Tcl_Token *) * numVars);
    tokenPtr = TokenAfter(dictVarTokenPtr);

    for (i=0 ; i<numVars ; i++) {
	/*
	 * Put keys to one side for later compilation to bytecode.
	 */

	keyTokenPtrs[i] = tokenPtr;

	/*
	 * Variables first need to be checked for sanity.
	 */

	tokenPtr = TokenAfter(tokenPtr);
	if (tokenPtr->type != TCL_TOKEN_SIMPLE_WORD) {
	    goto failedUpdateInfoAssembly;
	}
	name = tokenPtr[1].start;
	nameChars = tokenPtr[1].size;
	if (!TclIsLocalScalar(name, nameChars)) {
	    goto failedUpdateInfoAssembly;
	}

	/*
	 * Stash the index in the auxiliary data.
	 */

	duiPtr->varIndices[i] =
		TclFindCompiledLocal(name, nameChars, 1, envPtr);
	if (duiPtr->varIndices[i] < 0) {
	    goto failedUpdateInfoAssembly;
	}
	tokenPtr = TokenAfter(tokenPtr);
    }
    if (tokenPtr->type != TCL_TOKEN_SIMPLE_WORD) {
	goto failedUpdateInfoAssembly;
    }
    bodyTokenPtr = tokenPtr;

    /*
     * The list of variables to bind is stored in auxiliary data so that it
     * can't be snagged by literal sharing and forced to shimmer dangerously.
     */

    infoIndex = TclCreateAuxData(duiPtr, &tclDictUpdateInfoType, envPtr);

    for (i=0 ; i<numVars ; i++) {
	CompileWord(envPtr, keyTokenPtrs[i], interp, i);
    }
    TclEmitInstInt4(	INST_LIST, numVars,			envPtr);
    TclEmitInstInt4(	INST_DICT_UPDATE_START, dictIndex,	envPtr);
    TclEmitInt4(		infoIndex,			envPtr);

    range = TclCreateExceptRange(CATCH_EXCEPTION_RANGE, envPtr);
    TclEmitInstInt4(	INST_BEGIN_CATCH4, range,		envPtr);

    ExceptionRangeStarts(envPtr, range);
<<<<<<< HEAD
//    envPtr->currStackDepth++;
    SetLineInformation(parsePtr->numWords - 1);
    CompileBody(envPtr, bodyTokenPtr, interp);
//    envPtr->currStackDepth = savedStackDepth;
=======
    SetLineInformation(parsePtr->numWords - 1);
    CompileBody(envPtr, bodyTokenPtr, interp);
>>>>>>> 849acd6e
    ExceptionRangeEnds(envPtr, range);

    /*
     * Normal termination code: the stack has the key list below the result of
     * the body evaluation: swap them and finish the update code.
     */

    TclEmitOpcode(	INST_END_CATCH,				envPtr);
    TclEmitInstInt4(	INST_REVERSE, 2,			envPtr);
    TclEmitInstInt4(	INST_DICT_UPDATE_END, dictIndex,	envPtr);
    TclEmitInt4(		infoIndex,			envPtr);

    /*
     * Jump around the exceptional termination code.
     */

    TclEmitForwardJump(envPtr, TCL_UNCONDITIONAL_JUMP, &jumpFixup);

    /*
     * Termination code for non-ok returns: stash the result and return
     * options in the stack, bring up the key list, finish the update code,
     * and finally return with the catched return data
     */

    ExceptionRangeTarget(envPtr, range, catchOffset);
    TclEmitOpcode(	INST_PUSH_RESULT,			envPtr);
    TclEmitOpcode(	INST_PUSH_RETURN_OPTIONS,		envPtr);
    TclEmitOpcode(	INST_END_CATCH,				envPtr);
    TclEmitInstInt4(	INST_REVERSE, 3,			envPtr);

    TclEmitInstInt4(	INST_DICT_UPDATE_END, dictIndex,	envPtr);
    TclEmitInt4(		infoIndex,			envPtr);
    TclEmitOpcode(	INST_RETURN_STK,			envPtr);

    if (TclFixupForwardJumpToHere(envPtr, &jumpFixup, 127)) {
	Tcl_Panic("TclCompileDictCmd(update): bad jump distance %d",
		(int) (CurrentOffset(envPtr) - jumpFixup.codeOffset));
    }
    TclStackFree(interp, keyTokenPtrs);
<<<<<<< HEAD
//    envPtr->currStackDepth = savedStackDepth + 1;
=======
>>>>>>> 849acd6e
    return TCL_OK;

    /*
     * Clean up after a failure to create the DictUpdateInfo structure.
     */

  failedUpdateInfoAssembly:
    ckfree(duiPtr);
    TclStackFree(interp, keyTokenPtrs);
  issueFallback:
    return TclCompileBasicMin2ArgCmd(interp, parsePtr, cmdPtr, envPtr);
}

int
TclCompileDictAppendCmd(
    Tcl_Interp *interp,		/* Used for looking up stuff. */
    Tcl_Parse *parsePtr,	/* Points to a parse structure for the command
				 * created by Tcl_ParseCommand. */
    Command *cmdPtr,		/* Points to defintion of command being
				 * compiled. */
    CompileEnv *envPtr)		/* Holds resulting instructions. */
{
    DefineLineInformation;	/* TIP #280 */
    Tcl_Token *tokenPtr;
    int i, dictVarIndex;

    /*
     * There must be at least two argument after the command. And we impose an
     * (arbirary) safe limit; anyone exceeding it should stop worrying about
     * speed quite so much. ;-)
     */

    if (parsePtr->numWords<4 || parsePtr->numWords>100) {
	return TCL_ERROR;
    }

    /*
     * Get the index of the local variable that we will be working with.
     */

    tokenPtr = TokenAfter(parsePtr->tokenPtr);
    if (tokenPtr->type != TCL_TOKEN_SIMPLE_WORD) {
	return TclCompileBasicMin2ArgCmd(interp, parsePtr, cmdPtr, envPtr);
    } else {
	register const char *name = tokenPtr[1].start;
	register int nameChars = tokenPtr[1].size;

	if (!TclIsLocalScalar(name, nameChars)) {
	    return TclCompileBasicMin2ArgCmd(interp, parsePtr,cmdPtr, envPtr);
	}
	dictVarIndex = TclFindCompiledLocal(name, nameChars, 1, envPtr);
	if (dictVarIndex < 0) {
	    return TclCompileBasicMin2ArgCmd(interp, parsePtr,cmdPtr, envPtr);
	}
    }

    /*
     * Produce the string to concatenate onto the dictionary entry.
     */

    tokenPtr = TokenAfter(tokenPtr);
    for (i=2 ; i<parsePtr->numWords ; i++) {
	CompileWord(envPtr, tokenPtr, interp, i);
	tokenPtr = TokenAfter(tokenPtr);
    }
    if (parsePtr->numWords > 4) {
	TclEmitInstInt1(INST_CONCAT1, parsePtr->numWords-3, envPtr);
    }

    /*
     * Do the concatenation.
     */

    TclEmitInstInt4(INST_DICT_APPEND, dictVarIndex, envPtr);
    return TCL_OK;
}

int
TclCompileDictLappendCmd(
    Tcl_Interp *interp,		/* Used for looking up stuff. */
    Tcl_Parse *parsePtr,	/* Points to a parse structure for the command
				 * created by Tcl_ParseCommand. */
    Command *cmdPtr,		/* Points to defintion of command being
				 * compiled. */
    CompileEnv *envPtr)		/* Holds resulting instructions. */
{
    DefineLineInformation;	/* TIP #280 */
    Tcl_Token *varTokenPtr, *keyTokenPtr, *valueTokenPtr;
    int dictVarIndex, nameChars;
    const char *name;

    /*
     * There must be three arguments after the command.
     */

    if (parsePtr->numWords != 4) {
	return TCL_ERROR;
    }

    /*
     * Parse the arguments.
     */

    varTokenPtr = TokenAfter(parsePtr->tokenPtr);
    keyTokenPtr = TokenAfter(varTokenPtr);
    valueTokenPtr = TokenAfter(keyTokenPtr);
    if (varTokenPtr->type != TCL_TOKEN_SIMPLE_WORD) {
	return TclCompileBasic3ArgCmd(interp, parsePtr, cmdPtr, envPtr);
    }
    name = varTokenPtr[1].start;
    nameChars = varTokenPtr[1].size;
    if (!TclIsLocalScalar(name, nameChars)) {
	return TclCompileBasic3ArgCmd(interp, parsePtr, cmdPtr, envPtr);
    }
    dictVarIndex = TclFindCompiledLocal(name, nameChars, 1, envPtr);
    if (dictVarIndex < 0) {
	return TclCompileBasic3ArgCmd(interp, parsePtr, cmdPtr, envPtr);
    }

    /*
     * Issue the implementation.
     */

    CompileWord(envPtr, keyTokenPtr, interp, 3);
    CompileWord(envPtr, valueTokenPtr, interp, 4);
    TclEmitInstInt4(	INST_DICT_LAPPEND, dictVarIndex,	envPtr);
    return TCL_OK;
}

int
TclCompileDictWithCmd(
    Tcl_Interp *interp,		/* Used for looking up stuff. */
    Tcl_Parse *parsePtr,	/* Points to a parse structure for the command
				 * created by Tcl_ParseCommand. */
    Command *cmdPtr,		/* Points to defintion of command being
				 * compiled. */
    CompileEnv *envPtr)		/* Holds resulting instructions. */
{
    DefineLineInformation;	/* TIP #280 */
    int i, range, varNameTmp = -1, pathTmp, keysTmp, gotPath, dictVar = -1;
    int bodyIsEmpty = 1;
    Tcl_Token *varTokenPtr, *tokenPtr;
    JumpFixup jumpFixup;
    const char *ptr, *end;

    /*
     * There must be at least one argument after the command.
     */

    if (parsePtr->numWords < 3) {
	return TCL_ERROR;
    }

    /*
     * Parse the command (trivially). Expect the following:
     *   dict with <any (varName)> ?<any> ...? <literal>
     */

    varTokenPtr = TokenAfter(parsePtr->tokenPtr);
    tokenPtr = TokenAfter(varTokenPtr);
    for (i=3 ; i<parsePtr->numWords ; i++) {
	tokenPtr = TokenAfter(tokenPtr);
    }
    if (tokenPtr->type != TCL_TOKEN_SIMPLE_WORD) {
	return TclCompileBasicMin2ArgCmd(interp, parsePtr, cmdPtr, envPtr);
    }

    /*
     * Test if the last word is an empty script; if so, we can compile it in
     * all cases, but if it is non-empty we need local variable table entries
     * to hold the temporary variables (used to keep stack usage simple).
     */

    for (ptr=tokenPtr[1].start,end=ptr+tokenPtr[1].size ; ptr!=end ; ptr++) {
	if (*ptr!=' ' && *ptr!='\t' && *ptr!='\n' && *ptr!='\r') {
	    if (envPtr->procPtr == NULL) {
		return TclCompileBasicMin2ArgCmd(interp, parsePtr, cmdPtr,
			envPtr);
	    }
	    bodyIsEmpty = 0;
	    break;
	}
    }

    /*
     * Determine if we're manipulating a dict in a simple local variable.
     */

    gotPath = (parsePtr->numWords > 3);
    if (varTokenPtr->type == TCL_TOKEN_SIMPLE_WORD &&
	    TclIsLocalScalar(varTokenPtr[1].start, varTokenPtr[1].size)) {
	dictVar = TclFindCompiledLocal(varTokenPtr[1].start,
		varTokenPtr[1].size, 1, envPtr);
    }

    /*
     * Special case: an empty body means we definitely have no need to issue
     * try-finally style code or to allocate local variable table entries for
     * storing temporaries. Still need to do both INST_DICT_EXPAND and
     * INST_DICT_RECOMBINE_* though, because we can't determine if we're free
     * of traces.
     */

    if (bodyIsEmpty) {
	if (dictVar >= 0) {
	    if (gotPath) {
		/*
		 * Case: Path into dict in LVT with empty body.
		 */

		tokenPtr = TokenAfter(varTokenPtr);
		for (i=2 ; i<parsePtr->numWords-1 ; i++) {
		    CompileWord(envPtr, tokenPtr, interp, i-1);
		    tokenPtr = TokenAfter(tokenPtr);
		}
		TclEmitInstInt4(INST_LIST, parsePtr->numWords-3,envPtr);
		Emit14Inst(	INST_LOAD_SCALAR, dictVar,	envPtr);
		TclEmitInstInt4(INST_OVER, 1,			envPtr);
		TclEmitOpcode(	INST_DICT_EXPAND,		envPtr);
		TclEmitInstInt4(INST_DICT_RECOMBINE_IMM, dictVar, envPtr);
	    } else {
		/*
		 * Case: Direct dict in LVT with empty body.
		 */

		PushStringLiteral(envPtr, "");
		Emit14Inst(	INST_LOAD_SCALAR, dictVar,	envPtr);
		PushStringLiteral(envPtr, "");
		TclEmitOpcode(	INST_DICT_EXPAND,		envPtr);
		TclEmitInstInt4(INST_DICT_RECOMBINE_IMM, dictVar, envPtr);
	    }
	} else {
	    if (gotPath) {
		/*
		 * Case: Path into dict in non-simple var with empty body.
		 */

		tokenPtr = varTokenPtr;
		for (i=1 ; i<parsePtr->numWords-1 ; i++) {
		    CompileWord(envPtr, tokenPtr, interp, i-1);
		    tokenPtr = TokenAfter(tokenPtr);
		}
		TclEmitInstInt4(INST_LIST, parsePtr->numWords-3,envPtr);
		TclEmitInstInt4(INST_OVER, 1,			envPtr);
		TclEmitOpcode(	INST_LOAD_STK,			envPtr);
		TclEmitInstInt4(INST_OVER, 1,			envPtr);
		TclEmitOpcode(	INST_DICT_EXPAND,		envPtr);
		TclEmitOpcode(	INST_DICT_RECOMBINE_STK,	envPtr);
	    } else {
		/*
		 * Case: Direct dict in non-simple var with empty body.
		 */

		CompileWord(envPtr, varTokenPtr, interp, 0);
		TclEmitOpcode(	INST_DUP,			envPtr);
		TclEmitOpcode(	INST_LOAD_STK,			envPtr);
		PushStringLiteral(envPtr, "");
		TclEmitOpcode(	INST_DICT_EXPAND,		envPtr);
		PushStringLiteral(envPtr, "");
		TclEmitInstInt4(INST_REVERSE, 2,		envPtr);
		TclEmitOpcode(	INST_DICT_RECOMBINE_STK,	envPtr);
	    }
	}
<<<<<<< HEAD
//	envPtr->currStackDepth = savedStackDepth + 1;
=======
	PushStringLiteral(envPtr, "");
>>>>>>> 849acd6e
	return TCL_OK;
    }

    /*
     * OK, we have a non-trivial body. This means that the focus is on
     * generating a try-finally structure where the INST_DICT_RECOMBINE_* goes
     * in the 'finally' clause.
     *
     * Start by allocating local (unnamed, untraced) working variables.
     */

    if (dictVar == -1) {
	varNameTmp = TclFindCompiledLocal(NULL, 0, 1, envPtr);
    }
    if (gotPath) {
	pathTmp = TclFindCompiledLocal(NULL, 0, 1, envPtr);
    } else {
	pathTmp = -1;
    }
    keysTmp = TclFindCompiledLocal(NULL, 0, 1, envPtr);

    /*
     * Issue instructions. First, the part to expand the dictionary.
     */

    if (dictVar == -1) {
	CompileWord(envPtr, varTokenPtr, interp, 0);
	Emit14Inst(		INST_STORE_SCALAR, varNameTmp,	envPtr);
    }
    tokenPtr = TokenAfter(varTokenPtr);
    if (gotPath) {
	for (i=2 ; i<parsePtr->numWords-1 ; i++) {
	    CompileWord(envPtr, tokenPtr, interp, i-1);
	    tokenPtr = TokenAfter(tokenPtr);
	}
	TclEmitInstInt4(	INST_LIST, parsePtr->numWords-3,envPtr);
	Emit14Inst(		INST_STORE_SCALAR, pathTmp,	envPtr);
	TclEmitOpcode(		INST_POP,			envPtr);
    }
    if (dictVar == -1) {
	TclEmitOpcode(		INST_LOAD_STK,			envPtr);
    } else {
	Emit14Inst(		INST_LOAD_SCALAR, dictVar,	envPtr);
    }
    if (gotPath) {
	Emit14Inst(		INST_LOAD_SCALAR, pathTmp,	envPtr);
    } else {
	PushStringLiteral(envPtr, "");
    }
    TclEmitOpcode(		INST_DICT_EXPAND,		envPtr);
    Emit14Inst(			INST_STORE_SCALAR, keysTmp,	envPtr);
    TclEmitOpcode(		INST_POP,			envPtr);

    /*
     * Now the body of the [dict with].
     */

    range = TclCreateExceptRange(CATCH_EXCEPTION_RANGE, envPtr);
    TclEmitInstInt4(		INST_BEGIN_CATCH4, range,	envPtr);

    ExceptionRangeStarts(envPtr, range);
    SetLineInformation(parsePtr->numWords-1);
    CompileBody(envPtr, tokenPtr, interp);
    ExceptionRangeEnds(envPtr, range);

    /*
     * Now fold the results back into the dictionary in the OK case.
     */

    TclEmitOpcode(		INST_END_CATCH,			envPtr);
    if (dictVar == -1) {
	Emit14Inst(		INST_LOAD_SCALAR, varNameTmp,	envPtr);
    }
    if (gotPath) {
	Emit14Inst(		INST_LOAD_SCALAR, pathTmp,	envPtr);
    } else {
	PushStringLiteral(envPtr, "");
    }
    Emit14Inst(			INST_LOAD_SCALAR, keysTmp,	envPtr);
    if (dictVar == -1) {
	TclEmitOpcode(		INST_DICT_RECOMBINE_STK,	envPtr);
    } else {
	TclEmitInstInt4(	INST_DICT_RECOMBINE_IMM, dictVar, envPtr);
    }
    TclEmitForwardJump(envPtr, TCL_UNCONDITIONAL_JUMP, &jumpFixup);

    /*
     * Now fold the results back into the dictionary in the exception case.
     */

    TclAdjustStackDepth(-1, envPtr);
    ExceptionRangeTarget(envPtr, range, catchOffset);
    TclEmitOpcode(		INST_PUSH_RETURN_OPTIONS,	envPtr);
    TclEmitOpcode(		INST_PUSH_RESULT,		envPtr);
    TclEmitOpcode(		INST_END_CATCH,			envPtr);
    if (dictVar == -1) {
	Emit14Inst(		INST_LOAD_SCALAR, varNameTmp,	envPtr);
    }
    if (parsePtr->numWords > 3) {
	Emit14Inst(		INST_LOAD_SCALAR, pathTmp,	envPtr);
    } else {
	PushStringLiteral(envPtr, "");
    }
    Emit14Inst(			INST_LOAD_SCALAR, keysTmp,	envPtr);
    if (dictVar == -1) {
	TclEmitOpcode(		INST_DICT_RECOMBINE_STK,	envPtr);
    } else {
	TclEmitInstInt4(	INST_DICT_RECOMBINE_IMM, dictVar, envPtr);
    }
    TclEmitOpcode(		INST_RETURN_STK,		envPtr);

    /*
     * Prepare for the start of the next command.
     */

<<<<<<< HEAD
//    envPtr->currStackDepth = savedStackDepth + 1;
=======
>>>>>>> 849acd6e
    if (TclFixupForwardJumpToHere(envPtr, &jumpFixup, 127)) {
	Tcl_Panic("TclCompileDictCmd(update): bad jump distance %d",
		(int) (CurrentOffset(envPtr) - jumpFixup.codeOffset));
    }
    return TCL_OK;
}

/*
 *----------------------------------------------------------------------
 *
 * DupDictUpdateInfo, FreeDictUpdateInfo --
 *
 *	Functions to duplicate, release and print the aux data created for use
 *	with the INST_DICT_UPDATE_START and INST_DICT_UPDATE_END instructions.
 *
 * Results:
 *	DupDictUpdateInfo: a copy of the auxiliary data
 *	FreeDictUpdateInfo: none
 *	PrintDictUpdateInfo: none
 *
 * Side effects:
 *	DupDictUpdateInfo: allocates memory
 *	FreeDictUpdateInfo: releases memory
 *	PrintDictUpdateInfo: none
 *
 *----------------------------------------------------------------------
 */

static ClientData
DupDictUpdateInfo(
    ClientData clientData)
{
    DictUpdateInfo *dui1Ptr, *dui2Ptr;
    unsigned len;

    dui1Ptr = clientData;
    len = sizeof(DictUpdateInfo) + sizeof(int) * (dui1Ptr->length - 1);
    dui2Ptr = ckalloc(len);
    memcpy(dui2Ptr, dui1Ptr, len);
    return dui2Ptr;
}

static void
FreeDictUpdateInfo(
    ClientData clientData)
{
    ckfree(clientData);
}

static void
PrintDictUpdateInfo(
    ClientData clientData,
    Tcl_Obj *appendObj,
    ByteCode *codePtr,
    unsigned int pcOffset)
{
    DictUpdateInfo *duiPtr = clientData;
    int i;

    for (i=0 ; i<duiPtr->length ; i++) {
	if (i) {
	    Tcl_AppendToObj(appendObj, ", ", -1);
	}
	Tcl_AppendPrintfToObj(appendObj, "%%v%u", duiPtr->varIndices[i]);
    }
}

/*
 *----------------------------------------------------------------------
 *
 * TclCompileErrorCmd --
 *
 *	Procedure called to compile the "error" command.
 *
 * Results:
 *	Returns TCL_OK for a successful compile. Returns TCL_ERROR to defer
 *	evaluation to runtime.
 *
 * Side effects:
 *	Instructions are added to envPtr to execute the "error" command at
 *	runtime.
 *
 *----------------------------------------------------------------------
 */

int
TclCompileErrorCmd(
    Tcl_Interp *interp,		/* Used for context. */
    Tcl_Parse *parsePtr,	/* Points to a parse structure for the command
				 * created by Tcl_ParseCommand. */
    Command *cmdPtr,		/* Points to defintion of command being
				 * compiled. */
    CompileEnv *envPtr)		/* Holds resulting instructions. */
{
    /*
     * General syntax: [error message ?errorInfo? ?errorCode?]
     * However, we only deal with the case where there is just a message.
     */
    Tcl_Token *messageTokenPtr;
    DefineLineInformation;	/* TIP #280 */

    if (parsePtr->numWords != 2) {
	return TCL_ERROR;
    }
    messageTokenPtr = TokenAfter(parsePtr->tokenPtr);

    PushStringLiteral(envPtr, "-code error -level 0");
    CompileWord(envPtr, messageTokenPtr, interp, 1);
    TclEmitOpcode(INST_RETURN_STK, envPtr);
    return TCL_OK;
}

/*
 *----------------------------------------------------------------------
 *
 * TclCompileExprCmd --
 *
 *	Procedure called to compile the "expr" command.
 *
 * Results:
 *	Returns TCL_OK for a successful compile. Returns TCL_ERROR to defer
 *	evaluation to runtime.
 *
 * Side effects:
 *	Instructions are added to envPtr to execute the "expr" command at
 *	runtime.
 *
 *----------------------------------------------------------------------
 */

int
TclCompileExprCmd(
    Tcl_Interp *interp,		/* Used for error reporting. */
    Tcl_Parse *parsePtr,	/* Points to a parse structure for the command
				 * created by Tcl_ParseCommand. */
    Command *cmdPtr,		/* Points to defintion of command being
				 * compiled. */
    CompileEnv *envPtr)		/* Holds resulting instructions. */
{
    Tcl_Token *firstWordPtr;

    if (parsePtr->numWords == 1) {
	return TCL_ERROR;
    }

    /*
     * TIP #280: Use the per-word line information of the current command.
     */

    envPtr->line = envPtr->extCmdMapPtr->loc[
	    envPtr->extCmdMapPtr->nuloc-1].line[1];

    firstWordPtr = TokenAfter(parsePtr->tokenPtr);
    TclCompileExprWords(interp, firstWordPtr, parsePtr->numWords-1, envPtr);
    return TCL_OK;
}

/*
 *----------------------------------------------------------------------
 *
 * TclCompileForCmd --
 *
 *	Procedure called to compile the "for" command.
 *
 * Results:
 *	Returns TCL_OK for a successful compile. Returns TCL_ERROR to defer
 *	evaluation to runtime.
 *
 * Side effects:
 *	Instructions are added to envPtr to execute the "for" command at
 *	runtime.
 *
 *----------------------------------------------------------------------
 */

int
TclCompileForCmd(
    Tcl_Interp *interp,		/* Used for error reporting. */
    Tcl_Parse *parsePtr,	/* Points to a parse structure for the command
				 * created by Tcl_ParseCommand. */
    Command *cmdPtr,		/* Points to defintion of command being
				 * compiled. */
    CompileEnv *envPtr)		/* Holds resulting instructions. */
{
    Tcl_Token *startTokenPtr, *testTokenPtr, *nextTokenPtr, *bodyTokenPtr;
    JumpFixup jumpEvalCondFixup;
    int testCodeOffset, bodyCodeOffset, nextCodeOffset, jumpDist;
    int bodyRange, nextRange;
    int savedStackDepth = envPtr->currStackDepth;
    DefineLineInformation;	/* TIP #280 */

    if (parsePtr->numWords != 5) {
	return TCL_ERROR;
    }

    /*
     * If the test expression requires substitutions, don't compile the for
     * command inline. E.g., the expression might cause the loop to never
     * execute or execute forever, as in "for {} "$x > 5" {incr x} {}".
     */

    startTokenPtr = TokenAfter(parsePtr->tokenPtr);
    testTokenPtr = TokenAfter(startTokenPtr);
    if (testTokenPtr->type != TCL_TOKEN_SIMPLE_WORD) {
	return TCL_ERROR;
    }

    /*
     * Bail out also if the body or the next expression require substitutions
     * in order to insure correct behaviour [Bug 219166]
     */

    nextTokenPtr = TokenAfter(testTokenPtr);
    bodyTokenPtr = TokenAfter(nextTokenPtr);
    if ((nextTokenPtr->type != TCL_TOKEN_SIMPLE_WORD)
	    || (bodyTokenPtr->type != TCL_TOKEN_SIMPLE_WORD)) {
	return TCL_ERROR;
    }

    /*
     * Inline compile the initial command.
     */

    SetLineInformation(1);
    CompileBody(envPtr, startTokenPtr, interp);
    TclEmitOpcode(INST_POP, envPtr);

    /*
     * Jump to the evaluation of the condition. This code uses the "loop
     * rotation" optimisation (which eliminates one branch from the loop).
     * "for start cond next body" produces then:
     *       start
     *       goto A
     *    B: body                : bodyCodeOffset
     *       next                : nextCodeOffset, continueOffset
     *    A: cond -> result      : testCodeOffset
     *       if (result) goto B
     */

    TclEmitForwardJump(envPtr, TCL_UNCONDITIONAL_JUMP, &jumpEvalCondFixup);

    /*
     * Compile the loop body.
     */

    bodyRange = TclCreateExceptRange(LOOP_EXCEPTION_RANGE, envPtr);
    bodyCodeOffset = ExceptionRangeStarts(envPtr, bodyRange);
    SetLineInformation(4);
    CompileBody(envPtr, bodyTokenPtr, interp);
    ExceptionRangeEnds(envPtr, bodyRange);
//    envPtr->currStackDepth = savedStackDepth + 1;
    TclEmitOpcode(INST_POP, envPtr);

    /*
     * Compile the "next" subcommand. Note that this exception range will not
     * have a continueOffset (other than -1) connected to it; it won't trap
     * TCL_CONTINUE but rather just TCL_BREAK.
     */

    nextRange = TclCreateExceptRange(LOOP_EXCEPTION_RANGE, envPtr);
    envPtr->exceptAuxArrayPtr[nextRange].supportsContinue = 0;
//    envPtr->currStackDepth = savedStackDepth;
    nextCodeOffset = ExceptionRangeStarts(envPtr, nextRange);
    SetLineInformation(3);
    CompileBody(envPtr, nextTokenPtr, interp);
    ExceptionRangeEnds(envPtr, nextRange);
//    envPtr->currStackDepth = savedStackDepth + 1;
    TclEmitOpcode(INST_POP, envPtr);
//    envPtr->currStackDepth = savedStackDepth;

    /*
     * Compile the test expression then emit the conditional jump that
     * terminates the for.
     */

    testCodeOffset = CurrentOffset(envPtr);

    jumpDist = testCodeOffset - jumpEvalCondFixup.codeOffset;
    if (TclFixupForwardJump(envPtr, &jumpEvalCondFixup, jumpDist, 127)) {
	bodyCodeOffset += 3;
	nextCodeOffset += 3;
	testCodeOffset += 3;
    }

    SetLineInformation(2);
//    envPtr->currStackDepth = savedStackDepth;
    TclCompileExprWords(interp, testTokenPtr, 1, envPtr);
//    envPtr->currStackDepth = savedStackDepth + 1;

    jumpDist = CurrentOffset(envPtr) - bodyCodeOffset;
    if (jumpDist > 127) {
	TclEmitInstInt4(INST_JUMP_TRUE4, -jumpDist, envPtr);
    } else {
	TclEmitInstInt1(INST_JUMP_TRUE1, -jumpDist, envPtr);
    }

    /*
     * Fix the starting points of the exception ranges (may have moved due to
     * jump type modification) and set where the exceptions target.
     */

    envPtr->exceptArrayPtr[bodyRange].codeOffset = bodyCodeOffset;
    envPtr->exceptArrayPtr[bodyRange].continueOffset = nextCodeOffset;

    envPtr->exceptArrayPtr[nextRange].codeOffset = nextCodeOffset;

    ExceptionRangeTarget(envPtr, bodyRange, breakOffset);
    ExceptionRangeTarget(envPtr, nextRange, breakOffset);
    TclFinalizeLoopExceptionRange(envPtr, bodyRange);
    TclFinalizeLoopExceptionRange(envPtr, nextRange);

    /*
     * The for command's result is an empty string.
     */

//    envPtr->currStackDepth = savedStackDepth;
    PushStringLiteral(envPtr, "");

    return TCL_OK;
}

/*
 *----------------------------------------------------------------------
 *
 * TclCompileForeachCmd --
 *
 *	Procedure called to compile the "foreach" command.
 *
 * Results:
 *	Returns TCL_OK for a successful compile. Returns TCL_ERROR to defer
 *	evaluation to runtime.
 *
 * Side effects:
 *	Instructions are added to envPtr to execute the "foreach" command at
 *	runtime.
 *
 *----------------------------------------------------------------------
 */

int
TclCompileForeachCmd(
    Tcl_Interp *interp,		/* Used for error reporting. */
    Tcl_Parse *parsePtr,	/* Points to a parse structure for the command
				 * created by Tcl_ParseCommand. */
    Command *cmdPtr,		/* Points to defintion of command being
				 * compiled. */
    CompileEnv *envPtr)		/* Holds resulting instructions. */
{
    return CompileEachloopCmd(interp, parsePtr, cmdPtr, envPtr,
	    TCL_EACH_KEEP_NONE);
}

/*
 *----------------------------------------------------------------------
 *
 * TclCompileLmapCmd --
 *
 *	Procedure called to compile the "lmap" command.
 *
 * Results:
 *	Returns TCL_OK for a successful compile. Returns TCL_ERROR to defer
 *	evaluation to runtime.
 *
 * Side effects:
 *	Instructions are added to envPtr to execute the "lmap" command at
 *	runtime.
 *
 *----------------------------------------------------------------------
 */

int
TclCompileLmapCmd(
    Tcl_Interp *interp,		/* Used for error reporting. */
    Tcl_Parse *parsePtr,	/* Points to a parse structure for the command
				 * created by Tcl_ParseCommand. */
    Command *cmdPtr,		/* Points to defintion of command being
				 * compiled. */
    CompileEnv *envPtr)		/* Holds resulting instructions. */
{
    return CompileEachloopCmd(interp, parsePtr, cmdPtr, envPtr,
	    TCL_EACH_COLLECT);
}

/*
 *----------------------------------------------------------------------
 *
 * CompileEachloopCmd --
 *
 *	Procedure called to compile the "foreach" and "lmap" commands.
 *
 * Results:
 *	Returns TCL_OK for a successful compile. Returns TCL_ERROR to defer
 *	evaluation to runtime.
 *
 * Side effects:
 *	Instructions are added to envPtr to execute the "foreach" command at
 *	runtime.
 *
 *----------------------------------------------------------------------
 */

static int
CompileEachloopCmd(
    Tcl_Interp *interp,		/* Used for error reporting. */
    Tcl_Parse *parsePtr,	/* Points to a parse structure for the command
				 * created by Tcl_ParseCommand. */
    Command *cmdPtr,		/* Points to defintion of command being
				 * compiled. */
    CompileEnv *envPtr,		/* Holds resulting instructions. */
    int collect)		/* Select collecting or accumulating mode
				 * (TCL_EACH_*) */
{
    Proc *procPtr = envPtr->procPtr;
    ForeachInfo *infoPtr;	/* Points to the structure describing this
				 * foreach command. Stored in a AuxData
				 * record in the ByteCode. */
    int firstValueTemp;		/* Index of the first temp var in the frame
				 * used to point to a value list. */
    int loopCtTemp;		/* Index of temp var holding the loop's
				 * iteration count. */
    int collectVar = -1;	/* Index of temp var holding the result var
				 * index. */

    Tcl_Token *tokenPtr, *bodyTokenPtr;
    unsigned char *jumpPc;
    JumpFixup jumpFalseFixup;
    int jumpBackDist, jumpBackOffset, infoIndex, range, bodyIndex;
    int numWords, numLists, numVars, loopIndex, tempVar, i, j, code;
    int savedStackDepth = envPtr->currStackDepth;
    DefineLineInformation;	/* TIP #280 */

    /*
     * We parse the variable list argument words and create two arrays:
     *    varcList[i] is number of variables in i-th var list.
     *    varvList[i] points to array of var names in i-th var list.
     */

    int *varcList;
    const char ***varvList;

    /*
     * If the foreach command isn't in a procedure, don't compile it inline:
     * the payoff is too small.
     */

    if (procPtr == NULL) {
	return TCL_ERROR;
    }

    numWords = parsePtr->numWords;
    if ((numWords < 4) || (numWords%2 != 0)) {
	return TCL_ERROR;
    }

    /*
     * Bail out if the body requires substitutions in order to insure correct
     * behaviour. [Bug 219166]
     */

    for (i = 0, tokenPtr = parsePtr->tokenPtr; i < numWords-1; i++) {
	tokenPtr = TokenAfter(tokenPtr);
    }
    bodyTokenPtr = tokenPtr;
    if (bodyTokenPtr->type != TCL_TOKEN_SIMPLE_WORD) {
	return TCL_ERROR;
    }

    bodyIndex = i-1;

    /*
     * Allocate storage for the varcList and varvList arrays if necessary.
     */

    numLists = (numWords - 2)/2;
    varcList = TclStackAlloc(interp, numLists * sizeof(int));
    memset(varcList, 0, numLists * sizeof(int));
    varvList = (const char ***) TclStackAlloc(interp,
	    numLists * sizeof(const char **));
    memset((char*) varvList, 0, numLists * sizeof(const char **));

    /*
     * Break up each var list and set the varcList and varvList arrays. Don't
     * compile the foreach inline if any var name needs substitutions or isn't
     * a scalar, or if any var list needs substitutions.
     */

    loopIndex = 0;
    for (i = 0, tokenPtr = parsePtr->tokenPtr;
	    i < numWords-1;
	    i++, tokenPtr = TokenAfter(tokenPtr)) {
	Tcl_DString varList;

	if (i%2 != 1) {
	    continue;
	}
	if (tokenPtr->type != TCL_TOKEN_SIMPLE_WORD) {
	    code = TCL_ERROR;
	    goto done;
	}

	/*
	 * Lots of copying going on here. Need a ListObj wizard to show a
	 * better way.
	 */

	Tcl_DStringInit(&varList);
	TclDStringAppendToken(&varList, &tokenPtr[1]);
	code = Tcl_SplitList(interp, Tcl_DStringValue(&varList),
		&varcList[loopIndex], &varvList[loopIndex]);
	Tcl_DStringFree(&varList);
	if (code != TCL_OK) {
	    code = TCL_ERROR;
	    goto done;
	}
	numVars = varcList[loopIndex];

	/*
	 * If the variable list is empty, we can enter an infinite loop when
	 * the interpreted version would not. Take care to ensure this does
	 * not happen. [Bug 1671138]
	 */

	if (numVars == 0) {
	    code = TCL_ERROR;
	    goto done;
	}

	for (j = 0;  j < numVars;  j++) {
	    const char *varName = varvList[loopIndex][j];

	    if (!TclIsLocalScalar(varName, (int) strlen(varName))) {
		code = TCL_ERROR;
		goto done;
	    }
	}
	loopIndex++;
    }

    if (collect == TCL_EACH_COLLECT) {
	collectVar = TclFindCompiledLocal(NULL, /*nameChars*/ 0, /*create*/ 1,
		envPtr);
	if (collectVar < 0) {
	    return TCL_ERROR;
	}
    }
	    
    /*
     * We will compile the foreach command. Reserve (numLists + 1) temporary
     * variables:
     *    - numLists temps to hold each value list
     *    - 1 temp for the loop counter (index of next element in each list)
     *
     * At this time we don't try to reuse temporaries; if there are two
     * nonoverlapping foreach loops, they don't share any temps.
     */

    code = TCL_OK;
    firstValueTemp = -1;
    for (loopIndex = 0;  loopIndex < numLists;  loopIndex++) {
	tempVar = TclFindCompiledLocal(NULL, /*nameChars*/ 0,
		/*create*/ 1, envPtr);
	if (loopIndex == 0) {
	    firstValueTemp = tempVar;
	}
    }
    loopCtTemp = TclFindCompiledLocal(NULL, /*nameChars*/ 0,
	    /*create*/ 1, envPtr);

    /*
     * Create and initialize the ForeachInfo and ForeachVarList data
     * structures describing this command. Then create a AuxData record
     * pointing to the ForeachInfo structure.
     */

    infoPtr = ckalloc(sizeof(ForeachInfo)
	    + numLists * sizeof(ForeachVarList *));
    infoPtr->numLists = numLists;
    infoPtr->firstValueTemp = firstValueTemp;
    infoPtr->loopCtTemp = loopCtTemp;
    for (loopIndex = 0;  loopIndex < numLists;  loopIndex++) {
	ForeachVarList *varListPtr;

	numVars = varcList[loopIndex];
	varListPtr = ckalloc(sizeof(ForeachVarList)
		+ numVars * sizeof(int));
	varListPtr->numVars = numVars;
	for (j = 0;  j < numVars;  j++) {
	    const char *varName = varvList[loopIndex][j];
	    int nameChars = strlen(varName);

	    varListPtr->varIndexes[j] = TclFindCompiledLocal(varName,
		    nameChars, /*create*/ 1, envPtr);
	}
	infoPtr->varLists[loopIndex] = varListPtr;
    }
    infoIndex = TclCreateAuxData(infoPtr, &tclForeachInfoType, envPtr);

    /*
     * Create an exception record to handle [break] and [continue].
     */

    range = TclCreateExceptRange(LOOP_EXCEPTION_RANGE, envPtr);

    /*
     * Evaluate then store each value list in the associated temporary.
     */

    loopIndex = 0;
    for (i = 0, tokenPtr = parsePtr->tokenPtr;
	    i < numWords-1;
	    i++, tokenPtr = TokenAfter(tokenPtr)) {
	if ((i%2 == 0) && (i > 0)) {
	    SetLineInformation(i);
	    CompileTokens(envPtr, tokenPtr, interp);
	    tempVar = (firstValueTemp + loopIndex);
	    Emit14Inst(		INST_STORE_SCALAR, tempVar,	envPtr);
	    TclEmitOpcode(	INST_POP,			envPtr);
	    loopIndex++;
	}
    }

    /*
     * Create temporary variable to capture return values from loop body.
     */
     
    if (collect == TCL_EACH_COLLECT) {
	PushStringLiteral(envPtr, "");
	Emit14Inst(		INST_STORE_SCALAR, collectVar,	envPtr);
	TclEmitOpcode(		INST_POP,			envPtr);
    }

    /*
     * Initialize the temporary var that holds the count of loop iterations.
     */

    TclEmitInstInt4(		INST_FOREACH_START4, infoIndex,	envPtr);

    /*
     * Top of loop code: assign each loop variable and check whether
     * to terminate the loop.
     */

    ExceptionRangeTarget(envPtr, range, continueOffset);
    TclEmitInstInt4(		INST_FOREACH_STEP4, infoIndex,	envPtr);
    TclEmitForwardJump(envPtr, TCL_FALSE_JUMP, &jumpFalseFixup);

    /*
     * Inline compile the loop body.
     */

    SetLineInformation(bodyIndex);
    ExceptionRangeStarts(envPtr, range);
    CompileBody(envPtr, bodyTokenPtr, interp);
    ExceptionRangeEnds(envPtr, range);
//    envPtr->currStackDepth = savedStackDepth + 1;

    if (collect == TCL_EACH_COLLECT) {
	Emit14Inst(		INST_LAPPEND_SCALAR, collectVar,envPtr);
    }
    TclEmitOpcode(		INST_POP,			envPtr);

    /*
     * Jump back to the test at the top of the loop. Generate a 4 byte jump if
     * the distance to the test is > 120 bytes. This is conservative and
     * ensures that we won't have to replace this jump if we later need to
     * replace the ifFalse jump with a 4 byte jump.
     */

    jumpBackOffset = CurrentOffset(envPtr);
    jumpBackDist = jumpBackOffset-envPtr->exceptArrayPtr[range].continueOffset;
    if (jumpBackDist > 120) {
	TclEmitInstInt4(INST_JUMP4, -jumpBackDist, envPtr);
    } else {
	TclEmitInstInt1(INST_JUMP1, -jumpBackDist, envPtr);
    }

    /*
     * Fix the target of the jump after the foreach_step test.
     */

    if (TclFixupForwardJumpToHere(envPtr, &jumpFalseFixup, 127)) {
	/*
	 * Update the loop body's starting PC offset since it moved down.
	 */

	envPtr->exceptArrayPtr[range].codeOffset += 3;

	/*
	 * Update the jump back to the test at the top of the loop since it
	 * also moved down 3 bytes.
	 */

	jumpBackOffset += 3;
	jumpPc = (envPtr->codeStart + jumpBackOffset);
	jumpBackDist += 3;
	if (jumpBackDist > 120) {
	    TclUpdateInstInt4AtPc(INST_JUMP4, -jumpBackDist, jumpPc);
	} else {
	    TclUpdateInstInt1AtPc(INST_JUMP1, -jumpBackDist, jumpPc);
	}
    }

    /*
     * Set the loop's break target.
     */

    ExceptionRangeTarget(envPtr, range, breakOffset);
    TclFinalizeLoopExceptionRange(envPtr, range);

    /*
     * The command's result is an empty string if not collecting, or the
     * list of results from evaluating the loop body.
     */

//    envPtr->currStackDepth = savedStackDepth;
    if (collect == TCL_EACH_COLLECT) {
	Emit14Inst(		INST_LOAD_SCALAR, collectVar,	envPtr);
	TclEmitInstInt1(INST_UNSET_SCALAR, 0,			envPtr);
	TclEmitInt4(		collectVar,			envPtr);
    } else {
	PushStringLiteral(envPtr, "");
    }
//    envPtr->currStackDepth = savedStackDepth + 1;

  done:
    for (loopIndex = 0;  loopIndex < numLists;  loopIndex++) {
	if (varvList[loopIndex] != NULL) {
	    ckfree(varvList[loopIndex]);
	}
    }
    TclStackFree(interp, (void *)varvList);
    TclStackFree(interp, varcList);
    return code;
}

/*
 *----------------------------------------------------------------------
 *
 * DupForeachInfo --
 *
 *	This procedure duplicates a ForeachInfo structure created as auxiliary
 *	data during the compilation of a foreach command.
 *
 * Results:
 *	A pointer to a newly allocated copy of the existing ForeachInfo
 *	structure is returned.
 *
 * Side effects:
 *	Storage for the copied ForeachInfo record is allocated. If the
 *	original ForeachInfo structure pointed to any ForeachVarList records,
 *	these structures are also copied and pointers to them are stored in
 *	the new ForeachInfo record.
 *
 *----------------------------------------------------------------------
 */

static ClientData
DupForeachInfo(
    ClientData clientData)	/* The foreach command's compilation auxiliary
				 * data to duplicate. */
{
    register ForeachInfo *srcPtr = clientData;
    ForeachInfo *dupPtr;
    register ForeachVarList *srcListPtr, *dupListPtr;
    int numVars, i, j, numLists = srcPtr->numLists;

    dupPtr = ckalloc(sizeof(ForeachInfo)
	    + numLists * sizeof(ForeachVarList *));
    dupPtr->numLists = numLists;
    dupPtr->firstValueTemp = srcPtr->firstValueTemp;
    dupPtr->loopCtTemp = srcPtr->loopCtTemp;

    for (i = 0;  i < numLists;  i++) {
	srcListPtr = srcPtr->varLists[i];
	numVars = srcListPtr->numVars;
	dupListPtr = ckalloc(sizeof(ForeachVarList)
		+ numVars * sizeof(int));
	dupListPtr->numVars = numVars;
	for (j = 0;  j < numVars;  j++) {
	    dupListPtr->varIndexes[j] =	srcListPtr->varIndexes[j];
	}
	dupPtr->varLists[i] = dupListPtr;
    }
    return dupPtr;
}

/*
 *----------------------------------------------------------------------
 *
 * FreeForeachInfo --
 *
 *	Procedure to free a ForeachInfo structure created as auxiliary data
 *	during the compilation of a foreach command.
 *
 * Results:
 *	None.
 *
 * Side effects:
 *	Storage for the ForeachInfo structure pointed to by the ClientData
 *	argument is freed as is any ForeachVarList record pointed to by the
 *	ForeachInfo structure.
 *
 *----------------------------------------------------------------------
 */

static void
FreeForeachInfo(
    ClientData clientData)	/* The foreach command's compilation auxiliary
				 * data to free. */
{
    register ForeachInfo *infoPtr = clientData;
    register ForeachVarList *listPtr;
    int numLists = infoPtr->numLists;
    register int i;

    for (i = 0;  i < numLists;  i++) {
	listPtr = infoPtr->varLists[i];
	ckfree(listPtr);
    }
    ckfree(infoPtr);
}

/*
 *----------------------------------------------------------------------
 *
 * PrintForeachInfo --
 *
 *	Function to write a human-readable representation of a ForeachInfo
 *	structure to stdout for debugging.
 *
 * Results:
 *	None.
 *
 * Side effects:
 *	None.
 *
 *----------------------------------------------------------------------
 */

static void
PrintForeachInfo(
    ClientData clientData,
    Tcl_Obj *appendObj,
    ByteCode *codePtr,
    unsigned int pcOffset)
{
    register ForeachInfo *infoPtr = clientData;
    register ForeachVarList *varsPtr;
    int i, j;

    Tcl_AppendToObj(appendObj, "data=[", -1);

    for (i=0 ; i<infoPtr->numLists ; i++) {
	if (i) {
	    Tcl_AppendToObj(appendObj, ", ", -1);
	}
	Tcl_AppendPrintfToObj(appendObj, "%%v%u",
		(unsigned) (infoPtr->firstValueTemp + i));
    }
    Tcl_AppendPrintfToObj(appendObj, "], loop=%%v%u",
	    (unsigned) infoPtr->loopCtTemp);
    for (i=0 ; i<infoPtr->numLists ; i++) {
	if (i) {
	    Tcl_AppendToObj(appendObj, ",", -1);
	}
	Tcl_AppendPrintfToObj(appendObj, "\n\t\t it%%v%u\t[",
		(unsigned) (infoPtr->firstValueTemp + i));
	varsPtr = infoPtr->varLists[i];
	for (j=0 ; j<varsPtr->numVars ; j++) {
	    if (j) {
		Tcl_AppendToObj(appendObj, ", ", -1);
	    }
	    Tcl_AppendPrintfToObj(appendObj, "%%v%u",
		    (unsigned) varsPtr->varIndexes[j]);
	}
	Tcl_AppendToObj(appendObj, "]", -1);
    }
}

/*
 *----------------------------------------------------------------------
 *
 * TclCompileFormatCmd --
 *
 *	Procedure called to compile the "format" command. Handles cases that
 *	can be done as constants or simple string concatenation only.
 *
 * Results:
 *	Returns TCL_OK for a successful compile. Returns TCL_ERROR to defer
 *	evaluation to runtime.
 *
 * Side effects:
 *	Instructions are added to envPtr to execute the "format" command at
 *	runtime.
 *
 *----------------------------------------------------------------------
 */

int
TclCompileFormatCmd(
    Tcl_Interp *interp,		/* Used for error reporting. */
    Tcl_Parse *parsePtr,	/* Points to a parse structure for the command
				 * created by Tcl_ParseCommand. */
    Command *cmdPtr,		/* Points to defintion of command being
				 * compiled. */
    CompileEnv *envPtr)		/* Holds resulting instructions. */
{
    DefineLineInformation;	/* TIP #280 */
    Tcl_Token *tokenPtr = parsePtr->tokenPtr;
    Tcl_Obj **objv, *formatObj, *tmpObj;
    char *bytes, *start;
    int i, j, len;

    /*
     * Don't handle any guaranteed-error cases.
     */

    if (parsePtr->numWords < 2) {
	return TCL_ERROR;
    }

    /*
     * Check if the argument words are all compile-time-known literals; that's
     * a case we can handle by compiling to a constant.
     */

    formatObj = Tcl_NewObj();
    Tcl_IncrRefCount(formatObj);
    tokenPtr = TokenAfter(tokenPtr);
    if (!TclWordKnownAtCompileTime(tokenPtr, formatObj)) {
	Tcl_DecrRefCount(formatObj);
	return TCL_ERROR;
    }

    objv = ckalloc((parsePtr->numWords-2) * sizeof(Tcl_Obj *));
    for (i=0 ; i+2 < parsePtr->numWords ; i++) {
	tokenPtr = TokenAfter(tokenPtr);
	objv[i] = Tcl_NewObj();
	Tcl_IncrRefCount(objv[i]);
	if (!TclWordKnownAtCompileTime(tokenPtr, objv[i])) {
	    goto checkForStringConcatCase;
	}
    }

    /*
     * Everything is a literal, so the result is constant too (or an error if
     * the format is broken). Do the format now.
     */

    tmpObj = Tcl_Format(interp, Tcl_GetString(formatObj),
	    parsePtr->numWords-2, objv);
    for (; --i>=0 ;) {
	Tcl_DecrRefCount(objv[i]);
    }
    ckfree(objv);
    Tcl_DecrRefCount(formatObj);
    if (tmpObj == NULL) {
	return TCL_ERROR;
    }

    /*
     * Not an error, always a constant result, so just push the result as a
     * literal. Job done.
     */

    bytes = Tcl_GetStringFromObj(tmpObj, &len);
    PushLiteral(envPtr, bytes, len);
    Tcl_DecrRefCount(tmpObj);
    return TCL_OK;

  checkForStringConcatCase:
    /*
     * See if we can generate a sequence of things to concatenate. This
     * requires that all the % sequences be %s or %%, as everything else is
     * sufficiently complex that we don't bother.
     *
     * First, get the state of the system relatively sensible (cleaning up
     * after our attempt to spot a literal).
     */

    for (; i>=0 ; i--) {
	Tcl_DecrRefCount(objv[i]);
    }
    ckfree(objv);
    tokenPtr = TokenAfter(parsePtr->tokenPtr);
    tokenPtr = TokenAfter(tokenPtr);
    i = 0;

    /*
     * Now scan through and check for non-%s and non-%% substitutions.
     */

    for (bytes = Tcl_GetString(formatObj) ; *bytes ; bytes++) {
	if (*bytes == '%') {
	    bytes++;
	    if (*bytes == 's') {
		i++;
		continue;
	    } else if (*bytes == '%') {
		continue;
	    }
	    Tcl_DecrRefCount(formatObj);
	    return TCL_ERROR;
	}
    }

    /*
     * Check if the number of things to concatenate will fit in a byte.
     */

    if (i+2 != parsePtr->numWords || i > 125) {
	Tcl_DecrRefCount(formatObj);
	return TCL_ERROR;
    }

    /*
     * Generate the pushes of the things to concatenate, a sequence of
     * literals and compiled tokens (of which at least one is non-literal or
     * we'd have the case in the first half of this function) which we will
     * concatenate.
     */

    i = 0;			/* The count of things to concat. */
    j = 2;			/* The index into the argument tokens, for
				 * TIP#280 handling. */
    start = Tcl_GetString(formatObj);
				/* The start of the currently-scanned literal
				 * in the format string. */
    tmpObj = Tcl_NewObj();	/* The buffer used to accumulate the literal
				 * being built. */
    for (bytes = start ; *bytes ; bytes++) {
	if (*bytes == '%') {
	    Tcl_AppendToObj(tmpObj, start, bytes - start);
	    if (*++bytes == '%') {
		Tcl_AppendToObj(tmpObj, "%", 1);
	    } else {
		char *b = Tcl_GetStringFromObj(tmpObj, &len);

		/*
		 * If there is a non-empty literal from the format string,
		 * push it and reset.
		 */

		if (len > 0) {
		    PushLiteral(envPtr, b, len);
		    Tcl_DecrRefCount(tmpObj);
		    tmpObj = Tcl_NewObj();
		    i++;
		}

		/*
		 * Push the code to produce the string that would be
		 * substituted with %s, except we'll be concatenating
		 * directly.
		 */

		CompileWord(envPtr, tokenPtr, interp, j);
		tokenPtr = TokenAfter(tokenPtr);
		j++;
		i++;
	    }
	    start = bytes + 1;
	}
    }

    /*
     * Handle the case of a trailing literal.
     */

    Tcl_AppendToObj(tmpObj, start, bytes - start);
    bytes = Tcl_GetStringFromObj(tmpObj, &len);
    if (len > 0) {
	PushLiteral(envPtr, bytes, len);
	i++;
    }
    Tcl_DecrRefCount(tmpObj);
    Tcl_DecrRefCount(formatObj);

    if (i > 1) {
	/*
	 * Do the concatenation, which produces the result.
	 */

	TclEmitInstInt1(INST_CONCAT1, i, envPtr);
    } else {
	/*
	 * EVIL HACK! Force there to be a string representation in the case
	 * where there's just a "%s" in the format; case covered by the test
	 * format-20.1 (and it is horrible...)
	 */

	TclEmitOpcode(INST_DUP, envPtr);
	PushStringLiteral(envPtr, "");
	TclEmitOpcode(INST_STR_EQ, envPtr);
	TclEmitOpcode(INST_POP, envPtr);
    }
    return TCL_OK;
}

/*
 *----------------------------------------------------------------------
 *
 * TclPushVarName --
 *
 *	Procedure used in the compiling where pushing a variable name is
 *	necessary (append, lappend, set).
 *
 * Results:
 *	The values written to *localIndexPtr and *isScalarPtr signal to
 *	the caller what the instructions emitted by this routine will do:
 *
 *	*isScalarPtr	(*localIndexPtr < 0)
 *	1		1	Push the varname on the stack. (Stack +1)
 *	1		0	*localIndexPtr is the index of the compiled
 *				local for this varname.  No instructions
 *				emitted.	(Stack +0)
 *	0		1	Push part1 and part2 names of array element
 *				on the stack.	(Stack +2)
 *	0		0	*localIndexPtr is the index of the compiled
 *				local for this array.  Element name is pushed
 *				on the stack.	(Stack +1)
 *
 * Side effects:
 *	Instructions are added to envPtr.
 *
 *----------------------------------------------------------------------
 */

void
TclPushVarName(
    Tcl_Interp *interp,		/* Used for error reporting. */
    Tcl_Token *varTokenPtr,	/* Points to a variable token. */
    CompileEnv *envPtr,		/* Holds resulting instructions. */
    int flags,			/* TCL_NO_LARGE_INDEX | TCL_NO_ELEMENT. */
    int *localIndexPtr,		/* Must not be NULL. */
    int *isScalarPtr,		/* Must not be NULL. */
    int line,			/* Line the token starts on. */
    int *clNext)		/* Reference to offset of next hidden cont.
				 * line. */
{
    register const char *p;
    const char *name, *elName;
    register int i, n;
    Tcl_Token *elemTokenPtr = NULL;
    int nameChars, elNameChars, simpleVarName, localIndex;
    int elemTokenCount = 0, allocedTokens = 0, removedParen = 0;

    /*
     * Decide if we can use a frame slot for the var/array name or if we need
     * to emit code to compute and push the name at runtime. We use a frame
     * slot (entry in the array of local vars) if we are compiling a procedure
     * body and if the name is simple text that does not include namespace
     * qualifiers.
     */

    simpleVarName = 0;
    name = elName = NULL;
    nameChars = elNameChars = 0;
    localIndex = -1;

    /*
     * Check not only that the type is TCL_TOKEN_SIMPLE_WORD, but whether
     * curly braces surround the variable name. This really matters for array
     * elements to handle things like
     *    set {x($foo)} 5
     * which raises an undefined var error if we are not careful here.
     */

    if ((varTokenPtr->type == TCL_TOKEN_SIMPLE_WORD) &&
	    (varTokenPtr->start[0] != '{')) {
	/*
	 * A simple variable name. Divide it up into "name" and "elName"
	 * strings. If it is not a local variable, look it up at runtime.
	 */

	simpleVarName = 1;

	name = varTokenPtr[1].start;
	nameChars = varTokenPtr[1].size;
	if (name[nameChars-1] == ')') {
	    /*
	     * last char is ')' => potential array reference.
	     */

	    for (i=0,p=name ; i<nameChars ; i++,p++) {
		if (*p == '(') {
		    elName = p + 1;
		    elNameChars = nameChars - i - 2;
		    nameChars = i;
		    break;
		}
	    }

	    if ((elName != NULL) && elNameChars) {
		/*
		 * An array element, the element name is a simple string:
		 * assemble the corresponding token.
		 */

		elemTokenPtr = TclStackAlloc(interp, sizeof(Tcl_Token));
		allocedTokens = 1;
		elemTokenPtr->type = TCL_TOKEN_TEXT;
		elemTokenPtr->start = elName;
		elemTokenPtr->size = elNameChars;
		elemTokenPtr->numComponents = 0;
		elemTokenCount = 1;
	    }
	}
    } else if (((n = varTokenPtr->numComponents) > 1)
	    && (varTokenPtr[1].type == TCL_TOKEN_TEXT)
	    && (varTokenPtr[n].type == TCL_TOKEN_TEXT)
	    && (varTokenPtr[n].start[varTokenPtr[n].size - 1] == ')')) {
	/*
	 * Check for parentheses inside first token.
	 */

	simpleVarName = 0;
	for (i = 0, p = varTokenPtr[1].start;
		i < varTokenPtr[1].size; i++, p++) {
	    if (*p == '(') {
		simpleVarName = 1;
		break;
	    }
	}
	if (simpleVarName) {
	    int remainingChars;

	    /*
	     * Check the last token: if it is just ')', do not count it.
	     * Otherwise, remove the ')' and flag so that it is restored at
	     * the end.
	     */

	    if (varTokenPtr[n].size == 1) {
		n--;
	    } else {
		varTokenPtr[n].size--;
		removedParen = n;
	    }

	    name = varTokenPtr[1].start;
	    nameChars = p - varTokenPtr[1].start;
	    elName = p + 1;
	    remainingChars = (varTokenPtr[2].start - p) - 1;
	    elNameChars = (varTokenPtr[n].start-p) + varTokenPtr[n].size - 2;

	    if (remainingChars) {
		/*
		 * Make a first token with the extra characters in the first
		 * token.
		 */

		elemTokenPtr = TclStackAlloc(interp, n * sizeof(Tcl_Token));
		allocedTokens = 1;
		elemTokenPtr->type = TCL_TOKEN_TEXT;
		elemTokenPtr->start = elName;
		elemTokenPtr->size = remainingChars;
		elemTokenPtr->numComponents = 0;
		elemTokenCount = n;

		/*
		 * Copy the remaining tokens.
		 */

		memcpy(elemTokenPtr+1, varTokenPtr+2,
			(n-1) * sizeof(Tcl_Token));
	    } else {
		/*
		 * Use the already available tokens.
		 */

		elemTokenPtr = &varTokenPtr[2];
		elemTokenCount = n - 1;
	    }
	}
    }

    if (simpleVarName) {
	/*
	 * See whether name has any namespace separators (::'s).
	 */

	int hasNsQualifiers = 0;

	for (i = 0, p = name;  i < nameChars;  i++, p++) {
	    if ((*p == ':') && ((i+1) < nameChars) && (*(p+1) == ':')) {
		hasNsQualifiers = 1;
		break;
	    }
	}

	/*
	 * Look up the var name's index in the array of local vars in the proc
	 * frame. If retrieving the var's value and it doesn't already exist,
	 * push its name and look it up at runtime.
	 */

	if (!hasNsQualifiers) {
	    localIndex = TclFindCompiledLocal(name, nameChars,
		    1, envPtr);
	    if ((flags & TCL_NO_LARGE_INDEX) && (localIndex > 255)) {
		/*
		 * We'll push the name.
		 */

		localIndex = -1;
	    }
	}
	if (localIndex < 0) {
	    PushLiteral(envPtr, name, nameChars);
	}

	/*
	 * Compile the element script, if any, and only if not inhibited. [Bug
	 * 3600328]
	 */

	if (elName != NULL && !(flags & TCL_NO_ELEMENT)) {
	    if (elNameChars) {
		envPtr->line = line;
		envPtr->clNext = clNext;
		TclCompileTokens(interp, elemTokenPtr, elemTokenCount,
			envPtr);
	    } else {
		PushStringLiteral(envPtr, "");
	    }
	}
    } else {
	/*
	 * The var name isn't simple: compile and push it.
	 */

	envPtr->line = line;
	envPtr->clNext = clNext;
	CompileTokens(envPtr, varTokenPtr, interp);
    }

    if (removedParen) {
	varTokenPtr[removedParen].size++;
    }
    if (allocedTokens) {
	TclStackFree(interp, elemTokenPtr);
    }
    *localIndexPtr = localIndex;
    *isScalarPtr = (elName == NULL);
}

/*
 * Local Variables:
 * mode: c
 * c-basic-offset: 4
 * fill-column: 78
 * End:
 */<|MERGE_RESOLUTION|>--- conflicted
+++ resolved
@@ -1778,15 +1778,8 @@
     TclEmitInstInt4(	INST_BEGIN_CATCH4, range,		envPtr);
 
     ExceptionRangeStarts(envPtr, range);
-<<<<<<< HEAD
-//    envPtr->currStackDepth++;
     SetLineInformation(parsePtr->numWords - 1);
     CompileBody(envPtr, bodyTokenPtr, interp);
-//    envPtr->currStackDepth = savedStackDepth;
-=======
-    SetLineInformation(parsePtr->numWords - 1);
-    CompileBody(envPtr, bodyTokenPtr, interp);
->>>>>>> 849acd6e
     ExceptionRangeEnds(envPtr, range);
 
     /*
@@ -1826,10 +1819,6 @@
 		(int) (CurrentOffset(envPtr) - jumpFixup.codeOffset));
     }
     TclStackFree(interp, keyTokenPtrs);
-<<<<<<< HEAD
-//    envPtr->currStackDepth = savedStackDepth + 1;
-=======
->>>>>>> 849acd6e
     return TCL_OK;
 
     /*
@@ -2093,11 +2082,7 @@
 		TclEmitOpcode(	INST_DICT_RECOMBINE_STK,	envPtr);
 	    }
 	}
-<<<<<<< HEAD
-//	envPtr->currStackDepth = savedStackDepth + 1;
-=======
 	PushStringLiteral(envPtr, "");
->>>>>>> 849acd6e
 	return TCL_OK;
     }
 
@@ -2213,10 +2198,6 @@
      * Prepare for the start of the next command.
      */
 
-<<<<<<< HEAD
-//    envPtr->currStackDepth = savedStackDepth + 1;
-=======
->>>>>>> 849acd6e
     if (TclFixupForwardJumpToHere(envPtr, &jumpFixup, 127)) {
 	Tcl_Panic("TclCompileDictCmd(update): bad jump distance %d",
 		(int) (CurrentOffset(envPtr) - jumpFixup.codeOffset));
