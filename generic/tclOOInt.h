/*
 * tclOOInt.h --
 *
 *	This file contains the structure definitions and some of the function
 *	declarations for the object-system (NB: not Tcl_Obj, but ::oo).
 *
 * Copyright (c) 2006-2012 by Donal K. Fellows
 *
 * See the file "license.terms" for information on usage and redistribution of
 * this file, and for a DISCLAIMER OF ALL WARRANTIES.
 */

#ifndef TCL_OO_INTERNAL_H
#define TCL_OO_INTERNAL_H 1

#include "tclInt.h"
#include "tclOO.h"

/*
 * Hack to make things work with Objective C. Note that ObjC isn't really
 * supported, but we don't want to to be actively hostile to it. [Bug 2163447]
 */

#ifdef __OBJC__
#define Class	TclOOClass
#define Object	TclOOObject
#endif /* __OBJC__ */

/*
 * Forward declarations.
 */

struct CallChain;
struct Class;
struct Foundation;
struct Object;

/*
 * The data that needs to be stored per method. This record is used to collect
 * information about all sorts of methods, including forwards, constructors
 * and destructors.
 */

typedef struct Method {
    const Tcl_MethodType *typePtr;
				/* The type of method. If NULL, this is a
				 * special flag record which is just used for
				 * the setting of the flags field. */
    int refCount;
    ClientData clientData;	/* Type-specific data. */
    Tcl_Obj *namePtr;		/* Name of the method. */
    struct Object *declaringObjectPtr;
				/* The object that declares this method, or
				 * NULL if it was declared by a class. */
    struct Class *declaringClassPtr;
				/* The class that declares this method, or
				 * NULL if it was declared directly on an
				 * object. */
    int flags;			/* Assorted flags. Includes whether this
				 * method is public/exported or not. */
} Method;

/*
 * Pre- and post-call callbacks, to allow procedure-like methods to be fine
 * tuned in their behaviour.
 */

typedef int (TclOO_PreCallProc)(ClientData clientData, Tcl_Interp *interp,
	Tcl_ObjectContext context, Tcl_CallFrame *framePtr, int *isFinished);
typedef int (TclOO_PostCallProc)(ClientData clientData, Tcl_Interp *interp,
	Tcl_ObjectContext context, Tcl_Namespace *namespacePtr, int result);
typedef void (TclOO_PmCDDeleteProc)(ClientData clientData);
typedef ClientData (TclOO_PmCDCloneProc)(ClientData clientData);

/*
 * Procedure-like methods have the following extra information.
 */

typedef struct ProcedureMethod {
    int version;		/* Version of this structure. Currently must
				 * be 0. */
    Proc *procPtr;		/* Core of the implementation of the method;
				 * includes the argument definition and the
				 * body bytecodes. */
    int flags;			/* Flags to control features. */
    int refCount;
    ClientData clientData;
    TclOO_PmCDDeleteProc *deleteClientdataProc;
    TclOO_PmCDCloneProc *cloneClientdataProc;
    ProcErrorProc *errProc;	/* Replacement error handler. */
    TclOO_PreCallProc *preCallProc;
				/* Callback to allow for additional setup
				 * before the method executes. */
    TclOO_PostCallProc *postCallProc;
				/* Callback to allow for additional cleanup
				 * after the method executes. */
    GetFrameInfoValueProc *gfivProc;
				/* Callback to allow for fine tuning of how
				 * the method reports itself. */
} ProcedureMethod;

#define TCLOO_PROCEDURE_METHOD_VERSION 0

/*
 * Flags for use in a ProcedureMethod.
 *
 * When the USE_DECLARER_NS flag is set, the method will use the namespace of
 * the object or class that declared it (or the clone of it, if it was from
 * such that the implementation of the method came to the particular use)
 * instead of the namespace of the object on which the method was invoked.
 * This flag must be distinct from all others that are associated with
 * methods.
 */

#define USE_DECLARER_NS		0x80

/*
 * Forwarded methods have the following extra information.
 */

typedef struct ForwardMethod {
    Tcl_Obj *prefixObj;		/* The list of values to use to replace the
				 * object and method name with. Will be a
				 * non-empty list. */
} ForwardMethod;

/*
 * Structure used in private variable mappings. Describes the mapping of a
 * single variable from the user's local name to the system's storage name.
 * [TIP #500]
 */

typedef struct {
    Tcl_Obj *variableObj;	/* Name used within methods. This is the part
				 * that is properly under user control. */
    Tcl_Obj *fullNameObj;	/* Name used at the instance namespace level. */
} PrivateVariableMapping;

/*
 * Helper definitions that declare a "list" array. The two varieties are
 * either optimized for simplicity (in the case that the whole array is
 * typically assigned at once) or efficiency (in the case that the array is
 * expected to be expanded over time). These lists are designed to be iterated
 * over with the help of the FOREACH macro (see later in this file).
 *
 * The "num" field always counts the number of listType_t elements used in the
 * "list" field. When a "size" field exists, it describes how many elements
 * are present in the list; when absent, exactly "num" elements are present.
 */

#define LIST_STATIC(listType_t) \
    struct { int num; listType_t *list; }
#define LIST_DYNAMIC(listType_t) \
    struct { int num, size; listType_t *list; }

/*
 * These types are needed in function arguments.
 */

typedef LIST_STATIC(Tcl_Obj *) VariableNameList;
typedef LIST_STATIC(PrivateVariableMapping) PrivateVariableList;

/*
 * Now, the definition of what an object actually is.
 */

typedef struct Object {
    struct Foundation *fPtr;	/* The basis for the object system. Putting
				 * this here allows the avoidance of quite a
				 * lot of hash lookups on the critical path
				 * for object invocation and creation. */
    Tcl_Namespace *namespacePtr;/* This object's namespace. */
    Tcl_Command command;	/* Reference to this object's public
				 * command. */
    Tcl_Command myCommand;	/* Reference to this object's internal
				 * command. */
    struct Class *selfCls;	/* This object's class. */
    Tcl_HashTable *methodsPtr;	/* Object-local Tcl_Obj (method name) to
				 * Method* mapping. */
    LIST_STATIC(struct Class *) mixins;
				/* Classes mixed into this object. */
    LIST_STATIC(Tcl_Obj *) filters;
				/* List of filter names. */
    struct Class *classPtr;	/* This is non-NULL for all classes, and NULL
				 *  for everything else. It points to the class
				 *  structure. */
    int refCount;		/* Number of strong references to this object.
				 * Note that there may be many more weak
				 * references; this mechanism exists to
				 * avoid Tcl_Preserve. */
    int flags;
    int creationEpoch;		/* Unique value to make comparisons of objects
				 * easier. */
    int epoch;			/* Per-object epoch, incremented when the way
				 * an object should resolve call chains is
				 * changed. */
    Tcl_HashTable *metadataPtr;	/* Mapping from pointers to metadata type to
				 * the ClientData values that are the values
				 * of each piece of attached metadata. This
				 * field starts out as NULL and is only
				 * allocated if metadata is attached. */
    Tcl_Obj *cachedNameObj;	/* Cache of the name of the object. */
    Tcl_HashTable *chainCache;	/* Place to keep unused contexts. This table
				 * is indexed by method name as Tcl_Obj. */
    Tcl_ObjectMapMethodNameProc *mapMethodNameProc;
				/* Function to allow remapping of method
				 * names. For itcl-ng. */
    VariableNameList variables;
    PrivateVariableList privateVariables;
				/* Configurations for the variable resolver
				 * used inside methods. */
    Tcl_Command myclassCommand;	/* Reference to this object's class dispatcher
				 * command. */
} Object;

#define OBJECT_DELETED	1	/* Flag to say that an object has been
				 * destroyed. */
#define DESTRUCTOR_CALLED 2	/* Flag to say that the destructor has been
				 * called. */
#define CLASS_GONE	4	/* Obsolete. Indicates that the class of this
				 * object has been deleted, and so the object
				 * should not attempt to remove itself from its
				 * class. */
#define ROOT_OBJECT 0x1000	/* Flag to say that this object is the root of
				 * the class hierarchy and should be treated
				 * specially during teardown. */
#define FILTER_HANDLING 0x2000	/* Flag set when the object is processing a
				 * filter; when set, filters are *not*
				 * processed on the object, preventing nasty
				 * recursive filtering problems. */
#define USE_CLASS_CACHE 0x4000	/* Flag set to say that the object is a pure
				 * instance of the class, and has had nothing
				 * added that changes the dispatch chain (i.e.
				 * no methods, mixins, or filters. */
#define ROOT_CLASS 0x8000	/* Flag to say that this object is the root
				 * class of classes, and should be treated
				 * specially during teardown (and in a few
				 * other spots). */
#define FORCE_UNKNOWN 0x10000	/* States that we are *really* looking up the
				 * unknown method handler at that point. */
<<<<<<< HEAD
#define HAS_PRIVATE_METHODS 0x20000
				/* Object/class has (or had) private methods,
				 * and so shouldn't be cached so
				 * aggressively. */
=======
#define DONT_DELETE 0x20000	/* Inhibit deletion of this object. */
>>>>>>> 03685e38

/*
 * And the definition of a class. Note that every class also has an associated
 * object, through which it is manipulated.
 */

typedef struct Class {
    Object *thisPtr;		/* Reference to the object associated with
				 * this class. */
    int flags;			/* Assorted flags. */
    LIST_STATIC(struct Class *) superclasses;
				/* List of superclasses, used for generation
				 * of method call chains. */
    LIST_DYNAMIC(struct Class *) subclasses;
				/* List of subclasses, used to ensure deletion
				 * of dependent entities happens properly when
				 * the class itself is deleted. */
    LIST_DYNAMIC(Object *) instances;
				/* List of instances, used to ensure deletion
				 * of dependent entities happens properly when
				 * the class itself is deleted. */
    LIST_STATIC(Tcl_Obj *) filters;
				/* List of filter names, used for generation
				 * of method call chains. */
    LIST_STATIC(struct Class *) mixins;
				/* List of mixin classes, used for generation
				 * of method call chains. */
    LIST_DYNAMIC(struct Class *) mixinSubs;
				/* List of classes that this class is mixed
				 * into, used to ensure deletion of dependent
				 * entities happens properly when the class
				 * itself is deleted. */
    Tcl_HashTable classMethods;	/* Hash table of all methods. Hash maps from
				 * the (Tcl_Obj*) method name to the (Method*)
				 * method record. */
    Method *constructorPtr;	/* Method record of the class constructor (if
				 * any). */
    Method *destructorPtr;	/* Method record of the class destructor (if
				 * any). */
    Tcl_HashTable *metadataPtr;	/* Mapping from pointers to metadata type to
				 * the ClientData values that are the values
				 * of each piece of attached metadata. This
				 * field starts out as NULL and is only
				 * allocated if metadata is attached. */
    struct CallChain *constructorChainPtr;
    struct CallChain *destructorChainPtr;
    Tcl_HashTable *classChainCache;
				/* Places where call chains are stored. For
				 * constructors, the class chain is always
				 * used. For destructors and ordinary methods,
				 * the class chain is only used when the
				 * object doesn't override with its own mixins
				 * (and filters and method implementations for
				 * when getting method chains). */
    VariableNameList variables;
    PrivateVariableList privateVariables;
				/* Configurations for the variable resolver
				 * used inside methods. */
} Class;

/*
 * The foundation of the object system within an interpreter contains
 * references to the key classes and namespaces, together with a few other
 * useful bits and pieces. Probably ought to eventually go in the Interp
 * structure itself.
 */

typedef struct ThreadLocalData {
    int nsCount;		/* Master epoch counter is used for keeping
				 * the values used in Tcl_Obj internal
				 * representations sane. Must be thread-local
				 * because Tcl_Objs can cross interpreter
				 * boundaries within a thread (objects don't
				 * generally cross threads). */
} ThreadLocalData;

typedef struct Foundation {
    Tcl_Interp *interp;
    Class *objectCls;		/* The root of the object system. */
    Class *classCls;		/* The class of all classes. */
    Tcl_Namespace *ooNs;	/* Master ::oo namespace. */
    Tcl_Namespace *defineNs;	/* Namespace containing special commands for
				 * manipulating objects and classes. The
				 * "oo::define" command acts as a special kind
				 * of ensemble for this namespace. */
    Tcl_Namespace *objdefNs;	/* Namespace containing special commands for
				 * manipulating objects and classes. The
				 * "oo::objdefine" command acts as a special
				 * kind of ensemble for this namespace. */
    Tcl_Namespace *helpersNs;	/* Namespace containing the commands that are
				 * only valid when executing inside a
				 * procedural method. */
    int epoch;			/* Used to invalidate method chains when the
				 * class structure changes. */
    ThreadLocalData *tsdPtr;	/* Counter so we can allocate a unique
				 * namespace to each object. */
    Tcl_Obj *unknownMethodNameObj;
				/* Shared object containing the name of the
				 * unknown method handler method. */
    Tcl_Obj *constructorName;	/* Shared object containing the "name" of a
				 * constructor. */
    Tcl_Obj *destructorName;	/* Shared object containing the "name" of a
				 * destructor. */
    Tcl_Obj *clonedName;	/* Shared object containing the name of a
				 * "<cloned>" pseudo-constructor. */
    Tcl_Obj *defineName;	/* Fully qualified name of oo::define. */
} Foundation;

/*
 * A call context structure is built when a method is called. It contains the
 * chain of method implementations that are to be invoked by a particular
 * call, and the process of calling walks the chain, with the [next] command
 * proceeding to the next entry in the chain.
 */

#define CALL_CHAIN_STATIC_SIZE 4

struct MInvoke {
    Method *mPtr;		/* Reference to the method implementation
				 * record. */
    int isFilter;		/* Whether this is a filter invocation. */
    Class *filterDeclarer;	/* What class decided to add the filter; if
				 * NULL, it was added by the object. */
};

typedef struct CallChain {
    int objectCreationEpoch;	/* The object's creation epoch. Note that the
				 * object reference is not stored in the call
				 * chain; it is in the call context. */
    int objectEpoch;		/* Local (object structure) epoch counter
				 * snapshot. */
    int epoch;			/* Global (class structure) epoch counter
				 * snapshot. */
    int flags;			/* Assorted flags, see below. */
    int refCount;		/* Reference count. */
    int numChain;		/* Size of the call chain. */
    struct MInvoke *chain;	/* Array of call chain entries. May point to
				 * staticChain if the number of entries is
				 * small. */
    struct MInvoke staticChain[CALL_CHAIN_STATIC_SIZE];
} CallChain;

typedef struct CallContext {
    Object *oPtr;		/* The object associated with this call. */
    int index;			/* Index into the call chain of the currently
				 * executing method implementation. */
    int skip;			/* Current number of arguments to skip; can
				 * vary depending on whether it is a direct
				 * method call or a continuation via the
				 * [next] command. */
    CallChain *callPtr;		/* The actual call chain. */
} CallContext;

/*
 * Bits for the 'flags' field of the call chain.
 */

#define PUBLIC_METHOD     0x01	/* This is a public (exported) method. */
#define PRIVATE_METHOD    0x02	/* This is a private (class's direct instances
				 * only) method. Supports itcl. */
#define OO_UNKNOWN_METHOD 0x04	/* This is an unknown method. */
#define CONSTRUCTOR	  0x08	/* This is a constructor. */
#define DESTRUCTOR	  0x10	/* This is a destructor. */
#define TRUE_PRIVATE_METHOD 0x20
				/* This is a private method only accessible
				 * from other methods defined on this class
				 * or instance. [TIP #500] */
#define SCOPE_FLAGS (PUBLIC_METHOD | PRIVATE_METHOD | TRUE_PRIVATE_METHOD)

/*
 * Structure containing definition information about basic class methods.
 */

typedef struct {
    const char *name;		/* Name of the method in question. */
    int isPublic;		/* Whether the method is public by default. */
    Tcl_MethodType definition;	/* How to call the method. */
} DeclaredClassMethod;

/*
 *----------------------------------------------------------------
 * Commands relating to OO support.
 *----------------------------------------------------------------
 */

MODULE_SCOPE int	TclOOInit(Tcl_Interp *interp);
MODULE_SCOPE int	TclOODefineObjCmd(ClientData clientData,
			    Tcl_Interp *interp, int objc,
			    Tcl_Obj *const *objv);
MODULE_SCOPE int	TclOOObjDefObjCmd(ClientData clientData,
			    Tcl_Interp *interp, int objc,
			    Tcl_Obj *const *objv);
MODULE_SCOPE int	TclOODefineConstructorObjCmd(ClientData clientData,
			    Tcl_Interp *interp, int objc,
			    Tcl_Obj *const *objv);
MODULE_SCOPE int	TclOODefineDeleteMethodObjCmd(ClientData clientData,
			    Tcl_Interp *interp, int objc,
			    Tcl_Obj *const *objv);
MODULE_SCOPE int	TclOODefineDestructorObjCmd(ClientData clientData,
			    Tcl_Interp *interp, int objc,
			    Tcl_Obj *const *objv);
MODULE_SCOPE int	TclOODefineExportObjCmd(ClientData clientData,
			    Tcl_Interp *interp, int objc,
			    Tcl_Obj *const *objv);
MODULE_SCOPE int	TclOODefineForwardObjCmd(ClientData clientData,
			    Tcl_Interp *interp, int objc,
			    Tcl_Obj *const *objv);
MODULE_SCOPE int	TclOODefineMethodObjCmd(ClientData clientData,
			    Tcl_Interp *interp, int objc,
			    Tcl_Obj *const *objv);
MODULE_SCOPE int	TclOODefineRenameMethodObjCmd(ClientData clientData,
			    Tcl_Interp *interp, int objc,
			    Tcl_Obj *const *objv);
MODULE_SCOPE int	TclOODefineUnexportObjCmd(ClientData clientData,
			    Tcl_Interp *interp, int objc,
			    Tcl_Obj *const *objv);
MODULE_SCOPE int	TclOODefineClassObjCmd(ClientData clientData,
			    Tcl_Interp *interp, int objc,
			    Tcl_Obj *const *objv);
MODULE_SCOPE int	TclOODefineSelfObjCmd(ClientData clientData,
			    Tcl_Interp *interp, int objc,
			    Tcl_Obj *const *objv);
MODULE_SCOPE int	TclOODefineObjSelfObjCmd(ClientData clientData,
			    Tcl_Interp *interp, int objc,
			    Tcl_Obj *const *objv);
MODULE_SCOPE int	TclOODefinePrivateObjCmd(ClientData clientData,
			    Tcl_Interp *interp, int objc,
			    Tcl_Obj *const *objv);
MODULE_SCOPE int	TclOOUnknownDefinition(ClientData clientData,
			    Tcl_Interp *interp, int objc,
			    Tcl_Obj *const *objv);
MODULE_SCOPE int	TclOOCopyObjectCmd(ClientData clientData,
			    Tcl_Interp *interp, int objc,
			    Tcl_Obj *const *objv);
MODULE_SCOPE int	TclOONextObjCmd(ClientData clientData,
			    Tcl_Interp *interp, int objc,
			    Tcl_Obj *const *objv);
MODULE_SCOPE int	TclOONextToObjCmd(ClientData clientData,
			    Tcl_Interp *interp, int objc,
			    Tcl_Obj *const *objv);
MODULE_SCOPE int	TclOOSelfObjCmd(ClientData clientData,
			    Tcl_Interp *interp, int objc,
			    Tcl_Obj *const *objv);

/*
 * Method implementations (in tclOOBasic.c).
 */

MODULE_SCOPE int	TclOO_Class_Constructor(ClientData clientData,
			    Tcl_Interp *interp, Tcl_ObjectContext context,
			    int objc, Tcl_Obj *const *objv);
MODULE_SCOPE int	TclOO_Class_Create(ClientData clientData,
			    Tcl_Interp *interp, Tcl_ObjectContext context,
			    int objc, Tcl_Obj *const *objv);
MODULE_SCOPE int	TclOO_Class_CreateNs(ClientData clientData,
			    Tcl_Interp *interp, Tcl_ObjectContext context,
			    int objc, Tcl_Obj *const *objv);
MODULE_SCOPE int	TclOO_Class_New(ClientData clientData,
			    Tcl_Interp *interp, Tcl_ObjectContext context,
			    int objc, Tcl_Obj *const *objv);
MODULE_SCOPE int	TclOO_Object_Destroy(ClientData clientData,
			    Tcl_Interp *interp, Tcl_ObjectContext context,
			    int objc, Tcl_Obj *const *objv);
MODULE_SCOPE int	TclOO_Object_Eval(ClientData clientData,
			    Tcl_Interp *interp, Tcl_ObjectContext context,
			    int objc, Tcl_Obj *const *objv);
MODULE_SCOPE int	TclOO_Object_LinkVar(ClientData clientData,
			    Tcl_Interp *interp, Tcl_ObjectContext context,
			    int objc, Tcl_Obj *const *objv);
MODULE_SCOPE int	TclOO_Object_Unknown(ClientData clientData,
			    Tcl_Interp *interp, Tcl_ObjectContext context,
			    int objc, Tcl_Obj *const *objv);
MODULE_SCOPE int	TclOO_Object_VarName(ClientData clientData,
			    Tcl_Interp *interp, Tcl_ObjectContext context,
			    int objc, Tcl_Obj *const *objv);

/*
 * Private definitions, some of which perhaps ought to be exposed properly or
 * maybe just put in the internal stubs table.
 */

MODULE_SCOPE void	TclOOAddToInstances(Object *oPtr, Class *clsPtr);
MODULE_SCOPE void	TclOOAddToMixinSubs(Class *subPtr, Class *mixinPtr);
MODULE_SCOPE void	TclOOAddToSubclasses(Class *subPtr, Class *superPtr);
MODULE_SCOPE Class *	TclOOAllocClass(Tcl_Interp *interp,
			    Object *useThisObj);
MODULE_SCOPE int	TclNRNewObjectInstance(Tcl_Interp *interp,
			    Tcl_Class cls, const char *nameStr,
			    const char *nsNameStr, int objc,
			    Tcl_Obj *const *objv, int skip,
			    Tcl_Object *objectPtr);
MODULE_SCOPE Object *	TclNewObjectInstanceCommon(Tcl_Interp *interp,
			    Class *classPtr,
			    const char *nameStr,
			    const char *nsNameStr);
MODULE_SCOPE int	TclOODecrRefCount(Object *oPtr);
MODULE_SCOPE int	TclOODefineSlots(Foundation *fPtr);
MODULE_SCOPE void	TclOODeleteChain(CallChain *callPtr);
MODULE_SCOPE void	TclOODeleteChainCache(Tcl_HashTable *tablePtr);
MODULE_SCOPE void	TclOODeleteContext(CallContext *contextPtr);
MODULE_SCOPE void	TclOODeleteDescendants(Tcl_Interp *interp,
			    Object *oPtr);
MODULE_SCOPE void	TclOODelMethodRef(Method *method);
MODULE_SCOPE CallContext *TclOOGetCallContext(Object *oPtr,
			    Tcl_Obj *methodNameObj, int flags,
			    Object *contextObjPtr, Class *contextClsPtr,
			    Tcl_Obj *cacheInThisObj);
MODULE_SCOPE CallChain *TclOOGetStereotypeCallChain(Class *clsPtr,
			    Tcl_Obj *methodNameObj, int flags);
MODULE_SCOPE Foundation	*TclOOGetFoundation(Tcl_Interp *interp);
MODULE_SCOPE Tcl_Obj *	TclOOGetFwdFromMethod(Method *mPtr);
MODULE_SCOPE Proc *	TclOOGetProcFromMethod(Method *mPtr);
MODULE_SCOPE Tcl_Obj *	TclOOGetMethodBody(Method *mPtr);
MODULE_SCOPE int	TclOOGetSortedClassMethodList(Class *clsPtr,
			    int flags, const char ***stringsPtr);
MODULE_SCOPE int	TclOOGetSortedMethodList(Object *oPtr,
			    Object *contextObj, Class *contextCls, int flags,
			    const char ***stringsPtr);
MODULE_SCOPE int	TclOOInit(Tcl_Interp *interp);
MODULE_SCOPE void	TclOOInitInfo(Tcl_Interp *interp);
MODULE_SCOPE int	TclOOInvokeContext(ClientData clientData,
			    Tcl_Interp *interp, int objc,
			    Tcl_Obj *const objv[]);
MODULE_SCOPE int	TclNRObjectContextInvokeNext(Tcl_Interp *interp,
			    Tcl_ObjectContext context, int objc,
			    Tcl_Obj *const *objv, int skip);
MODULE_SCOPE void	TclOONewBasicMethod(Tcl_Interp *interp, Class *clsPtr,
			    const DeclaredClassMethod *dcm);
MODULE_SCOPE Tcl_Obj *	TclOOObjectName(Tcl_Interp *interp, Object *oPtr);
MODULE_SCOPE void	TclOOReleaseClassContents(Tcl_Interp *interp,
			    Object *oPtr);
MODULE_SCOPE int	TclOORemoveFromInstances(Object *oPtr, Class *clsPtr);
MODULE_SCOPE int	TclOORemoveFromMixins(Class *mixinPtr, Object *oPtr);
MODULE_SCOPE int	TclOORemoveFromMixinSubs(Class *subPtr,
			    Class *mixinPtr);
MODULE_SCOPE int	TclOORemoveFromSubclasses(Class *subPtr,
			    Class *superPtr);
MODULE_SCOPE Tcl_Obj *	TclOORenderCallChain(Tcl_Interp *interp,
			    CallChain *callPtr);
MODULE_SCOPE void	TclOOStashContext(Tcl_Obj *objPtr,
			    CallContext *contextPtr);
MODULE_SCOPE void	TclOOSetupVariableResolver(Tcl_Namespace *nsPtr);

/*
 * Include all the private API, generated from tclOO.decls.
 */

#include "tclOOIntDecls.h"

/*
 * Alternatives to Tcl_Preserve/Tcl_EventuallyFree/Tcl_Release.
 */

#define AddRef(ptr) ((ptr)->refCount++)

/*
 * A convenience macro for iterating through the lists used in the internal
 * memory management of objects.
 * REQUIRES DECLARATION: int i;
 */

#define FOREACH(var,ary) \
    for(i=0 ; i<(ary).num; i++) if ((ary).list[i] == NULL) { \
	continue; \
    } else if (var = (ary).list[i], 1)

/*
 * A variation where the array is an array of structs. There's no issue with
 * possible NULLs; every element of the array will be iterated over and the
 * varable set to a pointer to each of those elements in turn.
 * REQUIRES DECLARATION: int i;
 */

#define FOREACH_STRUCT(var,ary) \
    for(i=0 ; var=&((ary).list[i]), i<(ary).num; i++)

/*
 * Convenience macros for iterating through hash tables. FOREACH_HASH_DECLS
 * sets up the declarations needed for the main macro, FOREACH_HASH, which
 * does the actual iteration. FOREACH_HASH_VALUE is a restricted version that
 * only iterates over values.
 * REQUIRES DECLARATION: FOREACH_HASH_DECLS;
 */

#define FOREACH_HASH_DECLS \
    Tcl_HashEntry *hPtr;Tcl_HashSearch search
#define FOREACH_HASH(key,val,tablePtr) \
    for(hPtr=Tcl_FirstHashEntry((tablePtr),&search); hPtr!=NULL ? \
	    ((key)=(void *)Tcl_GetHashKey((tablePtr),hPtr),\
	    (val)=Tcl_GetHashValue(hPtr),1):0; hPtr=Tcl_NextHashEntry(&search))
#define FOREACH_HASH_VALUE(val,tablePtr) \
    for(hPtr=Tcl_FirstHashEntry((tablePtr),&search); hPtr!=NULL ? \
	    ((val)=Tcl_GetHashValue(hPtr),1):0;hPtr=Tcl_NextHashEntry(&search))

/*
 * Convenience macro for duplicating a list. Needs no external declaration,
 * but all arguments are used multiple times and so must have no side effects.
 */

#undef DUPLICATE /* prevent possible conflict with definition in WINAPI nb30.h */
#define DUPLICATE(target,source,type) \
    do { \
	register unsigned len = sizeof(type) * ((target).num=(source).num);\
	if (len != 0) { \
	    memcpy(((target).list=(type*)ckalloc(len)), (source).list, len); \
	} else { \
	    (target).list = NULL; \
	} \
    } while(0)

#endif /* TCL_OO_INTERNAL_H */

/*
 * Local Variables:
 * mode: c
 * c-basic-offset: 4
 * fill-column: 78
 * End:
 */<|MERGE_RESOLUTION|>--- conflicted
+++ resolved
@@ -238,14 +238,14 @@
 				 * other spots). */
 #define FORCE_UNKNOWN 0x10000	/* States that we are *really* looking up the
 				 * unknown method handler at that point. */
-<<<<<<< HEAD
 #define HAS_PRIVATE_METHODS 0x20000
 				/* Object/class has (or had) private methods,
 				 * and so shouldn't be cached so
 				 * aggressively. */
-=======
-#define DONT_DELETE 0x20000	/* Inhibit deletion of this object. */
->>>>>>> 03685e38
+#define DONT_DELETE 0x40000	/* Inhibit deletion of this object. Used
+				 * during fundamental object type mutation to
+				 * make sure that the object actually survives
+				 * to the end of the operation. */
 
 /*
  * And the definition of a class. Note that every class also has an associated
