--- conflicted
+++ resolved
@@ -1198,11 +1198,7 @@
     int Tcl_UtfToTitle(char *src)
 }
 declare 336 {
-<<<<<<< HEAD
-    int Tcl_UtfToUtf16(const char *src, unsigned short *chPtr)
-=======
     int Tcl_UtfToChar16(const char *src, unsigned short *chPtr)
->>>>>>> b2f918d6
 }
 declare 337 {
     int Tcl_UtfToUpper(char *src)
@@ -2392,12 +2388,7 @@
     int Tcl_GetIntForIndex(Tcl_Interp *interp, Tcl_Obj *objPtr,
 	    int endValue, int *indexPtr)
 }
-<<<<<<< HEAD
 # TIP #542
-=======
-
-# TIP #548
->>>>>>> b2f918d6
 declare 646 {
     int Tcl_UtfToUniChar(const char *src, int *chPtr)
 }
