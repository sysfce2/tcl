# tcl.decls --
#
#	This file contains the declarations for all supported public
#	functions that are exported by the Tcl library via the stubs table.
#	This file is used to generate the tclDecls.h, tclPlatDecls.h,
#	tclStub.c, and tclPlatStub.c files.
#
# Copyright (c) 1998-1999 by Scriptics Corporation.
# Copyright (c) 2001, 2002 by Kevin B. Kenny.  All rights reserved.
# Copyright (c) 2007 Daniel A. Steffen <das@users.sourceforge.net>
#
# See the file "license.terms" for information on usage and redistribution
# of this file, and for a DISCLAIMER OF ALL WARRANTIES.

library tcl

# Define the tcl interface with several sub interfaces:
#     tclPlat	 - platform specific public
#     tclInt	 - generic private
#     tclPlatInt - platform specific private
#     tclOO	 - tclOO public
#     tclOOInt	 - tclOO private

interface tcl
hooks {tclPlat tclInt tclIntPlat tclOO tclOOInt}
scspec TCLAPI

# Declare each of the functions in the public Tcl interface.  Note that
# the an index should never be reused for a different function in order
# to preserve backwards compatibility.

declare 0 {
    int Tcl_PkgProvideEx(Tcl_Interp *interp, const char *name,
	    const char *version, const void *clientData)
}
declare 1 {
    const char *Tcl_PkgRequireEx(Tcl_Interp *interp,
	    const char *name, const char *version, int exact,
	    void *clientDataPtr)
}
declare 2 {
    TCL_NORETURN void Tcl_Panic(const char *format, ...)
}
declare 3 {
    char *Tcl_Alloc(unsigned int size)
}
declare 4 {
    void Tcl_Free(char *ptr)
}
declare 5 {
    char *Tcl_Realloc(char *ptr, unsigned int size)
}
declare 6 {
    char *Tcl_DbCkalloc(unsigned int size, const char *file, int line)
}
declare 7 {
    void Tcl_DbCkfree(char *ptr, const char *file, int line)
}
declare 8 {
    char *Tcl_DbCkrealloc(char *ptr, unsigned int size,
	    const char *file, int line)
}

# Tcl_CreateFileHandler and Tcl_DeleteFileHandler are only available on unix,
# but they are part of the old generic interface, so we include them here for
# compatibility reasons.

declare 9 unix {
    void Tcl_CreateFileHandler(int fd, int mask, Tcl_FileProc *proc,
	    ClientData clientData)
}
declare 10 unix {
    void Tcl_DeleteFileHandler(int fd)
}
declare 11 {
    void Tcl_SetTimer(const Tcl_Time *timePtr)
}
declare 12 {
    void Tcl_Sleep(int ms)
}
declare 13 {
    int Tcl_WaitForEvent(const Tcl_Time *timePtr)
}
declare 14 {
    int Tcl_AppendAllObjTypes(Tcl_Interp *interp, Tcl_Obj *objPtr)
}
declare 15 {
    void Tcl_AppendStringsToObj(Tcl_Obj *objPtr, ...)
}
declare 16 {
    void Tcl_AppendToObj(Tcl_Obj *objPtr, const char *bytes, int length)
}
declare 17 {
    Tcl_Obj *Tcl_ConcatObj(int objc, Tcl_Obj *const objv[])
}
declare 18 {
    int Tcl_ConvertToType(Tcl_Interp *interp, Tcl_Obj *objPtr,
	    const Tcl_ObjType *typePtr)
}
declare 19 {
    void Tcl_DbDecrRefCount(Tcl_Obj *objPtr, const char *file, int line)
}
declare 20 {
    void Tcl_DbIncrRefCount(Tcl_Obj *objPtr, const char *file, int line)
}
declare 21 {
    int Tcl_DbIsShared(Tcl_Obj *objPtr, const char *file, int line)
}
declare 22 {
    Tcl_Obj *Tcl_DbNewBooleanObj(int boolValue, const char *file, int line)
}
declare 23 {
    Tcl_Obj *Tcl_DbNewByteArrayObj(const unsigned char *bytes, int length,
	    const char *file, int line)
}
declare 24 {
    Tcl_Obj *Tcl_DbNewDoubleObj(double doubleValue, const char *file,
	    int line)
}
declare 25 {
    Tcl_Obj *Tcl_DbNewListObj(int objc, Tcl_Obj *const *objv,
	    const char *file, int line)
}
declare 26 {
    Tcl_Obj *Tcl_DbNewLongObj(long longValue, const char *file, int line)
}
declare 27 {
    Tcl_Obj *Tcl_DbNewObj(const char *file, int line)
}
declare 28 {
    Tcl_Obj *Tcl_DbNewStringObj(const char *bytes, int length,
	    const char *file, int line)
}
declare 29 {
    Tcl_Obj *Tcl_DuplicateObj(Tcl_Obj *objPtr)
}
declare 30 {
    void TclFreeObj(Tcl_Obj *objPtr)
}
declare 31 {
    int Tcl_GetBoolean(Tcl_Interp *interp, const char *src, int *boolPtr)
}
declare 32 {
    int Tcl_GetBooleanFromObj(Tcl_Interp *interp, Tcl_Obj *objPtr,
	    int *boolPtr)
}
declare 33 {
    unsigned char *Tcl_GetByteArrayFromObj(Tcl_Obj *objPtr, int *lengthPtr)
}
declare 34 {
    int Tcl_GetDouble(Tcl_Interp *interp, const char *src, double *doublePtr)
}
declare 35 {
    int Tcl_GetDoubleFromObj(Tcl_Interp *interp, Tcl_Obj *objPtr,
	    double *doublePtr)
}
# Removed in 9.0
#declare 36 {
#    int Tcl_GetIndexFromObj(Tcl_Interp *interp, Tcl_Obj *objPtr,
#	    const char *const *tablePtr, const char *msg, int flags, int *indexPtr)
#}
declare 37 {
    int Tcl_GetInt(Tcl_Interp *interp, const char *src, int *intPtr)
}
declare 38 {
    int Tcl_GetIntFromObj(Tcl_Interp *interp, Tcl_Obj *objPtr, int *intPtr)
}
declare 39 {
    int Tcl_GetLongFromObj(Tcl_Interp *interp, Tcl_Obj *objPtr, long *longPtr)
}
declare 40 {
    const Tcl_ObjType *Tcl_GetObjType(const char *typeName)
}
declare 41 {
    char *Tcl_GetStringFromObj(Tcl_Obj *objPtr, int *lengthPtr)
}
declare 42 {
    void Tcl_InvalidateStringRep(Tcl_Obj *objPtr)
}
declare 43 {
    int Tcl_ListObjAppendList(Tcl_Interp *interp, Tcl_Obj *listPtr,
	    Tcl_Obj *elemListPtr)
}
declare 44 {
    int Tcl_ListObjAppendElement(Tcl_Interp *interp, Tcl_Obj *listPtr,
	    Tcl_Obj *objPtr)
}
declare 45 {
    int Tcl_ListObjGetElements(Tcl_Interp *interp, Tcl_Obj *listPtr,
	    int *objcPtr, Tcl_Obj ***objvPtr)
}
declare 46 {
    int Tcl_ListObjIndex(Tcl_Interp *interp, Tcl_Obj *listPtr, int index,
	    Tcl_Obj **objPtrPtr)
}
declare 47 {
    int Tcl_ListObjLength(Tcl_Interp *interp, Tcl_Obj *listPtr,
	    int *lengthPtr)
}
declare 48 {
    int Tcl_ListObjReplace(Tcl_Interp *interp, Tcl_Obj *listPtr, int first,
	    int count, int objc, Tcl_Obj *const objv[])
}
declare 49 {
    Tcl_Obj *Tcl_NewBooleanObj(int boolValue)
}
declare 50 {
    Tcl_Obj *Tcl_NewByteArrayObj(const unsigned char *bytes, int length)
}
declare 51 {
    Tcl_Obj *Tcl_NewDoubleObj(double doubleValue)
}
declare 52 {
    Tcl_Obj *Tcl_NewIntObj(int intValue)
}
declare 53 {
    Tcl_Obj *Tcl_NewListObj(int objc, Tcl_Obj *const objv[])
}
declare 54 {
    Tcl_Obj *Tcl_NewLongObj(long longValue)
}
declare 55 {
    Tcl_Obj *Tcl_NewObj(void)
}
declare 56 {
    Tcl_Obj *Tcl_NewStringObj(const char *bytes, int length)
}
declare 57 {
    void Tcl_SetBooleanObj(Tcl_Obj *objPtr, int boolValue)
}
declare 58 {
    unsigned char *Tcl_SetByteArrayLength(Tcl_Obj *objPtr, int length)
}
declare 59 {
    void Tcl_SetByteArrayObj(Tcl_Obj *objPtr, const unsigned char *bytes,
	    int length)
}
declare 60 {
    void Tcl_SetDoubleObj(Tcl_Obj *objPtr, double doubleValue)
}
declare 61 {
    void Tcl_SetIntObj(Tcl_Obj *objPtr, int intValue)
}
declare 62 {
    void Tcl_SetListObj(Tcl_Obj *objPtr, int objc, Tcl_Obj *const objv[])
}
declare 63 {
    void Tcl_SetLongObj(Tcl_Obj *objPtr, long longValue)
}
declare 64 {
    void Tcl_SetObjLength(Tcl_Obj *objPtr, int length)
}
declare 65 {
    void Tcl_SetStringObj(Tcl_Obj *objPtr, const char *bytes, int length)
}
declare 66 {
    void Tcl_AddErrorInfo(Tcl_Interp *interp, const char *message)
}
# Removed in 9.0:
#declare 67 {
#    void Tcl_AddObjErrorInfo(Tcl_Interp *interp, const char *message,
#	    int length)
#}
declare 68 {
    void Tcl_AllowExceptions(Tcl_Interp *interp)
}
declare 69 {
    void Tcl_AppendElement(Tcl_Interp *interp, const char *element)
}
declare 70 {
    void Tcl_AppendResult(Tcl_Interp *interp, ...)
}
declare 71 {
    Tcl_AsyncHandler Tcl_AsyncCreate(Tcl_AsyncProc *proc,
	    ClientData clientData)
}
declare 72 {
    void Tcl_AsyncDelete(Tcl_AsyncHandler async)
}
declare 73 {
    int Tcl_AsyncInvoke(Tcl_Interp *interp, int code)
}
declare 74 {
    void Tcl_AsyncMark(Tcl_AsyncHandler async)
}
declare 75 {
    int Tcl_AsyncReady(void)
}
declare 76 {
    void Tcl_BackgroundError(Tcl_Interp *interp)
}
# Removed in 9.0
#declare 77 {
#    char Tcl_Backslash(const char *src, int *readPtr)
#}
declare 78 {
    int Tcl_BadChannelOption(Tcl_Interp *interp, const char *optionName,
	    const char *optionList)
}
declare 79 {
    void Tcl_CallWhenDeleted(Tcl_Interp *interp, Tcl_InterpDeleteProc *proc,
	    ClientData clientData)
}
declare 80 {
    void Tcl_CancelIdleCall(Tcl_IdleProc *idleProc, ClientData clientData)
}
declare 81 {
    int Tcl_Close(Tcl_Interp *interp, Tcl_Channel chan)
}
declare 82 {
    int Tcl_CommandComplete(const char *cmd)
}
declare 83 {
    char *Tcl_Concat(int argc, const char *const *argv)
}
declare 84 {
    int Tcl_ConvertElement(const char *src, char *dst, int flags)
}
declare 85 {
    int Tcl_ConvertCountedElement(const char *src, int length, char *dst,
	    int flags)
}
declare 86 {
    int Tcl_CreateAlias(Tcl_Interp *slave, const char *slaveCmd,
	    Tcl_Interp *target, const char *targetCmd, int argc,
	    const char *const *argv)
}
declare 87 {
    int Tcl_CreateAliasObj(Tcl_Interp *slave, const char *slaveCmd,
	    Tcl_Interp *target, const char *targetCmd, int objc,
	    Tcl_Obj *const objv[])
}
declare 88 {
    Tcl_Channel Tcl_CreateChannel(const Tcl_ChannelType *typePtr,
	    const char *chanName, ClientData instanceData, int mask)
}
declare 89 {
    void Tcl_CreateChannelHandler(Tcl_Channel chan, int mask,
	    Tcl_ChannelProc *proc, ClientData clientData)
}
declare 90 {
    void Tcl_CreateCloseHandler(Tcl_Channel chan, Tcl_CloseProc *proc,
	    ClientData clientData)
}
declare 91 {
    Tcl_Command Tcl_CreateCommand(Tcl_Interp *interp, const char *cmdName,
	    Tcl_CmdProc *proc, ClientData clientData,
	    Tcl_CmdDeleteProc *deleteProc)
}
declare 92 {
    void Tcl_CreateEventSource(Tcl_EventSetupProc *setupProc,
	    Tcl_EventCheckProc *checkProc, ClientData clientData)
}
declare 93 {
    void Tcl_CreateExitHandler(Tcl_ExitProc *proc, ClientData clientData)
}
declare 94 {
    Tcl_Interp *Tcl_CreateInterp(void)
}
#declare 95 {
#    void Tcl_CreateMathFunc(Tcl_Interp *interp, const char *name,
#	    int numArgs, Tcl_ValueType *argTypes,
#	    Tcl_MathProc *proc, ClientData clientData)
#}
declare 96 {
    Tcl_Command Tcl_CreateObjCommand(Tcl_Interp *interp,
	    const char *cmdName,
	    Tcl_ObjCmdProc *proc, ClientData clientData,
	    Tcl_CmdDeleteProc *deleteProc)
}
declare 97 {
    Tcl_Interp *Tcl_CreateSlave(Tcl_Interp *interp, const char *slaveName,
	    int isSafe)
}
declare 98 {
    Tcl_TimerToken Tcl_CreateTimerHandler(int milliseconds,
	    Tcl_TimerProc *proc, ClientData clientData)
}
declare 99 {
    Tcl_Trace Tcl_CreateTrace(Tcl_Interp *interp, int level,
	    Tcl_CmdTraceProc *proc, ClientData clientData)
}
declare 100 {
    void Tcl_DeleteAssocData(Tcl_Interp *interp, const char *name)
}
declare 101 {
    void Tcl_DeleteChannelHandler(Tcl_Channel chan, Tcl_ChannelProc *proc,
	    ClientData clientData)
}
declare 102 {
    void Tcl_DeleteCloseHandler(Tcl_Channel chan, Tcl_CloseProc *proc,
	    ClientData clientData)
}
declare 103 {
    int Tcl_DeleteCommand(Tcl_Interp *interp, const char *cmdName)
}
declare 104 {
    int Tcl_DeleteCommandFromToken(Tcl_Interp *interp, Tcl_Command command)
}
declare 105 {
    void Tcl_DeleteEvents(Tcl_EventDeleteProc *proc, ClientData clientData)
}
declare 106 {
    void Tcl_DeleteEventSource(Tcl_EventSetupProc *setupProc,
	    Tcl_EventCheckProc *checkProc, ClientData clientData)
}
declare 107 {
    void Tcl_DeleteExitHandler(Tcl_ExitProc *proc, ClientData clientData)
}
declare 108 {
    void Tcl_DeleteHashEntry(Tcl_HashEntry *entryPtr)
}
declare 109 {
    void Tcl_DeleteHashTable(Tcl_HashTable *tablePtr)
}
declare 110 {
    void Tcl_DeleteInterp(Tcl_Interp *interp)
}
declare 111 {
    void Tcl_DetachPids(int numPids, Tcl_Pid *pidPtr)
}
declare 112 {
    void Tcl_DeleteTimerHandler(Tcl_TimerToken token)
}
declare 113 {
    void Tcl_DeleteTrace(Tcl_Interp *interp, Tcl_Trace trace)
}
declare 114 {
    void Tcl_DontCallWhenDeleted(Tcl_Interp *interp,
	    Tcl_InterpDeleteProc *proc, ClientData clientData)
}
declare 115 {
    int Tcl_DoOneEvent(int flags)
}
declare 116 {
    void Tcl_DoWhenIdle(Tcl_IdleProc *proc, ClientData clientData)
}
declare 117 {
    char *Tcl_DStringAppend(Tcl_DString *dsPtr, const char *bytes, int length)
}
declare 118 {
    char *Tcl_DStringAppendElement(Tcl_DString *dsPtr, const char *element)
}
declare 119 {
    void Tcl_DStringEndSublist(Tcl_DString *dsPtr)
}
declare 120 {
    void Tcl_DStringFree(Tcl_DString *dsPtr)
}
declare 121 {
    void Tcl_DStringGetResult(Tcl_Interp *interp, Tcl_DString *dsPtr)
}
declare 122 {
    void Tcl_DStringInit(Tcl_DString *dsPtr)
}
declare 123 {
    void Tcl_DStringResult(Tcl_Interp *interp, Tcl_DString *dsPtr)
}
declare 124 {
    void Tcl_DStringSetLength(Tcl_DString *dsPtr, int length)
}
declare 125 {
    void Tcl_DStringStartSublist(Tcl_DString *dsPtr)
}
declare 126 {
    int Tcl_Eof(Tcl_Channel chan)
}
declare 127 {
    const char *Tcl_ErrnoId(void)
}
declare 128 {
    const char *Tcl_ErrnoMsg(int err)
}
# Removed in 9.0:
#declare 129 {
#    int Tcl_Eval(Tcl_Interp *interp, const char *script)
#}
# Removed in 9.0:
#declare 130 {
#    int Tcl_EvalFile(Tcl_Interp *interp, const char *fileName)
#}
# Removed in 9.0:
#declare 131 {
#    int Tcl_EvalObj(Tcl_Interp *interp, Tcl_Obj *objPtr)
#}
declare 132 {
    void Tcl_EventuallyFree(ClientData clientData, Tcl_FreeProc *freeProc)
}
declare 133 {
    void Tcl_Exit(int status)
}
declare 134 {
    int Tcl_ExposeCommand(Tcl_Interp *interp, const char *hiddenCmdToken,
	    const char *cmdName)
}
declare 135 {
    int Tcl_ExprBoolean(Tcl_Interp *interp, const char *expr, int *ptr)
}
declare 136 {
    int Tcl_ExprBooleanObj(Tcl_Interp *interp, Tcl_Obj *objPtr, int *ptr)
}
declare 137 {
    int Tcl_ExprDouble(Tcl_Interp *interp, const char *expr, double *ptr)
}
declare 138 {
    int Tcl_ExprDoubleObj(Tcl_Interp *interp, Tcl_Obj *objPtr, double *ptr)
}
declare 139 {
    int Tcl_ExprLong(Tcl_Interp *interp, const char *expr, long *ptr)
}
declare 140 {
    int Tcl_ExprLongObj(Tcl_Interp *interp, Tcl_Obj *objPtr, long *ptr)
}
declare 141 {
    int Tcl_ExprObj(Tcl_Interp *interp, Tcl_Obj *objPtr,
	    Tcl_Obj **resultPtrPtr)
}
declare 142 {
    int Tcl_ExprString(Tcl_Interp *interp, const char *expr)
}
declare 143 {
    void Tcl_Finalize(void)
}
# Removed (from stubtable only) in 9.0:
#declare 144 {
#    void Tcl_FindExecutable(const char *argv0)
#}
declare 145 {
    Tcl_HashEntry *Tcl_FirstHashEntry(Tcl_HashTable *tablePtr,
	    Tcl_HashSearch *searchPtr)
}
declare 146 {
    int Tcl_Flush(Tcl_Channel chan)
}
declare 147 {
    void Tcl_FreeResult(Tcl_Interp *interp)
}
declare 148 {
    int Tcl_GetAlias(Tcl_Interp *interp, const char *slaveCmd,
	    Tcl_Interp **targetInterpPtr, const char **targetCmdPtr,
	    int *argcPtr, const char ***argvPtr)
}
declare 149 {
    int Tcl_GetAliasObj(Tcl_Interp *interp, const char *slaveCmd,
	    Tcl_Interp **targetInterpPtr, const char **targetCmdPtr,
	    int *objcPtr, Tcl_Obj ***objv)
}
declare 150 {
    ClientData Tcl_GetAssocData(Tcl_Interp *interp, const char *name,
	    Tcl_InterpDeleteProc **procPtr)
}
declare 151 {
    Tcl_Channel Tcl_GetChannel(Tcl_Interp *interp, const char *chanName,
	    int *modePtr)
}
declare 152 {
    int Tcl_GetChannelBufferSize(Tcl_Channel chan)
}
declare 153 {
    int Tcl_GetChannelHandle(Tcl_Channel chan, int direction,
	    ClientData *handlePtr)
}
declare 154 {
    ClientData Tcl_GetChannelInstanceData(Tcl_Channel chan)
}
declare 155 {
    int Tcl_GetChannelMode(Tcl_Channel chan)
}
declare 156 {
    const char *Tcl_GetChannelName(Tcl_Channel chan)
}
declare 157 {
    int Tcl_GetChannelOption(Tcl_Interp *interp, Tcl_Channel chan,
	    const char *optionName, Tcl_DString *dsPtr)
}
declare 158 {
    const Tcl_ChannelType *Tcl_GetChannelType(Tcl_Channel chan)
}
declare 159 {
    int Tcl_GetCommandInfo(Tcl_Interp *interp, const char *cmdName,
	    Tcl_CmdInfo *infoPtr)
}
declare 160 {
    const char *Tcl_GetCommandName(Tcl_Interp *interp,
	    Tcl_Command command)
}
declare 161 {
    int Tcl_GetErrno(void)
}
declare 162 {
    const char *Tcl_GetHostName(void)
}
declare 163 {
    int Tcl_GetInterpPath(Tcl_Interp *askInterp, Tcl_Interp *slaveInterp)
}
declare 164 {
    Tcl_Interp *Tcl_GetMaster(Tcl_Interp *interp)
}
declare 165 {
    const char *Tcl_GetNameOfExecutable(void)
}
declare 166 {
    Tcl_Obj *Tcl_GetObjResult(Tcl_Interp *interp)
}

# Tcl_GetOpenFile is only available on unix, but it is a part of the old
# generic interface, so we inlcude it here for compatibility reasons.

declare 167 unix {
    int Tcl_GetOpenFile(Tcl_Interp *interp, const char *chanID, int forWriting,
	    int checkUsage, ClientData *filePtr)
}
# Obsolete.  Should now use Tcl_FSGetPathType which is objectified
# and therefore usually faster.
declare 168 {
    Tcl_PathType Tcl_GetPathType(const char *path)
}
declare 169 {
    int Tcl_Gets(Tcl_Channel chan, Tcl_DString *dsPtr)
}
declare 170 {
    int Tcl_GetsObj(Tcl_Channel chan, Tcl_Obj *objPtr)
}
declare 171 {
    int Tcl_GetServiceMode(void)
}
declare 172 {
    Tcl_Interp *Tcl_GetSlave(Tcl_Interp *interp, const char *slaveName)
}
declare 173 {
    Tcl_Channel Tcl_GetStdChannel(int type)
}
declare 174 {
    const char *Tcl_GetStringResult(Tcl_Interp *interp)
}
# Removed in 9.0
#declare 175 {
#    const char *Tcl_GetVar(Tcl_Interp *interp, const char *varName,
#	    int flags)
#}
declare 176 {
    const char *Tcl_GetVar2(Tcl_Interp *interp, const char *part1,
	    const char *part2, int flags)
}
# Removed in 9.0
#declare 177 {
#    int Tcl_GlobalEval(Tcl_Interp *interp, const char *command)
#}
# Removed in 9.0
#declare 178 {
#    int Tcl_GlobalEvalObj(Tcl_Interp *interp, Tcl_Obj *objPtr)
#}
declare 179 {
    int Tcl_HideCommand(Tcl_Interp *interp, const char *cmdName,
	    const char *hiddenCmdToken)
}
declare 180 {
    int Tcl_Init(Tcl_Interp *interp)
}
declare 181 {
    void Tcl_InitHashTable(Tcl_HashTable *tablePtr, int keyType)
}
declare 182 {
    int Tcl_InputBlocked(Tcl_Channel chan)
}
declare 183 {
    int Tcl_InputBuffered(Tcl_Channel chan)
}
declare 184 {
    int Tcl_InterpDeleted(Tcl_Interp *interp)
}
declare 185 {
    int Tcl_IsSafe(Tcl_Interp *interp)
}
# Obsolete, use Tcl_FSJoinPath
declare 186 {
    char *Tcl_JoinPath(int argc, const char *const *argv,
	    Tcl_DString *resultPtr)
}
declare 187 {
    int Tcl_LinkVar(Tcl_Interp *interp, const char *varName, char *addr,
	    int type)
}

# This slot is reserved for use by the plus patch:
#  declare 188 {
#	Tcl_MainLoop
#  }

declare 189 {
    Tcl_Channel Tcl_MakeFileChannel(ClientData handle, int mode)
}
declare 190 {
    int Tcl_MakeSafe(Tcl_Interp *interp)
}
declare 191 {
    Tcl_Channel Tcl_MakeTcpClientChannel(ClientData tcpSocket)
}
declare 192 {
    char *Tcl_Merge(int argc, const char *const *argv)
}
declare 193 {
    Tcl_HashEntry *Tcl_NextHashEntry(Tcl_HashSearch *searchPtr)
}
declare 194 {
    void Tcl_NotifyChannel(Tcl_Channel channel, int mask)
}
declare 195 {
    Tcl_Obj *Tcl_ObjGetVar2(Tcl_Interp *interp, Tcl_Obj *part1Ptr,
	    Tcl_Obj *part2Ptr, int flags)
}
declare 196 {
    Tcl_Obj *Tcl_ObjSetVar2(Tcl_Interp *interp, Tcl_Obj *part1Ptr,
	    Tcl_Obj *part2Ptr, Tcl_Obj *newValuePtr, int flags)
}
declare 197 {
    Tcl_Channel Tcl_OpenCommandChannel(Tcl_Interp *interp, int argc,
	    const char **argv, int flags)
}
# This is obsolete, use Tcl_FSOpenFileChannel
declare 198 {
    Tcl_Channel Tcl_OpenFileChannel(Tcl_Interp *interp, const char *fileName,
	    const char *modeString, int permissions)
}
declare 199 {
    Tcl_Channel Tcl_OpenTcpClient(Tcl_Interp *interp, int port,
	    const char *address, const char *myaddr, int myport, int async)
}
declare 200 {
    Tcl_Channel Tcl_OpenTcpServer(Tcl_Interp *interp, int port,
	    const char *host, Tcl_TcpAcceptProc *acceptProc,
	    ClientData callbackData)
}
declare 201 {
    void Tcl_Preserve(ClientData data)
}
declare 202 {
    void Tcl_PrintDouble(Tcl_Interp *interp, double value, char *dst)
}
declare 203 {
    int Tcl_PutEnv(const char *assignment)
}
declare 204 {
    const char *Tcl_PosixError(Tcl_Interp *interp)
}
declare 205 {
    void Tcl_QueueEvent(Tcl_Event *evPtr, Tcl_QueuePosition position)
}
declare 206 {
    int Tcl_Read(Tcl_Channel chan, char *bufPtr, int toRead)
}
declare 207 {
    void Tcl_ReapDetachedProcs(void)
}
declare 208 {
    int Tcl_RecordAndEval(Tcl_Interp *interp, const char *cmd, int flags)
}
declare 209 {
    int Tcl_RecordAndEvalObj(Tcl_Interp *interp, Tcl_Obj *cmdPtr, int flags)
}
declare 210 {
    void Tcl_RegisterChannel(Tcl_Interp *interp, Tcl_Channel chan)
}
declare 211 {
    void Tcl_RegisterObjType(const Tcl_ObjType *typePtr)
}
declare 212 {
    Tcl_RegExp Tcl_RegExpCompile(Tcl_Interp *interp, const char *pattern)
}
declare 213 {
    int Tcl_RegExpExec(Tcl_Interp *interp, Tcl_RegExp regexp,
	    const char *text, const char *start)
}
declare 214 {
    int Tcl_RegExpMatch(Tcl_Interp *interp, const char *text,
	    const char *pattern)
}
declare 215 {
    void Tcl_RegExpRange(Tcl_RegExp regexp, int index,
	    const char **startPtr, const char **endPtr)
}
declare 216 {
    void Tcl_Release(ClientData clientData)
}
declare 217 {
    void Tcl_ResetResult(Tcl_Interp *interp)
}
declare 218 {
    int Tcl_ScanElement(const char *src, int *flagPtr)
}
declare 219 {
    int Tcl_ScanCountedElement(const char *src, int length, int *flagPtr)
}
# Removed in Tcl 9
#declare 220 {
#    int Tcl_SeekOld(Tcl_Channel chan, int offset, int mode)
#}
declare 221 {
    int Tcl_ServiceAll(void)
}
declare 222 {
    int Tcl_ServiceEvent(int flags)
}
declare 223 {
    void Tcl_SetAssocData(Tcl_Interp *interp, const char *name,
	    Tcl_InterpDeleteProc *proc, ClientData clientData)
}
declare 224 {
    void Tcl_SetChannelBufferSize(Tcl_Channel chan, int sz)
}
declare 225 {
    int Tcl_SetChannelOption(Tcl_Interp *interp, Tcl_Channel chan,
	    const char *optionName, const char *newValue)
}
declare 226 {
    int Tcl_SetCommandInfo(Tcl_Interp *interp, const char *cmdName,
	    const Tcl_CmdInfo *infoPtr)
}
declare 227 {
    void Tcl_SetErrno(int err)
}
declare 228 {
    void Tcl_SetErrorCode(Tcl_Interp *interp, ...)
}
declare 229 {
    void Tcl_SetMaxBlockTime(const Tcl_Time *timePtr)
}
<<<<<<< HEAD
# Removed (from stubtable only) in 9.0:
#declare 230 {
#    void Tcl_SetPanicProc(Tcl_PanicProc *panicProc)
#}
=======
declare 230 {
    void Tcl_SetPanicProc(TCL_NORETURN1 Tcl_PanicProc *panicProc)
}
>>>>>>> 4067fb32
declare 231 {
    int Tcl_SetRecursionLimit(Tcl_Interp *interp, int depth)
}
declare 232 {
    void Tcl_SetResult(Tcl_Interp *interp, char *result,
	    Tcl_FreeProc *freeProc)
}
declare 233 {
    int Tcl_SetServiceMode(int mode)
}
declare 234 {
    void Tcl_SetObjErrorCode(Tcl_Interp *interp, Tcl_Obj *errorObjPtr)
}
declare 235 {
    void Tcl_SetObjResult(Tcl_Interp *interp, Tcl_Obj *resultObjPtr)
}
declare 236 {
    void Tcl_SetStdChannel(Tcl_Channel channel, int type)
}
# Removed in 9.0:
#declare 237 {
#    const char *Tcl_SetVar(Tcl_Interp *interp, const char *varName,
#	    const char *newValue, int flags)
#}
declare 238 {
    const char *Tcl_SetVar2(Tcl_Interp *interp, const char *part1,
	    const char *part2, const char *newValue, int flags)
}
declare 239 {
    const char *Tcl_SignalId(int sig)
}
declare 240 {
    const char *Tcl_SignalMsg(int sig)
}
declare 241 {
    void Tcl_SourceRCFile(Tcl_Interp *interp)
}
declare 242 {
    int Tcl_SplitList(Tcl_Interp *interp, const char *listStr, int *argcPtr,
	    const char ***argvPtr)
}
# Obsolete, use Tcl_FSSplitPath
declare 243 {
    void Tcl_SplitPath(const char *path, int *argcPtr, const char ***argvPtr)
}
declare 244 {
    void Tcl_StaticPackage(Tcl_Interp *interp, const char *pkgName,
	    Tcl_PackageInitProc *initProc, Tcl_PackageInitProc *safeInitProc)
}
declare 245 {
    int Tcl_StringMatch(const char *str, const char *pattern)
}
# Removed in Tcl 9
#declare 246 {
#    int Tcl_TellOld(Tcl_Channel chan)
#}
# Removed in Tcl 9
#declare 247 {
#    int Tcl_TraceVar(Tcl_Interp *interp, const char *varName, int flags,
#	    Tcl_VarTraceProc *proc, ClientData clientData)
#}
declare 248 {
    int Tcl_TraceVar2(Tcl_Interp *interp, const char *part1, const char *part2,
	    int flags, Tcl_VarTraceProc *proc, ClientData clientData)
}
declare 249 {
    char *Tcl_TranslateFileName(Tcl_Interp *interp, const char *name,
	    Tcl_DString *bufferPtr)
}
declare 250 {
    int Tcl_Ungets(Tcl_Channel chan, const char *str, int len, int atHead)
}
declare 251 {
    void Tcl_UnlinkVar(Tcl_Interp *interp, const char *varName)
}
declare 252 {
    int Tcl_UnregisterChannel(Tcl_Interp *interp, Tcl_Channel chan)
}
# Removed in 9.0:
#declare 253 {
#    int Tcl_UnsetVar(Tcl_Interp *interp, const char *varName, int flags)
#}
declare 254 {
    int Tcl_UnsetVar2(Tcl_Interp *interp, const char *part1, const char *part2,
	    int flags)
}
# Removed in 9.0:
#declare 255 {
#    void Tcl_UntraceVar(Tcl_Interp *interp, const char *varName, int flags,
#	    Tcl_VarTraceProc *proc, ClientData clientData)
#}
declare 256 {
    void Tcl_UntraceVar2(Tcl_Interp *interp, const char *part1,
	    const char *part2, int flags, Tcl_VarTraceProc *proc,
	    ClientData clientData)
}
declare 257 {
    void Tcl_UpdateLinkedVar(Tcl_Interp *interp, const char *varName)
}
# Removed in 9.0
#declare 258 {
#    int Tcl_UpVar(Tcl_Interp *interp, const char *frameName,
#	    const char *varName, const char *localName, int flags)
#}
declare 259 {
    int Tcl_UpVar2(Tcl_Interp *interp, const char *frameName, const char *part1,
	    const char *part2, const char *localName, int flags)
}
# Removed in 9.0
#declare 260 {
#    int Tcl_VarEval(Tcl_Interp *interp, ...)
#}
# Removed in 9.0
#declare 261 {
#    ClientData Tcl_VarTraceInfo(Tcl_Interp *interp, const char *varName,
#	    int flags, Tcl_VarTraceProc *procPtr, ClientData prevClientData)
#}
declare 262 {
    ClientData Tcl_VarTraceInfo2(Tcl_Interp *interp, const char *part1,
	    const char *part2, int flags, Tcl_VarTraceProc *procPtr,
	    ClientData prevClientData)
}
declare 263 {
    int Tcl_Write(Tcl_Channel chan, const char *s, int slen)
}
declare 264 {
    void Tcl_WrongNumArgs(Tcl_Interp *interp, int objc,
	    Tcl_Obj *const objv[], const char *message)
}
declare 265 {
    int Tcl_DumpActiveMemory(const char *fileName)
}
declare 266 {
    void Tcl_ValidateAllMemory(const char *file, int line)
}
declare 267 {
    void Tcl_AppendResultVA(Tcl_Interp *interp, va_list argList)
}
declare 268 {
    void Tcl_AppendStringsToObjVA(Tcl_Obj *objPtr, va_list argList)
}
declare 269 {
    char *Tcl_HashStats(Tcl_HashTable *tablePtr)
}
declare 270 {
    const char *Tcl_ParseVar(Tcl_Interp *interp, const char *start,
	    const char **termPtr)
}
# Removed in 9.0, converted to macro
#declare 271 {
#    const char *Tcl_PkgPresent(Tcl_Interp *interp, const char *name,
#	    const char *version, int exact)
#}
declare 272 {
    const char *Tcl_PkgPresentEx(Tcl_Interp *interp,
	    const char *name, const char *version, int exact,
	    void *clientDataPtr)
}
# Changed to a macro, only (internally) exposed for legacy protection.
declare 273 {
    int TclPkgProvide(Tcl_Interp *interp, const char *name,
	    const char *version)
}
# TIP #268: The internally used new Require function is in slot 573.
# Removed in 9.0, converted to macro
#declare 274 {
#    const char *Tcl_PkgRequire(Tcl_Interp *interp, const char *name,
#	    const char *version, int exact)
#}
declare 275 {
    void Tcl_SetErrorCodeVA(Tcl_Interp *interp, va_list argList)
}
# Removed in 9.0
#declare 276 {
#    int  Tcl_VarEvalVA(Tcl_Interp *interp, va_list argList)
#}
declare 277 {
    Tcl_Pid Tcl_WaitPid(Tcl_Pid pid, int *statPtr, int options)
}
declare 278 {
    TCL_NORETURN void Tcl_PanicVA(const char *format, va_list argList)
}
declare 279 {
    void Tcl_GetVersion(int *major, int *minor, int *patchLevel, int *type)
}
declare 280 {
    void Tcl_InitMemory(Tcl_Interp *interp)
}

# Andreas Kupries <a.kupries@westend.com>, 03/21/1999
# "Trf-Patch for filtering channels"
#
# C-Level API for (un)stacking of channels. This allows the introduction
# of filtering channels with relatively little changes to the core.
# This patch was created in cooperation with Jan Nijtmans j.nijtmans@chello.nl
# and is therefore part of his plus-patches too.
#
# It would have been possible to place the following definitions according
# to the alphabetical order used elsewhere in this file, but I decided
# against that to ease the maintenance of the patch across new tcl versions
# (patch usually has no problems to integrate the patch file for the last
# version into the new one).

declare 281 {
    Tcl_Channel Tcl_StackChannel(Tcl_Interp *interp,
	    const Tcl_ChannelType *typePtr, ClientData instanceData,
	    int mask, Tcl_Channel prevChan)
}
declare 282 {
    int Tcl_UnstackChannel(Tcl_Interp *interp, Tcl_Channel chan)
}
declare 283 {
    Tcl_Channel Tcl_GetStackedChannel(Tcl_Channel chan)
}

# 284 was reserved, but added in 8.4a2
declare 284 {
    void Tcl_SetMainLoop(Tcl_MainLoopProc *proc)
}

# Reserved for future use (8.0.x vs. 8.1)
#  declare 285 {
#  }

# Added in 8.1:

declare 286 {
    void Tcl_AppendObjToObj(Tcl_Obj *objPtr, Tcl_Obj *appendObjPtr)
}
declare 287 {
    Tcl_Encoding Tcl_CreateEncoding(const Tcl_EncodingType *typePtr)
}
declare 288 {
    void Tcl_CreateThreadExitHandler(Tcl_ExitProc *proc, ClientData clientData)
}
declare 289 {
    void Tcl_DeleteThreadExitHandler(Tcl_ExitProc *proc, ClientData clientData)
}
# Removed in 9.0:
#declare 290 {
#    void Tcl_DiscardResult(Tcl_SavedResult *statePtr)
#}
declare 291 {
    int Tcl_EvalEx(Tcl_Interp *interp, const char *script, int numBytes,
	    int flags)
}
declare 292 {
    int Tcl_EvalObjv(Tcl_Interp *interp, int objc, Tcl_Obj *const objv[],
	    int flags)
}
declare 293 {
    int Tcl_EvalObjEx(Tcl_Interp *interp, Tcl_Obj *objPtr, int flags)
}
declare 294 {
    void Tcl_ExitThread(int status)
}
declare 295 {
    int Tcl_ExternalToUtf(Tcl_Interp *interp, Tcl_Encoding encoding,
	    const char *src, int srcLen, int flags,
	    Tcl_EncodingState *statePtr, char *dst, int dstLen,
	    int *srcReadPtr, int *dstWrotePtr, int *dstCharsPtr)
}
declare 296 {
    char *Tcl_ExternalToUtfDString(Tcl_Encoding encoding,
	    const char *src, int srcLen, Tcl_DString *dsPtr)
}
declare 297 {
    void Tcl_FinalizeThread(void)
}
declare 298 {
    void Tcl_FinalizeNotifier(ClientData clientData)
}
declare 299 {
    void Tcl_FreeEncoding(Tcl_Encoding encoding)
}
declare 300 {
    Tcl_ThreadId Tcl_GetCurrentThread(void)
}
declare 301 {
    Tcl_Encoding Tcl_GetEncoding(Tcl_Interp *interp, const char *name)
}
declare 302 {
    const char *Tcl_GetEncodingName(Tcl_Encoding encoding)
}
declare 303 {
    void Tcl_GetEncodingNames(Tcl_Interp *interp)
}
declare 304 {
    int Tcl_GetIndexFromObjStruct(Tcl_Interp *interp, Tcl_Obj *objPtr,
	    const void *tablePtr, int offset, const char *msg, int flags,
	    int *indexPtr)
}
declare 305 {
    void *Tcl_GetThreadData(Tcl_ThreadDataKey *keyPtr, int size)
}
declare 306 {
    Tcl_Obj *Tcl_GetVar2Ex(Tcl_Interp *interp, const char *part1,
	    const char *part2, int flags)
}
declare 307 {
    ClientData Tcl_InitNotifier(void)
}
declare 308 {
    void Tcl_MutexLock(Tcl_Mutex *mutexPtr)
}
declare 309 {
    void Tcl_MutexUnlock(Tcl_Mutex *mutexPtr)
}
declare 310 {
    void Tcl_ConditionNotify(Tcl_Condition *condPtr)
}
declare 311 {
    void Tcl_ConditionWait(Tcl_Condition *condPtr, Tcl_Mutex *mutexPtr,
	    const Tcl_Time *timePtr)
}
declare 312 {
    int Tcl_NumUtfChars(const char *src, int length)
}
declare 313 {
    int Tcl_ReadChars(Tcl_Channel channel, Tcl_Obj *objPtr, int charsToRead,
	    int appendFlag)
}
# Removed in 9.0:
#declare 314 {
#    void Tcl_RestoreResult(Tcl_Interp *interp, Tcl_SavedResult *statePtr)
#}
# Removed in 9.0:
#declare 315 {
#    void Tcl_SaveResult(Tcl_Interp *interp, Tcl_SavedResult *statePtr)
#}
declare 316 {
    int Tcl_SetSystemEncoding(Tcl_Interp *interp, const char *name)
}
declare 317 {
    Tcl_Obj *Tcl_SetVar2Ex(Tcl_Interp *interp, const char *part1,
	    const char *part2, Tcl_Obj *newValuePtr, int flags)
}
declare 318 {
    void Tcl_ThreadAlert(Tcl_ThreadId threadId)
}
declare 319 {
    void Tcl_ThreadQueueEvent(Tcl_ThreadId threadId, Tcl_Event *evPtr,
	    Tcl_QueuePosition position)
}
declare 320 {
    Tcl_UniChar Tcl_UniCharAtIndex(const char *src, int index)
}
declare 321 {
    Tcl_UniChar Tcl_UniCharToLower(int ch)
}
declare 322 {
    Tcl_UniChar Tcl_UniCharToTitle(int ch)
}
declare 323 {
    Tcl_UniChar Tcl_UniCharToUpper(int ch)
}
declare 324 {
    int Tcl_UniCharToUtf(int ch, char *buf)
}
declare 325 {
    const char *Tcl_UtfAtIndex(const char *src, int index)
}
declare 326 {
    int Tcl_UtfCharComplete(const char *src, int length)
}
declare 327 {
    int Tcl_UtfBackslash(const char *src, int *readPtr, char *dst)
}
declare 328 {
    const char *Tcl_UtfFindFirst(const char *src, int ch)
}
declare 329 {
    const char *Tcl_UtfFindLast(const char *src, int ch)
}
declare 330 {
    const char *Tcl_UtfNext(const char *src)
}
declare 331 {
    const char *Tcl_UtfPrev(const char *src, const char *start)
}
declare 332 {
    int Tcl_UtfToExternal(Tcl_Interp *interp, Tcl_Encoding encoding,
	    const char *src, int srcLen, int flags,
	    Tcl_EncodingState *statePtr, char *dst, int dstLen,
	    int *srcReadPtr, int *dstWrotePtr, int *dstCharsPtr)
}
declare 333 {
    char *Tcl_UtfToExternalDString(Tcl_Encoding encoding,
	    const char *src, int srcLen, Tcl_DString *dsPtr)
}
declare 334 {
    int Tcl_UtfToLower(char *src)
}
declare 335 {
    int Tcl_UtfToTitle(char *src)
}
declare 336 {
    int Tcl_UtfToUniChar(const char *src, Tcl_UniChar *chPtr)
}
declare 337 {
    int Tcl_UtfToUpper(char *src)
}
declare 338 {
    int Tcl_WriteChars(Tcl_Channel chan, const char *src, int srcLen)
}
declare 339 {
    int Tcl_WriteObj(Tcl_Channel chan, Tcl_Obj *objPtr)
}
declare 340 {
    char *Tcl_GetString(Tcl_Obj *objPtr)
}
# Removed in 9.0
#declare 341 {
#    const char *Tcl_GetDefaultEncodingDir(void)
#}
# Removed in 9.0
#declare 342 {
#    void Tcl_SetDefaultEncodingDir(const char *path)
#}
declare 343 {
    void Tcl_AlertNotifier(ClientData clientData)
}
declare 344 {
    void Tcl_ServiceModeHook(int mode)
}
declare 345 {
    int Tcl_UniCharIsAlnum(int ch)
}
declare 346 {
    int Tcl_UniCharIsAlpha(int ch)
}
declare 347 {
    int Tcl_UniCharIsDigit(int ch)
}
declare 348 {
    int Tcl_UniCharIsLower(int ch)
}
declare 349 {
    int Tcl_UniCharIsSpace(int ch)
}
declare 350 {
    int Tcl_UniCharIsUpper(int ch)
}
declare 351 {
    int Tcl_UniCharIsWordChar(int ch)
}
declare 352 {
    int Tcl_UniCharLen(const Tcl_UniChar *uniStr)
}
declare 353 {
    int Tcl_UniCharNcmp(const Tcl_UniChar *ucs, const Tcl_UniChar *uct,
	    size_t numChars)
}
declare 354 {
    char *Tcl_UniCharToUtfDString(const Tcl_UniChar *uniStr,
	    int uniLength, Tcl_DString *dsPtr)
}
declare 355 {
    Tcl_UniChar *Tcl_UtfToUniCharDString(const char *src,
	    int length, Tcl_DString *dsPtr)
}
declare 356 {
    Tcl_RegExp Tcl_GetRegExpFromObj(Tcl_Interp *interp, Tcl_Obj *patObj,
	    int flags)
}
# Removed in 9.0:
#declare 357 {
#    Tcl_Obj *Tcl_EvalTokens(Tcl_Interp *interp, Tcl_Token *tokenPtr,
#	    int count)
#}
declare 358 {
    void Tcl_FreeParse(Tcl_Parse *parsePtr)
}
declare 359 {
    void Tcl_LogCommandInfo(Tcl_Interp *interp, const char *script,
	    const char *command, int length)
}
declare 360 {
    int Tcl_ParseBraces(Tcl_Interp *interp, const char *start, int numBytes,
	    Tcl_Parse *parsePtr, int append, const char **termPtr)
}
declare 361 {
    int Tcl_ParseCommand(Tcl_Interp *interp, const char *start, int numBytes,
	    int nested, Tcl_Parse *parsePtr)
}
declare 362 {
    int Tcl_ParseExpr(Tcl_Interp *interp, const char *start, int numBytes,
	    Tcl_Parse *parsePtr)
}
declare 363 {
    int Tcl_ParseQuotedString(Tcl_Interp *interp, const char *start,
	    int numBytes, Tcl_Parse *parsePtr, int append,
	    const char **termPtr)
}
declare 364 {
    int Tcl_ParseVarName(Tcl_Interp *interp, const char *start, int numBytes,
	    Tcl_Parse *parsePtr, int append)
}
# These 4 functions are obsolete, use Tcl_FSGetCwd, Tcl_FSChdir,
# Tcl_FSAccess and Tcl_FSStat
declare 365 {
    char *Tcl_GetCwd(Tcl_Interp *interp, Tcl_DString *cwdPtr)
}
declare 366 {
   int Tcl_Chdir(const char *dirName)
}
declare 367 {
   int Tcl_Access(const char *path, int mode)
}
declare 368 {
    int Tcl_Stat(const char *path, struct stat *bufPtr)
}
declare 369 {
    int Tcl_UtfNcmp(const char *s1, const char *s2, size_t n)
}
declare 370 {
    int Tcl_UtfNcasecmp(const char *s1, const char *s2, size_t n)
}
declare 371 {
    int Tcl_StringCaseMatch(const char *str, const char *pattern, int nocase)
}
declare 372 {
    int Tcl_UniCharIsControl(int ch)
}
declare 373 {
    int Tcl_UniCharIsGraph(int ch)
}
declare 374 {
    int Tcl_UniCharIsPrint(int ch)
}
declare 375 {
    int Tcl_UniCharIsPunct(int ch)
}
declare 376 {
    int Tcl_RegExpExecObj(Tcl_Interp *interp, Tcl_RegExp regexp,
	    Tcl_Obj *textObj, int offset, int nmatches, int flags)
}
declare 377 {
    void Tcl_RegExpGetInfo(Tcl_RegExp regexp, Tcl_RegExpInfo *infoPtr)
}
declare 378 {
    Tcl_Obj *Tcl_NewUnicodeObj(const Tcl_UniChar *unicode, int numChars)
}
declare 379 {
    void Tcl_SetUnicodeObj(Tcl_Obj *objPtr, const Tcl_UniChar *unicode,
	    int numChars)
}
declare 380 {
    int Tcl_GetCharLength(Tcl_Obj *objPtr)
}
declare 381 {
    Tcl_UniChar Tcl_GetUniChar(Tcl_Obj *objPtr, int index)
}
declare 382 {
    Tcl_UniChar *Tcl_GetUnicode(Tcl_Obj *objPtr)
}
declare 383 {
    Tcl_Obj *Tcl_GetRange(Tcl_Obj *objPtr, int first, int last)
}
declare 384 {
    void Tcl_AppendUnicodeToObj(Tcl_Obj *objPtr, const Tcl_UniChar *unicode,
	    int length)
}
declare 385 {
    int Tcl_RegExpMatchObj(Tcl_Interp *interp, Tcl_Obj *textObj,
	    Tcl_Obj *patternObj)
}
declare 386 {
    void Tcl_SetNotifier(Tcl_NotifierProcs *notifierProcPtr)
}
declare 387 {
    Tcl_Mutex *Tcl_GetAllocMutex(void)
}
declare 388 {
    int Tcl_GetChannelNames(Tcl_Interp *interp)
}
declare 389 {
    int Tcl_GetChannelNamesEx(Tcl_Interp *interp, const char *pattern)
}
declare 390 {
    int Tcl_ProcObjCmd(ClientData clientData, Tcl_Interp *interp,
	    int objc, Tcl_Obj *const objv[])
}
declare 391 {
    void Tcl_ConditionFinalize(Tcl_Condition *condPtr)
}
declare 392 {
    void Tcl_MutexFinalize(Tcl_Mutex *mutex)
}
declare 393 {
    int Tcl_CreateThread(Tcl_ThreadId *idPtr, Tcl_ThreadCreateProc *proc,
	    ClientData clientData, int stackSize, int flags)
}

# Introduced in 8.3.2
declare 394 {
    int Tcl_ReadRaw(Tcl_Channel chan, char *dst, int bytesToRead)
}
declare 395 {
    int Tcl_WriteRaw(Tcl_Channel chan, const char *src, int srcLen)
}
declare 396 {
    Tcl_Channel Tcl_GetTopChannel(Tcl_Channel chan)
}
declare 397 {
    int Tcl_ChannelBuffered(Tcl_Channel chan)
}
declare 398 {
    const char *Tcl_ChannelName(const Tcl_ChannelType *chanTypePtr)
}
declare 399 {
    Tcl_ChannelTypeVersion Tcl_ChannelVersion(
	    const Tcl_ChannelType *chanTypePtr)
}
declare 400 {
    Tcl_DriverBlockModeProc *Tcl_ChannelBlockModeProc(
	    const Tcl_ChannelType *chanTypePtr)
}
declare 401 {
    Tcl_DriverCloseProc *Tcl_ChannelCloseProc(
	    const Tcl_ChannelType *chanTypePtr)
}
declare 402 {
    Tcl_DriverClose2Proc *Tcl_ChannelClose2Proc(
	    const Tcl_ChannelType *chanTypePtr)
}
declare 403 {
    Tcl_DriverInputProc *Tcl_ChannelInputProc(
	    const Tcl_ChannelType *chanTypePtr)
}
declare 404 {
    Tcl_DriverOutputProc *Tcl_ChannelOutputProc(
	    const Tcl_ChannelType *chanTypePtr)
}
declare 405 {
    Tcl_DriverSeekProc *Tcl_ChannelSeekProc(
	    const Tcl_ChannelType *chanTypePtr)
}
declare 406 {
    Tcl_DriverSetOptionProc *Tcl_ChannelSetOptionProc(
	    const Tcl_ChannelType *chanTypePtr)
}
declare 407 {
    Tcl_DriverGetOptionProc *Tcl_ChannelGetOptionProc(
	    const Tcl_ChannelType *chanTypePtr)
}
declare 408 {
    Tcl_DriverWatchProc *Tcl_ChannelWatchProc(
	    const Tcl_ChannelType *chanTypePtr)
}
declare 409 {
    Tcl_DriverGetHandleProc *Tcl_ChannelGetHandleProc(
	    const Tcl_ChannelType *chanTypePtr)
}
declare 410 {
    Tcl_DriverFlushProc *Tcl_ChannelFlushProc(
	    const Tcl_ChannelType *chanTypePtr)
}
declare 411 {
    Tcl_DriverHandlerProc *Tcl_ChannelHandlerProc(
	    const Tcl_ChannelType *chanTypePtr)
}

# Introduced in 8.4a2
declare 412 {
    int Tcl_JoinThread(Tcl_ThreadId threadId, int *result)
}
declare 413 {
    int Tcl_IsChannelShared(Tcl_Channel channel)
}
declare 414 {
    int Tcl_IsChannelRegistered(Tcl_Interp *interp, Tcl_Channel channel)
}
declare 415 {
    void Tcl_CutChannel(Tcl_Channel channel)
}
declare 416 {
    void Tcl_SpliceChannel(Tcl_Channel channel)
}
declare 417 {
    void Tcl_ClearChannelHandlers(Tcl_Channel channel)
}
declare 418 {
    int Tcl_IsChannelExisting(const char *channelName)
}
declare 419 {
    int Tcl_UniCharNcasecmp(const Tcl_UniChar *ucs, const Tcl_UniChar *uct,
	    size_t numChars)
}
declare 420 {
    int Tcl_UniCharCaseMatch(const Tcl_UniChar *uniStr,
	    const Tcl_UniChar *uniPattern, int nocase)
}
declare 421 {
    Tcl_HashEntry *Tcl_FindHashEntry(Tcl_HashTable *tablePtr, const void *key)
}
declare 422 {
    Tcl_HashEntry *Tcl_CreateHashEntry(Tcl_HashTable *tablePtr,
	    const void *key, int *newPtr)
}
declare 423 {
    void Tcl_InitCustomHashTable(Tcl_HashTable *tablePtr, int keyType,
	    const Tcl_HashKeyType *typePtr)
}
declare 424 {
    void Tcl_InitObjHashTable(Tcl_HashTable *tablePtr)
}
declare 425 {
    ClientData Tcl_CommandTraceInfo(Tcl_Interp *interp, const char *varName,
	    int flags, Tcl_CommandTraceProc *procPtr,
	    ClientData prevClientData)
}
declare 426 {
    int Tcl_TraceCommand(Tcl_Interp *interp, const char *varName, int flags,
	    Tcl_CommandTraceProc *proc, ClientData clientData)
}
declare 427 {
    void Tcl_UntraceCommand(Tcl_Interp *interp, const char *varName,
	    int flags, Tcl_CommandTraceProc *proc, ClientData clientData)
}
declare 428 {
    char *Tcl_AttemptAlloc(unsigned int size)
}
declare 429 {
    char *Tcl_AttemptDbCkalloc(unsigned int size, const char *file, int line)
}
declare 430 {
    char *Tcl_AttemptRealloc(char *ptr, unsigned int size)
}
declare 431 {
    char *Tcl_AttemptDbCkrealloc(char *ptr, unsigned int size,
	    const char *file, int line)
}
declare 432 {
    int Tcl_AttemptSetObjLength(Tcl_Obj *objPtr, int length)
}

# TIP#10 (thread-aware channels) akupries
declare 433 {
    Tcl_ThreadId Tcl_GetChannelThread(Tcl_Channel channel)
}

# introduced in 8.4a3
declare 434 {
    Tcl_UniChar *Tcl_GetUnicodeFromObj(Tcl_Obj *objPtr, int *lengthPtr)
}

# TIP#15 (math function introspection) dkf
#declare 435 {
#    int Tcl_GetMathFuncInfo(Tcl_Interp *interp, const char *name,
#	    int *numArgsPtr, Tcl_ValueType **argTypesPtr,
#	    Tcl_MathProc **procPtr, ClientData *clientDataPtr)
#}
#declare 436 {
#    Tcl_Obj *Tcl_ListMathFuncs(Tcl_Interp *interp, const char *pattern)
#}

# TIP#36 (better access to 'subst') dkf
declare 437 {
    Tcl_Obj *Tcl_SubstObj(Tcl_Interp *interp, Tcl_Obj *objPtr, int flags)
}

# TIP#17 (virtual filesystem layer) vdarley
declare 438 {
    int Tcl_DetachChannel(Tcl_Interp *interp, Tcl_Channel channel)
}
declare 439 {
    int Tcl_IsStandardChannel(Tcl_Channel channel)
}
declare 440 {
    int	Tcl_FSCopyFile(Tcl_Obj *srcPathPtr, Tcl_Obj *destPathPtr)
}
declare 441 {
    int	Tcl_FSCopyDirectory(Tcl_Obj *srcPathPtr,
	    Tcl_Obj *destPathPtr, Tcl_Obj **errorPtr)
}
declare 442 {
    int	Tcl_FSCreateDirectory(Tcl_Obj *pathPtr)
}
declare 443 {
    int	Tcl_FSDeleteFile(Tcl_Obj *pathPtr)
}
declare 444 {
    int	Tcl_FSLoadFile(Tcl_Interp *interp, Tcl_Obj *pathPtr, const char *sym1,
	    const char *sym2, Tcl_PackageInitProc **proc1Ptr,
	    Tcl_PackageInitProc **proc2Ptr, Tcl_LoadHandle *handlePtr,
	    Tcl_FSUnloadFileProc **unloadProcPtr)
}
declare 445 {
    int	Tcl_FSMatchInDirectory(Tcl_Interp *interp, Tcl_Obj *result,
	    Tcl_Obj *pathPtr, const char *pattern, Tcl_GlobTypeData *types)
}
declare 446 {
    Tcl_Obj *Tcl_FSLink(Tcl_Obj *pathPtr, Tcl_Obj *toPtr, int linkAction)
}
declare 447 {
    int Tcl_FSRemoveDirectory(Tcl_Obj *pathPtr,
	    int recursive, Tcl_Obj **errorPtr)
}
declare 448 {
    int	Tcl_FSRenameFile(Tcl_Obj *srcPathPtr, Tcl_Obj *destPathPtr)
}
declare 449 {
    int	Tcl_FSLstat(Tcl_Obj *pathPtr, Tcl_StatBuf *buf)
}
declare 450 {
    int Tcl_FSUtime(Tcl_Obj *pathPtr, struct utimbuf *tval)
}
declare 451 {
    int Tcl_FSFileAttrsGet(Tcl_Interp *interp,
	    int index, Tcl_Obj *pathPtr, Tcl_Obj **objPtrRef)
}
declare 452 {
    int Tcl_FSFileAttrsSet(Tcl_Interp *interp,
	    int index, Tcl_Obj *pathPtr, Tcl_Obj *objPtr)
}
declare 453 {
    const char *const *Tcl_FSFileAttrStrings(Tcl_Obj *pathPtr,
	    Tcl_Obj **objPtrRef)
}
declare 454 {
    int Tcl_FSStat(Tcl_Obj *pathPtr, Tcl_StatBuf *buf)
}
declare 455 {
    int Tcl_FSAccess(Tcl_Obj *pathPtr, int mode)
}
declare 456 {
    Tcl_Channel Tcl_FSOpenFileChannel(Tcl_Interp *interp, Tcl_Obj *pathPtr,
	    const char *modeString, int permissions)
}
declare 457 {
    Tcl_Obj *Tcl_FSGetCwd(Tcl_Interp *interp)
}
declare 458 {
    int Tcl_FSChdir(Tcl_Obj *pathPtr)
}
declare 459 {
    int Tcl_FSConvertToPathType(Tcl_Interp *interp, Tcl_Obj *pathPtr)
}
declare 460 {
    Tcl_Obj *Tcl_FSJoinPath(Tcl_Obj *listObj, int elements)
}
declare 461 {
    Tcl_Obj *Tcl_FSSplitPath(Tcl_Obj *pathPtr, int *lenPtr)
}
declare 462 {
    int Tcl_FSEqualPaths(Tcl_Obj *firstPtr, Tcl_Obj *secondPtr)
}
declare 463 {
    Tcl_Obj *Tcl_FSGetNormalizedPath(Tcl_Interp *interp, Tcl_Obj *pathPtr)
}
declare 464 {
    Tcl_Obj *Tcl_FSJoinToPath(Tcl_Obj *pathPtr, int objc,
	    Tcl_Obj *const objv[])
}
declare 465 {
    ClientData Tcl_FSGetInternalRep(Tcl_Obj *pathPtr,
	    const Tcl_Filesystem *fsPtr)
}
declare 466 {
    Tcl_Obj *Tcl_FSGetTranslatedPath(Tcl_Interp *interp, Tcl_Obj *pathPtr)
}
declare 467 {
    int Tcl_FSEvalFile(Tcl_Interp *interp, Tcl_Obj *fileName)
}
declare 468 {
    Tcl_Obj *Tcl_FSNewNativePath(const Tcl_Filesystem *fromFilesystem,
	    ClientData clientData)
}
declare 469 {
    const void *Tcl_FSGetNativePath(Tcl_Obj *pathPtr)
}
declare 470 {
    Tcl_Obj *Tcl_FSFileSystemInfo(Tcl_Obj *pathPtr)
}
declare 471 {
    Tcl_Obj *Tcl_FSPathSeparator(Tcl_Obj *pathPtr)
}
declare 472 {
    Tcl_Obj *Tcl_FSListVolumes(void)
}
declare 473 {
    int Tcl_FSRegister(ClientData clientData, const Tcl_Filesystem *fsPtr)
}
declare 474 {
    int Tcl_FSUnregister(const Tcl_Filesystem *fsPtr)
}
declare 475 {
    ClientData Tcl_FSData(const Tcl_Filesystem *fsPtr)
}
declare 476 {
    const char *Tcl_FSGetTranslatedStringPath(Tcl_Interp *interp,
	    Tcl_Obj *pathPtr)
}
declare 477 {
    const Tcl_Filesystem *Tcl_FSGetFileSystemForPath(Tcl_Obj *pathPtr)
}
declare 478 {
    Tcl_PathType Tcl_FSGetPathType(Tcl_Obj *pathPtr)
}

# TIP#49 (detection of output buffering) akupries
declare 479 {
    int Tcl_OutputBuffered(Tcl_Channel chan)
}
declare 480 {
    void Tcl_FSMountsChanged(const Tcl_Filesystem *fsPtr)
}

# TIP#56 (evaluate a parsed script) msofer
declare 481 {
    int Tcl_EvalTokensStandard(Tcl_Interp *interp, Tcl_Token *tokenPtr,
	    int count)
}

# TIP#73 (access to current time) kbk
declare 482 {
    void Tcl_GetTime(Tcl_Time *timeBuf)
}

# TIP#32 (object-enabled traces) kbk
declare 483 {
    Tcl_Trace Tcl_CreateObjTrace(Tcl_Interp *interp, int level, int flags,
	    Tcl_CmdObjTraceProc *objProc, ClientData clientData,
	    Tcl_CmdObjTraceDeleteProc *delProc)
}
declare 484 {
    int Tcl_GetCommandInfoFromToken(Tcl_Command token, Tcl_CmdInfo *infoPtr)
}
declare 485 {
    int Tcl_SetCommandInfoFromToken(Tcl_Command token,
	    const Tcl_CmdInfo *infoPtr)
}

### New functions on 64-bit dev branch ###
# TIP#72 (64-bit values) dkf
declare 486 {
    Tcl_Obj *Tcl_DbNewWideIntObj(Tcl_WideInt wideValue,
	    const char *file, int line)
}
declare 487 {
    int Tcl_GetWideIntFromObj(Tcl_Interp *interp, Tcl_Obj *objPtr,
	    Tcl_WideInt *widePtr)
}
declare 488 {
    Tcl_Obj *Tcl_NewWideIntObj(Tcl_WideInt wideValue)
}
declare 489 {
    void Tcl_SetWideIntObj(Tcl_Obj *objPtr, Tcl_WideInt wideValue)
}
declare 490 {
    Tcl_StatBuf *Tcl_AllocStatBuf(void)
}
declare 491 {
    Tcl_WideInt Tcl_Seek(Tcl_Channel chan, Tcl_WideInt offset, int mode)
}
declare 492 {
    Tcl_WideInt Tcl_Tell(Tcl_Channel chan)
}

# TIP#91 (back-compat enhancements for channels) dkf
declare 493 {
    Tcl_DriverWideSeekProc *Tcl_ChannelWideSeekProc(
	    const Tcl_ChannelType *chanTypePtr)
}

# ----- BASELINE -- FOR -- 8.4.0 ----- #

# TIP#111 (dictionaries) dkf
declare 494 {
    int Tcl_DictObjPut(Tcl_Interp *interp, Tcl_Obj *dictPtr,
	    Tcl_Obj *keyPtr, Tcl_Obj *valuePtr)
}
declare 495 {
    int Tcl_DictObjGet(Tcl_Interp *interp, Tcl_Obj *dictPtr, Tcl_Obj *keyPtr,
	    Tcl_Obj **valuePtrPtr)
}
declare 496 {
    int Tcl_DictObjRemove(Tcl_Interp *interp, Tcl_Obj *dictPtr,
	    Tcl_Obj *keyPtr)
}
declare 497 {
    int Tcl_DictObjSize(Tcl_Interp *interp, Tcl_Obj *dictPtr, int *sizePtr)
}
declare 498 {
    int Tcl_DictObjFirst(Tcl_Interp *interp, Tcl_Obj *dictPtr,
	    Tcl_DictSearch *searchPtr,
	    Tcl_Obj **keyPtrPtr, Tcl_Obj **valuePtrPtr, int *donePtr)
}
declare 499 {
    void Tcl_DictObjNext(Tcl_DictSearch *searchPtr,
	    Tcl_Obj **keyPtrPtr, Tcl_Obj **valuePtrPtr, int *donePtr)
}
declare 500 {
    void Tcl_DictObjDone(Tcl_DictSearch *searchPtr)
}
declare 501 {
    int Tcl_DictObjPutKeyList(Tcl_Interp *interp, Tcl_Obj *dictPtr,
	    int keyc, Tcl_Obj *const *keyv, Tcl_Obj *valuePtr)
}
declare 502 {
    int Tcl_DictObjRemoveKeyList(Tcl_Interp *interp, Tcl_Obj *dictPtr,
	    int keyc, Tcl_Obj *const *keyv)
}
declare 503 {
    Tcl_Obj *Tcl_NewDictObj(void)
}
declare 504 {
    Tcl_Obj *Tcl_DbNewDictObj(const char *file, int line)
}

# TIP#59 (configuration reporting) akupries
declare 505 {
    void Tcl_RegisterConfig(Tcl_Interp *interp, const char *pkgName,
	    const Tcl_Config *configuration, const char *valEncoding)
}

# TIP #139 (partial exposure of namespace API - transferred from tclInt.decls)
# dkf, API by Brent Welch?
declare 506 {
    Tcl_Namespace *Tcl_CreateNamespace(Tcl_Interp *interp, const char *name,
	    ClientData clientData, Tcl_NamespaceDeleteProc *deleteProc)
}
declare 507 {
    void Tcl_DeleteNamespace(Tcl_Namespace *nsPtr)
}
declare 508 {
    int Tcl_AppendExportList(Tcl_Interp *interp, Tcl_Namespace *nsPtr,
	    Tcl_Obj *objPtr)
}
declare 509 {
    int Tcl_Export(Tcl_Interp *interp, Tcl_Namespace *nsPtr,
	    const char *pattern, int resetListFirst)
}
declare 510 {
    int Tcl_Import(Tcl_Interp *interp, Tcl_Namespace *nsPtr,
	    const char *pattern, int allowOverwrite)
}
declare 511 {
    int Tcl_ForgetImport(Tcl_Interp *interp, Tcl_Namespace *nsPtr,
	    const char *pattern)
}
declare 512 {
    Tcl_Namespace *Tcl_GetCurrentNamespace(Tcl_Interp *interp)
}
declare 513 {
    Tcl_Namespace *Tcl_GetGlobalNamespace(Tcl_Interp *interp)
}
declare 514 {
    Tcl_Namespace *Tcl_FindNamespace(Tcl_Interp *interp, const char *name,
	    Tcl_Namespace *contextNsPtr, int flags)
}
declare 515 {
    Tcl_Command Tcl_FindCommand(Tcl_Interp *interp, const char *name,
	    Tcl_Namespace *contextNsPtr, int flags)
}
declare 516 {
    Tcl_Command Tcl_GetCommandFromObj(Tcl_Interp *interp, Tcl_Obj *objPtr)
}
declare 517 {
    void Tcl_GetCommandFullName(Tcl_Interp *interp, Tcl_Command command,
	    Tcl_Obj *objPtr)
}

# TIP#137 (encoding-aware source command) dgp for Anton Kovalenko
declare 518 {
    int Tcl_FSEvalFileEx(Tcl_Interp *interp, Tcl_Obj *fileName,
	    const char *encodingName)
}

# TIP#121 (exit handler) dkf for Joe Mistachkin
declare 519 {
    Tcl_ExitProc *Tcl_SetExitProc(Tcl_ExitProc *proc)
}

# TIP#143 (resource limits) dkf
declare 520 {
    void Tcl_LimitAddHandler(Tcl_Interp *interp, int type,
	    Tcl_LimitHandlerProc *handlerProc, ClientData clientData,
	    Tcl_LimitHandlerDeleteProc *deleteProc)
}
declare 521 {
    void Tcl_LimitRemoveHandler(Tcl_Interp *interp, int type,
	    Tcl_LimitHandlerProc *handlerProc, ClientData clientData)
}
declare 522 {
    int Tcl_LimitReady(Tcl_Interp *interp)
}
declare 523 {
    int Tcl_LimitCheck(Tcl_Interp *interp)
}
declare 524 {
    int Tcl_LimitExceeded(Tcl_Interp *interp)
}
declare 525 {
    void Tcl_LimitSetCommands(Tcl_Interp *interp, int commandLimit)
}
declare 526 {
    void Tcl_LimitSetTime(Tcl_Interp *interp, Tcl_Time *timeLimitPtr)
}
declare 527 {
    void Tcl_LimitSetGranularity(Tcl_Interp *interp, int type, int granularity)
}
declare 528 {
    int Tcl_LimitTypeEnabled(Tcl_Interp *interp, int type)
}
declare 529 {
    int Tcl_LimitTypeExceeded(Tcl_Interp *interp, int type)
}
declare 530 {
    void Tcl_LimitTypeSet(Tcl_Interp *interp, int type)
}
declare 531 {
    void Tcl_LimitTypeReset(Tcl_Interp *interp, int type)
}
declare 532 {
    int Tcl_LimitGetCommands(Tcl_Interp *interp)
}
declare 533 {
    void Tcl_LimitGetTime(Tcl_Interp *interp, Tcl_Time *timeLimitPtr)
}
declare 534 {
    int Tcl_LimitGetGranularity(Tcl_Interp *interp, int type)
}

# TIP#226 (interpreter result state management) dgp
declare 535 {
    Tcl_InterpState Tcl_SaveInterpState(Tcl_Interp *interp, int status)
}
declare 536 {
    int Tcl_RestoreInterpState(Tcl_Interp *interp, Tcl_InterpState state)
}
declare 537 {
    void Tcl_DiscardInterpState(Tcl_InterpState state)
}

# TIP#227 (return options interface) dgp
declare 538 {
    int Tcl_SetReturnOptions(Tcl_Interp *interp, Tcl_Obj *options)
}
declare 539 {
    Tcl_Obj *Tcl_GetReturnOptions(Tcl_Interp *interp, int result)
}

# TIP#235 (ensembles) dkf
declare 540 {
    int Tcl_IsEnsemble(Tcl_Command token)
}
declare 541 {
    Tcl_Command Tcl_CreateEnsemble(Tcl_Interp *interp, const char *name,
	    Tcl_Namespace *namespacePtr, int flags)
}
declare 542 {
    Tcl_Command Tcl_FindEnsemble(Tcl_Interp *interp, Tcl_Obj *cmdNameObj,
	    int flags)
}
declare 543 {
    int Tcl_SetEnsembleSubcommandList(Tcl_Interp *interp, Tcl_Command token,
	    Tcl_Obj *subcmdList)
}
declare 544 {
    int Tcl_SetEnsembleMappingDict(Tcl_Interp *interp, Tcl_Command token,
	    Tcl_Obj *mapDict)
}
declare 545 {
    int Tcl_SetEnsembleUnknownHandler(Tcl_Interp *interp, Tcl_Command token,
	    Tcl_Obj *unknownList)
}
declare 546 {
    int Tcl_SetEnsembleFlags(Tcl_Interp *interp, Tcl_Command token, int flags)
}
declare 547 {
    int Tcl_GetEnsembleSubcommandList(Tcl_Interp *interp, Tcl_Command token,
	    Tcl_Obj **subcmdListPtr)
}
declare 548 {
    int Tcl_GetEnsembleMappingDict(Tcl_Interp *interp, Tcl_Command token,
	    Tcl_Obj **mapDictPtr)
}
declare 549 {
    int Tcl_GetEnsembleUnknownHandler(Tcl_Interp *interp, Tcl_Command token,
	    Tcl_Obj **unknownListPtr)
}
declare 550 {
    int Tcl_GetEnsembleFlags(Tcl_Interp *interp, Tcl_Command token,
	    int *flagsPtr)
}
declare 551 {
    int Tcl_GetEnsembleNamespace(Tcl_Interp *interp, Tcl_Command token,
	    Tcl_Namespace **namespacePtrPtr)
}

# TIP#233 (virtualized time) akupries
declare 552 {
    void Tcl_SetTimeProc(Tcl_GetTimeProc *getProc,
	    Tcl_ScaleTimeProc *scaleProc,
	    ClientData clientData)
}
declare 553 {
    void Tcl_QueryTimeProc(Tcl_GetTimeProc **getProc,
	    Tcl_ScaleTimeProc **scaleProc,
	    ClientData *clientData)
}

# TIP#218 (driver thread actions) davygrvy/akupries ChannelType ver 4
declare 554 {
    Tcl_DriverThreadActionProc *Tcl_ChannelThreadActionProc(
	    const Tcl_ChannelType *chanTypePtr)
}

# TIP#237 (arbitrary-precision integers) kbk
declare 555 {
    Tcl_Obj *Tcl_NewBignumObj(mp_int *value)
}
declare 556 {
    Tcl_Obj *Tcl_DbNewBignumObj(mp_int *value, const char *file, int line)
}
declare 557 {
    void Tcl_SetBignumObj(Tcl_Obj *obj, mp_int *value)
}
declare 558 {
    int Tcl_GetBignumFromObj(Tcl_Interp *interp, Tcl_Obj *obj, mp_int *value)
}
declare 559 {
    int Tcl_TakeBignumFromObj(Tcl_Interp *interp, Tcl_Obj *obj, mp_int *value)
}

# TIP #208 ('chan' command) jeffh
declare 560 {
    int Tcl_TruncateChannel(Tcl_Channel chan, Tcl_WideInt length)
}
declare 561 {
    Tcl_DriverTruncateProc *Tcl_ChannelTruncateProc(
	    const Tcl_ChannelType *chanTypePtr)
}

# TIP#219 (channel reflection api) akupries
declare 562 {
    void Tcl_SetChannelErrorInterp(Tcl_Interp *interp, Tcl_Obj *msg)
}
declare 563 {
    void Tcl_GetChannelErrorInterp(Tcl_Interp *interp, Tcl_Obj **msg)
}
declare 564 {
    void Tcl_SetChannelError(Tcl_Channel chan, Tcl_Obj *msg)
}
declare 565 {
    void Tcl_GetChannelError(Tcl_Channel chan, Tcl_Obj **msg)
}

# TIP #237 (additional conversion functions for bignum support) kbk/dgp
declare 566 {
    int Tcl_InitBignumFromDouble(Tcl_Interp *interp, double initval,
	    mp_int *toInit)
}

# TIP#181 (namespace unknown command) dgp for Neil Madden
declare 567 {
    Tcl_Obj *Tcl_GetNamespaceUnknownHandler(Tcl_Interp *interp,
	    Tcl_Namespace *nsPtr)
}
declare 568 {
    int Tcl_SetNamespaceUnknownHandler(Tcl_Interp *interp,
	    Tcl_Namespace *nsPtr, Tcl_Obj *handlerPtr)
}

# TIP#258 (enhanced interface for encodings) dgp
declare 569 {
    int Tcl_GetEncodingFromObj(Tcl_Interp *interp, Tcl_Obj *objPtr,
	    Tcl_Encoding *encodingPtr)
}
declare 570 {
    Tcl_Obj *Tcl_GetEncodingSearchPath(void)
}
declare 571 {
    int Tcl_SetEncodingSearchPath(Tcl_Obj *searchPath)
}
declare 572 {
    const char *Tcl_GetEncodingNameFromEnvironment(Tcl_DString *bufPtr)
}

# TIP#268 (extended version numbers and requirements) akupries
declare 573 {
    int Tcl_PkgRequireProc(Tcl_Interp *interp, const char *name,
	    int objc, Tcl_Obj *const objv[], void *clientDataPtr)
}

# TIP#270 (utility C routines for string formatting) dgp
declare 574 {
    void Tcl_AppendObjToErrorInfo(Tcl_Interp *interp, Tcl_Obj *objPtr)
}
declare 575 {
    void Tcl_AppendLimitedToObj(Tcl_Obj *objPtr, const char *bytes, int length,
	    int limit, const char *ellipsis)
}
declare 576 {
    Tcl_Obj *Tcl_Format(Tcl_Interp *interp, const char *format, int objc,
	    Tcl_Obj *const objv[])
}
declare 577 {
    int Tcl_AppendFormatToObj(Tcl_Interp *interp, Tcl_Obj *objPtr,
	    const char *format, int objc, Tcl_Obj *const objv[])
}
declare 578 {
    Tcl_Obj *Tcl_ObjPrintf(const char *format, ...)
}
declare 579 {
    void Tcl_AppendPrintfToObj(Tcl_Obj *objPtr, const char *format, ...)
}

# ----- BASELINE -- FOR -- 8.5.0 ----- #

# TIP #285 (script cancellation support) jmistachkin
declare 580 {
    int Tcl_CancelEval(Tcl_Interp *interp, Tcl_Obj *resultObjPtr,
	    ClientData clientData, int flags)
}
declare 581 {
    int Tcl_Canceled(Tcl_Interp *interp, int flags)
}

# TIP#304 (chan pipe) aferrieux
declare 582 {
    int Tcl_CreatePipe(Tcl_Interp  *interp, Tcl_Channel *rchan,
	    Tcl_Channel *wchan, int flags)
}

# TIP #322 (NRE public interface) msofer
declare 583 {
    Tcl_Command Tcl_NRCreateCommand(Tcl_Interp *interp,
	    const char *cmdName, Tcl_ObjCmdProc *proc,
	    Tcl_ObjCmdProc *nreProc, ClientData clientData,
	    Tcl_CmdDeleteProc *deleteProc)
}
declare 584 {
    int Tcl_NREvalObj(Tcl_Interp *interp, Tcl_Obj *objPtr, int flags)
}
declare 585 {
    int Tcl_NREvalObjv(Tcl_Interp *interp, int objc, Tcl_Obj *const objv[],
	    int flags)
}
declare 586 {
    int Tcl_NRCmdSwap(Tcl_Interp *interp, Tcl_Command cmd, int objc,
	    Tcl_Obj *const objv[], int flags)
}
declare 587 {
    void Tcl_NRAddCallback(Tcl_Interp *interp, Tcl_NRPostProc *postProcPtr,
	    ClientData data0, ClientData data1, ClientData data2,
	    ClientData data3)
}
# For use by NR extenders, to have a simple way to also provide a (required!)
# classic objProc
declare 588 {
    int Tcl_NRCallObjProc(Tcl_Interp *interp, Tcl_ObjCmdProc *objProc,
	    ClientData clientData, int objc, Tcl_Obj *const objv[])
}

# TIP#316 (Tcl_StatBuf reader functions) dkf
declare 589 {
    unsigned Tcl_GetFSDeviceFromStat(const Tcl_StatBuf *statPtr)
}
declare 590 {
    unsigned Tcl_GetFSInodeFromStat(const Tcl_StatBuf *statPtr)
}
declare 591 {
    unsigned Tcl_GetModeFromStat(const Tcl_StatBuf *statPtr)
}
declare 592 {
    int Tcl_GetLinkCountFromStat(const Tcl_StatBuf *statPtr)
}
declare 593 {
    int Tcl_GetUserIdFromStat(const Tcl_StatBuf *statPtr)
}
declare 594 {
    int Tcl_GetGroupIdFromStat(const Tcl_StatBuf *statPtr)
}
declare 595 {
    int Tcl_GetDeviceTypeFromStat(const Tcl_StatBuf *statPtr)
}
declare 596 {
    Tcl_WideInt Tcl_GetAccessTimeFromStat(const Tcl_StatBuf *statPtr)
}
declare 597 {
    Tcl_WideInt Tcl_GetModificationTimeFromStat(const Tcl_StatBuf *statPtr)
}
declare 598 {
    Tcl_WideInt Tcl_GetChangeTimeFromStat(const Tcl_StatBuf *statPtr)
}
declare 599 {
    Tcl_WideUInt Tcl_GetSizeFromStat(const Tcl_StatBuf *statPtr)
}
declare 600 {
    Tcl_WideUInt Tcl_GetBlocksFromStat(const Tcl_StatBuf *statPtr)
}
declare 601 {
    unsigned Tcl_GetBlockSizeFromStat(const Tcl_StatBuf *statPtr)
}

# TIP#314 (ensembles with parameters) dkf for Lars Hellstr"om
declare 602 {
    int Tcl_SetEnsembleParameterList(Tcl_Interp *interp, Tcl_Command token,
	    Tcl_Obj *paramList)
}
declare 603 {
    int Tcl_GetEnsembleParameterList(Tcl_Interp *interp, Tcl_Command token,
	    Tcl_Obj **paramListPtr)
}

# TIP#265 (option parser) dkf for Sam Bromley
declare 604 {
    int Tcl_ParseArgsObjv(Tcl_Interp *interp, const Tcl_ArgvInfo *argTable,
	    int *objcPtr, Tcl_Obj *const *objv, Tcl_Obj ***remObjv)
}

# TIP#336 (manipulate the error line) dgp
declare 605 {
    int Tcl_GetErrorLine(Tcl_Interp *interp)
}
declare 606 {
    void Tcl_SetErrorLine(Tcl_Interp *interp, int lineNum)
}

# TIP#307 (move results between interpreters) dkf
declare 607 {
    void Tcl_TransferResult(Tcl_Interp *sourceInterp, int result,
	    Tcl_Interp *targetInterp)
}

# TIP#335 (detect if interpreter in use) jmistachkin
declare 608 {
    int Tcl_InterpActive(Tcl_Interp *interp)
}

# TIP#337 (log exception for background processing) dgp
declare 609 {
    void Tcl_BackgroundException(Tcl_Interp *interp, int code)
}

# TIP#234 (zlib interface) dkf/Pascal Scheffers
declare 610 {
    int Tcl_ZlibDeflate(Tcl_Interp *interp, int format, Tcl_Obj *data,
	    int level, Tcl_Obj *gzipHeaderDictObj)
}
declare 611 {
    int Tcl_ZlibInflate(Tcl_Interp *interp, int format, Tcl_Obj *data,
	    int buffersize, Tcl_Obj *gzipHeaderDictObj)
}
declare 612 {
    unsigned int Tcl_ZlibCRC32(unsigned int crc, const unsigned char *buf,
	    int len)
}
declare 613 {
    unsigned int Tcl_ZlibAdler32(unsigned int adler, const unsigned char *buf,
	    int len)
}
declare 614 {
    int Tcl_ZlibStreamInit(Tcl_Interp *interp, int mode, int format,
	    int level, Tcl_Obj *dictObj, Tcl_ZlibStream *zshandle)
}
declare 615 {
    Tcl_Obj *Tcl_ZlibStreamGetCommandName(Tcl_ZlibStream zshandle)
}
declare 616 {
    int Tcl_ZlibStreamEof(Tcl_ZlibStream zshandle)
}
declare 617 {
    int Tcl_ZlibStreamChecksum(Tcl_ZlibStream zshandle)
}
declare 618 {
    int Tcl_ZlibStreamPut(Tcl_ZlibStream zshandle, Tcl_Obj *data, int flush)
}
declare 619 {
    int Tcl_ZlibStreamGet(Tcl_ZlibStream zshandle, Tcl_Obj *data, int count)
}
declare 620 {
    int Tcl_ZlibStreamClose(Tcl_ZlibStream zshandle)
}
declare 621 {
    int Tcl_ZlibStreamReset(Tcl_ZlibStream zshandle)
}

# TIP 338 (control over startup script) dgp
declare 622 {
    void Tcl_SetStartupScript(Tcl_Obj *path, const char *encoding)
}
declare 623 {
    Tcl_Obj *Tcl_GetStartupScript(const char **encodingPtr)
}

# TIP#332 (half-close made public) aferrieux
declare 624 {
    int Tcl_CloseEx(Tcl_Interp *interp, Tcl_Channel chan, int flags)
}

# TIP #353 (NR-enabled expressions) dgp
declare 625 {
    int Tcl_NRExprObj(Tcl_Interp *interp, Tcl_Obj *objPtr, Tcl_Obj *resultPtr)
}

# TIP #356 (NR-enabled substitution) dgp
declare 626 {
    int Tcl_NRSubstObj(Tcl_Interp *interp, Tcl_Obj *objPtr, int flags)
}

# TIP #357 (Export TclLoadFile and TclpFindSymbol) kbk
declare 627 {
    int Tcl_LoadFile(Tcl_Interp *interp, Tcl_Obj *pathPtr,
		     const char *const symv[], int flags, void *procPtrs,
		     Tcl_LoadHandle *handlePtr)
}
declare 628 {
    void *Tcl_FindSymbol(Tcl_Interp *interp, Tcl_LoadHandle handle,
			 const char *symbol)
}
declare 629 {
    int Tcl_FSUnloadFile(Tcl_Interp *interp, Tcl_LoadHandle handlePtr)
}

# TIP #400
declare 630 {
    void Tcl_ZlibStreamSetCompressionDictionary(Tcl_ZlibStream zhandle,
	    Tcl_Obj *compressionDictionaryObj)
}

# ----- BASELINE -- FOR -- 8.6.0 ----- #

##############################################################################

# Define the platform specific public Tcl interface. These functions are only
# available on the designated platform.

interface tclPlat

################################
# Unix specific functions
#   (none)

################################
# Windows specific functions

# Added in Tcl 8.1

declare 0 win {
    TCHAR *Tcl_WinUtfToTChar(const char *str, int len, Tcl_DString *dsPtr)
}
declare 1 win {
    char *Tcl_WinTCharToUtf(const TCHAR *str, int len, Tcl_DString *dsPtr)
}

################################
# Mac OS X specific functions

declare 0 macosx {
    int Tcl_MacOSXOpenBundleResources(Tcl_Interp *interp,
	    const char *bundleName, int hasResourceFile,
	    int maxPathLen, char *libraryPath)
}
declare 1 macosx {
    int Tcl_MacOSXOpenVersionedBundleResources(Tcl_Interp *interp,
	    const char *bundleName, const char *bundleVersion,
	    int hasResourceFile, int maxPathLen, char *libraryPath)
}

##############################################################################

# Public functions that are not accessible via the stubs table.

export {
    const char *Tcl_InitStubs(Tcl_Interp *interp, const char *version,
	int exact)
}
export {
    const char *TclTomMathInitializeStubs(Tcl_Interp* interp,
	const char* version, int epoch, int revision)
}
export {
    const char *Tcl_PkgInitStubsCheck(Tcl_Interp *interp, const char *version,
	int exact)
}
export {
    void Tcl_GetMemoryInfo(Tcl_DString *dsPtr)
}

# Local Variables:
# mode: tcl
# End:<|MERGE_RESOLUTION|>--- conflicted
+++ resolved
@@ -825,16 +825,10 @@
 declare 229 {
     void Tcl_SetMaxBlockTime(const Tcl_Time *timePtr)
 }
-<<<<<<< HEAD
 # Removed (from stubtable only) in 9.0:
 #declare 230 {
 #    void Tcl_SetPanicProc(Tcl_PanicProc *panicProc)
 #}
-=======
-declare 230 {
-    void Tcl_SetPanicProc(TCL_NORETURN1 Tcl_PanicProc *panicProc)
-}
->>>>>>> 4067fb32
 declare 231 {
     int Tcl_SetRecursionLimit(Tcl_Interp *interp, int depth)
 }
