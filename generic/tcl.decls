--- conflicted
+++ resolved
@@ -714,7 +714,7 @@
 }
 declare 199 {
     Tcl_Channel Tcl_OpenTcpClient(Tcl_Interp *interp, int port,
-	    const char *address, const char *myaddr, int myport, int async)
+	    const char *address, const char *myaddr, int myport, int flags)
 }
 declare 200 {
     Tcl_Channel Tcl_OpenTcpServer(Tcl_Interp *interp, int port,
@@ -2330,13 +2330,8 @@
 # TIP #456/#468
 declare 631 {
     Tcl_Channel Tcl_OpenTcpServerEx(Tcl_Interp *interp, const char *service,
-<<<<<<< HEAD
-	    const char *host, unsigned int flags, Tcl_TcpAcceptProc *acceptProc,
-	    void *callbackData)
-=======
 	    const char *host, unsigned int flags, int backlog,
-	    Tcl_TcpAcceptProc *acceptProc, ClientData callbackData)
->>>>>>> e732b20a
+	    Tcl_TcpAcceptProc *acceptProc, void *callbackData)
 }
 
 # TIP #430
@@ -2409,12 +2404,6 @@
 declare 648 {
     int *Tcl_UtfToUniCharDString(const char *src,
 	    int length, Tcl_DString *dsPtr)
-}
-# TIP #468
-declare 649 {
-    Tcl_Channel Tcl_OpenTcpClientEx(Tcl_Interp *interp, const char *service,
-	    const char *host, const char *myaddr, const char *myservice,
-	    unsigned int flags)
 }
 
 # TIP #568
