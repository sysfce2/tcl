# tcl.decls --
#
#	This file contains the declarations for all supported public
#	functions that are exported by the Tcl library via the stubs table.
#	This file is used to generate the tclDecls.h, tclPlatDecls.h
#	and tclStubInit.c files.
#
# Copyright (c) 1998-1999 by Scriptics Corporation.
# Copyright (c) 2001, 2002 by Kevin B. Kenny.  All rights reserved.
# Copyright (c) 2007 Daniel A. Steffen <das@users.sourceforge.net>
#
# See the file "license.terms" for information on usage and redistribution
# of this file, and for a DISCLAIMER OF ALL WARRANTIES.

library tcl

# Define the tcl interface with several sub interfaces:
#     tclPlat	 - platform specific public
#     tclInt	 - generic private
#     tclPlatInt - platform specific private
#     tclOO	 - tclOO public
#     tclOOInt	 - tclOO private

interface tcl
hooks {tclPlat tclInt tclIntPlat tclOO tclOOInt}
scspec TCLAPI

# Declare each of the functions in the public Tcl interface.  Note that
# the an index should never be reused for a different function in order
# to preserve backwards compatibility.

declare 0 {
    int Tcl_PkgProvideEx(Tcl_Interp *interp, const char *name,
	    const char *version, const void *clientData)
}
declare 1 {
    const char *Tcl_PkgRequireEx(Tcl_Interp *interp,
	    const char *name, const char *version, int exact,
	    void *clientDataPtr)
}
declare 2 {
    TCL_NORETURN void Tcl_Panic(const char *format, ...)
}
declare 3 {
    char *Tcl_Alloc(unsigned int size)
}
declare 4 {
    void Tcl_Free(char *ptr)
}
declare 5 {
    char *Tcl_Realloc(char *ptr, unsigned int size)
}
declare 6 {
    char *Tcl_DbCkalloc(unsigned int size, const char *file, int line)
}
declare 7 {
    void Tcl_DbCkfree(char *ptr, const char *file, int line)
}
declare 8 {
    char *Tcl_DbCkrealloc(char *ptr, unsigned int size,
	    const char *file, int line)
}

# Tcl_CreateFileHandler and Tcl_DeleteFileHandler are only available on unix,
# but they are part of the old generic interface, so we include them here for
# compatibility reasons.

declare 9 unix {
    void Tcl_CreateFileHandler(int fd, int mask, Tcl_FileProc *proc,
	    ClientData clientData)
}
declare 10 unix {
    void Tcl_DeleteFileHandler(int fd)
}
declare 11 {
    void Tcl_SetTimer(const Tcl_Time *timePtr)
}
declare 12 {
    void Tcl_Sleep(int ms)
}
declare 13 {
    int Tcl_WaitForEvent(const Tcl_Time *timePtr)
}
declare 14 {
    int Tcl_AppendAllObjTypes(Tcl_Interp *interp, Tcl_Obj *objPtr)
}
declare 15 {
    void Tcl_AppendStringsToObj(Tcl_Obj *objPtr, ...)
}
declare 16 {
    void Tcl_AppendToObj(Tcl_Obj *objPtr, const char *bytes, int length)
}
declare 17 {
    Tcl_Obj *Tcl_ConcatObj(int objc, Tcl_Obj *const objv[])
}
declare 18 {
    int Tcl_ConvertToType(Tcl_Interp *interp, Tcl_Obj *objPtr,
	    const Tcl_ObjType *typePtr)
}
declare 19 {
    void Tcl_DbDecrRefCount(Tcl_Obj *objPtr, const char *file, int line)
}
declare 20 {
    void Tcl_DbIncrRefCount(Tcl_Obj *objPtr, const char *file, int line)
}
declare 21 {
    int Tcl_DbIsShared(Tcl_Obj *objPtr, const char *file, int line)
}
# Removed in 9.0
#declare 22 {
#    Tcl_Obj *Tcl_DbNewBooleanObj(int boolValue, const char *file, int line)
#}
declare 23 {
    Tcl_Obj *Tcl_DbNewByteArrayObj(const unsigned char *bytes, int length,
	    const char *file, int line)
}
declare 24 {
    Tcl_Obj *Tcl_DbNewDoubleObj(double doubleValue, const char *file,
	    int line)
}
declare 25 {
    Tcl_Obj *Tcl_DbNewListObj(int objc, Tcl_Obj *const *objv,
	    const char *file, int line)
}
declare 26 {
    Tcl_Obj *Tcl_DbNewLongObj(long longValue, const char *file, int line)
}
declare 27 {
    Tcl_Obj *Tcl_DbNewObj(const char *file, int line)
}
declare 28 {
    Tcl_Obj *Tcl_DbNewStringObj(const char *bytes, int length,
	    const char *file, int line)
}
declare 29 {
    Tcl_Obj *Tcl_DuplicateObj(Tcl_Obj *objPtr)
}
declare 30 {
    void TclFreeObj(Tcl_Obj *objPtr)
}
declare 31 {
    int Tcl_GetBoolean(Tcl_Interp *interp, const char *src, int *boolPtr)
}
declare 32 {
    int Tcl_GetBooleanFromObj(Tcl_Interp *interp, Tcl_Obj *objPtr,
	    int *boolPtr)
}
declare 33 {
    unsigned char *Tcl_GetByteArrayFromObj(Tcl_Obj *objPtr, int *lengthPtr)
}
declare 34 {
    int Tcl_GetDouble(Tcl_Interp *interp, const char *src, double *doublePtr)
}
declare 35 {
    int Tcl_GetDoubleFromObj(Tcl_Interp *interp, Tcl_Obj *objPtr,
	    double *doublePtr)
}
<<<<<<< HEAD
# Removed in 9.0
#declare 36 {
#    int Tcl_GetIndexFromObj(Tcl_Interp *interp, Tcl_Obj *objPtr,
#	    const char *const *tablePtr, const char *msg, int flags, int *indexPtr)
#}
=======
declare 36 {
    int Tcl_GetIndexFromObj(Tcl_Interp *interp, Tcl_Obj *objPtr,
	    const char *const *tablePtr, const char *msg, int flags, int *indexPtr)
}
>>>>>>> 1c58e29d
declare 37 {
    int Tcl_GetInt(Tcl_Interp *interp, const char *src, int *intPtr)
}
declare 38 {
    int Tcl_GetIntFromObj(Tcl_Interp *interp, Tcl_Obj *objPtr, int *intPtr)
}
declare 39 {
    int Tcl_GetLongFromObj(Tcl_Interp *interp, Tcl_Obj *objPtr, long *longPtr)
}
declare 40 {
    const Tcl_ObjType *Tcl_GetObjType(const char *typeName)
}
declare 41 {
    char *Tcl_GetStringFromObj(Tcl_Obj *objPtr, int *lengthPtr)
}
declare 42 {
    void Tcl_InvalidateStringRep(Tcl_Obj *objPtr)
}
declare 43 {
    int Tcl_ListObjAppendList(Tcl_Interp *interp, Tcl_Obj *listPtr,
	    Tcl_Obj *elemListPtr)
}
declare 44 {
    int Tcl_ListObjAppendElement(Tcl_Interp *interp, Tcl_Obj *listPtr,
	    Tcl_Obj *objPtr)
}
declare 45 {
    int Tcl_ListObjGetElements(Tcl_Interp *interp, Tcl_Obj *listPtr,
	    int *objcPtr, Tcl_Obj ***objvPtr)
}
declare 46 {
    int Tcl_ListObjIndex(Tcl_Interp *interp, Tcl_Obj *listPtr, int index,
	    Tcl_Obj **objPtrPtr)
}
declare 47 {
    int Tcl_ListObjLength(Tcl_Interp *interp, Tcl_Obj *listPtr,
	    int *lengthPtr)
}
declare 48 {
    int Tcl_ListObjReplace(Tcl_Interp *interp, Tcl_Obj *listPtr, int first,
	    int count, int objc, Tcl_Obj *const objv[])
}
# Removed in 9.0:
#declare 49 {
#    Tcl_Obj *Tcl_NewBooleanObj(int boolValue)
#}
declare 50 {
    Tcl_Obj *Tcl_NewByteArrayObj(const unsigned char *bytes, int length)
}
declare 51 {
    Tcl_Obj *Tcl_NewDoubleObj(double doubleValue)
}
declare 52 {
    Tcl_Obj *Tcl_NewIntObj(int intValue)
}
declare 53 {
    Tcl_Obj *Tcl_NewListObj(int objc, Tcl_Obj *const objv[])
}
declare 54 {
    Tcl_Obj *Tcl_NewLongObj(long longValue)
}
declare 55 {
    Tcl_Obj *Tcl_NewObj(void)
}
declare 56 {
    Tcl_Obj *Tcl_NewStringObj(const char *bytes, int length)
}
# Removed in 9.0:
#declare 57 {
#    void Tcl_SetBooleanObj(Tcl_Obj *objPtr, int boolValue)
#}
declare 58 {
    unsigned char *Tcl_SetByteArrayLength(Tcl_Obj *objPtr, int length)
}
declare 59 {
    void Tcl_SetByteArrayObj(Tcl_Obj *objPtr, const unsigned char *bytes,
	    int length)
}
declare 60 {
    void Tcl_SetDoubleObj(Tcl_Obj *objPtr, double doubleValue)
}
declare 61 {
    void Tcl_SetIntObj(Tcl_Obj *objPtr, int intValue)
}
declare 62 {
    void Tcl_SetListObj(Tcl_Obj *objPtr, int objc, Tcl_Obj *const objv[])
}
declare 63 {
    void Tcl_SetLongObj(Tcl_Obj *objPtr, long longValue)
}
declare 64 {
    void Tcl_SetObjLength(Tcl_Obj *objPtr, int length)
}
declare 65 {
    void Tcl_SetStringObj(Tcl_Obj *objPtr, const char *bytes, int length)
}
# Removed in 9.0:
#declare 66 {
#    void Tcl_AddErrorInfo(Tcl_Interp *interp, const char *message)
#}
#declare 67 {
#    void Tcl_AddObjErrorInfo(Tcl_Interp *interp, const char *message,
#	    int length)
#}
declare 68 {
    void Tcl_AllowExceptions(Tcl_Interp *interp)
}
declare 69 {
    void Tcl_AppendElement(Tcl_Interp *interp, const char *element)
}
declare 70 {
    void Tcl_AppendResult(Tcl_Interp *interp, ...)
}
declare 71 {
    Tcl_AsyncHandler Tcl_AsyncCreate(Tcl_AsyncProc *proc,
	    ClientData clientData)
}
declare 72 {
    void Tcl_AsyncDelete(Tcl_AsyncHandler async)
}
declare 73 {
    int Tcl_AsyncInvoke(Tcl_Interp *interp, int code)
}
declare 74 {
    void Tcl_AsyncMark(Tcl_AsyncHandler async)
}
declare 75 {
    int Tcl_AsyncReady(void)
}
declare 76 {
    void Tcl_BackgroundError(Tcl_Interp *interp)
}
# Removed in 9.0:
#declare 77 {deprecated {Use Tcl_UtfBackslash}} {
#    char Tcl_Backslash(const char *src, int *readPtr)
#}
declare 78 {
    int Tcl_BadChannelOption(Tcl_Interp *interp, const char *optionName,
	    const char *optionList)
}
declare 79 {
    void Tcl_CallWhenDeleted(Tcl_Interp *interp, Tcl_InterpDeleteProc *proc,
	    ClientData clientData)
}
declare 80 {
    void Tcl_CancelIdleCall(Tcl_IdleProc *idleProc, ClientData clientData)
}
declare 81 {
    int Tcl_Close(Tcl_Interp *interp, Tcl_Channel chan)
}
declare 82 {
    int Tcl_CommandComplete(const char *cmd)
}
declare 83 {
    char *Tcl_Concat(int argc, const char *const *argv)
}
declare 84 {
    int Tcl_ConvertElement(const char *src, char *dst, int flags)
}
declare 85 {
    int Tcl_ConvertCountedElement(const char *src, int length, char *dst,
	    int flags)
}
declare 86 {
    int Tcl_CreateAlias(Tcl_Interp *slave, const char *slaveCmd,
	    Tcl_Interp *target, const char *targetCmd, int argc,
	    const char *const *argv)
}
declare 87 {
    int Tcl_CreateAliasObj(Tcl_Interp *slave, const char *slaveCmd,
	    Tcl_Interp *target, const char *targetCmd, int objc,
	    Tcl_Obj *const objv[])
}
declare 88 {
    Tcl_Channel Tcl_CreateChannel(const Tcl_ChannelType *typePtr,
	    const char *chanName, ClientData instanceData, int mask)
}
declare 89 {
    void Tcl_CreateChannelHandler(Tcl_Channel chan, int mask,
	    Tcl_ChannelProc *proc, ClientData clientData)
}
declare 90 {
    void Tcl_CreateCloseHandler(Tcl_Channel chan, Tcl_CloseProc *proc,
	    ClientData clientData)
}
declare 91 {
    Tcl_Command Tcl_CreateCommand(Tcl_Interp *interp, const char *cmdName,
	    Tcl_CmdProc *proc, ClientData clientData,
	    Tcl_CmdDeleteProc *deleteProc)
}
declare 92 {
    void Tcl_CreateEventSource(Tcl_EventSetupProc *setupProc,
	    Tcl_EventCheckProc *checkProc, ClientData clientData)
}
declare 93 {
    void Tcl_CreateExitHandler(Tcl_ExitProc *proc, ClientData clientData)
}
declare 94 {
    Tcl_Interp *Tcl_CreateInterp(void)
}
<<<<<<< HEAD
#declare 95 {
=======
# Removed in 9.0:
#declare 95 {deprecated {}} {
>>>>>>> 1c58e29d
#    void Tcl_CreateMathFunc(Tcl_Interp *interp, const char *name,
#	    int numArgs, Tcl_ValueType *argTypes,
#	    Tcl_MathProc *proc, ClientData clientData)
#}
declare 96 {
    Tcl_Command Tcl_CreateObjCommand(Tcl_Interp *interp,
	    const char *cmdName,
	    Tcl_ObjCmdProc *proc, ClientData clientData,
	    Tcl_CmdDeleteProc *deleteProc)
}
declare 97 {
    Tcl_Interp *Tcl_CreateSlave(Tcl_Interp *interp, const char *slaveName,
	    int isSafe)
}
declare 98 {
    Tcl_TimerToken Tcl_CreateTimerHandler(int milliseconds,
	    Tcl_TimerProc *proc, ClientData clientData)
}
declare 99 {
    Tcl_Trace Tcl_CreateTrace(Tcl_Interp *interp, int level,
	    Tcl_CmdTraceProc *proc, ClientData clientData)
}
declare 100 {
    void Tcl_DeleteAssocData(Tcl_Interp *interp, const char *name)
}
declare 101 {
    void Tcl_DeleteChannelHandler(Tcl_Channel chan, Tcl_ChannelProc *proc,
	    ClientData clientData)
}
declare 102 {
    void Tcl_DeleteCloseHandler(Tcl_Channel chan, Tcl_CloseProc *proc,
	    ClientData clientData)
}
declare 103 {
    int Tcl_DeleteCommand(Tcl_Interp *interp, const char *cmdName)
}
declare 104 {
    int Tcl_DeleteCommandFromToken(Tcl_Interp *interp, Tcl_Command command)
}
declare 105 {
    void Tcl_DeleteEvents(Tcl_EventDeleteProc *proc, ClientData clientData)
}
declare 106 {
    void Tcl_DeleteEventSource(Tcl_EventSetupProc *setupProc,
	    Tcl_EventCheckProc *checkProc, ClientData clientData)
}
declare 107 {
    void Tcl_DeleteExitHandler(Tcl_ExitProc *proc, ClientData clientData)
}
declare 108 {
    void Tcl_DeleteHashEntry(Tcl_HashEntry *entryPtr)
}
declare 109 {
    void Tcl_DeleteHashTable(Tcl_HashTable *tablePtr)
}
declare 110 {
    void Tcl_DeleteInterp(Tcl_Interp *interp)
}
declare 111 {
    void Tcl_DetachPids(int numPids, Tcl_Pid *pidPtr)
}
declare 112 {
    void Tcl_DeleteTimerHandler(Tcl_TimerToken token)
}
declare 113 {
    void Tcl_DeleteTrace(Tcl_Interp *interp, Tcl_Trace trace)
}
declare 114 {
    void Tcl_DontCallWhenDeleted(Tcl_Interp *interp,
	    Tcl_InterpDeleteProc *proc, ClientData clientData)
}
declare 115 {
    int Tcl_DoOneEvent(int flags)
}
declare 116 {
    void Tcl_DoWhenIdle(Tcl_IdleProc *proc, ClientData clientData)
}
declare 117 {
    char *Tcl_DStringAppend(Tcl_DString *dsPtr, const char *bytes, int length)
}
declare 118 {
    char *Tcl_DStringAppendElement(Tcl_DString *dsPtr, const char *element)
}
declare 119 {
    void Tcl_DStringEndSublist(Tcl_DString *dsPtr)
}
declare 120 {
    void Tcl_DStringFree(Tcl_DString *dsPtr)
}
declare 121 {
    void Tcl_DStringGetResult(Tcl_Interp *interp, Tcl_DString *dsPtr)
}
declare 122 {
    void Tcl_DStringInit(Tcl_DString *dsPtr)
}
declare 123 {
    void Tcl_DStringResult(Tcl_Interp *interp, Tcl_DString *dsPtr)
}
declare 124 {
    void Tcl_DStringSetLength(Tcl_DString *dsPtr, int length)
}
declare 125 {
    void Tcl_DStringStartSublist(Tcl_DString *dsPtr)
}
declare 126 {
    int Tcl_Eof(Tcl_Channel chan)
}
declare 127 {
    const char *Tcl_ErrnoId(void)
}
declare 128 {
    const char *Tcl_ErrnoMsg(int err)
<<<<<<< HEAD
=======
}
declare 129 {
    int Tcl_Eval(Tcl_Interp *interp, const char *script)
>>>>>>> 1c58e29d
}
# Removed in 9.0:
#declare 129 {
#    int Tcl_Eval(Tcl_Interp *interp, const char *script)
#}
declare 130 {
    int Tcl_EvalFile(Tcl_Interp *interp, const char *fileName)
}
# Removed in 9.0, replaced by macro.
#declare 131 {
#    int Tcl_EvalObj(Tcl_Interp *interp, Tcl_Obj *objPtr)
#}
declare 132 {
    void Tcl_EventuallyFree(ClientData clientData, Tcl_FreeProc *freeProc)
}
declare 133 {
    TCL_NORETURN void Tcl_Exit(int status)
}
declare 134 {
    int Tcl_ExposeCommand(Tcl_Interp *interp, const char *hiddenCmdToken,
	    const char *cmdName)
}
declare 135 {
    int Tcl_ExprBoolean(Tcl_Interp *interp, const char *expr, int *ptr)
}
declare 136 {
    int Tcl_ExprBooleanObj(Tcl_Interp *interp, Tcl_Obj *objPtr, int *ptr)
}
declare 137 {
    int Tcl_ExprDouble(Tcl_Interp *interp, const char *expr, double *ptr)
}
declare 138 {
    int Tcl_ExprDoubleObj(Tcl_Interp *interp, Tcl_Obj *objPtr, double *ptr)
}
declare 139 {
    int Tcl_ExprLong(Tcl_Interp *interp, const char *expr, long *ptr)
}
declare 140 {
    int Tcl_ExprLongObj(Tcl_Interp *interp, Tcl_Obj *objPtr, long *ptr)
}
declare 141 {
    int Tcl_ExprObj(Tcl_Interp *interp, Tcl_Obj *objPtr,
	    Tcl_Obj **resultPtrPtr)
}
declare 142 {
    int Tcl_ExprString(Tcl_Interp *interp, const char *expr)
}
declare 143 {
    void Tcl_Finalize(void)
}
# Removed (from stubtable only) in 9.0:
#declare 144 {
#    void Tcl_FindExecutable(const char *argv0)
#}
declare 145 {
    Tcl_HashEntry *Tcl_FirstHashEntry(Tcl_HashTable *tablePtr,
	    Tcl_HashSearch *searchPtr)
}
declare 146 {
    int Tcl_Flush(Tcl_Channel chan)
}
declare 147 {
    void Tcl_FreeResult(Tcl_Interp *interp)
}
declare 148 {
    int Tcl_GetAlias(Tcl_Interp *interp, const char *slaveCmd,
	    Tcl_Interp **targetInterpPtr, const char **targetCmdPtr,
	    int *argcPtr, const char ***argvPtr)
}
declare 149 {
    int Tcl_GetAliasObj(Tcl_Interp *interp, const char *slaveCmd,
	    Tcl_Interp **targetInterpPtr, const char **targetCmdPtr,
	    int *objcPtr, Tcl_Obj ***objv)
}
declare 150 {
    ClientData Tcl_GetAssocData(Tcl_Interp *interp, const char *name,
	    Tcl_InterpDeleteProc **procPtr)
}
declare 151 {
    Tcl_Channel Tcl_GetChannel(Tcl_Interp *interp, const char *chanName,
	    int *modePtr)
}
declare 152 {
    int Tcl_GetChannelBufferSize(Tcl_Channel chan)
}
declare 153 {
    int Tcl_GetChannelHandle(Tcl_Channel chan, int direction,
	    ClientData *handlePtr)
}
declare 154 {
    ClientData Tcl_GetChannelInstanceData(Tcl_Channel chan)
}
declare 155 {
    int Tcl_GetChannelMode(Tcl_Channel chan)
}
declare 156 {
    const char *Tcl_GetChannelName(Tcl_Channel chan)
}
declare 157 {
    int Tcl_GetChannelOption(Tcl_Interp *interp, Tcl_Channel chan,
	    const char *optionName, Tcl_DString *dsPtr)
}
declare 158 {
    const Tcl_ChannelType *Tcl_GetChannelType(Tcl_Channel chan)
}
declare 159 {
    int Tcl_GetCommandInfo(Tcl_Interp *interp, const char *cmdName,
	    Tcl_CmdInfo *infoPtr)
}
declare 160 {
    const char *Tcl_GetCommandName(Tcl_Interp *interp,
	    Tcl_Command command)
}
declare 161 {
    int Tcl_GetErrno(void)
}
declare 162 {
    const char *Tcl_GetHostName(void)
}
declare 163 {
    int Tcl_GetInterpPath(Tcl_Interp *askInterp, Tcl_Interp *slaveInterp)
}
declare 164 {
    Tcl_Interp *Tcl_GetMaster(Tcl_Interp *interp)
}
declare 165 {
    const char *Tcl_GetNameOfExecutable(void)
}
declare 166 {
    Tcl_Obj *Tcl_GetObjResult(Tcl_Interp *interp)
}

# Tcl_GetOpenFile is only available on unix, but it is a part of the old
# generic interface, so we inlcude it here for compatibility reasons.

declare 167 unix {
    int Tcl_GetOpenFile(Tcl_Interp *interp, const char *chanID, int forWriting,
	    int checkUsage, ClientData *filePtr)
}
# Obsolete.  Should now use Tcl_FSGetPathType which is objectified
# and therefore usually faster.
declare 168 {
    Tcl_PathType Tcl_GetPathType(const char *path)
}
declare 169 {
    int Tcl_Gets(Tcl_Channel chan, Tcl_DString *dsPtr)
}
declare 170 {
    int Tcl_GetsObj(Tcl_Channel chan, Tcl_Obj *objPtr)
}
declare 171 {
    int Tcl_GetServiceMode(void)
}
declare 172 {
    Tcl_Interp *Tcl_GetSlave(Tcl_Interp *interp, const char *slaveName)
}
declare 173 {
    Tcl_Channel Tcl_GetStdChannel(int type)
}
declare 174 {
    const char *Tcl_GetStringResult(Tcl_Interp *interp)
<<<<<<< HEAD
=======
}
declare 175 {
    const char *Tcl_GetVar(Tcl_Interp *interp, const char *varName,
	    int flags)
>>>>>>> 1c58e29d
}
# Removed in 9.0
#declare 175 {
#    const char *Tcl_GetVar(Tcl_Interp *interp, const char *varName,
#	    int flags)
#}
declare 176 {
    const char *Tcl_GetVar2(Tcl_Interp *interp, const char *part1,
	    const char *part2, int flags)
}
# Removed in 9.0
#declare 177 {
#    int Tcl_GlobalEval(Tcl_Interp *interp, const char *command)
#}
# Removed in 9.0, replaced by macro.
#declare 178 {
#    int Tcl_GlobalEvalObj(Tcl_Interp *interp, Tcl_Obj *objPtr)
#}
declare 179 {
    int Tcl_HideCommand(Tcl_Interp *interp, const char *cmdName,
	    const char *hiddenCmdToken)
}
declare 180 {
    int Tcl_Init(Tcl_Interp *interp)
}
declare 181 {
    void Tcl_InitHashTable(Tcl_HashTable *tablePtr, int keyType)
}
declare 182 {
    int Tcl_InputBlocked(Tcl_Channel chan)
}
declare 183 {
    int Tcl_InputBuffered(Tcl_Channel chan)
}
declare 184 {
    int Tcl_InterpDeleted(Tcl_Interp *interp)
}
declare 185 {
    int Tcl_IsSafe(Tcl_Interp *interp)
}
# Obsolete, use Tcl_FSJoinPath
declare 186 {
    char *Tcl_JoinPath(int argc, const char *const *argv,
	    Tcl_DString *resultPtr)
}
declare 187 {
    int Tcl_LinkVar(Tcl_Interp *interp, const char *varName, char *addr,
	    int type)
}

# This slot is reserved for use by the plus patch:
#  declare 188 {
#	Tcl_MainLoop
#  }

declare 189 {
    Tcl_Channel Tcl_MakeFileChannel(ClientData handle, int mode)
}
declare 190 {
    int Tcl_MakeSafe(Tcl_Interp *interp)
}
declare 191 {
    Tcl_Channel Tcl_MakeTcpClientChannel(ClientData tcpSocket)
}
declare 192 {
    char *Tcl_Merge(int argc, const char *const *argv)
}
declare 193 {
    Tcl_HashEntry *Tcl_NextHashEntry(Tcl_HashSearch *searchPtr)
}
declare 194 {
    void Tcl_NotifyChannel(Tcl_Channel channel, int mask)
}
declare 195 {
    Tcl_Obj *Tcl_ObjGetVar2(Tcl_Interp *interp, Tcl_Obj *part1Ptr,
	    Tcl_Obj *part2Ptr, int flags)
}
declare 196 {
    Tcl_Obj *Tcl_ObjSetVar2(Tcl_Interp *interp, Tcl_Obj *part1Ptr,
	    Tcl_Obj *part2Ptr, Tcl_Obj *newValuePtr, int flags)
}
declare 197 {
    Tcl_Channel Tcl_OpenCommandChannel(Tcl_Interp *interp, int argc,
	    const char **argv, int flags)
}
# This is obsolete, use Tcl_FSOpenFileChannel
declare 198 {
    Tcl_Channel Tcl_OpenFileChannel(Tcl_Interp *interp, const char *fileName,
	    const char *modeString, int permissions)
}
declare 199 {
    Tcl_Channel Tcl_OpenTcpClient(Tcl_Interp *interp, int port,
	    const char *address, const char *myaddr, int myport, int async)
}
declare 200 {
    Tcl_Channel Tcl_OpenTcpServer(Tcl_Interp *interp, int port,
	    const char *host, Tcl_TcpAcceptProc *acceptProc,
	    ClientData callbackData)
}
declare 201 {
    void Tcl_Preserve(ClientData data)
}
declare 202 {
    void Tcl_PrintDouble(Tcl_Interp *interp, double value, char *dst)
}
declare 203 {
    int Tcl_PutEnv(const char *assignment)
}
declare 204 {
    const char *Tcl_PosixError(Tcl_Interp *interp)
}
declare 205 {
    void Tcl_QueueEvent(Tcl_Event *evPtr, Tcl_QueuePosition position)
}
declare 206 {
    int Tcl_Read(Tcl_Channel chan, char *bufPtr, int toRead)
}
declare 207 {
    void Tcl_ReapDetachedProcs(void)
}
declare 208 {
    int Tcl_RecordAndEval(Tcl_Interp *interp, const char *cmd, int flags)
}
declare 209 {
    int Tcl_RecordAndEvalObj(Tcl_Interp *interp, Tcl_Obj *cmdPtr, int flags)
}
declare 210 {
    void Tcl_RegisterChannel(Tcl_Interp *interp, Tcl_Channel chan)
}
declare 211 {
    void Tcl_RegisterObjType(const Tcl_ObjType *typePtr)
}
declare 212 {
    Tcl_RegExp Tcl_RegExpCompile(Tcl_Interp *interp, const char *pattern)
}
declare 213 {
    int Tcl_RegExpExec(Tcl_Interp *interp, Tcl_RegExp regexp,
	    const char *text, const char *start)
}
declare 214 {
    int Tcl_RegExpMatch(Tcl_Interp *interp, const char *text,
	    const char *pattern)
}
declare 215 {
    void Tcl_RegExpRange(Tcl_RegExp regexp, int index,
	    const char **startPtr, const char **endPtr)
}
declare 216 {
    void Tcl_Release(ClientData clientData)
}
declare 217 {
    void Tcl_ResetResult(Tcl_Interp *interp)
}
declare 218 {
    int Tcl_ScanElement(const char *src, int *flagPtr)
}
declare 219 {
    int Tcl_ScanCountedElement(const char *src, int length, int *flagPtr)
}
# Removed in 9.0:
#declare 220 {
#    int Tcl_SeekOld(Tcl_Channel chan, int offset, int mode)
#}
declare 221 {
    int Tcl_ServiceAll(void)
}
declare 222 {
    int Tcl_ServiceEvent(int flags)
}
declare 223 {
    void Tcl_SetAssocData(Tcl_Interp *interp, const char *name,
	    Tcl_InterpDeleteProc *proc, ClientData clientData)
}
declare 224 {
    void Tcl_SetChannelBufferSize(Tcl_Channel chan, int sz)
}
declare 225 {
    int Tcl_SetChannelOption(Tcl_Interp *interp, Tcl_Channel chan,
	    const char *optionName, const char *newValue)
}
declare 226 {
    int Tcl_SetCommandInfo(Tcl_Interp *interp, const char *cmdName,
	    const Tcl_CmdInfo *infoPtr)
}
declare 227 {
    void Tcl_SetErrno(int err)
}
declare 228 {
    void Tcl_SetErrorCode(Tcl_Interp *interp, ...)
}
declare 229 {
    void Tcl_SetMaxBlockTime(const Tcl_Time *timePtr)
}
# Removed (from stubtable only) in 9.0:
#declare 230 {
#    void Tcl_SetPanicProc(Tcl_PanicProc *panicProc)
#}
declare 231 {
    int Tcl_SetRecursionLimit(Tcl_Interp *interp, int depth)
}
# Removed (from stubtable only) in 9.0:
#declare 232 {
#    void Tcl_SetResult(Tcl_Interp *interp, char *result,
#	    Tcl_FreeProc *freeProc)
#}
declare 233 {
    int Tcl_SetServiceMode(int mode)
}
declare 234 {
    void Tcl_SetObjErrorCode(Tcl_Interp *interp, Tcl_Obj *errorObjPtr)
}
declare 235 {
    void Tcl_SetObjResult(Tcl_Interp *interp, Tcl_Obj *resultObjPtr)
}
declare 236 {
    void Tcl_SetStdChannel(Tcl_Channel channel, int type)
}
<<<<<<< HEAD
# Removed in 9.0:
#declare 237 {
#    const char *Tcl_SetVar(Tcl_Interp *interp, const char *varName,
#	    const char *newValue, int flags)
#}
=======
declare 237 {
    const char *Tcl_SetVar(Tcl_Interp *interp, const char *varName,
	    const char *newValue, int flags)
}
>>>>>>> 1c58e29d
declare 238 {
    const char *Tcl_SetVar2(Tcl_Interp *interp, const char *part1,
	    const char *part2, const char *newValue, int flags)
}
declare 239 {
    const char *Tcl_SignalId(int sig)
}
declare 240 {
    const char *Tcl_SignalMsg(int sig)
}
declare 241 {
    void Tcl_SourceRCFile(Tcl_Interp *interp)
}
declare 242 {
    int Tcl_SplitList(Tcl_Interp *interp, const char *listStr, int *argcPtr,
	    const char ***argvPtr)
}
# Obsolete, use Tcl_FSSplitPath
declare 243 {
    void Tcl_SplitPath(const char *path, int *argcPtr, const char ***argvPtr)
}
declare 244 {
    void Tcl_StaticPackage(Tcl_Interp *interp, const char *pkgName,
	    Tcl_PackageInitProc *initProc, Tcl_PackageInitProc *safeInitProc)
}
declare 245 {
    int Tcl_StringMatch(const char *str, const char *pattern)
}
# Removed in 9.0:
#declare 246 {
#    int Tcl_TellOld(Tcl_Channel chan)
#}
# Removed in 9.0:
#declare 247 {
#    int Tcl_TraceVar(Tcl_Interp *interp, const char *varName, int flags,
#	    Tcl_VarTraceProc *proc, ClientData clientData)
#}
declare 248 {
    int Tcl_TraceVar2(Tcl_Interp *interp, const char *part1, const char *part2,
	    int flags, Tcl_VarTraceProc *proc, ClientData clientData)
}
declare 249 {
    char *Tcl_TranslateFileName(Tcl_Interp *interp, const char *name,
	    Tcl_DString *bufferPtr)
}
declare 250 {
    int Tcl_Ungets(Tcl_Channel chan, const char *str, int len, int atHead)
}
declare 251 {
    void Tcl_UnlinkVar(Tcl_Interp *interp, const char *varName)
}
declare 252 {
    int Tcl_UnregisterChannel(Tcl_Interp *interp, Tcl_Channel chan)
}
# Removed in 9.0:
#declare 253 {
#    int Tcl_UnsetVar(Tcl_Interp *interp, const char *varName, int flags)
#}
declare 254 {
    int Tcl_UnsetVar2(Tcl_Interp *interp, const char *part1, const char *part2,
	    int flags)
}
# Removed in 9.0:
#declare 255 {
#    void Tcl_UntraceVar(Tcl_Interp *interp, const char *varName, int flags,
#	    Tcl_VarTraceProc *proc, ClientData clientData)
#}
declare 256 {
    void Tcl_UntraceVar2(Tcl_Interp *interp, const char *part1,
	    const char *part2, int flags, Tcl_VarTraceProc *proc,
	    ClientData clientData)
}
declare 257 {
    void Tcl_UpdateLinkedVar(Tcl_Interp *interp, const char *varName)
}
# Removed in 9.0
#declare 258 {
#    int Tcl_UpVar(Tcl_Interp *interp, const char *frameName,
#	    const char *varName, const char *localName, int flags)
#}
declare 259 {
    int Tcl_UpVar2(Tcl_Interp *interp, const char *frameName, const char *part1,
	    const char *part2, const char *localName, int flags)
}
# Removed in 9.0
#declare 260 {
#    int Tcl_VarEval(Tcl_Interp *interp, ...)
#}
# Removed in 9.0
#declare 261 {
#    ClientData Tcl_VarTraceInfo(Tcl_Interp *interp, const char *varName,
#	    int flags, Tcl_VarTraceProc *procPtr, ClientData prevClientData)
#}
declare 262 {
    ClientData Tcl_VarTraceInfo2(Tcl_Interp *interp, const char *part1,
	    const char *part2, int flags, Tcl_VarTraceProc *procPtr,
	    ClientData prevClientData)
}
declare 263 {
    int Tcl_Write(Tcl_Channel chan, const char *s, int slen)
}
declare 264 {
    void Tcl_WrongNumArgs(Tcl_Interp *interp, int objc,
	    Tcl_Obj *const objv[], const char *message)
}
declare 265 {
    int Tcl_DumpActiveMemory(const char *fileName)
}
declare 266 {
    void Tcl_ValidateAllMemory(const char *file, int line)
}
# Removed in 9.0:
#declare 267 {
#    void Tcl_AppendResultVA(Tcl_Interp *interp, va_list argList)
#}
# Removed in 9.0:
#declare 268 {
#    void Tcl_AppendStringsToObjVA(Tcl_Obj *objPtr, va_list argList)
#}
declare 269 {
    char *Tcl_HashStats(Tcl_HashTable *tablePtr)
}
declare 270 {
    const char *Tcl_ParseVar(Tcl_Interp *interp, const char *start,
	    const char **termPtr)
<<<<<<< HEAD
=======
}
declare 271 {
    const char *Tcl_PkgPresent(Tcl_Interp *interp, const char *name,
	    const char *version, int exact)
>>>>>>> 1c58e29d
}
# Removed in 9.0, converted to macro
#declare 271 {
#    const char *Tcl_PkgPresent(Tcl_Interp *interp, const char *name,
#	    const char *version, int exact)
#}
declare 272 {
    const char *Tcl_PkgPresentEx(Tcl_Interp *interp,
	    const char *name, const char *version, int exact,
	    void *clientDataPtr)
}
# Changed to a macro, only (internally) exposed for legacy protection.
declare 273 {
    int TclPkgProvide(Tcl_Interp *interp, const char *name,
	    const char *version)
}
# TIP #268: The internally used new Require function is in slot 573.
<<<<<<< HEAD
# Removed in 9.0, converted to macro
#declare 274 {
#    const char *Tcl_PkgRequire(Tcl_Interp *interp, const char *name,
#	    const char *version, int exact)
#}
=======
declare 274 {
    const char *Tcl_PkgRequire(Tcl_Interp *interp, const char *name,
	    const char *version, int exact)
}
>>>>>>> 1c58e29d
# Removed in 9.0:
#declare 275 {
#    void Tcl_SetErrorCodeVA(Tcl_Interp *interp, va_list argList)
#}
# Removed in 9.0:
#declare 276 {
#    int  Tcl_VarEvalVA(Tcl_Interp *interp, va_list argList)
#}
declare 277 {
    Tcl_Pid Tcl_WaitPid(Tcl_Pid pid, int *statPtr, int options)
}
# Removed in 9.0:
#declare 278 {
#    TCL_NORETURN void Tcl_PanicVA(const char *format, va_list argList)
#}
declare 279 {
    void Tcl_GetVersion(int *major, int *minor, int *patchLevel, int *type)
}
declare 280 {
    void Tcl_InitMemory(Tcl_Interp *interp)
}

# Andreas Kupries <a.kupries@westend.com>, 03/21/1999
# "Trf-Patch for filtering channels"
#
# C-Level API for (un)stacking of channels. This allows the introduction
# of filtering channels with relatively little changes to the core.
# This patch was created in cooperation with Jan Nijtmans j.nijtmans@chello.nl
# and is therefore part of his plus-patches too.
#
# It would have been possible to place the following definitions according
# to the alphabetical order used elsewhere in this file, but I decided
# against that to ease the maintenance of the patch across new tcl versions
# (patch usually has no problems to integrate the patch file for the last
# version into the new one).

declare 281 {
    Tcl_Channel Tcl_StackChannel(Tcl_Interp *interp,
	    const Tcl_ChannelType *typePtr, ClientData instanceData,
	    int mask, Tcl_Channel prevChan)
}
declare 282 {
    int Tcl_UnstackChannel(Tcl_Interp *interp, Tcl_Channel chan)
}
declare 283 {
    Tcl_Channel Tcl_GetStackedChannel(Tcl_Channel chan)
}

# 284 was reserved, but added in 8.4a2
declare 284 {
    void Tcl_SetMainLoop(Tcl_MainLoopProc *proc)
}

# Reserved for future use (8.0.x vs. 8.1)
#  declare 285 {
#  }

# Added in 8.1:

declare 286 {
    void Tcl_AppendObjToObj(Tcl_Obj *objPtr, Tcl_Obj *appendObjPtr)
}
declare 287 {
    Tcl_Encoding Tcl_CreateEncoding(const Tcl_EncodingType *typePtr)
}
declare 288 {
    void Tcl_CreateThreadExitHandler(Tcl_ExitProc *proc, ClientData clientData)
}
declare 289 {
    void Tcl_DeleteThreadExitHandler(Tcl_ExitProc *proc, ClientData clientData)
}
# Removed in 9.0:
#declare 290 {
#    void Tcl_DiscardResult(Tcl_SavedResult *statePtr)
#}
declare 291 {
    int Tcl_EvalEx(Tcl_Interp *interp, const char *script, int numBytes,
	    int flags)
}
declare 292 {
    int Tcl_EvalObjv(Tcl_Interp *interp, int objc, Tcl_Obj *const objv[],
	    int flags)
}
declare 293 {
    int Tcl_EvalObjEx(Tcl_Interp *interp, Tcl_Obj *objPtr, int flags)
}
declare 294 {
    TCL_NORETURN void Tcl_ExitThread(int status)
}
declare 295 {
    int Tcl_ExternalToUtf(Tcl_Interp *interp, Tcl_Encoding encoding,
	    const char *src, int srcLen, int flags,
	    Tcl_EncodingState *statePtr, char *dst, int dstLen,
	    int *srcReadPtr, int *dstWrotePtr, int *dstCharsPtr)
}
declare 296 {
    char *Tcl_ExternalToUtfDString(Tcl_Encoding encoding,
	    const char *src, int srcLen, Tcl_DString *dsPtr)
}
declare 297 {
    void Tcl_FinalizeThread(void)
}
declare 298 {
    void Tcl_FinalizeNotifier(ClientData clientData)
}
declare 299 {
    void Tcl_FreeEncoding(Tcl_Encoding encoding)
}
declare 300 {
    Tcl_ThreadId Tcl_GetCurrentThread(void)
}
declare 301 {
    Tcl_Encoding Tcl_GetEncoding(Tcl_Interp *interp, const char *name)
}
declare 302 {
    const char *Tcl_GetEncodingName(Tcl_Encoding encoding)
}
declare 303 {
    void Tcl_GetEncodingNames(Tcl_Interp *interp)
}
declare 304 {
    int Tcl_GetIndexFromObjStruct(Tcl_Interp *interp, Tcl_Obj *objPtr,
	    const void *tablePtr, int offset, const char *msg, int flags,
	    int *indexPtr)
}
declare 305 {
    void *Tcl_GetThreadData(Tcl_ThreadDataKey *keyPtr, int size)
}
declare 306 {
    Tcl_Obj *Tcl_GetVar2Ex(Tcl_Interp *interp, const char *part1,
	    const char *part2, int flags)
}
declare 307 {
    ClientData Tcl_InitNotifier(void)
}
declare 308 {
    void Tcl_MutexLock(Tcl_Mutex *mutexPtr)
}
declare 309 {
    void Tcl_MutexUnlock(Tcl_Mutex *mutexPtr)
}
declare 310 {
    void Tcl_ConditionNotify(Tcl_Condition *condPtr)
}
declare 311 {
    void Tcl_ConditionWait(Tcl_Condition *condPtr, Tcl_Mutex *mutexPtr,
	    const Tcl_Time *timePtr)
}
declare 312 {
    int Tcl_NumUtfChars(const char *src, int length)
}
declare 313 {
    int Tcl_ReadChars(Tcl_Channel channel, Tcl_Obj *objPtr, int charsToRead,
	    int appendFlag)
}
# Removed in 9.0:
#declare 314 {
#    void Tcl_RestoreResult(Tcl_Interp *interp, Tcl_SavedResult *statePtr)
#}
# Removed in 9.0:
#declare 315 {
#    void Tcl_SaveResult(Tcl_Interp *interp, Tcl_SavedResult *statePtr)
#}
declare 316 {
    int Tcl_SetSystemEncoding(Tcl_Interp *interp, const char *name)
}
declare 317 {
    Tcl_Obj *Tcl_SetVar2Ex(Tcl_Interp *interp, const char *part1,
	    const char *part2, Tcl_Obj *newValuePtr, int flags)
}
declare 318 {
    void Tcl_ThreadAlert(Tcl_ThreadId threadId)
}
declare 319 {
    void Tcl_ThreadQueueEvent(Tcl_ThreadId threadId, Tcl_Event *evPtr,
	    Tcl_QueuePosition position)
}
declare 320 {
    Tcl_UniChar Tcl_UniCharAtIndex(const char *src, int index)
}
declare 321 {
    Tcl_UniChar Tcl_UniCharToLower(int ch)
}
declare 322 {
    Tcl_UniChar Tcl_UniCharToTitle(int ch)
}
declare 323 {
    Tcl_UniChar Tcl_UniCharToUpper(int ch)
}
declare 324 {
    int Tcl_UniCharToUtf(int ch, char *buf)
}
declare 325 {
    const char *Tcl_UtfAtIndex(const char *src, int index)
}
declare 326 {
    int Tcl_UtfCharComplete(const char *src, int length)
}
declare 327 {
    int Tcl_UtfBackslash(const char *src, int *readPtr, char *dst)
}
declare 328 {
    const char *Tcl_UtfFindFirst(const char *src, int ch)
}
declare 329 {
    const char *Tcl_UtfFindLast(const char *src, int ch)
}
declare 330 {
    const char *Tcl_UtfNext(const char *src)
}
declare 331 {
    const char *Tcl_UtfPrev(const char *src, const char *start)
}
declare 332 {
    int Tcl_UtfToExternal(Tcl_Interp *interp, Tcl_Encoding encoding,
	    const char *src, int srcLen, int flags,
	    Tcl_EncodingState *statePtr, char *dst, int dstLen,
	    int *srcReadPtr, int *dstWrotePtr, int *dstCharsPtr)
}
declare 333 {
    char *Tcl_UtfToExternalDString(Tcl_Encoding encoding,
	    const char *src, int srcLen, Tcl_DString *dsPtr)
}
declare 334 {
    int Tcl_UtfToLower(char *src)
}
declare 335 {
    int Tcl_UtfToTitle(char *src)
}
declare 336 {
    int Tcl_UtfToUniChar(const char *src, Tcl_UniChar *chPtr)
}
declare 337 {
    int Tcl_UtfToUpper(char *src)
}
declare 338 {
    int Tcl_WriteChars(Tcl_Channel chan, const char *src, int srcLen)
}
declare 339 {
    int Tcl_WriteObj(Tcl_Channel chan, Tcl_Obj *objPtr)
}
declare 340 {
    char *Tcl_GetString(Tcl_Obj *objPtr)
}
<<<<<<< HEAD
# Removed in 9.0
#declare 341 {
#    const char *Tcl_GetDefaultEncodingDir(void)
#}
# Removed in 9.0
#declare 342 {
=======
# Removed in 9.0:
#declare 341 {deprecated {Use Tcl_GetEncodingSearchPath}} {
#    const char *Tcl_GetDefaultEncodingDir(void)
#}
# Removed in 9.0:
#declare 342 {deprecated {Use Tcl_SetEncodingSearchPath}} {
>>>>>>> 1c58e29d
#    void Tcl_SetDefaultEncodingDir(const char *path)
#}
declare 343 {
    void Tcl_AlertNotifier(ClientData clientData)
}
declare 344 {
    void Tcl_ServiceModeHook(int mode)
}
declare 345 {
    int Tcl_UniCharIsAlnum(int ch)
}
declare 346 {
    int Tcl_UniCharIsAlpha(int ch)
}
declare 347 {
    int Tcl_UniCharIsDigit(int ch)
}
declare 348 {
    int Tcl_UniCharIsLower(int ch)
}
declare 349 {
    int Tcl_UniCharIsSpace(int ch)
}
declare 350 {
    int Tcl_UniCharIsUpper(int ch)
}
declare 351 {
    int Tcl_UniCharIsWordChar(int ch)
}
declare 352 {
    int Tcl_UniCharLen(const Tcl_UniChar *uniStr)
}
declare 353 {
    int Tcl_UniCharNcmp(const Tcl_UniChar *ucs, const Tcl_UniChar *uct,
	    unsigned long numChars)
}
declare 354 {
    char *Tcl_UniCharToUtfDString(const Tcl_UniChar *uniStr,
	    int uniLength, Tcl_DString *dsPtr)
}
declare 355 {
    Tcl_UniChar *Tcl_UtfToUniCharDString(const char *src,
	    int length, Tcl_DString *dsPtr)
}
declare 356 {
    Tcl_RegExp Tcl_GetRegExpFromObj(Tcl_Interp *interp, Tcl_Obj *patObj,
	    int flags)
}
# Removed in 9.0:
<<<<<<< HEAD
#declare 357 {
=======
#declare 357 {deprecated {Use Tcl_EvalTokensStandard}} {
>>>>>>> 1c58e29d
#    Tcl_Obj *Tcl_EvalTokens(Tcl_Interp *interp, Tcl_Token *tokenPtr,
#	    int count)
#}
declare 358 {
    void Tcl_FreeParse(Tcl_Parse *parsePtr)
}
declare 359 {
    void Tcl_LogCommandInfo(Tcl_Interp *interp, const char *script,
	    const char *command, int length)
}
declare 360 {
    int Tcl_ParseBraces(Tcl_Interp *interp, const char *start, int numBytes,
	    Tcl_Parse *parsePtr, int append, const char **termPtr)
}
declare 361 {
    int Tcl_ParseCommand(Tcl_Interp *interp, const char *start, int numBytes,
	    int nested, Tcl_Parse *parsePtr)
}
declare 362 {
    int Tcl_ParseExpr(Tcl_Interp *interp, const char *start, int numBytes,
	    Tcl_Parse *parsePtr)
}
declare 363 {
    int Tcl_ParseQuotedString(Tcl_Interp *interp, const char *start,
	    int numBytes, Tcl_Parse *parsePtr, int append,
	    const char **termPtr)
}
declare 364 {
    int Tcl_ParseVarName(Tcl_Interp *interp, const char *start, int numBytes,
	    Tcl_Parse *parsePtr, int append)
}
# These 4 functions are obsolete, use Tcl_FSGetCwd, Tcl_FSChdir,
# Tcl_FSAccess and Tcl_FSStat
declare 365 {
    char *Tcl_GetCwd(Tcl_Interp *interp, Tcl_DString *cwdPtr)
}
declare 366 {
   int Tcl_Chdir(const char *dirName)
}
declare 367 {
   int Tcl_Access(const char *path, int mode)
}
declare 368 {
    int Tcl_Stat(const char *path, struct stat *bufPtr)
}
declare 369 {
    int Tcl_UtfNcmp(const char *s1, const char *s2, unsigned long n)
}
declare 370 {
    int Tcl_UtfNcasecmp(const char *s1, const char *s2, unsigned long n)
}
declare 371 {
    int Tcl_StringCaseMatch(const char *str, const char *pattern, int nocase)
}
declare 372 {
    int Tcl_UniCharIsControl(int ch)
}
declare 373 {
    int Tcl_UniCharIsGraph(int ch)
}
declare 374 {
    int Tcl_UniCharIsPrint(int ch)
}
declare 375 {
    int Tcl_UniCharIsPunct(int ch)
}
declare 376 {
    int Tcl_RegExpExecObj(Tcl_Interp *interp, Tcl_RegExp regexp,
	    Tcl_Obj *textObj, int offset, int nmatches, int flags)
}
declare 377 {
    void Tcl_RegExpGetInfo(Tcl_RegExp regexp, Tcl_RegExpInfo *infoPtr)
}
declare 378 {
    Tcl_Obj *Tcl_NewUnicodeObj(const Tcl_UniChar *unicode, int numChars)
}
declare 379 {
    void Tcl_SetUnicodeObj(Tcl_Obj *objPtr, const Tcl_UniChar *unicode,
	    int numChars)
}
declare 380 {
    int Tcl_GetCharLength(Tcl_Obj *objPtr)
}
declare 381 {
    Tcl_UniChar Tcl_GetUniChar(Tcl_Obj *objPtr, int index)
}
declare 382 {
    Tcl_UniChar *Tcl_GetUnicode(Tcl_Obj *objPtr)
}
declare 383 {
    Tcl_Obj *Tcl_GetRange(Tcl_Obj *objPtr, int first, int last)
}
declare 384 {
    void Tcl_AppendUnicodeToObj(Tcl_Obj *objPtr, const Tcl_UniChar *unicode,
	    int length)
}
declare 385 {
    int Tcl_RegExpMatchObj(Tcl_Interp *interp, Tcl_Obj *textObj,
	    Tcl_Obj *patternObj)
}
declare 386 {
    void Tcl_SetNotifier(Tcl_NotifierProcs *notifierProcPtr)
}
declare 387 {
    Tcl_Mutex *Tcl_GetAllocMutex(void)
}
declare 388 {
    int Tcl_GetChannelNames(Tcl_Interp *interp)
}
declare 389 {
    int Tcl_GetChannelNamesEx(Tcl_Interp *interp, const char *pattern)
}
declare 390 {
    int Tcl_ProcObjCmd(ClientData clientData, Tcl_Interp *interp,
	    int objc, Tcl_Obj *const objv[])
}
declare 391 {
    void Tcl_ConditionFinalize(Tcl_Condition *condPtr)
}
declare 392 {
    void Tcl_MutexFinalize(Tcl_Mutex *mutex)
}
declare 393 {
    int Tcl_CreateThread(Tcl_ThreadId *idPtr, Tcl_ThreadCreateProc *proc,
	    ClientData clientData, int stackSize, int flags)
}

# Introduced in 8.3.2
declare 394 {
    int Tcl_ReadRaw(Tcl_Channel chan, char *dst, int bytesToRead)
}
declare 395 {
    int Tcl_WriteRaw(Tcl_Channel chan, const char *src, int srcLen)
}
declare 396 {
    Tcl_Channel Tcl_GetTopChannel(Tcl_Channel chan)
}
declare 397 {
    int Tcl_ChannelBuffered(Tcl_Channel chan)
}
declare 398 {
    const char *Tcl_ChannelName(const Tcl_ChannelType *chanTypePtr)
}
declare 399 {
    Tcl_ChannelTypeVersion Tcl_ChannelVersion(
	    const Tcl_ChannelType *chanTypePtr)
}
declare 400 {
    Tcl_DriverBlockModeProc *Tcl_ChannelBlockModeProc(
	    const Tcl_ChannelType *chanTypePtr)
}
declare 401 {
    Tcl_DriverCloseProc *Tcl_ChannelCloseProc(
	    const Tcl_ChannelType *chanTypePtr)
}
declare 402 {
    Tcl_DriverClose2Proc *Tcl_ChannelClose2Proc(
	    const Tcl_ChannelType *chanTypePtr)
}
declare 403 {
    Tcl_DriverInputProc *Tcl_ChannelInputProc(
	    const Tcl_ChannelType *chanTypePtr)
}
declare 404 {
    Tcl_DriverOutputProc *Tcl_ChannelOutputProc(
	    const Tcl_ChannelType *chanTypePtr)
}
declare 405 {
    Tcl_DriverSeekProc *Tcl_ChannelSeekProc(
	    const Tcl_ChannelType *chanTypePtr)
}
declare 406 {
    Tcl_DriverSetOptionProc *Tcl_ChannelSetOptionProc(
	    const Tcl_ChannelType *chanTypePtr)
}
declare 407 {
    Tcl_DriverGetOptionProc *Tcl_ChannelGetOptionProc(
	    const Tcl_ChannelType *chanTypePtr)
}
declare 408 {
    Tcl_DriverWatchProc *Tcl_ChannelWatchProc(
	    const Tcl_ChannelType *chanTypePtr)
}
declare 409 {
    Tcl_DriverGetHandleProc *Tcl_ChannelGetHandleProc(
	    const Tcl_ChannelType *chanTypePtr)
}
declare 410 {
    Tcl_DriverFlushProc *Tcl_ChannelFlushProc(
	    const Tcl_ChannelType *chanTypePtr)
}
declare 411 {
    Tcl_DriverHandlerProc *Tcl_ChannelHandlerProc(
	    const Tcl_ChannelType *chanTypePtr)
}

# Introduced in 8.4a2
declare 412 {
    int Tcl_JoinThread(Tcl_ThreadId threadId, int *result)
}
declare 413 {
    int Tcl_IsChannelShared(Tcl_Channel channel)
}
declare 414 {
    int Tcl_IsChannelRegistered(Tcl_Interp *interp, Tcl_Channel channel)
}
declare 415 {
    void Tcl_CutChannel(Tcl_Channel channel)
}
declare 416 {
    void Tcl_SpliceChannel(Tcl_Channel channel)
}
declare 417 {
    void Tcl_ClearChannelHandlers(Tcl_Channel channel)
}
declare 418 {
    int Tcl_IsChannelExisting(const char *channelName)
}
declare 419 {
    int Tcl_UniCharNcasecmp(const Tcl_UniChar *ucs, const Tcl_UniChar *uct,
	    unsigned long numChars)
}
declare 420 {
    int Tcl_UniCharCaseMatch(const Tcl_UniChar *uniStr,
	    const Tcl_UniChar *uniPattern, int nocase)
}
# Removed in 9.0, as it is actually a macro:
#declare 421 {
#    Tcl_HashEntry *Tcl_FindHashEntry(Tcl_HashTable *tablePtr, const void *key)
#}
# Removed in 9.0, as it is actually a macro:
#declare 422 {
#    Tcl_HashEntry *Tcl_CreateHashEntry(Tcl_HashTable *tablePtr,
#	    const void *key, int *newPtr)
#}
declare 423 {
    void Tcl_InitCustomHashTable(Tcl_HashTable *tablePtr, int keyType,
	    const Tcl_HashKeyType *typePtr)
}
declare 424 {
    void Tcl_InitObjHashTable(Tcl_HashTable *tablePtr)
}
declare 425 {
    ClientData Tcl_CommandTraceInfo(Tcl_Interp *interp, const char *varName,
	    int flags, Tcl_CommandTraceProc *procPtr,
	    ClientData prevClientData)
}
declare 426 {
    int Tcl_TraceCommand(Tcl_Interp *interp, const char *varName, int flags,
	    Tcl_CommandTraceProc *proc, ClientData clientData)
}
declare 427 {
    void Tcl_UntraceCommand(Tcl_Interp *interp, const char *varName,
	    int flags, Tcl_CommandTraceProc *proc, ClientData clientData)
}
declare 428 {
    char *Tcl_AttemptAlloc(unsigned int size)
}
declare 429 {
    char *Tcl_AttemptDbCkalloc(unsigned int size, const char *file, int line)
}
declare 430 {
    char *Tcl_AttemptRealloc(char *ptr, unsigned int size)
}
declare 431 {
    char *Tcl_AttemptDbCkrealloc(char *ptr, unsigned int size,
	    const char *file, int line)
}
declare 432 {
    int Tcl_AttemptSetObjLength(Tcl_Obj *objPtr, int length)
}

# TIP#10 (thread-aware channels) akupries
declare 433 {
    Tcl_ThreadId Tcl_GetChannelThread(Tcl_Channel channel)
}

# introduced in 8.4a3
declare 434 {
    Tcl_UniChar *Tcl_GetUnicodeFromObj(Tcl_Obj *objPtr, int *lengthPtr)
}

# TIP#15 (math function introspection) dkf
<<<<<<< HEAD
#declare 435 {
=======
# Removed in 9.0:
#declare 435 {deprecated {}} {
>>>>>>> 1c58e29d
#    int Tcl_GetMathFuncInfo(Tcl_Interp *interp, const char *name,
#	    int *numArgsPtr, Tcl_ValueType **argTypesPtr,
#	    Tcl_MathProc **procPtr, ClientData *clientDataPtr)
#}
<<<<<<< HEAD
#declare 436 {
=======
# Removed in 9.0:
#declare 436 {deprecated {}} {
>>>>>>> 1c58e29d
#    Tcl_Obj *Tcl_ListMathFuncs(Tcl_Interp *interp, const char *pattern)
#}

# TIP#36 (better access to 'subst') dkf
declare 437 {
    Tcl_Obj *Tcl_SubstObj(Tcl_Interp *interp, Tcl_Obj *objPtr, int flags)
}

# TIP#17 (virtual filesystem layer) vdarley
declare 438 {
    int Tcl_DetachChannel(Tcl_Interp *interp, Tcl_Channel channel)
}
declare 439 {
    int Tcl_IsStandardChannel(Tcl_Channel channel)
}
declare 440 {
    int	Tcl_FSCopyFile(Tcl_Obj *srcPathPtr, Tcl_Obj *destPathPtr)
}
declare 441 {
    int	Tcl_FSCopyDirectory(Tcl_Obj *srcPathPtr,
	    Tcl_Obj *destPathPtr, Tcl_Obj **errorPtr)
}
declare 442 {
    int	Tcl_FSCreateDirectory(Tcl_Obj *pathPtr)
}
declare 443 {
    int	Tcl_FSDeleteFile(Tcl_Obj *pathPtr)
}
declare 444 {
    int	Tcl_FSLoadFile(Tcl_Interp *interp, Tcl_Obj *pathPtr, const char *sym1,
	    const char *sym2, Tcl_PackageInitProc **proc1Ptr,
	    Tcl_PackageInitProc **proc2Ptr, Tcl_LoadHandle *handlePtr,
	    Tcl_FSUnloadFileProc **unloadProcPtr)
}
declare 445 {
    int	Tcl_FSMatchInDirectory(Tcl_Interp *interp, Tcl_Obj *result,
	    Tcl_Obj *pathPtr, const char *pattern, Tcl_GlobTypeData *types)
}
declare 446 {
    Tcl_Obj *Tcl_FSLink(Tcl_Obj *pathPtr, Tcl_Obj *toPtr, int linkAction)
}
declare 447 {
    int Tcl_FSRemoveDirectory(Tcl_Obj *pathPtr,
	    int recursive, Tcl_Obj **errorPtr)
}
declare 448 {
    int	Tcl_FSRenameFile(Tcl_Obj *srcPathPtr, Tcl_Obj *destPathPtr)
}
declare 449 {
    int	Tcl_FSLstat(Tcl_Obj *pathPtr, Tcl_StatBuf *buf)
}
declare 450 {
    int Tcl_FSUtime(Tcl_Obj *pathPtr, struct utimbuf *tval)
}
declare 451 {
    int Tcl_FSFileAttrsGet(Tcl_Interp *interp,
	    int index, Tcl_Obj *pathPtr, Tcl_Obj **objPtrRef)
}
declare 452 {
    int Tcl_FSFileAttrsSet(Tcl_Interp *interp,
	    int index, Tcl_Obj *pathPtr, Tcl_Obj *objPtr)
}
declare 453 {
    const char *const *Tcl_FSFileAttrStrings(Tcl_Obj *pathPtr,
	    Tcl_Obj **objPtrRef)
}
declare 454 {
    int Tcl_FSStat(Tcl_Obj *pathPtr, Tcl_StatBuf *buf)
}
declare 455 {
    int Tcl_FSAccess(Tcl_Obj *pathPtr, int mode)
}
declare 456 {
    Tcl_Channel Tcl_FSOpenFileChannel(Tcl_Interp *interp, Tcl_Obj *pathPtr,
	    const char *modeString, int permissions)
}
declare 457 {
    Tcl_Obj *Tcl_FSGetCwd(Tcl_Interp *interp)
}
declare 458 {
    int Tcl_FSChdir(Tcl_Obj *pathPtr)
}
declare 459 {
    int Tcl_FSConvertToPathType(Tcl_Interp *interp, Tcl_Obj *pathPtr)
}
declare 460 {
    Tcl_Obj *Tcl_FSJoinPath(Tcl_Obj *listObj, int elements)
}
declare 461 {
    Tcl_Obj *Tcl_FSSplitPath(Tcl_Obj *pathPtr, int *lenPtr)
}
declare 462 {
    int Tcl_FSEqualPaths(Tcl_Obj *firstPtr, Tcl_Obj *secondPtr)
}
declare 463 {
    Tcl_Obj *Tcl_FSGetNormalizedPath(Tcl_Interp *interp, Tcl_Obj *pathPtr)
}
declare 464 {
    Tcl_Obj *Tcl_FSJoinToPath(Tcl_Obj *pathPtr, int objc,
	    Tcl_Obj *const objv[])
}
declare 465 {
    ClientData Tcl_FSGetInternalRep(Tcl_Obj *pathPtr,
	    const Tcl_Filesystem *fsPtr)
}
declare 466 {
    Tcl_Obj *Tcl_FSGetTranslatedPath(Tcl_Interp *interp, Tcl_Obj *pathPtr)
}
declare 467 {
    int Tcl_FSEvalFile(Tcl_Interp *interp, Tcl_Obj *fileName)
}
declare 468 {
    Tcl_Obj *Tcl_FSNewNativePath(const Tcl_Filesystem *fromFilesystem,
	    ClientData clientData)
}
declare 469 {
    const void *Tcl_FSGetNativePath(Tcl_Obj *pathPtr)
}
declare 470 {
    Tcl_Obj *Tcl_FSFileSystemInfo(Tcl_Obj *pathPtr)
}
declare 471 {
    Tcl_Obj *Tcl_FSPathSeparator(Tcl_Obj *pathPtr)
}
declare 472 {
    Tcl_Obj *Tcl_FSListVolumes(void)
}
declare 473 {
    int Tcl_FSRegister(ClientData clientData, const Tcl_Filesystem *fsPtr)
}
declare 474 {
    int Tcl_FSUnregister(const Tcl_Filesystem *fsPtr)
}
declare 475 {
    ClientData Tcl_FSData(const Tcl_Filesystem *fsPtr)
}
declare 476 {
    const char *Tcl_FSGetTranslatedStringPath(Tcl_Interp *interp,
	    Tcl_Obj *pathPtr)
}
declare 477 {
    const Tcl_Filesystem *Tcl_FSGetFileSystemForPath(Tcl_Obj *pathPtr)
}
declare 478 {
    Tcl_PathType Tcl_FSGetPathType(Tcl_Obj *pathPtr)
}

# TIP#49 (detection of output buffering) akupries
declare 479 {
    int Tcl_OutputBuffered(Tcl_Channel chan)
}
declare 480 {
    void Tcl_FSMountsChanged(const Tcl_Filesystem *fsPtr)
}

# TIP#56 (evaluate a parsed script) msofer
declare 481 {
    int Tcl_EvalTokensStandard(Tcl_Interp *interp, Tcl_Token *tokenPtr,
	    int count)
}

# TIP#73 (access to current time) kbk
declare 482 {
    void Tcl_GetTime(Tcl_Time *timeBuf)
}

# TIP#32 (object-enabled traces) kbk
declare 483 {
    Tcl_Trace Tcl_CreateObjTrace(Tcl_Interp *interp, int level, int flags,
	    Tcl_CmdObjTraceProc *objProc, ClientData clientData,
	    Tcl_CmdObjTraceDeleteProc *delProc)
}
declare 484 {
    int Tcl_GetCommandInfoFromToken(Tcl_Command token, Tcl_CmdInfo *infoPtr)
}
declare 485 {
    int Tcl_SetCommandInfoFromToken(Tcl_Command token,
	    const Tcl_CmdInfo *infoPtr)
}

### New functions on 64-bit dev branch ###
# TIP#72 (64-bit values) dkf
declare 486 {
    Tcl_Obj *Tcl_DbNewWideIntObj(Tcl_WideInt wideValue,
	    const char *file, int line)
}
declare 487 {
    int Tcl_GetWideIntFromObj(Tcl_Interp *interp, Tcl_Obj *objPtr,
	    Tcl_WideInt *widePtr)
}
declare 488 {
    Tcl_Obj *Tcl_NewWideIntObj(Tcl_WideInt wideValue)
}
declare 489 {
    void Tcl_SetWideIntObj(Tcl_Obj *objPtr, Tcl_WideInt wideValue)
}
declare 490 {
    Tcl_StatBuf *Tcl_AllocStatBuf(void)
}
declare 491 {
    Tcl_WideInt Tcl_Seek(Tcl_Channel chan, Tcl_WideInt offset, int mode)
}
declare 492 {
    Tcl_WideInt Tcl_Tell(Tcl_Channel chan)
}

# TIP#91 (back-compat enhancements for channels) dkf
declare 493 {
    Tcl_DriverWideSeekProc *Tcl_ChannelWideSeekProc(
	    const Tcl_ChannelType *chanTypePtr)
}

# ----- BASELINE -- FOR -- 8.4.0 ----- #

# TIP#111 (dictionaries) dkf
declare 494 {
    int Tcl_DictObjPut(Tcl_Interp *interp, Tcl_Obj *dictPtr,
	    Tcl_Obj *keyPtr, Tcl_Obj *valuePtr)
}
declare 495 {
    int Tcl_DictObjGet(Tcl_Interp *interp, Tcl_Obj *dictPtr, Tcl_Obj *keyPtr,
	    Tcl_Obj **valuePtrPtr)
}
declare 496 {
    int Tcl_DictObjRemove(Tcl_Interp *interp, Tcl_Obj *dictPtr,
	    Tcl_Obj *keyPtr)
}
declare 497 {
    int Tcl_DictObjSize(Tcl_Interp *interp, Tcl_Obj *dictPtr, int *sizePtr)
}
declare 498 {
    int Tcl_DictObjFirst(Tcl_Interp *interp, Tcl_Obj *dictPtr,
	    Tcl_DictSearch *searchPtr,
	    Tcl_Obj **keyPtrPtr, Tcl_Obj **valuePtrPtr, int *donePtr)
}
declare 499 {
    void Tcl_DictObjNext(Tcl_DictSearch *searchPtr,
	    Tcl_Obj **keyPtrPtr, Tcl_Obj **valuePtrPtr, int *donePtr)
}
declare 500 {
    void Tcl_DictObjDone(Tcl_DictSearch *searchPtr)
}
declare 501 {
    int Tcl_DictObjPutKeyList(Tcl_Interp *interp, Tcl_Obj *dictPtr,
	    int keyc, Tcl_Obj *const *keyv, Tcl_Obj *valuePtr)
}
declare 502 {
    int Tcl_DictObjRemoveKeyList(Tcl_Interp *interp, Tcl_Obj *dictPtr,
	    int keyc, Tcl_Obj *const *keyv)
}
declare 503 {
    Tcl_Obj *Tcl_NewDictObj(void)
}
declare 504 {
    Tcl_Obj *Tcl_DbNewDictObj(const char *file, int line)
}

# TIP#59 (configuration reporting) akupries
declare 505 {
    void Tcl_RegisterConfig(Tcl_Interp *interp, const char *pkgName,
	    const Tcl_Config *configuration, const char *valEncoding)
}

# TIP #139 (partial exposure of namespace API - transferred from tclInt.decls)
# dkf, API by Brent Welch?
declare 506 {
    Tcl_Namespace *Tcl_CreateNamespace(Tcl_Interp *interp, const char *name,
	    ClientData clientData, Tcl_NamespaceDeleteProc *deleteProc)
}
declare 507 {
    void Tcl_DeleteNamespace(Tcl_Namespace *nsPtr)
}
declare 508 {
    int Tcl_AppendExportList(Tcl_Interp *interp, Tcl_Namespace *nsPtr,
	    Tcl_Obj *objPtr)
}
declare 509 {
    int Tcl_Export(Tcl_Interp *interp, Tcl_Namespace *nsPtr,
	    const char *pattern, int resetListFirst)
}
declare 510 {
    int Tcl_Import(Tcl_Interp *interp, Tcl_Namespace *nsPtr,
	    const char *pattern, int allowOverwrite)
}
declare 511 {
    int Tcl_ForgetImport(Tcl_Interp *interp, Tcl_Namespace *nsPtr,
	    const char *pattern)
}
declare 512 {
    Tcl_Namespace *Tcl_GetCurrentNamespace(Tcl_Interp *interp)
}
declare 513 {
    Tcl_Namespace *Tcl_GetGlobalNamespace(Tcl_Interp *interp)
}
declare 514 {
    Tcl_Namespace *Tcl_FindNamespace(Tcl_Interp *interp, const char *name,
	    Tcl_Namespace *contextNsPtr, int flags)
}
declare 515 {
    Tcl_Command Tcl_FindCommand(Tcl_Interp *interp, const char *name,
	    Tcl_Namespace *contextNsPtr, int flags)
}
declare 516 {
    Tcl_Command Tcl_GetCommandFromObj(Tcl_Interp *interp, Tcl_Obj *objPtr)
}
declare 517 {
    void Tcl_GetCommandFullName(Tcl_Interp *interp, Tcl_Command command,
	    Tcl_Obj *objPtr)
}

# TIP#137 (encoding-aware source command) dgp for Anton Kovalenko
declare 518 {
    int Tcl_FSEvalFileEx(Tcl_Interp *interp, Tcl_Obj *fileName,
	    const char *encodingName)
}

# TIP#121 (exit handler) dkf for Joe Mistachkin
declare 519 {
    Tcl_ExitProc *Tcl_SetExitProc(TCL_NORETURN1 Tcl_ExitProc *proc)
}

# TIP#143 (resource limits) dkf
declare 520 {
    void Tcl_LimitAddHandler(Tcl_Interp *interp, int type,
	    Tcl_LimitHandlerProc *handlerProc, ClientData clientData,
	    Tcl_LimitHandlerDeleteProc *deleteProc)
}
declare 521 {
    void Tcl_LimitRemoveHandler(Tcl_Interp *interp, int type,
	    Tcl_LimitHandlerProc *handlerProc, ClientData clientData)
}
declare 522 {
    int Tcl_LimitReady(Tcl_Interp *interp)
}
declare 523 {
    int Tcl_LimitCheck(Tcl_Interp *interp)
}
declare 524 {
    int Tcl_LimitExceeded(Tcl_Interp *interp)
}
declare 525 {
    void Tcl_LimitSetCommands(Tcl_Interp *interp, int commandLimit)
}
declare 526 {
    void Tcl_LimitSetTime(Tcl_Interp *interp, Tcl_Time *timeLimitPtr)
}
declare 527 {
    void Tcl_LimitSetGranularity(Tcl_Interp *interp, int type, int granularity)
}
declare 528 {
    int Tcl_LimitTypeEnabled(Tcl_Interp *interp, int type)
}
declare 529 {
    int Tcl_LimitTypeExceeded(Tcl_Interp *interp, int type)
}
declare 530 {
    void Tcl_LimitTypeSet(Tcl_Interp *interp, int type)
}
declare 531 {
    void Tcl_LimitTypeReset(Tcl_Interp *interp, int type)
}
declare 532 {
    int Tcl_LimitGetCommands(Tcl_Interp *interp)
}
declare 533 {
    void Tcl_LimitGetTime(Tcl_Interp *interp, Tcl_Time *timeLimitPtr)
}
declare 534 {
    int Tcl_LimitGetGranularity(Tcl_Interp *interp, int type)
}

# TIP#226 (interpreter result state management) dgp
declare 535 {
    Tcl_InterpState Tcl_SaveInterpState(Tcl_Interp *interp, int status)
}
declare 536 {
    int Tcl_RestoreInterpState(Tcl_Interp *interp, Tcl_InterpState state)
}
declare 537 {
    void Tcl_DiscardInterpState(Tcl_InterpState state)
}

# TIP#227 (return options interface) dgp
declare 538 {
    int Tcl_SetReturnOptions(Tcl_Interp *interp, Tcl_Obj *options)
}
declare 539 {
    Tcl_Obj *Tcl_GetReturnOptions(Tcl_Interp *interp, int result)
}

# TIP#235 (ensembles) dkf
declare 540 {
    int Tcl_IsEnsemble(Tcl_Command token)
}
declare 541 {
    Tcl_Command Tcl_CreateEnsemble(Tcl_Interp *interp, const char *name,
	    Tcl_Namespace *namespacePtr, int flags)
}
declare 542 {
    Tcl_Command Tcl_FindEnsemble(Tcl_Interp *interp, Tcl_Obj *cmdNameObj,
	    int flags)
}
declare 543 {
    int Tcl_SetEnsembleSubcommandList(Tcl_Interp *interp, Tcl_Command token,
	    Tcl_Obj *subcmdList)
}
declare 544 {
    int Tcl_SetEnsembleMappingDict(Tcl_Interp *interp, Tcl_Command token,
	    Tcl_Obj *mapDict)
}
declare 545 {
    int Tcl_SetEnsembleUnknownHandler(Tcl_Interp *interp, Tcl_Command token,
	    Tcl_Obj *unknownList)
}
declare 546 {
    int Tcl_SetEnsembleFlags(Tcl_Interp *interp, Tcl_Command token, int flags)
}
declare 547 {
    int Tcl_GetEnsembleSubcommandList(Tcl_Interp *interp, Tcl_Command token,
	    Tcl_Obj **subcmdListPtr)
}
declare 548 {
    int Tcl_GetEnsembleMappingDict(Tcl_Interp *interp, Tcl_Command token,
	    Tcl_Obj **mapDictPtr)
}
declare 549 {
    int Tcl_GetEnsembleUnknownHandler(Tcl_Interp *interp, Tcl_Command token,
	    Tcl_Obj **unknownListPtr)
}
declare 550 {
    int Tcl_GetEnsembleFlags(Tcl_Interp *interp, Tcl_Command token,
	    int *flagsPtr)
}
declare 551 {
    int Tcl_GetEnsembleNamespace(Tcl_Interp *interp, Tcl_Command token,
	    Tcl_Namespace **namespacePtrPtr)
}

# TIP#233 (virtualized time) akupries
declare 552 {
    void Tcl_SetTimeProc(Tcl_GetTimeProc *getProc,
	    Tcl_ScaleTimeProc *scaleProc,
	    ClientData clientData)
}
declare 553 {
    void Tcl_QueryTimeProc(Tcl_GetTimeProc **getProc,
	    Tcl_ScaleTimeProc **scaleProc,
	    ClientData *clientData)
}

# TIP#218 (driver thread actions) davygrvy/akupries ChannelType ver 4
declare 554 {
    Tcl_DriverThreadActionProc *Tcl_ChannelThreadActionProc(
	    const Tcl_ChannelType *chanTypePtr)
}

# TIP#237 (arbitrary-precision integers) kbk
declare 555 {
    Tcl_Obj *Tcl_NewBignumObj(mp_int *value)
}
declare 556 {
    Tcl_Obj *Tcl_DbNewBignumObj(mp_int *value, const char *file, int line)
}
declare 557 {
    void Tcl_SetBignumObj(Tcl_Obj *obj, mp_int *value)
}
declare 558 {
    int Tcl_GetBignumFromObj(Tcl_Interp *interp, Tcl_Obj *obj, mp_int *value)
}
declare 559 {
    int Tcl_TakeBignumFromObj(Tcl_Interp *interp, Tcl_Obj *obj, mp_int *value)
}

# TIP #208 ('chan' command) jeffh
declare 560 {
    int Tcl_TruncateChannel(Tcl_Channel chan, Tcl_WideInt length)
}
declare 561 {
    Tcl_DriverTruncateProc *Tcl_ChannelTruncateProc(
	    const Tcl_ChannelType *chanTypePtr)
}

# TIP#219 (channel reflection api) akupries
declare 562 {
    void Tcl_SetChannelErrorInterp(Tcl_Interp *interp, Tcl_Obj *msg)
}
declare 563 {
    void Tcl_GetChannelErrorInterp(Tcl_Interp *interp, Tcl_Obj **msg)
}
declare 564 {
    void Tcl_SetChannelError(Tcl_Channel chan, Tcl_Obj *msg)
}
declare 565 {
    void Tcl_GetChannelError(Tcl_Channel chan, Tcl_Obj **msg)
}

# TIP #237 (additional conversion functions for bignum support) kbk/dgp
declare 566 {
    int Tcl_InitBignumFromDouble(Tcl_Interp *interp, double initval,
	    mp_int *toInit)
}

# TIP#181 (namespace unknown command) dgp for Neil Madden
declare 567 {
    Tcl_Obj *Tcl_GetNamespaceUnknownHandler(Tcl_Interp *interp,
	    Tcl_Namespace *nsPtr)
}
declare 568 {
    int Tcl_SetNamespaceUnknownHandler(Tcl_Interp *interp,
	    Tcl_Namespace *nsPtr, Tcl_Obj *handlerPtr)
}

# TIP#258 (enhanced interface for encodings) dgp
declare 569 {
    int Tcl_GetEncodingFromObj(Tcl_Interp *interp, Tcl_Obj *objPtr,
	    Tcl_Encoding *encodingPtr)
}
declare 570 {
    Tcl_Obj *Tcl_GetEncodingSearchPath(void)
}
declare 571 {
    int Tcl_SetEncodingSearchPath(Tcl_Obj *searchPath)
}
declare 572 {
    const char *Tcl_GetEncodingNameFromEnvironment(Tcl_DString *bufPtr)
}

# TIP#268 (extended version numbers and requirements) akupries
declare 573 {
    int Tcl_PkgRequireProc(Tcl_Interp *interp, const char *name,
	    int objc, Tcl_Obj *const objv[], void *clientDataPtr)
}

# TIP#270 (utility C routines for string formatting) dgp
declare 574 {
    void Tcl_AppendObjToErrorInfo(Tcl_Interp *interp, Tcl_Obj *objPtr)
}
declare 575 {
    void Tcl_AppendLimitedToObj(Tcl_Obj *objPtr, const char *bytes, int length,
	    int limit, const char *ellipsis)
}
declare 576 {
    Tcl_Obj *Tcl_Format(Tcl_Interp *interp, const char *format, int objc,
	    Tcl_Obj *const objv[])
}
declare 577 {
    int Tcl_AppendFormatToObj(Tcl_Interp *interp, Tcl_Obj *objPtr,
	    const char *format, int objc, Tcl_Obj *const objv[])
}
declare 578 {
    Tcl_Obj *Tcl_ObjPrintf(const char *format, ...)
}
declare 579 {
    void Tcl_AppendPrintfToObj(Tcl_Obj *objPtr, const char *format, ...)
}

# ----- BASELINE -- FOR -- 8.5.0 ----- #

# TIP #285 (script cancellation support) jmistachkin
declare 580 {
    int Tcl_CancelEval(Tcl_Interp *interp, Tcl_Obj *resultObjPtr,
	    ClientData clientData, int flags)
}
declare 581 {
    int Tcl_Canceled(Tcl_Interp *interp, int flags)
}

# TIP#304 (chan pipe) aferrieux
declare 582 {
    int Tcl_CreatePipe(Tcl_Interp  *interp, Tcl_Channel *rchan,
	    Tcl_Channel *wchan, int flags)
}

# TIP #322 (NRE public interface) msofer
declare 583 {
    Tcl_Command Tcl_NRCreateCommand(Tcl_Interp *interp,
	    const char *cmdName, Tcl_ObjCmdProc *proc,
	    Tcl_ObjCmdProc *nreProc, ClientData clientData,
	    Tcl_CmdDeleteProc *deleteProc)
}
declare 584 {
    int Tcl_NREvalObj(Tcl_Interp *interp, Tcl_Obj *objPtr, int flags)
}
declare 585 {
    int Tcl_NREvalObjv(Tcl_Interp *interp, int objc, Tcl_Obj *const objv[],
	    int flags)
}
declare 586 {
    int Tcl_NRCmdSwap(Tcl_Interp *interp, Tcl_Command cmd, int objc,
	    Tcl_Obj *const objv[], int flags)
}
declare 587 {
    void Tcl_NRAddCallback(Tcl_Interp *interp, Tcl_NRPostProc *postProcPtr,
	    ClientData data0, ClientData data1, ClientData data2,
	    ClientData data3)
}
# For use by NR extenders, to have a simple way to also provide a (required!)
# classic objProc
declare 588 {
    int Tcl_NRCallObjProc(Tcl_Interp *interp, Tcl_ObjCmdProc *objProc,
	    ClientData clientData, int objc, Tcl_Obj *const objv[])
}

# TIP#316 (Tcl_StatBuf reader functions) dkf
declare 589 {
    unsigned Tcl_GetFSDeviceFromStat(const Tcl_StatBuf *statPtr)
}
declare 590 {
    unsigned Tcl_GetFSInodeFromStat(const Tcl_StatBuf *statPtr)
}
declare 591 {
    unsigned Tcl_GetModeFromStat(const Tcl_StatBuf *statPtr)
}
declare 592 {
    int Tcl_GetLinkCountFromStat(const Tcl_StatBuf *statPtr)
}
declare 593 {
    int Tcl_GetUserIdFromStat(const Tcl_StatBuf *statPtr)
}
declare 594 {
    int Tcl_GetGroupIdFromStat(const Tcl_StatBuf *statPtr)
}
declare 595 {
    int Tcl_GetDeviceTypeFromStat(const Tcl_StatBuf *statPtr)
}
declare 596 {
    Tcl_WideInt Tcl_GetAccessTimeFromStat(const Tcl_StatBuf *statPtr)
}
declare 597 {
    Tcl_WideInt Tcl_GetModificationTimeFromStat(const Tcl_StatBuf *statPtr)
}
declare 598 {
    Tcl_WideInt Tcl_GetChangeTimeFromStat(const Tcl_StatBuf *statPtr)
}
declare 599 {
    Tcl_WideUInt Tcl_GetSizeFromStat(const Tcl_StatBuf *statPtr)
}
declare 600 {
    Tcl_WideUInt Tcl_GetBlocksFromStat(const Tcl_StatBuf *statPtr)
}
declare 601 {
    unsigned Tcl_GetBlockSizeFromStat(const Tcl_StatBuf *statPtr)
}

# TIP#314 (ensembles with parameters) dkf for Lars Hellstr"om
declare 602 {
    int Tcl_SetEnsembleParameterList(Tcl_Interp *interp, Tcl_Command token,
	    Tcl_Obj *paramList)
}
declare 603 {
    int Tcl_GetEnsembleParameterList(Tcl_Interp *interp, Tcl_Command token,
	    Tcl_Obj **paramListPtr)
}

# TIP#265 (option parser) dkf for Sam Bromley
declare 604 {
    int Tcl_ParseArgsObjv(Tcl_Interp *interp, const Tcl_ArgvInfo *argTable,
	    int *objcPtr, Tcl_Obj *const *objv, Tcl_Obj ***remObjv)
}

# TIP#336 (manipulate the error line) dgp
declare 605 {
    int Tcl_GetErrorLine(Tcl_Interp *interp)
}
declare 606 {
    void Tcl_SetErrorLine(Tcl_Interp *interp, int lineNum)
}

# TIP#307 (move results between interpreters) dkf
declare 607 {
    void Tcl_TransferResult(Tcl_Interp *sourceInterp, int result,
	    Tcl_Interp *targetInterp)
}

# TIP#335 (detect if interpreter in use) jmistachkin
declare 608 {
    int Tcl_InterpActive(Tcl_Interp *interp)
}

# TIP#337 (log exception for background processing) dgp
declare 609 {
    void Tcl_BackgroundException(Tcl_Interp *interp, int code)
}

# TIP#234 (zlib interface) dkf/Pascal Scheffers
declare 610 {
    int Tcl_ZlibDeflate(Tcl_Interp *interp, int format, Tcl_Obj *data,
	    int level, Tcl_Obj *gzipHeaderDictObj)
}
declare 611 {
    int Tcl_ZlibInflate(Tcl_Interp *interp, int format, Tcl_Obj *data,
	    int buffersize, Tcl_Obj *gzipHeaderDictObj)
}
declare 612 {
    unsigned int Tcl_ZlibCRC32(unsigned int crc, const unsigned char *buf,
	    int len)
}
declare 613 {
    unsigned int Tcl_ZlibAdler32(unsigned int adler, const unsigned char *buf,
	    int len)
}
declare 614 {
    int Tcl_ZlibStreamInit(Tcl_Interp *interp, int mode, int format,
	    int level, Tcl_Obj *dictObj, Tcl_ZlibStream *zshandle)
}
declare 615 {
    Tcl_Obj *Tcl_ZlibStreamGetCommandName(Tcl_ZlibStream zshandle)
}
declare 616 {
    int Tcl_ZlibStreamEof(Tcl_ZlibStream zshandle)
}
declare 617 {
    int Tcl_ZlibStreamChecksum(Tcl_ZlibStream zshandle)
}
declare 618 {
    int Tcl_ZlibStreamPut(Tcl_ZlibStream zshandle, Tcl_Obj *data, int flush)
}
declare 619 {
    int Tcl_ZlibStreamGet(Tcl_ZlibStream zshandle, Tcl_Obj *data, int count)
}
declare 620 {
    int Tcl_ZlibStreamClose(Tcl_ZlibStream zshandle)
}
declare 621 {
    int Tcl_ZlibStreamReset(Tcl_ZlibStream zshandle)
}

# TIP 338 (control over startup script) dgp
declare 622 {
    void Tcl_SetStartupScript(Tcl_Obj *path, const char *encoding)
}
declare 623 {
    Tcl_Obj *Tcl_GetStartupScript(const char **encodingPtr)
}

# TIP#332 (half-close made public) aferrieux
declare 624 {
    int Tcl_CloseEx(Tcl_Interp *interp, Tcl_Channel chan, int flags)
}

# TIP #353 (NR-enabled expressions) dgp
declare 625 {
    int Tcl_NRExprObj(Tcl_Interp *interp, Tcl_Obj *objPtr, Tcl_Obj *resultPtr)
}

# TIP #356 (NR-enabled substitution) dgp
declare 626 {
    int Tcl_NRSubstObj(Tcl_Interp *interp, Tcl_Obj *objPtr, int flags)
}

# TIP #357 (Export TclLoadFile and TclpFindSymbol) kbk
declare 627 {
    int Tcl_LoadFile(Tcl_Interp *interp, Tcl_Obj *pathPtr,
		     const char *const symv[], int flags, void *procPtrs,
		     Tcl_LoadHandle *handlePtr)
}
declare 628 {
    void *Tcl_FindSymbol(Tcl_Interp *interp, Tcl_LoadHandle handle,
			 const char *symbol)
}
declare 629 {
    int Tcl_FSUnloadFile(Tcl_Interp *interp, Tcl_LoadHandle handlePtr)
}

# TIP #400
declare 630 {
    void Tcl_ZlibStreamSetCompressionDictionary(Tcl_ZlibStream zhandle,
	    Tcl_Obj *compressionDictionaryObj)
}

# ----- BASELINE -- FOR -- 8.6.0 ----- #

# TIP #456
declare 631 {
    Tcl_Channel Tcl_OpenTcpServerEx(Tcl_Interp *interp, const char *service,
	    const char *host, unsigned int flags, Tcl_TcpAcceptProc *acceptProc,
	    ClientData callbackData)
}

# ----- BASELINE -- FOR -- 8.7.0 ----- #



##############################################################################

# Define the platform specific public Tcl interface. These functions are only
# available on the designated platform.

interface tclPlat

################################
# Unix specific functions
#   (none)

################################
# Windows specific functions

# Added in Tcl 8.1

declare 0 win {
    TCHAR *Tcl_WinUtfToTChar(const char *str, int len, Tcl_DString *dsPtr)
}
declare 1 win {
    char *Tcl_WinTCharToUtf(const TCHAR *str, int len, Tcl_DString *dsPtr)
}

################################
# Mac OS X specific functions

declare 0 macosx {
    int Tcl_MacOSXOpenBundleResources(Tcl_Interp *interp,
	    const char *bundleName, int hasResourceFile,
	    int maxPathLen, char *libraryPath)
}
declare 1 macosx {
    int Tcl_MacOSXOpenVersionedBundleResources(Tcl_Interp *interp,
	    const char *bundleName, const char *bundleVersion,
	    int hasResourceFile, int maxPathLen, char *libraryPath)
}

##############################################################################

# Public functions that are not accessible via the stubs table.

export {
    const char *Tcl_InitStubs(Tcl_Interp *interp, const char *version,
	int exact)
}
export {
    const char *TclTomMathInitializeStubs(Tcl_Interp* interp,
	const char* version, int epoch, int revision)
}
export {
    const char *Tcl_PkgInitStubsCheck(Tcl_Interp *interp, const char *version,
	int exact)
}
export {
    void Tcl_GetMemoryInfo(Tcl_DString *dsPtr)
}

# Local Variables:
# mode: tcl
# End:<|MERGE_RESOLUTION|>--- conflicted
+++ resolved
@@ -155,18 +155,11 @@
     int Tcl_GetDoubleFromObj(Tcl_Interp *interp, Tcl_Obj *objPtr,
 	    double *doublePtr)
 }
-<<<<<<< HEAD
 # Removed in 9.0
 #declare 36 {
 #    int Tcl_GetIndexFromObj(Tcl_Interp *interp, Tcl_Obj *objPtr,
 #	    const char *const *tablePtr, const char *msg, int flags, int *indexPtr)
 #}
-=======
-declare 36 {
-    int Tcl_GetIndexFromObj(Tcl_Interp *interp, Tcl_Obj *objPtr,
-	    const char *const *tablePtr, const char *msg, int flags, int *indexPtr)
-}
->>>>>>> 1c58e29d
 declare 37 {
     int Tcl_GetInt(Tcl_Interp *interp, const char *src, int *intPtr)
 }
@@ -367,12 +360,8 @@
 declare 94 {
     Tcl_Interp *Tcl_CreateInterp(void)
 }
-<<<<<<< HEAD
-#declare 95 {
-=======
 # Removed in 9.0:
 #declare 95 {deprecated {}} {
->>>>>>> 1c58e29d
 #    void Tcl_CreateMathFunc(Tcl_Interp *interp, const char *name,
 #	    int numArgs, Tcl_ValueType *argTypes,
 #	    Tcl_MathProc *proc, ClientData clientData)
@@ -485,12 +474,6 @@
 }
 declare 128 {
     const char *Tcl_ErrnoMsg(int err)
-<<<<<<< HEAD
-=======
-}
-declare 129 {
-    int Tcl_Eval(Tcl_Interp *interp, const char *script)
->>>>>>> 1c58e29d
 }
 # Removed in 9.0:
 #declare 129 {
@@ -652,13 +635,6 @@
 }
 declare 174 {
     const char *Tcl_GetStringResult(Tcl_Interp *interp)
-<<<<<<< HEAD
-=======
-}
-declare 175 {
-    const char *Tcl_GetVar(Tcl_Interp *interp, const char *varName,
-	    int flags)
->>>>>>> 1c58e29d
 }
 # Removed in 9.0
 #declare 175 {
@@ -876,18 +852,11 @@
 declare 236 {
     void Tcl_SetStdChannel(Tcl_Channel channel, int type)
 }
-<<<<<<< HEAD
 # Removed in 9.0:
 #declare 237 {
 #    const char *Tcl_SetVar(Tcl_Interp *interp, const char *varName,
 #	    const char *newValue, int flags)
 #}
-=======
-declare 237 {
-    const char *Tcl_SetVar(Tcl_Interp *interp, const char *varName,
-	    const char *newValue, int flags)
-}
->>>>>>> 1c58e29d
 declare 238 {
     const char *Tcl_SetVar2(Tcl_Interp *interp, const char *part1,
 	    const char *part2, const char *newValue, int flags)
@@ -1013,13 +982,6 @@
 declare 270 {
     const char *Tcl_ParseVar(Tcl_Interp *interp, const char *start,
 	    const char **termPtr)
-<<<<<<< HEAD
-=======
-}
-declare 271 {
-    const char *Tcl_PkgPresent(Tcl_Interp *interp, const char *name,
-	    const char *version, int exact)
->>>>>>> 1c58e29d
 }
 # Removed in 9.0, converted to macro
 #declare 271 {
@@ -1037,18 +999,11 @@
 	    const char *version)
 }
 # TIP #268: The internally used new Require function is in slot 573.
-<<<<<<< HEAD
 # Removed in 9.0, converted to macro
 #declare 274 {
 #    const char *Tcl_PkgRequire(Tcl_Interp *interp, const char *name,
 #	    const char *version, int exact)
 #}
-=======
-declare 274 {
-    const char *Tcl_PkgRequire(Tcl_Interp *interp, const char *name,
-	    const char *version, int exact)
-}
->>>>>>> 1c58e29d
 # Removed in 9.0:
 #declare 275 {
 #    void Tcl_SetErrorCodeVA(Tcl_Interp *interp, va_list argList)
@@ -1293,21 +1248,12 @@
 declare 340 {
     char *Tcl_GetString(Tcl_Obj *objPtr)
 }
-<<<<<<< HEAD
-# Removed in 9.0
-#declare 341 {
-#    const char *Tcl_GetDefaultEncodingDir(void)
-#}
-# Removed in 9.0
-#declare 342 {
-=======
 # Removed in 9.0:
 #declare 341 {deprecated {Use Tcl_GetEncodingSearchPath}} {
 #    const char *Tcl_GetDefaultEncodingDir(void)
 #}
 # Removed in 9.0:
 #declare 342 {deprecated {Use Tcl_SetEncodingSearchPath}} {
->>>>>>> 1c58e29d
 #    void Tcl_SetDefaultEncodingDir(const char *path)
 #}
 declare 343 {
@@ -1357,11 +1303,7 @@
 	    int flags)
 }
 # Removed in 9.0:
-<<<<<<< HEAD
-#declare 357 {
-=======
 #declare 357 {deprecated {Use Tcl_EvalTokensStandard}} {
->>>>>>> 1c58e29d
 #    Tcl_Obj *Tcl_EvalTokens(Tcl_Interp *interp, Tcl_Token *tokenPtr,
 #	    int count)
 #}
@@ -1645,25 +1587,16 @@
 }
 
 # TIP#15 (math function introspection) dkf
-<<<<<<< HEAD
-#declare 435 {
-=======
 # Removed in 9.0:
 #declare 435 {deprecated {}} {
->>>>>>> 1c58e29d
 #    int Tcl_GetMathFuncInfo(Tcl_Interp *interp, const char *name,
 #	    int *numArgsPtr, Tcl_ValueType **argTypesPtr,
 #	    Tcl_MathProc **procPtr, ClientData *clientDataPtr)
 #}
-<<<<<<< HEAD
-#declare 436 {
-=======
 # Removed in 9.0:
 #declare 436 {deprecated {}} {
->>>>>>> 1c58e29d
 #    Tcl_Obj *Tcl_ListMathFuncs(Tcl_Interp *interp, const char *pattern)
 #}
-
 # TIP#36 (better access to 'subst') dkf
 declare 437 {
     Tcl_Obj *Tcl_SubstObj(Tcl_Interp *interp, Tcl_Obj *objPtr, int flags)
