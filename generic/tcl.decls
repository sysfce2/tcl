--- conflicted
+++ resolved
@@ -1290,18 +1290,15 @@
 declare 351 {
     int Tcl_UniCharIsWordChar(int ch)
 }
-<<<<<<< HEAD
-declare 352 {
-    size_t Tcl_UniCharLen(const Tcl_UniChar *uniStr)
-=======
-declare 352 {deprecated {Use Tcl_GetCharLength}} {
-    int Tcl_UniCharLen(const Tcl_UniChar *uniStr)
->>>>>>> 12d3b15f
-}
-declare 353 {deprecated {Use Tcl_UtfNcmp}} {
-    int Tcl_UniCharNcmp(const Tcl_UniChar *ucs, const Tcl_UniChar *uct,
-	    size_t numChars)
-}
+# Removed in 9.0:
+#declare 352 {
+#    size_t Tcl_UniCharLen(const Tcl_UniChar *uniStr)
+#}
+# Removed in 9.0:
+#declare 353 {deprecated {Use Tcl_UtfNcmp}} {
+#    int Tcl_UniCharNcmp(const Tcl_UniChar *ucs, const Tcl_UniChar *uct,
+#	    size_t numChars)
+#}
 declare 354 {
     char *Tcl_Char16ToUtfDString(const unsigned short *uniStr,
 	    size_t uniLength, Tcl_DString *dsPtr)
@@ -1390,13 +1387,8 @@
 declare 377 {
     void Tcl_RegExpGetInfo(Tcl_RegExp regexp, Tcl_RegExpInfo *infoPtr)
 }
-<<<<<<< HEAD
-declare 378 {
+declare 378 {deprecated {Use Tcl_UniCharToUtfDString}} {
     Tcl_Obj *Tcl_NewUnicodeObj(const Tcl_UniChar *unicode, size_t numChars)
-=======
-declare 378 {deprecated {Use Tcl_UniCharToUtfDString}} {
-    Tcl_Obj *Tcl_NewUnicodeObj(const Tcl_UniChar *unicode, int numChars)
->>>>>>> 12d3b15f
 }
 declare 379 {deprecated {Use Tcl_UniCharToUtfDString}} {
     void Tcl_SetUnicodeObj(Tcl_Obj *objPtr, const Tcl_UniChar *unicode,
@@ -1415,10 +1407,11 @@
 declare 383 {
     Tcl_Obj *Tcl_GetRange(Tcl_Obj *objPtr, size_t first, size_t last)
 }
-declare 384 {deprecated {Use Tcl_AppendStringsToObj}} {
-    void Tcl_AppendUnicodeToObj(Tcl_Obj *objPtr, const Tcl_UniChar *unicode,
-	    size_t length)
-}
+# Removed in 9.0, replaced by macro.
+#declare 384 {deprecated {Use Tcl_AppendStringsToObj}} {
+#    void Tcl_AppendUnicodeToObj(Tcl_Obj *objPtr, const Tcl_UniChar *unicode,
+#	    size_t length)
+#}
 declare 385 {
     int Tcl_RegExpMatchObj(Tcl_Interp *interp, Tcl_Obj *textObj,
 	    Tcl_Obj *patternObj)
@@ -1541,14 +1534,16 @@
 declare 418 {
     int Tcl_IsChannelExisting(const char *channelName)
 }
-declare 419 {deprecated {Use Tcl_UtfNcasecmp}} {
-    int Tcl_UniCharNcasecmp(const Tcl_UniChar *ucs, const Tcl_UniChar *uct,
-	    size_t numChars)
-}
-declare 420 {deprecated {Use Tcl_StringCaseMatch}} {
-    int Tcl_UniCharCaseMatch(const Tcl_UniChar *uniStr,
-	    const Tcl_UniChar *uniPattern, int nocase)
-}
+# Removed in 9.0:
+#declare 419 {deprecated {Use Tcl_UtfNcasecmp}} {
+#    int Tcl_UniCharNcasecmp(const Tcl_UniChar *ucs, const Tcl_UniChar *uct,
+#	    size_t numChars)
+#}
+# Removed in 9.0:
+#declare 420 {deprecated {Use Tcl_StringCaseMatch}} {
+#    int Tcl_UniCharCaseMatch(const Tcl_UniChar *uniStr,
+#	    const Tcl_UniChar *uniPattern, int nocase)
+#}
 # Removed in 9.0, as it is actually a macro:
 #declare 421 {
 #    Tcl_HashEntry *Tcl_FindHashEntry(Tcl_HashTable *tablePtr, const void *key)
