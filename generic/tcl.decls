# tcl.decls --
#
#	This file contains the declarations for all supported public
#	functions that are exported by the Tcl library via the stubs table.
#	This file is used to generate the tclDecls.h, tclPlatDecls.h
#	and tclStubInit.c files.
#
# Copyright © 1998-1999 Scriptics Corporation.
# Copyright © 2001, 2002 Kevin B. Kenny.  All rights reserved.
# Copyright © 2007 Daniel A. Steffen <das@users.sourceforge.net>
#
# See the file "license.terms" for information on usage and redistribution
# of this file, and for a DISCLAIMER OF ALL WARRANTIES.

library tcl

# Define the tcl interface with several sub interfaces:
#     tclPlat	 - platform specific public
#     tclInt	 - generic private
#     tclPlatInt - platform specific private

interface tcl
hooks {tclPlat tclInt tclIntPlat}
scspec EXTERN

# Declare each of the functions in the public Tcl interface.  Note that
# the an index should never be reused for a different function in order
# to preserve backwards compatibility.

declare 0 {
    int Tcl_PkgProvideEx(Tcl_Interp *interp, const char *name,
	    const char *version, const void *clientData)
}
declare 1 {
    const char *Tcl_PkgRequireEx(Tcl_Interp *interp,
	    const char *name, const char *version, int exact,
	    void *clientDataPtr)
}
declare 2 {
    TCL_NORETURN void Tcl_Panic(const char *format, ...)
}
declare 3 {
    void *Tcl_Alloc(TCL_HASH_TYPE size)
}
declare 4 {
    void Tcl_Free(void *ptr)
}
declare 5 {
    void *Tcl_Realloc(void *ptr, TCL_HASH_TYPE size)
}
declare 6 {
    void *Tcl_DbCkalloc(TCL_HASH_TYPE size, const char *file, int line)
}
declare 7 {
    void Tcl_DbCkfree(void *ptr, const char *file, int line)
}
declare 8 {
    void *Tcl_DbCkrealloc(void *ptr, TCL_HASH_TYPE size,
	    const char *file, int line)
}

# Tcl_CreateFileHandler and Tcl_DeleteFileHandler are only available on Unix,
# but they are part of the old generic interface, so we include them here for
# compatibility reasons.

declare 9 {
    void Tcl_CreateFileHandler(int fd, int mask, Tcl_FileProc *proc,
	    void *clientData)
}
declare 10 {
    void Tcl_DeleteFileHandler(int fd)
}
declare 11 {
    void Tcl_SetTimer(const Tcl_Time *timePtr)
}
declare 12 {
    void Tcl_Sleep(int ms)
}
declare 13 {
    int Tcl_WaitForEvent(const Tcl_Time *timePtr)
}
declare 14 {
    int Tcl_AppendAllObjTypes(Tcl_Interp *interp, Tcl_Obj *objPtr)
}
declare 15 {
    void Tcl_AppendStringsToObj(Tcl_Obj *objPtr, ...)
}
declare 16 {
    void Tcl_AppendToObj(Tcl_Obj *objPtr, const char *bytes, Tcl_Size length)
}
declare 17 {
    Tcl_Obj *Tcl_ConcatObj(Tcl_Size objc, Tcl_Obj *const objv[])
}
declare 18 {
    int Tcl_ConvertToType(Tcl_Interp *interp, Tcl_Obj *objPtr,
	    const Tcl_ObjType *typePtr)
}
declare 19 {
    void Tcl_DbDecrRefCount(Tcl_Obj *objPtr, const char *file, int line)
}
declare 20 {
    void Tcl_DbIncrRefCount(Tcl_Obj *objPtr, const char *file, int line)
}
declare 21 {
    int Tcl_DbIsShared(Tcl_Obj *objPtr, const char *file, int line)
}
declare 23 {
    Tcl_Obj *Tcl_DbNewByteArrayObj(const unsigned char *bytes,
	    Tcl_Size numBytes, const char *file, int line)
}
declare 24 {
    Tcl_Obj *Tcl_DbNewDoubleObj(double doubleValue, const char *file,
	    int line)
}
declare 25 {
    Tcl_Obj *Tcl_DbNewListObj(Tcl_Size objc, Tcl_Obj *const *objv,
	    const char *file, int line)
}
declare 27 {
    Tcl_Obj *Tcl_DbNewObj(const char *file, int line)
}
declare 28 {
    Tcl_Obj *Tcl_DbNewStringObj(const char *bytes, Tcl_Size length,
	    const char *file, int line)
}
declare 29 {
    Tcl_Obj *Tcl_DuplicateObj(Tcl_Obj *objPtr)
}
declare 30 {
    void TclFreeObj(Tcl_Obj *objPtr)
}
declare 31 {
    int Tcl_GetBoolean(Tcl_Interp *interp, const char *src, int *intPtr)
}
declare 32 {
    int Tcl_GetBooleanFromObj(Tcl_Interp *interp, Tcl_Obj *objPtr,
	    int *intPtr)
}
# Only available in Tcl 8.x, NULL in Tcl 9.0
declare 33 {
    unsigned char *Tcl_GetByteArrayFromObj(Tcl_Obj *objPtr, Tcl_Size *numBytesPtr)
}
declare 34 {
    int Tcl_GetDouble(Tcl_Interp *interp, const char *src, double *doublePtr)
}
declare 35 {
    int Tcl_GetDoubleFromObj(Tcl_Interp *interp, Tcl_Obj *objPtr,
	    double *doublePtr)
}
declare 37 {
    int Tcl_GetInt(Tcl_Interp *interp, const char *src, int *intPtr)
}
declare 38 {
    int Tcl_GetIntFromObj(Tcl_Interp *interp, Tcl_Obj *objPtr, int *intPtr)
}
declare 39 {
    int Tcl_GetLongFromObj(Tcl_Interp *interp, Tcl_Obj *objPtr, long *longPtr)
}
declare 40 {
    const Tcl_ObjType *Tcl_GetObjType(const char *typeName)
}
declare 41 {
    char *TclGetStringFromObj(Tcl_Obj *objPtr, void *lengthPtr)
}
declare 42 {
    void Tcl_InvalidateStringRep(Tcl_Obj *objPtr)
}
declare 43 {
    int Tcl_ListObjAppendList(Tcl_Interp *interp, Tcl_Obj *listPtr,
	    Tcl_Obj *elemListPtr)
}
declare 44 {
    int Tcl_ListObjAppendElement(Tcl_Interp *interp, Tcl_Obj *listPtr,
	    Tcl_Obj *objPtr)
}
declare 45 {
    int TclListObjGetElements(Tcl_Interp *interp, Tcl_Obj *listPtr,
	    void *objcPtr, Tcl_Obj ***objvPtr)
}
declare 46 {
    int Tcl_ListObjIndex(Tcl_Interp *interp, Tcl_Obj *listPtr, Tcl_Size index,
	    Tcl_Obj **objPtrPtr)
}
declare 47 {
    int TclListObjLength(Tcl_Interp *interp, Tcl_Obj *listPtr,
	    void *lengthPtr)
}
declare 48 {
    int Tcl_ListObjReplace(Tcl_Interp *interp, Tcl_Obj *listPtr, Tcl_Size first,
	    Tcl_Size count, Tcl_Size objc, Tcl_Obj *const objv[])
}
declare 50 {
    Tcl_Obj *Tcl_NewByteArrayObj(const unsigned char *bytes, Tcl_Size numBytes)
}
declare 51 {
    Tcl_Obj *Tcl_NewDoubleObj(double doubleValue)
}
declare 53 {
    Tcl_Obj *Tcl_NewListObj(Tcl_Size objc, Tcl_Obj *const objv[])
}
declare 55 {
    Tcl_Obj *Tcl_NewObj(void)
}
declare 56 {
    Tcl_Obj *Tcl_NewStringObj(const char *bytes, Tcl_Size length)
}
declare 58 {
    unsigned char *Tcl_SetByteArrayLength(Tcl_Obj *objPtr, Tcl_Size numBytes)
}
declare 59 {
    void Tcl_SetByteArrayObj(Tcl_Obj *objPtr, const unsigned char *bytes,
	    Tcl_Size numBytes)
}
declare 60 {
    void Tcl_SetDoubleObj(Tcl_Obj *objPtr, double doubleValue)
}
declare 62 {
    void Tcl_SetListObj(Tcl_Obj *objPtr, Tcl_Size objc, Tcl_Obj *const objv[])
}
declare 64 {
    void Tcl_SetObjLength(Tcl_Obj *objPtr, Tcl_Size length)
}
declare 65 {
    void Tcl_SetStringObj(Tcl_Obj *objPtr, const char *bytes, Tcl_Size length)
}
declare 68 {
    void Tcl_AllowExceptions(Tcl_Interp *interp)
}
declare 69 {
    void Tcl_AppendElement(Tcl_Interp *interp, const char *element)
}
declare 70 {
    void Tcl_AppendResult(Tcl_Interp *interp, ...)
}
declare 71 {
    Tcl_AsyncHandler Tcl_AsyncCreate(Tcl_AsyncProc *proc,
	    void *clientData)
}
declare 72 {
    void Tcl_AsyncDelete(Tcl_AsyncHandler async)
}
declare 73 {
    int Tcl_AsyncInvoke(Tcl_Interp *interp, int code)
}
declare 74 {
    void Tcl_AsyncMark(Tcl_AsyncHandler async)
}
declare 75 {
    int Tcl_AsyncReady(void)
}
declare 78 {
    int Tcl_BadChannelOption(Tcl_Interp *interp, const char *optionName,
	    const char *optionList)
}
declare 79 {
    void Tcl_CallWhenDeleted(Tcl_Interp *interp, Tcl_InterpDeleteProc *proc,
	    void *clientData)
}
declare 80 {
    void Tcl_CancelIdleCall(Tcl_IdleProc *idleProc, void *clientData)
}
# Only available in Tcl 8.x, NULL in Tcl 9.0
declare 81 {
    int Tcl_Close(Tcl_Interp *interp, Tcl_Channel chan)
}
declare 82 {
    int Tcl_CommandComplete(const char *cmd)
}
declare 83 {
    char *Tcl_Concat(Tcl_Size argc, const char *const *argv)
}
declare 84 {
    Tcl_Size Tcl_ConvertElement(const char *src, char *dst, int flags)
}
declare 85 {
    Tcl_Size Tcl_ConvertCountedElement(const char *src, Tcl_Size length, char *dst,
	    int flags)
}
declare 86 {
    int Tcl_CreateAlias(Tcl_Interp *childInterp, const char *childCmd,
	    Tcl_Interp *target, const char *targetCmd, Tcl_Size argc,
	    const char *const *argv)
}
declare 87 {
    int Tcl_CreateAliasObj(Tcl_Interp *childInterp, const char *childCmd,
	    Tcl_Interp *target, const char *targetCmd, Tcl_Size objc,
	    Tcl_Obj *const objv[])
}
declare 88 {
    Tcl_Channel Tcl_CreateChannel(const Tcl_ChannelType *typePtr,
	    const char *chanName, void *instanceData, int mask)
}
declare 89 {
    void Tcl_CreateChannelHandler(Tcl_Channel chan, int mask,
	    Tcl_ChannelProc *proc, void *clientData)
}
declare 90 {
    void Tcl_CreateCloseHandler(Tcl_Channel chan, Tcl_CloseProc *proc,
	    void *clientData)
}
declare 91 {
    Tcl_Command Tcl_CreateCommand(Tcl_Interp *interp, const char *cmdName,
	    Tcl_CmdProc *proc, void *clientData,
	    Tcl_CmdDeleteProc *deleteProc)
}
declare 92 {
    void Tcl_CreateEventSource(Tcl_EventSetupProc *setupProc,
	    Tcl_EventCheckProc *checkProc, void *clientData)
}
declare 93 {
    void Tcl_CreateExitHandler(Tcl_ExitProc *proc, void *clientData)
}
declare 94 {
    Tcl_Interp *Tcl_CreateInterp(void)
}
declare 96 {
    Tcl_Command Tcl_CreateObjCommand(Tcl_Interp *interp,
	    const char *cmdName,
	    Tcl_ObjCmdProc *proc, void *clientData,
	    Tcl_CmdDeleteProc *deleteProc)
}
declare 97 {
    Tcl_Interp *Tcl_CreateChild(Tcl_Interp *interp, const char *name,
	    int isSafe)
}
declare 98 {
    Tcl_TimerToken Tcl_CreateTimerHandler(int milliseconds,
	    Tcl_TimerProc *proc, void *clientData)
}
declare 99 {
    Tcl_Trace Tcl_CreateTrace(Tcl_Interp *interp, Tcl_Size level,
	    Tcl_CmdTraceProc *proc, void *clientData)
}
declare 100 {
    void Tcl_DeleteAssocData(Tcl_Interp *interp, const char *name)
}
declare 101 {
    void Tcl_DeleteChannelHandler(Tcl_Channel chan, Tcl_ChannelProc *proc,
	    void *clientData)
}
declare 102 {
    void Tcl_DeleteCloseHandler(Tcl_Channel chan, Tcl_CloseProc *proc,
	    void *clientData)
}
declare 103 {
    int Tcl_DeleteCommand(Tcl_Interp *interp, const char *cmdName)
}
declare 104 {
    int Tcl_DeleteCommandFromToken(Tcl_Interp *interp, Tcl_Command command)
}
declare 105 {
    void Tcl_DeleteEvents(Tcl_EventDeleteProc *proc, void *clientData)
}
declare 106 {
    void Tcl_DeleteEventSource(Tcl_EventSetupProc *setupProc,
	    Tcl_EventCheckProc *checkProc, void *clientData)
}
declare 107 {
    void Tcl_DeleteExitHandler(Tcl_ExitProc *proc, void *clientData)
}
declare 108 {
    void Tcl_DeleteHashEntry(Tcl_HashEntry *entryPtr)
}
declare 109 {
    void Tcl_DeleteHashTable(Tcl_HashTable *tablePtr)
}
declare 110 {
    void Tcl_DeleteInterp(Tcl_Interp *interp)
}
declare 111 {
    void Tcl_DetachPids(Tcl_Size numPids, Tcl_Pid *pidPtr)
}
declare 112 {
    void Tcl_DeleteTimerHandler(Tcl_TimerToken token)
}
declare 113 {
    void Tcl_DeleteTrace(Tcl_Interp *interp, Tcl_Trace trace)
}
declare 114 {
    void Tcl_DontCallWhenDeleted(Tcl_Interp *interp,
	    Tcl_InterpDeleteProc *proc, void *clientData)
}
declare 115 {
    int Tcl_DoOneEvent(int flags)
}
declare 116 {
    void Tcl_DoWhenIdle(Tcl_IdleProc *proc, void *clientData)
}
declare 117 {
    char *Tcl_DStringAppend(Tcl_DString *dsPtr, const char *bytes, Tcl_Size length)
}
declare 118 {
    char *Tcl_DStringAppendElement(Tcl_DString *dsPtr, const char *element)
}
declare 119 {
    void Tcl_DStringEndSublist(Tcl_DString *dsPtr)
}
declare 120 {
    void Tcl_DStringFree(Tcl_DString *dsPtr)
}
declare 121 {
    void Tcl_DStringGetResult(Tcl_Interp *interp, Tcl_DString *dsPtr)
}
declare 122 {
    void Tcl_DStringInit(Tcl_DString *dsPtr)
}
declare 123 {
    void Tcl_DStringResult(Tcl_Interp *interp, Tcl_DString *dsPtr)
}
declare 124 {
    void Tcl_DStringSetLength(Tcl_DString *dsPtr, Tcl_Size length)
}
declare 125 {
    void Tcl_DStringStartSublist(Tcl_DString *dsPtr)
}
declare 126 {
    int Tcl_Eof(Tcl_Channel chan)
}
declare 127 {
    const char *Tcl_ErrnoId(void)
}
declare 128 {
    const char *Tcl_ErrnoMsg(int err)
}
declare 130 {
    int Tcl_EvalFile(Tcl_Interp *interp, const char *fileName)
}
declare 132 {
    void Tcl_EventuallyFree(void *clientData, Tcl_FreeProc *freeProc)
}
declare 133 {
    TCL_NORETURN void Tcl_Exit(int status)
}
declare 134 {
    int Tcl_ExposeCommand(Tcl_Interp *interp, const char *hiddenCmdToken,
	    const char *cmdName)
}
declare 135 {
    int Tcl_ExprBoolean(Tcl_Interp *interp, const char *expr, int *ptr)
}
declare 136 {
    int Tcl_ExprBooleanObj(Tcl_Interp *interp, Tcl_Obj *objPtr, int *ptr)
}
declare 137 {
    int Tcl_ExprDouble(Tcl_Interp *interp, const char *expr, double *ptr)
}
declare 138 {
    int Tcl_ExprDoubleObj(Tcl_Interp *interp, Tcl_Obj *objPtr, double *ptr)
}
declare 139 {
    int Tcl_ExprLong(Tcl_Interp *interp, const char *expr, long *ptr)
}
declare 140 {
    int Tcl_ExprLongObj(Tcl_Interp *interp, Tcl_Obj *objPtr, long *ptr)
}
declare 141 {
    int Tcl_ExprObj(Tcl_Interp *interp, Tcl_Obj *objPtr,
	    Tcl_Obj **resultPtrPtr)
}
declare 142 {
    int Tcl_ExprString(Tcl_Interp *interp, const char *expr)
}
declare 143 {
    void Tcl_Finalize(void)
}
declare 145 {
    Tcl_HashEntry *Tcl_FirstHashEntry(Tcl_HashTable *tablePtr,
	    Tcl_HashSearch *searchPtr)
}
declare 146 {
    int Tcl_Flush(Tcl_Channel chan)
}
<<<<<<< HEAD
declare 148 {deprecated {Use Tcl_GetAliasObj}} {
    int Tcl_GetAlias(Tcl_Interp *interp, const char *childCmd,
	    Tcl_Interp **targetInterpPtr, const char **targetCmdPtr,
	    int *argcPtr, const char ***argvPtr)
}
=======
>>>>>>> 6e0990b2
declare 149 {
    int TclGetAliasObj(Tcl_Interp *interp, const char *childCmd,
	    Tcl_Interp **targetInterpPtr, const char **targetCmdPtr,
	    int *objcPtr, Tcl_Obj ***objvPtr)
}
declare 150 {
    void *Tcl_GetAssocData(Tcl_Interp *interp, const char *name,
	    Tcl_InterpDeleteProc **procPtr)
}
declare 151 {
    Tcl_Channel Tcl_GetChannel(Tcl_Interp *interp, const char *chanName,
	    int *modePtr)
}
declare 152 {
    Tcl_Size Tcl_GetChannelBufferSize(Tcl_Channel chan)
}
declare 153 {
    int Tcl_GetChannelHandle(Tcl_Channel chan, int direction,
	    void **handlePtr)
}
declare 154 {
    void *Tcl_GetChannelInstanceData(Tcl_Channel chan)
}
declare 155 {
    int Tcl_GetChannelMode(Tcl_Channel chan)
}
declare 156 {
    const char *Tcl_GetChannelName(Tcl_Channel chan)
}
declare 157 {
    int Tcl_GetChannelOption(Tcl_Interp *interp, Tcl_Channel chan,
	    const char *optionName, Tcl_DString *dsPtr)
}
declare 158 {
    const Tcl_ChannelType *Tcl_GetChannelType(Tcl_Channel chan)
}
declare 159 {
    int Tcl_GetCommandInfo(Tcl_Interp *interp, const char *cmdName,
	    Tcl_CmdInfo *infoPtr)
}
declare 160 {
    const char *Tcl_GetCommandName(Tcl_Interp *interp,
	    Tcl_Command command)
}
declare 161 {
    int Tcl_GetErrno(void)
}
declare 162 {
    const char *Tcl_GetHostName(void)
}
declare 163 {
    int Tcl_GetInterpPath(Tcl_Interp *interp, Tcl_Interp *childInterp)
}
declare 164 {
    Tcl_Interp *Tcl_GetParent(Tcl_Interp *interp)
}
declare 165 {
    const char *Tcl_GetNameOfExecutable(void)
}
declare 166 {
    Tcl_Obj *Tcl_GetObjResult(Tcl_Interp *interp)
}

# Tcl_GetOpenFile is only available on unix, but it is a part of the old
# generic interface, so we include it here for compatibility reasons.

declare 167 {
    int Tcl_GetOpenFile(Tcl_Interp *interp, const char *chanID,
	    int forWriting, int checkUsage, void **filePtr)
}
# Obsolete.  Should now use Tcl_FSGetPathType which is objectified
# and therefore usually faster.
declare 168 {
    Tcl_PathType Tcl_GetPathType(const char *path)
}
declare 169 {
    Tcl_Size Tcl_Gets(Tcl_Channel chan, Tcl_DString *dsPtr)
}
declare 170 {
    Tcl_Size Tcl_GetsObj(Tcl_Channel chan, Tcl_Obj *objPtr)
}
declare 171 {
    int Tcl_GetServiceMode(void)
}
declare 172 {
    Tcl_Interp *Tcl_GetChild(Tcl_Interp *interp, const char *name)
}
declare 173 {
    Tcl_Channel Tcl_GetStdChannel(int type)
}
declare 176 {
    const char *Tcl_GetVar2(Tcl_Interp *interp, const char *part1,
	    const char *part2, int flags)
}
declare 179 {
    int Tcl_HideCommand(Tcl_Interp *interp, const char *cmdName,
	    const char *hiddenCmdToken)
}
declare 180 {
    int Tcl_Init(Tcl_Interp *interp)
}
declare 181 {
    void Tcl_InitHashTable(Tcl_HashTable *tablePtr, int keyType)
}
declare 182 {
    int Tcl_InputBlocked(Tcl_Channel chan)
}
declare 183 {
    int Tcl_InputBuffered(Tcl_Channel chan)
}
declare 184 {
    int Tcl_InterpDeleted(Tcl_Interp *interp)
}
declare 185 {
    int Tcl_IsSafe(Tcl_Interp *interp)
}
# Obsolete, use Tcl_FSJoinPath
declare 186 {
    char *Tcl_JoinPath(Tcl_Size argc, const char *const *argv,
	    Tcl_DString *resultPtr)
}
declare 187 {
    int Tcl_LinkVar(Tcl_Interp *interp, const char *varName, void *addr,
	    int type)
}

# This slot is reserved for use by the plus patch:
#  declare 188 {
#	Tcl_MainLoop
#  }

declare 189 {
    Tcl_Channel Tcl_MakeFileChannel(void *handle, int mode)
}
declare 191 {
    Tcl_Channel Tcl_MakeTcpClientChannel(void *tcpSocket)
}
declare 192 {
    char *Tcl_Merge(Tcl_Size argc, const char *const *argv)
}
declare 193 {
    Tcl_HashEntry *Tcl_NextHashEntry(Tcl_HashSearch *searchPtr)
}
declare 194 {
    void Tcl_NotifyChannel(Tcl_Channel channel, int mask)
}
declare 195 {
    Tcl_Obj *Tcl_ObjGetVar2(Tcl_Interp *interp, Tcl_Obj *part1Ptr,
	    Tcl_Obj *part2Ptr, int flags)
}
declare 196 {
    Tcl_Obj *Tcl_ObjSetVar2(Tcl_Interp *interp, Tcl_Obj *part1Ptr,
	    Tcl_Obj *part2Ptr, Tcl_Obj *newValuePtr, int flags)
}
declare 197 {
    Tcl_Channel Tcl_OpenCommandChannel(Tcl_Interp *interp, Tcl_Size argc,
	    const char **argv, int flags)
}
# This is obsolete, use Tcl_FSOpenFileChannel
declare 198 {
    Tcl_Channel Tcl_OpenFileChannel(Tcl_Interp *interp, const char *fileName,
	    const char *modeString, int permissions)
}
declare 199 {
    Tcl_Channel Tcl_OpenTcpClient(Tcl_Interp *interp, int port,
	    const char *address, const char *myaddr, int myport, int flags)
}
declare 200 {
    Tcl_Channel Tcl_OpenTcpServer(Tcl_Interp *interp, int port,
	    const char *host, Tcl_TcpAcceptProc *acceptProc,
	    void *callbackData)
}
declare 201 {
    void Tcl_Preserve(void *data)
}
declare 202 {
    void Tcl_PrintDouble(Tcl_Interp *interp, double value, char *dst)
}
declare 203 {
    int Tcl_PutEnv(const char *assignment)
}
declare 204 {
    const char *Tcl_PosixError(Tcl_Interp *interp)
}
declare 205 {
    void Tcl_QueueEvent(Tcl_Event *evPtr, int position)
}
declare 206 {
    Tcl_Size Tcl_Read(Tcl_Channel chan, char *bufPtr, Tcl_Size toRead)
}
declare 207 {
    void Tcl_ReapDetachedProcs(void)
}
declare 208 {
    int Tcl_RecordAndEval(Tcl_Interp *interp, const char *cmd, int flags)
}
declare 209 {
    int Tcl_RecordAndEvalObj(Tcl_Interp *interp, Tcl_Obj *cmdPtr, int flags)
}
declare 210 {
    void Tcl_RegisterChannel(Tcl_Interp *interp, Tcl_Channel chan)
}
declare 211 {
    void Tcl_RegisterObjType(const Tcl_ObjType *typePtr)
}
declare 212 {
    Tcl_RegExp Tcl_RegExpCompile(Tcl_Interp *interp, const char *pattern)
}
declare 213 {
    int Tcl_RegExpExec(Tcl_Interp *interp, Tcl_RegExp regexp,
	    const char *text, const char *start)
}
declare 214 {
    int Tcl_RegExpMatch(Tcl_Interp *interp, const char *text,
	    const char *pattern)
}
declare 215 {
    void Tcl_RegExpRange(Tcl_RegExp regexp, Tcl_Size index,
	    const char **startPtr, const char **endPtr)
}
declare 216 {
    void Tcl_Release(void *clientData)
}
declare 217 {
    void Tcl_ResetResult(Tcl_Interp *interp)
}
declare 218 {
    Tcl_Size Tcl_ScanElement(const char *src, int *flagPtr)
}
declare 219 {
    Tcl_Size Tcl_ScanCountedElement(const char *src, Tcl_Size length, int *flagPtr)
}
declare 221 {
    int Tcl_ServiceAll(void)
}
declare 222 {
    int Tcl_ServiceEvent(int flags)
}
declare 223 {
    void Tcl_SetAssocData(Tcl_Interp *interp, const char *name,
	    Tcl_InterpDeleteProc *proc, void *clientData)
}
declare 224 {
    void Tcl_SetChannelBufferSize(Tcl_Channel chan, Tcl_Size sz)
}
declare 225 {
    int Tcl_SetChannelOption(Tcl_Interp *interp, Tcl_Channel chan,
	    const char *optionName, const char *newValue)
}
declare 226 {
    int Tcl_SetCommandInfo(Tcl_Interp *interp, const char *cmdName,
	    const Tcl_CmdInfo *infoPtr)
}
declare 227 {
    void Tcl_SetErrno(int err)
}
declare 228 {
    void Tcl_SetErrorCode(Tcl_Interp *interp, ...)
}
declare 229 {
    void Tcl_SetMaxBlockTime(const Tcl_Time *timePtr)
}
declare 231 {
    Tcl_Size Tcl_SetRecursionLimit(Tcl_Interp *interp, Tcl_Size depth)
}
declare 233 {
    int Tcl_SetServiceMode(int mode)
}
declare 234 {
    void Tcl_SetObjErrorCode(Tcl_Interp *interp, Tcl_Obj *errorObjPtr)
}
declare 235 {
    void Tcl_SetObjResult(Tcl_Interp *interp, Tcl_Obj *resultObjPtr)
}
declare 236 {
    void Tcl_SetStdChannel(Tcl_Channel channel, int type)
}
declare 238 {
    const char *Tcl_SetVar2(Tcl_Interp *interp, const char *part1,
	    const char *part2, const char *newValue, int flags)
}
declare 239 {
    const char *Tcl_SignalId(int sig)
}
declare 240 {
    const char *Tcl_SignalMsg(int sig)
}
declare 241 {
    void Tcl_SourceRCFile(Tcl_Interp *interp)
}
declare 242 {
    int TclSplitList(Tcl_Interp *interp, const char *listStr, void *argcPtr,
	    const char ***argvPtr)
}
# Obsolete, use Tcl_FSSplitPath
declare 243 {
    void TclSplitPath(const char *path, void *argcPtr, const char ***argvPtr)
}
declare 248 {
    int Tcl_TraceVar2(Tcl_Interp *interp, const char *part1, const char *part2,
	    int flags, Tcl_VarTraceProc *proc, void *clientData)
}
declare 249 {
    char *Tcl_TranslateFileName(Tcl_Interp *interp, const char *name,
	    Tcl_DString *bufferPtr)
}
declare 250 {
    Tcl_Size Tcl_Ungets(Tcl_Channel chan, const char *str, Tcl_Size len, int atHead)
}
declare 251 {
    void Tcl_UnlinkVar(Tcl_Interp *interp, const char *varName)
}
declare 252 {
    int Tcl_UnregisterChannel(Tcl_Interp *interp, Tcl_Channel chan)
}
declare 254 {
    int Tcl_UnsetVar2(Tcl_Interp *interp, const char *part1, const char *part2,
	    int flags)
}
declare 256 {
    void Tcl_UntraceVar2(Tcl_Interp *interp, const char *part1,
	    const char *part2, int flags, Tcl_VarTraceProc *proc,
	    void *clientData)
}
declare 257 {
    void Tcl_UpdateLinkedVar(Tcl_Interp *interp, const char *varName)
}
declare 259 {
    int Tcl_UpVar2(Tcl_Interp *interp, const char *frameName, const char *part1,
	    const char *part2, const char *localName, int flags)
}
declare 260 {
    int Tcl_VarEval(Tcl_Interp *interp, ...)
}
declare 262 {
    void *Tcl_VarTraceInfo2(Tcl_Interp *interp, const char *part1,
	    const char *part2, int flags, Tcl_VarTraceProc *procPtr,
	    void *prevClientData)
}
declare 263 {
    Tcl_Size Tcl_Write(Tcl_Channel chan, const char *s, Tcl_Size slen)
}
declare 264 {
    void Tcl_WrongNumArgs(Tcl_Interp *interp, Tcl_Size objc,
	    Tcl_Obj *const objv[], const char *message)
}
declare 265 {
    int Tcl_DumpActiveMemory(const char *fileName)
}
declare 266 {
    void Tcl_ValidateAllMemory(const char *file, int line)
}
declare 269 {
    char *Tcl_HashStats(Tcl_HashTable *tablePtr)
}
declare 270 {
    const char *Tcl_ParseVar(Tcl_Interp *interp, const char *start,
	    const char **termPtr)
}
declare 272 {
    const char *Tcl_PkgPresentEx(Tcl_Interp *interp,
	    const char *name, const char *version, int exact,
	    void *clientDataPtr)
}
declare 277 {
    Tcl_Pid Tcl_WaitPid(Tcl_Pid pid, int *statPtr, int options)
}
declare 279 {
    void Tcl_GetVersion(int *major, int *minor, int *patchLevel, int *type)
}
declare 280 {
    void Tcl_InitMemory(Tcl_Interp *interp)
}

# Andreas Kupries <a.kupries@westend.com>, 03/21/1999
# "Trf-Patch for filtering channels"
#
# C-Level API for (un)stacking of channels. This allows the introduction
# of filtering channels with relatively little changes to the core.
# This patch was created in cooperation with Jan Nijtmans j.nijtmans@chello.nl
# and is therefore part of his plus-patches too.
#
# It would have been possible to place the following definitions according
# to the alphabetical order used elsewhere in this file, but I decided
# against that to ease the maintenance of the patch across new tcl versions
# (patch usually has no problems to integrate the patch file for the last
# version into the new one).

declare 281 {
    Tcl_Channel Tcl_StackChannel(Tcl_Interp *interp,
	    const Tcl_ChannelType *typePtr, void *instanceData,
	    int mask, Tcl_Channel prevChan)
}
declare 282 {
    int Tcl_UnstackChannel(Tcl_Interp *interp, Tcl_Channel chan)
}
declare 283 {
    Tcl_Channel Tcl_GetStackedChannel(Tcl_Channel chan)
}

# 284 was reserved, but added in 8.4a2
declare 284 {
    void Tcl_SetMainLoop(Tcl_MainLoopProc *proc)
}

declare 285 {
    int Tcl_GetAliasObj(Tcl_Interp *interp, const char *childCmd,
	    Tcl_Interp **targetInterpPtr, const char **targetCmdPtr,
	    Tcl_Size *objcPtr, Tcl_Obj ***objvPtr)
}

# Added in 8.1:

declare 286 {
    void Tcl_AppendObjToObj(Tcl_Obj *objPtr, Tcl_Obj *appendObjPtr)
}
declare 287 {
    Tcl_Encoding Tcl_CreateEncoding(const Tcl_EncodingType *typePtr)
}
declare 288 {
    void Tcl_CreateThreadExitHandler(Tcl_ExitProc *proc, void *clientData)
}
declare 289 {
    void Tcl_DeleteThreadExitHandler(Tcl_ExitProc *proc, void *clientData)
}
declare 291 {
    int Tcl_EvalEx(Tcl_Interp *interp, const char *script, Tcl_Size numBytes,
	    int flags)
}
declare 292 {
    int Tcl_EvalObjv(Tcl_Interp *interp, Tcl_Size objc, Tcl_Obj *const objv[],
	    int flags)
}
declare 293 {
    int Tcl_EvalObjEx(Tcl_Interp *interp, Tcl_Obj *objPtr, int flags)
}
declare 294 {
    TCL_NORETURN void Tcl_ExitThread(int status)
}
declare 295 {
    int Tcl_ExternalToUtf(Tcl_Interp *interp, Tcl_Encoding encoding,
	    const char *src, Tcl_Size srcLen, int flags,
	    Tcl_EncodingState *statePtr, char *dst, Tcl_Size dstLen,
	    int *srcReadPtr, int *dstWrotePtr, int *dstCharsPtr)
}
declare 296 {
    char *Tcl_ExternalToUtfDString(Tcl_Encoding encoding,
	    const char *src, Tcl_Size srcLen, Tcl_DString *dsPtr)
}
declare 297 {
    void Tcl_FinalizeThread(void)
}
declare 298 {
    void Tcl_FinalizeNotifier(void *clientData)
}
declare 299 {
    void Tcl_FreeEncoding(Tcl_Encoding encoding)
}
declare 300 {
    Tcl_ThreadId Tcl_GetCurrentThread(void)
}
declare 301 {
    Tcl_Encoding Tcl_GetEncoding(Tcl_Interp *interp, const char *name)
}
declare 302 {
    const char *Tcl_GetEncodingName(Tcl_Encoding encoding)
}
declare 303 {
    void Tcl_GetEncodingNames(Tcl_Interp *interp)
}
declare 304 {
    int Tcl_GetIndexFromObjStruct(Tcl_Interp *interp, Tcl_Obj *objPtr,
	    const void *tablePtr, Tcl_Size offset, const char *msg, int flags,
	    void *indexPtr)
}
declare 305 {
    void *Tcl_GetThreadData(Tcl_ThreadDataKey *keyPtr, Tcl_Size size)
}
declare 306 {
    Tcl_Obj *Tcl_GetVar2Ex(Tcl_Interp *interp, const char *part1,
	    const char *part2, int flags)
}
declare 307 {
    void *Tcl_InitNotifier(void)
}
declare 308 {
    void Tcl_MutexLock(Tcl_Mutex *mutexPtr)
}
declare 309 {
    void Tcl_MutexUnlock(Tcl_Mutex *mutexPtr)
}
declare 310 {
    void Tcl_ConditionNotify(Tcl_Condition *condPtr)
}
declare 311 {
    void Tcl_ConditionWait(Tcl_Condition *condPtr, Tcl_Mutex *mutexPtr,
	    const Tcl_Time *timePtr)
}
declare 312 {
    Tcl_Size TclNumUtfChars(const char *src, Tcl_Size length)
}
declare 313 {
    Tcl_Size Tcl_ReadChars(Tcl_Channel channel, Tcl_Obj *objPtr,
	    Tcl_Size charsToRead, int appendFlag)
}
declare 316 {
    int Tcl_SetSystemEncoding(Tcl_Interp *interp, const char *name)
}
declare 317 {
    Tcl_Obj *Tcl_SetVar2Ex(Tcl_Interp *interp, const char *part1,
	    const char *part2, Tcl_Obj *newValuePtr, int flags)
}
declare 318 {
    void Tcl_ThreadAlert(Tcl_ThreadId threadId)
}
declare 319 {
    void Tcl_ThreadQueueEvent(Tcl_ThreadId threadId, Tcl_Event *evPtr,
	    int position)
}
declare 320 {
    int Tcl_UniCharAtIndex(const char *src, Tcl_Size index)
}
declare 321 {
    int Tcl_UniCharToLower(int ch)
}
declare 322 {
    int Tcl_UniCharToTitle(int ch)
}
declare 323 {
    int Tcl_UniCharToUpper(int ch)
}
declare 324 {
    Tcl_Size Tcl_UniCharToUtf(int ch, char *buf)
}
declare 325 {
    const char *TclUtfAtIndex(const char *src, Tcl_Size index)
}
declare 326 {
    int TclUtfCharComplete(const char *src, Tcl_Size length)
}
declare 327 {
    Tcl_Size Tcl_UtfBackslash(const char *src, int *readPtr, char *dst)
}
declare 328 {
    const char *Tcl_UtfFindFirst(const char *src, int ch)
}
declare 329 {
    const char *Tcl_UtfFindLast(const char *src, int ch)
}
declare 330 {
    const char *TclUtfNext(const char *src)
}
declare 331 {
    const char *TclUtfPrev(const char *src, const char *start)
}
declare 332 {
    int Tcl_UtfToExternal(Tcl_Interp *interp, Tcl_Encoding encoding,
	    const char *src, Tcl_Size srcLen, int flags,
	    Tcl_EncodingState *statePtr, char *dst, Tcl_Size dstLen,
	    int *srcReadPtr, int *dstWrotePtr, int *dstCharsPtr)
}
declare 333 {
    char *Tcl_UtfToExternalDString(Tcl_Encoding encoding,
	    const char *src, Tcl_Size srcLen, Tcl_DString *dsPtr)
}
declare 334 {
    Tcl_Size Tcl_UtfToLower(char *src)
}
declare 335 {
    Tcl_Size Tcl_UtfToTitle(char *src)
}
declare 336 {
    Tcl_Size Tcl_UtfToChar16(const char *src, unsigned short *chPtr)
}
declare 337 {
    Tcl_Size Tcl_UtfToUpper(char *src)
}
declare 338 {
    Tcl_Size Tcl_WriteChars(Tcl_Channel chan, const char *src, Tcl_Size srcLen)
}
declare 339 {
    Tcl_Size Tcl_WriteObj(Tcl_Channel chan, Tcl_Obj *objPtr)
}
declare 340 {
    char *Tcl_GetString(Tcl_Obj *objPtr)
}
declare 343 {
    void Tcl_AlertNotifier(void *clientData)
}
declare 344 {
    void Tcl_ServiceModeHook(int mode)
}
declare 345 {
    int Tcl_UniCharIsAlnum(int ch)
}
declare 346 {
    int Tcl_UniCharIsAlpha(int ch)
}
declare 347 {
    int Tcl_UniCharIsDigit(int ch)
}
declare 348 {
    int Tcl_UniCharIsLower(int ch)
}
declare 349 {
    int Tcl_UniCharIsSpace(int ch)
}
declare 350 {
    int Tcl_UniCharIsUpper(int ch)
}
declare 351 {
    int Tcl_UniCharIsWordChar(int ch)
}
declare 352 {
    Tcl_Size Tcl_Char16Len(const unsigned short *uniStr)
}
declare 354 {
    char *Tcl_Char16ToUtfDString(const unsigned short *uniStr,
	    Tcl_Size uniLength, Tcl_DString *dsPtr)
}
declare 355 {
    unsigned short *Tcl_UtfToChar16DString(const char *src,
	    Tcl_Size length, Tcl_DString *dsPtr)
}
declare 356 {
    Tcl_RegExp Tcl_GetRegExpFromObj(Tcl_Interp *interp, Tcl_Obj *patObj,
	    int flags)
}
declare 358 {
    void Tcl_FreeParse(Tcl_Parse *parsePtr)
}
declare 359 {
    void Tcl_LogCommandInfo(Tcl_Interp *interp, const char *script,
	    const char *command, Tcl_Size length)
}
declare 360 {
    int Tcl_ParseBraces(Tcl_Interp *interp, const char *start,
	    Tcl_Size numBytes, Tcl_Parse *parsePtr, int append,
	    const char **termPtr)
}
declare 361 {
    int Tcl_ParseCommand(Tcl_Interp *interp, const char *start,
	    Tcl_Size numBytes, int nested, Tcl_Parse *parsePtr)
}
declare 362 {
    int Tcl_ParseExpr(Tcl_Interp *interp, const char *start,
	    Tcl_Size numBytes, Tcl_Parse *parsePtr)
}
declare 363 {
    int Tcl_ParseQuotedString(Tcl_Interp *interp, const char *start,
	    Tcl_Size numBytes, Tcl_Parse *parsePtr, int append,
	    const char **termPtr)
}
declare 364 {
    int Tcl_ParseVarName(Tcl_Interp *interp, const char *start,
	    Tcl_Size numBytes, Tcl_Parse *parsePtr, int append)
}
# These 4 functions are obsolete, use Tcl_FSGetCwd, Tcl_FSChdir,
# Tcl_FSAccess and Tcl_FSStat
declare 365 {
    char *Tcl_GetCwd(Tcl_Interp *interp, Tcl_DString *cwdPtr)
}
declare 366 {
   int Tcl_Chdir(const char *dirName)
}
declare 367 {
   int Tcl_Access(const char *path, int mode)
}
declare 368 {
    int Tcl_Stat(const char *path, struct stat *bufPtr)
}
declare 369 {
    int TclUtfNcmp(const char *s1, const char *s2, size_t n)
}
declare 370 {
    int TclUtfNcasecmp(const char *s1, const char *s2, size_t n)
}
declare 371 {
    int Tcl_StringCaseMatch(const char *str, const char *pattern, int nocase)
}
declare 372 {
    int Tcl_UniCharIsControl(int ch)
}
declare 373 {
    int Tcl_UniCharIsGraph(int ch)
}
declare 374 {
    int Tcl_UniCharIsPrint(int ch)
}
declare 375 {
    int Tcl_UniCharIsPunct(int ch)
}
declare 376 {
    int Tcl_RegExpExecObj(Tcl_Interp *interp, Tcl_RegExp regexp,
	    Tcl_Obj *textObj, Tcl_Size offset, Tcl_Size nmatches, int flags)
}
declare 377 {
    void Tcl_RegExpGetInfo(Tcl_RegExp regexp, Tcl_RegExpInfo *infoPtr)
}
declare 378 {
    Tcl_Obj *Tcl_NewUnicodeObj(const Tcl_UniChar *unicode, Tcl_Size numChars)
}
declare 379 {
    void Tcl_SetUnicodeObj(Tcl_Obj *objPtr, const Tcl_UniChar *unicode,
	    Tcl_Size numChars)
}
declare 380 {
    Tcl_Size TclGetCharLength(Tcl_Obj *objPtr)
}
declare 381 {
    int TclGetUniChar(Tcl_Obj *objPtr, Tcl_Size index)
}
declare 383 {
    Tcl_Obj *TclGetRange(Tcl_Obj *objPtr, Tcl_Size first, Tcl_Size last)
}
declare 384 {
    void Tcl_AppendUnicodeToObj(Tcl_Obj *objPtr, const Tcl_UniChar *unicode,
	    Tcl_Size length)
}
declare 385 {
    int Tcl_RegExpMatchObj(Tcl_Interp *interp, Tcl_Obj *textObj,
	    Tcl_Obj *patternObj)
}
declare 386 {
    void Tcl_SetNotifier(const Tcl_NotifierProcs *notifierProcPtr)
}
declare 387 {
    Tcl_Mutex *Tcl_GetAllocMutex(void)
}
declare 388 {
    int Tcl_GetChannelNames(Tcl_Interp *interp)
}
declare 389 {
    int Tcl_GetChannelNamesEx(Tcl_Interp *interp, const char *pattern)
}
declare 390 {
    int Tcl_ProcObjCmd(void *clientData, Tcl_Interp *interp,
	    Tcl_Size objc, Tcl_Obj *const objv[])
}
declare 391 {
    void Tcl_ConditionFinalize(Tcl_Condition *condPtr)
}
declare 392 {
    void Tcl_MutexFinalize(Tcl_Mutex *mutex)
}
declare 393 {
    int Tcl_CreateThread(Tcl_ThreadId *idPtr, Tcl_ThreadCreateProc *proc,
	    void *clientData, TCL_HASH_TYPE stackSize, int flags)
}

# Introduced in 8.3.2
declare 394 {
    Tcl_Size Tcl_ReadRaw(Tcl_Channel chan, char *dst, Tcl_Size bytesToRead)
}
declare 395 {
    Tcl_Size Tcl_WriteRaw(Tcl_Channel chan, const char *src, Tcl_Size srcLen)
}
declare 396 {
    Tcl_Channel Tcl_GetTopChannel(Tcl_Channel chan)
}
declare 397 {
    int Tcl_ChannelBuffered(Tcl_Channel chan)
}
declare 398 {
    const char *Tcl_ChannelName(const Tcl_ChannelType *chanTypePtr)
}
declare 399 {
    Tcl_ChannelTypeVersion Tcl_ChannelVersion(
	    const Tcl_ChannelType *chanTypePtr)
}
declare 400 {
    Tcl_DriverBlockModeProc *Tcl_ChannelBlockModeProc(
	    const Tcl_ChannelType *chanTypePtr)
}
declare 402 {
    Tcl_DriverClose2Proc *Tcl_ChannelClose2Proc(
	    const Tcl_ChannelType *chanTypePtr)
}
declare 403 {
    Tcl_DriverInputProc *Tcl_ChannelInputProc(
	    const Tcl_ChannelType *chanTypePtr)
}
declare 404 {
    Tcl_DriverOutputProc *Tcl_ChannelOutputProc(
	    const Tcl_ChannelType *chanTypePtr)
}
declare 406 {
    Tcl_DriverSetOptionProc *Tcl_ChannelSetOptionProc(
	    const Tcl_ChannelType *chanTypePtr)
}
declare 407 {
    Tcl_DriverGetOptionProc *Tcl_ChannelGetOptionProc(
	    const Tcl_ChannelType *chanTypePtr)
}
declare 408 {
    Tcl_DriverWatchProc *Tcl_ChannelWatchProc(
	    const Tcl_ChannelType *chanTypePtr)
}
declare 409 {
    Tcl_DriverGetHandleProc *Tcl_ChannelGetHandleProc(
	    const Tcl_ChannelType *chanTypePtr)
}
declare 410 {
    Tcl_DriverFlushProc *Tcl_ChannelFlushProc(
	    const Tcl_ChannelType *chanTypePtr)
}
declare 411 {
    Tcl_DriverHandlerProc *Tcl_ChannelHandlerProc(
	    const Tcl_ChannelType *chanTypePtr)
}

# Introduced in 8.4a2
declare 412 {
    int Tcl_JoinThread(Tcl_ThreadId threadId, int *result)
}
declare 413 {
    int Tcl_IsChannelShared(Tcl_Channel channel)
}
declare 414 {
    int Tcl_IsChannelRegistered(Tcl_Interp *interp, Tcl_Channel channel)
}
declare 415 {
    void Tcl_CutChannel(Tcl_Channel channel)
}
declare 416 {
    void Tcl_SpliceChannel(Tcl_Channel channel)
}
declare 417 {
    void Tcl_ClearChannelHandlers(Tcl_Channel channel)
}
declare 418 {
    int Tcl_IsChannelExisting(const char *channelName)
}
declare 423 {
    void Tcl_InitCustomHashTable(Tcl_HashTable *tablePtr, int keyType,
	    const Tcl_HashKeyType *typePtr)
}
declare 424 {
    void Tcl_InitObjHashTable(Tcl_HashTable *tablePtr)
}
declare 425 {
    void *Tcl_CommandTraceInfo(Tcl_Interp *interp, const char *varName,
	    int flags, Tcl_CommandTraceProc *procPtr,
	    void *prevClientData)
}
declare 426 {
    int Tcl_TraceCommand(Tcl_Interp *interp, const char *varName, int flags,
	    Tcl_CommandTraceProc *proc, void *clientData)
}
declare 427 {
    void Tcl_UntraceCommand(Tcl_Interp *interp, const char *varName,
	    int flags, Tcl_CommandTraceProc *proc, void *clientData)
}
declare 428 {
    void *Tcl_AttemptAlloc(TCL_HASH_TYPE size)
}
declare 429 {
    void *Tcl_AttemptDbCkalloc(TCL_HASH_TYPE size, const char *file, int line)
}
declare 430 {
    void *Tcl_AttemptRealloc(void *ptr, TCL_HASH_TYPE size)
}
declare 431 {
    void *Tcl_AttemptDbCkrealloc(void *ptr, TCL_HASH_TYPE size,
	    const char *file, int line)
}
declare 432 {
    int Tcl_AttemptSetObjLength(Tcl_Obj *objPtr, Tcl_Size length)
}

# TIP#10 (thread-aware channels) akupries
declare 433 {
    Tcl_ThreadId Tcl_GetChannelThread(Tcl_Channel channel)
}

# introduced in 8.4a3
declare 434 {
    Tcl_UniChar *TclGetUnicodeFromObj(Tcl_Obj *objPtr, void *lengthPtr)
}

# TIP#36 (better access to 'subst') dkf
declare 437 {
    Tcl_Obj *Tcl_SubstObj(Tcl_Interp *interp, Tcl_Obj *objPtr, int flags)
}

# TIP#17 (virtual filesystem layer) vdarley
declare 438 {
    int Tcl_DetachChannel(Tcl_Interp *interp, Tcl_Channel channel)
}
declare 439 {
    int Tcl_IsStandardChannel(Tcl_Channel channel)
}
declare 440 {
    int	Tcl_FSCopyFile(Tcl_Obj *srcPathPtr, Tcl_Obj *destPathPtr)
}
declare 441 {
    int	Tcl_FSCopyDirectory(Tcl_Obj *srcPathPtr,
	    Tcl_Obj *destPathPtr, Tcl_Obj **errorPtr)
}
declare 442 {
    int	Tcl_FSCreateDirectory(Tcl_Obj *pathPtr)
}
declare 443 {
    int	Tcl_FSDeleteFile(Tcl_Obj *pathPtr)
}
declare 444 {
    int	Tcl_FSLoadFile(Tcl_Interp *interp, Tcl_Obj *pathPtr, const char *sym1,
	    const char *sym2, Tcl_LibraryInitProc **proc1Ptr,
	    Tcl_LibraryInitProc **proc2Ptr, Tcl_LoadHandle *handlePtr,
	    Tcl_FSUnloadFileProc **unloadProcPtr)
}
declare 445 {
    int	Tcl_FSMatchInDirectory(Tcl_Interp *interp, Tcl_Obj *result,
	    Tcl_Obj *pathPtr, const char *pattern, Tcl_GlobTypeData *types)
}
declare 446 {
    Tcl_Obj *Tcl_FSLink(Tcl_Obj *pathPtr, Tcl_Obj *toPtr, int linkAction)
}
declare 447 {
    int Tcl_FSRemoveDirectory(Tcl_Obj *pathPtr,
	    int recursive, Tcl_Obj **errorPtr)
}
declare 448 {
    int	Tcl_FSRenameFile(Tcl_Obj *srcPathPtr, Tcl_Obj *destPathPtr)
}
declare 449 {
    int	Tcl_FSLstat(Tcl_Obj *pathPtr, Tcl_StatBuf *buf)
}
declare 450 {
    int Tcl_FSUtime(Tcl_Obj *pathPtr, struct utimbuf *tval)
}
declare 451 {
    int Tcl_FSFileAttrsGet(Tcl_Interp *interp,
	    int index, Tcl_Obj *pathPtr, Tcl_Obj **objPtrRef)
}
declare 452 {
    int Tcl_FSFileAttrsSet(Tcl_Interp *interp,
	    int index, Tcl_Obj *pathPtr, Tcl_Obj *objPtr)
}
declare 453 {
    const char *const *Tcl_FSFileAttrStrings(Tcl_Obj *pathPtr,
	    Tcl_Obj **objPtrRef)
}
declare 454 {
    int Tcl_FSStat(Tcl_Obj *pathPtr, Tcl_StatBuf *buf)
}
declare 455 {
    int Tcl_FSAccess(Tcl_Obj *pathPtr, int mode)
}
declare 456 {
    Tcl_Channel Tcl_FSOpenFileChannel(Tcl_Interp *interp, Tcl_Obj *pathPtr,
	    const char *modeString, int permissions)
}
declare 457 {
    Tcl_Obj *Tcl_FSGetCwd(Tcl_Interp *interp)
}
declare 458 {
    int Tcl_FSChdir(Tcl_Obj *pathPtr)
}
declare 459 {
    int Tcl_FSConvertToPathType(Tcl_Interp *interp, Tcl_Obj *pathPtr)
}
declare 460 {
    Tcl_Obj *Tcl_FSJoinPath(Tcl_Obj *listObj, Tcl_Size elements)
}
declare 461 {
    Tcl_Obj *TclFSSplitPath(Tcl_Obj *pathPtr, void *lenPtr)
}
declare 462 {
    int Tcl_FSEqualPaths(Tcl_Obj *firstPtr, Tcl_Obj *secondPtr)
}
declare 463 {
    Tcl_Obj *Tcl_FSGetNormalizedPath(Tcl_Interp *interp, Tcl_Obj *pathPtr)
}
declare 464 {
    Tcl_Obj *Tcl_FSJoinToPath(Tcl_Obj *pathPtr, Tcl_Size objc,
	    Tcl_Obj *const objv[])
}
declare 465 {
    void *Tcl_FSGetInternalRep(Tcl_Obj *pathPtr,
	    const Tcl_Filesystem *fsPtr)
}
declare 466 {
    Tcl_Obj *Tcl_FSGetTranslatedPath(Tcl_Interp *interp, Tcl_Obj *pathPtr)
}
declare 467 {
    int Tcl_FSEvalFile(Tcl_Interp *interp, Tcl_Obj *fileName)
}
declare 468 {
    Tcl_Obj *Tcl_FSNewNativePath(const Tcl_Filesystem *fromFilesystem,
	    void *clientData)
}
declare 469 {
    const void *Tcl_FSGetNativePath(Tcl_Obj *pathPtr)
}
declare 470 {
    Tcl_Obj *Tcl_FSFileSystemInfo(Tcl_Obj *pathPtr)
}
declare 471 {
    Tcl_Obj *Tcl_FSPathSeparator(Tcl_Obj *pathPtr)
}
declare 472 {
    Tcl_Obj *Tcl_FSListVolumes(void)
}
declare 473 {
    int Tcl_FSRegister(void *clientData, const Tcl_Filesystem *fsPtr)
}
declare 474 {
    int Tcl_FSUnregister(const Tcl_Filesystem *fsPtr)
}
declare 475 {
    void *Tcl_FSData(const Tcl_Filesystem *fsPtr)
}
declare 476 {
    const char *Tcl_FSGetTranslatedStringPath(Tcl_Interp *interp,
	    Tcl_Obj *pathPtr)
}
declare 477 {
    const Tcl_Filesystem *Tcl_FSGetFileSystemForPath(Tcl_Obj *pathPtr)
}
declare 478 {
    Tcl_PathType Tcl_FSGetPathType(Tcl_Obj *pathPtr)
}

# TIP#49 (detection of output buffering) akupries
declare 479 {
    int Tcl_OutputBuffered(Tcl_Channel chan)
}
declare 480 {
    void Tcl_FSMountsChanged(const Tcl_Filesystem *fsPtr)
}

# TIP#56 (evaluate a parsed script) msofer
declare 481 {
    int Tcl_EvalTokensStandard(Tcl_Interp *interp, Tcl_Token *tokenPtr,
	    Tcl_Size count)
}

# TIP#73 (access to current time) kbk
declare 482 {
    void Tcl_GetTime(Tcl_Time *timeBuf)
}

# TIP#32 (object-enabled traces) kbk
declare 483 {
    Tcl_Trace Tcl_CreateObjTrace(Tcl_Interp *interp, Tcl_Size level, int flags,
	    Tcl_CmdObjTraceProc *objProc, void *clientData,
	    Tcl_CmdObjTraceDeleteProc *delProc)
}
declare 484 {
    int Tcl_GetCommandInfoFromToken(Tcl_Command token, Tcl_CmdInfo *infoPtr)
}
declare 485 {
    int Tcl_SetCommandInfoFromToken(Tcl_Command token,
	    const Tcl_CmdInfo *infoPtr)
}

### New functions on 64-bit dev branch ###
# TIP#72 (64-bit values) dkf
declare 486 {
    Tcl_Obj *Tcl_DbNewWideIntObj(Tcl_WideInt wideValue,
	    const char *file, int line)
}
declare 487 {
    int Tcl_GetWideIntFromObj(Tcl_Interp *interp, Tcl_Obj *objPtr,
	    Tcl_WideInt *widePtr)
}
declare 488 {
    Tcl_Obj *Tcl_NewWideIntObj(Tcl_WideInt wideValue)
}
declare 489 {
    void Tcl_SetWideIntObj(Tcl_Obj *objPtr, Tcl_WideInt wideValue)
}
declare 490 {
    Tcl_StatBuf *Tcl_AllocStatBuf(void)
}
declare 491 {
    long long Tcl_Seek(Tcl_Channel chan, long long offset, int mode)
}
declare 492 {
    long long Tcl_Tell(Tcl_Channel chan)
}

# TIP#91 (back-compat enhancements for channels) dkf
declare 493 {
    Tcl_DriverWideSeekProc *Tcl_ChannelWideSeekProc(
	    const Tcl_ChannelType *chanTypePtr)
}

# ----- BASELINE -- FOR -- 8.4.0 ----- #

# TIP#111 (dictionaries) dkf
declare 494 {
    int Tcl_DictObjPut(Tcl_Interp *interp, Tcl_Obj *dictPtr,
	    Tcl_Obj *keyPtr, Tcl_Obj *valuePtr)
}
declare 495 {
    int Tcl_DictObjGet(Tcl_Interp *interp, Tcl_Obj *dictPtr, Tcl_Obj *keyPtr,
	    Tcl_Obj **valuePtrPtr)
}
declare 496 {
    int Tcl_DictObjRemove(Tcl_Interp *interp, Tcl_Obj *dictPtr,
	    Tcl_Obj *keyPtr)
}
declare 497 {
    int TclDictObjSize(Tcl_Interp *interp, Tcl_Obj *dictPtr, void *sizePtr)
}
declare 498 {
    int Tcl_DictObjFirst(Tcl_Interp *interp, Tcl_Obj *dictPtr,
	    Tcl_DictSearch *searchPtr,
	    Tcl_Obj **keyPtrPtr, Tcl_Obj **valuePtrPtr, int *donePtr)
}
declare 499 {
    void Tcl_DictObjNext(Tcl_DictSearch *searchPtr,
	    Tcl_Obj **keyPtrPtr, Tcl_Obj **valuePtrPtr, int *donePtr)
}
declare 500 {
    void Tcl_DictObjDone(Tcl_DictSearch *searchPtr)
}
declare 501 {
    int Tcl_DictObjPutKeyList(Tcl_Interp *interp, Tcl_Obj *dictPtr,
	    Tcl_Size keyc, Tcl_Obj *const *keyv, Tcl_Obj *valuePtr)
}
declare 502 {
    int Tcl_DictObjRemoveKeyList(Tcl_Interp *interp, Tcl_Obj *dictPtr,
	    Tcl_Size keyc, Tcl_Obj *const *keyv)
}
declare 503 {
    Tcl_Obj *Tcl_NewDictObj(void)
}
declare 504 {
    Tcl_Obj *Tcl_DbNewDictObj(const char *file, int line)
}

# TIP#59 (configuration reporting) akupries
declare 505 {
    void Tcl_RegisterConfig(Tcl_Interp *interp, const char *pkgName,
	    const Tcl_Config *configuration, const char *valEncoding)
}

# TIP #139 (partial exposure of namespace API - transferred from tclInt.decls)
# dkf, API by Brent Welch?
declare 506 {
    Tcl_Namespace *Tcl_CreateNamespace(Tcl_Interp *interp, const char *name,
	    void *clientData, Tcl_NamespaceDeleteProc *deleteProc)
}
declare 507 {
    void Tcl_DeleteNamespace(Tcl_Namespace *nsPtr)
}
declare 508 {
    int Tcl_AppendExportList(Tcl_Interp *interp, Tcl_Namespace *nsPtr,
	    Tcl_Obj *objPtr)
}
declare 509 {
    int Tcl_Export(Tcl_Interp *interp, Tcl_Namespace *nsPtr,
	    const char *pattern, int resetListFirst)
}
declare 510 {
    int Tcl_Import(Tcl_Interp *interp, Tcl_Namespace *nsPtr,
	    const char *pattern, int allowOverwrite)
}
declare 511 {
    int Tcl_ForgetImport(Tcl_Interp *interp, Tcl_Namespace *nsPtr,
	    const char *pattern)
}
declare 512 {
    Tcl_Namespace *Tcl_GetCurrentNamespace(Tcl_Interp *interp)
}
declare 513 {
    Tcl_Namespace *Tcl_GetGlobalNamespace(Tcl_Interp *interp)
}
declare 514 {
    Tcl_Namespace *Tcl_FindNamespace(Tcl_Interp *interp, const char *name,
	    Tcl_Namespace *contextNsPtr, int flags)
}
declare 515 {
    Tcl_Command Tcl_FindCommand(Tcl_Interp *interp, const char *name,
	    Tcl_Namespace *contextNsPtr, int flags)
}
declare 516 {
    Tcl_Command Tcl_GetCommandFromObj(Tcl_Interp *interp, Tcl_Obj *objPtr)
}
declare 517 {
    void Tcl_GetCommandFullName(Tcl_Interp *interp, Tcl_Command command,
	    Tcl_Obj *objPtr)
}

# TIP#137 (encoding-aware source command) dgp for Anton Kovalenko
declare 518 {
    int Tcl_FSEvalFileEx(Tcl_Interp *interp, Tcl_Obj *fileName,
	    const char *encodingName)
}

# TIP#143 (resource limits) dkf
declare 520 {
    void Tcl_LimitAddHandler(Tcl_Interp *interp, int type,
	    Tcl_LimitHandlerProc *handlerProc, void *clientData,
	    Tcl_LimitHandlerDeleteProc *deleteProc)
}
declare 521 {
    void Tcl_LimitRemoveHandler(Tcl_Interp *interp, int type,
	    Tcl_LimitHandlerProc *handlerProc, void *clientData)
}
declare 522 {
    int Tcl_LimitReady(Tcl_Interp *interp)
}
declare 523 {
    int Tcl_LimitCheck(Tcl_Interp *interp)
}
declare 524 {
    int Tcl_LimitExceeded(Tcl_Interp *interp)
}
declare 525 {
    void Tcl_LimitSetCommands(Tcl_Interp *interp, Tcl_Size commandLimit)
}
declare 526 {
    void Tcl_LimitSetTime(Tcl_Interp *interp, Tcl_Time *timeLimitPtr)
}
declare 527 {
    void Tcl_LimitSetGranularity(Tcl_Interp *interp, int type, int granularity)
}
declare 528 {
    int Tcl_LimitTypeEnabled(Tcl_Interp *interp, int type)
}
declare 529 {
    int Tcl_LimitTypeExceeded(Tcl_Interp *interp, int type)
}
declare 530 {
    void Tcl_LimitTypeSet(Tcl_Interp *interp, int type)
}
declare 531 {
    void Tcl_LimitTypeReset(Tcl_Interp *interp, int type)
}
declare 532 {
    int Tcl_LimitGetCommands(Tcl_Interp *interp)
}
declare 533 {
    void Tcl_LimitGetTime(Tcl_Interp *interp, Tcl_Time *timeLimitPtr)
}
declare 534 {
    int Tcl_LimitGetGranularity(Tcl_Interp *interp, int type)
}

# TIP#226 (interpreter result state management) dgp
declare 535 {
    Tcl_InterpState Tcl_SaveInterpState(Tcl_Interp *interp, int status)
}
declare 536 {
    int Tcl_RestoreInterpState(Tcl_Interp *interp, Tcl_InterpState state)
}
declare 537 {
    void Tcl_DiscardInterpState(Tcl_InterpState state)
}

# TIP#227 (return options interface) dgp
declare 538 {
    int Tcl_SetReturnOptions(Tcl_Interp *interp, Tcl_Obj *options)
}
declare 539 {
    Tcl_Obj *Tcl_GetReturnOptions(Tcl_Interp *interp, int result)
}

# TIP#235 (ensembles) dkf
declare 540 {
    int Tcl_IsEnsemble(Tcl_Command token)
}
declare 541 {
    Tcl_Command Tcl_CreateEnsemble(Tcl_Interp *interp, const char *name,
	    Tcl_Namespace *namespacePtr, int flags)
}
declare 542 {
    Tcl_Command Tcl_FindEnsemble(Tcl_Interp *interp, Tcl_Obj *cmdNameObj,
	    int flags)
}
declare 543 {
    int Tcl_SetEnsembleSubcommandList(Tcl_Interp *interp, Tcl_Command token,
	    Tcl_Obj *subcmdList)
}
declare 544 {
    int Tcl_SetEnsembleMappingDict(Tcl_Interp *interp, Tcl_Command token,
	    Tcl_Obj *mapDict)
}
declare 545 {
    int Tcl_SetEnsembleUnknownHandler(Tcl_Interp *interp, Tcl_Command token,
	    Tcl_Obj *unknownList)
}
declare 546 {
    int Tcl_SetEnsembleFlags(Tcl_Interp *interp, Tcl_Command token, int flags)
}
declare 547 {
    int Tcl_GetEnsembleSubcommandList(Tcl_Interp *interp, Tcl_Command token,
	    Tcl_Obj **subcmdListPtr)
}
declare 548 {
    int Tcl_GetEnsembleMappingDict(Tcl_Interp *interp, Tcl_Command token,
	    Tcl_Obj **mapDictPtr)
}
declare 549 {
    int Tcl_GetEnsembleUnknownHandler(Tcl_Interp *interp, Tcl_Command token,
	    Tcl_Obj **unknownListPtr)
}
declare 550 {
    int Tcl_GetEnsembleFlags(Tcl_Interp *interp, Tcl_Command token,
	    int *flagsPtr)
}
declare 551 {
    int Tcl_GetEnsembleNamespace(Tcl_Interp *interp, Tcl_Command token,
	    Tcl_Namespace **namespacePtrPtr)
}

# TIP#233 (virtualized time) akupries
declare 552 {
    void Tcl_SetTimeProc(Tcl_GetTimeProc *getProc,
	    Tcl_ScaleTimeProc *scaleProc,
	    void *clientData)
}
declare 553 {
    void Tcl_QueryTimeProc(Tcl_GetTimeProc **getProc,
	    Tcl_ScaleTimeProc **scaleProc,
	    void **clientData)
}

# TIP#218 (driver thread actions) davygrvy/akupries ChannelType ver 4
declare 554 {
    Tcl_DriverThreadActionProc *Tcl_ChannelThreadActionProc(
	    const Tcl_ChannelType *chanTypePtr)
}

# TIP#237 (arbitrary-precision integers) kbk
declare 555 {
    Tcl_Obj *Tcl_NewBignumObj(void *value)
}
declare 556 {
    Tcl_Obj *Tcl_DbNewBignumObj(void *value, const char *file, int line)
}
declare 557 {
    void Tcl_SetBignumObj(Tcl_Obj *obj, void *value)
}
declare 558 {
    int Tcl_GetBignumFromObj(Tcl_Interp *interp, Tcl_Obj *obj, void *value)
}
declare 559 {
    int Tcl_TakeBignumFromObj(Tcl_Interp *interp, Tcl_Obj *obj, void *value)
}

# TIP #208 ('chan' command) jeffh
declare 560 {
    int Tcl_TruncateChannel(Tcl_Channel chan, long long length)
}
declare 561 {
    Tcl_DriverTruncateProc *Tcl_ChannelTruncateProc(
	    const Tcl_ChannelType *chanTypePtr)
}

# TIP#219 (channel reflection api) akupries
declare 562 {
    void Tcl_SetChannelErrorInterp(Tcl_Interp *interp, Tcl_Obj *msg)
}
declare 563 {
    void Tcl_GetChannelErrorInterp(Tcl_Interp *interp, Tcl_Obj **msg)
}
declare 564 {
    void Tcl_SetChannelError(Tcl_Channel chan, Tcl_Obj *msg)
}
declare 565 {
    void Tcl_GetChannelError(Tcl_Channel chan, Tcl_Obj **msg)
}

# TIP #237 (additional conversion functions for bignum support) kbk/dgp
declare 566 {
    int Tcl_InitBignumFromDouble(Tcl_Interp *interp, double initval,
	    void *toInit)
}

# TIP#181 (namespace unknown command) dgp for Neil Madden
declare 567 {
    Tcl_Obj *Tcl_GetNamespaceUnknownHandler(Tcl_Interp *interp,
	    Tcl_Namespace *nsPtr)
}
declare 568 {
    int Tcl_SetNamespaceUnknownHandler(Tcl_Interp *interp,
	    Tcl_Namespace *nsPtr, Tcl_Obj *handlerPtr)
}

# TIP#258 (enhanced interface for encodings) dgp
declare 569 {
    int Tcl_GetEncodingFromObj(Tcl_Interp *interp, Tcl_Obj *objPtr,
	    Tcl_Encoding *encodingPtr)
}
declare 570 {
    Tcl_Obj *Tcl_GetEncodingSearchPath(void)
}
declare 571 {
    int Tcl_SetEncodingSearchPath(Tcl_Obj *searchPath)
}
declare 572 {
    const char *Tcl_GetEncodingNameFromEnvironment(Tcl_DString *bufPtr)
}

# TIP#268 (extended version numbers and requirements) akupries
declare 573 {
    int Tcl_PkgRequireProc(Tcl_Interp *interp, const char *name,
	    Tcl_Size objc, Tcl_Obj *const objv[], void *clientDataPtr)
}

# TIP#270 (utility C routines for string formatting) dgp
declare 574 {
    void Tcl_AppendObjToErrorInfo(Tcl_Interp *interp, Tcl_Obj *objPtr)
}
declare 575 {
    void Tcl_AppendLimitedToObj(Tcl_Obj *objPtr, const char *bytes,
	    Tcl_Size length, Tcl_Size limit, const char *ellipsis)
}
declare 576 {
    Tcl_Obj *Tcl_Format(Tcl_Interp *interp, const char *format, Tcl_Size objc,
	    Tcl_Obj *const objv[])
}
declare 577 {
    int Tcl_AppendFormatToObj(Tcl_Interp *interp, Tcl_Obj *objPtr,
	    const char *format, Tcl_Size objc, Tcl_Obj *const objv[])
}
declare 578 {
    Tcl_Obj *Tcl_ObjPrintf(const char *format, ...)
}
declare 579 {
    void Tcl_AppendPrintfToObj(Tcl_Obj *objPtr, const char *format, ...)
}

# ----- BASELINE -- FOR -- 8.5.0 ----- #

# TIP #285 (script cancellation support) jmistachkin
declare 580 {
    int Tcl_CancelEval(Tcl_Interp *interp, Tcl_Obj *resultObjPtr,
	    void *clientData, int flags)
}
declare 581 {
    int Tcl_Canceled(Tcl_Interp *interp, int flags)
}

# TIP#304 (chan pipe) aferrieux
declare 582 {
    int Tcl_CreatePipe(Tcl_Interp  *interp, Tcl_Channel *rchan,
	    Tcl_Channel *wchan, int flags)
}

# TIP #322 (NRE public interface) msofer
declare 583 {
    Tcl_Command Tcl_NRCreateCommand(Tcl_Interp *interp,
	    const char *cmdName, Tcl_ObjCmdProc *proc,
	    Tcl_ObjCmdProc *nreProc, void *clientData,
	    Tcl_CmdDeleteProc *deleteProc)
}
declare 584 {
    int Tcl_NREvalObj(Tcl_Interp *interp, Tcl_Obj *objPtr, int flags)
}
declare 585 {
    int Tcl_NREvalObjv(Tcl_Interp *interp, Tcl_Size objc,
	    Tcl_Obj *const objv[], int flags)
}
declare 586 {
    int Tcl_NRCmdSwap(Tcl_Interp *interp, Tcl_Command cmd, Tcl_Size objc,
	    Tcl_Obj *const objv[], int flags)
}
declare 587 {
    void Tcl_NRAddCallback(Tcl_Interp *interp, Tcl_NRPostProc *postProcPtr,
	    void *data0, void *data1, void *data2,
	    void *data3)
}
# For use by NR extenders, to have a simple way to also provide a (required!)
# classic objProc
declare 588 {
    int Tcl_NRCallObjProc(Tcl_Interp *interp, Tcl_ObjCmdProc *objProc,
	    void *clientData, Tcl_Size objc, Tcl_Obj *const objv[])
}

# TIP#316 (Tcl_StatBuf reader functions) dkf
declare 589 {
    unsigned Tcl_GetFSDeviceFromStat(const Tcl_StatBuf *statPtr)
}
declare 590 {
    unsigned Tcl_GetFSInodeFromStat(const Tcl_StatBuf *statPtr)
}
declare 591 {
    unsigned Tcl_GetModeFromStat(const Tcl_StatBuf *statPtr)
}
declare 592 {
    int Tcl_GetLinkCountFromStat(const Tcl_StatBuf *statPtr)
}
declare 593 {
    int Tcl_GetUserIdFromStat(const Tcl_StatBuf *statPtr)
}
declare 594 {
    int Tcl_GetGroupIdFromStat(const Tcl_StatBuf *statPtr)
}
declare 595 {
    int Tcl_GetDeviceTypeFromStat(const Tcl_StatBuf *statPtr)
}
declare 596 {
    long long Tcl_GetAccessTimeFromStat(const Tcl_StatBuf *statPtr)
}
declare 597 {
    long long Tcl_GetModificationTimeFromStat(const Tcl_StatBuf *statPtr)
}
declare 598 {
    long long Tcl_GetChangeTimeFromStat(const Tcl_StatBuf *statPtr)
}
declare 599 {
    unsigned long long Tcl_GetSizeFromStat(const Tcl_StatBuf *statPtr)
}
declare 600 {
    unsigned long long Tcl_GetBlocksFromStat(const Tcl_StatBuf *statPtr)
}
declare 601 {
    unsigned Tcl_GetBlockSizeFromStat(const Tcl_StatBuf *statPtr)
}

# TIP#314 (ensembles with parameters) dkf for Lars Hellstr"om
declare 602 {
    int Tcl_SetEnsembleParameterList(Tcl_Interp *interp, Tcl_Command token,
	    Tcl_Obj *paramList)
}
declare 603 {
    int Tcl_GetEnsembleParameterList(Tcl_Interp *interp, Tcl_Command token,
	    Tcl_Obj **paramListPtr)
}

# TIP#265 (option parser) dkf for Sam Bromley
declare 604 {
    int TclParseArgsObjv(Tcl_Interp *interp, const Tcl_ArgvInfo *argTable,
	    void *objcPtr, Tcl_Obj *const *objv, Tcl_Obj ***remObjv)
}

# TIP#336 (manipulate the error line) dgp
declare 605 {
    int Tcl_GetErrorLine(Tcl_Interp *interp)
}
declare 606 {
    void Tcl_SetErrorLine(Tcl_Interp *interp, int lineNum)
}

# TIP#307 (move results between interpreters) dkf
declare 607 {
    void Tcl_TransferResult(Tcl_Interp *sourceInterp, int code,
	    Tcl_Interp *targetInterp)
}

# TIP#335 (detect if interpreter in use) jmistachkin
declare 608 {
    int Tcl_InterpActive(Tcl_Interp *interp)
}

# TIP#337 (log exception for background processing) dgp
declare 609 {
    void Tcl_BackgroundException(Tcl_Interp *interp, int code)
}

# TIP#234 (zlib interface) dkf/Pascal Scheffers
declare 610 {
    int Tcl_ZlibDeflate(Tcl_Interp *interp, int format, Tcl_Obj *data,
	    int level, Tcl_Obj *gzipHeaderDictObj)
}
declare 611 {
    int Tcl_ZlibInflate(Tcl_Interp *interp, int format, Tcl_Obj *data,
	    Tcl_Size buffersize, Tcl_Obj *gzipHeaderDictObj)
}
declare 612 {
    unsigned int Tcl_ZlibCRC32(unsigned int crc, const unsigned char *buf,
	    Tcl_Size len)
}
declare 613 {
    unsigned int Tcl_ZlibAdler32(unsigned int adler, const unsigned char *buf,
	    Tcl_Size len)
}
declare 614 {
    int Tcl_ZlibStreamInit(Tcl_Interp *interp, int mode, int format,
	    int level, Tcl_Obj *dictObj, Tcl_ZlibStream *zshandle)
}
declare 615 {
    Tcl_Obj *Tcl_ZlibStreamGetCommandName(Tcl_ZlibStream zshandle)
}
declare 616 {
    int Tcl_ZlibStreamEof(Tcl_ZlibStream zshandle)
}
declare 617 {
    int Tcl_ZlibStreamChecksum(Tcl_ZlibStream zshandle)
}
declare 618 {
    int Tcl_ZlibStreamPut(Tcl_ZlibStream zshandle, Tcl_Obj *data, int flush)
}
declare 619 {
    int Tcl_ZlibStreamGet(Tcl_ZlibStream zshandle, Tcl_Obj *data,
	    Tcl_Size count)
}
declare 620 {
    int Tcl_ZlibStreamClose(Tcl_ZlibStream zshandle)
}
declare 621 {
    int Tcl_ZlibStreamReset(Tcl_ZlibStream zshandle)
}

# TIP 338 (control over startup script) dgp
declare 622 {
    void Tcl_SetStartupScript(Tcl_Obj *path, const char *encoding)
}
declare 623 {
    Tcl_Obj *Tcl_GetStartupScript(const char **encodingPtr)
}

# TIP#332 (half-close made public) aferrieux
declare 624 {
    int Tcl_CloseEx(Tcl_Interp *interp, Tcl_Channel chan, int flags)
}

# TIP #353 (NR-enabled expressions) dgp
declare 625 {
    int Tcl_NRExprObj(Tcl_Interp *interp, Tcl_Obj *objPtr, Tcl_Obj *resultPtr)
}

# TIP #356 (NR-enabled substitution) dgp
declare 626 {
    int Tcl_NRSubstObj(Tcl_Interp *interp, Tcl_Obj *objPtr, int flags)
}

# TIP #357 (Export TclLoadFile and TclpFindSymbol) kbk
declare 627 {
    int Tcl_LoadFile(Tcl_Interp *interp, Tcl_Obj *pathPtr,
		     const char *const symv[], int flags, void *procPtrs,
		     Tcl_LoadHandle *handlePtr)
}
declare 628 {
    void *Tcl_FindSymbol(Tcl_Interp *interp, Tcl_LoadHandle handle,
			 const char *symbol)
}
declare 629 {
    int Tcl_FSUnloadFile(Tcl_Interp *interp, Tcl_LoadHandle handlePtr)
}

# TIP #400
declare 630 {
    void Tcl_ZlibStreamSetCompressionDictionary(Tcl_ZlibStream zhandle,
	    Tcl_Obj *compressionDictionaryObj)
}

# ----- BASELINE -- FOR -- 8.6.0 ----- #

# TIP #456/#468
declare 631 {
    Tcl_Channel Tcl_OpenTcpServerEx(Tcl_Interp *interp, const char *service,
	    const char *host, unsigned int flags, int backlog,
	    Tcl_TcpAcceptProc *acceptProc, void *callbackData)
}

# TIP #430
declare 632 {
    int TclZipfs_Mount(Tcl_Interp *interp, const char *zipname,
	    const char *mountPoint, const char *passwd)
}
declare 633 {
    int TclZipfs_Unmount(Tcl_Interp *interp, const char *mountPoint)
}
declare 634 {
    Tcl_Obj *TclZipfs_TclLibrary(void)
}
declare 635 {
    int TclZipfs_MountBuffer(Tcl_Interp *interp, const void *data,
	    size_t datalen, const char *mountPoint, int copy)
}

# TIP #445
declare 636 {
    void Tcl_FreeInternalRep(Tcl_Obj *objPtr)
}
declare 637 {
    char *Tcl_InitStringRep(Tcl_Obj *objPtr, const char *bytes,
	    TCL_HASH_TYPE numBytes)
}
declare 638 {
    Tcl_ObjInternalRep *Tcl_FetchInternalRep(Tcl_Obj *objPtr, const Tcl_ObjType *typePtr)
}
declare 639 {
    void Tcl_StoreInternalRep(Tcl_Obj *objPtr, const Tcl_ObjType *typePtr,
	    const Tcl_ObjInternalRep *irPtr)
}
declare 640 {
    int Tcl_HasStringRep(Tcl_Obj *objPtr)
}

# TIP #506
declare 641 {
    void Tcl_IncrRefCount(Tcl_Obj *objPtr)
}

declare 642 {
    void Tcl_DecrRefCount(Tcl_Obj *objPtr)
}

declare 643 {
    int Tcl_IsShared(Tcl_Obj *objPtr)
}

# TIP#312 New Tcl_LinkArray() function
declare 644 {
    int Tcl_LinkArray(Tcl_Interp *interp, const char *varName, void *addr,
	    int type, Tcl_Size size)
}

declare 645 {
    int Tcl_GetIntForIndex(Tcl_Interp *interp, Tcl_Obj *objPtr,
	    Tcl_Size endValue, Tcl_Size *indexPtr)
}

# TIP #548
declare 646 {
    Tcl_Size Tcl_UtfToUniChar(const char *src, int *chPtr)
}
declare 647 {
    char *Tcl_UniCharToUtfDString(const int *uniStr,
	    Tcl_Size uniLength, Tcl_DString *dsPtr)
}
declare 648 {
    int *Tcl_UtfToUniCharDString(const char *src,
	    Tcl_Size length, Tcl_DString *dsPtr)
}

# TIP #568
declare 649 {
    unsigned char *TclGetBytesFromObj(Tcl_Interp *interp, Tcl_Obj *objPtr,
	    void *numBytesPtr)
}
declare 650 {
    unsigned char *Tcl_GetBytesFromObj(Tcl_Interp *interp, Tcl_Obj *objPtr,
	    Tcl_Size *numBytesPtr)
}

# TIP #481
declare 651 {
    char *Tcl_GetStringFromObj(Tcl_Obj *objPtr, Tcl_Size *lengthPtr)
}
declare 652 {
    Tcl_UniChar *Tcl_GetUnicodeFromObj(Tcl_Obj *objPtr, Tcl_Size *lengthPtr)
}

# TIP 660
declare 653 {
    int Tcl_GetSizeIntFromObj(Tcl_Interp *interp, Tcl_Obj *objPtr,
	    Tcl_Size *sizePtr)
}

# TIP #575
declare 654 {
    int Tcl_UtfCharComplete(const char *src, Tcl_Size length)
}
declare 655 {
    const char *Tcl_UtfNext(const char *src)
}
declare 656 {
    const char *Tcl_UtfPrev(const char *src, const char *start)
}

# TIP 656
declare 658 {
    int Tcl_ExternalToUtfDStringEx(Tcl_Interp *interp, Tcl_Encoding encoding,
        const char *src, Tcl_Size srcLen, int flags, Tcl_DString *dsPtr,
        Tcl_Size *errorLocationPtr)
}
declare 659 {
    int Tcl_UtfToExternalDStringEx(Tcl_Interp *interp, Tcl_Encoding encoding,
    const char *src, Tcl_Size srcLen, int flags, Tcl_DString *dsPtr,
    Tcl_Size *errorLocationPtr)
}

# TIP #511
declare 660 {
    int Tcl_AsyncMarkFromSignal(Tcl_AsyncHandler async, int sigNumber)
}

# TIP #616
declare 661 {
    int Tcl_ListObjGetElements(Tcl_Interp *interp, Tcl_Obj *listPtr,
	    Tcl_Size *objcPtr, Tcl_Obj ***objvPtr)
}
declare 662 {
    int Tcl_ListObjLength(Tcl_Interp *interp, Tcl_Obj *listPtr,
	    Tcl_Size *lengthPtr)
}
declare 663 {
    int Tcl_DictObjSize(Tcl_Interp *interp, Tcl_Obj *dictPtr, Tcl_Size *sizePtr)
}
declare 664 {
    int Tcl_SplitList(Tcl_Interp *interp, const char *listStr, Tcl_Size *argcPtr,
	    const char ***argvPtr)
}
declare 665 {
    void Tcl_SplitPath(const char *path, Tcl_Size *argcPtr, const char ***argvPtr)
}
declare 666 {
    Tcl_Obj *Tcl_FSSplitPath(Tcl_Obj *pathPtr, Tcl_Size *lenPtr)
}
declare 667 {
    int Tcl_ParseArgsObjv(Tcl_Interp *interp, const Tcl_ArgvInfo *argTable,
	    Tcl_Size *objcPtr, Tcl_Obj *const *objv, Tcl_Obj ***remObjv)
}

# TIP #617
declare 668 {
    Tcl_Size Tcl_UniCharLen(const int *uniStr)
}
declare 669 {
    Tcl_Size Tcl_NumUtfChars(const char *src, Tcl_Size length)
}
declare 670 {
    Tcl_Size Tcl_GetCharLength(Tcl_Obj *objPtr)
}
declare 671 {
    const char *Tcl_UtfAtIndex(const char *src, Tcl_Size index)
}
declare 672 {
    Tcl_Obj *Tcl_GetRange(Tcl_Obj *objPtr, Tcl_Size first, Tcl_Size last)
}
declare 673 {
    int Tcl_GetUniChar(Tcl_Obj *objPtr, Tcl_Size index)
}

declare 674 {
    int Tcl_GetBool(Tcl_Interp *interp, const char *src, int flags,
	    char *charPtr)
}
declare 675 {
    int Tcl_GetBoolFromObj(Tcl_Interp *interp, Tcl_Obj *objPtr,
	    int flags, char *charPtr)
}
declare 676 {
    Tcl_Command Tcl_CreateObjCommand2(Tcl_Interp *interp,
	    const char *cmdName,
	    Tcl_ObjCmdProc2 *proc2, void *clientData,
	    Tcl_CmdDeleteProc *deleteProc)
}
declare 677 {
    Tcl_Trace Tcl_CreateObjTrace2(Tcl_Interp *interp, Tcl_Size level, int flags,
	    Tcl_CmdObjTraceProc2 *objProc2, void *clientData,
	    Tcl_CmdObjTraceDeleteProc *delProc)
}
declare 678 {
    Tcl_Command Tcl_NRCreateCommand2(Tcl_Interp *interp,
	    const char *cmdName, Tcl_ObjCmdProc2 *proc,
	    Tcl_ObjCmdProc2 *nreProc2, void *clientData,
	    Tcl_CmdDeleteProc *deleteProc)
}
declare 679 {
    int Tcl_NRCallObjProc2(Tcl_Interp *interp, Tcl_ObjCmdProc2 *objProc2,
	    void *clientData, Tcl_Size objc, Tcl_Obj *const objv[])
}

# TIP #638.
declare 680 {
    int Tcl_GetNumberFromObj(Tcl_Interp *interp, Tcl_Obj *objPtr,
	    void **clientDataPtr, int *typePtr)
}
declare 681 {
    int Tcl_GetNumber(Tcl_Interp *interp, const char *bytes, Tcl_Size numBytes,
	    void **clientDataPtr, int *typePtr)
}

# TIP #220.
declare 682 {
    int Tcl_RemoveChannelMode(Tcl_Interp *interp, Tcl_Channel chan, int mode)
}

# TIP 643
declare 683 {
   Tcl_Size Tcl_GetEncodingNulLength(Tcl_Encoding encoding)
}

# TIP #650
declare 684 {
    int Tcl_GetWideUIntFromObj(Tcl_Interp *interp, Tcl_Obj *objPtr,
	    Tcl_WideUInt *uwidePtr)
}

# TIP 651
declare 685 {
    Tcl_Obj *Tcl_DStringToObj(Tcl_DString *dsPtr)
}

declare 686 {
    int Tcl_UtfNcmp(const char *s1, const char *s2, size_t n)
}
declare 687 {
    int Tcl_UtfNcasecmp(const char *s1, const char *s2, size_t n)
}

# ----- BASELINE -- FOR -- 8.7.0 / 9.0.0 ----- #

declare 690 {
    void TclUnusedStubEntry(void)
}

##############################################################################

# Define the platform specific public Tcl interface. These functions are only
# available on the designated platform.

interface tclPlat

################################
# Unix specific functions
#   (none)

################################
# Mac OS X specific functions

declare 1 {
    int Tcl_MacOSXOpenVersionedBundleResources(Tcl_Interp *interp,
	    const char *bundleName, const char *bundleVersion,
	    int hasResourceFile, Tcl_Size maxPathLen, char *libraryPath)
}
declare 2 {
    void Tcl_MacOSXNotifierAddRunLoopMode(const void *runLoopMode)
}

################################
# Windows specific functions
declare 3 {
    void Tcl_WinConvertError(unsigned errCode)
}

##############################################################################

# Public functions that are not accessible via the stubs table.

export {
    void Tcl_MainEx(Tcl_Size argc, char **argv, Tcl_AppInitProc *appInitProc,
    Tcl_Interp *interp)
}
export {
    void Tcl_StaticLibrary(Tcl_Interp *interp, const char *prefix,
	    Tcl_LibraryInitProc *initProc, Tcl_LibraryInitProc *safeInitProc)
}
export {
    const char *Tcl_SetPanicProc(TCL_NORETURN1 Tcl_PanicProc *panicProc)
}
export {
    Tcl_ExitProc *Tcl_SetExitProc(TCL_NORETURN1 Tcl_ExitProc *proc)
}
export {
    const char *Tcl_FindExecutable(const char *argv0)
}
export {
    const char *Tcl_InitStubs(Tcl_Interp *interp, const char *version,
	int exact)
}
export {
    const char *TclTomMathInitializeStubs(Tcl_Interp* interp,
	const char* version, int epoch, int revision)
}
export {
    const char *Tcl_PkgInitStubsCheck(Tcl_Interp *interp, const char *version,
	int exact)
}
export {
    void Tcl_GetMemoryInfo(Tcl_DString *dsPtr)
}
export {
    const char *Tcl_InitSubsystems(void)
}
export {
    const char *TclZipfs_AppHook(int *argc, char ***argv)
}


# Local Variables:
# mode: tcl
# End:<|MERGE_RESOLUTION|>--- conflicted
+++ resolved
@@ -470,14 +470,6 @@
 declare 146 {
     int Tcl_Flush(Tcl_Channel chan)
 }
-<<<<<<< HEAD
-declare 148 {deprecated {Use Tcl_GetAliasObj}} {
-    int Tcl_GetAlias(Tcl_Interp *interp, const char *childCmd,
-	    Tcl_Interp **targetInterpPtr, const char **targetCmdPtr,
-	    int *argcPtr, const char ***argvPtr)
-}
-=======
->>>>>>> 6e0990b2
 declare 149 {
     int TclGetAliasObj(Tcl_Interp *interp, const char *childCmd,
 	    Tcl_Interp **targetInterpPtr, const char **targetCmdPtr,
