--- conflicted
+++ resolved
@@ -2346,20 +2346,6 @@
 	    unsigned char *data, size_t datalen, int copy)
 }
 
-<<<<<<< HEAD
-declare 636 {
-    void Tcl_IncrRefCount(Tcl_Obj *objPtr)
-}
-
-declare 637 {
-    void Tcl_DecrRefCount(Tcl_Obj *objPtr)
-}
-
-declare 638 {
-    int Tcl_IsShared(Tcl_Obj *objPtr)
-}
-
-=======
 # TIP #445
 declare 636 {
     void Tcl_FreeIntRep(Tcl_Obj *objPtr)
@@ -2378,7 +2364,20 @@
 declare 640 {
     int Tcl_HasStringRep(Tcl_Obj *objPtr)
 }
->>>>>>> 9b14e29b
+
+# TIP #506
+declare 641 {
+    void Tcl_IncrRefCount(Tcl_Obj *objPtr)
+}
+
+declare 642 {
+    void Tcl_DecrRefCount(Tcl_Obj *objPtr)
+}
+
+declare 643 {
+    int Tcl_IsShared(Tcl_Obj *objPtr)
+}
+
 # ----- BASELINE -- FOR -- 8.7.0 ----- #
 
 ##############################################################################
