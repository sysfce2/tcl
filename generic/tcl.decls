--- conflicted
+++ resolved
@@ -886,10 +886,9 @@
 declare 243 {
     void Tcl_SplitPath(const char *path, int *argcPtr, const char ***argvPtr)
 }
-<<<<<<< HEAD
 # Removed in 9.0 (stub entry only)
 #declare 244  {
-#    void Tcl_StaticPackage(Tcl_Interp *interp, const char *pkgName,
+#    void Tcl_StaticPackage(Tcl_Interp *interp, const char *prefix,
 #	    Tcl_PackageInitProc *initProc, Tcl_PackageInitProc *safeInitProc)
 #}
 # Removed in 9.0 (stub entry only)
@@ -905,22 +904,6 @@
 #    int Tcl_TraceVar(Tcl_Interp *interp, const char *varName, int flags,
 #	    Tcl_VarTraceProc *proc, ClientData clientData)
 #}
-=======
-declare 244 {nostub {Don't use this function in a stub-enabled extension}} {
-    void Tcl_StaticPackage(Tcl_Interp *interp, const char *prefix,
-	    Tcl_PackageInitProc *initProc, Tcl_PackageInitProc *safeInitProc)
-}
-declare 245 {deprecated {No longer in use, changed to macro}} {
-    int Tcl_StringMatch(const char *str, const char *pattern)
-}
-declare 246 {deprecated {}} {
-    int Tcl_TellOld(Tcl_Channel chan)
-}
-declare 247 {deprecated {No longer in use, changed to macro}} {
-    int Tcl_TraceVar(Tcl_Interp *interp, const char *varName, int flags,
-	    Tcl_VarTraceProc *proc, ClientData clientData)
-}
->>>>>>> c39345b4
 declare 248 {
     int Tcl_TraceVar2(Tcl_Interp *interp, const char *part1, const char *part2,
 	    int flags, Tcl_VarTraceProc *proc, void *clientData)
