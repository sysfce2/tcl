# tcl.decls --
#
#	This file contains the declarations for all supported public
#	functions that are exported by the Tcl library via the stubs table.
#	This file is used to generate the tclDecls.h, tclPlatDecls.h
#	and tclStubInit.c files.
#
# Copyright (c) 1998-1999 by Scriptics Corporation.
# Copyright (c) 2001, 2002 by Kevin B. Kenny.  All rights reserved.
# Copyright (c) 2007 Daniel A. Steffen <das@users.sourceforge.net>
#
# See the file "license.terms" for information on usage and redistribution
# of this file, and for a DISCLAIMER OF ALL WARRANTIES.

library tcl

# Define the tcl interface with several sub interfaces:
#     tclPlat	 - platform specific public
#     tclInt	 - generic private
#     tclPlatInt - platform specific private

interface tcl
hooks {tclPlat tclInt tclIntPlat}
scspec EXTERN

# Declare each of the functions in the public Tcl interface.  Note that
# the an index should never be reused for a different function in order
# to preserve backwards compatibility.

declare 0 {
    int Tcl_PkgProvideEx(Tcl_Interp *interp, const char *name,
	    const char *version, const void *clientData)
}
declare 1 {
    CONST84_RETURN char *Tcl_PkgRequireEx(Tcl_Interp *interp,
	    const char *name, const char *version, int exact,
	    void *clientDataPtr)
}
declare 2 {
    TCL_NORETURN void Tcl_Panic(const char *format, ...)
}
declare 3 {
    char *Tcl_Alloc(unsigned int size)
}
declare 4 {
    void Tcl_Free(char *ptr)
}
declare 5 {
    char *Tcl_Realloc(char *ptr, unsigned int size)
}
declare 6 {
    char *Tcl_DbCkalloc(unsigned int size, const char *file, int line)
}
declare 7 {
    void Tcl_DbCkfree(char *ptr, const char *file, int line)
}
declare 8 {
    char *Tcl_DbCkrealloc(char *ptr, unsigned int size,
	    const char *file, int line)
}

# Tcl_CreateFileHandler and Tcl_DeleteFileHandler are only available on unix,
# but they are part of the old generic interface, so we include them here for
# compatibility reasons.

declare 9 unix {
    void Tcl_CreateFileHandler(int fd, int mask, Tcl_FileProc *proc,
	    ClientData clientData)
}
declare 10 unix {
    void Tcl_DeleteFileHandler(int fd)
}
declare 11 {
    void Tcl_SetTimer(const Tcl_Time *timePtr)
}
declare 12 {
    void Tcl_Sleep(int ms)
}
declare 13 {
    int Tcl_WaitForEvent(const Tcl_Time *timePtr)
}
declare 14 {
    int Tcl_AppendAllObjTypes(Tcl_Interp *interp, Tcl_Obj *objPtr)
}
declare 15 {
    void Tcl_AppendStringsToObj(Tcl_Obj *objPtr, ...)
}
declare 16 {
    void Tcl_AppendToObj(Tcl_Obj *objPtr, const char *bytes, int length)
}
declare 17 {
    Tcl_Obj *Tcl_ConcatObj(int objc, Tcl_Obj *const objv[])
}
declare 18 {
    int Tcl_ConvertToType(Tcl_Interp *interp, Tcl_Obj *objPtr,
	    const Tcl_ObjType *typePtr)
}
declare 19 {
    void Tcl_DbDecrRefCount(Tcl_Obj *objPtr, const char *file, int line)
}
declare 20 {
    void Tcl_DbIncrRefCount(Tcl_Obj *objPtr, const char *file, int line)
}
declare 21 {
    int Tcl_DbIsShared(Tcl_Obj *objPtr, const char *file, int line)
}
declare 22 {
    Tcl_Obj *Tcl_DbNewBooleanObj(int boolValue, const char *file, int line)
}
declare 23 {
    Tcl_Obj *Tcl_DbNewByteArrayObj(const unsigned char *bytes, int length,
	    const char *file, int line)
}
declare 24 {
    Tcl_Obj *Tcl_DbNewDoubleObj(double doubleValue, const char *file,
	    int line)
}
declare 25 {
    Tcl_Obj *Tcl_DbNewListObj(int objc, Tcl_Obj *const *objv,
	    const char *file, int line)
}
declare 26 {
    Tcl_Obj *Tcl_DbNewLongObj(long longValue, const char *file, int line)
}
declare 27 {
    Tcl_Obj *Tcl_DbNewObj(const char *file, int line)
}
declare 28 {
    Tcl_Obj *Tcl_DbNewStringObj(const char *bytes, int length,
	    const char *file, int line)
}
declare 29 {
    Tcl_Obj *Tcl_DuplicateObj(Tcl_Obj *objPtr)
}
declare 30 {
    void TclFreeObj(Tcl_Obj *objPtr)
}
declare 31 {
    int Tcl_GetBoolean(Tcl_Interp *interp, const char *src, int *boolPtr)
}
declare 32 {
    int Tcl_GetBooleanFromObj(Tcl_Interp *interp, Tcl_Obj *objPtr,
	    int *boolPtr)
}
declare 33 {
    unsigned char *Tcl_GetByteArrayFromObj(Tcl_Obj *objPtr, int *lengthPtr)
}
declare 34 {
    int Tcl_GetDouble(Tcl_Interp *interp, const char *src, double *doublePtr)
}
declare 35 {
    int Tcl_GetDoubleFromObj(Tcl_Interp *interp, Tcl_Obj *objPtr,
	    double *doublePtr)
}
declare 36 {
    int Tcl_GetIndexFromObj(Tcl_Interp *interp, Tcl_Obj *objPtr,
	    CONST84 char *const *tablePtr, const char *msg, int flags, int *indexPtr)
}
declare 37 {
    int Tcl_GetInt(Tcl_Interp *interp, const char *src, int *intPtr)
}
declare 38 {
    int Tcl_GetIntFromObj(Tcl_Interp *interp, Tcl_Obj *objPtr, int *intPtr)
}
declare 39 {
    int Tcl_GetLongFromObj(Tcl_Interp *interp, Tcl_Obj *objPtr, long *longPtr)
}
declare 40 {
    CONST86 Tcl_ObjType *Tcl_GetObjType(const char *typeName)
}
declare 41 {
    char *Tcl_GetStringFromObj(Tcl_Obj *objPtr, int *lengthPtr)
}
declare 42 {
    void Tcl_InvalidateStringRep(Tcl_Obj *objPtr)
}
declare 43 {
    int Tcl_ListObjAppendList(Tcl_Interp *interp, Tcl_Obj *listPtr,
	    Tcl_Obj *elemListPtr)
}
declare 44 {
    int Tcl_ListObjAppendElement(Tcl_Interp *interp, Tcl_Obj *listPtr,
	    Tcl_Obj *objPtr)
}
declare 45 {
    int Tcl_ListObjGetElements(Tcl_Interp *interp, Tcl_Obj *listPtr,
	    int *objcPtr, Tcl_Obj ***objvPtr)
}
declare 46 {
    int Tcl_ListObjIndex(Tcl_Interp *interp, Tcl_Obj *listPtr, int index,
	    Tcl_Obj **objPtrPtr)
}
declare 47 {
    int Tcl_ListObjLength(Tcl_Interp *interp, Tcl_Obj *listPtr,
	    int *lengthPtr)
}
declare 48 {
    int Tcl_ListObjReplace(Tcl_Interp *interp, Tcl_Obj *listPtr, int first,
	    int count, int objc, Tcl_Obj *const objv[])
}
declare 49 {
    Tcl_Obj *Tcl_NewBooleanObj(int boolValue)
}
declare 50 {
    Tcl_Obj *Tcl_NewByteArrayObj(const unsigned char *bytes, int length)
}
declare 51 {
    Tcl_Obj *Tcl_NewDoubleObj(double doubleValue)
}
declare 52 {
    Tcl_Obj *Tcl_NewIntObj(int intValue)
}
declare 53 {
    Tcl_Obj *Tcl_NewListObj(int objc, Tcl_Obj *const objv[])
}
declare 54 {
    Tcl_Obj *Tcl_NewLongObj(long longValue)
}
declare 55 {
    Tcl_Obj *Tcl_NewObj(void)
}
declare 56 {
    Tcl_Obj *Tcl_NewStringObj(const char *bytes, int length)
}
declare 57 {
    void Tcl_SetBooleanObj(Tcl_Obj *objPtr, int boolValue)
}
declare 58 {
    unsigned char *Tcl_SetByteArrayLength(Tcl_Obj *objPtr, int length)
}
declare 59 {
    void Tcl_SetByteArrayObj(Tcl_Obj *objPtr, const unsigned char *bytes,
	    int length)
}
declare 60 {
    void Tcl_SetDoubleObj(Tcl_Obj *objPtr, double doubleValue)
}
declare 61 {
    void Tcl_SetIntObj(Tcl_Obj *objPtr, int intValue)
}
declare 62 {
    void Tcl_SetListObj(Tcl_Obj *objPtr, int objc, Tcl_Obj *const objv[])
}
declare 63 {
    void Tcl_SetLongObj(Tcl_Obj *objPtr, long longValue)
}
declare 64 {
    void Tcl_SetObjLength(Tcl_Obj *objPtr, int length)
}
declare 65 {
    void Tcl_SetStringObj(Tcl_Obj *objPtr, const char *bytes, int length)
}
declare 66 {
    void Tcl_AddErrorInfo(Tcl_Interp *interp, const char *message)
}
declare 67 {
    void Tcl_AddObjErrorInfo(Tcl_Interp *interp, const char *message,
	    int length)
}
declare 68 {
    void Tcl_AllowExceptions(Tcl_Interp *interp)
}
declare 69 {
    void Tcl_AppendElement(Tcl_Interp *interp, const char *element)
}
declare 70 {
    void Tcl_AppendResult(Tcl_Interp *interp, ...)
}
declare 71 {
    Tcl_AsyncHandler Tcl_AsyncCreate(Tcl_AsyncProc *proc,
	    ClientData clientData)
}
declare 72 {
    void Tcl_AsyncDelete(Tcl_AsyncHandler async)
}
declare 73 {
    int Tcl_AsyncInvoke(Tcl_Interp *interp, int code)
}
declare 74 {
    void Tcl_AsyncMark(Tcl_AsyncHandler async)
}
declare 75 {
    int Tcl_AsyncReady(void)
}
declare 76 {
    void Tcl_BackgroundError(Tcl_Interp *interp)
}
declare 77 {
    char Tcl_Backslash(const char *src, int *readPtr)
}
declare 78 {
    int Tcl_BadChannelOption(Tcl_Interp *interp, const char *optionName,
	    const char *optionList)
}
declare 79 {
    void Tcl_CallWhenDeleted(Tcl_Interp *interp, Tcl_InterpDeleteProc *proc,
	    ClientData clientData)
}
declare 80 {
    void Tcl_CancelIdleCall(Tcl_IdleProc *idleProc, ClientData clientData)
}
declare 81 {
    int Tcl_Close(Tcl_Interp *interp, Tcl_Channel chan)
}
declare 82 {
    int Tcl_CommandComplete(const char *cmd)
}
declare 83 {
    char *Tcl_Concat(int argc, CONST84 char *const *argv)
}
declare 84 {
    int Tcl_ConvertElement(const char *src, char *dst, int flags)
}
declare 85 {
    int Tcl_ConvertCountedElement(const char *src, int length, char *dst,
	    int flags)
}
declare 86 {
    int Tcl_CreateAlias(Tcl_Interp *childInterp, const char *childCmd,
	    Tcl_Interp *target, const char *targetCmd, int argc,
	    CONST84 char *const *argv)
}
declare 87 {
    int Tcl_CreateAliasObj(Tcl_Interp *childInterp, const char *childCmd,
	    Tcl_Interp *target, const char *targetCmd, int objc,
	    Tcl_Obj *const objv[])
}
declare 88 {
    Tcl_Channel Tcl_CreateChannel(const Tcl_ChannelType *typePtr,
	    const char *chanName, ClientData instanceData, int mask)
}
declare 89 {
    void Tcl_CreateChannelHandler(Tcl_Channel chan, int mask,
	    Tcl_ChannelProc *proc, ClientData clientData)
}
declare 90 {
    void Tcl_CreateCloseHandler(Tcl_Channel chan, Tcl_CloseProc *proc,
	    ClientData clientData)
}
declare 91 {
    Tcl_Command Tcl_CreateCommand(Tcl_Interp *interp, const char *cmdName,
	    Tcl_CmdProc *proc, ClientData clientData,
	    Tcl_CmdDeleteProc *deleteProc)
}
declare 92 {
    void Tcl_CreateEventSource(Tcl_EventSetupProc *setupProc,
	    Tcl_EventCheckProc *checkProc, ClientData clientData)
}
declare 93 {
    void Tcl_CreateExitHandler(Tcl_ExitProc *proc, ClientData clientData)
}
declare 94 {
    Tcl_Interp *Tcl_CreateInterp(void)
}
declare 95 {
    void Tcl_CreateMathFunc(Tcl_Interp *interp, const char *name,
	    int numArgs, Tcl_ValueType *argTypes,
	    Tcl_MathProc *proc, ClientData clientData)
}
declare 96 {
    Tcl_Command Tcl_CreateObjCommand(Tcl_Interp *interp,
	    const char *cmdName,
	    Tcl_ObjCmdProc *proc, ClientData clientData,
	    Tcl_CmdDeleteProc *deleteProc)
}
declare 97 {
    Tcl_Interp *Tcl_CreateSlave(Tcl_Interp *interp, const char *name,
	    int isSafe)
}
declare 98 {
    Tcl_TimerToken Tcl_CreateTimerHandler(int milliseconds,
	    Tcl_TimerProc *proc, ClientData clientData)
}
declare 99 {
    Tcl_Trace Tcl_CreateTrace(Tcl_Interp *interp, int level,
	    Tcl_CmdTraceProc *proc, ClientData clientData)
}
declare 100 {
    void Tcl_DeleteAssocData(Tcl_Interp *interp, const char *name)
}
declare 101 {
    void Tcl_DeleteChannelHandler(Tcl_Channel chan, Tcl_ChannelProc *proc,
	    ClientData clientData)
}
declare 102 {
    void Tcl_DeleteCloseHandler(Tcl_Channel chan, Tcl_CloseProc *proc,
	    ClientData clientData)
}
declare 103 {
    int Tcl_DeleteCommand(Tcl_Interp *interp, const char *cmdName)
}
declare 104 {
    int Tcl_DeleteCommandFromToken(Tcl_Interp *interp, Tcl_Command command)
}
declare 105 {
    void Tcl_DeleteEvents(Tcl_EventDeleteProc *proc, ClientData clientData)
}
declare 106 {
    void Tcl_DeleteEventSource(Tcl_EventSetupProc *setupProc,
	    Tcl_EventCheckProc *checkProc, ClientData clientData)
}
declare 107 {
    void Tcl_DeleteExitHandler(Tcl_ExitProc *proc, ClientData clientData)
}
declare 108 {
    void Tcl_DeleteHashEntry(Tcl_HashEntry *entryPtr)
}
declare 109 {
    void Tcl_DeleteHashTable(Tcl_HashTable *tablePtr)
}
declare 110 {
    void Tcl_DeleteInterp(Tcl_Interp *interp)
}
declare 111 {
    void Tcl_DetachPids(int numPids, Tcl_Pid *pidPtr)
}
declare 112 {
    void Tcl_DeleteTimerHandler(Tcl_TimerToken token)
}
declare 113 {
    void Tcl_DeleteTrace(Tcl_Interp *interp, Tcl_Trace trace)
}
declare 114 {
    void Tcl_DontCallWhenDeleted(Tcl_Interp *interp,
	    Tcl_InterpDeleteProc *proc, ClientData clientData)
}
declare 115 {
    int Tcl_DoOneEvent(int flags)
}
declare 116 {
    void Tcl_DoWhenIdle(Tcl_IdleProc *proc, ClientData clientData)
}
declare 117 {
    char *Tcl_DStringAppend(Tcl_DString *dsPtr, const char *bytes, int length)
}
declare 118 {
    char *Tcl_DStringAppendElement(Tcl_DString *dsPtr, const char *element)
}
declare 119 {
    void Tcl_DStringEndSublist(Tcl_DString *dsPtr)
}
declare 120 {
    void Tcl_DStringFree(Tcl_DString *dsPtr)
}
declare 121 {
    void Tcl_DStringGetResult(Tcl_Interp *interp, Tcl_DString *dsPtr)
}
declare 122 {
    void Tcl_DStringInit(Tcl_DString *dsPtr)
}
declare 123 {
    void Tcl_DStringResult(Tcl_Interp *interp, Tcl_DString *dsPtr)
}
declare 124 {
    void Tcl_DStringSetLength(Tcl_DString *dsPtr, int length)
}
declare 125 {
    void Tcl_DStringStartSublist(Tcl_DString *dsPtr)
}
declare 126 {
    int Tcl_Eof(Tcl_Channel chan)
}
declare 127 {
    CONST84_RETURN char *Tcl_ErrnoId(void)
}
declare 128 {
    CONST84_RETURN char *Tcl_ErrnoMsg(int err)
}
declare 129 {
    int Tcl_Eval(Tcl_Interp *interp, const char *script)
}
declare 130 {
    int Tcl_EvalFile(Tcl_Interp *interp, const char *fileName)
}
declare 131 {
    int Tcl_EvalObj(Tcl_Interp *interp, Tcl_Obj *objPtr)
}
declare 132 {
    void Tcl_EventuallyFree(ClientData clientData, Tcl_FreeProc *freeProc)
}
declare 133 {
    TCL_NORETURN void Tcl_Exit(int status)
}
declare 134 {
    int Tcl_ExposeCommand(Tcl_Interp *interp, const char *hiddenCmdToken,
	    const char *cmdName)
}
declare 135 {
    int Tcl_ExprBoolean(Tcl_Interp *interp, const char *expr, int *ptr)
}
declare 136 {
    int Tcl_ExprBooleanObj(Tcl_Interp *interp, Tcl_Obj *objPtr, int *ptr)
}
declare 137 {
    int Tcl_ExprDouble(Tcl_Interp *interp, const char *expr, double *ptr)
}
declare 138 {
    int Tcl_ExprDoubleObj(Tcl_Interp *interp, Tcl_Obj *objPtr, double *ptr)
}
declare 139 {
    int Tcl_ExprLong(Tcl_Interp *interp, const char *expr, long *ptr)
}
declare 140 {
    int Tcl_ExprLongObj(Tcl_Interp *interp, Tcl_Obj *objPtr, long *ptr)
}
declare 141 {
    int Tcl_ExprObj(Tcl_Interp *interp, Tcl_Obj *objPtr,
	    Tcl_Obj **resultPtrPtr)
}
declare 142 {
    int Tcl_ExprString(Tcl_Interp *interp, const char *expr)
}
declare 143 {
    void Tcl_Finalize(void)
}
declare 144 {
    void Tcl_FindExecutable(const char *argv0)
}
declare 145 {
    Tcl_HashEntry *Tcl_FirstHashEntry(Tcl_HashTable *tablePtr,
	    Tcl_HashSearch *searchPtr)
}
declare 146 {
    int Tcl_Flush(Tcl_Channel chan)
}
declare 147 {
    void Tcl_FreeResult(Tcl_Interp *interp)
}
declare 148 {
    int Tcl_GetAlias(Tcl_Interp *interp, const char *childCmd,
	    Tcl_Interp **targetInterpPtr, CONST84 char **targetCmdPtr,
	    int *argcPtr, CONST84 char ***argvPtr)
}
declare 149 {
    int Tcl_GetAliasObj(Tcl_Interp *interp, const char *childCmd,
	    Tcl_Interp **targetInterpPtr, CONST84 char **targetCmdPtr,
	    int *objcPtr, Tcl_Obj ***objv)
}
declare 150 {
    ClientData Tcl_GetAssocData(Tcl_Interp *interp, const char *name,
	    Tcl_InterpDeleteProc **procPtr)
}
declare 151 {
    Tcl_Channel Tcl_GetChannel(Tcl_Interp *interp, const char *chanName,
	    int *modePtr)
}
declare 152 {
    int Tcl_GetChannelBufferSize(Tcl_Channel chan)
}
declare 153 {
    int Tcl_GetChannelHandle(Tcl_Channel chan, int direction,
	    ClientData *handlePtr)
}
declare 154 {
    ClientData Tcl_GetChannelInstanceData(Tcl_Channel chan)
}
declare 155 {
    int Tcl_GetChannelMode(Tcl_Channel chan)
}
declare 156 {
    CONST84_RETURN char *Tcl_GetChannelName(Tcl_Channel chan)
}
declare 157 {
    int Tcl_GetChannelOption(Tcl_Interp *interp, Tcl_Channel chan,
	    const char *optionName, Tcl_DString *dsPtr)
}
declare 158 {
    CONST86 Tcl_ChannelType *Tcl_GetChannelType(Tcl_Channel chan)
}
declare 159 {
    int Tcl_GetCommandInfo(Tcl_Interp *interp, const char *cmdName,
	    Tcl_CmdInfo *infoPtr)
}
declare 160 {
    CONST84_RETURN char *Tcl_GetCommandName(Tcl_Interp *interp,
	    Tcl_Command command)
}
declare 161 {
    int Tcl_GetErrno(void)
}
declare 162 {
    CONST84_RETURN char *Tcl_GetHostName(void)
}
declare 163 {
    int Tcl_GetInterpPath(Tcl_Interp *interp, Tcl_Interp *childInterp)
}
declare 164 {
    Tcl_Interp *Tcl_GetMaster(Tcl_Interp *interp)
}
declare 165 {
    const char *Tcl_GetNameOfExecutable(void)
}
declare 166 {
    Tcl_Obj *Tcl_GetObjResult(Tcl_Interp *interp)
}

# Tcl_GetOpenFile is only available on unix, but it is a part of the old
# generic interface, so we include it here for compatibility reasons.

declare 167 unix {
    int Tcl_GetOpenFile(Tcl_Interp *interp, const char *chanID, int forWriting,
	    int checkUsage, ClientData *filePtr)
}
# Obsolete.  Should now use Tcl_FSGetPathType which is objectified
# and therefore usually faster.
declare 168 {
    Tcl_PathType Tcl_GetPathType(const char *path)
}
declare 169 {
    int Tcl_Gets(Tcl_Channel chan, Tcl_DString *dsPtr)
}
declare 170 {
    int Tcl_GetsObj(Tcl_Channel chan, Tcl_Obj *objPtr)
}
declare 171 {
    int Tcl_GetServiceMode(void)
}
declare 172 {
    Tcl_Interp *Tcl_GetSlave(Tcl_Interp *interp, const char *name)
}
declare 173 {
    Tcl_Channel Tcl_GetStdChannel(int type)
}
declare 174 {
    CONST84_RETURN char *Tcl_GetStringResult(Tcl_Interp *interp)
}
declare 175 {
    CONST84_RETURN char *Tcl_GetVar(Tcl_Interp *interp, const char *varName,
	    int flags)
}
declare 176 {
    CONST84_RETURN char *Tcl_GetVar2(Tcl_Interp *interp, const char *part1,
	    const char *part2, int flags)
}
declare 177 {
    int Tcl_GlobalEval(Tcl_Interp *interp, const char *command)
}
declare 178 {
    int Tcl_GlobalEvalObj(Tcl_Interp *interp, Tcl_Obj *objPtr)
}
declare 179 {
    int Tcl_HideCommand(Tcl_Interp *interp, const char *cmdName,
	    const char *hiddenCmdToken)
}
declare 180 {
    int Tcl_Init(Tcl_Interp *interp)
}
declare 181 {
    void Tcl_InitHashTable(Tcl_HashTable *tablePtr, int keyType)
}
declare 182 {
    int Tcl_InputBlocked(Tcl_Channel chan)
}
declare 183 {
    int Tcl_InputBuffered(Tcl_Channel chan)
}
declare 184 {
    int Tcl_InterpDeleted(Tcl_Interp *interp)
}
declare 185 {
    int Tcl_IsSafe(Tcl_Interp *interp)
}
# Obsolete, use Tcl_FSJoinPath
declare 186 {
    char *Tcl_JoinPath(int argc, CONST84 char *const *argv,
	    Tcl_DString *resultPtr)
}
declare 187 {
    int Tcl_LinkVar(Tcl_Interp *interp, const char *varName, char *addr,
	    int type)
}

# This slot is reserved for use by the plus patch:
#  declare 188 {
#	Tcl_MainLoop
#  }

declare 189 {
    Tcl_Channel Tcl_MakeFileChannel(ClientData handle, int mode)
}
declare 190 {
    int Tcl_MakeSafe(Tcl_Interp *interp)
}
declare 191 {
    Tcl_Channel Tcl_MakeTcpClientChannel(ClientData tcpSocket)
}
declare 192 {
    char *Tcl_Merge(int argc, CONST84 char *const *argv)
}
declare 193 {
    Tcl_HashEntry *Tcl_NextHashEntry(Tcl_HashSearch *searchPtr)
}
declare 194 {
    void Tcl_NotifyChannel(Tcl_Channel channel, int mask)
}
declare 195 {
    Tcl_Obj *Tcl_ObjGetVar2(Tcl_Interp *interp, Tcl_Obj *part1Ptr,
	    Tcl_Obj *part2Ptr, int flags)
}
declare 196 {
    Tcl_Obj *Tcl_ObjSetVar2(Tcl_Interp *interp, Tcl_Obj *part1Ptr,
	    Tcl_Obj *part2Ptr, Tcl_Obj *newValuePtr, int flags)
}
declare 197 {
    Tcl_Channel Tcl_OpenCommandChannel(Tcl_Interp *interp, int argc,
	    CONST84 char **argv, int flags)
}
# This is obsolete, use Tcl_FSOpenFileChannel
declare 198 {
    Tcl_Channel Tcl_OpenFileChannel(Tcl_Interp *interp, const char *fileName,
	    const char *modeString, int permissions)
}
declare 199 {
    Tcl_Channel Tcl_OpenTcpClient(Tcl_Interp *interp, int port,
	    const char *address, const char *myaddr, int myport, int async)
}
declare 200 {
    Tcl_Channel Tcl_OpenTcpServer(Tcl_Interp *interp, int port,
	    const char *host, Tcl_TcpAcceptProc *acceptProc,
	    ClientData callbackData)
}
declare 201 {
    void Tcl_Preserve(ClientData data)
}
declare 202 {
    void Tcl_PrintDouble(Tcl_Interp *interp, double value, char *dst)
}
declare 203 {
    int Tcl_PutEnv(const char *assignment)
}
declare 204 {
    CONST84_RETURN char *Tcl_PosixError(Tcl_Interp *interp)
}
declare 205 {
    void Tcl_QueueEvent(Tcl_Event *evPtr, Tcl_QueuePosition position)
}
declare 206 {
    int Tcl_Read(Tcl_Channel chan, char *bufPtr, int toRead)
}
declare 207 {
    void Tcl_ReapDetachedProcs(void)
}
declare 208 {
    int Tcl_RecordAndEval(Tcl_Interp *interp, const char *cmd, int flags)
}
declare 209 {
    int Tcl_RecordAndEvalObj(Tcl_Interp *interp, Tcl_Obj *cmdPtr, int flags)
}
declare 210 {
    void Tcl_RegisterChannel(Tcl_Interp *interp, Tcl_Channel chan)
}
declare 211 {
    void Tcl_RegisterObjType(const Tcl_ObjType *typePtr)
}
declare 212 {
    Tcl_RegExp Tcl_RegExpCompile(Tcl_Interp *interp, const char *pattern)
}
declare 213 {
    int Tcl_RegExpExec(Tcl_Interp *interp, Tcl_RegExp regexp,
	    const char *text, const char *start)
}
declare 214 {
    int Tcl_RegExpMatch(Tcl_Interp *interp, const char *text,
	    const char *pattern)
}
declare 215 {
    void Tcl_RegExpRange(Tcl_RegExp regexp, int index,
	    CONST84 char **startPtr, CONST84 char **endPtr)
}
declare 216 {
    void Tcl_Release(ClientData clientData)
}
declare 217 {
    void Tcl_ResetResult(Tcl_Interp *interp)
}
declare 218 {
    int Tcl_ScanElement(const char *src, int *flagPtr)
}
declare 219 {
    int Tcl_ScanCountedElement(const char *src, int length, int *flagPtr)
}
# Obsolete
declare 220 {
    int Tcl_SeekOld(Tcl_Channel chan, int offset, int mode)
}
declare 221 {
    int Tcl_ServiceAll(void)
}
declare 222 {
    int Tcl_ServiceEvent(int flags)
}
declare 223 {
    void Tcl_SetAssocData(Tcl_Interp *interp, const char *name,
	    Tcl_InterpDeleteProc *proc, ClientData clientData)
}
declare 224 {
    void Tcl_SetChannelBufferSize(Tcl_Channel chan, int sz)
}
declare 225 {
    int Tcl_SetChannelOption(Tcl_Interp *interp, Tcl_Channel chan,
	    const char *optionName, const char *newValue)
}
declare 226 {
    int Tcl_SetCommandInfo(Tcl_Interp *interp, const char *cmdName,
	    const Tcl_CmdInfo *infoPtr)
}
declare 227 {
    void Tcl_SetErrno(int err)
}
declare 228 {
    void Tcl_SetErrorCode(Tcl_Interp *interp, ...)
}
declare 229 {
    void Tcl_SetMaxBlockTime(const Tcl_Time *timePtr)
}
declare 230 {
    void Tcl_SetPanicProc(TCL_NORETURN1 Tcl_PanicProc *panicProc)
}
declare 231 {
    int Tcl_SetRecursionLimit(Tcl_Interp *interp, int depth)
}
declare 232 {
    void Tcl_SetResult(Tcl_Interp *interp, char *result,
	    Tcl_FreeProc *freeProc)
}
declare 233 {
    int Tcl_SetServiceMode(int mode)
}
declare 234 {
    void Tcl_SetObjErrorCode(Tcl_Interp *interp, Tcl_Obj *errorObjPtr)
}
declare 235 {
    void Tcl_SetObjResult(Tcl_Interp *interp, Tcl_Obj *resultObjPtr)
}
declare 236 {
    void Tcl_SetStdChannel(Tcl_Channel channel, int type)
}
declare 237 {
    CONST84_RETURN char *Tcl_SetVar(Tcl_Interp *interp, const char *varName,
	    const char *newValue, int flags)
}
declare 238 {
    CONST84_RETURN char *Tcl_SetVar2(Tcl_Interp *interp, const char *part1,
	    const char *part2, const char *newValue, int flags)
}
declare 239 {
    CONST84_RETURN char *Tcl_SignalId(int sig)
}
declare 240 {
    CONST84_RETURN char *Tcl_SignalMsg(int sig)
}
declare 241 {
    void Tcl_SourceRCFile(Tcl_Interp *interp)
}
declare 242 {
    int Tcl_SplitList(Tcl_Interp *interp, const char *listStr, int *argcPtr,
	    CONST84 char ***argvPtr)
}
# Obsolete, use Tcl_FSSplitPath
declare 243 {
    void Tcl_SplitPath(const char *path, int *argcPtr, CONST84 char ***argvPtr)
}
declare 244 {
    void Tcl_StaticPackage(Tcl_Interp *interp, const char *pkgName,
	    Tcl_PackageInitProc *initProc, Tcl_PackageInitProc *safeInitProc)
}
declare 245 {
    int Tcl_StringMatch(const char *str, const char *pattern)
}
# Obsolete
declare 246 {
    int Tcl_TellOld(Tcl_Channel chan)
}
declare 247 {
    int Tcl_TraceVar(Tcl_Interp *interp, const char *varName, int flags,
	    Tcl_VarTraceProc *proc, ClientData clientData)
}
declare 248 {
    int Tcl_TraceVar2(Tcl_Interp *interp, const char *part1, const char *part2,
	    int flags, Tcl_VarTraceProc *proc, ClientData clientData)
}
declare 249 {
    char *Tcl_TranslateFileName(Tcl_Interp *interp, const char *name,
	    Tcl_DString *bufferPtr)
}
declare 250 {
    int Tcl_Ungets(Tcl_Channel chan, const char *str, int len, int atHead)
}
declare 251 {
    void Tcl_UnlinkVar(Tcl_Interp *interp, const char *varName)
}
declare 252 {
    int Tcl_UnregisterChannel(Tcl_Interp *interp, Tcl_Channel chan)
}
declare 253 {
    int Tcl_UnsetVar(Tcl_Interp *interp, const char *varName, int flags)
}
declare 254 {
    int Tcl_UnsetVar2(Tcl_Interp *interp, const char *part1, const char *part2,
	    int flags)
}
declare 255 {
    void Tcl_UntraceVar(Tcl_Interp *interp, const char *varName, int flags,
	    Tcl_VarTraceProc *proc, ClientData clientData)
}
declare 256 {
    void Tcl_UntraceVar2(Tcl_Interp *interp, const char *part1,
	    const char *part2, int flags, Tcl_VarTraceProc *proc,
	    ClientData clientData)
}
declare 257 {
    void Tcl_UpdateLinkedVar(Tcl_Interp *interp, const char *varName)
}
declare 258 {
    int Tcl_UpVar(Tcl_Interp *interp, const char *frameName,
	    const char *varName, const char *localName, int flags)
}
declare 259 {
    int Tcl_UpVar2(Tcl_Interp *interp, const char *frameName, const char *part1,
	    const char *part2, const char *localName, int flags)
}
declare 260 {
    int Tcl_VarEval(Tcl_Interp *interp, ...)
}
declare 261 {
    ClientData Tcl_VarTraceInfo(Tcl_Interp *interp, const char *varName,
	    int flags, Tcl_VarTraceProc *procPtr, ClientData prevClientData)
}
declare 262 {
    ClientData Tcl_VarTraceInfo2(Tcl_Interp *interp, const char *part1,
	    const char *part2, int flags, Tcl_VarTraceProc *procPtr,
	    ClientData prevClientData)
}
declare 263 {
    int Tcl_Write(Tcl_Channel chan, const char *s, int slen)
}
declare 264 {
    void Tcl_WrongNumArgs(Tcl_Interp *interp, int objc,
	    Tcl_Obj *const objv[], const char *message)
}
declare 265 {
    int Tcl_DumpActiveMemory(const char *fileName)
}
declare 266 {
    void Tcl_ValidateAllMemory(const char *file, int line)
}
declare 267 {
    void Tcl_AppendResultVA(Tcl_Interp *interp, va_list argList)
}
declare 268 {
    void Tcl_AppendStringsToObjVA(Tcl_Obj *objPtr, va_list argList)
}
declare 269 {
    char *Tcl_HashStats(Tcl_HashTable *tablePtr)
}
declare 270 {
    CONST84_RETURN char *Tcl_ParseVar(Tcl_Interp *interp, const char *start,
	    CONST84 char **termPtr)
}
declare 271 {
    CONST84_RETURN char *Tcl_PkgPresent(Tcl_Interp *interp, const char *name,
	    const char *version, int exact)
}
declare 272 {
    CONST84_RETURN char *Tcl_PkgPresentEx(Tcl_Interp *interp,
	    const char *name, const char *version, int exact,
	    void *clientDataPtr)
}
declare 273 {
    int Tcl_PkgProvide(Tcl_Interp *interp, const char *name,
	    const char *version)
}
# TIP #268: The internally used new Require function is in slot 573.
declare 274 {
    CONST84_RETURN char *Tcl_PkgRequire(Tcl_Interp *interp, const char *name,
	    const char *version, int exact)
}
declare 275 {
    void Tcl_SetErrorCodeVA(Tcl_Interp *interp, va_list argList)
}
declare 276 {
    int  Tcl_VarEvalVA(Tcl_Interp *interp, va_list argList)
}
declare 277 {
    Tcl_Pid Tcl_WaitPid(Tcl_Pid pid, int *statPtr, int options)
}
declare 278 {
    TCL_NORETURN void Tcl_PanicVA(const char *format, va_list argList)
}
declare 279 {
    void Tcl_GetVersion(int *major, int *minor, int *patchLevel, int *type)
}
declare 280 {
    void Tcl_InitMemory(Tcl_Interp *interp)
}

# Andreas Kupries <a.kupries@westend.com>, 03/21/1999
# "Trf-Patch for filtering channels"
#
# C-Level API for (un)stacking of channels. This allows the introduction
# of filtering channels with relatively little changes to the core.
# This patch was created in cooperation with Jan Nijtmans j.nijtmans@chello.nl
# and is therefore part of his plus-patches too.
#
# It would have been possible to place the following definitions according
# to the alphabetical order used elsewhere in this file, but I decided
# against that to ease the maintenance of the patch across new tcl versions
# (patch usually has no problems to integrate the patch file for the last
# version into the new one).

declare 281 {
    Tcl_Channel Tcl_StackChannel(Tcl_Interp *interp,
	    const Tcl_ChannelType *typePtr, ClientData instanceData,
	    int mask, Tcl_Channel prevChan)
}
declare 282 {
    int Tcl_UnstackChannel(Tcl_Interp *interp, Tcl_Channel chan)
}
declare 283 {
    Tcl_Channel Tcl_GetStackedChannel(Tcl_Channel chan)
}

# 284 was reserved, but added in 8.4a2
declare 284 {
    void Tcl_SetMainLoop(Tcl_MainLoopProc *proc)
}

# Reserved for future use (8.0.x vs. 8.1)
#  declare 285 {
#  }

# Added in 8.1:

declare 286 {
    void Tcl_AppendObjToObj(Tcl_Obj *objPtr, Tcl_Obj *appendObjPtr)
}
declare 287 {
    Tcl_Encoding Tcl_CreateEncoding(const Tcl_EncodingType *typePtr)
}
declare 288 {
    void Tcl_CreateThreadExitHandler(Tcl_ExitProc *proc, ClientData clientData)
}
declare 289 {
    void Tcl_DeleteThreadExitHandler(Tcl_ExitProc *proc, ClientData clientData)
}
declare 290 {
    void Tcl_DiscardResult(Tcl_SavedResult *statePtr)
}
declare 291 {
    int Tcl_EvalEx(Tcl_Interp *interp, const char *script, int numBytes,
	    int flags)
}
declare 292 {
    int Tcl_EvalObjv(Tcl_Interp *interp, int objc, Tcl_Obj *const objv[],
	    int flags)
}
declare 293 {
    int Tcl_EvalObjEx(Tcl_Interp *interp, Tcl_Obj *objPtr, int flags)
}
declare 294 {
    void Tcl_ExitThread(int status)
}
declare 295 {
    int Tcl_ExternalToUtf(Tcl_Interp *interp, Tcl_Encoding encoding,
	    const char *src, int srcLen, int flags,
	    Tcl_EncodingState *statePtr, char *dst, int dstLen,
	    int *srcReadPtr, int *dstWrotePtr, int *dstCharsPtr)
}
declare 296 {
    char *Tcl_ExternalToUtfDString(Tcl_Encoding encoding,
	    const char *src, int srcLen, Tcl_DString *dsPtr)
}
declare 297 {
    void Tcl_FinalizeThread(void)
}
declare 298 {
    void Tcl_FinalizeNotifier(ClientData clientData)
}
declare 299 {
    void Tcl_FreeEncoding(Tcl_Encoding encoding)
}
declare 300 {
    Tcl_ThreadId Tcl_GetCurrentThread(void)
}
declare 301 {
    Tcl_Encoding Tcl_GetEncoding(Tcl_Interp *interp, const char *name)
}
declare 302 {
    CONST84_RETURN char *Tcl_GetEncodingName(Tcl_Encoding encoding)
}
declare 303 {
    void Tcl_GetEncodingNames(Tcl_Interp *interp)
}
declare 304 {
    int Tcl_GetIndexFromObjStruct(Tcl_Interp *interp, Tcl_Obj *objPtr,
	    const void *tablePtr, int offset, const char *msg, int flags,
	    int *indexPtr)
}
declare 305 {
    void *Tcl_GetThreadData(Tcl_ThreadDataKey *keyPtr, int size)
}
declare 306 {
    Tcl_Obj *Tcl_GetVar2Ex(Tcl_Interp *interp, const char *part1,
	    const char *part2, int flags)
}
declare 307 {
    ClientData Tcl_InitNotifier(void)
}
declare 308 {
    void Tcl_MutexLock(Tcl_Mutex *mutexPtr)
}
declare 309 {
    void Tcl_MutexUnlock(Tcl_Mutex *mutexPtr)
}
declare 310 {
    void Tcl_ConditionNotify(Tcl_Condition *condPtr)
}
declare 311 {
    void Tcl_ConditionWait(Tcl_Condition *condPtr, Tcl_Mutex *mutexPtr,
	    const Tcl_Time *timePtr)
}
declare 312 {
    int Tcl_NumUtfChars(const char *src, int length)
}
declare 313 {
    int Tcl_ReadChars(Tcl_Channel channel, Tcl_Obj *objPtr, int charsToRead,
	    int appendFlag)
}
declare 314 {
    void Tcl_RestoreResult(Tcl_Interp *interp, Tcl_SavedResult *statePtr)
}
declare 315 {
    void Tcl_SaveResult(Tcl_Interp *interp, Tcl_SavedResult *statePtr)
}
declare 316 {
    int Tcl_SetSystemEncoding(Tcl_Interp *interp, const char *name)
}
declare 317 {
    Tcl_Obj *Tcl_SetVar2Ex(Tcl_Interp *interp, const char *part1,
	    const char *part2, Tcl_Obj *newValuePtr, int flags)
}
declare 318 {
    void Tcl_ThreadAlert(Tcl_ThreadId threadId)
}
declare 319 {
    void Tcl_ThreadQueueEvent(Tcl_ThreadId threadId, Tcl_Event *evPtr,
	    Tcl_QueuePosition position)
}
declare 320 {
    Tcl_UniChar Tcl_UniCharAtIndex(const char *src, int index)
}
declare 321 {
    Tcl_UniChar Tcl_UniCharToLower(int ch)
}
declare 322 {
    Tcl_UniChar Tcl_UniCharToTitle(int ch)
}
declare 323 {
    Tcl_UniChar Tcl_UniCharToUpper(int ch)
}
declare 324 {
    int Tcl_UniCharToUtf(int ch, char *buf)
}
declare 325 {
    CONST84_RETURN char *Tcl_UtfAtIndex(const char *src, int index)
}
declare 326 {
    int Tcl_UtfCharComplete(const char *src, int length)
}
declare 327 {
    int Tcl_UtfBackslash(const char *src, int *readPtr, char *dst)
}
declare 328 {
    CONST84_RETURN char *Tcl_UtfFindFirst(const char *src, int ch)
}
declare 329 {
    CONST84_RETURN char *Tcl_UtfFindLast(const char *src, int ch)
}
declare 330 {
    CONST84_RETURN char *Tcl_UtfNext(const char *src)
}
declare 331 {
    CONST84_RETURN char *Tcl_UtfPrev(const char *src, const char *start)
}
declare 332 {
    int Tcl_UtfToExternal(Tcl_Interp *interp, Tcl_Encoding encoding,
	    const char *src, int srcLen, int flags,
	    Tcl_EncodingState *statePtr, char *dst, int dstLen,
	    int *srcReadPtr, int *dstWrotePtr, int *dstCharsPtr)
}
declare 333 {
    char *Tcl_UtfToExternalDString(Tcl_Encoding encoding,
	    const char *src, int srcLen, Tcl_DString *dsPtr)
}
declare 334 {
    int Tcl_UtfToLower(char *src)
}
declare 335 {
    int Tcl_UtfToTitle(char *src)
}
declare 336 {
    int Tcl_UtfToUniChar(const char *src, Tcl_UniChar *chPtr)
}
declare 337 {
    int Tcl_UtfToUpper(char *src)
}
declare 338 {
    int Tcl_WriteChars(Tcl_Channel chan, const char *src, int srcLen)
}
declare 339 {
    int Tcl_WriteObj(Tcl_Channel chan, Tcl_Obj *objPtr)
}
declare 340 {
    char *Tcl_GetString(Tcl_Obj *objPtr)
}
declare 341 {
    CONST84_RETURN char *Tcl_GetDefaultEncodingDir(void)
}
declare 342 {
    void Tcl_SetDefaultEncodingDir(const char *path)
}
declare 343 {
    void Tcl_AlertNotifier(ClientData clientData)
}
declare 344 {
    void Tcl_ServiceModeHook(int mode)
}
declare 345 {
    int Tcl_UniCharIsAlnum(int ch)
}
declare 346 {
    int Tcl_UniCharIsAlpha(int ch)
}
declare 347 {
    int Tcl_UniCharIsDigit(int ch)
}
declare 348 {
    int Tcl_UniCharIsLower(int ch)
}
declare 349 {
    int Tcl_UniCharIsSpace(int ch)
}
declare 350 {
    int Tcl_UniCharIsUpper(int ch)
}
declare 351 {
    int Tcl_UniCharIsWordChar(int ch)
}
declare 352 {
    int Tcl_UniCharLen(const Tcl_UniChar *uniStr)
}
declare 353 {
    int Tcl_UniCharNcmp(const Tcl_UniChar *ucs, const Tcl_UniChar *uct,
	    unsigned long numChars)
}
declare 354 {
    char *Tcl_UniCharToUtfDString(const Tcl_UniChar *uniStr,
	    int uniLength, Tcl_DString *dsPtr)
}
declare 355 {
    Tcl_UniChar *Tcl_UtfToUniCharDString(const char *src,
	    int length, Tcl_DString *dsPtr)
}
declare 356 {
    Tcl_RegExp Tcl_GetRegExpFromObj(Tcl_Interp *interp, Tcl_Obj *patObj,
	    int flags)
}
declare 357 {
    Tcl_Obj *Tcl_EvalTokens(Tcl_Interp *interp, Tcl_Token *tokenPtr,
	    int count)
}
declare 358 {
    void Tcl_FreeParse(Tcl_Parse *parsePtr)
}
declare 359 {
    void Tcl_LogCommandInfo(Tcl_Interp *interp, const char *script,
	    const char *command, int length)
}
declare 360 {
    int Tcl_ParseBraces(Tcl_Interp *interp, const char *start, int numBytes,
	    Tcl_Parse *parsePtr, int append, CONST84 char **termPtr)
}
declare 361 {
    int Tcl_ParseCommand(Tcl_Interp *interp, const char *start, int numBytes,
	    int nested, Tcl_Parse *parsePtr)
}
declare 362 {
    int Tcl_ParseExpr(Tcl_Interp *interp, const char *start, int numBytes,
	    Tcl_Parse *parsePtr)
}
declare 363 {
    int Tcl_ParseQuotedString(Tcl_Interp *interp, const char *start,
	    int numBytes, Tcl_Parse *parsePtr, int append,
	    CONST84 char **termPtr)
}
declare 364 {
    int Tcl_ParseVarName(Tcl_Interp *interp, const char *start, int numBytes,
	    Tcl_Parse *parsePtr, int append)
}
# These 4 functions are obsolete, use Tcl_FSGetCwd, Tcl_FSChdir,
# Tcl_FSAccess and Tcl_FSStat
declare 365 {
    char *Tcl_GetCwd(Tcl_Interp *interp, Tcl_DString *cwdPtr)
}
declare 366 {
   int Tcl_Chdir(const char *dirName)
}
declare 367 {
   int Tcl_Access(const char *path, int mode)
}
declare 368 {
    int Tcl_Stat(const char *path, struct stat *bufPtr)
}
declare 369 {
    int Tcl_UtfNcmp(const char *s1, const char *s2, unsigned long n)
}
declare 370 {
    int Tcl_UtfNcasecmp(const char *s1, const char *s2, unsigned long n)
}
declare 371 {
    int Tcl_StringCaseMatch(const char *str, const char *pattern, int nocase)
}
declare 372 {
    int Tcl_UniCharIsControl(int ch)
}
declare 373 {
    int Tcl_UniCharIsGraph(int ch)
}
declare 374 {
    int Tcl_UniCharIsPrint(int ch)
}
declare 375 {
    int Tcl_UniCharIsPunct(int ch)
}
declare 376 {
    int Tcl_RegExpExecObj(Tcl_Interp *interp, Tcl_RegExp regexp,
	    Tcl_Obj *textObj, int offset, int nmatches, int flags)
}
declare 377 {
    void Tcl_RegExpGetInfo(Tcl_RegExp regexp, Tcl_RegExpInfo *infoPtr)
}
declare 378 {
    Tcl_Obj *Tcl_NewUnicodeObj(const Tcl_UniChar *unicode, int numChars)
}
declare 379 {
    void Tcl_SetUnicodeObj(Tcl_Obj *objPtr, const Tcl_UniChar *unicode,
	    int numChars)
}
declare 380 {
    int Tcl_GetCharLength(Tcl_Obj *objPtr)
}
declare 381 {
    Tcl_UniChar Tcl_GetUniChar(Tcl_Obj *objPtr, int index)
}
declare 382 {
    Tcl_UniChar *Tcl_GetUnicode(Tcl_Obj *objPtr)
}
declare 383 {
    Tcl_Obj *Tcl_GetRange(Tcl_Obj *objPtr, int first, int last)
}
declare 384 {
    void Tcl_AppendUnicodeToObj(Tcl_Obj *objPtr, const Tcl_UniChar *unicode,
	    int length)
}
declare 385 {
    int Tcl_RegExpMatchObj(Tcl_Interp *interp, Tcl_Obj *textObj,
	    Tcl_Obj *patternObj)
}
declare 386 {
    void Tcl_SetNotifier(Tcl_NotifierProcs *notifierProcPtr)
}
declare 387 {
    Tcl_Mutex *Tcl_GetAllocMutex(void)
}
declare 388 {
    int Tcl_GetChannelNames(Tcl_Interp *interp)
}
declare 389 {
    int Tcl_GetChannelNamesEx(Tcl_Interp *interp, const char *pattern)
}
declare 390 {
    int Tcl_ProcObjCmd(ClientData clientData, Tcl_Interp *interp,
	    int objc, Tcl_Obj *const objv[])
}
declare 391 {
    void Tcl_ConditionFinalize(Tcl_Condition *condPtr)
}
declare 392 {
    void Tcl_MutexFinalize(Tcl_Mutex *mutex)
}
declare 393 {
    int Tcl_CreateThread(Tcl_ThreadId *idPtr, Tcl_ThreadCreateProc *proc,
	    ClientData clientData, int stackSize, int flags)
}

# Introduced in 8.3.2
declare 394 {
    int Tcl_ReadRaw(Tcl_Channel chan, char *dst, int bytesToRead)
}
declare 395 {
    int Tcl_WriteRaw(Tcl_Channel chan, const char *src, int srcLen)
}
declare 396 {
    Tcl_Channel Tcl_GetTopChannel(Tcl_Channel chan)
}
declare 397 {
    int Tcl_ChannelBuffered(Tcl_Channel chan)
}
declare 398 {
    CONST84_RETURN char *Tcl_ChannelName(const Tcl_ChannelType *chanTypePtr)
}
declare 399 {
    Tcl_ChannelTypeVersion Tcl_ChannelVersion(
	    const Tcl_ChannelType *chanTypePtr)
}
declare 400 {
    Tcl_DriverBlockModeProc *Tcl_ChannelBlockModeProc(
	    const Tcl_ChannelType *chanTypePtr)
}
declare 401 {
    Tcl_DriverCloseProc *Tcl_ChannelCloseProc(
	    const Tcl_ChannelType *chanTypePtr)
}
declare 402 {
    Tcl_DriverClose2Proc *Tcl_ChannelClose2Proc(
	    const Tcl_ChannelType *chanTypePtr)
}
declare 403 {
    Tcl_DriverInputProc *Tcl_ChannelInputProc(
	    const Tcl_ChannelType *chanTypePtr)
}
declare 404 {
    Tcl_DriverOutputProc *Tcl_ChannelOutputProc(
	    const Tcl_ChannelType *chanTypePtr)
}
declare 405 {
    Tcl_DriverSeekProc *Tcl_ChannelSeekProc(
	    const Tcl_ChannelType *chanTypePtr)
}
declare 406 {
    Tcl_DriverSetOptionProc *Tcl_ChannelSetOptionProc(
	    const Tcl_ChannelType *chanTypePtr)
}
declare 407 {
    Tcl_DriverGetOptionProc *Tcl_ChannelGetOptionProc(
	    const Tcl_ChannelType *chanTypePtr)
}
declare 408 {
    Tcl_DriverWatchProc *Tcl_ChannelWatchProc(
	    const Tcl_ChannelType *chanTypePtr)
}
declare 409 {
    Tcl_DriverGetHandleProc *Tcl_ChannelGetHandleProc(
	    const Tcl_ChannelType *chanTypePtr)
}
declare 410 {
    Tcl_DriverFlushProc *Tcl_ChannelFlushProc(
	    const Tcl_ChannelType *chanTypePtr)
}
declare 411 {
    Tcl_DriverHandlerProc *Tcl_ChannelHandlerProc(
	    const Tcl_ChannelType *chanTypePtr)
}

# Introduced in 8.4a2
declare 412 {
    int Tcl_JoinThread(Tcl_ThreadId threadId, int *result)
}
declare 413 {
    int Tcl_IsChannelShared(Tcl_Channel channel)
}
declare 414 {
    int Tcl_IsChannelRegistered(Tcl_Interp *interp, Tcl_Channel channel)
}
declare 415 {
    void Tcl_CutChannel(Tcl_Channel channel)
}
declare 416 {
    void Tcl_SpliceChannel(Tcl_Channel channel)
}
declare 417 {
    void Tcl_ClearChannelHandlers(Tcl_Channel channel)
}
declare 418 {
    int Tcl_IsChannelExisting(const char *channelName)
}
declare 419 {
    int Tcl_UniCharNcasecmp(const Tcl_UniChar *ucs, const Tcl_UniChar *uct,
	    unsigned long numChars)
}
declare 420 {
    int Tcl_UniCharCaseMatch(const Tcl_UniChar *uniStr,
	    const Tcl_UniChar *uniPattern, int nocase)
}
declare 421 {
    Tcl_HashEntry *Tcl_FindHashEntry(Tcl_HashTable *tablePtr, const void *key)
}
declare 422 {
    Tcl_HashEntry *Tcl_CreateHashEntry(Tcl_HashTable *tablePtr,
	    const void *key, int *newPtr)
}
declare 423 {
    void Tcl_InitCustomHashTable(Tcl_HashTable *tablePtr, int keyType,
	    const Tcl_HashKeyType *typePtr)
}
declare 424 {
    void Tcl_InitObjHashTable(Tcl_HashTable *tablePtr)
}
declare 425 {
    ClientData Tcl_CommandTraceInfo(Tcl_Interp *interp, const char *varName,
	    int flags, Tcl_CommandTraceProc *procPtr,
	    ClientData prevClientData)
}
declare 426 {
    int Tcl_TraceCommand(Tcl_Interp *interp, const char *varName, int flags,
	    Tcl_CommandTraceProc *proc, ClientData clientData)
}
declare 427 {
    void Tcl_UntraceCommand(Tcl_Interp *interp, const char *varName,
	    int flags, Tcl_CommandTraceProc *proc, ClientData clientData)
}
declare 428 {
    char *Tcl_AttemptAlloc(unsigned int size)
}
declare 429 {
    char *Tcl_AttemptDbCkalloc(unsigned int size, const char *file, int line)
}
declare 430 {
    char *Tcl_AttemptRealloc(char *ptr, unsigned int size)
}
declare 431 {
    char *Tcl_AttemptDbCkrealloc(char *ptr, unsigned int size,
	    const char *file, int line)
}
declare 432 {
    int Tcl_AttemptSetObjLength(Tcl_Obj *objPtr, int length)
}

# TIP#10 (thread-aware channels) akupries
declare 433 {
    Tcl_ThreadId Tcl_GetChannelThread(Tcl_Channel channel)
}

# introduced in 8.4a3
declare 434 {
    Tcl_UniChar *Tcl_GetUnicodeFromObj(Tcl_Obj *objPtr, int *lengthPtr)
}

# TIP#15 (math function introspection) dkf
declare 435 {
    int Tcl_GetMathFuncInfo(Tcl_Interp *interp, const char *name,
	    int *numArgsPtr, Tcl_ValueType **argTypesPtr,
	    Tcl_MathProc **procPtr, ClientData *clientDataPtr)
}
declare 436 {
    Tcl_Obj *Tcl_ListMathFuncs(Tcl_Interp *interp, const char *pattern)
}

# TIP#36 (better access to 'subst') dkf
declare 437 {
    Tcl_Obj *Tcl_SubstObj(Tcl_Interp *interp, Tcl_Obj *objPtr, int flags)
}

# TIP#17 (virtual filesystem layer) vdarley
declare 438 {
    int Tcl_DetachChannel(Tcl_Interp *interp, Tcl_Channel channel)
}
declare 439 {
    int Tcl_IsStandardChannel(Tcl_Channel channel)
}
declare 440 {
    int	Tcl_FSCopyFile(Tcl_Obj *srcPathPtr, Tcl_Obj *destPathPtr)
}
declare 441 {
    int	Tcl_FSCopyDirectory(Tcl_Obj *srcPathPtr,
	    Tcl_Obj *destPathPtr, Tcl_Obj **errorPtr)
}
declare 442 {
    int	Tcl_FSCreateDirectory(Tcl_Obj *pathPtr)
}
declare 443 {
    int	Tcl_FSDeleteFile(Tcl_Obj *pathPtr)
}
declare 444 {
    int	Tcl_FSLoadFile(Tcl_Interp *interp, Tcl_Obj *pathPtr, const char *sym1,
	    const char *sym2, Tcl_PackageInitProc **proc1Ptr,
	    Tcl_PackageInitProc **proc2Ptr, Tcl_LoadHandle *handlePtr,
	    Tcl_FSUnloadFileProc **unloadProcPtr)
}
declare 445 {
    int	Tcl_FSMatchInDirectory(Tcl_Interp *interp, Tcl_Obj *result,
	    Tcl_Obj *pathPtr, const char *pattern, Tcl_GlobTypeData *types)
}
declare 446 {
    Tcl_Obj *Tcl_FSLink(Tcl_Obj *pathPtr, Tcl_Obj *toPtr, int linkAction)
}
declare 447 {
    int Tcl_FSRemoveDirectory(Tcl_Obj *pathPtr,
	    int recursive, Tcl_Obj **errorPtr)
}
declare 448 {
    int	Tcl_FSRenameFile(Tcl_Obj *srcPathPtr, Tcl_Obj *destPathPtr)
}
declare 449 {
    int	Tcl_FSLstat(Tcl_Obj *pathPtr, Tcl_StatBuf *buf)
}
declare 450 {
    int Tcl_FSUtime(Tcl_Obj *pathPtr, struct utimbuf *tval)
}
declare 451 {
    int Tcl_FSFileAttrsGet(Tcl_Interp *interp,
	    int index, Tcl_Obj *pathPtr, Tcl_Obj **objPtrRef)
}
declare 452 {
    int Tcl_FSFileAttrsSet(Tcl_Interp *interp,
	    int index, Tcl_Obj *pathPtr, Tcl_Obj *objPtr)
}
declare 453 {
    const char *CONST86 *Tcl_FSFileAttrStrings(Tcl_Obj *pathPtr,
	    Tcl_Obj **objPtrRef)
}
declare 454 {
    int Tcl_FSStat(Tcl_Obj *pathPtr, Tcl_StatBuf *buf)
}
declare 455 {
    int Tcl_FSAccess(Tcl_Obj *pathPtr, int mode)
}
declare 456 {
    Tcl_Channel Tcl_FSOpenFileChannel(Tcl_Interp *interp, Tcl_Obj *pathPtr,
	    const char *modeString, int permissions)
}
declare 457 {
    Tcl_Obj *Tcl_FSGetCwd(Tcl_Interp *interp)
}
declare 458 {
    int Tcl_FSChdir(Tcl_Obj *pathPtr)
}
declare 459 {
    int Tcl_FSConvertToPathType(Tcl_Interp *interp, Tcl_Obj *pathPtr)
}
declare 460 {
    Tcl_Obj *Tcl_FSJoinPath(Tcl_Obj *listObj, int elements)
}
declare 461 {
    Tcl_Obj *Tcl_FSSplitPath(Tcl_Obj *pathPtr, int *lenPtr)
}
declare 462 {
    int Tcl_FSEqualPaths(Tcl_Obj *firstPtr, Tcl_Obj *secondPtr)
}
declare 463 {
    Tcl_Obj *Tcl_FSGetNormalizedPath(Tcl_Interp *interp, Tcl_Obj *pathPtr)
}
declare 464 {
    Tcl_Obj *Tcl_FSJoinToPath(Tcl_Obj *pathPtr, int objc,
	    Tcl_Obj *const objv[])
}
declare 465 {
    ClientData Tcl_FSGetInternalRep(Tcl_Obj *pathPtr,
	    const Tcl_Filesystem *fsPtr)
}
declare 466 {
    Tcl_Obj *Tcl_FSGetTranslatedPath(Tcl_Interp *interp, Tcl_Obj *pathPtr)
}
declare 467 {
    int Tcl_FSEvalFile(Tcl_Interp *interp, Tcl_Obj *fileName)
}
declare 468 {
    Tcl_Obj *Tcl_FSNewNativePath(const Tcl_Filesystem *fromFilesystem,
	    ClientData clientData)
}
declare 469 {
    const void *Tcl_FSGetNativePath(Tcl_Obj *pathPtr)
}
declare 470 {
    Tcl_Obj *Tcl_FSFileSystemInfo(Tcl_Obj *pathPtr)
}
declare 471 {
    Tcl_Obj *Tcl_FSPathSeparator(Tcl_Obj *pathPtr)
}
declare 472 {
    Tcl_Obj *Tcl_FSListVolumes(void)
}
declare 473 {
    int Tcl_FSRegister(ClientData clientData, const Tcl_Filesystem *fsPtr)
}
declare 474 {
    int Tcl_FSUnregister(const Tcl_Filesystem *fsPtr)
}
declare 475 {
    ClientData Tcl_FSData(const Tcl_Filesystem *fsPtr)
}
declare 476 {
    const char *Tcl_FSGetTranslatedStringPath(Tcl_Interp *interp,
	    Tcl_Obj *pathPtr)
}
declare 477 {
    CONST86 Tcl_Filesystem *Tcl_FSGetFileSystemForPath(Tcl_Obj *pathPtr)
}
declare 478 {
    Tcl_PathType Tcl_FSGetPathType(Tcl_Obj *pathPtr)
}

# TIP#49 (detection of output buffering) akupries
declare 479 {
    int Tcl_OutputBuffered(Tcl_Channel chan)
}
declare 480 {
    void Tcl_FSMountsChanged(const Tcl_Filesystem *fsPtr)
}

# TIP#56 (evaluate a parsed script) msofer
declare 481 {
    int Tcl_EvalTokensStandard(Tcl_Interp *interp, Tcl_Token *tokenPtr,
	    int count)
}

# TIP#73 (access to current time) kbk
declare 482 {
    void Tcl_GetTime(Tcl_Time *timeBuf)
}

# TIP#32 (object-enabled traces) kbk
declare 483 {
    Tcl_Trace Tcl_CreateObjTrace(Tcl_Interp *interp, int level, int flags,
	    Tcl_CmdObjTraceProc *objProc, ClientData clientData,
	    Tcl_CmdObjTraceDeleteProc *delProc)
}
declare 484 {
    int Tcl_GetCommandInfoFromToken(Tcl_Command token, Tcl_CmdInfo *infoPtr)
}
declare 485 {
    int Tcl_SetCommandInfoFromToken(Tcl_Command token,
	    const Tcl_CmdInfo *infoPtr)
}

### New functions on 64-bit dev branch ###
# TIP#72 (64-bit values) dkf
declare 486 {
    Tcl_Obj *Tcl_DbNewWideIntObj(Tcl_WideInt wideValue,
	    const char *file, int line)
}
declare 487 {
    int Tcl_GetWideIntFromObj(Tcl_Interp *interp, Tcl_Obj *objPtr,
	    Tcl_WideInt *widePtr)
}
declare 488 {
    Tcl_Obj *Tcl_NewWideIntObj(Tcl_WideInt wideValue)
}
declare 489 {
    void Tcl_SetWideIntObj(Tcl_Obj *objPtr, Tcl_WideInt wideValue)
}
declare 490 {
    Tcl_StatBuf *Tcl_AllocStatBuf(void)
}
declare 491 {
    Tcl_WideInt Tcl_Seek(Tcl_Channel chan, Tcl_WideInt offset, int mode)
}
declare 492 {
    Tcl_WideInt Tcl_Tell(Tcl_Channel chan)
}

# TIP#91 (back-compat enhancements for channels) dkf
declare 493 {
    Tcl_DriverWideSeekProc *Tcl_ChannelWideSeekProc(
	    const Tcl_ChannelType *chanTypePtr)
}

# ----- BASELINE -- FOR -- 8.4.0 ----- #

# TIP#111 (dictionaries) dkf
declare 494 {
    int Tcl_DictObjPut(Tcl_Interp *interp, Tcl_Obj *dictPtr,
	    Tcl_Obj *keyPtr, Tcl_Obj *valuePtr)
}
declare 495 {
    int Tcl_DictObjGet(Tcl_Interp *interp, Tcl_Obj *dictPtr, Tcl_Obj *keyPtr,
	    Tcl_Obj **valuePtrPtr)
}
declare 496 {
    int Tcl_DictObjRemove(Tcl_Interp *interp, Tcl_Obj *dictPtr,
	    Tcl_Obj *keyPtr)
}
declare 497 {
    int Tcl_DictObjSize(Tcl_Interp *interp, Tcl_Obj *dictPtr, int *sizePtr)
}
declare 498 {
    int Tcl_DictObjFirst(Tcl_Interp *interp, Tcl_Obj *dictPtr,
	    Tcl_DictSearch *searchPtr,
	    Tcl_Obj **keyPtrPtr, Tcl_Obj **valuePtrPtr, int *donePtr)
}
declare 499 {
    void Tcl_DictObjNext(Tcl_DictSearch *searchPtr,
	    Tcl_Obj **keyPtrPtr, Tcl_Obj **valuePtrPtr, int *donePtr)
}
declare 500 {
    void Tcl_DictObjDone(Tcl_DictSearch *searchPtr)
}
declare 501 {
    int Tcl_DictObjPutKeyList(Tcl_Interp *interp, Tcl_Obj *dictPtr,
	    int keyc, Tcl_Obj *const *keyv, Tcl_Obj *valuePtr)
}
declare 502 {
    int Tcl_DictObjRemoveKeyList(Tcl_Interp *interp, Tcl_Obj *dictPtr,
	    int keyc, Tcl_Obj *const *keyv)
}
declare 503 {
    Tcl_Obj *Tcl_NewDictObj(void)
}
declare 504 {
    Tcl_Obj *Tcl_DbNewDictObj(const char *file, int line)
}

# TIP#59 (configuration reporting) akupries
declare 505 {
    void Tcl_RegisterConfig(Tcl_Interp *interp, const char *pkgName,
	    const Tcl_Config *configuration, const char *valEncoding)
}

# TIP #139 (partial exposure of namespace API - transferred from tclInt.decls)
# dkf, API by Brent Welch?
declare 506 {
    Tcl_Namespace *Tcl_CreateNamespace(Tcl_Interp *interp, const char *name,
	    ClientData clientData, Tcl_NamespaceDeleteProc *deleteProc)
}
declare 507 {
    void Tcl_DeleteNamespace(Tcl_Namespace *nsPtr)
}
declare 508 {
    int Tcl_AppendExportList(Tcl_Interp *interp, Tcl_Namespace *nsPtr,
	    Tcl_Obj *objPtr)
}
declare 509 {
    int Tcl_Export(Tcl_Interp *interp, Tcl_Namespace *nsPtr,
	    const char *pattern, int resetListFirst)
}
declare 510 {
    int Tcl_Import(Tcl_Interp *interp, Tcl_Namespace *nsPtr,
	    const char *pattern, int allowOverwrite)
}
declare 511 {
    int Tcl_ForgetImport(Tcl_Interp *interp, Tcl_Namespace *nsPtr,
	    const char *pattern)
}
declare 512 {
    Tcl_Namespace *Tcl_GetCurrentNamespace(Tcl_Interp *interp)
}
declare 513 {
    Tcl_Namespace *Tcl_GetGlobalNamespace(Tcl_Interp *interp)
}
declare 514 {
    Tcl_Namespace *Tcl_FindNamespace(Tcl_Interp *interp, const char *name,
	    Tcl_Namespace *contextNsPtr, int flags)
}
declare 515 {
    Tcl_Command Tcl_FindCommand(Tcl_Interp *interp, const char *name,
	    Tcl_Namespace *contextNsPtr, int flags)
}
declare 516 {
    Tcl_Command Tcl_GetCommandFromObj(Tcl_Interp *interp, Tcl_Obj *objPtr)
}
declare 517 {
    void Tcl_GetCommandFullName(Tcl_Interp *interp, Tcl_Command command,
	    Tcl_Obj *objPtr)
}

# TIP#137 (encoding-aware source command) dgp for Anton Kovalenko
declare 518 {
    int Tcl_FSEvalFileEx(Tcl_Interp *interp, Tcl_Obj *fileName,
	    const char *encodingName)
}

# TIP#121 (exit handler) dkf for Joe Mistachkin
declare 519 {
    Tcl_ExitProc *Tcl_SetExitProc(TCL_NORETURN1 Tcl_ExitProc *proc)
}

# TIP#143 (resource limits) dkf
declare 520 {
    void Tcl_LimitAddHandler(Tcl_Interp *interp, int type,
	    Tcl_LimitHandlerProc *handlerProc, ClientData clientData,
	    Tcl_LimitHandlerDeleteProc *deleteProc)
}
declare 521 {
    void Tcl_LimitRemoveHandler(Tcl_Interp *interp, int type,
	    Tcl_LimitHandlerProc *handlerProc, ClientData clientData)
}
declare 522 {
    int Tcl_LimitReady(Tcl_Interp *interp)
}
declare 523 {
    int Tcl_LimitCheck(Tcl_Interp *interp)
}
declare 524 {
    int Tcl_LimitExceeded(Tcl_Interp *interp)
}
declare 525 {
    void Tcl_LimitSetCommands(Tcl_Interp *interp, int commandLimit)
}
declare 526 {
    void Tcl_LimitSetTime(Tcl_Interp *interp, Tcl_Time *timeLimitPtr)
}
declare 527 {
    void Tcl_LimitSetGranularity(Tcl_Interp *interp, int type, int granularity)
}
declare 528 {
    int Tcl_LimitTypeEnabled(Tcl_Interp *interp, int type)
}
declare 529 {
    int Tcl_LimitTypeExceeded(Tcl_Interp *interp, int type)
}
declare 530 {
    void Tcl_LimitTypeSet(Tcl_Interp *interp, int type)
}
declare 531 {
    void Tcl_LimitTypeReset(Tcl_Interp *interp, int type)
}
declare 532 {
    int Tcl_LimitGetCommands(Tcl_Interp *interp)
}
declare 533 {
    void Tcl_LimitGetTime(Tcl_Interp *interp, Tcl_Time *timeLimitPtr)
}
declare 534 {
    int Tcl_LimitGetGranularity(Tcl_Interp *interp, int type)
}

# TIP#226 (interpreter result state management) dgp
declare 535 {
    Tcl_InterpState Tcl_SaveInterpState(Tcl_Interp *interp, int status)
}
declare 536 {
    int Tcl_RestoreInterpState(Tcl_Interp *interp, Tcl_InterpState state)
}
declare 537 {
    void Tcl_DiscardInterpState(Tcl_InterpState state)
}

# TIP#227 (return options interface) dgp
declare 538 {
    int Tcl_SetReturnOptions(Tcl_Interp *interp, Tcl_Obj *options)
}
declare 539 {
    Tcl_Obj *Tcl_GetReturnOptions(Tcl_Interp *interp, int result)
}

# TIP#235 (ensembles) dkf
declare 540 {
    int Tcl_IsEnsemble(Tcl_Command token)
}
declare 541 {
    Tcl_Command Tcl_CreateEnsemble(Tcl_Interp *interp, const char *name,
	    Tcl_Namespace *namespacePtr, int flags)
}
declare 542 {
    Tcl_Command Tcl_FindEnsemble(Tcl_Interp *interp, Tcl_Obj *cmdNameObj,
	    int flags)
}
declare 543 {
    int Tcl_SetEnsembleSubcommandList(Tcl_Interp *interp, Tcl_Command token,
	    Tcl_Obj *subcmdList)
}
declare 544 {
    int Tcl_SetEnsembleMappingDict(Tcl_Interp *interp, Tcl_Command token,
	    Tcl_Obj *mapDict)
}
declare 545 {
    int Tcl_SetEnsembleUnknownHandler(Tcl_Interp *interp, Tcl_Command token,
	    Tcl_Obj *unknownList)
}
declare 546 {
    int Tcl_SetEnsembleFlags(Tcl_Interp *interp, Tcl_Command token, int flags)
}
declare 547 {
    int Tcl_GetEnsembleSubcommandList(Tcl_Interp *interp, Tcl_Command token,
	    Tcl_Obj **subcmdListPtr)
}
declare 548 {
    int Tcl_GetEnsembleMappingDict(Tcl_Interp *interp, Tcl_Command token,
	    Tcl_Obj **mapDictPtr)
}
declare 549 {
    int Tcl_GetEnsembleUnknownHandler(Tcl_Interp *interp, Tcl_Command token,
	    Tcl_Obj **unknownListPtr)
}
declare 550 {
    int Tcl_GetEnsembleFlags(Tcl_Interp *interp, Tcl_Command token,
	    int *flagsPtr)
}
declare 551 {
    int Tcl_GetEnsembleNamespace(Tcl_Interp *interp, Tcl_Command token,
	    Tcl_Namespace **namespacePtrPtr)
}

# TIP#233 (virtualized time) akupries
declare 552 {
    void Tcl_SetTimeProc(Tcl_GetTimeProc *getProc,
	    Tcl_ScaleTimeProc *scaleProc,
	    ClientData clientData)
}
declare 553 {
    void Tcl_QueryTimeProc(Tcl_GetTimeProc **getProc,
	    Tcl_ScaleTimeProc **scaleProc,
	    ClientData *clientData)
}

# TIP#218 (driver thread actions) davygrvy/akupries ChannelType ver 4
declare 554 {
    Tcl_DriverThreadActionProc *Tcl_ChannelThreadActionProc(
	    const Tcl_ChannelType *chanTypePtr)
}

# TIP#237 (arbitrary-precision integers) kbk
declare 555 {
    Tcl_Obj *Tcl_NewBignumObj(mp_int *value)
}
declare 556 {
    Tcl_Obj *Tcl_DbNewBignumObj(mp_int *value, const char *file, int line)
}
declare 557 {
    void Tcl_SetBignumObj(Tcl_Obj *obj, mp_int *value)
}
declare 558 {
    int Tcl_GetBignumFromObj(Tcl_Interp *interp, Tcl_Obj *obj, mp_int *value)
}
declare 559 {
    int Tcl_TakeBignumFromObj(Tcl_Interp *interp, Tcl_Obj *obj, mp_int *value)
}

# TIP #208 ('chan' command) jeffh
declare 560 {
    int Tcl_TruncateChannel(Tcl_Channel chan, Tcl_WideInt length)
}
declare 561 {
    Tcl_DriverTruncateProc *Tcl_ChannelTruncateProc(
	    const Tcl_ChannelType *chanTypePtr)
}

# TIP#219 (channel reflection api) akupries
declare 562 {
    void Tcl_SetChannelErrorInterp(Tcl_Interp *interp, Tcl_Obj *msg)
}
declare 563 {
    void Tcl_GetChannelErrorInterp(Tcl_Interp *interp, Tcl_Obj **msg)
}
declare 564 {
    void Tcl_SetChannelError(Tcl_Channel chan, Tcl_Obj *msg)
}
declare 565 {
    void Tcl_GetChannelError(Tcl_Channel chan, Tcl_Obj **msg)
}

# TIP #237 (additional conversion functions for bignum support) kbk/dgp
declare 566 {
    int Tcl_InitBignumFromDouble(Tcl_Interp *interp, double initval,
	    mp_int *toInit)
}

# TIP#181 (namespace unknown command) dgp for Neil Madden
declare 567 {
    Tcl_Obj *Tcl_GetNamespaceUnknownHandler(Tcl_Interp *interp,
	    Tcl_Namespace *nsPtr)
}
declare 568 {
    int Tcl_SetNamespaceUnknownHandler(Tcl_Interp *interp,
	    Tcl_Namespace *nsPtr, Tcl_Obj *handlerPtr)
}

# TIP#258 (enhanced interface for encodings) dgp
declare 569 {
    int Tcl_GetEncodingFromObj(Tcl_Interp *interp, Tcl_Obj *objPtr,
	    Tcl_Encoding *encodingPtr)
}
declare 570 {
    Tcl_Obj *Tcl_GetEncodingSearchPath(void)
}
declare 571 {
    int Tcl_SetEncodingSearchPath(Tcl_Obj *searchPath)
}
declare 572 {
    const char *Tcl_GetEncodingNameFromEnvironment(Tcl_DString *bufPtr)
}

# TIP#268 (extended version numbers and requirements) akupries
declare 573 {
    int Tcl_PkgRequireProc(Tcl_Interp *interp, const char *name,
	    int objc, Tcl_Obj *const objv[], void *clientDataPtr)
}

# TIP#270 (utility C routines for string formatting) dgp
declare 574 {
    void Tcl_AppendObjToErrorInfo(Tcl_Interp *interp, Tcl_Obj *objPtr)
}
declare 575 {
    void Tcl_AppendLimitedToObj(Tcl_Obj *objPtr, const char *bytes, int length,
	    int limit, const char *ellipsis)
}
declare 576 {
    Tcl_Obj *Tcl_Format(Tcl_Interp *interp, const char *format, int objc,
	    Tcl_Obj *const objv[])
}
declare 577 {
    int Tcl_AppendFormatToObj(Tcl_Interp *interp, Tcl_Obj *objPtr,
	    const char *format, int objc, Tcl_Obj *const objv[])
}
declare 578 {
    Tcl_Obj *Tcl_ObjPrintf(const char *format, ...)
}
declare 579 {
    void Tcl_AppendPrintfToObj(Tcl_Obj *objPtr, const char *format, ...)
}

# ----- BASELINE -- FOR -- 8.5.0 ----- #

# TIP #285 (script cancellation support) jmistachkin
declare 580 {
    int Tcl_CancelEval(Tcl_Interp *interp, Tcl_Obj *resultObjPtr,
	    ClientData clientData, int flags)
}
declare 581 {
    int Tcl_Canceled(Tcl_Interp *interp, int flags)
}

# TIP#304 (chan pipe) aferrieux
declare 582 {
    int Tcl_CreatePipe(Tcl_Interp  *interp, Tcl_Channel *rchan,
	    Tcl_Channel *wchan, int flags)
}

# TIP #322 (NRE public interface) msofer
declare 583 {
    Tcl_Command Tcl_NRCreateCommand(Tcl_Interp *interp,
	    const char *cmdName, Tcl_ObjCmdProc *proc,
	    Tcl_ObjCmdProc *nreProc, ClientData clientData,
	    Tcl_CmdDeleteProc *deleteProc)
}
declare 584 {
    int Tcl_NREvalObj(Tcl_Interp *interp, Tcl_Obj *objPtr, int flags)
}
declare 585 {
    int Tcl_NREvalObjv(Tcl_Interp *interp, int objc, Tcl_Obj *const objv[],
	    int flags)
}
declare 586 {
    int Tcl_NRCmdSwap(Tcl_Interp *interp, Tcl_Command cmd, int objc,
	    Tcl_Obj *const objv[], int flags)
}
declare 587 {
    void Tcl_NRAddCallback(Tcl_Interp *interp, Tcl_NRPostProc *postProcPtr,
	    ClientData data0, ClientData data1, ClientData data2,
	    ClientData data3)
}
# For use by NR extenders, to have a simple way to also provide a (required!)
# classic objProc
declare 588 {
    int Tcl_NRCallObjProc(Tcl_Interp *interp, Tcl_ObjCmdProc *objProc,
	    ClientData clientData, int objc, Tcl_Obj *const objv[])
}

# TIP#316 (Tcl_StatBuf reader functions) dkf
declare 589 {
    unsigned Tcl_GetFSDeviceFromStat(const Tcl_StatBuf *statPtr)
}
declare 590 {
    unsigned Tcl_GetFSInodeFromStat(const Tcl_StatBuf *statPtr)
}
declare 591 {
    unsigned Tcl_GetModeFromStat(const Tcl_StatBuf *statPtr)
}
declare 592 {
    int Tcl_GetLinkCountFromStat(const Tcl_StatBuf *statPtr)
}
declare 593 {
    int Tcl_GetUserIdFromStat(const Tcl_StatBuf *statPtr)
}
declare 594 {
    int Tcl_GetGroupIdFromStat(const Tcl_StatBuf *statPtr)
}
declare 595 {
    int Tcl_GetDeviceTypeFromStat(const Tcl_StatBuf *statPtr)
}
declare 596 {
    Tcl_WideInt Tcl_GetAccessTimeFromStat(const Tcl_StatBuf *statPtr)
}
declare 597 {
    Tcl_WideInt Tcl_GetModificationTimeFromStat(const Tcl_StatBuf *statPtr)
}
declare 598 {
    Tcl_WideInt Tcl_GetChangeTimeFromStat(const Tcl_StatBuf *statPtr)
}
declare 599 {
    Tcl_WideUInt Tcl_GetSizeFromStat(const Tcl_StatBuf *statPtr)
}
declare 600 {
    Tcl_WideUInt Tcl_GetBlocksFromStat(const Tcl_StatBuf *statPtr)
}
declare 601 {
    unsigned Tcl_GetBlockSizeFromStat(const Tcl_StatBuf *statPtr)
}

# TIP#314 (ensembles with parameters) dkf for Lars Hellstr"om
declare 602 {
    int Tcl_SetEnsembleParameterList(Tcl_Interp *interp, Tcl_Command token,
	    Tcl_Obj *paramList)
}
declare 603 {
    int Tcl_GetEnsembleParameterList(Tcl_Interp *interp, Tcl_Command token,
	    Tcl_Obj **paramListPtr)
}

# TIP#265 (option parser) dkf for Sam Bromley
declare 604 {
    int Tcl_ParseArgsObjv(Tcl_Interp *interp, const Tcl_ArgvInfo *argTable,
	    int *objcPtr, Tcl_Obj *const *objv, Tcl_Obj ***remObjv)
}

# TIP#336 (manipulate the error line) dgp
declare 605 {
    int Tcl_GetErrorLine(Tcl_Interp *interp)
}
declare 606 {
    void Tcl_SetErrorLine(Tcl_Interp *interp, int lineNum)
}

# TIP#307 (move results between interpreters) dkf
declare 607 {
    void Tcl_TransferResult(Tcl_Interp *sourceInterp, int code,
	    Tcl_Interp *targetInterp)
}

# TIP#335 (detect if interpreter in use) jmistachkin
declare 608 {
    int Tcl_InterpActive(Tcl_Interp *interp)
}

# TIP#337 (log exception for background processing) dgp
declare 609 {
    void Tcl_BackgroundException(Tcl_Interp *interp, int code)
}

# TIP#234 (zlib interface) dkf/Pascal Scheffers
declare 610 {
    int Tcl_ZlibDeflate(Tcl_Interp *interp, int format, Tcl_Obj *data,
	    int level, Tcl_Obj *gzipHeaderDictObj)
}
declare 611 {
    int Tcl_ZlibInflate(Tcl_Interp *interp, int format, Tcl_Obj *data,
	    int buffersize, Tcl_Obj *gzipHeaderDictObj)
}
declare 612 {
    unsigned int Tcl_ZlibCRC32(unsigned int crc, const unsigned char *buf,
	    int len)
}
declare 613 {
    unsigned int Tcl_ZlibAdler32(unsigned int adler, const unsigned char *buf,
	    int len)
}
declare 614 {
    int Tcl_ZlibStreamInit(Tcl_Interp *interp, int mode, int format,
	    int level, Tcl_Obj *dictObj, Tcl_ZlibStream *zshandle)
}
declare 615 {
    Tcl_Obj *Tcl_ZlibStreamGetCommandName(Tcl_ZlibStream zshandle)
}
declare 616 {
    int Tcl_ZlibStreamEof(Tcl_ZlibStream zshandle)
}
declare 617 {
    int Tcl_ZlibStreamChecksum(Tcl_ZlibStream zshandle)
}
declare 618 {
    int Tcl_ZlibStreamPut(Tcl_ZlibStream zshandle, Tcl_Obj *data, int flush)
}
declare 619 {
    int Tcl_ZlibStreamGet(Tcl_ZlibStream zshandle, Tcl_Obj *data, int count)
}
declare 620 {
    int Tcl_ZlibStreamClose(Tcl_ZlibStream zshandle)
}
declare 621 {
    int Tcl_ZlibStreamReset(Tcl_ZlibStream zshandle)
}

# TIP 338 (control over startup script) dgp
declare 622 {
    void Tcl_SetStartupScript(Tcl_Obj *path, const char *encoding)
}
declare 623 {
    Tcl_Obj *Tcl_GetStartupScript(const char **encodingPtr)
}

# TIP#332 (half-close made public) aferrieux
declare 624 {
    int Tcl_CloseEx(Tcl_Interp *interp, Tcl_Channel chan, int flags)
}

# TIP #353 (NR-enabled expressions) dgp
declare 625 {
    int Tcl_NRExprObj(Tcl_Interp *interp, Tcl_Obj *objPtr, Tcl_Obj *resultPtr)
}

# TIP #356 (NR-enabled substitution) dgp
declare 626 {
    int Tcl_NRSubstObj(Tcl_Interp *interp, Tcl_Obj *objPtr, int flags)
}

# TIP #357 (Export TclLoadFile and TclpFindSymbol) kbk
declare 627 {
    int Tcl_LoadFile(Tcl_Interp *interp, Tcl_Obj *pathPtr,
		     const char *const symv[], int flags, void *procPtrs,
		     Tcl_LoadHandle *handlePtr)
}
declare 628 {
    void *Tcl_FindSymbol(Tcl_Interp *interp, Tcl_LoadHandle handle,
			 const char *symbol)
}
declare 629 {
    int Tcl_FSUnloadFile(Tcl_Interp *interp, Tcl_LoadHandle handlePtr)
}

# TIP #400
declare 630 {
    void Tcl_ZlibStreamSetCompressionDictionary(Tcl_ZlibStream zhandle,
	    Tcl_Obj *compressionDictionaryObj)
}

<<<<<<< HEAD
=======
# ----- BASELINE -- FOR -- 8.6.0 ----- #

>>>>>>> ee4dcff5
declare 649 {
    void TclUnusedStubEntry(void)
}

##############################################################################

# Define the platform specific public Tcl interface. These functions are only
# available on the designated platform.

interface tclPlat

################################
# Unix specific functions
#   (none)

################################
# Windows specific functions

# Added in Tcl 8.1

declare 0 win {
    TCHAR *Tcl_WinUtfToTChar(const char *str, int len, Tcl_DString *dsPtr)
}
declare 1 win {
    char *Tcl_WinTCharToUtf(const TCHAR *str, int len, Tcl_DString *dsPtr)
}

################################
# Mac OS X specific functions

declare 0 macosx {
    int Tcl_MacOSXOpenBundleResources(Tcl_Interp *interp,
	    const char *bundleName, int hasResourceFile,
	    int maxPathLen, char *libraryPath)
}
declare 1 macosx {
    int Tcl_MacOSXOpenVersionedBundleResources(Tcl_Interp *interp,
	    const char *bundleName, const char *bundleVersion,
	    int hasResourceFile, int maxPathLen, char *libraryPath)
}

##############################################################################

# Public functions that are not accessible via the stubs table.

export {
    void Tcl_Main(int argc, char **argv, Tcl_AppInitProc *appInitProc)
}
export {
    void Tcl_MainEx(int argc, char **argv, Tcl_AppInitProc *appInitProc,
    Tcl_Interp *interp)
}
export {
    const char *Tcl_InitStubs(Tcl_Interp *interp, const char *version,
	int exact)
}
export {
    const char *TclTomMathInitializeStubs(Tcl_Interp* interp,
	const char* version, int epoch, int revision)
}
export {
    const char *Tcl_PkgInitStubsCheck(Tcl_Interp *interp, const char *version,
	int exact)
}
export {
    void Tcl_GetMemoryInfo(Tcl_DString *dsPtr)
}

# Local Variables:
# mode: tcl
# End:<|MERGE_RESOLUTION|>--- conflicted
+++ resolved
@@ -2323,11 +2323,8 @@
 	    Tcl_Obj *compressionDictionaryObj)
 }
 
-<<<<<<< HEAD
-=======
 # ----- BASELINE -- FOR -- 8.6.0 ----- #
 
->>>>>>> ee4dcff5
 declare 649 {
     void TclUnusedStubEntry(void)
 }
