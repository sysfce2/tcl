# tcl.decls --
#
#	This file contains the declarations for all supported public
#	functions that are exported by the Tcl library via the stubs table.
#	This file is used to generate the tclDecls.h, tclPlatDecls.h
#	and tclStubInit.c files.
#
# Copyright (c) 1998-1999 by Scriptics Corporation.
# Copyright (c) 2001, 2002 by Kevin B. Kenny.  All rights reserved.
# Copyright (c) 2007 Daniel A. Steffen <das@users.sourceforge.net>
#
# See the file "license.terms" for information on usage and redistribution
# of this file, and for a DISCLAIMER OF ALL WARRANTIES.

library tcl

# Define the tcl interface with several sub interfaces:
#     tclPlat	 - platform specific public
#     tclInt	 - generic private
#     tclPlatInt - platform specific private

interface tcl
hooks {tclPlat tclInt tclIntPlat}
scspec EXTERN

# Declare each of the functions in the public Tcl interface.  Note that
# the an index should never be reused for a different function in order
# to preserve backwards compatibility.

declare 0 {
    int Tcl_PkgProvideEx(Tcl_Interp *interp, const char *name,
	    const char *version, const void *clientData)
}
declare 1 {
    const char *Tcl_PkgRequireEx(Tcl_Interp *interp,
	    const char *name, const char *version, int exact,
	    void *clientDataPtr)
}
declare 2 {
    TCL_NORETURN void Tcl_Panic(const char *format, ...)
}
declare 3 {
    void *Tcl_Alloc(size_t size)
}
declare 4 {
    void Tcl_Free(void *ptr)
}
declare 5 {
    void *Tcl_Realloc(void *ptr, size_t size)
}
declare 6 {
    void *Tcl_DbCkalloc(size_t size, const char *file, int line)
}
declare 7 {
    void Tcl_DbCkfree(void *ptr, const char *file, int line)
}
declare 8 {
    void *Tcl_DbCkrealloc(void *ptr, size_t size,
	    const char *file, int line)
}

# Tcl_CreateFileHandler and Tcl_DeleteFileHandler are only available on unix,
# but they are part of the old generic interface, so we include them here for
# compatibility reasons.

declare 9 unix {
    void Tcl_CreateFileHandler(int fd, int mask, Tcl_FileProc *proc,
	    void *clientData)
}
declare 10 unix {
    void Tcl_DeleteFileHandler(int fd)
}
declare 11 {
    void Tcl_SetTimer(const Tcl_Time *timePtr)
}
declare 12 {
    void Tcl_Sleep(int ms)
}
declare 13 {
    int Tcl_WaitForEvent(const Tcl_Time *timePtr)
}
declare 14 {
    int Tcl_AppendAllObjTypes(Tcl_Interp *interp, Tcl_Obj *objPtr)
}
declare 15 {
    void Tcl_AppendStringsToObj(Tcl_Obj *objPtr, ...)
}
declare 16 {
    void Tcl_AppendToObj(Tcl_Obj *objPtr, const char *bytes, size_t length)
}
declare 17 {
    Tcl_Obj *Tcl_ConcatObj(int objc, Tcl_Obj *const objv[])
}
declare 18 {
    int Tcl_ConvertToType(Tcl_Interp *interp, Tcl_Obj *objPtr,
	    const Tcl_ObjType *typePtr)
}
declare 19 {
    void Tcl_DbDecrRefCount(Tcl_Obj *objPtr, const char *file, int line)
}
declare 20 {
    void Tcl_DbIncrRefCount(Tcl_Obj *objPtr, const char *file, int line)
}
declare 21 {
    int Tcl_DbIsShared(Tcl_Obj *objPtr, const char *file, int line)
}
# Removed in 9.0 (changed to macro):
#declare 22 {
#    Tcl_Obj *Tcl_DbNewBooleanObj(int boolValue, const char *file, int line)
#}
declare 23 {
    Tcl_Obj *Tcl_DbNewByteArrayObj(const unsigned char *bytes, size_t length,
	    const char *file, int line)
}
declare 24 {
    Tcl_Obj *Tcl_DbNewDoubleObj(double doubleValue, const char *file,
	    int line)
}
declare 25 {
    Tcl_Obj *Tcl_DbNewListObj(int objc, Tcl_Obj *const *objv,
	    const char *file, int line)
}
# Removed in 9.0 (changed to macro):
#declare 26 {
#    Tcl_Obj *Tcl_DbNewLongObj(long longValue, const char *file, int line)
#}
declare 27 {
    Tcl_Obj *Tcl_DbNewObj(const char *file, int line)
}
declare 28 {
    Tcl_Obj *Tcl_DbNewStringObj(const char *bytes, size_t length,
	    const char *file, int line)
}
declare 29 {
    Tcl_Obj *Tcl_DuplicateObj(Tcl_Obj *objPtr)
}
<<<<<<< HEAD
# Removed in 9.0
#declare 30 {
#    void TclFreeObj(Tcl_Obj *objPtr)
#}
=======
declare 30 {
    void TclFreeObj(Tcl_Obj *objPtr)
}
>>>>>>> 521b33f6
declare 31 {
    int Tcl_GetBoolean(Tcl_Interp *interp, const char *src, int *boolPtr)
}
declare 32 {
    int Tcl_GetBooleanFromObj(Tcl_Interp *interp, Tcl_Obj *objPtr,
	    int *boolPtr)
}
declare 33 {
    unsigned char *Tcl_GetByteArrayFromObj(Tcl_Obj *objPtr, int *lengthPtr)
}
declare 34 {
    int Tcl_GetDouble(Tcl_Interp *interp, const char *src, double *doublePtr)
}
declare 35 {
    int Tcl_GetDoubleFromObj(Tcl_Interp *interp, Tcl_Obj *objPtr,
	    double *doublePtr)
}
# Removed in 9.0, replaced by macro.
#declare 36 {deprecated {No longer in use, changed to macro}} {
#    int Tcl_GetIndexFromObj(Tcl_Interp *interp, Tcl_Obj *objPtr,
#	    const char *const *tablePtr, const char *msg, int flags, int *indexPtr)
#}
declare 37 {
    int Tcl_GetInt(Tcl_Interp *interp, const char *src, int *intPtr)
}
declare 38 {
    int Tcl_GetIntFromObj(Tcl_Interp *interp, Tcl_Obj *objPtr, int *intPtr)
}
declare 39 {
    int Tcl_GetLongFromObj(Tcl_Interp *interp, Tcl_Obj *objPtr, long *longPtr)
}
declare 40 {
    const Tcl_ObjType *Tcl_GetObjType(const char *typeName)
}
declare 41 {
    char *Tcl_GetStringFromObj(Tcl_Obj *objPtr, int *lengthPtr)
}
declare 42 {
    void Tcl_InvalidateStringRep(Tcl_Obj *objPtr)
}
declare 43 {
    int Tcl_ListObjAppendList(Tcl_Interp *interp, Tcl_Obj *listPtr,
	    Tcl_Obj *elemListPtr)
}
declare 44 {
    int Tcl_ListObjAppendElement(Tcl_Interp *interp, Tcl_Obj *listPtr,
	    Tcl_Obj *objPtr)
}
declare 45 {
    int Tcl_ListObjGetElements(Tcl_Interp *interp, Tcl_Obj *listPtr,
	    int *objcPtr, Tcl_Obj ***objvPtr)
}
declare 46 {
    int Tcl_ListObjIndex(Tcl_Interp *interp, Tcl_Obj *listPtr, int index,
	    Tcl_Obj **objPtrPtr)
}
declare 47 {
    int Tcl_ListObjLength(Tcl_Interp *interp, Tcl_Obj *listPtr,
	    int *lengthPtr)
}
declare 48 {
    int Tcl_ListObjReplace(Tcl_Interp *interp, Tcl_Obj *listPtr, int first,
	    int count, int objc, Tcl_Obj *const objv[])
}
# Removed in 9.0 (changed to macro):
#declare 49 {
#    Tcl_Obj *Tcl_NewBooleanObj(int boolValue)
#}
declare 50 {
    Tcl_Obj *Tcl_NewByteArrayObj(const unsigned char *bytes, size_t length)
}
declare 51 {
    Tcl_Obj *Tcl_NewDoubleObj(double doubleValue)
}
# Removed in 9.0 (changed to macro):
#declare 52 {
#    Tcl_Obj *Tcl_NewIntObj(int intValue)
#}
declare 53 {
    Tcl_Obj *Tcl_NewListObj(int objc, Tcl_Obj *const objv[])
}
# Removed in 9.0 (changed to macro):
#declare 54 {
#    Tcl_Obj *Tcl_NewLongObj(long longValue)
#}
declare 55 {
    Tcl_Obj *Tcl_NewObj(void)
}
declare 56 {
    Tcl_Obj *Tcl_NewStringObj(const char *bytes, size_t length)
}
# Removed in 9.0 (changed to macro):
#declare 57 {
#    void Tcl_SetBooleanObj(Tcl_Obj *objPtr, int boolValue)
#}
declare 58 {
    unsigned char *Tcl_SetByteArrayLength(Tcl_Obj *objPtr, size_t length)
}
declare 59 {
    void Tcl_SetByteArrayObj(Tcl_Obj *objPtr, const unsigned char *bytes,
	    size_t length)
}
declare 60 {
    void Tcl_SetDoubleObj(Tcl_Obj *objPtr, double doubleValue)
}
# Removed in 9.0 (changed to macro):
#declare 61 {
#    void Tcl_SetIntObj(Tcl_Obj *objPtr, int intValue)
#}
declare 62 {
    void Tcl_SetListObj(Tcl_Obj *objPtr, int objc, Tcl_Obj *const objv[])
}
# Removed in 9.0 (changed to macro):
#declare 63 {
#    void Tcl_SetLongObj(Tcl_Obj *objPtr, long longValue)
#}
declare 64 {
    void Tcl_SetObjLength(Tcl_Obj *objPtr, size_t length)
}
declare 65 {
    void Tcl_SetStringObj(Tcl_Obj *objPtr, const char *bytes, size_t length)
}
# Removed in 9.0, replaced by macro.
#declare 66 {deprecated {No longer in use, changed to macro}} {
#    void Tcl_AddErrorInfo(Tcl_Interp *interp, const char *message)
#}
# Removed in 9.0, replaced by macro.
#declare 67 {deprecated {No longer in use, changed to macro}} {
#    void Tcl_AddObjErrorInfo(Tcl_Interp *interp, const char *message,
#	    int length)
#}
declare 68 {
    void Tcl_AllowExceptions(Tcl_Interp *interp)
}
declare 69 {
    void Tcl_AppendElement(Tcl_Interp *interp, const char *element)
}
declare 70 {
    void Tcl_AppendResult(Tcl_Interp *interp, ...)
}
declare 71 {
    Tcl_AsyncHandler Tcl_AsyncCreate(Tcl_AsyncProc *proc,
	    void *clientData)
}
declare 72 {
    void Tcl_AsyncDelete(Tcl_AsyncHandler async)
}
declare 73 {
    int Tcl_AsyncInvoke(Tcl_Interp *interp, int code)
}
declare 74 {
    void Tcl_AsyncMark(Tcl_AsyncHandler async)
}
declare 75 {
    int Tcl_AsyncReady(void)
}
# Removed in 9.0
#declare 76 {deprecated {No longer in use, changed to macro}} {
#    void Tcl_BackgroundError(Tcl_Interp *interp)
#}
# Removed in 9.0:
#declare 77 {deprecated {Use Tcl_UtfBackslash}} {
#    char Tcl_Backslash(const char *src, int *readPtr)
#}
declare 78 {
    int Tcl_BadChannelOption(Tcl_Interp *interp, const char *optionName,
	    const char *optionList)
}
declare 79 {
    void Tcl_CallWhenDeleted(Tcl_Interp *interp, Tcl_InterpDeleteProc *proc,
	    void *clientData)
}
declare 80 {
    void Tcl_CancelIdleCall(Tcl_IdleProc *idleProc, void *clientData)
}
declare 81 {
    int Tcl_Close(Tcl_Interp *interp, Tcl_Channel chan)
}
declare 82 {
    int Tcl_CommandComplete(const char *cmd)
}
declare 83 {
    char *Tcl_Concat(int argc, const char *const *argv)
}
declare 84 {
    size_t Tcl_ConvertElement(const char *src, char *dst, int flags)
}
declare 85 {
    size_t Tcl_ConvertCountedElement(const char *src, size_t length, char *dst,
	    int flags)
}
declare 86 {
    int Tcl_CreateAlias(Tcl_Interp *slave, const char *slaveCmd,
	    Tcl_Interp *target, const char *targetCmd, int argc,
	    const char *const *argv)
}
declare 87 {
    int Tcl_CreateAliasObj(Tcl_Interp *slave, const char *slaveCmd,
	    Tcl_Interp *target, const char *targetCmd, int objc,
	    Tcl_Obj *const objv[])
}
declare 88 {
    Tcl_Channel Tcl_CreateChannel(const Tcl_ChannelType *typePtr,
	    const char *chanName, void *instanceData, int mask)
}
declare 89 {
    void Tcl_CreateChannelHandler(Tcl_Channel chan, int mask,
	    Tcl_ChannelProc *proc, void *clientData)
}
declare 90 {
    void Tcl_CreateCloseHandler(Tcl_Channel chan, Tcl_CloseProc *proc,
	    void *clientData)
}
declare 91 {
    Tcl_Command Tcl_CreateCommand(Tcl_Interp *interp, const char *cmdName,
	    Tcl_CmdProc *proc, void *clientData,
	    Tcl_CmdDeleteProc *deleteProc)
}
declare 92 {
    void Tcl_CreateEventSource(Tcl_EventSetupProc *setupProc,
	    Tcl_EventCheckProc *checkProc, void *clientData)
}
declare 93 {
    void Tcl_CreateExitHandler(Tcl_ExitProc *proc, void *clientData)
}
declare 94 {
    Tcl_Interp *Tcl_CreateInterp(void)
}
# Removed in 9.0:
#declare 95 {deprecated {}} {
#    void Tcl_CreateMathFunc(Tcl_Interp *interp, const char *name,
#	    int numArgs, Tcl_ValueType *argTypes,
#	    Tcl_MathProc *proc, void *clientData)
#}
declare 96 {
    Tcl_Command Tcl_CreateObjCommand(Tcl_Interp *interp,
	    const char *cmdName,
	    Tcl_ObjCmdProc *proc, void *clientData,
	    Tcl_CmdDeleteProc *deleteProc)
}
declare 97 {
    Tcl_Interp *Tcl_CreateSlave(Tcl_Interp *interp, const char *slaveName,
	    int isSafe)
}
declare 98 {
    Tcl_TimerToken Tcl_CreateTimerHandler(int milliseconds,
	    Tcl_TimerProc *proc, void *clientData)
}
declare 99 {
    Tcl_Trace Tcl_CreateTrace(Tcl_Interp *interp, int level,
	    Tcl_CmdTraceProc *proc, void *clientData)
}
declare 100 {
    void Tcl_DeleteAssocData(Tcl_Interp *interp, const char *name)
}
declare 101 {
    void Tcl_DeleteChannelHandler(Tcl_Channel chan, Tcl_ChannelProc *proc,
	    void *clientData)
}
declare 102 {
    void Tcl_DeleteCloseHandler(Tcl_Channel chan, Tcl_CloseProc *proc,
	    void *clientData)
}
declare 103 {
    int Tcl_DeleteCommand(Tcl_Interp *interp, const char *cmdName)
}
declare 104 {
    int Tcl_DeleteCommandFromToken(Tcl_Interp *interp, Tcl_Command command)
}
declare 105 {
    void Tcl_DeleteEvents(Tcl_EventDeleteProc *proc, void *clientData)
}
declare 106 {
    void Tcl_DeleteEventSource(Tcl_EventSetupProc *setupProc,
	    Tcl_EventCheckProc *checkProc, void *clientData)
}
declare 107 {
    void Tcl_DeleteExitHandler(Tcl_ExitProc *proc, void *clientData)
}
declare 108 {
    void Tcl_DeleteHashEntry(Tcl_HashEntry *entryPtr)
}
declare 109 {
    void Tcl_DeleteHashTable(Tcl_HashTable *tablePtr)
}
declare 110 {
    void Tcl_DeleteInterp(Tcl_Interp *interp)
}
declare 111 {
    void Tcl_DetachPids(int numPids, Tcl_Pid *pidPtr)
}
declare 112 {
    void Tcl_DeleteTimerHandler(Tcl_TimerToken token)
}
declare 113 {
    void Tcl_DeleteTrace(Tcl_Interp *interp, Tcl_Trace trace)
}
declare 114 {
    void Tcl_DontCallWhenDeleted(Tcl_Interp *interp,
	    Tcl_InterpDeleteProc *proc, void *clientData)
}
declare 115 {
    int Tcl_DoOneEvent(int flags)
}
declare 116 {
    void Tcl_DoWhenIdle(Tcl_IdleProc *proc, void *clientData)
}
declare 117 {
    char *Tcl_DStringAppend(Tcl_DString *dsPtr, const char *bytes, size_t length)
}
declare 118 {
    char *Tcl_DStringAppendElement(Tcl_DString *dsPtr, const char *element)
}
declare 119 {
    void Tcl_DStringEndSublist(Tcl_DString *dsPtr)
}
declare 120 {
    void Tcl_DStringFree(Tcl_DString *dsPtr)
}
declare 121 {
    void Tcl_DStringGetResult(Tcl_Interp *interp, Tcl_DString *dsPtr)
}
declare 122 {
    void Tcl_DStringInit(Tcl_DString *dsPtr)
}
declare 123 {
    void Tcl_DStringResult(Tcl_Interp *interp, Tcl_DString *dsPtr)
}
declare 124 {
    void Tcl_DStringSetLength(Tcl_DString *dsPtr, size_t length)
}
declare 125 {
    void Tcl_DStringStartSublist(Tcl_DString *dsPtr)
}
declare 126 {
    int Tcl_Eof(Tcl_Channel chan)
}
declare 127 {
    const char *Tcl_ErrnoId(void)
}
declare 128 {
    const char *Tcl_ErrnoMsg(int err)
}
# Removed in 9.0, replaced by macro.
#declare 129 {
#    int Tcl_Eval(Tcl_Interp *interp, const char *script)
#}
declare 130 {
    int Tcl_EvalFile(Tcl_Interp *interp, const char *fileName)
}
# Removed in 9.0, replaced by macro.
#declare 131 {
#    int Tcl_EvalObj(Tcl_Interp *interp, Tcl_Obj *objPtr)
#}
declare 132 {
    void Tcl_EventuallyFree(void *clientData, Tcl_FreeProc *freeProc)
}
declare 133 {
    TCL_NORETURN void Tcl_Exit(int status)
}
declare 134 {
    int Tcl_ExposeCommand(Tcl_Interp *interp, const char *hiddenCmdToken,
	    const char *cmdName)
}
declare 135 {
    int Tcl_ExprBoolean(Tcl_Interp *interp, const char *expr, int *ptr)
}
declare 136 {
    int Tcl_ExprBooleanObj(Tcl_Interp *interp, Tcl_Obj *objPtr, int *ptr)
}
declare 137 {
    int Tcl_ExprDouble(Tcl_Interp *interp, const char *expr, double *ptr)
}
declare 138 {
    int Tcl_ExprDoubleObj(Tcl_Interp *interp, Tcl_Obj *objPtr, double *ptr)
}
declare 139 {
    int Tcl_ExprLong(Tcl_Interp *interp, const char *expr, long *ptr)
}
declare 140 {
    int Tcl_ExprLongObj(Tcl_Interp *interp, Tcl_Obj *objPtr, long *ptr)
}
declare 141 {
    int Tcl_ExprObj(Tcl_Interp *interp, Tcl_Obj *objPtr,
	    Tcl_Obj **resultPtrPtr)
}
declare 142 {
    int Tcl_ExprString(Tcl_Interp *interp, const char *expr)
}
declare 143 {
    void Tcl_Finalize(void)
}
# Removed in 9.0 (stub entry only)
#declare 144 {
#    void Tcl_FindExecutable(const char *argv0)
#}
declare 145 {
    Tcl_HashEntry *Tcl_FirstHashEntry(Tcl_HashTable *tablePtr,
	    Tcl_HashSearch *searchPtr)
}
declare 146 {
    int Tcl_Flush(Tcl_Channel chan)
}
declare 147 {
    void Tcl_FreeResult(Tcl_Interp *interp)
}
declare 148 {
    int Tcl_GetAlias(Tcl_Interp *interp, const char *slaveCmd,
	    Tcl_Interp **targetInterpPtr, const char **targetCmdPtr,
	    int *argcPtr, const char ***argvPtr)
}
declare 149 {
    int Tcl_GetAliasObj(Tcl_Interp *interp, const char *slaveCmd,
	    Tcl_Interp **targetInterpPtr, const char **targetCmdPtr,
	    int *objcPtr, Tcl_Obj ***objv)
}
declare 150 {
    void *Tcl_GetAssocData(Tcl_Interp *interp, const char *name,
	    Tcl_InterpDeleteProc **procPtr)
}
declare 151 {
    Tcl_Channel Tcl_GetChannel(Tcl_Interp *interp, const char *chanName,
	    int *modePtr)
}
declare 152 {
    int Tcl_GetChannelBufferSize(Tcl_Channel chan)
}
declare 153 {
    int Tcl_GetChannelHandle(Tcl_Channel chan, int direction,
	    void **handlePtr)
}
declare 154 {
    void *Tcl_GetChannelInstanceData(Tcl_Channel chan)
}
declare 155 {
    int Tcl_GetChannelMode(Tcl_Channel chan)
}
declare 156 {
    const char *Tcl_GetChannelName(Tcl_Channel chan)
}
declare 157 {
    int Tcl_GetChannelOption(Tcl_Interp *interp, Tcl_Channel chan,
	    const char *optionName, Tcl_DString *dsPtr)
}
declare 158 {
    const Tcl_ChannelType *Tcl_GetChannelType(Tcl_Channel chan)
}
declare 159 {
    int Tcl_GetCommandInfo(Tcl_Interp *interp, const char *cmdName,
	    Tcl_CmdInfo *infoPtr)
}
declare 160 {
    const char *Tcl_GetCommandName(Tcl_Interp *interp,
	    Tcl_Command command)
}
declare 161 {
    int Tcl_GetErrno(void)
}
declare 162 {
    const char *Tcl_GetHostName(void)
}
declare 163 {
    int Tcl_GetInterpPath(Tcl_Interp *askInterp, Tcl_Interp *slaveInterp)
}
declare 164 {
    Tcl_Interp *Tcl_GetMaster(Tcl_Interp *interp)
}
declare 165 {
    const char *Tcl_GetNameOfExecutable(void)
}
declare 166 {
    Tcl_Obj *Tcl_GetObjResult(Tcl_Interp *interp)
}

# Tcl_GetOpenFile is only available on unix, but it is a part of the old
# generic interface, so we inlcude it here for compatibility reasons.

declare 167 unix {
    int Tcl_GetOpenFile(Tcl_Interp *interp, const char *chanID, int forWriting,
	    int checkUsage, void **filePtr)
}
# Obsolete.  Should now use Tcl_FSGetPathType which is objectified
# and therefore usually faster.
declare 168 {
    Tcl_PathType Tcl_GetPathType(const char *path)
}
declare 169 {
    size_t Tcl_Gets(Tcl_Channel chan, Tcl_DString *dsPtr)
}
declare 170 {
    size_t Tcl_GetsObj(Tcl_Channel chan, Tcl_Obj *objPtr)
}
declare 171 {
    int Tcl_GetServiceMode(void)
}
declare 172 {
    Tcl_Interp *Tcl_GetSlave(Tcl_Interp *interp, const char *slaveName)
}
declare 173 {
    Tcl_Channel Tcl_GetStdChannel(int type)
}
# Removed in 9.0, replaced by macro.
#declare 174 {
#    const char *Tcl_GetStringResult(Tcl_Interp *interp)
#}
# Removed in 9.0, replaced by macro.
#declare 175 {deprecated {No longer in use, changed to macro}} {
#    const char *Tcl_GetVar(Tcl_Interp *interp, const char *varName,
#	    int flags)
#}
declare 176 {
    const char *Tcl_GetVar2(Tcl_Interp *interp, const char *part1,
	    const char *part2, int flags)
}
# Removed in 9.0, replaced by macro.
#declare 177 {
#    int Tcl_GlobalEval(Tcl_Interp *interp, const char *command)
#}
# Removed in 9.0, replaced by macro.
#declare 178 {
#    int Tcl_GlobalEvalObj(Tcl_Interp *interp, Tcl_Obj *objPtr)
#}
declare 179 {
    int Tcl_HideCommand(Tcl_Interp *interp, const char *cmdName,
	    const char *hiddenCmdToken)
}
declare 180 {
    int Tcl_Init(Tcl_Interp *interp)
}
declare 181 {
    void Tcl_InitHashTable(Tcl_HashTable *tablePtr, int keyType)
}
declare 182 {
    int Tcl_InputBlocked(Tcl_Channel chan)
}
declare 183 {
    int Tcl_InputBuffered(Tcl_Channel chan)
}
declare 184 {
    int Tcl_InterpDeleted(Tcl_Interp *interp)
}
declare 185 {
    int Tcl_IsSafe(Tcl_Interp *interp)
}
# Obsolete, use Tcl_FSJoinPath
declare 186 {
    char *Tcl_JoinPath(int argc, const char *const *argv,
	    Tcl_DString *resultPtr)
}
declare 187 {
    int Tcl_LinkVar(Tcl_Interp *interp, const char *varName, void *addr,
	    int type)
}

# This slot is reserved for use by the plus patch:
#  declare 188 {
#	Tcl_MainLoop
#  }

declare 189 {
    Tcl_Channel Tcl_MakeFileChannel(void *handle, int mode)
}
declare 190 {
    int Tcl_MakeSafe(Tcl_Interp *interp)
}
declare 191 {
    Tcl_Channel Tcl_MakeTcpClientChannel(void *tcpSocket)
}
declare 192 {
    char *Tcl_Merge(int argc, const char *const *argv)
}
declare 193 {
    Tcl_HashEntry *Tcl_NextHashEntry(Tcl_HashSearch *searchPtr)
}
declare 194 {
    void Tcl_NotifyChannel(Tcl_Channel channel, int mask)
}
declare 195 {
    Tcl_Obj *Tcl_ObjGetVar2(Tcl_Interp *interp, Tcl_Obj *part1Ptr,
	    Tcl_Obj *part2Ptr, int flags)
}
declare 196 {
    Tcl_Obj *Tcl_ObjSetVar2(Tcl_Interp *interp, Tcl_Obj *part1Ptr,
	    Tcl_Obj *part2Ptr, Tcl_Obj *newValuePtr, int flags)
}
declare 197 {
    Tcl_Channel Tcl_OpenCommandChannel(Tcl_Interp *interp, int argc,
	    const char **argv, int flags)
}
# This is obsolete, use Tcl_FSOpenFileChannel
declare 198 {
    Tcl_Channel Tcl_OpenFileChannel(Tcl_Interp *interp, const char *fileName,
	    const char *modeString, int permissions)
}
declare 199 {
    Tcl_Channel Tcl_OpenTcpClient(Tcl_Interp *interp, int port,
	    const char *address, const char *myaddr, int myport, int async)
}
declare 200 {
    Tcl_Channel Tcl_OpenTcpServer(Tcl_Interp *interp, int port,
	    const char *host, Tcl_TcpAcceptProc *acceptProc,
	    void *callbackData)
}
declare 201 {
    void Tcl_Preserve(void *data)
}
declare 202 {
    void Tcl_PrintDouble(Tcl_Interp *interp, double value, char *dst)
}
declare 203 {
    int Tcl_PutEnv(const char *assignment)
}
declare 204 {
    const char *Tcl_PosixError(Tcl_Interp *interp)
}
declare 205 {
    void Tcl_QueueEvent(Tcl_Event *evPtr, Tcl_QueuePosition position)
}
declare 206 {
    size_t Tcl_Read(Tcl_Channel chan, char *bufPtr, size_t toRead)
}
declare 207 {
    void Tcl_ReapDetachedProcs(void)
}
declare 208 {
    int Tcl_RecordAndEval(Tcl_Interp *interp, const char *cmd, int flags)
}
declare 209 {
    int Tcl_RecordAndEvalObj(Tcl_Interp *interp, Tcl_Obj *cmdPtr, int flags)
}
declare 210 {
    void Tcl_RegisterChannel(Tcl_Interp *interp, Tcl_Channel chan)
}
declare 211 {
    void Tcl_RegisterObjType(const Tcl_ObjType *typePtr)
}
declare 212 {
    Tcl_RegExp Tcl_RegExpCompile(Tcl_Interp *interp, const char *pattern)
}
declare 213 {
    int Tcl_RegExpExec(Tcl_Interp *interp, Tcl_RegExp regexp,
	    const char *text, const char *start)
}
declare 214 {
    int Tcl_RegExpMatch(Tcl_Interp *interp, const char *text,
	    const char *pattern)
}
declare 215 {
    void Tcl_RegExpRange(Tcl_RegExp regexp, size_t index,
	    const char **startPtr, const char **endPtr)
}
declare 216 {
    void Tcl_Release(void *clientData)
}
declare 217 {
    void Tcl_ResetResult(Tcl_Interp *interp)
}
declare 218 {
    size_t Tcl_ScanElement(const char *src, int *flagPtr)
}
declare 219 {
    size_t Tcl_ScanCountedElement(const char *src, size_t length, int *flagPtr)
}
# Removed in 9.0:
#declare 220 {
#    int Tcl_SeekOld(Tcl_Channel chan, int offset, int mode)
#}
declare 221 {
    int Tcl_ServiceAll(void)
}
declare 222 {
    int Tcl_ServiceEvent(int flags)
}
declare 223 {
    void Tcl_SetAssocData(Tcl_Interp *interp, const char *name,
	    Tcl_InterpDeleteProc *proc, void *clientData)
}
declare 224 {
    void Tcl_SetChannelBufferSize(Tcl_Channel chan, int sz)
}
declare 225 {
    int Tcl_SetChannelOption(Tcl_Interp *interp, Tcl_Channel chan,
	    const char *optionName, const char *newValue)
}
declare 226 {
    int Tcl_SetCommandInfo(Tcl_Interp *interp, const char *cmdName,
	    const Tcl_CmdInfo *infoPtr)
}
declare 227 {
    void Tcl_SetErrno(int err)
}
declare 228 {
    void Tcl_SetErrorCode(Tcl_Interp *interp, ...)
}
declare 229 {
    void Tcl_SetMaxBlockTime(const Tcl_Time *timePtr)
}
# Removed in 9.0 (stub entry only)
#declare 230 {
#    void Tcl_SetPanicProc(TCL_NORETURN1 Tcl_PanicProc *panicProc)
#}
declare 231 {
    int Tcl_SetRecursionLimit(Tcl_Interp *interp, int depth)
}
# Removed in 9.0, replaced by macro.
#declare 232 {
#    void Tcl_SetResult(Tcl_Interp *interp, char *result,
#	    Tcl_FreeProc *freeProc)
#}
declare 233 {
    int Tcl_SetServiceMode(int mode)
}
declare 234 {
    void Tcl_SetObjErrorCode(Tcl_Interp *interp, Tcl_Obj *errorObjPtr)
}
declare 235 {
    void Tcl_SetObjResult(Tcl_Interp *interp, Tcl_Obj *resultObjPtr)
}
declare 236 {
    void Tcl_SetStdChannel(Tcl_Channel channel, int type)
}
# Removed in 9.0, replaced by macro.
#declare 237 {deprecated {No longer in use, changed to macro}} {
#    const char *Tcl_SetVar(Tcl_Interp *interp, const char *varName,
#	    const char *newValue, int flags)
#}
declare 238 {
    const char *Tcl_SetVar2(Tcl_Interp *interp, const char *part1,
	    const char *part2, const char *newValue, int flags)
}
declare 239 {
    const char *Tcl_SignalId(int sig)
}
declare 240 {
    const char *Tcl_SignalMsg(int sig)
}
declare 241 {
    void Tcl_SourceRCFile(Tcl_Interp *interp)
}
declare 242 {
    int Tcl_SplitList(Tcl_Interp *interp, const char *listStr, int *argcPtr,
	    const char ***argvPtr)
}
# Obsolete, use Tcl_FSSplitPath
declare 243 {
    void Tcl_SplitPath(const char *path, int *argcPtr, const char ***argvPtr)
}
# Removed in 9.0 (stub entry only)
#declare 244  {
#    void Tcl_StaticPackage(Tcl_Interp *interp, const char *pkgName,
#	    Tcl_PackageInitProc *initProc, Tcl_PackageInitProc *safeInitProc)
#}
# Removed in 9.0 (stub entry only)
#declare 245 {
#    int Tcl_StringMatch(const char *str, const char *pattern)
#}
# Removed in 9.0:
#declare 246 {
#    int Tcl_TellOld(Tcl_Channel chan)
#}
# Removed in 9.0, replaced by macro.
#declare 247 {deprecated {No longer in use, changed to macro}} {
#    int Tcl_TraceVar(Tcl_Interp *interp, const char *varName, int flags,
#	    Tcl_VarTraceProc *proc, ClientData clientData)
#}
declare 248 {
    int Tcl_TraceVar2(Tcl_Interp *interp, const char *part1, const char *part2,
	    int flags, Tcl_VarTraceProc *proc, void *clientData)
}
declare 249 {
    char *Tcl_TranslateFileName(Tcl_Interp *interp, const char *name,
	    Tcl_DString *bufferPtr)
}
declare 250 {
    size_t Tcl_Ungets(Tcl_Channel chan, const char *str, size_t len, int atHead)
}
declare 251 {
    void Tcl_UnlinkVar(Tcl_Interp *interp, const char *varName)
}
declare 252 {
    int Tcl_UnregisterChannel(Tcl_Interp *interp, Tcl_Channel chan)
}
# Removed in 9.0, replaced by macro.
#declare 253 {deprecated {No longer in use, changed to macro}} {
#    int Tcl_UnsetVar(Tcl_Interp *interp, const char *varName, int flags)
#}
declare 254 {
    int Tcl_UnsetVar2(Tcl_Interp *interp, const char *part1, const char *part2,
	    int flags)
}
# Removed in 9.0, replaced by macro.
#declare 255 {deprecated {No longer in use, changed to macro}} {
#    void Tcl_UntraceVar(Tcl_Interp *interp, const char *varName, int flags,
#	    Tcl_VarTraceProc *proc, ClientData clientData)
#}
declare 256 {
    void Tcl_UntraceVar2(Tcl_Interp *interp, const char *part1,
	    const char *part2, int flags, Tcl_VarTraceProc *proc,
	    void *clientData)
}
declare 257 {
    void Tcl_UpdateLinkedVar(Tcl_Interp *interp, const char *varName)
}
# Removed in 9.0, replaced by macro.
#declare 258 {deprecated {No longer in use, changed to macro}} {
#    int Tcl_UpVar(Tcl_Interp *interp, const char *frameName,
#	    const char *varName, const char *localName, int flags)
#}
declare 259 {
    int Tcl_UpVar2(Tcl_Interp *interp, const char *frameName, const char *part1,
	    const char *part2, const char *localName, int flags)
}
declare 260 {
    int Tcl_VarEval(Tcl_Interp *interp, ...)
}
# Removed in 9.0, replaced by macro.
#declare 261 {deprecated {No longer in use, changed to macro}} {
#    ClientData Tcl_VarTraceInfo(Tcl_Interp *interp, const char *varName,
#	    int flags, Tcl_VarTraceProc *procPtr, ClientData prevClientData)
#}
declare 262 {
    void *Tcl_VarTraceInfo2(Tcl_Interp *interp, const char *part1,
	    const char *part2, int flags, Tcl_VarTraceProc *procPtr,
	    void *prevClientData)
}
declare 263 {
    size_t Tcl_Write(Tcl_Channel chan, const char *s, size_t slen)
}
declare 264 {
    void Tcl_WrongNumArgs(Tcl_Interp *interp, int objc,
	    Tcl_Obj *const objv[], const char *message)
}
declare 265 {
    int Tcl_DumpActiveMemory(const char *fileName)
}
declare 266 {
    void Tcl_ValidateAllMemory(const char *file, int line)
}
# Removed in 9.0:
#declare 267 {
#    void Tcl_AppendResultVA(Tcl_Interp *interp, va_list argList)
#}
# Removed in 9.0:
#declare 268 {
#    void Tcl_AppendStringsToObjVA(Tcl_Obj *objPtr, va_list argList)
#}
declare 269 {
    char *Tcl_HashStats(Tcl_HashTable *tablePtr)
}
declare 270 {
    const char *Tcl_ParseVar(Tcl_Interp *interp, const char *start,
	    const char **termPtr)
}
# Removed in 9.0, replaced by macro.
#declare 271 {deprecated {No longer in use, changed to macro}} {
#    const char *Tcl_PkgPresent(Tcl_Interp *interp, const char *name,
#	    const char *version, int exact)
#}
declare 272 {
    const char *Tcl_PkgPresentEx(Tcl_Interp *interp,
	    const char *name, const char *version, int exact,
	    void *clientDataPtr)
}
# Removed in 9.0, replaced by macro.
#declare 273 {deprecated {No longer in use, changed to macro}} {
#    int Tcl_PkgProvide(Tcl_Interp *interp, const char *name,
#	    const char *version)
#}
# TIP #268: The internally used new Require function is in slot 573.
# Removed in 9.0, replaced by macro.
#declare 274 {deprecated {No longer in use, changed to macro}} {
#    const char *Tcl_PkgRequire(Tcl_Interp *interp, const char *name,
#	    const char *version, int exact)
#}
# Removed in 9.0:
#declare 275 {
#    void Tcl_SetErrorCodeVA(Tcl_Interp *interp, va_list argList)
#}
# Removed in 9.0:
#declare 276 {
#    int  Tcl_VarEvalVA(Tcl_Interp *interp, va_list argList)
#}
declare 277 {
    Tcl_Pid Tcl_WaitPid(Tcl_Pid pid, int *statPtr, int options)
}
# Removed in 9.0:
#declare 278 {
#    TCL_NORETURN void Tcl_PanicVA(const char *format, va_list argList)
#}
declare 279 {
    void Tcl_GetVersion(int *major, int *minor, int *patchLevel, int *type)
}
declare 280 {
    void Tcl_InitMemory(Tcl_Interp *interp)
}

# Andreas Kupries <a.kupries@westend.com>, 03/21/1999
# "Trf-Patch for filtering channels"
#
# C-Level API for (un)stacking of channels. This allows the introduction
# of filtering channels with relatively little changes to the core.
# This patch was created in cooperation with Jan Nijtmans j.nijtmans@chello.nl
# and is therefore part of his plus-patches too.
#
# It would have been possible to place the following definitions according
# to the alphabetical order used elsewhere in this file, but I decided
# against that to ease the maintenance of the patch across new tcl versions
# (patch usually has no problems to integrate the patch file for the last
# version into the new one).

declare 281 {
    Tcl_Channel Tcl_StackChannel(Tcl_Interp *interp,
	    const Tcl_ChannelType *typePtr, void *instanceData,
	    int mask, Tcl_Channel prevChan)
}
declare 282 {
    int Tcl_UnstackChannel(Tcl_Interp *interp, Tcl_Channel chan)
}
declare 283 {
    Tcl_Channel Tcl_GetStackedChannel(Tcl_Channel chan)
}

# 284 was reserved, but added in 8.4a2
declare 284 {
    void Tcl_SetMainLoop(Tcl_MainLoopProc *proc)
}

# Reserved for future use (8.0.x vs. 8.1)
#  declare 285 {
#  }

# Added in 8.1:

declare 286 {
    void Tcl_AppendObjToObj(Tcl_Obj *objPtr, Tcl_Obj *appendObjPtr)
}
declare 287 {
    Tcl_Encoding Tcl_CreateEncoding(const Tcl_EncodingType *typePtr)
}
declare 288 {
    void Tcl_CreateThreadExitHandler(Tcl_ExitProc *proc, void *clientData)
}
declare 289 {
    void Tcl_DeleteThreadExitHandler(Tcl_ExitProc *proc, void *clientData)
}
# Removed in 9.0, replaced by macro.
#declare 290 {
#    void Tcl_DiscardResult(Tcl_SavedResult *statePtr)
#}
declare 291 {
    int Tcl_EvalEx(Tcl_Interp *interp, const char *script, size_t numBytes,
	    int flags)
}
declare 292 {
    int Tcl_EvalObjv(Tcl_Interp *interp, int objc, Tcl_Obj *const objv[],
	    int flags)
}
declare 293 {
    int Tcl_EvalObjEx(Tcl_Interp *interp, Tcl_Obj *objPtr, int flags)
}
declare 294 {
    TCL_NORETURN void Tcl_ExitThread(int status)
}
declare 295 {
    int Tcl_ExternalToUtf(Tcl_Interp *interp, Tcl_Encoding encoding,
	    const char *src, size_t srcLen, int flags,
	    Tcl_EncodingState *statePtr, char *dst, size_t dstLen,
	    int *srcReadPtr, int *dstWrotePtr, int *dstCharsPtr)
}
declare 296 {
    char *Tcl_ExternalToUtfDString(Tcl_Encoding encoding,
	    const char *src, size_t srcLen, Tcl_DString *dsPtr)
}
declare 297 {
    void Tcl_FinalizeThread(void)
}
declare 298 {
    void Tcl_FinalizeNotifier(void *clientData)
}
declare 299 {
    void Tcl_FreeEncoding(Tcl_Encoding encoding)
}
declare 300 {
    Tcl_ThreadId Tcl_GetCurrentThread(void)
}
declare 301 {
    Tcl_Encoding Tcl_GetEncoding(Tcl_Interp *interp, const char *name)
}
declare 302 {
    const char *Tcl_GetEncodingName(Tcl_Encoding encoding)
}
declare 303 {
    void Tcl_GetEncodingNames(Tcl_Interp *interp)
}
declare 304 {
    int Tcl_GetIndexFromObjStruct(Tcl_Interp *interp, Tcl_Obj *objPtr,
	    const void *tablePtr, size_t offset, const char *msg, int flags,
	    int *indexPtr)
}
declare 305 {
    void *Tcl_GetThreadData(Tcl_ThreadDataKey *keyPtr, size_t size)
}
declare 306 {
    Tcl_Obj *Tcl_GetVar2Ex(Tcl_Interp *interp, const char *part1,
	    const char *part2, int flags)
}
declare 307 {
    void *Tcl_InitNotifier(void)
}
declare 308 {
    void Tcl_MutexLock(Tcl_Mutex *mutexPtr)
}
declare 309 {
    void Tcl_MutexUnlock(Tcl_Mutex *mutexPtr)
}
declare 310 {
    void Tcl_ConditionNotify(Tcl_Condition *condPtr)
}
declare 311 {
    void Tcl_ConditionWait(Tcl_Condition *condPtr, Tcl_Mutex *mutexPtr,
	    const Tcl_Time *timePtr)
}
declare 312 {
    size_t Tcl_NumUtfChars(const char *src, size_t length)
}
declare 313 {
    size_t Tcl_ReadChars(Tcl_Channel channel, Tcl_Obj *objPtr,
	    size_t charsToRead, int appendFlag)
}
# Removed in 9.0, replaced by macro.
#declare 314 {deprecated {No longer in use, changed to macro}} {
#    void Tcl_RestoreResult(Tcl_Interp *interp, Tcl_SavedResult *statePtr)
#}
# Removed in 9.0, replaced by macro.
#declare 315 {deprecated {No longer in use, changed to macro}} {
#    void Tcl_SaveResult(Tcl_Interp *interp, Tcl_SavedResult *statePtr)
#}
declare 316 {
    int Tcl_SetSystemEncoding(Tcl_Interp *interp, const char *name)
}
declare 317 {
    Tcl_Obj *Tcl_SetVar2Ex(Tcl_Interp *interp, const char *part1,
	    const char *part2, Tcl_Obj *newValuePtr, int flags)
}
declare 318 {
    void Tcl_ThreadAlert(Tcl_ThreadId threadId)
}
declare 319 {
    void Tcl_ThreadQueueEvent(Tcl_ThreadId threadId, Tcl_Event *evPtr,
	    Tcl_QueuePosition position)
}
declare 320 {
    int Tcl_UniCharAtIndex(const char *src, size_t index)
}
declare 321 {
    int Tcl_UniCharToLower(int ch)
}
declare 322 {
    int Tcl_UniCharToTitle(int ch)
}
declare 323 {
    int Tcl_UniCharToUpper(int ch)
}
declare 324 {
    int Tcl_UniCharToUtf(int ch, char *buf)
}
declare 325 {
    const char *Tcl_UtfAtIndex(const char *src, size_t index)
}
declare 326 {
    int Tcl_UtfCharComplete(const char *src, size_t length)
}
declare 327 {
    size_t Tcl_UtfBackslash(const char *src, int *readPtr, char *dst)
}
declare 328 {
    const char *Tcl_UtfFindFirst(const char *src, int ch)
}
declare 329 {
    const char *Tcl_UtfFindLast(const char *src, int ch)
}
declare 330 {
    const char *Tcl_UtfNext(const char *src)
}
declare 331 {
    const char *Tcl_UtfPrev(const char *src, const char *start)
}
declare 332 {
    int Tcl_UtfToExternal(Tcl_Interp *interp, Tcl_Encoding encoding,
	    const char *src, size_t srcLen, int flags,
	    Tcl_EncodingState *statePtr, char *dst, size_t dstLen,
	    int *srcReadPtr, int *dstWrotePtr, int *dstCharsPtr)
}
declare 333 {
    char *Tcl_UtfToExternalDString(Tcl_Encoding encoding,
	    const char *src, size_t srcLen, Tcl_DString *dsPtr)
}
declare 334 {
    int Tcl_UtfToLower(char *src)
}
declare 335 {
    int Tcl_UtfToTitle(char *src)
}
declare 336 {
    int Tcl_UtfToChar16(const char *src, unsigned short *chPtr)
}
declare 337 {
    int Tcl_UtfToUpper(char *src)
}
declare 338 {
    size_t Tcl_WriteChars(Tcl_Channel chan, const char *src, size_t srcLen)
}
declare 339 {
    size_t Tcl_WriteObj(Tcl_Channel chan, Tcl_Obj *objPtr)
}
declare 340 {
    char *Tcl_GetString(Tcl_Obj *objPtr)
}
# Removed in 9.0:
#declare 341 {deprecated {Use Tcl_GetEncodingSearchPath}} {
#    const char *Tcl_GetDefaultEncodingDir(void)
#}
# Removed in 9.0:
#declare 342 {deprecated {Use Tcl_SetEncodingSearchPath}} {
#    void Tcl_SetDefaultEncodingDir(const char *path)
#}
declare 343 {
    void Tcl_AlertNotifier(void *clientData)
}
declare 344 {
    void Tcl_ServiceModeHook(int mode)
}
declare 345 {
    int Tcl_UniCharIsAlnum(int ch)
}
declare 346 {
    int Tcl_UniCharIsAlpha(int ch)
}
declare 347 {
    int Tcl_UniCharIsDigit(int ch)
}
declare 348 {
    int Tcl_UniCharIsLower(int ch)
}
declare 349 {
    int Tcl_UniCharIsSpace(int ch)
}
declare 350 {
    int Tcl_UniCharIsUpper(int ch)
}
declare 351 {
    int Tcl_UniCharIsWordChar(int ch)
}
declare 352 {
    size_t Tcl_UniCharLen(const Tcl_UniChar *uniStr)
}
declare 353 {
    int Tcl_UniCharNcmp(const Tcl_UniChar *ucs, const Tcl_UniChar *uct,
	    size_t numChars)
}
declare 354 {
    char *Tcl_Char16ToUtfDString(const unsigned short *uniStr,
	    size_t uniLength, Tcl_DString *dsPtr)
}
declare 355 {
    unsigned short *Tcl_UtfToChar16DString(const char *src,
	    size_t length, Tcl_DString *dsPtr)
}
declare 356 {
    Tcl_RegExp Tcl_GetRegExpFromObj(Tcl_Interp *interp, Tcl_Obj *patObj,
	    int flags)
}
# Removed in 9.0:
#declare 357 {deprecated {Use Tcl_EvalTokensStandard}} {
#    Tcl_Obj *Tcl_EvalTokens(Tcl_Interp *interp, Tcl_Token *tokenPtr,
#	    int count)
#}
declare 358 {
    void Tcl_FreeParse(Tcl_Parse *parsePtr)
}
declare 359 {
    void Tcl_LogCommandInfo(Tcl_Interp *interp, const char *script,
	    const char *command, size_t length)
}
declare 360 {
    int Tcl_ParseBraces(Tcl_Interp *interp, const char *start,
	    size_t numBytes, Tcl_Parse *parsePtr, int append,
	    const char **termPtr)
}
declare 361 {
    int Tcl_ParseCommand(Tcl_Interp *interp, const char *start,
	    size_t numBytes, int nested, Tcl_Parse *parsePtr)
}
declare 362 {
    int Tcl_ParseExpr(Tcl_Interp *interp, const char *start, size_t numBytes,
	    Tcl_Parse *parsePtr)
}
declare 363 {
    int Tcl_ParseQuotedString(Tcl_Interp *interp, const char *start,
	    size_t numBytes, Tcl_Parse *parsePtr, int append,
	    const char **termPtr)
}
declare 364 {
    int Tcl_ParseVarName(Tcl_Interp *interp, const char *start,
	    size_t numBytes, Tcl_Parse *parsePtr, int append)
}
# These 4 functions are obsolete, use Tcl_FSGetCwd, Tcl_FSChdir,
# Tcl_FSAccess and Tcl_FSStat
declare 365 {
    char *Tcl_GetCwd(Tcl_Interp *interp, Tcl_DString *cwdPtr)
}
declare 366 {
   int Tcl_Chdir(const char *dirName)
}
declare 367 {
   int Tcl_Access(const char *path, int mode)
}
declare 368 {
    int Tcl_Stat(const char *path, struct stat *bufPtr)
}
declare 369 {
    int Tcl_UtfNcmp(const char *s1, const char *s2, size_t n)
}
declare 370 {
    int Tcl_UtfNcasecmp(const char *s1, const char *s2, size_t n)
}
declare 371 {
    int Tcl_StringCaseMatch(const char *str, const char *pattern, int nocase)
}
declare 372 {
    int Tcl_UniCharIsControl(int ch)
}
declare 373 {
    int Tcl_UniCharIsGraph(int ch)
}
declare 374 {
    int Tcl_UniCharIsPrint(int ch)
}
declare 375 {
    int Tcl_UniCharIsPunct(int ch)
}
declare 376 {
    int Tcl_RegExpExecObj(Tcl_Interp *interp, Tcl_RegExp regexp,
	    Tcl_Obj *textObj, size_t offset, size_t nmatches, int flags)
}
declare 377 {
    void Tcl_RegExpGetInfo(Tcl_RegExp regexp, Tcl_RegExpInfo *infoPtr)
}
declare 378 {
    Tcl_Obj *Tcl_NewUnicodeObj(const Tcl_UniChar *unicode, size_t numChars)
}
declare 379 {
    void Tcl_SetUnicodeObj(Tcl_Obj *objPtr, const Tcl_UniChar *unicode,
	    size_t numChars)
}
declare 380 {
    size_t Tcl_GetCharLength(Tcl_Obj *objPtr)
}
declare 381 {
    int Tcl_GetUniChar(Tcl_Obj *objPtr, size_t index)
}
# Removed in 9.0, replaced by macro.
#declare 382 {deprecated {No longer in use, changed to macro}} {
#    Tcl_UniChar *Tcl_GetUnicode(Tcl_Obj *objPtr)
#}
declare 383 {
    Tcl_Obj *Tcl_GetRange(Tcl_Obj *objPtr, size_t first, size_t last)
}
declare 384 {
    void Tcl_AppendUnicodeToObj(Tcl_Obj *objPtr, const Tcl_UniChar *unicode,
	    size_t length)
}
declare 385 {
    int Tcl_RegExpMatchObj(Tcl_Interp *interp, Tcl_Obj *textObj,
	    Tcl_Obj *patternObj)
}
declare 386 {
    void Tcl_SetNotifier(Tcl_NotifierProcs *notifierProcPtr)
}
declare 387 {
    Tcl_Mutex *Tcl_GetAllocMutex(void)
}
declare 388 {
    int Tcl_GetChannelNames(Tcl_Interp *interp)
}
declare 389 {
    int Tcl_GetChannelNamesEx(Tcl_Interp *interp, const char *pattern)
}
declare 390 {
    int Tcl_ProcObjCmd(void *clientData, Tcl_Interp *interp,
	    int objc, Tcl_Obj *const objv[])
}
declare 391 {
    void Tcl_ConditionFinalize(Tcl_Condition *condPtr)
}
declare 392 {
    void Tcl_MutexFinalize(Tcl_Mutex *mutex)
}
declare 393 {
    int Tcl_CreateThread(Tcl_ThreadId *idPtr, Tcl_ThreadCreateProc *proc,
	    void *clientData, size_t stackSize, int flags)
}

# Introduced in 8.3.2
declare 394 {
    size_t Tcl_ReadRaw(Tcl_Channel chan, char *dst, size_t bytesToRead)
}
declare 395 {
    size_t Tcl_WriteRaw(Tcl_Channel chan, const char *src, size_t srcLen)
}
declare 396 {
    Tcl_Channel Tcl_GetTopChannel(Tcl_Channel chan)
}
declare 397 {
    int Tcl_ChannelBuffered(Tcl_Channel chan)
}
declare 398 {
    const char *Tcl_ChannelName(const Tcl_ChannelType *chanTypePtr)
}
declare 399 {
    Tcl_ChannelTypeVersion Tcl_ChannelVersion(
	    const Tcl_ChannelType *chanTypePtr)
}
declare 400 {
    Tcl_DriverBlockModeProc *Tcl_ChannelBlockModeProc(
	    const Tcl_ChannelType *chanTypePtr)
}
declare 401 {
    Tcl_DriverCloseProc *Tcl_ChannelCloseProc(
	    const Tcl_ChannelType *chanTypePtr)
}
declare 402 {
    Tcl_DriverClose2Proc *Tcl_ChannelClose2Proc(
	    const Tcl_ChannelType *chanTypePtr)
}
declare 403 {
    Tcl_DriverInputProc *Tcl_ChannelInputProc(
	    const Tcl_ChannelType *chanTypePtr)
}
declare 404 {
    Tcl_DriverOutputProc *Tcl_ChannelOutputProc(
	    const Tcl_ChannelType *chanTypePtr)
}
declare 405 {
    Tcl_DriverSeekProc *Tcl_ChannelSeekProc(
	    const Tcl_ChannelType *chanTypePtr)
}
declare 406 {
    Tcl_DriverSetOptionProc *Tcl_ChannelSetOptionProc(
	    const Tcl_ChannelType *chanTypePtr)
}
declare 407 {
    Tcl_DriverGetOptionProc *Tcl_ChannelGetOptionProc(
	    const Tcl_ChannelType *chanTypePtr)
}
declare 408 {
    Tcl_DriverWatchProc *Tcl_ChannelWatchProc(
	    const Tcl_ChannelType *chanTypePtr)
}
declare 409 {
    Tcl_DriverGetHandleProc *Tcl_ChannelGetHandleProc(
	    const Tcl_ChannelType *chanTypePtr)
}
declare 410 {
    Tcl_DriverFlushProc *Tcl_ChannelFlushProc(
	    const Tcl_ChannelType *chanTypePtr)
}
declare 411 {
    Tcl_DriverHandlerProc *Tcl_ChannelHandlerProc(
	    const Tcl_ChannelType *chanTypePtr)
}

# Introduced in 8.4a2
declare 412 {
    int Tcl_JoinThread(Tcl_ThreadId threadId, int *result)
}
declare 413 {
    int Tcl_IsChannelShared(Tcl_Channel channel)
}
declare 414 {
    int Tcl_IsChannelRegistered(Tcl_Interp *interp, Tcl_Channel channel)
}
declare 415 {
    void Tcl_CutChannel(Tcl_Channel channel)
}
declare 416 {
    void Tcl_SpliceChannel(Tcl_Channel channel)
}
declare 417 {
    void Tcl_ClearChannelHandlers(Tcl_Channel channel)
}
declare 418 {
    int Tcl_IsChannelExisting(const char *channelName)
}
declare 419 {
    int Tcl_UniCharNcasecmp(const Tcl_UniChar *ucs, const Tcl_UniChar *uct,
	    size_t numChars)
}
declare 420 {
    int Tcl_UniCharCaseMatch(const Tcl_UniChar *uniStr,
	    const Tcl_UniChar *uniPattern, int nocase)
}
# Removed in 9.0, as it is actually a macro:
#declare 421 {
#    Tcl_HashEntry *Tcl_FindHashEntry(Tcl_HashTable *tablePtr, const void *key)
#}
# Removed in 9.0, as it is actually a macro:
#declare 422 {
#    Tcl_HashEntry *Tcl_CreateHashEntry(Tcl_HashTable *tablePtr,
#	    const void *key, int *newPtr)
#}
declare 423 {
    void Tcl_InitCustomHashTable(Tcl_HashTable *tablePtr, int keyType,
	    const Tcl_HashKeyType *typePtr)
}
declare 424 {
    void Tcl_InitObjHashTable(Tcl_HashTable *tablePtr)
}
declare 425 {
    void *Tcl_CommandTraceInfo(Tcl_Interp *interp, const char *varName,
	    int flags, Tcl_CommandTraceProc *procPtr,
	    void *prevClientData)
}
declare 426 {
    int Tcl_TraceCommand(Tcl_Interp *interp, const char *varName, int flags,
	    Tcl_CommandTraceProc *proc, void *clientData)
}
declare 427 {
    void Tcl_UntraceCommand(Tcl_Interp *interp, const char *varName,
	    int flags, Tcl_CommandTraceProc *proc, void *clientData)
}
declare 428 {
    void *Tcl_AttemptAlloc(size_t size)
}
declare 429 {
    void *Tcl_AttemptDbCkalloc(size_t size, const char *file, int line)
}
declare 430 {
    void *Tcl_AttemptRealloc(void *ptr, size_t size)
}
declare 431 {
    void *Tcl_AttemptDbCkrealloc(void *ptr, size_t size,
	    const char *file, int line)
}
declare 432 {
    int Tcl_AttemptSetObjLength(Tcl_Obj *objPtr, size_t length)
}

# TIP#10 (thread-aware channels) akupries
declare 433 {
    Tcl_ThreadId Tcl_GetChannelThread(Tcl_Channel channel)
}

# introduced in 8.4a3
declare 434 {
    Tcl_UniChar *Tcl_GetUnicodeFromObj(Tcl_Obj *objPtr, int *lengthPtr)
}

# TIP#15 (math function introspection) dkf
# Removed in 9.0:
#declare 435 {deprecated {}} {
#    int Tcl_GetMathFuncInfo(Tcl_Interp *interp, const char *name,
#	    int *numArgsPtr, Tcl_ValueType **argTypesPtr,
#	    Tcl_MathProc **procPtr, void **clientDataPtr)
#}
# Removed in 9.0:
#declare 436 {deprecated {}} {
#    Tcl_Obj *Tcl_ListMathFuncs(Tcl_Interp *interp, const char *pattern)
#}

# TIP#36 (better access to 'subst') dkf
declare 437 {
    Tcl_Obj *Tcl_SubstObj(Tcl_Interp *interp, Tcl_Obj *objPtr, int flags)
}

# TIP#17 (virtual filesystem layer) vdarley
declare 438 {
    int Tcl_DetachChannel(Tcl_Interp *interp, Tcl_Channel channel)
}
declare 439 {
    int Tcl_IsStandardChannel(Tcl_Channel channel)
}
declare 440 {
    int	Tcl_FSCopyFile(Tcl_Obj *srcPathPtr, Tcl_Obj *destPathPtr)
}
declare 441 {
    int	Tcl_FSCopyDirectory(Tcl_Obj *srcPathPtr,
	    Tcl_Obj *destPathPtr, Tcl_Obj **errorPtr)
}
declare 442 {
    int	Tcl_FSCreateDirectory(Tcl_Obj *pathPtr)
}
declare 443 {
    int	Tcl_FSDeleteFile(Tcl_Obj *pathPtr)
}
declare 444 {
    int	Tcl_FSLoadFile(Tcl_Interp *interp, Tcl_Obj *pathPtr, const char *sym1,
	    const char *sym2, Tcl_PackageInitProc **proc1Ptr,
	    Tcl_PackageInitProc **proc2Ptr, Tcl_LoadHandle *handlePtr,
	    Tcl_FSUnloadFileProc **unloadProcPtr)
}
declare 445 {
    int	Tcl_FSMatchInDirectory(Tcl_Interp *interp, Tcl_Obj *result,
	    Tcl_Obj *pathPtr, const char *pattern, Tcl_GlobTypeData *types)
}
declare 446 {
    Tcl_Obj *Tcl_FSLink(Tcl_Obj *pathPtr, Tcl_Obj *toPtr, int linkAction)
}
declare 447 {
    int Tcl_FSRemoveDirectory(Tcl_Obj *pathPtr,
	    int recursive, Tcl_Obj **errorPtr)
}
declare 448 {
    int	Tcl_FSRenameFile(Tcl_Obj *srcPathPtr, Tcl_Obj *destPathPtr)
}
declare 449 {
    int	Tcl_FSLstat(Tcl_Obj *pathPtr, Tcl_StatBuf *buf)
}
declare 450 {
    int Tcl_FSUtime(Tcl_Obj *pathPtr, struct utimbuf *tval)
}
declare 451 {
    int Tcl_FSFileAttrsGet(Tcl_Interp *interp,
	    int index, Tcl_Obj *pathPtr, Tcl_Obj **objPtrRef)
}
declare 452 {
    int Tcl_FSFileAttrsSet(Tcl_Interp *interp,
	    int index, Tcl_Obj *pathPtr, Tcl_Obj *objPtr)
}
declare 453 {
    const char *const *Tcl_FSFileAttrStrings(Tcl_Obj *pathPtr,
	    Tcl_Obj **objPtrRef)
}
declare 454 {
    int Tcl_FSStat(Tcl_Obj *pathPtr, Tcl_StatBuf *buf)
}
declare 455 {
    int Tcl_FSAccess(Tcl_Obj *pathPtr, int mode)
}
declare 456 {
    Tcl_Channel Tcl_FSOpenFileChannel(Tcl_Interp *interp, Tcl_Obj *pathPtr,
	    const char *modeString, int permissions)
}
declare 457 {
    Tcl_Obj *Tcl_FSGetCwd(Tcl_Interp *interp)
}
declare 458 {
    int Tcl_FSChdir(Tcl_Obj *pathPtr)
}
declare 459 {
    int Tcl_FSConvertToPathType(Tcl_Interp *interp, Tcl_Obj *pathPtr)
}
declare 460 {
    Tcl_Obj *Tcl_FSJoinPath(Tcl_Obj *listObj, int elements)
}
declare 461 {
    Tcl_Obj *Tcl_FSSplitPath(Tcl_Obj *pathPtr, int *lenPtr)
}
declare 462 {
    int Tcl_FSEqualPaths(Tcl_Obj *firstPtr, Tcl_Obj *secondPtr)
}
declare 463 {
    Tcl_Obj *Tcl_FSGetNormalizedPath(Tcl_Interp *interp, Tcl_Obj *pathPtr)
}
declare 464 {
    Tcl_Obj *Tcl_FSJoinToPath(Tcl_Obj *pathPtr, int objc,
	    Tcl_Obj *const objv[])
}
declare 465 {
    void *Tcl_FSGetInternalRep(Tcl_Obj *pathPtr,
	    const Tcl_Filesystem *fsPtr)
}
declare 466 {
    Tcl_Obj *Tcl_FSGetTranslatedPath(Tcl_Interp *interp, Tcl_Obj *pathPtr)
}
declare 467 {
    int Tcl_FSEvalFile(Tcl_Interp *interp, Tcl_Obj *fileName)
}
declare 468 {
    Tcl_Obj *Tcl_FSNewNativePath(const Tcl_Filesystem *fromFilesystem,
	    void *clientData)
}
declare 469 {
    const void *Tcl_FSGetNativePath(Tcl_Obj *pathPtr)
}
declare 470 {
    Tcl_Obj *Tcl_FSFileSystemInfo(Tcl_Obj *pathPtr)
}
declare 471 {
    Tcl_Obj *Tcl_FSPathSeparator(Tcl_Obj *pathPtr)
}
declare 472 {
    Tcl_Obj *Tcl_FSListVolumes(void)
}
declare 473 {
    int Tcl_FSRegister(void *clientData, const Tcl_Filesystem *fsPtr)
}
declare 474 {
    int Tcl_FSUnregister(const Tcl_Filesystem *fsPtr)
}
declare 475 {
    void *Tcl_FSData(const Tcl_Filesystem *fsPtr)
}
declare 476 {
    const char *Tcl_FSGetTranslatedStringPath(Tcl_Interp *interp,
	    Tcl_Obj *pathPtr)
}
declare 477 {
    const Tcl_Filesystem *Tcl_FSGetFileSystemForPath(Tcl_Obj *pathPtr)
}
declare 478 {
    Tcl_PathType Tcl_FSGetPathType(Tcl_Obj *pathPtr)
}

# TIP#49 (detection of output buffering) akupries
declare 479 {
    int Tcl_OutputBuffered(Tcl_Channel chan)
}
declare 480 {
    void Tcl_FSMountsChanged(const Tcl_Filesystem *fsPtr)
}

# TIP#56 (evaluate a parsed script) msofer
declare 481 {
    int Tcl_EvalTokensStandard(Tcl_Interp *interp, Tcl_Token *tokenPtr,
	    size_t count)
}

# TIP#73 (access to current time) kbk
declare 482 {
    void Tcl_GetTime(Tcl_Time *timeBuf)
}

# TIP#32 (object-enabled traces) kbk
declare 483 {
    Tcl_Trace Tcl_CreateObjTrace(Tcl_Interp *interp, int level, int flags,
	    Tcl_CmdObjTraceProc *objProc, void *clientData,
	    Tcl_CmdObjTraceDeleteProc *delProc)
}
declare 484 {
    int Tcl_GetCommandInfoFromToken(Tcl_Command token, Tcl_CmdInfo *infoPtr)
}
declare 485 {
    int Tcl_SetCommandInfoFromToken(Tcl_Command token,
	    const Tcl_CmdInfo *infoPtr)
}

### New functions on 64-bit dev branch ###
# TIP#72 (64-bit values) dkf
declare 486 {
    Tcl_Obj *Tcl_DbNewWideIntObj(Tcl_WideInt wideValue,
	    const char *file, int line)
}
declare 487 {
    int Tcl_GetWideIntFromObj(Tcl_Interp *interp, Tcl_Obj *objPtr,
	    Tcl_WideInt *widePtr)
}
declare 488 {
    Tcl_Obj *Tcl_NewWideIntObj(Tcl_WideInt wideValue)
}
declare 489 {
    void Tcl_SetWideIntObj(Tcl_Obj *objPtr, Tcl_WideInt wideValue)
}
declare 490 {
    Tcl_StatBuf *Tcl_AllocStatBuf(void)
}
declare 491 {
    Tcl_WideInt Tcl_Seek(Tcl_Channel chan, Tcl_WideInt offset, int mode)
}
declare 492 {
    Tcl_WideInt Tcl_Tell(Tcl_Channel chan)
}

# TIP#91 (back-compat enhancements for channels) dkf
declare 493 {
    Tcl_DriverWideSeekProc *Tcl_ChannelWideSeekProc(
	    const Tcl_ChannelType *chanTypePtr)
}

# ----- BASELINE -- FOR -- 8.4.0 ----- #

# TIP#111 (dictionaries) dkf
declare 494 {
    int Tcl_DictObjPut(Tcl_Interp *interp, Tcl_Obj *dictPtr,
	    Tcl_Obj *keyPtr, Tcl_Obj *valuePtr)
}
declare 495 {
    int Tcl_DictObjGet(Tcl_Interp *interp, Tcl_Obj *dictPtr, Tcl_Obj *keyPtr,
	    Tcl_Obj **valuePtrPtr)
}
declare 496 {
    int Tcl_DictObjRemove(Tcl_Interp *interp, Tcl_Obj *dictPtr,
	    Tcl_Obj *keyPtr)
}
declare 497 {
    int Tcl_DictObjSize(Tcl_Interp *interp, Tcl_Obj *dictPtr, int *sizePtr)
}
declare 498 {
    int Tcl_DictObjFirst(Tcl_Interp *interp, Tcl_Obj *dictPtr,
	    Tcl_DictSearch *searchPtr,
	    Tcl_Obj **keyPtrPtr, Tcl_Obj **valuePtrPtr, int *donePtr)
}
declare 499 {
    void Tcl_DictObjNext(Tcl_DictSearch *searchPtr,
	    Tcl_Obj **keyPtrPtr, Tcl_Obj **valuePtrPtr, int *donePtr)
}
declare 500 {
    void Tcl_DictObjDone(Tcl_DictSearch *searchPtr)
}
declare 501 {
    int Tcl_DictObjPutKeyList(Tcl_Interp *interp, Tcl_Obj *dictPtr,
	    int keyc, Tcl_Obj *const *keyv, Tcl_Obj *valuePtr)
}
declare 502 {
    int Tcl_DictObjRemoveKeyList(Tcl_Interp *interp, Tcl_Obj *dictPtr,
	    int keyc, Tcl_Obj *const *keyv)
}
declare 503 {
    Tcl_Obj *Tcl_NewDictObj(void)
}
declare 504 {
    Tcl_Obj *Tcl_DbNewDictObj(const char *file, int line)
}

# TIP#59 (configuration reporting) akupries
declare 505 {
    void Tcl_RegisterConfig(Tcl_Interp *interp, const char *pkgName,
	    const Tcl_Config *configuration, const char *valEncoding)
}

# TIP #139 (partial exposure of namespace API - transferred from tclInt.decls)
# dkf, API by Brent Welch?
declare 506 {
    Tcl_Namespace *Tcl_CreateNamespace(Tcl_Interp *interp, const char *name,
	    void *clientData, Tcl_NamespaceDeleteProc *deleteProc)
}
declare 507 {
    void Tcl_DeleteNamespace(Tcl_Namespace *nsPtr)
}
declare 508 {
    int Tcl_AppendExportList(Tcl_Interp *interp, Tcl_Namespace *nsPtr,
	    Tcl_Obj *objPtr)
}
declare 509 {
    int Tcl_Export(Tcl_Interp *interp, Tcl_Namespace *nsPtr,
	    const char *pattern, int resetListFirst)
}
declare 510 {
    int Tcl_Import(Tcl_Interp *interp, Tcl_Namespace *nsPtr,
	    const char *pattern, int allowOverwrite)
}
declare 511 {
    int Tcl_ForgetImport(Tcl_Interp *interp, Tcl_Namespace *nsPtr,
	    const char *pattern)
}
declare 512 {
    Tcl_Namespace *Tcl_GetCurrentNamespace(Tcl_Interp *interp)
}
declare 513 {
    Tcl_Namespace *Tcl_GetGlobalNamespace(Tcl_Interp *interp)
}
declare 514 {
    Tcl_Namespace *Tcl_FindNamespace(Tcl_Interp *interp, const char *name,
	    Tcl_Namespace *contextNsPtr, int flags)
}
declare 515 {
    Tcl_Command Tcl_FindCommand(Tcl_Interp *interp, const char *name,
	    Tcl_Namespace *contextNsPtr, int flags)
}
declare 516 {
    Tcl_Command Tcl_GetCommandFromObj(Tcl_Interp *interp, Tcl_Obj *objPtr)
}
declare 517 {
    void Tcl_GetCommandFullName(Tcl_Interp *interp, Tcl_Command command,
	    Tcl_Obj *objPtr)
}

# TIP#137 (encoding-aware source command) dgp for Anton Kovalenko
declare 518 {
    int Tcl_FSEvalFileEx(Tcl_Interp *interp, Tcl_Obj *fileName,
	    const char *encodingName)
}

# Removed in 9.0 (stub entry only)
#declare 519 {nostub {Don't use this function in a stub-enabled extension}} {
#    Tcl_ExitProc *Tcl_SetExitProc(TCL_NORETURN1 Tcl_ExitProc *proc)
#}

# TIP#143 (resource limits) dkf
declare 520 {
    void Tcl_LimitAddHandler(Tcl_Interp *interp, int type,
	    Tcl_LimitHandlerProc *handlerProc, void *clientData,
	    Tcl_LimitHandlerDeleteProc *deleteProc)
}
declare 521 {
    void Tcl_LimitRemoveHandler(Tcl_Interp *interp, int type,
	    Tcl_LimitHandlerProc *handlerProc, void *clientData)
}
declare 522 {
    int Tcl_LimitReady(Tcl_Interp *interp)
}
declare 523 {
    int Tcl_LimitCheck(Tcl_Interp *interp)
}
declare 524 {
    int Tcl_LimitExceeded(Tcl_Interp *interp)
}
declare 525 {
    void Tcl_LimitSetCommands(Tcl_Interp *interp, int commandLimit)
}
declare 526 {
    void Tcl_LimitSetTime(Tcl_Interp *interp, Tcl_Time *timeLimitPtr)
}
declare 527 {
    void Tcl_LimitSetGranularity(Tcl_Interp *interp, int type, int granularity)
}
declare 528 {
    int Tcl_LimitTypeEnabled(Tcl_Interp *interp, int type)
}
declare 529 {
    int Tcl_LimitTypeExceeded(Tcl_Interp *interp, int type)
}
declare 530 {
    void Tcl_LimitTypeSet(Tcl_Interp *interp, int type)
}
declare 531 {
    void Tcl_LimitTypeReset(Tcl_Interp *interp, int type)
}
declare 532 {
    int Tcl_LimitGetCommands(Tcl_Interp *interp)
}
declare 533 {
    void Tcl_LimitGetTime(Tcl_Interp *interp, Tcl_Time *timeLimitPtr)
}
declare 534 {
    int Tcl_LimitGetGranularity(Tcl_Interp *interp, int type)
}

# TIP#226 (interpreter result state management) dgp
declare 535 {
    Tcl_InterpState Tcl_SaveInterpState(Tcl_Interp *interp, int status)
}
declare 536 {
    int Tcl_RestoreInterpState(Tcl_Interp *interp, Tcl_InterpState state)
}
declare 537 {
    void Tcl_DiscardInterpState(Tcl_InterpState state)
}

# TIP#227 (return options interface) dgp
declare 538 {
    int Tcl_SetReturnOptions(Tcl_Interp *interp, Tcl_Obj *options)
}
declare 539 {
    Tcl_Obj *Tcl_GetReturnOptions(Tcl_Interp *interp, int result)
}

# TIP#235 (ensembles) dkf
declare 540 {
    int Tcl_IsEnsemble(Tcl_Command token)
}
declare 541 {
    Tcl_Command Tcl_CreateEnsemble(Tcl_Interp *interp, const char *name,
	    Tcl_Namespace *namespacePtr, int flags)
}
declare 542 {
    Tcl_Command Tcl_FindEnsemble(Tcl_Interp *interp, Tcl_Obj *cmdNameObj,
	    int flags)
}
declare 543 {
    int Tcl_SetEnsembleSubcommandList(Tcl_Interp *interp, Tcl_Command token,
	    Tcl_Obj *subcmdList)
}
declare 544 {
    int Tcl_SetEnsembleMappingDict(Tcl_Interp *interp, Tcl_Command token,
	    Tcl_Obj *mapDict)
}
declare 545 {
    int Tcl_SetEnsembleUnknownHandler(Tcl_Interp *interp, Tcl_Command token,
	    Tcl_Obj *unknownList)
}
declare 546 {
    int Tcl_SetEnsembleFlags(Tcl_Interp *interp, Tcl_Command token, int flags)
}
declare 547 {
    int Tcl_GetEnsembleSubcommandList(Tcl_Interp *interp, Tcl_Command token,
	    Tcl_Obj **subcmdListPtr)
}
declare 548 {
    int Tcl_GetEnsembleMappingDict(Tcl_Interp *interp, Tcl_Command token,
	    Tcl_Obj **mapDictPtr)
}
declare 549 {
    int Tcl_GetEnsembleUnknownHandler(Tcl_Interp *interp, Tcl_Command token,
	    Tcl_Obj **unknownListPtr)
}
declare 550 {
    int Tcl_GetEnsembleFlags(Tcl_Interp *interp, Tcl_Command token,
	    int *flagsPtr)
}
declare 551 {
    int Tcl_GetEnsembleNamespace(Tcl_Interp *interp, Tcl_Command token,
	    Tcl_Namespace **namespacePtrPtr)
}

# TIP#233 (virtualized time) akupries
declare 552 {
    void Tcl_SetTimeProc(Tcl_GetTimeProc *getProc,
	    Tcl_ScaleTimeProc *scaleProc,
	    void *clientData)
}
declare 553 {
    void Tcl_QueryTimeProc(Tcl_GetTimeProc **getProc,
	    Tcl_ScaleTimeProc **scaleProc,
	    void **clientData)
}

# TIP#218 (driver thread actions) davygrvy/akupries ChannelType ver 4
declare 554 {
    Tcl_DriverThreadActionProc *Tcl_ChannelThreadActionProc(
	    const Tcl_ChannelType *chanTypePtr)
}

# TIP#237 (arbitrary-precision integers) kbk
declare 555 {
    Tcl_Obj *Tcl_NewBignumObj(mp_int *value)
}
declare 556 {
    Tcl_Obj *Tcl_DbNewBignumObj(mp_int *value, const char *file, int line)
}
declare 557 {
    void Tcl_SetBignumObj(Tcl_Obj *obj, mp_int *value)
}
declare 558 {
    int Tcl_GetBignumFromObj(Tcl_Interp *interp, Tcl_Obj *obj, mp_int *value)
}
declare 559 {
    int Tcl_TakeBignumFromObj(Tcl_Interp *interp, Tcl_Obj *obj, mp_int *value)
}

# TIP #208 ('chan' command) jeffh
declare 560 {
    int Tcl_TruncateChannel(Tcl_Channel chan, Tcl_WideInt length)
}
declare 561 {
    Tcl_DriverTruncateProc *Tcl_ChannelTruncateProc(
	    const Tcl_ChannelType *chanTypePtr)
}

# TIP#219 (channel reflection api) akupries
declare 562 {
    void Tcl_SetChannelErrorInterp(Tcl_Interp *interp, Tcl_Obj *msg)
}
declare 563 {
    void Tcl_GetChannelErrorInterp(Tcl_Interp *interp, Tcl_Obj **msg)
}
declare 564 {
    void Tcl_SetChannelError(Tcl_Channel chan, Tcl_Obj *msg)
}
declare 565 {
    void Tcl_GetChannelError(Tcl_Channel chan, Tcl_Obj **msg)
}

# TIP #237 (additional conversion functions for bignum support) kbk/dgp
declare 566 {
    int Tcl_InitBignumFromDouble(Tcl_Interp *interp, double initval,
	    mp_int *toInit)
}

# TIP#181 (namespace unknown command) dgp for Neil Madden
declare 567 {
    Tcl_Obj *Tcl_GetNamespaceUnknownHandler(Tcl_Interp *interp,
	    Tcl_Namespace *nsPtr)
}
declare 568 {
    int Tcl_SetNamespaceUnknownHandler(Tcl_Interp *interp,
	    Tcl_Namespace *nsPtr, Tcl_Obj *handlerPtr)
}

# TIP#258 (enhanced interface for encodings) dgp
declare 569 {
    int Tcl_GetEncodingFromObj(Tcl_Interp *interp, Tcl_Obj *objPtr,
	    Tcl_Encoding *encodingPtr)
}
declare 570 {
    Tcl_Obj *Tcl_GetEncodingSearchPath(void)
}
declare 571 {
    int Tcl_SetEncodingSearchPath(Tcl_Obj *searchPath)
}
declare 572 {
    const char *Tcl_GetEncodingNameFromEnvironment(Tcl_DString *bufPtr)
}

# TIP#268 (extended version numbers and requirements) akupries
declare 573 {
    int Tcl_PkgRequireProc(Tcl_Interp *interp, const char *name,
	    int objc, Tcl_Obj *const objv[], void *clientDataPtr)
}

# TIP#270 (utility C routines for string formatting) dgp
declare 574 {
    void Tcl_AppendObjToErrorInfo(Tcl_Interp *interp, Tcl_Obj *objPtr)
}
declare 575 {
    void Tcl_AppendLimitedToObj(Tcl_Obj *objPtr, const char *bytes,
	    size_t length, size_t limit, const char *ellipsis)
}
declare 576 {
    Tcl_Obj *Tcl_Format(Tcl_Interp *interp, const char *format, int objc,
	    Tcl_Obj *const objv[])
}
declare 577 {
    int Tcl_AppendFormatToObj(Tcl_Interp *interp, Tcl_Obj *objPtr,
	    const char *format, int objc, Tcl_Obj *const objv[])
}
declare 578 {
    Tcl_Obj *Tcl_ObjPrintf(const char *format, ...)
}
declare 579 {
    void Tcl_AppendPrintfToObj(Tcl_Obj *objPtr, const char *format, ...)
}

# ----- BASELINE -- FOR -- 8.5.0 ----- #

# TIP #285 (script cancellation support) jmistachkin
declare 580 {
    int Tcl_CancelEval(Tcl_Interp *interp, Tcl_Obj *resultObjPtr,
	    void *clientData, int flags)
}
declare 581 {
    int Tcl_Canceled(Tcl_Interp *interp, int flags)
}

# TIP#304 (chan pipe) aferrieux
declare 582 {
    int Tcl_CreatePipe(Tcl_Interp  *interp, Tcl_Channel *rchan,
	    Tcl_Channel *wchan, int flags)
}

# TIP #322 (NRE public interface) msofer
declare 583 {
    Tcl_Command Tcl_NRCreateCommand(Tcl_Interp *interp,
	    const char *cmdName, Tcl_ObjCmdProc *proc,
	    Tcl_ObjCmdProc *nreProc, void *clientData,
	    Tcl_CmdDeleteProc *deleteProc)
}
declare 584 {
    int Tcl_NREvalObj(Tcl_Interp *interp, Tcl_Obj *objPtr, int flags)
}
declare 585 {
    int Tcl_NREvalObjv(Tcl_Interp *interp, int objc,
	    Tcl_Obj *const objv[], int flags)
}
declare 586 {
    int Tcl_NRCmdSwap(Tcl_Interp *interp, Tcl_Command cmd, int objc,
	    Tcl_Obj *const objv[], int flags)
}
declare 587 {
    void Tcl_NRAddCallback(Tcl_Interp *interp, Tcl_NRPostProc *postProcPtr,
	    void *data0, void *data1, void *data2,
	    void *data3)
}
# For use by NR extenders, to have a simple way to also provide a (required!)
# classic objProc
declare 588 {
    int Tcl_NRCallObjProc(Tcl_Interp *interp, Tcl_ObjCmdProc *objProc,
	    void *clientData, int objc, Tcl_Obj *const objv[])
}

# TIP#316 (Tcl_StatBuf reader functions) dkf
declare 589 {
    unsigned Tcl_GetFSDeviceFromStat(const Tcl_StatBuf *statPtr)
}
declare 590 {
    unsigned Tcl_GetFSInodeFromStat(const Tcl_StatBuf *statPtr)
}
declare 591 {
    unsigned Tcl_GetModeFromStat(const Tcl_StatBuf *statPtr)
}
declare 592 {
    int Tcl_GetLinkCountFromStat(const Tcl_StatBuf *statPtr)
}
declare 593 {
    int Tcl_GetUserIdFromStat(const Tcl_StatBuf *statPtr)
}
declare 594 {
    int Tcl_GetGroupIdFromStat(const Tcl_StatBuf *statPtr)
}
declare 595 {
    int Tcl_GetDeviceTypeFromStat(const Tcl_StatBuf *statPtr)
}
declare 596 {
    Tcl_WideInt Tcl_GetAccessTimeFromStat(const Tcl_StatBuf *statPtr)
}
declare 597 {
    Tcl_WideInt Tcl_GetModificationTimeFromStat(const Tcl_StatBuf *statPtr)
}
declare 598 {
    Tcl_WideInt Tcl_GetChangeTimeFromStat(const Tcl_StatBuf *statPtr)
}
declare 599 {
    Tcl_WideUInt Tcl_GetSizeFromStat(const Tcl_StatBuf *statPtr)
}
declare 600 {
    Tcl_WideUInt Tcl_GetBlocksFromStat(const Tcl_StatBuf *statPtr)
}
declare 601 {
    unsigned Tcl_GetBlockSizeFromStat(const Tcl_StatBuf *statPtr)
}

# TIP#314 (ensembles with parameters) dkf for Lars Hellstr"om
declare 602 {
    int Tcl_SetEnsembleParameterList(Tcl_Interp *interp, Tcl_Command token,
	    Tcl_Obj *paramList)
}
declare 603 {
    int Tcl_GetEnsembleParameterList(Tcl_Interp *interp, Tcl_Command token,
	    Tcl_Obj **paramListPtr)
}

# TIP#265 (option parser) dkf for Sam Bromley
declare 604 {
    int Tcl_ParseArgsObjv(Tcl_Interp *interp, const Tcl_ArgvInfo *argTable,
	    int *objcPtr, Tcl_Obj *const *objv, Tcl_Obj ***remObjv)
}

# TIP#336 (manipulate the error line) dgp
declare 605 {
    int Tcl_GetErrorLine(Tcl_Interp *interp)
}
declare 606 {
    void Tcl_SetErrorLine(Tcl_Interp *interp, int lineNum)
}

# TIP#307 (move results between interpreters) dkf
declare 607 {
    void Tcl_TransferResult(Tcl_Interp *sourceInterp, int result,
	    Tcl_Interp *targetInterp)
}

# TIP#335 (detect if interpreter in use) jmistachkin
declare 608 {
    int Tcl_InterpActive(Tcl_Interp *interp)
}

# TIP#337 (log exception for background processing) dgp
declare 609 {
    void Tcl_BackgroundException(Tcl_Interp *interp, int code)
}

# TIP#234 (zlib interface) dkf/Pascal Scheffers
declare 610 {
    int Tcl_ZlibDeflate(Tcl_Interp *interp, int format, Tcl_Obj *data,
	    int level, Tcl_Obj *gzipHeaderDictObj)
}
declare 611 {
    int Tcl_ZlibInflate(Tcl_Interp *interp, int format, Tcl_Obj *data,
	    size_t buffersize, Tcl_Obj *gzipHeaderDictObj)
}
declare 612 {
    unsigned int Tcl_ZlibCRC32(unsigned int crc, const unsigned char *buf,
	    size_t len)
}
declare 613 {
    unsigned int Tcl_ZlibAdler32(unsigned int adler, const unsigned char *buf,
	    size_t len)
}
declare 614 {
    int Tcl_ZlibStreamInit(Tcl_Interp *interp, int mode, int format,
	    int level, Tcl_Obj *dictObj, Tcl_ZlibStream *zshandle)
}
declare 615 {
    Tcl_Obj *Tcl_ZlibStreamGetCommandName(Tcl_ZlibStream zshandle)
}
declare 616 {
    int Tcl_ZlibStreamEof(Tcl_ZlibStream zshandle)
}
declare 617 {
    int Tcl_ZlibStreamChecksum(Tcl_ZlibStream zshandle)
}
declare 618 {
    int Tcl_ZlibStreamPut(Tcl_ZlibStream zshandle, Tcl_Obj *data, int flush)
}
declare 619 {
    int Tcl_ZlibStreamGet(Tcl_ZlibStream zshandle, Tcl_Obj *data,
	    size_t count)
}
declare 620 {
    int Tcl_ZlibStreamClose(Tcl_ZlibStream zshandle)
}
declare 621 {
    int Tcl_ZlibStreamReset(Tcl_ZlibStream zshandle)
}

# TIP 338 (control over startup script) dgp
declare 622 {
    void Tcl_SetStartupScript(Tcl_Obj *path, const char *encoding)
}
declare 623 {
    Tcl_Obj *Tcl_GetStartupScript(const char **encodingPtr)
}

# TIP#332 (half-close made public) aferrieux
declare 624 {
    int Tcl_CloseEx(Tcl_Interp *interp, Tcl_Channel chan, int flags)
}

# TIP #353 (NR-enabled expressions) dgp
declare 625 {
    int Tcl_NRExprObj(Tcl_Interp *interp, Tcl_Obj *objPtr, Tcl_Obj *resultPtr)
}

# TIP #356 (NR-enabled substitution) dgp
declare 626 {
    int Tcl_NRSubstObj(Tcl_Interp *interp, Tcl_Obj *objPtr, int flags)
}

# TIP #357 (Export TclLoadFile and TclpFindSymbol) kbk
declare 627 {
    int Tcl_LoadFile(Tcl_Interp *interp, Tcl_Obj *pathPtr,
		     const char *const symv[], int flags, void *procPtrs,
		     Tcl_LoadHandle *handlePtr)
}
declare 628 {
    void *Tcl_FindSymbol(Tcl_Interp *interp, Tcl_LoadHandle handle,
			 const char *symbol)
}
declare 629 {
    int Tcl_FSUnloadFile(Tcl_Interp *interp, Tcl_LoadHandle handlePtr)
}

# TIP #400
declare 630 {
    void Tcl_ZlibStreamSetCompressionDictionary(Tcl_ZlibStream zhandle,
	    Tcl_Obj *compressionDictionaryObj)
}

# ----- BASELINE -- FOR -- 8.6.0 ----- #

# TIP #456
declare 631 {
    Tcl_Channel Tcl_OpenTcpServerEx(Tcl_Interp *interp, const char *service,
	    const char *host, unsigned int flags, Tcl_TcpAcceptProc *acceptProc,
	    void *callbackData)
}

# TIP #430
declare 632 {
    int TclZipfs_Mount(Tcl_Interp *interp, const char *mountPoint,
	    const char *zipname, const char *passwd)
}
declare 633 {
    int TclZipfs_Unmount(Tcl_Interp *interp, const char *mountPoint)
}
declare 634 {
    Tcl_Obj *TclZipfs_TclLibrary(void)
}
declare 635 {
    int TclZipfs_MountBuffer(Tcl_Interp *interp, const char *mountPoint,
	    unsigned char *data, size_t datalen, int copy)
}

# TIP #445
declare 636 {
    void Tcl_FreeIntRep(Tcl_Obj *objPtr)
}
declare 637 {
    char *Tcl_InitStringRep(Tcl_Obj *objPtr, const char *bytes,
	    size_t numBytes)
}
declare 638 {
    Tcl_ObjIntRep *Tcl_FetchIntRep(Tcl_Obj *objPtr, const Tcl_ObjType *typePtr)
}
declare 639 {
    void Tcl_StoreIntRep(Tcl_Obj *objPtr, const Tcl_ObjType *typePtr,
	    const Tcl_ObjIntRep *irPtr)
}
declare 640 {
    int Tcl_HasStringRep(Tcl_Obj *objPtr)
}

# TIP #506
declare 641 {
    void Tcl_IncrRefCount(Tcl_Obj *objPtr)
}

declare 642 {
    void Tcl_DecrRefCount(Tcl_Obj *objPtr)
}

declare 643 {
    int Tcl_IsShared(Tcl_Obj *objPtr)
}

# TIP#312 New Tcl_LinkArray() function
declare 644 {
    int Tcl_LinkArray(Tcl_Interp *interp, const char *varName, void *addr,
	    int type, size_t size)
}

declare 645 {
    int Tcl_GetIntForIndex(Tcl_Interp *interp, Tcl_Obj *objPtr,
	    size_t endValue, size_t *indexPtr)
}

# TIP #548
declare 646 {
    int Tcl_UtfToUniChar(const char *src, int *chPtr)
}
declare 647 {
    char *Tcl_UniCharToUtfDString(const int *uniStr,
	    size_t uniLength, Tcl_DString *dsPtr)
}
declare 648 {
    int *Tcl_UtfToUniCharDString(const char *src,
	    size_t length, Tcl_DString *dsPtr)
}

# ----- BASELINE -- FOR -- 8.7.0 ----- #

##############################################################################

# Define the platform specific public Tcl interface. These functions are only
# available on the designated platform.

interface tclPlat

################################
# Unix specific functions
#   (none)

################################
# Windows specific functions

# Added in Tcl 8.1, Removed in Tcl 9.0 (converted to macro)

#declare 0 win {
#    TCHAR *Tcl_WinUtfToTChar(const char *str, size_t len, Tcl_DString *dsPtr)
#}
#declare 1 win {
#    char *Tcl_WinTCharToUtf(const TCHAR *str, size_t len, Tcl_DString *dsPtr)
#}

################################
# Mac OS X specific functions

declare 0 macosx {
    int Tcl_MacOSXOpenBundleResources(Tcl_Interp *interp,
	    const char *bundleName, int hasResourceFile,
	    size_t maxPathLen, char *libraryPath)
}
declare 1 macosx {
    int Tcl_MacOSXOpenVersionedBundleResources(Tcl_Interp *interp,
	    const char *bundleName, const char *bundleVersion,
	    int hasResourceFile, size_t maxPathLen, char *libraryPath)
}

##############################################################################

# Public functions that are not accessible via the stubs table.

export {
    void Tcl_MainEx(int argc, char **argv, Tcl_AppInitProc *appInitProc,
    Tcl_Interp *interp)
}
export {
    void Tcl_StaticPackage(Tcl_Interp *interp, const char *pkgName,
	    Tcl_PackageInitProc *initProc, Tcl_PackageInitProc *safeInitProc)
}
export {
    void Tcl_SetPanicProc(TCL_NORETURN1 Tcl_PanicProc *panicProc)
}
export {
    Tcl_ExitProc *Tcl_SetExitProc(TCL_NORETURN1 Tcl_ExitProc *proc)
}
export {
    void Tcl_FindExecutable(const char *argv0)
}
export {
    const char *Tcl_InitStubs(Tcl_Interp *interp, const char *version,
	int exact)
}
export {
    const char *TclTomMathInitializeStubs(Tcl_Interp* interp,
	const char* version, int epoch, int revision)
}
export {
    const char *Tcl_PkgInitStubsCheck(Tcl_Interp *interp, const char *version,
	int exact)
}
export {
    void Tcl_GetMemoryInfo(Tcl_DString *dsPtr)
}
export {
    void Tcl_InitSubsystems(void)
}

# Local Variables:
# mode: tcl
# End:<|MERGE_RESOLUTION|>--- conflicted
+++ resolved
@@ -134,16 +134,9 @@
 declare 29 {
     Tcl_Obj *Tcl_DuplicateObj(Tcl_Obj *objPtr)
 }
-<<<<<<< HEAD
-# Removed in 9.0
-#declare 30 {
-#    void TclFreeObj(Tcl_Obj *objPtr)
-#}
-=======
 declare 30 {
     void TclFreeObj(Tcl_Obj *objPtr)
 }
->>>>>>> 521b33f6
 declare 31 {
     int Tcl_GetBoolean(Tcl_Interp *interp, const char *src, int *boolPtr)
 }
