# tcl.decls --
#
#	This file contains the declarations for all supported public
#	functions that are exported by the Tcl library via the stubs table.
#	This file is used to generate the tclDecls.h, tclPlatDecls.h
#	and tclStubInit.c files.
#
# Copyright © 1998-1999 Scriptics Corporation.
# Copyright © 2001, 2002 Kevin B. Kenny.  All rights reserved.
# Copyright © 2007 Daniel A. Steffen <das@users.sourceforge.net>
#
# See the file "license.terms" for information on usage and redistribution
# of this file, and for a DISCLAIMER OF ALL WARRANTIES.

library tcl

# Define the tcl interface with several sub interfaces:
#     tclPlat	 - platform specific public
#     tclInt	 - generic private
#     tclPlatInt - platform specific private

interface tcl
hooks {tclPlat tclInt tclIntPlat}
scspec EXTERN

# Declare each of the functions in the public Tcl interface.  Note that
# the an index should never be reused for a different function in order
# to preserve backwards compatibility.

declare 0 {
    int Tcl_PkgProvideEx(Tcl_Interp *interp, const char *name,
	    const char *version, const void *clientData)
}
declare 1 {
    const char *Tcl_PkgRequireEx(Tcl_Interp *interp,
	    const char *name, const char *version, int exact,
	    void *clientDataPtr)
}
declare 2 {
    TCL_NORETURN void Tcl_Panic(const char *format, ...)
}
declare 3 {
    void *Tcl_Alloc(size_t size)
}
declare 4 {
    void Tcl_Free(void *ptr)
}
declare 5 {
    void *Tcl_Realloc(void *ptr, size_t size)
}
declare 6 {
    void *Tcl_DbCkalloc(size_t size, const char *file, int line)
}
declare 7 {
    void Tcl_DbCkfree(void *ptr, const char *file, int line)
}
declare 8 {
    void *Tcl_DbCkrealloc(void *ptr, size_t size,
	    const char *file, int line)
}

# Tcl_CreateFileHandler and Tcl_DeleteFileHandler are only available on unix,
# but they are part of the old generic interface, so we include them here for
# compatibility reasons.

declare 9 {
    void Tcl_CreateFileHandler(int fd, int mask, Tcl_FileProc *proc,
	    void *clientData)
}
declare 10 {
    void Tcl_DeleteFileHandler(int fd)
}
declare 11 {
    void Tcl_SetTimer(const Tcl_Time *timePtr)
}
declare 12 {
    void Tcl_Sleep(int ms)
}
declare 13 {
    int Tcl_WaitForEvent(const Tcl_Time *timePtr)
}
declare 14 {
    int Tcl_AppendAllObjTypes(Tcl_Interp *interp, Tcl_Obj *objPtr)
}
declare 15 {
    void Tcl_AppendStringsToObj(Tcl_Obj *objPtr, ...)
}
declare 16 {
    void Tcl_AppendToObj(Tcl_Obj *objPtr, const char *bytes, size_t length)
}
declare 17 {
    Tcl_Obj *Tcl_ConcatObj(int objc, Tcl_Obj *const objv[])
}
declare 18 {
    int Tcl_ConvertToType(Tcl_Interp *interp, Tcl_Obj *objPtr,
	    const Tcl_ObjType *typePtr)
}
declare 19 {
    void Tcl_DbDecrRefCount(Tcl_Obj *objPtr, const char *file, int line)
}
declare 20 {
    void Tcl_DbIncrRefCount(Tcl_Obj *objPtr, const char *file, int line)
}
declare 21 {
    int Tcl_DbIsShared(Tcl_Obj *objPtr, const char *file, int line)
}
# Removed in 9.0 (changed to macro):
#declare 22 {
#    Tcl_Obj *Tcl_DbNewBooleanObj(int boolValue, const char *file, int line)
#}
declare 23 {
    Tcl_Obj *Tcl_DbNewByteArrayObj(const unsigned char *bytes, size_t numBytes,
	    const char *file, int line)
}
declare 24 {
    Tcl_Obj *Tcl_DbNewDoubleObj(double doubleValue, const char *file,
	    int line)
}
declare 25 {
    Tcl_Obj *Tcl_DbNewListObj(int objc, Tcl_Obj *const *objv,
	    const char *file, int line)
}
# Removed in 9.0 (changed to macro):
#declare 26 {
#    Tcl_Obj *Tcl_DbNewLongObj(long longValue, const char *file, int line)
#}
declare 27 {
    Tcl_Obj *Tcl_DbNewObj(const char *file, int line)
}
declare 28 {
    Tcl_Obj *Tcl_DbNewStringObj(const char *bytes, size_t length,
	    const char *file, int line)
}
declare 29 {
    Tcl_Obj *Tcl_DuplicateObj(Tcl_Obj *objPtr)
}
declare 30 {
    void TclFreeObj(Tcl_Obj *objPtr)
}
declare 31 {
    int Tcl_GetBoolean(Tcl_Interp *interp, const char *src, int *boolPtr)
}
declare 32 {
    int Tcl_GetBooleanFromObj(Tcl_Interp *interp, Tcl_Obj *objPtr,
	    int *boolPtr)
}
declare 33 {
    unsigned char *TclGetByteArrayFromObj(Tcl_Obj *objPtr, int *lengthPtr)
}
declare 34 {
    int Tcl_GetDouble(Tcl_Interp *interp, const char *src, double *doublePtr)
}
declare 35 {
    int Tcl_GetDoubleFromObj(Tcl_Interp *interp, Tcl_Obj *objPtr,
	    double *doublePtr)
}
# Removed in 9.0, replaced by macro.
#declare 36 {
#    int Tcl_GetIndexFromObj(Tcl_Interp *interp, Tcl_Obj *objPtr,
#	    const char *const *tablePtr, const char *msg, int flags, int *indexPtr)
#}
declare 37 {
    int Tcl_GetInt(Tcl_Interp *interp, const char *src, int *intPtr)
}
declare 38 {
    int Tcl_GetIntFromObj(Tcl_Interp *interp, Tcl_Obj *objPtr, int *intPtr)
}
declare 39 {
    int Tcl_GetLongFromObj(Tcl_Interp *interp, Tcl_Obj *objPtr, long *longPtr)
}
declare 40 {
    const Tcl_ObjType *Tcl_GetObjType(const char *typeName)
}
declare 41 {
    char *TclGetStringFromObj(Tcl_Obj *objPtr, int *lengthPtr)
}
declare 42 {
    void Tcl_InvalidateStringRep(Tcl_Obj *objPtr)
}
declare 43 {
    int Tcl_ListObjAppendList(Tcl_Interp *interp, Tcl_Obj *listPtr,
	    Tcl_Obj *elemListPtr)
}
declare 44 {
    int Tcl_ListObjAppendElement(Tcl_Interp *interp, Tcl_Obj *listPtr,
	    Tcl_Obj *objPtr)
}
declare 45 {
    int Tcl_ListObjGetElements(Tcl_Interp *interp, Tcl_Obj *listPtr,
	    int *objcPtr, Tcl_Obj ***objvPtr)
}
declare 46 {
    int Tcl_ListObjIndex(Tcl_Interp *interp, Tcl_Obj *listPtr, int index,
	    Tcl_Obj **objPtrPtr)
}
declare 47 {
    int Tcl_ListObjLength(Tcl_Interp *interp, Tcl_Obj *listPtr,
	    int *lengthPtr)
}
declare 48 {
    int Tcl_ListObjReplace(Tcl_Interp *interp, Tcl_Obj *listPtr, int first,
	    int count, int objc, Tcl_Obj *const objv[])
}
# Removed in 9.0 (changed to macro):
#declare 49 {
#    Tcl_Obj *Tcl_NewBooleanObj(int boolValue)
#}
declare 50 {
    Tcl_Obj *Tcl_NewByteArrayObj(const unsigned char *bytes, size_t numBytes)
}
declare 51 {
    Tcl_Obj *Tcl_NewDoubleObj(double doubleValue)
}
# Removed in 9.0 (changed to macro):
#declare 52 {
#    Tcl_Obj *Tcl_NewIntObj(int intValue)
#}
declare 53 {
    Tcl_Obj *Tcl_NewListObj(int objc, Tcl_Obj *const objv[])
}
# Removed in 9.0 (changed to macro):
#declare 54 {
#    Tcl_Obj *Tcl_NewLongObj(long longValue)
#}
declare 55 {
    Tcl_Obj *Tcl_NewObj(void)
}
declare 56 {
    Tcl_Obj *Tcl_NewStringObj(const char *bytes, size_t length)
}
# Removed in 9.0 (changed to macro):
#declare 57 {
#    void Tcl_SetBooleanObj(Tcl_Obj *objPtr, int boolValue)
#}
declare 58 {
    unsigned char *Tcl_SetByteArrayLength(Tcl_Obj *objPtr, size_t numBytes)
}
declare 59 {
    void Tcl_SetByteArrayObj(Tcl_Obj *objPtr, const unsigned char *bytes,
	    size_t numBytes)
}
declare 60 {
    void Tcl_SetDoubleObj(Tcl_Obj *objPtr, double doubleValue)
}
# Removed in 9.0 (changed to macro):
#declare 61 {
#    void Tcl_SetIntObj(Tcl_Obj *objPtr, int intValue)
#}
declare 62 {
    void Tcl_SetListObj(Tcl_Obj *objPtr, int objc, Tcl_Obj *const objv[])
}
# Removed in 9.0 (changed to macro):
#declare 63 {
#    void Tcl_SetLongObj(Tcl_Obj *objPtr, long longValue)
#}
declare 64 {
    void Tcl_SetObjLength(Tcl_Obj *objPtr, size_t length)
}
declare 65 {
    void Tcl_SetStringObj(Tcl_Obj *objPtr, const char *bytes, size_t length)
}
# Removed in 9.0, replaced by macro.
#declare 66 {
#    void Tcl_AddErrorInfo(Tcl_Interp *interp, const char *message)
#}
# Removed in 9.0, replaced by macro.
#declare 67 {
#    void Tcl_AddObjErrorInfo(Tcl_Interp *interp, const char *message,
#	    int length)
#}
declare 68 {
    void Tcl_AllowExceptions(Tcl_Interp *interp)
}
declare 69 {
    void Tcl_AppendElement(Tcl_Interp *interp, const char *element)
}
declare 70 {
    void Tcl_AppendResult(Tcl_Interp *interp, ...)
}
declare 71 {
    Tcl_AsyncHandler Tcl_AsyncCreate(Tcl_AsyncProc *proc,
	    void *clientData)
}
declare 72 {
    void Tcl_AsyncDelete(Tcl_AsyncHandler async)
}
declare 73 {
    int Tcl_AsyncInvoke(Tcl_Interp *interp, int code)
}
declare 74 {
    void Tcl_AsyncMark(Tcl_AsyncHandler async)
}
declare 75 {
    int Tcl_AsyncReady(void)
}
# Removed in 9.0
#declare 76 {
#    void Tcl_BackgroundError(Tcl_Interp *interp)
#}
# Removed in 9.0:
#declare 77 {
#    char Tcl_Backslash(const char *src, int *readPtr)
#}
declare 78 {
    int Tcl_BadChannelOption(Tcl_Interp *interp, const char *optionName,
	    const char *optionList)
}
declare 79 {
    void Tcl_CallWhenDeleted(Tcl_Interp *interp, Tcl_InterpDeleteProc *proc,
	    void *clientData)
}
declare 80 {
    void Tcl_CancelIdleCall(Tcl_IdleProc *idleProc, void *clientData)
}
# Removed in 9.0:
#declare 81 {
#    int Tcl_Close(Tcl_Interp *interp, Tcl_Channel chan)
#}
declare 82 {
    int Tcl_CommandComplete(const char *cmd)
}
declare 83 {
    char *Tcl_Concat(int argc, const char *const *argv)
}
declare 84 {
    size_t Tcl_ConvertElement(const char *src, char *dst, int flags)
}
declare 85 {
    size_t Tcl_ConvertCountedElement(const char *src, size_t length, char *dst,
	    int flags)
}
declare 86 {
    int Tcl_CreateAlias(Tcl_Interp *childInterp, const char *childCmd,
	    Tcl_Interp *target, const char *targetCmd, int argc,
	    const char *const *argv)
}
declare 87 {
    int Tcl_CreateAliasObj(Tcl_Interp *childInterp, const char *childCmd,
	    Tcl_Interp *target, const char *targetCmd, int objc,
	    Tcl_Obj *const objv[])
}
declare 88 {
    Tcl_Channel Tcl_CreateChannel(const Tcl_ChannelType *typePtr,
	    const char *chanName, void *instanceData, int mask)
}
declare 89 {
    void Tcl_CreateChannelHandler(Tcl_Channel chan, int mask,
	    Tcl_ChannelProc *proc, void *clientData)
}
declare 90 {
    void Tcl_CreateCloseHandler(Tcl_Channel chan, Tcl_CloseProc *proc,
	    void *clientData)
}
declare 91 {
    Tcl_Command Tcl_CreateCommand(Tcl_Interp *interp, const char *cmdName,
	    Tcl_CmdProc *proc, void *clientData,
	    Tcl_CmdDeleteProc *deleteProc)
}
declare 92 {
    void Tcl_CreateEventSource(Tcl_EventSetupProc *setupProc,
	    Tcl_EventCheckProc *checkProc, void *clientData)
}
declare 93 {
    void Tcl_CreateExitHandler(Tcl_ExitProc *proc, void *clientData)
}
declare 94 {
    Tcl_Interp *Tcl_CreateInterp(void)
}
# Removed in 9.0:
#declare 95 {
#    void Tcl_CreateMathFunc(Tcl_Interp *interp, const char *name,
#	    int numArgs, Tcl_ValueType *argTypes,
#	    Tcl_MathProc *proc, void *clientData)
#}
declare 96 {
    Tcl_Command Tcl_CreateObjCommand(Tcl_Interp *interp,
	    const char *cmdName,
	    Tcl_ObjCmdProc *proc, void *clientData,
	    Tcl_CmdDeleteProc *deleteProc)
}
declare 97 {
    Tcl_Interp *Tcl_CreateChild(Tcl_Interp *interp, const char *name,
	    int isSafe)
}
declare 98 {
    Tcl_TimerToken Tcl_CreateTimerHandler(int milliseconds,
	    Tcl_TimerProc *proc, void *clientData)
}
declare 99 {
    Tcl_Trace Tcl_CreateTrace(Tcl_Interp *interp, int level,
	    Tcl_CmdTraceProc *proc, void *clientData)
}
declare 100 {
    void Tcl_DeleteAssocData(Tcl_Interp *interp, const char *name)
}
declare 101 {
    void Tcl_DeleteChannelHandler(Tcl_Channel chan, Tcl_ChannelProc *proc,
	    void *clientData)
}
declare 102 {
    void Tcl_DeleteCloseHandler(Tcl_Channel chan, Tcl_CloseProc *proc,
	    void *clientData)
}
declare 103 {
    int Tcl_DeleteCommand(Tcl_Interp *interp, const char *cmdName)
}
declare 104 {
    int Tcl_DeleteCommandFromToken(Tcl_Interp *interp, Tcl_Command command)
}
declare 105 {
    void Tcl_DeleteEvents(Tcl_EventDeleteProc *proc, void *clientData)
}
declare 106 {
    void Tcl_DeleteEventSource(Tcl_EventSetupProc *setupProc,
	    Tcl_EventCheckProc *checkProc, void *clientData)
}
declare 107 {
    void Tcl_DeleteExitHandler(Tcl_ExitProc *proc, void *clientData)
}
declare 108 {
    void Tcl_DeleteHashEntry(Tcl_HashEntry *entryPtr)
}
declare 109 {
    void Tcl_DeleteHashTable(Tcl_HashTable *tablePtr)
}
declare 110 {
    void Tcl_DeleteInterp(Tcl_Interp *interp)
}
declare 111 {
    void Tcl_DetachPids(int numPids, Tcl_Pid *pidPtr)
}
declare 112 {
    void Tcl_DeleteTimerHandler(Tcl_TimerToken token)
}
declare 113 {
    void Tcl_DeleteTrace(Tcl_Interp *interp, Tcl_Trace trace)
}
declare 114 {
    void Tcl_DontCallWhenDeleted(Tcl_Interp *interp,
	    Tcl_InterpDeleteProc *proc, void *clientData)
}
declare 115 {
    int Tcl_DoOneEvent(int flags)
}
declare 116 {
    void Tcl_DoWhenIdle(Tcl_IdleProc *proc, void *clientData)
}
declare 117 {
    char *Tcl_DStringAppend(Tcl_DString *dsPtr, const char *bytes, size_t length)
}
declare 118 {
    char *Tcl_DStringAppendElement(Tcl_DString *dsPtr, const char *element)
}
declare 119 {
    void Tcl_DStringEndSublist(Tcl_DString *dsPtr)
}
declare 120 {
    void Tcl_DStringFree(Tcl_DString *dsPtr)
}
declare 121 {
    void Tcl_DStringGetResult(Tcl_Interp *interp, Tcl_DString *dsPtr)
}
declare 122 {
    void Tcl_DStringInit(Tcl_DString *dsPtr)
}
declare 123 {
    void Tcl_DStringResult(Tcl_Interp *interp, Tcl_DString *dsPtr)
}
declare 124 {
    void Tcl_DStringSetLength(Tcl_DString *dsPtr, size_t length)
}
declare 125 {
    void Tcl_DStringStartSublist(Tcl_DString *dsPtr)
}
declare 126 {
    int Tcl_Eof(Tcl_Channel chan)
}
declare 127 {
    const char *Tcl_ErrnoId(void)
}
declare 128 {
    const char *Tcl_ErrnoMsg(int err)
}
# Removed in 9.0, replaced by macro.
#declare 129 {
#    int Tcl_Eval(Tcl_Interp *interp, const char *script)
#}
declare 130 {
    int Tcl_EvalFile(Tcl_Interp *interp, const char *fileName)
}
# Removed in 9.0, replaced by macro.
#declare 131 {
#    int Tcl_EvalObj(Tcl_Interp *interp, Tcl_Obj *objPtr)
#}
declare 132 {
    void Tcl_EventuallyFree(void *clientData, Tcl_FreeProc *freeProc)
}
declare 133 {
    TCL_NORETURN void Tcl_Exit(int status)
}
declare 134 {
    int Tcl_ExposeCommand(Tcl_Interp *interp, const char *hiddenCmdToken,
	    const char *cmdName)
}
declare 135 {
    int Tcl_ExprBoolean(Tcl_Interp *interp, const char *expr, int *ptr)
}
declare 136 {
    int Tcl_ExprBooleanObj(Tcl_Interp *interp, Tcl_Obj *objPtr, int *ptr)
}
declare 137 {
    int Tcl_ExprDouble(Tcl_Interp *interp, const char *expr, double *ptr)
}
declare 138 {
    int Tcl_ExprDoubleObj(Tcl_Interp *interp, Tcl_Obj *objPtr, double *ptr)
}
declare 139 {
    int Tcl_ExprLong(Tcl_Interp *interp, const char *expr, long *ptr)
}
declare 140 {
    int Tcl_ExprLongObj(Tcl_Interp *interp, Tcl_Obj *objPtr, long *ptr)
}
declare 141 {
    int Tcl_ExprObj(Tcl_Interp *interp, Tcl_Obj *objPtr,
	    Tcl_Obj **resultPtrPtr)
}
declare 142 {
    int Tcl_ExprString(Tcl_Interp *interp, const char *expr)
}
declare 143 {
    void Tcl_Finalize(void)
}
# Removed in 9.0 (stub entry only)
#declare 144 {
#    const char *Tcl_FindExecutable(const char *argv0)
#}
declare 145 {
    Tcl_HashEntry *Tcl_FirstHashEntry(Tcl_HashTable *tablePtr,
	    Tcl_HashSearch *searchPtr)
}
declare 146 {
    int Tcl_Flush(Tcl_Channel chan)
}
# Removed in 9.0, TIP 559
#declare 147 {
#    void Tcl_FreeResult(Tcl_Interp *interp)
#}
declare 148 {
    int Tcl_GetAlias(Tcl_Interp *interp, const char *childCmd,
	    Tcl_Interp **targetInterpPtr, const char **targetCmdPtr,
	    int *argcPtr, const char ***argvPtr)
}
declare 149 {
    int Tcl_GetAliasObj(Tcl_Interp *interp, const char *childCmd,
	    Tcl_Interp **targetInterpPtr, const char **targetCmdPtr,
	    int *objcPtr, Tcl_Obj ***objv)
}
declare 150 {
    void *Tcl_GetAssocData(Tcl_Interp *interp, const char *name,
	    Tcl_InterpDeleteProc **procPtr)
}
declare 151 {
    Tcl_Channel Tcl_GetChannel(Tcl_Interp *interp, const char *chanName,
	    int *modePtr)
}
declare 152 {
    int Tcl_GetChannelBufferSize(Tcl_Channel chan)
}
declare 153 {
    int Tcl_GetChannelHandle(Tcl_Channel chan, int direction,
	    void **handlePtr)
}
declare 154 {
    void *Tcl_GetChannelInstanceData(Tcl_Channel chan)
}
declare 155 {
    int Tcl_GetChannelMode(Tcl_Channel chan)
}
declare 156 {
    const char *Tcl_GetChannelName(Tcl_Channel chan)
}
declare 157 {
    int Tcl_GetChannelOption(Tcl_Interp *interp, Tcl_Channel chan,
	    const char *optionName, Tcl_DString *dsPtr)
}
declare 158 {
    const Tcl_ChannelType *Tcl_GetChannelType(Tcl_Channel chan)
}
declare 159 {
    int Tcl_GetCommandInfo(Tcl_Interp *interp, const char *cmdName,
	    Tcl_CmdInfo *infoPtr)
}
declare 160 {
    const char *Tcl_GetCommandName(Tcl_Interp *interp,
	    Tcl_Command command)
}
declare 161 {
    int Tcl_GetErrno(void)
}
declare 162 {
    const char *Tcl_GetHostName(void)
}
declare 163 {
    int Tcl_GetInterpPath(Tcl_Interp *interp, Tcl_Interp *childInterp)
}
declare 164 {
    Tcl_Interp *Tcl_GetParent(Tcl_Interp *interp)
}
declare 165 {
    const char *Tcl_GetNameOfExecutable(void)
}
declare 166 {
    Tcl_Obj *Tcl_GetObjResult(Tcl_Interp *interp)
}

# Tcl_GetOpenFile is only available on unix, but it is a part of the old
# generic interface, so we include it here for compatibility reasons.

declare 167 {
    int Tcl_GetOpenFile(Tcl_Interp *interp, const char *chanID, int forWriting,
	    int checkUsage, void **filePtr)
}
# Obsolete.  Should now use Tcl_FSGetPathType which is objectified
# and therefore usually faster.
declare 168 {
    Tcl_PathType Tcl_GetPathType(const char *path)
}
declare 169 {
    size_t Tcl_Gets(Tcl_Channel chan, Tcl_DString *dsPtr)
}
declare 170 {
    size_t Tcl_GetsObj(Tcl_Channel chan, Tcl_Obj *objPtr)
}
declare 171 {
    int Tcl_GetServiceMode(void)
}
declare 172 {
    Tcl_Interp *Tcl_GetChild(Tcl_Interp *interp, const char *name)
}
declare 173 {
    Tcl_Channel Tcl_GetStdChannel(int type)
}
# Removed in 9.0, replaced by macro.
#declare 174 {
#    const char *Tcl_GetStringResult(Tcl_Interp *interp)
#}
# Removed in 9.0, replaced by macro.
#declare 175 {
#    const char *Tcl_GetVar(Tcl_Interp *interp, const char *varName,
#	    int flags)
#}
declare 176 {
    const char *Tcl_GetVar2(Tcl_Interp *interp, const char *part1,
	    const char *part2, int flags)
}
# Removed in 9.0, replaced by macro.
#declare 177 {
#    int Tcl_GlobalEval(Tcl_Interp *interp, const char *command)
#}
# Removed in 9.0, replaced by macro.
#declare 178 {
#    int Tcl_GlobalEvalObj(Tcl_Interp *interp, Tcl_Obj *objPtr)
#}
declare 179 {
    int Tcl_HideCommand(Tcl_Interp *interp, const char *cmdName,
	    const char *hiddenCmdToken)
}
declare 180 {
    int Tcl_Init(Tcl_Interp *interp)
}
declare 181 {
    void Tcl_InitHashTable(Tcl_HashTable *tablePtr, int keyType)
}
declare 182 {
    int Tcl_InputBlocked(Tcl_Channel chan)
}
declare 183 {
    int Tcl_InputBuffered(Tcl_Channel chan)
}
declare 184 {
    int Tcl_InterpDeleted(Tcl_Interp *interp)
}
declare 185 {
    int Tcl_IsSafe(Tcl_Interp *interp)
}
# Obsolete, use Tcl_FSJoinPath
declare 186 {
    char *Tcl_JoinPath(int argc, const char *const *argv,
	    Tcl_DString *resultPtr)
}
declare 187 {
    int Tcl_LinkVar(Tcl_Interp *interp, const char *varName, void *addr,
	    int type)
}

# This slot is reserved for use by the plus patch:
#  declare 188 {
#	Tcl_MainLoop
#  }

declare 189 {
    Tcl_Channel Tcl_MakeFileChannel(void *handle, int mode)
}
declare 190 {
    int Tcl_MakeSafe(Tcl_Interp *interp)
}
declare 191 {
    Tcl_Channel Tcl_MakeTcpClientChannel(void *tcpSocket)
}
declare 192 {
    char *Tcl_Merge(int argc, const char *const *argv)
}
declare 193 {
    Tcl_HashEntry *Tcl_NextHashEntry(Tcl_HashSearch *searchPtr)
}
declare 194 {
    void Tcl_NotifyChannel(Tcl_Channel channel, int mask)
}
declare 195 {
    Tcl_Obj *Tcl_ObjGetVar2(Tcl_Interp *interp, Tcl_Obj *part1Ptr,
	    Tcl_Obj *part2Ptr, int flags)
}
declare 196 {
    Tcl_Obj *Tcl_ObjSetVar2(Tcl_Interp *interp, Tcl_Obj *part1Ptr,
	    Tcl_Obj *part2Ptr, Tcl_Obj *newValuePtr, int flags)
}
declare 197 {
    Tcl_Channel Tcl_OpenCommandChannel(Tcl_Interp *interp, int argc,
	    const char **argv, int flags)
}
# This is obsolete, use Tcl_FSOpenFileChannel
declare 198 {
    Tcl_Channel Tcl_OpenFileChannel(Tcl_Interp *interp, const char *fileName,
	    const char *modeString, int permissions)
}
declare 199 {
    Tcl_Channel Tcl_OpenTcpClient(Tcl_Interp *interp, int port,
	    const char *address, const char *myaddr, int myport, int async)
}
declare 200 {
    Tcl_Channel Tcl_OpenTcpServer(Tcl_Interp *interp, int port,
	    const char *host, Tcl_TcpAcceptProc *acceptProc,
	    void *callbackData)
}
declare 201 {
    void Tcl_Preserve(void *data)
}
declare 202 {
    void Tcl_PrintDouble(Tcl_Interp *interp, double value, char *dst)
}
declare 203 {
    int Tcl_PutEnv(const char *assignment)
}
declare 204 {
    const char *Tcl_PosixError(Tcl_Interp *interp)
}
declare 205 {
    void Tcl_QueueEvent(Tcl_Event *evPtr, Tcl_QueuePosition position)
}
declare 206 {
    size_t Tcl_Read(Tcl_Channel chan, char *bufPtr, size_t toRead)
}
declare 207 {
    void Tcl_ReapDetachedProcs(void)
}
declare 208 {
    int Tcl_RecordAndEval(Tcl_Interp *interp, const char *cmd, int flags)
}
declare 209 {
    int Tcl_RecordAndEvalObj(Tcl_Interp *interp, Tcl_Obj *cmdPtr, int flags)
}
declare 210 {
    void Tcl_RegisterChannel(Tcl_Interp *interp, Tcl_Channel chan)
}
declare 211 {
    void Tcl_RegisterObjType(const Tcl_ObjType *typePtr)
}
declare 212 {
    Tcl_RegExp Tcl_RegExpCompile(Tcl_Interp *interp, const char *pattern)
}
declare 213 {
    int Tcl_RegExpExec(Tcl_Interp *interp, Tcl_RegExp regexp,
	    const char *text, const char *start)
}
declare 214 {
    int Tcl_RegExpMatch(Tcl_Interp *interp, const char *text,
	    const char *pattern)
}
declare 215 {
    void Tcl_RegExpRange(Tcl_RegExp regexp, size_t index,
	    const char **startPtr, const char **endPtr)
}
declare 216 {
    void Tcl_Release(void *clientData)
}
declare 217 {
    void Tcl_ResetResult(Tcl_Interp *interp)
}
declare 218 {
    size_t Tcl_ScanElement(const char *src, int *flagPtr)
}
declare 219 {
    size_t Tcl_ScanCountedElement(const char *src, size_t length, int *flagPtr)
}
# Removed in 9.0:
#declare 220 {
#    int Tcl_SeekOld(Tcl_Channel chan, int offset, int mode)
#}
declare 221 {
    int Tcl_ServiceAll(void)
}
declare 222 {
    int Tcl_ServiceEvent(int flags)
}
declare 223 {
    void Tcl_SetAssocData(Tcl_Interp *interp, const char *name,
	    Tcl_InterpDeleteProc *proc, void *clientData)
}
declare 224 {
    void Tcl_SetChannelBufferSize(Tcl_Channel chan, int sz)
}
declare 225 {
    int Tcl_SetChannelOption(Tcl_Interp *interp, Tcl_Channel chan,
	    const char *optionName, const char *newValue)
}
declare 226 {
    int Tcl_SetCommandInfo(Tcl_Interp *interp, const char *cmdName,
	    const Tcl_CmdInfo *infoPtr)
}
declare 227 {
    void Tcl_SetErrno(int err)
}
declare 228 {
    void Tcl_SetErrorCode(Tcl_Interp *interp, ...)
}
declare 229 {
    void Tcl_SetMaxBlockTime(const Tcl_Time *timePtr)
}
# Removed in 9.0 (stub entry only)
#declare 230 {
#    const char *Tcl_SetPanicProc(TCL_NORETURN1 Tcl_PanicProc *panicProc)
#}
declare 231 {
    int Tcl_SetRecursionLimit(Tcl_Interp *interp, int depth)
}
# Removed in 9.0, replaced by macro.
#declare 232 {
#    void Tcl_SetResult(Tcl_Interp *interp, char *result,
#	    Tcl_FreeProc *freeProc)
#}
declare 233 {
    int Tcl_SetServiceMode(int mode)
}
declare 234 {
    void Tcl_SetObjErrorCode(Tcl_Interp *interp, Tcl_Obj *errorObjPtr)
}
declare 235 {
    void Tcl_SetObjResult(Tcl_Interp *interp, Tcl_Obj *resultObjPtr)
}
declare 236 {
    void Tcl_SetStdChannel(Tcl_Channel channel, int type)
}
# Removed in 9.0, replaced by macro.
#declare 237 {
#    const char *Tcl_SetVar(Tcl_Interp *interp, const char *varName,
#	    const char *newValue, int flags)
#}
declare 238 {
    const char *Tcl_SetVar2(Tcl_Interp *interp, const char *part1,
	    const char *part2, const char *newValue, int flags)
}
declare 239 {
    const char *Tcl_SignalId(int sig)
}
declare 240 {
    const char *Tcl_SignalMsg(int sig)
}
declare 241 {
    void Tcl_SourceRCFile(Tcl_Interp *interp)
}
declare 242 {
    int Tcl_SplitList(Tcl_Interp *interp, const char *listStr, int *argcPtr,
	    const char ***argvPtr)
}
# Obsolete, use Tcl_FSSplitPath
declare 243 {
    void Tcl_SplitPath(const char *path, int *argcPtr, const char ***argvPtr)
}
# Removed in 9.0 (stub entry only)
#declare 244  {
#    void Tcl_StaticLibrary(Tcl_Interp *interp, const char *prefix,
#	    Tcl_LibraryInitProc *initProc, Tcl_LibraryInitProc *safeInitProc)
#}
# Removed in 9.0 (stub entry only)
#declare 245 {
#    int Tcl_StringMatch(const char *str, const char *pattern)
#}
# Removed in 9.0:
#declare 246 {
#    int Tcl_TellOld(Tcl_Channel chan)
#}
# Removed in 9.0, replaced by macro.
#declare 247 {
#    int Tcl_TraceVar(Tcl_Interp *interp, const char *varName, int flags,
#	    Tcl_VarTraceProc *proc, ClientData clientData)
#}
declare 248 {
    int Tcl_TraceVar2(Tcl_Interp *interp, const char *part1, const char *part2,
	    int flags, Tcl_VarTraceProc *proc, void *clientData)
}
declare 249 {
    char *Tcl_TranslateFileName(Tcl_Interp *interp, const char *name,
	    Tcl_DString *bufferPtr)
}
declare 250 {
    size_t Tcl_Ungets(Tcl_Channel chan, const char *str, size_t len, int atHead)
}
declare 251 {
    void Tcl_UnlinkVar(Tcl_Interp *interp, const char *varName)
}
declare 252 {
    int Tcl_UnregisterChannel(Tcl_Interp *interp, Tcl_Channel chan)
}
# Removed in 9.0, replaced by macro.
#declare 253 {
#    int Tcl_UnsetVar(Tcl_Interp *interp, const char *varName, int flags)
#}
declare 254 {
    int Tcl_UnsetVar2(Tcl_Interp *interp, const char *part1, const char *part2,
	    int flags)
}
# Removed in 9.0, replaced by macro.
#declare 255 {
#    void Tcl_UntraceVar(Tcl_Interp *interp, const char *varName, int flags,
#	    Tcl_VarTraceProc *proc, ClientData clientData)
#}
declare 256 {
    void Tcl_UntraceVar2(Tcl_Interp *interp, const char *part1,
	    const char *part2, int flags, Tcl_VarTraceProc *proc,
	    void *clientData)
}
declare 257 {
    void Tcl_UpdateLinkedVar(Tcl_Interp *interp, const char *varName)
}
# Removed in 9.0, replaced by macro.
#declare 258 {
#    int Tcl_UpVar(Tcl_Interp *interp, const char *frameName,
#	    const char *varName, const char *localName, int flags)
#}
declare 259 {
    int Tcl_UpVar2(Tcl_Interp *interp, const char *frameName, const char *part1,
	    const char *part2, const char *localName, int flags)
}
declare 260 {
    int Tcl_VarEval(Tcl_Interp *interp, ...)
}
# Removed in 9.0, replaced by macro.
#declare 261 {
#    ClientData Tcl_VarTraceInfo(Tcl_Interp *interp, const char *varName,
#	    int flags, Tcl_VarTraceProc *procPtr, ClientData prevClientData)
#}
declare 262 {
    void *Tcl_VarTraceInfo2(Tcl_Interp *interp, const char *part1,
	    const char *part2, int flags, Tcl_VarTraceProc *procPtr,
	    void *prevClientData)
}
declare 263 {
    size_t Tcl_Write(Tcl_Channel chan, const char *s, size_t slen)
}
declare 264 {
    void Tcl_WrongNumArgs(Tcl_Interp *interp, int objc,
	    Tcl_Obj *const objv[], const char *message)
}
declare 265 {
    int Tcl_DumpActiveMemory(const char *fileName)
}
declare 266 {
    void Tcl_ValidateAllMemory(const char *file, int line)
}
# Removed in 9.0:
#declare 267 {
#    void Tcl_AppendResultVA(Tcl_Interp *interp, va_list argList)
#}
# Removed in 9.0:
#declare 268 {
#    void Tcl_AppendStringsToObjVA(Tcl_Obj *objPtr, va_list argList)
#}
declare 269 {
    char *Tcl_HashStats(Tcl_HashTable *tablePtr)
}
declare 270 {
    const char *Tcl_ParseVar(Tcl_Interp *interp, const char *start,
	    const char **termPtr)
}
# Removed in 9.0, replaced by macro.
#declare 271 {
#    const char *Tcl_PkgPresent(Tcl_Interp *interp, const char *name,
#	    const char *version, int exact)
#}
declare 272 {
    const char *Tcl_PkgPresentEx(Tcl_Interp *interp,
	    const char *name, const char *version, int exact,
	    void *clientDataPtr)
}
# Removed in 9.0, replaced by macro.
#declare 273 {
#    int Tcl_PkgProvide(Tcl_Interp *interp, const char *name,
#	    const char *version)
#}
# TIP #268: The internally used new Require function is in slot 573.
# Removed in 9.0, replaced by macro.
#declare 274 {
#    const char *Tcl_PkgRequire(Tcl_Interp *interp, const char *name,
#	    const char *version, int exact)
#}
# Removed in 9.0:
#declare 275 {
#    void Tcl_SetErrorCodeVA(Tcl_Interp *interp, va_list argList)
#}
# Removed in 9.0:
#declare 276 {
#    int  Tcl_VarEvalVA(Tcl_Interp *interp, va_list argList)
#}
declare 277 {
    Tcl_Pid Tcl_WaitPid(Tcl_Pid pid, int *statPtr, int options)
}
# Removed in 9.0:
#declare 278 {
#    TCL_NORETURN void Tcl_PanicVA(const char *format, va_list argList)
#}
declare 279 {
    void Tcl_GetVersion(int *major, int *minor, int *patchLevel, int *type)
}
declare 280 {
    void Tcl_InitMemory(Tcl_Interp *interp)
}

# Andreas Kupries <a.kupries@westend.com>, 03/21/1999
# "Trf-Patch for filtering channels"
#
# C-Level API for (un)stacking of channels. This allows the introduction
# of filtering channels with relatively little changes to the core.
# This patch was created in cooperation with Jan Nijtmans j.nijtmans@chello.nl
# and is therefore part of his plus-patches too.
#
# It would have been possible to place the following definitions according
# to the alphabetical order used elsewhere in this file, but I decided
# against that to ease the maintenance of the patch across new tcl versions
# (patch usually has no problems to integrate the patch file for the last
# version into the new one).

declare 281 {
    Tcl_Channel Tcl_StackChannel(Tcl_Interp *interp,
	    const Tcl_ChannelType *typePtr, void *instanceData,
	    int mask, Tcl_Channel prevChan)
}
declare 282 {
    int Tcl_UnstackChannel(Tcl_Interp *interp, Tcl_Channel chan)
}
declare 283 {
    Tcl_Channel Tcl_GetStackedChannel(Tcl_Channel chan)
}

# 284 was reserved, but added in 8.4a2
declare 284 {
    void Tcl_SetMainLoop(Tcl_MainLoopProc *proc)
}

# Reserved for future use (8.0.x vs. 8.1)
#  declare 285 {
#  }

# Added in 8.1:

declare 286 {
    void Tcl_AppendObjToObj(Tcl_Obj *objPtr, Tcl_Obj *appendObjPtr)
}
declare 287 {
    Tcl_Encoding Tcl_CreateEncoding(const Tcl_EncodingType *typePtr)
}
declare 288 {
    void Tcl_CreateThreadExitHandler(Tcl_ExitProc *proc, void *clientData)
}
declare 289 {
    void Tcl_DeleteThreadExitHandler(Tcl_ExitProc *proc, void *clientData)
}
# Removed in 9.0, replaced by macro.
#declare 290 {
#    void Tcl_DiscardResult(Tcl_SavedResult *statePtr)
#}
declare 291 {
    int Tcl_EvalEx(Tcl_Interp *interp, const char *script, size_t numBytes,
	    int flags)
}
declare 292 {
    int Tcl_EvalObjv(Tcl_Interp *interp, int objc, Tcl_Obj *const objv[],
	    int flags)
}
declare 293 {
    int Tcl_EvalObjEx(Tcl_Interp *interp, Tcl_Obj *objPtr, int flags)
}
declare 294 {
    TCL_NORETURN void Tcl_ExitThread(int status)
}
declare 295 {
    int Tcl_ExternalToUtf(Tcl_Interp *interp, Tcl_Encoding encoding,
	    const char *src, size_t srcLen, int flags,
	    Tcl_EncodingState *statePtr, char *dst, size_t dstLen,
	    int *srcReadPtr, int *dstWrotePtr, int *dstCharsPtr)
}
declare 296 {
    char *Tcl_ExternalToUtfDString(Tcl_Encoding encoding,
	    const char *src, size_t srcLen, Tcl_DString *dsPtr)
}
declare 297 {
    void Tcl_FinalizeThread(void)
}
declare 298 {
    void Tcl_FinalizeNotifier(void *clientData)
}
declare 299 {
    void Tcl_FreeEncoding(Tcl_Encoding encoding)
}
declare 300 {
    Tcl_ThreadId Tcl_GetCurrentThread(void)
}
declare 301 {
    Tcl_Encoding Tcl_GetEncoding(Tcl_Interp *interp, const char *name)
}
declare 302 {
    const char *Tcl_GetEncodingName(Tcl_Encoding encoding)
}
declare 303 {
    void Tcl_GetEncodingNames(Tcl_Interp *interp)
}
declare 304 {
    int Tcl_GetIndexFromObjStruct(Tcl_Interp *interp, Tcl_Obj *objPtr,
	    const void *tablePtr, size_t offset, const char *msg, int flags,
	    void *indexPtr)
}
declare 305 {
    void *Tcl_GetThreadData(Tcl_ThreadDataKey *keyPtr, size_t size)
}
declare 306 {
    Tcl_Obj *Tcl_GetVar2Ex(Tcl_Interp *interp, const char *part1,
	    const char *part2, int flags)
}
declare 307 {
    void *Tcl_InitNotifier(void)
}
declare 308 {
    void Tcl_MutexLock(Tcl_Mutex *mutexPtr)
}
declare 309 {
    void Tcl_MutexUnlock(Tcl_Mutex *mutexPtr)
}
declare 310 {
    void Tcl_ConditionNotify(Tcl_Condition *condPtr)
}
declare 311 {
    void Tcl_ConditionWait(Tcl_Condition *condPtr, Tcl_Mutex *mutexPtr,
	    const Tcl_Time *timePtr)
}
declare 312 {
    size_t Tcl_NumUtfChars(const char *src, size_t length)
}
declare 313 {
    size_t Tcl_ReadChars(Tcl_Channel channel, Tcl_Obj *objPtr,
	    size_t charsToRead, int appendFlag)
}
# Removed in 9.0, replaced by macro.
#declare 314 {
#    void Tcl_RestoreResult(Tcl_Interp *interp, Tcl_SavedResult *statePtr)
#}
# Removed in 9.0, replaced by macro.
#declare 315 {
#    void Tcl_SaveResult(Tcl_Interp *interp, Tcl_SavedResult *statePtr)
#}
declare 316 {
    int Tcl_SetSystemEncoding(Tcl_Interp *interp, const char *name)
}
declare 317 {
    Tcl_Obj *Tcl_SetVar2Ex(Tcl_Interp *interp, const char *part1,
	    const char *part2, Tcl_Obj *newValuePtr, int flags)
}
declare 318 {
    void Tcl_ThreadAlert(Tcl_ThreadId threadId)
}
declare 319 {
    void Tcl_ThreadQueueEvent(Tcl_ThreadId threadId, Tcl_Event *evPtr,
	    Tcl_QueuePosition position)
}
declare 320 {
    int Tcl_UniCharAtIndex(const char *src, size_t index)
}
declare 321 {
    int Tcl_UniCharToLower(int ch)
}
declare 322 {
    int Tcl_UniCharToTitle(int ch)
}
declare 323 {
    int Tcl_UniCharToUpper(int ch)
}
declare 324 {
    int Tcl_UniCharToUtf(int ch, char *buf)
}
declare 325 {
    const char *Tcl_UtfAtIndex(const char *src, size_t index)
}
declare 326 {
    int TclUtfCharComplete(const char *src, size_t length)
}
declare 327 {
    size_t Tcl_UtfBackslash(const char *src, int *readPtr, char *dst)
}
declare 328 {
    const char *Tcl_UtfFindFirst(const char *src, int ch)
}
declare 329 {
    const char *Tcl_UtfFindLast(const char *src, int ch)
}
declare 330 {
    const char *TclUtfNext(const char *src)
}
declare 331 {
    const char *TclUtfPrev(const char *src, const char *start)
}
declare 332 {
    int Tcl_UtfToExternal(Tcl_Interp *interp, Tcl_Encoding encoding,
	    const char *src, size_t srcLen, int flags,
	    Tcl_EncodingState *statePtr, char *dst, size_t dstLen,
	    int *srcReadPtr, int *dstWrotePtr, int *dstCharsPtr)
}
declare 333 {
    char *Tcl_UtfToExternalDString(Tcl_Encoding encoding,
	    const char *src, size_t srcLen, Tcl_DString *dsPtr)
}
declare 334 {
    int Tcl_UtfToLower(char *src)
}
declare 335 {
    int Tcl_UtfToTitle(char *src)
}
declare 336 {
    int Tcl_UtfToChar16(const char *src, unsigned short *chPtr)
}
declare 337 {
    int Tcl_UtfToUpper(char *src)
}
declare 338 {
    size_t Tcl_WriteChars(Tcl_Channel chan, const char *src, size_t srcLen)
}
declare 339 {
    size_t Tcl_WriteObj(Tcl_Channel chan, Tcl_Obj *objPtr)
}
declare 340 {
    char *Tcl_GetString(Tcl_Obj *objPtr)
}
# Removed in 9.0:
#declare 341 {
#    const char *Tcl_GetDefaultEncodingDir(void)
#}
# Removed in 9.0:
#declare 342 {
#    void Tcl_SetDefaultEncodingDir(const char *path)
#}
declare 343 {
    void Tcl_AlertNotifier(void *clientData)
}
declare 344 {
    void Tcl_ServiceModeHook(int mode)
}
declare 345 {
    int Tcl_UniCharIsAlnum(int ch)
}
declare 346 {
    int Tcl_UniCharIsAlpha(int ch)
}
declare 347 {
    int Tcl_UniCharIsDigit(int ch)
}
declare 348 {
    int Tcl_UniCharIsLower(int ch)
}
declare 349 {
    int Tcl_UniCharIsSpace(int ch)
}
declare 350 {
    int Tcl_UniCharIsUpper(int ch)
}
declare 351 {
    int Tcl_UniCharIsWordChar(int ch)
}
<<<<<<< HEAD
# Removed in 9.0:
#declare 352 {
#    int Tcl_UniCharLen(const Tcl_UniChar *uniStr)
#}
# Removed in 9.0:
#declare 353 {
#    int Tcl_UniCharNcmp(const Tcl_UniChar *ucs, const Tcl_UniChar *uct,
#	    unsigned long numChars)
#}
=======
declare 352 {
    int Tcl_Char16Len(const unsigned short *uniStr)
}
declare 353 {deprecated {Use Tcl_UtfNcmp}} {
    int Tcl_UniCharNcmp(const Tcl_UniChar *ucs, const Tcl_UniChar *uct,
	    unsigned long numChars)
}
>>>>>>> cc70416b
declare 354 {
    char *Tcl_Char16ToUtfDString(const unsigned short *uniStr,
	    size_t uniLength, Tcl_DString *dsPtr)
}
declare 355 {
    unsigned short *Tcl_UtfToChar16DString(const char *src,
	    size_t length, Tcl_DString *dsPtr)
}
declare 356 {
    Tcl_RegExp Tcl_GetRegExpFromObj(Tcl_Interp *interp, Tcl_Obj *patObj,
	    int flags)
}
# Removed in 9.0:
#declare 357 {
#    Tcl_Obj *Tcl_EvalTokens(Tcl_Interp *interp, Tcl_Token *tokenPtr,
#	    int count)
#}
declare 358 {
    void Tcl_FreeParse(Tcl_Parse *parsePtr)
}
declare 359 {
    void Tcl_LogCommandInfo(Tcl_Interp *interp, const char *script,
	    const char *command, size_t length)
}
declare 360 {
    int Tcl_ParseBraces(Tcl_Interp *interp, const char *start,
	    size_t numBytes, Tcl_Parse *parsePtr, int append,
	    const char **termPtr)
}
declare 361 {
    int Tcl_ParseCommand(Tcl_Interp *interp, const char *start,
	    size_t numBytes, int nested, Tcl_Parse *parsePtr)
}
declare 362 {
    int Tcl_ParseExpr(Tcl_Interp *interp, const char *start, size_t numBytes,
	    Tcl_Parse *parsePtr)
}
declare 363 {
    int Tcl_ParseQuotedString(Tcl_Interp *interp, const char *start,
	    size_t numBytes, Tcl_Parse *parsePtr, int append,
	    const char **termPtr)
}
declare 364 {
    int Tcl_ParseVarName(Tcl_Interp *interp, const char *start,
	    size_t numBytes, Tcl_Parse *parsePtr, int append)
}
# These 4 functions are obsolete, use Tcl_FSGetCwd, Tcl_FSChdir,
# Tcl_FSAccess and Tcl_FSStat
declare 365 {
    char *Tcl_GetCwd(Tcl_Interp *interp, Tcl_DString *cwdPtr)
}
declare 366 {
   int Tcl_Chdir(const char *dirName)
}
declare 367 {
   int Tcl_Access(const char *path, int mode)
}
declare 368 {
    int Tcl_Stat(const char *path, struct stat *bufPtr)
}
declare 369 {
    int Tcl_UtfNcmp(const char *s1, const char *s2, size_t n)
}
declare 370 {
    int Tcl_UtfNcasecmp(const char *s1, const char *s2, size_t n)
}
declare 371 {
    int Tcl_StringCaseMatch(const char *str, const char *pattern, int nocase)
}
declare 372 {
    int Tcl_UniCharIsControl(int ch)
}
declare 373 {
    int Tcl_UniCharIsGraph(int ch)
}
declare 374 {
    int Tcl_UniCharIsPrint(int ch)
}
declare 375 {
    int Tcl_UniCharIsPunct(int ch)
}
declare 376 {
    int Tcl_RegExpExecObj(Tcl_Interp *interp, Tcl_RegExp regexp,
	    Tcl_Obj *textObj, size_t offset, size_t nmatches, int flags)
}
declare 377 {
    void Tcl_RegExpGetInfo(Tcl_RegExp regexp, Tcl_RegExpInfo *infoPtr)
}
declare 378 {
    Tcl_Obj *Tcl_NewUnicodeObj(const Tcl_UniChar *unicode, size_t numChars)
}
declare 379 {
    void Tcl_SetUnicodeObj(Tcl_Obj *objPtr, const Tcl_UniChar *unicode,
	    size_t numChars)
}
declare 380 {
    size_t Tcl_GetCharLength(Tcl_Obj *objPtr)
}
declare 381 {
    int Tcl_GetUniChar(Tcl_Obj *objPtr, size_t index)
}
# Removed in 9.0, replaced by macro.
#declare 382 {
#    Tcl_UniChar *Tcl_GetUnicode(Tcl_Obj *objPtr)
#}
declare 383 {
    Tcl_Obj *Tcl_GetRange(Tcl_Obj *objPtr, size_t first, size_t last)
}
# Removed in 9.0
#declare 384 {
#    void Tcl_AppendUnicodeToObj(Tcl_Obj *objPtr, const Tcl_UniChar *unicode,
#	    int length)
#}
declare 385 {
    int Tcl_RegExpMatchObj(Tcl_Interp *interp, Tcl_Obj *textObj,
	    Tcl_Obj *patternObj)
}
declare 386 {
    void Tcl_SetNotifier(Tcl_NotifierProcs *notifierProcPtr)
}
declare 387 {
    Tcl_Mutex *Tcl_GetAllocMutex(void)
}
declare 388 {
    int Tcl_GetChannelNames(Tcl_Interp *interp)
}
declare 389 {
    int Tcl_GetChannelNamesEx(Tcl_Interp *interp, const char *pattern)
}
declare 390 {
    int Tcl_ProcObjCmd(void *clientData, Tcl_Interp *interp,
	    int objc, Tcl_Obj *const objv[])
}
declare 391 {
    void Tcl_ConditionFinalize(Tcl_Condition *condPtr)
}
declare 392 {
    void Tcl_MutexFinalize(Tcl_Mutex *mutex)
}
declare 393 {
    int Tcl_CreateThread(Tcl_ThreadId *idPtr, Tcl_ThreadCreateProc *proc,
	    void *clientData, size_t stackSize, int flags)
}

# Introduced in 8.3.2
declare 394 {
    size_t Tcl_ReadRaw(Tcl_Channel chan, char *dst, size_t bytesToRead)
}
declare 395 {
    size_t Tcl_WriteRaw(Tcl_Channel chan, const char *src, size_t srcLen)
}
declare 396 {
    Tcl_Channel Tcl_GetTopChannel(Tcl_Channel chan)
}
declare 397 {
    int Tcl_ChannelBuffered(Tcl_Channel chan)
}
declare 398 {
    const char *Tcl_ChannelName(const Tcl_ChannelType *chanTypePtr)
}
declare 399 {
    Tcl_ChannelTypeVersion Tcl_ChannelVersion(
	    const Tcl_ChannelType *chanTypePtr)
}
declare 400 {
    Tcl_DriverBlockModeProc *Tcl_ChannelBlockModeProc(
	    const Tcl_ChannelType *chanTypePtr)
}
# Removed in 9.0
#declare 401 {
#    Tcl_DriverCloseProc *Tcl_ChannelCloseProc(
#	    const Tcl_ChannelType *chanTypePtr)
#}
declare 402 {
    Tcl_DriverClose2Proc *Tcl_ChannelClose2Proc(
	    const Tcl_ChannelType *chanTypePtr)
}
declare 403 {
    Tcl_DriverInputProc *Tcl_ChannelInputProc(
	    const Tcl_ChannelType *chanTypePtr)
}
declare 404 {
    Tcl_DriverOutputProc *Tcl_ChannelOutputProc(
	    const Tcl_ChannelType *chanTypePtr)
}
# Removed in 9.0
#declare 405 {
#    Tcl_DriverSeekProc *Tcl_ChannelSeekProc(
#	    const Tcl_ChannelType *chanTypePtr)
#}
declare 406 {
    Tcl_DriverSetOptionProc *Tcl_ChannelSetOptionProc(
	    const Tcl_ChannelType *chanTypePtr)
}
declare 407 {
    Tcl_DriverGetOptionProc *Tcl_ChannelGetOptionProc(
	    const Tcl_ChannelType *chanTypePtr)
}
declare 408 {
    Tcl_DriverWatchProc *Tcl_ChannelWatchProc(
	    const Tcl_ChannelType *chanTypePtr)
}
declare 409 {
    Tcl_DriverGetHandleProc *Tcl_ChannelGetHandleProc(
	    const Tcl_ChannelType *chanTypePtr)
}
declare 410 {
    Tcl_DriverFlushProc *Tcl_ChannelFlushProc(
	    const Tcl_ChannelType *chanTypePtr)
}
declare 411 {
    Tcl_DriverHandlerProc *Tcl_ChannelHandlerProc(
	    const Tcl_ChannelType *chanTypePtr)
}

# Introduced in 8.4a2
declare 412 {
    int Tcl_JoinThread(Tcl_ThreadId threadId, int *result)
}
declare 413 {
    int Tcl_IsChannelShared(Tcl_Channel channel)
}
declare 414 {
    int Tcl_IsChannelRegistered(Tcl_Interp *interp, Tcl_Channel channel)
}
declare 415 {
    void Tcl_CutChannel(Tcl_Channel channel)
}
declare 416 {
    void Tcl_SpliceChannel(Tcl_Channel channel)
}
declare 417 {
    void Tcl_ClearChannelHandlers(Tcl_Channel channel)
}
declare 418 {
    int Tcl_IsChannelExisting(const char *channelName)
}
# Removed in 9.0:
#declare 419 {
#    int Tcl_UniCharNcasecmp(const Tcl_UniChar *ucs, const Tcl_UniChar *uct,
#	    unsigned long numChars)
#}
# Removed in 9.0:
#declare 420 {
#    int Tcl_UniCharCaseMatch(const Tcl_UniChar *uniStr,
#	    const Tcl_UniChar *uniPattern, int nocase)
#}
# Removed in 9.0, as it is actually a macro:
#declare 421 {
#    Tcl_HashEntry *Tcl_FindHashEntry(Tcl_HashTable *tablePtr, const void *key)
#}
# Removed in 9.0, as it is actually a macro:
#declare 422 {
#    Tcl_HashEntry *Tcl_CreateHashEntry(Tcl_HashTable *tablePtr,
#	    const void *key, int *newPtr)
#}
declare 423 {
    void Tcl_InitCustomHashTable(Tcl_HashTable *tablePtr, int keyType,
	    const Tcl_HashKeyType *typePtr)
}
declare 424 {
    void Tcl_InitObjHashTable(Tcl_HashTable *tablePtr)
}
declare 425 {
    void *Tcl_CommandTraceInfo(Tcl_Interp *interp, const char *varName,
	    int flags, Tcl_CommandTraceProc *procPtr,
	    void *prevClientData)
}
declare 426 {
    int Tcl_TraceCommand(Tcl_Interp *interp, const char *varName, int flags,
	    Tcl_CommandTraceProc *proc, void *clientData)
}
declare 427 {
    void Tcl_UntraceCommand(Tcl_Interp *interp, const char *varName,
	    int flags, Tcl_CommandTraceProc *proc, void *clientData)
}
declare 428 {
    void *Tcl_AttemptAlloc(size_t size)
}
declare 429 {
    void *Tcl_AttemptDbCkalloc(size_t size, const char *file, int line)
}
declare 430 {
    void *Tcl_AttemptRealloc(void *ptr, size_t size)
}
declare 431 {
    void *Tcl_AttemptDbCkrealloc(void *ptr, size_t size,
	    const char *file, int line)
}
declare 432 {
    int Tcl_AttemptSetObjLength(Tcl_Obj *objPtr, size_t length)
}

# TIP#10 (thread-aware channels) akupries
declare 433 {
    Tcl_ThreadId Tcl_GetChannelThread(Tcl_Channel channel)
}

# introduced in 8.4a3
declare 434 {
    Tcl_UniChar *TclGetUnicodeFromObj(Tcl_Obj *objPtr, int *lengthPtr)
}

# TIP#15 (math function introspection) dkf
# Removed in 9.0:
#declare 435 {
#    int Tcl_GetMathFuncInfo(Tcl_Interp *interp, const char *name,
#	    int *numArgsPtr, Tcl_ValueType **argTypesPtr,
#	    Tcl_MathProc **procPtr, void **clientDataPtr)
#}
# Removed in 9.0:
#declare 436 {
#    Tcl_Obj *Tcl_ListMathFuncs(Tcl_Interp *interp, const char *pattern)
#}

# TIP#36 (better access to 'subst') dkf
declare 437 {
    Tcl_Obj *Tcl_SubstObj(Tcl_Interp *interp, Tcl_Obj *objPtr, int flags)
}

# TIP#17 (virtual filesystem layer) vdarley
declare 438 {
    int Tcl_DetachChannel(Tcl_Interp *interp, Tcl_Channel channel)
}
declare 439 {
    int Tcl_IsStandardChannel(Tcl_Channel channel)
}
declare 440 {
    int	Tcl_FSCopyFile(Tcl_Obj *srcPathPtr, Tcl_Obj *destPathPtr)
}
declare 441 {
    int	Tcl_FSCopyDirectory(Tcl_Obj *srcPathPtr,
	    Tcl_Obj *destPathPtr, Tcl_Obj **errorPtr)
}
declare 442 {
    int	Tcl_FSCreateDirectory(Tcl_Obj *pathPtr)
}
declare 443 {
    int	Tcl_FSDeleteFile(Tcl_Obj *pathPtr)
}
declare 444 {
    int	Tcl_FSLoadFile(Tcl_Interp *interp, Tcl_Obj *pathPtr, const char *sym1,
	    const char *sym2, Tcl_LibraryInitProc **proc1Ptr,
	    Tcl_LibraryInitProc **proc2Ptr, Tcl_LoadHandle *handlePtr,
	    Tcl_FSUnloadFileProc **unloadProcPtr)
}
declare 445 {
    int	Tcl_FSMatchInDirectory(Tcl_Interp *interp, Tcl_Obj *result,
	    Tcl_Obj *pathPtr, const char *pattern, Tcl_GlobTypeData *types)
}
declare 446 {
    Tcl_Obj *Tcl_FSLink(Tcl_Obj *pathPtr, Tcl_Obj *toPtr, int linkAction)
}
declare 447 {
    int Tcl_FSRemoveDirectory(Tcl_Obj *pathPtr,
	    int recursive, Tcl_Obj **errorPtr)
}
declare 448 {
    int	Tcl_FSRenameFile(Tcl_Obj *srcPathPtr, Tcl_Obj *destPathPtr)
}
declare 449 {
    int	Tcl_FSLstat(Tcl_Obj *pathPtr, Tcl_StatBuf *buf)
}
declare 450 {
    int Tcl_FSUtime(Tcl_Obj *pathPtr, struct utimbuf *tval)
}
declare 451 {
    int Tcl_FSFileAttrsGet(Tcl_Interp *interp,
	    int index, Tcl_Obj *pathPtr, Tcl_Obj **objPtrRef)
}
declare 452 {
    int Tcl_FSFileAttrsSet(Tcl_Interp *interp,
	    int index, Tcl_Obj *pathPtr, Tcl_Obj *objPtr)
}
declare 453 {
    const char *const *Tcl_FSFileAttrStrings(Tcl_Obj *pathPtr,
	    Tcl_Obj **objPtrRef)
}
declare 454 {
    int Tcl_FSStat(Tcl_Obj *pathPtr, Tcl_StatBuf *buf)
}
declare 455 {
    int Tcl_FSAccess(Tcl_Obj *pathPtr, int mode)
}
declare 456 {
    Tcl_Channel Tcl_FSOpenFileChannel(Tcl_Interp *interp, Tcl_Obj *pathPtr,
	    const char *modeString, int permissions)
}
declare 457 {
    Tcl_Obj *Tcl_FSGetCwd(Tcl_Interp *interp)
}
declare 458 {
    int Tcl_FSChdir(Tcl_Obj *pathPtr)
}
declare 459 {
    int Tcl_FSConvertToPathType(Tcl_Interp *interp, Tcl_Obj *pathPtr)
}
declare 460 {
    Tcl_Obj *Tcl_FSJoinPath(Tcl_Obj *listObj, int elements)
}
declare 461 {
    Tcl_Obj *Tcl_FSSplitPath(Tcl_Obj *pathPtr, int *lenPtr)
}
declare 462 {
    int Tcl_FSEqualPaths(Tcl_Obj *firstPtr, Tcl_Obj *secondPtr)
}
declare 463 {
    Tcl_Obj *Tcl_FSGetNormalizedPath(Tcl_Interp *interp, Tcl_Obj *pathPtr)
}
declare 464 {
    Tcl_Obj *Tcl_FSJoinToPath(Tcl_Obj *pathPtr, int objc,
	    Tcl_Obj *const objv[])
}
declare 465 {
    void *Tcl_FSGetInternalRep(Tcl_Obj *pathPtr,
	    const Tcl_Filesystem *fsPtr)
}
declare 466 {
    Tcl_Obj *Tcl_FSGetTranslatedPath(Tcl_Interp *interp, Tcl_Obj *pathPtr)
}
declare 467 {
    int Tcl_FSEvalFile(Tcl_Interp *interp, Tcl_Obj *fileName)
}
declare 468 {
    Tcl_Obj *Tcl_FSNewNativePath(const Tcl_Filesystem *fromFilesystem,
	    void *clientData)
}
declare 469 {
    const void *Tcl_FSGetNativePath(Tcl_Obj *pathPtr)
}
declare 470 {
    Tcl_Obj *Tcl_FSFileSystemInfo(Tcl_Obj *pathPtr)
}
declare 471 {
    Tcl_Obj *Tcl_FSPathSeparator(Tcl_Obj *pathPtr)
}
declare 472 {
    Tcl_Obj *Tcl_FSListVolumes(void)
}
declare 473 {
    int Tcl_FSRegister(void *clientData, const Tcl_Filesystem *fsPtr)
}
declare 474 {
    int Tcl_FSUnregister(const Tcl_Filesystem *fsPtr)
}
declare 475 {
    void *Tcl_FSData(const Tcl_Filesystem *fsPtr)
}
declare 476 {
    const char *Tcl_FSGetTranslatedStringPath(Tcl_Interp *interp,
	    Tcl_Obj *pathPtr)
}
declare 477 {
    const Tcl_Filesystem *Tcl_FSGetFileSystemForPath(Tcl_Obj *pathPtr)
}
declare 478 {
    Tcl_PathType Tcl_FSGetPathType(Tcl_Obj *pathPtr)
}

# TIP#49 (detection of output buffering) akupries
declare 479 {
    int Tcl_OutputBuffered(Tcl_Channel chan)
}
declare 480 {
    void Tcl_FSMountsChanged(const Tcl_Filesystem *fsPtr)
}

# TIP#56 (evaluate a parsed script) msofer
declare 481 {
    int Tcl_EvalTokensStandard(Tcl_Interp *interp, Tcl_Token *tokenPtr,
	    size_t count)
}

# TIP#73 (access to current time) kbk
declare 482 {
    void Tcl_GetTime(Tcl_Time *timeBuf)
}

# TIP#32 (object-enabled traces) kbk
declare 483 {
    Tcl_Trace Tcl_CreateObjTrace(Tcl_Interp *interp, int level, int flags,
	    Tcl_CmdObjTraceProc *objProc, void *clientData,
	    Tcl_CmdObjTraceDeleteProc *delProc)
}
declare 484 {
    int Tcl_GetCommandInfoFromToken(Tcl_Command token, Tcl_CmdInfo *infoPtr)
}
declare 485 {
    int Tcl_SetCommandInfoFromToken(Tcl_Command token,
	    const Tcl_CmdInfo *infoPtr)
}

### New functions on 64-bit dev branch ###
# TIP#72 (64-bit values) dkf
declare 486 {
    Tcl_Obj *Tcl_DbNewWideIntObj(Tcl_WideInt wideValue,
	    const char *file, int line)
}
declare 487 {
    int Tcl_GetWideIntFromObj(Tcl_Interp *interp, Tcl_Obj *objPtr,
	    Tcl_WideInt *widePtr)
}
declare 488 {
    Tcl_Obj *Tcl_NewWideIntObj(Tcl_WideInt wideValue)
}
declare 489 {
    void Tcl_SetWideIntObj(Tcl_Obj *objPtr, Tcl_WideInt wideValue)
}
declare 490 {
    Tcl_StatBuf *Tcl_AllocStatBuf(void)
}
declare 491 {
    long long Tcl_Seek(Tcl_Channel chan, long long offset, int mode)
}
declare 492 {
    long long Tcl_Tell(Tcl_Channel chan)
}

# TIP#91 (back-compat enhancements for channels) dkf
declare 493 {
    Tcl_DriverWideSeekProc *Tcl_ChannelWideSeekProc(
	    const Tcl_ChannelType *chanTypePtr)
}

# ----- BASELINE -- FOR -- 8.4.0 ----- #

# TIP#111 (dictionaries) dkf
declare 494 {
    int Tcl_DictObjPut(Tcl_Interp *interp, Tcl_Obj *dictPtr,
	    Tcl_Obj *keyPtr, Tcl_Obj *valuePtr)
}
declare 495 {
    int Tcl_DictObjGet(Tcl_Interp *interp, Tcl_Obj *dictPtr, Tcl_Obj *keyPtr,
	    Tcl_Obj **valuePtrPtr)
}
declare 496 {
    int Tcl_DictObjRemove(Tcl_Interp *interp, Tcl_Obj *dictPtr,
	    Tcl_Obj *keyPtr)
}
declare 497 {
    int Tcl_DictObjSize(Tcl_Interp *interp, Tcl_Obj *dictPtr, int *sizePtr)
}
declare 498 {
    int Tcl_DictObjFirst(Tcl_Interp *interp, Tcl_Obj *dictPtr,
	    Tcl_DictSearch *searchPtr,
	    Tcl_Obj **keyPtrPtr, Tcl_Obj **valuePtrPtr, int *donePtr)
}
declare 499 {
    void Tcl_DictObjNext(Tcl_DictSearch *searchPtr,
	    Tcl_Obj **keyPtrPtr, Tcl_Obj **valuePtrPtr, int *donePtr)
}
declare 500 {
    void Tcl_DictObjDone(Tcl_DictSearch *searchPtr)
}
declare 501 {
    int Tcl_DictObjPutKeyList(Tcl_Interp *interp, Tcl_Obj *dictPtr,
	    int keyc, Tcl_Obj *const *keyv, Tcl_Obj *valuePtr)
}
declare 502 {
    int Tcl_DictObjRemoveKeyList(Tcl_Interp *interp, Tcl_Obj *dictPtr,
	    int keyc, Tcl_Obj *const *keyv)
}
declare 503 {
    Tcl_Obj *Tcl_NewDictObj(void)
}
declare 504 {
    Tcl_Obj *Tcl_DbNewDictObj(const char *file, int line)
}

# TIP#59 (configuration reporting) akupries
declare 505 {
    void Tcl_RegisterConfig(Tcl_Interp *interp, const char *pkgName,
	    const Tcl_Config *configuration, const char *valEncoding)
}

# TIP #139 (partial exposure of namespace API - transferred from tclInt.decls)
# dkf, API by Brent Welch?
declare 506 {
    Tcl_Namespace *Tcl_CreateNamespace(Tcl_Interp *interp, const char *name,
	    void *clientData, Tcl_NamespaceDeleteProc *deleteProc)
}
declare 507 {
    void Tcl_DeleteNamespace(Tcl_Namespace *nsPtr)
}
declare 508 {
    int Tcl_AppendExportList(Tcl_Interp *interp, Tcl_Namespace *nsPtr,
	    Tcl_Obj *objPtr)
}
declare 509 {
    int Tcl_Export(Tcl_Interp *interp, Tcl_Namespace *nsPtr,
	    const char *pattern, int resetListFirst)
}
declare 510 {
    int Tcl_Import(Tcl_Interp *interp, Tcl_Namespace *nsPtr,
	    const char *pattern, int allowOverwrite)
}
declare 511 {
    int Tcl_ForgetImport(Tcl_Interp *interp, Tcl_Namespace *nsPtr,
	    const char *pattern)
}
declare 512 {
    Tcl_Namespace *Tcl_GetCurrentNamespace(Tcl_Interp *interp)
}
declare 513 {
    Tcl_Namespace *Tcl_GetGlobalNamespace(Tcl_Interp *interp)
}
declare 514 {
    Tcl_Namespace *Tcl_FindNamespace(Tcl_Interp *interp, const char *name,
	    Tcl_Namespace *contextNsPtr, int flags)
}
declare 515 {
    Tcl_Command Tcl_FindCommand(Tcl_Interp *interp, const char *name,
	    Tcl_Namespace *contextNsPtr, int flags)
}
declare 516 {
    Tcl_Command Tcl_GetCommandFromObj(Tcl_Interp *interp, Tcl_Obj *objPtr)
}
declare 517 {
    void Tcl_GetCommandFullName(Tcl_Interp *interp, Tcl_Command command,
	    Tcl_Obj *objPtr)
}

# TIP#137 (encoding-aware source command) dgp for Anton Kovalenko
declare 518 {
    int Tcl_FSEvalFileEx(Tcl_Interp *interp, Tcl_Obj *fileName,
	    const char *encodingName)
}

# Removed in 9.0 (stub entry only)
#declare 519 {nostub {Don't use this function in a stub-enabled extension}} {
#    Tcl_ExitProc *Tcl_SetExitProc(TCL_NORETURN1 Tcl_ExitProc *proc)
#}

# TIP#143 (resource limits) dkf
declare 520 {
    void Tcl_LimitAddHandler(Tcl_Interp *interp, int type,
	    Tcl_LimitHandlerProc *handlerProc, void *clientData,
	    Tcl_LimitHandlerDeleteProc *deleteProc)
}
declare 521 {
    void Tcl_LimitRemoveHandler(Tcl_Interp *interp, int type,
	    Tcl_LimitHandlerProc *handlerProc, void *clientData)
}
declare 522 {
    int Tcl_LimitReady(Tcl_Interp *interp)
}
declare 523 {
    int Tcl_LimitCheck(Tcl_Interp *interp)
}
declare 524 {
    int Tcl_LimitExceeded(Tcl_Interp *interp)
}
declare 525 {
    void Tcl_LimitSetCommands(Tcl_Interp *interp, int commandLimit)
}
declare 526 {
    void Tcl_LimitSetTime(Tcl_Interp *interp, Tcl_Time *timeLimitPtr)
}
declare 527 {
    void Tcl_LimitSetGranularity(Tcl_Interp *interp, int type, int granularity)
}
declare 528 {
    int Tcl_LimitTypeEnabled(Tcl_Interp *interp, int type)
}
declare 529 {
    int Tcl_LimitTypeExceeded(Tcl_Interp *interp, int type)
}
declare 530 {
    void Tcl_LimitTypeSet(Tcl_Interp *interp, int type)
}
declare 531 {
    void Tcl_LimitTypeReset(Tcl_Interp *interp, int type)
}
declare 532 {
    int Tcl_LimitGetCommands(Tcl_Interp *interp)
}
declare 533 {
    void Tcl_LimitGetTime(Tcl_Interp *interp, Tcl_Time *timeLimitPtr)
}
declare 534 {
    int Tcl_LimitGetGranularity(Tcl_Interp *interp, int type)
}

# TIP#226 (interpreter result state management) dgp
declare 535 {
    Tcl_InterpState Tcl_SaveInterpState(Tcl_Interp *interp, int status)
}
declare 536 {
    int Tcl_RestoreInterpState(Tcl_Interp *interp, Tcl_InterpState state)
}
declare 537 {
    void Tcl_DiscardInterpState(Tcl_InterpState state)
}

# TIP#227 (return options interface) dgp
declare 538 {
    int Tcl_SetReturnOptions(Tcl_Interp *interp, Tcl_Obj *options)
}
declare 539 {
    Tcl_Obj *Tcl_GetReturnOptions(Tcl_Interp *interp, int result)
}

# TIP#235 (ensembles) dkf
declare 540 {
    int Tcl_IsEnsemble(Tcl_Command token)
}
declare 541 {
    Tcl_Command Tcl_CreateEnsemble(Tcl_Interp *interp, const char *name,
	    Tcl_Namespace *namespacePtr, int flags)
}
declare 542 {
    Tcl_Command Tcl_FindEnsemble(Tcl_Interp *interp, Tcl_Obj *cmdNameObj,
	    int flags)
}
declare 543 {
    int Tcl_SetEnsembleSubcommandList(Tcl_Interp *interp, Tcl_Command token,
	    Tcl_Obj *subcmdList)
}
declare 544 {
    int Tcl_SetEnsembleMappingDict(Tcl_Interp *interp, Tcl_Command token,
	    Tcl_Obj *mapDict)
}
declare 545 {
    int Tcl_SetEnsembleUnknownHandler(Tcl_Interp *interp, Tcl_Command token,
	    Tcl_Obj *unknownList)
}
declare 546 {
    int Tcl_SetEnsembleFlags(Tcl_Interp *interp, Tcl_Command token, int flags)
}
declare 547 {
    int Tcl_GetEnsembleSubcommandList(Tcl_Interp *interp, Tcl_Command token,
	    Tcl_Obj **subcmdListPtr)
}
declare 548 {
    int Tcl_GetEnsembleMappingDict(Tcl_Interp *interp, Tcl_Command token,
	    Tcl_Obj **mapDictPtr)
}
declare 549 {
    int Tcl_GetEnsembleUnknownHandler(Tcl_Interp *interp, Tcl_Command token,
	    Tcl_Obj **unknownListPtr)
}
declare 550 {
    int Tcl_GetEnsembleFlags(Tcl_Interp *interp, Tcl_Command token,
	    int *flagsPtr)
}
declare 551 {
    int Tcl_GetEnsembleNamespace(Tcl_Interp *interp, Tcl_Command token,
	    Tcl_Namespace **namespacePtrPtr)
}

# TIP#233 (virtualized time) akupries
declare 552 {
    void Tcl_SetTimeProc(Tcl_GetTimeProc *getProc,
	    Tcl_ScaleTimeProc *scaleProc,
	    void *clientData)
}
declare 553 {
    void Tcl_QueryTimeProc(Tcl_GetTimeProc **getProc,
	    Tcl_ScaleTimeProc **scaleProc,
	    void **clientData)
}

# TIP#218 (driver thread actions) davygrvy/akupries ChannelType ver 4
declare 554 {
    Tcl_DriverThreadActionProc *Tcl_ChannelThreadActionProc(
	    const Tcl_ChannelType *chanTypePtr)
}

# TIP#237 (arbitrary-precision integers) kbk
declare 555 {
    Tcl_Obj *Tcl_NewBignumObj(void *value)
}
declare 556 {
    Tcl_Obj *Tcl_DbNewBignumObj(void *value, const char *file, int line)
}
declare 557 {
    void Tcl_SetBignumObj(Tcl_Obj *obj, void *value)
}
declare 558 {
    int Tcl_GetBignumFromObj(Tcl_Interp *interp, Tcl_Obj *obj, void *value)
}
declare 559 {
    int Tcl_TakeBignumFromObj(Tcl_Interp *interp, Tcl_Obj *obj, void *value)
}

# TIP #208 ('chan' command) jeffh
declare 560 {
    int Tcl_TruncateChannel(Tcl_Channel chan, long long length)
}
declare 561 {
    Tcl_DriverTruncateProc *Tcl_ChannelTruncateProc(
	    const Tcl_ChannelType *chanTypePtr)
}

# TIP#219 (channel reflection api) akupries
declare 562 {
    void Tcl_SetChannelErrorInterp(Tcl_Interp *interp, Tcl_Obj *msg)
}
declare 563 {
    void Tcl_GetChannelErrorInterp(Tcl_Interp *interp, Tcl_Obj **msg)
}
declare 564 {
    void Tcl_SetChannelError(Tcl_Channel chan, Tcl_Obj *msg)
}
declare 565 {
    void Tcl_GetChannelError(Tcl_Channel chan, Tcl_Obj **msg)
}

# TIP #237 (additional conversion functions for bignum support) kbk/dgp
declare 566 {
    int Tcl_InitBignumFromDouble(Tcl_Interp *interp, double initval,
	    void *toInit)
}

# TIP#181 (namespace unknown command) dgp for Neil Madden
declare 567 {
    Tcl_Obj *Tcl_GetNamespaceUnknownHandler(Tcl_Interp *interp,
	    Tcl_Namespace *nsPtr)
}
declare 568 {
    int Tcl_SetNamespaceUnknownHandler(Tcl_Interp *interp,
	    Tcl_Namespace *nsPtr, Tcl_Obj *handlerPtr)
}

# TIP#258 (enhanced interface for encodings) dgp
declare 569 {
    int Tcl_GetEncodingFromObj(Tcl_Interp *interp, Tcl_Obj *objPtr,
	    Tcl_Encoding *encodingPtr)
}
declare 570 {
    Tcl_Obj *Tcl_GetEncodingSearchPath(void)
}
declare 571 {
    int Tcl_SetEncodingSearchPath(Tcl_Obj *searchPath)
}
declare 572 {
    const char *Tcl_GetEncodingNameFromEnvironment(Tcl_DString *bufPtr)
}

# TIP#268 (extended version numbers and requirements) akupries
declare 573 {
    int Tcl_PkgRequireProc(Tcl_Interp *interp, const char *name,
	    int objc, Tcl_Obj *const objv[], void *clientDataPtr)
}

# TIP#270 (utility C routines for string formatting) dgp
declare 574 {
    void Tcl_AppendObjToErrorInfo(Tcl_Interp *interp, Tcl_Obj *objPtr)
}
declare 575 {
    void Tcl_AppendLimitedToObj(Tcl_Obj *objPtr, const char *bytes,
	    size_t length, size_t limit, const char *ellipsis)
}
declare 576 {
    Tcl_Obj *Tcl_Format(Tcl_Interp *interp, const char *format, int objc,
	    Tcl_Obj *const objv[])
}
declare 577 {
    int Tcl_AppendFormatToObj(Tcl_Interp *interp, Tcl_Obj *objPtr,
	    const char *format, int objc, Tcl_Obj *const objv[])
}
declare 578 {
    Tcl_Obj *Tcl_ObjPrintf(const char *format, ...)
}
declare 579 {
    void Tcl_AppendPrintfToObj(Tcl_Obj *objPtr, const char *format, ...)
}

# ----- BASELINE -- FOR -- 8.5.0 ----- #

# TIP #285 (script cancellation support) jmistachkin
declare 580 {
    int Tcl_CancelEval(Tcl_Interp *interp, Tcl_Obj *resultObjPtr,
	    void *clientData, int flags)
}
declare 581 {
    int Tcl_Canceled(Tcl_Interp *interp, int flags)
}

# TIP#304 (chan pipe) aferrieux
declare 582 {
    int Tcl_CreatePipe(Tcl_Interp  *interp, Tcl_Channel *rchan,
	    Tcl_Channel *wchan, int flags)
}

# TIP #322 (NRE public interface) msofer
declare 583 {
    Tcl_Command Tcl_NRCreateCommand(Tcl_Interp *interp,
	    const char *cmdName, Tcl_ObjCmdProc *proc,
	    Tcl_ObjCmdProc *nreProc, void *clientData,
	    Tcl_CmdDeleteProc *deleteProc)
}
declare 584 {
    int Tcl_NREvalObj(Tcl_Interp *interp, Tcl_Obj *objPtr, int flags)
}
declare 585 {
    int Tcl_NREvalObjv(Tcl_Interp *interp, int objc,
	    Tcl_Obj *const objv[], int flags)
}
declare 586 {
    int Tcl_NRCmdSwap(Tcl_Interp *interp, Tcl_Command cmd, int objc,
	    Tcl_Obj *const objv[], int flags)
}
declare 587 {
    void Tcl_NRAddCallback(Tcl_Interp *interp, Tcl_NRPostProc *postProcPtr,
	    void *data0, void *data1, void *data2,
	    void *data3)
}
# For use by NR extenders, to have a simple way to also provide a (required!)
# classic objProc
declare 588 {
    int Tcl_NRCallObjProc(Tcl_Interp *interp, Tcl_ObjCmdProc *objProc,
	    void *clientData, int objc, Tcl_Obj *const objv[])
}

# TIP#316 (Tcl_StatBuf reader functions) dkf
declare 589 {
    unsigned Tcl_GetFSDeviceFromStat(const Tcl_StatBuf *statPtr)
}
declare 590 {
    unsigned Tcl_GetFSInodeFromStat(const Tcl_StatBuf *statPtr)
}
declare 591 {
    unsigned Tcl_GetModeFromStat(const Tcl_StatBuf *statPtr)
}
declare 592 {
    int Tcl_GetLinkCountFromStat(const Tcl_StatBuf *statPtr)
}
declare 593 {
    int Tcl_GetUserIdFromStat(const Tcl_StatBuf *statPtr)
}
declare 594 {
    int Tcl_GetGroupIdFromStat(const Tcl_StatBuf *statPtr)
}
declare 595 {
    int Tcl_GetDeviceTypeFromStat(const Tcl_StatBuf *statPtr)
}
declare 596 {
    long long Tcl_GetAccessTimeFromStat(const Tcl_StatBuf *statPtr)
}
declare 597 {
    long long Tcl_GetModificationTimeFromStat(const Tcl_StatBuf *statPtr)
}
declare 598 {
    long long Tcl_GetChangeTimeFromStat(const Tcl_StatBuf *statPtr)
}
declare 599 {
    unsigned long long Tcl_GetSizeFromStat(const Tcl_StatBuf *statPtr)
}
declare 600 {
    unsigned long long Tcl_GetBlocksFromStat(const Tcl_StatBuf *statPtr)
}
declare 601 {
    unsigned Tcl_GetBlockSizeFromStat(const Tcl_StatBuf *statPtr)
}

# TIP#314 (ensembles with parameters) dkf for Lars Hellstr"om
declare 602 {
    int Tcl_SetEnsembleParameterList(Tcl_Interp *interp, Tcl_Command token,
	    Tcl_Obj *paramList)
}
declare 603 {
    int Tcl_GetEnsembleParameterList(Tcl_Interp *interp, Tcl_Command token,
	    Tcl_Obj **paramListPtr)
}

# TIP#265 (option parser) dkf for Sam Bromley
declare 604 {
    int Tcl_ParseArgsObjv(Tcl_Interp *interp, const Tcl_ArgvInfo *argTable,
	    int *objcPtr, Tcl_Obj *const *objv, Tcl_Obj ***remObjv)
}

# TIP#336 (manipulate the error line) dgp
declare 605 {
    int Tcl_GetErrorLine(Tcl_Interp *interp)
}
declare 606 {
    void Tcl_SetErrorLine(Tcl_Interp *interp, int lineNum)
}

# TIP#307 (move results between interpreters) dkf
declare 607 {
    void Tcl_TransferResult(Tcl_Interp *sourceInterp, int code,
	    Tcl_Interp *targetInterp)
}

# TIP#335 (detect if interpreter in use) jmistachkin
declare 608 {
    int Tcl_InterpActive(Tcl_Interp *interp)
}

# TIP#337 (log exception for background processing) dgp
declare 609 {
    void Tcl_BackgroundException(Tcl_Interp *interp, int code)
}

# TIP#234 (zlib interface) dkf/Pascal Scheffers
declare 610 {
    int Tcl_ZlibDeflate(Tcl_Interp *interp, int format, Tcl_Obj *data,
	    int level, Tcl_Obj *gzipHeaderDictObj)
}
declare 611 {
    int Tcl_ZlibInflate(Tcl_Interp *interp, int format, Tcl_Obj *data,
	    size_t buffersize, Tcl_Obj *gzipHeaderDictObj)
}
declare 612 {
    unsigned int Tcl_ZlibCRC32(unsigned int crc, const unsigned char *buf,
	    size_t len)
}
declare 613 {
    unsigned int Tcl_ZlibAdler32(unsigned int adler, const unsigned char *buf,
	    size_t len)
}
declare 614 {
    int Tcl_ZlibStreamInit(Tcl_Interp *interp, int mode, int format,
	    int level, Tcl_Obj *dictObj, Tcl_ZlibStream *zshandle)
}
declare 615 {
    Tcl_Obj *Tcl_ZlibStreamGetCommandName(Tcl_ZlibStream zshandle)
}
declare 616 {
    int Tcl_ZlibStreamEof(Tcl_ZlibStream zshandle)
}
declare 617 {
    int Tcl_ZlibStreamChecksum(Tcl_ZlibStream zshandle)
}
declare 618 {
    int Tcl_ZlibStreamPut(Tcl_ZlibStream zshandle, Tcl_Obj *data, int flush)
}
declare 619 {
    int Tcl_ZlibStreamGet(Tcl_ZlibStream zshandle, Tcl_Obj *data,
	    size_t count)
}
declare 620 {
    int Tcl_ZlibStreamClose(Tcl_ZlibStream zshandle)
}
declare 621 {
    int Tcl_ZlibStreamReset(Tcl_ZlibStream zshandle)
}

# TIP 338 (control over startup script) dgp
declare 622 {
    void Tcl_SetStartupScript(Tcl_Obj *path, const char *encoding)
}
declare 623 {
    Tcl_Obj *Tcl_GetStartupScript(const char **encodingPtr)
}

# TIP#332 (half-close made public) aferrieux
declare 624 {
    int Tcl_CloseEx(Tcl_Interp *interp, Tcl_Channel chan, int flags)
}

# TIP #353 (NR-enabled expressions) dgp
declare 625 {
    int Tcl_NRExprObj(Tcl_Interp *interp, Tcl_Obj *objPtr, Tcl_Obj *resultPtr)
}

# TIP #356 (NR-enabled substitution) dgp
declare 626 {
    int Tcl_NRSubstObj(Tcl_Interp *interp, Tcl_Obj *objPtr, int flags)
}

# TIP #357 (Export TclLoadFile and TclpFindSymbol) kbk
declare 627 {
    int Tcl_LoadFile(Tcl_Interp *interp, Tcl_Obj *pathPtr,
		     const char *const symv[], int flags, void *procPtrs,
		     Tcl_LoadHandle *handlePtr)
}
declare 628 {
    void *Tcl_FindSymbol(Tcl_Interp *interp, Tcl_LoadHandle handle,
			 const char *symbol)
}
declare 629 {
    int Tcl_FSUnloadFile(Tcl_Interp *interp, Tcl_LoadHandle handlePtr)
}

# TIP #400
declare 630 {
    void Tcl_ZlibStreamSetCompressionDictionary(Tcl_ZlibStream zhandle,
	    Tcl_Obj *compressionDictionaryObj)
}

# ----- BASELINE -- FOR -- 8.6.0 ----- #

# TIP #456
declare 631 {
    Tcl_Channel Tcl_OpenTcpServerEx(Tcl_Interp *interp, const char *service,
	    const char *host, unsigned int flags, Tcl_TcpAcceptProc *acceptProc,
	    void *callbackData)
}

# TIP #430
declare 632 {
    int TclZipfs_Mount(Tcl_Interp *interp, const char *mountPoint,
	    const char *zipname, const char *passwd)
}
declare 633 {
    int TclZipfs_Unmount(Tcl_Interp *interp, const char *mountPoint)
}
declare 634 {
    Tcl_Obj *TclZipfs_TclLibrary(void)
}
declare 635 {
    int TclZipfs_MountBuffer(Tcl_Interp *interp, const char *mountPoint,
	    unsigned char *data, size_t datalen, int copy)
}

# TIP #445
declare 636 {
    void Tcl_FreeInternalRep(Tcl_Obj *objPtr)
}
declare 637 {
    char *Tcl_InitStringRep(Tcl_Obj *objPtr, const char *bytes,
	    size_t numBytes)
}
declare 638 {
    Tcl_ObjInternalRep *Tcl_FetchInternalRep(Tcl_Obj *objPtr, const Tcl_ObjType *typePtr)
}
declare 639 {
    void Tcl_StoreInternalRep(Tcl_Obj *objPtr, const Tcl_ObjType *typePtr,
	    const Tcl_ObjInternalRep *irPtr)
}
declare 640 {
    int Tcl_HasStringRep(Tcl_Obj *objPtr)
}

# TIP #506
declare 641 {
    void Tcl_IncrRefCount(Tcl_Obj *objPtr)
}

declare 642 {
    void Tcl_DecrRefCount(Tcl_Obj *objPtr)
}

declare 643 {
    int Tcl_IsShared(Tcl_Obj *objPtr)
}

# TIP#312 New Tcl_LinkArray() function
declare 644 {
    int Tcl_LinkArray(Tcl_Interp *interp, const char *varName, void *addr,
	    int type, size_t size)
}

declare 645 {
    int Tcl_GetIntForIndex(Tcl_Interp *interp, Tcl_Obj *objPtr,
	    size_t endValue, size_t *indexPtr)
}

# TIP #548
declare 646 {
    int Tcl_UtfToUniChar(const char *src, int *chPtr)
}
declare 647 {
    char *Tcl_UniCharToUtfDString(const int *uniStr,
	    size_t uniLength, Tcl_DString *dsPtr)
}
declare 648 {
    int *Tcl_UtfToUniCharDString(const char *src,
	    size_t length, Tcl_DString *dsPtr)
}

# TIP #568
declare 649 {
    unsigned char *TclGetBytesFromObj(Tcl_Interp *interp, Tcl_Obj *objPtr,
	    int *numBytesPtr)
}
declare 650 {
    unsigned char *Tcl_GetBytesFromObj(Tcl_Interp *interp, Tcl_Obj *objPtr,
	    size_t *numBytesPtr)
}

# TIP #481
declare 651 {
    char *Tcl_GetStringFromObj(Tcl_Obj *objPtr, size_t *lengthPtr)
}
declare 652 {
    Tcl_UniChar *Tcl_GetUnicodeFromObj(Tcl_Obj *objPtr, size_t *lengthPtr)
}
declare 653 {
    unsigned char *Tcl_GetByteArrayFromObj(Tcl_Obj *objPtr, size_t *numBytesPtr)
}

# TIP #575
declare 654 {
    int Tcl_UtfCharComplete(const char *src, size_t length)
}
declare 655 {
    const char *Tcl_UtfNext(const char *src)
}
declare 656 {
    const char *Tcl_UtfPrev(const char *src, const char *start)
}
declare 657 {
    int Tcl_UniCharIsUnicode(int ch)
}

# TIP #511
declare 660 {
    int Tcl_AsyncMarkFromSignal(Tcl_AsyncHandler async, int sigNumber)
}

# TIP #617
declare 668 {
    int Tcl_UniCharLen(const int *uniStr)
}


# ----- BASELINE -- FOR -- 8.7.0 ----- #

##############################################################################

# Define the platform specific public Tcl interface. These functions are only
# available on the designated platform.

interface tclPlat

################################
# Unix specific functions
#   (none)

################################
# Mac OS X specific functions

declare 1 {
    int Tcl_MacOSXOpenVersionedBundleResources(Tcl_Interp *interp,
	    const char *bundleName, const char *bundleVersion,
	    int hasResourceFile, size_t maxPathLen, char *libraryPath)
}
declare 2 {
    void Tcl_MacOSXNotifierAddRunLoopMode(const void *runLoopMode)
}

################################
# Windows specific functions
declare 3 {
    void Tcl_WinConvertError(unsigned errCode)
}

##############################################################################

# Public functions that are not accessible via the stubs table.

export {
    void Tcl_MainEx(int argc, char **argv, Tcl_AppInitProc *appInitProc,
    Tcl_Interp *interp)
}
export {
    void Tcl_StaticLibrary(Tcl_Interp *interp, const char *prefix,
	    Tcl_LibraryInitProc *initProc, Tcl_LibraryInitProc *safeInitProc)
}
export {
    const char *Tcl_SetPanicProc(TCL_NORETURN1 Tcl_PanicProc *panicProc)
}
export {
    Tcl_ExitProc *Tcl_SetExitProc(TCL_NORETURN1 Tcl_ExitProc *proc)
}
export {
    const char *Tcl_FindExecutable(const char *argv0)
}
export {
    const char *Tcl_InitStubs(Tcl_Interp *interp, const char *version,
	int exact)
}
export {
    const char *TclTomMathInitializeStubs(Tcl_Interp* interp,
	const char* version, int epoch, int revision)
}
export {
    const char *Tcl_PkgInitStubsCheck(Tcl_Interp *interp, const char *version,
	int exact)
}
export {
    void Tcl_GetMemoryInfo(Tcl_DString *dsPtr)
}
export {
    const char *Tcl_InitSubsystems(void)
}
export {
    const char *TclZipfs_AppHook(int *argc, char ***argv)
}

# Local Variables:
# mode: tcl
# End:<|MERGE_RESOLUTION|>--- conflicted
+++ resolved
@@ -1292,25 +1292,14 @@
 declare 351 {
     int Tcl_UniCharIsWordChar(int ch)
 }
-<<<<<<< HEAD
-# Removed in 9.0:
-#declare 352 {
-#    int Tcl_UniCharLen(const Tcl_UniChar *uniStr)
-#}
+declare 352 {
+    size_t Tcl_Char16Len(const unsigned short *uniStr)
+}
 # Removed in 9.0:
 #declare 353 {
 #    int Tcl_UniCharNcmp(const Tcl_UniChar *ucs, const Tcl_UniChar *uct,
 #	    unsigned long numChars)
 #}
-=======
-declare 352 {
-    int Tcl_Char16Len(const unsigned short *uniStr)
-}
-declare 353 {deprecated {Use Tcl_UtfNcmp}} {
-    int Tcl_UniCharNcmp(const Tcl_UniChar *ucs, const Tcl_UniChar *uct,
-	    unsigned long numChars)
-}
->>>>>>> cc70416b
 declare 354 {
     char *Tcl_Char16ToUtfDString(const unsigned short *uniStr,
 	    size_t uniLength, Tcl_DString *dsPtr)
@@ -2517,7 +2506,7 @@
 
 # TIP #617
 declare 668 {
-    int Tcl_UniCharLen(const int *uniStr)
+    size_t Tcl_UniCharLen(const int *uniStr)
 }
 
 
