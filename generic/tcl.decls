# tcl.decls --
#
#	This file contains the declarations for all supported public
#	functions that are exported by the Tcl library via the stubs table.
#	This file is used to generate the tclDecls.h, tclPlatDecls.h
#	and tclStubInit.c files.
#
# Copyright © 1998-1999 Scriptics Corporation.
# Copyright © 2001, 2002 Kevin B. Kenny.  All rights reserved.
# Copyright © 2007 Daniel A. Steffen <das@users.sourceforge.net>
#
# See the file "license.terms" for information on usage and redistribution
# of this file, and for a DISCLAIMER OF ALL WARRANTIES.

library tcl

# Define the tcl interface with several sub interfaces:
#     tclPlat	 - platform specific public
#     tclInt	 - generic private
#     tclPlatInt - platform specific private

interface tcl
hooks {tclPlat tclInt tclIntPlat}
scspec EXTERN

# Declare each of the functions in the public Tcl interface.  Note that
# the an index should never be reused for a different function in order
# to preserve backwards compatibility.

declare 0 {
    int Tcl_PkgProvideEx(Tcl_Interp *interp, const char *name,
	    const char *version, const void *clientData)
}
declare 1 {
    const char *Tcl_PkgRequireEx(Tcl_Interp *interp,
	    const char *name, const char *version, int exact,
	    void *clientDataPtr)
}
declare 2 {
    TCL_NORETURN void Tcl_Panic(const char *format, ...)
}
declare 3 {
    void *Tcl_Alloc(size_t size)
}
declare 4 {
    void Tcl_Free(void *ptr)
}
declare 5 {
    void *Tcl_Realloc(void *ptr, size_t size)
}
declare 6 {
    void *Tcl_DbCkalloc(size_t size, const char *file, int line)
}
declare 7 {
    void Tcl_DbCkfree(void *ptr, const char *file, int line)
}
declare 8 {
    void *Tcl_DbCkrealloc(void *ptr, size_t size,
	    const char *file, int line)
}

# Tcl_CreateFileHandler and Tcl_DeleteFileHandler are only available on unix,
# but they are part of the old generic interface, so we include them here for
# compatibility reasons.

declare 9 {
    void Tcl_CreateFileHandler(int fd, int mask, Tcl_FileProc *proc,
	    void *clientData)
}
declare 10 {
    void Tcl_DeleteFileHandler(int fd)
}
declare 11 {
    void Tcl_SetTimer(const Tcl_Time *timePtr)
}
declare 12 {
    void Tcl_Sleep(int ms)
}
declare 13 {
    int Tcl_WaitForEvent(const Tcl_Time *timePtr)
}
declare 14 {
    int Tcl_AppendAllObjTypes(Tcl_Interp *interp, Tcl_Obj *objPtr)
}
declare 15 {
    void Tcl_AppendStringsToObj(Tcl_Obj *objPtr, ...)
}
declare 16 {
    void Tcl_AppendToObj(Tcl_Obj *objPtr, const char *bytes, size_t length)
}
declare 17 {
    Tcl_Obj *Tcl_ConcatObj(int objc, Tcl_Obj *const objv[])
}
declare 18 {
    int Tcl_ConvertToType(Tcl_Interp *interp, Tcl_Obj *objPtr,
	    const Tcl_ObjType *typePtr)
}
declare 19 {
    void Tcl_DbDecrRefCount(Tcl_Obj *objPtr, const char *file, int line)
}
declare 20 {
    void Tcl_DbIncrRefCount(Tcl_Obj *objPtr, const char *file, int line)
}
declare 21 {
    int Tcl_DbIsShared(Tcl_Obj *objPtr, const char *file, int line)
}
<<<<<<< HEAD
# Removed in 9.0 (changed to macro):
#declare 22 {
#    Tcl_Obj *Tcl_DbNewBooleanObj(int boolValue, const char *file, int line)
#}
=======
declare 22 {deprecated {No longer in use, changed to macro}} {
    Tcl_Obj *Tcl_DbNewBooleanObj(int intValue, const char *file, int line)
}
>>>>>>> b8055243
declare 23 {
    Tcl_Obj *Tcl_DbNewByteArrayObj(const unsigned char *bytes, size_t numBytes,
	    const char *file, int line)
}
declare 24 {
    Tcl_Obj *Tcl_DbNewDoubleObj(double doubleValue, const char *file,
	    int line)
}
declare 25 {
    Tcl_Obj *Tcl_DbNewListObj(int objc, Tcl_Obj *const *objv,
	    const char *file, int line)
}
# Removed in 9.0 (changed to macro):
#declare 26 {
#    Tcl_Obj *Tcl_DbNewLongObj(long longValue, const char *file, int line)
#}
declare 27 {
    Tcl_Obj *Tcl_DbNewObj(const char *file, int line)
}
declare 28 {
    Tcl_Obj *Tcl_DbNewStringObj(const char *bytes, size_t length,
	    const char *file, int line)
}
declare 29 {
    Tcl_Obj *Tcl_DuplicateObj(Tcl_Obj *objPtr)
}
declare 30 {
    void TclFreeObj(Tcl_Obj *objPtr)
}
declare 31 {
    int Tcl_GetBoolean(Tcl_Interp *interp, const char *src, int *intPtr)
}
declare 32 {
    int Tcl_GetBooleanFromObj(Tcl_Interp *interp, Tcl_Obj *objPtr,
	    int *intPtr)
}
declare 33 {
    unsigned char *TclGetByteArrayFromObj(Tcl_Obj *objPtr, int *lengthPtr)
}
declare 34 {
    int Tcl_GetDouble(Tcl_Interp *interp, const char *src, double *doublePtr)
}
declare 35 {
    int Tcl_GetDoubleFromObj(Tcl_Interp *interp, Tcl_Obj *objPtr,
	    double *doublePtr)
}
# Removed in 9.0, replaced by macro.
#declare 36 {
#    int Tcl_GetIndexFromObj(Tcl_Interp *interp, Tcl_Obj *objPtr,
#	    const char *const *tablePtr, const char *msg, int flags, int *indexPtr)
#}
declare 37 {
    int Tcl_GetInt(Tcl_Interp *interp, const char *src, int *intPtr)
}
declare 38 {
    int Tcl_GetIntFromObj(Tcl_Interp *interp, Tcl_Obj *objPtr, int *intPtr)
}
declare 39 {
    int Tcl_GetLongFromObj(Tcl_Interp *interp, Tcl_Obj *objPtr, long *longPtr)
}
declare 40 {
    const Tcl_ObjType *Tcl_GetObjType(const char *typeName)
}
declare 41 {
    char *TclGetStringFromObj(Tcl_Obj *objPtr, int *lengthPtr)
}
declare 42 {
    void Tcl_InvalidateStringRep(Tcl_Obj *objPtr)
}
declare 43 {
    int Tcl_ListObjAppendList(Tcl_Interp *interp, Tcl_Obj *listPtr,
	    Tcl_Obj *elemListPtr)
}
declare 44 {
    int Tcl_ListObjAppendElement(Tcl_Interp *interp, Tcl_Obj *listPtr,
	    Tcl_Obj *objPtr)
}
declare 45 {
    int Tcl_ListObjGetElements(Tcl_Interp *interp, Tcl_Obj *listPtr,
	    int *objcPtr, Tcl_Obj ***objvPtr)
}
declare 46 {
    int Tcl_ListObjIndex(Tcl_Interp *interp, Tcl_Obj *listPtr, int index,
	    Tcl_Obj **objPtrPtr)
}
declare 47 {
    int Tcl_ListObjLength(Tcl_Interp *interp, Tcl_Obj *listPtr,
	    int *lengthPtr)
}
declare 48 {
    int Tcl_ListObjReplace(Tcl_Interp *interp, Tcl_Obj *listPtr, int first,
	    int count, int objc, Tcl_Obj *const objv[])
}
<<<<<<< HEAD
# Removed in 9.0 (changed to macro):
#declare 49 {
#    Tcl_Obj *Tcl_NewBooleanObj(int boolValue)
#}
=======
declare 49 {deprecated {No longer in use, changed to macro}} {
    Tcl_Obj *Tcl_NewBooleanObj(int intValue)
}
>>>>>>> b8055243
declare 50 {
    Tcl_Obj *Tcl_NewByteArrayObj(const unsigned char *bytes, size_t numBytes)
}
declare 51 {
    Tcl_Obj *Tcl_NewDoubleObj(double doubleValue)
}
# Removed in 9.0 (changed to macro):
#declare 52 {
#    Tcl_Obj *Tcl_NewIntObj(int intValue)
#}
declare 53 {
    Tcl_Obj *Tcl_NewListObj(int objc, Tcl_Obj *const objv[])
}
# Removed in 9.0 (changed to macro):
#declare 54 {
#    Tcl_Obj *Tcl_NewLongObj(long longValue)
#}
declare 55 {
    Tcl_Obj *Tcl_NewObj(void)
}
declare 56 {
<<<<<<< HEAD
    Tcl_Obj *Tcl_NewStringObj(const char *bytes, size_t length)
=======
    Tcl_Obj *Tcl_NewStringObj(const char *bytes, int length)
}
declare 57 {deprecated {No longer in use, changed to macro}} {
    void Tcl_SetBooleanObj(Tcl_Obj *objPtr, int intValue)
>>>>>>> b8055243
}
# Removed in 9.0 (changed to macro):
#declare 57 {
#    void Tcl_SetBooleanObj(Tcl_Obj *objPtr, int boolValue)
#}
declare 58 {
    unsigned char *Tcl_SetByteArrayLength(Tcl_Obj *objPtr, size_t numBytes)
}
declare 59 {
    void Tcl_SetByteArrayObj(Tcl_Obj *objPtr, const unsigned char *bytes,
	    size_t numBytes)
}
declare 60 {
    void Tcl_SetDoubleObj(Tcl_Obj *objPtr, double doubleValue)
}
# Removed in 9.0 (changed to macro):
#declare 61 {
#    void Tcl_SetIntObj(Tcl_Obj *objPtr, int intValue)
#}
declare 62 {
    void Tcl_SetListObj(Tcl_Obj *objPtr, int objc, Tcl_Obj *const objv[])
}
# Removed in 9.0 (changed to macro):
#declare 63 {
#    void Tcl_SetLongObj(Tcl_Obj *objPtr, long longValue)
#}
declare 64 {
    void Tcl_SetObjLength(Tcl_Obj *objPtr, size_t length)
}
declare 65 {
    void Tcl_SetStringObj(Tcl_Obj *objPtr, const char *bytes, size_t length)
}
# Removed in 9.0, replaced by macro.
#declare 66 {
#    void Tcl_AddErrorInfo(Tcl_Interp *interp, const char *message)
#}
# Removed in 9.0, replaced by macro.
#declare 67 {
#    void Tcl_AddObjErrorInfo(Tcl_Interp *interp, const char *message,
#	    int length)
#}
declare 68 {
    void Tcl_AllowExceptions(Tcl_Interp *interp)
}
declare 69 {
    void Tcl_AppendElement(Tcl_Interp *interp, const char *element)
}
declare 70 {
    void Tcl_AppendResult(Tcl_Interp *interp, ...)
}
declare 71 {
    Tcl_AsyncHandler Tcl_AsyncCreate(Tcl_AsyncProc *proc,
	    void *clientData)
}
declare 72 {
    void Tcl_AsyncDelete(Tcl_AsyncHandler async)
}
declare 73 {
    int Tcl_AsyncInvoke(Tcl_Interp *interp, int code)
}
declare 74 {
    void Tcl_AsyncMark(Tcl_AsyncHandler async)
}
declare 75 {
    int Tcl_AsyncReady(void)
}
# Removed in 9.0
#declare 76 {
#    void Tcl_BackgroundError(Tcl_Interp *interp)
#}
# Removed in 9.0:
#declare 77 {
#    char Tcl_Backslash(const char *src, int *readPtr)
#}
declare 78 {
    int Tcl_BadChannelOption(Tcl_Interp *interp, const char *optionName,
	    const char *optionList)
}
declare 79 {
    void Tcl_CallWhenDeleted(Tcl_Interp *interp, Tcl_InterpDeleteProc *proc,
	    void *clientData)
}
declare 80 {
    void Tcl_CancelIdleCall(Tcl_IdleProc *idleProc, void *clientData)
}
# Removed in 9.0:
#declare 81 {
#    int Tcl_Close(Tcl_Interp *interp, Tcl_Channel chan)
#}
declare 82 {
    int Tcl_CommandComplete(const char *cmd)
}
declare 83 {
    char *Tcl_Concat(int argc, const char *const *argv)
}
declare 84 {
    size_t Tcl_ConvertElement(const char *src, char *dst, int flags)
}
declare 85 {
    size_t Tcl_ConvertCountedElement(const char *src, size_t length, char *dst,
	    int flags)
}
declare 86 {
    int Tcl_CreateAlias(Tcl_Interp *childInterp, const char *childCmd,
	    Tcl_Interp *target, const char *targetCmd, int argc,
	    const char *const *argv)
}
declare 87 {
    int Tcl_CreateAliasObj(Tcl_Interp *childInterp, const char *childCmd,
	    Tcl_Interp *target, const char *targetCmd, int objc,
	    Tcl_Obj *const objv[])
}
declare 88 {
    Tcl_Channel Tcl_CreateChannel(const Tcl_ChannelType *typePtr,
	    const char *chanName, void *instanceData, int mask)
}
declare 89 {
    void Tcl_CreateChannelHandler(Tcl_Channel chan, int mask,
	    Tcl_ChannelProc *proc, void *clientData)
}
declare 90 {
    void Tcl_CreateCloseHandler(Tcl_Channel chan, Tcl_CloseProc *proc,
	    void *clientData)
}
declare 91 {
    Tcl_Command Tcl_CreateCommand(Tcl_Interp *interp, const char *cmdName,
	    Tcl_CmdProc *proc, void *clientData,
	    Tcl_CmdDeleteProc *deleteProc)
}
declare 92 {
    void Tcl_CreateEventSource(Tcl_EventSetupProc *setupProc,
	    Tcl_EventCheckProc *checkProc, void *clientData)
}
declare 93 {
    void Tcl_CreateExitHandler(Tcl_ExitProc *proc, void *clientData)
}
declare 94 {
    Tcl_Interp *Tcl_CreateInterp(void)
}
# Removed in 9.0:
#declare 95 {
#    void Tcl_CreateMathFunc(Tcl_Interp *interp, const char *name,
#	    int numArgs, Tcl_ValueType *argTypes,
#	    Tcl_MathProc *proc, void *clientData)
#}
declare 96 {
    Tcl_Command Tcl_CreateObjCommand(Tcl_Interp *interp,
	    const char *cmdName,
	    Tcl_ObjCmdProc *proc, void *clientData,
	    Tcl_CmdDeleteProc *deleteProc)
}
declare 97 {
    Tcl_Interp *Tcl_CreateChild(Tcl_Interp *interp, const char *name,
	    int isSafe)
}
declare 98 {
    Tcl_TimerToken Tcl_CreateTimerHandler(int milliseconds,
	    Tcl_TimerProc *proc, void *clientData)
}
declare 99 {
    Tcl_Trace Tcl_CreateTrace(Tcl_Interp *interp, int level,
	    Tcl_CmdTraceProc *proc, void *clientData)
}
declare 100 {
    void Tcl_DeleteAssocData(Tcl_Interp *interp, const char *name)
}
declare 101 {
    void Tcl_DeleteChannelHandler(Tcl_Channel chan, Tcl_ChannelProc *proc,
	    void *clientData)
}
declare 102 {
    void Tcl_DeleteCloseHandler(Tcl_Channel chan, Tcl_CloseProc *proc,
	    void *clientData)
}
declare 103 {
    int Tcl_DeleteCommand(Tcl_Interp *interp, const char *cmdName)
}
declare 104 {
    int Tcl_DeleteCommandFromToken(Tcl_Interp *interp, Tcl_Command command)
}
declare 105 {
    void Tcl_DeleteEvents(Tcl_EventDeleteProc *proc, void *clientData)
}
declare 106 {
    void Tcl_DeleteEventSource(Tcl_EventSetupProc *setupProc,
	    Tcl_EventCheckProc *checkProc, void *clientData)
}
declare 107 {
    void Tcl_DeleteExitHandler(Tcl_ExitProc *proc, void *clientData)
}
declare 108 {
    void Tcl_DeleteHashEntry(Tcl_HashEntry *entryPtr)
}
declare 109 {
    void Tcl_DeleteHashTable(Tcl_HashTable *tablePtr)
}
declare 110 {
    void Tcl_DeleteInterp(Tcl_Interp *interp)
}
declare 111 {
    void Tcl_DetachPids(int numPids, Tcl_Pid *pidPtr)
}
declare 112 {
    void Tcl_DeleteTimerHandler(Tcl_TimerToken token)
}
declare 113 {
    void Tcl_DeleteTrace(Tcl_Interp *interp, Tcl_Trace trace)
}
declare 114 {
    void Tcl_DontCallWhenDeleted(Tcl_Interp *interp,
	    Tcl_InterpDeleteProc *proc, void *clientData)
}
declare 115 {
    int Tcl_DoOneEvent(int flags)
}
declare 116 {
    void Tcl_DoWhenIdle(Tcl_IdleProc *proc, void *clientData)
}
declare 117 {
    char *Tcl_DStringAppend(Tcl_DString *dsPtr, const char *bytes, size_t length)
}
declare 118 {
    char *Tcl_DStringAppendElement(Tcl_DString *dsPtr, const char *element)
}
declare 119 {
    void Tcl_DStringEndSublist(Tcl_DString *dsPtr)
}
declare 120 {
    void Tcl_DStringFree(Tcl_DString *dsPtr)
}
declare 121 {
    void Tcl_DStringGetResult(Tcl_Interp *interp, Tcl_DString *dsPtr)
}
declare 122 {
    void Tcl_DStringInit(Tcl_DString *dsPtr)
}
declare 123 {
    void Tcl_DStringResult(Tcl_Interp *interp, Tcl_DString *dsPtr)
}
declare 124 {
    void Tcl_DStringSetLength(Tcl_DString *dsPtr, size_t length)
}
declare 125 {
    void Tcl_DStringStartSublist(Tcl_DString *dsPtr)
}
declare 126 {
    int Tcl_Eof(Tcl_Channel chan)
}
declare 127 {
    const char *Tcl_ErrnoId(void)
}
declare 128 {
    const char *Tcl_ErrnoMsg(int err)
}
# Removed in 9.0, replaced by macro.
#declare 129 {
#    int Tcl_Eval(Tcl_Interp *interp, const char *script)
#}
declare 130 {
    int Tcl_EvalFile(Tcl_Interp *interp, const char *fileName)
}
# Removed in 9.0, replaced by macro.
#declare 131 {
#    int Tcl_EvalObj(Tcl_Interp *interp, Tcl_Obj *objPtr)
#}
declare 132 {
    void Tcl_EventuallyFree(void *clientData, Tcl_FreeProc *freeProc)
}
declare 133 {
    TCL_NORETURN void Tcl_Exit(int status)
}
declare 134 {
    int Tcl_ExposeCommand(Tcl_Interp *interp, const char *hiddenCmdToken,
	    const char *cmdName)
}
declare 135 {
    int Tcl_ExprBoolean(Tcl_Interp *interp, const char *expr, int *ptr)
}
declare 136 {
    int Tcl_ExprBooleanObj(Tcl_Interp *interp, Tcl_Obj *objPtr, int *ptr)
}
declare 137 {
    int Tcl_ExprDouble(Tcl_Interp *interp, const char *expr, double *ptr)
}
declare 138 {
    int Tcl_ExprDoubleObj(Tcl_Interp *interp, Tcl_Obj *objPtr, double *ptr)
}
declare 139 {
    int Tcl_ExprLong(Tcl_Interp *interp, const char *expr, long *ptr)
}
declare 140 {
    int Tcl_ExprLongObj(Tcl_Interp *interp, Tcl_Obj *objPtr, long *ptr)
}
declare 141 {
    int Tcl_ExprObj(Tcl_Interp *interp, Tcl_Obj *objPtr,
	    Tcl_Obj **resultPtrPtr)
}
declare 142 {
    int Tcl_ExprString(Tcl_Interp *interp, const char *expr)
}
declare 143 {
    void Tcl_Finalize(void)
}
# Removed in 9.0 (stub entry only)
#declare 144 {
#    const char *Tcl_FindExecutable(const char *argv0)
#}
declare 145 {
    Tcl_HashEntry *Tcl_FirstHashEntry(Tcl_HashTable *tablePtr,
	    Tcl_HashSearch *searchPtr)
}
declare 146 {
    int Tcl_Flush(Tcl_Channel chan)
}
# Removed in 9.0, TIP 559
#declare 147 {
#    void Tcl_FreeResult(Tcl_Interp *interp)
#}
declare 148 {
    int Tcl_GetAlias(Tcl_Interp *interp, const char *childCmd,
	    Tcl_Interp **targetInterpPtr, const char **targetCmdPtr,
	    int *argcPtr, const char ***argvPtr)
}
declare 149 {
    int Tcl_GetAliasObj(Tcl_Interp *interp, const char *childCmd,
	    Tcl_Interp **targetInterpPtr, const char **targetCmdPtr,
	    int *objcPtr, Tcl_Obj ***objv)
}
declare 150 {
    void *Tcl_GetAssocData(Tcl_Interp *interp, const char *name,
	    Tcl_InterpDeleteProc **procPtr)
}
declare 151 {
    Tcl_Channel Tcl_GetChannel(Tcl_Interp *interp, const char *chanName,
	    int *modePtr)
}
declare 152 {
    int Tcl_GetChannelBufferSize(Tcl_Channel chan)
}
declare 153 {
    int Tcl_GetChannelHandle(Tcl_Channel chan, int direction,
	    void **handlePtr)
}
declare 154 {
    void *Tcl_GetChannelInstanceData(Tcl_Channel chan)
}
declare 155 {
    int Tcl_GetChannelMode(Tcl_Channel chan)
}
declare 156 {
    const char *Tcl_GetChannelName(Tcl_Channel chan)
}
declare 157 {
    int Tcl_GetChannelOption(Tcl_Interp *interp, Tcl_Channel chan,
	    const char *optionName, Tcl_DString *dsPtr)
}
declare 158 {
    const Tcl_ChannelType *Tcl_GetChannelType(Tcl_Channel chan)
}
declare 159 {
    int Tcl_GetCommandInfo(Tcl_Interp *interp, const char *cmdName,
	    Tcl_CmdInfo *infoPtr)
}
declare 160 {
    const char *Tcl_GetCommandName(Tcl_Interp *interp,
	    Tcl_Command command)
}
declare 161 {
    int Tcl_GetErrno(void)
}
declare 162 {
    const char *Tcl_GetHostName(void)
}
declare 163 {
    int Tcl_GetInterpPath(Tcl_Interp *interp, Tcl_Interp *childInterp)
}
declare 164 {
    Tcl_Interp *Tcl_GetParent(Tcl_Interp *interp)
}
declare 165 {
    const char *Tcl_GetNameOfExecutable(void)
}
declare 166 {
    Tcl_Obj *Tcl_GetObjResult(Tcl_Interp *interp)
}

# Tcl_GetOpenFile is only available on unix, but it is a part of the old
# generic interface, so we include it here for compatibility reasons.

declare 167 {
    int Tcl_GetOpenFile(Tcl_Interp *interp, const char *chanID, int forWriting,
	    int checkUsage, void **filePtr)
}
# Obsolete.  Should now use Tcl_FSGetPathType which is objectified
# and therefore usually faster.
declare 168 {
    Tcl_PathType Tcl_GetPathType(const char *path)
}
declare 169 {
    size_t Tcl_Gets(Tcl_Channel chan, Tcl_DString *dsPtr)
}
declare 170 {
    size_t Tcl_GetsObj(Tcl_Channel chan, Tcl_Obj *objPtr)
}
declare 171 {
    int Tcl_GetServiceMode(void)
}
declare 172 {
    Tcl_Interp *Tcl_GetChild(Tcl_Interp *interp, const char *name)
}
declare 173 {
    Tcl_Channel Tcl_GetStdChannel(int type)
}
# Removed in 9.0, replaced by macro.
#declare 174 {
#    const char *Tcl_GetStringResult(Tcl_Interp *interp)
#}
# Removed in 9.0, replaced by macro.
#declare 175 {
#    const char *Tcl_GetVar(Tcl_Interp *interp, const char *varName,
#	    int flags)
#}
declare 176 {
    const char *Tcl_GetVar2(Tcl_Interp *interp, const char *part1,
	    const char *part2, int flags)
}
# Removed in 9.0, replaced by macro.
#declare 177 {
#    int Tcl_GlobalEval(Tcl_Interp *interp, const char *command)
#}
# Removed in 9.0, replaced by macro.
#declare 178 {
#    int Tcl_GlobalEvalObj(Tcl_Interp *interp, Tcl_Obj *objPtr)
#}
declare 179 {
    int Tcl_HideCommand(Tcl_Interp *interp, const char *cmdName,
	    const char *hiddenCmdToken)
}
declare 180 {
    int Tcl_Init(Tcl_Interp *interp)
}
declare 181 {
    void Tcl_InitHashTable(Tcl_HashTable *tablePtr, int keyType)
}
declare 182 {
    int Tcl_InputBlocked(Tcl_Channel chan)
}
declare 183 {
    int Tcl_InputBuffered(Tcl_Channel chan)
}
declare 184 {
    int Tcl_InterpDeleted(Tcl_Interp *interp)
}
declare 185 {
    int Tcl_IsSafe(Tcl_Interp *interp)
}
# Obsolete, use Tcl_FSJoinPath
declare 186 {
    char *Tcl_JoinPath(int argc, const char *const *argv,
	    Tcl_DString *resultPtr)
}
declare 187 {
    int Tcl_LinkVar(Tcl_Interp *interp, const char *varName, void *addr,
	    int type)
}

# This slot is reserved for use by the plus patch:
#  declare 188 {
#	Tcl_MainLoop
#  }

declare 189 {
    Tcl_Channel Tcl_MakeFileChannel(void *handle, int mode)
}
declare 190 {
    int Tcl_MakeSafe(Tcl_Interp *interp)
}
declare 191 {
    Tcl_Channel Tcl_MakeTcpClientChannel(void *tcpSocket)
}
declare 192 {
    char *Tcl_Merge(int argc, const char *const *argv)
}
declare 193 {
    Tcl_HashEntry *Tcl_NextHashEntry(Tcl_HashSearch *searchPtr)
}
declare 194 {
    void Tcl_NotifyChannel(Tcl_Channel channel, int mask)
}
declare 195 {
    Tcl_Obj *Tcl_ObjGetVar2(Tcl_Interp *interp, Tcl_Obj *part1Ptr,
	    Tcl_Obj *part2Ptr, int flags)
}
declare 196 {
    Tcl_Obj *Tcl_ObjSetVar2(Tcl_Interp *interp, Tcl_Obj *part1Ptr,
	    Tcl_Obj *part2Ptr, Tcl_Obj *newValuePtr, int flags)
}
declare 197 {
    Tcl_Channel Tcl_OpenCommandChannel(Tcl_Interp *interp, int argc,
	    const char **argv, int flags)
}
# This is obsolete, use Tcl_FSOpenFileChannel
declare 198 {
    Tcl_Channel Tcl_OpenFileChannel(Tcl_Interp *interp, const char *fileName,
	    const char *modeString, int permissions)
}
declare 199 {
    Tcl_Channel Tcl_OpenTcpClient(Tcl_Interp *interp, int port,
	    const char *address, const char *myaddr, int myport, int async)
}
declare 200 {
    Tcl_Channel Tcl_OpenTcpServer(Tcl_Interp *interp, int port,
	    const char *host, Tcl_TcpAcceptProc *acceptProc,
	    void *callbackData)
}
declare 201 {
    void Tcl_Preserve(void *data)
}
declare 202 {
    void Tcl_PrintDouble(Tcl_Interp *interp, double value, char *dst)
}
declare 203 {
    int Tcl_PutEnv(const char *assignment)
}
declare 204 {
    const char *Tcl_PosixError(Tcl_Interp *interp)
}
declare 205 {
    void Tcl_QueueEvent(Tcl_Event *evPtr, Tcl_QueuePosition position)
}
declare 206 {
    size_t Tcl_Read(Tcl_Channel chan, char *bufPtr, size_t toRead)
}
declare 207 {
    void Tcl_ReapDetachedProcs(void)
}
declare 208 {
    int Tcl_RecordAndEval(Tcl_Interp *interp, const char *cmd, int flags)
}
declare 209 {
    int Tcl_RecordAndEvalObj(Tcl_Interp *interp, Tcl_Obj *cmdPtr, int flags)
}
declare 210 {
    void Tcl_RegisterChannel(Tcl_Interp *interp, Tcl_Channel chan)
}
declare 211 {
    void Tcl_RegisterObjType(const Tcl_ObjType *typePtr)
}
declare 212 {
    Tcl_RegExp Tcl_RegExpCompile(Tcl_Interp *interp, const char *pattern)
}
declare 213 {
    int Tcl_RegExpExec(Tcl_Interp *interp, Tcl_RegExp regexp,
	    const char *text, const char *start)
}
declare 214 {
    int Tcl_RegExpMatch(Tcl_Interp *interp, const char *text,
	    const char *pattern)
}
declare 215 {
    void Tcl_RegExpRange(Tcl_RegExp regexp, size_t index,
	    const char **startPtr, const char **endPtr)
}
declare 216 {
    void Tcl_Release(void *clientData)
}
declare 217 {
    void Tcl_ResetResult(Tcl_Interp *interp)
}
declare 218 {
    size_t Tcl_ScanElement(const char *src, int *flagPtr)
}
declare 219 {
    size_t Tcl_ScanCountedElement(const char *src, size_t length, int *flagPtr)
}
# Removed in 9.0:
#declare 220 {
#    int Tcl_SeekOld(Tcl_Channel chan, int offset, int mode)
#}
declare 221 {
    int Tcl_ServiceAll(void)
}
declare 222 {
    int Tcl_ServiceEvent(int flags)
}
declare 223 {
    void Tcl_SetAssocData(Tcl_Interp *interp, const char *name,
	    Tcl_InterpDeleteProc *proc, void *clientData)
}
declare 224 {
    void Tcl_SetChannelBufferSize(Tcl_Channel chan, int sz)
}
declare 225 {
    int Tcl_SetChannelOption(Tcl_Interp *interp, Tcl_Channel chan,
	    const char *optionName, const char *newValue)
}
declare 226 {
    int Tcl_SetCommandInfo(Tcl_Interp *interp, const char *cmdName,
	    const Tcl_CmdInfo *infoPtr)
}
declare 227 {
    void Tcl_SetErrno(int err)
}
declare 228 {
    void Tcl_SetErrorCode(Tcl_Interp *interp, ...)
}
declare 229 {
    void Tcl_SetMaxBlockTime(const Tcl_Time *timePtr)
}
# Removed in 9.0 (stub entry only)
#declare 230 {
#    const char *Tcl_SetPanicProc(TCL_NORETURN1 Tcl_PanicProc *panicProc)
#}
declare 231 {
    int Tcl_SetRecursionLimit(Tcl_Interp *interp, int depth)
}
# Removed in 9.0, replaced by macro.
#declare 232 {
#    void Tcl_SetResult(Tcl_Interp *interp, char *result,
#	    Tcl_FreeProc *freeProc)
#}
declare 233 {
    int Tcl_SetServiceMode(int mode)
}
declare 234 {
    void Tcl_SetObjErrorCode(Tcl_Interp *interp, Tcl_Obj *errorObjPtr)
}
declare 235 {
    void Tcl_SetObjResult(Tcl_Interp *interp, Tcl_Obj *resultObjPtr)
}
declare 236 {
    void Tcl_SetStdChannel(Tcl_Channel channel, int type)
}
# Removed in 9.0, replaced by macro.
#declare 237 {
#    const char *Tcl_SetVar(Tcl_Interp *interp, const char *varName,
#	    const char *newValue, int flags)
#}
declare 238 {
    const char *Tcl_SetVar2(Tcl_Interp *interp, const char *part1,
	    const char *part2, const char *newValue, int flags)
}
declare 239 {
    const char *Tcl_SignalId(int sig)
}
declare 240 {
    const char *Tcl_SignalMsg(int sig)
}
declare 241 {
    void Tcl_SourceRCFile(Tcl_Interp *interp)
}
declare 242 {
    int Tcl_SplitList(Tcl_Interp *interp, const char *listStr, int *argcPtr,
	    const char ***argvPtr)
}
# Obsolete, use Tcl_FSSplitPath
declare 243 {
    void Tcl_SplitPath(const char *path, int *argcPtr, const char ***argvPtr)
}
# Removed in 9.0 (stub entry only)
#declare 244  {
#    void Tcl_StaticLibrary(Tcl_Interp *interp, const char *prefix,
#	    Tcl_LibraryInitProc *initProc, Tcl_LibraryInitProc *safeInitProc)
#}
# Removed in 9.0 (stub entry only)
#declare 245 {
#    int Tcl_StringMatch(const char *str, const char *pattern)
#}
# Removed in 9.0:
#declare 246 {
#    int Tcl_TellOld(Tcl_Channel chan)
#}
# Removed in 9.0, replaced by macro.
#declare 247 {
#    int Tcl_TraceVar(Tcl_Interp *interp, const char *varName, int flags,
#	    Tcl_VarTraceProc *proc, ClientData clientData)
#}
declare 248 {
    int Tcl_TraceVar2(Tcl_Interp *interp, const char *part1, const char *part2,
	    int flags, Tcl_VarTraceProc *proc, void *clientData)
}
declare 249 {
    char *Tcl_TranslateFileName(Tcl_Interp *interp, const char *name,
	    Tcl_DString *bufferPtr)
}
declare 250 {
    size_t Tcl_Ungets(Tcl_Channel chan, const char *str, size_t len, int atHead)
}
declare 251 {
    void Tcl_UnlinkVar(Tcl_Interp *interp, const char *varName)
}
declare 252 {
    int Tcl_UnregisterChannel(Tcl_Interp *interp, Tcl_Channel chan)
}
# Removed in 9.0, replaced by macro.
#declare 253 {
#    int Tcl_UnsetVar(Tcl_Interp *interp, const char *varName, int flags)
#}
declare 254 {
    int Tcl_UnsetVar2(Tcl_Interp *interp, const char *part1, const char *part2,
	    int flags)
}
# Removed in 9.0, replaced by macro.
#declare 255 {
#    void Tcl_UntraceVar(Tcl_Interp *interp, const char *varName, int flags,
#	    Tcl_VarTraceProc *proc, ClientData clientData)
#}
declare 256 {
    void Tcl_UntraceVar2(Tcl_Interp *interp, const char *part1,
	    const char *part2, int flags, Tcl_VarTraceProc *proc,
	    void *clientData)
}
declare 257 {
    void Tcl_UpdateLinkedVar(Tcl_Interp *interp, const char *varName)
}
# Removed in 9.0, replaced by macro.
#declare 258 {
#    int Tcl_UpVar(Tcl_Interp *interp, const char *frameName,
#	    const char *varName, const char *localName, int flags)
#}
declare 259 {
    int Tcl_UpVar2(Tcl_Interp *interp, const char *frameName, const char *part1,
	    const char *part2, const char *localName, int flags)
}
declare 260 {
    int Tcl_VarEval(Tcl_Interp *interp, ...)
}
# Removed in 9.0, replaced by macro.
#declare 261 {
#    ClientData Tcl_VarTraceInfo(Tcl_Interp *interp, const char *varName,
#	    int flags, Tcl_VarTraceProc *procPtr, ClientData prevClientData)
#}
declare 262 {
    void *Tcl_VarTraceInfo2(Tcl_Interp *interp, const char *part1,
	    const char *part2, int flags, Tcl_VarTraceProc *procPtr,
	    void *prevClientData)
}
declare 263 {
    size_t Tcl_Write(Tcl_Channel chan, const char *s, size_t slen)
}
declare 264 {
    void Tcl_WrongNumArgs(Tcl_Interp *interp, int objc,
	    Tcl_Obj *const objv[], const char *message)
}
declare 265 {
    int Tcl_DumpActiveMemory(const char *fileName)
}
declare 266 {
    void Tcl_ValidateAllMemory(const char *file, int line)
}
# Removed in 9.0:
#declare 267 {
#    void Tcl_AppendResultVA(Tcl_Interp *interp, va_list argList)
#}
# Removed in 9.0:
#declare 268 {
#    void Tcl_AppendStringsToObjVA(Tcl_Obj *objPtr, va_list argList)
#}
declare 269 {
    char *Tcl_HashStats(Tcl_HashTable *tablePtr)
}
declare 270 {
    const char *Tcl_ParseVar(Tcl_Interp *interp, const char *start,
	    const char **termPtr)
}
# Removed in 9.0, replaced by macro.
#declare 271 {
#    const char *Tcl_PkgPresent(Tcl_Interp *interp, const char *name,
#	    const char *version, int exact)
#}
declare 272 {
    const char *Tcl_PkgPresentEx(Tcl_Interp *interp,
	    const char *name, const char *version, int exact,
	    void *clientDataPtr)
}
# Removed in 9.0, replaced by macro.
#declare 273 {
#    int Tcl_PkgProvide(Tcl_Interp *interp, const char *name,
#	    const char *version)
#}
# TIP #268: The internally used new Require function is in slot 573.
# Removed in 9.0, replaced by macro.
#declare 274 {
#    const char *Tcl_PkgRequire(Tcl_Interp *interp, const char *name,
#	    const char *version, int exact)
#}
# Removed in 9.0:
#declare 275 {
#    void Tcl_SetErrorCodeVA(Tcl_Interp *interp, va_list argList)
#}
# Removed in 9.0:
#declare 276 {
#    int  Tcl_VarEvalVA(Tcl_Interp *interp, va_list argList)
#}
declare 277 {
    Tcl_Pid Tcl_WaitPid(Tcl_Pid pid, int *statPtr, int options)
}
# Removed in 9.0:
#declare 278 {
#    TCL_NORETURN void Tcl_PanicVA(const char *format, va_list argList)
#}
declare 279 {
    void Tcl_GetVersion(int *major, int *minor, int *patchLevel, int *type)
}
declare 280 {
    void Tcl_InitMemory(Tcl_Interp *interp)
}

# Andreas Kupries <a.kupries@westend.com>, 03/21/1999
# "Trf-Patch for filtering channels"
#
# C-Level API for (un)stacking of channels. This allows the introduction
# of filtering channels with relatively little changes to the core.
# This patch was created in cooperation with Jan Nijtmans j.nijtmans@chello.nl
# and is therefore part of his plus-patches too.
#
# It would have been possible to place the following definitions according
# to the alphabetical order used elsewhere in this file, but I decided
# against that to ease the maintenance of the patch across new tcl versions
# (patch usually has no problems to integrate the patch file for the last
# version into the new one).

declare 281 {
    Tcl_Channel Tcl_StackChannel(Tcl_Interp *interp,
	    const Tcl_ChannelType *typePtr, void *instanceData,
	    int mask, Tcl_Channel prevChan)
}
declare 282 {
    int Tcl_UnstackChannel(Tcl_Interp *interp, Tcl_Channel chan)
}
declare 283 {
    Tcl_Channel Tcl_GetStackedChannel(Tcl_Channel chan)
}

# 284 was reserved, but added in 8.4a2
declare 284 {
    void Tcl_SetMainLoop(Tcl_MainLoopProc *proc)
}

# Reserved for future use (8.0.x vs. 8.1)
#  declare 285 {
#  }

# Added in 8.1:

declare 286 {
    void Tcl_AppendObjToObj(Tcl_Obj *objPtr, Tcl_Obj *appendObjPtr)
}
declare 287 {
    Tcl_Encoding Tcl_CreateEncoding(const Tcl_EncodingType *typePtr)
}
declare 288 {
    void Tcl_CreateThreadExitHandler(Tcl_ExitProc *proc, void *clientData)
}
declare 289 {
    void Tcl_DeleteThreadExitHandler(Tcl_ExitProc *proc, void *clientData)
}
# Removed in 9.0, replaced by macro.
#declare 290 {
#    void Tcl_DiscardResult(Tcl_SavedResult *statePtr)
#}
declare 291 {
    int Tcl_EvalEx(Tcl_Interp *interp, const char *script, size_t numBytes,
	    int flags)
}
declare 292 {
    int Tcl_EvalObjv(Tcl_Interp *interp, int objc, Tcl_Obj *const objv[],
	    int flags)
}
declare 293 {
    int Tcl_EvalObjEx(Tcl_Interp *interp, Tcl_Obj *objPtr, int flags)
}
declare 294 {
    TCL_NORETURN void Tcl_ExitThread(int status)
}
declare 295 {
    int Tcl_ExternalToUtf(Tcl_Interp *interp, Tcl_Encoding encoding,
	    const char *src, size_t srcLen, int flags,
	    Tcl_EncodingState *statePtr, char *dst, size_t dstLen,
	    int *srcReadPtr, int *dstWrotePtr, int *dstCharsPtr)
}
declare 296 {
    char *Tcl_ExternalToUtfDString(Tcl_Encoding encoding,
	    const char *src, size_t srcLen, Tcl_DString *dsPtr)
}
declare 297 {
    void Tcl_FinalizeThread(void)
}
declare 298 {
    void Tcl_FinalizeNotifier(void *clientData)
}
declare 299 {
    void Tcl_FreeEncoding(Tcl_Encoding encoding)
}
declare 300 {
    Tcl_ThreadId Tcl_GetCurrentThread(void)
}
declare 301 {
    Tcl_Encoding Tcl_GetEncoding(Tcl_Interp *interp, const char *name)
}
declare 302 {
    const char *Tcl_GetEncodingName(Tcl_Encoding encoding)
}
declare 303 {
    void Tcl_GetEncodingNames(Tcl_Interp *interp)
}
declare 304 {
    int Tcl_GetIndexFromObjStruct(Tcl_Interp *interp, Tcl_Obj *objPtr,
	    const void *tablePtr, size_t offset, const char *msg, int flags,
	    void *indexPtr)
}
declare 305 {
    void *Tcl_GetThreadData(Tcl_ThreadDataKey *keyPtr, size_t size)
}
declare 306 {
    Tcl_Obj *Tcl_GetVar2Ex(Tcl_Interp *interp, const char *part1,
	    const char *part2, int flags)
}
declare 307 {
    void *Tcl_InitNotifier(void)
}
declare 308 {
    void Tcl_MutexLock(Tcl_Mutex *mutexPtr)
}
declare 309 {
    void Tcl_MutexUnlock(Tcl_Mutex *mutexPtr)
}
declare 310 {
    void Tcl_ConditionNotify(Tcl_Condition *condPtr)
}
declare 311 {
    void Tcl_ConditionWait(Tcl_Condition *condPtr, Tcl_Mutex *mutexPtr,
	    const Tcl_Time *timePtr)
}
declare 312 {
    size_t TclNumUtfChars(const char *src, size_t length)
}
declare 313 {
    size_t Tcl_ReadChars(Tcl_Channel channel, Tcl_Obj *objPtr,
	    size_t charsToRead, int appendFlag)
}
# Removed in 9.0, replaced by macro.
#declare 314 {
#    void Tcl_RestoreResult(Tcl_Interp *interp, Tcl_SavedResult *statePtr)
#}
# Removed in 9.0, replaced by macro.
#declare 315 {
#    void Tcl_SaveResult(Tcl_Interp *interp, Tcl_SavedResult *statePtr)
#}
declare 316 {
    int Tcl_SetSystemEncoding(Tcl_Interp *interp, const char *name)
}
declare 317 {
    Tcl_Obj *Tcl_SetVar2Ex(Tcl_Interp *interp, const char *part1,
	    const char *part2, Tcl_Obj *newValuePtr, int flags)
}
declare 318 {
    void Tcl_ThreadAlert(Tcl_ThreadId threadId)
}
declare 319 {
    void Tcl_ThreadQueueEvent(Tcl_ThreadId threadId, Tcl_Event *evPtr,
	    Tcl_QueuePosition position)
}
declare 320 {
    int Tcl_UniCharAtIndex(const char *src, size_t index)
}
declare 321 {
    int Tcl_UniCharToLower(int ch)
}
declare 322 {
    int Tcl_UniCharToTitle(int ch)
}
declare 323 {
    int Tcl_UniCharToUpper(int ch)
}
declare 324 {
    int Tcl_UniCharToUtf(int ch, char *buf)
}
declare 325 {
    const char *TclUtfAtIndex(const char *src, size_t index)
}
declare 326 {
    int TclUtfCharComplete(const char *src, size_t length)
}
declare 327 {
    size_t Tcl_UtfBackslash(const char *src, int *readPtr, char *dst)
}
declare 328 {
    const char *Tcl_UtfFindFirst(const char *src, int ch)
}
declare 329 {
    const char *Tcl_UtfFindLast(const char *src, int ch)
}
declare 330 {
    const char *TclUtfNext(const char *src)
}
declare 331 {
    const char *TclUtfPrev(const char *src, const char *start)
}
declare 332 {
    int Tcl_UtfToExternal(Tcl_Interp *interp, Tcl_Encoding encoding,
	    const char *src, size_t srcLen, int flags,
	    Tcl_EncodingState *statePtr, char *dst, size_t dstLen,
	    int *srcReadPtr, int *dstWrotePtr, int *dstCharsPtr)
}
declare 333 {
    char *Tcl_UtfToExternalDString(Tcl_Encoding encoding,
	    const char *src, size_t srcLen, Tcl_DString *dsPtr)
}
declare 334 {
    int Tcl_UtfToLower(char *src)
}
declare 335 {
    int Tcl_UtfToTitle(char *src)
}
declare 336 {
    int Tcl_UtfToChar16(const char *src, unsigned short *chPtr)
}
declare 337 {
    int Tcl_UtfToUpper(char *src)
}
declare 338 {
    size_t Tcl_WriteChars(Tcl_Channel chan, const char *src, size_t srcLen)
}
declare 339 {
    size_t Tcl_WriteObj(Tcl_Channel chan, Tcl_Obj *objPtr)
}
declare 340 {
    char *Tcl_GetString(Tcl_Obj *objPtr)
}
# Removed in 9.0:
#declare 341 {
#    const char *Tcl_GetDefaultEncodingDir(void)
#}
# Removed in 9.0:
#declare 342 {
#    void Tcl_SetDefaultEncodingDir(const char *path)
#}
declare 343 {
    void Tcl_AlertNotifier(void *clientData)
}
declare 344 {
    void Tcl_ServiceModeHook(int mode)
}
declare 345 {
    int Tcl_UniCharIsAlnum(int ch)
}
declare 346 {
    int Tcl_UniCharIsAlpha(int ch)
}
declare 347 {
    int Tcl_UniCharIsDigit(int ch)
}
declare 348 {
    int Tcl_UniCharIsLower(int ch)
}
declare 349 {
    int Tcl_UniCharIsSpace(int ch)
}
declare 350 {
    int Tcl_UniCharIsUpper(int ch)
}
declare 351 {
    int Tcl_UniCharIsWordChar(int ch)
}
declare 352 {
    size_t Tcl_Char16Len(const unsigned short *uniStr)
}
# Removed in 9.0:
#declare 353 {
#    int Tcl_UniCharNcmp(const Tcl_UniChar *ucs, const Tcl_UniChar *uct,
#	    unsigned long numChars)
#}
declare 354 {
    char *Tcl_Char16ToUtfDString(const unsigned short *uniStr,
	    size_t uniLength, Tcl_DString *dsPtr)
}
declare 355 {
    unsigned short *Tcl_UtfToChar16DString(const char *src,
	    size_t length, Tcl_DString *dsPtr)
}
declare 356 {
    Tcl_RegExp Tcl_GetRegExpFromObj(Tcl_Interp *interp, Tcl_Obj *patObj,
	    int flags)
}
# Removed in 9.0:
#declare 357 {
#    Tcl_Obj *Tcl_EvalTokens(Tcl_Interp *interp, Tcl_Token *tokenPtr,
#	    int count)
#}
declare 358 {
    void Tcl_FreeParse(Tcl_Parse *parsePtr)
}
declare 359 {
    void Tcl_LogCommandInfo(Tcl_Interp *interp, const char *script,
	    const char *command, size_t length)
}
declare 360 {
    int Tcl_ParseBraces(Tcl_Interp *interp, const char *start,
	    size_t numBytes, Tcl_Parse *parsePtr, int append,
	    const char **termPtr)
}
declare 361 {
    int Tcl_ParseCommand(Tcl_Interp *interp, const char *start,
	    size_t numBytes, int nested, Tcl_Parse *parsePtr)
}
declare 362 {
    int Tcl_ParseExpr(Tcl_Interp *interp, const char *start, size_t numBytes,
	    Tcl_Parse *parsePtr)
}
declare 363 {
    int Tcl_ParseQuotedString(Tcl_Interp *interp, const char *start,
	    size_t numBytes, Tcl_Parse *parsePtr, int append,
	    const char **termPtr)
}
declare 364 {
    int Tcl_ParseVarName(Tcl_Interp *interp, const char *start,
	    size_t numBytes, Tcl_Parse *parsePtr, int append)
}
# These 4 functions are obsolete, use Tcl_FSGetCwd, Tcl_FSChdir,
# Tcl_FSAccess and Tcl_FSStat
declare 365 {
    char *Tcl_GetCwd(Tcl_Interp *interp, Tcl_DString *cwdPtr)
}
declare 366 {
   int Tcl_Chdir(const char *dirName)
}
declare 367 {
   int Tcl_Access(const char *path, int mode)
}
declare 368 {
    int Tcl_Stat(const char *path, struct stat *bufPtr)
}
declare 369 {
    int Tcl_UtfNcmp(const char *s1, const char *s2, size_t n)
}
declare 370 {
    int Tcl_UtfNcasecmp(const char *s1, const char *s2, size_t n)
}
declare 371 {
    int Tcl_StringCaseMatch(const char *str, const char *pattern, int nocase)
}
declare 372 {
    int Tcl_UniCharIsControl(int ch)
}
declare 373 {
    int Tcl_UniCharIsGraph(int ch)
}
declare 374 {
    int Tcl_UniCharIsPrint(int ch)
}
declare 375 {
    int Tcl_UniCharIsPunct(int ch)
}
declare 376 {
    int Tcl_RegExpExecObj(Tcl_Interp *interp, Tcl_RegExp regexp,
	    Tcl_Obj *textObj, size_t offset, size_t nmatches, int flags)
}
declare 377 {
    void Tcl_RegExpGetInfo(Tcl_RegExp regexp, Tcl_RegExpInfo *infoPtr)
}
declare 378 {
    Tcl_Obj *Tcl_NewUnicodeObj(const Tcl_UniChar *unicode, size_t numChars)
}
declare 379 {
    void Tcl_SetUnicodeObj(Tcl_Obj *objPtr, const Tcl_UniChar *unicode,
	    size_t numChars)
}
declare 380 {
    size_t TclGetCharLength(Tcl_Obj *objPtr)
}
declare 381 {
    int TclGetUniChar(Tcl_Obj *objPtr, size_t index)
}
# Removed in 9.0, replaced by macro.
#declare 382 {
#    Tcl_UniChar *Tcl_GetUnicode(Tcl_Obj *objPtr)
#}
declare 383 {
    Tcl_Obj *TclGetRange(Tcl_Obj *objPtr, size_t first, size_t last)
}
# Removed in 9.0
#declare 384 {
#    void Tcl_AppendUnicodeToObj(Tcl_Obj *objPtr, const Tcl_UniChar *unicode,
#	    int length)
#}
declare 385 {
    int Tcl_RegExpMatchObj(Tcl_Interp *interp, Tcl_Obj *textObj,
	    Tcl_Obj *patternObj)
}
declare 386 {
    void Tcl_SetNotifier(const Tcl_NotifierProcs *notifierProcPtr)
}
declare 387 {
    Tcl_Mutex *Tcl_GetAllocMutex(void)
}
declare 388 {
    int Tcl_GetChannelNames(Tcl_Interp *interp)
}
declare 389 {
    int Tcl_GetChannelNamesEx(Tcl_Interp *interp, const char *pattern)
}
declare 390 {
    int Tcl_ProcObjCmd(void *clientData, Tcl_Interp *interp,
	    int objc, Tcl_Obj *const objv[])
}
declare 391 {
    void Tcl_ConditionFinalize(Tcl_Condition *condPtr)
}
declare 392 {
    void Tcl_MutexFinalize(Tcl_Mutex *mutex)
}
declare 393 {
    int Tcl_CreateThread(Tcl_ThreadId *idPtr, Tcl_ThreadCreateProc *proc,
	    void *clientData, size_t stackSize, int flags)
}

# Introduced in 8.3.2
declare 394 {
    size_t Tcl_ReadRaw(Tcl_Channel chan, char *dst, size_t bytesToRead)
}
declare 395 {
    size_t Tcl_WriteRaw(Tcl_Channel chan, const char *src, size_t srcLen)
}
declare 396 {
    Tcl_Channel Tcl_GetTopChannel(Tcl_Channel chan)
}
declare 397 {
    int Tcl_ChannelBuffered(Tcl_Channel chan)
}
declare 398 {
    const char *Tcl_ChannelName(const Tcl_ChannelType *chanTypePtr)
}
declare 399 {
    Tcl_ChannelTypeVersion Tcl_ChannelVersion(
	    const Tcl_ChannelType *chanTypePtr)
}
declare 400 {
    Tcl_DriverBlockModeProc *Tcl_ChannelBlockModeProc(
	    const Tcl_ChannelType *chanTypePtr)
}
# Removed in 9.0
#declare 401 {
#    Tcl_DriverCloseProc *Tcl_ChannelCloseProc(
#	    const Tcl_ChannelType *chanTypePtr)
#}
declare 402 {
    Tcl_DriverClose2Proc *Tcl_ChannelClose2Proc(
	    const Tcl_ChannelType *chanTypePtr)
}
declare 403 {
    Tcl_DriverInputProc *Tcl_ChannelInputProc(
	    const Tcl_ChannelType *chanTypePtr)
}
declare 404 {
    Tcl_DriverOutputProc *Tcl_ChannelOutputProc(
	    const Tcl_ChannelType *chanTypePtr)
}
# Removed in 9.0
#declare 405 {
#    Tcl_DriverSeekProc *Tcl_ChannelSeekProc(
#	    const Tcl_ChannelType *chanTypePtr)
#}
declare 406 {
    Tcl_DriverSetOptionProc *Tcl_ChannelSetOptionProc(
	    const Tcl_ChannelType *chanTypePtr)
}
declare 407 {
    Tcl_DriverGetOptionProc *Tcl_ChannelGetOptionProc(
	    const Tcl_ChannelType *chanTypePtr)
}
declare 408 {
    Tcl_DriverWatchProc *Tcl_ChannelWatchProc(
	    const Tcl_ChannelType *chanTypePtr)
}
declare 409 {
    Tcl_DriverGetHandleProc *Tcl_ChannelGetHandleProc(
	    const Tcl_ChannelType *chanTypePtr)
}
declare 410 {
    Tcl_DriverFlushProc *Tcl_ChannelFlushProc(
	    const Tcl_ChannelType *chanTypePtr)
}
declare 411 {
    Tcl_DriverHandlerProc *Tcl_ChannelHandlerProc(
	    const Tcl_ChannelType *chanTypePtr)
}

# Introduced in 8.4a2
declare 412 {
    int Tcl_JoinThread(Tcl_ThreadId threadId, int *result)
}
declare 413 {
    int Tcl_IsChannelShared(Tcl_Channel channel)
}
declare 414 {
    int Tcl_IsChannelRegistered(Tcl_Interp *interp, Tcl_Channel channel)
}
declare 415 {
    void Tcl_CutChannel(Tcl_Channel channel)
}
declare 416 {
    void Tcl_SpliceChannel(Tcl_Channel channel)
}
declare 417 {
    void Tcl_ClearChannelHandlers(Tcl_Channel channel)
}
declare 418 {
    int Tcl_IsChannelExisting(const char *channelName)
}
# Removed in 9.0:
#declare 419 {
#    int Tcl_UniCharNcasecmp(const Tcl_UniChar *ucs, const Tcl_UniChar *uct,
#	    unsigned long numChars)
#}
# Removed in 9.0:
#declare 420 {
#    int Tcl_UniCharCaseMatch(const Tcl_UniChar *uniStr,
#	    const Tcl_UniChar *uniPattern, int nocase)
#}
# Removed in 9.0, as it is actually a macro:
#declare 421 {
#    Tcl_HashEntry *Tcl_FindHashEntry(Tcl_HashTable *tablePtr, const void *key)
#}
# Removed in 9.0, as it is actually a macro:
#declare 422 {
#    Tcl_HashEntry *Tcl_CreateHashEntry(Tcl_HashTable *tablePtr,
#	    const void *key, int *newPtr)
#}
declare 423 {
    void Tcl_InitCustomHashTable(Tcl_HashTable *tablePtr, int keyType,
	    const Tcl_HashKeyType *typePtr)
}
declare 424 {
    void Tcl_InitObjHashTable(Tcl_HashTable *tablePtr)
}
declare 425 {
    void *Tcl_CommandTraceInfo(Tcl_Interp *interp, const char *varName,
	    int flags, Tcl_CommandTraceProc *procPtr,
	    void *prevClientData)
}
declare 426 {
    int Tcl_TraceCommand(Tcl_Interp *interp, const char *varName, int flags,
	    Tcl_CommandTraceProc *proc, void *clientData)
}
declare 427 {
    void Tcl_UntraceCommand(Tcl_Interp *interp, const char *varName,
	    int flags, Tcl_CommandTraceProc *proc, void *clientData)
}
declare 428 {
    void *Tcl_AttemptAlloc(size_t size)
}
declare 429 {
    void *Tcl_AttemptDbCkalloc(size_t size, const char *file, int line)
}
declare 430 {
    void *Tcl_AttemptRealloc(void *ptr, size_t size)
}
declare 431 {
    void *Tcl_AttemptDbCkrealloc(void *ptr, size_t size,
	    const char *file, int line)
}
declare 432 {
    int Tcl_AttemptSetObjLength(Tcl_Obj *objPtr, size_t length)
}

# TIP#10 (thread-aware channels) akupries
declare 433 {
    Tcl_ThreadId Tcl_GetChannelThread(Tcl_Channel channel)
}

# introduced in 8.4a3
declare 434 {
    Tcl_UniChar *TclGetUnicodeFromObj(Tcl_Obj *objPtr, int *lengthPtr)
}

# TIP#15 (math function introspection) dkf
# Removed in 9.0:
#declare 435 {
#    int Tcl_GetMathFuncInfo(Tcl_Interp *interp, const char *name,
#	    int *numArgsPtr, Tcl_ValueType **argTypesPtr,
#	    Tcl_MathProc **procPtr, void **clientDataPtr)
#}
# Removed in 9.0:
#declare 436 {
#    Tcl_Obj *Tcl_ListMathFuncs(Tcl_Interp *interp, const char *pattern)
#}

# TIP#36 (better access to 'subst') dkf
declare 437 {
    Tcl_Obj *Tcl_SubstObj(Tcl_Interp *interp, Tcl_Obj *objPtr, int flags)
}

# TIP#17 (virtual filesystem layer) vdarley
declare 438 {
    int Tcl_DetachChannel(Tcl_Interp *interp, Tcl_Channel channel)
}
declare 439 {
    int Tcl_IsStandardChannel(Tcl_Channel channel)
}
declare 440 {
    int	Tcl_FSCopyFile(Tcl_Obj *srcPathPtr, Tcl_Obj *destPathPtr)
}
declare 441 {
    int	Tcl_FSCopyDirectory(Tcl_Obj *srcPathPtr,
	    Tcl_Obj *destPathPtr, Tcl_Obj **errorPtr)
}
declare 442 {
    int	Tcl_FSCreateDirectory(Tcl_Obj *pathPtr)
}
declare 443 {
    int	Tcl_FSDeleteFile(Tcl_Obj *pathPtr)
}
declare 444 {
    int	Tcl_FSLoadFile(Tcl_Interp *interp, Tcl_Obj *pathPtr, const char *sym1,
	    const char *sym2, Tcl_LibraryInitProc **proc1Ptr,
	    Tcl_LibraryInitProc **proc2Ptr, Tcl_LoadHandle *handlePtr,
	    Tcl_FSUnloadFileProc **unloadProcPtr)
}
declare 445 {
    int	Tcl_FSMatchInDirectory(Tcl_Interp *interp, Tcl_Obj *result,
	    Tcl_Obj *pathPtr, const char *pattern, Tcl_GlobTypeData *types)
}
declare 446 {
    Tcl_Obj *Tcl_FSLink(Tcl_Obj *pathPtr, Tcl_Obj *toPtr, int linkAction)
}
declare 447 {
    int Tcl_FSRemoveDirectory(Tcl_Obj *pathPtr,
	    int recursive, Tcl_Obj **errorPtr)
}
declare 448 {
    int	Tcl_FSRenameFile(Tcl_Obj *srcPathPtr, Tcl_Obj *destPathPtr)
}
declare 449 {
    int	Tcl_FSLstat(Tcl_Obj *pathPtr, Tcl_StatBuf *buf)
}
declare 450 {
    int Tcl_FSUtime(Tcl_Obj *pathPtr, struct utimbuf *tval)
}
declare 451 {
    int Tcl_FSFileAttrsGet(Tcl_Interp *interp,
	    int index, Tcl_Obj *pathPtr, Tcl_Obj **objPtrRef)
}
declare 452 {
    int Tcl_FSFileAttrsSet(Tcl_Interp *interp,
	    int index, Tcl_Obj *pathPtr, Tcl_Obj *objPtr)
}
declare 453 {
    const char *const *Tcl_FSFileAttrStrings(Tcl_Obj *pathPtr,
	    Tcl_Obj **objPtrRef)
}
declare 454 {
    int Tcl_FSStat(Tcl_Obj *pathPtr, Tcl_StatBuf *buf)
}
declare 455 {
    int Tcl_FSAccess(Tcl_Obj *pathPtr, int mode)
}
declare 456 {
    Tcl_Channel Tcl_FSOpenFileChannel(Tcl_Interp *interp, Tcl_Obj *pathPtr,
	    const char *modeString, int permissions)
}
declare 457 {
    Tcl_Obj *Tcl_FSGetCwd(Tcl_Interp *interp)
}
declare 458 {
    int Tcl_FSChdir(Tcl_Obj *pathPtr)
}
declare 459 {
    int Tcl_FSConvertToPathType(Tcl_Interp *interp, Tcl_Obj *pathPtr)
}
declare 460 {
    Tcl_Obj *Tcl_FSJoinPath(Tcl_Obj *listObj, int elements)
}
declare 461 {
    Tcl_Obj *Tcl_FSSplitPath(Tcl_Obj *pathPtr, int *lenPtr)
}
declare 462 {
    int Tcl_FSEqualPaths(Tcl_Obj *firstPtr, Tcl_Obj *secondPtr)
}
declare 463 {
    Tcl_Obj *Tcl_FSGetNormalizedPath(Tcl_Interp *interp, Tcl_Obj *pathPtr)
}
declare 464 {
    Tcl_Obj *Tcl_FSJoinToPath(Tcl_Obj *pathPtr, int objc,
	    Tcl_Obj *const objv[])
}
declare 465 {
    void *Tcl_FSGetInternalRep(Tcl_Obj *pathPtr,
	    const Tcl_Filesystem *fsPtr)
}
declare 466 {
    Tcl_Obj *Tcl_FSGetTranslatedPath(Tcl_Interp *interp, Tcl_Obj *pathPtr)
}
declare 467 {
    int Tcl_FSEvalFile(Tcl_Interp *interp, Tcl_Obj *fileName)
}
declare 468 {
    Tcl_Obj *Tcl_FSNewNativePath(const Tcl_Filesystem *fromFilesystem,
	    void *clientData)
}
declare 469 {
    const void *Tcl_FSGetNativePath(Tcl_Obj *pathPtr)
}
declare 470 {
    Tcl_Obj *Tcl_FSFileSystemInfo(Tcl_Obj *pathPtr)
}
declare 471 {
    Tcl_Obj *Tcl_FSPathSeparator(Tcl_Obj *pathPtr)
}
declare 472 {
    Tcl_Obj *Tcl_FSListVolumes(void)
}
declare 473 {
    int Tcl_FSRegister(void *clientData, const Tcl_Filesystem *fsPtr)
}
declare 474 {
    int Tcl_FSUnregister(const Tcl_Filesystem *fsPtr)
}
declare 475 {
    void *Tcl_FSData(const Tcl_Filesystem *fsPtr)
}
declare 476 {
    const char *Tcl_FSGetTranslatedStringPath(Tcl_Interp *interp,
	    Tcl_Obj *pathPtr)
}
declare 477 {
    const Tcl_Filesystem *Tcl_FSGetFileSystemForPath(Tcl_Obj *pathPtr)
}
declare 478 {
    Tcl_PathType Tcl_FSGetPathType(Tcl_Obj *pathPtr)
}

# TIP#49 (detection of output buffering) akupries
declare 479 {
    int Tcl_OutputBuffered(Tcl_Channel chan)
}
declare 480 {
    void Tcl_FSMountsChanged(const Tcl_Filesystem *fsPtr)
}

# TIP#56 (evaluate a parsed script) msofer
declare 481 {
    int Tcl_EvalTokensStandard(Tcl_Interp *interp, Tcl_Token *tokenPtr,
	    size_t count)
}

# TIP#73 (access to current time) kbk
declare 482 {
    void Tcl_GetTime(Tcl_Time *timeBuf)
}

# TIP#32 (object-enabled traces) kbk
declare 483 {
    Tcl_Trace Tcl_CreateObjTrace(Tcl_Interp *interp, int level, int flags,
	    Tcl_CmdObjTraceProc *objProc, void *clientData,
	    Tcl_CmdObjTraceDeleteProc *delProc)
}
declare 484 {
    int Tcl_GetCommandInfoFromToken(Tcl_Command token, Tcl_CmdInfo *infoPtr)
}
declare 485 {
    int Tcl_SetCommandInfoFromToken(Tcl_Command token,
	    const Tcl_CmdInfo *infoPtr)
}

### New functions on 64-bit dev branch ###
# TIP#72 (64-bit values) dkf
declare 486 {
    Tcl_Obj *Tcl_DbNewWideIntObj(Tcl_WideInt wideValue,
	    const char *file, int line)
}
declare 487 {
    int Tcl_GetWideIntFromObj(Tcl_Interp *interp, Tcl_Obj *objPtr,
	    Tcl_WideInt *widePtr)
}
declare 488 {
    Tcl_Obj *Tcl_NewWideIntObj(Tcl_WideInt wideValue)
}
declare 489 {
    void Tcl_SetWideIntObj(Tcl_Obj *objPtr, Tcl_WideInt wideValue)
}
declare 490 {
    Tcl_StatBuf *Tcl_AllocStatBuf(void)
}
declare 491 {
    long long Tcl_Seek(Tcl_Channel chan, long long offset, int mode)
}
declare 492 {
    long long Tcl_Tell(Tcl_Channel chan)
}

# TIP#91 (back-compat enhancements for channels) dkf
declare 493 {
    Tcl_DriverWideSeekProc *Tcl_ChannelWideSeekProc(
	    const Tcl_ChannelType *chanTypePtr)
}

# ----- BASELINE -- FOR -- 8.4.0 ----- #

# TIP#111 (dictionaries) dkf
declare 494 {
    int Tcl_DictObjPut(Tcl_Interp *interp, Tcl_Obj *dictPtr,
	    Tcl_Obj *keyPtr, Tcl_Obj *valuePtr)
}
declare 495 {
    int Tcl_DictObjGet(Tcl_Interp *interp, Tcl_Obj *dictPtr, Tcl_Obj *keyPtr,
	    Tcl_Obj **valuePtrPtr)
}
declare 496 {
    int Tcl_DictObjRemove(Tcl_Interp *interp, Tcl_Obj *dictPtr,
	    Tcl_Obj *keyPtr)
}
declare 497 {
    int Tcl_DictObjSize(Tcl_Interp *interp, Tcl_Obj *dictPtr, int *sizePtr)
}
declare 498 {
    int Tcl_DictObjFirst(Tcl_Interp *interp, Tcl_Obj *dictPtr,
	    Tcl_DictSearch *searchPtr,
	    Tcl_Obj **keyPtrPtr, Tcl_Obj **valuePtrPtr, int *donePtr)
}
declare 499 {
    void Tcl_DictObjNext(Tcl_DictSearch *searchPtr,
	    Tcl_Obj **keyPtrPtr, Tcl_Obj **valuePtrPtr, int *donePtr)
}
declare 500 {
    void Tcl_DictObjDone(Tcl_DictSearch *searchPtr)
}
declare 501 {
    int Tcl_DictObjPutKeyList(Tcl_Interp *interp, Tcl_Obj *dictPtr,
	    int keyc, Tcl_Obj *const *keyv, Tcl_Obj *valuePtr)
}
declare 502 {
    int Tcl_DictObjRemoveKeyList(Tcl_Interp *interp, Tcl_Obj *dictPtr,
	    int keyc, Tcl_Obj *const *keyv)
}
declare 503 {
    Tcl_Obj *Tcl_NewDictObj(void)
}
declare 504 {
    Tcl_Obj *Tcl_DbNewDictObj(const char *file, int line)
}

# TIP#59 (configuration reporting) akupries
declare 505 {
    void Tcl_RegisterConfig(Tcl_Interp *interp, const char *pkgName,
	    const Tcl_Config *configuration, const char *valEncoding)
}

# TIP #139 (partial exposure of namespace API - transferred from tclInt.decls)
# dkf, API by Brent Welch?
declare 506 {
    Tcl_Namespace *Tcl_CreateNamespace(Tcl_Interp *interp, const char *name,
	    void *clientData, Tcl_NamespaceDeleteProc *deleteProc)
}
declare 507 {
    void Tcl_DeleteNamespace(Tcl_Namespace *nsPtr)
}
declare 508 {
    int Tcl_AppendExportList(Tcl_Interp *interp, Tcl_Namespace *nsPtr,
	    Tcl_Obj *objPtr)
}
declare 509 {
    int Tcl_Export(Tcl_Interp *interp, Tcl_Namespace *nsPtr,
	    const char *pattern, int resetListFirst)
}
declare 510 {
    int Tcl_Import(Tcl_Interp *interp, Tcl_Namespace *nsPtr,
	    const char *pattern, int allowOverwrite)
}
declare 511 {
    int Tcl_ForgetImport(Tcl_Interp *interp, Tcl_Namespace *nsPtr,
	    const char *pattern)
}
declare 512 {
    Tcl_Namespace *Tcl_GetCurrentNamespace(Tcl_Interp *interp)
}
declare 513 {
    Tcl_Namespace *Tcl_GetGlobalNamespace(Tcl_Interp *interp)
}
declare 514 {
    Tcl_Namespace *Tcl_FindNamespace(Tcl_Interp *interp, const char *name,
	    Tcl_Namespace *contextNsPtr, int flags)
}
declare 515 {
    Tcl_Command Tcl_FindCommand(Tcl_Interp *interp, const char *name,
	    Tcl_Namespace *contextNsPtr, int flags)
}
declare 516 {
    Tcl_Command Tcl_GetCommandFromObj(Tcl_Interp *interp, Tcl_Obj *objPtr)
}
declare 517 {
    void Tcl_GetCommandFullName(Tcl_Interp *interp, Tcl_Command command,
	    Tcl_Obj *objPtr)
}

# TIP#137 (encoding-aware source command) dgp for Anton Kovalenko
declare 518 {
    int Tcl_FSEvalFileEx(Tcl_Interp *interp, Tcl_Obj *fileName,
	    const char *encodingName)
}

# Removed in 9.0 (stub entry only)
#declare 519 {nostub {Don't use this function in a stub-enabled extension}} {
#    Tcl_ExitProc *Tcl_SetExitProc(TCL_NORETURN1 Tcl_ExitProc *proc)
#}

# TIP#143 (resource limits) dkf
declare 520 {
    void Tcl_LimitAddHandler(Tcl_Interp *interp, int type,
	    Tcl_LimitHandlerProc *handlerProc, void *clientData,
	    Tcl_LimitHandlerDeleteProc *deleteProc)
}
declare 521 {
    void Tcl_LimitRemoveHandler(Tcl_Interp *interp, int type,
	    Tcl_LimitHandlerProc *handlerProc, void *clientData)
}
declare 522 {
    int Tcl_LimitReady(Tcl_Interp *interp)
}
declare 523 {
    int Tcl_LimitCheck(Tcl_Interp *interp)
}
declare 524 {
    int Tcl_LimitExceeded(Tcl_Interp *interp)
}
declare 525 {
    void Tcl_LimitSetCommands(Tcl_Interp *interp, int commandLimit)
}
declare 526 {
    void Tcl_LimitSetTime(Tcl_Interp *interp, Tcl_Time *timeLimitPtr)
}
declare 527 {
    void Tcl_LimitSetGranularity(Tcl_Interp *interp, int type, int granularity)
}
declare 528 {
    int Tcl_LimitTypeEnabled(Tcl_Interp *interp, int type)
}
declare 529 {
    int Tcl_LimitTypeExceeded(Tcl_Interp *interp, int type)
}
declare 530 {
    void Tcl_LimitTypeSet(Tcl_Interp *interp, int type)
}
declare 531 {
    void Tcl_LimitTypeReset(Tcl_Interp *interp, int type)
}
declare 532 {
    int Tcl_LimitGetCommands(Tcl_Interp *interp)
}
declare 533 {
    void Tcl_LimitGetTime(Tcl_Interp *interp, Tcl_Time *timeLimitPtr)
}
declare 534 {
    int Tcl_LimitGetGranularity(Tcl_Interp *interp, int type)
}

# TIP#226 (interpreter result state management) dgp
declare 535 {
    Tcl_InterpState Tcl_SaveInterpState(Tcl_Interp *interp, int status)
}
declare 536 {
    int Tcl_RestoreInterpState(Tcl_Interp *interp, Tcl_InterpState state)
}
declare 537 {
    void Tcl_DiscardInterpState(Tcl_InterpState state)
}

# TIP#227 (return options interface) dgp
declare 538 {
    int Tcl_SetReturnOptions(Tcl_Interp *interp, Tcl_Obj *options)
}
declare 539 {
    Tcl_Obj *Tcl_GetReturnOptions(Tcl_Interp *interp, int result)
}

# TIP#235 (ensembles) dkf
declare 540 {
    int Tcl_IsEnsemble(Tcl_Command token)
}
declare 541 {
    Tcl_Command Tcl_CreateEnsemble(Tcl_Interp *interp, const char *name,
	    Tcl_Namespace *namespacePtr, int flags)
}
declare 542 {
    Tcl_Command Tcl_FindEnsemble(Tcl_Interp *interp, Tcl_Obj *cmdNameObj,
	    int flags)
}
declare 543 {
    int Tcl_SetEnsembleSubcommandList(Tcl_Interp *interp, Tcl_Command token,
	    Tcl_Obj *subcmdList)
}
declare 544 {
    int Tcl_SetEnsembleMappingDict(Tcl_Interp *interp, Tcl_Command token,
	    Tcl_Obj *mapDict)
}
declare 545 {
    int Tcl_SetEnsembleUnknownHandler(Tcl_Interp *interp, Tcl_Command token,
	    Tcl_Obj *unknownList)
}
declare 546 {
    int Tcl_SetEnsembleFlags(Tcl_Interp *interp, Tcl_Command token, int flags)
}
declare 547 {
    int Tcl_GetEnsembleSubcommandList(Tcl_Interp *interp, Tcl_Command token,
	    Tcl_Obj **subcmdListPtr)
}
declare 548 {
    int Tcl_GetEnsembleMappingDict(Tcl_Interp *interp, Tcl_Command token,
	    Tcl_Obj **mapDictPtr)
}
declare 549 {
    int Tcl_GetEnsembleUnknownHandler(Tcl_Interp *interp, Tcl_Command token,
	    Tcl_Obj **unknownListPtr)
}
declare 550 {
    int Tcl_GetEnsembleFlags(Tcl_Interp *interp, Tcl_Command token,
	    int *flagsPtr)
}
declare 551 {
    int Tcl_GetEnsembleNamespace(Tcl_Interp *interp, Tcl_Command token,
	    Tcl_Namespace **namespacePtrPtr)
}

# TIP#233 (virtualized time) akupries
declare 552 {
    void Tcl_SetTimeProc(Tcl_GetTimeProc *getProc,
	    Tcl_ScaleTimeProc *scaleProc,
	    void *clientData)
}
declare 553 {
    void Tcl_QueryTimeProc(Tcl_GetTimeProc **getProc,
	    Tcl_ScaleTimeProc **scaleProc,
	    void **clientData)
}

# TIP#218 (driver thread actions) davygrvy/akupries ChannelType ver 4
declare 554 {
    Tcl_DriverThreadActionProc *Tcl_ChannelThreadActionProc(
	    const Tcl_ChannelType *chanTypePtr)
}

# TIP#237 (arbitrary-precision integers) kbk
declare 555 {
    Tcl_Obj *Tcl_NewBignumObj(void *value)
}
declare 556 {
    Tcl_Obj *Tcl_DbNewBignumObj(void *value, const char *file, int line)
}
declare 557 {
    void Tcl_SetBignumObj(Tcl_Obj *obj, void *value)
}
declare 558 {
    int Tcl_GetBignumFromObj(Tcl_Interp *interp, Tcl_Obj *obj, void *value)
}
declare 559 {
    int Tcl_TakeBignumFromObj(Tcl_Interp *interp, Tcl_Obj *obj, void *value)
}

# TIP #208 ('chan' command) jeffh
declare 560 {
    int Tcl_TruncateChannel(Tcl_Channel chan, long long length)
}
declare 561 {
    Tcl_DriverTruncateProc *Tcl_ChannelTruncateProc(
	    const Tcl_ChannelType *chanTypePtr)
}

# TIP#219 (channel reflection api) akupries
declare 562 {
    void Tcl_SetChannelErrorInterp(Tcl_Interp *interp, Tcl_Obj *msg)
}
declare 563 {
    void Tcl_GetChannelErrorInterp(Tcl_Interp *interp, Tcl_Obj **msg)
}
declare 564 {
    void Tcl_SetChannelError(Tcl_Channel chan, Tcl_Obj *msg)
}
declare 565 {
    void Tcl_GetChannelError(Tcl_Channel chan, Tcl_Obj **msg)
}

# TIP #237 (additional conversion functions for bignum support) kbk/dgp
declare 566 {
    int Tcl_InitBignumFromDouble(Tcl_Interp *interp, double initval,
	    void *toInit)
}

# TIP#181 (namespace unknown command) dgp for Neil Madden
declare 567 {
    Tcl_Obj *Tcl_GetNamespaceUnknownHandler(Tcl_Interp *interp,
	    Tcl_Namespace *nsPtr)
}
declare 568 {
    int Tcl_SetNamespaceUnknownHandler(Tcl_Interp *interp,
	    Tcl_Namespace *nsPtr, Tcl_Obj *handlerPtr)
}

# TIP#258 (enhanced interface for encodings) dgp
declare 569 {
    int Tcl_GetEncodingFromObj(Tcl_Interp *interp, Tcl_Obj *objPtr,
	    Tcl_Encoding *encodingPtr)
}
declare 570 {
    Tcl_Obj *Tcl_GetEncodingSearchPath(void)
}
declare 571 {
    int Tcl_SetEncodingSearchPath(Tcl_Obj *searchPath)
}
declare 572 {
    const char *Tcl_GetEncodingNameFromEnvironment(Tcl_DString *bufPtr)
}

# TIP#268 (extended version numbers and requirements) akupries
declare 573 {
    int Tcl_PkgRequireProc(Tcl_Interp *interp, const char *name,
	    int objc, Tcl_Obj *const objv[], void *clientDataPtr)
}

# TIP#270 (utility C routines for string formatting) dgp
declare 574 {
    void Tcl_AppendObjToErrorInfo(Tcl_Interp *interp, Tcl_Obj *objPtr)
}
declare 575 {
    void Tcl_AppendLimitedToObj(Tcl_Obj *objPtr, const char *bytes,
	    size_t length, size_t limit, const char *ellipsis)
}
declare 576 {
    Tcl_Obj *Tcl_Format(Tcl_Interp *interp, const char *format, int objc,
	    Tcl_Obj *const objv[])
}
declare 577 {
    int Tcl_AppendFormatToObj(Tcl_Interp *interp, Tcl_Obj *objPtr,
	    const char *format, int objc, Tcl_Obj *const objv[])
}
declare 578 {
    Tcl_Obj *Tcl_ObjPrintf(const char *format, ...)
}
declare 579 {
    void Tcl_AppendPrintfToObj(Tcl_Obj *objPtr, const char *format, ...)
}

# ----- BASELINE -- FOR -- 8.5.0 ----- #

# TIP #285 (script cancellation support) jmistachkin
declare 580 {
    int Tcl_CancelEval(Tcl_Interp *interp, Tcl_Obj *resultObjPtr,
	    void *clientData, int flags)
}
declare 581 {
    int Tcl_Canceled(Tcl_Interp *interp, int flags)
}

# TIP#304 (chan pipe) aferrieux
declare 582 {
    int Tcl_CreatePipe(Tcl_Interp  *interp, Tcl_Channel *rchan,
	    Tcl_Channel *wchan, int flags)
}

# TIP #322 (NRE public interface) msofer
declare 583 {
    Tcl_Command Tcl_NRCreateCommand(Tcl_Interp *interp,
	    const char *cmdName, Tcl_ObjCmdProc *proc,
	    Tcl_ObjCmdProc *nreProc, void *clientData,
	    Tcl_CmdDeleteProc *deleteProc)
}
declare 584 {
    int Tcl_NREvalObj(Tcl_Interp *interp, Tcl_Obj *objPtr, int flags)
}
declare 585 {
    int Tcl_NREvalObjv(Tcl_Interp *interp, int objc,
	    Tcl_Obj *const objv[], int flags)
}
declare 586 {
    int Tcl_NRCmdSwap(Tcl_Interp *interp, Tcl_Command cmd, int objc,
	    Tcl_Obj *const objv[], int flags)
}
declare 587 {
    void Tcl_NRAddCallback(Tcl_Interp *interp, Tcl_NRPostProc *postProcPtr,
	    void *data0, void *data1, void *data2,
	    void *data3)
}
# For use by NR extenders, to have a simple way to also provide a (required!)
# classic objProc
declare 588 {
    int Tcl_NRCallObjProc(Tcl_Interp *interp, Tcl_ObjCmdProc *objProc,
	    void *clientData, int objc, Tcl_Obj *const objv[])
}

# TIP#316 (Tcl_StatBuf reader functions) dkf
declare 589 {
    unsigned Tcl_GetFSDeviceFromStat(const Tcl_StatBuf *statPtr)
}
declare 590 {
    unsigned Tcl_GetFSInodeFromStat(const Tcl_StatBuf *statPtr)
}
declare 591 {
    unsigned Tcl_GetModeFromStat(const Tcl_StatBuf *statPtr)
}
declare 592 {
    int Tcl_GetLinkCountFromStat(const Tcl_StatBuf *statPtr)
}
declare 593 {
    int Tcl_GetUserIdFromStat(const Tcl_StatBuf *statPtr)
}
declare 594 {
    int Tcl_GetGroupIdFromStat(const Tcl_StatBuf *statPtr)
}
declare 595 {
    int Tcl_GetDeviceTypeFromStat(const Tcl_StatBuf *statPtr)
}
declare 596 {
    long long Tcl_GetAccessTimeFromStat(const Tcl_StatBuf *statPtr)
}
declare 597 {
    long long Tcl_GetModificationTimeFromStat(const Tcl_StatBuf *statPtr)
}
declare 598 {
    long long Tcl_GetChangeTimeFromStat(const Tcl_StatBuf *statPtr)
}
declare 599 {
    unsigned long long Tcl_GetSizeFromStat(const Tcl_StatBuf *statPtr)
}
declare 600 {
    unsigned long long Tcl_GetBlocksFromStat(const Tcl_StatBuf *statPtr)
}
declare 601 {
    unsigned Tcl_GetBlockSizeFromStat(const Tcl_StatBuf *statPtr)
}

# TIP#314 (ensembles with parameters) dkf for Lars Hellstr"om
declare 602 {
    int Tcl_SetEnsembleParameterList(Tcl_Interp *interp, Tcl_Command token,
	    Tcl_Obj *paramList)
}
declare 603 {
    int Tcl_GetEnsembleParameterList(Tcl_Interp *interp, Tcl_Command token,
	    Tcl_Obj **paramListPtr)
}

# TIP#265 (option parser) dkf for Sam Bromley
declare 604 {
    int Tcl_ParseArgsObjv(Tcl_Interp *interp, const Tcl_ArgvInfo *argTable,
	    int *objcPtr, Tcl_Obj *const *objv, Tcl_Obj ***remObjv)
}

# TIP#336 (manipulate the error line) dgp
declare 605 {
    int Tcl_GetErrorLine(Tcl_Interp *interp)
}
declare 606 {
    void Tcl_SetErrorLine(Tcl_Interp *interp, int lineNum)
}

# TIP#307 (move results between interpreters) dkf
declare 607 {
    void Tcl_TransferResult(Tcl_Interp *sourceInterp, int code,
	    Tcl_Interp *targetInterp)
}

# TIP#335 (detect if interpreter in use) jmistachkin
declare 608 {
    int Tcl_InterpActive(Tcl_Interp *interp)
}

# TIP#337 (log exception for background processing) dgp
declare 609 {
    void Tcl_BackgroundException(Tcl_Interp *interp, int code)
}

# TIP#234 (zlib interface) dkf/Pascal Scheffers
declare 610 {
    int Tcl_ZlibDeflate(Tcl_Interp *interp, int format, Tcl_Obj *data,
	    int level, Tcl_Obj *gzipHeaderDictObj)
}
declare 611 {
    int Tcl_ZlibInflate(Tcl_Interp *interp, int format, Tcl_Obj *data,
	    size_t buffersize, Tcl_Obj *gzipHeaderDictObj)
}
declare 612 {
    unsigned int Tcl_ZlibCRC32(unsigned int crc, const unsigned char *buf,
	    size_t len)
}
declare 613 {
    unsigned int Tcl_ZlibAdler32(unsigned int adler, const unsigned char *buf,
	    size_t len)
}
declare 614 {
    int Tcl_ZlibStreamInit(Tcl_Interp *interp, int mode, int format,
	    int level, Tcl_Obj *dictObj, Tcl_ZlibStream *zshandle)
}
declare 615 {
    Tcl_Obj *Tcl_ZlibStreamGetCommandName(Tcl_ZlibStream zshandle)
}
declare 616 {
    int Tcl_ZlibStreamEof(Tcl_ZlibStream zshandle)
}
declare 617 {
    int Tcl_ZlibStreamChecksum(Tcl_ZlibStream zshandle)
}
declare 618 {
    int Tcl_ZlibStreamPut(Tcl_ZlibStream zshandle, Tcl_Obj *data, int flush)
}
declare 619 {
    int Tcl_ZlibStreamGet(Tcl_ZlibStream zshandle, Tcl_Obj *data,
	    size_t count)
}
declare 620 {
    int Tcl_ZlibStreamClose(Tcl_ZlibStream zshandle)
}
declare 621 {
    int Tcl_ZlibStreamReset(Tcl_ZlibStream zshandle)
}

# TIP 338 (control over startup script) dgp
declare 622 {
    void Tcl_SetStartupScript(Tcl_Obj *path, const char *encoding)
}
declare 623 {
    Tcl_Obj *Tcl_GetStartupScript(const char **encodingPtr)
}

# TIP#332 (half-close made public) aferrieux
declare 624 {
    int Tcl_CloseEx(Tcl_Interp *interp, Tcl_Channel chan, int flags)
}

# TIP #353 (NR-enabled expressions) dgp
declare 625 {
    int Tcl_NRExprObj(Tcl_Interp *interp, Tcl_Obj *objPtr, Tcl_Obj *resultPtr)
}

# TIP #356 (NR-enabled substitution) dgp
declare 626 {
    int Tcl_NRSubstObj(Tcl_Interp *interp, Tcl_Obj *objPtr, int flags)
}

# TIP #357 (Export TclLoadFile and TclpFindSymbol) kbk
declare 627 {
    int Tcl_LoadFile(Tcl_Interp *interp, Tcl_Obj *pathPtr,
		     const char *const symv[], int flags, void *procPtrs,
		     Tcl_LoadHandle *handlePtr)
}
declare 628 {
    void *Tcl_FindSymbol(Tcl_Interp *interp, Tcl_LoadHandle handle,
			 const char *symbol)
}
declare 629 {
    int Tcl_FSUnloadFile(Tcl_Interp *interp, Tcl_LoadHandle handlePtr)
}

# TIP #400
declare 630 {
    void Tcl_ZlibStreamSetCompressionDictionary(Tcl_ZlibStream zhandle,
	    Tcl_Obj *compressionDictionaryObj)
}

# ----- BASELINE -- FOR -- 8.6.0 ----- #

# TIP #456
declare 631 {
    Tcl_Channel Tcl_OpenTcpServerEx(Tcl_Interp *interp, const char *service,
	    const char *host, unsigned int flags, Tcl_TcpAcceptProc *acceptProc,
	    void *callbackData)
}

# TIP #430
declare 632 {
    int TclZipfs_Mount(Tcl_Interp *interp, const char *mountPoint,
	    const char *zipname, const char *passwd)
}
declare 633 {
    int TclZipfs_Unmount(Tcl_Interp *interp, const char *mountPoint)
}
declare 634 {
    Tcl_Obj *TclZipfs_TclLibrary(void)
}
declare 635 {
    int TclZipfs_MountBuffer(Tcl_Interp *interp, const char *mountPoint,
	    unsigned char *data, size_t datalen, int copy)
}

# TIP #445
declare 636 {
    void Tcl_FreeInternalRep(Tcl_Obj *objPtr)
}
declare 637 {
    char *Tcl_InitStringRep(Tcl_Obj *objPtr, const char *bytes,
	    size_t numBytes)
}
declare 638 {
    Tcl_ObjInternalRep *Tcl_FetchInternalRep(Tcl_Obj *objPtr, const Tcl_ObjType *typePtr)
}
declare 639 {
    void Tcl_StoreInternalRep(Tcl_Obj *objPtr, const Tcl_ObjType *typePtr,
	    const Tcl_ObjInternalRep *irPtr)
}
declare 640 {
    int Tcl_HasStringRep(Tcl_Obj *objPtr)
}

# TIP #506
declare 641 {
    void Tcl_IncrRefCount(Tcl_Obj *objPtr)
}

declare 642 {
    void Tcl_DecrRefCount(Tcl_Obj *objPtr)
}

declare 643 {
    int Tcl_IsShared(Tcl_Obj *objPtr)
}

# TIP#312 New Tcl_LinkArray() function
declare 644 {
    int Tcl_LinkArray(Tcl_Interp *interp, const char *varName, void *addr,
	    int type, size_t size)
}

declare 645 {
    int Tcl_GetIntForIndex(Tcl_Interp *interp, Tcl_Obj *objPtr,
	    size_t endValue, size_t *indexPtr)
}

# TIP #548
declare 646 {
    int Tcl_UtfToUniChar(const char *src, int *chPtr)
}
declare 647 {
    char *Tcl_UniCharToUtfDString(const int *uniStr,
	    size_t uniLength, Tcl_DString *dsPtr)
}
declare 648 {
    int *Tcl_UtfToUniCharDString(const char *src,
	    size_t length, Tcl_DString *dsPtr)
}

# TIP #568
declare 649 {
    unsigned char *TclGetBytesFromObj(Tcl_Interp *interp, Tcl_Obj *objPtr,
	    int *numBytesPtr)
}
declare 650 {
    unsigned char *Tcl_GetBytesFromObj(Tcl_Interp *interp, Tcl_Obj *objPtr,
	    size_t *numBytesPtr)
}

# TIP #481
declare 651 {
    char *Tcl_GetStringFromObj(Tcl_Obj *objPtr, size_t *lengthPtr)
}
declare 652 {
    Tcl_UniChar *Tcl_GetUnicodeFromObj(Tcl_Obj *objPtr, size_t *lengthPtr)
}
declare 653 {
    unsigned char *Tcl_GetByteArrayFromObj(Tcl_Obj *objPtr, size_t *numBytesPtr)
}

# TIP #575
declare 654 {
    int Tcl_UtfCharComplete(const char *src, size_t length)
}
declare 655 {
    const char *Tcl_UtfNext(const char *src)
}
declare 656 {
    const char *Tcl_UtfPrev(const char *src, const char *start)
}
declare 657 {
    int Tcl_UniCharIsUnicode(int ch)
}
declare 658 {
    size_t Tcl_ExternalToUtfDStringEx(Tcl_Encoding encoding,
	    const char *src, size_t srcLen, int flags, Tcl_DString *dsPtr)
}
declare 659 {
    size_t Tcl_UtfToExternalDStringEx(Tcl_Encoding encoding,
	    const char *src, size_t srcLen, int flags, Tcl_DString *dsPtr)
}

# TIP #511
declare 660 {
    int Tcl_AsyncMarkFromSignal(Tcl_AsyncHandler async, int sigNumber)
}

# TIP #617
declare 668 {
    size_t Tcl_UniCharLen(const int *uniStr)
}
declare 669 {
    size_t Tcl_NumUtfChars(const char *src, size_t length)
}
declare 670 {
    size_t Tcl_GetCharLength(Tcl_Obj *objPtr)
}
declare 671 {
    const char *Tcl_UtfAtIndex(const char *src, size_t index)
}
declare 672 {
    Tcl_Obj *Tcl_GetRange(Tcl_Obj *objPtr, size_t first, size_t last)
}
declare 673 {
    int Tcl_GetUniChar(Tcl_Obj *objPtr, size_t index)
}


# ----- BASELINE -- FOR -- 8.7.0 ----- #

##############################################################################

# Define the platform specific public Tcl interface. These functions are only
# available on the designated platform.

interface tclPlat

################################
# Unix specific functions
#   (none)

################################
# Mac OS X specific functions

declare 1 {
    int Tcl_MacOSXOpenVersionedBundleResources(Tcl_Interp *interp,
	    const char *bundleName, const char *bundleVersion,
	    int hasResourceFile, size_t maxPathLen, char *libraryPath)
}
declare 2 {
    void Tcl_MacOSXNotifierAddRunLoopMode(const void *runLoopMode)
}

################################
# Windows specific functions
declare 3 {
    void Tcl_WinConvertError(unsigned errCode)
}

##############################################################################

# Public functions that are not accessible via the stubs table.

export {
    void Tcl_MainEx(int argc, char **argv, Tcl_AppInitProc *appInitProc,
    Tcl_Interp *interp)
}
export {
    void Tcl_StaticLibrary(Tcl_Interp *interp, const char *prefix,
	    Tcl_LibraryInitProc *initProc, Tcl_LibraryInitProc *safeInitProc)
}
export {
    const char *Tcl_SetPanicProc(TCL_NORETURN1 Tcl_PanicProc *panicProc)
}
export {
    Tcl_ExitProc *Tcl_SetExitProc(TCL_NORETURN1 Tcl_ExitProc *proc)
}
export {
    const char *Tcl_FindExecutable(const char *argv0)
}
export {
    const char *Tcl_InitStubs(Tcl_Interp *interp, const char *version,
	int exact)
}
export {
    const char *TclTomMathInitializeStubs(Tcl_Interp* interp,
	const char* version, int epoch, int revision)
}
export {
    const char *Tcl_PkgInitStubsCheck(Tcl_Interp *interp, const char *version,
	int exact)
}
export {
    void Tcl_GetMemoryInfo(Tcl_DString *dsPtr)
}
export {
    const char *Tcl_InitSubsystems(void)
}
export {
    const char *TclZipfs_AppHook(int *argc, char ***argv)
}

# Local Variables:
# mode: tcl
# End:<|MERGE_RESOLUTION|>--- conflicted
+++ resolved
@@ -104,16 +104,10 @@
 declare 21 {
     int Tcl_DbIsShared(Tcl_Obj *objPtr, const char *file, int line)
 }
-<<<<<<< HEAD
 # Removed in 9.0 (changed to macro):
 #declare 22 {
-#    Tcl_Obj *Tcl_DbNewBooleanObj(int boolValue, const char *file, int line)
-#}
-=======
-declare 22 {deprecated {No longer in use, changed to macro}} {
-    Tcl_Obj *Tcl_DbNewBooleanObj(int intValue, const char *file, int line)
-}
->>>>>>> b8055243
+#    Tcl_Obj *Tcl_DbNewBooleanObj(int intValue, const char *file, int line)
+#}
 declare 23 {
     Tcl_Obj *Tcl_DbNewByteArrayObj(const unsigned char *bytes, size_t numBytes,
 	    const char *file, int line)
@@ -207,16 +201,10 @@
     int Tcl_ListObjReplace(Tcl_Interp *interp, Tcl_Obj *listPtr, int first,
 	    int count, int objc, Tcl_Obj *const objv[])
 }
-<<<<<<< HEAD
 # Removed in 9.0 (changed to macro):
 #declare 49 {
-#    Tcl_Obj *Tcl_NewBooleanObj(int boolValue)
-#}
-=======
-declare 49 {deprecated {No longer in use, changed to macro}} {
-    Tcl_Obj *Tcl_NewBooleanObj(int intValue)
-}
->>>>>>> b8055243
+#    Tcl_Obj *Tcl_NewBooleanObj(int intValue)
+#}
 declare 50 {
     Tcl_Obj *Tcl_NewByteArrayObj(const unsigned char *bytes, size_t numBytes)
 }
@@ -238,18 +226,11 @@
     Tcl_Obj *Tcl_NewObj(void)
 }
 declare 56 {
-<<<<<<< HEAD
     Tcl_Obj *Tcl_NewStringObj(const char *bytes, size_t length)
-=======
-    Tcl_Obj *Tcl_NewStringObj(const char *bytes, int length)
-}
-declare 57 {deprecated {No longer in use, changed to macro}} {
-    void Tcl_SetBooleanObj(Tcl_Obj *objPtr, int intValue)
->>>>>>> b8055243
 }
 # Removed in 9.0 (changed to macro):
 #declare 57 {
-#    void Tcl_SetBooleanObj(Tcl_Obj *objPtr, int boolValue)
+#    void Tcl_SetBooleanObj(Tcl_Obj *objPtr, int intValue)
 #}
 declare 58 {
     unsigned char *Tcl_SetByteArrayLength(Tcl_Obj *objPtr, size_t numBytes)
