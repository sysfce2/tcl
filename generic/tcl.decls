--- conflicted
+++ resolved
@@ -109,13 +109,8 @@
 #    Tcl_Obj *Tcl_DbNewBooleanObj(int intValue, const char *file, int line)
 #}
 declare 23 {
-<<<<<<< HEAD
-    Tcl_Obj *Tcl_DbNewByteArrayObj(const unsigned char *bytes, size_t numBytes,
-	    const char *file, int line)
-=======
     Tcl_Obj *Tcl_DbNewByteArrayObj(const unsigned char *bytes,
-	    int numBytes, const char *file, int line)
->>>>>>> 0df492e7
+	    size_t numBytes, const char *file, int line)
 }
 declare 24 {
     Tcl_Obj *Tcl_DbNewDoubleObj(double doubleValue, const char *file,
@@ -621,15 +616,9 @@
 # Tcl_GetOpenFile is only available on unix, but it is a part of the old
 # generic interface, so we include it here for compatibility reasons.
 
-<<<<<<< HEAD
 declare 167 {
-    int Tcl_GetOpenFile(Tcl_Interp *interp, const char *chanID, int forWriting,
-	    int checkUsage, void **filePtr)
-=======
-declare 167 unix {
     int Tcl_GetOpenFile(Tcl_Interp *interp, const char *chanID,
-	    int forWriting, int checkUsage, ClientData *filePtr)
->>>>>>> 0df492e7
+	    int forWriting, int checkUsage, void **filePtr)
 }
 # Obsolete.  Should now use Tcl_FSGetPathType which is objectified
 # and therefore usually faster.
@@ -1176,7 +1165,6 @@
     size_t TclNumUtfChars(const char *src, size_t length)
 }
 declare 313 {
-<<<<<<< HEAD
     size_t Tcl_ReadChars(Tcl_Channel channel, Tcl_Obj *objPtr,
 	    size_t charsToRead, int appendFlag)
 }
@@ -1188,17 +1176,6 @@
 #declare 315 {
 #    void Tcl_SaveResult(Tcl_Interp *interp, Tcl_SavedResult *statePtr)
 #}
-=======
-    int Tcl_ReadChars(Tcl_Channel channel, Tcl_Obj *objPtr,
-	    int charsToRead, int appendFlag)
-}
-declare 314 {
-    void Tcl_RestoreResult(Tcl_Interp *interp, Tcl_SavedResult *statePtr)
-}
-declare 315 {
-    void Tcl_SaveResult(Tcl_Interp *interp, Tcl_SavedResult *statePtr)
-}
->>>>>>> 0df492e7
 declare 316 {
     int Tcl_SetSystemEncoding(Tcl_Interp *interp, const char *name)
 }
@@ -1349,28 +1326,16 @@
 }
 declare 360 {
     int Tcl_ParseBraces(Tcl_Interp *interp, const char *start,
-<<<<<<< HEAD
 	    size_t numBytes, Tcl_Parse *parsePtr, int append,
-=======
-	    int numBytes, Tcl_Parse *parsePtr, int append,
->>>>>>> 0df492e7
 	    const char **termPtr)
 }
 declare 361 {
     int Tcl_ParseCommand(Tcl_Interp *interp, const char *start,
-<<<<<<< HEAD
 	    size_t numBytes, int nested, Tcl_Parse *parsePtr)
-}
-declare 362 {
-    int Tcl_ParseExpr(Tcl_Interp *interp, const char *start, size_t numBytes,
-	    Tcl_Parse *parsePtr)
-=======
-	    int numBytes, int nested, Tcl_Parse *parsePtr)
 }
 declare 362 {
     int Tcl_ParseExpr(Tcl_Interp *interp, const char *start,
-	    int numBytes, Tcl_Parse *parsePtr)
->>>>>>> 0df492e7
+	    size_t numBytes, Tcl_Parse *parsePtr)
 }
 declare 363 {
     int Tcl_ParseQuotedString(Tcl_Interp *interp, const char *start,
@@ -1379,11 +1344,7 @@
 }
 declare 364 {
     int Tcl_ParseVarName(Tcl_Interp *interp, const char *start,
-<<<<<<< HEAD
 	    size_t numBytes, Tcl_Parse *parsePtr, int append)
-=======
-	    int numBytes, Tcl_Parse *parsePtr, int append)
->>>>>>> 0df492e7
 }
 # These 4 functions are obsolete, use Tcl_FSGetCwd, Tcl_FSChdir,
 # Tcl_FSAccess and Tcl_FSStat
@@ -2189,11 +2150,7 @@
 }
 declare 575 {
     void Tcl_AppendLimitedToObj(Tcl_Obj *objPtr, const char *bytes,
-<<<<<<< HEAD
 	    size_t length, size_t limit, const char *ellipsis)
-=======
-	    int length, int limit, const char *ellipsis)
->>>>>>> 0df492e7
 }
 declare 576 {
     Tcl_Obj *Tcl_Format(Tcl_Interp *interp, const char *format, size_t objc,
@@ -2238,11 +2195,7 @@
     int Tcl_NREvalObj(Tcl_Interp *interp, Tcl_Obj *objPtr, int flags)
 }
 declare 585 {
-<<<<<<< HEAD
     int Tcl_NREvalObjv(Tcl_Interp *interp, size_t objc,
-=======
-    int Tcl_NREvalObjv(Tcl_Interp *interp, int objc,
->>>>>>> 0df492e7
 	    Tcl_Obj *const objv[], int flags)
 }
 declare 586 {
@@ -2377,11 +2330,7 @@
 }
 declare 619 {
     int Tcl_ZlibStreamGet(Tcl_ZlibStream zshandle, Tcl_Obj *data,
-<<<<<<< HEAD
 	    size_t count)
-=======
-	    int count)
->>>>>>> 0df492e7
 }
 declare 620 {
     int Tcl_ZlibStreamClose(Tcl_ZlibStream zshandle)
