# tcl.decls --
#
#	This file contains the declarations for all supported public
#	functions that are exported by the Tcl library via the stubs table.
#	This file is used to generate the tclDecls.h, tclPlatDecls.h,
#	tclStub.c, and tclPlatStub.c files.
#
# Copyright (c) 1998-1999 by Scriptics Corporation.
# Copyright (c) 2001, 2002 by Kevin B. Kenny.  All rights reserved.
# Copyright (c) 2007 Daniel A. Steffen <das@users.sourceforge.net>
#
# See the file "license.terms" for information on usage and redistribution
# of this file, and for a DISCLAIMER OF ALL WARRANTIES.

library tcl

# Define the tcl interface with several sub interfaces:
#     tclPlat	 - platform specific public
#     tclInt	 - generic private
#     tclPlatInt - platform specific private

interface tcl
hooks {tclPlat tclInt tclIntPlat}
scspec TCLAPI

# Declare each of the functions in the public Tcl interface.  Note that
# the an index should never be reused for a different function in order
# to preserve backwards compatibility.

declare 0 {
    int Tcl_PkgProvideEx(Tcl_Interp *interp, const char *name,
	    const char *version, const void *clientData)
}
declare 1 {
    const char *Tcl_PkgRequireEx(Tcl_Interp *interp,
	    const char *name, const char *version, int exact,
	    void *clientDataPtr)
}
declare 2 {
    void Tcl_Panic(const char *format, ...)
}
declare 3 {
    char *Tcl_Alloc(size_t size)
}
declare 4 {
    void Tcl_Free(char *ptr)
}
declare 5 {
    char *Tcl_Realloc(char *ptr, size_t size)
}
declare 6 {
    char *Tcl_DbCkalloc(size_t size, const char *file, int line)
}
declare 7 {
    void Tcl_DbCkfree(char *ptr, const char *file, int line)
}
declare 8 {
    char *Tcl_DbCkrealloc(char *ptr, size_t size,
	    const char *file, int line)
}

# Tcl_CreateFileHandler and Tcl_DeleteFileHandler are only available on unix,
# but they are part of the old generic interface, so we include them here for
# compatibility reasons.

declare 9 unix {
    void Tcl_CreateFileHandler(int fd, int mask, Tcl_FileProc *proc,
	    ClientData clientData)
}
declare 10 unix {
    void Tcl_DeleteFileHandler(int fd)
}
declare 11 {
    void Tcl_SetTimer(const Tcl_Time *timePtr)
}
declare 12 {
    void Tcl_Sleep(int ms)
}
declare 13 {
    int Tcl_WaitForEvent(const Tcl_Time *timePtr)
}
declare 14 {
    int Tcl_AppendAllObjTypes(Tcl_Interp *interp, Tcl_Obj *objPtr)
}
declare 15 {
    void Tcl_AppendStringsToObj(Tcl_Obj *objPtr, ...)
}
declare 16 {
    void Tcl_AppendToObj(Tcl_Obj *objPtr, const char *bytes, size_t length)
}
declare 17 {
    Tcl_Obj *Tcl_ConcatObj(size_t objc, Tcl_Obj *const objv[])
}
declare 18 {
    int Tcl_ConvertToType(Tcl_Interp *interp, Tcl_Obj *objPtr,
	    const Tcl_ObjType *typePtr)
}
declare 19 {
    void Tcl_DbDecrRefCount(Tcl_Obj *objPtr, const char *file, int line)
}
declare 20 {
    void Tcl_DbIncrRefCount(Tcl_Obj *objPtr, const char *file, int line)
}
declare 21 {
    int Tcl_DbIsShared(Tcl_Obj *objPtr, const char *file, int line)
}
declare 22 {
    Tcl_Obj *Tcl_DbNewBooleanObj(int boolValue, const char *file, int line)
}
declare 23 {
    Tcl_Obj *Tcl_DbNewByteArrayObj(const unsigned char *bytes, size_t length,
	    const char *file, int line)
}
declare 24 {
    Tcl_Obj *Tcl_DbNewDoubleObj(double doubleValue, const char *file,
	    int line)
}
declare 25 {
    Tcl_Obj *Tcl_DbNewListObj(size_t objc, Tcl_Obj *const *objv,
	    const char *file, int line)
}
declare 26 {
    Tcl_Obj *Tcl_DbNewLongObj(long longValue, const char *file, int line)
}
declare 27 {
    Tcl_Obj *Tcl_DbNewObj(const char *file, int line)
}
declare 28 {
    Tcl_Obj *Tcl_DbNewStringObj(const char *bytes, size_t length,
	    const char *file, int line)
}
declare 29 {
    Tcl_Obj *Tcl_DuplicateObj(Tcl_Obj *objPtr)
}
declare 30 {
    void TclFreeObj(Tcl_Obj *objPtr)
}
declare 31 {
    int Tcl_GetBoolean(Tcl_Interp *interp, const char *src, int *boolPtr)
}
declare 32 {
    int Tcl_GetBooleanFromObj(Tcl_Interp *interp, Tcl_Obj *objPtr,
	    int *boolPtr)
}
declare 33 {
    unsigned char *Tcl_GetByteArrayFromObj(Tcl_Obj *objPtr,
	    size_t *lengthPtr)
}
declare 34 {
    int Tcl_GetDouble(Tcl_Interp *interp, const char *src, double *doublePtr)
}
declare 35 {
    int Tcl_GetDoubleFromObj(Tcl_Interp *interp, Tcl_Obj *objPtr,
	    double *doublePtr)
}
<<<<<<< HEAD
declare 36 {
    int Tcl_GetIndexFromObj(Tcl_Interp *interp, Tcl_Obj *objPtr,
	    const char *const *tablePtr, const char *msg, int flags,
	    int *indexPtr)
}
=======
# Removed in 9.0
#declare 36 {
#    int Tcl_GetIndexFromObj(Tcl_Interp *interp, Tcl_Obj *objPtr,
#	    const char *const *tablePtr, const char *msg, int flags, int *indexPtr)
#}
>>>>>>> a1fe1358
declare 37 {
    int Tcl_GetInt(Tcl_Interp *interp, const char *src, int *intPtr)
}
declare 38 {
    int Tcl_GetIntFromObj(Tcl_Interp *interp, Tcl_Obj *objPtr, int *intPtr)
}
declare 39 {
    int Tcl_GetLongFromObj(Tcl_Interp *interp, Tcl_Obj *objPtr, long *longPtr)
}
declare 40 {
    const Tcl_ObjType *Tcl_GetObjType(const char *typeName)
}
declare 41 {
    char *Tcl_GetStringFromObj(Tcl_Obj *objPtr, size_t *lengthPtr)
}
declare 42 {
    void Tcl_InvalidateStringRep(Tcl_Obj *objPtr)
}
declare 43 {
    int Tcl_ListObjAppendList(Tcl_Interp *interp, Tcl_Obj *listPtr,
	    Tcl_Obj *elemListPtr)
}
declare 44 {
    int Tcl_ListObjAppendElement(Tcl_Interp *interp, Tcl_Obj *listPtr,
	    Tcl_Obj *objPtr)
}
declare 45 {
    int Tcl_ListObjGetElements(Tcl_Interp *interp, Tcl_Obj *listPtr,
	    size_t *objcPtr, Tcl_Obj ***objvPtr)
}
declare 46 {
    int Tcl_ListObjIndex(Tcl_Interp *interp, Tcl_Obj *listPtr, size_t index,
	    Tcl_Obj **objPtrPtr)
}
declare 47 {
    int Tcl_ListObjLength(Tcl_Interp *interp, Tcl_Obj *listPtr,
	    size_t *lengthPtr)
}
declare 48 {
    int Tcl_ListObjReplace(Tcl_Interp *interp, Tcl_Obj *listPtr,
	    size_t first, size_t count, size_t objc, Tcl_Obj *const objv[])
}
declare 49 {
    Tcl_Obj *Tcl_NewBooleanObj(int boolValue)
}
declare 50 {
    Tcl_Obj *Tcl_NewByteArrayObj(const unsigned char *bytes, size_t length)
}
declare 51 {
    Tcl_Obj *Tcl_NewDoubleObj(double doubleValue)
}
declare 52 {
    Tcl_Obj *Tcl_NewIntObj(int intValue)
}
declare 53 {
    Tcl_Obj *Tcl_NewListObj(size_t objc, Tcl_Obj *const objv[])
}
declare 54 {
    Tcl_Obj *Tcl_NewLongObj(long longValue)
}
declare 55 {
    Tcl_Obj *Tcl_NewObj(void)
}
declare 56 {
    Tcl_Obj *Tcl_NewStringObj(const char *bytes, size_t length)
}
declare 57 {
    void Tcl_SetBooleanObj(Tcl_Obj *objPtr, int boolValue)
}
declare 58 {
    unsigned char *Tcl_SetByteArrayLength(Tcl_Obj *objPtr, size_t length)
}
declare 59 {
    void Tcl_SetByteArrayObj(Tcl_Obj *objPtr, const unsigned char *bytes,
	    size_t length)
}
declare 60 {
    void Tcl_SetDoubleObj(Tcl_Obj *objPtr, double doubleValue)
}
declare 61 {
    void Tcl_SetIntObj(Tcl_Obj *objPtr, int intValue)
}
declare 62 {
    void Tcl_SetListObj(Tcl_Obj *objPtr, size_t objc, Tcl_Obj *const objv[])
}
declare 63 {
    void Tcl_SetLongObj(Tcl_Obj *objPtr, long longValue)
}
declare 64 {
    void Tcl_SetObjLength(Tcl_Obj *objPtr, size_t length)
}
declare 65 {
    void Tcl_SetStringObj(Tcl_Obj *objPtr, const char *bytes, size_t length)
}
declare 66 {
    void Tcl_AddErrorInfo(Tcl_Interp *interp, const char *message)
}
<<<<<<< HEAD
declare 67 {
    void Tcl_AddObjErrorInfo(Tcl_Interp *interp, const char *message,
	    size_t length)
}
=======
# Removed in 9.0:
#declare 67 {
#    void Tcl_AddObjErrorInfo(Tcl_Interp *interp, const char *message,
#	    int length)
#}
>>>>>>> a1fe1358
declare 68 {
    void Tcl_AllowExceptions(Tcl_Interp *interp)
}
declare 69 {
    void Tcl_AppendElement(Tcl_Interp *interp, const char *element)
}
declare 70 {
    void Tcl_AppendResult(Tcl_Interp *interp, ...)
}
declare 71 {
    Tcl_AsyncHandler Tcl_AsyncCreate(Tcl_AsyncProc *proc,
	    ClientData clientData)
}
declare 72 {
    void Tcl_AsyncDelete(Tcl_AsyncHandler async)
}
declare 73 {
    int Tcl_AsyncInvoke(Tcl_Interp *interp, int code)
}
declare 74 {
    void Tcl_AsyncMark(Tcl_AsyncHandler async)
}
declare 75 {
    int Tcl_AsyncReady(void)
}
declare 76 {
    void Tcl_BackgroundError(Tcl_Interp *interp)
}
# Removed in 9.0
#declare 77 {
#    char Tcl_Backslash(const char *src, int *readPtr)
#}
declare 78 {
    int Tcl_BadChannelOption(Tcl_Interp *interp, const char *optionName,
	    const char *optionList)
}
declare 79 {
    void Tcl_CallWhenDeleted(Tcl_Interp *interp, Tcl_InterpDeleteProc *proc,
	    ClientData clientData)
}
declare 80 {
    void Tcl_CancelIdleCall(Tcl_IdleProc *idleProc, ClientData clientData)
}
declare 81 {
    int Tcl_Close(Tcl_Interp *interp, Tcl_Channel chan)
}
declare 82 {
    int Tcl_CommandComplete(const char *cmd)
}
declare 83 {
    char *Tcl_Concat(size_t argc, const char *const *argv)
}
declare 84 {
    size_t Tcl_ConvertElement(const char *src, char *dst, int flags)
}
declare 85 {
    size_t Tcl_ConvertCountedElement(const char *src, size_t length,
	    char *dst, int flags)
}
declare 86 {
    int Tcl_CreateAlias(Tcl_Interp *slave, const char *slaveCmd,
	    Tcl_Interp *target, const char *targetCmd, size_t argc,
	    const char *const *argv)
}
declare 87 {
    int Tcl_CreateAliasObj(Tcl_Interp *slave, const char *slaveCmd,
	    Tcl_Interp *target, const char *targetCmd, size_t objc,
	    Tcl_Obj *const objv[])
}
declare 88 {
    Tcl_Channel Tcl_CreateChannel(const Tcl_ChannelType *typePtr,
	    const char *chanName, ClientData instanceData, int mask)
}
declare 89 {
    void Tcl_CreateChannelHandler(Tcl_Channel chan, int mask,
	    Tcl_ChannelProc *proc, ClientData clientData)
}
declare 90 {
    void Tcl_CreateCloseHandler(Tcl_Channel chan, Tcl_CloseProc *proc,
	    ClientData clientData)
}
declare 91 {
    Tcl_Command Tcl_CreateCommand(Tcl_Interp *interp, const char *cmdName,
	    Tcl_CmdProc *proc, ClientData clientData,
	    Tcl_CmdDeleteProc *deleteProc)
}
declare 92 {
    void Tcl_CreateEventSource(Tcl_EventSetupProc *setupProc,
	    Tcl_EventCheckProc *checkProc, ClientData clientData)
}
declare 93 {
    void Tcl_CreateExitHandler(Tcl_ExitProc *proc, ClientData clientData)
}
declare 94 {
    Tcl_Interp *Tcl_CreateInterp(void)
}
#declare 95 {
#    void Tcl_CreateMathFunc(Tcl_Interp *interp, const char *name,
#	    int numArgs, Tcl_ValueType *argTypes,
#	    Tcl_MathProc *proc, ClientData clientData)
#}
declare 96 {
    Tcl_Command Tcl_CreateObjCommand(Tcl_Interp *interp,
	    const char *cmdName,
	    Tcl_ObjCmdProc *proc, ClientData clientData,
	    Tcl_CmdDeleteProc *deleteProc)
}
declare 97 {
    Tcl_Interp *Tcl_CreateSlave(Tcl_Interp *interp, const char *slaveName,
	    int isSafe)
}
declare 98 {
    Tcl_TimerToken Tcl_CreateTimerHandler(int milliseconds,
	    Tcl_TimerProc *proc, ClientData clientData)
}
declare 99 {
    Tcl_Trace Tcl_CreateTrace(Tcl_Interp *interp, int level,
	    Tcl_CmdTraceProc *proc, ClientData clientData)
}
declare 100 {
    void Tcl_DeleteAssocData(Tcl_Interp *interp, const char *name)
}
declare 101 {
    void Tcl_DeleteChannelHandler(Tcl_Channel chan, Tcl_ChannelProc *proc,
	    ClientData clientData)
}
declare 102 {
    void Tcl_DeleteCloseHandler(Tcl_Channel chan, Tcl_CloseProc *proc,
	    ClientData clientData)
}
declare 103 {
    int Tcl_DeleteCommand(Tcl_Interp *interp, const char *cmdName)
}
declare 104 {
    int Tcl_DeleteCommandFromToken(Tcl_Interp *interp, Tcl_Command command)
}
declare 105 {
    void Tcl_DeleteEvents(Tcl_EventDeleteProc *proc, ClientData clientData)
}
declare 106 {
    void Tcl_DeleteEventSource(Tcl_EventSetupProc *setupProc,
	    Tcl_EventCheckProc *checkProc, ClientData clientData)
}
declare 107 {
    void Tcl_DeleteExitHandler(Tcl_ExitProc *proc, ClientData clientData)
}
declare 108 {
    void Tcl_DeleteHashEntry(Tcl_HashEntry *entryPtr)
}
declare 109 {
    void Tcl_DeleteHashTable(Tcl_HashTable *tablePtr)
}
declare 110 {
    void Tcl_DeleteInterp(Tcl_Interp *interp)
}
declare 111 {
    void Tcl_DetachPids(int numPids, Tcl_Pid *pidPtr)
}
declare 112 {
    void Tcl_DeleteTimerHandler(Tcl_TimerToken token)
}
declare 113 {
    void Tcl_DeleteTrace(Tcl_Interp *interp, Tcl_Trace trace)
}
declare 114 {
    void Tcl_DontCallWhenDeleted(Tcl_Interp *interp,
	    Tcl_InterpDeleteProc *proc, ClientData clientData)
}
declare 115 {
    int Tcl_DoOneEvent(int flags)
}
declare 116 {
    void Tcl_DoWhenIdle(Tcl_IdleProc *proc, ClientData clientData)
}
declare 117 {
    char *Tcl_DStringAppend(Tcl_DString *dsPtr, const char *bytes,
	    size_t length)
}
declare 118 {
    char *Tcl_DStringAppendElement(Tcl_DString *dsPtr, const char *element)
}
declare 119 {
    void Tcl_DStringEndSublist(Tcl_DString *dsPtr)
}
declare 120 {
    void Tcl_DStringFree(Tcl_DString *dsPtr)
}
declare 121 {
    void Tcl_DStringGetResult(Tcl_Interp *interp, Tcl_DString *dsPtr)
}
declare 122 {
    void Tcl_DStringInit(Tcl_DString *dsPtr)
}
declare 123 {
    void Tcl_DStringResult(Tcl_Interp *interp, Tcl_DString *dsPtr)
}
declare 124 {
    void Tcl_DStringSetLength(Tcl_DString *dsPtr, size_t length)
}
declare 125 {
    void Tcl_DStringStartSublist(Tcl_DString *dsPtr)
}
declare 126 {
    int Tcl_Eof(Tcl_Channel chan)
}
declare 127 {
    const char *Tcl_ErrnoId(void)
}
declare 128 {
    const char *Tcl_ErrnoMsg(int err)
}
# Removed in 9.0:
#declare 129 {
#    int Tcl_Eval(Tcl_Interp *interp, const char *script)
#}
# Removed in 9.0:
#declare 130 {
#    int Tcl_EvalFile(Tcl_Interp *interp, const char *fileName)
#}
# Removed in 9.0:
#declare 131 {
#    int Tcl_EvalObj(Tcl_Interp *interp, Tcl_Obj *objPtr)
#}
declare 132 {
    void Tcl_EventuallyFree(ClientData clientData, Tcl_FreeProc *freeProc)
}
declare 133 {
    void Tcl_Exit(int status)
}
declare 134 {
    int Tcl_ExposeCommand(Tcl_Interp *interp, const char *hiddenCmdToken,
	    const char *cmdName)
}
declare 135 {
    int Tcl_ExprBoolean(Tcl_Interp *interp, const char *expr, int *ptr)
}
declare 136 {
    int Tcl_ExprBooleanObj(Tcl_Interp *interp, Tcl_Obj *objPtr, int *ptr)
}
declare 137 {
    int Tcl_ExprDouble(Tcl_Interp *interp, const char *expr, double *ptr)
}
declare 138 {
    int Tcl_ExprDoubleObj(Tcl_Interp *interp, Tcl_Obj *objPtr, double *ptr)
}
declare 139 {
    int Tcl_ExprLong(Tcl_Interp *interp, const char *expr, long *ptr)
}
declare 140 {
    int Tcl_ExprLongObj(Tcl_Interp *interp, Tcl_Obj *objPtr, long *ptr)
}
declare 141 {
    int Tcl_ExprObj(Tcl_Interp *interp, Tcl_Obj *objPtr,
	    Tcl_Obj **resultPtrPtr)
}
declare 142 {
    int Tcl_ExprString(Tcl_Interp *interp, const char *expr)
}
declare 143 {
    void Tcl_Finalize(void)
}
# Removed (from stubtable only) in 9.0:
#declare 144 {
#    void Tcl_FindExecutable(const char *argv0)
#}
declare 145 {
    Tcl_HashEntry *Tcl_FirstHashEntry(Tcl_HashTable *tablePtr,
	    Tcl_HashSearch *searchPtr)
}
declare 146 {
    int Tcl_Flush(Tcl_Channel chan)
}
declare 147 {
    void Tcl_FreeResult(Tcl_Interp *interp)
}
declare 148 {
    int Tcl_GetAlias(Tcl_Interp *interp, const char *slaveCmd,
	    Tcl_Interp **targetInterpPtr, const char **targetCmdPtr,
	    size_t *argcPtr, const char ***argvPtr)
}
declare 149 {
    int Tcl_GetAliasObj(Tcl_Interp *interp, const char *slaveCmd,
	    Tcl_Interp **targetInterpPtr, const char **targetCmdPtr,
	    size_t *objcPtr, Tcl_Obj ***objv)
}
declare 150 {
    ClientData Tcl_GetAssocData(Tcl_Interp *interp, const char *name,
	    Tcl_InterpDeleteProc **procPtr)
}
declare 151 {
    Tcl_Channel Tcl_GetChannel(Tcl_Interp *interp, const char *chanName,
	    int *modePtr)
}
declare 152 {
    int Tcl_GetChannelBufferSize(Tcl_Channel chan)
}
declare 153 {
    int Tcl_GetChannelHandle(Tcl_Channel chan, int direction,
	    ClientData *handlePtr)
}
declare 154 {
    ClientData Tcl_GetChannelInstanceData(Tcl_Channel chan)
}
declare 155 {
    int Tcl_GetChannelMode(Tcl_Channel chan)
}
declare 156 {
    const char *Tcl_GetChannelName(Tcl_Channel chan)
}
declare 157 {
    int Tcl_GetChannelOption(Tcl_Interp *interp, Tcl_Channel chan,
	    const char *optionName, Tcl_DString *dsPtr)
}
declare 158 {
    const Tcl_ChannelType *Tcl_GetChannelType(Tcl_Channel chan)
}
declare 159 {
    int Tcl_GetCommandInfo(Tcl_Interp *interp, const char *cmdName,
	    Tcl_CmdInfo *infoPtr)
}
declare 160 {
    const char *Tcl_GetCommandName(Tcl_Interp *interp,
	    Tcl_Command command)
}
declare 161 {
    int Tcl_GetErrno(void)
}
declare 162 {
    const char *Tcl_GetHostName(void)
}
declare 163 {
    int Tcl_GetInterpPath(Tcl_Interp *askInterp, Tcl_Interp *slaveInterp)
}
declare 164 {
    Tcl_Interp *Tcl_GetMaster(Tcl_Interp *interp)
}
declare 165 {
    const char *Tcl_GetNameOfExecutable(void)
}
declare 166 {
    Tcl_Obj *Tcl_GetObjResult(Tcl_Interp *interp)
}

# Tcl_GetOpenFile is only available on unix, but it is a part of the old
# generic interface, so we inlcude it here for compatibility reasons.

declare 167 unix {
    int Tcl_GetOpenFile(Tcl_Interp *interp, const char *chanID, int forWriting,
	    int checkUsage, ClientData *filePtr)
}
# Obsolete.  Should now use Tcl_FSGetPathType which is objectified
# and therefore usually faster.
declare 168 {
    Tcl_PathType Tcl_GetPathType(const char *path)
}
declare 169 {
    ssize_t Tcl_Gets(Tcl_Channel chan, Tcl_DString *dsPtr)
}
declare 170 {
    ssize_t Tcl_GetsObj(Tcl_Channel chan, Tcl_Obj *objPtr)
}
declare 171 {
    int Tcl_GetServiceMode(void)
}
declare 172 {
    Tcl_Interp *Tcl_GetSlave(Tcl_Interp *interp, const char *slaveName)
}
declare 173 {
    Tcl_Channel Tcl_GetStdChannel(int type)
}
declare 174 {
    const char *Tcl_GetStringResult(Tcl_Interp *interp)
}
# Removed in 9.0
#declare 175 {
#    const char *Tcl_GetVar(Tcl_Interp *interp, const char *varName,
#	    int flags)
#}
declare 176 {
    const char *Tcl_GetVar2(Tcl_Interp *interp, const char *part1,
	    const char *part2, int flags)
}
# Removed in 9.0
#declare 177 {
#    int Tcl_GlobalEval(Tcl_Interp *interp, const char *command)
#}
# Removed in 9.0
#declare 178 {
#    int Tcl_GlobalEvalObj(Tcl_Interp *interp, Tcl_Obj *objPtr)
#}
declare 179 {
    int Tcl_HideCommand(Tcl_Interp *interp, const char *cmdName,
	    const char *hiddenCmdToken)
}
declare 180 {
    int Tcl_Init(Tcl_Interp *interp)
}
declare 181 {
    void Tcl_InitHashTable(Tcl_HashTable *tablePtr, int keyType)
}
declare 182 {
    int Tcl_InputBlocked(Tcl_Channel chan)
}
declare 183 {
    int Tcl_InputBuffered(Tcl_Channel chan)
}
declare 184 {
    int Tcl_InterpDeleted(Tcl_Interp *interp)
}
declare 185 {
    int Tcl_IsSafe(Tcl_Interp *interp)
}
# Obsolete, use Tcl_FSJoinPath
declare 186 {
    char *Tcl_JoinPath(size_t argc, const char *const *argv,
	    Tcl_DString *resultPtr)
}
declare 187 {
    int Tcl_LinkVar(Tcl_Interp *interp, const char *varName, char *addr,
	    int type)
}

# This slot is reserved for use by the plus patch:
#  declare 188 {
#	Tcl_MainLoop
#  }

declare 189 {
    Tcl_Channel Tcl_MakeFileChannel(ClientData handle, int mode)
}
declare 190 {
    int Tcl_MakeSafe(Tcl_Interp *interp)
}
declare 191 {
    Tcl_Channel Tcl_MakeTcpClientChannel(ClientData tcpSocket)
}
declare 192 {
    char *Tcl_Merge(size_t argc, const char *const *argv)
}
declare 193 {
    Tcl_HashEntry *Tcl_NextHashEntry(Tcl_HashSearch *searchPtr)
}
declare 194 {
    void Tcl_NotifyChannel(Tcl_Channel channel, int mask)
}
declare 195 {
    Tcl_Obj *Tcl_ObjGetVar2(Tcl_Interp *interp, Tcl_Obj *part1Ptr,
	    Tcl_Obj *part2Ptr, int flags)
}
declare 196 {
    Tcl_Obj *Tcl_ObjSetVar2(Tcl_Interp *interp, Tcl_Obj *part1Ptr,
	    Tcl_Obj *part2Ptr, Tcl_Obj *newValuePtr, int flags)
}
declare 197 {
    Tcl_Channel Tcl_OpenCommandChannel(Tcl_Interp *interp, size_t argc,
	    const char **argv, int flags)
}
# This is obsolete, use Tcl_FSOpenFileChannel
declare 198 {
    Tcl_Channel Tcl_OpenFileChannel(Tcl_Interp *interp, const char *fileName,
	    const char *modeString, int permissions)
}
declare 199 {
    Tcl_Channel Tcl_OpenTcpClient(Tcl_Interp *interp, int port,
	    const char *address, const char *myaddr, int myport, int async)
}
declare 200 {
    Tcl_Channel Tcl_OpenTcpServer(Tcl_Interp *interp, int port,
	    const char *host, Tcl_TcpAcceptProc *acceptProc,
	    ClientData callbackData)
}
declare 201 {
    void Tcl_Preserve(ClientData data)
}
declare 202 {
    void Tcl_PrintDouble(Tcl_Interp *interp, double value, char *dst)
}
declare 203 {
    int Tcl_PutEnv(const char *assignment)
}
declare 204 {
    const char *Tcl_PosixError(Tcl_Interp *interp)
}
declare 205 {
    void Tcl_QueueEvent(Tcl_Event *evPtr, Tcl_QueuePosition position)
}
declare 206 {
    ssize_t Tcl_Read(Tcl_Channel chan, char *bufPtr, size_t toRead)
}
declare 207 {
    void Tcl_ReapDetachedProcs(void)
}
declare 208 {
    int Tcl_RecordAndEval(Tcl_Interp *interp, const char *cmd, int flags)
}
declare 209 {
    int Tcl_RecordAndEvalObj(Tcl_Interp *interp, Tcl_Obj *cmdPtr, int flags)
}
declare 210 {
    void Tcl_RegisterChannel(Tcl_Interp *interp, Tcl_Channel chan)
}
declare 211 {
    void Tcl_RegisterObjType(const Tcl_ObjType *typePtr)
}
declare 212 {
    Tcl_RegExp Tcl_RegExpCompile(Tcl_Interp *interp, const char *pattern)
}
declare 213 {
    int Tcl_RegExpExec(Tcl_Interp *interp, Tcl_RegExp regexp,
	    const char *text, const char *start)
}
declare 214 {
    int Tcl_RegExpMatch(Tcl_Interp *interp, const char *text,
	    const char *pattern)
}
declare 215 {
    void Tcl_RegExpRange(Tcl_RegExp regexp, int index,
	    const char **startPtr, const char **endPtr)
}
declare 216 {
    void Tcl_Release(ClientData clientData)
}
declare 217 {
    void Tcl_ResetResult(Tcl_Interp *interp)
}
declare 218 {
    size_t Tcl_ScanElement(const char *src, int *flagPtr)
}
declare 219 {
    size_t Tcl_ScanCountedElement(const char *src, size_t length, int *flagPtr)
}
# Removed in Tcl 9
#declare 220 {
#    int Tcl_SeekOld(Tcl_Channel chan, int offset, int mode)
#}
declare 221 {
    int Tcl_ServiceAll(void)
}
declare 222 {
    int Tcl_ServiceEvent(int flags)
}
declare 223 {
    void Tcl_SetAssocData(Tcl_Interp *interp, const char *name,
	    Tcl_InterpDeleteProc *proc, ClientData clientData)
}
declare 224 {
    void Tcl_SetChannelBufferSize(Tcl_Channel chan, int sz)
}
declare 225 {
    int Tcl_SetChannelOption(Tcl_Interp *interp, Tcl_Channel chan,
	    const char *optionName, const char *newValue)
}
declare 226 {
    int Tcl_SetCommandInfo(Tcl_Interp *interp, const char *cmdName,
	    const Tcl_CmdInfo *infoPtr)
}
declare 227 {
    void Tcl_SetErrno(int err)
}
declare 228 {
    void Tcl_SetErrorCode(Tcl_Interp *interp, ...)
}
declare 229 {
    void Tcl_SetMaxBlockTime(const Tcl_Time *timePtr)
}
# Removed (from stubtable only) in 9.0:
#declare 230 {
#    void Tcl_SetPanicProc(Tcl_PanicProc *panicProc)
#}
declare 231 {
    int Tcl_SetRecursionLimit(Tcl_Interp *interp, int depth)
}
declare 232 {
    void Tcl_SetResult(Tcl_Interp *interp, char *result,
	    Tcl_FreeProc *freeProc)
}
declare 233 {
    int Tcl_SetServiceMode(int mode)
}
declare 234 {
    void Tcl_SetObjErrorCode(Tcl_Interp *interp, Tcl_Obj *errorObjPtr)
}
declare 235 {
    void Tcl_SetObjResult(Tcl_Interp *interp, Tcl_Obj *resultObjPtr)
}
declare 236 {
    void Tcl_SetStdChannel(Tcl_Channel channel, int type)
}
# Removed in 9.0:
#declare 237 {
#    const char *Tcl_SetVar(Tcl_Interp *interp, const char *varName,
#	    const char *newValue, int flags)
#}
declare 238 {
    const char *Tcl_SetVar2(Tcl_Interp *interp, const char *part1,
	    const char *part2, const char *newValue, int flags)
}
declare 239 {
    const char *Tcl_SignalId(int sig)
}
declare 240 {
    const char *Tcl_SignalMsg(int sig)
}
declare 241 {
    void Tcl_SourceRCFile(Tcl_Interp *interp)
}
declare 242 {
    int Tcl_SplitList(Tcl_Interp *interp, const char *listStr,
	    size_t *argcPtr, const char ***argvPtr)
}
# Obsolete, use Tcl_FSSplitPath
declare 243 {
    void Tcl_SplitPath(const char *path, size_t *argcPtr,
	    const char ***argvPtr)
}
declare 244 {
    void Tcl_StaticPackage(Tcl_Interp *interp, const char *pkgName,
	    Tcl_PackageInitProc *initProc, Tcl_PackageInitProc *safeInitProc)
}
declare 245 {
    int Tcl_StringMatch(const char *str, const char *pattern)
}
# Removed in Tcl 9
#declare 246 {
#    int Tcl_TellOld(Tcl_Channel chan)
#}
# Removed in Tcl 9
#declare 247 {
#    int Tcl_TraceVar(Tcl_Interp *interp, const char *varName, int flags,
#	    Tcl_VarTraceProc *proc, ClientData clientData)
#}
declare 248 {
    int Tcl_TraceVar2(Tcl_Interp *interp, const char *part1, const char *part2,
	    int flags, Tcl_VarTraceProc *proc, ClientData clientData)
}
declare 249 {
    char *Tcl_TranslateFileName(Tcl_Interp *interp, const char *name,
	    Tcl_DString *bufferPtr)
}
declare 250 {
    ssize_t Tcl_Ungets(Tcl_Channel chan, const char *str, size_t len, int atHead)
}
declare 251 {
    void Tcl_UnlinkVar(Tcl_Interp *interp, const char *varName)
}
declare 252 {
    int Tcl_UnregisterChannel(Tcl_Interp *interp, Tcl_Channel chan)
}
# Removed in 9.0:
#declare 253 {
#    int Tcl_UnsetVar(Tcl_Interp *interp, const char *varName, int flags)
#}
declare 254 {
    int Tcl_UnsetVar2(Tcl_Interp *interp, const char *part1, const char *part2,
	    int flags)
}
# Removed in 9.0:
#declare 255 {
#    void Tcl_UntraceVar(Tcl_Interp *interp, const char *varName, int flags,
#	    Tcl_VarTraceProc *proc, ClientData clientData)
#}
declare 256 {
    void Tcl_UntraceVar2(Tcl_Interp *interp, const char *part1,
	    const char *part2, int flags, Tcl_VarTraceProc *proc,
	    ClientData clientData)
}
declare 257 {
    void Tcl_UpdateLinkedVar(Tcl_Interp *interp, const char *varName)
}
# Removed in 9.0
#declare 258 {
#    int Tcl_UpVar(Tcl_Interp *interp, const char *frameName,
#	    const char *varName, const char *localName, int flags)
#}
declare 259 {
    int Tcl_UpVar2(Tcl_Interp *interp, const char *frameName, const char *part1,
	    const char *part2, const char *localName, int flags)
}
# Removed in 9.0
#declare 260 {
#    int Tcl_VarEval(Tcl_Interp *interp, ...)
#}
# Removed in 9.0
#declare 261 {
#    ClientData Tcl_VarTraceInfo(Tcl_Interp *interp, const char *varName,
#	    int flags, Tcl_VarTraceProc *procPtr, ClientData prevClientData)
#}
declare 262 {
    ClientData Tcl_VarTraceInfo2(Tcl_Interp *interp, const char *part1,
	    const char *part2, int flags, Tcl_VarTraceProc *procPtr,
	    ClientData prevClientData)
}
declare 263 {
    ssize_t Tcl_Write(Tcl_Channel chan, const char *s, size_t slen)
}
declare 264 {
    void Tcl_WrongNumArgs(Tcl_Interp *interp, size_t objc,
	    Tcl_Obj *const objv[], const char *message)
}
declare 265 {
    int Tcl_DumpActiveMemory(const char *fileName)
}
declare 266 {
    void Tcl_ValidateAllMemory(const char *file, int line)
}
declare 267 {
    void Tcl_AppendResultVA(Tcl_Interp *interp, va_list argList)
}
declare 268 {
    void Tcl_AppendStringsToObjVA(Tcl_Obj *objPtr, va_list argList)
}
declare 269 {
    char *Tcl_HashStats(Tcl_HashTable *tablePtr)
}
declare 270 {
    const char *Tcl_ParseVar(Tcl_Interp *interp, const char *start,
	    const char **termPtr)
}
# Removed in 9.0, converted to macro
#declare 271 {
#    const char *Tcl_PkgPresent(Tcl_Interp *interp, const char *name,
#	    const char *version, int exact)
#}
declare 272 {
    const char *Tcl_PkgPresentEx(Tcl_Interp *interp,
	    const char *name, const char *version, int exact,
	    void *clientDataPtr)
}
# Changed to a macro, only (internally) exposed for legacy protection.
declare 273 {
    int TclPkgProvide(Tcl_Interp *interp, const char *name,
	    const char *version)
}
# TIP #268: The internally used new Require function is in slot 573.
# Removed in 9.0, converted to macro
#declare 274 {
#    const char *Tcl_PkgRequire(Tcl_Interp *interp, const char *name,
#	    const char *version, int exact)
#}
declare 275 {
    void Tcl_SetErrorCodeVA(Tcl_Interp *interp, va_list argList)
}
# Removed in 9.0
#declare 276 {
#    int  Tcl_VarEvalVA(Tcl_Interp *interp, va_list argList)
#}
declare 277 {
    Tcl_Pid Tcl_WaitPid(Tcl_Pid pid, int *statPtr, int options)
}
declare 278 {
    void Tcl_PanicVA(const char *format, va_list argList)
}
declare 279 {
    void Tcl_GetVersion(int *major, int *minor, int *patchLevel, int *type)
}
declare 280 {
    void Tcl_InitMemory(Tcl_Interp *interp)
}

# Andreas Kupries <a.kupries@westend.com>, 03/21/1999
# "Trf-Patch for filtering channels"
#
# C-Level API for (un)stacking of channels. This allows the introduction
# of filtering channels with relatively little changes to the core.
# This patch was created in cooperation with Jan Nijtmans j.nijtmans@chello.nl
# and is therefore part of his plus-patches too.
#
# It would have been possible to place the following definitions according
# to the alphabetical order used elsewhere in this file, but I decided
# against that to ease the maintenance of the patch across new tcl versions
# (patch usually has no problems to integrate the patch file for the last
# version into the new one).

declare 281 {
    Tcl_Channel Tcl_StackChannel(Tcl_Interp *interp,
	    const Tcl_ChannelType *typePtr, ClientData instanceData,
	    int mask, Tcl_Channel prevChan)
}
declare 282 {
    int Tcl_UnstackChannel(Tcl_Interp *interp, Tcl_Channel chan)
}
declare 283 {
    Tcl_Channel Tcl_GetStackedChannel(Tcl_Channel chan)
}

# 284 was reserved, but added in 8.4a2
declare 284 {
    void Tcl_SetMainLoop(Tcl_MainLoopProc *proc)
}

# Reserved for future use (8.0.x vs. 8.1)
#  declare 285 {
#  }

# Added in 8.1:

declare 286 {
    void Tcl_AppendObjToObj(Tcl_Obj *objPtr, Tcl_Obj *appendObjPtr)
}
declare 287 {
    Tcl_Encoding Tcl_CreateEncoding(const Tcl_EncodingType *typePtr)
}
declare 288 {
    void Tcl_CreateThreadExitHandler(Tcl_ExitProc *proc, ClientData clientData)
}
declare 289 {
    void Tcl_DeleteThreadExitHandler(Tcl_ExitProc *proc, ClientData clientData)
}
# Removed in 9.0:
#declare 290 {
#    void Tcl_DiscardResult(Tcl_SavedResult *statePtr)
#}
declare 291 {
    int Tcl_EvalEx(Tcl_Interp *interp, const char *script, size_t numBytes,
	    int flags)
}
declare 292 {
    int Tcl_EvalObjv(Tcl_Interp *interp, size_t objc, Tcl_Obj *const objv[],
	    int flags)
}
declare 293 {
    int Tcl_EvalObjEx(Tcl_Interp *interp, Tcl_Obj *objPtr, int flags)
}
declare 294 {
    void Tcl_ExitThread(int status)
}
declare 295 {
    int Tcl_ExternalToUtf(Tcl_Interp *interp, Tcl_Encoding encoding,
	    const char *src, size_t srcLen, int flags,
	    Tcl_EncodingState *statePtr, char *dst, size_t dstLen,
	    size_t *srcReadPtr, size_t *dstWrotePtr, size_t *dstCharsPtr)
}
declare 296 {
    char *Tcl_ExternalToUtfDString(Tcl_Encoding encoding,
	    const char *src, size_t srcLen, Tcl_DString *dsPtr)
}
declare 297 {
    void Tcl_FinalizeThread(void)
}
declare 298 {
    void Tcl_FinalizeNotifier(ClientData clientData)
}
declare 299 {
    void Tcl_FreeEncoding(Tcl_Encoding encoding)
}
declare 300 {
    Tcl_ThreadId Tcl_GetCurrentThread(void)
}
declare 301 {
    Tcl_Encoding Tcl_GetEncoding(Tcl_Interp *interp, const char *name)
}
declare 302 {
    const char *Tcl_GetEncodingName(Tcl_Encoding encoding)
}
declare 303 {
    void Tcl_GetEncodingNames(Tcl_Interp *interp)
}
declare 304 {
    int Tcl_GetIndexFromObjStruct(Tcl_Interp *interp, Tcl_Obj *objPtr,
	    const void *tablePtr, int offset, const char *msg, int flags,
	    int *indexPtr)
}
declare 305 {
    void *Tcl_GetThreadData(Tcl_ThreadDataKey *keyPtr, int size)
}
declare 306 {
    Tcl_Obj *Tcl_GetVar2Ex(Tcl_Interp *interp, const char *part1,
	    const char *part2, int flags)
}
declare 307 {
    ClientData Tcl_InitNotifier(void)
}
declare 308 {
    void Tcl_MutexLock(Tcl_Mutex *mutexPtr)
}
declare 309 {
    void Tcl_MutexUnlock(Tcl_Mutex *mutexPtr)
}
declare 310 {
    void Tcl_ConditionNotify(Tcl_Condition *condPtr)
}
declare 311 {
    void Tcl_ConditionWait(Tcl_Condition *condPtr, Tcl_Mutex *mutexPtr,
	    const Tcl_Time *timePtr)
}
declare 312 {
    size_t Tcl_NumUtfChars(const char *src, size_t length)
}
declare 313 {
    ssize_t Tcl_ReadChars(Tcl_Channel channel, Tcl_Obj *objPtr,
	    size_t charsToRead, int appendFlag)
}
# Removed in 9.0:
#declare 314 {
#    void Tcl_RestoreResult(Tcl_Interp *interp, Tcl_SavedResult *statePtr)
#}
# Removed in 9.0:
#declare 315 {
#    void Tcl_SaveResult(Tcl_Interp *interp, Tcl_SavedResult *statePtr)
#}
declare 316 {
    int Tcl_SetSystemEncoding(Tcl_Interp *interp, const char *name)
}
declare 317 {
    Tcl_Obj *Tcl_SetVar2Ex(Tcl_Interp *interp, const char *part1,
	    const char *part2, Tcl_Obj *newValuePtr, int flags)
}
declare 318 {
    void Tcl_ThreadAlert(Tcl_ThreadId threadId)
}
declare 319 {
    void Tcl_ThreadQueueEvent(Tcl_ThreadId threadId, Tcl_Event *evPtr,
	    Tcl_QueuePosition position)
}
declare 320 {
    Tcl_UniChar Tcl_UniCharAtIndex(const char *src, size_t index)
}
declare 321 {
    Tcl_UniChar Tcl_UniCharToLower(int ch)
}
declare 322 {
    Tcl_UniChar Tcl_UniCharToTitle(int ch)
}
declare 323 {
    Tcl_UniChar Tcl_UniCharToUpper(int ch)
}
declare 324 {
    int Tcl_UniCharToUtf(int ch, char *buf)
}
declare 325 {
    const char *Tcl_UtfAtIndex(const char *src, size_t index)
}
declare 326 {
    int Tcl_UtfCharComplete(const char *src, size_t length)
}
declare 327 {
    size_t Tcl_UtfBackslash(const char *src, size_t *readPtr, char *dst)
}
declare 328 {
    const char *Tcl_UtfFindFirst(const char *src, int ch)
}
declare 329 {
    const char *Tcl_UtfFindLast(const char *src, int ch)
}
declare 330 {
    const char *Tcl_UtfNext(const char *src)
}
declare 331 {
    const char *Tcl_UtfPrev(const char *src, const char *start)
}
declare 332 {
    int Tcl_UtfToExternal(Tcl_Interp *interp, Tcl_Encoding encoding,
	    const char *src, size_t srcLen, int flags,
	    Tcl_EncodingState *statePtr, char *dst, size_t dstLen,
	    size_t *srcReadPtr, size_t *dstWrotePtr, size_t *dstCharsPtr)
}
declare 333 {
    char *Tcl_UtfToExternalDString(Tcl_Encoding encoding,
	    const char *src, size_t srcLen, Tcl_DString *dsPtr)
}
declare 334 {
    int Tcl_UtfToLower(char *src)
}
declare 335 {
    int Tcl_UtfToTitle(char *src)
}
declare 336 {
    int Tcl_UtfToUniChar(const char *src, Tcl_UniChar *chPtr)
}
declare 337 {
    int Tcl_UtfToUpper(char *src)
}
declare 338 {
    ssize_t Tcl_WriteChars(Tcl_Channel chan, const char *src, size_t srcLen)
}
declare 339 {
    ssize_t Tcl_WriteObj(Tcl_Channel chan, Tcl_Obj *objPtr)
}
declare 340 {
    char *Tcl_GetString(Tcl_Obj *objPtr)
}
# Removed in 9.0
#declare 341 {
#    const char *Tcl_GetDefaultEncodingDir(void)
#}
# Removed in 9.0
#declare 342 {
#    void Tcl_SetDefaultEncodingDir(const char *path)
#}
declare 343 {
    void Tcl_AlertNotifier(ClientData clientData)
}
declare 344 {
    void Tcl_ServiceModeHook(int mode)
}
declare 345 {
    int Tcl_UniCharIsAlnum(int ch)
}
declare 346 {
    int Tcl_UniCharIsAlpha(int ch)
}
declare 347 {
    int Tcl_UniCharIsDigit(int ch)
}
declare 348 {
    int Tcl_UniCharIsLower(int ch)
}
declare 349 {
    int Tcl_UniCharIsSpace(int ch)
}
declare 350 {
    int Tcl_UniCharIsUpper(int ch)
}
declare 351 {
    int Tcl_UniCharIsWordChar(int ch)
}
declare 352 {
    int Tcl_UniCharLen(const Tcl_UniChar *uniStr)
}
declare 353 {
    int Tcl_UniCharNcmp(const Tcl_UniChar *ucs, const Tcl_UniChar *uct,
	    size_t numChars)
}
declare 354 {
    char *Tcl_UniCharToUtfDString(const Tcl_UniChar *uniStr,
	    size_t uniLength, Tcl_DString *dsPtr)
}
declare 355 {
    Tcl_UniChar *Tcl_UtfToUniCharDString(const char *src,
	    size_t length, Tcl_DString *dsPtr)
}
declare 356 {
    Tcl_RegExp Tcl_GetRegExpFromObj(Tcl_Interp *interp, Tcl_Obj *patObj,
	    int flags)
}
# Removed in 9.0:
#declare 357 {
#    Tcl_Obj *Tcl_EvalTokens(Tcl_Interp *interp, Tcl_Token *tokenPtr,
#	    int count)
#}
declare 358 {
    void Tcl_FreeParse(Tcl_Parse *parsePtr)
}
declare 359 {
    void Tcl_LogCommandInfo(Tcl_Interp *interp, const char *script,
	    const char *command, size_t length)
}
declare 360 {
    int Tcl_ParseBraces(Tcl_Interp *interp, const char *start,
	    size_t numBytes, Tcl_Parse *parsePtr, int append,
	    const char **termPtr)
}
declare 361 {
    int Tcl_ParseCommand(Tcl_Interp *interp, const char *start,
	    size_t numBytes, int nested, Tcl_Parse *parsePtr)
}
declare 362 {
    int Tcl_ParseExpr(Tcl_Interp *interp, const char *start, size_t numBytes,
	    Tcl_Parse *parsePtr)
}
declare 363 {
    int Tcl_ParseQuotedString(Tcl_Interp *interp, const char *start,
	    size_t numBytes, Tcl_Parse *parsePtr, int append,
	    const char **termPtr)
}
declare 364 {
    int Tcl_ParseVarName(Tcl_Interp *interp, const char *start,
	    size_t numBytes, Tcl_Parse *parsePtr, int append)
}
# These 4 functions are obsolete, use Tcl_FSGetCwd, Tcl_FSChdir,
# Tcl_FSAccess and Tcl_FSStat
declare 365 {
    char *Tcl_GetCwd(Tcl_Interp *interp, Tcl_DString *cwdPtr)
}
declare 366 {
   int Tcl_Chdir(const char *dirName)
}
declare 367 {
   int Tcl_Access(const char *path, int mode)
}
declare 368 {
    int Tcl_Stat(const char *path, struct stat *bufPtr)
}
declare 369 {
    int Tcl_UtfNcmp(const char *s1, const char *s2, size_t n)
}
declare 370 {
    int Tcl_UtfNcasecmp(const char *s1, const char *s2, size_t n)
}
declare 371 {
    int Tcl_StringCaseMatch(const char *str, const char *pattern, int nocase)
}
declare 372 {
    int Tcl_UniCharIsControl(int ch)
}
declare 373 {
    int Tcl_UniCharIsGraph(int ch)
}
declare 374 {
    int Tcl_UniCharIsPrint(int ch)
}
declare 375 {
    int Tcl_UniCharIsPunct(int ch)
}
declare 376 {
    int Tcl_RegExpExecObj(Tcl_Interp *interp, Tcl_RegExp regexp,
	    Tcl_Obj *textObj, int offset, int nmatches, int flags)
}
declare 377 {
    void Tcl_RegExpGetInfo(Tcl_RegExp regexp, Tcl_RegExpInfo *infoPtr)
}
declare 378 {
    Tcl_Obj *Tcl_NewUnicodeObj(const Tcl_UniChar *unicode, size_t numChars)
}
declare 379 {
    void Tcl_SetUnicodeObj(Tcl_Obj *objPtr, const Tcl_UniChar *unicode,
	    size_t numChars)
}
declare 380 {
    size_t Tcl_GetCharLength(Tcl_Obj *objPtr)
}
declare 381 {
    Tcl_UniChar Tcl_GetUniChar(Tcl_Obj *objPtr, size_t index)
}
declare 382 {
    Tcl_UniChar *Tcl_GetUnicode(Tcl_Obj *objPtr)
}
declare 383 {
    Tcl_Obj *Tcl_GetRange(Tcl_Obj *objPtr, size_t first, size_t last)
}
declare 384 {
    void Tcl_AppendUnicodeToObj(Tcl_Obj *objPtr, const Tcl_UniChar *unicode,
	    size_t length)
}
declare 385 {
    int Tcl_RegExpMatchObj(Tcl_Interp *interp, Tcl_Obj *textObj,
	    Tcl_Obj *patternObj)
}
declare 386 {
    void Tcl_SetNotifier(Tcl_NotifierProcs *notifierProcPtr)
}
declare 387 {
    Tcl_Mutex *Tcl_GetAllocMutex(void)
}
declare 388 {
    int Tcl_GetChannelNames(Tcl_Interp *interp)
}
declare 389 {
    int Tcl_GetChannelNamesEx(Tcl_Interp *interp, const char *pattern)
}
declare 390 {
    int Tcl_ProcObjCmd(ClientData clientData, Tcl_Interp *interp,
	    size_t objc, Tcl_Obj *const objv[])
}
declare 391 {
    void Tcl_ConditionFinalize(Tcl_Condition *condPtr)
}
declare 392 {
    void Tcl_MutexFinalize(Tcl_Mutex *mutex)
}
declare 393 {
    int Tcl_CreateThread(Tcl_ThreadId *idPtr, Tcl_ThreadCreateProc *proc,
	    ClientData clientData, size_t stackSize, int flags)
}

# Introduced in 8.3.2
declare 394 {
    ssize_t Tcl_ReadRaw(Tcl_Channel chan, char *dst, size_t bytesToRead)
}
declare 395 {
    ssize_t Tcl_WriteRaw(Tcl_Channel chan, const char *src, size_t srcLen)
}
declare 396 {
    Tcl_Channel Tcl_GetTopChannel(Tcl_Channel chan)
}
declare 397 {
    int Tcl_ChannelBuffered(Tcl_Channel chan)
}
declare 398 {
    const char *Tcl_ChannelName(const Tcl_ChannelType *chanTypePtr)
}
declare 399 {
    Tcl_ChannelTypeVersion Tcl_ChannelVersion(
	    const Tcl_ChannelType *chanTypePtr)
}
declare 400 {
    Tcl_DriverBlockModeProc *Tcl_ChannelBlockModeProc(
	    const Tcl_ChannelType *chanTypePtr)
}
declare 401 {
    Tcl_DriverCloseProc *Tcl_ChannelCloseProc(
	    const Tcl_ChannelType *chanTypePtr)
}
declare 402 {
    Tcl_DriverClose2Proc *Tcl_ChannelClose2Proc(
	    const Tcl_ChannelType *chanTypePtr)
}
declare 403 {
    Tcl_DriverInputProc *Tcl_ChannelInputProc(
	    const Tcl_ChannelType *chanTypePtr)
}
declare 404 {
    Tcl_DriverOutputProc *Tcl_ChannelOutputProc(
	    const Tcl_ChannelType *chanTypePtr)
}
declare 405 {
    Tcl_DriverSeekProc *Tcl_ChannelSeekProc(
	    const Tcl_ChannelType *chanTypePtr)
}
declare 406 {
    Tcl_DriverSetOptionProc *Tcl_ChannelSetOptionProc(
	    const Tcl_ChannelType *chanTypePtr)
}
declare 407 {
    Tcl_DriverGetOptionProc *Tcl_ChannelGetOptionProc(
	    const Tcl_ChannelType *chanTypePtr)
}
declare 408 {
    Tcl_DriverWatchProc *Tcl_ChannelWatchProc(
	    const Tcl_ChannelType *chanTypePtr)
}
declare 409 {
    Tcl_DriverGetHandleProc *Tcl_ChannelGetHandleProc(
	    const Tcl_ChannelType *chanTypePtr)
}
declare 410 {
    Tcl_DriverFlushProc *Tcl_ChannelFlushProc(
	    const Tcl_ChannelType *chanTypePtr)
}
declare 411 {
    Tcl_DriverHandlerProc *Tcl_ChannelHandlerProc(
	    const Tcl_ChannelType *chanTypePtr)
}

# Introduced in 8.4a2
declare 412 {
    int Tcl_JoinThread(Tcl_ThreadId threadId, int *result)
}
declare 413 {
    int Tcl_IsChannelShared(Tcl_Channel channel)
}
declare 414 {
    int Tcl_IsChannelRegistered(Tcl_Interp *interp, Tcl_Channel channel)
}
declare 415 {
    void Tcl_CutChannel(Tcl_Channel channel)
}
declare 416 {
    void Tcl_SpliceChannel(Tcl_Channel channel)
}
declare 417 {
    void Tcl_ClearChannelHandlers(Tcl_Channel channel)
}
declare 418 {
    int Tcl_IsChannelExisting(const char *channelName)
}
declare 419 {
    int Tcl_UniCharNcasecmp(const Tcl_UniChar *ucs, const Tcl_UniChar *uct,
	    size_t numChars)
}
declare 420 {
    int Tcl_UniCharCaseMatch(const Tcl_UniChar *uniStr,
	    const Tcl_UniChar *uniPattern, int nocase)
}
declare 421 {
    Tcl_HashEntry *Tcl_FindHashEntry(Tcl_HashTable *tablePtr, const void *key)
}
declare 422 {
    Tcl_HashEntry *Tcl_CreateHashEntry(Tcl_HashTable *tablePtr,
	    const void *key, int *newPtr)
}
declare 423 {
    void Tcl_InitCustomHashTable(Tcl_HashTable *tablePtr, int keyType,
	    const Tcl_HashKeyType *typePtr)
}
declare 424 {
    void Tcl_InitObjHashTable(Tcl_HashTable *tablePtr)
}
declare 425 {
    ClientData Tcl_CommandTraceInfo(Tcl_Interp *interp, const char *varName,
	    int flags, Tcl_CommandTraceProc *procPtr,
	    ClientData prevClientData)
}
declare 426 {
    int Tcl_TraceCommand(Tcl_Interp *interp, const char *varName, int flags,
	    Tcl_CommandTraceProc *proc, ClientData clientData)
}
declare 427 {
    void Tcl_UntraceCommand(Tcl_Interp *interp, const char *varName,
	    int flags, Tcl_CommandTraceProc *proc, ClientData clientData)
}
declare 428 {
    char *Tcl_AttemptAlloc(size_t size)
}
declare 429 {
    char *Tcl_AttemptDbCkalloc(size_t size, const char *file, int line)
}
declare 430 {
    char *Tcl_AttemptRealloc(char *ptr, size_t size)
}
declare 431 {
    char *Tcl_AttemptDbCkrealloc(char *ptr, size_t size,
	    const char *file, int line)
}
declare 432 {
    int Tcl_AttemptSetObjLength(Tcl_Obj *objPtr, size_t length)
}

# TIP#10 (thread-aware channels) akupries
declare 433 {
    Tcl_ThreadId Tcl_GetChannelThread(Tcl_Channel channel)
}

# introduced in 8.4a3
declare 434 {
    Tcl_UniChar *Tcl_GetUnicodeFromObj(Tcl_Obj *objPtr, size_t *lengthPtr)
}

# TIP#15 (math function introspection) dkf
#declare 435 {
#    int Tcl_GetMathFuncInfo(Tcl_Interp *interp, const char *name,
#	    int *numArgsPtr, Tcl_ValueType **argTypesPtr,
#	    Tcl_MathProc **procPtr, ClientData *clientDataPtr)
#}
#declare 436 {
#    Tcl_Obj *Tcl_ListMathFuncs(Tcl_Interp *interp, const char *pattern)
#}

# TIP#36 (better access to 'subst') dkf
declare 437 {
    Tcl_Obj *Tcl_SubstObj(Tcl_Interp *interp, Tcl_Obj *objPtr, int flags)
}

# TIP#17 (virtual filesystem layer) vdarley
declare 438 {
    int Tcl_DetachChannel(Tcl_Interp *interp, Tcl_Channel channel)
}
declare 439 {
    int Tcl_IsStandardChannel(Tcl_Channel channel)
}
declare 440 {
    int	Tcl_FSCopyFile(Tcl_Obj *srcPathPtr, Tcl_Obj *destPathPtr)
}
declare 441 {
    int	Tcl_FSCopyDirectory(Tcl_Obj *srcPathPtr,
	    Tcl_Obj *destPathPtr, Tcl_Obj **errorPtr)
}
declare 442 {
    int	Tcl_FSCreateDirectory(Tcl_Obj *pathPtr)
}
declare 443 {
    int	Tcl_FSDeleteFile(Tcl_Obj *pathPtr)
}
declare 444 {
    int	Tcl_FSLoadFile(Tcl_Interp *interp, Tcl_Obj *pathPtr, const char *sym1,
	    const char *sym2, Tcl_PackageInitProc **proc1Ptr,
	    Tcl_PackageInitProc **proc2Ptr, Tcl_LoadHandle *handlePtr,
	    Tcl_FSUnloadFileProc **unloadProcPtr)
}
declare 445 {
    int	Tcl_FSMatchInDirectory(Tcl_Interp *interp, Tcl_Obj *result,
	    Tcl_Obj *pathPtr, const char *pattern, Tcl_GlobTypeData *types)
}
declare 446 {
    Tcl_Obj *Tcl_FSLink(Tcl_Obj *pathPtr, Tcl_Obj *toPtr, int linkAction)
}
declare 447 {
    int Tcl_FSRemoveDirectory(Tcl_Obj *pathPtr,
	    int recursive, Tcl_Obj **errorPtr)
}
declare 448 {
    int	Tcl_FSRenameFile(Tcl_Obj *srcPathPtr, Tcl_Obj *destPathPtr)
}
declare 449 {
    int	Tcl_FSLstat(Tcl_Obj *pathPtr, Tcl_StatBuf *buf)
}
declare 450 {
    int Tcl_FSUtime(Tcl_Obj *pathPtr, struct utimbuf *tval)
}
declare 451 {
    int Tcl_FSFileAttrsGet(Tcl_Interp *interp,
	    int index, Tcl_Obj *pathPtr, Tcl_Obj **objPtrRef)
}
declare 452 {
    int Tcl_FSFileAttrsSet(Tcl_Interp *interp,
	    int index, Tcl_Obj *pathPtr, Tcl_Obj *objPtr)
}
declare 453 {
    const char *const *Tcl_FSFileAttrStrings(Tcl_Obj *pathPtr,
	    Tcl_Obj **objPtrRef)
}
declare 454 {
    int Tcl_FSStat(Tcl_Obj *pathPtr, Tcl_StatBuf *buf)
}
declare 455 {
    int Tcl_FSAccess(Tcl_Obj *pathPtr, int mode)
}
declare 456 {
    Tcl_Channel Tcl_FSOpenFileChannel(Tcl_Interp *interp, Tcl_Obj *pathPtr,
	    const char *modeString, int permissions)
}
declare 457 {
    Tcl_Obj *Tcl_FSGetCwd(Tcl_Interp *interp)
}
declare 458 {
    int Tcl_FSChdir(Tcl_Obj *pathPtr)
}
declare 459 {
    int Tcl_FSConvertToPathType(Tcl_Interp *interp, Tcl_Obj *pathPtr)
}
declare 460 {
    Tcl_Obj *Tcl_FSJoinPath(Tcl_Obj *listObj, int elements)
}
declare 461 {
    Tcl_Obj *Tcl_FSSplitPath(Tcl_Obj *pathPtr, size_t *lenPtr)
}
declare 462 {
    int Tcl_FSEqualPaths(Tcl_Obj *firstPtr, Tcl_Obj *secondPtr)
}
declare 463 {
    Tcl_Obj *Tcl_FSGetNormalizedPath(Tcl_Interp *interp, Tcl_Obj *pathPtr)
}
declare 464 {
    Tcl_Obj *Tcl_FSJoinToPath(Tcl_Obj *pathPtr, size_t objc,
	    Tcl_Obj *const objv[])
}
declare 465 {
    ClientData Tcl_FSGetInternalRep(Tcl_Obj *pathPtr,
	    const Tcl_Filesystem *fsPtr)
}
declare 466 {
    Tcl_Obj *Tcl_FSGetTranslatedPath(Tcl_Interp *interp, Tcl_Obj *pathPtr)
}
declare 467 {
    int Tcl_FSEvalFile(Tcl_Interp *interp, Tcl_Obj *fileName)
}
declare 468 {
    Tcl_Obj *Tcl_FSNewNativePath(const Tcl_Filesystem *fromFilesystem,
	    ClientData clientData)
}
declare 469 {
    const void *Tcl_FSGetNativePath(Tcl_Obj *pathPtr)
}
declare 470 {
    Tcl_Obj *Tcl_FSFileSystemInfo(Tcl_Obj *pathPtr)
}
declare 471 {
    Tcl_Obj *Tcl_FSPathSeparator(Tcl_Obj *pathPtr)
}
declare 472 {
    Tcl_Obj *Tcl_FSListVolumes(void)
}
declare 473 {
    int Tcl_FSRegister(ClientData clientData, const Tcl_Filesystem *fsPtr)
}
declare 474 {
    int Tcl_FSUnregister(const Tcl_Filesystem *fsPtr)
}
declare 475 {
    ClientData Tcl_FSData(const Tcl_Filesystem *fsPtr)
}
declare 476 {
    const char *Tcl_FSGetTranslatedStringPath(Tcl_Interp *interp,
	    Tcl_Obj *pathPtr)
}
declare 477 {
    const Tcl_Filesystem *Tcl_FSGetFileSystemForPath(Tcl_Obj *pathPtr)
}
declare 478 {
    Tcl_PathType Tcl_FSGetPathType(Tcl_Obj *pathPtr)
}

# TIP#49 (detection of output buffering) akupries
declare 479 {
    int Tcl_OutputBuffered(Tcl_Channel chan)
}
declare 480 {
    void Tcl_FSMountsChanged(const Tcl_Filesystem *fsPtr)
}

# TIP#56 (evaluate a parsed script) msofer
declare 481 {
    int Tcl_EvalTokensStandard(Tcl_Interp *interp, Tcl_Token *tokenPtr,
	    size_t count)
}

# TIP#73 (access to current time) kbk
declare 482 {
    void Tcl_GetTime(Tcl_Time *timeBuf)
}

# TIP#32 (object-enabled traces) kbk
declare 483 {
    Tcl_Trace Tcl_CreateObjTrace(Tcl_Interp *interp, int level, int flags,
	    Tcl_CmdObjTraceProc *objProc, ClientData clientData,
	    Tcl_CmdObjTraceDeleteProc *delProc)
}
declare 484 {
    int Tcl_GetCommandInfoFromToken(Tcl_Command token, Tcl_CmdInfo *infoPtr)
}
declare 485 {
    int Tcl_SetCommandInfoFromToken(Tcl_Command token,
	    const Tcl_CmdInfo *infoPtr)
}

### New functions on 64-bit dev branch ###
# TIP#72 (64-bit values) dkf
declare 486 {
    Tcl_Obj *Tcl_DbNewWideIntObj(Tcl_WideInt wideValue,
	    const char *file, int line)
}
declare 487 {
    int Tcl_GetWideIntFromObj(Tcl_Interp *interp, Tcl_Obj *objPtr,
	    Tcl_WideInt *widePtr)
}
declare 488 {
    Tcl_Obj *Tcl_NewWideIntObj(Tcl_WideInt wideValue)
}
declare 489 {
    void Tcl_SetWideIntObj(Tcl_Obj *objPtr, Tcl_WideInt wideValue)
}
declare 490 {
    Tcl_StatBuf *Tcl_AllocStatBuf(void)
}
declare 491 {
    Tcl_WideInt Tcl_Seek(Tcl_Channel chan, Tcl_WideInt offset, int mode)
}
declare 492 {
    Tcl_WideInt Tcl_Tell(Tcl_Channel chan)
}

# TIP#91 (back-compat enhancements for channels) dkf
declare 493 {
    Tcl_DriverWideSeekProc *Tcl_ChannelWideSeekProc(
	    const Tcl_ChannelType *chanTypePtr)
}

# ----- BASELINE -- FOR -- 8.4.0 ----- #

# TIP#111 (dictionaries) dkf
declare 494 {
    int Tcl_DictObjPut(Tcl_Interp *interp, Tcl_Obj *dictPtr,
	    Tcl_Obj *keyPtr, Tcl_Obj *valuePtr)
}
declare 495 {
    int Tcl_DictObjGet(Tcl_Interp *interp, Tcl_Obj *dictPtr, Tcl_Obj *keyPtr,
	    Tcl_Obj **valuePtrPtr)
}
declare 496 {
    int Tcl_DictObjRemove(Tcl_Interp *interp, Tcl_Obj *dictPtr,
	    Tcl_Obj *keyPtr)
}
declare 497 {
    int Tcl_DictObjSize(Tcl_Interp *interp, Tcl_Obj *dictPtr,
	    size_t *sizePtr)
}
declare 498 {
    int Tcl_DictObjFirst(Tcl_Interp *interp, Tcl_Obj *dictPtr,
	    Tcl_DictSearch *searchPtr,
	    Tcl_Obj **keyPtrPtr, Tcl_Obj **valuePtrPtr, int *donePtr)
}
declare 499 {
    void Tcl_DictObjNext(Tcl_DictSearch *searchPtr,
	    Tcl_Obj **keyPtrPtr, Tcl_Obj **valuePtrPtr, int *donePtr)
}
declare 500 {
    void Tcl_DictObjDone(Tcl_DictSearch *searchPtr)
}
declare 501 {
    int Tcl_DictObjPutKeyList(Tcl_Interp *interp, Tcl_Obj *dictPtr,
	    size_t keyc, Tcl_Obj *const *keyv, Tcl_Obj *valuePtr)
}
declare 502 {
    int Tcl_DictObjRemoveKeyList(Tcl_Interp *interp, Tcl_Obj *dictPtr,
	    size_t keyc, Tcl_Obj *const *keyv)
}
declare 503 {
    Tcl_Obj *Tcl_NewDictObj(void)
}
declare 504 {
    Tcl_Obj *Tcl_DbNewDictObj(const char *file, int line)
}

# TIP#59 (configuration reporting) akupries
declare 505 {
    void Tcl_RegisterConfig(Tcl_Interp *interp, const char *pkgName,
	    const Tcl_Config *configuration, const char *valEncoding)
}

# TIP #139 (partial exposure of namespace API - transferred from tclInt.decls)
# dkf, API by Brent Welch?
declare 506 {
    Tcl_Namespace *Tcl_CreateNamespace(Tcl_Interp *interp, const char *name,
	    ClientData clientData, Tcl_NamespaceDeleteProc *deleteProc)
}
declare 507 {
    void Tcl_DeleteNamespace(Tcl_Namespace *nsPtr)
}
declare 508 {
    int Tcl_AppendExportList(Tcl_Interp *interp, Tcl_Namespace *nsPtr,
	    Tcl_Obj *objPtr)
}
declare 509 {
    int Tcl_Export(Tcl_Interp *interp, Tcl_Namespace *nsPtr,
	    const char *pattern, int resetListFirst)
}
declare 510 {
    int Tcl_Import(Tcl_Interp *interp, Tcl_Namespace *nsPtr,
	    const char *pattern, int allowOverwrite)
}
declare 511 {
    int Tcl_ForgetImport(Tcl_Interp *interp, Tcl_Namespace *nsPtr,
	    const char *pattern)
}
declare 512 {
    Tcl_Namespace *Tcl_GetCurrentNamespace(Tcl_Interp *interp)
}
declare 513 {
    Tcl_Namespace *Tcl_GetGlobalNamespace(Tcl_Interp *interp)
}
declare 514 {
    Tcl_Namespace *Tcl_FindNamespace(Tcl_Interp *interp, const char *name,
	    Tcl_Namespace *contextNsPtr, int flags)
}
declare 515 {
    Tcl_Command Tcl_FindCommand(Tcl_Interp *interp, const char *name,
	    Tcl_Namespace *contextNsPtr, int flags)
}
declare 516 {
    Tcl_Command Tcl_GetCommandFromObj(Tcl_Interp *interp, Tcl_Obj *objPtr)
}
declare 517 {
    void Tcl_GetCommandFullName(Tcl_Interp *interp, Tcl_Command command,
	    Tcl_Obj *objPtr)
}

# TIP#137 (encoding-aware source command) dgp for Anton Kovalenko
declare 518 {
    int Tcl_FSEvalFileEx(Tcl_Interp *interp, Tcl_Obj *fileName,
	    const char *encodingName)
}

# TIP#121 (exit handler) dkf for Joe Mistachkin
declare 519 {
    Tcl_ExitProc *Tcl_SetExitProc(Tcl_ExitProc *proc)
}

# TIP#143 (resource limits) dkf
declare 520 {
    void Tcl_LimitAddHandler(Tcl_Interp *interp, int type,
	    Tcl_LimitHandlerProc *handlerProc, ClientData clientData,
	    Tcl_LimitHandlerDeleteProc *deleteProc)
}
declare 521 {
    void Tcl_LimitRemoveHandler(Tcl_Interp *interp, int type,
	    Tcl_LimitHandlerProc *handlerProc, ClientData clientData)
}
declare 522 {
    int Tcl_LimitReady(Tcl_Interp *interp)
}
declare 523 {
    int Tcl_LimitCheck(Tcl_Interp *interp)
}
declare 524 {
    int Tcl_LimitExceeded(Tcl_Interp *interp)
}
declare 525 {
    void Tcl_LimitSetCommands(Tcl_Interp *interp, int commandLimit)
}
declare 526 {
    void Tcl_LimitSetTime(Tcl_Interp *interp, Tcl_Time *timeLimitPtr)
}
declare 527 {
    void Tcl_LimitSetGranularity(Tcl_Interp *interp, int type, int granularity)
}
declare 528 {
    int Tcl_LimitTypeEnabled(Tcl_Interp *interp, int type)
}
declare 529 {
    int Tcl_LimitTypeExceeded(Tcl_Interp *interp, int type)
}
declare 530 {
    void Tcl_LimitTypeSet(Tcl_Interp *interp, int type)
}
declare 531 {
    void Tcl_LimitTypeReset(Tcl_Interp *interp, int type)
}
declare 532 {
    int Tcl_LimitGetCommands(Tcl_Interp *interp)
}
declare 533 {
    void Tcl_LimitGetTime(Tcl_Interp *interp, Tcl_Time *timeLimitPtr)
}
declare 534 {
    int Tcl_LimitGetGranularity(Tcl_Interp *interp, int type)
}

# TIP#226 (interpreter result state management) dgp
declare 535 {
    Tcl_InterpState Tcl_SaveInterpState(Tcl_Interp *interp, int status)
}
declare 536 {
    int Tcl_RestoreInterpState(Tcl_Interp *interp, Tcl_InterpState state)
}
declare 537 {
    void Tcl_DiscardInterpState(Tcl_InterpState state)
}

# TIP#227 (return options interface) dgp
declare 538 {
    int Tcl_SetReturnOptions(Tcl_Interp *interp, Tcl_Obj *options)
}
declare 539 {
    Tcl_Obj *Tcl_GetReturnOptions(Tcl_Interp *interp, int result)
}

# TIP#235 (ensembles) dkf
declare 540 {
    int Tcl_IsEnsemble(Tcl_Command token)
}
declare 541 {
    Tcl_Command Tcl_CreateEnsemble(Tcl_Interp *interp, const char *name,
	    Tcl_Namespace *namespacePtr, int flags)
}
declare 542 {
    Tcl_Command Tcl_FindEnsemble(Tcl_Interp *interp, Tcl_Obj *cmdNameObj,
	    int flags)
}
declare 543 {
    int Tcl_SetEnsembleSubcommandList(Tcl_Interp *interp, Tcl_Command token,
	    Tcl_Obj *subcmdList)
}
declare 544 {
    int Tcl_SetEnsembleMappingDict(Tcl_Interp *interp, Tcl_Command token,
	    Tcl_Obj *mapDict)
}
declare 545 {
    int Tcl_SetEnsembleUnknownHandler(Tcl_Interp *interp, Tcl_Command token,
	    Tcl_Obj *unknownList)
}
declare 546 {
    int Tcl_SetEnsembleFlags(Tcl_Interp *interp, Tcl_Command token, int flags)
}
declare 547 {
    int Tcl_GetEnsembleSubcommandList(Tcl_Interp *interp, Tcl_Command token,
	    Tcl_Obj **subcmdListPtr)
}
declare 548 {
    int Tcl_GetEnsembleMappingDict(Tcl_Interp *interp, Tcl_Command token,
	    Tcl_Obj **mapDictPtr)
}
declare 549 {
    int Tcl_GetEnsembleUnknownHandler(Tcl_Interp *interp, Tcl_Command token,
	    Tcl_Obj **unknownListPtr)
}
declare 550 {
    int Tcl_GetEnsembleFlags(Tcl_Interp *interp, Tcl_Command token,
	    int *flagsPtr)
}
declare 551 {
    int Tcl_GetEnsembleNamespace(Tcl_Interp *interp, Tcl_Command token,
	    Tcl_Namespace **namespacePtrPtr)
}

# TIP#233 (virtualized time) akupries
declare 552 {
    void Tcl_SetTimeProc(Tcl_GetTimeProc *getProc,
	    Tcl_ScaleTimeProc *scaleProc,
	    ClientData clientData)
}
declare 553 {
    void Tcl_QueryTimeProc(Tcl_GetTimeProc **getProc,
	    Tcl_ScaleTimeProc **scaleProc,
	    ClientData *clientData)
}

# TIP#218 (driver thread actions) davygrvy/akupries ChannelType ver 4
declare 554 {
    Tcl_DriverThreadActionProc *Tcl_ChannelThreadActionProc(
	    const Tcl_ChannelType *chanTypePtr)
}

# TIP#237 (arbitrary-precision integers) kbk
declare 555 {
    Tcl_Obj *Tcl_NewBignumObj(mp_int *value)
}
declare 556 {
    Tcl_Obj *Tcl_DbNewBignumObj(mp_int *value, const char *file, int line)
}
declare 557 {
    void Tcl_SetBignumObj(Tcl_Obj *obj, mp_int *value)
}
declare 558 {
    int Tcl_GetBignumFromObj(Tcl_Interp *interp, Tcl_Obj *obj, mp_int *value)
}
declare 559 {
    int Tcl_TakeBignumFromObj(Tcl_Interp *interp, Tcl_Obj *obj, mp_int *value)
}

# TIP #208 ('chan' command) jeffh
declare 560 {
    int Tcl_TruncateChannel(Tcl_Channel chan, Tcl_WideInt length)
}
declare 561 {
    Tcl_DriverTruncateProc *Tcl_ChannelTruncateProc(
	    const Tcl_ChannelType *chanTypePtr)
}

# TIP#219 (channel reflection api) akupries
declare 562 {
    void Tcl_SetChannelErrorInterp(Tcl_Interp *interp, Tcl_Obj *msg)
}
declare 563 {
    void Tcl_GetChannelErrorInterp(Tcl_Interp *interp, Tcl_Obj **msg)
}
declare 564 {
    void Tcl_SetChannelError(Tcl_Channel chan, Tcl_Obj *msg)
}
declare 565 {
    void Tcl_GetChannelError(Tcl_Channel chan, Tcl_Obj **msg)
}

# TIP #237 (additional conversion functions for bignum support) kbk/dgp
declare 566 {
    int Tcl_InitBignumFromDouble(Tcl_Interp *interp, double initval,
	    mp_int *toInit)
}

# TIP#181 (namespace unknown command) dgp for Neil Madden
declare 567 {
    Tcl_Obj *Tcl_GetNamespaceUnknownHandler(Tcl_Interp *interp,
	    Tcl_Namespace *nsPtr)
}
declare 568 {
    int Tcl_SetNamespaceUnknownHandler(Tcl_Interp *interp,
	    Tcl_Namespace *nsPtr, Tcl_Obj *handlerPtr)
}

# TIP#258 (enhanced interface for encodings) dgp
declare 569 {
    int Tcl_GetEncodingFromObj(Tcl_Interp *interp, Tcl_Obj *objPtr,
	    Tcl_Encoding *encodingPtr)
}
declare 570 {
    Tcl_Obj *Tcl_GetEncodingSearchPath(void)
}
declare 571 {
    int Tcl_SetEncodingSearchPath(Tcl_Obj *searchPath)
}
declare 572 {
    const char *Tcl_GetEncodingNameFromEnvironment(Tcl_DString *bufPtr)
}

# TIP#268 (extended version numbers and requirements) akupries
declare 573 {
    int Tcl_PkgRequireProc(Tcl_Interp *interp, const char *name,
	    size_t objc, Tcl_Obj *const objv[], void *clientDataPtr)
}

# TIP#270 (utility C routines for string formatting) dgp
declare 574 {
    void Tcl_AppendObjToErrorInfo(Tcl_Interp *interp, Tcl_Obj *objPtr)
}
declare 575 {
    void Tcl_AppendLimitedToObj(Tcl_Obj *objPtr, const char *bytes,
	    size_t length, size_t limit, const char *ellipsis)
}
declare 576 {
    Tcl_Obj *Tcl_Format(Tcl_Interp *interp, const char *format, size_t objc,
	    Tcl_Obj *const objv[])
}
declare 577 {
    int Tcl_AppendFormatToObj(Tcl_Interp *interp, Tcl_Obj *objPtr,
	    const char *format, size_t objc, Tcl_Obj *const objv[])
}
declare 578 {
    Tcl_Obj *Tcl_ObjPrintf(const char *format, ...)
}
declare 579 {
    void Tcl_AppendPrintfToObj(Tcl_Obj *objPtr, const char *format, ...)
}

# ----- BASELINE -- FOR -- 8.5.0 ----- #

# TIP #285 (script cancellation support) jmistachkin
declare 580 {
    int Tcl_CancelEval(Tcl_Interp *interp, Tcl_Obj *resultObjPtr,
	    ClientData clientData, int flags)
}
declare 581 {
    int Tcl_Canceled(Tcl_Interp *interp, int flags)
}

# TIP#304 (chan pipe) aferrieux
declare 582 {
    int Tcl_CreatePipe(Tcl_Interp  *interp, Tcl_Channel *rchan,
	    Tcl_Channel *wchan, int flags)
}

# TIP #322 (NRE public interface) msofer
declare 583 {
    Tcl_Command Tcl_NRCreateCommand(Tcl_Interp *interp,
	    const char *cmdName, Tcl_ObjCmdProc *proc,
	    Tcl_ObjCmdProc *nreProc, ClientData clientData,
	    Tcl_CmdDeleteProc *deleteProc)
}
declare 584 {
    int Tcl_NREvalObj(Tcl_Interp *interp, Tcl_Obj *objPtr, int flags)
}
declare 585 {
    int Tcl_NREvalObjv(Tcl_Interp *interp, size_t objc,
	    Tcl_Obj *const objv[], int flags)
}
declare 586 {
    int Tcl_NRCmdSwap(Tcl_Interp *interp, Tcl_Command cmd, size_t objc,
	    Tcl_Obj *const objv[], int flags)
}
declare 587 {
    void Tcl_NRAddCallback(Tcl_Interp *interp, Tcl_NRPostProc *postProcPtr,
	    ClientData data0, ClientData data1, ClientData data2,
	    ClientData data3)
}
# For use by NR extenders, to have a simple way to also provide a (required!)
# classic objProc
declare 588 {
    int Tcl_NRCallObjProc(Tcl_Interp *interp, Tcl_ObjCmdProc *objProc,
	    ClientData clientData, size_t objc, Tcl_Obj *const objv[])
}

# TIP#316 (Tcl_StatBuf reader functions) dkf
declare 589 {
    unsigned Tcl_GetFSDeviceFromStat(const Tcl_StatBuf *statPtr)
}
declare 590 {
    unsigned Tcl_GetFSInodeFromStat(const Tcl_StatBuf *statPtr)
}
declare 591 {
    unsigned Tcl_GetModeFromStat(const Tcl_StatBuf *statPtr)
}
declare 592 {
    int Tcl_GetLinkCountFromStat(const Tcl_StatBuf *statPtr)
}
declare 593 {
    int Tcl_GetUserIdFromStat(const Tcl_StatBuf *statPtr)
}
declare 594 {
    int Tcl_GetGroupIdFromStat(const Tcl_StatBuf *statPtr)
}
declare 595 {
    int Tcl_GetDeviceTypeFromStat(const Tcl_StatBuf *statPtr)
}
declare 596 {
    Tcl_WideInt Tcl_GetAccessTimeFromStat(const Tcl_StatBuf *statPtr)
}
declare 597 {
    Tcl_WideInt Tcl_GetModificationTimeFromStat(const Tcl_StatBuf *statPtr)
}
declare 598 {
    Tcl_WideInt Tcl_GetChangeTimeFromStat(const Tcl_StatBuf *statPtr)
}
declare 599 {
    Tcl_WideUInt Tcl_GetSizeFromStat(const Tcl_StatBuf *statPtr)
}
declare 600 {
    Tcl_WideUInt Tcl_GetBlocksFromStat(const Tcl_StatBuf *statPtr)
}
declare 601 {
    unsigned Tcl_GetBlockSizeFromStat(const Tcl_StatBuf *statPtr)
}

# TIP#314 (ensembles with parameters) dkf for Lars Hellstr"om
declare 602 {
    int Tcl_SetEnsembleParameterList(Tcl_Interp *interp, Tcl_Command token,
	    Tcl_Obj *paramList)
}
declare 603 {
    int Tcl_GetEnsembleParameterList(Tcl_Interp *interp, Tcl_Command token,
	    Tcl_Obj **paramListPtr)
}

# TIP#265 (option parser) dkf for Sam Bromley
declare 604 {
    int Tcl_ParseArgsObjv(Tcl_Interp *interp, const Tcl_ArgvInfo *argTable,
	    size_t *objcPtr, Tcl_Obj *const *objv, Tcl_Obj ***remObjv)
}

# TIP#336 (manipulate the error line) dgp
declare 605 {
    int Tcl_GetErrorLine(Tcl_Interp *interp)
}
declare 606 {
    void Tcl_SetErrorLine(Tcl_Interp *interp, int lineNum)
}

# TIP#307 (move results between interpreters) dkf
declare 607 {
    void Tcl_TransferResult(Tcl_Interp *sourceInterp, int result,
	    Tcl_Interp *targetInterp)
}

# TIP#335 (detect if interpreter in use) jmistachkin
declare 608 {
    int Tcl_InterpActive(Tcl_Interp *interp)
}

# TIP#337 (log exception for background processing) dgp
declare 609 {
    void Tcl_BackgroundException(Tcl_Interp *interp, int code)
}

# TIP#234 (zlib interface) dkf/Pascal Scheffers
declare 610 {
    int Tcl_ZlibDeflate(Tcl_Interp *interp, int format, Tcl_Obj *data,
	    int level, Tcl_Obj *gzipHeaderDictObj)
}
declare 611 {
    int Tcl_ZlibInflate(Tcl_Interp *interp, int format, Tcl_Obj *data,
	    int buffersize, Tcl_Obj *gzipHeaderDictObj)
}
declare 612 {
    unsigned int Tcl_ZlibCRC32(unsigned int crc, const unsigned char *buf,
	    size_t len)
}
declare 613 {
    unsigned int Tcl_ZlibAdler32(unsigned int adler, const unsigned char *buf,
	    size_t len)
}
declare 614 {
    int Tcl_ZlibStreamInit(Tcl_Interp *interp, int mode, int format,
	    int level, Tcl_Obj *dictObj, Tcl_ZlibStream *zshandle)
}
declare 615 {
    Tcl_Obj *Tcl_ZlibStreamGetCommandName(Tcl_ZlibStream zshandle)
}
declare 616 {
    int Tcl_ZlibStreamEof(Tcl_ZlibStream zshandle)
}
declare 617 {
    int Tcl_ZlibStreamChecksum(Tcl_ZlibStream zshandle)
}
declare 618 {
    int Tcl_ZlibStreamPut(Tcl_ZlibStream zshandle, Tcl_Obj *data, int flush)
}
declare 619 {
    int Tcl_ZlibStreamGet(Tcl_ZlibStream zshandle, Tcl_Obj *data,
	    size_t count)
}
declare 620 {
    int Tcl_ZlibStreamClose(Tcl_ZlibStream zshandle)
}
declare 621 {
    int Tcl_ZlibStreamReset(Tcl_ZlibStream zshandle)
}

# TIP 338 (control over startup script) dgp
declare 622 {
    void Tcl_SetStartupScript(Tcl_Obj *path, const char *encoding)
}
declare 623 {
    Tcl_Obj *Tcl_GetStartupScript(const char **encodingPtr)
}

# TIP#332 (half-close made public) aferrieux
declare 624 {
    int Tcl_CloseEx(Tcl_Interp *interp, Tcl_Channel chan, int flags)
}

# TIP #353 (NR-enabled expressions) dgp
declare 625 {
    int Tcl_NRExprObj(Tcl_Interp *interp, Tcl_Obj *objPtr, Tcl_Obj *resultPtr)
}

# TIP #356 (NR-enabled substitution) dgp
declare 626 {
    int Tcl_NRSubstObj(Tcl_Interp *interp, Tcl_Obj *objPtr, int flags)
}

# TIP #357 (Export TclLoadFile and TclpFindSymbol) kbk
declare 627 {
    int Tcl_LoadFile(Tcl_Interp *interp, Tcl_Obj *pathPtr,
		     const char *const symv[], int flags, void *procPtrs,
		     Tcl_LoadHandle *handlePtr)
}
declare 628 {
    void *Tcl_FindSymbol(Tcl_Interp *interp, Tcl_LoadHandle handle,
			 const char *symbol)
}
declare 629 {
    int Tcl_FSUnloadFile(Tcl_Interp *interp, Tcl_LoadHandle handlePtr)
}

# TIP #400
declare 630 {
    void Tcl_ZlibStreamSetCompressionDictionary(Tcl_ZlibStream zhandle,
	    Tcl_Obj *compressionDictionaryObj)
}

# ----- BASELINE -- FOR -- 8.6.0 ----- #

##############################################################################

# Define the platform specific public Tcl interface. These functions are only
# available on the designated platform.

interface tclPlat

################################
# Unix specific functions
#   (none)

################################
# Windows specific functions

# Added in Tcl 8.1

declare 0 win {
    TCHAR *Tcl_WinUtfToTChar(const char *str, size_t len, Tcl_DString *dsPtr)
}
declare 1 win {
    char *Tcl_WinTCharToUtf(const TCHAR *str, size_t len, Tcl_DString *dsPtr)
}

################################
# Mac OS X specific functions

declare 0 macosx {
    int Tcl_MacOSXOpenBundleResources(Tcl_Interp *interp,
	    const char *bundleName, int hasResourceFile,
	    size_t maxPathLen, char *libraryPath)
}
declare 1 macosx {
    int Tcl_MacOSXOpenVersionedBundleResources(Tcl_Interp *interp,
	    const char *bundleName, const char *bundleVersion,
	    int hasResourceFile, size_t maxPathLen, char *libraryPath)
}

##############################################################################

# Public functions that are not accessible via the stubs table.

export {
    const char *Tcl_InitStubs(Tcl_Interp *interp, const char *version,
	int exact)
}
export {
    const char *TclTomMathInitializeStubs(Tcl_Interp* interp,
	const char* version, int epoch, int revision)
}
export {
    const char *Tcl_PkgInitStubsCheck(Tcl_Interp *interp, const char *version,
	int exact)
}
export {
    void Tcl_GetMemoryInfo(Tcl_DString *dsPtr)
}

# Local Variables:
# mode: tcl
# End:<|MERGE_RESOLUTION|>--- conflicted
+++ resolved
@@ -153,19 +153,11 @@
     int Tcl_GetDoubleFromObj(Tcl_Interp *interp, Tcl_Obj *objPtr,
 	    double *doublePtr)
 }
-<<<<<<< HEAD
-declare 36 {
-    int Tcl_GetIndexFromObj(Tcl_Interp *interp, Tcl_Obj *objPtr,
-	    const char *const *tablePtr, const char *msg, int flags,
-	    int *indexPtr)
-}
-=======
 # Removed in 9.0
 #declare 36 {
 #    int Tcl_GetIndexFromObj(Tcl_Interp *interp, Tcl_Obj *objPtr,
 #	    const char *const *tablePtr, const char *msg, int flags, int *indexPtr)
 #}
->>>>>>> a1fe1358
 declare 37 {
     int Tcl_GetInt(Tcl_Interp *interp, const char *src, int *intPtr)
 }
@@ -263,18 +255,11 @@
 declare 66 {
     void Tcl_AddErrorInfo(Tcl_Interp *interp, const char *message)
 }
-<<<<<<< HEAD
-declare 67 {
-    void Tcl_AddObjErrorInfo(Tcl_Interp *interp, const char *message,
-	    size_t length)
-}
-=======
 # Removed in 9.0:
 #declare 67 {
 #    void Tcl_AddObjErrorInfo(Tcl_Interp *interp, const char *message,
 #	    int length)
 #}
->>>>>>> a1fe1358
 declare 68 {
     void Tcl_AllowExceptions(Tcl_Interp *interp)
 }
