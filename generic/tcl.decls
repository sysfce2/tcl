--- conflicted
+++ resolved
@@ -582,11 +582,7 @@
     CONST84_RETURN char *Tcl_GetHostName(void)
 }
 declare 163 {
-<<<<<<< HEAD
-    int Tcl_GetInterpPath(Tcl_Interp *interp, Tcl_Interp *childInterp)
-=======
     int Tcl_GetInterpPath(Tcl_Interp *interp, Tcl_Interp *slaveInterp)
->>>>>>> 439f72da
 }
 declare 164 {
     Tcl_Interp *Tcl_GetMaster(Tcl_Interp *interp)
