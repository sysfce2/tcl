# tcl.decls --
#
#	This file contains the declarations for all supported public
#	functions that are exported by the Tcl library via the stubs table.
#	This file is used to generate the tclDecls.h, tclPlatDecls.h
#	and tclStubInit.c files.
#
# Copyright © 1998-1999 Scriptics Corporation.
# Copyright © 2001, 2002 Kevin B. Kenny.  All rights reserved.
# Copyright © 2007 Daniel A. Steffen <das@users.sourceforge.net>
#
# See the file "license.terms" for information on usage and redistribution
# of this file, and for a DISCLAIMER OF ALL WARRANTIES.

library tcl

# Define the tcl interface with several sub interfaces:
#     tclPlat	 - platform specific public
#     tclInt	 - generic private
#     tclPlatInt - platform specific private

interface tcl
hooks {tclPlat tclInt tclIntPlat}
scspec EXTERN

# Declare each of the functions in the public Tcl interface.  Note that
# the an index should never be reused for a different function in order
# to preserve backwards compatibility.

declare 0 {
    int Tcl_PkgProvideEx(Tcl_Interp *interp, const char *name,
	    const char *version, const void *clientData)
}
declare 1 {
    const char *Tcl_PkgRequireEx(Tcl_Interp *interp,
	    const char *name, const char *version, int exact,
	    void *clientDataPtr)
}
declare 2 {
    TCL_NORETURN void Tcl_Panic(const char *format, ...)
}
declare 3 {
    char *Tcl_Alloc(unsigned int size)
}
declare 4 {
    void Tcl_Free(char *ptr)
}
declare 5 {
    char *Tcl_Realloc(char *ptr, unsigned int size)
}
declare 6 {
    char *Tcl_DbCkalloc(unsigned int size, const char *file, int line)
}
declare 7 {
    void Tcl_DbCkfree(char *ptr, const char *file, int line)
}
declare 8 {
    char *Tcl_DbCkrealloc(char *ptr, unsigned int size,
	    const char *file, int line)
}

# Tcl_CreateFileHandler and Tcl_DeleteFileHandler are only available on unix,
# but they are part of the old generic interface, so we include them here for
# compatibility reasons.

declare 9 unix {
    void Tcl_CreateFileHandler(int fd, int mask, Tcl_FileProc *proc,
	    ClientData clientData)
}
declare 10 unix {
    void Tcl_DeleteFileHandler(int fd)
}
declare 11 {
    void Tcl_SetTimer(const Tcl_Time *timePtr)
}
declare 12 {
    void Tcl_Sleep(int ms)
}
declare 13 {
    int Tcl_WaitForEvent(const Tcl_Time *timePtr)
}
declare 14 {
    int Tcl_AppendAllObjTypes(Tcl_Interp *interp, Tcl_Obj *objPtr)
}
declare 15 {
    void Tcl_AppendStringsToObj(Tcl_Obj *objPtr, ...)
}
declare 16 {
    void Tcl_AppendToObj(Tcl_Obj *objPtr, const char *bytes, int length)
}
declare 17 {
    Tcl_Obj *Tcl_ConcatObj(int objc, Tcl_Obj *const objv[])
}
declare 18 {
    int Tcl_ConvertToType(Tcl_Interp *interp, Tcl_Obj *objPtr,
	    const Tcl_ObjType *typePtr)
}
declare 19 {
    void Tcl_DbDecrRefCount(Tcl_Obj *objPtr, const char *file, int line)
}
declare 20 {
    void Tcl_DbIncrRefCount(Tcl_Obj *objPtr, const char *file, int line)
}
declare 21 {
    int Tcl_DbIsShared(Tcl_Obj *objPtr, const char *file, int line)
}
declare 22 {deprecated {No longer in use, changed to macro}} {
    Tcl_Obj *Tcl_DbNewBooleanObj(int boolValue, const char *file, int line)
}
declare 23 {
    Tcl_Obj *Tcl_DbNewByteArrayObj(const unsigned char *bytes, int length,
	    const char *file, int line)
}
declare 24 {
    Tcl_Obj *Tcl_DbNewDoubleObj(double doubleValue, const char *file,
	    int line)
}
declare 25 {
    Tcl_Obj *Tcl_DbNewListObj(int objc, Tcl_Obj *const *objv,
	    const char *file, int line)
}
declare 26 {deprecated {No longer in use, changed to macro}} {
    Tcl_Obj *Tcl_DbNewLongObj(long longValue, const char *file, int line)
}
declare 27 {
    Tcl_Obj *Tcl_DbNewObj(const char *file, int line)
}
declare 28 {
    Tcl_Obj *Tcl_DbNewStringObj(const char *bytes, int length,
	    const char *file, int line)
}
declare 29 {
    Tcl_Obj *Tcl_DuplicateObj(Tcl_Obj *objPtr)
}
declare 30 {
    void TclFreeObj(Tcl_Obj *objPtr)
}
declare 31 {
    int Tcl_GetBoolean(Tcl_Interp *interp, const char *src, int *boolPtr)
}
declare 32 {
    int Tcl_GetBooleanFromObj(Tcl_Interp *interp, Tcl_Obj *objPtr,
	    int *boolPtr)
}
declare 33 {
    unsigned char *Tcl_GetByteArrayFromObj(Tcl_Obj *objPtr, int *lengthPtr)
}
declare 34 {
    int Tcl_GetDouble(Tcl_Interp *interp, const char *src, double *doublePtr)
}
declare 35 {
    int Tcl_GetDoubleFromObj(Tcl_Interp *interp, Tcl_Obj *objPtr,
	    double *doublePtr)
}
declare 36 {deprecated {No longer in use, changed to macro}} {
    int Tcl_GetIndexFromObj(Tcl_Interp *interp, Tcl_Obj *objPtr,
	    const char *const *tablePtr, const char *msg, int flags, int *indexPtr)
}
declare 37 {
    int Tcl_GetInt(Tcl_Interp *interp, const char *src, int *intPtr)
}
declare 38 {
    int Tcl_GetIntFromObj(Tcl_Interp *interp, Tcl_Obj *objPtr, int *intPtr)
}
declare 39 {
    int Tcl_GetLongFromObj(Tcl_Interp *interp, Tcl_Obj *objPtr, long *longPtr)
}
declare 40 {
    CONST86 Tcl_ObjType *Tcl_GetObjType(const char *typeName)
}
declare 41 {
    char *Tcl_GetStringFromObj(Tcl_Obj *objPtr, int *lengthPtr)
}
declare 42 {
    void Tcl_InvalidateStringRep(Tcl_Obj *objPtr)
}
declare 43 {
    int Tcl_ListObjAppendList(Tcl_Interp *interp, Tcl_Obj *listPtr,
	    Tcl_Obj *elemListPtr)
}
declare 44 {
    int Tcl_ListObjAppendElement(Tcl_Interp *interp, Tcl_Obj *listPtr,
	    Tcl_Obj *objPtr)
}
declare 45 {
    int Tcl_ListObjGetElements(Tcl_Interp *interp, Tcl_Obj *listPtr,
	    int *objcPtr, Tcl_Obj ***objvPtr)
}
declare 46 {
    int Tcl_ListObjIndex(Tcl_Interp *interp, Tcl_Obj *listPtr, int index,
	    Tcl_Obj **objPtrPtr)
}
declare 47 {
    int Tcl_ListObjLength(Tcl_Interp *interp, Tcl_Obj *listPtr,
	    int *lengthPtr)
}
declare 48 {
    int Tcl_ListObjReplace(Tcl_Interp *interp, Tcl_Obj *listPtr, int first,
	    int count, int objc, Tcl_Obj *const objv[])
}
declare 49 {deprecated {No longer in use, changed to macro}} {
    Tcl_Obj *Tcl_NewBooleanObj(int boolValue)
}
declare 50 {
    Tcl_Obj *Tcl_NewByteArrayObj(const unsigned char *bytes, int length)
}
declare 51 {
    Tcl_Obj *Tcl_NewDoubleObj(double doubleValue)
}
declare 52 {deprecated {No longer in use, changed to macro}} {
    Tcl_Obj *Tcl_NewIntObj(int intValue)
}
declare 53 {
    Tcl_Obj *Tcl_NewListObj(int objc, Tcl_Obj *const objv[])
}
declare 54 {deprecated {No longer in use, changed to macro}} {
    Tcl_Obj *Tcl_NewLongObj(long longValue)
}
declare 55 {
    Tcl_Obj *Tcl_NewObj(void)
}
declare 56 {
    Tcl_Obj *Tcl_NewStringObj(const char *bytes, int length)
}
declare 57 {deprecated {No longer in use, changed to macro}} {
    void Tcl_SetBooleanObj(Tcl_Obj *objPtr, int boolValue)
}
declare 58 {
    unsigned char *Tcl_SetByteArrayLength(Tcl_Obj *objPtr, int length)
}
declare 59 {
    void Tcl_SetByteArrayObj(Tcl_Obj *objPtr, const unsigned char *bytes,
	    int length)
}
declare 60 {
    void Tcl_SetDoubleObj(Tcl_Obj *objPtr, double doubleValue)
}
declare 61 {deprecated {No longer in use, changed to macro}} {
    void Tcl_SetIntObj(Tcl_Obj *objPtr, int intValue)
}
declare 62 {
    void Tcl_SetListObj(Tcl_Obj *objPtr, int objc, Tcl_Obj *const objv[])
}
declare 63 {deprecated {No longer in use, changed to macro}} {
    void Tcl_SetLongObj(Tcl_Obj *objPtr, long longValue)
}
declare 64 {
    void Tcl_SetObjLength(Tcl_Obj *objPtr, int length)
}
declare 65 {
    void Tcl_SetStringObj(Tcl_Obj *objPtr, const char *bytes, int length)
}
declare 66 {deprecated {No longer in use, changed to macro}} {
    void Tcl_AddErrorInfo(Tcl_Interp *interp, const char *message)
}
declare 67 {deprecated {No longer in use, changed to macro}} {
    void Tcl_AddObjErrorInfo(Tcl_Interp *interp, const char *message,
	    int length)
}
declare 68 {
    void Tcl_AllowExceptions(Tcl_Interp *interp)
}
declare 69 {
    void Tcl_AppendElement(Tcl_Interp *interp, const char *element)
}
declare 70 {
    void Tcl_AppendResult(Tcl_Interp *interp, ...)
}
declare 71 {
    Tcl_AsyncHandler Tcl_AsyncCreate(Tcl_AsyncProc *proc,
	    ClientData clientData)
}
declare 72 {
    void Tcl_AsyncDelete(Tcl_AsyncHandler async)
}
declare 73 {
    int Tcl_AsyncInvoke(Tcl_Interp *interp, int code)
}
declare 74 {
    void Tcl_AsyncMark(Tcl_AsyncHandler async)
}
declare 75 {
    int Tcl_AsyncReady(void)
}
declare 76 {deprecated {No longer in use, changed to macro}} {
    void Tcl_BackgroundError(Tcl_Interp *interp)
}
declare 77 {deprecated {Use Tcl_UtfBackslash}} {
    char Tcl_Backslash(const char *src, int *readPtr)
}
declare 78 {
    int Tcl_BadChannelOption(Tcl_Interp *interp, const char *optionName,
	    const char *optionList)
}
declare 79 {
    void Tcl_CallWhenDeleted(Tcl_Interp *interp, Tcl_InterpDeleteProc *proc,
	    ClientData clientData)
}
declare 80 {
    void Tcl_CancelIdleCall(Tcl_IdleProc *idleProc, ClientData clientData)
}
declare 81 {
    int Tcl_Close(Tcl_Interp *interp, Tcl_Channel chan)
}
declare 82 {
    int Tcl_CommandComplete(const char *cmd)
}
declare 83 {
    char *Tcl_Concat(int argc, const char *const *argv)
}
declare 84 {
    int Tcl_ConvertElement(const char *src, char *dst, int flags)
}
declare 85 {
    int Tcl_ConvertCountedElement(const char *src, int length, char *dst,
	    int flags)
}
declare 86 {
    int Tcl_CreateAlias(Tcl_Interp *childInterp, const char *childCmd,
	    Tcl_Interp *target, const char *targetCmd, int argc,
	    const char *const *argv)
}
declare 87 {
    int Tcl_CreateAliasObj(Tcl_Interp *childInterp, const char *childCmd,
	    Tcl_Interp *target, const char *targetCmd, int objc,
	    Tcl_Obj *const objv[])
}
declare 88 {
    Tcl_Channel Tcl_CreateChannel(const Tcl_ChannelType *typePtr,
	    const char *chanName, ClientData instanceData, int mask)
}
declare 89 {
    void Tcl_CreateChannelHandler(Tcl_Channel chan, int mask,
	    Tcl_ChannelProc *proc, ClientData clientData)
}
declare 90 {
    void Tcl_CreateCloseHandler(Tcl_Channel chan, Tcl_CloseProc *proc,
	    ClientData clientData)
}
declare 91 {
    Tcl_Command Tcl_CreateCommand(Tcl_Interp *interp, const char *cmdName,
	    Tcl_CmdProc *proc, ClientData clientData,
	    Tcl_CmdDeleteProc *deleteProc)
}
declare 92 {
    void Tcl_CreateEventSource(Tcl_EventSetupProc *setupProc,
	    Tcl_EventCheckProc *checkProc, ClientData clientData)
}
declare 93 {
    void Tcl_CreateExitHandler(Tcl_ExitProc *proc, ClientData clientData)
}
declare 94 {
    Tcl_Interp *Tcl_CreateInterp(void)
}
declare 95 {deprecated {}} {
    void Tcl_CreateMathFunc(Tcl_Interp *interp, const char *name,
	    int numArgs, Tcl_ValueType *argTypes,
	    Tcl_MathProc *proc, ClientData clientData)
}
declare 96 {
    Tcl_Command Tcl_CreateObjCommand(Tcl_Interp *interp,
	    const char *cmdName,
	    Tcl_ObjCmdProc *proc, ClientData clientData,
	    Tcl_CmdDeleteProc *deleteProc)
}
declare 97 {
    Tcl_Interp *Tcl_CreateChild(Tcl_Interp *interp, const char *name,
	    int isSafe)
}
declare 98 {
    Tcl_TimerToken Tcl_CreateTimerHandler(int milliseconds,
	    Tcl_TimerProc *proc, ClientData clientData)
}
declare 99 {
    Tcl_Trace Tcl_CreateTrace(Tcl_Interp *interp, int level,
	    Tcl_CmdTraceProc *proc, ClientData clientData)
}
declare 100 {
    void Tcl_DeleteAssocData(Tcl_Interp *interp, const char *name)
}
declare 101 {
    void Tcl_DeleteChannelHandler(Tcl_Channel chan, Tcl_ChannelProc *proc,
	    ClientData clientData)
}
declare 102 {
    void Tcl_DeleteCloseHandler(Tcl_Channel chan, Tcl_CloseProc *proc,
	    ClientData clientData)
}
declare 103 {
    int Tcl_DeleteCommand(Tcl_Interp *interp, const char *cmdName)
}
declare 104 {
    int Tcl_DeleteCommandFromToken(Tcl_Interp *interp, Tcl_Command command)
}
declare 105 {
    void Tcl_DeleteEvents(Tcl_EventDeleteProc *proc, ClientData clientData)
}
declare 106 {
    void Tcl_DeleteEventSource(Tcl_EventSetupProc *setupProc,
	    Tcl_EventCheckProc *checkProc, ClientData clientData)
}
declare 107 {
    void Tcl_DeleteExitHandler(Tcl_ExitProc *proc, ClientData clientData)
}
declare 108 {
    void Tcl_DeleteHashEntry(Tcl_HashEntry *entryPtr)
}
declare 109 {
    void Tcl_DeleteHashTable(Tcl_HashTable *tablePtr)
}
declare 110 {
    void Tcl_DeleteInterp(Tcl_Interp *interp)
}
declare 111 {
    void Tcl_DetachPids(int numPids, Tcl_Pid *pidPtr)
}
declare 112 {
    void Tcl_DeleteTimerHandler(Tcl_TimerToken token)
}
declare 113 {
    void Tcl_DeleteTrace(Tcl_Interp *interp, Tcl_Trace trace)
}
declare 114 {
    void Tcl_DontCallWhenDeleted(Tcl_Interp *interp,
	    Tcl_InterpDeleteProc *proc, ClientData clientData)
}
declare 115 {
    int Tcl_DoOneEvent(int flags)
}
declare 116 {
    void Tcl_DoWhenIdle(Tcl_IdleProc *proc, ClientData clientData)
}
declare 117 {
    char *Tcl_DStringAppend(Tcl_DString *dsPtr, const char *bytes, int length)
}
declare 118 {
    char *Tcl_DStringAppendElement(Tcl_DString *dsPtr, const char *element)
}
declare 119 {
    void Tcl_DStringEndSublist(Tcl_DString *dsPtr)
}
declare 120 {
    void Tcl_DStringFree(Tcl_DString *dsPtr)
}
declare 121 {
    void Tcl_DStringGetResult(Tcl_Interp *interp, Tcl_DString *dsPtr)
}
declare 122 {
    void Tcl_DStringInit(Tcl_DString *dsPtr)
}
declare 123 {
    void Tcl_DStringResult(Tcl_Interp *interp, Tcl_DString *dsPtr)
}
declare 124 {
    void Tcl_DStringSetLength(Tcl_DString *dsPtr, int length)
}
declare 125 {
    void Tcl_DStringStartSublist(Tcl_DString *dsPtr)
}
declare 126 {
    int Tcl_Eof(Tcl_Channel chan)
}
declare 127 {
    const char *Tcl_ErrnoId(void)
}
declare 128 {
    const char *Tcl_ErrnoMsg(int err)
}
declare 129 {
    int Tcl_Eval(Tcl_Interp *interp, const char *script)
}
declare 130 {
    int Tcl_EvalFile(Tcl_Interp *interp, const char *fileName)
}
declare 131 {deprecated {No longer in use, changed to macro}} {
    int Tcl_EvalObj(Tcl_Interp *interp, Tcl_Obj *objPtr)
}
declare 132 {
    void Tcl_EventuallyFree(ClientData clientData, Tcl_FreeProc *freeProc)
}
declare 133 {
    TCL_NORETURN void Tcl_Exit(int status)
}
declare 134 {
    int Tcl_ExposeCommand(Tcl_Interp *interp, const char *hiddenCmdToken,
	    const char *cmdName)
}
declare 135 {
    int Tcl_ExprBoolean(Tcl_Interp *interp, const char *expr, int *ptr)
}
declare 136 {
    int Tcl_ExprBooleanObj(Tcl_Interp *interp, Tcl_Obj *objPtr, int *ptr)
}
declare 137 {
    int Tcl_ExprDouble(Tcl_Interp *interp, const char *expr, double *ptr)
}
declare 138 {
    int Tcl_ExprDoubleObj(Tcl_Interp *interp, Tcl_Obj *objPtr, double *ptr)
}
declare 139 {
    int Tcl_ExprLong(Tcl_Interp *interp, const char *expr, long *ptr)
}
declare 140 {
    int Tcl_ExprLongObj(Tcl_Interp *interp, Tcl_Obj *objPtr, long *ptr)
}
declare 141 {
    int Tcl_ExprObj(Tcl_Interp *interp, Tcl_Obj *objPtr,
	    Tcl_Obj **resultPtrPtr)
}
declare 142 {
    int Tcl_ExprString(Tcl_Interp *interp, const char *expr)
}
declare 143 {
    void Tcl_Finalize(void)
}
declare 144 {nostub {Don't use this function in a stub-enabled extension}} {
    void Tcl_FindExecutable(const char *argv0)
}
declare 145 {
    Tcl_HashEntry *Tcl_FirstHashEntry(Tcl_HashTable *tablePtr,
	    Tcl_HashSearch *searchPtr)
}
declare 146 {
    int Tcl_Flush(Tcl_Channel chan)
}
declare 147 {deprecated {see TIP #559. Use Tcl_ResetResult}} {
    void Tcl_FreeResult(Tcl_Interp *interp)
}
declare 148 {
    int Tcl_GetAlias(Tcl_Interp *interp, const char *childCmd,
	    Tcl_Interp **targetInterpPtr, const char **targetCmdPtr,
	    int *argcPtr, const char ***argvPtr)
}
declare 149 {
    int Tcl_GetAliasObj(Tcl_Interp *interp, const char *childCmd,
	    Tcl_Interp **targetInterpPtr, const char **targetCmdPtr,
	    int *objcPtr, Tcl_Obj ***objv)
}
declare 150 {
    ClientData Tcl_GetAssocData(Tcl_Interp *interp, const char *name,
	    Tcl_InterpDeleteProc **procPtr)
}
declare 151 {
    Tcl_Channel Tcl_GetChannel(Tcl_Interp *interp, const char *chanName,
	    int *modePtr)
}
declare 152 {
    int Tcl_GetChannelBufferSize(Tcl_Channel chan)
}
declare 153 {
    int Tcl_GetChannelHandle(Tcl_Channel chan, int direction,
	    ClientData *handlePtr)
}
declare 154 {
    ClientData Tcl_GetChannelInstanceData(Tcl_Channel chan)
}
declare 155 {
    int Tcl_GetChannelMode(Tcl_Channel chan)
}
declare 156 {
    const char *Tcl_GetChannelName(Tcl_Channel chan)
}
declare 157 {
    int Tcl_GetChannelOption(Tcl_Interp *interp, Tcl_Channel chan,
	    const char *optionName, Tcl_DString *dsPtr)
}
declare 158 {
    CONST86 Tcl_ChannelType *Tcl_GetChannelType(Tcl_Channel chan)
}
declare 159 {
    int Tcl_GetCommandInfo(Tcl_Interp *interp, const char *cmdName,
	    Tcl_CmdInfo *infoPtr)
}
declare 160 {
    const char *Tcl_GetCommandName(Tcl_Interp *interp,
	    Tcl_Command command)
}
declare 161 {
    int Tcl_GetErrno(void)
}
declare 162 {
    const char *Tcl_GetHostName(void)
}
declare 163 {
    int Tcl_GetInterpPath(Tcl_Interp *interp, Tcl_Interp *childInterp)
}
declare 164 {
    Tcl_Interp *Tcl_GetParent(Tcl_Interp *interp)
}
declare 165 {
    const char *Tcl_GetNameOfExecutable(void)
}
declare 166 {
    Tcl_Obj *Tcl_GetObjResult(Tcl_Interp *interp)
}

# Tcl_GetOpenFile is only available on unix, but it is a part of the old
# generic interface, so we include it here for compatibility reasons.

declare 167 unix {
    int Tcl_GetOpenFile(Tcl_Interp *interp, const char *chanID, int forWriting,
	    int checkUsage, ClientData *filePtr)
}
# Obsolete.  Should now use Tcl_FSGetPathType which is objectified
# and therefore usually faster.
declare 168 {
    Tcl_PathType Tcl_GetPathType(const char *path)
}
declare 169 {
    int Tcl_Gets(Tcl_Channel chan, Tcl_DString *dsPtr)
}
declare 170 {
    int Tcl_GetsObj(Tcl_Channel chan, Tcl_Obj *objPtr)
}
declare 171 {
    int Tcl_GetServiceMode(void)
}
declare 172 {
    Tcl_Interp *Tcl_GetChild(Tcl_Interp *interp, const char *name)
}
declare 173 {
    Tcl_Channel Tcl_GetStdChannel(int type)
}
declare 174 {
    const char *Tcl_GetStringResult(Tcl_Interp *interp)
}
declare 175 {deprecated {No longer in use, changed to macro}} {
    const char *Tcl_GetVar(Tcl_Interp *interp, const char *varName,
	    int flags)
}
declare 176 {
    const char *Tcl_GetVar2(Tcl_Interp *interp, const char *part1,
	    const char *part2, int flags)
}
declare 177 {
    int Tcl_GlobalEval(Tcl_Interp *interp, const char *command)
}
declare 178 {deprecated {No longer in use, changed to macro}} {
    int Tcl_GlobalEvalObj(Tcl_Interp *interp, Tcl_Obj *objPtr)
}
declare 179 {
    int Tcl_HideCommand(Tcl_Interp *interp, const char *cmdName,
	    const char *hiddenCmdToken)
}
declare 180 {
    int Tcl_Init(Tcl_Interp *interp)
}
declare 181 {
    void Tcl_InitHashTable(Tcl_HashTable *tablePtr, int keyType)
}
declare 182 {
    int Tcl_InputBlocked(Tcl_Channel chan)
}
declare 183 {
    int Tcl_InputBuffered(Tcl_Channel chan)
}
declare 184 {
    int Tcl_InterpDeleted(Tcl_Interp *interp)
}
declare 185 {
    int Tcl_IsSafe(Tcl_Interp *interp)
}
# Obsolete, use Tcl_FSJoinPath
declare 186 {
    char *Tcl_JoinPath(int argc, const char *const *argv,
	    Tcl_DString *resultPtr)
}
declare 187 {
    int Tcl_LinkVar(Tcl_Interp *interp, const char *varName, void *addr,
	    int type)
}

# This slot is reserved for use by the plus patch:
#  declare 188 {
#	Tcl_MainLoop
#  }

declare 189 {
    Tcl_Channel Tcl_MakeFileChannel(ClientData handle, int mode)
}
declare 190 {
    int Tcl_MakeSafe(Tcl_Interp *interp)
}
declare 191 {
    Tcl_Channel Tcl_MakeTcpClientChannel(ClientData tcpSocket)
}
declare 192 {
    char *Tcl_Merge(int argc, const char *const *argv)
}
declare 193 {
    Tcl_HashEntry *Tcl_NextHashEntry(Tcl_HashSearch *searchPtr)
}
declare 194 {
    void Tcl_NotifyChannel(Tcl_Channel channel, int mask)
}
declare 195 {
    Tcl_Obj *Tcl_ObjGetVar2(Tcl_Interp *interp, Tcl_Obj *part1Ptr,
	    Tcl_Obj *part2Ptr, int flags)
}
declare 196 {
    Tcl_Obj *Tcl_ObjSetVar2(Tcl_Interp *interp, Tcl_Obj *part1Ptr,
	    Tcl_Obj *part2Ptr, Tcl_Obj *newValuePtr, int flags)
}
declare 197 {
    Tcl_Channel Tcl_OpenCommandChannel(Tcl_Interp *interp, int argc,
	    const char **argv, int flags)
}
# This is obsolete, use Tcl_FSOpenFileChannel
declare 198 {
    Tcl_Channel Tcl_OpenFileChannel(Tcl_Interp *interp, const char *fileName,
	    const char *modeString, int permissions)
}
declare 199 {
    Tcl_Channel Tcl_OpenTcpClient(Tcl_Interp *interp, int port,
	    const char *address, const char *myaddr, int myport, int async)
}
declare 200 {
    Tcl_Channel Tcl_OpenTcpServer(Tcl_Interp *interp, int port,
	    const char *host, Tcl_TcpAcceptProc *acceptProc,
	    ClientData callbackData)
}
declare 201 {
    void Tcl_Preserve(ClientData data)
}
declare 202 {
    void Tcl_PrintDouble(Tcl_Interp *interp, double value, char *dst)
}
declare 203 {
    int Tcl_PutEnv(const char *assignment)
}
declare 204 {
    const char *Tcl_PosixError(Tcl_Interp *interp)
}
declare 205 {
    void Tcl_QueueEvent(Tcl_Event *evPtr, Tcl_QueuePosition position)
}
declare 206 {
    int Tcl_Read(Tcl_Channel chan, char *bufPtr, int toRead)
}
declare 207 {
    void Tcl_ReapDetachedProcs(void)
}
declare 208 {
    int Tcl_RecordAndEval(Tcl_Interp *interp, const char *cmd, int flags)
}
declare 209 {
    int Tcl_RecordAndEvalObj(Tcl_Interp *interp, Tcl_Obj *cmdPtr, int flags)
}
declare 210 {
    void Tcl_RegisterChannel(Tcl_Interp *interp, Tcl_Channel chan)
}
declare 211 {
    void Tcl_RegisterObjType(const Tcl_ObjType *typePtr)
}
declare 212 {
    Tcl_RegExp Tcl_RegExpCompile(Tcl_Interp *interp, const char *pattern)
}
declare 213 {
    int Tcl_RegExpExec(Tcl_Interp *interp, Tcl_RegExp regexp,
	    const char *text, const char *start)
}
declare 214 {
    int Tcl_RegExpMatch(Tcl_Interp *interp, const char *text,
	    const char *pattern)
}
declare 215 {
    void Tcl_RegExpRange(Tcl_RegExp regexp, int index,
	    const char **startPtr, const char **endPtr)
}
declare 216 {
    void Tcl_Release(ClientData clientData)
}
declare 217 {
    void Tcl_ResetResult(Tcl_Interp *interp)
}
declare 218 {
    int Tcl_ScanElement(const char *src, int *flagPtr)
}
declare 219 {
    int Tcl_ScanCountedElement(const char *src, int length, int *flagPtr)
}
declare 220 {deprecated {}} {
    int Tcl_SeekOld(Tcl_Channel chan, int offset, int mode)
}
declare 221 {
    int Tcl_ServiceAll(void)
}
declare 222 {
    int Tcl_ServiceEvent(int flags)
}
declare 223 {
    void Tcl_SetAssocData(Tcl_Interp *interp, const char *name,
	    Tcl_InterpDeleteProc *proc, ClientData clientData)
}
declare 224 {
    void Tcl_SetChannelBufferSize(Tcl_Channel chan, int sz)
}
declare 225 {
    int Tcl_SetChannelOption(Tcl_Interp *interp, Tcl_Channel chan,
	    const char *optionName, const char *newValue)
}
declare 226 {
    int Tcl_SetCommandInfo(Tcl_Interp *interp, const char *cmdName,
	    const Tcl_CmdInfo *infoPtr)
}
declare 227 {
    void Tcl_SetErrno(int err)
}
declare 228 {
    void Tcl_SetErrorCode(Tcl_Interp *interp, ...)
}
declare 229 {
    void Tcl_SetMaxBlockTime(const Tcl_Time *timePtr)
}
declare 230 {nostub {Don't use this function in a stub-enabled extension}} {
    void Tcl_SetPanicProc(TCL_NORETURN1 Tcl_PanicProc *panicProc)
}
declare 231 {
    int Tcl_SetRecursionLimit(Tcl_Interp *interp, int depth)
}
declare 232 {
    void Tcl_SetResult(Tcl_Interp *interp, char *result,
	    Tcl_FreeProc *freeProc)
}
declare 233 {
    int Tcl_SetServiceMode(int mode)
}
declare 234 {
    void Tcl_SetObjErrorCode(Tcl_Interp *interp, Tcl_Obj *errorObjPtr)
}
declare 235 {
    void Tcl_SetObjResult(Tcl_Interp *interp, Tcl_Obj *resultObjPtr)
}
declare 236 {
    void Tcl_SetStdChannel(Tcl_Channel channel, int type)
}
declare 237 {deprecated {No longer in use, changed to macro}} {
    const char *Tcl_SetVar(Tcl_Interp *interp, const char *varName,
	    const char *newValue, int flags)
}
declare 238 {
    const char *Tcl_SetVar2(Tcl_Interp *interp, const char *part1,
	    const char *part2, const char *newValue, int flags)
}
declare 239 {
    const char *Tcl_SignalId(int sig)
}
declare 240 {
    const char *Tcl_SignalMsg(int sig)
}
declare 241 {
    void Tcl_SourceRCFile(Tcl_Interp *interp)
}
declare 242 {
    int Tcl_SplitList(Tcl_Interp *interp, const char *listStr, int *argcPtr,
	    const char ***argvPtr)
}
# Obsolete, use Tcl_FSSplitPath
declare 243 {
    void Tcl_SplitPath(const char *path, int *argcPtr, const char ***argvPtr)
}
declare 244 {nostub {Don't use this function in a stub-enabled extension}} {
    void Tcl_StaticPackage(Tcl_Interp *interp, const char *pkgName,
	    Tcl_PackageInitProc *initProc, Tcl_PackageInitProc *safeInitProc)
}
declare 245 {deprecated {No longer in use, changed to macro}} {
    int Tcl_StringMatch(const char *str, const char *pattern)
}
declare 246 {deprecated {}} {
    int Tcl_TellOld(Tcl_Channel chan)
}
declare 247 {deprecated {No longer in use, changed to macro}} {
    int Tcl_TraceVar(Tcl_Interp *interp, const char *varName, int flags,
	    Tcl_VarTraceProc *proc, ClientData clientData)
}
declare 248 {
    int Tcl_TraceVar2(Tcl_Interp *interp, const char *part1, const char *part2,
	    int flags, Tcl_VarTraceProc *proc, ClientData clientData)
}
declare 249 {
    char *Tcl_TranslateFileName(Tcl_Interp *interp, const char *name,
	    Tcl_DString *bufferPtr)
}
declare 250 {
    int Tcl_Ungets(Tcl_Channel chan, const char *str, int len, int atHead)
}
declare 251 {
    void Tcl_UnlinkVar(Tcl_Interp *interp, const char *varName)
}
declare 252 {
    int Tcl_UnregisterChannel(Tcl_Interp *interp, Tcl_Channel chan)
}
declare 253 {deprecated {No longer in use, changed to macro}} {
    int Tcl_UnsetVar(Tcl_Interp *interp, const char *varName, int flags)
}
declare 254 {
    int Tcl_UnsetVar2(Tcl_Interp *interp, const char *part1, const char *part2,
	    int flags)
}
declare 255 {deprecated {No longer in use, changed to macro}} {
    void Tcl_UntraceVar(Tcl_Interp *interp, const char *varName, int flags,
	    Tcl_VarTraceProc *proc, ClientData clientData)
}
declare 256 {
    void Tcl_UntraceVar2(Tcl_Interp *interp, const char *part1,
	    const char *part2, int flags, Tcl_VarTraceProc *proc,
	    ClientData clientData)
}
declare 257 {
    void Tcl_UpdateLinkedVar(Tcl_Interp *interp, const char *varName)
}
declare 258 {deprecated {No longer in use, changed to macro}} {
    int Tcl_UpVar(Tcl_Interp *interp, const char *frameName,
	    const char *varName, const char *localName, int flags)
}
declare 259 {
    int Tcl_UpVar2(Tcl_Interp *interp, const char *frameName, const char *part1,
	    const char *part2, const char *localName, int flags)
}
declare 260 {
    int Tcl_VarEval(Tcl_Interp *interp, ...)
}
declare 261 {deprecated {No longer in use, changed to macro}} {
    ClientData Tcl_VarTraceInfo(Tcl_Interp *interp, const char *varName,
	    int flags, Tcl_VarTraceProc *procPtr, ClientData prevClientData)
}
declare 262 {
    ClientData Tcl_VarTraceInfo2(Tcl_Interp *interp, const char *part1,
	    const char *part2, int flags, Tcl_VarTraceProc *procPtr,
	    ClientData prevClientData)
}
declare 263 {
    int Tcl_Write(Tcl_Channel chan, const char *s, int slen)
}
declare 264 {
    void Tcl_WrongNumArgs(Tcl_Interp *interp, int objc,
	    Tcl_Obj *const objv[], const char *message)
}
declare 265 {
    int Tcl_DumpActiveMemory(const char *fileName)
}
declare 266 {
    void Tcl_ValidateAllMemory(const char *file, int line)
}
declare 267 {deprecated {see TIP #422}} {
    void Tcl_AppendResultVA(Tcl_Interp *interp, va_list argList)
}
declare 268 {deprecated {see TIP #422}} {
    void Tcl_AppendStringsToObjVA(Tcl_Obj *objPtr, va_list argList)
}
declare 269 {
    char *Tcl_HashStats(Tcl_HashTable *tablePtr)
}
declare 270 {
    const char *Tcl_ParseVar(Tcl_Interp *interp, const char *start,
	    const char **termPtr)
}
declare 271 {deprecated {No longer in use, changed to macro}} {
    const char *Tcl_PkgPresent(Tcl_Interp *interp, const char *name,
	    const char *version, int exact)
}
declare 272 {
    const char *Tcl_PkgPresentEx(Tcl_Interp *interp,
	    const char *name, const char *version, int exact,
	    void *clientDataPtr)
}
declare 273 {deprecated {No longer in use, changed to macro}} {
    int Tcl_PkgProvide(Tcl_Interp *interp, const char *name,
	    const char *version)
}
# TIP #268: The internally used new Require function is in slot 573.
declare 274 {deprecated {No longer in use, changed to macro}} {
    const char *Tcl_PkgRequire(Tcl_Interp *interp, const char *name,
	    const char *version, int exact)
}
declare 275 {deprecated {see TIP #422}} {
    void Tcl_SetErrorCodeVA(Tcl_Interp *interp, va_list argList)
}
declare 276 {deprecated {see TIP #422}} {
    int  Tcl_VarEvalVA(Tcl_Interp *interp, va_list argList)
}
declare 277 {
    Tcl_Pid Tcl_WaitPid(Tcl_Pid pid, int *statPtr, int options)
}
declare 278 {deprecated {see TIP #422}} {
    TCL_NORETURN void Tcl_PanicVA(const char *format, va_list argList)
}
declare 279 {
    void Tcl_GetVersion(int *major, int *minor, int *patchLevel, int *type)
}
declare 280 {
    void Tcl_InitMemory(Tcl_Interp *interp)
}

# Andreas Kupries <a.kupries@westend.com>, 03/21/1999
# "Trf-Patch for filtering channels"
#
# C-Level API for (un)stacking of channels. This allows the introduction
# of filtering channels with relatively little changes to the core.
# This patch was created in cooperation with Jan Nijtmans j.nijtmans@chello.nl
# and is therefore part of his plus-patches too.
#
# It would have been possible to place the following definitions according
# to the alphabetical order used elsewhere in this file, but I decided
# against that to ease the maintenance of the patch across new tcl versions
# (patch usually has no problems to integrate the patch file for the last
# version into the new one).

declare 281 {
    Tcl_Channel Tcl_StackChannel(Tcl_Interp *interp,
	    const Tcl_ChannelType *typePtr, ClientData instanceData,
	    int mask, Tcl_Channel prevChan)
}
declare 282 {
    int Tcl_UnstackChannel(Tcl_Interp *interp, Tcl_Channel chan)
}
declare 283 {
    Tcl_Channel Tcl_GetStackedChannel(Tcl_Channel chan)
}

# 284 was reserved, but added in 8.4a2
declare 284 {
    void Tcl_SetMainLoop(Tcl_MainLoopProc *proc)
}

# Reserved for future use (8.0.x vs. 8.1)
#  declare 285 {
#  }

# Added in 8.1:

declare 286 {
    void Tcl_AppendObjToObj(Tcl_Obj *objPtr, Tcl_Obj *appendObjPtr)
}
declare 287 {
    Tcl_Encoding Tcl_CreateEncoding(const Tcl_EncodingType *typePtr)
}
declare 288 {
    void Tcl_CreateThreadExitHandler(Tcl_ExitProc *proc, ClientData clientData)
}
declare 289 {
    void Tcl_DeleteThreadExitHandler(Tcl_ExitProc *proc, ClientData clientData)
}
declare 290 {
    void Tcl_DiscardResult(Tcl_SavedResult *statePtr)
}
declare 291 {
    int Tcl_EvalEx(Tcl_Interp *interp, const char *script, int numBytes,
	    int flags)
}
declare 292 {
    int Tcl_EvalObjv(Tcl_Interp *interp, int objc, Tcl_Obj *const objv[],
	    int flags)
}
declare 293 {
    int Tcl_EvalObjEx(Tcl_Interp *interp, Tcl_Obj *objPtr, int flags)
}
declare 294 {
    TCL_NORETURN void Tcl_ExitThread(int status)
}
declare 295 {
    int Tcl_ExternalToUtf(Tcl_Interp *interp, Tcl_Encoding encoding,
	    const char *src, int srcLen, int flags,
	    Tcl_EncodingState *statePtr, char *dst, int dstLen,
	    int *srcReadPtr, int *dstWrotePtr, int *dstCharsPtr)
}
declare 296 {
    char *Tcl_ExternalToUtfDString(Tcl_Encoding encoding,
	    const char *src, int srcLen, Tcl_DString *dsPtr)
}
declare 297 {
    void Tcl_FinalizeThread(void)
}
declare 298 {
    void Tcl_FinalizeNotifier(ClientData clientData)
}
declare 299 {
    void Tcl_FreeEncoding(Tcl_Encoding encoding)
}
declare 300 {
    Tcl_ThreadId Tcl_GetCurrentThread(void)
}
declare 301 {
    Tcl_Encoding Tcl_GetEncoding(Tcl_Interp *interp, const char *name)
}
declare 302 {
    const char *Tcl_GetEncodingName(Tcl_Encoding encoding)
}
declare 303 {
    void Tcl_GetEncodingNames(Tcl_Interp *interp)
}
declare 304 {
    int Tcl_GetIndexFromObjStruct(Tcl_Interp *interp, Tcl_Obj *objPtr,
	    const void *tablePtr, int offset, const char *msg, int flags,
	    int *indexPtr)
}
declare 305 {
    void *Tcl_GetThreadData(Tcl_ThreadDataKey *keyPtr, int size)
}
declare 306 {
    Tcl_Obj *Tcl_GetVar2Ex(Tcl_Interp *interp, const char *part1,
	    const char *part2, int flags)
}
declare 307 {
    ClientData Tcl_InitNotifier(void)
}
declare 308 {
    void Tcl_MutexLock(Tcl_Mutex *mutexPtr)
}
declare 309 {
    void Tcl_MutexUnlock(Tcl_Mutex *mutexPtr)
}
declare 310 {
    void Tcl_ConditionNotify(Tcl_Condition *condPtr)
}
declare 311 {
    void Tcl_ConditionWait(Tcl_Condition *condPtr, Tcl_Mutex *mutexPtr,
	    const Tcl_Time *timePtr)
}
declare 312 {
    int Tcl_NumUtfChars(const char *src, int length)
}
declare 313 {
    int Tcl_ReadChars(Tcl_Channel channel, Tcl_Obj *objPtr, int charsToRead,
	    int appendFlag)
}
declare 314 {
    void Tcl_RestoreResult(Tcl_Interp *interp, Tcl_SavedResult *statePtr)
}
declare 315 {
    void Tcl_SaveResult(Tcl_Interp *interp, Tcl_SavedResult *statePtr)
}
declare 316 {
    int Tcl_SetSystemEncoding(Tcl_Interp *interp, const char *name)
}
declare 317 {
    Tcl_Obj *Tcl_SetVar2Ex(Tcl_Interp *interp, const char *part1,
	    const char *part2, Tcl_Obj *newValuePtr, int flags)
}
declare 318 {
    void Tcl_ThreadAlert(Tcl_ThreadId threadId)
}
declare 319 {
    void Tcl_ThreadQueueEvent(Tcl_ThreadId threadId, Tcl_Event *evPtr,
	    Tcl_QueuePosition position)
}
declare 320 {
    int Tcl_UniCharAtIndex(const char *src, int index)
}
declare 321 {
    int Tcl_UniCharToLower(int ch)
}
declare 322 {
    int Tcl_UniCharToTitle(int ch)
}
declare 323 {
    int Tcl_UniCharToUpper(int ch)
}
declare 324 {
    int Tcl_UniCharToUtf(int ch, char *buf)
}
declare 325 {
    const char *Tcl_UtfAtIndex(const char *src, int index)
}
declare 326 {
    int TclUtfCharComplete(const char *src, int length)
}
declare 327 {
    int Tcl_UtfBackslash(const char *src, int *readPtr, char *dst)
}
declare 328 {
    const char *Tcl_UtfFindFirst(const char *src, int ch)
}
declare 329 {
    const char *Tcl_UtfFindLast(const char *src, int ch)
}
declare 330 {
    const char *TclUtfNext(const char *src)
}
declare 331 {
    const char *TclUtfPrev(const char *src, const char *start)
}
declare 332 {
    int Tcl_UtfToExternal(Tcl_Interp *interp, Tcl_Encoding encoding,
	    const char *src, int srcLen, int flags,
	    Tcl_EncodingState *statePtr, char *dst, int dstLen,
	    int *srcReadPtr, int *dstWrotePtr, int *dstCharsPtr)
}
declare 333 {
    char *Tcl_UtfToExternalDString(Tcl_Encoding encoding,
	    const char *src, int srcLen, Tcl_DString *dsPtr)
}
declare 334 {
    int Tcl_UtfToLower(char *src)
}
declare 335 {
    int Tcl_UtfToTitle(char *src)
}
declare 336 {
    int Tcl_UtfToChar16(const char *src, unsigned short *chPtr)
}
declare 337 {
    int Tcl_UtfToUpper(char *src)
}
declare 338 {
    int Tcl_WriteChars(Tcl_Channel chan, const char *src, int srcLen)
}
declare 339 {
    int Tcl_WriteObj(Tcl_Channel chan, Tcl_Obj *objPtr)
}
declare 340 {
    char *Tcl_GetString(Tcl_Obj *objPtr)
}
declare 341 {deprecated {Use Tcl_GetEncodingSearchPath}} {
    const char *Tcl_GetDefaultEncodingDir(void)
}
declare 342 {deprecated {Use Tcl_SetEncodingSearchPath}} {
    void Tcl_SetDefaultEncodingDir(const char *path)
}
declare 343 {
    void Tcl_AlertNotifier(ClientData clientData)
}
declare 344 {
    void Tcl_ServiceModeHook(int mode)
}
declare 345 {
    int Tcl_UniCharIsAlnum(int ch)
}
declare 346 {
    int Tcl_UniCharIsAlpha(int ch)
}
declare 347 {
    int Tcl_UniCharIsDigit(int ch)
}
declare 348 {
    int Tcl_UniCharIsLower(int ch)
}
declare 349 {
    int Tcl_UniCharIsSpace(int ch)
}
declare 350 {
    int Tcl_UniCharIsUpper(int ch)
}
declare 351 {
    int Tcl_UniCharIsWordChar(int ch)
}
declare 352 {deprecated {Use Tcl_GetCharLength}} {
    int Tcl_UniCharLen(const Tcl_UniChar *uniStr)
}
declare 353 {deprecated {Use Tcl_UtfNcmp}} {
    int Tcl_UniCharNcmp(const Tcl_UniChar *ucs, const Tcl_UniChar *uct,
	    unsigned long numChars)
}
declare 354 {
    char *Tcl_Char16ToUtfDString(const unsigned short *uniStr,
	    int uniLength, Tcl_DString *dsPtr)
}
declare 355 {
    unsigned short *Tcl_UtfToChar16DString(const char *src,
	    int length, Tcl_DString *dsPtr)
}
declare 356 {
    Tcl_RegExp Tcl_GetRegExpFromObj(Tcl_Interp *interp, Tcl_Obj *patObj,
	    int flags)
}
declare 357 {deprecated {Use Tcl_EvalTokensStandard}} {
    Tcl_Obj *Tcl_EvalTokens(Tcl_Interp *interp, Tcl_Token *tokenPtr,
	    int count)
}
declare 358 {
    void Tcl_FreeParse(Tcl_Parse *parsePtr)
}
declare 359 {
    void Tcl_LogCommandInfo(Tcl_Interp *interp, const char *script,
	    const char *command, int length)
}
declare 360 {
    int Tcl_ParseBraces(Tcl_Interp *interp, const char *start, int numBytes,
	    Tcl_Parse *parsePtr, int append, const char **termPtr)
}
declare 361 {
    int Tcl_ParseCommand(Tcl_Interp *interp, const char *start, int numBytes,
	    int nested, Tcl_Parse *parsePtr)
}
declare 362 {
    int Tcl_ParseExpr(Tcl_Interp *interp, const char *start, int numBytes,
	    Tcl_Parse *parsePtr)
}
declare 363 {
    int Tcl_ParseQuotedString(Tcl_Interp *interp, const char *start,
	    int numBytes, Tcl_Parse *parsePtr, int append,
	    const char **termPtr)
}
declare 364 {
    int Tcl_ParseVarName(Tcl_Interp *interp, const char *start, int numBytes,
	    Tcl_Parse *parsePtr, int append)
}
# These 4 functions are obsolete, use Tcl_FSGetCwd, Tcl_FSChdir,
# Tcl_FSAccess and Tcl_FSStat
declare 365 {
    char *Tcl_GetCwd(Tcl_Interp *interp, Tcl_DString *cwdPtr)
}
declare 366 {
   int Tcl_Chdir(const char *dirName)
}
declare 367 {
   int Tcl_Access(const char *path, int mode)
}
declare 368 {
    int Tcl_Stat(const char *path, struct stat *bufPtr)
}
declare 369 {
    int Tcl_UtfNcmp(const char *s1, const char *s2, unsigned long n)
}
declare 370 {
    int Tcl_UtfNcasecmp(const char *s1, const char *s2, unsigned long n)
}
declare 371 {
    int Tcl_StringCaseMatch(const char *str, const char *pattern, int nocase)
}
declare 372 {
    int Tcl_UniCharIsControl(int ch)
}
declare 373 {
    int Tcl_UniCharIsGraph(int ch)
}
declare 374 {
    int Tcl_UniCharIsPrint(int ch)
}
declare 375 {
    int Tcl_UniCharIsPunct(int ch)
}
declare 376 {
    int Tcl_RegExpExecObj(Tcl_Interp *interp, Tcl_RegExp regexp,
	    Tcl_Obj *textObj, int offset, int nmatches, int flags)
}
declare 377 {
    void Tcl_RegExpGetInfo(Tcl_RegExp regexp, Tcl_RegExpInfo *infoPtr)
}
declare 378 {
    Tcl_Obj *Tcl_NewUnicodeObj(const Tcl_UniChar *unicode, int numChars)
}
declare 379 {
    void Tcl_SetUnicodeObj(Tcl_Obj *objPtr, const Tcl_UniChar *unicode,
	    int numChars)
}
declare 380 {
    int Tcl_GetCharLength(Tcl_Obj *objPtr)
}
declare 381 {
    int Tcl_GetUniChar(Tcl_Obj *objPtr, int index)
}
declare 382 {deprecated {No longer in use, changed to macro}} {
    Tcl_UniChar *Tcl_GetUnicode(Tcl_Obj *objPtr)
}
declare 383 {
    Tcl_Obj *Tcl_GetRange(Tcl_Obj *objPtr, int first, int last)
}
declare 384 {deprecated {Use Tcl_AppendStringsToObj}} {
    void Tcl_AppendUnicodeToObj(Tcl_Obj *objPtr, const Tcl_UniChar *unicode,
	    int length)
}
declare 385 {
    int Tcl_RegExpMatchObj(Tcl_Interp *interp, Tcl_Obj *textObj,
	    Tcl_Obj *patternObj)
}
declare 386 {
    void Tcl_SetNotifier(Tcl_NotifierProcs *notifierProcPtr)
}
declare 387 {
    Tcl_Mutex *Tcl_GetAllocMutex(void)
}
declare 388 {
    int Tcl_GetChannelNames(Tcl_Interp *interp)
}
declare 389 {
    int Tcl_GetChannelNamesEx(Tcl_Interp *interp, const char *pattern)
}
declare 390 {
    int Tcl_ProcObjCmd(ClientData clientData, Tcl_Interp *interp,
	    int objc, Tcl_Obj *const objv[])
}
declare 391 {
    void Tcl_ConditionFinalize(Tcl_Condition *condPtr)
}
declare 392 {
    void Tcl_MutexFinalize(Tcl_Mutex *mutex)
}
declare 393 {
    int Tcl_CreateThread(Tcl_ThreadId *idPtr, Tcl_ThreadCreateProc *proc,
	    ClientData clientData, int stackSize, int flags)
}

# Introduced in 8.3.2
declare 394 {
    int Tcl_ReadRaw(Tcl_Channel chan, char *dst, int bytesToRead)
}
declare 395 {
    int Tcl_WriteRaw(Tcl_Channel chan, const char *src, int srcLen)
}
declare 396 {
    Tcl_Channel Tcl_GetTopChannel(Tcl_Channel chan)
}
declare 397 {
    int Tcl_ChannelBuffered(Tcl_Channel chan)
}
declare 398 {
    const char *Tcl_ChannelName(const Tcl_ChannelType *chanTypePtr)
}
declare 399 {
    Tcl_ChannelTypeVersion Tcl_ChannelVersion(
	    const Tcl_ChannelType *chanTypePtr)
}
declare 400 {
    Tcl_DriverBlockModeProc *Tcl_ChannelBlockModeProc(
	    const Tcl_ChannelType *chanTypePtr)
}
declare 401 {deprecated {Use Tcl_ChannelClose2Proc}} {
    Tcl_DriverCloseProc *Tcl_ChannelCloseProc(
	    const Tcl_ChannelType *chanTypePtr)
}
declare 402 {
    Tcl_DriverClose2Proc *Tcl_ChannelClose2Proc(
	    const Tcl_ChannelType *chanTypePtr)
}
declare 403 {
    Tcl_DriverInputProc *Tcl_ChannelInputProc(
	    const Tcl_ChannelType *chanTypePtr)
}
declare 404 {
    Tcl_DriverOutputProc *Tcl_ChannelOutputProc(
	    const Tcl_ChannelType *chanTypePtr)
}
declare 405 {deprecated {Use Tcl_ChannelWideSeekProc}} {
    Tcl_DriverSeekProc *Tcl_ChannelSeekProc(
	    const Tcl_ChannelType *chanTypePtr)
}
declare 406 {
    Tcl_DriverSetOptionProc *Tcl_ChannelSetOptionProc(
	    const Tcl_ChannelType *chanTypePtr)
}
declare 407 {
    Tcl_DriverGetOptionProc *Tcl_ChannelGetOptionProc(
	    const Tcl_ChannelType *chanTypePtr)
}
declare 408 {
    Tcl_DriverWatchProc *Tcl_ChannelWatchProc(
	    const Tcl_ChannelType *chanTypePtr)
}
declare 409 {
    Tcl_DriverGetHandleProc *Tcl_ChannelGetHandleProc(
	    const Tcl_ChannelType *chanTypePtr)
}
declare 410 {
    Tcl_DriverFlushProc *Tcl_ChannelFlushProc(
	    const Tcl_ChannelType *chanTypePtr)
}
declare 411 {
    Tcl_DriverHandlerProc *Tcl_ChannelHandlerProc(
	    const Tcl_ChannelType *chanTypePtr)
}

# Introduced in 8.4a2
declare 412 {
    int Tcl_JoinThread(Tcl_ThreadId threadId, int *result)
}
declare 413 {
    int Tcl_IsChannelShared(Tcl_Channel channel)
}
declare 414 {
    int Tcl_IsChannelRegistered(Tcl_Interp *interp, Tcl_Channel channel)
}
declare 415 {
    void Tcl_CutChannel(Tcl_Channel channel)
}
declare 416 {
    void Tcl_SpliceChannel(Tcl_Channel channel)
}
declare 417 {
    void Tcl_ClearChannelHandlers(Tcl_Channel channel)
}
declare 418 {
    int Tcl_IsChannelExisting(const char *channelName)
}
declare 419 {deprecated {Use Tcl_UtfNcasecmp}} {
    int Tcl_UniCharNcasecmp(const Tcl_UniChar *ucs, const Tcl_UniChar *uct,
	    unsigned long numChars)
}
declare 420 {deprecated {Use Tcl_StringCaseMatch}} {
    int Tcl_UniCharCaseMatch(const Tcl_UniChar *uniStr,
	    const Tcl_UniChar *uniPattern, int nocase)
}
declare 421 {
    Tcl_HashEntry *Tcl_FindHashEntry(Tcl_HashTable *tablePtr, const void *key)
}
declare 422 {
    Tcl_HashEntry *Tcl_CreateHashEntry(Tcl_HashTable *tablePtr,
	    const void *key, int *newPtr)
}
declare 423 {
    void Tcl_InitCustomHashTable(Tcl_HashTable *tablePtr, int keyType,
	    const Tcl_HashKeyType *typePtr)
}
declare 424 {
    void Tcl_InitObjHashTable(Tcl_HashTable *tablePtr)
}
declare 425 {
    ClientData Tcl_CommandTraceInfo(Tcl_Interp *interp, const char *varName,
	    int flags, Tcl_CommandTraceProc *procPtr,
	    ClientData prevClientData)
}
declare 426 {
    int Tcl_TraceCommand(Tcl_Interp *interp, const char *varName, int flags,
	    Tcl_CommandTraceProc *proc, ClientData clientData)
}
declare 427 {
    void Tcl_UntraceCommand(Tcl_Interp *interp, const char *varName,
	    int flags, Tcl_CommandTraceProc *proc, ClientData clientData)
}
declare 428 {
    char *Tcl_AttemptAlloc(unsigned int size)
}
declare 429 {
    char *Tcl_AttemptDbCkalloc(unsigned int size, const char *file, int line)
}
declare 430 {
    char *Tcl_AttemptRealloc(char *ptr, unsigned int size)
}
declare 431 {
    char *Tcl_AttemptDbCkrealloc(char *ptr, unsigned int size,
	    const char *file, int line)
}
declare 432 {
    int Tcl_AttemptSetObjLength(Tcl_Obj *objPtr, int length)
}

# TIP#10 (thread-aware channels) akupries
declare 433 {
    Tcl_ThreadId Tcl_GetChannelThread(Tcl_Channel channel)
}

# introduced in 8.4a3
declare 434 {
    Tcl_UniChar *Tcl_GetUnicodeFromObj(Tcl_Obj *objPtr, int *lengthPtr)
}

# TIP#15 (math function introspection) dkf
declare 435 {deprecated {}} {
    int Tcl_GetMathFuncInfo(Tcl_Interp *interp, const char *name,
	    int *numArgsPtr, Tcl_ValueType **argTypesPtr,
	    Tcl_MathProc **procPtr, ClientData *clientDataPtr)
}
declare 436 {deprecated {}} {
    Tcl_Obj *Tcl_ListMathFuncs(Tcl_Interp *interp, const char *pattern)
}

# TIP#36 (better access to 'subst') dkf
declare 437 {
    Tcl_Obj *Tcl_SubstObj(Tcl_Interp *interp, Tcl_Obj *objPtr, int flags)
}

# TIP#17 (virtual filesystem layer) vdarley
declare 438 {
    int Tcl_DetachChannel(Tcl_Interp *interp, Tcl_Channel channel)
}
declare 439 {
    int Tcl_IsStandardChannel(Tcl_Channel channel)
}
declare 440 {
    int	Tcl_FSCopyFile(Tcl_Obj *srcPathPtr, Tcl_Obj *destPathPtr)
}
declare 441 {
    int	Tcl_FSCopyDirectory(Tcl_Obj *srcPathPtr,
	    Tcl_Obj *destPathPtr, Tcl_Obj **errorPtr)
}
declare 442 {
    int	Tcl_FSCreateDirectory(Tcl_Obj *pathPtr)
}
declare 443 {
    int	Tcl_FSDeleteFile(Tcl_Obj *pathPtr)
}
declare 444 {
    int	Tcl_FSLoadFile(Tcl_Interp *interp, Tcl_Obj *pathPtr, const char *sym1,
	    const char *sym2, Tcl_PackageInitProc **proc1Ptr,
	    Tcl_PackageInitProc **proc2Ptr, Tcl_LoadHandle *handlePtr,
	    Tcl_FSUnloadFileProc **unloadProcPtr)
}
declare 445 {
    int	Tcl_FSMatchInDirectory(Tcl_Interp *interp, Tcl_Obj *result,
	    Tcl_Obj *pathPtr, const char *pattern, Tcl_GlobTypeData *types)
}
declare 446 {
    Tcl_Obj *Tcl_FSLink(Tcl_Obj *pathPtr, Tcl_Obj *toPtr, int linkAction)
}
declare 447 {
    int Tcl_FSRemoveDirectory(Tcl_Obj *pathPtr,
	    int recursive, Tcl_Obj **errorPtr)
}
declare 448 {
    int	Tcl_FSRenameFile(Tcl_Obj *srcPathPtr, Tcl_Obj *destPathPtr)
}
declare 449 {
    int	Tcl_FSLstat(Tcl_Obj *pathPtr, Tcl_StatBuf *buf)
}
declare 450 {
    int Tcl_FSUtime(Tcl_Obj *pathPtr, struct utimbuf *tval)
}
declare 451 {
    int Tcl_FSFileAttrsGet(Tcl_Interp *interp,
	    int index, Tcl_Obj *pathPtr, Tcl_Obj **objPtrRef)
}
declare 452 {
    int Tcl_FSFileAttrsSet(Tcl_Interp *interp,
	    int index, Tcl_Obj *pathPtr, Tcl_Obj *objPtr)
}
declare 453 {
    const char *CONST86 *Tcl_FSFileAttrStrings(Tcl_Obj *pathPtr,
	    Tcl_Obj **objPtrRef)
}
declare 454 {
    int Tcl_FSStat(Tcl_Obj *pathPtr, Tcl_StatBuf *buf)
}
declare 455 {
    int Tcl_FSAccess(Tcl_Obj *pathPtr, int mode)
}
declare 456 {
    Tcl_Channel Tcl_FSOpenFileChannel(Tcl_Interp *interp, Tcl_Obj *pathPtr,
	    const char *modeString, int permissions)
}
declare 457 {
    Tcl_Obj *Tcl_FSGetCwd(Tcl_Interp *interp)
}
declare 458 {
    int Tcl_FSChdir(Tcl_Obj *pathPtr)
}
declare 459 {
    int Tcl_FSConvertToPathType(Tcl_Interp *interp, Tcl_Obj *pathPtr)
}
declare 460 {
    Tcl_Obj *Tcl_FSJoinPath(Tcl_Obj *listObj, int elements)
}
declare 461 {
    Tcl_Obj *Tcl_FSSplitPath(Tcl_Obj *pathPtr, int *lenPtr)
}
declare 462 {
    int Tcl_FSEqualPaths(Tcl_Obj *firstPtr, Tcl_Obj *secondPtr)
}
declare 463 {
    Tcl_Obj *Tcl_FSGetNormalizedPath(Tcl_Interp *interp, Tcl_Obj *pathPtr)
}
declare 464 {
    Tcl_Obj *Tcl_FSJoinToPath(Tcl_Obj *pathPtr, int objc,
	    Tcl_Obj *const objv[])
}
declare 465 {
    ClientData Tcl_FSGetInternalRep(Tcl_Obj *pathPtr,
	    const Tcl_Filesystem *fsPtr)
}
declare 466 {
    Tcl_Obj *Tcl_FSGetTranslatedPath(Tcl_Interp *interp, Tcl_Obj *pathPtr)
}
declare 467 {
    int Tcl_FSEvalFile(Tcl_Interp *interp, Tcl_Obj *fileName)
}
declare 468 {
    Tcl_Obj *Tcl_FSNewNativePath(const Tcl_Filesystem *fromFilesystem,
	    ClientData clientData)
}
declare 469 {
    const void *Tcl_FSGetNativePath(Tcl_Obj *pathPtr)
}
declare 470 {
    Tcl_Obj *Tcl_FSFileSystemInfo(Tcl_Obj *pathPtr)
}
declare 471 {
    Tcl_Obj *Tcl_FSPathSeparator(Tcl_Obj *pathPtr)
}
declare 472 {
    Tcl_Obj *Tcl_FSListVolumes(void)
}
declare 473 {
    int Tcl_FSRegister(ClientData clientData, const Tcl_Filesystem *fsPtr)
}
declare 474 {
    int Tcl_FSUnregister(const Tcl_Filesystem *fsPtr)
}
declare 475 {
    ClientData Tcl_FSData(const Tcl_Filesystem *fsPtr)
}
declare 476 {
    const char *Tcl_FSGetTranslatedStringPath(Tcl_Interp *interp,
	    Tcl_Obj *pathPtr)
}
declare 477 {
    CONST86 Tcl_Filesystem *Tcl_FSGetFileSystemForPath(Tcl_Obj *pathPtr)
}
declare 478 {
    Tcl_PathType Tcl_FSGetPathType(Tcl_Obj *pathPtr)
}

# TIP#49 (detection of output buffering) akupries
declare 479 {
    int Tcl_OutputBuffered(Tcl_Channel chan)
}
declare 480 {
    void Tcl_FSMountsChanged(const Tcl_Filesystem *fsPtr)
}

# TIP#56 (evaluate a parsed script) msofer
declare 481 {
    int Tcl_EvalTokensStandard(Tcl_Interp *interp, Tcl_Token *tokenPtr,
	    int count)
}

# TIP#73 (access to current time) kbk
declare 482 {
    void Tcl_GetTime(Tcl_Time *timeBuf)
}

# TIP#32 (object-enabled traces) kbk
declare 483 {
    Tcl_Trace Tcl_CreateObjTrace(Tcl_Interp *interp, int level, int flags,
	    Tcl_CmdObjTraceProc *objProc, ClientData clientData,
	    Tcl_CmdObjTraceDeleteProc *delProc)
}
declare 484 {
    int Tcl_GetCommandInfoFromToken(Tcl_Command token, Tcl_CmdInfo *infoPtr)
}
declare 485 {
    int Tcl_SetCommandInfoFromToken(Tcl_Command token,
	    const Tcl_CmdInfo *infoPtr)
}

### New functions on 64-bit dev branch ###
# TIP#72 (64-bit values) dkf
declare 486 {
    Tcl_Obj *Tcl_DbNewWideIntObj(Tcl_WideInt wideValue,
	    const char *file, int line)
}
declare 487 {
    int Tcl_GetWideIntFromObj(Tcl_Interp *interp, Tcl_Obj *objPtr,
	    Tcl_WideInt *widePtr)
}
declare 488 {
    Tcl_Obj *Tcl_NewWideIntObj(Tcl_WideInt wideValue)
}
declare 489 {
    void Tcl_SetWideIntObj(Tcl_Obj *objPtr, Tcl_WideInt wideValue)
}
declare 490 {
    Tcl_StatBuf *Tcl_AllocStatBuf(void)
}
declare 491 {
    long long Tcl_Seek(Tcl_Channel chan, long long offset, int mode)
}
declare 492 {
    long long Tcl_Tell(Tcl_Channel chan)
}

# TIP#91 (back-compat enhancements for channels) dkf
declare 493 {
    Tcl_DriverWideSeekProc *Tcl_ChannelWideSeekProc(
	    const Tcl_ChannelType *chanTypePtr)
}

# ----- BASELINE -- FOR -- 8.4.0 ----- #

# TIP#111 (dictionaries) dkf
declare 494 {
    int Tcl_DictObjPut(Tcl_Interp *interp, Tcl_Obj *dictPtr,
	    Tcl_Obj *keyPtr, Tcl_Obj *valuePtr)
}
declare 495 {
    int Tcl_DictObjGet(Tcl_Interp *interp, Tcl_Obj *dictPtr, Tcl_Obj *keyPtr,
	    Tcl_Obj **valuePtrPtr)
}
declare 496 {
    int Tcl_DictObjRemove(Tcl_Interp *interp, Tcl_Obj *dictPtr,
	    Tcl_Obj *keyPtr)
}
declare 497 {
    int Tcl_DictObjSize(Tcl_Interp *interp, Tcl_Obj *dictPtr, int *sizePtr)
}
declare 498 {
    int Tcl_DictObjFirst(Tcl_Interp *interp, Tcl_Obj *dictPtr,
	    Tcl_DictSearch *searchPtr,
	    Tcl_Obj **keyPtrPtr, Tcl_Obj **valuePtrPtr, int *donePtr)
}
declare 499 {
    void Tcl_DictObjNext(Tcl_DictSearch *searchPtr,
	    Tcl_Obj **keyPtrPtr, Tcl_Obj **valuePtrPtr, int *donePtr)
}
declare 500 {
    void Tcl_DictObjDone(Tcl_DictSearch *searchPtr)
}
declare 501 {
    int Tcl_DictObjPutKeyList(Tcl_Interp *interp, Tcl_Obj *dictPtr,
	    int keyc, Tcl_Obj *const *keyv, Tcl_Obj *valuePtr)
}
declare 502 {
    int Tcl_DictObjRemoveKeyList(Tcl_Interp *interp, Tcl_Obj *dictPtr,
	    int keyc, Tcl_Obj *const *keyv)
}
declare 503 {
    Tcl_Obj *Tcl_NewDictObj(void)
}
declare 504 {
    Tcl_Obj *Tcl_DbNewDictObj(const char *file, int line)
}

# TIP#59 (configuration reporting) akupries
declare 505 {
    void Tcl_RegisterConfig(Tcl_Interp *interp, const char *pkgName,
	    const Tcl_Config *configuration, const char *valEncoding)
}

# TIP #139 (partial exposure of namespace API - transferred from tclInt.decls)
# dkf, API by Brent Welch?
declare 506 {
    Tcl_Namespace *Tcl_CreateNamespace(Tcl_Interp *interp, const char *name,
	    ClientData clientData, Tcl_NamespaceDeleteProc *deleteProc)
}
declare 507 {
    void Tcl_DeleteNamespace(Tcl_Namespace *nsPtr)
}
declare 508 {
    int Tcl_AppendExportList(Tcl_Interp *interp, Tcl_Namespace *nsPtr,
	    Tcl_Obj *objPtr)
}
declare 509 {
    int Tcl_Export(Tcl_Interp *interp, Tcl_Namespace *nsPtr,
	    const char *pattern, int resetListFirst)
}
declare 510 {
    int Tcl_Import(Tcl_Interp *interp, Tcl_Namespace *nsPtr,
	    const char *pattern, int allowOverwrite)
}
declare 511 {
    int Tcl_ForgetImport(Tcl_Interp *interp, Tcl_Namespace *nsPtr,
	    const char *pattern)
}
declare 512 {
    Tcl_Namespace *Tcl_GetCurrentNamespace(Tcl_Interp *interp)
}
declare 513 {
    Tcl_Namespace *Tcl_GetGlobalNamespace(Tcl_Interp *interp)
}
declare 514 {
    Tcl_Namespace *Tcl_FindNamespace(Tcl_Interp *interp, const char *name,
	    Tcl_Namespace *contextNsPtr, int flags)
}
declare 515 {
    Tcl_Command Tcl_FindCommand(Tcl_Interp *interp, const char *name,
	    Tcl_Namespace *contextNsPtr, int flags)
}
declare 516 {
    Tcl_Command Tcl_GetCommandFromObj(Tcl_Interp *interp, Tcl_Obj *objPtr)
}
declare 517 {
    void Tcl_GetCommandFullName(Tcl_Interp *interp, Tcl_Command command,
	    Tcl_Obj *objPtr)
}

# TIP#137 (encoding-aware source command) dgp for Anton Kovalenko
declare 518 {
    int Tcl_FSEvalFileEx(Tcl_Interp *interp, Tcl_Obj *fileName,
	    const char *encodingName)
}

# TIP#121 (exit handler) dkf for Joe Mistachkin
declare 519 {nostub {Don't use this function in a stub-enabled extension}} {
    Tcl_ExitProc *Tcl_SetExitProc(TCL_NORETURN1 Tcl_ExitProc *proc)
}

# TIP#143 (resource limits) dkf
declare 520 {
    void Tcl_LimitAddHandler(Tcl_Interp *interp, int type,
	    Tcl_LimitHandlerProc *handlerProc, ClientData clientData,
	    Tcl_LimitHandlerDeleteProc *deleteProc)
}
declare 521 {
    void Tcl_LimitRemoveHandler(Tcl_Interp *interp, int type,
	    Tcl_LimitHandlerProc *handlerProc, ClientData clientData)
}
declare 522 {
    int Tcl_LimitReady(Tcl_Interp *interp)
}
declare 523 {
    int Tcl_LimitCheck(Tcl_Interp *interp)
}
declare 524 {
    int Tcl_LimitExceeded(Tcl_Interp *interp)
}
declare 525 {
    void Tcl_LimitSetCommands(Tcl_Interp *interp, int commandLimit)
}
declare 526 {
    void Tcl_LimitSetTime(Tcl_Interp *interp, Tcl_Time *timeLimitPtr)
}
declare 527 {
    void Tcl_LimitSetGranularity(Tcl_Interp *interp, int type, int granularity)
}
declare 528 {
    int Tcl_LimitTypeEnabled(Tcl_Interp *interp, int type)
}
declare 529 {
    int Tcl_LimitTypeExceeded(Tcl_Interp *interp, int type)
}
declare 530 {
    void Tcl_LimitTypeSet(Tcl_Interp *interp, int type)
}
declare 531 {
    void Tcl_LimitTypeReset(Tcl_Interp *interp, int type)
}
declare 532 {
    int Tcl_LimitGetCommands(Tcl_Interp *interp)
}
declare 533 {
    void Tcl_LimitGetTime(Tcl_Interp *interp, Tcl_Time *timeLimitPtr)
}
declare 534 {
    int Tcl_LimitGetGranularity(Tcl_Interp *interp, int type)
}

# TIP#226 (interpreter result state management) dgp
declare 535 {
    Tcl_InterpState Tcl_SaveInterpState(Tcl_Interp *interp, int status)
}
declare 536 {
    int Tcl_RestoreInterpState(Tcl_Interp *interp, Tcl_InterpState state)
}
declare 537 {
    void Tcl_DiscardInterpState(Tcl_InterpState state)
}

# TIP#227 (return options interface) dgp
declare 538 {
    int Tcl_SetReturnOptions(Tcl_Interp *interp, Tcl_Obj *options)
}
declare 539 {
    Tcl_Obj *Tcl_GetReturnOptions(Tcl_Interp *interp, int result)
}

# TIP#235 (ensembles) dkf
declare 540 {
    int Tcl_IsEnsemble(Tcl_Command token)
}
declare 541 {
    Tcl_Command Tcl_CreateEnsemble(Tcl_Interp *interp, const char *name,
	    Tcl_Namespace *namespacePtr, int flags)
}
declare 542 {
    Tcl_Command Tcl_FindEnsemble(Tcl_Interp *interp, Tcl_Obj *cmdNameObj,
	    int flags)
}
declare 543 {
    int Tcl_SetEnsembleSubcommandList(Tcl_Interp *interp, Tcl_Command token,
	    Tcl_Obj *subcmdList)
}
declare 544 {
    int Tcl_SetEnsembleMappingDict(Tcl_Interp *interp, Tcl_Command token,
	    Tcl_Obj *mapDict)
}
declare 545 {
    int Tcl_SetEnsembleUnknownHandler(Tcl_Interp *interp, Tcl_Command token,
	    Tcl_Obj *unknownList)
}
declare 546 {
    int Tcl_SetEnsembleFlags(Tcl_Interp *interp, Tcl_Command token, int flags)
}
declare 547 {
    int Tcl_GetEnsembleSubcommandList(Tcl_Interp *interp, Tcl_Command token,
	    Tcl_Obj **subcmdListPtr)
}
declare 548 {
    int Tcl_GetEnsembleMappingDict(Tcl_Interp *interp, Tcl_Command token,
	    Tcl_Obj **mapDictPtr)
}
declare 549 {
    int Tcl_GetEnsembleUnknownHandler(Tcl_Interp *interp, Tcl_Command token,
	    Tcl_Obj **unknownListPtr)
}
declare 550 {
    int Tcl_GetEnsembleFlags(Tcl_Interp *interp, Tcl_Command token,
	    int *flagsPtr)
}
declare 551 {
    int Tcl_GetEnsembleNamespace(Tcl_Interp *interp, Tcl_Command token,
	    Tcl_Namespace **namespacePtrPtr)
}

# TIP#233 (virtualized time) akupries
declare 552 {
    void Tcl_SetTimeProc(Tcl_GetTimeProc *getProc,
	    Tcl_ScaleTimeProc *scaleProc,
	    ClientData clientData)
}
declare 553 {
    void Tcl_QueryTimeProc(Tcl_GetTimeProc **getProc,
	    Tcl_ScaleTimeProc **scaleProc,
	    ClientData *clientData)
}

# TIP#218 (driver thread actions) davygrvy/akupries ChannelType ver 4
declare 554 {
    Tcl_DriverThreadActionProc *Tcl_ChannelThreadActionProc(
	    const Tcl_ChannelType *chanTypePtr)
}

# TIP#237 (arbitrary-precision integers) kbk
declare 555 {
    Tcl_Obj *Tcl_NewBignumObj(void *value)
}
declare 556 {
    Tcl_Obj *Tcl_DbNewBignumObj(void *value, const char *file, int line)
}
declare 557 {
    void Tcl_SetBignumObj(Tcl_Obj *obj, void *value)
}
declare 558 {
    int Tcl_GetBignumFromObj(Tcl_Interp *interp, Tcl_Obj *obj, void *value)
}
declare 559 {
    int Tcl_TakeBignumFromObj(Tcl_Interp *interp, Tcl_Obj *obj, void *value)
}

# TIP #208 ('chan' command) jeffh
declare 560 {
    int Tcl_TruncateChannel(Tcl_Channel chan, long long length)
}
declare 561 {
    Tcl_DriverTruncateProc *Tcl_ChannelTruncateProc(
	    const Tcl_ChannelType *chanTypePtr)
}

# TIP#219 (channel reflection api) akupries
declare 562 {
    void Tcl_SetChannelErrorInterp(Tcl_Interp *interp, Tcl_Obj *msg)
}
declare 563 {
    void Tcl_GetChannelErrorInterp(Tcl_Interp *interp, Tcl_Obj **msg)
}
declare 564 {
    void Tcl_SetChannelError(Tcl_Channel chan, Tcl_Obj *msg)
}
declare 565 {
    void Tcl_GetChannelError(Tcl_Channel chan, Tcl_Obj **msg)
}

# TIP #237 (additional conversion functions for bignum support) kbk/dgp
declare 566 {
    int Tcl_InitBignumFromDouble(Tcl_Interp *interp, double initval,
	    void *toInit)
}

# TIP#181 (namespace unknown command) dgp for Neil Madden
declare 567 {
    Tcl_Obj *Tcl_GetNamespaceUnknownHandler(Tcl_Interp *interp,
	    Tcl_Namespace *nsPtr)
}
declare 568 {
    int Tcl_SetNamespaceUnknownHandler(Tcl_Interp *interp,
	    Tcl_Namespace *nsPtr, Tcl_Obj *handlerPtr)
}

# TIP#258 (enhanced interface for encodings) dgp
declare 569 {
    int Tcl_GetEncodingFromObj(Tcl_Interp *interp, Tcl_Obj *objPtr,
	    Tcl_Encoding *encodingPtr)
}
declare 570 {
    Tcl_Obj *Tcl_GetEncodingSearchPath(void)
}
declare 571 {
    int Tcl_SetEncodingSearchPath(Tcl_Obj *searchPath)
}
declare 572 {
    const char *Tcl_GetEncodingNameFromEnvironment(Tcl_DString *bufPtr)
}

# TIP#268 (extended version numbers and requirements) akupries
declare 573 {
    int Tcl_PkgRequireProc(Tcl_Interp *interp, const char *name,
	    int objc, Tcl_Obj *const objv[], void *clientDataPtr)
}

# TIP#270 (utility C routines for string formatting) dgp
declare 574 {
    void Tcl_AppendObjToErrorInfo(Tcl_Interp *interp, Tcl_Obj *objPtr)
}
declare 575 {
    void Tcl_AppendLimitedToObj(Tcl_Obj *objPtr, const char *bytes, int length,
	    int limit, const char *ellipsis)
}
declare 576 {
    Tcl_Obj *Tcl_Format(Tcl_Interp *interp, const char *format, int objc,
	    Tcl_Obj *const objv[])
}
declare 577 {
    int Tcl_AppendFormatToObj(Tcl_Interp *interp, Tcl_Obj *objPtr,
	    const char *format, int objc, Tcl_Obj *const objv[])
}
declare 578 {
    Tcl_Obj *Tcl_ObjPrintf(const char *format, ...)
}
declare 579 {
    void Tcl_AppendPrintfToObj(Tcl_Obj *objPtr, const char *format, ...)
}

# ----- BASELINE -- FOR -- 8.5.0 ----- #

# TIP #285 (script cancellation support) jmistachkin
declare 580 {
    int Tcl_CancelEval(Tcl_Interp *interp, Tcl_Obj *resultObjPtr,
	    ClientData clientData, int flags)
}
declare 581 {
    int Tcl_Canceled(Tcl_Interp *interp, int flags)
}

# TIP#304 (chan pipe) aferrieux
declare 582 {
    int Tcl_CreatePipe(Tcl_Interp  *interp, Tcl_Channel *rchan,
	    Tcl_Channel *wchan, int flags)
}

# TIP #322 (NRE public interface) msofer
declare 583 {
    Tcl_Command Tcl_NRCreateCommand(Tcl_Interp *interp,
	    const char *cmdName, Tcl_ObjCmdProc *proc,
	    Tcl_ObjCmdProc *nreProc, ClientData clientData,
	    Tcl_CmdDeleteProc *deleteProc)
}
declare 584 {
    int Tcl_NREvalObj(Tcl_Interp *interp, Tcl_Obj *objPtr, int flags)
}
declare 585 {
    int Tcl_NREvalObjv(Tcl_Interp *interp, int objc, Tcl_Obj *const objv[],
	    int flags)
}
declare 586 {
    int Tcl_NRCmdSwap(Tcl_Interp *interp, Tcl_Command cmd, int objc,
	    Tcl_Obj *const objv[], int flags)
}
declare 587 {
    void Tcl_NRAddCallback(Tcl_Interp *interp, Tcl_NRPostProc *postProcPtr,
	    ClientData data0, ClientData data1, ClientData data2,
	    ClientData data3)
}
# For use by NR extenders, to have a simple way to also provide a (required!)
# classic objProc
declare 588 {
    int Tcl_NRCallObjProc(Tcl_Interp *interp, Tcl_ObjCmdProc *objProc,
	    ClientData clientData, int objc, Tcl_Obj *const objv[])
}

# TIP#316 (Tcl_StatBuf reader functions) dkf
declare 589 {
    unsigned Tcl_GetFSDeviceFromStat(const Tcl_StatBuf *statPtr)
}
declare 590 {
    unsigned Tcl_GetFSInodeFromStat(const Tcl_StatBuf *statPtr)
}
declare 591 {
    unsigned Tcl_GetModeFromStat(const Tcl_StatBuf *statPtr)
}
declare 592 {
    int Tcl_GetLinkCountFromStat(const Tcl_StatBuf *statPtr)
}
declare 593 {
    int Tcl_GetUserIdFromStat(const Tcl_StatBuf *statPtr)
}
declare 594 {
    int Tcl_GetGroupIdFromStat(const Tcl_StatBuf *statPtr)
}
declare 595 {
    int Tcl_GetDeviceTypeFromStat(const Tcl_StatBuf *statPtr)
}
declare 596 {
    long long Tcl_GetAccessTimeFromStat(const Tcl_StatBuf *statPtr)
}
declare 597 {
    long long Tcl_GetModificationTimeFromStat(const Tcl_StatBuf *statPtr)
}
declare 598 {
    long long Tcl_GetChangeTimeFromStat(const Tcl_StatBuf *statPtr)
}
declare 599 {
    unsigned long long Tcl_GetSizeFromStat(const Tcl_StatBuf *statPtr)
}
declare 600 {
    unsigned long long Tcl_GetBlocksFromStat(const Tcl_StatBuf *statPtr)
}
declare 601 {
    unsigned Tcl_GetBlockSizeFromStat(const Tcl_StatBuf *statPtr)
}

# TIP#314 (ensembles with parameters) dkf for Lars Hellstr"om
declare 602 {
    int Tcl_SetEnsembleParameterList(Tcl_Interp *interp, Tcl_Command token,
	    Tcl_Obj *paramList)
}
declare 603 {
    int Tcl_GetEnsembleParameterList(Tcl_Interp *interp, Tcl_Command token,
	    Tcl_Obj **paramListPtr)
}

# TIP#265 (option parser) dkf for Sam Bromley
declare 604 {
    int Tcl_ParseArgsObjv(Tcl_Interp *interp, const Tcl_ArgvInfo *argTable,
	    int *objcPtr, Tcl_Obj *const *objv, Tcl_Obj ***remObjv)
}

# TIP#336 (manipulate the error line) dgp
declare 605 {
    int Tcl_GetErrorLine(Tcl_Interp *interp)
}
declare 606 {
    void Tcl_SetErrorLine(Tcl_Interp *interp, int lineNum)
}

# TIP#307 (move results between interpreters) dkf
declare 607 {
    void Tcl_TransferResult(Tcl_Interp *sourceInterp, int code,
	    Tcl_Interp *targetInterp)
}

# TIP#335 (detect if interpreter in use) jmistachkin
declare 608 {
    int Tcl_InterpActive(Tcl_Interp *interp)
}

# TIP#337 (log exception for background processing) dgp
declare 609 {
    void Tcl_BackgroundException(Tcl_Interp *interp, int code)
}

# TIP#234 (zlib interface) dkf/Pascal Scheffers
declare 610 {
    int Tcl_ZlibDeflate(Tcl_Interp *interp, int format, Tcl_Obj *data,
	    int level, Tcl_Obj *gzipHeaderDictObj)
}
declare 611 {
    int Tcl_ZlibInflate(Tcl_Interp *interp, int format, Tcl_Obj *data,
	    int buffersize, Tcl_Obj *gzipHeaderDictObj)
}
declare 612 {
    unsigned int Tcl_ZlibCRC32(unsigned int crc, const unsigned char *buf,
	    int len)
}
declare 613 {
    unsigned int Tcl_ZlibAdler32(unsigned int adler, const unsigned char *buf,
	    int len)
}
declare 614 {
    int Tcl_ZlibStreamInit(Tcl_Interp *interp, int mode, int format,
	    int level, Tcl_Obj *dictObj, Tcl_ZlibStream *zshandle)
}
declare 615 {
    Tcl_Obj *Tcl_ZlibStreamGetCommandName(Tcl_ZlibStream zshandle)
}
declare 616 {
    int Tcl_ZlibStreamEof(Tcl_ZlibStream zshandle)
}
declare 617 {
    int Tcl_ZlibStreamChecksum(Tcl_ZlibStream zshandle)
}
declare 618 {
    int Tcl_ZlibStreamPut(Tcl_ZlibStream zshandle, Tcl_Obj *data, int flush)
}
declare 619 {
    int Tcl_ZlibStreamGet(Tcl_ZlibStream zshandle, Tcl_Obj *data, int count)
}
declare 620 {
    int Tcl_ZlibStreamClose(Tcl_ZlibStream zshandle)
}
declare 621 {
    int Tcl_ZlibStreamReset(Tcl_ZlibStream zshandle)
}

# TIP 338 (control over startup script) dgp
declare 622 {
    void Tcl_SetStartupScript(Tcl_Obj *path, const char *encoding)
}
declare 623 {
    Tcl_Obj *Tcl_GetStartupScript(const char **encodingPtr)
}

# TIP#332 (half-close made public) aferrieux
declare 624 {
    int Tcl_CloseEx(Tcl_Interp *interp, Tcl_Channel chan, int flags)
}

# TIP #353 (NR-enabled expressions) dgp
declare 625 {
    int Tcl_NRExprObj(Tcl_Interp *interp, Tcl_Obj *objPtr, Tcl_Obj *resultPtr)
}

# TIP #356 (NR-enabled substitution) dgp
declare 626 {
    int Tcl_NRSubstObj(Tcl_Interp *interp, Tcl_Obj *objPtr, int flags)
}

# TIP #357 (Export TclLoadFile and TclpFindSymbol) kbk
declare 627 {
    int Tcl_LoadFile(Tcl_Interp *interp, Tcl_Obj *pathPtr,
		     const char *const symv[], int flags, void *procPtrs,
		     Tcl_LoadHandle *handlePtr)
}
declare 628 {
    void *Tcl_FindSymbol(Tcl_Interp *interp, Tcl_LoadHandle handle,
			 const char *symbol)
}
declare 629 {
    int Tcl_FSUnloadFile(Tcl_Interp *interp, Tcl_LoadHandle handlePtr)
}

# TIP #400
declare 630 {
    void Tcl_ZlibStreamSetCompressionDictionary(Tcl_ZlibStream zhandle,
	    Tcl_Obj *compressionDictionaryObj)
}

# ----- BASELINE -- FOR -- 8.6.0 ----- #

# TIP #456
declare 631 {
    Tcl_Channel Tcl_OpenTcpServerEx(Tcl_Interp *interp, const char *service,
	    const char *host, unsigned int flags, Tcl_TcpAcceptProc *acceptProc,
	    ClientData callbackData)
}

# TIP #430
declare 632 {
    int TclZipfs_Mount(Tcl_Interp *interp, const char *mountPoint,
	    const char *zipname, const char *passwd)
}
declare 633 {
    int TclZipfs_Unmount(Tcl_Interp *interp, const char *mountPoint)
}
declare 634 {
    Tcl_Obj *TclZipfs_TclLibrary(void)
}
declare 635 {
    int TclZipfs_MountBuffer(Tcl_Interp *interp, const char *mountPoint,
	    unsigned char *data, size_t datalen, int copy)
}

# TIP #445
declare 636 {
    void Tcl_FreeIntRep(Tcl_Obj *objPtr)
}
declare 637 {
    char *Tcl_InitStringRep(Tcl_Obj *objPtr, const char *bytes,
	    unsigned int numBytes)
}
declare 638 {
    Tcl_ObjIntRep *Tcl_FetchIntRep(Tcl_Obj *objPtr, const Tcl_ObjType *typePtr)
}
declare 639 {
    void Tcl_StoreIntRep(Tcl_Obj *objPtr, const Tcl_ObjType *typePtr,
	    const Tcl_ObjIntRep *irPtr)
}
declare 640 {
    int Tcl_HasStringRep(Tcl_Obj *objPtr)
}

# TIP #506
declare 641 {
    void Tcl_IncrRefCount(Tcl_Obj *objPtr)
}

declare 642 {
    void Tcl_DecrRefCount(Tcl_Obj *objPtr)
}

declare 643 {
    int Tcl_IsShared(Tcl_Obj *objPtr)
}

# TIP#312 New Tcl_LinkArray() function
declare 644 {
    int Tcl_LinkArray(Tcl_Interp *interp, const char *varName, void *addr,
	    int type, int size)
}

declare 645 {
    int Tcl_GetIntForIndex(Tcl_Interp *interp, Tcl_Obj *objPtr,
	    int endValue, int *indexPtr)
}

# TIP #548
declare 646 {
    int Tcl_UtfToUniChar(const char *src, int *chPtr)
}
declare 647 {
    char *Tcl_UniCharToUtfDString(const int *uniStr,
	    int uniLength, Tcl_DString *dsPtr)
}
declare 648 {
    int *Tcl_UtfToUniCharDString(const char *src,
	    int length, Tcl_DString *dsPtr)
}

# TIP #481
declare 651 {
    char *TclGetStringFromObj(Tcl_Obj *objPtr, size_t *lengthPtr)
}
declare 652 {
    Tcl_UniChar *TclGetUnicodeFromObj(Tcl_Obj *objPtr, size_t *lengthPtr)
}
declare 653 {
    unsigned char *TclGetByteArrayFromObj(Tcl_Obj *objPtr, size_t *lengthPtr)
}
<<<<<<< HEAD
declare 657 {
    int Tcl_UniCharIsUnicode(int ch)
=======

# TIP #575
declare 654 {
    int Tcl_UtfCharComplete(const char *src, int length)
}
declare 655 {
    const char *Tcl_UtfNext(const char *src)
}
declare 656 {
    const char *Tcl_UtfPrev(const char *src, const char *start)
>>>>>>> 15849c85
}

# ----- BASELINE -- FOR -- 8.7.0 ----- #

##############################################################################

# Define the platform specific public Tcl interface. These functions are only
# available on the designated platform.

interface tclPlat

################################
# Unix specific functions
#   (none)

################################
# Windows specific functions

# Added in Tcl 8.1

declare 0 win {
    TCHAR *Tcl_WinUtfToTChar(const char *str, int len, Tcl_DString *dsPtr)
}
declare 1 win {
    char *Tcl_WinTCharToUtf(const TCHAR *str, int len, Tcl_DString *dsPtr)
}

################################
# Mac OS X specific functions

declare 0 macosx {
    int Tcl_MacOSXOpenBundleResources(Tcl_Interp *interp,
	    const char *bundleName, int hasResourceFile,
	    int maxPathLen, char *libraryPath)
}
declare 1 macosx {
    int Tcl_MacOSXOpenVersionedBundleResources(Tcl_Interp *interp,
	    const char *bundleName, const char *bundleVersion,
	    int hasResourceFile, int maxPathLen, char *libraryPath)
}
declare 2 macosx {
    void Tcl_MacOSXNotifierAddRunLoopMode(const void *runLoopMode)
}

##############################################################################

# Public functions that are not accessible via the stubs table.

export {
    void Tcl_Main(int argc, char **argv, Tcl_AppInitProc *appInitProc)
}
export {
    void Tcl_MainEx(int argc, char **argv, Tcl_AppInitProc *appInitProc,
    Tcl_Interp *interp)
}
export {
    void Tcl_StaticPackage(Tcl_Interp *interp, const char *pkgName,
	    Tcl_PackageInitProc *initProc, Tcl_PackageInitProc *safeInitProc)
}
export {
    void Tcl_SetPanicProc(TCL_NORETURN1 Tcl_PanicProc *panicProc)
}
export {
    Tcl_ExitProc *Tcl_SetExitProc(TCL_NORETURN1 Tcl_ExitProc *proc)
}
export {
    void Tcl_FindExecutable(const char *argv0)
}
export {
    const char *Tcl_InitStubs(Tcl_Interp *interp, const char *version,
	int exact)
}
export {
    const char *TclTomMathInitializeStubs(Tcl_Interp* interp,
	const char* version, int epoch, int revision)
}
export {
    const char *Tcl_PkgInitStubsCheck(Tcl_Interp *interp, const char *version,
	int exact)
}
export {
    void Tcl_GetMemoryInfo(Tcl_DString *dsPtr)
}
export {
    void Tcl_InitSubsystems(void)
}
export {
    int TclZipfs_AppHook(int *argc, char ***argv)
}

# Local Variables:
# mode: tcl
# End:<|MERGE_RESOLUTION|>--- conflicted
+++ resolved
@@ -2412,10 +2412,6 @@
 declare 653 {
     unsigned char *TclGetByteArrayFromObj(Tcl_Obj *objPtr, size_t *lengthPtr)
 }
-<<<<<<< HEAD
-declare 657 {
-    int Tcl_UniCharIsUnicode(int ch)
-=======
 
 # TIP #575
 declare 654 {
@@ -2426,7 +2422,9 @@
 }
 declare 656 {
     const char *Tcl_UtfPrev(const char *src, const char *start)
->>>>>>> 15849c85
+}
+declare 657 {
+    int Tcl_UniCharIsUnicode(int ch)
 }
 
 # ----- BASELINE -- FOR -- 8.7.0 ----- #
