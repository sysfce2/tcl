--- conflicted
+++ resolved
@@ -1627,14 +1627,8 @@
 	    if (interp != NULL) {
 		Tcl_SetObjResult(interp, Tcl_ObjPrintf(
 			"index \"%s\" out of range", Tcl_GetString(indexArray[-1])));
-<<<<<<< HEAD
-		Tcl_SetErrorCode(interp, "TCL", "OPERATION",
-			valuePtr == NULL ? "LPOP" : "LSET",
-			"BADINDEX", NULL);
-=======
 		Tcl_SetErrorCode(interp, "TCL", "VALUE", "INDEX"
 			"OUTOFRANGE", NULL);
->>>>>>> 520e0c99
 	    }
 	    result = TCL_ERROR;
 	    break;
@@ -1828,13 +1822,8 @@
 	    if (interp != NULL) {
 		Tcl_SetObjResult(interp, Tcl_ObjPrintf(
 			"index \"%d\" out of range", index));
-<<<<<<< HEAD
-		Tcl_SetErrorCode(interp, "TCL", "OPERATION", "LSET",
-			"BADINDEX", NULL);
-=======
 		Tcl_SetErrorCode(interp, "TCL", "VALUE", "INDEX",
 			"OUTOFRANGE", NULL);
->>>>>>> 520e0c99
 	    }
 	    return TCL_ERROR;
 	}
@@ -1855,13 +1844,8 @@
 	if (interp != NULL) {
 		Tcl_SetObjResult(interp, Tcl_ObjPrintf(
 			"index \"%d\" out of range", index));
-<<<<<<< HEAD
-	    Tcl_SetErrorCode(interp, "TCL", "OPERATION", "LSET", "BADINDEX",
-		    NULL);
-=======
 	    Tcl_SetErrorCode(interp, "TCL", "VALUE", "INDEX",
 		    "OUTOFRANGE", NULL);
->>>>>>> 520e0c99
 	}
 	return TCL_ERROR;
     }
