/*
 * tclListObj.c --
 *
 *	This file contains functions that implement the Tcl list object type.
 *
 * Copyright © 2022 Ashok P. Nadkarni.  All rights reserved.
 *
 * See the file "license.terms" for information on usage and redistribution of
 * this file, and for a DISCLAIMER OF ALL WARRANTIES.
 */

#include <assert.h>
#include "tclInt.h"
#include "tclTomMath.h"
#include "tclArithSeries.h"

/*
 * TODO - memmove is fast. Measure at what size we should prefer memmove
 * (for unshared objects only) in lieu of range operations. On the other
 * hand, more cache dirtied?
 */

/*
 * Macros for validation and bug checking.
 */

/*
 * Control whether asserts are enabled. Always enable in debug builds. In non-debug
 * builds, can be set with cdebug="-DENABLE_LIST_ASSERTS" on the nmake command line.
 */
#ifdef ENABLE_LIST_ASSERTS
# ifdef NDEBUG
#  undef NDEBUG /* Activate assert() macro */
# endif
#else
# ifndef NDEBUG
#  define ENABLE_LIST_ASSERTS /* Always activate list asserts in debug mode */
# endif
#endif

#ifdef ENABLE_LIST_ASSERTS

#define LIST_ASSERT(cond_) assert(cond_) /* TODO - is there a Tcl-specific one? */
/*
 * LIST_INDEX_ASSERT is to catch errors with negative indices and counts
 * being passed AFTER validation. On Tcl9 length types are unsigned hence
 * the checks against LIST_MAX. On Tcl8 length types are signed hence the
 * also checks against 0.
 */
#define LIST_INDEX_ASSERT(idxarg_)                                 \
    do {                                                           \
	Tcl_Size idx_ = (idxarg_); /* To guard against ++ etc. */ \
	LIST_ASSERT(idx_ >= 0 && idx_ < LIST_MAX);                 \
    } while (0)
/* Ditto for counts except upper limit is different */
#define LIST_COUNT_ASSERT(countarg_)                                   \
    do {                                                               \
	Tcl_Size count_ = (countarg_); /* To guard against ++ etc. */ \
	LIST_ASSERT(count_ >= 0 && count_ <= LIST_MAX);                \
    } while (0)

#else

#define LIST_ASSERT(cond_) ((void) 0)
#define LIST_INDEX_ASSERT(idx_) ((void) 0)
#define LIST_COUNT_ASSERT(count_) ((void) 0)

#endif

/* Checks for when caller should have already converted to internal list type */
#define LIST_ASSERT_TYPE(listObj_) \
    LIST_ASSERT((listObj_)->typePtr == &tclListType);


/*
 * If ENABLE_LIST_INVARIANTS is enabled (-DENABLE_LIST_INVARIANTS from the
 * command line), the entire list internal representation is checked for
 * inconsistencies. This has a non-trivial cost so has to be separately
 * enabled and not part of assertions checking. However, the test suite does
 * invoke ListRepValidate directly even without ENABLE_LIST_INVARIANTS.
 */
#ifdef ENABLE_LIST_INVARIANTS
#define LISTREP_CHECK(listRepPtr_) ListRepValidate(listRepPtr_, __FILE__, __LINE__)
#else
#define LISTREP_CHECK(listRepPtr_) (void) 0
#endif

/*
 * Flags used for controlling behavior of allocation of list
 * internal representations.
 *
 * If the LISTREP_PANIC_ON_FAIL bit is set, the function will panic if
 * list is too large or memory cannot be allocated. Without the flag
 * a NULL pointer is returned.
 *
 * The LISTREP_SPACE_FAVOR_NONE, LISTREP_SPACE_FAVOR_FRONT,
 * LISTREP_SPACE_FAVOR_BACK, LISTREP_SPACE_ONLY_BACK flags are used to
 * control additional space when allocating.
 * - If none of these flags is present, the exact space requested is
 *   allocated, nothing more.
 * - Otherwise, if only LISTREP_FAVOR_FRONT is present, extra space is
 *   allocated with more towards the front.
 * - Conversely, if only LISTREP_FAVOR_BACK is present extra space is allocated
 *   with more to the back.
 * - If both flags are present (LISTREP_SPACE_FAVOR_NONE), the extra space
 *   is equally apportioned.
 * - Finally if LISTREP_SPACE_ONLY_BACK is present, ALL extra space is at
 *   the back.
 */
#define LISTREP_PANIC_ON_FAIL         0x00000001
#define LISTREP_SPACE_FAVOR_FRONT     0x00000002
#define LISTREP_SPACE_FAVOR_BACK      0x00000004
#define LISTREP_SPACE_ONLY_BACK       0x00000008
#define LISTREP_SPACE_FAVOR_NONE \
    (LISTREP_SPACE_FAVOR_FRONT | LISTREP_SPACE_FAVOR_BACK)
#define LISTREP_SPACE_FLAGS                               \
    (LISTREP_SPACE_FAVOR_FRONT | LISTREP_SPACE_FAVOR_BACK \
     | LISTREP_SPACE_ONLY_BACK)

/*
 * Prototypes for non-inline static functions defined later in this file:
 */
static int	MemoryAllocationError(Tcl_Interp *, size_t size);
static int	ListLimitExceededError(Tcl_Interp *);
static ListStore *ListStoreNew(Tcl_Size objc, Tcl_Obj *const objv[], int flags);
static int	ListRepInit(Tcl_Size objc, Tcl_Obj *const objv[], int flags, ListRep *);
static int	ListRepInitAttempt(Tcl_Interp *,
		    Tcl_Size objc,
		    Tcl_Obj *const objv[],
		    ListRep *);
static void	ListRepClone(ListRep *fromRepPtr, ListRep *toRepPtr, int flags);
static void	ListRepUnsharedFreeUnreferenced(const ListRep *repPtr);
static int	TclListObjGetRep(Tcl_Interp *, Tcl_Obj *listPtr, ListRep *repPtr);
static void	ListRepRange(ListRep *srcRepPtr,
		    Tcl_Size rangeStart,
		    Tcl_Size rangeEnd,
		    int preserveSrcRep,
		    ListRep *rangeRepPtr);
static ListStore *ListStoreReallocate(ListStore *storePtr, Tcl_Size numSlots);
static void	ListRepValidate(const ListRep *repPtr, const char *file,
		    int lineNum);
static void	DupListInternalRep(Tcl_Obj *srcPtr, Tcl_Obj *copyPtr);
static void	FreeListInternalRep(Tcl_Obj *listPtr);
static int	SetListFromAny(Tcl_Interp *interp, Tcl_Obj *objPtr);
static void	UpdateStringOfList(Tcl_Obj *listPtr);

/*
 * The structure below defines the list Tcl object type by means of functions
 * that can be invoked by generic object code.
 *
 * The internal representation of a list object is ListRep defined in tcl.h.
 */

const Tcl_ObjType tclListType = {
    "list",			/* name */
    FreeListInternalRep,	/* freeIntRepProc */
    DupListInternalRep,		/* dupIntRepProc */
    UpdateStringOfList,		/* updateStringProc */
    SetListFromAny		/* setFromAnyProc */
};

/* Macros to manipulate the List internal rep */
#define ListRepIncrRefs(repPtr_)            \
    do {                                    \
	(repPtr_)->storePtr->refCount++;    \
	if ((repPtr_)->spanPtr)             \
	    (repPtr_)->spanPtr->refCount++; \
    } while (0)

/* Returns number of free unused slots at the back of the ListRep's ListStore */
#define ListRepNumFreeTail(repPtr_) \
    ((repPtr_)->storePtr->numAllocated \
     - ((repPtr_)->storePtr->firstUsed + (repPtr_)->storePtr->numUsed))

/* Returns number of free unused slots at the front of the ListRep's ListStore */
#define ListRepNumFreeHead(repPtr_) ((repPtr_)->storePtr->firstUsed)

/* Returns a pointer to the slot corresponding to list index listIdx_ */
#define ListRepSlotPtr(repPtr_, listIdx_) \
    (&(repPtr_)->storePtr->slots[ListRepStart(repPtr_) + (listIdx_)])

/*
 * Macros to replace the internal representation in a Tcl_Obj. There are
 * subtle differences in each so make sure to use the right one to avoid
 * memory leaks, access to freed memory and the like.
 *
 * ListObjStompRep - assumes the Tcl_Obj internal representation can be
 * overwritten AND that the passed ListRep already has reference counts that
 * include the reference from the Tcl_Obj. Basically just copies the pointers
 * and sets the internal Tcl_Obj type to list
 *
 * ListObjOverwriteRep - like ListObjOverwriteRep but additionally
 * increments reference counts on the passed ListRep. Generally used when
 * the string representation of the Tcl_Obj is not to be modified.
 *
 * ListObjReplaceRepAndInvalidate - Like ListObjOverwriteRep but additionally
 * assumes the Tcl_Obj internal rep is valid (and possibly even same as
 * passed ListRep) and frees it first. Additionally invalidates the string
 * representation. Generally used when modifying a Tcl_Obj value.
 */
#define ListObjStompRep(objPtr_, repPtr_)                              \
    do {                                                               \
	(objPtr_)->internalRep.twoPtrValue.ptr1 = (repPtr_)->storePtr; \
	(objPtr_)->internalRep.twoPtrValue.ptr2 = (repPtr_)->spanPtr;  \
	(objPtr_)->typePtr = &tclListType;                             \
    } while (0)

#define ListObjOverwriteRep(objPtr_, repPtr_) \
    do {                                      \
	ListRepIncrRefs(repPtr_);             \
	ListObjStompRep(objPtr_, repPtr_);    \
    } while (0)

#define ListObjReplaceRepAndInvalidate(objPtr_, repPtr_)           \
    do {                                                           \
	/* Note order important, don't use ListObjOverwriteRep! */ \
	ListRepIncrRefs(repPtr_);                                  \
	TclFreeInternalRep(objPtr_);                               \
	TclInvalidateStringRep(objPtr_);                           \
	ListObjStompRep(objPtr_, repPtr_);                         \
    } while (0)

/*
 *------------------------------------------------------------------------
 *
 * ListSpanNew --
 *
 *    Allocates and initializes memory for a new ListSpan. The reference
 *    count on the returned struct is 0.
 *
 * Results:
 *    Non-NULL pointer to the allocated ListSpan.
 *
 * Side effects:
 *    The function will panic on memory allocation failure.
 *
 *------------------------------------------------------------------------
 */
static inline ListSpan *
ListSpanNew(
    Tcl_Size firstSlot, /* Starting slot index of the span */
    Tcl_Size numSlots)  /* Number of slots covered by the span */
{
    ListSpan *spanPtr = (ListSpan *) ckalloc(sizeof(*spanPtr));
    spanPtr->refCount = 0;
    spanPtr->spanStart = firstSlot;
    spanPtr->spanLength = numSlots;
    return spanPtr;
}

/*
 *------------------------------------------------------------------------
 *
 * ListSpanDecrRefs --
 *
 *   Decrements the reference count on a span, freeing the memory if
 *   it drops to zero or less.
 *
 * Results:
 *   None.
 *
 * Side effects:
 *   The memory may be freed.
 *
 *------------------------------------------------------------------------
 */
static inline void
ListSpanDecrRefs(ListSpan *spanPtr)
{
    if (spanPtr->refCount <= 1) {
	ckfree(spanPtr);
    } else {
	spanPtr->refCount -= 1;
    }
}

/*
 *------------------------------------------------------------------------
 *
 * ListSpanMerited --
 *
 *    Creation of a new list may sometimes be done as a span on existing
 *    storage instead of allocating new. The tradeoff is that if the
 *    original list is released, the new span-based list may hold on to
 *    more memory than desired. This function implements heuristics for
 *    deciding which option is better.
 *
 * Results:
 *    Returns non-0 if a span-based list is likely to be more optimal
 *    and 0 if not.
 *
 * Side effects:
 *    None.
 *
 *------------------------------------------------------------------------
 */
static inline int
ListSpanMerited(
    Tcl_Size length,                 /* Length of the proposed span */
    Tcl_Size usedStorageLength,      /* Number of slots currently in used */
    Tcl_Size allocatedStorageLength) /* Length of the currently allocation */
{
    /*
     TODO
     - heuristics thresholds need to be determined
     - currently, information about the sharing (ref count) of existing
       storage is not passed. Perhaps it should be. For example if the
       existing storage has a "large" ref count, then it might make sense
       to do even a small span.
     */

    if (length < LIST_SPAN_THRESHOLD) {
	return 0;/* No span for small lists */
    }
    if (length < (allocatedStorageLength / 2 - allocatedStorageLength / 8)) {
	return 0; /* No span if less than 3/8 of allocation */
    }
    if (length < usedStorageLength / 2) {
	return 0; /* No span if less than half current storage */
    }

    return 1;
}

/*
 *------------------------------------------------------------------------
 *
 * ListStoreUpSize --
 *
 *    For reasons of efficiency, extra space is allocated for a ListStore
 *    compared to what was requested. This function calculates how many
 *    slots should actually be allocated for a given request size.
 *
 * Results:
 *    Number of slots to allocate.
 *
 * Side effects:
 *    None.
 *
 *------------------------------------------------------------------------
 */
static inline Tcl_Size
ListStoreUpSize(Tcl_Size numSlotsRequested) {
    /* TODO -how much extra? May be double only for smaller requests? */
    return numSlotsRequested < (LIST_MAX / 2) ? 2 * numSlotsRequested
						 : LIST_MAX;
}

/*
 *------------------------------------------------------------------------
 *
 * ListRepFreeUnreferenced --
 *
 *    Inline wrapper for ListRepUnsharedFreeUnreferenced that does quick checks
 *    before calling it.
 *
 *    IMPORTANT: this function must not be called on an internal
 *    representation of a Tcl_Obj that is itself shared.
 *
 * Results:
 *    None.
 *
 * Side effects:
 *    See comments for ListRepUnsharedFreeUnreferenced.
 *
 *------------------------------------------------------------------------
 */
static inline void
ListRepFreeUnreferenced(const ListRep *repPtr)
{
    if (! ListRepIsShared(repPtr) && repPtr->spanPtr) {
        /* T:listrep-1.5.1 */
	ListRepUnsharedFreeUnreferenced(repPtr);
    }
}

/*
 *------------------------------------------------------------------------
 *
 * ObjArrayIncrRefs --
 *
 *    Increments the reference counts for Tcl_Obj's in a subarray.
 *
 * Results:
 *    None.
 *
 * Side effects:
 *    As above.
 *
 *------------------------------------------------------------------------
 */
static inline void
ObjArrayIncrRefs(
    Tcl_Obj * const *objv,  /* Pointer to the array */
    Tcl_Size startIdx,     /* Starting index of subarray within objv */
    Tcl_Size count)        /* Number of elements in the subarray */
{
    Tcl_Obj * const *end;
    LIST_INDEX_ASSERT(startIdx);
    LIST_COUNT_ASSERT(count);
    objv += startIdx;
    end = objv + count;
    while (objv < end) {
	Tcl_IncrRefCount(*objv);
	++objv;
    }
}

/*
 *------------------------------------------------------------------------
 *
 * ObjArrayDecrRefs --
 *
 *    Decrements the reference counts for Tcl_Obj's in a subarray.
 *
 * Results:
 *    None.
 *
 * Side effects:
 *    As above.
 *
 *------------------------------------------------------------------------
 */
static inline void
ObjArrayDecrRefs(
    Tcl_Obj * const *objv, /* Pointer to the array */
    Tcl_Size startIdx,    /* Starting index of subarray within objv */
    Tcl_Size count)       /* Number of elements in the subarray */
{
    Tcl_Obj * const *end;
    LIST_INDEX_ASSERT(startIdx);
    LIST_COUNT_ASSERT(count);
    objv += startIdx;
    end = objv + count;
    while (objv < end) {
	Tcl_DecrRefCount(*objv);
	++objv;
    }
}

/*
 *------------------------------------------------------------------------
 *
 * ObjArrayCopy --
 *
 *    Copies an array of Tcl_Obj* pointers.
 *
 * Results:
 *    None.
 *
 * Side effects:
 *    Reference counts on copied Tcl_Obj's are incremented.
 *
 *------------------------------------------------------------------------
 */
static inline void
ObjArrayCopy(
    Tcl_Obj **to,          /* Destination */
    Tcl_Size count,       /* Number of pointers to copy */
    Tcl_Obj *const from[]) /* Source array of Tcl_Obj* */
{
    Tcl_Obj **end;
    LIST_COUNT_ASSERT(count);
    end = to + count;
    /* TODO - would memmove followed by separate IncrRef loop be faster? */
    while (to < end) {
	Tcl_IncrRefCount(*from);
	*to++ = *from++;
    }
}

/*
 *------------------------------------------------------------------------
 *
 * MemoryAllocationError --
 *
 *    Generates a memory allocation failure error.
 *
 * Results:
 *    Always TCL_ERROR.
 *
 * Side effects:
 *    Error message and code are stored in the interpreter if not NULL.
 *
 *------------------------------------------------------------------------
 */
static int
MemoryAllocationError(
    Tcl_Interp *interp, /* Interpreter for error message. May be NULL */
    size_t size)        /* Size of attempted allocation that failed */
{
    if (interp != NULL) {
	Tcl_SetObjResult(
	    interp,
	    Tcl_ObjPrintf(
		"list construction failed: unable to alloc %" TCL_LL_MODIFIER
		"u bytes",
		(Tcl_WideInt)size));
	Tcl_SetErrorCode(interp, "TCL", "MEMORY", NULL);
    }
    return TCL_ERROR;
}

/*
 *------------------------------------------------------------------------
 *
 * ListLimitExceeded --
 *
 *    Generates an error for exceeding maximum list size.
 *
 * Results:
 *    Always TCL_ERROR.
 *
 * Side effects:
 *    Error message and code are stored in the interpreter if not NULL.
 *
 *------------------------------------------------------------------------
 */
static int
ListLimitExceededError(Tcl_Interp *interp)
{
    if (interp != NULL) {
	Tcl_SetObjResult(
	    interp,
	    Tcl_NewStringObj("max length of a Tcl list exceeded", -1));
	Tcl_SetErrorCode(interp, "TCL", "MEMORY", NULL);
    }
    return TCL_ERROR;
}

/*
 *------------------------------------------------------------------------
 *
 * ListRepUnsharedShiftDown --
 *
 *    Shifts the "in-use" contents in the ListStore for a ListRep down
 *    by the given number of slots. The ListStore must be unshared and
 *    the free space at the front of the storage area must be big enough.
 *    It is the caller's responsibility to check.
 *
 * Results:
 *    None.
 *
 * Side effects:
 *    The contents of the ListRep's ListStore area are shifted down in the
 *    storage area. The ListRep's ListSpan is updated accordingly.
 *
 *------------------------------------------------------------------------
 */
static inline void
ListRepUnsharedShiftDown(ListRep *repPtr, Tcl_Size shiftCount)
{
    ListStore *storePtr;

<<<<<<< HEAD
    LISTREP_CHECK(repPtr);
    LIST_ASSERT(!ListRepIsShared(repPtr));

    storePtr = repPtr->storePtr;

    LIST_COUNT_ASSERT(shiftCount);
    LIST_ASSERT(storePtr->firstUsed >= shiftCount);

    memmove(&storePtr->slots[storePtr->firstUsed - shiftCount],
	    &storePtr->slots[storePtr->firstUsed],
	    storePtr->numUsed * sizeof(Tcl_Obj *));
    storePtr->firstUsed -= shiftCount;
    if (repPtr->spanPtr) {
	repPtr->spanPtr->spanStart -= shiftCount;
	LIST_ASSERT(repPtr->spanPtr->spanLength == storePtr->numUsed);
    } else {
	/*
	 * If there was no span, firstUsed must have been 0 (Invariant)
	 * AND shiftCount must have been 0 (<= firstUsed on call)
	 * In other words, this would have been a no-op
	 */

	LIST_ASSERT(storePtr->firstUsed == 0);
	LIST_ASSERT(shiftCount == 0);
=======
    if (objc <= 0) {
	Tcl_Panic("NewListInternalRep: expects positive element count");
>>>>>>> e27c66d8
    }

    LISTREP_CHECK(repPtr);
}

/*
 *------------------------------------------------------------------------
 *
 * ListRepUnsharedShiftUp --
 *
 *    Shifts the "in-use" contents in the ListStore for a ListRep up
 *    by the given number of slots. The ListStore must be unshared and
 *    the free space at the back of the storage area must be big enough.
 *    It is the caller's responsibility to check.
 *    TODO - this function is not currently used.
 *
 * Results:
 *    None.
 *
 * Side effects:
 *    The contents of the ListRep's ListStore area are shifted up in the
 *    storage area. The ListRep's ListSpan is updated accordingly.
 *
 *------------------------------------------------------------------------
 */
#if 0
static inline void
ListRepUnsharedShiftUp(ListRep *repPtr, Tcl_Size shiftCount)
{
    ListStore *storePtr;

    LISTREP_CHECK(repPtr);
    LIST_ASSERT(!ListRepIsShared(repPtr));
    LIST_COUNT_ASSERT(shiftCount);

    storePtr = repPtr->storePtr;
    LIST_ASSERT((storePtr->firstUsed + storePtr->numUsed + shiftCount)
		<= storePtr->numAllocated);

    memmove(&storePtr->slots[storePtr->firstUsed + shiftCount],
	    &storePtr->slots[storePtr->firstUsed],
	    storePtr->numUsed * sizeof(Tcl_Obj *));
    storePtr->firstUsed += shiftCount;
    if (repPtr->spanPtr) {
	repPtr->spanPtr->spanStart += shiftCount;
    } else {
	/* No span means entire original list is span */
	/* Should have been zero before shift - Invariant TBD */
	LIST_ASSERT(storePtr->firstUsed == shiftCount);
	repPtr->spanPtr = ListSpanNew(shiftCount, storePtr->numUsed);
    }

    LISTREP_CHECK(repPtr);
}
#endif

/*
 *------------------------------------------------------------------------
 *
 * ListRepValidate --
 *
 *	Checks all invariants for a ListRep and panics on failure.
 *	Note this is independent of NDEBUG, assert etc.
 *
 * Results:
 *    None.
 *
 * Side effects:
 *    Panics if any invariant is not met.
 *
 *------------------------------------------------------------------------
 */
static void
ListRepValidate(const ListRep *repPtr, const char *file, int lineNum)
{
    ListStore *storePtr = repPtr->storePtr;
    const char *condition;

    (void)storePtr; /* To stop gcc from whining about unused vars */

#define INVARIANT(cond_)        \
    do {                        \
	if (!(cond_)) {         \
	    condition = #cond_; \
	    goto failure;       \
	}                       \
    } while (0)

    /* Separate each condition so line number gives exact reason for failure */
    INVARIANT(storePtr != NULL);
    INVARIANT(storePtr->numAllocated >= 0);
    INVARIANT(storePtr->numAllocated <= LIST_MAX);
    INVARIANT(storePtr->firstUsed >= 0);
    INVARIANT(storePtr->firstUsed < storePtr->numAllocated);
    INVARIANT(storePtr->numUsed >= 0);
    INVARIANT(storePtr->numUsed <= storePtr->numAllocated);
    INVARIANT(storePtr->firstUsed <= (storePtr->numAllocated - storePtr->numUsed));

    if (! ListRepIsShared(repPtr)) {
	/*
	 * If this is the only reference and there is no span, then store
	 * occupancy must begin at 0
	 */
	INVARIANT(repPtr->spanPtr || repPtr->storePtr->firstUsed == 0);
    }

    INVARIANT(ListRepStart(repPtr) >= storePtr->firstUsed);
    INVARIANT(ListRepLength(repPtr) <= storePtr->numUsed);
    INVARIANT(ListRepStart(repPtr) <= (storePtr->firstUsed + storePtr->numUsed - ListRepLength(repPtr)));

#undef INVARIANT

    return;

failure:
    Tcl_Panic("List internal failure in %s line %d. Condition: %s",
	      file,
	      lineNum,
	      condition);
}

/*
 *------------------------------------------------------------------------
 *
 * TclListObjValidate --
 *
 *    Wrapper around ListRepValidate. Primarily used from test suite.
 *
 * Results:
 *    None.
 *
 * Side effects:
 *    Will panic if internal structure is not consistent or if object
 *    cannot be converted to a list object.
 *
 *------------------------------------------------------------------------
 */
void
TclListObjValidate(Tcl_Interp *interp, Tcl_Obj *listObj)
{
    ListRep listRep;
    if (TclListObjGetRep(interp, listObj, &listRep) != TCL_OK) {
	Tcl_Panic("Object passed to TclListObjValidate cannot be converted to "
		  "a list object.");
    }
    ListRepValidate(&listRep, __FILE__, __LINE__);
}

/*
 *----------------------------------------------------------------------
 *
 * ListStoreNew --
 *
 *	Allocates a new ListStore with space for at least objc elements. objc
 *	must be > 0.  If objv!=NULL, initializes with the first objc values
 *	in that array.  If objv==NULL, initalize 0 elements, with space
 *	to add objc more.
 *
 *      Normally the function allocates the exact space requested unless
 *      the flags arguments has any LISTREP_SPACE_*
 *      bits set. See the comments for those #defines.
 *
 * Results:
 *      On success, a pointer to the allocated ListStore is returned.
 *      On allocation failure, panics if LISTREP_PANIC_ON_FAIL is set in
 *      flags; otherwise returns NULL.
 *
 * Side effects:
 *	The ref counts of the elements in objv are incremented on success
 *	since the returned ListStore references them.
 *
 *----------------------------------------------------------------------
 */
static ListStore *
ListStoreNew(
    Tcl_Size objc,
    Tcl_Obj *const objv[],
    int flags)
{
    ListStore *storePtr;
    Tcl_Size capacity;

    /*
     * First check to see if we'd overflow and try to allocate an object
     * larger than our memory allocator allows.
     */
    if (objc > LIST_MAX) {
	if (flags & LISTREP_PANIC_ON_FAIL) {
	    Tcl_Panic("max length of a Tcl list exceeded");
	}
	return NULL;
    }

    if (flags & LISTREP_SPACE_FLAGS) {
	capacity = ListStoreUpSize(objc);
    } else {
	capacity = objc;
    }

    storePtr = (ListStore *)attemptckalloc(LIST_SIZE(capacity));
    if (storePtr == NULL && capacity != objc) {
	capacity = objc; /* Try allocating exact size */
	storePtr = (ListStore *)attemptckalloc(LIST_SIZE(capacity));
    }
    if (storePtr == NULL) {
	if (flags & LISTREP_PANIC_ON_FAIL) {
	    Tcl_Panic("list creation failed: unable to alloc %u bytes",
		    LIST_SIZE(objc));
	}
	return NULL;
    }

    storePtr->refCount = 0;
    storePtr->flags = 0;
    storePtr->numAllocated = capacity;
    if (capacity == objc) {
	storePtr->firstUsed = 0;
    } else {
	Tcl_Size extra = capacity - objc;
	int spaceFlags = flags & LISTREP_SPACE_FLAGS;
	if (spaceFlags == LISTREP_SPACE_ONLY_BACK) {
	    storePtr->firstUsed = 0;
	} else if (spaceFlags == LISTREP_SPACE_FAVOR_FRONT) {
	    /* Leave more space in the front */
	    storePtr->firstUsed =
		extra - (extra / 4); /* NOT same as 3*extra/4 */
	} else if (spaceFlags == LISTREP_SPACE_FAVOR_BACK) {
	    /* Leave more space in the back */
	    storePtr->firstUsed = extra / 4;
	} else {
	    /* Apportion equally */
	    storePtr->firstUsed = extra / 2;
	}
    }

    if (objv) {
	storePtr->numUsed = objc;
	ObjArrayCopy(&storePtr->slots[storePtr->firstUsed], objc, objv);
    } else {
	storePtr->numUsed = 0;
    }

    return storePtr;
}

/*
 *------------------------------------------------------------------------
 *
 * ListStoreReallocate --
 *
 *    Reallocates the memory for a ListStore.
 *
 * Results:
 *    Pointer to the ListStore which may be the same as storePtr or pointer
 *    to a new block of memory. On reallocation failure, NULL is returned.
 *
 *
 * Side effects:
 *    The memory pointed to by storePtr is freed if it a new block has to
 *    be returned.
 *
 *
 *------------------------------------------------------------------------
 */
ListStore *
ListStoreReallocate (ListStore *storePtr, Tcl_Size numSlots)
{
    Tcl_Size newCapacity;
    ListStore *newStorePtr;

    newCapacity = ListStoreUpSize(numSlots);
    newStorePtr =
	(ListStore *)attemptckrealloc(storePtr, LIST_SIZE(newCapacity));
    if (newStorePtr == NULL) {
	newCapacity = numSlots;
	newStorePtr = (ListStore *)attemptckrealloc(storePtr,
						    LIST_SIZE(newCapacity));
	if (newStorePtr == NULL)
	    return NULL;
    }
    /* Only the capacity has changed, fix it in the header */
    newStorePtr->numAllocated = newCapacity;
    return newStorePtr;
}

/*
 *----------------------------------------------------------------------
 *
 * ListRepInit --
 *
 *      Initializes a ListRep to hold a list internal representation
 *      with space for objc elements.
 *
 *      objc must be > 0. If objv!=NULL, initializes with the first objc
 *      values in that array. If objv==NULL, initalize list internal rep to
 *      have 0 elements, with space to add objc more.
 *
 *	Normally the function allocates the exact space requested unless
 *	the flags arguments has one of the LISTREP_SPACE_* bits set.
 *	See the comments for those #defines.
 *
 *      The reference counts of the ListStore and ListSpan (if present)
 *	pointed to by the initialized repPtr are set to zero.
 *	Caller has to manage them as necessary.
 *
 * Results:
 *      On success, TCL_OK is returned with *listRepPtr initialized.
 *      On failure, panics if LISTREP_PANIC_ON_FAIL is set in flags; otherwise
 *	returns TCL_ERROR with *listRepPtr fields set to NULL.
 *
 * Side effects:
 *	The ref counts of the elements in objv are incremented since the
 *	resulting list now refers to them.
 *
 *----------------------------------------------------------------------
 */
static int
ListRepInit(
    Tcl_Size objc,
    Tcl_Obj *const objv[],
    int flags,
    ListRep *repPtr
    )
{
    ListStore *storePtr;

    storePtr = ListStoreNew(objc, objv, flags);
    if (storePtr) {
	repPtr->storePtr = storePtr;
	if (storePtr->firstUsed == 0) {
	    repPtr->spanPtr = NULL;
	} else {
	    repPtr->spanPtr =
		ListSpanNew(storePtr->firstUsed, storePtr->numUsed);
	}
	return TCL_OK;
    }
    /*
     * Initialize to keep gcc happy at the call site. Else it complains
     * about possibly uninitialized use.
     */
    repPtr->storePtr = NULL;
    repPtr->spanPtr = NULL;
    return TCL_ERROR;
}

/*
 *----------------------------------------------------------------------
 *
 * ListRepInitAttempt --
 *
 *	Creates a list internal rep with space for objc elements. See
 *	ListRepInit for requirements for parameters (in particular objc must
 *	be > 0). This function only adds error messages to the interpreter if
 *	not NULL.
 *
 *      The reference counts of the ListStore and ListSpan (if present)
 *	pointed to by the initialized repPtr are set to zero.
 *	Caller has to manage them as necessary.
 *
 * Results:
 *      On success, TCL_OK is returned with *listRepPtr initialized.
 *	On allocation failure, returnes TCL_ERROR with an error message
 *	in the interpreter if non-NULL.
 *
 * Side effects:
 *	The ref counts of the elements in objv are incremented since the
 *	resulting list now refers to them.
 *
 *----------------------------------------------------------------------
 */
static int
ListRepInitAttempt(
    Tcl_Interp *interp,
    Tcl_Size objc,
    Tcl_Obj *const objv[],
    ListRep *repPtr)
{
    int result = ListRepInit(objc, objv, 0, repPtr);

    if (result != TCL_OK && interp != NULL) {
	if (objc > LIST_MAX) {
	    ListLimitExceededError(interp);
	} else {
	    MemoryAllocationError(interp, LIST_SIZE(objc));
	}
    }
    return result;
}

/*
 *------------------------------------------------------------------------
 *
 * ListRepClone --
 *
 *    Does a deep clone of an existing ListRep.
 *
 *    Normally the function allocates the exact space needed unless
 *    the flags arguments has one of the LISTREP_SPACE_* bits set.
 *    See the comments for those #defines.
 *
 * Results:
 *    None.
 *
 * Side effects:
 *    The toRepPtr location is initialized with the ListStore and ListSpan
 *    (if needed) containing a copy of the list elements in fromRepPtr.
 *    The function will panic if memory cannot be allocated.
 *
 *------------------------------------------------------------------------
 */
static void
ListRepClone(ListRep *fromRepPtr, ListRep *toRepPtr, int flags)
{
    Tcl_Obj **fromObjs;
    Tcl_Size numFrom;

    ListRepElements(fromRepPtr, numFrom, fromObjs);
    ListRepInit(numFrom, fromObjs, flags | LISTREP_PANIC_ON_FAIL, toRepPtr);
}

/*
 *------------------------------------------------------------------------
 *
 * ListRepUnsharedFreeUnreferenced --
 *
 *    Frees any Tcl_Obj's from the "in-use" area of the ListStore for a
 *    ListRep that are not actually references from any lists.
 *
 *    IMPORTANT: this function must not be called on a shared internal
 *    representation or the internal representation of a shared Tcl_Obj.
 *
 * Results:
 *    None.
 *
 * Side effects:
 *    The firstUsed and numUsed fields of the ListStore are updated to
 *    reflect the new "in-use" extent.
 *
 *------------------------------------------------------------------------
 */
static void ListRepUnsharedFreeUnreferenced(const ListRep *repPtr)
{
    Tcl_Size count;
    ListStore *storePtr;
    ListSpan *spanPtr;

    LIST_ASSERT(!ListRepIsShared(repPtr));
    LISTREP_CHECK(repPtr);

    storePtr = repPtr->storePtr;
    spanPtr = repPtr->spanPtr;
    if (spanPtr == NULL) {
	LIST_ASSERT(storePtr->firstUsed == 0); /* Invariant TBD */
	return;
    }

    /* Collect garbage at front */
    count = spanPtr->spanStart - storePtr->firstUsed;
    LIST_COUNT_ASSERT(count);
    if (count > 0) {
        /* T:listrep-1.5.1,6.{1:8} */
	ObjArrayDecrRefs(storePtr->slots, storePtr->firstUsed, count);
	storePtr->firstUsed = spanPtr->spanStart;
	LIST_ASSERT(storePtr->numUsed >= count);
	storePtr->numUsed -= count;
    }

    /* Collect garbage at back */
    count = (storePtr->firstUsed + storePtr->numUsed)
	  - (spanPtr->spanStart + spanPtr->spanLength);
    LIST_COUNT_ASSERT(count);
    if (count > 0) {
        /* T:listrep-6.{1:8} */
	ObjArrayDecrRefs(
	    storePtr->slots, spanPtr->spanStart + spanPtr->spanLength, count);
	LIST_ASSERT(storePtr->numUsed >= count);
	storePtr->numUsed -= count;
    }

    LIST_ASSERT(ListRepStart(repPtr) == storePtr->firstUsed);
    LIST_ASSERT(ListRepLength(repPtr) == storePtr->numUsed);
    LISTREP_CHECK(repPtr);
}

/*
 *----------------------------------------------------------------------
 *
 * Tcl_NewListObj --
 *
 *	This function is normally called when not debugging: i.e., when
 *	TCL_MEM_DEBUG is not defined. It creates a new list object from an
 *	(objc,objv) array: that is, each of the objc elements of the array
 *	referenced by objv is inserted as an element into a new Tcl object.
 *
 *	When TCL_MEM_DEBUG is defined, this function just returns the result
 *	of calling the debugging version Tcl_DbNewListObj.
 *
 * Results:
 *	A new list object is returned that is initialized from the object
 *	pointers in objv. If objc is less than or equal to zero, an empty
 *	object is returned. The new object's string representation is left
 *	NULL. The resulting new list object has ref count 0.
 *
 * Side effects:
 *	The ref counts of the elements in objv are incremented since the
 *	resulting list now refers to them.
 *
 *----------------------------------------------------------------------
 */

#ifdef TCL_MEM_DEBUG
#undef Tcl_NewListObj

Tcl_Obj *
Tcl_NewListObj(
    Tcl_Size objc,		/* Count of objects referenced by objv. */
    Tcl_Obj *const objv[])	/* An array of pointers to Tcl objects. */
{
    return Tcl_DbNewListObj(objc, objv, "unknown", 0);
}

#else /* if not TCL_MEM_DEBUG */

Tcl_Obj *
Tcl_NewListObj(
    Tcl_Size objc,		/* Count of objects referenced by objv. */
    Tcl_Obj *const objv[])	/* An array of pointers to Tcl objects. */
{
    ListRep listRep;
    Tcl_Obj *listObj;

    TclNewObj(listObj);

    if (objc <= 0) {
	return listObj;
    }

    ListRepInit(objc, objv, LISTREP_PANIC_ON_FAIL, &listRep);
    ListObjReplaceRepAndInvalidate(listObj, &listRep);

    return listObj;
}
#endif /* if TCL_MEM_DEBUG */

/*
 *----------------------------------------------------------------------
 *
 * Tcl_DbNewListObj --
 *
 *	This function is normally called when debugging: i.e., when
 *	TCL_MEM_DEBUG is defined. It creates new list objects. It is the same
 *	as the Tcl_NewListObj function above except that it calls
 *	Tcl_DbCkalloc directly with the file name and line number from its
 *	caller. This simplifies debugging since then the [memory active]
 *	command will report the correct file name and line number when
 *	reporting objects that haven't been freed.
 *
 *	When TCL_MEM_DEBUG is not defined, this function just returns the
 *	result of calling Tcl_NewListObj.
 *
 * Results:
 *	A new list object is returned that is initialized from the object
 *	pointers in objv. If objc is less than or equal to zero, an empty
 *	object is returned. The new object's string representation is left
 *	NULL. The new list object has ref count 0.
 *
 * Side effects:
 *	The ref counts of the elements in objv are incremented since the
 *	resulting list now refers to them.
 *
 *----------------------------------------------------------------------
 */

#ifdef TCL_MEM_DEBUG

Tcl_Obj *
Tcl_DbNewListObj(
    Tcl_Size objc,		/* Count of objects referenced by objv. */
    Tcl_Obj *const objv[],	/* An array of pointers to Tcl objects. */
    const char *file,		/* The name of the source file calling this
				 * function; used for debugging. */
    int line)			/* Line number in the source file; used for
				 * debugging. */
{
    Tcl_Obj *listObj;
    ListRep listRep;

    TclDbNewObj(listObj, file, line);

    if (objc <= 0) {
	return listObj;
    }

    ListRepInit(objc, objv, LISTREP_PANIC_ON_FAIL, &listRep);
    ListObjReplaceRepAndInvalidate(listObj, &listRep);

    return listObj;
}

#else /* if not TCL_MEM_DEBUG */

Tcl_Obj *
Tcl_DbNewListObj(
    Tcl_Size objc,		/* Count of objects referenced by objv. */
    Tcl_Obj *const objv[],	/* An array of pointers to Tcl objects. */
    TCL_UNUSED(const char *) /*file*/,
    TCL_UNUSED(int) /*line*/)
{
    return Tcl_NewListObj(objc, objv);
}
#endif /* TCL_MEM_DEBUG */

/*
 *------------------------------------------------------------------------
 *
 * TclNewListObj2 --
 *
 *    Create a new Tcl_Obj list comprising of the concatenation of two
 *    Tcl_Obj* arrays.
 *    TODO - currently this function is not used within tclListObj but
 *    need to see if it would be useful in other files that preallocate
 *    lists and then append.
 *
 * Results:
 *    Non-NULL pointer to the allocate Tcl_Obj.
 *
 * Side effects:
 *    None.
 *
 *------------------------------------------------------------------------
 */
Tcl_Obj *
TclNewListObj2(
    Tcl_Size objc1,		/* Count of objects referenced by objv1. */
    Tcl_Obj *const objv1[],	/* First array of pointers to Tcl objects. */
    Tcl_Size objc2,		/* Count of objects referenced by objv2. */
    Tcl_Obj *const objv2[]	/* Second array of pointers to Tcl objects. */
)
{
    Tcl_Obj *listObj;
    ListStore *storePtr;
    Tcl_Size objc = objc1 + objc2;

    listObj = Tcl_NewListObj(objc, NULL);
    if (objc == 0) {
	return listObj; /* An empty object */
    }
    LIST_ASSERT_TYPE(listObj);

    storePtr = ListObjStorePtr(listObj);

    LIST_ASSERT(ListObjSpanPtr(listObj) == NULL);
    LIST_ASSERT(storePtr->firstUsed == 0);
    LIST_ASSERT(storePtr->numUsed == 0);
    LIST_ASSERT(storePtr->numAllocated >= objc);

    if (objc1) {
	ObjArrayCopy(storePtr->slots, objc1, objv1);
    }
    if (objc2) {
	ObjArrayCopy(&storePtr->slots[objc1], objc2, objv2);
    }
    storePtr->numUsed = objc;
    return listObj;
}

/*
 *----------------------------------------------------------------------
 *
 * TclListObjGetRep --
 *
 *	This function returns a copy of the ListRep stored
 *	as the internal representation of an object. The reference
 *	counts of the (ListStore, ListSpan) contained in the representation
 *	are NOT incremented.
 *
 * Results:
 *	The return value is normally TCL_OK; in this case *listRepP
 *	is set to a copy of the descriptor stored as the internal
 *	representation of the Tcl_Obj containing a list. if listPtr does not
 *	refer to a list object and the object can not be converted to one,
 *	TCL_ERROR is returned and an error message will be left in the
 *	interpreter's result if interp is not NULL.
 *
 * Side effects:
 *	The possible conversion of the object referenced by listPtr
 *	to a list object. *repPtr is initialized to the internal rep
 *      if result is TCL_OK, or set to NULL on error.
 *----------------------------------------------------------------------
 */

static int
TclListObjGetRep(
    Tcl_Interp *interp, /* Used to report errors if not NULL. */
    Tcl_Obj *listObj,   /* List object for which an element array is
			 * to be returned. */
    ListRep *repPtr) /* Location to store descriptor */
{
    if (!TclHasInternalRep(listObj, &tclListType)) {
	int result;
	result = SetListFromAny(interp, listObj);
	if (result != TCL_OK) {
	    /* Init to keep gcc happy wrt uninitialized fields at call site */
	    repPtr->storePtr = NULL;
	    repPtr->spanPtr = NULL;
	    return result;
	}
    }
    ListObjGetRep(listObj, repPtr);
    LISTREP_CHECK(repPtr);
    return TCL_OK;
}

/*
 *----------------------------------------------------------------------
 *
 * Tcl_SetListObj --
 *
 *	Modify an object to be a list containing each of the objc elements of
 *	the object array referenced by objv.
 *
 * Results:
 *	None.
 *
 * Side effects:
 *	The object is made a list object and is initialized from the object
 *	pointers in objv. If objc is less than or equal to zero, an empty
 *	object is returned. The new object's string representation is left
 *	NULL. The ref counts of the elements in objv are incremented since the
 *	list now refers to them. The object's old string and internal
 *	representations are freed and its type is set NULL.
 *
 *----------------------------------------------------------------------
 */
void
Tcl_SetListObj(
    Tcl_Obj *objPtr,		/* Object whose internal rep to init. */
    Tcl_Size objc,		/* Count of objects referenced by objv. */
    Tcl_Obj *const objv[])	/* An array of pointers to Tcl objects. */
{
    if (Tcl_IsShared(objPtr)) {
	Tcl_Panic("%s called with shared object", "Tcl_SetListObj");
    }

    /*
     * Set the object's type to "list" and initialize the internal rep.
     * However, if there are no elements to put in the list, just give the
     * object an empty string rep and a NULL type. NOTE ListRepInit must
     * not be called with objc == 0!
     */

    if (objc > 0) {
	ListRep listRep;
	/* TODO - perhaps ask for extra space? */
	ListRepInit(objc, objv, LISTREP_PANIC_ON_FAIL, &listRep);
	ListObjReplaceRepAndInvalidate(objPtr, &listRep);
    } else {
	TclFreeInternalRep(objPtr);
	TclInvalidateStringRep(objPtr);
	Tcl_InitStringRep(objPtr, NULL, 0);
    }
}

/*
 *----------------------------------------------------------------------
 *
 * TclListObjCopy --
 *
 *	Makes a "pure list" copy of a list value. This provides for the C
 *	level a counterpart of the [lrange $list 0 end] command, while using
 *	internals details to be as efficient as possible.
 *
 * Results:
 *	Normally returns a pointer to a new Tcl_Obj, that contains the same
 *	list value as *listPtr does. The returned Tcl_Obj has a refCount of
 *	zero. If *listPtr does not hold a list, NULL is returned, and if
 *	interp is non-NULL, an error message is recorded there.
 *
 * Side effects:
 *	None.
 *
 *----------------------------------------------------------------------
 */

Tcl_Obj *
TclListObjCopy(
    Tcl_Interp *interp,		/* Used to report errors if not NULL. */
    Tcl_Obj *listObj)		/* List object for which an element array is
				 * to be returned. */
{
    Tcl_Obj *copyObj;

    if (!TclHasInternalRep(listObj, &tclListType)) {
	if (TclHasInternalRep(listObj,&tclArithSeriesType)) {
	    return TclArithSeriesObjCopy(interp, listObj);
	}
	if (SetListFromAny(interp, listObj) != TCL_OK) {
	    return NULL;
	}
    }

    TclNewObj(copyObj);
    TclInvalidateStringRep(copyObj);
    DupListInternalRep(listObj, copyObj);
    return copyObj;
}

/*
 *------------------------------------------------------------------------
 *
 * ListRepRange --
 *
 *	Initializes a ListRep as a range within the passed ListRep.
 *	The range limits are clamped to the list boundaries.
 *
 * Results:
 *	None.
 *
 * Side effects:
 *      The ListStore and ListSpan referenced by in the returned ListRep
 *      may or may not be the same as those passed in. For example, the
 *      ListStore may differ because the range is small enough that a new
 *      ListStore is more memory-optimal. The ListSpan may differ because
 *      it is NULL or shared. Regardless, reference counts on the returned
 *      values are not incremented. Generally, ListObjReplaceRepAndInvalidate
 *      may be used to store the new ListRep back into an object or a
 *      ListRepIncrRefs followed by ListRepDecrRefs to free in case of errors.
 *	Any other use should be carefully reconsidered.
 *      TODO WARNING:- this is an awkward interface and easy for caller
 *      to get wrong. Mostly due to refcount combinations. Perhaps passing
 *      in the source listObj instead of source listRep might simplify.
 *
 *------------------------------------------------------------------------
 */
static void
ListRepRange(
    ListRep *srcRepPtr,    /* Contains source of the range */
    Tcl_Size rangeStart,  /* Index of first element to include */
    Tcl_Size rangeEnd,    /* Index of last element to include */
    int preserveSrcRep,    /* If true, srcRepPtr contents must not be
			      modified (generally because a shared Tcl_Obj
			      references it) */
    ListRep *rangeRepPtr)  /* Output. Must NOT be == srcRepPtr */
{
    Tcl_Obj **srcElems;
    Tcl_Size numSrcElems = ListRepLength(srcRepPtr);
    Tcl_Size rangeLen;
    Tcl_Size numAfterRangeEnd;

    LISTREP_CHECK(srcRepPtr);

    /* Take the opportunity to garbage collect */
    /* TODO - we probably do not need the preserveSrcRep here unlike later */
    if (!preserveSrcRep) {
        /* T:listrep-1.{4,5,8,9},2.{4:7},3.{15:18},4.{7,8} */
	ListRepFreeUnreferenced(srcRepPtr);
    } /* else T:listrep-2.{4.2,4.3,5.2,5.3,6.2,7.2,8.1} */

    if (rangeStart < 0) {
	rangeStart = 0;
    }
    if (rangeEnd >= numSrcElems) {
	rangeEnd = numSrcElems - 1;
    }
    if (rangeStart > rangeEnd) {
	/* Empty list of capacity 1. */
	ListRepInit(1, NULL, LISTREP_PANIC_ON_FAIL, rangeRepPtr);
	return;
    }

    rangeLen = rangeEnd - rangeStart + 1;

    /*
     * We can create a range one of four ways:
     *  (0) Range encapsulates entire list
     *  (1) Special case: deleting in-place from end of an unshared object
     *  (2) Use a ListSpan referencing the current ListStore
     *  (3) Creating a new ListStore
     *  (4) Removing all elements outside the range in the current ListStore
     * Option (4) may only be done if caller has not disallowed it AND
     * the ListStore is not shared.
     *
     * The choice depends on heuristics related to speed and memory.
     * TODO - heuristics below need to be measured and tuned.
     *
     * Note: Even if nothing below cause any changes, we still want the
     * string-canonizing effect of [lrange 0 end] so the Tcl_Obj should not
     * be returned as is even if the range encompasses the whole list.
     */
    if (rangeStart == 0 && rangeEnd == (numSrcElems-1)) {
	/* Option 0 - entire list. This may be used to canonicalize */
        /* T:listrep-1.10.1,2.8.1 */
	*rangeRepPtr = *srcRepPtr; /* Not ref counts not incremented */
    } else if (rangeStart == 0 && (!preserveSrcRep)
	       && (!ListRepIsShared(srcRepPtr) && srcRepPtr->spanPtr == NULL)) {
	/* Option 1 - Special case unshared, exclude end elements, no span  */
	LIST_ASSERT(srcRepPtr->storePtr->firstUsed == 0); /* If no span */
	ListRepElements(srcRepPtr, numSrcElems, srcElems);
	numAfterRangeEnd = numSrcElems - (rangeEnd + 1);
	/* Assert: Because numSrcElems > rangeEnd earlier */
	LIST_ASSERT(numAfterRangeEnd >= 0);
	if (numAfterRangeEnd != 0) {
            /* T:listrep-1.{8,9} */
	    ObjArrayDecrRefs(srcElems, rangeEnd + 1, numAfterRangeEnd);
	}
	/* srcRepPtr->storePtr->firstUsed,numAllocated unchanged */
	srcRepPtr->storePtr->numUsed = rangeLen;
	srcRepPtr->storePtr->flags = 0;
	rangeRepPtr->storePtr = srcRepPtr->storePtr; /* Note no incr ref */
	rangeRepPtr->spanPtr = NULL;
    } else if (ListSpanMerited(rangeLen,
			       srcRepPtr->storePtr->numUsed,
			       srcRepPtr->storePtr->numAllocated)) {
	/* Option 2 - because span would be most efficient */
	Tcl_Size spanStart = ListRepStart(srcRepPtr) + rangeStart;
	if (!preserveSrcRep && srcRepPtr->spanPtr
	    && srcRepPtr->spanPtr->refCount <= 1) {
	    /* If span is not shared reuse it */
            /* T:listrep-2.7.3,3.{16,18} */
	    srcRepPtr->spanPtr->spanStart = spanStart;
	    srcRepPtr->spanPtr->spanLength = rangeLen;
	    *rangeRepPtr = *srcRepPtr;
	} else {
	    /* Span not present or is shared. */
            /* T:listrep-1.5,2.{5,7},4.{7,8} */
	    rangeRepPtr->storePtr = srcRepPtr->storePtr;
	    rangeRepPtr->spanPtr = ListSpanNew(spanStart, rangeLen);
	}
        /*
         * We have potentially created a new internal representation that
         * references the same storage as srcRep but not yet incremented its
         * reference count. So do NOT call freezombies if preserveSrcRep
         * is mandated.
         */
	if (!preserveSrcRep) {
            /* T:listrep-1.{5.1,5.2,5.4},2.{5,7},3.{16,18},4.{7,8} */
	    ListRepFreeUnreferenced(rangeRepPtr);
	}
    } else if (preserveSrcRep || ListRepIsShared(srcRepPtr)) {
	/* Option 3 - span or modification in place not allowed/desired */
        /* T:listrep-2.{4,6} */
	ListRepElements(srcRepPtr, numSrcElems, srcElems);
	/* TODO - allocate extra space? */
	ListRepInit(rangeLen,
		    &srcElems[rangeStart],
		    LISTREP_PANIC_ON_FAIL,
		    rangeRepPtr);
    } else {
	/*
	 * Option 4 - modify in place. Note that because of the invariant
	 * that spanless list stores must start at 0, we have to move
	 * everything to the front.
	 * TODO - perhaps if a span already exists, no need to move to front?
	 * or maybe no need to move all the way to the front?
	 * TODO - if range is small relative to allocation, allocate new?
	 */

	/* Asserts follow from call to ListRepFreeUnreferenced earlier */
	LIST_ASSERT(!preserveSrcRep);
	LIST_ASSERT(!ListRepIsShared(srcRepPtr));
	LIST_ASSERT(ListRepStart(srcRepPtr) == srcRepPtr->storePtr->firstUsed);
	LIST_ASSERT(ListRepLength(srcRepPtr) == srcRepPtr->storePtr->numUsed);

	ListRepElements(srcRepPtr, numSrcElems, srcElems);

	/* Free leading elements outside range */
	if (rangeStart != 0) {
            /* T:listrep-1.4,3.15 */
	    ObjArrayDecrRefs(srcElems, 0, rangeStart);
	}
	/* Ditto for trailing */
	numAfterRangeEnd = numSrcElems - (rangeEnd + 1);
	/* Assert: Because numSrcElems > rangeEnd earlier */
	LIST_ASSERT(numAfterRangeEnd >= 0);
	if (numAfterRangeEnd != 0) {
            /* T:listrep-3.17 */
	    ObjArrayDecrRefs(srcElems, rangeEnd + 1, numAfterRangeEnd);
	}
	memmove(&srcRepPtr->storePtr->slots[0],
		&srcRepPtr->storePtr
		     ->slots[srcRepPtr->storePtr->firstUsed + rangeStart],
		rangeLen * sizeof(Tcl_Obj *));
	srcRepPtr->storePtr->firstUsed = 0;
	srcRepPtr->storePtr->numUsed = rangeLen;
	srcRepPtr->storePtr->flags = 0;
	if (srcRepPtr->spanPtr) {
	    /* In case the source has a span, update it for consistency */
            /* T:listrep-3.{15,17} */
	    srcRepPtr->spanPtr->spanStart = srcRepPtr->storePtr->firstUsed;
	    srcRepPtr->spanPtr->spanLength = srcRepPtr->storePtr->numUsed;
	}
	rangeRepPtr->storePtr = srcRepPtr->storePtr;
	rangeRepPtr->spanPtr = NULL;
    }

    /* TODO - call freezombies here if !preserveSrcRep? */

    /* Note ref counts intentionally not incremented */
    LISTREP_CHECK(rangeRepPtr);
    return;
}

/*
 *----------------------------------------------------------------------
 *
 * TclListObjRange --
 *
 *	Makes a slice of a list value.
 *      *listObj must be known to be a valid list.
 *
 * Results:
 *	Returns a pointer to the sliced list.
 *      This may be a new object or the same object if not shared.
 *	Returns NULL if passed listObj was not a list and could not be
 *	converted to one.
 *
 * Side effects:
 *	The possible conversion of the object referenced by listPtr
 *	to a list object.
 *
 *----------------------------------------------------------------------
 */

Tcl_Obj *
TclListObjRange(
    Tcl_Obj *listObj,		/* List object to take a range from. */
    Tcl_Size rangeStart,	/* Index of first element to include. */
    Tcl_Size rangeEnd)		/* Index of last element to include. */
{
    ListRep listRep;
    ListRep resultRep;

    int isShared;
    if (TclListObjGetRep(NULL, listObj, &listRep) != TCL_OK)
	return NULL;

    isShared = Tcl_IsShared(listObj);

    ListRepRange(&listRep, rangeStart, rangeEnd, isShared, &resultRep);

    if (isShared) {
        /* T:listrep-1.10.1,2.{4.2,4.3,5.2,5.3,6.2,7.2,8.1} */
	TclNewObj(listObj);
    } /* T:listrep-1.{4.3,5.1,5.2} */
    ListObjReplaceRepAndInvalidate(listObj, &resultRep);
    return listObj;
}

/*
 *----------------------------------------------------------------------
 *
 * Tcl_ListObjGetElements --
 *
 *	This function returns an (objc,objv) array of the elements in a list
 *	object.
 *
 * Results:
 *	The return value is normally TCL_OK; in this case *objcPtr is set to
 *	the count of list elements and *objvPtr is set to a pointer to an
 *	array of (*objcPtr) pointers to each list element. If listPtr does not
 *	refer to a list object and the object can not be converted to one,
 *	TCL_ERROR is returned and an error message will be left in the
 *	interpreter's result if interp is not NULL.
 *
 *	The objects referenced by the returned array should be treated as
 *	readonly and their ref counts are _not_ incremented; the caller must
 *	do that if it holds on to a reference. Furthermore, the pointer and
 *	length returned by this function may change as soon as any function is
 *	called on the list object; be careful about retaining the pointer in a
 *	local data structure.
 *
 * Side effects:
 *	The possible conversion of the object referenced by listPtr
 *	to a list object.
 *
 *----------------------------------------------------------------------
 */

#undef Tcl_ListObjGetElements
int
Tcl_ListObjGetElements(
    Tcl_Interp *interp,		/* Used to report errors if not NULL. */
    Tcl_Obj *objPtr,		/* List object for which an element array is
				 * to be returned. */
    Tcl_Size *objcPtr,		/* Where to store the count of objects
				 * referenced by objv. */
    Tcl_Obj ***objvPtr)		/* Where to store the pointer to an array of
				 * pointers to the list's objects. */
{
    ListRep listRep;

    if (TclHasInternalRep(objPtr,&tclArithSeriesType)) {
	return TclArithSeriesGetElements(interp, objPtr, objcPtr, objvPtr);
    }

    if (TclListObjGetRep(interp, objPtr, &listRep) != TCL_OK)
	return TCL_ERROR;
    ListRepElements(&listRep, *objcPtr, *objvPtr);
    return TCL_OK;
}

/*
 *----------------------------------------------------------------------
 *
 * Tcl_ListObjAppendList --
 *
 *	This function appends the elements in the list fromObj
 *	to toObj. toObj must not be shared else the function will panic.
 *
 * Results:
 *	The return value is normally TCL_OK. If fromObj or toObj do not
 *	refer to list values, TCL_ERROR is returned and an error message is
 *	left in the interpreter's result if interp is not NULL.
 *
 * Side effects:
 *	The reference counts of the elements in fromObj are incremented
 *	since the list now refers to them. toObj and fromObj are
 *	converted, if necessary, to list objects. Also, appending the new
 *	elements may cause toObj's array of element pointers to grow.
 *	toObj's old string representation, if any, is invalidated.
 *
 *----------------------------------------------------------------------
 */
int
Tcl_ListObjAppendList(
    Tcl_Interp *interp,		/* Used to report errors if not NULL. */
    Tcl_Obj *toObj,		/* List object to append elements to. */
    Tcl_Obj *fromObj)		/* List obj with elements to append. */
{
    Tcl_Size objc;
    Tcl_Obj **objv;

    if (Tcl_IsShared(toObj)) {
	Tcl_Panic("%s called with shared object", "Tcl_ListObjAppendList");
    }

    if (TclListObjGetElementsM(interp, fromObj, &objc, &objv) != TCL_OK) {
	return TCL_ERROR;
    }

    /*
     * Insert the new elements starting after the lists's last element.
     * Delete zero existing elements.
     */

    return TclListObjAppendElements(interp, toObj, objc, objv);
}

/*
 *------------------------------------------------------------------------
 *
 * TclListObjAppendElements --
 *
 *      Appends multiple elements to a Tcl_Obj list object. If
 *      the passed Tcl_Obj is not a list object, it will be converted to one
 *      and an error raised if the conversion fails.
 *
 * 	The Tcl_Obj must not be shared though the internal representation
 * 	may be.
 *
 * Results:
 *	On success, TCL_OK is returned with the specified elements appended.
 *	On failure, TCL_ERROR is returned with an error message in the
 *	interpreter if not NULL.
 *
 * Side effects:
 *    None.
 *
 *------------------------------------------------------------------------
 */
 int TclListObjAppendElements (
    Tcl_Interp *interp,		/* Used to report errors if not NULL. */
    Tcl_Obj *toObj,		/* List object to append */
    Tcl_Size elemCount,        /* Number of elements in elemObjs[] */
    Tcl_Obj * const elemObjv[])	/* Objects to append to toObj's list. */
{
    ListRep listRep;
    Tcl_Obj **toObjv;
    Tcl_Size toLen;
    Tcl_Size finalLen;

    if (Tcl_IsShared(toObj)) {
	Tcl_Panic("%s called with shared object", "TclListObjAppendElements");
    }

    if (TclListObjGetRep(interp, toObj, &listRep) != TCL_OK)
	return TCL_ERROR; /* Cannot be converted to a list */

    if (elemCount == 0)
	return TCL_OK; /* Nothing to do. Note AFTER check for list above */

    ListRepElements(&listRep, toLen, toObjv);
    if (elemCount > LIST_MAX || toLen > (LIST_MAX - elemCount)) {
	return ListLimitExceededError(interp);
    }

    finalLen = toLen + elemCount;
    if (!ListRepIsShared(&listRep)) {
	/*
	 * Reuse storage if possible. Even if too small, realloc-ing instead
	 * of creating a new ListStore will save us on manipulating Tcl_Obj
	 * reference counts on the elements which is a substantial cost
	 * if the list is not small.
	 */
	Tcl_Size numTailFree;

	ListRepFreeUnreferenced(&listRep); /* Collect garbage before checking room */

	LIST_ASSERT(ListRepStart(&listRep) == listRep.storePtr->firstUsed);
	LIST_ASSERT(ListRepLength(&listRep) == listRep.storePtr->numUsed);
	LIST_ASSERT(toLen == listRep.storePtr->numUsed);

	if (finalLen > listRep.storePtr->numAllocated) {
	    /* T:listrep-1.{2,11},3.6 */
	    ListStore *newStorePtr;
	    newStorePtr = ListStoreReallocate(listRep.storePtr, finalLen);
	    if (newStorePtr == NULL) {
		return MemoryAllocationError(interp, LIST_SIZE(finalLen));
	    }
	    LIST_ASSERT(newStorePtr->numAllocated >= finalLen);
	    listRep.storePtr = newStorePtr;
	    /*
	     * WARNING: at this point the Tcl_Obj internal rep potentially
	     * points to freed storage if the reallocation returned a
	     * different location. Overwrite it to bring it back in sync.
	     */
	    ListObjStompRep(toObj, &listRep);
	} /* else T:listrep-3.{4,5} */
	LIST_ASSERT(listRep.storePtr->numAllocated >= finalLen);
	/* Current store big enough */
	numTailFree = ListRepNumFreeTail(&listRep);
	LIST_ASSERT((numTailFree + listRep.storePtr->firstUsed)
		    >= elemCount); /* Total free */
	if (numTailFree < elemCount) {
	    /* Not enough room at back. Move some to front */
            /* T:listrep-3.5 */
	    Tcl_Size shiftCount = elemCount - numTailFree;
	    /* Divide remaining space between front and back */
	    shiftCount += (listRep.storePtr->numAllocated - finalLen) / 2;
	    LIST_ASSERT(shiftCount <= listRep.storePtr->firstUsed);
	    if (shiftCount) {
                /* T:listrep-3.5 */
		ListRepUnsharedShiftDown(&listRep, shiftCount);
            }
	} /* else T:listrep-3.{4,6} */
	ObjArrayCopy(&listRep.storePtr->slots[ListRepStart(&listRep)
					      + ListRepLength(&listRep)],
		     elemCount,
		     elemObjv);
	listRep.storePtr->numUsed = finalLen;
	if (listRep.spanPtr) {
            /* T:listrep-3.{4,5,6} */
	    LIST_ASSERT(listRep.spanPtr->spanStart
			== listRep.storePtr->firstUsed);
	    listRep.spanPtr->spanLength = finalLen;
	} /* else T:listrep-3.6.3 */
	LIST_ASSERT(ListRepStart(&listRep) == listRep.storePtr->firstUsed);
	LIST_ASSERT(ListRepLength(&listRep) == finalLen);
	LISTREP_CHECK(&listRep);

	ListObjReplaceRepAndInvalidate(toObj, &listRep);
	return TCL_OK;
    }

    /*
     * Have to make a new list rep, either shared or no room in old one.
     * If the old list did not have a span (all elements at front), do
     * not leave space in the front either, assuming all appends and no
     * prepends.
     */
    if (ListRepInit(finalLen,
		    NULL,
		    listRep.spanPtr ? LISTREP_SPACE_FAVOR_BACK
				    : LISTREP_SPACE_ONLY_BACK,
		    &listRep)
	!= TCL_OK) {
	return TCL_ERROR;
    }
    LIST_ASSERT(listRep.storePtr->numAllocated >= finalLen);

    if (toLen) {
        /* T:listrep-2.{2,9},4.5 */
	ObjArrayCopy(ListRepSlotPtr(&listRep, 0), toLen, toObjv);
    }
    ObjArrayCopy(ListRepSlotPtr(&listRep, toLen), elemCount, elemObjv);
    listRep.storePtr->numUsed = finalLen;
    if (listRep.spanPtr) {
        /* T:listrep-4.5 */
	LIST_ASSERT(listRep.spanPtr->spanStart == listRep.storePtr->firstUsed);
	listRep.spanPtr->spanLength = finalLen;
    }
    LISTREP_CHECK(&listRep);
    ListObjReplaceRepAndInvalidate(toObj, &listRep);
    return TCL_OK;
}

/*
 *----------------------------------------------------------------------
 *
 * Tcl_ListObjAppendElement --
 *
 *	This function is a special purpose version of Tcl_ListObjAppendList:
 *	it appends a single object referenced by elemObj to the list object
 *	referenced by toObj. If toObj is not already a list object, an
 *	attempt will be made to convert it to one.
 *
 * Results:
 *	The return value is normally TCL_OK; in this case elemObj is added to
 *	the end of toObj's list. If toObj does not refer to a list object
 *	and the object can not be converted to one, TCL_ERROR is returned and
 *	an error message will be left in the interpreter's result if interp is
 *	not NULL.
 *
 * Side effects:
 *	The ref count of elemObj is incremented since the list now refers to
 *	it. toObj will be converted, if necessary, to a list object. Also,
 *	appending the new element may cause listObj's array of element
 *	pointers to grow. toObj's old string representation, if any, is
 *	invalidated.
 *
 *----------------------------------------------------------------------
 */
int
Tcl_ListObjAppendElement(
    Tcl_Interp *interp,		/* Used to report errors if not NULL. */
    Tcl_Obj *toObj,		/* List object to append elemObj to. */
    Tcl_Obj *elemObj)		/* Object to append to toObj's list. */
{
    /*
     * TODO - compare perf with 8.6 to see if worth optimizing single
     * element case
     */
    return TclListObjAppendElements(interp, toObj, 1, &elemObj);
}

/*
 *----------------------------------------------------------------------
 *
 * Tcl_ListObjIndex --
 *
 *	This function returns a pointer to the index'th object from the list
 *	referenced by listPtr. The first element has index 0. If index is
 *	negative or greater than or equal to the number of elements in the
 *	list, a NULL is returned. If listPtr is not a list object, an attempt
 *	will be made to convert it to a list.
 *
 * Results:
 *	The return value is normally TCL_OK; in this case objPtrPtr is set to
 *	the Tcl_Obj pointer for the index'th list element or NULL if index is
 *	out of range. This object should be treated as readonly and its ref
 *	count is _not_ incremented; the caller must do that if it holds on to
 *	the reference. If listPtr does not refer to a list and can't be
 *	converted to one, TCL_ERROR is returned and an error message is left
 *	in the interpreter's result if interp is not NULL.
 *
 * Side effects:
 *	listPtr will be converted, if necessary, to a list object.
 *
 *----------------------------------------------------------------------
 */
int
Tcl_ListObjIndex(
    Tcl_Interp *interp,  /* Used to report errors if not NULL. */
    Tcl_Obj *listObj,    /* List object to index into. */
    Tcl_Size index,           /* Index of element to return. */
    Tcl_Obj **objPtrPtr) /* The resulting Tcl_Obj* is stored here. */
{
    Tcl_Obj **elemObjs;
    Tcl_Size numElems;

    /*
     * TODO
     * Unlike the original list code, this does not optimize for lindex'ing
     * an empty string when the internal rep is not already a list. On the
     * other hand, this code will be faster for the case where the object
     * is currently a dict. Benchmark the two cases.
     */
    if (TclListObjGetElementsM(interp, listObj, &numElems, &elemObjs)
	!= TCL_OK) {
	return TCL_ERROR;
    }
    if ((index < 0) || (index >= numElems)) {
	*objPtrPtr = NULL;
    } else {
	*objPtrPtr = elemObjs[index];
    }

    return TCL_OK;
}

/*
 *----------------------------------------------------------------------
 *
 * Tcl_ListObjLength --
 *
 *	This function returns the number of elements in a list object. If the
 *	object is not already a list object, an attempt will be made to
 *	convert it to one.
 *
 * Results:
 *	The return value is normally TCL_OK; in this case *lenPtr will be set
 *	to the integer count of list elements. If listPtr does not refer to a
 *	list object and the object can not be converted to one, TCL_ERROR is
 *	returned and an error message will be left in the interpreter's result
 *	if interp is not NULL.
 *
 * Side effects:
 *	The possible conversion of the argument object to a list object.
 *
 *----------------------------------------------------------------------
 */

#undef Tcl_ListObjLength
int
Tcl_ListObjLength(
    Tcl_Interp *interp,	/* Used to report errors if not NULL. */
    Tcl_Obj *listObj,	/* List object whose #elements to return. */
    Tcl_Size *lenPtr)	/* The resulting length is stored here. */
{
    ListRep listRep;

    if (TclHasInternalRep(listObj,&tclArithSeriesType)) {
	*lenPtr = TclArithSeriesObjLength(listObj);
	return TCL_OK;
    }

    /*
     * TODO
     * Unlike the original list code, this does not optimize for lindex'ing
     * an empty string when the internal rep is not already a list. On the
     * other hand, this code will be faster for the case where the object
     * is currently a dict. Benchmark the two cases.
     */
    if (TclListObjGetRep(interp, listObj, &listRep) != TCL_OK) {
	return TCL_ERROR;
    }
    *lenPtr = ListRepLength(&listRep);
    return TCL_OK;
}

/*
 *----------------------------------------------------------------------
 *
 * Tcl_ListObjReplace --
 *
 *	This function replaces zero or more elements of the list referenced by
 *	listObj with the objects from an (objc,objv) array. The objc elements
 *	of the array referenced by objv replace the count elements in listPtr
 *	starting at first.
 *
 *	If the argument first is zero or negative, it refers to the first
 *	element. If first is greater than or equal to the number of elements
 *	in the list, then no elements are deleted; the new elements are
 *	appended to the list. Count gives the number of elements to replace.
 *	If count is zero or negative then no elements are deleted; the new
 *	elements are simply inserted before first.
 *
 *	The argument objv refers to an array of objc pointers to the new
 *	elements to be added to listPtr in place of those that were deleted.
 *	If objv is NULL, no new elements are added. If listPtr is not a list
 *	object, an attempt will be made to convert it to one.
 *
 * Results:
 *	The return value is normally TCL_OK. If listPtr does not refer to a
 *	list object and can not be converted to one, TCL_ERROR is returned and
 *	an error message will be left in the interpreter's result if interp is
 *	not NULL.
 *
 * Side effects:
 *	The ref counts of the objc elements in objv are incremented since the
 *	resulting list now refers to them. Similarly, the ref counts for
 *	replaced objects are decremented. listObj is converted, if necessary,
 *	to a list object. listObj's old string representation, if any, is
 *	freed.
 *
 *----------------------------------------------------------------------
 */
int
Tcl_ListObjReplace(
    Tcl_Interp *interp,		/* Used for error reporting if not NULL. */
    Tcl_Obj *listObj,		/* List object whose elements to replace. */
    Tcl_Size first,		/* Index of first element to replace. */
    Tcl_Size numToDelete,	/* Number of elements to replace. */
    Tcl_Size numToInsert,	/* Number of objects to insert. */
    Tcl_Obj *const insertObjs[])/* Tcl objects to insert */
{
    ListRep listRep;
    Tcl_Size origListLen;
    int lenChange;
    int leadSegmentLen;
    int tailSegmentLen;
    Tcl_Size numFreeSlots;
    int leadShift;
    int tailShift;
    Tcl_Obj **listObjs;
    int favor;

    if (Tcl_IsShared(listObj)) {
	Tcl_Panic("%s called with shared object", "Tcl_ListObjReplace");
    }

    if (TclListObjGetRep(interp, listObj, &listRep) != TCL_OK)
	return TCL_ERROR; /* Cannot be converted to a list */

    /* TODO - will need modification if Tcl9 sticks to unsigned indices */

    /* Make limits sane */
    origListLen = ListRepLength(&listRep);
    if (first < 0) {
	first = 0;
    }
    if (first > origListLen) {
	first = origListLen;	/* So we'll insert after last element. */
    }
    if (numToDelete < 0) {
	numToDelete = 0;
    } else if (first > ListSizeT_MAX - numToDelete /* Handle integer overflow */
             || origListLen < first + numToDelete) {
	numToDelete = origListLen - first;
    }

    if (numToInsert > ListSizeT_MAX - (origListLen - numToDelete)) {
	return ListLimitExceededError(interp);
    }

    if ((first+numToDelete) >= origListLen) {
	/* Operating at back of list. Favor leaving space at back */
	favor = LISTREP_SPACE_FAVOR_BACK;
    } else if (first == 0) {
	/* Operating on front of list. Favor leaving space in front */
	favor = LISTREP_SPACE_FAVOR_FRONT;
    } else {
	/* Operating on middle of list. */
	favor = LISTREP_SPACE_FAVOR_NONE;
    }

    /*
     * There are a number of special cases to consider from an optimization
     * point of view.
     * (1) Pure deletes (numToInsert==0) from the front or back can be treated
     * as a range op irrespective of whether the ListStore is shared or not
     * (2) Pure inserts (numToDelete == 0)
     *   (2a) Pure inserts at the back can be treated as appends
     *   (2b) Pure inserts from the *front* can be optimized under certain
     *   conditions by inserting before first ListStore slot in use if there
     *   is room, again irrespective of sharing
     * (3) If the ListStore is shared OR there is insufficient free space
     * OR existing allocation is too large compared to new size, create
     * a new ListStore
     * (4) Unshared ListStore with sufficient free space. Delete, shift and
     * insert within the ListStore.
     */

    /* Note: do not do TclInvalidateStringRep as yet in case there are errors */

    /* Check Case (1) - Treat pure deletes from front or back as range ops */
    if (numToInsert == 0) {
	if (numToDelete == 0) {
	    /*
             * Should force canonical even for no-op. Remember Tcl_Obj unshared
             * so OK to invalidate string rep
             */
            /* T:listrep-1.10,2.8 */
	    TclInvalidateStringRep(listObj);
	    return TCL_OK;
	}
	if (first == 0) {
	    /* Delete from front, so return tail. */
            /* T:listrep-1.{4,5},2.{4,5},3.{15,16},4.7 */
	    ListRep tailRep;
	    ListRepRange(&listRep, numToDelete, origListLen-1, 0, &tailRep);
	    ListObjReplaceRepAndInvalidate(listObj, &tailRep);
	    return TCL_OK;
	} else if ((first+numToDelete) >= origListLen) {
	    /* Delete from tail, so return head */
            /* T:listrep-1.{8,9},2.{6,7},3.{17,18},4.8 */
	    ListRep headRep;
	    ListRepRange(&listRep, 0, first-1, 0, &headRep);
	    ListObjReplaceRepAndInvalidate(listObj, &headRep);
	    return TCL_OK;
	}
	/* Deletion from middle. Fall through to general case */
    }

    /* Garbage collect before checking the pure insert optimization */
    ListRepFreeUnreferenced(&listRep);

    /*
     * Check Case (2) - pure inserts under certain conditions:
     */
    if (numToDelete == 0) {
	/* Case (2a) - Append to list. */
	if (first == origListLen) {
            /* T:listrep-1.11,2.9,3.{5,6},2.2.1 */
	    return TclListObjAppendElements(
		interp, listObj, numToInsert, insertObjs);
	}

	/*
	 * Case (2b) - pure inserts at front under some circumstances
	 * (i) Insertion must be at head of list
	 * (ii) The list's span must be at head of the in-use slots in the store
	 * (iii) There must be unused room at front of the store
	 * NOTE THIS IS TRUE EVEN IF THE ListStore IS SHARED as it will not
	 * affect the other Tcl_Obj's referencing this ListStore.
	 */
	if (first == 0 &&                                            /* (i) */
	    ListRepStart(&listRep) == listRep.storePtr->firstUsed && /* (ii) */
	    numToInsert <= listRep.storePtr->firstUsed               /* (iii) */
	) {
	    Tcl_Size newLen;
	    LIST_ASSERT(numToInsert); /* Else would have returned above */
	    listRep.storePtr->firstUsed -= numToInsert;
	    ObjArrayCopy(&listRep.storePtr->slots[listRep.storePtr->firstUsed],
			 numToInsert,
			 insertObjs);
	    listRep.storePtr->numUsed += numToInsert;
	    newLen = listRep.spanPtr->spanLength + numToInsert;
	    if (listRep.spanPtr && listRep.spanPtr->refCount <= 1) {
		/* An unshared span record, re-use it */
                /* T:listrep-3.1 */
		listRep.spanPtr->spanStart = listRep.storePtr->firstUsed;
		listRep.spanPtr->spanLength = newLen;
	    } else {
		/* Need a new span record */
		if (listRep.storePtr->firstUsed == 0) {
		    listRep.spanPtr = NULL;
		} else {
                    /* T:listrep-4.3 */
		    listRep.spanPtr =
			ListSpanNew(listRep.storePtr->firstUsed, newLen);
		}
	    }
	    ListObjReplaceRepAndInvalidate(listObj, &listRep);
	    return TCL_OK;
	}
    }

    /* Just for readability of the code */
    lenChange = numToInsert - numToDelete;
    leadSegmentLen = first;
    tailSegmentLen = origListLen - (first + numToDelete);
    numFreeSlots = listRep.storePtr->numAllocated - listRep.storePtr->numUsed;

    /*
     * Before further processing, if unshared, try and reallocate to avoid
     * new allocation below. This avoids expensive ref count manipulation
     * later by not having to go through the ListRepInit and
     * ListObjReplaceAndInvalidate below.
     * TODO - we could be smarter about the reallocate. Use of realloc
     * means all new free space is at the back. Instead, the realloc could
     * be an explicit alloc and memmove which would let us redistribute
     * free space.
     */
    if (numFreeSlots < lenChange && !ListRepIsShared(&listRep)) {
	/* T:listrep-1.{1,3,14,18,21},3.{3,10,11,14,27,32,41} */
	ListStore *newStorePtr =
	    ListStoreReallocate(listRep.storePtr, origListLen + lenChange);
	if (newStorePtr == NULL) {
	    return MemoryAllocationError(interp,
					 LIST_SIZE(origListLen + lenChange));
	}
	listRep.storePtr = newStorePtr;
	numFreeSlots =
	    listRep.storePtr->numAllocated - listRep.storePtr->numUsed;
	/*
	 * WARNING: at this point the Tcl_Obj internal rep potentially
	 * points to freed storage if the reallocation returned a
	 * different location. Overwrite it to bring it back in sync.
	 */
	ListObjStompRep(listObj, &listRep);
    }

    /*
     * Case (3) a new ListStore is required
     * (a) The passed-in ListStore is shared
     * (b) There is not enough free space in the unshared passed-in ListStore
     * (c) The new unshared size is much "smaller" (TODO) than the allocated space
     * TODO - for unshared case ONLY, consider a "move" based implementation
     */
    if (ListRepIsShared(&listRep) || /* 3a */
	numFreeSlots < lenChange ||  /* 3b */
	(origListLen + lenChange) < (listRep.storePtr->numAllocated / 4) /* 3c */
    ) {
	ListRep newRep;
	Tcl_Obj **toObjs;
	listObjs = &listRep.storePtr->slots[ListRepStart(&listRep)];
	ListRepInit(origListLen + lenChange,
		    NULL,
		    LISTREP_PANIC_ON_FAIL | favor,
		    &newRep);
	toObjs = ListRepSlotPtr(&newRep, 0);
	if (leadSegmentLen > 0) {
            /* T:listrep-2.{2,3,13:18},4.{6,9,13:18} */
	    ObjArrayCopy(toObjs, leadSegmentLen, listObjs);
	}
	if (numToInsert > 0) {
            /* T:listrep-2.{1,2,3,10:18},4.{1,2,4,6,10:18} */
	    ObjArrayCopy(&toObjs[leadSegmentLen],
			 numToInsert,
			 insertObjs);
	}
	if (tailSegmentLen > 0) {
            /* T:listrep-2.{1,2,3,10:15},4.{1,2,4,6,9:12,16:18} */
	    ObjArrayCopy(&toObjs[leadSegmentLen + numToInsert],
			 tailSegmentLen,
			 &listObjs[leadSegmentLen+numToDelete]);
	}
	newRep.storePtr->numUsed = origListLen + lenChange;
	if (newRep.spanPtr) {
            /* T:listrep-2.{1,2,3,10:18},4.{1,2,4,6,9:18} */
	    newRep.spanPtr->spanLength = newRep.storePtr->numUsed;
	}
	LISTREP_CHECK(&newRep);
	ListObjReplaceRepAndInvalidate(listObj, &newRep);
	return TCL_OK;
    }

    /*
     * Case (4) - unshared ListStore with sufficient room.
     * After deleting elements, there will be a corresponding gap. If this
     * gap does not match number of insertions, either the lead segment,
     * or the tail segment, or both will have to be moved.
     * The general strategy is to move the fewest number of elements. If
     *
     * TODO - what about appends to unshared ? Is below sufficiently optimal?
     */

    /* Following must hold for unshared listreps after ListRepFreeUnreferenced above */
    LIST_ASSERT(origListLen == listRep.storePtr->numUsed);
    LIST_ASSERT(origListLen == ListRepLength(&listRep));
    LIST_ASSERT(ListRepStart(&listRep) == listRep.storePtr->firstUsed);

    LIST_ASSERT((numToDelete + numToInsert) > 0);

    /* Base of slot array holding the list elements */
    listObjs = &listRep.storePtr->slots[ListRepStart(&listRep)];

    /*
     * Free up elements to be deleted. Before that, increment the ref counts
     * for objects to be inserted in case there is overlap. T:listobj-11.1
     */
    if (numToInsert) {
	/* T:listrep-1.{1,3,12:21},3.{2,3,7:14,23:41} */
	ObjArrayIncrRefs(insertObjs, 0, numToInsert);
    }
    if (numToDelete) {
        /* T:listrep-1.{6,7,12:21},3.{19:41} */
	ObjArrayDecrRefs(listObjs, first, numToDelete);
    }

    /*
     * TODO - below the moves are optimized but this may result in needing a
     * span allocation. Perhaps for small lists, it may be more efficient to
     * just move everything up front and save on allocating a span.
     */

    /*
     * Calculate shifts if necessary to accomodate insertions.
     * NOTE: all indices are relative to listObjs which is not necessarily the
     * start of the ListStore storage area.
     *
     * leadShift - how much to shift the lead segment
     * tailShift - how much to shift the tail segment
     * insertTarget - index where to insert.
     */

    if (lenChange == 0) {
	/* T:listrep-1.{12,15,19},3.{23,28,33}. Exact fit */
	leadShift = 0;
	tailShift = 0;
    } else if (lenChange < 0) {
	/*
	 * More deletions than insertions. The gap after deletions is large
	 * enough for insertions. Move a segment depending on size.
	 */
	if (leadSegmentLen > tailSegmentLen) {
	    /* Tail segment smaller. Insert after lead, move tail down */
            /* T:listrep-1.{7,17,20},3.{21,2229,35} */
	    leadShift = 0;
	    tailShift = lenChange;
	} else {
	    /* Lead segment smaller. Insert before tail, move lead up */
            /* T:listrep-1.{6,13,16},3.{19,20,24,34} */
	    leadShift = -lenChange;
	    tailShift = 0;
	}
    } else {
	LIST_ASSERT(lenChange > 0); /* Reminder */

	/*
	 * We need to make room for the insertions. Again we have multiple
	 * possibilities. We may be able to get by just shifting one segment
	 * or need to shift both. In the former case, favor shifting the
	 * smaller segment.
	 */
	int leadSpace = ListRepNumFreeHead(&listRep);
	int tailSpace = ListRepNumFreeTail(&listRep);
	int finalFreeSpace = leadSpace + tailSpace - lenChange;

	LIST_ASSERT((leadSpace + tailSpace) >= lenChange);
	if (leadSpace >= lenChange
	    && (leadSegmentLen < tailSegmentLen || tailSpace < lenChange)) {
	    /* Move only lead to the front to make more room */
            /* T:listrep-3.25,36,38, */
	    leadShift = -lenChange;
	    tailShift = 0;
	    /*
	     * Redistribute the remaining free space between the front and
	     * back if either there is no tail space left or if the
	     * entire list is the head anyways. This is an important
	     * optimization for further operations like further asymmetric
	     * insertions.
	     */
	    if (finalFreeSpace > 1 && (tailSpace == 0 || tailSegmentLen == 0)) {
		int postShiftLeadSpace = leadSpace - lenChange;
		if (postShiftLeadSpace > (finalFreeSpace/2)) {
		    Tcl_Size extraShift = postShiftLeadSpace - (finalFreeSpace / 2);
		    leadShift -= extraShift;
		    tailShift = -extraShift; /* Move tail to the front as well */
		}
	    } /* else T:listrep-3.{7,12,25,38} */
	    LIST_ASSERT(leadShift >= 0 || leadSpace >= -leadShift);
	} else if (tailSpace >= lenChange) {
	    /* Move only tail segment to the back to make more room. */
            /* T:listrep-3.{8,10,11,14,26,27,30,32,37,39,41} */
	    leadShift = 0;
	    tailShift = lenChange;
	    /*
	     * See comments above. This is analogous.
	     */
	    if (finalFreeSpace > 1 && (leadSpace == 0 || leadSegmentLen == 0)) {
		int postShiftTailSpace = tailSpace - lenChange;
		if (postShiftTailSpace > (finalFreeSpace/2)) {
		    /* T:listrep-1.{1,3,14,18,21},3.{2,3,26,27} */
		    Tcl_Size extraShift = postShiftTailSpace - (finalFreeSpace / 2);
		    tailShift += extraShift;
		    leadShift = extraShift; /* Move head to the back as well */
		}
	    }
	    LIST_ASSERT(tailShift <= tailSpace);
	} else {
	    /*
	     * Both lead and tail need to be shifted to make room.
	     * Divide remaining free space equally between front and back.
	     */
            /* T:listrep-3.{9,13,31,40} */
	    LIST_ASSERT(leadSpace < lenChange);
	    LIST_ASSERT(tailSpace < lenChange);

	    /*
	     * leadShift = leadSpace - (finalFreeSpace/2)
	     * Thus leadShift <= leadSpace
	     * Also,
	     * = leadSpace - (leadSpace + tailSpace - lenChange)/2
	     * = leadSpace/2 - tailSpace/2 + lenChange/2
	     * >= 0 because lenChange > tailSpace
	     */
	    leadShift = leadSpace - (finalFreeSpace / 2);
	    tailShift = lenChange - leadShift;
	    if (tailShift > tailSpace) {
		/* Account for integer division errors */
		leadShift += 1;
		tailShift -= 1;
	    }
	    /*
	     * Following must be true because otherwise one of the previous
	     * if clauses would have been taken.
	     */
	    LIST_ASSERT(leadShift > 0 && leadShift < lenChange);
	    LIST_ASSERT(tailShift > 0 && tailShift < lenChange);
	    leadShift = -leadShift; /* Lead is actually shifted downward */
	}
    }

    /* Careful about order of moves! */
    if (leadShift > 0) {
	/* Will happen when we have to make room at bottom */
	if (tailShift != 0 && tailSegmentLen != 0) {
            /* T:listrep-1.{1,3,14,18},3.{2,3,26,27} */
	    Tcl_Size tailStart = leadSegmentLen + numToDelete;
	    memmove(&listObjs[tailStart + tailShift],
		    &listObjs[tailStart],
		    tailSegmentLen * sizeof(Tcl_Obj *));
	}
	if (leadSegmentLen != 0) {
            /* T:listrep-1.{3,6,16,18,21},3.{19,20,34} */
	    memmove(&listObjs[leadShift],
		    &listObjs[0],
		    leadSegmentLen * sizeof(Tcl_Obj *));
	}
    } else {
	if (leadShift != 0 && leadSegmentLen != 0) {
            /* T:listrep-3.{7,9,12,13,31,36,38,40} */
	    memmove(&listObjs[leadShift],
		    &listObjs[0],
		    leadSegmentLen * sizeof(Tcl_Obj *));
	}
	if (tailShift != 0 && tailSegmentLen != 0) {
            /* T:listrep-1.{7,17},3.{8:11,13,14,21,22,35,37,39:41} */
	    Tcl_Size tailStart = leadSegmentLen + numToDelete;
	    memmove(&listObjs[tailStart + tailShift],
		    &listObjs[tailStart],
		    tailSegmentLen * sizeof(Tcl_Obj *));
	}
    }
    if (numToInsert) {
	/* Do NOT use ObjArrayCopy here since we have already incr'ed ref counts */
        /* T:listrep-1.{1,3,12:21},3.{2,3,7:14,23:41} */
	memmove(&listObjs[leadSegmentLen + leadShift],
		insertObjs,
		numToInsert * sizeof(Tcl_Obj *));
    }

    listRep.storePtr->firstUsed += leadShift;
    listRep.storePtr->numUsed = origListLen + lenChange;
    listRep.storePtr->flags = 0;

    if (listRep.spanPtr && listRep.spanPtr->refCount <= 1) {
	/* An unshared span record, re-use it, even if not required */
        /* T:listrep-3.{2,3,7:14},3.{19:41} */
	listRep.spanPtr->spanStart = listRep.storePtr->firstUsed;
	listRep.spanPtr->spanLength = listRep.storePtr->numUsed;
    } else {
	/* Need a new span record */
	if (listRep.storePtr->firstUsed == 0) {
            /* T:listrep-1.{7,12,15,17,19,20} */
	    listRep.spanPtr = NULL;
	} else {
            /* T:listrep-1.{1,3,6.1,13,14,16,18,21} */
	    listRep.spanPtr = ListSpanNew(listRep.storePtr->firstUsed,
					  listRep.storePtr->numUsed);
	}
    }

    LISTREP_CHECK(&listRep);
    ListObjReplaceRepAndInvalidate(listObj, &listRep);
    return TCL_OK;
}

/*
 *----------------------------------------------------------------------
 *
 * TclLindexList --
 *
 *	This procedure handles the 'lindex' command when objc==3.
 *
 * Results:
 *	Returns a pointer to the object extracted, or NULL if an error
 *	occurred. The returned object already includes one reference count for
 *	the pointer returned.
 *
 * Side effects:
 *	None.
 *
 * Notes:
 *	This procedure is implemented entirely as a wrapper around
 *	TclLindexFlat. All it does is reconfigure the argument format into the
 *	form required by TclLindexFlat, while taking care to manage shimmering
 *	in such a way that we tend to keep the most useful internalreps and/or
 *	avoid the most expensive conversions.
 *
 *----------------------------------------------------------------------
 */
Tcl_Obj *
TclLindexList(
    Tcl_Interp *interp,		/* Tcl interpreter. */
    Tcl_Obj *listObj,		/* List being unpacked. */
    Tcl_Obj *argObj)		/* Index or index list. */
{
    Tcl_Size index;			/* Index into the list. */
    Tcl_Obj *indexListCopy;
    Tcl_Obj **indexObjs;
    Tcl_Size numIndexObjs;

    /*
     * Determine whether argPtr designates a list or a single index. We have
     * to be careful about the order of the checks to avoid repeated
     * shimmering; if internal rep is already a list do not shimmer it.
     * see TIP#22 and TIP#33 for the details.
     */
    if (!TclHasInternalRep(argObj, &tclListType)
	&& TclGetIntForIndexM(NULL, argObj, ListSizeT_MAX - 1, &index)
	       == TCL_OK) {
	/*
	 * argPtr designates a single index.
	 */
	return TclLindexFlat(interp, listObj, 1, &argObj);
    }

    /*
     * Here we make a private copy of the index list argument to avoid any
     * shimmering issues that might invalidate the indices array below while
     * we are still using it. This is probably unnecessary. It does not appear
     * that any damaging shimmering is possible, and no test has been devised
     * to show any error when this private copy is not made. But it's cheap,
     * and it offers some future-proofing insurance in case the TclLindexFlat
     * implementation changes in some unexpected way, or some new form of
     * trace or callback permits things to happen that the current
     * implementation does not.
     */

    indexListCopy = TclListObjCopy(NULL, argObj);
    if (indexListCopy == NULL) {
	/*
	 * The argument is neither an index nor a well-formed list.
	 * Report the error via TclLindexFlat.
	 * TODO - This is as original. why not directly return an error?
	 */
	return TclLindexFlat(interp, listObj, 1, &argObj);
    }

    ListObjGetElements(indexListCopy, numIndexObjs, indexObjs);
    listObj = TclLindexFlat(interp, listObj, numIndexObjs, indexObjs);
    Tcl_DecrRefCount(indexListCopy);
    return listObj;
}

/*
 *----------------------------------------------------------------------
 *
 * TclLindexFlat --
 *
 *	This procedure is the core of the 'lindex' command, with all index
 *	arguments presented as a flat list.
 *
 * Results:
 *	Returns a pointer to the object extracted, or NULL if an error
 *	occurred. The returned object already includes one reference count for
 *	the pointer returned.
 *
 * Side effects:
 *	None.
 *
 * Notes:
 *	The reference count of the returned object includes one reference
 *	corresponding to the pointer returned. Thus, the calling code will
 *	usually do something like:
 *		Tcl_SetObjResult(interp, result);
 *		Tcl_DecrRefCount(result);
 *
 *----------------------------------------------------------------------
 */
Tcl_Obj *
TclLindexFlat(
    Tcl_Interp *interp,		/* Tcl interpreter. */
    Tcl_Obj *listObj,		/* Tcl object representing the list. */
    Tcl_Size indexCount,		/* Count of indices. */
    Tcl_Obj *const indexArray[])/* Array of pointers to Tcl objects that
				 * represent the indices in the list. */
{
    Tcl_Size i;

    /* Handle ArithSeries as special case */
    if (TclHasInternalRep(listObj,&tclArithSeriesType)) {
	Tcl_Size listLen = TclArithSeriesObjLength(listObj);
	Tcl_Size index;
	Tcl_Obj *elemObj = NULL;
	for (i=0 ; i<indexCount && listObj ; i++) {
	    if (TclGetIntForIndexM(interp, indexArray[i], /*endValue*/ listLen-1,
				   &index) == TCL_OK) {
	    }
	    if (i==0) {
		elemObj = TclArithSeriesObjIndex(NULL, listObj, index);
	    } else if (index > 0) {
		/* ArithSeries cannot be a list of lists */
		Tcl_DecrRefCount(elemObj);
		TclNewObj(elemObj);
		break;
	    }
	}
	Tcl_IncrRefCount(elemObj);
	return elemObj;
    }

    Tcl_IncrRefCount(listObj);

    for (i=0 ; i<indexCount && listObj ; i++) {
	Tcl_Size index, listLen = 0;
	Tcl_Obj **elemPtrs = NULL, *sublistCopy;

	/*
	 * Here we make a private copy of the current sublist, so we avoid any
	 * shimmering issues that might invalidate the elemPtr array below
	 * while we are still using it. See test lindex-8.4.
	 */

	sublistCopy = TclListObjCopy(interp, listObj);
	Tcl_DecrRefCount(listObj);
	listObj = NULL;

	if (sublistCopy == NULL) {
	    /* The sublist is not a list at all => error.  */
	    break;
	}
	LIST_ASSERT_TYPE(sublistCopy);
	ListObjGetElements(sublistCopy, listLen, elemPtrs);

	if (TclGetIntForIndexM(interp, indexArray[i], /*endValue*/ listLen-1,
		&index) == TCL_OK) {
	    if (index<0 || index>=listLen) {
		/*
		 * Index is out of range. Break out of loop with empty result.
		 * First check remaining indices for validity
		 */

		while (++i < indexCount) {
		    if (TclGetIntForIndexM(
			    interp, indexArray[i], ListSizeT_MAX - 1, &index)
			!= TCL_OK) {
			Tcl_DecrRefCount(sublistCopy);
			return NULL;
		    }
		}
		TclNewObj(listObj);
	    } else {
		/* Extract the pointer to the appropriate element. */
		listObj = elemPtrs[index];
	    }
	    Tcl_IncrRefCount(listObj);
	}
	Tcl_DecrRefCount(sublistCopy);
    }

    return listObj;
}

/*
 *----------------------------------------------------------------------
 *
 * TclLsetList --
 *
 *	Core of the 'lset' command when objc == 4. Objv[2] may be either a
 *	scalar index or a list of indices.
 *      It also handles 'lpop' when given a NULL value.
 *
 * Results:
 *	Returns the new value of the list variable, or NULL if there was an
 *	error. The returned object includes one reference count for the
 *	pointer returned.
 *
 * Side effects:
 *	None.
 *
 * Notes:
 *	This procedure is implemented entirely as a wrapper around
 *	TclLsetFlat. All it does is reconfigure the argument format into the
 *	form required by TclLsetFlat, while taking care to manage shimmering
 *	in such a way that we tend to keep the most useful internalreps and/or
 *	avoid the most expensive conversions.
 *
 *----------------------------------------------------------------------
 */
Tcl_Obj *
TclLsetList(
    Tcl_Interp *interp,		/* Tcl interpreter. */
    Tcl_Obj *listObj,		/* Pointer to the list being modified. */
    Tcl_Obj *indexArgObj,	/* Index or index-list arg to 'lset'. */
    Tcl_Obj *valueObj)		/* Value arg to 'lset' or NULL to 'lpop'. */
{
    Tcl_Size indexCount = 0;   /* Number of indices in the index list. */
    Tcl_Obj **indices = NULL;	/* Vector of indices in the index list. */
    Tcl_Obj *retValueObj;	/* Pointer to the list to be returned. */
    Tcl_Size index;            /* Current index in the list - discarded. */
    Tcl_Obj *indexListCopy;

    /*
     * Determine whether the index arg designates a list or a single index.
     * We have to be careful about the order of the checks to avoid repeated
     * shimmering; see TIP #22 and #23 for details.
     */

    if (!TclHasInternalRep(indexArgObj, &tclListType)
	&& TclGetIntForIndexM(NULL, indexArgObj, ListSizeT_MAX - 1, &index)
	       == TCL_OK) {
	/* indexArgPtr designates a single index. */
        /* T:listrep-1.{2.1,12.1,15.1,19.1},2.{2.3,9.3,10.1,13.1,16.1}, 3.{4,5,6}.3 */
	return TclLsetFlat(interp, listObj, 1, &indexArgObj, valueObj);
    }

    indexListCopy = TclListObjCopy(NULL, indexArgObj);
    if (indexListCopy == NULL) {
	/*
	 * indexArgPtr designates something that is neither an index nor a
	 * well formed list. Report the error via TclLsetFlat.
	 */
	return TclLsetFlat(interp, listObj, 1, &indexArgObj, valueObj);
    }
    LIST_ASSERT_TYPE(indexListCopy);
    ListObjGetElements(indexListCopy, indexCount, indices);

    /*
     * Let TclLsetFlat handle the actual lset'ting.
     */

    retValueObj = TclLsetFlat(interp, listObj, indexCount, indices, valueObj);

    Tcl_DecrRefCount(indexListCopy);
    return retValueObj;
}

/*
 *----------------------------------------------------------------------
 *
 * TclLsetFlat --
 *
 *	Core engine of the 'lset' command.
 *      It also handles 'lpop' when given a NULL value.
 *
 * Results:
 *	Returns the new value of the list variable, or NULL if an error
 *	occurred. The returned object includes one reference count for the
 *	pointer returned.
 *
 * Side effects:
 *	On entry, the reference count of the variable value does not reflect
 *	any references held on the stack. The first action of this function is
 *	to determine whether the object is shared, and to duplicate it if it
 *	is. The reference count of the duplicate is incremented. At this
 *	point, the reference count will be 1 for either case, so that the
 *	object will appear to be unshared.
 *
 *	If an error occurs, and the object has been duplicated, the reference
 *	count on the duplicate is decremented so that it is now 0: this
 *	dismisses any memory that was allocated by this function.
 *
 *	If no error occurs, the reference count of the original object is
 *	incremented if the object has not been duplicated, and nothing is done
 *	to a reference count of the duplicate. Now the reference count of an
 *	unduplicated object is 2 (the returned pointer, plus the one stored in
 *	the variable). The reference count of a duplicate object is 1,
 *	reflecting that the returned pointer is the only active reference. The
 *	caller is expected to store the returned value back in the variable
 *	and decrement its reference count. (INST_STORE_* does exactly this.)
 *
 *----------------------------------------------------------------------
 */
Tcl_Obj *
TclLsetFlat(
    Tcl_Interp *interp,		/* Tcl interpreter. */
    Tcl_Obj *listObj,		/* Pointer to the list being modified. */
    Tcl_Size indexCount,		/* Number of index args. */
    Tcl_Obj *const indexArray[],
				/* Index args. */
    Tcl_Obj *valueObj)		/* Value arg to 'lset' or NULL to 'lpop'. */
{
    Tcl_Size index, len;
    int result;
    Tcl_Obj *subListObj, *retValueObj;
    Tcl_Obj *pendingInvalidates[10];
    Tcl_Obj **pendingInvalidatesPtr = pendingInvalidates;
    Tcl_Size numPendingInvalidates = 0;

    /*
     * If there are no indices, simply return the new value.  (Without
     * indices, [lset] is a synonym for [set].
     * [lpop] does not use this but protect for NULL valueObj just in case.
     */

    if (indexCount == 0) {
	if (valueObj != NULL) {
	    Tcl_IncrRefCount(valueObj);
	}
	return valueObj;
    }

    /*
     * If the list is shared, make a copy we can modify (copy-on-write).  We
     * use Tcl_DuplicateObj() instead of TclListObjCopy() for a few reasons:
     * 1) we have not yet confirmed listObj is actually a list; 2) We make a
     * verbatim copy of any existing string rep, and when we combine that with
     * the delayed invalidation of string reps of modified Tcl_Obj's
     * implemented below, the outcome is that any error condition that causes
     * this routine to return NULL, will leave the string rep of listObj and
     * all elements to be unchanged.
     */

    subListObj = Tcl_IsShared(listObj) ? Tcl_DuplicateObj(listObj) : listObj;

    /*
     * Anchor the linked list of Tcl_Obj's whose string reps must be
     * invalidated if the operation succeeds.
     */

    retValueObj = subListObj;
    result = TCL_OK;

    /* Allocate if static array for pending invalidations is too small */
    if (indexCount
        > (int) (sizeof(pendingInvalidates) / sizeof(pendingInvalidates[0]))) {
	pendingInvalidatesPtr =
	    (Tcl_Obj **) ckalloc(indexCount * sizeof(*pendingInvalidatesPtr));
    }

    /*
     * Loop through all the index arguments, and for each one dive into the
     * appropriate sublist.
     */

    do {
	Tcl_Size elemCount;
	Tcl_Obj *parentList, **elemPtrs;

	/*
	 * Check for the possible error conditions...
	 */

	if (TclListObjGetElementsM(interp, subListObj, &elemCount, &elemPtrs)
	    != TCL_OK) {
	    /* ...the sublist we're indexing into isn't a list at all. */
	    result = TCL_ERROR;
	    break;
	}

	/*
	 * WARNING: the macro TclGetIntForIndexM is not safe for
	 * post-increments, avoid '*indexArray++' here.
	 */

	if (TclGetIntForIndexM(interp, *indexArray, elemCount - 1, &index)
	    != TCL_OK) {
	    /* ...the index we're trying to use isn't an index at all. */
	    result = TCL_ERROR;
	    indexArray++; /* Why bother with this increment? TBD */
	    break;
	}
	indexArray++;

	if (index < 0 || index > elemCount
	    || (valueObj == NULL && index >= elemCount)) {
	    /* ...the index points outside the sublist. */
	    if (interp != NULL) {
		Tcl_SetObjResult(interp,
		                 Tcl_ObjPrintf("index \"%s\" out of range",
		                               Tcl_GetString(indexArray[-1])));
		Tcl_SetErrorCode(interp,
		                 "TCL",
		                 "VALUE",
		                 "INDEX"
		                 "OUTOFRANGE",
		                 NULL);
	    }
	    result = TCL_ERROR;
	    break;
	}

	/*
	 * No error conditions.  As long as we're not yet on the last index,
	 * determine the next sublist for the next pass through the loop,
	 * and take steps to make sure it is an unshared copy, as we intend
	 * to modify it.
	 */

	if (--indexCount) {
	    parentList = subListObj;
	    if (index == elemCount) {
		TclNewObj(subListObj);
	    } else {
		subListObj = elemPtrs[index];
	    }
	    if (Tcl_IsShared(subListObj)) {
		subListObj = Tcl_DuplicateObj(subListObj);
	    }

	    /*
	     * Replace the original elemPtr[index] in parentList with a copy
	     * we know to be unshared.  This call will also deal with the
	     * situation where parentList shares its internalrep with other
	     * Tcl_Obj's.  Dealing with the shared internalrep case can
	     * cause subListObj to become shared again, so detect that case
	     * and make and store another copy.
	     */

	    if (index == elemCount) {
		Tcl_ListObjAppendElement(NULL, parentList, subListObj);
	    } else {
		TclListObjSetElement(NULL, parentList, index, subListObj);
	    }
	    if (Tcl_IsShared(subListObj)) {
		subListObj = Tcl_DuplicateObj(subListObj);
		TclListObjSetElement(NULL, parentList, index, subListObj);
	    }

	    /*
	     * The TclListObjSetElement() calls do not spoil the string rep
	     * of parentList, and that's fine for now, since all we've done
	     * so far is replace a list element with an unshared copy.  The
	     * list value remains the same, so the string rep. is still
	     * valid, and unchanged, which is good because if this whole
	     * routine returns NULL, we'd like to leave no change to the
	     * value of the lset variable.  Later on, when we set valueObj
	     * in its proper place, then all containing lists will have
	     * their values changed, and will need their string reps
	     * spoiled.  We maintain a list of all those Tcl_Obj's (via a
	     * little internalrep surgery) so we can spoil them at that
	     * time.
	     */

	    pendingInvalidatesPtr[numPendingInvalidates] = parentList;
	    ++numPendingInvalidates;
	}
    } while (indexCount > 0);

    /*
     * Either we've detected and error condition, and exited the loop with
     * result == TCL_ERROR, or we've successfully reached the last index, and
     * we're ready to store valueObj. On success, we need to invalidate
     * the string representations of intermediate lists whose contained
     * list element would have changed.
     */
    if (result == TCL_OK) {
	while (numPendingInvalidates > 0) {
	    Tcl_Obj *objPtr;

	    --numPendingInvalidates;
	    objPtr = pendingInvalidatesPtr[numPendingInvalidates];

	    if (result == TCL_OK) {
		/*
		 * We're going to store valueObj, so spoil string reps of all
		 * containing lists.
		 * TODO - historically, the storing of the internal rep was done
		 * because the ptr2 field of the internal rep was used to chain
		 * objects whose string rep needed to be invalidated. Now this
		 * is no longer the case, so replacing of the internal rep
		 * should not be needed. The TclInvalidateStringRep should
		 * suffice. Formulate a test case before changing.
		 */
		ListRep objInternalRep;
		TclListObjGetRep(NULL, objPtr, &objInternalRep);
		ListObjReplaceRepAndInvalidate(objPtr, &objInternalRep);
	    }
	}
    }

    if (pendingInvalidatesPtr != pendingInvalidates)
	ckfree(pendingInvalidatesPtr);

    if (result != TCL_OK) {
	/*
	 * Error return; message is already in interp. Clean up any excess
	 * memory.
	 */

	if (retValueObj != listObj) {
	    Tcl_DecrRefCount(retValueObj);
	}
	return NULL;
    }

    /*
     * Store valueObj in proper sublist and return. The -1 is to avoid a
     * compiler warning (not a problem because we checked that we have a
     * proper list - or something convertible to one - above).
     */

    len = -1;
    TclListObjLengthM(NULL, subListObj, &len);
    if (valueObj == NULL) {
        /* T:listrep-1.{4.2,5.4,6.1,7.1,8.3},2.{4,5}.4 */
	Tcl_ListObjReplace(NULL, subListObj, index, 1, 0, NULL);
    } else if (index == len) {
        /* T:listrep-1.2.1,2.{2.3,9.3},3.{4,5,6}.3 */
	Tcl_ListObjAppendElement(NULL, subListObj, valueObj);
    } else {
        /* T:listrep-1.{12.1,15.1,19.1},2.{10,13,16}.1 */
	TclListObjSetElement(NULL, subListObj, index, valueObj);
	TclInvalidateStringRep(subListObj);
    }
    Tcl_IncrRefCount(retValueObj);
    return retValueObj;
}

/*
 *----------------------------------------------------------------------
 *
 * TclListObjSetElement --
 *
 *	Set a single element of a list to a specified value
 *
 * Results:
 *	The return value is normally TCL_OK. If listObj does not refer to a
 *	list object and cannot be converted to one, TCL_ERROR is returned and
 *	an error message will be left in the interpreter result if interp is
 *	not NULL. Similarly, if index designates an element outside the range
 *	[0..listLength-1], where listLength is the count of elements in the
 *	list object designated by listObj, TCL_ERROR is returned and an error
 *	message is left in the interpreter result.
 *
 * Side effects:
 *	Tcl_Panic if listObj designates a shared object. Otherwise, attempts
 *	to convert it to a list with a non-shared internal rep. Decrements the
 *	ref count of the object at the specified index within the list,
 *	replaces with the object designated by valueObj, and increments the
 *	ref count of the replacement object.
 *
 *----------------------------------------------------------------------
 */
int
TclListObjSetElement(
    Tcl_Interp *interp,		/* Tcl interpreter; used for error reporting
				 * if not NULL. */
    Tcl_Obj *listObj,		/* List object in which element should be
				 * stored. */
    Tcl_Size index,		/* Index of element to store. */
    Tcl_Obj *valueObj)		/* Tcl object to store in the designated list
				 * element. */
{
    ListRep listRep;
    Tcl_Obj **elemPtrs;         /* Pointers to elements of the list. */
    Tcl_Size elemCount;		/* Number of elements in the list. */

    /* Ensure that the listObj parameter designates an unshared list. */

    if (Tcl_IsShared(listObj)) {
	Tcl_Panic("%s called with shared object", "TclListObjSetElement");
    }

    if (TclListObjGetRep(interp, listObj, &listRep) != TCL_OK) {
	return TCL_ERROR;
    }

    elemCount = ListRepLength(&listRep);

    /* Ensure that the index is in bounds. */
    if (index<0 || index>=elemCount) {
	if (interp != NULL) {
		Tcl_SetObjResult(interp, Tcl_ObjPrintf(
			"index \"%d\" out of range", index));
	    Tcl_SetErrorCode(interp, "TCL", "VALUE", "INDEX",
		    "OUTOFRANGE", NULL);
	}
	return TCL_ERROR;
    }

    /*
     * Note - garbage collect this only AFTER checking indices above.
     * Do not want to modify listrep and then not store it back in listObj.
     */
    ListRepFreeUnreferenced(&listRep);

    /* Replace a shared internal rep with an unshared copy */
    if (listRep.storePtr->refCount > 1) {
	ListRep newInternalRep;
        /* T:listrep-2.{10,13,16}.1 */
	/* TODO - leave extra space? */
	ListRepClone(&listRep, &newInternalRep, LISTREP_PANIC_ON_FAIL);
	listRep = newInternalRep;
    } /* else T:listrep-1.{12.1,15.1,19.1} */

    /* Retrieve element array AFTER potential cloning above */
    ListRepElements(&listRep, elemCount, elemPtrs);

    /*
     * Add a reference to the new list element and remove from old before
     * replacing it. Order is important!
     */
    Tcl_IncrRefCount(valueObj);
    Tcl_DecrRefCount(elemPtrs[index]);
    elemPtrs[index] = valueObj;

    /* Internal rep may be cloned so replace */
    ListObjReplaceRepAndInvalidate(listObj, &listRep);

    return TCL_OK;
}

/*
 *----------------------------------------------------------------------
 *
 * FreeListInternalRep --
 *
 *	Deallocate the storage associated with a list object's internal
 *	representation.
 *
 * Results:
 *	None.
 *
 * Side effects:
 *	Frees listPtr's List* internal representation, if no longer shared.
 *	May decrement the ref counts of element objects, which may free them.
 *
 *----------------------------------------------------------------------
 */
static void
FreeListInternalRep(
    Tcl_Obj *listObj)		/* List object with internal rep to free. */
{
    ListRep listRep;

    ListObjGetRep(listObj, &listRep);
    if (listRep.storePtr->refCount-- <= 1) {
	ObjArrayDecrRefs(
	    listRep.storePtr->slots,
	    listRep.storePtr->firstUsed, listRep.storePtr->numUsed);
	ckfree(listRep.storePtr);
    }
    if (listRep.spanPtr) {
	ListSpanDecrRefs(listRep.spanPtr);
    }
}

/*
 *----------------------------------------------------------------------
 *
 * DupListInternalRep --
 *
 *	Initialize the internal representation of a list Tcl_Obj to share the
 *	internal representation of an existing list object.
 *
 * Results:
 *	None.
 *
 * Side effects:
 *	The reference count of the List internal rep is incremented.
 *
 *----------------------------------------------------------------------
 */
static void
DupListInternalRep(
    Tcl_Obj *srcObj,		/* Object with internal rep to copy. */
    Tcl_Obj *copyObj)		/* Object with internal rep to set. */
{
    ListRep listRep;
    ListObjGetRep(srcObj, &listRep);
    ListObjOverwriteRep(copyObj, &listRep);
}

/*
 *----------------------------------------------------------------------
 *
 * SetListFromAny --
 *
 *	Attempt to generate a list internal form for the Tcl object "objPtr".
 *
 * Results:
 *	The return value is TCL_OK or TCL_ERROR. If an error occurs during
 *	conversion, an error message is left in the interpreter's result
 *	unless "interp" is NULL.
 *
 * Side effects:
 *	If no error occurs, a list is stored as "objPtr"s internal
 *	representation.
 *
 *----------------------------------------------------------------------
 */
static int
SetListFromAny(
    Tcl_Interp *interp,		/* Used for error reporting if not NULL. */
    Tcl_Obj *objPtr)		/* The object to convert. */
{
    Tcl_Obj **elemPtrs;
    ListRep listRep;

    /*
     * Dictionaries are a special case; they have a string representation such
     * that *all* valid dictionaries are valid lists. Hence we can convert
     * more directly. Only do this when there's no existing string rep; if
     * there is, it is the string rep that's authoritative (because it could
     * describe duplicate keys).
     */

    if (!TclHasStringRep(objPtr) && TclHasInternalRep(objPtr, &tclDictType)) {
	Tcl_Obj *keyPtr, *valuePtr;
	Tcl_DictSearch search;
	int done;
	Tcl_Size size;

	/*
	 * Create the new list representation. Note that we do not need to do
	 * anything with the string representation as the transformation (and
	 * the reverse back to a dictionary) are both order-preserving. Also
	 * note that since we know we've got a valid dictionary (by
	 * representation) we also know that fetching the size of the
	 * dictionary or iterating over it will not fail.
	 */

	Tcl_DictObjSize(NULL, objPtr, &size);
	/* TODO - leave space in front and/or back? */
	if (ListRepInitAttempt(
		interp, size > 0 ? 2 * size : 1, NULL, &listRep)
	    != TCL_OK) {
	    return TCL_ERROR;
	}

	LIST_ASSERT(listRep.spanPtr == NULL); /* Guard against future changes */
	LIST_ASSERT(listRep.storePtr->firstUsed == 0);
	LIST_ASSERT((listRep.storePtr->flags & LISTSTORE_CANONICAL) == 0);

	listRep.storePtr->numUsed = 2 * size;

	/* Populate the list representation. */

	elemPtrs = listRep.storePtr->slots;
	Tcl_DictObjFirst(NULL, objPtr, &search, &keyPtr, &valuePtr, &done);
	while (!done) {
	    *elemPtrs++ = keyPtr;
	    *elemPtrs++ = valuePtr;
	    Tcl_IncrRefCount(keyPtr);
	    Tcl_IncrRefCount(valuePtr);
	    Tcl_DictObjNext(&search, &keyPtr, &valuePtr, &done);
	}
    } else if (TclHasInternalRep(objPtr,&tclArithSeriesType)) {
	/*
	 * Convertion from Arithmetic Series is a special case
	 * because it can be done an order of magnitude faster
	 * and may occur frequently.
	 */
        Tcl_Size j, size = TclArithSeriesObjLength(objPtr);

	/* TODO - leave space in front and/or back? */
	if (ListRepInitAttempt(
		interp, size > 0 ? size : 1, NULL, &listRep)
	    != TCL_OK) {
	    return TCL_ERROR;
	}

	LIST_ASSERT(listRep.spanPtr == NULL); /* Guard against future changes */
	LIST_ASSERT(listRep.storePtr->firstUsed == 0);
	LIST_ASSERT((listRep.storePtr->flags & LISTSTORE_CANONICAL) == 0);

	listRep.storePtr->numUsed = size;
	elemPtrs = listRep.storePtr->slots;
	for (j = 0; j < size; j++) {
	    elemPtrs[j] = TclArithSeriesObjIndex(interp, objPtr, j);
	    if (elemPtrs[j] == NULL) {
		return TCL_ERROR;
	    }
	}

    } else {
	Tcl_Size estCount, length;
	const char *limit, *nextElem = TclGetStringFromObj(objPtr, &length);

	/*
	 * Allocate enough space to hold a (Tcl_Obj *) for each
	 * (possible) list element.
	 */

	estCount = TclMaxListLength(nextElem, length, &limit);
	estCount += (estCount == 0);	/* Smallest list struct holds 1
					 * element. */
	/* TODO - allocate additional space? */
	if (ListRepInitAttempt(interp, estCount, NULL, &listRep)
	    != TCL_OK) {
	    return TCL_ERROR;
	}

	LIST_ASSERT(listRep.spanPtr == NULL); /* Guard against future changes */
	LIST_ASSERT(listRep.storePtr->firstUsed == 0);

	elemPtrs = listRep.storePtr->slots;

	/* Each iteration, parse and store a list element. */

	while (nextElem < limit) {
	    const char *elemStart;
	    char *check;
	    Tcl_Size elemSize;
	    int literal;

	    if (TCL_OK != TclFindElement(interp, nextElem, limit - nextElem,
		    &elemStart, &nextElem, &elemSize, &literal)) {
fail:
		while (--elemPtrs >= listRep.storePtr->slots) {
		    Tcl_DecrRefCount(*elemPtrs);
		}
		ckfree(listRep.storePtr);
		return TCL_ERROR;
	    }
	    if (elemStart == limit) {
		break;
	    }

	    TclNewObj(*elemPtrs);
	    TclInvalidateStringRep(*elemPtrs);
	    check = Tcl_InitStringRep(*elemPtrs, literal ? elemStart : NULL,
		    elemSize);
	    if (elemSize && check == NULL) {
		MemoryAllocationError(interp, elemSize);
		goto fail;
	    }
	    if (!literal) {
		Tcl_InitStringRep(*elemPtrs, NULL,
			TclCopyAndCollapse(elemSize, elemStart, check));
	    }

	    Tcl_IncrRefCount(*elemPtrs++);/* Since list now holds ref to it. */
	}

	listRep.storePtr->numUsed =
	    elemPtrs - listRep.storePtr->slots;
    }

    LISTREP_CHECK(&listRep);

    /*
     * Store the new internalRep. We do this as late
     * as possible to allow the conversion code, in particular
     * Tcl_GetStringFromObj, to use the old internalRep.
     */

    /*
     * Note old string representation NOT to be invalidated.
     * So do NOT use ListObjReplaceRepAndInvalidate. InternalRep to be freed AFTER
     * IncrRefs so do not use ListObjOverwriteRep
     */
    ListRepIncrRefs(&listRep);
    TclFreeInternalRep(objPtr);
    objPtr->internalRep.twoPtrValue.ptr1 = listRep.storePtr;
    objPtr->internalRep.twoPtrValue.ptr2 = listRep.spanPtr;
    objPtr->typePtr = &tclListType;

    return TCL_OK;
}

/*
 *----------------------------------------------------------------------
 *
 * UpdateStringOfList --
 *
 *	Update the string representation for a list object. Note: This
 *	function does not invalidate an existing old string rep so storage
 *	will be lost if this has not already been done.
 *
 * Results:
 *	None.
 *
 * Side effects:
 *	The object's string is set to a valid string that results from the
 *	list-to-string conversion. This string will be empty if the list has
 *	no elements. The list internal representation should not be NULL and
 *	we assume it is not NULL.
 *
 *----------------------------------------------------------------------
 */
static void
UpdateStringOfList(
    Tcl_Obj *listObj)		/* List object with string rep to update. */
{
#   define LOCAL_SIZE 64
    char localFlags[LOCAL_SIZE], *flagPtr = NULL;
    Tcl_Size numElems, i, length;
    TCL_HASH_TYPE bytesNeeded = 0;
    const char *elem, *start;
    char *dst;
    Tcl_Obj **elemPtrs;
    ListRep listRep;

    ListObjGetRep(listObj, &listRep);
    LISTREP_CHECK(&listRep);

    ListRepElements(&listRep, numElems, elemPtrs);

    /*
     * Mark the list as being canonical; although it will now have a string
     * rep, it is one we derived through proper "canonical" quoting and so
     * it's known to be free from nasties relating to [concat] and [eval].
     * However, we only do this if this is not a spanned list. Marking the
     * storage canonical for a spanned list make ALL lists using the storage
     * canonical which is not right. (Consider a list generated from a
     * string and then this function called for a spanned list generated
     * from it). On the other hand, a spanned list is always canonical
     * (never generated from a string) so it does not have to be explicitly
     * marked as such. The ListObjIsCanonical macro takes this into account.
     * See the comments there.
     */
    if (listRep.spanPtr == NULL) {
	LIST_ASSERT(listRep.storePtr->firstUsed == 0);/* Invariant */
	listRep.storePtr->flags |= LISTSTORE_CANONICAL;
    }

    /* Handle empty list case first, so rest of the routine is simpler. */

    if (numElems == 0) {
	Tcl_InitStringRep(listObj, NULL, 0);
	return;
    }

    /* Pass 1: estimate space, gather flags. */

    if (numElems <= LOCAL_SIZE) {
	flagPtr = localFlags;
    } else {
	/* We know numElems <= LIST_MAX, so this is safe. */
	flagPtr = (char *)ckalloc(numElems);
    }
    for (i = 0; i < numElems; i++) {
	flagPtr[i] = (i ? TCL_DONT_QUOTE_HASH : 0);
	elem = TclGetStringFromObj(elemPtrs[i], &length);
	bytesNeeded += TclScanElement(elem, length, flagPtr+i);
	if (bytesNeeded > INT_MAX) {
	    Tcl_Panic("max size for a Tcl value (%d bytes) exceeded", INT_MAX);
	}
    }
    if (bytesNeeded + numElems > INT_MAX + 1U) {
	Tcl_Panic("max size for a Tcl value (%d bytes) exceeded", INT_MAX);
    }
    bytesNeeded += numElems - 1;

    /*
     * Pass 2: copy into string rep buffer.
     */

    start = dst = Tcl_InitStringRep(listObj, NULL, bytesNeeded);
    TclOOM(dst, bytesNeeded);
    for (i = 0; i < numElems; i++) {
	flagPtr[i] |= (i ? TCL_DONT_QUOTE_HASH : 0);
	elem = TclGetStringFromObj(elemPtrs[i], &length);
	dst += TclConvertElement(elem, length, dst, flagPtr[i]);
	*dst++ = ' ';
    }

    /* Set the string length to what was actually written, the safe choice */
    (void) Tcl_InitStringRep(listObj, NULL, dst - 1 - start);

    if (flagPtr != localFlags) {
	ckfree(flagPtr);
    }
}


/*
 *------------------------------------------------------------------------
 *
 * TclListTestObj --
 *
 *    Returns a list object with a specific internal rep and content.
 *    Used specifically for testing so span can be controlled explicitly.
 *
 * Results:
 *    Pointer to the Tcl_Obj containing the list.
 *
 * Side effects:
 *    None.
 *
 *------------------------------------------------------------------------
 */
Tcl_Obj *
TclListTestObj(size_t length, size_t leadingSpace, size_t endSpace)
{
    ListRep listRep;
    size_t capacity;
    Tcl_Obj *listObj;

    TclNewObj(listObj);

    /* Only a test object so ignoring overflow checks */
    capacity = length + leadingSpace + endSpace;
    if (capacity == 0) {
	return listObj;
    }
    if (capacity > LIST_MAX) {
	return NULL;
    }

    ListRepInit(capacity, NULL, 0, &listRep);

    ListStore *storePtr = listRep.storePtr;
    size_t i;
    for (i = 0; i < length; ++i) {
	TclNewUIntObj(storePtr->slots[i + leadingSpace], i);
	Tcl_IncrRefCount(storePtr->slots[i + leadingSpace]);
    }
    storePtr->firstUsed = leadingSpace;
    storePtr->numUsed = length;
    if (leadingSpace != 0) {
	listRep.spanPtr = ListSpanNew(leadingSpace, length);
    }
    ListObjReplaceRepAndInvalidate(listObj, &listRep);
    return listObj;
}

/*
 * Local Variables:
 * mode: c
 * c-basic-offset: 4
 * fill-column: 78
 * End:
 */<|MERGE_RESOLUTION|>--- conflicted
+++ resolved
@@ -563,7 +563,6 @@
 {
     ListStore *storePtr;
 
-<<<<<<< HEAD
     LISTREP_CHECK(repPtr);
     LIST_ASSERT(!ListRepIsShared(repPtr));
 
@@ -588,10 +587,6 @@
 
 	LIST_ASSERT(storePtr->firstUsed == 0);
 	LIST_ASSERT(shiftCount == 0);
-=======
-    if (objc <= 0) {
-	Tcl_Panic("NewListInternalRep: expects positive element count");
->>>>>>> e27c66d8
     }
 
     LISTREP_CHECK(repPtr);
@@ -2374,7 +2369,7 @@
      */
 
     /*
-     * Calculate shifts if necessary to accomodate insertions.
+     * Calculate shifts if necessary to accommodate insertions.
      * NOTE: all indices are relative to listObjs which is not necessarily the
      * start of the ListStore storage area.
      *
