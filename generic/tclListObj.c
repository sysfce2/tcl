/*
 * tclListObj.c --
 *
 *	This file contains functions that implement the Tcl list object type.
 *
 * Copyright © 2022 Ashok P. Nadkarni.  All rights reserved.
 *
 * See the file "license.terms" for information on usage and redistribution of
 * this file, and for a DISCLAIMER OF ALL WARRANTIES.
 */

#include <assert.h>
#include "tclInt.h"
#include "tclArithSeries.h"

/*
 * TODO - memmove is fast. Measure at what size we should prefer memmove
 * (for unshared objects only) in lieu of range operations. On the other
 * hand, more cache dirtied?
 */

/*
 * Macros for validation and bug checking.
 */

/*
 * Control whether asserts are enabled. Always enable in debug builds. In non-debug
 * builds, can be set with cdebug="-DENABLE_LIST_ASSERTS" on the nmake command line.
 */
#ifdef ENABLE_LIST_ASSERTS
# ifdef NDEBUG
#  undef NDEBUG /* Activate assert() macro */
# endif
#else
# ifndef NDEBUG
#  define ENABLE_LIST_ASSERTS /* Always activate list asserts in debug mode */
# endif
#endif

#ifdef ENABLE_LIST_ASSERTS

#define LIST_ASSERT(cond_) assert(cond_) /* TODO - is there a Tcl-specific one? */
/*
 * LIST_INDEX_ASSERT is to catch errors with negative indices and counts
 * being passed AFTER validation. On Tcl9 length types are unsigned hence
 * the checks against LIST_MAX. On Tcl8 length types are signed hence the
 * also checks against 0.
 */
#define LIST_INDEX_ASSERT(idxarg_)                                 \
    do {                                                           \
<<<<<<< HEAD
	ListSizeT idx_ = (idxarg_); /* To guard against ++ etc. */ \
	LIST_ASSERT(idx_ != TCL_INDEX_NONE && idx_ < LIST_MAX);                 \
=======
	Tcl_Size idx_ = (idxarg_); /* To guard against ++ etc. */ \
	LIST_ASSERT(idx_ >= 0 && idx_ < LIST_MAX);                 \
>>>>>>> 500e1529
    } while (0)
/* Ditto for counts except upper limit is different */
#define LIST_COUNT_ASSERT(countarg_)                                   \
    do {                                                               \
<<<<<<< HEAD
	ListSizeT count_ = (countarg_); /* To guard against ++ etc. */ \
	LIST_ASSERT(count_ != TCL_INDEX_NONE && count_ <= LIST_MAX);                \
=======
	Tcl_Size count_ = (countarg_); /* To guard against ++ etc. */ \
	LIST_ASSERT(count_ >= 0 && count_ <= LIST_MAX);                \
>>>>>>> 500e1529
    } while (0)

#else

#define LIST_ASSERT(cond_) ((void) 0)
#define LIST_INDEX_ASSERT(idx_) ((void) 0)
#define LIST_COUNT_ASSERT(count_) ((void) 0)

#endif

/* Checks for when caller should have already converted to internal list type */
#define LIST_ASSERT_TYPE(listObj_) \
    LIST_ASSERT((listObj_)->typePtr == &tclListType);


/*
 * If ENABLE_LIST_INVARIANTS is enabled (-DENABLE_LIST_INVARIANTS from the
 * command line), the entire list internal representation is checked for
 * inconsistencies. This has a non-trivial cost so has to be separately
 * enabled and not part of assertions checking. However, the test suite does
 * invoke ListRepValidate directly even without ENABLE_LIST_INVARIANTS.
 */
#ifdef ENABLE_LIST_INVARIANTS
#define LISTREP_CHECK(listRepPtr_) ListRepValidate(listRepPtr_, __FILE__, __LINE__)
#else
#define LISTREP_CHECK(listRepPtr_) (void) 0
#endif

/*
 * Flags used for controlling behavior of allocation of list
 * internal representations.
 *
 * If the LISTREP_PANIC_ON_FAIL bit is set, the function will panic if
 * list is too large or memory cannot be allocated. Without the flag
 * a NULL pointer is returned.
 *
 * The LISTREP_SPACE_FAVOR_NONE, LISTREP_SPACE_FAVOR_FRONT,
 * LISTREP_SPACE_FAVOR_BACK, LISTREP_SPACE_ONLY_BACK flags are used to
 * control additional space when allocating.
 * - If none of these flags is present, the exact space requested is
 *   allocated, nothing more.
 * - Otherwise, if only LISTREP_FAVOR_FRONT is present, extra space is
 *   allocated with more towards the front.
 * - Conversely, if only LISTREP_FAVOR_BACK is present extra space is allocated
 *   with more to the back.
 * - If both flags are present (LISTREP_SPACE_FAVOR_NONE), the extra space
 *   is equally apportioned.
 * - Finally if LISTREP_SPACE_ONLY_BACK is present, ALL extra space is at
 *   the back.
 */
#define LISTREP_PANIC_ON_FAIL         0x00000001
#define LISTREP_SPACE_FAVOR_FRONT     0x00000002
#define LISTREP_SPACE_FAVOR_BACK      0x00000004
#define LISTREP_SPACE_ONLY_BACK       0x00000008
#define LISTREP_SPACE_FAVOR_NONE \
    (LISTREP_SPACE_FAVOR_FRONT | LISTREP_SPACE_FAVOR_BACK)
#define LISTREP_SPACE_FLAGS                               \
    (LISTREP_SPACE_FAVOR_FRONT | LISTREP_SPACE_FAVOR_BACK \
     | LISTREP_SPACE_ONLY_BACK)

/*
 * Prototypes for non-inline static functions defined later in this file:
 */
static int	MemoryAllocationError(Tcl_Interp *, size_t size);
static int	ListLimitExceededError(Tcl_Interp *);
static ListStore *ListStoreNew(Tcl_Size objc, Tcl_Obj *const objv[], int flags);
static int	ListRepInit(Tcl_Size objc, Tcl_Obj *const objv[], int flags, ListRep *);
static int	ListRepInitAttempt(Tcl_Interp *,
		    Tcl_Size objc,
		    Tcl_Obj *const objv[],
		    ListRep *);
static void	ListRepClone(ListRep *fromRepPtr, ListRep *toRepPtr, int flags);
static void	ListRepUnsharedFreeUnreferenced(const ListRep *repPtr);
static int	TclListObjGetRep(Tcl_Interp *, Tcl_Obj *listPtr, ListRep *repPtr);
static void	ListRepRange(ListRep *srcRepPtr,
		    Tcl_Size rangeStart,
		    Tcl_Size rangeEnd,
		    int preserveSrcRep,
		    ListRep *rangeRepPtr);
static ListStore *ListStoreReallocate(ListStore *storePtr, Tcl_Size numSlots);
static void	ListRepValidate(const ListRep *repPtr, const char *file,
		    int lineNum);
static void	DupListInternalRep(Tcl_Obj *srcPtr, Tcl_Obj *copyPtr);
static void	FreeListInternalRep(Tcl_Obj *listPtr);
static int	SetListFromAny(Tcl_Interp *interp, Tcl_Obj *objPtr);
static void	UpdateStringOfList(Tcl_Obj *listPtr);

/*
 * The structure below defines the list Tcl object type by means of functions
 * that can be invoked by generic object code.
 *
 * The internal representation of a list object is ListRep defined in tcl.h.
 */

const Tcl_ObjType tclListType = {
    "list",			/* name */
    FreeListInternalRep,	/* freeIntRepProc */
    DupListInternalRep,		/* dupIntRepProc */
    UpdateStringOfList,		/* updateStringProc */
    SetListFromAny		/* setFromAnyProc */
};

/* Macros to manipulate the List internal rep */
#define ListRepIncrRefs(repPtr_)            \
    do {                                    \
	(repPtr_)->storePtr->refCount++;    \
	if ((repPtr_)->spanPtr)             \
	    (repPtr_)->spanPtr->refCount++; \
    } while (0)

/* Returns number of free unused slots at the back of the ListRep's ListStore */
#define ListRepNumFreeTail(repPtr_) \
    ((repPtr_)->storePtr->numAllocated \
     - ((repPtr_)->storePtr->firstUsed + (repPtr_)->storePtr->numUsed))

/* Returns number of free unused slots at the front of the ListRep's ListStore */
#define ListRepNumFreeHead(repPtr_) ((repPtr_)->storePtr->firstUsed)

/* Returns a pointer to the slot corresponding to list index listIdx_ */
#define ListRepSlotPtr(repPtr_, listIdx_) \
    (&(repPtr_)->storePtr->slots[ListRepStart(repPtr_) + (listIdx_)])

/*
 * Macros to replace the internal representation in a Tcl_Obj. There are
 * subtle differences in each so make sure to use the right one to avoid
 * memory leaks, access to freed memory and the like.
 *
 * ListObjStompRep - assumes the Tcl_Obj internal representation can be
 * overwritten AND that the passed ListRep already has reference counts that
 * include the reference from the Tcl_Obj. Basically just copies the pointers
 * and sets the internal Tcl_Obj type to list
 *
 * ListObjOverwriteRep - like ListObjOverwriteRep but additionally
 * increments reference counts on the passed ListRep. Generally used when
 * the string representation of the Tcl_Obj is not to be modified.
 *
 * ListObjReplaceRepAndInvalidate - Like ListObjOverwriteRep but additionally
 * assumes the Tcl_Obj internal rep is valid (and possibly even same as
 * passed ListRep) and frees it first. Additionally invalidates the string
 * representation. Generally used when modifying a Tcl_Obj value.
 */
#define ListObjStompRep(objPtr_, repPtr_)                              \
    do {                                                               \
	(objPtr_)->internalRep.twoPtrValue.ptr1 = (repPtr_)->storePtr; \
	(objPtr_)->internalRep.twoPtrValue.ptr2 = (repPtr_)->spanPtr;  \
	(objPtr_)->typePtr = &tclListType;                             \
    } while (0)

#define ListObjOverwriteRep(objPtr_, repPtr_) \
    do {                                      \
	ListRepIncrRefs(repPtr_);             \
	ListObjStompRep(objPtr_, repPtr_);    \
    } while (0)

#define ListObjReplaceRepAndInvalidate(objPtr_, repPtr_)           \
    do {                                                           \
	/* Note order important, don't use ListObjOverwriteRep! */ \
	ListRepIncrRefs(repPtr_);                                  \
	TclFreeInternalRep(objPtr_);                               \
	TclInvalidateStringRep(objPtr_);                           \
	ListObjStompRep(objPtr_, repPtr_);                         \
    } while (0)

/*
 *------------------------------------------------------------------------
 *
 * ListSpanNew --
 *
 *    Allocates and initializes memory for a new ListSpan. The reference
 *    count on the returned struct is 0.
 *
 * Results:
 *    Non-NULL pointer to the allocated ListSpan.
 *
 * Side effects:
 *    The function will panic on memory allocation failure.
 *
 *------------------------------------------------------------------------
 */
static inline ListSpan *
ListSpanNew(
    Tcl_Size firstSlot, /* Starting slot index of the span */
    Tcl_Size numSlots)  /* Number of slots covered by the span */
{
    ListSpan *spanPtr = (ListSpan *) Tcl_Alloc(sizeof(*spanPtr));
    spanPtr->refCount = 0;
    spanPtr->spanStart = firstSlot;
    spanPtr->spanLength = numSlots;
    return spanPtr;
}

/*
 *------------------------------------------------------------------------
 *
 * ListSpanDecrRefs --
 *
 *   Decrements the reference count on a span, freeing the memory if
 *   it drops to zero or less.
 *
 * Results:
 *   None.
 *
 * Side effects:
 *   The memory may be freed.
 *
 *------------------------------------------------------------------------
 */
static inline void
ListSpanDecrRefs(ListSpan *spanPtr)
{
    if (spanPtr->refCount <= 1) {
	Tcl_Free(spanPtr);
    } else {
	spanPtr->refCount -= 1;
    }
}

/*
 *------------------------------------------------------------------------
 *
 * ListSpanMerited --
 *
 *    Creation of a new list may sometimes be done as a span on existing
 *    storage instead of allocating new. The tradeoff is that if the
 *    original list is released, the new span-based list may hold on to
 *    more memory than desired. This function implements heuristics for
 *    deciding which option is better.
 *
 * Results:
 *    Returns non-0 if a span-based list is likely to be more optimal
 *    and 0 if not.
 *
 * Side effects:
 *    None.
 *
 *------------------------------------------------------------------------
 */
static inline int
ListSpanMerited(
    Tcl_Size length,                 /* Length of the proposed span */
    Tcl_Size usedStorageLength,      /* Number of slots currently in used */
    Tcl_Size allocatedStorageLength) /* Length of the currently allocation */
{
    /*
     TODO
     - heuristics thresholds need to be determined
     - currently, information about the sharing (ref count) of existing
       storage is not passed. Perhaps it should be. For example if the
       existing storage has a "large" ref count, then it might make sense
       to do even a small span.
     */

    if (length < LIST_SPAN_THRESHOLD) {
	return 0;/* No span for small lists */
    }
    if (length < (allocatedStorageLength / 2 - allocatedStorageLength / 8)) {
	return 0; /* No span if less than 3/8 of allocation */
    }
    if (length < usedStorageLength / 2) {
	return 0; /* No span if less than half current storage */
    }

    return 1;
}

/*
 *------------------------------------------------------------------------
 *
 * ListStoreUpSize --
 *
 *    For reasons of efficiency, extra space is allocated for a ListStore
 *    compared to what was requested. This function calculates how many
 *    slots should actually be allocated for a given request size.
 *
 * Results:
 *    Number of slots to allocate.
 *
 * Side effects:
 *    None.
 *
 *------------------------------------------------------------------------
 */
static inline Tcl_Size
ListStoreUpSize(Tcl_Size numSlotsRequested) {
    /* TODO -how much extra? May be double only for smaller requests? */
    return numSlotsRequested < (LIST_MAX / 2) ? 2 * numSlotsRequested
						 : LIST_MAX;
}

/*
 *------------------------------------------------------------------------
 *
 * ListRepFreeUnreferenced --
 *
 *    Inline wrapper for ListRepUnsharedFreeUnreferenced that does quick checks
 *    before calling it.
 *
 *    IMPORTANT: this function must not be called on an internal
 *    representation of a Tcl_Obj that is itself shared.
 *
 * Results:
 *    None.
 *
 * Side effects:
 *    See comments for ListRepUnsharedFreeUnreferenced.
 *
 *------------------------------------------------------------------------
 */
static inline void
ListRepFreeUnreferenced(const ListRep *repPtr)
{
    if (! ListRepIsShared(repPtr) && repPtr->spanPtr) {
        /* T:listrep-1.5.1 */
	ListRepUnsharedFreeUnreferenced(repPtr);
    }
}

/*
 *------------------------------------------------------------------------
 *
 * ObjArrayIncrRefs --
 *
 *    Increments the reference counts for Tcl_Obj's in a subarray.
 *
 * Results:
 *    None.
 *
 * Side effects:
 *    As above.
 *
 *------------------------------------------------------------------------
 */
static inline void
ObjArrayIncrRefs(
    Tcl_Obj * const *objv,  /* Pointer to the array */
    Tcl_Size startIdx,     /* Starting index of subarray within objv */
    Tcl_Size count)        /* Number of elements in the subarray */
{
    Tcl_Obj * const *end;
    LIST_INDEX_ASSERT(startIdx);
    LIST_COUNT_ASSERT(count);
    objv += startIdx;
    end = objv + count;
    while (objv < end) {
	Tcl_IncrRefCount(*objv);
	++objv;
    }
}

/*
 *------------------------------------------------------------------------
 *
 * ObjArrayDecrRefs --
 *
 *    Decrements the reference counts for Tcl_Obj's in a subarray.
 *
 * Results:
 *    None.
 *
 * Side effects:
 *    As above.
 *
 *------------------------------------------------------------------------
 */
static inline void
ObjArrayDecrRefs(
    Tcl_Obj * const *objv, /* Pointer to the array */
    Tcl_Size startIdx,    /* Starting index of subarray within objv */
    Tcl_Size count)       /* Number of elements in the subarray */
{
    Tcl_Obj * const *end;
    LIST_INDEX_ASSERT(startIdx);
    LIST_COUNT_ASSERT(count);
    objv += startIdx;
    end = objv + count;
    while (objv < end) {
	Tcl_DecrRefCount(*objv);
	++objv;
    }
}

/*
 *------------------------------------------------------------------------
 *
 * ObjArrayCopy --
 *
 *    Copies an array of Tcl_Obj* pointers.
 *
 * Results:
 *    None.
 *
 * Side effects:
 *    Reference counts on copied Tcl_Obj's are incremented.
 *
 *------------------------------------------------------------------------
 */
static inline void
ObjArrayCopy(
    Tcl_Obj **to,          /* Destination */
    Tcl_Size count,       /* Number of pointers to copy */
    Tcl_Obj *const from[]) /* Source array of Tcl_Obj* */
{
    Tcl_Obj **end;
    LIST_COUNT_ASSERT(count);
    end = to + count;
    /* TODO - would memmove followed by separate IncrRef loop be faster? */
    while (to < end) {
	Tcl_IncrRefCount(*from);
	*to++ = *from++;
    }
}

/*
 *------------------------------------------------------------------------
 *
 * MemoryAllocationError --
 *
 *    Generates a memory allocation failure error.
 *
 * Results:
 *    Always TCL_ERROR.
 *
 * Side effects:
 *    Error message and code are stored in the interpreter if not NULL.
 *
 *------------------------------------------------------------------------
 */
static int
MemoryAllocationError(
    Tcl_Interp *interp, /* Interpreter for error message. May be NULL */
    ListSizeT size)        /* Size of attempted allocation that failed */
{
    if (interp != NULL) {
	Tcl_SetObjResult(
	    interp,
	    Tcl_ObjPrintf(
		"list construction failed: unable to alloc %" TCL_LL_MODIFIER
		"u bytes",
		(Tcl_WideInt)size));
	Tcl_SetErrorCode(interp, "TCL", "MEMORY", NULL);
    }
    return TCL_ERROR;
}

/*
 *------------------------------------------------------------------------
 *
 * ListLimitExceeded --
 *
 *    Generates an error for exceeding maximum list size.
 *
 * Results:
 *    Always TCL_ERROR.
 *
 * Side effects:
 *    Error message and code are stored in the interpreter if not NULL.
 *
 *------------------------------------------------------------------------
 */
static int
ListLimitExceededError(Tcl_Interp *interp)
{
    if (interp != NULL) {
	Tcl_SetObjResult(
	    interp,
	    Tcl_NewStringObj("max length of a Tcl list exceeded", -1));
	Tcl_SetErrorCode(interp, "TCL", "MEMORY", NULL);
    }
    return TCL_ERROR;
}

/*
 *------------------------------------------------------------------------
 *
 * ListRepUnsharedShiftDown --
 *
 *    Shifts the "in-use" contents in the ListStore for a ListRep down
 *    by the given number of slots. The ListStore must be unshared and
 *    the free space at the front of the storage area must be big enough.
 *    It is the caller's responsibility to check.
 *
 * Results:
 *    None.
 *
 * Side effects:
 *    The contents of the ListRep's ListStore area are shifted down in the
 *    storage area. The ListRep's ListSpan is updated accordingly.
 *
 *------------------------------------------------------------------------
 */
static inline void
ListRepUnsharedShiftDown(ListRep *repPtr, Tcl_Size shiftCount)
{
    ListStore *storePtr;

    LISTREP_CHECK(repPtr);
    LIST_ASSERT(!ListRepIsShared(repPtr));

    storePtr = repPtr->storePtr;

    LIST_COUNT_ASSERT(shiftCount);
    LIST_ASSERT(storePtr->firstUsed >= shiftCount);

    memmove(&storePtr->slots[storePtr->firstUsed - shiftCount],
	    &storePtr->slots[storePtr->firstUsed],
	    storePtr->numUsed * sizeof(Tcl_Obj *));
    storePtr->firstUsed -= shiftCount;
    if (repPtr->spanPtr) {
	repPtr->spanPtr->spanStart -= shiftCount;
	LIST_ASSERT(repPtr->spanPtr->spanLength == storePtr->numUsed);
    } else {
	/*
	 * If there was no span, firstUsed must have been 0 (Invariant)
	 * AND shiftCount must have been 0 (<= firstUsed on call)
	 * In other words, this would have been a no-op
	 */

	LIST_ASSERT(storePtr->firstUsed == 0);
	LIST_ASSERT(shiftCount == 0);
    }

    LISTREP_CHECK(repPtr);
}

/*
 *------------------------------------------------------------------------
 *
 * ListRepUnsharedShiftUp --
 *
 *    Shifts the "in-use" contents in the ListStore for a ListRep up
 *    by the given number of slots. The ListStore must be unshared and
 *    the free space at the back of the storage area must be big enough.
 *    It is the caller's responsibility to check.
 *    TODO - this function is not currently used.
 *
 * Results:
 *    None.
 *
 * Side effects:
 *    The contents of the ListRep's ListStore area are shifted up in the
 *    storage area. The ListRep's ListSpan is updated accordingly.
 *
 *------------------------------------------------------------------------
 */
#if 0
static inline void
ListRepUnsharedShiftUp(ListRep *repPtr, Tcl_Size shiftCount)
{
    ListStore *storePtr;

    LISTREP_CHECK(repPtr);
    LIST_ASSERT(!ListRepIsShared(repPtr));
    LIST_COUNT_ASSERT(shiftCount);

    storePtr = repPtr->storePtr;
    LIST_ASSERT((storePtr->firstUsed + storePtr->numUsed + shiftCount)
		<= storePtr->numAllocated);

    memmove(&storePtr->slots[storePtr->firstUsed + shiftCount],
	    &storePtr->slots[storePtr->firstUsed],
	    storePtr->numUsed * sizeof(Tcl_Obj *));
    storePtr->firstUsed += shiftCount;
    if (repPtr->spanPtr) {
	repPtr->spanPtr->spanStart += shiftCount;
    } else {
	/* No span means entire original list is span */
	/* Should have been zero before shift - Invariant TBD */
	LIST_ASSERT(storePtr->firstUsed == shiftCount);
	repPtr->spanPtr = ListSpanNew(shiftCount, storePtr->numUsed);
    }

    LISTREP_CHECK(repPtr);
}
#endif

/*
 *------------------------------------------------------------------------
 *
 * ListRepValidate --
 *
 *	Checks all invariants for a ListRep and panics on failure.
 *	Note this is independent of NDEBUG, assert etc.
 *
 * Results:
 *    None.
 *
 * Side effects:
 *    Panics if any invariant is not met.
 *
 *------------------------------------------------------------------------
 */
static void
ListRepValidate(const ListRep *repPtr, const char *file, int lineNum)
{
    ListStore *storePtr = repPtr->storePtr;
    const char *condition;

    (void)storePtr; /* To stop gcc from whining about unused vars */

#define INVARIANT(cond_)        \
    do {                        \
	if (!(cond_)) {         \
	    condition = #cond_; \
	    goto failure;       \
	}                       \
    } while (0)

    /* Separate each condition so line number gives exact reason for failure */
    INVARIANT(storePtr != NULL);
    INVARIANT(storePtr->numAllocated <= LIST_MAX);
    INVARIANT(storePtr->firstUsed < storePtr->numAllocated);
    INVARIANT(storePtr->numUsed <= storePtr->numAllocated);
    INVARIANT(storePtr->firstUsed <= (storePtr->numAllocated - storePtr->numUsed));

    if (! ListRepIsShared(repPtr)) {
	/*
	 * If this is the only reference and there is no span, then store
	 * occupancy must begin at 0
	 */
	INVARIANT(repPtr->spanPtr || repPtr->storePtr->firstUsed == 0);
    }

    INVARIANT(ListRepStart(repPtr) >= storePtr->firstUsed);
    INVARIANT(ListRepLength(repPtr) <= storePtr->numUsed);
    INVARIANT(ListRepStart(repPtr) <= (storePtr->firstUsed + storePtr->numUsed - ListRepLength(repPtr)));

#undef INVARIANT

    return;

failure:
    Tcl_Panic("List internal failure in %s line %d. Condition: %s",
	      file,
	      lineNum,
	      condition);
}

/*
 *------------------------------------------------------------------------
 *
 * TclListObjValidate --
 *
 *    Wrapper around ListRepValidate. Primarily used from test suite.
 *
 * Results:
 *    None.
 *
 * Side effects:
 *    Will panic if internal structure is not consistent or if object
 *    cannot be converted to a list object.
 *
 *------------------------------------------------------------------------
 */
void
TclListObjValidate(Tcl_Interp *interp, Tcl_Obj *listObj)
{
    ListRep listRep;
    if (TclListObjGetRep(interp, listObj, &listRep) != TCL_OK) {
	Tcl_Panic("Object passed to TclListObjValidate cannot be converted to "
		  "a list object.");
    }
    ListRepValidate(&listRep, __FILE__, __LINE__);
}

/*
 *----------------------------------------------------------------------
 *
 * ListStoreNew --
 *
 *	Allocates a new ListStore with space for at least objc elements. objc
 *	must be > 0.  If objv!=NULL, initializes with the first objc values
 *	in that array.  If objv==NULL, initalize 0 elements, with space
 *	to add objc more.
 *
 *      Normally the function allocates the exact space requested unless
 *      the flags arguments has any LISTREP_SPACE_*
 *      bits set. See the comments for those #defines.
 *
 * Results:
 *      On success, a pointer to the allocated ListStore is returned.
 *      On allocation failure, panics if LISTREP_PANIC_ON_FAIL is set in
 *      flags; otherwise returns NULL.
 *
 * Side effects:
 *	The ref counts of the elements in objv are incremented on success
 *	since the returned ListStore references them.
 *
 *----------------------------------------------------------------------
 */
static ListStore *
ListStoreNew(
    Tcl_Size objc,
    Tcl_Obj *const objv[],
    int flags)
{
    ListStore *storePtr;
    Tcl_Size capacity;

    /*
     * First check to see if we'd overflow and try to allocate an object
     * larger than our memory allocator allows.
     */
    if (objc > LIST_MAX) {
	if (flags & LISTREP_PANIC_ON_FAIL) {
	    Tcl_Panic("max length of a Tcl list exceeded");
	}
	return NULL;
    }

    if (flags & LISTREP_SPACE_FLAGS) {
	capacity = ListStoreUpSize(objc);
    } else {
	capacity = objc;
    }

    storePtr = (ListStore *)Tcl_AttemptAlloc(LIST_SIZE(capacity));
    if (storePtr == NULL && capacity != objc) {
	capacity = objc; /* Try allocating exact size */
	storePtr = (ListStore *)Tcl_AttemptAlloc(LIST_SIZE(capacity));
    }
    if (storePtr == NULL) {
	if (flags & LISTREP_PANIC_ON_FAIL) {
	    Tcl_Panic("list creation failed: unable to alloc %" TCL_Z_MODIFIER "u bytes",
		    LIST_SIZE(objc));
	}
	return NULL;
    }

    storePtr->refCount = 0;
    storePtr->flags = 0;
    storePtr->numAllocated = capacity;
    if (capacity == objc) {
	storePtr->firstUsed = 0;
    } else {
	Tcl_Size extra = capacity - objc;
	int spaceFlags = flags & LISTREP_SPACE_FLAGS;
	if (spaceFlags == LISTREP_SPACE_ONLY_BACK) {
	    storePtr->firstUsed = 0;
	} else if (spaceFlags == LISTREP_SPACE_FAVOR_FRONT) {
	    /* Leave more space in the front */
	    storePtr->firstUsed =
		extra - (extra / 4); /* NOT same as 3*extra/4 */
	} else if (spaceFlags == LISTREP_SPACE_FAVOR_BACK) {
	    /* Leave more space in the back */
	    storePtr->firstUsed = extra / 4;
	} else {
	    /* Apportion equally */
	    storePtr->firstUsed = extra / 2;
	}
    }

    if (objv) {
	storePtr->numUsed = objc;
	ObjArrayCopy(&storePtr->slots[storePtr->firstUsed], objc, objv);
    } else {
	storePtr->numUsed = 0;
    }

    return storePtr;
}

/*
 *------------------------------------------------------------------------
 *
 * ListStoreReallocate --
 *
 *    Reallocates the memory for a ListStore.
 *
 * Results:
 *    Pointer to the ListStore which may be the same as storePtr or pointer
 *    to a new block of memory. On reallocation failure, NULL is returned.
 *
 *
 * Side effects:
 *    The memory pointed to by storePtr is freed if it a new block has to
 *    be returned.
 *
 *
 *------------------------------------------------------------------------
 */
ListStore *
ListStoreReallocate (ListStore *storePtr, Tcl_Size numSlots)
{
    Tcl_Size newCapacity;
    ListStore *newStorePtr;

    newCapacity = ListStoreUpSize(numSlots);
    newStorePtr =
	(ListStore *)Tcl_AttemptRealloc(storePtr, LIST_SIZE(newCapacity));
    if (newStorePtr == NULL) {
	newCapacity = numSlots;
	newStorePtr = (ListStore *)Tcl_AttemptRealloc(storePtr,
						    LIST_SIZE(newCapacity));
	if (newStorePtr == NULL)
	    return NULL;
    }
    /* Only the capacity has changed, fix it in the header */
    newStorePtr->numAllocated = newCapacity;
    return newStorePtr;
}

/*
 *----------------------------------------------------------------------
 *
 * ListRepInit --
 *
 *      Initializes a ListRep to hold a list internal representation
 *      with space for objc elements.
 *
 *      objc must be > 0. If objv!=NULL, initializes with the first objc
 *      values in that array. If objv==NULL, initalize list internal rep to
 *      have 0 elements, with space to add objc more.
 *
 *	Normally the function allocates the exact space requested unless
 *	the flags arguments has one of the LISTREP_SPACE_* bits set.
 *	See the comments for those #defines.
 *
 *      The reference counts of the ListStore and ListSpan (if present)
 *	pointed to by the initialized repPtr are set to zero.
 *	Caller has to manage them as necessary.
 *
 * Results:
 *      On success, TCL_OK is returned with *listRepPtr initialized.
 *      On failure, panics if LISTREP_PANIC_ON_FAIL is set in flags; otherwise
 *	returns TCL_ERROR with *listRepPtr fields set to NULL.
 *
 * Side effects:
 *	The ref counts of the elements in objv are incremented since the
 *	resulting list now refers to them.
 *
 *----------------------------------------------------------------------
 */
static int
ListRepInit(
    Tcl_Size objc,
    Tcl_Obj *const objv[],
    int flags,
    ListRep *repPtr
    )
{
    ListStore *storePtr;

    storePtr = ListStoreNew(objc, objv, flags);
    if (storePtr) {
	repPtr->storePtr = storePtr;
	if (storePtr->firstUsed == 0) {
	    repPtr->spanPtr = NULL;
	} else {
	    repPtr->spanPtr =
		ListSpanNew(storePtr->firstUsed, storePtr->numUsed);
	}
	return TCL_OK;
    }
    /*
     * Initialize to keep gcc happy at the call site. Else it complains
     * about possibly uninitialized use.
     */
    repPtr->storePtr = NULL;
    repPtr->spanPtr = NULL;
    return TCL_ERROR;
}

/*
 *----------------------------------------------------------------------
 *
 * ListRepInitAttempt --
 *
 *	Creates a list internal rep with space for objc elements. See
 *	ListRepInit for requirements for parameters (in particular objc must
 *	be > 0). This function only adds error messages to the interpreter if
 *	not NULL.
 *
 *      The reference counts of the ListStore and ListSpan (if present)
 *	pointed to by the initialized repPtr are set to zero.
 *	Caller has to manage them as necessary.
 *
 * Results:
 *      On success, TCL_OK is returned with *listRepPtr initialized.
 *	On allocation failure, returnes TCL_ERROR with an error message
 *	in the interpreter if non-NULL.
 *
 * Side effects:
 *	The ref counts of the elements in objv are incremented since the
 *	resulting list now refers to them.
 *
 *----------------------------------------------------------------------
 */
static int
ListRepInitAttempt(
    Tcl_Interp *interp,
    Tcl_Size objc,
    Tcl_Obj *const objv[],
    ListRep *repPtr)
{
    int result = ListRepInit(objc, objv, 0, repPtr);

    if (result != TCL_OK && interp != NULL) {
	if (objc > LIST_MAX) {
	    ListLimitExceededError(interp);
	} else {
	    MemoryAllocationError(interp, LIST_SIZE(objc));
	}
    }
    return result;
}

/*
 *------------------------------------------------------------------------
 *
 * ListRepClone --
 *
 *    Does a deep clone of an existing ListRep.
 *
 *    Normally the function allocates the exact space needed unless
 *    the flags arguments has one of the LISTREP_SPACE_* bits set.
 *    See the comments for those #defines.
 *
 * Results:
 *    None.
 *
 * Side effects:
 *    The toRepPtr location is initialized with the ListStore and ListSpan
 *    (if needed) containing a copy of the list elements in fromRepPtr.
 *    The function will panic if memory cannot be allocated.
 *
 *------------------------------------------------------------------------
 */
static void
ListRepClone(ListRep *fromRepPtr, ListRep *toRepPtr, int flags)
{
    Tcl_Obj **fromObjs;
    Tcl_Size numFrom;

    ListRepElements(fromRepPtr, numFrom, fromObjs);
    ListRepInit(numFrom, fromObjs, flags | LISTREP_PANIC_ON_FAIL, toRepPtr);
}

/*
 *------------------------------------------------------------------------
 *
 * ListRepUnsharedFreeUnreferenced --
 *
 *    Frees any Tcl_Obj's from the "in-use" area of the ListStore for a
 *    ListRep that are not actually references from any lists.
 *
 *    IMPORTANT: this function must not be called on a shared internal
 *    representation or the internal representation of a shared Tcl_Obj.
 *
 * Results:
 *    None.
 *
 * Side effects:
 *    The firstUsed and numUsed fields of the ListStore are updated to
 *    reflect the new "in-use" extent.
 *
 *------------------------------------------------------------------------
 */
static void ListRepUnsharedFreeUnreferenced(const ListRep *repPtr)
{
    Tcl_Size count;
    ListStore *storePtr;
    ListSpan *spanPtr;

    LIST_ASSERT(!ListRepIsShared(repPtr));
    LISTREP_CHECK(repPtr);

    storePtr = repPtr->storePtr;
    spanPtr = repPtr->spanPtr;
    if (spanPtr == NULL) {
	LIST_ASSERT(storePtr->firstUsed == 0); /* Invariant TBD */
	return;
    }

    /* Collect garbage at front */
    count = spanPtr->spanStart - storePtr->firstUsed;
    LIST_COUNT_ASSERT(count);
    if (count > 0) {
        /* T:listrep-1.5.1,6.{1:8} */
	ObjArrayDecrRefs(storePtr->slots, storePtr->firstUsed, count);
	storePtr->firstUsed = spanPtr->spanStart;
	LIST_ASSERT(storePtr->numUsed >= count);
	storePtr->numUsed -= count;
    }

    /* Collect garbage at back */
    count = (storePtr->firstUsed + storePtr->numUsed)
	  - (spanPtr->spanStart + spanPtr->spanLength);
    LIST_COUNT_ASSERT(count);
    if (count > 0) {
        /* T:listrep-6.{1:8} */
	ObjArrayDecrRefs(
	    storePtr->slots, spanPtr->spanStart + spanPtr->spanLength, count);
	LIST_ASSERT(storePtr->numUsed >= count);
	storePtr->numUsed -= count;
    }

    LIST_ASSERT(ListRepStart(repPtr) == storePtr->firstUsed);
    LIST_ASSERT(ListRepLength(repPtr) == storePtr->numUsed);
    LISTREP_CHECK(repPtr);
}

/*
 *----------------------------------------------------------------------
 *
 * Tcl_NewListObj --
 *
 *	This function is normally called when not debugging: i.e., when
 *	TCL_MEM_DEBUG is not defined. It creates a new list object from an
 *	(objc,objv) array: that is, each of the objc elements of the array
 *	referenced by objv is inserted as an element into a new Tcl object.
 *
 *	When TCL_MEM_DEBUG is defined, this function just returns the result
 *	of calling the debugging version Tcl_DbNewListObj.
 *
 * Results:
 *	A new list object is returned that is initialized from the object
 *	pointers in objv. If objc is less than or equal to zero, an empty
 *	object is returned. The new object's string representation is left
 *	NULL. The resulting new list object has ref count 0.
 *
 * Side effects:
 *	The ref counts of the elements in objv are incremented since the
 *	resulting list now refers to them.
 *
 *----------------------------------------------------------------------
 */

#ifdef TCL_MEM_DEBUG
#undef Tcl_NewListObj

Tcl_Obj *
Tcl_NewListObj(
    Tcl_Size objc,		/* Count of objects referenced by objv. */
    Tcl_Obj *const objv[])	/* An array of pointers to Tcl objects. */
{
    return Tcl_DbNewListObj(objc, objv, "unknown", 0);
}

#else /* if not TCL_MEM_DEBUG */

Tcl_Obj *
Tcl_NewListObj(
    Tcl_Size objc,		/* Count of objects referenced by objv. */
    Tcl_Obj *const objv[])	/* An array of pointers to Tcl objects. */
{
    ListRep listRep;
    Tcl_Obj *listObj;

    TclNewObj(listObj);

    if (objc + 1 <= 1) {
	return listObj;
    }

    ListRepInit(objc, objv, LISTREP_PANIC_ON_FAIL, &listRep);
    ListObjReplaceRepAndInvalidate(listObj, &listRep);

    return listObj;
}
#endif /* if TCL_MEM_DEBUG */

/*
 *----------------------------------------------------------------------
 *
 * Tcl_DbNewListObj --
 *
 *	This function is normally called when debugging: i.e., when
 *	TCL_MEM_DEBUG is defined. It creates new list objects. It is the same
 *	as the Tcl_NewListObj function above except that it calls
 *	Tcl_DbCkalloc directly with the file name and line number from its
 *	caller. This simplifies debugging since then the [memory active]
 *	command will report the correct file name and line number when
 *	reporting objects that haven't been freed.
 *
 *	When TCL_MEM_DEBUG is not defined, this function just returns the
 *	result of calling Tcl_NewListObj.
 *
 * Results:
 *	A new list object is returned that is initialized from the object
 *	pointers in objv. If objc is less than or equal to zero, an empty
 *	object is returned. The new object's string representation is left
 *	NULL. The new list object has ref count 0.
 *
 * Side effects:
 *	The ref counts of the elements in objv are incremented since the
 *	resulting list now refers to them.
 *
 *----------------------------------------------------------------------
 */

#ifdef TCL_MEM_DEBUG

Tcl_Obj *
Tcl_DbNewListObj(
    Tcl_Size objc,		/* Count of objects referenced by objv. */
    Tcl_Obj *const objv[],	/* An array of pointers to Tcl objects. */
    const char *file,		/* The name of the source file calling this
				 * function; used for debugging. */
    int line)			/* Line number in the source file; used for
				 * debugging. */
{
    Tcl_Obj *listObj;
    ListRep listRep;

    TclDbNewObj(listObj, file, line);

    if (objc + 1 <= 1) {
	return listObj;
    }

    ListRepInit(objc, objv, LISTREP_PANIC_ON_FAIL, &listRep);
    ListObjReplaceRepAndInvalidate(listObj, &listRep);

    return listObj;
}

#else /* if not TCL_MEM_DEBUG */

Tcl_Obj *
Tcl_DbNewListObj(
    Tcl_Size objc,		/* Count of objects referenced by objv. */
    Tcl_Obj *const objv[],	/* An array of pointers to Tcl objects. */
    TCL_UNUSED(const char *) /*file*/,
    TCL_UNUSED(int) /*line*/)
{
    return Tcl_NewListObj(objc, objv);
}
#endif /* TCL_MEM_DEBUG */

/*
 *------------------------------------------------------------------------
 *
 * TclNewListObj2 --
 *
 *    Create a new Tcl_Obj list comprising of the concatenation of two
 *    Tcl_Obj* arrays.
 *    TODO - currently this function is not used within tclListObj but
 *    need to see if it would be useful in other files that preallocate
 *    lists and then append.
 *
 * Results:
 *    Non-NULL pointer to the allocate Tcl_Obj.
 *
 * Side effects:
 *    None.
 *
 *------------------------------------------------------------------------
 */
Tcl_Obj *
TclNewListObj2(
    Tcl_Size objc1,		/* Count of objects referenced by objv1. */
    Tcl_Obj *const objv1[],	/* First array of pointers to Tcl objects. */
    Tcl_Size objc2,		/* Count of objects referenced by objv2. */
    Tcl_Obj *const objv2[]	/* Second array of pointers to Tcl objects. */
)
{
    Tcl_Obj *listObj;
    ListStore *storePtr;
    Tcl_Size objc = objc1 + objc2;

    listObj = Tcl_NewListObj(objc, NULL);
    if (objc == 0) {
	return listObj; /* An empty object */
    }
    LIST_ASSERT_TYPE(listObj);

    storePtr = ListObjStorePtr(listObj);

    LIST_ASSERT(ListObjSpanPtr(listObj) == NULL);
    LIST_ASSERT(storePtr->firstUsed == 0);
    LIST_ASSERT(storePtr->numUsed == 0);
    LIST_ASSERT(storePtr->numAllocated >= objc);

    if (objc1) {
	ObjArrayCopy(storePtr->slots, objc1, objv1);
    }
    if (objc2) {
	ObjArrayCopy(&storePtr->slots[objc1], objc2, objv2);
    }
    storePtr->numUsed = objc;
    return listObj;
}

/*
 *----------------------------------------------------------------------
 *
 * TclListObjGetRep --
 *
 *	This function returns a copy of the ListRep stored
 *	as the internal representation of an object. The reference
 *	counts of the (ListStore, ListSpan) contained in the representation
 *	are NOT incremented.
 *
 * Results:
 *	The return value is normally TCL_OK; in this case *listRepP
 *	is set to a copy of the descriptor stored as the internal
 *	representation of the Tcl_Obj containing a list. if listPtr does not
 *	refer to a list object and the object can not be converted to one,
 *	TCL_ERROR is returned and an error message will be left in the
 *	interpreter's result if interp is not NULL.
 *
 * Side effects:
 *	The possible conversion of the object referenced by listPtr
 *	to a list object. *repPtr is initialized to the internal rep
 *      if result is TCL_OK, or set to NULL on error.
 *----------------------------------------------------------------------
 */

static int
TclListObjGetRep(
    Tcl_Interp *interp, /* Used to report errors if not NULL. */
    Tcl_Obj *listObj,   /* List object for which an element array is
			 * to be returned. */
    ListRep *repPtr) /* Location to store descriptor */
{
    if (!TclHasInternalRep(listObj, &tclListType)) {
	int result;
	result = SetListFromAny(interp, listObj);
	if (result != TCL_OK) {
	    /* Init to keep gcc happy wrt uninitialized fields at call site */
	    repPtr->storePtr = NULL;
	    repPtr->spanPtr = NULL;
	    return result;
	}
    }
    ListObjGetRep(listObj, repPtr);
    LISTREP_CHECK(repPtr);
    return TCL_OK;
}

/*
 *----------------------------------------------------------------------
 *
 * Tcl_SetListObj --
 *
 *	Modify an object to be a list containing each of the objc elements of
 *	the object array referenced by objv.
 *
 * Results:
 *	None.
 *
 * Side effects:
 *	The object is made a list object and is initialized from the object
 *	pointers in objv. If objc is less than or equal to zero, an empty
 *	object is returned. The new object's string representation is left
 *	NULL. The ref counts of the elements in objv are incremented since the
 *	list now refers to them. The object's old string and internal
 *	representations are freed and its type is set NULL.
 *
 *----------------------------------------------------------------------
 */
void
Tcl_SetListObj(
    Tcl_Obj *objPtr,		/* Object whose internal rep to init. */
    Tcl_Size objc,		/* Count of objects referenced by objv. */
    Tcl_Obj *const objv[])	/* An array of pointers to Tcl objects. */
{
    if (Tcl_IsShared(objPtr)) {
	Tcl_Panic("%s called with shared object", "Tcl_SetListObj");
    }

    /*
     * Set the object's type to "list" and initialize the internal rep.
     * However, if there are no elements to put in the list, just give the
     * object an empty string rep and a NULL type. NOTE ListRepInit must
     * not be called with objc == 0!
     */

    if (objc + 1 > 1) {
	ListRep listRep;
	/* TODO - perhaps ask for extra space? */
	ListRepInit(objc, objv, LISTREP_PANIC_ON_FAIL, &listRep);
	ListObjReplaceRepAndInvalidate(objPtr, &listRep);
    } else {
	TclFreeInternalRep(objPtr);
	TclInvalidateStringRep(objPtr);
	Tcl_InitStringRep(objPtr, NULL, 0);
    }
}

/*
 *----------------------------------------------------------------------
 *
 * TclListObjCopy --
 *
 *	Makes a "pure list" copy of a list value. This provides for the C
 *	level a counterpart of the [lrange $list 0 end] command, while using
 *	internals details to be as efficient as possible.
 *
 * Results:
 *	Normally returns a pointer to a new Tcl_Obj, that contains the same
 *	list value as *listPtr does. The returned Tcl_Obj has a refCount of
 *	zero. If *listPtr does not hold a list, NULL is returned, and if
 *	interp is non-NULL, an error message is recorded there.
 *
 * Side effects:
 *	None.
 *
 *----------------------------------------------------------------------
 */

Tcl_Obj *
TclListObjCopy(
    Tcl_Interp *interp,		/* Used to report errors if not NULL. */
    Tcl_Obj *listObj)		/* List object for which an element array is
				 * to be returned. */
{
    Tcl_Obj *copyObj;

    if (!TclHasInternalRep(listObj, &tclListType)) {
	if (TclHasInternalRep(listObj,&tclArithSeriesType)) {
	    return TclArithSeriesObjCopy(interp, listObj);
	}
	if (SetListFromAny(interp, listObj) != TCL_OK) {
	    return NULL;
	}
    }

    TclNewObj(copyObj);
    TclInvalidateStringRep(copyObj);
    DupListInternalRep(listObj, copyObj);
    return copyObj;
}

/*
 *------------------------------------------------------------------------
 *
 * ListRepRange --
 *
 *	Initializes a ListRep as a range within the passed ListRep.
 *	The range limits are clamped to the list boundaries.
 *
 * Results:
 *	None.
 *
 * Side effects:
 *      The ListStore and ListSpan referenced by in the returned ListRep
 *      may or may not be the same as those passed in. For example, the
 *      ListStore may differ because the range is small enough that a new
 *      ListStore is more memory-optimal. The ListSpan may differ because
 *      it is NULL or shared. Regardless, reference counts on the returned
 *      values are not incremented. Generally, ListObjReplaceRepAndInvalidate
 *      may be used to store the new ListRep back into an object or a
 *      ListRepIncrRefs followed by ListRepDecrRefs to free in case of errors.
 *	Any other use should be carefully reconsidered.
 *      TODO WARNING:- this is an awkward interface and easy for caller
 *      to get wrong. Mostly due to refcount combinations. Perhaps passing
 *      in the source listObj instead of source listRep might simplify.
 *
 *------------------------------------------------------------------------
 */
static void
ListRepRange(
    ListRep *srcRepPtr,    /* Contains source of the range */
    Tcl_Size rangeStart,  /* Index of first element to include */
    Tcl_Size rangeEnd,    /* Index of last element to include */
    int preserveSrcRep,    /* If true, srcRepPtr contents must not be
			      modified (generally because a shared Tcl_Obj
			      references it) */
    ListRep *rangeRepPtr)  /* Output. Must NOT be == srcRepPtr */
{
    Tcl_Obj **srcElems;
    Tcl_Size numSrcElems = ListRepLength(srcRepPtr);
    Tcl_Size rangeLen;
    Tcl_Size numAfterRangeEnd;

    LISTREP_CHECK(srcRepPtr);

    /* Take the opportunity to garbage collect */
    /* TODO - we probably do not need the preserveSrcRep here unlike later */
    if (!preserveSrcRep) {
        /* T:listrep-1.{4,5,8,9},2.{4:7},3.{15:18},4.{7,8} */
	ListRepFreeUnreferenced(srcRepPtr);
    } /* else T:listrep-2.{4.2,4.3,5.2,5.3,6.2,7.2,8.1} */

    if (rangeStart == TCL_INDEX_NONE) {
	rangeStart = 0;
    }
    if ((rangeEnd != TCL_INDEX_NONE) && (rangeEnd >= numSrcElems)) {
	rangeEnd = numSrcElems - 1;
    }
    if (rangeStart + 1 > rangeEnd + 1) {
	/* Empty list of capacity 1. */
	ListRepInit(1, NULL, LISTREP_PANIC_ON_FAIL, rangeRepPtr);
	return;
    }

    rangeLen = rangeEnd - rangeStart + 1;

    /*
     * We can create a range one of four ways:
     *  (0) Range encapsulates entire list
     *  (1) Special case: deleting in-place from end of an unshared object
     *  (2) Use a ListSpan referencing the current ListStore
     *  (3) Creating a new ListStore
     *  (4) Removing all elements outside the range in the current ListStore
     * Option (4) may only be done if caller has not disallowed it AND
     * the ListStore is not shared.
     *
     * The choice depends on heuristics related to speed and memory.
     * TODO - heuristics below need to be measured and tuned.
     *
     * Note: Even if nothing below cause any changes, we still want the
     * string-canonizing effect of [lrange 0 end] so the Tcl_Obj should not
     * be returned as is even if the range encompasses the whole list.
     */
    if (rangeStart == 0 && rangeEnd == (numSrcElems-1)) {
	/* Option 0 - entire list. This may be used to canonicalize */
        /* T:listrep-1.10.1,2.8.1 */
	*rangeRepPtr = *srcRepPtr; /* Not ref counts not incremented */
    } else if (rangeStart == 0 && (!preserveSrcRep)
	       && (!ListRepIsShared(srcRepPtr) && srcRepPtr->spanPtr == NULL)) {
	/* Option 1 - Special case unshared, exclude end elements, no span  */
	LIST_ASSERT(srcRepPtr->storePtr->firstUsed == 0); /* If no span */
	ListRepElements(srcRepPtr, numSrcElems, srcElems);
	numAfterRangeEnd = numSrcElems - (rangeEnd + 1);
	/* Assert: Because numSrcElems > rangeEnd earlier */
	if (numAfterRangeEnd != 0) {
            /* T:listrep-1.{8,9} */
	    ObjArrayDecrRefs(srcElems, rangeEnd + 1, numAfterRangeEnd);
	}
	/* srcRepPtr->storePtr->firstUsed,numAllocated unchanged */
	srcRepPtr->storePtr->numUsed = rangeLen;
	srcRepPtr->storePtr->flags = 0;
	rangeRepPtr->storePtr = srcRepPtr->storePtr; /* Note no incr ref */
	rangeRepPtr->spanPtr = NULL;
    } else if (ListSpanMerited(rangeLen,
			       srcRepPtr->storePtr->numUsed,
			       srcRepPtr->storePtr->numAllocated)) {
	/* Option 2 - because span would be most efficient */
	Tcl_Size spanStart = ListRepStart(srcRepPtr) + rangeStart;
	if (!preserveSrcRep && srcRepPtr->spanPtr
	    && srcRepPtr->spanPtr->refCount <= 1) {
	    /* If span is not shared reuse it */
            /* T:listrep-2.7.3,3.{16,18} */
	    srcRepPtr->spanPtr->spanStart = spanStart;
	    srcRepPtr->spanPtr->spanLength = rangeLen;
	    *rangeRepPtr = *srcRepPtr;
	} else {
	    /* Span not present or is shared. */
            /* T:listrep-1.5,2.{5,7},4.{7,8} */
	    rangeRepPtr->storePtr = srcRepPtr->storePtr;
	    rangeRepPtr->spanPtr = ListSpanNew(spanStart, rangeLen);
	}
        /*
         * We have potentially created a new internal representation that
         * references the same storage as srcRep but not yet incremented its
         * reference count. So do NOT call freezombies if preserveSrcRep
         * is mandated.
         */
	if (!preserveSrcRep) {
            /* T:listrep-1.{5.1,5.2,5.4},2.{5,7},3.{16,18},4.{7,8} */
	    ListRepFreeUnreferenced(rangeRepPtr);
	}
    } else if (preserveSrcRep || ListRepIsShared(srcRepPtr)) {
	/* Option 3 - span or modification in place not allowed/desired */
        /* T:listrep-2.{4,6} */
	ListRepElements(srcRepPtr, numSrcElems, srcElems);
	/* TODO - allocate extra space? */
	ListRepInit(rangeLen,
		    &srcElems[rangeStart],
		    LISTREP_PANIC_ON_FAIL,
		    rangeRepPtr);
    } else {
	/*
	 * Option 4 - modify in place. Note that because of the invariant
	 * that spanless list stores must start at 0, we have to move
	 * everything to the front.
	 * TODO - perhaps if a span already exists, no need to move to front?
	 * or maybe no need to move all the way to the front?
	 * TODO - if range is small relative to allocation, allocate new?
	 */

	/* Asserts follow from call to ListRepFreeUnreferenced earlier */
	LIST_ASSERT(!preserveSrcRep);
	LIST_ASSERT(!ListRepIsShared(srcRepPtr));
	LIST_ASSERT(ListRepStart(srcRepPtr) == srcRepPtr->storePtr->firstUsed);
	LIST_ASSERT(ListRepLength(srcRepPtr) == srcRepPtr->storePtr->numUsed);

	ListRepElements(srcRepPtr, numSrcElems, srcElems);

	/* Free leading elements outside range */
	if (rangeStart != 0) {
            /* T:listrep-1.4,3.15 */
	    ObjArrayDecrRefs(srcElems, 0, rangeStart);
	}
	/* Ditto for trailing */
	numAfterRangeEnd = numSrcElems - (rangeEnd + 1);
	/* Assert: Because numSrcElems > rangeEnd earlier */
	if (numAfterRangeEnd != 0) {
            /* T:listrep-3.17 */
	    ObjArrayDecrRefs(srcElems, rangeEnd + 1, numAfterRangeEnd);
	}
	memmove(&srcRepPtr->storePtr->slots[0],
		&srcRepPtr->storePtr
		     ->slots[srcRepPtr->storePtr->firstUsed + rangeStart],
		rangeLen * sizeof(Tcl_Obj *));
	srcRepPtr->storePtr->firstUsed = 0;
	srcRepPtr->storePtr->numUsed = rangeLen;
	srcRepPtr->storePtr->flags = 0;
	if (srcRepPtr->spanPtr) {
	    /* In case the source has a span, update it for consistency */
            /* T:listrep-3.{15,17} */
	    srcRepPtr->spanPtr->spanStart = srcRepPtr->storePtr->firstUsed;
	    srcRepPtr->spanPtr->spanLength = srcRepPtr->storePtr->numUsed;
	}
	rangeRepPtr->storePtr = srcRepPtr->storePtr;
	rangeRepPtr->spanPtr = NULL;
    }

    /* TODO - call freezombies here if !preserveSrcRep? */

    /* Note ref counts intentionally not incremented */
    LISTREP_CHECK(rangeRepPtr);
    return;
}

/*
 *----------------------------------------------------------------------
 *
 * TclListObjRange --
 *
 *	Makes a slice of a list value.
 *      *listObj must be known to be a valid list.
 *
 * Results:
 *	Returns a pointer to the sliced list.
 *      This may be a new object or the same object if not shared.
 *	Returns NULL if passed listObj was not a list and could not be
 *	converted to one.
 *
 * Side effects:
 *	The possible conversion of the object referenced by listPtr
 *	to a list object.
 *
 *----------------------------------------------------------------------
 */

Tcl_Obj *
TclListObjRange(
    Tcl_Obj *listObj,		/* List object to take a range from. */
    Tcl_Size rangeStart,	/* Index of first element to include. */
    Tcl_Size rangeEnd)		/* Index of last element to include. */
{
    ListRep listRep;
    ListRep resultRep;

    int isShared;
    if (TclListObjGetRep(NULL, listObj, &listRep) != TCL_OK)
	return NULL;

    isShared = Tcl_IsShared(listObj);

    ListRepRange(&listRep, rangeStart, rangeEnd, isShared, &resultRep);

    if (isShared) {
        /* T:listrep-1.10.1,2.{4.2,4.3,5.2,5.3,6.2,7.2,8.1} */
	TclNewObj(listObj);
    } /* T:listrep-1.{4.3,5.1,5.2} */
    ListObjReplaceRepAndInvalidate(listObj, &resultRep);
    return listObj;
}

/*
 *----------------------------------------------------------------------
 *
 * Tcl_ListObjGetElements --
 *
 *	This function returns an (objc,objv) array of the elements in a list
 *	object.
 *
 * Results:
 *	The return value is normally TCL_OK; in this case *objcPtr is set to
 *	the count of list elements and *objvPtr is set to a pointer to an
 *	array of (*objcPtr) pointers to each list element. If listPtr does not
 *	refer to a list object and the object can not be converted to one,
 *	TCL_ERROR is returned and an error message will be left in the
 *	interpreter's result if interp is not NULL.
 *
 *	The objects referenced by the returned array should be treated as
 *	readonly and their ref counts are _not_ incremented; the caller must
 *	do that if it holds on to a reference. Furthermore, the pointer and
 *	length returned by this function may change as soon as any function is
 *	called on the list object; be careful about retaining the pointer in a
 *	local data structure.
 *
 * Side effects:
 *	The possible conversion of the object referenced by listPtr
 *	to a list object.
 *
 *----------------------------------------------------------------------
 */

#undef Tcl_ListObjGetElements
int
Tcl_ListObjGetElements(
    Tcl_Interp *interp,		/* Used to report errors if not NULL. */
    Tcl_Obj *objPtr,		/* List object for which an element array is
				 * to be returned. */
    Tcl_Size *objcPtr,		/* Where to store the count of objects
				 * referenced by objv. */
    Tcl_Obj ***objvPtr)		/* Where to store the pointer to an array of
				 * pointers to the list's objects. */
{
    ListRep listRep;

    if (TclHasInternalRep(objPtr,&tclArithSeriesType)) {
	return TclArithSeriesGetElements(interp, objPtr, objcPtr, objvPtr);
    }

    if (TclListObjGetRep(interp, objPtr, &listRep) != TCL_OK)
	return TCL_ERROR;
    ListRepElements(&listRep, *objcPtr, *objvPtr);
    return TCL_OK;
}

/*
 *----------------------------------------------------------------------
 *
 * Tcl_ListObjAppendList --
 *
 *	This function appends the elements in the list fromObj
 *	to toObj. toObj must not be shared else the function will panic.
 *
 * Results:
 *	The return value is normally TCL_OK. If fromObj or toObj do not
 *	refer to list values, TCL_ERROR is returned and an error message is
 *	left in the interpreter's result if interp is not NULL.
 *
 * Side effects:
 *	The reference counts of the elements in fromObj are incremented
 *	since the list now refers to them. toObj and fromObj are
 *	converted, if necessary, to list objects. Also, appending the new
 *	elements may cause toObj's array of element pointers to grow.
 *	toObj's old string representation, if any, is invalidated.
 *
 *----------------------------------------------------------------------
 */
int
Tcl_ListObjAppendList(
    Tcl_Interp *interp,		/* Used to report errors if not NULL. */
    Tcl_Obj *toObj,		/* List object to append elements to. */
    Tcl_Obj *fromObj)		/* List obj with elements to append. */
{
    Tcl_Size objc;
    Tcl_Obj **objv;

    if (Tcl_IsShared(toObj)) {
	Tcl_Panic("%s called with shared object", "Tcl_ListObjAppendList");
    }

    if (TclListObjGetElementsM(interp, fromObj, &objc, &objv) != TCL_OK) {
	return TCL_ERROR;
    }

    /*
     * Insert the new elements starting after the lists's last element.
     * Delete zero existing elements.
     */

    return TclListObjAppendElements(interp, toObj, objc, objv);
}

/*
 *------------------------------------------------------------------------
 *
 * TclListObjAppendElements --
 *
 *      Appends multiple elements to a Tcl_Obj list object. If
 *      the passed Tcl_Obj is not a list object, it will be converted to one
 *      and an error raised if the conversion fails.
 *
 * 	The Tcl_Obj must not be shared though the internal representation
 * 	may be.
 *
 * Results:
 *	On success, TCL_OK is returned with the specified elements appended.
 *	On failure, TCL_ERROR is returned with an error message in the
 *	interpreter if not NULL.
 *
 * Side effects:
 *    None.
 *
 *------------------------------------------------------------------------
 */
 int TclListObjAppendElements (
    Tcl_Interp *interp,		/* Used to report errors if not NULL. */
    Tcl_Obj *toObj,		/* List object to append */
    Tcl_Size elemCount,        /* Number of elements in elemObjs[] */
    Tcl_Obj * const elemObjv[])	/* Objects to append to toObj's list. */
{
    ListRep listRep;
    Tcl_Obj **toObjv;
    Tcl_Size toLen;
    Tcl_Size finalLen;

    if (Tcl_IsShared(toObj)) {
	Tcl_Panic("%s called with shared object", "TclListObjAppendElements");
    }

    if (TclListObjGetRep(interp, toObj, &listRep) != TCL_OK)
	return TCL_ERROR; /* Cannot be converted to a list */

    if (elemCount == 0)
	return TCL_OK; /* Nothing to do. Note AFTER check for list above */

    ListRepElements(&listRep, toLen, toObjv);
    if (elemCount > LIST_MAX || toLen > (LIST_MAX - elemCount)) {
	return ListLimitExceededError(interp);
    }

    finalLen = toLen + elemCount;
    if (!ListRepIsShared(&listRep)) {
	/*
	 * Reuse storage if possible. Even if too small, realloc-ing instead
	 * of creating a new ListStore will save us on manipulating Tcl_Obj
	 * reference counts on the elements which is a substantial cost
	 * if the list is not small.
	 */
	Tcl_Size numTailFree;

	ListRepFreeUnreferenced(&listRep); /* Collect garbage before checking room */

	LIST_ASSERT(ListRepStart(&listRep) == listRep.storePtr->firstUsed);
	LIST_ASSERT(ListRepLength(&listRep) == listRep.storePtr->numUsed);
	LIST_ASSERT(toLen == listRep.storePtr->numUsed);

	if (finalLen > listRep.storePtr->numAllocated) {
	    /* T:listrep-1.{2,11},3.6 */
	    ListStore *newStorePtr;
	    newStorePtr = ListStoreReallocate(listRep.storePtr, finalLen);
	    if (newStorePtr == NULL) {
		return MemoryAllocationError(interp, LIST_SIZE(finalLen));
	    }
	    LIST_ASSERT(newStorePtr->numAllocated >= finalLen);
	    listRep.storePtr = newStorePtr;
	    /*
	     * WARNING: at this point the Tcl_Obj internal rep potentially
	     * points to freed storage if the reallocation returned a
	     * different location. Overwrite it to bring it back in sync.
	     */
	    ListObjStompRep(toObj, &listRep);
	} /* else T:listrep-3.{4,5} */
	LIST_ASSERT(listRep.storePtr->numAllocated >= finalLen);
	/* Current store big enough */
	numTailFree = ListRepNumFreeTail(&listRep);
	LIST_ASSERT((numTailFree + listRep.storePtr->firstUsed)
		    >= elemCount); /* Total free */
	if (numTailFree < elemCount) {
	    /* Not enough room at back. Move some to front */
            /* T:listrep-3.5 */
	    Tcl_Size shiftCount = elemCount - numTailFree;
	    /* Divide remaining space between front and back */
	    shiftCount += (listRep.storePtr->numAllocated - finalLen) / 2;
	    LIST_ASSERT(shiftCount <= listRep.storePtr->firstUsed);
	    if (shiftCount) {
                /* T:listrep-3.5 */
		ListRepUnsharedShiftDown(&listRep, shiftCount);
            }
	} /* else T:listrep-3.{4,6} */
	ObjArrayCopy(&listRep.storePtr->slots[ListRepStart(&listRep)
					      + ListRepLength(&listRep)],
		     elemCount,
		     elemObjv);
	listRep.storePtr->numUsed = finalLen;
	if (listRep.spanPtr) {
            /* T:listrep-3.{4,5,6} */
	    LIST_ASSERT(listRep.spanPtr->spanStart
			== listRep.storePtr->firstUsed);
	    listRep.spanPtr->spanLength = finalLen;
	} /* else T:listrep-3.6.3 */
	LIST_ASSERT(ListRepStart(&listRep) == listRep.storePtr->firstUsed);
	LIST_ASSERT(ListRepLength(&listRep) == finalLen);
	LISTREP_CHECK(&listRep);

	ListObjReplaceRepAndInvalidate(toObj, &listRep);
	return TCL_OK;
    }

    /*
     * Have to make a new list rep, either shared or no room in old one.
     * If the old list did not have a span (all elements at front), do
     * not leave space in the front either, assuming all appends and no
     * prepends.
     */
    if (ListRepInit(finalLen,
		    NULL,
		    listRep.spanPtr ? LISTREP_SPACE_FAVOR_BACK
				    : LISTREP_SPACE_ONLY_BACK,
		    &listRep)
	!= TCL_OK) {
	return TCL_ERROR;
    }
    LIST_ASSERT(listRep.storePtr->numAllocated >= finalLen);

    if (toLen) {
        /* T:listrep-2.{2,9},4.5 */
	ObjArrayCopy(ListRepSlotPtr(&listRep, 0), toLen, toObjv);
    }
    ObjArrayCopy(ListRepSlotPtr(&listRep, toLen), elemCount, elemObjv);
    listRep.storePtr->numUsed = finalLen;
    if (listRep.spanPtr) {
        /* T:listrep-4.5 */
	LIST_ASSERT(listRep.spanPtr->spanStart == listRep.storePtr->firstUsed);
	listRep.spanPtr->spanLength = finalLen;
    }
    LISTREP_CHECK(&listRep);
    ListObjReplaceRepAndInvalidate(toObj, &listRep);
    return TCL_OK;
}

/*
 *----------------------------------------------------------------------
 *
 * Tcl_ListObjAppendElement --
 *
 *	This function is a special purpose version of Tcl_ListObjAppendList:
 *	it appends a single object referenced by elemObj to the list object
 *	referenced by toObj. If toObj is not already a list object, an
 *	attempt will be made to convert it to one.
 *
 * Results:
 *	The return value is normally TCL_OK; in this case elemObj is added to
 *	the end of toObj's list. If toObj does not refer to a list object
 *	and the object can not be converted to one, TCL_ERROR is returned and
 *	an error message will be left in the interpreter's result if interp is
 *	not NULL.
 *
 * Side effects:
 *	The ref count of elemObj is incremented since the list now refers to
 *	it. toObj will be converted, if necessary, to a list object. Also,
 *	appending the new element may cause listObj's array of element
 *	pointers to grow. toObj's old string representation, if any, is
 *	invalidated.
 *
 *----------------------------------------------------------------------
 */
int
Tcl_ListObjAppendElement(
    Tcl_Interp *interp,		/* Used to report errors if not NULL. */
    Tcl_Obj *toObj,		/* List object to append elemObj to. */
    Tcl_Obj *elemObj)		/* Object to append to toObj's list. */
{
    /*
     * TODO - compare perf with 8.6 to see if worth optimizing single
     * element case
     */
    return TclListObjAppendElements(interp, toObj, 1, &elemObj);
}

/*
 *----------------------------------------------------------------------
 *
 * Tcl_ListObjIndex --
 *
 *	This function returns a pointer to the index'th object from the list
 *	referenced by listPtr. The first element has index 0. If index is
 *	negative or greater than or equal to the number of elements in the
 *	list, a NULL is returned. If listPtr is not a list object, an attempt
 *	will be made to convert it to a list.
 *
 * Results:
 *	The return value is normally TCL_OK; in this case objPtrPtr is set to
 *	the Tcl_Obj pointer for the index'th list element or NULL if index is
 *	out of range. This object should be treated as readonly and its ref
 *	count is _not_ incremented; the caller must do that if it holds on to
 *	the reference. If listPtr does not refer to a list and can't be
 *	converted to one, TCL_ERROR is returned and an error message is left
 *	in the interpreter's result if interp is not NULL.
 *
 * Side effects:
 *	listPtr will be converted, if necessary, to a list object.
 *
 *----------------------------------------------------------------------
 */
int
Tcl_ListObjIndex(
    Tcl_Interp *interp,  /* Used to report errors if not NULL. */
    Tcl_Obj *listObj,    /* List object to index into. */
    Tcl_Size index,           /* Index of element to return. */
    Tcl_Obj **objPtrPtr) /* The resulting Tcl_Obj* is stored here. */
{
    Tcl_Obj **elemObjs;
    Tcl_Size numElems;

    /*
     * TODO
     * Unlike the original list code, this does not optimize for lindex'ing
     * an empty string when the internal rep is not already a list. On the
     * other hand, this code will be faster for the case where the object
     * is currently a dict. Benchmark the two cases.
     */
    if (TclListObjGetElementsM(interp, listObj, &numElems, &elemObjs)
	!= TCL_OK) {
	return TCL_ERROR;
    }
    if (index >= numElems) {
	*objPtrPtr = NULL;
    } else {
	*objPtrPtr = elemObjs[index];
    }

    return TCL_OK;
}

/*
 *----------------------------------------------------------------------
 *
 * Tcl_ListObjLength --
 *
 *	This function returns the number of elements in a list object. If the
 *	object is not already a list object, an attempt will be made to
 *	convert it to one.
 *
 * Results:
 *	The return value is normally TCL_OK; in this case *lenPtr will be set
 *	to the integer count of list elements. If listPtr does not refer to a
 *	list object and the object can not be converted to one, TCL_ERROR is
 *	returned and an error message will be left in the interpreter's result
 *	if interp is not NULL.
 *
 * Side effects:
 *	The possible conversion of the argument object to a list object.
 *
 *----------------------------------------------------------------------
 */

#undef Tcl_ListObjLength
int
Tcl_ListObjLength(
    Tcl_Interp *interp,	/* Used to report errors if not NULL. */
    Tcl_Obj *listObj,	/* List object whose #elements to return. */
    Tcl_Size *lenPtr)	/* The resulting int is stored here. */
{
    ListRep listRep;

    if (TclHasInternalRep(listObj,&tclArithSeriesType)) {
	*lenPtr = TclArithSeriesObjLength(listObj);
	return TCL_OK;
    }

    /*
     * TODO
     * Unlike the original list code, this does not optimize for lindex'ing
     * an empty string when the internal rep is not already a list. On the
     * other hand, this code will be faster for the case where the object
     * is currently a dict. Benchmark the two cases.
     */
    if (TclListObjGetRep(interp, listObj, &listRep) != TCL_OK) {
	return TCL_ERROR;
    }
    *lenPtr = ListRepLength(&listRep);
    return TCL_OK;
}

/*
 *----------------------------------------------------------------------
 *
 * Tcl_ListObjReplace --
 *
 *	This function replaces zero or more elements of the list referenced by
 *	listObj with the objects from an (objc,objv) array. The objc elements
 *	of the array referenced by objv replace the count elements in listPtr
 *	starting at first.
 *
 *	If the argument first is zero or negative, it refers to the first
 *	element. If first is greater than or equal to the number of elements
 *	in the list, then no elements are deleted; the new elements are
 *	appended to the list. Count gives the number of elements to replace.
 *	If count is zero or negative then no elements are deleted; the new
 *	elements are simply inserted before first.
 *
 *	The argument objv refers to an array of objc pointers to the new
 *	elements to be added to listPtr in place of those that were deleted.
 *	If objv is NULL, no new elements are added. If listPtr is not a list
 *	object, an attempt will be made to convert it to one.
 *
 * Results:
 *	The return value is normally TCL_OK. If listPtr does not refer to a
 *	list object and can not be converted to one, TCL_ERROR is returned and
 *	an error message will be left in the interpreter's result if interp is
 *	not NULL.
 *
 * Side effects:
 *	The ref counts of the objc elements in objv are incremented since the
 *	resulting list now refers to them. Similarly, the ref counts for
 *	replaced objects are decremented. listObj is converted, if necessary,
 *	to a list object. listObj's old string representation, if any, is
 *	freed.
 *
 *----------------------------------------------------------------------
 */
int
Tcl_ListObjReplace(
    Tcl_Interp *interp,		/* Used for error reporting if not NULL. */
    Tcl_Obj *listObj,		/* List object whose elements to replace. */
    Tcl_Size first,		/* Index of first element to replace. */
    Tcl_Size numToDelete,	/* Number of elements to replace. */
    Tcl_Size numToInsert,	/* Number of objects to insert. */
    Tcl_Obj *const insertObjs[])/* Tcl objects to insert */
{
    ListRep listRep;
<<<<<<< HEAD
    ListSizeT origListLen;
    ptrdiff_t lenChange;
    ptrdiff_t leadSegmentLen;
    ptrdiff_t tailSegmentLen;
    ListSizeT numFreeSlots;
    ptrdiff_t leadShift;
    ptrdiff_t tailShift;
=======
    Tcl_Size origListLen;
    int lenChange;
    int leadSegmentLen;
    int tailSegmentLen;
    Tcl_Size numFreeSlots;
    int leadShift;
    int tailShift;
>>>>>>> 500e1529
    Tcl_Obj **listObjs;
    int favor;

    if (Tcl_IsShared(listObj)) {
	Tcl_Panic("%s called with shared object", "Tcl_ListObjReplace");
    }

    if (TclListObjGetRep(interp, listObj, &listRep) != TCL_OK)
	return TCL_ERROR; /* Cannot be converted to a list */

    /* TODO - will need modification if Tcl9 sticks to unsigned indices */

    /* Make limits sane */
    origListLen = ListRepLength(&listRep);
    if (first == TCL_INDEX_NONE) {
	first = 0;
    }
    if (first > origListLen) {
	first = origListLen;	/* So we'll insert after last element. */
    }
    if (numToDelete == TCL_INDEX_NONE) {
	numToDelete = 0;
    } else if (first > ListSizeT_MAX - numToDelete /* Handle integer overflow */
             || origListLen < first + numToDelete) {
	numToDelete = origListLen - first;
    }

    if (numToInsert > ListSizeT_MAX - (origListLen - numToDelete)) {
	return ListLimitExceededError(interp);
    }

    if ((first+numToDelete) >= origListLen) {
	/* Operating at back of list. Favor leaving space at back */
	favor = LISTREP_SPACE_FAVOR_BACK;
    } else if (first == 0) {
	/* Operating on front of list. Favor leaving space in front */
	favor = LISTREP_SPACE_FAVOR_FRONT;
    } else {
	/* Operating on middle of list. */
	favor = LISTREP_SPACE_FAVOR_NONE;
    }

    /*
     * There are a number of special cases to consider from an optimization
     * point of view.
     * (1) Pure deletes (numToInsert==0) from the front or back can be treated
     * as a range op irrespective of whether the ListStore is shared or not
     * (2) Pure inserts (numToDelete == 0)
     *   (2a) Pure inserts at the back can be treated as appends
     *   (2b) Pure inserts from the *front* can be optimized under certain
     *   conditions by inserting before first ListStore slot in use if there
     *   is room, again irrespective of sharing
     * (3) If the ListStore is shared OR there is insufficient free space
     * OR existing allocation is too large compared to new size, create
     * a new ListStore
     * (4) Unshared ListStore with sufficient free space. Delete, shift and
     * insert within the ListStore.
     */

    /* Note: do not do TclInvalidateStringRep as yet in case there are errors */

    /* Check Case (1) - Treat pure deletes from front or back as range ops */
    if (numToInsert == 0) {
	if (numToDelete == 0) {
	    /*
             * Should force canonical even for no-op. Remember Tcl_Obj unshared
             * so OK to invalidate string rep
             */
            /* T:listrep-1.10,2.8 */
	    TclInvalidateStringRep(listObj);
	    return TCL_OK;
	}
	if (first == 0) {
	    /* Delete from front, so return tail. */
            /* T:listrep-1.{4,5},2.{4,5},3.{15,16},4.7 */
	    ListRep tailRep;
	    ListRepRange(&listRep, numToDelete, origListLen-1, 0, &tailRep);
	    ListObjReplaceRepAndInvalidate(listObj, &tailRep);
	    return TCL_OK;
	} else if ((first+numToDelete) >= origListLen) {
	    /* Delete from tail, so return head */
            /* T:listrep-1.{8,9},2.{6,7},3.{17,18},4.8 */
	    ListRep headRep;
	    ListRepRange(&listRep, 0, first-1, 0, &headRep);
	    ListObjReplaceRepAndInvalidate(listObj, &headRep);
	    return TCL_OK;
	}
	/* Deletion from middle. Fall through to general case */
    }

    /* Garbage collect before checking the pure insert optimization */
    ListRepFreeUnreferenced(&listRep);

    /*
     * Check Case (2) - pure inserts under certain conditions:
     */
    if (numToDelete == 0) {
	/* Case (2a) - Append to list. */
	if (first == origListLen) {
            /* T:listrep-1.11,2.9,3.{5,6},2.2.1 */
	    return TclListObjAppendElements(
		interp, listObj, numToInsert, insertObjs);
	}

	/*
	 * Case (2b) - pure inserts at front under some circumstances
	 * (i) Insertion must be at head of list
	 * (ii) The list's span must be at head of the in-use slots in the store
	 * (iii) There must be unused room at front of the store
	 * NOTE THIS IS TRUE EVEN IF THE ListStore IS SHARED as it will not
	 * affect the other Tcl_Obj's referencing this ListStore.
	 */
	if (first == 0 &&                                            /* (i) */
	    ListRepStart(&listRep) == listRep.storePtr->firstUsed && /* (ii) */
	    numToInsert <= listRep.storePtr->firstUsed               /* (iii) */
	) {
	    Tcl_Size newLen;
	    LIST_ASSERT(numToInsert); /* Else would have returned above */
	    listRep.storePtr->firstUsed -= numToInsert;
	    ObjArrayCopy(&listRep.storePtr->slots[listRep.storePtr->firstUsed],
			 numToInsert,
			 insertObjs);
	    listRep.storePtr->numUsed += numToInsert;
	    newLen = listRep.spanPtr->spanLength + numToInsert;
	    if (listRep.spanPtr && listRep.spanPtr->refCount <= 1) {
		/* An unshared span record, re-use it */
                /* T:listrep-3.1 */
		listRep.spanPtr->spanStart = listRep.storePtr->firstUsed;
		listRep.spanPtr->spanLength = newLen;
	    } else {
		/* Need a new span record */
		if (listRep.storePtr->firstUsed == 0) {
		    listRep.spanPtr = NULL;
		} else {
                    /* T:listrep-4.3 */
		    listRep.spanPtr =
			ListSpanNew(listRep.storePtr->firstUsed, newLen);
		}
	    }
	    ListObjReplaceRepAndInvalidate(listObj, &listRep);
	    return TCL_OK;
	}
    }

    /* Just for readability of the code */
    lenChange = numToInsert - numToDelete;
    leadSegmentLen = first;
    tailSegmentLen = origListLen - (first + numToDelete);
    numFreeSlots = listRep.storePtr->numAllocated - listRep.storePtr->numUsed;

    /*
     * Before further processing, if unshared, try and reallocate to avoid
     * new allocation below. This avoids expensive ref count manipulation
     * later by not having to go through the ListRepInit and
     * ListObjReplaceAndInvalidate below.
     * TODO - we could be smarter about the reallocate. Use of realloc
     * means all new free space is at the back. Instead, the realloc could
     * be an explicit alloc and memmove which would let us redistribute
     * free space.
     */
    if ((ptrdiff_t)numFreeSlots < lenChange && !ListRepIsShared(&listRep)) {
	/* T:listrep-1.{1,3,14,18,21},3.{3,10,11,14,27,32,41} */
	ListStore *newStorePtr =
	    ListStoreReallocate(listRep.storePtr, origListLen + lenChange);
	if (newStorePtr == NULL) {
	    return MemoryAllocationError(interp,
					 LIST_SIZE(origListLen + lenChange));
	}
	listRep.storePtr = newStorePtr;
	numFreeSlots =
	    listRep.storePtr->numAllocated - listRep.storePtr->numUsed;
	/*
	 * WARNING: at this point the Tcl_Obj internal rep potentially
	 * points to freed storage if the reallocation returned a
	 * different location. Overwrite it to bring it back in sync.
	 */
	ListObjStompRep(listObj, &listRep);
    }

    /*
     * Case (3) a new ListStore is required
     * (a) The passed-in ListStore is shared
     * (b) There is not enough free space in the unshared passed-in ListStore
     * (c) The new unshared size is much "smaller" (TODO) than the allocated space
     * TODO - for unshared case ONLY, consider a "move" based implementation
     */
    if (ListRepIsShared(&listRep) || /* 3a */
	(ptrdiff_t)numFreeSlots < lenChange ||  /* 3b */
	(origListLen + lenChange) < (listRep.storePtr->numAllocated / 4) /* 3c */
    ) {
	ListRep newRep;
	Tcl_Obj **toObjs;
	listObjs = &listRep.storePtr->slots[ListRepStart(&listRep)];
	ListRepInit(origListLen + lenChange,
		    NULL,
		    LISTREP_PANIC_ON_FAIL | favor,
		    &newRep);
	toObjs = ListRepSlotPtr(&newRep, 0);
	if (leadSegmentLen > 0) {
            /* T:listrep-2.{2,3,13:18},4.{6,9,13:18} */
	    ObjArrayCopy(toObjs, leadSegmentLen, listObjs);
	}
	if (numToInsert > 0) {
            /* T:listrep-2.{1,2,3,10:18},4.{1,2,4,6,10:18} */
	    ObjArrayCopy(&toObjs[leadSegmentLen],
			 numToInsert,
			 insertObjs);
	}
	if (tailSegmentLen > 0) {
            /* T:listrep-2.{1,2,3,10:15},4.{1,2,4,6,9:12,16:18} */
	    ObjArrayCopy(&toObjs[leadSegmentLen + numToInsert],
			 tailSegmentLen,
			 &listObjs[leadSegmentLen+numToDelete]);
	}
	newRep.storePtr->numUsed = origListLen + lenChange;
	if (newRep.spanPtr) {
            /* T:listrep-2.{1,2,3,10:18},4.{1,2,4,6,9:18} */
	    newRep.spanPtr->spanLength = newRep.storePtr->numUsed;
	}
	LISTREP_CHECK(&newRep);
	ListObjReplaceRepAndInvalidate(listObj, &newRep);
	return TCL_OK;
    }

    /*
     * Case (4) - unshared ListStore with sufficient room.
     * After deleting elements, there will be a corresponding gap. If this
     * gap does not match number of insertions, either the lead segment,
     * or the tail segment, or both will have to be moved.
     * The general strategy is to move the fewest number of elements. If
     *
     * TODO - what about appends to unshared ? Is below sufficiently optimal?
     */

    /* Following must hold for unshared listreps after ListRepFreeUnreferenced above */
    LIST_ASSERT(origListLen == listRep.storePtr->numUsed);
    LIST_ASSERT(origListLen == ListRepLength(&listRep));
    LIST_ASSERT(ListRepStart(&listRep) == listRep.storePtr->firstUsed);

    LIST_ASSERT((numToDelete + numToInsert) > 0);

    /* Base of slot array holding the list elements */
    listObjs = &listRep.storePtr->slots[ListRepStart(&listRep)];

    /*
     * Free up elements to be deleted. Before that, increment the ref counts
     * for objects to be inserted in case there is overlap. T:listobj-11.1
     */
    if (numToInsert) {
	/* T:listrep-1.{1,3,12:21},3.{2,3,7:14,23:41} */
	ObjArrayIncrRefs(insertObjs, 0, numToInsert);
    }
    if (numToDelete) {
        /* T:listrep-1.{6,7,12:21},3.{19:41} */
	ObjArrayDecrRefs(listObjs, first, numToDelete);
    }

    /*
     * TODO - below the moves are optimized but this may result in needing a
     * span allocation. Perhaps for small lists, it may be more efficient to
     * just move everything up front and save on allocating a span.
     */

    /*
     * Calculate shifts if necessary to accomodate insertions.
     * NOTE: all indices are relative to listObjs which is not necessarily the
     * start of the ListStore storage area.
     *
     * leadShift - how much to shift the lead segment
     * tailShift - how much to shift the tail segment
     * insertTarget - index where to insert.
     */

    if (lenChange == 0) {
	/* T:listrep-1.{12,15,19},3.{23,28,33}. Exact fit */
	leadShift = 0;
	tailShift = 0;
    } else if (lenChange < 0) {
	/*
	 * More deletions than insertions. The gap after deletions is large
	 * enough for insertions. Move a segment depending on size.
	 */
	if (leadSegmentLen > tailSegmentLen) {
	    /* Tail segment smaller. Insert after lead, move tail down */
            /* T:listrep-1.{7,17,20},3.{21,2229,35} */
	    leadShift = 0;
	    tailShift = lenChange;
	} else {
	    /* Lead segment smaller. Insert before tail, move lead up */
            /* T:listrep-1.{6,13,16},3.{19,20,24,34} */
	    leadShift = -lenChange;
	    tailShift = 0;
	}
    } else {
	LIST_ASSERT(lenChange > 0); /* Reminder */

	/*
	 * We need to make room for the insertions. Again we have multiple
	 * possibilities. We may be able to get by just shifting one segment
	 * or need to shift both. In the former case, favor shifting the
	 * smaller segment.
	 */
	ptrdiff_t leadSpace = ListRepNumFreeHead(&listRep);
	ptrdiff_t tailSpace = ListRepNumFreeTail(&listRep);
	ptrdiff_t finalFreeSpace = leadSpace + tailSpace - lenChange;

	LIST_ASSERT((leadSpace + tailSpace) >= lenChange);
	if (leadSpace >= lenChange
	    && (leadSegmentLen < tailSegmentLen || tailSpace < lenChange)) {
	    /* Move only lead to the front to make more room */
            /* T:listrep-3.25,36,38, */
	    leadShift = -lenChange;
	    tailShift = 0;
	    /*
	     * Redistribute the remaining free space between the front and
	     * back if either there is no tail space left or if the
	     * entire list is the head anyways. This is an important
	     * optimization for further operations like further asymmetric
	     * insertions.
	     */
	    if (finalFreeSpace > 1 && (tailSpace == 0 || tailSegmentLen == 0)) {
		ptrdiff_t postShiftLeadSpace = leadSpace - lenChange;
		if (postShiftLeadSpace > (finalFreeSpace/2)) {
		    Tcl_Size extraShift = postShiftLeadSpace - (finalFreeSpace / 2);
		    leadShift -= extraShift;
		    tailShift = -extraShift; /* Move tail to the front as well */
		}
	    } /* else T:listrep-3.{7,12,25,38} */
	    LIST_ASSERT(leadShift >= 0 || leadSpace >= -leadShift);
	} else if (tailSpace >= lenChange) {
	    /* Move only tail segment to the back to make more room. */
            /* T:listrep-3.{8,10,11,14,26,27,30,32,37,39,41} */
	    leadShift = 0;
	    tailShift = lenChange;
	    /*
	     * See comments above. This is analogous.
	     */
	    if (finalFreeSpace > 1 && (leadSpace == 0 || leadSegmentLen == 0)) {
		ptrdiff_t postShiftTailSpace = tailSpace - lenChange;
		if (postShiftTailSpace > (finalFreeSpace/2)) {
		    /* T:listrep-1.{1,3,14,18,21},3.{2,3,26,27} */
		    Tcl_Size extraShift = postShiftTailSpace - (finalFreeSpace / 2);
		    tailShift += extraShift;
		    leadShift = extraShift; /* Move head to the back as well */
		}
	    }
	    LIST_ASSERT(tailShift <= tailSpace);
	} else {
	    /*
	     * Both lead and tail need to be shifted to make room.
	     * Divide remaining free space equally between front and back.
	     */
            /* T:listrep-3.{9,13,31,40} */
	    LIST_ASSERT(leadSpace < lenChange);
	    LIST_ASSERT(tailSpace < lenChange);

	    /*
	     * leadShift = leadSpace - (finalFreeSpace/2)
	     * Thus leadShift <= leadSpace
	     * Also,
	     * = leadSpace - (leadSpace + tailSpace - lenChange)/2
	     * = leadSpace/2 - tailSpace/2 + lenChange/2
	     * >= 0 because lenChange > tailSpace
	     */
	    leadShift = leadSpace - (finalFreeSpace / 2);
	    tailShift = lenChange - leadShift;
	    if (tailShift > tailSpace) {
		/* Account for integer division errors */
		leadShift += 1;
		tailShift -= 1;
	    }
	    /*
	     * Following must be true because otherwise one of the previous
	     * if clauses would have been taken.
	     */
	    LIST_ASSERT(leadShift > 0 && leadShift < lenChange);
	    LIST_ASSERT(tailShift > 0 && tailShift < lenChange);
	    leadShift = -leadShift; /* Lead is actually shifted downward */
	}
    }

    /* Careful about order of moves! */
    if (leadShift > 0) {
	/* Will happen when we have to make room at bottom */
	if (tailShift != 0 && tailSegmentLen != 0) {
            /* T:listrep-1.{1,3,14,18},3.{2,3,26,27} */
	    Tcl_Size tailStart = leadSegmentLen + numToDelete;
	    memmove(&listObjs[tailStart + tailShift],
		    &listObjs[tailStart],
		    tailSegmentLen * sizeof(Tcl_Obj *));
	}
	if (leadSegmentLen != 0) {
            /* T:listrep-1.{3,6,16,18,21},3.{19,20,34} */
	    memmove(&listObjs[leadShift],
		    &listObjs[0],
		    leadSegmentLen * sizeof(Tcl_Obj *));
	}
    } else {
	if (leadShift != 0 && leadSegmentLen != 0) {
            /* T:listrep-3.{7,9,12,13,31,36,38,40} */
	    memmove(&listObjs[leadShift],
		    &listObjs[0],
		    leadSegmentLen * sizeof(Tcl_Obj *));
	}
	if (tailShift != 0 && tailSegmentLen != 0) {
            /* T:listrep-1.{7,17},3.{8:11,13,14,21,22,35,37,39:41} */
	    Tcl_Size tailStart = leadSegmentLen + numToDelete;
	    memmove(&listObjs[tailStart + tailShift],
		    &listObjs[tailStart],
		    tailSegmentLen * sizeof(Tcl_Obj *));
	}
    }
    if (numToInsert) {
	/* Do NOT use ObjArrayCopy here since we have already incr'ed ref counts */
        /* T:listrep-1.{1,3,12:21},3.{2,3,7:14,23:41} */
	memmove(&listObjs[leadSegmentLen + leadShift],
		insertObjs,
		numToInsert * sizeof(Tcl_Obj *));
    }

    listRep.storePtr->firstUsed += leadShift;
    listRep.storePtr->numUsed = origListLen + lenChange;
    listRep.storePtr->flags = 0;

    if (listRep.spanPtr && listRep.spanPtr->refCount <= 1) {
	/* An unshared span record, re-use it, even if not required */
        /* T:listrep-3.{2,3,7:14},3.{19:41} */
	listRep.spanPtr->spanStart = listRep.storePtr->firstUsed;
	listRep.spanPtr->spanLength = listRep.storePtr->numUsed;
    } else {
	/* Need a new span record */
	if (listRep.storePtr->firstUsed == 0) {
            /* T:listrep-1.{7,12,15,17,19,20} */
	    listRep.spanPtr = NULL;
	} else {
            /* T:listrep-1.{1,3,6.1,13,14,16,18,21} */
	    listRep.spanPtr = ListSpanNew(listRep.storePtr->firstUsed,
					  listRep.storePtr->numUsed);
	}
    }

    LISTREP_CHECK(&listRep);
    ListObjReplaceRepAndInvalidate(listObj, &listRep);
    return TCL_OK;
}

/*
 *----------------------------------------------------------------------
 *
 * TclLindexList --
 *
 *	This procedure handles the 'lindex' command when objc==3.
 *
 * Results:
 *	Returns a pointer to the object extracted, or NULL if an error
 *	occurred. The returned object already includes one reference count for
 *	the pointer returned.
 *
 * Side effects:
 *	None.
 *
 * Notes:
 *	This procedure is implemented entirely as a wrapper around
 *	TclLindexFlat. All it does is reconfigure the argument format into the
 *	form required by TclLindexFlat, while taking care to manage shimmering
 *	in such a way that we tend to keep the most useful internalreps and/or
 *	avoid the most expensive conversions.
 *
 *----------------------------------------------------------------------
 */
Tcl_Obj *
TclLindexList(
    Tcl_Interp *interp,		/* Tcl interpreter. */
    Tcl_Obj *listObj,		/* List being unpacked. */
    Tcl_Obj *argObj)		/* Index or index list. */
{
    Tcl_Size index;			/* Index into the list. */
    Tcl_Obj *indexListCopy;
    Tcl_Obj **indexObjs;
    Tcl_Size numIndexObjs;

    /*
     * Determine whether argPtr designates a list or a single index. We have
     * to be careful about the order of the checks to avoid repeated
     * shimmering; if internal rep is already a list do not shimmer it.
     * see TIP#22 and TIP#33 for the details.
     */
    if (!TclHasInternalRep(argObj, &tclListType)
	&& TclGetIntForIndexM(NULL, argObj, ListSizeT_MAX - 1, &index)
	       == TCL_OK) {
	/*
	 * argPtr designates a single index.
	 */
	return TclLindexFlat(interp, listObj, 1, &argObj);
    }

    /*
     * Here we make a private copy of the index list argument to avoid any
     * shimmering issues that might invalidate the indices array below while
     * we are still using it. This is probably unnecessary. It does not appear
     * that any damaging shimmering is possible, and no test has been devised
     * to show any error when this private copy is not made. But it's cheap,
     * and it offers some future-proofing insurance in case the TclLindexFlat
     * implementation changes in some unexpected way, or some new form of
     * trace or callback permits things to happen that the current
     * implementation does not.
     */

    indexListCopy = TclListObjCopy(NULL, argObj);
    if (indexListCopy == NULL) {
	/*
	 * The argument is neither an index nor a well-formed list.
	 * Report the error via TclLindexFlat.
	 * TODO - This is as original. why not directly return an error?
	 */
	return TclLindexFlat(interp, listObj, 1, &argObj);
    }

    ListObjGetElements(indexListCopy, numIndexObjs, indexObjs);
    listObj = TclLindexFlat(interp, listObj, numIndexObjs, indexObjs);
    Tcl_DecrRefCount(indexListCopy);
    return listObj;
}

/*
 *----------------------------------------------------------------------
 *
 * TclLindexFlat --
 *
 *	This procedure is the core of the 'lindex' command, with all index
 *	arguments presented as a flat list.
 *
 * Results:
 *	Returns a pointer to the object extracted, or NULL if an error
 *	occurred. The returned object already includes one reference count for
 *	the pointer returned.
 *
 * Side effects:
 *	None.
 *
 * Notes:
 *	The reference count of the returned object includes one reference
 *	corresponding to the pointer returned. Thus, the calling code will
 *	usually do something like:
 *		Tcl_SetObjResult(interp, result);
 *		Tcl_DecrRefCount(result);
 *
 *----------------------------------------------------------------------
 */
Tcl_Obj *
TclLindexFlat(
    Tcl_Interp *interp,		/* Tcl interpreter. */
    Tcl_Obj *listObj,		/* Tcl object representing the list. */
    Tcl_Size indexCount,		/* Count of indices. */
    Tcl_Obj *const indexArray[])/* Array of pointers to Tcl objects that
				 * represent the indices in the list. */
{
    Tcl_Size i;

    /* Handle ArithSeries as special case */
    if (TclHasInternalRep(listObj,&tclArithSeriesType)) {
	Tcl_WideInt listLen = TclArithSeriesObjLength(listObj);
	Tcl_Size index;
	Tcl_Obj *elemObj = NULL;
	for (i=0 ; i<indexCount && listObj ; i++) {
	    if (TclGetIntForIndexM(interp, indexArray[i], /*endValue*/ listLen-1,
				   &index) == TCL_OK) {
	    }
	    if (i==0) {
		TclArithSeriesObjIndex(listObj, index, &elemObj);
	    } else if (index > 0) {
		/* ArithSeries cannot be a list of lists */
		Tcl_DecrRefCount(elemObj);
		TclNewObj(elemObj);
		Tcl_IncrRefCount(elemObj);
		break;
	    }
	}
	return elemObj;
    }

    Tcl_IncrRefCount(listObj);

    for (i=0 ; i<indexCount && listObj ; i++) {
	Tcl_Size index, listLen = 0;
	Tcl_Obj **elemPtrs = NULL, *sublistCopy;

	/*
	 * Here we make a private copy of the current sublist, so we avoid any
	 * shimmering issues that might invalidate the elemPtr array below
	 * while we are still using it. See test lindex-8.4.
	 */

	sublistCopy = TclListObjCopy(interp, listObj);
	Tcl_DecrRefCount(listObj);
	listObj = NULL;

	if (sublistCopy == NULL) {
	    /* The sublist is not a list at all => error.  */
	    break;
	}
	LIST_ASSERT_TYPE(sublistCopy);
	ListObjGetElements(sublistCopy, listLen, elemPtrs);

	if (TclGetIntForIndexM(interp, indexArray[i], /*endValue*/ listLen-1,
		&index) == TCL_OK) {
	    if (index >= listLen) {
		/*
		 * Index is out of range. Break out of loop with empty result.
		 * First check remaining indices for validity
		 */

		while (++i < indexCount) {
		    if (TclGetIntForIndexM(
			    interp, indexArray[i], ListSizeT_MAX - 1, &index)
			!= TCL_OK) {
			Tcl_DecrRefCount(sublistCopy);
			return NULL;
		    }
		}
		TclNewObj(listObj);
	    } else {
		/* Extract the pointer to the appropriate element. */
		listObj = elemPtrs[index];
	    }
	    Tcl_IncrRefCount(listObj);
	}
	Tcl_DecrRefCount(sublistCopy);
    }

    return listObj;
}

/*
 *----------------------------------------------------------------------
 *
 * TclLsetList --
 *
 *	Core of the 'lset' command when objc == 4. Objv[2] may be either a
 *	scalar index or a list of indices.
 *      It also handles 'lpop' when given a NULL value.
 *
 * Results:
 *	Returns the new value of the list variable, or NULL if there was an
 *	error. The returned object includes one reference count for the
 *	pointer returned.
 *
 * Side effects:
 *	None.
 *
 * Notes:
 *	This procedure is implemented entirely as a wrapper around
 *	TclLsetFlat. All it does is reconfigure the argument format into the
 *	form required by TclLsetFlat, while taking care to manage shimmering
 *	in such a way that we tend to keep the most useful internalreps and/or
 *	avoid the most expensive conversions.
 *
 *----------------------------------------------------------------------
 */
Tcl_Obj *
TclLsetList(
    Tcl_Interp *interp,		/* Tcl interpreter. */
    Tcl_Obj *listObj,		/* Pointer to the list being modified. */
    Tcl_Obj *indexArgObj,	/* Index or index-list arg to 'lset'. */
    Tcl_Obj *valueObj)		/* Value arg to 'lset' or NULL to 'lpop'. */
{
    Tcl_Size indexCount = 0;   /* Number of indices in the index list. */
    Tcl_Obj **indices = NULL;	/* Vector of indices in the index list. */
    Tcl_Obj *retValueObj;	/* Pointer to the list to be returned. */
    Tcl_Size index;            /* Current index in the list - discarded. */
    Tcl_Obj *indexListCopy;

    /*
     * Determine whether the index arg designates a list or a single index.
     * We have to be careful about the order of the checks to avoid repeated
     * shimmering; see TIP #22 and #23 for details.
     */

    if (!TclHasInternalRep(indexArgObj, &tclListType)
	&& TclGetIntForIndexM(NULL, indexArgObj, ListSizeT_MAX - 1, &index)
	       == TCL_OK) {
	/* indexArgPtr designates a single index. */
        /* T:listrep-1.{2.1,12.1,15.1,19.1},2.{2.3,9.3,10.1,13.1,16.1}, 3.{4,5,6}.3 */
	return TclLsetFlat(interp, listObj, 1, &indexArgObj, valueObj);
    }

    indexListCopy = TclListObjCopy(NULL, indexArgObj);
    if (indexListCopy == NULL) {
	/*
	 * indexArgPtr designates something that is neither an index nor a
	 * well formed list. Report the error via TclLsetFlat.
	 */
	return TclLsetFlat(interp, listObj, 1, &indexArgObj, valueObj);
    }
    LIST_ASSERT_TYPE(indexListCopy);
    ListObjGetElements(indexListCopy, indexCount, indices);

    /*
     * Let TclLsetFlat handle the actual lset'ting.
     */

    retValueObj = TclLsetFlat(interp, listObj, indexCount, indices, valueObj);

    Tcl_DecrRefCount(indexListCopy);
    return retValueObj;
}

/*
 *----------------------------------------------------------------------
 *
 * TclLsetFlat --
 *
 *	Core engine of the 'lset' command.
 *      It also handles 'lpop' when given a NULL value.
 *
 * Results:
 *	Returns the new value of the list variable, or NULL if an error
 *	occurred. The returned object includes one reference count for the
 *	pointer returned.
 *
 * Side effects:
 *	On entry, the reference count of the variable value does not reflect
 *	any references held on the stack. The first action of this function is
 *	to determine whether the object is shared, and to duplicate it if it
 *	is. The reference count of the duplicate is incremented. At this
 *	point, the reference count will be 1 for either case, so that the
 *	object will appear to be unshared.
 *
 *	If an error occurs, and the object has been duplicated, the reference
 *	count on the duplicate is decremented so that it is now 0: this
 *	dismisses any memory that was allocated by this function.
 *
 *	If no error occurs, the reference count of the original object is
 *	incremented if the object has not been duplicated, and nothing is done
 *	to a reference count of the duplicate. Now the reference count of an
 *	unduplicated object is 2 (the returned pointer, plus the one stored in
 *	the variable). The reference count of a duplicate object is 1,
 *	reflecting that the returned pointer is the only active reference. The
 *	caller is expected to store the returned value back in the variable
 *	and decrement its reference count. (INST_STORE_* does exactly this.)
 *
 *----------------------------------------------------------------------
 */
Tcl_Obj *
TclLsetFlat(
    Tcl_Interp *interp,		/* Tcl interpreter. */
    Tcl_Obj *listObj,		/* Pointer to the list being modified. */
    Tcl_Size indexCount,		/* Number of index args. */
    Tcl_Obj *const indexArray[],
				/* Index args. */
    Tcl_Obj *valueObj)		/* Value arg to 'lset' or NULL to 'lpop'. */
{
    Tcl_Size index, len;
    int result;
    Tcl_Obj *subListObj, *retValueObj;
    Tcl_Obj *pendingInvalidates[10];
    Tcl_Obj **pendingInvalidatesPtr = pendingInvalidates;
    Tcl_Size numPendingInvalidates = 0;

    /*
     * If there are no indices, simply return the new value.  (Without
     * indices, [lset] is a synonym for [set].
     * [lpop] does not use this but protect for NULL valueObj just in case.
     */

    if (indexCount == 0) {
	if (valueObj != NULL) {
	    Tcl_IncrRefCount(valueObj);
	}
	return valueObj;
    }

    /*
     * If the list is shared, make a copy we can modify (copy-on-write).  We
     * use Tcl_DuplicateObj() instead of TclListObjCopy() for a few reasons:
     * 1) we have not yet confirmed listObj is actually a list; 2) We make a
     * verbatim copy of any existing string rep, and when we combine that with
     * the delayed invalidation of string reps of modified Tcl_Obj's
     * implemented below, the outcome is that any error condition that causes
     * this routine to return NULL, will leave the string rep of listObj and
     * all elements to be unchanged.
     */

    subListObj = Tcl_IsShared(listObj) ? Tcl_DuplicateObj(listObj) : listObj;

    /*
     * Anchor the linked list of Tcl_Obj's whose string reps must be
     * invalidated if the operation succeeds.
     */

    retValueObj = subListObj;
    result = TCL_OK;

    /* Allocate if static array for pending invalidations is too small */
    if (indexCount
        > (int) (sizeof(pendingInvalidates) / sizeof(pendingInvalidates[0]))) {
	pendingInvalidatesPtr =
	    (Tcl_Obj **) Tcl_Alloc(indexCount * sizeof(*pendingInvalidatesPtr));
    }

    /*
     * Loop through all the index arguments, and for each one dive into the
     * appropriate sublist.
     */

    do {
	Tcl_Size elemCount;
	Tcl_Obj *parentList, **elemPtrs;

	/*
	 * Check for the possible error conditions...
	 */

	if (TclListObjGetElementsM(interp, subListObj, &elemCount, &elemPtrs)
	    != TCL_OK) {
	    /* ...the sublist we're indexing into isn't a list at all. */
	    result = TCL_ERROR;
	    break;
	}

	/*
	 * WARNING: the macro TclGetIntForIndexM is not safe for
	 * post-increments, avoid '*indexArray++' here.
	 */

	if (TclGetIntForIndexM(interp, *indexArray, elemCount - 1, &index)
	    != TCL_OK) {
	    /* ...the index we're trying to use isn't an index at all. */
	    result = TCL_ERROR;
	    indexArray++; /* Why bother with this increment? TBD */
	    break;
	}
	indexArray++;

	if (index > elemCount
	    || (valueObj == NULL && index >= elemCount)) {
	    /* ...the index points outside the sublist. */
	    if (interp != NULL) {
		Tcl_SetObjResult(interp,
		                 Tcl_ObjPrintf("index \"%s\" out of range",
		                               Tcl_GetString(indexArray[-1])));
		Tcl_SetErrorCode(interp,
		                 "TCL",
		                 "VALUE",
		                 "INDEX"
		                 "OUTOFRANGE",
		                 NULL);
	    }
	    result = TCL_ERROR;
	    break;
	}

	/*
	 * No error conditions.  As long as we're not yet on the last index,
	 * determine the next sublist for the next pass through the loop,
	 * and take steps to make sure it is an unshared copy, as we intend
	 * to modify it.
	 */

	if (--indexCount) {
	    parentList = subListObj;
	    if (index == elemCount) {
		TclNewObj(subListObj);
	    } else {
		subListObj = elemPtrs[index];
	    }
	    if (Tcl_IsShared(subListObj)) {
		subListObj = Tcl_DuplicateObj(subListObj);
	    }

	    /*
	     * Replace the original elemPtr[index] in parentList with a copy
	     * we know to be unshared.  This call will also deal with the
	     * situation where parentList shares its internalrep with other
	     * Tcl_Obj's.  Dealing with the shared internalrep case can
	     * cause subListObj to become shared again, so detect that case
	     * and make and store another copy.
	     */

	    if (index == elemCount) {
		Tcl_ListObjAppendElement(NULL, parentList, subListObj);
	    } else {
		TclListObjSetElement(NULL, parentList, index, subListObj);
	    }
	    if (Tcl_IsShared(subListObj)) {
		subListObj = Tcl_DuplicateObj(subListObj);
		TclListObjSetElement(NULL, parentList, index, subListObj);
	    }

	    /*
	     * The TclListObjSetElement() calls do not spoil the string rep
	     * of parentList, and that's fine for now, since all we've done
	     * so far is replace a list element with an unshared copy.  The
	     * list value remains the same, so the string rep. is still
	     * valid, and unchanged, which is good because if this whole
	     * routine returns NULL, we'd like to leave no change to the
	     * value of the lset variable.  Later on, when we set valueObj
	     * in its proper place, then all containing lists will have
	     * their values changed, and will need their string reps
	     * spoiled.  We maintain a list of all those Tcl_Obj's (via a
	     * little internalrep surgery) so we can spoil them at that
	     * time.
	     */

	    pendingInvalidatesPtr[numPendingInvalidates] = parentList;
	    ++numPendingInvalidates;
	}
    } while (indexCount > 0);

    /*
     * Either we've detected and error condition, and exited the loop with
     * result == TCL_ERROR, or we've successfully reached the last index, and
     * we're ready to store valueObj. On success, we need to invalidate
     * the string representations of intermediate lists whose contained
     * list element would have changed.
     */
    if (result == TCL_OK) {
	while (numPendingInvalidates > 0) {
	    Tcl_Obj *objPtr;

	    --numPendingInvalidates;
	    objPtr = pendingInvalidatesPtr[numPendingInvalidates];

	    if (result == TCL_OK) {
		/*
		 * We're going to store valueObj, so spoil string reps of all
		 * containing lists.
		 * TODO - historically, the storing of the internal rep was done
		 * because the ptr2 field of the internal rep was used to chain
		 * objects whose string rep needed to be invalidated. Now this
		 * is no longer the case, so replacing of the internal rep
		 * should not be needed. The TclInvalidateStringRep should
		 * suffice. Formulate a test case before changing.
		 */
		ListRep objInternalRep;
		TclListObjGetRep(NULL, objPtr, &objInternalRep);
		ListObjReplaceRepAndInvalidate(objPtr, &objInternalRep);
	    }
	}
    }

    if (pendingInvalidatesPtr != pendingInvalidates)
	Tcl_Free(pendingInvalidatesPtr);

    if (result != TCL_OK) {
	/*
	 * Error return; message is already in interp. Clean up any excess
	 * memory.
	 */

	if (retValueObj != listObj) {
	    Tcl_DecrRefCount(retValueObj);
	}
	return NULL;
    }

    /*
     * Store valueObj in proper sublist and return. The -1 is to avoid a
     * compiler warning (not a problem because we checked that we have a
     * proper list - or something convertible to one - above).
     */

    len = -1;
    TclListObjLengthM(NULL, subListObj, &len);
    if (valueObj == NULL) {
        /* T:listrep-1.{4.2,5.4,6.1,7.1,8.3},2.{4,5}.4 */
	Tcl_ListObjReplace(NULL, subListObj, index, 1, 0, NULL);
    } else if (index == len) {
        /* T:listrep-1.2.1,2.{2.3,9.3},3.{4,5,6}.3 */
	Tcl_ListObjAppendElement(NULL, subListObj, valueObj);
    } else {
        /* T:listrep-1.{12.1,15.1,19.1},2.{10,13,16}.1 */
	TclListObjSetElement(NULL, subListObj, index, valueObj);
	TclInvalidateStringRep(subListObj);
    }
    Tcl_IncrRefCount(retValueObj);
    return retValueObj;
}

/*
 *----------------------------------------------------------------------
 *
 * TclListObjSetElement --
 *
 *	Set a single element of a list to a specified value
 *
 * Results:
 *	The return value is normally TCL_OK. If listObj does not refer to a
 *	list object and cannot be converted to one, TCL_ERROR is returned and
 *	an error message will be left in the interpreter result if interp is
 *	not NULL. Similarly, if index designates an element outside the range
 *	[0..listLength-1], where listLength is the count of elements in the
 *	list object designated by listObj, TCL_ERROR is returned and an error
 *	message is left in the interpreter result.
 *
 * Side effects:
 *	Tcl_Panic if listObj designates a shared object. Otherwise, attempts
 *	to convert it to a list with a non-shared internal rep. Decrements the
 *	ref count of the object at the specified index within the list,
 *	replaces with the object designated by valueObj, and increments the
 *	ref count of the replacement object.
 *
 *----------------------------------------------------------------------
 */
int
TclListObjSetElement(
    Tcl_Interp *interp,		/* Tcl interpreter; used for error reporting
				 * if not NULL. */
    Tcl_Obj *listObj,		/* List object in which element should be
				 * stored. */
    Tcl_Size index,		/* Index of element to store. */
    Tcl_Obj *valueObj)		/* Tcl object to store in the designated list
				 * element. */
{
    ListRep listRep;
    Tcl_Obj **elemPtrs;         /* Pointers to elements of the list. */
    Tcl_Size elemCount;		/* Number of elements in the list. */

    /* Ensure that the listObj parameter designates an unshared list. */

    if (Tcl_IsShared(listObj)) {
	Tcl_Panic("%s called with shared object", "TclListObjSetElement");
    }

    if (TclListObjGetRep(interp, listObj, &listRep) != TCL_OK) {
	return TCL_ERROR;
    }

    elemCount = ListRepLength(&listRep);

    /* Ensure that the index is in bounds. */
    if (index>=elemCount) {
	if (interp != NULL) {
		Tcl_SetObjResult(interp, Tcl_ObjPrintf(
			"index \"%" TCL_Z_MODIFIER "u\" out of range", index));
	    Tcl_SetErrorCode(interp, "TCL", "VALUE", "INDEX",
		    "OUTOFRANGE", NULL);
	}
	return TCL_ERROR;
    }

    /*
     * Note - garbage collect this only AFTER checking indices above.
     * Do not want to modify listrep and then not store it back in listObj.
     */
    ListRepFreeUnreferenced(&listRep);

    /* Replace a shared internal rep with an unshared copy */
    if (listRep.storePtr->refCount > 1) {
	ListRep newInternalRep;
        /* T:listrep-2.{10,13,16}.1 */
	/* TODO - leave extra space? */
	ListRepClone(&listRep, &newInternalRep, LISTREP_PANIC_ON_FAIL);
	listRep = newInternalRep;
    } /* else T:listrep-1.{12.1,15.1,19.1} */

    /* Retrieve element array AFTER potential cloning above */
    ListRepElements(&listRep, elemCount, elemPtrs);

    /*
     * Add a reference to the new list element and remove from old before
     * replacing it. Order is important!
     */
    Tcl_IncrRefCount(valueObj);
    Tcl_DecrRefCount(elemPtrs[index]);
    elemPtrs[index] = valueObj;

    /* Internal rep may be cloned so replace */
    ListObjReplaceRepAndInvalidate(listObj, &listRep);

    return TCL_OK;
}

/*
 *----------------------------------------------------------------------
 *
 * FreeListInternalRep --
 *
 *	Deallocate the storage associated with a list object's internal
 *	representation.
 *
 * Results:
 *	None.
 *
 * Side effects:
 *	Frees listPtr's List* internal representation, if no longer shared.
 *	May decrement the ref counts of element objects, which may free them.
 *
 *----------------------------------------------------------------------
 */
static void
FreeListInternalRep(
    Tcl_Obj *listObj)		/* List object with internal rep to free. */
{
    ListRep listRep;

    ListObjGetRep(listObj, &listRep);
    if (listRep.storePtr->refCount-- <= 1) {
	ObjArrayDecrRefs(
	    listRep.storePtr->slots,
	    listRep.storePtr->firstUsed, listRep.storePtr->numUsed);
	Tcl_Free(listRep.storePtr);
    }
    if (listRep.spanPtr) {
	ListSpanDecrRefs(listRep.spanPtr);
    }
}

/*
 *----------------------------------------------------------------------
 *
 * DupListInternalRep --
 *
 *	Initialize the internal representation of a list Tcl_Obj to share the
 *	internal representation of an existing list object.
 *
 * Results:
 *	None.
 *
 * Side effects:
 *	The reference count of the List internal rep is incremented.
 *
 *----------------------------------------------------------------------
 */
static void
DupListInternalRep(
    Tcl_Obj *srcObj,		/* Object with internal rep to copy. */
    Tcl_Obj *copyObj)		/* Object with internal rep to set. */
{
    ListRep listRep;
    ListObjGetRep(srcObj, &listRep);
    ListObjOverwriteRep(copyObj, &listRep);
}

/*
 *----------------------------------------------------------------------
 *
 * SetListFromAny --
 *
 *	Attempt to generate a list internal form for the Tcl object "objPtr".
 *
 * Results:
 *	The return value is TCL_OK or TCL_ERROR. If an error occurs during
 *	conversion, an error message is left in the interpreter's result
 *	unless "interp" is NULL.
 *
 * Side effects:
 *	If no error occurs, a list is stored as "objPtr"s internal
 *	representation.
 *
 *----------------------------------------------------------------------
 */
static int
SetListFromAny(
    Tcl_Interp *interp,		/* Used for error reporting if not NULL. */
    Tcl_Obj *objPtr)		/* The object to convert. */
{
    Tcl_Obj **elemPtrs;
    ListRep listRep;

    /*
     * Dictionaries are a special case; they have a string representation such
     * that *all* valid dictionaries are valid lists. Hence we can convert
     * more directly. Only do this when there's no existing string rep; if
     * there is, it is the string rep that's authoritative (because it could
     * describe duplicate keys).
     */

    if (!TclHasStringRep(objPtr) && TclHasInternalRep(objPtr, &tclDictType)) {
	Tcl_Obj *keyPtr, *valuePtr;
	Tcl_DictSearch search;
	int done;
	Tcl_Size size;

	/*
	 * Create the new list representation. Note that we do not need to do
	 * anything with the string representation as the transformation (and
	 * the reverse back to a dictionary) are both order-preserving. Also
	 * note that since we know we've got a valid dictionary (by
	 * representation) we also know that fetching the size of the
	 * dictionary or iterating over it will not fail.
	 */

	Tcl_DictObjSize(NULL, objPtr, &size);
	/* TODO - leave space in front and/or back? */
	if (ListRepInitAttempt(
		interp, size > 0 ? 2 * size : 1, NULL, &listRep)
	    != TCL_OK) {
	    return TCL_ERROR;
	}

	LIST_ASSERT(listRep.spanPtr == NULL); /* Guard against future changes */
	LIST_ASSERT(listRep.storePtr->firstUsed == 0);
	LIST_ASSERT((listRep.storePtr->flags & LISTSTORE_CANONICAL) == 0);

	listRep.storePtr->numUsed = 2 * size;

	/* Populate the list representation. */

	elemPtrs = listRep.storePtr->slots;
	Tcl_DictObjFirst(NULL, objPtr, &search, &keyPtr, &valuePtr, &done);
	while (!done) {
	    *elemPtrs++ = keyPtr;
	    *elemPtrs++ = valuePtr;
	    Tcl_IncrRefCount(keyPtr);
	    Tcl_IncrRefCount(valuePtr);
	    Tcl_DictObjNext(&search, &keyPtr, &valuePtr, &done);
	}
    } else if (TclHasInternalRep(objPtr,&tclArithSeriesType)) {
	/*
	 * Convertion from Arithmetic Series is a special case
	 * because it can be done an order of magnitude faster
	 * and may occur frequently.
	 */
        Tcl_Size j, size = TclArithSeriesObjLength(objPtr);

	/* TODO - leave space in front and/or back? */
	if (ListRepInitAttempt(
		interp, size > 0 ? size : 1, NULL, &listRep)
	    != TCL_OK) {
	    return TCL_ERROR;
	}

	LIST_ASSERT(listRep.spanPtr == NULL); /* Guard against future changes */
	LIST_ASSERT(listRep.storePtr->firstUsed == 0);
	LIST_ASSERT((listRep.storePtr->flags & LISTSTORE_CANONICAL) == 0);

	listRep.storePtr->numUsed = size;
	elemPtrs = listRep.storePtr->slots;
	for (j = 0; j < size; j++) {
	    if (TclArithSeriesObjIndex(objPtr, j, &elemPtrs[j]) != TCL_OK) {
		return TCL_ERROR;
	    }
	}

    } else {
<<<<<<< HEAD
	ListSizeT estCount, length;
	const char *limit, *nextElem = Tcl_GetStringFromObj(objPtr, &length);
=======
	Tcl_Size estCount, length;
	const char *limit, *nextElem = TclGetStringFromObj(objPtr, &length);
>>>>>>> 500e1529

	/*
	 * Allocate enough space to hold a (Tcl_Obj *) for each
	 * (possible) list element.
	 */

	estCount = TclMaxListLength(nextElem, length, &limit);
	estCount += (estCount == 0);	/* Smallest list struct holds 1
					 * element. */
	/* TODO - allocate additional space? */
	if (ListRepInitAttempt(interp, estCount, NULL, &listRep)
	    != TCL_OK) {
	    return TCL_ERROR;
	}

	LIST_ASSERT(listRep.spanPtr == NULL); /* Guard against future changes */
	LIST_ASSERT(listRep.storePtr->firstUsed == 0);

	elemPtrs = listRep.storePtr->slots;

	/* Each iteration, parse and store a list element. */

	while (nextElem < limit) {
	    const char *elemStart;
	    char *check;
	    Tcl_Size elemSize;
	    int literal;

	    if (TCL_OK != TclFindElement(interp, nextElem, limit - nextElem,
		    &elemStart, &nextElem, &elemSize, &literal)) {
fail:
		while (--elemPtrs >= listRep.storePtr->slots) {
		    Tcl_DecrRefCount(*elemPtrs);
		}
		Tcl_Free(listRep.storePtr);
		return TCL_ERROR;
	    }
	    if (elemStart == limit) {
		break;
	    }

	    TclNewObj(*elemPtrs);
	    TclInvalidateStringRep(*elemPtrs);
	    check = Tcl_InitStringRep(*elemPtrs, literal ? elemStart : NULL,
		    elemSize);
	    if (elemSize && check == NULL) {
		MemoryAllocationError(interp, elemSize);
		goto fail;
	    }
	    if (!literal) {
		Tcl_InitStringRep(*elemPtrs, NULL,
			TclCopyAndCollapse(elemSize, elemStart, check));
	    }

	    Tcl_IncrRefCount(*elemPtrs++);/* Since list now holds ref to it. */
	}

	listRep.storePtr->numUsed =
	    elemPtrs - listRep.storePtr->slots;
    }

    LISTREP_CHECK(&listRep);

    /*
     * Store the new internalRep. We do this as late
     * as possible to allow the conversion code, in particular
     * Tcl_GetStringFromObj, to use the old internalRep.
     */

    /*
     * Note old string representation NOT to be invalidated.
     * So do NOT use ListObjReplaceRepAndInvalidate. InternalRep to be freed AFTER
     * IncrRefs so do not use ListObjOverwriteRep
     */
    ListRepIncrRefs(&listRep);
    TclFreeInternalRep(objPtr);
    objPtr->internalRep.twoPtrValue.ptr1 = listRep.storePtr;
    objPtr->internalRep.twoPtrValue.ptr2 = listRep.spanPtr;
    objPtr->typePtr = &tclListType;

    return TCL_OK;
}

/*
 *----------------------------------------------------------------------
 *
 * UpdateStringOfList --
 *
 *	Update the string representation for a list object. Note: This
 *	function does not invalidate an existing old string rep so storage
 *	will be lost if this has not already been done.
 *
 * Results:
 *	None.
 *
 * Side effects:
 *	The object's string is set to a valid string that results from the
 *	list-to-string conversion. This string will be empty if the list has
 *	no elements. The list internal representation should not be NULL and
 *	we assume it is not NULL.
 *
 *----------------------------------------------------------------------
 */
static void
UpdateStringOfList(
    Tcl_Obj *listObj)		/* List object with string rep to update. */
{
#   define LOCAL_SIZE 64
    char localFlags[LOCAL_SIZE], *flagPtr = NULL;
    Tcl_Size numElems, i, length;
    TCL_HASH_TYPE bytesNeeded = 0;
    const char *elem, *start;
    char *dst;
    Tcl_Obj **elemPtrs;
    ListRep listRep;

    ListObjGetRep(listObj, &listRep);
    LISTREP_CHECK(&listRep);

    ListRepElements(&listRep, numElems, elemPtrs);

    /*
     * Mark the list as being canonical; although it will now have a string
     * rep, it is one we derived through proper "canonical" quoting and so
     * it's known to be free from nasties relating to [concat] and [eval].
     * However, we only do this if this is not a spanned list. Marking the
     * storage canonical for a spanned list make ALL lists using the storage
     * canonical which is not right. (Consider a list generated from a
     * string and then this function called for a spanned list generated
     * from it). On the other hand, a spanned list is always canonical
     * (never generated from a string) so it does not have to be explicitly
     * marked as such. The ListObjIsCanonical macro takes this into account.
     * See the comments there.
     */
    if (listRep.spanPtr == NULL) {
	LIST_ASSERT(listRep.storePtr->firstUsed == 0);/* Invariant */
	listRep.storePtr->flags |= LISTSTORE_CANONICAL;
    }

    /* Handle empty list case first, so rest of the routine is simpler. */

    if (numElems == 0) {
	Tcl_InitStringRep(listObj, NULL, 0);
	return;
    }

    /* Pass 1: estimate space, gather flags. */

    if (numElems <= LOCAL_SIZE) {
	flagPtr = localFlags;
    } else {
	/* We know numElems <= LIST_MAX, so this is safe. */
	flagPtr = (char *)Tcl_Alloc(numElems);
    }
    for (i = 0; i < numElems; i++) {
	flagPtr[i] = (i ? TCL_DONT_QUOTE_HASH : 0);
	elem = Tcl_GetStringFromObj(elemPtrs[i], &length);
	bytesNeeded += TclScanElement(elem, length, flagPtr+i);
	if (bytesNeeded > SIZE_MAX - numElems) {
	    Tcl_Panic("max size for a Tcl value (%" TCL_Z_MODIFIER "u bytes) exceeded", SIZE_MAX);
	}
    }
    bytesNeeded += numElems - 1;

    /*
     * Pass 2: copy into string rep buffer.
     */

    start = dst = Tcl_InitStringRep(listObj, NULL, bytesNeeded);
    TclOOM(dst, bytesNeeded);
    for (i = 0; i < numElems; i++) {
	flagPtr[i] |= (i ? TCL_DONT_QUOTE_HASH : 0);
	elem = Tcl_GetStringFromObj(elemPtrs[i], &length);
	dst += TclConvertElement(elem, length, dst, flagPtr[i]);
	*dst++ = ' ';
    }

    /* Set the string length to what was actually written, the safe choice */
    (void) Tcl_InitStringRep(listObj, NULL, dst - 1 - start);

    if (flagPtr != localFlags) {
	Tcl_Free(flagPtr);
    }
}


/*
 *------------------------------------------------------------------------
 *
 * TclListTestObj --
 *
 *    Returns a list object with a specific internal rep and content.
 *    Used specifically for testing so span can be controlled explicitly.
 *
 * Results:
 *    Pointer to the Tcl_Obj containing the list.
 *
 * Side effects:
 *    None.
 *
 *------------------------------------------------------------------------
 */
Tcl_Obj *
TclListTestObj (int length, int leadingSpace, int endSpace)
{
    if (length < 0)
	length = 0;
    if (leadingSpace < 0)
	leadingSpace = 0;
    if (endSpace < 0)
	endSpace = 0;

    ListRep listRep;
    Tcl_Size capacity;
    Tcl_Obj *listObj;

    TclNewObj(listObj);

    /* Only a test object so ignoring overflow checks */
    capacity = length + leadingSpace + endSpace;
    if (capacity == 0) {
	return listObj;
    }

    ListRepInit(capacity, NULL, 0, &listRep);

    ListStore *storePtr = listRep.storePtr;
    int i;
    for (i = 0; i < length; ++i) {
	storePtr->slots[i + leadingSpace] = Tcl_NewIntObj(i);
	Tcl_IncrRefCount(storePtr->slots[i + leadingSpace]);
    }
    storePtr->firstUsed = leadingSpace;
    storePtr->numUsed = length;
    if (leadingSpace != 0) {
	listRep.spanPtr = ListSpanNew(leadingSpace, length);
    }
    ListObjReplaceRepAndInvalidate(listObj, &listRep);
    return listObj;
}

/*
 * Local Variables:
 * mode: c
 * c-basic-offset: 4
 * fill-column: 78
 * End:
 */<|MERGE_RESOLUTION|>--- conflicted
+++ resolved
@@ -48,24 +48,14 @@
  */
 #define LIST_INDEX_ASSERT(idxarg_)                                 \
     do {                                                           \
-<<<<<<< HEAD
-	ListSizeT idx_ = (idxarg_); /* To guard against ++ etc. */ \
+	Tcl_Size idx_ = (idxarg_); /* To guard against ++ etc. */ \
 	LIST_ASSERT(idx_ != TCL_INDEX_NONE && idx_ < LIST_MAX);                 \
-=======
-	Tcl_Size idx_ = (idxarg_); /* To guard against ++ etc. */ \
-	LIST_ASSERT(idx_ >= 0 && idx_ < LIST_MAX);                 \
->>>>>>> 500e1529
     } while (0)
 /* Ditto for counts except upper limit is different */
 #define LIST_COUNT_ASSERT(countarg_)                                   \
     do {                                                               \
-<<<<<<< HEAD
-	ListSizeT count_ = (countarg_); /* To guard against ++ etc. */ \
+	Tcl_Size count_ = (countarg_); /* To guard against ++ etc. */ \
 	LIST_ASSERT(count_ != TCL_INDEX_NONE && count_ <= LIST_MAX);                \
-=======
-	Tcl_Size count_ = (countarg_); /* To guard against ++ etc. */ \
-	LIST_ASSERT(count_ >= 0 && count_ <= LIST_MAX);                \
->>>>>>> 500e1529
     } while (0)
 
 #else
@@ -129,7 +119,7 @@
 /*
  * Prototypes for non-inline static functions defined later in this file:
  */
-static int	MemoryAllocationError(Tcl_Interp *, size_t size);
+static int	MemoryAllocationError(Tcl_Interp *, Tcl_Size size);
 static int	ListLimitExceededError(Tcl_Interp *);
 static ListStore *ListStoreNew(Tcl_Size objc, Tcl_Obj *const objv[], int flags);
 static int	ListRepInit(Tcl_Size objc, Tcl_Obj *const objv[], int flags, ListRep *);
@@ -505,7 +495,7 @@
 static int
 MemoryAllocationError(
     Tcl_Interp *interp, /* Interpreter for error message. May be NULL */
-    ListSizeT size)        /* Size of attempted allocation that failed */
+    Tcl_Size size)        /* Size of attempted allocation that failed */
 {
     if (interp != NULL) {
 	Tcl_SetObjResult(
@@ -2102,23 +2092,13 @@
     Tcl_Obj *const insertObjs[])/* Tcl objects to insert */
 {
     ListRep listRep;
-<<<<<<< HEAD
-    ListSizeT origListLen;
+    Tcl_Size origListLen;
     ptrdiff_t lenChange;
     ptrdiff_t leadSegmentLen;
     ptrdiff_t tailSegmentLen;
-    ListSizeT numFreeSlots;
+    Tcl_Size numFreeSlots;
     ptrdiff_t leadShift;
     ptrdiff_t tailShift;
-=======
-    Tcl_Size origListLen;
-    int lenChange;
-    int leadSegmentLen;
-    int tailSegmentLen;
-    Tcl_Size numFreeSlots;
-    int leadShift;
-    int tailShift;
->>>>>>> 500e1529
     Tcl_Obj **listObjs;
     int favor;
 
@@ -3363,13 +3343,8 @@
 	}
 
     } else {
-<<<<<<< HEAD
-	ListSizeT estCount, length;
+	Tcl_Size estCount, length;
 	const char *limit, *nextElem = Tcl_GetStringFromObj(objPtr, &length);
-=======
-	Tcl_Size estCount, length;
-	const char *limit, *nextElem = TclGetStringFromObj(objPtr, &length);
->>>>>>> 500e1529
 
 	/*
 	 * Allocate enough space to hold a (Tcl_Obj *) for each
