--- conflicted
+++ resolved
@@ -2154,7 +2154,7 @@
 #   define LOCAL_SIZE 64
     char localFlags[LOCAL_SIZE], *flagPtr = NULL;
     int numElems, i, length, bytesNeeded = 0;
-    const char *elem;
+    const char *elem, *start;
     char *dst;
     Tcl_Obj **elemPtrs;
     List *listRepPtr;
@@ -2213,42 +2213,17 @@
      * Pass 2: copy into string rep buffer.
      */
 
-<<<<<<< HEAD
-    dst = Tcl_InitStringRep(listPtr, NULL, bytesNeeded);
+    start = dst = Tcl_InitStringRep(listPtr, NULL, bytesNeeded);
     TclOOM(dst, bytesNeeded);
-=======
-    /*
-     * We used to set the string length here, relying on a presumed
-     * guarantee that the number of bytes TclScanElement() calls reported
-     * to be needed was a precise count and not an over-estimate, so long
-     * as the same flag values were passed to TclConvertElement().
-     *
-     * Then we saw [35a8f1c04a], where a bug in TclScanElement() caused
-     * that guarantee to fail. Rather than trust there are no more bugs,
-     * we set the length after the loop based on what was actually written,
-     * an not on what was predicted.
-     *
-    listPtr->length = bytesNeeded - 1;
-     *
-     */
-
-    listPtr->bytes = ckalloc(bytesNeeded);
-    dst = listPtr->bytes;
->>>>>>> 5deb25bc
     for (i = 0; i < numElems; i++) {
 	flagPtr[i] |= (i ? TCL_DONT_QUOTE_HASH : 0);
 	elem = TclGetStringFromObj(elemPtrs[i], &length);
 	dst += TclConvertElement(elem, length, dst, flagPtr[i]);
 	*dst++ = ' ';
     }
-<<<<<<< HEAD
-    (void) Tcl_InitStringRep(listPtr, NULL, bytesNeeded);
-=======
-    dst[-1] = '\0';
-
-    /* Here is the safe setting of the string length. */
-    listPtr->length = dst - 1 - listPtr->bytes;
->>>>>>> 5deb25bc
+
+    /* Set the string length to what was actually written, the safe choice */
+    (void) Tcl_InitStringRep(listPtr, NULL, dst - 1 - start);
 
     if (flagPtr != localFlags) {
 	ckfree(flagPtr);
