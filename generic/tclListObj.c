--- conflicted
+++ resolved
@@ -450,15 +450,10 @@
     if (toIdx + 1 >= (size_t)listLen + 1) {
 	toIdx = listLen-1;
     }
-<<<<<<< HEAD
     if (fromIdx + 1 > toIdx + 1) {
-	return Tcl_NewObj();
-=======
-    if (fromIdx > toIdx) {
 	Tcl_Obj *obj;
 	TclNewObj(obj);
 	return obj;
->>>>>>> 733b7a43
     }
 
     newLen = toIdx - fromIdx + 1;
@@ -1620,13 +1615,8 @@
 
 	if (--indexCount) {
 	    parentList = subListPtr;
-<<<<<<< HEAD
 	    if (index == (size_t)elemCount) {
-		subListPtr = Tcl_NewObj();
-=======
-	    if (index == elemCount) {
 		TclNewObj(subListPtr);
->>>>>>> 733b7a43
 	    } else {
 		subListPtr = elemPtrs[index];
 	    }
