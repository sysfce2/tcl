--- conflicted
+++ resolved
@@ -909,17 +909,9 @@
     }
     if (count < 0) {
 	count = 0;
-<<<<<<< HEAD
-    } else if (numElems < first+count || first+count < 0) {
-	/*
-	 * The 'first+count < 0' condition here guards agains integer
-	 * overflow in determining 'first+count'.
-	 */
-
-=======
     } else if (first > INT_MAX - count /* Handle integer overflow */
 	    || numElems < first+count) {
->>>>>>> 09077ece
+
 	count = numElems - first;
     }
 
