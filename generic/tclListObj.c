/*
 * tclListObj.c --
 *
 *	This file contains functions that implement the Tcl list object type.
 *
 * Copyright © 2022 Ashok P. Nadkarni.  All rights reserved.
 *
 * See the file "license.terms" for information on usage and redistribution of
 * this file, and for a DISCLAIMER OF ALL WARRANTIES.
 */

#include <assert.h>
#include "tclInt.h"
#include "tclArithSeries.h"

/*
 * TODO - memmove is fast. Measure at what size we should prefer memmove
 * (for unshared objects only) in lieu of range operations. On the other
 * hand, more cache dirtied?
 */

/*
 * Macros for validation and bug checking.
 */

/*
 * Control whether asserts are enabled. Always enable in debug builds. In non-debug
 * builds, can be set with cdebug="-DENABLE_LIST_ASSERTS" on the nmake command line.
 */
#ifdef ENABLE_LIST_ASSERTS
# ifdef NDEBUG
#  undef NDEBUG /* Activate assert() macro */
# endif
#else
# ifndef NDEBUG
#  define ENABLE_LIST_ASSERTS /* Always activate list asserts in debug mode */
# endif
#endif

#ifdef ENABLE_LIST_ASSERTS

#define LIST_ASSERT(cond_) assert(cond_) /* TODO - is there a Tcl-specific one? */
/*
 * LIST_INDEX_ASSERT is to catch errors with negative indices and counts
 * being passed AFTER validation. On Tcl9 length types are unsigned hence
 * the checks against LIST_MAX. On Tcl8 length types are signed hence the
 * also checks against 0.
 */
#define LIST_INDEX_ASSERT(idxarg_)                                 \
    do {                                                           \
	Tcl_Size idx_ = (idxarg_); /* To guard against ++ etc. */ \
	LIST_ASSERT(idx_ != TCL_INDEX_NONE && idx_ < LIST_MAX);                 \
    } while (0)
/* Ditto for counts except upper limit is different */
#define LIST_COUNT_ASSERT(countarg_)                                   \
    do {                                                               \
	Tcl_Size count_ = (countarg_); /* To guard against ++ etc. */ \
	LIST_ASSERT(count_ != TCL_INDEX_NONE && count_ <= LIST_MAX);                \
    } while (0)

#else

#define LIST_ASSERT(cond_) ((void) 0)
#define LIST_INDEX_ASSERT(idx_) ((void) 0)
#define LIST_COUNT_ASSERT(count_) ((void) 0)

#endif

/* Checks for when caller should have already converted to internal list type */
#define LIST_ASSERT_TYPE(listObj_) \
    LIST_ASSERT((listObj_)->typePtr == &tclListType);


/*
 * If ENABLE_LIST_INVARIANTS is enabled (-DENABLE_LIST_INVARIANTS from the
 * command line), the entire list internal representation is checked for
 * inconsistencies. This has a non-trivial cost so has to be separately
 * enabled and not part of assertions checking. However, the test suite does
 * invoke ListRepValidate directly even without ENABLE_LIST_INVARIANTS.
 */
#ifdef ENABLE_LIST_INVARIANTS
#define LISTREP_CHECK(listRepPtr_) ListRepValidate(listRepPtr_, __FILE__, __LINE__)
#else
#define LISTREP_CHECK(listRepPtr_) (void) 0
#endif

/*
 * Flags used for controlling behavior of allocation of list
 * internal representations.
 *
 * If the LISTREP_PANIC_ON_FAIL bit is set, the function will panic if
 * list is too large or memory cannot be allocated. Without the flag
 * a NULL pointer is returned.
 *
 * The LISTREP_SPACE_FAVOR_NONE, LISTREP_SPACE_FAVOR_FRONT,
 * LISTREP_SPACE_FAVOR_BACK, LISTREP_SPACE_ONLY_BACK flags are used to
 * control additional space when allocating.
 * - If none of these flags is present, the exact space requested is
 *   allocated, nothing more.
 * - Otherwise, if only LISTREP_FAVOR_FRONT is present, extra space is
 *   allocated with more towards the front.
 * - Conversely, if only LISTREP_FAVOR_BACK is present extra space is allocated
 *   with more to the back.
 * - If both flags are present (LISTREP_SPACE_FAVOR_NONE), the extra space
 *   is equally apportioned.
 * - Finally if LISTREP_SPACE_ONLY_BACK is present, ALL extra space is at
 *   the back.
 */
#define LISTREP_PANIC_ON_FAIL         0x00000001
#define LISTREP_SPACE_FAVOR_FRONT     0x00000002
#define LISTREP_SPACE_FAVOR_BACK      0x00000004
#define LISTREP_SPACE_ONLY_BACK       0x00000008
#define LISTREP_SPACE_FAVOR_NONE \
    (LISTREP_SPACE_FAVOR_FRONT | LISTREP_SPACE_FAVOR_BACK)
#define LISTREP_SPACE_FLAGS                               \
    (LISTREP_SPACE_FAVOR_FRONT | LISTREP_SPACE_FAVOR_BACK \
     | LISTREP_SPACE_ONLY_BACK)

/*
 * Prototypes for non-inline static functions defined later in this file:
 */
static int	MemoryAllocationError(Tcl_Interp *, size_t size);
static int	ListLimitExceededError(Tcl_Interp *);
static ListStore *ListStoreNew(Tcl_Size objc, Tcl_Obj *const objv[], int flags);
static int	ListRepInit(Tcl_Size objc, Tcl_Obj *const objv[], int flags, ListRep *);
static int	ListRepInitAttempt(Tcl_Interp *,
		    Tcl_Size objc,
		    Tcl_Obj *const objv[],
		    ListRep *);
static void	ListRepClone(ListRep *fromRepPtr, ListRep *toRepPtr, int flags);
static void	ListRepUnsharedFreeUnreferenced(const ListRep *repPtr);
static int	TclListObjGetRep(Tcl_Interp *, Tcl_Obj *listPtr, ListRep *repPtr);
static void	ListRepRange(ListRep *srcRepPtr,
		    Tcl_Size rangeStart,
		    Tcl_Size rangeEnd,
		    int preserveSrcRep,
		    ListRep *rangeRepPtr);
static ListStore *ListStoreReallocate(ListStore *storePtr, Tcl_Size numSlots);
static void	ListRepValidate(const ListRep *repPtr, const char *file,
		    int lineNum);
static void	DupListInternalRep(Tcl_Obj *srcPtr, Tcl_Obj *copyPtr);
static void	FreeListInternalRep(Tcl_Obj *listPtr);
static int	SetListFromAny(Tcl_Interp *interp, Tcl_Obj *objPtr);
static void	UpdateStringOfList(Tcl_Obj *listPtr);

/*
 * The structure below defines the list Tcl object type by means of functions
 * that can be invoked by generic object code.
 *
 * The internal representation of a list object is ListRep defined in tcl.h.
 */

const Tcl_ObjType tclListType = {
    "list",			/* name */
    FreeListInternalRep,	/* freeIntRepProc */
    DupListInternalRep,		/* dupIntRepProc */
    UpdateStringOfList,		/* updateStringProc */
    SetListFromAny		/* setFromAnyProc */
};

/* Macros to manipulate the List internal rep */
#define ListRepIncrRefs(repPtr_)            \
    do {                                    \
	(repPtr_)->storePtr->refCount++;    \
	if ((repPtr_)->spanPtr)             \
	    (repPtr_)->spanPtr->refCount++; \
    } while (0)

/* Returns number of free unused slots at the back of the ListRep's ListStore */
#define ListRepNumFreeTail(repPtr_) \
    ((repPtr_)->storePtr->numAllocated \
     - ((repPtr_)->storePtr->firstUsed + (repPtr_)->storePtr->numUsed))

/* Returns number of free unused slots at the front of the ListRep's ListStore */
#define ListRepNumFreeHead(repPtr_) ((repPtr_)->storePtr->firstUsed)

/* Returns a pointer to the slot corresponding to list index listIdx_ */
#define ListRepSlotPtr(repPtr_, listIdx_) \
    (&(repPtr_)->storePtr->slots[ListRepStart(repPtr_) + (listIdx_)])

/*
 * Macros to replace the internal representation in a Tcl_Obj. There are
 * subtle differences in each so make sure to use the right one to avoid
 * memory leaks, access to freed memory and the like.
 *
 * ListObjStompRep - assumes the Tcl_Obj internal representation can be
 * overwritten AND that the passed ListRep already has reference counts that
 * include the reference from the Tcl_Obj. Basically just copies the pointers
 * and sets the internal Tcl_Obj type to list
 *
 * ListObjOverwriteRep - like ListObjOverwriteRep but additionally
 * increments reference counts on the passed ListRep. Generally used when
 * the string representation of the Tcl_Obj is not to be modified.
 *
 * ListObjReplaceRepAndInvalidate - Like ListObjOverwriteRep but additionally
 * assumes the Tcl_Obj internal rep is valid (and possibly even same as
 * passed ListRep) and frees it first. Additionally invalidates the string
 * representation. Generally used when modifying a Tcl_Obj value.
 */
#define ListObjStompRep(objPtr_, repPtr_)                              \
    do {                                                               \
	(objPtr_)->internalRep.twoPtrValue.ptr1 = (repPtr_)->storePtr; \
	(objPtr_)->internalRep.twoPtrValue.ptr2 = (repPtr_)->spanPtr;  \
	(objPtr_)->typePtr = &tclListType;                             \
    } while (0)

#define ListObjOverwriteRep(objPtr_, repPtr_) \
    do {                                      \
	ListRepIncrRefs(repPtr_);             \
	ListObjStompRep(objPtr_, repPtr_);    \
    } while (0)

#define ListObjReplaceRepAndInvalidate(objPtr_, repPtr_)           \
    do {                                                           \
	/* Note order important, don't use ListObjOverwriteRep! */ \
	ListRepIncrRefs(repPtr_);                                  \
	TclFreeInternalRep(objPtr_);                               \
	TclInvalidateStringRep(objPtr_);                           \
	ListObjStompRep(objPtr_, repPtr_);                         \
    } while (0)

/*
 *------------------------------------------------------------------------
 *
 * ListSpanNew --
 *
 *    Allocates and initializes memory for a new ListSpan. The reference
 *    count on the returned struct is 0.
 *
 * Results:
 *    Non-NULL pointer to the allocated ListSpan.
 *
 * Side effects:
 *    The function will panic on memory allocation failure.
 *
 *------------------------------------------------------------------------
 */
static inline ListSpan *
ListSpanNew(
    Tcl_Size firstSlot, /* Starting slot index of the span */
    Tcl_Size numSlots)  /* Number of slots covered by the span */
{
    ListSpan *spanPtr = (ListSpan *) Tcl_Alloc(sizeof(*spanPtr));
    spanPtr->refCount = 0;
    spanPtr->spanStart = firstSlot;
    spanPtr->spanLength = numSlots;
    return spanPtr;
}

/*
 *------------------------------------------------------------------------
 *
 * ListSpanDecrRefs --
 *
 *   Decrements the reference count on a span, freeing the memory if
 *   it drops to zero or less.
 *
 * Results:
 *   None.
 *
 * Side effects:
 *   The memory may be freed.
 *
 *------------------------------------------------------------------------
 */
static inline void
ListSpanDecrRefs(ListSpan *spanPtr)
{
    if (spanPtr->refCount <= 1) {
	Tcl_Free(spanPtr);
    } else {
	spanPtr->refCount -= 1;
    }
}

/*
 *------------------------------------------------------------------------
 *
 * ListSpanMerited --
 *
 *    Creation of a new list may sometimes be done as a span on existing
 *    storage instead of allocating new. The tradeoff is that if the
 *    original list is released, the new span-based list may hold on to
 *    more memory than desired. This function implements heuristics for
 *    deciding which option is better.
 *
 * Results:
 *    Returns non-0 if a span-based list is likely to be more optimal
 *    and 0 if not.
 *
 * Side effects:
 *    None.
 *
 *------------------------------------------------------------------------
 */
static inline int
ListSpanMerited(
    Tcl_Size length,                 /* Length of the proposed span */
    Tcl_Size usedStorageLength,      /* Number of slots currently in used */
    Tcl_Size allocatedStorageLength) /* Length of the currently allocation */
{
    /*
     TODO
     - heuristics thresholds need to be determined
     - currently, information about the sharing (ref count) of existing
       storage is not passed. Perhaps it should be. For example if the
       existing storage has a "large" ref count, then it might make sense
       to do even a small span.
     */

    if (length < LIST_SPAN_THRESHOLD) {
	return 0;/* No span for small lists */
    }
    if (length < (allocatedStorageLength / 2 - allocatedStorageLength / 8)) {
	return 0; /* No span if less than 3/8 of allocation */
    }
    if (length < usedStorageLength / 2) {
	return 0; /* No span if less than half current storage */
    }

    return 1;
}

/*
 *------------------------------------------------------------------------
 *
 * ListStoreUpSize --
 *
 *    For reasons of efficiency, extra space is allocated for a ListStore
 *    compared to what was requested. This function calculates how many
 *    slots should actually be allocated for a given request size.
 *
 * Results:
 *    Number of slots to allocate.
 *
 * Side effects:
 *    None.
 *
 *------------------------------------------------------------------------
 */
static inline Tcl_Size
ListStoreUpSize(Tcl_Size numSlotsRequested) {
    /* TODO -how much extra? May be double only for smaller requests? */
    return numSlotsRequested < (LIST_MAX / 2) ? 2 * numSlotsRequested
						 : LIST_MAX;
}

/*
 *------------------------------------------------------------------------
 *
 * ListRepFreeUnreferenced --
 *
 *    Inline wrapper for ListRepUnsharedFreeUnreferenced that does quick checks
 *    before calling it.
 *
 *    IMPORTANT: this function must not be called on an internal
 *    representation of a Tcl_Obj that is itself shared.
 *
 * Results:
 *    None.
 *
 * Side effects:
 *    See comments for ListRepUnsharedFreeUnreferenced.
 *
 *------------------------------------------------------------------------
 */
static inline void
ListRepFreeUnreferenced(const ListRep *repPtr)
{
    if (! ListRepIsShared(repPtr) && repPtr->spanPtr) {
        /* T:listrep-1.5.1 */
	ListRepUnsharedFreeUnreferenced(repPtr);
    }
}

/*
 *------------------------------------------------------------------------
 *
 * ObjArrayIncrRefs --
 *
 *    Increments the reference counts for Tcl_Obj's in a subarray.
 *
 * Results:
 *    None.
 *
 * Side effects:
 *    As above.
 *
 *------------------------------------------------------------------------
 */
static inline void
ObjArrayIncrRefs(
    Tcl_Obj * const *objv,  /* Pointer to the array */
    Tcl_Size startIdx,     /* Starting index of subarray within objv */
    Tcl_Size count)        /* Number of elements in the subarray */
{
    Tcl_Obj * const *end;
    LIST_INDEX_ASSERT(startIdx);
    LIST_COUNT_ASSERT(count);
    objv += startIdx;
    end = objv + count;
    while (objv < end) {
	Tcl_IncrRefCount(*objv);
	++objv;
    }
}

/*
 *------------------------------------------------------------------------
 *
 * ObjArrayDecrRefs --
 *
 *    Decrements the reference counts for Tcl_Obj's in a subarray.
 *
 * Results:
 *    None.
 *
 * Side effects:
 *    As above.
 *
 *------------------------------------------------------------------------
 */
static inline void
ObjArrayDecrRefs(
    Tcl_Obj * const *objv, /* Pointer to the array */
    Tcl_Size startIdx,    /* Starting index of subarray within objv */
    Tcl_Size count)       /* Number of elements in the subarray */
{
    Tcl_Obj * const *end;
    LIST_INDEX_ASSERT(startIdx);
    LIST_COUNT_ASSERT(count);
    objv += startIdx;
    end = objv + count;
    while (objv < end) {
	Tcl_DecrRefCount(*objv);
	++objv;
    }
}

/*
 *------------------------------------------------------------------------
 *
 * ObjArrayCopy --
 *
 *    Copies an array of Tcl_Obj* pointers.
 *
 * Results:
 *    None.
 *
 * Side effects:
 *    Reference counts on copied Tcl_Obj's are incremented.
 *
 *------------------------------------------------------------------------
 */
static inline void
ObjArrayCopy(
    Tcl_Obj **to,          /* Destination */
    Tcl_Size count,       /* Number of pointers to copy */
    Tcl_Obj *const from[]) /* Source array of Tcl_Obj* */
{
    Tcl_Obj **end;
    LIST_COUNT_ASSERT(count);
    end = to + count;
    /* TODO - would memmove followed by separate IncrRef loop be faster? */
    while (to < end) {
	Tcl_IncrRefCount(*from);
	*to++ = *from++;
    }
}

/*
 *------------------------------------------------------------------------
 *
 * MemoryAllocationError --
 *
 *    Generates a memory allocation failure error.
 *
 * Results:
 *    Always TCL_ERROR.
 *
 * Side effects:
 *    Error message and code are stored in the interpreter if not NULL.
 *
 *------------------------------------------------------------------------
 */
static int
MemoryAllocationError(
    Tcl_Interp *interp, /* Interpreter for error message. May be NULL */
    Tcl_Size size)        /* Size of attempted allocation that failed */
{
    if (interp != NULL) {
	Tcl_SetObjResult(
	    interp,
	    Tcl_ObjPrintf(
		"list construction failed: unable to alloc %" TCL_LL_MODIFIER
		"u bytes",
		(Tcl_WideInt)size));
	Tcl_SetErrorCode(interp, "TCL", "MEMORY", NULL);
    }
    return TCL_ERROR;
}

/*
 *------------------------------------------------------------------------
 *
 * ListLimitExceeded --
 *
 *    Generates an error for exceeding maximum list size.
 *
 * Results:
 *    Always TCL_ERROR.
 *
 * Side effects:
 *    Error message and code are stored in the interpreter if not NULL.
 *
 *------------------------------------------------------------------------
 */
static int
ListLimitExceededError(Tcl_Interp *interp)
{
    if (interp != NULL) {
	Tcl_SetObjResult(
	    interp,
	    Tcl_NewStringObj("max length of a Tcl list exceeded", -1));
	Tcl_SetErrorCode(interp, "TCL", "MEMORY", NULL);
    }
    return TCL_ERROR;
}

/*
 *------------------------------------------------------------------------
 *
 * ListRepUnsharedShiftDown --
 *
 *    Shifts the "in-use" contents in the ListStore for a ListRep down
 *    by the given number of slots. The ListStore must be unshared and
 *    the free space at the front of the storage area must be big enough.
 *    It is the caller's responsibility to check.
 *
 * Results:
 *    None.
 *
 * Side effects:
 *    The contents of the ListRep's ListStore area are shifted down in the
 *    storage area. The ListRep's ListSpan is updated accordingly.
 *
 *------------------------------------------------------------------------
 */
static inline void
ListRepUnsharedShiftDown(ListRep *repPtr, Tcl_Size shiftCount)
{
    ListStore *storePtr;

    LISTREP_CHECK(repPtr);
    LIST_ASSERT(!ListRepIsShared(repPtr));

    storePtr = repPtr->storePtr;

    LIST_COUNT_ASSERT(shiftCount);
    LIST_ASSERT(storePtr->firstUsed >= shiftCount);

    memmove(&storePtr->slots[storePtr->firstUsed - shiftCount],
	    &storePtr->slots[storePtr->firstUsed],
	    storePtr->numUsed * sizeof(Tcl_Obj *));
    storePtr->firstUsed -= shiftCount;
    if (repPtr->spanPtr) {
	repPtr->spanPtr->spanStart -= shiftCount;
	LIST_ASSERT(repPtr->spanPtr->spanLength == storePtr->numUsed);
    } else {
	/*
	 * If there was no span, firstUsed must have been 0 (Invariant)
	 * AND shiftCount must have been 0 (<= firstUsed on call)
	 * In other words, this would have been a no-op
	 */

	LIST_ASSERT(storePtr->firstUsed == 0);
	LIST_ASSERT(shiftCount == 0);
    }

    LISTREP_CHECK(repPtr);
}

/*
 *------------------------------------------------------------------------
 *
 * ListRepUnsharedShiftUp --
 *
 *    Shifts the "in-use" contents in the ListStore for a ListRep up
 *    by the given number of slots. The ListStore must be unshared and
 *    the free space at the back of the storage area must be big enough.
 *    It is the caller's responsibility to check.
 *    TODO - this function is not currently used.
 *
 * Results:
 *    None.
 *
 * Side effects:
 *    The contents of the ListRep's ListStore area are shifted up in the
 *    storage area. The ListRep's ListSpan is updated accordingly.
 *
 *------------------------------------------------------------------------
 */
#if 0
static inline void
ListRepUnsharedShiftUp(ListRep *repPtr, Tcl_Size shiftCount)
{
    ListStore *storePtr;

    LISTREP_CHECK(repPtr);
    LIST_ASSERT(!ListRepIsShared(repPtr));
    LIST_COUNT_ASSERT(shiftCount);

    storePtr = repPtr->storePtr;
    LIST_ASSERT((storePtr->firstUsed + storePtr->numUsed + shiftCount)
		<= storePtr->numAllocated);

    memmove(&storePtr->slots[storePtr->firstUsed + shiftCount],
	    &storePtr->slots[storePtr->firstUsed],
	    storePtr->numUsed * sizeof(Tcl_Obj *));
    storePtr->firstUsed += shiftCount;
    if (repPtr->spanPtr) {
	repPtr->spanPtr->spanStart += shiftCount;
    } else {
	/* No span means entire original list is span */
	/* Should have been zero before shift - Invariant TBD */
	LIST_ASSERT(storePtr->firstUsed == shiftCount);
	repPtr->spanPtr = ListSpanNew(shiftCount, storePtr->numUsed);
    }

    LISTREP_CHECK(repPtr);
}
#endif

/*
 *------------------------------------------------------------------------
 *
 * ListRepValidate --
 *
 *	Checks all invariants for a ListRep and panics on failure.
 *	Note this is independent of NDEBUG, assert etc.
 *
 * Results:
 *    None.
 *
 * Side effects:
 *    Panics if any invariant is not met.
 *
 *------------------------------------------------------------------------
 */
static void
ListRepValidate(const ListRep *repPtr, const char *file, int lineNum)
{
    ListStore *storePtr = repPtr->storePtr;
    const char *condition;

    (void)storePtr; /* To stop gcc from whining about unused vars */

#define INVARIANT(cond_)        \
    do {                        \
	if (!(cond_)) {         \
	    condition = #cond_; \
	    goto failure;       \
	}                       \
    } while (0)

    /* Separate each condition so line number gives exact reason for failure */
    INVARIANT(storePtr != NULL);
    INVARIANT(storePtr->numAllocated <= LIST_MAX);
    INVARIANT(storePtr->firstUsed < storePtr->numAllocated);
    INVARIANT(storePtr->numUsed <= storePtr->numAllocated);
    INVARIANT(storePtr->firstUsed <= (storePtr->numAllocated - storePtr->numUsed));

    if (! ListRepIsShared(repPtr)) {
	/*
	 * If this is the only reference and there is no span, then store
	 * occupancy must begin at 0
	 */
	INVARIANT(repPtr->spanPtr || repPtr->storePtr->firstUsed == 0);
    }

    INVARIANT(ListRepStart(repPtr) >= storePtr->firstUsed);
    INVARIANT(ListRepLength(repPtr) <= storePtr->numUsed);
    INVARIANT(ListRepStart(repPtr) <= (storePtr->firstUsed + storePtr->numUsed - ListRepLength(repPtr)));

#undef INVARIANT

    return;

failure:
    Tcl_Panic("List internal failure in %s line %d. Condition: %s",
	      file,
	      lineNum,
	      condition);
}

/*
 *------------------------------------------------------------------------
 *
 * TclListObjValidate --
 *
 *    Wrapper around ListRepValidate. Primarily used from test suite.
 *
 * Results:
 *    None.
 *
 * Side effects:
 *    Will panic if internal structure is not consistent or if object
 *    cannot be converted to a list object.
 *
 *------------------------------------------------------------------------
 */
void
TclListObjValidate(Tcl_Interp *interp, Tcl_Obj *listObj)
{
    ListRep listRep;
    if (TclListObjGetRep(interp, listObj, &listRep) != TCL_OK) {
	Tcl_Panic("Object passed to TclListObjValidate cannot be converted to "
		  "a list object.");
    }
    ListRepValidate(&listRep, __FILE__, __LINE__);
}

/*
 *----------------------------------------------------------------------
 *
 * ListStoreNew --
 *
 *	Allocates a new ListStore with space for at least objc elements. objc
 *	must be > 0.  If objv!=NULL, initializes with the first objc values
 *	in that array.  If objv==NULL, initalize 0 elements, with space
 *	to add objc more.
 *
 *      Normally the function allocates the exact space requested unless
 *      the flags arguments has any LISTREP_SPACE_*
 *      bits set. See the comments for those #defines.
 *
 * Results:
 *      On success, a pointer to the allocated ListStore is returned.
 *      On allocation failure, panics if LISTREP_PANIC_ON_FAIL is set in
 *      flags; otherwise returns NULL.
 *
 * Side effects:
 *	The ref counts of the elements in objv are incremented on success
 *	since the returned ListStore references them.
 *
 *----------------------------------------------------------------------
 */
static ListStore *
ListStoreNew(
    Tcl_Size objc,
    Tcl_Obj *const objv[],
    int flags)
{
    ListStore *storePtr;
    Tcl_Size capacity;

    /*
     * First check to see if we'd overflow and try to allocate an object
     * larger than our memory allocator allows.
     */
    if (objc > LIST_MAX) {
	if (flags & LISTREP_PANIC_ON_FAIL) {
	    Tcl_Panic("max length of a Tcl list exceeded");
	}
	return NULL;
    }

    if (flags & LISTREP_SPACE_FLAGS) {
	capacity = ListStoreUpSize(objc);
    } else {
	capacity = objc;
    }

    storePtr = (ListStore *)Tcl_AttemptAlloc(LIST_SIZE(capacity));
    if (storePtr == NULL && capacity != objc) {
	capacity = objc; /* Try allocating exact size */
	storePtr = (ListStore *)Tcl_AttemptAlloc(LIST_SIZE(capacity));
    }
    if (storePtr == NULL) {
	if (flags & LISTREP_PANIC_ON_FAIL) {
	    Tcl_Panic("list creation failed: unable to alloc %" TCL_Z_MODIFIER "u bytes",
		    LIST_SIZE(objc));
	}
	return NULL;
    }

    storePtr->refCount = 0;
    storePtr->flags = 0;
    storePtr->numAllocated = capacity;
    if (capacity == objc) {
	storePtr->firstUsed = 0;
    } else {
	Tcl_Size extra = capacity - objc;
	int spaceFlags = flags & LISTREP_SPACE_FLAGS;
	if (spaceFlags == LISTREP_SPACE_ONLY_BACK) {
	    storePtr->firstUsed = 0;
	} else if (spaceFlags == LISTREP_SPACE_FAVOR_FRONT) {
	    /* Leave more space in the front */
	    storePtr->firstUsed =
		extra - (extra / 4); /* NOT same as 3*extra/4 */
	} else if (spaceFlags == LISTREP_SPACE_FAVOR_BACK) {
	    /* Leave more space in the back */
	    storePtr->firstUsed = extra / 4;
	} else {
	    /* Apportion equally */
	    storePtr->firstUsed = extra / 2;
	}
    }

    if (objv) {
	storePtr->numUsed = objc;
	ObjArrayCopy(&storePtr->slots[storePtr->firstUsed], objc, objv);
    } else {
	storePtr->numUsed = 0;
    }

    return storePtr;
}

/*
 *------------------------------------------------------------------------
 *
 * ListStoreReallocate --
 *
 *    Reallocates the memory for a ListStore.
 *
 * Results:
 *    Pointer to the ListStore which may be the same as storePtr or pointer
 *    to a new block of memory. On reallocation failure, NULL is returned.
 *
 *
 * Side effects:
 *    The memory pointed to by storePtr is freed if it a new block has to
 *    be returned.
 *
 *
 *------------------------------------------------------------------------
 */
ListStore *
ListStoreReallocate (ListStore *storePtr, Tcl_Size numSlots)
{
    Tcl_Size newCapacity;
    ListStore *newStorePtr;

    newCapacity = ListStoreUpSize(numSlots);
    newStorePtr =
	(ListStore *)Tcl_AttemptRealloc(storePtr, LIST_SIZE(newCapacity));
    if (newStorePtr == NULL) {
	newCapacity = numSlots;
	newStorePtr = (ListStore *)Tcl_AttemptRealloc(storePtr,
						    LIST_SIZE(newCapacity));
	if (newStorePtr == NULL)
	    return NULL;
    }
    /* Only the capacity has changed, fix it in the header */
    newStorePtr->numAllocated = newCapacity;
    return newStorePtr;
}

/*
 *----------------------------------------------------------------------
 *
 * ListRepInit --
 *
 *      Initializes a ListRep to hold a list internal representation
 *      with space for objc elements.
 *
 *      objc must be > 0. If objv!=NULL, initializes with the first objc
 *      values in that array. If objv==NULL, initalize list internal rep to
 *      have 0 elements, with space to add objc more.
 *
 *	Normally the function allocates the exact space requested unless
 *	the flags arguments has one of the LISTREP_SPACE_* bits set.
 *	See the comments for those #defines.
 *
 *      The reference counts of the ListStore and ListSpan (if present)
 *	pointed to by the initialized repPtr are set to zero.
 *	Caller has to manage them as necessary.
 *
 * Results:
 *      On success, TCL_OK is returned with *listRepPtr initialized.
 *      On failure, panics if LISTREP_PANIC_ON_FAIL is set in flags; otherwise
 *	returns TCL_ERROR with *listRepPtr fields set to NULL.
 *
 * Side effects:
 *	The ref counts of the elements in objv are incremented since the
 *	resulting list now refers to them.
 *
 *----------------------------------------------------------------------
 */
static int
ListRepInit(
    Tcl_Size objc,
    Tcl_Obj *const objv[],
    int flags,
    ListRep *repPtr
    )
{
    ListStore *storePtr;

    storePtr = ListStoreNew(objc, objv, flags);
    if (storePtr) {
	repPtr->storePtr = storePtr;
	if (storePtr->firstUsed == 0) {
	    repPtr->spanPtr = NULL;
	} else {
	    repPtr->spanPtr =
		ListSpanNew(storePtr->firstUsed, storePtr->numUsed);
	}
	return TCL_OK;
    }
    /*
     * Initialize to keep gcc happy at the call site. Else it complains
     * about possibly uninitialized use.
     */
    repPtr->storePtr = NULL;
    repPtr->spanPtr = NULL;
    return TCL_ERROR;
}

/*
 *----------------------------------------------------------------------
 *
 * ListRepInitAttempt --
 *
 *	Creates a list internal rep with space for objc elements. See
 *	ListRepInit for requirements for parameters (in particular objc must
 *	be > 0). This function only adds error messages to the interpreter if
 *	not NULL.
 *
 *      The reference counts of the ListStore and ListSpan (if present)
 *	pointed to by the initialized repPtr are set to zero.
 *	Caller has to manage them as necessary.
 *
 * Results:
 *      On success, TCL_OK is returned with *listRepPtr initialized.
 *	On allocation failure, returnes TCL_ERROR with an error message
 *	in the interpreter if non-NULL.
 *
 * Side effects:
 *	The ref counts of the elements in objv are incremented since the
 *	resulting list now refers to them.
 *
 *----------------------------------------------------------------------
 */
static int
ListRepInitAttempt(
    Tcl_Interp *interp,
    Tcl_Size objc,
    Tcl_Obj *const objv[],
    ListRep *repPtr)
{
    int result = ListRepInit(objc, objv, 0, repPtr);

    if (result != TCL_OK && interp != NULL) {
	if (objc > LIST_MAX) {
	    ListLimitExceededError(interp);
	} else {
	    MemoryAllocationError(interp, LIST_SIZE(objc));
	}
    }
    return result;
}

/*
 *------------------------------------------------------------------------
 *
 * ListRepClone --
 *
 *    Does a deep clone of an existing ListRep.
 *
 *    Normally the function allocates the exact space needed unless
 *    the flags arguments has one of the LISTREP_SPACE_* bits set.
 *    See the comments for those #defines.
 *
 * Results:
 *    None.
 *
 * Side effects:
 *    The toRepPtr location is initialized with the ListStore and ListSpan
 *    (if needed) containing a copy of the list elements in fromRepPtr.
 *    The function will panic if memory cannot be allocated.
 *
 *------------------------------------------------------------------------
 */
static void
ListRepClone(ListRep *fromRepPtr, ListRep *toRepPtr, int flags)
{
    Tcl_Obj **fromObjs;
    Tcl_Size numFrom;

    ListRepElements(fromRepPtr, numFrom, fromObjs);
    ListRepInit(numFrom, fromObjs, flags | LISTREP_PANIC_ON_FAIL, toRepPtr);
}

/*
 *------------------------------------------------------------------------
 *
 * ListRepUnsharedFreeUnreferenced --
 *
 *    Frees any Tcl_Obj's from the "in-use" area of the ListStore for a
 *    ListRep that are not actually references from any lists.
 *
 *    IMPORTANT: this function must not be called on a shared internal
 *    representation or the internal representation of a shared Tcl_Obj.
 *
 * Results:
 *    None.
 *
 * Side effects:
 *    The firstUsed and numUsed fields of the ListStore are updated to
 *    reflect the new "in-use" extent.
 *
 *------------------------------------------------------------------------
 */
static void ListRepUnsharedFreeUnreferenced(const ListRep *repPtr)
{
    Tcl_Size count;
    ListStore *storePtr;
    ListSpan *spanPtr;

    LIST_ASSERT(!ListRepIsShared(repPtr));
    LISTREP_CHECK(repPtr);

    storePtr = repPtr->storePtr;
    spanPtr = repPtr->spanPtr;
    if (spanPtr == NULL) {
	LIST_ASSERT(storePtr->firstUsed == 0); /* Invariant TBD */
	return;
    }

    /* Collect garbage at front */
    count = spanPtr->spanStart - storePtr->firstUsed;
    LIST_COUNT_ASSERT(count);
    if (count > 0) {
        /* T:listrep-1.5.1,6.{1:8} */
	ObjArrayDecrRefs(storePtr->slots, storePtr->firstUsed, count);
	storePtr->firstUsed = spanPtr->spanStart;
	LIST_ASSERT(storePtr->numUsed >= count);
	storePtr->numUsed -= count;
    }

    /* Collect garbage at back */
    count = (storePtr->firstUsed + storePtr->numUsed)
	  - (spanPtr->spanStart + spanPtr->spanLength);
    LIST_COUNT_ASSERT(count);
    if (count > 0) {
        /* T:listrep-6.{1:8} */
	ObjArrayDecrRefs(
	    storePtr->slots, spanPtr->spanStart + spanPtr->spanLength, count);
	LIST_ASSERT(storePtr->numUsed >= count);
	storePtr->numUsed -= count;
    }

    LIST_ASSERT(ListRepStart(repPtr) == storePtr->firstUsed);
    LIST_ASSERT(ListRepLength(repPtr) == storePtr->numUsed);
    LISTREP_CHECK(repPtr);
}

/*
 *----------------------------------------------------------------------
 *
 * Tcl_NewListObj --
 *
 *	This function is normally called when not debugging: i.e., when
 *	TCL_MEM_DEBUG is not defined. It creates a new list object from an
 *	(objc,objv) array: that is, each of the objc elements of the array
 *	referenced by objv is inserted as an element into a new Tcl object.
 *
 *	When TCL_MEM_DEBUG is defined, this function just returns the result
 *	of calling the debugging version Tcl_DbNewListObj.
 *
 * Results:
 *	A new list object is returned that is initialized from the object
 *	pointers in objv. If objc is less than or equal to zero, an empty
 *	object is returned. The new object's string representation is left
 *	NULL. The resulting new list object has ref count 0.
 *
 * Side effects:
 *	The ref counts of the elements in objv are incremented since the
 *	resulting list now refers to them.
 *
 *----------------------------------------------------------------------
 */

#ifdef TCL_MEM_DEBUG
#undef Tcl_NewListObj

Tcl_Obj *
Tcl_NewListObj(
    Tcl_Size objc,		/* Count of objects referenced by objv. */
    Tcl_Obj *const objv[])	/* An array of pointers to Tcl objects. */
{
    return Tcl_DbNewListObj(objc, objv, "unknown", 0);
}

#else /* if not TCL_MEM_DEBUG */

Tcl_Obj *
Tcl_NewListObj(
    Tcl_Size objc,		/* Count of objects referenced by objv. */
    Tcl_Obj *const objv[])	/* An array of pointers to Tcl objects. */
{
    ListRep listRep;
    Tcl_Obj *listObj;

    TclNewObj(listObj);

    if (objc + 1 <= 1) {
	return listObj;
    }

    ListRepInit(objc, objv, LISTREP_PANIC_ON_FAIL, &listRep);
    ListObjReplaceRepAndInvalidate(listObj, &listRep);

    return listObj;
}
#endif /* if TCL_MEM_DEBUG */

/*
 *----------------------------------------------------------------------
 *
 * Tcl_DbNewListObj --
 *
 *	This function is normally called when debugging: i.e., when
 *	TCL_MEM_DEBUG is defined. It creates new list objects. It is the same
 *	as the Tcl_NewListObj function above except that it calls
 *	Tcl_DbCkalloc directly with the file name and line number from its
 *	caller. This simplifies debugging since then the [memory active]
 *	command will report the correct file name and line number when
 *	reporting objects that haven't been freed.
 *
 *	When TCL_MEM_DEBUG is not defined, this function just returns the
 *	result of calling Tcl_NewListObj.
 *
 * Results:
 *	A new list object is returned that is initialized from the object
 *	pointers in objv. If objc is less than or equal to zero, an empty
 *	object is returned. The new object's string representation is left
 *	NULL. The new list object has ref count 0.
 *
 * Side effects:
 *	The ref counts of the elements in objv are incremented since the
 *	resulting list now refers to them.
 *
 *----------------------------------------------------------------------
 */

#ifdef TCL_MEM_DEBUG

Tcl_Obj *
Tcl_DbNewListObj(
    Tcl_Size objc,		/* Count of objects referenced by objv. */
    Tcl_Obj *const objv[],	/* An array of pointers to Tcl objects. */
    const char *file,		/* The name of the source file calling this
				 * function; used for debugging. */
    int line)			/* Line number in the source file; used for
				 * debugging. */
{
    Tcl_Obj *listObj;
    ListRep listRep;

    TclDbNewObj(listObj, file, line);

    if (objc + 1 <= 1) {
	return listObj;
    }

    ListRepInit(objc, objv, LISTREP_PANIC_ON_FAIL, &listRep);
    ListObjReplaceRepAndInvalidate(listObj, &listRep);

    return listObj;
}

#else /* if not TCL_MEM_DEBUG */

Tcl_Obj *
Tcl_DbNewListObj(
    Tcl_Size objc,		/* Count of objects referenced by objv. */
    Tcl_Obj *const objv[],	/* An array of pointers to Tcl objects. */
    TCL_UNUSED(const char *) /*file*/,
    TCL_UNUSED(int) /*line*/)
{
    return Tcl_NewListObj(objc, objv);
}
#endif /* TCL_MEM_DEBUG */

/*
 *------------------------------------------------------------------------
 *
 * TclNewListObj2 --
 *
 *    Create a new Tcl_Obj list comprising of the concatenation of two
 *    Tcl_Obj* arrays.
 *    TODO - currently this function is not used within tclListObj but
 *    need to see if it would be useful in other files that preallocate
 *    lists and then append.
 *
 * Results:
 *    Non-NULL pointer to the allocate Tcl_Obj.
 *
 * Side effects:
 *    None.
 *
 *------------------------------------------------------------------------
 */
Tcl_Obj *
TclNewListObj2(
    Tcl_Size objc1,		/* Count of objects referenced by objv1. */
    Tcl_Obj *const objv1[],	/* First array of pointers to Tcl objects. */
    Tcl_Size objc2,		/* Count of objects referenced by objv2. */
    Tcl_Obj *const objv2[]	/* Second array of pointers to Tcl objects. */
)
{
    Tcl_Obj *listObj;
    ListStore *storePtr;
    Tcl_Size objc = objc1 + objc2;

    listObj = Tcl_NewListObj(objc, NULL);
    if (objc == 0) {
	return listObj; /* An empty object */
    }
    LIST_ASSERT_TYPE(listObj);

    storePtr = ListObjStorePtr(listObj);

    LIST_ASSERT(ListObjSpanPtr(listObj) == NULL);
    LIST_ASSERT(storePtr->firstUsed == 0);
    LIST_ASSERT(storePtr->numUsed == 0);
    LIST_ASSERT(storePtr->numAllocated >= objc);

    if (objc1) {
	ObjArrayCopy(storePtr->slots, objc1, objv1);
    }
    if (objc2) {
	ObjArrayCopy(&storePtr->slots[objc1], objc2, objv2);
    }
    storePtr->numUsed = objc;
    return listObj;
}

/*
 *----------------------------------------------------------------------
 *
 * TclListObjGetRep --
 *
 *	This function returns a copy of the ListRep stored
 *	as the internal representation of an object. The reference
 *	counts of the (ListStore, ListSpan) contained in the representation
 *	are NOT incremented.
 *
 * Results:
 *	The return value is normally TCL_OK; in this case *listRepP
 *	is set to a copy of the descriptor stored as the internal
 *	representation of the Tcl_Obj containing a list. if listPtr does not
 *	refer to a list object and the object can not be converted to one,
 *	TCL_ERROR is returned and an error message will be left in the
 *	interpreter's result if interp is not NULL.
 *
 * Side effects:
 *	The possible conversion of the object referenced by listPtr
 *	to a list object. *repPtr is initialized to the internal rep
 *      if result is TCL_OK, or set to NULL on error.
 *----------------------------------------------------------------------
 */

static int
TclListObjGetRep(
    Tcl_Interp *interp, /* Used to report errors if not NULL. */
    Tcl_Obj *listObj,   /* List object for which an element array is
			 * to be returned. */
    ListRep *repPtr) /* Location to store descriptor */
{
    if (!TclHasInternalRep(listObj, &tclListType)) {
	int result;
	result = SetListFromAny(interp, listObj);
	if (result != TCL_OK) {
	    /* Init to keep gcc happy wrt uninitialized fields at call site */
	    repPtr->storePtr = NULL;
	    repPtr->spanPtr = NULL;
	    return result;
	}
    }
    ListObjGetRep(listObj, repPtr);
    LISTREP_CHECK(repPtr);
    return TCL_OK;
}

/*
 *----------------------------------------------------------------------
 *
 * Tcl_SetListObj --
 *
 *	Modify an object to be a list containing each of the objc elements of
 *	the object array referenced by objv.
 *
 * Results:
 *	None.
 *
 * Side effects:
 *	The object is made a list object and is initialized from the object
 *	pointers in objv. If objc is less than or equal to zero, an empty
 *	object is returned. The new object's string representation is left
 *	NULL. The ref counts of the elements in objv are incremented since the
 *	list now refers to them. The object's old string and internal
 *	representations are freed and its type is set NULL.
 *
 *----------------------------------------------------------------------
 */
void
Tcl_SetListObj(
    Tcl_Obj *objPtr,		/* Object whose internal rep to init. */
    Tcl_Size objc,		/* Count of objects referenced by objv. */
    Tcl_Obj *const objv[])	/* An array of pointers to Tcl objects. */
{
    if (Tcl_IsShared(objPtr)) {
	Tcl_Panic("%s called with shared object", "Tcl_SetListObj");
    }

    /*
     * Set the object's type to "list" and initialize the internal rep.
     * However, if there are no elements to put in the list, just give the
     * object an empty string rep and a NULL type. NOTE ListRepInit must
     * not be called with objc == 0!
     */

    if (objc + 1 > 1) {
	ListRep listRep;
	/* TODO - perhaps ask for extra space? */
	ListRepInit(objc, objv, LISTREP_PANIC_ON_FAIL, &listRep);
	ListObjReplaceRepAndInvalidate(objPtr, &listRep);
    } else {
	TclFreeInternalRep(objPtr);
	TclInvalidateStringRep(objPtr);
	Tcl_InitStringRep(objPtr, NULL, 0);
    }
}

/*
 *----------------------------------------------------------------------
 *
 * TclListObjCopy --
 *
 *	Makes a "pure list" copy of a list value. This provides for the C
 *	level a counterpart of the [lrange $list 0 end] command, while using
 *	internals details to be as efficient as possible.
 *
 * Results:
 *	Normally returns a pointer to a new Tcl_Obj, that contains the same
 *	list value as *listPtr does. The returned Tcl_Obj has a refCount of
 *	zero. If *listPtr does not hold a list, NULL is returned, and if
 *	interp is non-NULL, an error message is recorded there.
 *
 * Side effects:
 *	None.
 *
 *----------------------------------------------------------------------
 */

Tcl_Obj *
TclListObjCopy(
    Tcl_Interp *interp,		/* Used to report errors if not NULL. */
    Tcl_Obj *listObj)		/* List object for which an element array is
				 * to be returned. */
{
    Tcl_Obj *copyObj;

    if (!TclHasInternalRep(listObj, &tclListType)) {
	if (TclHasInternalRep(listObj,&tclArithSeriesType)) {
	    return TclArithSeriesObjCopy(interp, listObj);
	}
	if (SetListFromAny(interp, listObj) != TCL_OK) {
	    return NULL;
	}
    }

    TclNewObj(copyObj);
    TclInvalidateStringRep(copyObj);
    DupListInternalRep(listObj, copyObj);
    return copyObj;
}

/*
 *------------------------------------------------------------------------
 *
 * ListRepRange --
 *
 *	Initializes a ListRep as a range within the passed ListRep.
 *	The range limits are clamped to the list boundaries.
 *
 * Results:
 *	None.
 *
 * Side effects:
 *      The ListStore and ListSpan referenced by in the returned ListRep
 *      may or may not be the same as those passed in. For example, the
 *      ListStore may differ because the range is small enough that a new
 *      ListStore is more memory-optimal. The ListSpan may differ because
 *      it is NULL or shared. Regardless, reference counts on the returned
 *      values are not incremented. Generally, ListObjReplaceRepAndInvalidate
 *      may be used to store the new ListRep back into an object or a
 *      ListRepIncrRefs followed by ListRepDecrRefs to free in case of errors.
 *	Any other use should be carefully reconsidered.
 *      TODO WARNING:- this is an awkward interface and easy for caller
 *      to get wrong. Mostly due to refcount combinations. Perhaps passing
 *      in the source listObj instead of source listRep might simplify.
 *
 *------------------------------------------------------------------------
 */
static void
ListRepRange(
    ListRep *srcRepPtr,    /* Contains source of the range */
    Tcl_Size rangeStart,  /* Index of first element to include */
    Tcl_Size rangeEnd,    /* Index of last element to include */
    int preserveSrcRep,    /* If true, srcRepPtr contents must not be
			      modified (generally because a shared Tcl_Obj
			      references it) */
    ListRep *rangeRepPtr)  /* Output. Must NOT be == srcRepPtr */
{
    Tcl_Obj **srcElems;
    Tcl_Size numSrcElems = ListRepLength(srcRepPtr);
    Tcl_Size rangeLen;
    Tcl_Size numAfterRangeEnd;

    LISTREP_CHECK(srcRepPtr);

    /* Take the opportunity to garbage collect */
    /* TODO - we probably do not need the preserveSrcRep here unlike later */
    if (!preserveSrcRep) {
        /* T:listrep-1.{4,5,8,9},2.{4:7},3.{15:18},4.{7,8} */
	ListRepFreeUnreferenced(srcRepPtr);
    } /* else T:listrep-2.{4.2,4.3,5.2,5.3,6.2,7.2,8.1} */

    if (rangeStart == TCL_INDEX_NONE) {
	rangeStart = 0;
    }
    if ((rangeEnd != TCL_INDEX_NONE) && (rangeEnd >= numSrcElems)) {
	rangeEnd = numSrcElems - 1;
    }
    if (rangeStart + 1 > rangeEnd + 1) {
	/* Empty list of capacity 1. */
	ListRepInit(1, NULL, LISTREP_PANIC_ON_FAIL, rangeRepPtr);
	return;
    }

    rangeLen = rangeEnd - rangeStart + 1;

    /*
     * We can create a range one of four ways:
     *  (0) Range encapsulates entire list
     *  (1) Special case: deleting in-place from end of an unshared object
     *  (2) Use a ListSpan referencing the current ListStore
     *  (3) Creating a new ListStore
     *  (4) Removing all elements outside the range in the current ListStore
     * Option (4) may only be done if caller has not disallowed it AND
     * the ListStore is not shared.
     *
     * The choice depends on heuristics related to speed and memory.
     * TODO - heuristics below need to be measured and tuned.
     *
     * Note: Even if nothing below cause any changes, we still want the
     * string-canonizing effect of [lrange 0 end] so the Tcl_Obj should not
     * be returned as is even if the range encompasses the whole list.
     */
    if (rangeStart == 0 && rangeEnd == (numSrcElems-1)) {
	/* Option 0 - entire list. This may be used to canonicalize */
        /* T:listrep-1.10.1,2.8.1 */
	*rangeRepPtr = *srcRepPtr; /* Not ref counts not incremented */
    } else if (rangeStart == 0 && (!preserveSrcRep)
	       && (!ListRepIsShared(srcRepPtr) && srcRepPtr->spanPtr == NULL)) {
	/* Option 1 - Special case unshared, exclude end elements, no span  */
	LIST_ASSERT(srcRepPtr->storePtr->firstUsed == 0); /* If no span */
	ListRepElements(srcRepPtr, numSrcElems, srcElems);
	numAfterRangeEnd = numSrcElems - (rangeEnd + 1);
	/* Assert: Because numSrcElems > rangeEnd earlier */
	if (numAfterRangeEnd != 0) {
            /* T:listrep-1.{8,9} */
	    ObjArrayDecrRefs(srcElems, rangeEnd + 1, numAfterRangeEnd);
	}
	/* srcRepPtr->storePtr->firstUsed,numAllocated unchanged */
	srcRepPtr->storePtr->numUsed = rangeLen;
	srcRepPtr->storePtr->flags = 0;
	rangeRepPtr->storePtr = srcRepPtr->storePtr; /* Note no incr ref */
	rangeRepPtr->spanPtr = NULL;
    } else if (ListSpanMerited(rangeLen,
			       srcRepPtr->storePtr->numUsed,
			       srcRepPtr->storePtr->numAllocated)) {
	/* Option 2 - because span would be most efficient */
	Tcl_Size spanStart = ListRepStart(srcRepPtr) + rangeStart;
	if (!preserveSrcRep && srcRepPtr->spanPtr
	    && srcRepPtr->spanPtr->refCount <= 1) {
	    /* If span is not shared reuse it */
            /* T:listrep-2.7.3,3.{16,18} */
	    srcRepPtr->spanPtr->spanStart = spanStart;
	    srcRepPtr->spanPtr->spanLength = rangeLen;
	    *rangeRepPtr = *srcRepPtr;
	} else {
	    /* Span not present or is shared. */
            /* T:listrep-1.5,2.{5,7},4.{7,8} */
	    rangeRepPtr->storePtr = srcRepPtr->storePtr;
	    rangeRepPtr->spanPtr = ListSpanNew(spanStart, rangeLen);
	}
        /*
         * We have potentially created a new internal representation that
         * references the same storage as srcRep but not yet incremented its
         * reference count. So do NOT call freezombies if preserveSrcRep
         * is mandated.
         */
	if (!preserveSrcRep) {
            /* T:listrep-1.{5.1,5.2,5.4},2.{5,7},3.{16,18},4.{7,8} */
	    ListRepFreeUnreferenced(rangeRepPtr);
	}
    } else if (preserveSrcRep || ListRepIsShared(srcRepPtr)) {
	/* Option 3 - span or modification in place not allowed/desired */
        /* T:listrep-2.{4,6} */
	ListRepElements(srcRepPtr, numSrcElems, srcElems);
	/* TODO - allocate extra space? */
	ListRepInit(rangeLen,
		    &srcElems[rangeStart],
		    LISTREP_PANIC_ON_FAIL,
		    rangeRepPtr);
    } else {
	/*
	 * Option 4 - modify in place. Note that because of the invariant
	 * that spanless list stores must start at 0, we have to move
	 * everything to the front.
	 * TODO - perhaps if a span already exists, no need to move to front?
	 * or maybe no need to move all the way to the front?
	 * TODO - if range is small relative to allocation, allocate new?
	 */

	/* Asserts follow from call to ListRepFreeUnreferenced earlier */
	LIST_ASSERT(!preserveSrcRep);
	LIST_ASSERT(!ListRepIsShared(srcRepPtr));
	LIST_ASSERT(ListRepStart(srcRepPtr) == srcRepPtr->storePtr->firstUsed);
	LIST_ASSERT(ListRepLength(srcRepPtr) == srcRepPtr->storePtr->numUsed);

	ListRepElements(srcRepPtr, numSrcElems, srcElems);

	/* Free leading elements outside range */
	if (rangeStart != 0) {
            /* T:listrep-1.4,3.15 */
	    ObjArrayDecrRefs(srcElems, 0, rangeStart);
	}
	/* Ditto for trailing */
	numAfterRangeEnd = numSrcElems - (rangeEnd + 1);
	/* Assert: Because numSrcElems > rangeEnd earlier */
	if (numAfterRangeEnd != 0) {
            /* T:listrep-3.17 */
	    ObjArrayDecrRefs(srcElems, rangeEnd + 1, numAfterRangeEnd);
	}
	memmove(&srcRepPtr->storePtr->slots[0],
		&srcRepPtr->storePtr
		     ->slots[srcRepPtr->storePtr->firstUsed + rangeStart],
		rangeLen * sizeof(Tcl_Obj *));
	srcRepPtr->storePtr->firstUsed = 0;
	srcRepPtr->storePtr->numUsed = rangeLen;
	srcRepPtr->storePtr->flags = 0;
	if (srcRepPtr->spanPtr) {
	    /* In case the source has a span, update it for consistency */
            /* T:listrep-3.{15,17} */
	    srcRepPtr->spanPtr->spanStart = srcRepPtr->storePtr->firstUsed;
	    srcRepPtr->spanPtr->spanLength = srcRepPtr->storePtr->numUsed;
	}
	rangeRepPtr->storePtr = srcRepPtr->storePtr;
	rangeRepPtr->spanPtr = NULL;
    }

    /* TODO - call freezombies here if !preserveSrcRep? */

    /* Note ref counts intentionally not incremented */
    LISTREP_CHECK(rangeRepPtr);
    return;
}

/*
 *----------------------------------------------------------------------
 *
 * TclListObjRange --
 *
 *	Makes a slice of a list value.
 *      *listObj must be known to be a valid list.
 *
 * Results:
 *	Returns a pointer to the sliced list.
 *      This may be a new object or the same object if not shared.
 *	Returns NULL if passed listObj was not a list and could not be
 *	converted to one.
 *
 * Side effects:
 *	The possible conversion of the object referenced by listPtr
 *	to a list object.
 *
 *----------------------------------------------------------------------
 */

Tcl_Obj *
TclListObjRange(
    Tcl_Obj *listObj,		/* List object to take a range from. */
    Tcl_Size rangeStart,	/* Index of first element to include. */
    Tcl_Size rangeEnd)		/* Index of last element to include. */
{
    ListRep listRep;
    ListRep resultRep;

    int isShared;
    if (TclListObjGetRep(NULL, listObj, &listRep) != TCL_OK)
	return NULL;

    isShared = Tcl_IsShared(listObj);

    ListRepRange(&listRep, rangeStart, rangeEnd, isShared, &resultRep);

    if (isShared) {
        /* T:listrep-1.10.1,2.{4.2,4.3,5.2,5.3,6.2,7.2,8.1} */
	TclNewObj(listObj);
    } /* T:listrep-1.{4.3,5.1,5.2} */
    ListObjReplaceRepAndInvalidate(listObj, &resultRep);
    return listObj;
}

/*
 *----------------------------------------------------------------------
 *
 * Tcl_ListObjGetElements --
 *
 *	This function returns an (objc,objv) array of the elements in a list
 *	object.
 *
 * Results:
 *	The return value is normally TCL_OK; in this case *objcPtr is set to
 *	the count of list elements and *objvPtr is set to a pointer to an
 *	array of (*objcPtr) pointers to each list element. If listPtr does not
 *	refer to a list object and the object can not be converted to one,
 *	TCL_ERROR is returned and an error message will be left in the
 *	interpreter's result if interp is not NULL.
 *
 *	The objects referenced by the returned array should be treated as
 *	readonly and their ref counts are _not_ incremented; the caller must
 *	do that if it holds on to a reference. Furthermore, the pointer and
 *	length returned by this function may change as soon as any function is
 *	called on the list object; be careful about retaining the pointer in a
 *	local data structure.
 *
 * Side effects:
 *	The possible conversion of the object referenced by listPtr
 *	to a list object.
 *
 *----------------------------------------------------------------------
 */

#undef Tcl_ListObjGetElements
int
Tcl_ListObjGetElements(
    Tcl_Interp *interp,		/* Used to report errors if not NULL. */
    Tcl_Obj *objPtr,		/* List object for which an element array is
				 * to be returned. */
    Tcl_Size *objcPtr,		/* Where to store the count of objects
				 * referenced by objv. */
    Tcl_Obj ***objvPtr)		/* Where to store the pointer to an array of
				 * pointers to the list's objects. */
{
    ListRep listRep;

    if (TclHasInternalRep(objPtr,&tclArithSeriesType)) {
	return TclArithSeriesGetElements(interp, objPtr, objcPtr, objvPtr);
    }

    if (TclListObjGetRep(interp, objPtr, &listRep) != TCL_OK)
	return TCL_ERROR;
    ListRepElements(&listRep, *objcPtr, *objvPtr);
    return TCL_OK;
}

/*
 *----------------------------------------------------------------------
 *
 * Tcl_ListObjAppendList --
 *
 *	This function appends the elements in the list fromObj
 *	to toObj. toObj must not be shared else the function will panic.
 *
 * Results:
 *	The return value is normally TCL_OK. If fromObj or toObj do not
 *	refer to list values, TCL_ERROR is returned and an error message is
 *	left in the interpreter's result if interp is not NULL.
 *
 * Side effects:
 *	The reference counts of the elements in fromObj are incremented
 *	since the list now refers to them. toObj and fromObj are
 *	converted, if necessary, to list objects. Also, appending the new
 *	elements may cause toObj's array of element pointers to grow.
 *	toObj's old string representation, if any, is invalidated.
 *
 *----------------------------------------------------------------------
 */
int
Tcl_ListObjAppendList(
    Tcl_Interp *interp,		/* Used to report errors if not NULL. */
    Tcl_Obj *toObj,		/* List object to append elements to. */
    Tcl_Obj *fromObj)		/* List obj with elements to append. */
{
    Tcl_Size objc;
    Tcl_Obj **objv;

    if (Tcl_IsShared(toObj)) {
	Tcl_Panic("%s called with shared object", "Tcl_ListObjAppendList");
    }

    if (TclListObjGetElementsM(interp, fromObj, &objc, &objv) != TCL_OK) {
	return TCL_ERROR;
    }

    /*
     * Insert the new elements starting after the lists's last element.
     * Delete zero existing elements.
     */

    return TclListObjAppendElements(interp, toObj, objc, objv);
}

/*
 *------------------------------------------------------------------------
 *
 * TclListObjAppendElements --
 *
 *      Appends multiple elements to a Tcl_Obj list object. If
 *      the passed Tcl_Obj is not a list object, it will be converted to one
 *      and an error raised if the conversion fails.
 *
 * 	The Tcl_Obj must not be shared though the internal representation
 * 	may be.
 *
 * Results:
 *	On success, TCL_OK is returned with the specified elements appended.
 *	On failure, TCL_ERROR is returned with an error message in the
 *	interpreter if not NULL.
 *
 * Side effects:
 *    None.
 *
 *------------------------------------------------------------------------
 */
 int TclListObjAppendElements (
    Tcl_Interp *interp,		/* Used to report errors if not NULL. */
    Tcl_Obj *toObj,		/* List object to append */
    Tcl_Size elemCount,        /* Number of elements in elemObjs[] */
    Tcl_Obj * const elemObjv[])	/* Objects to append to toObj's list. */
{
    ListRep listRep;
    Tcl_Obj **toObjv;
    Tcl_Size toLen;
    Tcl_Size finalLen;

    if (Tcl_IsShared(toObj)) {
	Tcl_Panic("%s called with shared object", "TclListObjAppendElements");
    }

    if (TclListObjGetRep(interp, toObj, &listRep) != TCL_OK)
	return TCL_ERROR; /* Cannot be converted to a list */

    if (elemCount == 0)
	return TCL_OK; /* Nothing to do. Note AFTER check for list above */

    ListRepElements(&listRep, toLen, toObjv);
    if (elemCount > LIST_MAX || toLen > (LIST_MAX - elemCount)) {
	return ListLimitExceededError(interp);
    }

    finalLen = toLen + elemCount;
    if (!ListRepIsShared(&listRep)) {
	/*
	 * Reuse storage if possible. Even if too small, realloc-ing instead
	 * of creating a new ListStore will save us on manipulating Tcl_Obj
	 * reference counts on the elements which is a substantial cost
	 * if the list is not small.
	 */
	Tcl_Size numTailFree;

	ListRepFreeUnreferenced(&listRep); /* Collect garbage before checking room */

	LIST_ASSERT(ListRepStart(&listRep) == listRep.storePtr->firstUsed);
	LIST_ASSERT(ListRepLength(&listRep) == listRep.storePtr->numUsed);
	LIST_ASSERT(toLen == listRep.storePtr->numUsed);

	if (finalLen > listRep.storePtr->numAllocated) {
	    /* T:listrep-1.{2,11},3.6 */
	    ListStore *newStorePtr;
	    newStorePtr = ListStoreReallocate(listRep.storePtr, finalLen);
	    if (newStorePtr == NULL) {
		return MemoryAllocationError(interp, LIST_SIZE(finalLen));
	    }
	    LIST_ASSERT(newStorePtr->numAllocated >= finalLen);
	    listRep.storePtr = newStorePtr;
	    /*
	     * WARNING: at this point the Tcl_Obj internal rep potentially
	     * points to freed storage if the reallocation returned a
	     * different location. Overwrite it to bring it back in sync.
	     */
	    ListObjStompRep(toObj, &listRep);
	} /* else T:listrep-3.{4,5} */
	LIST_ASSERT(listRep.storePtr->numAllocated >= finalLen);
	/* Current store big enough */
	numTailFree = ListRepNumFreeTail(&listRep);
	LIST_ASSERT((numTailFree + listRep.storePtr->firstUsed)
		    >= elemCount); /* Total free */
	if (numTailFree < elemCount) {
	    /* Not enough room at back. Move some to front */
            /* T:listrep-3.5 */
	    Tcl_Size shiftCount = elemCount - numTailFree;
	    /* Divide remaining space between front and back */
	    shiftCount += (listRep.storePtr->numAllocated - finalLen) / 2;
	    LIST_ASSERT(shiftCount <= listRep.storePtr->firstUsed);
	    if (shiftCount) {
                /* T:listrep-3.5 */
		ListRepUnsharedShiftDown(&listRep, shiftCount);
            }
	} /* else T:listrep-3.{4,6} */
	ObjArrayCopy(&listRep.storePtr->slots[ListRepStart(&listRep)
					      + ListRepLength(&listRep)],
		     elemCount,
		     elemObjv);
	listRep.storePtr->numUsed = finalLen;
	if (listRep.spanPtr) {
            /* T:listrep-3.{4,5,6} */
	    LIST_ASSERT(listRep.spanPtr->spanStart
			== listRep.storePtr->firstUsed);
	    listRep.spanPtr->spanLength = finalLen;
	} /* else T:listrep-3.6.3 */
	LIST_ASSERT(ListRepStart(&listRep) == listRep.storePtr->firstUsed);
	LIST_ASSERT(ListRepLength(&listRep) == finalLen);
	LISTREP_CHECK(&listRep);

	ListObjReplaceRepAndInvalidate(toObj, &listRep);
	return TCL_OK;
    }

    /*
     * Have to make a new list rep, either shared or no room in old one.
     * If the old list did not have a span (all elements at front), do
     * not leave space in the front either, assuming all appends and no
     * prepends.
     */
    if (ListRepInit(finalLen,
		    NULL,
		    listRep.spanPtr ? LISTREP_SPACE_FAVOR_BACK
				    : LISTREP_SPACE_ONLY_BACK,
		    &listRep)
	!= TCL_OK) {
	return TCL_ERROR;
    }
    LIST_ASSERT(listRep.storePtr->numAllocated >= finalLen);

    if (toLen) {
        /* T:listrep-2.{2,9},4.5 */
	ObjArrayCopy(ListRepSlotPtr(&listRep, 0), toLen, toObjv);
    }
    ObjArrayCopy(ListRepSlotPtr(&listRep, toLen), elemCount, elemObjv);
    listRep.storePtr->numUsed = finalLen;
    if (listRep.spanPtr) {
        /* T:listrep-4.5 */
	LIST_ASSERT(listRep.spanPtr->spanStart == listRep.storePtr->firstUsed);
	listRep.spanPtr->spanLength = finalLen;
    }
    LISTREP_CHECK(&listRep);
    ListObjReplaceRepAndInvalidate(toObj, &listRep);
    return TCL_OK;
}

/*
 *----------------------------------------------------------------------
 *
 * Tcl_ListObjAppendElement --
 *
 *	This function is a special purpose version of Tcl_ListObjAppendList:
 *	it appends a single object referenced by elemObj to the list object
 *	referenced by toObj. If toObj is not already a list object, an
 *	attempt will be made to convert it to one.
 *
 * Results:
 *	The return value is normally TCL_OK; in this case elemObj is added to
 *	the end of toObj's list. If toObj does not refer to a list object
 *	and the object can not be converted to one, TCL_ERROR is returned and
 *	an error message will be left in the interpreter's result if interp is
 *	not NULL.
 *
 * Side effects:
 *	The ref count of elemObj is incremented since the list now refers to
 *	it. toObj will be converted, if necessary, to a list object. Also,
 *	appending the new element may cause listObj's array of element
 *	pointers to grow. toObj's old string representation, if any, is
 *	invalidated.
 *
 *----------------------------------------------------------------------
 */
int
Tcl_ListObjAppendElement(
    Tcl_Interp *interp,		/* Used to report errors if not NULL. */
    Tcl_Obj *toObj,		/* List object to append elemObj to. */
    Tcl_Obj *elemObj)		/* Object to append to toObj's list. */
{
    /*
     * TODO - compare perf with 8.6 to see if worth optimizing single
     * element case
     */
    return TclListObjAppendElements(interp, toObj, 1, &elemObj);
}

/*
 *----------------------------------------------------------------------
 *
 * Tcl_ListObjIndex --
 *
 *	This function returns a pointer to the index'th object from the list
 *	referenced by listPtr. The first element has index 0. If index is
 *	negative or greater than or equal to the number of elements in the
 *	list, a NULL is returned. If listPtr is not a list object, an attempt
 *	will be made to convert it to a list.
 *
 * Results:
 *	The return value is normally TCL_OK; in this case objPtrPtr is set to
 *	the Tcl_Obj pointer for the index'th list element or NULL if index is
 *	out of range. This object should be treated as readonly and its ref
 *	count is _not_ incremented; the caller must do that if it holds on to
 *	the reference. If listPtr does not refer to a list and can't be
 *	converted to one, TCL_ERROR is returned and an error message is left
 *	in the interpreter's result if interp is not NULL.
 *
 * Side effects:
 *	listPtr will be converted, if necessary, to a list object.
 *
 *----------------------------------------------------------------------
 */
int
Tcl_ListObjIndex(
    Tcl_Interp *interp,  /* Used to report errors if not NULL. */
    Tcl_Obj *listObj,    /* List object to index into. */
    Tcl_Size index,           /* Index of element to return. */
    Tcl_Obj **objPtrPtr) /* The resulting Tcl_Obj* is stored here. */
{
    Tcl_Obj **elemObjs;
    Tcl_Size numElems;

    /*
     * TODO
     * Unlike the original list code, this does not optimize for lindex'ing
     * an empty string when the internal rep is not already a list. On the
     * other hand, this code will be faster for the case where the object
     * is currently a dict. Benchmark the two cases.
     */
    if (TclListObjGetElementsM(interp, listObj, &numElems, &elemObjs)
	!= TCL_OK) {
	return TCL_ERROR;
    }
    if (index >= numElems) {
	*objPtrPtr = NULL;
    } else {
	*objPtrPtr = elemObjs[index];
    }

    return TCL_OK;
}

/*
 *----------------------------------------------------------------------
 *
 * Tcl_ListObjLength --
 *
 *	This function returns the number of elements in a list object. If the
 *	object is not already a list object, an attempt will be made to
 *	convert it to one.
 *
 * Results:
 *	The return value is normally TCL_OK; in this case *lenPtr will be set
 *	to the integer count of list elements. If listPtr does not refer to a
 *	list object and the object can not be converted to one, TCL_ERROR is
 *	returned and an error message will be left in the interpreter's result
 *	if interp is not NULL.
 *
 * Side effects:
 *	The possible conversion of the argument object to a list object.
 *
 *----------------------------------------------------------------------
 */

#undef Tcl_ListObjLength
int
Tcl_ListObjLength(
    Tcl_Interp *interp,	/* Used to report errors if not NULL. */
    Tcl_Obj *listObj,	/* List object whose #elements to return. */
    Tcl_Size *lenPtr)	/* The resulting int is stored here. */
{
    ListRep listRep;

    if (TclHasInternalRep(listObj,&tclArithSeriesType)) {
	*lenPtr = TclArithSeriesObjLength(listObj);
	return TCL_OK;
    }

    /*
     * TODO
     * Unlike the original list code, this does not optimize for lindex'ing
     * an empty string when the internal rep is not already a list. On the
     * other hand, this code will be faster for the case where the object
     * is currently a dict. Benchmark the two cases.
     */
    if (TclListObjGetRep(interp, listObj, &listRep) != TCL_OK) {
	return TCL_ERROR;
    }
    *lenPtr = ListRepLength(&listRep);
    return TCL_OK;
}

/*
 *----------------------------------------------------------------------
 *
 * Tcl_ListObjReplace --
 *
 *	This function replaces zero or more elements of the list referenced by
 *	listObj with the objects from an (objc,objv) array. The objc elements
 *	of the array referenced by objv replace the count elements in listPtr
 *	starting at first.
 *
 *	If the argument first is zero or negative, it refers to the first
 *	element. If first is greater than or equal to the number of elements
 *	in the list, then no elements are deleted; the new elements are
 *	appended to the list. Count gives the number of elements to replace.
 *	If count is zero or negative then no elements are deleted; the new
 *	elements are simply inserted before first.
 *
 *	The argument objv refers to an array of objc pointers to the new
 *	elements to be added to listPtr in place of those that were deleted.
 *	If objv is NULL, no new elements are added. If listPtr is not a list
 *	object, an attempt will be made to convert it to one.
 *
 * Results:
 *	The return value is normally TCL_OK. If listPtr does not refer to a
 *	list object and can not be converted to one, TCL_ERROR is returned and
 *	an error message will be left in the interpreter's result if interp is
 *	not NULL.
 *
 * Side effects:
 *	The ref counts of the objc elements in objv are incremented since the
 *	resulting list now refers to them. Similarly, the ref counts for
 *	replaced objects are decremented. listObj is converted, if necessary,
 *	to a list object. listObj's old string representation, if any, is
 *	freed.
 *
 *----------------------------------------------------------------------
 */
int
Tcl_ListObjReplace(
    Tcl_Interp *interp,		/* Used for error reporting if not NULL. */
    Tcl_Obj *listObj,		/* List object whose elements to replace. */
    Tcl_Size first,		/* Index of first element to replace. */
    Tcl_Size numToDelete,	/* Number of elements to replace. */
    Tcl_Size numToInsert,	/* Number of objects to insert. */
    Tcl_Obj *const insertObjs[])/* Tcl objects to insert */
{
    ListRep listRep;
    Tcl_Size origListLen;
    ptrdiff_t lenChange;
    ptrdiff_t leadSegmentLen;
    ptrdiff_t tailSegmentLen;
    Tcl_Size numFreeSlots;
    ptrdiff_t leadShift;
    ptrdiff_t tailShift;
    Tcl_Obj **listObjs;
    int favor;

    if (Tcl_IsShared(listObj)) {
	Tcl_Panic("%s called with shared object", "Tcl_ListObjReplace");
    }

    if (TclListObjGetRep(interp, listObj, &listRep) != TCL_OK)
	return TCL_ERROR; /* Cannot be converted to a list */

    /* TODO - will need modification if Tcl9 sticks to unsigned indices */

    /* Make limits sane */
    origListLen = ListRepLength(&listRep);
    if (first == TCL_INDEX_NONE) {
	first = 0;
    }
    if (first > origListLen) {
	first = origListLen;	/* So we'll insert after last element. */
    }
    if (numToDelete == TCL_INDEX_NONE) {
	numToDelete = 0;
    } else if (first > ListSizeT_MAX - numToDelete /* Handle integer overflow */
             || origListLen < first + numToDelete) {
	numToDelete = origListLen - first;
    }

    if (numToInsert > ListSizeT_MAX - (origListLen - numToDelete)) {
	return ListLimitExceededError(interp);
    }

    if ((first+numToDelete) >= origListLen) {
	/* Operating at back of list. Favor leaving space at back */
	favor = LISTREP_SPACE_FAVOR_BACK;
    } else if (first == 0) {
	/* Operating on front of list. Favor leaving space in front */
	favor = LISTREP_SPACE_FAVOR_FRONT;
    } else {
	/* Operating on middle of list. */
	favor = LISTREP_SPACE_FAVOR_NONE;
    }

    /*
     * There are a number of special cases to consider from an optimization
     * point of view.
     * (1) Pure deletes (numToInsert==0) from the front or back can be treated
     * as a range op irrespective of whether the ListStore is shared or not
     * (2) Pure inserts (numToDelete == 0)
     *   (2a) Pure inserts at the back can be treated as appends
     *   (2b) Pure inserts from the *front* can be optimized under certain
     *   conditions by inserting before first ListStore slot in use if there
     *   is room, again irrespective of sharing
     * (3) If the ListStore is shared OR there is insufficient free space
     * OR existing allocation is too large compared to new size, create
     * a new ListStore
     * (4) Unshared ListStore with sufficient free space. Delete, shift and
     * insert within the ListStore.
     */

    /* Note: do not do TclInvalidateStringRep as yet in case there are errors */

    /* Check Case (1) - Treat pure deletes from front or back as range ops */
    if (numToInsert == 0) {
	if (numToDelete == 0) {
	    /*
             * Should force canonical even for no-op. Remember Tcl_Obj unshared
             * so OK to invalidate string rep
             */
            /* T:listrep-1.10,2.8 */
	    TclInvalidateStringRep(listObj);
	    return TCL_OK;
	}
	if (first == 0) {
	    /* Delete from front, so return tail. */
            /* T:listrep-1.{4,5},2.{4,5},3.{15,16},4.7 */
	    ListRep tailRep;
	    ListRepRange(&listRep, numToDelete, origListLen-1, 0, &tailRep);
	    ListObjReplaceRepAndInvalidate(listObj, &tailRep);
	    return TCL_OK;
	} else if ((first+numToDelete) >= origListLen) {
	    /* Delete from tail, so return head */
            /* T:listrep-1.{8,9},2.{6,7},3.{17,18},4.8 */
	    ListRep headRep;
	    ListRepRange(&listRep, 0, first-1, 0, &headRep);
	    ListObjReplaceRepAndInvalidate(listObj, &headRep);
	    return TCL_OK;
	}
	/* Deletion from middle. Fall through to general case */
    }

    /* Garbage collect before checking the pure insert optimization */
    ListRepFreeUnreferenced(&listRep);

    /*
     * Check Case (2) - pure inserts under certain conditions:
     */
    if (numToDelete == 0) {
	/* Case (2a) - Append to list. */
	if (first == origListLen) {
            /* T:listrep-1.11,2.9,3.{5,6},2.2.1 */
	    return TclListObjAppendElements(
		interp, listObj, numToInsert, insertObjs);
	}

	/*
	 * Case (2b) - pure inserts at front under some circumstances
	 * (i) Insertion must be at head of list
	 * (ii) The list's span must be at head of the in-use slots in the store
	 * (iii) There must be unused room at front of the store
	 * NOTE THIS IS TRUE EVEN IF THE ListStore IS SHARED as it will not
	 * affect the other Tcl_Obj's referencing this ListStore.
	 */
	if (first == 0 &&                                            /* (i) */
	    ListRepStart(&listRep) == listRep.storePtr->firstUsed && /* (ii) */
	    numToInsert <= listRep.storePtr->firstUsed               /* (iii) */
	) {
	    Tcl_Size newLen;
	    LIST_ASSERT(numToInsert); /* Else would have returned above */
	    listRep.storePtr->firstUsed -= numToInsert;
	    ObjArrayCopy(&listRep.storePtr->slots[listRep.storePtr->firstUsed],
			 numToInsert,
			 insertObjs);
	    listRep.storePtr->numUsed += numToInsert;
	    newLen = listRep.spanPtr->spanLength + numToInsert;
	    if (listRep.spanPtr && listRep.spanPtr->refCount <= 1) {
		/* An unshared span record, re-use it */
                /* T:listrep-3.1 */
		listRep.spanPtr->spanStart = listRep.storePtr->firstUsed;
		listRep.spanPtr->spanLength = newLen;
	    } else {
		/* Need a new span record */
		if (listRep.storePtr->firstUsed == 0) {
		    listRep.spanPtr = NULL;
		} else {
                    /* T:listrep-4.3 */
		    listRep.spanPtr =
			ListSpanNew(listRep.storePtr->firstUsed, newLen);
		}
	    }
	    ListObjReplaceRepAndInvalidate(listObj, &listRep);
	    return TCL_OK;
	}
    }

    /* Just for readability of the code */
    lenChange = numToInsert - numToDelete;
    leadSegmentLen = first;
    tailSegmentLen = origListLen - (first + numToDelete);
    numFreeSlots = listRep.storePtr->numAllocated - listRep.storePtr->numUsed;

    /*
     * Before further processing, if unshared, try and reallocate to avoid
     * new allocation below. This avoids expensive ref count manipulation
     * later by not having to go through the ListRepInit and
     * ListObjReplaceAndInvalidate below.
     * TODO - we could be smarter about the reallocate. Use of realloc
     * means all new free space is at the back. Instead, the realloc could
     * be an explicit alloc and memmove which would let us redistribute
     * free space.
     */
    if ((ptrdiff_t)numFreeSlots < lenChange && !ListRepIsShared(&listRep)) {
	/* T:listrep-1.{1,3,14,18,21},3.{3,10,11,14,27,32,41} */
	ListStore *newStorePtr =
	    ListStoreReallocate(listRep.storePtr, origListLen + lenChange);
	if (newStorePtr == NULL) {
	    return MemoryAllocationError(interp,
					 LIST_SIZE(origListLen + lenChange));
	}
	listRep.storePtr = newStorePtr;
	numFreeSlots =
	    listRep.storePtr->numAllocated - listRep.storePtr->numUsed;
	/*
	 * WARNING: at this point the Tcl_Obj internal rep potentially
	 * points to freed storage if the reallocation returned a
	 * different location. Overwrite it to bring it back in sync.
	 */
	ListObjStompRep(listObj, &listRep);
    }

    /*
     * Case (3) a new ListStore is required
     * (a) The passed-in ListStore is shared
     * (b) There is not enough free space in the unshared passed-in ListStore
     * (c) The new unshared size is much "smaller" (TODO) than the allocated space
     * TODO - for unshared case ONLY, consider a "move" based implementation
     */
    if (ListRepIsShared(&listRep) || /* 3a */
	(ptrdiff_t)numFreeSlots < lenChange ||  /* 3b */
	(origListLen + lenChange) < (listRep.storePtr->numAllocated / 4) /* 3c */
    ) {
	ListRep newRep;
	Tcl_Obj **toObjs;
	listObjs = &listRep.storePtr->slots[ListRepStart(&listRep)];
	ListRepInit(origListLen + lenChange,
		    NULL,
		    LISTREP_PANIC_ON_FAIL | favor,
		    &newRep);
	toObjs = ListRepSlotPtr(&newRep, 0);
	if (leadSegmentLen > 0) {
            /* T:listrep-2.{2,3,13:18},4.{6,9,13:18} */
	    ObjArrayCopy(toObjs, leadSegmentLen, listObjs);
	}
	if (numToInsert > 0) {
            /* T:listrep-2.{1,2,3,10:18},4.{1,2,4,6,10:18} */
	    ObjArrayCopy(&toObjs[leadSegmentLen],
			 numToInsert,
			 insertObjs);
	}
	if (tailSegmentLen > 0) {
            /* T:listrep-2.{1,2,3,10:15},4.{1,2,4,6,9:12,16:18} */
	    ObjArrayCopy(&toObjs[leadSegmentLen + numToInsert],
			 tailSegmentLen,
			 &listObjs[leadSegmentLen+numToDelete]);
	}
	newRep.storePtr->numUsed = origListLen + lenChange;
	if (newRep.spanPtr) {
            /* T:listrep-2.{1,2,3,10:18},4.{1,2,4,6,9:18} */
	    newRep.spanPtr->spanLength = newRep.storePtr->numUsed;
	}
	LISTREP_CHECK(&newRep);
	ListObjReplaceRepAndInvalidate(listObj, &newRep);
	return TCL_OK;
    }

    /*
     * Case (4) - unshared ListStore with sufficient room.
     * After deleting elements, there will be a corresponding gap. If this
     * gap does not match number of insertions, either the lead segment,
     * or the tail segment, or both will have to be moved.
     * The general strategy is to move the fewest number of elements. If
     *
     * TODO - what about appends to unshared ? Is below sufficiently optimal?
     */

    /* Following must hold for unshared listreps after ListRepFreeUnreferenced above */
    LIST_ASSERT(origListLen == listRep.storePtr->numUsed);
    LIST_ASSERT(origListLen == ListRepLength(&listRep));
    LIST_ASSERT(ListRepStart(&listRep) == listRep.storePtr->firstUsed);

    LIST_ASSERT((numToDelete + numToInsert) > 0);

    /* Base of slot array holding the list elements */
    listObjs = &listRep.storePtr->slots[ListRepStart(&listRep)];

    /*
     * Free up elements to be deleted. Before that, increment the ref counts
     * for objects to be inserted in case there is overlap. T:listobj-11.1
     */
    if (numToInsert) {
	/* T:listrep-1.{1,3,12:21},3.{2,3,7:14,23:41} */
	ObjArrayIncrRefs(insertObjs, 0, numToInsert);
    }
    if (numToDelete) {
        /* T:listrep-1.{6,7,12:21},3.{19:41} */
	ObjArrayDecrRefs(listObjs, first, numToDelete);
    }

    /*
     * TODO - below the moves are optimized but this may result in needing a
     * span allocation. Perhaps for small lists, it may be more efficient to
     * just move everything up front and save on allocating a span.
     */

    /*
     * Calculate shifts if necessary to accomodate insertions.
     * NOTE: all indices are relative to listObjs which is not necessarily the
     * start of the ListStore storage area.
     *
     * leadShift - how much to shift the lead segment
     * tailShift - how much to shift the tail segment
     * insertTarget - index where to insert.
     */

    if (lenChange == 0) {
	/* T:listrep-1.{12,15,19},3.{23,28,33}. Exact fit */
	leadShift = 0;
	tailShift = 0;
    } else if (lenChange < 0) {
	/*
	 * More deletions than insertions. The gap after deletions is large
	 * enough for insertions. Move a segment depending on size.
	 */
	if (leadSegmentLen > tailSegmentLen) {
	    /* Tail segment smaller. Insert after lead, move tail down */
            /* T:listrep-1.{7,17,20},3.{21,2229,35} */
	    leadShift = 0;
	    tailShift = lenChange;
	} else {
	    /* Lead segment smaller. Insert before tail, move lead up */
            /* T:listrep-1.{6,13,16},3.{19,20,24,34} */
	    leadShift = -lenChange;
	    tailShift = 0;
	}
    } else {
	LIST_ASSERT(lenChange > 0); /* Reminder */

	/*
	 * We need to make room for the insertions. Again we have multiple
	 * possibilities. We may be able to get by just shifting one segment
	 * or need to shift both. In the former case, favor shifting the
	 * smaller segment.
	 */
	ptrdiff_t leadSpace = ListRepNumFreeHead(&listRep);
	ptrdiff_t tailSpace = ListRepNumFreeTail(&listRep);
	ptrdiff_t finalFreeSpace = leadSpace + tailSpace - lenChange;

	LIST_ASSERT((leadSpace + tailSpace) >= lenChange);
	if (leadSpace >= lenChange
	    && (leadSegmentLen < tailSegmentLen || tailSpace < lenChange)) {
	    /* Move only lead to the front to make more room */
            /* T:listrep-3.25,36,38, */
	    leadShift = -lenChange;
	    tailShift = 0;
	    /*
	     * Redistribute the remaining free space between the front and
	     * back if either there is no tail space left or if the
	     * entire list is the head anyways. This is an important
	     * optimization for further operations like further asymmetric
	     * insertions.
	     */
	    if (finalFreeSpace > 1 && (tailSpace == 0 || tailSegmentLen == 0)) {
		ptrdiff_t postShiftLeadSpace = leadSpace - lenChange;
		if (postShiftLeadSpace > (finalFreeSpace/2)) {
		    Tcl_Size extraShift = postShiftLeadSpace - (finalFreeSpace / 2);
		    leadShift -= extraShift;
		    tailShift = -extraShift; /* Move tail to the front as well */
		}
	    } /* else T:listrep-3.{7,12,25,38} */
	    LIST_ASSERT(leadShift >= 0 || leadSpace >= -leadShift);
	} else if (tailSpace >= lenChange) {
	    /* Move only tail segment to the back to make more room. */
            /* T:listrep-3.{8,10,11,14,26,27,30,32,37,39,41} */
	    leadShift = 0;
	    tailShift = lenChange;
	    /*
	     * See comments above. This is analogous.
	     */
	    if (finalFreeSpace > 1 && (leadSpace == 0 || leadSegmentLen == 0)) {
		ptrdiff_t postShiftTailSpace = tailSpace - lenChange;
		if (postShiftTailSpace > (finalFreeSpace/2)) {
		    /* T:listrep-1.{1,3,14,18,21},3.{2,3,26,27} */
		    Tcl_Size extraShift = postShiftTailSpace - (finalFreeSpace / 2);
		    tailShift += extraShift;
		    leadShift = extraShift; /* Move head to the back as well */
		}
	    }
	    LIST_ASSERT(tailShift <= tailSpace);
	} else {
	    /*
	     * Both lead and tail need to be shifted to make room.
	     * Divide remaining free space equally between front and back.
	     */
            /* T:listrep-3.{9,13,31,40} */
	    LIST_ASSERT(leadSpace < lenChange);
	    LIST_ASSERT(tailSpace < lenChange);

	    /*
	     * leadShift = leadSpace - (finalFreeSpace/2)
	     * Thus leadShift <= leadSpace
	     * Also,
	     * = leadSpace - (leadSpace + tailSpace - lenChange)/2
	     * = leadSpace/2 - tailSpace/2 + lenChange/2
	     * >= 0 because lenChange > tailSpace
	     */
	    leadShift = leadSpace - (finalFreeSpace / 2);
	    tailShift = lenChange - leadShift;
	    if (tailShift > tailSpace) {
		/* Account for integer division errors */
		leadShift += 1;
		tailShift -= 1;
	    }
	    /*
	     * Following must be true because otherwise one of the previous
	     * if clauses would have been taken.
	     */
	    LIST_ASSERT(leadShift > 0 && leadShift < lenChange);
	    LIST_ASSERT(tailShift > 0 && tailShift < lenChange);
	    leadShift = -leadShift; /* Lead is actually shifted downward */
	}
    }

    /* Careful about order of moves! */
    if (leadShift > 0) {
	/* Will happen when we have to make room at bottom */
	if (tailShift != 0 && tailSegmentLen != 0) {
            /* T:listrep-1.{1,3,14,18},3.{2,3,26,27} */
	    Tcl_Size tailStart = leadSegmentLen + numToDelete;
	    memmove(&listObjs[tailStart + tailShift],
		    &listObjs[tailStart],
		    tailSegmentLen * sizeof(Tcl_Obj *));
	}
	if (leadSegmentLen != 0) {
            /* T:listrep-1.{3,6,16,18,21},3.{19,20,34} */
	    memmove(&listObjs[leadShift],
		    &listObjs[0],
		    leadSegmentLen * sizeof(Tcl_Obj *));
	}
    } else {
	if (leadShift != 0 && leadSegmentLen != 0) {
            /* T:listrep-3.{7,9,12,13,31,36,38,40} */
	    memmove(&listObjs[leadShift],
		    &listObjs[0],
		    leadSegmentLen * sizeof(Tcl_Obj *));
	}
	if (tailShift != 0 && tailSegmentLen != 0) {
            /* T:listrep-1.{7,17},3.{8:11,13,14,21,22,35,37,39:41} */
	    Tcl_Size tailStart = leadSegmentLen + numToDelete;
	    memmove(&listObjs[tailStart + tailShift],
		    &listObjs[tailStart],
		    tailSegmentLen * sizeof(Tcl_Obj *));
	}
    }
    if (numToInsert) {
	/* Do NOT use ObjArrayCopy here since we have already incr'ed ref counts */
        /* T:listrep-1.{1,3,12:21},3.{2,3,7:14,23:41} */
	memmove(&listObjs[leadSegmentLen + leadShift],
		insertObjs,
		numToInsert * sizeof(Tcl_Obj *));
    }

    listRep.storePtr->firstUsed += leadShift;
    listRep.storePtr->numUsed = origListLen + lenChange;
    listRep.storePtr->flags = 0;

    if (listRep.spanPtr && listRep.spanPtr->refCount <= 1) {
	/* An unshared span record, re-use it, even if not required */
        /* T:listrep-3.{2,3,7:14},3.{19:41} */
	listRep.spanPtr->spanStart = listRep.storePtr->firstUsed;
	listRep.spanPtr->spanLength = listRep.storePtr->numUsed;
    } else {
	/* Need a new span record */
	if (listRep.storePtr->firstUsed == 0) {
            /* T:listrep-1.{7,12,15,17,19,20} */
	    listRep.spanPtr = NULL;
	} else {
            /* T:listrep-1.{1,3,6.1,13,14,16,18,21} */
	    listRep.spanPtr = ListSpanNew(listRep.storePtr->firstUsed,
					  listRep.storePtr->numUsed);
	}
    }

    LISTREP_CHECK(&listRep);
    ListObjReplaceRepAndInvalidate(listObj, &listRep);
    return TCL_OK;
}

/*
 *----------------------------------------------------------------------
 *
 * TclLindexList --
 *
 *	This procedure handles the 'lindex' command when objc==3.
 *
 * Results:
 *	Returns a pointer to the object extracted, or NULL if an error
 *	occurred. The returned object already includes one reference count for
 *	the pointer returned.
 *
 * Side effects:
 *	None.
 *
 * Notes:
 *	This procedure is implemented entirely as a wrapper around
 *	TclLindexFlat. All it does is reconfigure the argument format into the
 *	form required by TclLindexFlat, while taking care to manage shimmering
 *	in such a way that we tend to keep the most useful internalreps and/or
 *	avoid the most expensive conversions.
 *
 *----------------------------------------------------------------------
 */
Tcl_Obj *
TclLindexList(
    Tcl_Interp *interp,		/* Tcl interpreter. */
    Tcl_Obj *listObj,		/* List being unpacked. */
    Tcl_Obj *argObj)		/* Index or index list. */
{
    Tcl_Size index;			/* Index into the list. */
    Tcl_Obj *indexListCopy;
    Tcl_Obj **indexObjs;
    Tcl_Size numIndexObjs;

    /*
     * Determine whether argPtr designates a list or a single index. We have
     * to be careful about the order of the checks to avoid repeated
     * shimmering; if internal rep is already a list do not shimmer it.
     * see TIP#22 and TIP#33 for the details.
     */
    if (!TclHasInternalRep(argObj, &tclListType)
	&& TclGetIntForIndexM(NULL, argObj, ListSizeT_MAX - 1, &index)
	       == TCL_OK) {
	/*
	 * argPtr designates a single index.
	 */
	return TclLindexFlat(interp, listObj, 1, &argObj);
    }

    /*
     * Here we make a private copy of the index list argument to avoid any
     * shimmering issues that might invalidate the indices array below while
     * we are still using it. This is probably unnecessary. It does not appear
     * that any damaging shimmering is possible, and no test has been devised
     * to show any error when this private copy is not made. But it's cheap,
     * and it offers some future-proofing insurance in case the TclLindexFlat
     * implementation changes in some unexpected way, or some new form of
     * trace or callback permits things to happen that the current
     * implementation does not.
     */

    indexListCopy = TclListObjCopy(NULL, argObj);
    if (indexListCopy == NULL) {
	/*
	 * The argument is neither an index nor a well-formed list.
	 * Report the error via TclLindexFlat.
	 * TODO - This is as original. why not directly return an error?
	 */
	return TclLindexFlat(interp, listObj, 1, &argObj);
    }

    ListObjGetElements(indexListCopy, numIndexObjs, indexObjs);
    listObj = TclLindexFlat(interp, listObj, numIndexObjs, indexObjs);
    Tcl_DecrRefCount(indexListCopy);
    return listObj;
}

/*
 *----------------------------------------------------------------------
 *
 * TclLindexFlat --
 *
 *	This procedure is the core of the 'lindex' command, with all index
 *	arguments presented as a flat list.
 *
 * Results:
 *	Returns a pointer to the object extracted, or NULL if an error
 *	occurred. The returned object already includes one reference count for
 *	the pointer returned.
 *
 * Side effects:
 *	None.
 *
 * Notes:
 *	The reference count of the returned object includes one reference
 *	corresponding to the pointer returned. Thus, the calling code will
 *	usually do something like:
 *		Tcl_SetObjResult(interp, result);
 *		Tcl_DecrRefCount(result);
 *
 *----------------------------------------------------------------------
 */
Tcl_Obj *
TclLindexFlat(
    Tcl_Interp *interp,		/* Tcl interpreter. */
    Tcl_Obj *listObj,		/* Tcl object representing the list. */
    Tcl_Size indexCount,		/* Count of indices. */
    Tcl_Obj *const indexArray[])/* Array of pointers to Tcl objects that
				 * represent the indices in the list. */
{
    Tcl_Size i;

    /* Handle ArithSeries as special case */
    if (TclHasInternalRep(listObj,&tclArithSeriesType)) {
	Tcl_WideInt listLen = TclArithSeriesObjLength(listObj);
	ListSizeT index;
	Tcl_Obj *elemObj = NULL;
	for (i=0 ; i<indexCount && listObj ; i++) {
	    if (TclGetIntForIndexM(interp, indexArray[i], /*endValue*/ listLen-1,
				   &index) == TCL_OK) {
	    }
	    if (i==0) {
		TclArithSeriesObjIndex(listObj, index, &elemObj);
	    } else if (index > 0) {
		/* ArithSeries cannot be a list of lists */
		Tcl_DecrRefCount(elemObj);
		TclNewObj(elemObj);
		Tcl_IncrRefCount(elemObj);
		break;
	    }
	}
	return elemObj;
    }

    Tcl_IncrRefCount(listObj);

    for (i=0 ; i<indexCount && listObj ; i++) {
	Tcl_Size index, listLen = 0;
	Tcl_Obj **elemPtrs = NULL, *sublistCopy;

	/*
	 * Here we make a private copy of the current sublist, so we avoid any
	 * shimmering issues that might invalidate the elemPtr array below
	 * while we are still using it. See test lindex-8.4.
	 */

	sublistCopy = TclListObjCopy(interp, listObj);
	Tcl_DecrRefCount(listObj);
	listObj = NULL;

	if (sublistCopy == NULL) {
	    /* The sublist is not a list at all => error.  */
	    break;
	}
	LIST_ASSERT_TYPE(sublistCopy);
	ListObjGetElements(sublistCopy, listLen, elemPtrs);

	if (TclGetIntForIndexM(interp, indexArray[i], /*endValue*/ listLen-1,
		&index) == TCL_OK) {
	    if (index >= listLen) {
		/*
		 * Index is out of range. Break out of loop with empty result.
		 * First check remaining indices for validity
		 */

		while (++i < indexCount) {
		    if (TclGetIntForIndexM(
			    interp, indexArray[i], ListSizeT_MAX - 1, &index)
			!= TCL_OK) {
			Tcl_DecrRefCount(sublistCopy);
			return NULL;
		    }
		}
		TclNewObj(listObj);
	    } else {
		/* Extract the pointer to the appropriate element. */
		listObj = elemPtrs[index];
	    }
	    Tcl_IncrRefCount(listObj);
	}
	Tcl_DecrRefCount(sublistCopy);
    }

    return listObj;
}

/*
 *----------------------------------------------------------------------
 *
 * TclLsetList --
 *
 *	Core of the 'lset' command when objc == 4. Objv[2] may be either a
 *	scalar index or a list of indices.
 *      It also handles 'lpop' when given a NULL value.
 *
 * Results:
 *	Returns the new value of the list variable, or NULL if there was an
 *	error. The returned object includes one reference count for the
 *	pointer returned.
 *
 * Side effects:
 *	None.
 *
 * Notes:
 *	This procedure is implemented entirely as a wrapper around
 *	TclLsetFlat. All it does is reconfigure the argument format into the
 *	form required by TclLsetFlat, while taking care to manage shimmering
 *	in such a way that we tend to keep the most useful internalreps and/or
 *	avoid the most expensive conversions.
 *
 *----------------------------------------------------------------------
 */
Tcl_Obj *
TclLsetList(
    Tcl_Interp *interp,		/* Tcl interpreter. */
    Tcl_Obj *listObj,		/* Pointer to the list being modified. */
    Tcl_Obj *indexArgObj,	/* Index or index-list arg to 'lset'. */
    Tcl_Obj *valueObj)		/* Value arg to 'lset' or NULL to 'lpop'. */
{
    Tcl_Size indexCount = 0;   /* Number of indices in the index list. */
    Tcl_Obj **indices = NULL;	/* Vector of indices in the index list. */
    Tcl_Obj *retValueObj;	/* Pointer to the list to be returned. */
    Tcl_Size index;            /* Current index in the list - discarded. */
    Tcl_Obj *indexListCopy;

    /*
     * Determine whether the index arg designates a list or a single index.
     * We have to be careful about the order of the checks to avoid repeated
     * shimmering; see TIP #22 and #23 for details.
     */

    if (!TclHasInternalRep(indexArgObj, &tclListType)
	&& TclGetIntForIndexM(NULL, indexArgObj, ListSizeT_MAX - 1, &index)
	       == TCL_OK) {
	/* indexArgPtr designates a single index. */
        /* T:listrep-1.{2.1,12.1,15.1,19.1},2.{2.3,9.3,10.1,13.1,16.1}, 3.{4,5,6}.3 */
	return TclLsetFlat(interp, listObj, 1, &indexArgObj, valueObj);
    }

    indexListCopy = TclListObjCopy(NULL, indexArgObj);
    if (indexListCopy == NULL) {
	/*
	 * indexArgPtr designates something that is neither an index nor a
	 * well formed list. Report the error via TclLsetFlat.
	 */
	return TclLsetFlat(interp, listObj, 1, &indexArgObj, valueObj);
    }
    LIST_ASSERT_TYPE(indexListCopy);
    ListObjGetElements(indexListCopy, indexCount, indices);

    /*
     * Let TclLsetFlat handle the actual lset'ting.
     */

    retValueObj = TclLsetFlat(interp, listObj, indexCount, indices, valueObj);

    Tcl_DecrRefCount(indexListCopy);
    return retValueObj;
}

/*
 *----------------------------------------------------------------------
 *
 * TclLsetFlat --
 *
 *	Core engine of the 'lset' command.
 *      It also handles 'lpop' when given a NULL value.
 *
 * Results:
 *	Returns the new value of the list variable, or NULL if an error
 *	occurred. The returned object includes one reference count for the
 *	pointer returned.
 *
 * Side effects:
 *	On entry, the reference count of the variable value does not reflect
 *	any references held on the stack. The first action of this function is
 *	to determine whether the object is shared, and to duplicate it if it
 *	is. The reference count of the duplicate is incremented. At this
 *	point, the reference count will be 1 for either case, so that the
 *	object will appear to be unshared.
 *
 *	If an error occurs, and the object has been duplicated, the reference
 *	count on the duplicate is decremented so that it is now 0: this
 *	dismisses any memory that was allocated by this function.
 *
 *	If no error occurs, the reference count of the original object is
 *	incremented if the object has not been duplicated, and nothing is done
 *	to a reference count of the duplicate. Now the reference count of an
 *	unduplicated object is 2 (the returned pointer, plus the one stored in
 *	the variable). The reference count of a duplicate object is 1,
 *	reflecting that the returned pointer is the only active reference. The
 *	caller is expected to store the returned value back in the variable
 *	and decrement its reference count. (INST_STORE_* does exactly this.)
 *
 *----------------------------------------------------------------------
 */
Tcl_Obj *
TclLsetFlat(
    Tcl_Interp *interp,		/* Tcl interpreter. */
    Tcl_Obj *listObj,		/* Pointer to the list being modified. */
    Tcl_Size indexCount,		/* Number of index args. */
    Tcl_Obj *const indexArray[],
				/* Index args. */
    Tcl_Obj *valueObj)		/* Value arg to 'lset' or NULL to 'lpop'. */
{
    Tcl_Size index, len;
    int result;
    Tcl_Obj *subListObj, *retValueObj;
    Tcl_Obj *pendingInvalidates[10];
    Tcl_Obj **pendingInvalidatesPtr = pendingInvalidates;
    Tcl_Size numPendingInvalidates = 0;

    /*
     * If there are no indices, simply return the new value.  (Without
     * indices, [lset] is a synonym for [set].
     * [lpop] does not use this but protect for NULL valueObj just in case.
     */

    if (indexCount == 0) {
	if (valueObj != NULL) {
	    Tcl_IncrRefCount(valueObj);
	}
	return valueObj;
    }

    /*
     * If the list is shared, make a copy we can modify (copy-on-write).  We
     * use Tcl_DuplicateObj() instead of TclListObjCopy() for a few reasons:
     * 1) we have not yet confirmed listObj is actually a list; 2) We make a
     * verbatim copy of any existing string rep, and when we combine that with
     * the delayed invalidation of string reps of modified Tcl_Obj's
     * implemented below, the outcome is that any error condition that causes
     * this routine to return NULL, will leave the string rep of listObj and
     * all elements to be unchanged.
     */

    subListObj = Tcl_IsShared(listObj) ? Tcl_DuplicateObj(listObj) : listObj;

    /*
     * Anchor the linked list of Tcl_Obj's whose string reps must be
     * invalidated if the operation succeeds.
     */

    retValueObj = subListObj;
    result = TCL_OK;

    /* Allocate if static array for pending invalidations is too small */
    if (indexCount
        > (int) (sizeof(pendingInvalidates) / sizeof(pendingInvalidates[0]))) {
	pendingInvalidatesPtr =
	    (Tcl_Obj **) Tcl_Alloc(indexCount * sizeof(*pendingInvalidatesPtr));
    }

    /*
     * Loop through all the index arguments, and for each one dive into the
     * appropriate sublist.
     */

    do {
	Tcl_Size elemCount;
	Tcl_Obj *parentList, **elemPtrs;

	/*
	 * Check for the possible error conditions...
	 */

	if (TclListObjGetElementsM(interp, subListObj, &elemCount, &elemPtrs)
	    != TCL_OK) {
	    /* ...the sublist we're indexing into isn't a list at all. */
	    result = TCL_ERROR;
	    break;
	}

	/*
	 * WARNING: the macro TclGetIntForIndexM is not safe for
	 * post-increments, avoid '*indexArray++' here.
	 */

	if (TclGetIntForIndexM(interp, *indexArray, elemCount - 1, &index)
	    != TCL_OK) {
	    /* ...the index we're trying to use isn't an index at all. */
	    result = TCL_ERROR;
	    indexArray++; /* Why bother with this increment? TBD */
	    break;
	}
	indexArray++;

	if (index > elemCount
	    || (valueObj == NULL && index >= elemCount)) {
	    /* ...the index points outside the sublist. */
	    if (interp != NULL) {
		Tcl_SetObjResult(interp,
		                 Tcl_ObjPrintf("index \"%s\" out of range",
		                               Tcl_GetString(indexArray[-1])));
		Tcl_SetErrorCode(interp,
		                 "TCL",
		                 "VALUE",
		                 "INDEX"
		                 "OUTOFRANGE",
		                 NULL);
	    }
	    result = TCL_ERROR;
	    break;
	}

	/*
	 * No error conditions.  As long as we're not yet on the last index,
	 * determine the next sublist for the next pass through the loop,
	 * and take steps to make sure it is an unshared copy, as we intend
	 * to modify it.
	 */

	if (--indexCount) {
	    parentList = subListObj;
	    if (index == elemCount) {
		TclNewObj(subListObj);
	    } else {
		subListObj = elemPtrs[index];
	    }
	    if (Tcl_IsShared(subListObj)) {
		subListObj = Tcl_DuplicateObj(subListObj);
	    }

	    /*
	     * Replace the original elemPtr[index] in parentList with a copy
	     * we know to be unshared.  This call will also deal with the
	     * situation where parentList shares its internalrep with other
	     * Tcl_Obj's.  Dealing with the shared internalrep case can
	     * cause subListObj to become shared again, so detect that case
	     * and make and store another copy.
	     */

	    if (index == elemCount) {
		Tcl_ListObjAppendElement(NULL, parentList, subListObj);
	    } else {
		TclListObjSetElement(NULL, parentList, index, subListObj);
	    }
	    if (Tcl_IsShared(subListObj)) {
		subListObj = Tcl_DuplicateObj(subListObj);
		TclListObjSetElement(NULL, parentList, index, subListObj);
	    }

	    /*
	     * The TclListObjSetElement() calls do not spoil the string rep
	     * of parentList, and that's fine for now, since all we've done
	     * so far is replace a list element with an unshared copy.  The
	     * list value remains the same, so the string rep. is still
	     * valid, and unchanged, which is good because if this whole
	     * routine returns NULL, we'd like to leave no change to the
	     * value of the lset variable.  Later on, when we set valueObj
	     * in its proper place, then all containing lists will have
	     * their values changed, and will need their string reps
	     * spoiled.  We maintain a list of all those Tcl_Obj's (via a
	     * little internalrep surgery) so we can spoil them at that
	     * time.
	     */

	    pendingInvalidatesPtr[numPendingInvalidates] = parentList;
	    ++numPendingInvalidates;
	}
    } while (indexCount > 0);

    /*
     * Either we've detected and error condition, and exited the loop with
     * result == TCL_ERROR, or we've successfully reached the last index, and
     * we're ready to store valueObj. On success, we need to invalidate
     * the string representations of intermediate lists whose contained
     * list element would have changed.
     */
    if (result == TCL_OK) {
	while (numPendingInvalidates > 0) {
	    Tcl_Obj *objPtr;

	    --numPendingInvalidates;
	    objPtr = pendingInvalidatesPtr[numPendingInvalidates];

	    if (result == TCL_OK) {
		/*
		 * We're going to store valueObj, so spoil string reps of all
		 * containing lists.
		 * TODO - historically, the storing of the internal rep was done
		 * because the ptr2 field of the internal rep was used to chain
		 * objects whose string rep needed to be invalidated. Now this
		 * is no longer the case, so replacing of the internal rep
		 * should not be needed. The TclInvalidateStringRep should
		 * suffice. Formulate a test case before changing.
		 */
		ListRep objInternalRep;
		TclListObjGetRep(NULL, objPtr, &objInternalRep);
		ListObjReplaceRepAndInvalidate(objPtr, &objInternalRep);
	    }
	}
    }

    if (pendingInvalidatesPtr != pendingInvalidates)
	Tcl_Free(pendingInvalidatesPtr);

    if (result != TCL_OK) {
	/*
	 * Error return; message is already in interp. Clean up any excess
	 * memory.
	 */

	if (retValueObj != listObj) {
	    Tcl_DecrRefCount(retValueObj);
	}
	return NULL;
    }

    /*
     * Store valueObj in proper sublist and return. The -1 is to avoid a
     * compiler warning (not a problem because we checked that we have a
     * proper list - or something convertible to one - above).
     */

    len = -1;
    TclListObjLengthM(NULL, subListObj, &len);
    if (valueObj == NULL) {
        /* T:listrep-1.{4.2,5.4,6.1,7.1,8.3},2.{4,5}.4 */
	Tcl_ListObjReplace(NULL, subListObj, index, 1, 0, NULL);
    } else if (index == len) {
        /* T:listrep-1.2.1,2.{2.3,9.3},3.{4,5,6}.3 */
	Tcl_ListObjAppendElement(NULL, subListObj, valueObj);
    } else {
        /* T:listrep-1.{12.1,15.1,19.1},2.{10,13,16}.1 */
	TclListObjSetElement(NULL, subListObj, index, valueObj);
	TclInvalidateStringRep(subListObj);
    }
    Tcl_IncrRefCount(retValueObj);
    return retValueObj;
}

/*
 *----------------------------------------------------------------------
 *
 * TclListObjSetElement --
 *
 *	Set a single element of a list to a specified value
 *
 * Results:
 *	The return value is normally TCL_OK. If listObj does not refer to a
 *	list object and cannot be converted to one, TCL_ERROR is returned and
 *	an error message will be left in the interpreter result if interp is
 *	not NULL. Similarly, if index designates an element outside the range
 *	[0..listLength-1], where listLength is the count of elements in the
 *	list object designated by listObj, TCL_ERROR is returned and an error
 *	message is left in the interpreter result.
 *
 * Side effects:
 *	Tcl_Panic if listObj designates a shared object. Otherwise, attempts
 *	to convert it to a list with a non-shared internal rep. Decrements the
 *	ref count of the object at the specified index within the list,
 *	replaces with the object designated by valueObj, and increments the
 *	ref count of the replacement object.
 *
 *----------------------------------------------------------------------
 */
int
TclListObjSetElement(
    Tcl_Interp *interp,		/* Tcl interpreter; used for error reporting
				 * if not NULL. */
    Tcl_Obj *listObj,		/* List object in which element should be
				 * stored. */
    Tcl_Size index,		/* Index of element to store. */
    Tcl_Obj *valueObj)		/* Tcl object to store in the designated list
				 * element. */
{
    ListRep listRep;
    Tcl_Obj **elemPtrs;         /* Pointers to elements of the list. */
    Tcl_Size elemCount;		/* Number of elements in the list. */

    /* Ensure that the listObj parameter designates an unshared list. */

    if (Tcl_IsShared(listObj)) {
	Tcl_Panic("%s called with shared object", "TclListObjSetElement");
    }

    if (TclListObjGetRep(interp, listObj, &listRep) != TCL_OK) {
	return TCL_ERROR;
    }

    elemCount = ListRepLength(&listRep);

    /* Ensure that the index is in bounds. */
    if (index>=elemCount) {
	if (interp != NULL) {
		Tcl_SetObjResult(interp, Tcl_ObjPrintf(
			"index \"%" TCL_Z_MODIFIER "u\" out of range", index));
	    Tcl_SetErrorCode(interp, "TCL", "VALUE", "INDEX",
		    "OUTOFRANGE", NULL);
	}
	return TCL_ERROR;
    }

    /*
     * Note - garbage collect this only AFTER checking indices above.
     * Do not want to modify listrep and then not store it back in listObj.
     */
    ListRepFreeUnreferenced(&listRep);

    /* Replace a shared internal rep with an unshared copy */
    if (listRep.storePtr->refCount > 1) {
	ListRep newInternalRep;
        /* T:listrep-2.{10,13,16}.1 */
	/* TODO - leave extra space? */
	ListRepClone(&listRep, &newInternalRep, LISTREP_PANIC_ON_FAIL);
	listRep = newInternalRep;
    } /* else T:listrep-1.{12.1,15.1,19.1} */

    /* Retrieve element array AFTER potential cloning above */
    ListRepElements(&listRep, elemCount, elemPtrs);

    /*
     * Add a reference to the new list element and remove from old before
     * replacing it. Order is important!
     */
    Tcl_IncrRefCount(valueObj);
    Tcl_DecrRefCount(elemPtrs[index]);
    elemPtrs[index] = valueObj;

    /* Internal rep may be cloned so replace */
    ListObjReplaceRepAndInvalidate(listObj, &listRep);

    return TCL_OK;
}

/*
 *----------------------------------------------------------------------
 *
 * FreeListInternalRep --
 *
 *	Deallocate the storage associated with a list object's internal
 *	representation.
 *
 * Results:
 *	None.
 *
 * Side effects:
 *	Frees listPtr's List* internal representation, if no longer shared.
 *	May decrement the ref counts of element objects, which may free them.
 *
 *----------------------------------------------------------------------
 */
static void
FreeListInternalRep(
    Tcl_Obj *listObj)		/* List object with internal rep to free. */
{
    ListRep listRep;

    ListObjGetRep(listObj, &listRep);
    if (listRep.storePtr->refCount-- <= 1) {
	ObjArrayDecrRefs(
	    listRep.storePtr->slots,
	    listRep.storePtr->firstUsed, listRep.storePtr->numUsed);
	Tcl_Free(listRep.storePtr);
    }
    if (listRep.spanPtr) {
	ListSpanDecrRefs(listRep.spanPtr);
    }
}

/*
 *----------------------------------------------------------------------
 *
 * DupListInternalRep --
 *
 *	Initialize the internal representation of a list Tcl_Obj to share the
 *	internal representation of an existing list object.
 *
 * Results:
 *	None.
 *
 * Side effects:
 *	The reference count of the List internal rep is incremented.
 *
 *----------------------------------------------------------------------
 */
static void
DupListInternalRep(
    Tcl_Obj *srcObj,		/* Object with internal rep to copy. */
    Tcl_Obj *copyObj)		/* Object with internal rep to set. */
{
    ListRep listRep;
    ListObjGetRep(srcObj, &listRep);
    ListObjOverwriteRep(copyObj, &listRep);
}

/*
 *----------------------------------------------------------------------
 *
 * SetListFromAny --
 *
 *	Attempt to generate a list internal form for the Tcl object "objPtr".
 *
 * Results:
 *	The return value is TCL_OK or TCL_ERROR. If an error occurs during
 *	conversion, an error message is left in the interpreter's result
 *	unless "interp" is NULL.
 *
 * Side effects:
 *	If no error occurs, a list is stored as "objPtr"s internal
 *	representation.
 *
 *----------------------------------------------------------------------
 */
static int
SetListFromAny(
    Tcl_Interp *interp,		/* Used for error reporting if not NULL. */
    Tcl_Obj *objPtr)		/* The object to convert. */
{
    Tcl_Obj **elemPtrs;
    ListRep listRep;

    /*
     * Dictionaries are a special case; they have a string representation such
     * that *all* valid dictionaries are valid lists. Hence we can convert
     * more directly. Only do this when there's no existing string rep; if
     * there is, it is the string rep that's authoritative (because it could
     * describe duplicate keys).
     */

    if (!TclHasStringRep(objPtr) && TclHasInternalRep(objPtr, &tclDictType)) {
	Tcl_Obj *keyPtr, *valuePtr;
	Tcl_DictSearch search;
	int done;
	Tcl_Size size;

	/*
	 * Create the new list representation. Note that we do not need to do
	 * anything with the string representation as the transformation (and
	 * the reverse back to a dictionary) are both order-preserving. Also
	 * note that since we know we've got a valid dictionary (by
	 * representation) we also know that fetching the size of the
	 * dictionary or iterating over it will not fail.
	 */

	Tcl_DictObjSize(NULL, objPtr, &size);
	/* TODO - leave space in front and/or back? */
	if (ListRepInitAttempt(
		interp, size > 0 ? 2 * size : 1, NULL, &listRep)
	    != TCL_OK) {
	    return TCL_ERROR;
	}

	LIST_ASSERT(listRep.spanPtr == NULL); /* Guard against future changes */
	LIST_ASSERT(listRep.storePtr->firstUsed == 0);
	LIST_ASSERT((listRep.storePtr->flags & LISTSTORE_CANONICAL) == 0);

	listRep.storePtr->numUsed = 2 * size;

	/* Populate the list representation. */

	elemPtrs = listRep.storePtr->slots;
	Tcl_DictObjFirst(NULL, objPtr, &search, &keyPtr, &valuePtr, &done);
	while (!done) {
	    *elemPtrs++ = keyPtr;
	    *elemPtrs++ = valuePtr;
	    Tcl_IncrRefCount(keyPtr);
	    Tcl_IncrRefCount(valuePtr);
	    Tcl_DictObjNext(&search, &keyPtr, &valuePtr, &done);
	}
    } else if (TclHasInternalRep(objPtr,&tclArithSeriesType)) {
	/*
	 * Convertion from Arithmetic Series is a special case
	 * because it can be done an order of magnitude faster
	 * and may occur frequently.
	 */
        ListSizeT j, size = TclArithSeriesObjLength(objPtr);

	/* TODO - leave space in front and/or back? */
	if (ListRepInitAttempt(
		interp, size > 0 ? size : 1, NULL, &listRep)
	    != TCL_OK) {
	    return TCL_ERROR;
	}

	LIST_ASSERT(listRep.spanPtr == NULL); /* Guard against future changes */
	LIST_ASSERT(listRep.storePtr->firstUsed == 0);
	LIST_ASSERT((listRep.storePtr->flags & LISTSTORE_CANONICAL) == 0);

	listRep.storePtr->numUsed = size;
	elemPtrs = listRep.storePtr->slots;
	for (j = 0; j < size; j++) {
	    if (TclArithSeriesObjIndex(objPtr, j, &elemPtrs[j]) != TCL_OK) {
		return TCL_ERROR;
	    }
	}

    } else {
	Tcl_Size estCount, length;
	const char *limit, *nextElem = Tcl_GetStringFromObj(objPtr, &length);

	/*
	 * Allocate enough space to hold a (Tcl_Obj *) for each
	 * (possible) list element.
	 */

	estCount = TclMaxListLength(nextElem, length, &limit);
	estCount += (estCount == 0);	/* Smallest list struct holds 1
					 * element. */
	/* TODO - allocate additional space? */
	if (ListRepInitAttempt(interp, estCount, NULL, &listRep)
	    != TCL_OK) {
	    return TCL_ERROR;
	}

	LIST_ASSERT(listRep.spanPtr == NULL); /* Guard against future changes */
	LIST_ASSERT(listRep.storePtr->firstUsed == 0);

	elemPtrs = listRep.storePtr->slots;

	/* Each iteration, parse and store a list element. */

	while (nextElem < limit) {
	    const char *elemStart;
	    char *check;
	    Tcl_Size elemSize;
	    int literal;

	    if (TCL_OK != TclFindElement(interp, nextElem, limit - nextElem,
		    &elemStart, &nextElem, &elemSize, &literal)) {
fail:
		while (--elemPtrs >= listRep.storePtr->slots) {
		    Tcl_DecrRefCount(*elemPtrs);
		}
		Tcl_Free(listRep.storePtr);
		return TCL_ERROR;
	    }
	    if (elemStart == limit) {
		break;
	    }

	    TclNewObj(*elemPtrs);
	    TclInvalidateStringRep(*elemPtrs);
	    check = Tcl_InitStringRep(*elemPtrs, literal ? elemStart : NULL,
		    elemSize);
	    if (elemSize && check == NULL) {
		MemoryAllocationError(interp, elemSize);
		goto fail;
	    }
	    if (!literal) {
		Tcl_InitStringRep(*elemPtrs, NULL,
			TclCopyAndCollapse(elemSize, elemStart, check));
	    }

	    Tcl_IncrRefCount(*elemPtrs++);/* Since list now holds ref to it. */
	}

	listRep.storePtr->numUsed =
	    elemPtrs - listRep.storePtr->slots;
    }

    LISTREP_CHECK(&listRep);

    /*
     * Store the new internalRep. We do this as late
     * as possible to allow the conversion code, in particular
     * Tcl_GetStringFromObj, to use the old internalRep.
     */

    /*
     * Note old string representation NOT to be invalidated.
     * So do NOT use ListObjReplaceRepAndInvalidate. InternalRep to be freed AFTER
     * IncrRefs so do not use ListObjOverwriteRep
     */
    ListRepIncrRefs(&listRep);
    TclFreeInternalRep(objPtr);
    objPtr->internalRep.twoPtrValue.ptr1 = listRep.storePtr;
    objPtr->internalRep.twoPtrValue.ptr2 = listRep.spanPtr;
    objPtr->typePtr = &tclListType;

    return TCL_OK;
}

/*
 *----------------------------------------------------------------------
 *
 * UpdateStringOfList --
 *
 *	Update the string representation for a list object. Note: This
 *	function does not invalidate an existing old string rep so storage
 *	will be lost if this has not already been done.
 *
 * Results:
 *	None.
 *
 * Side effects:
 *	The object's string is set to a valid string that results from the
 *	list-to-string conversion. This string will be empty if the list has
 *	no elements. The list internal representation should not be NULL and
 *	we assume it is not NULL.
 *
 *----------------------------------------------------------------------
 */
static void
UpdateStringOfList(
    Tcl_Obj *listObj)		/* List object with string rep to update. */
{
#   define LOCAL_SIZE 64
    char localFlags[LOCAL_SIZE], *flagPtr = NULL;
<<<<<<< HEAD
    ListSizeT numElems, i, length;
    TCL_HASH_TYPE bytesNeeded = 0;
=======
    Tcl_Size numElems, i, length, bytesNeeded = 0;
>>>>>>> e91c9f74
    const char *elem, *start;
    char *dst;
    Tcl_Obj **elemPtrs;
    ListRep listRep;

    ListObjGetRep(listObj, &listRep);
    LISTREP_CHECK(&listRep);

    ListRepElements(&listRep, numElems, elemPtrs);

    /*
     * Mark the list as being canonical; although it will now have a string
     * rep, it is one we derived through proper "canonical" quoting and so
     * it's known to be free from nasties relating to [concat] and [eval].
     * However, we only do this if this is not a spanned list. Marking the
     * storage canonical for a spanned list make ALL lists using the storage
     * canonical which is not right. (Consider a list generated from a
     * string and then this function called for a spanned list generated
     * from it). On the other hand, a spanned list is always canonical
     * (never generated from a string) so it does not have to be explicitly
     * marked as such. The ListObjIsCanonical macro takes this into account.
     * See the comments there.
     */
    if (listRep.spanPtr == NULL) {
	LIST_ASSERT(listRep.storePtr->firstUsed == 0);/* Invariant */
	listRep.storePtr->flags |= LISTSTORE_CANONICAL;
    }

    /* Handle empty list case first, so rest of the routine is simpler. */

    if (numElems == 0) {
	Tcl_InitStringRep(listObj, NULL, 0);
	return;
    }

    /* Pass 1: estimate space, gather flags. */

    if (numElems <= LOCAL_SIZE) {
	flagPtr = localFlags;
    } else {
	/* We know numElems <= LIST_MAX, so this is safe. */
	flagPtr = (char *)Tcl_Alloc(numElems);
    }
    for (i = 0; i < numElems; i++) {
	flagPtr[i] = (i ? TCL_DONT_QUOTE_HASH : 0);
	elem = Tcl_GetStringFromObj(elemPtrs[i], &length);
	bytesNeeded += TclScanElement(elem, length, flagPtr+i);
	if (bytesNeeded > SIZE_MAX - numElems) {
	    Tcl_Panic("max size for a Tcl value (%" TCL_Z_MODIFIER "u bytes) exceeded", SIZE_MAX);
	}
    }
    bytesNeeded += numElems - 1;

    /*
     * Pass 2: copy into string rep buffer.
     */

    start = dst = Tcl_InitStringRep(listObj, NULL, bytesNeeded);
    TclOOM(dst, bytesNeeded);
    for (i = 0; i < numElems; i++) {
	flagPtr[i] |= (i ? TCL_DONT_QUOTE_HASH : 0);
	elem = Tcl_GetStringFromObj(elemPtrs[i], &length);
	dst += TclConvertElement(elem, length, dst, flagPtr[i]);
	*dst++ = ' ';
    }

    /* Set the string length to what was actually written, the safe choice */
    (void) Tcl_InitStringRep(listObj, NULL, dst - 1 - start);

    if (flagPtr != localFlags) {
	Tcl_Free(flagPtr);
    }
}


/*
 *------------------------------------------------------------------------
 *
 * TclListTestObj --
 *
 *    Returns a list object with a specific internal rep and content.
 *    Used specifically for testing so span can be controlled explicitly.
 *
 * Results:
 *    Pointer to the Tcl_Obj containing the list.
 *
 * Side effects:
 *    None.
 *
 *------------------------------------------------------------------------
 */
Tcl_Obj *
TclListTestObj (int length, int leadingSpace, int endSpace)
{
    if (length < 0)
	length = 0;
    if (leadingSpace < 0)
	leadingSpace = 0;
    if (endSpace < 0)
	endSpace = 0;

    ListRep listRep;
    Tcl_Size capacity;
    Tcl_Obj *listObj;

    TclNewObj(listObj);

    /* Only a test object so ignoring overflow checks */
    capacity = length + leadingSpace + endSpace;
    if (capacity == 0) {
	return listObj;
    }

    ListRepInit(capacity, NULL, 0, &listRep);

    ListStore *storePtr = listRep.storePtr;
    int i;
    for (i = 0; i < length; ++i) {
	storePtr->slots[i + leadingSpace] = Tcl_NewIntObj(i);
	Tcl_IncrRefCount(storePtr->slots[i + leadingSpace]);
    }
    storePtr->firstUsed = leadingSpace;
    storePtr->numUsed = length;
    if (leadingSpace != 0) {
	listRep.spanPtr = ListSpanNew(leadingSpace, length);
    }
    ListObjReplaceRepAndInvalidate(listObj, &listRep);
    return listObj;
}

/*
 * Local Variables:
 * mode: c
 * c-basic-offset: 4
 * fill-column: 78
 * End:
 */<|MERGE_RESOLUTION|>--- conflicted
+++ resolved
@@ -2663,7 +2663,7 @@
     /* Handle ArithSeries as special case */
     if (TclHasInternalRep(listObj,&tclArithSeriesType)) {
 	Tcl_WideInt listLen = TclArithSeriesObjLength(listObj);
-	ListSizeT index;
+	Tcl_Size index;
 	Tcl_Obj *elemObj = NULL;
 	for (i=0 ; i<indexCount && listObj ; i++) {
 	    if (TclGetIntForIndexM(interp, indexArray[i], /*endValue*/ listLen-1,
@@ -3321,7 +3321,7 @@
 	 * because it can be done an order of magnitude faster
 	 * and may occur frequently.
 	 */
-        ListSizeT j, size = TclArithSeriesObjLength(objPtr);
+	Tcl_Size j, size = TclArithSeriesObjLength(objPtr);
 
 	/* TODO - leave space in front and/or back? */
 	if (ListRepInitAttempt(
@@ -3455,12 +3455,8 @@
 {
 #   define LOCAL_SIZE 64
     char localFlags[LOCAL_SIZE], *flagPtr = NULL;
-<<<<<<< HEAD
-    ListSizeT numElems, i, length;
+    Tcl_Size numElems, i, length;
     TCL_HASH_TYPE bytesNeeded = 0;
-=======
-    Tcl_Size numElems, i, length, bytesNeeded = 0;
->>>>>>> e91c9f74
     const char *elem, *start;
     char *dst;
     Tcl_Obj **elemPtrs;
