--- conflicted
+++ resolved
@@ -2641,13 +2641,8 @@
      * shimmering; if internal rep is already a list do not shimmer it.
      * see TIP#22 and TIP#33 for the details.
      */
-<<<<<<< HEAD
     if (!TclHasInternalRep(argObj, &tclListType)
-	&& TclGetIntForIndexM(NULL, argObj, ListSizeT_MAX - 1, &index)
-=======
-    if (!TclHasInternalRep(argObj, &tclListType.objType)
 	&& TclGetIntForIndexM(NULL, argObj, TCL_SIZE_MAX - 1, &index)
->>>>>>> dd6950d6
 	       == TCL_OK) {
 	/*
 	 * argPtr designates a single index.
@@ -2841,9 +2836,8 @@
      * shimmering; see TIP #22 and #23 for details.
      */
 
-<<<<<<< HEAD
     if (!TclHasInternalRep(indexArgObj, &tclListType) &&
-	TclGetIntForIndexM(NULL, indexArgObj, ListSizeT_MAX - 1, &index)
+	TclGetIntForIndexM(NULL, indexArgObj, TCL_SIZE_MAX - 1, &index)
 	== TCL_OK) {
 
 	if (ABSTRACTLIST_PROC(listObj, setElementProc)) {
@@ -2854,11 +2848,6 @@
 	    return returnValue;
 	}
 
-=======
-    if (!TclHasInternalRep(indexArgObj, &tclListType.objType)
-	&& TclGetIntForIndexM(NULL, indexArgObj, TCL_SIZE_MAX - 1, &index)
-	       == TCL_OK) {
->>>>>>> dd6950d6
 	/* indexArgPtr designates a single index. */
 	/* T:listrep-1.{2.1,12.1,15.1,19.1},2.{2.3,9.3,10.1,13.1,16.1}, 3.{4,5,6}.3 */
 	return TclLsetFlat(interp, listObj, 1, &indexArgObj, valueObj);
