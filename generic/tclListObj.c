/*
 * tclListObj.c --
 *
 *	This file contains functions that implement the Tcl list object type.
 *
 * Copyright © 2022 Ashok P. Nadkarni.  All rights reserved.
 *
 * See the file "license.terms" for information on usage and redistribution of
 * this file, and for a DISCLAIMER OF ALL WARRANTIES.
 */

#include <assert.h>
#include "tclInt.h"
#include "tclTomMath.h"

/*
 * TODO - memmove is fast. Measure at what size we should prefer memmove
 * (for unshared objects only) in lieu of range operations. On the other
 * hand, more cache dirtied?
 */

/*
 * Macros for validation and bug checking.
 */

/*
 * Control whether asserts are enabled. Always enable in debug builds. In non-debug
 * builds, can be set with cdebug="-DENABLE_LIST_ASSERTS" on the nmake command line.
 */
#ifdef ENABLE_LIST_ASSERTS
# ifdef NDEBUG
#  undef NDEBUG /* Activate assert() macro */
# endif
#else
# ifndef NDEBUG
#  define ENABLE_LIST_ASSERTS /* Always activate list asserts in debug mode */
# endif
#endif

#ifdef ENABLE_LIST_ASSERTS

#define LIST_ASSERT(cond_) assert(cond_)
/*
 * LIST_INDEX_ASSERT is to catch errors with negative indices and counts
 * being passed AFTER validation. On Tcl9 length types are unsigned hence
 * the checks against LIST_MAX. On Tcl8 length types are signed hence the
 * also checks against 0.
 */
#define LIST_INDEX_ASSERT(idxarg_)                                 \
    do {                                                           \
	Tcl_Size idx_ = (idxarg_); /* To guard against ++ etc. */ \
	LIST_ASSERT(idx_ >= 0 && idx_ < LIST_MAX);                 \
    } while (0)
/* Ditto for counts except upper limit is different */
#define LIST_COUNT_ASSERT(countarg_)                                   \
    do {                                                               \
	Tcl_Size count_ = (countarg_); /* To guard against ++ etc. */ \
	LIST_ASSERT(count_ >= 0 && count_ <= LIST_MAX);                \
    } while (0)

#else

#define LIST_ASSERT(cond_) ((void) 0)
#define LIST_INDEX_ASSERT(idx_) ((void) 0)
#define LIST_COUNT_ASSERT(count_) ((void) 0)

#endif

/* Checks for when caller should have already converted to internal list type */
#define LIST_ASSERT_TYPE(listObj_) \
    LIST_ASSERT(TclHasInternalRep((listObj_), &tclListType))

/*
 * If ENABLE_LIST_INVARIANTS is enabled (-DENABLE_LIST_INVARIANTS from the
 * command line), the entire list internal representation is checked for
 * inconsistencies. This has a non-trivial cost so has to be separately
 * enabled and not part of assertions checking. However, the test suite does
 * invoke ListRepValidate directly even without ENABLE_LIST_INVARIANTS.
 */
#ifdef ENABLE_LIST_INVARIANTS
#define LISTREP_CHECK(listRepPtr_) ListRepValidate(listRepPtr_, __FILE__, __LINE__)
#else
#define LISTREP_CHECK(listRepPtr_) (void) 0
#endif

/*
 * Flags used for controlling behavior of allocation of list
 * internal representations.
 *
 * If the LISTREP_PANIC_ON_FAIL bit is set, the function will panic if
 * list is too large or memory cannot be allocated. Without the flag
 * a NULL pointer is returned.
 *
 * The LISTREP_SPACE_FAVOR_NONE, LISTREP_SPACE_FAVOR_FRONT,
 * LISTREP_SPACE_FAVOR_BACK, LISTREP_SPACE_ONLY_BACK flags are used to
 * control additional space when allocating.
 * - If none of these flags is present, the exact space requested is
 *   allocated, nothing more.
 * - Otherwise, if only LISTREP_FAVOR_FRONT is present, extra space is
 *   allocated with more towards the front.
 * - Conversely, if only LISTREP_FAVOR_BACK is present extra space is allocated
 *   with more to the back.
 * - If both flags are present (LISTREP_SPACE_FAVOR_NONE), the extra space
 *   is equally apportioned.
 * - Finally if LISTREP_SPACE_ONLY_BACK is present, ALL extra space is at
 *   the back.
 */
#define LISTREP_PANIC_ON_FAIL         0x00000001
#define LISTREP_SPACE_FAVOR_FRONT     0x00000002
#define LISTREP_SPACE_FAVOR_BACK      0x00000004
#define LISTREP_SPACE_ONLY_BACK       0x00000008
#define LISTREP_SPACE_FAVOR_NONE \
    (LISTREP_SPACE_FAVOR_FRONT | LISTREP_SPACE_FAVOR_BACK)
#define LISTREP_SPACE_FLAGS                               \
    (LISTREP_SPACE_FAVOR_FRONT | LISTREP_SPACE_FAVOR_BACK \
     | LISTREP_SPACE_ONLY_BACK)

/*
 * Prototypes for non-inline static functions defined later in this file:
 */
static int	MemoryAllocationError(Tcl_Interp *, Tcl_Size size);
static int	ListLimitExceededError(Tcl_Interp *);
static ListStore *ListStoreNew(Tcl_Size objc, Tcl_Obj *const objv[], int flags);
static int	ListRepInit(Tcl_Size objc, Tcl_Obj *const objv[], int flags, ListRep *);
static int	ListRepInitAttempt(Tcl_Interp *,
		    Tcl_Size objc,
		    Tcl_Obj *const objv[],
		    ListRep *);
static void	ListRepClone(ListRep *fromRepPtr, ListRep *toRepPtr, int flags);
static void	ListRepUnsharedFreeUnreferenced(const ListRep *repPtr);
static int	TclListObjGetRep(Tcl_Interp *, Tcl_Obj *listPtr, ListRep *repPtr);
static void	ListRepRange(ListRep *srcRepPtr,
		    Tcl_Size rangeStart,
		    Tcl_Size rangeEnd,
		    int preserveSrcRep,
		    ListRep *rangeRepPtr);
static ListStore *ListStoreReallocate(ListStore *storePtr, Tcl_Size numSlots);
static void	ListRepValidate(const ListRep *repPtr, const char *file,
		    int lineNum);
static void	DupListInternalRep(Tcl_Obj *srcPtr, Tcl_Obj *copyPtr);
static void	FreeListInternalRep(Tcl_Obj *listPtr);
static int	SetListFromAny(Tcl_Interp *interp, Tcl_Obj *objPtr);
static void	UpdateStringOfList(Tcl_Obj *listPtr);
static Tcl_Size ListLength(Tcl_Obj *listPtr);

/*
 * The structure below defines the list Tcl object type by means of functions
 * that can be invoked by generic object code.
 *
 * The internal representation of a list object is ListRep defined in tcl.h.
 */

const Tcl_ObjType tclListType = {
    "list",			/* name */
    FreeListInternalRep,	/* freeIntRepProc */
    DupListInternalRep,		/* dupIntRepProc */
    UpdateStringOfList,		/* updateStringProc */
    SetListFromAny,		/* setFromAnyProc */
    TCL_OBJTYPE_V1(
    ListLength,
    NULL,
    NULL,
    NULL,
    NULL,
    NULL,
    NULL,
    NULL,
    NULL)
};

/* Macros to manipulate the List internal rep */
#define ListRepIncrRefs(repPtr_)            \
    do {                                    \
	(repPtr_)->storePtr->refCount++;    \
	if ((repPtr_)->spanPtr)             \
	    (repPtr_)->spanPtr->refCount++; \
    } while (0)

/* Returns number of free unused slots at the back of the ListRep's ListStore */
#define ListRepNumFreeTail(repPtr_) \
    ((repPtr_)->storePtr->numAllocated \
     - ((repPtr_)->storePtr->firstUsed + (repPtr_)->storePtr->numUsed))

/* Returns number of free unused slots at the front of the ListRep's ListStore */
#define ListRepNumFreeHead(repPtr_) ((repPtr_)->storePtr->firstUsed)

/* Returns a pointer to the slot corresponding to list index listIdx_ */
#define ListRepSlotPtr(repPtr_, listIdx_) \
    (&(repPtr_)->storePtr->slots[ListRepStart(repPtr_) + (listIdx_)])

/*
 * Macros to replace the internal representation in a Tcl_Obj. There are
 * subtle differences in each so make sure to use the right one to avoid
 * memory leaks, access to freed memory and the like.
 *
 * ListObjStompRep - assumes the Tcl_Obj internal representation can be
 * overwritten AND that the passed ListRep already has reference counts that
 * include the reference from the Tcl_Obj. Basically just copies the pointers
 * and sets the internal Tcl_Obj type to list
 *
 * ListObjOverwriteRep - like ListObjOverwriteRep but additionally
 * increments reference counts on the passed ListRep. Generally used when
 * the string representation of the Tcl_Obj is not to be modified.
 *
 * ListObjReplaceRepAndInvalidate - Like ListObjOverwriteRep but additionally
 * assumes the Tcl_Obj internal rep is valid (and possibly even same as
 * passed ListRep) and frees it first. Additionally invalidates the string
 * representation. Generally used when modifying a Tcl_Obj value.
 */
#define ListObjStompRep(objPtr_, repPtr_)                              \
    do {                                                               \
	(objPtr_)->internalRep.twoPtrValue.ptr1 = (repPtr_)->storePtr; \
	(objPtr_)->internalRep.twoPtrValue.ptr2 = (repPtr_)->spanPtr;  \
	(objPtr_)->typePtr = &tclListType;                             \
    } while (0)

#define ListObjOverwriteRep(objPtr_, repPtr_) \
    do {                                      \
	ListRepIncrRefs(repPtr_);             \
	ListObjStompRep(objPtr_, repPtr_);    \
    } while (0)

#define ListObjReplaceRepAndInvalidate(objPtr_, repPtr_)           \
    do {                                                           \
	/* Note order important, don't use ListObjOverwriteRep! */ \
	ListRepIncrRefs(repPtr_);                                  \
	TclFreeInternalRep(objPtr_);                               \
	TclInvalidateStringRep(objPtr_);                           \
	ListObjStompRep(objPtr_, repPtr_);                         \
    } while (0)

/*
 *------------------------------------------------------------------------
 *
 * ListSpanNew --
 *
 *    Allocates and initializes memory for a new ListSpan. The reference
 *    count on the returned struct is 0.
 *
 * Results:
 *    Non-NULL pointer to the allocated ListSpan.
 *
 * Side effects:
 *    The function will panic on memory allocation failure.
 *
 *------------------------------------------------------------------------
 */
static inline ListSpan *
ListSpanNew(
    Tcl_Size firstSlot, /* Starting slot index of the span */
    Tcl_Size numSlots)  /* Number of slots covered by the span */
{
    ListSpan *spanPtr = (ListSpan *) Tcl_Alloc(sizeof(*spanPtr));
    spanPtr->refCount = 0;
    spanPtr->spanStart = firstSlot;
    spanPtr->spanLength = numSlots;
    return spanPtr;
}

/*
 *------------------------------------------------------------------------
 *
 * ListSpanDecrRefs --
 *
 *   Decrements the reference count on a span, freeing the memory if
 *   it drops to zero or less.
 *
 * Results:
 *   None.
 *
 * Side effects:
 *   The memory may be freed.
 *
 *------------------------------------------------------------------------
 */
static inline void
ListSpanDecrRefs(ListSpan *spanPtr)
{
    if (spanPtr->refCount <= 1) {
	Tcl_Free(spanPtr);
    } else {
	spanPtr->refCount -= 1;
    }
}

/*
 *------------------------------------------------------------------------
 *
 * ListSpanMerited --
 *
 *    Creation of a new list may sometimes be done as a span on existing
 *    storage instead of allocating new. The tradeoff is that if the
 *    original list is released, the new span-based list may hold on to
 *    more memory than desired. This function implements heuristics for
 *    deciding which option is better.
 *
 * Results:
 *    Returns non-0 if a span-based list is likely to be more optimal
 *    and 0 if not.
 *
 * Side effects:
 *    None.
 *
 *------------------------------------------------------------------------
 */
static inline int
ListSpanMerited(
    Tcl_Size length,                 /* Length of the proposed span */
    Tcl_Size usedStorageLength,      /* Number of slots currently in used */
    Tcl_Size allocatedStorageLength) /* Length of the currently allocation */
{
    /*
     * Possible optimizations for future consideration
     * - heuristic LIST_SPAN_THRESHOLD
     * - currently, information about the sharing (ref count) of existing
     * storage is not passed. Perhaps it should be. For example if the
     * existing storage has a "large" ref count, then it might make sense
     * to do even a small span.
     */

    if (length < LIST_SPAN_THRESHOLD) {
	return 0;/* No span for small lists */
    }
    if (length < (allocatedStorageLength / 2 - allocatedStorageLength / 8)) {
	return 0; /* No span if less than 3/8 of allocation */
    }
    if (length < usedStorageLength / 2) {
	return 0; /* No span if less than half current storage */
    }

    return 1;
}

/*
 *------------------------------------------------------------------------
 *
 * ListStoreUpSize --
 *
 *    For reasons of efficiency, extra space is allocated for a ListStore
 *    compared to what was requested. This function calculates how many
 *    slots should actually be allocated for a given request size.
 *
 * Results:
 *    Number of slots to allocate.
 *
 * Side effects:
 *    None.
 *
 *------------------------------------------------------------------------
 */
static inline Tcl_Size
ListStoreUpSize(Tcl_Size numSlotsRequested) {
    /* TODO -how much extra? May be double only for smaller requests? */
    return numSlotsRequested < (LIST_MAX / 2) ? 2 * numSlotsRequested
						 : LIST_MAX;
}

/*
 *------------------------------------------------------------------------
 *
 * ListRepFreeUnreferenced --
 *
 *    Inline wrapper for ListRepUnsharedFreeUnreferenced that does quick checks
 *    before calling it.
 *
 *    IMPORTANT: this function must not be called on an internal
 *    representation of a Tcl_Obj that is itself shared.
 *
 * Results:
 *    None.
 *
 * Side effects:
 *    See comments for ListRepUnsharedFreeUnreferenced.
 *
 *------------------------------------------------------------------------
 */
static inline void
ListRepFreeUnreferenced(const ListRep *repPtr)
{
    if (! ListRepIsShared(repPtr) && repPtr->spanPtr) {
        /* T:listrep-1.5.1 */
	ListRepUnsharedFreeUnreferenced(repPtr);
    }
}

/*
 *------------------------------------------------------------------------
 *
 * ObjArrayIncrRefs --
 *
 *    Increments the reference counts for Tcl_Obj's in a subarray.
 *
 * Results:
 *    None.
 *
 * Side effects:
 *    As above.
 *
 *------------------------------------------------------------------------
 */
static inline void
ObjArrayIncrRefs(
    Tcl_Obj * const *objv,  /* Pointer to the array */
    Tcl_Size startIdx,     /* Starting index of subarray within objv */
    Tcl_Size count)        /* Number of elements in the subarray */
{
    Tcl_Obj * const *end;
    LIST_INDEX_ASSERT(startIdx);
    LIST_COUNT_ASSERT(count);
    objv += startIdx;
    end = objv + count;
    while (objv < end) {
	Tcl_IncrRefCount(*objv);
	++objv;
    }
}

/*
 *------------------------------------------------------------------------
 *
 * ObjArrayDecrRefs --
 *
 *    Decrements the reference counts for Tcl_Obj's in a subarray.
 *
 * Results:
 *    None.
 *
 * Side effects:
 *    As above.
 *
 *------------------------------------------------------------------------
 */
static inline void
ObjArrayDecrRefs(
    Tcl_Obj * const *objv, /* Pointer to the array */
    Tcl_Size startIdx,    /* Starting index of subarray within objv */
    Tcl_Size count)       /* Number of elements in the subarray */
{
    Tcl_Obj * const *end;
    LIST_INDEX_ASSERT(startIdx);
    LIST_COUNT_ASSERT(count);
    objv += startIdx;
    end = objv + count;
    while (objv < end) {
	Tcl_DecrRefCount(*objv);
	++objv;
    }
}

/*
 *------------------------------------------------------------------------
 *
 * ObjArrayCopy --
 *
 *    Copies an array of Tcl_Obj* pointers.
 *
 * Results:
 *    None.
 *
 * Side effects:
 *    Reference counts on copied Tcl_Obj's are incremented.
 *
 *------------------------------------------------------------------------
 */
static inline void
ObjArrayCopy(
    Tcl_Obj **to,          /* Destination */
    Tcl_Size count,       /* Number of pointers to copy */
    Tcl_Obj *const from[]) /* Source array of Tcl_Obj* */
{
    Tcl_Obj **end;
    LIST_COUNT_ASSERT(count);
    end = to + count;
    /* TODO - would memmove followed by separate IncrRef loop be faster? */
    while (to < end) {
	Tcl_IncrRefCount(*from);
	*to++ = *from++;
    }
}

/*
 *------------------------------------------------------------------------
 *
 * MemoryAllocationError --
 *
 *    Generates a memory allocation failure error.
 *
 * Results:
 *    Always TCL_ERROR.
 *
 * Side effects:
 *    Error message and code are stored in the interpreter if not NULL.
 *
 *------------------------------------------------------------------------
 */
static int
MemoryAllocationError(
    Tcl_Interp *interp, /* Interpreter for error message. May be NULL */
    Tcl_Size size)        /* Size of attempted allocation that failed */
{
    if (interp != NULL) {
	Tcl_SetObjResult(
	    interp,
	    Tcl_ObjPrintf(
		"list construction failed: unable to alloc %" TCL_LL_MODIFIER
		"u bytes",
		(Tcl_WideInt)size));
	Tcl_SetErrorCode(interp, "TCL", "MEMORY", NULL);
    }
    return TCL_ERROR;
}

/*
 *------------------------------------------------------------------------
 *
 * ListLimitExceeded --
 *
 *    Generates an error for exceeding maximum list size.
 *
 * Results:
 *    Always TCL_ERROR.
 *
 * Side effects:
 *    Error message and code are stored in the interpreter if not NULL.
 *
 *------------------------------------------------------------------------
 */
static int
ListLimitExceededError(Tcl_Interp *interp)
{
    if (interp != NULL) {
	Tcl_SetObjResult(
	    interp,
	    Tcl_NewStringObj("max length of a Tcl list exceeded", -1));
	Tcl_SetErrorCode(interp, "TCL", "MEMORY", NULL);
    }
    return TCL_ERROR;
}

/*
 *------------------------------------------------------------------------
 *
 * ListRepUnsharedShiftDown --
 *
 *    Shifts the "in-use" contents in the ListStore for a ListRep down
 *    by the given number of slots. The ListStore must be unshared and
 *    the free space at the front of the storage area must be big enough.
 *    It is the caller's responsibility to check.
 *
 * Results:
 *    None.
 *
 * Side effects:
 *    The contents of the ListRep's ListStore area are shifted down in the
 *    storage area. The ListRep's ListSpan is updated accordingly.
 *
 *------------------------------------------------------------------------
 */
static inline void
ListRepUnsharedShiftDown(ListRep *repPtr, Tcl_Size shiftCount)
{
    ListStore *storePtr;

    LISTREP_CHECK(repPtr);
    LIST_ASSERT(!ListRepIsShared(repPtr));

    storePtr = repPtr->storePtr;

    LIST_COUNT_ASSERT(shiftCount);
    LIST_ASSERT(storePtr->firstUsed >= shiftCount);

    memmove(&storePtr->slots[storePtr->firstUsed - shiftCount],
	    &storePtr->slots[storePtr->firstUsed],
	    storePtr->numUsed * sizeof(Tcl_Obj *));
    storePtr->firstUsed -= shiftCount;
    if (repPtr->spanPtr) {
	repPtr->spanPtr->spanStart -= shiftCount;
	LIST_ASSERT(repPtr->spanPtr->spanLength == storePtr->numUsed);
    } else {
	/*
	 * If there was no span, firstUsed must have been 0 (Invariant)
	 * AND shiftCount must have been 0 (<= firstUsed on call)
	 * In other words, this would have been a no-op
	 */

	LIST_ASSERT(storePtr->firstUsed == 0);
	LIST_ASSERT(shiftCount == 0);
    }

    LISTREP_CHECK(repPtr);
}

/*
 *------------------------------------------------------------------------
 *
 * ListRepUnsharedShiftUp --
 *
 *    Shifts the "in-use" contents in the ListStore for a ListRep up
 *    by the given number of slots. The ListStore must be unshared and
 *    the free space at the back of the storage area must be big enough.
 *    It is the caller's responsibility to check.
 *    TODO - this function is not currently used.
 *
 * Results:
 *    None.
 *
 * Side effects:
 *    The contents of the ListRep's ListStore area are shifted up in the
 *    storage area. The ListRep's ListSpan is updated accordingly.
 *
 *------------------------------------------------------------------------
 */
#if 0
static inline void
ListRepUnsharedShiftUp(ListRep *repPtr, Tcl_Size shiftCount)
{
    ListStore *storePtr;

    LISTREP_CHECK(repPtr);
    LIST_ASSERT(!ListRepIsShared(repPtr));
    LIST_COUNT_ASSERT(shiftCount);

    storePtr = repPtr->storePtr;
    LIST_ASSERT((storePtr->firstUsed + storePtr->numUsed + shiftCount)
		<= storePtr->numAllocated);

    memmove(&storePtr->slots[storePtr->firstUsed + shiftCount],
	    &storePtr->slots[storePtr->firstUsed],
	    storePtr->numUsed * sizeof(Tcl_Obj *));
    storePtr->firstUsed += shiftCount;
    if (repPtr->spanPtr) {
	repPtr->spanPtr->spanStart += shiftCount;
    } else {
	/* No span means entire original list is span */
	/* Should have been zero before shift - Invariant TBD */
	LIST_ASSERT(storePtr->firstUsed == shiftCount);
	repPtr->spanPtr = ListSpanNew(shiftCount, storePtr->numUsed);
    }

    LISTREP_CHECK(repPtr);
}
#endif

/*
 *------------------------------------------------------------------------
 *
 * ListRepValidate --
 *
 *	Checks all invariants for a ListRep and panics on failure.
 *	Note this is independent of NDEBUG, assert etc.
 *
 * Results:
 *    None.
 *
 * Side effects:
 *    Panics if any invariant is not met.
 *
 *------------------------------------------------------------------------
 */
static void
ListRepValidate(const ListRep *repPtr, const char *file, int lineNum)
{
    ListStore *storePtr = repPtr->storePtr;
    const char *condition;

    (void)storePtr; /* To stop gcc from whining about unused vars */

#define INVARIANT(cond_)        \
    do {                        \
	if (!(cond_)) {         \
	    condition = #cond_; \
	    goto failure;       \
	}                       \
    } while (0)

    /* Separate each condition so line number gives exact reason for failure */
    INVARIANT(storePtr != NULL);
    INVARIANT(storePtr->numAllocated <= LIST_MAX);
    INVARIANT(storePtr->firstUsed < storePtr->numAllocated);
    INVARIANT(storePtr->numUsed <= storePtr->numAllocated);
    INVARIANT(storePtr->firstUsed <= (storePtr->numAllocated - storePtr->numUsed));

    if (! ListRepIsShared(repPtr)) {
	/*
	 * If this is the only reference and there is no span, then store
	 * occupancy must begin at 0
	 */
	INVARIANT(repPtr->spanPtr || repPtr->storePtr->firstUsed == 0);
    }

    INVARIANT(ListRepStart(repPtr) >= storePtr->firstUsed);
    INVARIANT(ListRepLength(repPtr) <= storePtr->numUsed);
    INVARIANT(ListRepStart(repPtr) <= (storePtr->firstUsed + storePtr->numUsed - ListRepLength(repPtr)));

#undef INVARIANT

    return;

failure:
    Tcl_Panic("List internal failure in %s line %d. Condition: %s",
	      file,
	      lineNum,
	      condition);
}

/*
 *------------------------------------------------------------------------
 *
 * TclListObjValidate --
 *
 *    Wrapper around ListRepValidate. Primarily used from test suite.
 *
 * Results:
 *    None.
 *
 * Side effects:
 *    Will panic if internal structure is not consistent or if object
 *    cannot be converted to a list object.
 *
 *------------------------------------------------------------------------
 */
void
TclListObjValidate(Tcl_Interp *interp, Tcl_Obj *listObj)
{
    ListRep listRep;
    if (TclListObjGetRep(interp, listObj, &listRep) != TCL_OK) {
	Tcl_Panic("Object passed to TclListObjValidate cannot be converted to "
		  "a list object.");
    }
    ListRepValidate(&listRep, __FILE__, __LINE__);
}

/*
 *----------------------------------------------------------------------
 *
 * ListStoreNew --
 *
 *	Allocates a new ListStore with space for at least objc elements. objc
 *	must be > 0.  If objv!=NULL, initializes with the first objc values
 *	in that array.  If objv==NULL, initalize 0 elements, with space
 *	to add objc more.
 *
 *      Normally the function allocates the exact space requested unless
 *      the flags arguments has any LISTREP_SPACE_*
 *      bits set. See the comments for those #defines.
 *
 * Results:
 *      On success, a pointer to the allocated ListStore is returned.
 *      On allocation failure, panics if LISTREP_PANIC_ON_FAIL is set in
 *      flags; otherwise returns NULL.
 *
 * Side effects:
 *	The ref counts of the elements in objv are incremented on success
 *	since the returned ListStore references them.
 *
 *----------------------------------------------------------------------
 */
static ListStore *
ListStoreNew(
    Tcl_Size objc,
    Tcl_Obj *const objv[],
    int flags)
{
    ListStore *storePtr;
    Tcl_Size capacity;

    /*
     * First check to see if we'd overflow and try to allocate an object
     * larger than our memory allocator allows.
     */
    if (objc > LIST_MAX) {
	if (flags & LISTREP_PANIC_ON_FAIL) {
	    Tcl_Panic("max length of a Tcl list exceeded");
	}
	return NULL;
    }

    if (flags & LISTREP_SPACE_FLAGS) {
	/* Caller requests extra space front, back or both */
	capacity = ListStoreUpSize(objc);
    } else {
	capacity = objc;
    }

    storePtr = (ListStore *)Tcl_AttemptAlloc(LIST_SIZE(capacity));
    while (storePtr == NULL && (capacity > (objc+1))) {
	/* Because of loop condition capacity won't overflow */
	capacity = objc + ((capacity - objc) / 2);
	storePtr = (ListStore *)Tcl_AttemptAlloc(LIST_SIZE(capacity));
    }
    if (storePtr == NULL) {
	if (flags & LISTREP_PANIC_ON_FAIL) {
	    Tcl_Panic("list creation failed: unable to alloc %" TCL_Z_MODIFIER "u bytes",
		    LIST_SIZE(objc));
	}
	return NULL;
    }

    storePtr->refCount = 0;
    storePtr->flags = 0;
    storePtr->numAllocated = capacity;
    if (capacity == objc) {
	storePtr->firstUsed = 0;
    } else {
	Tcl_Size extra = capacity - objc;
	int spaceFlags = flags & LISTREP_SPACE_FLAGS;
	if (spaceFlags == LISTREP_SPACE_ONLY_BACK) {
	    storePtr->firstUsed = 0;
	} else if (spaceFlags == LISTREP_SPACE_FAVOR_FRONT) {
	    /* Leave more space in the front */
	    storePtr->firstUsed =
		extra - (extra / 4); /* NOT same as 3*extra/4 */
	} else if (spaceFlags == LISTREP_SPACE_FAVOR_BACK) {
	    /* Leave more space in the back */
	    storePtr->firstUsed = extra / 4;
	} else {
	    /* Apportion equally */
	    storePtr->firstUsed = extra / 2;
	}
    }

    if (objv) {
	storePtr->numUsed = objc;
	ObjArrayCopy(&storePtr->slots[storePtr->firstUsed], objc, objv);
    } else {
	storePtr->numUsed = 0;
    }

    return storePtr;
}

/*
 *------------------------------------------------------------------------
 *
 * ListStoreReallocate --
 *
 *    Reallocates the memory for a ListStore allocating extra for
 *    possible future growth.
 *
 * Results:
 *    Pointer to the ListStore which may be the same as storePtr or pointer
 *    to a new block of memory. On reallocation failure, NULL is returned.
 *
 *
 * Side effects:
 *    The memory pointed to by storePtr is freed if it a new block has to
 *    be returned.
 *
 *
 *------------------------------------------------------------------------
 */
ListStore *
ListStoreReallocate (ListStore *storePtr, Tcl_Size numSlots)
{
    Tcl_Size newCapacity;
    ListStore *newStorePtr;

    newCapacity = ListStoreUpSize(numSlots);
    newStorePtr =
	(ListStore *)Tcl_AttemptRealloc(storePtr, LIST_SIZE(newCapacity));

    /*
     * In case above failed keep looping reducing the requested extra space
     * by half every time.
     */
    while (newStorePtr == NULL && (newCapacity > (numSlots+1))) {
	/* Because of loop condition newCapacity won't overflow */
	newCapacity = numSlots + ((newCapacity - numSlots) / 2);
	newStorePtr =
	    (ListStore *)Tcl_AttemptRealloc(storePtr, LIST_SIZE(newCapacity));
    }
    if (newStorePtr == NULL) {
	/* Last resort - allcate what was asked */
	newCapacity = numSlots;
	newStorePtr = (ListStore *)Tcl_AttemptRealloc(storePtr,
						    LIST_SIZE(newCapacity));
	if (newStorePtr == NULL)
	    return NULL;
    }
    /* Only the capacity has changed, fix it in the header */
    newStorePtr->numAllocated = newCapacity;
    return newStorePtr;
}

/*
 *----------------------------------------------------------------------
 *
 * ListRepInit --
 *
 *      Initializes a ListRep to hold a list internal representation
 *      with space for objc elements.
 *
 *      objc must be > 0. If objv!=NULL, initializes with the first objc
 *      values in that array. If objv==NULL, initalize list internal rep to
 *      have 0 elements, with space to add objc more.
 *
 *	Normally the function allocates the exact space requested unless
 *	the flags arguments has one of the LISTREP_SPACE_* bits set.
 *	See the comments for those #defines.
 *
 *      The reference counts of the ListStore and ListSpan (if present)
 *	pointed to by the initialized repPtr are set to zero.
 *	Caller has to manage them as necessary.
 *
 * Results:
 *      On success, TCL_OK is returned with *listRepPtr initialized.
 *      On failure, panics if LISTREP_PANIC_ON_FAIL is set in flags; otherwise
 *	returns TCL_ERROR with *listRepPtr fields set to NULL.
 *
 * Side effects:
 *	The ref counts of the elements in objv are incremented since the
 *	resulting list now refers to them.
 *
 *----------------------------------------------------------------------
 */
static int
ListRepInit(
    Tcl_Size objc,
    Tcl_Obj *const objv[],
    int flags,
    ListRep *repPtr
    )
{
    ListStore *storePtr;

    storePtr = ListStoreNew(objc, objv, flags);
    if (storePtr) {
	repPtr->storePtr = storePtr;
	if (storePtr->firstUsed == 0) {
	    repPtr->spanPtr = NULL;
	} else {
	    repPtr->spanPtr =
		ListSpanNew(storePtr->firstUsed, storePtr->numUsed);
	}
	return TCL_OK;
    }
    /*
     * Initialize to keep gcc happy at the call site. Else it complains
     * about possibly uninitialized use.
     */
    repPtr->storePtr = NULL;
    repPtr->spanPtr = NULL;
    return TCL_ERROR;
}

/*
 *----------------------------------------------------------------------
 *
 * ListRepInitAttempt --
 *
 *	Creates a list internal rep with space for objc elements. See
 *	ListRepInit for requirements for parameters (in particular objc must
 *	be > 0). This function only adds error messages to the interpreter if
 *	not NULL.
 *
 *      The reference counts of the ListStore and ListSpan (if present)
 *	pointed to by the initialized repPtr are set to zero.
 *	Caller has to manage them as necessary.
 *
 * Results:
 *      On success, TCL_OK is returned with *listRepPtr initialized.
 *	On allocation failure, returnes TCL_ERROR with an error message
 *	in the interpreter if non-NULL.
 *
 * Side effects:
 *	The ref counts of the elements in objv are incremented since the
 *	resulting list now refers to them.
 *
 *----------------------------------------------------------------------
 */
static int
ListRepInitAttempt(
    Tcl_Interp *interp,
    Tcl_Size objc,
    Tcl_Obj *const objv[],
    ListRep *repPtr)
{
    int result = ListRepInit(objc, objv, 0, repPtr);

    if (result != TCL_OK && interp != NULL) {
	if (objc > LIST_MAX) {
	    ListLimitExceededError(interp);
	} else {
	    MemoryAllocationError(interp, LIST_SIZE(objc));
	}
    }
    return result;
}

/*
 *------------------------------------------------------------------------
 *
 * ListRepClone --
 *
 *    Does a deep clone of an existing ListRep.
 *
 *    Normally the function allocates the exact space needed unless
 *    the flags arguments has one of the LISTREP_SPACE_* bits set.
 *    See the comments for those #defines.
 *
 * Results:
 *    None.
 *
 * Side effects:
 *    The toRepPtr location is initialized with the ListStore and ListSpan
 *    (if needed) containing a copy of the list elements in fromRepPtr.
 *    The function will panic if memory cannot be allocated.
 *
 *------------------------------------------------------------------------
 */
static void
ListRepClone(ListRep *fromRepPtr, ListRep *toRepPtr, int flags)
{
    Tcl_Obj **fromObjs;
    Tcl_Size numFrom;

    ListRepElements(fromRepPtr, numFrom, fromObjs);
    ListRepInit(numFrom, fromObjs, flags | LISTREP_PANIC_ON_FAIL, toRepPtr);
}

/*
 *------------------------------------------------------------------------
 *
 * ListRepUnsharedFreeUnreferenced --
 *
 *    Frees any Tcl_Obj's from the "in-use" area of the ListStore for a
 *    ListRep that are not actually references from any lists.
 *
 *    IMPORTANT: this function must not be called on a shared internal
 *    representation or the internal representation of a shared Tcl_Obj.
 *
 * Results:
 *    None.
 *
 * Side effects:
 *    The firstUsed and numUsed fields of the ListStore are updated to
 *    reflect the new "in-use" extent.
 *
 *------------------------------------------------------------------------
 */
static void ListRepUnsharedFreeUnreferenced(const ListRep *repPtr)
{
    Tcl_Size count;
    ListStore *storePtr;
    ListSpan *spanPtr;

    LIST_ASSERT(!ListRepIsShared(repPtr));
    LISTREP_CHECK(repPtr);

    storePtr = repPtr->storePtr;
    spanPtr = repPtr->spanPtr;
    if (spanPtr == NULL) {
	LIST_ASSERT(storePtr->firstUsed == 0); /* Invariant TBD */
	return;
    }

    /* Collect garbage at front */
    count = spanPtr->spanStart - storePtr->firstUsed;
    LIST_COUNT_ASSERT(count);
    if (count > 0) {
        /* T:listrep-1.5.1,6.{1:8} */
	ObjArrayDecrRefs(storePtr->slots, storePtr->firstUsed, count);
	storePtr->firstUsed = spanPtr->spanStart;
	LIST_ASSERT(storePtr->numUsed >= count);
	storePtr->numUsed -= count;
    }

    /* Collect garbage at back */
    count = (storePtr->firstUsed + storePtr->numUsed)
	  - (spanPtr->spanStart + spanPtr->spanLength);
    LIST_COUNT_ASSERT(count);
    if (count > 0) {
        /* T:listrep-6.{1:8} */
	ObjArrayDecrRefs(
	    storePtr->slots, spanPtr->spanStart + spanPtr->spanLength, count);
	LIST_ASSERT(storePtr->numUsed >= count);
	storePtr->numUsed -= count;
    }

    LIST_ASSERT(ListRepStart(repPtr) == storePtr->firstUsed);
    LIST_ASSERT(ListRepLength(repPtr) == storePtr->numUsed);
    LISTREP_CHECK(repPtr);
}

/*
 *----------------------------------------------------------------------
 *
 * Tcl_NewListObj --
 *
 *	This function is normally called when not debugging: i.e., when
 *	TCL_MEM_DEBUG is not defined. It creates a new list object from an
 *	(objc,objv) array: that is, each of the objc elements of the array
 *	referenced by objv is inserted as an element into a new Tcl object.
 *
 *	When TCL_MEM_DEBUG is defined, this function just returns the result
 *	of calling the debugging version Tcl_DbNewListObj.
 *
 * Results:
 *	A new list object is returned that is initialized from the object
 *	pointers in objv. If objc is less than or equal to zero, an empty
 *	object is returned. The new object's string representation is left
 *	NULL. The resulting new list object has ref count 0.
 *
 * Side effects:
 *	The ref counts of the elements in objv are incremented since the
 *	resulting list now refers to them.
 *
 *----------------------------------------------------------------------
 */

#ifdef TCL_MEM_DEBUG
#undef Tcl_NewListObj

Tcl_Obj *
Tcl_NewListObj(
    Tcl_Size objc,		/* Count of objects referenced by objv. */
    Tcl_Obj *const objv[])	/* An array of pointers to Tcl objects. */
{
    return Tcl_DbNewListObj(objc, objv, "unknown", 0);
}

#else /* if not TCL_MEM_DEBUG */

Tcl_Obj *
Tcl_NewListObj(
    Tcl_Size objc,		/* Count of objects referenced by objv. */
    Tcl_Obj *const objv[])	/* An array of pointers to Tcl objects. */
{
    ListRep listRep;
    Tcl_Obj *listObj;

    TclNewObj(listObj);

    if (objc + 1 <= 1) {
	return listObj;
    }

    ListRepInit(objc, objv, LISTREP_PANIC_ON_FAIL, &listRep);
    ListObjReplaceRepAndInvalidate(listObj, &listRep);

    return listObj;
}
#endif /* if TCL_MEM_DEBUG */

/*
 *----------------------------------------------------------------------
 *
 * Tcl_DbNewListObj --
 *
 *	This function is normally called when debugging: i.e., when
 *	TCL_MEM_DEBUG is defined. It creates new list objects. It is the same
 *	as the Tcl_NewListObj function above except that it calls
 *	Tcl_DbCkalloc directly with the file name and line number from its
 *	caller. This simplifies debugging since then the [memory active]
 *	command will report the correct file name and line number when
 *	reporting objects that haven't been freed.
 *
 *	When TCL_MEM_DEBUG is not defined, this function just returns the
 *	result of calling Tcl_NewListObj.
 *
 * Results:
 *	A new list object is returned that is initialized from the object
 *	pointers in objv. If objc is less than or equal to zero, an empty
 *	object is returned. The new object's string representation is left
 *	NULL. The new list object has ref count 0.
 *
 * Side effects:
 *	The ref counts of the elements in objv are incremented since the
 *	resulting list now refers to them.
 *
 *----------------------------------------------------------------------
 */

#ifdef TCL_MEM_DEBUG

Tcl_Obj *
Tcl_DbNewListObj(
    Tcl_Size objc,		/* Count of objects referenced by objv. */
    Tcl_Obj *const objv[],	/* An array of pointers to Tcl objects. */
    const char *file,		/* The name of the source file calling this
				 * function; used for debugging. */
    int line)			/* Line number in the source file; used for
				 * debugging. */
{
    Tcl_Obj *listObj;
    ListRep listRep;

    TclDbNewObj(listObj, file, line);

    if (objc + 1 <= 1) {
	return listObj;
    }

    ListRepInit(objc, objv, LISTREP_PANIC_ON_FAIL, &listRep);
    ListObjReplaceRepAndInvalidate(listObj, &listRep);

    return listObj;
}

#else /* if not TCL_MEM_DEBUG */

Tcl_Obj *
Tcl_DbNewListObj(
    Tcl_Size objc,		/* Count of objects referenced by objv. */
    Tcl_Obj *const objv[],	/* An array of pointers to Tcl objects. */
    TCL_UNUSED(const char *) /*file*/,
    TCL_UNUSED(int) /*line*/)
{
    return Tcl_NewListObj(objc, objv);
}
#endif /* TCL_MEM_DEBUG */

/*
 *------------------------------------------------------------------------
 *
 * TclNewListObj2 --
 *
 *    Create a new Tcl_Obj list comprising of the concatenation of two
 *    Tcl_Obj* arrays.
 *    TODO - currently this function is not used within tclListObj but
 *    need to see if it would be useful in other files that preallocate
 *    lists and then append.
 *
 * Results:
 *    Non-NULL pointer to the allocate Tcl_Obj.
 *
 * Side effects:
 *    None.
 *
 *------------------------------------------------------------------------
 */
Tcl_Obj *
TclNewListObj2(
    Tcl_Size objc1,		/* Count of objects referenced by objv1. */
    Tcl_Obj *const objv1[],	/* First array of pointers to Tcl objects. */
    Tcl_Size objc2,		/* Count of objects referenced by objv2. */
    Tcl_Obj *const objv2[]	/* Second array of pointers to Tcl objects. */
)
{
    Tcl_Obj *listObj;
    ListStore *storePtr;
    Tcl_Size objc = objc1 + objc2;

    listObj = Tcl_NewListObj(objc, NULL);
    if (objc == 0) {
	return listObj; /* An empty object */
    }
    LIST_ASSERT_TYPE(listObj);

    storePtr = ListObjStorePtr(listObj);

    LIST_ASSERT(ListObjSpanPtr(listObj) == NULL);
    LIST_ASSERT(storePtr->firstUsed == 0);
    LIST_ASSERT(storePtr->numUsed == 0);
    LIST_ASSERT(storePtr->numAllocated >= objc);

    if (objc1) {
	ObjArrayCopy(storePtr->slots, objc1, objv1);
    }
    if (objc2) {
	ObjArrayCopy(&storePtr->slots[objc1], objc2, objv2);
    }
    storePtr->numUsed = objc;
    return listObj;
}

/*
 *----------------------------------------------------------------------
 *
 * TclListObjGetRep --
 *
 *	This function returns a copy of the ListRep stored
 *	as the internal representation of an object. The reference
 *	counts of the (ListStore, ListSpan) contained in the representation
 *	are NOT incremented.
 *
 * Results:
 *	The return value is normally TCL_OK; in this case *listRepP
 *	is set to a copy of the descriptor stored as the internal
 *	representation of the Tcl_Obj containing a list. if listPtr does not
 *	refer to a list object and the object can not be converted to one,
 *	TCL_ERROR is returned and an error message will be left in the
 *	interpreter's result if interp is not NULL.
 *
 * Side effects:
 *	The possible conversion of the object referenced by listPtr
 *	to a list object. *repPtr is initialized to the internal rep
 *      if result is TCL_OK, or set to NULL on error.
 *----------------------------------------------------------------------
 */

static int
TclListObjGetRep(
    Tcl_Interp *interp, /* Used to report errors if not NULL. */
    Tcl_Obj *listObj,   /* List object for which an element array is
			 * to be returned. */
    ListRep *repPtr) /* Location to store descriptor */
{
    if (!TclHasInternalRep(listObj, &tclListType)) {
	int result;
	result = SetListFromAny(interp, listObj);
	if (result != TCL_OK) {
	    /* Init to keep gcc happy wrt uninitialized fields at call site */
	    repPtr->storePtr = NULL;
	    repPtr->spanPtr = NULL;
	    return result;
	}
    }
    ListObjGetRep(listObj, repPtr);
    LISTREP_CHECK(repPtr);
    return TCL_OK;
}

/*
 *----------------------------------------------------------------------
 *
 * Tcl_SetListObj --
 *
 *	Modify an object to be a list containing each of the objc elements of
 *	the object array referenced by objv.
 *
 * Results:
 *	None.
 *
 * Side effects:
 *	The object is made a list object and is initialized from the object
 *	pointers in objv. If objc is less than or equal to zero, an empty
 *	object is returned. The new object's string representation is left
 *	NULL. The ref counts of the elements in objv are incremented since the
 *	list now refers to them. The object's old string and internal
 *	representations are freed and its type is set NULL.
 *
 *----------------------------------------------------------------------
 */
void
Tcl_SetListObj(
    Tcl_Obj *objPtr,		/* Object whose internal rep to init. */
    Tcl_Size objc,		/* Count of objects referenced by objv. */
    Tcl_Obj *const objv[])	/* An array of pointers to Tcl objects. */
{
    if (Tcl_IsShared(objPtr)) {
	Tcl_Panic("%s called with shared object", "Tcl_SetListObj");
    }

    /*
     * Set the object's type to "list" and initialize the internal rep.
     * However, if there are no elements to put in the list, just give the
     * object an empty string rep and a NULL type. NOTE ListRepInit must
     * not be called with objc == 0!
     */

    if (objc + 1 > 1) {
	ListRep listRep;
	/* TODO - perhaps ask for extra space? */
	ListRepInit(objc, objv, LISTREP_PANIC_ON_FAIL, &listRep);
	ListObjReplaceRepAndInvalidate(objPtr, &listRep);
    } else {
	TclFreeInternalRep(objPtr);
	TclInvalidateStringRep(objPtr);
	Tcl_InitStringRep(objPtr, NULL, 0);
    }
}

/*
<<<<<<< HEAD
 *----------------------------------------------------------------------
 *
 * TclListObjCopy --
 *
 *	Makes a "pure list" copy of a list value. This provides for the C
 *	level a counterpart of the [lrange $list 0 end] command, while using
 *	internals details to be as efficient as possible.
 *
 * Results:
 *	Normally returns a pointer to a new Tcl_Obj, that contains the same
 *	list value as *listPtr does. The returned Tcl_Obj has a refCount of
 *	zero. If *listPtr does not hold a list, NULL is returned, and if
 *	interp is non-NULL, an error message is recorded there.
 *
 * Side effects:
 *	None.
 *
 *----------------------------------------------------------------------
 */

Tcl_Obj *
TclListObjCopy(
    Tcl_Interp *interp,		/* Used to report errors if not NULL. */
    Tcl_Obj *listObj)		/* List object for which an element array is
				 * to be returned. */
{
    Tcl_Obj *copyObj;

    if (!TclHasInternalRep(listObj, &tclListType)) {
	if (ABSTRACTLIST_PROC(listObj,dupIntRepProc) &&
	    ABSTRACTLIST_PROC(listObj,indexProc)) {
	    return Tcl_DuplicateObj(listObj);
	}
	if (SetListFromAny(interp, listObj) != TCL_OK) {
	    return NULL;
	}
    }

    TclNewObj(copyObj);
    TclInvalidateStringRep(copyObj);
    DupListInternalRep(listObj, copyObj);
    return copyObj;
}

/*
=======
>>>>>>> a038d4aa
 *------------------------------------------------------------------------
 *
 * ListRepRange --
 *
 *	Initializes a ListRep as a range within the passed ListRep.
 *	The range limits are clamped to the list boundaries.
 *
 * Results:
 *	None.
 *
 * Side effects:
 *      The ListStore and ListSpan referenced by in the returned ListRep
 *      may or may not be the same as those passed in. For example, the
 *      ListStore may differ because the range is small enough that a new
 *      ListStore is more memory-optimal. The ListSpan may differ because
 *      it is NULL or shared. Regardless, reference counts on the returned
 *      values are not incremented. Generally, ListObjReplaceRepAndInvalidate
 *      may be used to store the new ListRep back into an object or a
 *      ListRepIncrRefs followed by ListRepDecrRefs to free in case of errors.
 *	Any other use should be carefully reconsidered.
 *      TODO WARNING:- this is an awkward interface and easy for caller
 *      to get wrong. Mostly due to refcount combinations. Perhaps passing
 *      in the source listObj instead of source listRep might simplify.
 *
 *------------------------------------------------------------------------
 */
static void
ListRepRange(
    ListRep *srcRepPtr,    /* Contains source of the range */
    Tcl_Size rangeStart,  /* Index of first element to include */
    Tcl_Size rangeEnd,    /* Index of last element to include */
    int preserveSrcRep,    /* If true, srcRepPtr contents must not be
			      modified (generally because a shared Tcl_Obj
			      references it) */
    ListRep *rangeRepPtr)  /* Output. Must NOT be == srcRepPtr */
{
    Tcl_Obj **srcElems;
    Tcl_Size numSrcElems = ListRepLength(srcRepPtr);
    Tcl_Size rangeLen;
    Tcl_Size numAfterRangeEnd;

    LISTREP_CHECK(srcRepPtr);

    /* Take the opportunity to garbage collect */
    /* TODO - we probably do not need the preserveSrcRep here unlike later */
    if (!preserveSrcRep) {
        /* T:listrep-1.{4,5,8,9},2.{4:7},3.{15:18},4.{7,8} */
	ListRepFreeUnreferenced(srcRepPtr);
    } /* else T:listrep-2.{4.2,4.3,5.2,5.3,6.2,7.2,8.1} */

    if (rangeStart < 0) {
	rangeStart = 0;
    }
    if (rangeEnd >= numSrcElems) {
	rangeEnd = numSrcElems - 1;
    }
    if (rangeStart > rangeEnd) {
	/* Empty list of capacity 1. */
	ListRepInit(1, NULL, LISTREP_PANIC_ON_FAIL, rangeRepPtr);
	return;
    }

    rangeLen = rangeEnd - rangeStart + 1;

    /*
     * We can create a range one of four ways:
     *  (0) Range encapsulates entire list
     *  (1) Special case: deleting in-place from end of an unshared object
     *  (2) Use a ListSpan referencing the current ListStore
     *  (3) Creating a new ListStore
     *  (4) Removing all elements outside the range in the current ListStore
     * Option (4) may only be done if caller has not disallowed it AND
     * the ListStore is not shared.
     *
     * The choice depends on heuristics related to speed and memory.
     * TODO - heuristics below need to be measured and tuned.
     *
     * Note: Even if nothing below cause any changes, we still want the
     * string-canonizing effect of [lrange 0 end] so the Tcl_Obj should not
     * be returned as is even if the range encompasses the whole list.
     */
    if (rangeStart == 0 && rangeEnd == (numSrcElems-1)) {
	/* Option 0 - entire list. This may be used to canonicalize */
        /* T:listrep-1.10.1,2.8.1 */
	*rangeRepPtr = *srcRepPtr; /* Not ref counts not incremented */
    } else if (rangeStart == 0 && (!preserveSrcRep)
	       && (!ListRepIsShared(srcRepPtr) && srcRepPtr->spanPtr == NULL)) {
	/* Option 1 - Special case unshared, exclude end elements, no span  */
	LIST_ASSERT(srcRepPtr->storePtr->firstUsed == 0); /* If no span */
	ListRepElements(srcRepPtr, numSrcElems, srcElems);
	numAfterRangeEnd = numSrcElems - (rangeEnd + 1);
	/* Assert: Because numSrcElems > rangeEnd earlier */
	if (numAfterRangeEnd != 0) {
            /* T:listrep-1.{8,9} */
	    ObjArrayDecrRefs(srcElems, rangeEnd + 1, numAfterRangeEnd);
	}
	/* srcRepPtr->storePtr->firstUsed,numAllocated unchanged */
	srcRepPtr->storePtr->numUsed = rangeLen;
	srcRepPtr->storePtr->flags = 0;
	rangeRepPtr->storePtr = srcRepPtr->storePtr; /* Note no incr ref */
	rangeRepPtr->spanPtr = NULL;
    } else if (ListSpanMerited(rangeLen,
			       srcRepPtr->storePtr->numUsed,
			       srcRepPtr->storePtr->numAllocated)) {
	/* Option 2 - because span would be most efficient */
	Tcl_Size spanStart = ListRepStart(srcRepPtr) + rangeStart;
	if (!preserveSrcRep && srcRepPtr->spanPtr
	    && srcRepPtr->spanPtr->refCount <= 1) {
	    /* If span is not shared reuse it */
            /* T:listrep-2.7.3,3.{16,18} */
	    srcRepPtr->spanPtr->spanStart = spanStart;
	    srcRepPtr->spanPtr->spanLength = rangeLen;
	    *rangeRepPtr = *srcRepPtr;
	} else {
	    /* Span not present or is shared. */
            /* T:listrep-1.5,2.{5,7},4.{7,8} */
	    rangeRepPtr->storePtr = srcRepPtr->storePtr;
	    rangeRepPtr->spanPtr = ListSpanNew(spanStart, rangeLen);
	}
        /*
         * We have potentially created a new internal representation that
         * references the same storage as srcRep but not yet incremented its
         * reference count. So do NOT call freezombies if preserveSrcRep
         * is mandated.
         */
	if (!preserveSrcRep) {
            /* T:listrep-1.{5.1,5.2,5.4},2.{5,7},3.{16,18},4.{7,8} */
	    ListRepFreeUnreferenced(rangeRepPtr);
	}
    } else if (preserveSrcRep || ListRepIsShared(srcRepPtr)) {
	/* Option 3 - span or modification in place not allowed/desired */
        /* T:listrep-2.{4,6} */
	ListRepElements(srcRepPtr, numSrcElems, srcElems);
	/* TODO - allocate extra space? */
	ListRepInit(rangeLen,
		    &srcElems[rangeStart],
		    LISTREP_PANIC_ON_FAIL,
		    rangeRepPtr);
    } else {
	/*
	 * Option 4 - modify in place. Note that because of the invariant
	 * that spanless list stores must start at 0, we have to move
	 * everything to the front.
	 * TODO - perhaps if a span already exists, no need to move to front?
	 * or maybe no need to move all the way to the front?
	 * TODO - if range is small relative to allocation, allocate new?
	 */

	/* Asserts follow from call to ListRepFreeUnreferenced earlier */
	LIST_ASSERT(!preserveSrcRep);
	LIST_ASSERT(!ListRepIsShared(srcRepPtr));
	LIST_ASSERT(ListRepStart(srcRepPtr) == srcRepPtr->storePtr->firstUsed);
	LIST_ASSERT(ListRepLength(srcRepPtr) == srcRepPtr->storePtr->numUsed);

	ListRepElements(srcRepPtr, numSrcElems, srcElems);

	/* Free leading elements outside range */
	if (rangeStart != 0) {
            /* T:listrep-1.4,3.15 */
	    ObjArrayDecrRefs(srcElems, 0, rangeStart);
	}
	/* Ditto for trailing */
	numAfterRangeEnd = numSrcElems - (rangeEnd + 1);
	/* Assert: Because numSrcElems > rangeEnd earlier */
	if (numAfterRangeEnd != 0) {
            /* T:listrep-3.17 */
	    ObjArrayDecrRefs(srcElems, rangeEnd + 1, numAfterRangeEnd);
	}
	memmove(&srcRepPtr->storePtr->slots[0],
		&srcRepPtr->storePtr
		     ->slots[srcRepPtr->storePtr->firstUsed + rangeStart],
		rangeLen * sizeof(Tcl_Obj *));
	srcRepPtr->storePtr->firstUsed = 0;
	srcRepPtr->storePtr->numUsed = rangeLen;
	srcRepPtr->storePtr->flags = 0;
	if (srcRepPtr->spanPtr) {
	    /* In case the source has a span, update it for consistency */
            /* T:listrep-3.{15,17} */
	    srcRepPtr->spanPtr->spanStart = srcRepPtr->storePtr->firstUsed;
	    srcRepPtr->spanPtr->spanLength = srcRepPtr->storePtr->numUsed;
	}
	rangeRepPtr->storePtr = srcRepPtr->storePtr;
	rangeRepPtr->spanPtr = NULL;
    }

    /* TODO - call freezombies here if !preserveSrcRep? */

    /* Note ref counts intentionally not incremented */
    LISTREP_CHECK(rangeRepPtr);
    return;
}

/*
 *----------------------------------------------------------------------
 *
 * TclListObjRange --
 *
 *	Makes a slice of a list value.
 *      *listObj must be known to be a valid list.
 *
 * Results:
 *	Returns a pointer to the sliced list.
 *      This may be a new object or the same object if not shared.
 *	Returns NULL if passed listObj was not a list and could not be
 *	converted to one.
 *
 * Side effects:
 *	The possible conversion of the object referenced by listPtr
 *	to a list object.
 *
 *----------------------------------------------------------------------
 */

Tcl_Obj *
TclListObjRange(
    Tcl_Interp *interp,		/* May be NULL. Used for error messages */
    Tcl_Obj *listObj,		/* List object to take a range from. */
    Tcl_Size rangeStart,	/* Index of first element to include. */
    Tcl_Size rangeEnd)		/* Index of last element to include. */
{
    ListRep listRep;
    ListRep resultRep;

    int isShared;
    if (TclListObjGetRep(interp, listObj, &listRep) != TCL_OK)
	return NULL;

    isShared = Tcl_IsShared(listObj);

    ListRepRange(&listRep, rangeStart, rangeEnd, isShared, &resultRep);

    if (isShared) {
        /* T:listrep-1.10.1,2.{4.2,4.3,5.2,5.3,6.2,7.2,8.1} */
	TclNewObj(listObj);
    } /* T:listrep-1.{4.3,5.1,5.2} */
    ListObjReplaceRepAndInvalidate(listObj, &resultRep);
    return listObj;
}

/*
 *----------------------------------------------------------------------
 *
 * TclListObjGetElement --
 *
 *	Returns a single element from the array of the elements in a list
 *	object, without doing doing any bounds checking.  Caller must ensure
 *	that ObjPtr of of type 'tclListType' and that  index is valid for the
 *	list.
 *
 *----------------------------------------------------------------------
 */

Tcl_Obj *
TclListObjGetElement(
    Tcl_Obj *objPtr,		/* List object for which an element array is
				 * to be returned. */
    Tcl_Size index
)
{
    return ListObjStorePtr(objPtr)->slots[ListObjStart(objPtr) + index];
}

/*
 *----------------------------------------------------------------------
 *
 * Tcl_ListObjGetElements --
 *
 *	This function returns an (objc,objv) array of the elements in a list
 *	object.
 *
 * Results:
 *	The return value is normally TCL_OK; in this case *objcPtr is set to
 *	the count of list elements and *objvPtr is set to a pointer to an
 *	array of (*objcPtr) pointers to each list element. If listPtr does not
 *	refer to a list object and the object can not be converted to one,
 *	TCL_ERROR is returned and an error message will be left in the
 *	interpreter's result if interp is not NULL.
 *
 *	The objects referenced by the returned array should be treated as
 *	readonly and their ref counts are _not_ incremented; the caller must
 *	do that if it holds on to a reference. Furthermore, the pointer and
 *	length returned by this function may change as soon as any function is
 *	called on the list object; be careful about retaining the pointer in a
 *	local data structure.
 *
 * Side effects:
 *	The possible conversion of the object referenced by listPtr
 *	to a list object.
 *
 *----------------------------------------------------------------------
 */

#undef Tcl_ListObjGetElements
int
Tcl_ListObjGetElements(
    Tcl_Interp *interp,		/* Used to report errors if not NULL. */
    Tcl_Obj *objPtr,		/* List object for which an element array is
				 * to be returned. */
    Tcl_Size *objcPtr,		/* Where to store the count of objects
				 * referenced by objv. */
    Tcl_Obj ***objvPtr)		/* Where to store the pointer to an array of
				 * pointers to the list's objects. */
{
    ListRep listRep;

    if (ABSTRACTLIST_PROC(objPtr, getElementsProc) &&
	objPtr->typePtr->getElementsProc(interp, objPtr, objcPtr, objvPtr) == TCL_OK) {
	return TCL_OK;
    } else if (TclListObjGetRep(interp, objPtr, &listRep) != TCL_OK) {
	int length;
	(void) Tcl_GetStringFromObj(objPtr, &length);
	if (length == 0) {
	    *objcPtr = 0;
	    *objvPtr = NULL;
	    return TCL_OK;
	}
    	return TCL_ERROR;
    }
    ListRepElements(&listRep, *objcPtr, *objvPtr);
    return TCL_OK;
}

/*
 *----------------------------------------------------------------------
 *
 * Tcl_ListObjAppendList --
 *
 *	This function appends the elements in the list fromObj
 *	to toObj. toObj must not be shared else the function will panic.
 *
 * Results:
 *	The return value is normally TCL_OK. If fromObj or toObj do not
 *	refer to list values, TCL_ERROR is returned and an error message is
 *	left in the interpreter's result if interp is not NULL.
 *
 * Side effects:
 *	The reference counts of the elements in fromObj are incremented
 *	since the list now refers to them. toObj and fromObj are
 *	converted, if necessary, to list objects. Also, appending the new
 *	elements may cause toObj's array of element pointers to grow.
 *	toObj's old string representation, if any, is invalidated.
 *
 *----------------------------------------------------------------------
 */
int
Tcl_ListObjAppendList(
    Tcl_Interp *interp,		/* Used to report errors if not NULL. */
    Tcl_Obj *toObj,		/* List object to append elements to. */
    Tcl_Obj *fromObj)		/* List obj with elements to append. */
{
    Tcl_Size objc;
    Tcl_Obj **objv;

    if (Tcl_IsShared(toObj)) {
	Tcl_Panic("%s called with shared object", "Tcl_ListObjAppendList");
    }

    if (TclListObjGetElementsM(interp, fromObj, &objc, &objv) != TCL_OK) {
	return TCL_ERROR;
    }

    /*
     * Insert the new elements starting after the lists's last element.
     * Delete zero existing elements.
     */

    return TclListObjAppendElements(interp, toObj, objc, objv);
}

/*
 *------------------------------------------------------------------------
 *
 * TclListObjAppendElements --
 *
 *      Appends multiple elements to a Tcl_Obj list object. If
 *      the passed Tcl_Obj is not a list object, it will be converted to one
 *      and an error raised if the conversion fails.
 *
 * 	The Tcl_Obj must not be shared though the internal representation
 * 	may be.
 *
 * Results:
 *	On success, TCL_OK is returned with the specified elements appended.
 *	On failure, TCL_ERROR is returned with an error message in the
 *	interpreter if not NULL.
 *
 * Side effects:
 *    None.
 *
 *------------------------------------------------------------------------
 */
 int TclListObjAppendElements (
    Tcl_Interp *interp,		/* Used to report errors if not NULL. */
    Tcl_Obj *toObj,		/* List object to append */
    Tcl_Size elemCount,        /* Number of elements in elemObjs[] */
    Tcl_Obj * const elemObjv[])	/* Objects to append to toObj's list. */
{
    ListRep listRep;
    Tcl_Obj **toObjv;
    Tcl_Size toLen;
    Tcl_Size finalLen;

    if (Tcl_IsShared(toObj)) {
	Tcl_Panic("%s called with shared object", "TclListObjAppendElements");
    }

    if (TclListObjGetRep(interp, toObj, &listRep) != TCL_OK)
	return TCL_ERROR; /* Cannot be converted to a list */

    if (elemCount <= 0)
	return TCL_OK; /* Nothing to do. Note AFTER check for list above */

    ListRepElements(&listRep, toLen, toObjv);
    if (elemCount > LIST_MAX || toLen > (LIST_MAX - elemCount)) {
	return ListLimitExceededError(interp);
    }

    finalLen = toLen + elemCount;
    if (!ListRepIsShared(&listRep)) {
	/*
	 * Reuse storage if possible. Even if too small, realloc-ing instead
	 * of creating a new ListStore will save us on manipulating Tcl_Obj
	 * reference counts on the elements which is a substantial cost
	 * if the list is not small.
	 */
	Tcl_Size numTailFree;

	ListRepFreeUnreferenced(&listRep); /* Collect garbage before checking room */

	LIST_ASSERT(ListRepStart(&listRep) == listRep.storePtr->firstUsed);
	LIST_ASSERT(ListRepLength(&listRep) == listRep.storePtr->numUsed);
	LIST_ASSERT(toLen == listRep.storePtr->numUsed);

	if (finalLen > listRep.storePtr->numAllocated) {
	    /* T:listrep-1.{2,11},3.6 */
	    ListStore *newStorePtr;
	    newStorePtr = ListStoreReallocate(listRep.storePtr, finalLen);
	    if (newStorePtr == NULL) {
		return MemoryAllocationError(interp, LIST_SIZE(finalLen));
	    }
	    LIST_ASSERT(newStorePtr->numAllocated >= finalLen);
	    listRep.storePtr = newStorePtr;
	    /*
	     * WARNING: at this point the Tcl_Obj internal rep potentially
	     * points to freed storage if the reallocation returned a
	     * different location. Overwrite it to bring it back in sync.
	     */
	    ListObjStompRep(toObj, &listRep);
	} /* else T:listrep-3.{4,5} */
	LIST_ASSERT(listRep.storePtr->numAllocated >= finalLen);
	/* Current store big enough */
	numTailFree = ListRepNumFreeTail(&listRep);
	LIST_ASSERT((numTailFree + listRep.storePtr->firstUsed)
		    >= elemCount); /* Total free */
	if (numTailFree < elemCount) {
	    /* Not enough room at back. Move some to front */
            /* T:listrep-3.5 */
	    Tcl_Size shiftCount = elemCount - numTailFree;
	    /* Divide remaining space between front and back */
	    shiftCount += (listRep.storePtr->numAllocated - finalLen) / 2;
	    LIST_ASSERT(shiftCount <= listRep.storePtr->firstUsed);
	    if (shiftCount) {
                /* T:listrep-3.5 */
		ListRepUnsharedShiftDown(&listRep, shiftCount);
            }
	} /* else T:listrep-3.{4,6} */
	ObjArrayCopy(&listRep.storePtr->slots[ListRepStart(&listRep)
					      + ListRepLength(&listRep)],
		     elemCount,
		     elemObjv);
	listRep.storePtr->numUsed = finalLen;
	if (listRep.spanPtr) {
            /* T:listrep-3.{4,5,6} */
	    LIST_ASSERT(listRep.spanPtr->spanStart
			== listRep.storePtr->firstUsed);
	    listRep.spanPtr->spanLength = finalLen;
	} /* else T:listrep-3.6.3 */
	LIST_ASSERT(ListRepStart(&listRep) == listRep.storePtr->firstUsed);
	LIST_ASSERT(ListRepLength(&listRep) == finalLen);
	LISTREP_CHECK(&listRep);

	ListObjReplaceRepAndInvalidate(toObj, &listRep);
	return TCL_OK;
    }

    /*
     * Have to make a new list rep, either shared or no room in old one.
     * If the old list did not have a span (all elements at front), do
     * not leave space in the front either, assuming all appends and no
     * prepends.
     */
    if (ListRepInit(finalLen,
		    NULL,
		    listRep.spanPtr ? LISTREP_SPACE_FAVOR_BACK
				    : LISTREP_SPACE_ONLY_BACK,
		    &listRep)
	!= TCL_OK) {
	return MemoryAllocationError(interp, finalLen);
    }
    LIST_ASSERT(listRep.storePtr->numAllocated >= finalLen);

    if (toLen) {
        /* T:listrep-2.{2,9},4.5 */
	ObjArrayCopy(ListRepSlotPtr(&listRep, 0), toLen, toObjv);
    }
    ObjArrayCopy(ListRepSlotPtr(&listRep, toLen), elemCount, elemObjv);
    listRep.storePtr->numUsed = finalLen;
    if (listRep.spanPtr) {
        /* T:listrep-4.5 */
	LIST_ASSERT(listRep.spanPtr->spanStart == listRep.storePtr->firstUsed);
	listRep.spanPtr->spanLength = finalLen;
    }
    LISTREP_CHECK(&listRep);
    ListObjReplaceRepAndInvalidate(toObj, &listRep);
    return TCL_OK;
}

/*
 *----------------------------------------------------------------------
 *
 * Tcl_ListObjAppendElement --
 *
 *	Like 'Tcl_ListObjAppendList', but Appends a single value to a list.
 *
 * Value
 *
 *	TCL_OK
 *
 *	    'objPtr' is appended to the elements of 'listPtr'.
 *
 *	TCL_ERROR
 *
 *	    listPtr does not refer to a list object and the object can not be
 *	    converted to one. An error message will be left in the
 *	    interpreter's result if interp is not NULL.
 *
 * Effect
 *
 *	If 'listPtr' is not already of type 'tclListType', it is converted.
 *	The 'refCount' of 'objPtr' is incremented as it is added to 'listPtr'.
 *	Appending the new element may cause the array of element pointers
 *	in 'listObj' to grow.  Any preexisting string representation of
 *	'listPtr' is invalidated.
 *
 *----------------------------------------------------------------------
 */
int
Tcl_ListObjAppendElement(
    Tcl_Interp *interp,		/* Used to report errors if not NULL. */
    Tcl_Obj *toObj,		/* List object to append elemObj to. */
    Tcl_Obj *elemObj)		/* Object to append to toObj's list. */
{
    /*
     * TODO - compare perf with 8.6 to see if worth optimizing single
     * element case
     */
    return TclListObjAppendElements(interp, toObj, 1, &elemObj);
}

/*
 *----------------------------------------------------------------------
 *
 * Tcl_ListObjIndex --
 *
 * 	Retrieve a pointer to the element of 'listPtr' at 'index'.  The index
 * 	of the first element is 0.
 *
 * Value
 *
 * 	TCL_OK
 *
 *	    A pointer to the element at 'index' is stored in 'objPtrPtr'.  If
 *	    'index' is out of range, NULL is stored in 'objPtrPtr'.  This
 *	    object should be treated as readonly and its 'refCount' is _not_
 *	    incremented. The caller must do that if it holds on to the
 *	    reference.
 *
 * 	TCL_ERROR
 *
 * 	    'listPtr' is not a valid list. An error message is left in the
 * 	    interpreter's result if 'interp' is not NULL.
 *
 *  Effect
 *
 * 	If 'listPtr' is not already of type 'tclListType', it is converted.
 *
 *----------------------------------------------------------------------
 */
int
Tcl_ListObjIndex(
    Tcl_Interp *interp,  /* Used to report errors if not NULL. */
    Tcl_Obj *listObj,    /* List object to index into. */
    Tcl_Size index,      /* Index of element to return. */
    Tcl_Obj **objPtrPtr) /* The resulting Tcl_Obj* is stored here. */
{
    Tcl_Obj **elemObjs;
    Tcl_Size numElems;
    int hasAbstractList = ABSTRACTLIST_PROC(listObj,indexProc) != 0;

    /* Empty string => empty list. Avoid unnecessary shimmering */
    if (listObj->bytes == &tclEmptyString) {
	*objPtrPtr = NULL;
	return TCL_OK;
    }

    if (hasAbstractList) {
	return Tcl_ObjTypeIndex(interp, listObj, index, objPtrPtr);
    }
    if (TclListObjGetElementsM(interp, listObj, &numElems, &elemObjs)
	!= TCL_OK) {
	return TCL_ERROR;
    }
    if (index < 0 || index >= numElems) {
	*objPtrPtr = NULL;
    } else {
	*objPtrPtr = elemObjs[index];
    }

    return TCL_OK;
}

/*
 *----------------------------------------------------------------------
 *
 * Tcl_ListObjLength --
 *
 *	This function returns the number of elements in a list object. If the
 *	object is not already a list object, an attempt will be made to
 *	convert it to one.
 *
 * Results:
 *	The return value is normally TCL_OK; in this case *lenPtr will be set
 *	to the integer count of list elements. If listPtr does not refer to a
 *	list object and the object can not be converted to one, TCL_ERROR is
 *	returned and an error message will be left in the interpreter's result
 *	if interp is not NULL.
 *
 * Side effects:
 *	The possible conversion of the argument object to a list object.
 *
 *----------------------------------------------------------------------
 */

#undef Tcl_ListObjLength
int
Tcl_ListObjLength(
    Tcl_Interp *interp,	/* Used to report errors if not NULL. */
    Tcl_Obj *listObj,	/* List object whose #elements to return. */
    Tcl_Size *lenPtr)	/* The resulting length is stored here. */
{
    ListRep listRep;

    /* Empty string => empty list. Avoid unnecessary shimmering */
    if (listObj->bytes == &tclEmptyString) {
	*lenPtr = 0;
	return TCL_OK;
    }

    Tcl_Size (*lengthProc)(Tcl_Obj *obj) =  ABSTRACTLIST_PROC(listObj, lengthProc);
    if (lengthProc) {
	*lenPtr = lengthProc(listObj);
	return TCL_OK;
    }


    if (TclListObjGetRep(interp, listObj, &listRep) != TCL_OK) {
	return TCL_ERROR;
    }
    *lenPtr = ListRepLength(&listRep);
    return TCL_OK;
}

Tcl_Size
ListLength(Tcl_Obj *listPtr)
{
    ListRep listRep;
    ListObjGetRep(listPtr, &listRep);

    return ListRepLength(&listRep);
}

/*
 *----------------------------------------------------------------------
 *
 * Tcl_ListObjReplace --
 *
 *	This function replaces zero or more elements of the list referenced by
 *	listObj with the objects from an (objc,objv) array. The objc elements
 *	of the array referenced by objv replace the count elements in listPtr
 *	starting at first.
 *
 *	If the argument first is zero or negative, it refers to the first
 *	element. If first is greater than or equal to the number of elements
 *	in the list, then no elements are deleted; the new elements are
 *	appended to the list. Count gives the number of elements to replace.
 *	If count is zero or negative then no elements are deleted; the new
 *	elements are simply inserted before first.
 *
 *	The argument objv refers to an array of objc pointers to the new
 *	elements to be added to listPtr in place of those that were deleted.
 *	If objv is NULL, no new elements are added. If listPtr is not a list
 *	object, an attempt will be made to convert it to one.
 *
 * Results:
 *	The return value is normally TCL_OK. If listPtr does not refer to a
 *	list object and can not be converted to one, TCL_ERROR is returned and
 *	an error message will be left in the interpreter's result if interp is
 *	not NULL.
 *
 * Side effects:
 *	The ref counts of the objc elements in objv are incremented since the
 *	resulting list now refers to them. Similarly, the ref counts for
 *	replaced objects are decremented. listObj is converted, if necessary,
 *	to a list object. listObj's old string representation, if any, is
 *	freed.
 *
 *----------------------------------------------------------------------
 */
int
Tcl_ListObjReplace(
    Tcl_Interp *interp,		/* Used for error reporting if not NULL. */
    Tcl_Obj *listObj,		/* List object whose elements to replace. */
    Tcl_Size first,		/* Index of first element to replace. */
    Tcl_Size numToDelete,	/* Number of elements to replace. */
    Tcl_Size numToInsert,	/* Number of objects to insert. */
    Tcl_Obj *const insertObjs[])/* Tcl objects to insert */
{
    ListRep listRep;
    Tcl_Size origListLen;
    Tcl_Size lenChange;
    Tcl_Size leadSegmentLen;
    Tcl_Size tailSegmentLen;
    Tcl_Size numFreeSlots;
    Tcl_Size leadShift;
    Tcl_Size tailShift;
    Tcl_Obj **listObjs;
    int favor;

    if (Tcl_IsShared(listObj)) {
	Tcl_Panic("%s called with shared object", "Tcl_ListObjReplace");
    }

    if (ABSTRACTLIST_PROC(listObj, replaceProc)) {
	return Tcl_ObjTypeReplace(interp, listObj, first,
				  numToDelete, numToInsert, insertObjs);
    }

    if (TclListObjGetRep(interp, listObj, &listRep) != TCL_OK)
	return TCL_ERROR; /* Cannot be converted to a list */

    /* Make limits sane */
    origListLen = ListRepLength(&listRep);
    if (first < 0) {
	first = 0;
    }
    if (first > origListLen) {
	first = origListLen;	/* So we'll insert after last element. */
    }
    if (numToDelete < 0) {
	numToDelete = 0;
    } else if (first > LIST_MAX - numToDelete /* Handle integer overflow */
             || origListLen < first + numToDelete) {
	numToDelete = origListLen - first;
    }

    if (numToInsert > LIST_MAX - (origListLen - numToDelete)) {
	return ListLimitExceededError(interp);
    }

    if ((first+numToDelete) >= origListLen) {
	/* Operating at back of list. Favor leaving space at back */
	favor = LISTREP_SPACE_FAVOR_BACK;
    } else if (first == 0) {
	/* Operating on front of list. Favor leaving space in front */
	favor = LISTREP_SPACE_FAVOR_FRONT;
    } else {
	/* Operating on middle of list. */
	favor = LISTREP_SPACE_FAVOR_NONE;
    }

    /*
     * There are a number of special cases to consider from an optimization
     * point of view.
     * (1) Pure deletes (numToInsert==0) from the front or back can be treated
     * as a range op irrespective of whether the ListStore is shared or not
     * (2) Pure inserts (numToDelete == 0)
     *   (2a) Pure inserts at the back can be treated as appends
     *   (2b) Pure inserts from the *front* can be optimized under certain
     *   conditions by inserting before first ListStore slot in use if there
     *   is room, again irrespective of sharing
     * (3) If the ListStore is shared OR there is insufficient free space
     * OR existing allocation is too large compared to new size, create
     * a new ListStore
     * (4) Unshared ListStore with sufficient free space. Delete, shift and
     * insert within the ListStore.
     */

    /* Note: do not do TclInvalidateStringRep as yet in case there are errors */

    /* Check Case (1) - Treat pure deletes from front or back as range ops */
    if (numToInsert == 0) {
	if (numToDelete == 0) {
	    /*
             * Should force canonical even for no-op. Remember Tcl_Obj unshared
             * so OK to invalidate string rep
             */
            /* T:listrep-1.10,2.8 */
	    TclInvalidateStringRep(listObj);
	    return TCL_OK;
	}
	if (first == 0) {
	    /* Delete from front, so return tail. */
            /* T:listrep-1.{4,5},2.{4,5},3.{15,16},4.7 */
	    ListRep tailRep;
	    ListRepRange(&listRep, numToDelete, origListLen-1, 0, &tailRep);
	    ListObjReplaceRepAndInvalidate(listObj, &tailRep);
	    return TCL_OK;
	} else if ((first+numToDelete) >= origListLen) {
	    /* Delete from tail, so return head */
            /* T:listrep-1.{8,9},2.{6,7},3.{17,18},4.8 */
	    ListRep headRep;
	    ListRepRange(&listRep, 0, first-1, 0, &headRep);
	    ListObjReplaceRepAndInvalidate(listObj, &headRep);
	    return TCL_OK;
	}
	/* Deletion from middle. Fall through to general case */
    }

    /* Garbage collect before checking the pure insert optimization */
    ListRepFreeUnreferenced(&listRep);

    /*
     * Check Case (2) - pure inserts under certain conditions:
     */
    if (numToDelete == 0) {
	/* Case (2a) - Append to list. */
	if (first == origListLen) {
            /* T:listrep-1.11,2.9,3.{5,6},2.2.1 */
	    return TclListObjAppendElements(
		interp, listObj, numToInsert, insertObjs);
	}

	/*
	 * Case (2b) - pure inserts at front under some circumstances
	 * (i) Insertion must be at head of list
	 * (ii) The list's span must be at head of the in-use slots in the store
	 * (iii) There must be unused room at front of the store
	 * NOTE THIS IS TRUE EVEN IF THE ListStore IS SHARED as it will not
	 * affect the other Tcl_Obj's referencing this ListStore.
	 */
	if (first == 0 &&                                            /* (i) */
	    ListRepStart(&listRep) == listRep.storePtr->firstUsed && /* (ii) */
	    numToInsert <= listRep.storePtr->firstUsed               /* (iii) */
	) {
	    Tcl_Size newLen;
	    LIST_ASSERT(numToInsert); /* Else would have returned above */
	    listRep.storePtr->firstUsed -= numToInsert;
	    ObjArrayCopy(&listRep.storePtr->slots[listRep.storePtr->firstUsed],
			 numToInsert,
			 insertObjs);
	    listRep.storePtr->numUsed += numToInsert;
	    newLen = listRep.spanPtr->spanLength + numToInsert;
	    if (listRep.spanPtr && listRep.spanPtr->refCount <= 1) {
		/* An unshared span record, re-use it */
                /* T:listrep-3.1 */
		listRep.spanPtr->spanStart = listRep.storePtr->firstUsed;
		listRep.spanPtr->spanLength = newLen;
	    } else {
		/* Need a new span record */
		if (listRep.storePtr->firstUsed == 0) {
		    listRep.spanPtr = NULL;
		} else {
                    /* T:listrep-4.3 */
		    listRep.spanPtr =
			ListSpanNew(listRep.storePtr->firstUsed, newLen);
		}
	    }
	    ListObjReplaceRepAndInvalidate(listObj, &listRep);
	    return TCL_OK;
	}
    }

    /* Just for readability of the code */
    lenChange = numToInsert - numToDelete;
    leadSegmentLen = first;
    tailSegmentLen = origListLen - (first + numToDelete);
    numFreeSlots = listRep.storePtr->numAllocated - listRep.storePtr->numUsed;

    /*
     * Before further processing, if unshared, try and reallocate to avoid
     * new allocation below. This avoids expensive ref count manipulation
     * later by not having to go through the ListRepInit and
     * ListObjReplaceAndInvalidate below.
     * TODO - we could be smarter about the reallocate. Use of realloc
     * means all new free space is at the back. Instead, the realloc could
     * be an explicit alloc and memmove which would let us redistribute
     * free space.
     */
    if (numFreeSlots < lenChange && !ListRepIsShared(&listRep)) {
	/* T:listrep-1.{1,3,14,18,21},3.{3,10,11,14,27,32,41} */
	ListStore *newStorePtr =
	    ListStoreReallocate(listRep.storePtr, origListLen + lenChange);
	if (newStorePtr == NULL) {
	    return MemoryAllocationError(interp,
					 LIST_SIZE(origListLen + lenChange));
	}
	listRep.storePtr = newStorePtr;
	numFreeSlots =
	    listRep.storePtr->numAllocated - listRep.storePtr->numUsed;
	/*
	 * WARNING: at this point the Tcl_Obj internal rep potentially
	 * points to freed storage if the reallocation returned a
	 * different location. Overwrite it to bring it back in sync.
	 */
	ListObjStompRep(listObj, &listRep);
    }

    /*
     * Case (3) a new ListStore is required
     * (a) The passed-in ListStore is shared
     * (b) There is not enough free space in the unshared passed-in ListStore
     * (c) The new unshared size is much "smaller" (TODO) than the allocated space
     * TODO - for unshared case ONLY, consider a "move" based implementation
     */
    if (ListRepIsShared(&listRep) || /* 3a */
	numFreeSlots < lenChange ||  /* 3b */
	(origListLen + lenChange) < (listRep.storePtr->numAllocated / 4) /* 3c */
    ) {
	ListRep newRep;
	Tcl_Obj **toObjs;
	listObjs = &listRep.storePtr->slots[ListRepStart(&listRep)];
	ListRepInit(origListLen + lenChange,
		    NULL,
		    LISTREP_PANIC_ON_FAIL | favor,
		    &newRep);
	toObjs = ListRepSlotPtr(&newRep, 0);
	if (leadSegmentLen > 0) {
            /* T:listrep-2.{2,3,13:18},4.{6,9,13:18} */
	    ObjArrayCopy(toObjs, leadSegmentLen, listObjs);
	}
	if (numToInsert > 0) {
            /* T:listrep-2.{1,2,3,10:18},4.{1,2,4,6,10:18} */
	    ObjArrayCopy(&toObjs[leadSegmentLen],
			 numToInsert,
			 insertObjs);
	}
	if (tailSegmentLen > 0) {
            /* T:listrep-2.{1,2,3,10:15},4.{1,2,4,6,9:12,16:18} */
	    ObjArrayCopy(&toObjs[leadSegmentLen + numToInsert],
			 tailSegmentLen,
			 &listObjs[leadSegmentLen+numToDelete]);
	}
	newRep.storePtr->numUsed = origListLen + lenChange;
	if (newRep.spanPtr) {
            /* T:listrep-2.{1,2,3,10:18},4.{1,2,4,6,9:18} */
	    newRep.spanPtr->spanLength = newRep.storePtr->numUsed;
	}
	LISTREP_CHECK(&newRep);
	ListObjReplaceRepAndInvalidate(listObj, &newRep);
	return TCL_OK;
    }

    /*
     * Case (4) - unshared ListStore with sufficient room.
     * After deleting elements, there will be a corresponding gap. If this
     * gap does not match number of insertions, either the lead segment,
     * or the tail segment, or both will have to be moved.
     * The general strategy is to move the fewest number of elements. If
     *
     * TODO - what about appends to unshared ? Is below sufficiently optimal?
     */

    /* Following must hold for unshared listreps after ListRepFreeUnreferenced above */
    LIST_ASSERT(origListLen == listRep.storePtr->numUsed);
    LIST_ASSERT(origListLen == ListRepLength(&listRep));
    LIST_ASSERT(ListRepStart(&listRep) == listRep.storePtr->firstUsed);

    LIST_ASSERT((numToDelete + numToInsert) > 0);

    /* Base of slot array holding the list elements */
    listObjs = &listRep.storePtr->slots[ListRepStart(&listRep)];

    /*
     * Free up elements to be deleted. Before that, increment the ref counts
     * for objects to be inserted in case there is overlap. T:listobj-11.1
     */
    if (numToInsert) {
	/* T:listrep-1.{1,3,12:21},3.{2,3,7:14,23:41} */
	ObjArrayIncrRefs(insertObjs, 0, numToInsert);
    }
    if (numToDelete) {
        /* T:listrep-1.{6,7,12:21},3.{19:41} */
	ObjArrayDecrRefs(listObjs, first, numToDelete);
    }

    /*
     * TODO - below the moves are optimized but this may result in needing a
     * span allocation. Perhaps for small lists, it may be more efficient to
     * just move everything up front and save on allocating a span.
     */

    /*
     * Calculate shifts if necessary to accommodate insertions.
     * NOTE: all indices are relative to listObjs which is not necessarily the
     * start of the ListStore storage area.
     *
     * leadShift - how much to shift the lead segment
     * tailShift - how much to shift the tail segment
     * insertTarget - index where to insert.
     */

    if (lenChange == 0) {
	/* T:listrep-1.{12,15,19},3.{23,28,33}. Exact fit */
	leadShift = 0;
	tailShift = 0;
    } else if (lenChange < 0) {
	/*
	 * More deletions than insertions. The gap after deletions is large
	 * enough for insertions. Move a segment depending on size.
	 */
	if (leadSegmentLen > tailSegmentLen) {
	    /* Tail segment smaller. Insert after lead, move tail down */
            /* T:listrep-1.{7,17,20},3.{21,2229,35} */
	    leadShift = 0;
	    tailShift = lenChange;
	} else {
	    /* Lead segment smaller. Insert before tail, move lead up */
            /* T:listrep-1.{6,13,16},3.{19,20,24,34} */
	    leadShift = -lenChange;
	    tailShift = 0;
	}
    } else {
	LIST_ASSERT(lenChange > 0); /* Reminder */

	/*
	 * We need to make room for the insertions. Again we have multiple
	 * possibilities. We may be able to get by just shifting one segment
	 * or need to shift both. In the former case, favor shifting the
	 * smaller segment.
	 */
	Tcl_Size leadSpace = ListRepNumFreeHead(&listRep);
	Tcl_Size tailSpace = ListRepNumFreeTail(&listRep);
	Tcl_Size finalFreeSpace = leadSpace + tailSpace - lenChange;

	LIST_ASSERT((leadSpace + tailSpace) >= lenChange);
	if (leadSpace >= lenChange
	    && (leadSegmentLen < tailSegmentLen || tailSpace < lenChange)) {
	    /* Move only lead to the front to make more room */
            /* T:listrep-3.25,36,38, */
	    leadShift = -lenChange;
	    tailShift = 0;
	    /*
	     * Redistribute the remaining free space between the front and
	     * back if either there is no tail space left or if the
	     * entire list is the head anyways. This is an important
	     * optimization for further operations like further asymmetric
	     * insertions.
	     */
	    if (finalFreeSpace > 1 && (tailSpace == 0 || tailSegmentLen == 0)) {
		Tcl_Size postShiftLeadSpace = leadSpace - lenChange;
		if (postShiftLeadSpace > (finalFreeSpace/2)) {
		    Tcl_Size extraShift = postShiftLeadSpace - (finalFreeSpace / 2);
		    leadShift -= extraShift;
		    tailShift = -extraShift; /* Move tail to the front as well */
		}
	    } /* else T:listrep-3.{7,12,25,38} */
	    LIST_ASSERT(leadShift >= 0 || leadSpace >= -leadShift);
	} else if (tailSpace >= lenChange) {
	    /* Move only tail segment to the back to make more room. */
            /* T:listrep-3.{8,10,11,14,26,27,30,32,37,39,41} */
	    leadShift = 0;
	    tailShift = lenChange;
	    /*
	     * See comments above. This is analogous.
	     */
	    if (finalFreeSpace > 1 && (leadSpace == 0 || leadSegmentLen == 0)) {
		Tcl_Size postShiftTailSpace = tailSpace - lenChange;
		if (postShiftTailSpace > (finalFreeSpace/2)) {
		    /* T:listrep-1.{1,3,14,18,21},3.{2,3,26,27} */
		    Tcl_Size extraShift = postShiftTailSpace - (finalFreeSpace / 2);
		    tailShift += extraShift;
		    leadShift = extraShift; /* Move head to the back as well */
		}
	    }
	    LIST_ASSERT(tailShift <= tailSpace);
	} else {
	    /*
	     * Both lead and tail need to be shifted to make room.
	     * Divide remaining free space equally between front and back.
	     */
            /* T:listrep-3.{9,13,31,40} */
	    LIST_ASSERT(leadSpace < lenChange);
	    LIST_ASSERT(tailSpace < lenChange);

	    /*
	     * leadShift = leadSpace - (finalFreeSpace/2)
	     * Thus leadShift <= leadSpace
	     * Also,
	     * = leadSpace - (leadSpace + tailSpace - lenChange)/2
	     * = leadSpace/2 - tailSpace/2 + lenChange/2
	     * >= 0 because lenChange > tailSpace
	     */
	    leadShift = leadSpace - (finalFreeSpace / 2);
	    tailShift = lenChange - leadShift;
	    if (tailShift > tailSpace) {
		/* Account for integer division errors */
		leadShift += 1;
		tailShift -= 1;
	    }
	    /*
	     * Following must be true because otherwise one of the previous
	     * if clauses would have been taken.
	     */
	    LIST_ASSERT(leadShift > 0 && leadShift < lenChange);
	    LIST_ASSERT(tailShift > 0 && tailShift < lenChange);
	    leadShift = -leadShift; /* Lead is actually shifted downward */
	}
    }

    /* Careful about order of moves! */
    if (leadShift > 0) {
	/* Will happen when we have to make room at bottom */
	if (tailShift != 0 && tailSegmentLen != 0) {
            /* T:listrep-1.{1,3,14,18},3.{2,3,26,27} */
	    Tcl_Size tailStart = leadSegmentLen + numToDelete;
	    memmove(&listObjs[tailStart + tailShift],
		    &listObjs[tailStart],
		    tailSegmentLen * sizeof(Tcl_Obj *));
	}
	if (leadSegmentLen != 0) {
            /* T:listrep-1.{3,6,16,18,21},3.{19,20,34} */
	    memmove(&listObjs[leadShift],
		    &listObjs[0],
		    leadSegmentLen * sizeof(Tcl_Obj *));
	}
    } else {
	if (leadShift != 0 && leadSegmentLen != 0) {
            /* T:listrep-3.{7,9,12,13,31,36,38,40} */
	    memmove(&listObjs[leadShift],
		    &listObjs[0],
		    leadSegmentLen * sizeof(Tcl_Obj *));
	}
	if (tailShift != 0 && tailSegmentLen != 0) {
            /* T:listrep-1.{7,17},3.{8:11,13,14,21,22,35,37,39:41} */
	    Tcl_Size tailStart = leadSegmentLen + numToDelete;
	    memmove(&listObjs[tailStart + tailShift],
		    &listObjs[tailStart],
		    tailSegmentLen * sizeof(Tcl_Obj *));
	}
    }
    if (numToInsert) {
	/* Do NOT use ObjArrayCopy here since we have already incr'ed ref counts */
        /* T:listrep-1.{1,3,12:21},3.{2,3,7:14,23:41} */
	memmove(&listObjs[leadSegmentLen + leadShift],
		insertObjs,
		numToInsert * sizeof(Tcl_Obj *));
    }

    listRep.storePtr->firstUsed += leadShift;
    listRep.storePtr->numUsed = origListLen + lenChange;
    listRep.storePtr->flags = 0;

    if (listRep.spanPtr && listRep.spanPtr->refCount <= 1) {
	/* An unshared span record, re-use it, even if not required */
        /* T:listrep-3.{2,3,7:14},3.{19:41} */
	listRep.spanPtr->spanStart = listRep.storePtr->firstUsed;
	listRep.spanPtr->spanLength = listRep.storePtr->numUsed;
    } else {
	/* Need a new span record */
	if (listRep.storePtr->firstUsed == 0) {
            /* T:listrep-1.{7,12,15,17,19,20} */
	    listRep.spanPtr = NULL;
	} else {
            /* T:listrep-1.{1,3,6.1,13,14,16,18,21} */
	    listRep.spanPtr = ListSpanNew(listRep.storePtr->firstUsed,
					  listRep.storePtr->numUsed);
	}
    }

    LISTREP_CHECK(&listRep);
    ListObjReplaceRepAndInvalidate(listObj, &listRep);
    return TCL_OK;
}

/*
 *----------------------------------------------------------------------
 *
 * TclLindexList --
 *
 *	This procedure handles the 'lindex' command when objc==3.
 *
 * Results:
 *	Returns a pointer to the object extracted, or NULL if an error
 *	occurred. The returned object already includes one reference count for
 *	the pointer returned.
 *
 * Side effects:
 *	None.
 *
 * Notes:
 *	This procedure is implemented entirely as a wrapper around
 *	TclLindexFlat. All it does is reconfigure the argument format into the
 *	form required by TclLindexFlat, while taking care to manage shimmering
 *	in such a way that we tend to keep the most useful internalreps and/or
 *	avoid the most expensive conversions.
 *
 *----------------------------------------------------------------------
 */
Tcl_Obj *
TclLindexList(
    Tcl_Interp *interp,		/* Tcl interpreter. */
    Tcl_Obj *listObj,		/* List being unpacked. */
    Tcl_Obj *argObj)		/* Index or index list. */
{
    Tcl_Size index;			/* Index into the list. */
    Tcl_Obj *indexListCopy;
    Tcl_Obj **indexObjs;
    Tcl_Size numIndexObjs;
    int status;

    /*
     * Determine whether argPtr designates a list or a single index. We have
     * to be careful about the order of the checks to avoid repeated
     * shimmering; if internal rep is already a list do not shimmer it.
     * see TIP#22 and TIP#33 for the details.
     */
    if (!TclHasInternalRep(argObj, &tclListType)
	&& TclGetIntForIndexM(NULL, argObj, TCL_SIZE_MAX - 1, &index)
	       == TCL_OK) {
	/*
	 * argPtr designates a single index.
	 */
	return TclLindexFlat(interp, listObj, 1, &argObj);
    }

    /*
     * Here we make a private copy of the index list argument to avoid any
     * shimmering issues that might invalidate the indices array below while
     * we are still using it. This is probably unnecessary. It does not appear
     * that any damaging shimmering is possible, and no test has been devised
     * to show any error when this private copy is not made. But it's cheap,
     * and it offers some future-proofing insurance in case the TclLindexFlat
     * implementation changes in some unexpected way, or some new form of
     * trace or callback permits things to happen that the current
     * implementation does not.
     */

    indexListCopy = Tcl_DuplicateObj(argObj);
    status = TclListObjGetElementsM(
	interp, indexListCopy, &numIndexObjs, &indexObjs);
    if (status != TCL_OK) {
	Tcl_DecrRefCount(indexListCopy);
	/*
	 * The argument is neither an index nor a well-formed list.
	 * Report the error via TclLindexFlat.
	 * TODO - This is as original code. why not directly return an error?
	 */
	return TclLindexFlat(interp, listObj, 1, &argObj);
    }
    listObj = TclLindexFlat(interp, listObj, numIndexObjs, indexObjs);
    Tcl_DecrRefCount(indexListCopy);
    return listObj;
}

/*
 *----------------------------------------------------------------------
 *
 * TclLindexFlat --
 *
 *	This procedure is the core of the 'lindex' command, with all index
 *	arguments presented as a flat list.
 *
 * Results:
 *	Returns a pointer to the object extracted, or NULL if an error
 *	occurred. The returned object already includes one reference count for
 *	the pointer returned.
 *
 * Side effects:
 *	None.
 *
 * Notes:
 *	The reference count of the returned object includes one reference
 *	corresponding to the pointer returned. Thus, the calling code will
 *	usually do something like:
 *		Tcl_SetObjResult(interp, result);
 *		Tcl_DecrRefCount(result);
 *
 *----------------------------------------------------------------------
 */
Tcl_Obj *
TclLindexFlat(
    Tcl_Interp *interp,		/* Tcl interpreter. */
    Tcl_Obj *listObj,		/* Tcl object representing the list. */
    Tcl_Size indexCount,	/* Count of indices. */
    Tcl_Obj *const indexArray[])/* Array of pointers to Tcl objects that
				 * represent the indices in the list. */
{
    int status;
    Tcl_Size i;

    /* Handle AbstractList as special case */
    if (ABSTRACTLIST_PROC(listObj,indexProc)) {
	Tcl_Size listLen = ABSTRACTLIST_PROC(listObj,lengthProc)(listObj);
	Tcl_Size index;
	Tcl_Obj *elemObj = NULL;
	for (i=0 ; i<indexCount && listObj ; i++) {
	    if (TclGetIntForIndexM(interp, indexArray[i], /*endValue*/ listLen-1,
				   &index) == TCL_OK) {
	    }
	    if (i==0) {
		if (Tcl_ObjTypeIndex(interp, listObj, index, &elemObj) != TCL_OK) {
		    return NULL;
		}
	    } else if (index > 0) {
		// TODO: support nested lists
		Tcl_Obj *e2Obj = TclLindexFlat(interp, elemObj, 1, &indexArray[i]);
		Tcl_DecrRefCount(elemObj);
		elemObj = e2Obj;
	    }
	}
	Tcl_IncrRefCount(elemObj);
	return elemObj;
    }

    Tcl_IncrRefCount(listObj);

    for (i=0 ; i<indexCount && listObj ; i++) {
	Tcl_Size index, listLen = 0;
	Tcl_Obj **elemPtrs = NULL;

	status = Tcl_ListObjLength(interp, listObj, &listLen);
	if (status != TCL_OK) {
	    Tcl_DecrRefCount(listObj);
	    return NULL;
	}

	if (TclGetIntForIndexM(interp, indexArray[i], /*endValue*/ listLen-1,
		&index) == TCL_OK) {
	    if (index < 0 || index >= listLen) {
		/*
		 * Index is out of range. Break out of loop with empty result.
		 * First check remaining indices for validity
		 */

		while (++i < indexCount) {
		    if (TclGetIntForIndexM(
			    interp, indexArray[i], TCL_SIZE_MAX - 1, &index)
			!= TCL_OK) {
			Tcl_DecrRefCount(listObj);
			return NULL;
		    }
		}
		Tcl_DecrRefCount(listObj);
		TclNewObj(listObj);
		Tcl_IncrRefCount(listObj);
	    } else {
		Tcl_Obj *itemObj;
		/*
		 * Must set the internal rep again because it may have been
		 * changed by TclGetIntForIndexM. See test lindex-8.4.
		 */
		if (!TclHasInternalRep(listObj, &tclListType)) {
		    status = SetListFromAny(interp, listObj);
		    if (status != TCL_OK) {
			/* The list is not a list at all => error.  */
			Tcl_DecrRefCount(listObj);
			return NULL;
		    }
		}

		ListObjGetElements(listObj, listLen, elemPtrs);
		/* increment this reference count first before decrementing
		 * just in case they are the same Tcl_Obj
		 */
		itemObj = elemPtrs[index];
		Tcl_IncrRefCount(itemObj);
		Tcl_DecrRefCount(listObj);
		/* Extract the pointer to the appropriate element. */
		listObj = itemObj;
	    }
	} else {
	    Tcl_DecrRefCount(listObj);
	    listObj = NULL;
	}
    }
    return listObj;
}

/*
 *----------------------------------------------------------------------
 *
 * TclLsetList --
 *
 *	Core of the 'lset' command when objc == 4. Objv[2] may be either a
 *	scalar index or a list of indices.
 *      It also handles 'lpop' when given a NULL value.
 *
 * Results:
 *	Returns the new value of the list variable, or NULL if there was an
 *	error. The returned object includes one reference count for the
 *	pointer returned.
 *
 * Side effects:
 *	None.
 *
 * Notes:
 *	This procedure is implemented entirely as a wrapper around
 *	TclLsetFlat. All it does is reconfigure the argument format into the
 *	form required by TclLsetFlat, while taking care to manage shimmering
 *	in such a way that we tend to keep the most useful internalreps and/or
 *	avoid the most expensive conversions.
 *
 *----------------------------------------------------------------------
 */
Tcl_Obj *
TclLsetList(
    Tcl_Interp *interp,		/* Tcl interpreter. */
    Tcl_Obj *listObj,		/* Pointer to the list being modified. */
    Tcl_Obj *indexArgObj,	/* Index or index-list arg to 'lset'. */
    Tcl_Obj *valueObj)		/* Value arg to 'lset' or NULL to 'lpop'. */
{
    Tcl_Size indexCount = 0;   /* Number of indices in the index list. */
    Tcl_Obj **indices = NULL;	/* Vector of indices in the index list. */
    Tcl_Obj *retValueObj;	/* Pointer to the list to be returned. */
    Tcl_Size index;            /* Current index in the list - discarded. */
    Tcl_Obj *indexListCopy;

    /*
     * Determine whether the index arg designates a list or a single index.
     * We have to be careful about the order of the checks to avoid repeated
     * shimmering; see TIP #22 and #23 for details.
     */

    if (!TclHasInternalRep(indexArgObj, &tclListType) &&
	TclGetIntForIndexM(NULL, indexArgObj, TCL_SIZE_MAX - 1, &index)
	== TCL_OK) {

	if (ABSTRACTLIST_PROC(listObj, setElementProc)) {
	    indices = &indexArgObj;
	    Tcl_Obj *returnValue =
		Tcl_ObjTypeSetElement(interp, listObj, 1, indices, valueObj);
	    if (returnValue) Tcl_IncrRefCount(returnValue);
	    return returnValue;
	}

	/* indexArgPtr designates a single index. */
	/* T:listrep-1.{2.1,12.1,15.1,19.1},2.{2.3,9.3,10.1,13.1,16.1}, 3.{4,5,6}.3 */
	return TclLsetFlat(interp, listObj, 1, &indexArgObj, valueObj);

    }

<<<<<<< HEAD
    /*
     * Make copy to not shimmer index argument
     */
    indexListCopy = TclListObjCopy(NULL, indexArgObj);

    if (indexListCopy == NULL) {
=======
    indexListCopy = TclDuplicatePureObj(indexArgObj);
    if (TCL_OK != TclListObjGetElementsM(
	interp, indexListCopy, &indexCount, &indices)) {
	Tcl_DecrRefCount(indexListCopy);
>>>>>>> a038d4aa
	/*
	 * indexArgPtr designates something that is neither an index nor a
	 * well formed list. Report the error via TclLsetFlat.
	 */
<<<<<<< HEAD
	indexCount = 1;
	indices = &indexArgObj;
=======
	return TclLsetFlat(interp, listObj, 1, &indexArgObj, valueObj);
    }
>>>>>>> a038d4aa

    } else {
	/*
	 * Expand list into indicies array
	 */
	LIST_ASSERT_TYPE(indexListCopy);
	ListObjGetElements(indexListCopy, indexCount, indices);
    }

    retValueObj = TclLsetFlat(interp, listObj, indexCount, indices, valueObj);
<<<<<<< HEAD

    if (indexListCopy) {
	Tcl_DecrRefCount(indexListCopy);
    }

=======
    Tcl_DecrRefCount(indexListCopy);
>>>>>>> a038d4aa
    return retValueObj;
}

/*
 *----------------------------------------------------------------------
 *
 * TclLsetFlat --
 *
 *	Core engine of the 'lset' command.
 *      It also handles 'lpop' when given a NULL value.
 *
 * Results:
 *	Returns the new value of the list variable, or NULL if an error
 *	occurred. The returned object includes one reference count for the
 *	pointer returned.
 *
 * Side effects:
 *	On entry, the reference count of the variable value does not reflect
 *	any references held on the stack. The first action of this function is
 *	to determine whether the object is shared, and to duplicate it if it
 *	is. The reference count of the duplicate is incremented. At this
 *	point, the reference count will be 1 for either case, so that the
 *	object will appear to be unshared.
 *
 *	If an error occurs, and the object has been duplicated, the reference
 *	count on the duplicate is decremented so that it is now 0: this
 *	dismisses any memory that was allocated by this function.
 *
 *	If no error occurs, the reference count of the original object is
 *	incremented if the object has not been duplicated, and nothing is done
 *	to a reference count of the duplicate. Now the reference count of an
 *	unduplicated object is 2 (the returned pointer, plus the one stored in
 *	the variable). The reference count of a duplicate object is 1,
 *	reflecting that the returned pointer is the only active reference. The
 *	caller is expected to store the returned value back in the variable
 *	and decrement its reference count. (INST_STORE_* does exactly this.)
 *
 *----------------------------------------------------------------------
 */
Tcl_Obj *
TclLsetFlat(
    Tcl_Interp *interp,		/* Tcl interpreter. */
    Tcl_Obj *listObj,		/* Pointer to the list being modified. */
    Tcl_Size indexCount,		/* Number of index args. */
    Tcl_Obj *const indexArray[],
				/* Index args. */
    Tcl_Obj *valueObj)		/* Value arg to 'lset' or NULL to 'lpop'. */
{
    Tcl_Size index, len;
    int result;
    Tcl_Obj *subListObj, *retValueObj;
    Tcl_Obj *pendingInvalidates[10];
    Tcl_Obj **pendingInvalidatesPtr = pendingInvalidates;
    Tcl_Size numPendingInvalidates = 0;

    /*
     * If there are no indices, simply return the new value.  (Without
     * indices, [lset] is a synonym for [set].
     * [lpop] does not use this but protect for NULL valueObj just in case.
     */

    if (indexCount == 0) {
	if (valueObj != NULL) {
	    Tcl_IncrRefCount(valueObj);
	}
	return valueObj;
    }

    /*
     * If the list is shared, make a copy we can modify (copy-on-write).  We
     * 1) we have not yet confirmed listObj is actually a list; 2) We make a
     * verbatim copy of any existing string rep, and when we combine that with
     * the delayed invalidation of string reps of modified Tcl_Obj's
     * implemented below, the outcome is that any error condition that causes
     * this routine to return NULL, will leave the string rep of listObj and
     * all elements to be unchanged.
     */

    subListObj = Tcl_IsShared(listObj) ? Tcl_DuplicateObj(listObj) : listObj;

    /*
     * Anchor the linked list of Tcl_Obj's whose string reps must be
     * invalidated if the operation succeeds.
     */

    retValueObj = subListObj;
    result = TCL_OK;

    /* Allocate if static array for pending invalidations is too small */
    if (indexCount
        > (int) (sizeof(pendingInvalidates) / sizeof(pendingInvalidates[0]))) {
	pendingInvalidatesPtr =
	    (Tcl_Obj **) Tcl_Alloc(indexCount * sizeof(*pendingInvalidatesPtr));
    }

    /*
     * Loop through all the index arguments, and for each one dive into the
     * appropriate sublist.
     */

    do {
	Tcl_Size elemCount;
	Tcl_Obj *parentList, **elemPtrs;

	/*
	 * Check for the possible error conditions...
	 */

	if (TclListObjGetElementsM(interp, subListObj, &elemCount, &elemPtrs)
	    != TCL_OK) {
	    /* ...the sublist we're indexing into isn't a list at all. */
	    result = TCL_ERROR;
	    break;
	}

	/*
	 * WARNING: the macro TclGetIntForIndexM is not safe for
	 * post-increments, avoid '*indexArray++' here.
	 */

	if (TclGetIntForIndexM(interp, *indexArray, elemCount - 1, &index)
	    != TCL_OK) {
	    /* ...the index we're trying to use isn't an index at all. */
	    result = TCL_ERROR;
	    indexArray++; /* Why bother with this increment? TBD */
	    break;
	}
	indexArray++;

	if (index < 0 || index > elemCount
	    || (valueObj == NULL && index >= elemCount)) {
	    /* ...the index points outside the sublist. */
	    if (interp != NULL) {
		Tcl_SetObjResult(interp,
		                 Tcl_ObjPrintf("index \"%s\" out of range",
		                               Tcl_GetString(indexArray[-1])));
		Tcl_SetErrorCode(interp,
		                 "TCL",
		                 "VALUE",
		                 "INDEX"
		                 "OUTOFRANGE",
		                 NULL);
	    }
	    result = TCL_ERROR;
	    break;
	}

	/*
	 * No error conditions.  As long as we're not yet on the last index,
	 * determine the next sublist for the next pass through the loop,
	 * and take steps to make sure it is an unshared copy, as we intend
	 * to modify it.
	 */

	if (--indexCount) {
	    parentList = subListObj;
	    if (index == elemCount) {
		TclNewObj(subListObj);
	    } else {
		subListObj = elemPtrs[index];
	    }
	    if (Tcl_IsShared(subListObj)) {
		subListObj = Tcl_DuplicateObj(subListObj);
	    }

	    /*
	     * Replace the original elemPtr[index] in parentList with a copy
	     * we know to be unshared.  This call will also deal with the
	     * situation where parentList shares its internalrep with other
	     * Tcl_Obj's.  Dealing with the shared internalrep case can
	     * cause subListObj to become shared again, so detect that case
	     * and make and store another copy.
	     */

	    if (index == elemCount) {
		Tcl_ListObjAppendElement(NULL, parentList, subListObj);
	    } else {
		TclListObjSetElement(NULL, parentList, index, subListObj);
	    }
	    if (Tcl_IsShared(subListObj)) {
		subListObj = Tcl_DuplicateObj(subListObj);
		TclListObjSetElement(NULL, parentList, index, subListObj);
	    }

	    /*
	     * The TclListObjSetElement() calls do not spoil the string rep
	     * of parentList, and that's fine for now, since all we've done
	     * so far is replace a list element with an unshared copy.  The
	     * list value remains the same, so the string rep. is still
	     * valid, and unchanged, which is good because if this whole
	     * routine returns NULL, we'd like to leave no change to the
	     * value of the lset variable.  Later on, when we set valueObj
	     * in its proper place, then all containing lists will have
	     * their values changed, and will need their string reps
	     * spoiled.  We maintain a list of all those Tcl_Obj's (via a
	     * little internalrep surgery) so we can spoil them at that
	     * time.
	     */

	    pendingInvalidatesPtr[numPendingInvalidates] = parentList;
	    ++numPendingInvalidates;
	}
    } while (indexCount > 0);

    /*
     * Either we've detected and error condition, and exited the loop with
     * result == TCL_ERROR, or we've successfully reached the last index, and
     * we're ready to store valueObj. On success, we need to invalidate
     * the string representations of intermediate lists whose contained
     * list element would have changed.
     */
    if (result == TCL_OK) {
	while (numPendingInvalidates > 0) {
	    Tcl_Obj *objPtr;

	    --numPendingInvalidates;
	    objPtr = pendingInvalidatesPtr[numPendingInvalidates];

	    if (result == TCL_OK) {
		/*
		 * We're going to store valueObj, so spoil string reps of all
		 * containing lists.
		 * TODO - historically, the storing of the internal rep was done
		 * because the ptr2 field of the internal rep was used to chain
		 * objects whose string rep needed to be invalidated. Now this
		 * is no longer the case, so replacing of the internal rep
		 * should not be needed. The TclInvalidateStringRep should
		 * suffice. Formulate a test case before changing.
		 */
		ListRep objInternalRep;
		TclListObjGetRep(NULL, objPtr, &objInternalRep);
		ListObjReplaceRepAndInvalidate(objPtr, &objInternalRep);
	    }
	}
    }

    if (pendingInvalidatesPtr != pendingInvalidates)
	Tcl_Free(pendingInvalidatesPtr);

    if (result != TCL_OK) {
	/*
	 * Error return; message is already in interp. Clean up any excess
	 * memory.
	 */

	if (retValueObj != listObj) {
	    Tcl_DecrRefCount(retValueObj);
	}
	return NULL;
    }

    /*
     * Store valueObj in proper sublist and return. The -1 is to avoid a
     * compiler warning (not a problem because we checked that we have a
     * proper list - or something convertible to one - above).
     */

    len = -1;
    TclListObjLengthM(NULL, subListObj, &len);
    if (valueObj == NULL) {
        /* T:listrep-1.{4.2,5.4,6.1,7.1,8.3},2.{4,5}.4 */
	Tcl_ListObjReplace(NULL, subListObj, index, 1, 0, NULL);
    } else if (index == len) {
        /* T:listrep-1.2.1,2.{2.3,9.3},3.{4,5,6}.3 */
	Tcl_ListObjAppendElement(NULL, subListObj, valueObj);
    } else {
        /* T:listrep-1.{12.1,15.1,19.1},2.{10,13,16}.1 */
	TclListObjSetElement(NULL, subListObj, index, valueObj);
	TclInvalidateStringRep(subListObj);
    }
    Tcl_IncrRefCount(retValueObj);
    return retValueObj;
}

/*
 *----------------------------------------------------------------------
 *
 * TclListObjSetElement --
 *
 *	Set a single element of a list to a specified value
 *
 * Results:
 *	The return value is normally TCL_OK. If listObj does not refer to a
 *	list object and cannot be converted to one, TCL_ERROR is returned and
 *	an error message will be left in the interpreter result if interp is
 *	not NULL. Similarly, if index designates an element outside the range
 *	[0..listLength-1], where listLength is the count of elements in the
 *	list object designated by listObj, TCL_ERROR is returned and an error
 *	message is left in the interpreter result.
 *
 * Side effects:
 *	Tcl_Panic if listObj designates a shared object. Otherwise, attempts
 *	to convert it to a list with a non-shared internal rep. Decrements the
 *	ref count of the object at the specified index within the list,
 *	replaces with the object designated by valueObj, and increments the
 *	ref count of the replacement object.
 *
 *----------------------------------------------------------------------
 */
int
TclListObjSetElement(
    Tcl_Interp *interp,		/* Tcl interpreter; used for error reporting
				 * if not NULL. */
    Tcl_Obj *listObj,		/* List object in which element should be
				 * stored. */
    Tcl_Size index,		/* Index of element to store. */
    Tcl_Obj *valueObj)		/* Tcl object to store in the designated list
				 * element. */
{
    ListRep listRep;
    Tcl_Obj **elemPtrs;         /* Pointers to elements of the list. */
    Tcl_Size elemCount;		/* Number of elements in the list. */

    /* Ensure that the listObj parameter designates an unshared list. */

    if (Tcl_IsShared(listObj)) {
	Tcl_Panic("%s called with shared object", "TclListObjSetElement");
    }

    if (TclListObjGetRep(interp, listObj, &listRep) != TCL_OK) {
	return TCL_ERROR;
    }

    elemCount = ListRepLength(&listRep);

    /* Ensure that the index is in bounds. */
    if (index>=elemCount) {
	if (interp != NULL) {
		Tcl_SetObjResult(interp, Tcl_ObjPrintf(
			"index \"%" TCL_Z_MODIFIER "u\" out of range", index));
	    Tcl_SetErrorCode(interp, "TCL", "VALUE", "INDEX",
		    "OUTOFRANGE", NULL);
	}
	return TCL_ERROR;
    }

    /*
     * Note - garbage collect this only AFTER checking indices above.
     * Do not want to modify listrep and then not store it back in listObj.
     */
    ListRepFreeUnreferenced(&listRep);

    /* Replace a shared internal rep with an unshared copy */
    if (listRep.storePtr->refCount > 1) {
	ListRep newInternalRep;
        /* T:listrep-2.{10,13,16}.1 */
	/* TODO - leave extra space? */
	ListRepClone(&listRep, &newInternalRep, LISTREP_PANIC_ON_FAIL);
	listRep = newInternalRep;
    } /* else T:listrep-1.{12.1,15.1,19.1} */

    /* Retrieve element array AFTER potential cloning above */
    ListRepElements(&listRep, elemCount, elemPtrs);

    /*
     * Add a reference to the new list element and remove from old before
     * replacing it. Order is important!
     */
    Tcl_IncrRefCount(valueObj);
    Tcl_DecrRefCount(elemPtrs[index]);
    elemPtrs[index] = valueObj;

    /* Internal rep may be cloned so replace */
    ListObjReplaceRepAndInvalidate(listObj, &listRep);

    return TCL_OK;
}

/*
 *----------------------------------------------------------------------
 *
 * FreeListInternalRep --
 *
 *	Deallocate the storage associated with a list object's internal
 *	representation.
 *
 * Results:
 *	None.
 *
 * Side effects:
 *	Frees listPtr's List* internal representation, if no longer shared.
 *	May decrement the ref counts of element objects, which may free them.
 *
 *----------------------------------------------------------------------
 */
static void
FreeListInternalRep(
    Tcl_Obj *listObj)		/* List object with internal rep to free. */
{
    ListRep listRep;

    ListObjGetRep(listObj, &listRep);
    if (listRep.storePtr->refCount-- <= 1) {
	ObjArrayDecrRefs(
	    listRep.storePtr->slots,
	    listRep.storePtr->firstUsed, listRep.storePtr->numUsed);
	Tcl_Free(listRep.storePtr);
    }
    if (listRep.spanPtr) {
	ListSpanDecrRefs(listRep.spanPtr);
    }
}

/*
 *----------------------------------------------------------------------
 *
 * DupListInternalRep --
 *
 *	Initialize the internal representation of a list Tcl_Obj to share the
 *	internal representation of an existing list object.
 *
 * Results:
 *	None.
 *
 * Side effects:
 *	The reference count of the List internal rep is incremented.
 *
 *----------------------------------------------------------------------
 */
static void
DupListInternalRep(
    Tcl_Obj *srcObj,		/* Object with internal rep to copy. */
    Tcl_Obj *copyObj)		/* Object with internal rep to set. */
{
    ListRep listRep;
    ListObjGetRep(srcObj, &listRep);
    ListObjOverwriteRep(copyObj, &listRep);
}

/*
 *----------------------------------------------------------------------
 *
 * SetListFromAny --
 *
 *	Attempt to generate a list internal form for the Tcl object "objPtr".
 *
 * Results:
 *	The return value is TCL_OK or TCL_ERROR. If an error occurs during
 *	conversion, an error message is left in the interpreter's result
 *	unless "interp" is NULL.
 *
 * Side effects:
 *	If no error occurs, a list is stored as "objPtr"s internal
 *	representation.
 *
 *----------------------------------------------------------------------
 */
static int
SetListFromAny(
    Tcl_Interp *interp,		/* Used for error reporting if not NULL. */
    Tcl_Obj *objPtr)		/* The object to convert. */
{
    Tcl_Obj **elemPtrs;
    ListRep listRep;

    /*
     * Dictionaries are a special case; they have a string representation such
     * that *all* valid dictionaries are valid lists. Hence we can convert
     * more directly. Only do this when there's no existing string rep; if
     * there is, it is the string rep that's authoritative (because it could
     * describe duplicate keys).
     */

    if (!TclHasStringRep(objPtr) && TclHasInternalRep(objPtr, &tclDictType)) {
	Tcl_Obj *keyPtr, *valuePtr;
	Tcl_DictSearch search;
	int done;
	Tcl_Size size;

	/*
	 * Create the new list representation. Note that we do not need to do
	 * anything with the string representation as the transformation (and
	 * the reverse back to a dictionary) are both order-preserving. Also
	 * note that since we know we've got a valid dictionary (by
	 * representation) we also know that fetching the size of the
	 * dictionary or iterating over it will not fail.
	 */

	Tcl_DictObjSize(NULL, objPtr, &size);
	/* TODO - leave space in front and/or back? */
	if (ListRepInitAttempt(
		interp, size > 0 ? 2 * size : 1, NULL, &listRep)
	    != TCL_OK) {
	    return TCL_ERROR;
	}

	LIST_ASSERT(listRep.spanPtr == NULL); /* Guard against future changes */
	LIST_ASSERT(listRep.storePtr->firstUsed == 0);
	LIST_ASSERT((listRep.storePtr->flags & LISTSTORE_CANONICAL) == 0);

	listRep.storePtr->numUsed = 2 * size;

	/* Populate the list representation. */

	elemPtrs = listRep.storePtr->slots;
	Tcl_DictObjFirst(NULL, objPtr, &search, &keyPtr, &valuePtr, &done);
	while (!done) {
	    *elemPtrs++ = keyPtr;
	    *elemPtrs++ = valuePtr;
	    Tcl_IncrRefCount(keyPtr);
	    Tcl_IncrRefCount(valuePtr);
	    Tcl_DictObjNext(&search, &keyPtr, &valuePtr, &done);
	}
    } else if (ABSTRACTLIST_PROC(objPtr,indexProc)) {
	Tcl_Size elemCount, i;

	elemCount = ABSTRACTLIST_PROC(objPtr,lengthProc)(objPtr);

	if (ListRepInitAttempt(interp, elemCount, NULL, &listRep) != TCL_OK) {
	    return TCL_ERROR;
	}

	LIST_ASSERT(listRep.spanPtr == NULL); /* Guard against future changes */
	LIST_ASSERT(listRep.storePtr->firstUsed == 0);

	elemPtrs = listRep.storePtr->slots;

	/* Each iteration, store a list element */
        for (i = 0; i < elemCount; i++) {
	    if (Tcl_ObjTypeIndex(interp, objPtr, i, elemPtrs) != TCL_OK) {
                return TCL_ERROR;
            }
	    Tcl_IncrRefCount(*elemPtrs++);/* Since list now holds ref to it. */
	}

	LIST_ASSERT((Tcl_Size)(elemPtrs - listRep.storePtr->slots) == elemCount);

	listRep.storePtr->numUsed = elemCount;

    } else {
	Tcl_Size estCount, length;
	const char *limit, *nextElem = Tcl_GetStringFromObj(objPtr, &length);

	/*
	 * Allocate enough space to hold a (Tcl_Obj *) for each
	 * (possible) list element.
	 */

	estCount = TclMaxListLength(nextElem, length, &limit);
	estCount += (estCount == 0);	/* Smallest list struct holds 1
					 * element. */
	/* TODO - allocate additional space? */
	if (ListRepInitAttempt(interp, estCount, NULL, &listRep)
	    != TCL_OK) {
	    return TCL_ERROR;
	}

	LIST_ASSERT(listRep.spanPtr == NULL); /* Guard against future changes */
	LIST_ASSERT(listRep.storePtr->firstUsed == 0);

	elemPtrs = listRep.storePtr->slots;

	/* Each iteration, parse and store a list element. */

	while (nextElem < limit) {
	    const char *elemStart;
	    char *check;
	    Tcl_Size elemSize;
	    int literal;

	    if (TCL_OK != TclFindElement(interp, nextElem, limit - nextElem,
		    &elemStart, &nextElem, &elemSize, &literal)) {
fail:
		while (--elemPtrs >= listRep.storePtr->slots) {
		    Tcl_DecrRefCount(*elemPtrs);
		}
		Tcl_Free(listRep.storePtr);
		return TCL_ERROR;
	    }
	    if (elemStart == limit) {
		break;
	    }

	    TclNewObj(*elemPtrs);
	    TclInvalidateStringRep(*elemPtrs);
	    check = Tcl_InitStringRep(*elemPtrs, literal ? elemStart : NULL,
		    elemSize);
	    if (elemSize && check == NULL) {
		MemoryAllocationError(interp, elemSize);
		goto fail;
	    }
	    if (!literal) {
		Tcl_InitStringRep(*elemPtrs, NULL,
			TclCopyAndCollapse(elemSize, elemStart, check));
	    }

	    Tcl_IncrRefCount(*elemPtrs++);/* Since list now holds ref to it. */
	}

	listRep.storePtr->numUsed =
	    elemPtrs - listRep.storePtr->slots;
    }

    LISTREP_CHECK(&listRep);

    /*
     * Store the new internalRep. We do this as late
     * as possible to allow the conversion code, in particular
     * Tcl_GetStringFromObj, to use the old internalRep.
     */

    /*
     * Note old string representation NOT to be invalidated.
     * So do NOT use ListObjReplaceRepAndInvalidate. InternalRep to be freed AFTER
     * IncrRefs so do not use ListObjOverwriteRep
     */
    ListRepIncrRefs(&listRep);
    TclFreeInternalRep(objPtr);
    objPtr->internalRep.twoPtrValue.ptr1 = listRep.storePtr;
    objPtr->internalRep.twoPtrValue.ptr2 = listRep.spanPtr;
    objPtr->typePtr = &tclListType;

    return TCL_OK;
}

/*
 *----------------------------------------------------------------------
 *
 * UpdateStringOfList --
 *
 *	Update the string representation for a list object.
 *
 *	Any previously-existing string representation is not invalidated, so
 *	storage is lost if this has not been taken care of.
 *
 * Effect
 *
 *	The string representation of 'listPtr' is set to the resulting string.
 *	This string will be empty if the list has no elements. It is assumed
 *	that the list internal representation is not NULL.
 *
 *----------------------------------------------------------------------
 */
static void
UpdateStringOfList(
    Tcl_Obj *listObj)		/* List object with string rep to update. */
{
#   define LOCAL_SIZE 64
    char localFlags[LOCAL_SIZE], *flagPtr = NULL;
    Tcl_Size numElems, i, length;
    TCL_HASH_TYPE bytesNeeded = 0;
    const char *elem, *start;
    char *dst;
    Tcl_Obj **elemPtrs;
    ListRep listRep;

    ListObjGetRep(listObj, &listRep);
    LISTREP_CHECK(&listRep);

    ListRepElements(&listRep, numElems, elemPtrs);

    /*
     * Mark the list as being canonical; although it will now have a string
     * rep, it is one we derived through proper "canonical" quoting and so
     * it's known to be free from nasties relating to [concat] and [eval].
     * However, we only do this if this is not a spanned list. Marking the
     * storage canonical for a spanned list make ALL lists using the storage
     * canonical which is not right. (Consider a list generated from a
     * string and then this function called for a spanned list generated
     * from it). On the other hand, a spanned list is always canonical
     * (never generated from a string) so it does not have to be explicitly
     * marked as such. The ListObjIsCanonical macro takes this into account.
     * See the comments there.
     */
    if (listRep.spanPtr == NULL) {
	LIST_ASSERT(listRep.storePtr->firstUsed == 0);/* Invariant */
	listRep.storePtr->flags |= LISTSTORE_CANONICAL;
    }

    /* Handle empty list case first, so rest of the routine is simpler. */

    if (numElems == 0) {
	Tcl_InitStringRep(listObj, NULL, 0);
	return;
    }

    /* Pass 1: estimate space, gather flags. */

    if (numElems <= LOCAL_SIZE) {
	flagPtr = localFlags;
    } else {
	/* We know numElems <= LIST_MAX, so this is safe. */
	flagPtr = (char *)Tcl_Alloc(numElems);
    }
    for (i = 0; i < numElems; i++) {
	flagPtr[i] = (i ? TCL_DONT_QUOTE_HASH : 0);
	elem = Tcl_GetStringFromObj(elemPtrs[i], &length);
	bytesNeeded += TclScanElement(elem, length, flagPtr+i);
	if (bytesNeeded > SIZE_MAX - numElems) {
	    Tcl_Panic("max size for a Tcl value (%" TCL_Z_MODIFIER "u bytes) exceeded", SIZE_MAX);
	}
    }
    bytesNeeded += numElems - 1;

    /*
     * Pass 2: copy into string rep buffer.
     */

    start = dst = Tcl_InitStringRep(listObj, NULL, bytesNeeded);
    TclOOM(dst, bytesNeeded);
    for (i = 0; i < numElems; i++) {
	flagPtr[i] |= (i ? TCL_DONT_QUOTE_HASH : 0);
	elem = Tcl_GetStringFromObj(elemPtrs[i], &length);
	dst += TclConvertElement(elem, length, dst, flagPtr[i]);
	*dst++ = ' ';
    }

    /* Set the string length to what was actually written, the safe choice */
    (void) Tcl_InitStringRep(listObj, NULL, dst - 1 - start);

    if (flagPtr != localFlags) {
	Tcl_Free(flagPtr);
    }
}


/*
 *------------------------------------------------------------------------
 *
 * TclListTestObj --
 *
 *    Returns a list object with a specific internal rep and content.
 *    Used specifically for testing so span can be controlled explicitly.
 *
 * Results:
 *    Pointer to the Tcl_Obj containing the list.
 *
 * Side effects:
 *    None.
 *
 *------------------------------------------------------------------------
 */
Tcl_Obj *
TclListTestObj(size_t length, size_t leadingSpace, size_t endSpace)
{
    ListRep listRep;
    size_t capacity;
    Tcl_Obj *listObj;

    TclNewObj(listObj);

    /* Only a test object so ignoring overflow checks */
    capacity = length + leadingSpace + endSpace;
    if (capacity == 0) {
	return listObj;
    }
    if (capacity > LIST_MAX) {
	return NULL;
    }

    ListRepInit(capacity, NULL, LISTREP_PANIC_ON_FAIL, &listRep);

    ListStore *storePtr = listRep.storePtr;
    size_t i;
    for (i = 0; i < length; ++i) {
	TclNewUIntObj(storePtr->slots[i + leadingSpace], i);
	Tcl_IncrRefCount(storePtr->slots[i + leadingSpace]);
    }
    storePtr->firstUsed = leadingSpace;
    storePtr->numUsed = length;
    if (leadingSpace != 0) {
	listRep.spanPtr = ListSpanNew(leadingSpace, length);
    }
    ListObjReplaceRepAndInvalidate(listObj, &listRep);
    return listObj;
}

/*
 * Local Variables:
 * mode: c
 * c-basic-offset: 4
 * fill-column: 78
 * End:
 */<|MERGE_RESOLUTION|>--- conflicted
+++ resolved
@@ -1387,55 +1387,6 @@
  
 /*
-<<<<<<< HEAD
- *----------------------------------------------------------------------
- *
- * TclListObjCopy --
- *
- *	Makes a "pure list" copy of a list value. This provides for the C
- *	level a counterpart of the [lrange $list 0 end] command, while using
- *	internals details to be as efficient as possible.
- *
- * Results:
- *	Normally returns a pointer to a new Tcl_Obj, that contains the same
- *	list value as *listPtr does. The returned Tcl_Obj has a refCount of
- *	zero. If *listPtr does not hold a list, NULL is returned, and if
- *	interp is non-NULL, an error message is recorded there.
- *
- * Side effects:
- *	None.
- *
- *----------------------------------------------------------------------
- */
-
-Tcl_Obj *
-TclListObjCopy(
-    Tcl_Interp *interp,		/* Used to report errors if not NULL. */
-    Tcl_Obj *listObj)		/* List object for which an element array is
-				 * to be returned. */
-{
-    Tcl_Obj *copyObj;
-
-    if (!TclHasInternalRep(listObj, &tclListType)) {
-	if (ABSTRACTLIST_PROC(listObj,dupIntRepProc) &&
-	    ABSTRACTLIST_PROC(listObj,indexProc)) {
-	    return Tcl_DuplicateObj(listObj);
-	}
-	if (SetListFromAny(interp, listObj) != TCL_OK) {
-	    return NULL;
-	}
-    }
-
-    TclNewObj(copyObj);
-    TclInvalidateStringRep(copyObj);
-    DupListInternalRep(listObj, copyObj);
-    return copyObj;
-}
--
-/*
-=======
->>>>>>> a038d4aa
  *------------------------------------------------------------------------
  *
  * ListRepRange --
@@ -2899,49 +2850,26 @@
 
     }
 
-<<<<<<< HEAD
-    /*
-     * Make copy to not shimmer index argument
-     */
-    indexListCopy = TclListObjCopy(NULL, indexArgObj);
-
-    if (indexListCopy == NULL) {
-=======
     indexListCopy = TclDuplicatePureObj(indexArgObj);
     if (TCL_OK != TclListObjGetElementsM(
 	interp, indexListCopy, &indexCount, &indices)) {
 	Tcl_DecrRefCount(indexListCopy);
->>>>>>> a038d4aa
 	/*
 	 * indexArgPtr designates something that is neither an index nor a
 	 * well formed list. Report the error via TclLsetFlat.
 	 */
-<<<<<<< HEAD
-	indexCount = 1;
-	indices = &indexArgObj;
-=======
 	return TclLsetFlat(interp, listObj, 1, &indexArgObj, valueObj);
     }
->>>>>>> a038d4aa
-
-    } else {
-	/*
-	 * Expand list into indicies array
-	 */
-	LIST_ASSERT_TYPE(indexListCopy);
-	ListObjGetElements(indexListCopy, indexCount, indices);
-    }
+
+    /*
+     * Let TclLsetFlat perform the actual lset operation.
+     */
 
     retValueObj = TclLsetFlat(interp, listObj, indexCount, indices, valueObj);
-<<<<<<< HEAD
-
     if (indexListCopy) {
 	Tcl_DecrRefCount(indexListCopy);
     }
 
-=======
-    Tcl_DecrRefCount(indexListCopy);
->>>>>>> a038d4aa
     return retValueObj;
 }
 