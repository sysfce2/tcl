--- conflicted
+++ resolved
@@ -560,14 +560,9 @@
 	    return TCL_ERROR;
 	}
 
-<<<<<<< HEAD
 	Tcl_GetIndexFromObjStruct(NULL, objv[1], tablePtr,
 		sizeof(char *), "token", 0, &index);
-	indexRep = objv[1]->internalRep.otherValuePtr;
-=======
-	Tcl_GetIndexFromObj(NULL, objv[1], tablePtr, "token", 0, &index);
 	indexRep = objv[1]->internalRep.twoPtrValue.ptr1;
->>>>>>> d92d3078
 	indexRep->index = index2;
 	result = Tcl_GetIndexFromObjStruct(NULL, objv[1],
 		tablePtr, sizeof(char *), "token", 0, &index);
