/*
 * tclTestObj.c --
 *
 *	This file contains C command functions for the additional Tcl commands
 *	that are used for testing implementations of the Tcl object types.
 *	These commands are not normally included in Tcl applications; they're
 *	only used for testing.
 *
 * Copyright © 1995-1998 Sun Microsystems, Inc.
 * Copyright © 1999 Scriptics Corporation.
 * Copyright © 2005 Kevin B. Kenny.  All rights reserved.
 *
 * See the file "license.terms" for information on usage and redistribution of
 * this file, and for a DISCLAIMER OF ALL WARRANTIES.
 */

#ifndef USE_TCL_STUBS
#   define USE_TCL_STUBS
#endif
#include "tclInt.h"
#ifdef TCL_WITH_EXTERNAL_TOMMATH
#   include "tommath.h"
#else
#   include "tclTomMath.h"
#endif
#include "tclStringRep.h"


/*
 * Forward declarations for functions defined later in this file:
 */

static int		CheckIfVarUnset(Tcl_Interp *interp, Tcl_Obj **varPtr, Tcl_Size varIndex);
static int		GetVariableIndex(Tcl_Interp *interp,
			    Tcl_Obj *obj, Tcl_Size *indexPtr);
static void		SetVarToObj(Tcl_Obj **varPtr, Tcl_Size varIndex, Tcl_Obj *objPtr);
static Tcl_ObjCmdProc	TestbignumobjCmd;
static Tcl_ObjCmdProc	TestbooleanobjCmd;
static Tcl_ObjCmdProc	TestdoubleobjCmd;
static Tcl_ObjCmdProc	TestindexobjCmd;
static Tcl_ObjCmdProc	TestintobjCmd;
static Tcl_ObjCmdProc	TestlistobjCmd;
static Tcl_ObjCmdProc	TestobjCmd;
static Tcl_ObjCmdProc	TeststringobjCmd;

#define VARPTR_KEY "TCLOBJTEST_VARPTR"
#define NUMBER_OF_OBJECT_VARS 20

static void VarPtrDeleteProc(void *clientData, TCL_UNUSED(Tcl_Interp *))
{
    int i;
    Tcl_Obj **varPtr = (Tcl_Obj **) clientData;
    for (i = 0;  i < NUMBER_OF_OBJECT_VARS;  i++) {
	if (varPtr[i]) Tcl_DecrRefCount(varPtr[i]);
    }
    Tcl_Free(varPtr);
}

static Tcl_Obj **GetVarPtr(Tcl_Interp *interp)
{
    Tcl_InterpDeleteProc *proc;

    return (Tcl_Obj **) Tcl_GetAssocData(interp, VARPTR_KEY, &proc);
}

/*
 *----------------------------------------------------------------------
 *
 * TclObjTest_Init --
 *
 *	This function creates additional commands that are used to test the
 *	Tcl object support.
 *
 * Results:
 *	Returns a standard Tcl completion code, and leaves an error
 *	message in the interp's result if an error occurs.
 *
 * Side effects:
 *	Creates and registers several new testing commands.
 *
 *----------------------------------------------------------------------
 */

int
TclObjTest_Init(
    Tcl_Interp *interp)
{
    int i;
    /*
     * An array of Tcl_Obj pointers used in the commands that operate on or get
     * the values of Tcl object-valued variables. varPtr[i] is the i-th variable's
     * Tcl_Obj *.
     */
    Tcl_Obj **varPtr;

    varPtr = (Tcl_Obj **) Tcl_Alloc(NUMBER_OF_OBJECT_VARS *sizeof(varPtr[0]));
    if (!varPtr) {
	return TCL_ERROR;
    }
    Tcl_SetAssocData(interp, VARPTR_KEY, VarPtrDeleteProc, varPtr);
    for (i = 0;  i < NUMBER_OF_OBJECT_VARS;  i++) {
	varPtr[i] = NULL;
    }

    Tcl_CreateObjCommand(interp, "testbignumobj", TestbignumobjCmd,
	    NULL, NULL);
    Tcl_CreateObjCommand(interp, "testbooleanobj", TestbooleanobjCmd,
	    NULL, NULL);
    Tcl_CreateObjCommand(interp, "testdoubleobj", TestdoubleobjCmd,
	    NULL, NULL);
    Tcl_CreateObjCommand(interp, "testintobj", TestintobjCmd,
	    NULL, NULL);
    Tcl_CreateObjCommand(interp, "testindexobj", TestindexobjCmd,
	    NULL, NULL);
    Tcl_CreateObjCommand(interp, "testlistobj", TestlistobjCmd,
	    NULL, NULL);
    Tcl_CreateObjCommand(interp, "testobj", TestobjCmd, NULL, NULL);
    Tcl_CreateObjCommand(interp, "teststringobj", TeststringobjCmd,
	    NULL, NULL);
    return TCL_OK;
}

/*
 *----------------------------------------------------------------------
 *
 * TestbignumobjCmd --
 *
 *	This function implements the "testbignumobj" command.  It is used
 *	to exercise the bignum Tcl object type implementation.
 *
 * Results:
 *	Returns a standard Tcl object result.
 *
 * Side effects:
 *	Creates and frees bignum objects; converts objects to have bignum
 *	type.
 *
 *----------------------------------------------------------------------
 */

static int
TestbignumobjCmd(
    TCL_UNUSED(void *),
    Tcl_Interp *interp,		/* Tcl interpreter */
    int objc,			/* Argument count */
    Tcl_Obj *const objv[])	/* Argument vector */
{
    const char *const subcmds[] = {
	"set", "get", "mult10", "div10", "iseven", "radixsize", NULL
    };
    enum options {
	BIGNUM_SET, BIGNUM_GET, BIGNUM_MULT10, BIGNUM_DIV10, BIGNUM_ISEVEN,
	BIGNUM_RADIXSIZE
    } idx;
    int index;
    Tcl_Size varIndex;
    const char *string;
    mp_int bignumValue;
    Tcl_Obj **varPtr;

    if (objc < 3) {
	Tcl_WrongNumArgs(interp, 1, objv, "option ?arg ...?");
	return TCL_ERROR;
    }
    if (Tcl_GetIndexFromObj(interp, objv[1], subcmds, "option", 0,
	    &idx) != TCL_OK) {
	return TCL_ERROR;
    }
    if (GetVariableIndex(interp, objv[2], &varIndex) != TCL_OK) {
	return TCL_ERROR;
    }
    varPtr = GetVarPtr(interp);

    switch (idx) {
    case BIGNUM_SET:
	if (objc != 4) {
	    Tcl_WrongNumArgs(interp, 2, objv, "var value");
	    return TCL_ERROR;
	}
	string = Tcl_GetString(objv[3]);
	if (mp_init(&bignumValue) != MP_OKAY) {
	    Tcl_SetObjResult(interp,
		    Tcl_NewStringObj("error in mp_init", TCL_INDEX_NONE));
	    return TCL_ERROR;
	}
	if (mp_read_radix(&bignumValue, string, 10) != MP_OKAY) {
	    mp_clear(&bignumValue);
	    Tcl_SetObjResult(interp,
		    Tcl_NewStringObj("error in mp_read_radix", TCL_INDEX_NONE));
	    return TCL_ERROR;
	}

	/*
	 * If the object currently bound to the variable with index varIndex
	 * has ref count 1 (i.e. the object is unshared) we can modify that
	 * object directly.  Otherwise, if RC>1 (i.e. the object is shared),
	 * we must create a new object to modify/set and decrement the old
	 * formerly-shared object's ref count. This is "copy on write".
	 */

	if ((varPtr[varIndex] != NULL) && !Tcl_IsShared(varPtr[varIndex])) {
	    Tcl_SetBignumObj(varPtr[varIndex], &bignumValue);
	} else {
	    SetVarToObj(varPtr, varIndex, Tcl_NewBignumObj(&bignumValue));
	}
	break;

    case BIGNUM_GET:
	if (objc != 3) {
	    Tcl_WrongNumArgs(interp, 2, objv, "varIndex");
	    return TCL_ERROR;
	}
	if (CheckIfVarUnset(interp, varPtr,varIndex)) {
	    return TCL_ERROR;
	}
	break;

    case BIGNUM_MULT10:
	if (objc != 3) {
	    Tcl_WrongNumArgs(interp, 2, objv, "varIndex");
	    return TCL_ERROR;
	}
	if (CheckIfVarUnset(interp, varPtr,varIndex)) {
	    return TCL_ERROR;
	}
	if (Tcl_GetBignumFromObj(interp, varPtr[varIndex],
		&bignumValue) != TCL_OK) {
	    return TCL_ERROR;
	}
	if (mp_mul_d(&bignumValue, 10, &bignumValue) != MP_OKAY) {
	    mp_clear(&bignumValue);
	    Tcl_SetObjResult(interp,
		    Tcl_NewStringObj("error in mp_mul_d", TCL_INDEX_NONE));
	    return TCL_ERROR;
	}
	if (!Tcl_IsShared(varPtr[varIndex])) {
	    Tcl_SetBignumObj(varPtr[varIndex], &bignumValue);
	} else {
	    SetVarToObj(varPtr, varIndex, Tcl_NewBignumObj(&bignumValue));
	}
	break;

    case BIGNUM_DIV10:
	if (objc != 3) {
	    Tcl_WrongNumArgs(interp, 2, objv, "varIndex");
	    return TCL_ERROR;
	}
	if (CheckIfVarUnset(interp, varPtr,varIndex)) {
	    return TCL_ERROR;
	}
	if (Tcl_GetBignumFromObj(interp, varPtr[varIndex],
		&bignumValue) != TCL_OK) {
	    return TCL_ERROR;
	}
	if (mp_div_d(&bignumValue, 10, &bignumValue, NULL) != MP_OKAY) {
	    mp_clear(&bignumValue);
	    Tcl_SetObjResult(interp,
		    Tcl_NewStringObj("error in mp_div_d", TCL_INDEX_NONE));
	    return TCL_ERROR;
	}
	if (!Tcl_IsShared(varPtr[varIndex])) {
	    Tcl_SetBignumObj(varPtr[varIndex], &bignumValue);
	} else {
	    SetVarToObj(varPtr, varIndex, Tcl_NewBignumObj(&bignumValue));
	}
	break;

    case BIGNUM_ISEVEN:
	if (objc != 3) {
	    Tcl_WrongNumArgs(interp, 2, objv, "varIndex");
	    return TCL_ERROR;
	}
	if (CheckIfVarUnset(interp, varPtr,varIndex)) {
	    return TCL_ERROR;
	}
	if (Tcl_GetBignumFromObj(interp, varPtr[varIndex],
		&bignumValue) != TCL_OK) {
	    return TCL_ERROR;
	}
	if (mp_mod_2d(&bignumValue, 1, &bignumValue) != MP_OKAY) {
	    mp_clear(&bignumValue);
	    Tcl_SetObjResult(interp,
		    Tcl_NewStringObj("error in mp_mod_2d", TCL_INDEX_NONE));
	    return TCL_ERROR;
	}
	if (!Tcl_IsShared(varPtr[varIndex])) {
	    Tcl_SetBooleanObj(varPtr[varIndex], mp_iszero(&bignumValue));
	} else {
	    SetVarToObj(varPtr, varIndex, Tcl_NewBooleanObj(mp_iszero(&bignumValue)));
	}
	mp_clear(&bignumValue);
	break;

    case BIGNUM_RADIXSIZE:
	if (objc != 3) {
	    Tcl_WrongNumArgs(interp, 2, objv, "varIndex");
	    return TCL_ERROR;
	}
	if (CheckIfVarUnset(interp, varPtr,varIndex)) {
	    return TCL_ERROR;
	}
	if (Tcl_GetBignumFromObj(interp, varPtr[varIndex],
		&bignumValue) != TCL_OK) {
	    return TCL_ERROR;
	}
	if (mp_radix_size(&bignumValue, 10, &index) != MP_OKAY) {
	    return TCL_ERROR;
	}
	if (!Tcl_IsShared(varPtr[varIndex])) {
	    Tcl_SetWideIntObj(varPtr[varIndex], index);
	} else {
	    SetVarToObj(varPtr, varIndex, Tcl_NewWideIntObj(index));
	}
	mp_clear(&bignumValue);
	break;
    }

    Tcl_SetObjResult(interp, varPtr[varIndex]);
    return TCL_OK;
}

/*
 *----------------------------------------------------------------------
 *
 * TestbooleanobjCmd --
 *
 *	This function implements the "testbooleanobj" command.  It is used to
 *	test the boolean Tcl object type implementation.
 *
 * Results:
 *	A standard Tcl object result.
 *
 * Side effects:
 *	Creates and frees boolean objects, and also converts objects to
 *	have boolean type.
 *
 *----------------------------------------------------------------------
 */

static int
TestbooleanobjCmd(
    TCL_UNUSED(void *),
    Tcl_Interp *interp,		/* Current interpreter. */
    int objc,			/* Number of arguments. */
    Tcl_Obj *const objv[])	/* Argument objects. */
{
    Tcl_Size varIndex;
    int boolValue;
    const char *subCmd;
    Tcl_Obj **varPtr;

    if (objc < 3) {
	wrongNumArgs:
	Tcl_WrongNumArgs(interp, 1, objv, "option arg ?arg ...?");
	return TCL_ERROR;
    }

    if (GetVariableIndex(interp, objv[2], &varIndex) != TCL_OK) {
	return TCL_ERROR;
    }

    varPtr = GetVarPtr(interp);

    subCmd = Tcl_GetString(objv[1]);
    if (strcmp(subCmd, "set") == 0) {
	if (objc != 4) {
	    goto wrongNumArgs;
	}
	if (Tcl_GetBooleanFromObj(interp, objv[3], &boolValue) != TCL_OK) {
	    return TCL_ERROR;
	}

	/*
	 * If the object currently bound to the variable with index varIndex
	 * has ref count 1 (i.e. the object is unshared) we can modify that
	 * object directly. Otherwise, if RC>1 (i.e. the object is shared),
	 * we must create a new object to modify/set and decrement the old
	 * formerly-shared object's ref count. This is "copy on write".
	 */

	if ((varPtr[varIndex] != NULL) && !Tcl_IsShared(varPtr[varIndex])) {
	    Tcl_SetBooleanObj(varPtr[varIndex], boolValue);
	} else {
	    SetVarToObj(varPtr, varIndex, Tcl_NewBooleanObj(boolValue));
	}
	Tcl_SetObjResult(interp, varPtr[varIndex]);
    } else if (strcmp(subCmd, "get") == 0) {
	if (objc != 3) {
	    goto wrongNumArgs;
	}
	if (CheckIfVarUnset(interp, varPtr,varIndex)) {
	    return TCL_ERROR;
	}
	Tcl_SetObjResult(interp, varPtr[varIndex]);
    } else if (strcmp(subCmd, "not") == 0) {
	if (objc != 3) {
	    goto wrongNumArgs;
	}
	if (CheckIfVarUnset(interp, varPtr,varIndex)) {
	    return TCL_ERROR;
	}
	if (Tcl_GetBooleanFromObj(interp, varPtr[varIndex],
				  &boolValue) != TCL_OK) {
	    return TCL_ERROR;
	}
	if (!Tcl_IsShared(varPtr[varIndex])) {
	    Tcl_SetBooleanObj(varPtr[varIndex], !boolValue);
	} else {
	    SetVarToObj(varPtr, varIndex, Tcl_NewBooleanObj(!boolValue));
	}
	Tcl_SetObjResult(interp, varPtr[varIndex]);
    } else {
	Tcl_AppendStringsToObj(Tcl_GetObjResult(interp),
		"bad option \"", Tcl_GetString(objv[1]),
		"\": must be set, get, or not", NULL);
	return TCL_ERROR;
    }
    return TCL_OK;
}

/*
 *----------------------------------------------------------------------
 *
 * TestdoubleobjCmd --
 *
 *	This function implements the "testdoubleobj" command.  It is used to
 *	test the double-precision floating point Tcl object type
 *	implementation.
 *
 * Results:
 *	A standard Tcl object result.
 *
 * Side effects:
 *	Creates and frees double objects, and also converts objects to
 *	have double type.
 *
 *----------------------------------------------------------------------
 */

static int
TestdoubleobjCmd(
    TCL_UNUSED(void *),
    Tcl_Interp *interp,		/* Current interpreter. */
    int objc,			/* Number of arguments. */
    Tcl_Obj *const objv[])	/* Argument objects. */
{
    Tcl_Size varIndex;
    double doubleValue;
    const char *subCmd;
    Tcl_Obj **varPtr;

    if (objc < 3) {
	wrongNumArgs:
	Tcl_WrongNumArgs(interp, 1, objv, "option arg ?arg ...?");
	return TCL_ERROR;
    }

    varPtr = GetVarPtr(interp);

    if (GetVariableIndex(interp, objv[2], &varIndex) != TCL_OK) {
	return TCL_ERROR;
    }

    subCmd = Tcl_GetString(objv[1]);
    if (strcmp(subCmd, "set") == 0) {
	if (objc != 4) {
	    goto wrongNumArgs;
	}
	if (Tcl_GetDouble(interp, Tcl_GetString(objv[3]), &doubleValue) != TCL_OK) {
	    return TCL_ERROR;
	}

	/*
	 * If the object currently bound to the variable with index varIndex
	 * has ref count 1 (i.e. the object is unshared) we can modify that
	 * object directly. Otherwise, if RC>1 (i.e. the object is shared), we
	 * must create a new object to modify/set and decrement the old
	 * formerly-shared object's ref count. This is "copy on write".
	 */

	if ((varPtr[varIndex] != NULL) && !Tcl_IsShared(varPtr[varIndex])) {
	    Tcl_SetDoubleObj(varPtr[varIndex], doubleValue);
	} else {
	    SetVarToObj(varPtr, varIndex, Tcl_NewDoubleObj(doubleValue));
	}
	Tcl_SetObjResult(interp, varPtr[varIndex]);
    } else if (strcmp(subCmd, "get") == 0) {
	if (objc != 3) {
	    goto wrongNumArgs;
	}
	if (CheckIfVarUnset(interp, varPtr,varIndex)) {
	    return TCL_ERROR;
	}
	Tcl_SetObjResult(interp, varPtr[varIndex]);
    } else if (strcmp(subCmd, "mult10") == 0) {
	if (objc != 3) {
	    goto wrongNumArgs;
	}
	if (CheckIfVarUnset(interp, varPtr,varIndex)) {
	    return TCL_ERROR;
	}
	if (Tcl_GetDoubleFromObj(interp, varPtr[varIndex],
				 &doubleValue) != TCL_OK) {
	    return TCL_ERROR;
	}
	if (!Tcl_IsShared(varPtr[varIndex])) {
	    Tcl_SetDoubleObj(varPtr[varIndex], doubleValue * 10.0);
	} else {
	    SetVarToObj(varPtr, varIndex, Tcl_NewDoubleObj(doubleValue * 10.0));
	}
	Tcl_SetObjResult(interp, varPtr[varIndex]);
    } else if (strcmp(subCmd, "div10") == 0) {
	if (objc != 3) {
	    goto wrongNumArgs;
	}
	if (CheckIfVarUnset(interp, varPtr,varIndex)) {
	    return TCL_ERROR;
	}
	if (Tcl_GetDoubleFromObj(interp, varPtr[varIndex],
		&doubleValue) != TCL_OK) {
	    return TCL_ERROR;
	}
	if (!Tcl_IsShared(varPtr[varIndex])) {
	    Tcl_SetDoubleObj(varPtr[varIndex], doubleValue / 10.0);
	} else {
	    SetVarToObj(varPtr, varIndex, Tcl_NewDoubleObj(doubleValue / 10.0));
	}
	Tcl_SetObjResult(interp, varPtr[varIndex]);
    } else {
	Tcl_AppendStringsToObj(Tcl_GetObjResult(interp),
		"bad option \"", Tcl_GetString(objv[1]),
		"\": must be set, get, mult10, or div10", NULL);
	return TCL_ERROR;
    }
    return TCL_OK;
}

/*
 *----------------------------------------------------------------------
 *
 * TestindexobjCmd --
 *
 *	This function implements the "testindexobj" command. It is used to
 *	test the index Tcl object type implementation.
 *
 * Results:
 *	A standard Tcl object result.
 *
 * Side effects:
 *	Creates and frees int objects, and also converts objects to
 *	have int type.
 *
 *----------------------------------------------------------------------
 */

static int
TestindexobjCmd(
    TCL_UNUSED(void *),
    Tcl_Interp *interp,		/* Current interpreter. */
    int objc,			/* Number of arguments. */
    Tcl_Obj *const objv[])	/* Argument objects. */
{
    int allowAbbrev, index, setError, i, result;
    Tcl_Size index2;
    const char **argv;
    static const char *const tablePtr[] = {"a", "b", "check", NULL};

    /*
     * Keep this structure declaration in sync with tclIndexObj.c
     */
    struct IndexRep {
	void *tablePtr;		/* Pointer to the table of strings. */
	Tcl_Size offset;		/* Offset between table entries. */
	Tcl_Size index;		/* Selected index into table. */
    } *indexRep;

    if ((objc == 3) && (strcmp(Tcl_GetString(objv[1]),
	    "check") == 0)) {
	/*
	 * This code checks to be sure that the results of Tcl_GetIndexFromObj
	 * are properly cached in the object and returned on subsequent
	 * lookups.
	 */

	if (Tcl_GetIntForIndex(interp, objv[2], TCL_INDEX_NONE, &index2) != TCL_OK) {
	    return TCL_ERROR;
	}

	Tcl_GetIndexFromObj(NULL, objv[1], tablePtr, "token", 0, &index);
	indexRep = (struct IndexRep *)objv[1]->internalRep.twoPtrValue.ptr1;
	indexRep->index = index2;
	result = Tcl_GetIndexFromObj(NULL, objv[1],
		tablePtr, "token", 0, &index);
	if (result == TCL_OK) {
	    Tcl_SetWideIntObj(Tcl_GetObjResult(interp), index);
	}
	return result;
    }

    if (objc < 5) {
	Tcl_AppendToObj(Tcl_GetObjResult(interp), "wrong # args", TCL_INDEX_NONE);
	return TCL_ERROR;
    }

    if (Tcl_GetBooleanFromObj(interp, objv[1], &setError) != TCL_OK) {
	return TCL_ERROR;
    }
    if (Tcl_GetBooleanFromObj(interp, objv[2], &allowAbbrev) != TCL_OK) {
	return TCL_ERROR;
    }

<<<<<<< HEAD
    argv = (const char **)Tcl_Alloc((objc-3) * sizeof(char *));
=======
    argv = (const char **)ckalloc(((unsigned)objc-3) * sizeof(char *));
>>>>>>> 4df4a598
    for (i = 4; i < objc; i++) {
	argv[i-4] = Tcl_GetString(objv[i]);
    }
    argv[objc-4] = NULL;

    result = Tcl_GetIndexFromObj((setError? interp : NULL), objv[3],
	    argv, "token", TCL_INDEX_TEMP_TABLE|(allowAbbrev? 0 : TCL_EXACT),
	    &index);
    Tcl_Free((void *)argv);
    if (result == TCL_OK) {
	Tcl_SetWideIntObj(Tcl_GetObjResult(interp), index);
    }
    return result;
}

/*
 *----------------------------------------------------------------------
 *
 * TestintobjCmd --
 *
 *	This function implements the "testintobj" command. It is used to
 *	test the int Tcl object type implementation.
 *
 * Results:
 *	A standard Tcl object result.
 *
 * Side effects:
 *	Creates and frees int objects, and also converts objects to
 *	have int type.
 *
 *----------------------------------------------------------------------
 */

static int
TestintobjCmd(
    TCL_UNUSED(void *),
    Tcl_Interp *interp,		/* Current interpreter. */
    int objc,			/* Number of arguments. */
    Tcl_Obj *const objv[])	/* Argument objects. */
{
    Tcl_Size varIndex;
#if (INT_MAX != LONG_MAX)   /* int is not the same size as long */
    int i;
#endif
    Tcl_WideInt wideValue;
    const char *subCmd;
    Tcl_Obj **varPtr;

    if (objc < 3) {
	wrongNumArgs:
	Tcl_WrongNumArgs(interp, 1, objv, "option arg ?arg ...?");
	return TCL_ERROR;
    }

    varPtr = GetVarPtr(interp);
    if (GetVariableIndex(interp, objv[2], &varIndex) != TCL_OK) {
	return TCL_ERROR;
    }

    subCmd = Tcl_GetString(objv[1]);
    if (strcmp(subCmd, "set") == 0) {
	if (objc != 4) {
	    goto wrongNumArgs;
	}
	if (Tcl_GetWideIntFromObj(interp, objv[3], &wideValue) != TCL_OK) {
	    return TCL_ERROR;
	}

	/*
	 * If the object currently bound to the variable with index varIndex
	 * has ref count 1 (i.e. the object is unshared) we can modify that
	 * object directly. Otherwise, if RC>1 (i.e. the object is shared), we
	 * must create a new object to modify/set and decrement the old
	 * formerly-shared object's ref count. This is "copy on write".
	 */

	if ((varPtr[varIndex] != NULL) && !Tcl_IsShared(varPtr[varIndex])) {
	    Tcl_SetWideIntObj(varPtr[varIndex], wideValue);
	} else {
	    SetVarToObj(varPtr, varIndex, Tcl_NewWideIntObj(wideValue));
	}
	Tcl_SetObjResult(interp, varPtr[varIndex]);
    } else if (strcmp(subCmd, "set2") == 0) { /* doesn't set result */
	if (objc != 4) {
	    goto wrongNumArgs;
	}
	if (Tcl_GetWideIntFromObj(interp, objv[3], &wideValue) != TCL_OK) {
	    return TCL_ERROR;
	}
	if ((varPtr[varIndex] != NULL) && !Tcl_IsShared(varPtr[varIndex])) {
	    Tcl_SetWideIntObj(varPtr[varIndex], wideValue);
	} else {
	    SetVarToObj(varPtr, varIndex, Tcl_NewWideIntObj(wideValue));
	}
    } else if (strcmp(subCmd, "setint") == 0) {
	if (objc != 4) {
	    goto wrongNumArgs;
	}
	if (Tcl_GetWideIntFromObj(interp, objv[3], &wideValue) != TCL_OK) {
	    return TCL_ERROR;
	}
	if ((varPtr[varIndex] != NULL) && !Tcl_IsShared(varPtr[varIndex])) {
	    Tcl_SetWideIntObj(varPtr[varIndex], wideValue);
	} else {
	    SetVarToObj(varPtr, varIndex, Tcl_NewWideIntObj(wideValue));
	}
	Tcl_SetObjResult(interp, varPtr[varIndex]);
    } else if (strcmp(subCmd, "setmax") == 0) {
	Tcl_WideInt maxWide = WIDE_MAX;
	if (objc != 3) {
	    goto wrongNumArgs;
	}
	if ((varPtr[varIndex] != NULL) && !Tcl_IsShared(varPtr[varIndex])) {
	    Tcl_SetWideIntObj(varPtr[varIndex], maxWide);
	} else {
	    SetVarToObj(varPtr, varIndex, Tcl_NewWideIntObj(maxWide));
	}
    } else if (strcmp(subCmd, "ismax") == 0) {
	if (objc != 3) {
	    goto wrongNumArgs;
	}
	if (CheckIfVarUnset(interp, varPtr,varIndex)) {
	    return TCL_ERROR;
	}
	if (Tcl_GetWideIntFromObj(interp, varPtr[varIndex], &wideValue) != TCL_OK) {
	    return TCL_ERROR;
	}
	Tcl_AppendToObj(Tcl_GetObjResult(interp),
		((wideValue == WIDE_MAX)? "1" : "0"), TCL_INDEX_NONE);
    } else if (strcmp(subCmd, "get") == 0) {
	if (objc != 3) {
	    goto wrongNumArgs;
	}
	if (CheckIfVarUnset(interp, varPtr,varIndex)) {
	    return TCL_ERROR;
	}
	Tcl_SetObjResult(interp, varPtr[varIndex]);
    } else if (strcmp(subCmd, "get2") == 0) {
	if (objc != 3) {
	    goto wrongNumArgs;
	}
	if (CheckIfVarUnset(interp, varPtr,varIndex)) {
	    return TCL_ERROR;
	}
	Tcl_AppendToObj(Tcl_GetObjResult(interp), Tcl_GetString(varPtr[varIndex]), TCL_INDEX_NONE);
    } else if (strcmp(subCmd, "inttoobigtest") == 0) {
	/*
	 * If long ints have more bits than ints on this platform, verify that
	 * Tcl_GetIntFromObj returns an error if the long int held in an
	 * integer object's internal representation is too large to fit in an
	 * int.
	 */

	if (objc != 3) {
	    goto wrongNumArgs;
	}
#if (INT_MAX == LONG_MAX)   /* int is same size as long int */
	Tcl_AppendToObj(Tcl_GetObjResult(interp), "1", TCL_INDEX_NONE);
#else
	if ((varPtr[varIndex] != NULL) && !Tcl_IsShared(varPtr[varIndex])) {
	    Tcl_SetWideIntObj(varPtr[varIndex], LONG_MAX);
	} else {
	    SetVarToObj(varPtr, varIndex, Tcl_NewWideIntObj(LONG_MAX));
	}
	if (Tcl_GetIntFromObj(interp, varPtr[varIndex], &i) != TCL_OK) {
	    Tcl_ResetResult(interp);
	    Tcl_AppendToObj(Tcl_GetObjResult(interp), "1", TCL_INDEX_NONE);
	    return TCL_OK;
	}
	Tcl_AppendToObj(Tcl_GetObjResult(interp), "0", TCL_INDEX_NONE);
#endif
    } else if (strcmp(subCmd, "mult10") == 0) {
	if (objc != 3) {
	    goto wrongNumArgs;
	}
	if (CheckIfVarUnset(interp, varPtr,varIndex)) {
	    return TCL_ERROR;
	}
	if (Tcl_GetWideIntFromObj(interp, varPtr[varIndex],
		&wideValue) != TCL_OK) {
	    return TCL_ERROR;
	}
	if (!Tcl_IsShared(varPtr[varIndex])) {
	    Tcl_SetWideIntObj(varPtr[varIndex], wideValue * 10);
	} else {
	    SetVarToObj(varPtr, varIndex, Tcl_NewWideIntObj(wideValue * 10));
	}
	Tcl_SetObjResult(interp, varPtr[varIndex]);
    } else if (strcmp(subCmd, "div10") == 0) {
	if (objc != 3) {
	    goto wrongNumArgs;
	}
	if (CheckIfVarUnset(interp, varPtr,varIndex)) {
	    return TCL_ERROR;
	}
	if (Tcl_GetWideIntFromObj(interp, varPtr[varIndex],
		&wideValue) != TCL_OK) {
	    return TCL_ERROR;
	}
	if (!Tcl_IsShared(varPtr[varIndex])) {
	    Tcl_SetWideIntObj(varPtr[varIndex], wideValue / 10);
	} else {
	    SetVarToObj(varPtr, varIndex, Tcl_NewWideIntObj(wideValue / 10));
	}
	Tcl_SetObjResult(interp, varPtr[varIndex]);
    } else {
	Tcl_AppendStringsToObj(Tcl_GetObjResult(interp),
		"bad option \"", Tcl_GetString(objv[1]),
		"\": must be set, get, get2, mult10, or div10", NULL);
	return TCL_ERROR;
    }
    return TCL_OK;
}

/*
 *-----------------------------------------------------------------------------
 *
 * TestlistobjCmd --
 *
 *	This function implements the 'testlistobj' command. It is used to
 *	test a few possible corner cases in list object manipulation from
 *	C code that cannot occur at the Tcl level.
 *
 *      Following new commands are added for 8.7 as regression tests for
 *      memory leaks and use-after-free. Unlike 8.6, 8.7 has multiple internal
 *      representations for lists.  It has to be ensured that corresponding
 *      implementations obey the invariants of the C list API. The script
 *      level tests do not suffice as Tcl list commands do not execute
 *      the same exact code path as the exported C API.
 *
 *      Note these new commands are only useful when Tcl is compiled with
 *      TCL_MEM_DEBUG defined.
 *
 *	indexmemcheck - loops calling Tcl_ListObjIndex on each element. This
 *	is to test that abstract lists returning elements do not depend
 *	on caller to free them. The test case should check allocated counts
 *      with the following sequence:
 *            set before <get memory counts>
 *            testobj set VARINDEX [list a b c] (or lseq etc.)
 *            testlistobj indexnoop VARINDEX
 *            testobj unset VARINDEX
 *            set after <get memory counts>
 *      after calling this command AND freeing the passed list. The targeted
 *      bug is if Tcl_LOI returns a ephemeral Tcl_Obj with no other reference
 *      resulting in a memory leak. Conversely, the command also checks
 *      that the Tcl_Obj returned by Tcl_LOI does not have a zero reference
 *      count since it is supposed to have at least one reference held
 *      by the list implementation. Returns a message in interp otherwise.
 *
 *      getelementsmemcheck - as above but for Tcl_ListObjGetElements

 *
 * Results:
 *	A standard Tcl object result.
 *
 * Side effects:
 *	Creates, manipulates and frees list objects.
 *
 *-----------------------------------------------------------------------------
 */

static int
TestlistobjCmd(
    TCL_UNUSED(void *),
    Tcl_Interp *interp,		/* Tcl interpreter */
    int objc,			/* Number of arguments */
    Tcl_Obj *const objv[])	/* Argument objects */
{
    /* Subcommands supported by this command */
    const char* const subcommands[] = {
	"set",
	"get",
	"replace",
	"indexmemcheck",
	"getelementsmemcheck",
	NULL
    };
    enum listobjCmdIndex {
	LISTOBJ_SET,
	LISTOBJ_GET,
	LISTOBJ_REPLACE,
	LISTOBJ_INDEXMEMCHECK,
	LISTOBJ_GETELEMENTSMEMCHECK,
    } cmdIndex;

    Tcl_Size varIndex;		/* Variable number converted to binary */
    Tcl_Size first;			/* First index in the list */
    Tcl_Size count;			/* Count of elements in a list */
    Tcl_Obj **varPtr;
    int i, len;

    if (objc < 3) {
	Tcl_WrongNumArgs(interp, 1, objv, "option arg ?arg...?");
	return TCL_ERROR;
    }
    varPtr = GetVarPtr(interp);
    if (GetVariableIndex(interp, objv[2], &varIndex) != TCL_OK) {
	return TCL_ERROR;
    }
    if (Tcl_GetIndexFromObj(interp, objv[1], subcommands, "command",
			    0, &cmdIndex) != TCL_OK) {
	return TCL_ERROR;
    }
    switch (cmdIndex) {
    case LISTOBJ_SET:
	if ((varPtr[varIndex] != NULL) && !Tcl_IsShared(varPtr[varIndex])) {
	    Tcl_SetListObj(varPtr[varIndex], objc-3, objv+3);
	} else {
	    SetVarToObj(varPtr, varIndex, Tcl_NewListObj(objc-3, objv+3));
	}
	Tcl_SetObjResult(interp, varPtr[varIndex]);
	break;

    case LISTOBJ_GET:
	if (objc != 3) {
	    Tcl_WrongNumArgs(interp, 2, objv, "varIndex");
	    return TCL_ERROR;
	}
	if (CheckIfVarUnset(interp, varPtr,varIndex)) {
	    return TCL_ERROR;
	}
	Tcl_SetObjResult(interp, varPtr[varIndex]);
	break;

    case LISTOBJ_REPLACE:
	if (objc < 5) {
	    Tcl_WrongNumArgs(interp, 2, objv,
			     "varIndex start count ?element...?");
	    return TCL_ERROR;
	}
	if (Tcl_GetIntForIndex(interp, objv[3], TCL_INDEX_NONE, &first) != TCL_OK
	    || Tcl_GetIntForIndex(interp, objv[4], TCL_INDEX_NONE, &count) != TCL_OK) {
	    return TCL_ERROR;
	}
	if (Tcl_IsShared(varPtr[varIndex])) {
	    SetVarToObj(varPtr, varIndex, Tcl_DuplicateObj(varPtr[varIndex]));
	}
	Tcl_ResetResult(interp);
	return Tcl_ListObjReplace(interp, varPtr[varIndex], first, count,
				  objc-5, objv+5);

    case LISTOBJ_INDEXMEMCHECK:
	if (objc != 3) {
	    Tcl_WrongNumArgs(interp, 2, objv, "varIndex");
	    return TCL_ERROR;
	}
	if (CheckIfVarUnset(interp, varPtr, varIndex)) {
	    return TCL_ERROR;
	}
	if (Tcl_ListObjLength(interp, varPtr[varIndex], &len) != TCL_OK) {
	    return TCL_ERROR;
	}
	for (i = 0; i < len; ++i) {
	    Tcl_Obj *objP;
	    if (Tcl_ListObjIndex(interp, varPtr[varIndex], i, &objP)
		!= TCL_OK) {
		return TCL_ERROR;
	    }
	    if (objP->refCount <= 0) {
		Tcl_SetObjResult(interp, Tcl_NewStringObj(
			"Tcl_ListObjIndex returned object with ref count <= 0",
			TCL_INDEX_NONE));
		/* Keep looping since we are also looping for leaks */
	    }
	}
	break;

    case LISTOBJ_GETELEMENTSMEMCHECK:
	if (objc != 3) {
	    Tcl_WrongNumArgs(interp, 2, objv, "varIndex");
	    return TCL_ERROR;
	}
	if (CheckIfVarUnset(interp, varPtr, varIndex)) {
	    return TCL_ERROR;
	} else {
	    Tcl_Obj **elems;
	    if (Tcl_ListObjGetElements(interp, varPtr[varIndex], &len, &elems)
		!= TCL_OK) {
		return TCL_ERROR;
	    }
	    for (i = 0; i < len; ++i) {
		if (elems[i]->refCount <= 0) {
		    Tcl_SetObjResult(interp, Tcl_NewStringObj(
			    "Tcl_ListObjGetElements element has ref count <= 0",
			    TCL_INDEX_NONE));
		    break;
		}
	    }
	}
	break;
    }
    return TCL_OK;
}

/*
 *----------------------------------------------------------------------
 *
 * TestobjCmd --
 *
 *	This function implements the "testobj" command. It is used to test
 *	the type-independent portions of the Tcl object type implementation.
 *
 * Results:
 *	A standard Tcl object result.
 *
 * Side effects:
 *	Creates and frees objects.
 *
 *----------------------------------------------------------------------
 */

static int
TestobjCmd(
    TCL_UNUSED(void *),
    Tcl_Interp *interp,		/* Current interpreter. */
    int objc,			/* Number of arguments. */
    Tcl_Obj *const objv[])	/* Argument objects. */
{
    Tcl_Size varIndex, destIndex;
    int i;
    const Tcl_ObjType *targetType;
    Tcl_Obj **varPtr;
    const char *subcommands[] = {
	"freeallvars", "bug3598580", "types",
	"objtype", "newobj", "set",
	"assign", "convert", "duplicate",
	"invalidateStringRep", "refcount", "type",
	NULL
    };
    enum testobjCmdIndex {
	TESTOBJ_FREEALLVARS, TESTOBJ_BUG3598580, TESTOBJ_TYPES,
	TESTOBJ_OBJTYPE, TESTOBJ_NEWOBJ, TESTOBJ_SET,
	TESTOBJ_ASSIGN, TESTOBJ_CONVERT, TESTOBJ_DUPLICATE,
	TESTOBJ_INVALIDATESTRINGREP, TESTOBJ_REFCOUNT, TESTOBJ_TYPE,
    } cmdIndex;

    if (objc < 2) {
	wrongNumArgs:
	Tcl_WrongNumArgs(interp, 1, objv, "option arg ?arg ...?");
	return TCL_ERROR;
    }

    varPtr = GetVarPtr(interp);
    if (Tcl_GetIndexFromObj(
	    interp, objv[1], subcommands, "command", 0, &cmdIndex)
	!= TCL_OK) {
	return TCL_ERROR;
    }
    switch (cmdIndex) {
    case TESTOBJ_FREEALLVARS:
	if (objc != 2) {
	    goto wrongNumArgs;
	}
	for (i = 0;  i < NUMBER_OF_OBJECT_VARS;  i++) {
	    if (varPtr[i] != NULL) {
		Tcl_DecrRefCount(varPtr[i]);
		varPtr[i] = NULL;
	    }
	}
	return TCL_OK;
    case TESTOBJ_BUG3598580:
	if (objc != 2) {
	    goto wrongNumArgs;
	} else {
	    Tcl_Obj *listObjPtr, *elemObjPtr;
	    elemObjPtr = Tcl_NewWideIntObj(123);
	    listObjPtr = Tcl_NewListObj(1, &elemObjPtr);
	    /* Replace the single list element through itself, nonsense but
	     * legal. */
	    Tcl_ListObjReplace(interp, listObjPtr, 0, 1, 1, &elemObjPtr);
	    Tcl_SetObjResult(interp, listObjPtr);
	}
	return TCL_OK;
    case TESTOBJ_TYPES:
	if (objc != 2) {
	    goto wrongNumArgs;
	} else {
	    Tcl_Obj *typesObj = Tcl_NewListObj(0, NULL);
	    Tcl_AppendAllObjTypes(interp, typesObj);
	    Tcl_SetObjResult(interp, typesObj);
	}
	return TCL_OK;
    case TESTOBJ_OBJTYPE:
	/*
	 * Return an object containing the name of the argument's type of
	 * internal rep. If none exists, return "none".
	 */

	if (objc != 3) {
	    goto wrongNumArgs;
	} else {
	    const char *typeName;

	    if (objv[2]->typePtr == NULL) {
		Tcl_SetObjResult(interp, Tcl_NewStringObj("none", TCL_INDEX_NONE));
	    } else {
		typeName = objv[2]->typePtr->name;
		if (!strcmp(typeName, "utf32string"))
		    typeName = "string";
#ifndef TCL_WIDE_INT_IS_LONG
	    else if (!strcmp(typeName, "wideInt")) typeName = "int";
#endif
	    Tcl_SetObjResult(interp, Tcl_NewStringObj(typeName, TCL_INDEX_NONE));
	    }
	}
	return TCL_OK;
    case TESTOBJ_NEWOBJ:
	if (objc != 3) {
	    goto wrongNumArgs;
	}
	if (GetVariableIndex(interp, objv[2], &varIndex) != TCL_OK) {
	    return TCL_ERROR;
	}
	SetVarToObj(varPtr, varIndex, Tcl_NewObj());
	Tcl_SetObjResult(interp, varPtr[varIndex]);
	return TCL_OK;
    case TESTOBJ_SET:
	if (objc != 4) {
	    goto wrongNumArgs;
	}
	if (GetVariableIndex(interp, objv[2], &varIndex) != TCL_OK) {
	    return TCL_ERROR;
	}
	SetVarToObj(varPtr, varIndex, objv[3]);
	return TCL_OK;

    default:
	break;
    }

    /* All further commands expect an occupied varindex argument */
    if (objc < 3) {
	goto wrongNumArgs;
    }

    if (GetVariableIndex(interp, objv[2], &varIndex) != TCL_OK) {
	return TCL_ERROR;
    }
    if (CheckIfVarUnset(interp, varPtr, varIndex)) {
	return TCL_ERROR;
    }

    switch (cmdIndex) {
    case TESTOBJ_ASSIGN:
	if (objc != 4) {
	    goto wrongNumArgs;
	}
	if (GetVariableIndex(interp, objv[3], &destIndex) != TCL_OK) {
	    return TCL_ERROR;
	}
	SetVarToObj(varPtr, destIndex, varPtr[varIndex]);
	Tcl_SetObjResult(interp, varPtr[destIndex]);
	break;
    case TESTOBJ_CONVERT:
	if (objc != 4) {
	    goto wrongNumArgs;
	}
	if ((targetType = Tcl_GetObjType(Tcl_GetString(objv[3]))) == NULL) {
	    Tcl_AppendStringsToObj(Tcl_GetObjResult(interp),
		    "no type ", Tcl_GetString(objv[3]), " found", NULL);
	    return TCL_ERROR;
	}
	if (Tcl_ConvertToType(interp, varPtr[varIndex], targetType)
		!= TCL_OK) {
	    return TCL_ERROR;
	}
	Tcl_SetObjResult(interp, varPtr[varIndex]);
	break;
    case TESTOBJ_DUPLICATE:
	if (objc != 4) {
	    goto wrongNumArgs;
	}
	if (GetVariableIndex(interp, objv[3], &destIndex) != TCL_OK) {
	    return TCL_ERROR;
	}
	SetVarToObj(varPtr, destIndex, Tcl_DuplicateObj(varPtr[varIndex]));
	Tcl_SetObjResult(interp, varPtr[destIndex]);
	break;
    case TESTOBJ_INVALIDATESTRINGREP:
	if (objc != 3) {
	    goto wrongNumArgs;
	}
	Tcl_InvalidateStringRep(varPtr[varIndex]);
	Tcl_SetObjResult(interp, varPtr[varIndex]);
	break;
    case TESTOBJ_REFCOUNT:
	if (objc != 3) {
	    goto wrongNumArgs;
	}
	Tcl_SetObjResult(interp, Tcl_NewWideIntObj(varPtr[varIndex]->refCount));
	break;
    case TESTOBJ_TYPE:
	if (objc != 3) {
	    goto wrongNumArgs;
	}
	if (varPtr[varIndex]->typePtr == NULL) { /* a string! */
	    Tcl_AppendToObj(Tcl_GetObjResult(interp), "string", TCL_INDEX_NONE);
#ifndef TCL_WIDE_INT_IS_LONG
	} else if (!strcmp(varPtr[varIndex]->typePtr->name, "wideInt")) {
	    Tcl_AppendToObj(Tcl_GetObjResult(interp),
		    "int", TCL_INDEX_NONE);
#endif
	} else {
	    Tcl_AppendToObj(Tcl_GetObjResult(interp),
		    varPtr[varIndex]->typePtr->name, TCL_INDEX_NONE);
	}
	break;
    default:
	break;
    }

    return TCL_OK;
}

/*
 *----------------------------------------------------------------------
 *
 * TeststringobjCmd --
 *
 *	This function implements the "teststringobj" command. It is used to
 *	test the string Tcl object type implementation.
 *
 * Results:
 *	A standard Tcl object result.
 *
 * Side effects:
 *	Creates and frees string objects, and also converts objects to
 *	have string type.
 *
 *----------------------------------------------------------------------
 */

static int
TeststringobjCmd(
    TCL_UNUSED(void *),
    Tcl_Interp *interp,		/* Current interpreter. */
    int objc,			/* Number of arguments. */
    Tcl_Obj *const objv[])	/* Argument objects. */
{
<<<<<<< HEAD
    Tcl_UniChar *unicode;
    size_t size, varIndex;
    int option, i;
    Tcl_WideInt length;
=======
    unsigned short *unicode;
    Tcl_Size size, varIndex;
    int option, i;
    Tcl_Size length;
>>>>>>> 4df4a598
#define MAX_STRINGS 11
    const char *string, *strings[MAX_STRINGS+1];
    String *strPtr;
    Tcl_Obj **varPtr;
    static const char *const options[] = {
	"append", "appendstrings", "get", "get2", "length", "length2",
	"set", "set2", "setlength", "maxchars", "range", "appendself",
	"appendself2", "newunicode", NULL
    };

    if (objc < 3) {
	wrongNumArgs:
	Tcl_WrongNumArgs(interp, 1, objv, "option arg ?arg ...?");
	return TCL_ERROR;
    }

    varPtr = GetVarPtr(interp);
    if (GetVariableIndex(interp, objv[2], &varIndex) != TCL_OK) {
	return TCL_ERROR;
    }

    if (Tcl_GetIndexFromObj(interp, objv[1], options, "option", 0, &option)
	    != TCL_OK) {
	return TCL_ERROR;
    }
    switch (option) {
	case 0:				/* append */
	    if (objc != 5) {
		goto wrongNumArgs;
	    }
	    if (Tcl_GetIntForIndex(interp, objv[4], TCL_INDEX_NONE, &length) != TCL_OK) {
		return TCL_ERROR;
	    }
	    if (varPtr[varIndex] == NULL) {
		SetVarToObj(varPtr, varIndex, Tcl_NewObj());
	    }

	    /*
	     * If the object bound to variable "varIndex" is shared, we must
	     * "copy on write" and append to a copy of the object.
	     */

	    if (Tcl_IsShared(varPtr[varIndex])) {
		SetVarToObj(varPtr, varIndex, Tcl_DuplicateObj(varPtr[varIndex]));
	    }
	    Tcl_AppendToObj(varPtr[varIndex], Tcl_GetString(objv[3]), length);
	    Tcl_SetObjResult(interp, varPtr[varIndex]);
	    break;
	case 1:				/* appendstrings */
	    if (objc > (MAX_STRINGS+3)) {
		goto wrongNumArgs;
	    }
	    if (varPtr[varIndex] == NULL) {
		SetVarToObj(varPtr, varIndex, Tcl_NewObj());
	    }

	    /*
	     * If the object bound to variable "varIndex" is shared, we must
	     * "copy on write" and append to a copy of the object.
	     */

	    if (Tcl_IsShared(varPtr[varIndex])) {
		SetVarToObj(varPtr, varIndex, Tcl_DuplicateObj(varPtr[varIndex]));
	    }
	    for (i = 3;  i < objc;  i++) {
		strings[i-3] = Tcl_GetString(objv[i]);
	    }
	    for ( ; i < 12 + 3; i++) {
		strings[i - 3] = NULL;
	    }
	    Tcl_AppendStringsToObj(varPtr[varIndex], strings[0], strings[1],
		    strings[2], strings[3], strings[4], strings[5],
		    strings[6], strings[7], strings[8], strings[9],
		    strings[10], strings[11]);
	    Tcl_SetObjResult(interp, varPtr[varIndex]);
	    break;
	case 2:				/* get */
	    if (objc != 3) {
		goto wrongNumArgs;
	    }
	    if (CheckIfVarUnset(interp, varPtr,varIndex)) {
		return TCL_ERROR;
	    }
	    Tcl_SetObjResult(interp, varPtr[varIndex]);
	    break;
	case 3:				/* get2 */
	    if (objc != 3) {
		goto wrongNumArgs;
	    }
	    if (CheckIfVarUnset(interp, varPtr, varIndex)) {
		return TCL_ERROR;
	    }
	    Tcl_AppendToObj(Tcl_GetObjResult(interp), Tcl_GetString(varPtr[varIndex]), TCL_INDEX_NONE);
	    break;
	case 4:				/* length */
	    if (objc != 3) {
		goto wrongNumArgs;
	    }
	    Tcl_SetWideIntObj(Tcl_GetObjResult(interp), (varPtr[varIndex] != NULL)
		    ? (Tcl_WideInt)varPtr[varIndex]->length : (Tcl_WideInt)-1);
	    break;
	case 5:				/* length2 */
	    if (objc != 3) {
		goto wrongNumArgs;
	    }
	    if (varPtr[varIndex] != NULL) {
		Tcl_ConvertToType(NULL, varPtr[varIndex],
			Tcl_GetObjType("string"));
		strPtr = (String *)varPtr[varIndex]->internalRep.twoPtrValue.ptr1;
		length = strPtr->allocated;
	    } else {
		length = -1;
	    }
	    Tcl_SetWideIntObj(Tcl_GetObjResult(interp), length);
	    break;
	case 6:				/* set */
	    if (objc != 4) {
		goto wrongNumArgs;
	    }

	    /*
	     * If the object currently bound to the variable with index
	     * varIndex has ref count 1 (i.e. the object is unshared) we can
	     * modify that object directly. Otherwise, if RC>1 (i.e. the
	     * object is shared), we must create a new object to modify/set
	     * and decrement the old formerly-shared object's ref count. This
	     * is "copy on write".
	     */

	    string = Tcl_GetStringFromObj(objv[3], &size);
	    if ((varPtr[varIndex] != NULL)
		    && !Tcl_IsShared(varPtr[varIndex])) {
		Tcl_SetStringObj(varPtr[varIndex], string, size);
	    } else {
		SetVarToObj(varPtr, varIndex, Tcl_NewStringObj(string, size));
	    }
	    Tcl_SetObjResult(interp, varPtr[varIndex]);
	    break;
	case 7:				/* set2 */
	    if (objc != 4) {
		goto wrongNumArgs;
	    }
	    SetVarToObj(varPtr, varIndex, objv[3]);
	    break;
	case 8:				/* setlength */
	    if (objc != 4) {
		goto wrongNumArgs;
	    }
	    if (Tcl_GetIntForIndex(interp, objv[3], TCL_INDEX_NONE, &length) != TCL_OK) {
		return TCL_ERROR;
	    }
	    if (varPtr[varIndex] != NULL) {
		Tcl_SetObjLength(varPtr[varIndex], length);
	    }
	    break;
	case 9:				/* maxchars */
	    if (objc != 3) {
		goto wrongNumArgs;
	    }
	    if (varPtr[varIndex] != NULL) {
		Tcl_ConvertToType(NULL, varPtr[varIndex],
			Tcl_GetObjType("string"));
		strPtr = (String *)varPtr[varIndex]->internalRep.twoPtrValue.ptr1;
		length = strPtr->maxChars;
	    } else {
		length = -1;
	    }
	    Tcl_SetWideIntObj(Tcl_GetObjResult(interp), length);
	    break;
	case 10: {				/* range */
<<<<<<< HEAD
	    Tcl_WideInt first, last;
	    if (objc != 5) {
		goto wrongNumArgs;
	    }
	    if ((Tcl_GetWideIntFromObj(interp, objv[3], &first) != TCL_OK)
		    || (Tcl_GetWideIntFromObj(interp, objv[4], &last) != TCL_OK)) {
=======
	    Tcl_Size first, last;
	    if (objc != 5) {
		goto wrongNumArgs;
	    }
	    if ((Tcl_GetIntForIndex(interp, objv[3], TCL_INDEX_NONE, &first) != TCL_OK)
		    || (Tcl_GetIntForIndex(interp, objv[4], TCL_INDEX_NONE, &last) != TCL_OK)) {
>>>>>>> 4df4a598
		return TCL_ERROR;
	    }
	    Tcl_SetObjResult(interp, Tcl_GetRange(varPtr[varIndex], first, last));
	    break;
	}
	case 11:			/* appendself */
	    if (objc != 4) {
		goto wrongNumArgs;
	    }
	    if (varPtr[varIndex] == NULL) {
		SetVarToObj(varPtr, varIndex, Tcl_NewObj());
	    }

	    /*
	     * If the object bound to variable "varIndex" is shared, we must
	     * "copy on write" and append to a copy of the object.
	     */

	    if (Tcl_IsShared(varPtr[varIndex])) {
		SetVarToObj(varPtr, varIndex, Tcl_DuplicateObj(varPtr[varIndex]));
	    }

	    string = Tcl_GetStringFromObj(varPtr[varIndex], &size);

	    if (Tcl_GetIntForIndex(interp, objv[3], size-1, &length) != TCL_OK) {
		return TCL_ERROR;
	    }
<<<<<<< HEAD
	    if ((length < 0) || ((Tcl_WideUInt)length > (Tcl_WideUInt)size)) {
=======
	    if (length == TCL_INDEX_NONE) {
>>>>>>> 4df4a598
		Tcl_SetObjResult(interp, Tcl_NewStringObj(
			"index value out of range", TCL_INDEX_NONE));
		return TCL_ERROR;
	    }

	    Tcl_AppendToObj(varPtr[varIndex], string + length, size - length);
	    Tcl_SetObjResult(interp, varPtr[varIndex]);
	    break;
	case 12:			/* appendself2 */
	    if (objc != 4) {
		goto wrongNumArgs;
	    }
	    if (varPtr[varIndex] == NULL) {
		SetVarToObj(varPtr, varIndex, Tcl_NewObj());
	    }

	    /*
	     * If the object bound to variable "varIndex" is shared, we must
	     * "copy on write" and append to a copy of the object.
	     */

	    if (Tcl_IsShared(varPtr[varIndex])) {
		SetVarToObj(varPtr, varIndex, Tcl_DuplicateObj(varPtr[varIndex]));
	    }

	    unicode = Tcl_GetUnicodeFromObj(varPtr[varIndex], &size);

	    if (Tcl_GetIntForIndex(interp, objv[3], size-1, &length) != TCL_OK) {
		return TCL_ERROR;
	    }
<<<<<<< HEAD
	    if ((length < 0) || ((Tcl_WideUInt)length > (Tcl_WideUInt)size)) {
=======
	    if (length == TCL_INDEX_NONE) {
>>>>>>> 4df4a598
		Tcl_SetObjResult(interp, Tcl_NewStringObj(
			"index value out of range", TCL_INDEX_NONE));
		return TCL_ERROR;
	    }

	    Tcl_AppendUnicodeToObj(varPtr[varIndex], unicode + length, size - length);
	    Tcl_SetObjResult(interp, varPtr[varIndex]);
	    break;
	case 13: /* newunicode*/
<<<<<<< HEAD
	    unicode = (Tcl_UniChar *)Tcl_Alloc((objc - 3) * sizeof(Tcl_UniChar));
=======
	    unicode = (unsigned short *) ckalloc(((unsigned)objc - 3) * sizeof(unsigned short));
>>>>>>> 4df4a598
	    for (i = 0; i < (objc - 3); ++i) {
		int val;
		if (Tcl_GetIntFromObj(interp, objv[i + 3], &val) != TCL_OK) {
		    break;
		}
		unicode[i] = (Tcl_UniChar)val;
	    }
	    if (i < (objc-3)) {
		Tcl_Free(unicode);
		return TCL_ERROR;
	    }
	    SetVarToObj(varPtr, varIndex, Tcl_NewUnicodeObj(unicode, objc - 3));
	    Tcl_SetObjResult(interp, varPtr[varIndex]);
	    Tcl_Free(unicode);
	    break;
    }

    return TCL_OK;
}

/*
 *----------------------------------------------------------------------
 *
 * SetVarToObj --
 *
 *	Utility routine to assign a Tcl_Obj* to a test variable. The
 *	Tcl_Obj* can be NULL.
 *
 * Results:
 *	None.
 *
 * Side effects:
 *	This routine handles ref counting details for assignment: i.e. the old
 *	value's ref count must be decremented (if not NULL) and the new one
 *	incremented (also if not NULL).
 *
 *----------------------------------------------------------------------
 */

static void
SetVarToObj(
    Tcl_Obj **varPtr,
    Tcl_Size varIndex,		/* Designates the assignment variable. */
    Tcl_Obj *objPtr)		/* Points to object to assign to var. */
{
    if (varPtr[varIndex] != NULL) {
	Tcl_DecrRefCount(varPtr[varIndex]);
    }
    varPtr[varIndex] = objPtr;
    if (objPtr != NULL) {
	Tcl_IncrRefCount(objPtr);
    }
}

/*
 *----------------------------------------------------------------------
 *
 * GetVariableIndex --
 *
 *	Utility routine to get a test variable index from the command line.
 *
 * Results:
 *	A standard Tcl object result.
 *
 * Side effects:
 *	None.
 *
 *----------------------------------------------------------------------
 */

static int
GetVariableIndex(
    Tcl_Interp *interp,		/* Interpreter for error reporting. */
    Tcl_Obj *obj,		/* The variable index
				 * specified as a nonnegative number less than
				 * NUMBER_OF_OBJECT_VARS. */
    Tcl_Size *indexPtr)		/* Place to store converted result. */
{
    Tcl_Size index;

    if (Tcl_GetIntForIndex(interp, obj, NUMBER_OF_OBJECT_VARS - 1, &index) != TCL_OK) {
	return TCL_ERROR;
    }
    if (index == TCL_INDEX_NONE) {
	Tcl_ResetResult(interp);
	Tcl_AppendToObj(Tcl_GetObjResult(interp), "bad variable index", TCL_INDEX_NONE);
	return TCL_ERROR;
    }

    *indexPtr = index;
    return TCL_OK;
}

/*
 *----------------------------------------------------------------------
 *
 * CheckIfVarUnset --
 *
 *	Utility function that checks whether a test variable is readable:
 *	i.e., that varPtr[varIndex] is non-NULL.
 *
 * Results:
 *	1 if the test variable is unset (NULL); 0 otherwise.
 *
 * Side effects:
 *	Sets the interpreter result to an error message if the variable is
 *	unset (NULL).
 *
 *----------------------------------------------------------------------
 */

static int
CheckIfVarUnset(
    Tcl_Interp *interp,		/* Interpreter for error reporting. */
    Tcl_Obj ** varPtr,
    Tcl_Size varIndex)		/* Index of the test variable to check. */
{
    if (varPtr[varIndex] == NULL) {
	char buf[32 + TCL_INTEGER_SPACE];

	snprintf(buf, sizeof(buf), "variable %d is unset (NULL)", varIndex);
	Tcl_ResetResult(interp);
	Tcl_AppendToObj(Tcl_GetObjResult(interp), buf, TCL_INDEX_NONE);
	return 1;
    }
    return 0;
}

/*
 * Local Variables:
 * mode: c
 * c-basic-offset: 4
 * fill-column: 78
 * End:
 */<|MERGE_RESOLUTION|>--- conflicted
+++ resolved
@@ -598,7 +598,7 @@
 	result = Tcl_GetIndexFromObj(NULL, objv[1],
 		tablePtr, "token", 0, &index);
 	if (result == TCL_OK) {
-	    Tcl_SetWideIntObj(Tcl_GetObjResult(interp), index);
+	    Tcl_SetWideIntObj(Tcl_GetObjResult(interp), (Tcl_WideInt)((Tcl_WideUInt)(index + 1U)) - 1);
 	}
 	return result;
     }
@@ -615,11 +615,7 @@
 	return TCL_ERROR;
     }
 
-<<<<<<< HEAD
     argv = (const char **)Tcl_Alloc((objc-3) * sizeof(char *));
-=======
-    argv = (const char **)ckalloc(((unsigned)objc-3) * sizeof(char *));
->>>>>>> 4df4a598
     for (i = 4; i < objc; i++) {
 	argv[i-4] = Tcl_GetString(objv[i]);
     }
@@ -630,7 +626,7 @@
 	    &index);
     Tcl_Free((void *)argv);
     if (result == TCL_OK) {
-	Tcl_SetWideIntObj(Tcl_GetObjResult(interp), index);
+	Tcl_SetWideIntObj(Tcl_GetObjResult(interp), (Tcl_WideInt)((Tcl_WideUInt)(index + 1U)) - 1);
     }
     return result;
 }
@@ -925,7 +921,7 @@
 			    0, &cmdIndex) != TCL_OK) {
 	return TCL_ERROR;
     }
-    switch (cmdIndex) {
+    switch(cmdIndex) {
     case LISTOBJ_SET:
 	if ((varPtr[varIndex] != NULL) && !Tcl_IsShared(varPtr[varIndex])) {
 	    Tcl_SetListObj(varPtr[varIndex], objc-3, objv+3);
@@ -1212,7 +1208,7 @@
 	if (objc != 3) {
 	    goto wrongNumArgs;
 	}
-	Tcl_SetObjResult(interp, Tcl_NewWideIntObj(varPtr[varIndex]->refCount));
+	Tcl_SetObjResult(interp, Tcl_NewWideIntObj((Tcl_WideInt)((Tcl_WideUInt)(varPtr[varIndex]->refCount + 1U)) - 1));
 	break;
     case TESTOBJ_TYPE:
 	if (objc != 3) {
@@ -1263,17 +1259,10 @@
     int objc,			/* Number of arguments. */
     Tcl_Obj *const objv[])	/* Argument objects. */
 {
-<<<<<<< HEAD
     Tcl_UniChar *unicode;
-    size_t size, varIndex;
-    int option, i;
-    Tcl_WideInt length;
-=======
-    unsigned short *unicode;
     Tcl_Size size, varIndex;
     int option, i;
     Tcl_Size length;
->>>>>>> 4df4a598
 #define MAX_STRINGS 11
     const char *string, *strings[MAX_STRINGS+1];
     String *strPtr;
@@ -1385,9 +1374,9 @@
 		strPtr = (String *)varPtr[varIndex]->internalRep.twoPtrValue.ptr1;
 		length = strPtr->allocated;
 	    } else {
-		length = -1;
-	    }
-	    Tcl_SetWideIntObj(Tcl_GetObjResult(interp), length);
+		length = TCL_INDEX_NONE;
+	    }
+	    Tcl_SetWideIntObj(Tcl_GetObjResult(interp), (Tcl_WideInt)((Tcl_WideUInt)(length + 1U)) - 1);
 	    break;
 	case 6:				/* set */
 	    if (objc != 4) {
@@ -1439,26 +1428,17 @@
 		strPtr = (String *)varPtr[varIndex]->internalRep.twoPtrValue.ptr1;
 		length = strPtr->maxChars;
 	    } else {
-		length = -1;
-	    }
-	    Tcl_SetWideIntObj(Tcl_GetObjResult(interp), length);
+		length = TCL_INDEX_NONE;
+	    }
+	    Tcl_SetWideIntObj(Tcl_GetObjResult(interp), (Tcl_WideInt)((Tcl_WideUInt)(length + 1U)) - 1);
 	    break;
 	case 10: {				/* range */
-<<<<<<< HEAD
-	    Tcl_WideInt first, last;
-	    if (objc != 5) {
-		goto wrongNumArgs;
-	    }
-	    if ((Tcl_GetWideIntFromObj(interp, objv[3], &first) != TCL_OK)
-		    || (Tcl_GetWideIntFromObj(interp, objv[4], &last) != TCL_OK)) {
-=======
 	    Tcl_Size first, last;
 	    if (objc != 5) {
 		goto wrongNumArgs;
 	    }
 	    if ((Tcl_GetIntForIndex(interp, objv[3], TCL_INDEX_NONE, &first) != TCL_OK)
 		    || (Tcl_GetIntForIndex(interp, objv[4], TCL_INDEX_NONE, &last) != TCL_OK)) {
->>>>>>> 4df4a598
 		return TCL_ERROR;
 	    }
 	    Tcl_SetObjResult(interp, Tcl_GetRange(varPtr[varIndex], first, last));
@@ -1486,11 +1466,7 @@
 	    if (Tcl_GetIntForIndex(interp, objv[3], size-1, &length) != TCL_OK) {
 		return TCL_ERROR;
 	    }
-<<<<<<< HEAD
-	    if ((length < 0) || ((Tcl_WideUInt)length > (Tcl_WideUInt)size)) {
-=======
 	    if (length == TCL_INDEX_NONE) {
->>>>>>> 4df4a598
 		Tcl_SetObjResult(interp, Tcl_NewStringObj(
 			"index value out of range", TCL_INDEX_NONE));
 		return TCL_ERROR;
@@ -1521,11 +1497,7 @@
 	    if (Tcl_GetIntForIndex(interp, objv[3], size-1, &length) != TCL_OK) {
 		return TCL_ERROR;
 	    }
-<<<<<<< HEAD
-	    if ((length < 0) || ((Tcl_WideUInt)length > (Tcl_WideUInt)size)) {
-=======
 	    if (length == TCL_INDEX_NONE) {
->>>>>>> 4df4a598
 		Tcl_SetObjResult(interp, Tcl_NewStringObj(
 			"index value out of range", TCL_INDEX_NONE));
 		return TCL_ERROR;
@@ -1535,11 +1507,7 @@
 	    Tcl_SetObjResult(interp, varPtr[varIndex]);
 	    break;
 	case 13: /* newunicode*/
-<<<<<<< HEAD
 	    unicode = (Tcl_UniChar *)Tcl_Alloc((objc - 3) * sizeof(Tcl_UniChar));
-=======
-	    unicode = (unsigned short *) ckalloc(((unsigned)objc - 3) * sizeof(unsigned short));
->>>>>>> 4df4a598
 	    for (i = 0; i < (objc - 3); ++i) {
 		int val;
 		if (Tcl_GetIntFromObj(interp, objv[i + 3], &val) != TCL_OK) {
@@ -1663,7 +1631,7 @@
     if (varPtr[varIndex] == NULL) {
 	char buf[32 + TCL_INTEGER_SPACE];
 
-	snprintf(buf, sizeof(buf), "variable %d is unset (NULL)", varIndex);
+	snprintf(buf, sizeof(buf), "variable %" TCL_Z_MODIFIER "u is unset (NULL)", varIndex);
 	Tcl_ResetResult(interp);
 	Tcl_AppendToObj(Tcl_GetObjResult(interp), buf, TCL_INDEX_NONE);
 	return 1;
