/*
 * tclTestObj.c --
 *
 *	This file contains C command functions for the additional Tcl commands
 *	that are used for testing implementations of the Tcl object types.
 *	These commands are not normally included in Tcl applications; they're
 *	only used for testing.
 *
 * Copyright © 1995-1998 Sun Microsystems, Inc.
 * Copyright © 1999 Scriptics Corporation.
 * Copyright © 2005 Kevin B. Kenny.  All rights reserved.
 *
 * See the file "license.terms" for information on usage and redistribution of
 * this file, and for a DISCLAIMER OF ALL WARRANTIES.
 */

#ifndef USE_TCL_STUBS
#   define USE_TCL_STUBS
#endif
#include "tclInt.h"
#ifdef TCL_WITH_EXTERNAL_TOMMATH
#   include "tommath.h"
#else
#   include "tclTomMath.h"
#endif
#include "tclStringRep.h"


/*
 * Forward declarations for functions defined later in this file:
 */

static int		CheckIfVarUnset(Tcl_Interp *interp, Tcl_Obj **varPtr, Tcl_Size varIndex);
static int		GetVariableIndex(Tcl_Interp *interp,
<<<<<<< HEAD
			    Tcl_Obj *obj, size_t *indexPtr);
static void		SetVarToObj(Tcl_Obj **varPtr, size_t varIndex, Tcl_Obj *objPtr);
static Tcl_ObjCmdProc2	TestbignumobjCmd;
static Tcl_ObjCmdProc2	TestbooleanobjCmd;
static Tcl_ObjCmdProc2	TestdoubleobjCmd;
static Tcl_ObjCmdProc2	TestindexobjCmd;
static Tcl_ObjCmdProc2	TestintobjCmd;
static Tcl_ObjCmdProc2	TestlistobjCmd;
static Tcl_ObjCmdProc2	TestobjCmd;
static Tcl_ObjCmdProc2	TeststringobjCmd;
=======
			    Tcl_Obj *obj, Tcl_Size *indexPtr);
static void		SetVarToObj(Tcl_Obj **varPtr, Tcl_Size varIndex, Tcl_Obj *objPtr);
static Tcl_ObjCmdProc	TestbignumobjCmd;
static Tcl_ObjCmdProc	TestbooleanobjCmd;
static Tcl_ObjCmdProc	TestdoubleobjCmd;
static Tcl_ObjCmdProc	TestindexobjCmd;
static Tcl_ObjCmdProc	TestintobjCmd;
static Tcl_ObjCmdProc	TestlistobjCmd;
static Tcl_ObjCmdProc	TestobjCmd;
static Tcl_ObjCmdProc	TeststringobjCmd;
>>>>>>> f7c3a988

#define VARPTR_KEY "TCLOBJTEST_VARPTR"
#define NUMBER_OF_OBJECT_VARS 20

static void VarPtrDeleteProc(void *clientData, TCL_UNUSED(Tcl_Interp *))
{
    int i;
    Tcl_Obj **varPtr = (Tcl_Obj **) clientData;
    for (i = 0;  i < NUMBER_OF_OBJECT_VARS;  i++) {
	if (varPtr[i]) Tcl_DecrRefCount(varPtr[i]);
    }
    Tcl_Free(varPtr);
}

static Tcl_Obj **GetVarPtr(Tcl_Interp *interp)
{
    Tcl_InterpDeleteProc *proc;

    return (Tcl_Obj **) Tcl_GetAssocData(interp, VARPTR_KEY, &proc);
}

/*
 *----------------------------------------------------------------------
 *
 * TclObjTest_Init --
 *
 *	This function creates additional commands that are used to test the
 *	Tcl object support.
 *
 * Results:
 *	Returns a standard Tcl completion code, and leaves an error
 *	message in the interp's result if an error occurs.
 *
 * Side effects:
 *	Creates and registers several new testing commands.
 *
 *----------------------------------------------------------------------
 */

int
TclObjTest_Init(
    Tcl_Interp *interp)
{
    int i;
    /*
     * An array of Tcl_Obj pointers used in the commands that operate on or get
     * the values of Tcl object-valued variables. varPtr[i] is the i-th variable's
     * Tcl_Obj *.
     */
    Tcl_Obj **varPtr;

    varPtr = (Tcl_Obj **) Tcl_Alloc(NUMBER_OF_OBJECT_VARS *sizeof(varPtr[0]));
    if (!varPtr) {
	return TCL_ERROR;
    }
    Tcl_SetAssocData(interp, VARPTR_KEY, VarPtrDeleteProc, varPtr);
    for (i = 0;  i < NUMBER_OF_OBJECT_VARS;  i++) {
	varPtr[i] = NULL;
    }

    Tcl_CreateObjCommand2(interp, "testbignumobj", TestbignumobjCmd,
	    NULL, NULL);
    Tcl_CreateObjCommand2(interp, "testbooleanobj", TestbooleanobjCmd,
	    NULL, NULL);
    Tcl_CreateObjCommand2(interp, "testdoubleobj", TestdoubleobjCmd,
	    NULL, NULL);
    Tcl_CreateObjCommand2(interp, "testintobj", TestintobjCmd,
	    NULL, NULL);
    Tcl_CreateObjCommand2(interp, "testindexobj", TestindexobjCmd,
	    NULL, NULL);
    Tcl_CreateObjCommand2(interp, "testlistobj", TestlistobjCmd,
	    NULL, NULL);
    Tcl_CreateObjCommand2(interp, "testobj", TestobjCmd, NULL, NULL);
    Tcl_CreateObjCommand2(interp, "teststringobj", TeststringobjCmd,
	    NULL, NULL);
    return TCL_OK;
}

/*
 *----------------------------------------------------------------------
 *
 * TestbignumobjCmd --
 *
 *	This function implements the "testbignumobj" command.  It is used
 *	to exercise the bignum Tcl object type implementation.
 *
 * Results:
 *	Returns a standard Tcl object result.
 *
 * Side effects:
 *	Creates and frees bignum objects; converts objects to have bignum
 *	type.
 *
 *----------------------------------------------------------------------
 */

static int
TestbignumobjCmd(
    TCL_UNUSED(void *),
    Tcl_Interp *interp,		/* Tcl interpreter */
    size_t objc,			/* Argument count */
    Tcl_Obj *const objv[])	/* Argument vector */
{
    const char *const subcmds[] = {
	"set", "get", "mult10", "div10", "iseven", "radixsize", NULL
    };
    enum options {
	BIGNUM_SET, BIGNUM_GET, BIGNUM_MULT10, BIGNUM_DIV10, BIGNUM_ISEVEN,
	BIGNUM_RADIXSIZE
    } idx;
    int index;
    Tcl_Size varIndex;
    const char *string;
    mp_int bignumValue;
    Tcl_Obj **varPtr;

    if (objc + 1 < 4) {
	Tcl_WrongNumArgs(interp, 1, objv, "option ?arg ...?");
	return TCL_ERROR;
    }
    if (Tcl_GetIndexFromObj(interp, objv[1], subcmds, "option", 0,
	    &idx) != TCL_OK) {
	return TCL_ERROR;
    }
    if (GetVariableIndex(interp, objv[2], &varIndex) != TCL_OK) {
	return TCL_ERROR;
    }
    varPtr = GetVarPtr(interp);

    switch (idx) {
    case BIGNUM_SET:
	if (objc != 4) {
	    Tcl_WrongNumArgs(interp, 2, objv, "var value");
	    return TCL_ERROR;
	}
	string = Tcl_GetString(objv[3]);
	if (mp_init(&bignumValue) != MP_OKAY) {
	    Tcl_SetObjResult(interp,
		    Tcl_NewStringObj("error in mp_init", TCL_INDEX_NONE));
	    return TCL_ERROR;
	}
	if (mp_read_radix(&bignumValue, string, 10) != MP_OKAY) {
	    mp_clear(&bignumValue);
	    Tcl_SetObjResult(interp,
		    Tcl_NewStringObj("error in mp_read_radix", TCL_INDEX_NONE));
	    return TCL_ERROR;
	}

	/*
	 * If the object currently bound to the variable with index varIndex
	 * has ref count 1 (i.e. the object is unshared) we can modify that
	 * object directly.  Otherwise, if RC>1 (i.e. the object is shared),
	 * we must create a new object to modify/set and decrement the old
	 * formerly-shared object's ref count. This is "copy on write".
	 */

	if ((varPtr[varIndex] != NULL) && !Tcl_IsShared(varPtr[varIndex])) {
	    Tcl_SetBignumObj(varPtr[varIndex], &bignumValue);
	} else {
	    SetVarToObj(varPtr, varIndex, Tcl_NewBignumObj(&bignumValue));
	}
	break;

    case BIGNUM_GET:
	if (objc != 3) {
	    Tcl_WrongNumArgs(interp, 2, objv, "varIndex");
	    return TCL_ERROR;
	}
	if (CheckIfVarUnset(interp, varPtr,varIndex)) {
	    return TCL_ERROR;
	}
	break;

    case BIGNUM_MULT10:
	if (objc != 3) {
	    Tcl_WrongNumArgs(interp, 2, objv, "varIndex");
	    return TCL_ERROR;
	}
	if (CheckIfVarUnset(interp, varPtr,varIndex)) {
	    return TCL_ERROR;
	}
	if (Tcl_GetBignumFromObj(interp, varPtr[varIndex],
		&bignumValue) != TCL_OK) {
	    return TCL_ERROR;
	}
	if (mp_mul_d(&bignumValue, 10, &bignumValue) != MP_OKAY) {
	    mp_clear(&bignumValue);
	    Tcl_SetObjResult(interp,
		    Tcl_NewStringObj("error in mp_mul_d", TCL_INDEX_NONE));
	    return TCL_ERROR;
	}
	if (!Tcl_IsShared(varPtr[varIndex])) {
	    Tcl_SetBignumObj(varPtr[varIndex], &bignumValue);
	} else {
	    SetVarToObj(varPtr, varIndex, Tcl_NewBignumObj(&bignumValue));
	}
	break;

    case BIGNUM_DIV10:
	if (objc != 3) {
	    Tcl_WrongNumArgs(interp, 2, objv, "varIndex");
	    return TCL_ERROR;
	}
	if (CheckIfVarUnset(interp, varPtr,varIndex)) {
	    return TCL_ERROR;
	}
	if (Tcl_GetBignumFromObj(interp, varPtr[varIndex],
		&bignumValue) != TCL_OK) {
	    return TCL_ERROR;
	}
	if (mp_div_d(&bignumValue, 10, &bignumValue, NULL) != MP_OKAY) {
	    mp_clear(&bignumValue);
	    Tcl_SetObjResult(interp,
		    Tcl_NewStringObj("error in mp_div_d", TCL_INDEX_NONE));
	    return TCL_ERROR;
	}
	if (!Tcl_IsShared(varPtr[varIndex])) {
	    Tcl_SetBignumObj(varPtr[varIndex], &bignumValue);
	} else {
	    SetVarToObj(varPtr, varIndex, Tcl_NewBignumObj(&bignumValue));
	}
	break;

    case BIGNUM_ISEVEN:
	if (objc != 3) {
	    Tcl_WrongNumArgs(interp, 2, objv, "varIndex");
	    return TCL_ERROR;
	}
	if (CheckIfVarUnset(interp, varPtr,varIndex)) {
	    return TCL_ERROR;
	}
	if (Tcl_GetBignumFromObj(interp, varPtr[varIndex],
		&bignumValue) != TCL_OK) {
	    return TCL_ERROR;
	}
	if (mp_mod_2d(&bignumValue, 1, &bignumValue) != MP_OKAY) {
	    mp_clear(&bignumValue);
	    Tcl_SetObjResult(interp,
		    Tcl_NewStringObj("error in mp_mod_2d", TCL_INDEX_NONE));
	    return TCL_ERROR;
	}
	if (!Tcl_IsShared(varPtr[varIndex])) {
	    Tcl_SetBooleanObj(varPtr[varIndex], mp_iszero(&bignumValue));
	} else {
	    SetVarToObj(varPtr, varIndex, Tcl_NewBooleanObj(mp_iszero(&bignumValue)));
	}
	mp_clear(&bignumValue);
	break;

    case BIGNUM_RADIXSIZE:
	if (objc != 3) {
	    Tcl_WrongNumArgs(interp, 2, objv, "varIndex");
	    return TCL_ERROR;
	}
	if (CheckIfVarUnset(interp, varPtr,varIndex)) {
	    return TCL_ERROR;
	}
	if (Tcl_GetBignumFromObj(interp, varPtr[varIndex],
		&bignumValue) != TCL_OK) {
	    return TCL_ERROR;
	}
	if (mp_radix_size(&bignumValue, 10, &index) != MP_OKAY) {
	    return TCL_ERROR;
	}
	if (!Tcl_IsShared(varPtr[varIndex])) {
	    Tcl_SetWideIntObj(varPtr[varIndex], index);
	} else {
	    SetVarToObj(varPtr, varIndex, Tcl_NewWideIntObj(index));
	}
	mp_clear(&bignumValue);
	break;
    }

    Tcl_SetObjResult(interp, varPtr[varIndex]);
    return TCL_OK;
}

/*
 *----------------------------------------------------------------------
 *
 * TestbooleanobjCmd --
 *
 *	This function implements the "testbooleanobj" command.  It is used to
 *	test the boolean Tcl object type implementation.
 *
 * Results:
 *	A standard Tcl object result.
 *
 * Side effects:
 *	Creates and frees boolean objects, and also converts objects to
 *	have boolean type.
 *
 *----------------------------------------------------------------------
 */

static int
TestbooleanobjCmd(
    TCL_UNUSED(void *),
    Tcl_Interp *interp,		/* Current interpreter. */
    size_t objc,			/* Number of arguments. */
    Tcl_Obj *const objv[])	/* Argument objects. */
{
    Tcl_Size varIndex;
    int boolValue;
    const char *subCmd;
    Tcl_Obj **varPtr;

    if (objc + 1 < 4) {
	wrongNumArgs:
	Tcl_WrongNumArgs(interp, 1, objv, "option arg ?arg ...?");
	return TCL_ERROR;
    }

    if (GetVariableIndex(interp, objv[2], &varIndex) != TCL_OK) {
	return TCL_ERROR;
    }

    varPtr = GetVarPtr(interp);

    subCmd = Tcl_GetString(objv[1]);
    if (strcmp(subCmd, "set") == 0) {
	if (objc != 4) {
	    goto wrongNumArgs;
	}
	if (Tcl_GetBooleanFromObj(interp, objv[3], &boolValue) != TCL_OK) {
	    return TCL_ERROR;
	}

	/*
	 * If the object currently bound to the variable with index varIndex
	 * has ref count 1 (i.e. the object is unshared) we can modify that
	 * object directly. Otherwise, if RC>1 (i.e. the object is shared),
	 * we must create a new object to modify/set and decrement the old
	 * formerly-shared object's ref count. This is "copy on write".
	 */

	if ((varPtr[varIndex] != NULL) && !Tcl_IsShared(varPtr[varIndex])) {
	    Tcl_SetBooleanObj(varPtr[varIndex], boolValue);
	} else {
	    SetVarToObj(varPtr, varIndex, Tcl_NewBooleanObj(boolValue));
	}
	Tcl_SetObjResult(interp, varPtr[varIndex]);
    } else if (strcmp(subCmd, "get") == 0) {
	if (objc != 3) {
	    goto wrongNumArgs;
	}
	if (CheckIfVarUnset(interp, varPtr,varIndex)) {
	    return TCL_ERROR;
	}
	Tcl_SetObjResult(interp, varPtr[varIndex]);
    } else if (strcmp(subCmd, "not") == 0) {
	if (objc != 3) {
	    goto wrongNumArgs;
	}
	if (CheckIfVarUnset(interp, varPtr,varIndex)) {
	    return TCL_ERROR;
	}
	if (Tcl_GetBooleanFromObj(interp, varPtr[varIndex],
				  &boolValue) != TCL_OK) {
	    return TCL_ERROR;
	}
	if (!Tcl_IsShared(varPtr[varIndex])) {
	    Tcl_SetBooleanObj(varPtr[varIndex], !boolValue);
	} else {
	    SetVarToObj(varPtr, varIndex, Tcl_NewBooleanObj(!boolValue));
	}
	Tcl_SetObjResult(interp, varPtr[varIndex]);
    } else {
	Tcl_AppendStringsToObj(Tcl_GetObjResult(interp),
		"bad option \"", Tcl_GetString(objv[1]),
		"\": must be set, get, or not", NULL);
	return TCL_ERROR;
    }
    return TCL_OK;
}

/*
 *----------------------------------------------------------------------
 *
 * TestdoubleobjCmd --
 *
 *	This function implements the "testdoubleobj" command.  It is used to
 *	test the double-precision floating point Tcl object type
 *	implementation.
 *
 * Results:
 *	A standard Tcl object result.
 *
 * Side effects:
 *	Creates and frees double objects, and also converts objects to
 *	have double type.
 *
 *----------------------------------------------------------------------
 */

static int
TestdoubleobjCmd(
    TCL_UNUSED(void *),
    Tcl_Interp *interp,		/* Current interpreter. */
    size_t objc,			/* Number of arguments. */
    Tcl_Obj *const objv[])	/* Argument objects. */
{
    Tcl_Size varIndex;
    double doubleValue;
    const char *subCmd;
    Tcl_Obj **varPtr;

    if (objc + 1 < 4) {
	wrongNumArgs:
	Tcl_WrongNumArgs(interp, 1, objv, "option arg ?arg ...?");
	return TCL_ERROR;
    }

    varPtr = GetVarPtr(interp);

    if (GetVariableIndex(interp, objv[2], &varIndex) != TCL_OK) {
	return TCL_ERROR;
    }

    subCmd = Tcl_GetString(objv[1]);
    if (strcmp(subCmd, "set") == 0) {
	if (objc != 4) {
	    goto wrongNumArgs;
	}
	if (Tcl_GetDouble(interp, Tcl_GetString(objv[3]), &doubleValue) != TCL_OK) {
	    return TCL_ERROR;
	}

	/*
	 * If the object currently bound to the variable with index varIndex
	 * has ref count 1 (i.e. the object is unshared) we can modify that
	 * object directly. Otherwise, if RC>1 (i.e. the object is shared), we
	 * must create a new object to modify/set and decrement the old
	 * formerly-shared object's ref count. This is "copy on write".
	 */

	if ((varPtr[varIndex] != NULL) && !Tcl_IsShared(varPtr[varIndex])) {
	    Tcl_SetDoubleObj(varPtr[varIndex], doubleValue);
	} else {
	    SetVarToObj(varPtr, varIndex, Tcl_NewDoubleObj(doubleValue));
	}
	Tcl_SetObjResult(interp, varPtr[varIndex]);
    } else if (strcmp(subCmd, "get") == 0) {
	if (objc != 3) {
	    goto wrongNumArgs;
	}
	if (CheckIfVarUnset(interp, varPtr,varIndex)) {
	    return TCL_ERROR;
	}
	Tcl_SetObjResult(interp, varPtr[varIndex]);
    } else if (strcmp(subCmd, "mult10") == 0) {
	if (objc != 3) {
	    goto wrongNumArgs;
	}
	if (CheckIfVarUnset(interp, varPtr,varIndex)) {
	    return TCL_ERROR;
	}
	if (Tcl_GetDoubleFromObj(interp, varPtr[varIndex],
				 &doubleValue) != TCL_OK) {
	    return TCL_ERROR;
	}
	if (!Tcl_IsShared(varPtr[varIndex])) {
	    Tcl_SetDoubleObj(varPtr[varIndex], doubleValue * 10.0);
	} else {
	    SetVarToObj(varPtr, varIndex, Tcl_NewDoubleObj(doubleValue * 10.0));
	}
	Tcl_SetObjResult(interp, varPtr[varIndex]);
    } else if (strcmp(subCmd, "div10") == 0) {
	if (objc != 3) {
	    goto wrongNumArgs;
	}
	if (CheckIfVarUnset(interp, varPtr,varIndex)) {
	    return TCL_ERROR;
	}
	if (Tcl_GetDoubleFromObj(interp, varPtr[varIndex],
		&doubleValue) != TCL_OK) {
	    return TCL_ERROR;
	}
	if (!Tcl_IsShared(varPtr[varIndex])) {
	    Tcl_SetDoubleObj(varPtr[varIndex], doubleValue / 10.0);
	} else {
	    SetVarToObj(varPtr, varIndex, Tcl_NewDoubleObj(doubleValue / 10.0));
	}
	Tcl_SetObjResult(interp, varPtr[varIndex]);
    } else {
	Tcl_AppendStringsToObj(Tcl_GetObjResult(interp),
		"bad option \"", Tcl_GetString(objv[1]),
		"\": must be set, get, mult10, or div10", NULL);
	return TCL_ERROR;
    }
    return TCL_OK;
}

/*
 *----------------------------------------------------------------------
 *
 * TestindexobjCmd --
 *
 *	This function implements the "testindexobj" command. It is used to
 *	test the index Tcl object type implementation.
 *
 * Results:
 *	A standard Tcl object result.
 *
 * Side effects:
 *	Creates and frees int objects, and also converts objects to
 *	have int type.
 *
 *----------------------------------------------------------------------
 */

static int
TestindexobjCmd(
    TCL_UNUSED(void *),
    Tcl_Interp *interp,		/* Current interpreter. */
    size_t objc,			/* Number of arguments. */
    Tcl_Obj *const objv[])	/* Argument objects. */
{
<<<<<<< HEAD
    int allowAbbrev, index, setError, result;
    size_t i;
    Tcl_WideInt index2;
=======
    int allowAbbrev, index, setError, i, result;
    Tcl_Size index2;
>>>>>>> f7c3a988
    const char **argv;
    static const char *const tablePtr[] = {"a", "b", "check", NULL};

    /*
     * Keep this structure declaration in sync with tclIndexObj.c
     */
    struct IndexRep {
	void *tablePtr;		/* Pointer to the table of strings. */
	Tcl_Size offset;		/* Offset between table entries. */
	Tcl_Size index;		/* Selected index into table. */
    } *indexRep;

    if ((objc == 3) && (strcmp(Tcl_GetString(objv[1]),
	    "check") == 0)) {
	/*
	 * This code checks to be sure that the results of Tcl_GetIndexFromObj
	 * are properly cached in the object and returned on subsequent
	 * lookups.
	 */

	if (Tcl_GetIntForIndex(interp, objv[2], TCL_INDEX_NONE, &index2) != TCL_OK) {
	    return TCL_ERROR;
	}

	Tcl_GetIndexFromObj(NULL, objv[1], tablePtr, "token", 0, &index);
	indexRep = (struct IndexRep *)objv[1]->internalRep.twoPtrValue.ptr1;
	indexRep->index = index2;
	result = Tcl_GetIndexFromObj(NULL, objv[1],
		tablePtr, "token", 0, &index);
	if (result == TCL_OK) {
	    Tcl_SetWideIntObj(Tcl_GetObjResult(interp), (Tcl_WideInt)((Tcl_WideUInt)(index + 1U)) - 1);
	}
	return result;
    }

    if (objc + 1 < 6) {
	Tcl_AppendToObj(Tcl_GetObjResult(interp), "wrong # args", TCL_INDEX_NONE);
	return TCL_ERROR;
    }

    if (Tcl_GetBooleanFromObj(interp, objv[1], &setError) != TCL_OK) {
	return TCL_ERROR;
    }
    if (Tcl_GetBooleanFromObj(interp, objv[2], &allowAbbrev) != TCL_OK) {
	return TCL_ERROR;
    }

    argv = (const char **)Tcl_Alloc((objc-3) * sizeof(char *));
    for (i = 4; i < objc; i++) {
	argv[i-4] = Tcl_GetString(objv[i]);
    }
    argv[objc-4] = NULL;

    result = Tcl_GetIndexFromObj((setError? interp : NULL), objv[3],
	    argv, "token", TCL_INDEX_TEMP_TABLE|(allowAbbrev? 0 : TCL_EXACT),
	    &index);
    Tcl_Free((void *)argv);
    if (result == TCL_OK) {
	Tcl_SetWideIntObj(Tcl_GetObjResult(interp), (Tcl_WideInt)((Tcl_WideUInt)(index + 1U)) - 1);
    }
    return result;
}

/*
 *----------------------------------------------------------------------
 *
 * TestintobjCmd --
 *
 *	This function implements the "testintobj" command. It is used to
 *	test the int Tcl object type implementation.
 *
 * Results:
 *	A standard Tcl object result.
 *
 * Side effects:
 *	Creates and frees int objects, and also converts objects to
 *	have int type.
 *
 *----------------------------------------------------------------------
 */

static int
TestintobjCmd(
    TCL_UNUSED(void *),
    Tcl_Interp *interp,		/* Current interpreter. */
    size_t objc,			/* Number of arguments. */
    Tcl_Obj *const objv[])	/* Argument objects. */
{
    Tcl_Size varIndex;
#if (INT_MAX != LONG_MAX)   /* int is not the same size as long */
    int i;
#endif
    Tcl_WideInt wideValue;
    const char *subCmd;
    Tcl_Obj **varPtr;

    if (objc + 1 < 4) {
	wrongNumArgs:
	Tcl_WrongNumArgs(interp, 1, objv, "option arg ?arg ...?");
	return TCL_ERROR;
    }

    varPtr = GetVarPtr(interp);
    if (GetVariableIndex(interp, objv[2], &varIndex) != TCL_OK) {
	return TCL_ERROR;
    }

    subCmd = Tcl_GetString(objv[1]);
    if (strcmp(subCmd, "set") == 0) {
	if (objc != 4) {
	    goto wrongNumArgs;
	}
	if (Tcl_GetWideIntFromObj(interp, objv[3], &wideValue) != TCL_OK) {
	    return TCL_ERROR;
	}

	/*
	 * If the object currently bound to the variable with index varIndex
	 * has ref count 1 (i.e. the object is unshared) we can modify that
	 * object directly. Otherwise, if RC>1 (i.e. the object is shared), we
	 * must create a new object to modify/set and decrement the old
	 * formerly-shared object's ref count. This is "copy on write".
	 */

	if ((varPtr[varIndex] != NULL) && !Tcl_IsShared(varPtr[varIndex])) {
	    Tcl_SetWideIntObj(varPtr[varIndex], wideValue);
	} else {
	    SetVarToObj(varPtr, varIndex, Tcl_NewWideIntObj(wideValue));
	}
	Tcl_SetObjResult(interp, varPtr[varIndex]);
    } else if (strcmp(subCmd, "set2") == 0) { /* doesn't set result */
	if (objc != 4) {
	    goto wrongNumArgs;
	}
	if (Tcl_GetWideIntFromObj(interp, objv[3], &wideValue) != TCL_OK) {
	    return TCL_ERROR;
	}
	if ((varPtr[varIndex] != NULL) && !Tcl_IsShared(varPtr[varIndex])) {
	    Tcl_SetWideIntObj(varPtr[varIndex], wideValue);
	} else {
	    SetVarToObj(varPtr, varIndex, Tcl_NewWideIntObj(wideValue));
	}
    } else if (strcmp(subCmd, "setint") == 0) {
	if (objc != 4) {
	    goto wrongNumArgs;
	}
	if (Tcl_GetWideIntFromObj(interp, objv[3], &wideValue) != TCL_OK) {
	    return TCL_ERROR;
	}
	if ((varPtr[varIndex] != NULL) && !Tcl_IsShared(varPtr[varIndex])) {
	    Tcl_SetWideIntObj(varPtr[varIndex], wideValue);
	} else {
	    SetVarToObj(varPtr, varIndex, Tcl_NewWideIntObj(wideValue));
	}
	Tcl_SetObjResult(interp, varPtr[varIndex]);
    } else if (strcmp(subCmd, "setmax") == 0) {
	Tcl_WideInt maxWide = WIDE_MAX;
	if (objc != 3) {
	    goto wrongNumArgs;
	}
	if ((varPtr[varIndex] != NULL) && !Tcl_IsShared(varPtr[varIndex])) {
	    Tcl_SetWideIntObj(varPtr[varIndex], maxWide);
	} else {
	    SetVarToObj(varPtr, varIndex, Tcl_NewWideIntObj(maxWide));
	}
    } else if (strcmp(subCmd, "ismax") == 0) {
	if (objc != 3) {
	    goto wrongNumArgs;
	}
	if (CheckIfVarUnset(interp, varPtr,varIndex)) {
	    return TCL_ERROR;
	}
	if (Tcl_GetWideIntFromObj(interp, varPtr[varIndex], &wideValue) != TCL_OK) {
	    return TCL_ERROR;
	}
	Tcl_AppendToObj(Tcl_GetObjResult(interp),
		((wideValue == WIDE_MAX)? "1" : "0"), TCL_INDEX_NONE);
    } else if (strcmp(subCmd, "get") == 0) {
	if (objc != 3) {
	    goto wrongNumArgs;
	}
	if (CheckIfVarUnset(interp, varPtr,varIndex)) {
	    return TCL_ERROR;
	}
	Tcl_SetObjResult(interp, varPtr[varIndex]);
    } else if (strcmp(subCmd, "get2") == 0) {
	if (objc != 3) {
	    goto wrongNumArgs;
	}
	if (CheckIfVarUnset(interp, varPtr,varIndex)) {
	    return TCL_ERROR;
	}
	Tcl_AppendToObj(Tcl_GetObjResult(interp), Tcl_GetString(varPtr[varIndex]), TCL_INDEX_NONE);
    } else if (strcmp(subCmd, "inttoobigtest") == 0) {
	/*
	 * If long ints have more bits than ints on this platform, verify that
	 * Tcl_GetIntFromObj returns an error if the long int held in an
	 * integer object's internal representation is too large to fit in an
	 * int.
	 */

	if (objc != 3) {
	    goto wrongNumArgs;
	}
#if (INT_MAX == LONG_MAX)   /* int is same size as long int */
	Tcl_AppendToObj(Tcl_GetObjResult(interp), "1", TCL_INDEX_NONE);
#else
	if ((varPtr[varIndex] != NULL) && !Tcl_IsShared(varPtr[varIndex])) {
	    Tcl_SetWideIntObj(varPtr[varIndex], LONG_MAX);
	} else {
	    SetVarToObj(varPtr, varIndex, Tcl_NewWideIntObj(LONG_MAX));
	}
	if (Tcl_GetIntFromObj(interp, varPtr[varIndex], &i) != TCL_OK) {
	    Tcl_ResetResult(interp);
	    Tcl_AppendToObj(Tcl_GetObjResult(interp), "1", TCL_INDEX_NONE);
	    return TCL_OK;
	}
	Tcl_AppendToObj(Tcl_GetObjResult(interp), "0", TCL_INDEX_NONE);
#endif
    } else if (strcmp(subCmd, "mult10") == 0) {
	if (objc != 3) {
	    goto wrongNumArgs;
	}
	if (CheckIfVarUnset(interp, varPtr,varIndex)) {
	    return TCL_ERROR;
	}
	if (Tcl_GetWideIntFromObj(interp, varPtr[varIndex],
		&wideValue) != TCL_OK) {
	    return TCL_ERROR;
	}
	if (!Tcl_IsShared(varPtr[varIndex])) {
	    Tcl_SetWideIntObj(varPtr[varIndex], wideValue * 10);
	} else {
	    SetVarToObj(varPtr, varIndex, Tcl_NewWideIntObj(wideValue * 10));
	}
	Tcl_SetObjResult(interp, varPtr[varIndex]);
    } else if (strcmp(subCmd, "div10") == 0) {
	if (objc != 3) {
	    goto wrongNumArgs;
	}
	if (CheckIfVarUnset(interp, varPtr,varIndex)) {
	    return TCL_ERROR;
	}
	if (Tcl_GetWideIntFromObj(interp, varPtr[varIndex],
		&wideValue) != TCL_OK) {
	    return TCL_ERROR;
	}
	if (!Tcl_IsShared(varPtr[varIndex])) {
	    Tcl_SetWideIntObj(varPtr[varIndex], wideValue / 10);
	} else {
	    SetVarToObj(varPtr, varIndex, Tcl_NewWideIntObj(wideValue / 10));
	}
	Tcl_SetObjResult(interp, varPtr[varIndex]);
    } else {
	Tcl_AppendStringsToObj(Tcl_GetObjResult(interp),
		"bad option \"", Tcl_GetString(objv[1]),
		"\": must be set, get, get2, mult10, or div10", NULL);
	return TCL_ERROR;
    }
    return TCL_OK;
}

/*
 *-----------------------------------------------------------------------------
 *
 * TestlistobjCmd --
 *
 *	This function implements the 'testlistobj' command. It is used to
 *	test a few possible corner cases in list object manipulation from
 *	C code that cannot occur at the Tcl level.
 *
 *      Following new commands are added for 8.7 as regression tests for
 *      memory leaks and use-after-free. Unlike 8.6, 8.7 has multiple internal
 *      representations for lists.  It has to be ensured that corresponding
 *      implementations obey the invariants of the C list API. The script
 *      level tests do not suffice as Tcl list commands do not execute
 *      the same exact code path as the exported C API.
 *
 *      Note these new commands are only useful when Tcl is compiled with
 *      TCL_MEM_DEBUG defined.
 *
 *	indexmemcheck - loops calling Tcl_ListObjIndex on each element. This
 *	is to test that abstract lists returning elements do not depend
 *	on caller to free them. The test case should check allocated counts
 *      with the following sequence:
 *            set before <get memory counts>
 *            testobj set VARINDEX [list a b c] (or lseq etc.)
 *            testlistobj indexnoop VARINDEX
 *            testobj unset VARINDEX
 *            set after <get memory counts>
 *      after calling this command AND freeing the passed list. The targeted
 *      bug is if Tcl_LOI returns a ephemeral Tcl_Obj with no other reference
 *      resulting in a memory leak. Conversely, the command also checks
 *      that the Tcl_Obj returned by Tcl_LOI does not have a zero reference
 *      count since it is supposed to have at least one reference held
 *      by the list implementation. Returns a message in interp otherwise.
 *
 *      getelementsmemcheck - as above but for Tcl_ListObjGetElements

 *
 * Results:
 *	A standard Tcl object result.
 *
 * Side effects:
 *	Creates, manipulates and frees list objects.
 *
 *-----------------------------------------------------------------------------
 */

static int
TestlistobjCmd(
    TCL_UNUSED(void *),
    Tcl_Interp *interp,		/* Tcl interpreter */
    size_t objc,			/* Number of arguments */
    Tcl_Obj *const objv[])	/* Argument objects */
{
    /* Subcommands supported by this command */
    const char* const subcommands[] = {
	"set",
	"get",
	"replace",
	"indexmemcheck",
	"getelementsmemcheck",
	NULL
    };
    enum listobjCmdIndex {
	LISTOBJ_SET,
	LISTOBJ_GET,
	LISTOBJ_REPLACE,
	LISTOBJ_INDEXMEMCHECK,
	LISTOBJ_GETELEMENTSMEMCHECK,
    } cmdIndex;

    Tcl_Size varIndex;		/* Variable number converted to binary */
    Tcl_Size first;			/* First index in the list */
    Tcl_Size count;			/* Count of elements in a list */
    Tcl_Obj **varPtr;
    Tcl_Size i, len;

    if (objc + 1 < 4) {
	Tcl_WrongNumArgs(interp, 1, objv, "option arg ?arg...?");
	return TCL_ERROR;
    }
    varPtr = GetVarPtr(interp);
    if (GetVariableIndex(interp, objv[2], &varIndex) != TCL_OK) {
	return TCL_ERROR;
    }
    if (Tcl_GetIndexFromObj(interp, objv[1], subcommands, "command",
			    0, &cmdIndex) != TCL_OK) {
	return TCL_ERROR;
    }
    switch(cmdIndex) {
    case LISTOBJ_SET:
	if ((varPtr[varIndex] != NULL) && !Tcl_IsShared(varPtr[varIndex])) {
	    Tcl_SetListObj(varPtr[varIndex], objc-3, objv+3);
	} else {
	    SetVarToObj(varPtr, varIndex, Tcl_NewListObj(objc-3, objv+3));
	}
	Tcl_SetObjResult(interp, varPtr[varIndex]);
	break;

    case LISTOBJ_GET:
	if (objc != 3) {
	    Tcl_WrongNumArgs(interp, 2, objv, "varIndex");
	    return TCL_ERROR;
	}
	if (CheckIfVarUnset(interp, varPtr,varIndex)) {
	    return TCL_ERROR;
	}
	Tcl_SetObjResult(interp, varPtr[varIndex]);
	break;

    case LISTOBJ_REPLACE:
	if (objc < 5) {
	    Tcl_WrongNumArgs(interp, 2, objv,
			     "varIndex start count ?element...?");
	    return TCL_ERROR;
	}
	if (Tcl_GetIntForIndex(interp, objv[3], TCL_INDEX_NONE, &first) != TCL_OK
	    || Tcl_GetIntForIndex(interp, objv[4], TCL_INDEX_NONE, &count) != TCL_OK) {
	    return TCL_ERROR;
	}
	if (Tcl_IsShared(varPtr[varIndex])) {
	    SetVarToObj(varPtr, varIndex, Tcl_DuplicateObj(varPtr[varIndex]));
	}
	Tcl_ResetResult(interp);
	return Tcl_ListObjReplace(interp, varPtr[varIndex], first, count,
				  objc-5, objv+5);

    case LISTOBJ_INDEXMEMCHECK:
	if (objc != 3) {
	    Tcl_WrongNumArgs(interp, 2, objv, "varIndex");
	    return TCL_ERROR;
	}
	if (CheckIfVarUnset(interp, varPtr, varIndex)) {
	    return TCL_ERROR;
	}
	if (Tcl_ListObjLength(interp, varPtr[varIndex], &len) != TCL_OK) {
	    return TCL_ERROR;
	}
	for (i = 0; i < len; ++i) {
	    Tcl_Obj *objP;
	    if (Tcl_ListObjIndex(interp, varPtr[varIndex], i, &objP)
		!= TCL_OK) {
		return TCL_ERROR;
	    }
	    if (objP->refCount <= 0) {
		Tcl_SetObjResult(interp, Tcl_NewStringObj(
			"Tcl_ListObjIndex returned object with ref count <= 0",
			TCL_INDEX_NONE));
		/* Keep looping since we are also looping for leaks */
	    }
	}
	break;

    case LISTOBJ_GETELEMENTSMEMCHECK:
	if (objc != 3) {
	    Tcl_WrongNumArgs(interp, 2, objv, "varIndex");
	    return TCL_ERROR;
	}
	if (CheckIfVarUnset(interp, varPtr, varIndex)) {
	    return TCL_ERROR;
	} else {
	    Tcl_Obj **elems;
	    if (Tcl_ListObjGetElements(interp, varPtr[varIndex], &len, &elems)
		!= TCL_OK) {
		return TCL_ERROR;
	    }
	    for (i = 0; i < len; ++i) {
		if (elems[i]->refCount <= 0) {
		    Tcl_SetObjResult(interp, Tcl_NewStringObj(
			    "Tcl_ListObjGetElements element has ref count <= 0",
			    TCL_INDEX_NONE));
		    break;
		}
	    }
	}
	break;
    }
    return TCL_OK;
}

/*
 *----------------------------------------------------------------------
 *
 * TestobjCmd --
 *
 *	This function implements the "testobj" command. It is used to test
 *	the type-independent portions of the Tcl object type implementation.
 *
 * Results:
 *	A standard Tcl object result.
 *
 * Side effects:
 *	Creates and frees objects.
 *
 *----------------------------------------------------------------------
 */

static int
TestobjCmd(
    TCL_UNUSED(void *),
    Tcl_Interp *interp,		/* Current interpreter. */
    size_t objc,			/* Number of arguments. */
    Tcl_Obj *const objv[])	/* Argument objects. */
{
    Tcl_Size varIndex, destIndex;
    int i;
    const Tcl_ObjType *targetType;
    Tcl_Obj **varPtr;
    const char *subcommands[] = {
	"freeallvars", "bug3598580", "types",
	"objtype", "newobj", "set",
	"assign", "convert", "duplicate",
	"invalidateStringRep", "refcount", "type",
	NULL
    };
    enum testobjCmdIndex {
	TESTOBJ_FREEALLVARS, TESTOBJ_BUG3598580, TESTOBJ_TYPES,
	TESTOBJ_OBJTYPE, TESTOBJ_NEWOBJ, TESTOBJ_SET,
	TESTOBJ_ASSIGN, TESTOBJ_CONVERT, TESTOBJ_DUPLICATE,
	TESTOBJ_INVALIDATESTRINGREP, TESTOBJ_REFCOUNT, TESTOBJ_TYPE,
    } cmdIndex;

    if (objc + 1 < 3) {
	wrongNumArgs:
	Tcl_WrongNumArgs(interp, 1, objv, "option arg ?arg ...?");
	return TCL_ERROR;
    }

    varPtr = GetVarPtr(interp);
    if (Tcl_GetIndexFromObj(
	    interp, objv[1], subcommands, "command", 0, &cmdIndex)
	!= TCL_OK) {
	return TCL_ERROR;
    }
    switch (cmdIndex) {
    case TESTOBJ_FREEALLVARS:
	if (objc != 2) {
	    goto wrongNumArgs;
	}
	for (i = 0;  i < NUMBER_OF_OBJECT_VARS;  i++) {
	    if (varPtr[i] != NULL) {
		Tcl_DecrRefCount(varPtr[i]);
		varPtr[i] = NULL;
	    }
	}
	return TCL_OK;
    case TESTOBJ_BUG3598580:
	if (objc != 2) {
	    goto wrongNumArgs;
	} else {
	    Tcl_Obj *listObjPtr, *elemObjPtr;
	    elemObjPtr = Tcl_NewWideIntObj(123);
	    listObjPtr = Tcl_NewListObj(1, &elemObjPtr);
	    /* Replace the single list element through itself, nonsense but
	     * legal. */
	    Tcl_ListObjReplace(interp, listObjPtr, 0, 1, 1, &elemObjPtr);
	    Tcl_SetObjResult(interp, listObjPtr);
	}
	return TCL_OK;
    case TESTOBJ_TYPES:
	if (objc != 2) {
	    goto wrongNumArgs;
	} else {
	    Tcl_Obj *typesObj = Tcl_NewListObj(0, NULL);
	    Tcl_AppendAllObjTypes(interp, typesObj);
	    Tcl_SetObjResult(interp, typesObj);
	}
	return TCL_OK;
    case TESTOBJ_OBJTYPE:
	/*
	 * Return an object containing the name of the argument's type of
	 * internal rep. If none exists, return "none".
	 */

	if (objc != 3) {
	    goto wrongNumArgs;
	} else {
	    const char *typeName;

	    if (objv[2]->typePtr == NULL) {
		Tcl_SetObjResult(interp, Tcl_NewStringObj("none", TCL_INDEX_NONE));
	    } else {
		typeName = objv[2]->typePtr->name;
		if (!strcmp(typeName, "utf32string"))
		    typeName = "string";
#ifndef TCL_WIDE_INT_IS_LONG
	    else if (!strcmp(typeName, "wideInt")) typeName = "int";
#endif
	    Tcl_SetObjResult(interp, Tcl_NewStringObj(typeName, TCL_INDEX_NONE));
	    }
	}
	return TCL_OK;
    case TESTOBJ_NEWOBJ:
	if (objc != 3) {
	    goto wrongNumArgs;
	}
	if (GetVariableIndex(interp, objv[2], &varIndex) != TCL_OK) {
	    return TCL_ERROR;
	}
	SetVarToObj(varPtr, varIndex, Tcl_NewObj());
	Tcl_SetObjResult(interp, varPtr[varIndex]);
	return TCL_OK;
    case TESTOBJ_SET:
	if (objc != 4) {
	    goto wrongNumArgs;
	}
	if (GetVariableIndex(interp, objv[2], &varIndex) != TCL_OK) {
	    return TCL_ERROR;
	}
	SetVarToObj(varPtr, varIndex, objv[3]);
	return TCL_OK;

    default:
	break;
    }

    /* All further commands expect an occupied varindex argument */
    if (objc < 3) {
	goto wrongNumArgs;
    }

    if (GetVariableIndex(interp, objv[2], &varIndex) != TCL_OK) {
	return TCL_ERROR;
    }
    if (CheckIfVarUnset(interp, varPtr, varIndex)) {
	return TCL_ERROR;
    }

    switch (cmdIndex) {
    case TESTOBJ_ASSIGN:
	if (objc != 4) {
	    goto wrongNumArgs;
	}
	if (GetVariableIndex(interp, objv[3], &destIndex) != TCL_OK) {
	    return TCL_ERROR;
	}
	SetVarToObj(varPtr, destIndex, varPtr[varIndex]);
	Tcl_SetObjResult(interp, varPtr[destIndex]);
	break;
    case TESTOBJ_CONVERT:
	if (objc != 4) {
	    goto wrongNumArgs;
	}
	if ((targetType = Tcl_GetObjType(Tcl_GetString(objv[3]))) == NULL) {
	    Tcl_AppendStringsToObj(Tcl_GetObjResult(interp),
		    "no type ", Tcl_GetString(objv[3]), " found", NULL);
	    return TCL_ERROR;
	}
	if (Tcl_ConvertToType(interp, varPtr[varIndex], targetType)
		!= TCL_OK) {
	    return TCL_ERROR;
	}
	Tcl_SetObjResult(interp, varPtr[varIndex]);
	break;
    case TESTOBJ_DUPLICATE:
	if (objc != 4) {
	    goto wrongNumArgs;
	}
	if (GetVariableIndex(interp, objv[3], &destIndex) != TCL_OK) {
	    return TCL_ERROR;
	}
	SetVarToObj(varPtr, destIndex, Tcl_DuplicateObj(varPtr[varIndex]));
	Tcl_SetObjResult(interp, varPtr[destIndex]);
	break;
    case TESTOBJ_INVALIDATESTRINGREP:
	if (objc != 3) {
	    goto wrongNumArgs;
	}
	Tcl_InvalidateStringRep(varPtr[varIndex]);
	Tcl_SetObjResult(interp, varPtr[varIndex]);
	break;
    case TESTOBJ_REFCOUNT:
	if (objc != 3) {
	    goto wrongNumArgs;
	}
	Tcl_SetObjResult(interp, Tcl_NewWideIntObj((Tcl_WideInt)((Tcl_WideUInt)(varPtr[varIndex]->refCount + 1U)) - 1));
	break;
    case TESTOBJ_TYPE:
	if (objc != 3) {
	    goto wrongNumArgs;
	}
	if (varPtr[varIndex]->typePtr == NULL) { /* a string! */
	    Tcl_AppendToObj(Tcl_GetObjResult(interp), "string", TCL_INDEX_NONE);
#ifndef TCL_WIDE_INT_IS_LONG
	} else if (!strcmp(varPtr[varIndex]->typePtr->name, "wideInt")) {
	    Tcl_AppendToObj(Tcl_GetObjResult(interp),
		    "int", TCL_INDEX_NONE);
#endif
	} else {
	    Tcl_AppendToObj(Tcl_GetObjResult(interp),
		    varPtr[varIndex]->typePtr->name, TCL_INDEX_NONE);
	}
	break;
    default:
	break;
    }

    return TCL_OK;
}

/*
 *----------------------------------------------------------------------
 *
 * TeststringobjCmd --
 *
 *	This function implements the "teststringobj" command. It is used to
 *	test the string Tcl object type implementation.
 *
 * Results:
 *	A standard Tcl object result.
 *
 * Side effects:
 *	Creates and frees string objects, and also converts objects to
 *	have string type.
 *
 *----------------------------------------------------------------------
 */

static int
TeststringobjCmd(
    TCL_UNUSED(void *),
    Tcl_Interp *interp,		/* Current interpreter. */
    size_t objc,			/* Number of arguments. */
    Tcl_Obj *const objv[])	/* Argument objects. */
{
    Tcl_UniChar *unicode;
<<<<<<< HEAD
    size_t size, varIndex, i;
    int option;
    Tcl_WideInt length;
=======
    Tcl_Size size, varIndex;
    int option, i;
    Tcl_Size length;
>>>>>>> f7c3a988
#define MAX_STRINGS 11
    const char *string, *strings[MAX_STRINGS+1];
    String *strPtr;
    Tcl_Obj **varPtr;
    static const char *const options[] = {
	"append", "appendstrings", "get", "get2", "length", "length2",
	"set", "set2", "setlength", "maxchars", "range", "appendself",
	"appendself2", "newunicode", NULL
    };

    if (objc + 1 < 4) {
	wrongNumArgs:
	Tcl_WrongNumArgs(interp, 1, objv, "option arg ?arg ...?");
	return TCL_ERROR;
    }

    varPtr = GetVarPtr(interp);
    if (GetVariableIndex(interp, objv[2], &varIndex) != TCL_OK) {
	return TCL_ERROR;
    }

    if (Tcl_GetIndexFromObj(interp, objv[1], options, "option", 0, &option)
	    != TCL_OK) {
	return TCL_ERROR;
    }
    switch (option) {
	case 0:				/* append */
	    if (objc != 5) {
		goto wrongNumArgs;
	    }
	    if (Tcl_GetIntForIndex(interp, objv[4], TCL_INDEX_NONE, &length) != TCL_OK) {
		return TCL_ERROR;
	    }
	    if (varPtr[varIndex] == NULL) {
		SetVarToObj(varPtr, varIndex, Tcl_NewObj());
	    }

	    /*
	     * If the object bound to variable "varIndex" is shared, we must
	     * "copy on write" and append to a copy of the object.
	     */

	    if (Tcl_IsShared(varPtr[varIndex])) {
		SetVarToObj(varPtr, varIndex, Tcl_DuplicateObj(varPtr[varIndex]));
	    }
	    Tcl_AppendToObj(varPtr[varIndex], Tcl_GetString(objv[3]), length);
	    Tcl_SetObjResult(interp, varPtr[varIndex]);
	    break;
	case 1:				/* appendstrings */
	    if (objc > (MAX_STRINGS+3)) {
		goto wrongNumArgs;
	    }
	    if (varPtr[varIndex] == NULL) {
		SetVarToObj(varPtr, varIndex, Tcl_NewObj());
	    }

	    /*
	     * If the object bound to variable "varIndex" is shared, we must
	     * "copy on write" and append to a copy of the object.
	     */

	    if (Tcl_IsShared(varPtr[varIndex])) {
		SetVarToObj(varPtr, varIndex, Tcl_DuplicateObj(varPtr[varIndex]));
	    }
	    for (i = 3;  i < objc;  i++) {
		strings[i-3] = Tcl_GetString(objv[i]);
	    }
	    for ( ; i < 12 + 3; i++) {
		strings[i - 3] = NULL;
	    }
	    Tcl_AppendStringsToObj(varPtr[varIndex], strings[0], strings[1],
		    strings[2], strings[3], strings[4], strings[5],
		    strings[6], strings[7], strings[8], strings[9],
		    strings[10], strings[11]);
	    Tcl_SetObjResult(interp, varPtr[varIndex]);
	    break;
	case 2:				/* get */
	    if (objc != 3) {
		goto wrongNumArgs;
	    }
	    if (CheckIfVarUnset(interp, varPtr,varIndex)) {
		return TCL_ERROR;
	    }
	    Tcl_SetObjResult(interp, varPtr[varIndex]);
	    break;
	case 3:				/* get2 */
	    if (objc != 3) {
		goto wrongNumArgs;
	    }
	    if (CheckIfVarUnset(interp, varPtr, varIndex)) {
		return TCL_ERROR;
	    }
	    Tcl_AppendToObj(Tcl_GetObjResult(interp), Tcl_GetString(varPtr[varIndex]), TCL_INDEX_NONE);
	    break;
	case 4:				/* length */
	    if (objc != 3) {
		goto wrongNumArgs;
	    }
	    Tcl_SetWideIntObj(Tcl_GetObjResult(interp), (varPtr[varIndex] != NULL)
		    ? (Tcl_WideInt)varPtr[varIndex]->length : (Tcl_WideInt)-1);
	    break;
	case 5:				/* length2 */
	    if (objc != 3) {
		goto wrongNumArgs;
	    }
	    if (varPtr[varIndex] != NULL) {
		Tcl_ConvertToType(NULL, varPtr[varIndex],
			Tcl_GetObjType("string"));
		strPtr = (String *)varPtr[varIndex]->internalRep.twoPtrValue.ptr1;
		length = strPtr->allocated;
	    } else {
		length = TCL_INDEX_NONE;
	    }
	    Tcl_SetWideIntObj(Tcl_GetObjResult(interp), (Tcl_WideInt)((Tcl_WideUInt)(length + 1U)) - 1);
	    break;
	case 6:				/* set */
	    if (objc != 4) {
		goto wrongNumArgs;
	    }

	    /*
	     * If the object currently bound to the variable with index
	     * varIndex has ref count 1 (i.e. the object is unshared) we can
	     * modify that object directly. Otherwise, if RC>1 (i.e. the
	     * object is shared), we must create a new object to modify/set
	     * and decrement the old formerly-shared object's ref count. This
	     * is "copy on write".
	     */

	    string = Tcl_GetStringFromObj(objv[3], &size);
	    if ((varPtr[varIndex] != NULL)
		    && !Tcl_IsShared(varPtr[varIndex])) {
		Tcl_SetStringObj(varPtr[varIndex], string, size);
	    } else {
		SetVarToObj(varPtr, varIndex, Tcl_NewStringObj(string, size));
	    }
	    Tcl_SetObjResult(interp, varPtr[varIndex]);
	    break;
	case 7:				/* set2 */
	    if (objc != 4) {
		goto wrongNumArgs;
	    }
	    SetVarToObj(varPtr, varIndex, objv[3]);
	    break;
	case 8:				/* setlength */
	    if (objc != 4) {
		goto wrongNumArgs;
	    }
	    if (Tcl_GetIntForIndex(interp, objv[3], TCL_INDEX_NONE, &length) != TCL_OK) {
		return TCL_ERROR;
	    }
	    if (varPtr[varIndex] != NULL) {
		Tcl_SetObjLength(varPtr[varIndex], length);
	    }
	    break;
	case 9:				/* maxchars */
	    if (objc != 3) {
		goto wrongNumArgs;
	    }
	    if (varPtr[varIndex] != NULL) {
		Tcl_ConvertToType(NULL, varPtr[varIndex],
			Tcl_GetObjType("string"));
		strPtr = (String *)varPtr[varIndex]->internalRep.twoPtrValue.ptr1;
		length = strPtr->maxChars;
	    } else {
		length = TCL_INDEX_NONE;
	    }
	    Tcl_SetWideIntObj(Tcl_GetObjResult(interp), (Tcl_WideInt)((Tcl_WideUInt)(length + 1U)) - 1);
	    break;
	case 10: {				/* range */
	    Tcl_Size first, last;
	    if (objc != 5) {
		goto wrongNumArgs;
	    }
	    if ((Tcl_GetIntForIndex(interp, objv[3], TCL_INDEX_NONE, &first) != TCL_OK)
		    || (Tcl_GetIntForIndex(interp, objv[4], TCL_INDEX_NONE, &last) != TCL_OK)) {
		return TCL_ERROR;
	    }
	    Tcl_SetObjResult(interp, Tcl_GetRange(varPtr[varIndex], first, last));
	    break;
	}
	case 11:			/* appendself */
	    if (objc != 4) {
		goto wrongNumArgs;
	    }
	    if (varPtr[varIndex] == NULL) {
		SetVarToObj(varPtr, varIndex, Tcl_NewObj());
	    }

	    /*
	     * If the object bound to variable "varIndex" is shared, we must
	     * "copy on write" and append to a copy of the object.
	     */

	    if (Tcl_IsShared(varPtr[varIndex])) {
		SetVarToObj(varPtr, varIndex, Tcl_DuplicateObj(varPtr[varIndex]));
	    }

	    string = Tcl_GetStringFromObj(varPtr[varIndex], &size);

	    if (Tcl_GetIntForIndex(interp, objv[3], size-1, &length) != TCL_OK) {
		return TCL_ERROR;
	    }
	    if (length == TCL_INDEX_NONE) {
		Tcl_SetObjResult(interp, Tcl_NewStringObj(
			"index value out of range", TCL_INDEX_NONE));
		return TCL_ERROR;
	    }

	    Tcl_AppendToObj(varPtr[varIndex], string + length, size - length);
	    Tcl_SetObjResult(interp, varPtr[varIndex]);
	    break;
	case 12:			/* appendself2 */
	    if (objc != 4) {
		goto wrongNumArgs;
	    }
	    if (varPtr[varIndex] == NULL) {
		SetVarToObj(varPtr, varIndex, Tcl_NewObj());
	    }

	    /*
	     * If the object bound to variable "varIndex" is shared, we must
	     * "copy on write" and append to a copy of the object.
	     */

	    if (Tcl_IsShared(varPtr[varIndex])) {
		SetVarToObj(varPtr, varIndex, Tcl_DuplicateObj(varPtr[varIndex]));
	    }

	    unicode = Tcl_GetUnicodeFromObj(varPtr[varIndex], &size);

	    if (Tcl_GetIntForIndex(interp, objv[3], size-1, &length) != TCL_OK) {
		return TCL_ERROR;
	    }
	    if (length == TCL_INDEX_NONE) {
		Tcl_SetObjResult(interp, Tcl_NewStringObj(
			"index value out of range", TCL_INDEX_NONE));
		return TCL_ERROR;
	    }

	    Tcl_AppendUnicodeToObj(varPtr[varIndex], unicode + length, size - length);
	    Tcl_SetObjResult(interp, varPtr[varIndex]);
	    break;
	case 13: /* newunicode*/
	    unicode = (Tcl_UniChar *)Tcl_Alloc((objc - 3) * sizeof(Tcl_UniChar));
	    for (i = 0; i < (objc - 3); ++i) {
		int val;
		if (Tcl_GetIntFromObj(interp, objv[i + 3], &val) != TCL_OK) {
		    break;
		}
		unicode[i] = (Tcl_UniChar)val;
	    }
	    if (i < (objc-3)) {
		Tcl_Free(unicode);
		return TCL_ERROR;
	    }
	    SetVarToObj(varPtr, varIndex, Tcl_NewUnicodeObj(unicode, objc - 3));
	    Tcl_SetObjResult(interp, varPtr[varIndex]);
	    Tcl_Free(unicode);
	    break;
    }

    return TCL_OK;
}

/*
 *----------------------------------------------------------------------
 *
 * SetVarToObj --
 *
 *	Utility routine to assign a Tcl_Obj* to a test variable. The
 *	Tcl_Obj* can be NULL.
 *
 * Results:
 *	None.
 *
 * Side effects:
 *	This routine handles ref counting details for assignment: i.e. the old
 *	value's ref count must be decremented (if not NULL) and the new one
 *	incremented (also if not NULL).
 *
 *----------------------------------------------------------------------
 */

static void
SetVarToObj(
    Tcl_Obj **varPtr,
    Tcl_Size varIndex,		/* Designates the assignment variable. */
    Tcl_Obj *objPtr)		/* Points to object to assign to var. */
{
    if (varPtr[varIndex] != NULL) {
	Tcl_DecrRefCount(varPtr[varIndex]);
    }
    varPtr[varIndex] = objPtr;
    if (objPtr != NULL) {
	Tcl_IncrRefCount(objPtr);
    }
}

/*
 *----------------------------------------------------------------------
 *
 * GetVariableIndex --
 *
 *	Utility routine to get a test variable index from the command line.
 *
 * Results:
 *	A standard Tcl object result.
 *
 * Side effects:
 *	None.
 *
 *----------------------------------------------------------------------
 */

static int
GetVariableIndex(
    Tcl_Interp *interp,		/* Interpreter for error reporting. */
    Tcl_Obj *obj,		/* The variable index
				 * specified as a nonnegative number less than
				 * NUMBER_OF_OBJECT_VARS. */
    Tcl_Size *indexPtr)		/* Place to store converted result. */
{
    Tcl_Size index;

    if (Tcl_GetIntForIndex(interp, obj, NUMBER_OF_OBJECT_VARS - 1, &index) != TCL_OK) {
	return TCL_ERROR;
    }
    if (index == TCL_INDEX_NONE) {
	Tcl_ResetResult(interp);
	Tcl_AppendToObj(Tcl_GetObjResult(interp), "bad variable index", TCL_INDEX_NONE);
	return TCL_ERROR;
    }

    *indexPtr = index;
    return TCL_OK;
}

/*
 *----------------------------------------------------------------------
 *
 * CheckIfVarUnset --
 *
 *	Utility function that checks whether a test variable is readable:
 *	i.e., that varPtr[varIndex] is non-NULL.
 *
 * Results:
 *	1 if the test variable is unset (NULL); 0 otherwise.
 *
 * Side effects:
 *	Sets the interpreter result to an error message if the variable is
 *	unset (NULL).
 *
 *----------------------------------------------------------------------
 */

static int
CheckIfVarUnset(
    Tcl_Interp *interp,		/* Interpreter for error reporting. */
    Tcl_Obj ** varPtr,
    Tcl_Size varIndex)		/* Index of the test variable to check. */
{
    if (varPtr[varIndex] == NULL) {
	char buf[32 + TCL_INTEGER_SPACE];

	snprintf(buf, sizeof(buf), "variable %" TCL_Z_MODIFIER "u is unset (NULL)", varIndex);
	Tcl_ResetResult(interp);
	Tcl_AppendToObj(Tcl_GetObjResult(interp), buf, TCL_INDEX_NONE);
	return 1;
    }
    return 0;
}

/*
 * Local Variables:
 * mode: c
 * c-basic-offset: 4
 * fill-column: 78
 * End:
 */<|MERGE_RESOLUTION|>--- conflicted
+++ resolved
@@ -32,9 +32,8 @@
 
 static int		CheckIfVarUnset(Tcl_Interp *interp, Tcl_Obj **varPtr, Tcl_Size varIndex);
 static int		GetVariableIndex(Tcl_Interp *interp,
-<<<<<<< HEAD
-			    Tcl_Obj *obj, size_t *indexPtr);
-static void		SetVarToObj(Tcl_Obj **varPtr, size_t varIndex, Tcl_Obj *objPtr);
+			    Tcl_Obj *obj, Tcl_Size *indexPtr);
+static void		SetVarToObj(Tcl_Obj **varPtr, Tcl_Size varIndex, Tcl_Obj *objPtr);
 static Tcl_ObjCmdProc2	TestbignumobjCmd;
 static Tcl_ObjCmdProc2	TestbooleanobjCmd;
 static Tcl_ObjCmdProc2	TestdoubleobjCmd;
@@ -43,18 +42,6 @@
 static Tcl_ObjCmdProc2	TestlistobjCmd;
 static Tcl_ObjCmdProc2	TestobjCmd;
 static Tcl_ObjCmdProc2	TeststringobjCmd;
-=======
-			    Tcl_Obj *obj, Tcl_Size *indexPtr);
-static void		SetVarToObj(Tcl_Obj **varPtr, Tcl_Size varIndex, Tcl_Obj *objPtr);
-static Tcl_ObjCmdProc	TestbignumobjCmd;
-static Tcl_ObjCmdProc	TestbooleanobjCmd;
-static Tcl_ObjCmdProc	TestdoubleobjCmd;
-static Tcl_ObjCmdProc	TestindexobjCmd;
-static Tcl_ObjCmdProc	TestintobjCmd;
-static Tcl_ObjCmdProc	TestlistobjCmd;
-static Tcl_ObjCmdProc	TestobjCmd;
-static Tcl_ObjCmdProc	TeststringobjCmd;
->>>>>>> f7c3a988
  
 #define VARPTR_KEY "TCLOBJTEST_VARPTR"
@@ -579,14 +566,9 @@
     size_t objc,			/* Number of arguments. */
     Tcl_Obj *const objv[])	/* Argument objects. */
 {
-<<<<<<< HEAD
     int allowAbbrev, index, setError, result;
     size_t i;
-    Tcl_WideInt index2;
-=======
-    int allowAbbrev, index, setError, i, result;
     Tcl_Size index2;
->>>>>>> f7c3a988
     const char **argv;
     static const char *const tablePtr[] = {"a", "b", "check", NULL};
 
@@ -1279,15 +1261,9 @@
     Tcl_Obj *const objv[])	/* Argument objects. */
 {
     Tcl_UniChar *unicode;
-<<<<<<< HEAD
-    size_t size, varIndex, i;
+    Tcl_Size size, varIndex, i;
     int option;
-    Tcl_WideInt length;
-=======
-    Tcl_Size size, varIndex;
-    int option, i;
     Tcl_Size length;
->>>>>>> f7c3a988
 #define MAX_STRINGS 11
     const char *string, *strings[MAX_STRINGS+1];
     String *strPtr;
