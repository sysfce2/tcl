/*
 * tclTestObj.c --
 *
 *	This file contains C command functions for the additional Tcl commands
 *	that are used for testing implementations of the Tcl object types.
 *	These commands are not normally included in Tcl applications; they're
 *	only used for testing.
 *
 * Copyright © 1995-1998 Sun Microsystems, Inc.
 * Copyright © 1999 Scriptics Corporation.
 * Copyright © 2005 Kevin B. Kenny.  All rights reserved.
 *
 * See the file "license.terms" for information on usage and redistribution of
 * this file, and for a DISCLAIMER OF ALL WARRANTIES.
 */

#ifndef USE_TCL_STUBS
#   define USE_TCL_STUBS
#endif
#include "tclInt.h"
#ifdef TCL_WITH_EXTERNAL_TOMMATH
#   include "tommath.h"
#else
#   include "tclTomMath.h"
#endif
#include "tclStringRep.h"


/*
 * Forward declarations for functions defined later in this file:
 */

static int		CheckIfVarUnset(Tcl_Interp *interp, Tcl_Obj **varPtr, size_t varIndex);
static int		GetVariableIndex(Tcl_Interp *interp,
			    Tcl_Obj *obj, size_t *indexPtr);
static void		SetVarToObj(Tcl_Obj **varPtr, size_t varIndex, Tcl_Obj *objPtr);
static Tcl_ObjCmdProc2	TestbignumobjCmd;
static Tcl_ObjCmdProc2	TestbooleanobjCmd;
static Tcl_ObjCmdProc2	TestdoubleobjCmd;
static Tcl_ObjCmdProc2	TestindexobjCmd;
static Tcl_ObjCmdProc2	TestintobjCmd;
static Tcl_ObjCmdProc2	TestlistobjCmd;
static Tcl_ObjCmdProc2	TestobjCmd;
static Tcl_ObjCmdProc2	TeststringobjCmd;

#define VARPTR_KEY "TCLOBJTEST_VARPTR"
#define NUMBER_OF_OBJECT_VARS 20

static void VarPtrDeleteProc(void *clientData, TCL_UNUSED(Tcl_Interp *))
{
    int i;
    Tcl_Obj **varPtr = (Tcl_Obj **) clientData;
    for (i = 0;  i < NUMBER_OF_OBJECT_VARS;  i++) {
	if (varPtr[i]) Tcl_DecrRefCount(varPtr[i]);
    }
    Tcl_Free(varPtr);
}

static Tcl_Obj **GetVarPtr(Tcl_Interp *interp)
{
    Tcl_InterpDeleteProc *proc;

    return (Tcl_Obj **) Tcl_GetAssocData(interp, VARPTR_KEY, &proc);
}

/*
 *----------------------------------------------------------------------
 *
 * TclObjTest_Init --
 *
 *	This function creates additional commands that are used to test the
 *	Tcl object support.
 *
 * Results:
 *	Returns a standard Tcl completion code, and leaves an error
 *	message in the interp's result if an error occurs.
 *
 * Side effects:
 *	Creates and registers several new testing commands.
 *
 *----------------------------------------------------------------------
 */

int
TclObjTest_Init(
    Tcl_Interp *interp)
{
    int i;
    /*
     * An array of Tcl_Obj pointers used in the commands that operate on or get
     * the values of Tcl object-valued variables. varPtr[i] is the i-th variable's
     * Tcl_Obj *.
     */
    Tcl_Obj **varPtr;

    varPtr = (Tcl_Obj **) Tcl_Alloc(NUMBER_OF_OBJECT_VARS *sizeof(varPtr[0]));
    if (!varPtr) {
	return TCL_ERROR;
    }
    Tcl_SetAssocData(interp, VARPTR_KEY, VarPtrDeleteProc, varPtr);
    for (i = 0;  i < NUMBER_OF_OBJECT_VARS;  i++) {
	varPtr[i] = NULL;
    }

    Tcl_CreateObjCommand2(interp, "testbignumobj", TestbignumobjCmd,
	    NULL, NULL);
    Tcl_CreateObjCommand2(interp, "testbooleanobj", TestbooleanobjCmd,
	    NULL, NULL);
    Tcl_CreateObjCommand2(interp, "testdoubleobj", TestdoubleobjCmd,
	    NULL, NULL);
    Tcl_CreateObjCommand2(interp, "testintobj", TestintobjCmd,
	    NULL, NULL);
    Tcl_CreateObjCommand2(interp, "testindexobj", TestindexobjCmd,
	    NULL, NULL);
    Tcl_CreateObjCommand2(interp, "testlistobj", TestlistobjCmd,
	    NULL, NULL);
    Tcl_CreateObjCommand2(interp, "testobj", TestobjCmd, NULL, NULL);
    Tcl_CreateObjCommand2(interp, "teststringobj", TeststringobjCmd,
	    NULL, NULL);
    return TCL_OK;
}

/*
 *----------------------------------------------------------------------
 *
 * TestbignumobjCmd --
 *
 *	This function implements the "testbignumobj" command.  It is used
 *	to exercise the bignum Tcl object type implementation.
 *
 * Results:
 *	Returns a standard Tcl object result.
 *
 * Side effects:
 *	Creates and frees bignum objects; converts objects to have bignum
 *	type.
 *
 *----------------------------------------------------------------------
 */

static int
TestbignumobjCmd(
    TCL_UNUSED(void *),
    Tcl_Interp *interp,		/* Tcl interpreter */
    size_t objc,			/* Argument count */
    Tcl_Obj *const objv[])	/* Argument vector */
{
    const char *const subcmds[] = {
	"set", "get", "mult10", "div10", "iseven", "radixsize", NULL
    };
    enum options {
	BIGNUM_SET, BIGNUM_GET, BIGNUM_MULT10, BIGNUM_DIV10, BIGNUM_ISEVEN,
	BIGNUM_RADIXSIZE
    } idx;
    int index;
    size_t varIndex;
    const char *string;
    mp_int bignumValue;
    Tcl_Obj **varPtr;

    if (objc + 1 < 4) {
	Tcl_WrongNumArgs(interp, 1, objv, "option ?arg ...?");
	return TCL_ERROR;
    }
    if (Tcl_GetIndexFromObj(interp, objv[1], subcmds, "option", 0,
	    &idx) != TCL_OK) {
	return TCL_ERROR;
    }
    if (GetVariableIndex(interp, objv[2], &varIndex) != TCL_OK) {
	return TCL_ERROR;
    }
    varPtr = GetVarPtr(interp);

    switch (idx) {
    case BIGNUM_SET:
	if (objc != 4) {
	    Tcl_WrongNumArgs(interp, 2, objv, "var value");
	    return TCL_ERROR;
	}
	string = Tcl_GetString(objv[3]);
	if (mp_init(&bignumValue) != MP_OKAY) {
	    Tcl_SetObjResult(interp,
		    Tcl_NewStringObj("error in mp_init", TCL_INDEX_NONE));
	    return TCL_ERROR;
	}
	if (mp_read_radix(&bignumValue, string, 10) != MP_OKAY) {
	    mp_clear(&bignumValue);
	    Tcl_SetObjResult(interp,
		    Tcl_NewStringObj("error in mp_read_radix", TCL_INDEX_NONE));
	    return TCL_ERROR;
	}

	/*
	 * If the object currently bound to the variable with index varIndex
	 * has ref count 1 (i.e. the object is unshared) we can modify that
	 * object directly.  Otherwise, if RC>1 (i.e. the object is shared),
	 * we must create a new object to modify/set and decrement the old
	 * formerly-shared object's ref count. This is "copy on write".
	 */

	if ((varPtr[varIndex] != NULL) && !Tcl_IsShared(varPtr[varIndex])) {
	    Tcl_SetBignumObj(varPtr[varIndex], &bignumValue);
	} else {
	    SetVarToObj(varPtr, varIndex, Tcl_NewBignumObj(&bignumValue));
	}
	break;

    case BIGNUM_GET:
	if (objc != 3) {
	    Tcl_WrongNumArgs(interp, 2, objv, "varIndex");
	    return TCL_ERROR;
	}
	if (CheckIfVarUnset(interp, varPtr,varIndex)) {
	    return TCL_ERROR;
	}
	break;

    case BIGNUM_MULT10:
	if (objc != 3) {
	    Tcl_WrongNumArgs(interp, 2, objv, "varIndex");
	    return TCL_ERROR;
	}
	if (CheckIfVarUnset(interp, varPtr,varIndex)) {
	    return TCL_ERROR;
	}
	if (Tcl_GetBignumFromObj(interp, varPtr[varIndex],
		&bignumValue) != TCL_OK) {
	    return TCL_ERROR;
	}
	if (mp_mul_d(&bignumValue, 10, &bignumValue) != MP_OKAY) {
	    mp_clear(&bignumValue);
	    Tcl_SetObjResult(interp,
		    Tcl_NewStringObj("error in mp_mul_d", TCL_INDEX_NONE));
	    return TCL_ERROR;
	}
	if (!Tcl_IsShared(varPtr[varIndex])) {
	    Tcl_SetBignumObj(varPtr[varIndex], &bignumValue);
	} else {
	    SetVarToObj(varPtr, varIndex, Tcl_NewBignumObj(&bignumValue));
	}
	break;

    case BIGNUM_DIV10:
	if (objc != 3) {
	    Tcl_WrongNumArgs(interp, 2, objv, "varIndex");
	    return TCL_ERROR;
	}
	if (CheckIfVarUnset(interp, varPtr,varIndex)) {
	    return TCL_ERROR;
	}
	if (Tcl_GetBignumFromObj(interp, varPtr[varIndex],
		&bignumValue) != TCL_OK) {
	    return TCL_ERROR;
	}
	if (mp_div_d(&bignumValue, 10, &bignumValue, NULL) != MP_OKAY) {
	    mp_clear(&bignumValue);
	    Tcl_SetObjResult(interp,
		    Tcl_NewStringObj("error in mp_div_d", TCL_INDEX_NONE));
	    return TCL_ERROR;
	}
	if (!Tcl_IsShared(varPtr[varIndex])) {
	    Tcl_SetBignumObj(varPtr[varIndex], &bignumValue);
	} else {
	    SetVarToObj(varPtr, varIndex, Tcl_NewBignumObj(&bignumValue));
	}
	break;

    case BIGNUM_ISEVEN:
	if (objc != 3) {
	    Tcl_WrongNumArgs(interp, 2, objv, "varIndex");
	    return TCL_ERROR;
	}
	if (CheckIfVarUnset(interp, varPtr,varIndex)) {
	    return TCL_ERROR;
	}
	if (Tcl_GetBignumFromObj(interp, varPtr[varIndex],
		&bignumValue) != TCL_OK) {
	    return TCL_ERROR;
	}
	if (mp_mod_2d(&bignumValue, 1, &bignumValue) != MP_OKAY) {
	    mp_clear(&bignumValue);
	    Tcl_SetObjResult(interp,
		    Tcl_NewStringObj("error in mp_mod_2d", TCL_INDEX_NONE));
	    return TCL_ERROR;
	}
	if (!Tcl_IsShared(varPtr[varIndex])) {
	    Tcl_SetBooleanObj(varPtr[varIndex], mp_iszero(&bignumValue));
	} else {
	    SetVarToObj(varPtr, varIndex, Tcl_NewBooleanObj(mp_iszero(&bignumValue)));
	}
	mp_clear(&bignumValue);
	break;

    case BIGNUM_RADIXSIZE:
	if (objc != 3) {
	    Tcl_WrongNumArgs(interp, 2, objv, "varIndex");
	    return TCL_ERROR;
	}
	if (CheckIfVarUnset(interp, varPtr,varIndex)) {
	    return TCL_ERROR;
	}
	if (Tcl_GetBignumFromObj(interp, varPtr[varIndex],
		&bignumValue) != TCL_OK) {
	    return TCL_ERROR;
	}
	if (mp_radix_size(&bignumValue, 10, &index) != MP_OKAY) {
	    return TCL_ERROR;
	}
	if (!Tcl_IsShared(varPtr[varIndex])) {
	    Tcl_SetWideIntObj(varPtr[varIndex], index);
	} else {
	    SetVarToObj(varPtr, varIndex, Tcl_NewWideIntObj(index));
	}
	mp_clear(&bignumValue);
	break;
    }

    Tcl_SetObjResult(interp, varPtr[varIndex]);
    return TCL_OK;
}

/*
 *----------------------------------------------------------------------
 *
 * TestbooleanobjCmd --
 *
 *	This function implements the "testbooleanobj" command.  It is used to
 *	test the boolean Tcl object type implementation.
 *
 * Results:
 *	A standard Tcl object result.
 *
 * Side effects:
 *	Creates and frees boolean objects, and also converts objects to
 *	have boolean type.
 *
 *----------------------------------------------------------------------
 */

static int
TestbooleanobjCmd(
    TCL_UNUSED(void *),
    Tcl_Interp *interp,		/* Current interpreter. */
    size_t objc,			/* Number of arguments. */
    Tcl_Obj *const objv[])	/* Argument objects. */
{
    size_t varIndex;
    int boolValue;
    const char *subCmd;
    Tcl_Obj **varPtr;

    if (objc + 1 < 4) {
	wrongNumArgs:
	Tcl_WrongNumArgs(interp, 1, objv, "option arg ?arg ...?");
	return TCL_ERROR;
    }

    if (GetVariableIndex(interp, objv[2], &varIndex) != TCL_OK) {
	return TCL_ERROR;
    }

    varPtr = GetVarPtr(interp);

    subCmd = Tcl_GetString(objv[1]);
    if (strcmp(subCmd, "set") == 0) {
	if (objc != 4) {
	    goto wrongNumArgs;
	}
	if (Tcl_GetBooleanFromObj(interp, objv[3], &boolValue) != TCL_OK) {
	    return TCL_ERROR;
	}

	/*
	 * If the object currently bound to the variable with index varIndex
	 * has ref count 1 (i.e. the object is unshared) we can modify that
	 * object directly. Otherwise, if RC>1 (i.e. the object is shared),
	 * we must create a new object to modify/set and decrement the old
	 * formerly-shared object's ref count. This is "copy on write".
	 */

	if ((varPtr[varIndex] != NULL) && !Tcl_IsShared(varPtr[varIndex])) {
	    Tcl_SetBooleanObj(varPtr[varIndex], boolValue);
	} else {
	    SetVarToObj(varPtr, varIndex, Tcl_NewBooleanObj(boolValue));
	}
	Tcl_SetObjResult(interp, varPtr[varIndex]);
    } else if (strcmp(subCmd, "get") == 0) {
	if (objc != 3) {
	    goto wrongNumArgs;
	}
	if (CheckIfVarUnset(interp, varPtr,varIndex)) {
	    return TCL_ERROR;
	}
	Tcl_SetObjResult(interp, varPtr[varIndex]);
    } else if (strcmp(subCmd, "not") == 0) {
	if (objc != 3) {
	    goto wrongNumArgs;
	}
	if (CheckIfVarUnset(interp, varPtr,varIndex)) {
	    return TCL_ERROR;
	}
	if (Tcl_GetBooleanFromObj(interp, varPtr[varIndex],
				  &boolValue) != TCL_OK) {
	    return TCL_ERROR;
	}
	if (!Tcl_IsShared(varPtr[varIndex])) {
	    Tcl_SetBooleanObj(varPtr[varIndex], !boolValue);
	} else {
	    SetVarToObj(varPtr, varIndex, Tcl_NewBooleanObj(!boolValue));
	}
	Tcl_SetObjResult(interp, varPtr[varIndex]);
    } else {
	Tcl_AppendStringsToObj(Tcl_GetObjResult(interp),
		"bad option \"", Tcl_GetString(objv[1]),
		"\": must be set, get, or not", NULL);
	return TCL_ERROR;
    }
    return TCL_OK;
}

/*
 *----------------------------------------------------------------------
 *
 * TestdoubleobjCmd --
 *
 *	This function implements the "testdoubleobj" command.  It is used to
 *	test the double-precision floating point Tcl object type
 *	implementation.
 *
 * Results:
 *	A standard Tcl object result.
 *
 * Side effects:
 *	Creates and frees double objects, and also converts objects to
 *	have double type.
 *
 *----------------------------------------------------------------------
 */

static int
TestdoubleobjCmd(
    TCL_UNUSED(void *),
    Tcl_Interp *interp,		/* Current interpreter. */
    size_t objc,			/* Number of arguments. */
    Tcl_Obj *const objv[])	/* Argument objects. */
{
    size_t varIndex;
    double doubleValue;
    const char *subCmd;
    Tcl_Obj **varPtr;

    if (objc + 1 < 4) {
	wrongNumArgs:
	Tcl_WrongNumArgs(interp, 1, objv, "option arg ?arg ...?");
	return TCL_ERROR;
    }

    varPtr = GetVarPtr(interp);

    if (GetVariableIndex(interp, objv[2], &varIndex) != TCL_OK) {
	return TCL_ERROR;
    }

    subCmd = Tcl_GetString(objv[1]);
    if (strcmp(subCmd, "set") == 0) {
	if (objc != 4) {
	    goto wrongNumArgs;
	}
	if (Tcl_GetDouble(interp, Tcl_GetString(objv[3]), &doubleValue) != TCL_OK) {
	    return TCL_ERROR;
	}

	/*
	 * If the object currently bound to the variable with index varIndex
	 * has ref count 1 (i.e. the object is unshared) we can modify that
	 * object directly. Otherwise, if RC>1 (i.e. the object is shared), we
	 * must create a new object to modify/set and decrement the old
	 * formerly-shared object's ref count. This is "copy on write".
	 */

	if ((varPtr[varIndex] != NULL) && !Tcl_IsShared(varPtr[varIndex])) {
	    Tcl_SetDoubleObj(varPtr[varIndex], doubleValue);
	} else {
	    SetVarToObj(varPtr, varIndex, Tcl_NewDoubleObj(doubleValue));
	}
	Tcl_SetObjResult(interp, varPtr[varIndex]);
    } else if (strcmp(subCmd, "get") == 0) {
	if (objc != 3) {
	    goto wrongNumArgs;
	}
	if (CheckIfVarUnset(interp, varPtr,varIndex)) {
	    return TCL_ERROR;
	}
	Tcl_SetObjResult(interp, varPtr[varIndex]);
    } else if (strcmp(subCmd, "mult10") == 0) {
	if (objc != 3) {
	    goto wrongNumArgs;
	}
	if (CheckIfVarUnset(interp, varPtr,varIndex)) {
	    return TCL_ERROR;
	}
	if (Tcl_GetDoubleFromObj(interp, varPtr[varIndex],
				 &doubleValue) != TCL_OK) {
	    return TCL_ERROR;
	}
	if (!Tcl_IsShared(varPtr[varIndex])) {
	    Tcl_SetDoubleObj(varPtr[varIndex], doubleValue * 10.0);
	} else {
	    SetVarToObj(varPtr, varIndex, Tcl_NewDoubleObj(doubleValue * 10.0));
	}
	Tcl_SetObjResult(interp, varPtr[varIndex]);
    } else if (strcmp(subCmd, "div10") == 0) {
	if (objc != 3) {
	    goto wrongNumArgs;
	}
	if (CheckIfVarUnset(interp, varPtr,varIndex)) {
	    return TCL_ERROR;
	}
	if (Tcl_GetDoubleFromObj(interp, varPtr[varIndex],
		&doubleValue) != TCL_OK) {
	    return TCL_ERROR;
	}
	if (!Tcl_IsShared(varPtr[varIndex])) {
	    Tcl_SetDoubleObj(varPtr[varIndex], doubleValue / 10.0);
	} else {
	    SetVarToObj(varPtr, varIndex, Tcl_NewDoubleObj(doubleValue / 10.0));
	}
	Tcl_SetObjResult(interp, varPtr[varIndex]);
    } else {
	Tcl_AppendStringsToObj(Tcl_GetObjResult(interp),
		"bad option \"", Tcl_GetString(objv[1]),
		"\": must be set, get, mult10, or div10", NULL);
	return TCL_ERROR;
    }
    return TCL_OK;
}

/*
 *----------------------------------------------------------------------
 *
 * TestindexobjCmd --
 *
 *	This function implements the "testindexobj" command. It is used to
 *	test the index Tcl object type implementation.
 *
 * Results:
 *	A standard Tcl object result.
 *
 * Side effects:
 *	Creates and frees int objects, and also converts objects to
 *	have int type.
 *
 *----------------------------------------------------------------------
 */

static int
TestindexobjCmd(
    TCL_UNUSED(void *),
    Tcl_Interp *interp,		/* Current interpreter. */
    size_t objc,			/* Number of arguments. */
    Tcl_Obj *const objv[])	/* Argument objects. */
{
    int allowAbbrev, index, setError, result;
    size_t i;
    Tcl_WideInt index2;
    const char **argv;
    static const char *const tablePtr[] = {"a", "b", "check", NULL};

    /*
     * Keep this structure declaration in sync with tclIndexObj.c
     */
    struct IndexRep {
	void *tablePtr;		/* Pointer to the table of strings. */
	TCL_HASH_TYPE offset;		/* Offset between table entries. */
	TCL_HASH_TYPE index;		/* Selected index into table. */
    } *indexRep;

    if ((objc == 3) && (strcmp(Tcl_GetString(objv[1]),
	    "check") == 0)) {
	/*
	 * This code checks to be sure that the results of Tcl_GetIndexFromObj
	 * are properly cached in the object and returned on subsequent
	 * lookups.
	 */

	if (Tcl_GetWideIntFromObj(interp, objv[2], &index2) != TCL_OK) {
	    return TCL_ERROR;
	}

	Tcl_GetIndexFromObj(NULL, objv[1], tablePtr, "token", 0, &index);
	indexRep = (struct IndexRep *)objv[1]->internalRep.twoPtrValue.ptr1;
	indexRep->index = index2;
	result = Tcl_GetIndexFromObj(NULL, objv[1],
		tablePtr, "token", 0, &index);
	if (result == TCL_OK) {
	    Tcl_SetWideIntObj(Tcl_GetObjResult(interp), index);
	}
	return result;
    }

<<<<<<< HEAD
    if (objc + 1 < 6) {
	Tcl_AppendToObj(Tcl_GetObjResult(interp), "wrong # args", -1);
=======
    if (objc < 5) {
	Tcl_AppendToObj(Tcl_GetObjResult(interp), "wrong # args", TCL_INDEX_NONE);
>>>>>>> 923ff1e3
	return TCL_ERROR;
    }

    if (Tcl_GetBooleanFromObj(interp, objv[1], &setError) != TCL_OK) {
	return TCL_ERROR;
    }
    if (Tcl_GetBooleanFromObj(interp, objv[2], &allowAbbrev) != TCL_OK) {
	return TCL_ERROR;
    }

    argv = (const char **)Tcl_Alloc((objc-3) * sizeof(char *));
    for (i = 4; i < objc; i++) {
	argv[i-4] = Tcl_GetString(objv[i]);
    }
    argv[objc-4] = NULL;

    result = Tcl_GetIndexFromObj((setError? interp : NULL), objv[3],
	    argv, "token", TCL_INDEX_TEMP_TABLE|(allowAbbrev? 0 : TCL_EXACT),
	    &index);
    Tcl_Free((void *)argv);
    if (result == TCL_OK) {
	Tcl_SetWideIntObj(Tcl_GetObjResult(interp), index);
    }
    return result;
}

/*
 *----------------------------------------------------------------------
 *
 * TestintobjCmd --
 *
 *	This function implements the "testintobj" command. It is used to
 *	test the int Tcl object type implementation.
 *
 * Results:
 *	A standard Tcl object result.
 *
 * Side effects:
 *	Creates and frees int objects, and also converts objects to
 *	have int type.
 *
 *----------------------------------------------------------------------
 */

static int
TestintobjCmd(
    TCL_UNUSED(void *),
    Tcl_Interp *interp,		/* Current interpreter. */
    size_t objc,			/* Number of arguments. */
    Tcl_Obj *const objv[])	/* Argument objects. */
{
    size_t varIndex;
#if (INT_MAX != LONG_MAX)   /* int is not the same size as long */
    int i;
#endif
    Tcl_WideInt wideValue;
    const char *subCmd;
    Tcl_Obj **varPtr;

    if (objc + 1 < 4) {
	wrongNumArgs:
	Tcl_WrongNumArgs(interp, 1, objv, "option arg ?arg ...?");
	return TCL_ERROR;
    }

    varPtr = GetVarPtr(interp);
    if (GetVariableIndex(interp, objv[2], &varIndex) != TCL_OK) {
	return TCL_ERROR;
    }

    subCmd = Tcl_GetString(objv[1]);
    if (strcmp(subCmd, "set") == 0) {
	if (objc != 4) {
	    goto wrongNumArgs;
	}
	if (Tcl_GetWideIntFromObj(interp, objv[3], &wideValue) != TCL_OK) {
	    return TCL_ERROR;
	}

	/*
	 * If the object currently bound to the variable with index varIndex
	 * has ref count 1 (i.e. the object is unshared) we can modify that
	 * object directly. Otherwise, if RC>1 (i.e. the object is shared), we
	 * must create a new object to modify/set and decrement the old
	 * formerly-shared object's ref count. This is "copy on write".
	 */

	if ((varPtr[varIndex] != NULL) && !Tcl_IsShared(varPtr[varIndex])) {
	    Tcl_SetWideIntObj(varPtr[varIndex], wideValue);
	} else {
	    SetVarToObj(varPtr, varIndex, Tcl_NewWideIntObj(wideValue));
	}
	Tcl_SetObjResult(interp, varPtr[varIndex]);
    } else if (strcmp(subCmd, "set2") == 0) { /* doesn't set result */
	if (objc != 4) {
	    goto wrongNumArgs;
	}
	if (Tcl_GetWideIntFromObj(interp, objv[3], &wideValue) != TCL_OK) {
	    return TCL_ERROR;
	}
	if ((varPtr[varIndex] != NULL) && !Tcl_IsShared(varPtr[varIndex])) {
	    Tcl_SetWideIntObj(varPtr[varIndex], wideValue);
	} else {
	    SetVarToObj(varPtr, varIndex, Tcl_NewWideIntObj(wideValue));
	}
    } else if (strcmp(subCmd, "setint") == 0) {
	if (objc != 4) {
	    goto wrongNumArgs;
	}
	if (Tcl_GetWideIntFromObj(interp, objv[3], &wideValue) != TCL_OK) {
	    return TCL_ERROR;
	}
	if ((varPtr[varIndex] != NULL) && !Tcl_IsShared(varPtr[varIndex])) {
	    Tcl_SetWideIntObj(varPtr[varIndex], wideValue);
	} else {
	    SetVarToObj(varPtr, varIndex, Tcl_NewWideIntObj(wideValue));
	}
	Tcl_SetObjResult(interp, varPtr[varIndex]);
    } else if (strcmp(subCmd, "setmax") == 0) {
	Tcl_WideInt maxWide = WIDE_MAX;
	if (objc != 3) {
	    goto wrongNumArgs;
	}
	if ((varPtr[varIndex] != NULL) && !Tcl_IsShared(varPtr[varIndex])) {
	    Tcl_SetWideIntObj(varPtr[varIndex], maxWide);
	} else {
	    SetVarToObj(varPtr, varIndex, Tcl_NewWideIntObj(maxWide));
	}
    } else if (strcmp(subCmd, "ismax") == 0) {
	if (objc != 3) {
	    goto wrongNumArgs;
	}
	if (CheckIfVarUnset(interp, varPtr,varIndex)) {
	    return TCL_ERROR;
	}
	if (Tcl_GetWideIntFromObj(interp, varPtr[varIndex], &wideValue) != TCL_OK) {
	    return TCL_ERROR;
	}
	Tcl_AppendToObj(Tcl_GetObjResult(interp),
		((wideValue == WIDE_MAX)? "1" : "0"), TCL_INDEX_NONE);
    } else if (strcmp(subCmd, "get") == 0) {
	if (objc != 3) {
	    goto wrongNumArgs;
	}
	if (CheckIfVarUnset(interp, varPtr,varIndex)) {
	    return TCL_ERROR;
	}
	Tcl_SetObjResult(interp, varPtr[varIndex]);
    } else if (strcmp(subCmd, "get2") == 0) {
	if (objc != 3) {
	    goto wrongNumArgs;
	}
	if (CheckIfVarUnset(interp, varPtr,varIndex)) {
	    return TCL_ERROR;
	}
	Tcl_AppendToObj(Tcl_GetObjResult(interp), Tcl_GetString(varPtr[varIndex]), TCL_INDEX_NONE);
    } else if (strcmp(subCmd, "inttoobigtest") == 0) {
	/*
	 * If long ints have more bits than ints on this platform, verify that
	 * Tcl_GetIntFromObj returns an error if the long int held in an
	 * integer object's internal representation is too large to fit in an
	 * int.
	 */

	if (objc != 3) {
	    goto wrongNumArgs;
	}
#if (INT_MAX == LONG_MAX)   /* int is same size as long int */
	Tcl_AppendToObj(Tcl_GetObjResult(interp), "1", TCL_INDEX_NONE);
#else
	if ((varPtr[varIndex] != NULL) && !Tcl_IsShared(varPtr[varIndex])) {
	    Tcl_SetWideIntObj(varPtr[varIndex], LONG_MAX);
	} else {
	    SetVarToObj(varPtr, varIndex, Tcl_NewWideIntObj(LONG_MAX));
	}
	if (Tcl_GetIntFromObj(interp, varPtr[varIndex], &i) != TCL_OK) {
	    Tcl_ResetResult(interp);
	    Tcl_AppendToObj(Tcl_GetObjResult(interp), "1", TCL_INDEX_NONE);
	    return TCL_OK;
	}
	Tcl_AppendToObj(Tcl_GetObjResult(interp), "0", TCL_INDEX_NONE);
#endif
    } else if (strcmp(subCmd, "mult10") == 0) {
	if (objc != 3) {
	    goto wrongNumArgs;
	}
	if (CheckIfVarUnset(interp, varPtr,varIndex)) {
	    return TCL_ERROR;
	}
	if (Tcl_GetWideIntFromObj(interp, varPtr[varIndex],
		&wideValue) != TCL_OK) {
	    return TCL_ERROR;
	}
	if (!Tcl_IsShared(varPtr[varIndex])) {
	    Tcl_SetWideIntObj(varPtr[varIndex], wideValue * 10);
	} else {
	    SetVarToObj(varPtr, varIndex, Tcl_NewWideIntObj(wideValue * 10));
	}
	Tcl_SetObjResult(interp, varPtr[varIndex]);
    } else if (strcmp(subCmd, "div10") == 0) {
	if (objc != 3) {
	    goto wrongNumArgs;
	}
	if (CheckIfVarUnset(interp, varPtr,varIndex)) {
	    return TCL_ERROR;
	}
	if (Tcl_GetWideIntFromObj(interp, varPtr[varIndex],
		&wideValue) != TCL_OK) {
	    return TCL_ERROR;
	}
	if (!Tcl_IsShared(varPtr[varIndex])) {
	    Tcl_SetWideIntObj(varPtr[varIndex], wideValue / 10);
	} else {
	    SetVarToObj(varPtr, varIndex, Tcl_NewWideIntObj(wideValue / 10));
	}
	Tcl_SetObjResult(interp, varPtr[varIndex]);
    } else {
	Tcl_AppendStringsToObj(Tcl_GetObjResult(interp),
		"bad option \"", Tcl_GetString(objv[1]),
		"\": must be set, get, get2, mult10, or div10", NULL);
	return TCL_ERROR;
    }
    return TCL_OK;
}

/*
 *-----------------------------------------------------------------------------
 *
 * TestlistobjCmd --
 *
 *	This function implements the 'testlistobj' command. It is used to
 *	test a few possible corner cases in list object manipulation from
 *	C code that cannot occur at the Tcl level.
 *
 *      Following new commands are added for 8.7 as regression tests for
 *      memory leaks and use-after-free. Unlike 8.6, 8.7 has multiple internal
 *      representations for lists.  It has to be ensured that corresponding
 *      implementations obey the invariants of the C list API. The script
 *      level tests do not suffice as Tcl list commands do not execute
 *      the same exact code path as the exported C API.
 *
 *      Note these new commands are only useful when Tcl is compiled with
 *      TCL_MEM_DEBUG defined.
 *
 *	indexmemcheck - loops calling Tcl_ListObjIndex on each element. This
 *	is to test that abstract lists returning elements do not depend
 *	on caller to free them. The test case should check allocated counts
 *      with the following sequence:
 *            set before <get memory counts>
 *            testobj set VARINDEX [list a b c] (or lseq etc.)
 *            testlistobj indexnoop VARINDEX
 *            testobj unset VARINDEX
 *            set after <get memory counts>
 *      after calling this command AND freeing the passed list. The targeted
 *      bug is if Tcl_LOI returns a ephemeral Tcl_Obj with no other reference
 *      resulting in a memory leak. Conversely, the command also checks
 *      that the Tcl_Obj returned by Tcl_LOI does not have a zero reference
 *      count since it is supposed to have at least one reference held
 *      by the list implementation. Returns a message in interp otherwise.
 *
 *      getelementsmemcheck - as above but for Tcl_ListObjGetElements

 *
 * Results:
 *	A standard Tcl object result.
 *
 * Side effects:
 *	Creates, manipulates and frees list objects.
 *
 *-----------------------------------------------------------------------------
 */

static int
TestlistobjCmd(
    TCL_UNUSED(void *),
    Tcl_Interp *interp,		/* Tcl interpreter */
    size_t objc,			/* Number of arguments */
    Tcl_Obj *const objv[])	/* Argument objects */
{
    /* Subcommands supported by this command */
    const char* const subcommands[] = {
	"set",
	"get",
	"replace",
	"indexmemcheck",
	"getelementsmemcheck",
	NULL
    };
    enum listobjCmdIndex {
	LISTOBJ_SET,
	LISTOBJ_GET,
	LISTOBJ_REPLACE,
	LISTOBJ_INDEXMEMCHECK,
	LISTOBJ_GETELEMENTSMEMCHECK,
    } cmdIndex;

    size_t varIndex;		/* Variable number converted to binary */
    Tcl_WideInt first;			/* First index in the list */
    Tcl_WideInt count;			/* Count of elements in a list */
    Tcl_Obj **varPtr;
    int i, len;

    if (objc + 1 < 4) {
	Tcl_WrongNumArgs(interp, 1, objv, "option arg ?arg...?");
	return TCL_ERROR;
    }
    varPtr = GetVarPtr(interp);
    if (GetVariableIndex(interp, objv[2], &varIndex) != TCL_OK) {
	return TCL_ERROR;
    }
    if (Tcl_GetIndexFromObj(interp, objv[1], subcommands, "command",
			    0, &cmdIndex) != TCL_OK) {
	return TCL_ERROR;
    }
    switch (cmdIndex) {
    case LISTOBJ_SET:
	if ((varPtr[varIndex] != NULL) && !Tcl_IsShared(varPtr[varIndex])) {
	    Tcl_SetListObj(varPtr[varIndex], objc-3, objv+3);
	} else {
	    SetVarToObj(varPtr, varIndex, Tcl_NewListObj(objc-3, objv+3));
	}
	Tcl_SetObjResult(interp, varPtr[varIndex]);
	break;

    case LISTOBJ_GET:
	if (objc != 3) {
	    Tcl_WrongNumArgs(interp, 2, objv, "varIndex");
	    return TCL_ERROR;
	}
	if (CheckIfVarUnset(interp, varPtr,varIndex)) {
	    return TCL_ERROR;
	}
	Tcl_SetObjResult(interp, varPtr[varIndex]);
	break;

    case LISTOBJ_REPLACE:
	if (objc < 5) {
	    Tcl_WrongNumArgs(interp, 2, objv,
			     "varIndex start count ?element...?");
	    return TCL_ERROR;
	}
	if (Tcl_GetWideIntFromObj(interp, objv[3], &first) != TCL_OK
	    || Tcl_GetWideIntFromObj(interp, objv[4], &count) != TCL_OK) {
	    return TCL_ERROR;
	}
	if (Tcl_IsShared(varPtr[varIndex])) {
	    SetVarToObj(varPtr, varIndex, Tcl_DuplicateObj(varPtr[varIndex]));
	}
	Tcl_ResetResult(interp);
	return Tcl_ListObjReplace(interp, varPtr[varIndex], first, count,
				  objc-5, objv+5);

    case LISTOBJ_INDEXMEMCHECK:
	if (objc != 3) {
	    Tcl_WrongNumArgs(interp, 2, objv, "varIndex");
	    return TCL_ERROR;
	}
	if (CheckIfVarUnset(interp, varPtr, varIndex)) {
	    return TCL_ERROR;
	}
	if (Tcl_ListObjLength(interp, varPtr[varIndex], &len) != TCL_OK) {
	    return TCL_ERROR;
	}
	for (i = 0; i < len; ++i) {
	    Tcl_Obj *objP;
	    if (Tcl_ListObjIndex(interp, varPtr[varIndex], i, &objP)
		!= TCL_OK) {
		return TCL_ERROR;
	    }
	    if (objP->refCount <= 0) {
		Tcl_SetObjResult(interp, Tcl_NewStringObj(
			"Tcl_ListObjIndex returned object with ref count <= 0",
			TCL_INDEX_NONE));
		/* Keep looping since we are also looping for leaks */
	    }
	}
	break;

    case LISTOBJ_GETELEMENTSMEMCHECK:
	if (objc != 3) {
	    Tcl_WrongNumArgs(interp, 2, objv, "varIndex");
	    return TCL_ERROR;
	}
	if (CheckIfVarUnset(interp, varPtr, varIndex)) {
	    return TCL_ERROR;
	} else {
	    Tcl_Obj **elems;
	    if (Tcl_ListObjGetElements(interp, varPtr[varIndex], &len, &elems)
		!= TCL_OK) {
		return TCL_ERROR;
	    }
	    for (i = 0; i < len; ++i) {
		if (elems[i]->refCount <= 0) {
		    Tcl_SetObjResult(interp, Tcl_NewStringObj(
			    "Tcl_ListObjGetElements element has ref count <= 0",
			    TCL_INDEX_NONE));
		    break;
		}
	    }
	}
	break;
    }
    return TCL_OK;
}

/*
 *----------------------------------------------------------------------
 *
 * TestobjCmd --
 *
 *	This function implements the "testobj" command. It is used to test
 *	the type-independent portions of the Tcl object type implementation.
 *
 * Results:
 *	A standard Tcl object result.
 *
 * Side effects:
 *	Creates and frees objects.
 *
 *----------------------------------------------------------------------
 */

static int
TestobjCmd(
    TCL_UNUSED(void *),
    Tcl_Interp *interp,		/* Current interpreter. */
    size_t objc,			/* Number of arguments. */
    Tcl_Obj *const objv[])	/* Argument objects. */
{
    size_t varIndex, destIndex;
    int i;
    const Tcl_ObjType *targetType;
    Tcl_Obj **varPtr;
    const char *subcommands[] = {
	"freeallvars", "bug3598580", "types",
	"objtype", "newobj", "set",
	"assign", "convert", "duplicate",
	"invalidateStringRep", "refcount", "type",
	NULL
    };
    enum testobjCmdIndex {
	TESTOBJ_FREEALLVARS, TESTOBJ_BUG3598580, TESTOBJ_TYPES,
	TESTOBJ_OBJTYPE, TESTOBJ_NEWOBJ, TESTOBJ_SET,
	TESTOBJ_ASSIGN, TESTOBJ_CONVERT, TESTOBJ_DUPLICATE,
	TESTOBJ_INVALIDATESTRINGREP, TESTOBJ_REFCOUNT, TESTOBJ_TYPE,
    } cmdIndex;

    if (objc + 1 < 3) {
	wrongNumArgs:
	Tcl_WrongNumArgs(interp, 1, objv, "option arg ?arg ...?");
	return TCL_ERROR;
    }

    varPtr = GetVarPtr(interp);
    if (Tcl_GetIndexFromObj(
	    interp, objv[1], subcommands, "command", 0, &cmdIndex)
	!= TCL_OK) {
	return TCL_ERROR;
    }
    switch (cmdIndex) {
    case TESTOBJ_FREEALLVARS:
	if (objc != 2) {
	    goto wrongNumArgs;
	}
	for (i = 0;  i < NUMBER_OF_OBJECT_VARS;  i++) {
	    if (varPtr[i] != NULL) {
		Tcl_DecrRefCount(varPtr[i]);
		varPtr[i] = NULL;
	    }
	}
	return TCL_OK;
    case TESTOBJ_BUG3598580:
	if (objc != 2) {
	    goto wrongNumArgs;
	} else {
	    Tcl_Obj *listObjPtr, *elemObjPtr;
	    elemObjPtr = Tcl_NewWideIntObj(123);
	    listObjPtr = Tcl_NewListObj(1, &elemObjPtr);
	    /* Replace the single list element through itself, nonsense but
	     * legal. */
	    Tcl_ListObjReplace(interp, listObjPtr, 0, 1, 1, &elemObjPtr);
	    Tcl_SetObjResult(interp, listObjPtr);
	}
	return TCL_OK;
    case TESTOBJ_TYPES:
	if (objc != 2) {
	    goto wrongNumArgs;
	} else {
	    Tcl_Obj *typesObj = Tcl_NewListObj(0, NULL);
	    Tcl_AppendAllObjTypes(interp, typesObj);
	    Tcl_SetObjResult(interp, typesObj);
	}
	return TCL_OK;
    case TESTOBJ_OBJTYPE:
	/*
	 * Return an object containing the name of the argument's type of
	 * internal rep. If none exists, return "none".
	 */

	if (objc != 3) {
	    goto wrongNumArgs;
	} else {
	    const char *typeName;

	    if (objv[2]->typePtr == NULL) {
		Tcl_SetObjResult(interp, Tcl_NewStringObj("none", TCL_INDEX_NONE));
	    }
	    else {
		typeName = objv[2]->typePtr->name;
		if (!strcmp(typeName, "utf32string"))
		    typeName = "string";
#ifndef TCL_WIDE_INT_IS_LONG
	    else if (!strcmp(typeName, "wideInt")) typeName = "int";
#endif
	    Tcl_SetObjResult(interp, Tcl_NewStringObj(typeName, TCL_INDEX_NONE));
	    }
	}
	return TCL_OK;
    case TESTOBJ_NEWOBJ:
	if (objc != 3) {
	    goto wrongNumArgs;
	}
	if (GetVariableIndex(interp, objv[2], &varIndex) != TCL_OK) {
	    return TCL_ERROR;
	}
	SetVarToObj(varPtr, varIndex, Tcl_NewObj());
	Tcl_SetObjResult(interp, varPtr[varIndex]);
	return TCL_OK;
    case TESTOBJ_SET:
	if (objc != 4) {
	    goto wrongNumArgs;
	}
	if (GetVariableIndex(interp, objv[2], &varIndex) != TCL_OK) {
	    return TCL_ERROR;
	}
	SetVarToObj(varPtr, varIndex, objv[3]);
	return TCL_OK;

    default:
	break;
    }

    /* All further commands expect an occupied varindex argument */
    if (objc < 3) {
	goto wrongNumArgs;
    }

    if (GetVariableIndex(interp, objv[2], &varIndex) != TCL_OK) {
	return TCL_ERROR;
    }
    if (CheckIfVarUnset(interp, varPtr, varIndex)) {
	return TCL_ERROR;
    }

    switch (cmdIndex) {
    case TESTOBJ_ASSIGN:
	if (objc != 4) {
	    goto wrongNumArgs;
	}
	if (GetVariableIndex(interp, objv[3], &destIndex) != TCL_OK) {
	    return TCL_ERROR;
	}
	SetVarToObj(varPtr, destIndex, varPtr[varIndex]);
	Tcl_SetObjResult(interp, varPtr[destIndex]);
	break;
    case TESTOBJ_CONVERT:
	if (objc != 4) {
	    goto wrongNumArgs;
	}
	if ((targetType = Tcl_GetObjType(Tcl_GetString(objv[3]))) == NULL) {
	    Tcl_AppendStringsToObj(Tcl_GetObjResult(interp),
		    "no type ", Tcl_GetString(objv[3]), " found", NULL);
	    return TCL_ERROR;
	}
	if (Tcl_ConvertToType(interp, varPtr[varIndex], targetType)
		!= TCL_OK) {
	    return TCL_ERROR;
	}
	Tcl_SetObjResult(interp, varPtr[varIndex]);
	break;
    case TESTOBJ_DUPLICATE:
	if (objc != 4) {
	    goto wrongNumArgs;
	}
	if (GetVariableIndex(interp, objv[3], &destIndex) != TCL_OK) {
	    return TCL_ERROR;
	}
	SetVarToObj(varPtr, destIndex, Tcl_DuplicateObj(varPtr[varIndex]));
	Tcl_SetObjResult(interp, varPtr[destIndex]);
	break;
    case TESTOBJ_INVALIDATESTRINGREP:
	if (objc != 3) {
	    goto wrongNumArgs;
	}
	Tcl_InvalidateStringRep(varPtr[varIndex]);
	Tcl_SetObjResult(interp, varPtr[varIndex]);
	break;
    case TESTOBJ_REFCOUNT:
	if (objc != 3) {
	    goto wrongNumArgs;
	}
	Tcl_SetObjResult(interp, Tcl_NewWideIntObj(varPtr[varIndex]->refCount));
	break;
    case TESTOBJ_TYPE:
	if (objc != 3) {
	    goto wrongNumArgs;
	}
	if (varPtr[varIndex]->typePtr == NULL) { /* a string! */
	    Tcl_AppendToObj(Tcl_GetObjResult(interp), "string", TCL_INDEX_NONE);
#ifndef TCL_WIDE_INT_IS_LONG
	} else if (!strcmp(varPtr[varIndex]->typePtr->name, "wideInt")) {
	    Tcl_AppendToObj(Tcl_GetObjResult(interp),
		    "int", TCL_INDEX_NONE);
#endif
	} else {
	    Tcl_AppendToObj(Tcl_GetObjResult(interp),
		    varPtr[varIndex]->typePtr->name, TCL_INDEX_NONE);
	}
	break;
    default:
	break;
    }

    return TCL_OK;
}

/*
 *----------------------------------------------------------------------
 *
 * TeststringobjCmd --
 *
 *	This function implements the "teststringobj" command. It is used to
 *	test the string Tcl object type implementation.
 *
 * Results:
 *	A standard Tcl object result.
 *
 * Side effects:
 *	Creates and frees string objects, and also converts objects to
 *	have string type.
 *
 *----------------------------------------------------------------------
 */

static int
TeststringobjCmd(
    TCL_UNUSED(void *),
    Tcl_Interp *interp,		/* Current interpreter. */
    size_t objc,			/* Number of arguments. */
    Tcl_Obj *const objv[])	/* Argument objects. */
{
    Tcl_UniChar *unicode;
    size_t size, varIndex, i;
    int option;
    Tcl_WideInt length;
#define MAX_STRINGS 11
    const char *string, *strings[MAX_STRINGS+1];
    String *strPtr;
    Tcl_Obj **varPtr;
    static const char *const options[] = {
	"append", "appendstrings", "get", "get2", "length", "length2",
	"set", "set2", "setlength", "maxchars", "range", "appendself",
	"appendself2", NULL
    };

    if (objc + 1 < 4) {
	wrongNumArgs:
	Tcl_WrongNumArgs(interp, 1, objv, "option arg ?arg ...?");
	return TCL_ERROR;
    }

    varPtr = GetVarPtr(interp);
    if (GetVariableIndex(interp, objv[2], &varIndex) != TCL_OK) {
	return TCL_ERROR;
    }

    if (Tcl_GetIndexFromObj(interp, objv[1], options, "option", 0, &option)
	    != TCL_OK) {
	return TCL_ERROR;
    }
    switch (option) {
	case 0:				/* append */
	    if (objc != 5) {
		goto wrongNumArgs;
	    }
	    if (Tcl_GetWideIntFromObj(interp, objv[4], &length) != TCL_OK) {
		return TCL_ERROR;
	    }
	    if (varPtr[varIndex] == NULL) {
		SetVarToObj(varPtr, varIndex, Tcl_NewObj());
	    }

	    /*
	     * If the object bound to variable "varIndex" is shared, we must
	     * "copy on write" and append to a copy of the object.
	     */

	    if (Tcl_IsShared(varPtr[varIndex])) {
		SetVarToObj(varPtr, varIndex, Tcl_DuplicateObj(varPtr[varIndex]));
	    }
	    Tcl_AppendToObj(varPtr[varIndex], Tcl_GetString(objv[3]), length);
	    Tcl_SetObjResult(interp, varPtr[varIndex]);
	    break;
	case 1:				/* appendstrings */
	    if (objc > (MAX_STRINGS+3)) {
		goto wrongNumArgs;
	    }
	    if (varPtr[varIndex] == NULL) {
		SetVarToObj(varPtr, varIndex, Tcl_NewObj());
	    }

	    /*
	     * If the object bound to variable "varIndex" is shared, we must
	     * "copy on write" and append to a copy of the object.
	     */

	    if (Tcl_IsShared(varPtr[varIndex])) {
		SetVarToObj(varPtr, varIndex, Tcl_DuplicateObj(varPtr[varIndex]));
	    }
	    for (i = 3;  i < objc;  i++) {
		strings[i-3] = Tcl_GetString(objv[i]);
	    }
	    for ( ; i < 12 + 3; i++) {
		strings[i - 3] = NULL;
	    }
	    Tcl_AppendStringsToObj(varPtr[varIndex], strings[0], strings[1],
		    strings[2], strings[3], strings[4], strings[5],
		    strings[6], strings[7], strings[8], strings[9],
		    strings[10], strings[11]);
	    Tcl_SetObjResult(interp, varPtr[varIndex]);
	    break;
	case 2:				/* get */
	    if (objc != 3) {
		goto wrongNumArgs;
	    }
	    if (CheckIfVarUnset(interp, varPtr,varIndex)) {
		return TCL_ERROR;
	    }
	    Tcl_SetObjResult(interp, varPtr[varIndex]);
	    break;
	case 3:				/* get2 */
	    if (objc != 3) {
		goto wrongNumArgs;
	    }
	    if (CheckIfVarUnset(interp, varPtr, varIndex)) {
		return TCL_ERROR;
	    }
	    Tcl_AppendToObj(Tcl_GetObjResult(interp), Tcl_GetString(varPtr[varIndex]), TCL_INDEX_NONE);
	    break;
	case 4:				/* length */
	    if (objc != 3) {
		goto wrongNumArgs;
	    }
	    Tcl_SetWideIntObj(Tcl_GetObjResult(interp), (varPtr[varIndex] != NULL)
		    ? (Tcl_WideInt)varPtr[varIndex]->length : (Tcl_WideInt)-1);
	    break;
	case 5:				/* length2 */
	    if (objc != 3) {
		goto wrongNumArgs;
	    }
	    if (varPtr[varIndex] != NULL) {
		Tcl_ConvertToType(NULL, varPtr[varIndex],
			Tcl_GetObjType("string"));
		strPtr = (String *)varPtr[varIndex]->internalRep.twoPtrValue.ptr1;
		length = strPtr->allocated;
	    } else {
		length = -1;
	    }
	    Tcl_SetWideIntObj(Tcl_GetObjResult(interp), length);
	    break;
	case 6:				/* set */
	    if (objc != 4) {
		goto wrongNumArgs;
	    }

	    /*
	     * If the object currently bound to the variable with index
	     * varIndex has ref count 1 (i.e. the object is unshared) we can
	     * modify that object directly. Otherwise, if RC>1 (i.e. the
	     * object is shared), we must create a new object to modify/set
	     * and decrement the old formerly-shared object's ref count. This
	     * is "copy on write".
	     */

	    string = Tcl_GetStringFromObj(objv[3], &size);
	    if ((varPtr[varIndex] != NULL)
		    && !Tcl_IsShared(varPtr[varIndex])) {
		Tcl_SetStringObj(varPtr[varIndex], string, size);
	    } else {
		SetVarToObj(varPtr, varIndex, Tcl_NewStringObj(string, size));
	    }
	    Tcl_SetObjResult(interp, varPtr[varIndex]);
	    break;
	case 7:				/* set2 */
	    if (objc != 4) {
		goto wrongNumArgs;
	    }
	    SetVarToObj(varPtr, varIndex, objv[3]);
	    break;
	case 8:				/* setlength */
	    if (objc != 4) {
		goto wrongNumArgs;
	    }
	    if (Tcl_GetWideIntFromObj(interp, objv[3], &length) != TCL_OK) {
		return TCL_ERROR;
	    }
	    if (varPtr[varIndex] != NULL) {
		Tcl_SetObjLength(varPtr[varIndex], length);
	    }
	    break;
	case 9:				/* maxchars */
	    if (objc != 3) {
		goto wrongNumArgs;
	    }
	    if (varPtr[varIndex] != NULL) {
		Tcl_ConvertToType(NULL, varPtr[varIndex],
			Tcl_GetObjType("string"));
		strPtr = (String *)varPtr[varIndex]->internalRep.twoPtrValue.ptr1;
		length = strPtr->maxChars;
	    } else {
		length = -1;
	    }
	    Tcl_SetWideIntObj(Tcl_GetObjResult(interp), length);
	    break;
	case 10: {				/* range */
	    Tcl_WideInt first, last;
	    if (objc != 5) {
		goto wrongNumArgs;
	    }
	    if ((Tcl_GetWideIntFromObj(interp, objv[3], &first) != TCL_OK)
		    || (Tcl_GetWideIntFromObj(interp, objv[4], &last) != TCL_OK)) {
		return TCL_ERROR;
	    }
	    Tcl_SetObjResult(interp, Tcl_GetRange(varPtr[varIndex], first, last));
	    break;
	}
	case 11:			/* appendself */
	    if (objc != 4) {
		goto wrongNumArgs;
	    }
	    if (varPtr[varIndex] == NULL) {
		SetVarToObj(varPtr, varIndex, Tcl_NewObj());
	    }

	    /*
	     * If the object bound to variable "varIndex" is shared, we must
	     * "copy on write" and append to a copy of the object.
	     */

	    if (Tcl_IsShared(varPtr[varIndex])) {
		SetVarToObj(varPtr, varIndex, Tcl_DuplicateObj(varPtr[varIndex]));
	    }

	    string = Tcl_GetStringFromObj(varPtr[varIndex], &size);

	    if (Tcl_GetWideIntFromObj(interp, objv[3], &length) != TCL_OK) {
		return TCL_ERROR;
	    }
	    if ((length < 0) || ((Tcl_WideUInt)length > (Tcl_WideUInt)size)) {
		Tcl_SetObjResult(interp, Tcl_NewStringObj(
			"index value out of range", TCL_INDEX_NONE));
		return TCL_ERROR;
	    }

	    Tcl_AppendToObj(varPtr[varIndex], string + length, size - length);
	    Tcl_SetObjResult(interp, varPtr[varIndex]);
	    break;
	case 12:			/* appendself2 */
	    if (objc != 4) {
		goto wrongNumArgs;
	    }
	    if (varPtr[varIndex] == NULL) {
		SetVarToObj(varPtr, varIndex, Tcl_NewObj());
	    }

	    /*
	     * If the object bound to variable "varIndex" is shared, we must
	     * "copy on write" and append to a copy of the object.
	     */

	    if (Tcl_IsShared(varPtr[varIndex])) {
		SetVarToObj(varPtr, varIndex, Tcl_DuplicateObj(varPtr[varIndex]));
	    }

	    unicode = Tcl_GetUnicodeFromObj(varPtr[varIndex], &size);

	    if (Tcl_GetWideIntFromObj(interp, objv[3], &length) != TCL_OK) {
		return TCL_ERROR;
	    }
	    if ((length < 0) || ((Tcl_WideUInt)length > (Tcl_WideUInt)size)) {
		Tcl_SetObjResult(interp, Tcl_NewStringObj(
			"index value out of range", TCL_INDEX_NONE));
		return TCL_ERROR;
	    }

	    Tcl_AppendUnicodeToObj(varPtr[varIndex], unicode + length, size - length);
	    Tcl_SetObjResult(interp, varPtr[varIndex]);
	    break;
    }

    return TCL_OK;
}

/*
 *----------------------------------------------------------------------
 *
 * SetVarToObj --
 *
 *	Utility routine to assign a Tcl_Obj* to a test variable. The
 *	Tcl_Obj* can be NULL.
 *
 * Results:
 *	None.
 *
 * Side effects:
 *	This routine handles ref counting details for assignment: i.e. the old
 *	value's ref count must be decremented (if not NULL) and the new one
 *	incremented (also if not NULL).
 *
 *----------------------------------------------------------------------
 */

static void
SetVarToObj(
    Tcl_Obj **varPtr,
    size_t varIndex,		/* Designates the assignment variable. */
    Tcl_Obj *objPtr)		/* Points to object to assign to var. */
{
    if (varPtr[varIndex] != NULL) {
	Tcl_DecrRefCount(varPtr[varIndex]);
    }
    varPtr[varIndex] = objPtr;
    if (objPtr != NULL) {
	Tcl_IncrRefCount(objPtr);
    }
}

/*
 *----------------------------------------------------------------------
 *
 * GetVariableIndex --
 *
 *	Utility routine to get a test variable index from the command line.
 *
 * Results:
 *	A standard Tcl object result.
 *
 * Side effects:
 *	None.
 *
 *----------------------------------------------------------------------
 */

static int
GetVariableIndex(
    Tcl_Interp *interp,		/* Interpreter for error reporting. */
    Tcl_Obj *obj,		/* The variable index
				 * specified as a nonnegative number less than
				 * NUMBER_OF_OBJECT_VARS. */
    size_t *indexPtr)		/* Place to store converted result. */
{
    Tcl_WideInt index;

    if (Tcl_GetWideIntFromObj(interp, obj, &index) != TCL_OK) {
	return TCL_ERROR;
    }
    if (index < 0 || index >= NUMBER_OF_OBJECT_VARS) {
	Tcl_ResetResult(interp);
	Tcl_AppendToObj(Tcl_GetObjResult(interp), "bad variable index", TCL_INDEX_NONE);
	return TCL_ERROR;
    }

    *indexPtr = index;
    return TCL_OK;
}

/*
 *----------------------------------------------------------------------
 *
 * CheckIfVarUnset --
 *
 *	Utility function that checks whether a test variable is readable:
 *	i.e., that varPtr[varIndex] is non-NULL.
 *
 * Results:
 *	1 if the test variable is unset (NULL); 0 otherwise.
 *
 * Side effects:
 *	Sets the interpreter result to an error message if the variable is
 *	unset (NULL).
 *
 *----------------------------------------------------------------------
 */

static int
CheckIfVarUnset(
    Tcl_Interp *interp,		/* Interpreter for error reporting. */
    Tcl_Obj ** varPtr,
    size_t varIndex)		/* Index of the test variable to check. */
{
    if (varPtr[varIndex] == NULL) {
	char buf[32 + TCL_INTEGER_SPACE];

	sprintf(buf, "variable %" TCL_Z_MODIFIER "u is unset (NULL)", varIndex);
	Tcl_ResetResult(interp);
	Tcl_AppendToObj(Tcl_GetObjResult(interp), buf, TCL_INDEX_NONE);
	return 1;
    }
    return 0;
}

/*
 * Local Variables:
 * mode: c
 * c-basic-offset: 4
 * fill-column: 78
 * End:
 */<|MERGE_RESOLUTION|>--- conflicted
+++ resolved
@@ -604,13 +604,8 @@
 	return result;
     }
 
-<<<<<<< HEAD
     if (objc + 1 < 6) {
-	Tcl_AppendToObj(Tcl_GetObjResult(interp), "wrong # args", -1);
-=======
-    if (objc < 5) {
 	Tcl_AppendToObj(Tcl_GetObjResult(interp), "wrong # args", TCL_INDEX_NONE);
->>>>>>> 923ff1e3
 	return TCL_ERROR;
     }
 
