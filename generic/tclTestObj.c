/*
 * tclTestObj.c --
 *
 *	This file contains C command functions for the additional Tcl commands
 *	that are used for testing implementations of the Tcl object types.
 *	These commands are not normally included in Tcl applications; they're
 *	only used for testing.
 *
 * Copyright (c) 1995-1998 Sun Microsystems, Inc.
 * Copyright (c) 1999 by Scriptics Corporation.
 * Copyright (c) 2005 by Kevin B. Kenny.  All rights reserved.
 *
 * See the file "license.terms" for information on usage and redistribution of
 * this file, and for a DISCLAIMER OF ALL WARRANTIES.
 */

#ifndef USE_TCL_STUBS
#   define USE_TCL_STUBS
#endif
#include "tclInt.h"
#ifdef TCL_WITH_EXTERNAL_TOMMATH
#   include "tommath.h"
#else
#   include "tclTomMath.h"
#endif
#include "tclStringRep.h"


/*
 * Forward declarations for functions defined later in this file:
 */

static int		CheckIfVarUnset(Tcl_Interp *interp, Tcl_Obj **varPtr, int varIndex);
static int		GetVariableIndex(Tcl_Interp *interp,
			    const char *string, int *indexPtr);
static void		SetVarToObj(Tcl_Obj **varPtr, int varIndex, Tcl_Obj *objPtr);
static int		TestbignumobjCmd(void *dummy, Tcl_Interp *interp,
			    int objc, Tcl_Obj *const objv[]);
static int		TestbooleanobjCmd(void *dummy,
			    Tcl_Interp *interp, int objc,
			    Tcl_Obj *const objv[]);
static int		TestdoubleobjCmd(void *dummy, Tcl_Interp *interp,
			    int objc, Tcl_Obj *const objv[]);
static int		TestindexobjCmd(void *dummy, Tcl_Interp *interp,
			    int objc, Tcl_Obj *const objv[]);
static int		TestintobjCmd(void *dummy, Tcl_Interp *interp,
			    int objc, Tcl_Obj *const objv[]);
static int 		TestlistobjCmd(void *dummy, Tcl_Interp *interp,
			    int objc, Tcl_Obj *const objv[]);
static int		TestobjCmd(void *dummy, Tcl_Interp *interp,
			    int objc, Tcl_Obj *const objv[]);
static int		TeststringobjCmd(void *dummy, Tcl_Interp *interp,
			    int objc, Tcl_Obj *const objv[]);

#define VARPTR_KEY "TCLOBJTEST_VARPTR"
#define NUMBER_OF_OBJECT_VARS 20

static void VarPtrDeleteProc(void *clientData, Tcl_Interp *interp)
{
    int i;
    Tcl_Obj **varPtr = (Tcl_Obj **) clientData;
    for (i = 0;  i < NUMBER_OF_OBJECT_VARS;  i++) {
	if (varPtr[i]) Tcl_DecrRefCount(varPtr[i]);
    }
    Tcl_DeleteAssocData(interp, VARPTR_KEY);
    Tcl_Free(varPtr);
}

static Tcl_Obj **GetVarPtr(Tcl_Interp *interp)
{
    Tcl_InterpDeleteProc *proc;

    return (Tcl_Obj **) Tcl_GetAssocData(interp, VARPTR_KEY, &proc);
}

/*
 *----------------------------------------------------------------------
 *
 * TclObjTest_Init --
 *
 *	This function creates additional commands that are used to test the
 *	Tcl object support.
 *
 * Results:
 *	Returns a standard Tcl completion code, and leaves an error
 *	message in the interp's result if an error occurs.
 *
 * Side effects:
 *	Creates and registers several new testing commands.
 *
 *----------------------------------------------------------------------
 */

int
TclObjTest_Init(
    Tcl_Interp *interp)
{
    int i;
    /*
     * An array of Tcl_Obj pointers used in the commands that operate on or get
     * the values of Tcl object-valued variables. varPtr[i] is the i-th variable's
     * Tcl_Obj *.
     */
    Tcl_Obj **varPtr;

    varPtr = (Tcl_Obj **) Tcl_Alloc(NUMBER_OF_OBJECT_VARS *sizeof(varPtr[0]));
    if (!varPtr) {
	return TCL_ERROR;
    }
    Tcl_SetAssocData(interp, VARPTR_KEY, VarPtrDeleteProc, varPtr);
    for (i = 0;  i < NUMBER_OF_OBJECT_VARS;  i++) {
	varPtr[i] = NULL;
    }

    Tcl_CreateObjCommand(interp, "testbignumobj", TestbignumobjCmd,
	    NULL, NULL);
    Tcl_CreateObjCommand(interp, "testbooleanobj", TestbooleanobjCmd,
	    NULL, NULL);
    Tcl_CreateObjCommand(interp, "testdoubleobj", TestdoubleobjCmd,
	    NULL, NULL);
    Tcl_CreateObjCommand(interp, "testintobj", TestintobjCmd,
	    NULL, NULL);
    Tcl_CreateObjCommand(interp, "testindexobj", TestindexobjCmd,
	    NULL, NULL);
    Tcl_CreateObjCommand(interp, "testlistobj", TestlistobjCmd,
	    NULL, NULL);
    Tcl_CreateObjCommand(interp, "testobj", TestobjCmd, NULL, NULL);
    Tcl_CreateObjCommand(interp, "teststringobj", TeststringobjCmd,
	    NULL, NULL);
    return TCL_OK;
}

/*
 *----------------------------------------------------------------------
 *
 * TestbignumobjCmd --
 *
 *	This function implements the "testbignumobj" command.  It is used
 *	to exercise the bignum Tcl object type implementation.
 *
 * Results:
 *	Returns a standard Tcl object result.
 *
 * Side effects:
 *	Creates and frees bignum objects; converts objects to have bignum
 *	type.
 *
 *----------------------------------------------------------------------
 */

static int
TestbignumobjCmd(
    void *dummy,	/* unused */
    Tcl_Interp *interp,		/* Tcl interpreter */
    int objc,			/* Argument count */
    Tcl_Obj *const objv[])	/* Argument vector */
{
    const char *const subcmds[] = {
	"set", "get", "mult10", "div10", "iseven", "radixsize", NULL
    };
    enum options {
	BIGNUM_SET, BIGNUM_GET, BIGNUM_MULT10, BIGNUM_DIV10, BIGNUM_ISEVEN,
	BIGNUM_RADIXSIZE
    };
    int index, varIndex;
    const char *string;
    mp_int bignumValue;
    Tcl_Obj **varPtr;
    (void)dummy;

    if (objc < 3) {
	Tcl_WrongNumArgs(interp, 1, objv, "option ?arg ...?");
	return TCL_ERROR;
    }
    if (Tcl_GetIndexFromObj(interp, objv[1], subcmds, "option", 0,
	    &index) != TCL_OK) {
	return TCL_ERROR;
    }
    string = Tcl_GetString(objv[2]);
    if (GetVariableIndex(interp, string, &varIndex) != TCL_OK) {
	return TCL_ERROR;
    }
    varPtr = GetVarPtr(interp);

    switch (index) {
    case BIGNUM_SET:
	if (objc != 4) {
	    Tcl_WrongNumArgs(interp, 2, objv, "var value");
	    return TCL_ERROR;
	}
	string = Tcl_GetString(objv[3]);
	if (mp_init(&bignumValue) != MP_OKAY) {
	    Tcl_SetObjResult(interp,
		    Tcl_NewStringObj("error in mp_init", -1));
	    return TCL_ERROR;
	}
	if (mp_read_radix(&bignumValue, string, 10) != MP_OKAY) {
	    mp_clear(&bignumValue);
	    Tcl_SetObjResult(interp,
		    Tcl_NewStringObj("error in mp_read_radix", -1));
	    return TCL_ERROR;
	}

	/*
	 * If the object currently bound to the variable with index varIndex
	 * has ref count 1 (i.e. the object is unshared) we can modify that
	 * object directly.  Otherwise, if RC>1 (i.e. the object is shared),
	 * we must create a new object to modify/set and decrement the old
	 * formerly-shared object's ref count. This is "copy on write".
	 */

	if ((varPtr[varIndex] != NULL) && !Tcl_IsShared(varPtr[varIndex])) {
	    Tcl_SetBignumObj(varPtr[varIndex], &bignumValue);
	} else {
	    SetVarToObj(varPtr, varIndex, Tcl_NewBignumObj(&bignumValue));
	}
	break;

    case BIGNUM_GET:
	if (objc != 3) {
	    Tcl_WrongNumArgs(interp, 2, objv, "varIndex");
	    return TCL_ERROR;
	}
	if (CheckIfVarUnset(interp, varPtr,varIndex)) {
	    return TCL_ERROR;
	}
	break;

    case BIGNUM_MULT10:
	if (objc != 3) {
	    Tcl_WrongNumArgs(interp, 2, objv, "varIndex");
	    return TCL_ERROR;
	}
	if (CheckIfVarUnset(interp, varPtr,varIndex)) {
	    return TCL_ERROR;
	}
	if (Tcl_GetBignumFromObj(interp, varPtr[varIndex],
		&bignumValue) != TCL_OK) {
	    return TCL_ERROR;
	}
	if (mp_mul_d(&bignumValue, 10, &bignumValue) != MP_OKAY) {
	    mp_clear(&bignumValue);
	    Tcl_SetObjResult(interp,
		    Tcl_NewStringObj("error in mp_mul_d", -1));
	    return TCL_ERROR;
	}
	if (!Tcl_IsShared(varPtr[varIndex])) {
	    Tcl_SetBignumObj(varPtr[varIndex], &bignumValue);
	} else {
	    SetVarToObj(varPtr, varIndex, Tcl_NewBignumObj(&bignumValue));
	}
	break;

    case BIGNUM_DIV10:
	if (objc != 3) {
	    Tcl_WrongNumArgs(interp, 2, objv, "varIndex");
	    return TCL_ERROR;
	}
	if (CheckIfVarUnset(interp, varPtr,varIndex)) {
	    return TCL_ERROR;
	}
	if (Tcl_GetBignumFromObj(interp, varPtr[varIndex],
		&bignumValue) != TCL_OK) {
	    return TCL_ERROR;
	}
	if (mp_div_d(&bignumValue, 10, &bignumValue, NULL) != MP_OKAY) {
	    mp_clear(&bignumValue);
	    Tcl_SetObjResult(interp,
		    Tcl_NewStringObj("error in mp_div_d", -1));
	    return TCL_ERROR;
	}
	if (!Tcl_IsShared(varPtr[varIndex])) {
	    Tcl_SetBignumObj(varPtr[varIndex], &bignumValue);
	} else {
	    SetVarToObj(varPtr, varIndex, Tcl_NewBignumObj(&bignumValue));
	}
	break;

    case BIGNUM_ISEVEN:
	if (objc != 3) {
	    Tcl_WrongNumArgs(interp, 2, objv, "varIndex");
	    return TCL_ERROR;
	}
	if (CheckIfVarUnset(interp, varPtr,varIndex)) {
	    return TCL_ERROR;
	}
	if (Tcl_GetBignumFromObj(interp, varPtr[varIndex],
		&bignumValue) != TCL_OK) {
	    return TCL_ERROR;
	}
	if (mp_mod_2d(&bignumValue, 1, &bignumValue) != MP_OKAY) {
	    mp_clear(&bignumValue);
	    Tcl_SetObjResult(interp,
		    Tcl_NewStringObj("error in mp_mod_2d", -1));
	    return TCL_ERROR;
	}
	if (!Tcl_IsShared(varPtr[varIndex])) {
	    Tcl_SetIntObj(varPtr[varIndex], mp_iszero(&bignumValue));
	} else {
	    SetVarToObj(varPtr, varIndex, Tcl_NewIntObj(mp_iszero(&bignumValue)));
	}
	mp_clear(&bignumValue);
	break;

    case BIGNUM_RADIXSIZE:
	if (objc != 3) {
	    Tcl_WrongNumArgs(interp, 2, objv, "varIndex");
	    return TCL_ERROR;
	}
	if (CheckIfVarUnset(interp, varPtr,varIndex)) {
	    return TCL_ERROR;
	}
	if (Tcl_GetBignumFromObj(interp, varPtr[varIndex],
		&bignumValue) != TCL_OK) {
	    return TCL_ERROR;
	}
	if (mp_radix_size(&bignumValue, 10, &index) != MP_OKAY) {
	    return TCL_ERROR;
	}
	if (!Tcl_IsShared(varPtr[varIndex])) {
	    Tcl_SetIntObj(varPtr[varIndex], index);
	} else {
	    SetVarToObj(varPtr, varIndex, Tcl_NewIntObj(index));
	}
	mp_clear(&bignumValue);
	break;
    }

    Tcl_SetObjResult(interp, varPtr[varIndex]);
    return TCL_OK;
}

/*
 *----------------------------------------------------------------------
 *
 * TestbooleanobjCmd --
 *
 *	This function implements the "testbooleanobj" command.  It is used to
 *	test the boolean Tcl object type implementation.
 *
 * Results:
 *	A standard Tcl object result.
 *
 * Side effects:
 *	Creates and frees boolean objects, and also converts objects to
 *	have boolean type.
 *
 *----------------------------------------------------------------------
 */

static int
TestbooleanobjCmd(
    void *dummy,	/* Not used. */
    Tcl_Interp *interp,		/* Current interpreter. */
    int objc,			/* Number of arguments. */
    Tcl_Obj *const objv[])	/* Argument objects. */
{
    int varIndex, boolValue;
    const char *index, *subCmd;
    Tcl_Obj **varPtr;
    (void)dummy;

    if (objc < 3) {
	wrongNumArgs:
	Tcl_WrongNumArgs(interp, 1, objv, "option arg ?arg ...?");
	return TCL_ERROR;
    }

    index = Tcl_GetString(objv[2]);
    if (GetVariableIndex(interp, index, &varIndex) != TCL_OK) {
	return TCL_ERROR;
    }

    varPtr = GetVarPtr(interp);

    subCmd = Tcl_GetString(objv[1]);
    if (strcmp(subCmd, "set") == 0) {
	if (objc != 4) {
	    goto wrongNumArgs;
	}
	if (Tcl_GetBooleanFromObj(interp, objv[3], &boolValue) != TCL_OK) {
	    return TCL_ERROR;
	}

	/*
	 * If the object currently bound to the variable with index varIndex
	 * has ref count 1 (i.e. the object is unshared) we can modify that
	 * object directly. Otherwise, if RC>1 (i.e. the object is shared),
	 * we must create a new object to modify/set and decrement the old
	 * formerly-shared object's ref count. This is "copy on write".
	 */

	if ((varPtr[varIndex] != NULL) && !Tcl_IsShared(varPtr[varIndex])) {
	    Tcl_SetWideIntObj(varPtr[varIndex], boolValue != 0);
	} else {
	    SetVarToObj(varPtr, varIndex, Tcl_NewWideIntObj(boolValue != 0));
	}
	Tcl_SetObjResult(interp, varPtr[varIndex]);
    } else if (strcmp(subCmd, "get") == 0) {
	if (objc != 3) {
	    goto wrongNumArgs;
	}
	if (CheckIfVarUnset(interp, varPtr,varIndex)) {
	    return TCL_ERROR;
	}
	Tcl_SetObjResult(interp, varPtr[varIndex]);
    } else if (strcmp(subCmd, "not") == 0) {
	if (objc != 3) {
	    goto wrongNumArgs;
	}
	if (CheckIfVarUnset(interp, varPtr,varIndex)) {
	    return TCL_ERROR;
	}
	if (Tcl_GetBooleanFromObj(interp, varPtr[varIndex],
				  &boolValue) != TCL_OK) {
	    return TCL_ERROR;
	}
	if (!Tcl_IsShared(varPtr[varIndex])) {
	    Tcl_SetWideIntObj(varPtr[varIndex], boolValue == 0);
	} else {
	    SetVarToObj(varPtr, varIndex, Tcl_NewWideIntObj(boolValue == 0));
	}
	Tcl_SetObjResult(interp, varPtr[varIndex]);
    } else {
	Tcl_AppendStringsToObj(Tcl_GetObjResult(interp),
		"bad option \"", Tcl_GetString(objv[1]),
		"\": must be set, get, or not", NULL);
	return TCL_ERROR;
    }
    return TCL_OK;
}

/*
 *----------------------------------------------------------------------
 *
 * TestdoubleobjCmd --
 *
 *	This function implements the "testdoubleobj" command.  It is used to
 *	test the double-precision floating point Tcl object type
 *	implementation.
 *
 * Results:
 *	A standard Tcl object result.
 *
 * Side effects:
 *	Creates and frees double objects, and also converts objects to
 *	have double type.
 *
 *----------------------------------------------------------------------
 */

static int
TestdoubleobjCmd(
    void *dummy,	/* Not used. */
    Tcl_Interp *interp,		/* Current interpreter. */
    int objc,			/* Number of arguments. */
    Tcl_Obj *const objv[])	/* Argument objects. */
{
    int varIndex;
    double doubleValue;
    const char *index, *subCmd, *string;
    Tcl_Obj **varPtr;
    (void)dummy;

    if (objc < 3) {
	wrongNumArgs:
	Tcl_WrongNumArgs(interp, 1, objv, "option arg ?arg ...?");
	return TCL_ERROR;
    }

    varPtr = GetVarPtr(interp);

    index = Tcl_GetString(objv[2]);
    if (GetVariableIndex(interp, index, &varIndex) != TCL_OK) {
	return TCL_ERROR;
    }

    subCmd = Tcl_GetString(objv[1]);
    if (strcmp(subCmd, "set") == 0) {
	if (objc != 4) {
	    goto wrongNumArgs;
	}
	string = Tcl_GetString(objv[3]);
	if (Tcl_GetDouble(interp, string, &doubleValue) != TCL_OK) {
	    return TCL_ERROR;
	}

	/*
	 * If the object currently bound to the variable with index varIndex
	 * has ref count 1 (i.e. the object is unshared) we can modify that
	 * object directly. Otherwise, if RC>1 (i.e. the object is shared), we
	 * must create a new object to modify/set and decrement the old
	 * formerly-shared object's ref count. This is "copy on write".
	 */

	if ((varPtr[varIndex] != NULL) && !Tcl_IsShared(varPtr[varIndex])) {
	    Tcl_SetDoubleObj(varPtr[varIndex], doubleValue);
	} else {
	    SetVarToObj(varPtr, varIndex, Tcl_NewDoubleObj(doubleValue));
	}
	Tcl_SetObjResult(interp, varPtr[varIndex]);
    } else if (strcmp(subCmd, "get") == 0) {
	if (objc != 3) {
	    goto wrongNumArgs;
	}
	if (CheckIfVarUnset(interp, varPtr,varIndex)) {
	    return TCL_ERROR;
	}
	Tcl_SetObjResult(interp, varPtr[varIndex]);
    } else if (strcmp(subCmd, "mult10") == 0) {
	if (objc != 3) {
	    goto wrongNumArgs;
	}
	if (CheckIfVarUnset(interp, varPtr,varIndex)) {
	    return TCL_ERROR;
	}
	if (Tcl_GetDoubleFromObj(interp, varPtr[varIndex],
				 &doubleValue) != TCL_OK) {
	    return TCL_ERROR;
	}
	if (!Tcl_IsShared(varPtr[varIndex])) {
	    Tcl_SetDoubleObj(varPtr[varIndex], doubleValue * 10.0);
	} else {
	    SetVarToObj(varPtr, varIndex, Tcl_NewDoubleObj(doubleValue * 10.0));
	}
	Tcl_SetObjResult(interp, varPtr[varIndex]);
    } else if (strcmp(subCmd, "div10") == 0) {
	if (objc != 3) {
	    goto wrongNumArgs;
	}
	if (CheckIfVarUnset(interp, varPtr,varIndex)) {
	    return TCL_ERROR;
	}
	if (Tcl_GetDoubleFromObj(interp, varPtr[varIndex],
		&doubleValue) != TCL_OK) {
	    return TCL_ERROR;
	}
	if (!Tcl_IsShared(varPtr[varIndex])) {
	    Tcl_SetDoubleObj(varPtr[varIndex], doubleValue / 10.0);
	} else {
	    SetVarToObj(varPtr, varIndex, Tcl_NewDoubleObj(doubleValue / 10.0));
	}
	Tcl_SetObjResult(interp, varPtr[varIndex]);
    } else {
	Tcl_AppendStringsToObj(Tcl_GetObjResult(interp),
		"bad option \"", Tcl_GetString(objv[1]),
		"\": must be set, get, mult10, or div10", NULL);
	return TCL_ERROR;
    }
    return TCL_OK;
}

/*
 *----------------------------------------------------------------------
 *
 * TestindexobjCmd --
 *
 *	This function implements the "testindexobj" command. It is used to
 *	test the index Tcl object type implementation.
 *
 * Results:
 *	A standard Tcl object result.
 *
 * Side effects:
 *	Creates and frees int objects, and also converts objects to
 *	have int type.
 *
 *----------------------------------------------------------------------
 */

static int
TestindexobjCmd(
    void *dummy,	/* Not used. */
    Tcl_Interp *interp,		/* Current interpreter. */
    int objc,			/* Number of arguments. */
    Tcl_Obj *const objv[])	/* Argument objects. */
{
    int allowAbbrev, index, index2, setError, i, result;
    const char **argv;
    static const char *const tablePtr[] = {"a", "b", "check", NULL};

    /*
     * Keep this structure declaration in sync with tclIndexObj.c
     */
    struct IndexRep {
	void *tablePtr;		/* Pointer to the table of strings. */
	size_t offset;		/* Offset between table entries. */
	size_t index;		/* Selected index into table. */
    };
    struct IndexRep *indexRep;
    (void)dummy;

    if ((objc == 3) && (strcmp(Tcl_GetString(objv[1]),
	    "check") == 0)) {
	/*
	 * This code checks to be sure that the results of Tcl_GetIndexFromObj
	 * are properly cached in the object and returned on subsequent
	 * lookups.
	 */

	if (Tcl_GetIntFromObj(interp, objv[2], &index2) != TCL_OK) {
	    return TCL_ERROR;
	}

	Tcl_GetIndexFromObj(NULL, objv[1], tablePtr, "token", 0, &index);
	indexRep = (struct IndexRep *)objv[1]->internalRep.twoPtrValue.ptr1;
	indexRep->index = index2;
	result = Tcl_GetIndexFromObj(NULL, objv[1],
		tablePtr, "token", 0, &index);
	if (result == TCL_OK) {
	    Tcl_SetIntObj(Tcl_GetObjResult(interp), index);
	}
	return result;
    }

    if (objc < 5) {
	Tcl_AppendToObj(Tcl_GetObjResult(interp), "wrong # args", -1);
	return TCL_ERROR;
    }

    if (Tcl_GetBooleanFromObj(interp, objv[1], &setError) != TCL_OK) {
	return TCL_ERROR;
    }
    if (Tcl_GetBooleanFromObj(interp, objv[2], &allowAbbrev) != TCL_OK) {
	return TCL_ERROR;
    }

<<<<<<< HEAD
    argv = Tcl_Alloc((objc-3) * sizeof(char *));
=======
    argv = (const char **)ckalloc((objc-3) * sizeof(char *));
>>>>>>> 52e543c5
    for (i = 4; i < objc; i++) {
	argv[i-4] = Tcl_GetString(objv[i]);
    }
    argv[objc-4] = NULL;

    result = Tcl_GetIndexFromObj((setError? interp : NULL), objv[3],
	    argv, "token", INDEX_TEMP_TABLE|(allowAbbrev? 0 : TCL_EXACT),
	    &index);
    Tcl_Free((void *)argv);
    if (result == TCL_OK) {
	Tcl_SetIntObj(Tcl_GetObjResult(interp), index);
    }
    return result;
}

/*
 *----------------------------------------------------------------------
 *
 * TestintobjCmd --
 *
 *	This function implements the "testintobj" command. It is used to
 *	test the int Tcl object type implementation.
 *
 * Results:
 *	A standard Tcl object result.
 *
 * Side effects:
 *	Creates and frees int objects, and also converts objects to
 *	have int type.
 *
 *----------------------------------------------------------------------
 */

static int
TestintobjCmd(
    void *dummy,	/* Not used. */
    Tcl_Interp *interp,		/* Current interpreter. */
    int objc,			/* Number of arguments. */
    Tcl_Obj *const objv[])	/* Argument objects. */
{
    int intValue, varIndex, i;
    Tcl_WideInt wideValue;
    const char *index, *subCmd, *string;
    Tcl_Obj **varPtr;
    (void)dummy;

    if (objc < 3) {
	wrongNumArgs:
	Tcl_WrongNumArgs(interp, 1, objv, "option arg ?arg ...?");
	return TCL_ERROR;
    }

    varPtr = GetVarPtr(interp);
    index = Tcl_GetString(objv[2]);
    if (GetVariableIndex(interp, index, &varIndex) != TCL_OK) {
	return TCL_ERROR;
    }

    subCmd = Tcl_GetString(objv[1]);
    if (strcmp(subCmd, "set") == 0) {
	if (objc != 4) {
	    goto wrongNumArgs;
	}
	string = Tcl_GetString(objv[3]);
	if (Tcl_GetInt(interp, string, &i) != TCL_OK) {
	    return TCL_ERROR;
	}
	intValue = i;

	/*
	 * If the object currently bound to the variable with index varIndex
	 * has ref count 1 (i.e. the object is unshared) we can modify that
	 * object directly. Otherwise, if RC>1 (i.e. the object is shared), we
	 * must create a new object to modify/set and decrement the old
	 * formerly-shared object's ref count. This is "copy on write".
	 */

	if ((varPtr[varIndex] != NULL) && !Tcl_IsShared(varPtr[varIndex])) {
	    Tcl_SetIntObj(varPtr[varIndex], intValue);
	} else {
	    SetVarToObj(varPtr, varIndex, Tcl_NewIntObj(intValue));
	}
	Tcl_SetObjResult(interp, varPtr[varIndex]);
    } else if (strcmp(subCmd, "set2") == 0) { /* doesn't set result */
	if (objc != 4) {
	    goto wrongNumArgs;
	}
	string = Tcl_GetString(objv[3]);
	if (Tcl_GetInt(interp, string, &i) != TCL_OK) {
	    return TCL_ERROR;
	}
	intValue = i;
	if ((varPtr[varIndex] != NULL) && !Tcl_IsShared(varPtr[varIndex])) {
	    Tcl_SetIntObj(varPtr[varIndex], intValue);
	} else {
	    SetVarToObj(varPtr, varIndex, Tcl_NewIntObj(intValue));
	}
    } else if (strcmp(subCmd, "setint") == 0) {
	if (objc != 4) {
	    goto wrongNumArgs;
	}
	string = Tcl_GetString(objv[3]);
	if (Tcl_GetInt(interp, string, &i) != TCL_OK) {
	    return TCL_ERROR;
	}
	intValue = i;
	if ((varPtr[varIndex] != NULL) && !Tcl_IsShared(varPtr[varIndex])) {
	    Tcl_SetWideIntObj(varPtr[varIndex], intValue);
	} else {
	    SetVarToObj(varPtr, varIndex, Tcl_NewWideIntObj(intValue));
	}
	Tcl_SetObjResult(interp, varPtr[varIndex]);
    } else if (strcmp(subCmd, "setmax") == 0) {
	Tcl_WideInt maxWide = WIDE_MAX;
	if (objc != 3) {
	    goto wrongNumArgs;
	}
	if ((varPtr[varIndex] != NULL) && !Tcl_IsShared(varPtr[varIndex])) {
	    Tcl_SetWideIntObj(varPtr[varIndex], maxWide);
	} else {
	    SetVarToObj(varPtr, varIndex, Tcl_NewWideIntObj(maxWide));
	}
    } else if (strcmp(subCmd, "ismax") == 0) {
	if (objc != 3) {
	    goto wrongNumArgs;
	}
	if (CheckIfVarUnset(interp, varPtr,varIndex)) {
	    return TCL_ERROR;
	}
	if (Tcl_GetWideIntFromObj(interp, varPtr[varIndex], &wideValue) != TCL_OK) {
	    return TCL_ERROR;
	}
	Tcl_AppendToObj(Tcl_GetObjResult(interp),
		((wideValue == WIDE_MAX)? "1" : "0"), -1);
    } else if (strcmp(subCmd, "get") == 0) {
	if (objc != 3) {
	    goto wrongNumArgs;
	}
	if (CheckIfVarUnset(interp, varPtr,varIndex)) {
	    return TCL_ERROR;
	}
	Tcl_SetObjResult(interp, varPtr[varIndex]);
    } else if (strcmp(subCmd, "get2") == 0) {
	if (objc != 3) {
	    goto wrongNumArgs;
	}
	if (CheckIfVarUnset(interp, varPtr,varIndex)) {
	    return TCL_ERROR;
	}
	string = Tcl_GetString(varPtr[varIndex]);
	Tcl_AppendToObj(Tcl_GetObjResult(interp), string, -1);
    } else if (strcmp(subCmd, "inttoobigtest") == 0) {
	/*
	 * If long ints have more bits than ints on this platform, verify that
	 * Tcl_GetIntFromObj returns an error if the long int held in an
	 * integer object's internal representation is too large to fit in an
	 * int.
	 */

	if (objc != 3) {
	    goto wrongNumArgs;
	}
#if (INT_MAX == LONG_MAX)   /* int is same size as long int */
	Tcl_AppendToObj(Tcl_GetObjResult(interp), "1", -1);
#else
	if ((varPtr[varIndex] != NULL) && !Tcl_IsShared(varPtr[varIndex])) {
	    Tcl_SetWideIntObj(varPtr[varIndex], LONG_MAX);
	} else {
	    SetVarToObj(varPtr, varIndex, Tcl_NewWideIntObj(LONG_MAX));
	}
	if (Tcl_GetIntFromObj(interp, varPtr[varIndex], &i) != TCL_OK) {
	    Tcl_ResetResult(interp);
	    Tcl_AppendToObj(Tcl_GetObjResult(interp), "1", -1);
	    return TCL_OK;
	}
	Tcl_AppendToObj(Tcl_GetObjResult(interp), "0", -1);
#endif
    } else if (strcmp(subCmd, "mult10") == 0) {
	if (objc != 3) {
	    goto wrongNumArgs;
	}
	if (CheckIfVarUnset(interp, varPtr,varIndex)) {
	    return TCL_ERROR;
	}
	if (Tcl_GetIntFromObj(interp, varPtr[varIndex],
		&intValue) != TCL_OK) {
	    return TCL_ERROR;
	}
	if (!Tcl_IsShared(varPtr[varIndex])) {
	    Tcl_SetIntObj(varPtr[varIndex], intValue * 10);
	} else {
	    SetVarToObj(varPtr, varIndex, Tcl_NewIntObj(intValue * 10));
	}
	Tcl_SetObjResult(interp, varPtr[varIndex]);
    } else if (strcmp(subCmd, "div10") == 0) {
	if (objc != 3) {
	    goto wrongNumArgs;
	}
	if (CheckIfVarUnset(interp, varPtr,varIndex)) {
	    return TCL_ERROR;
	}
	if (Tcl_GetIntFromObj(interp, varPtr[varIndex],
		&intValue) != TCL_OK) {
	    return TCL_ERROR;
	}
	if (!Tcl_IsShared(varPtr[varIndex])) {
	    Tcl_SetIntObj(varPtr[varIndex], intValue / 10);
	} else {
	    SetVarToObj(varPtr, varIndex, Tcl_NewIntObj(intValue / 10));
	}
	Tcl_SetObjResult(interp, varPtr[varIndex]);
    } else {
	Tcl_AppendStringsToObj(Tcl_GetObjResult(interp),
		"bad option \"", Tcl_GetString(objv[1]),
		"\": must be set, get, get2, mult10, or div10", NULL);
	return TCL_ERROR;
    }
    return TCL_OK;
}

/*
 *-----------------------------------------------------------------------------
 *
 * TestlistobjCmd --
 *
 *	This function implements the 'testlistobj' command. It is used to
 *	test a few possible corner cases in list object manipulation from
 *	C code that cannot occur at the Tcl level.
 *
 * Results:
 *	A standard Tcl object result.
 *
 * Side effects:
 *	Creates, manipulates and frees list objects.
 *
 *-----------------------------------------------------------------------------
 */

static int
TestlistobjCmd(
    void *dummy,	/* Not used */
    Tcl_Interp *interp,		/* Tcl interpreter */
    int objc,			/* Number of arguments */
    Tcl_Obj *const objv[])	/* Argument objects */
{
    /* Subcommands supported by this command */
    const char* subcommands[] = {
	"set",
	"get",
	"replace"
    };
    enum listobjCmdIndex {
	LISTOBJ_SET,
	LISTOBJ_GET,
	LISTOBJ_REPLACE
    };

    const char* index;		/* Argument giving the variable number */
    int varIndex;		/* Variable number converted to binary */
    int cmdIndex;		/* Ordinal number of the subcommand */
    int first;			/* First index in the list */
    int count;			/* Count of elements in a list */
    Tcl_Obj **varPtr;
    (void)dummy;

    if (objc < 3) {
	Tcl_WrongNumArgs(interp, 1, objv, "option arg ?arg...?");
	return TCL_ERROR;
    }
    varPtr = GetVarPtr(interp);
    index = Tcl_GetString(objv[2]);
    if (GetVariableIndex(interp, index, &varIndex) != TCL_OK) {
	return TCL_ERROR;
    }
    if (Tcl_GetIndexFromObj(interp, objv[1], subcommands, "command",
			    0, &cmdIndex) != TCL_OK) {
	return TCL_ERROR;
    }
    switch(cmdIndex) {
    case LISTOBJ_SET:
	if ((varPtr[varIndex] != NULL) && !Tcl_IsShared(varPtr[varIndex])) {
	    Tcl_SetListObj(varPtr[varIndex], objc-3, objv+3);
	} else {
	    SetVarToObj(varPtr, varIndex, Tcl_NewListObj(objc-3, objv+3));
	}
	Tcl_SetObjResult(interp, varPtr[varIndex]);
	break;

    case LISTOBJ_GET:
	if (objc != 3) {
	    Tcl_WrongNumArgs(interp, 2, objv, "varIndex");
	    return TCL_ERROR;
	}
	if (CheckIfVarUnset(interp, varPtr,varIndex)) {
	    return TCL_ERROR;
	}
	Tcl_SetObjResult(interp, varPtr[varIndex]);
	break;

    case LISTOBJ_REPLACE:
	if (objc < 5) {
	    Tcl_WrongNumArgs(interp, 2, objv,
			     "varIndex start count ?element...?");
	    return TCL_ERROR;
	}
	if (Tcl_GetIntFromObj(interp, objv[3], &first) != TCL_OK
	    || Tcl_GetIntFromObj(interp, objv[4], &count) != TCL_OK) {
	    return TCL_ERROR;
	}
	if (Tcl_IsShared(varPtr[varIndex])) {
	    SetVarToObj(varPtr, varIndex, Tcl_DuplicateObj(varPtr[varIndex]));
	}
	Tcl_ResetResult(interp);
	return Tcl_ListObjReplace(interp, varPtr[varIndex], first, count,
				  objc-5, objv+5);
    }
    return TCL_OK;
}

/*
 *----------------------------------------------------------------------
 *
 * TestobjCmd --
 *
 *	This function implements the "testobj" command. It is used to test
 *	the type-independent portions of the Tcl object type implementation.
 *
 * Results:
 *	A standard Tcl object result.
 *
 * Side effects:
 *	Creates and frees objects.
 *
 *----------------------------------------------------------------------
 */

static int
TestobjCmd(
    void *dummy,	/* Not used. */
    Tcl_Interp *interp,		/* Current interpreter. */
    int objc,			/* Number of arguments. */
    Tcl_Obj *const objv[])	/* Argument objects. */
{
    int varIndex, destIndex, i;
    const char *index, *subCmd, *string;
    const Tcl_ObjType *targetType;
    Tcl_Obj **varPtr;
    (void)dummy;

    if (objc < 2) {
	wrongNumArgs:
	Tcl_WrongNumArgs(interp, 1, objv, "option arg ?arg ...?");
	return TCL_ERROR;
    }

    varPtr = GetVarPtr(interp);
    subCmd = Tcl_GetString(objv[1]);
    if (strcmp(subCmd, "assign") == 0) {
	if (objc != 4) {
	    goto wrongNumArgs;
	}
	index = Tcl_GetString(objv[2]);
	if (GetVariableIndex(interp, index, &varIndex) != TCL_OK) {
	    return TCL_ERROR;
	}
	if (CheckIfVarUnset(interp, varPtr,varIndex)) {
	    return TCL_ERROR;
	}
	string = Tcl_GetString(objv[3]);
	if (GetVariableIndex(interp, string, &destIndex) != TCL_OK) {
	    return TCL_ERROR;
	}
	SetVarToObj(varPtr, destIndex, varPtr[varIndex]);
	Tcl_SetObjResult(interp, varPtr[destIndex]);
    } else if (strcmp(subCmd, "bug3598580") == 0) {
	Tcl_Obj *listObjPtr, *elemObjPtr;
	if (objc != 2) {
	    goto wrongNumArgs;
	}
	elemObjPtr = Tcl_NewIntObj(123);
	listObjPtr = Tcl_NewListObj(1, &elemObjPtr);
	/* Replace the single list element through itself, nonsense but legal. */
	Tcl_ListObjReplace(interp, listObjPtr, 0, 1, 1, &elemObjPtr);
	Tcl_SetObjResult(interp, listObjPtr);
	return TCL_OK;
    } else if (strcmp(subCmd, "convert") == 0) {
	const char *typeName;

	if (objc != 4) {
	    goto wrongNumArgs;
	}
	index = Tcl_GetString(objv[2]);
	if (GetVariableIndex(interp, index, &varIndex) != TCL_OK) {
	    return TCL_ERROR;
	}
	if (CheckIfVarUnset(interp, varPtr,varIndex)) {
	    return TCL_ERROR;
	}
	typeName = Tcl_GetString(objv[3]);
	if ((targetType = Tcl_GetObjType(typeName)) == NULL) {
	    Tcl_AppendStringsToObj(Tcl_GetObjResult(interp),
		    "no type ", typeName, " found", NULL);
	    return TCL_ERROR;
	}
	if (Tcl_ConvertToType(interp, varPtr[varIndex], targetType)
		!= TCL_OK) {
	    return TCL_ERROR;
	}
	Tcl_SetObjResult(interp, varPtr[varIndex]);
    } else if (strcmp(subCmd, "duplicate") == 0) {
	if (objc != 4) {
	    goto wrongNumArgs;
	}
	index = Tcl_GetString(objv[2]);
	if (GetVariableIndex(interp, index, &varIndex) != TCL_OK) {
	    return TCL_ERROR;
	}
	if (CheckIfVarUnset(interp, varPtr,varIndex)) {
	    return TCL_ERROR;
	}
	string = Tcl_GetString(objv[3]);
	if (GetVariableIndex(interp, string, &destIndex) != TCL_OK) {
	    return TCL_ERROR;
	}
	SetVarToObj(varPtr, destIndex, Tcl_DuplicateObj(varPtr[varIndex]));
	Tcl_SetObjResult(interp, varPtr[destIndex]);
    } else if (strcmp(subCmd, "freeallvars") == 0) {
	if (objc != 2) {
	    goto wrongNumArgs;
	}
	for (i = 0;  i < NUMBER_OF_OBJECT_VARS;  i++) {
	    if (varPtr[i] != NULL) {
		Tcl_DecrRefCount(varPtr[i]);
		varPtr[i] = NULL;
	    }
	}
    } else if (strcmp(subCmd, "invalidateStringRep") == 0) {
	if (objc != 3) {
	    goto wrongNumArgs;
	}
	index = Tcl_GetString(objv[2]);
	if (GetVariableIndex(interp, index, &varIndex) != TCL_OK) {
	    return TCL_ERROR;
	}
	if (CheckIfVarUnset(interp, varPtr,varIndex)) {
	    return TCL_ERROR;
	}
	Tcl_InvalidateStringRep(varPtr[varIndex]);
	Tcl_SetObjResult(interp, varPtr[varIndex]);
    } else if (strcmp(subCmd, "newobj") == 0) {
	if (objc != 3) {
	    goto wrongNumArgs;
	}
	index = Tcl_GetString(objv[2]);
	if (GetVariableIndex(interp, index, &varIndex) != TCL_OK) {
	    return TCL_ERROR;
	}
	SetVarToObj(varPtr, varIndex, Tcl_NewObj());
	Tcl_SetObjResult(interp, varPtr[varIndex]);
    } else if (strcmp(subCmd, "objtype") == 0) {
	const char *typeName;

	/*
	 * Return an object containing the name of the argument's type of
	 * internal rep. If none exists, return "none".
	 */

	if (objc != 3) {
	    goto wrongNumArgs;
	}
	if (objv[2]->typePtr == NULL) {
	    Tcl_SetObjResult(interp, Tcl_NewStringObj("none", -1));
	} else {
	    typeName = objv[2]->typePtr->name;
#ifndef TCL_WIDE_INT_IS_LONG
	    if (!strcmp(typeName, "wideInt")) typeName = "int";
#endif
	    Tcl_SetObjResult(interp, Tcl_NewStringObj(typeName, -1));
	}
    } else if (strcmp(subCmd, "refcount") == 0) {
	if (objc != 3) {
	    goto wrongNumArgs;
	}
	index = Tcl_GetString(objv[2]);
	if (GetVariableIndex(interp, index, &varIndex) != TCL_OK) {
	    return TCL_ERROR;
	}
	if (CheckIfVarUnset(interp, varPtr,varIndex)) {
	    return TCL_ERROR;
	}
	Tcl_SetObjResult(interp, Tcl_NewWideIntObj(varPtr[varIndex]->refCount));
    } else if (strcmp(subCmd, "type") == 0) {
	if (objc != 3) {
	    goto wrongNumArgs;
	}
	index = Tcl_GetString(objv[2]);
	if (GetVariableIndex(interp, index, &varIndex) != TCL_OK) {
	    return TCL_ERROR;
	}
	if (CheckIfVarUnset(interp, varPtr,varIndex)) {
	    return TCL_ERROR;
	}
	if (varPtr[varIndex]->typePtr == NULL) { /* a string! */
	    Tcl_AppendToObj(Tcl_GetObjResult(interp), "string", -1);
#ifndef TCL_WIDE_INT_IS_LONG
	} else if (!strcmp(varPtr[varIndex]->typePtr->name, "wideInt")) {
	    Tcl_AppendToObj(Tcl_GetObjResult(interp),
		    "int", -1);
#endif
	} else {
	    Tcl_AppendToObj(Tcl_GetObjResult(interp),
		    varPtr[varIndex]->typePtr->name, -1);
	}
    } else if (strcmp(subCmd, "types") == 0) {
	if (objc != 2) {
	    goto wrongNumArgs;
	}
	if (Tcl_AppendAllObjTypes(interp,
		Tcl_GetObjResult(interp)) != TCL_OK) {
	    return TCL_ERROR;
	}
    } else {
	Tcl_AppendStringsToObj(Tcl_GetObjResult(interp),
		"bad option \"", Tcl_GetString(objv[1]),
		"\": must be assign, convert, duplicate, freeallvars, "
		"newobj, objcount, objtype, refcount, type, or types", NULL);
	return TCL_ERROR;
    }
    return TCL_OK;
}

/*
 *----------------------------------------------------------------------
 *
 * TeststringobjCmd --
 *
 *	This function implements the "teststringobj" command. It is used to
 *	test the string Tcl object type implementation.
 *
 * Results:
 *	A standard Tcl object result.
 *
 * Side effects:
 *	Creates and frees string objects, and also converts objects to
 *	have string type.
 *
 *----------------------------------------------------------------------
 */

static int
TeststringobjCmd(
    void *dummy,	/* Not used. */
    Tcl_Interp *interp,		/* Current interpreter. */
    int objc,			/* Number of arguments. */
    Tcl_Obj *const objv[])	/* Argument objects. */
{
    Tcl_UniChar *unicode;
    int varIndex, option, i, length;
#define MAX_STRINGS 11
    const char *index, *string, *strings[MAX_STRINGS+1];
    String *strPtr;
    Tcl_Obj **varPtr;
    static const char *const options[] = {
	"append", "appendstrings", "get", "get2", "length", "length2",
	"set", "set2", "setlength", "maxchars", "appendself",
	"appendself2", NULL
    };
    (void)dummy;

    if (objc < 3) {
	wrongNumArgs:
	Tcl_WrongNumArgs(interp, 1, objv, "option arg ?arg ...?");
	return TCL_ERROR;
    }

    varPtr = GetVarPtr(interp);
    index = Tcl_GetString(objv[2]);
    if (GetVariableIndex(interp, index, &varIndex) != TCL_OK) {
	return TCL_ERROR;
    }

    if (Tcl_GetIndexFromObj(interp, objv[1], options, "option", 0, &option)
	    != TCL_OK) {
	return TCL_ERROR;
    }
    switch (option) {
	case 0:				/* append */
	    if (objc != 5) {
		goto wrongNumArgs;
	    }
	    if (Tcl_GetIntFromObj(interp, objv[4], &length) != TCL_OK) {
		return TCL_ERROR;
	    }
	    if (varPtr[varIndex] == NULL) {
		SetVarToObj(varPtr, varIndex, Tcl_NewObj());
	    }

	    /*
	     * If the object bound to variable "varIndex" is shared, we must
	     * "copy on write" and append to a copy of the object.
	     */

	    if (Tcl_IsShared(varPtr[varIndex])) {
		SetVarToObj(varPtr, varIndex, Tcl_DuplicateObj(varPtr[varIndex]));
	    }
	    string = Tcl_GetString(objv[3]);
	    Tcl_AppendToObj(varPtr[varIndex], string, length);
	    Tcl_SetObjResult(interp, varPtr[varIndex]);
	    break;
	case 1:				/* appendstrings */
	    if (objc > (MAX_STRINGS+3)) {
		goto wrongNumArgs;
	    }
	    if (varPtr[varIndex] == NULL) {
		SetVarToObj(varPtr, varIndex, Tcl_NewObj());
	    }

	    /*
	     * If the object bound to variable "varIndex" is shared, we must
	     * "copy on write" and append to a copy of the object.
	     */

	    if (Tcl_IsShared(varPtr[varIndex])) {
		SetVarToObj(varPtr, varIndex, Tcl_DuplicateObj(varPtr[varIndex]));
	    }
	    for (i = 3;  i < objc;  i++) {
		strings[i-3] = Tcl_GetString(objv[i]);
	    }
	    for ( ; i < 12 + 3; i++) {
		strings[i - 3] = NULL;
	    }
	    Tcl_AppendStringsToObj(varPtr[varIndex], strings[0], strings[1],
		    strings[2], strings[3], strings[4], strings[5],
		    strings[6], strings[7], strings[8], strings[9],
		    strings[10], strings[11]);
	    Tcl_SetObjResult(interp, varPtr[varIndex]);
	    break;
	case 2:				/* get */
	    if (objc != 3) {
		goto wrongNumArgs;
	    }
	    if (CheckIfVarUnset(interp, varPtr,varIndex)) {
		return TCL_ERROR;
	    }
	    Tcl_SetObjResult(interp, varPtr[varIndex]);
	    break;
	case 3:				/* get2 */
	    if (objc != 3) {
		goto wrongNumArgs;
	    }
	    if (CheckIfVarUnset(interp, varPtr, varIndex)) {
		return TCL_ERROR;
	    }
	    string = Tcl_GetString(varPtr[varIndex]);
	    Tcl_AppendToObj(Tcl_GetObjResult(interp), string, -1);
	    break;
	case 4:				/* length */
	    if (objc != 3) {
		goto wrongNumArgs;
	    }
	    Tcl_SetWideIntObj(Tcl_GetObjResult(interp), (varPtr[varIndex] != NULL)
		    ? (Tcl_WideInt)varPtr[varIndex]->length : (Tcl_WideInt)-1);
	    break;
	case 5:				/* length2 */
	    if (objc != 3) {
		goto wrongNumArgs;
	    }
	    if (varPtr[varIndex] != NULL) {
		Tcl_ConvertToType(NULL, varPtr[varIndex],
			Tcl_GetObjType("string"));
		strPtr = (String *)varPtr[varIndex]->internalRep.twoPtrValue.ptr1;
		length = (int) strPtr->allocated;
	    } else {
		length = -1;
	    }
	    Tcl_SetIntObj(Tcl_GetObjResult(interp), length);
	    break;
	case 6:				/* set */
	    if (objc != 4) {
		goto wrongNumArgs;
	    }

	    /*
	     * If the object currently bound to the variable with index
	     * varIndex has ref count 1 (i.e. the object is unshared) we can
	     * modify that object directly. Otherwise, if RC>1 (i.e. the
	     * object is shared), we must create a new object to modify/set
	     * and decrement the old formerly-shared object's ref count. This
	     * is "copy on write".
	     */

	    string = Tcl_GetStringFromObj(objv[3], &length);
	    if ((varPtr[varIndex] != NULL)
		    && !Tcl_IsShared(varPtr[varIndex])) {
		Tcl_SetStringObj(varPtr[varIndex], string, length);
	    } else {
		SetVarToObj(varPtr, varIndex, Tcl_NewStringObj(string, length));
	    }
	    Tcl_SetObjResult(interp, varPtr[varIndex]);
	    break;
	case 7:				/* set2 */
	    if (objc != 4) {
		goto wrongNumArgs;
	    }
	    SetVarToObj(varPtr, varIndex, objv[3]);
	    break;
	case 8:				/* setlength */
	    if (objc != 4) {
		goto wrongNumArgs;
	    }
	    if (Tcl_GetIntFromObj(interp, objv[3], &length) != TCL_OK) {
		return TCL_ERROR;
	    }
	    if (varPtr[varIndex] != NULL) {
		Tcl_SetObjLength(varPtr[varIndex], length);
	    }
	    break;
	case 9:				/* maxchars */
	    if (objc != 3) {
		goto wrongNumArgs;
	    }
	    if (varPtr[varIndex] != NULL) {
		Tcl_ConvertToType(NULL, varPtr[varIndex],
			Tcl_GetObjType("string"));
		strPtr = (String *)varPtr[varIndex]->internalRep.twoPtrValue.ptr1;
		length = strPtr->maxChars;
	    } else {
		length = -1;
	    }
	    Tcl_SetIntObj(Tcl_GetObjResult(interp), length);
	    break;
	case 10:			/* appendself */
	    if (objc != 4) {
		goto wrongNumArgs;
	    }
	    if (varPtr[varIndex] == NULL) {
		SetVarToObj(varPtr, varIndex, Tcl_NewObj());
	    }

	    /*
	     * If the object bound to variable "varIndex" is shared, we must
	     * "copy on write" and append to a copy of the object.
	     */

	    if (Tcl_IsShared(varPtr[varIndex])) {
		SetVarToObj(varPtr, varIndex, Tcl_DuplicateObj(varPtr[varIndex]));
	    }

	    string = Tcl_GetStringFromObj(varPtr[varIndex], &length);

	    if (Tcl_GetIntFromObj(interp, objv[3], &i) != TCL_OK) {
		return TCL_ERROR;
	    }
	    if ((i < 0) || (i > length)) {
		Tcl_SetObjResult(interp, Tcl_NewStringObj(
			"index value out of range", -1));
		return TCL_ERROR;
	    }

	    Tcl_AppendToObj(varPtr[varIndex], string + i, length - i);
	    Tcl_SetObjResult(interp, varPtr[varIndex]);
	    break;
	case 11:			/* appendself2 */
	    if (objc != 4) {
		goto wrongNumArgs;
	    }
	    if (varPtr[varIndex] == NULL) {
		SetVarToObj(varPtr, varIndex, Tcl_NewObj());
	    }

	    /*
	     * If the object bound to variable "varIndex" is shared, we must
	     * "copy on write" and append to a copy of the object.
	     */

	    if (Tcl_IsShared(varPtr[varIndex])) {
		SetVarToObj(varPtr, varIndex, Tcl_DuplicateObj(varPtr[varIndex]));
	    }

	    unicode = Tcl_GetUnicodeFromObj(varPtr[varIndex], &length);

	    if (Tcl_GetIntFromObj(interp, objv[3], &i) != TCL_OK) {
		return TCL_ERROR;
	    }
	    if ((i < 0) || (i > length)) {
		Tcl_SetObjResult(interp, Tcl_NewStringObj(
			"index value out of range", -1));
		return TCL_ERROR;
	    }

	    TclAppendUnicodeToObj(varPtr[varIndex], unicode + i, length - i);
	    Tcl_SetObjResult(interp, varPtr[varIndex]);
	    break;
    }

    return TCL_OK;
}

/*
 *----------------------------------------------------------------------
 *
 * SetVarToObj --
 *
 *	Utility routine to assign a Tcl_Obj* to a test variable. The
 *	Tcl_Obj* can be NULL.
 *
 * Results:
 *	None.
 *
 * Side effects:
 *	This routine handles ref counting details for assignment: i.e. the old
 *	value's ref count must be decremented (if not NULL) and the new one
 *	incremented (also if not NULL).
 *
 *----------------------------------------------------------------------
 */

static void
SetVarToObj(
    Tcl_Obj **varPtr,
    int varIndex,		/* Designates the assignment variable. */
    Tcl_Obj *objPtr)		/* Points to object to assign to var. */
{
    if (varPtr[varIndex] != NULL) {
	Tcl_DecrRefCount(varPtr[varIndex]);
    }
    varPtr[varIndex] = objPtr;
    if (objPtr != NULL) {
	Tcl_IncrRefCount(objPtr);
    }
}

/*
 *----------------------------------------------------------------------
 *
 * GetVariableIndex --
 *
 *	Utility routine to get a test variable index from the command line.
 *
 * Results:
 *	A standard Tcl object result.
 *
 * Side effects:
 *	None.
 *
 *----------------------------------------------------------------------
 */

static int
GetVariableIndex(
    Tcl_Interp *interp,		/* Interpreter for error reporting. */
    const char *string,		/* String containing a variable index
				 * specified as a nonnegative number less than
				 * NUMBER_OF_OBJECT_VARS. */
    int *indexPtr)		/* Place to store converted result. */
{
    int index;

    if (Tcl_GetInt(interp, string, &index) != TCL_OK) {
	return TCL_ERROR;
    }
    if (index < 0 || index >= NUMBER_OF_OBJECT_VARS) {
	Tcl_ResetResult(interp);
	Tcl_AppendToObj(Tcl_GetObjResult(interp), "bad variable index", -1);
	return TCL_ERROR;
    }

    *indexPtr = index;
    return TCL_OK;
}

/*
 *----------------------------------------------------------------------
 *
 * CheckIfVarUnset --
 *
 *	Utility function that checks whether a test variable is readable:
 *	i.e., that varPtr[varIndex] is non-NULL.
 *
 * Results:
 *	1 if the test variable is unset (NULL); 0 otherwise.
 *
 * Side effects:
 *	Sets the interpreter result to an error message if the variable is
 *	unset (NULL).
 *
 *----------------------------------------------------------------------
 */

static int
CheckIfVarUnset(
    Tcl_Interp *interp,		/* Interpreter for error reporting. */
    Tcl_Obj ** varPtr,
    int varIndex)		/* Index of the test variable to check. */
{
    if (varPtr[varIndex] == NULL) {
	char buf[32 + TCL_INTEGER_SPACE];

	sprintf(buf, "variable %d is unset (NULL)", varIndex);
	Tcl_ResetResult(interp);
	Tcl_AppendToObj(Tcl_GetObjResult(interp), buf, -1);
	return 1;
    }
    return 0;
}

/*
 * Local Variables:
 * mode: c
 * c-basic-offset: 4
 * fill-column: 78
 * End:
 */<|MERGE_RESOLUTION|>--- conflicted
+++ resolved
@@ -631,11 +631,7 @@
 	return TCL_ERROR;
     }
 
-<<<<<<< HEAD
-    argv = Tcl_Alloc((objc-3) * sizeof(char *));
-=======
-    argv = (const char **)ckalloc((objc-3) * sizeof(char *));
->>>>>>> 52e543c5
+    argv = (const char **)Tcl_Alloc((objc-3) * sizeof(char *));
     for (i = 4; i < objc; i++) {
 	argv[i-4] = Tcl_GetString(objv[i]);
     }
