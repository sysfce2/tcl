/*
 * tclTestObj.c --
 *
 *	This file contains C command functions for the additional Tcl commands
 *	that are used for testing implementations of the Tcl object types.
 *	These commands are not normally included in Tcl applications; they're
 *	only used for testing.
 *
 * Copyright (c) 1995-1998 Sun Microsystems, Inc.
 * Copyright (c) 1999 by Scriptics Corporation.
 * Copyright (c) 2005 by Kevin B. Kenny.  All rights reserved.
 *
<<<<<<< HEAD
 * See the file "license.terms" for information on usage and redistribution of
 * this file, and for a DISCLAIMER OF ALL WARRANTIES.
 *
 * RCS: @(#) $Id: tclTestObj.c,v 1.21.2.3 2010/03/19 15:29:28 dgp Exp $
=======
 * See the file "license.terms" for information on usage and redistribution
 * of this file, and for a DISCLAIMER OF ALL WARRANTIES.
>>>>>>> 01562d4f
 */

#include "tclInt.h"
#include "tommath.h"

/*
 * An array of Tcl_Obj pointers used in the commands that operate on or get
 * the values of Tcl object-valued variables. varPtr[i] is the i-th variable's
 * Tcl_Obj *.
 */

#define NUMBER_OF_OBJECT_VARS 20
static Tcl_Obj *varPtr[NUMBER_OF_OBJECT_VARS];

/*
 * Forward declarations for functions defined later in this file:
 */

static int		CheckIfVarUnset(Tcl_Interp *interp, int varIndex);
static int		GetVariableIndex(Tcl_Interp *interp,
			    const char *string, int *indexPtr);
static void		SetVarToObj(int varIndex, Tcl_Obj *objPtr);
int			TclObjTest_Init(Tcl_Interp *interp);
static int		TestbignumobjCmd(ClientData dummy, Tcl_Interp *interp,
			    int objc, Tcl_Obj *const objv[]);
static int		TestbooleanobjCmd(ClientData dummy,
			    Tcl_Interp *interp, int objc,
			    Tcl_Obj *const objv[]);
static int		TestdoubleobjCmd(ClientData dummy, Tcl_Interp *interp,
			    int objc, Tcl_Obj *const objv[]);
static int		TestindexobjCmd(ClientData dummy, Tcl_Interp *interp,
			    int objc, Tcl_Obj *const objv[]);
static int		TestintobjCmd(ClientData dummy, Tcl_Interp *interp,
			    int objc, Tcl_Obj *const objv[]);
static int 		TestlistobjCmd(ClientData dummy, Tcl_Interp *interp,
			    int objc, Tcl_Obj *const objv[]);
static int		TestobjCmd(ClientData dummy, Tcl_Interp *interp,
			    int objc, Tcl_Obj *const objv[]);
static int		TeststringobjCmd(ClientData dummy, Tcl_Interp *interp,
			    int objc, Tcl_Obj *const objv[]);

typedef struct TestString {
    int numChars;
    size_t allocated;
    size_t uallocated;
    Tcl_UniChar unicode[2];
} TestString;

/*
 *----------------------------------------------------------------------
 *
 * TclObjTest_Init --
 *
 *	This function creates additional commands that are used to test the
 *	Tcl object support.
 *
 * Results:
 *	Returns a standard Tcl completion code, and leaves an error
 *	message in the interp's result if an error occurs.
 *
 * Side effects:
 *	Creates and registers several new testing commands.
 *
 *----------------------------------------------------------------------
 */

int
TclObjTest_Init(
    Tcl_Interp *interp)
{
    register int i;

    for (i = 0;  i < NUMBER_OF_OBJECT_VARS;  i++) {
        varPtr[i] = NULL;
    }

    Tcl_CreateObjCommand(interp, "testbignumobj", TestbignumobjCmd,
	    (ClientData) 0, NULL);
    Tcl_CreateObjCommand(interp, "testbooleanobj", TestbooleanobjCmd,
	    (ClientData) 0, NULL);
    Tcl_CreateObjCommand(interp, "testdoubleobj", TestdoubleobjCmd,
	    (ClientData) 0, NULL);
    Tcl_CreateObjCommand(interp, "testintobj", TestintobjCmd,
	    (ClientData) 0, NULL);
    Tcl_CreateObjCommand(interp, "testindexobj", TestindexobjCmd,
	    (ClientData) 0, NULL);
    Tcl_CreateObjCommand(interp, "testlistobj", TestlistobjCmd,
	    (ClientData) 0, NULL);
    Tcl_CreateObjCommand(interp, "testobj", TestobjCmd, (ClientData) 0, NULL);
    Tcl_CreateObjCommand(interp, "teststringobj", TeststringobjCmd,
	    (ClientData) 0, NULL);
    return TCL_OK;
}

/*
 *----------------------------------------------------------------------
 *
 * TestbignumobjCmd --
 *
 *	This function implmenets the "testbignumobj" command.  It is used
 *	to exercise the bignum Tcl object type implementation.
 *
 * Results:
 *	Returns a standard Tcl object result.
 *
 * Side effects:
 *	Creates and frees bignum objects; converts objects to have bignum
 *	type.
 *
 *----------------------------------------------------------------------
 */

static int
TestbignumobjCmd(
    ClientData clientData,	/* unused */
    Tcl_Interp *interp,		/* Tcl interpreter */
    int objc,			/* Argument count */
    Tcl_Obj *const objv[])	/* Argument vector */
{
    const char * subcmds[] = {
	"set",      "get",      "mult10",      "div10", NULL
    };
    enum options {
	BIGNUM_SET, BIGNUM_GET, BIGNUM_MULT10, BIGNUM_DIV10
    };

    int index, varIndex;
    char* string;
    mp_int bignumValue, newValue;

    if (objc < 3) {
	Tcl_WrongNumArgs(interp, 1, objv, "option ?arg?...");
	return TCL_ERROR;
    }
    if (Tcl_GetIndexFromObj(interp, objv[1], subcmds, "option", 0,
	    &index) != TCL_OK) {
	return TCL_ERROR;
    }
    string = Tcl_GetString(objv[2]);
    if (GetVariableIndex(interp, string, &varIndex) != TCL_OK) {
	return TCL_ERROR;
    }

    switch (index) {
    case BIGNUM_SET:
	if (objc != 4) {
	    Tcl_WrongNumArgs(interp, 2, objv, "var value");
	    return TCL_ERROR;
	}
	string = Tcl_GetString(objv[3]);
	if (mp_init(&bignumValue) != MP_OKAY) {
	    Tcl_SetObjResult(interp,
		    Tcl_NewStringObj("error in mp_init", -1));
	    return TCL_ERROR;
	}
	if (mp_read_radix(&bignumValue, string, 10) != MP_OKAY) {
	    mp_clear(&bignumValue);
	    Tcl_SetObjResult(interp,
		    Tcl_NewStringObj("error in mp_read_radix", -1));
	    return TCL_ERROR;
	}

	/*
	 * If the object currently bound to the variable with index varIndex
	 * has ref count 1 (i.e. the object is unshared) we can modify that
	 * object directly.  Otherwise, if RC>1 (i.e. the object is shared),
	 * we must create a new object to modify/set and decrement the old
	 * formerly-shared object's ref count. This is "copy on write".
	 */

	if ((varPtr[varIndex] != NULL) && !Tcl_IsShared(varPtr[varIndex])) {
	    Tcl_SetBignumObj(varPtr[varIndex], &bignumValue);
	} else {
	    SetVarToObj(varIndex, Tcl_NewBignumObj(&bignumValue));
	}
	break;

    case BIGNUM_GET:
	if (objc != 3) {
	    Tcl_WrongNumArgs(interp, 2, objv, "varIndex");
	    return TCL_ERROR;
	}
	if (CheckIfVarUnset(interp, varIndex)) {
	    return TCL_ERROR;
	}
	break;

    case BIGNUM_MULT10:
	if (objc != 3) {
	    Tcl_WrongNumArgs(interp, 2, objv, "varIndex");
	    return TCL_ERROR;
	}
	if (CheckIfVarUnset(interp, varIndex)) {
	    return TCL_ERROR;
	}
	if (Tcl_GetBignumFromObj(interp, varPtr[varIndex],
		&bignumValue) != TCL_OK) {
	    return TCL_ERROR;
	}
	if (mp_init(&newValue) != MP_OKAY
		|| (mp_mul_d(&bignumValue, 10, &newValue) != MP_OKAY)) {
	    mp_clear(&bignumValue);
	    mp_clear(&newValue);
	    Tcl_SetObjResult(interp,
		    Tcl_NewStringObj("error in mp_mul_d", -1));
	    return TCL_ERROR;
	}
	mp_clear(&bignumValue);
	if (!Tcl_IsShared(varPtr[varIndex])) {
	    Tcl_SetBignumObj(varPtr[varIndex], &newValue);
	} else {
	    SetVarToObj(varIndex, Tcl_NewBignumObj(&newValue));
	}
	break;

    case BIGNUM_DIV10:
	if (objc != 3) {
	    Tcl_WrongNumArgs(interp, 2, objv, "varIndex");
	    return TCL_ERROR;
	}
	if (CheckIfVarUnset(interp, varIndex)) {
	    return TCL_ERROR;
	}
	if (Tcl_GetBignumFromObj(interp, varPtr[varIndex],
		&bignumValue) != TCL_OK) {
	    return TCL_ERROR;
	}
	if (mp_init(&newValue) != MP_OKAY
		|| (mp_div_d(&bignumValue, 10, &newValue, NULL) != MP_OKAY)) {
	    mp_clear(&bignumValue);
	    mp_clear(&newValue);
	    Tcl_SetObjResult(interp,
		    Tcl_NewStringObj("error in mp_div_d", -1));
	    return TCL_ERROR;
	}
	mp_clear(&bignumValue);
	if (!Tcl_IsShared(varPtr[varIndex])) {
	    Tcl_SetBignumObj(varPtr[varIndex], &newValue);
	} else {
	    SetVarToObj(varIndex, Tcl_NewBignumObj(&newValue));
	}
    }

    Tcl_SetObjResult(interp, varPtr[varIndex]);
    return TCL_OK;
}

/*
 *----------------------------------------------------------------------
 *
 * TestbooleanobjCmd --
 *
 *	This function implements the "testbooleanobj" command.  It is used to
 *	test the boolean Tcl object type implementation.
 *
 * Results:
 *	A standard Tcl object result.
 *
 * Side effects:
 *	Creates and frees boolean objects, and also converts objects to
 *	have boolean type.
 *
 *----------------------------------------------------------------------
 */

static int
TestbooleanobjCmd(
    ClientData clientData,	/* Not used. */
    Tcl_Interp *interp,		/* Current interpreter. */
    int objc,			/* Number of arguments. */
    Tcl_Obj *const objv[])	/* Argument objects. */
{
    int varIndex, boolValue;
    char *index, *subCmd;

    if (objc < 3) {
	wrongNumArgs:
	Tcl_WrongNumArgs(interp, 1, objv, "option arg ?arg ...?");
	return TCL_ERROR;
    }

    index = Tcl_GetString(objv[2]);
    if (GetVariableIndex(interp, index, &varIndex) != TCL_OK) {
	return TCL_ERROR;
    }

    subCmd = Tcl_GetString(objv[1]);
    if (strcmp(subCmd, "set") == 0) {
	if (objc != 4) {
	    goto wrongNumArgs;
	}
	if (Tcl_GetBooleanFromObj(interp, objv[3], &boolValue) != TCL_OK) {
	    return TCL_ERROR;
	}

	/*
	 * If the object currently bound to the variable with index varIndex
	 * has ref count 1 (i.e. the object is unshared) we can modify that
	 * object directly. Otherwise, if RC>1 (i.e. the object is shared),
	 * we must create a new object to modify/set and decrement the old
	 * formerly-shared object's ref count. This is "copy on write".
	 */

	if ((varPtr[varIndex] != NULL) && !Tcl_IsShared(varPtr[varIndex])) {
	    Tcl_SetBooleanObj(varPtr[varIndex], boolValue);
	} else {
	    SetVarToObj(varIndex, Tcl_NewBooleanObj(boolValue));
	}
	Tcl_SetObjResult(interp, varPtr[varIndex]);
    } else if (strcmp(subCmd, "get") == 0) {
	if (objc != 3) {
	    goto wrongNumArgs;
	}
	if (CheckIfVarUnset(interp, varIndex)) {
	    return TCL_ERROR;
	}
	Tcl_SetObjResult(interp, varPtr[varIndex]);
    } else if (strcmp(subCmd, "not") == 0) {
	if (objc != 3) {
	    goto wrongNumArgs;
	}
	if (CheckIfVarUnset(interp, varIndex)) {
	    return TCL_ERROR;
	}
	if (Tcl_GetBooleanFromObj(interp, varPtr[varIndex],
				  &boolValue) != TCL_OK) {
	    return TCL_ERROR;
	}
	if (!Tcl_IsShared(varPtr[varIndex])) {
	    Tcl_SetBooleanObj(varPtr[varIndex], !boolValue);
	} else {
	    SetVarToObj(varIndex, Tcl_NewBooleanObj(!boolValue));
	}
	Tcl_SetObjResult(interp, varPtr[varIndex]);
    } else {
	Tcl_AppendStringsToObj(Tcl_GetObjResult(interp),
		"bad option \"", Tcl_GetString(objv[1]),
		"\": must be set, get, or not", NULL);
	return TCL_ERROR;
    }
    return TCL_OK;
}

/*
 *----------------------------------------------------------------------
 *
 * TestdoubleobjCmd --
 *
 *	This function implements the "testdoubleobj" command.  It is used to
 *	test the double-precision floating point Tcl object type
 *	implementation.
 *
 * Results:
 *	A standard Tcl object result.
 *
 * Side effects:
 *	Creates and frees double objects, and also converts objects to
 *	have double type.
 *
 *----------------------------------------------------------------------
 */

static int
TestdoubleobjCmd(
    ClientData clientData,	/* Not used. */
    Tcl_Interp *interp,		/* Current interpreter. */
    int objc,			/* Number of arguments. */
    Tcl_Obj *const objv[])	/* Argument objects. */
{
    int varIndex;
    double doubleValue;
    char *index, *subCmd, *string;

    if (objc < 3) {
	wrongNumArgs:
	Tcl_WrongNumArgs(interp, 1, objv, "option arg ?arg ...?");
	return TCL_ERROR;
    }

    index = Tcl_GetString(objv[2]);
    if (GetVariableIndex(interp, index, &varIndex) != TCL_OK) {
	return TCL_ERROR;
    }

    subCmd = Tcl_GetString(objv[1]);
    if (strcmp(subCmd, "set") == 0) {
	if (objc != 4) {
	    goto wrongNumArgs;
	}
	string = Tcl_GetString(objv[3]);
	if (Tcl_GetDouble(interp, string, &doubleValue) != TCL_OK) {
	    return TCL_ERROR;
	}

	/*
	 * If the object currently bound to the variable with index varIndex
	 * has ref count 1 (i.e. the object is unshared) we can modify that
	 * object directly. Otherwise, if RC>1 (i.e. the object is shared), we
	 * must create a new object to modify/set and decrement the old
	 * formerly-shared object's ref count. This is "copy on write".
	 */

	if ((varPtr[varIndex] != NULL) && !Tcl_IsShared(varPtr[varIndex])) {
	    Tcl_SetDoubleObj(varPtr[varIndex], doubleValue);
	} else {
	    SetVarToObj(varIndex, Tcl_NewDoubleObj(doubleValue));
	}
	Tcl_SetObjResult(interp, varPtr[varIndex]);
    } else if (strcmp(subCmd, "get") == 0) {
	if (objc != 3) {
	    goto wrongNumArgs;
	}
	if (CheckIfVarUnset(interp, varIndex)) {
	    return TCL_ERROR;
	}
	Tcl_SetObjResult(interp, varPtr[varIndex]);
    } else if (strcmp(subCmd, "mult10") == 0) {
	if (objc != 3) {
	    goto wrongNumArgs;
	}
	if (CheckIfVarUnset(interp, varIndex)) {
	    return TCL_ERROR;
	}
	if (Tcl_GetDoubleFromObj(interp, varPtr[varIndex],
				 &doubleValue) != TCL_OK) {
	    return TCL_ERROR;
	}
	if (!Tcl_IsShared(varPtr[varIndex])) {
	    Tcl_SetDoubleObj(varPtr[varIndex], (doubleValue * 10.0));
	} else {
	    SetVarToObj(varIndex, Tcl_NewDoubleObj( (doubleValue * 10.0) ));
	}
	Tcl_SetObjResult(interp, varPtr[varIndex]);
    } else if (strcmp(subCmd, "div10") == 0) {
	if (objc != 3) {
	    goto wrongNumArgs;
	}
	if (CheckIfVarUnset(interp, varIndex)) {
	    return TCL_ERROR;
	}
	if (Tcl_GetDoubleFromObj(interp, varPtr[varIndex],
				 &doubleValue) != TCL_OK) {
	    return TCL_ERROR;
	}
	if (!Tcl_IsShared(varPtr[varIndex])) {
	    Tcl_SetDoubleObj(varPtr[varIndex], (doubleValue / 10.0));
	} else {
	    SetVarToObj(varIndex, Tcl_NewDoubleObj( (doubleValue / 10.0) ));
	}
	Tcl_SetObjResult(interp, varPtr[varIndex]);
    } else {
	Tcl_AppendStringsToObj(Tcl_GetObjResult(interp),
		"bad option \"", Tcl_GetString(objv[1]),
		"\": must be set, get, mult10, or div10", NULL);
	return TCL_ERROR;
    }
    return TCL_OK;
}

/*
 *----------------------------------------------------------------------
 *
 * TestindexobjCmd --
 *
 *	This function implements the "testindexobj" command. It is used to
 *	test the index Tcl object type implementation.
 *
 * Results:
 *	A standard Tcl object result.
 *
 * Side effects:
 *	Creates and frees int objects, and also converts objects to
 *	have int type.
 *
 *----------------------------------------------------------------------
 */

static int
TestindexobjCmd(
    ClientData clientData,	/* Not used. */
    Tcl_Interp *interp,		/* Current interpreter. */
    int objc,			/* Number of arguments. */
    Tcl_Obj *const objv[])	/* Argument objects. */
{
    int allowAbbrev, index, index2, setError, i, result;
    const char **argv;
    static const char *tablePtr[] = {"a", "b", "check", NULL};
    /*
     * Keep this structure declaration in sync with tclIndexObj.c
     */
    struct IndexRep {
	VOID *tablePtr;			/* Pointer to the table of strings */
	int offset;			/* Offset between table entries */
	int index;			/* Selected index into table. */
    };
    struct IndexRep *indexRep;

    if ((objc == 3) && (strcmp(Tcl_GetString(objv[1]),
	    "check") == 0)) {
	/*
	 * This code checks to be sure that the results of Tcl_GetIndexFromObj
	 * are properly cached in the object and returned on subsequent
	 * lookups.
	 */

	if (Tcl_GetIntFromObj(interp, objv[2], &index2) != TCL_OK) {
	    return TCL_ERROR;
	}

	Tcl_GetIndexFromObj(NULL, objv[1], tablePtr, "token", 0, &index);
	indexRep = (struct IndexRep *) objv[1]->internalRep.otherValuePtr;
	indexRep->index = index2;
	result = Tcl_GetIndexFromObj(NULL, objv[1],
		tablePtr, "token", 0, &index);
	if (result == TCL_OK) {
	    Tcl_SetIntObj(Tcl_GetObjResult(interp), index);
	}
	return result;
    }

    if (objc < 5) {
	Tcl_AppendToObj(Tcl_GetObjResult(interp), "wrong # args", -1);
	return TCL_ERROR;
    }

    if (Tcl_GetBooleanFromObj(interp, objv[1], &setError) != TCL_OK) {
	return TCL_ERROR;
    }
    if (Tcl_GetBooleanFromObj(interp, objv[2], &allowAbbrev) != TCL_OK) {
	return TCL_ERROR;
    }

    argv = (const char **) ckalloc((unsigned) ((objc-3) * sizeof(char *)));
    for (i = 4; i < objc; i++) {
	argv[i-4] = Tcl_GetString(objv[i]);
    }
    argv[objc-4] = NULL;

    /*
     * Tcl_GetIndexFromObj assumes that the table is statically-allocated so
     * that its address is different for each index object. If we accidently
     * allocate a table at the same address as that cached in the index
     * object, clear out the object's cached state.
     */

    if ( objv[3]->typePtr != NULL
	 && !strcmp( "index", objv[3]->typePtr->name ) ) {
	indexRep = (struct IndexRep *) objv[3]->internalRep.otherValuePtr;
	if (indexRep->tablePtr == (VOID *) argv) {
	    objv[3]->typePtr->freeIntRepProc(objv[3]);
	    objv[3]->typePtr = NULL;
	}
    }

    result = Tcl_GetIndexFromObj((setError? interp : NULL), objv[3],
	    argv, "token", (allowAbbrev? 0 : TCL_EXACT), &index);
    ckfree((char *) argv);
    if (result == TCL_OK) {
	Tcl_SetIntObj(Tcl_GetObjResult(interp), index);
    }
    return result;
}

/*
 *----------------------------------------------------------------------
 *
 * TestintobjCmd --
 *
 *	This function implements the "testintobj" command. It is used to
 *	test the int Tcl object type implementation.
 *
 * Results:
 *	A standard Tcl object result.
 *
 * Side effects:
 *	Creates and frees int objects, and also converts objects to
 *	have int type.
 *
 *----------------------------------------------------------------------
 */

static int
TestintobjCmd(
    ClientData clientData,	/* Not used. */
    Tcl_Interp *interp,		/* Current interpreter. */
    int objc,			/* Number of arguments. */
    Tcl_Obj *const objv[])	/* Argument objects. */
{
    int intValue, varIndex, i;
    long longValue;
    char *index, *subCmd, *string;

    if (objc < 3) {
	wrongNumArgs:
	Tcl_WrongNumArgs(interp, 1, objv, "option arg ?arg ...?");
	return TCL_ERROR;
    }

    index = Tcl_GetString(objv[2]);
    if (GetVariableIndex(interp, index, &varIndex) != TCL_OK) {
	return TCL_ERROR;
    }

    subCmd = Tcl_GetString(objv[1]);
    if (strcmp(subCmd, "set") == 0) {
	if (objc != 4) {
	    goto wrongNumArgs;
	}
	string = Tcl_GetString(objv[3]);
	if (Tcl_GetInt(interp, string, &i) != TCL_OK) {
	    return TCL_ERROR;
	}
	intValue = i;

	/*
	 * If the object currently bound to the variable with index varIndex
	 * has ref count 1 (i.e. the object is unshared) we can modify that
	 * object directly. Otherwise, if RC>1 (i.e. the object is shared), we
	 * must create a new object to modify/set and decrement the old
	 * formerly-shared object's ref count. This is "copy on write".
	 */

	if ((varPtr[varIndex] != NULL) && !Tcl_IsShared(varPtr[varIndex])) {
	    Tcl_SetIntObj(varPtr[varIndex], intValue);
	} else {
	    SetVarToObj(varIndex, Tcl_NewIntObj(intValue));
	}
	Tcl_SetObjResult(interp, varPtr[varIndex]);
    } else if (strcmp(subCmd, "set2") == 0) { /* doesn't set result */
	if (objc != 4) {
	    goto wrongNumArgs;
	}
	string = Tcl_GetString(objv[3]);
	if (Tcl_GetInt(interp, string, &i) != TCL_OK) {
	    return TCL_ERROR;
	}
	intValue = i;
	if ((varPtr[varIndex] != NULL) && !Tcl_IsShared(varPtr[varIndex])) {
	    Tcl_SetIntObj(varPtr[varIndex], intValue);
	} else {
	    SetVarToObj(varIndex, Tcl_NewIntObj(intValue));
	}
    } else if (strcmp(subCmd, "setlong") == 0) {
	if (objc != 4) {
	    goto wrongNumArgs;
	}
	string = Tcl_GetString(objv[3]);
	if (Tcl_GetInt(interp, string, &i) != TCL_OK) {
	    return TCL_ERROR;
	}
	intValue = i;
	if ((varPtr[varIndex] != NULL) && !Tcl_IsShared(varPtr[varIndex])) {
	    Tcl_SetLongObj(varPtr[varIndex], intValue);
	} else {
	    SetVarToObj(varIndex, Tcl_NewLongObj(intValue));
	}
	Tcl_SetObjResult(interp, varPtr[varIndex]);
    } else if (strcmp(subCmd, "setmaxlong") == 0) {
	long maxLong = LONG_MAX;
	if (objc != 3) {
	    goto wrongNumArgs;
	}
	if ((varPtr[varIndex] != NULL) && !Tcl_IsShared(varPtr[varIndex])) {
	    Tcl_SetLongObj(varPtr[varIndex], maxLong);
	} else {
	    SetVarToObj(varIndex, Tcl_NewLongObj(maxLong));
	}
    } else if (strcmp(subCmd, "ismaxlong") == 0) {
	if (objc != 3) {
	    goto wrongNumArgs;
	}
	if (CheckIfVarUnset(interp, varIndex)) {
	    return TCL_ERROR;
	}
	if (Tcl_GetLongFromObj(interp, varPtr[varIndex], &longValue) != TCL_OK) {
	    return TCL_ERROR;
	}
	Tcl_AppendToObj(Tcl_GetObjResult(interp),
	        ((longValue == LONG_MAX)? "1" : "0"), -1);
    } else if (strcmp(subCmd, "get") == 0) {
	if (objc != 3) {
	    goto wrongNumArgs;
	}
	if (CheckIfVarUnset(interp, varIndex)) {
	    return TCL_ERROR;
	}
	Tcl_SetObjResult(interp, varPtr[varIndex]);
    } else if (strcmp(subCmd, "get2") == 0) {
	if (objc != 3) {
	    goto wrongNumArgs;
	}
	if (CheckIfVarUnset(interp, varIndex)) {
	    return TCL_ERROR;
	}
	string = Tcl_GetString(varPtr[varIndex]);
	Tcl_AppendToObj(Tcl_GetObjResult(interp), string, -1);
    } else if (strcmp(subCmd, "inttoobigtest") == 0) {
	/*
	 * If long ints have more bits than ints on this platform, verify that
	 * Tcl_GetIntFromObj returns an error if the long int held in an
	 * integer object's internal representation is too large to fit in an
	 * int.
	 */

	if (objc != 3) {
	    goto wrongNumArgs;
	}
#if (INT_MAX == LONG_MAX)   /* int is same size as long int */
	Tcl_AppendToObj(Tcl_GetObjResult(interp), "1", -1);
#else
	if ((varPtr[varIndex] != NULL) && !Tcl_IsShared(varPtr[varIndex])) {
	    Tcl_SetLongObj(varPtr[varIndex], LONG_MAX);
	} else {
	    SetVarToObj(varIndex, Tcl_NewLongObj(LONG_MAX));
	}
	if (Tcl_GetIntFromObj(interp, varPtr[varIndex], &i) != TCL_OK) {
	    Tcl_ResetResult(interp);
	    Tcl_AppendToObj(Tcl_GetObjResult(interp), "1", -1);
	    return TCL_OK;
	}
	Tcl_AppendToObj(Tcl_GetObjResult(interp), "0", -1);
#endif
    } else if (strcmp(subCmd, "mult10") == 0) {
	if (objc != 3) {
	    goto wrongNumArgs;
	}
	if (CheckIfVarUnset(interp, varIndex)) {
	    return TCL_ERROR;
	}
	if (Tcl_GetIntFromObj(interp, varPtr[varIndex],
			      &intValue) != TCL_OK) {
	    return TCL_ERROR;
	}
	if (!Tcl_IsShared(varPtr[varIndex])) {
	    Tcl_SetIntObj(varPtr[varIndex], (intValue * 10));
	} else {
	    SetVarToObj(varIndex, Tcl_NewIntObj( (intValue * 10) ));
	}
	Tcl_SetObjResult(interp, varPtr[varIndex]);
    } else if (strcmp(subCmd, "div10") == 0) {
	if (objc != 3) {
	    goto wrongNumArgs;
	}
	if (CheckIfVarUnset(interp, varIndex)) {
	    return TCL_ERROR;
	}
	if (Tcl_GetIntFromObj(interp, varPtr[varIndex],
			      &intValue) != TCL_OK) {
	    return TCL_ERROR;
	}
	if (!Tcl_IsShared(varPtr[varIndex])) {
	    Tcl_SetIntObj(varPtr[varIndex], (intValue / 10));
	} else {
	    SetVarToObj(varIndex, Tcl_NewIntObj( (intValue / 10) ));
	}
	Tcl_SetObjResult(interp, varPtr[varIndex]);
    } else {
	Tcl_AppendStringsToObj(Tcl_GetObjResult(interp),
		"bad option \"", Tcl_GetString(objv[1]),
		"\": must be set, get, get2, mult10, or div10", NULL);
	return TCL_ERROR;
    }
    return TCL_OK;
}

/*
 *-----------------------------------------------------------------------------
 *
 * TestlistobjCmd --
 *
 *	This function implements the 'testlistobj' command. It is used to
 *	test a few possible corner cases in list object manipulation from
 *	C code that cannot occur at the Tcl level.
 *
 * Results:
 *	A standard Tcl object result.
 *
 * Side effects:
 *	Creates, manipulates and frees list objects.
 *
 *-----------------------------------------------------------------------------
 */

static int
TestlistobjCmd(
    ClientData clientData,	/* Not used */
    Tcl_Interp *interp,		/* Tcl interpreter */
    int objc,			/* Number of arguments */
    Tcl_Obj *const objv[])	/* Argument objects */
{
    /* Subcommands supported by this command */
    const char* subcommands[] = {
	"set",
	"get",
	"replace"
    };
    enum listobjCmdIndex {
	LISTOBJ_SET,
	LISTOBJ_GET,
	LISTOBJ_REPLACE
    };

    const char* index;		/* Argument giving the variable number */
    int varIndex;		/* Variable number converted to binary */
    int cmdIndex;		/* Ordinal number of the subcommand */
    int first;			/* First index in the list */
    int count;			/* Count of elements in a list */

    if (objc < 3) {
	Tcl_WrongNumArgs(interp, 1, objv, "option arg ?arg...?");
	return TCL_ERROR;
    }
    index = Tcl_GetString(objv[2]);
    if (GetVariableIndex(interp, index, &varIndex) != TCL_OK) {
	return TCL_ERROR;
    }
    if (Tcl_GetIndexFromObj(interp, objv[1], subcommands, "command",
			    0, &cmdIndex) != TCL_OK) {
	return TCL_ERROR;
    }
    switch(cmdIndex) {
    case LISTOBJ_SET:
	if ((varPtr[varIndex] != NULL) && !Tcl_IsShared(varPtr[varIndex])) {
	    Tcl_SetListObj(varPtr[varIndex], objc-3, objv+3);
	} else {
	    SetVarToObj(varIndex, Tcl_NewListObj(objc-3, objv+3));
	}
	Tcl_SetObjResult(interp, varPtr[varIndex]);
	break;

    case LISTOBJ_GET:
	if (objc != 3) {
	    Tcl_WrongNumArgs(interp, 2, objv, "varIndex");
	    return TCL_ERROR;
	}
	if (CheckIfVarUnset(interp, varIndex)) {
	    return TCL_ERROR;
	}
	Tcl_SetObjResult(interp, varPtr[varIndex]);
	break;

    case LISTOBJ_REPLACE:
	if (objc < 5) {
	    Tcl_WrongNumArgs(interp, 2, objv,
			     "varIndex start count ?element...?");
	    return TCL_ERROR;
	}
	if (Tcl_GetIntFromObj(interp, objv[3], &first) != TCL_OK
	    || Tcl_GetIntFromObj(interp, objv[4], &count) != TCL_OK) {
	    return TCL_ERROR;
	}
	if (Tcl_IsShared(varPtr[varIndex])) {
	    SetVarToObj(varIndex, Tcl_DuplicateObj(varPtr[varIndex]));
	}
	Tcl_ResetResult(interp);
	return Tcl_ListObjReplace(interp, varPtr[varIndex], first, count,
				  objc-5, objv+5);
    }
    return TCL_OK;
}

/*
 *----------------------------------------------------------------------
 *
 * TestobjCmd --
 *
 *	This function implements the "testobj" command. It is used to test
 *	the type-independent portions of the Tcl object type implementation.
 *
 * Results:
 *	A standard Tcl object result.
 *
 * Side effects:
 *	Creates and frees objects.
 *
 *----------------------------------------------------------------------
 */

static int
TestobjCmd(
    ClientData clientData,	/* Not used. */
    Tcl_Interp *interp,		/* Current interpreter. */
    int objc,			/* Number of arguments. */
    Tcl_Obj *const objv[])	/* Argument objects. */
{
    int varIndex, destIndex, i;
    char *index, *subCmd, *string;
    Tcl_ObjType *targetType;

    if (objc < 2) {
	wrongNumArgs:
	Tcl_WrongNumArgs(interp, 1, objv, "option arg ?arg ...?");
	return TCL_ERROR;
    }

    subCmd = Tcl_GetString(objv[1]);
    if (strcmp(subCmd, "assign") == 0) {
        if (objc != 4) {
            goto wrongNumArgs;
        }
        index = Tcl_GetString(objv[2]);
        if (GetVariableIndex(interp, index, &varIndex) != TCL_OK) {
            return TCL_ERROR;
        }
        if (CheckIfVarUnset(interp, varIndex)) {
	    return TCL_ERROR;
	}
	string = Tcl_GetString(objv[3]);
        if (GetVariableIndex(interp, string, &destIndex) != TCL_OK) {
            return TCL_ERROR;
        }
        SetVarToObj(destIndex, varPtr[varIndex]);
	Tcl_SetObjResult(interp, varPtr[destIndex]);
     } else if (strcmp(subCmd, "convert") == 0) {
        char *typeName;
        if (objc != 4) {
            goto wrongNumArgs;
        }
        index = Tcl_GetString(objv[2]);
        if (GetVariableIndex(interp, index, &varIndex) != TCL_OK) {
            return TCL_ERROR;
        }
        if (CheckIfVarUnset(interp, varIndex)) {
	    return TCL_ERROR;
	}
        typeName = Tcl_GetString(objv[3]);
        if ((targetType = Tcl_GetObjType(typeName)) == NULL) {
	    Tcl_AppendStringsToObj(Tcl_GetObjResult(interp),
		    "no type ", typeName, " found", NULL);
            return TCL_ERROR;
        }
        if (Tcl_ConvertToType(interp, varPtr[varIndex], targetType)
            != TCL_OK) {
            return TCL_ERROR;
        }
	Tcl_SetObjResult(interp, varPtr[varIndex]);
    } else if (strcmp(subCmd, "duplicate") == 0) {
        if (objc != 4) {
            goto wrongNumArgs;
        }
        index = Tcl_GetString(objv[2]);
        if (GetVariableIndex(interp, index, &varIndex) != TCL_OK) {
            return TCL_ERROR;
        }
        if (CheckIfVarUnset(interp, varIndex)) {
	    return TCL_ERROR;
	}
	string = Tcl_GetString(objv[3]);
        if (GetVariableIndex(interp, string, &destIndex) != TCL_OK) {
            return TCL_ERROR;
        }
        SetVarToObj(destIndex, Tcl_DuplicateObj(varPtr[varIndex]));
	Tcl_SetObjResult(interp, varPtr[destIndex]);
    } else if (strcmp(subCmd, "freeallvars") == 0) {
        if (objc != 2) {
            goto wrongNumArgs;
        }
        for (i = 0;  i < NUMBER_OF_OBJECT_VARS;  i++) {
            if (varPtr[i] != NULL) {
                Tcl_DecrRefCount(varPtr[i]);
                varPtr[i] = NULL;
            }
        }
    } else if ( strcmp ( subCmd, "invalidateStringRep" ) == 0 ) {
	if ( objc != 3 ) {
	    goto wrongNumArgs;
	}
	index = Tcl_GetString( objv[2] );
	if ( GetVariableIndex( interp, index, &varIndex ) != TCL_OK ) {
	    return TCL_ERROR;
	}
        if (CheckIfVarUnset(interp, varIndex)) {
	    return TCL_ERROR;
	}
	Tcl_InvalidateStringRep( varPtr[varIndex] );
	Tcl_SetObjResult( interp, varPtr[varIndex] );
    } else if (strcmp(subCmd, "newobj") == 0) {
        if (objc != 3) {
            goto wrongNumArgs;
        }
        index = Tcl_GetString(objv[2]);
        if (GetVariableIndex(interp, index, &varIndex) != TCL_OK) {
            return TCL_ERROR;
        }
        SetVarToObj(varIndex, Tcl_NewObj());
	Tcl_SetObjResult(interp, varPtr[varIndex]);
    } else if (strcmp(subCmd, "objtype") == 0) {
	const char *typeName;

	/*
	 * return an object containing the name of the argument's type
	 * of internal rep.  If none exists, return "none".
	 */

        if (objc != 3) {
            goto wrongNumArgs;
        }
	if (objv[2]->typePtr == NULL) {
	    Tcl_SetObjResult(interp, Tcl_NewStringObj("none", -1));
	} else {
	    typeName = objv[2]->typePtr->name;
	    Tcl_SetObjResult(interp, Tcl_NewStringObj(typeName, -1));
	}
    } else if (strcmp(subCmd, "refcount") == 0) {
	char buf[TCL_INTEGER_SPACE];

        if (objc != 3) {
            goto wrongNumArgs;
        }
        index = Tcl_GetString(objv[2]);
        if (GetVariableIndex(interp, index, &varIndex) != TCL_OK) {
            return TCL_ERROR;
        }
        if (CheckIfVarUnset(interp, varIndex)) {
	    return TCL_ERROR;
	}
	TclFormatInt(buf, varPtr[varIndex]->refCount);
        Tcl_SetResult(interp, buf, TCL_VOLATILE);
    } else if (strcmp(subCmd, "type") == 0) {
        if (objc != 3) {
            goto wrongNumArgs;
        }
        index = Tcl_GetString(objv[2]);
        if (GetVariableIndex(interp, index, &varIndex) != TCL_OK) {
            return TCL_ERROR;
        }
        if (CheckIfVarUnset(interp, varIndex)) {
	    return TCL_ERROR;
	}
        if (varPtr[varIndex]->typePtr == NULL) { /* a string! */
	    Tcl_AppendToObj(Tcl_GetObjResult(interp), "string", -1);
        } else {
            Tcl_AppendToObj(Tcl_GetObjResult(interp),
                    varPtr[varIndex]->typePtr->name, -1);
        }
    } else if (strcmp(subCmd, "types") == 0) {
        if (objc != 2) {
            goto wrongNumArgs;
        }
	if (Tcl_AppendAllObjTypes(interp,
		Tcl_GetObjResult(interp)) != TCL_OK) {
	    return TCL_ERROR;
	}
    } else {
	Tcl_AppendStringsToObj(Tcl_GetObjResult(interp),
		"bad option \"", Tcl_GetString(objv[1]),
		"\": must be assign, convert, duplicate, freeallvars, "
		"newobj, objcount, objtype, refcount, type, or types", NULL);
	return TCL_ERROR;
    }
    return TCL_OK;
}

/*
 *----------------------------------------------------------------------
 *
 * TeststringobjCmd --
 *
 *	This function implements the "teststringobj" command. It is used to
 *	test the string Tcl object type implementation.
 *
 * Results:
 *	A standard Tcl object result.
 *
 * Side effects:
 *	Creates and frees string objects, and also converts objects to
 *	have string type.
 *
 *----------------------------------------------------------------------
 */

static int
TeststringobjCmd(
    ClientData clientData,	/* Not used. */
    Tcl_Interp *interp,		/* Current interpreter. */
    int objc,			/* Number of arguments. */
    Tcl_Obj *const objv[])	/* Argument objects. */
{
    int varIndex, option, i, length;
    Tcl_UniChar *unicode;
#define MAX_STRINGS 11
    char *index, *string, *strings[MAX_STRINGS+1];
    TestString *strPtr;
    static const char *options[] = {
	"append", "appendstrings", "get", "get2", "length", "length2",
	"set", "set2", "setlength", "ualloc", "getunicode",
	"appendself", "appendself2", NULL
    };

    if (objc < 3) {
	wrongNumArgs:
	Tcl_WrongNumArgs(interp, 1, objv, "option arg ?arg ...?");
	return TCL_ERROR;
    }

    index = Tcl_GetString(objv[2]);
    if (GetVariableIndex(interp, index, &varIndex) != TCL_OK) {
	return TCL_ERROR;
    }

    if (Tcl_GetIndexFromObj(interp, objv[1], options, "option", 0, &option)
	    != TCL_OK) {
	return TCL_ERROR;
    }
    switch (option) {
	case 0:				/* append */
	    if (objc != 5) {
		goto wrongNumArgs;
	    }
	    if (Tcl_GetIntFromObj(interp, objv[4], &length) != TCL_OK) {
		return TCL_ERROR;
	    }
	    if (varPtr[varIndex] == NULL) {
		SetVarToObj(varIndex, Tcl_NewObj());
	    }

	    /*
	     * If the object bound to variable "varIndex" is shared, we must
	     * "copy on write" and append to a copy of the object.
	     */

	    if (Tcl_IsShared(varPtr[varIndex])) {
		SetVarToObj(varIndex, Tcl_DuplicateObj(varPtr[varIndex]));
	    }
	    string = Tcl_GetString(objv[3]);
	    Tcl_AppendToObj(varPtr[varIndex], string, length);
	    Tcl_SetObjResult(interp, varPtr[varIndex]);
	    break;
	case 1:				/* appendstrings */
	    if (objc > (MAX_STRINGS+3)) {
		goto wrongNumArgs;
	    }
	    if (varPtr[varIndex] == NULL) {
		SetVarToObj(varIndex, Tcl_NewObj());
	    }

	    /*
	     * If the object bound to variable "varIndex" is shared, we must
	     * "copy on write" and append to a copy of the object.
	     */

	    if (Tcl_IsShared(varPtr[varIndex])) {
		SetVarToObj(varIndex, Tcl_DuplicateObj(varPtr[varIndex]));
	    }
	    for (i = 3;  i < objc;  i++) {
		strings[i-3] = Tcl_GetString(objv[i]);
	    }
	    for ( ; i < 12 + 3; i++) {
		strings[i - 3] = NULL;
	    }
	    Tcl_AppendStringsToObj(varPtr[varIndex], strings[0], strings[1],
		    strings[2], strings[3], strings[4], strings[5],
		    strings[6], strings[7], strings[8], strings[9],
		    strings[10], strings[11]);
	    Tcl_SetObjResult(interp, varPtr[varIndex]);
	    break;
	case 2:				/* get */
	    if (objc != 3) {
		goto wrongNumArgs;
	    }
	    if (CheckIfVarUnset(interp, varIndex)) {
		return TCL_ERROR;
	    }
	    Tcl_SetObjResult(interp, varPtr[varIndex]);
	    break;
	case 3:				/* get2 */
	    if (objc != 3) {
		goto wrongNumArgs;
	    }
	    if (CheckIfVarUnset(interp, varIndex)) {
		return TCL_ERROR;
	    }
	    string = Tcl_GetString(varPtr[varIndex]);
	    Tcl_AppendToObj(Tcl_GetObjResult(interp), string, -1);
	    break;
	case 4:				/* length */
	    if (objc != 3) {
		goto wrongNumArgs;
	    }
	    Tcl_SetIntObj(Tcl_GetObjResult(interp), (varPtr[varIndex] != NULL)
		    ? varPtr[varIndex]->length : -1);
	    break;
	case 5:				/* length2 */
	    if (objc != 3) {
		goto wrongNumArgs;
	    }
	    if (varPtr[varIndex] != NULL) {
		strPtr = (TestString *)
		    (varPtr[varIndex])->internalRep.otherValuePtr;
		length = (int) strPtr->allocated;
	    } else {
		length = -1;
	    }
	    Tcl_SetIntObj(Tcl_GetObjResult(interp), length);
	    break;
	case 6:				/* set */
	    if (objc != 4) {
		goto wrongNumArgs;
	    }

	    /*
	     * If the object currently bound to the variable with index
	     * varIndex has ref count 1 (i.e. the object is unshared) we can
	     * modify that object directly. Otherwise, if RC>1 (i.e. the
	     * object is shared), we must create a new object to modify/set
	     * and decrement the old formerly-shared object's ref count. This
	     * is "copy on write".
	     */

	    string = Tcl_GetStringFromObj(objv[3], &length);
	    if ((varPtr[varIndex] != NULL)
		    && !Tcl_IsShared(varPtr[varIndex])) {
		Tcl_SetStringObj(varPtr[varIndex], string, length);
	    } else {
		SetVarToObj(varIndex, Tcl_NewStringObj(string, length));
	    }
	    Tcl_SetObjResult(interp, varPtr[varIndex]);
	    break;
	case 7:				/* set2 */
	    if (objc != 4) {
		goto wrongNumArgs;
	    }
	    SetVarToObj(varIndex, objv[3]);
	    break;
	case 8:				/* setlength */
	    if (objc != 4) {
		goto wrongNumArgs;
	    }
	    if (Tcl_GetIntFromObj(interp, objv[3], &length) != TCL_OK) {
		return TCL_ERROR;
	    }
	    if (varPtr[varIndex] != NULL) {
		Tcl_SetObjLength(varPtr[varIndex], length);
	    }
	    break;
	case 9:				/* ualloc */
	    if (objc != 3) {
		goto wrongNumArgs;
	    }
	    if (varPtr[varIndex] != NULL) {
		strPtr = (TestString *)
		    (varPtr[varIndex])->internalRep.otherValuePtr;
		length = (int) strPtr->uallocated;
	    } else {
		length = -1;
	    }
	    Tcl_SetIntObj(Tcl_GetObjResult(interp), length);
	    break;
	case 10:			/* getunicode */
	    if (objc != 3) {
		goto wrongNumArgs;
	    }
	    Tcl_GetUnicodeFromObj(varPtr[varIndex], NULL);
	    break;
	case 11:			/* appendself */
	    if (objc != 4) {
		goto wrongNumArgs;
	    }
	    if (varPtr[varIndex] == NULL) {
		SetVarToObj(varIndex, Tcl_NewObj());
	    }

	    /*
	     * If the object bound to variable "varIndex" is shared, we must
	     * "copy on write" and append to a copy of the object.
	     */

	    if (Tcl_IsShared(varPtr[varIndex])) {
		SetVarToObj(varIndex, Tcl_DuplicateObj(varPtr[varIndex]));
	    }

	    string = Tcl_GetStringFromObj(varPtr[varIndex], &length);

	    if (Tcl_GetIntFromObj(interp, objv[3], &i) != TCL_OK) {
		return TCL_ERROR;
	    }
	    if ((i < 0) || (i > length)) {
		Tcl_SetObjResult(interp, Tcl_NewStringObj(
			"index value out of range", -1));
		return TCL_ERROR;
	    }

	    Tcl_AppendToObj(varPtr[varIndex], string + i, length - i);
	    Tcl_SetObjResult(interp, varPtr[varIndex]);
	    break;
	case 12:			/* appendself2 */
	    if (objc != 4) {
		goto wrongNumArgs;
	    }
	    if (varPtr[varIndex] == NULL) {
		SetVarToObj(varIndex, Tcl_NewObj());
	    }

	    /*
	     * If the object bound to variable "varIndex" is shared, we must
	     * "copy on write" and append to a copy of the object.
	     */

	    if (Tcl_IsShared(varPtr[varIndex])) {
		SetVarToObj(varIndex, Tcl_DuplicateObj(varPtr[varIndex]));
	    }

	    unicode = Tcl_GetUnicodeFromObj(varPtr[varIndex], &length);

	    if (Tcl_GetIntFromObj(interp, objv[3], &i) != TCL_OK) {
		return TCL_ERROR;
	    }
	    if ((i < 0) || (i > length)) {
		Tcl_SetObjResult(interp, Tcl_NewStringObj(
			"index value out of range", -1));
		return TCL_ERROR;
	    }

	    Tcl_AppendUnicodeToObj(varPtr[varIndex], unicode + i, length - i);
	    Tcl_SetObjResult(interp, varPtr[varIndex]);
	    break;
    }

    return TCL_OK;
}

/*
 *----------------------------------------------------------------------
 *
 * SetVarToObj --
 *
 *	Utility routine to assign a Tcl_Obj* to a test variable. The
 *	Tcl_Obj* can be NULL.
 *
 * Results:
 *	None.
 *
 * Side effects:
 *	This routine handles ref counting details for assignment: i.e. the old
 *	value's ref count must be decremented (if not NULL) and the new one
 *	incremented (also if not NULL).
 *
 *----------------------------------------------------------------------
 */

static void
SetVarToObj(
    int varIndex,		/* Designates the assignment variable. */
    Tcl_Obj *objPtr)		/* Points to object to assign to var. */
{
    if (varPtr[varIndex] != NULL) {
	Tcl_DecrRefCount(varPtr[varIndex]);
    }
    varPtr[varIndex] = objPtr;
    if (objPtr != NULL) {
	Tcl_IncrRefCount(objPtr);
    }
}

/*
 *----------------------------------------------------------------------
 *
 * GetVariableIndex --
 *
 *	Utility routine to get a test variable index from the command line.
 *
 * Results:
 *	A standard Tcl object result.
 *
 * Side effects:
 *	None.
 *
 *----------------------------------------------------------------------
 */

static int
GetVariableIndex(
    Tcl_Interp *interp,		/* Interpreter for error reporting. */
    const char *string,		/* String containing a variable index
				 * specified as a nonnegative number less than
				 * NUMBER_OF_OBJECT_VARS. */
    int *indexPtr)		/* Place to store converted result. */
{
    int index;

    if (Tcl_GetInt(interp, string, &index) != TCL_OK) {
	return TCL_ERROR;
    }
    if (index < 0 || index >= NUMBER_OF_OBJECT_VARS) {
	Tcl_ResetResult(interp);
	Tcl_AppendToObj(Tcl_GetObjResult(interp), "bad variable index", -1);
	return TCL_ERROR;
    }

    *indexPtr = index;
    return TCL_OK;
}

/*
 *----------------------------------------------------------------------
 *
 * CheckIfVarUnset --
 *
 *	Utility function that checks whether a test variable is readable:
 *	i.e., that varPtr[varIndex] is non-NULL.
 *
 * Results:
 *	1 if the test variable is unset (NULL); 0 otherwise.
 *
 * Side effects:
 *	Sets the interpreter result to an error message if the variable is
 *	unset (NULL).
 *
 *----------------------------------------------------------------------
 */

static int
CheckIfVarUnset(
    Tcl_Interp *interp,		/* Interpreter for error reporting. */
    int varIndex)		/* Index of the test variable to check. */
{
    if (varPtr[varIndex] == NULL) {
	char buf[32 + TCL_INTEGER_SPACE];

	sprintf(buf, "variable %d is unset (NULL)", varIndex);
	Tcl_ResetResult(interp);
	Tcl_AppendToObj(Tcl_GetObjResult(interp), buf, -1);
	return 1;
    }
    return 0;
}

/*
 * Local Variables:
 * mode: c
 * c-basic-offset: 4
 * fill-column: 78
 * End:
 */<|MERGE_RESOLUTION|>--- conflicted
+++ resolved
@@ -10,15 +10,8 @@
  * Copyright (c) 1999 by Scriptics Corporation.
  * Copyright (c) 2005 by Kevin B. Kenny.  All rights reserved.
  *
-<<<<<<< HEAD
  * See the file "license.terms" for information on usage and redistribution of
  * this file, and for a DISCLAIMER OF ALL WARRANTIES.
- *
- * RCS: @(#) $Id: tclTestObj.c,v 1.21.2.3 2010/03/19 15:29:28 dgp Exp $
-=======
- * See the file "license.terms" for information on usage and redistribution
- * of this file, and for a DISCLAIMER OF ALL WARRANTIES.
->>>>>>> 01562d4f
  */
 
 #include "tclInt.h"
