/*
 * tclTestObj.c --
 *
 *	This file contains C command functions for the additional Tcl commands
 *	that are used for testing implementations of the Tcl object types.
 *	These commands are not normally included in Tcl applications; they're
 *	only used for testing.
 *
 * Copyright © 1995-1998 Sun Microsystems, Inc.
 * Copyright © 1999 Scriptics Corporation.
 * Copyright © 2005 Kevin B. Kenny.  All rights reserved.
 *
 * See the file "license.terms" for information on usage and redistribution of
 * this file, and for a DISCLAIMER OF ALL WARRANTIES.
 */
#undef BUILD_tcl
#ifndef USE_TCL_STUBS
#   define USE_TCL_STUBS
#endif
#include "tclInt.h"
#ifdef TCL_WITH_EXTERNAL_TOMMATH
#   include "tommath.h"
#else
#   include "tclTomMath.h"
#endif
#include "tclStringRep.h"

#ifdef __GNUC__
/*
 * The rest of this file shouldn't warn about deprecated functions; they're
 * there because we intend them to be so and know that this file is OK to
 * touch those fields.
 */
#pragma GCC diagnostic ignored "-Wdeprecated-declarations"
#endif

/*
 * Forward declarations for functions defined later in this file:
 */

static int		CheckIfVarUnset(Tcl_Interp *interp, Tcl_Obj **varPtr, size_t varIndex);
static int		GetVariableIndex(Tcl_Interp *interp,
			    Tcl_Obj *obj, size_t *indexPtr);
static void		SetVarToObj(Tcl_Obj **varPtr, size_t varIndex, Tcl_Obj *objPtr);
static Tcl_ObjCmdProc	TestbignumobjCmd;
static Tcl_ObjCmdProc	TestbooleanobjCmd;
static Tcl_ObjCmdProc	TestdoubleobjCmd;
static Tcl_ObjCmdProc	TestindexobjCmd;
static Tcl_ObjCmdProc	TestintobjCmd;
static Tcl_ObjCmdProc	TestlistobjCmd;
static Tcl_ObjCmdProc	TestobjCmd;
static Tcl_ObjCmdProc	TeststringobjCmd;

#define VARPTR_KEY "TCLOBJTEST_VARPTR"
#define NUMBER_OF_OBJECT_VARS 20

static void VarPtrDeleteProc(void *clientData, TCL_UNUSED(Tcl_Interp *))
{
    int i;
    Tcl_Obj **varPtr = (Tcl_Obj **) clientData;
    for (i = 0;  i < NUMBER_OF_OBJECT_VARS;  i++) {
	if (varPtr[i]) Tcl_DecrRefCount(varPtr[i]);
    }
    ckfree(varPtr);
}

static Tcl_Obj **GetVarPtr(Tcl_Interp *interp)
{
    Tcl_InterpDeleteProc *proc;

    return (Tcl_Obj **) Tcl_GetAssocData(interp, VARPTR_KEY, &proc);
}

/*
 *----------------------------------------------------------------------
 *
 * TclObjTest_Init --
 *
 *	This function creates additional commands that are used to test the
 *	Tcl object support.
 *
 * Results:
 *	Returns a standard Tcl completion code, and leaves an error
 *	message in the interp's result if an error occurs.
 *
 * Side effects:
 *	Creates and registers several new testing commands.
 *
 *----------------------------------------------------------------------
 */

int
TclObjTest_Init(
    Tcl_Interp *interp)
{
    int i;
    /*
     * An array of Tcl_Obj pointers used in the commands that operate on or get
     * the values of Tcl object-valued variables. varPtr[i] is the i-th variable's
     * Tcl_Obj *.
     */
    Tcl_Obj **varPtr;

    varPtr = (Tcl_Obj **) ckalloc(NUMBER_OF_OBJECT_VARS *sizeof(varPtr[0]));
    if (!varPtr) {
	return TCL_ERROR;
    }
    Tcl_SetAssocData(interp, VARPTR_KEY, VarPtrDeleteProc, varPtr);
    for (i = 0;  i < NUMBER_OF_OBJECT_VARS;  i++) {
	varPtr[i] = NULL;
    }

    Tcl_CreateObjCommand(interp, "testbignumobj", TestbignumobjCmd,
	    NULL, NULL);
    Tcl_CreateObjCommand(interp, "testbooleanobj", TestbooleanobjCmd,
	    NULL, NULL);
    Tcl_CreateObjCommand(interp, "testdoubleobj", TestdoubleobjCmd,
	    NULL, NULL);
    Tcl_CreateObjCommand(interp, "testintobj", TestintobjCmd,
	    NULL, NULL);
    Tcl_CreateObjCommand(interp, "testindexobj", TestindexobjCmd,
	    NULL, NULL);
    Tcl_CreateObjCommand(interp, "testlistobj", TestlistobjCmd,
	    NULL, NULL);
    Tcl_CreateObjCommand(interp, "testobj", TestobjCmd, NULL, NULL);
    Tcl_CreateObjCommand(interp, "teststringobj", TeststringobjCmd,
	    NULL, NULL);
    return TCL_OK;
}

/*
 *----------------------------------------------------------------------
 *
 * TestbignumobjCmd --
 *
 *	This function implements the "testbignumobj" command.  It is used
 *	to exercise the bignum Tcl object type implementation.
 *
 * Results:
 *	Returns a standard Tcl object result.
 *
 * Side effects:
 *	Creates and frees bignum objects; converts objects to have bignum
 *	type.
 *
 *----------------------------------------------------------------------
 */

static int
TestbignumobjCmd(
    TCL_UNUSED(void *),
    Tcl_Interp *interp,		/* Tcl interpreter */
    int objc,			/* Argument count */
    Tcl_Obj *const objv[])	/* Argument vector */
{
    const char *const subcmds[] = {
	"set", "get", "mult10", "div10", "iseven", "radixsize", NULL
    };
    enum options {
	BIGNUM_SET, BIGNUM_GET, BIGNUM_MULT10, BIGNUM_DIV10, BIGNUM_ISEVEN,
	BIGNUM_RADIXSIZE
    };
    int index;
    size_t varIndex;
    const char *string;
    mp_int bignumValue;
    Tcl_Obj **varPtr;

    if (objc < 3) {
	Tcl_WrongNumArgs(interp, 1, objv, "option ?arg ...?");
	return TCL_ERROR;
    }
    if (Tcl_GetIndexFromObj(interp, objv[1], subcmds, "option", 0,
	    &index) != TCL_OK) {
	return TCL_ERROR;
    }
    if (GetVariableIndex(interp, objv[2], &varIndex) != TCL_OK) {
	return TCL_ERROR;
    }
    varPtr = GetVarPtr(interp);

    switch ((enum options)index) {
    case BIGNUM_SET:
	if (objc != 4) {
	    Tcl_WrongNumArgs(interp, 2, objv, "var value");
	    return TCL_ERROR;
	}
	string = Tcl_GetString(objv[3]);
	if (mp_init(&bignumValue) != MP_OKAY) {
	    Tcl_SetObjResult(interp,
		    Tcl_NewStringObj("error in mp_init", -1));
	    return TCL_ERROR;
	}
	if (mp_read_radix(&bignumValue, string, 10) != MP_OKAY) {
	    mp_clear(&bignumValue);
	    Tcl_SetObjResult(interp,
		    Tcl_NewStringObj("error in mp_read_radix", -1));
	    return TCL_ERROR;
	}

	/*
	 * If the object currently bound to the variable with index varIndex
	 * has ref count 1 (i.e. the object is unshared) we can modify that
	 * object directly.  Otherwise, if RC>1 (i.e. the object is shared),
	 * we must create a new object to modify/set and decrement the old
	 * formerly-shared object's ref count. This is "copy on write".
	 */

	if ((varPtr[varIndex] != NULL) && !Tcl_IsShared(varPtr[varIndex])) {
	    Tcl_SetBignumObj(varPtr[varIndex], &bignumValue);
	} else {
	    SetVarToObj(varPtr, varIndex, Tcl_NewBignumObj(&bignumValue));
	}
	break;

    case BIGNUM_GET:
	if (objc != 3) {
	    Tcl_WrongNumArgs(interp, 2, objv, "varIndex");
	    return TCL_ERROR;
	}
	if (CheckIfVarUnset(interp, varPtr,varIndex)) {
	    return TCL_ERROR;
	}
	break;

    case BIGNUM_MULT10:
	if (objc != 3) {
	    Tcl_WrongNumArgs(interp, 2, objv, "varIndex");
	    return TCL_ERROR;
	}
	if (CheckIfVarUnset(interp, varPtr,varIndex)) {
	    return TCL_ERROR;
	}
	if (Tcl_GetBignumFromObj(interp, varPtr[varIndex],
		&bignumValue) != TCL_OK) {
	    return TCL_ERROR;
	}
	if (mp_mul_d(&bignumValue, 10, &bignumValue) != MP_OKAY) {
	    mp_clear(&bignumValue);
	    Tcl_SetObjResult(interp,
		    Tcl_NewStringObj("error in mp_mul_d", -1));
	    return TCL_ERROR;
	}
	if (!Tcl_IsShared(varPtr[varIndex])) {
	    Tcl_SetBignumObj(varPtr[varIndex], &bignumValue);
	} else {
	    SetVarToObj(varPtr, varIndex, Tcl_NewBignumObj(&bignumValue));
	}
	break;

    case BIGNUM_DIV10:
	if (objc != 3) {
	    Tcl_WrongNumArgs(interp, 2, objv, "varIndex");
	    return TCL_ERROR;
	}
	if (CheckIfVarUnset(interp, varPtr,varIndex)) {
	    return TCL_ERROR;
	}
	if (Tcl_GetBignumFromObj(interp, varPtr[varIndex],
		&bignumValue) != TCL_OK) {
	    return TCL_ERROR;
	}
	if (mp_div_d(&bignumValue, 10, &bignumValue, NULL) != MP_OKAY) {
	    mp_clear(&bignumValue);
	    Tcl_SetObjResult(interp,
		    Tcl_NewStringObj("error in mp_div_d", -1));
	    return TCL_ERROR;
	}
	if (!Tcl_IsShared(varPtr[varIndex])) {
	    Tcl_SetBignumObj(varPtr[varIndex], &bignumValue);
	} else {
	    SetVarToObj(varPtr, varIndex, Tcl_NewBignumObj(&bignumValue));
	}
	break;

    case BIGNUM_ISEVEN:
	if (objc != 3) {
	    Tcl_WrongNumArgs(interp, 2, objv, "varIndex");
	    return TCL_ERROR;
	}
	if (CheckIfVarUnset(interp, varPtr,varIndex)) {
	    return TCL_ERROR;
	}
	if (Tcl_GetBignumFromObj(interp, varPtr[varIndex],
		&bignumValue) != TCL_OK) {
	    return TCL_ERROR;
	}
	if (mp_mod_2d(&bignumValue, 1, &bignumValue) != MP_OKAY) {
	    mp_clear(&bignumValue);
	    Tcl_SetObjResult(interp,
		    Tcl_NewStringObj("error in mp_mod_2d", -1));
	    return TCL_ERROR;
	}
	if (!Tcl_IsShared(varPtr[varIndex])) {
	    Tcl_SetBooleanObj(varPtr[varIndex], mp_iszero(&bignumValue));
	} else {
	    SetVarToObj(varPtr, varIndex, Tcl_NewBooleanObj(mp_iszero(&bignumValue)));
	}
	mp_clear(&bignumValue);
	break;

    case BIGNUM_RADIXSIZE:
	if (objc != 3) {
	    Tcl_WrongNumArgs(interp, 2, objv, "varIndex");
	    return TCL_ERROR;
	}
	if (CheckIfVarUnset(interp, varPtr,varIndex)) {
	    return TCL_ERROR;
	}
	if (Tcl_GetBignumFromObj(interp, varPtr[varIndex],
		&bignumValue) != TCL_OK) {
	    return TCL_ERROR;
	}
	if (mp_radix_size(&bignumValue, 10, &index) != MP_OKAY) {
	    return TCL_ERROR;
	}
	if (!Tcl_IsShared(varPtr[varIndex])) {
	    Tcl_SetWideIntObj(varPtr[varIndex], index);
	} else {
	    SetVarToObj(varPtr, varIndex, Tcl_NewWideIntObj(index));
	}
	mp_clear(&bignumValue);
	break;
    }

    Tcl_SetObjResult(interp, varPtr[varIndex]);
    return TCL_OK;
}

/*
 *----------------------------------------------------------------------
 *
 * TestbooleanobjCmd --
 *
 *	This function implements the "testbooleanobj" command.  It is used to
 *	test the boolean Tcl object type implementation.
 *
 * Results:
 *	A standard Tcl object result.
 *
 * Side effects:
 *	Creates and frees boolean objects, and also converts objects to
 *	have boolean type.
 *
 *----------------------------------------------------------------------
 */

static int
TestbooleanobjCmd(
    TCL_UNUSED(void *),
    Tcl_Interp *interp,		/* Current interpreter. */
    int objc,			/* Number of arguments. */
    Tcl_Obj *const objv[])	/* Argument objects. */
{
    size_t varIndex;
    int boolValue;
    const char *subCmd;
    Tcl_Obj **varPtr;

    if (objc < 3) {
	wrongNumArgs:
	Tcl_WrongNumArgs(interp, 1, objv, "option arg ?arg ...?");
	return TCL_ERROR;
    }

    if (GetVariableIndex(interp, objv[2], &varIndex) != TCL_OK) {
	return TCL_ERROR;
    }

    varPtr = GetVarPtr(interp);

    subCmd = Tcl_GetString(objv[1]);
    if (strcmp(subCmd, "set") == 0) {
	if (objc != 4) {
	    goto wrongNumArgs;
	}
	if (Tcl_GetBooleanFromObj(interp, objv[3], &boolValue) != TCL_OK) {
	    return TCL_ERROR;
	}

	/*
	 * If the object currently bound to the variable with index varIndex
	 * has ref count 1 (i.e. the object is unshared) we can modify that
	 * object directly. Otherwise, if RC>1 (i.e. the object is shared),
	 * we must create a new object to modify/set and decrement the old
	 * formerly-shared object's ref count. This is "copy on write".
	 */

	if ((varPtr[varIndex] != NULL) && !Tcl_IsShared(varPtr[varIndex])) {
	    Tcl_SetBooleanObj(varPtr[varIndex], boolValue);
	} else {
	    SetVarToObj(varPtr, varIndex, Tcl_NewBooleanObj(boolValue));
	}
	Tcl_SetObjResult(interp, varPtr[varIndex]);
    } else if (strcmp(subCmd, "get") == 0) {
	if (objc != 3) {
	    goto wrongNumArgs;
	}
	if (CheckIfVarUnset(interp, varPtr,varIndex)) {
	    return TCL_ERROR;
	}
	Tcl_SetObjResult(interp, varPtr[varIndex]);
    } else if (strcmp(subCmd, "not") == 0) {
	if (objc != 3) {
	    goto wrongNumArgs;
	}
	if (CheckIfVarUnset(interp, varPtr,varIndex)) {
	    return TCL_ERROR;
	}
	if (Tcl_GetBooleanFromObj(interp, varPtr[varIndex],
				  &boolValue) != TCL_OK) {
	    return TCL_ERROR;
	}
	if (!Tcl_IsShared(varPtr[varIndex])) {
	    Tcl_SetBooleanObj(varPtr[varIndex], !boolValue);
	} else {
	    SetVarToObj(varPtr, varIndex, Tcl_NewBooleanObj(!boolValue));
	}
	Tcl_SetObjResult(interp, varPtr[varIndex]);
    } else {
	Tcl_AppendStringsToObj(Tcl_GetObjResult(interp),
		"bad option \"", Tcl_GetString(objv[1]),
		"\": must be set, get, or not", NULL);
	return TCL_ERROR;
    }
    return TCL_OK;
}

/*
 *----------------------------------------------------------------------
 *
 * TestdoubleobjCmd --
 *
 *	This function implements the "testdoubleobj" command.  It is used to
 *	test the double-precision floating point Tcl object type
 *	implementation.
 *
 * Results:
 *	A standard Tcl object result.
 *
 * Side effects:
 *	Creates and frees double objects, and also converts objects to
 *	have double type.
 *
 *----------------------------------------------------------------------
 */

static int
TestdoubleobjCmd(
    TCL_UNUSED(void *),
    Tcl_Interp *interp,		/* Current interpreter. */
    int objc,			/* Number of arguments. */
    Tcl_Obj *const objv[])	/* Argument objects. */
{
    size_t varIndex;
    double doubleValue;
    const char *subCmd;
    Tcl_Obj **varPtr;

    if (objc < 3) {
	wrongNumArgs:
	Tcl_WrongNumArgs(interp, 1, objv, "option arg ?arg ...?");
	return TCL_ERROR;
    }

    varPtr = GetVarPtr(interp);

    if (GetVariableIndex(interp, objv[2], &varIndex) != TCL_OK) {
	return TCL_ERROR;
    }

    subCmd = Tcl_GetString(objv[1]);
    if (strcmp(subCmd, "set") == 0) {
	if (objc != 4) {
	    goto wrongNumArgs;
	}
	if (Tcl_GetDouble(interp, Tcl_GetString(objv[3]), &doubleValue) != TCL_OK) {
	    return TCL_ERROR;
	}

	/*
	 * If the object currently bound to the variable with index varIndex
	 * has ref count 1 (i.e. the object is unshared) we can modify that
	 * object directly. Otherwise, if RC>1 (i.e. the object is shared), we
	 * must create a new object to modify/set and decrement the old
	 * formerly-shared object's ref count. This is "copy on write".
	 */

	if ((varPtr[varIndex] != NULL) && !Tcl_IsShared(varPtr[varIndex])) {
	    Tcl_SetDoubleObj(varPtr[varIndex], doubleValue);
	} else {
	    SetVarToObj(varPtr, varIndex, Tcl_NewDoubleObj(doubleValue));
	}
	Tcl_SetObjResult(interp, varPtr[varIndex]);
    } else if (strcmp(subCmd, "get") == 0) {
	if (objc != 3) {
	    goto wrongNumArgs;
	}
	if (CheckIfVarUnset(interp, varPtr,varIndex)) {
	    return TCL_ERROR;
	}
	Tcl_SetObjResult(interp, varPtr[varIndex]);
    } else if (strcmp(subCmd, "mult10") == 0) {
	if (objc != 3) {
	    goto wrongNumArgs;
	}
	if (CheckIfVarUnset(interp, varPtr,varIndex)) {
	    return TCL_ERROR;
	}
	if (Tcl_GetDoubleFromObj(interp, varPtr[varIndex],
				 &doubleValue) != TCL_OK) {
	    return TCL_ERROR;
	}
	if (!Tcl_IsShared(varPtr[varIndex])) {
	    Tcl_SetDoubleObj(varPtr[varIndex], doubleValue * 10.0);
	} else {
	    SetVarToObj(varPtr, varIndex, Tcl_NewDoubleObj(doubleValue * 10.0));
	}
	Tcl_SetObjResult(interp, varPtr[varIndex]);
    } else if (strcmp(subCmd, "div10") == 0) {
	if (objc != 3) {
	    goto wrongNumArgs;
	}
	if (CheckIfVarUnset(interp, varPtr,varIndex)) {
	    return TCL_ERROR;
	}
	if (Tcl_GetDoubleFromObj(interp, varPtr[varIndex],
		&doubleValue) != TCL_OK) {
	    return TCL_ERROR;
	}
	if (!Tcl_IsShared(varPtr[varIndex])) {
	    Tcl_SetDoubleObj(varPtr[varIndex], doubleValue / 10.0);
	} else {
	    SetVarToObj(varPtr, varIndex, Tcl_NewDoubleObj(doubleValue / 10.0));
	}
	Tcl_SetObjResult(interp, varPtr[varIndex]);
    } else {
	Tcl_AppendStringsToObj(Tcl_GetObjResult(interp),
		"bad option \"", Tcl_GetString(objv[1]),
		"\": must be set, get, mult10, or div10", NULL);
	return TCL_ERROR;
    }
    return TCL_OK;
}

/*
 *----------------------------------------------------------------------
 *
 * TestindexobjCmd --
 *
 *	This function implements the "testindexobj" command. It is used to
 *	test the index Tcl object type implementation.
 *
 * Results:
 *	A standard Tcl object result.
 *
 * Side effects:
 *	Creates and frees int objects, and also converts objects to
 *	have int type.
 *
 *----------------------------------------------------------------------
 */

static int
TestindexobjCmd(
    TCL_UNUSED(void *),
    Tcl_Interp *interp,		/* Current interpreter. */
    int objc,			/* Number of arguments. */
    Tcl_Obj *const objv[])	/* Argument objects. */
{
    int allowAbbrev, index, setError, i, result;
    Tcl_WideInt index2;
    const char **argv;
    static const char *const tablePtr[] = {"a", "b", "check", NULL};

    /*
     * Keep this structure declaration in sync with tclIndexObj.c
     */
    struct IndexRep {
	void *tablePtr;		/* Pointer to the table of strings. */
	TCL_HASH_TYPE offset;		/* Offset between table entries. */
	TCL_HASH_TYPE index;		/* Selected index into table. */
    } *indexRep;

    if ((objc == 3) && (strcmp(Tcl_GetString(objv[1]),
	    "check") == 0)) {
	/*
	 * This code checks to be sure that the results of Tcl_GetIndexFromObj
	 * are properly cached in the object and returned on subsequent
	 * lookups.
	 */

	if (Tcl_GetWideIntFromObj(interp, objv[2], &index2) != TCL_OK) {
	    return TCL_ERROR;
	}

	Tcl_GetIndexFromObj(NULL, objv[1], tablePtr, "token", 0, &index);
	indexRep = (struct IndexRep *)objv[1]->internalRep.twoPtrValue.ptr1;
	indexRep->index = index2;
	result = Tcl_GetIndexFromObj(NULL, objv[1],
		tablePtr, "token", 0, &index);
	if (result == TCL_OK) {
	    Tcl_SetWideIntObj(Tcl_GetObjResult(interp), index);
	}
	return result;
    }

    if (objc < 5) {
	Tcl_AppendToObj(Tcl_GetObjResult(interp), "wrong # args", -1);
	return TCL_ERROR;
    }

    if (Tcl_GetBooleanFromObj(interp, objv[1], &setError) != TCL_OK) {
	return TCL_ERROR;
    }
    if (Tcl_GetBooleanFromObj(interp, objv[2], &allowAbbrev) != TCL_OK) {
	return TCL_ERROR;
    }

    argv = (const char **)ckalloc((objc-3) * sizeof(char *));
    for (i = 4; i < objc; i++) {
	argv[i-4] = Tcl_GetString(objv[i]);
    }
    argv[objc-4] = NULL;

    result = Tcl_GetIndexFromObj((setError? interp : NULL), objv[3],
	    argv, "token", TCL_INDEX_TEMP_TABLE|(allowAbbrev? 0 : TCL_EXACT),
	    &index);
    ckfree(argv);
    if (result == TCL_OK) {
	Tcl_SetWideIntObj(Tcl_GetObjResult(interp), index);
    }
    return result;
}

/*
 *----------------------------------------------------------------------
 *
 * TestintobjCmd --
 *
 *	This function implements the "testintobj" command. It is used to
 *	test the int Tcl object type implementation.
 *
 * Results:
 *	A standard Tcl object result.
 *
 * Side effects:
 *	Creates and frees int objects, and also converts objects to
 *	have int type.
 *
 *----------------------------------------------------------------------
 */

static int
TestintobjCmd(
    TCL_UNUSED(void *),
    Tcl_Interp *interp,		/* Current interpreter. */
    int objc,			/* Number of arguments. */
    Tcl_Obj *const objv[])	/* Argument objects. */
{
    size_t varIndex;
#if (INT_MAX != LONG_MAX)   /* int is not the same size as long */
    int i;
#endif
    Tcl_WideInt wideValue;
    const char *subCmd;
    Tcl_Obj **varPtr;

    if (objc < 3) {
	wrongNumArgs:
	Tcl_WrongNumArgs(interp, 1, objv, "option arg ?arg ...?");
	return TCL_ERROR;
    }

    varPtr = GetVarPtr(interp);
    if (GetVariableIndex(interp, objv[2], &varIndex) != TCL_OK) {
	return TCL_ERROR;
    }

    subCmd = Tcl_GetString(objv[1]);
    if (strcmp(subCmd, "set") == 0) {
	if (objc != 4) {
	    goto wrongNumArgs;
	}
	if (Tcl_GetWideIntFromObj(interp, objv[3], &wideValue) != TCL_OK) {
	    return TCL_ERROR;
	}

	/*
	 * If the object currently bound to the variable with index varIndex
	 * has ref count 1 (i.e. the object is unshared) we can modify that
	 * object directly. Otherwise, if RC>1 (i.e. the object is shared), we
	 * must create a new object to modify/set and decrement the old
	 * formerly-shared object's ref count. This is "copy on write".
	 */

	if ((varPtr[varIndex] != NULL) && !Tcl_IsShared(varPtr[varIndex])) {
	    Tcl_SetWideIntObj(varPtr[varIndex], wideValue);
	} else {
	    SetVarToObj(varPtr, varIndex, Tcl_NewWideIntObj(wideValue));
	}
	Tcl_SetObjResult(interp, varPtr[varIndex]);
    } else if (strcmp(subCmd, "set2") == 0) { /* doesn't set result */
	if (objc != 4) {
	    goto wrongNumArgs;
	}
	if (Tcl_GetWideIntFromObj(interp, objv[3], &wideValue) != TCL_OK) {
	    return TCL_ERROR;
	}
	if ((varPtr[varIndex] != NULL) && !Tcl_IsShared(varPtr[varIndex])) {
	    Tcl_SetWideIntObj(varPtr[varIndex], wideValue);
	} else {
	    SetVarToObj(varPtr, varIndex, Tcl_NewWideIntObj(wideValue));
	}
    } else if (strcmp(subCmd, "setint") == 0) {
	if (objc != 4) {
	    goto wrongNumArgs;
	}
	if (Tcl_GetWideIntFromObj(interp, objv[3], &wideValue) != TCL_OK) {
	    return TCL_ERROR;
	}
	if ((varPtr[varIndex] != NULL) && !Tcl_IsShared(varPtr[varIndex])) {
	    Tcl_SetWideIntObj(varPtr[varIndex], wideValue);
	} else {
	    SetVarToObj(varPtr, varIndex, Tcl_NewWideIntObj(wideValue));
	}
	Tcl_SetObjResult(interp, varPtr[varIndex]);
    } else if (strcmp(subCmd, "setmax") == 0) {
	Tcl_WideInt maxWide = WIDE_MAX;
	if (objc != 3) {
	    goto wrongNumArgs;
	}
	if ((varPtr[varIndex] != NULL) && !Tcl_IsShared(varPtr[varIndex])) {
	    Tcl_SetWideIntObj(varPtr[varIndex], maxWide);
	} else {
	    SetVarToObj(varPtr, varIndex, Tcl_NewWideIntObj(maxWide));
	}
    } else if (strcmp(subCmd, "ismax") == 0) {
	if (objc != 3) {
	    goto wrongNumArgs;
	}
	if (CheckIfVarUnset(interp, varPtr,varIndex)) {
	    return TCL_ERROR;
	}
	if (Tcl_GetWideIntFromObj(interp, varPtr[varIndex], &wideValue) != TCL_OK) {
	    return TCL_ERROR;
	}
	Tcl_AppendToObj(Tcl_GetObjResult(interp),
		((wideValue == WIDE_MAX)? "1" : "0"), -1);
    } else if (strcmp(subCmd, "get") == 0) {
	if (objc != 3) {
	    goto wrongNumArgs;
	}
	if (CheckIfVarUnset(interp, varPtr,varIndex)) {
	    return TCL_ERROR;
	}
	Tcl_SetObjResult(interp, varPtr[varIndex]);
    } else if (strcmp(subCmd, "get2") == 0) {
	if (objc != 3) {
	    goto wrongNumArgs;
	}
	if (CheckIfVarUnset(interp, varPtr,varIndex)) {
	    return TCL_ERROR;
	}
	Tcl_AppendToObj(Tcl_GetObjResult(interp), Tcl_GetString(varPtr[varIndex]), -1);
    } else if (strcmp(subCmd, "inttoobigtest") == 0) {
	/*
	 * If long ints have more bits than ints on this platform, verify that
	 * Tcl_GetIntFromObj returns an error if the long int held in an
	 * integer object's internal representation is too large to fit in an
	 * int.
	 */

	if (objc != 3) {
	    goto wrongNumArgs;
	}
#if (INT_MAX == LONG_MAX)   /* int is same size as long int */
	Tcl_AppendToObj(Tcl_GetObjResult(interp), "1", -1);
#else
	if ((varPtr[varIndex] != NULL) && !Tcl_IsShared(varPtr[varIndex])) {
	    Tcl_SetWideIntObj(varPtr[varIndex], LONG_MAX);
	} else {
	    SetVarToObj(varPtr, varIndex, Tcl_NewWideIntObj(LONG_MAX));
	}
	if (Tcl_GetIntFromObj(interp, varPtr[varIndex], &i) != TCL_OK) {
	    Tcl_ResetResult(interp);
	    Tcl_AppendToObj(Tcl_GetObjResult(interp), "1", -1);
	    return TCL_OK;
	}
	Tcl_AppendToObj(Tcl_GetObjResult(interp), "0", -1);
#endif
    } else if (strcmp(subCmd, "mult10") == 0) {
	if (objc != 3) {
	    goto wrongNumArgs;
	}
	if (CheckIfVarUnset(interp, varPtr,varIndex)) {
	    return TCL_ERROR;
	}
	if (Tcl_GetWideIntFromObj(interp, varPtr[varIndex],
		&wideValue) != TCL_OK) {
	    return TCL_ERROR;
	}
	if (!Tcl_IsShared(varPtr[varIndex])) {
	    Tcl_SetWideIntObj(varPtr[varIndex], wideValue * 10);
	} else {
	    SetVarToObj(varPtr, varIndex, Tcl_NewWideIntObj(wideValue * 10));
	}
	Tcl_SetObjResult(interp, varPtr[varIndex]);
    } else if (strcmp(subCmd, "div10") == 0) {
	if (objc != 3) {
	    goto wrongNumArgs;
	}
	if (CheckIfVarUnset(interp, varPtr,varIndex)) {
	    return TCL_ERROR;
	}
	if (Tcl_GetWideIntFromObj(interp, varPtr[varIndex],
		&wideValue) != TCL_OK) {
	    return TCL_ERROR;
	}
	if (!Tcl_IsShared(varPtr[varIndex])) {
	    Tcl_SetWideIntObj(varPtr[varIndex], wideValue / 10);
	} else {
	    SetVarToObj(varPtr, varIndex, Tcl_NewWideIntObj(wideValue / 10));
	}
	Tcl_SetObjResult(interp, varPtr[varIndex]);
    } else {
	Tcl_AppendStringsToObj(Tcl_GetObjResult(interp),
		"bad option \"", Tcl_GetString(objv[1]),
		"\": must be set, get, get2, mult10, or div10", NULL);
	return TCL_ERROR;
    }
    return TCL_OK;
}

/*
 *-----------------------------------------------------------------------------
 *
 * TestlistobjCmd --
 *
 *	This function implements the 'testlistobj' command. It is used to
 *	test a few possible corner cases in list object manipulation from
 *	C code that cannot occur at the Tcl level.
 *
 *      Following new commands are added for 8.7 as regression tests for
 *      memory leaks and use-after-free. Unlike 8.6, 8.7 has multiple internal
 *      representations for lists.  It has to be ensured that corresponding
 *      implementations obey the invariants of the C list API. The script
 *      level tests do not suffice as Tcl list commands do not execute
 *      the same exact code path as the exported C API.
 *
 *      Note these new commands are only useful when Tcl is compiled with
 *      TCL_MEM_DEBUG defined.
 *
 *	indexmemcheck - loops calling Tcl_ListObjIndex on each element. This
 *	is to test that abstract lists returning elements do not depend
 *	on caller to free them. The test case should check allocated counts
 *      with the following sequence:
 *            set before <get memory counts>
 *            testobj set VARINDEX [list a b c] (or lseq etc.)
 *            testlistobj indexnoop VARINDEX
 *            testobj unset VARINDEX
 *            set after <get memory counts>
 *      after calling this command AND freeing the passed list. The targeted
 *      bug is if Tcl_LOI returns a ephemeral Tcl_Obj with no other reference
 *      resulting in a memory leak. Conversely, the command also checks
 *      that the Tcl_Obj returned by Tcl_LOI does not have a zero reference
 *      count since it is supposed to have at least one reference held
 *      by the list implementation. Returns a message in interp otherwise.
 *
 *      getelementsmemcheck - as above but for Tcl_ListObjGetElements

 *
 * Results:
 *	A standard Tcl object result.
 *
 * Side effects:
 *	Creates, manipulates and frees list objects.
 *
 *-----------------------------------------------------------------------------
 */

static int
TestlistobjCmd(
    TCL_UNUSED(void *),
    Tcl_Interp *interp,		/* Tcl interpreter */
    int objc,			/* Number of arguments */
    Tcl_Obj *const objv[])	/* Argument objects */
{
    /* Subcommands supported by this command */
    const char* const subcommands[] = {
	"set",
	"get",
	"replace",
	"indexmemcheck",
	"getelementsmemcheck",
	NULL
    };
    enum listobjCmdIndex {
	LISTOBJ_SET,
	LISTOBJ_GET,
	LISTOBJ_REPLACE,
	LISTOBJ_INDEXMEMCHECK,
	LISTOBJ_GETELEMENTSMEMCHECK,
    } cmdIndex;

    size_t varIndex;		/* Variable number converted to binary */
    Tcl_WideInt first;			/* First index in the list */
    Tcl_WideInt count;			/* Count of elements in a list */
    Tcl_Obj **varPtr;
    int i, len;

    if (objc < 3) {
	Tcl_WrongNumArgs(interp, 1, objv, "option arg ?arg...?");
	return TCL_ERROR;
    }
    varPtr = GetVarPtr(interp);
    if (GetVariableIndex(interp, objv[2], &varIndex) != TCL_OK) {
	return TCL_ERROR;
    }
    if (Tcl_GetIndexFromObj(interp, objv[1], subcommands, "command",
			    0, &cmdIndex) != TCL_OK) {
	return TCL_ERROR;
    }
    switch(cmdIndex) {
    case LISTOBJ_SET:
	if ((varPtr[varIndex] != NULL) && !Tcl_IsShared(varPtr[varIndex])) {
	    Tcl_SetListObj(varPtr[varIndex], objc-3, objv+3);
	} else {
	    SetVarToObj(varPtr, varIndex, Tcl_NewListObj(objc-3, objv+3));
	}
	Tcl_SetObjResult(interp, varPtr[varIndex]);
	break;

    case LISTOBJ_GET:
	if (objc != 3) {
	    Tcl_WrongNumArgs(interp, 2, objv, "varIndex");
	    return TCL_ERROR;
	}
	if (CheckIfVarUnset(interp, varPtr,varIndex)) {
	    return TCL_ERROR;
	}
	Tcl_SetObjResult(interp, varPtr[varIndex]);
	break;

    case LISTOBJ_REPLACE:
	if (objc < 5) {
	    Tcl_WrongNumArgs(interp, 2, objv,
			     "varIndex start count ?element...?");
	    return TCL_ERROR;
	}
	if (Tcl_GetWideIntFromObj(interp, objv[3], &first) != TCL_OK
	    || Tcl_GetWideIntFromObj(interp, objv[4], &count) != TCL_OK) {
	    return TCL_ERROR;
	}
	if (Tcl_IsShared(varPtr[varIndex])) {
	    SetVarToObj(varPtr, varIndex, Tcl_DuplicateObj(varPtr[varIndex]));
	}
	Tcl_ResetResult(interp);
	return Tcl_ListObjReplace(interp, varPtr[varIndex], first, count,
				  objc-5, objv+5);

    case LISTOBJ_INDEXMEMCHECK:
	if (objc != 3) {
	    Tcl_WrongNumArgs(interp, 2, objv, "varIndex");
	    return TCL_ERROR;
	}
	if (CheckIfVarUnset(interp, varPtr, varIndex)) {
	    return TCL_ERROR;
	}
	if (Tcl_ListObjLength(interp, varPtr[varIndex], &len) != TCL_OK) {
	    return TCL_ERROR;
	}
	for (i = 0; i < len; ++i) {
	    Tcl_Obj *objP;
	    if (Tcl_ListObjIndex(interp, varPtr[varIndex], i, &objP)
		!= TCL_OK) {
		return TCL_ERROR;
	    }
	    if (objP->refCount <= 0) {
		Tcl_SetObjResult(interp, Tcl_NewStringObj(
			"Tcl_ListObjIndex returned object with ref count <= 0",
			TCL_INDEX_NONE));
		/* Keep looping since we are also looping for leaks */
	    }
	}
	break;

    case LISTOBJ_GETELEMENTSMEMCHECK:
	if (objc != 3) {
	    Tcl_WrongNumArgs(interp, 2, objv, "varIndex");
	    return TCL_ERROR;
	}
	if (CheckIfVarUnset(interp, varPtr, varIndex)) {
	    return TCL_ERROR;
	} else {
	    Tcl_Obj **elems;
	    if (Tcl_ListObjGetElements(interp, varPtr[varIndex], &len, &elems)
		!= TCL_OK) {
		return TCL_ERROR;
	    }
	    for (i = 0; i < len; ++i) {
		if (elems[i]->refCount <= 0) {
		    Tcl_SetObjResult(interp, Tcl_NewStringObj(
			    "Tcl_ListObjGetElements element has ref count <= 0",
			    TCL_INDEX_NONE));
		    break;
		}
	    }
	}
	break;
    }
    return TCL_OK;
}

/*
 *----------------------------------------------------------------------
 *
 * TestobjCmd --
 *
 *	This function implements the "testobj" command. It is used to test
 *	the type-independent portions of the Tcl object type implementation.
 *
 * Results:
 *	A standard Tcl object result.
 *
 * Side effects:
 *	Creates and frees objects.
 *
 *----------------------------------------------------------------------
 */

static int
TestobjCmd(
    TCL_UNUSED(void *),
    Tcl_Interp *interp,		/* Current interpreter. */
    int objc,			/* Number of arguments. */
    Tcl_Obj *const objv[])	/* Argument objects. */
{
    size_t varIndex, destIndex;
    int i;
    const Tcl_ObjType *targetType;
    Tcl_Obj **varPtr;
    const char *subcommands[] = {
	"freeallvars", "bug3598580", "types",
	"objtype", "newobj", "set",
	"assign", "convert", "duplicate",
	"invalidateStringRep", "refcount", "type",
	NULL
    };
    enum testobjCmdIndex {
	TESTOBJ_FREEALLVARS, TESTOBJ_BUG3598580, TESTOBJ_TYPES,
	TESTOBJ_OBJTYPE, TESTOBJ_NEWOBJ, TESTOBJ_SET,
	TESTOBJ_ASSIGN, TESTOBJ_CONVERT, TESTOBJ_DUPLICATE,
	TESTOBJ_INVALIDATESTRINGREP, TESTOBJ_REFCOUNT, TESTOBJ_TYPE,
    } cmdIndex;

    if (objc < 2) {
	wrongNumArgs:
	Tcl_WrongNumArgs(interp, 1, objv, "option arg ?arg ...?");
	return TCL_ERROR;
    }

    varPtr = GetVarPtr(interp);
    if (Tcl_GetIndexFromObj(
	    interp, objv[1], subcommands, "command", 0, &cmdIndex)
	!= TCL_OK) {
	return TCL_ERROR;
    }
    switch (cmdIndex) {
    case TESTOBJ_FREEALLVARS:
	if (objc != 2) {
	    goto wrongNumArgs;
	}
	for (i = 0;  i < NUMBER_OF_OBJECT_VARS;  i++) {
	    if (varPtr[i] != NULL) {
		Tcl_DecrRefCount(varPtr[i]);
		varPtr[i] = NULL;
	    }
	}
	return TCL_OK;
    case TESTOBJ_BUG3598580:
	if (objc != 2) {
	    goto wrongNumArgs;
	} else {
	    Tcl_Obj *listObjPtr, *elemObjPtr;
	    elemObjPtr = Tcl_NewWideIntObj(123);
	    listObjPtr = Tcl_NewListObj(1, &elemObjPtr);
	    /* Replace the single list element through itself, nonsense but
	     * legal. */
	    Tcl_ListObjReplace(interp, listObjPtr, 0, 1, 1, &elemObjPtr);
	    Tcl_SetObjResult(interp, listObjPtr);
	}
	return TCL_OK;
    case TESTOBJ_TYPES:
	if (objc != 2) {
	    goto wrongNumArgs;
	} else {
	    Tcl_Obj *typesObj = Tcl_NewListObj(0, NULL);
	    Tcl_AppendAllObjTypes(interp, typesObj);
	    Tcl_SetObjResult(interp, typesObj);
	}
	return TCL_OK;
    case TESTOBJ_OBJTYPE:
	/*
	 * Return an object containing the name of the argument's type of
	 * internal rep. If none exists, return "none".
	 */

	if (objc != 3) {
	    goto wrongNumArgs;
	} else {
	    const char *typeName;

	    if (objv[2]->typePtr == NULL) {
		Tcl_SetObjResult(interp, Tcl_NewStringObj("none", -1));
	    }
	    else {
		typeName = objv[2]->typePtr->name;
		if (!strcmp(typeName, "utf32string"))
		    typeName = "string";
#ifndef TCL_WIDE_INT_IS_LONG
	    else if (!strcmp(typeName, "wideInt")) typeName = "int";
#endif
	    Tcl_SetObjResult(interp, Tcl_NewStringObj(typeName, -1));
	    }
	}
	return TCL_OK;
    case TESTOBJ_NEWOBJ:
	if (objc != 3) {
	    goto wrongNumArgs;
	}
	if (GetVariableIndex(interp, objv[2], &varIndex) != TCL_OK) {
	    return TCL_ERROR;
	}
	SetVarToObj(varPtr, varIndex, Tcl_NewObj());
	Tcl_SetObjResult(interp, varPtr[varIndex]);
	return TCL_OK;
    case TESTOBJ_SET:
	if (objc != 4) {
	    goto wrongNumArgs;
	}
	if (GetVariableIndex(interp, objv[2], &varIndex) != TCL_OK) {
	    return TCL_ERROR;
	}
	SetVarToObj(varPtr, varIndex, objv[3]);
	return TCL_OK;

    default:
	break;
    }

    /* All further commands expect an occupied varindex argument */
    if (objc < 3) {
	goto wrongNumArgs;
    }

    if (GetVariableIndex(interp, objv[2], &varIndex) != TCL_OK) {
	return TCL_ERROR;
    }
    if (CheckIfVarUnset(interp, varPtr, varIndex)) {
	return TCL_ERROR;
    }

    switch (cmdIndex) {
    case TESTOBJ_ASSIGN:
	if (objc != 4) {
	    goto wrongNumArgs;
	}
	if (GetVariableIndex(interp, objv[3], &destIndex) != TCL_OK) {
	    return TCL_ERROR;
	}
	SetVarToObj(varPtr, destIndex, varPtr[varIndex]);
	Tcl_SetObjResult(interp, varPtr[destIndex]);
	break;
    case TESTOBJ_CONVERT:
	if (objc != 4) {
	    goto wrongNumArgs;
	}
	if ((targetType = Tcl_GetObjType(Tcl_GetString(objv[3]))) == NULL) {
	    Tcl_AppendStringsToObj(Tcl_GetObjResult(interp),
		    "no type ", Tcl_GetString(objv[3]), " found", NULL);
	    return TCL_ERROR;
	}
	if (Tcl_ConvertToType(interp, varPtr[varIndex], targetType)
		!= TCL_OK) {
	    return TCL_ERROR;
	}
	Tcl_SetObjResult(interp, varPtr[varIndex]);
	break;
    case TESTOBJ_DUPLICATE:
	if (objc != 4) {
	    goto wrongNumArgs;
	}
	if (GetVariableIndex(interp, objv[3], &destIndex) != TCL_OK) {
	    return TCL_ERROR;
	}
	SetVarToObj(varPtr, destIndex, Tcl_DuplicateObj(varPtr[varIndex]));
	Tcl_SetObjResult(interp, varPtr[destIndex]);
	break;
    case TESTOBJ_INVALIDATESTRINGREP:
	if (objc != 3) {
	    goto wrongNumArgs;
	}
	Tcl_InvalidateStringRep(varPtr[varIndex]);
	Tcl_SetObjResult(interp, varPtr[varIndex]);
	break;
    case TESTOBJ_REFCOUNT:
	if (objc != 3) {
	    goto wrongNumArgs;
	}
	Tcl_SetObjResult(interp, Tcl_NewWideIntObj(varPtr[varIndex]->refCount));
	break;
    case TESTOBJ_TYPE:
	if (objc != 3) {
	    goto wrongNumArgs;
	}
	if (varPtr[varIndex]->typePtr == NULL) { /* a string! */
	    Tcl_AppendToObj(Tcl_GetObjResult(interp), "string", -1);
#ifndef TCL_WIDE_INT_IS_LONG
	} else if (!strcmp(varPtr[varIndex]->typePtr->name, "wideInt")) {
	    Tcl_AppendToObj(Tcl_GetObjResult(interp),
		    "int", -1);
#endif
	} else {
	    Tcl_AppendToObj(Tcl_GetObjResult(interp),
		    varPtr[varIndex]->typePtr->name, -1);
	}
	break;
    default:
	break;
    }

    return TCL_OK;
}

/*
 *----------------------------------------------------------------------
 *
 * TeststringobjCmd --
 *
 *	This function implements the "teststringobj" command. It is used to
 *	test the string Tcl object type implementation.
 *
 * Results:
 *	A standard Tcl object result.
 *
 * Side effects:
 *	Creates and frees string objects, and also converts objects to
 *	have string type.
 *
 *----------------------------------------------------------------------
 */

static int
TeststringobjCmd(
    TCL_UNUSED(void *),
    Tcl_Interp *interp,		/* Current interpreter. */
    int objc,			/* Number of arguments. */
    Tcl_Obj *const objv[])	/* Argument objects. */
{
    unsigned short *unicode;
    size_t varIndex;
    int size, option, i;
    Tcl_WideInt length;
#define MAX_STRINGS 11
    const char *string, *strings[MAX_STRINGS+1];
    String *strPtr;
    Tcl_Obj **varPtr;
    static const char *const options[] = {
	"append", "appendstrings", "get", "get2", "length", "length2",
	"set", "set2", "setlength", "maxchars", "range", "appendself",
	"appendself2", "newunicode", NULL
    };

    if (objc < 3) {
	wrongNumArgs:
	Tcl_WrongNumArgs(interp, 1, objv, "option arg ?arg ...?");
	return TCL_ERROR;
    }

    varPtr = GetVarPtr(interp);
    if (GetVariableIndex(interp, objv[2], &varIndex) != TCL_OK) {
	return TCL_ERROR;
    }

    if (Tcl_GetIndexFromObj(interp, objv[1], options, "option", 0, &option)
	    != TCL_OK) {
	return TCL_ERROR;
    }
    switch (option) {
	case 0:				/* append */
	    if (objc != 5) {
		goto wrongNumArgs;
	    }
	    if (Tcl_GetWideIntFromObj(interp, objv[4], &length) != TCL_OK) {
		return TCL_ERROR;
	    }
	    if (varPtr[varIndex] == NULL) {
		SetVarToObj(varPtr, varIndex, Tcl_NewObj());
	    }

	    /*
	     * If the object bound to variable "varIndex" is shared, we must
	     * "copy on write" and append to a copy of the object.
	     */

	    if (Tcl_IsShared(varPtr[varIndex])) {
		SetVarToObj(varPtr, varIndex, Tcl_DuplicateObj(varPtr[varIndex]));
	    }
	    Tcl_AppendToObj(varPtr[varIndex], Tcl_GetString(objv[3]), length);
	    Tcl_SetObjResult(interp, varPtr[varIndex]);
	    break;
	case 1:				/* appendstrings */
	    if (objc > (MAX_STRINGS+3)) {
		goto wrongNumArgs;
	    }
	    if (varPtr[varIndex] == NULL) {
		SetVarToObj(varPtr, varIndex, Tcl_NewObj());
	    }

	    /*
	     * If the object bound to variable "varIndex" is shared, we must
	     * "copy on write" and append to a copy of the object.
	     */

	    if (Tcl_IsShared(varPtr[varIndex])) {
		SetVarToObj(varPtr, varIndex, Tcl_DuplicateObj(varPtr[varIndex]));
	    }
	    for (i = 3;  i < objc;  i++) {
		strings[i-3] = Tcl_GetString(objv[i]);
	    }
	    for ( ; i < 12 + 3; i++) {
		strings[i - 3] = NULL;
	    }
	    Tcl_AppendStringsToObj(varPtr[varIndex], strings[0], strings[1],
		    strings[2], strings[3], strings[4], strings[5],
		    strings[6], strings[7], strings[8], strings[9],
		    strings[10], strings[11]);
	    Tcl_SetObjResult(interp, varPtr[varIndex]);
	    break;
	case 2:				/* get */
	    if (objc != 3) {
		goto wrongNumArgs;
	    }
	    if (CheckIfVarUnset(interp, varPtr,varIndex)) {
		return TCL_ERROR;
	    }
	    Tcl_SetObjResult(interp, varPtr[varIndex]);
	    break;
	case 3:				/* get2 */
	    if (objc != 3) {
		goto wrongNumArgs;
	    }
	    if (CheckIfVarUnset(interp, varPtr, varIndex)) {
		return TCL_ERROR;
	    }
	    Tcl_AppendToObj(Tcl_GetObjResult(interp), Tcl_GetString(varPtr[varIndex]), -1);
	    break;
	case 4:				/* length */
	    if (objc != 3) {
		goto wrongNumArgs;
	    }
	    Tcl_SetWideIntObj(Tcl_GetObjResult(interp), (varPtr[varIndex] != NULL)
		    ? varPtr[varIndex]->length : -1);
	    break;
	case 5:				/* length2 */
	    if (objc != 3) {
		goto wrongNumArgs;
	    }
	    if (varPtr[varIndex] != NULL) {
		const Tcl_ObjType *objType = Tcl_GetObjType("string");
		if (objType != NULL) {
		    Tcl_ConvertToType(NULL, varPtr[varIndex], objType);
		    strPtr = (String *)varPtr[varIndex]->internalRep.twoPtrValue.ptr1;
		    length = (int) strPtr->allocated;
		} else {
		    length = -1;
		}
	    } else {
		length = -1;
	    }
	    Tcl_SetWideIntObj(Tcl_GetObjResult(interp), length);
	    break;
	case 6:				/* set */
	    if (objc != 4) {
		goto wrongNumArgs;
	    }

	    /*
	     * If the object currently bound to the variable with index
	     * varIndex has ref count 1 (i.e. the object is unshared) we can
	     * modify that object directly. Otherwise, if RC>1 (i.e. the
	     * object is shared), we must create a new object to modify/set
	     * and decrement the old formerly-shared object's ref count. This
	     * is "copy on write".
	     */

	    string = Tcl_GetStringFromObj(objv[3], &size);
	    if ((varPtr[varIndex] != NULL)
		    && !Tcl_IsShared(varPtr[varIndex])) {
		Tcl_SetStringObj(varPtr[varIndex], string, size);
	    } else {
		SetVarToObj(varPtr, varIndex, Tcl_NewStringObj(string, size));
	    }
	    Tcl_SetObjResult(interp, varPtr[varIndex]);
	    break;
	case 7:				/* set2 */
	    if (objc != 4) {
		goto wrongNumArgs;
	    }
	    SetVarToObj(varPtr, varIndex, objv[3]);
	    break;
	case 8:				/* setlength */
	    if (objc != 4) {
		goto wrongNumArgs;
	    }
	    if (Tcl_GetWideIntFromObj(interp, objv[3], &length) != TCL_OK) {
		return TCL_ERROR;
	    }
	    if (varPtr[varIndex] != NULL) {
		Tcl_SetObjLength(varPtr[varIndex], length);
	    }
	    break;
	case 9:				/* maxchars */
	    if (objc != 3) {
		goto wrongNumArgs;
	    }
	    if (varPtr[varIndex] != NULL) {
		const Tcl_ObjType *objType = Tcl_GetObjType("string");
		if (objType != NULL) {
		    Tcl_ConvertToType(NULL, varPtr[varIndex],objType);
		    strPtr = (String *)varPtr[varIndex]->internalRep.twoPtrValue.ptr1;
		    length = strPtr->maxChars;
		} else {
		    length = -1;
		}
	    } else {
		length = -1;
	    }
	    Tcl_SetWideIntObj(Tcl_GetObjResult(interp), length);
	    break;
	case 10: {				/* range */
	    int first, last;
	    if (objc != 5) {
		goto wrongNumArgs;
	    }
	    if ((Tcl_GetIntFromObj(interp, objv[3], &first) != TCL_OK)
		    || (Tcl_GetIntFromObj(interp, objv[4], &last) != TCL_OK)) {
		return TCL_ERROR;
	    }
	    Tcl_SetObjResult(interp, Tcl_GetRange(varPtr[varIndex], first, last));
	    break;
	}
	case 11:			/* appendself */
	    if (objc != 4) {
		goto wrongNumArgs;
	    }
	    if (varPtr[varIndex] == NULL) {
		SetVarToObj(varPtr, varIndex, Tcl_NewObj());
	    }

	    /*
	     * If the object bound to variable "varIndex" is shared, we must
	     * "copy on write" and append to a copy of the object.
	     */

	    if (Tcl_IsShared(varPtr[varIndex])) {
		SetVarToObj(varPtr, varIndex, Tcl_DuplicateObj(varPtr[varIndex]));
	    }

	    string = Tcl_GetStringFromObj(varPtr[varIndex], &size);

	    if (Tcl_GetWideIntFromObj(interp, objv[3], &length) != TCL_OK) {
		return TCL_ERROR;
	    }
	    if ((length < 0) || (length > size)) {
		Tcl_SetObjResult(interp, Tcl_NewStringObj(
			"index value out of range", -1));
		return TCL_ERROR;
	    }

	    Tcl_AppendToObj(varPtr[varIndex], string + length, size - length);
	    Tcl_SetObjResult(interp, varPtr[varIndex]);
	    break;
	case 12:			/* appendself2 */
	    if (objc != 4) {
		goto wrongNumArgs;
	    }
	    if (varPtr[varIndex] == NULL) {
		SetVarToObj(varPtr, varIndex, Tcl_NewObj());
	    }

	    /*
	     * If the object bound to variable "varIndex" is shared, we must
	     * "copy on write" and append to a copy of the object.
	     */

	    if (Tcl_IsShared(varPtr[varIndex])) {
		SetVarToObj(varPtr, varIndex, Tcl_DuplicateObj(varPtr[varIndex]));
	    }

	    unicode = Tcl_GetUnicodeFromObj(varPtr[varIndex], &size);

	    if (Tcl_GetWideIntFromObj(interp, objv[3], &length) != TCL_OK) {
		return TCL_ERROR;
	    }
	    if ((length < 0) || (length > size)) {
		Tcl_SetObjResult(interp, Tcl_NewStringObj(
			"index value out of range", -1));
		return TCL_ERROR;
	    }

	    Tcl_AppendUnicodeToObj(varPtr[varIndex], unicode + length, size - length);
	    Tcl_SetObjResult(interp, varPtr[varIndex]);
	    break;
	case 13: /* newunicode*/
<<<<<<< HEAD
	    unicode = (unsigned short *) ckalloc((objc - 3) * sizeof(Tcl_UniChar));
=======
	    unicode = (unsigned short *) ckalloc((objc - 3) * sizeof(unsigned short));
>>>>>>> 468e5148
	    for (i = 0; i < (objc - 3); ++i) {
		int val;
		if (Tcl_GetIntFromObj(interp, objv[i + 3], &val) != TCL_OK) {
		    break;
		}
<<<<<<< HEAD
		unicode[i] = (Tcl_UniChar)val;
=======
		unicode[i] = (unsigned short)val;
>>>>>>> 468e5148
	    }
	    if (i < (objc-3)) {
		ckfree(unicode);
		return TCL_ERROR;
	    }
	    SetVarToObj(varPtr, varIndex, Tcl_NewUnicodeObj(unicode, objc - 3));
	    Tcl_SetObjResult(interp, varPtr[varIndex]);
	    ckfree(unicode);
	    break;
	}

    return TCL_OK;
}

/*
 *----------------------------------------------------------------------
 *
 * SetVarToObj --
 *
 *	Utility routine to assign a Tcl_Obj* to a test variable. The
 *	Tcl_Obj* can be NULL.
 *
 * Results:
 *	None.
 *
 * Side effects:
 *	This routine handles ref counting details for assignment: i.e. the old
 *	value's ref count must be decremented (if not NULL) and the new one
 *	incremented (also if not NULL).
 *
 *----------------------------------------------------------------------
 */

static void
SetVarToObj(
    Tcl_Obj **varPtr,
    size_t varIndex,		/* Designates the assignment variable. */
    Tcl_Obj *objPtr)		/* Points to object to assign to var. */
{
    if (varPtr[varIndex] != NULL) {
	Tcl_DecrRefCount(varPtr[varIndex]);
    }
    varPtr[varIndex] = objPtr;
    if (objPtr != NULL) {
	Tcl_IncrRefCount(objPtr);
    }
}

/*
 *----------------------------------------------------------------------
 *
 * GetVariableIndex --
 *
 *	Utility routine to get a test variable index from the command line.
 *
 * Results:
 *	A standard Tcl object result.
 *
 * Side effects:
 *	None.
 *
 *----------------------------------------------------------------------
 */

static int
GetVariableIndex(
    Tcl_Interp *interp,		/* Interpreter for error reporting. */
    Tcl_Obj *obj,		/* The variable index
				 * specified as a nonnegative number less than
				 * NUMBER_OF_OBJECT_VARS. */
    size_t *indexPtr)		/* Place to store converted result. */
{
    Tcl_WideInt index;

    if (Tcl_GetWideIntFromObj(interp, obj, &index) != TCL_OK) {
	return TCL_ERROR;
    }
    if (index < 0 || index >= NUMBER_OF_OBJECT_VARS) {
	Tcl_ResetResult(interp);
	Tcl_AppendToObj(Tcl_GetObjResult(interp), "bad variable index", -1);
	return TCL_ERROR;
    }

    *indexPtr = index;
    return TCL_OK;
}

/*
 *----------------------------------------------------------------------
 *
 * CheckIfVarUnset --
 *
 *	Utility function that checks whether a test variable is readable:
 *	i.e., that varPtr[varIndex] is non-NULL.
 *
 * Results:
 *	1 if the test variable is unset (NULL); 0 otherwise.
 *
 * Side effects:
 *	Sets the interpreter result to an error message if the variable is
 *	unset (NULL).
 *
 *----------------------------------------------------------------------
 */

static int
CheckIfVarUnset(
    Tcl_Interp *interp,		/* Interpreter for error reporting. */
    Tcl_Obj ** varPtr,
    size_t varIndex)		/* Index of the test variable to check. */
{
    if (varPtr[varIndex] == NULL) {
	char buf[32 + TCL_INTEGER_SPACE];

	sprintf(buf, "variable %" TCL_Z_MODIFIER "u is unset (NULL)", varIndex);
	Tcl_ResetResult(interp);
	Tcl_AppendToObj(Tcl_GetObjResult(interp), buf, -1);
	return 1;
    }
    return 0;
}

/*
 * Local Variables:
 * mode: c
 * c-basic-offset: 4
 * fill-column: 78
 * End:
 */<|MERGE_RESOLUTION|>--- conflicted
+++ resolved
@@ -1524,21 +1524,13 @@
 	    Tcl_SetObjResult(interp, varPtr[varIndex]);
 	    break;
 	case 13: /* newunicode*/
-<<<<<<< HEAD
-	    unicode = (unsigned short *) ckalloc((objc - 3) * sizeof(Tcl_UniChar));
-=======
 	    unicode = (unsigned short *) ckalloc((objc - 3) * sizeof(unsigned short));
->>>>>>> 468e5148
 	    for (i = 0; i < (objc - 3); ++i) {
 		int val;
 		if (Tcl_GetIntFromObj(interp, objv[i + 3], &val) != TCL_OK) {
 		    break;
 		}
-<<<<<<< HEAD
-		unicode[i] = (Tcl_UniChar)val;
-=======
 		unicode[i] = (unsigned short)val;
->>>>>>> 468e5148
 	    }
 	    if (i < (objc-3)) {
 		ckfree(unicode);
