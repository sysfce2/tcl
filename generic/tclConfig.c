/*
 * tclConfig.c --
 *
 *	This file provides the facilities which allow Tcl and other packages
 *	to embed configuration information into their binary libraries.
 *
 * Copyright (c) 2002 Andreas Kupries <andreas_kupries@users.sourceforge.net>
 *
 * See the file "license.terms" for information on usage and redistribution of
 * this file, and for a DISCLAIMER OF ALL WARRANTIES.
 */

#include "tclInt.h"

/*
 * Internal structure to hold embedded configuration information.
 *
 * Our structure is a two-level dictionary associated with the 'interp'. The
 * first level is keyed with the package name and maps to the dictionary for
 * that package. The package dictionary is keyed with metadata keys and maps
 * to the metadata value for that key. This is package specific. The metadata
 * values are in UTF-8, converted from the external representation given to us
 * by the caller.
 */

#define ASSOC_KEY	"tclPackageAboutDict"

/*
 * A ClientData struct for the QueryConfig command.  Store the three bits
 * of data we need; the package name for which we store a config dict,
 * the (Tcl_Interp *) in which it is stored, and the encoding.
 */

typedef struct {
    Tcl_Obj *pkg;
    Tcl_Interp *interp;
    char *encoding;
} QCCD;

/*
 * Static functions in this file:
 */

static int		QueryConfigObjCmd(ClientData clientData,
			    Tcl_Interp *interp, int objc,
			    struct Tcl_Obj *const *objv);
static void		QueryConfigDelete(ClientData clientData);
static Tcl_Obj *	GetConfigDict(Tcl_Interp *interp);
static void		ConfigDictDeleteProc(ClientData clientData,
			    Tcl_Interp *interp);

/*
 *----------------------------------------------------------------------
 *
 * Tcl_RegisterConfig --
 *
 *	See TIP#59 for details on what this function does.
 *
 * Results:
 *	None.
 *
 * Side effects:
 *	Creates namespace and cfg query command in it as per TIP #59.
 *
 *----------------------------------------------------------------------
 */

void
Tcl_RegisterConfig(
    Tcl_Interp *interp,		/* Interpreter the configuration command is
				 * registered in. */
    const char *pkgName,	/* Name of the package registering the
				 * embedded configuration. ASCII, thus in
				 * UTF-8 too. */
    const Tcl_Config *configuration,	/* Embedded configuration. */
    const char *valEncoding)	/* Name of the encoding used to store the
				 * configuration values, ASCII, thus UTF-8. */
{
    Tcl_Obj *pDB, *pkgDict;
    Tcl_DString cmdName;
    const Tcl_Config *cfg;
<<<<<<< HEAD
    QCCD *cdPtr = Tcl_Alloc(sizeof(QCCD));

    cdPtr->interp = interp;
    if (valEncoding) {
	cdPtr->encoding = Tcl_Alloc(strlen(valEncoding)+1);
=======
    QCCD *cdPtr = (QCCD *)ckalloc(sizeof(QCCD));

    cdPtr->interp = interp;
    if (valEncoding) {
	cdPtr->encoding = (char *)ckalloc(strlen(valEncoding)+1);
>>>>>>> 52e543c5
	strcpy(cdPtr->encoding, valEncoding);
    } else {
	cdPtr->encoding = NULL;
    }
    cdPtr->pkg = Tcl_NewStringObj(pkgName, -1);

    /*
     * Phase I: Adding the provided information to the internal database of
     * package meta data.
     *
     * Phase II: Create a command for querying this database, specific to the
     * package registering its configuration. This is the approved interface
     * in TIP 59. In the future a more general interface should be done, as
     * follow-up to TIP 59. Simply because our database is now general across
     * packages, and not a structure tied to one package.
     *
     * Note, the created command will have a reference through its clientdata.
     */

    Tcl_IncrRefCount(cdPtr->pkg);

    /*
     * For venc == NULL aka bogus encoding we skip the step setting up the
     * dictionaries visible at Tcl level. I.e. they are not filled
     */

    pDB = GetConfigDict(interp);

    /*
     * Retrieve package specific configuration...
     */

    if (Tcl_DictObjGet(interp, pDB, cdPtr->pkg, &pkgDict) != TCL_OK
	    || (pkgDict == NULL)) {
	pkgDict = Tcl_NewDictObj();
    } else if (Tcl_IsShared(pkgDict)) {
	pkgDict = Tcl_DuplicateObj(pkgDict);
    }

    /*
     * Extend the package configuration...
     * We cannot assume that the encodings are initialized, therefore
     * store the value as-is in a byte array. See Bug [9b2e636361].
     */

    for (cfg=configuration ; cfg->key!=NULL && cfg->key[0]!='\0' ; cfg++) {
	Tcl_DictObjPut(interp, pkgDict, Tcl_NewStringObj(cfg->key, -1),
		Tcl_NewByteArrayObj((unsigned char *)cfg->value, strlen(cfg->value)));
    }

    /*
     * Write the changes back into the overall database.
     */

    Tcl_DictObjPut(interp, pDB, cdPtr->pkg, pkgDict);

    /*
     * Now create the interface command for retrieval of the package
     * information.
     */

    Tcl_DStringInit(&cmdName);
    TclDStringAppendLiteral(&cmdName, "::");
    Tcl_DStringAppend(&cmdName, pkgName, -1);

    /*
     * The incomplete command name is the name of the namespace to place it
     * in.
     */

    if (Tcl_FindNamespace(interp, Tcl_DStringValue(&cmdName), NULL,
	    TCL_GLOBAL_ONLY) == NULL) {
	if (Tcl_CreateNamespace(interp, Tcl_DStringValue(&cmdName),
		NULL, NULL) == NULL) {
	    Tcl_Panic("%s.\n%s: %s",
		    Tcl_GetStringResult(interp), "Tcl_RegisterConfig",
		    "Unable to create namespace for package configuration.");
	}
    }

    TclDStringAppendLiteral(&cmdName, "::pkgconfig");

    if (Tcl_CreateObjCommand(interp, Tcl_DStringValue(&cmdName),
	    QueryConfigObjCmd, cdPtr, QueryConfigDelete) == NULL) {
	Tcl_Panic("%s: %s", "Tcl_RegisterConfig",
		"Unable to create query command for package configuration");
    }

    Tcl_DStringFree(&cmdName);
}

/*
 *----------------------------------------------------------------------
 *
 * QueryConfigObjCmd --
 *
 *	Implementation of "::<package>::pkgconfig", the command to query
 *	configuration information embedded into a binary library.
 *
 * Results:
 *	A standard tcl result.
 *
 * Side effects:
 *	See the manual for what this command does.
 *
 *----------------------------------------------------------------------
 */

static int
QueryConfigObjCmd(
    ClientData clientData,
    Tcl_Interp *interp,
    int objc,
    struct Tcl_Obj *const *objv)
{
    QCCD *cdPtr = (QCCD *)clientData;
    Tcl_Obj *pkgName = cdPtr->pkg;
    Tcl_Obj *pDB, *pkgDict, *val, *listPtr;
    size_t n = 0;
    int index, m;
    static const char *const subcmdStrings[] = {
	"get", "list", NULL
    };
    enum subcmds {
	CFG_GET, CFG_LIST
    };
    Tcl_DString conv;
    Tcl_Encoding venc = NULL;
    const char *value;

    if ((objc < 2) || (objc > 3)) {
	Tcl_WrongNumArgs(interp, 1, objv, "subcommand ?arg?");
	return TCL_ERROR;
    }
    if (Tcl_GetIndexFromObj(interp, objv[1], subcmdStrings, "subcommand", 0,
	    &index) != TCL_OK) {
	return TCL_ERROR;
    }

    pDB = GetConfigDict(interp);
    if (Tcl_DictObjGet(interp, pDB, pkgName, &pkgDict) != TCL_OK
	    || pkgDict == NULL) {
	/*
	 * Maybe a Tcl_Panic is better, because the package data has to be
	 * present.
	 */

	Tcl_SetObjResult(interp, Tcl_NewStringObj("package not known", -1));
	Tcl_SetErrorCode(interp, "TCL", "FATAL", "PKGCFG_BASE",
		TclGetString(pkgName), NULL);
	return TCL_ERROR;
    }

    switch ((enum subcmds) index) {
    case CFG_GET:
	if (objc != 3) {
	    Tcl_WrongNumArgs(interp, 2, objv, "key");
	    return TCL_ERROR;
	}

	if (Tcl_DictObjGet(interp, pkgDict, objv[2], &val) != TCL_OK
		|| val == NULL) {
	    Tcl_SetObjResult(interp, Tcl_NewStringObj("key not known", -1));
	    Tcl_SetErrorCode(interp, "TCL", "LOOKUP", "CONFIG",
		    TclGetString(objv[2]), NULL);
	    return TCL_ERROR;
	}

	if (cdPtr->encoding) {
	    venc = Tcl_GetEncoding(interp, cdPtr->encoding);
	    if (!venc) {
		return TCL_ERROR;
	    }
	}
	/*
	 * Value is stored as-is in a byte array, see Bug [9b2e636361],
	 * so we have to decode it first.
	 */
	value = (const char *) TclGetByteArrayFromObj(val, &n);
	value = Tcl_ExternalToUtfDString(venc, value, n, &conv);
	Tcl_SetObjResult(interp, Tcl_NewStringObj(value,
		Tcl_DStringLength(&conv)));
	Tcl_DStringFree(&conv);
	return TCL_OK;

    case CFG_LIST:
	if (objc != 2) {
	    Tcl_WrongNumArgs(interp, 2, objv, NULL);
	    return TCL_ERROR;
	}

	Tcl_DictObjSize(interp, pkgDict, &m);
	listPtr = Tcl_NewListObj(m, NULL);

	if (!listPtr) {
	    Tcl_SetObjResult(interp, Tcl_NewStringObj(
		    "insufficient memory to create list", -1));
	    Tcl_SetErrorCode(interp, "TCL", "MEMORY", NULL);
	    return TCL_ERROR;
	}

	if (m) {
	    Tcl_DictSearch s;
	    Tcl_Obj *key;
	    int done;

	    for (Tcl_DictObjFirst(interp, pkgDict, &s, &key, NULL, &done);
		    !done; Tcl_DictObjNext(&s, &key, NULL, &done)) {
		Tcl_ListObjAppendElement(NULL, listPtr, key);
	    }
	}

	Tcl_SetObjResult(interp, listPtr);
	return TCL_OK;

    default:
	Tcl_Panic("QueryConfigObjCmd: Unknown subcommand to 'pkgconfig'. This can't happen");
	break;
    }
    return TCL_ERROR;
}

/*
 *-------------------------------------------------------------------------
 *
 * QueryConfigDelete --
 *
 *	Command delete function. Cleans up after the configuration query
 *	command when it is deleted by the user or during finalization.
 *
 * Results:
 *	None.
 *
 * Side effects:
 *	Deallocates all non-transient memory allocated by Tcl_RegisterConfig.
 *
 *-------------------------------------------------------------------------
 */

static void
QueryConfigDelete(
    ClientData clientData)
{
    QCCD *cdPtr = (QCCD *)clientData;
    Tcl_Obj *pkgName = cdPtr->pkg;
    Tcl_Obj *pDB = GetConfigDict(cdPtr->interp);

    Tcl_DictObjRemove(NULL, pDB, pkgName);
    Tcl_DecrRefCount(pkgName);
    if (cdPtr->encoding) {
	Tcl_Free(cdPtr->encoding);
    }
    Tcl_Free(cdPtr);
}

/*
 *-------------------------------------------------------------------------
 *
 * GetConfigDict --
 *
 *	Retrieve the package metadata database from the interpreter.
 *	Initializes it, if not present yet.
 *
 * Results:
 *	A Tcl_Obj reference
 *
 * Side effects:
 *	May allocate a Tcl_Obj.
 *
 *-------------------------------------------------------------------------
 */

static Tcl_Obj *
GetConfigDict(
    Tcl_Interp *interp)
{
    Tcl_Obj *pDB = (Tcl_Obj *)Tcl_GetAssocData(interp, ASSOC_KEY, NULL);

    if (pDB == NULL) {
	pDB = Tcl_NewDictObj();
	Tcl_IncrRefCount(pDB);
	Tcl_SetAssocData(interp, ASSOC_KEY, ConfigDictDeleteProc, pDB);
    }

    return pDB;
}

/*
 *----------------------------------------------------------------------
 *
 * ConfigDictDeleteProc --
 *
 *	This function is associated with the "Package About dict" assoc data
 *	for an interpreter; it is invoked when the interpreter is deleted in
 *	order to free the information associated with any pending error
 *	reports.
 *
 * Results:
 *	None.
 *
 * Side effects:
 *	The package metadata database is freed.
 *
 *----------------------------------------------------------------------
 */

static void
ConfigDictDeleteProc(
    ClientData clientData,	/* Pointer to Tcl_Obj. */
    Tcl_Interp *dummy)		/* Interpreter being deleted. */
{
    Tcl_Obj *pDB = (Tcl_Obj *)clientData;
    (void)dummy;

    Tcl_DecrRefCount(pDB);
}

/*
 * Local Variables:
 * mode: c
 * c-basic-offset: 4
 * fill-column: 78
 * End:
 */<|MERGE_RESOLUTION|>--- conflicted
+++ resolved
@@ -81,19 +81,11 @@
     Tcl_Obj *pDB, *pkgDict;
     Tcl_DString cmdName;
     const Tcl_Config *cfg;
-<<<<<<< HEAD
-    QCCD *cdPtr = Tcl_Alloc(sizeof(QCCD));
+    QCCD *cdPtr = (QCCD *)Tcl_Alloc(sizeof(QCCD));
 
     cdPtr->interp = interp;
     if (valEncoding) {
-	cdPtr->encoding = Tcl_Alloc(strlen(valEncoding)+1);
-=======
-    QCCD *cdPtr = (QCCD *)ckalloc(sizeof(QCCD));
-
-    cdPtr->interp = interp;
-    if (valEncoding) {
-	cdPtr->encoding = (char *)ckalloc(strlen(valEncoding)+1);
->>>>>>> 52e543c5
+	cdPtr->encoding = (char *)Tcl_Alloc(strlen(valEncoding)+1);
 	strcpy(cdPtr->encoding, valEncoding);
     } else {
 	cdPtr->encoding = NULL;
