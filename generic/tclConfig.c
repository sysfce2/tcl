/*
 * tclConfig.c --
 *
 *	This file provides the facilities which allow Tcl and other packages
 *	to embed configuration information into their binary libraries.
 *
 * Copyright (c) 2002 Andreas Kupries <andreas_kupries@users.sourceforge.net>
 *
 * See the file "license.terms" for information on usage and redistribution of
 * this file, and for a DISCLAIMER OF ALL WARRANTIES.
 */

#include "tclInt.h"

/*
 * Internal structure to hold embedded configuration information.
 *
 * Our structure is a two-level dictionary associated with the 'interp'. The
 * first level is keyed with the package name and maps to the dictionary for
 * that package. The package dictionary is keyed with metadata keys and maps
 * to the metadata value for that key. This is package specific. The metadata
 * values are in UTF-8, converted from the external representation given to us
 * by the caller.
 */

#define ASSOC_KEY	"tclPackageAboutDict"

/*
 * A ClientData struct for the QueryConfig command.  Store the two bits
 * of data we need; the package name for which we store a config dict,
 * and the (Tcl_Interp *) in which it is stored.
 */

typedef struct QCCD {
    Tcl_Obj *pkg;
    Tcl_Interp *interp;
} QCCD;

/*
 * Static functions in this file:
 */

static int		QueryConfigObjCmd(ClientData clientData,
			    Tcl_Interp *interp, int objc,
			    struct Tcl_Obj *const *objv);
static void		QueryConfigDelete(ClientData clientData);
static Tcl_Obj *	GetConfigDict(Tcl_Interp *interp);
static void		ConfigDictDeleteProc(ClientData clientData,
			    Tcl_Interp *interp);

/*
 *----------------------------------------------------------------------
 *
 * Tcl_RegisterConfig --
 *
 *	See TIP#59 for details on what this function does.
 *
 * Results:
 *	None.
 *
 * Side effects:
 *	Creates namespace and cfg query command in it as per TIP #59.
 *
 *----------------------------------------------------------------------
 */

void
Tcl_RegisterConfig(
    Tcl_Interp *interp,		/* Interpreter the configuration command is
				 * registered in. */
    const char *pkgName,	/* Name of the package registering the
				 * embedded configuration. ASCII, thus in
				 * UTF-8 too. */
    const Tcl_Config *configuration,	/* Embedded configuration. */
    const char *valEncoding)	/* Name of the encoding used to store the
				 * configuration values, ASCII, thus UTF-8. */
{
    Tcl_DString cmdName;
    const Tcl_Config *cfg;
    Tcl_Encoding venc = Tcl_GetEncoding(NULL, valEncoding);
    QCCD *cdPtr = ckalloc(sizeof(QCCD));

    cdPtr->interp = interp;
    cdPtr->pkg = Tcl_NewStringObj(pkgName, -1);

    /*
     * Phase I: Adding the provided information to the internal database of
     * package meta data. Only if we have an ok encoding.
     *
     * Phase II: Create a command for querying this database, specific to the
     * package registering its configuration. This is the approved interface
     * in TIP 59. In the future a more general interface should be done, as
     * follow-up to TIP 59. Simply because our database is now general across
     * packages, and not a structure tied to one package.
     *
     * Note, the created command will have a reference through its clientdata.
     */

    Tcl_IncrRefCount(cdPtr->pkg);

    /*
     * For venc == NULL aka bogus encoding we skip the step setting up the
     * dictionaries visible at Tcl level. I.e. they are not filled
     */

    if (venc != NULL) {
	Tcl_Obj *pkgDict, *pDB = GetConfigDict(interp);

	/*
	 * Retrieve package specific configuration...
	 */

	if (Tcl_DictObjGet(interp, pDB, cdPtr->pkg, &pkgDict) != TCL_OK
		|| (pkgDict == NULL)) {
	    pkgDict = Tcl_NewDictObj();
	} else if (Tcl_IsShared(pkgDict)) {
	    pkgDict = Tcl_DuplicateObj(pkgDict);
	}

	/*
	 * Extend the package configuration...
	 */

	for (cfg=configuration ; cfg->key!=NULL && cfg->key[0]!='\0' ; cfg++) {
	    Tcl_DString conv;
<<<<<<< HEAD
	    const char *convValue =
=======
	    CONST char *convValue =
>>>>>>> 78b0a4a1
		    Tcl_ExternalToUtfDString(venc, cfg->value, -1, &conv);

	    /*
	     * We know that the keys are in ASCII/UTF-8, so for them is no
	     * conversion required.
	     */

	    Tcl_DictObjPut(interp, pkgDict, Tcl_NewStringObj(cfg->key, -1),
		    Tcl_NewStringObj(convValue, -1));
	    Tcl_DStringFree(&conv);
	}

	/*
	 * We're now done with the encoding, so drop it.
	 */

	Tcl_FreeEncoding(venc);

	/*
	 * Write the changes back into the overall database.
	 */

	Tcl_DictObjPut(interp, pDB, cdPtr->pkg, pkgDict);
    }

    /*
     * Now create the interface command for retrieval of the package
     * information.
     */

    Tcl_DStringInit(&cmdName);
    TclDStringAppendLiteral(&cmdName, "::");
    Tcl_DStringAppend(&cmdName, pkgName, -1);

    /*
     * The incomplete command name is the name of the namespace to place it
     * in.
     */

    if (Tcl_FindNamespace(interp, Tcl_DStringValue(&cmdName), NULL,
	    TCL_GLOBAL_ONLY) == NULL) {
	if (Tcl_CreateNamespace(interp, Tcl_DStringValue(&cmdName),
		NULL, NULL) == NULL) {
	    Tcl_Panic("%s.\n%s: %s",
		    Tcl_GetStringResult(interp), "Tcl_RegisterConfig",
		    "Unable to create namespace for package configuration.");
	}
    }

    TclDStringAppendLiteral(&cmdName, "::pkgconfig");

    if (Tcl_CreateObjCommand(interp, Tcl_DStringValue(&cmdName),
<<<<<<< HEAD
	    QueryConfigObjCmd, cdPtr, QueryConfigDelete) == NULL) {
=======
	    QueryConfigObjCmd, (ClientData) cdPtr, QueryConfigDelete) == NULL) {
>>>>>>> 78b0a4a1
	Tcl_Panic("%s: %s", "Tcl_RegisterConfig",
		"Unable to create query command for package configuration");
    }

    Tcl_DStringFree(&cmdName);
}

/*
 *----------------------------------------------------------------------
 *
 * QueryConfigObjCmd --
 *
 *	Implementation of "::<package>::pkgconfig", the command to query
 *	configuration information embedded into a binary library.
 *
 * Results:
 *	A standard tcl result.
 *
 * Side effects:
 *	See the manual for what this command does.
 *
 *----------------------------------------------------------------------
 */

static int
QueryConfigObjCmd(
    ClientData clientData,
    Tcl_Interp *interp,
    int objc,
    struct Tcl_Obj *const *objv)
{
    QCCD *cdPtr = clientData;
    Tcl_Obj *pkgName = cdPtr->pkg;
    Tcl_Obj *pDB, *pkgDict, *val, *listPtr;
    int n, index;
<<<<<<< HEAD
    static const char *const subcmdStrings[] = {
=======
    static CONST char *subcmdStrings[] = {
>>>>>>> 78b0a4a1
	"get", "list", NULL
    };
    enum subcmds {
	CFG_GET, CFG_LIST
    };

    if ((objc < 2) || (objc > 3)) {
	Tcl_WrongNumArgs(interp, 1, objv, "subcommand ?arg?");
	return TCL_ERROR;
    }
    if (Tcl_GetIndexFromObj(interp, objv[1], subcmdStrings, "subcommand", 0,
	    &index) != TCL_OK) {
	return TCL_ERROR;
    }

    pDB = GetConfigDict(interp);
    if (Tcl_DictObjGet(interp, pDB, pkgName, &pkgDict) != TCL_OK
	    || pkgDict == NULL) {
	/*
	 * Maybe a Tcl_Panic is better, because the package data has to be
	 * present.
	 */

<<<<<<< HEAD
	Tcl_SetObjResult(interp, Tcl_NewStringObj("package not known", -1));
	Tcl_SetErrorCode(interp, "TCL", "FATAL", "PKGCFG_BASE",
		Tcl_GetString(pkgName), NULL);
=======
	Tcl_SetResult(interp, "package not known", TCL_STATIC);
>>>>>>> 78b0a4a1
	return TCL_ERROR;
    }

    switch ((enum subcmds) index) {
    case CFG_GET:
	if (objc != 3) {
	    Tcl_WrongNumArgs(interp, 2, objv, "key");
	    return TCL_ERROR;
	}

	if (Tcl_DictObjGet(interp, pkgDict, objv[2], &val) != TCL_OK
		|| val == NULL) {
	    Tcl_SetObjResult(interp, Tcl_NewStringObj("key not known", -1));
	    Tcl_SetErrorCode(interp, "TCL", "LOOKUP", "CONFIG",
		    Tcl_GetString(objv[2]), NULL);
	    return TCL_ERROR;
	}

	Tcl_SetObjResult(interp, val);
	return TCL_OK;

    case CFG_LIST:
	if (objc != 2) {
	    Tcl_WrongNumArgs(interp, 2, objv, NULL);
	    return TCL_ERROR;
	}

	Tcl_DictObjSize(interp, pkgDict, &n);
	listPtr = Tcl_NewListObj(n, NULL);

	if (!listPtr) {
	    Tcl_SetObjResult(interp, Tcl_NewStringObj(
		    "insufficient memory to create list", -1));
	    Tcl_SetErrorCode(interp, "TCL", "MEMORY", NULL);
	    return TCL_ERROR;
	}

	if (n) {
	    Tcl_DictSearch s;
	    Tcl_Obj *key;
	    int done;

	    for (Tcl_DictObjFirst(interp, pkgDict, &s, &key, NULL, &done);
		    !done; Tcl_DictObjNext(&s, &key, NULL, &done)) {
		Tcl_ListObjAppendElement(NULL, listPtr, key);
	    }
	}

	Tcl_SetObjResult(interp, listPtr);
	return TCL_OK;

    default:
	Tcl_Panic("QueryConfigObjCmd: Unknown subcommand to 'pkgconfig'. This can't happen");
	break;
    }
    return TCL_ERROR;
}

/*
 *-------------------------------------------------------------------------
 *
 * QueryConfigDelete --
 *
 *	Command delete function. Cleans up after the configuration query
 *	command when it is deleted by the user or during finalization.
 *
 * Results:
 *	None.
 *
 * Side effects:
 *	Deallocates all non-transient memory allocated by Tcl_RegisterConfig.
 *
 *-------------------------------------------------------------------------
 */

static void
QueryConfigDelete(
    ClientData clientData)
{
    QCCD *cdPtr = clientData;
    Tcl_Obj *pkgName = cdPtr->pkg;
    Tcl_Obj *pDB = GetConfigDict(cdPtr->interp);

    Tcl_DictObjRemove(NULL, pDB, pkgName);
    Tcl_DecrRefCount(pkgName);
    ckfree(cdPtr);
}

/*
 *-------------------------------------------------------------------------
 *
 * GetConfigDict --
 *
 *	Retrieve the package metadata database from the interpreter.
 *	Initializes it, if not present yet.
 *
 * Results:
 *	A Tcl_Obj reference
 *
 * Side effects:
 *	May allocate a Tcl_Obj.
 *
 *-------------------------------------------------------------------------
 */

static Tcl_Obj *
GetConfigDict(
    Tcl_Interp *interp)
{
    Tcl_Obj *pDB = Tcl_GetAssocData(interp, ASSOC_KEY, NULL);

    if (pDB == NULL) {
	pDB = Tcl_NewDictObj();
	Tcl_IncrRefCount(pDB);
	Tcl_SetAssocData(interp, ASSOC_KEY, ConfigDictDeleteProc, pDB);
    }

    return pDB;
}

/*
 *----------------------------------------------------------------------
 *
 * ConfigDictDeleteProc --
 *
 *	This function is associated with the "Package About dict" assoc data
 *	for an interpreter; it is invoked when the interpreter is deleted in
 *	order to free the information assoicated with any pending error
 *	reports.
 *
 * Results:
 *	None.
 *
 * Side effects:
 *	The package metadata database is freed.
 *
 *----------------------------------------------------------------------
 */

static void
ConfigDictDeleteProc(
    ClientData clientData,	/* Pointer to Tcl_Obj. */
    Tcl_Interp *interp)		/* Interpreter being deleted. */
{
    Tcl_Obj *pDB = clientData;

    Tcl_DecrRefCount(pDB);
}

/*
 * Local Variables:
 * mode: c
 * c-basic-offset: 4
 * fill-column: 78
 * End:
 */<|MERGE_RESOLUTION|>--- conflicted
+++ resolved
@@ -125,11 +125,7 @@
 
 	for (cfg=configuration ; cfg->key!=NULL && cfg->key[0]!='\0' ; cfg++) {
 	    Tcl_DString conv;
-<<<<<<< HEAD
 	    const char *convValue =
-=======
-	    CONST char *convValue =
->>>>>>> 78b0a4a1
 		    Tcl_ExternalToUtfDString(venc, cfg->value, -1, &conv);
 
 	    /*
@@ -182,11 +178,7 @@
     TclDStringAppendLiteral(&cmdName, "::pkgconfig");
 
     if (Tcl_CreateObjCommand(interp, Tcl_DStringValue(&cmdName),
-<<<<<<< HEAD
 	    QueryConfigObjCmd, cdPtr, QueryConfigDelete) == NULL) {
-=======
-	    QueryConfigObjCmd, (ClientData) cdPtr, QueryConfigDelete) == NULL) {
->>>>>>> 78b0a4a1
 	Tcl_Panic("%s: %s", "Tcl_RegisterConfig",
 		"Unable to create query command for package configuration");
     }
@@ -223,11 +215,7 @@
     Tcl_Obj *pkgName = cdPtr->pkg;
     Tcl_Obj *pDB, *pkgDict, *val, *listPtr;
     int n, index;
-<<<<<<< HEAD
     static const char *const subcmdStrings[] = {
-=======
-    static CONST char *subcmdStrings[] = {
->>>>>>> 78b0a4a1
 	"get", "list", NULL
     };
     enum subcmds {
@@ -251,13 +239,9 @@
 	 * present.
 	 */
 
-<<<<<<< HEAD
 	Tcl_SetObjResult(interp, Tcl_NewStringObj("package not known", -1));
 	Tcl_SetErrorCode(interp, "TCL", "FATAL", "PKGCFG_BASE",
 		Tcl_GetString(pkgName), NULL);
-=======
-	Tcl_SetResult(interp, "package not known", TCL_STATIC);
->>>>>>> 78b0a4a1
 	return TCL_ERROR;
     }
 
