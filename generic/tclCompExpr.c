--- conflicted
+++ resolved
@@ -2470,13 +2470,8 @@
 	    if (optimize) {
 		int length;
 		const char *bytes = TclGetStringFromObj(literal, &length);
-<<<<<<< HEAD
-		int index = TclRegisterLiteral(envPtr, bytes, length, 0);
+		int idx = TclRegisterLiteral(envPtr, bytes, length, 0);
 		Tcl_Obj *objPtr = TclFetchLiteral(envPtr, index);
-=======
-		int idx = TclRegisterNewLiteral(envPtr, bytes, length);
-		Tcl_Obj *objPtr = TclFetchLiteral(envPtr, idx);
->>>>>>> 7fd9fb3d
 
 		if ((objPtr->typePtr == NULL) && (literal->typePtr != NULL)) {
 		    /*
@@ -2536,14 +2531,8 @@
 			const char *bytes
 				= Tcl_GetStringFromObj(objPtr, &numBytes);
 
-<<<<<<< HEAD
-			index = TclRegisterLiteral(envPtr, bytes, numBytes, 0);
-			tableValue = TclFetchLiteral(envPtr, index);
-=======
-			idx = TclRegisterNewLiteral(envPtr, objPtr->bytes,
-				objPtr->length);
+			idx = TclRegisterLiteral(envPtr, bytes, numBytes, 0);
 			tableValue = TclFetchLiteral(envPtr, idx);
->>>>>>> 7fd9fb3d
 			if ((tableValue->typePtr == NULL) &&
 				(objPtr->typePtr != NULL)) {
 			    /*
