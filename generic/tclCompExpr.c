--- conflicted
+++ resolved
@@ -2213,14 +2213,9 @@
     TclInitByteCodeObj(byteCodeObj, envPtr);
     TclFreeCompileEnv(envPtr);
     TclStackFree(interp, envPtr);
-<<<<<<< HEAD
-    byteCodePtr = byteCodeObj->internalRep.otherValuePtr;
+    byteCodePtr = byteCodeObj->internalRep.twoPtrValue.ptr1;
     TclNRExecuteByteCode(interp, byteCodePtr);
     code = TclNRRunCallbacks(interp, TCL_OK, rootPtr);
-=======
-    byteCodePtr = (ByteCode *) byteCodeObj->internalRep.twoPtrValue.ptr1;
-    code = TclExecuteByteCode(interp, byteCodePtr);
->>>>>>> 31f3f5ff
     Tcl_DecrRefCount(byteCodeObj);
     return code;
 }
