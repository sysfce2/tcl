--- conflicted
+++ resolved
@@ -1931,12 +1931,7 @@
 				   storage, if non-NULL. */
 {
     const char *end;
-<<<<<<< HEAD
-    Tcl_UniChar ch = 0;
-=======
-    int scanned, size;
     int ch;
->>>>>>> 8e1f957a
     Tcl_Obj *literal = NULL;
     unsigned char byte;
 
@@ -2156,14 +2151,9 @@
      */
 
     if (!TclIsBareword(*start) || *start == '_') {
-<<<<<<< HEAD
 	size_t scanned;
-	if (Tcl_UtfCharComplete(start, numBytes)) {
-	    scanned = TclUtfToUniChar(start, &ch);
-=======
 	if (TclUCS4Complete(start, numBytes)) {
 	    scanned = TclUtfToUCS4(start, &ch);
->>>>>>> 8e1f957a
 	} else {
 	    char utfBytes[8];
 
