/*
 * tclCompExpr.c --
 *
 *	This file contains the code to parse and compile Tcl expressions and
 *	implementations of the Tcl commands corresponding to expression
 *	operators, such as the command ::tcl::mathop::+ .
 *
 * Contributions from Don Porter, NIST, 2006-2007. (not subject to US copyright)
 *
 * See the file "license.terms" for information on usage and redistribution of
 * this file, and for a DISCLAIMER OF ALL WARRANTIES.
 */

#include "tclInt.h"
#include "tclCompile.h"		/* CompileEnv */

/*
 * Expression parsing takes place in the routine ParseExpr(). It takes a
 * string as input, parses that string, and generates a representation of the
 * expression in the form of a tree of operators, a list of literals, a list
 * of function names, and an array of Tcl_Token's within a Tcl_Parse struct.
 * The tree is composed of OpNodes.
 */

typedef struct {
    int left;			/* "Pointer" to the left operand. */
    int right;			/* "Pointer" to the right operand. */
    union {
	int parent;		/* "Pointer" to the parent operand. */
	int prev;		/* "Pointer" joining incomplete tree stack */
    } p;
    unsigned char lexeme;	/* Code that identifies the operator. */
    unsigned char precedence;	/* Precedence of the operator */
    unsigned char mark;		/* Mark used to control traversal. */
    unsigned char constant;	/* Flag marking constant subexpressions. */
} OpNode;

/*
 * The storage for the tree is dynamically allocated array of OpNodes. The
 * array is grown as parsing needs dictate according to a scheme similar to
 * Tcl's string growth algorithm, so that the resizing costs are O(N) and so
 * that we use at least half the memory allocated as expressions get large.
 *
 * Each OpNode in the tree represents an operator in the expression, either
 * unary or binary. When parsing is completed successfully, a binary operator
 * OpNode will have its left and right fields filled with "pointers" to its
 * left and right operands. A unary operator OpNode will have its right field
 * filled with a pointer to its single operand. When an operand is a
 * subexpression the "pointer" takes the form of the index -- a non-negative
 * integer -- into the OpNode storage array where the root of that
 * subexpression parse tree is found.
 *
 * Non-operator elements of the expression do not get stored in the OpNode
 * tree. They are stored in the other structures according to their type.
 * Literal values get appended to the literal list. Elements that denote forms
 * of quoting or substitution known to the Tcl parser get stored as
 * Tcl_Tokens. These non-operator elements of the expression are the leaves of
 * the completed parse tree. When an operand of an OpNode is one of these leaf
 * elements, the following negative integer codes are used to indicate which
 * kind of elements it is.
 */

enum OperandTypes {
    OT_LITERAL = -3,	/* Operand is a literal in the literal list */
    OT_TOKENS = -2,	/* Operand is sequence of Tcl_Tokens */
    OT_EMPTY = -1	/* "Operand" is an empty string. This is a special
			 * case used only to represent the EMPTY lexeme. See
			 * below. */
};

/*
 * Readable macros to test whether a "pointer" value points to an operator.
 * They operate on the "non-negative integer -> operator; negative integer ->
 * a non-operator OperandType" distinction.
 */

#define IsOperator(l)	((l) >= 0)
#define NotOperator(l)	((l) < 0)

/*
 * Note that it is sufficient to store in the tree just the type of leaf
 * operand, without any explicit pointer to which leaf. This is true because
 * the traversals of the completed tree we perform are known to visit the
 * leaves in the same order as the original parse.
 *
 * In a completed parse tree, those OpNodes that are themselves (roots of
 * subexpression trees that are) operands of some operator store in their
 * p.parent field a "pointer" to the OpNode of that operator. The p.parent
 * field permits a traversal of the tree within a non-recursive routine
 * (ConvertTreeToTokens() and CompileExprTree()). This means that even
 * expression trees of great depth pose no risk of blowing the C stack.
 *
 * While the parse tree is being constructed, the same memory space is used to
 * hold the p.prev field which chains together a stack of incomplete trees
 * awaiting their right operands.
 *
 * The lexeme field is filled in with the lexeme of the operator that is
 * returned by the ParseLexeme() routine. Only lexemes for unary and binary
 * operators get stored in an OpNode. Other lexmes get different treatement.
 *
 * The precedence field provides a place to store the precedence of the
 * operator, so it need not be looked up again and again.
 *
 * The mark field is use to control the traversal of the tree, so that it can
 * be done non-recursively. The mark values are:
 */

enum Marks {
    MARK_LEFT,		/* Next step of traversal is to visit left subtree */
    MARK_RIGHT,		/* Next step of traversal is to visit right subtree */
    MARK_PARENT		/* Next step of traversal is to return to parent */
};

/*
 * The constant field is a boolean flag marking which subexpressions are
 * completely known at compile time, and are eligible for computing then
 * rather than waiting until run time.
 */

/*
 * Each lexeme belongs to one of four categories, which determine its place in
 * the parse tree. We use the two high bits of the (unsigned char) value to
 * store a NODE_TYPE code.
 */

#define NODE_TYPE	0xC0

/*
 * The four category values are LEAF, UNARY, and BINARY, explained below, and
 * "uncategorized", which is used either temporarily, until context determines
 * which of the other three categories is correct, or for lexemes like
 * INVALID, which aren't really lexemes at all, but indicators of a parsing
 * error. Note that the codes must be distinct to distinguish categories, but
 * need not take the form of a bit array.
 */

#define BINARY		0x40	/* This lexeme is a binary operator. An OpNode
				 * representing it should go into the parse
				 * tree, and two operands should be parsed for
				 * it in the expression. */
#define UNARY		0x80	/* This lexeme is a unary operator. An OpNode
				 * representing it should go into the parse
				 * tree, and one operand should be parsed for
				 * it in the expression. */
#define LEAF		0xC0	/* This lexeme is a leaf operand in the parse
				 * tree. No OpNode will be placed in the tree
				 * for it. Either a literal value will be
				 * appended to the list of literals in this
				 * expression, or appropriate Tcl_Tokens will
				 * be appended in a Tcl_Parse struct to
				 * represent those leaves that require some
				 * form of substitution. */

/* Uncategorized lexemes */

#define PLUS		1	/* Ambiguous. Resolves to UNARY_PLUS or
				 * BINARY_PLUS according to context. */
#define MINUS		2	/* Ambiguous. Resolves to UNARY_MINUS or
				 * BINARY_MINUS according to context. */
#define BAREWORD	3	/* Ambigous. Resolves to BOOLEAN or to
				 * FUNCTION or a parse error according to
				 * context and value. */
#define INCOMPLETE	4	/* A parse error. Used only when the single
				 * "=" is encountered.  */
#define INVALID		5	/* A parse error. Used when any punctuation
				 * appears that's not a supported operator. */
#define COMMENT		6	/* Comment. Lasts to end of line or end of
				 * expression, whichever comes first. */

/* Leaf lexemes */

#define NUMBER		(LEAF | 1)
				/* For literal numbers */
#define SCRIPT		(LEAF | 2)
				/* Script substitution; [foo] */
#define BOOLEAN		(LEAF | BAREWORD)
				/* For literal booleans */
#define BRACED		(LEAF | 4)
				/* Braced string; {foo bar} */
#define VARIABLE	(LEAF | 5)
				/* Variable substitution; $x */
#define QUOTED		(LEAF | 6)
				/* Quoted string; "foo $bar [soom]" */
#define EMPTY		(LEAF | 7)
				/* Used only for an empty argument list to a
				 * function. Represents the empty string
				 * within parens in the expression: rand() */

/* Unary operator lexemes */

#define UNARY_PLUS	(UNARY | PLUS)
#define UNARY_MINUS	(UNARY | MINUS)
#define FUNCTION	(UNARY | BAREWORD)
				/* This is a bit of "creative interpretation"
				 * on the part of the parser. A function call
				 * is parsed into the parse tree according to
				 * the perspective that the function name is a
				 * unary operator and its argument list,
				 * enclosed in parens, is its operand. The
				 * additional requirements not implied
				 * generally by treatment as a unary operator
				 * -- for example, the requirement that the
				 * operand be enclosed in parens -- are hard
				 * coded in the relevant portions of
				 * ParseExpr(). We trade off the need to
				 * include such exceptional handling in the
				 * code against the need we would otherwise
				 * have for more lexeme categories. */
#define START		(UNARY | 4)
				/* This lexeme isn't parsed from the
				 * expression text at all. It represents the
				 * start of the expression and sits at the
				 * root of the parse tree where it serves as
				 * the start/end point of traversals. */
#define OPEN_PAREN	(UNARY | 5)
				/* Another bit of creative interpretation,
				 * where we treat "(" as a unary operator with
				 * the sub-expression between it and its
				 * matching ")" as its operand. See
				 * CLOSE_PAREN below. */
#define NOT		(UNARY | 6)
#define BIT_NOT		(UNARY | 7)

/* Binary operator lexemes */

#define BINARY_PLUS	(BINARY |  PLUS)
#define BINARY_MINUS	(BINARY |  MINUS)
#define COMMA		(BINARY |  3)
				/* The "," operator is a low precedence binary
				 * operator that separates the arguments in a
				 * function call. The additional constraint
				 * that this operator can only legally appear
				 * at the right places within a function call
				 * argument list are hard coded within
				 * ParseExpr().  */
#define MULT		(BINARY |  4)
#define DIVIDE		(BINARY |  5)
#define MOD		(BINARY |  6)
#define LESS		(BINARY |  7)
#define GREATER		(BINARY |  8)
#define BIT_AND		(BINARY |  9)
#define BIT_XOR		(BINARY | 10)
#define BIT_OR		(BINARY | 11)
#define QUESTION	(BINARY | 12)
				/* These two lexemes make up the */
#define COLON		(BINARY | 13)
				/* ternary conditional operator, $x ? $y : $z.
				 * We treat them as two binary operators to
				 * avoid another lexeme category, and code the
				 * additional constraints directly in
				 * ParseExpr(). For instance, the right
				 * operand of a "?" operator must be a ":"
				 * operator. */
#define LEFT_SHIFT	(BINARY | 14)
#define RIGHT_SHIFT	(BINARY | 15)
#define LEQ		(BINARY | 16)
#define GEQ		(BINARY | 17)
#define EQUAL		(BINARY | 18)
#define NEQ		(BINARY | 19)
#define AND		(BINARY | 20)
#define OR		(BINARY | 21)
#define STREQ		(BINARY | 22)
#define STRNEQ		(BINARY | 23)
#define EXPON		(BINARY | 24)
				/* Unlike the other binary operators, EXPON is
				 * right associative and this distinction is
				 * coded directly in ParseExpr(). */
#define IN_LIST		(BINARY | 25)
#define NOT_IN_LIST	(BINARY | 26)
#define CLOSE_PAREN	(BINARY | 27)
				/* By categorizing the CLOSE_PAREN lexeme as a
				 * BINARY operator, the normal parsing rules
				 * for binary operators assure that a close
				 * paren will not directly follow another
				 * operator, and the machinery already in
				 * place to connect operands to operators
				 * according to precedence performs most of
				 * the work of matching open and close parens
				 * for us. In the end though, a close paren is
				 * not really a binary operator, and some
				 * special coding in ParseExpr() make sure we
				 * never put an actual CLOSE_PAREN node in the
				 * parse tree. The sub-expression between
				 * parens becomes the single argument of the
				 * matching OPEN_PAREN unary operator. */
#define STR_LT		(BINARY | 28)
#define STR_GT		(BINARY | 29)
#define STR_LEQ		(BINARY | 30)
#define STR_GEQ		(BINARY | 31)
#define END		(BINARY | 32)
				/* This lexeme represents the end of the
				 * string being parsed. Treating it as a
				 * binary operator follows the same logic as
				 * the CLOSE_PAREN lexeme and END pairs with
				 * START, in the same way that CLOSE_PAREN
				 * pairs with OPEN_PAREN. */

/*
 * When ParseExpr() builds the parse tree it must choose which operands to
 * connect to which operators.  This is done according to operator precedence.
 * The greater an operator's precedence the greater claim it has to link to an
 * available operand.  The Precedence enumeration lists the precedence values
 * used by Tcl expression operators, from lowest to highest claim.  Each
 * precedence level is commented with the operators that hold that precedence.
 */

enum Precedence {
    PREC_END = 1,	/* END */
    PREC_START,		/* START */
    PREC_CLOSE_PAREN,	/* ")" */
    PREC_OPEN_PAREN,	/* "(" */
    PREC_COMMA,		/* "," */
    PREC_CONDITIONAL,	/* "?", ":" */
    PREC_OR,		/* "||" */
    PREC_AND,		/* "&&" */
    PREC_BIT_OR,	/* "|" */
    PREC_BIT_XOR,	/* "^" */
    PREC_BIT_AND,	/* "&" */
    PREC_EQUAL,		/* "==", "!=", "eq", "ne", "in", "ni" */
    PREC_COMPARE,	/* "<", ">", "<=", ">=" */
    PREC_SHIFT,		/* "<<", ">>" */
    PREC_ADD,		/* "+", "-" */
    PREC_MULT,		/* "*", "/", "%" */
    PREC_EXPON,		/* "**" */
    PREC_UNARY		/* "+", "-", FUNCTION, "!", "~" */
};

/*
 * Here the same information contained in the comments above is stored in
 * inverted form, so that given a lexeme, one can quickly look up its
 * precedence value.
 */

static const unsigned char prec[] = {
    /* Non-operator lexemes */
    0,  0,  0,  0,  0,  0,  0,  0,  0,  0,  0,  0,  0,  0,  0,  0,
    0,  0,  0,  0,  0,  0,  0,  0,  0,  0,  0,  0,  0,  0,  0,  0,
    0,  0,  0,  0,  0,  0,  0,  0,  0,  0,  0,  0,  0,  0,  0,  0,
    0,  0,  0,  0,  0,  0,  0,  0,  0,  0,  0,  0,  0,  0,  0,  0,
    0,
    /* Binary operator lexemes */
    PREC_ADD,		/* BINARY_PLUS */
    PREC_ADD,		/* BINARY_MINUS */
    PREC_COMMA,		/* COMMA */
    PREC_MULT,		/* MULT */
    PREC_MULT,		/* DIVIDE */
    PREC_MULT,		/* MOD */
    PREC_COMPARE,	/* LESS */
    PREC_COMPARE,	/* GREATER */
    PREC_BIT_AND,	/* BIT_AND */
    PREC_BIT_XOR,	/* BIT_XOR */
    PREC_BIT_OR,	/* BIT_OR */
    PREC_CONDITIONAL,	/* QUESTION */
    PREC_CONDITIONAL,	/* COLON */
    PREC_SHIFT,		/* LEFT_SHIFT */
    PREC_SHIFT,		/* RIGHT_SHIFT */
    PREC_COMPARE,	/* LEQ */
    PREC_COMPARE,	/* GEQ */
    PREC_EQUAL,		/* EQUAL */
    PREC_EQUAL,		/* NEQ */
    PREC_AND,		/* AND */
    PREC_OR,		/* OR */
    PREC_EQUAL,		/* STREQ */
    PREC_EQUAL,		/* STRNEQ */
    PREC_EXPON,		/* EXPON */
    PREC_EQUAL,		/* IN_LIST */
    PREC_EQUAL,		/* NOT_IN_LIST */
    PREC_CLOSE_PAREN,	/* CLOSE_PAREN */
    PREC_COMPARE,	/* STR_LT */
    PREC_COMPARE,	/* STR_GT */
    PREC_COMPARE,	/* STR_LEQ */
    PREC_COMPARE,	/* STR_GEQ */
    PREC_END,		/* END */
    /* Expansion room for more binary operators */
    0,  0,  0,  0,  0,  0,  0,  0,  0,  0,  0,  0,  0,  0,  0,  0,
    0,  0,  0,  0,  0,  0,  0,  0,  0,  0,  0,  0,  0,  0,  0,  0,
    /* Unary operator lexemes */
    PREC_UNARY,		/* UNARY_PLUS */
    PREC_UNARY,		/* UNARY_MINUS */
    PREC_UNARY,		/* FUNCTION */
    PREC_START,		/* START */
    PREC_OPEN_PAREN,	/* OPEN_PAREN */
    PREC_UNARY,		/* NOT*/
    PREC_UNARY,		/* BIT_NOT*/
};

/*
 * A table mapping lexemes to bytecode instructions, used by CompileExprTree().
 */

static const unsigned char instruction[] = {
    /* Non-operator lexemes */
    0,  0,  0,  0,  0,  0,  0,  0,  0,  0,  0,  0,  0,  0,  0,  0,
    0,  0,  0,  0,  0,  0,  0,  0,  0,  0,  0,  0,  0,  0,  0,  0,
    0,  0,  0,  0,  0,  0,  0,  0,  0,  0,  0,  0,  0,  0,  0,  0,
    0,  0,  0,  0,  0,  0,  0,  0,  0,  0,  0,  0,  0,  0,  0,  0,
    0,
    /* Binary operator lexemes */
    INST_ADD,		/* BINARY_PLUS */
    INST_SUB,		/* BINARY_MINUS */
    0,			/* COMMA */
    INST_MULT,		/* MULT */
    INST_DIV,		/* DIVIDE */
    INST_MOD,		/* MOD */
    INST_LT,		/* LESS */
    INST_GT,		/* GREATER */
    INST_BITAND,	/* BIT_AND */
    INST_BITXOR,	/* BIT_XOR */
    INST_BITOR,		/* BIT_OR */
    0,			/* QUESTION */
    0,			/* COLON */
    INST_LSHIFT,	/* LEFT_SHIFT */
    INST_RSHIFT,	/* RIGHT_SHIFT */
    INST_LE,		/* LEQ */
    INST_GE,		/* GEQ */
    INST_EQ,		/* EQUAL */
    INST_NEQ,		/* NEQ */
    0,			/* AND */
    0,			/* OR */
    INST_STR_EQ,	/* STREQ */
    INST_STR_NEQ,	/* STRNEQ */
    INST_EXPON,		/* EXPON */
    INST_LIST_IN,	/* IN_LIST */
    INST_LIST_NOT_IN,	/* NOT_IN_LIST */
    0,			/* CLOSE_PAREN */
    INST_STR_LT,	/* STR_LT */
    INST_STR_GT,	/* STR_GT */
    INST_STR_LE,	/* STR_LEQ */
    INST_STR_GE,	/* STR_GEQ */
    0,			/* END */
    /* Expansion room for more binary operators */
    0,  0,  0,  0,  0,  0,  0,  0,  0,  0,  0,  0,  0,  0,  0,  0,
    0,  0,  0,  0,  0,  0,  0,  0,  0,  0,  0,  0,  0,  0,  0,  0,
    /* Unary operator lexemes */
    INST_UPLUS,		/* UNARY_PLUS */
    INST_UMINUS,	/* UNARY_MINUS */
    0,			/* FUNCTION */
    0,			/* START */
    0,			/* OPEN_PAREN */
    INST_LNOT,		/* NOT*/
    INST_BITNOT,	/* BIT_NOT*/
};

/*
 * A table mapping a byte value to the corresponding lexeme for use by
 * ParseLexeme().
 */

static const unsigned char Lexeme[] = {
	INVALID		/* NUL */,	INVALID		/* SOH */,
	INVALID		/* STX */,	INVALID		/* ETX */,
	INVALID		/* EOT */,	INVALID		/* ENQ */,
	INVALID		/* ACK */,	INVALID		/* BEL */,
	INVALID		/* BS */,	INVALID		/* HT */,
	INVALID		/* LF */,	INVALID		/* VT */,
	INVALID		/* FF */,	INVALID		/* CR */,
	INVALID		/* SO */,	INVALID		/* SI */,
	INVALID		/* DLE */,	INVALID		/* DC1 */,
	INVALID		/* DC2 */,	INVALID		/* DC3 */,
	INVALID		/* DC4 */,	INVALID		/* NAK */,
	INVALID		/* SYN */,	INVALID		/* ETB */,
	INVALID		/* CAN */,	INVALID		/* EM */,
	INVALID		/* SUB */,	INVALID		/* ESC */,
	INVALID		/* FS */,	INVALID		/* GS */,
	INVALID		/* RS */,	INVALID		/* US */,
	INVALID		/* SPACE */,	0		/* ! or != */,
	QUOTED		/* " */,	0		/* # */,
	VARIABLE	/* $ */,	MOD		/* % */,
	0		/* & or && */,	INVALID		/* ' */,
	OPEN_PAREN	/* ( */,	CLOSE_PAREN	/* ) */,
	0		/* * or ** */,	PLUS		/* + */,
	COMMA		/* , */,	MINUS		/* - */,
	0		/* . */,	DIVIDE		/* / */,
	0, 0, 0, 0, 0, 0, 0, 0, 0, 0,			/* 0-9 */
	COLON		/* : */,	INVALID		/* ; */,
	0		/* < or << or <= */,
	0		/* == or INVALID */,
	0		/* > or >> or >= */,
	QUESTION	/* ? */,	INVALID		/* @ */,
	0, 0, 0, 0, 0, 0, 0, 0, 0, 0, 0, 0, 0,		/* A-M */
	0, 0, 0, 0, 0, 0, 0, 0, 0, 0, 0, 0, 0,		/* N-Z */
	SCRIPT		/* [ */,	INVALID		/* \ */,
	INVALID		/* ] */,	BIT_XOR		/* ^ */,
	INVALID		/* _ */,	INVALID		/* ` */,
	0, 0, 0, 0, 0, 0, 0, 0, 0, 0, 0, 0, 0,		/* a-m */
	0, 0, 0, 0, 0, 0, 0, 0, 0, 0, 0, 0, 0,		/* n-z */
	BRACED		/* { */,	0		/* | or || */,
	INVALID		/* } */,	BIT_NOT		/* ~ */,
	INVALID		/* DEL */
};

/*
 * The JumpList struct is used to create a stack of data needed for the
 * TclEmitForwardJump() and TclFixupForwardJump() calls that are performed
 * when compiling the short-circuiting operators QUESTION/COLON, AND, and OR.
 * Keeping a stack permits the CompileExprTree() routine to be non-recursive.
 */

typedef struct JumpList {
    JumpFixup jump;		/* Pass this argument to matching calls of
				 * TclEmitForwardJump() and
				 * TclFixupForwardJump(). */
    struct JumpList *next;	/* Point to next item on the stack */
} JumpList;

/*
 * Declarations for local functions to this file:
 */

static void		CompileExprTree(Tcl_Interp *interp, OpNode *nodes,
			    int index, Tcl_Obj *const **litObjvPtr,
			    Tcl_Obj *const *funcObjv, Tcl_Token *tokenPtr,
			    CompileEnv *envPtr, int optimize);
static void		ConvertTreeToTokens(const char *start, size_t numBytes,
			    OpNode *nodes, Tcl_Token *tokenPtr,
			    Tcl_Parse *parsePtr);
static int		ExecConstantExprTree(Tcl_Interp *interp, OpNode *nodes,
			    int index, Tcl_Obj * const **litObjvPtr);
static int		ParseExpr(Tcl_Interp *interp, const char *start,
			    size_t numBytes, OpNode **opTreePtr,
			    Tcl_Obj *litList, Tcl_Obj *funcList,
			    Tcl_Parse *parsePtr, int parseOnly);
static size_t		ParseLexeme(const char *start, size_t numBytes,
			    unsigned char *lexemePtr, Tcl_Obj **literalPtr);

/*
 *----------------------------------------------------------------------
 *
 * ParseExpr --
 *
 *	Given a string, the numBytes bytes starting at start, this function
 *	parses it as a Tcl expression and constructs a tree representing the
 *	structure of the expression. The caller must pass in empty lists as
 *	the funcList and litList arguments. The elements of the parsed
 *	expression are returned to the caller as that tree, a list of literal
 *	values, a list of function names, and in Tcl_Tokens added to a
 *	Tcl_Parse struct passed in by the caller.
 *
 * Results:
 *	If the string is successfully parsed as a valid Tcl expression, TCL_OK
 *	is returned, and data about the expression structure is written to the
 *	last four arguments. If the string cannot be parsed as a valid Tcl
 *	expression, TCL_ERROR is returned, and if interp is non-NULL, an error
 *	message is written to interp.
 *
 * Side effects:
 *	Memory will be allocated. If TCL_OK is returned, the caller must clean
 *	up the returned data structures. The (OpNode *) value written to
 *	opTreePtr should be passed to Tcl_Free() and the parsePtr argument
 *	should be passed to Tcl_FreeParse(). The elements appended to the
 *	litList and funcList will automatically be freed whenever the refcount
 *	on those lists indicates they can be freed.
 *
 *----------------------------------------------------------------------
 */

static int
ParseExpr(
    Tcl_Interp *interp,		/* Used for error reporting. */
    const char *start,		/* Start of source string to parse. */
    size_t numBytes,		/* Number of bytes in string. */
    OpNode **opTreePtr,		/* Points to space where a pointer to the
				 * allocated OpNode tree should go. */
    Tcl_Obj *litList,		/* List to append literals to. */
    Tcl_Obj *funcList,		/* List to append function names to. */
    Tcl_Parse *parsePtr,	/* Structure to fill with tokens representing
				 * those operands that require run time
				 * substitutions. */
    int parseOnly)		/* A boolean indicating whether the caller's
				 * aim is just a parse, or whether it will go
				 * on to compile the expression. Different
				 * optimizations are appropriate for the two
				 * scenarios. */
{
    OpNode *nodes = NULL;	/* Pointer to the OpNode storage array where
				 * we build the parse tree. */
    unsigned int nodesAvailable = 64; /* Initial size of the storage array. This
				 * value establishes a minimum tree memory
				 * cost of only about 1 kibyte, and is large
				 * enough for most expressions to parse with
				 * no need for array growth and
				 * reallocation. */
    unsigned int nodesUsed = 0;	/* Number of OpNodes filled. */
    size_t scanned = 0;		/* Capture number of byte scanned by parsing
				 * routines. */
    int lastParsed;		/* Stores info about what the lexeme parsed
				 * the previous pass through the parsing loop
				 * was. If it was an operator, lastParsed is
				 * the index of the OpNode for that operator.
				 * If it was not an operator, lastParsed holds
				 * an OperandTypes value encoding what we need
				 * to know about it. */
    int incomplete;		/* Index of the most recent incomplete tree in
				 * the OpNode array. Heads a stack of
				 * incomplete trees linked by p.prev. */
    int complete = OT_EMPTY;	/* "Index" of the complete tree (that is, a
				 * complete subexpression) determined at the
				 * moment. OT_EMPTY is a nonsense value used
				 * only to silence compiler warnings. During a
				 * parse, complete will always hold an index
				 * or an OperandTypes value pointing to an
				 * actual leaf at the time the complete tree
				 * is needed. */

    /*
     * These variables control generation of the error message.
     */

    Tcl_Obj *msg = NULL;	/* The error message. */
    Tcl_Obj *post = NULL;	/* In a few cases, an additional postscript
				 * for the error message, supplying more
				 * information after the error msg and
				 * location have been reported. */
    const char *errCode = NULL;	/* The detail word of the errorCode list, or
				 * NULL to indicate that no changes to the
				 * errorCode are to be done. */
    const char *subErrCode = NULL;
				/* Extra information for use in generating the
				 * errorCode. */
    const char *mark = "_@_";	/* In the portion of the complete error
				 * message where the error location is
				 * reported, this "mark" substring is inserted
				 * into the string being parsed to aid in
				 * pinpointing the location of the syntax
				 * error in the expression. */
    int insertMark = 0;		/* A boolean controlling whether the "mark"
				 * should be inserted. */
    const unsigned limit = 25;	/* Portions of the error message are
				 * constructed out of substrings of the
				 * original expression. In order to keep the
				 * error message readable, we impose this
				 * limit on the substring size we extract. */

    TclParseInit(interp, start, numBytes, parsePtr);

    nodes = (OpNode *)Tcl_AttemptAlloc(nodesAvailable * sizeof(OpNode));
    if (nodes == NULL) {
	TclNewLiteralStringObj(msg, "not enough memory to parse expression");
	errCode = "NOMEM";
	goto error;
    }

    /*
     * Initialize the parse tree with the special "START" node.
     */

    nodes->lexeme = START;
    nodes->precedence = prec[START];
    nodes->mark = MARK_RIGHT;
    nodes->constant = 1;
    incomplete = lastParsed = nodesUsed;
    nodesUsed++;

    /*
     * Main parsing loop parses one lexeme per iteration. We exit the loop
     * only when there's a syntax error with a "goto error" which takes us to
     * the error handling code following the loop, or when we've successfully
     * completed the parse and we return to the caller.
     */

    while (1) {
	OpNode *nodePtr;	/* Points to the OpNode we may fill this pass
				 * through the loop. */
	unsigned char lexeme;	/* The lexeme we parse this iteration. */
	Tcl_Obj *literal;	/* Filled by the ParseLexeme() call when a
				 * literal is parsed that has a Tcl_Obj rep
				 * worth preserving. */

	/*
	 * Each pass through this loop adds up to one more OpNode. Allocate
	 * space for one if required.
	 */

	if (nodesUsed >= nodesAvailable) {
	    unsigned int size = nodesUsed * 2;
	    OpNode *newPtr = NULL;

	    do {
<<<<<<< HEAD
	      if (size <= UINT_MAX/sizeof(OpNode)) {
		newPtr = (OpNode *)Tcl_AttemptRealloc(nodes, size * sizeof(OpNode));
	      }
=======
		if (size <= UINT_MAX/sizeof(OpNode)) {
		    newPtr = (OpNode *) attemptckrealloc(nodes,
			    size * sizeof(OpNode));
		}
>>>>>>> 40b3d4d5
	    } while ((newPtr == NULL)
		    && ((size -= (size - nodesUsed) / 2) > nodesUsed));
	    if (newPtr == NULL) {
		TclNewLiteralStringObj(msg,
			"not enough memory to parse expression");
		errCode = "NOMEM";
		goto error;
	    }
	    nodesAvailable = size;
	    nodes = newPtr;
	}
	nodePtr = nodes + nodesUsed;

	/*
	 * Skip white space between lexemes.
	 */

	scanned = TclParseAllWhiteSpace(start, numBytes);
	start += scanned;
	numBytes -= scanned;

	scanned = ParseLexeme(start, numBytes, &lexeme, &literal);

	/*
	 * Use context to categorize the lexemes that are ambiguous.
	 */

	if ((NODE_TYPE & lexeme) == 0) {
	    int b;

	    switch (lexeme) {
	    case COMMENT:
		start += scanned;
		numBytes -= scanned;
		continue;
	    case INVALID:
		msg = Tcl_ObjPrintf("invalid character \"%.*s\"",
			(int)scanned, start);
		errCode = "BADCHAR";
		goto error;
	    case INCOMPLETE:
		msg = Tcl_ObjPrintf("incomplete operator \"%.*s\"",
			(int)scanned, start);
		errCode = "PARTOP";
		goto error;
	    case BAREWORD:

		/*
		 * Most barewords in an expression are a syntax error. The
		 * exceptions are that when a bareword is followed by an open
		 * paren, it might be a function call, and when the bareword
		 * is a legal literal boolean value, we accept that as well.
		 */

		if (start[scanned+TclParseAllWhiteSpace(
			start+scanned, numBytes-scanned)] == '(') {
		    lexeme = FUNCTION;

		    /*
		     * When we compile the expression we'll need the function
		     * name, and there's no place in the parse tree to store
		     * it, so we keep a separate list of all the function
		     * names we've parsed in the order we found them.
		     */

		    Tcl_ListObjAppendElement(NULL, funcList, literal);
		} else if (Tcl_GetBooleanFromObj(NULL,literal,&b) == TCL_OK) {
		    lexeme = BOOLEAN;
		} else {
		    /*
		     * Tricky case: see test expr-62.10
		     */

		    int scanned2 = scanned;
		    do {
			scanned2 += TclParseAllWhiteSpace(
				start + scanned2, numBytes - scanned2);
			scanned2 += ParseLexeme(
				start + scanned2, numBytes - scanned2, &lexeme,
				NULL);
		    } while (lexeme == COMMENT);
		    if (lexeme == OPEN_PAREN) {
			/*
			 * Actually a function call, but with obscuring
			 * comments.  Skip to the start of the parentheses.
			 * Note that we assume that open parentheses are one
			 * byte long.
			 */

			lexeme = FUNCTION;
			Tcl_ListObjAppendElement(NULL, funcList, literal);
			scanned = scanned2 - 1;
			break;
		    }

		    Tcl_DecrRefCount(literal);
		    msg = Tcl_ObjPrintf("invalid bareword \"%.*s%s\"",
			    (scanned < limit) ? (int)scanned : (int)limit - 3, start,
			    (scanned < limit) ? "" : "...");
		    post = Tcl_ObjPrintf(
			    "should be \"$%.*s%s\" or \"{%.*s%s}\"",
			    (scanned < limit) ? (int)scanned : (int)limit - 3,
			    start, (scanned < limit) ? "" : "...",
			    (scanned < limit) ? (int)scanned : (int)limit - 3,
			    start, (scanned < limit) ? "" : "...");
		    Tcl_AppendPrintfToObj(post, " or \"%.*s%s(...)\" or ...",
			    (scanned < limit) ? (int)scanned : (int)limit - 3,
			    start, (scanned < limit) ? "" : "...");
		    errCode = "BAREWORD";
		    if (start[0] == '0') {
			const char *stop;
			TclParseNumber(NULL, NULL, NULL, start, scanned,
				&stop, TCL_PARSE_NO_WHITESPACE);

			if (isdigit(UCHAR(*stop)) || (stop == start + 1)) {
			    switch (start[1]) {
			    case 'b':
				Tcl_AppendToObj(post,
					" (invalid binary number?)", -1);
				parsePtr->errorType = TCL_PARSE_BAD_NUMBER;
				errCode = "BADNUMBER";
				subErrCode = "BINARY";
				break;
			    case 'o':
				Tcl_AppendToObj(post,
					" (invalid octal number?)", -1);
				parsePtr->errorType = TCL_PARSE_BAD_NUMBER;
				errCode = "BADNUMBER";
				subErrCode = "OCTAL";
				break;
			    default:
				if (isdigit(UCHAR(start[1]))) {
				    Tcl_AppendToObj(post,
					    " (invalid octal number?)", -1);
				    parsePtr->errorType = TCL_PARSE_BAD_NUMBER;
				    errCode = "BADNUMBER";
				    subErrCode = "OCTAL";
				}
				break;
			    }
			}
		    }
		    goto error;
		}
		break;
	    case PLUS:
	    case MINUS:
		if (IsOperator(lastParsed)) {
		    /*
		     * A "+" or "-" coming just after another operator must be
		     * interpreted as a unary operator.
		     */

		    lexeme |= UNARY;
		} else {
		    lexeme |= BINARY;
		}
	    }
	}	/* Uncategorized lexemes */

	/*
	 * Handle lexeme based on its category.
	 */

	switch (NODE_TYPE & lexeme) {
	case LEAF: {
	    /*
	     * Each LEAF results in either a literal getting appended to the
	     * litList, or a sequence of Tcl_Tokens representing a Tcl word
	     * getting appended to the parsePtr->tokens. No OpNode is filled
	     * for this lexeme.
	     */

	    Tcl_Token *tokenPtr;
	    const char *end = start;
	    int wordIndex;
	    int code = TCL_OK;

	    /*
	     * A leaf operand appearing just after something that's not an
	     * operator is a syntax error.
	     */

	    if (NotOperator(lastParsed)) {
		msg = Tcl_ObjPrintf("missing operator at %s", mark);
		errCode = "MISSING";
		scanned = 0;
		insertMark = 1;

		/*
		 * Free any literal to avoid a memleak.
		 */

		if ((lexeme == NUMBER) || (lexeme == BOOLEAN)) {
		    Tcl_DecrRefCount(literal);
		}
		goto error;
	    }

	    switch (lexeme) {
	    case NUMBER:
	    case BOOLEAN:
		/*
		 * TODO: Consider using a dict or hash to collapse all
		 * duplicate literals into a single representative value.
		 * (Like what is done with [split $s {}]).
		 * Pro:	~75% memory saving on expressions like
		 *	{1+1+1+1+1+.....+1} (Convert "pointer + Tcl_Obj" cost
		 *	to "pointer" cost only)
		 * Con:	Cost of the dict store/retrieve on every literal in
		 *	every expression when expressions like the above tend
		 *	to be uncommon.
		 *	The memory savings is temporary; Compiling to bytecode
		 *	will collapse things as literals are registered
		 *	anyway, so the savings applies only to the time
		 *	between parsing and compiling. Possibly important due
		 *	to high-water mark nature of memory allocation.
		 */

		Tcl_ListObjAppendElement(NULL, litList, literal);
		complete = lastParsed = OT_LITERAL;
		start += scanned;
		numBytes -= scanned;
		continue;

	    default:
		break;
	    }

	    /*
	     * Remaining LEAF cases may involve filling Tcl_Tokens, so make
	     * room for at least 2 more tokens.
	     */

	    TclGrowParseTokenArray(parsePtr, 2);
	    wordIndex = parsePtr->numTokens;
	    tokenPtr = parsePtr->tokenPtr + wordIndex;
	    tokenPtr->type = TCL_TOKEN_WORD;
	    tokenPtr->start = start;
	    parsePtr->numTokens++;

	    switch (lexeme) {
	    case QUOTED:
		code = Tcl_ParseQuotedString(NULL, start, numBytes,
			parsePtr, 1, &end);
		scanned = end - start;
		break;

	    case BRACED:
		code = Tcl_ParseBraces(NULL, start, numBytes,
			parsePtr, 1, &end);
		scanned = end - start;
		break;

	    case VARIABLE:
		code = Tcl_ParseVarName(NULL, start, numBytes, parsePtr, 1);

		/*
		 * Handle the quirk that Tcl_ParseVarName reports a successful
		 * parse even when it gets only a "$" with no variable name.
		 */

		tokenPtr = parsePtr->tokenPtr + wordIndex + 1;
		if (code == TCL_OK && tokenPtr->type != TCL_TOKEN_VARIABLE) {
		    TclNewLiteralStringObj(msg, "invalid character \"$\"");
		    errCode = "BADCHAR";
		    goto error;
		}
		scanned = tokenPtr->size;
		break;

	    case SCRIPT: {
		Tcl_Parse *nestedPtr = (Tcl_Parse *)
			TclStackAlloc(interp, sizeof(Tcl_Parse));

		tokenPtr = parsePtr->tokenPtr + parsePtr->numTokens;
		tokenPtr->type = TCL_TOKEN_COMMAND;
		tokenPtr->start = start;
		tokenPtr->numComponents = 0;

		end = start + numBytes;
		start++;
		while (1) {
		    code = Tcl_ParseCommand(interp, start, end - start, 1,
			    nestedPtr);
		    if (code != TCL_OK) {
			parsePtr->term = nestedPtr->term;
			parsePtr->errorType = nestedPtr->errorType;
			parsePtr->incomplete = nestedPtr->incomplete;
			break;
		    }
		    start = nestedPtr->commandStart + nestedPtr->commandSize;
		    Tcl_FreeParse(nestedPtr);
		    if ((nestedPtr->term < end) && (nestedPtr->term[0] == ']')
			    && !nestedPtr->incomplete) {
			break;
		    }

		    if (start == end) {
			TclNewLiteralStringObj(msg, "missing close-bracket");
			parsePtr->term = tokenPtr->start;
			parsePtr->errorType = TCL_PARSE_MISSING_BRACKET;
			parsePtr->incomplete = 1;
			code = TCL_ERROR;
			errCode = "UNBALANCED";
			break;
		    }
		}
		TclStackFree(interp, nestedPtr);
		end = start;
		start = tokenPtr->start;
		scanned = end - start;
		tokenPtr->size = scanned;
		parsePtr->numTokens++;
		break;
	    }			/* SCRIPT case */
	    }
	    if (code != TCL_OK) {
		/*
		 * Here we handle all the syntax errors generated by the
		 * Tcl_Token generating parsing routines called in the switch
		 * just above. If the value of parsePtr->incomplete is 1, then
		 * the error was an unbalanced '[', '(', '{', or '"' and
		 * parsePtr->term is pointing to that unbalanced character. If
		 * the value of parsePtr->incomplete is 0, then the error is
		 * one of lacking whitespace following a quoted word, for
		 * example: expr {[an error {foo}bar]}, and parsePtr->term
		 * points to where the whitespace is missing. We reset our
		 * values of start and scanned so that when our error message
		 * is constructed, the location of the syntax error is sure to
		 * appear in it, even if the quoted expression is truncated.
		 */

		start = parsePtr->term;
		scanned = parsePtr->incomplete;
		if (parsePtr->incomplete) {
		    errCode = "UNBALANCED";
		}
		goto error;
	    }

	    tokenPtr = parsePtr->tokenPtr + wordIndex;
	    tokenPtr->size = scanned;
	    tokenPtr->numComponents = parsePtr->numTokens - wordIndex - 1;
	    if (!parseOnly && ((lexeme == QUOTED) || (lexeme == BRACED))) {
		/*
		 * When this expression is destined to be compiled, and a
		 * braced or quoted word within an expression is known at
		 * compile time (no runtime substitutions in it), we can store
		 * it as a literal rather than in its tokenized form. This is
		 * an advantage since the compiled bytecode is going to need
		 * the argument in Tcl_Obj form eventually, so it's just as
		 * well to get there now. Another advantage is that with this
		 * conversion, larger constant expressions might be grown and
		 * optimized.
		 *
		 * On the contrary, if the end goal of this parse is to fill a
		 * Tcl_Parse for a caller of Tcl_ParseExpr(), then it's
		 * wasteful to convert to a literal only to convert back again
		 * later.
		 */

		TclNewObj(literal);
		if (TclWordKnownAtCompileTime(tokenPtr, literal)) {
		    Tcl_ListObjAppendElement(NULL, litList, literal);
		    complete = lastParsed = OT_LITERAL;
		    parsePtr->numTokens = wordIndex;
		    break;
		}
		Tcl_DecrRefCount(literal);
	    }
	    complete = lastParsed = OT_TOKENS;
	    break;
	} /* case LEAF */

	case UNARY:

	    /*
	     * A unary operator appearing just after something that's not an
	     * operator is a syntax error -- something trying to be the left
	     * operand of an operator that doesn't take one.
	     */

	    if (NotOperator(lastParsed)) {
		msg = Tcl_ObjPrintf("missing operator at %s", mark);
		scanned = 0;
		insertMark = 1;
		errCode = "MISSING";
		goto error;
	    }

	    /*
	     * Create an OpNode for the unary operator.
	     */

	    nodePtr->lexeme = lexeme;
	    nodePtr->precedence = prec[lexeme];
	    nodePtr->mark = MARK_RIGHT;

	    /*
	     * A FUNCTION cannot be a constant expression, because Tcl allows
	     * functions to return variable results with the same arguments;
	     * for example, rand(). Other unary operators can root a constant
	     * expression, so long as the argument is a constant expression.
	     */

	    nodePtr->constant = (lexeme != FUNCTION);

	    /*
	     * This unary operator is a new incomplete tree, so push it onto
	     * our stack of incomplete trees. Also remember it as the last
	     * lexeme we parsed.
	     */

	    nodePtr->p.prev = incomplete;
	    incomplete = lastParsed = nodesUsed;
	    nodesUsed++;
	    break;

	case BINARY: {
	    OpNode *incompletePtr;
	    unsigned char precedence = prec[lexeme];

	    /*
	     * A binary operator appearing just after another operator is a
	     * syntax error -- one of the two operators is missing an operand.
	     */

	    if (IsOperator(lastParsed)) {
		if ((lexeme == CLOSE_PAREN)
			&& (nodePtr[-1].lexeme == OPEN_PAREN)) {
		    if (nodePtr[-2].lexeme == FUNCTION) {
			/*
			 * Normally, "()" is a syntax error, but as a special
			 * case accept it as an argument list for a function.
			 * Treat this as a special LEAF lexeme, and restart
			 * the parsing loop with zero characters scanned. We
			 * will parse the ")" again the next time through, but
			 * with the OT_EMPTY leaf as the subexpression between
			 * the parens.
			 */

			scanned = 0;
			complete = lastParsed = OT_EMPTY;
			break;
		    }
		    msg = Tcl_ObjPrintf("empty subexpression at %s", mark);
		    scanned = 0;
		    insertMark = 1;
		    errCode = "EMPTY";
		    goto error;
		}

		if (nodePtr[-1].precedence > precedence) {
		    if (nodePtr[-1].lexeme == OPEN_PAREN) {
			TclNewLiteralStringObj(msg, "unbalanced open paren");
			parsePtr->errorType = TCL_PARSE_MISSING_PAREN;
			errCode = "UNBALANCED";
		    } else if (nodePtr[-1].lexeme == COMMA) {
			msg = Tcl_ObjPrintf(
				"missing function argument at %s", mark);
			scanned = 0;
			insertMark = 1;
			errCode = "MISSING";
		    } else if (nodePtr[-1].lexeme == START) {
			TclNewLiteralStringObj(msg, "empty expression");
			errCode = "EMPTY";
		    }
		} else if (lexeme == CLOSE_PAREN) {
		    TclNewLiteralStringObj(msg, "unbalanced close paren");
		    errCode = "UNBALANCED";
		} else if ((lexeme == COMMA)
			&& (nodePtr[-1].lexeme == OPEN_PAREN)
			&& (nodePtr[-2].lexeme == FUNCTION)) {
		    msg = Tcl_ObjPrintf("missing function argument at %s",
			    mark);
		    scanned = 0;
		    insertMark = 1;
		    errCode = "UNBALANCED";
		}
		if (msg == NULL) {
		    msg = Tcl_ObjPrintf("missing operand at %s", mark);
		    scanned = 0;
		    insertMark = 1;
		    errCode = "MISSING";
		}
		goto error;
	    }

	    /*
	     * Here is where the tree comes together. At this point, we have a
	     * stack of incomplete trees corresponding to substrings that are
	     * incomplete expressions, followed by a complete tree
	     * corresponding to a substring that is itself a complete
	     * expression, followed by the binary operator we have just
	     * parsed. The incomplete trees can each be completed by adding a
	     * right operand.
	     *
	     * To illustrate with an example, when we parse the expression
	     * "1+2*3-4" and we reach this point having just parsed the "-"
	     * operator, we have these incomplete trees: START, "1+", and
	     * "2*". Next we have the complete subexpression "3". Last is the
	     * "-" we've just parsed.
	     *
	     * The next step is to join our complete tree to an operator. The
	     * choice is governed by the precedence and associativity of the
	     * competing operators. If we connect it as the right operand of
	     * our most recent incomplete tree, we get a new complete tree,
	     * and we can repeat the process. The while loop following repeats
	     * this until precedence indicates it is time to join the complete
	     * tree as the left operand of the just parsed binary operator.
	     *
	     * Continuing the example, the first pass through the loop will
	     * join "3" to "2*"; the next pass will join "2*3" to "1+". Then
	     * we'll exit the loop and join "1+2*3" to "-". When we return to
	     * parse another lexeme, our stack of incomplete trees is START
	     * and "1+2*3-".
	     */

	    while (1) {
		incompletePtr = nodes + incomplete;

		if (incompletePtr->precedence < precedence) {
		    break;
		}

		if (incompletePtr->precedence == precedence) {
		    /*
		     * Right association rules for exponentiation.
		     */

		    if (lexeme == EXPON) {
			break;
		    }

		    /*
		     * Special association rules for the conditional
		     * operators. The "?" and ":" operators have equal
		     * precedence, but must be linked up in sensible pairs.
		     */

		    if ((incompletePtr->lexeme == QUESTION)
			    && (NotOperator(complete)
			    || (nodes[complete].lexeme != COLON))) {
			break;
		    }
		    if ((incompletePtr->lexeme == COLON)
			    && (lexeme == QUESTION)) {
			break;
		    }
		}

		/*
		 * Some special syntax checks...
		 */

		/* Parens must balance */
		if ((incompletePtr->lexeme == OPEN_PAREN)
			&& (lexeme != CLOSE_PAREN)) {
		    TclNewLiteralStringObj(msg, "unbalanced open paren");
		    parsePtr->errorType = TCL_PARSE_MISSING_PAREN;
		    errCode = "UNBALANCED";
		    goto error;
		}

		/* Right operand of "?" must be ":" */
		if ((incompletePtr->lexeme == QUESTION)
			&& (NotOperator(complete)
			|| (nodes[complete].lexeme != COLON))) {
		    msg = Tcl_ObjPrintf("missing operator \":\" at %s", mark);
		    scanned = 0;
		    insertMark = 1;
		    errCode = "MISSING";
		    goto error;
		}

		/* Operator ":" may only be right operand of "?" */
		if (IsOperator(complete)
			&& (nodes[complete].lexeme == COLON)
			&& (incompletePtr->lexeme != QUESTION)) {
		    TclNewLiteralStringObj(msg,
			    "unexpected operator \":\" "
			    "without preceding \"?\"");
		    errCode = "SURPRISE";
		    goto error;
		}

		/*
		 * Attach complete tree as right operand of most recent
		 * incomplete tree.
		 */

		incompletePtr->right = complete;
		if (IsOperator(complete)) {
		    nodes[complete].p.parent = incomplete;
		    incompletePtr->constant = incompletePtr->constant
			    && nodes[complete].constant;
		} else {
		    incompletePtr->constant = incompletePtr->constant
			    && (complete == OT_LITERAL);
		}

		/*
		 * The QUESTION/COLON and FUNCTION/OPEN_PAREN combinations
		 * each make up a single operator. Force them to agree whether
		 * they have a constant expression.
		 */

		if ((incompletePtr->lexeme == QUESTION)
			|| (incompletePtr->lexeme == FUNCTION)) {
		    nodes[complete].constant = incompletePtr->constant;
		}

		if (incompletePtr->lexeme == START) {
		    /*
		     * Completing the START tree indicates we're done.
		     * Transfer the parse tree to the caller and return.
		     */

		    *opTreePtr = nodes;
		    return TCL_OK;
		}

		/*
		 * With a right operand attached, last incomplete tree has
		 * become the complete tree. Pop it from the incomplete tree
		 * stack.
		 */

		complete = incomplete;
		incomplete = incompletePtr->p.prev;

		/* CLOSE_PAREN can only close one OPEN_PAREN. */
		if (incompletePtr->lexeme == OPEN_PAREN) {
		    break;
		}
	    }

	    /*
	     * More syntax checks...
	     */

	    /* Parens must balance. */
	    if (lexeme == CLOSE_PAREN) {
		if (incompletePtr->lexeme != OPEN_PAREN) {
		    TclNewLiteralStringObj(msg, "unbalanced close paren");
		    errCode = "UNBALANCED";
		    goto error;
		}
	    }

	    /* Commas must appear only in function argument lists. */
	    if (lexeme == COMMA) {
		if  ((incompletePtr->lexeme != OPEN_PAREN)
			|| (incompletePtr[-1].lexeme != FUNCTION)) {
		    TclNewLiteralStringObj(msg,
			    "unexpected \",\" outside function argument list");
		    errCode = "SURPRISE";
		    goto error;
		}
	    }

	    /* Operator ":" may only be right operand of "?" */
	    if (IsOperator(complete) && (nodes[complete].lexeme == COLON)) {
		TclNewLiteralStringObj(msg,
			"unexpected operator \":\" without preceding \"?\"");
		errCode = "SURPRISE";
		goto error;
	    }

	    /*
	     * Create no node for a CLOSE_PAREN lexeme.
	     */

	    if (lexeme == CLOSE_PAREN) {
		break;
	    }

	    /*
	     * Link complete tree as left operand of new node.
	     */

	    nodePtr->lexeme = lexeme;
	    nodePtr->precedence = precedence;
	    nodePtr->mark = MARK_LEFT;
	    nodePtr->left = complete;

	    /*
	     * The COMMA operator cannot be optimized, since the function
	     * needs all of its arguments, and optimization would reduce the
	     * number. Other binary operators root constant expressions when
	     * both arguments are constant expressions.
	     */

	    nodePtr->constant = (lexeme != COMMA);

	    if (IsOperator(complete)) {
		nodes[complete].p.parent = nodesUsed;
		nodePtr->constant = nodePtr->constant
			&& nodes[complete].constant;
	    } else {
		nodePtr->constant = nodePtr->constant
			&& (complete == OT_LITERAL);
	    }

	    /*
	     * With a left operand attached and a right operand missing, the
	     * just-parsed binary operator is root of a new incomplete tree.
	     * Push it onto the stack of incomplete trees.
	     */

	    nodePtr->p.prev = incomplete;
	    incomplete = lastParsed = nodesUsed;
	    nodesUsed++;
	    break;
	}	/* case BINARY */
	}	/* lexeme handler */

	/* Advance past the just-parsed lexeme */
	start += scanned;
	numBytes -= scanned;
    }	/* main parsing loop */

    /*
     * We only get here if there's been an error. Any errors that didn't get a
     * suitable parsePtr->errorType, get recorded as syntax errors.
     */

  error:
    if (parsePtr->errorType == TCL_PARSE_SUCCESS) {
	parsePtr->errorType = TCL_PARSE_SYNTAX;
    }

    /*
     * Free any partial parse tree we've built.
     */

    if (nodes != NULL) {
	Tcl_Free(nodes);
    }

    if (interp == NULL) {
	/*
	 * Nowhere to report an error message, so just free it.
	 */

	if (msg) {
	    Tcl_DecrRefCount(msg);
	}
    } else {
	/*
	 * Construct the complete error message. Start with the simple error
	 * message, pulled from the interp result if necessary...
	 */

	if (msg == NULL) {
	    msg = Tcl_GetObjResult(interp);
	}

	/*
	 * Add a detailed quote from the bad expression, displaying and
	 * sometimes marking the precise location of the syntax error.
	 */

	Tcl_AppendPrintfToObj(msg, "\nin expression \"%s%.*s%.*s%s%s%.*s%s\"",
		((start - limit) < parsePtr->string) ? "" : "...",
		((start - limit) < parsePtr->string)
			? (int) (start - parsePtr->string) : (int)limit - 3,
		((start - limit) < parsePtr->string)
			? parsePtr->string : start - limit + 3,
		(scanned < limit) ? (int)scanned : (int)limit - 3, start,
		(scanned < limit) ? "" : "...", insertMark ? mark : "",
		(start + scanned + limit > parsePtr->end)
			? (int) (parsePtr->end - start) - (int)scanned : (int)limit-3,
		start + scanned,
		(start + scanned + limit > parsePtr->end) ? "" : "...");

	/*
	 * Next, append any postscript message.
	 */

	if (post != NULL) {
	    Tcl_AppendToObj(msg, ";\n", -1);
	    Tcl_AppendObjToObj(msg, post);
	    Tcl_DecrRefCount(post);
	}
	Tcl_SetObjResult(interp, msg);

	/*
	 * Finally, place context information in the errorInfo.
	 */

	numBytes = parsePtr->end - parsePtr->string;
	Tcl_AppendObjToErrorInfo(interp, Tcl_ObjPrintf(
		"\n    (parsing expression \"%.*s%s\")",
		(numBytes < limit) ? (int)numBytes : (int)limit - 3,
		parsePtr->string, (numBytes < limit) ? "" : "..."));
	if (errCode) {
	    Tcl_SetErrorCode(interp, "TCL", "PARSE", "EXPR", errCode,
		    subErrCode, NULL);
	}
    }

    return TCL_ERROR;
}

/*
 *----------------------------------------------------------------------
 *
 * ConvertTreeToTokens --
 *
 *	Given a string, the numBytes bytes starting at start, and an OpNode
 *	tree and Tcl_Token array created by passing that same string to
 *	ParseExpr(), this function writes into *parsePtr the sequence of
 *	Tcl_Tokens needed so to satisfy the historical interface provided by
 *	Tcl_ParseExpr(). Note that this routine exists only for the sake of
 *	the public Tcl_ParseExpr() routine. It is not used by Tcl itself at
 *	all.
 *
 * Results:
 *	None.
 *
 * Side effects:
 *	The Tcl_Parse *parsePtr is filled with Tcl_Tokens representing the
 *	parsed expression.
 *
 *----------------------------------------------------------------------
 */

static void
ConvertTreeToTokens(
    const char *start,
    size_t numBytes,
    OpNode *nodes,
    Tcl_Token *tokenPtr,
    Tcl_Parse *parsePtr)
{
    int subExprTokenIdx = 0;
    OpNode *nodePtr = nodes;
    int next = nodePtr->right;

    while (1) {
	Tcl_Token *subExprTokenPtr;
	int scanned, parentIdx;
	unsigned char lexeme;

	/*
	 * Advance the mark so the next exit from this node won't retrace
	 * steps over ground already covered.
	 */

	nodePtr->mark++;

	/*
	 * Handle next child node or leaf.
	 */

	switch (next) {
	case OT_EMPTY:

	    /* No tokens and no characters for the OT_EMPTY leaf. */
	    break;

	case OT_LITERAL:

	    /*
	     * Skip any white space that comes before the literal.
	     */

	    scanned = TclParseAllWhiteSpace(start, numBytes);
	    start += scanned;
	    numBytes -= scanned;

	    /*
	     * Reparse the literal to get pointers into source string.
	     */

	    scanned = ParseLexeme(start, numBytes, &lexeme, NULL);

	    TclGrowParseTokenArray(parsePtr, 2);
	    subExprTokenPtr = parsePtr->tokenPtr + parsePtr->numTokens;
	    subExprTokenPtr->type = TCL_TOKEN_SUB_EXPR;
	    subExprTokenPtr->start = start;
	    subExprTokenPtr->size = scanned;
	    subExprTokenPtr->numComponents = 1;
	    subExprTokenPtr[1].type = TCL_TOKEN_TEXT;
	    subExprTokenPtr[1].start = start;
	    subExprTokenPtr[1].size = scanned;
	    subExprTokenPtr[1].numComponents = 0;

	    parsePtr->numTokens += 2;
	    start += scanned;
	    numBytes -= scanned;
	    break;

	case OT_TOKENS: {
	    /*
	     * tokenPtr points to a token sequence that came from parsing a
	     * Tcl word. A Tcl word is made up of a sequence of one or more
	     * elements. When the word is only a single element, it's been the
	     * historical practice to replace the TCL_TOKEN_WORD token
	     * directly with a TCL_TOKEN_SUB_EXPR token. However, when the
	     * word has multiple elements, a TCL_TOKEN_WORD token is kept as a
	     * grouping device so that TCL_TOKEN_SUB_EXPR always has only one
	     * element. Wise or not, these are the rules the Tcl expr parser
	     * has followed, and for the sake of those few callers of
	     * Tcl_ParseExpr() we do not change them now. Internally, we can
	     * do better.
	     */

	    int toCopy = tokenPtr->numComponents + 1;

	    if (tokenPtr->numComponents == tokenPtr[1].numComponents + 1) {
		/*
		 * Single element word. Copy tokens and convert the leading
		 * token to TCL_TOKEN_SUB_EXPR.
		 */

		TclGrowParseTokenArray(parsePtr, toCopy);
		subExprTokenPtr = parsePtr->tokenPtr + parsePtr->numTokens;
		memcpy(subExprTokenPtr, tokenPtr,
			toCopy * sizeof(Tcl_Token));
		subExprTokenPtr->type = TCL_TOKEN_SUB_EXPR;
		parsePtr->numTokens += toCopy;
	    } else {
		/*
		 * Multiple element word. Create a TCL_TOKEN_SUB_EXPR token to
		 * lead, with fields initialized from the leading token, then
		 * copy entire set of word tokens.
		 */

		TclGrowParseTokenArray(parsePtr, toCopy+1);
		subExprTokenPtr = parsePtr->tokenPtr + parsePtr->numTokens;
		*subExprTokenPtr = *tokenPtr;
		subExprTokenPtr->type = TCL_TOKEN_SUB_EXPR;
		subExprTokenPtr->numComponents++;
		subExprTokenPtr++;
		memcpy(subExprTokenPtr, tokenPtr,
			toCopy * sizeof(Tcl_Token));
		parsePtr->numTokens += toCopy + 1;
	    }

	    scanned = tokenPtr->start + tokenPtr->size - start;
	    start += scanned;
	    numBytes -= scanned;
	    tokenPtr += toCopy;
	    break;
	}

	default:

	    /*
	     * Advance to the child node, which is an operator.
	     */

	    nodePtr = nodes + next;

	    /*
	     * Skip any white space that comes before the subexpression.
	     */

	    scanned = TclParseAllWhiteSpace(start, numBytes);
	    start += scanned;
	    numBytes -= scanned;

	    /*
	     * Generate tokens for the operator / subexpression...
	     */

	    switch (nodePtr->lexeme) {
	    case OPEN_PAREN:
	    case COMMA:
	    case COLON:

		/*
		 * Historical practice has been to have no Tcl_Tokens for
		 * these operators.
		 */

		break;

	    default: {

		/*
		 * Remember the index of the last subexpression we were
		 * working on -- that of our parent. We'll stack it later.
		 */

		parentIdx = subExprTokenIdx;

		/*
		 * Verify space for the two leading Tcl_Tokens representing
		 * the subexpression rooted by this operator. The first
		 * Tcl_Token will be of type TCL_TOKEN_SUB_EXPR; the second of
		 * type TCL_TOKEN_OPERATOR.
		 */

		TclGrowParseTokenArray(parsePtr, 2);
		subExprTokenIdx = parsePtr->numTokens;
		subExprTokenPtr = parsePtr->tokenPtr + subExprTokenIdx;
		parsePtr->numTokens += 2;
		subExprTokenPtr->type = TCL_TOKEN_SUB_EXPR;
		subExprTokenPtr[1].type = TCL_TOKEN_OPERATOR;

		/*
		 * Our current position scanning the string is the starting
		 * point for this subexpression.
		 */

		subExprTokenPtr->start = start;

		/*
		 * Eventually, we know that the numComponents field of the
		 * Tcl_Token of type TCL_TOKEN_OPERATOR will be 0. This means
		 * we can make other use of this field for now to track the
		 * stack of subexpressions we have pending.
		 */

		subExprTokenPtr[1].numComponents = parentIdx;
		break;
	    }
	    }
	    break;
	}

	/* Determine which way to exit the node on this pass. */
    router:
	switch (nodePtr->mark) {
	case MARK_LEFT:
	    next = nodePtr->left;
	    break;

	case MARK_RIGHT:
	    next = nodePtr->right;

	    /*
	     * Skip any white space that comes before the operator.
	     */

	    scanned = TclParseAllWhiteSpace(start, numBytes);
	    start += scanned;
	    numBytes -= scanned;

	    /*
	     * Here we scan from the string the operator corresponding to
	     * nodePtr->lexeme.
	     */

	    scanned = ParseLexeme(start, numBytes, &lexeme, NULL);

	    switch(nodePtr->lexeme) {
	    case OPEN_PAREN:
	    case COMMA:
	    case COLON:

		/*
		 * No tokens for these lexemes -> nothing to do.
		 */

		break;

	    default:

		/*
		 * Record in the TCL_TOKEN_OPERATOR token the pointers into
		 * the string marking where the operator is.
		 */

		subExprTokenPtr = parsePtr->tokenPtr + subExprTokenIdx;
		subExprTokenPtr[1].start = start;
		subExprTokenPtr[1].size = scanned;
		break;
	    }

	    start += scanned;
	    numBytes -= scanned;
	    break;

	case MARK_PARENT:
	    switch (nodePtr->lexeme) {
	    case START:

		/* When we get back to the START node, we're done. */
		return;

	    case COMMA:
	    case COLON:

		/* No tokens for these lexemes -> nothing to do. */
		break;

	    case OPEN_PAREN:

		/*
		 * Skip past matching close paren.
		 */

		scanned = TclParseAllWhiteSpace(start, numBytes);
		start += scanned;
		numBytes -= scanned;
		scanned = ParseLexeme(start, numBytes, &lexeme, NULL);
		start += scanned;
		numBytes -= scanned;
		break;

	    default:

		/*
		 * Before we leave this node/operator/subexpression for the
		 * last time, finish up its tokens....
		 *
		 * Our current position scanning the string is where the
		 * substring for the subexpression ends.
		 */

		subExprTokenPtr = parsePtr->tokenPtr + subExprTokenIdx;
		subExprTokenPtr->size = start - subExprTokenPtr->start;

		/*
		 * All the Tcl_Tokens allocated and filled belong to
		 * this subexpression. The first token is the leading
		 * TCL_TOKEN_SUB_EXPR token, and all the rest (one fewer)
		 * are its components.
		 */

		subExprTokenPtr->numComponents =
			(parsePtr->numTokens - subExprTokenIdx) - 1;

		/*
		 * Finally, as we return up the tree to our parent, pop the
		 * parent subexpression off our subexpression stack, and
		 * fill in the zero numComponents for the operator Tcl_Token.
		 */

		parentIdx = subExprTokenPtr[1].numComponents;
		subExprTokenPtr[1].numComponents = 0;
		subExprTokenIdx = parentIdx;
		break;
	    }

	    /*
	     * Since we're returning to parent, skip child handling code.
	     */

	    nodePtr = nodes + nodePtr->p.parent;
	    goto router;
	}
    }
}

/*
 *----------------------------------------------------------------------
 *
 * Tcl_ParseExpr --
 *
 *	Given a string, the numBytes bytes starting at start, this function
 *	parses it as a Tcl expression and stores information about the
 *	structure of the expression in the Tcl_Parse struct indicated by the
 *	caller.
 *
 * Results:
 *	If the string is successfully parsed as a valid Tcl expression, TCL_OK
 *	is returned, and data about the expression structure is written to
 *	*parsePtr. If the string cannot be parsed as a valid Tcl expression,
 *	TCL_ERROR is returned, and if interp is non-NULL, an error message is
 *	written to interp.
 *
 * Side effects:
 *	If there is insufficient space in parsePtr to hold all the information
 *	about the expression, then additional space is malloc-ed. If the
 *	function returns TCL_OK then the caller must eventually invoke
 *	Tcl_FreeParse to release any additional space that was allocated.
 *
 *----------------------------------------------------------------------
 */

int
Tcl_ParseExpr(
    Tcl_Interp *interp,		/* Used for error reporting. */
    const char *start,		/* Start of source string to parse. */
    size_t numBytes,		/* Number of bytes in string. If -1, the
				 * string consists of all bytes up to the
				 * first null character. */
    Tcl_Parse *parsePtr)	/* Structure to fill with information about
				 * the parsed expression; any previous
				 * information in the structure is ignored. */
{
    int code;
    OpNode *opTree = NULL;	/* Will point to the tree of operators. */
    Tcl_Obj *litList;	/* List to hold the literals. */
    Tcl_Obj *funcList;	/* List to hold the functon names. */
    Tcl_Parse *exprParsePtr = (Tcl_Parse *)TclStackAlloc(interp, sizeof(Tcl_Parse));
				/* Holds the Tcl_Tokens of substitutions. */

    TclNewObj(litList);
    TclNewObj(funcList);
    if (numBytes == TCL_INDEX_NONE) {
	numBytes = (start ? strlen(start) : 0);
    }

    code = ParseExpr(interp, start, numBytes, &opTree, litList, funcList,
	    exprParsePtr, 1 /* parseOnly */);
    Tcl_DecrRefCount(funcList);
    Tcl_DecrRefCount(litList);

    TclParseInit(interp, start, numBytes, parsePtr);
    if (code == TCL_OK) {
	ConvertTreeToTokens(start, numBytes,
		opTree, exprParsePtr->tokenPtr, parsePtr);
    } else {
	parsePtr->term = exprParsePtr->term;
	parsePtr->errorType = exprParsePtr->errorType;
    }

    Tcl_FreeParse(exprParsePtr);
    TclStackFree(interp, exprParsePtr);
    Tcl_Free(opTree);
    return code;
}

/*
 *----------------------------------------------------------------------
 *
 * ParseLexeme --
 *
 *	Parse a single lexeme from the start of a string, scanning no more
 *	than numBytes bytes.
 *
 * Results:
 *	Returns the number of bytes scanned to produce the lexeme.
 *
 * Side effects:
 *	Code identifying lexeme parsed is writen to *lexemePtr.
 *
 *----------------------------------------------------------------------
 */

static size_t
ParseLexeme(
    const char *start,		/* Start of lexeme to parse. */
    size_t numBytes,		/* Number of bytes in string. */
    unsigned char *lexemePtr,	/* Write code of parsed lexeme to this
				 * storage. */
    Tcl_Obj **literalPtr)	/* Write corresponding literal value to this
				   storage, if non-NULL. */
{
    const char *end;
<<<<<<< HEAD
=======
    int scanned, size;
>>>>>>> 40b3d4d5
    Tcl_UniChar ch = 0;
    Tcl_Obj *literal = NULL;
    unsigned char byte;

    if (numBytes == 0) {
	*lexemePtr = END;
	return 0;
    }
    byte = UCHAR(*start);
    if (byte < sizeof(Lexeme) && Lexeme[byte] != 0) {
	*lexemePtr = Lexeme[byte];
	return 1;
    }
    switch (byte) {
    case '#':
	/*
	 * Scan forward over the comment contents.
	 */
	for (size = 0; byte != '\n' && byte != 0 && size < numBytes; size++) {
	    byte = UCHAR(start[size]);
	}
	*lexemePtr = COMMENT;
	return size - (byte == '\n');

    case '*':
	if ((numBytes > 1) && (start[1] == '*')) {
	    *lexemePtr = EXPON;
	    return 2;
	}
	*lexemePtr = MULT;
	return 1;

    case '=':
	if ((numBytes > 1) && (start[1] == '=')) {
	    *lexemePtr = EQUAL;
	    return 2;
	}
	*lexemePtr = INCOMPLETE;
	return 1;

    case '!':
	if ((numBytes > 1) && (start[1] == '=')) {
	    *lexemePtr = NEQ;
	    return 2;
	}
	*lexemePtr = NOT;
	return 1;

    case '&':
	if ((numBytes > 1) && (start[1] == '&')) {
	    *lexemePtr = AND;
	    return 2;
	}
	*lexemePtr = BIT_AND;
	return 1;

    case '|':
	if ((numBytes > 1) && (start[1] == '|')) {
	    *lexemePtr = OR;
	    return 2;
	}
	*lexemePtr = BIT_OR;
	return 1;

    case '<':
	if (numBytes > 1) {
	    switch (start[1]) {
	    case '<':
		*lexemePtr = LEFT_SHIFT;
		return 2;
	    case '=':
		*lexemePtr = LEQ;
		return 2;
	    }
	}
	*lexemePtr = LESS;
	return 1;

    case '>':
	if (numBytes > 1) {
	    switch (start[1]) {
	    case '>':
		*lexemePtr = RIGHT_SHIFT;
		return 2;
	    case '=':
		*lexemePtr = GEQ;
		return 2;
	    }
	}
	*lexemePtr = GREATER;
	return 1;

    case 'i':
	if ((numBytes > 1) && (start[1] == 'n')
		&& ((numBytes == 2) || start[2] & 0x80 || !isalpha(UCHAR(start[2])))) {
	    /*
	     * Must make this check so we can tell the difference between the
	     * "in" operator and the "int" function name and the "infinity"
	     * numeric value.
	     */

	    *lexemePtr = IN_LIST;
	    return 2;
	}
	break;

    case 'e':
	if ((numBytes > 1) && (start[1] == 'q')
		&& ((numBytes == 2) || start[2] & 0x80 || !isalpha(UCHAR(start[2])))) {
	    *lexemePtr = STREQ;
	    return 2;
	}
	break;

    case 'n':
	if ((numBytes > 1)
		&& ((numBytes == 2) || start[2] & 0x80 || !isalpha(UCHAR(start[2])))) {
	    switch (start[1]) {
	    case 'e':
		*lexemePtr = STRNEQ;
		return 2;
	    case 'i':
		*lexemePtr = NOT_IN_LIST;
		return 2;
	    }
	}
	break;

    case 'l':
	if ((numBytes > 1)
		&& ((numBytes == 2) || start[2] & 0x80 || !isalpha(UCHAR(start[2])))) {
	    switch (start[1]) {
	    case 't':
		*lexemePtr = STR_LT;
		return 2;
	    case 'e':
		*lexemePtr = STR_LEQ;
		return 2;
	    }
	}
	break;

    case 'g':
	if ((numBytes > 1)
		&& ((numBytes == 2) || start[2] & 0x80 || !isalpha(UCHAR(start[2])))) {
	    switch (start[1]) {
	    case 't':
		*lexemePtr = STR_GT;
		return 2;
	    case 'e':
		*lexemePtr = STR_GEQ;
		return 2;
	    }
	}
	break;
    }

    TclNewObj(literal);
    if (TclParseNumber(NULL, literal, NULL, start, numBytes, &end,
	    TCL_PARSE_NO_WHITESPACE) == TCL_OK) {
	if (end < start + numBytes && !TclIsBareword(*end)) {

	number:
	    TclInitStringRep(literal, start, end-start);
	    *lexemePtr = NUMBER;
	    if (literalPtr) {
		*literalPtr = literal;
	    } else {
		Tcl_DecrRefCount(literal);
	    }
	    return (end-start);
	} else {
	    unsigned char lexeme;

	    /*
	     * We have a number followed directly by bareword characters
	     * (alpha, digit, underscore).  Is this a number followed by
	     * bareword syntax error?  Or should we join into one bareword?
	     * Example: Inf + luence + () becomes a valid function call.
	     * [Bug 3401704]
	     */
	    if (TclHasIntRep(literal, &tclDoubleType)) {
		const char *p = start;

		while (p < end) {
		    if (!TclIsBareword(*p++)) {
			/*
			 * The number has non-bareword characters, so we
			 * must treat it as a number.
			 */
			goto number;
		    }
		}
	    }
	    ParseLexeme(end, numBytes-(end-start), &lexeme, NULL);
	    if ((NODE_TYPE & lexeme) == BINARY) {
		/*
		 * The bareword characters following the number take the
		 * form of an operator (eq, ne, in, ni, ...) so we treat
		 * as number + operator.
		 */
		goto number;
	    }

	    /*
	     * Otherwise, fall through and parse the whole as a bareword.
	     */
	}
    }

    /*
     * We reject leading underscores in bareword.  No sensible reason why.
     * Might be inspired by reserved identifier rules in C, which of course
     * have no direct relevance here.
     */

    if (!TclIsBareword(*start) || *start == '_') {
	size_t scanned;
	if (Tcl_UtfCharComplete(start, numBytes)) {
	    scanned = TclUtfToUniChar(start, &ch);
	} else {
	    char utfBytes[4];

	    memcpy(utfBytes, start, numBytes);
	    utfBytes[numBytes] = '\0';
	    scanned = TclUtfToUniChar(utfBytes, &ch);
	}
	*lexemePtr = INVALID;
	Tcl_DecrRefCount(literal);
	return scanned;
    }
    end = start;
    while (numBytes && TclIsBareword(*end)) {
	end += 1;
	numBytes -= 1;
    }
    *lexemePtr = BAREWORD;
    if (literalPtr) {
	Tcl_SetStringObj(literal, start, (int) (end-start));
	*literalPtr = literal;
    } else {
	Tcl_DecrRefCount(literal);
    }
    return (end-start);
}

/*
 *----------------------------------------------------------------------
 *
 * TclCompileExpr --
 *
 *	This procedure compiles a string containing a Tcl expression into Tcl
 *	bytecodes.
 *
 * Results:
 *	None.
 *
 * Side effects:
 *	Adds instructions to envPtr to evaluate the expression at runtime.
 *
 *----------------------------------------------------------------------
 */

void
TclCompileExpr(
    Tcl_Interp *interp,		/* Used for error reporting. */
    const char *script,		/* The source script to compile. */
    size_t numBytes,		/* Number of bytes in script. */
    CompileEnv *envPtr,		/* Holds resulting instructions. */
    int optimize)		/* 0 for one-off expressions. */
{
    OpNode *opTree = NULL;	/* Will point to the tree of operators */
    Tcl_Obj *litList;		/* List to hold the literals */
    Tcl_Obj *funcList;		/* List to hold the functon names*/
    Tcl_Parse *parsePtr = (Tcl_Parse *)TclStackAlloc(interp, sizeof(Tcl_Parse));
				/* Holds the Tcl_Tokens of substitutions */
    int code;

    TclNewObj(litList);
    TclNewObj(funcList);
    code = ParseExpr(interp, script, numBytes, &opTree, litList,
	    funcList, parsePtr, 0 /* parseOnly */);

    if (code == TCL_OK) {
	/*
	 * Valid parse; compile the tree.
	 */

	int objc;
	Tcl_Obj *const *litObjv;
	Tcl_Obj **funcObjv;

	/* TIP #280 : Track Lines within the expression */
	TclAdvanceLines(&envPtr->line, script,
		script + TclParseAllWhiteSpace(script, numBytes));

	TclListObjGetElements(NULL, litList, &objc, (Tcl_Obj ***)&litObjv);
	TclListObjGetElements(NULL, funcList, &objc, &funcObjv);
	CompileExprTree(interp, opTree, 0, &litObjv, funcObjv,
		parsePtr->tokenPtr, envPtr, optimize);
    } else {
	TclCompileSyntaxError(interp, envPtr);
    }

    Tcl_FreeParse(parsePtr);
    TclStackFree(interp, parsePtr);
    Tcl_DecrRefCount(funcList);
    Tcl_DecrRefCount(litList);
    Tcl_Free(opTree);
}

/*
 *----------------------------------------------------------------------
 *
 * ExecConstantExprTree --
 *	Compiles and executes bytecode for the subexpression tree at index
 *	in the nodes array.  This subexpression must be constant, made up
 *	of only constant operators (not functions) and literals.
 *
 * Results:
 *	A standard Tcl return code and result left in interp.
 *
 * Side effects:
 *	Consumes subtree of nodes rooted at index.  Advances the pointer
 *	*litObjvPtr.
 *
 *----------------------------------------------------------------------
 */

static int
ExecConstantExprTree(
    Tcl_Interp *interp,
    OpNode *nodes,
    int index,
    Tcl_Obj *const **litObjvPtr)
{
    CompileEnv *envPtr;
    ByteCode *byteCodePtr;
    int code;
    NRE_callback *rootPtr = TOP_CB(interp);

    /*
     * Note we are compiling an expression with literal arguments. This means
     * there can be no [info frame] calls when we execute the resulting
     * bytecode, so there's no need to tend to TIP 280 issues.
     */

    envPtr = (CompileEnv *)TclStackAlloc(interp, sizeof(CompileEnv));
    TclInitCompileEnv(interp, envPtr, NULL, 0, NULL, 0);
    CompileExprTree(interp, nodes, index, litObjvPtr, NULL, NULL, envPtr,
	    0 /* optimize */);
    TclEmitOpcode(INST_DONE, envPtr);
    byteCodePtr = TclInitByteCode(envPtr);
    TclFreeCompileEnv(envPtr);
    TclStackFree(interp, envPtr);
    TclNRExecuteByteCode(interp, byteCodePtr);
    code = TclNRRunCallbacks(interp, TCL_OK, rootPtr);
    TclReleaseByteCode(byteCodePtr);
    return code;
}

/*
 *----------------------------------------------------------------------
 *
 * CompileExprTree --
 *
 *	Compiles and writes to envPtr instructions for the subexpression tree
 *	at index in the nodes array. (*litObjvPtr) must point to the proper
 *	location in a corresponding literals list. Likewise, when non-NULL,
 *	funcObjv and tokenPtr must point into matching arrays of function
 *	names and Tcl_Token's derived from earlier call to ParseExpr(). When
 *	optimize is true, any constant subexpressions will be precomputed.
 *
 * Results:
 *	None.
 *
 * Side effects:
 *	Adds instructions to envPtr to evaluate the expression at runtime.
 *	Consumes subtree of nodes rooted at index. Advances the pointer
 *	*litObjvPtr.
 *
 *----------------------------------------------------------------------
 */

static void
CompileExprTree(
    Tcl_Interp *interp,
    OpNode *nodes,
    int index,
    Tcl_Obj *const **litObjvPtr,
    Tcl_Obj *const *funcObjv,
    Tcl_Token *tokenPtr,
    CompileEnv *envPtr,
    int optimize)
{
    OpNode *nodePtr = nodes + index;
    OpNode *rootPtr = nodePtr;
    int numWords = 0;
    JumpList *jumpPtr = NULL;
    int convert = 1;

    while (1) {
	int next;
	JumpList *freePtr, *newJump;

	if (nodePtr->mark == MARK_LEFT) {
	    next = nodePtr->left;

	    if (nodePtr->lexeme == QUESTION) {
		convert = 1;
	    }
	} else if (nodePtr->mark == MARK_RIGHT) {
	    next = nodePtr->right;

	    switch (nodePtr->lexeme) {
	    case FUNCTION: {
		Tcl_DString cmdName;
		const char *p;
		size_t length;

		Tcl_DStringInit(&cmdName);
		TclDStringAppendLiteral(&cmdName, "tcl::mathfunc::");
		p = TclGetStringFromObj(*funcObjv, &length);
		funcObjv++;
		Tcl_DStringAppend(&cmdName, p, length);
		TclEmitPush(TclRegisterLiteral(envPtr,
			Tcl_DStringValue(&cmdName),
			Tcl_DStringLength(&cmdName), LITERAL_CMD_NAME), envPtr);
		Tcl_DStringFree(&cmdName);

		/*
		 * Start a count of the number of words in this function
		 * command invocation. In case there's already a count in
		 * progress (nested functions), save it in our unused "left"
		 * field for restoring later.
		 */

		nodePtr->left = numWords;
		numWords = 2;	/* Command plus one argument */
		break;
	    }
	    case QUESTION:
		newJump = (JumpList *)TclStackAlloc(interp, sizeof(JumpList));
		newJump->next = jumpPtr;
		jumpPtr = newJump;
		TclEmitForwardJump(envPtr, TCL_FALSE_JUMP, &jumpPtr->jump);
		break;
	    case COLON:
		newJump = (JumpList *)TclStackAlloc(interp, sizeof(JumpList));
		newJump->next = jumpPtr;
		jumpPtr = newJump;
		TclEmitForwardJump(envPtr, TCL_UNCONDITIONAL_JUMP,
			&jumpPtr->jump);
		TclAdjustStackDepth(-1, envPtr);
		if (convert) {
		    jumpPtr->jump.jumpType = TCL_TRUE_JUMP;
		}
		convert = 1;
		break;
	    case AND:
	    case OR:
		newJump = (JumpList *)TclStackAlloc(interp, sizeof(JumpList));
		newJump->next = jumpPtr;
		jumpPtr = newJump;
		TclEmitForwardJump(envPtr, (nodePtr->lexeme == AND)
			?  TCL_FALSE_JUMP : TCL_TRUE_JUMP, &jumpPtr->jump);
		break;
	    }
	} else {
	    int pc1, pc2, target;

	    switch (nodePtr->lexeme) {
	    case START:
	    case QUESTION:
		if (convert && (nodePtr == rootPtr)) {
		    TclEmitOpcode(INST_TRY_CVT_TO_NUMERIC, envPtr);
		}
		break;
	    case OPEN_PAREN:

		/* do nothing */
		break;
	    case FUNCTION:
		/*
		 * Use the numWords count we've kept to invoke the function
		 * command with the correct number of arguments.
		 */

		if (numWords < 255) {
		    TclEmitInvoke(envPtr, INST_INVOKE_STK1, numWords);
		} else {
		    TclEmitInvoke(envPtr, INST_INVOKE_STK4, numWords);
		}

		/*
		 * Restore any saved numWords value.
		 */

		numWords = nodePtr->left;
		convert = 1;
		break;
	    case COMMA:
		/*
		 * Each comma implies another function argument.
		 */

		numWords++;
		break;
	    case COLON:
		CLANG_ASSERT(jumpPtr);
		if (jumpPtr->jump.jumpType == TCL_TRUE_JUMP) {
		    jumpPtr->jump.jumpType = TCL_UNCONDITIONAL_JUMP;
		    convert = 1;
		}
		target = jumpPtr->jump.codeOffset + 2;
		if (TclFixupForwardJumpToHere(envPtr, &jumpPtr->jump, 127)) {
		    target += 3;
		}
		freePtr = jumpPtr;
		jumpPtr = jumpPtr->next;
		TclStackFree(interp, freePtr);
		TclFixupForwardJump(envPtr, &jumpPtr->jump,
			target - jumpPtr->jump.codeOffset, 127);

		freePtr = jumpPtr;
		jumpPtr = jumpPtr->next;
		TclStackFree(interp, freePtr);
		break;
	    case AND:
	    case OR:
		CLANG_ASSERT(jumpPtr);
		pc1 = CurrentOffset(envPtr);
		TclEmitInstInt1((nodePtr->lexeme == AND) ? INST_JUMP_FALSE1
			: INST_JUMP_TRUE1, 0, envPtr);
		TclEmitPush(TclRegisterLiteral(envPtr,
			(nodePtr->lexeme == AND) ? "1" : "0", 1, 0), envPtr);
		pc2 = CurrentOffset(envPtr);
		TclEmitInstInt1(INST_JUMP1, 0, envPtr);
		TclAdjustStackDepth(-1, envPtr);
		TclStoreInt1AtPtr(CurrentOffset(envPtr) - pc1,
			envPtr->codeStart + pc1 + 1);
		if (TclFixupForwardJumpToHere(envPtr, &jumpPtr->jump, 127)) {
		    pc2 += 3;
		}
		TclEmitPush(TclRegisterLiteral(envPtr,
			(nodePtr->lexeme == AND) ? "0" : "1", 1, 0), envPtr);
		TclStoreInt1AtPtr(CurrentOffset(envPtr) - pc2,
			envPtr->codeStart + pc2 + 1);
		convert = 0;
		freePtr = jumpPtr;
		jumpPtr = jumpPtr->next;
		TclStackFree(interp, freePtr);
		break;
	    default:
		TclEmitOpcode(instruction[nodePtr->lexeme], envPtr);
		convert = 0;
		break;
	    }
	    if (nodePtr == rootPtr) {
		/* We're done */

		return;
	    }
	    nodePtr = nodes + nodePtr->p.parent;
	    continue;
	}

	nodePtr->mark++;
	switch (next) {
	case OT_EMPTY:
	    numWords = 1;	/* No arguments, so just the command */
	    break;
	case OT_LITERAL: {
	    Tcl_Obj *const *litObjv = *litObjvPtr;
	    Tcl_Obj *literal = *litObjv;

	    if (optimize) {
		size_t length;
		const char *bytes = TclGetStringFromObj(literal, &length);
		int idx = TclRegisterLiteral(envPtr, bytes, length, 0);
		Tcl_Obj *objPtr = TclFetchLiteral(envPtr, idx);

		if ((objPtr->typePtr == NULL) && (literal->typePtr != NULL)) {
		    /*
		     * Would like to do this:
		     *
		     * lePtr->objPtr = literal;
		     * Tcl_IncrRefCount(literal);
		     * Tcl_DecrRefCount(objPtr);
		     *
		     * However, the design of the "global" and "local"
		     * LiteralTable does not permit the value of lePtr->objPtr
		     * to change. So rather than replace lePtr->objPtr, we do
		     * surgery to transfer our desired intrep into it.
		     */

		    objPtr->typePtr = literal->typePtr;
		    objPtr->internalRep = literal->internalRep;
		    literal->typePtr = NULL;
		}
		TclEmitPush(idx, envPtr);
	    } else {
		/*
		 * When optimize==0, we know the expression is a one-off and
		 * there's nothing to be gained from sharing literals when
		 * they won't live long, and the copies we have already have
		 * an appropriate intrep. In this case, skip literal
		 * registration that would enable sharing, and use the routine
		 * that preserves intreps.
		 */

		TclEmitPush(TclAddLiteralObj(envPtr, literal, NULL), envPtr);
	    }
	    (*litObjvPtr)++;
	    break;
	}
	case OT_TOKENS:
	    CompileTokens(envPtr, tokenPtr, interp);
	    tokenPtr += tokenPtr->numComponents + 1;
	    break;
	default:
	    if (optimize && nodes[next].constant) {
		Tcl_InterpState save = Tcl_SaveInterpState(interp, TCL_OK);

		if (ExecConstantExprTree(interp, nodes, next, litObjvPtr)
			== TCL_OK) {
		    int idx;
		    Tcl_Obj *objPtr = Tcl_GetObjResult(interp);

		    /*
		     * Don't generate a string rep, but if we have one
		     * already, then use it to share via the literal table.
		     */

		    if (TclHasStringRep(objPtr)) {
			Tcl_Obj *tableValue;
			size_t numBytes;
			const char *bytes
				= TclGetStringFromObj(objPtr, &numBytes);

			idx = TclRegisterLiteral(envPtr, bytes, numBytes, 0);
			tableValue = TclFetchLiteral(envPtr, idx);
			if ((tableValue->typePtr == NULL) &&
				(objPtr->typePtr != NULL)) {
			    /*
			     * Same intrep surgery as for OT_LITERAL.
			     */

			    tableValue->typePtr = objPtr->typePtr;
			    tableValue->internalRep = objPtr->internalRep;
			    objPtr->typePtr = NULL;
			}
		    } else {
			idx = TclAddLiteralObj(envPtr, objPtr, NULL);
		    }
		    TclEmitPush(idx, envPtr);
		} else {
		    TclCompileSyntaxError(interp, envPtr);
		}
		Tcl_RestoreInterpState(interp, save);
		convert = 0;
	    } else {
		nodePtr = nodes + next;
	    }
	}
    }
}

/*
 *----------------------------------------------------------------------
 *
 * TclSingleOpCmd --
 *
 *	Implements the commands: ~, !, <<, >>, %, !=, ne, in, ni
 *	in the ::tcl::mathop namespace.  These commands have no
 *	extension to arbitrary arguments; they accept only exactly one
 *	or exactly two arguments as suitable for the operator.
 *
 * Results:
 *	A standard Tcl return code and result left in interp.
 *
 * Side effects:
 *	None.
 *
 *----------------------------------------------------------------------
 */

int
TclSingleOpCmd(
    ClientData clientData,
    Tcl_Interp *interp,
    int objc,
    Tcl_Obj *const objv[])
{
    TclOpCmdClientData *occdPtr = (TclOpCmdClientData *)clientData;
    unsigned char lexeme;
    OpNode nodes[2];
    Tcl_Obj *const *litObjv = objv + 1;

    if (objc != 1 + occdPtr->i.numArgs) {
	Tcl_WrongNumArgs(interp, 1, objv, occdPtr->expected);
	return TCL_ERROR;
    }

    ParseLexeme(occdPtr->op, strlen(occdPtr->op), &lexeme, NULL);
    nodes[0].lexeme = START;
    nodes[0].mark = MARK_RIGHT;
    nodes[0].right = 1;
    nodes[1].lexeme = lexeme;
    if (objc == 2) {
	nodes[1].mark = MARK_RIGHT;
    } else {
	nodes[1].mark = MARK_LEFT;
	nodes[1].left = OT_LITERAL;
    }
    nodes[1].right = OT_LITERAL;
    nodes[1].p.parent = 0;

    return ExecConstantExprTree(interp, nodes, 0, &litObjv);
}

/*
 *----------------------------------------------------------------------
 *
 * TclSortingOpCmd --
 *	Implements the commands:
 *		<, <=, >, >=, ==, eq, lt, le, gt, ge
 *	in the ::tcl::mathop namespace. These commands are defined for
 *	arbitrary number of arguments by computing the AND of the base
 *	operator applied to all neighbor argument pairs.
 *
 * Results:
 *	A standard Tcl return code and result left in interp.
 *
 * Side effects:
 *	None.
 *
 *----------------------------------------------------------------------
 */

int
TclSortingOpCmd(
    ClientData clientData,
    Tcl_Interp *interp,
    int objc,
    Tcl_Obj *const objv[])
{
    int code = TCL_OK;

    if (objc < 3) {
	Tcl_SetObjResult(interp, Tcl_NewBooleanObj(1));
    } else {
	TclOpCmdClientData *occdPtr = (TclOpCmdClientData *)clientData;
	Tcl_Obj **litObjv = (Tcl_Obj **)TclStackAlloc(interp,
		2 * (objc-2) * sizeof(Tcl_Obj *));
	OpNode *nodes = (OpNode *)TclStackAlloc(interp, 2 * (objc-2) * sizeof(OpNode));
	unsigned char lexeme;
	int i, lastAnd = 1;
	Tcl_Obj *const *litObjPtrPtr = litObjv;

	ParseLexeme(occdPtr->op, strlen(occdPtr->op), &lexeme, NULL);

	litObjv[0] = objv[1];
	nodes[0].lexeme = START;
	nodes[0].mark = MARK_RIGHT;
	for (i=2; i<objc-1; i++) {
	    litObjv[2*(i-1)-1] = objv[i];
	    nodes[2*(i-1)-1].lexeme = lexeme;
	    nodes[2*(i-1)-1].mark = MARK_LEFT;
	    nodes[2*(i-1)-1].left = OT_LITERAL;
	    nodes[2*(i-1)-1].right = OT_LITERAL;

	    litObjv[2*(i-1)] = objv[i];
	    nodes[2*(i-1)].lexeme = AND;
	    nodes[2*(i-1)].mark = MARK_LEFT;
	    nodes[2*(i-1)].left = lastAnd;
	    nodes[lastAnd].p.parent = 2*(i-1);

	    nodes[2*(i-1)].right = 2*(i-1)+1;
	    nodes[2*(i-1)+1].p.parent= 2*(i-1);

	    lastAnd = 2*(i-1);
	}
	litObjv[2*(objc-2)-1] = objv[objc-1];

	nodes[2*(objc-2)-1].lexeme = lexeme;
	nodes[2*(objc-2)-1].mark = MARK_LEFT;
	nodes[2*(objc-2)-1].left = OT_LITERAL;
	nodes[2*(objc-2)-1].right = OT_LITERAL;

	nodes[0].right = lastAnd;
	nodes[lastAnd].p.parent = 0;

	code = ExecConstantExprTree(interp, nodes, 0, &litObjPtrPtr);

	TclStackFree(interp, nodes);
	TclStackFree(interp, litObjv);
    }
    return code;
}

/*
 *----------------------------------------------------------------------
 *
 * TclVariadicOpCmd --
 *	Implements the commands: +, *, &, |, ^, **
 *	in the ::tcl::mathop namespace. These commands are defined for
 *	arbitrary number of arguments by repeatedly applying the base
 *	operator with suitable associative rules. When fewer than two
 *	arguments are provided, suitable identity values are returned.
 *
 * Results:
 *	A standard Tcl return code and result left in interp.
 *
 * Side effects:
 *	None.
 *
 *----------------------------------------------------------------------
 */

int
TclVariadicOpCmd(
    ClientData clientData,
    Tcl_Interp *interp,
    int objc,
    Tcl_Obj *const objv[])
{
    TclOpCmdClientData *occdPtr = (TclOpCmdClientData *)clientData;
    unsigned char lexeme;
    int code;

    if (objc < 2) {
	Tcl_SetObjResult(interp, Tcl_NewWideIntObj(occdPtr->i.identity));
	return TCL_OK;
    }

    ParseLexeme(occdPtr->op, strlen(occdPtr->op), &lexeme, NULL);
    lexeme |= BINARY;

    if (objc == 2) {
	Tcl_Obj *litObjv[2];
	OpNode nodes[2];
	int decrMe = 0;
	Tcl_Obj *const *litObjPtrPtr = litObjv;

	if (lexeme == EXPON) {
	    TclNewIntObj(litObjv[1], occdPtr->i.identity);
	    Tcl_IncrRefCount(litObjv[1]);
	    decrMe = 1;
	    litObjv[0] = objv[1];
	    nodes[0].lexeme = START;
	    nodes[0].mark = MARK_RIGHT;
	    nodes[0].right = 1;
	    nodes[1].lexeme = lexeme;
	    nodes[1].mark = MARK_LEFT;
	    nodes[1].left = OT_LITERAL;
	    nodes[1].right = OT_LITERAL;
	    nodes[1].p.parent = 0;
	} else {
	    if (lexeme == DIVIDE) {
		litObjv[0] = Tcl_NewDoubleObj(1.0);
	    } else {
		TclNewIntObj(litObjv[0], occdPtr->i.identity);
	    }
	    Tcl_IncrRefCount(litObjv[0]);
	    litObjv[1] = objv[1];
	    nodes[0].lexeme = START;
	    nodes[0].mark = MARK_RIGHT;
	    nodes[0].right = 1;
	    nodes[1].lexeme = lexeme;
	    nodes[1].mark = MARK_LEFT;
	    nodes[1].left = OT_LITERAL;
	    nodes[1].right = OT_LITERAL;
	    nodes[1].p.parent = 0;
	}

	code = ExecConstantExprTree(interp, nodes, 0, &litObjPtrPtr);

	Tcl_DecrRefCount(litObjv[decrMe]);
	return code;
    } else {
	Tcl_Obj *const *litObjv = objv + 1;
	OpNode *nodes = (OpNode *)TclStackAlloc(interp, (objc-1) * sizeof(OpNode));
	int i, lastOp = OT_LITERAL;

	nodes[0].lexeme = START;
	nodes[0].mark = MARK_RIGHT;
	if (lexeme == EXPON) {
	    for (i=objc-2; i>0; i--) {
		nodes[i].lexeme = lexeme;
		nodes[i].mark = MARK_LEFT;
		nodes[i].left = OT_LITERAL;
		nodes[i].right = lastOp;
		if (lastOp >= 0) {
		    nodes[lastOp].p.parent = i;
		}
		lastOp = i;
	    }
	} else {
	    for (i=1; i<objc-1; i++) {
		nodes[i].lexeme = lexeme;
		nodes[i].mark = MARK_LEFT;
		nodes[i].left = lastOp;
		if (lastOp >= 0) {
		    nodes[lastOp].p.parent = i;
		}
		nodes[i].right = OT_LITERAL;
		lastOp = i;
	    }
	}
	nodes[0].right = lastOp;
	nodes[lastOp].p.parent = 0;

	code = ExecConstantExprTree(interp, nodes, 0, &litObjv);

	TclStackFree(interp, nodes);
	return code;
    }
}

/*
 *----------------------------------------------------------------------
 *
 * TclNoIdentOpCmd --
 *	Implements the commands: -, /
 *	in the ::tcl::mathop namespace. These commands are defined for
 *	arbitrary non-zero number of arguments by repeatedly applying the base
 *	operator with suitable associative rules. When no arguments are
 *	provided, an error is raised.
 *
 * Results:
 *	A standard Tcl return code and result left in interp.
 *
 * Side effects:
 *	None.
 *
 *----------------------------------------------------------------------
 */

int
TclNoIdentOpCmd(
    ClientData clientData,
    Tcl_Interp *interp,
    int objc,
    Tcl_Obj *const objv[])
{
    TclOpCmdClientData *occdPtr = (TclOpCmdClientData *)clientData;

    if (objc < 2) {
	Tcl_WrongNumArgs(interp, 1, objv, occdPtr->expected);
	return TCL_ERROR;
    }
    return TclVariadicOpCmd(clientData, interp, objc, objv);
}
/*
 * Local Variables:
 * mode: c
 * c-basic-offset: 4
 * fill-column: 78
 * End:
 */<|MERGE_RESOLUTION|>--- conflicted
+++ resolved
@@ -677,16 +677,10 @@
 	    OpNode *newPtr = NULL;
 
 	    do {
-<<<<<<< HEAD
-	      if (size <= UINT_MAX/sizeof(OpNode)) {
-		newPtr = (OpNode *)Tcl_AttemptRealloc(nodes, size * sizeof(OpNode));
-	      }
-=======
 		if (size <= UINT_MAX/sizeof(OpNode)) {
-		    newPtr = (OpNode *) attemptckrealloc(nodes,
+		    newPtr = (OpNode *) Tcl_AttemptRealloc(nodes,
 			    size * sizeof(OpNode));
 		}
->>>>>>> 40b3d4d5
 	    } while ((newPtr == NULL)
 		    && ((size -= (size - nodesUsed) / 2) > nodesUsed));
 	    if (newPtr == NULL) {
@@ -1937,10 +1931,6 @@
 				   storage, if non-NULL. */
 {
     const char *end;
-<<<<<<< HEAD
-=======
-    int scanned, size;
->>>>>>> 40b3d4d5
     Tcl_UniChar ch = 0;
     Tcl_Obj *literal = NULL;
     unsigned char byte;
@@ -1955,15 +1945,18 @@
 	return 1;
     }
     switch (byte) {
-    case '#':
+    case '#': {
 	/*
 	 * Scan forward over the comment contents.
 	 */
+	size_t size;
+
 	for (size = 0; byte != '\n' && byte != 0 && size < numBytes; size++) {
 	    byte = UCHAR(start[size]);
 	}
 	*lexemePtr = COMMENT;
 	return size - (byte == '\n');
+    }
 
     case '*':
 	if ((numBytes > 1) && (start[1] == '*')) {
