--- conflicted
+++ resolved
@@ -1931,13 +1931,8 @@
 				   storage, if non-NULL. */
 {
     const char *end;
-<<<<<<< HEAD
-    int scanned;
+    int scanned, size;
     int ch;
-=======
-    int scanned, size;
-    Tcl_UniChar ch = 0;
->>>>>>> c41e7fff
     Tcl_Obj *literal = NULL;
     unsigned char byte;
 
