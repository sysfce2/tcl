/*
 * tclBinary.c --
 *
 *	This file contains the implementation of the "binary" Tcl built-in
 *	command and the Tcl binary data object.
 *
 * Copyright (c) 1997 by Sun Microsystems, Inc.
 * Copyright (c) 1998-1999 by Scriptics Corporation.
 *
 * See the file "license.terms" for information on usage and redistribution of
 * this file, and for a DISCLAIMER OF ALL WARRANTIES.
 */

#include "tclInt.h"
#include "tommath.h"

#include <math.h>

/*
 * The following constants are used by GetFormatSpec to indicate various
 * special conditions in the parsing of a format specifier.
 */

#define BINARY_ALL -1		/* Use all elements in the argument. */
#define BINARY_NOCOUNT -2	/* No count was specified in format. */

/*
 * The following flags may be ORed together and returned by GetFormatSpec
 */

#define BINARY_SIGNED 0		/* Field to be read as signed data */
#define BINARY_UNSIGNED 1	/* Field to be read as unsigned data */

/*
 * The following defines the maximum number of different (integer) numbers
 * placed in the object cache by 'binary scan' before it bails out and
 * switches back to Plan A (creating a new object for each value.)
 * Theoretically, it would be possible to keep the cache about for the values
 * that are already in it, but that makes the code slower in practise when
 * overflow happens, and makes little odds the rest of the time (as measured
 * on my machine.) It is also slower (on the sample I tried at least) to grow
 * the cache to hold all items we might want to put in it; presumably the
 * extra cost of managing the memory for the enlarged table outweighs the
 * benefit from allocating fewer objects. This is probably because as the
 * number of objects increases, the likelihood of reuse of any particular one
 * drops, and there is very little gain from larger maximum cache sizes (the
 * value below is chosen to allow caching to work in full with conversion of
 * bytes.) - DKF
 */

#define BINARY_SCAN_MAX_CACHE	260

/*
 * Prototypes for local procedures defined in this file:
 */

static void		DupByteArrayInternalRep(Tcl_Obj *srcPtr,
			    Tcl_Obj *copyPtr);
static int		FormatNumber(Tcl_Interp *interp, int type,
			    Tcl_Obj *src, unsigned char **cursorPtr);
static void		FreeByteArrayInternalRep(Tcl_Obj *objPtr);
static int		GetFormatSpec(const char **formatPtr, char *cmdPtr,
			    int *countPtr, int *flagsPtr);
static Tcl_Obj *	ScanNumber(unsigned char *buffer, int type,
			    int flags, Tcl_HashTable **numberCachePtr);
static int		SetByteArrayFromAny(Tcl_Interp *interp,
			    Tcl_Obj *objPtr);
static void		UpdateStringOfByteArray(Tcl_Obj *listPtr);
static void		DeleteScanNumberCache(Tcl_HashTable *numberCachePtr);
static int		NeedReversing(int format);
static void		CopyNumber(const void *from, void *to,
			    unsigned length, int type);
/* Binary ensemble commands */
static int		BinaryFormatCmd(ClientData clientData,
			    Tcl_Interp *interp,
			    int objc, Tcl_Obj *const objv[]);
static int		BinaryScanCmd(ClientData clientData,
			    Tcl_Interp *interp,
			    int objc, Tcl_Obj *const objv[]);
/* Binary encoding sub-ensemble commands */
static int		BinaryEncodeHex(ClientData clientData,
			    Tcl_Interp *interp,
			    int objc, Tcl_Obj *const objv[]);
static int		BinaryDecodeHex(ClientData clientData,
			    Tcl_Interp *interp,
			    int objc, Tcl_Obj *const objv[]);
static int		BinaryEncode64(ClientData clientData,
			    Tcl_Interp *interp,
			    int objc, Tcl_Obj *const objv[]);
static int		BinaryDecode64(ClientData clientData,
			    Tcl_Interp *interp,
			    int objc, Tcl_Obj *const objv[]);
static int		BinaryEncodeUu(ClientData clientData,
			    Tcl_Interp *interp, int objc,
			    Tcl_Obj *const objv[]);
static int		BinaryDecodeUu(ClientData clientData,
			    Tcl_Interp *interp,
			    int objc, Tcl_Obj *const objv[]);

/*
 * The following tables are used by the binary encoders
 */

static const char HexDigits[16] = {
    '0', '1', '2', '3', '4', '5', '6', '7',
    '8', '9', 'a', 'b', 'c', 'd', 'e', 'f'
};

static const char UueDigits[65] = {
    '`', '!', '"', '#', '$', '%', '&', '\'',
    '(', ')', '*', '+', ',', '-', '.', '/',
    '0', '1', '2', '3', '4', '5', '6', '7',
    '8', '9', ':', ';', '<', '=', '>', '?',
    '@', 'A', 'B', 'C', 'D', 'E', 'F', 'G',
    'H', 'I', 'J', 'K', 'L', 'M', 'N', 'O',
    'P', 'Q', 'R', 'S', 'T', 'U', 'V', 'W',
    'X', 'Y', 'Z', '[', '\\',']', '^', '_',
    '`'
};

static const char B64Digits[65] = {
    'A', 'B', 'C', 'D', 'E', 'F', 'G', 'H',
    'I', 'J', 'K', 'L', 'M', 'N', 'O', 'P',
    'Q', 'R', 'S', 'T', 'U', 'V', 'W', 'X',
    'Y', 'Z', 'a', 'b', 'c', 'd', 'e', 'f',
    'g', 'h', 'i', 'j', 'k', 'l', 'm', 'n',
    'o', 'p', 'q', 'r', 's', 't', 'u', 'v',
    'w', 'x', 'y', 'z', '0', '1', '2', '3',
    '4', '5', '6', '7', '8', '9', '+', '/',
    '='
};

/*
 * How to construct the ensembles.
 */

static const EnsembleImplMap binaryMap[] = {
    { "format", BinaryFormatCmd, TclCompileBasicMin1ArgCmd, NULL, NULL, 0 },
    { "scan",   BinaryScanCmd, TclCompileBasicMin2ArgCmd, NULL, NULL, 0 },
    { "encode", NULL, NULL, NULL, NULL, 0 },
    { "decode", NULL, NULL, NULL, NULL, 0 },
    { NULL, NULL, NULL, NULL, NULL, 0 }
};
static const EnsembleImplMap encodeMap[] = {
    { "hex",      BinaryEncodeHex, TclCompileBasic1ArgCmd, NULL, NULL, 0 },
    { "uuencode", BinaryEncodeUu,  NULL, NULL, NULL, 0 },
    { "base64",   BinaryEncode64,  NULL, NULL, NULL, 0 },
    { NULL, NULL, NULL, NULL, NULL, 0 }
};
static const EnsembleImplMap decodeMap[] = {
    { "hex",      BinaryDecodeHex, TclCompileBasic1Or2ArgCmd, NULL, NULL, 0 },
    { "uuencode", BinaryDecodeUu,  TclCompileBasic1Or2ArgCmd, NULL, NULL, 0 },
    { "base64",   BinaryDecode64,  TclCompileBasic1Or2ArgCmd, NULL, NULL, 0 },
    { NULL, NULL, NULL, NULL, NULL, 0 }
};

/*
 * The following object types represent an array of bytes. The intent is
 * to allow arbitrary binary data to pass through Tcl as a Tcl value
 * without loss or damage. Such values are useful for things like
 * encoded strings or Tk images to name just two.
 *
 * It's strange to have two Tcl_ObjTypes in place for this task when
 * one would do, so a bit of detail and history how we got to this point
 * and where we might go from here.
 *
 * A bytearray is an ordered sequence of bytes. Each byte is an integer
 * value in the range [0-255].  To be a Tcl value type, we need a way to
 * encode each value in the value set as a Tcl string.  The simplest
 * encoding is to represent each byte value as the same codepoint value.
 * A bytearray of N bytes is encoded into a Tcl string of N characters
 * where the codepoint of each character is the value of corresponding byte.
 * This approach creates a one-to-one map between all bytearray values
 * and a subset of Tcl string values.
 *
 * When converting a Tcl string value to the bytearray internal rep, the
 * question arises what to do with strings outside that subset?  That is,
 * those Tcl strings containing at least one codepoint greater than 255?
 * The obviously correct answer is to raise an error!  That string value
 * does not represent any valid bytearray value. Full Stop.  The
 * setFromAnyProc signature has a completion code return value for just
 * this reason, to reject invalid inputs.
 *
 * Unfortunately this was not the path taken by the authors of the
 * original tclByteArrayType.  They chose to accept all Tcl string values
 * as acceptable string encodings of the bytearray values that result
 * from masking away the high bits of any codepoint value at all. This
 * meant that every bytearray value had multiple accepted string
 * representations.
 *
 * The implications of this choice are truly ugly.  When a Tcl value has
 * a string representation, we are required to accept that as the true
 * value.  Bytearray values that possess a string representation cannot
 * be processed as bytearrays because we cannot know which true value
 * that bytearray represents.  The consequence is that we drag around
 * an internal rep that we cannot make any use of.  This painful price
 * is extracted at any point after a string rep happens to be generated
 * for the value.  This happens even when the troublesome codepoints
 * outside the byte range never show up.  This happens rather routinely
 * in normal Tcl operations unless we burden the script writer with the
 * cognitive burden of avoiding it.  The price is also paid by callers
 * of the C interface.  The routine
 *
 *	unsigned char *Tcl_GetByteArrayFromObj(objPtr, lenPtr)
 *
 * has a guarantee to always return a non-NULL value, but that value
 * points to a byte sequence that cannot be used by the caller to
 * process the Tcl value absent some sideband testing that objPtr
 * is "pure".  Tcl offers no public interface to perform this test,
 * so callers either break encapsulation or are unavoidably buggy.  Tcl
 * has defined a public interface that cannot be used correctly. The
 * Tcl source code itself suffers the same problem, and has been buggy,
 * but progressively less so as more and more portions of the code have
 * been retrofitted with the required "purity testing".  The set of values
 * able to pass the purity test can be increased via the introduction of
 * a "canonical" flag marker, but the only way the broken interface itself
 * can be discarded is to start over and define the Tcl_ObjType properly.
 * Bytearrays should simply be usable as bytearrays without a kabuki
 * dance of testing.
 *
 * The Tcl_ObjType "properByteArrayType" is (nearly) a correct
 * implementation of bytearrays.  Any Tcl value with the type
 * properByteArrayType can have its bytearray value fetched and
 * used with confidence that acting on that value is equivalent to
 * acting on the true Tcl string value.  This still implies a side
 * testing burden -- past mistakes will not let us avoid that
 * immediately, but it is at least a conventional test of type, and
 * can be implemented entirely by examining the objPtr fields, with
 * no need to query the intrep, as a canonical flag would require.
 *
 * Until Tcl_GetByteArrayFromObj() and Tcl_SetByteArrayLength() can
 * be revised to admit the possibility of returning NULL when the true
 * value is not a valid bytearray, we need a mechanism to retain
 * compatibility with the deployed callers of the broken interface.
 * That's what the retained "tclByteArrayType" provides.  In those
 * unusual circumstances where we convert an invalid bytearray value
 * to a bytearray type, it is to this legacy type.  Essentially any
 * time this legacy type gets used, it's a signal of a bug being ignored.
 * A TIP should be drafted to remove this connection to the broken past
 * so that Tcl 9 will no longer have any trace of it.  Prescribing a
 * migration path will be the key element of that work.  The internal
 * changes now in place are the limit of what can be done short of
 * interface repair.  They provide a great expansion of the histories
 * over which bytearray values can be useful in the meanwhile.
 */

static const Tcl_ObjType properByteArrayType = {
    "bytearray",
    FreeByteArrayInternalRep,
    DupByteArrayInternalRep,
    UpdateStringOfByteArray,
    NULL
};

const Tcl_ObjType tclByteArrayType = {
    "bytearray",
    FreeByteArrayInternalRep,
    DupByteArrayInternalRep,
    NULL,
    SetByteArrayFromAny
};

/*
 * The following structure is the internal rep for a ByteArray object. Keeps
 * track of how much memory has been used and how much has been allocated for
 * the byte array to enable growing and shrinking of the ByteArray object with
 * fewer mallocs.
 */

typedef struct ByteArray {
    int used;			/* The number of bytes used in the byte
				 * array. */
    int allocated;		/* The amount of space actually allocated
				 * minus 1 byte. */
    unsigned char bytes[1];	/* The array of bytes. The actual size of this
				 * field depends on the 'allocated' field
				 * above. */
} ByteArray;

#define BYTEARRAY_SIZE(len) \
		((unsigned) (TclOffset(ByteArray, bytes) + (len)))
#define GET_BYTEARRAY(objPtr) \
		((ByteArray *) (objPtr)->internalRep.twoPtrValue.ptr1)
#define SET_BYTEARRAY(objPtr, baPtr) \
		(objPtr)->internalRep.twoPtrValue.ptr1 = (void *) (baPtr)

int
TclIsPureByteArray(
    Tcl_Obj * objPtr)
{
    return (objPtr->typePtr == &properByteArrayType);
}

/*
 *----------------------------------------------------------------------
 *
 * Tcl_NewByteArrayObj --
 *
 *	This procedure is creates a new ByteArray object and initializes it
 *	from the given array of bytes.
 *
 * Results:
 *	The newly create object is returned. This object will have no initial
 *	string representation. The returned object has a ref count of 0.
 *
 * Side effects:
 *	Memory allocated for new object and copy of byte array argument.
 *
 *----------------------------------------------------------------------
 */

#undef Tcl_NewByteArrayObj

Tcl_Obj *
Tcl_NewByteArrayObj(
    const unsigned char *bytes,	/* The array of bytes used to initialize the
				 * new object. */
    int length)			/* Length of the array of bytes, which must be
				 * >= 0. */
{
#ifdef TCL_MEM_DEBUG
    return Tcl_DbNewByteArrayObj(bytes, length, "unknown", 0);
#else /* if not TCL_MEM_DEBUG */
    Tcl_Obj *objPtr;

    TclNewObj(objPtr);
    Tcl_SetByteArrayObj(objPtr, bytes, length);
    return objPtr;
#endif /* TCL_MEM_DEBUG */
}

/*
 *----------------------------------------------------------------------
 *
 * Tcl_DbNewByteArrayObj --
 *
 *	This procedure is normally called when debugging: i.e., when
 *	TCL_MEM_DEBUG is defined. It is the same as the Tcl_NewByteArrayObj
 *	above except that it calls Tcl_DbCkalloc directly with the file name
 *	and line number from its caller. This simplifies debugging since then
 *	the [memory active] command will report the correct file name and line
 *	number when reporting objects that haven't been freed.
 *
 *	When TCL_MEM_DEBUG is not defined, this procedure just returns the
 *	result of calling Tcl_NewByteArrayObj.
 *
 * Results:
 *	The newly create object is returned. This object will have no initial
 *	string representation. The returned object has a ref count of 0.
 *
 * Side effects:
 *	Memory allocated for new object and copy of byte array argument.
 *
 *----------------------------------------------------------------------
 */

Tcl_Obj *
Tcl_DbNewByteArrayObj(
    const unsigned char *bytes,	/* The array of bytes used to initialize the
				 * new object. */
    int length,			/* Length of the array of bytes, which must be
				 * >= 0. */
    const char *file,		/* The name of the source file calling this
				 * procedure; used for debugging. */
    int line)			/* Line number in the source file; used for
				 * debugging. */
{
#ifdef TCL_MEM_DEBUG
    Tcl_Obj *objPtr;

    TclDbNewObj(objPtr, file, line);
    Tcl_SetByteArrayObj(objPtr, bytes, length);
    return objPtr;
#else /* if not TCL_MEM_DEBUG */
    return Tcl_NewByteArrayObj(bytes, length);
#endif /* TCL_MEM_DEBUG */
}

/*
 *---------------------------------------------------------------------------
 *
 * Tcl_SetByteArrayObj --
 *
 *	Modify an object to be a ByteArray object and to have the specified
 *	array of bytes as its value.
 *
 * Results:
 *	None.
 *
 * Side effects:
 *	The object's old string rep and internal rep is freed. Memory
 *	allocated for copy of byte array argument.
 *
 *----------------------------------------------------------------------
 */

void
Tcl_SetByteArrayObj(
    Tcl_Obj *objPtr,		/* Object to initialize as a ByteArray. */
    const unsigned char *bytes,	/* The array of bytes to use as the new
				   value. May be NULL even if length > 0. */
    int length)			/* Length of the array of bytes, which must
				   be >= 0. */
{
    ByteArray *byteArrayPtr;

    if (Tcl_IsShared(objPtr)) {
	Tcl_Panic("%s called with shared object", "Tcl_SetByteArrayObj");
    }
    TclFreeIntRep(objPtr);
    TclInvalidateStringRep(objPtr);

    if (length < 0) {
	length = 0;
    }
    byteArrayPtr = ckalloc(BYTEARRAY_SIZE(length));
    byteArrayPtr->used = length;
    byteArrayPtr->allocated = length;

    if ((bytes != NULL) && (length > 0)) {
	memcpy(byteArrayPtr->bytes, bytes, (size_t) length);
    }
    objPtr->typePtr = &properByteArrayType;
    SET_BYTEARRAY(objPtr, byteArrayPtr);
}

/*
 *----------------------------------------------------------------------
 *
 * Tcl_GetByteArrayFromObj --
 *
 *	Attempt to get the array of bytes from the Tcl object. If the object
 *	is not already a ByteArray object, an attempt will be made to convert
 *	it to one.
 *
 * Results:
 *	Pointer to array of bytes representing the ByteArray object.
 *
 * Side effects:
 *	Frees old internal rep. Allocates memory for new internal rep.
 *
 *----------------------------------------------------------------------
 */

unsigned char *
Tcl_GetByteArrayFromObj(
    Tcl_Obj *objPtr,		/* The ByteArray object. */
    int *lengthPtr)		/* If non-NULL, filled with length of the
				 * array of bytes in the ByteArray object. */
{
    ByteArray *baPtr;

    if ((objPtr->typePtr != &properByteArrayType)
	    && (objPtr->typePtr != &tclByteArrayType)) {
	SetByteArrayFromAny(NULL, objPtr);
    }
    baPtr = GET_BYTEARRAY(objPtr);

    if (lengthPtr != NULL) {
	*lengthPtr = baPtr->used;
    }
    return (unsigned char *) baPtr->bytes;
}

/*
 *----------------------------------------------------------------------
 *
 * Tcl_SetByteArrayLength --
 *
 *	This procedure changes the length of the byte array for this object.
 *	Once the caller has set the length of the array, it is acceptable to
 *	directly modify the bytes in the array up until Tcl_GetStringFromObj()
 *	has been called on this object.
 *
 * Results:
 *	The new byte array of the specified length.
 *
 * Side effects:
 *	Allocates enough memory for an array of bytes of the requested size.
 *	When growing the array, the old array is copied to the new array; new
 *	bytes are undefined. When shrinking, the old array is truncated to the
 *	specified length.
 *
 *----------------------------------------------------------------------
 */

unsigned char *
Tcl_SetByteArrayLength(
    Tcl_Obj *objPtr,		/* The ByteArray object. */
    int length)			/* New length for internal byte array. */
{
    ByteArray *byteArrayPtr;

    if (Tcl_IsShared(objPtr)) {
	Tcl_Panic("%s called with shared object", "Tcl_SetByteArrayLength");
    }
    if ((objPtr->typePtr != &properByteArrayType)
	    && (objPtr->typePtr != &tclByteArrayType)) {
	SetByteArrayFromAny(NULL, objPtr);
    }

    byteArrayPtr = GET_BYTEARRAY(objPtr);
    if (length > byteArrayPtr->allocated) {
	byteArrayPtr = ckrealloc(byteArrayPtr, BYTEARRAY_SIZE(length));
	byteArrayPtr->allocated = length;
	SET_BYTEARRAY(objPtr, byteArrayPtr);
    }
    TclInvalidateStringRep(objPtr);
    byteArrayPtr->used = length;
    return byteArrayPtr->bytes;
}

/*
 *----------------------------------------------------------------------
 *
 * SetByteArrayFromAny --
 *
 *	Generate the ByteArray internal rep from the string rep.
 *
 * Results:
 *	The return value is always TCL_OK.
 *
 * Side effects:
 *	A ByteArray object is stored as the internal rep of objPtr.
 *
 *----------------------------------------------------------------------
 */

static int
SetByteArrayFromAny(
    Tcl_Interp *interp,		/* Not used. */
    Tcl_Obj *objPtr)		/* The object to convert to type ByteArray. */
{
    size_t length;
    int improper = 0;
    const char *src, *srcEnd;
    unsigned char *dst;
    ByteArray *byteArrayPtr;
    Tcl_UniChar ch = 0;

    if (objPtr->typePtr == &properByteArrayType) {
	return TCL_OK;
    }
    if (objPtr->typePtr == &tclByteArrayType) {
	return TCL_OK;
    }

    src = TclGetString(objPtr);
    length = objPtr->length;
    srcEnd = src + length;

    byteArrayPtr = ckalloc(BYTEARRAY_SIZE(length));
    for (dst = byteArrayPtr->bytes; src < srcEnd; ) {
	src += TclUtfToUniChar(src, &ch);
	improper = improper || (ch > 255);
	*dst++ = UCHAR(ch);
    }

    byteArrayPtr->used = dst - byteArrayPtr->bytes;
    byteArrayPtr->allocated = length;

    TclFreeIntRep(objPtr);
    objPtr->typePtr = improper ? &tclByteArrayType : &properByteArrayType;
    SET_BYTEARRAY(objPtr, byteArrayPtr);
    return TCL_OK;
}

/*
 *----------------------------------------------------------------------
 *
 * FreeByteArrayInternalRep --
 *
 *	Deallocate the storage associated with a ByteArray data object's
 *	internal representation.
 *
 * Results:
 *	None.
 *
 * Side effects:
 *	Frees memory.
 *
 *----------------------------------------------------------------------
 */

static void
FreeByteArrayInternalRep(
    Tcl_Obj *objPtr)		/* Object with internal rep to free. */
{
    ckfree(GET_BYTEARRAY(objPtr));
    objPtr->typePtr = NULL;
}

/*
 *----------------------------------------------------------------------
 *
 * DupByteArrayInternalRep --
 *
 *	Initialize the internal representation of a ByteArray Tcl_Obj to a
 *	copy of the internal representation of an existing ByteArray object.
 *
 * Results:
 *	None.
 *
 * Side effects:
 *	Allocates memory.
 *
 *----------------------------------------------------------------------
 */

static void
DupByteArrayInternalRep(
    Tcl_Obj *srcPtr,		/* Object with internal rep to copy. */
    Tcl_Obj *copyPtr)		/* Object with internal rep to set. */
{
    int length;
    ByteArray *srcArrayPtr, *copyArrayPtr;

    srcArrayPtr = GET_BYTEARRAY(srcPtr);
    length = srcArrayPtr->used;

    copyArrayPtr = ckalloc(BYTEARRAY_SIZE(length));
    copyArrayPtr->used = length;
    copyArrayPtr->allocated = length;
    memcpy(copyArrayPtr->bytes, srcArrayPtr->bytes, (size_t) length);
    SET_BYTEARRAY(copyPtr, copyArrayPtr);

    copyPtr->typePtr = srcPtr->typePtr;
}

/*
 *----------------------------------------------------------------------
 *
 * UpdateStringOfByteArray --
 *
 *	Update the string representation for a ByteArray data object. Note:
 *	This procedure does not invalidate an existing old string rep so
 *	storage will be lost if this has not already been done.
 *
 * Results:
 *	None.
 *
 * Side effects:
 *	The object's string is set to a valid string that results from the
 *	ByteArray-to-string conversion.
 *
 *	The object becomes a string object -- the internal rep is discarded
 *	and the typePtr becomes NULL.
 *
 *----------------------------------------------------------------------
 */

static void
UpdateStringOfByteArray(
    Tcl_Obj *objPtr)		/* ByteArray object whose string rep to
				 * update. */
{
    int i, length, size;
    unsigned char *src;
    char *dst;
    ByteArray *byteArrayPtr;

    byteArrayPtr = GET_BYTEARRAY(objPtr);
    src = byteArrayPtr->bytes;
    length = byteArrayPtr->used;

    /*
     * How much space will string rep need?
     */

    size = length;
    for (i = 0; i < length && size >= 0; i++) {
	if ((src[i] == 0) || (src[i] > 127)) {
	    size++;
	}
    }
    if (size < 0) {
	Tcl_Panic("max size for a Tcl value (%d bytes) exceeded", INT_MAX);
    }

    dst = ckalloc(size + 1);
    objPtr->bytes = dst;
    objPtr->length = size;

    if (size == length) {
	memcpy(dst, src, (size_t) size);
	dst[size] = '\0';
    } else {
	for (i = 0; i < length; i++) {
	    dst += Tcl_UniCharToUtf(src[i], dst);
	}
	*dst = '\0';
    }
}

/*
 *----------------------------------------------------------------------
 *
 * TclAppendBytesToByteArray --
 *
 *	This function appends an array of bytes to a byte array object. Note
 *	that the object *must* be unshared, and the array of bytes *must not*
 *	refer to the object being appended to.
 *
 * Results:
 *	None.
 *
 * Side effects:
 *	Allocates enough memory for an array of bytes of the requested total
 *	size, or possibly larger. [Bug 2992970]
 *
 *----------------------------------------------------------------------
 */

void
TclAppendBytesToByteArray(
    Tcl_Obj *objPtr,
    const unsigned char *bytes,
    int len)
{
    ByteArray *byteArrayPtr;
    int needed;

    if (Tcl_IsShared(objPtr)) {
	Tcl_Panic("%s called with shared object","TclAppendBytesToByteArray");
    }
    if (len < 0) {
	Tcl_Panic("%s must be called with definite number of bytes to append",
		"TclAppendBytesToByteArray");
    }
    if (len == 0) {
	/* Append zero bytes is a no-op. */
	return;
    }
    if ((objPtr->typePtr != &properByteArrayType)
	    && (objPtr->typePtr != &tclByteArrayType)) {
	SetByteArrayFromAny(NULL, objPtr);
    }
    byteArrayPtr = GET_BYTEARRAY(objPtr);

    if (len > INT_MAX - byteArrayPtr->used) {
	Tcl_Panic("max size for a Tcl value (%d bytes) exceeded", INT_MAX);
    }

    needed = byteArrayPtr->used + len;
    /*
     * If we need to, resize the allocated space in the byte array.
     */

    if (needed > byteArrayPtr->allocated) {
	ByteArray *ptr = NULL;
	int attempt;

	if (needed <= INT_MAX/2) {
	    /* Try to allocate double the total space that is needed. */
	    attempt = 2 * needed;
	    ptr = attemptckrealloc(byteArrayPtr, BYTEARRAY_SIZE(attempt));
	}
	if (ptr == NULL) {
	    /* Try to allocate double the increment that is needed (plus). */
	    unsigned int limit = INT_MAX - needed;
	    unsigned int extra = len + TCL_MIN_GROWTH;
	    int growth = (int) ((extra > limit) ? limit : extra);

	    attempt = needed + growth;
	    ptr = attemptckrealloc(byteArrayPtr, BYTEARRAY_SIZE(attempt));
	}
	if (ptr == NULL) {
	    /* Last chance: Try to allocate exactly what is needed. */
	    attempt = needed;
	    ptr = ckrealloc(byteArrayPtr, BYTEARRAY_SIZE(attempt));
	}
	byteArrayPtr = ptr;
	byteArrayPtr->allocated = attempt;
	SET_BYTEARRAY(objPtr, byteArrayPtr);
    }

    if (bytes) {
	memcpy(byteArrayPtr->bytes + byteArrayPtr->used, bytes, len);
    }
    byteArrayPtr->used += len;
    TclInvalidateStringRep(objPtr);
}

/*
 *----------------------------------------------------------------------
 *
 * TclInitBinaryCmd --
 *
 *	This function is called to create the "binary" Tcl command. See the
 *	user documentation for details on what it does.
 *
 * Results:
 *	A command token for the new command.
 *
 * Side effects:
 *	Creates a new binary command as a mapped ensemble.
 *
 *----------------------------------------------------------------------
 */

Tcl_Command
TclInitBinaryCmd(
    Tcl_Interp *interp)
{
    Tcl_Command binaryEnsemble;

    binaryEnsemble = TclMakeEnsemble(interp, "binary", binaryMap);
    TclMakeEnsemble(interp, "binary encode", encodeMap);
    TclMakeEnsemble(interp, "binary decode", decodeMap);
    return binaryEnsemble;
}

/*
 *----------------------------------------------------------------------
 *
 * BinaryFormatCmd --
 *
 *	This procedure implements the "binary format" Tcl command.
 *
 * Results:
 *	A standard Tcl result.
 *
 * Side effects:
 *	See the user documentation.
 *
 *----------------------------------------------------------------------
 */

static int
BinaryFormatCmd(
    ClientData dummy,		/* Not used. */
    Tcl_Interp *interp,		/* Current interpreter. */
    int objc,			/* Number of arguments. */
    Tcl_Obj *const objv[])	/* Argument objects. */
{
    int arg;			/* Index of next argument to consume. */
    int value = 0;		/* Current integer value to be packed.
				 * Initialized to avoid compiler warning. */
    char cmd;			/* Current format character. */
    int count;			/* Count associated with current format
				 * character. */
    int flags;			/* Format field flags */
    const char *format;	/* Pointer to current position in format
				 * string. */
    Tcl_Obj *resultPtr = NULL;	/* Object holding result buffer. */
    unsigned char *buffer;	/* Start of result buffer. */
    unsigned char *cursor;	/* Current position within result buffer. */
    unsigned char *maxPos;	/* Greatest position within result buffer that
				 * cursor has visited.*/
    const char *errorString;
    const char *errorValue, *str;
    int offset, size, length;

    if (objc < 2) {
	Tcl_WrongNumArgs(interp, 1, objv, "formatString ?arg ...?");
	return TCL_ERROR;
    }

    /*
     * To avoid copying the data, we format the string in two passes. The
     * first pass computes the size of the output buffer. The second pass
     * places the formatted data into the buffer.
     */

    format = TclGetString(objv[1]);
    arg = 2;
    offset = 0;
    length = 0;
    while (*format != '\0') {
	str = format;
	flags = 0;
	if (!GetFormatSpec(&format, &cmd, &count, &flags)) {
	    break;
	}
	switch (cmd) {
	case 'a':
	case 'A':
	case 'b':
	case 'B':
	case 'h':
	case 'H':
	    /*
	     * For string-type specifiers, the count corresponds to the number
	     * of bytes in a single argument.
	     */

	    if (arg >= objc) {
		goto badIndex;
	    }
	    if (count == BINARY_ALL) {
		Tcl_GetByteArrayFromObj(objv[arg], &count);
	    } else if (count == BINARY_NOCOUNT) {
		count = 1;
	    }
	    arg++;
	    if (cmd == 'a' || cmd == 'A') {
		offset += count;
	    } else if (cmd == 'b' || cmd == 'B') {
		offset += (count + 7) / 8;
	    } else {
		offset += (count + 1) / 2;
	    }
	    break;
	case 'c':
	    size = 1;
	    goto doNumbers;
	case 't':
	case 's':
	case 'S':
	    size = 2;
	    goto doNumbers;
	case 'n':
	case 'i':
	case 'I':
	    size = 4;
	    goto doNumbers;
	case 'm':
	case 'w':
	case 'W':
	    size = 8;
	    goto doNumbers;
	case 'r':
	case 'R':
	case 'f':
	    size = sizeof(float);
	    goto doNumbers;
	case 'q':
	case 'Q':
	case 'd':
	    size = sizeof(double);

	doNumbers:
	    if (arg >= objc) {
		goto badIndex;
	    }

	    /*
	     * For number-type specifiers, the count corresponds to the number
	     * of elements in the list stored in a single argument. If no
	     * count is specified, then the argument is taken as a single
	     * non-list value.
	     */

	    if (count == BINARY_NOCOUNT) {
		arg++;
		count = 1;
	    } else {
		int listc;
		Tcl_Obj **listv;

		/*
		 * The macro evals its args more than once: avoid arg++
		 */

		if (TclListObjGetElements(interp, objv[arg], &listc,
			&listv) != TCL_OK) {
		    return TCL_ERROR;
		}
		arg++;

		if (count == BINARY_ALL) {
		    count = listc;
		} else if (count > listc) {
		    Tcl_SetObjResult(interp, Tcl_NewStringObj(
			    "number of elements in list does not match count",
			    -1));
		    return TCL_ERROR;
		}
	    }
	    offset += count*size;
	    break;

	case 'x':
	    if (count == BINARY_ALL) {
		Tcl_SetObjResult(interp, Tcl_NewStringObj(
			"cannot use \"*\" in format string with \"x\"", -1));
		return TCL_ERROR;
	    } else if (count == BINARY_NOCOUNT) {
		count = 1;
	    }
	    offset += count;
	    break;
	case 'X':
	    if (count == BINARY_NOCOUNT) {
		count = 1;
	    }
	    if ((count > offset) || (count == BINARY_ALL)) {
		count = offset;
	    }
	    if (offset > length) {
		length = offset;
	    }
	    offset -= count;
	    break;
	case '@':
	    if (offset > length) {
		length = offset;
	    }
	    if (count == BINARY_ALL) {
		offset = length;
	    } else if (count == BINARY_NOCOUNT) {
		goto badCount;
	    } else {
		offset = count;
	    }
	    break;
	default:
	    errorString = str;
	    goto badField;
	}
    }
    if (offset > length) {
	length = offset;
    }
    if (length == 0) {
	return TCL_OK;
    }

    /*
     * Prepare the result object by preallocating the caclulated number of
     * bytes and filling with nulls.
     */

    resultPtr = Tcl_NewObj();
    buffer = Tcl_SetByteArrayLength(resultPtr, length);
    memset(buffer, 0, (size_t) length);

    /*
     * Pack the data into the result object. Note that we can skip the
     * error checking during this pass, since we have already parsed the
     * string once.
     */

    arg = 2;
    format = TclGetString(objv[1]);
    cursor = buffer;
    maxPos = cursor;
    while (*format != 0) {
	flags = 0;
	if (!GetFormatSpec(&format, &cmd, &count, &flags)) {
	    break;
	}
	if ((count == 0) && (cmd != '@')) {
	    if (cmd != 'x') {
		arg++;
	    }
	    continue;
	}
	switch (cmd) {
	case 'a':
	case 'A': {
	    char pad = (char) (cmd == 'a' ? '\0' : ' ');
	    unsigned char *bytes;

	    bytes = Tcl_GetByteArrayFromObj(objv[arg++], &length);

	    if (count == BINARY_ALL) {
		count = length;
	    } else if (count == BINARY_NOCOUNT) {
		count = 1;
	    }
	    if (length >= count) {
		memcpy(cursor, bytes, (size_t) count);
	    } else {
		memcpy(cursor, bytes, (size_t) length);
		memset(cursor + length, pad, (size_t) (count - length));
	    }
	    cursor += count;
	    break;
	}
	case 'b':
	case 'B': {
	    unsigned char *last;

	    str = TclGetStringFromObj(objv[arg], &length);
	    arg++;
	    if (count == BINARY_ALL) {
		count = length;
	    } else if (count == BINARY_NOCOUNT) {
		count = 1;
	    }
	    last = cursor + ((count + 7) / 8);
	    if (count > length) {
		count = length;
	    }
	    value = 0;
	    errorString = "binary";
	    if (cmd == 'B') {
		for (offset = 0; offset < count; offset++) {
		    value <<= 1;
		    if (str[offset] == '1') {
			value |= 1;
		    } else if (str[offset] != '0') {
			errorValue = str;
			Tcl_DecrRefCount(resultPtr);
			goto badValue;
		    }
		    if (((offset + 1) % 8) == 0) {
			*cursor++ = UCHAR(value);
			value = 0;
		    }
		}
	    } else {
		for (offset = 0; offset < count; offset++) {
		    value >>= 1;
		    if (str[offset] == '1') {
			value |= 128;
		    } else if (str[offset] != '0') {
			errorValue = str;
			Tcl_DecrRefCount(resultPtr);
			goto badValue;
		    }
		    if (!((offset + 1) % 8)) {
			*cursor++ = UCHAR(value);
			value = 0;
		    }
		}
	    }
	    if ((offset % 8) != 0) {
		if (cmd == 'B') {
		    value <<= 8 - (offset % 8);
		} else {
		    value >>= 8 - (offset % 8);
		}
		*cursor++ = UCHAR(value);
	    }
	    while (cursor < last) {
		*cursor++ = '\0';
	    }
	    break;
	}
	case 'h':
	case 'H': {
	    unsigned char *last;
	    int c;

	    str = TclGetStringFromObj(objv[arg], &length);
	    arg++;
	    if (count == BINARY_ALL) {
		count = length;
	    } else if (count == BINARY_NOCOUNT) {
		count = 1;
	    }
	    last = cursor + ((count + 1) / 2);
	    if (count > length) {
		count = length;
	    }
	    value = 0;
	    errorString = "hexadecimal";
	    if (cmd == 'H') {
		for (offset = 0; offset < count; offset++) {
		    value <<= 4;
		    if (!isxdigit(UCHAR(str[offset]))) {     /* INTL: digit */
			errorValue = str;
			Tcl_DecrRefCount(resultPtr);
			goto badValue;
		    }
		    c = str[offset] - '0';
		    if (c > 9) {
			c += ('0' - 'A') + 10;
		    }
		    if (c > 16) {
			c += ('A' - 'a');
		    }
		    value |= (c & 0xf);
		    if (offset % 2) {
			*cursor++ = (char) value;
			value = 0;
		    }
		}
	    } else {
		for (offset = 0; offset < count; offset++) {
		    value >>= 4;

		    if (!isxdigit(UCHAR(str[offset]))) {     /* INTL: digit */
			errorValue = str;
			Tcl_DecrRefCount(resultPtr);
			goto badValue;
		    }
		    c = str[offset] - '0';
		    if (c > 9) {
			c += ('0' - 'A') + 10;
		    }
		    if (c > 16) {
			c += ('A' - 'a');
		    }
		    value |= ((c << 4) & 0xf0);
		    if (offset % 2) {
			*cursor++ = UCHAR(value & 0xff);
			value = 0;
		    }
		}
	    }
	    if (offset % 2) {
		if (cmd == 'H') {
		    value <<= 4;
		} else {
		    value >>= 4;
		}
		*cursor++ = UCHAR(value);
	    }

	    while (cursor < last) {
		*cursor++ = '\0';
	    }
	    break;
	}
	case 'c':
	case 't':
	case 's':
	case 'S':
	case 'n':
	case 'i':
	case 'I':
	case 'm':
	case 'w':
	case 'W':
	case 'r':
	case 'R':
	case 'd':
	case 'q':
	case 'Q':
	case 'f': {
	    int listc, i;
	    Tcl_Obj **listv;

	    if (count == BINARY_NOCOUNT) {
		/*
		 * Note that we are casting away the const-ness of objv, but
		 * this is safe since we aren't going to modify the array.
		 */

		listv = (Tcl_Obj **) (objv + arg);
		listc = 1;
		count = 1;
	    } else {
		TclListObjGetElements(interp, objv[arg], &listc, &listv);
		if (count == BINARY_ALL) {
		    count = listc;
		}
	    }
	    arg++;
	    for (i = 0; i < count; i++) {
		if (FormatNumber(interp, cmd, listv[i], &cursor)!=TCL_OK) {
		    Tcl_DecrRefCount(resultPtr);
		    return TCL_ERROR;
		}
	    }
	    break;
	}
	case 'x':
	    if (count == BINARY_NOCOUNT) {
		count = 1;
	    }
	    memset(cursor, 0, (size_t) count);
	    cursor += count;
	    break;
	case 'X':
	    if (cursor > maxPos) {
		maxPos = cursor;
	    }
	    if (count == BINARY_NOCOUNT) {
		count = 1;
	    }
	    if ((count == BINARY_ALL) || (count > (cursor - buffer))) {
		cursor = buffer;
	    } else {
		cursor -= count;
	    }
	    break;
	case '@':
	    if (cursor > maxPos) {
		maxPos = cursor;
	    }
	    if (count == BINARY_ALL) {
		cursor = maxPos;
	    } else {
		cursor = buffer + count;
	    }
	    break;
	}
    }
    Tcl_SetObjResult(interp, resultPtr);
    return TCL_OK;

 badValue:
    Tcl_ResetResult(interp);
    Tcl_SetObjResult(interp, Tcl_ObjPrintf(
	    "expected %s string but got \"%s\" instead",
	    errorString, errorValue));
    return TCL_ERROR;

 badCount:
    errorString = "missing count for \"@\" field specifier";
    goto error;

 badIndex:
    errorString = "not enough arguments for all format specifiers";
    goto error;

 badField:
    {
	Tcl_UniChar ch = 0;
	char buf[TCL_UTF_MAX + 1];

	TclUtfToUniChar(errorString, &ch);
	buf[Tcl_UniCharToUtf(ch, buf)] = '\0';
	Tcl_SetObjResult(interp, Tcl_ObjPrintf(
		"bad field specifier \"%s\"", buf));
	return TCL_ERROR;
    }

 error:
    Tcl_SetObjResult(interp, Tcl_NewStringObj(errorString, -1));
    return TCL_ERROR;
}

/*
 *----------------------------------------------------------------------
 *
 * BinaryScanCmd --
 *
 *	This procedure implements the "binary scan" Tcl command.
 *
 * Results:
 *	A standard Tcl result.
 *
 * Side effects:
 *	See the user documentation.
 *
 *----------------------------------------------------------------------
 */

int
BinaryScanCmd(
    ClientData dummy,		/* Not used. */
    Tcl_Interp *interp,		/* Current interpreter. */
    int objc,			/* Number of arguments. */
    Tcl_Obj *const objv[])	/* Argument objects. */
{
    int arg;			/* Index of next argument to consume. */
    int value = 0;		/* Current integer value to be packed.
				 * Initialized to avoid compiler warning. */
    char cmd;			/* Current format character. */
    int count;			/* Count associated with current format
				 * character. */
    int flags;			/* Format field flags */
    const char *format;	/* Pointer to current position in format
				 * string. */
    Tcl_Obj *resultPtr = NULL;	/* Object holding result buffer. */
    unsigned char *buffer;	/* Start of result buffer. */
    const char *errorString;
    const char *str;
    int offset, size, length;

    int i;
    Tcl_Obj *valuePtr, *elementPtr;
    Tcl_HashTable numberCacheHash;
    Tcl_HashTable *numberCachePtr;

    if (objc < 3) {
	Tcl_WrongNumArgs(interp, 1, objv,
		"value formatString ?varName ...?");
	return TCL_ERROR;
    }
    numberCachePtr = &numberCacheHash;
    Tcl_InitHashTable(numberCachePtr, TCL_ONE_WORD_KEYS);
    buffer = Tcl_GetByteArrayFromObj(objv[1], &length);
    format = TclGetString(objv[2]);
    arg = 3;
    offset = 0;
    while (*format != '\0') {
	str = format;
	flags = 0;
	if (!GetFormatSpec(&format, &cmd, &count, &flags)) {
	    goto done;
	}
	switch (cmd) {
	case 'a':
	case 'A': {
	    unsigned char *src;

	    if (arg >= objc) {
		DeleteScanNumberCache(numberCachePtr);
		goto badIndex;
	    }
	    if (count == BINARY_ALL) {
		count = length - offset;
	    } else {
		if (count == BINARY_NOCOUNT) {
		    count = 1;
		}
		if (count > (length - offset)) {
		    goto done;
		}
	    }

	    src = buffer + offset;
	    size = count;

	    /*
	     * Trim trailing nulls and spaces, if necessary.
	     */

	    if (cmd == 'A') {
		while (size > 0) {
		    if (src[size-1] != '\0' && src[size-1] != ' ') {
			break;
		    }
		    size--;
		}
	    }

	    /*
	     * Have to do this #ifdef-fery because (as part of defining
	     * Tcl_NewByteArrayObj) we removed the #def that hides this stuff
	     * normally. If this code ever gets copied to another file, it
	     * should be changed back to the simpler version.
	     */

#ifdef TCL_MEM_DEBUG
	    valuePtr = Tcl_DbNewByteArrayObj(src, size, __FILE__, __LINE__);
#else
	    valuePtr = Tcl_NewByteArrayObj(src, size);
#endif /* TCL_MEM_DEBUG */

	    resultPtr = Tcl_ObjSetVar2(interp, objv[arg], NULL, valuePtr,
		    TCL_LEAVE_ERR_MSG);
	    arg++;
	    if (resultPtr == NULL) {
		DeleteScanNumberCache(numberCachePtr);
		return TCL_ERROR;
	    }
	    offset += count;
	    break;
	}
	case 'b':
	case 'B': {
	    unsigned char *src;
	    char *dest;

	    if (arg >= objc) {
		DeleteScanNumberCache(numberCachePtr);
		goto badIndex;
	    }
	    if (count == BINARY_ALL) {
		count = (length - offset) * 8;
	    } else {
		if (count == BINARY_NOCOUNT) {
		    count = 1;
		}
		if (count > (length - offset) * 8) {
		    goto done;
		}
	    }
	    src = buffer + offset;
	    valuePtr = Tcl_NewObj();
	    Tcl_SetObjLength(valuePtr, count);
	    dest = TclGetString(valuePtr);

	    if (cmd == 'b') {
		for (i = 0; i < count; i++) {
		    if (i % 8) {
			value >>= 1;
		    } else {
			value = *src++;
		    }
		    *dest++ = (char) ((value & 1) ? '1' : '0');
		}
	    } else {
		for (i = 0; i < count; i++) {
		    if (i % 8) {
			value <<= 1;
		    } else {
			value = *src++;
		    }
		    *dest++ = (char) ((value & 0x80) ? '1' : '0');
		}
	    }

	    resultPtr = Tcl_ObjSetVar2(interp, objv[arg], NULL, valuePtr,
		    TCL_LEAVE_ERR_MSG);
	    arg++;
	    if (resultPtr == NULL) {
		DeleteScanNumberCache(numberCachePtr);
		return TCL_ERROR;
	    }
	    offset += (count + 7) / 8;
	    break;
	}
	case 'h':
	case 'H': {
	    char *dest;
	    unsigned char *src;
	    static const char hexdigit[] = "0123456789abcdef";

	    if (arg >= objc) {
		DeleteScanNumberCache(numberCachePtr);
		goto badIndex;
	    }
	    if (count == BINARY_ALL) {
		count = (length - offset)*2;
	    } else {
		if (count == BINARY_NOCOUNT) {
		    count = 1;
		}
		if (count > (length - offset)*2) {
		    goto done;
		}
	    }
	    src = buffer + offset;
	    valuePtr = Tcl_NewObj();
	    Tcl_SetObjLength(valuePtr, count);
	    dest = TclGetString(valuePtr);

	    if (cmd == 'h') {
		for (i = 0; i < count; i++) {
		    if (i % 2) {
			value >>= 4;
		    } else {
			value = *src++;
		    }
		    *dest++ = hexdigit[value & 0xf];
		}
	    } else {
		for (i = 0; i < count; i++) {
		    if (i % 2) {
			value <<= 4;
		    } else {
			value = *src++;
		    }
		    *dest++ = hexdigit[(value >> 4) & 0xf];
		}
	    }

	    resultPtr = Tcl_ObjSetVar2(interp, objv[arg], NULL, valuePtr,
		    TCL_LEAVE_ERR_MSG);
	    arg++;
	    if (resultPtr == NULL) {
		DeleteScanNumberCache(numberCachePtr);
		return TCL_ERROR;
	    }
	    offset += (count + 1) / 2;
	    break;
	}
	case 'c':
	    size = 1;
	    goto scanNumber;
	case 't':
	case 's':
	case 'S':
	    size = 2;
	    goto scanNumber;
	case 'n':
	case 'i':
	case 'I':
	    size = 4;
	    goto scanNumber;
	case 'm':
	case 'w':
	case 'W':
	    size = 8;
	    goto scanNumber;
	case 'r':
	case 'R':
	case 'f':
	    size = sizeof(float);
	    goto scanNumber;
	case 'q':
	case 'Q':
	case 'd': {
	    unsigned char *src;

	    size = sizeof(double);
	    /* fall through */

	scanNumber:
	    if (arg >= objc) {
		DeleteScanNumberCache(numberCachePtr);
		goto badIndex;
	    }
	    if (count == BINARY_NOCOUNT) {
		if ((length - offset) < size) {
		    goto done;
		}
		valuePtr = ScanNumber(buffer+offset, cmd, flags,
			&numberCachePtr);
		offset += size;
	    } else {
		if (count == BINARY_ALL) {
		    count = (length - offset) / size;
		}
		if ((length - offset) < (count * size)) {
		    goto done;
		}
		valuePtr = Tcl_NewObj();
		src = buffer + offset;
		for (i = 0; i < count; i++) {
		    elementPtr = ScanNumber(src, cmd, flags, &numberCachePtr);
		    src += size;
		    Tcl_ListObjAppendElement(NULL, valuePtr, elementPtr);
		}
		offset += count * size;
	    }

	    resultPtr = Tcl_ObjSetVar2(interp, objv[arg], NULL, valuePtr,
		    TCL_LEAVE_ERR_MSG);
	    arg++;
	    if (resultPtr == NULL) {
		DeleteScanNumberCache(numberCachePtr);
		return TCL_ERROR;
	    }
	    break;
	}
	case 'x':
	    if (count == BINARY_NOCOUNT) {
		count = 1;
	    }
	    if ((count == BINARY_ALL) || (count > (length - offset))) {
		offset = length;
	    } else {
		offset += count;
	    }
	    break;
	case 'X':
	    if (count == BINARY_NOCOUNT) {
		count = 1;
	    }
	    if ((count == BINARY_ALL) || (count > offset)) {
		offset = 0;
	    } else {
		offset -= count;
	    }
	    break;
	case '@':
	    if (count == BINARY_NOCOUNT) {
		DeleteScanNumberCache(numberCachePtr);
		goto badCount;
	    }
	    if ((count == BINARY_ALL) || (count > length)) {
		offset = length;
	    } else {
		offset = count;
	    }
	    break;
	default:
	    DeleteScanNumberCache(numberCachePtr);
	    errorString = str;
	    goto badField;
	}
    }

    /*
     * Set the result to the last position of the cursor.
     */

 done:
    Tcl_SetObjResult(interp, Tcl_NewLongObj(arg - 3));
    DeleteScanNumberCache(numberCachePtr);

    return TCL_OK;

 badCount:
    errorString = "missing count for \"@\" field specifier";
    goto error;

 badIndex:
    errorString = "not enough arguments for all format specifiers";
    goto error;

 badField:
    {
	Tcl_UniChar ch = 0;
	char buf[TCL_UTF_MAX + 1];

	TclUtfToUniChar(errorString, &ch);
	buf[Tcl_UniCharToUtf(ch, buf)] = '\0';
	Tcl_SetObjResult(interp, Tcl_ObjPrintf(
		"bad field specifier \"%s\"", buf));
	return TCL_ERROR;
    }

 error:
    Tcl_SetObjResult(interp, Tcl_NewStringObj(errorString, -1));
    return TCL_ERROR;
}

/*
 *----------------------------------------------------------------------
 *
 * GetFormatSpec --
 *
 *	This function parses the format strings used in the binary format and
 *	scan commands.
 *
 * Results:
 *	Moves the formatPtr to the start of the next command. Returns the
 *	current command character and count in cmdPtr and countPtr. The count
 *	is set to BINARY_ALL if the count character was '*' or BINARY_NOCOUNT
 *	if no count was specified. Returns 1 on success, or 0 if the string
 *	did not have a format specifier.
 *
 * Side effects:
 *	None.
 *
 *----------------------------------------------------------------------
 */

static int
GetFormatSpec(
    const char **formatPtr,	/* Pointer to format string. */
    char *cmdPtr,		/* Pointer to location of command char. */
    int *countPtr,		/* Pointer to repeat count value. */
    int *flagsPtr)		/* Pointer to field flags */
{
    /*
     * Skip any leading blanks.
     */

    while (**formatPtr == ' ') {
	(*formatPtr)++;
    }

    /*
     * The string was empty, except for whitespace, so fail.
     */

    if (!(**formatPtr)) {
	return 0;
    }

    /*
     * Extract the command character and any trailing digits or '*'.
     */

    *cmdPtr = **formatPtr;
    (*formatPtr)++;
    if (**formatPtr == 'u') {
	(*formatPtr)++;
	*flagsPtr |= BINARY_UNSIGNED;
    }
    if (**formatPtr == '*') {
	(*formatPtr)++;
	*countPtr = BINARY_ALL;
    } else if (isdigit(UCHAR(**formatPtr))) { /* INTL: digit */
	unsigned long int count;

	errno = 0;
	count = strtoul(*formatPtr, (char **) formatPtr, 10);
	if (errno || (count > (unsigned long) INT_MAX)) {
	    *countPtr = INT_MAX;
	} else {
	    *countPtr = (int) count;
	}
    } else {
	*countPtr = BINARY_NOCOUNT;
    }
    return 1;
}

/*
 *----------------------------------------------------------------------
 *
 * NeedReversing --
 *
 *	This routine determines, if bytes of a number need to be re-ordered,
 *	and returns a numeric code indicating the re-ordering to be done.
 *	This depends on the endiannes of the machine and the desired format.
 *	It is in effect a table (whose contents depend on the endianness of
 *	the system) describing whether a value needs reversing or not. Anyone
 *	porting the code to a big-endian platform should take care to make
 *	sure that they define WORDS_BIGENDIAN though this is already done by
 *	configure for the Unix build; little-endian platforms (including
 *	Windows) don't need to do anything.
 *
 * Results:
 *	0	No re-ordering needed.
 *	1	Reverse the bytes:	01234567 <-> 76543210 (little to big)
 *	2	Apply this re-ordering: 01234567 <-> 45670123 (Nokia to little)
 *	3	Apply this re-ordering: 01234567 <-> 32107654 (Nokia to big)
 *
 * Side effects:
 *	None
 *
 *----------------------------------------------------------------------
 */

static int
NeedReversing(
    int format)
{
    switch (format) {
	/* native floats and doubles: never reverse */
    case 'd':
    case 'f':
	/* big endian ints: never reverse */
    case 'I':
    case 'S':
    case 'W':
#ifdef WORDS_BIGENDIAN
	/* native ints: reverse if we're little-endian */
    case 'n':
    case 't':
    case 'm':
	/* f: reverse if we're little-endian */
    case 'Q':
    case 'R':
#else /* !WORDS_BIGENDIAN */
	/* small endian floats: reverse if we're big-endian */
    case 'r':
#endif /* WORDS_BIGENDIAN */
	return 0;

#ifdef WORDS_BIGENDIAN
	/* small endian floats: reverse if we're big-endian */
    case 'q':
    case 'r':
#else /* !WORDS_BIGENDIAN */
	/* native ints: reverse if we're little-endian */
    case 'n':
    case 't':
    case 'm':
	/* f: reverse if we're little-endian */
    case 'R':
#endif /* WORDS_BIGENDIAN */
	/* small endian ints: always reverse */
    case 'i':
    case 's':
    case 'w':
	return 1;

#ifndef WORDS_BIGENDIAN
    /*
     * The Q and q formats need special handling to account for the unusual
     * byte ordering of 8-byte floats on Nokia 770 systems, which claim to be
     * little-endian, but also reverse word order.
     */

    case 'Q':
	if (TclNokia770Doubles()) {
	    return 3;
	}
	return 1;
    case 'q':
	if (TclNokia770Doubles()) {
	    return 2;
	}
	return 0;
#endif
    }

    Tcl_Panic("unexpected fallthrough");
    return 0;
}

/*
 *----------------------------------------------------------------------
 *
 * CopyNumber --
 *
 *	This routine is called by FormatNumber and ScanNumber to copy a
 *	floating-point number. If required, bytes are reversed while copying.
 *	The behaviour is only fully defined when used with IEEE float and
 *	double values (guaranteed to be 4 and 8 bytes long, respectively.)
 *
 * Results:
 *	None
 *
 * Side effects:
 *	Copies length bytes
 *
 *----------------------------------------------------------------------
 */

static void
CopyNumber(
    const void *from,		/* source */
    void *to,			/* destination */
    unsigned length,		/* Number of bytes to copy */
    int type)			/* What type of thing are we copying? */
{
    switch (NeedReversing(type)) {
    case 0:
	memcpy(to, from, length);
	break;
    case 1: {
	const unsigned char *fromPtr = from;
	unsigned char *toPtr = to;

	switch (length) {
	case 4:
	    toPtr[0] = fromPtr[3];
	    toPtr[1] = fromPtr[2];
	    toPtr[2] = fromPtr[1];
	    toPtr[3] = fromPtr[0];
	    break;
	case 8:
	    toPtr[0] = fromPtr[7];
	    toPtr[1] = fromPtr[6];
	    toPtr[2] = fromPtr[5];
	    toPtr[3] = fromPtr[4];
	    toPtr[4] = fromPtr[3];
	    toPtr[5] = fromPtr[2];
	    toPtr[6] = fromPtr[1];
	    toPtr[7] = fromPtr[0];
	    break;
	}
	break;
    }
    case 2: {
	const unsigned char *fromPtr = from;
	unsigned char *toPtr = to;

	toPtr[0] = fromPtr[4];
	toPtr[1] = fromPtr[5];
	toPtr[2] = fromPtr[6];
	toPtr[3] = fromPtr[7];
	toPtr[4] = fromPtr[0];
	toPtr[5] = fromPtr[1];
	toPtr[6] = fromPtr[2];
	toPtr[7] = fromPtr[3];
	break;
    }
    case 3: {
	const unsigned char *fromPtr = from;
	unsigned char *toPtr = to;

	toPtr[0] = fromPtr[3];
	toPtr[1] = fromPtr[2];
	toPtr[2] = fromPtr[1];
	toPtr[3] = fromPtr[0];
	toPtr[4] = fromPtr[7];
	toPtr[5] = fromPtr[6];
	toPtr[6] = fromPtr[5];
	toPtr[7] = fromPtr[4];
	break;
    }
    }
}

/*
 *----------------------------------------------------------------------
 *
 * FormatNumber --
 *
 *	This routine is called by Tcl_BinaryObjCmd to format a number into a
 *	location pointed at by cursor.
 *
 * Results:
 *	A standard Tcl result.
 *
 * Side effects:
 *	Moves the cursor to the next location to be written into.
 *
 *----------------------------------------------------------------------
 */

static int
FormatNumber(
    Tcl_Interp *interp,		/* Current interpreter, used to report
				 * errors. */
    int type,			/* Type of number to format. */
    Tcl_Obj *src,		/* Number to format. */
    unsigned char **cursorPtr)	/* Pointer to index into destination buffer. */
{
    double dvalue;
    Tcl_WideInt wvalue;
    float fvalue;

    switch (type) {
    case 'd':
    case 'q':
    case 'Q':
	/*
	 * Double-precision floating point values. Tcl_GetDoubleFromObj
	 * returns TCL_ERROR for NaN, but we can check by comparing the
	 * object's type pointer.
	 */

	if (Tcl_GetDoubleFromObj(interp, src, &dvalue) != TCL_OK) {
	    if (src->typePtr != &tclDoubleType) {
		return TCL_ERROR;
	    }
	    dvalue = src->internalRep.doubleValue;
	}
	CopyNumber(&dvalue, *cursorPtr, sizeof(double), type);
	*cursorPtr += sizeof(double);
	return TCL_OK;

    case 'f':
    case 'r':
    case 'R':
	/*
	 * Single-precision floating point values. Tcl_GetDoubleFromObj
	 * returns TCL_ERROR for NaN, but we can check by comparing the
	 * object's type pointer.
	 */

	if (Tcl_GetDoubleFromObj(interp, src, &dvalue) != TCL_OK) {
	    if (src->typePtr != &tclDoubleType) {
		return TCL_ERROR;
	    }
	    dvalue = src->internalRep.doubleValue;
	}

	/*
	 * Because some compilers will generate floating point exceptions on
	 * an overflow cast (e.g. Borland), we restrict the values to the
	 * valid range for float.
	 */

	if (fabs(dvalue) > (double)FLT_MAX) {
	    fvalue = (dvalue >= 0.0) ? FLT_MAX : -FLT_MAX;
	} else {
	    fvalue = (float) dvalue;
	}
	CopyNumber(&fvalue, *cursorPtr, sizeof(float), type);
	*cursorPtr += sizeof(float);
	return TCL_OK;

	/*
	 * 64-bit integer values.
	 */
    case 'w':
    case 'W':
    case 'm':
<<<<<<< HEAD
	if (TclGetLeastSign64bits(interp, src, &wvalue) != TCL_OK) {
=======
	if (TclGetWideBitsFromObj(interp, src, &wvalue) != TCL_OK) {
>>>>>>> bcec1f85
	    return TCL_ERROR;
	}
	if (NeedReversing(type)) {
	    *(*cursorPtr)++ = UCHAR(wvalue);
	    *(*cursorPtr)++ = UCHAR(wvalue >> 8);
	    *(*cursorPtr)++ = UCHAR(wvalue >> 16);
	    *(*cursorPtr)++ = UCHAR(wvalue >> 24);
	    *(*cursorPtr)++ = UCHAR(wvalue >> 32);
	    *(*cursorPtr)++ = UCHAR(wvalue >> 40);
	    *(*cursorPtr)++ = UCHAR(wvalue >> 48);
	    *(*cursorPtr)++ = UCHAR(wvalue >> 56);
	} else {
	    *(*cursorPtr)++ = UCHAR(wvalue >> 56);
	    *(*cursorPtr)++ = UCHAR(wvalue >> 48);
	    *(*cursorPtr)++ = UCHAR(wvalue >> 40);
	    *(*cursorPtr)++ = UCHAR(wvalue >> 32);
	    *(*cursorPtr)++ = UCHAR(wvalue >> 24);
	    *(*cursorPtr)++ = UCHAR(wvalue >> 16);
	    *(*cursorPtr)++ = UCHAR(wvalue >> 8);
	    *(*cursorPtr)++ = UCHAR(wvalue);
	}
	return TCL_OK;

	/*
	 * 32-bit integer values.
	 */
    case 'i':
    case 'I':
    case 'n':
<<<<<<< HEAD
	if (TclGetLeastSign64bits(interp, src, &wvalue) != TCL_OK) {
=======
	if (TclGetWideBitsFromObj(interp, src, &wvalue) != TCL_OK) {
>>>>>>> bcec1f85
	    return TCL_ERROR;
	}
	if (NeedReversing(type)) {
	    *(*cursorPtr)++ = UCHAR(wvalue);
	    *(*cursorPtr)++ = UCHAR(wvalue >> 8);
	    *(*cursorPtr)++ = UCHAR(wvalue >> 16);
	    *(*cursorPtr)++ = UCHAR(wvalue >> 24);
	} else {
	    *(*cursorPtr)++ = UCHAR(wvalue >> 24);
	    *(*cursorPtr)++ = UCHAR(wvalue >> 16);
	    *(*cursorPtr)++ = UCHAR(wvalue >> 8);
	    *(*cursorPtr)++ = UCHAR(wvalue);
	}
	return TCL_OK;

	/*
	 * 16-bit integer values.
	 */
    case 's':
    case 'S':
    case 't':
<<<<<<< HEAD
	if (TclGetLeastSign64bits(interp, src, &wvalue) != TCL_OK) {
=======
	if (TclGetWideBitsFromObj(interp, src, &wvalue) != TCL_OK) {
>>>>>>> bcec1f85
	    return TCL_ERROR;
	}
	if (NeedReversing(type)) {
	    *(*cursorPtr)++ = UCHAR(wvalue);
	    *(*cursorPtr)++ = UCHAR(wvalue >> 8);
	} else {
	    *(*cursorPtr)++ = UCHAR(wvalue >> 8);
	    *(*cursorPtr)++ = UCHAR(wvalue);
	}
	return TCL_OK;

	/*
	 * 8-bit integer values.
	 */
    case 'c':
<<<<<<< HEAD
	if (TclGetLeastSign64bits(interp, src, &wvalue) != TCL_OK) {
=======
	if (TclGetWideBitsFromObj(interp, src, &wvalue) != TCL_OK) {
>>>>>>> bcec1f85
	    return TCL_ERROR;
	}
	*(*cursorPtr)++ = UCHAR(wvalue);
	return TCL_OK;

    default:
	Tcl_Panic("unexpected fallthrough");
	return TCL_ERROR;
    }
}

/*
 *----------------------------------------------------------------------
 *
 * ScanNumber --
 *
 *	This routine is called by Tcl_BinaryObjCmd to scan a number out of a
 *	buffer.
 *
 * Results:
 *	Returns a newly created object containing the scanned number. This
 *	object has a ref count of zero.
 *
 * Side effects:
 *	Might reuse an object in the number cache, place a new object in the
 *	cache, or delete the cache and set the reference to it (itself passed
 *	in by reference) to NULL.
 *
 *----------------------------------------------------------------------
 */

static Tcl_Obj *
ScanNumber(
    unsigned char *buffer,	/* Buffer to scan number from. */
    int type,			/* Format character from "binary scan" */
    int flags,			/* Format field flags */
    Tcl_HashTable **numberCachePtrPtr)
				/* Place to look for cache of scanned
				 * value objects, or NULL if too many
				 * different numbers have been scanned. */
{
    long value;
    float fvalue;
    double dvalue;
    Tcl_WideUInt uwvalue;

    /*
     * We cannot rely on the compiler to properly sign extend integer values
     * when we cast from smaller values to larger values because we don't know
     * the exact size of the integer types. So, we have to handle sign
     * extension explicitly by checking the high bit and padding with 1's as
     * needed. This practice is disabled if the BINARY_UNSIGNED flag is set.
     */

    switch (type) {
    case 'c':
	/*
	 * Characters need special handling. We want to produce a signed
	 * result, but on some platforms (such as AIX) chars are unsigned. To
	 * deal with this, check for a value that should be negative but
	 * isn't.
	 */

	value = buffer[0];
	if (!(flags & BINARY_UNSIGNED)) {
	    if (value & 0x80) {
		value |= -0x100;
	    }
	}
	goto returnNumericObject;

	/*
	 * 16-bit numeric values. We need the sign extension trick (see above)
	 * here as well.
	 */

    case 's':
    case 'S':
    case 't':
	if (NeedReversing(type)) {
	    value = (long) (buffer[0] + (buffer[1] << 8));
	} else {
	    value = (long) (buffer[1] + (buffer[0] << 8));
	}
	if (!(flags & BINARY_UNSIGNED)) {
	    if (value & 0x8000) {
		value |= -0x10000;
	    }
	}
	goto returnNumericObject;

	/*
	 * 32-bit numeric values.
	 */

    case 'i':
    case 'I':
    case 'n':
	if (NeedReversing(type)) {
	    value = (long) (buffer[0]
		    + (buffer[1] << 8)
		    + (buffer[2] << 16)
		    + (((long)buffer[3]) << 24));
	} else {
	    value = (long) (buffer[3]
		    + (buffer[2] << 8)
		    + (buffer[1] << 16)
		    + (((long) buffer[0]) << 24));
	}

	/*
	 * Check to see if the value was sign extended properly on systems
	 * where an int is more than 32-bits.
	 * We avoid caching unsigned integers as we cannot distinguish between
	 * 32bit signed and unsigned in the hash (short and char are ok).
	 */

	if (flags & BINARY_UNSIGNED) {
	    return Tcl_NewWideIntObj((Tcl_WideInt)(unsigned long)value);
	}
	if ((value & (((unsigned) 1)<<31)) && (value > 0)) {
	    value -= (((unsigned) 1)<<31);
	    value -= (((unsigned) 1)<<31);
	}

    returnNumericObject:
	if (*numberCachePtrPtr == NULL) {
	    return Tcl_NewLongObj(value);
	} else {
	    register Tcl_HashTable *tablePtr = *numberCachePtrPtr;
	    register Tcl_HashEntry *hPtr;
	    int isNew;

	    hPtr = Tcl_CreateHashEntry(tablePtr, INT2PTR(value), &isNew);
	    if (!isNew) {
		return Tcl_GetHashValue(hPtr);
	    }
	    if (tablePtr->numEntries <= BINARY_SCAN_MAX_CACHE) {
		register Tcl_Obj *objPtr = Tcl_NewLongObj(value);

		Tcl_IncrRefCount(objPtr);
		Tcl_SetHashValue(hPtr, objPtr);
		return objPtr;
	    }

	    /*
	     * We've overflowed the cache! Someone's parsing a LOT of varied
	     * binary data in a single call! Bail out by switching back to the
	     * old behaviour for the rest of the scan.
	     *
	     * Note that anyone just using the 'c' conversion (for bytes)
	     * cannot trigger this.
	     */

	    DeleteScanNumberCache(tablePtr);
	    *numberCachePtrPtr = NULL;
	    return Tcl_NewLongObj(value);
	}

	/*
	 * Do not cache wide (64-bit) values; they are already too large to
	 * use as keys.
	 */

    case 'w':
    case 'W':
    case 'm':
	if (NeedReversing(type)) {
	    uwvalue = ((Tcl_WideUInt) buffer[0])
		    | (((Tcl_WideUInt) buffer[1]) << 8)
		    | (((Tcl_WideUInt) buffer[2]) << 16)
		    | (((Tcl_WideUInt) buffer[3]) << 24)
		    | (((Tcl_WideUInt) buffer[4]) << 32)
		    | (((Tcl_WideUInt) buffer[5]) << 40)
		    | (((Tcl_WideUInt) buffer[6]) << 48)
		    | (((Tcl_WideUInt) buffer[7]) << 56);
	} else {
	    uwvalue = ((Tcl_WideUInt) buffer[7])
		    | (((Tcl_WideUInt) buffer[6]) << 8)
		    | (((Tcl_WideUInt) buffer[5]) << 16)
		    | (((Tcl_WideUInt) buffer[4]) << 24)
		    | (((Tcl_WideUInt) buffer[3]) << 32)
		    | (((Tcl_WideUInt) buffer[2]) << 40)
		    | (((Tcl_WideUInt) buffer[1]) << 48)
		    | (((Tcl_WideUInt) buffer[0]) << 56);
	}
	if (flags & BINARY_UNSIGNED) {
	    Tcl_Obj *bigObj = NULL;
	    mp_int big;

	    TclInitBignumFromWideUInt(&big, uwvalue);
	    bigObj = Tcl_NewBignumObj(&big);
	    return bigObj;
	}
	return Tcl_NewWideIntObj((Tcl_WideInt) uwvalue);

	/*
	 * Do not cache double values; they are already too large to use as
	 * keys and the values stored are utterly incompatible with the
	 * integer part of the cache.
	 */

	/*
	 * 32-bit IEEE single-precision floating point.
	 */

    case 'f':
    case 'R':
    case 'r':
	CopyNumber(buffer, &fvalue, sizeof(float), type);
	return Tcl_NewDoubleObj(fvalue);

	/*
	 * 64-bit IEEE double-precision floating point.
	 */

    case 'd':
    case 'Q':
    case 'q':
	CopyNumber(buffer, &dvalue, sizeof(double), type);
	return Tcl_NewDoubleObj(dvalue);
    }
    return NULL;
}

/*
 *----------------------------------------------------------------------
 *
 * DeleteScanNumberCache --
 *
 *	Deletes the hash table acting as a scan number cache.
 *
 * Results:
 *	None
 *
 * Side effects:
 *	Decrements the reference counts of the objects in the cache.
 *
 *----------------------------------------------------------------------
 */

static void
DeleteScanNumberCache(
    Tcl_HashTable *numberCachePtr)
				/* Pointer to the hash table, or NULL (when
				 * the cache has already been deleted due to
				 * overflow.) */
{
    Tcl_HashEntry *hEntry;
    Tcl_HashSearch search;

    if (numberCachePtr == NULL) {
	return;
    }

    hEntry = Tcl_FirstHashEntry(numberCachePtr, &search);
    while (hEntry != NULL) {
	register Tcl_Obj *value = Tcl_GetHashValue(hEntry);

	if (value != NULL) {
	    Tcl_DecrRefCount(value);
	}
	hEntry = Tcl_NextHashEntry(&search);
    }
    Tcl_DeleteHashTable(numberCachePtr);
}

/*
 * ----------------------------------------------------------------------
 *
 * NOTES --
 *
 *	Some measurements show that it is faster to use a table to to perform
 *	uuencode and base64 value encoding than to calculate the output (at
 *	least on intel P4 arch).
 *
 *	Conversely using a lookup table for the decoding is slower than just
 *	calculating the values. We therefore use the fastest of each method.
 *
 *	Presumably this has to do with the size of the tables. The base64
 *	decode table is 255 bytes while the encode table is only 65 bytes. The
 *	choice likely depends on CPU memory cache sizes.
 */

/*
 *----------------------------------------------------------------------
 *
 * BinaryEncodeHex --
 *
 *	Implement the [binary encode hex] binary encoding. clientData must be
 *	a table to convert values to hexadecimal digits.
 *
 * Results:
 *	Interp result set to an encoded byte array object
 *
 * Side effects:
 *	None
 *
 *----------------------------------------------------------------------
 */

static int
BinaryEncodeHex(
    ClientData clientData,
    Tcl_Interp *interp,
    int objc,
    Tcl_Obj *const objv[])
{
    Tcl_Obj *resultObj = NULL;
    unsigned char *data = NULL;
    unsigned char *cursor = NULL;
    int offset = 0, count = 0;

    if (objc != 2) {
	Tcl_WrongNumArgs(interp, 1, objv, "data");
	return TCL_ERROR;
    }

    TclNewObj(resultObj);
    data = Tcl_GetByteArrayFromObj(objv[1], &count);
    cursor = Tcl_SetByteArrayLength(resultObj, count * 2);
    for (offset = 0; offset < count; ++offset) {
	*cursor++ = HexDigits[((data[offset] >> 4) & 0x0f)];
	*cursor++ = HexDigits[(data[offset] & 0x0f)];
    }
    Tcl_SetObjResult(interp, resultObj);
    return TCL_OK;
}

/*
 *----------------------------------------------------------------------
 *
 * BinaryDecodeHex --
 *
 *	Implement the [binary decode hex] binary encoding.
 *
 * Results:
 *	Interp result set to an decoded byte array object
 *
 * Side effects:
 *	None
 *
 *----------------------------------------------------------------------
 */

static int
BinaryDecodeHex(
    ClientData clientData,
    Tcl_Interp *interp,
    int objc,
    Tcl_Obj *const objv[])
{
    Tcl_Obj *resultObj = NULL;
    unsigned char *data, *datastart, *dataend;
    unsigned char *begin, *cursor, c;
    int i, index, value, size, count = 0, cut = 0, strict = 0;
    enum {OPT_STRICT };
    static const char *const optStrings[] = { "-strict", NULL };

    if (objc < 2 || objc > 3) {
	Tcl_WrongNumArgs(interp, 1, objv, "?options? data");
	return TCL_ERROR;
    }
    for (i = 1; i < objc-1; ++i) {
	if (Tcl_GetIndexFromObj(interp, objv[i], optStrings, "option",
		TCL_EXACT, &index) != TCL_OK) {
	    return TCL_ERROR;
	}
	switch (index) {
	case OPT_STRICT:
	    strict = 1;
	    break;
	}
    }

    TclNewObj(resultObj);
    datastart = data = (unsigned char *)
	    TclGetStringFromObj(objv[objc-1], &count);
    dataend = data + count;
    size = (count + 1) / 2;
    begin = cursor = Tcl_SetByteArrayLength(resultObj, size);
    while (data < dataend) {
	value = 0;
	for (i=0 ; i<2 ; i++) {
	    if (data >= dataend) {
		value <<= 4;
		break;
	    }

	    c = *data++;
	    if (!isxdigit((int) c)) {
		if (strict || !isspace(c)) {
		    goto badChar;
		}
		i--;
		continue;
	    }

	    value <<= 4;
	    c -= '0';
	    if (c > 9) {
		c += ('0' - 'A') + 10;
	    }
	    if (c > 16) {
		c += ('A' - 'a');
	    }
	    value |= (c & 0xf);
	}
	if (i < 2) {
	    cut++;
	}
	*cursor++ = UCHAR(value);
	value = 0;
    }
    if (cut > size) {
	cut = size;
    }
    Tcl_SetByteArrayLength(resultObj, cursor - begin - cut);
    Tcl_SetObjResult(interp, resultObj);
    return TCL_OK;

  badChar:
    TclDecrRefCount(resultObj);
    Tcl_SetObjResult(interp, Tcl_ObjPrintf(
	    "invalid hexadecimal digit \"%c\" at position %d",
	    c, (int) (data - datastart - 1)));
    return TCL_ERROR;
}

/*
 *----------------------------------------------------------------------
 *
 * BinaryEncode64 --
 *
 *	This implements a generic 6 bit binary encoding. Input is broken into
 *	6 bit chunks and a lookup table passed in via clientData is used to
 *	turn these values into output characters. This is used to implement
 *	base64 binary encodings.
 *
 * Results:
 *	Interp result set to an encoded byte array object
 *
 * Side effects:
 *	None
 *
 *----------------------------------------------------------------------
 */

#define OUTPUT(c) \
    do {						\
	*cursor++ = (c);				\
	outindex++;					\
	if (maxlen > 0 && cursor != limit) {		\
	    if (outindex == maxlen) {			\
		memcpy(cursor, wrapchar, wrapcharlen);	\
		cursor += wrapcharlen;			\
		outindex = 0;				\
	    }						\
	}						\
	if (cursor > limit) {				\
	    Tcl_Panic("limit hit");			\
	}						\
    } while (0)

static int
BinaryEncode64(
    ClientData clientData,
    Tcl_Interp *interp,
    int objc,
    Tcl_Obj *const objv[])
{
    Tcl_Obj *resultObj;
    unsigned char *data, *cursor, *limit;
    int maxlen = 0;
    const char *wrapchar = "\n";
    int wrapcharlen = 1;
    int offset, i, index, size, outindex = 0, count = 0;
    enum {OPT_MAXLEN, OPT_WRAPCHAR };
    static const char *const optStrings[] = { "-maxlen", "-wrapchar", NULL };

    if (objc < 2 || objc%2 != 0) {
	Tcl_WrongNumArgs(interp, 1, objv,
		"?-maxlen len? ?-wrapchar char? data");
	return TCL_ERROR;
    }
    for (i = 1; i < objc-1; i += 2) {
	if (Tcl_GetIndexFromObj(interp, objv[i], optStrings, "option",
		TCL_EXACT, &index) != TCL_OK) {
	    return TCL_ERROR;
	}
	switch (index) {
	case OPT_MAXLEN:
	    if (Tcl_GetIntFromObj(interp, objv[i+1], &maxlen) != TCL_OK) {
		return TCL_ERROR;
	    }
	    if (maxlen < 0) {
		Tcl_SetObjResult(interp, Tcl_NewStringObj(
			"line length out of range", -1));
		Tcl_SetErrorCode(interp, "TCL", "BINARY", "ENCODE",
			"LINE_LENGTH", NULL);
		return TCL_ERROR;
	    }
	    break;
	case OPT_WRAPCHAR:
	    wrapchar = TclGetStringFromObj(objv[i+1], &wrapcharlen);
	    if (wrapcharlen == 0) {
		maxlen = 0;
	    }
	    break;
	}
    }

    resultObj = Tcl_NewObj();
    data = Tcl_GetByteArrayFromObj(objv[objc-1], &count);
    if (count > 0) {
	size = (((count * 4) / 3) + 3) & ~3; /* ensure 4 byte chunks */
	if (maxlen > 0 && size > maxlen) {
	    int adjusted = size + (wrapcharlen * (size / maxlen));

	    if (size % maxlen == 0) {
		adjusted -= wrapcharlen;
	    }
	    size = adjusted;
	}
	cursor = Tcl_SetByteArrayLength(resultObj, size);
	limit = cursor + size;
	for (offset = 0; offset < count; offset+=3) {
	    unsigned char d[3] = {0, 0, 0};

	    for (i = 0; i < 3 && offset+i < count; ++i) {
		d[i] = data[offset + i];
	    }
	    OUTPUT(B64Digits[d[0] >> 2]);
	    OUTPUT(B64Digits[((d[0] & 0x03) << 4) | (d[1] >> 4)]);
	    if (offset+1 < count) {
		OUTPUT(B64Digits[((d[1] & 0x0f) << 2) | (d[2] >> 6)]);
	    } else {
		OUTPUT(B64Digits[64]);
	    }
	    if (offset+2 < count) {
		OUTPUT(B64Digits[d[2] & 0x3f]);
	    } else {
		OUTPUT(B64Digits[64]);
	    }
	}
    }
    Tcl_SetObjResult(interp, resultObj);
    return TCL_OK;
}
#undef OUTPUT

/*
 *----------------------------------------------------------------------
 *
 * BinaryEncodeUu --
 *
 *	This implements the uuencode binary encoding. Input is broken into 6
 *	bit chunks and a lookup table is used to turn these values into output
 *	characters. This differs from the generic code above in that line
 *	lengths are also encoded.
 *
 * Results:
 *	Interp result set to an encoded byte array object
 *
 * Side effects:
 *	None
 *
 *----------------------------------------------------------------------
 */

static int
BinaryEncodeUu(
    ClientData clientData,
    Tcl_Interp *interp,
    int objc,
    Tcl_Obj *const objv[])
{
    Tcl_Obj *resultObj;
    unsigned char *data, *start, *cursor;
    int offset, count, rawLength, n, i, j, bits, index;
    int lineLength = 61;
    const unsigned char SingleNewline[] = { (unsigned char) '\n' };
    const unsigned char *wrapchar = SingleNewline;
    int wrapcharlen = sizeof(SingleNewline);
    enum { OPT_MAXLEN, OPT_WRAPCHAR };
    static const char *const optStrings[] = { "-maxlen", "-wrapchar", NULL };

    if (objc < 2 || objc%2 != 0) {
	Tcl_WrongNumArgs(interp, 1, objv,
		"?-maxlen len? ?-wrapchar char? data");
	return TCL_ERROR;
    }
    for (i = 1; i < objc-1; i += 2) {
	if (Tcl_GetIndexFromObj(interp, objv[i], optStrings, "option",
		TCL_EXACT, &index) != TCL_OK) {
	    return TCL_ERROR;
	}
	switch (index) {
	case OPT_MAXLEN:
	    if (Tcl_GetIntFromObj(interp, objv[i+1], &lineLength) != TCL_OK) {
		return TCL_ERROR;
	    }
	    if (lineLength < 3 || lineLength > 85) {
		Tcl_SetObjResult(interp, Tcl_NewStringObj(
			"line length out of range", -1));
		Tcl_SetErrorCode(interp, "TCL", "BINARY", "ENCODE",
			"LINE_LENGTH", NULL);
		return TCL_ERROR;
	    }
	    break;
	case OPT_WRAPCHAR:
	    wrapchar = Tcl_GetByteArrayFromObj(objv[i+1], &wrapcharlen);
	    break;
	}
    }

    /*
     * Allocate the buffer. This is a little bit too long, but is "good
     * enough".
     */

    resultObj = Tcl_NewObj();
    offset = 0;
    data = Tcl_GetByteArrayFromObj(objv[objc-1], &count);
    rawLength = (lineLength - 1) * 3 / 4;
    start = cursor = Tcl_SetByteArrayLength(resultObj,
	    (lineLength + wrapcharlen) *
	    ((count + (rawLength - 1)) / rawLength));
    n = bits = 0;

    /*
     * Encode the data. Each output line first has the length of raw data
     * encoded by the output line described in it by one encoded byte, then
     * the encoded data follows (encoding each 6 bits as one character).
     * Encoded lines are always terminated by a newline.
     */

    while (offset < count) {
	int lineLen = count - offset;

	if (lineLen > rawLength) {
	    lineLen = rawLength;
	}
	*cursor++ = UueDigits[lineLen];
	for (i=0 ; i<lineLen ; i++) {
	    n <<= 8;
	    n |= data[offset++];
	    for (bits += 8; bits > 6 ; bits -= 6) {
		*cursor++ = UueDigits[(n >> (bits-6)) & 0x3f];
	    }
	}
	if (bits > 0) {
	    n <<= 8;
	    *cursor++ = UueDigits[(n >> (bits + 2)) & 0x3f];
	    bits = 0;
	}
	for (j=0 ; j<wrapcharlen ; ++j) {
	    *cursor++ = wrapchar[j];
	}
    }

    /*
     * Fix the length of the output bytearray.
     */

    Tcl_SetByteArrayLength(resultObj, cursor-start);
    Tcl_SetObjResult(interp, resultObj);
    return TCL_OK;
}

/*
 *----------------------------------------------------------------------
 *
 * BinaryDecodeUu --
 *
 *	Decode a uuencoded string.
 *
 * Results:
 *	Interp result set to an byte array object
 *
 * Side effects:
 *	None
 *
 *----------------------------------------------------------------------
 */

static int
BinaryDecodeUu(
    ClientData clientData,
    Tcl_Interp *interp,
    int objc,
    Tcl_Obj *const objv[])
{
    Tcl_Obj *resultObj = NULL;
    unsigned char *data, *datastart, *dataend;
    unsigned char *begin, *cursor;
    int i, index, size, count = 0, strict = 0, lineLen;
    unsigned char c;
    enum {OPT_STRICT };
    static const char *const optStrings[] = { "-strict", NULL };

    if (objc < 2 || objc > 3) {
	Tcl_WrongNumArgs(interp, 1, objv, "?options? data");
	return TCL_ERROR;
    }
    for (i = 1; i < objc-1; ++i) {
	if (Tcl_GetIndexFromObj(interp, objv[i], optStrings, "option",
		TCL_EXACT, &index) != TCL_OK) {
	    return TCL_ERROR;
	}
	switch (index) {
	case OPT_STRICT:
	    strict = 1;
	    break;
	}
    }

    TclNewObj(resultObj);
    datastart = data = (unsigned char *)
	    TclGetStringFromObj(objv[objc-1], &count);
    dataend = data + count;
    size = ((count + 3) & ~3) * 3 / 4;
    begin = cursor = Tcl_SetByteArrayLength(resultObj, size);
    lineLen = -1;

    /*
     * The decoding loop. First, we get the length of line (strictly, the
     * number of data bytes we expect to generate from the line) we're
     * processing this time round if it is not already known (i.e., when the
     * lineLen variable is set to the magic value, -1).
     */

    while (data < dataend) {
	char d[4] = {0, 0, 0, 0};

	if (lineLen < 0) {
	    c = *data++;
	    if (c < 32 || c > 96) {
		if (strict || !isspace(c)) {
		    goto badUu;
		}
		i--;
		continue;
	    }
	    lineLen = (c - 32) & 0x3f;
	}

	/*
	 * Now we read a four-character grouping.
	 */

	for (i=0 ; i<4 ; i++) {
	    if (data < dataend) {
		d[i] = c = *data++;
		if (c < 32 || c > 96) {
		    if (strict) {
			if (!isspace(c)) {
			    goto badUu;
			} else if (c == '\n') {
			    goto shortUu;
			}
		    }
		    i--;
		    continue;
		}
	    }
	}

	/*
	 * Translate that grouping into (up to) three binary bytes output.
	 */

	if (lineLen > 0) {
	    *cursor++ = (((d[0] - 0x20) & 0x3f) << 2)
		    | (((d[1] - 0x20) & 0x3f) >> 4);
	    if (--lineLen > 0) {
		*cursor++ = (((d[1] - 0x20) & 0x3f) << 4)
			| (((d[2] - 0x20) & 0x3f) >> 2);
		if (--lineLen > 0) {
		    *cursor++ = (((d[2] - 0x20) & 0x3f) << 6)
			    | (((d[3] - 0x20) & 0x3f));
		    lineLen--;
		}
	    }
	}

	/*
	 * If we've reached the end of the line, skip until we process a
	 * newline.
	 */

	if (lineLen == 0 && data < dataend) {
	    lineLen = -1;
	    do {
		c = *data++;
		if (c == '\n') {
		    break;
		} else if (c >= 32 && c <= 96) {
		    data--;
		    break;
		} else if (strict || !isspace(c)) {
		    goto badUu;
		}
	    } while (data < dataend);
	}
    }

    /*
     * Sanity check, clean up and finish.
     */

    if (lineLen > 0 && strict) {
	goto shortUu;
    }
    Tcl_SetByteArrayLength(resultObj, cursor - begin);
    Tcl_SetObjResult(interp, resultObj);
    return TCL_OK;

  shortUu:
    Tcl_SetObjResult(interp, Tcl_ObjPrintf("short uuencode data"));
    Tcl_SetErrorCode(interp, "TCL", "BINARY", "DECODE", "SHORT", NULL);
    TclDecrRefCount(resultObj);
    return TCL_ERROR;

  badUu:
    Tcl_SetObjResult(interp, Tcl_ObjPrintf(
	    "invalid uuencode character \"%c\" at position %d",
	    c, (int) (data - datastart - 1)));
    Tcl_SetErrorCode(interp, "TCL", "BINARY", "DECODE", "INVALID", NULL);
    TclDecrRefCount(resultObj);
    return TCL_ERROR;
}

/*
 *----------------------------------------------------------------------
 *
 * BinaryDecode64 --
 *
 *	Decode a base64 encoded string.
 *
 * Results:
 *	Interp result set to an byte array object
 *
 * Side effects:
 *	None
 *
 *----------------------------------------------------------------------
 */

static int
BinaryDecode64(
    ClientData clientData,
    Tcl_Interp *interp,
    int objc,
    Tcl_Obj *const objv[])
{
    Tcl_Obj *resultObj = NULL;
    unsigned char *data, *datastart, *dataend, c = '\0';
    unsigned char *begin = NULL;
    unsigned char *cursor = NULL;
    int strict = 0;
    int i, index, size, cut = 0, count = 0;
    enum { OPT_STRICT };
    static const char *const optStrings[] = { "-strict", NULL };

    if (objc < 2 || objc > 3) {
	Tcl_WrongNumArgs(interp, 1, objv, "?options? data");
	return TCL_ERROR;
    }
    for (i = 1; i < objc-1; ++i) {
	if (Tcl_GetIndexFromObj(interp, objv[i], optStrings, "option",
		TCL_EXACT, &index) != TCL_OK) {
	    return TCL_ERROR;
	}
	switch (index) {
	case OPT_STRICT:
	    strict = 1;
	    break;
	}
    }

    TclNewObj(resultObj);
    datastart = data = (unsigned char *)
	    TclGetStringFromObj(objv[objc-1], &count);
    dataend = data + count;
    size = ((count + 3) & ~3) * 3 / 4;
    begin = cursor = Tcl_SetByteArrayLength(resultObj, size);
    while (data < dataend) {
	unsigned long value = 0;

	/*
	 * Decode the current block. Each base64 block consists of four input
	 * characters A-Z, a-z, 0-9, +, or /. Each character supplies six bits
	 * of output data, so each block's output is 24 bits (three bytes) in
	 * length. The final block can be shorter by one or two bytes, denoted
	 * by the input ending with one or two ='s, respectively.
	 */

	for (i = 0; i < 4; i++) {
	    /*
	     * Get the next input character. At end of input, pad with at most
	     * two ='s. If more than two ='s would be needed, instead discard
	     * the block read thus far.
	     */

	    if (data < dataend) {
		c = *data++;
	    } else if (i > 1) {
		c = '=';
	    } else {
		cut += 3;
		break;
	    }

	    /*
	     * Load the character into the block value. Handle ='s specially
	     * because they're only valid as the last character or two of the
	     * final block of input. Unless strict mode is enabled, skip any
	     * input whitespace characters.
	     */

	    if (cut) {
		if (c == '=' && i > 1) {
		     value <<= 6;
		     cut++;
		} else if (!strict && isspace(c)) {
		     i--;
		} else {
		    goto bad64;
		}
	    } else if (c >= 'A' && c <= 'Z') {
		value = (value << 6) | ((c - 'A') & 0x3f);
	    } else if (c >= 'a' && c <= 'z') {
		value = (value << 6) | ((c - 'a' + 26) & 0x3f);
	    } else if (c >= '0' && c <= '9') {
		value = (value << 6) | ((c - '0' + 52) & 0x3f);
	    } else if (c == '+') {
		value = (value << 6) | 0x3e;
	    } else if (c == '/') {
		value = (value << 6) | 0x3f;
	    } else if (c == '=') {
		value <<= 6;
		cut++;
	    } else if (strict || !isspace(c)) {
		goto bad64;
	    } else {
		i--;
	    }
	}
	*cursor++ = UCHAR((value >> 16) & 0xff);
	*cursor++ = UCHAR((value >> 8) & 0xff);
	*cursor++ = UCHAR(value & 0xff);

	/*
	 * Since = is only valid within the final block, if it was encountered
	 * but there are still more input characters, confirm that strict mode
	 * is off and all subsequent characters are whitespace.
	 */

	if (cut && data < dataend) {
	    if (strict) {
		goto bad64;
	    }
	    for (; data < dataend; data++) {
		if (!isspace(*data)) {
		    goto bad64;
		}
	    }
	}
    }
    Tcl_SetByteArrayLength(resultObj, cursor - begin - cut);
    Tcl_SetObjResult(interp, resultObj);
    return TCL_OK;

  bad64:
    Tcl_SetObjResult(interp, Tcl_ObjPrintf(
	    "invalid base64 character \"%c\" at position %d",
	    (char) c, (int) (data - datastart - 1)));
    TclDecrRefCount(resultObj);
    return TCL_ERROR;
}

/*
 * Local Variables:
 * mode: c
 * c-basic-offset: 4
 * fill-column: 78
 * End:
 */
<|MERGE_RESOLUTION|>--- conflicted
+++ resolved
@@ -2041,11 +2041,7 @@
     case 'w':
     case 'W':
     case 'm':
-<<<<<<< HEAD
-	if (TclGetLeastSign64bits(interp, src, &wvalue) != TCL_OK) {
-=======
 	if (TclGetWideBitsFromObj(interp, src, &wvalue) != TCL_OK) {
->>>>>>> bcec1f85
 	    return TCL_ERROR;
 	}
 	if (NeedReversing(type)) {
@@ -2075,11 +2071,7 @@
     case 'i':
     case 'I':
     case 'n':
-<<<<<<< HEAD
-	if (TclGetLeastSign64bits(interp, src, &wvalue) != TCL_OK) {
-=======
 	if (TclGetWideBitsFromObj(interp, src, &wvalue) != TCL_OK) {
->>>>>>> bcec1f85
 	    return TCL_ERROR;
 	}
 	if (NeedReversing(type)) {
@@ -2101,11 +2093,7 @@
     case 's':
     case 'S':
     case 't':
-<<<<<<< HEAD
-	if (TclGetLeastSign64bits(interp, src, &wvalue) != TCL_OK) {
-=======
 	if (TclGetWideBitsFromObj(interp, src, &wvalue) != TCL_OK) {
->>>>>>> bcec1f85
 	    return TCL_ERROR;
 	}
 	if (NeedReversing(type)) {
@@ -2121,11 +2109,7 @@
 	 * 8-bit integer values.
 	 */
     case 'c':
-<<<<<<< HEAD
-	if (TclGetLeastSign64bits(interp, src, &wvalue) != TCL_OK) {
-=======
 	if (TclGetWideBitsFromObj(interp, src, &wvalue) != TCL_OK) {
->>>>>>> bcec1f85
 	    return TCL_ERROR;
 	}
 	*(*cursorPtr)++ = UCHAR(wvalue);
