--- conflicted
+++ resolved
@@ -490,36 +490,17 @@
     int *lengthPtr)		/* If non-NULL, filled with length of the
 				 * array of bytes in the ByteArray object. */
 {
-    ByteArray *baPtr;
-    const Tcl_ObjIntRep *irPtr;
     unsigned char *result = TclGetBytesFromObj(NULL, objPtr, lengthPtr);
 
-<<<<<<< HEAD
-    if (irPtr == NULL) {
-	if (TCL_ERROR == SetByteArrayFromAny(NULL, objPtr)) {
-
-	    /* TODO: Reconsider claiming a length for failed conversion. */
-	    if (lengthPtr != NULL) {
-		*lengthPtr = 0;
-	    }
-	    return NULL;
-	}
-	irPtr = TclFetchIntRep(objPtr, &properByteArrayType);
-=======
-    if (result) {
-	return result;
->>>>>>> a98d7902
-    }
-
-    irPtr = TclFetchIntRep(objPtr, &tclByteArrayType);
-    assert(irPtr != NULL);
-
-    baPtr = GET_BYTEARRAY(irPtr);
-
-    if (lengthPtr != NULL) {
-	*lengthPtr = baPtr->used;
-    }
-    return baPtr->bytes;
+    if (result == NULL) {
+
+	/* TODO: Reconsider claiming a length for failed conversion. */
+	if (lengthPtr != NULL) {
+	    *lengthPtr = 0;
+	}
+	return NULL;
+    }
+    return result;
 }
  
@@ -1285,7 +1266,7 @@
 		    if (c > 16) {
 			c += ('A' - 'a');
 		    }
-		    value |= (c & 0xf);
+		    value |= (c & 0xF);
 		    if (offset % 2) {
 			*cursor++ = (char) value;
 			value = 0;
@@ -1307,9 +1288,9 @@
 		    if (c > 16) {
 			c += ('A' - 'a');
 		    }
-		    value |= ((c << 4) & 0xf0);
+		    value |= ((c << 4) & 0xF0);
 		    if (offset % 2) {
-			*cursor++ = UCHAR(value & 0xff);
+			*cursor++ = UCHAR(value & 0xFF);
 			value = 0;
 		    }
 		}
@@ -1648,7 +1629,7 @@
 		    } else {
 			value = *src++;
 		    }
-		    *dest++ = hexdigit[value & 0xf];
+		    *dest++ = hexdigit[value & 0xF];
 		}
 	    } else {
 		for (i = 0; (size_t)i < count; i++) {
@@ -1657,7 +1638,7 @@
 		    } else {
 			value = *src++;
 		    }
-		    *dest++ = hexdigit[(value >> 4) & 0xf];
+		    *dest++ = hexdigit[(value >> 4) & 0xF];
 		}
 	    }
 
@@ -2560,8 +2541,8 @@
     TclNewObj(resultObj);
     cursor = Tcl_SetByteArrayLength(resultObj, count * 2);
     for (offset = 0; offset < count; ++offset) {
-	*cursor++ = HexDigits[(data[offset] >> 4) & 0x0f];
-	*cursor++ = HexDigits[data[offset] & 0x0f];
+	*cursor++ = HexDigits[(data[offset] >> 4) & 0x0F];
+	*cursor++ = HexDigits[data[offset] & 0x0F];
     }
     Tcl_SetObjResult(interp, resultObj);
     return TCL_OK;
@@ -2646,7 +2627,7 @@
 	    if (c > 16) {
 		c += ('A' - 'a');
 	    }
-	    value |= c & 0xf;
+	    value |= c & 0xF;
 	}
 	if (i < 2) {
 	    cut++;
@@ -2781,12 +2762,12 @@
 	    OUTPUT(B64Digits[d[0] >> 2]);
 	    OUTPUT(B64Digits[((d[0] & 0x03) << 4) | (d[1] >> 4)]);
 	    if (offset + 1 < count) {
-		OUTPUT(B64Digits[((d[1] & 0x0f) << 2) | (d[2] >> 6)]);
+		OUTPUT(B64Digits[((d[1] & 0x0F) << 2) | (d[2] >> 6)]);
 	    } else {
 		OUTPUT(B64Digits[64]);
 	    }
 	    if (offset+2 < count) {
-		OUTPUT(B64Digits[d[2] & 0x3f]);
+		OUTPUT(B64Digits[d[2] & 0x3F]);
 	    } else {
 		OUTPUT(B64Digits[64]);
 	    }
@@ -2905,12 +2886,12 @@
 	    n <<= 8;
 	    n |= data[offset++];
 	    for (bits += 8; bits > 6 ; bits -= 6) {
-		*cursor++ = UueDigits[(n >> (bits - 6)) & 0x3f];
+		*cursor++ = UueDigits[(n >> (bits - 6)) & 0x3F];
 	    }
 	}
 	if (bits > 0) {
 	    n <<= 8;
-	    *cursor++ = UueDigits[(n >> (bits + 2)) & 0x3f];
+	    *cursor++ = UueDigits[(n >> (bits + 2)) & 0x3F];
 	    bits = 0;
 	}
 	for (j = 0 ; j < wrapcharlen ; ++j) {
@@ -3003,7 +2984,7 @@
 		i--;
 		continue;
 	    }
-	    lineLen = (c - 32) & 0x3f;
+	    lineLen = (c - 32) & 0x3F;
 	}
 
 	/*
@@ -3032,14 +3013,14 @@
 	 */
 
 	if (lineLen > 0) {
-	    *cursor++ = (((d[0] - 0x20) & 0x3f) << 2)
-		    | (((d[1] - 0x20) & 0x3f) >> 4);
+	    *cursor++ = (((d[0] - 0x20) & 0x3F) << 2)
+		    | (((d[1] - 0x20) & 0x3F) >> 4);
 	    if (--lineLen > 0) {
-		*cursor++ = (((d[1] - 0x20) & 0x3f) << 4)
-			| (((d[2] - 0x20) & 0x3f) >> 2);
+		*cursor++ = (((d[1] - 0x20) & 0x3F) << 4)
+			| (((d[2] - 0x20) & 0x3F) >> 2);
 		if (--lineLen > 0) {
-		    *cursor++ = (((d[2] - 0x20) & 0x3f) << 6)
-			    | (((d[3] - 0x20) & 0x3f));
+		    *cursor++ = (((d[2] - 0x20) & 0x3F) << 6)
+			    | (((d[3] - 0x20) & 0x3F));
 		    lineLen--;
 		}
 	    }
@@ -3200,15 +3181,15 @@
 		    goto bad64;
 		}
 	    } else if (c >= 'A' && c <= 'Z') {
-		value = (value << 6) | ((c - 'A') & 0x3f);
+		value = (value << 6) | ((c - 'A') & 0x3F);
 	    } else if (c >= 'a' && c <= 'z') {
-		value = (value << 6) | ((c - 'a' + 26) & 0x3f);
+		value = (value << 6) | ((c - 'a' + 26) & 0x3F);
 	    } else if (c >= '0' && c <= '9') {
-		value = (value << 6) | ((c - '0' + 52) & 0x3f);
+		value = (value << 6) | ((c - '0' + 52) & 0x3F);
 	    } else if (c == '+') {
-		value = (value << 6) | 0x3e;
+		value = (value << 6) | 0x3E;
 	    } else if (c == '/') {
-		value = (value << 6) | 0x3f;
+		value = (value << 6) | 0x3F;
 	    } else if (c == '=' && (!strict || i > 1)) {
 		/*
 		 * "=" and "a=" is rather bad64 error case in strict mode.
@@ -3224,9 +3205,9 @@
 		i--;
 	    }
 	}
-	*cursor++ = UCHAR((value >> 16) & 0xff);
-	*cursor++ = UCHAR((value >> 8) & 0xff);
-	*cursor++ = UCHAR(value & 0xff);
+	*cursor++ = UCHAR((value >> 16) & 0xFF);
+	*cursor++ = UCHAR((value >> 8) & 0xFF);
+	*cursor++ = UCHAR(value & 0xFF);
 
 	/*
 	 * Since = is only valid within the final block, if it was encountered
