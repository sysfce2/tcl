--- conflicted
+++ resolved
@@ -598,18 +598,7 @@
 FreeByteArrayInternalRep(
     Tcl_Obj *objPtr)		/* Object with internal rep to free. */
 {
-<<<<<<< HEAD
-    Tcl_Free(GET_BYTEARRAY(TclFetchIntRep(objPtr, &tclByteArrayType)));
-}
-
-static void
-FreeProperByteArrayInternalRep(
-    Tcl_Obj *objPtr)		/* Object with internal rep to free. */
-{
-    Tcl_Free(GET_BYTEARRAY(TclFetchIntRep(objPtr, &properByteArrayType)));
-=======
-    ckfree(GET_BYTEARRAY(&(objPtr->internalRep)));
->>>>>>> d0613a05
+    Tcl_Free(GET_BYTEARRAY(&(objPtr->internalRep)));
 }
  
@@ -639,32 +628,7 @@
     ByteArray *srcArrayPtr, *copyArrayPtr;
     Tcl_ObjIntRep ir;
 
-<<<<<<< HEAD
-    srcArrayPtr = GET_BYTEARRAY(TclFetchIntRep(srcPtr, &tclByteArrayType));
-    length = srcArrayPtr->used;
-
-    copyArrayPtr = Tcl_Alloc(BYTEARRAY_SIZE(length));
-    copyArrayPtr->used = length;
-    copyArrayPtr->allocated = length;
-    memcpy(copyArrayPtr->bytes, srcArrayPtr->bytes, length);
-
-    SET_BYTEARRAY(&ir, copyArrayPtr);
-    Tcl_StoreIntRep(copyPtr, &tclByteArrayType, &ir);
-}
-
-static void
-DupProperByteArrayInternalRep(
-    Tcl_Obj *srcPtr,		/* Object with internal rep to copy. */
-    Tcl_Obj *copyPtr)		/* Object with internal rep to set. */
-{
-    size_t length;
-    ByteArray *srcArrayPtr, *copyArrayPtr;
-    Tcl_ObjIntRep ir;
-
-    srcArrayPtr = GET_BYTEARRAY(TclFetchIntRep(srcPtr, &properByteArrayType));
-=======
     srcArrayPtr = GET_BYTEARRAY(&(srcPtr->internalRep));
->>>>>>> d0613a05
     length = srcArrayPtr->used;
 
     copyArrayPtr = Tcl_Alloc(BYTEARRAY_SIZE(length));
@@ -770,13 +734,7 @@
 	return;
     }
 
-<<<<<<< HEAD
-    irPtr = TclFetchIntRep(objPtr, &properByteArrayType);
-=======
-    length = (unsigned int)len;
-
     irPtr = TclFetchIntRep(objPtr, &tclPureByteArrayType);
->>>>>>> d0613a05
     if (irPtr == NULL) {
 	irPtr = TclFetchIntRep(objPtr, &tclByteArrayType);
 	if (irPtr == NULL) {
