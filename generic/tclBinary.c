--- conflicted
+++ resolved
@@ -446,27 +446,7 @@
     const Tcl_ObjIntRep *irPtr = TclFetchIntRep(objPtr, &properByteArrayType);
 
     if (irPtr == NULL) {
-<<<<<<< HEAD
 	if (TCL_ERROR == SetByteArrayFromAny(interp, TCL_INDEX_NONE, objPtr)) {
-=======
-	SetByteArrayFromAny(NULL, objPtr);
-	irPtr = TclFetchIntRep(objPtr, &properByteArrayType);
-	if (irPtr == NULL) {
-	    if (interp) {
-		const char *nonbyte;
-		int ucs4;
-
-		irPtr = TclFetchIntRep(objPtr, &tclByteArrayType);
-		baPtr = GET_BYTEARRAY(irPtr);
-		nonbyte = Tcl_UtfAtIndex(Tcl_GetString(objPtr), baPtr->bad);
-		TclUtfToUCS4(nonbyte, &ucs4);
-
-		Tcl_SetObjResult(interp, Tcl_ObjPrintf(
-			"expected byte sequence but character %" TCL_Z_MODIFIER "u "
-			"was '%1s' (U+%06X)", baPtr->bad, nonbyte, ucs4));
-		Tcl_SetErrorCode(interp, "TCL", "VALUE", "BYTES", NULL);
-	    }
->>>>>>> b8048447
 	    return NULL;
 	}
 	irPtr = TclFetchIntRep(objPtr, &properByteArrayType);
