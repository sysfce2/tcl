--- conflicted
+++ resolved
@@ -267,13 +267,8 @@
  * fewer mallocs.
  */
 
-<<<<<<< HEAD
-typedef struct ByteArray {
+typedef struct {
     size_t used;			/* The number of bytes used in the byte
-=======
-typedef struct {
-    int used;			/* The number of bytes used in the byte
->>>>>>> 892254f5
 				 * array. */
     size_t allocated;		/* The amount of space actually allocated
 				 * minus 1 byte. */
